package baseapp

import (
	"bytes"
	"context"
	"fmt"
	"slices"

	"github.com/cockroachdb/errors"
	abci "github.com/cometbft/cometbft/abci/types"
	cryptoenc "github.com/cometbft/cometbft/crypto/encoding"
	cmtprotocrypto "github.com/cometbft/cometbft/proto/tendermint/crypto"
	cmtproto "github.com/cometbft/cometbft/proto/tendermint/types"
	cmttypes "github.com/cometbft/cometbft/types"
	protoio "github.com/cosmos/gogoproto/io"
	"github.com/cosmos/gogoproto/proto"

	"cosmossdk.io/core/comet"

	sdk "github.com/cosmos/cosmos-sdk/types"
	"github.com/cosmos/cosmos-sdk/types/mempool"
)

type (
	// ValidatorStore defines the interface contract required for verifying vote
	// extension signatures. Typically, this will be implemented by the x/staking
	// module, which has knowledge of the CometBFT public key.
	ValidatorStore interface {
		GetPubKeyByConsAddr(context.Context, sdk.ConsAddress) (cmtprotocrypto.PublicKey, error)
	}

	// GasTx defines the contract that a transaction with a gas limit must implement.
	GasTx interface {
		GetGas() uint64
	}
)

// ValidateVoteExtensions defines a helper function for verifying vote extension
// signatures that may be passed or manually injected into a block proposal from
// a proposer in PrepareProposal. It returns an error if any signature is invalid
// or if unexpected vote extensions and/or signatures are found or less than 2/3
// power is received.
// NOTE: From v0.50.5 `currentHeight` and `chainID` arguments are ignored for fixing an issue.
// They will be removed from the function in v0.51+.
func ValidateVoteExtensions(
	ctx sdk.Context,
	valStore ValidatorStore,
	_ int64,
	_ string,
	extCommit abci.ExtendedCommitInfo,
) error {
	// Get values from context
	cp := ctx.ConsensusParams()
	currentHeight := ctx.HeaderInfo().Height
	chainID := ctx.HeaderInfo().ChainID
	commitInfo := ctx.CometInfo().GetLastCommit()

	// Check that both extCommit + commit are ordered in accordance with vp/address.
	if err := validateExtendedCommitAgainstLastCommit(extCommit, commitInfo); err != nil {
		return err
	}

	// Start checking vote extensions only **after** the vote extensions enable
	// height, because when `currentHeight == VoteExtensionsEnableHeight`
	// PrepareProposal doesn't get any vote extensions in its request.
	extsEnabled := cp.Abci != nil && currentHeight > cp.Abci.VoteExtensionsEnableHeight && cp.Abci.VoteExtensionsEnableHeight != 0
	marshalDelimitedFn := func(msg proto.Message) ([]byte, error) {
		var buf bytes.Buffer
		if err := protoio.NewDelimitedWriter(&buf).WriteMsg(msg); err != nil {
			return nil, err
		}

		return buf.Bytes(), nil
	}

	var (
		// Total voting power of all vote extensions.
		totalVP int64
		// Total voting power of all validators that submitted valid vote extensions.
		sumVP int64
	)

	for _, vote := range extCommit.Votes {
		totalVP += vote.Validator.Power

		// Only check + include power if the vote is a commit vote. There must be super-majority, otherwise the
		// previous block (the block the vote is for) could not have been committed.
		if vote.BlockIdFlag != cmtproto.BlockIDFlagCommit {
			continue
		}

		if !extsEnabled {
			if len(vote.VoteExtension) > 0 {
				return fmt.Errorf("vote extensions disabled; received non-empty vote extension at height %d", currentHeight)
			}
			if len(vote.ExtensionSignature) > 0 {
				return fmt.Errorf("vote extensions disabled; received non-empty vote extension signature at height %d", currentHeight)
			}

			continue
		}

		if len(vote.ExtensionSignature) == 0 {
			return fmt.Errorf("vote extensions enabled; received empty vote extension signature at height %d", currentHeight)
		}

		valConsAddr := sdk.ConsAddress(vote.Validator.Address)

		pubKeyProto, err := valStore.GetPubKeyByConsAddr(ctx, valConsAddr)
		if err != nil {
			return fmt.Errorf("failed to get validator %X public key: %w", valConsAddr, err)
		}

		cmtPubKey, err := cryptoenc.PubKeyFromProto(pubKeyProto)
		if err != nil {
			return fmt.Errorf("failed to convert validator %X public key: %w", valConsAddr, err)
		}

		cve := cmtproto.CanonicalVoteExtension{
			Extension: vote.VoteExtension,
			Height:    currentHeight - 1, // the vote extension was signed in the previous height
			Round:     int64(extCommit.Round),
			ChainId:   chainID,
		}

		extSignBytes, err := marshalDelimitedFn(&cve)
		if err != nil {
			return fmt.Errorf("failed to encode CanonicalVoteExtension: %w", err)
		}

		if !cmtPubKey.VerifySignature(extSignBytes, vote.ExtensionSignature) {
			return fmt.Errorf("failed to verify validator %X vote extension signature", valConsAddr)
		}

		sumVP += vote.Validator.Power
	}

	// This check is probably unnecessary, but better safe than sorry.
	if totalVP <= 0 {
		return fmt.Errorf("total voting power must be positive, got: %d", totalVP)
	}

	// If the sum of the voting power has not reached (2/3 + 1) we need to error.
	if requiredVP := ((totalVP * 2) / 3) + 1; sumVP < requiredVP {
		return fmt.Errorf(
			"insufficient cumulative voting power received to verify vote extensions; got: %d, expected: >=%d",
			sumVP, requiredVP,
		)
	}
	return nil
}

// validateExtendedCommitAgainstLastCommit validates an ExtendedCommitInfo against a LastCommit. Specifically,
// it checks that the ExtendedCommit + LastCommit (for the same height), are consistent with each other + that
// they are ordered correctly (by voting power) in accordance with
// [comet](https://github.com/cometbft/cometbft/blob/4ce0277b35f31985bbf2c25d3806a184a4510010/types/validator_set.go#L784).
func validateExtendedCommitAgainstLastCommit(ec abci.ExtendedCommitInfo, lc comet.CommitInfo) error {
	// check that the rounds are the same
	if ec.Round != lc.Round() {
		return fmt.Errorf("extended commit round %d does not match last commit round %d", ec.Round, lc.Round())
	}

	// check that the # of votes are the same
	if len(ec.Votes) != lc.Votes().Len() {
		return fmt.Errorf("extended commit votes length %d does not match last commit votes length %d", len(ec.Votes), lc.Votes().Len())
	}

	// check sort order of extended commit votes
	if !slices.IsSortedFunc(ec.Votes, func(vote1, vote2 abci.ExtendedVoteInfo) int {
		if vote1.Validator.Power == vote2.Validator.Power {
			return bytes.Compare(vote1.Validator.Address, vote2.Validator.Address) // addresses sorted in ascending order (used to break vp conflicts)
		}
		return -int(vote1.Validator.Power - vote2.Validator.Power) // vp sorted in descending order
	}) {
		return fmt.Errorf("extended commit votes are not sorted by voting power")
	}

	addressCache := make(map[string]struct{}, len(ec.Votes))
	// check that consistency between LastCommit and ExtendedCommit
	for i, vote := range ec.Votes {
		// cache addresses to check for duplicates
		if _, ok := addressCache[string(vote.Validator.Address)]; ok {
			return fmt.Errorf("extended commit vote address %X is duplicated", vote.Validator.Address)
		}
		addressCache[string(vote.Validator.Address)] = struct{}{}

		if !bytes.Equal(vote.Validator.Address, lc.Votes().Get(i).Validator().Address()) {
			return fmt.Errorf("extended commit vote address %X does not match last commit vote address %X", vote.Validator.Address, lc.Votes().Get(i).Validator().Address())
		}
		if vote.Validator.Power != lc.Votes().Get(i).Validator().Power() {
			return fmt.Errorf("extended commit vote power %d does not match last commit vote power %d", vote.Validator.Power, lc.Votes().Get(i).Validator().Power())
		}
	}

	return nil
}

type (
	// ProposalTxVerifier defines the interface that is implemented by BaseApp,
	// that any custom ABCI PrepareProposal and ProcessProposal handler can use
	// to verify a transaction.
	ProposalTxVerifier interface {
		PrepareProposalVerifyTx(tx sdk.Tx) ([]byte, error)
		ProcessProposalVerifyTx(txBz []byte) (sdk.Tx, error)
		TxDecode(txBz []byte) (sdk.Tx, error)
		TxEncode(tx sdk.Tx) ([]byte, error)
	}

	// DefaultProposalHandler defines the default ABCI PrepareProposal and
	// ProcessProposal handlers.
	DefaultProposalHandler struct {
		mempool          mempool.Mempool
		txVerifier       ProposalTxVerifier
		txSelector       TxSelector
		signerExtAdapter mempool.SignerExtractionAdapter

		// fastPrepareProposal together with NoOpMempool will bypass tx selector
		fastPrepareProposal bool
	}
)

func NewDefaultProposalHandler(mp mempool.Mempool, txVerifier ProposalTxVerifier) *DefaultProposalHandler {
	return &DefaultProposalHandler{
		mempool:          mp,
		txVerifier:       txVerifier,
		txSelector:       NewDefaultTxSelector(),
		signerExtAdapter: mempool.NewDefaultSignerExtractionAdapter(),
	}
}

func NewDefaultProposalHandlerFast(mp mempool.Mempool, txVerifier ProposalTxVerifier) *DefaultProposalHandler {
	h := NewDefaultProposalHandler(mp, txVerifier)
	h.fastPrepareProposal = true
	return h
}

// SetTxSelector sets the TxSelector function on the DefaultProposalHandler.
func (h *DefaultProposalHandler) SetTxSelector(ts TxSelector) {
	h.txSelector = ts
}

// PrepareProposalHandler returns the default implementation for processing an
// ABCI proposal. The application's mempool is enumerated and all valid
// transactions are added to the proposal. Transactions are valid if they:
//
// 1) Successfully encode to bytes.
// 2) Are valid (i.e. pass runTx, AnteHandler only).
//
// Enumeration is halted once RequestPrepareProposal.MaxBytes of transactions is
// reached or the mempool is exhausted.
//
// Note:
//
// - Step (2) is identical to the validation step performed in
// DefaultProcessProposal. It is very important that the same validation logic
// is used in both steps, and applications must ensure that this is the case in
// non-default handlers.
//
// - If no mempool is set or if the mempool is a no-op mempool, the transactions
// requested from CometBFT will simply be returned, which, by default, are in
// FIFO order.
func (h *DefaultProposalHandler) PrepareProposalHandler() sdk.PrepareProposalHandler {
	return func(ctx sdk.Context, req *abci.RequestPrepareProposal) (*abci.ResponsePrepareProposal, error) {
		var maxBlockGas uint64
		if b := ctx.ConsensusParams().Block; b != nil {
			maxBlockGas = uint64(b.MaxGas)
		}

		defer h.txSelector.Clear()

		// If the mempool is nil or NoOp we simply return the transactions
		// requested from CometBFT, which, by default, should be in FIFO order.
		//
		// Note, we still need to ensure the transactions returned respect req.MaxTxBytes.
		_, isNoOp := h.mempool.(mempool.NoOpMempool)
		// decode transactions
		var decodedTxs []sdk.Tx
		getDecodedTxs := func() error {
			if decodedTxs != nil {
				return nil
			}

			decodedTxs = make([]sdk.Tx, len(req.Txs))
			for i, txBz := range req.Txs {
				tx, err := h.txVerifier.TxDecode(txBz)
				if err != nil {
					return err
				}

				decodedTxs[i] = tx
			}
			return nil
		}
		if h.mempool == nil || isNoOp {
<<<<<<< HEAD
			if h.fastPrepareProposal {
				txs := h.txSelector.SelectTxForProposalFast(ctx, req.Txs)
				return &abci.PrepareProposalResponse{Txs: txs}, nil
			}
			err := getDecodedTxs()
			if err != nil {
				return nil, err
			}
			for i, tx := range decodedTxs {
				stop := h.txSelector.SelectTxForProposal(ctx, uint64(req.MaxTxBytes), maxBlockGas, tx, req.Txs[i])
=======
			for _, txBz := range req.Txs {
				tx, err := h.txVerifier.TxDecode(txBz)
				if err != nil {
					return nil, err
				}

				stop := h.txSelector.SelectTxForProposal(ctx, uint64(req.MaxTxBytes), maxBlockGas, tx, txBz)
>>>>>>> e7bcfc23
				if stop {
					break
				}
			}

			return &abci.ResponsePrepareProposal{Txs: h.txSelector.SelectedTxs(ctx)}, nil
		}

		selectedTxsSignersSeqs := make(map[string]uint64)
		var (
			resError        error
			selectedTxsNums int
			invalidTxs      []sdk.Tx // invalid txs to be removed out of the loop to avoid dead lock
		)
<<<<<<< HEAD
		err := getDecodedTxs()
		if err != nil {
			return nil, err
		}
		h.mempool.SelectBy(ctx, decodedTxs, func(memTx sdk.Tx) bool {
=======
		mempool.SelectBy(ctx, h.mempool, req.Txs, func(memTx sdk.Tx) bool {
>>>>>>> e7bcfc23
			unorderedTx, ok := memTx.(sdk.TxWithUnordered)
			isUnordered := ok && unorderedTx.GetUnordered()
			txSignersSeqs := make(map[string]uint64)

			// if the tx is unordered, we don't need to check the sequence, we just add it
			if !isUnordered {
				signerData, err := h.signerExtAdapter.GetSigners(memTx)
				if err != nil {
					// propagate the error to the caller
					resError = err
					return false
				}

				// If the signers aren't in selectedTxsSignersSeqs then we haven't seen them before
				// so we add them and continue given that we don't need to check the sequence.
				shouldAdd := true
				for _, signer := range signerData {
					seq, ok := selectedTxsSignersSeqs[signer.Signer.String()]
					if !ok {
						txSignersSeqs[signer.Signer.String()] = signer.Sequence
						continue
					}

					// If we have seen this signer before in this block, we must make
					// sure that the current sequence is seq+1; otherwise is invalid
					// and we skip it.
					if seq+1 != signer.Sequence {
						shouldAdd = false
						break
					}
					txSignersSeqs[signer.Signer.String()] = signer.Sequence
				}
				if !shouldAdd {
					return true
				}
			}

			// NOTE: Since transaction verification was already executed in CheckTx,
			// which calls mempool.Insert, in theory everything in the pool should be
			// valid. But some mempool implementations may insert invalid txs, so we
			// check again.
			txBz, err := h.txVerifier.PrepareProposalVerifyTx(memTx)
			if err != nil {
				invalidTxs = append(invalidTxs, memTx)
			} else {
				stop := h.txSelector.SelectTxForProposal(ctx, uint64(req.MaxTxBytes), maxBlockGas, memTx, txBz)
				if stop {
					return false
				}

				txsLen := len(h.txSelector.SelectedTxs(ctx))
				// If the tx is unordered, we don't need to update the sender sequence.
				if !isUnordered {
					for sender, seq := range txSignersSeqs {
						// If txsLen != selectedTxsNums is true, it means that we've
						// added a new tx to the selected txs, so we need to update
						// the sequence of the sender.
						if txsLen != selectedTxsNums {
							selectedTxsSignersSeqs[sender] = seq
						} else if _, ok := selectedTxsSignersSeqs[sender]; !ok {
							// The transaction hasn't been added but it passed the
							// verification, so we know that the sequence is correct.
							// So we set this sender's sequence to seq-1, in order
							// to avoid unnecessary calls to PrepareProposalVerifyTx.
							selectedTxsSignersSeqs[sender] = seq - 1
						}
					}
				}
				selectedTxsNums = txsLen
			}

			return true
		})

		if resError != nil {
			return nil, resError
		}

		for _, tx := range invalidTxs {
			err := h.mempool.Remove(tx)
			if err != nil && !errors.Is(err, mempool.ErrTxNotFound) {
				return nil, err
			}
		}

		return &abci.ResponsePrepareProposal{Txs: h.txSelector.SelectedTxs(ctx)}, nil
	}
}

// ProcessProposalHandler returns the default implementation for processing an
// ABCI proposal. Every transaction in the proposal must pass 2 conditions:
//
// 1. The transaction bytes must decode to a valid transaction.
// 2. The transaction must be valid (i.e. pass runTx, AnteHandler only)
//
// If any transaction fails to pass either condition, the proposal is rejected.
// Note that step (2) is identical to the validation step performed in
// DefaultPrepareProposal. It is very important that the same validation logic
// is used in both steps, and applications must ensure that this is the case in
// non-default handlers.
func (h *DefaultProposalHandler) ProcessProposalHandler() sdk.ProcessProposalHandler {
	// If the mempool is nil or NoOp we simply return ACCEPT,
	// because PrepareProposal may have included txs that could fail verification.
	_, isNoOp := h.mempool.(mempool.NoOpMempool)
	if h.mempool == nil || isNoOp {
		return NoOpProcessProposal()
	}

	return func(ctx sdk.Context, req *abci.RequestProcessProposal) (*abci.ResponseProcessProposal, error) {
		var totalTxGas uint64

		var maxBlockGas int64
		if b := ctx.ConsensusParams().Block; b != nil {
			maxBlockGas = b.MaxGas
		}

		for _, txBytes := range req.Txs {
			tx, err := h.txVerifier.ProcessProposalVerifyTx(txBytes)
			if err != nil {
				return &abci.ResponseProcessProposal{Status: abci.ResponseProcessProposal_REJECT}, nil
			}

			if maxBlockGas > 0 {
				gasTx, ok := tx.(GasTx)
				if ok {
					totalTxGas += gasTx.GetGas()
				}

				if totalTxGas > uint64(maxBlockGas) {
					return &abci.ResponseProcessProposal{Status: abci.ResponseProcessProposal_REJECT}, nil
				}
			}
		}

		return &abci.ResponseProcessProposal{Status: abci.ResponseProcessProposal_ACCEPT}, nil
	}
}

// NoOpPrepareProposal defines a no-op PrepareProposal handler. It will always
// return the transactions sent by the client's request.
func NoOpPrepareProposal() sdk.PrepareProposalHandler {
	return func(_ sdk.Context, req *abci.RequestPrepareProposal) (*abci.ResponsePrepareProposal, error) {
		return &abci.ResponsePrepareProposal{Txs: req.Txs}, nil
	}
}

// NoOpProcessProposal defines a no-op ProcessProposal Handler. It will always
// return ACCEPT.
func NoOpProcessProposal() sdk.ProcessProposalHandler {
	return func(_ sdk.Context, _ *abci.RequestProcessProposal) (*abci.ResponseProcessProposal, error) {
		return &abci.ResponseProcessProposal{Status: abci.ResponseProcessProposal_ACCEPT}, nil
	}
}

// NoOpExtendVote defines a no-op ExtendVote handler. It will always return an
// empty byte slice as the vote extension.
func NoOpExtendVote() sdk.ExtendVoteHandler {
	return func(_ sdk.Context, _ *abci.RequestExtendVote) (*abci.ResponseExtendVote, error) {
		return &abci.ResponseExtendVote{VoteExtension: []byte{}}, nil
	}
}

// NoOpVerifyVoteExtensionHandler defines a no-op VerifyVoteExtension handler. It
// will always return an ACCEPT status with no error.
func NoOpVerifyVoteExtensionHandler() sdk.VerifyVoteExtensionHandler {
	return func(_ sdk.Context, _ *abci.RequestVerifyVoteExtension) (*abci.ResponseVerifyVoteExtension, error) {
		return &abci.ResponseVerifyVoteExtension{Status: abci.ResponseVerifyVoteExtension_ACCEPT}, nil
	}
}

// TxSelector defines a helper type that assists in selecting transactions during
// mempool transaction selection in PrepareProposal. It keeps track of the total
// number of bytes and total gas of the selected transactions. It also keeps
// track of the selected transactions themselves.
type TxSelector interface {
	// SelectedTxs should return a copy of the selected transactions.
	SelectedTxs(ctx context.Context) [][]byte

	// Clear should clear the TxSelector, nulling out all relevant fields.
	Clear()

	// SelectTxForProposal should attempt to select a transaction for inclusion in
	// a proposal based on inclusion criteria defined by the TxSelector. It must
	// return <true> if the caller should halt the transaction selection loop
	// (typically over a mempool) or <false> otherwise.
	SelectTxForProposal(ctx context.Context, maxTxBytes, maxBlockGas uint64, memTx sdk.Tx, txBz []byte) bool
	// SelectTxForProposalFast is called in the case of NoOpMempool,
	// where cometbft already checked the block gas/size limit,
	// so the tx selector should simply accept them all to the proposal.
	// But extra validations on the tx are still possible though.
	SelectTxForProposalFast(ctx context.Context, txs [][]byte) [][]byte
}

type defaultTxSelector struct {
	totalTxBytes uint64
	totalTxGas   uint64
	selectedTxs  [][]byte
}

func NewDefaultTxSelector() TxSelector {
	return &defaultTxSelector{}
}

func (ts *defaultTxSelector) SelectedTxs(_ context.Context) [][]byte {
	txs := make([][]byte, len(ts.selectedTxs))
	copy(txs, ts.selectedTxs)
	return txs
}

func (ts *defaultTxSelector) Clear() {
	ts.totalTxBytes = 0
	ts.totalTxGas = 0
	ts.selectedTxs = ts.selectedTxs[:0] // keep the allocated memory
}

func (ts *defaultTxSelector) SelectTxForProposal(_ context.Context, maxTxBytes, maxBlockGas uint64, memTx sdk.Tx, txBz []byte) bool {
	txSize := uint64(cmttypes.ComputeProtoSizeForTxs([]cmttypes.Tx{txBz}))

	var txGasLimit uint64
	if memTx != nil {
		if gasTx, ok := memTx.(GasTx); ok {
			txGasLimit = gasTx.GetGas()
		}
	}

	// only add the transaction to the proposal if we have enough capacity
	if (txSize + ts.totalTxBytes) <= maxTxBytes {
		// If there is a max block gas limit, add the tx only if the limit has
		// not been met.
		if maxBlockGas > 0 {
			if (txGasLimit + ts.totalTxGas) <= maxBlockGas {
				ts.totalTxGas += txGasLimit
				ts.totalTxBytes += txSize
				ts.selectedTxs = append(ts.selectedTxs, txBz)
			}
		} else {
			ts.totalTxBytes += txSize
			ts.selectedTxs = append(ts.selectedTxs, txBz)
		}
	}

	// check if we've reached capacity; if so, we cannot select any more transactions
	return ts.totalTxBytes >= maxTxBytes || (maxBlockGas > 0 && (ts.totalTxGas >= maxBlockGas))
}

func (ts *defaultTxSelector) SelectTxForProposalFast(ctx context.Context, txs [][]byte) [][]byte {
	return txs
}<|MERGE_RESOLUTION|>--- conflicted
+++ resolved
@@ -273,37 +273,12 @@
 		//
 		// Note, we still need to ensure the transactions returned respect req.MaxTxBytes.
 		_, isNoOp := h.mempool.(mempool.NoOpMempool)
-		// decode transactions
-		var decodedTxs []sdk.Tx
-		getDecodedTxs := func() error {
-			if decodedTxs != nil {
-				return nil
-			}
-
-			decodedTxs = make([]sdk.Tx, len(req.Txs))
-			for i, txBz := range req.Txs {
-				tx, err := h.txVerifier.TxDecode(txBz)
-				if err != nil {
-					return err
-				}
-
-				decodedTxs[i] = tx
-			}
-			return nil
-		}
 		if h.mempool == nil || isNoOp {
-<<<<<<< HEAD
 			if h.fastPrepareProposal {
 				txs := h.txSelector.SelectTxForProposalFast(ctx, req.Txs)
-				return &abci.PrepareProposalResponse{Txs: txs}, nil
-			}
-			err := getDecodedTxs()
-			if err != nil {
-				return nil, err
-			}
-			for i, tx := range decodedTxs {
-				stop := h.txSelector.SelectTxForProposal(ctx, uint64(req.MaxTxBytes), maxBlockGas, tx, req.Txs[i])
-=======
+				return &abci.ResponsePrepareProposal{Txs: txs}, nil
+			}
+
 			for _, txBz := range req.Txs {
 				tx, err := h.txVerifier.TxDecode(txBz)
 				if err != nil {
@@ -311,7 +286,6 @@
 				}
 
 				stop := h.txSelector.SelectTxForProposal(ctx, uint64(req.MaxTxBytes), maxBlockGas, tx, txBz)
->>>>>>> e7bcfc23
 				if stop {
 					break
 				}
@@ -326,15 +300,7 @@
 			selectedTxsNums int
 			invalidTxs      []sdk.Tx // invalid txs to be removed out of the loop to avoid dead lock
 		)
-<<<<<<< HEAD
-		err := getDecodedTxs()
-		if err != nil {
-			return nil, err
-		}
-		h.mempool.SelectBy(ctx, decodedTxs, func(memTx sdk.Tx) bool {
-=======
 		mempool.SelectBy(ctx, h.mempool, req.Txs, func(memTx sdk.Tx) bool {
->>>>>>> e7bcfc23
 			unorderedTx, ok := memTx.(sdk.TxWithUnordered)
 			isUnordered := ok && unorderedTx.GetUnordered()
 			txSignersSeqs := make(map[string]uint64)
