package baseapp

import (
	"bytes"
	"context"
	"errors"
	"fmt"
	"slices"

	abci "github.com/cometbft/cometbft/api/cometbft/abci/v1"
	cmtproto "github.com/cometbft/cometbft/api/cometbft/types/v1"
	cryptoenc "github.com/cometbft/cometbft/crypto/encoding"
	cmttypes "github.com/cometbft/cometbft/types"
	protoio "github.com/cosmos/gogoproto/io"
	"github.com/cosmos/gogoproto/proto"

	"cosmossdk.io/core/comet"

	cryptocodec "github.com/cosmos/cosmos-sdk/crypto/codec"
	cryptotypes "github.com/cosmos/cosmos-sdk/crypto/types"
	sdk "github.com/cosmos/cosmos-sdk/types"
	"github.com/cosmos/cosmos-sdk/types/mempool"
)

type (
	// ValidatorStore defines the interface contract required for verifying vote
	// extension signatures. Typically, this will be implemented by the x/staking
	// module, which has knowledge of the CometBFT public key.
	ValidatorStore interface {
		GetPubKeyByConsAddr(context.Context, sdk.ConsAddress) (cryptotypes.PubKey, error)
	}

	// GasTx defines the contract that a transaction with a gas limit must implement.
	GasTx interface {
		GetGas() uint64
	}
)

// ValidateVoteExtensions defines a helper function for verifying vote extension
// signatures that may be passed or manually injected into a block proposal from
// a proposer in PrepareProposal. It returns an error if any signature is invalid
// or if unexpected vote extensions and/or signatures are found or less than 2/3
// power is received.
func ValidateVoteExtensions(
	ctx sdk.Context,
	valStore ValidatorStore,
	extCommit abci.ExtendedCommitInfo,
) error {
	// Get values from context
	cp := ctx.ConsensusParams() // nolint:staticcheck // ignore linting error
	currentHeight := ctx.HeaderInfo().Height
	chainID := ctx.HeaderInfo().ChainID
	commitInfo := ctx.CometInfo().LastCommit

	// Check that both extCommit + commit are ordered in accordance with vp/address.
	if err := validateExtendedCommitAgainstLastCommit(extCommit, commitInfo); err != nil {
		return err
	}

	// Start checking vote extensions only **after** the vote extensions enable
	// height, because when `currentHeight == VoteExtensionsEnableHeight`
	// PrepareProposal doesn't get any vote extensions in its request.
	extsEnabled := cp.Feature != nil && cp.Feature.VoteExtensionsEnableHeight != nil && currentHeight > cp.Feature.VoteExtensionsEnableHeight.Value && cp.Feature.VoteExtensionsEnableHeight.Value != 0
	if !extsEnabled {
		extsEnabled = cp.Abci != nil && currentHeight > cp.Abci.VoteExtensionsEnableHeight && cp.Abci.VoteExtensionsEnableHeight != 0
	}
	marshalDelimitedFn := func(msg proto.Message) ([]byte, error) {
		var buf bytes.Buffer
		if err := protoio.NewDelimitedWriter(&buf).WriteMsg(msg); err != nil {
			return nil, err
		}

		return buf.Bytes(), nil
	}

	var (
		// Total voting power of all vote extensions.
		totalVP int64
		// Total voting power of all validators that submitted valid vote extensions.
		sumVP int64
	)

	for _, vote := range extCommit.Votes {
		totalVP += vote.Validator.Power

		// Only check + include power if the vote is a commit vote. There must be super-majority, otherwise the
		// previous block (the block the vote is for) could not have been committed.
		if vote.BlockIdFlag != cmtproto.BlockIDFlagCommit {
			continue
		}

		if !extsEnabled {
			if len(vote.VoteExtension) > 0 {
				return fmt.Errorf("vote extensions disabled; received non-empty vote extension at height %d", currentHeight)
			}
			if len(vote.ExtensionSignature) > 0 {
				return fmt.Errorf("vote extensions disabled; received non-empty vote extension signature at height %d", currentHeight)
			}

			continue
		}

		if len(vote.ExtensionSignature) == 0 {
			return fmt.Errorf("vote extensions enabled; received empty vote extension signature at height %d", currentHeight)
		}

		valConsAddr := sdk.ConsAddress(vote.Validator.Address)

		pubKeyProto, err := valStore.GetPubKeyByConsAddr(ctx, valConsAddr)
		if err != nil {
			return fmt.Errorf("failed to get validator %X public key: %w", valConsAddr, err)
		}

		cmtpk, err := cryptocodec.ToCmtProtoPublicKey(pubKeyProto)
		if err != nil {
			return fmt.Errorf("failed to convert validator %X public key: %w", valConsAddr, err)
		}

		cmtPubKey, err := cryptoenc.PubKeyFromProto(cmtpk)
		if err != nil {
			return fmt.Errorf("failed to convert validator %X public key: %w", valConsAddr, err)
		}

		cve := cmtproto.CanonicalVoteExtension{
			Extension: vote.VoteExtension,
			Height:    currentHeight - 1, // the vote extension was signed in the previous height
			Round:     int64(extCommit.Round),
			ChainId:   chainID,
		}

		extSignBytes, err := marshalDelimitedFn(&cve)
		if err != nil {
			return fmt.Errorf("failed to encode CanonicalVoteExtension: %w", err)
		}

		if !cmtPubKey.VerifySignature(extSignBytes, vote.ExtensionSignature) {
			return fmt.Errorf("failed to verify validator %X vote extension signature", valConsAddr)
		}

		sumVP += vote.Validator.Power
	}

	// This check is probably unnecessary, but better safe than sorry.
	if totalVP <= 0 {
		return fmt.Errorf("total voting power must be positive, got: %d", totalVP)
	}

	// If the sum of the voting power has not reached (2/3 + 1) we need to error.
	if requiredVP := ((totalVP * 2) / 3) + 1; sumVP < requiredVP {
		return fmt.Errorf(
			"insufficient cumulative voting power received to verify vote extensions; got: %d, expected: >=%d",
			sumVP, requiredVP,
		)
	}
	return nil
}

// validateExtendedCommitAgainstLastCommit validates an ExtendedCommitInfo against a LastCommit. Specifically,
// it checks that the ExtendedCommit + LastCommit (for the same height), are consistent with each other + that
// they are ordered correctly (by voting power) in accordance with
// [comet](https://github.com/cometbft/cometbft/blob/4ce0277b35f31985bbf2c25d3806a184a4510010/types/validator_set.go#L784).
func validateExtendedCommitAgainstLastCommit(ec abci.ExtendedCommitInfo, lc comet.CommitInfo) error {
	// check that the rounds are the same
	if ec.Round != lc.Round {
		return fmt.Errorf("extended commit round %d does not match last commit round %d", ec.Round, lc.Round)
	}

	// check that the # of votes are the same
	if len(ec.Votes) != len(lc.Votes) {
		return fmt.Errorf("extended commit votes length %d does not match last commit votes length %d", len(ec.Votes), len(lc.Votes))
	}

	// check sort order of extended commit votes
	if !slices.IsSortedFunc(ec.Votes, func(vote1, vote2 abci.ExtendedVoteInfo) int {
		if vote1.Validator.Power == vote2.Validator.Power {
			return bytes.Compare(vote1.Validator.Address, vote2.Validator.Address) // addresses sorted in ascending order (used to break vp conflicts)
		}
		return -int(vote1.Validator.Power - vote2.Validator.Power) // vp sorted in descending order
	}) {
		return errors.New("extended commit votes are not sorted by voting power")
	}

	addressCache := make(map[string]struct{}, len(ec.Votes))
	// check consistency between LastCommit and ExtendedCommit
	for i, vote := range ec.Votes {
		// cache addresses to check for duplicates
		if _, ok := addressCache[string(vote.Validator.Address)]; ok {
			return fmt.Errorf("extended commit vote address %X is duplicated", vote.Validator.Address)
		}
		addressCache[string(vote.Validator.Address)] = struct{}{}

		if !bytes.Equal(vote.Validator.Address, lc.Votes[i].Validator.Address) {
			return fmt.Errorf("extended commit vote address %X does not match last commit vote address %X", vote.Validator.Address, lc.Votes[i].Validator.Address)
		}
		if vote.Validator.Power != lc.Votes[i].Validator.Power {
			return fmt.Errorf("extended commit vote power %d does not match last commit vote power %d", vote.Validator.Power, lc.Votes[i].Validator.Power)
		}
	}

	return nil
}

type (
	// ProposalTxVerifier defines the interface that is implemented by BaseApp,
	// that any custom ABCI PrepareProposal and ProcessProposal handler can use
	// to verify a transaction.
	ProposalTxVerifier interface {
		PrepareProposalVerifyTx(tx sdk.Tx) ([]byte, error)
		ProcessProposalVerifyTx(txBz []byte) (sdk.Tx, error)
		TxDecode(txBz []byte) (sdk.Tx, error)
		TxEncode(tx sdk.Tx) ([]byte, error)
	}

	// DefaultProposalHandler defines the default ABCI PrepareProposal and
	// ProcessProposal handlers.
	DefaultProposalHandler struct {
		mempool          mempool.Mempool
		txVerifier       ProposalTxVerifier
		txSelector       TxSelector
		signerExtAdapter mempool.SignerExtractionAdapter
	}
)

func NewDefaultProposalHandler(mp mempool.Mempool, txVerifier ProposalTxVerifier) *DefaultProposalHandler {
	return &DefaultProposalHandler{
		mempool:          mp,
		txVerifier:       txVerifier,
		txSelector:       NewDefaultTxSelector(),
		signerExtAdapter: mempool.NewDefaultSignerExtractionAdapter(),
	}
}

// SetTxSelector sets the TxSelector function on the DefaultProposalHandler.
func (h *DefaultProposalHandler) SetTxSelector(ts TxSelector) {
	h.txSelector = ts
}

// PrepareProposalHandler returns the default implementation for processing an
// ABCI proposal. The application's mempool is enumerated and all valid
// transactions are added to the proposal. Transactions are valid if they:
//
// 1) Successfully encode to bytes.
// 2) Are valid (i.e. pass runTx, AnteHandler only).
//
// Enumeration is halted once RequestPrepareProposal.MaxBytes of transactions is
// reached or the mempool is exhausted.
//
// Note:
//
// - Step (2) is identical to the validation step performed in
// DefaultProcessProposal. It is very important that the same validation logic
// is used in both steps, and applications must ensure that this is the case in
// non-default handlers.
//
// - If no mempool is set or if the mempool is a no-op mempool, the transactions
// requested from CometBFT will simply be returned, which, by default, are in
// FIFO order.
func (h *DefaultProposalHandler) PrepareProposalHandler() sdk.PrepareProposalHandler {
	return func(ctx sdk.Context, req *abci.PrepareProposalRequest) (*abci.PrepareProposalResponse, error) {
		var maxBlockGas uint64
		if b := ctx.ConsensusParams().Block; b != nil { // nolint:staticcheck // ignore linting error
			maxBlockGas = uint64(b.MaxGas)
		}

		defer h.txSelector.Clear()

		// If the mempool is nil or NoOp we simply return the transactions
		// requested from CometBFT, which, by default, should be in FIFO order.
		//
		// Note, we still need to ensure the transactions returned respect req.MaxTxBytes.
		_, isNoOp := h.mempool.(mempool.NoOpMempool)
		if h.mempool == nil || isNoOp {
			for _, txBz := range req.Txs {
				tx, err := h.txVerifier.TxDecode(txBz)
				if err != nil {
					return nil, err
				}

				stop := h.txSelector.SelectTxForProposal(ctx, uint64(req.MaxTxBytes), maxBlockGas, tx, txBz)
				if stop {
					break
				}
			}

			return &abci.PrepareProposalResponse{Txs: h.txSelector.SelectedTxs(ctx)}, nil
		}

		selectedTxsSignersSeqs := make(map[string]uint64)
		var (
			resError        error
			selectedTxsNums int
			invalidTxs      []sdk.Tx // invalid txs to be removed out of the loop to avoid dead lock
		)
		h.mempool.SelectBy(ctx, req.Txs, func(memTx sdk.Tx) bool {
			unorderedTx, ok := memTx.(sdk.TxWithUnordered)
			isUnordered := ok && unorderedTx.GetUnordered()
			txSignersSeqs := make(map[string]uint64)
<<<<<<< HEAD

			// if the tx is unordered, we don't need to check the sequence, we just add it
			if !isUnordered {
				signerData, err := h.signerExtAdapter.GetSigners(memTx)
				if err != nil {
					// propagate the error to the caller
					resError = err
					return false
=======
			for _, signer := range signerData {
				signerKey := string(signer.Signer)
				seq, ok := selectedTxsSignersSeqs[signerKey]
				if !ok {
					txSignersSeqs[signerKey] = signer.Sequence
					continue
>>>>>>> b1bf4886
				}

				// If the signers aren't in selectedTxsSignersSeqs then we haven't seen them before
				// so we add them and continue given that we don't need to check the sequence.
				shouldAdd := true
				for _, signer := range signerData {
					seq, ok := selectedTxsSignersSeqs[signer.Signer.String()]
					if !ok {
						txSignersSeqs[signer.Signer.String()] = signer.Sequence
						continue
					}

					// If we have seen this signer before in this block, we must make
					// sure that the current sequence is seq+1; otherwise is invalid
					// and we skip it.
					if seq+1 != signer.Sequence {
						shouldAdd = false
						break
					}
					txSignersSeqs[signer.Signer.String()] = signer.Sequence
				}
				if !shouldAdd {
					return true
				}
<<<<<<< HEAD
=======
				txSignersSeqs[signerKey] = signer.Sequence
			}
			if !shouldAdd {
				return true
>>>>>>> b1bf4886
			}

			// NOTE: Since transaction verification was already executed in CheckTx,
			// which calls mempool.Insert, in theory everything in the pool should be
			// valid. But some mempool implementations may insert invalid txs, so we
			// check again.
			txBz, err := h.txVerifier.PrepareProposalVerifyTx(memTx)
			if err != nil {
				invalidTxs = append(invalidTxs, memTx)
			} else {
				stop := h.txSelector.SelectTxForProposal(ctx, uint64(req.MaxTxBytes), maxBlockGas, memTx, txBz)
				if stop {
					return false
				}

				txsLen := len(h.txSelector.SelectedTxs(ctx))
				// If the tx is unordered, we don't need to update the sender sequence.
				if !isUnordered {
					for sender, seq := range txSignersSeqs {
						// If txsLen != selectedTxsNums is true, it means that we've
						// added a new tx to the selected txs, so we need to update
						// the sequence of the sender.
						if txsLen != selectedTxsNums {
							selectedTxsSignersSeqs[sender] = seq
						} else if _, ok := selectedTxsSignersSeqs[sender]; !ok {
							// The transaction hasn't been added but it passed the
							// verification, so we know that the sequence is correct.
							// So we set this sender's sequence to seq-1, in order
							// to avoid unnecessary calls to PrepareProposalVerifyTx.
							selectedTxsSignersSeqs[sender] = seq - 1
						}
					}
				}
				selectedTxsNums = txsLen
			}

			return true
		})

		if resError != nil {
			return nil, resError
		}

		for _, tx := range invalidTxs {
			err := h.mempool.Remove(tx)
			if err != nil && !errors.Is(err, mempool.ErrTxNotFound) {
				return nil, err
			}
		}

		return &abci.PrepareProposalResponse{Txs: h.txSelector.SelectedTxs(ctx)}, nil
	}
}

// ProcessProposalHandler returns the default implementation for processing an
// ABCI proposal. Every transaction in the proposal must pass 2 conditions:
//
// 1. The transaction bytes must decode to a valid transaction.
// 2. The transaction must be valid (i.e. pass runTx, AnteHandler only)
//
// If any transaction fails to pass either condition, the proposal is rejected.
// Note that step (2) is identical to the validation step performed in
// DefaultPrepareProposal. It is very important that the same validation logic
// is used in both steps, and applications must ensure that this is the case in
// non-default handlers.
func (h *DefaultProposalHandler) ProcessProposalHandler() sdk.ProcessProposalHandler {
	// If the mempool is nil or NoOp we simply return ACCEPT,
	// because PrepareProposal may have included txs that could fail verification.
	_, isNoOp := h.mempool.(mempool.NoOpMempool)
	if h.mempool == nil || isNoOp {
		return NoOpProcessProposal()
	}

	return func(ctx sdk.Context, req *abci.ProcessProposalRequest) (*abci.ProcessProposalResponse, error) {
		var totalTxGas uint64

		var maxBlockGas int64
		if b := ctx.ConsensusParams().Block; b != nil { // nolint:staticcheck // ignore linting error
			maxBlockGas = b.MaxGas
		}

		for _, txBytes := range req.Txs {
			tx, err := h.txVerifier.ProcessProposalVerifyTx(txBytes)
			if err != nil {
				return &abci.ProcessProposalResponse{Status: abci.PROCESS_PROPOSAL_STATUS_REJECT}, nil
			}

			if maxBlockGas > 0 {
				gasTx, ok := tx.(GasTx)
				if ok {
					totalTxGas += gasTx.GetGas()
				}

				if totalTxGas > uint64(maxBlockGas) {
					return &abci.ProcessProposalResponse{Status: abci.PROCESS_PROPOSAL_STATUS_REJECT}, nil
				}
			}
		}

		return &abci.ProcessProposalResponse{Status: abci.PROCESS_PROPOSAL_STATUS_ACCEPT}, nil
	}
}

// NoOpPrepareProposal defines a no-op PrepareProposal handler. It will always
// return the transactions sent by the client's request.
func NoOpPrepareProposal() sdk.PrepareProposalHandler {
	return func(_ sdk.Context, req *abci.PrepareProposalRequest) (*abci.PrepareProposalResponse, error) {
		return &abci.PrepareProposalResponse{Txs: req.Txs}, nil
	}
}

// NoOpProcessProposal defines a no-op ProcessProposal Handler. It will always
// return ACCEPT.
func NoOpProcessProposal() sdk.ProcessProposalHandler {
	return func(_ sdk.Context, _ *abci.ProcessProposalRequest) (*abci.ProcessProposalResponse, error) {
		return &abci.ProcessProposalResponse{Status: abci.PROCESS_PROPOSAL_STATUS_ACCEPT}, nil
	}
}

// NoOpExtendVote defines a no-op ExtendVote handler. It will always return an
// empty byte slice as the vote extension.
func NoOpExtendVote() sdk.ExtendVoteHandler {
	return func(_ sdk.Context, _ *abci.ExtendVoteRequest) (*abci.ExtendVoteResponse, error) {
		return &abci.ExtendVoteResponse{VoteExtension: []byte{}}, nil
	}
}

// NoOpVerifyVoteExtensionHandler defines a no-op VerifyVoteExtension handler. It
// will always return an ACCEPT status with no error.
func NoOpVerifyVoteExtensionHandler() sdk.VerifyVoteExtensionHandler {
	return func(_ sdk.Context, _ *abci.VerifyVoteExtensionRequest) (*abci.VerifyVoteExtensionResponse, error) {
		return &abci.VerifyVoteExtensionResponse{Status: abci.VERIFY_VOTE_EXTENSION_STATUS_ACCEPT}, nil
	}
}

// TxSelector defines a helper type that assists in selecting transactions during
// mempool transaction selection in PrepareProposal. It keeps track of the total
// number of bytes and total gas of the selected transactions. It also keeps
// track of the selected transactions themselves.
type TxSelector interface {
	// SelectedTxs should return a copy of the selected transactions.
	SelectedTxs(ctx context.Context) [][]byte

	// Clear should clear the TxSelector, nulling out all relevant fields.
	Clear()

	// SelectTxForProposal should attempt to select a transaction for inclusion in
	// a proposal based on inclusion criteria defined by the TxSelector. It must
	// return <true> if the caller should halt the transaction selection loop
	// (typically over a mempool) or <false> otherwise.
	SelectTxForProposal(ctx context.Context, maxTxBytes, maxBlockGas uint64, memTx sdk.Tx, txBz []byte) bool
}

type defaultTxSelector struct {
	totalTxBytes uint64
	totalTxGas   uint64
	selectedTxs  [][]byte
}

func NewDefaultTxSelector() TxSelector {
	return &defaultTxSelector{}
}

func (ts *defaultTxSelector) SelectedTxs(_ context.Context) [][]byte {
	txs := make([][]byte, len(ts.selectedTxs))
	copy(txs, ts.selectedTxs)
	return txs
}

func (ts *defaultTxSelector) Clear() {
	ts.totalTxBytes = 0
	ts.totalTxGas = 0
	ts.selectedTxs = nil
}

func (ts *defaultTxSelector) SelectTxForProposal(_ context.Context, maxTxBytes, maxBlockGas uint64, memTx sdk.Tx, txBz []byte) bool {
	txSize := uint64(cmttypes.ComputeProtoSizeForTxs([]cmttypes.Tx{txBz}))

	var txGasLimit uint64
	if memTx != nil {
		if gasTx, ok := memTx.(GasTx); ok {
			txGasLimit = gasTx.GetGas()
		}
	}

	// only add the transaction to the proposal if we have enough capacity
	if (txSize + ts.totalTxBytes) <= maxTxBytes {
		// If there is a max block gas limit, add the tx only if the limit has
		// not been met.
		if maxBlockGas > 0 {
			if (txGasLimit + ts.totalTxGas) <= maxBlockGas {
				ts.totalTxGas += txGasLimit
				ts.totalTxBytes += txSize
				ts.selectedTxs = append(ts.selectedTxs, txBz)
			}
		} else {
			ts.totalTxBytes += txSize
			ts.selectedTxs = append(ts.selectedTxs, txBz)
		}
	}

	// check if we've reached capacity; if so, we cannot select any more transactions
	return ts.totalTxBytes >= maxTxBytes || (maxBlockGas > 0 && (ts.totalTxGas >= maxBlockGas))
}<|MERGE_RESOLUTION|>--- conflicted
+++ resolved
@@ -295,7 +295,6 @@
 			unorderedTx, ok := memTx.(sdk.TxWithUnordered)
 			isUnordered := ok && unorderedTx.GetUnordered()
 			txSignersSeqs := make(map[string]uint64)
-<<<<<<< HEAD
 
 			// if the tx is unordered, we don't need to check the sequence, we just add it
 			if !isUnordered {
@@ -304,23 +303,16 @@
 					// propagate the error to the caller
 					resError = err
 					return false
-=======
-			for _, signer := range signerData {
-				signerKey := string(signer.Signer)
-				seq, ok := selectedTxsSignersSeqs[signerKey]
-				if !ok {
-					txSignersSeqs[signerKey] = signer.Sequence
-					continue
->>>>>>> b1bf4886
 				}
 
 				// If the signers aren't in selectedTxsSignersSeqs then we haven't seen them before
 				// so we add them and continue given that we don't need to check the sequence.
 				shouldAdd := true
 				for _, signer := range signerData {
-					seq, ok := selectedTxsSignersSeqs[signer.Signer.String()]
+					signerKey := string(signer.Signer)
+					seq, ok := selectedTxsSignersSeqs[signerKey]
 					if !ok {
-						txSignersSeqs[signer.Signer.String()] = signer.Sequence
+						txSignersSeqs[signerKey] = signer.Sequence
 						continue
 					}
 
@@ -331,18 +323,11 @@
 						shouldAdd = false
 						break
 					}
-					txSignersSeqs[signer.Signer.String()] = signer.Sequence
+					txSignersSeqs[signerKey] = signer.Sequence
 				}
 				if !shouldAdd {
 					return true
 				}
-<<<<<<< HEAD
-=======
-				txSignersSeqs[signerKey] = signer.Sequence
-			}
-			if !shouldAdd {
-				return true
->>>>>>> b1bf4886
 			}
 
 			// NOTE: Since transaction verification was already executed in CheckTx,
