--- conflicted
+++ resolved
@@ -330,23 +330,13 @@
 	}
 
 	if app.paramStore.Has(ctx, ParamStoreKeyEvidenceParams) {
-<<<<<<< HEAD
 		var ep tmproto.EvidenceParams
-=======
-		var ep abci.EvidenceParams
-
->>>>>>> 9d022c17
 		app.paramStore.Get(ctx, ParamStoreKeyEvidenceParams, &ep)
 		cp.Evidence = &ep
 	}
 
 	if app.paramStore.Has(ctx, ParamStoreKeyValidatorParams) {
-<<<<<<< HEAD
 		var vp tmproto.ValidatorParams
-=======
-		var vp abci.ValidatorParams
-
->>>>>>> 9d022c17
 		app.paramStore.Get(ctx, ParamStoreKeyValidatorParams, &vp)
 		cp.Validator = &vp
 	}
