package baseapp

import (
	"fmt"
	"io"
	"runtime/debug"
	"strings"

	"github.com/pkg/errors"

	abci "github.com/tendermint/tendermint/abci/types"
	"github.com/tendermint/tendermint/crypto/tmhash"
	dbm "github.com/tendermint/tendermint/libs/db"
	"github.com/tendermint/tendermint/libs/log"

	"github.com/cosmos/cosmos-sdk/codec"
	"github.com/cosmos/cosmos-sdk/store"
	sdk "github.com/cosmos/cosmos-sdk/types"
	"github.com/cosmos/cosmos-sdk/version"
)

// Key to store the header in the DB itself.
// Use the db directly instead of a store to avoid
// conflicts with handlers writing to the store
// and to avoid affecting the Merkle root.
var dbHeaderKey = []byte("header")

// Enum mode for app.runTx
type runTxMode uint8

const (
	// Check a transaction
	runTxModeCheck runTxMode = iota
	// Simulate a transaction
	runTxModeSimulate runTxMode = iota
	// Deliver a transaction
	runTxModeDeliver runTxMode = iota
)

// BaseApp reflects the ABCI application implementation.
type BaseApp struct {
	// initialized on creation
	Logger      log.Logger
	name        string               // application name from abci.Info
	db          dbm.DB               // common DB backend
	cms         sdk.CommitMultiStore // Main (uncached) state
	router      Router               // handle any kind of message
	queryRouter QueryRouter          // router for redirecting query calls
	txDecoder   sdk.TxDecoder        // unmarshal []byte into sdk.Tx

	anteHandler sdk.AnteHandler // ante handler for fee and auth

	// may be nil
	initChainer      sdk.InitChainer  // initialize state with validators and state blob
	beginBlocker     sdk.BeginBlocker // logic to run before any txs
	endBlocker       sdk.EndBlocker   // logic to run after all txs, and to determine valset changes
	addrPeerFilter   sdk.PeerFilter   // filter peers by address and port
	pubkeyPeerFilter sdk.PeerFilter   // filter peers by public key

	//--------------------
	// Volatile
	// checkState is set on initialization and reset on Commit.
	// deliverState is set in InitChain and BeginBlock and cleared on Commit.
	// See methods setCheckState and setDeliverState.
	checkState   *state          // for CheckTx
	deliverState *state          // for DeliverTx
	voteInfos    []abci.VoteInfo // absent validators from begin block

	// minimum fees for spam prevention
	minimumFees sdk.Coins

	// flag for sealing
	sealed bool
}

var _ abci.Application = (*BaseApp)(nil)

// NewBaseApp returns a reference to an initialized BaseApp.
//
// TODO: Determine how to use a flexible and robust configuration paradigm that
// allows for sensible defaults while being highly configurable
// (e.g. functional options).
//
// NOTE: The db is used to store the version number for now.
// Accepts a user-defined txDecoder
// Accepts variable number of option functions, which act on the BaseApp to set configuration choices
func NewBaseApp(name string, logger log.Logger, db dbm.DB, txDecoder sdk.TxDecoder, options ...func(*BaseApp)) *BaseApp {
	app := &BaseApp{
		Logger:      logger,
		name:        name,
		db:          db,
		cms:         store.NewCommitMultiStore(db),
		router:      NewRouter(),
		queryRouter: NewQueryRouter(),
		txDecoder:   txDecoder,
	}

	for _, option := range options {
		option(app)
	}
	return app
}

// BaseApp Name
func (app *BaseApp) Name() string {
	return app.name
}

// SetCommitMultiStoreTracer sets the store tracer on the BaseApp's underlying
// CommitMultiStore.
func (app *BaseApp) SetCommitMultiStoreTracer(w io.Writer) {
	app.cms.WithTracer(w)
}

// Mount IAVL stores to the provided keys in the BaseApp multistore
func (app *BaseApp) MountStoresIAVL(keys ...*sdk.KVStoreKey) {
	for _, key := range keys {
		app.MountStore(key, sdk.StoreTypeIAVL)
	}
}

// Mount stores to the provided keys in the BaseApp multistore
func (app *BaseApp) MountStoresTransient(keys ...*sdk.TransientStoreKey) {
	for _, key := range keys {
		app.MountStore(key, sdk.StoreTypeTransient)
	}
}

// Mount a store to the provided key in the BaseApp multistore, using a specified DB
func (app *BaseApp) MountStoreWithDB(key sdk.StoreKey, typ sdk.StoreType, db dbm.DB) {
	app.cms.MountStoreWithDB(key, typ, db)
}

// Mount a store to the provided key in the BaseApp multistore, using the default DB
func (app *BaseApp) MountStore(key sdk.StoreKey, typ sdk.StoreType) {
	app.cms.MountStoreWithDB(key, typ, nil)
}

// load latest application version
func (app *BaseApp) LoadLatestVersion(mainKey sdk.StoreKey) error {
	err := app.cms.LoadLatestVersion()
	if err != nil {
		return err
	}
	return app.initFromStore(mainKey)
}

// load application version
func (app *BaseApp) LoadVersion(version int64, mainKey sdk.StoreKey) error {
	err := app.cms.LoadVersion(version)
	if err != nil {
		return err
	}
	return app.initFromStore(mainKey)
}

// the last CommitID of the multistore
func (app *BaseApp) LastCommitID() sdk.CommitID {
	return app.cms.LastCommitID()
}

// the last committed block height
func (app *BaseApp) LastBlockHeight() int64 {
	return app.cms.LastCommitID().Version
}

// initializes the remaining logic from app.cms
func (app *BaseApp) initFromStore(mainKey sdk.StoreKey) error {
	// main store should exist.
	// TODO: we don't actually need the main store here
	main := app.cms.GetKVStore(mainKey)
	if main == nil {
		return errors.New("baseapp expects MultiStore with 'main' KVStore")
	}
	// Needed for `gaiad export`, which inits from store but never calls initchain
	app.setCheckState(abci.Header{})

	app.Seal()

	return nil
}

// SetMinimumFees sets the minimum fees.
func (app *BaseApp) SetMinimumFees(fees sdk.Coins) { app.minimumFees = fees }

// NewContext returns a new Context with the correct store, the given header, and nil txBytes.
func (app *BaseApp) NewContext(isCheckTx bool, header abci.Header) sdk.Context {
	if isCheckTx {
		return sdk.NewContext(app.checkState.ms, header, true, app.Logger).WithMinimumFees(app.minimumFees)
	}
	return sdk.NewContext(app.deliverState.ms, header, false, app.Logger)
}

type state struct {
	ms  sdk.CacheMultiStore
	ctx sdk.Context
}

func (st *state) CacheMultiStore() sdk.CacheMultiStore {
	return st.ms.CacheMultiStore()
}

func (app *BaseApp) setCheckState(header abci.Header) {
	ms := app.cms.CacheMultiStore()
	app.checkState = &state{
		ms:  ms,
		ctx: sdk.NewContext(ms, header, true, app.Logger).WithMinimumFees(app.minimumFees),
	}
}

func (app *BaseApp) setDeliverState(header abci.Header) {
	ms := app.cms.CacheMultiStore()
	app.deliverState = &state{
		ms:  ms,
		ctx: sdk.NewContext(ms, header, false, app.Logger),
	}
}

//______________________________________________________________________________

// ABCI

// Implements ABCI
func (app *BaseApp) Info(req abci.RequestInfo) abci.ResponseInfo {
	lastCommitID := app.cms.LastCommitID()

	return abci.ResponseInfo{
		Data:             app.name,
		LastBlockHeight:  lastCommitID.Version,
		LastBlockAppHash: lastCommitID.Hash,
	}
}

// Implements ABCI
func (app *BaseApp) SetOption(req abci.RequestSetOption) (res abci.ResponseSetOption) {
	// TODO: Implement
	return
}

// Implements ABCI
// InitChain runs the initialization logic directly on the CommitMultiStore and commits it.
func (app *BaseApp) InitChain(req abci.RequestInitChain) (res abci.ResponseInitChain) {
	// Initialize the deliver state and check state with ChainID and run initChain
	app.setDeliverState(abci.Header{ChainID: req.ChainId})
	app.setCheckState(abci.Header{ChainID: req.ChainId})

	if app.initChainer == nil {
		return
	}
	res = app.initChainer(app.deliverState.ctx, req)

	// NOTE: we don't commit, but BeginBlock for block 1
	// starts from this deliverState
	return
}

// Filter peers by address / port
func (app *BaseApp) FilterPeerByAddrPort(info string) abci.ResponseQuery {
	if app.addrPeerFilter != nil {
		return app.addrPeerFilter(info)
	}
	return abci.ResponseQuery{}
}

// Filter peers by public key
func (app *BaseApp) FilterPeerByPubKey(info string) abci.ResponseQuery {
	if app.pubkeyPeerFilter != nil {
		return app.pubkeyPeerFilter(info)
	}
	return abci.ResponseQuery{}
}

// Splits a string path using the delimter '/'.  i.e. "this/is/funny" becomes []string{"this", "is", "funny"}
func splitPath(requestPath string) (path []string) {
	path = strings.Split(requestPath, "/")
	// first element is empty string
	if len(path) > 0 && path[0] == "" {
		path = path[1:]
	}
	return path
}

// Implements ABCI.
// Delegates to CommitMultiStore if it implements Queryable
func (app *BaseApp) Query(req abci.RequestQuery) (res abci.ResponseQuery) {
	path := splitPath(req.Path)
	if len(path) == 0 {
		msg := "no query path provided"
		return sdk.ErrUnknownRequest(msg).QueryResult()
	}
	switch path[0] {
	// "/app" prefix for special application queries
	case "app":
		return handleQueryApp(app, path, req)
	case "store":
		return handleQueryStore(app, path, req)
	case "p2p":
		return handleQueryP2P(app, path, req)
	case "custom":
		return handleQueryCustom(app, path, req)
	}

	msg := "unknown query path"
	return sdk.ErrUnknownRequest(msg).QueryResult()
}

func handleQueryApp(app *BaseApp, path []string, req abci.RequestQuery) (res abci.ResponseQuery) {
	if len(path) >= 2 {
		var result sdk.Result
		switch path[1] {
		case "simulate":
			txBytes := req.Data
			tx, err := app.txDecoder(txBytes)
			if err != nil {
				result = err.Result()
			} else {
				result = app.Simulate(tx)
			}
		case "version":
			return abci.ResponseQuery{
				Code:      uint32(sdk.CodeOK),
				Codespace: string(sdk.CodespaceRoot),
				Value:     []byte(version.GetVersion()),
			}
		default:
			result = sdk.ErrUnknownRequest(fmt.Sprintf("Unknown query: %s", path)).Result()
		}

		// Encode with json
		value := codec.Cdc.MustMarshalBinaryLengthPrefixed(result)
		return abci.ResponseQuery{
			Code:      uint32(sdk.CodeOK),
			Codespace: string(sdk.CodespaceRoot),
			Value:     value,
		}
	}
	msg := "Expected second parameter to be either simulate or version, neither was present"
	return sdk.ErrUnknownRequest(msg).QueryResult()
}

func handleQueryStore(app *BaseApp, path []string, req abci.RequestQuery) (res abci.ResponseQuery) {
	// "/store" prefix for store queries
	queryable, ok := app.cms.(sdk.Queryable)
	if !ok {
		msg := "multistore doesn't support queries"
		return sdk.ErrUnknownRequest(msg).QueryResult()
	}
	req.Path = "/" + strings.Join(path[1:], "/")
	return queryable.Query(req)
}

// nolint: unparam
func handleQueryP2P(app *BaseApp, path []string, req abci.RequestQuery) (res abci.ResponseQuery) {
	// "/p2p" prefix for p2p queries
	if len(path) >= 4 {
		if path[1] == "filter" {
			if path[2] == "addr" {
				return app.FilterPeerByAddrPort(path[3])
			}
			if path[2] == "pubkey" {
				// TODO: this should be changed to `id`
				// NOTE: this changed in tendermint and we didn't notice...
				return app.FilterPeerByPubKey(path[3])
			}
		} else {
			msg := "Expected second parameter to be filter"
			return sdk.ErrUnknownRequest(msg).QueryResult()
		}
	}

	msg := "Expected path is p2p filter <addr|pubkey> <parameter>"
	return sdk.ErrUnknownRequest(msg).QueryResult()
}

func handleQueryCustom(app *BaseApp, path []string, req abci.RequestQuery) (res abci.ResponseQuery) {
	// path[0] should be "custom" because "/custom" prefix is required for keeper queries.
	// the queryRouter routes using path[1]. For example, in the path "custom/gov/proposal", queryRouter routes using "gov"
	if len(path) < 2 || path[1] == "" {
		return sdk.ErrUnknownRequest("No route for custom query specified").QueryResult()
	}
	querier := app.queryRouter.Route(path[1])
	if querier == nil {
		return sdk.ErrUnknownRequest(fmt.Sprintf("no custom querier found for route %s", path[1])).QueryResult()
	}

	ctx := sdk.NewContext(app.cms.CacheMultiStore(), app.checkState.ctx.BlockHeader(), true, app.Logger).
		WithMinimumFees(app.minimumFees)

	// Passes the rest of the path as an argument to the querier.
	// For example, in the path "custom/gov/proposal/test", the gov querier gets []string{"proposal", "test"} as the path
	resBytes, err := querier(ctx, path[2:], req)
	if err != nil {
		return abci.ResponseQuery{
			Code:      uint32(err.Code()),
			Codespace: string(err.Codespace()),
			Log:       err.ABCILog(),
		}
	}
	return abci.ResponseQuery{
		Code:  uint32(sdk.CodeOK),
		Value: resBytes,
	}
}

// BeginBlock implements the ABCI application interface.
func (app *BaseApp) BeginBlock(req abci.RequestBeginBlock) (res abci.ResponseBeginBlock) {
	if app.cms.TracingEnabled() {
		app.cms.ResetTraceContext()
		app.cms.WithTracingContext(sdk.TraceContext(
			map[string]interface{}{"blockHeight": req.Header.Height},
		))
	}

	// Initialize the DeliverTx state. If this is the first block, it should
	// already be initialized in InitChain. Otherwise app.deliverState will be
	// nil, since it is reset on Commit.
	if app.deliverState == nil {
		app.setDeliverState(req.Header)
	} else {
		// In the first block, app.deliverState.ctx will already be initialized
		// by InitChain. Context is now updated with Header information.
		app.deliverState.ctx = app.deliverState.ctx.WithBlockHeader(req.Header).WithBlockHeight(req.Header.Height)
	}

	if app.beginBlocker != nil {
		res = app.beginBlocker(app.deliverState.ctx, req)
	}

	// set the signed validators for addition to context in deliverTx
	// TODO: communicate this result to the address to pubkey map in slashing
	app.voteInfos = req.LastCommitInfo.GetVotes()
	return
}

// CheckTx implements ABCI
// CheckTx runs the "basic checks" to see whether or not a transaction can possibly be executed,
// first decoding, then the ante handler (which checks signatures/fees/ValidateBasic),
// then finally the route match to see whether a handler exists. CheckTx does not run the actual
// Msg handler function(s).
func (app *BaseApp) CheckTx(txBytes []byte) (res abci.ResponseCheckTx) {
	// Decode the Tx.
	var result sdk.Result
	var tx, err = app.txDecoder(txBytes)
	if err != nil {
		result = err.Result()
	} else {
		result = app.runTx(runTxModeCheck, txBytes, tx)
	}

	return abci.ResponseCheckTx{
		Code:      uint32(result.Code),
		Data:      result.Data,
		Log:       result.Log,
		GasWanted: int64(result.GasWanted), // TODO: Should type accept unsigned ints?
		GasUsed:   int64(result.GasUsed),   // TODO: Should type accept unsigned ints?
		Tags:      result.Tags,
	}
}

// Implements ABCI
func (app *BaseApp) DeliverTx(txBytes []byte) (res abci.ResponseDeliverTx) {
	// Decode the Tx.
	var result sdk.Result
	var tx, err = app.txDecoder(txBytes)
	if err != nil {
		result = err.Result()
	} else {
		result = app.runTx(runTxModeDeliver, txBytes, tx)
	}

	// Even though the Result.Code is not OK, there are still effects,
	// namely fee deductions and sequence incrementing.

	// Tell the blockchain engine (i.e. Tendermint).
	return abci.ResponseDeliverTx{
		Code:      uint32(result.Code),
		Codespace: string(result.Codespace),
		Data:      result.Data,
		Log:       result.Log,
		GasWanted: int64(result.GasWanted), // TODO: Should type accept unsigned ints?
		GasUsed:   int64(result.GasUsed),   // TODO: Should type accept unsigned ints?
		Tags:      result.Tags,
	}
}

// Basic validator for msgs
func validateBasicTxMsgs(msgs []sdk.Msg) sdk.Error {
	if msgs == nil || len(msgs) == 0 {
		// TODO: probably shouldn't be ErrInternal. Maybe new ErrInvalidMessage, or ?
		return sdk.ErrInternal("Tx.GetMsgs() must return at least one message in list")
	}

	for _, msg := range msgs {
		// Validate the Msg.
		err := msg.ValidateBasic()
		if err != nil {
			return err
		}
	}

	return nil
}

// retrieve the context for the ante handler and store the tx bytes; store
// the vote infos if the tx runs within the deliverTx() state.
func (app *BaseApp) getContextForAnte(mode runTxMode, txBytes []byte) (ctx sdk.Context) {
	ctx = app.getState(mode).ctx.WithTxBytes(txBytes)
	if mode == runTxModeDeliver {
		ctx = ctx.WithVoteInfos(app.voteInfos)
	}

	return
}

// Iterates through msgs and executes them
func (app *BaseApp) runMsgs(ctx sdk.Context, msgs []sdk.Msg, mode runTxMode) (result sdk.Result) {
	// accumulate results
	logs := make([]string, 0, len(msgs))
	var data []byte   // NOTE: we just append them all (?!)
	var tags sdk.Tags // also just append them all
	var code sdk.CodeType
	var codespace sdk.CodespaceType
	for msgIdx, msg := range msgs {
		// Match route.
		msgRoute := msg.Route()
		handler := app.router.Route(msgRoute)
		if handler == nil {
			return sdk.ErrUnknownRequest("Unrecognized Msg type: " + msgRoute).Result()
		}

		var msgResult sdk.Result
		// Skip actual execution for CheckTx
		if mode != runTxModeCheck {
			msgResult = handler(ctx, msg)
		}
		msgResult.Tags = append(msgResult.Tags, sdk.MakeTag("action", []byte(msg.Type())))

		// NOTE: GasWanted is determined by ante handler and
		// GasUsed by the GasMeter

		// Append Data and Tags
		data = append(data, msgResult.Data...)
		tags = append(tags, msgResult.Tags...)

		// Stop execution and return on first failed message.
		if !msgResult.IsOK() {
			logs = append(logs, fmt.Sprintf("Msg %d failed: %s", msgIdx, msgResult.Log))
			code = msgResult.Code
			codespace = msgResult.Codespace
			break
		}

		// Construct usable logs in multi-message transactions.
		logs = append(logs, fmt.Sprintf("Msg %d: %s", msgIdx, msgResult.Log))
	}

	// Set the final gas values.
	result = sdk.Result{
		Code:      code,
		Codespace: codespace,
		Data:      data,
		Log:       strings.Join(logs, "\n"),
		GasUsed:   ctx.GasMeter().GasConsumed(),
		// TODO: FeeAmount/FeeDenom
		Tags: tags,
	}

	return result
}

// Returns the applicantion's deliverState if app is in runTxModeDeliver,
// otherwise it returns the application's checkstate.
func (app *BaseApp) getState(mode runTxMode) *state {
	if mode == runTxModeCheck || mode == runTxModeSimulate {
		return app.checkState
	}

	return app.deliverState
}

func (app *BaseApp) initializeContext(ctx sdk.Context, mode runTxMode) sdk.Context {
	if mode == runTxModeSimulate {
		ctx = ctx.WithMultiStore(app.getState(runTxModeSimulate).CacheMultiStore())
	}
	return ctx
}

// cacheTxContext returns a new context based off of the provided context with a
// cache wrapped multi-store and the store itself to allow the caller to write
// changes from the cached multi-store.
func (app *BaseApp) cacheTxContext(
	ctx sdk.Context, txBytes []byte, mode runTxMode,
) (sdk.Context, sdk.CacheMultiStore) {

	msCache := app.getState(mode).CacheMultiStore()
	if msCache.TracingEnabled() {
		msCache = msCache.WithTracingContext(
			sdk.TraceContext(
				map[string]interface{}{
					"txHash": fmt.Sprintf("%X", tmhash.Sum(txBytes)),
				},
			),
		).(sdk.CacheMultiStore)
	}

	return ctx.WithMultiStore(msCache), msCache
}

// runTx processes a transaction. The transactions is proccessed via an
// anteHandler. The provided txBytes may be nil in some cases, eg. in tests. For
// further details on transaction execution, reference the BaseApp SDK
// documentation.
func (app *BaseApp) runTx(mode runTxMode, txBytes []byte, tx sdk.Tx) (result sdk.Result) {
	// NOTE: GasWanted should be returned by the AnteHandler. GasUsed is
	// determined by the GasMeter. We need access to the context to get the gas
	// meter so we initialize upfront.
<<<<<<< HEAD
	var gasWanted uint64
	var msCache sdk.CacheMultiStore
=======
	var gasWanted int64

>>>>>>> 15b6fa09
	ctx := app.getContextForAnte(mode, txBytes)
	ctx = app.initializeContext(ctx, mode)

	defer func() {
		if r := recover(); r != nil {
			switch rType := r.(type) {
			case sdk.ErrorOutOfGas:
				log := fmt.Sprintf("out of gas in location: %v", rType.Descriptor)
				result = sdk.ErrOutOfGas(log).Result()
			default:
				log := fmt.Sprintf("recovered: %v\nstack:\n%v", r, string(debug.Stack()))
				result = sdk.ErrInternal(log).Result()
			}
		}

		result.GasWanted = gasWanted
		result.GasUsed = ctx.GasMeter().GasConsumed()
	}()

	var msgs = tx.GetMsgs()
	if err := validateBasicTxMsgs(msgs); err != nil {
		return err.Result()
	}

	// Execute the ante handler if one is defined.
	if app.anteHandler != nil {
		var anteCtx sdk.Context
		var msCache sdk.CacheMultiStore

		// Cache wrap context before anteHandler call in case it aborts.
		// This is required for both CheckTx and DeliverTx.
		// https://github.com/cosmos/cosmos-sdk/issues/2772
		// NOTE: Alternatively, we could require that anteHandler ensures that
		// writes do not happen if aborted/failed.  This may have some
		// performance benefits, but it'll be more difficult to get right.
		anteCtx, msCache = app.cacheTxContext(ctx, txBytes, mode)

		newCtx, result, abort := app.anteHandler(anteCtx, tx, (mode == runTxModeSimulate))
		if abort {
			return result
		}
		if !newCtx.IsZero() {
			ctx = newCtx
		}
		msCache.Write()
		gasWanted = result.GasWanted
	}

	if mode == runTxModeSimulate {
		result = app.runMsgs(ctx, msgs, mode)
		result.GasWanted = gasWanted
		return
	}

	// Create a new context based off of the existing context with a cache wrapped
	// multi-store in case message processing fails.
	runMsgCtx, msCache := app.cacheTxContext(ctx, txBytes, mode)
	result = app.runMsgs(runMsgCtx, msgs, mode)
	result.GasWanted = gasWanted

	// only update state if all messages pass
	if result.IsOK() {
		msCache.Write()
	}

	return
}

// EndBlock implements the ABCI application interface.
func (app *BaseApp) EndBlock(req abci.RequestEndBlock) (res abci.ResponseEndBlock) {
	if app.deliverState.ms.TracingEnabled() {
		app.deliverState.ms = app.deliverState.ms.ResetTraceContext().(sdk.CacheMultiStore)
	}

	if app.endBlocker != nil {
		res = app.endBlocker(app.deliverState.ctx, req)
	}

	return
}

// Implements ABCI
func (app *BaseApp) Commit() (res abci.ResponseCommit) {
	header := app.deliverState.ctx.BlockHeader()
	/*
		// Write the latest Header to the store
			headerBytes, err := proto.Marshal(&header)
			if err != nil {
				panic(err)
			}
			app.db.SetSync(dbHeaderKey, headerBytes)
	*/

	// Write the Deliver state and commit the MultiStore
	app.deliverState.ms.Write()
	commitID := app.cms.Commit()
	// TODO: this is missing a module identifier and dumps byte array
	app.Logger.Debug("Commit synced",
		"commit", commitID,
	)

	// Reset the Check state to the latest committed
	// NOTE: safe because Tendermint holds a lock on the mempool for Commit.
	// Use the header from this latest block.
	app.setCheckState(header)

	// Empty the Deliver state
	app.deliverState = nil

	return abci.ResponseCommit{
		Data: commitID.Hash,
	}
}<|MERGE_RESOLUTION|>--- conflicted
+++ resolved
@@ -614,13 +614,8 @@
 	// NOTE: GasWanted should be returned by the AnteHandler. GasUsed is
 	// determined by the GasMeter. We need access to the context to get the gas
 	// meter so we initialize upfront.
-<<<<<<< HEAD
-	var gasWanted uint64
-	var msCache sdk.CacheMultiStore
-=======
 	var gasWanted int64
 
->>>>>>> 15b6fa09
 	ctx := app.getContextForAnte(mode, txBytes)
 	ctx = app.initializeContext(ctx, mode)
 
