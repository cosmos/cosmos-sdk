--- conflicted
+++ resolved
@@ -589,13 +589,9 @@
 	return storetypes.NewInfiniteGasMeter()
 }
 
-<<<<<<< HEAD
 // getContextForTx retrieves the context for the tx w/ txBytes and other memoized values.
-func (app *BaseApp) getContextForTx(mode execMode, txBytes []byte) sdk.Context {
-=======
 // retrieve the context for the tx w/ txBytes and other memoized values.
 func (app *BaseApp) getContextForTx(mode sdk.ExecMode, txBytes []byte) sdk.Context {
->>>>>>> b0466fd7
 	app.mu.Lock()
 	defer app.mu.Unlock()
 
