--- conflicted
+++ resolved
@@ -19,16 +19,6 @@
 	"github.com/cosmos/gogoproto/proto"
 	"golang.org/x/exp/maps"
 
-<<<<<<< HEAD
-	errorsmod "cosmossdk.io/errors"
-	"cosmossdk.io/store"
-	storemetrics "cosmossdk.io/store/metrics"
-	"cosmossdk.io/store/snapshots"
-	storetypes "cosmossdk.io/store/types"
-
-	"github.com/cosmos/cosmos-sdk/codec"
-=======
->>>>>>> ea8c76eb
 	codectypes "github.com/cosmos/cosmos-sdk/codec/types"
 	sdk "github.com/cosmos/cosmos-sdk/types"
 	sdkerrors "github.com/cosmos/cosmos-sdk/types/errors"
@@ -154,8 +144,6 @@
 	// abciListeners for hooking into the ABCI message processing of the BaseApp
 	// and exposing the requests and responses to external consumers
 	abciListeners []storetypes.ABCIListener
-
-	cdc codec.Codec
 }
 
 // NewBaseApp returns a reference to an initialized BaseApp. It accepts a
@@ -808,7 +796,7 @@
 		}
 
 		// create message events
-		msgEvents := createEvents(app.cdc, msgResult.GetEvents(), msg)
+		msgEvents := createEvents(msgResult.GetEvents(), msg)
 
 		// append message events, data and logs
 		//
@@ -850,17 +838,13 @@
 	return proto.Marshal(&sdk.TxMsgData{MsgResponses: msgResponses})
 }
 
-func createEvents(cdc codec.Codec, events sdk.Events, msg sdk.Msg) sdk.Events {
+func createEvents(events sdk.Events, msg sdk.Msg) sdk.Events {
 	eventMsgName := sdk.MsgTypeURL(msg)
 	msgEvent := sdk.NewEvent(sdk.EventTypeMessage, sdk.NewAttribute(sdk.AttributeKeyAction, eventMsgName))
 
 	// we set the signer attribute as the sender
-	signers, err := cdc.GetMsgSigners(msg)
-	if err != nil {
-		panic(err)
-	}
-	if len(signers) > 0 && signers[0] != "" {
-		msgEvent = msgEvent.AppendAttributes(sdk.NewAttribute(sdk.AttributeKeySender, signers[0]))
+	if len(msg.GetSigners()) > 0 && !msg.GetSigners()[0].Empty() {
+		msgEvent = msgEvent.AppendAttributes(sdk.NewAttribute(sdk.AttributeKeySender, msg.GetSigners()[0].String()))
 	}
 
 	// verify that events have no module attribute set
