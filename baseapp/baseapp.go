--- conflicted
+++ resolved
@@ -590,12 +590,7 @@
 
 	// only run the tx if there is block gas remaining
 	if mode == runTxModeDeliver && ctx.BlockGasMeter().IsOutOfGas() {
-<<<<<<< HEAD
-		gInfo = sdk.GasInfo{GasUsed: ctx.BlockGasMeter().GasConsumed()}
 		return gInfo, nil, nil, ctx, sdkerrors.Wrap(sdkerrors.ErrOutOfGas, "no block gas left to run tx")
-=======
-		return gInfo, nil, nil, sdkerrors.Wrap(sdkerrors.ErrOutOfGas, "no block gas left to run tx")
->>>>>>> b6c77e6c
 	}
 
 	defer func() {
@@ -688,7 +683,11 @@
 	// Result if any single message fails or does not have a registered Handler.
 	result, err = app.runMsgs(runMsgCtx, msgs, mode)
 	if err == nil && mode == runTxModeDeliver {
-<<<<<<< HEAD
+		// When block gas exceeds, it'll panic and won't commit the cached store.
+		// this should be called before we charge additional fee( otherwise would
+		// defy the whole point of charging additional fee at the end)
+		consumeBlockGas()
+
 		// apply fee logic calls
 		feeEvents, errFromFeeInvoker := FeeInvoke(mode, app, runMsgCtx)
 		// if err from FeeInvoke then don't write to cache
@@ -706,16 +705,6 @@
 			}
 		} else {
 			err = errFromFeeInvoker
-=======
-		// When block gas exceeds, it'll panic and won't commit the cached store.
-		consumeBlockGas()
-
-		msCache.Write()
-
-		if len(anteEvents) > 0 {
-			// append the events in the order of occurrence
-			result.Events = append(anteEvents, result.Events...)
->>>>>>> b6c77e6c
 		}
 	}
 
