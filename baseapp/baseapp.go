--- conflicted
+++ resolved
@@ -184,16 +184,8 @@
 	// SAFETY: it's safe to do if validators validate the total gas wanted in the `ProcessProposal`, which is the case in the default handler.
 	disableBlockGasMeter bool
 
-<<<<<<< HEAD
-	// Mutex for simulating transactions
-	// This mutex is used to prevent the checkState corruption during the app.Simulate.
-	//
-	// checkTx holds a write lock, while simulate holds a read lock.
-	simulateMutex sync.RWMutex
-=======
 	// Optional alternative tx runner, used for block-stm parallel transaction execution. If nil, default txRunner is used.
 	txRunner sdk.TxRunner
->>>>>>> f6237824
 }
 
 // NewBaseApp returns a reference to an initialized BaseApp. It accepts a
@@ -645,11 +637,7 @@
 	}
 	ctx := modeState.Context().
 		WithTxBytes(txBytes).
-<<<<<<< HEAD
-		WithExecMode(sdk.ExecMode(mode)).
-=======
 		WithTxIndex(txIndex).
->>>>>>> f6237824
 		WithGasMeter(storetypes.NewInfiniteGasMeter())
 	// WithVoteInfos(app.voteInfos) // TODO: identify if this is needed
 
