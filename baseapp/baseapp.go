--- conflicted
+++ resolved
@@ -747,12 +747,8 @@
 	// Attempt to execute all messages and only update state if all messages pass
 	// and we're in DeliverTx. Note, runMsgs will never return a reference to a
 	// Result if any single message fails or does not have a registered Handler.
-<<<<<<< HEAD
 	result, err = app.runMsgs(runMsgCtx, msgs, mode, msgExecutionGuaranteeMode)
 
-=======
-	result, err = app.runMsgs(runMsgCtx, msgs, mode)
->>>>>>> 1bb632a5
 	if err == nil {
 		// Run optional postHandlers.
 		//
@@ -814,16 +810,12 @@
 		// ADR 031 request type routing
 		msgResult, err := handler(ctx, msg)
 		if err != nil {
-<<<<<<< HEAD
 			if execGuarantee == Atomic {
-				return nil, sdkerrors.Wrapf(err, "failed to execute message; message index: %d", i)
+				return nil, errorsmod.Wrapf(err, "failed to execute message; message index: %d", i)
 			} else {
 				// ToDo: add events for failed messages
 				continue
 			}
-=======
-			return nil, errorsmod.Wrapf(err, "failed to execute message; message index: %d", i)
->>>>>>> 1bb632a5
 		}
 		// at least one message was executed successfully
 		txSuccess = true
