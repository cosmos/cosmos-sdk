package baseapp

import (
	"fmt"
	"strings"

	"github.com/gogo/protobuf/proto"
	abci "github.com/tendermint/tendermint/abci/types"
	"github.com/tendermint/tendermint/crypto/tmhash"
	"github.com/tendermint/tendermint/libs/log"
	tmproto "github.com/tendermint/tendermint/proto/tendermint/types"
	dbm "github.com/tendermint/tm-db"

	codectypes "github.com/cosmos/cosmos-sdk/codec/types"
	"github.com/cosmos/cosmos-sdk/snapshots"
	"github.com/cosmos/cosmos-sdk/store/rootmulti"
	storetypes "github.com/cosmos/cosmos-sdk/store/types"
	sdk "github.com/cosmos/cosmos-sdk/types"
	sdkerrors "github.com/cosmos/cosmos-sdk/types/errors"
	"github.com/cosmos/cosmos-sdk/x/auth/migrations/legacytx"
)

const (
	runTxModeCheck    runTxMode = iota // Check a transaction
	runTxModeReCheck                   // Recheck a (pending) transaction after a commit
	runTxModeSimulate                  // Simulate a transaction
	runTxModeDeliver                   // Deliver a transaction
)

var _ abci.Application = (*BaseApp)(nil)

type (
	// Enum mode for app.runTx
	runTxMode uint8

	// StoreLoader defines a customizable function to control how we load the CommitMultiStore
	// from disk. This is useful for state migration, when loading a datastore written with
	// an older version of the software. In particular, if a module changed the substore key name
	// (or removed a substore) between two versions of the software.
	StoreLoader func(ms sdk.CommitMultiStore) error
)

// BaseApp reflects the ABCI application implementation.
type BaseApp struct { // nolint: maligned
	// initialized on creation
	logger            log.Logger
<<<<<<< HEAD
	name              string               // application name from abci.Info
	db                dbm.DB               // common DB backend
	cms               sdk.CommitMultiStore // Main (uncached) state
	storeLoader       StoreLoader          // function to handle store loading, may be overridden with SetStoreLoader()
	router            sdk.Router           // handle any kind of legacy message
	queryRouter       sdk.QueryRouter      // router for redirecting query calls
	grpcQueryRouter   *GRPCQueryRouter     // router for redirecting gRPC query calls
	msgServiceRouter  IMsgServiceRouter    // router for redirecting Msg service messages
=======
	name              string // application name from abci.Info
>>>>>>> 6d32debf
	interfaceRegistry codectypes.InterfaceRegistry
	txDecoder         sdk.TxDecoder // unmarshal []byte into sdk.Tx

	anteHandler sdk.AnteHandler // ante handler for fee and auth
	postHandler sdk.AnteHandler // post handler, optional, e.g. for tips

	appStore
	baseappVersions
	peerFilters
	snapshotData
	abciData
	moduleRouter

	// volatile states:
	//
	// checkState is set on InitChain and reset on Commit
	// deliverState is set on InitChain and BeginBlock and set to nil on Commit
	checkState   *state // for CheckTx
	deliverState *state // for DeliverTx

	// paramStore is used to query for ABCI consensus parameters from an
	// application parameter store.
	paramStore ParamStore

	// The minimum gas prices a validator is willing to accept for processing a
	// transaction. This is mainly used for DoS and spam prevention.
	minGasPrices sdk.DecCoins

	// initialHeight is the initial height at which we start the baseapp
	initialHeight int64

	// flag for sealing options and parameters to a BaseApp
	sealed bool

	// block height at which to halt the chain and gracefully shutdown
	haltHeight uint64

	// minimum block time (in Unix seconds) at which to halt the chain and gracefully shutdown
	haltTime uint64

	// minRetainBlocks defines the minimum block height offset from the current
	// block being committed, such that all blocks past this offset are pruned
	// from Tendermint. It is used as part of the process of determining the
	// ResponseCommit.RetainHeight value during ABCI Commit. A value of 0 indicates
	// that no blocks should be pruned.
	//
	// Note: Tendermint block pruning is dependant on this parameter in conunction
	// with the unbonding (safety threshold) period, state pruning and state sync
	// snapshot parameters to determine the correct minimum value of
	// ResponseCommit.RetainHeight.
	minRetainBlocks uint64

	// recovery handler for app.runTx method
	runTxRecoveryMiddleware recoveryMiddleware

	// trace set will return full stack traces for errors in ABCI Log field
	trace bool

	// indexEvents defines the set of events in the form {eventType}.{attributeKey},
	// which informs Tendermint what to index. If empty, all events will be indexed.
	indexEvents map[string]struct{}

	// abciListeners for hooking into the ABCI message processing of the BaseApp
	// and exposing the requests and responses to external consumers
	abciListeners []ABCIListener

	feeHandler sdk.FeeHandler

	aggregateEventsFunc func(anteEvents []abci.Event, resultEvents []abci.Event) ([]abci.Event, []abci.Event)
}

type appStore struct {
	db          dbm.DB               // common DB backend
	cms         sdk.CommitMultiStore // Main (uncached) state
	storeLoader StoreLoader          // function to handle store loading, may be overridden with SetStoreLoader()

	// an inter-block write-through cache provided to the context during deliverState
	interBlockCache sdk.MultiStorePersistentCache

	fauxMerkleMode bool // if true, IAVL MountStores uses MountStoresDB for simulation speed.
}

type moduleRouter struct {
	router           sdk.Router        // handle any kind of message
	queryRouter      sdk.QueryRouter   // router for redirecting query calls
	grpcQueryRouter  *GRPCQueryRouter  // router for redirecting gRPC query calls
	msgServiceRouter *MsgServiceRouter // router for redirecting Msg service messages
}

type abciData struct {
	initChainer  sdk.InitChainer  // initialize state with validators and state blob
	beginBlocker sdk.BeginBlocker // logic to run before any txs
	endBlocker   sdk.EndBlocker   // logic to run after all txs, and to determine valset changes

	// absent validators from begin block
	voteInfos []abci.VoteInfo
}

type baseappVersions struct {
	// application's version string
	version string

	// application's protocol version that increments on every upgrade
	// if BaseApp is passed to the upgrade keeper's NewKeeper method.
	appVersion uint64
}

// should really get handled in some db struct
// which then has a sub-item, persistence fields
type snapshotData struct {
	// manages snapshots, i.e. dumps of app state at certain intervals
	snapshotManager *snapshots.Manager
}

// NewBaseApp returns a reference to an initialized BaseApp. It accepts a
// variadic number of option functions, which act on the BaseApp to set
// configuration choices.
//
// NOTE: The db is used to store the version number for now.
func NewBaseApp(
	name string, logger log.Logger, db dbm.DB, txDecoder sdk.TxDecoder, options ...func(*BaseApp),
) *BaseApp {
	app := &BaseApp{
<<<<<<< HEAD
		logger:           logger,
		name:             name,
		db:               db,
		cms:              rootmulti.NewStore(db, logger),
		storeLoader:      DefaultStoreLoader,
		router:           NewRouter(),
		queryRouter:      NewQueryRouter(),
		grpcQueryRouter:  NewGRPCQueryRouter(),
		msgServiceRouter: NewMsgServiceRouter(),
		txDecoder:        txDecoder,
		fauxMerkleMode:   false,
=======
		logger: logger,
		name:   name,
		appStore: appStore{
			db:             db,
			cms:            store.NewCommitMultiStore(db),
			storeLoader:    DefaultStoreLoader,
			fauxMerkleMode: false,
		},
		moduleRouter: moduleRouter{
			router:           NewRouter(),
			queryRouter:      NewQueryRouter(),
			grpcQueryRouter:  NewGRPCQueryRouter(),
			msgServiceRouter: NewMsgServiceRouter(),
		},
		txDecoder: txDecoder,
>>>>>>> 6d32debf
	}

	for _, option := range options {
		option(app)
	}

	if app.interBlockCache != nil {
		app.cms.SetInterBlockCache(app.interBlockCache)
	}

	app.runTxRecoveryMiddleware = newDefaultRecoveryMiddleware()

	return app
}

// Name returns the name of the BaseApp.
func (app *BaseApp) Name() string {
	return app.name
}

// AppVersion returns the application's protocol version.
func (app *BaseApp) AppVersion() uint64 {
	return app.appVersion
}

// Version returns the application's version string.
func (app *BaseApp) Version() string {
	return app.version
}

// Logger returns the logger of the BaseApp.
func (app *BaseApp) Logger() log.Logger {
	return app.logger
}

// Trace returns the boolean value for logging error stack traces.
func (app *BaseApp) Trace() bool {
	return app.trace
}

// SetMsgServiceRouter sets the MsgServiceRouter of the BaseApp.
func (app *BaseApp) SetMsgServiceRouter(msgServiceRouter IMsgServiceRouter) {
	app.msgServiceRouter = msgServiceRouter
}

// MsgServiceRouter returns the MsgServiceRouter of a BaseApp.
func (app *BaseApp) MsgServiceRouter() IMsgServiceRouter { return app.msgServiceRouter }

// SetMsgServiceRouter sets the MsgServiceRouter of a BaseApp.
func (app *BaseApp) SetMsgServiceRouter(msgServiceRouter *MsgServiceRouter) {
	app.msgServiceRouter = msgServiceRouter
}

// MountStores mounts all IAVL or DB stores to the provided keys in the BaseApp
// multistore.
func (app *BaseApp) MountStores(keys ...storetypes.StoreKey) {
	for _, key := range keys {
		switch key.(type) {
		case *storetypes.KVStoreKey:
			if !app.fauxMerkleMode {
				app.MountStore(key, storetypes.StoreTypeIAVL)
			} else {
				// StoreTypeDB doesn't do anything upon commit, and it doesn't
				// retain history, but it's useful for faster simulation.
				app.MountStore(key, storetypes.StoreTypeDB)
			}

		case *storetypes.TransientStoreKey:
			app.MountStore(key, storetypes.StoreTypeTransient)

		default:
			panic(fmt.Sprintf("Unrecognized store key type :%T", key))
		}
	}
}

// MountKVStores mounts all IAVL or DB stores to the provided keys in the
// BaseApp multistore.
func (app *BaseApp) MountKVStores(keys map[string]*storetypes.KVStoreKey) {
	for _, key := range keys {
		if !app.fauxMerkleMode {
			app.MountStore(key, storetypes.StoreTypeIAVL)
		} else {
			// StoreTypeDB doesn't do anything upon commit, and it doesn't
			// retain history, but it's useful for faster simulation.
			app.MountStore(key, storetypes.StoreTypeDB)
		}
	}
}

// MountTransientStores mounts all transient stores to the provided keys in
// the BaseApp multistore.
func (app *BaseApp) MountTransientStores(keys map[string]*storetypes.TransientStoreKey) {
	for _, key := range keys {
		app.MountStore(key, storetypes.StoreTypeTransient)
	}
}

// MountMemoryStores mounts all in-memory KVStores with the BaseApp's internal
// commit multi-store.
func (app *BaseApp) MountMemoryStores(keys map[string]*storetypes.MemoryStoreKey) {
	for _, memKey := range keys {
		app.MountStore(memKey, storetypes.StoreTypeMemory)
	}
}

// MountStore mounts a store to the provided key in the BaseApp multistore,
// using the default DB.
func (app *BaseApp) MountStore(key storetypes.StoreKey, typ storetypes.StoreType) {
	app.cms.MountStoreWithDB(key, typ, nil)
}

// LoadLatestVersion loads the latest application version. It will panic if
// called more than once on a running BaseApp.
func (app *BaseApp) LoadLatestVersion() error {
	err := app.storeLoader(app.cms)
	if err != nil {
		return fmt.Errorf("failed to load latest version: %w", err)
	}

	return app.Init()
}

// DefaultStoreLoader will be used by default and loads the latest version
func DefaultStoreLoader(ms sdk.CommitMultiStore) error {
	return ms.LoadLatestVersion()
}

// CommitMultiStore returns the root multi-store.
// App constructor can use this to access the `cms`.
// UNSAFE: must not be used during the abci life cycle.
func (app *BaseApp) CommitMultiStore() sdk.CommitMultiStore {
	return app.cms
}

// SnapshotManager returns the snapshot manager.
// application use this to register extra extension snapshotters.
func (app *BaseApp) SnapshotManager() *snapshots.Manager {
	return app.snapshotManager
}

// LoadVersion loads the BaseApp application version. It will panic if called
// more than once on a running baseapp.
func (app *BaseApp) LoadVersion(version int64) error {
	app.logger.Info("NOTICE: this could take a long time to migrate IAVL store to fastnode if you enable Fast Node.\n")
	err := app.cms.LoadVersion(version)
	if err != nil {
		return fmt.Errorf("failed to load version %d: %w", version, err)
	}

	return app.Init()
}

// LastCommitID returns the last CommitID of the multistore.
func (app *BaseApp) LastCommitID() storetypes.CommitID {
	return app.cms.LastCommitID()
}

// LastBlockHeight returns the last committed block height.
func (app *BaseApp) LastBlockHeight() int64 {
	return app.cms.LastCommitID().Version
}

// Init initializes the app. It seals the app, preventing any
// further modifications. In addition, it validates the app against
// the earlier provided settings. Returns an error if validation fails.
// nil otherwise. Panics if the app is already sealed.
func (app *BaseApp) Init() error {
	if app.sealed {
		panic("cannot call initFromMainStore: baseapp already sealed")
	}

	// needed for the export command which inits from store but never calls initchain
	app.setCheckState(tmproto.Header{})
	app.Seal()

	rms, ok := app.cms.(*rootmulti.Store)
	if !ok {
		return fmt.Errorf("invalid commit multi-store; expected %T, got: %T", &rootmulti.Store{}, app.cms)
	}
	return rms.GetPruning().Validate()
}

func (app *BaseApp) setMinGasPrices(gasPrices sdk.DecCoins) {
	app.minGasPrices = gasPrices
}

func (app *BaseApp) setHaltHeight(haltHeight uint64) {
	app.haltHeight = haltHeight
}

func (app *BaseApp) setHaltTime(haltTime uint64) {
	app.haltTime = haltTime
}

func (app *BaseApp) setMinRetainBlocks(minRetainBlocks uint64) {
	app.minRetainBlocks = minRetainBlocks
}

func (app *BaseApp) setInterBlockCache(cache sdk.MultiStorePersistentCache) {
	app.interBlockCache = cache
}

func (app *BaseApp) setTrace(trace bool) {
	app.trace = trace
}

func (app *BaseApp) setIndexEvents(ie []string) {
	app.indexEvents = make(map[string]struct{})

	for _, e := range ie {
		app.indexEvents[e] = struct{}{}
	}
}

// Router returns the legacy router of the BaseApp.
func (app *BaseApp) Router() sdk.Router {
	if app.sealed {
		// We cannot return a Router when the app is sealed because we can't have
		// any routes modified which would cause unexpected routing behavior.
		panic("Router() on sealed BaseApp")
	}

	return app.router
}

// QueryRouter returns the QueryRouter of a BaseApp.
func (app *BaseApp) QueryRouter() sdk.QueryRouter { return app.queryRouter }

// Seal seals a BaseApp. It prohibits any further modifications to a BaseApp.
func (app *BaseApp) Seal() { app.sealed = true }

// IsSealed returns true if the BaseApp is sealed and false otherwise.
func (app *BaseApp) IsSealed() bool { return app.sealed }

// setCheckState sets the BaseApp's checkState with a branched multi-store
// (i.e. a CacheMultiStore) and a new Context with the same multi-store branch,
// provided header, and minimum gas prices set. It is set on InitChain and reset
// on Commit.
func (app *BaseApp) setCheckState(header tmproto.Header) {
	ms := app.cms.CacheMultiStore()
	app.checkState = &state{
		ms:  ms,
		ctx: sdk.NewContext(ms, header, true, app.logger).WithMinGasPrices(app.minGasPrices),
	}
}

// setDeliverState sets the BaseApp's deliverState with a branched multi-store
// (i.e. a CacheMultiStore) and a new Context with the same multi-store branch,
// and provided header. It is set on InitChain and BeginBlock and set to nil on
// Commit.
func (app *BaseApp) setDeliverState(header tmproto.Header) {
	ms := app.cms.CacheMultiStore()
	app.deliverState = &state{
		ms:           ms,
		ctx:          sdk.NewContext(ms, header, false, app.logger),
		eventHistory: []abci.Event{},
	}
}

// GetConsensusParams returns the current consensus parameters from the BaseApp's
// ParamStore. If the BaseApp has no ParamStore defined, nil is returned.
func (app *BaseApp) GetConsensusParams(ctx sdk.Context) *abci.ConsensusParams {
	if app.paramStore == nil {
		return nil
	}

	cp := new(abci.ConsensusParams)

	if app.paramStore.Has(ctx, ParamStoreKeyBlockParams) {
		var bp abci.BlockParams

		app.paramStore.Get(ctx, ParamStoreKeyBlockParams, &bp)
		cp.Block = &bp
	}

	if app.paramStore.Has(ctx, ParamStoreKeyEvidenceParams) {
		var ep tmproto.EvidenceParams

		app.paramStore.Get(ctx, ParamStoreKeyEvidenceParams, &ep)
		cp.Evidence = &ep
	}

	if app.paramStore.Has(ctx, ParamStoreKeyValidatorParams) {
		var vp tmproto.ValidatorParams

		app.paramStore.Get(ctx, ParamStoreKeyValidatorParams, &vp)
		cp.Validator = &vp
	}

	return cp
}

// AddRunTxRecoveryHandler adds custom app.runTx method panic handlers.
func (app *BaseApp) AddRunTxRecoveryHandler(handlers ...RecoveryHandler) {
	for _, h := range handlers {
		app.runTxRecoveryMiddleware = newRecoveryMiddleware(h, app.runTxRecoveryMiddleware)
	}
}

// StoreConsensusParams sets the consensus parameters to the baseapp's param store.
func (app *BaseApp) StoreConsensusParams(ctx sdk.Context, cp *abci.ConsensusParams) {
	if app.paramStore == nil {
		panic("cannot store consensus params with no params store set")
	}

	if cp == nil {
		return
	}

	app.paramStore.Set(ctx, ParamStoreKeyBlockParams, cp.Block)
	app.paramStore.Set(ctx, ParamStoreKeyEvidenceParams, cp.Evidence)
	app.paramStore.Set(ctx, ParamStoreKeyValidatorParams, cp.Validator)
	// We're explicitly not storing the Tendermint app_version in the param store. It's
	// stored instead in the x/upgrade store, with its own bump logic.
}

// getMaximumBlockGas gets the maximum gas from the consensus params. It panics
// if maximum block gas is less than negative one and returns zero if negative
// one.
func (app *BaseApp) getMaximumBlockGas(ctx sdk.Context) uint64 {
	cp := app.GetConsensusParams(ctx)
	if cp == nil || cp.Block == nil {
		return 0
	}

	maxGas := cp.Block.MaxGas

	switch {
	case maxGas < -1:
		panic(fmt.Sprintf("invalid maximum block gas: %d", maxGas))

	case maxGas == -1:
		return 0

	default:
		return uint64(maxGas)
	}
}

func (app *BaseApp) validateHeight(req abci.RequestBeginBlock) error {
	if req.Header.Height < 1 {
		return fmt.Errorf("invalid height: %d", req.Header.Height)
	}

	// expectedHeight holds the expected height to validate.
	var expectedHeight int64
	if app.LastBlockHeight() == 0 && app.initialHeight > 1 {
		// In this case, we're validating the first block of the chain (no
		// previous commit). The height we're expecting is the initial height.
		expectedHeight = app.initialHeight
	} else {
		// This case can means two things:
		// - either there was already a previous commit in the store, in which
		// case we increment the version from there,
		// - or there was no previous commit, and initial version was not set,
		// in which case we start at version 1.
		expectedHeight = app.LastBlockHeight() + 1
	}

	if req.Header.Height != expectedHeight {
		return fmt.Errorf("invalid height: %d; expected: %d", req.Header.Height, expectedHeight)
	}

	return nil
}

// validateBasicTxMsgs executes basic validator calls for messages.
func validateBasicTxMsgs(msgs []sdk.Msg) error {
	if len(msgs) == 0 {
		return sdkerrors.Wrap(sdkerrors.ErrInvalidRequest, "must contain at least one message")
	}

	for _, msg := range msgs {
		err := msg.ValidateBasic()
		if err != nil {
			return err
		}
	}

	return nil
}

// Returns the applications's deliverState if app is in runTxModeDeliver,
// otherwise it returns the application's checkstate.
func (app *BaseApp) getState(mode runTxMode) *state {
	if mode == runTxModeDeliver {
		return app.deliverState
	}

	return app.checkState
}

// retrieve the context for the tx w/ txBytes and other memoized values.
func (app *BaseApp) getContextForTx(mode runTxMode, txBytes []byte) sdk.Context {
	ctx := app.getState(mode).ctx.
		WithTxBytes(txBytes).
		WithVoteInfos(app.voteInfos)

	ctx = ctx.WithConsensusParams(app.GetConsensusParams(ctx))

	if mode == runTxModeReCheck {
		ctx = ctx.WithIsReCheckTx(true)
	}

	if mode == runTxModeSimulate {
		ctx, _ = ctx.CacheContext()
	}

	return ctx
}

// cacheTxContext returns a new context based off of the provided context with
// a branched multi-store.
func (app *BaseApp) cacheTxContext(ctx sdk.Context, txBytes []byte) (sdk.Context, sdk.CacheMultiStore) {
	ms := ctx.MultiStore()
	// TODO: https://github.com/cosmos/cosmos-sdk/issues/2824
	msCache := ms.CacheMultiStore()
	if msCache.TracingEnabled() {
		msCache = msCache.SetTracingContext(
			sdk.TraceContext(
				map[string]interface{}{
					"txHash": fmt.Sprintf("%X", tmhash.Sum(txBytes)),
				},
			),
		).(sdk.CacheMultiStore)
	}

	return ctx.WithMultiStore(msCache), msCache
}

// runTx processes a transaction within a given execution mode, encoded transaction
// bytes, and the decoded transaction itself. All state transitions occur through
// a cached Context depending on the mode provided. State only gets persisted
// if all messages get executed successfully and the execution mode is DeliverTx.
// Note, gas execution info is always returned. A reference to a Result is
// returned if the tx does not run out of gas and if all the messages are valid
// and execute successfully. An error is returned otherwise.
func (app *BaseApp) runTx(mode runTxMode, txBytes []byte) (gInfo sdk.GasInfo, result *sdk.Result, anteEvents []abci.Event, priority int64, txCtx sdk.Context, err error) {
	// NOTE: GasWanted should be returned by the AnteHandler. GasUsed is
	// determined by the GasMeter. We need access to the context to get the gas
	// meter so we initialize upfront.
	var gasWanted uint64

	ctx := app.getContextForTx(mode, txBytes)
	ms := ctx.MultiStore()

	// only run the tx if there is block gas remaining
	if mode == runTxModeDeliver && ctx.BlockGasMeter().IsOutOfGas() {
		return gInfo, nil, nil, 0, ctx, sdkerrors.Wrap(sdkerrors.ErrOutOfGas, "no block gas left to run tx")
	}

	defer func() {
		if r := recover(); r != nil {
			recoveryMW := newOutOfGasRecoveryMiddleware(gasWanted, ctx, app.runTxRecoveryMiddleware)
			err, result = processRecovery(r, recoveryMW), nil
		}

		gInfo = sdk.GasInfo{GasWanted: gasWanted, GasUsed: ctx.GasMeter().GasConsumed()}
	}()

	blockGasConsumed := false
	// consumeBlockGas makes sure block gas is consumed at most once. It must happen after
	// tx processing, and must be execute even if tx processing fails. Hence we use trick with `defer`
	consumeBlockGas := func() {
		if !blockGasConsumed {
			blockGasConsumed = true
			ctx.BlockGasMeter().ConsumeGas(
				ctx.GasMeter().GasConsumedToLimit(), "block gas meter",
			)
		}
	}

	// If BlockGasMeter() panics it will be caught by the above recover and will
	// return an error - in any case BlockGasMeter will consume gas past the limit.
	//
	// NOTE: This must exist in a separate defer function for the above recovery
	// to recover from this one.
	if mode == runTxModeDeliver {
		defer consumeBlockGas()
	}

	tx, err := app.txDecoder(txBytes)
	if err != nil {
		return sdk.GasInfo{}, nil, nil, 0, ctx, err
	}

	msgs := tx.GetMsgs()
	if err := validateBasicTxMsgs(msgs); err != nil {
		return sdk.GasInfo{}, nil, nil, 0, ctx, err
	}

	if app.anteHandler != nil {
		var (
			anteCtx sdk.Context
			msCache sdk.CacheMultiStore
		)

		// Branch context before AnteHandler call in case it aborts.
		// This is required for both CheckTx and DeliverTx.
		// Ref: https://github.com/cosmos/cosmos-sdk/issues/2772
		//
		// NOTE: Alternatively, we could require that AnteHandler ensures that
		// writes do not happen if aborted/failed.  This may have some
		// performance benefits, but it'll be more difficult to get right.
		anteCtx, msCache = app.cacheTxContext(ctx, txBytes)
		anteCtx = anteCtx.WithEventManager(sdk.NewEventManager())
		newCtx, err := app.anteHandler(anteCtx, tx, mode == runTxModeSimulate)

		if !newCtx.IsZero() {
			// At this point, newCtx.MultiStore() is a store branch, or something else
			// replaced by the AnteHandler. We want the original multistore.
			//
			// Also, in the case of the tx aborting, we need to track gas consumed via
			// the instantiated gas meter in the AnteHandler, so we update the context
			// prior to returning.
			ctx = newCtx.WithMultiStore(ms)
		}

		events := ctx.EventManager().Events()

		// GasMeter expected to be set in AnteHandler
		gasWanted = ctx.GasMeter().Limit()

		if err != nil {
			return gInfo, nil, nil, 0, ctx, err
		}

		priority = ctx.Priority()
		msCache.Write()
		anteEvents = events.ToABCIEvents()
	}

	// Create a new Context based off of the existing Context with a MultiStore branch
	// in case message processing fails. At this point, the MultiStore
	// is a branch of a branch.
	runMsgCtx, msCache := app.cacheTxContext(ctx, txBytes)

	// Attempt to execute all messages and only update state if all messages pass
	// and we're in DeliverTx. Note, runMsgs will never return a reference to a
	// Result if any single message fails or does not have a registered Handler.
	result, err = app.runMsgs(runMsgCtx, msgs, mode)
	if err == nil {
		// Run optional postHandlers.
		//
		// Note: If the postHandler fails, we also revert the runMsgs state.
		if app.postHandler != nil {
			newCtx, err := app.postHandler(runMsgCtx, tx, mode == runTxModeSimulate)
			if err != nil {
				return gInfo, nil, nil, priority, ctx, err
			}

			result.Events = append(result.Events, newCtx.EventManager().ABCIEvents()...)
		}

		var feeEvents sdk.Events
		if mode == runTxModeDeliver {
			// When block gas exceeds, it'll panic and won't commit the cached store.
			// this should be called before we charge additional fee( otherwise would
			// defy the whole point of charging additional fee at the end)
			consumeBlockGas()

			// apply fee logic calls
			feeEvents, err = FeeInvoke(mode, app, runMsgCtx)
			if err != nil {
				return gInfo, nil, nil, priority, ctx, err
			}
			// Only write the cache if FeeInvoke didn't return an error.
			msCache.Write()
			app.deliverState.eventHistory = append(app.deliverState.eventHistory, result.Events...)
		}

		// If we're in deliver or simulate mode, update the events.
		if mode == runTxModeDeliver || mode == runTxModeSimulate {
			// these are the ante events propagated only on success, that now means that fee charging has happened successfully.
			if len(anteEvents) > 0 {
				// append the events in the order of occurrence
				result.Events = append(anteEvents, result.Events...)
			}
		}
		// additional fee events
		if len(feeEvents) > 0 {
			// append the fee events at the end of the other events, since they get charged at the end of the Tx
			result.Events = append(result.Events, feeEvents.ToABCIEvents()...)
		}
	}

	if result != nil { // tx was successful run aggregator for ante and result events
		anteEvents, result.Events = AggregateEvents(app, anteEvents, result.Events)
	} else { // tx failed run aggregator for ante events only since result object is nil
		anteEvents, _ = AggregateEvents(app, anteEvents, nil)
	}

	return gInfo, result, anteEvents, priority, ctx, err
}

// AggregateEvents aggregation logic of result events (ante and postHander events) with feeEvents
func AggregateEvents(app *BaseApp, anteEvents []abci.Event, resultEvents []abci.Event) ([]abci.Event, []abci.Event) {
	if app.aggregateEventsFunc != nil {
		return app.aggregateEventsFunc(anteEvents, resultEvents)
	}
	return anteEvents, resultEvents
}

// FeeInvoke apply fee logic and append events
func FeeInvoke(mode runTxMode, app *BaseApp, runMsgCtx sdk.Context) (sdk.Events, error) {
	if app.feeHandler != nil {
		// call the msgFee
		_, eventsFromFeeHandler, err := app.feeHandler(runMsgCtx, mode == runTxModeSimulate)
		if err != nil {
			return nil, err
		}
		return eventsFromFeeHandler, nil
	}
	return nil, nil
}

// runMsgs iterates through a list of messages and executes them with the provided
// Context and execution mode. Messages will only be executed during simulation
// and DeliverTx. An error is returned if any single message fails or if a
// Handler does not exist for a given message route. Otherwise, a reference to a
// Result is returned. The caller must not commit state if an error is returned.
func (app *BaseApp) runMsgs(ctx sdk.Context, msgs []sdk.Msg, mode runTxMode) (*sdk.Result, error) {
	msgLogs := make(sdk.ABCIMessageLogs, 0, len(msgs))
	events := sdk.EmptyEvents()
	var msgResponses []*codectypes.Any

	// NOTE: GasWanted is determined by the AnteHandler and GasUsed by the GasMeter.
	for i, msg := range msgs {
		// skip actual execution for (Re)CheckTx mode
		if mode == runTxModeCheck || mode == runTxModeReCheck {
			break
		}

		var (
			msgResult    *sdk.Result
			eventMsgName string // name to use as value in event `message.action`
			err          error
		)

		if handler := app.msgServiceRouter.Handler(msg); handler != nil {
			// ADR 031 request type routing
			msgResult, err = handler(ctx, msg)
			eventMsgName = sdk.MsgTypeURL(msg)
		} else if legacyMsg, ok := msg.(legacytx.LegacyMsg); ok {
			// legacy sdk.Msg routing
			// Assuming that the app developer has migrated all their Msgs to
			// proto messages and has registered all `Msg services`, then this
			// path should never be called, because all those Msgs should be
			// registered within the `msgServiceRouter` already.
			msgRoute := legacyMsg.Route()
			eventMsgName = legacyMsg.Type()
			handler := app.router.Route(ctx, msgRoute)
			if handler == nil {
				return nil, sdkerrors.Wrapf(sdkerrors.ErrUnknownRequest, "unrecognized message route: %s; message index: %d", msgRoute, i)
			}

			msgResult, err = handler(ctx, msg)
		} else {
			return nil, sdkerrors.Wrapf(sdkerrors.ErrUnknownRequest, "can't route message %+v", msg)
		}

		if err != nil {
			return nil, sdkerrors.Wrapf(err, "failed to execute message; message index: %d", i)
		}

		msgEvents := sdk.Events{
			sdk.NewEvent(sdk.EventTypeMessage, sdk.NewAttribute(sdk.AttributeKeyAction, eventMsgName)),
		}
		msgEvents = msgEvents.AppendEvents(msgResult.GetEvents())

		// append message events, data and logs
		//
		// Note: Each message result's data must be length-prefixed in order to
		// separate each result.
		events = events.AppendEvents(msgEvents)

		// Each individual sdk.Result that went through the MsgServiceRouter
		// (which should represent 99% of the Msgs now, since everyone should
		// be using protobuf Msgs) has exactly one Msg response, set inside
		// `WrapServiceResult`. We take that Msg response, and aggregate it
		// into an array.
		if len(msgResult.MsgResponses) > 0 {
			msgResponse := msgResult.MsgResponses[0]
			if msgResponse == nil {
				return nil, sdkerrors.ErrLogic.Wrapf("got nil Msg response at index %d for msg %s", i, sdk.MsgTypeURL(msg))
			}
			msgResponses = append(msgResponses, msgResponse)
		}

		msgLogs = append(msgLogs, sdk.NewABCIMessageLog(uint32(i), msgResult.Log, msgEvents))
	}

	data, err := makeABCIData(msgResponses)
	if err != nil {
		return nil, sdkerrors.Wrap(err, "failed to marshal tx data")
	}

	return &sdk.Result{
		Data:         data,
		Log:          strings.TrimSpace(msgLogs.String()),
		Events:       events.ToABCIEvents(),
		MsgResponses: msgResponses,
	}, nil
}

// makeABCIData generates the Data field to be sent to ABCI Check/DeliverTx.
func makeABCIData(msgResponses []*codectypes.Any) ([]byte, error) {
	return proto.Marshal(&sdk.TxMsgData{MsgResponses: msgResponses})
}<|MERGE_RESOLUTION|>--- conflicted
+++ resolved
@@ -44,18 +44,7 @@
 type BaseApp struct { // nolint: maligned
 	// initialized on creation
 	logger            log.Logger
-<<<<<<< HEAD
-	name              string               // application name from abci.Info
-	db                dbm.DB               // common DB backend
-	cms               sdk.CommitMultiStore // Main (uncached) state
-	storeLoader       StoreLoader          // function to handle store loading, may be overridden with SetStoreLoader()
-	router            sdk.Router           // handle any kind of legacy message
-	queryRouter       sdk.QueryRouter      // router for redirecting query calls
-	grpcQueryRouter   *GRPCQueryRouter     // router for redirecting gRPC query calls
-	msgServiceRouter  IMsgServiceRouter    // router for redirecting Msg service messages
-=======
 	name              string // application name from abci.Info
->>>>>>> 6d32debf
 	interfaceRegistry codectypes.InterfaceRegistry
 	txDecoder         sdk.TxDecoder // unmarshal []byte into sdk.Tx
 
@@ -142,7 +131,7 @@
 	router           sdk.Router        // handle any kind of message
 	queryRouter      sdk.QueryRouter   // router for redirecting query calls
 	grpcQueryRouter  *GRPCQueryRouter  // router for redirecting gRPC query calls
-	msgServiceRouter *MsgServiceRouter // router for redirecting Msg service messages
+	msgServiceRouter IMsgServiceRouter // router for redirecting Msg service messages
 }
 
 type abciData struct {
@@ -179,24 +168,11 @@
 	name string, logger log.Logger, db dbm.DB, txDecoder sdk.TxDecoder, options ...func(*BaseApp),
 ) *BaseApp {
 	app := &BaseApp{
-<<<<<<< HEAD
-		logger:           logger,
-		name:             name,
-		db:               db,
-		cms:              rootmulti.NewStore(db, logger),
-		storeLoader:      DefaultStoreLoader,
-		router:           NewRouter(),
-		queryRouter:      NewQueryRouter(),
-		grpcQueryRouter:  NewGRPCQueryRouter(),
-		msgServiceRouter: NewMsgServiceRouter(),
-		txDecoder:        txDecoder,
-		fauxMerkleMode:   false,
-=======
 		logger: logger,
 		name:   name,
 		appStore: appStore{
 			db:             db,
-			cms:            store.NewCommitMultiStore(db),
+			cms:            rootmulti.NewStore(db, logger),
 			storeLoader:    DefaultStoreLoader,
 			fauxMerkleMode: false,
 		},
@@ -207,7 +183,6 @@
 			msgServiceRouter: NewMsgServiceRouter(),
 		},
 		txDecoder: txDecoder,
->>>>>>> 6d32debf
 	}
 
 	for _, option := range options {
@@ -248,16 +223,11 @@
 	return app.trace
 }
 
-// SetMsgServiceRouter sets the MsgServiceRouter of the BaseApp.
-func (app *BaseApp) SetMsgServiceRouter(msgServiceRouter IMsgServiceRouter) {
-	app.msgServiceRouter = msgServiceRouter
-}
-
 // MsgServiceRouter returns the MsgServiceRouter of a BaseApp.
 func (app *BaseApp) MsgServiceRouter() IMsgServiceRouter { return app.msgServiceRouter }
 
 // SetMsgServiceRouter sets the MsgServiceRouter of a BaseApp.
-func (app *BaseApp) SetMsgServiceRouter(msgServiceRouter *MsgServiceRouter) {
+func (app *BaseApp) SetMsgServiceRouter(msgServiceRouter IMsgServiceRouter) {
 	app.msgServiceRouter = msgServiceRouter
 }
 
