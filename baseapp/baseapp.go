--- conflicted
+++ resolved
@@ -838,17 +838,8 @@
 	return sdk.Events{msgEvent}
 }
 
-<<<<<<< HEAD
-// prepareProposal default implementation, it selects the
-func (app *BaseApp) prepareProposal(req abci.RequestPrepareProposal) [][]byte {
-	cursor, selectErr := app.mempool.Select(req.Txs)
-	if selectErr != nil {
-		panic(selectErr)
-	}
-=======
 func (app *BaseApp) prepareProposal(req abci.RequestPrepareProposal) ([][]byte, error) {
 	iterator := app.mempool.Select(req.Txs)
->>>>>>> 96cb90bd
 	var (
 		txsBytes  [][]byte
 		byteCount int64
@@ -862,12 +853,9 @@
 			return nil, encErr
 		}
 
+		fmt.Println("messages:", memTx.GetMsgs())
 		_, _, _, _, err := app.runTx(runTxPrepareProposal, bz)
 		if err != nil {
-<<<<<<< HEAD
-			_ = app.mempool.Remove(memTx)
-		} else {
-=======
 			fmt.Println("error un prepare propossal", memTx)
 			removeErr := app.mempool.Remove(memTx)
 			if removeErr != nil {
@@ -875,7 +863,6 @@
 			}
 			continue
 		} else if byteCount += txSize; byteCount <= req.MaxTxBytes {
->>>>>>> 96cb90bd
 			txsBytes = append(txsBytes, bz)
 		} else {
 			break
@@ -884,7 +871,7 @@
 		iterator = iterator.Next()
 	}
 
-	return txsBytes
+	return txsBytes, nil
 }
 
 func (app *BaseApp) processProposal(req abci.RequestProcessProposal) error {
@@ -893,15 +880,12 @@
 		if err != nil {
 			return err
 		}
+		fmt.Println(tx)
 
 		_, _, _, _, err = app.runTx(runTxProcessProposal, txBytes)
 		if err != nil {
-<<<<<<< HEAD
-			_ = app.mempool.Remove(tx.(mempool.Tx))
-=======
 			fmt.Println("error run tx process", tx)
 			_ = app.mempool.Remove(tx)
->>>>>>> 96cb90bd
 		}
 	}
 	return nil
