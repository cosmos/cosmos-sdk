package baseapp

import (
	"context"
	"fmt"
	"math"
	"sort"
	"strconv"

	"github.com/cockroachdb/errors"
	abci "github.com/cometbft/cometbft/abci/types"
	"github.com/cometbft/cometbft/crypto/tmhash"
	cmtproto "github.com/cometbft/cometbft/proto/tendermint/types"
	dbm "github.com/cosmos/cosmos-db"
	"github.com/cosmos/gogoproto/proto"
	"golang.org/x/exp/maps"
	protov2 "google.golang.org/protobuf/proto"

	errorsmod "cosmossdk.io/errors"
	"cosmossdk.io/log"
	"cosmossdk.io/store"
	storemetrics "cosmossdk.io/store/metrics"
	"cosmossdk.io/store/snapshots"
	storetypes "cosmossdk.io/store/types"

	"github.com/cosmos/cosmos-sdk/codec"
	codectypes "github.com/cosmos/cosmos-sdk/codec/types"
	servertypes "github.com/cosmos/cosmos-sdk/server/types"
	"github.com/cosmos/cosmos-sdk/telemetry"
	sdk "github.com/cosmos/cosmos-sdk/types"
	sdkerrors "github.com/cosmos/cosmos-sdk/types/errors"
	"github.com/cosmos/cosmos-sdk/types/mempool"
)

type (
	execMode uint8

	// StoreLoader defines a customizable function to control how we load the
	// CommitMultiStore from disk. This is useful for state migration, when
	// loading a datastore written with an older version of the software. In
	// particular, if a module changed the substore key name (or removed a substore)
	// between two versions of the software.
	StoreLoader func(ms storetypes.CommitMultiStore) error
)

const (
	execModeCheck           execMode = iota // Check a transaction
	execModeReCheck                         // Recheck a (pending) transaction after a commit
	execModeSimulate                        // Simulate a transaction
	execModePrepareProposal                 // Prepare a block proposal
	execModeProcessProposal                 // Process a block proposal
	execModeVoteExtension                   // Extend or verify a pre-commit vote
	execModeFinalize                        // Finalize a block proposal
)

var _ servertypes.ABCI = (*BaseApp)(nil)

// BaseApp reflects the ABCI application implementation.
type BaseApp struct {
	// initialized on creation
	logger            log.Logger
	name              string                      // application name from abci.BlockInfo
	db                dbm.DB                      // common DB backend
	cms               storetypes.CommitMultiStore // Main (uncached) state
	qms               storetypes.MultiStore       // Optional alternative multistore for querying only.
	storeLoader       StoreLoader                 // function to handle store loading, may be overridden with SetStoreLoader()
	grpcQueryRouter   *GRPCQueryRouter            // router for redirecting gRPC query calls
	msgServiceRouter  *MsgServiceRouter           // router for redirecting Msg service messages
	interfaceRegistry codectypes.InterfaceRegistry
	txDecoder         sdk.TxDecoder // unmarshal []byte into sdk.Tx
	txEncoder         sdk.TxEncoder // marshal sdk.Tx into []byte

	mempool     mempool.Mempool // application side mempool
	anteHandler sdk.AnteHandler // ante handler for fee and auth
	postHandler sdk.PostHandler // post handler, optional, e.g. for tips

	initChainer          sdk.InitChainer                // ABCI InitChain handler
	preBlocker           sdk.PreBlocker                 // logic to run before BeginBlocker
	beginBlocker         sdk.BeginBlocker               // (legacy ABCI) BeginBlock handler
	endBlocker           sdk.EndBlocker                 // (legacy ABCI) EndBlock handler
	processProposal      sdk.ProcessProposalHandler     // ABCI ProcessProposal handler
	prepareProposal      sdk.PrepareProposalHandler     // ABCI PrepareProposal
	extendVote           sdk.ExtendVoteHandler          // ABCI ExtendVote handler
	verifyVoteExt        sdk.VerifyVoteExtensionHandler // ABCI VerifyVoteExtension handler
	prepareCheckStater   sdk.PrepareCheckStater         // logic to run during commit using the checkState
	precommiter          sdk.Precommiter                // logic to run during commit using the deliverState
	preFinalizeBlockHook sdk.PreFinalizeBlockHook       // logic to run before FinalizeBlock

	addrPeerFilter sdk.PeerFilter // filter peers by address and port
	idPeerFilter   sdk.PeerFilter // filter peers by node ID
	fauxMerkleMode bool           // if true, IAVL MountStores uses MountStoresDB for simulation speed.

	// manages snapshots, i.e. dumps of app state at certain intervals
	snapshotManager *snapshots.Manager

	// volatile states:
	//
	// - checkState is set on InitChain and reset on Commit
	// - finalizeBlockState is set on InitChain and FinalizeBlock and set to nil
	// on Commit.
	//
	// - checkState: Used for CheckTx, which is set based on the previous block's
	// state. This state is never committed.
	//
	// - prepareProposalState: Used for PrepareProposal, which is set based on the
	// previous block's state. This state is never committed. In case of multiple
	// consensus rounds, the state is always reset to the previous block's state.
	//
	// - processProposalState: Used for ProcessProposal, which is set based on the
	// the previous block's state. This state is never committed. In case of
	// multiple rounds, the state is always reset to the previous block's state.
	//
	// - finalizeBlockState: Used for FinalizeBlock, which is set based on the
	// previous block's state. This state is committed.
	checkState           *state
	prepareProposalState *state
	processProposalState *state
	finalizeBlockState   *state

	// An inter-block write-through cache provided to the context during the ABCI
	// FinalizeBlock call.
	interBlockCache storetypes.MultiStorePersistentCache

	// paramStore is used to query for ABCI consensus parameters from an
	// application parameter store.
	paramStore ParamStore

	// queryGasLimit defines the maximum gas for queries; unbounded if 0.
	queryGasLimit uint64

	// The minimum gas prices a validator is willing to accept for processing a
	// transaction. This is mainly used for DoS and spam prevention.
	minGasPrices sdk.DecCoins

	// initialHeight is the initial height at which we start the BaseApp
	initialHeight int64

	// flag for sealing options and parameters to a BaseApp
	sealed bool

	// block height at which to halt the chain and gracefully shutdown
	haltHeight uint64

	// minimum block time (in Unix seconds) at which to halt the chain and gracefully shutdown
	haltTime uint64

	// minRetainBlocks defines the minimum block height offset from the current
	// block being committed, such that all blocks past this offset are pruned
	// from CometBFT. It is used as part of the process of determining the
	// ResponseCommit.RetainHeight value during ABCI Commit. A value of 0 indicates
	// that no blocks should be pruned.
	//
	// Note: CometBFT block pruning is dependant on this parameter in conjunction
	// with the unbonding (safety threshold) period, state pruning and state sync
	// snapshot parameters to determine the correct minimum value of
	// ResponseCommit.RetainHeight.
	minRetainBlocks uint64

	// application's version string
	version string

	// recovery handler for app.runTx method
	runTxRecoveryMiddleware recoveryMiddleware

	// trace set will return full stack traces for errors in ABCI Log field
	trace bool

	// indexEvents defines the set of events in the form {eventType}.{attributeKey},
	// which informs CometBFT what to index. If empty, all events will be indexed.
	indexEvents map[string]struct{}

	// streamingManager for managing instances and configuration of ABCIListener services
	streamingManager storetypes.StreamingManager

	chainID string

	cdc codec.Codec
}

// NewBaseApp returns a reference to an initialized BaseApp. It accepts a
// variadic number of option functions, which act on the BaseApp to set
// configuration choices.
func NewBaseApp(
	name string, logger log.Logger, db dbm.DB, txDecoder sdk.TxDecoder, options ...func(*BaseApp),
) *BaseApp {
	app := &BaseApp{
		logger:           logger,
		name:             name,
		db:               db,
		cms:              store.NewCommitMultiStore(db, logger, storemetrics.NewNoOpMetrics()), // by default we use a no-op metric gather in store
		storeLoader:      DefaultStoreLoader,
		grpcQueryRouter:  NewGRPCQueryRouter(),
		msgServiceRouter: NewMsgServiceRouter(),
		txDecoder:        txDecoder,
		fauxMerkleMode:   false,
		queryGasLimit:    math.MaxUint64,
	}

	for _, option := range options {
		option(app)
	}

	if app.mempool == nil {
		app.SetMempool(mempool.NoOpMempool{})
	}

	abciProposalHandler := NewDefaultProposalHandler(app.mempool, app)

	if app.prepareProposal == nil {
		app.SetPrepareProposal(abciProposalHandler.PrepareProposalHandler())
	}
	if app.processProposal == nil {
		app.SetProcessProposal(abciProposalHandler.ProcessProposalHandler())
	}
	if app.extendVote == nil {
		app.SetExtendVoteHandler(NoOpExtendVote())
	}
	if app.verifyVoteExt == nil {
		app.SetVerifyVoteExtensionHandler(NoOpVerifyVoteExtensionHandler())
	}
	if app.interBlockCache != nil {
		app.cms.SetInterBlockCache(app.interBlockCache)
	}

	app.runTxRecoveryMiddleware = newDefaultRecoveryMiddleware()

	// Initialize with an empty interface registry to avoid nil pointer dereference.
	// Unless SetInterfaceRegistry is called with an interface registry with proper address codecs baseapp will panic.
	app.cdc = codec.NewProtoCodec(codectypes.NewInterfaceRegistry())

	return app
}

// Name returns the name of the BaseApp.
func (app *BaseApp) Name() string {
	return app.name
}

// AppVersion returns the application's protocol version.
func (app *BaseApp) AppVersion(ctx context.Context) (uint64, error) {
	if app.paramStore == nil {
		return 0, errors.New("app.paramStore is nil")
	}

	cp, err := app.paramStore.Get(ctx)
	if err != nil {
		return 0, fmt.Errorf("failed to get consensus params: %w", err)
	}
	if cp.Version == nil {
		return 0, nil
	}
	return cp.Version.App, nil
}

// Version returns the application's version string.
func (app *BaseApp) Version() string {
	return app.version
}

// Logger returns the logger of the BaseApp.
func (app *BaseApp) Logger() log.Logger {
	return app.logger
}

// Trace returns the boolean value for logging error stack traces.
func (app *BaseApp) Trace() bool {
	return app.trace
}

// MsgServiceRouter returns the MsgServiceRouter of a BaseApp.
func (app *BaseApp) MsgServiceRouter() *MsgServiceRouter { return app.msgServiceRouter }

// SetMsgServiceRouter sets the MsgServiceRouter of a BaseApp.
func (app *BaseApp) SetMsgServiceRouter(msgServiceRouter *MsgServiceRouter) {
	app.msgServiceRouter = msgServiceRouter
}

// MountStores mounts all IAVL or DB stores to the provided keys in the BaseApp
// multistore.
func (app *BaseApp) MountStores(keys ...storetypes.StoreKey) {
	for _, key := range keys {
		switch key.(type) {
		case *storetypes.KVStoreKey:
			if !app.fauxMerkleMode {
				app.MountStore(key, storetypes.StoreTypeIAVL)
			} else {
				// StoreTypeDB doesn't do anything upon commit, and it doesn't
				// retain history, but it's useful for faster simulation.
				app.MountStore(key, storetypes.StoreTypeDB)
			}

		case *storetypes.TransientStoreKey:
			app.MountStore(key, storetypes.StoreTypeTransient)

		case *storetypes.MemoryStoreKey:
			app.MountStore(key, storetypes.StoreTypeMemory)

		default:
			panic(fmt.Sprintf("Unrecognized store key type :%T", key))
		}
	}
}

// MountKVStores mounts all IAVL or DB stores to the provided keys in the
// BaseApp multistore.
func (app *BaseApp) MountKVStores(keys map[string]*storetypes.KVStoreKey) {
	for _, key := range keys {
		if !app.fauxMerkleMode {
			app.MountStore(key, storetypes.StoreTypeIAVL)
		} else {
			// StoreTypeDB doesn't do anything upon commit, and it doesn't
			// retain history, but it's useful for faster simulation.
			app.MountStore(key, storetypes.StoreTypeDB)
		}
	}
}

// MountTransientStores mounts all transient stores to the provided keys in
// the BaseApp multistore.
func (app *BaseApp) MountTransientStores(keys map[string]*storetypes.TransientStoreKey) {
	for _, key := range keys {
		app.MountStore(key, storetypes.StoreTypeTransient)
	}
}

// MountMemoryStores mounts all in-memory KVStores with the BaseApp's internal
// commit multi-store.
func (app *BaseApp) MountMemoryStores(keys map[string]*storetypes.MemoryStoreKey) {
	skeys := maps.Keys(keys)
	sort.Strings(skeys)
	for _, key := range skeys {
		memKey := keys[key]
		app.MountStore(memKey, storetypes.StoreTypeMemory)
	}
}

// MountStore mounts a store to the provided key in the BaseApp multistore,
// using the default DB.
func (app *BaseApp) MountStore(key storetypes.StoreKey, typ storetypes.StoreType) {
	app.cms.MountStoreWithDB(key, typ, nil)
}

// LoadLatestVersion loads the latest application version. It will panic if
// called more than once on a running BaseApp.
func (app *BaseApp) LoadLatestVersion() error {
	err := app.storeLoader(app.cms)
	if err != nil {
		return fmt.Errorf("failed to load latest version: %w", err)
	}

	return app.Init()
}

// DefaultStoreLoader will be used by default and loads the latest version
func DefaultStoreLoader(ms storetypes.CommitMultiStore) error {
	return ms.LoadLatestVersion()
}

// CommitMultiStore returns the root multi-store.
// App constructor can use this to access the `cms`.
// UNSAFE: must not be used during the abci life cycle.
func (app *BaseApp) CommitMultiStore() storetypes.CommitMultiStore {
	return app.cms
}

// SnapshotManager returns the snapshot manager.
// application use this to register extra extension snapshotters.
func (app *BaseApp) SnapshotManager() *snapshots.Manager {
	return app.snapshotManager
}

// LoadVersion loads the BaseApp application version. It will panic if called
// more than once on a running baseapp.
func (app *BaseApp) LoadVersion(version int64) error {
	app.logger.Info("NOTICE: this could take a long time to migrate IAVL store to fastnode if you enable Fast Node.\n")
	err := app.cms.LoadVersion(version)
	if err != nil {
		return fmt.Errorf("failed to load version %d: %w", version, err)
	}

	return app.Init()
}

// LastCommitID returns the last CommitID of the multistore.
func (app *BaseApp) LastCommitID() storetypes.CommitID {
	return app.cms.LastCommitID()
}

// LastBlockHeight returns the last committed block height.
func (app *BaseApp) LastBlockHeight() int64 {
	return app.cms.LastCommitID().Version
}

// ChainID returns the chainID of the app.
func (app *BaseApp) ChainID() string {
	return app.chainID
}

// AnteHandler returns the AnteHandler of the app.
func (app *BaseApp) AnteHandler() sdk.AnteHandler {
	return app.anteHandler
}

// Init initializes the app. It seals the app, preventing any
// further modifications. In addition, it validates the app against
// the earlier provided settings. Returns an error if validation fails.
// nil otherwise. Panics if the app is already sealed.
func (app *BaseApp) Init() error {
	if app.sealed {
		panic("cannot call initFromMainStore: baseapp already sealed")
	}

	emptyHeader := cmtproto.Header{ChainID: app.chainID}

	// needed for the export command which inits from store but never calls initchain
	app.setState(execModeCheck, emptyHeader)
	app.Seal()

	if app.cms == nil {
		return errors.New("commit multi-store must not be nil")
	}

	return app.cms.GetPruning().Validate()
}

func (app *BaseApp) setMinGasPrices(gasPrices sdk.DecCoins) {
	app.minGasPrices = gasPrices
}

func (app *BaseApp) setHaltHeight(haltHeight uint64) {
	app.haltHeight = haltHeight
}

func (app *BaseApp) setHaltTime(haltTime uint64) {
	app.haltTime = haltTime
}

func (app *BaseApp) setMinRetainBlocks(minRetainBlocks uint64) {
	app.minRetainBlocks = minRetainBlocks
}

func (app *BaseApp) setInterBlockCache(cache storetypes.MultiStorePersistentCache) {
	app.interBlockCache = cache
}

func (app *BaseApp) setTrace(trace bool) {
	app.trace = trace
}

func (app *BaseApp) setIndexEvents(ie []string) {
	app.indexEvents = make(map[string]struct{})

	for _, e := range ie {
		app.indexEvents[e] = struct{}{}
	}
}

// Seal seals a BaseApp. It prohibits any further modifications to a BaseApp.
func (app *BaseApp) Seal() { app.sealed = true }

// IsSealed returns true if the BaseApp is sealed and false otherwise.
func (app *BaseApp) IsSealed() bool { return app.sealed }

// setState sets the BaseApp's state for the corresponding mode with a branched
// multi-store (i.e. a CacheMultiStore) and a new Context with the same
// multi-store branch, and provided header.
func (app *BaseApp) setState(mode execMode, header cmtproto.Header) {
	ms := app.cms.CacheMultiStore()
	baseState := &state{
		ms:  ms,
		ctx: sdk.NewContext(ms, false, app.logger).WithStreamingManager(app.streamingManager).WithBlockHeader(header),
	}

	switch mode {
	case execModeCheck:
		baseState.ctx = baseState.ctx.WithIsCheckTx(true).WithMinGasPrices(app.minGasPrices)
		app.checkState = baseState

	case execModePrepareProposal:
		app.prepareProposalState = baseState

	case execModeProcessProposal:
		app.processProposalState = baseState

	case execModeFinalize:
		app.finalizeBlockState = baseState

	default:
		panic(fmt.Sprintf("invalid runTxMode for setState: %d", mode))
	}
}

// SetCircuitBreaker sets the circuit breaker for the BaseApp.
// The circuit breaker is checked on every message execution to verify if a transaction should be executed or not.
func (app *BaseApp) SetCircuitBreaker(cb CircuitBreaker) {
	if app.msgServiceRouter == nil {
		panic("cannot set circuit breaker with no msg service router set")
	}
	app.msgServiceRouter.SetCircuit(cb)
}

// GetConsensusParams returns the current consensus parameters from the BaseApp's
// ParamStore. If the BaseApp has no ParamStore defined, nil is returned.
func (app *BaseApp) GetConsensusParams(ctx sdk.Context) cmtproto.ConsensusParams {
	if app.paramStore == nil {
		return cmtproto.ConsensusParams{}
	}

	cp, err := app.paramStore.Get(ctx)
	if err != nil {
		panic(fmt.Errorf("consensus key is nil: %w", err))
	}

	return cp
}

// StoreConsensusParams sets the consensus parameters to the BaseApp's param
// store.
func (app *BaseApp) StoreConsensusParams(ctx sdk.Context, cp cmtproto.ConsensusParams) error {
	if app.paramStore == nil {
		return errors.New("cannot store consensus params with no params store set")
	}

	return app.paramStore.Set(ctx, cp)
}

// AddRunTxRecoveryHandler adds custom app.runTx method panic handlers.
func (app *BaseApp) AddRunTxRecoveryHandler(handlers ...RecoveryHandler) {
	for _, h := range handlers {
		app.runTxRecoveryMiddleware = newRecoveryMiddleware(h, app.runTxRecoveryMiddleware)
	}
}

// GetMaximumBlockGas gets the maximum gas from the consensus params. It panics
// if maximum block gas is less than negative one and returns zero if negative
// one.
func (app *BaseApp) GetMaximumBlockGas(ctx sdk.Context) uint64 {
	cp := app.GetConsensusParams(ctx)
	if cp.Block == nil {
		return 0
	}

	maxGas := cp.Block.MaxGas

	switch {
	case maxGas < -1:
		panic(fmt.Sprintf("invalid maximum block gas: %d", maxGas))

	case maxGas == -1:
		return 0

	default:
		return uint64(maxGas)
	}
}

func (app *BaseApp) validateFinalizeBlockHeight(req *abci.RequestFinalizeBlock) error {
	if req.Height < 1 {
		return fmt.Errorf("invalid height: %d", req.Height)
	}

	lastBlockHeight := app.LastBlockHeight()

	// expectedHeight holds the expected height to validate
	var expectedHeight int64
	if lastBlockHeight == 0 && app.initialHeight > 1 {
		// In this case, we're validating the first block of the chain, i.e no
		// previous commit. The height we're expecting is the initial height.
		expectedHeight = app.initialHeight
	} else {
		// This case can mean two things:
		//
		// - Either there was already a previous commit in the store, in which
		// case we increment the version from there.
		// - Or there was no previous commit, in which case we start at version 1.
		expectedHeight = lastBlockHeight + 1
	}

	if req.Height != expectedHeight {
		return fmt.Errorf("invalid height: %d; expected: %d", req.Height, expectedHeight)
	}

	return nil
}

// validateBasicTxMsgs executes basic validator calls for messages.
func validateBasicTxMsgs(msgs []sdk.Msg) error {
	if len(msgs) == 0 {
		return errorsmod.Wrap(sdkerrors.ErrInvalidRequest, "must contain at least one message")
	}

	for _, msg := range msgs {
		m, ok := msg.(sdk.HasValidateBasic)
		if !ok {
			continue
		}

		if err := m.ValidateBasic(); err != nil {
			return err
		}
	}

	return nil
}

func (app *BaseApp) getState(mode execMode) *state {
	switch mode {
	case execModeFinalize:
		return app.finalizeBlockState

	case execModePrepareProposal:
		return app.prepareProposalState

	case execModeProcessProposal:
		return app.processProposalState

	default:
		return app.checkState
	}
}

func (app *BaseApp) getBlockGasMeter(ctx sdk.Context) storetypes.GasMeter {
	if maxGas := app.GetMaximumBlockGas(ctx); maxGas > 0 {
		return storetypes.NewGasMeter(maxGas)
	}

	return storetypes.NewInfiniteGasMeter()
}

// retrieve the context for the tx w/ txBytes and other memoized values.
func (app *BaseApp) getContextForTx(mode execMode, txBytes []byte) sdk.Context {
	modeState := app.getState(mode)
	if modeState == nil {
		panic(fmt.Sprintf("state is nil for mode %v", mode))
	}
	ctx := modeState.ctx.
		WithTxBytes(txBytes)
	// WithVoteInfos(app.voteInfos) // TODO: identify if this is needed

	ctx = ctx.WithConsensusParams(app.GetConsensusParams(ctx))

	if mode == execModeReCheck {
		ctx = ctx.WithIsReCheckTx(true)
	}

	if mode == execModeSimulate {
		ctx, _ = ctx.CacheContext()
	}

	return ctx
}

// cacheTxContext returns a new context based off of the provided context with
// a branched multi-store.
func (app *BaseApp) cacheTxContext(ctx sdk.Context, txBytes []byte) (sdk.Context, storetypes.CacheMultiStore) {
	ms := ctx.MultiStore()
	// TODO: https://github.com/cosmos/cosmos-sdk/issues/2824
	msCache := ms.CacheMultiStore()
	if msCache.TracingEnabled() {
		msCache = msCache.SetTracingContext(
			storetypes.TraceContext(
				map[string]interface{}{
					"txHash": fmt.Sprintf("%X", tmhash.Sum(txBytes)),
				},
			),
		).(storetypes.CacheMultiStore)
	}

	return ctx.WithMultiStore(msCache), msCache
}

func (app *BaseApp) preBlock() error {
	if app.preBlocker != nil {
		ctx := app.finalizeBlockState.ctx
		rsp, err := app.preBlocker(ctx)
		if err != nil {
			return err
		}
		// rsp.ConsensusParamsChanged is true from preBlocker means ConsensusParams in store get changed
		// write the consensus parameters in store to context
		if rsp.ConsensusParamsChanged {
			ctx = ctx.WithConsensusParams(app.GetConsensusParams(ctx))
			// GasMeter must be set after we get a context with updated consensus params.
			gasMeter := app.getBlockGasMeter(ctx)
			ctx = ctx.WithBlockGasMeter(gasMeter)
			app.finalizeBlockState.ctx = ctx
		}
	}
	return nil
}

func (app *BaseApp) beginBlock(req *abci.RequestFinalizeBlock) (sdk.BeginBlock, error) {
	var (
		resp sdk.BeginBlock
		err  error
	)

	if app.beginBlocker != nil {
<<<<<<< HEAD
		ctx := app.finalizeBlockState.ctx
		resp, err = app.beginBlocker(ctx)
=======
		resp, err = app.beginBlocker(app.finalizeBlockState.ctx)
>>>>>>> 4eb01854
		if err != nil {
			return resp, err
		}

		// append BeginBlock attributes to all events in the EndBlock response
		for i, event := range resp.Events {
			resp.Events[i].Attributes = append(
				event.Attributes,
				abci.EventAttribute{Key: "mode", Value: "BeginBlock"},
			)
		}

		resp.Events = sdk.MarkEventsToIndex(resp.Events, app.indexEvents)
	}

	return resp, nil
}

func (app *BaseApp) deliverTx(tx []byte) *abci.ExecTxResult {
	gInfo := sdk.GasInfo{}
	resultStr := "successful"

	var resp *abci.ExecTxResult

	defer func() {
		telemetry.IncrCounter(1, "tx", "count")
		telemetry.IncrCounter(1, "tx", resultStr)
		telemetry.SetGauge(float32(gInfo.GasUsed), "tx", "gas", "used")
		telemetry.SetGauge(float32(gInfo.GasWanted), "tx", "gas", "wanted")
	}()

	gInfo, result, anteEvents, err := app.runTx(execModeFinalize, tx)
	if err != nil {
		resultStr = "failed"
		resp = sdkerrors.ResponseExecTxResultWithEvents(
			err,
			gInfo.GasWanted,
			gInfo.GasUsed,
			sdk.MarkEventsToIndex(anteEvents, app.indexEvents),
			app.trace,
		)
		return resp
	}

	resp = &abci.ExecTxResult{
		GasWanted: int64(gInfo.GasWanted),
		GasUsed:   int64(gInfo.GasUsed),
		Log:       result.Log,
		Data:      result.Data,
		Events:    sdk.MarkEventsToIndex(result.Events, app.indexEvents),
	}

	return resp
}

// endBlock is an application-defined function that is called after transactions
// have been processed in FinalizeBlock.
func (app *BaseApp) endBlock(ctx context.Context) (sdk.EndBlock, error) {
	var endblock sdk.EndBlock

	if app.endBlocker != nil {
		eb, err := app.endBlocker(app.finalizeBlockState.ctx)
		if err != nil {
			return endblock, err
		}

		// append EndBlock attributes to all events in the EndBlock response
		for i, event := range eb.Events {
			eb.Events[i].Attributes = append(
				event.Attributes,
				abci.EventAttribute{Key: "mode", Value: "EndBlock"},
			)
		}

		eb.Events = sdk.MarkEventsToIndex(eb.Events, app.indexEvents)
		endblock = eb
	}

	return endblock, nil
}

// runTx processes a transaction within a given execution mode, encoded transaction
// bytes, and the decoded transaction itself. All state transitions occur through
// a cached Context depending on the mode provided. State only gets persisted
// if all messages get executed successfully and the execution mode is DeliverTx.
// Note, gas execution info is always returned. A reference to a Result is
// returned if the tx does not run out of gas and if all the messages are valid
// and execute successfully. An error is returned otherwise.
func (app *BaseApp) runTx(mode execMode, txBytes []byte) (gInfo sdk.GasInfo, result *sdk.Result, anteEvents []abci.Event, err error) {
	// NOTE: GasWanted should be returned by the AnteHandler. GasUsed is
	// determined by the GasMeter. We need access to the context to get the gas
	// meter, so we initialize upfront.
	var gasWanted uint64

	ctx := app.getContextForTx(mode, txBytes)
	ms := ctx.MultiStore()

	// only run the tx if there is block gas remaining
	if mode == execModeFinalize && ctx.BlockGasMeter().IsOutOfGas() {
		return gInfo, nil, nil, errorsmod.Wrap(sdkerrors.ErrOutOfGas, "no block gas left to run tx")
	}

	defer func() {
		if r := recover(); r != nil {
			recoveryMW := newOutOfGasRecoveryMiddleware(gasWanted, ctx, app.runTxRecoveryMiddleware)
			err, result = processRecovery(r, recoveryMW), nil
			ctx.Logger().Error("panic recovered in runTx", "err", err)
		}

		gInfo = sdk.GasInfo{GasWanted: gasWanted, GasUsed: ctx.GasMeter().GasConsumed()}
	}()

	blockGasConsumed := false

	// consumeBlockGas makes sure block gas is consumed at most once. It must
	// happen after tx processing, and must be executed even if tx processing
	// fails. Hence, it's execution is deferred.
	consumeBlockGas := func() {
		if !blockGasConsumed {
			blockGasConsumed = true
			ctx.BlockGasMeter().ConsumeGas(
				ctx.GasMeter().GasConsumedToLimit(), "block gas meter",
			)
		}
	}

	// If BlockGasMeter() panics it will be caught by the above recover and will
	// return an error - in any case BlockGasMeter will consume gas past the limit.
	//
	// NOTE: consumeBlockGas must exist in a separate defer function from the
	// general deferred recovery function to recover from consumeBlockGas as it'll
	// be executed first (deferred statements are executed as stack).
	if mode == execModeFinalize {
		defer consumeBlockGas()
	}

	tx, err := app.txDecoder(txBytes)
	if err != nil {
		return sdk.GasInfo{}, nil, nil, err
	}

	msgs := tx.GetMsgs()
	if err := validateBasicTxMsgs(msgs); err != nil {
		return sdk.GasInfo{}, nil, nil, err
	}

	for _, msg := range msgs {
		handler := app.msgServiceRouter.Handler(msg)
		if handler == nil {
			return sdk.GasInfo{}, nil, nil, errorsmod.Wrapf(sdkerrors.ErrUnknownRequest, "no message handler found for %T", msg)
		}
	}

	if app.anteHandler != nil {
		var (
			anteCtx sdk.Context
			msCache storetypes.CacheMultiStore
		)

		// Branch context before AnteHandler call in case it aborts.
		// This is required for both CheckTx and DeliverTx.
		// Ref: https://github.com/cosmos/cosmos-sdk/issues/2772
		//
		// NOTE: Alternatively, we could require that AnteHandler ensures that
		// writes do not happen if aborted/failed.  This may have some
		// performance benefits, but it'll be more difficult to get right.
		anteCtx, msCache = app.cacheTxContext(ctx, txBytes)
		anteCtx = anteCtx.WithEventManager(sdk.NewEventManager())
		newCtx, err := app.anteHandler(anteCtx, tx, mode == execModeSimulate)

		if !newCtx.IsZero() {
			// At this point, newCtx.MultiStore() is a store branch, or something else
			// replaced by the AnteHandler. We want the original multistore.
			//
			// Also, in the case of the tx aborting, we need to track gas consumed via
			// the instantiated gas meter in the AnteHandler, so we update the context
			// prior to returning.
			ctx = newCtx.WithMultiStore(ms)
		}

		events := ctx.EventManager().Events()

		// GasMeter expected to be set in AnteHandler
		gasWanted = ctx.GasMeter().Limit()

		if err != nil {
			return gInfo, nil, nil, err
		}

		msCache.Write()
		anteEvents = events.ToABCIEvents()
	}

	if mode == execModeCheck {
		err = app.mempool.Insert(ctx, tx)
		if err != nil {
			return gInfo, nil, anteEvents, err
		}
	} else if mode == execModeFinalize {
		err = app.mempool.Remove(tx)
		if err != nil && !errors.Is(err, mempool.ErrTxNotFound) {
			return gInfo, nil, anteEvents,
				fmt.Errorf("failed to remove tx from mempool: %w", err)
		}
	}

	// Create a new Context based off of the existing Context with a MultiStore branch
	// in case message processing fails. At this point, the MultiStore
	// is a branch of a branch.
	runMsgCtx, msCache := app.cacheTxContext(ctx, txBytes)

	// Attempt to execute all messages and only update state if all messages pass
	// and we're in DeliverTx. Note, runMsgs will never return a reference to a
	// Result if any single message fails or does not have a registered Handler.
	msgsV2, err := tx.GetMsgsV2()
	if err == nil {
		result, err = app.runMsgs(runMsgCtx, msgs, msgsV2, mode)
	}
	if err == nil {
		// Run optional postHandlers.
		//
		// Note: If the postHandler fails, we also revert the runMsgs state.
		if app.postHandler != nil {
			// The runMsgCtx context currently contains events emitted by the ante handler.
			// We clear this to correctly order events without duplicates.
			// Note that the state is still preserved.
			postCtx := runMsgCtx.WithEventManager(sdk.NewEventManager())

			newCtx, err := app.postHandler(postCtx, tx, mode == execModeSimulate, err == nil)
			if err != nil {
				return gInfo, nil, anteEvents, err
			}

			result.Events = append(result.Events, newCtx.EventManager().ABCIEvents()...)
		}

		if mode == execModeFinalize {
			// When block gas exceeds, it'll panic and won't commit the cached store.
			consumeBlockGas()

			msCache.Write()
		}

		if len(anteEvents) > 0 && (mode == execModeFinalize || mode == execModeSimulate) {
			// append the events in the order of occurrence
			result.Events = append(anteEvents, result.Events...)
		}
	}

	return gInfo, result, anteEvents, err
}

// runMsgs iterates through a list of messages and executes them with the provided
// Context and execution mode. Messages will only be executed during simulation
// and DeliverTx. An error is returned if any single message fails or if a
// Handler does not exist for a given message route. Otherwise, a reference to a
// Result is returned. The caller must not commit state if an error is returned.
func (app *BaseApp) runMsgs(ctx sdk.Context, msgs []sdk.Msg, msgsV2 []protov2.Message, mode execMode) (*sdk.Result, error) {
	events := sdk.EmptyEvents()
	msgResponses := make([]*codectypes.Any, 0, len(msgs))

	// NOTE: GasWanted is determined by the AnteHandler and GasUsed by the GasMeter.
	for i, msg := range msgs {
		if mode != execModeFinalize && mode != execModeSimulate {
			break
		}

		handler := app.msgServiceRouter.Handler(msg)
		if handler == nil {
			return nil, errorsmod.Wrapf(sdkerrors.ErrUnknownRequest, "no message handler found for %T", msg)
		}

		// ADR 031 request type routing
		msgResult, err := handler(ctx, msg)
		if err != nil {
			return nil, errorsmod.Wrapf(err, "failed to execute message; message index: %d", i)
		}

		// create message events
		msgEvents, err := createEvents(app.cdc, msgResult.GetEvents(), msg, msgsV2[i])
		if err != nil {
			return nil, errorsmod.Wrapf(err, "failed to create message events; message index: %d", i)
		}

		// append message events and data
		//
		// Note: Each message result's data must be length-prefixed in order to
		// separate each result.
		for j, event := range msgEvents {
			// append message index to all events
			msgEvents[j] = event.AppendAttributes(sdk.NewAttribute("msg_index", strconv.Itoa(i)))
		}

		events = events.AppendEvents(msgEvents)

		// Each individual sdk.Result that went through the MsgServiceRouter
		// (which should represent 99% of the Msgs now, since everyone should
		// be using protobuf Msgs) has exactly one Msg response.
		// We take that Msg response, and aggregate it into an array.
		if len(msgResult.MsgResponses) > 0 {
			msgResponse := msgResult.MsgResponses[0]
			if msgResponse == nil {
				return nil, sdkerrors.ErrLogic.Wrapf("got nil Msg response at index %d for msg %s", i, sdk.MsgTypeURL(msg))
			}
			msgResponses = append(msgResponses, msgResponse)
		}
	}

	data, err := makeABCIData(msgResponses)
	if err != nil {
		return nil, errorsmod.Wrap(err, "failed to marshal tx data")
	}

	return &sdk.Result{
		Data:         data,
		Events:       events.ToABCIEvents(),
		MsgResponses: msgResponses,
	}, nil
}

// makeABCIData generates the Data field to be sent to ABCI Check/DeliverTx.
func makeABCIData(msgResponses []*codectypes.Any) ([]byte, error) {
	return proto.Marshal(&sdk.TxMsgData{MsgResponses: msgResponses})
}

func createEvents(cdc codec.Codec, events sdk.Events, msg sdk.Msg, msgV2 protov2.Message) (sdk.Events, error) {
	eventMsgName := sdk.MsgTypeURL(msg)
	msgEvent := sdk.NewEvent(sdk.EventTypeMessage, sdk.NewAttribute(sdk.AttributeKeyAction, eventMsgName))

	// we set the signer attribute as the sender
	signers, err := cdc.GetMsgV2Signers(msgV2)
	if err != nil {
		return nil, err
	}
	if len(signers) > 0 && signers[0] != nil {
		addrStr, err := cdc.InterfaceRegistry().SigningContext().AddressCodec().BytesToString(signers[0])
		if err != nil {
			return nil, err
		}
		msgEvent = msgEvent.AppendAttributes(sdk.NewAttribute(sdk.AttributeKeySender, addrStr))
	}

	// verify that events have no module attribute set
	if _, found := events.GetAttributes(sdk.AttributeKeyModule); !found {
		if moduleName := sdk.GetModuleNameFromTypeURL(eventMsgName); moduleName != "" {
			msgEvent = msgEvent.AppendAttributes(sdk.NewAttribute(sdk.AttributeKeyModule, moduleName))
		}
	}

	return sdk.Events{msgEvent}.AppendEvents(events), nil
}

// PrepareProposalVerifyTx performs transaction verification when a proposer is
// creating a block proposal during PrepareProposal. Any state committed to the
// PrepareProposal state internally will be discarded. <nil, err> will be
// returned if the transaction cannot be encoded. <bz, nil> will be returned if
// the transaction is valid, otherwise <bz, err> will be returned.
func (app *BaseApp) PrepareProposalVerifyTx(tx sdk.Tx) ([]byte, error) {
	bz, err := app.txEncoder(tx)
	if err != nil {
		return nil, err
	}

	_, _, _, err = app.runTx(execModePrepareProposal, bz)
	if err != nil {
		return nil, err
	}

	return bz, nil
}

// ProcessProposalVerifyTx performs transaction verification when receiving a
// block proposal during ProcessProposal. Any state committed to the
// ProcessProposal state internally will be discarded. <nil, err> will be
// returned if the transaction cannot be decoded. <Tx, nil> will be returned if
// the transaction is valid, otherwise <Tx, err> will be returned.
func (app *BaseApp) ProcessProposalVerifyTx(txBz []byte) (sdk.Tx, error) {
	tx, err := app.txDecoder(txBz)
	if err != nil {
		return nil, err
	}

	_, _, _, err = app.runTx(execModeProcessProposal, txBz)
	if err != nil {
		return nil, err
	}

	return tx, nil
}

// Close is called in start cmd to gracefully cleanup resources.
func (app *BaseApp) Close() error {
	var errs []error

	// Close app.db (opened by cosmos-sdk/server/start.go call to openDB)
	if app.db != nil {
		app.logger.Info("Closing application.db")
		if err := app.db.Close(); err != nil {
			errs = append(errs, err)
		}
	}

	// Close app.snapshotManager
	// - opened when app chains use cosmos-sdk/server/util.go/DefaultBaseappOptions (boilerplate)
	// - which calls cosmos-sdk/server/util.go/GetSnapshotStore
	// - which is passed to baseapp/options.go/SetSnapshot
	// - to set app.snapshotManager = snapshots.NewManager
	if app.snapshotManager != nil {
		app.logger.Info("Closing snapshots/metadata.db")
		if err := app.snapshotManager.Close(); err != nil {
			errs = append(errs, err)
		}
	}

	return errors.Join(errs...)
}<|MERGE_RESOLUTION|>--- conflicted
+++ resolved
@@ -696,12 +696,7 @@
 	)
 
 	if app.beginBlocker != nil {
-<<<<<<< HEAD
-		ctx := app.finalizeBlockState.ctx
-		resp, err = app.beginBlocker(ctx)
-=======
 		resp, err = app.beginBlocker(app.finalizeBlockState.ctx)
->>>>>>> 4eb01854
 		if err != nil {
 			return resp, err
 		}
