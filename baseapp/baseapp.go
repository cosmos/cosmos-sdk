package baseapp

import (
	"bytes"
	"fmt"
	"strings"

	"github.com/gogo/protobuf/proto"
	abci "github.com/tendermint/tendermint/abci/types"
	"github.com/tendermint/tendermint/crypto/tmhash"
	"github.com/tendermint/tendermint/libs/log"
	tmproto "github.com/tendermint/tendermint/proto/tendermint/types"

	codectypes "github.com/cosmos/cosmos-sdk/codec/types"
	dbm "github.com/cosmos/cosmos-sdk/db"
	"github.com/cosmos/cosmos-sdk/snapshots"
	"github.com/cosmos/cosmos-sdk/store/tracekv"
	"github.com/cosmos/cosmos-sdk/store/types"
	stypes "github.com/cosmos/cosmos-sdk/store/v2alpha1"
	"github.com/cosmos/cosmos-sdk/store/v2alpha1/multi"
	sdk "github.com/cosmos/cosmos-sdk/types"
	sdkerrors "github.com/cosmos/cosmos-sdk/types/errors"
	"github.com/cosmos/cosmos-sdk/x/auth/migrations/legacytx"
)

const (
	runTxModeCheck    runTxMode = iota // Check a transaction
	runTxModeReCheck                   // Recheck a (pending) transaction after a commit
	runTxModeSimulate                  // Simulate a transaction
	runTxModeDeliver                   // Deliver a transaction

	OptionOrderDefault = iota
	OptionOrderAfterStore
)

var _ abci.Application = (*BaseApp)(nil)

type (
	// Enum mode for app.runTx
	runTxMode uint8

	// StoreOption provides a functional callback to modify StoreParams.
	// The callback is passed the loaded height as uint64.
	// This can be used to control how we load the CommitMultiStore from disk. This is useful for
	// state migration, when loading a datastore written with an older version of the software.
	// In particular, if a module changed the substore key name (or removed a substore) between
	// two versions of the software.
	StoreOption func(*multi.StoreParams, uint64) error

	// AppOption provides a configuration option for a BaseApp
	AppOption interface {
		Apply(*BaseApp)
		Order() OptionOrder
	}
	// OptionOrder represents the required ordering for order dependent options
	OptionOrder int
	// AppOptionFunc wraps a functional option for BaseApp
	AppOptionFunc func(*BaseApp)
	// AppOptionOrdered wraps an order-dependent functional option
	AppOptionOrdered struct {
		AppOptionFunc
		order OptionOrder
	}
)

// BaseApp reflects the ABCI application implementation.
type BaseApp struct { // nolint: maligned
	// initialized on creation
	logger            log.Logger
	name              string // application name from abci.Info
	db                dbm.Connection
	storeOpts         []StoreOption        // options to configure root store
	cms               sdk.CommitMultiStore // Main (uncached) state
	router            sdk.Router           // handle any kind of legacy message
	queryRouter       sdk.QueryRouter      // router for redirecting query calls
	grpcQueryRouter   *GRPCQueryRouter     // router for redirecting gRPC query calls
	msgServiceRouter  *MsgServiceRouter    // router for redirecting Msg service messages
	interfaceRegistry codectypes.InterfaceRegistry
	txDecoder         sdk.TxDecoder // unmarshal []byte into sdk.Tx

	anteHandler    sdk.AnteHandler  // ante handler for fee and auth
	postHandler    sdk.AnteHandler  // post handler, optional, e.g. for tips
	initChainer    sdk.InitChainer  // initialize state with validators and state blob
	beginBlocker   sdk.BeginBlocker // logic to run before any txs
	endBlocker     sdk.EndBlocker   // logic to run after all txs, and to determine valset changes
	addrPeerFilter sdk.PeerFilter   // filter peers by address and port
	idPeerFilter   sdk.PeerFilter   // filter peers by node ID
	fauxMerkleMode bool             // if true, IAVL MountStores uses MountStoresDB for simulation speed.

	// manages snapshots, i.e. dumps of app state at certain intervals
	snapshotManager *snapshots.Manager

	// volatile states:
	//
	// checkState is set on InitChain and reset on Commit
	// deliverState is set on InitChain and BeginBlock and set to nil on Commit
	checkState   *state // for CheckTx
	deliverState *state // for DeliverTx

	// an inter-block write-through cache provided to the context during deliverState
	interBlockCache sdk.MultiStorePersistentCache

	// absent validators from begin block
	voteInfos []abci.VoteInfo

	// paramStore is used to query for ABCI consensus parameters from an
	// application parameter store.
	paramStore ParamStore

	// The minimum gas prices a validator is willing to accept for processing a
	// transaction. This is mainly used for DoS and spam prevention.
	minGasPrices sdk.DecCoins

	// initialHeight is the initial height at which we start the baseapp
	initialHeight int64

	// flag for sealing options and parameters to a BaseApp
	sealed bool

	// block height at which to halt the chain and gracefully shutdown
	haltHeight uint64

	// minimum block time (in Unix seconds) at which to halt the chain and gracefully shutdown
	haltTime uint64

	// minRetainBlocks defines the minimum block height offset from the current
	// block being committed, such that all blocks past this offset are pruned
	// from Tendermint. It is used as part of the process of determining the
	// ResponseCommit.RetainHeight value during ABCI Commit. A value of 0 indicates
	// that no blocks should be pruned.
	//
	// Note: Tendermint block pruning is dependant on this parameter in conunction
	// with the unbonding (safety threshold) period, state pruning and state sync
	// snapshot parameters to determine the correct minimum value of
	// ResponseCommit.RetainHeight.
	minRetainBlocks uint64

	// application's version string
	version string

	// application's protocol version that increments on every upgrade
	// if BaseApp is passed to the upgrade keeper's NewKeeper method.
	appVersion uint64

	// recovery handler for app.runTx method
	runTxRecoveryMiddleware recoveryMiddleware

	// trace set will return full stack traces for errors in ABCI Log field
	trace bool

	// indexEvents defines the set of events in the form {eventType}.{attributeKey},
	// which informs Tendermint what to index. If empty, all events will be indexed.
	indexEvents map[string]struct{}

	// abciListeners for hooking into the ABCI message processing of the BaseApp
	// and exposing the requests and responses to external consumers
	abciListeners []ABCIListener
}

func (opt AppOptionOrdered) Order() OptionOrder { return opt.order }

func (opt AppOptionFunc) Apply(app *BaseApp) { opt(app) }
func (opt AppOptionFunc) Order() OptionOrder { return OptionOrderDefault }

// StoreOption implements AppOption, and can be passed to the app constructor.
func (opt StoreOption) Apply(app *BaseApp) { app.storeOpts = append(app.storeOpts, opt) }
func (opt StoreOption) Order() OptionOrder { return OptionOrderDefault }

// NewBaseApp returns a reference to an initialized BaseApp. It accepts a
// variadic number of option functions, which act on the BaseApp to set
// configuration choices.
//
// NOTE: The db is used to store the version number for now.
func NewBaseApp(
	name string, logger log.Logger, db dbm.Connection, txDecoder sdk.TxDecoder, options ...AppOption,
) *BaseApp {
	app := &BaseApp{
		logger:           logger,
		name:             name,
		db:               db,
		router:           NewRouter(),
		queryRouter:      NewQueryRouter(),
		grpcQueryRouter:  NewGRPCQueryRouter(),
		msgServiceRouter: NewMsgServiceRouter(),
		txDecoder:        txDecoder,
		fauxMerkleMode:   false,
	}

	var afterStoreOpts []AppOption
	for _, option := range options {
		if int(option.Order()) > int(OptionOrderDefault) {
			afterStoreOpts = append(afterStoreOpts, option)
		} else {
			option.Apply(app)
		}
	}

	if err := app.loadStore(); err != nil {
		panic(err)
	}
	for _, option := range afterStoreOpts {
		option.Apply(app)
	}

	app.runTxRecoveryMiddleware = newDefaultRecoveryMiddleware()

	return app
}

// Name returns the name of the BaseApp.
func (app *BaseApp) Name() string {
	return app.name
}

// AppVersion returns the application's protocol version.
func (app *BaseApp) AppVersion() uint64 {
	return app.appVersion
}

// Version returns the application's version string.
func (app *BaseApp) Version() string {
	return app.version
}

// Logger returns the logger of the BaseApp.
func (app *BaseApp) Logger() log.Logger {
	return app.logger
}

// Trace returns the boolean value for logging error stack traces.
func (app *BaseApp) Trace() bool {
	return app.trace
}

func (app *BaseApp) loadStore() error {
	versions, err := app.db.Versions()
	if err != nil {
		return err
	}
	latest := versions.Last()
	config := multi.DefaultStoreParams()
	for _, opt := range app.storeOpts {
		if err = opt(&config, latest); err != nil {
			return err
		}
	}
	app.cms, err = multi.NewStore(app.db, config)
	if err != nil {
		return fmt.Errorf("failed to load store: %w", err)
	}
	return nil
}

// MsgServiceRouter returns the MsgServiceRouter of a BaseApp.
func (app *BaseApp) MsgServiceRouter() *MsgServiceRouter { return app.msgServiceRouter }

// SetMsgServiceRouter sets the MsgServiceRouter of a BaseApp.
func (app *BaseApp) SetMsgServiceRouter(msgServiceRouter *MsgServiceRouter) {
	app.msgServiceRouter = msgServiceRouter
}

func (app *BaseApp) CloseStore() error {
	return app.cms.Close()
}

// LastCommitID returns the last CommitID of the multistore.
func (app *BaseApp) LastCommitID() stypes.CommitID {
	return app.cms.LastCommitID()
}

// LastBlockHeight returns the last committed block height.
func (app *BaseApp) LastBlockHeight() int64 {
	return app.cms.LastCommitID().Version
}

// Init initializes the app. It seals the app, preventing any
// further modifications. In addition, it validates the app against
// the earlier provided settings. Returns an error if validation fails.
// nil otherwise. Panics if the app is already sealed.
func (app *BaseApp) Init() error {
	if app.sealed {
		panic("cannot call Init: baseapp already sealed")
	}

	// needed for the export command which inits from store but never calls initchain
	app.setCheckState(tmproto.Header{})
	app.Seal()
	return app.cms.GetPruning().Validate()
}

func (app *BaseApp) setMinGasPrices(gasPrices sdk.DecCoins) {
	app.minGasPrices = gasPrices
}

func (app *BaseApp) setHaltHeight(haltHeight uint64) {
	app.haltHeight = haltHeight
}

func (app *BaseApp) setInitialHeight(initialHeight int64) {
	app.initialHeight = initialHeight
}

func (app *BaseApp) setHaltTime(haltTime uint64) {
	app.haltTime = haltTime
}

func (app *BaseApp) setMinRetainBlocks(minRetainBlocks uint64) {
	app.minRetainBlocks = minRetainBlocks
}

func (app *BaseApp) setTrace(trace bool) {
	app.trace = trace
}

func (app *BaseApp) setIndexEvents(ie []string) {
	app.indexEvents = make(map[string]struct{})

	for _, e := range ie {
		app.indexEvents[e] = struct{}{}
	}
}

// Router returns the legacy router of the BaseApp.
func (app *BaseApp) Router() sdk.Router {
	if app.sealed {
		// We cannot return a Router when the app is sealed because we can't have
		// any routes modified which would cause unexpected routing behavior.
		panic("Router() on sealed BaseApp")
	}

	return app.router
}

// QueryRouter returns the QueryRouter of a BaseApp.
func (app *BaseApp) QueryRouter() sdk.QueryRouter { return app.queryRouter }

// Seal seals a BaseApp. It prohibits any further modifications to a BaseApp.
func (app *BaseApp) Seal() { app.sealed = true }

// IsSealed returns true if the BaseApp is sealed and false otherwise.
func (app *BaseApp) IsSealed() bool { return app.sealed }

// setCheckState sets the BaseApp's checkState with a branched multi-store
// (i.e. a CacheMultiStore) and a new Context with the same multi-store branch,
// provided header, and minimum gas prices set. It is set on InitChain and reset
// on Commit.
func (app *BaseApp) setCheckState(header tmproto.Header) {
	ms := app.cms.CacheWrap()
	app.checkState = &state{
		ms:  ms,
		ctx: sdk.NewContext(ms, header, true, app.logger).WithMinGasPrices(app.minGasPrices),
	}
}

// setDeliverState sets the BaseApp's deliverState with a branched multi-store
// (i.e. a CacheMultiStore) and a new Context with the same multi-store branch,
// and provided header. It is set on InitChain and BeginBlock and set to nil on
// Commit.
func (app *BaseApp) setDeliverState(header tmproto.Header) {
	ms := app.cms.CacheWrap()
	app.deliverState = &state{
		ms:  ms,
		ctx: sdk.NewContext(ms, header, false, app.logger),
	}
}

// GetConsensusParams returns the current consensus parameters from the BaseApp's
// ParamStore. If the BaseApp has no ParamStore defined, nil is returned.
func (app *BaseApp) GetConsensusParams(ctx sdk.Context) *tmproto.ConsensusParams {
	if app.paramStore == nil {
		return nil
	}

	cp := new(tmproto.ConsensusParams)

	if app.paramStore.Has(ctx, ParamStoreKeyBlockParams) {
		var bp tmproto.BlockParams

		app.paramStore.Get(ctx, ParamStoreKeyBlockParams, &bp)
		cp.Block = &bp
	}

	if app.paramStore.Has(ctx, ParamStoreKeyEvidenceParams) {
		var ep tmproto.EvidenceParams

		app.paramStore.Get(ctx, ParamStoreKeyEvidenceParams, &ep)
		cp.Evidence = &ep
	}

	if app.paramStore.Has(ctx, ParamStoreKeyValidatorParams) {
		var vp tmproto.ValidatorParams

		app.paramStore.Get(ctx, ParamStoreKeyValidatorParams, &vp)
		cp.Validator = &vp
	}

	return cp
}

// AddRunTxRecoveryHandler adds custom app.runTx method panic handlers.
func (app *BaseApp) AddRunTxRecoveryHandler(handlers ...RecoveryHandler) {
	for _, h := range handlers {
		app.runTxRecoveryMiddleware = newRecoveryMiddleware(h, app.runTxRecoveryMiddleware)
	}
}

// StoreConsensusParams sets the consensus parameters to the baseapp's param store.
func (app *BaseApp) StoreConsensusParams(ctx sdk.Context, cp *tmproto.ConsensusParams) {
	if app.paramStore == nil {
		panic("cannot store consensus params with no params store set")
	}

	if cp == nil {
		return
	}

	app.paramStore.Set(ctx, ParamStoreKeyBlockParams, cp.Block)
	app.paramStore.Set(ctx, ParamStoreKeyEvidenceParams, cp.Evidence)
	app.paramStore.Set(ctx, ParamStoreKeyValidatorParams, cp.Validator)
	// We're explicitly not storing the Tendermint app_version in the param store. It's
	// stored instead in the x/upgrade store, with its own bump logic.
}

// getMaximumBlockGas gets the maximum gas from the consensus params. It panics
// if maximum block gas is less than negative one and returns zero if negative
// one.
func (app *BaseApp) getMaximumBlockGas(ctx sdk.Context) uint64 {
	cp := app.GetConsensusParams(ctx)
	if cp == nil || cp.Block == nil {
		return 0
	}

	maxGas := cp.Block.MaxGas

	switch {
	case maxGas < -1:
		panic(fmt.Sprintf("invalid maximum block gas: %d", maxGas))

	case maxGas == -1:
		return 0

	default:
		return uint64(maxGas)
	}
}

func (app *BaseApp) validateHeight(req abci.RequestBeginBlock) error {
	if req.Header.Height < 1 {
		return fmt.Errorf("invalid height: %d", req.Header.Height)
	}

	// expectedHeight holds the expected height to validate.
	var expectedHeight int64
	if app.LastBlockHeight() == 0 && app.initialHeight > 1 {
		// In this case, we're validating the first block of the chain (no
		// previous commit). The height we're expecting is the initial height.
		expectedHeight = app.initialHeight
	} else {
		// This case can means two things:
		// - either there was already a previous commit in the store, in which
		// case we increment the version from there,
		// - or there was no previous commit, and initial version was not set,
		// in which case we start at version 1.
		expectedHeight = app.LastBlockHeight() + 1
	}

	if req.Header.Height != expectedHeight {
		return fmt.Errorf("invalid height: %d; expected: %d", req.Header.Height, expectedHeight)
	}

	return nil
}

// validateBasicTxMsgs executes basic validator calls for messages.
func validateBasicTxMsgs(msgs []sdk.Msg) error {
	if len(msgs) == 0 {
		return sdkerrors.Wrap(sdkerrors.ErrInvalidRequest, "must contain at least one message")
	}

	for _, msg := range msgs {
		err := msg.ValidateBasic()
		if err != nil {
			return err
		}
	}

	return nil
}

// Returns the applications's deliverState if app is in runTxModeDeliver,
// otherwise it returns the application's checkstate.
func (app *BaseApp) getState(mode runTxMode) *state {
	if mode == runTxModeDeliver {
		return app.deliverState
	}

	return app.checkState
}

// retrieve the context for the tx w/ txBytes and other memoized values.
func (app *BaseApp) getContextForTx(mode runTxMode, txBytes []byte) sdk.Context {
	ctx := app.getState(mode).ctx.
		WithTxBytes(txBytes).
		WithVoteInfos(app.voteInfos)

	ctx = ctx.WithConsensusParams(app.GetConsensusParams(ctx))

	if mode == runTxModeReCheck {
		ctx = ctx.WithIsReCheckTx(true)
	}

	if mode == runTxModeSimulate {
		ctx, _ = ctx.CacheContext()
	}

	return ctx
}

// cacheTxContext returns a new context based off of the provided context with
// a branched multi-store.
func (app *BaseApp) cacheTxContext(ctx sdk.Context, txBytes []byte) (sdk.Context, sdk.CacheMultiStore) {
	ms := ctx.MultiStore()
	// TODO: https://github.com/cosmos/cosmos-sdk/issues/2824
	msCache := ms.CacheWrap()
	if msCache.TracingEnabled() {
		msCache.SetTracingContext(
			sdk.TraceContext(
				map[string]interface{}{
					"txHash": fmt.Sprintf("%X", tmhash.Sum(txBytes)),
				},
			),
		)
	}

	return ctx.WithMultiStore(msCache), msCache
}

// runTx processes a transaction within a given execution mode, encoded transaction
// bytes, and the decoded transaction itself. All state transitions occur through
// a cached Context depending on the mode provided. State only gets persisted
// if all messages get executed successfully and the execution mode is DeliverTx.
// Note, gas execution info is always returned. A reference to a Result is
// returned if the tx does not run out of gas and if all the messages are valid
// and execute successfully. An error is returned otherwise.
func (app *BaseApp) runTx(mode runTxMode, txBytes []byte) (gInfo sdk.GasInfo, result *sdk.Result, anteEvents []abci.Event, priority int64, err error) {
	// NOTE: GasWanted should be returned by the AnteHandler. GasUsed is
	// determined by the GasMeter. We need access to the context to get the gas
	// meter so we initialize upfront.
	var gasWanted uint64

	ctx := app.getContextForTx(mode, txBytes)
	ms := ctx.MultiStore()

	// only run the tx if there is block gas remaining
	if mode == runTxModeDeliver && ctx.BlockGasMeter().IsOutOfGas() {
		return gInfo, nil, nil, 0, sdkerrors.Wrap(sdkerrors.ErrOutOfGas, "no block gas left to run tx")
	}

	defer func() {
		if r := recover(); r != nil {
			recoveryMW := newOutOfGasRecoveryMiddleware(gasWanted, ctx, app.runTxRecoveryMiddleware)
			err, result = processRecovery(r, recoveryMW), nil
		}

		gInfo = sdk.GasInfo{GasWanted: gasWanted, GasUsed: ctx.GasMeter().GasConsumed()}
	}()

	blockGasConsumed := false
	// consumeBlockGas makes sure block gas is consumed at most once. It must happen after
	// tx processing, and must be execute even if tx processing fails. Hence we use trick with `defer`
	consumeBlockGas := func() {
		if !blockGasConsumed {
			blockGasConsumed = true
			ctx.BlockGasMeter().ConsumeGas(
				ctx.GasMeter().GasConsumedToLimit(), "block gas meter",
			)
		}
	}

	// If BlockGasMeter() panics it will be caught by the above recover and will
	// return an error - in any case BlockGasMeter will consume gas past the limit.
	//
	// NOTE: This must exist in a separate defer function for the above recovery
	// to recover from this one.
	if mode == runTxModeDeliver {
		defer consumeBlockGas()
	}

	tx, err := app.txDecoder(txBytes)
	if err != nil {
		return sdk.GasInfo{}, nil, nil, 0, err
	}

	msgs := tx.GetMsgs()
	if err := validateBasicTxMsgs(msgs); err != nil {
		return sdk.GasInfo{}, nil, nil, 0, err
	}

	if app.anteHandler != nil {
		var (
			anteCtx sdk.Context
			msCache sdk.CacheMultiStore
		)

		// Branch context before AnteHandler call in case it aborts.
		// This is required for both CheckTx and DeliverTx.
		// Ref: https://github.com/cosmos/cosmos-sdk/issues/2772
		//
		// NOTE: Alternatively, we could require that AnteHandler ensures that
		// writes do not happen if aborted/failed.  This may have some
		// performance benefits, but it'll be more difficult to get right.
		anteCtx, msCache = app.cacheTxContext(ctx, txBytes)
		anteCtx = anteCtx.WithEventManager(sdk.NewEventManager())
		newCtx, err := app.anteHandler(anteCtx, tx, mode == runTxModeSimulate)

		if !newCtx.IsZero() {
			// At this point, newCtx.MultiStore() is a store branch, or something else
			// replaced by the AnteHandler. We want the original multistore.
			//
			// Also, in the case of the tx aborting, we need to track gas consumed via
			// the instantiated gas meter in the AnteHandler, so we update the context
			// prior to returning.
			ctx = newCtx.WithMultiStore(ms)
		}

		events := ctx.EventManager().Events()

		// GasMeter expected to be set in AnteHandler
		gasWanted = ctx.GasMeter().Limit()

		if err != nil {
			return gInfo, nil, nil, 0, err
		}

		priority = ctx.Priority()
		msCache.Write()
		anteEvents = events.ToABCIEvents()
	}

	// Create a new Context based off of the existing Context with a MultiStore branch
	// in case message processing fails. At this point, the MultiStore
	// is a branch of a branch.
	runMsgCtx, msCache := app.cacheTxContext(ctx, txBytes)

	// Attempt to execute all messages and only update state if all messages pass
	// and we're in DeliverTx. Note, runMsgs will never return a reference to a
	// Result if any single message fails or does not have a registered Handler.
	result, err = app.runMsgs(runMsgCtx, msgs, mode)
	if err == nil {
		// Run optional postHandlers.
		//
		// Note: If the postHandler fails, we also revert the runMsgs state.
		if app.postHandler != nil {
			newCtx, err := app.postHandler(runMsgCtx, tx, mode == runTxModeSimulate)
			if err != nil {
				return gInfo, nil, nil, priority, err
			}

			result.Events = append(result.Events, newCtx.EventManager().ABCIEvents()...)
		}

		if mode == runTxModeDeliver {
			// When block gas exceeds, it'll panic and won't commit the cached store.
			consumeBlockGas()

			msCache.Write()
		}

		if len(anteEvents) > 0 && (mode == runTxModeDeliver || mode == runTxModeSimulate) {
			// append the events in the order of occurrence
			result.Events = append(anteEvents, result.Events...)
		}
	}

	return gInfo, result, anteEvents, priority, err
}

// runMsgs iterates through a list of messages and executes them with the provided
// Context and execution mode. Messages will only be executed during simulation
// and DeliverTx. An error is returned if any single message fails or if a
// Handler does not exist for a given message route. Otherwise, a reference to a
// Result is returned. The caller must not commit state if an error is returned.
func (app *BaseApp) runMsgs(ctx sdk.Context, msgs []sdk.Msg, mode runTxMode) (*sdk.Result, error) {
	msgLogs := make(sdk.ABCIMessageLogs, 0, len(msgs))
	events := sdk.EmptyEvents()
	var msgResponses []*codectypes.Any

	// NOTE: GasWanted is determined by the AnteHandler and GasUsed by the GasMeter.
	for i, msg := range msgs {
		// skip actual execution for (Re)CheckTx mode
		if mode == runTxModeCheck || mode == runTxModeReCheck {
			break
		}

		var (
			msgResult    *sdk.Result
			eventMsgName string // name to use as value in event `message.action`
			err          error
		)

		if handler := app.msgServiceRouter.Handler(msg); handler != nil {
			// ADR 031 request type routing
			msgResult, err = handler(ctx, msg)
			eventMsgName = sdk.MsgTypeURL(msg)
		} else if legacyMsg, ok := msg.(legacytx.LegacyMsg); ok {
			// legacy sdk.Msg routing
			// Assuming that the app developer has migrated all their Msgs to
			// proto messages and has registered all `Msg services`, then this
			// path should never be called, because all those Msgs should be
			// registered within the `msgServiceRouter` already.
			msgRoute := legacyMsg.Route()
			eventMsgName = legacyMsg.Type()
			handler := app.router.Route(ctx, msgRoute)
			if handler == nil {
				return nil, sdkerrors.Wrapf(sdkerrors.ErrUnknownRequest, "unrecognized message route: %s; message index: %d", msgRoute, i)
			}

			msgResult, err = handler(ctx, msg)
		} else {
			return nil, sdkerrors.Wrapf(sdkerrors.ErrUnknownRequest, "can't route message %+v", msg)
		}

		if err != nil {
			return nil, sdkerrors.Wrapf(err, "failed to execute message; message index: %d", i)
		}

		msgEvents := sdk.Events{
			sdk.NewEvent(sdk.EventTypeMessage, sdk.NewAttribute(sdk.AttributeKeyAction, eventMsgName)),
		}
		msgEvents = msgEvents.AppendEvents(msgResult.GetEvents())

		// append message events, data and logs
		//
		// Note: Each message result's data must be length-prefixed in order to
		// separate each result.
		events = events.AppendEvents(msgEvents)

		// Each individual sdk.Result that went through the MsgServiceRouter
		// (which should represent 99% of the Msgs now, since everyone should
		// be using protobuf Msgs) has exactly one Msg response, set inside
		// `WrapServiceResult`. We take that Msg response, and aggregate it
		// into an array.
		if len(msgResult.MsgResponses) > 0 {
			msgResponse := msgResult.MsgResponses[0]
			if msgResponse == nil {
				return nil, sdkerrors.ErrLogic.Wrapf("got nil Msg response at index %d for msg %s", i, sdk.MsgTypeURL(msg))
			}
			msgResponses = append(msgResponses, msgResponse)
		}

		msgLogs = append(msgLogs, sdk.NewABCIMessageLog(uint32(i), msgResult.Log, msgEvents))
	}

	data, err := makeABCIData(msgResponses)
	if err != nil {
		return nil, sdkerrors.Wrap(err, "failed to marshal tx data")
	}

	return &sdk.Result{
		Data:         data,
		Log:          strings.TrimSpace(msgLogs.String()),
		Events:       events.ToABCIEvents(),
		MsgResponses: msgResponses,
	}, nil
}

// makeABCIData generates the Data field to be sent to ABCI Check/DeliverTx.
func makeABCIData(msgResponses []*codectypes.Any) ([]byte, error) {
	return proto.Marshal(&sdk.TxMsgData{MsgResponses: msgResponses})
}

// enableFraudProofGenerationMode rolls back an app's state to a previous
// state and enables tracing for the list of store keys
// It returns the tracing-enabled app along with the trace buffers used
func (app *BaseApp) enableFraudProofGenerationMode(storeKeys []types.StoreKey, routerOpts map[string]AppOptionFunc) (*BaseApp, map[string]*bytes.Buffer, error) {
	cms := app.cms.(*multi.Store)
	lastVersion := cms.LastCommitID().Version
	previousCMS, err := cms.GetVersion(lastVersion)
	if err != nil {
		return nil, nil, err
	}

	// Add options for tracing
	storeTraceBuf := &bytes.Buffer{}

	storeKeyToSubstoreTraceBuf := make(map[string]*bytes.Buffer)

	// Initialize params from previousCMS
	storeToLoadFrom := make(map[string]types.KVStore)
	storeKeyNames := make([]string, 0, len(storeKeys))
	for _, storeKey := range storeKeys {
		storeKeyName := storeKey.Name()
		storeKeyNames = append(storeKeyNames, storeKeyName)
		storeToLoadFrom[storeKeyName] = previousCMS.GetKVStore(storeKey)
		storeKeyToSubstoreTraceBuf[storeKeyName] = &bytes.Buffer{}
	}

	// BaseApp, B1
	options := []AppOption{
		SetSubstoreTracer(storeTraceBuf),
	}

	for _, storeKey := range storeKeys {
<<<<<<< HEAD
		if substoreBuf, exists := storeKeyToSubstoreTraceBuf[storeKey.Name()]; exists {
			options = append(options, SetTracerFor(storeKey.Name(), substoreBuf))
		}
		if routerOpt, exists := routerOpts[(storeKey.Name())]; exists {
			options = append(options, AppOptionFunc(routerOpt))
		}
=======
		options = append(options, SetTracerFor(storeKey.Name(), storeKeyToSubstoreTraceBuf[storeKey.Name()]))
		options = append(options, AppOptionFunc(routerOpts[storeKey.Name()]))
>>>>>>> 483c7d96
	}
	newApp, err := SetupBaseAppFromParams(app.name+"WithTracing", app.logger, dbm.NewMemDB(), app.txDecoder, storeKeyNames, app.LastBlockHeight(), storeToLoadFrom, options...)

	// Need to reset all the buffers to remove anything logged while setting up baseapp
	storeTraceBuf.Reset()
	for _, storeKey := range storeKeys {
		storeKeyToSubstoreTraceBuf[storeKey.Name()].Reset()
	}
	return newApp, storeKeyToSubstoreTraceBuf, err
}

// Generate a fraudproof for an app with the given trace buffers
func (app *BaseApp) generateFraudProof(storeKeyToSubstoreTraceBuf map[string]*bytes.Buffer, blockHeight int64) (FraudProof, error) {
	fraudProof := FraudProof{}
	fraudProof.stateWitness = make(map[string]StateWitness)
	fraudProof.blockHeight = blockHeight
	cms := app.cms.(*multi.Store)
<<<<<<< HEAD
	appHash, err := cms.GetAppHash()
	if err != nil {
		return FraudProof{}, err
	}
	fraudProof.appHash = appHash
=======

>>>>>>> 483c7d96
	storeKeys := cms.GetStoreKeys()
	for _, storeKey := range storeKeys {
		if subStoreTraceBuf, exists := storeKeyToSubstoreTraceBuf[storeKey.Name()]; exists {
			//do something here
			keys := cms.GetKVStore(storeKey).(*tracekv.Store).GetAllKeysUsedInTrace(*subStoreTraceBuf)

			// This should be the deep subtree
<<<<<<< HEAD
			smt := cms.GetSubstoreSMT(storeKey.Name())
			if smt.Root() == nil {
				continue
			}
			proof, err := cms.GetStoreProof(storeKey.Name())
=======
			deepSubstoreSMT, err := cms.GetLastSubstoreSMTWithKeys(storeKey.Name(), keys.Values())
			if deepSubstoreSMT.Root() == nil {
				continue
			}
			if err != nil {
				return FraudProof{}, err
			}
			proof, err := cms.GetLastSubstoreProof(storeKey.Name())
>>>>>>> 483c7d96
			if err != nil {
				return FraudProof{}, err
			}
			stateWitness := StateWitness{
				proof:       *proof,
<<<<<<< HEAD
				rootHash:    smt.Root(),
=======
				rootHash:    deepSubstoreSMT.Root(),
>>>>>>> 483c7d96
				WitnessData: make([]WitnessData, 0, keys.Len()),
			}
			for key := range keys {
				bKey := []byte(key)
<<<<<<< HEAD
				has := smt.Has(bKey)
				// The error returned here is sometimes `invalid key` but the boolean is false
				if has {
					value := smt.Get([]byte(key))
					proof, err := smt.GetSMTProof([]byte(key))
=======
				has, _ := deepSubstoreSMT.Has(bKey)
				// The error returned here is sometimes `invalid key` but the boolean is false
				if has {
					value, err := deepSubstoreSMT.Get([]byte(key))
					if err != nil {
						return FraudProof{}, err
					}
					proof, err := deepSubstoreSMT.Prove([]byte(key))
>>>>>>> 483c7d96
					if err != nil {
						return FraudProof{}, err
					}
					bKey, bVal := []byte(key), []byte(value)
					witnessData := WitnessData{bKey, bVal, proof}
					stateWitness.WitnessData = append(stateWitness.WitnessData, witnessData)
				}
			}
			fraudProof.stateWitness[storeKey.Name()] = stateWitness
		}
	}

	return fraudProof, nil
}

// set up a new baseapp from given params
func SetupBaseAppFromParams(appName string, logger log.Logger, db dbm.Connection, txDecoder sdk.TxDecoder, storeKeyNames []string, blockHeight int64, storeToLoadFrom map[string]types.KVStore, options ...AppOption) (*BaseApp, error) {
	storeKeys := make([]types.StoreKey, 0, len(storeKeyNames))

	for _, storeKeyName := range storeKeyNames {
		storeKey := sdk.NewKVStoreKey(storeKeyName)
		storeKeys = append(storeKeys, storeKey)
		subStore := storeToLoadFrom[storeKeyName]
		it := subStore.Iterator(nil, nil)
		for ; it.Valid(); it.Next() {
			key, val := it.Key(), it.Value()
			options = append(options, SetSubstoreKVPair(storeKey, key, val))
		}
	}
	options = append(options, SetSubstores(storeKeys...))

	// This initial height is used in `BeginBlock` in `validateHeight`
	options = append(options, SetInitialHeight(blockHeight))

	// make list of options to pass by parsing fraudproof
	app := NewBaseApp(appName, logger, db, txDecoder, options...)
	// stores are mounted
	err := app.Init()

	return app, err
}

// set up a new baseapp from a fraudproof
func SetupBaseAppFromFraudProof(appName string, logger log.Logger, db dbm.Connection, txDecoder sdk.TxDecoder, fraudProof FraudProof, options ...AppOption) (*BaseApp, error) {
	return SetupBaseAppFromParams(appName, logger, db, txDecoder, fraudProof.getModules(), fraudProof.blockHeight, fraudProof.extractStore(), options...)
}<|MERGE_RESOLUTION|>--- conflicted
+++ resolved
@@ -801,17 +801,12 @@
 	}
 
 	for _, storeKey := range storeKeys {
-<<<<<<< HEAD
 		if substoreBuf, exists := storeKeyToSubstoreTraceBuf[storeKey.Name()]; exists {
 			options = append(options, SetTracerFor(storeKey.Name(), substoreBuf))
 		}
 		if routerOpt, exists := routerOpts[(storeKey.Name())]; exists {
 			options = append(options, AppOptionFunc(routerOpt))
 		}
-=======
-		options = append(options, SetTracerFor(storeKey.Name(), storeKeyToSubstoreTraceBuf[storeKey.Name()]))
-		options = append(options, AppOptionFunc(routerOpts[storeKey.Name()]))
->>>>>>> 483c7d96
 	}
 	newApp, err := SetupBaseAppFromParams(app.name+"WithTracing", app.logger, dbm.NewMemDB(), app.txDecoder, storeKeyNames, app.LastBlockHeight(), storeToLoadFrom, options...)
 
@@ -829,68 +824,36 @@
 	fraudProof.stateWitness = make(map[string]StateWitness)
 	fraudProof.blockHeight = blockHeight
 	cms := app.cms.(*multi.Store)
-<<<<<<< HEAD
+
 	appHash, err := cms.GetAppHash()
 	if err != nil {
 		return FraudProof{}, err
 	}
 	fraudProof.appHash = appHash
-=======
-
->>>>>>> 483c7d96
 	storeKeys := cms.GetStoreKeys()
 	for _, storeKey := range storeKeys {
 		if subStoreTraceBuf, exists := storeKeyToSubstoreTraceBuf[storeKey.Name()]; exists {
-			//do something here
 			keys := cms.GetKVStore(storeKey).(*tracekv.Store).GetAllKeysUsedInTrace(*subStoreTraceBuf)
 
-			// This should be the deep subtree
-<<<<<<< HEAD
 			smt := cms.GetSubstoreSMT(storeKey.Name())
 			if smt.Root() == nil {
 				continue
 			}
 			proof, err := cms.GetStoreProof(storeKey.Name())
-=======
-			deepSubstoreSMT, err := cms.GetLastSubstoreSMTWithKeys(storeKey.Name(), keys.Values())
-			if deepSubstoreSMT.Root() == nil {
-				continue
-			}
-			if err != nil {
-				return FraudProof{}, err
-			}
-			proof, err := cms.GetLastSubstoreProof(storeKey.Name())
->>>>>>> 483c7d96
 			if err != nil {
 				return FraudProof{}, err
 			}
 			stateWitness := StateWitness{
 				proof:       *proof,
-<<<<<<< HEAD
 				rootHash:    smt.Root(),
-=======
-				rootHash:    deepSubstoreSMT.Root(),
->>>>>>> 483c7d96
 				WitnessData: make([]WitnessData, 0, keys.Len()),
 			}
 			for key := range keys {
 				bKey := []byte(key)
-<<<<<<< HEAD
 				has := smt.Has(bKey)
-				// The error returned here is sometimes `invalid key` but the boolean is false
 				if has {
 					value := smt.Get([]byte(key))
 					proof, err := smt.GetSMTProof([]byte(key))
-=======
-				has, _ := deepSubstoreSMT.Has(bKey)
-				// The error returned here is sometimes `invalid key` but the boolean is false
-				if has {
-					value, err := deepSubstoreSMT.Get([]byte(key))
-					if err != nil {
-						return FraudProof{}, err
-					}
-					proof, err := deepSubstoreSMT.Prove([]byte(key))
->>>>>>> 483c7d96
 					if err != nil {
 						return FraudProof{}, err
 					}
