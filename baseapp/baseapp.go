--- conflicted
+++ resolved
@@ -474,24 +474,6 @@
 		}
 	}()
 
-<<<<<<< HEAD
-=======
-	// Get the Msg.
-	var msgs = tx.GetMsgs()
-	if msgs == nil || len(msgs) == 0 {
-		return sdk.ErrInternal("Tx.GetMsgs() must return at least one message in list").Result()
-	}
-
-	for _, msg := range msgs {
-		// Validate the Msg
-		err := msg.ValidateBasic()
-		if err != nil {
-			err = err.WithDefaultCodespace(sdk.CodespaceRoot)
-			return err.Result()
-		}
-	}
-
->>>>>>> ec6acda6
 	// Get the context
 	var ctx sdk.Context
 	if mode == runTxModeCheck || mode == runTxModeSimulate {
@@ -516,10 +498,6 @@
 			ctx = newCtx
 		}
 	}
-<<<<<<< HEAD
-=======
-
->>>>>>> ec6acda6
 	// Get the correct cache
 	var msCache sdk.CacheMultiStore
 	if mode == runTxModeCheck || mode == runTxModeSimulate {
@@ -533,70 +511,65 @@
 		ctx = ctx.WithMultiStore(msCache)
 	}
 
-<<<<<<< HEAD
 	// No need to run Msg checks when running CheckTx(), since CheckTx() only needs to validate that fees can be paid
 	// Then when DeliverTx() is called, this will run, preventing us from doing the same checks twice
 	if mode != runTxModeCheck {
-		var msg = tx.GetMsg()
-		if msg == nil {
-			return sdk.ErrInternal("Tx.GetMsg() returned nil").Result()
-		}
-
-		// Validate the Msg.
-		err := msg.ValidateBasic()
-		if err != nil {
-			err = err.WithDefaultCodespace(sdk.CodespaceRoot)
-			return err.Result()
-		}
-
-		// Match route.
-		msgType := msg.Type()
-		handler := app.router.Route(msgType)
-		if handler == nil {
-			return sdk.ErrUnknownRequest("Unrecognized Msg type: " + msgType).Result()
-		}
-		result = handler(ctx, msg)
-
-		// Set gas utilized
-		result.GasUsed = ctx.GasMeter().GasConsumed()
-=======
-	finalResult := sdk.Result{}
-	var logs []string
-	for i, msg := range msgs {
-		// Match route.
-		msgType := msg.Type()
-		handler := app.router.Route(msgType)
-		if handler == nil {
-			return sdk.ErrUnknownRequest("Unrecognized Msg type: " + msgType).Result()
-		}
-
-		result = handler(ctx, msg)
-
-		// Set gas utilized
-		finalResult.GasUsed += ctx.GasMeter().GasConsumed()
-		finalResult.GasWanted += result.GasWanted
-
-		// Append Data and Tags
-		finalResult.Data = append(finalResult.Data, result.Data...)
-		finalResult.Tags = append(finalResult.Tags, result.Tags...)
-
-		// Construct usable logs in multi-message transactions. Messages are 1-indexed in logs.
-		logs = append(logs, fmt.Sprintf("Msg %d: %s", i+1, finalResult.Log))
-
-		// Stop execution and return on first failed message.
-		if !result.IsOK() {
-			if len(msgs) == 1 {
+
+		// Get the Msg.
+		var msgs = tx.GetMsgs()
+		if msgs == nil || len(msgs) == 0 {
+			return sdk.ErrInternal("Tx.GetMsgs() must return at least one message in list").Result()
+		}
+
+		for _, msg := range msgs {
+			// Validate the Msg
+			err := msg.ValidateBasic()
+			if err != nil {
+				err = err.WithDefaultCodespace(sdk.CodespaceRoot)
+				return err.Result()
+			}
+		}
+
+		finalResult := sdk.Result{}
+		var logs []string
+		for i, msg := range msgs {
+			// Match route.
+			msgType := msg.Type()
+			handler := app.router.Route(msgType)
+			if handler == nil {
+				return sdk.ErrUnknownRequest("Unrecognized Msg type: " + msgType).Result()
+			}
+
+			result = handler(ctx, msg)
+
+			// Set gas utilized
+			finalResult.GasUsed += ctx.GasMeter().GasConsumed()
+			finalResult.GasWanted += result.GasWanted
+
+			// Append Data and Tags
+			finalResult.Data = append(finalResult.Data, result.Data...)
+			finalResult.Tags = append(finalResult.Tags, result.Tags...)
+
+			// Construct usable logs in multi-message transactions. Messages are 1-indexed in logs.
+			logs = append(logs, fmt.Sprintf("Msg %d: %s", i+1, finalResult.Log))
+
+			// Stop execution and return on first failed message.
+			if !result.IsOK() {
+				if len(msgs) == 1 {
+					return result
+				}
+				result.GasUsed = finalResult.GasUsed
+				if i == 0 {
+					result.Log = fmt.Sprintf("Msg 1 failed: %s", result.Log)
+				} else {
+					result.Log = fmt.Sprintf("Msg 1-%d Passed. Msg %d failed: %s", i, i+1, result.Log)
+				}
 				return result
 			}
-			result.GasUsed = finalResult.GasUsed
-			if i == 0 {
-				result.Log = fmt.Sprintf("Msg 1 failed: %s", result.Log)
-			} else {
-				result.Log = fmt.Sprintf("Msg 1-%d Passed. Msg %d failed: %s", i, i+1, result.Log)
-			}
-			return result
-		}
->>>>>>> ec6acda6
+		}
+		finalResult.Log = strings.Join(logs, "\n")
+		return finalResult
+
 	}
 
 	// If not a simulated run and result was successful, write to app.checkState.ms or app.deliverState.ms
@@ -604,10 +577,8 @@
 	if mode != runTxModeSimulate && result.IsOK() {
 		msCache.Write()
 	}
-
-	finalResult.Log = strings.Join(logs, "\n")
-
-	return finalResult
+	return result
+
 }
 
 // Implements ABCI
