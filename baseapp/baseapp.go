--- conflicted
+++ resolved
@@ -930,7 +930,6 @@
 	// Run optional postHandlers (should run regardless of the execution result).
 	//
 	// Note: If the postHandler fails, we also revert the runMsgs state.
-	var postHandlerEvents []abci.Event
 	if app.postHandler != nil {
 		// The runMsgCtx context currently contains events emitted by the ante handler.
 		// We clear this to correctly order events without duplicates.
@@ -942,18 +941,11 @@
 			return gInfo, nil, anteEvents, errors.Join(err, errPostHandler)
 		}
 
-<<<<<<< HEAD
-		postHandlerEvents = newCtx.EventManager().ABCIEvents()
-		if result != nil {
-			result.Events = append(result.Events, newCtx.EventManager().ABCIEvents()...)
-		}
-=======
 		// we don't want runTx to panic if runMsgs has failed earlier
 		if result == nil {
 			result = &sdk.Result{}
 		}
 		result.Events = append(result.Events, newCtx.EventManager().ABCIEvents()...)
->>>>>>> 7e6948f5
 	}
 
 	if err == nil {
@@ -966,7 +958,7 @@
 
 		if len(anteEvents) > 0 && (mode == execModeFinalize || mode == execModeSimulate) {
 			// append the events in the order of occurrence
-			result.Events = append(append(anteEvents, result.Events...), postHandlerEvents...)
+			result.Events = append(anteEvents, result.Events...)
 		}
 	}
 
