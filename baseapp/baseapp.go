package baseapp

import (
	"errors"
	"fmt"
	"sort"
	"strings"

	abci "github.com/tendermint/tendermint/abci/types"
	"github.com/tendermint/tendermint/crypto/tmhash"
	"github.com/tendermint/tendermint/libs/log"
	tmproto "github.com/tendermint/tendermint/proto/tendermint/types"
	dbm "github.com/tendermint/tm-db"
	"golang.org/x/exp/maps"

	"github.com/cosmos/gogoproto/proto"

	codectypes "github.com/cosmos/cosmos-sdk/codec/types"
	"github.com/cosmos/cosmos-sdk/snapshots"
	"github.com/cosmos/cosmos-sdk/store"
	"github.com/cosmos/cosmos-sdk/store/rootmulti"
	storetypes "github.com/cosmos/cosmos-sdk/store/types"
	sdk "github.com/cosmos/cosmos-sdk/types"
	sdkerrors "github.com/cosmos/cosmos-sdk/types/errors"
	"github.com/cosmos/cosmos-sdk/types/mempool"
)

const (
	runTxModeCheck    runTxMode = iota // Check a transaction
	runTxModeReCheck                   // Recheck a (pending) transaction after a commit
	runTxModeSimulate                  // Simulate a transaction
	runTxModeDeliver                   // Deliver a transaction
)

var _ abci.Application = (*BaseApp)(nil)

type (
	// Enum mode for app.runTx
	runTxMode uint8

	// StoreLoader defines a customizable function to control how we load the CommitMultiStore
	// from disk. This is useful for state migration, when loading a datastore written with
	// an older version of the software. In particular, if a module changed the substore key name
	// (or removed a substore) between two versions of the software.
	StoreLoader func(ms sdk.CommitMultiStore) error
)

// BaseApp reflects the ABCI application implementation.
type BaseApp struct { //nolint: maligned
	// initialized on creation
	logger            log.Logger
	name              string               // application name from abci.Info
	db                dbm.DB               // common DB backend
	cms               sdk.CommitMultiStore // Main (uncached) state
	qms               sdk.MultiStore       // Optional alternative multistore for querying only.
	storeLoader       StoreLoader          // function to handle store loading, may be overridden with SetStoreLoader()
	grpcQueryRouter   *GRPCQueryRouter     // router for redirecting gRPC query calls
	msgServiceRouter  *MsgServiceRouter    // router for redirecting Msg service messages
	interfaceRegistry codectypes.InterfaceRegistry
	txDecoder         sdk.TxDecoder // unmarshal []byte into sdk.Tx
	txEncoder         sdk.TxEncoder // marshal sdk.Tx into []byte

	mempool        mempool.Mempool  // application side mempool
	anteHandler    sdk.AnteHandler  // ante handler for fee and auth
	postHandler    sdk.AnteHandler  // post handler, optional, e.g. for tips
	initChainer    sdk.InitChainer  // initialize state with validators and state blob
	beginBlocker   sdk.BeginBlocker // logic to run before any txs
	endBlocker     sdk.EndBlocker   // logic to run after all txs, and to determine valset changes
	addrPeerFilter sdk.PeerFilter   // filter peers by address and port
	idPeerFilter   sdk.PeerFilter   // filter peers by node ID
	fauxMerkleMode bool             // if true, IAVL MountStores uses MountStoresDB for simulation speed.

	// manages snapshots, i.e. dumps of app state at certain intervals
	snapshotManager *snapshots.Manager

	// volatile states:
	//
	// checkState is set on InitChain and reset on Commit
	// deliverState is set on InitChain and BeginBlock and set to nil on Commit
	checkState   *state // for CheckTx
	deliverState *state // for DeliverTx

	// an inter-block write-through cache provided to the context during deliverState
	interBlockCache sdk.MultiStorePersistentCache

	// absent validators from begin block
	voteInfos []abci.VoteInfo

	// paramStore is used to query for ABCI consensus parameters from an
	// application parameter store.
	paramStore ParamStore

	// The minimum gas prices a validator is willing to accept for processing a
	// transaction. This is mainly used for DoS and spam prevention.
	minGasPrices sdk.DecCoins

	// initialHeight is the initial height at which we start the baseapp
	initialHeight int64

	// flag for sealing options and parameters to a BaseApp
	sealed bool

	// block height at which to halt the chain and gracefully shutdown
	haltHeight uint64

	// minimum block time (in Unix seconds) at which to halt the chain and gracefully shutdown
	haltTime uint64

	// minRetainBlocks defines the minimum block height offset from the current
	// block being committed, such that all blocks past this offset are pruned
	// from Tendermint. It is used as part of the process of determining the
	// ResponseCommit.RetainHeight value during ABCI Commit. A value of 0 indicates
	// that no blocks should be pruned.
	//
	// Note: Tendermint block pruning is dependant on this parameter in conunction
	// with the unbonding (safety threshold) period, state pruning and state sync
	// snapshot parameters to determine the correct minimum value of
	// ResponseCommit.RetainHeight.
	minRetainBlocks uint64

	// application's version string
	version string

	// application's protocol version that increments on every upgrade
	// if BaseApp is passed to the upgrade keeper's NewKeeper method.
	appVersion uint64

	// recovery handler for app.runTx method
	runTxRecoveryMiddleware recoveryMiddleware

	// trace set will return full stack traces for errors in ABCI Log field
	trace bool

	// indexEvents defines the set of events in the form {eventType}.{attributeKey},
	// which informs Tendermint what to index. If empty, all events will be indexed.
	indexEvents map[string]struct{}

	// abciListeners for hooking into the ABCI message processing of the BaseApp
	// and exposing the requests and responses to external consumers
	abciListeners []ABCIListener
}

// NewBaseApp returns a reference to an initialized BaseApp. It accepts a
// variadic number of option functions, which act on the BaseApp to set
// configuration choices.
//
// NOTE: The db is used to store the version number for now.
func NewBaseApp(
	name string, logger log.Logger, db dbm.DB, txDecoder sdk.TxDecoder, options ...func(*BaseApp),
) *BaseApp {
	app := &BaseApp{
		logger:           logger,
		name:             name,
		db:               db,
		cms:              store.NewCommitMultiStore(db),
		storeLoader:      DefaultStoreLoader,
		grpcQueryRouter:  NewGRPCQueryRouter(),
		msgServiceRouter: NewMsgServiceRouter(),
		txDecoder:        txDecoder,
		fauxMerkleMode:   false,
	}

	for _, option := range options {
		option(app)
	}

	// if execution of options has left certain required fields nil, set them to sane default values
	if app.mempool == nil {
		app.mempool = mempool.NewPriorityMempool()
	}

	if app.interBlockCache != nil {
		app.cms.SetInterBlockCache(app.interBlockCache)
	}

	app.runTxRecoveryMiddleware = newDefaultRecoveryMiddleware()

	return app
}

// Name returns the name of the BaseApp.
func (app *BaseApp) Name() string {
	return app.name
}

// AppVersion returns the application's protocol version.
func (app *BaseApp) AppVersion() uint64 {
	return app.appVersion
}

// Version returns the application's version string.
func (app *BaseApp) Version() string {
	return app.version
}

// Logger returns the logger of the BaseApp.
func (app *BaseApp) Logger() log.Logger {
	return app.logger
}

// Trace returns the boolean value for logging error stack traces.
func (app *BaseApp) Trace() bool {
	return app.trace
}

// MsgServiceRouter returns the MsgServiceRouter of a BaseApp.
func (app *BaseApp) MsgServiceRouter() *MsgServiceRouter { return app.msgServiceRouter }

// SetMsgServiceRouter sets the MsgServiceRouter of a BaseApp.
func (app *BaseApp) SetMsgServiceRouter(msgServiceRouter *MsgServiceRouter) {
	app.msgServiceRouter = msgServiceRouter
}

// MountStores mounts all IAVL or DB stores to the provided keys in the BaseApp
// multistore.
func (app *BaseApp) MountStores(keys ...storetypes.StoreKey) {
	for _, key := range keys {
		switch key.(type) {
		case *storetypes.KVStoreKey:
			if !app.fauxMerkleMode {
				app.MountStore(key, storetypes.StoreTypeIAVL)
			} else {
				// StoreTypeDB doesn't do anything upon commit, and it doesn't
				// retain history, but it's useful for faster simulation.
				app.MountStore(key, storetypes.StoreTypeDB)
			}

		case *storetypes.TransientStoreKey:
			app.MountStore(key, storetypes.StoreTypeTransient)

		case *storetypes.MemoryStoreKey:
			app.MountStore(key, storetypes.StoreTypeMemory)

		default:
			panic(fmt.Sprintf("Unrecognized store key type :%T", key))
		}
	}
}

// MountKVStores mounts all IAVL or DB stores to the provided keys in the
// BaseApp multistore.
func (app *BaseApp) MountKVStores(keys map[string]*storetypes.KVStoreKey) {
	for _, key := range keys {
		if !app.fauxMerkleMode {
			app.MountStore(key, storetypes.StoreTypeIAVL)
		} else {
			// StoreTypeDB doesn't do anything upon commit, and it doesn't
			// retain history, but it's useful for faster simulation.
			app.MountStore(key, storetypes.StoreTypeDB)
		}
	}
}

// MountTransientStores mounts all transient stores to the provided keys in
// the BaseApp multistore.
func (app *BaseApp) MountTransientStores(keys map[string]*storetypes.TransientStoreKey) {
	for _, key := range keys {
		app.MountStore(key, storetypes.StoreTypeTransient)
	}
}

// MountMemoryStores mounts all in-memory KVStores with the BaseApp's internal
// commit multi-store.
func (app *BaseApp) MountMemoryStores(keys map[string]*storetypes.MemoryStoreKey) {
	skeys := maps.Keys(keys)
	sort.Strings(skeys)
	for _, key := range skeys {
		memKey := keys[key]
		app.MountStore(memKey, storetypes.StoreTypeMemory)
	}
}

// MountStore mounts a store to the provided key in the BaseApp multistore,
// using the default DB.
func (app *BaseApp) MountStore(key storetypes.StoreKey, typ storetypes.StoreType) {
	app.cms.MountStoreWithDB(key, typ, nil)
}

// LoadLatestVersion loads the latest application version. It will panic if
// called more than once on a running BaseApp.
func (app *BaseApp) LoadLatestVersion() error {
	err := app.storeLoader(app.cms)
	if err != nil {
		return fmt.Errorf("failed to load latest version: %w", err)
	}

	return app.Init()
}

// DefaultStoreLoader will be used by default and loads the latest version
func DefaultStoreLoader(ms sdk.CommitMultiStore) error {
	return ms.LoadLatestVersion()
}

// CommitMultiStore returns the root multi-store.
// App constructor can use this to access the `cms`.
// UNSAFE: must not be used during the abci life cycle.
func (app *BaseApp) CommitMultiStore() sdk.CommitMultiStore {
	return app.cms
}

// SnapshotManager returns the snapshot manager.
// application use this to register extra extension snapshotters.
func (app *BaseApp) SnapshotManager() *snapshots.Manager {
	return app.snapshotManager
}

// LoadVersion loads the BaseApp application version. It will panic if called
// more than once on a running baseapp.
func (app *BaseApp) LoadVersion(version int64) error {
	app.logger.Info("NOTICE: this could take a long time to migrate IAVL store to fastnode if you enable Fast Node.\n")
	err := app.cms.LoadVersion(version)
	if err != nil {
		return fmt.Errorf("failed to load version %d: %w", version, err)
	}

	return app.Init()
}

// LastCommitID returns the last CommitID of the multistore.
func (app *BaseApp) LastCommitID() storetypes.CommitID {
	return app.cms.LastCommitID()
}

// LastBlockHeight returns the last committed block height.
func (app *BaseApp) LastBlockHeight() int64 {
	return app.cms.LastCommitID().Version
}

// Init initializes the app. It seals the app, preventing any
// further modifications. In addition, it validates the app against
// the earlier provided settings. Returns an error if validation fails.
// nil otherwise. Panics if the app is already sealed.
func (app *BaseApp) Init() error {
	if app.sealed {
		panic("cannot call initFromMainStore: baseapp already sealed")
	}

	// needed for the export command which inits from store but never calls initchain
	app.setCheckState(tmproto.Header{})
	app.Seal()

	rms, ok := app.cms.(*rootmulti.Store)
	if !ok {
		return fmt.Errorf("invalid commit multi-store; expected %T, got: %T", &rootmulti.Store{}, app.cms)
	}
	return rms.GetPruning().Validate()
}

func (app *BaseApp) setMinGasPrices(gasPrices sdk.DecCoins) {
	app.minGasPrices = gasPrices
}

func (app *BaseApp) setHaltHeight(haltHeight uint64) {
	app.haltHeight = haltHeight
}

func (app *BaseApp) setHaltTime(haltTime uint64) {
	app.haltTime = haltTime
}

func (app *BaseApp) setMinRetainBlocks(minRetainBlocks uint64) {
	app.minRetainBlocks = minRetainBlocks
}

func (app *BaseApp) setInterBlockCache(cache sdk.MultiStorePersistentCache) {
	app.interBlockCache = cache
}

func (app *BaseApp) setTrace(trace bool) {
	app.trace = trace
}

func (app *BaseApp) setIndexEvents(ie []string) {
	app.indexEvents = make(map[string]struct{})

	for _, e := range ie {
		app.indexEvents[e] = struct{}{}
	}
}

// Seal seals a BaseApp. It prohibits any further modifications to a BaseApp.
func (app *BaseApp) Seal() { app.sealed = true }

// IsSealed returns true if the BaseApp is sealed and false otherwise.
func (app *BaseApp) IsSealed() bool { return app.sealed }

// setCheckState sets the BaseApp's checkState with a branched multi-store
// (i.e. a CacheMultiStore) and a new Context with the same multi-store branch,
// provided header, and minimum gas prices set. It is set on InitChain and reset
// on Commit.
func (app *BaseApp) setCheckState(header tmproto.Header) {
	ms := app.cms.CacheMultiStore()
	app.checkState = &state{
		ms:  ms,
		ctx: sdk.NewContext(ms, header, true, app.logger).WithMinGasPrices(app.minGasPrices),
	}
}

// setDeliverState sets the BaseApp's deliverState with a branched multi-store
// (i.e. a CacheMultiStore) and a new Context with the same multi-store branch,
// and provided header. It is set on InitChain and BeginBlock and set to nil on
// Commit.
func (app *BaseApp) setDeliverState(header tmproto.Header) {
	ms := app.cms.CacheMultiStore()
	app.deliverState = &state{
		ms:  ms,
		ctx: sdk.NewContext(ms, header, false, app.logger),
	}
}

// GetConsensusParams returns the current consensus parameters from the BaseApp's
// ParamStore. If the BaseApp has no ParamStore defined, nil is returned.
func (app *BaseApp) GetConsensusParams(ctx sdk.Context) *tmproto.ConsensusParams {
	if app.paramStore == nil {
		return nil
	}

	cp, err := app.paramStore.Get(ctx)
	if err != nil {
		panic(err)
	}

	return cp
}

// StoreConsensusParams sets the consensus parameters to the baseapp's param store.
func (app *BaseApp) StoreConsensusParams(ctx sdk.Context, cp *tmproto.ConsensusParams) {
	if app.paramStore == nil {
		panic("cannot store consensus params with no params store set")
	}

	if cp == nil {
		return
	}

	app.paramStore.Set(ctx, cp)
	// We're explicitly not storing the Tendermint app_version in the param store. It's
	// stored instead in the x/upgrade store, with its own bump logic.
}

// AddRunTxRecoveryHandler adds custom app.runTx method panic handlers.
func (app *BaseApp) AddRunTxRecoveryHandler(handlers ...RecoveryHandler) {
	for _, h := range handlers {
		app.runTxRecoveryMiddleware = newRecoveryMiddleware(h, app.runTxRecoveryMiddleware)
	}
}

// getMaximumBlockGas gets the maximum gas from the consensus params. It panics
// if maximum block gas is less than negative one and returns zero if negative
// one.
func (app *BaseApp) getMaximumBlockGas(ctx sdk.Context) uint64 {
	cp := app.GetConsensusParams(ctx)
	if cp == nil || cp.Block == nil {
		return 0
	}

	maxGas := cp.Block.MaxGas

	switch {
	case maxGas < -1:
		panic(fmt.Sprintf("invalid maximum block gas: %d", maxGas))

	case maxGas == -1:
		return 0

	default:
		return uint64(maxGas)
	}
}

func (app *BaseApp) validateHeight(req abci.RequestBeginBlock) error {
	if req.Header.Height < 1 {
		return fmt.Errorf("invalid height: %d", req.Header.Height)
	}

	// expectedHeight holds the expected height to validate.
	var expectedHeight int64
	if app.LastBlockHeight() == 0 && app.initialHeight > 1 {
		// In this case, we're validating the first block of the chain (no
		// previous commit). The height we're expecting is the initial height.
		expectedHeight = app.initialHeight
	} else {
		// This case can mean two things:
		// - either there was already a previous commit in the store, in which
		// case we increment the version from there,
		// - or there was no previous commit, and initial version was not set,
		// in which case we start at version 1.
		expectedHeight = app.LastBlockHeight() + 1
	}

	if req.Header.Height != expectedHeight {
		return fmt.Errorf("invalid height: %d; expected: %d", req.Header.Height, expectedHeight)
	}

	return nil
}

// validateBasicTxMsgs executes basic validator calls for messages.
func validateBasicTxMsgs(msgs []sdk.Msg) error {
	if len(msgs) == 0 {
		return sdkerrors.Wrap(sdkerrors.ErrInvalidRequest, "must contain at least one message")
	}

	for _, msg := range msgs {
		err := msg.ValidateBasic()
		if err != nil {
			return err
		}
	}

	return nil
}

// Returns the application's deliverState if app is in runTxModeDeliver,
// otherwise it returns the application's checkstate.
func (app *BaseApp) getState(mode runTxMode) *state {
	if mode == runTxModeDeliver {
		return app.deliverState
	}

	return app.checkState
}

// retrieve the context for the tx w/ txBytes and other memoized values.
func (app *BaseApp) getContextForTx(mode runTxMode, txBytes []byte) sdk.Context {
	ctx := app.getState(mode).ctx.
		WithTxBytes(txBytes).
		WithVoteInfos(app.voteInfos)

	ctx = ctx.WithConsensusParams(app.GetConsensusParams(ctx))

	if mode == runTxModeReCheck {
		ctx = ctx.WithIsReCheckTx(true)
	}

	if mode == runTxModeSimulate {
		ctx, _ = ctx.CacheContext()
	}

	return ctx
}

// cacheTxContext returns a new context based off of the provided context with
// a branched multi-store.
func (app *BaseApp) cacheTxContext(ctx sdk.Context, txBytes []byte) (sdk.Context, sdk.CacheMultiStore) {
	ms := ctx.MultiStore()
	// TODO: https://github.com/cosmos/cosmos-sdk/issues/2824
	msCache := ms.CacheMultiStore()
	if msCache.TracingEnabled() {
		msCache = msCache.SetTracingContext(
			sdk.TraceContext(
				map[string]interface{}{
					"txHash": fmt.Sprintf("%X", tmhash.Sum(txBytes)),
				},
			),
		).(sdk.CacheMultiStore)
	}

	return ctx.WithMultiStore(msCache), msCache
}

// runTx processes a transaction within a given execution mode, encoded transaction
// bytes, and the decoded transaction itself. All state transitions occur through
// a cached Context depending on the mode provided. State only gets persisted
// if all messages get executed successfully and the execution mode is DeliverTx.
// Note, gas execution info is always returned. A reference to a Result is
// returned if the tx does not run out of gas and if all the messages are valid
// and execute successfully. An error is returned otherwise.
func (app *BaseApp) runTx(mode runTxMode, txBytes []byte) (gInfo sdk.GasInfo, result *sdk.Result, anteEvents []abci.Event, priority int64, err error) {
	// NOTE: GasWanted should be returned by the AnteHandler. GasUsed is
	// determined by the GasMeter. We need access to the context to get the gas
	// meter, so we initialize upfront.
	var gasWanted uint64

	ctx := app.getContextForTx(mode, txBytes)
	ms := ctx.MultiStore()

	// only run the tx if there is block gas remaining
	if mode == runTxModeDeliver && ctx.BlockGasMeter().IsOutOfGas() {
		return gInfo, nil, nil, 0, sdkerrors.Wrap(sdkerrors.ErrOutOfGas, "no block gas left to run tx")
	}

	defer func() {
		if r := recover(); r != nil {
			recoveryMW := newOutOfGasRecoveryMiddleware(gasWanted, ctx, app.runTxRecoveryMiddleware)
			err, result = processRecovery(r, recoveryMW), nil
		}

		gInfo = sdk.GasInfo{GasWanted: gasWanted, GasUsed: ctx.GasMeter().GasConsumed()}
	}()

	blockGasConsumed := false
	// consumeBlockGas makes sure block gas is consumed at most once. It must happen after
	// tx processing, and must be executed even if tx processing fails. Hence, we use trick with `defer`
	consumeBlockGas := func() {
		if !blockGasConsumed {
			blockGasConsumed = true
			ctx.BlockGasMeter().ConsumeGas(
				ctx.GasMeter().GasConsumedToLimit(), "block gas meter",
			)
		}
	}

	// If BlockGasMeter() panics it will be caught by the above recover and will
	// return an error - in any case BlockGasMeter will consume gas past the limit.
	//
	// NOTE: This must exist in a separate defer function for the above recovery
	// to recover from this one.
	if mode == runTxModeDeliver {
		defer consumeBlockGas()
	}

	tx, err := app.txDecoder(txBytes)
	if err != nil {
		return sdk.GasInfo{}, nil, nil, 0, err
	}

	msgs := tx.GetMsgs()
	if err := validateBasicTxMsgs(msgs); err != nil {
		return sdk.GasInfo{}, nil, nil, 0, err
	}

	if app.anteHandler != nil {
		var (
			anteCtx sdk.Context
			msCache sdk.CacheMultiStore
		)

		// Branch context before AnteHandler call in case it aborts.
		// This is required for both CheckTx and DeliverTx.
		// Ref: https://github.com/cosmos/cosmos-sdk/issues/2772
		//
		// NOTE: Alternatively, we could require that AnteHandler ensures that
		// writes do not happen if aborted/failed.  This may have some
		// performance benefits, but it'll be more difficult to get right.
		anteCtx, msCache = app.cacheTxContext(ctx, txBytes)
		anteCtx = anteCtx.WithEventManager(sdk.NewEventManager())
		newCtx, err := app.anteHandler(anteCtx, tx, mode == runTxModeSimulate)

		if !newCtx.IsZero() {
			// At this point, newCtx.MultiStore() is a store branch, or something else
			// replaced by the AnteHandler. We want the original multistore.
			//
			// Also, in the case of the tx aborting, we need to track gas consumed via
			// the instantiated gas meter in the AnteHandler, so we update the context
			// prior to returning.
			ctx = newCtx.WithMultiStore(ms)
		}

		events := ctx.EventManager().Events()

		// GasMeter expected to be set in AnteHandler
		gasWanted = ctx.GasMeter().Limit()

		if err != nil {
			return gInfo, nil, nil, 0, err
		}

		priority = ctx.Priority()
		msCache.Write()
		anteEvents = events.ToABCIEvents()
	}

<<<<<<< HEAD
	if mode == runTxModeCheck {
=======
	// TODO remove nil check when implemented
	if mode == runTxModeCheck && app.mempool != nil {
>>>>>>> 2afe7b18
		err = app.mempool.Insert(ctx, tx.(mempool.Tx))
		if err != nil {
			return gInfo, nil, anteEvents, priority, err
		}
	} else if mode == runTxModeDeliver {
		err = app.mempool.Remove(tx.(mempool.Tx))
		if err != nil && !errors.Is(err, mempool.ErrTxNotFound) {
			return gInfo, nil, anteEvents, priority,
				fmt.Errorf("failed to remove tx from mempool: %w", err)
		}
	}

	// Create a new Context based off of the existing Context with a MultiStore branch
	// in case message processing fails. At this point, the MultiStore
	// is a branch of a branch.
	runMsgCtx, msCache := app.cacheTxContext(ctx, txBytes)

	// Attempt to execute all messages and only update state if all messages pass
	// and we're in DeliverTx. Note, runMsgs will never return a reference to a
	// Result if any single message fails or does not have a registered Handler.
	result, err = app.runMsgs(runMsgCtx, msgs, mode)
	if err == nil {

		// Run optional postHandlers.
		//
		// Note: If the postHandler fails, we also revert the runMsgs state.
		if app.postHandler != nil {
			newCtx, err := app.postHandler(runMsgCtx, tx, mode == runTxModeSimulate)
			if err != nil {
				return gInfo, nil, nil, priority, err
			}

			result.Events = append(result.Events, newCtx.EventManager().ABCIEvents()...)
		}

		if mode == runTxModeDeliver {
			// When block gas exceeds, it'll panic and won't commit the cached store.
			consumeBlockGas()

			msCache.Write()
		}

		if len(anteEvents) > 0 && (mode == runTxModeDeliver || mode == runTxModeSimulate) {
			// append the events in the order of occurrence
			result.Events = append(anteEvents, result.Events...)
		}
	}

	return gInfo, result, anteEvents, priority, err
}

// runMsgs iterates through a list of messages and executes them with the provided
// Context and execution mode. Messages will only be executed during simulation
// and DeliverTx. An error is returned if any single message fails or if a
// Handler does not exist for a given message route. Otherwise, a reference to a
// Result is returned. The caller must not commit state if an error is returned.
func (app *BaseApp) runMsgs(ctx sdk.Context, msgs []sdk.Msg, mode runTxMode) (*sdk.Result, error) {
	msgLogs := make(sdk.ABCIMessageLogs, 0, len(msgs))
	events := sdk.EmptyEvents()
	var msgResponses []*codectypes.Any

	// NOTE: GasWanted is determined by the AnteHandler and GasUsed by the GasMeter.
	for i, msg := range msgs {
		// skip actual execution for (Re)CheckTx mode
		if mode == runTxModeCheck || mode == runTxModeReCheck {
			break
		}

		handler := app.msgServiceRouter.Handler(msg)
		if handler == nil {
			return nil, sdkerrors.Wrapf(sdkerrors.ErrUnknownRequest, "can't route message %+v", msg)
		}

		// ADR 031 request type routing
		msgResult, err := handler(ctx, msg)
		if err != nil {
			return nil, sdkerrors.Wrapf(err, "failed to execute message; message index: %d", i)
		}

		// create message events
		msgEvents := createEvents(msg).AppendEvents(msgResult.GetEvents())

		// append message events, data and logs
		//
		// Note: Each message result's data must be length-prefixed in order to
		// separate each result.
		events = events.AppendEvents(msgEvents)

		// Each individual sdk.Result that went through the MsgServiceRouter
		// (which should represent 99% of the Msgs now, since everyone should
		// be using protobuf Msgs) has exactly one Msg response, set inside
		// `WrapServiceResult`. We take that Msg response, and aggregate it
		// into an array.
		if len(msgResult.MsgResponses) > 0 {
			msgResponse := msgResult.MsgResponses[0]
			if msgResponse == nil {
				return nil, sdkerrors.ErrLogic.Wrapf("got nil Msg response at index %d for msg %s", i, sdk.MsgTypeURL(msg))
			}
			msgResponses = append(msgResponses, msgResponse)
		}

		msgLogs = append(msgLogs, sdk.NewABCIMessageLog(uint32(i), msgResult.Log, msgEvents))
	}

	data, err := makeABCIData(msgResponses)
	if err != nil {
		return nil, sdkerrors.Wrap(err, "failed to marshal tx data")
	}

	return &sdk.Result{
		Data:         data,
		Log:          strings.TrimSpace(msgLogs.String()),
		Events:       events.ToABCIEvents(),
		MsgResponses: msgResponses,
	}, nil
}

// makeABCIData generates the Data field to be sent to ABCI Check/DeliverTx.
func makeABCIData(msgResponses []*codectypes.Any) ([]byte, error) {
	return proto.Marshal(&sdk.TxMsgData{MsgResponses: msgResponses})
}

func createEvents(msg sdk.Msg) sdk.Events {
	eventMsgName := sdk.MsgTypeURL(msg)
	msgEvent := sdk.NewEvent(sdk.EventTypeMessage, sdk.NewAttribute(sdk.AttributeKeyAction, eventMsgName))

	// we set the signer attribute as the sender
	if len(msg.GetSigners()) > 0 && !msg.GetSigners()[0].Empty() {
		msgEvent = msgEvent.AppendAttributes(sdk.NewAttribute(sdk.AttributeKeySender, msg.GetSigners()[0].String()))
	}

	// here we assume that routes module name is the second element of the route
	// e.g. "cosmos.bank.v1beta1.MsgSend" => "bank"
	moduleName := strings.Split(eventMsgName, ".")
	if len(moduleName) > 1 {
		msgEvent = msgEvent.AppendAttributes(sdk.NewAttribute(sdk.AttributeKeyModule, moduleName[1]))
	}

	return sdk.Events{msgEvent}
}

func (app *BaseApp) prepareProposal(req abci.RequestPrepareProposal) ([][]byte, error) {
	memTxs, selectErr := app.mempool.Select(req.Txs, req.MaxTxBytes)
	if selectErr != nil {
		panic(selectErr)
	}
	var txsBytes [][]byte
	var txs []sdk.Tx
	for _, memTx := range memTxs {
		bz, encErr := app.txEncoder(memTx)
		if encErr != nil {
			panic(encErr)
		}
		txsBytes = append(txsBytes, bz)
		txs = append(txs, memTx.(sdk.Tx))
	}
	ctx := app.checkState.ctx
	err := app.checkTxsValidity(ctx, txs, txsBytes)
	if err != nil {
		return nil, err
	}
	return txsBytes, nil
}

func (app *BaseApp) processProposal(req abci.RequestProcessProposal) error {
	ctx := app.checkState.ctx
	var txs []sdk.Tx
	for _, txBytes := range req.Txs {
		tx, err := app.txDecoder(txBytes)
		if err != nil {
			return err
		}
		txs = append(txs, tx)
	}
	err := app.checkTxsValidity(ctx, txs, req.Txs)
	if err != nil {
		return err
	}
	return nil
}

func (app *BaseApp) checkTxsValidity(ctx sdk.Context, txs []sdk.Tx, txBytes [][]byte) error {
	for i, tx := range txs {
		anteCtx, _ := app.cacheTxContext(ctx, txBytes[i])
		_, err := app.anteHandler(anteCtx, tx, false)
		if err != nil {
			return err
		}
	}
	return nil
}<|MERGE_RESOLUTION|>--- conflicted
+++ resolved
@@ -58,7 +58,6 @@
 	msgServiceRouter  *MsgServiceRouter    // router for redirecting Msg service messages
 	interfaceRegistry codectypes.InterfaceRegistry
 	txDecoder         sdk.TxDecoder // unmarshal []byte into sdk.Tx
-	txEncoder         sdk.TxEncoder // marshal sdk.Tx into []byte
 
 	mempool        mempool.Mempool  // application side mempool
 	anteHandler    sdk.AnteHandler  // ante handler for fee and auth
@@ -662,12 +661,7 @@
 		anteEvents = events.ToABCIEvents()
 	}
 
-<<<<<<< HEAD
 	if mode == runTxModeCheck {
-=======
-	// TODO remove nil check when implemented
-	if mode == runTxModeCheck && app.mempool != nil {
->>>>>>> 2afe7b18
 		err = app.mempool.Insert(ctx, tx.(mempool.Tx))
 		if err != nil {
 			return gInfo, nil, anteEvents, priority, err
