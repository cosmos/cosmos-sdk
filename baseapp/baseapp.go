--- conflicted
+++ resolved
@@ -811,12 +811,7 @@
 // and DeliverTx. An error is returned if any single message fails or if a
 // Handler does not exist for a given message route. Otherwise, a reference to a
 // Result is returned. The caller must not commit state if an error is returned.
-<<<<<<< HEAD
 func (app *BaseApp) runMsgs(ctx sdk.Context, msgs []sdk.Msg, mode runTxMode, isNonAtomic bool) (*sdk.Result, error) {
-	msgLogs := make(sdk.ABCIMessageLogs, 0, len(msgs))
-=======
-func (app *BaseApp) runMsgs(ctx sdk.Context, msgs []sdk.Msg, mode runTxMode) (*sdk.Result, error) {
->>>>>>> f7418c6d
 	events := sdk.EmptyEvents()
 	var msgResponses []*codectypes.Any
 
