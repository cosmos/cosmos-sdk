--- conflicted
+++ resolved
@@ -349,7 +349,6 @@
 	return cp
 }
 
-<<<<<<< HEAD
 // AddRunTxRecoveryHandler adds custom app.runTx method panic handlers.
 func (app *BaseApp) AddRunTxRecoveryHandler(handlers ...RecoveryHandler) {
 	for _, h := range handlers {
@@ -357,11 +356,8 @@
 	}
 }
 
-func (app *BaseApp) storeConsensusParams(ctx sdk.Context, cp *abci.ConsensusParams) {
-=======
 // StoreConsensusParams sets the consensus parameters to the baseapp's param store.
 func (app *BaseApp) StoreConsensusParams(ctx sdk.Context, cp *abci.ConsensusParams) {
->>>>>>> 3b71198b
 	if app.paramStore == nil {
 		panic("cannot store consensus params with no params store set")
 	}
