package baseapp

import (
	"fmt"
	"io"
	"runtime/debug"
	"strings"

	"github.com/gogo/protobuf/proto"
	"github.com/pkg/errors"

	abci "github.com/tendermint/tendermint/abci/types"
	"github.com/tendermint/tendermint/crypto/tmhash"
	dbm "github.com/tendermint/tendermint/libs/db"
	"github.com/tendermint/tendermint/libs/log"

	"github.com/cosmos/cosmos-sdk/codec"
	"github.com/cosmos/cosmos-sdk/store"
	sdk "github.com/cosmos/cosmos-sdk/types"
	"github.com/cosmos/cosmos-sdk/version"
)

// Key to store the consensus params in the main store.
var mainConsensusParamsKey = []byte("consensus_params")

// Enum mode for app.runTx
type runTxMode uint8

const (
	// Check a transaction
	runTxModeCheck runTxMode = iota
	// Simulate a transaction
	runTxModeSimulate runTxMode = iota
	// Deliver a transaction
	runTxModeDeliver runTxMode = iota

	// MainStoreKey is the string representation of the main store
	MainStoreKey = "main"
)

// BaseApp reflects the ABCI application implementation.
type BaseApp struct {
	// initialized on creation
	logger      log.Logger
	name        string               // application name from abci.Info
	db          dbm.DB               // common DB backend
	cms         sdk.CommitMultiStore // Main (uncached) state
	router      Router               // handle any kind of message
	queryRouter QueryRouter          // router for redirecting query calls
	txDecoder   sdk.TxDecoder        // unmarshal []byte into sdk.Tx

	// set upon LoadVersion or LoadLatestVersion.
	baseKey *sdk.KVStoreKey // Main KVStore in cms

	anteHandler      sdk.AnteHandler  // ante handler for fee and auth
	initChainer      sdk.InitChainer  // initialize state with validators and state blob
	beginBlocker     sdk.BeginBlocker // logic to run before any txs
	endBlocker       sdk.EndBlocker   // logic to run after all txs, and to determine valset changes
	addrPeerFilter   sdk.PeerFilter   // filter peers by address and port
	pubkeyPeerFilter sdk.PeerFilter   // filter peers by public key
	fauxMerkleMode   bool             // if true, IAVL MountStores uses MountStoresDB for simulation speed.

	// --------------------
	// Volatile state
	// checkState is set on initialization and reset on Commit.
	// deliverState is set in InitChain and BeginBlock and cleared on Commit.
	// See methods setCheckState and setDeliverState.
	checkState   *state          // for CheckTx
	deliverState *state          // for DeliverTx
	voteInfos    []abci.VoteInfo // absent validators from begin block

	// consensus params
	// TODO: Move this in the future to baseapp param store on main store.
	consensusParams *abci.ConsensusParams

	// The minimum gas prices a validator is willing to accept for processing a
	// transaction. This is mainly used for DoS and spam prevention.
	minGasPrices sdk.DecCoins

	// flag for sealing options and parameters to a BaseApp
	sealed bool
}

var _ abci.Application = (*BaseApp)(nil)

// NewBaseApp returns a reference to an initialized BaseApp. It accepts a
// variadic number of option functions, which act on the BaseApp to set
// configuration choices.
//
// NOTE: The db is used to store the version number for now.
func NewBaseApp(
	name string, logger log.Logger, db dbm.DB, txDecoder sdk.TxDecoder, options ...func(*BaseApp),
) *BaseApp {

	app := &BaseApp{
		logger:         logger,
		name:           name,
		db:             db,
		cms:            store.NewCommitMultiStore(db),
		router:         NewRouter(),
		queryRouter:    NewQueryRouter(),
		txDecoder:      txDecoder,
		fauxMerkleMode: false,
	}
	for _, option := range options {
		option(app)
	}

	return app
}

// Name returns the name of the BaseApp.
func (app *BaseApp) Name() string {
	return app.name
}

// SetCommitMultiStoreTracer sets the store tracer on the BaseApp's underlying
// CommitMultiStore.
func (app *BaseApp) SetCommitMultiStoreTracer(w io.Writer) {
	app.cms.SetTracer(w)
}

<<<<<<< HEAD
// Mount IAVL or DB stores to the provided keys in the BaseApp multistore
func (app *BaseApp) MountStores(keys ...sdk.StoreKey) {
=======
// MountStores mounts all IAVL or DB stores to the provided keys in the BaseApp
// multistore.
func (app *BaseApp) MountStores(keys ...*sdk.KVStoreKey) {
>>>>>>> 71d8a3c9
	for _, key := range keys {
		switch key.(type) {
		case *sdk.KVStoreKey:
			if !app.fauxMerkleMode {
				app.MountStore(key, sdk.StoreTypeIAVL)
			} else {
				// StoreTypeDB doesn't do anything upon commit, and it doesn't
				// retain history, but it's useful for faster simulation.
				app.MountStore(key, sdk.StoreTypeDB)
			}
		case *sdk.TransientStoreKey:
			app.MountStore(key, sdk.StoreTypeTransient)
		}
	}
}

<<<<<<< HEAD
// Mount a store to the provided key in the BaseApp multistore, using a specified DB
=======
// MountStoresTransient mounts transient stores to the provided keys in the
// BaseApp multistore.
func (app *BaseApp) MountStoresTransient(keys ...*sdk.TransientStoreKey) {
	for _, key := range keys {
		app.MountStore(key, sdk.StoreTypeTransient)
	}
}

// MountStoreWithDB mounts a store to the provided key in the BaseApp
// multistore, using a specified DB.
>>>>>>> 71d8a3c9
func (app *BaseApp) MountStoreWithDB(key sdk.StoreKey, typ sdk.StoreType, db dbm.DB) {
	app.cms.MountStoreWithDB(key, typ, db)
}

// MountStore mounts a store to the provided key in the BaseApp multistore,
// using the default DB.
func (app *BaseApp) MountStore(key sdk.StoreKey, typ sdk.StoreType) {
	app.cms.MountStoreWithDB(key, typ, nil)
}

<<<<<<< HEAD
// load latest application version
// panics if called more than once on a running baseapp
func (app *BaseApp) LoadLatestVersion(baseKey *sdk.KVStoreKey) error {
=======
// LoadLatestVersion loads the latest application version. It will panic if
// called more than once on a running BaseApp.
func (app *BaseApp) LoadLatestVersion(mainKey *sdk.KVStoreKey) error {
>>>>>>> 71d8a3c9
	err := app.cms.LoadLatestVersion()
	if err != nil {
		return err
	}
	return app.initFromMainStore(baseKey)
}

<<<<<<< HEAD
// load application version
// panics if called more than once on a running baseapp
func (app *BaseApp) LoadVersion(version int64, baseKey *sdk.KVStoreKey) error {
=======
// LoadVersion loads the BaseApp application version. It will panic if called
// more than once on a running baseapp.
func (app *BaseApp) LoadVersion(version int64, mainKey *sdk.KVStoreKey) error {
>>>>>>> 71d8a3c9
	err := app.cms.LoadVersion(version)
	if err != nil {
		return err
	}
	return app.initFromMainStore(baseKey)
}

// LastCommitID returns the last CommitID of the multistore.
func (app *BaseApp) LastCommitID() sdk.CommitID {
	return app.cms.LastCommitID()
}

// LastBlockHeight returns the last committed block height.
func (app *BaseApp) LastBlockHeight() int64 {
	return app.cms.LastCommitID().Version
}

// initializes the remaining logic from app.cms
<<<<<<< HEAD
func (app *BaseApp) initFromMainStore(baseKey *sdk.KVStoreKey) error {

	// main store should exist.
	mainStore := app.cms.GetKVStore(baseKey)
=======
func (app *BaseApp) initFromMainStore(mainKey *sdk.KVStoreKey) error {
	mainStore := app.cms.GetKVStore(mainKey)
>>>>>>> 71d8a3c9
	if mainStore == nil {
		return errors.New("baseapp expects MultiStore with 'main' KVStore")
	}

	// memoize baseKey
	if app.baseKey != nil {
		panic("app.baseKey expected to be nil; duplicate init?")
	}
	app.baseKey = baseKey

	// Load the consensus params from the main store. If the consensus params are
	// nil, it will be saved later during InitChain.
	//
	// TODO: assert that InitChain hasn't yet been called.
	consensusParamsBz := mainStore.Get(mainConsensusParamsKey)
	if consensusParamsBz != nil {
		var consensusParams = &abci.ConsensusParams{}

		err := proto.Unmarshal(consensusParamsBz, consensusParams)
		if err != nil {
			panic(err)
		}

		app.setConsensusParams(consensusParams)
	}

	// needed for `gaiad export`, which inits from store but never calls initchain
	app.setCheckState(abci.Header{})
	app.Seal()

	return nil
}

func (app *BaseApp) setMinGasPrices(gasPrices sdk.DecCoins) {
	app.minGasPrices = gasPrices
}

<<<<<<< HEAD
type state struct {
	ms  sdk.CacheMultiStore
	ctx sdk.Context
=======
// NewContext returns a new Context with the correct store, the given header,
// and nil txBytes.
func (app *BaseApp) NewContext(isCheckTx bool, header abci.Header) sdk.Context {
	if isCheckTx {
		return sdk.NewContext(app.checkState.ms, header, true, app.Logger).
			WithMinGasPrices(app.minGasPrices)
	}

	return sdk.NewContext(app.deliverState.ms, header, false, app.Logger)
}

// Router returns the router of the BaseApp.
func (app *BaseApp) Router() Router {
	if app.sealed {
		// We cannot return a router when the app is sealed because we can't have
		// any routes modified which would cause unexpected routing behavior.
		panic("Router() on sealed BaseApp")
	}
	return app.router
>>>>>>> 71d8a3c9
}

// QueryRouter returns the QueryRouter of a BaseApp.
func (app *BaseApp) QueryRouter() QueryRouter { return app.queryRouter }

// Seal seals a BaseApp. It prohibits any further modifications to a BaseApp.
func (app *BaseApp) Seal() { app.sealed = true }

// IsSealed returns true if the BaseApp is sealed and false otherwise.
func (app *BaseApp) IsSealed() bool { return app.sealed }

// TODO: add godoc that it is called only by InitChain(), initChainFromMainStore(), Commit()
func (app *BaseApp) setCheckState(header abci.Header) {
	ms := app.cms.CacheMultiStore()
	app.checkState = &state{
		ms:  ms,
		ctx: sdk.NewContext(ms, header, true, app.logger).WithMinGasPrices(app.minGasPrices),
	}
}

// TODO: add godoc that it is called only by BeginBlock() and InitChain()
// TODO: deliverState is set nil in Commit()
func (app *BaseApp) setDeliverState(header abci.Header) {
	ms := app.cms.CacheMultiStore()
	app.deliverState = &state{
		ms:  ms,
		ctx: sdk.NewContext(ms, header, false, app.logger),
	}
}

// setConsensusParams memoizes the consensus params.
func (app *BaseApp) setConsensusParams(consensusParams *abci.ConsensusParams) {
	app.consensusParams = consensusParams
}

// setConsensusParams stores the consensus params to the main store.
func (app *BaseApp) storeConsensusParams(consensusParams *abci.ConsensusParams) {
	consensusParamsBz, err := proto.Marshal(consensusParams)
	if err != nil {
		panic(err)
	}
	mainStore := app.cms.GetKVStore(app.baseKey)
	mainStore.Set(mainConsensusParamsKey, consensusParamsBz)
}

// getMaximumBlockGas gets the maximum gas from the consensus params.
func (app *BaseApp) getMaximumBlockGas() (maxGas uint64) {
	if app.consensusParams == nil || app.consensusParams.BlockSize == nil {
		return 0
	}
	return uint64(app.consensusParams.BlockSize.MaxGas)
}

// ----------------------------------------------------------------------------
// ABCI

// Info implements the ABCI interface.
func (app *BaseApp) Info(req abci.RequestInfo) abci.ResponseInfo {
	lastCommitID := app.cms.LastCommitID()

	return abci.ResponseInfo{
		Data:             app.name,
		LastBlockHeight:  lastCommitID.Version,
		LastBlockAppHash: lastCommitID.Hash,
	}
}

// SetOption implements the ABCI interface.
func (app *BaseApp) SetOption(req abci.RequestSetOption) (res abci.ResponseSetOption) {
	// TODO: Implement!
	return
}

// InitChain implements the ABCI interface. It runs the initialization logic
// directly on the CommitMultiStore.
func (app *BaseApp) InitChain(req abci.RequestInitChain) (res abci.ResponseInitChain) {

	// stash the consensus params in the cms main store and memoize
	if req.ConsensusParams != nil {
		app.setConsensusParams(req.ConsensusParams)
		app.storeConsensusParams(req.ConsensusParams)
	}

	// initialize the deliver state and check state with ChainID and run initChain
	app.setDeliverState(abci.Header{ChainID: req.ChainId})
	app.setCheckState(abci.Header{ChainID: req.ChainId})

	if app.initChainer == nil {
		return
	}

	// add block gas meter for any genesis transactions (allow infinite gas)
	app.deliverState.ctx = app.deliverState.ctx.
		WithBlockGasMeter(sdk.NewInfiniteGasMeter())

	res = app.initChainer(app.deliverState.ctx, req)

	// NOTE: We don't commit, but BeginBlock for block 1 starts from this
	// deliverState.
	return
}

// FilterPeerByAddrPort filters peers by address/port.
func (app *BaseApp) FilterPeerByAddrPort(info string) abci.ResponseQuery {
	if app.addrPeerFilter != nil {
		return app.addrPeerFilter(info)
	}
	return abci.ResponseQuery{}
}

// FilterPeerByPubKey filters peers by a public key.
func (app *BaseApp) FilterPeerByPubKey(info string) abci.ResponseQuery {
	if app.pubkeyPeerFilter != nil {
		return app.pubkeyPeerFilter(info)
	}
	return abci.ResponseQuery{}
}

// Splits a string path using the delimiter '/'.
// e.g. "this/is/funny" becomes []string{"this", "is", "funny"}
func splitPath(requestPath string) (path []string) {
	path = strings.Split(requestPath, "/")
	// first element is empty string
	if len(path) > 0 && path[0] == "" {
		path = path[1:]
	}
	return path
}

// Query implements the ABCI interface. It delegates to CommitMultiStore if it
// implements Queryable.
func (app *BaseApp) Query(req abci.RequestQuery) (res abci.ResponseQuery) {
	path := splitPath(req.Path)
	if len(path) == 0 {
		msg := "no query path provided"
		return sdk.ErrUnknownRequest(msg).QueryResult()
	}

	switch path[0] {
	// "/app" prefix for special application queries
	case "app":
		return handleQueryApp(app, path, req)

	case "store":
		return handleQueryStore(app, path, req)

	case "p2p":
		return handleQueryP2P(app, path, req)

	case "custom":
		return handleQueryCustom(app, path, req)
	}

	msg := "unknown query path"
	return sdk.ErrUnknownRequest(msg).QueryResult()
}

func handleQueryApp(app *BaseApp, path []string, req abci.RequestQuery) (res abci.ResponseQuery) {
	if len(path) >= 2 {
		var result sdk.Result

		switch path[1] {
		case "simulate":
			txBytes := req.Data
			tx, err := app.txDecoder(txBytes)
			if err != nil {
				result = err.Result()
			} else {
				result = app.Simulate(txBytes, tx)
			}

		case "version":
			return abci.ResponseQuery{
				Code:      uint32(sdk.CodeOK),
				Codespace: string(sdk.CodespaceRoot),
				Value:     []byte(version.Version),
			}

		default:
			result = sdk.ErrUnknownRequest(fmt.Sprintf("Unknown query: %s", path)).Result()
		}

<<<<<<< HEAD
		// TODO: check length prefixing is needed here
		// Encode with json
=======
>>>>>>> 71d8a3c9
		value := codec.Cdc.MustMarshalBinaryLengthPrefixed(result)
		return abci.ResponseQuery{
			Code:      uint32(sdk.CodeOK),
			Codespace: string(sdk.CodespaceRoot),
			Value:     value,
		}
	}

	msg := "Expected second parameter to be either simulate or version, neither was present"
	return sdk.ErrUnknownRequest(msg).QueryResult()
}

func handleQueryStore(app *BaseApp, path []string, req abci.RequestQuery) (res abci.ResponseQuery) {
	// "/store" prefix for store queries
	queryable, ok := app.cms.(sdk.Queryable)
	if !ok {
		msg := "multistore doesn't support queries"
		return sdk.ErrUnknownRequest(msg).QueryResult()
	}

	req.Path = "/" + strings.Join(path[1:], "/")
	return queryable.Query(req)
}

func handleQueryP2P(app *BaseApp, path []string, _ abci.RequestQuery) (res abci.ResponseQuery) {
	// "/p2p" prefix for p2p queries
	if len(path) >= 4 {
		// TODO: assign path[x] to variables or switch by path[2]
		if path[1] == "filter" {
			switch path[2] {
			case "addr":
				return app.FilterPeerByAddrPort(path[3])
			case "pubkey":
				// TODO: check it
				// TODO: this should be changed to `id`
				// NOTE: this changed in tendermint and we didn't notice...
				return app.FilterPeerByPubKey(path[3])
			}
		} else {
			msg := "Expected second parameter to be filter"
			return sdk.ErrUnknownRequest(msg).QueryResult()
		}
	}

	msg := "Expected path is p2p filter <addr|pubkey> <parameter>"
	return sdk.ErrUnknownRequest(msg).QueryResult()
}

func handleQueryCustom(app *BaseApp, path []string, req abci.RequestQuery) (res abci.ResponseQuery) {
	// path[0] should be "custom" because "/custom" prefix is required for keeper
	// queries.
	//
	// The queryRouter routes using path[1]. For example, in the path
	// "custom/gov/proposal", queryRouter routes using "gov".
	if len(path) < 2 || path[1] == "" {
		return sdk.ErrUnknownRequest("No route for custom query specified").QueryResult()
	}

	querier := app.queryRouter.Route(path[1])
	if querier == nil {
		return sdk.ErrUnknownRequest(fmt.Sprintf("no custom querier found for route %s", path[1])).QueryResult()
	}

	// cache wrap the commit-multistore for safety
	ctx := sdk.NewContext(
		app.cms.CacheMultiStore(), app.checkState.ctx.BlockHeader(), true, app.logger,
	).WithMinGasPrices(app.minGasPrices)

	// Passes the rest of the path as an argument to the querier.
	//
	// For example, in the path "custom/gov/proposal/test", the gov querier gets
	// []string{"proposal", "test"} as the path.
	resBytes, err := querier(ctx, path[2:], req)
	if err != nil {
		return abci.ResponseQuery{
			Code:      uint32(err.Code()),
			Codespace: string(err.Codespace()),
			Log:       err.ABCILog(),
		}
	}

	return abci.ResponseQuery{
		Code:  uint32(sdk.CodeOK),
		Value: resBytes,
	}
}

// BeginBlock implements the ABCI application interface.
func (app *BaseApp) BeginBlock(req abci.RequestBeginBlock) (res abci.ResponseBeginBlock) {
	if app.cms.TracingEnabled() {
		app.cms.SetTracingContext(sdk.TraceContext(
			map[string]interface{}{"blockHeight": req.Header.Height},
		))
	}

	// TODO: make interdependent state setting clear
	// Initialize the DeliverTx state. If this is the first block, it should
	// already be initialized in InitChain. Otherwise app.deliverState will be
	// nil, since it is reset on Commit.
	if app.deliverState == nil {
		app.setDeliverState(req.Header)
	} else {
		// In the first block, app.deliverState.ctx will already be initialized
		// by InitChain. Context is now updated with Header information.
		app.deliverState.ctx = app.deliverState.ctx.
			WithBlockHeader(req.Header).
			WithBlockHeight(req.Header.Height)
	}

	// add block gas meter
	var gasMeter sdk.GasMeter
	if maxGas := app.getMaximumBlockGas(); maxGas > 0 {
		gasMeter = sdk.NewGasMeter(maxGas)
	} else {
		gasMeter = sdk.NewInfiniteGasMeter()
	}

	app.deliverState.ctx = app.deliverState.ctx.WithBlockGasMeter(gasMeter)

	if app.beginBlocker != nil {
		res = app.beginBlocker(app.deliverState.ctx, req)
	}

	// set the signed validators for addition to context in deliverTx
	app.voteInfos = req.LastCommitInfo.GetVotes()
	return
}

// CheckTx implements the ABCI interface. It runs the "basic checks" to see
// whether or not a transaction can possibly be executed, first decoding, then
// the ante handler (which checks signatures/fees/ValidateBasic), then finally
// the route match to see whether a handler exists.
//
// NOTE:CheckTx does not run the actual Msg handler function(s).
func (app *BaseApp) CheckTx(txBytes []byte) (res abci.ResponseCheckTx) {
	var result sdk.Result

	tx, err := app.txDecoder(txBytes)
	if err != nil {
		result = err.Result()
	} else {
		result = app.runTx(runTxModeCheck, txBytes, tx)
	}

	return abci.ResponseCheckTx{
		Code:      uint32(result.Code),
		Data:      result.Data,
		Log:       result.Log,
		GasWanted: int64(result.GasWanted), // TODO: Should type accept unsigned ints?
		GasUsed:   int64(result.GasUsed),   // TODO: Should type accept unsigned ints?
		Tags:      result.Tags,
	}
}

// DeliverTx implements the ABCI interface.
func (app *BaseApp) DeliverTx(txBytes []byte) (res abci.ResponseDeliverTx) {
	var result sdk.Result

	tx, err := app.txDecoder(txBytes)
	if err != nil {
		result = err.Result()
	} else {
		result = app.runTx(runTxModeDeliver, txBytes, tx)
	}

	return abci.ResponseDeliverTx{
		Code:      uint32(result.Code),
		Codespace: string(result.Codespace),
		Data:      result.Data,
		Log:       result.Log,
		GasWanted: int64(result.GasWanted), // TODO: Should type accept unsigned ints?
		GasUsed:   int64(result.GasUsed),   // TODO: Should type accept unsigned ints?
		Tags:      result.Tags,
	}
}

// validateBasicTxMsgs executes basic validator calls for messages.
func validateBasicTxMsgs(msgs []sdk.Msg) sdk.Error {
	if msgs == nil || len(msgs) == 0 {
<<<<<<< HEAD
		return sdk.ErrUnknownRequest("Tx.GetMsgs() must return at least one message in list")
=======
		// TODO: Probably shouldn't be ErrInternal. Maybe ErrInvalidMessage?
		return sdk.ErrInternal("Tx.GetMsgs() must return at least one message in list")
>>>>>>> 71d8a3c9
	}

	for _, msg := range msgs {
		// Validate the Msg.
		err := msg.ValidateBasic()
		if err != nil {
			return err
		}
	}

	return nil
}

// retrieve the context for the tx w/ txBytes and other memoized values.
func (app *BaseApp) getContextForTx(mode runTxMode, txBytes []byte) (ctx sdk.Context) {
	ctx = app.getState(mode).ctx.
		WithTxBytes(txBytes).
		WithVoteInfos(app.voteInfos).
		WithConsensusParams(app.consensusParams)

	if mode == runTxModeSimulate {
		ctx, _ = ctx.CacheContext()
	}

	return
}

// runMsgs iterates through all the messages and executes them.
func (app *BaseApp) runMsgs(ctx sdk.Context, msgs []sdk.Msg, mode runTxMode) (result sdk.Result) {
	logs := make([]string, 0, len(msgs))

	var data []byte   // NOTE: we just append them all (?!)
	var tags sdk.Tags // also just append them all
	var code sdk.CodeType
	var codespace sdk.CodespaceType

	for msgIdx, msg := range msgs {
		// match message route
		msgRoute := msg.Route()
		handler := app.router.Route(msgRoute)
		if handler == nil {
			return sdk.ErrUnknownRequest("Unrecognized Msg type: " + msgRoute).Result()
		}

		var msgResult sdk.Result

		// skip actual execution for CheckTx mode
		if mode != runTxModeCheck {
			msgResult = handler(ctx, msg)
		}

		// NOTE: GasWanted is determined by ante handler and GasUsed by the GasMeter.

<<<<<<< HEAD
		// Append Data and Tags
		// Result.Data must be length prefixed in order to separate each result
=======
>>>>>>> 71d8a3c9
		data = append(data, msgResult.Data...)
		tags = append(tags, sdk.MakeTag(sdk.TagAction, msg.Type()))
		tags = append(tags, msgResult.Tags...)

		// stop execution and return on first failed message
		if !msgResult.IsOK() {
			logs = append(logs, fmt.Sprintf("Msg %d failed: %s", msgIdx, msgResult.Log))
			code = msgResult.Code
			codespace = msgResult.Codespace
			break
		}

		// construct usable logs in multi-message transactions
		logs = append(logs, fmt.Sprintf("Msg %d: %s", msgIdx, msgResult.Log))
	}

	result = sdk.Result{
		Code:      code,
		Codespace: codespace,
		Data:      data,
		Log:       strings.Join(logs, "\n"),
		GasUsed:   ctx.GasMeter().GasConsumed(),
		Tags:      tags,
	}

	return result
}

// Returns the applicantion's deliverState if app is in runTxModeDeliver,
// otherwise it returns the application's checkstate.
func (app *BaseApp) getState(mode runTxMode) *state {
	if mode == runTxModeCheck || mode == runTxModeSimulate {
		return app.checkState
	}

	return app.deliverState
}

// cacheTxContext returns a new context based off of the provided context with
// a cache wrapped multi-store.
func (app *BaseApp) cacheTxContext(ctx sdk.Context, txBytes []byte) (
	sdk.Context, sdk.CacheMultiStore) {

	ms := ctx.MultiStore()
	// TODO: https://github.com/cosmos/cosmos-sdk/issues/2824
	msCache := ms.CacheMultiStore()
	if msCache.TracingEnabled() {
		msCache = msCache.SetTracingContext(
			sdk.TraceContext(
				map[string]interface{}{
					"txHash": fmt.Sprintf("%X", tmhash.Sum(txBytes)),
				},
			),
		).(sdk.CacheMultiStore)
	}

	return ctx.WithMultiStore(msCache), msCache
}

// runTx processes a transaction. The transactions is proccessed via an
// anteHandler. The provided txBytes may be nil in some cases, eg. in tests. For
// further details on transaction execution, reference the BaseApp SDK
// documentation.
func (app *BaseApp) runTx(mode runTxMode, txBytes []byte, tx sdk.Tx) (result sdk.Result) {
	// NOTE: GasWanted should be returned by the AnteHandler. GasUsed is
	// determined by the GasMeter. We need access to the context to get the gas
	// meter so we initialize upfront.
	var gasWanted uint64

	ctx := app.getContextForTx(mode, txBytes)
	ms := ctx.MultiStore()

	// only run the tx if there is block gas remaining
	if mode == runTxModeDeliver && ctx.BlockGasMeter().IsOutOfGas() {
		result = sdk.ErrOutOfGas("no block gas left to run tx").Result()
		return
	}

	var startingGas uint64
	if mode == runTxModeDeliver {
		startingGas = ctx.BlockGasMeter().GasConsumed()
	}

	defer func() {
		if r := recover(); r != nil {
			switch rType := r.(type) {
			case sdk.ErrorOutOfGas:
				log := fmt.Sprintf(
					"out of gas in location: %v; gasWanted: %d, gasUsed: %d",
					rType.Descriptor, gasWanted, ctx.GasMeter().GasConsumed(),
				)
				result = sdk.ErrOutOfGas(log).Result()
			default:
				log := fmt.Sprintf("recovered: %v\nstack:\n%v", r, string(debug.Stack()))
				result = sdk.ErrInternal(log).Result()
			}
		}

		result.GasWanted = gasWanted
		result.GasUsed = ctx.GasMeter().GasConsumed()
	}()

	// If BlockGasMeter() panics it will be caught by the above recover and will
	// return an error - in any case BlockGasMeter will consume gas past the limit.
	//
	// NOTE: This must exist in a separate defer function for the above recovery
	// to recover from this one.
	defer func() {
		if mode == runTxModeDeliver {
			ctx.BlockGasMeter().ConsumeGas(
				ctx.GasMeter().GasConsumedToLimit(),
				"block gas meter",
			)

			if ctx.BlockGasMeter().GasConsumed() < startingGas {
				panic(sdk.ErrorGasOverflow{"tx gas summation"})
			}
		}
	}()

	var msgs = tx.GetMsgs()
	if err := validateBasicTxMsgs(msgs); err != nil {
		return err.Result()
	}

	if app.anteHandler != nil {
		var anteCtx sdk.Context
		var msCache sdk.CacheMultiStore

		// Cache wrap context before anteHandler call in case it aborts.
		// This is required for both CheckTx and DeliverTx.
		// Ref: https://github.com/cosmos/cosmos-sdk/issues/2772
		//
		// NOTE: Alternatively, we could require that anteHandler ensures that
		// writes do not happen if aborted/failed.  This may have some
		// performance benefits, but it'll be more difficult to get right.
		anteCtx, msCache = app.cacheTxContext(ctx, txBytes)

		newCtx, result, abort := app.anteHandler(anteCtx, tx, (mode == runTxModeSimulate))
		if !newCtx.IsZero() {
			// At this point, newCtx.MultiStore() is cache-wrapped, or something else
			// replaced by the ante handler. We want the original multistore, not one
			// which was cache-wrapped for the ante handler.
			//
			// Also, in the case of the tx aborting, we need to track gas consumed via
			// the instantiated gas meter in the ante handler, so we update the context
			// prior to returning.
			ctx = newCtx.WithMultiStore(ms)
		}

		gasWanted = result.GasWanted

		if abort {
			return result
		}

		msCache.Write()
	}

	if mode == runTxModeCheck {
		return
	}

	// Create a new context based off of the existing context with a cache wrapped
	// multi-store in case message processing fails.
	runMsgCtx, msCache := app.cacheTxContext(ctx, txBytes)
	result = app.runMsgs(runMsgCtx, msgs, mode)
	result.GasWanted = gasWanted

	if mode == runTxModeSimulate {
		return
	}

	// only update state if all messages pass
	if result.IsOK() {
		msCache.Write()
	}

	return
}

// EndBlock implements the ABCI interface.
func (app *BaseApp) EndBlock(req abci.RequestEndBlock) (res abci.ResponseEndBlock) {
	if app.deliverState.ms.TracingEnabled() {
		app.deliverState.ms = app.deliverState.ms.SetTracingContext(nil).(sdk.CacheMultiStore)
	}

	if app.endBlocker != nil {
		res = app.endBlocker(app.deliverState.ctx, req)
	}

	return
}

// Commit implements the ABCI interface.
func (app *BaseApp) Commit() (res abci.ResponseCommit) {
	header := app.deliverState.ctx.BlockHeader()

	// write the Deliver state and commit the MultiStore
	app.deliverState.ms.Write()
	commitID := app.cms.Commit()
<<<<<<< HEAD
	// TODO: this is missing a module identifier and dumps byte array
	app.logger.Debug("Commit synced",
		"commit", fmt.Sprintf("%X", commitID),
	)
=======
>>>>>>> 71d8a3c9

	app.Logger.Debug("Commit synced", "commit", fmt.Sprintf("%X", commitID))

	// Reset the Check state to the latest committed.
	//
	// NOTE: safe because Tendermint holds a lock on the mempool for Commit.
	// Use the header from this latest block.
	app.setCheckState(header)

	// empty/reset the deliver state
	app.deliverState = nil

	return abci.ResponseCommit{
		Data: commitID.Hash,
	}
}

// ----------------------------------------------------------------------------
// State

type state struct {
	ms  sdk.CacheMultiStore
	ctx sdk.Context
}

func (st *state) CacheMultiStore() sdk.CacheMultiStore {
	return st.ms.CacheMultiStore()
}

func (st *state) Context() sdk.Context {
	return st.ctx
}<|MERGE_RESOLUTION|>--- conflicted
+++ resolved
@@ -120,14 +120,9 @@
 	app.cms.SetTracer(w)
 }
 
-<<<<<<< HEAD
-// Mount IAVL or DB stores to the provided keys in the BaseApp multistore
-func (app *BaseApp) MountStores(keys ...sdk.StoreKey) {
-=======
 // MountStores mounts all IAVL or DB stores to the provided keys in the BaseApp
 // multistore.
-func (app *BaseApp) MountStores(keys ...*sdk.KVStoreKey) {
->>>>>>> 71d8a3c9
+func (app *BaseApp) MountStores(keys ...sdk.StoreKey) {
 	for _, key := range keys {
 		switch key.(type) {
 		case *sdk.KVStoreKey:
@@ -144,20 +139,8 @@
 	}
 }
 
-<<<<<<< HEAD
-// Mount a store to the provided key in the BaseApp multistore, using a specified DB
-=======
-// MountStoresTransient mounts transient stores to the provided keys in the
-// BaseApp multistore.
-func (app *BaseApp) MountStoresTransient(keys ...*sdk.TransientStoreKey) {
-	for _, key := range keys {
-		app.MountStore(key, sdk.StoreTypeTransient)
-	}
-}
-
 // MountStoreWithDB mounts a store to the provided key in the BaseApp
 // multistore, using a specified DB.
->>>>>>> 71d8a3c9
 func (app *BaseApp) MountStoreWithDB(key sdk.StoreKey, typ sdk.StoreType, db dbm.DB) {
 	app.cms.MountStoreWithDB(key, typ, db)
 }
@@ -168,15 +151,9 @@
 	app.cms.MountStoreWithDB(key, typ, nil)
 }
 
-<<<<<<< HEAD
-// load latest application version
-// panics if called more than once on a running baseapp
-func (app *BaseApp) LoadLatestVersion(baseKey *sdk.KVStoreKey) error {
-=======
 // LoadLatestVersion loads the latest application version. It will panic if
 // called more than once on a running BaseApp.
-func (app *BaseApp) LoadLatestVersion(mainKey *sdk.KVStoreKey) error {
->>>>>>> 71d8a3c9
+func (app *BaseApp) LoadLatestVersion(baseKey *sdk.KVStoreKey) error {
 	err := app.cms.LoadLatestVersion()
 	if err != nil {
 		return err
@@ -184,15 +161,9 @@
 	return app.initFromMainStore(baseKey)
 }
 
-<<<<<<< HEAD
-// load application version
-// panics if called more than once on a running baseapp
-func (app *BaseApp) LoadVersion(version int64, baseKey *sdk.KVStoreKey) error {
-=======
 // LoadVersion loads the BaseApp application version. It will panic if called
 // more than once on a running baseapp.
-func (app *BaseApp) LoadVersion(version int64, mainKey *sdk.KVStoreKey) error {
->>>>>>> 71d8a3c9
+func (app *BaseApp) LoadVersion(version int64, baseKey *sdk.KVStoreKey) error {
 	err := app.cms.LoadVersion(version)
 	if err != nil {
 		return err
@@ -211,15 +182,8 @@
 }
 
 // initializes the remaining logic from app.cms
-<<<<<<< HEAD
 func (app *BaseApp) initFromMainStore(baseKey *sdk.KVStoreKey) error {
-
-	// main store should exist.
 	mainStore := app.cms.GetKVStore(baseKey)
-=======
-func (app *BaseApp) initFromMainStore(mainKey *sdk.KVStoreKey) error {
-	mainStore := app.cms.GetKVStore(mainKey)
->>>>>>> 71d8a3c9
 	if mainStore == nil {
 		return errors.New("baseapp expects MultiStore with 'main' KVStore")
 	}
@@ -257,22 +221,6 @@
 	app.minGasPrices = gasPrices
 }
 
-<<<<<<< HEAD
-type state struct {
-	ms  sdk.CacheMultiStore
-	ctx sdk.Context
-=======
-// NewContext returns a new Context with the correct store, the given header,
-// and nil txBytes.
-func (app *BaseApp) NewContext(isCheckTx bool, header abci.Header) sdk.Context {
-	if isCheckTx {
-		return sdk.NewContext(app.checkState.ms, header, true, app.Logger).
-			WithMinGasPrices(app.minGasPrices)
-	}
-
-	return sdk.NewContext(app.deliverState.ms, header, false, app.Logger)
-}
-
 // Router returns the router of the BaseApp.
 func (app *BaseApp) Router() Router {
 	if app.sealed {
@@ -281,7 +229,6 @@
 		panic("Router() on sealed BaseApp")
 	}
 	return app.router
->>>>>>> 71d8a3c9
 }
 
 // QueryRouter returns the QueryRouter of a BaseApp.
@@ -464,11 +411,6 @@
 			result = sdk.ErrUnknownRequest(fmt.Sprintf("Unknown query: %s", path)).Result()
 		}
 
-<<<<<<< HEAD
-		// TODO: check length prefixing is needed here
-		// Encode with json
-=======
->>>>>>> 71d8a3c9
 		value := codec.Cdc.MustMarshalBinaryLengthPrefixed(result)
 		return abci.ResponseQuery{
 			Code:      uint32(sdk.CodeOK),
@@ -648,12 +590,7 @@
 // validateBasicTxMsgs executes basic validator calls for messages.
 func validateBasicTxMsgs(msgs []sdk.Msg) sdk.Error {
 	if msgs == nil || len(msgs) == 0 {
-<<<<<<< HEAD
 		return sdk.ErrUnknownRequest("Tx.GetMsgs() must return at least one message in list")
-=======
-		// TODO: Probably shouldn't be ErrInternal. Maybe ErrInvalidMessage?
-		return sdk.ErrInternal("Tx.GetMsgs() must return at least one message in list")
->>>>>>> 71d8a3c9
 	}
 
 	for _, msg := range msgs {
@@ -707,11 +644,7 @@
 
 		// NOTE: GasWanted is determined by ante handler and GasUsed by the GasMeter.
 
-<<<<<<< HEAD
-		// Append Data and Tags
 		// Result.Data must be length prefixed in order to separate each result
-=======
->>>>>>> 71d8a3c9
 		data = append(data, msgResult.Data...)
 		tags = append(tags, sdk.MakeTag(sdk.TagAction, msg.Type()))
 		tags = append(tags, msgResult.Tags...)
@@ -913,15 +846,7 @@
 	// write the Deliver state and commit the MultiStore
 	app.deliverState.ms.Write()
 	commitID := app.cms.Commit()
-<<<<<<< HEAD
-	// TODO: this is missing a module identifier and dumps byte array
-	app.logger.Debug("Commit synced",
-		"commit", fmt.Sprintf("%X", commitID),
-	)
-=======
->>>>>>> 71d8a3c9
-
-	app.Logger.Debug("Commit synced", "commit", fmt.Sprintf("%X", commitID))
+	app.logger.Debug("Commit synced", "commit", fmt.Sprintf("%X", commitID))
 
 	// Reset the Check state to the latest committed.
 	//
