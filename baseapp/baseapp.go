package baseapp

import (
	"fmt"
	"io"
	"runtime/debug"
	"strings"

	"github.com/pkg/errors"

	abci "github.com/tendermint/tendermint/abci/types"
	"github.com/tendermint/tendermint/crypto/tmhash"
	cmn "github.com/tendermint/tendermint/libs/common"
	dbm "github.com/tendermint/tendermint/libs/db"
	"github.com/tendermint/tendermint/libs/log"

	"github.com/cosmos/cosmos-sdk/store"
	sdk "github.com/cosmos/cosmos-sdk/types"
	"github.com/cosmos/cosmos-sdk/version"
	"github.com/cosmos/cosmos-sdk/wire"
)

// Key to store the header in the DB itself.
// Use the db directly instead of a store to avoid
// conflicts with handlers writing to the store
// and to avoid affecting the Merkle root.
var dbHeaderKey = []byte("header")

// Enum mode for app.runTx
type runTxMode uint8

const (
	// Check a transaction
	runTxModeCheck runTxMode = iota
	// Simulate a transaction
	runTxModeSimulate runTxMode = iota
	// Deliver a transaction
	runTxModeDeliver runTxMode = iota
)

// BaseApp reflects the ABCI application implementation.
type BaseApp struct {
	// initialized on creation
	Logger      log.Logger
	name        string               // application name from abci.Info
	db          dbm.DB               // common DB backend
	cms         sdk.CommitMultiStore // Main (uncached) state
	router      Router               // handle any kind of message
	queryRouter QueryRouter          // router for redirecting query calls
	codespacer  *sdk.Codespacer      // handle module codespacing
	txDecoder   sdk.TxDecoder        // unmarshal []byte into sdk.Tx

	anteHandler sdk.AnteHandler // ante handler for fee and auth

	// may be nil
	initChainer      sdk.InitChainer  // initialize state with validators and state blob
	beginBlocker     sdk.BeginBlocker // logic to run before any txs
	endBlocker       sdk.EndBlocker   // logic to run after all txs, and to determine valset changes
	addrPeerFilter   sdk.PeerFilter   // filter peers by address and port
	pubkeyPeerFilter sdk.PeerFilter   // filter peers by public key

	//--------------------
	// Volatile
	// checkState is set on initialization and reset on Commit.
	// deliverState is set in InitChain and BeginBlock and cleared on Commit.
	// See methods setCheckState and setDeliverState.
	checkState       *state                  // for CheckTx
	deliverState     *state                  // for DeliverTx
	signedValidators []abci.SigningValidator // absent validators from begin block

	// flag for sealing
	sealed bool
}

var _ abci.Application = (*BaseApp)(nil)

// NewBaseApp returns a reference to an initialized BaseApp.
//
// TODO: Determine how to use a flexible and robust configuration paradigm that
// allows for sensible defaults while being highly configurable
// (e.g. functional options).
//
// NOTE: The db is used to store the version number for now.
// Accepts a user-defined txDecoder
// Accepts variable number of option functions, which act on the BaseApp to set configuration choices
func NewBaseApp(name string, logger log.Logger, db dbm.DB, txDecoder sdk.TxDecoder, options ...func(*BaseApp)) *BaseApp {
	app := &BaseApp{
		Logger:      logger,
		name:        name,
		db:          db,
		cms:         store.NewCommitMultiStore(db),
		router:      NewRouter(),
		queryRouter: NewQueryRouter(),
		codespacer:  sdk.NewCodespacer(),
		txDecoder:   txDecoder,
	}

	// Register the undefined & root codespaces, which should not be used by
	// any modules.
	app.codespacer.RegisterOrPanic(sdk.CodespaceRoot)
	for _, option := range options {
		option(app)
	}
	return app
}

// BaseApp Name
func (app *BaseApp) Name() string {
	return app.name
}

// SetCommitMultiStoreTracer sets the store tracer on the BaseApp's underlying
// CommitMultiStore.
func (app *BaseApp) SetCommitMultiStoreTracer(w io.Writer) {
	app.cms.WithTracer(w)
}

// Register the next available codespace through the baseapp's codespacer, starting from a default
func (app *BaseApp) RegisterCodespace(codespace sdk.CodespaceType) sdk.CodespaceType {
	return app.codespacer.RegisterNext(codespace)
}

// Mount a store to the provided key in the BaseApp multistore
func (app *BaseApp) MountStoresIAVL(keys ...*sdk.KVStoreKey) {
	for _, key := range keys {
		app.MountStore(key, sdk.StoreTypeIAVL)
	}
}

// Mount a store to the provided key in the BaseApp multistore, using a specified DB
func (app *BaseApp) MountStoreWithDB(key sdk.StoreKey, typ sdk.StoreType, db dbm.DB) {
	app.cms.MountStoreWithDB(key, typ, db)
}

// Mount a store to the provided key in the BaseApp multistore, using the default DB
func (app *BaseApp) MountStore(key sdk.StoreKey, typ sdk.StoreType) {
	app.cms.MountStoreWithDB(key, typ, nil)
}

<<<<<<< HEAD
// Set the txDecoder function
func (app *BaseApp) SetTxDecoder(txDecoder sdk.TxDecoder) {
	app.txDecoder = txDecoder
}

// default custom logic for transaction decoding
// TODO: remove auth and wire dependencies from baseapp
//	- move this to auth.DefaultTxDecoder
//	- set the default here to JSON decode like docs/examples/app1 (it will fail
//		for multiple messages ;))
//	- pass a TxDecoder into NewBaseApp, instead of a codec.
func defaultTxDecoder(cdc *wire.Codec) sdk.TxDecoder {
	return func(txBytes []byte) (sdk.Tx, sdk.Error) {
		var tx = auth.StdTx{}

		if len(txBytes) == 0 {
			return nil, sdk.ErrTxDecode("txBytes are empty")
		}

		// StdTx.Msg is an interface. The concrete types
		// are registered by MakeTxCodec
		err := cdc.UnmarshalBinaryLengthPrefixed(txBytes, &tx)
		if err != nil {
			return nil, sdk.ErrTxDecode("").TraceSDK(err.Error())
		}
		return tx, nil
	}
}

// nolint - Set functions
func (app *BaseApp) SetInitChainer(initChainer sdk.InitChainer) {
	app.initChainer = initChainer
}
func (app *BaseApp) SetBeginBlocker(beginBlocker sdk.BeginBlocker) {
	app.beginBlocker = beginBlocker
}
func (app *BaseApp) SetEndBlocker(endBlocker sdk.EndBlocker) {
	app.endBlocker = endBlocker
}
func (app *BaseApp) SetAnteHandler(ah sdk.AnteHandler) {
	app.anteHandler = ah
}
func (app *BaseApp) SetAddrPeerFilter(pf sdk.PeerFilter) {
	app.addrPeerFilter = pf
}
func (app *BaseApp) SetPubKeyPeerFilter(pf sdk.PeerFilter) {
	app.pubkeyPeerFilter = pf
}
func (app *BaseApp) Router() Router { return app.router }

=======
>>>>>>> e783b90e
// load latest application version
func (app *BaseApp) LoadLatestVersion(mainKey sdk.StoreKey) error {
	err := app.cms.LoadLatestVersion()
	if err != nil {
		return err
	}
	return app.initFromStore(mainKey)
}

// load application version
func (app *BaseApp) LoadVersion(version int64, mainKey sdk.StoreKey) error {
	err := app.cms.LoadVersion(version)
	if err != nil {
		return err
	}
	return app.initFromStore(mainKey)
}

// the last CommitID of the multistore
func (app *BaseApp) LastCommitID() sdk.CommitID {
	return app.cms.LastCommitID()
}

// the last committed block height
func (app *BaseApp) LastBlockHeight() int64 {
	return app.cms.LastCommitID().Version
}

// initializes the remaining logic from app.cms
func (app *BaseApp) initFromStore(mainKey sdk.StoreKey) error {
	// main store should exist.
	// TODO: we don't actually need the main store here
	main := app.cms.GetKVStore(mainKey)
	if main == nil {
		return errors.New("baseapp expects MultiStore with 'main' KVStore")
	}
	// Needed for `gaiad export`, which inits from store but never calls initchain
	app.setCheckState(abci.Header{})

	app.Seal()

	return nil
}

// NewContext returns a new Context with the correct store, the given header, and nil txBytes.
func (app *BaseApp) NewContext(isCheckTx bool, header abci.Header) sdk.Context {
	if isCheckTx {
		return sdk.NewContext(app.checkState.ms, header, true, app.Logger)
	}
	return sdk.NewContext(app.deliverState.ms, header, false, app.Logger)
}

type state struct {
	ms  sdk.CacheMultiStore
	ctx sdk.Context
}

func (st *state) CacheMultiStore() sdk.CacheMultiStore {
	return st.ms.CacheMultiStore()
}

func (app *BaseApp) setCheckState(header abci.Header) {
	ms := app.cms.CacheMultiStore()
	app.checkState = &state{
		ms:  ms,
		ctx: sdk.NewContext(ms, header, true, app.Logger),
	}
}

func (app *BaseApp) setDeliverState(header abci.Header) {
	ms := app.cms.CacheMultiStore()
	app.deliverState = &state{
		ms:  ms,
		ctx: sdk.NewContext(ms, header, false, app.Logger),
	}
}

//______________________________________________________________________________

// ABCI

// Implements ABCI
func (app *BaseApp) Info(req abci.RequestInfo) abci.ResponseInfo {
	lastCommitID := app.cms.LastCommitID()

	return abci.ResponseInfo{
		Data:             app.name,
		LastBlockHeight:  lastCommitID.Version,
		LastBlockAppHash: lastCommitID.Hash,
	}
}

// Implements ABCI
func (app *BaseApp) SetOption(req abci.RequestSetOption) (res abci.ResponseSetOption) {
	// TODO: Implement
	return
}

// Implements ABCI
// InitChain runs the initialization logic directly on the CommitMultiStore and commits it.
func (app *BaseApp) InitChain(req abci.RequestInitChain) (res abci.ResponseInitChain) {
	// Initialize the deliver state and check state with ChainID and run initChain
	app.setDeliverState(abci.Header{ChainID: req.ChainId})
	app.setCheckState(abci.Header{ChainID: req.ChainId})

	if app.initChainer == nil {
		return
	}
	res = app.initChainer(app.deliverState.ctx, req)

	// NOTE: we don't commit, but BeginBlock for block 1
	// starts from this deliverState
	return
}

// Filter peers by address / port
func (app *BaseApp) FilterPeerByAddrPort(info string) abci.ResponseQuery {
	if app.addrPeerFilter != nil {
		return app.addrPeerFilter(info)
	}
	return abci.ResponseQuery{}
}

// Filter peers by public key
func (app *BaseApp) FilterPeerByPubKey(info string) abci.ResponseQuery {
	if app.pubkeyPeerFilter != nil {
		return app.pubkeyPeerFilter(info)
	}
	return abci.ResponseQuery{}
}

// Splits a string path using the delimter '/'.  i.e. "this/is/funny" becomes []string{"this", "is", "funny"}
func splitPath(requestPath string) (path []string) {
	path = strings.Split(requestPath, "/")
	// first element is empty string
	if len(path) > 0 && path[0] == "" {
		path = path[1:]
	}
	return path
}

// Implements ABCI.
// Delegates to CommitMultiStore if it implements Queryable
func (app *BaseApp) Query(req abci.RequestQuery) (res abci.ResponseQuery) {
	path := splitPath(req.Path)
	if len(path) == 0 {
		msg := "no query path provided"
		return sdk.ErrUnknownRequest(msg).QueryResult()
	}
	switch path[0] {
	// "/app" prefix for special application queries
	case "app":
		return handleQueryApp(app, path, req)
	case "store":
		return handleQueryStore(app, path, req)
	case "p2p":
		return handleQueryP2P(app, path, req)
	case "custom":
		return handleQueryCustom(app, path, req)
	}

	msg := "unknown query path"
	return sdk.ErrUnknownRequest(msg).QueryResult()
}

func handleQueryApp(app *BaseApp, path []string, req abci.RequestQuery) (res abci.ResponseQuery) {
	if len(path) >= 2 {
		var result sdk.Result
		switch path[1] {
		case "simulate":
			txBytes := req.Data
			tx, err := app.txDecoder(txBytes)
			if err != nil {
				result = err.Result()
			} else {
				result = app.Simulate(tx)
			}
		case "version":
			return abci.ResponseQuery{
				Code:  uint32(sdk.ABCICodeOK),
				Value: []byte(version.GetVersion()),
			}
		default:
			result = sdk.ErrUnknownRequest(fmt.Sprintf("Unknown query: %s", path)).Result()
		}
<<<<<<< HEAD
		value := app.cdc.MustMarshalBinaryLengthPrefixed(result)
=======

		// Encode with json
		value := wire.Cdc.MustMarshalBinary(result)
>>>>>>> e783b90e
		return abci.ResponseQuery{
			Code:  uint32(sdk.ABCICodeOK),
			Value: value,
		}
	}
	msg := "Expected second parameter to be either simulate or version, neither was present"
	return sdk.ErrUnknownRequest(msg).QueryResult()
}

func handleQueryStore(app *BaseApp, path []string, req abci.RequestQuery) (res abci.ResponseQuery) {
	// "/store" prefix for store queries
	queryable, ok := app.cms.(sdk.Queryable)
	if !ok {
		msg := "multistore doesn't support queries"
		return sdk.ErrUnknownRequest(msg).QueryResult()
	}
	req.Path = "/" + strings.Join(path[1:], "/")
	return queryable.Query(req)
}

func handleQueryP2P(app *BaseApp, path []string, req abci.RequestQuery) (res abci.ResponseQuery) {
	// "/p2p" prefix for p2p queries
	if len(path) >= 4 {
		if path[1] == "filter" {
			if path[2] == "addr" {
				return app.FilterPeerByAddrPort(path[3])
			}
			if path[2] == "pubkey" {
				// TODO: this should be changed to `id`
				// NOTE: this changed in tendermint and we didn't notice...
				return app.FilterPeerByPubKey(path[3])
			}
		} else {
			msg := "Expected second parameter to be filter"
			return sdk.ErrUnknownRequest(msg).QueryResult()
		}
	}

	msg := "Expected path is p2p filter <addr|pubkey> <parameter>"
	return sdk.ErrUnknownRequest(msg).QueryResult()
}

func handleQueryCustom(app *BaseApp, path []string, req abci.RequestQuery) (res abci.ResponseQuery) {
	// path[0] should be "custom" because "/custom" prefix is required for keeper queries.
	// the queryRouter routes using path[1]. For example, in the path "custom/gov/proposal", queryRouter routes using "gov"
	if path[1] == "" {
		sdk.ErrUnknownRequest("No route for custom query specified").QueryResult()
	}
	querier := app.queryRouter.Route(path[1])
	if querier == nil {
		sdk.ErrUnknownRequest(fmt.Sprintf("no custom querier found for route %s", path[1])).QueryResult()
	}

	ctx := sdk.NewContext(app.cms.CacheMultiStore(), app.checkState.ctx.BlockHeader(), true, app.Logger)
	// Passes the rest of the path as an argument to the querier.
	// For example, in the path "custom/gov/proposal/test", the gov querier gets []string{"proposal", "test"} as the path
	resBytes, err := querier(ctx, path[2:], req)
	if err != nil {
		return abci.ResponseQuery{
			Code: uint32(err.ABCICode()),
			Log:  err.ABCILog(),
		}
	}
	return abci.ResponseQuery{
		Code:  uint32(sdk.ABCICodeOK),
		Value: resBytes,
	}
}

// BeginBlock implements the ABCI application interface.
func (app *BaseApp) BeginBlock(req abci.RequestBeginBlock) (res abci.ResponseBeginBlock) {
	if app.cms.TracingEnabled() {
		app.cms.ResetTraceContext()
		app.cms.WithTracingContext(sdk.TraceContext(
			map[string]interface{}{"blockHeight": req.Header.Height},
		))
	}

	// Initialize the DeliverTx state. If this is the first block, it should
	// already be initialized in InitChain. Otherwise app.deliverState will be
	// nil, since it is reset on Commit.
	if app.deliverState == nil {
		app.setDeliverState(req.Header)
	} else {
		// In the first block, app.deliverState.ctx will already be initialized
		// by InitChain. Context is now updated with Header information.
		app.deliverState.ctx = app.deliverState.ctx.WithBlockHeader(req.Header).WithBlockHeight(req.Header.Height)
	}

	if app.beginBlocker != nil {
		res = app.beginBlocker(app.deliverState.ctx, req)
	}

	// set the signed validators for addition to context in deliverTx
	// TODO: communicate this result to the address to pubkey map in slashing
	app.signedValidators = req.LastCommitInfo.GetValidators()
	return
}

// CheckTx implements ABCI
// CheckTx runs the "basic checks" to see whether or not a transaction can possibly be executed,
// first decoding, then the ante handler (which checks signatures/fees/ValidateBasic),
// then finally the route match to see whether a handler exists. CheckTx does not run the actual
// Msg handler function(s).
func (app *BaseApp) CheckTx(txBytes []byte) (res abci.ResponseCheckTx) {
	// Decode the Tx.
	var result sdk.Result
	var tx, err = app.txDecoder(txBytes)
	if err != nil {
		result = err.Result()
	} else {
		result = app.runTx(runTxModeCheck, txBytes, tx)
	}

	return abci.ResponseCheckTx{
		Code:      uint32(result.Code),
		Data:      result.Data,
		Log:       result.Log,
		GasWanted: result.GasWanted,
		GasUsed:   result.GasUsed,
		Tags:      result.Tags,
	}
}

// Implements ABCI
func (app *BaseApp) DeliverTx(txBytes []byte) (res abci.ResponseDeliverTx) {
	// Decode the Tx.
	var result sdk.Result
	var tx, err = app.txDecoder(txBytes)
	if err != nil {
		result = err.Result()
	} else {
		result = app.runTx(runTxModeDeliver, txBytes, tx)
	}

	// Even though the Result.Code is not OK, there are still effects,
	// namely fee deductions and sequence incrementing.

	// Tell the blockchain engine (i.e. Tendermint).
	return abci.ResponseDeliverTx{
		Code:      uint32(result.Code),
		Data:      result.Data,
		Log:       result.Log,
		GasWanted: result.GasWanted,
		GasUsed:   result.GasUsed,
		Tags:      result.Tags,
	}
}

// Basic validator for msgs
func validateBasicTxMsgs(msgs []sdk.Msg) sdk.Error {
	if msgs == nil || len(msgs) == 0 {
		// TODO: probably shouldn't be ErrInternal. Maybe new ErrInvalidMessage, or ?
		return sdk.ErrInternal("Tx.GetMsgs() must return at least one message in list")
	}

	for _, msg := range msgs {
		// Validate the Msg.
		err := msg.ValidateBasic()
		if err != nil {
			err = err.WithDefaultCodespace(sdk.CodespaceRoot)
			return err
		}
	}

	return nil
}

// retrieve the context for the ante handler and store the tx bytes; store
// the signing validators if the tx runs within the deliverTx() state.
func (app *BaseApp) getContextForAnte(mode runTxMode, txBytes []byte) (ctx sdk.Context) {
	// Get the context
	ctx = getState(app, mode).ctx.WithTxBytes(txBytes)
	if mode == runTxModeDeliver {
		ctx = ctx.WithSigningValidators(app.signedValidators)
	}
	return
}

// Iterates through msgs and executes them
func (app *BaseApp) runMsgs(ctx sdk.Context, msgs []sdk.Msg, mode runTxMode) (result sdk.Result) {
	// accumulate results
	logs := make([]string, 0, len(msgs))
	var data []byte   // NOTE: we just append them all (?!)
	var tags sdk.Tags // also just append them all
	var code sdk.ABCICodeType
	for msgIdx, msg := range msgs {
		// Match route.
		msgType := msg.Type()
		handler := app.router.Route(msgType)
		if handler == nil {
			return sdk.ErrUnknownRequest("Unrecognized Msg type: " + msgType).Result()
		}

		var msgResult sdk.Result
		// Skip actual execution for CheckTx
		if mode != runTxModeCheck {
			msgResult = handler(ctx, msg)
		}

		// NOTE: GasWanted is determined by ante handler and
		// GasUsed by the GasMeter

		// Append Data and Tags
		data = append(data, msgResult.Data...)
		tags = append(tags, msgResult.Tags...)

		// Stop execution and return on first failed message.
		if !msgResult.IsOK() {
			logs = append(logs, fmt.Sprintf("Msg %d failed: %s", msgIdx, msgResult.Log))
			code = msgResult.Code
			break
		}

		// Construct usable logs in multi-message transactions.
		logs = append(logs, fmt.Sprintf("Msg %d: %s", msgIdx, msgResult.Log))
	}

	// Set the final gas values.
	result = sdk.Result{
		Code:    code,
		Data:    data,
		Log:     strings.Join(logs, "\n"),
		GasUsed: ctx.GasMeter().GasConsumed(),
		// TODO: FeeAmount/FeeDenom
		Tags: tags,
	}

	return result
}

// Returns the applicantion's deliverState if app is in runTxModeDeliver,
// otherwise it returns the application's checkstate.
func getState(app *BaseApp, mode runTxMode) *state {
	if mode == runTxModeCheck || mode == runTxModeSimulate {
		return app.checkState
	}

	return app.deliverState
}

func (app *BaseApp) initializeContext(ctx sdk.Context, mode runTxMode) sdk.Context {
	if mode == runTxModeSimulate {
		ctx = ctx.WithMultiStore(getState(app, runTxModeSimulate).CacheMultiStore())
	}
	return ctx
}

// runTx processes a transaction. The transactions is proccessed via an
// anteHandler. txBytes may be nil in some cases, eg. in tests. Also, in the
// future we may support "internal" transactions.
func (app *BaseApp) runTx(mode runTxMode, txBytes []byte, tx sdk.Tx) (result sdk.Result) {
	// NOTE: GasWanted should be returned by the AnteHandler. GasUsed is
	// determined by the GasMeter. We need access to the context to get the gas
	// meter so we initialize upfront.
	var gasWanted int64
	var msCache sdk.CacheMultiStore
	ctx := app.getContextForAnte(mode, txBytes)
	ctx = app.initializeContext(ctx, mode)

	defer func() {
		if r := recover(); r != nil {
			switch rType := r.(type) {
			case sdk.ErrorOutOfGas:
				log := fmt.Sprintf("out of gas in location: %v", rType.Descriptor)
				result = sdk.ErrOutOfGas(log).Result()
			default:
				log := fmt.Sprintf("recovered: %v\nstack:\n%v", r, string(debug.Stack()))
				result = sdk.ErrInternal(log).Result()
			}
		}

		result.GasWanted = gasWanted
		result.GasUsed = ctx.GasMeter().GasConsumed()
	}()

	var msgs = tx.GetMsgs()
	if err := validateBasicTxMsgs(msgs); err != nil {
		return err.Result()
	}

	// run the ante handler
	if app.anteHandler != nil {
		newCtx, result, abort := app.anteHandler(ctx, tx, (mode == runTxModeSimulate))
		if abort {
			return result
		}
		if !newCtx.IsZero() {
			ctx = newCtx
		}

		gasWanted = result.GasWanted
	}

	if mode == runTxModeSimulate {
		result = app.runMsgs(ctx, msgs, mode)
		result.GasWanted = gasWanted
		return
	}

	// Keep the state in a transient CacheWrap in case processing the messages
	// fails.
	msCache = getState(app, mode).CacheMultiStore()
	if msCache.TracingEnabled() {
		msCache = msCache.WithTracingContext(sdk.TraceContext(
			map[string]interface{}{"txHash": cmn.HexBytes(tmhash.Sum(txBytes)).String()},
		)).(sdk.CacheMultiStore)
	}

	ctx = ctx.WithMultiStore(msCache)
	result = app.runMsgs(ctx, msgs, mode)
	result.GasWanted = gasWanted

	// only update state if all messages pass
	if result.IsOK() {
		msCache.Write()
	}

	return
}

// EndBlock implements the ABCI application interface.
func (app *BaseApp) EndBlock(req abci.RequestEndBlock) (res abci.ResponseEndBlock) {
	if app.deliverState.ms.TracingEnabled() {
		app.deliverState.ms = app.deliverState.ms.ResetTraceContext().(sdk.CacheMultiStore)
	}

	if app.endBlocker != nil {
		res = app.endBlocker(app.deliverState.ctx, req)
	}

	return
}

// Implements ABCI
func (app *BaseApp) Commit() (res abci.ResponseCommit) {
	header := app.deliverState.ctx.BlockHeader()
	/*
		// Write the latest Header to the store
			headerBytes, err := proto.Marshal(&header)
			if err != nil {
				panic(err)
			}
			app.db.SetSync(dbHeaderKey, headerBytes)
	*/

	// Write the Deliver state and commit the MultiStore
	app.deliverState.ms.Write()
	commitID := app.cms.Commit()
	// TODO: this is missing a module identifier and dumps byte array
	app.Logger.Debug("Commit synced",
		"commit", commitID,
	)

	// Reset the Check state to the latest committed
	// NOTE: safe because Tendermint holds a lock on the mempool for Commit.
	// Use the header from this latest block.
	app.setCheckState(header)

	// Empty the Deliver state
	app.deliverState = nil

	return abci.ResponseCommit{
		Data: commitID.Hash,
	}
}<|MERGE_RESOLUTION|>--- conflicted
+++ resolved
@@ -137,59 +137,6 @@
 	app.cms.MountStoreWithDB(key, typ, nil)
 }
 
-<<<<<<< HEAD
-// Set the txDecoder function
-func (app *BaseApp) SetTxDecoder(txDecoder sdk.TxDecoder) {
-	app.txDecoder = txDecoder
-}
-
-// default custom logic for transaction decoding
-// TODO: remove auth and wire dependencies from baseapp
-//	- move this to auth.DefaultTxDecoder
-//	- set the default here to JSON decode like docs/examples/app1 (it will fail
-//		for multiple messages ;))
-//	- pass a TxDecoder into NewBaseApp, instead of a codec.
-func defaultTxDecoder(cdc *wire.Codec) sdk.TxDecoder {
-	return func(txBytes []byte) (sdk.Tx, sdk.Error) {
-		var tx = auth.StdTx{}
-
-		if len(txBytes) == 0 {
-			return nil, sdk.ErrTxDecode("txBytes are empty")
-		}
-
-		// StdTx.Msg is an interface. The concrete types
-		// are registered by MakeTxCodec
-		err := cdc.UnmarshalBinaryLengthPrefixed(txBytes, &tx)
-		if err != nil {
-			return nil, sdk.ErrTxDecode("").TraceSDK(err.Error())
-		}
-		return tx, nil
-	}
-}
-
-// nolint - Set functions
-func (app *BaseApp) SetInitChainer(initChainer sdk.InitChainer) {
-	app.initChainer = initChainer
-}
-func (app *BaseApp) SetBeginBlocker(beginBlocker sdk.BeginBlocker) {
-	app.beginBlocker = beginBlocker
-}
-func (app *BaseApp) SetEndBlocker(endBlocker sdk.EndBlocker) {
-	app.endBlocker = endBlocker
-}
-func (app *BaseApp) SetAnteHandler(ah sdk.AnteHandler) {
-	app.anteHandler = ah
-}
-func (app *BaseApp) SetAddrPeerFilter(pf sdk.PeerFilter) {
-	app.addrPeerFilter = pf
-}
-func (app *BaseApp) SetPubKeyPeerFilter(pf sdk.PeerFilter) {
-	app.pubkeyPeerFilter = pf
-}
-func (app *BaseApp) Router() Router { return app.router }
-
-=======
->>>>>>> e783b90e
 // load latest application version
 func (app *BaseApp) LoadLatestVersion(mainKey sdk.StoreKey) error {
 	err := app.cms.LoadLatestVersion()
@@ -375,13 +322,9 @@
 		default:
 			result = sdk.ErrUnknownRequest(fmt.Sprintf("Unknown query: %s", path)).Result()
 		}
-<<<<<<< HEAD
-		value := app.cdc.MustMarshalBinaryLengthPrefixed(result)
-=======
 
 		// Encode with json
-		value := wire.Cdc.MustMarshalBinary(result)
->>>>>>> e783b90e
+		value := app.Cdc.MustMarshalBinaryLengthPrefixed(result)
 		return abci.ResponseQuery{
 			Code:  uint32(sdk.ABCICodeOK),
 			Value: value,
