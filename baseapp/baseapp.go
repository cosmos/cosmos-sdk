--- conflicted
+++ resolved
@@ -141,16 +141,10 @@
 	// which informs CometBFT what to index. If empty, all events will be indexed.
 	indexEvents map[string]struct{}
 
-<<<<<<< HEAD
 	// streamingManager for managing instances and configuration of ABCIListener services
 	streamingManager storetypes.StreamingManager
-=======
-	// abciListeners for hooking into the ABCI message processing of the BaseApp
-	// and exposing the requests and responses to external consumers
-	abciListeners []storetypes.ABCIListener
 
 	chainID string
->>>>>>> 61cc23fc
 }
 
 // NewBaseApp returns a reference to an initialized BaseApp. It accepts a
