--- conflicted
+++ resolved
@@ -10,7 +10,6 @@
 	"slices"
 	"strconv"
 	"sync"
-	"time"
 
 	"github.com/cockroachdb/errors"
 	abci "github.com/cometbft/cometbft/abci/types"
@@ -25,12 +24,11 @@
 	protov2 "google.golang.org/protobuf/proto"
 
 	errorsmod "cosmossdk.io/errors"
+	"cosmossdk.io/log"
 	"cosmossdk.io/store"
 	storemetrics "cosmossdk.io/store/metrics"
 	"cosmossdk.io/store/snapshots"
 	storetypes "cosmossdk.io/store/types"
-
-	"cosmossdk.io/log"
 
 	"github.com/cosmos/cosmos-sdk/baseapp/config"
 	"github.com/cosmos/cosmos-sdk/baseapp/oe"
@@ -68,50 +66,19 @@
 var _ servertypes.ABCI = (*BaseApp)(nil)
 
 var (
-<<<<<<< HEAD
-	tracer    = otel.Tracer("cosmos-sdk/baseapp")
-	meter     = otel.Meter("cosmos-sdk/baseapp")
-	blockCnt  metric.Int64Counter
-	txCnt     metric.Int64Counter
-	blockTime metric.Float64Histogram
-	txTime    metric.Int64Histogram
-=======
 	tracer       = otel.Tracer("cosmos-sdk/baseapp")
 	meter        = otel.Meter("cosmos-sdk/baseapp")
 	blockCounter metric.Int64Counter
 	txCounter    metric.Int64Counter
->>>>>>> d868512a
 )
 
 func init() {
 	var err error
-<<<<<<< HEAD
-	blockCnt, err = meter.Int64Counter("block.count")
-	if err != nil {
-		panic(err)
-	}
-	txCnt, err = meter.Int64Counter("tx.count")
-	if err != nil {
-		panic(err)
-	}
-	blockTime, err = meter.Float64Histogram("block.time",
-		metric.WithUnit("s"),
-		metric.WithDescription("Block time in seconds"),
-	)
-	if err != nil {
-		panic(err)
-	}
-	txTime, err = meter.Int64Histogram("tx.time",
-		metric.WithUnit("us"),
-		metric.WithDescription("Transaction time in microseconds"),
-	)
-=======
 	blockCounter, err = meter.Int64Counter("block.count")
 	if err != nil {
 		panic(err)
 	}
 	txCounter, err = meter.Int64Counter("tx.count")
->>>>>>> d868512a
 	if err != nil {
 		panic(err)
 	}
@@ -222,8 +189,6 @@
 
 	// Optional alternative tx runner, used for block-stm parallel transaction execution. If nil, default txRunner is used.
 	txRunner sdk.TxRunner
-
-	blockStartTime time.Time
 }
 
 // NewBaseApp returns a reference to an initialized BaseApp. It accepts a
@@ -244,10 +209,7 @@
 		fauxMerkleMode:   false,
 		sigverifyTx:      true,
 		gasConfig:        config.GasConfig{QueryGasLimit: math.MaxUint64},
-		blockStartTime:   time.Now(),
-	}
-
-	// initialize tracer
+	}
 
 	for _, option := range options {
 		option(app)
@@ -845,10 +807,6 @@
 // both txbytes and the decoded tx are passed to runTx to avoid the state machine encoding the tx and decoding the transaction twice
 // passing the decoded tx to runTX is optional, it will be decoded if the tx is nil
 func (app *BaseApp) RunTx(mode sdk.ExecMode, txBytes []byte, tx sdk.Tx, txIndex int, txMultiStore storetypes.MultiStore, incarnationCache map[string]any) (gInfo sdk.GasInfo, result *sdk.Result, anteEvents []abci.Event, err error) {
-<<<<<<< HEAD
-	startTime := time.Now()
-=======
->>>>>>> d868512a
 	ctx := app.getContextForTx(mode, txBytes, txIndex)
 	ctx, span := ctx.StartSpan(tracer, "runTx")
 	defer span.End()
@@ -943,11 +901,8 @@
 		anteCtx, anteSpan := anteCtx.StartSpan(tracer, "anteHandler")
 		newCtx, err := app.anteHandler(anteCtx, tx, mode == execModeSimulate)
 		anteSpan.End()
-<<<<<<< HEAD
 		// now we should back to the previous go context which didn't capture the anteHandler instrumentation span
 		newCtx = newCtx.WithContext(ctx)
-=======
->>>>>>> d868512a
 
 		if !newCtx.IsZero() {
 			// At this point, newCtx.MultiStore() is a store branch, or something else
@@ -1038,12 +993,7 @@
 
 			msCache.Write()
 
-<<<<<<< HEAD
-			txCnt.Add(ctx, 1)
-			txTime.Record(ctx, time.Since(startTime).Microseconds())
-=======
 			txCounter.Add(ctx, 1)
->>>>>>> d868512a
 		}
 
 		if len(anteEvents) > 0 && (mode == execModeFinalize || mode == execModeSimulate) {
@@ -1080,7 +1030,6 @@
 			return nil, errorsmod.Wrapf(sdkerrors.ErrUnknownRequest, "no message handler found for %T", msg)
 		}
 
-<<<<<<< HEAD
 		msgTypeUrl := sdk.MsgTypeURL(msg)
 		// we create two spans here for easy visualization in trace logs, this can be removed later if deemed unnecessary
 		msgCtx, msgSpan := msgCtx.StartSpan(tracer, "msgHandler",
@@ -1090,14 +1039,6 @@
 			),
 		)
 		msgCtx, msgSpan2 := msgCtx.StartSpan(tracer, fmt.Sprintf("msgHandler.%s", msgTypeUrl))
-=======
-		ctx, msgSpan := ctx.StartSpan(tracer, "msgHandler",
-			trace.WithAttributes(
-				attribute.String("msg_type", sdk.MsgTypeURL(msg)),
-				attribute.Int("msg_index", i),
-			),
-		)
->>>>>>> d868512a
 		// ADR 031 request type routing
 		msgResult, err := handler(ctx, msg)
 		msgSpan2.End()
@@ -1105,7 +1046,6 @@
 		if err != nil {
 			return nil, errorsmod.Wrapf(err, "failed to execute message; message index: %d", i)
 		}
-		msgSpan.End()
 
 		// create message events
 		msgEvents, err := createEvents(app.cdc, msgResult.GetEvents(), msg, msgsV2[i])
