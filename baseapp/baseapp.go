--- conflicted
+++ resolved
@@ -337,11 +337,7 @@
 		}
 
 		// Encode with json
-<<<<<<< HEAD
-		value := app.Cdc.MustMarshalBinaryLengthPrefixed(result)
-=======
-		value := codec.Cdc.MustMarshalBinary(result)
->>>>>>> 5aae4740
+		value := codec.Cdc.MustMarshalBinaryLengthPrefixed(result)
 		return abci.ResponseQuery{
 			Code:  uint32(sdk.ABCICodeOK),
 			Value: value,
