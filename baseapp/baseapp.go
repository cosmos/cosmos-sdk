--- conflicted
+++ resolved
@@ -49,14 +49,6 @@
 type BaseApp struct { //nolint: maligned
 	// initialized on creation
 	logger            log.Logger
-<<<<<<< HEAD
-	name              string // application name from abci.Info
-	interfaceRegistry codectypes.InterfaceRegistry
-	txDecoder         sdk.TxDecoder // unmarshal []byte into sdk.Tx
-
-	anteHandler sdk.AnteHandler // ante handler for fee and auth
-	postHandler sdk.AnteHandler // post handler, optional, e.g. for tips
-=======
 	name              string               // application name from abci.Info
 	db                dbm.DB               // common DB backend
 	cms               sdk.CommitMultiStore // Main (uncached) state
@@ -79,14 +71,9 @@
 	addrPeerFilter  sdk.PeerFilter             // filter peers by address and port
 	idPeerFilter    sdk.PeerFilter             // filter peers by node ID
 	fauxMerkleMode  bool                       // if true, IAVL MountStores uses MountStoresDB for simulation speed.
->>>>>>> f008f84e
-
-	appStore
-	baseappVersions
-	peerFilters
-	snapshotData
-	abciData
-	moduleRouter
+
+	// manages snapshots, i.e. dumps of app state at certain intervals
+	snapshotManager *snapshots.Manager
 
 	// volatile states:
 	//
@@ -96,6 +83,12 @@
 	deliverState         *state // for DeliverTx
 	processProposalState *state // for ProcessProposal
 	prepareProposalState *state // for PrepareProposal
+
+	// an inter-block write-through cache provided to the context during deliverState
+	interBlockCache sdk.MultiStorePersistentCache
+
+	// absent validators from begin block
+	voteInfos []abci.VoteInfo
 
 	// paramStore is used to query for ABCI consensus parameters from an
 	// application parameter store.
@@ -129,6 +122,13 @@
 	// ResponseCommit.RetainHeight.
 	minRetainBlocks uint64
 
+	// application's version string
+	version string
+
+	// application's protocol version that increments on every upgrade
+	// if BaseApp is passed to the upgrade keeper's NewKeeper method.
+	appVersion uint64
+
 	// recovery handler for app.runTx method
 	runTxRecoveryMiddleware recoveryMiddleware
 
@@ -144,50 +144,6 @@
 	abciListeners []ABCIListener
 
 	chainID string
-}
-
-type appStore struct {
-	db          dbm.DB               // common DB backend
-	cms         sdk.CommitMultiStore // Main (uncached) state
-	qms         sdk.MultiStore       // Optional alternative state provider for query service
-	storeLoader StoreLoader          // function to handle store loading, may be overridden with SetStoreLoader()
-
-	// an inter-block write-through cache provided to the context during deliverState
-	interBlockCache sdk.MultiStorePersistentCache
-
-	fauxMerkleMode bool // if true, IAVL MountStores uses MountStoresDB for simulation speed.
-}
-
-type moduleRouter struct {
-	router           sdk.Router        // handle any kind of message
-	queryRouter      sdk.QueryRouter   // router for redirecting query calls
-	grpcQueryRouter  *GRPCQueryRouter  // router for redirecting gRPC query calls
-	msgServiceRouter *MsgServiceRouter // router for redirecting Msg service messages
-}
-
-type abciData struct {
-	initChainer  sdk.InitChainer  // initialize state with validators and state blob
-	beginBlocker sdk.BeginBlocker // logic to run before any txs
-	endBlocker   sdk.EndBlocker   // logic to run after all txs, and to determine valset changes
-
-	// absent validators from begin block
-	voteInfos []abci.VoteInfo
-}
-
-type baseappVersions struct {
-	// application's version string
-	version string
-
-	// application's protocol version that increments on every upgrade
-	// if BaseApp is passed to the upgrade keeper's NewKeeper method.
-	appVersion uint64
-}
-
-// should really get handled in some db struct
-// which then has a sub-item, persistence fields
-type snapshotData struct {
-	// manages snapshots, i.e. dumps of app state at certain intervals
-	snapshotManager *snapshots.Manager
 }
 
 // NewBaseApp returns a reference to an initialized BaseApp. It accepts a
@@ -199,23 +155,6 @@
 	name string, logger log.Logger, db dbm.DB, txDecoder sdk.TxDecoder, options ...func(*BaseApp),
 ) *BaseApp {
 	app := &BaseApp{
-<<<<<<< HEAD
-		logger: logger,
-		name:   name,
-		appStore: appStore{
-			db:             db,
-			cms:            store.NewCommitMultiStore(db),
-			storeLoader:    DefaultStoreLoader,
-			fauxMerkleMode: false,
-		},
-		moduleRouter: moduleRouter{
-			router:           NewRouter(),
-			queryRouter:      NewQueryRouter(),
-			grpcQueryRouter:  NewGRPCQueryRouter(),
-			msgServiceRouter: NewMsgServiceRouter(),
-		},
-		txDecoder: txDecoder,
-=======
 		logger:           logger,
 		name:             name,
 		db:               db,
@@ -225,7 +164,6 @@
 		msgServiceRouter: NewMsgServiceRouter(),
 		txDecoder:        txDecoder,
 		fauxMerkleMode:   false,
->>>>>>> f008f84e
 	}
 
 	for _, option := range options {
@@ -292,11 +230,7 @@
 // The circuit breaker is checked on every message execution to verify if a transaction should be executed or not.
 func (app *BaseApp) SetCircuitBreaker(cb CircuitBreaker) {
 	if app.msgServiceRouter == nil {
-<<<<<<< HEAD
-		panic("cannot set circuit breaker with no msg service router set")
-=======
 		panic("must be called after message server is set")
->>>>>>> f008f84e
 	}
 	app.msgServiceRouter.SetCircuit(cb)
 }
@@ -513,45 +447,21 @@
 
 // GetConsensusParams returns the current consensus parameters from the BaseApp's
 // ParamStore. If the BaseApp has no ParamStore defined, nil is returned.
-func (app *BaseApp) GetConsensusParams(ctx sdk.Context) *abci.ConsensusParams {
+func (app *BaseApp) GetConsensusParams(ctx sdk.Context) *tmproto.ConsensusParams {
 	if app.paramStore == nil {
 		return nil
 	}
 
-<<<<<<< HEAD
-	cp := new(abci.ConsensusParams)
-
-	if app.paramStore.Has(ctx, ParamStoreKeyBlockParams) {
-		var bp abci.BlockParams
-
-		app.paramStore.Get(ctx, ParamStoreKeyBlockParams, &bp)
-		cp.Block = &bp
-	}
-
-	if app.paramStore.Has(ctx, ParamStoreKeyEvidenceParams) {
-		var ep tmproto.EvidenceParams
-
-		app.paramStore.Get(ctx, ParamStoreKeyEvidenceParams, &ep)
-		cp.Evidence = &ep
-	}
-
-	if app.paramStore.Has(ctx, ParamStoreKeyValidatorParams) {
-		var vp tmproto.ValidatorParams
-
-		app.paramStore.Get(ctx, ParamStoreKeyValidatorParams, &vp)
-		cp.Validator = &vp
-=======
 	cp, err := app.paramStore.Get(ctx)
 	if err != nil {
 		panic(err)
->>>>>>> f008f84e
 	}
 
 	return cp
 }
 
 // StoreConsensusParams sets the consensus parameters to the baseapp's param store.
-func (app *BaseApp) StoreConsensusParams(ctx sdk.Context, cp *abci.ConsensusParams) {
+func (app *BaseApp) StoreConsensusParams(ctx sdk.Context, cp *tmproto.ConsensusParams) {
 	if app.paramStore == nil {
 		panic("cannot store consensus params with no params store set")
 	}
@@ -853,11 +763,7 @@
 			// Note that the state is still preserved.
 			postCtx := runMsgCtx.WithEventManager(sdk.NewEventManager())
 
-<<<<<<< HEAD
-			newCtx, err := app.postHandler(postCtx, tx, mode == runTxModeSimulate)
-=======
 			newCtx, err := app.postHandler(postCtx, tx, mode == runTxModeSimulate, err == nil)
->>>>>>> f008f84e
 			if err != nil {
 				return gInfo, nil, anteEvents, priority, err
 			}
@@ -951,8 +857,6 @@
 	return proto.Marshal(&sdk.TxMsgData{MsgResponses: msgResponses})
 }
 
-<<<<<<< HEAD
-=======
 func createEvents(events sdk.Events, msg sdk.Msg) sdk.Events {
 	eventMsgName := sdk.MsgTypeURL(msg)
 	msgEvent := sdk.NewEvent(sdk.EventTypeMessage, sdk.NewAttribute(sdk.AttributeKeyAction, eventMsgName))
@@ -1013,7 +917,6 @@
 	return tx, nil
 }
 
->>>>>>> f008f84e
 // Close is called in start cmd to gracefully cleanup resources.
 func (app *BaseApp) Close() error {
 	return nil
