--- conflicted
+++ resolved
@@ -65,7 +65,7 @@
 	// initialized on creation
 	logger            log.Logger
 	name              string // application name from abci.Info
-	db                dbm.DBConnection
+	db                dbm.Connection
 	storeOpts         []StoreOption        // options to configure root store
 	store             sdk.CommitMultiStore // Main (uncached) state
 	router            sdk.Router           // handle any kind of legacy message
@@ -169,7 +169,7 @@
 //
 // NOTE: The db is used to store the version number for now.
 func NewBaseApp(
-	name string, logger log.Logger, db dbm.DBConnection, txDecoder sdk.TxDecoder, options ...AppOption,
+	name string, logger log.Logger, db dbm.Connection, txDecoder sdk.TxDecoder, options ...AppOption,
 ) *BaseApp {
 	app := &BaseApp{
 		logger:           logger,
@@ -230,66 +230,10 @@
 	return app.trace
 }
 
-<<<<<<< HEAD
 func (app *BaseApp) loadStore() error {
 	versions, err := app.db.Versions()
 	if err != nil {
 		return err
-=======
-// MsgServiceRouter returns the MsgServiceRouter of a BaseApp.
-func (app *BaseApp) MsgServiceRouter() *MsgServiceRouter { return app.msgServiceRouter }
-
-// SetMsgServiceRouter sets the MsgServiceRouter of a BaseApp.
-func (app *BaseApp) SetMsgServiceRouter(msgServiceRouter *MsgServiceRouter) {
-	app.msgServiceRouter = msgServiceRouter
-}
-
-// MountStores mounts all IAVL or DB stores to the provided keys in the BaseApp
-// multistore.
-func (app *BaseApp) MountStores(keys ...storetypes.StoreKey) {
-	for _, key := range keys {
-		switch key.(type) {
-		case *storetypes.KVStoreKey:
-			if !app.fauxMerkleMode {
-				app.MountStore(key, storetypes.StoreTypeIAVL)
-			} else {
-				// StoreTypeDB doesn't do anything upon commit, and it doesn't
-				// retain history, but it's useful for faster simulation.
-				app.MountStore(key, storetypes.StoreTypeDB)
-			}
-
-		case *storetypes.TransientStoreKey:
-			app.MountStore(key, storetypes.StoreTypeTransient)
-
-		case *storetypes.MemoryStoreKey:
-			app.MountStore(key, storetypes.StoreTypeMemory)
-
-		default:
-			panic(fmt.Sprintf("Unrecognized store key type :%T", key))
-		}
-	}
-}
-
-// MountKVStores mounts all IAVL or DB stores to the provided keys in the
-// BaseApp multistore.
-func (app *BaseApp) MountKVStores(keys map[string]*storetypes.KVStoreKey) {
-	for _, key := range keys {
-		if !app.fauxMerkleMode {
-			app.MountStore(key, storetypes.StoreTypeIAVL)
-		} else {
-			// StoreTypeDB doesn't do anything upon commit, and it doesn't
-			// retain history, but it's useful for faster simulation.
-			app.MountStore(key, storetypes.StoreTypeDB)
-		}
-	}
-}
-
-// MountTransientStores mounts all transient stores to the provided keys in
-// the BaseApp multistore.
-func (app *BaseApp) MountTransientStores(keys map[string]*storetypes.TransientStoreKey) {
-	for _, key := range keys {
-		app.MountStore(key, storetypes.StoreTypeTransient)
->>>>>>> df41b656
 	}
 	latest := versions.Last()
 	config := multi.DefaultStoreParams()
@@ -305,6 +249,11 @@
 
 // MsgServiceRouter returns the MsgServiceRouter of a BaseApp.
 func (app *BaseApp) MsgServiceRouter() *MsgServiceRouter { return app.msgServiceRouter }
+
+// SetMsgServiceRouter sets the MsgServiceRouter of a BaseApp.
+func (app *BaseApp) SetMsgServiceRouter(msgServiceRouter *MsgServiceRouter) {
+	app.msgServiceRouter = msgServiceRouter
+}
 
 func (app *BaseApp) CloseStore() error {
 	return app.store.Close()
