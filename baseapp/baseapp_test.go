--- conflicted
+++ resolved
@@ -7,12 +7,8 @@
 	"testing"
 	"time"
 
-<<<<<<< HEAD
 	"cosmossdk.io/depinject"
-
-=======
 	errorsmod "cosmossdk.io/errors"
->>>>>>> 704a746b
 	"cosmossdk.io/log"
 	"cosmossdk.io/store/metrics"
 	pruningtypes "cosmossdk.io/store/pruning/types"
