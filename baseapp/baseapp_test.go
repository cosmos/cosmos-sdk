--- conflicted
+++ resolved
@@ -192,1162 +192,5 @@
 		s.Hash = nil
 		s.Metadata = nil
 	}
-<<<<<<< HEAD
-	return i
-}
-
-func setIntOnStore(store sdk.KVStore, key []byte, i int64) {
-	bz := make([]byte, 8)
-	n := binary.PutVarint(bz, i)
-	store.Set(key, bz[:n])
-}
-
-// check counter matches what's in store.
-// increment and store
-func incrementingCounter(t *testing.T, store sdk.KVStore, counterKey []byte, counter int64) (*sdk.Result, error) {
-	storedCounter := getIntFromStore(store, counterKey)
-	require.Equal(t, storedCounter, counter)
-	setIntOnStore(store, counterKey, counter+1)
-	return &sdk.Result{}, nil
-}
-
-//---------------------------------------------------------------------
-// Tx processing - CheckTx, DeliverTx, SimulateTx.
-// These tests use the serialized tx as input, while most others will use the
-// Check(), Deliver(), Simulate() methods directly.
-// Ensure that Check/Deliver/Simulate work as expected with the store.
-
-// Test that successive CheckTx can see each others' effects
-// on the store within a block, and that the CheckTx state
-// gets reset to the latest committed state during Commit
-func TestCheckTx(t *testing.T) {
-	// This ante handler reads the key and checks that the value matches the current counter.
-	// This ensures changes to the kvstore persist across successive CheckTx.
-	counterKey := []byte("counter-key")
-
-	anteOpt := func(bapp *BaseApp) { bapp.SetAnteHandler(anteHandlerTxTest(t, capKey1, counterKey)) }
-	routerOpt := func(bapp *BaseApp) {
-		// TODO: can remove this once CheckTx doesnt process msgs.
-		bapp.Router().AddRoute(sdk.NewRoute(routeMsgCounter, func(ctx sdk.Context, msg sdk.Msg) (*sdk.Result, error) {
-			return &sdk.Result{}, nil
-		}))
-	}
-
-	app := setupBaseApp(t, anteOpt, routerOpt)
-
-	nTxs := int64(5)
-	app.InitChain(abci.RequestInitChain{})
-
-	// Create same codec used in txDecoder
-	codec := codec.NewLegacyAmino()
-	registerTestCodec(codec)
-
-	for i := int64(0); i < nTxs; i++ {
-		tx := newTxCounter(i, 0) // no messages
-		txBytes, err := codec.Marshal(tx)
-		require.NoError(t, err)
-		r := app.CheckTx(abci.RequestCheckTx{Tx: txBytes})
-		require.Empty(t, r.GetEvents())
-		require.True(t, r.IsOK(), fmt.Sprintf("%v", r))
-	}
-
-	checkStateStore := app.checkState.ctx.KVStore(capKey1)
-	storedCounter := getIntFromStore(checkStateStore, counterKey)
-
-	// Ensure AnteHandler ran
-	require.Equal(t, nTxs, storedCounter)
-
-	// If a block is committed, CheckTx state should be reset.
-	header := tmproto.Header{Height: 1}
-	app.BeginBlock(abci.RequestBeginBlock{Header: header, Hash: []byte("hash")})
-
-	require.NotNil(t, app.checkState.ctx.BlockGasMeter(), "block gas meter should have been set to checkState")
-	require.NotEmpty(t, app.checkState.ctx.HeaderHash())
-
-	app.EndBlock(abci.RequestEndBlock{})
-	app.Commit()
-
-	checkStateStore = app.checkState.ctx.KVStore(capKey1)
-	storedBytes := checkStateStore.Get(counterKey)
-	require.Nil(t, storedBytes)
-}
-
-// Test that successive DeliverTx can see each others' effects
-// on the store, both within and across blocks.
-func TestDeliverTx(t *testing.T) {
-	// test increments in the ante
-	anteKey := []byte("ante-key")
-	anteOpt := func(bapp *BaseApp) { bapp.SetAnteHandler(anteHandlerTxTest(t, capKey1, anteKey)) }
-
-	// test increments in the handler
-	deliverKey := []byte("deliver-key")
-	routerOpt := func(bapp *BaseApp) {
-		r := sdk.NewRoute(routeMsgCounter, handlerMsgCounter(t, capKey1, deliverKey))
-		bapp.Router().AddRoute(r)
-	}
-
-	app := setupBaseApp(t, anteOpt, routerOpt)
-	app.InitChain(abci.RequestInitChain{})
-
-	// Create same codec used in txDecoder
-	codec := codec.NewLegacyAmino()
-	registerTestCodec(codec)
-
-	nBlocks := 3
-	txPerHeight := 5
-
-	for blockN := 0; blockN < nBlocks; blockN++ {
-		header := tmproto.Header{Height: int64(blockN) + 1}
-		app.BeginBlock(abci.RequestBeginBlock{Header: header})
-
-		for i := 0; i < txPerHeight; i++ {
-			counter := int64(blockN*txPerHeight + i)
-			tx := newTxCounter(counter, counter)
-
-			txBytes, err := codec.Marshal(tx)
-			require.NoError(t, err)
-
-			res := app.DeliverTx(abci.RequestDeliverTx{Tx: txBytes})
-			require.True(t, res.IsOK(), fmt.Sprintf("%v", res))
-			events := res.GetEvents()
-			require.Len(t, events, 3, "should contain ante handler, message type and counter events respectively")
-			require.Equal(t, sdk.MarkEventsToIndex(counterEvent("ante_handler", counter).ToABCIEvents(), map[string]struct{}{})[0], events[0], "ante handler event")
-			require.Equal(t, sdk.MarkEventsToIndex(counterEvent(sdk.EventTypeMessage, counter).ToABCIEvents(), map[string]struct{}{})[0], events[2], "msg handler update counter event")
-		}
-
-		app.EndBlock(abci.RequestEndBlock{})
-		app.Commit()
-	}
-}
-
-// Number of messages doesn't matter to CheckTx.
-func TestMultiMsgCheckTx(t *testing.T) {
-	// TODO: ensure we get the same results
-	// with one message or many
-}
-
-// One call to DeliverTx should process all the messages, in order.
-func TestMultiMsgDeliverTx(t *testing.T) {
-	// increment the tx counter
-	anteKey := []byte("ante-key")
-	anteOpt := func(bapp *BaseApp) { bapp.SetAnteHandler(anteHandlerTxTest(t, capKey1, anteKey)) }
-
-	// increment the msg counter
-	deliverKey := []byte("deliver-key")
-	deliverKey2 := []byte("deliver-key2")
-	routerOpt := func(bapp *BaseApp) {
-		r1 := sdk.NewRoute(routeMsgCounter, handlerMsgCounter(t, capKey1, deliverKey))
-		r2 := sdk.NewRoute(routeMsgCounter2, handlerMsgCounter(t, capKey1, deliverKey2))
-		bapp.Router().AddRoute(r1)
-		bapp.Router().AddRoute(r2)
-	}
-
-	app := setupBaseApp(t, anteOpt, routerOpt)
-
-	// Create same codec used in txDecoder
-	codec := codec.NewLegacyAmino()
-	registerTestCodec(codec)
-
-	// run a multi-msg tx
-	// with all msgs the same route
-
-	header := tmproto.Header{Height: 1}
-	app.BeginBlock(abci.RequestBeginBlock{Header: header})
-	tx := newTxCounter(0, 0, 1, 2)
-	txBytes, err := codec.Marshal(tx)
-	require.NoError(t, err)
-	res := app.DeliverTx(abci.RequestDeliverTx{Tx: txBytes})
-	require.True(t, res.IsOK(), fmt.Sprintf("%v", res))
-
-	store := app.deliverState.ctx.KVStore(capKey1)
-
-	// tx counter only incremented once
-	txCounter := getIntFromStore(store, anteKey)
-	require.Equal(t, int64(1), txCounter)
-
-	// msg counter incremented three times
-	msgCounter := getIntFromStore(store, deliverKey)
-	require.Equal(t, int64(3), msgCounter)
-
-	// replace the second message with a msgCounter2
-
-	tx = newTxCounter(1, 3)
-	tx.Msgs = append(tx.Msgs, msgCounter2{0})
-	tx.Msgs = append(tx.Msgs, msgCounter2{1})
-	txBytes, err = codec.Marshal(tx)
-	require.NoError(t, err)
-	res = app.DeliverTx(abci.RequestDeliverTx{Tx: txBytes})
-	require.True(t, res.IsOK(), fmt.Sprintf("%v", res))
-
-	store = app.deliverState.ctx.KVStore(capKey1)
-
-	// tx counter only incremented once
-	txCounter = getIntFromStore(store, anteKey)
-	require.Equal(t, int64(2), txCounter)
-
-	// original counter increments by one
-	// new counter increments by two
-	msgCounter = getIntFromStore(store, deliverKey)
-	require.Equal(t, int64(4), msgCounter)
-	msgCounter2 := getIntFromStore(store, deliverKey2)
-	require.Equal(t, int64(2), msgCounter2)
-}
-
-// Interleave calls to Check and Deliver and ensure
-// that there is no cross-talk. Check sees results of the previous Check calls
-// and Deliver sees that of the previous Deliver calls, but they don't see eachother.
-func TestConcurrentCheckDeliver(t *testing.T) {
-	// TODO
-}
-
-// Simulate a transaction that uses gas to compute the gas.
-// Simulate() and Query("/app/simulate", txBytes) should give
-// the same results.
-func TestSimulateTx(t *testing.T) {
-	gasConsumed := uint64(5)
-
-	anteOpt := func(bapp *BaseApp) {
-		bapp.SetAnteHandler(func(ctx sdk.Context, tx sdk.Tx, simulate bool) (newCtx sdk.Context, err error) {
-			newCtx = ctx.WithGasMeter(sdk.NewGasMeter(gasConsumed))
-			return
-		})
-	}
-
-	routerOpt := func(bapp *BaseApp) {
-		r := sdk.NewRoute(routeMsgCounter, func(ctx sdk.Context, msg sdk.Msg) (*sdk.Result, error) {
-			ctx.GasMeter().ConsumeGas(gasConsumed, "test")
-			return &sdk.Result{}, nil
-		})
-		bapp.Router().AddRoute(r)
-	}
-
-	app := setupBaseApp(t, anteOpt, routerOpt)
-
-	app.InitChain(abci.RequestInitChain{})
-
-	// Create same codec used in txDecoder
-	cdc := codec.NewLegacyAmino()
-	registerTestCodec(cdc)
-
-	nBlocks := 3
-	for blockN := 0; blockN < nBlocks; blockN++ {
-		count := int64(blockN + 1)
-		header := tmproto.Header{Height: count}
-		app.BeginBlock(abci.RequestBeginBlock{Header: header})
-
-		tx := newTxCounter(count, count)
-		txBytes, err := cdc.Marshal(tx)
-		require.Nil(t, err)
-
-		// simulate a message, check gas reported
-		gInfo, result, err := app.Simulate(txBytes)
-		require.NoError(t, err)
-		require.NotNil(t, result)
-		require.Equal(t, gasConsumed, gInfo.GasUsed)
-
-		// simulate again, same result
-		gInfo, result, err = app.Simulate(txBytes)
-		require.NoError(t, err)
-		require.NotNil(t, result)
-		require.Equal(t, gasConsumed, gInfo.GasUsed)
-
-		// simulate by calling Query with encoded tx
-		query := abci.RequestQuery{
-			Path: "/app/simulate",
-			Data: txBytes,
-		}
-		queryResult := app.Query(query)
-		require.True(t, queryResult.IsOK(), queryResult.Log)
-
-		var simRes sdk.SimulationResponse
-		require.NoError(t, jsonpb.Unmarshal(strings.NewReader(string(queryResult.Value)), &simRes))
-
-		require.Equal(t, gInfo, simRes.GasInfo)
-		require.Equal(t, result.Log, simRes.Result.Log)
-		require.Equal(t, result.Events, simRes.Result.Events)
-		require.True(t, bytes.Equal(result.Data, simRes.Result.Data))
-
-		app.EndBlock(abci.RequestEndBlock{})
-		app.Commit()
-	}
-}
-
-func TestRunInvalidTransaction(t *testing.T) {
-	anteOpt := func(bapp *BaseApp) {
-		bapp.SetAnteHandler(func(ctx sdk.Context, tx sdk.Tx, simulate bool) (newCtx sdk.Context, err error) {
-			return
-		})
-	}
-	routerOpt := func(bapp *BaseApp) {
-		r := sdk.NewRoute(routeMsgCounter, func(ctx sdk.Context, msg sdk.Msg) (*sdk.Result, error) {
-			return &sdk.Result{}, nil
-		})
-		bapp.Router().AddRoute(r)
-	}
-
-	app := setupBaseApp(t, anteOpt, routerOpt)
-
-	header := tmproto.Header{Height: 1}
-	app.BeginBlock(abci.RequestBeginBlock{Header: header})
-
-	// transaction with no messages
-	{
-		emptyTx := &txTest{}
-		_, result, err := app.Deliver(aminoTxEncoder(), emptyTx)
-		require.Error(t, err)
-		require.Nil(t, result)
-
-		space, code, _ := sdkerrors.ABCIInfo(err, false)
-		require.EqualValues(t, sdkerrors.ErrInvalidRequest.Codespace(), space, err)
-		require.EqualValues(t, sdkerrors.ErrInvalidRequest.ABCICode(), code, err)
-	}
-
-	// transaction where ValidateBasic fails
-	{
-		testCases := []struct {
-			tx   *txTest
-			fail bool
-		}{
-			{newTxCounter(0, 0), false},
-			{newTxCounter(-1, 0), false},
-			{newTxCounter(100, 100), false},
-			{newTxCounter(100, 5, 4, 3, 2, 1), false},
-
-			{newTxCounter(0, -1), true},
-			{newTxCounter(0, 1, -2), true},
-			{newTxCounter(0, 1, 2, -10, 5), true},
-		}
-
-		for _, testCase := range testCases {
-			tx := testCase.tx
-			_, result, err := app.Deliver(aminoTxEncoder(), tx)
-
-			if testCase.fail {
-				require.Error(t, err)
-
-				space, code, _ := sdkerrors.ABCIInfo(err, false)
-				require.EqualValues(t, sdkerrors.ErrInvalidSequence.Codespace(), space, err)
-				require.EqualValues(t, sdkerrors.ErrInvalidSequence.ABCICode(), code, err)
-			} else {
-				require.NotNil(t, result)
-			}
-		}
-	}
-
-	// transaction with no known route
-	{
-		unknownRouteTx := txTest{[]sdk.Msg{msgNoRoute{}}, 0, false}
-		_, result, err := app.Deliver(aminoTxEncoder(), unknownRouteTx)
-		require.Error(t, err)
-		require.Nil(t, result)
-
-		space, code, _ := sdkerrors.ABCIInfo(err, false)
-		require.EqualValues(t, sdkerrors.ErrUnknownRequest.Codespace(), space, err)
-		require.EqualValues(t, sdkerrors.ErrUnknownRequest.ABCICode(), code, err)
-
-		unknownRouteTx = txTest{[]sdk.Msg{msgCounter{}, msgNoRoute{}}, 0, false}
-		_, result, err = app.Deliver(aminoTxEncoder(), unknownRouteTx)
-		require.Error(t, err)
-		require.Nil(t, result)
-
-		space, code, _ = sdkerrors.ABCIInfo(err, false)
-		require.EqualValues(t, sdkerrors.ErrUnknownRequest.Codespace(), space, err)
-		require.EqualValues(t, sdkerrors.ErrUnknownRequest.ABCICode(), code, err)
-	}
-
-	// Transaction with an unregistered message
-	{
-		tx := newTxCounter(0, 0)
-		tx.Msgs = append(tx.Msgs, msgNoDecode{})
-
-		// new codec so we can encode the tx, but we shouldn't be able to decode
-		newCdc := codec.NewLegacyAmino()
-		registerTestCodec(newCdc)
-		newCdc.RegisterConcrete(&msgNoDecode{}, "cosmos-sdk/baseapp/msgNoDecode", nil)
-
-		txBytes, err := newCdc.Marshal(tx)
-		require.NoError(t, err)
-
-		res := app.DeliverTx(abci.RequestDeliverTx{Tx: txBytes})
-		require.EqualValues(t, sdkerrors.ErrTxDecode.ABCICode(), res.Code)
-		require.EqualValues(t, sdkerrors.ErrTxDecode.Codespace(), res.Codespace)
-	}
-}
-
-// Test that transactions exceeding gas limits fail
-func TestTxGasLimits(t *testing.T) {
-	gasGranted := uint64(10)
-	anteOpt := func(bapp *BaseApp) {
-		bapp.SetAnteHandler(func(ctx sdk.Context, tx sdk.Tx, simulate bool) (newCtx sdk.Context, err error) {
-			newCtx = ctx.WithGasMeter(sdk.NewGasMeter(gasGranted))
-
-			// AnteHandlers must have their own defer/recover in order for the BaseApp
-			// to know how much gas was used! This is because the GasMeter is created in
-			// the AnteHandler, but if it panics the context won't be set properly in
-			// runTx's recover call.
-			defer func() {
-				if r := recover(); r != nil {
-					switch rType := r.(type) {
-					case sdk.ErrorOutOfGas:
-						err = sdkerrors.Wrapf(sdkerrors.ErrOutOfGas, "out of gas in location: %v", rType.Descriptor)
-					default:
-						panic(r)
-					}
-				}
-			}()
-
-			count := tx.(txTest).Counter
-			newCtx.GasMeter().ConsumeGas(uint64(count), "counter-ante")
-
-			return newCtx, nil
-		})
-	}
-
-	routerOpt := func(bapp *BaseApp) {
-		r := sdk.NewRoute(routeMsgCounter, func(ctx sdk.Context, msg sdk.Msg) (*sdk.Result, error) {
-			count := msg.(*msgCounter).Counter
-			ctx.GasMeter().ConsumeGas(uint64(count), "counter-handler")
-			return &sdk.Result{}, nil
-		})
-		bapp.Router().AddRoute(r)
-	}
-
-	app := setupBaseApp(t, anteOpt, routerOpt)
-
-	header := tmproto.Header{Height: 1}
-	app.BeginBlock(abci.RequestBeginBlock{Header: header})
-
-	testCases := []struct {
-		tx      *txTest
-		gasUsed uint64
-		fail    bool
-	}{
-		{newTxCounter(0, 0), 0, false},
-		{newTxCounter(1, 1), 2, false},
-		{newTxCounter(9, 1), 10, false},
-		{newTxCounter(1, 9), 10, false},
-		{newTxCounter(10, 0), 10, false},
-		{newTxCounter(0, 10), 10, false},
-		{newTxCounter(0, 8, 2), 10, false},
-		{newTxCounter(0, 5, 1, 1, 1, 1, 1), 10, false},
-		{newTxCounter(0, 5, 1, 1, 1, 1), 9, false},
-
-		{newTxCounter(9, 2), 11, true},
-		{newTxCounter(2, 9), 11, true},
-		{newTxCounter(9, 1, 1), 11, true},
-		{newTxCounter(1, 8, 1, 1), 11, true},
-		{newTxCounter(11, 0), 11, true},
-		{newTxCounter(0, 11), 11, true},
-		{newTxCounter(0, 5, 11), 16, true},
-	}
-
-	for i, tc := range testCases {
-		tx := tc.tx
-		gInfo, result, err := app.Deliver(aminoTxEncoder(), tx)
-
-		// check gas used and wanted
-		require.Equal(t, tc.gasUsed, gInfo.GasUsed, fmt.Sprintf("tc #%d; gas: %v, result: %v, err: %s", i, gInfo, result, err))
-
-		// check for out of gas
-		if !tc.fail {
-			require.NotNil(t, result, fmt.Sprintf("%d: %v, %v", i, tc, err))
-		} else {
-			require.Error(t, err)
-			require.Nil(t, result)
-
-			space, code, _ := sdkerrors.ABCIInfo(err, false)
-			require.EqualValues(t, sdkerrors.ErrOutOfGas.Codespace(), space, err)
-			require.EqualValues(t, sdkerrors.ErrOutOfGas.ABCICode(), code, err)
-		}
-	}
-}
-
-// Test that transactions exceeding gas limits fail
-func TestMaxBlockGasLimits(t *testing.T) {
-	gasGranted := uint64(10)
-	anteOpt := func(bapp *BaseApp) {
-		bapp.SetAnteHandler(func(ctx sdk.Context, tx sdk.Tx, simulate bool) (newCtx sdk.Context, err error) {
-			newCtx = ctx.WithGasMeter(sdk.NewGasMeter(gasGranted))
-
-			defer func() {
-				if r := recover(); r != nil {
-					switch rType := r.(type) {
-					case sdk.ErrorOutOfGas:
-						err = sdkerrors.Wrapf(sdkerrors.ErrOutOfGas, "out of gas in location: %v", rType.Descriptor)
-					default:
-						panic(r)
-					}
-				}
-			}()
-
-			count := tx.(txTest).Counter
-			newCtx.GasMeter().ConsumeGas(uint64(count), "counter-ante")
-
-			return
-		})
-	}
-
-	routerOpt := func(bapp *BaseApp) {
-		r := sdk.NewRoute(routeMsgCounter, func(ctx sdk.Context, msg sdk.Msg) (*sdk.Result, error) {
-			count := msg.(*msgCounter).Counter
-			ctx.GasMeter().ConsumeGas(uint64(count), "counter-handler")
-			return &sdk.Result{}, nil
-		})
-		bapp.Router().AddRoute(r)
-	}
-
-	app := setupBaseApp(t, anteOpt, routerOpt)
-	app.InitChain(abci.RequestInitChain{
-		ConsensusParams: &abci.ConsensusParams{
-			Block: &abci.BlockParams{
-				MaxGas: 100,
-			},
-		},
-	})
-
-	testCases := []struct {
-		tx                *txTest
-		numDelivers       int
-		gasUsedPerDeliver uint64
-		fail              bool
-		failAfterDeliver  int
-	}{
-		{newTxCounter(0, 0), 0, 0, false, 0},
-		{newTxCounter(9, 1), 2, 10, false, 0},
-		{newTxCounter(10, 0), 3, 10, false, 0},
-		{newTxCounter(10, 0), 10, 10, false, 0},
-		{newTxCounter(2, 7), 11, 9, false, 0},
-		{newTxCounter(10, 0), 10, 10, false, 0}, // hit the limit but pass
-
-		{newTxCounter(10, 0), 11, 10, true, 10},
-		{newTxCounter(10, 0), 15, 10, true, 10},
-		{newTxCounter(9, 0), 12, 9, true, 11}, // fly past the limit
-	}
-
-	for i, tc := range testCases {
-		tx := tc.tx
-
-		// reset the block gas
-		header := tmproto.Header{Height: app.LastBlockHeight() + 1}
-		app.BeginBlock(abci.RequestBeginBlock{Header: header})
-
-		// execute the transaction multiple times
-		for j := 0; j < tc.numDelivers; j++ {
-			_, result, err := app.Deliver(aminoTxEncoder(), tx)
-
-			ctx := app.getState(runTxModeDeliver).ctx
-
-			// check for failed transactions
-			if tc.fail && (j+1) > tc.failAfterDeliver {
-				require.Error(t, err, fmt.Sprintf("tc #%d; result: %v, err: %s", i, result, err))
-				require.Nil(t, result, fmt.Sprintf("tc #%d; result: %v, err: %s", i, result, err))
-
-				space, code, _ := sdkerrors.ABCIInfo(err, false)
-				require.EqualValues(t, sdkerrors.ErrOutOfGas.Codespace(), space, err)
-				require.EqualValues(t, sdkerrors.ErrOutOfGas.ABCICode(), code, err)
-				require.True(t, ctx.BlockGasMeter().IsOutOfGas())
-			} else {
-				// check gas used and wanted
-				blockGasUsed := ctx.BlockGasMeter().GasConsumed()
-				expBlockGasUsed := tc.gasUsedPerDeliver * uint64(j+1)
-				require.Equal(
-					t, expBlockGasUsed, blockGasUsed,
-					fmt.Sprintf("%d,%d: %v, %v, %v, %v", i, j, tc, expBlockGasUsed, blockGasUsed, result),
-				)
-
-				require.NotNil(t, result, fmt.Sprintf("tc #%d; currDeliver: %d, result: %v, err: %s", i, j, result, err))
-				require.False(t, ctx.BlockGasMeter().IsPastLimit())
-			}
-		}
-	}
-}
-
-// Test custom panic handling within app.DeliverTx method
-func TestCustomRunTxPanicHandler(t *testing.T) {
-	const customPanicMsg = "test panic"
-	anteErr := sdkerrors.Register("fakeModule", 100500, "fakeError")
-
-	anteOpt := func(bapp *BaseApp) {
-		bapp.SetAnteHandler(func(ctx sdk.Context, tx sdk.Tx, simulate bool) (newCtx sdk.Context, err error) {
-			panic(sdkerrors.Wrap(anteErr, "anteHandler"))
-		})
-	}
-	routerOpt := func(bapp *BaseApp) {
-		r := sdk.NewRoute(routeMsgCounter, func(ctx sdk.Context, msg sdk.Msg) (*sdk.Result, error) {
-			return &sdk.Result{}, nil
-		})
-		bapp.Router().AddRoute(r)
-	}
-
-	app := setupBaseApp(t, anteOpt, routerOpt)
-
-	header := tmproto.Header{Height: 1}
-	app.BeginBlock(abci.RequestBeginBlock{Header: header})
-
-	app.AddRunTxRecoveryHandler(func(recoveryObj interface{}) error {
-		err, ok := recoveryObj.(error)
-		if !ok {
-			return nil
-		}
-
-		if anteErr.Is(err) {
-			panic(customPanicMsg)
-		} else {
-			return nil
-		}
-	})
-
-	// Transaction should panic with custom handler above
-	{
-		tx := newTxCounter(0, 0)
-
-		require.PanicsWithValue(t, customPanicMsg, func() { app.Deliver(aminoTxEncoder(), tx) })
-	}
-}
-
-func TestBaseAppAnteHandler(t *testing.T) {
-	anteKey := []byte("ante-key")
-	anteOpt := func(bapp *BaseApp) {
-		bapp.SetAnteHandler(anteHandlerTxTest(t, capKey1, anteKey))
-	}
-
-	deliverKey := []byte("deliver-key")
-	routerOpt := func(bapp *BaseApp) {
-		r := sdk.NewRoute(routeMsgCounter, handlerMsgCounter(t, capKey1, deliverKey))
-		bapp.Router().AddRoute(r)
-	}
-
-	cdc := codec.NewLegacyAmino()
-	app := setupBaseApp(t, anteOpt, routerOpt)
-
-	app.InitChain(abci.RequestInitChain{})
-	registerTestCodec(cdc)
-
-	header := tmproto.Header{Height: app.LastBlockHeight() + 1}
-	app.BeginBlock(abci.RequestBeginBlock{Header: header})
-
-	// execute a tx that will fail ante handler execution
-	//
-	// NOTE: State should not be mutated here. This will be implicitly checked by
-	// the next txs ante handler execution (anteHandlerTxTest).
-	tx := newTxCounter(0, 0)
-	tx.setFailOnAnte(true)
-	txBytes, err := cdc.Marshal(tx)
-	require.NoError(t, err)
-	res := app.DeliverTx(abci.RequestDeliverTx{Tx: txBytes})
-	require.Empty(t, res.Events)
-	require.False(t, res.IsOK(), fmt.Sprintf("%v", res))
-
-	ctx := app.getState(runTxModeDeliver).ctx
-	store := ctx.KVStore(capKey1)
-	require.Equal(t, int64(0), getIntFromStore(store, anteKey))
-
-	// execute at tx that will pass the ante handler (the checkTx state should
-	// mutate) but will fail the message handler
-	tx = newTxCounter(0, 0)
-	tx.setFailOnHandler(true)
-
-	txBytes, err = cdc.Marshal(tx)
-	require.NoError(t, err)
-
-	res = app.DeliverTx(abci.RequestDeliverTx{Tx: txBytes})
-	// should emit ante event
-	require.NotEmpty(t, res.Events)
-	require.False(t, res.IsOK(), fmt.Sprintf("%v", res))
-
-	ctx = app.getState(runTxModeDeliver).ctx
-	store = ctx.KVStore(capKey1)
-	require.Equal(t, int64(1), getIntFromStore(store, anteKey))
-	require.Equal(t, int64(0), getIntFromStore(store, deliverKey))
-
-	// execute a successful ante handler and message execution where state is
-	// implicitly checked by previous tx executions
-	tx = newTxCounter(1, 0)
-
-	txBytes, err = cdc.Marshal(tx)
-	require.NoError(t, err)
-
-	res = app.DeliverTx(abci.RequestDeliverTx{Tx: txBytes})
-	require.NotEmpty(t, res.Events)
-	require.True(t, res.IsOK(), fmt.Sprintf("%v", res))
-
-	ctx = app.getState(runTxModeDeliver).ctx
-	store = ctx.KVStore(capKey1)
-	require.Equal(t, int64(2), getIntFromStore(store, anteKey))
-	require.Equal(t, int64(1), getIntFromStore(store, deliverKey))
-
-	// commit
-	app.EndBlock(abci.RequestEndBlock{})
-	app.Commit()
-}
-
-func TestGasConsumptionBadTx(t *testing.T) {
-	gasWanted := uint64(5)
-	anteOpt := func(bapp *BaseApp) {
-		bapp.SetAnteHandler(func(ctx sdk.Context, tx sdk.Tx, simulate bool) (newCtx sdk.Context, err error) {
-			newCtx = ctx.WithGasMeter(sdk.NewGasMeter(gasWanted))
-
-			defer func() {
-				if r := recover(); r != nil {
-					switch rType := r.(type) {
-					case sdk.ErrorOutOfGas:
-						log := fmt.Sprintf("out of gas in location: %v", rType.Descriptor)
-						err = sdkerrors.Wrap(sdkerrors.ErrOutOfGas, log)
-					default:
-						panic(r)
-					}
-				}
-			}()
-
-			txTest := tx.(txTest)
-			newCtx.GasMeter().ConsumeGas(uint64(txTest.Counter), "counter-ante")
-			if txTest.FailOnAnte {
-				return newCtx, sdkerrors.Wrap(sdkerrors.ErrUnauthorized, "ante handler failure")
-			}
-
-			return
-		})
-	}
-
-	routerOpt := func(bapp *BaseApp) {
-		r := sdk.NewRoute(routeMsgCounter, func(ctx sdk.Context, msg sdk.Msg) (*sdk.Result, error) {
-			count := msg.(*msgCounter).Counter
-			ctx.GasMeter().ConsumeGas(uint64(count), "counter-handler")
-			return &sdk.Result{}, nil
-		})
-		bapp.Router().AddRoute(r)
-	}
-
-	cdc := codec.NewLegacyAmino()
-	registerTestCodec(cdc)
-
-	app := setupBaseApp(t, anteOpt, routerOpt)
-	app.InitChain(abci.RequestInitChain{
-		ConsensusParams: &abci.ConsensusParams{
-			Block: &abci.BlockParams{
-				MaxGas: 9,
-			},
-		},
-	})
-
-	app.InitChain(abci.RequestInitChain{})
-
-	header := tmproto.Header{Height: app.LastBlockHeight() + 1}
-	app.BeginBlock(abci.RequestBeginBlock{Header: header})
-
-	tx := newTxCounter(5, 0)
-	tx.setFailOnAnte(true)
-	txBytes, err := cdc.Marshal(tx)
-	require.NoError(t, err)
-
-	res := app.DeliverTx(abci.RequestDeliverTx{Tx: txBytes})
-	require.False(t, res.IsOK(), fmt.Sprintf("%v", res))
-
-	// require next tx to fail due to black gas limit
-	tx = newTxCounter(5, 0)
-	txBytes, err = cdc.Marshal(tx)
-	require.NoError(t, err)
-
-	res = app.DeliverTx(abci.RequestDeliverTx{Tx: txBytes})
-	require.False(t, res.IsOK(), fmt.Sprintf("%v", res))
-}
-
-// Test that we can only query from the latest committed state.
-func TestQuery(t *testing.T) {
-	key, value := []byte("hello"), []byte("goodbye")
-	anteOpt := func(bapp *BaseApp) {
-		bapp.SetAnteHandler(func(ctx sdk.Context, tx sdk.Tx, simulate bool) (newCtx sdk.Context, err error) {
-			store := ctx.KVStore(capKey1)
-			store.Set(key, value)
-			return
-		})
-	}
-
-	routerOpt := func(bapp *BaseApp) {
-		r := sdk.NewRoute(routeMsgCounter, func(ctx sdk.Context, msg sdk.Msg) (*sdk.Result, error) {
-			store := ctx.KVStore(capKey1)
-			store.Set(key, value)
-			return &sdk.Result{}, nil
-		})
-		bapp.Router().AddRoute(r)
-	}
-
-	app := setupBaseApp(t, anteOpt, routerOpt)
-
-	app.InitChain(abci.RequestInitChain{})
-
-	// NOTE: "/store/key1" tells us KVStore
-	// and the final "/key" says to use the data as the
-	// key in the given KVStore ...
-	query := abci.RequestQuery{
-		Path: "/store/key1/key",
-		Data: key,
-	}
-	tx := newTxCounter(0, 0)
-
-	// query is empty before we do anything
-	res := app.Query(query)
-	require.Equal(t, 0, len(res.Value))
-
-	// query is still empty after a CheckTx
-	_, resTx, err := app.Check(aminoTxEncoder(), tx)
-	require.NoError(t, err)
-	require.NotNil(t, resTx)
-	res = app.Query(query)
-	require.Equal(t, 0, len(res.Value))
-
-	// query is still empty after a DeliverTx before we commit
-	header := tmproto.Header{Height: app.LastBlockHeight() + 1}
-	app.BeginBlock(abci.RequestBeginBlock{Header: header})
-
-	_, resTx, err = app.Deliver(aminoTxEncoder(), tx)
-	require.NoError(t, err)
-	require.NotNil(t, resTx)
-	res = app.Query(query)
-	require.Equal(t, 0, len(res.Value))
-
-	// query returns correct value after Commit
-	app.Commit()
-	res = app.Query(query)
-	require.Equal(t, value, res.Value)
-}
-
-func TestGRPCQuery(t *testing.T) {
-	grpcQueryOpt := func(bapp *BaseApp) {
-		testdata.RegisterQueryServer(
-			bapp.GRPCQueryRouter(),
-			testdata.QueryImpl{},
-		)
-	}
-
-	app := setupBaseApp(t, grpcQueryOpt)
-
-	app.InitChain(abci.RequestInitChain{})
-	header := tmproto.Header{Height: app.LastBlockHeight() + 1}
-	app.BeginBlock(abci.RequestBeginBlock{Header: header})
-	app.Commit()
-
-	req := testdata.SayHelloRequest{Name: "foo"}
-	reqBz, err := req.Marshal()
-	require.NoError(t, err)
-
-	reqQuery := abci.RequestQuery{
-		Data: reqBz,
-		Path: "/testdata.Query/SayHello",
-	}
-
-	resQuery := app.Query(reqQuery)
-
-	require.Equal(t, abci.CodeTypeOK, resQuery.Code, resQuery)
-
-	var res testdata.SayHelloResponse
-	err = res.Unmarshal(resQuery.Value)
-	require.NoError(t, err)
-	require.Equal(t, "Hello foo!", res.Greeting)
-}
-
-// Test p2p filter queries
-func TestP2PQuery(t *testing.T) {
-	addrPeerFilterOpt := func(bapp *BaseApp) {
-		bapp.SetAddrPeerFilter(func(addrport string) abci.ResponseQuery {
-			require.Equal(t, "1.1.1.1:8000", addrport)
-			return abci.ResponseQuery{Code: uint32(3)}
-		})
-	}
-
-	idPeerFilterOpt := func(bapp *BaseApp) {
-		bapp.SetIDPeerFilter(func(id string) abci.ResponseQuery {
-			require.Equal(t, "testid", id)
-			return abci.ResponseQuery{Code: uint32(4)}
-		})
-	}
-
-	app := setupBaseApp(t, addrPeerFilterOpt, idPeerFilterOpt)
-
-	addrQuery := abci.RequestQuery{
-		Path: "/p2p/filter/addr/1.1.1.1:8000",
-	}
-	res := app.Query(addrQuery)
-	require.Equal(t, uint32(3), res.Code)
-
-	idQuery := abci.RequestQuery{
-		Path: "/p2p/filter/id/testid",
-	}
-	res = app.Query(idQuery)
-	require.Equal(t, uint32(4), res.Code)
-}
-
-func TestGetMaximumBlockGas(t *testing.T) {
-	app := setupBaseApp(t)
-	app.InitChain(abci.RequestInitChain{})
-	ctx := app.NewContext(true, tmproto.Header{})
-
-	app.StoreConsensusParams(ctx, &abci.ConsensusParams{Block: &abci.BlockParams{MaxGas: 0}})
-	require.Equal(t, uint64(0), app.getMaximumBlockGas(ctx))
-
-	app.StoreConsensusParams(ctx, &abci.ConsensusParams{Block: &abci.BlockParams{MaxGas: -1}})
-	require.Equal(t, uint64(0), app.getMaximumBlockGas(ctx))
-
-	app.StoreConsensusParams(ctx, &abci.ConsensusParams{Block: &abci.BlockParams{MaxGas: 5000000}})
-	require.Equal(t, uint64(5000000), app.getMaximumBlockGas(ctx))
-
-	app.StoreConsensusParams(ctx, &abci.ConsensusParams{Block: &abci.BlockParams{MaxGas: -5000000}})
-	require.Panics(t, func() { app.getMaximumBlockGas(ctx) })
-}
-
-func TestListSnapshots(t *testing.T) {
-	app, teardown := setupBaseAppWithSnapshots(t, 5, 4)
-	defer teardown()
-
-	resp := app.ListSnapshots(abci.RequestListSnapshots{})
-	for _, s := range resp.Snapshots {
-		assert.NotEmpty(t, s.Hash)
-		assert.NotEmpty(t, s.Metadata)
-		s.Hash = nil
-		s.Metadata = nil
-	}
-	assert.Equal(t, abci.ResponseListSnapshots{Snapshots: []*abci.Snapshot{
-		{Height: 4, Format: 1, Chunks: 2},
-		{Height: 2, Format: 1, Chunks: 1},
-	}}, resp)
-}
-
-func TestLoadSnapshotChunk(t *testing.T) {
-	app, teardown := setupBaseAppWithSnapshots(t, 2, 5)
-	defer teardown()
-
-	testcases := map[string]struct {
-		height      uint64
-		format      uint32
-		chunk       uint32
-		expectEmpty bool
-	}{
-		"Existing snapshot": {2, 1, 1, false},
-		"Missing height":    {100, 1, 1, true},
-		"Missing format":    {2, 2, 1, true},
-		"Missing chunk":     {2, 1, 9, true},
-		"Zero height":       {0, 1, 1, true},
-		"Zero format":       {2, 0, 1, true},
-		"Zero chunk":        {2, 1, 0, false},
-	}
-	for name, tc := range testcases {
-		tc := tc
-		t.Run(name, func(t *testing.T) {
-			resp := app.LoadSnapshotChunk(abci.RequestLoadSnapshotChunk{
-				Height: tc.height,
-				Format: tc.format,
-				Chunk:  tc.chunk,
-			})
-			if tc.expectEmpty {
-				assert.Equal(t, abci.ResponseLoadSnapshotChunk{}, resp)
-				return
-			}
-			assert.NotEmpty(t, resp.Chunk)
-		})
-	}
-}
-
-func TestOfferSnapshot_Errors(t *testing.T) {
-	// Set up app before test cases, since it's fairly expensive.
-	app, teardown := setupBaseAppWithSnapshots(t, 0, 0)
-	defer teardown()
-
-	m := snapshottypes.Metadata{ChunkHashes: [][]byte{{1}, {2}, {3}}}
-	metadata, err := m.Marshal()
-	require.NoError(t, err)
-	hash := []byte{1, 2, 3}
-
-	testcases := map[string]struct {
-		snapshot *abci.Snapshot
-		result   abci.ResponseOfferSnapshot_Result
-	}{
-		"nil snapshot": {nil, abci.ResponseOfferSnapshot_REJECT},
-		"invalid format": {&abci.Snapshot{
-			Height: 1, Format: 9, Chunks: 3, Hash: hash, Metadata: metadata,
-		}, abci.ResponseOfferSnapshot_REJECT_FORMAT},
-		"incorrect chunk count": {&abci.Snapshot{
-			Height: 1, Format: 1, Chunks: 2, Hash: hash, Metadata: metadata,
-		}, abci.ResponseOfferSnapshot_REJECT},
-		"no chunks": {&abci.Snapshot{
-			Height: 1, Format: 1, Chunks: 0, Hash: hash, Metadata: metadata,
-		}, abci.ResponseOfferSnapshot_REJECT},
-		"invalid metadata serialization": {&abci.Snapshot{
-			Height: 1, Format: 1, Chunks: 0, Hash: hash, Metadata: []byte{3, 1, 4},
-		}, abci.ResponseOfferSnapshot_REJECT},
-	}
-	for name, tc := range testcases {
-		tc := tc
-		t.Run(name, func(t *testing.T) {
-			resp := app.OfferSnapshot(abci.RequestOfferSnapshot{Snapshot: tc.snapshot})
-			assert.Equal(t, tc.result, resp.Result)
-		})
-	}
-
-	// Offering a snapshot after one has been accepted should error
-	resp := app.OfferSnapshot(abci.RequestOfferSnapshot{Snapshot: &abci.Snapshot{
-		Height:   1,
-		Format:   snapshottypes.CurrentFormat,
-		Chunks:   3,
-		Hash:     []byte{1, 2, 3},
-		Metadata: metadata,
-	}})
-	require.Equal(t, abci.ResponseOfferSnapshot{Result: abci.ResponseOfferSnapshot_ACCEPT}, resp)
-
-	resp = app.OfferSnapshot(abci.RequestOfferSnapshot{Snapshot: &abci.Snapshot{
-		Height:   2,
-		Format:   snapshottypes.CurrentFormat,
-		Chunks:   3,
-		Hash:     []byte{1, 2, 3},
-		Metadata: metadata,
-	}})
-	require.Equal(t, abci.ResponseOfferSnapshot{Result: abci.ResponseOfferSnapshot_ABORT}, resp)
-}
-
-func TestApplySnapshotChunk(t *testing.T) {
-	source, teardown := setupBaseAppWithSnapshots(t, 4, 10)
-	defer teardown()
-
-	target, teardown := setupBaseAppWithSnapshots(t, 0, 0)
-	defer teardown()
-
-	// Fetch latest snapshot to restore
-	respList := source.ListSnapshots(abci.RequestListSnapshots{})
-	require.NotEmpty(t, respList.Snapshots)
-	snapshot := respList.Snapshots[0]
-
-	// Make sure the snapshot has at least 3 chunks
-	require.GreaterOrEqual(t, snapshot.Chunks, uint32(3), "Not enough snapshot chunks")
-
-	// Begin a snapshot restoration in the target
-	respOffer := target.OfferSnapshot(abci.RequestOfferSnapshot{Snapshot: snapshot})
-	require.Equal(t, abci.ResponseOfferSnapshot{Result: abci.ResponseOfferSnapshot_ACCEPT}, respOffer)
-
-	// We should be able to pass an invalid chunk and get a verify failure, before reapplying it.
-	respApply := target.ApplySnapshotChunk(abci.RequestApplySnapshotChunk{
-		Index:  0,
-		Chunk:  []byte{9},
-		Sender: "sender",
-	})
-	require.Equal(t, abci.ResponseApplySnapshotChunk{
-		Result:        abci.ResponseApplySnapshotChunk_RETRY,
-		RefetchChunks: []uint32{0},
-		RejectSenders: []string{"sender"},
-	}, respApply)
-
-	// Fetch each chunk from the source and apply it to the target
-	for index := uint32(0); index < snapshot.Chunks; index++ {
-		respChunk := source.LoadSnapshotChunk(abci.RequestLoadSnapshotChunk{
-			Height: snapshot.Height,
-			Format: snapshot.Format,
-			Chunk:  index,
-		})
-		require.NotNil(t, respChunk.Chunk)
-		respApply := target.ApplySnapshotChunk(abci.RequestApplySnapshotChunk{
-			Index: index,
-			Chunk: respChunk.Chunk,
-		})
-		require.Equal(t, abci.ResponseApplySnapshotChunk{
-			Result: abci.ResponseApplySnapshotChunk_ACCEPT,
-		}, respApply)
-	}
-
-	// The target should now have the same hash as the source
-	assert.Equal(t, source.LastCommitID(), target.LastCommitID())
-}
-
-// NOTE: represents a new custom router for testing purposes of WithRouter()
-type testCustomRouter struct {
-	routes sync.Map
-}
-
-func (rtr *testCustomRouter) AddRoute(route sdk.Route) sdk.Router {
-	rtr.routes.Store(route.Path(), route.Handler())
-	return rtr
-}
-
-func (rtr *testCustomRouter) Route(ctx sdk.Context, path string) sdk.Handler {
-	if v, ok := rtr.routes.Load(path); ok {
-		if h, ok := v.(sdk.Handler); ok {
-			return h
-		}
-	}
-	return nil
-}
-
-func TestWithRouter(t *testing.T) {
-	// test increments in the ante
-	anteKey := []byte("ante-key")
-	anteOpt := func(bapp *BaseApp) { bapp.SetAnteHandler(anteHandlerTxTest(t, capKey1, anteKey)) }
-
-	// test increments in the handler
-	deliverKey := []byte("deliver-key")
-	routerOpt := func(bapp *BaseApp) {
-		bapp.SetRouter(&testCustomRouter{routes: sync.Map{}})
-		r := sdk.NewRoute(routeMsgCounter, handlerMsgCounter(t, capKey1, deliverKey))
-		bapp.Router().AddRoute(r)
-	}
-
-	app := setupBaseApp(t, anteOpt, routerOpt)
-	app.InitChain(abci.RequestInitChain{})
-
-	// Create same codec used in txDecoder
-	codec := codec.NewLegacyAmino()
-	registerTestCodec(codec)
-
-	nBlocks := 3
-	txPerHeight := 5
-
-	for blockN := 0; blockN < nBlocks; blockN++ {
-		header := tmproto.Header{Height: int64(blockN) + 1}
-		app.BeginBlock(abci.RequestBeginBlock{Header: header})
-
-		for i := 0; i < txPerHeight; i++ {
-			counter := int64(blockN*txPerHeight + i)
-			tx := newTxCounter(counter, counter)
-
-			txBytes, err := codec.Marshal(tx)
-			require.NoError(t, err)
-
-			res := app.DeliverTx(abci.RequestDeliverTx{Tx: txBytes})
-			require.True(t, res.IsOK(), fmt.Sprintf("%v", res))
-		}
-
-		app.EndBlock(abci.RequestEndBlock{})
-		app.Commit()
-	}
-}
-
-func TestBaseApp_EndBlock(t *testing.T) {
-	db := dbm.NewMemDB()
-	name := t.Name()
-	logger := defaultLogger()
-
-	cp := &abci.ConsensusParams{
-		Block: &abci.BlockParams{
-			MaxGas: 5000000,
-		},
-	}
-
-	app := NewBaseApp(name, logger, db, nil)
-	app.SetParamStore(&paramStore{db: dbm.NewMemDB()})
-	app.InitChain(abci.RequestInitChain{
-		ConsensusParams: cp,
-	})
-
-	app.SetEndBlocker(func(ctx sdk.Context, req abci.RequestEndBlock) abci.ResponseEndBlock {
-		return abci.ResponseEndBlock{
-			ValidatorUpdates: []abci.ValidatorUpdate{
-				{Power: 100},
-			},
-		}
-	})
-	app.Seal()
-
-	res := app.EndBlock(abci.RequestEndBlock{})
-	require.Len(t, res.GetValidatorUpdates(), 1)
-	require.Equal(t, int64(100), res.GetValidatorUpdates()[0].Power)
-	require.Equal(t, cp.Block.MaxGas, res.ConsensusParamUpdates.Block.MaxGas)
-=======
 	assert.Equal(t, expected, resp)
->>>>>>> f8890262
 }