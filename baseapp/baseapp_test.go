package baseapp_test

import (
	"fmt"
	"math/rand"
	"os"
	"testing"
	"time"

<<<<<<< HEAD
	"cosmossdk.io/depinject"

	"github.com/cosmos/cosmos-sdk/runtime"

	abci "github.com/cometbft/cometbft/abci/types"
	"github.com/cometbft/cometbft/libs/log"
	tmproto "github.com/cometbft/cometbft/proto/tendermint/types"
	dbm "github.com/cosmos/cosmos-db"
	"github.com/stretchr/testify/require"

=======
	"cosmossdk.io/log"
>>>>>>> 2b484a24
	"cosmossdk.io/store/metrics"
	pruningtypes "cosmossdk.io/store/pruning/types"
	"cosmossdk.io/store/rootmulti"
	"cosmossdk.io/store/snapshots"
	snapshottypes "cosmossdk.io/store/snapshots/types"
	storetypes "cosmossdk.io/store/types"
	abci "github.com/cometbft/cometbft/abci/types"
	cmtproto "github.com/cometbft/cometbft/proto/tendermint/types"
	dbm "github.com/cosmos/cosmos-db"
	"github.com/stretchr/testify/require"

	"github.com/cosmos/cosmos-sdk/baseapp"
	baseapptestutil "github.com/cosmos/cosmos-sdk/baseapp/testutil"
	"github.com/cosmos/cosmos-sdk/client"
	"github.com/cosmos/cosmos-sdk/codec"
	codectypes "github.com/cosmos/cosmos-sdk/codec/types"
	"github.com/cosmos/cosmos-sdk/testutil"
	sdk "github.com/cosmos/cosmos-sdk/types"
	sdkerrors "github.com/cosmos/cosmos-sdk/types/errors"
	authtx "github.com/cosmos/cosmos-sdk/x/auth/tx"
)

var (
	capKey1 = storetypes.NewKVStoreKey("key1")
	capKey2 = storetypes.NewKVStoreKey("key2")

	// testTxPriority is the CheckTx priority that we set in the test
	// AnteHandler.
	testTxPriority = int64(42)
)

type (
	BaseAppSuite struct {
		baseApp  *baseapp.BaseApp
		cdc      *codec.ProtoCodec
		txConfig client.TxConfig
	}

	SnapshotsConfig struct {
		blocks             uint64
		blockTxs           int
		snapshotInterval   uint64
		snapshotKeepRecent uint32
		pruningOpts        pruningtypes.PruningOptions
	}
)

func NewBaseAppSuite(t *testing.T, opts ...func(*baseapp.BaseApp)) *BaseAppSuite {
	cdc := codec.NewProtoCodec(codectypes.NewInterfaceRegistry())
	baseapptestutil.RegisterInterfaces(cdc.InterfaceRegistry())

	txConfig := authtx.NewTxConfig(cdc, authtx.DefaultSignModes)
	logger := defaultLogger()
	db := dbm.NewMemDB()

	app := baseapp.NewBaseApp(t.Name(), logger, db, txConfig.TxDecoder(), opts...)
	require.Equal(t, t.Name(), app.Name())

	app.SetInterfaceRegistry(cdc.InterfaceRegistry())
	app.MsgServiceRouter().SetInterfaceRegistry(cdc.InterfaceRegistry())
	app.MountStores(capKey1, capKey2)
	app.SetParamStore(&paramStore{db: dbm.NewMemDB()})
	app.SetTxDecoder(txConfig.TxDecoder())
	app.SetTxEncoder(txConfig.TxEncoder())

	// mount stores and seal
	require.Nil(t, app.LoadLatestVersion())

	return &BaseAppSuite{
		baseApp:  app,
		cdc:      cdc,
		txConfig: txConfig,
	}
}

func NewBaseAppSuiteWithSnapshots(t *testing.T, cfg SnapshotsConfig, opts ...func(*baseapp.BaseApp)) *BaseAppSuite {
	snapshotTimeout := 1 * time.Minute
	snapshotStore, err := snapshots.NewStore(dbm.NewMemDB(), testutil.GetTempDir(t))
	require.NoError(t, err)

	suite := NewBaseAppSuite(
		t,
		append(
			opts,
			baseapp.SetSnapshot(snapshotStore, snapshottypes.NewSnapshotOptions(cfg.snapshotInterval, cfg.snapshotKeepRecent)),
			baseapp.SetPruning(cfg.pruningOpts),
		)...,
	)

	baseapptestutil.RegisterKeyValueServer(suite.baseApp.MsgServiceRouter(), MsgKeyValueImpl{})

	suite.baseApp.InitChain(abci.RequestInitChain{
		ConsensusParams: &cmtproto.ConsensusParams{},
	})

	r := rand.New(rand.NewSource(3920758213583))
	keyCounter := 0

	for height := int64(1); height <= int64(cfg.blocks); height++ {
		suite.baseApp.BeginBlock(abci.RequestBeginBlock{Header: cmtproto.Header{Height: height}})

		for txNum := 0; txNum < cfg.blockTxs; txNum++ {
			msgs := []sdk.Msg{}
			for msgNum := 0; msgNum < 100; msgNum++ {
				key := []byte(fmt.Sprintf("%v", keyCounter))
				value := make([]byte, 10000)

				_, err := r.Read(value)
				require.NoError(t, err)

				msgs = append(msgs, &baseapptestutil.MsgKeyValue{Key: key, Value: value})
				keyCounter++
			}

			builder := suite.txConfig.NewTxBuilder()
			builder.SetMsgs(msgs...)
			setTxSignature(t, builder, 0)

			txBytes, err := suite.txConfig.TxEncoder()(builder.GetTx())
			require.NoError(t, err)

			resp := suite.baseApp.DeliverTx(abci.RequestDeliverTx{Tx: txBytes})
			require.True(t, resp.IsOK(), "%v", resp.String())
		}

		suite.baseApp.EndBlock(abci.RequestEndBlock{Height: height})
		suite.baseApp.Commit()

		// wait for snapshot to be taken, since it happens asynchronously
		if cfg.snapshotInterval > 0 && uint64(height)%cfg.snapshotInterval == 0 {
			start := time.Now()
			for {
				if time.Since(start) > snapshotTimeout {
					t.Errorf("timed out waiting for snapshot after %v", snapshotTimeout)
				}

				snapshot, err := snapshotStore.Get(uint64(height), snapshottypes.CurrentFormat)
				require.NoError(t, err)

				if snapshot != nil {
					break
				}

				time.Sleep(100 * time.Millisecond)
			}
		}
	}

	return suite
}

func TestLoadVersion(t *testing.T) {
	logger := defaultLogger()
	pruningOpt := baseapp.SetPruning(pruningtypes.NewPruningOptions(pruningtypes.PruningNothing))
	db := dbm.NewMemDB()
	name := t.Name()
	app := baseapp.NewBaseApp(name, logger, db, nil, pruningOpt)

	// make a cap key and mount the store
	err := app.LoadLatestVersion() // needed to make stores non-nil
	require.Nil(t, err)

	emptyCommitID := storetypes.CommitID{}

	// fresh store has zero/empty last commit
	lastHeight := app.LastBlockHeight()
	lastID := app.LastCommitID()
	require.Equal(t, int64(0), lastHeight)
	require.Equal(t, emptyCommitID, lastID)

	// execute a block, collect commit ID
	header := cmtproto.Header{Height: 1}
	app.BeginBlock(abci.RequestBeginBlock{Header: header})
	res := app.Commit()
	commitID1 := storetypes.CommitID{Version: 1, Hash: res.Data}

	// execute a block, collect commit ID
	header = cmtproto.Header{Height: 2}
	app.BeginBlock(abci.RequestBeginBlock{Header: header})
	res = app.Commit()
	commitID2 := storetypes.CommitID{Version: 2, Hash: res.Data}

	// reload with LoadLatestVersion
	app = baseapp.NewBaseApp(name, logger, db, nil, pruningOpt)
	app.MountStores()

	err = app.LoadLatestVersion()
	require.Nil(t, err)

	testLoadVersionHelper(t, app, int64(2), commitID2)

	// Reload with LoadVersion, see if you can commit the same block and get
	// the same result.
	app = baseapp.NewBaseApp(name, logger, db, nil, pruningOpt)
	err = app.LoadVersion(1)
	require.Nil(t, err)

	testLoadVersionHelper(t, app, int64(1), commitID1)

	app.BeginBlock(abci.RequestBeginBlock{Header: header})
	app.Commit()

	testLoadVersionHelper(t, app, int64(2), commitID2)
}

func TestSetLoader(t *testing.T) {
	useDefaultLoader := func(app *baseapp.BaseApp) {
		app.SetStoreLoader(baseapp.DefaultStoreLoader)
	}

	initStore := func(t *testing.T, db dbm.DB, storeKey string, k, v []byte) {
		rs := rootmulti.NewStore(db, log.NewNopLogger(), metrics.NewNoOpMetrics())
		rs.SetPruning(pruningtypes.NewPruningOptions(pruningtypes.PruningNothing))

		key := storetypes.NewKVStoreKey(storeKey)
		rs.MountStoreWithDB(key, storetypes.StoreTypeIAVL, nil)

		err := rs.LoadLatestVersion()
		require.Nil(t, err)
		require.Equal(t, int64(0), rs.LastCommitID().Version)

		// write some data in substore
		kv, _ := rs.GetStore(key).(storetypes.KVStore)
		require.NotNil(t, kv)
		kv.Set(k, v)

		commitID := rs.Commit()
		require.Equal(t, int64(1), commitID.Version)
	}

	checkStore := func(t *testing.T, db dbm.DB, ver int64, storeKey string, k, v []byte) {
		rs := rootmulti.NewStore(db, log.NewNopLogger(), metrics.NewNoOpMetrics())
		rs.SetPruning(pruningtypes.NewPruningOptions(pruningtypes.PruningDefault))

		key := storetypes.NewKVStoreKey(storeKey)
		rs.MountStoreWithDB(key, storetypes.StoreTypeIAVL, nil)

		err := rs.LoadLatestVersion()
		require.Nil(t, err)
		require.Equal(t, ver, rs.LastCommitID().Version)

		// query data in substore
		kv, _ := rs.GetStore(key).(storetypes.KVStore)
		require.NotNil(t, kv)
		require.Equal(t, v, kv.Get(k))
	}

	testCases := map[string]struct {
		setLoader    func(*baseapp.BaseApp)
		origStoreKey string
		loadStoreKey string
	}{
		"don't set loader": {
			origStoreKey: "foo",
			loadStoreKey: "foo",
		},
		"default loader": {
			setLoader:    useDefaultLoader,
			origStoreKey: "foo",
			loadStoreKey: "foo",
		},
	}

	k := []byte("key")
	v := []byte("value")

	for name, tc := range testCases {
		t.Run(name, func(t *testing.T) {
			// prepare a db with some data
			db := dbm.NewMemDB()
			initStore(t, db, tc.origStoreKey, k, v)

			// load the app with the existing db
			opts := []func(*baseapp.BaseApp){baseapp.SetPruning(pruningtypes.NewPruningOptions(pruningtypes.PruningNothing))}
			if tc.setLoader != nil {
				opts = append(opts, tc.setLoader)
			}
			app := baseapp.NewBaseApp(t.Name(), defaultLogger(), db, nil, opts...)
			app.MountStores(storetypes.NewKVStoreKey(tc.loadStoreKey))
			err := app.LoadLatestVersion()
			require.Nil(t, err)

			// "execute" one block
			app.BeginBlock(abci.RequestBeginBlock{Header: cmtproto.Header{Height: 2}})
			res := app.Commit()
			require.NotNil(t, res.Data)

			// check db is properly updated
			checkStore(t, db, 2, tc.loadStoreKey, k, v)
			checkStore(t, db, 2, tc.loadStoreKey, []byte("foo"), nil)
		})
	}
}

func TestVersionSetterGetter(t *testing.T) {
	logger := defaultLogger()
	pruningOpt := baseapp.SetPruning(pruningtypes.NewPruningOptions(pruningtypes.PruningDefault))
	db := dbm.NewMemDB()
	name := t.Name()
	app := baseapp.NewBaseApp(name, logger, db, nil, pruningOpt)

	require.Equal(t, "", app.Version())
	res := app.Query(abci.RequestQuery{Path: "app/version"})
	require.True(t, res.IsOK())
	require.Equal(t, "", string(res.Value))

	versionString := "1.0.0"
	app.SetVersion(versionString)
	require.Equal(t, versionString, app.Version())

	res = app.Query(abci.RequestQuery{Path: "app/version"})
	require.True(t, res.IsOK())
	require.Equal(t, versionString, string(res.Value))
}

func TestLoadVersionInvalid(t *testing.T) {
	logger := log.NewNopLogger()
	pruningOpt := baseapp.SetPruning(pruningtypes.NewPruningOptions(pruningtypes.PruningNothing))
	db := dbm.NewMemDB()
	name := t.Name()
	app := baseapp.NewBaseApp(name, logger, db, nil, pruningOpt)

	err := app.LoadLatestVersion()
	require.Nil(t, err)

	// require error when loading an invalid version
	err = app.LoadVersion(-1)
	require.Error(t, err)

	header := cmtproto.Header{Height: 1}
	app.BeginBlock(abci.RequestBeginBlock{Header: header})
	res := app.Commit()
	commitID1 := storetypes.CommitID{Version: 1, Hash: res.Data}

	// create a new app with the stores mounted under the same cap key
	app = baseapp.NewBaseApp(name, logger, db, nil, pruningOpt)

	// require we can load the latest version
	err = app.LoadVersion(1)
	require.Nil(t, err)
	testLoadVersionHelper(t, app, int64(1), commitID1)

	// require error when loading an invalid version
	err = app.LoadVersion(2)
	require.Error(t, err)
}

func TestOptionFunction(t *testing.T) {
	testChangeNameHelper := func(name string) func(*baseapp.BaseApp) {
		return func(bap *baseapp.BaseApp) {
			bap.SetName(name)
		}
	}

	logger := defaultLogger()
	db := dbm.NewMemDB()
	bap := baseapp.NewBaseApp("starting name", logger, db, nil, testChangeNameHelper("new name"))
	require.Equal(t, bap.Name(), "new name", "BaseApp should have had name changed via option function")
}

func TestBaseAppOptionSeal(t *testing.T) {
	suite := NewBaseAppSuite(t)

	require.Panics(t, func() {
		suite.baseApp.SetName("")
	})
	require.Panics(t, func() {
		suite.baseApp.SetVersion("")
	})
	require.Panics(t, func() {
		suite.baseApp.SetDB(nil)
	})
	require.Panics(t, func() {
		suite.baseApp.SetCMS(nil)
	})
	require.Panics(t, func() {
		suite.baseApp.SetInitChainer(nil)
	})
	require.Panics(t, func() {
		suite.baseApp.SetBeginBlocker(nil)
	})
	require.Panics(t, func() {
		suite.baseApp.SetEndBlocker(nil)
	})
	require.Panics(t, func() {
		suite.baseApp.SetAnteHandler(nil)
	})
	require.Panics(t, func() {
		suite.baseApp.SetAddrPeerFilter(nil)
	})
	require.Panics(t, func() {
		suite.baseApp.SetIDPeerFilter(nil)
	})
	require.Panics(t, func() {
		suite.baseApp.SetFauxMerkleMode()
	})
}

func TestTxDecoder(t *testing.T) {
	cdc := codec.NewProtoCodec(codectypes.NewInterfaceRegistry())
	baseapptestutil.RegisterInterfaces(cdc.InterfaceRegistry())

	// patch in TxConfig instead of using an output from x/auth/tx
	txConfig := authtx.NewTxConfig(cdc, authtx.DefaultSignModes)

	tx := newTxCounter(t, txConfig, 1, 0)
	txBytes, err := txConfig.TxEncoder()(tx)
	require.NoError(t, err)

	dTx, err := txConfig.TxDecoder()(txBytes)
	require.NoError(t, err)

	counter, _ := parseTxMemo(t, tx)
	dTxCounter, _ := parseTxMemo(t, dTx)
	require.Equal(t, counter, dTxCounter)
}

func TestCustomRunTxPanicHandler(t *testing.T) {
	customPanicMsg := "test panic"
	anteErr := sdkerrors.Register("fakeModule", 100500, "fakeError")
	anteOpt := func(bapp *baseapp.BaseApp) {
		bapp.SetAnteHandler(func(ctx sdk.Context, tx sdk.Tx, simulate bool) (newCtx sdk.Context, err error) {
			panic(sdkerrors.Wrap(anteErr, "anteHandler"))
		})
	}
	suite := NewBaseAppSuite(t, anteOpt)

	suite.baseApp.InitChain(abci.RequestInitChain{
		ConsensusParams: &cmtproto.ConsensusParams{},
	})

	header := cmtproto.Header{Height: 1}
	suite.baseApp.BeginBlock(abci.RequestBeginBlock{Header: header})

	suite.baseApp.AddRunTxRecoveryHandler(func(recoveryObj interface{}) error {
		err, ok := recoveryObj.(error)
		if !ok {
			return nil
		}

		if anteErr.Is(err) {
			panic(customPanicMsg)
		} else {
			return nil
		}
	})

	// transaction should panic with custom handler above
	{
		tx := newTxCounter(t, suite.txConfig, 0, 0)

		require.PanicsWithValue(t, customPanicMsg, func() {
			suite.baseApp.SimDeliver(suite.txConfig.TxEncoder(), tx)
		})
	}
}

func TestBaseAppAnteHandler(t *testing.T) {
	anteKey := []byte("ante-key")
	anteOpt := func(bapp *baseapp.BaseApp) {
		bapp.SetAnteHandler(anteHandlerTxTest(t, capKey1, anteKey))
	}
	suite := NewBaseAppSuite(t, anteOpt)

	deliverKey := []byte("deliver-key")
	baseapptestutil.RegisterCounterServer(suite.baseApp.MsgServiceRouter(), CounterServerImpl{t, capKey1, deliverKey})

	suite.baseApp.InitChain(abci.RequestInitChain{
		ConsensusParams: &cmtproto.ConsensusParams{},
	})

	header := cmtproto.Header{Height: suite.baseApp.LastBlockHeight() + 1}
	suite.baseApp.BeginBlock(abci.RequestBeginBlock{Header: header})

	// execute a tx that will fail ante handler execution
	//
	// NOTE: State should not be mutated here. This will be implicitly checked by
	// the next txs ante handler execution (anteHandlerTxTest).
	tx := newTxCounter(t, suite.txConfig, 0, 0)
	tx = setFailOnAnte(t, suite.txConfig, tx, true)

	txBytes, err := suite.txConfig.TxEncoder()(tx)
	require.NoError(t, err)

	res := suite.baseApp.DeliverTx(abci.RequestDeliverTx{Tx: txBytes})
	require.Empty(t, res.Events)
	require.False(t, res.IsOK(), fmt.Sprintf("%v", res))

	ctx := getDeliverStateCtx(suite.baseApp)
	store := ctx.KVStore(capKey1)
	require.Equal(t, int64(0), getIntFromStore(t, store, anteKey))

	// execute at tx that will pass the ante handler (the checkTx state should
	// mutate) but will fail the message handler
	tx = newTxCounter(t, suite.txConfig, 0, 0)
	tx = setFailOnHandler(suite.txConfig, tx, true)

	txBytes, err = suite.txConfig.TxEncoder()(tx)
	require.NoError(t, err)

	res = suite.baseApp.DeliverTx(abci.RequestDeliverTx{Tx: txBytes})
	require.NotEmpty(t, res.Events)
	require.False(t, res.IsOK(), fmt.Sprintf("%v", res))

	ctx = getDeliverStateCtx(suite.baseApp)
	store = ctx.KVStore(capKey1)
	require.Equal(t, int64(1), getIntFromStore(t, store, anteKey))
	require.Equal(t, int64(0), getIntFromStore(t, store, deliverKey))

	// Execute a successful ante handler and message execution where state is
	// implicitly checked by previous tx executions.
	tx = newTxCounter(t, suite.txConfig, 1, 0)

	txBytes, err = suite.txConfig.TxEncoder()(tx)
	require.NoError(t, err)

	res = suite.baseApp.DeliverTx(abci.RequestDeliverTx{Tx: txBytes})
	require.NotEmpty(t, res.Events)
	require.True(t, res.IsOK(), fmt.Sprintf("%v", res))

	ctx = getDeliverStateCtx(suite.baseApp)
	store = ctx.KVStore(capKey1)
	require.Equal(t, int64(2), getIntFromStore(t, store, anteKey))
	require.Equal(t, int64(1), getIntFromStore(t, store, deliverKey))

	suite.baseApp.EndBlock(abci.RequestEndBlock{})
	suite.baseApp.Commit()
}

// Test and ensure that invalid block heights always cause errors.
// See issues:
// - https://github.com/cosmos/cosmos-sdk/issues/11220
// - https://github.com/cosmos/cosmos-sdk/issues/7662
func TestABCI_CreateQueryContext(t *testing.T) {
	t.Parallel()

	logger := defaultLogger()
	db := dbm.NewMemDB()
	name := t.Name()
	app := baseapp.NewBaseApp(name, logger, db, nil)

	app.BeginBlock(abci.RequestBeginBlock{Header: cmtproto.Header{Height: 1}})
	app.Commit()

	app.BeginBlock(abci.RequestBeginBlock{Header: cmtproto.Header{Height: 2}})
	app.Commit()

	testCases := []struct {
		name   string
		height int64
		prove  bool
		expErr bool
	}{
		{"valid height", 2, true, false},
		{"future height", 10, true, true},
		{"negative height, prove=true", -1, true, true},
		{"negative height, prove=false", -1, false, true},
	}

	for _, tc := range testCases {
		t.Run(tc.name, func(t *testing.T) {
			_, err := app.CreateQueryContext(tc.height, tc.prove)
			if tc.expErr {
				require.Error(t, err)
			} else {
				require.NoError(t, err)
			}
		})
	}
}

func TestSetMinGasPrices(t *testing.T) {
	minGasPrices := sdk.DecCoins{sdk.NewInt64DecCoin("stake", 5000)}
	suite := NewBaseAppSuite(t, baseapp.SetMinGasPrices(minGasPrices.String()))

	ctx := getCheckStateCtx(suite.baseApp)
	require.Equal(t, minGasPrices, ctx.MinGasPrices())
}

func TestGetMaximumBlockGas(t *testing.T) {
	suite := NewBaseAppSuite(t)
	suite.baseApp.InitChain(abci.RequestInitChain{})
	ctx := suite.baseApp.NewContext(true, cmtproto.Header{})

	suite.baseApp.StoreConsensusParams(ctx, &cmtproto.ConsensusParams{Block: &cmtproto.BlockParams{MaxGas: 0}})
	require.Equal(t, uint64(0), suite.baseApp.GetMaximumBlockGas(ctx))

	suite.baseApp.StoreConsensusParams(ctx, &cmtproto.ConsensusParams{Block: &cmtproto.BlockParams{MaxGas: -1}})
	require.Equal(t, uint64(0), suite.baseApp.GetMaximumBlockGas(ctx))

	suite.baseApp.StoreConsensusParams(ctx, &cmtproto.ConsensusParams{Block: &cmtproto.BlockParams{MaxGas: 5000000}})
	require.Equal(t, uint64(5000000), suite.baseApp.GetMaximumBlockGas(ctx))

	suite.baseApp.StoreConsensusParams(ctx, &cmtproto.ConsensusParams{Block: &cmtproto.BlockParams{MaxGas: -5000000}})
	require.Panics(t, func() { suite.baseApp.GetMaximumBlockGas(ctx) })
}

func TestLoadVersionPruning(t *testing.T) {
	logger := log.NewNopLogger()
	pruningOptions := pruningtypes.NewCustomPruningOptions(10, 15)
	pruningOpt := baseapp.SetPruning(pruningOptions)
	db := dbm.NewMemDB()
	name := t.Name()
	app := baseapp.NewBaseApp(name, logger, db, nil, pruningOpt)

	// make a cap key and mount the store
	capKey := storetypes.NewKVStoreKey("key1")
	app.MountStores(capKey)

	err := app.LoadLatestVersion() // needed to make stores non-nil
	require.Nil(t, err)

	emptyCommitID := storetypes.CommitID{}

	// fresh store has zero/empty last commit
	lastHeight := app.LastBlockHeight()
	lastID := app.LastCommitID()
	require.Equal(t, int64(0), lastHeight)
	require.Equal(t, emptyCommitID, lastID)

	var lastCommitID storetypes.CommitID

	// Commit seven blocks, of which 7 (latest) is kept in addition to 6, 5
	// (keep recent) and 3 (keep every).
	for i := int64(1); i <= 7; i++ {
		app.BeginBlock(abci.RequestBeginBlock{Header: cmtproto.Header{Height: i}})
		res := app.Commit()
		lastCommitID = storetypes.CommitID{Version: i, Hash: res.Data}
	}

	for _, v := range []int64{1, 2, 4} {
		_, err = app.CommitMultiStore().CacheMultiStoreWithVersion(v)
		require.NoError(t, err)
	}

	for _, v := range []int64{3, 5, 6, 7} {
		_, err = app.CommitMultiStore().CacheMultiStoreWithVersion(v)
		require.NoError(t, err)
	}

	// reload with LoadLatestVersion, check it loads last version
	app = baseapp.NewBaseApp(name, logger, db, nil, pruningOpt)
	app.MountStores(capKey)

	err = app.LoadLatestVersion()
	require.Nil(t, err)
	testLoadVersionHelper(t, app, int64(7), lastCommitID)
}

func TestBaseAppPostHandler(t *testing.T) {
	testCases := []struct {
		name     string
		testFunc func()
	}{
		{
			"success case 1 - The msg errors and the PostHandler is not set",
			func() {
				// Setup baseapp.
				var (
					appBuilder *runtime.AppBuilder
					cdc        codec.ProtoCodecMarshaler
				)
				err := depinject.Inject(makeMinimalConfig(), &appBuilder, &cdc)
				require.NoError(t, err)

				testCtx := testutil.DefaultContextWithDB(t, capKey1, storetypes.NewTransientStoreKey("transient_test"))

				app := appBuilder.Build(log.NewTMLogger(log.NewSyncWriter(os.Stdout)), testCtx.DB, nil)
				app.SetCMS(testCtx.CMS)
				baseapptestutil.RegisterInterfaces(cdc.InterfaceRegistry())

				// patch in TxConfig instead of using an output from x/auth/tx
				txConfig := authtx.NewTxConfig(cdc, authtx.DefaultSignModes)
				// set the TxDecoder in the BaseApp for minimal tx simulations
				app.SetTxDecoder(txConfig.TxDecoder())

				app.InitChain(abci.RequestInitChain{})

				deliverKey := []byte("deliver-key")
				baseapptestutil.RegisterCounterServer(app.MsgServiceRouter(), CounterServerImpl{t, capKey1, deliverKey})

				header := tmproto.Header{Height: int64(1)}
				app.BeginBlock(abci.RequestBeginBlock{Header: header})

				tx := newTxCounter(t, txConfig, 1, 0)
				tx = setFailOnHandler(txConfig, tx, true)
				txBytes, err := txConfig.TxEncoder()(tx)
				require.NoError(t, err)

				r := app.CheckTx(abci.RequestCheckTx{Tx: txBytes})
				require.True(t, r.IsOK(), fmt.Sprintf("%v", r))

				res := app.DeliverTx(abci.RequestDeliverTx{Tx: txBytes})
				require.False(t, res.IsOK(), fmt.Sprintf("%v", res))

				events := res.GetEvents()
				require.Len(t, events, 0, "Should not contain any events as the post handler is not set")

				app.EndBlock(abci.RequestEndBlock{})
				app.Commit()
			},
		},
		{
			"success case 2 - The msg errors and the PostHandler is set",
			func() {
				postKey := []byte("post-key")
				anteKey := []byte("ante-key")
				// Setup baseapp.
				var (
					appBuilder *runtime.AppBuilder
					cdc        codec.ProtoCodecMarshaler
				)
				err := depinject.Inject(makeMinimalConfig(), &appBuilder, &cdc)
				require.NoError(t, err)

				testCtx := testutil.DefaultContextWithDB(t, capKey1, storetypes.NewTransientStoreKey("transient_test"))

				app := appBuilder.Build(log.NewTMLogger(log.NewSyncWriter(os.Stdout)), testCtx.DB, nil)
				app.SetCMS(testCtx.CMS)
				baseapptestutil.RegisterInterfaces(cdc.InterfaceRegistry())

				// patch in TxConfig instead of using an output from x/auth/tx
				txConfig := authtx.NewTxConfig(cdc, authtx.DefaultSignModes)
				// set the TxDecoder in the BaseApp for minimal tx simulations
				app.SetTxDecoder(txConfig.TxDecoder())

				app.InitChain(abci.RequestInitChain{})

				deliverKey := []byte("deliver-key")
				baseapptestutil.RegisterCounterServer(app.MsgServiceRouter(), CounterServerImpl{t, capKey1, deliverKey})

				app.SetAnteHandler(anteHandlerTxTest(t, capKey1, anteKey))
				app.SetPostHandler(testTxPostHandler(t, capKey1, postKey))
				header := tmproto.Header{Height: int64(1)}
				app.BeginBlock(abci.RequestBeginBlock{Header: header})

				tx := newTxCounter(t, txConfig, 0, 0)
				tx = setFailOnHandler(txConfig, tx, true)
				txBytes, err := txConfig.TxEncoder()(tx)
				require.NoError(t, err)

				r := app.CheckTx(abci.RequestCheckTx{Tx: txBytes})
				require.True(t, r.IsOK(), fmt.Sprintf("%v", r))

				res := app.DeliverTx(abci.RequestDeliverTx{Tx: txBytes})
				require.False(t, res.IsOK(), fmt.Sprintf("%v", res))

				events := res.GetEvents()
				require.Len(t, events, 3, "Contains the AnteHandler and the PostHandler")

				app.EndBlock(abci.RequestEndBlock{})
				app.Commit()
			},
		},
		{
			"success case 3 - Run Post Handler with runMsgCtx so that the state from runMsgs is persisted",
			func() {
				postKey := []byte("post-key")
				// Setup baseapp.
				var (
					appBuilder *runtime.AppBuilder
					cdc        codec.ProtoCodecMarshaler
				)
				err := depinject.Inject(makeMinimalConfig(), &appBuilder, &cdc)
				require.NoError(t, err)

				testCtx := testutil.DefaultContextWithDB(t, capKey1, storetypes.NewTransientStoreKey("transient_test"))

				app := appBuilder.Build(log.NewTMLogger(log.NewSyncWriter(os.Stdout)), testCtx.DB, nil)
				app.SetCMS(testCtx.CMS)
				baseapptestutil.RegisterInterfaces(cdc.InterfaceRegistry())

				// patch in TxConfig instead of using an output from x/auth/tx
				txConfig := authtx.NewTxConfig(cdc, authtx.DefaultSignModes)
				// set the TxDecoder in the BaseApp for minimal tx simulations
				app.SetTxDecoder(txConfig.TxDecoder())

				app.InitChain(abci.RequestInitChain{})

				deliverKey := []byte("deliver-key")
				baseapptestutil.RegisterCounterServer(app.MsgServiceRouter(), CounterServerImpl{t, capKey1, deliverKey})

				app.SetPostHandler(testTxPostHandler(t, capKey1, postKey))
				header := tmproto.Header{Height: int64(1)}
				app.BeginBlock(abci.RequestBeginBlock{Header: header})

				tx := newTxCounter(t, txConfig, 0, 0)
				txBytes, err := txConfig.TxEncoder()(tx)
				require.NoError(t, err)

				r := app.CheckTx(abci.RequestCheckTx{Tx: txBytes})
				require.True(t, r.IsOK(), fmt.Sprintf("%v", r))

				res := app.DeliverTx(abci.RequestDeliverTx{Tx: txBytes})
				require.True(t, res.IsOK(), fmt.Sprintf("%v", res))

				events := res.GetEvents()
				require.Len(t, events, 3, "should contain ante handler, message type and counter events respectively")

				require.NoError(t, err)
				app.EndBlock(abci.RequestEndBlock{})
				app.Commit()
			},
		},
	}

	for _, tc := range testCases {
		t.Run(tc.name, func(t *testing.T) {
			tc.testFunc()
		})
	}
}<|MERGE_RESOLUTION|>--- conflicted
+++ resolved
@@ -7,20 +7,9 @@
 	"testing"
 	"time"
 
-<<<<<<< HEAD
 	"cosmossdk.io/depinject"
 
-	"github.com/cosmos/cosmos-sdk/runtime"
-
-	abci "github.com/cometbft/cometbft/abci/types"
-	"github.com/cometbft/cometbft/libs/log"
-	tmproto "github.com/cometbft/cometbft/proto/tendermint/types"
-	dbm "github.com/cosmos/cosmos-db"
-	"github.com/stretchr/testify/require"
-
-=======
 	"cosmossdk.io/log"
->>>>>>> 2b484a24
 	"cosmossdk.io/store/metrics"
 	pruningtypes "cosmossdk.io/store/pruning/types"
 	"cosmossdk.io/store/rootmulti"
@@ -28,8 +17,10 @@
 	snapshottypes "cosmossdk.io/store/snapshots/types"
 	storetypes "cosmossdk.io/store/types"
 	abci "github.com/cometbft/cometbft/abci/types"
+	cmtlog "github.com/cometbft/cometbft/libs/log"
 	cmtproto "github.com/cometbft/cometbft/proto/tendermint/types"
 	dbm "github.com/cosmos/cosmos-db"
+	"github.com/cosmos/cosmos-sdk/runtime"
 	"github.com/stretchr/testify/require"
 
 	"github.com/cosmos/cosmos-sdk/baseapp"
@@ -688,7 +679,7 @@
 
 				testCtx := testutil.DefaultContextWithDB(t, capKey1, storetypes.NewTransientStoreKey("transient_test"))
 
-				app := appBuilder.Build(log.NewTMLogger(log.NewSyncWriter(os.Stdout)), testCtx.DB, nil)
+				app := appBuilder.Build(cmtlog.NewTMLogger(cmtlog.NewSyncWriter(os.Stdout)), testCtx.DB, nil)
 				app.SetCMS(testCtx.CMS)
 				baseapptestutil.RegisterInterfaces(cdc.InterfaceRegistry())
 
@@ -702,7 +693,7 @@
 				deliverKey := []byte("deliver-key")
 				baseapptestutil.RegisterCounterServer(app.MsgServiceRouter(), CounterServerImpl{t, capKey1, deliverKey})
 
-				header := tmproto.Header{Height: int64(1)}
+				header := cmtproto.Header{Height: int64(1)}
 				app.BeginBlock(abci.RequestBeginBlock{Header: header})
 
 				tx := newTxCounter(t, txConfig, 1, 0)
@@ -738,7 +729,7 @@
 
 				testCtx := testutil.DefaultContextWithDB(t, capKey1, storetypes.NewTransientStoreKey("transient_test"))
 
-				app := appBuilder.Build(log.NewTMLogger(log.NewSyncWriter(os.Stdout)), testCtx.DB, nil)
+				app := appBuilder.Build(cmtlog.NewTMLogger(cmtlog.NewSyncWriter(os.Stdout)), testCtx.DB, nil)
 				app.SetCMS(testCtx.CMS)
 				baseapptestutil.RegisterInterfaces(cdc.InterfaceRegistry())
 
@@ -754,7 +745,7 @@
 
 				app.SetAnteHandler(anteHandlerTxTest(t, capKey1, anteKey))
 				app.SetPostHandler(testTxPostHandler(t, capKey1, postKey))
-				header := tmproto.Header{Height: int64(1)}
+				header := cmtproto.Header{Height: int64(1)}
 				app.BeginBlock(abci.RequestBeginBlock{Header: header})
 
 				tx := newTxCounter(t, txConfig, 0, 0)
@@ -789,7 +780,7 @@
 
 				testCtx := testutil.DefaultContextWithDB(t, capKey1, storetypes.NewTransientStoreKey("transient_test"))
 
-				app := appBuilder.Build(log.NewTMLogger(log.NewSyncWriter(os.Stdout)), testCtx.DB, nil)
+				app := appBuilder.Build(cmtlog.NewTMLogger(cmtlog.NewSyncWriter(os.Stdout)), testCtx.DB, nil)
 				app.SetCMS(testCtx.CMS)
 				baseapptestutil.RegisterInterfaces(cdc.InterfaceRegistry())
 
@@ -804,7 +795,7 @@
 				baseapptestutil.RegisterCounterServer(app.MsgServiceRouter(), CounterServerImpl{t, capKey1, deliverKey})
 
 				app.SetPostHandler(testTxPostHandler(t, capKey1, postKey))
-				header := tmproto.Header{Height: int64(1)}
+				header := cmtproto.Header{Height: int64(1)}
 				app.BeginBlock(abci.RequestBeginBlock{Header: header})
 
 				tx := newTxCounter(t, txConfig, 0, 0)
@@ -828,7 +819,7 @@
 	}
 
 	for _, tc := range testCases {
-		t.Run(tc.name, func(t *testing.T) {
+		t.Run(tc.name, func(_ *testing.T) {
 			tc.testFunc()
 		})
 	}
