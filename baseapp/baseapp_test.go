--- conflicted
+++ resolved
@@ -588,19 +588,16 @@
 // - https://github.com/cosmos/cosmos-sdk/issues/7662
 func TestABCI_CreateQueryContext(t *testing.T) {
 	t.Parallel()
-<<<<<<< HEAD
 	app := getQueryBaseapp(t)
-=======
 
 	db := dbm.NewMemDB()
 	name := t.Name()
-	app := baseapp.NewBaseApp(name, log.NewTestLogger(t), db, nil)
+	app = baseapp.NewBaseApp(name, log.NewTestLogger(t), db, nil)
 
 	_, err := app.FinalizeBlock(&abci.RequestFinalizeBlock{Height: 1})
 	require.NoError(t, err)
 	_, err = app.Commit()
 	require.NoError(t, err)
->>>>>>> c968fe9e
 
 	_, err = app.FinalizeBlock(&abci.RequestFinalizeBlock{Height: 2})
 	require.NoError(t, err)
