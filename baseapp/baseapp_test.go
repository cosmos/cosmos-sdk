--- conflicted
+++ resolved
@@ -716,22 +716,6 @@
 	t.Parallel()
 	app := getQueryBaseapp(t)
 
-<<<<<<< HEAD
-=======
-	db := coretesting.NewMemDB()
-	name := t.Name()
-	app := baseapp.NewBaseApp(name, log.NewTestLogger(t), db, nil)
-
-	_, err := app.FinalizeBlock(&abci.FinalizeBlockRequest{Height: 1})
-	require.NoError(t, err)
-	_, err = app.Commit()
-	require.NoError(t, err)
-
-	_, err = app.FinalizeBlock(&abci.FinalizeBlockRequest{Height: 2})
-	require.NoError(t, err)
-	_, err = app.Commit()
-	require.NoError(t, err)
->>>>>>> d4931456
 	testCases := []struct {
 		name         string
 		height       int64
@@ -803,7 +787,7 @@
 func TestABCI_CreateQueryContext_Before_Set_CheckState(t *testing.T) {
 	t.Parallel()
 
-	db := dbm.NewMemDB()
+	db := coretesting.NewMemDB()
 	name := t.Name()
 	var height int64 = 2
 	var headerHeight int64 = 1
