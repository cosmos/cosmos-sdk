--- conflicted
+++ resolved
@@ -135,13 +135,6 @@
 			bapp.cms.GetCommitKVStore(capKey2).Set(kv.Key, kv.Value)
 			return &sdk.Result{}, nil
 		}))
-<<<<<<< HEAD
-		bapp.SetTxHandler(middleware.NewDefaultTxHandler(middleware.TxHandlerOptions{
-			LegacyAnteHandler: func(ctx sdk.Context, tx sdk.Tx, simulate bool) (sdk.Context, error) { return ctx, nil },
-			LegacyRouter:      legacyRouter,
-			MsgServiceRouter:  middleware.NewMsgServiceRouter(interfaceRegistry),
-		}))
-=======
 		txHandler, err := middleware.NewDefaultTxHandler(middleware.TxHandlerOptions{
 			LegacyAnteHandler: func(ctx sdk.Context, tx sdk.Tx, simulate bool) (sdk.Context, error) { return ctx, nil },
 			LegacyRouter:      legacyRouter,
@@ -149,7 +142,6 @@
 		})
 		require.NoError(t, err)
 		bapp.SetTxHandler(txHandler)
->>>>>>> e9adb9e0
 	}
 
 	snapshotInterval := uint64(2)
@@ -943,13 +935,6 @@
 		legacyRouter.AddRoute(sdk.NewRoute(routeMsgCounter, func(ctx sdk.Context, msg sdk.Msg) (*sdk.Result, error) {
 			return &sdk.Result{}, nil
 		}))
-<<<<<<< HEAD
-		bapp.SetTxHandler(middleware.NewDefaultTxHandler(middleware.TxHandlerOptions{
-			LegacyRouter:      legacyRouter,
-			LegacyAnteHandler: anteHandlerTxTest(t, capKey1, counterKey),
-			MsgServiceRouter:  middleware.NewMsgServiceRouter(interfaceRegistry),
-		}))
-=======
 		txHandler, err := middleware.NewDefaultTxHandler(middleware.TxHandlerOptions{
 			LegacyRouter:      legacyRouter,
 			LegacyAnteHandler: anteHandlerTxTest(t, capKey1, counterKey),
@@ -957,7 +942,6 @@
 		})
 		require.NoError(t, err)
 		bapp.SetTxHandler(txHandler)
->>>>>>> e9adb9e0
 	}
 
 	app := setupBaseApp(t, txHandlerOpt)
@@ -1010,13 +994,6 @@
 		legacyRouter := middleware.NewLegacyRouter()
 		r := sdk.NewRoute(routeMsgCounter, handlerMsgCounter(t, capKey1, deliverKey))
 		legacyRouter.AddRoute(r)
-<<<<<<< HEAD
-		bapp.SetTxHandler(middleware.NewDefaultTxHandler(middleware.TxHandlerOptions{
-			LegacyRouter:      legacyRouter,
-			LegacyAnteHandler: anteHandlerTxTest(t, capKey1, anteKey),
-			MsgServiceRouter:  middleware.NewMsgServiceRouter(interfaceRegistry),
-		}))
-=======
 		txHandler, err := middleware.NewDefaultTxHandler(middleware.TxHandlerOptions{
 			LegacyRouter:      legacyRouter,
 			LegacyAnteHandler: anteHandlerTxTest(t, capKey1, anteKey),
@@ -1024,7 +1001,6 @@
 		})
 		require.NoError(t, err)
 		bapp.SetTxHandler(txHandler)
->>>>>>> e9adb9e0
 	}
 	app := setupBaseApp(t, txHandlerOpt)
 	app.InitChain(abci.RequestInitChain{})
@@ -1079,13 +1055,6 @@
 		r2 := sdk.NewRoute(routeMsgCounter2, handlerMsgCounter(t, capKey1, deliverKey2))
 		legacyRouter.AddRoute(r1)
 		legacyRouter.AddRoute(r2)
-<<<<<<< HEAD
-		bapp.SetTxHandler(middleware.NewDefaultTxHandler(middleware.TxHandlerOptions{
-			LegacyRouter:      legacyRouter,
-			LegacyAnteHandler: anteHandlerTxTest(t, capKey1, anteKey),
-			MsgServiceRouter:  middleware.NewMsgServiceRouter(interfaceRegistry),
-		}))
-=======
 		txHandler, err := middleware.NewDefaultTxHandler(middleware.TxHandlerOptions{
 			LegacyRouter:      legacyRouter,
 			LegacyAnteHandler: anteHandlerTxTest(t, capKey1, anteKey),
@@ -1093,7 +1062,6 @@
 		})
 		require.NoError(t, err)
 		bapp.SetTxHandler(txHandler)
->>>>>>> e9adb9e0
 	}
 	app := setupBaseApp(t, txHandlerOpt)
 
@@ -1166,13 +1134,6 @@
 			return &sdk.Result{}, nil
 		})
 		legacyRouter.AddRoute(r)
-<<<<<<< HEAD
-		bapp.SetTxHandler(middleware.NewDefaultTxHandler(middleware.TxHandlerOptions{
-			LegacyRouter:      legacyRouter,
-			LegacyAnteHandler: func(ctx sdk.Context, tx sdk.Tx, simulate bool) (sdk.Context, error) { return ctx, nil },
-			MsgServiceRouter:  middleware.NewMsgServiceRouter(interfaceRegistry),
-		}))
-=======
 		txHandler, err := middleware.NewDefaultTxHandler(middleware.TxHandlerOptions{
 			LegacyRouter:      legacyRouter,
 			LegacyAnteHandler: func(ctx sdk.Context, tx sdk.Tx, simulate bool) (sdk.Context, error) { return ctx, nil },
@@ -1180,7 +1141,6 @@
 		})
 		require.NoError(t, err)
 		bapp.SetTxHandler(txHandler)
->>>>>>> e9adb9e0
 	}
 	app := setupBaseApp(t, txHandlerOpt)
 
@@ -1241,23 +1201,15 @@
 			return &sdk.Result{}, nil
 		})
 		legacyRouter.AddRoute(r)
-<<<<<<< HEAD
-		bapp.SetTxHandler(middleware.NewDefaultTxHandler(middleware.TxHandlerOptions{
-=======
 		txHandler, err := middleware.NewDefaultTxHandler(middleware.TxHandlerOptions{
->>>>>>> e9adb9e0
 			LegacyRouter: legacyRouter,
 			LegacyAnteHandler: func(ctx sdk.Context, tx sdk.Tx, simulate bool) (newCtx sdk.Context, err error) {
 				return
 			},
 			MsgServiceRouter: middleware.NewMsgServiceRouter(interfaceRegistry),
-<<<<<<< HEAD
-		}))
-=======
 		})
 		require.NoError(t, err)
 		bapp.SetTxHandler(txHandler)
->>>>>>> e9adb9e0
 	}
 	app := setupBaseApp(t, txHandlerOpt)
 
@@ -1365,13 +1317,6 @@
 			return &sdk.Result{}, nil
 		})
 		legacyRouter.AddRoute(r)
-<<<<<<< HEAD
-		bapp.SetTxHandler(middleware.NewDefaultTxHandler(middleware.TxHandlerOptions{
-			LegacyRouter:      legacyRouter,
-			LegacyAnteHandler: ante,
-			MsgServiceRouter:  middleware.NewMsgServiceRouter(interfaceRegistry),
-		}))
-=======
 		txHandler, err := middleware.NewDefaultTxHandler(middleware.TxHandlerOptions{
 			LegacyRouter:      legacyRouter,
 			LegacyAnteHandler: ante,
@@ -1379,7 +1324,6 @@
 		})
 		require.NoError(t, err)
 		bapp.SetTxHandler(txHandler)
->>>>>>> e9adb9e0
 	}
 	app := setupBaseApp(t, txHandlerOpt)
 
@@ -1450,13 +1394,6 @@
 			return &sdk.Result{}, nil
 		})
 		legacyRouter.AddRoute(r)
-<<<<<<< HEAD
-		bapp.SetTxHandler(middleware.NewDefaultTxHandler(middleware.TxHandlerOptions{
-			LegacyRouter:      legacyRouter,
-			LegacyAnteHandler: ante,
-			MsgServiceRouter:  middleware.NewMsgServiceRouter(interfaceRegistry),
-		}))
-=======
 		txHandler, err := middleware.NewDefaultTxHandler(middleware.TxHandlerOptions{
 			LegacyRouter:      legacyRouter,
 			LegacyAnteHandler: ante,
@@ -1464,7 +1401,6 @@
 		})
 		require.NoError(t, err)
 		bapp.SetTxHandler(txHandler)
->>>>>>> e9adb9e0
 	}
 	app := setupBaseApp(t, txHandlerOpt)
 
@@ -1543,13 +1479,6 @@
 		legacyRouter := middleware.NewLegacyRouter()
 		r := sdk.NewRoute(routeMsgCounter, handlerMsgCounter(t, capKey1, deliverKey))
 		legacyRouter.AddRoute(r)
-<<<<<<< HEAD
-		bapp.SetTxHandler(middleware.NewDefaultTxHandler(middleware.TxHandlerOptions{
-			LegacyRouter:      legacyRouter,
-			LegacyAnteHandler: anteHandlerTxTest(t, capKey1, anteKey),
-			MsgServiceRouter:  middleware.NewMsgServiceRouter(interfaceRegistry),
-		}))
-=======
 		txHandler, err := middleware.NewDefaultTxHandler(middleware.TxHandlerOptions{
 			LegacyRouter:      legacyRouter,
 			LegacyAnteHandler: anteHandlerTxTest(t, capKey1, anteKey),
@@ -1557,7 +1486,6 @@
 		})
 		require.NoError(t, err)
 		bapp.SetTxHandler(txHandler)
->>>>>>> e9adb9e0
 	}
 	app := setupBaseApp(t, txHandlerOpt)
 
@@ -1644,13 +1572,6 @@
 			return &sdk.Result{}, nil
 		})
 		legacyRouter.AddRoute(r)
-<<<<<<< HEAD
-		bapp.SetTxHandler(middleware.NewDefaultTxHandler(middleware.TxHandlerOptions{
-			LegacyRouter:      legacyRouter,
-			LegacyAnteHandler: ante,
-			MsgServiceRouter:  middleware.NewMsgServiceRouter(interfaceRegistry),
-		}))
-=======
 		txHandler, err := middleware.NewDefaultTxHandler(middleware.TxHandlerOptions{
 			LegacyRouter:      legacyRouter,
 			LegacyAnteHandler: ante,
@@ -1658,7 +1579,6 @@
 		})
 		require.NoError(t, err)
 		bapp.SetTxHandler(txHandler)
->>>>>>> e9adb9e0
 	}
 	app := setupBaseApp(t, txHandlerOpt)
 
@@ -1705,11 +1625,7 @@
 			return &sdk.Result{}, nil
 		})
 		legacyRouter.AddRoute(r)
-<<<<<<< HEAD
-		bapp.SetTxHandler(middleware.NewDefaultTxHandler(middleware.TxHandlerOptions{
-=======
 		txHandler, err := middleware.NewDefaultTxHandler(middleware.TxHandlerOptions{
->>>>>>> e9adb9e0
 			LegacyRouter: legacyRouter,
 			LegacyAnteHandler: func(ctx sdk.Context, tx sdk.Tx, simulate bool) (newCtx sdk.Context, err error) {
 				store := ctx.KVStore(capKey1)
@@ -1717,13 +1633,9 @@
 				return
 			},
 			MsgServiceRouter: middleware.NewMsgServiceRouter(interfaceRegistry),
-<<<<<<< HEAD
-		}))
-=======
 		})
 		require.NoError(t, err)
 		bapp.SetTxHandler(txHandler)
->>>>>>> e9adb9e0
 	}
 	app := setupBaseApp(t, txHandlerOpt)
 
@@ -2037,13 +1949,6 @@
 		customRouter := &testCustomRouter{routes: sync.Map{}}
 		r := sdk.NewRoute(routeMsgCounter, handlerMsgCounter(t, capKey1, deliverKey))
 		customRouter.AddRoute(r)
-<<<<<<< HEAD
-		bapp.SetTxHandler(middleware.NewDefaultTxHandler(middleware.TxHandlerOptions{
-			LegacyRouter:      customRouter,
-			LegacyAnteHandler: anteHandlerTxTest(t, capKey1, anteKey),
-			MsgServiceRouter:  middleware.NewMsgServiceRouter(interfaceRegistry),
-		}))
-=======
 		txHandler, err := middleware.NewDefaultTxHandler(middleware.TxHandlerOptions{
 			LegacyRouter:      customRouter,
 			LegacyAnteHandler: anteHandlerTxTest(t, capKey1, anteKey),
@@ -2051,7 +1956,6 @@
 		})
 		require.NoError(t, err)
 		bapp.SetTxHandler(txHandler)
->>>>>>> e9adb9e0
 	}
 	app := setupBaseApp(t, txHandlerOpt)
 	app.InitChain(abci.RequestInitChain{})
