--- conflicted
+++ resolved
@@ -109,11 +109,8 @@
 
 	for height := int64(1); height <= int64(cfg.blocks); height++ {
 
-<<<<<<< HEAD
 		_, _, addr := testdata.KeyTestPubAddr()
-=======
 		txs := [][]byte{}
->>>>>>> 6cee22df
 		for txNum := 0; txNum < cfg.blockTxs; txNum++ {
 			msgs := []sdk.Msg{}
 			for msgNum := 0; msgNum < 100; msgNum++ {
