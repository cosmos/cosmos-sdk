--- conflicted
+++ resolved
@@ -636,11 +636,7 @@
 		require.Equal(t, gasConsumed, result.GasUsed)
 
 		// simulate by calling Query with encoded tx
-<<<<<<< HEAD
-		txBytes, err := codec.MarshalBinaryLengthPrefixed(tx)
-=======
-		txBytes, err := cdc.MarshalBinary(tx)
->>>>>>> 5aae4740
+		txBytes, err := cdc.MarshalBinaryLengthPrefixed(tx)
 		require.Nil(t, err)
 		query := abci.RequestQuery{
 			Path: "/app/simulate",
@@ -650,11 +646,7 @@
 		require.True(t, queryResult.IsOK(), queryResult.Log)
 
 		var res sdk.Result
-<<<<<<< HEAD
-		wire.Cdc.MustUnmarshalBinaryLengthPrefixed(queryResult.Value, &res)
-=======
-		codec.Cdc.MustUnmarshalBinary(queryResult.Value, &res)
->>>>>>> 5aae4740
+		codec.Cdc.MustUnmarshalBinaryLengthPrefixed(queryResult.Value, &res)
 		require.Nil(t, err, "Result unmarshalling failed")
 		require.True(t, res.IsOK(), res.Log)
 		require.Equal(t, gasConsumed, res.GasUsed, res.Log)
