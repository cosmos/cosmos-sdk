package baseapp_test

import (
	"fmt"
	"math"
	"testing"

	"github.com/stretchr/testify/require"
	abci "github.com/tendermint/tendermint/abci/types"
	tmjson "github.com/tendermint/tendermint/libs/json"
	"github.com/tendermint/tendermint/libs/log"
	tmproto "github.com/tendermint/tendermint/proto/tendermint/types"

	bankmodulev1 "cosmossdk.io/api/cosmos/bank/module/v1"
	"cosmossdk.io/depinject"
	"github.com/cosmos/cosmos-sdk/baseapp"
	"github.com/cosmos/cosmos-sdk/client"
	"github.com/cosmos/cosmos-sdk/client/tx"
	"github.com/cosmos/cosmos-sdk/codec"
	codectypes "github.com/cosmos/cosmos-sdk/codec/types"
	cryptotypes "github.com/cosmos/cosmos-sdk/crypto/types"
<<<<<<< HEAD
	"github.com/cosmos/cosmos-sdk/db/memdb"
	"github.com/cosmos/cosmos-sdk/simapp"
=======
	"github.com/cosmos/cosmos-sdk/runtime"
	store "github.com/cosmos/cosmos-sdk/store/types"
>>>>>>> eee23d95
	simtestutil "github.com/cosmos/cosmos-sdk/testutil/sims"
	"github.com/cosmos/cosmos-sdk/testutil/testdata"
	sdk "github.com/cosmos/cosmos-sdk/types"
	sdkerrors "github.com/cosmos/cosmos-sdk/types/errors"
	txtypes "github.com/cosmos/cosmos-sdk/types/tx"
	"github.com/cosmos/cosmos-sdk/types/tx/signing"
	authkeeper "github.com/cosmos/cosmos-sdk/x/auth/keeper"
	xauthsigning "github.com/cosmos/cosmos-sdk/x/auth/signing"
	bankkeeper "github.com/cosmos/cosmos-sdk/x/bank/keeper"
	banktypes "github.com/cosmos/cosmos-sdk/x/bank/types"
	minttypes "github.com/cosmos/cosmos-sdk/x/mint/types"
	paramskeeper "github.com/cosmos/cosmos-sdk/x/params/keeper"
	stakingkeeper "github.com/cosmos/cosmos-sdk/x/staking/keeper"
)

var blockMaxGas = uint64(simtestutil.DefaultConsensusParams.Block.MaxGas)

func TestBaseApp_BlockGas(t *testing.T) {
	testcases := []struct {
		name         string
		gasToConsume uint64 // gas to consume in the msg execution
		panicTx      bool   // panic explicitly in tx execution
		expErr       bool
	}{
		{"less than block gas meter", 10, false, false},
		{"more than block gas meter", blockMaxGas, false, true},
		{"more than block gas meter", uint64(float64(blockMaxGas) * 1.2), false, true},
		{"consume MaxUint64", math.MaxUint64, false, true},
		{"consume MaxGasWanted", txtypes.MaxGasWanted, false, true},
		{"consume block gas when panicked", 10, true, true},
	}

	for _, tc := range testcases {
		var (
			bankKeeper        bankkeeper.Keeper
			accountKeeper     authkeeper.AccountKeeper
			paramsKeeper      paramskeeper.Keeper
			stakingKeeper     *stakingkeeper.Keeper
			appBuilder        *runtime.AppBuilder
			txConfig          client.TxConfig
			cdc               codec.Codec
			pcdc              codec.ProtoCodecMarshaler
			interfaceRegistry codectypes.InterfaceRegistry
			err               error
		)

		appConfig := depinject.Configs(makeTestConfig(),
			depinject.ProvideInModule(banktypes.ModuleName,
				func(_ *bankmodulev1.Module, key *store.KVStoreKey) runtime.BaseAppOption {
					return func(app *baseapp.BaseApp) {
						route := (&testdata.TestMsg{}).Route()
						app.Router().AddRoute(sdk.NewRoute(route, func(ctx sdk.Context, msg sdk.Msg) (*sdk.Result, error) {
							_, ok := msg.(*testdata.TestMsg)
							if !ok {
								return &sdk.Result{}, fmt.Errorf("Wrong Msg type, expected %T, got %T", (*testdata.TestMsg)(nil), msg)
							}
							ctx.KVStore(key).Set([]byte("ok"), []byte("ok"))
							ctx.GasMeter().ConsumeGas(tc.gasToConsume, "TestMsg")
							if tc.panicTx {
								panic("panic in tx execution")
							}
							return &sdk.Result{}, nil
						}))
					}
				}))

<<<<<<< HEAD
			encCfg := simapp.MakeTestEncodingConfig()
			app = simapp.NewSimApp(log.NewNopLogger(), memdb.NewDB(), nil, true, map[int64]bool{}, "", 0, encCfg, simapp.EmptyAppOptions{}, baseapp.AppOptionFunc(routerOpt))
			app.InterfaceRegistry().RegisterImplementations((*sdk.Msg)(nil),
=======
		err = depinject.Inject(appConfig,
			&bankKeeper,
			&accountKeeper,
			&paramsKeeper,
			&stakingKeeper,
			&interfaceRegistry,
			&txConfig,
			&cdc,
			&pcdc,
			&appBuilder)
		require.NoError(t, err)

		bapp := appBuilder.Build(log.NewNopLogger(), dbm.NewMemDB(), nil)
		err = bapp.Load(true)
		require.NoError(t, err)

		t.Run(tc.name, func(t *testing.T) {
			interfaceRegistry.RegisterImplementations((*sdk.Msg)(nil),
>>>>>>> eee23d95
				&testdata.TestMsg{},
			)
			genState := GenesisStateWithSingleValidator(t, cdc, appBuilder)
			stateBytes, err := tmjson.MarshalIndent(genState, "", " ")
			require.NoError(t, err)
			bapp.InitChain(abci.RequestInitChain{
				Validators:      []abci.ValidatorUpdate{},
				ConsensusParams: simtestutil.DefaultConsensusParams,
				AppStateBytes:   stateBytes,
			})

			ctx := bapp.NewContext(false, tmproto.Header{})

			// tx fee
			feeCoin := sdk.NewCoin("atom", sdk.NewInt(150))
			feeAmount := sdk.NewCoins(feeCoin)

			// test account and fund
			priv1, _, addr1 := testdata.KeyTestPubAddr()
			err = bankKeeper.MintCoins(ctx, minttypes.ModuleName, feeAmount)
			require.NoError(t, err)
			err = bankKeeper.SendCoinsFromModuleToAccount(ctx, minttypes.ModuleName, addr1, feeAmount)
			require.NoError(t, err)
			require.Equal(t, feeCoin.Amount, bankKeeper.GetBalance(ctx, addr1, feeCoin.Denom).Amount)
			seq := accountKeeper.GetAccount(ctx, addr1).GetSequence()
			require.Equal(t, uint64(0), seq)

			// msg and signatures
			msg := testdata.NewTestMsg(addr1)

			txBuilder := txConfig.NewTxBuilder()

			require.NoError(t, txBuilder.SetMsgs(msg))
			txBuilder.SetFeeAmount(feeAmount)
			txBuilder.SetGasLimit(txtypes.MaxGasWanted) // tx validation checks that gasLimit can't be bigger than this

			senderAccountNumber := accountKeeper.GetAccount(ctx, addr1).GetAccountNumber()
			privs, accNums, accSeqs := []cryptotypes.PrivKey{priv1}, []uint64{senderAccountNumber}, []uint64{0}
			_, txBytes, err := createTestTx(txConfig, txBuilder, privs, accNums, accSeqs, ctx.ChainID())
			require.NoError(t, err)

			bapp.BeginBlock(abci.RequestBeginBlock{Header: tmproto.Header{Height: 1}})
			rsp := bapp.DeliverTx(abci.RequestDeliverTx{Tx: txBytes})

			// check result
			ctx = bapp.GetContextForDeliverTx(txBytes)
			okValue := ctx.KVStore(bapp.UnsafeFindStoreKey(banktypes.ModuleName)).Get([]byte("ok"))

			if tc.expErr {
				if tc.panicTx {
					require.Equal(t, sdkerrors.ErrPanic.ABCICode(), rsp.Code)
				} else {
					require.Equal(t, sdkerrors.ErrOutOfGas.ABCICode(), rsp.Code)
				}
				require.Empty(t, okValue)
			} else {
				require.Equal(t, uint32(0), rsp.Code)
				require.Equal(t, []byte("ok"), okValue)
			}
			// check block gas is always consumed
			baseGas := uint64(52744) // baseGas is the gas consumed before tx msg
			expGasConsumed := addUint64Saturating(tc.gasToConsume, baseGas)
			if expGasConsumed > txtypes.MaxGasWanted {
				// capped by gasLimit
				expGasConsumed = txtypes.MaxGasWanted
			}
			require.Equal(t, expGasConsumed, ctx.BlockGasMeter().GasConsumed())
			// tx fee is always deducted
			require.Equal(t, int64(0), bankKeeper.GetBalance(ctx, addr1, feeCoin.Denom).Amount.Int64())
			// sender's sequence is always increased
			seq = accountKeeper.GetAccount(ctx, addr1).GetSequence()
			require.NoError(t, err)
			require.Equal(t, uint64(1), seq)
		})
	}
}

func createTestTx(txConfig client.TxConfig, txBuilder client.TxBuilder, privs []cryptotypes.PrivKey, accNums []uint64, accSeqs []uint64, chainID string) (xauthsigning.Tx, []byte, error) {
	// First round: we gather all the signer infos. We use the "set empty
	// signature" hack to do that.
	var sigsV2 []signing.SignatureV2
	for i, priv := range privs {
		sigV2 := signing.SignatureV2{
			PubKey: priv.PubKey(),
			Data: &signing.SingleSignatureData{
				SignMode:  txConfig.SignModeHandler().DefaultMode(),
				Signature: nil,
			},
			Sequence: accSeqs[i],
		}

		sigsV2 = append(sigsV2, sigV2)
	}
	err := txBuilder.SetSignatures(sigsV2...)
	if err != nil {
		return nil, nil, err
	}

	// Second round: all signer infos are set, so each signer can sign.
	sigsV2 = []signing.SignatureV2{}
	for i, priv := range privs {
		signerData := xauthsigning.SignerData{
			Address:       sdk.AccAddress(priv.PubKey().Bytes()).String(),
			ChainID:       chainID,
			AccountNumber: accNums[i],
			Sequence:      accSeqs[i],
		}
		sigV2, err := tx.SignWithPrivKey(
			txConfig.SignModeHandler().DefaultMode(), signerData,
			txBuilder, priv, txConfig, accSeqs[i])
		if err != nil {
			return nil, nil, err
		}

		sigsV2 = append(sigsV2, sigV2)
	}
	err = txBuilder.SetSignatures(sigsV2...)
	if err != nil {
		return nil, nil, err
	}

	txBytes, err := txConfig.TxEncoder()(txBuilder.GetTx())
	if err != nil {
		return nil, nil, err
	}

	return txBuilder.GetTx(), txBytes, nil
}

func addUint64Saturating(a, b uint64) uint64 {
	if math.MaxUint64-a < b {
		return math.MaxUint64
	}

	return a + b
}<|MERGE_RESOLUTION|>--- conflicted
+++ resolved
@@ -19,13 +19,9 @@
 	"github.com/cosmos/cosmos-sdk/codec"
 	codectypes "github.com/cosmos/cosmos-sdk/codec/types"
 	cryptotypes "github.com/cosmos/cosmos-sdk/crypto/types"
-<<<<<<< HEAD
 	"github.com/cosmos/cosmos-sdk/db/memdb"
-	"github.com/cosmos/cosmos-sdk/simapp"
-=======
 	"github.com/cosmos/cosmos-sdk/runtime"
 	store "github.com/cosmos/cosmos-sdk/store/types"
->>>>>>> eee23d95
 	simtestutil "github.com/cosmos/cosmos-sdk/testutil/sims"
 	"github.com/cosmos/cosmos-sdk/testutil/testdata"
 	sdk "github.com/cosmos/cosmos-sdk/types"
@@ -92,11 +88,6 @@
 					}
 				}))
 
-<<<<<<< HEAD
-			encCfg := simapp.MakeTestEncodingConfig()
-			app = simapp.NewSimApp(log.NewNopLogger(), memdb.NewDB(), nil, true, map[int64]bool{}, "", 0, encCfg, simapp.EmptyAppOptions{}, baseapp.AppOptionFunc(routerOpt))
-			app.InterfaceRegistry().RegisterImplementations((*sdk.Msg)(nil),
-=======
 		err = depinject.Inject(appConfig,
 			&bankKeeper,
 			&accountKeeper,
@@ -115,7 +106,6 @@
 
 		t.Run(tc.name, func(t *testing.T) {
 			interfaceRegistry.RegisterImplementations((*sdk.Msg)(nil),
->>>>>>> eee23d95
 				&testdata.TestMsg{},
 			)
 			genState := GenesisStateWithSingleValidator(t, cdc, appBuilder)
