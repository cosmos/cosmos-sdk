--- conflicted
+++ resolved
@@ -167,11 +167,7 @@
 				require.Equal(t, []byte("ok"), okValue)
 			}
 			// check block gas is always consumed
-<<<<<<< HEAD
-			baseGas := uint64(70184) // baseGas is the gas consumed before tx msg
-=======
 			baseGas := uint64(51682) // baseGas is the gas consumed before tx msg
->>>>>>> f008f84e
 			expGasConsumed := addUint64Saturating(tc.gasToConsume, baseGas)
 			if expGasConsumed > uint64(simtestutil.DefaultConsensusParams.Block.MaxGas) {
 				// capped by gasLimit
