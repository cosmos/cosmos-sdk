package baseapp

import (
	"fmt"

	"github.com/cosmos/cosmos-sdk/codec/types"

	gogogrpc "github.com/gogo/protobuf/grpc"
	abci "github.com/tendermint/tendermint/abci/types"
	"google.golang.org/grpc"
	"google.golang.org/grpc/encoding"
	"google.golang.org/grpc/encoding/proto"

	sdk "github.com/cosmos/cosmos-sdk/types"
)

var protoCodec = encoding.GetCodec(proto.Name)

// GRPCQueryRouter routes ABCI Query requests to GRPC handlers
type GRPCQueryRouter struct {
	routes      map[string]GRPCQueryHandler
<<<<<<< HEAD
	serviceData []serviceData
}

type serviceData struct {
	serviceDesc *grpc.ServiceDesc
	handler     interface{}
=======
	anyUnpacker types.AnyUnpacker
>>>>>>> 5656e864
}

var _ gogogrpc.Server

// NewGRPCQueryRouter creates a new GRPCQueryRouter
func NewGRPCQueryRouter() *GRPCQueryRouter {
	return &GRPCQueryRouter{
		routes: map[string]GRPCQueryHandler{},
	}
}

// GRPCQueryHandler defines a function type which handles ABCI Query requests
// using gRPC
type GRPCQueryHandler = func(ctx sdk.Context, req abci.RequestQuery) (abci.ResponseQuery, error)

// Route returns the GRPCQueryHandler for a given query route path or nil
// if not found
func (qrt *GRPCQueryRouter) Route(path string) GRPCQueryHandler {
	handler, found := qrt.routes[path]
	if !found {
		return nil
	}
	return handler
}

// RegisterService implements the gRPC Server.RegisterService method. sd is a gRPC
// service description, handler is an object which implements that gRPC service
func (qrt *GRPCQueryRouter) RegisterService(sd *grpc.ServiceDesc, handler interface{}) {
	// adds a top-level query handler based on the gRPC service name
	for _, method := range sd.Methods {
		fqName := fmt.Sprintf("/%s/%s", sd.ServiceName, method.MethodName)
		methodHandler := method.Handler

		qrt.routes[fqName] = func(ctx sdk.Context, req abci.RequestQuery) (abci.ResponseQuery, error) {
			// call the method handler from the service description with the handler object,
			// a wrapped sdk.Context with proto-unmarshaled data from the ABCI request data
			res, err := methodHandler(handler, sdk.WrapSDKContext(ctx), func(i interface{}) error {
				err := protoCodec.Unmarshal(req.Data, i)
				if err != nil {
					return err
				}
				if qrt.anyUnpacker != nil {
					return types.UnpackInterfaces(i, qrt.anyUnpacker)
				}
				return nil
			}, nil)
			if err != nil {
				return abci.ResponseQuery{}, err
			}

			// proto marshal the result bytes
			resBytes, err := protoCodec.Marshal(res)
			if err != nil {
				return abci.ResponseQuery{}, err
			}

			// return the result bytes as the response value
			return abci.ResponseQuery{
				Height: req.Height,
				Value:  resBytes,
			}, nil
		}
	}
<<<<<<< HEAD

	qrt.serviceData = append(qrt.serviceData, serviceData{
		serviceDesc: sd,
		handler:     handler,
	})
}

func (qrt GRPCQueryRouter) RegisterProxyServer(server gogogrpc.Server) {
	for _, data := range qrt.serviceData {
		server.RegisterService(data.serviceDesc, data.handler)
	}
=======
}

// AnyUnpacker returns the AnyUnpacker for the router
func (qrt *GRPCQueryRouter) AnyUnpacker() types.AnyUnpacker {
	return qrt.anyUnpacker
}

// SetAnyUnpacker sets the AnyUnpacker for the router
func (qrt *GRPCQueryRouter) SetAnyUnpacker(anyUnpacker types.AnyUnpacker) {
	qrt.anyUnpacker = anyUnpacker
>>>>>>> 5656e864
}<|MERGE_RESOLUTION|>--- conflicted
+++ resolved
@@ -19,16 +19,13 @@
 // GRPCQueryRouter routes ABCI Query requests to GRPC handlers
 type GRPCQueryRouter struct {
 	routes      map[string]GRPCQueryHandler
-<<<<<<< HEAD
+	anyUnpacker types.AnyUnpacker
 	serviceData []serviceData
 }
 
 type serviceData struct {
 	serviceDesc *grpc.ServiceDesc
 	handler     interface{}
-=======
-	anyUnpacker types.AnyUnpacker
->>>>>>> 5656e864
 }
 
 var _ gogogrpc.Server
@@ -92,7 +89,6 @@
 			}, nil
 		}
 	}
-<<<<<<< HEAD
 
 	qrt.serviceData = append(qrt.serviceData, serviceData{
 		serviceDesc: sd,
@@ -104,7 +100,6 @@
 	for _, data := range qrt.serviceData {
 		server.RegisterService(data.serviceDesc, data.handler)
 	}
-=======
 }
 
 // AnyUnpacker returns the AnyUnpacker for the router
@@ -115,5 +110,4 @@
 // SetAnyUnpacker sets the AnyUnpacker for the router
 func (qrt *GRPCQueryRouter) SetAnyUnpacker(anyUnpacker types.AnyUnpacker) {
 	qrt.anyUnpacker = anyUnpacker
->>>>>>> 5656e864
 }