package baseapp

import (
	"regexp"

	sdk "github.com/cosmos/cosmos-sdk/types"
)

var isAlphaNumeric = regexp.MustCompile(`^[a-zA-Z0-9]+$`).MatchString

// nolint - Mostly for testing
func (app *BaseApp) Check(tx sdk.Tx) (result sdk.Result) {
	return app.runTx(runTxModeCheck, nil, tx)
}

// nolint - full tx execution
func (app *BaseApp) Simulate(txBytes []byte, tx sdk.Tx) (result sdk.Result) {
	return app.runTx(runTxModeSimulate, txBytes, tx)
}

// nolint
func (app *BaseApp) Deliver(tx sdk.Tx) (result sdk.Result) {
	return app.runTx(runTxModeDeliver, nil, tx)
<<<<<<< HEAD
}

func (app *BaseApp) NewContext(isCheckTx bool, header abci.Header) sdk.Context {
	if isCheckTx {
		return sdk.NewContext(app.checkState.ms, header, true, app.logger).
			WithMinGasPrices(app.minGasPrices)
	}

	return sdk.NewContext(app.deliverState.ms, header, false, app.logger)
}

// RunForever BasecoinApp execution and cleanup
func RunForever(app abci.Application) {

	// Start the ABCI server
	srv, err := server.NewServer("0.0.0.0:26658", "socket", app)
	if err != nil {
		cmn.Exit(err.Error())
		return
	}
	err = srv.Start()
	if err != nil {
		cmn.Exit(err.Error())
		return
	}

	// Wait forever
	cmn.TrapSignal(func() {
		// Cleanup
		err := srv.Stop()
		if err != nil {
			cmn.Exit(err.Error())
		}
	})
=======
>>>>>>> 71d8a3c9
}<|MERGE_RESOLUTION|>--- conflicted
+++ resolved
@@ -2,6 +2,8 @@
 
 import (
 	"regexp"
+
+	abci "github.com/tendermint/tendermint/abci/types"
 
 	sdk "github.com/cosmos/cosmos-sdk/types"
 )
@@ -21,7 +23,6 @@
 // nolint
 func (app *BaseApp) Deliver(tx sdk.Tx) (result sdk.Result) {
 	return app.runTx(runTxModeDeliver, nil, tx)
-<<<<<<< HEAD
 }
 
 func (app *BaseApp) NewContext(isCheckTx bool, header abci.Header) sdk.Context {
@@ -31,31 +32,4 @@
 	}
 
 	return sdk.NewContext(app.deliverState.ms, header, false, app.logger)
-}
-
-// RunForever BasecoinApp execution and cleanup
-func RunForever(app abci.Application) {
-
-	// Start the ABCI server
-	srv, err := server.NewServer("0.0.0.0:26658", "socket", app)
-	if err != nil {
-		cmn.Exit(err.Error())
-		return
-	}
-	err = srv.Start()
-	if err != nil {
-		cmn.Exit(err.Error())
-		return
-	}
-
-	// Wait forever
-	cmn.TrapSignal(func() {
-		// Cleanup
-		err := srv.Stop()
-		if err != nil {
-			cmn.Exit(err.Error())
-		}
-	})
-=======
->>>>>>> 71d8a3c9
 }