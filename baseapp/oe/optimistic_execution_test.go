package oe

import (
	"context"
	"errors"
	"testing"

	abci "github.com/cometbft/cometbft/abci/types"
	"github.com/stretchr/testify/assert"

	"cosmossdk.io/log"
)

<<<<<<< HEAD
// mockFinalizeBlock is a mock function that simulates the ABCI FinalizeBlock function
// for testing purposes. It always returns an error to test error handling.
func mockFinalizeBlock(_ context.Context, _ *abci.FinalizeBlockRequest) (*abci.FinalizeBlockResponse, error) {
=======
func testFinalizeBlock(_ context.Context, _ *abci.RequestFinalizeBlock) (*abci.ResponseFinalizeBlock, error) {
>>>>>>> b6b58e4c
	return nil, errors.New("test error")
}

// TestOptimisticExecution tests the basic functionality of the OptimisticExecution struct
// including initialization, execution, result waiting, and abort functionality.
func TestOptimisticExecution(t *testing.T) {
	// Create a new OptimisticExecution instance with mock function
	oe := NewOptimisticExecution(log.NewNopLogger(), mockFinalizeBlock)
	assert.True(t, oe.Enabled())
<<<<<<< HEAD

	// Execute optimistic execution with test data
	oe.Execute(&abci.ProcessProposalRequest{
=======
	oe.Execute(&abci.RequestProcessProposal{
>>>>>>> b6b58e4c
		Hash: []byte("test"),
	})
	assert.True(t, oe.Initialized())

	// Wait for result and verify error handling
	resp, err := oe.WaitResult()
	assert.Nil(t, resp)
	assert.EqualError(t, err, "test error")

	// Test abort functionality with matching and non-matching hashes
	assert.False(t, oe.AbortIfNeeded([]byte("test")))
	assert.True(t, oe.AbortIfNeeded([]byte("wrong_hash")))

	// Reset the optimistic execution context
	oe.Reset()
}<|MERGE_RESOLUTION|>--- conflicted
+++ resolved
@@ -11,13 +11,9 @@
 	"cosmossdk.io/log"
 )
 
-<<<<<<< HEAD
 // mockFinalizeBlock is a mock function that simulates the ABCI FinalizeBlock function
 // for testing purposes. It always returns an error to test error handling.
 func mockFinalizeBlock(_ context.Context, _ *abci.FinalizeBlockRequest) (*abci.FinalizeBlockResponse, error) {
-=======
-func testFinalizeBlock(_ context.Context, _ *abci.RequestFinalizeBlock) (*abci.ResponseFinalizeBlock, error) {
->>>>>>> b6b58e4c
 	return nil, errors.New("test error")
 }
 
@@ -27,13 +23,9 @@
 	// Create a new OptimisticExecution instance with mock function
 	oe := NewOptimisticExecution(log.NewNopLogger(), mockFinalizeBlock)
 	assert.True(t, oe.Enabled())
-<<<<<<< HEAD
 
 	// Execute optimistic execution with test data
 	oe.Execute(&abci.ProcessProposalRequest{
-=======
-	oe.Execute(&abci.RequestProcessProposal{
->>>>>>> b6b58e4c
 		Hash: []byte("test"),
 	})
 	assert.True(t, oe.Initialized())
