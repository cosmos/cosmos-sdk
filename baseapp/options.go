--- conflicted
+++ resolved
@@ -86,14 +86,11 @@
 	return func(app *BaseApp) { app.SetMempool(mempool) }
 }
 
-<<<<<<< HEAD
-=======
 // SetProcessProposal sets the ProcessProposal handler.
 func SetProcessProposal(proposalHandler sdk.ProcessProposalHandler) func(*BaseApp) {
 	return func(app *BaseApp) { app.SetProcessProposal(proposalHandler) }
 }
 
->>>>>>> 61effe82
 func (app *BaseApp) SetName(name string) {
 	if app.sealed {
 		panic("SetName() on sealed BaseApp")
@@ -270,11 +267,8 @@
 // SetMempool sets the mempool for the BaseApp and is required for the app to start up.
 func (app *BaseApp) SetMempool(mempool mempool.Mempool) {
 	app.mempool = mempool
-<<<<<<< HEAD
-=======
 }
 
 func (app *BaseApp) SetProcessProposal(handler sdk.ProcessProposalHandler) {
 	app.processProposal = handler
->>>>>>> 61effe82
 }