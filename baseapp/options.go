package baseapp

import (
	"fmt"
	"io"

	dbm "github.com/cometbft/cometbft-db"

	"github.com/cosmos/cosmos-sdk/codec/types"
	"github.com/cosmos/cosmos-sdk/snapshots"
	snapshottypes "github.com/cosmos/cosmos-sdk/snapshots/types"
	"github.com/cosmos/cosmos-sdk/store"
	pruningtypes "github.com/cosmos/cosmos-sdk/store/pruning/types"
	sdk "github.com/cosmos/cosmos-sdk/types"
	"github.com/cosmos/cosmos-sdk/types/mempool"
)

// File for storing in-package BaseApp optional functions,
// for options that need access to non-exported fields of the BaseApp

// SetPruning sets a pruning option on the multistore associated with the app
func SetPruning(opts pruningtypes.PruningOptions) func(*BaseApp) {
	return func(bapp *BaseApp) { bapp.cms.SetPruning(opts) }
}

// SetMinGasPrices returns an option that sets the minimum gas prices on the app.
func SetMinGasPrices(gasPricesStr string) func(*BaseApp) {
	gasPrices, err := sdk.ParseDecCoins(gasPricesStr)
	if err != nil {
		panic(fmt.Sprintf("invalid minimum gas prices: %v", err))
	}

	return func(bapp *BaseApp) { bapp.setMinGasPrices(gasPrices) }
}

// SetHaltHeight returns a BaseApp option function that sets the halt block height.
func SetHaltHeight(blockHeight uint64) func(*BaseApp) {
	return func(bapp *BaseApp) { bapp.setHaltHeight(blockHeight) }
}

// SetHaltTime returns a BaseApp option function that sets the halt block time.
func SetHaltTime(haltTime uint64) func(*BaseApp) {
	return func(bapp *BaseApp) { bapp.setHaltTime(haltTime) }
}

// SetMinRetainBlocks returns a BaseApp option function that sets the minimum
// block retention height value when determining which heights to prune during
// ABCI Commit.
func SetMinRetainBlocks(minRetainBlocks uint64) func(*BaseApp) {
	return func(bapp *BaseApp) { bapp.setMinRetainBlocks(minRetainBlocks) }
}

// SetTrace will turn on or off trace flag
func SetTrace(trace bool) func(*BaseApp) {
	return func(app *BaseApp) { app.setTrace(trace) }
}

// SetIndexEvents provides a BaseApp option function that sets the events to index.
func SetIndexEvents(ie []string) func(*BaseApp) {
	return func(app *BaseApp) { app.setIndexEvents(ie) }
}

// SetIAVLCacheSize provides a BaseApp option function that sets the size of IAVL cache.
func SetIAVLCacheSize(size int) func(*BaseApp) {
	return func(bapp *BaseApp) { bapp.cms.SetIAVLCacheSize(size) }
}

// SetIAVLDisableFastNode enables(false)/disables(true) fast node usage from the IAVL store.
func SetIAVLDisableFastNode(disable bool) func(*BaseApp) {
	return func(bapp *BaseApp) { bapp.cms.SetIAVLDisableFastNode(disable) }
}

// SetIAVLLazyLoading enables/disables lazy loading of the IAVL store.
func SetIAVLLazyLoading(lazyLoading bool) func(*BaseApp) {
	return func(bapp *BaseApp) { bapp.cms.SetLazyLoading(lazyLoading) }
}

// SetInterBlockCache provides a BaseApp option function that sets the
// inter-block cache.
func SetInterBlockCache(cache sdk.MultiStorePersistentCache) func(*BaseApp) {
	return func(app *BaseApp) { app.setInterBlockCache(cache) }
}

// SetSnapshot sets the snapshot store.
func SetSnapshot(snapshotStore *snapshots.Store, opts snapshottypes.SnapshotOptions) func(*BaseApp) {
	return func(app *BaseApp) { app.SetSnapshot(snapshotStore, opts) }
}

// SetMempool sets the mempool on BaseApp.
func SetMempool(mempool mempool.Mempool) func(*BaseApp) {
	return func(app *BaseApp) { app.SetMempool(mempool) }
}

// SetChainID sets the chain ID in BaseApp.
func SetChainID(chainID string) func(*BaseApp) {
	return func(app *BaseApp) { app.chainID = chainID }
}

func (app *BaseApp) SetName(name string) {
	if app.sealed {
		panic("SetName() on sealed BaseApp")
	}

	app.name = name
}

// SetParamStore sets a parameter store on the BaseApp.
func (app *BaseApp) SetParamStore(ps ParamStore) {
	if app.sealed {
		panic("SetParamStore() on sealed BaseApp")
	}

	app.paramStore = ps
}

// SetVersion sets the application's version string.
func (app *BaseApp) SetVersion(v string) {
	if app.sealed {
		panic("SetVersion() on sealed BaseApp")
	}
	app.version = v
}

// SetProtocolVersion sets the application's protocol version
func (app *BaseApp) SetProtocolVersion(v uint64) {
	app.appVersion = v
}

func (app *BaseApp) SetDB(db dbm.DB) {
	if app.sealed {
		panic("SetDB() on sealed BaseApp")
	}

	app.db = db
}

func (app *BaseApp) SetCMS(cms store.CommitMultiStore) {
	if app.sealed {
		panic("SetEndBlocker() on sealed BaseApp")
	}

	app.cms = cms
}

func (app *BaseApp) SetInitChainer(initChainer sdk.InitChainer) {
	if app.sealed {
		panic("SetInitChainer() on sealed BaseApp")
	}

	app.initChainer = initChainer
}

func (app *BaseApp) SetBeginBlocker(beginBlocker sdk.BeginBlocker) {
	if app.sealed {
		panic("SetBeginBlocker() on sealed BaseApp")
	}

	app.beginBlocker = beginBlocker
}

func (app *BaseApp) SetEndBlocker(endBlocker sdk.EndBlocker) {
	if app.sealed {
		panic("SetEndBlocker() on sealed BaseApp")
	}

	app.endBlocker = endBlocker
}

func (app *BaseApp) SetAnteHandler(ah sdk.AnteHandler) {
	if app.sealed {
		panic("SetAnteHandler() on sealed BaseApp")
	}

	app.anteHandler = ah
}

func (app *BaseApp) SetPostHandler(ph sdk.PostHandler) {
	if app.sealed {
		panic("SetPostHandler() on sealed BaseApp")
	}

	app.postHandler = ph
}

func (app *BaseApp) SetAddrPeerFilter(pf sdk.PeerFilter) {
	if app.sealed {
		panic("SetAddrPeerFilter() on sealed BaseApp")
	}

	app.addrPeerFilter = pf
}

func (app *BaseApp) SetIDPeerFilter(pf sdk.PeerFilter) {
	if app.sealed {
		panic("SetIDPeerFilter() on sealed BaseApp")
	}

	app.idPeerFilter = pf
}

func (app *BaseApp) SetFauxMerkleMode() {
	if app.sealed {
		panic("SetFauxMerkleMode() on sealed BaseApp")
	}

	app.fauxMerkleMode = true
}

// SetCommitMultiStoreTracer sets the store tracer on the BaseApp's underlying
// CommitMultiStore.
func (app *BaseApp) SetCommitMultiStoreTracer(w io.Writer) {
	app.cms.SetTracer(w)
}

// SetStoreLoader allows us to customize the rootMultiStore initialization.
func (app *BaseApp) SetStoreLoader(loader StoreLoader) {
	if app.sealed {
		panic("SetStoreLoader() on sealed BaseApp")
	}

	app.storeLoader = loader
}

// SetSnapshot sets the snapshot store and options.
func (app *BaseApp) SetSnapshot(snapshotStore *snapshots.Store, opts snapshottypes.SnapshotOptions) {
	if app.sealed {
		panic("SetSnapshot() on sealed BaseApp")
	}
	if snapshotStore == nil {
		app.snapshotManager = nil
		return
	}
	app.cms.SetSnapshotInterval(opts.Interval)
	app.snapshotManager = snapshots.NewManager(snapshotStore, opts, app.cms, nil, app.logger)
}

// SetInterfaceRegistry sets the InterfaceRegistry.
func (app *BaseApp) SetInterfaceRegistry(registry types.InterfaceRegistry) {
	app.interfaceRegistry = registry
	app.grpcQueryRouter.SetInterfaceRegistry(registry)
	app.msgServiceRouter.SetInterfaceRegistry(registry)
}

// SetStreamingService is used to set a streaming service into the BaseApp hooks and load the listeners into the multistore
func (app *BaseApp) SetStreamingService(s StreamingService) {
	// add the listeners for each StoreKey
	for key, lis := range s.Listeners() {
		app.cms.AddListeners(key, lis)
	}
	// register the StreamingService within the BaseApp
	// BaseApp will pass BeginBlock, DeliverTx, and EndBlock requests and responses to the streaming services to update their ABCI context
	app.abciListeners = append(app.abciListeners, s)
}

<<<<<<< HEAD
=======
// SetTxDecoder sets the TxDecoder if it wasn't provided in the BaseApp constructor.
func (app *BaseApp) SetTxDecoder(txDecoder sdk.TxDecoder) {
	app.txDecoder = txDecoder
}

// SetTxEncoder sets the TxEncoder if it wasn't provided in the BaseApp constructor.
func (app *BaseApp) SetTxEncoder(txEncoder sdk.TxEncoder) {
	app.txEncoder = txEncoder
}

>>>>>>> f008f84e
// SetQueryMultiStore set a alternative MultiStore implementation to support grpc query service.
//
// Ref: https://github.com/cosmos/cosmos-sdk/issues/13317
func (app *BaseApp) SetQueryMultiStore(ms sdk.MultiStore) {
<<<<<<< HEAD
	if app.sealed {
		panic("SetQueryMultiStore() on sealed BaseApp")
	}
	app.qms = ms
=======
	app.qms = ms
}

// SetMempool sets the mempool for the BaseApp and is required for the app to start up.
func (app *BaseApp) SetMempool(mempool mempool.Mempool) {
	if app.sealed {
		panic("SetMempool() on sealed BaseApp")
	}
	app.mempool = mempool
}

// SetProcessProposal sets the process proposal function for the BaseApp.
func (app *BaseApp) SetProcessProposal(handler sdk.ProcessProposalHandler) {
	if app.sealed {
		panic("SetProcessProposal() on sealed BaseApp")
	}
	app.processProposal = handler
}

// SetPrepareProposal sets the prepare proposal function for the BaseApp.
func (app *BaseApp) SetPrepareProposal(handler sdk.PrepareProposalHandler) {
	if app.sealed {
		panic("SetPrepareProposal() on sealed BaseApp")
	}

	app.prepareProposal = handler
>>>>>>> f008f84e
}<|MERGE_RESOLUTION|>--- conflicted
+++ resolved
@@ -252,8 +252,6 @@
 	app.abciListeners = append(app.abciListeners, s)
 }
 
-<<<<<<< HEAD
-=======
 // SetTxDecoder sets the TxDecoder if it wasn't provided in the BaseApp constructor.
 func (app *BaseApp) SetTxDecoder(txDecoder sdk.TxDecoder) {
 	app.txDecoder = txDecoder
@@ -264,17 +262,10 @@
 	app.txEncoder = txEncoder
 }
 
->>>>>>> f008f84e
 // SetQueryMultiStore set a alternative MultiStore implementation to support grpc query service.
 //
 // Ref: https://github.com/cosmos/cosmos-sdk/issues/13317
 func (app *BaseApp) SetQueryMultiStore(ms sdk.MultiStore) {
-<<<<<<< HEAD
-	if app.sealed {
-		panic("SetQueryMultiStore() on sealed BaseApp")
-	}
-	app.qms = ms
-=======
 	app.qms = ms
 }
 
@@ -301,5 +292,4 @@
 	}
 
 	app.prepareProposal = handler
->>>>>>> f008f84e
 }