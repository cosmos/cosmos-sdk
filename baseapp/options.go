--- conflicted
+++ resolved
@@ -228,8 +228,6 @@
 func (app *BaseApp) SetInterfaceRegistry(registry types.InterfaceRegistry) {
 	app.interfaceRegistry = registry
 	app.grpcQueryRouter.SetInterfaceRegistry(registry)
-<<<<<<< HEAD
-	app.msgServiceRouter.SetInterfaceRegistry(registry)
 }
 
 // SetStreamingService is used to set a streaming service into the BaseApp hooks and load the listeners into the multistore
@@ -241,6 +239,4 @@
 	// register the streaming service hooks within the BaseApp
 	// BaseApp will pass BeginBlock, DeliverTx, and EndBlock requests and responses to the streaming services to update their ABCI context using these hooks
 	app.hooks = append(app.hooks, s)
-=======
->>>>>>> 42925527
 }