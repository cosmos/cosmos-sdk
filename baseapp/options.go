package baseapp

import (
	"fmt"
	"io"

	dbm "github.com/cosmos/cosmos-db"
	"github.com/cosmos/cosmos-sdk/client/flags"
	"github.com/cosmos/cosmos-sdk/codec/types"
	"github.com/cosmos/cosmos-sdk/store/metrics"
	pruningtypes "github.com/cosmos/cosmos-sdk/store/pruning/types"
	"github.com/cosmos/cosmos-sdk/store/snapshots"
	snapshottypes "github.com/cosmos/cosmos-sdk/store/snapshots/types"
	storetypes "github.com/cosmos/cosmos-sdk/store/types"
	sdk "github.com/cosmos/cosmos-sdk/types"
	"github.com/cosmos/cosmos-sdk/types/mempool"
	"github.com/spf13/cast"
)

// File for storing in-package BaseApp optional functions,
// for options that need access to non-exported fields of the BaseApp

// SetPruning sets a pruning option on the multistore associated with the app
func SetPruning(opts pruningtypes.PruningOptions) func(*BaseApp) {
	return func(bapp *BaseApp) { bapp.cms.SetPruning(opts) }
}

// SetMinGasPrices returns an option that sets the minimum gas prices on the app.
func SetMinGasPrices(gasPricesStr string) func(*BaseApp) {
	gasPrices, err := sdk.ParseDecCoins(gasPricesStr)
	if err != nil {
		panic(fmt.Sprintf("invalid minimum gas prices: %v", err))
	}

	return func(bapp *BaseApp) { bapp.setMinGasPrices(gasPrices) }
}

// SetHaltHeight returns a BaseApp option function that sets the halt block height.
func SetHaltHeight(blockHeight uint64) func(*BaseApp) {
	return func(bapp *BaseApp) { bapp.setHaltHeight(blockHeight) }
}

// SetHaltTime returns a BaseApp option function that sets the halt block time.
func SetHaltTime(haltTime uint64) func(*BaseApp) {
	return func(bapp *BaseApp) { bapp.setHaltTime(haltTime) }
}

// SetMinRetainBlocks returns a BaseApp option function that sets the minimum
// block retention height value when determining which heights to prune during
// ABCI Commit.
func SetMinRetainBlocks(minRetainBlocks uint64) func(*BaseApp) {
	return func(bapp *BaseApp) { bapp.setMinRetainBlocks(minRetainBlocks) }
}

// SetTrace will turn on or off trace flag
func SetTrace(trace bool) func(*BaseApp) {
	return func(app *BaseApp) { app.setTrace(trace) }
}

// SetIndexEvents provides a BaseApp option function that sets the events to index.
func SetIndexEvents(ie []string) func(*BaseApp) {
	return func(app *BaseApp) { app.setIndexEvents(ie) }
}

// SetIAVLCacheSize provides a BaseApp option function that sets the size of IAVL cache.
func SetIAVLCacheSize(size int) func(*BaseApp) {
	return func(bapp *BaseApp) { bapp.cms.SetIAVLCacheSize(size) }
}

// SetIAVLDisableFastNode enables(false)/disables(true) fast node usage from the IAVL store.
func SetIAVLDisableFastNode(disable bool) func(*BaseApp) {
	return func(bapp *BaseApp) { bapp.cms.SetIAVLDisableFastNode(disable) }
}

// SetInterBlockCache provides a BaseApp option function that sets the
// inter-block cache.
func SetInterBlockCache(cache storetypes.MultiStorePersistentCache) func(*BaseApp) {
	return func(app *BaseApp) { app.setInterBlockCache(cache) }
}

// SetSnapshot sets the snapshot store.
func SetSnapshot(snapshotStore *snapshots.Store, opts snapshottypes.SnapshotOptions) func(*BaseApp) {
	return func(app *BaseApp) { app.SetSnapshot(snapshotStore, opts) }
}

// SetMempool sets the mempool on BaseApp.
func SetMempool(mempool mempool.Mempool) func(*BaseApp) {
	return func(app *BaseApp) { app.SetMempool(mempool) }
}

func (app *BaseApp) SetName(name string) {
	if app.sealed {
		panic("SetName() on sealed BaseApp")
	}

	app.name = name
}

// SetParamStore sets a parameter store on the BaseApp.
func (app *BaseApp) SetParamStore(ps ParamStore) {
	if app.sealed {
		panic("SetParamStore() on sealed BaseApp")
	}

	app.paramStore = ps
}

// SetVersion sets the application's version string.
func (app *BaseApp) SetVersion(v string) {
	if app.sealed {
		panic("SetVersion() on sealed BaseApp")
	}
	app.version = v
}

// SetProtocolVersion sets the application's protocol version
func (app *BaseApp) SetProtocolVersion(v uint64) {
	app.appVersion = v
}

func (app *BaseApp) SetDB(db dbm.DB) {
	if app.sealed {
		panic("SetDB() on sealed BaseApp")
	}

	app.db = db
}

func (app *BaseApp) SetCMS(cms storetypes.CommitMultiStore) {
	if app.sealed {
		panic("SetEndBlocker() on sealed BaseApp")
	}

	app.cms = cms
}

func (app *BaseApp) SetInitChainer(initChainer sdk.InitChainer) {
	if app.sealed {
		panic("SetInitChainer() on sealed BaseApp")
	}

	app.initChainer = initChainer
}

func (app *BaseApp) SetBeginBlocker(beginBlocker sdk.BeginBlocker) {
	if app.sealed {
		panic("SetBeginBlocker() on sealed BaseApp")
	}

	app.beginBlocker = beginBlocker
}

func (app *BaseApp) SetEndBlocker(endBlocker sdk.EndBlocker) {
	if app.sealed {
		panic("SetEndBlocker() on sealed BaseApp")
	}

	app.endBlocker = endBlocker
}

func (app *BaseApp) SetAnteHandler(ah sdk.AnteHandler) {
	if app.sealed {
		panic("SetAnteHandler() on sealed BaseApp")
	}

	app.anteHandler = ah
}

func (app *BaseApp) SetPostHandler(ph sdk.PostHandler) {
	if app.sealed {
		panic("SetPostHandler() on sealed BaseApp")
	}

	app.postHandler = ph
}

func (app *BaseApp) SetAddrPeerFilter(pf sdk.PeerFilter) {
	if app.sealed {
		panic("SetAddrPeerFilter() on sealed BaseApp")
	}

	app.addrPeerFilter = pf
}

func (app *BaseApp) SetIDPeerFilter(pf sdk.PeerFilter) {
	if app.sealed {
		panic("SetIDPeerFilter() on sealed BaseApp")
	}

	app.idPeerFilter = pf
}

func (app *BaseApp) SetFauxMerkleMode() {
	if app.sealed {
		panic("SetFauxMerkleMode() on sealed BaseApp")
	}

	app.fauxMerkleMode = true
}

// SetCommitMultiStoreTracer sets the store tracer on the BaseApp's underlying
// CommitMultiStore.
func (app *BaseApp) SetCommitMultiStoreTracer(w io.Writer) {
	app.cms.SetTracer(w)
}

// SetStoreLoader allows us to customize the rootMultiStore initialization.
func (app *BaseApp) SetStoreLoader(loader StoreLoader) {
	if app.sealed {
		panic("SetStoreLoader() on sealed BaseApp")
	}

	app.storeLoader = loader
}

// SetSnapshot sets the snapshot store and options.
func (app *BaseApp) SetSnapshot(snapshotStore *snapshots.Store, opts snapshottypes.SnapshotOptions) {
	if app.sealed {
		panic("SetSnapshot() on sealed BaseApp")
	}
	if snapshotStore == nil {
		app.snapshotManager = nil
		return
	}
	app.cms.SetSnapshotInterval(opts.Interval)
	app.snapshotManager = snapshots.NewManager(snapshotStore, opts, app.cms, nil, app.logger)
}

// SetInterfaceRegistry sets the InterfaceRegistry.
func (app *BaseApp) SetInterfaceRegistry(registry types.InterfaceRegistry) {
	app.interfaceRegistry = registry
	app.grpcQueryRouter.SetInterfaceRegistry(registry)
	app.msgServiceRouter.SetInterfaceRegistry(registry)
}

<<<<<<< HEAD
=======
// SetStreamingService is used to set a streaming service into the BaseApp hooks and load the listeners into the multistore
func (app *BaseApp) SetStreamingService(
	appOpts servertypes.AppOptions,
	appCodec storetypes.Codec,
	keys map[string]*storetypes.KVStoreKey,
) error {
	homePath := cast.ToString(appOpts.Get(flags.FlagHome))
	streamers, _, err := streaming.LoadStreamingServices(appOpts, appCodec, app.logger, keys, homePath)
	if err != nil {
		return err
	}
	// add the listeners for each StoreKey
	for _, streamer := range streamers {
		for key, lis := range streamer.Listeners() {
			app.cms.AddListeners(key, lis)
		}
		// register the StreamingService within the BaseApp
		// BaseApp will pass BeginBlock, DeliverTx, and EndBlock requests and responses to the streaming services to update their ABCI context
		app.abciListeners = append(app.abciListeners, streamer)
	}
	return nil
}

>>>>>>> a2eb6309
// SetTxDecoder sets the TxDecoder if it wasn't provided in the BaseApp constructor.
func (app *BaseApp) SetTxDecoder(txDecoder sdk.TxDecoder) {
	app.txDecoder = txDecoder
}

// SetTxEncoder sets the TxEncoder if it wasn't provided in the BaseApp constructor.
func (app *BaseApp) SetTxEncoder(txEncoder sdk.TxEncoder) {
	app.txEncoder = txEncoder
}

// SetQueryMultiStore set a alternative MultiStore implementation to support grpc query service.
//
// Ref: https://github.com/cosmos/cosmos-sdk/issues/13317
func (app *BaseApp) SetQueryMultiStore(ms storetypes.MultiStore) {
	app.qms = ms
}

// SetMempool sets the mempool for the BaseApp and is required for the app to start up.
func (app *BaseApp) SetMempool(mempool mempool.Mempool) {
	if app.sealed {
		panic("SetMempool() on sealed BaseApp")
	}
	app.mempool = mempool
}

// SetProcessProposal sets the process proposal function for the BaseApp.
func (app *BaseApp) SetProcessProposal(handler sdk.ProcessProposalHandler) {
	if app.sealed {
		panic("SetProcessProposal() on sealed BaseApp")
	}
	app.processProposal = handler
}

// SetPrepareProposal sets the prepare proposal function for the BaseApp.
func (app *BaseApp) SetPrepareProposal(handler sdk.PrepareProposalHandler) {
	if app.sealed {
		panic("SetPrepareProposal() on sealed BaseApp")
	}

	app.prepareProposal = handler
}

// SetStoreMetrics sets the prepare proposal function for the BaseApp.
func (app *BaseApp) SetStoreMetrics(gatherer metrics.StoreMetrics) {
	if app.sealed {
		panic("SetStoreMetrics() on sealed BaseApp")
	}

	app.cms.SetMetrics(gatherer)
}<|MERGE_RESOLUTION|>--- conflicted
+++ resolved
@@ -233,32 +233,6 @@
 	app.msgServiceRouter.SetInterfaceRegistry(registry)
 }
 
-<<<<<<< HEAD
-=======
-// SetStreamingService is used to set a streaming service into the BaseApp hooks and load the listeners into the multistore
-func (app *BaseApp) SetStreamingService(
-	appOpts servertypes.AppOptions,
-	appCodec storetypes.Codec,
-	keys map[string]*storetypes.KVStoreKey,
-) error {
-	homePath := cast.ToString(appOpts.Get(flags.FlagHome))
-	streamers, _, err := streaming.LoadStreamingServices(appOpts, appCodec, app.logger, keys, homePath)
-	if err != nil {
-		return err
-	}
-	// add the listeners for each StoreKey
-	for _, streamer := range streamers {
-		for key, lis := range streamer.Listeners() {
-			app.cms.AddListeners(key, lis)
-		}
-		// register the StreamingService within the BaseApp
-		// BaseApp will pass BeginBlock, DeliverTx, and EndBlock requests and responses to the streaming services to update their ABCI context
-		app.abciListeners = append(app.abciListeners, streamer)
-	}
-	return nil
-}
-
->>>>>>> a2eb6309
 // SetTxDecoder sets the TxDecoder if it wasn't provided in the BaseApp constructor.
 func (app *BaseApp) SetTxDecoder(txDecoder sdk.TxDecoder) {
 	app.txDecoder = txDecoder
