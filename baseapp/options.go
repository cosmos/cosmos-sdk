package baseapp

import (
	"fmt"
	"io"

	abci "github.com/tendermint/tendermint/abci/types"
	dbm "github.com/tendermint/tm-db"

	"github.com/cosmos/cosmos-sdk/codec/types"
	pruningtypes "github.com/cosmos/cosmos-sdk/pruning/types"
	"github.com/cosmos/cosmos-sdk/snapshots"
	snapshottypes "github.com/cosmos/cosmos-sdk/snapshots/types"
	"github.com/cosmos/cosmos-sdk/store"
	sdk "github.com/cosmos/cosmos-sdk/types"
)

// File for storing in-package BaseApp optional functions,
// for options that need access to non-exported fields of the BaseApp

// SetPruning sets a pruning option on the multistore associated with the app
func SetPruning(opts pruningtypes.PruningOptions) func(*BaseApp) {
	return func(bapp *BaseApp) { bapp.cms.SetPruning(opts) }
}

// SetMinGasPrices returns an option that sets the minimum gas prices on the app.
func SetMinGasPrices(gasPricesStr string) func(*BaseApp) {
	gasPrices, err := sdk.ParseDecCoins(gasPricesStr)
	if err != nil {
		panic(fmt.Sprintf("invalid minimum gas prices: %v", err))
	}

	return func(bapp *BaseApp) { bapp.setMinGasPrices(gasPrices) }
}

// SetHaltHeight returns a BaseApp option function that sets the halt block height.
func SetHaltHeight(blockHeight uint64) func(*BaseApp) {
	return func(bapp *BaseApp) { bapp.setHaltHeight(blockHeight) }
}

// SetHaltTime returns a BaseApp option function that sets the halt block time.
func SetHaltTime(haltTime uint64) func(*BaseApp) {
	return func(bapp *BaseApp) { bapp.setHaltTime(haltTime) }
}

// SetMinRetainBlocks returns a BaseApp option function that sets the minimum
// block retention height value when determining which heights to prune during
// ABCI Commit.
func SetMinRetainBlocks(minRetainBlocks uint64) func(*BaseApp) {
	return func(bapp *BaseApp) { bapp.setMinRetainBlocks(minRetainBlocks) }
}

// SetTrace will turn on or off trace flag
func SetTrace(trace bool) func(*BaseApp) {
	return func(app *BaseApp) { app.setTrace(trace) }
}

// SetIndexEvents provides a BaseApp option function that sets the events to index.
func SetIndexEvents(ie []string) func(*BaseApp) {
	return func(app *BaseApp) { app.setIndexEvents(ie) }
}

// SetIAVLCacheSize provides a BaseApp option function that sets the size of IAVL cache.
func SetIAVLCacheSize(size int) func(*BaseApp) {
	return func(bapp *BaseApp) { bapp.cms.SetIAVLCacheSize(size) }
}

// SetIAVLDisableFastNode enables(false)/disables(true) fast node usage from the IAVL store.
func SetIAVLDisableFastNode(disable bool) func(*BaseApp) {
	return func(bapp *BaseApp) { bapp.cms.SetIAVLDisableFastNode(disable) }
}

// SetInterBlockCache provides a BaseApp option function that sets the
// inter-block cache.
func SetInterBlockCache(cache sdk.MultiStorePersistentCache) func(*BaseApp) {
	return func(app *BaseApp) { app.setInterBlockCache(cache) }
}

// SetSnapshot sets the snapshot store.
func SetSnapshot(snapshotStore *snapshots.Store, opts snapshottypes.SnapshotOptions) func(*BaseApp) {
	return func(app *BaseApp) { app.SetSnapshot(snapshotStore, opts) }
}

func (app *BaseApp) SetName(name string) {
	if app.sealed {
		panic("SetName() on sealed BaseApp")
	}

	app.name = name
}

// SetParamStore sets a parameter store on the BaseApp.
func (app *BaseApp) SetParamStore(ps ParamStore) {
	if app.sealed {
		panic("SetParamStore() on sealed BaseApp")
	}

	app.paramStore = ps
}

// SetVersion sets the application's version string.
func (app *BaseApp) SetVersion(v string) {
	if app.sealed {
		panic("SetVersion() on sealed BaseApp")
	}
	app.version = v
}

// SetProtocolVersion sets the application's protocol version
func (app *BaseApp) SetProtocolVersion(v uint64) {
	app.appVersion = v
}

func (app *BaseApp) SetDB(db dbm.DB) {
	if app.sealed {
		panic("SetDB() on sealed BaseApp")
	}

	app.db = db
}

func (app *BaseApp) SetCMS(cms store.CommitMultiStore) {
	if app.sealed {
		panic("SetEndBlocker() on sealed BaseApp")
	}

	app.cms = cms
}

func (app *BaseApp) SetInitChainer(initChainer sdk.InitChainer) {
	if app.sealed {
		panic("SetInitChainer() on sealed BaseApp")
	}

	app.initChainer = initChainer
}

func (app *BaseApp) SetBeginBlocker(beginBlocker sdk.BeginBlocker) {
	if app.sealed {
		panic("SetBeginBlocker() on sealed BaseApp")
	}

	app.beginBlocker = beginBlocker
}

func (app *BaseApp) SetEndBlocker(endBlocker sdk.EndBlocker) {
	if app.sealed {
		panic("SetEndBlocker() on sealed BaseApp")
	}

	app.endBlocker = endBlocker
}

func (app *BaseApp) SetAnteHandler(ah sdk.AnteHandler) {
	if app.sealed {
		panic("SetAnteHandler() on sealed BaseApp")
	}

	app.anteHandler = ah
}

func (app *BaseApp) SetPostHandler(ph sdk.AnteHandler) {
	if app.sealed {
		panic("SetPostHandler() on sealed BaseApp")
	}

	app.postHandler = ph
}

func (app *BaseApp) SetAddrPeerFilter(pf sdk.PeerFilter) {
	if app.sealed {
		panic("SetAddrPeerFilter() on sealed BaseApp")
	}

	app.addrPeerFilter = pf
}

func (app *BaseApp) SetIDPeerFilter(pf sdk.PeerFilter) {
	if app.sealed {
		panic("SetIDPeerFilter() on sealed BaseApp")
	}

	app.idPeerFilter = pf
}

func (app *BaseApp) SetFauxMerkleMode() {
	if app.sealed {
		panic("SetFauxMerkleMode() on sealed BaseApp")
	}

	app.fauxMerkleMode = true
}

// SetCommitMultiStoreTracer sets the store tracer on the BaseApp's underlying
// CommitMultiStore.
func (app *BaseApp) SetCommitMultiStoreTracer(w io.Writer) {
	app.cms.SetTracer(w)
}

// SetStoreLoader allows us to customize the rootMultiStore initialization.
func (app *BaseApp) SetStoreLoader(loader StoreLoader) {
	if app.sealed {
		panic("SetStoreLoader() on sealed BaseApp")
	}

	app.storeLoader = loader
}

// SetRouter allows us to customize the router.
func (app *BaseApp) SetRouter(router sdk.Router) {
	if app.sealed {
		panic("SetRouter() on sealed BaseApp")
	}
	app.router = router
}

// SetSnapshot sets the snapshot store and options.
func (app *BaseApp) SetSnapshot(snapshotStore *snapshots.Store, opts snapshottypes.SnapshotOptions) {
	if app.sealed {
		panic("SetSnapshot() on sealed BaseApp")
	}
	if snapshotStore == nil {
		app.snapshotManager = nil
		return
	}
	app.cms.SetSnapshotInterval(opts.Interval)
	app.snapshotManager = snapshots.NewManager(snapshotStore, opts, app.cms, nil, app.logger)
}

// SetInterfaceRegistry sets the InterfaceRegistry.
func (app *BaseApp) SetInterfaceRegistry(registry types.InterfaceRegistry) {
	app.interfaceRegistry = registry
	app.grpcQueryRouter.SetInterfaceRegistry(registry)
	app.msgServiceRouter.SetInterfaceRegistry(registry)
}

// SetStreamingService is used to set a streaming service into the BaseApp hooks and load the listeners into the multistore
func (app *BaseApp) SetStreamingService(s StreamingService) {
	// add the listeners for each StoreKey
	for key, lis := range s.Listeners() {
		app.cms.AddListeners(key, lis)
	}
	// register the StreamingService within the BaseApp
	// BaseApp will pass BeginBlock, DeliverTx, and EndBlock requests and responses to the streaming services to update their ABCI context
	app.abciListeners = append(app.abciListeners, s)
}

// SetQueryMultiStore set a alternative MultiStore implementation to support grpc query service.
//
// Ref: https://github.com/cosmos/cosmos-sdk/issues/13317
func (app *BaseApp) SetQueryMultiStore(ms sdk.MultiStore) {
	if app.sealed {
		panic("SetQueryMultiStore() on sealed BaseApp")
	}
	app.qms = ms
<<<<<<< HEAD
}

// SetFeeHandler sets the FeeHandler which if set will change the behavior of fee handling
func (app *BaseApp) SetFeeHandler(feeHandler sdk.FeeHandler) {
	if app.sealed {
		panic("SetKeeperHandler() on sealed BaseApp")
	}

	app.feeHandler = feeHandler
}

// SetAggregateEventsFunc sets the function that aggregates events from baseapp result events and feehandler events
func (app *BaseApp) SetAggregateEventsFunc(aggregateEventsFunc func(resultEvents []abci.Event, feeEvents []abci.Event) ([]abci.Event, []abci.Event)) {
	if app.sealed {
		panic("SetAggregateEventsFunc() on sealed BaseApp")
	}

	app.aggregateEventsFunc = aggregateEventsFunc
=======
>>>>>>> 3a051e1f
}<|MERGE_RESOLUTION|>--- conflicted
+++ resolved
@@ -253,13 +253,12 @@
 		panic("SetQueryMultiStore() on sealed BaseApp")
 	}
 	app.qms = ms
-<<<<<<< HEAD
 }
 
 // SetFeeHandler sets the FeeHandler which if set will change the behavior of fee handling
 func (app *BaseApp) SetFeeHandler(feeHandler sdk.FeeHandler) {
 	if app.sealed {
-		panic("SetKeeperHandler() on sealed BaseApp")
+		panic("SetFeeHandler() on sealed BaseApp")
 	}
 
 	app.feeHandler = feeHandler
@@ -272,6 +271,4 @@
 	}
 
 	app.aggregateEventsFunc = aggregateEventsFunc
-=======
->>>>>>> 3a051e1f
 }