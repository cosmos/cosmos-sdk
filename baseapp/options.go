package baseapp

import (
	"fmt"
	"io"

	dbm "github.com/tendermint/tm-db"

	"github.com/cosmos/cosmos-sdk/codec/types"
	pruningtypes "github.com/cosmos/cosmos-sdk/pruning/types"
	"github.com/cosmos/cosmos-sdk/snapshots"
	snapshottypes "github.com/cosmos/cosmos-sdk/snapshots/types"
	"github.com/cosmos/cosmos-sdk/store"
	sdk "github.com/cosmos/cosmos-sdk/types"
)

// File for storing in-package BaseApp optional functions,
// for options that need access to non-exported fields of the BaseApp

// SetPruning sets a pruning option on the multistore associated with the app
func SetPruning(opts pruningtypes.PruningOptions) func(*BaseApp) {
	return func(bapp *BaseApp) { bapp.cms.SetPruning(opts) }
}

// SetMinGasPrices returns an option that sets the minimum gas prices on the app.
func SetMinGasPrices(gasPricesStr string) func(*BaseApp) {
	gasPrices, err := sdk.ParseDecCoins(gasPricesStr)
	if err != nil {
		panic(fmt.Sprintf("invalid minimum gas prices: %v", err))
	}

	return func(bapp *BaseApp) { bapp.setMinGasPrices(gasPrices) }
}

// SetHaltHeight returns a BaseApp option function that sets the halt block height.
func SetHaltHeight(blockHeight uint64) func(*BaseApp) {
	return func(bapp *BaseApp) { bapp.setHaltHeight(blockHeight) }
}

// SetHaltTime returns a BaseApp option function that sets the halt block time.
func SetHaltTime(haltTime uint64) func(*BaseApp) {
	return func(bapp *BaseApp) { bapp.setHaltTime(haltTime) }
}

// SetMinRetainBlocks returns a BaseApp option function that sets the minimum
// block retention height value when determining which heights to prune during
// ABCI Commit.
func SetMinRetainBlocks(minRetainBlocks uint64) func(*BaseApp) {
	return func(bapp *BaseApp) { bapp.setMinRetainBlocks(minRetainBlocks) }
}

// SetTrace will turn on or off trace flag
func SetTrace(trace bool) func(*BaseApp) {
	return func(app *BaseApp) { app.setTrace(trace) }
}

// SetIndexEvents provides a BaseApp option function that sets the events to index.
func SetIndexEvents(ie []string) func(*BaseApp) {
	return func(app *BaseApp) { app.setIndexEvents(ie) }
}

// SetIAVLCacheSize provides a BaseApp option function that sets the size of IAVL cache.
func SetIAVLCacheSize(size int) func(*BaseApp) {
	return func(bapp *BaseApp) { bapp.cms.SetIAVLCacheSize(size) }
}

// SetIAVLDisableFastNode enables(false)/disables(true) fast node usage from the IAVL store.
func SetIAVLDisableFastNode(disable bool) func(*BaseApp) {
	return func(bapp *BaseApp) { bapp.cms.SetIAVLDisableFastNode(disable) }
}

// SetInterBlockCache provides a BaseApp option function that sets the
// inter-block cache.
func SetInterBlockCache(cache sdk.MultiStorePersistentCache) func(*BaseApp) {
	return func(app *BaseApp) { app.setInterBlockCache(cache) }
}

// SetSnapshot sets the snapshot store.
func SetSnapshot(snapshotStore *snapshots.Store, opts snapshottypes.SnapshotOptions) func(*BaseApp) {
	return func(app *BaseApp) { app.SetSnapshot(snapshotStore, opts) }
}

func (app *BaseApp) SetName(name string) {
	if app.sealed {
		panic("SetName() on sealed BaseApp")
	}

	app.name = name
}

// SetParamStore sets a parameter store on the BaseApp.
func (app *BaseApp) SetParamStore(ps ParamStore) {
	if app.sealed {
		panic("SetParamStore() on sealed BaseApp")
	}

	app.paramStore = ps
}

// SetVersion sets the application's version string.
func (app *BaseApp) SetVersion(v string) {
	if app.sealed {
		panic("SetVersion() on sealed BaseApp")
	}
	app.version = v
}

// SetProtocolVersion sets the application's protocol version
func (app *BaseApp) SetProtocolVersion(v uint64) {
	app.appVersion = v
}

func (app *BaseApp) SetDB(db dbm.DB) {
	if app.sealed {
		panic("SetDB() on sealed BaseApp")
	}

	app.db = db
}

func (app *BaseApp) SetCMS(cms store.CommitMultiStore) {
	if app.sealed {
		panic("SetEndBlocker() on sealed BaseApp")
	}

	app.cms = cms
}

func (app *BaseApp) SetInitChainer(initChainer sdk.InitChainer) {
	if app.sealed {
		panic("SetInitChainer() on sealed BaseApp")
	}

	app.initChainer = initChainer
}

func (app *BaseApp) SetBeginBlocker(beginBlocker sdk.BeginBlocker) {
	if app.sealed {
		panic("SetBeginBlocker() on sealed BaseApp")
	}

	app.beginBlocker = beginBlocker
}

func (app *BaseApp) SetEndBlocker(endBlocker sdk.EndBlocker) {
	if app.sealed {
		panic("SetEndBlocker() on sealed BaseApp")
	}

	app.endBlocker = endBlocker
}

func (app *BaseApp) SetAnteHandler(ah sdk.AnteHandler) {
	if app.sealed {
		panic("SetAnteHandler() on sealed BaseApp")
	}

	app.anteHandler = ah
}

func (app *BaseApp) SetPostHandler(ph sdk.AnteHandler) {
	if app.sealed {
		panic("SetPostHandler() on sealed BaseApp")
	}

	app.postHandler = ph
}

func (app *BaseApp) SetAddrPeerFilter(pf sdk.PeerFilter) {
	if app.sealed {
		panic("SetAddrPeerFilter() on sealed BaseApp")
	}

	app.addrPeerFilter = pf
}

func (app *BaseApp) SetIDPeerFilter(pf sdk.PeerFilter) {
	if app.sealed {
		panic("SetIDPeerFilter() on sealed BaseApp")
	}

	app.idPeerFilter = pf
}

func (app *BaseApp) SetFauxMerkleMode() {
	if app.sealed {
		panic("SetFauxMerkleMode() on sealed BaseApp")
	}

	app.fauxMerkleMode = true
}

// SetCommitMultiStoreTracer sets the store tracer on the BaseApp's underlying
// CommitMultiStore.
func (app *BaseApp) SetCommitMultiStoreTracer(w io.Writer) {
	app.cms.SetTracer(w)
}

// SetStoreLoader allows us to customize the rootMultiStore initialization.
func (app *BaseApp) SetStoreLoader(loader StoreLoader) {
	if app.sealed {
		panic("SetStoreLoader() on sealed BaseApp")
	}

	app.storeLoader = loader
}

// SetSnapshot sets the snapshot store and options.
func (app *BaseApp) SetSnapshot(snapshotStore *snapshots.Store, opts snapshottypes.SnapshotOptions) {
	if app.sealed {
		panic("SetSnapshot() on sealed BaseApp")
	}
	if snapshotStore == nil || opts.Interval == snapshottypes.SnapshotIntervalOff {
		app.snapshotManager = nil
		return
	}
	app.cms.SetSnapshotInterval(opts.Interval)
	app.snapshotManager = snapshots.NewManager(snapshotStore, opts, app.cms, nil, app.logger)
}

// SetInterfaceRegistry sets the InterfaceRegistry.
func (app *BaseApp) SetInterfaceRegistry(registry types.InterfaceRegistry) {
	app.interfaceRegistry = registry
	app.grpcQueryRouter.SetInterfaceRegistry(registry)
	app.msgServiceRouter.SetInterfaceRegistry(registry)
}

// SetStreamingService is used to set a streaming service into the BaseApp hooks and load the listeners into the multistore
func (app *BaseApp) SetStreamingService(s StreamingService) {
	// add the listeners for each StoreKey
	for key, lis := range s.Listeners() {
		app.cms.AddListeners(key, lis)
	}
	// register the StreamingService within the BaseApp
	// BaseApp will pass BeginBlock, DeliverTx, and EndBlock requests and responses to the streaming services to update their ABCI context
	app.abciListeners = append(app.abciListeners, s)
}

// SetTxDecoder sets the TxDecoder if it wasn't provided in the BaseApp constructor.
func (app *BaseApp) SetTxDecoder(txDecoder sdk.TxDecoder) {
	app.txDecoder = txDecoder
}

<<<<<<< HEAD
// SetTxEncoder sets the TxEncoder if it wasn't provided in the BaseApp constructor.
func (app *BaseApp) SetTxEncoder(txEncoder sdk.TxEncoder) {
	app.txEncoder = txEncoder
=======
// SetQueryMultiStore set a alternative MultiStore implementation to support grpc query service.
//
// Ref: https://github.com/cosmos/cosmos-sdk/issues/13317
func (app *BaseApp) SetQueryMultiStore(ms sdk.MultiStore) {
	app.qms = ms
>>>>>>> 9a9e5b59
}<|MERGE_RESOLUTION|>--- conflicted
+++ resolved
@@ -241,15 +241,14 @@
 	app.txDecoder = txDecoder
 }
 
-<<<<<<< HEAD
 // SetTxEncoder sets the TxEncoder if it wasn't provided in the BaseApp constructor.
 func (app *BaseApp) SetTxEncoder(txEncoder sdk.TxEncoder) {
 	app.txEncoder = txEncoder
-=======
+}
+
 // SetQueryMultiStore set a alternative MultiStore implementation to support grpc query service.
 //
 // Ref: https://github.com/cosmos/cosmos-sdk/issues/13317
 func (app *BaseApp) SetQueryMultiStore(ms sdk.MultiStore) {
 	app.qms = ms
->>>>>>> 9a9e5b59
 }