--- conflicted
+++ resolved
@@ -12,7 +12,6 @@
 	snapshottypes "github.com/cosmos/cosmos-sdk/snapshots/types"
 	"github.com/cosmos/cosmos-sdk/store"
 	sdk "github.com/cosmos/cosmos-sdk/types"
-	"github.com/cosmos/cosmos-sdk/types/mempool"
 )
 
 // File for storing in-package BaseApp optional functions,
@@ -242,22 +241,9 @@
 	app.txDecoder = txDecoder
 }
 
-<<<<<<< HEAD
-func (app *BaseApp) SetTxEncoder(txEncoder sdk.TxEncoder) {
-	app.txEncoder = txEncoder
-}
-
-func (app *BaseApp) SetMempool(mempool mempool.Mempool) {
-	if app.sealed {
-		panic("SetMempool() on sealed BaseApp")
-	}
-
-	app.mempool = mempool
-=======
 // SetQueryMultiStore set a alternative MultiStore implementation to support grpc query service.
 //
 // Ref: https://github.com/cosmos/cosmos-sdk/issues/13317
 func (app *BaseApp) SetQueryMultiStore(ms sdk.MultiStore) {
 	app.qms = ms
->>>>>>> 1cb53a06
 }