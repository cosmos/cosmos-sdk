--- conflicted
+++ resolved
@@ -2,31 +2,19 @@
 
 import (
 	"context"
-<<<<<<< HEAD
 	"fmt"
 	"github.com/spf13/cast"
 	"sort"
-=======
-	"io"
-	"sync"
-
-	abci "github.com/tendermint/tendermint/abci/types"
->>>>>>> ca0b1dee
 
 	servertypes "github.com/cosmos/cosmos-sdk/server/types"
 	store "github.com/cosmos/cosmos-sdk/store/types"
-<<<<<<< HEAD
 	abci "github.com/tendermint/tendermint/abci/types"
 )
 
 // ABCIListener is the interface that we're exposing as a streaming service.
-=======
-)
-
-// ABCIListener interface used to hook into the ABCI message processing of the BaseApp.
-// the error results are propagated to consensus state machine,
+// It hooks into the ABCI message processing of the BaseApp.
+// The error results are propagated to consensus state machine,
 // if you don't want to affect consensus, handle the errors internally and always return `nil` in these APIs.
->>>>>>> ca0b1dee
 type ABCIListener interface {
 	// ListenBeginBlock updates the streaming service with the latest BeginBlock messages
 	ListenBeginBlock(ctx context.Context, req abci.RequestBeginBlock, res abci.ResponseBeginBlock) error
@@ -34,7 +22,6 @@
 	ListenEndBlock(ctx context.Context, req abci.RequestEndBlock, res abci.ResponseEndBlock) error
 	// ListenDeliverTx updates the steaming service with the latest DeliverTx messages
 	ListenDeliverTx(ctx context.Context, req abci.RequestDeliverTx, res abci.ResponseDeliverTx) error
-<<<<<<< HEAD
 	// ListenCommit updates the steaming service with the latest Commit messages and state changes
 	ListenCommit(ctx context.Context, res abci.ResponseCommit, changeSet []*store.StoreKVPair) error
 }
@@ -81,10 +68,6 @@
 	bApp.SetStreamingService(abciListener)
 	bApp.stopNodeOnABCIListenerErr = stopNodeOnErr
 	bApp.abciListenersAsync = async
-=======
-	// ListenCommit updates the steaming service with the latest Commit event
-	ListenCommit(ctx context.Context, res abci.ResponseCommit) error
->>>>>>> ca0b1dee
 }
 
 func exposeAll(list []string) bool {
