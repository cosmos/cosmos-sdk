--- conflicted
+++ resolved
@@ -134,15 +134,8 @@
 
 	for blockN := 0; blockN < nBlocks; blockN++ {
 
-<<<<<<< HEAD
-		_, err := suite.baseApp.ProcessProposal(&abci.RequestProcessProposal{Height: int64(blockN) + 1})
-		require.NoError(t, err)
 		_, err = suite.baseApp.FinalizeBlock(&abci.RequestFinalizeBlock{Height: int64(blockN) + 1})
 		require.NoError(t, err)
-=======
-		suite.baseApp.FinalizeBlock(&abci.RequestFinalizeBlock{Height: int64(blockN) + 1})
-
->>>>>>> 1f470fcf
 		ctx := getFinalizeBlockStateCtx(suite.baseApp)
 		sm := ctx.StreamingManager()
 		require.NotNil(t, sm, fmt.Sprintf("nil StreamingManager: %v", sm))
