--- conflicted
+++ resolved
@@ -25,14 +25,7 @@
 
 // Simulate executes a tx in simulate mode to get result and gas info.
 func (app *BaseApp) Simulate(txBytes []byte) (sdk.GasInfo, *sdk.Result, error) {
-<<<<<<< HEAD
-	app.simulateMutex.RLock()
-	defer app.simulateMutex.RUnlock()
-
-	gasInfo, result, _, err := app.runTx(execModeSimulate, txBytes)
-=======
 	gasInfo, result, _, err := app.RunTx(execModeSimulate, txBytes, nil, -1, nil, nil)
->>>>>>> f6237824
 	return gasInfo, result, err
 }
 
