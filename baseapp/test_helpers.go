package baseapp

import (
	tmproto "github.com/tendermint/tendermint/proto/tendermint/types"

	sdk "github.com/cosmos/cosmos-sdk/types"
	sdkerrors "github.com/cosmos/cosmos-sdk/types/errors"
)

func (app *BaseApp) Check(txEncoder sdk.TxEncoder, tx sdk.Tx) (sdk.GasInfo, *sdk.Result, error) {
	// runTx expects tx bytes as argument, so we encode the tx argument into
	// bytes. Note that runTx will actually decode those bytes again. But since
	// this helper is only used in tests/simulation, it's fine.
	bz, err := txEncoder(tx)
	if err != nil {
		return sdk.GasInfo{}, nil, sdkerrors.Wrapf(sdkerrors.ErrInvalidRequest, "%s", err)
	}
	gasInfo, result, _, err := app.runTx(runTxModeCheck, bz)
	return gasInfo, result, err
}

<<<<<<< HEAD
func (app *BaseApp) Simulate(txBytes []byte) (sdk.GasInfo, *sdk.Result, error) {
	gasInfo, result, _, err := app.runTx(runTxModeSimulate, txBytes)
	return gasInfo, result, err
=======
func (app *BaseApp) Simulate(txBytes []byte) (sdk.GasInfo, *sdk.Result, sdk.Context, error) {
	return app.runTx(runTxModeSimulate, txBytes)
>>>>>>> eff7dd7b
}

func (app *BaseApp) Deliver(txEncoder sdk.TxEncoder, tx sdk.Tx) (sdk.GasInfo, *sdk.Result, error) {
	// See comment for Check().
	bz, err := txEncoder(tx)
	if err != nil {
		return sdk.GasInfo{}, nil, sdkerrors.Wrapf(sdkerrors.ErrInvalidRequest, "%s", err)
	}
	gasInfo, result, _, err := app.runTx(runTxModeDeliver, bz)
	return gasInfo, result, err
}

// Context with current {check, deliver}State of the app used by tests.
func (app *BaseApp) NewContext(isCheckTx bool, header tmproto.Header) sdk.Context {
	if isCheckTx {
		return sdk.NewContext(app.checkState.ms, header, true, app.logger).
			WithMinGasPrices(app.minGasPrices)
	}

	return sdk.NewContext(app.deliverState.ms, header, false, app.logger)
}

func (app *BaseApp) NewUncachedContext(isCheckTx bool, header tmproto.Header) sdk.Context {
	return sdk.NewContext(app.cms, header, isCheckTx, app.logger)
}<|MERGE_RESOLUTION|>--- conflicted
+++ resolved
@@ -19,14 +19,9 @@
 	return gasInfo, result, err
 }
 
-<<<<<<< HEAD
-func (app *BaseApp) Simulate(txBytes []byte) (sdk.GasInfo, *sdk.Result, error) {
-	gasInfo, result, _, err := app.runTx(runTxModeSimulate, txBytes)
-	return gasInfo, result, err
-=======
 func (app *BaseApp) Simulate(txBytes []byte) (sdk.GasInfo, *sdk.Result, sdk.Context, error) {
-	return app.runTx(runTxModeSimulate, txBytes)
->>>>>>> eff7dd7b
+	gasInfo, result, _, ctx, err := app.runTx(runTxModeSimulate, txBytes)
+	return gasInfo, result, ctx, err
 }
 
 func (app *BaseApp) Deliver(txEncoder sdk.TxEncoder, tx sdk.Tx) (sdk.GasInfo, *sdk.Result, error) {
