syntax = "proto3";

import "cosmos/msg/v1/msg.proto";
import "gogoproto/gogo.proto";
import "google/protobuf/any.proto";
import "cosmos/msg/v1/msg.proto";

option go_package = "github.com/cosmos/cosmos-sdk/baseapp/testutil";

message MsgCounter {
  option (cosmos.msg.v1.signer) = "signer";

  int64 counter         = 1;
  bool  fail_on_handler = 2;
  string signer         = 3;
}

message MsgCounter2 {
  option (cosmos.msg.v1.signer) = "signer";

  int64 counter         = 1;
  bool  fail_on_handler = 2;
  string signer         = 3;
}

message MsgCreateCounterResponse {}

message MsgKeyValue {
  option (cosmos.msg.v1.signer) = "signer";
<<<<<<< HEAD
=======

>>>>>>> 3ada275c
  bytes  key    = 1;
  bytes  value  = 2;
  string signer = 3;
}

message MsgCreateKeyValueResponse {}

service Counter {
  rpc IncrementCounter(MsgCounter) returns (MsgCreateCounterResponse);
}

service Counter2 {
  rpc IncrementCounter(MsgCounter2) returns (MsgCreateCounterResponse);
}

service KeyValue {
  rpc Set(MsgKeyValue) returns (MsgCreateKeyValueResponse);
}<|MERGE_RESOLUTION|>--- conflicted
+++ resolved
@@ -27,10 +27,7 @@
 
 message MsgKeyValue {
   option (cosmos.msg.v1.signer) = "signer";
-<<<<<<< HEAD
-=======
 
->>>>>>> 3ada275c
   bytes  key    = 1;
   bytes  value  = 2;
   string signer = 3;
