--- conflicted
+++ resolved
@@ -337,7 +337,6 @@
 	return counter, failOnAnte
 }
 
-<<<<<<< HEAD
 type Atomicity uint8
 
 const (
@@ -346,10 +345,7 @@
 )
 
 func newTxCounter(t *testing.T, cfg client.TxConfig, atomicity Atomicity, counter int64, msgCounters ...int64) signing.Tx {
-=======
-func newTxCounter(t *testing.T, cfg client.TxConfig, counter int64, msgCounters ...int64) signing.Tx {
-	t.Helper()
->>>>>>> df7cc3ee
+	t.Helper()
 	_, _, addr := testdata.KeyTestPubAddr()
 	msgs := make([]sdk.Msg, 0, len(msgCounters))
 	for _, c := range msgCounters {
