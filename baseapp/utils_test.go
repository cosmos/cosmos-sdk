package baseapp_test

import (
	"bytes"
	"context"
	"encoding/binary"
	"encoding/json"
	"errors"
	"fmt"
	"net/url"
	"reflect"
	"strconv"
	"testing"
	"unsafe"

	runtimev1alpha1 "cosmossdk.io/api/cosmos/app/runtime/v1alpha1"
	appv1alpha1 "cosmossdk.io/api/cosmos/app/v1alpha1"
	"cosmossdk.io/depinject"
	errorsmod "cosmossdk.io/errors"
	sdkmath "cosmossdk.io/math"
	cmtproto "github.com/cometbft/cometbft/proto/tendermint/types"
	cmttypes "github.com/cometbft/cometbft/types"
	dbm "github.com/cosmos/cosmos-db"
	"github.com/stretchr/testify/require"

	"cosmossdk.io/core/appconfig"
	storetypes "cosmossdk.io/store/types"
	"github.com/cosmos/cosmos-sdk/testutil/testdata"

	"github.com/cosmos/cosmos-sdk/baseapp"
	baseapptestutil "github.com/cosmos/cosmos-sdk/baseapp/testutil"
	"github.com/cosmos/cosmos-sdk/client"
	"github.com/cosmos/cosmos-sdk/codec"
	"github.com/cosmos/cosmos-sdk/crypto/keys/secp256k1"
	"github.com/cosmos/cosmos-sdk/runtime"
	"github.com/cosmos/cosmos-sdk/testutil/mock"
	simtestutil "github.com/cosmos/cosmos-sdk/testutil/sims"
	sdk "github.com/cosmos/cosmos-sdk/types"
	sdkerrors "github.com/cosmos/cosmos-sdk/types/errors"
	"github.com/cosmos/cosmos-sdk/types/mempool"
	signingtypes "github.com/cosmos/cosmos-sdk/types/tx/signing"
	_ "github.com/cosmos/cosmos-sdk/x/auth"
	"github.com/cosmos/cosmos-sdk/x/auth/signing"
	_ "github.com/cosmos/cosmos-sdk/x/auth/tx/config"
	authtypes "github.com/cosmos/cosmos-sdk/x/auth/types"
	_ "github.com/cosmos/cosmos-sdk/x/bank"
	banktypes "github.com/cosmos/cosmos-sdk/x/bank/types"
	_ "github.com/cosmos/cosmos-sdk/x/consensus"
	_ "github.com/cosmos/cosmos-sdk/x/mint"
	_ "github.com/cosmos/cosmos-sdk/x/params"
	_ "github.com/cosmos/cosmos-sdk/x/staking"
)

var ParamStoreKey = []byte("paramstore")

// GenesisStateWithSingleValidator initializes GenesisState with a single validator and genesis accounts
// that also act as delegators.
func GenesisStateWithSingleValidator(t *testing.T, codec codec.Codec, builder *runtime.AppBuilder) map[string]json.RawMessage {
	t.Helper()

	privVal := mock.NewPV()
	pubKey, err := privVal.GetPubKey()
	require.NoError(t, err)

	// create validator set with single validator
	validator := cmttypes.NewValidator(pubKey, 1)
	valSet := cmttypes.NewValidatorSet([]*cmttypes.Validator{validator})

	// generate genesis account
	senderPrivKey := secp256k1.GenPrivKey()
	acc := authtypes.NewBaseAccount(senderPrivKey.PubKey().Address().Bytes(), senderPrivKey.PubKey(), 0, 0)
	balances := []banktypes.Balance{
		{
			Address: acc.GetAddress().String(),
			Coins:   sdk.NewCoins(sdk.NewCoin(sdk.DefaultBondDenom, sdkmath.NewInt(100000000000000))),
		},
	}

	genesisState := builder.DefaultGenesis()
	// sus
	genesisState, err = simtestutil.GenesisStateWithValSet(codec, genesisState, valSet, []authtypes.GenesisAccount{acc}, balances...)
	require.NoError(t, err)

	return genesisState
}

func makeMinimalConfig() depinject.Config {
	var mempoolOpt runtime.BaseAppOption = baseapp.SetMempool(mempool.NewSenderNonceMempool())
	return depinject.Configs(
		depinject.Supply(mempoolOpt),
		appconfig.Compose(&appv1alpha1.Config{
			Modules: []*appv1alpha1.ModuleConfig{
				{
					Name: "runtime",
					Config: appconfig.WrapAny(&runtimev1alpha1.Module{
						AppName: "BaseAppApp",
					}),
				},
			},
		}))
}

type MsgKeyValueImpl struct{}

func (m MsgKeyValueImpl) Set(ctx context.Context, msg *baseapptestutil.MsgKeyValue) (*baseapptestutil.MsgCreateKeyValueResponse, error) {
	sdkCtx := sdk.UnwrapSDKContext(ctx)
	sdkCtx.KVStore(capKey2).Set(msg.Key, msg.Value)
	return &baseapptestutil.MsgCreateKeyValueResponse{}, nil
}

type CounterServerImplGasMeterOnly struct {
	gas uint64
}

func (m CounterServerImplGasMeterOnly) IncrementCounter(ctx context.Context, msg *baseapptestutil.MsgCounter) (*baseapptestutil.MsgCreateCounterResponse, error) {
	sdkCtx := sdk.UnwrapSDKContext(ctx)
	gas := m.gas

	// if no gas is provided, use the counter as gas. This is useful for testing
	if gas == 0 {
		gas = uint64(msg.Counter)
	}

	sdkCtx.GasMeter().ConsumeGas(gas, "test")
	return &baseapptestutil.MsgCreateCounterResponse{}, nil
}

type NoopCounterServerImpl struct{}

func (m NoopCounterServerImpl) IncrementCounter(
	_ context.Context,
	_ *baseapptestutil.MsgCounter,
) (*baseapptestutil.MsgCreateCounterResponse, error) {
	return &baseapptestutil.MsgCreateCounterResponse{}, nil
}

type CounterServerImpl struct {
	t          *testing.T
	capKey     storetypes.StoreKey
	deliverKey []byte
}

func (m CounterServerImpl) IncrementCounter(ctx context.Context, msg *baseapptestutil.MsgCounter) (*baseapptestutil.MsgCreateCounterResponse, error) {
	return incrementCounter(ctx, m.t, m.capKey, m.deliverKey, msg)
}

type Counter2ServerImpl struct {
	t          *testing.T
	capKey     storetypes.StoreKey
	deliverKey []byte
}

func (m Counter2ServerImpl) IncrementCounter(ctx context.Context, msg *baseapptestutil.MsgCounter2) (*baseapptestutil.MsgCreateCounterResponse, error) {
	return incrementCounter(ctx, m.t, m.capKey, m.deliverKey, msg)
}

func incrementCounter(ctx context.Context,
	t *testing.T,
	capKey storetypes.StoreKey,
	deliverKey []byte,
	msg sdk.Msg,
) (*baseapptestutil.MsgCreateCounterResponse, error) {
	sdkCtx := sdk.UnwrapSDKContext(ctx)
	store := sdkCtx.KVStore(capKey)

	sdkCtx.GasMeter().ConsumeGas(5, "test")

	var msgCount int64

	switch m := msg.(type) {
	case *baseapptestutil.MsgCounter:
		if m.FailOnHandler {
			return nil, errorsmod.Wrap(sdkerrors.ErrInvalidRequest, "message handler failure")
		}
		msgCount = m.Counter
	case *baseapptestutil.MsgCounter2:
		if m.FailOnHandler {
			return nil, errorsmod.Wrap(sdkerrors.ErrInvalidRequest, "message handler failure")
		}
		msgCount = m.Counter
	}

	sdkCtx.EventManager().EmitEvents(
		counterEvent(sdk.EventTypeMessage, msgCount),
	)

	_, err := incrementingCounter(t, store, deliverKey, msgCount)
	if err != nil {
		return nil, err
	}

	return &baseapptestutil.MsgCreateCounterResponse{}, nil
}

func counterEvent(evType string, msgCount int64) sdk.Events {
	return sdk.Events{
		sdk.NewEvent(
			evType,
			sdk.NewAttribute("update_counter", fmt.Sprintf("%d", msgCount)),
		),
	}
}

func anteHandlerTxTest(t *testing.T, capKey storetypes.StoreKey, storeKey []byte) sdk.AnteHandler {
	return func(ctx sdk.Context, tx sdk.Tx, simulate bool) (sdk.Context, error) {
		store := ctx.KVStore(capKey)
		counter, failOnAnte := parseTxMemo(t, tx)

		if failOnAnte {
			return ctx, errorsmod.Wrap(sdkerrors.ErrUnauthorized, "ante handler failure")
		}

		_, err := incrementingCounter(t, store, storeKey, counter)
		if err != nil {
			return ctx, err
		}

		ctx.EventManager().EmitEvents(
			counterEvent("ante_handler", counter),
		)

		ctx = ctx.WithPriority(testTxPriority)
		return ctx, nil
	}
}

func incrementingCounter(t *testing.T, store storetypes.KVStore, counterKey []byte, counter int64) (*sdk.Result, error) {
	storedCounter := getIntFromStore(t, store, counterKey)
	require.Equal(t, storedCounter, counter)
	setIntOnStore(store, counterKey, counter+1)
	return &sdk.Result{}, nil
}

func setIntOnStore(store storetypes.KVStore, key []byte, i int64) {
	bz := make([]byte, 8)
	n := binary.PutVarint(bz, i)
	store.Set(key, bz[:n])
}

type paramStore struct {
	db *dbm.MemDB
}

var _ baseapp.ParamStore = (*paramStore)(nil)

func (ps paramStore) Set(_ context.Context, value cmtproto.ConsensusParams) error {
	bz, err := json.Marshal(value)
	if err != nil {
		return err
	}

	return ps.db.Set(ParamStoreKey, bz)
}

func (ps paramStore) Has(_ context.Context) (bool, error) {
	return ps.db.Has(ParamStoreKey)
}

func (ps paramStore) Get(_ context.Context) (cmtproto.ConsensusParams, error) {
	bz, err := ps.db.Get(ParamStoreKey)
	if err != nil {
		return cmtproto.ConsensusParams{}, err
	}

	if len(bz) == 0 {
		return cmtproto.ConsensusParams{}, errors.New("params not found")
	}

	var params cmtproto.ConsensusParams
	if err := json.Unmarshal(bz, &params); err != nil {
		return cmtproto.ConsensusParams{}, err
	}

	return params, nil
}

func setTxSignature(t *testing.T, builder client.TxBuilder, nonce uint64) {
	privKey := secp256k1.GenPrivKeyFromSecret([]byte("test"))
	pubKey := privKey.PubKey()
	err := builder.SetSignatures(
		signingtypes.SignatureV2{
			PubKey:   pubKey,
			Sequence: nonce,
			Data:     &signingtypes.SingleSignatureData{},
		},
	)
	require.NoError(t, err)
}

func testLoadVersionHelper(t *testing.T, app *baseapp.BaseApp, expectedHeight int64, expectedID storetypes.CommitID) {
	lastHeight := app.LastBlockHeight()
	lastID := app.LastCommitID()
	require.Equal(t, expectedHeight, lastHeight)
	require.Equal(t, expectedID, lastID)
}

func getCheckStateCtx(app *baseapp.BaseApp) sdk.Context {
	v := reflect.ValueOf(app).Elem()
	f := v.FieldByName("checkState")
	rf := reflect.NewAt(f.Type(), unsafe.Pointer(f.UnsafeAddr())).Elem()
	return rf.MethodByName("Context").Call(nil)[0].Interface().(sdk.Context)
}

func getFinalizeBlockStateCtx(app *baseapp.BaseApp) sdk.Context {
	v := reflect.ValueOf(app).Elem()
	f := v.FieldByName("finalizeBlockState")
	rf := reflect.NewAt(f.Type(), unsafe.Pointer(f.UnsafeAddr())).Elem()
	return rf.MethodByName("Context").Call(nil)[0].Interface().(sdk.Context)
}

func parseTxMemo(t *testing.T, tx sdk.Tx) (counter int64, failOnAnte bool) {
	txWithMemo, ok := tx.(sdk.TxWithMemo)
	require.True(t, ok)

	memo := txWithMemo.GetMemo()
	vals, err := url.ParseQuery(memo)
	require.NoError(t, err)

	counter, err = strconv.ParseInt(vals.Get("counter"), 10, 64)
	require.NoError(t, err)

	failOnAnte = vals.Get("failOnAnte") == "true"
	return counter, failOnAnte
}

<<<<<<< HEAD
type Atomicity uint8

const (
	Atomic Atomicity = iota
	NonAtomic
)

func newTxCounter(t *testing.T, cfg client.TxConfig, atomicity Atomicity, counter int64, msgCounters ...int64) signing.Tx {
=======
func newTxCounter(t *testing.T, cfg client.TxConfig, counter int64, msgCounters ...int64) signing.Tx {
	_, _, addr := testdata.KeyTestPubAddr()
>>>>>>> d225e428
	msgs := make([]sdk.Msg, 0, len(msgCounters))
	for _, c := range msgCounters {
		msg := &baseapptestutil.MsgCounter{Counter: c, FailOnHandler: false, Signer: addr.String()}
		msgs = append(msgs, msg)
	}

	builder := cfg.NewTxBuilder()
	builder.SetMsgs(msgs...)
	builder.SetMemo("counter=" + strconv.FormatInt(counter, 10) + "&failOnAnte=false")
	builder.SetNonAtomic(atomicity == NonAtomic)
	setTxSignature(t, builder, uint64(counter))

	return builder.GetTx()
}

func getIntFromStore(t *testing.T, store storetypes.KVStore, key []byte) int64 {
	bz := store.Get(key)
	if len(bz) == 0 {
		return 0
	}

	i, err := binary.ReadVarint(bytes.NewBuffer(bz))
	require.NoError(t, err)

	return i
}

func setFailOnAnte(t *testing.T, cfg client.TxConfig, tx signing.Tx, failOnAnte bool) signing.Tx {
	builder := cfg.NewTxBuilder()
	builder.SetMsgs(tx.GetMsgs()...)

	memo := tx.GetMemo()
	vals, err := url.ParseQuery(memo)
	require.NoError(t, err)

	vals.Set("failOnAnte", strconv.FormatBool(failOnAnte))
	memo = vals.Encode()
	builder.SetMemo(memo)
	setTxSignature(t, builder, 1)

	return builder.GetTx()
}

func setFailOnHandler(cfg client.TxConfig, tx signing.Tx, fail bool) signing.Tx {
	builder := cfg.NewTxBuilder()
	builder.SetMemo(tx.GetMemo())

	msgs := tx.GetMsgs()
	for i, msg := range msgs {
		msgs[i] = &baseapptestutil.MsgCounter{
			Counter:       msg.(*baseapptestutil.MsgCounter).Counter,
			FailOnHandler: fail,
		}
	}

	builder.SetMsgs(msgs...)
	return builder.GetTx()
}<|MERGE_RESOLUTION|>--- conflicted
+++ resolved
@@ -323,7 +323,6 @@
 	return counter, failOnAnte
 }
 
-<<<<<<< HEAD
 type Atomicity uint8
 
 const (
@@ -332,10 +331,7 @@
 )
 
 func newTxCounter(t *testing.T, cfg client.TxConfig, atomicity Atomicity, counter int64, msgCounters ...int64) signing.Tx {
-=======
-func newTxCounter(t *testing.T, cfg client.TxConfig, counter int64, msgCounters ...int64) signing.Tx {
 	_, _, addr := testdata.KeyTestPubAddr()
->>>>>>> d225e428
 	msgs := make([]sdk.Msg, 0, len(msgCounters))
 	for _, c := range msgCounters {
 		msg := &baseapptestutil.MsgCounter{Counter: c, FailOnHandler: false, Signer: addr.String()}
