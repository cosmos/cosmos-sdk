package helpers

import (
	codecstd "github.com/cosmos/cosmos-sdk/codec/std"
	authclient "github.com/cosmos/cosmos-sdk/x/auth/client"
	"io/ioutil"
	"os"
	"path/filepath"
	"testing"

	codecstd "github.com/cosmos/cosmos-sdk/codec/std"
	authclient "github.com/cosmos/cosmos-sdk/x/auth/client"

	"github.com/stretchr/testify/require"
	tmtypes "github.com/tendermint/tendermint/types"

	"github.com/cosmos/cosmos-sdk/codec"
	"github.com/cosmos/cosmos-sdk/server"
	"github.com/cosmos/cosmos-sdk/simapp"
)

// Fixtures is used to setup the testing environment
type Fixtures struct {
	BuildDir     string
	RootDir      string
	SimdBinary   string
	SimcliBinary string
	ChainID      string
	RPCAddr      string
	Port         string
	SimdHome     string
	SimcliHome   string
	P2PAddr      string
	Cdc          *codec.Codec
	T            *testing.T
}

var (
	cdc      = codecstd.MakeCodec(simapp.ModuleBasics)
	appCodec = codecstd.NewAppCodec(cdc)
)

func init() {
	authclient.Codec = appCodec
}

// NewFixtures creates a new instance of Fixtures with many vars set
func NewFixtures(t *testing.T) *Fixtures {
	tmpDir, err := ioutil.TempDir("", "sdk_integration_"+t.Name()+"_")
	require.NoError(t, err)

	servAddr, port, err := server.FreeTCPAddr()
	require.NoError(t, err)

	p2pAddr, _, err := server.FreeTCPAddr()
	require.NoError(t, err)

	buildDir := os.Getenv("BUILDDIR")
<<<<<<< HEAD
	if buildDir == "" {
		buildDir = os.ExpandEnv("$GOPATH/src/github.com/cosmos/cosmos-sdk/build")
		require.NoError(t, err)
	}
=======
	require.NotNil(t, buildDir)
>>>>>>> c083a835

	return &Fixtures{
		T:            t,
		BuildDir:     buildDir,
		RootDir:      tmpDir,
		SimdBinary:   filepath.Join(buildDir, "simd"),
		SimcliBinary: filepath.Join(buildDir, "simcli"),
		SimdHome:     filepath.Join(tmpDir, ".simd"),
		SimcliHome:   filepath.Join(tmpDir, ".simcli"),
		RPCAddr:      servAddr,
		P2PAddr:      p2pAddr,
		Cdc:          cdc,
		Port:         port,
	}
}

// GenesisFile returns the path of the genesis file
func (f Fixtures) GenesisFile() string {
	return filepath.Join(f.SimdHome, "config", "genesis.json")
}

// GenesisFile returns the application's genesis state
func (f Fixtures) GenesisState() simapp.GenesisState {
	genDoc, err := tmtypes.GenesisDocFromFile(f.GenesisFile())
	require.NoError(f.T, err)

	var appState simapp.GenesisState
	require.NoError(f.T, f.Cdc.UnmarshalJSON(genDoc.AppState, &appState))
	return appState
}<|MERGE_RESOLUTION|>--- conflicted
+++ resolved
@@ -7,9 +7,6 @@
 	"os"
 	"path/filepath"
 	"testing"
-
-	codecstd "github.com/cosmos/cosmos-sdk/codec/std"
-	authclient "github.com/cosmos/cosmos-sdk/x/auth/client"
 
 	"github.com/stretchr/testify/require"
 	tmtypes "github.com/tendermint/tendermint/types"
@@ -56,14 +53,13 @@
 	require.NoError(t, err)
 
 	buildDir := os.Getenv("BUILDDIR")
-<<<<<<< HEAD
+
 	if buildDir == "" {
 		buildDir = os.ExpandEnv("$GOPATH/src/github.com/cosmos/cosmos-sdk/build")
 		require.NoError(t, err)
 	}
-=======
+
 	require.NotNil(t, buildDir)
->>>>>>> c083a835
 
 	return &Fixtures{
 		T:            t,
