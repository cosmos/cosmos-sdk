--- conflicted
+++ resolved
@@ -3,9 +3,6 @@
 import (
 	"encoding/json"
 	"fmt"
-	"github.com/cosmos/cosmos-sdk/codec"
-	"github.com/cosmos/cosmos-sdk/x/auth"
-	"github.com/cosmos/cosmos-sdk/x/staking"
 	"os"
 	"path/filepath"
 	"strings"
@@ -201,7 +198,6 @@
 	cmd := fmt.Sprintf("%s tx multisign --keyring-backend=test %v %s %s %s", f.SimcliBinary, f.Flags(),
 		fileName, name, strings.Join(signaturesFiles, " "),
 	)
-<<<<<<< HEAD
 	return executeWriteRetStdStreams(f.T, addFlags(cmd, flags))
 }
 
@@ -328,7 +324,4 @@
 	require.NoError(f.T, f.Cdc.UnmarshalJSON([]byte(out), &balances), "out %v\n", out)
 
 	return balances
-=======
-	return ExecuteWriteRetStdStreams(f.T, AddFlags(cmd, flags))
->>>>>>> c083a835
 }