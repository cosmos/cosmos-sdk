package helpers

import (
	"encoding/json"
	"fmt"
	"github.com/cosmos/cosmos-sdk/codec"
	"github.com/cosmos/cosmos-sdk/x/auth"
<<<<<<< HEAD
=======
	"github.com/cosmos/cosmos-sdk/x/staking"
>>>>>>> d31c20df
	"os"
	"path/filepath"
	"strings"

<<<<<<< HEAD
	"github.com/cosmos/cosmos-sdk/x/staking"
	"github.com/cosmos/cosmos-sdk/x/gov"

=======
>>>>>>> d31c20df
	"github.com/stretchr/testify/require"

	clientkeys "github.com/cosmos/cosmos-sdk/client/keys"
	"github.com/cosmos/cosmos-sdk/crypto/keyring"
	"github.com/cosmos/cosmos-sdk/tests"
	sdk "github.com/cosmos/cosmos-sdk/types"
)

var (
	totalCoins = sdk.NewCoins(
		sdk.NewCoin(Fee2Denom, sdk.TokensFromConsensusPower(2000000)),
		sdk.NewCoin(FeeDenom, sdk.TokensFromConsensusPower(2000000)),
		sdk.NewCoin(FooDenom, sdk.TokensFromConsensusPower(2000)),
		sdk.NewCoin(Denom, sdk.TokensFromConsensusPower(300).Add(sdk.NewInt(12))), // add coins from inflation
	)

	startCoins = sdk.NewCoins(
		sdk.NewCoin(Fee2Denom, sdk.TokensFromConsensusPower(1000000)),
		sdk.NewCoin(FeeDenom, sdk.TokensFromConsensusPower(1000000)),
		sdk.NewCoin(FooDenom, sdk.TokensFromConsensusPower(1000)),
		sdk.NewCoin(Denom, sdk.TokensFromConsensusPower(150)),
	)

	vestingCoins = sdk.NewCoins(
		sdk.NewCoin(FeeDenom, sdk.TokensFromConsensusPower(500000)),
	)
)

//___________________________________________________________________________________
// simd

// UnsafeResetAll is simd unsafe-reset-all
func (f *Fixtures) UnsafeResetAll(flags ...string) {
	cmd := fmt.Sprintf("%s --home=%s unsafe-reset-all", f.SimdBinary, f.SimdHome)
	executeWrite(f.T, addFlags(cmd, flags))
	err := os.RemoveAll(filepath.Join(f.SimdHome, "config", "gentx"))
	require.NoError(f.T, err)
}

// SDInit is simd init
// NOTE: SDInit sets the ChainID for the Fixtures instance
func (f *Fixtures) SDInit(moniker string, flags ...string) {
	cmd := fmt.Sprintf("%s init -o --home=%s %s", f.SimdBinary, f.SimdHome, moniker)
	_, stderr := tests.ExecuteT(f.T, addFlags(cmd, flags), clientkeys.DefaultKeyPass)

	var chainID string
	var initRes map[string]json.RawMessage

	err := json.Unmarshal([]byte(stderr), &initRes)
	require.NoError(f.T, err)

	err = json.Unmarshal(initRes["chain_id"], &chainID)
	require.NoError(f.T, err)

	f.ChainID = chainID
}

// AddGenesisAccount is simd add-genesis-account
func (f *Fixtures) AddGenesisAccount(address sdk.AccAddress, coins sdk.Coins, flags ...string) {
	cmd := fmt.Sprintf("%s add-genesis-account %s %s --home=%s --keyring-backend=test", f.SimdBinary, address, coins, f.SimdHome)
	executeWriteCheckErr(f.T, addFlags(cmd, flags))
}

// GenTx is simd gentx
func (f *Fixtures) GenTx(name string, flags ...string) {
	cmd := fmt.Sprintf("%s gentx --name=%s --home=%s --home-client=%s --keyring-backend=test", f.SimdBinary, name, f.SimdHome, f.SimcliHome)
	executeWriteCheckErr(f.T, addFlags(cmd, flags))
}

// CollectGenTxs is simd collect-gentxs
func (f *Fixtures) CollectGenTxs(flags ...string) {
	cmd := fmt.Sprintf("%s collect-gentxs --home=%s", f.SimdBinary, f.SimdHome)
	executeWriteCheckErr(f.T, addFlags(cmd, flags))
}

// SDStart runs simd start with the appropriate flags and returns a process
func (f *Fixtures) SDStart(flags ...string) *tests.Process {
	cmd := fmt.Sprintf("%s start --home=%s --rpc.laddr=%v --p2p.laddr=%v", f.SimdBinary, f.SimdHome, f.RPCAddr, f.P2PAddr)
	proc := tests.GoExecuteTWithStdout(f.T, addFlags(cmd, flags))
	tests.WaitForTMStart(f.Port)
	tests.WaitForNextNBlocksTM(1, f.Port)
	return proc
}

// SDTendermint returns the results of simd tendermint [query]
func (f *Fixtures) SDTendermint(query string) string {
	cmd := fmt.Sprintf("%s tendermint %s --home=%s", f.SimdBinary, query, f.SimdHome)
	success, stdout, stderr := executeWriteRetStdStreams(f.T, cmd)
	require.Empty(f.T, stderr)
	require.True(f.T, success)
	return strings.TrimSpace(stdout)
}

// ValidateGenesis runs simd validate-genesis
func (f *Fixtures) ValidateGenesis() {
	cmd := fmt.Sprintf("%s validate-genesis --home=%s", f.SimdBinary, f.SimdHome)
	executeWriteCheckErr(f.T, cmd)
}

//___________________________________________________________________________________
// simcli keys

// KeysDelete is simcli keys delete
func (f *Fixtures) KeysDelete(name string, flags ...string) {
	cmd := fmt.Sprintf("%s keys delete --keyring-backend=test --home=%s %s", f.SimcliBinary,
		f.SimcliHome, name)
	executeWrite(f.T, addFlags(cmd, append(append(flags, "-y"), "-f")))
}

// KeysAdd is simcli keys add
func (f *Fixtures) KeysAdd(name string, flags ...string) {
	cmd := fmt.Sprintf("%s keys add --keyring-backend=test --home=%s %s", f.SimcliBinary,
		f.SimcliHome, name)
	executeWriteCheckErr(f.T, addFlags(cmd, flags))
}

// KeysAddRecover prepares simcli keys add --recover
func (f *Fixtures) KeysAddRecover(name, mnemonic string, flags ...string) (exitSuccess bool, stdout, stderr string) {
	cmd := fmt.Sprintf("%s keys add --keyring-backend=test --home=%s --recover %s",
		f.SimcliBinary, f.SimcliHome, name)
	return executeWriteRetStdStreams(f.T, addFlags(cmd, flags), mnemonic)
}

// KeysAddRecoverHDPath prepares simcli keys add --recover --account --index
func (f *Fixtures) KeysAddRecoverHDPath(name, mnemonic string, account uint32, index uint32, flags ...string) {
	cmd := fmt.Sprintf("%s keys add --keyring-backend=test --home=%s --recover %s --account %d"+
		" --index %d", f.SimcliBinary, f.SimcliHome, name, account, index)
	executeWriteCheckErr(f.T, addFlags(cmd, flags), mnemonic)
}

// KeysShow is simcli keys show
func (f *Fixtures) KeysShow(name string, flags ...string) keyring.KeyOutput {
	cmd := fmt.Sprintf("%s keys show --keyring-backend=test --home=%s %s", f.SimcliBinary,
		f.SimcliHome, name)
	out, _ := tests.ExecuteT(f.T, addFlags(cmd, flags), "")
	var ko keyring.KeyOutput
	err := clientkeys.UnmarshalJSON([]byte(out), &ko)
	require.NoError(f.T, err)
	return ko
}

// KeyAddress returns the SDK account address from the key
func (f *Fixtures) KeyAddress(name string) sdk.AccAddress {
	ko := f.KeysShow(name)
	accAddr, err := sdk.AccAddressFromBech32(ko.Address)
	require.NoError(f.T, err)
	return accAddr
}

//___________________________________________________________________________________
// simcli query account

// QueryAccount is simcli query account
func (f *Fixtures) QueryAccount(address sdk.AccAddress, flags ...string) auth.BaseAccount {
	cmd := fmt.Sprintf("%s query account %s %v", f.SimcliBinary, address, f.Flags())
	out, _ := tests.ExecuteT(f.T, addFlags(cmd, flags), "")
	var initRes map[string]json.RawMessage
	err := json.Unmarshal([]byte(out), &initRes)
	require.NoError(f.T, err, "out %v, err %v", out, err)
	value := initRes["value"]
	var acc auth.BaseAccount
	cdc := codec.New()
	codec.RegisterCrypto(cdc)
	err = cdc.UnmarshalJSON(value, &acc)
	require.NoError(f.T, err, "value %v, err %v", string(value), err)
	return acc
}

// QueryBalances executes the bank query balances command for a given address and
// flag set.
func (f *Fixtures) QueryBalances(address sdk.AccAddress, flags ...string) sdk.Coins {
	cmd := fmt.Sprintf("%s query bank balances %s %v", f.SimcliBinary, address, f.Flags())
	out, _ := tests.ExecuteT(f.T, addFlags(cmd, flags), "")

	var balances sdk.Coins
	cdc := codec.New()
	require.NoError(f.T, cdc.UnmarshalJSON([]byte(out), &balances), "out %v\n", out)

	return balances
}

//___________________________________________________________________________________
// simcli query txs

// QueryTxs is simcli query txs
func (f *Fixtures) QueryTxs(page, limit int, events ...string) *sdk.SearchTxsResult {
	cmd := fmt.Sprintf("%s query txs --page=%d --limit=%d --events='%s' %v", f.SimcliBinary, page, limit, queryEvents(events), f.Flags())
	out, _ := tests.ExecuteT(f.T, cmd, "")
	var result sdk.SearchTxsResult

	cdc := codec.New()
	err := cdc.UnmarshalJSON([]byte(out), &result)
	require.NoError(f.T, err, "out %v\n, err %v", out, err)
	return &result
}

//___________________________________________________________________________________
// simcli config

// CLIConfig is simcli config
func (f *Fixtures) CLIConfig(key, value string, flags ...string) {
	cmd := fmt.Sprintf("%s config --home=%s %s %s", f.SimcliBinary, f.SimcliHome, key, value)
	executeWriteCheckErr(f.T, addFlags(cmd, flags))
}

// TxSend is simcli tx send
func (f *Fixtures) TxSend(from string, to sdk.AccAddress, amount sdk.Coin, flags ...string) (bool, string, string) {
	cmd := fmt.Sprintf("%s tx send --keyring-backend=test %s %s %s %v", f.SimcliBinary, from,
		to, amount, f.Flags())
	return executeWriteRetStdStreams(f.T, addFlags(cmd, flags), clientkeys.DefaultKeyPass)
}

// TxSign is simcli tx sign
func (f *Fixtures) TxSign(signer, fileName string, flags ...string) (bool, string, string) {
	cmd := fmt.Sprintf("%s tx sign %v --keyring-backend=test --from=%s %v", f.SimcliBinary,
		f.Flags(), signer, fileName)
	return executeWriteRetStdStreams(f.T, addFlags(cmd, flags), clientkeys.DefaultKeyPass)
}

// TxBroadcast is simcli tx broadcast
func (f *Fixtures) TxBroadcast(fileName string, flags ...string) (bool, string, string) {
	cmd := fmt.Sprintf("%s tx broadcast %v %v", f.SimcliBinary, f.Flags(), fileName)
	return executeWriteRetStdStreams(f.T, addFlags(cmd, flags), clientkeys.DefaultKeyPass)
}

// TxEncode is simcli tx encode
func (f *Fixtures) TxEncode(fileName string, flags ...string) (bool, string, string) {
	cmd := fmt.Sprintf("%s tx encode %v %v", f.SimcliBinary, f.Flags(), fileName)
	return executeWriteRetStdStreams(f.T, addFlags(cmd, flags), clientkeys.DefaultKeyPass)
}

// TxMultisign is simcli tx multisign
func (f *Fixtures) TxMultisign(fileName, name string, signaturesFiles []string,
	flags ...string) (bool, string, string) {

	cmd := fmt.Sprintf("%s tx multisign --keyring-backend=test %v %s %s %s", f.SimcliBinary, f.Flags(),
		fileName, name, strings.Join(signaturesFiles, " "),
	)
	return executeWriteRetStdStreams(f.T, addFlags(cmd, flags))
}

//___________________________________________________________________________________
// simcli tx staking

// TxStakingCreateValidator is simcli tx staking create-validator
func (f *Fixtures) TxStakingCreateValidator(from, consPubKey string, amount sdk.Coin, flags ...string) (bool, string, string) {
	cmd := fmt.Sprintf("%s tx staking create-validator %v --keyring-backend=test --from=%s"+
		" --pubkey=%s", f.SimcliBinary, f.Flags(), from, consPubKey)
	cmd += fmt.Sprintf(" --amount=%v --moniker=%v --commission-rate=%v", amount, from, "0.05")
	cmd += fmt.Sprintf(" --commission-max-rate=%v --commission-max-change-rate=%v", "0.20", "0.10")
	cmd += fmt.Sprintf(" --min-self-delegation=%v", "1")
	return executeWriteRetStdStreams(f.T, addFlags(cmd, flags), clientkeys.DefaultKeyPass)
}

<<<<<<< HEAD
// TxStakingUnbond is simcli tx staking unbond
=======
func (f *Fixtures) TxStakingEditValidator(from string, flags ...string) (bool, string, string) {
	cmd := fmt.Sprintf("%s tx staking edit-validator %v --keyring-backend=test "+
		"--from=%s", f.SimcliBinary, f.Flags(), from)
	return executeWriteRetStdStreams(f.T, addFlags(cmd, flags), clientkeys.DefaultKeyPass)
}

func (f *Fixtures) TxStakingDelegate(validatorOperatorAddress, from string, amount sdk.Coin, flags ...string) (bool, string, string) {
	cmd := fmt.Sprintf("%s tx staking delegate %s %v %v --keyring-backend=test "+
		"--from=%s", f.SimcliBinary, validatorOperatorAddress, amount, f.Flags(), from)
	return executeWriteRetStdStreams(f.T, addFlags(cmd, flags), clientkeys.DefaultKeyPass)
}

func (f *Fixtures) TxStakingReDelegate(srcOperatorAddress, dstOperatorAddress, from string, amount sdk.Coin, flags ...string) (bool, string, string) {
	cmd := fmt.Sprintf("%s tx staking redelegate %s %s %v %v --keyring-backend=test "+
		"--from=%s", f.SimcliBinary, srcOperatorAddress, dstOperatorAddress, amount, f.Flags(), from)
	return executeWriteRetStdStreams(f.T, addFlags(cmd, flags), clientkeys.DefaultKeyPass)
}

// TxStakingUnbond is gaiacli tx staking unbond
>>>>>>> d31c20df
func (f *Fixtures) TxStakingUnbond(from, shares string, validator sdk.ValAddress, flags ...string) bool {
	cmd := fmt.Sprintf("%s tx staking unbond --keyring-backend=test %s %v --from=%s %v",
		f.SimcliBinary, validator, shares, from, f.Flags())
	return executeWrite(f.T, addFlags(cmd, flags), clientkeys.DefaultKeyPass)
}

// QueryStakingValidator is simcli query staking validator
func (f *Fixtures) QueryStakingValidator(valAddr sdk.ValAddress, flags ...string) staking.Validator {
	cmd := fmt.Sprintf("%s query staking validator %s %v", f.SimcliBinary, valAddr, f.Flags())
	out, _ := tests.ExecuteT(f.T, addFlags(cmd, flags), "")
	var validator staking.Validator

<<<<<<< HEAD
	cdc := codec.New()
	err := cdc.UnmarshalJSON([]byte(out), &validator)
=======
	err := f.Cdc.UnmarshalJSON([]byte(out), &validator)
>>>>>>> d31c20df
	require.NoError(f.T, err, "out %v\n, err %v", out, err)
	return validator
}

// QueryStakingUnbondingDelegationsFrom is simcli query staking unbonding-delegations-from
func (f *Fixtures) QueryStakingUnbondingDelegationsFrom(valAddr sdk.ValAddress, flags ...string) []staking.UnbondingDelegation {
	cmd := fmt.Sprintf("%s query staking unbonding-delegations-from %s %v", f.SimcliBinary, valAddr, f.Flags())
	out, _ := tests.ExecuteT(f.T, addFlags(cmd, flags), "")
	var ubds []staking.UnbondingDelegation

<<<<<<< HEAD
	cdc := codec.New()
	err := cdc.UnmarshalJSON([]byte(out), &ubds)
=======
	err := f.Cdc.UnmarshalJSON([]byte(out), &ubds)
>>>>>>> d31c20df
	require.NoError(f.T, err, "out %v\n, err %v", out, err)
	return ubds
}

// QueryStakingDelegationsTo is simcli query staking delegations-to
func (f *Fixtures) QueryStakingDelegationsTo(valAddr sdk.ValAddress, flags ...string) []staking.Delegation {
	cmd := fmt.Sprintf("%s query staking delegations-to %s %v", f.SimcliBinary, valAddr, f.Flags())
	out, _ := tests.ExecuteT(f.T, addFlags(cmd, flags), "")
	var delegations []staking.Delegation

<<<<<<< HEAD
	cdc := codec.New()
	err := cdc.UnmarshalJSON([]byte(out), &delegations)
=======
	err := f.Cdc.UnmarshalJSON([]byte(out), &delegations)
>>>>>>> d31c20df
	require.NoError(f.T, err, "out %v\n, err %v", out, err)
	return delegations
}

// QueryStakingPool is simcli query staking pool
func (f *Fixtures) QueryStakingPool(flags ...string) staking.Pool {
	cmd := fmt.Sprintf("%s query staking pool %v", f.SimcliBinary, f.Flags())
	out, _ := tests.ExecuteT(f.T, addFlags(cmd, flags), "")
	var pool staking.Pool

<<<<<<< HEAD
	cdc := codec.New()
	err := cdc.UnmarshalJSON([]byte(out), &pool)
=======
	err := f.Cdc.UnmarshalJSON([]byte(out), &pool)
>>>>>>> d31c20df
	require.NoError(f.T, err, "out %v\n, err %v", out, err)
	return pool
}

// QueryStakingParameters is simcli query staking parameters
func (f *Fixtures) QueryStakingParameters(flags ...string) staking.Params {
	cmd := fmt.Sprintf("%s query staking params %v", f.SimcliBinary, f.Flags())
	out, _ := tests.ExecuteT(f.T, addFlags(cmd, flags), "")
	var params staking.Params

<<<<<<< HEAD
	cdc := codec.New()
	err := cdc.UnmarshalJSON([]byte(out), &params)
=======
	err := f.Cdc.UnmarshalJSON([]byte(out), &params)
>>>>>>> d31c20df
	require.NoError(f.T, err, "out %v\n, err %v", out, err)
	return params
}

//___________________________________________________________________________________
<<<<<<< HEAD
// simcli tx gov

// TxGovSubmitProposal is simcli tx gov submit-proposal
func (f *Fixtures) TxGovSubmitProposal(from, typ, title, description string, deposit sdk.Coin, flags ...string) (bool, string, string) {
	cmd := fmt.Sprintf("%s tx gov submit-proposal %v --keyring-backend=test --from=%s --type=%s",
		f.SimcliBinary, f.Flags(), from, typ)
	cmd += fmt.Sprintf(" --title=%s --description=%s --deposit=%s", title, description, deposit)
	return executeWriteRetStdStreams(f.T, addFlags(cmd, flags), clientkeys.DefaultKeyPass)
}

// TxGovDeposit is simcli tx gov deposit
func (f *Fixtures) TxGovDeposit(proposalID int, from string, amount sdk.Coin, flags ...string) (bool, string, string) {
	cmd := fmt.Sprintf("%s tx gov deposit %d %s --keyring-backend=test --from=%s %v",
		f.SimcliBinary, proposalID, amount, from, f.Flags())
	return executeWriteRetStdStreams(f.T, addFlags(cmd, flags), clientkeys.DefaultKeyPass)
}

// TxGovVote is simcli tx gov vote
func (f *Fixtures) TxGovVote(proposalID int, option gov.VoteOption, from string, flags ...string) (bool, string, string) {
	cmd := fmt.Sprintf("%s tx gov vote %d %s --keyring-backend=test --from=%s %v",
		f.SimcliBinary, proposalID, option, from, f.Flags())
	return executeWriteRetStdStreams(f.T, addFlags(cmd, flags), clientkeys.DefaultKeyPass)
}

// TxGovSubmitParamChangeProposal executes a CLI parameter change proposal
// submission.
func (f *Fixtures) TxGovSubmitParamChangeProposal(
	from, proposalPath string, deposit sdk.Coin, flags ...string,
) (bool, string, string) {

	cmd := fmt.Sprintf(
		"%s tx gov submit-proposal param-change %s --keyring-backend=test --from=%s %v",
		f.SimcliBinary, proposalPath, from, f.Flags(),
	)

	return executeWriteRetStdStreams(f.T, addFlags(cmd, flags), clientkeys.DefaultKeyPass)
}

// TxGovSubmitCommunityPoolSpendProposal executes a CLI community pool spend proposal
// submission.
func (f *Fixtures) TxGovSubmitCommunityPoolSpendProposal(
	from, proposalPath string, deposit sdk.Coin, flags ...string,
) (bool, string, string) {

	cmd := fmt.Sprintf(
		"%s tx gov submit-proposal community-pool-spend %s --keyring-backend=test --from=%s %v",
		f.SimcliBinary, proposalPath, from, f.Flags(),
	)

	return executeWriteRetStdStreams(f.T, addFlags(cmd, flags), clientkeys.DefaultKeyPass)
}


//___________________________________________________________________________________
// simcli query gov

// QueryGovParamDeposit is simcli query gov param deposit
func (f *Fixtures) QueryGovParamDeposit() gov.DepositParams {
	cmd := fmt.Sprintf("%s query gov param deposit %s", f.SimcliBinary, f.Flags())
	out, _ := tests.ExecuteT(f.T, cmd, "")
	var depositParam gov.DepositParams

	cdc := codec.New()
	err := cdc.UnmarshalJSON([]byte(out), &depositParam)
	require.NoError(f.T, err, "out %v\n, err %v", out, err)
	return depositParam
}

// QueryGovParamVoting is simcli query gov param voting
func (f *Fixtures) QueryGovParamVoting() gov.VotingParams {
	cmd := fmt.Sprintf("%s query gov param voting %s", f.SimcliBinary, f.Flags())
	out, _ := tests.ExecuteT(f.T, cmd, "")
	var votingParam gov.VotingParams

	cdc := codec.New()
	err := cdc.UnmarshalJSON([]byte(out), &votingParam)
	require.NoError(f.T, err, "out %v\n, err %v", out, err)
	return votingParam
}

// QueryGovParamTallying is simcli query gov param tallying
func (f *Fixtures) QueryGovParamTallying() gov.TallyParams {
	cmd := fmt.Sprintf("%s query gov param tallying %s", f.SimcliBinary, f.Flags())
	out, _ := tests.ExecuteT(f.T, cmd, "")
	var tallyingParam gov.TallyParams

	cdc := codec.New()
	err := cdc.UnmarshalJSON([]byte(out), &tallyingParam)
	require.NoError(f.T, err, "out %v\n, err %v", out, err)
	return tallyingParam
}

// QueryGovProposals is simcli query gov proposals
func (f *Fixtures) QueryGovProposals(flags ...string) gov.Proposals {
	cmd := fmt.Sprintf("%s query gov proposals %v", f.SimcliBinary, f.Flags())
	stdout, stderr := tests.ExecuteT(f.T, addFlags(cmd, flags), "")
	if strings.Contains(stderr, "no matching proposals found") {
		return gov.Proposals{}
	}
	require.Empty(f.T, stderr)
	var out gov.Proposals

	cdc := codec.New()
	err := cdc.UnmarshalJSON([]byte(stdout), &out)
	require.NoError(f.T, err)
	return out
}

// QueryGovProposal is simcli query gov proposal
func (f *Fixtures) QueryGovProposal(proposalID int, flags ...string) gov.Proposal {
	cmd := fmt.Sprintf("%s query gov proposal %d %v", f.SimcliBinary, proposalID, f.Flags())
	out, _ := tests.ExecuteT(f.T, addFlags(cmd, flags), "")
	var proposal gov.Proposal

	cdc := codec.New()
	err := cdc.UnmarshalJSON([]byte(out), &proposal)
	require.NoError(f.T, err, "out %v\n, err %v", out, err)
	return proposal
}

// QueryGovVote is simcli query gov vote
func (f *Fixtures) QueryGovVote(proposalID int, voter sdk.AccAddress, flags ...string) gov.Vote {
	cmd := fmt.Sprintf("%s query gov vote %d %s %v", f.SimcliBinary, proposalID, voter, f.Flags())
	out, _ := tests.ExecuteT(f.T, addFlags(cmd, flags), "")
	var vote gov.Vote

	cdc := codec.New()
	err := cdc.UnmarshalJSON([]byte(out), &vote)
	require.NoError(f.T, err, "out %v\n, err %v", out, err)
	return vote
}

// QueryGovVotes is simcli query gov votes
func (f *Fixtures) QueryGovVotes(proposalID int, flags ...string) []gov.Vote {
	cmd := fmt.Sprintf("%s query gov votes %d %v", f.SimcliBinary, proposalID, f.Flags())
	out, _ := tests.ExecuteT(f.T, addFlags(cmd, flags), "")
	var votes []gov.Vote

	cdc := codec.New()
	err := cdc.UnmarshalJSON([]byte(out), &votes)
	require.NoError(f.T, err, "out %v\n, err %v", out, err)
	return votes
}

// QueryGovDeposit is simcli query gov deposit
func (f *Fixtures) QueryGovDeposit(proposalID int, depositor sdk.AccAddress, flags ...string) gov.Deposit {
	cmd := fmt.Sprintf("%s query gov deposit %d %s %v", f.SimcliBinary, proposalID, depositor, f.Flags())
	out, _ := tests.ExecuteT(f.T, addFlags(cmd, flags), "")
	var deposit gov.Deposit

	cdc := codec.New()
	err := cdc.UnmarshalJSON([]byte(out), &deposit)
	require.NoError(f.T, err, "out %v\n, err %v", out, err)
	return deposit
}

// QueryGovDeposits is simcli query gov deposits
func (f *Fixtures) QueryGovDeposits(propsalID int, flags ...string) []gov.Deposit {
	cmd := fmt.Sprintf("%s query gov deposits %d %v", f.SimcliBinary, propsalID, f.Flags())
	out, _ := tests.ExecuteT(f.T, addFlags(cmd, flags), "")
	var deposits []gov.Deposit

	cdc := codec.New()
	err := cdc.UnmarshalJSON([]byte(out), &deposits)
	require.NoError(f.T, err, "out %v\n, err %v", out, err)
	return deposits
=======
// gaiacli query account

// QueryAccount is gaiacli query account
func (f *Fixtures) QueryAccount(address sdk.AccAddress, flags ...string) auth.BaseAccount {
	cmd := fmt.Sprintf("%s query account %s %v", f.SimcliBinary, address, f.Flags())
	out, _ := tests.ExecuteT(f.T, addFlags(cmd, flags), "")
	var initRes map[string]json.RawMessage
	err := json.Unmarshal([]byte(out), &initRes)
	require.NoError(f.T, err, "out %v, err %v", out, err)
	value := initRes["value"]
	var acc auth.BaseAccount
	cdc := codec.New()
	codec.RegisterCrypto(cdc)
	err = cdc.UnmarshalJSON(value, &acc)
	require.NoError(f.T, err, "value %v, err %v", string(value), err)
	return acc
}

// QueryBalances executes the bank query balances command for a given address and
// flag set.
func (f *Fixtures) QueryBalances(address sdk.AccAddress, flags ...string) sdk.Coins {
	cmd := fmt.Sprintf("%s query bank balances %s %v", f.SimcliBinary, address, f.Flags())
	out, _ := tests.ExecuteT(f.T, addFlags(cmd, flags), "")

	var balances sdk.Coins

	require.NoError(f.T, f.Cdc.UnmarshalJSON([]byte(out), &balances), "out %v\n", out)

	return balances
>>>>>>> d31c20df
}<|MERGE_RESOLUTION|>--- conflicted
+++ resolved
@@ -5,20 +5,13 @@
 	"fmt"
 	"github.com/cosmos/cosmos-sdk/codec"
 	"github.com/cosmos/cosmos-sdk/x/auth"
-<<<<<<< HEAD
-=======
 	"github.com/cosmos/cosmos-sdk/x/staking"
->>>>>>> d31c20df
 	"os"
 	"path/filepath"
 	"strings"
 
-<<<<<<< HEAD
-	"github.com/cosmos/cosmos-sdk/x/staking"
 	"github.com/cosmos/cosmos-sdk/x/gov"
 
-=======
->>>>>>> d31c20df
 	"github.com/stretchr/testify/require"
 
 	clientkeys "github.com/cosmos/cosmos-sdk/client/keys"
@@ -273,9 +266,6 @@
 	return executeWriteRetStdStreams(f.T, addFlags(cmd, flags), clientkeys.DefaultKeyPass)
 }
 
-<<<<<<< HEAD
-// TxStakingUnbond is simcli tx staking unbond
-=======
 func (f *Fixtures) TxStakingEditValidator(from string, flags ...string) (bool, string, string) {
 	cmd := fmt.Sprintf("%s tx staking edit-validator %v --keyring-backend=test "+
 		"--from=%s", f.SimcliBinary, f.Flags(), from)
@@ -294,8 +284,7 @@
 	return executeWriteRetStdStreams(f.T, addFlags(cmd, flags), clientkeys.DefaultKeyPass)
 }
 
-// TxStakingUnbond is gaiacli tx staking unbond
->>>>>>> d31c20df
+// TxStakingUnbond is simcli tx staking unbond
 func (f *Fixtures) TxStakingUnbond(from, shares string, validator sdk.ValAddress, flags ...string) bool {
 	cmd := fmt.Sprintf("%s tx staking unbond --keyring-backend=test %s %v --from=%s %v",
 		f.SimcliBinary, validator, shares, from, f.Flags())
@@ -308,12 +297,7 @@
 	out, _ := tests.ExecuteT(f.T, addFlags(cmd, flags), "")
 	var validator staking.Validator
 
-<<<<<<< HEAD
-	cdc := codec.New()
-	err := cdc.UnmarshalJSON([]byte(out), &validator)
-=======
 	err := f.Cdc.UnmarshalJSON([]byte(out), &validator)
->>>>>>> d31c20df
 	require.NoError(f.T, err, "out %v\n, err %v", out, err)
 	return validator
 }
@@ -324,12 +308,7 @@
 	out, _ := tests.ExecuteT(f.T, addFlags(cmd, flags), "")
 	var ubds []staking.UnbondingDelegation
 
-<<<<<<< HEAD
-	cdc := codec.New()
-	err := cdc.UnmarshalJSON([]byte(out), &ubds)
-=======
 	err := f.Cdc.UnmarshalJSON([]byte(out), &ubds)
->>>>>>> d31c20df
 	require.NoError(f.T, err, "out %v\n, err %v", out, err)
 	return ubds
 }
@@ -340,12 +319,7 @@
 	out, _ := tests.ExecuteT(f.T, addFlags(cmd, flags), "")
 	var delegations []staking.Delegation
 
-<<<<<<< HEAD
-	cdc := codec.New()
-	err := cdc.UnmarshalJSON([]byte(out), &delegations)
-=======
 	err := f.Cdc.UnmarshalJSON([]byte(out), &delegations)
->>>>>>> d31c20df
 	require.NoError(f.T, err, "out %v\n, err %v", out, err)
 	return delegations
 }
@@ -356,12 +330,7 @@
 	out, _ := tests.ExecuteT(f.T, addFlags(cmd, flags), "")
 	var pool staking.Pool
 
-<<<<<<< HEAD
-	cdc := codec.New()
-	err := cdc.UnmarshalJSON([]byte(out), &pool)
-=======
 	err := f.Cdc.UnmarshalJSON([]byte(out), &pool)
->>>>>>> d31c20df
 	require.NoError(f.T, err, "out %v\n, err %v", out, err)
 	return pool
 }
@@ -372,18 +341,12 @@
 	out, _ := tests.ExecuteT(f.T, addFlags(cmd, flags), "")
 	var params staking.Params
 
-<<<<<<< HEAD
-	cdc := codec.New()
-	err := cdc.UnmarshalJSON([]byte(out), &params)
-=======
 	err := f.Cdc.UnmarshalJSON([]byte(out), &params)
->>>>>>> d31c20df
 	require.NoError(f.T, err, "out %v\n, err %v", out, err)
 	return params
 }
 
 //___________________________________________________________________________________
-<<<<<<< HEAD
 // simcli tx gov
 
 // TxGovSubmitProposal is simcli tx gov submit-proposal
@@ -550,35 +513,4 @@
 	err := cdc.UnmarshalJSON([]byte(out), &deposits)
 	require.NoError(f.T, err, "out %v\n, err %v", out, err)
 	return deposits
-=======
-// gaiacli query account
-
-// QueryAccount is gaiacli query account
-func (f *Fixtures) QueryAccount(address sdk.AccAddress, flags ...string) auth.BaseAccount {
-	cmd := fmt.Sprintf("%s query account %s %v", f.SimcliBinary, address, f.Flags())
-	out, _ := tests.ExecuteT(f.T, addFlags(cmd, flags), "")
-	var initRes map[string]json.RawMessage
-	err := json.Unmarshal([]byte(out), &initRes)
-	require.NoError(f.T, err, "out %v, err %v", out, err)
-	value := initRes["value"]
-	var acc auth.BaseAccount
-	cdc := codec.New()
-	codec.RegisterCrypto(cdc)
-	err = cdc.UnmarshalJSON(value, &acc)
-	require.NoError(f.T, err, "value %v, err %v", string(value), err)
-	return acc
-}
-
-// QueryBalances executes the bank query balances command for a given address and
-// flag set.
-func (f *Fixtures) QueryBalances(address sdk.AccAddress, flags ...string) sdk.Coins {
-	cmd := fmt.Sprintf("%s query bank balances %s %v", f.SimcliBinary, address, f.Flags())
-	out, _ := tests.ExecuteT(f.T, addFlags(cmd, flags), "")
-
-	var balances sdk.Coins
-
-	require.NoError(f.T, f.Cdc.UnmarshalJSON([]byte(out), &balances), "out %v\n", out)
-
-	return balances
->>>>>>> d31c20df
 }