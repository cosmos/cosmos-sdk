package helpers

import (
	"github.com/cosmos/cosmos-sdk/codec"
	"github.com/cosmos/cosmos-sdk/x/auth"
<<<<<<< HEAD
	"github.com/cosmos/cosmos-sdk/x/staking"
=======
>>>>>>> 82374415
	"github.com/stretchr/testify/require"
	"strings"
	"testing"
)

func AddFlags(cmd string, flags []string) string {
	for _, f := range flags {
		cmd += " " + f
	}
	return strings.TrimSpace(cmd)
}

<<<<<<< HEAD
func queryEvents(events []string) (out string) {
	for _, event := range events {
		out += event + "&"
	}
	return strings.TrimSuffix(out, "&")
}

=======
>>>>>>> 82374415
//nolint:deadcode,unused
func UnmarshalStdTx(t *testing.T, c *codec.Codec, s string) (stdTx auth.StdTx) {
	require.Nil(t, c.UnmarshalJSON([]byte(s), &stdTx))
	return
<<<<<<< HEAD
}

func FindDelegateAccount(validatorDelegations []staking.Delegation, delegatorAddress string) staking.Delegation {
	for i := 0; i < len(validatorDelegations); i++ {
		if validatorDelegations[i].DelegatorAddress.String() == delegatorAddress {
			return validatorDelegations[i]
		}
	}

	return staking.Delegation{}
=======
>>>>>>> 82374415
}<|MERGE_RESOLUTION|>--- conflicted
+++ resolved
@@ -3,10 +3,6 @@
 import (
 	"github.com/cosmos/cosmos-sdk/codec"
 	"github.com/cosmos/cosmos-sdk/x/auth"
-<<<<<<< HEAD
-	"github.com/cosmos/cosmos-sdk/x/staking"
-=======
->>>>>>> 82374415
 	"github.com/stretchr/testify/require"
 	"strings"
 	"testing"
@@ -19,7 +15,6 @@
 	return strings.TrimSpace(cmd)
 }
 
-<<<<<<< HEAD
 func queryEvents(events []string) (out string) {
 	for _, event := range events {
 		out += event + "&"
@@ -27,23 +22,8 @@
 	return strings.TrimSuffix(out, "&")
 }
 
-=======
->>>>>>> 82374415
 //nolint:deadcode,unused
 func UnmarshalStdTx(t *testing.T, c *codec.Codec, s string) (stdTx auth.StdTx) {
 	require.Nil(t, c.UnmarshalJSON([]byte(s), &stdTx))
 	return
-<<<<<<< HEAD
-}
-
-func FindDelegateAccount(validatorDelegations []staking.Delegation, delegatorAddress string) staking.Delegation {
-	for i := 0; i < len(validatorDelegations); i++ {
-		if validatorDelegations[i].DelegatorAddress.String() == delegatorAddress {
-			return validatorDelegations[i]
-		}
-	}
-
-	return staking.Delegation{}
-=======
->>>>>>> 82374415
 }