--- conflicted
+++ resolved
@@ -1,16 +1,10 @@
 package helpers
 
 import (
-<<<<<<< HEAD
-	"github.com/cosmos/cosmos-sdk/x/auth"
-	"github.com/stretchr/testify/require"
-	"github.com/cosmos/cosmos-sdk/codec"
-=======
 	"github.com/cosmos/cosmos-sdk/codec"
 	"github.com/cosmos/cosmos-sdk/x/auth"
 	"github.com/cosmos/cosmos-sdk/x/staking"
 	"github.com/stretchr/testify/require"
->>>>>>> d31c20df
 	"strings"
 	"testing"
 )
@@ -22,20 +16,14 @@
 	return strings.TrimSpace(cmd)
 }
 
-//nolint:deadcode,unused
-<<<<<<< HEAD
-func UnmarshalStdTx(t *testing.T, s string) (stdTx auth.StdTx) {
-	cdc := codec.New()
-	require.Nil(t, cdc.UnmarshalJSON([]byte(s), &stdTx))
-	return
-}
-
 func queryEvents(events []string) (out string) {
 	for _, event := range events {
 		out += event + "&"
 	}
 	return strings.TrimSuffix(out, "&")
-=======
+}
+
+//nolint:deadcode,unused
 func UnmarshalStdTx(t *testing.T, c *codec.Codec, s string) (stdTx auth.StdTx) {
 	require.Nil(t, c.UnmarshalJSON([]byte(s), &stdTx))
 	return
@@ -49,5 +37,4 @@
 	}
 
 	return staking.Delegation{}
->>>>>>> d31c20df
 }