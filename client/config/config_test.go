package config_test

import (
	"fmt"
	"os"
	"path/filepath"
	"testing"

	"github.com/cosmos/cosmos-sdk/client"
	"github.com/cosmos/cosmos-sdk/client/config"
	"github.com/cosmos/cosmos-sdk/client/flags"
	"github.com/cosmos/cosmos-sdk/codec"
	codectypes "github.com/cosmos/cosmos-sdk/codec/types"
	clitestutil "github.com/cosmos/cosmos-sdk/testutil/cli"
	"github.com/spf13/cobra"
	"github.com/stretchr/testify/require"
)

const (
	nodeEnv   = "NODE"
	testNode1 = "http://localhost:1"
	testNode2 = "http://localhost:2"
)

// initClientContext initiates client Context for tests
func initClientContext(t *testing.T, envVar string) (client.Context, func()) {
	home := t.TempDir()
<<<<<<< HEAD
	homeFilePath := filepath.Join(home, "home.toml")
	chainId := "test-chain" //nolint:revive
=======
	chainID := "test-chain"
>>>>>>> be081b10
	clientCtx := client.Context{}.
		WithHomeFilePath(homeFilePath).
		WithHomeDir(home).
		WithViper("").
		WithCodec(codec.NewProtoCodec(codectypes.NewInterfaceRegistry())).
		WithChainID(chainID)

	require.NoError(t, clientCtx.Viper.BindEnv(nodeEnv))
	if envVar != "" {
		require.NoError(t, os.Setenv(nodeEnv, envVar))
	}

	clientCtx, err := config.ReadFromClientConfig(clientCtx)
	require.NoError(t, err)
	require.Equal(t, clientCtx.ChainID, chainID)

	return clientCtx, func() { _ = os.RemoveAll(home) }
}

func TestConfigCmdEnvFlag(t *testing.T) {
	tt := []struct {
		name    string
		envVar  string
		args    []string
		expNode string
	}{
		{"env var is set with no flag", testNode1, []string{}, testNode1},
		{"env var is set with a flag", testNode1, []string{fmt.Sprintf("--%s=%s", flags.FlagNode, testNode2)}, testNode2},
		{"env var is not set with no flag", "", []string{}, "tcp://localhost:26657"},
		{"env var is not set with a flag", "", []string{fmt.Sprintf("--%s=%s", flags.FlagNode, testNode2)}, testNode2},
	}

	for _, tc := range tt {
		tc := tc
		t.Run(tc.name, func(t *testing.T) {
			testCmd := &cobra.Command{
				Use: "test",
				RunE: func(cmd *cobra.Command, args []string) error {
					clientCtx, err := client.GetClientQueryContext(cmd)
					if err != nil {
						return err
					}

					return fmt.Errorf("%s", clientCtx.NodeURI)
				},
			}
			flags.AddQueryFlagsToCmd(testCmd)

			clientCtx, cleanup := initClientContext(t, tc.envVar)
			defer func() {
				cleanup()
				_ = os.Unsetenv(nodeEnv)
			}()
			/*
				env var is set with a flag

				NODE=http://localhost:1 test-cmd --node http://localhost:2
				Prints "http://localhost:2"

				It prints http://localhost:2 cause a flag has the higher priority than env variable.
			*/

			_, err := clitestutil.ExecTestCLICmd(clientCtx, testCmd, tc.args)
			require.Error(t, err)
			require.Contains(t, err.Error(), tc.expNode)
		})
	}
}<|MERGE_RESOLUTION|>--- conflicted
+++ resolved
@@ -25,12 +25,8 @@
 // initClientContext initiates client Context for tests
 func initClientContext(t *testing.T, envVar string) (client.Context, func()) {
 	home := t.TempDir()
-<<<<<<< HEAD
 	homeFilePath := filepath.Join(home, "home.toml")
-	chainId := "test-chain" //nolint:revive
-=======
 	chainID := "test-chain"
->>>>>>> be081b10
 	clientCtx := client.Context{}.
 		WithHomeFilePath(homeFilePath).
 		WithHomeDir(home).
