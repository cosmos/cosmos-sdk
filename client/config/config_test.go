--- conflicted
+++ resolved
@@ -3,8 +3,6 @@
 import (
 	"fmt"
 	"os"
-	"path/filepath"
-	"strings"
 	"testing"
 
 	"github.com/cosmos/cosmos-sdk/client"
@@ -47,70 +45,6 @@
 	return clientCtx, func() { _ = os.RemoveAll(home) }
 }
 
-<<<<<<< HEAD
-func TestConfigHomeCmd(t *testing.T) {
-	clientCtx, cleanup := initClientContext(t, testNode1)
-	defer func() {
-		_ = os.Unsetenv(nodeEnv)
-		cleanup()
-	}()
-
-	// ./build/simd config home newHome
-	cmd := config.Cmd()
-	newHome := filepath.Join(clientCtx.HomeDir, ".tmp-simd")
-	args := []string{"home", newHome}
-	_, err := clitestutil.ExecTestCLICmd(clientCtx, cmd, args)
-	require.NoError(t, err)
-
-	homeDirBz, err := os.ReadFile(clientCtx.HomeFilePath)
-	require.NoError(t, err)
-
-	require.Equal(t, string(homeDirBz), newHome,
-		"expected contents of home config file to be equal to new home",
-	)
-
-	// permission error should not return error
-	err = os.Chmod(clientCtx.HomeFilePath, 0)
-	require.NoError(t, err,
-		"expected no error while changing file permissions to home configuration file.",
-	)
-	_, err = clitestutil.ExecTestCLICmd(clientCtx, cmd, args)
-	require.NoError(t, err)
-
-	// invalid filepath should return error
-	clientCtx = clientCtx.WithHomeFilePath("/invalid-filepath-for-testing/abc")
-	_, err = clitestutil.ExecTestCLICmd(clientCtx, cmd, args)
-	require.ErrorContains(t, err, "no such file or directory",
-		"expected error to indicate file not found.",
-	)
-}
-
-func TestConfigCmd(t *testing.T) {
-	clientCtx, cleanup := initClientContext(t, testNode1)
-	defer func() {
-		_ = os.Unsetenv(nodeEnv)
-		cleanup()
-	}()
-
-	// NODE=http://localhost:1 ./build/simd config node http://localhost:2
-	cmd := config.Cmd()
-	args := []string{"node", testNode2}
-	_, err := clitestutil.ExecTestCLICmd(clientCtx, cmd, args)
-	require.NoError(t, err)
-
-	// ./build/simd config node //http://localhost:1
-	b := bytes.NewBufferString("")
-	cmd.SetOut(b)
-	cmd.SetArgs([]string{"node"})
-	require.NoError(t, cmd.Execute())
-	out, err := io.ReadAll(b)
-	require.NoError(t, err)
-	split := strings.Split(string(out), "\n")
-	require.Equal(t, split[1], testNode1)
-}
-
-=======
->>>>>>> bf85bfbf
 func TestConfigCmdEnvFlag(t *testing.T) {
 	tt := []struct {
 		name    string
