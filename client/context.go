package client

import (
	"encoding/json"
	"io"
	"os"

	"github.com/spf13/viper"

	"gopkg.in/yaml.v2"

	"github.com/gogo/protobuf/proto"
	"github.com/pkg/errors"
	rpcclient "github.com/tendermint/tendermint/rpc/client"

	"github.com/cosmos/cosmos-sdk/codec"
	codectypes "github.com/cosmos/cosmos-sdk/codec/types"
	"github.com/cosmos/cosmos-sdk/crypto/keyring"
	sdk "github.com/cosmos/cosmos-sdk/types"
)

// Context implements a typical context created in SDK modules for transaction
// handling and queries.
type Context struct {
	FromAddress       sdk.AccAddress
	Client            rpcclient.Client
	ChainID           string
	JSONMarshaler     codec.JSONMarshaler
	InterfaceRegistry codectypes.InterfaceRegistry
	Input             io.Reader
	Keyring           keyring.Keyring
	Output            io.Writer
	OutputFormat      string
	Height            int64
	HomeDir           string
	KeyringDir        string
	From              string
	BroadcastMode     string
	FromName          string
	SignModeStr       string
	UseLedger         bool
	Simulate          bool
	GenerateOnly      bool
	Offline           bool
	SkipConfirm       bool
	TxConfig          TxConfig
	AccountRetriever  AccountRetriever
	NodeURI           string
	Viper             *viper.Viper

	// TODO: Deprecated (remove).
	LegacyAmino *codec.LegacyAmino
}

// WithKeyring returns a copy of the context with an updated keyring.
func (ctx Context) WithKeyring(k keyring.Keyring) Context {
	ctx.Keyring = k
	return ctx
}

// WithInput returns a copy of the context with an updated input.
func (ctx Context) WithInput(r io.Reader) Context {
	ctx.Input = r
	return ctx
}

// WithJSONMarshaler returns a copy of the Context with an updated JSONMarshaler.
func (ctx Context) WithJSONMarshaler(m codec.JSONMarshaler) Context {
	ctx.JSONMarshaler = m
	return ctx
}

// WithLegacyAmino returns a copy of the context with an updated LegacyAmino codec.
// TODO: Deprecated (remove).
func (ctx Context) WithLegacyAmino(cdc *codec.LegacyAmino) Context {
	ctx.LegacyAmino = cdc
	return ctx
}

// WithOutput returns a copy of the context with an updated output writer (e.g. stdout).
func (ctx Context) WithOutput(w io.Writer) Context {
	ctx.Output = w
	return ctx
}

// WithFrom returns a copy of the context with an updated from address or name.
func (ctx Context) WithFrom(from string) Context {
	ctx.From = from
	return ctx
}

// WithOutputFormat returns a copy of the context with an updated OutputFormat field.
func (ctx Context) WithOutputFormat(format string) Context {
	ctx.OutputFormat = format
	return ctx
}

// WithNodeURI returns a copy of the context with an updated node URI.
func (ctx Context) WithNodeURI(nodeURI string) Context {
	ctx.NodeURI = nodeURI
	return ctx
}

// WithHeight returns a copy of the context with an updated height.
func (ctx Context) WithHeight(height int64) Context {
	ctx.Height = height
	return ctx
}

// WithClient returns a copy of the context with an updated RPC client
// instance.
func (ctx Context) WithClient(client rpcclient.Client) Context {
	ctx.Client = client
	return ctx
}

// WithUseLedger returns a copy of the context with an updated UseLedger flag.
func (ctx Context) WithUseLedger(useLedger bool) Context {
	ctx.UseLedger = useLedger
	return ctx
}

// WithChainID returns a copy of the context with an updated chain ID.
func (ctx Context) WithChainID(chainID string) Context {
	ctx.ChainID = chainID
	return ctx
}

// WithHomeDir returns a copy of the Context with HomeDir set.
func (ctx Context) WithHomeDir(dir string) Context {
	if dir != "" {
		ctx.HomeDir = dir
	}
	return ctx
}

// WithKeyringDir returns a copy of the Context with KeyringDir set.
func (ctx Context) WithKeyringDir(dir string) Context {
	ctx.KeyringDir = dir
	return ctx
}

// WithGenerateOnly returns a copy of the context with updated GenerateOnly value
func (ctx Context) WithGenerateOnly(generateOnly bool) Context {
	ctx.GenerateOnly = generateOnly
	return ctx
}

// WithSimulation returns a copy of the context with updated Simulate value
func (ctx Context) WithSimulation(simulate bool) Context {
	ctx.Simulate = simulate
	return ctx
}

// WithOffline returns a copy of the context with updated Offline value.
func (ctx Context) WithOffline(offline bool) Context {
	ctx.Offline = offline
	return ctx
}

// WithFromName returns a copy of the context with an updated from account name.
func (ctx Context) WithFromName(name string) Context {
	ctx.FromName = name
	return ctx
}

// WithFromAddress returns a copy of the context with an updated from account
// address.
func (ctx Context) WithFromAddress(addr sdk.AccAddress) Context {
	ctx.FromAddress = addr
	return ctx
}

// WithBroadcastMode returns a copy of the context with an updated broadcast
// mode.
func (ctx Context) WithBroadcastMode(mode string) Context {
	ctx.BroadcastMode = mode
	return ctx
}

// WithSignModeStr returns a copy of the context with an updated SignMode
// value.
func (ctx Context) WithSignModeStr(signModeStr string) Context {
	ctx.SignModeStr = signModeStr
	return ctx
}

// WithSkipConfirmation returns a copy of the context with an updated SkipConfirm
// value.
func (ctx Context) WithSkipConfirmation(skip bool) Context {
	ctx.SkipConfirm = skip
	return ctx
}

// WithTxConfig returns the context with an updated TxConfig
func (ctx Context) WithTxConfig(generator TxConfig) Context {
	ctx.TxConfig = generator
	return ctx
}

// WithAccountRetriever returns the context with an updated AccountRetriever
func (ctx Context) WithAccountRetriever(retriever AccountRetriever) Context {
	ctx.AccountRetriever = retriever
	return ctx
}

// WithInterfaceRegistry returns the context with an updated InterfaceRegistry
func (ctx Context) WithInterfaceRegistry(interfaceRegistry codectypes.InterfaceRegistry) Context {
	ctx.InterfaceRegistry = interfaceRegistry
	return ctx
}

<<<<<<< HEAD
<<<<<<< HEAD
=======
// WithViper returns the context with Viper field. This Viper instance is used to read
// client-side config from the config file.
func (ctx Context) WithViper(prefix string) Context {
	v := viper.New()
	v.SetEnvPrefix(prefix)
	v.AutomaticEnv()
=======
// WithViper returns the context with Viper field. This Viper instance is used to read
// client-side config from the config file.
func (ctx Context) WithViper() Context {
	v := viper.New()
>>>>>>> be34d525
	ctx.Viper = v
	return ctx
}

<<<<<<< HEAD
>>>>>>> a465ae182... Add env variable to cmd flags (#9040)
=======
>>>>>>> be34d525
// PrintString prints the raw string to ctx.Output if it's defined, otherwise to os.Stdout
func (ctx Context) PrintString(str string) error {
	return ctx.PrintBytes([]byte(str))
}

// PrintBytes prints the raw bytes to ctx.Output if it's defined, otherwise to os.Stdout.
// NOTE: for printing a complex state object, you should use ctx.PrintOutput
func (ctx Context) PrintBytes(o []byte) error {
	writer := ctx.Output
	if writer == nil {
		writer = os.Stdout
	}

	_, err := writer.Write(o)
	return err
}

// PrintProto outputs toPrint to the ctx.Output based on ctx.OutputFormat which is
// either text or json. If text, toPrint will be YAML encoded. Otherwise, toPrint
// will be JSON encoded using ctx.JSONMarshaler. An error is returned upon failure.
func (ctx Context) PrintProto(toPrint proto.Message) error {
	// always serialize JSON initially because proto json can't be directly YAML encoded
	out, err := ctx.JSONMarshaler.MarshalJSON(toPrint)
	if err != nil {
		return err
	}
	return ctx.printOutput(out)
}

// PrintObjectLegacy is a variant of PrintProto that doesn't require a proto.Message type
// and uses amino JSON encoding.
// Deprecated: It will be removed in the near future!
func (ctx Context) PrintObjectLegacy(toPrint interface{}) error {
	out, err := ctx.LegacyAmino.MarshalJSON(toPrint)
	if err != nil {
		return err
	}
	return ctx.printOutput(out)
}

func (ctx Context) printOutput(out []byte) error {
	if ctx.OutputFormat == "text" {
		// handle text format by decoding and re-encoding JSON as YAML
		var j interface{}

		err := json.Unmarshal(out, &j)
		if err != nil {
			return err
		}

		out, err = yaml.Marshal(j)
		if err != nil {
			return err
		}
	}

	writer := ctx.Output
	if writer == nil {
		writer = os.Stdout
	}

	_, err := writer.Write(out)
	if err != nil {
		return err
	}

	if ctx.OutputFormat != "text" {
		// append new-line for formats besides YAML
		_, err = writer.Write([]byte("\n"))
		if err != nil {
			return err
		}
	}

	return nil
}

// GetFromFields returns a from account address, account name and keyring type, given either
// an address or key name. If genOnly is true, only a valid Bech32 cosmos
// address is returned.
func GetFromFields(kr keyring.Keyring, from string, genOnly bool) (sdk.AccAddress, string, keyring.KeyType, error) {
	if from == "" {
		return nil, "", 0, nil
	}

	if genOnly {
		addr, err := sdk.AccAddressFromBech32(from)
		if err != nil {
			return nil, "", 0, errors.Wrap(err, "must provide a valid Bech32 address in generate-only mode")
		}

		return addr, "", 0, nil
	}

	var info keyring.Info
	if addr, err := sdk.AccAddressFromBech32(from); err == nil {
		info, err = kr.KeyByAddress(addr)
		if err != nil {
			return nil, "", 0, err
		}
	} else {
		info, err = kr.Key(from)
		if err != nil {
			return nil, "", 0, err
		}
	}

	return info.GetAddress(), info.GetName(), info.GetType(), nil
}

// NewKeyringFromBackend gets a Keyring object from a backend
func NewKeyringFromBackend(ctx Context, backend string) (keyring.Keyring, error) {
	if ctx.GenerateOnly || ctx.Simulate {
		return keyring.New(sdk.KeyringServiceName(), keyring.BackendMemory, ctx.KeyringDir, ctx.Input)
	}

	return keyring.New(sdk.KeyringServiceName(), backend, ctx.KeyringDir, ctx.Input)
}<|MERGE_RESOLUTION|>--- conflicted
+++ resolved
@@ -210,29 +210,17 @@
 	return ctx
 }
 
-<<<<<<< HEAD
-<<<<<<< HEAD
-=======
 // WithViper returns the context with Viper field. This Viper instance is used to read
 // client-side config from the config file.
 func (ctx Context) WithViper(prefix string) Context {
 	v := viper.New()
 	v.SetEnvPrefix(prefix)
 	v.AutomaticEnv()
-=======
-// WithViper returns the context with Viper field. This Viper instance is used to read
-// client-side config from the config file.
-func (ctx Context) WithViper() Context {
-	v := viper.New()
->>>>>>> be34d525
+
 	ctx.Viper = v
 	return ctx
 }
 
-<<<<<<< HEAD
->>>>>>> a465ae182... Add env variable to cmd flags (#9040)
-=======
->>>>>>> be34d525
 // PrintString prints the raw string to ctx.Output if it's defined, otherwise to os.Stdout
 func (ctx Context) PrintString(str string) error {
 	return ctx.PrintBytes([]byte(str))
