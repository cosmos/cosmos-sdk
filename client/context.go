package client

import (
<<<<<<< HEAD
=======
	"bufio"
	"encoding/json"
>>>>>>> f479b515
	"io"
	"os"

	"github.com/spf13/viper"

	"sigs.k8s.io/yaml"

	"github.com/gogo/protobuf/proto"
	"github.com/pkg/errors"
	rpcclient "github.com/tendermint/tendermint/rpc/client"

	"github.com/cosmos/cosmos-sdk/codec"
	codectypes "github.com/cosmos/cosmos-sdk/codec/types"
	"github.com/cosmos/cosmos-sdk/crypto/keyring"
	sdk "github.com/cosmos/cosmos-sdk/types"
)

// Context implements a typical context created in SDK modules for transaction
// handling and queries.
type Context struct {
	FromAddress       sdk.AccAddress
	Client            rpcclient.Client
	ChainID           string
	Codec             codec.Codec
	InterfaceRegistry codectypes.InterfaceRegistry
	Input             io.Reader
	Keyring           keyring.Keyring
	KeyringOptions    []keyring.Option
	Output            io.Writer
	OutputFormat      string
	Height            int64
	HomeDir           string
	KeyringDir        string
	From              string
	BroadcastMode     string
	FromName          string
	SignModeStr       string
	UseLedger         bool
	Simulate          bool
	GenerateOnly      bool
	Offline           bool
	SkipConfirm       bool
	TxConfig          TxConfig
	AccountRetriever  AccountRetriever
	NodeURI           string
	FeeGranter        sdk.AccAddress
	Viper             *viper.Viper

	// TODO: Deprecated (remove).
	LegacyAmino *codec.LegacyAmino
}

// WithKeyring returns a copy of the context with an updated keyring.
func (ctx Context) WithKeyring(k keyring.Keyring) Context {
	ctx.Keyring = k
	return ctx
}

// WithKeyringOptions returns a copy of the context with an updated keyring.
func (ctx Context) WithKeyringOptions(opts ...keyring.Option) Context {
	ctx.KeyringOptions = opts
	return ctx
}

// WithInput returns a copy of the context with an updated input.
func (ctx Context) WithInput(r io.Reader) Context {
	// convert to a bufio.Reader to have a shared buffer between the keyring and the
	// the Commands, ensuring a read from one advance the read pointer for the other.
	// see https://github.com/cosmos/cosmos-sdk/issues/9566.
	ctx.Input = bufio.NewReader(r)
	return ctx
}

// WithCodec returns a copy of the Context with an updated Codec.
func (ctx Context) WithCodec(m codec.Codec) Context {
	ctx.Codec = m
	return ctx
}

// WithLegacyAmino returns a copy of the context with an updated LegacyAmino codec.
// TODO: Deprecated (remove).
func (ctx Context) WithLegacyAmino(cdc *codec.LegacyAmino) Context {
	ctx.LegacyAmino = cdc
	return ctx
}

// WithOutput returns a copy of the context with an updated output writer (e.g. stdout).
func (ctx Context) WithOutput(w io.Writer) Context {
	ctx.Output = w
	return ctx
}

// WithFrom returns a copy of the context with an updated from address or name.
func (ctx Context) WithFrom(from string) Context {
	ctx.From = from
	return ctx
}

// WithOutputFormat returns a copy of the context with an updated OutputFormat field.
func (ctx Context) WithOutputFormat(format string) Context {
	ctx.OutputFormat = format
	return ctx
}

// WithNodeURI returns a copy of the context with an updated node URI.
func (ctx Context) WithNodeURI(nodeURI string) Context {
	ctx.NodeURI = nodeURI
	return ctx
}

// WithHeight returns a copy of the context with an updated height.
func (ctx Context) WithHeight(height int64) Context {
	ctx.Height = height
	return ctx
}

// WithClient returns a copy of the context with an updated RPC client
// instance.
func (ctx Context) WithClient(client rpcclient.Client) Context {
	ctx.Client = client
	return ctx
}

// WithUseLedger returns a copy of the context with an updated UseLedger flag.
func (ctx Context) WithUseLedger(useLedger bool) Context {
	ctx.UseLedger = useLedger
	return ctx
}

// WithChainID returns a copy of the context with an updated chain ID.
func (ctx Context) WithChainID(chainID string) Context {
	ctx.ChainID = chainID
	return ctx
}

// WithHomeDir returns a copy of the Context with HomeDir set.
func (ctx Context) WithHomeDir(dir string) Context {
	if dir != "" {
		ctx.HomeDir = dir
	}
	return ctx
}

// WithKeyringDir returns a copy of the Context with KeyringDir set.
func (ctx Context) WithKeyringDir(dir string) Context {
	ctx.KeyringDir = dir
	return ctx
}

// WithGenerateOnly returns a copy of the context with updated GenerateOnly value
func (ctx Context) WithGenerateOnly(generateOnly bool) Context {
	ctx.GenerateOnly = generateOnly
	return ctx
}

// WithSimulation returns a copy of the context with updated Simulate value
func (ctx Context) WithSimulation(simulate bool) Context {
	ctx.Simulate = simulate
	return ctx
}

// WithOffline returns a copy of the context with updated Offline value.
func (ctx Context) WithOffline(offline bool) Context {
	ctx.Offline = offline
	return ctx
}

// WithFromName returns a copy of the context with an updated from account name.
func (ctx Context) WithFromName(name string) Context {
	ctx.FromName = name
	return ctx
}

// WithFromAddress returns a copy of the context with an updated from account
// address.
func (ctx Context) WithFromAddress(addr sdk.AccAddress) Context {
	ctx.FromAddress = addr
	return ctx
}

// WithFeeGranterAddress returns a copy of the context with an updated fee granter account
// address.
func (ctx Context) WithFeeGranterAddress(addr sdk.AccAddress) Context {
	ctx.FeeGranter = addr
	return ctx
}

// WithBroadcastMode returns a copy of the context with an updated broadcast
// mode.
func (ctx Context) WithBroadcastMode(mode string) Context {
	ctx.BroadcastMode = mode
	return ctx
}

// WithSignModeStr returns a copy of the context with an updated SignMode
// value.
func (ctx Context) WithSignModeStr(signModeStr string) Context {
	ctx.SignModeStr = signModeStr
	return ctx
}

// WithSkipConfirmation returns a copy of the context with an updated SkipConfirm
// value.
func (ctx Context) WithSkipConfirmation(skip bool) Context {
	ctx.SkipConfirm = skip
	return ctx
}

// WithTxConfig returns the context with an updated TxConfig
func (ctx Context) WithTxConfig(generator TxConfig) Context {
	ctx.TxConfig = generator
	return ctx
}

// WithAccountRetriever returns the context with an updated AccountRetriever
func (ctx Context) WithAccountRetriever(retriever AccountRetriever) Context {
	ctx.AccountRetriever = retriever
	return ctx
}

// WithInterfaceRegistry returns the context with an updated InterfaceRegistry
func (ctx Context) WithInterfaceRegistry(interfaceRegistry codectypes.InterfaceRegistry) Context {
	ctx.InterfaceRegistry = interfaceRegistry
	return ctx
}

// WithViper returns the context with Viper field. This Viper instance is used to read
// client-side config from the config file.
func (ctx Context) WithViper(prefix string) Context {
	v := viper.New()
	v.SetEnvPrefix(prefix)
	v.AutomaticEnv()
	ctx.Viper = v
	return ctx
}

// PrintString prints the raw string to ctx.Output if it's defined, otherwise to os.Stdout
func (ctx Context) PrintString(str string) error {
	return ctx.PrintBytes([]byte(str))
}

// PrintBytes prints the raw bytes to ctx.Output if it's defined, otherwise to os.Stdout.
// NOTE: for printing a complex state object, you should use ctx.PrintOutput
func (ctx Context) PrintBytes(o []byte) error {
	writer := ctx.Output
	if writer == nil {
		writer = os.Stdout
	}

	_, err := writer.Write(o)
	return err
}

// PrintProto outputs toPrint to the ctx.Output based on ctx.OutputFormat which is
// either text or json. If text, toPrint will be YAML encoded. Otherwise, toPrint
// will be JSON encoded using ctx.Codec. An error is returned upon failure.
func (ctx Context) PrintProto(toPrint proto.Message) error {
	// always serialize JSON initially because proto json can't be directly YAML encoded
	out, err := ctx.Codec.MarshalJSON(toPrint)
	if err != nil {
		return err
	}
	return ctx.printOutput(out)
}

// PrintObjectLegacy is a variant of PrintProto that doesn't require a proto.Message type
// and uses amino JSON encoding.
// Deprecated: It will be removed in the near future!
func (ctx Context) PrintObjectLegacy(toPrint interface{}) error {
	out, err := ctx.LegacyAmino.MarshalJSON(toPrint)
	if err != nil {
		return err
	}
	return ctx.printOutput(out)
}

func (ctx Context) printOutput(out []byte) error {
	var err error
	if ctx.OutputFormat == "text" {
		out, err = yaml.JSONToYAML(out)
		if err != nil {
			return err
		}
	}

	writer := ctx.Output
	if writer == nil {
		writer = os.Stdout
	}

	_, err = writer.Write(out)
	if err != nil {
		return err
	}

	if ctx.OutputFormat != "text" {
		// append new-line for formats besides YAML
		_, err = writer.Write([]byte("\n"))
		if err != nil {
			return err
		}
	}

	return nil
}

// GetFromFields returns a from account address, account name and keyring type, given either
// an address or key name. If genOnly is true, only a valid Bech32 cosmos
// address is returned.
func GetFromFields(kr keyring.Keyring, from string, genOnly bool) (sdk.AccAddress, string, keyring.KeyType, error) {
	if from == "" {
		return nil, "", 0, nil
	}

	if genOnly {
		addr, err := sdk.AccAddressFromBech32(from)
		if err != nil {
			return nil, "", 0, errors.Wrap(err, "must provide a valid Bech32 address in generate-only mode")
		}

		return addr, "", 0, nil
	}

	var info keyring.Info
	if addr, err := sdk.AccAddressFromBech32(from); err == nil {
		info, err = kr.KeyByAddress(addr)
		if err != nil {
			return nil, "", 0, err
		}
	} else {
		info, err = kr.Key(from)
		if err != nil {
			return nil, "", 0, err
		}
	}

	return info.GetAddress(), info.GetName(), info.GetType(), nil
}

// NewKeyringFromBackend gets a Keyring object from a backend
func NewKeyringFromBackend(ctx Context, backend string) (keyring.Keyring, error) {
	if ctx.GenerateOnly || ctx.Simulate {
		return keyring.New(sdk.KeyringServiceName(), keyring.BackendMemory, ctx.KeyringDir, ctx.Input, ctx.KeyringOptions...)
	}

	return keyring.New(sdk.KeyringServiceName(), backend, ctx.KeyringDir, ctx.Input, ctx.KeyringOptions...)
}<|MERGE_RESOLUTION|>--- conflicted
+++ resolved
@@ -1,11 +1,7 @@
 package client
 
 import (
-<<<<<<< HEAD
-=======
 	"bufio"
-	"encoding/json"
->>>>>>> f479b515
 	"io"
 	"os"
 
