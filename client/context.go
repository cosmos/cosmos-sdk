--- conflicted
+++ resolved
@@ -50,10 +50,7 @@
 	TxConfig          TxConfig
 	AccountRetriever  AccountRetriever
 	NodeURI           string
-<<<<<<< HEAD
-=======
 	FeeGranter        sdk.AccAddress
->>>>>>> 33dbf6a7
 	Viper             *viper.Viper
 
 	// TODO: Deprecated (remove).
@@ -369,11 +366,7 @@
 // NewKeyringFromBackend gets a Keyring object from a backend
 func NewKeyringFromBackend(ctx Context, backend string) (keyring.Keyring, error) {
 	if ctx.GenerateOnly || ctx.Simulate {
-<<<<<<< HEAD
-		return keyring.New(sdk.KeyringServiceName(), keyring.BackendMemory, ctx.KeyringDir, ctx.Input)
-=======
 		return keyring.New(sdk.KeyringServiceName(), keyring.BackendMemory, ctx.KeyringDir, ctx.Input, ctx.KeyringOptions...)
->>>>>>> 33dbf6a7
 	}
 
 	return keyring.New(sdk.KeyringServiceName(), backend, ctx.KeyringDir, ctx.Input, ctx.KeyringOptions...)
