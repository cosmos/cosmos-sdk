package client

import (
	"bufio"
	"encoding/json"
	"fmt"
	"io"
	"os"

	codectypes "github.com/cosmos/cosmos-sdk/codec/types"

	"github.com/pkg/errors"
	"github.com/spf13/viper"
	yaml "gopkg.in/yaml.v2"

	"github.com/tendermint/tendermint/libs/cli"
	rpcclient "github.com/tendermint/tendermint/rpc/client"
	rpchttp "github.com/tendermint/tendermint/rpc/client/http"

	"github.com/cosmos/cosmos-sdk/client/flags"
	"github.com/cosmos/cosmos-sdk/codec"
	"github.com/cosmos/cosmos-sdk/crypto/keyring"
	sdk "github.com/cosmos/cosmos-sdk/types"
)

// Context implements a typical context created in SDK modules for transaction
// handling and queries.
type Context struct {
<<<<<<< HEAD
	FromAddress      sdk.AccAddress
	Client           rpcclient.Client
	ChainID          string
	JSONMarshaler    codec.JSONMarshaler
	Input            io.Reader
	Keyring          keyring.Keyring
	Output           io.Writer
	OutputFormat     string
	Height           int64
	HomeDir          string
	From             string
	BroadcastMode    string
	FromName         string
	TrustNode        bool
	UseLedger        bool
	Simulate         bool
	GenerateOnly     bool
	Offline          bool
	Indent           bool
	SkipConfirm      bool
	TxGenerator      TxGenerator
	AccountRetriever AccountRetriever

	// TODO: API and CLI interfaces are migrating to a single binary (i.e be part of
	// the same process of the application). We need to groom through these fields
	// and remove any that no longer make sense.
	NodeURI string
	// Verifier tmlite.Verifier // TODO: fix when introduce light client
=======
	FromAddress       sdk.AccAddress
	Client            rpcclient.Client
	ChainID           string
	JSONMarshaler     codec.JSONMarshaler
	InterfaceRegistry codectypes.InterfaceRegistry
	Input             io.Reader
	Keyring           keyring.Keyring
	Output            io.Writer
	OutputFormat      string
	Height            int64
	HomeDir           string
	From              string
	BroadcastMode     string
	FromName          string
	TrustNode         bool
	UseLedger         bool
	Simulate          bool
	GenerateOnly      bool
	Offline           bool
	SkipConfirm       bool
	TxGenerator       TxGenerator
	AccountRetriever  AccountRetriever
	NodeURI           string
	Verifier          tmlite.Verifier
>>>>>>> 9ebda4ed

	// TODO: Deprecated (remove).
	Codec *codec.Codec
}

// TODO: Remove all New* and Init* methods.

// NewContextWithInputAndFrom returns a new initialized Context with parameters from the
// command line using Viper. It takes a io.Reader and and key name or address and populates
// the FromName and  FromAddress field accordingly. It will also create Tendermint verifier
// using  the chain ID, home directory and RPC URI provided by the command line. If using
// a Context in tests or any non CLI-based environment, the verifier will not be created
// and will be set as nil because FlagTrustNode must be set.
func NewContextWithInputAndFrom(input io.Reader, from string) Context {
	ctx := Context{}
	return ctx.InitWithInputAndFrom(input, from)
}

// NewContextWithFrom returns a new initialized Context with parameters from the
// command line using Viper. It takes a key name or address and populates the FromName and
// FromAddress field accordingly. It will also create Tendermint verifier using
// the chain ID, home directory and RPC URI provided by the command line. If using
// a Context in tests or any non CLI-based environment, the verifier will not
// be created and will be set as nil because FlagTrustNode must be set.
func NewContextWithFrom(from string) Context {
	return NewContextWithInputAndFrom(os.Stdin, from)
}

// NewContext returns a new initialized Context with parameters from the
// command line using Viper.
func NewContext() Context { return NewContextWithFrom(viper.GetString(flags.FlagFrom)) }

// NewContextWithInput returns a new initialized Context with a io.Reader and parameters
// from the command line using Viper.
func NewContextWithInput(input io.Reader) Context {
	return NewContextWithInputAndFrom(input, viper.GetString(flags.FlagFrom))
}

// InitWithInputAndFrom returns a new Context re-initialized from an existing
// Context with a new io.Reader and from parameter
func (ctx Context) InitWithInputAndFrom(input io.Reader, from string) Context {
	input = bufio.NewReader(input)

	var (
		nodeURI string
		rpc     rpcclient.Client
		err     error
	)

	offline := viper.GetBool(flags.FlagOffline)
	if !offline {
		nodeURI = viper.GetString(flags.FlagNode)
		if nodeURI != "" {
			rpc, err = rpchttp.New(nodeURI, "/websocket")
			if err != nil {
				fmt.Printf("failted to get client: %v\n", err)
				os.Exit(1)
			}
		}
	}

	trustNode := viper.GetBool(flags.FlagTrustNode)

	ctx.Client = rpc
	ctx.ChainID = viper.GetString(flags.FlagChainID)
	ctx.Input = input
	ctx.Output = os.Stdout
	ctx.NodeURI = nodeURI
	ctx.From = viper.GetString(flags.FlagFrom)
	ctx.OutputFormat = viper.GetString(cli.OutputFlag)
	ctx.Height = viper.GetInt64(flags.FlagHeight)
	ctx.TrustNode = trustNode
	ctx.UseLedger = viper.GetBool(flags.FlagUseLedger)
	ctx.BroadcastMode = viper.GetString(flags.FlagBroadcastMode)
	ctx.Simulate = viper.GetBool(flags.FlagDryRun)
	ctx.Offline = offline
	ctx.SkipConfirm = viper.GetBool(flags.FlagSkipConfirmation)
	ctx.HomeDir = viper.GetString(flags.FlagHome)
	ctx.GenerateOnly = viper.GetBool(flags.FlagGenerateOnly)

	backend := viper.GetString(flags.FlagKeyringBackend)
	if len(backend) == 0 {
		backend = keyring.BackendMemory
	}

	kr, err := newKeyringFromFlags(ctx, backend)
	if err != nil {
		panic(fmt.Errorf("couldn't acquire keyring: %v", err))
	}

	fromAddress, fromName, err := GetFromFields(kr, from, ctx.GenerateOnly)
	if err != nil {
		fmt.Printf("failed to get from fields: %v\n", err)
		os.Exit(1)
	}

	ctx.Keyring = kr
	ctx.FromAddress = fromAddress
	ctx.FromName = fromName

	if offline {
		return ctx
	}

	// TODO: fix when introduce light client
	// create a verifier for the specific chain ID and RPC client
	// verifier, err := CreateVerifier(ctx, DefaultVerifierCacheSize)
	// if err != nil && !trustNode {
	// 	fmt.Printf("failed to create verifier: %s\n", err)
	// 	os.Exit(1)
	// }

	// ctx.Verifier = verifier
	return ctx
}

// InitWithFrom returns a new Context re-initialized from an existing
// Context with a new from parameter
func (ctx Context) InitWithFrom(from string) Context {
	return ctx.InitWithInputAndFrom(os.Stdin, from)
}

// Init returns a new Context re-initialized from an existing
// Context with parameters from the command line using Viper.
func (ctx Context) Init() Context { return ctx.InitWithFrom(viper.GetString(flags.FlagFrom)) }

// InitWithInput returns a new Context re-initialized from an existing
// Context with a new io.Reader and from parameter
func (ctx Context) InitWithInput(input io.Reader) Context {
	return ctx.InitWithInputAndFrom(input, viper.GetString(flags.FlagFrom))
}

// WithKeyring returns a copy of the context with an updated keyring.
func (ctx Context) WithKeyring(k keyring.Keyring) Context {
	ctx.Keyring = k
	return ctx
}

// WithInput returns a copy of the context with an updated input.
func (ctx Context) WithInput(r io.Reader) Context {
	ctx.Input = r
	return ctx
}

// WithJSONMarshaler returns a copy of the Context with an updated JSONMarshaler.
func (ctx Context) WithJSONMarshaler(m codec.JSONMarshaler) Context {
	ctx.JSONMarshaler = m
	return ctx
}

// WithCodec returns a copy of the context with an updated codec.
// TODO: Deprecated (remove).
func (ctx Context) WithCodec(cdc *codec.Codec) Context {
	ctx.Codec = cdc
	return ctx
}

// WithOutput returns a copy of the context with an updated output writer (e.g. stdout).
func (ctx Context) WithOutput(w io.Writer) Context {
	ctx.Output = w
	return ctx
}

// WithFrom returns a copy of the context with an updated from address or name.
func (ctx Context) WithFrom(from string) Context {
	ctx.From = from
	return ctx
}

// WithTrustNode returns a copy of the context with an updated TrustNode flag.
func (ctx Context) WithTrustNode(trustNode bool) Context {
	ctx.TrustNode = trustNode
	return ctx
}

// WithNodeURI returns a copy of the context with an updated node URI.
func (ctx Context) WithNodeURI(nodeURI string) Context {
	ctx.NodeURI = nodeURI
	client, err := rpchttp.New(nodeURI, "/websocket")
	if err != nil {
		panic(err)
	}

	ctx.Client = client
	return ctx
}

// WithHeight returns a copy of the context with an updated height.
func (ctx Context) WithHeight(height int64) Context {
	ctx.Height = height
	return ctx
}

// WithClient returns a copy of the context with an updated RPC client
// instance.
func (ctx Context) WithClient(client rpcclient.Client) Context {
	ctx.Client = client
	return ctx
}

// WithUseLedger returns a copy of the context with an updated UseLedger flag.
func (ctx Context) WithUseLedger(useLedger bool) Context {
	ctx.UseLedger = useLedger
	return ctx
}

// TODO: fix when introduce light client
// WithVerifier returns a copy of the context with an updated Verifier.
// func (ctx Context) WithVerifier(verifier tmlite.Verifier) Context {
// 	ctx.Verifier = verifier
// 	return ctx
// }

// WithChainID returns a copy of the context with an updated chain ID.
func (ctx Context) WithChainID(chainID string) Context {
	ctx.ChainID = chainID
	return ctx
}

// WithHomeDir returns a copy of the Context with HomeDir set.
func (ctx Context) WithHomeDir(dir string) Context {
	ctx.HomeDir = dir
	return ctx
}

// WithGenerateOnly returns a copy of the context with updated GenerateOnly value
func (ctx Context) WithGenerateOnly(generateOnly bool) Context {
	ctx.GenerateOnly = generateOnly
	return ctx
}

// WithSimulation returns a copy of the context with updated Simulate value
func (ctx Context) WithSimulation(simulate bool) Context {
	ctx.Simulate = simulate
	return ctx
}

// WithOffline returns a copy of the context with updated Offline value.
func (ctx Context) WithOffline(offline bool) Context {
	ctx.Offline = offline
	return ctx
}

// WithFromName returns a copy of the context with an updated from account name.
func (ctx Context) WithFromName(name string) Context {
	ctx.FromName = name
	return ctx
}

// WithFromAddress returns a copy of the context with an updated from account
// address.
func (ctx Context) WithFromAddress(addr sdk.AccAddress) Context {
	ctx.FromAddress = addr
	return ctx
}

// WithBroadcastMode returns a copy of the context with an updated broadcast
// mode.
func (ctx Context) WithBroadcastMode(mode string) Context {
	ctx.BroadcastMode = mode
	return ctx
}

// WithSkipConfirmation returns a copy of the context with an updated SkipConfirm
// value.
func (ctx Context) WithSkipConfirmation(skip bool) Context {
	ctx.SkipConfirm = skip
	return ctx
}

// WithTxGenerator returns the context with an updated TxGenerator
func (ctx Context) WithTxGenerator(generator TxGenerator) Context {
	ctx.TxGenerator = generator
	return ctx
}

// WithAccountRetriever returns the context with an updated AccountRetriever
func (ctx Context) WithAccountRetriever(retriever AccountRetriever) Context {
	ctx.AccountRetriever = retriever
	return ctx
}

// WithInterfaceRegistry returns the context with an updated InterfaceRegistry
func (ctx Context) WithInterfaceRegistry(interfaceRegistry codectypes.InterfaceRegistry) Context {
	ctx.InterfaceRegistry = interfaceRegistry
	return ctx
}

// PrintOutput outputs toPrint to the ctx.Output based on ctx.OutputFormat which is
// either text or json. If text, toPrint will be YAML encoded. Otherwise, toPrint
// will be JSON encoded using ctx.JSONMarshaler. An error is returned upon failure.
func (ctx Context) PrintOutput(toPrint interface{}) error {
	// always serialize JSON initially because proto json can't be directly YAML encoded
	out, err := ctx.JSONMarshaler.MarshalJSON(toPrint)
	if err != nil {
		return err
	}

	if ctx.OutputFormat == "text" {
		// handle text format by decoding and re-encoding JSON as YAML
		var j interface{}

		err = json.Unmarshal(out, &j)
		if err != nil {
			return err
		}

		out, err = yaml.Marshal(j)
		if err != nil {
			return err
		}
	}

	writer := ctx.Output
	if writer == nil {
		writer = os.Stdout
	}

	_, err = writer.Write(out)
	if err != nil {
		return err
	}

	if ctx.OutputFormat != "text" {
		// append new-line for formats besides YAML
		_, err = writer.Write([]byte("\n"))
		if err != nil {
			return err
		}
	}

	return nil
}

// GetFromFields returns a from account address and Keybase name given either
// an address or key name. If genOnly is true, only a valid Bech32 cosmos
// address is returned.
func GetFromFields(kr keyring.Keyring, from string, genOnly bool) (sdk.AccAddress, string, error) {
	if from == "" {
		return nil, "", nil
	}

	if genOnly {
		addr, err := sdk.AccAddressFromBech32(from)
		if err != nil {
			return nil, "", errors.Wrap(err, "must provide a valid Bech32 address in generate-only mode")
		}

		return addr, "", nil
	}

	var info keyring.Info
	if addr, err := sdk.AccAddressFromBech32(from); err == nil {
		info, err = kr.KeyByAddress(addr)
		if err != nil {
			return nil, "", err
		}
	} else {
		info, err = kr.Key(from)
		if err != nil {
			return nil, "", err
		}
	}

	return info.GetAddress(), info.GetName(), nil
}

func newKeyringFromFlags(ctx Context, backend string) (keyring.Keyring, error) {
	if ctx.GenerateOnly {
		return keyring.New(sdk.KeyringServiceName(), keyring.BackendMemory, ctx.HomeDir, ctx.Input)
	}

	return keyring.New(sdk.KeyringServiceName(), backend, ctx.HomeDir, ctx.Input)
}<|MERGE_RESOLUTION|>--- conflicted
+++ resolved
@@ -26,36 +26,6 @@
 // Context implements a typical context created in SDK modules for transaction
 // handling and queries.
 type Context struct {
-<<<<<<< HEAD
-	FromAddress      sdk.AccAddress
-	Client           rpcclient.Client
-	ChainID          string
-	JSONMarshaler    codec.JSONMarshaler
-	Input            io.Reader
-	Keyring          keyring.Keyring
-	Output           io.Writer
-	OutputFormat     string
-	Height           int64
-	HomeDir          string
-	From             string
-	BroadcastMode    string
-	FromName         string
-	TrustNode        bool
-	UseLedger        bool
-	Simulate         bool
-	GenerateOnly     bool
-	Offline          bool
-	Indent           bool
-	SkipConfirm      bool
-	TxGenerator      TxGenerator
-	AccountRetriever AccountRetriever
-
-	// TODO: API and CLI interfaces are migrating to a single binary (i.e be part of
-	// the same process of the application). We need to groom through these fields
-	// and remove any that no longer make sense.
-	NodeURI string
-	// Verifier tmlite.Verifier // TODO: fix when introduce light client
-=======
 	FromAddress       sdk.AccAddress
 	Client            rpcclient.Client
 	ChainID           string
@@ -79,8 +49,6 @@
 	TxGenerator       TxGenerator
 	AccountRetriever  AccountRetriever
 	NodeURI           string
-	Verifier          tmlite.Verifier
->>>>>>> 9ebda4ed
 
 	// TODO: Deprecated (remove).
 	Codec *codec.Codec
