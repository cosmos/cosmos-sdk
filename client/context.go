--- conflicted
+++ resolved
@@ -53,11 +53,8 @@
 	FeePayer          sdk.AccAddress
 	FeeGranter        sdk.AccAddress
 	Viper             *viper.Viper
-<<<<<<< HEAD
 	LedgerHasProtobuf bool
-=======
 	PreprocessTxHook  PreprocessTxFn
->>>>>>> d874acee
 
 	// IsAux is true when the signer is an auxiliary signer (e.g. the tipper).
 	IsAux bool
@@ -270,17 +267,17 @@
 	return ctx
 }
 
-<<<<<<< HEAD
 // WithLedgerHasProto returns the context with the provided boolean value, indicating
 // whether the target Ledger application can support Protobuf payloads.
 func (ctx Context) WithLedgerHasProtobuf(val bool) Context {
 	ctx.LedgerHasProtobuf = val
-=======
+	return ctx
+}
+
 // WithPreprocessTxHook returns the context with the provided preprocessing hook, which
 // enables chains to preprocess the transaction using the builder.
 func (ctx Context) WithPreprocessTxHook(preprocessFn PreprocessTxFn) Context {
 	ctx.PreprocessTxHook = preprocessFn
->>>>>>> d874acee
 	return ctx
 }
 
