--- conflicted
+++ resolved
@@ -209,11 +209,6 @@
 // PrintOutput outputs toPrint to the ctx.Output based on ctx.OutputFormat which is
 // either text or json. If text, toPrint will be YAML encoded. Otherwise, toPrint
 // will be JSON encoded using ctx.JSONMarshaler. An error is returned upon failure.
-<<<<<<< HEAD
-func (ctx Context) PrintOutput(toPrint interface{}) error {
-	var out []byte
-	var err error
-=======
 func (ctx Context) PrintOutput(toPrint proto.Message) error {
 	return ctx.printOutput(toPrint)
 }
@@ -225,12 +220,8 @@
 }
 
 func (ctx Context) printOutput(toPrint interface{}) error {
-	// always serialize JSON initially because proto json can't be directly YAML encoded
-	out, err := ctx.JSONMarshaler.MarshalJSON(toPrint)
-	if err != nil {
-		return err
-	}
->>>>>>> c25b3b9c
+	var out []byte
+	var err error
 
 	if ctx.OutputFormat == "text" {
 		out, err = codec.MarshalYAML(ctx.JSONMarshaler, toPrint)
