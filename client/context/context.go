package context

import (
	"fmt"
	"io"
	"os"

	"github.com/pkg/errors"
	"github.com/spf13/viper"
	yaml "gopkg.in/yaml.v2"

	"github.com/tendermint/tendermint/libs/cli"
	tmlite "github.com/tendermint/tendermint/lite"
	rpcclient "github.com/tendermint/tendermint/rpc/client"

	"github.com/cosmos/cosmos-sdk/client/flags"
	"github.com/cosmos/cosmos-sdk/client/keys"
	"github.com/cosmos/cosmos-sdk/codec"
	cryptokeys "github.com/cosmos/cosmos-sdk/crypto/keys"
	sdk "github.com/cosmos/cosmos-sdk/types"
)

// CLIContext implements a typical CLI context created in SDK modules for
// transaction handling and queries.
type CLIContext struct {
	Codec         *codec.Codec
	Client        rpcclient.Client
	ChainID       string
	Keybase       cryptokeys.Keybase
	Input         io.Reader
	Output        io.Writer
	OutputFormat  string
	Height        int64
	HomeDir       string
	NodeURI       string
	From          string
	TrustNode     bool
	UseLedger     bool
	BroadcastMode string
	Verifier      tmlite.Verifier
	Simulate      bool
	GenerateOnly  bool
	FromAddress   sdk.AccAddress
	FromName      string
	Indent        bool
	SkipConfirm   bool
	LegacyKeybase bool
}

// NewCLIContextWithFrom returns a new initialized CLIContext with parameters from the
// command line using Viper. It takes a key name or address and populates the FromName and
<<<<<<< HEAD
// FromAddress field accordingly.
func NewCLIContext() CLIContext {
=======
// FromAddress field accordingly. It will also create Tendermint verifier using
// the chain ID, home directory and RPC URI provided by the command line. If using
// a CLIContext in tests or any non CLI-based environment, the verifier will not
// be created and will be set as nil because FlagTrustNode must be set.
func NewCLIContextWithFrom(from string) CLIContext {
>>>>>>> 07b96789
	var nodeURI string
	var rpc rpcclient.Client

	genOnly := viper.GetBool(flags.FlagGenerateOnly)
	if !genOnly {
		nodeURI = viper.GetString(flags.FlagNode)
		if nodeURI != "" {
			rpc = rpcclient.NewHTTP(nodeURI, "/websocket")
		}
	}

	ctx := CLIContext{
		Client:        rpc,
		ChainID:       viper.GetString(flags.FlagChainID),
		Output:        os.Stdout,
		NodeURI:       nodeURI,
		From:          viper.GetString(flags.FlagFrom),
		OutputFormat:  viper.GetString(cli.OutputFlag),
		Height:        viper.GetInt64(flags.FlagHeight),
		HomeDir:       viper.GetString(flags.FlagHome),
		TrustNode:     viper.GetBool(flags.FlagTrustNode),
		UseLedger:     viper.GetBool(flags.FlagUseLedger),
		BroadcastMode: viper.GetString(flags.FlagBroadcastMode),
		Simulate:      viper.GetBool(flags.FlagDryRun),
		GenerateOnly:  genOnly,
		Indent:        viper.GetBool(flags.FlagIndentResponse),
		SkipConfirm:   viper.GetBool(flags.FlagSkipConfirmation),
		LegacyKeybase: viper.GetBool(flags.FlagLegacyKeybase),
	}
<<<<<<< HEAD
}

// WithInput returns a copy of the context with an updated input.
func (ctx CLIContext) WithInput(input io.Reader) CLIContext {
	ctx.Input = input
	return ctx
}

// WithKeybase returns a copy of the context with an initialised Keybase field.
func (ctx CLIContext) WithKeybase() CLIContext {
	if !ctx.LegacyKeybase {
		ctx.Keybase = keys.NewKeyring(ctx.Input)
		return ctx
	}

	var err error
	ctx.Keybase, err = keys.NewKeyBaseFromHomeFlag()
	if err != nil {
		panic(err)
	}

	return ctx
}

func createVerifier() tmlite.Verifier {
	trustNodeDefined := viper.IsSet(flags.FlagTrustNode)
	if !trustNodeDefined {
		return nil
	}

	trustNode := viper.GetBool(flags.FlagTrustNode)
	if trustNode {
		return nil
	}

	chainID := viper.GetString(flags.FlagChainID)
	home := viper.GetString(flags.FlagHome)
	nodeURI := viper.GetString(flags.FlagNode)

	var errMsg bytes.Buffer
	if chainID == "" {
		errMsg.WriteString("--chain-id ")
	}
	if home == "" {
		errMsg.WriteString("--home ")
	}
	if nodeURI == "" {
		errMsg.WriteString("--node ")
	}
	if errMsg.Len() != 0 {
		fmt.Printf("Must specify these options: %s when --trust-node is false\n", errMsg.String())
		os.Exit(1)
	}

	node := rpcclient.NewHTTP(nodeURI, "/websocket")
	cacheSize := 10 // TODO: determine appropriate cache size
	verifier, err := tmliteProxy.NewVerifier(
		chainID, filepath.Join(home, ".lite_verifier"),
		node, log.NewNopLogger(), cacheSize,
	)
=======
>>>>>>> 07b96789

	// create a verifier for the specific chain ID and RPC client
	verifier, err := CreateVerifier(ctx, DefaultVerifierCacheSize)
	if err != nil && viper.IsSet(flags.FlagTrustNode) {
		fmt.Printf("failed to create verifier: %s\n", err)
		os.Exit(1)
	}

	return ctx.WithVerifier(verifier)
}

// NewCLIContext returns a new initialized CLIContext with parameters from the
// command line using Viper.
func NewCLIContext() CLIContext { return NewCLIContextWithFrom(viper.GetString(flags.FlagFrom)) }

// WithCodec returns a copy of the context with an updated codec.
func (ctx CLIContext) WithCodec(cdc *codec.Codec) CLIContext {
	ctx.Codec = cdc
	return ctx
}

// WithOutput returns a copy of the context with an updated output writer (e.g. stdout).
func (ctx CLIContext) WithOutput(w io.Writer) CLIContext {
	ctx.Output = w
	return ctx
}

// WithFrom returns a copy of the context with an updated from address or name.
func (ctx CLIContext) WithFrom(from string) CLIContext {
	fromAddress, fromName, err := GetFromFields(from, ctx.GenerateOnly, ctx.Input)
	if err != nil {
		panic(err)
	}
	ctx.FromAddress = fromAddress
	ctx.FromName = fromName
	return ctx
}

// WithTrustNode returns a copy of the context with an updated TrustNode flag.
func (ctx CLIContext) WithTrustNode(trustNode bool) CLIContext {
	ctx.TrustNode = trustNode
	return ctx
}

// WithNodeURI returns a copy of the context with an updated node URI.
func (ctx CLIContext) WithNodeURI(nodeURI string) CLIContext {
	ctx.NodeURI = nodeURI
	ctx.Client = rpcclient.NewHTTP(nodeURI, "/websocket")
	return ctx
}

// WithHeight returns a copy of the context with an updated height.
func (ctx CLIContext) WithHeight(height int64) CLIContext {
	ctx.Height = height
	return ctx
}

// WithClient returns a copy of the context with an updated RPC client
// instance.
func (ctx CLIContext) WithClient(client rpcclient.Client) CLIContext {
	ctx.Client = client
	return ctx
}

// WithUseLedger returns a copy of the context with an updated UseLedger flag.
func (ctx CLIContext) WithUseLedger(useLedger bool) CLIContext {
	ctx.UseLedger = useLedger
	return ctx
}

// WithVerifier returns a copy of the context with an updated Verifier.
func (ctx CLIContext) WithVerifier(verifier tmlite.Verifier) CLIContext {
	ctx.Verifier = verifier
	return ctx
}

// WithChainID returns a copy of the context with an updated chain ID.
func (ctx CLIContext) WithChainID(chainID string) CLIContext {
	ctx.ChainID = chainID
	return ctx
}

// WithGenerateOnly returns a copy of the context with updated GenerateOnly value
func (ctx CLIContext) WithGenerateOnly(generateOnly bool) CLIContext {
	ctx.GenerateOnly = generateOnly
	return ctx
}

// WithSimulation returns a copy of the context with updated Simulate value
func (ctx CLIContext) WithSimulation(simulate bool) CLIContext {
	ctx.Simulate = simulate
	return ctx
}

// WithFromFields returns a copy of the context with an updated FromName and FromAddres flag.
func (ctx CLIContext) WithFromFields() CLIContext {
	from := viper.GetString(flags.FlagFrom)

	fromAddress, fromName, err := GetFromFields(from, ctx.GenerateOnly, ctx.Input)

	if err != nil {
		panic(err)
	}

	ctx.FromAddress = fromAddress
	ctx.FromName = fromName
	return ctx

}

// WithFromName returns a copy of the context with an updated from account name.
func (ctx CLIContext) WithFromName(name string) CLIContext {
	ctx.FromName = name
	return ctx
}

// WithFromAddress returns a copy of the context with an updated from account
// address.
func (ctx CLIContext) WithFromAddress(addr sdk.AccAddress) CLIContext {
	ctx.FromAddress = addr
	return ctx
}

// WithBroadcastMode returns a copy of the context with an updated broadcast
// mode.
func (ctx CLIContext) WithBroadcastMode(mode string) CLIContext {
	ctx.BroadcastMode = mode
	return ctx
}

// PrintOutput prints output while respecting output and indent flags
// NOTE: pass in marshalled structs that have been unmarshaled
// because this function will panic on marshaling errors
func (ctx CLIContext) PrintOutput(toPrint interface{}) error {
	var (
		out []byte
		err error
	)

	switch ctx.OutputFormat {
	case "text":
		out, err = yaml.Marshal(&toPrint)

	case "json":
		if ctx.Indent {
			out, err = ctx.Codec.MarshalJSONIndent(toPrint, "", "  ")
		} else {
			out, err = ctx.Codec.MarshalJSON(toPrint)
		}
	}

	if err != nil {
		return err
	}

	fmt.Println(string(out))
	return nil
}

// GetFromFields returns a from account address and Keybase name given either
// an address or key name. If genOnly is true, only a valid Bech32 cosmos
// address is returned.
func GetFromFields(from string, genOnly bool, input io.Reader) (sdk.AccAddress, string, error) {
	if from == "" {
		return nil, "", nil
	}

	legacyKeybase := viper.GetBool(flags.FlagLegacyKeybase)
	if genOnly {
		addr, err := sdk.AccAddressFromBech32(from)
		if err != nil {
			return nil, "", errors.Wrap(err, "must provide a valid Bech32 address for generate-only")
		}

		return addr, "", nil
	}

	var keybase cryptokeys.Keybase
	if !legacyKeybase {
		keybase = keys.NewKeyring(input)
	} else {
		var err error
		keybase, err = keys.NewKeyBaseFromHomeFlag()
		if err != nil {
			return nil, "", err
		}
	}

	var info cryptokeys.Info
	if addr, err := sdk.AccAddressFromBech32(from); err == nil {
		info, err = keybase.GetByAddress(addr)
		if err != nil {
			return nil, "", err
		}
	} else {
		info, err = keybase.Get(from)
		if err != nil {
			return nil, "", err
		}
	}

	return info.GetAddress(), info.GetName(), nil
}<|MERGE_RESOLUTION|>--- conflicted
+++ resolved
@@ -49,16 +49,11 @@
 
 // NewCLIContextWithFrom returns a new initialized CLIContext with parameters from the
 // command line using Viper. It takes a key name or address and populates the FromName and
-<<<<<<< HEAD
-// FromAddress field accordingly.
-func NewCLIContext() CLIContext {
-=======
 // FromAddress field accordingly. It will also create Tendermint verifier using
 // the chain ID, home directory and RPC URI provided by the command line. If using
 // a CLIContext in tests or any non CLI-based environment, the verifier will not
 // be created and will be set as nil because FlagTrustNode must be set.
-func NewCLIContextWithFrom(from string) CLIContext {
->>>>>>> 07b96789
+func NewCLIContext() CLIContext {
 	var nodeURI string
 	var rpc rpcclient.Client
 
@@ -88,7 +83,15 @@
 		SkipConfirm:   viper.GetBool(flags.FlagSkipConfirmation),
 		LegacyKeybase: viper.GetBool(flags.FlagLegacyKeybase),
 	}
-<<<<<<< HEAD
+
+	// create a verifier for the specific chain ID and RPC client
+	verifier, err := CreateVerifier(ctx, DefaultVerifierCacheSize)
+	if err != nil && viper.IsSet(flags.FlagTrustNode) {
+		fmt.Printf("failed to create verifier: %s\n", err)
+		os.Exit(1)
+	}
+
+	return ctx.WithVerifier(verifier)
 }
 
 // WithInput returns a copy of the context with an updated input.
@@ -112,59 +115,6 @@
 
 	return ctx
 }
-
-func createVerifier() tmlite.Verifier {
-	trustNodeDefined := viper.IsSet(flags.FlagTrustNode)
-	if !trustNodeDefined {
-		return nil
-	}
-
-	trustNode := viper.GetBool(flags.FlagTrustNode)
-	if trustNode {
-		return nil
-	}
-
-	chainID := viper.GetString(flags.FlagChainID)
-	home := viper.GetString(flags.FlagHome)
-	nodeURI := viper.GetString(flags.FlagNode)
-
-	var errMsg bytes.Buffer
-	if chainID == "" {
-		errMsg.WriteString("--chain-id ")
-	}
-	if home == "" {
-		errMsg.WriteString("--home ")
-	}
-	if nodeURI == "" {
-		errMsg.WriteString("--node ")
-	}
-	if errMsg.Len() != 0 {
-		fmt.Printf("Must specify these options: %s when --trust-node is false\n", errMsg.String())
-		os.Exit(1)
-	}
-
-	node := rpcclient.NewHTTP(nodeURI, "/websocket")
-	cacheSize := 10 // TODO: determine appropriate cache size
-	verifier, err := tmliteProxy.NewVerifier(
-		chainID, filepath.Join(home, ".lite_verifier"),
-		node, log.NewNopLogger(), cacheSize,
-	)
-=======
->>>>>>> 07b96789
-
-	// create a verifier for the specific chain ID and RPC client
-	verifier, err := CreateVerifier(ctx, DefaultVerifierCacheSize)
-	if err != nil && viper.IsSet(flags.FlagTrustNode) {
-		fmt.Printf("failed to create verifier: %s\n", err)
-		os.Exit(1)
-	}
-
-	return ctx.WithVerifier(verifier)
-}
-
-// NewCLIContext returns a new initialized CLIContext with parameters from the
-// command line using Viper.
-func NewCLIContext() CLIContext { return NewCLIContextWithFrom(viper.GetString(flags.FlagFrom)) }
 
 // WithCodec returns a copy of the context with an updated codec.
 func (ctx CLIContext) WithCodec(cdc *codec.Codec) CLIContext {
