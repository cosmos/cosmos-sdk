package context

import (
	"bytes"
	"fmt"
	"io"

	"github.com/cosmos/cosmos-sdk/client"
	"github.com/cosmos/cosmos-sdk/codec"
	"github.com/cosmos/cosmos-sdk/x/auth"

	"github.com/spf13/viper"

	"github.com/tendermint/tendermint/libs/cli"
	tmlite "github.com/tendermint/tendermint/lite"
	tmliteProxy "github.com/tendermint/tendermint/lite/proxy"
	rpcclient "github.com/tendermint/tendermint/rpc/client"
<<<<<<< HEAD
	"github.com/cosmos/cosmos-sdk/types"
=======
	"os"
>>>>>>> c6a3928d
)

const ctxAccStoreName = "acc"

// CLIContext implements a typical CLI context created in SDK modules for
// transaction handling and queries.
type CLIContext struct {
<<<<<<< HEAD
	Codec         *wire.Codec
	AccDecoder    auth.AccountDecoder
	Client        rpcclient.Client
	Logger        io.Writer
	Height        int64
	Gas           int64
	GasAdjustment float64
	NodeURI       string
	From          string
	AccountStore  string
	TrustNode     bool
	UseLedger     bool
	Async         bool
	JSON          bool
	PrintResponse bool
	Certifier     tmlite.Certifier
	DryRun        bool
	GenerateOnly  bool
	fromAddress   types.AccAddress
	fromName      string
=======
	Codec           *codec.Codec
	AccDecoder      auth.AccountDecoder
	Client          rpcclient.Client
	Logger          io.Writer
	Height          int64
	NodeURI         string
	FromAddressName string
	AccountStore    string
	TrustNode       bool
	UseLedger       bool
	Async           bool
	JSON            bool
	PrintResponse   bool
	Certifier       tmlite.Certifier
	DryRun          bool
	GenerateOnly    bool
>>>>>>> c6a3928d
}

// NewCLIContext returns a new initialized CLIContext with parameters from the
// command line using Viper.
func NewCLIContext() CLIContext {
	var rpc rpcclient.Client

	nodeURI := viper.GetString(client.FlagNode)
	if nodeURI != "" {
		rpc = rpcclient.NewHTTP(nodeURI, "/websocket")
	}

	return CLIContext{
<<<<<<< HEAD
		Client:        rpc,
		NodeURI:       nodeURI,
		AccountStore:  ctxAccStoreName,
		From:          viper.GetString(client.FlagFrom),
		Height:        viper.GetInt64(client.FlagHeight),
		Gas:           viper.GetInt64(client.FlagGas),
		GasAdjustment: viper.GetFloat64(client.FlagGasAdjustment),
		TrustNode:     viper.GetBool(client.FlagTrustNode),
		UseLedger:     viper.GetBool(client.FlagUseLedger),
		Async:         viper.GetBool(client.FlagAsync),
		JSON:          viper.GetBool(client.FlagJson),
		PrintResponse: viper.GetBool(client.FlagPrintResponse),
		Certifier:     createCertifier(),
		DryRun:        viper.GetBool(client.FlagDryRun),
		GenerateOnly:  viper.GetBool(client.FlagGenerateOnly),
=======
		Client:          rpc,
		NodeURI:         nodeURI,
		AccountStore:    ctxAccStoreName,
		FromAddressName: viper.GetString(client.FlagFrom),
		Height:          viper.GetInt64(client.FlagHeight),
		TrustNode:       viper.GetBool(client.FlagTrustNode),
		UseLedger:       viper.GetBool(client.FlagUseLedger),
		Async:           viper.GetBool(client.FlagAsync),
		JSON:            viper.GetBool(client.FlagJson),
		PrintResponse:   viper.GetBool(client.FlagPrintResponse),
		Certifier:       createCertifier(),
		DryRun:          viper.GetBool(client.FlagDryRun),
		GenerateOnly:    viper.GetBool(client.FlagGenerateOnly),
>>>>>>> c6a3928d
	}
}

func createCertifier() tmlite.Certifier {
	trustNodeDefined := viper.IsSet(client.FlagTrustNode)
	if !trustNodeDefined {
		return nil
	}

	trustNode := viper.GetBool(client.FlagTrustNode)
	if trustNode {
		return nil
	}

	chainID := viper.GetString(client.FlagChainID)
	home := viper.GetString(cli.HomeFlag)
	nodeURI := viper.GetString(client.FlagNode)

	var errMsg bytes.Buffer
	if chainID == "" {
		errMsg.WriteString("--chain-id ")
	}
	if home == "" {
		errMsg.WriteString("--home ")
	}
	if nodeURI == "" {
		errMsg.WriteString("--node ")
	}
	if errMsg.Len() != 0 {
		fmt.Printf("must specify these options: %s when --trust-node is false\n", errMsg.String())
		os.Exit(1)
	}

	certifier, err := tmliteProxy.GetCertifier(chainID, home, nodeURI)
	if err != nil {
		panic(err)
	}

	return certifier
}

// WithCodec returns a copy of the context with an updated codec.
func (ctx CLIContext) WithCodec(cdc *codec.Codec) CLIContext {
	ctx.Codec = cdc
	return ctx
}

// WithAccountDecoder returns a copy of the context with an updated account
// decoder.
func (ctx CLIContext) WithAccountDecoder(decoder auth.AccountDecoder) CLIContext {
	ctx.AccDecoder = decoder
	return ctx
}

// WithLogger returns a copy of the context with an updated logger.
func (ctx CLIContext) WithLogger(w io.Writer) CLIContext {
	ctx.Logger = w
	return ctx
}

// WithAccountStore returns a copy of the context with an updated AccountStore.
func (ctx CLIContext) WithAccountStore(accountStore string) CLIContext {
	ctx.AccountStore = accountStore
	return ctx
}

// WithFrom returns a copy of the context with an updated from address or name.
func (ctx CLIContext) WithFrom(from string) CLIContext {
	ctx.From = from
	return ctx
}

// WithTrustNode returns a copy of the context with an updated TrustNode flag.
func (ctx CLIContext) WithTrustNode(trustNode bool) CLIContext {
	ctx.TrustNode = trustNode
	return ctx
}

// WithNodeURI returns a copy of the context with an updated node URI.
func (ctx CLIContext) WithNodeURI(nodeURI string) CLIContext {
	ctx.NodeURI = nodeURI
	ctx.Client = rpcclient.NewHTTP(nodeURI, "/websocket")
	return ctx
}

// WithClient returns a copy of the context with an updated RPC client
// instance.
func (ctx CLIContext) WithClient(client rpcclient.Client) CLIContext {
	ctx.Client = client
	return ctx
}

// WithUseLedger returns a copy of the context with an updated UseLedger flag.
func (ctx CLIContext) WithUseLedger(useLedger bool) CLIContext {
	ctx.UseLedger = useLedger
	return ctx
}

// WithCertifier - return a copy of the context with an updated Certifier
func (ctx CLIContext) WithCertifier(certifier tmlite.Certifier) CLIContext {
	ctx.Certifier = certifier
	return ctx
}<|MERGE_RESOLUTION|>--- conflicted
+++ resolved
@@ -15,11 +15,7 @@
 	tmlite "github.com/tendermint/tendermint/lite"
 	tmliteProxy "github.com/tendermint/tendermint/lite/proxy"
 	rpcclient "github.com/tendermint/tendermint/rpc/client"
-<<<<<<< HEAD
-	"github.com/cosmos/cosmos-sdk/types"
-=======
 	"os"
->>>>>>> c6a3928d
 )
 
 const ctxAccStoreName = "acc"
@@ -27,16 +23,15 @@
 // CLIContext implements a typical CLI context created in SDK modules for
 // transaction handling and queries.
 type CLIContext struct {
-<<<<<<< HEAD
-	Codec         *wire.Codec
-	AccDecoder    auth.AccountDecoder
-	Client        rpcclient.Client
-	Logger        io.Writer
-	Height        int64
-	Gas           int64
-	GasAdjustment float64
-	NodeURI       string
-	From          string
+	Codec           *codec.Codec
+	AccDecoder      auth.AccountDecoder
+	Client          rpcclient.Client
+	Logger          io.Writer
+	Height          int64
+	NodeURI         string
+	FromAddressName string
+	AccountStore    string
+	TrustNode       bool
 	AccountStore  string
 	TrustNode     bool
 	UseLedger     bool
@@ -48,24 +43,6 @@
 	GenerateOnly  bool
 	fromAddress   types.AccAddress
 	fromName      string
-=======
-	Codec           *codec.Codec
-	AccDecoder      auth.AccountDecoder
-	Client          rpcclient.Client
-	Logger          io.Writer
-	Height          int64
-	NodeURI         string
-	FromAddressName string
-	AccountStore    string
-	TrustNode       bool
-	UseLedger       bool
-	Async           bool
-	JSON            bool
-	PrintResponse   bool
-	Certifier       tmlite.Certifier
-	DryRun          bool
-	GenerateOnly    bool
->>>>>>> c6a3928d
 }
 
 // NewCLIContext returns a new initialized CLIContext with parameters from the
@@ -79,14 +56,11 @@
 	}
 
 	return CLIContext{
-<<<<<<< HEAD
 		Client:        rpc,
 		NodeURI:       nodeURI,
 		AccountStore:  ctxAccStoreName,
 		From:          viper.GetString(client.FlagFrom),
 		Height:        viper.GetInt64(client.FlagHeight),
-		Gas:           viper.GetInt64(client.FlagGas),
-		GasAdjustment: viper.GetFloat64(client.FlagGasAdjustment),
 		TrustNode:     viper.GetBool(client.FlagTrustNode),
 		UseLedger:     viper.GetBool(client.FlagUseLedger),
 		Async:         viper.GetBool(client.FlagAsync),
@@ -95,21 +69,6 @@
 		Certifier:     createCertifier(),
 		DryRun:        viper.GetBool(client.FlagDryRun),
 		GenerateOnly:  viper.GetBool(client.FlagGenerateOnly),
-=======
-		Client:          rpc,
-		NodeURI:         nodeURI,
-		AccountStore:    ctxAccStoreName,
-		FromAddressName: viper.GetString(client.FlagFrom),
-		Height:          viper.GetInt64(client.FlagHeight),
-		TrustNode:       viper.GetBool(client.FlagTrustNode),
-		UseLedger:       viper.GetBool(client.FlagUseLedger),
-		Async:           viper.GetBool(client.FlagAsync),
-		JSON:            viper.GetBool(client.FlagJson),
-		PrintResponse:   viper.GetBool(client.FlagPrintResponse),
-		Certifier:       createCertifier(),
-		DryRun:          viper.GetBool(client.FlagDryRun),
-		GenerateOnly:    viper.GetBool(client.FlagGenerateOnly),
->>>>>>> c6a3928d
 	}
 }
 
