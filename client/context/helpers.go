--- conflicted
+++ resolved
@@ -126,20 +126,12 @@
 	memo := ctx.Memo
 
 	signMsg := auth.StdSignMsg{
-<<<<<<< HEAD
 		ChainID:        chainID,
 		AccountNumber: int64(accnum),
 		Sequence:      int64(sequence),
 		Msgs:            msgs,
 		Memo:           memo,
 		Fee:            auth.NewStdFee(ctx.Gas, sdk.Coin{}), // TODO run simulate to estimate gas?
-=======
-		ChainID:       chainID,
-		AccountNumber: int64(accnum),
-		Sequence:      int64(sequence),
-		Msgs:          msgs,
-		Fee:           auth.NewStdFee(ctx.Gas, sdk.Coin{}), // TODO run simulate to estimate gas?
->>>>>>> bda3b1d7
 	}
 
 	keybase, err := keys.GetKeyBase()
@@ -162,11 +154,7 @@
 	}}
 
 	// marshal bytes
-<<<<<<< HEAD
-	tx := auth.NewStdTx(signMsg.Msg, signMsg.Fee, sigs, memo)
-=======
-	tx := auth.NewStdTx(signMsg.Msgs, signMsg.Fee, sigs)
->>>>>>> bda3b1d7
+	tx := auth.NewStdTx(signMsg.Msgs, signMsg.Fee, sigs, memo)
 
 	return cdc.MarshalBinary(tx)
 }
