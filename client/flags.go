package client

import "github.com/spf13/cobra"

// nolint
const (
<<<<<<< HEAD
	FlagChainID   = "chain-id"
	FlagNode      = "node"
	FlagHeight    = "height"
	FlagGas       = "gas"
	FlagTrustNode = "trust-node"
	FlagName      = "name"
	FlagSequence  = "sequence"
	FlagFee       = "fee"
	FlagUseLedger = "ledger"
=======
	FlagChainID       = "chain-id"
	FlagNode          = "node"
	FlagHeight        = "height"
	FlagGas           = "gas"
	FlagTrustNode     = "trust-node"
	FlagName          = "name"
	FlagAccountNumber = "account-number"
	FlagSequence      = "sequence"
	FlagFee           = "fee"
>>>>>>> 5bf58ee4
)

// LineBreak can be included in a command list to provide a blank line
// to help with readability
var LineBreak = &cobra.Command{Run: func(*cobra.Command, []string) {}}

// GetCommands adds common flags to query commands
func GetCommands(cmds ...*cobra.Command) []*cobra.Command {
	for _, c := range cmds {
		// TODO: make this default false when we support proofs
		c.Flags().Bool(FlagTrustNode, true, "Don't verify proofs for responses")
		c.Flags().Bool(FlagUseLedger, false, "Use a connected Ledger device")
		c.Flags().String(FlagChainID, "", "Chain ID of tendermint node")
		c.Flags().String(FlagNode, "tcp://localhost:46657", "<host>:<port> to tendermint rpc interface for this chain")
		c.Flags().Int64(FlagHeight, 0, "block height to query, omit to get most recent provable block")
	}
	return cmds
}

// PostCommands adds common flags for commands to post tx
func PostCommands(cmds ...*cobra.Command) []*cobra.Command {
	for _, c := range cmds {
		c.Flags().String(FlagName, "", "Name of private key with which to sign")
		c.Flags().Int64(FlagAccountNumber, 0, "AccountNumber number to sign the tx")
		c.Flags().Int64(FlagSequence, 0, "Sequence number to sign the tx")
		c.Flags().String(FlagFee, "", "Fee to pay along with transaction")
		c.Flags().String(FlagChainID, "", "Chain ID of tendermint node")
		c.Flags().String(FlagNode, "tcp://localhost:46657", "<host>:<port> to tendermint rpc interface for this chain")
		c.Flags().Bool(FlagUseLedger, false, "Use a connected Ledger device")
		c.Flags().Int64(FlagGas, 200000, "gas limit to set per-transaction")
	}
	return cmds
}<|MERGE_RESOLUTION|>--- conflicted
+++ resolved
@@ -4,17 +4,7 @@
 
 // nolint
 const (
-<<<<<<< HEAD
-	FlagChainID   = "chain-id"
-	FlagNode      = "node"
-	FlagHeight    = "height"
-	FlagGas       = "gas"
-	FlagTrustNode = "trust-node"
-	FlagName      = "name"
-	FlagSequence  = "sequence"
-	FlagFee       = "fee"
-	FlagUseLedger = "ledger"
-=======
+	FlagUseLedger     = "ledger"
 	FlagChainID       = "chain-id"
 	FlagNode          = "node"
 	FlagHeight        = "height"
@@ -24,7 +14,6 @@
 	FlagAccountNumber = "account-number"
 	FlagSequence      = "sequence"
 	FlagFee           = "fee"
->>>>>>> 5bf58ee4
 )
 
 // LineBreak can be included in a command list to provide a blank line
