package client

import (
	"fmt"
	"strconv"

	"github.com/spf13/cobra"
	"github.com/spf13/viper"
)

// nolint
const (
	// DefaultGasAdjustment is applied to gas estimates to avoid tx
	// execution failures due to state changes that might
	// occur between the tx simulation and the actual run.
	DefaultGasAdjustment = 1.0
	DefaultGasLimit      = 200000
	GasFlagAuto          = "auto"

	FlagUseLedger          = "ledger"
	FlagChainID            = "chain-id"
	FlagNode               = "node"
	FlagHeight             = "height"
	FlagGas                = "gas"
	FlagGasAdjustment      = "gas-adjustment"
	FlagTrustNode          = "trust-node"
	FlagFrom               = "from"
	FlagName               = "name"
	FlagAccountNumber      = "account-number"
	FlagSequence           = "sequence"
	FlagMemo               = "memo"
	FlagFees               = "fees"
	FlagGasPrices          = "gas-prices"
	FlagAsync              = "async"
	FlagJson               = "json"
	FlagPrintResponse      = "print-response"
	FlagDryRun             = "dry-run"
	FlagGenerateOnly       = "generate-only"
	FlagIndentResponse     = "indent"
	FlagListenAddr         = "laddr"
	FlagCORS               = "cors"
	FlagMaxOpenConnections = "max-open"
	FlagInsecure           = "insecure"
	FlagSSLHosts           = "ssl-hosts"
	FlagSSLCertFile        = "ssl-certfile"
	FlagSSLKeyFile         = "ssl-keyfile"
	FlagOutputDocument     = "output-document" // inspired by wget -O
)

// LineBreak can be included in a command list to provide a blank line
// to help with readability
var (
	LineBreak  = &cobra.Command{Run: func(*cobra.Command, []string) {}}
	GasFlagVar = GasSetting{Gas: DefaultGasLimit}
)

// GetCommands adds common flags to query commands
func GetCommands(cmds ...*cobra.Command) []*cobra.Command {
	for _, c := range cmds {
		c.Flags().Bool(FlagIndentResponse, false, "Add indent to JSON response")
		c.Flags().Bool(FlagTrustNode, false, "Trust connected full node (don't verify proofs for responses)")
		c.Flags().Bool(FlagUseLedger, false, "Use a connected Ledger device")
		c.Flags().String(FlagNode, "tcp://localhost:26657", "<host>:<port> to tendermint rpc interface for this chain")
		c.Flags().Int64(FlagHeight, 0, "block height to query, omit to get most recent provable block")
		viper.BindPFlag(FlagTrustNode, c.Flags().Lookup(FlagTrustNode))
		viper.BindPFlag(FlagUseLedger, c.Flags().Lookup(FlagUseLedger))
		viper.BindPFlag(FlagNode, c.Flags().Lookup(FlagNode))

		c.MarkFlagRequired(FlagChainID)
	}
	return cmds
}

// PostCommands adds common flags for commands to post tx
func PostCommands(cmds ...*cobra.Command) []*cobra.Command {
	for _, c := range cmds {
		c.Flags().Bool(FlagIndentResponse, false, "Add indent to JSON response")
		c.Flags().String(FlagFrom, "", "Name or address of private key with which to sign")
		c.Flags().Uint64(FlagAccountNumber, 0, "AccountNumber number to sign the tx")
		c.Flags().Uint64(FlagSequence, 0, "Sequence number to sign the tx")
		c.Flags().String(FlagMemo, "", "Memo to send along with transaction")
		c.Flags().String(FlagFees, "", "Fees to pay along with transaction; eg: 10stake,1atom")
<<<<<<< HEAD
		c.Flags().String(FlagGasPrices, "", "Gas prices to determine the transaction fee (e.g. 0.00001stake)")
		c.Flags().String(FlagChainID, "", "Chain ID of tendermint node")
=======
>>>>>>> 8f7a2223
		c.Flags().String(FlagNode, "tcp://localhost:26657", "<host>:<port> to tendermint rpc interface for this chain")
		c.Flags().Bool(FlagUseLedger, false, "Use a connected Ledger device")
		c.Flags().Float64(FlagGasAdjustment, DefaultGasAdjustment, "adjustment factor to be multiplied against the estimate returned by the tx simulation; if the gas limit is set manually this flag is ignored ")
		c.Flags().Bool(FlagAsync, false, "broadcast transactions asynchronously")
		c.Flags().Bool(FlagJson, false, "return output in json format")
		c.Flags().Bool(FlagPrintResponse, true, "return tx response (only works with async = false)")
		c.Flags().Bool(FlagTrustNode, true, "Trust connected full node (don't verify proofs for responses)")
		c.Flags().Bool(FlagDryRun, false, "ignore the --gas flag and perform a simulation of a transaction, but don't broadcast it")
		c.Flags().Bool(FlagGenerateOnly, false, "build an unsigned transaction and write it to STDOUT")
		// --gas can accept integers and "simulate"
		c.Flags().Var(&GasFlagVar, "gas", fmt.Sprintf(
			"gas limit to set per-transaction; set to %q to calculate required gas automatically (default %d)", GasFlagAuto, DefaultGasLimit))
		viper.BindPFlag(FlagTrustNode, c.Flags().Lookup(FlagTrustNode))
		viper.BindPFlag(FlagUseLedger, c.Flags().Lookup(FlagUseLedger))
		viper.BindPFlag(FlagNode, c.Flags().Lookup(FlagNode))

		c.MarkFlagRequired(FlagChainID)
	}
	return cmds
}

// RegisterRestServerFlags registers the flags required for rest server
func RegisterRestServerFlags(cmd *cobra.Command) *cobra.Command {
	cmd.Flags().String(FlagListenAddr, "tcp://localhost:1317", "The address for the server to listen on")
	cmd.Flags().Bool(FlagInsecure, false, "Do not set up SSL/TLS layer")
	cmd.Flags().String(FlagSSLHosts, "", "Comma-separated hostnames and IPs to generate a certificate for")
	cmd.Flags().String(FlagSSLCertFile, "", "Path to a SSL certificate file. If not supplied, a self-signed certificate will be generated.")
	cmd.Flags().String(FlagSSLKeyFile, "", "Path to a key file; ignored if a certificate file is not supplied.")
	cmd.Flags().String(FlagCORS, "", "Set the domains that can make CORS requests (* for all)")
	cmd.Flags().String(FlagChainID, "", "Chain ID of Tendermint node")
	cmd.Flags().String(FlagNode, "tcp://localhost:26657", "Address of the node to connect to")
	cmd.Flags().Int(FlagMaxOpenConnections, 1000, "The number of maximum open connections")
	cmd.Flags().Bool(FlagTrustNode, false, "Trust connected full node (don't verify proofs for responses)")
	cmd.Flags().Bool(FlagIndentResponse, false, "Add indent to JSON response")

	viper.BindPFlag(FlagTrustNode, cmd.Flags().Lookup(FlagTrustNode))
	viper.BindPFlag(FlagChainID, cmd.Flags().Lookup(FlagChainID))
	viper.BindPFlag(FlagNode, cmd.Flags().Lookup(FlagNode))
	return cmd
}

// Gas flag parsing functions

// GasSetting encapsulates the possible values passed through the --gas flag.
type GasSetting struct {
	Simulate bool
	Gas      uint64
}

// Type returns the flag's value type.
func (v *GasSetting) Type() string { return "string" }

// Set parses and sets the value of the --gas flag.
func (v *GasSetting) Set(s string) (err error) {
	v.Simulate, v.Gas, err = ParseGas(s)
	return
}

func (v *GasSetting) String() string {
	if v.Simulate {
		return GasFlagAuto
	}
	return strconv.FormatUint(v.Gas, 10)
}

// ParseGas parses the value of the gas option.
func ParseGas(gasStr string) (simulateAndExecute bool, gas uint64, err error) {
	switch gasStr {
	case "":
		gas = DefaultGasLimit
	case GasFlagAuto:
		simulateAndExecute = true
	default:
		gas, err = strconv.ParseUint(gasStr, 10, 64)
		if err != nil {
			err = fmt.Errorf("gas must be either integer or %q", GasFlagAuto)
			return
		}
	}
	return
}<|MERGE_RESOLUTION|>--- conflicted
+++ resolved
@@ -80,11 +80,7 @@
 		c.Flags().Uint64(FlagSequence, 0, "Sequence number to sign the tx")
 		c.Flags().String(FlagMemo, "", "Memo to send along with transaction")
 		c.Flags().String(FlagFees, "", "Fees to pay along with transaction; eg: 10stake,1atom")
-<<<<<<< HEAD
 		c.Flags().String(FlagGasPrices, "", "Gas prices to determine the transaction fee (e.g. 0.00001stake)")
-		c.Flags().String(FlagChainID, "", "Chain ID of tendermint node")
-=======
->>>>>>> 8f7a2223
 		c.Flags().String(FlagNode, "tcp://localhost:26657", "<host>:<port> to tendermint rpc interface for this chain")
 		c.Flags().Bool(FlagUseLedger, false, "Use a connected Ledger device")
 		c.Flags().Float64(FlagGasAdjustment, DefaultGasAdjustment, "adjustment factor to be multiplied against the estimate returned by the tx simulation; if the gas limit is set manually this flag is ignored ")
