package flags

import (
	"fmt"
	"os"
	"strconv"

	"github.com/spf13/cobra"
	"github.com/spf13/viper"

	tmcli "github.com/tendermint/tendermint/libs/cli"

	"github.com/cosmos/cosmos-sdk/crypto/keyring"
)

const (
	// DefaultGasAdjustment is applied to gas estimates to avoid tx execution
	// failures due to state changes that might occur between the tx simulation
	// and the actual run.
	DefaultGasAdjustment = 1.0
	DefaultGasLimit      = 200000
	GasFlagAuto          = "auto"

	// DefaultKeyringBackend
	DefaultKeyringBackend = keyring.BackendOS
)

const (
	// BroadcastBlock defines a tx broadcasting mode where the client waits for
	// the tx to be committed in a block.
	BroadcastBlock = "block"
	// BroadcastSync defines a tx broadcasting mode where the client waits for
	// a CheckTx execution response only.
	BroadcastSync = "sync"
	// BroadcastAsync defines a tx broadcasting mode where the client returns
	// immediately.
	BroadcastAsync = "async"
)

// List of CLI flags
const (
<<<<<<< HEAD
	FlagHome               = tmcli.HomeFlag
	FlagUseLedger          = "ledger"
	FlagChainID            = "chain-id"
	FlagNode               = "node"
	FlagHeight             = "height"
	FlagGasAdjustment      = "gas-adjustment"
	FlagTrustNode          = "trust-node"
	FlagFrom               = "from"
	FlagName               = "name"
	FlagAccountNumber      = "account-number"
	FlagSequence           = "sequence"
	FlagMemo               = "memo"
	FlagFees               = "fees"
	FlagGasPrices          = "gas-prices"
	FlagBroadcastMode      = "broadcast-mode"
	FlagDryRun             = "dry-run"
	FlagGenerateOnly       = "generate-only"
	FlagOffline            = "offline"
	FlagIndentResponse     = "indent"
	FlagListenAddr         = "laddr"
	FlagMaxOpenConnections = "max-open"
	FlagRPCReadTimeout     = "read-timeout"
	FlagRPCWriteTimeout    = "write-timeout"
	FlagRPCMaxBodyBytes    = "max-body-bytes"
	FlagOutputDocument     = "output-document" // inspired by wget -O
	FlagSkipConfirmation   = "yes"
	FlagProve              = "prove"
	FlagKeyringBackend     = "keyring-backend"
	FlagPage               = "page"
	FlagLimit              = "limit"
	FlagUnsafeCORS         = "unsafe-cors"
	FlagSignMode           = "sign-mode"
=======
	FlagHome             = tmcli.HomeFlag
	FlagUseLedger        = "ledger"
	FlagChainID          = "chain-id"
	FlagNode             = "node"
	FlagHeight           = "height"
	FlagGasAdjustment    = "gas-adjustment"
	FlagTrustNode        = "trust-node"
	FlagFrom             = "from"
	FlagName             = "name"
	FlagAccountNumber    = "account-number"
	FlagSequence         = "sequence"
	FlagMemo             = "memo"
	FlagFees             = "fees"
	FlagGasPrices        = "gas-prices"
	FlagBroadcastMode    = "broadcast-mode"
	FlagDryRun           = "dry-run"
	FlagGenerateOnly     = "generate-only"
	FlagOffline          = "offline"
	FlagIndentResponse   = "indent"
	FlagOutputDocument   = "output-document" // inspired by wget -O
	FlagSkipConfirmation = "yes"
	FlagProve            = "prove"
	FlagKeyringBackend   = "keyring-backend"
	FlagPage             = "page"
	FlagLimit            = "limit"
>>>>>>> 6a05b830
)

// LineBreak can be included in a command list to provide a blank line
// to help with readability
var (
	LineBreak  = &cobra.Command{Run: func(*cobra.Command, []string) {}}
	GasFlagVar = GasSetting{Gas: DefaultGasLimit}
)

// GetCommands adds common flags to query commands
func GetCommands(cmds ...*cobra.Command) []*cobra.Command {
	for _, c := range cmds {
		c.Flags().Bool(FlagIndentResponse, false, "Add indent to JSON response")
		c.Flags().Bool(FlagTrustNode, false, "Trust connected full node (don't verify proofs for responses)")
		c.Flags().Bool(FlagUseLedger, false, "Use a connected Ledger device")
		c.Flags().String(FlagNode, "tcp://localhost:26657", "<host>:<port> to Tendermint RPC interface for this chain")
		c.Flags().Int64(FlagHeight, 0, "Use a specific height to query state at (this can error if the node is pruning state)")
		c.Flags().String(FlagKeyringBackend, DefaultKeyringBackend, "Select keyring's backend (os|file|kwallet|pass|test)")

		viper.BindPFlag(FlagTrustNode, c.Flags().Lookup(FlagTrustNode))
		viper.BindPFlag(FlagUseLedger, c.Flags().Lookup(FlagUseLedger))
		viper.BindPFlag(FlagNode, c.Flags().Lookup(FlagNode))
		viper.BindPFlag(FlagKeyringBackend, c.Flags().Lookup(FlagKeyringBackend))

		c.MarkFlagRequired(FlagChainID)

		c.SetErr(c.ErrOrStderr())
		c.SetOut(c.OutOrStdout())
	}
	return cmds
}

// PostCommands adds common flags for commands to post tx
func PostCommands(cmds ...*cobra.Command) []*cobra.Command {
	for _, c := range cmds {
		c.Flags().Bool(FlagIndentResponse, false, "Add indent to JSON response")
		c.Flags().String(FlagFrom, "", "Name or address of private key with which to sign")
		c.Flags().Uint64P(FlagAccountNumber, "a", 0, "The account number of the signing account (offline mode only)")
		c.Flags().Uint64P(FlagSequence, "s", 0, "The sequence number of the signing account (offline mode only)")
		c.Flags().String(FlagMemo, "", "Memo to send along with transaction")
		c.Flags().String(FlagFees, "", "Fees to pay along with transaction; eg: 10uatom")
		c.Flags().String(FlagGasPrices, "", "Gas prices to determine the transaction fee (e.g. 10uatom)")
		c.Flags().String(FlagNode, "tcp://localhost:26657", "<host>:<port> to tendermint rpc interface for this chain")
		c.Flags().Bool(FlagUseLedger, false, "Use a connected Ledger device")
		c.Flags().Float64(FlagGasAdjustment, DefaultGasAdjustment, "adjustment factor to be multiplied against the estimate returned by the tx simulation; if the gas limit is set manually this flag is ignored ")
		c.Flags().StringP(FlagBroadcastMode, "b", BroadcastSync, "Transaction broadcasting mode (sync|async|block)")
		c.Flags().Bool(FlagTrustNode, true, "Trust connected full node (don't verify proofs for responses)")
		c.Flags().Bool(FlagDryRun, false, "ignore the --gas flag and perform a simulation of a transaction, but don't broadcast it")
		c.Flags().Bool(FlagGenerateOnly, false, "Build an unsigned transaction and write it to STDOUT (when enabled, the local Keybase is not accessible)")
		c.Flags().Bool(FlagOffline, false, "Offline mode (does not allow any online functionality")
		c.Flags().BoolP(FlagSkipConfirmation, "y", false, "Skip tx broadcasting prompt confirmation")
		c.Flags().String(FlagKeyringBackend, DefaultKeyringBackend, "Select keyring's backend (os|file|kwallet|pass|test)")
		c.Flags().String(FlagSignMode, "", "Choose sign mode (direct|amino-json), this is an advanced feature")

		// --gas can accept integers and "simulate"
		c.Flags().Var(&GasFlagVar, "gas", fmt.Sprintf(
			"gas limit to set per-transaction; set to %q to calculate required gas automatically (default %d)",
			GasFlagAuto, DefaultGasLimit,
		))
		viper.BindPFlag(FlagTrustNode, c.Flags().Lookup(FlagTrustNode))
		viper.BindPFlag(FlagUseLedger, c.Flags().Lookup(FlagUseLedger))
		viper.BindPFlag(FlagNode, c.Flags().Lookup(FlagNode))
		viper.BindPFlag(FlagKeyringBackend, c.Flags().Lookup(FlagKeyringBackend))

		c.MarkFlagRequired(FlagChainID)

		c.SetErr(c.ErrOrStderr())
		c.SetOut(c.OutOrStdout())
	}
	return cmds
}

// Gas flag parsing functions

// GasSetting encapsulates the possible values passed through the --gas flag.
type GasSetting struct {
	Simulate bool
	Gas      uint64
}

// Type returns the flag's value type.
func (v *GasSetting) Type() string { return "string" }

// Set parses and sets the value of the --gas flag.
func (v *GasSetting) Set(s string) (err error) {
	v.Simulate, v.Gas, err = ParseGas(s)
	return
}

func (v *GasSetting) String() string {
	if v.Simulate {
		return GasFlagAuto
	}
	return strconv.FormatUint(v.Gas, 10)
}

// ParseGas parses the value of the gas option.
func ParseGas(gasStr string) (simulateAndExecute bool, gas uint64, err error) {
	switch gasStr {
	case "":
		gas = DefaultGasLimit
	case GasFlagAuto:
		simulateAndExecute = true
	default:
		gas, err = strconv.ParseUint(gasStr, 10, 64)
		if err != nil {
			err = fmt.Errorf("gas must be either integer or %q", GasFlagAuto)
			return
		}
	}
	return
}

// NewCompletionCmd builds a cobra.Command that generate bash completion
// scripts for the given root command. If hidden is true, the command
// will not show up in the root command's list of available commands.
func NewCompletionCmd(rootCmd *cobra.Command, hidden bool) *cobra.Command {
	flagZsh := "zsh"
	cmd := &cobra.Command{
		Use:   "completion",
		Short: "Generate Bash/Zsh completion script to STDOUT",
		Long: `To load completion script run

. <(completion_script)

To configure your bash shell to load completions for each session add to your bashrc

# ~/.bashrc or ~/.profile
. <(completion_script)
`,
		RunE: func(_ *cobra.Command, _ []string) error {
			if viper.GetBool(flagZsh) {
				return rootCmd.GenZshCompletion(os.Stdout)
			}
			return rootCmd.GenBashCompletion(os.Stdout)
		},
		Hidden: hidden,
		Args:   cobra.NoArgs,
	}

	cmd.Flags().Bool(flagZsh, false, "Generate Zsh completion script")

	return cmd
}<|MERGE_RESOLUTION|>--- conflicted
+++ resolved
@@ -39,40 +39,6 @@
 
 // List of CLI flags
 const (
-<<<<<<< HEAD
-	FlagHome               = tmcli.HomeFlag
-	FlagUseLedger          = "ledger"
-	FlagChainID            = "chain-id"
-	FlagNode               = "node"
-	FlagHeight             = "height"
-	FlagGasAdjustment      = "gas-adjustment"
-	FlagTrustNode          = "trust-node"
-	FlagFrom               = "from"
-	FlagName               = "name"
-	FlagAccountNumber      = "account-number"
-	FlagSequence           = "sequence"
-	FlagMemo               = "memo"
-	FlagFees               = "fees"
-	FlagGasPrices          = "gas-prices"
-	FlagBroadcastMode      = "broadcast-mode"
-	FlagDryRun             = "dry-run"
-	FlagGenerateOnly       = "generate-only"
-	FlagOffline            = "offline"
-	FlagIndentResponse     = "indent"
-	FlagListenAddr         = "laddr"
-	FlagMaxOpenConnections = "max-open"
-	FlagRPCReadTimeout     = "read-timeout"
-	FlagRPCWriteTimeout    = "write-timeout"
-	FlagRPCMaxBodyBytes    = "max-body-bytes"
-	FlagOutputDocument     = "output-document" // inspired by wget -O
-	FlagSkipConfirmation   = "yes"
-	FlagProve              = "prove"
-	FlagKeyringBackend     = "keyring-backend"
-	FlagPage               = "page"
-	FlagLimit              = "limit"
-	FlagUnsafeCORS         = "unsafe-cors"
-	FlagSignMode           = "sign-mode"
-=======
 	FlagHome             = tmcli.HomeFlag
 	FlagUseLedger        = "ledger"
 	FlagChainID          = "chain-id"
@@ -98,7 +64,7 @@
 	FlagKeyringBackend   = "keyring-backend"
 	FlagPage             = "page"
 	FlagLimit            = "limit"
->>>>>>> 6a05b830
+	FlagSignMode           = "sign-mode"
 )
 
 // LineBreak can be included in a command list to provide a blank line
