--- conflicted
+++ resolved
@@ -21,16 +21,15 @@
 	GasFlagAuto          = "auto"
 )
 
-<<<<<<< HEAD
-const (
-=======
-	// DefaultKeyringBackend
+// Keyring constants
+const (
 	DefaultKeyringBackend = KeyringBackendOS
 	KeyringBackendFile    = "file"
 	KeyringBackendOS      = "os"
 	KeyringBackendTest    = "test"
-
->>>>>>> 5947f830
+)
+
+const (
 	// BroadcastBlock defines a tx broadcasting mode where the client waits for
 	// the tx to be committed in a block.
 	BroadcastBlock = "block"
@@ -69,12 +68,9 @@
 	FlagOutputDocument     = "output-document" // inspired by wget -O
 	FlagSkipConfirmation   = "yes"
 	FlagProve              = "prove"
-<<<<<<< HEAD
 	FlagPage               = "page"
 	FlagLimit              = "limit"
-=======
 	FlagKeyringBackend     = "keyring-backend"
->>>>>>> 5947f830
 )
 
 // LineBreak can be included in a command list to provide a blank line
