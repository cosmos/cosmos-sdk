package input

import (
	"bufio"
	"errors"
	"fmt"
	"os"
	"strings"

	"github.com/bgentry/speakeasy"
	isatty "github.com/mattn/go-isatty"
)

// MinPassLength is the minimum acceptable password length
const MinPassLength = 8

// GetPassword will prompt for a password one-time (to sign a tx)
// It enforces the password length
func GetPassword(prompt string, buf *bufio.Reader) (pass string, err error) {
	if inputIsTty() {
		pass, err = speakeasy.FAsk(os.Stderr, prompt)
	} else {
		pass, err = readLineFromBuf(buf)
	}

	if err != nil {
		return "", err
	}

	if len(pass) < MinPassLength {
		// Return the given password to the upstream client so it can handle a
		// non-STDIN failure gracefully.
		return pass, fmt.Errorf("password must be at least %d characters", MinPassLength)
	}

	return pass, nil
}

// GetCheckPassword will prompt for a password twice to verify they
// match (for creating a new password).
// It enforces the password length. Only parses password once if
// input is piped in.
func GetCheckPassword(prompt, prompt2 string, buf *bufio.Reader) (string, error) {
	// simple read on no-tty
	if !inputIsTty() {
		return GetPassword(prompt, buf)
	}

	// TODO: own function???
	pass, err := GetPassword(prompt, buf)
	if err != nil {
		return "", err
	}
	pass2, err := GetPassword(prompt2, buf)
	if err != nil {
		return "", err
	}
	if pass != pass2 {
		return "", errors.New("passphrases don't match")
	}
	return pass, nil
}

// GetConfirmation will request user give the confirmation from stdin.
// "y", "Y", "yes", "YES", and "Yes" all count as confirmations.
// If the input is not recognized, it returns false and a nil error.
func GetConfirmation(prompt string, buf *bufio.Reader) (bool, error) {
	for {
		if inputIsTty() {
			fmt.Print(fmt.Sprintf("%s [y/N]: ", prompt))
		}

		response, err := readLineFromBuf(buf)
		if err != nil {
			return false, err
		}

		response = strings.ToLower(strings.TrimSpace(response))
<<<<<<< HEAD
		if response == "y" || response == "yes" || response == "" {
=======
		if response[0] == 'y' {
>>>>>>> b78c359a
			return true, nil
		}

		return false, nil
	}
}

// GetString simply returns the trimmed string output of a given reader.
func GetString(prompt string, buf *bufio.Reader) (string, error) {
	if inputIsTty() && prompt != "" {
		PrintPrefixed(prompt)
	}

	out, err := readLineFromBuf(buf)
	if err != nil {
		return "", err
	}
	return strings.TrimSpace(out), nil
}

// inputIsTty returns true iff we have an interactive prompt,
// where we can disable echo and request to repeat the password.
// If false, we can optimize for piped input from another command
func inputIsTty() bool {
	return isatty.IsTerminal(os.Stdin.Fd()) || isatty.IsCygwinTerminal(os.Stdin.Fd())
}

// readLineFromBuf reads one line from stdin.
// Subsequent calls reuse the same buffer, so we don't lose
// any input when reading a password twice (to verify)
func readLineFromBuf(buf *bufio.Reader) (string, error) {
	pass, err := buf.ReadString('\n')
	if err != nil {
		return "", err
	}
	return strings.TrimSpace(pass), nil
}

// PrintPrefixed prints a string with > prefixed for use in prompts.
func PrintPrefixed(msg string) {
	msg = fmt.Sprintf("> %s\n", msg)
	fmt.Fprint(os.Stderr, msg)
}<|MERGE_RESOLUTION|>--- conflicted
+++ resolved
@@ -76,11 +76,7 @@
 		}
 
 		response = strings.ToLower(strings.TrimSpace(response))
-<<<<<<< HEAD
-		if response == "y" || response == "yes" || response == "" {
-=======
 		if response[0] == 'y' {
->>>>>>> b78c359a
 			return true, nil
 		}
 
