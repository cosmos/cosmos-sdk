--- conflicted
+++ resolved
@@ -310,11 +310,7 @@
 
 		// print mnemonic unless requested not to.
 		if showMnemonic {
-<<<<<<< HEAD
-			if _, err := fmt.Fprintln(cmd.ErrOrStderr(), fmt.Sprintf("\n**Important** write this mnemonic phrase in a safe place.\nIt is the only way to recover your account if you ever forget your password.\n\n%s\n", mnemonic)); err != nil { //nolint:gosimple
-=======
 			if _, err := fmt.Fprintf(cmd.ErrOrStderr(), "\n**Important** write this mnemonic phrase in a safe place.\nIt is the only way to recover your account if you ever forget your password.\n\n%s\n", mnemonic); err != nil {
->>>>>>> f008f84e
 				return fmt.Errorf("failed to print mnemonic: %v", err)
 			}
 		}
