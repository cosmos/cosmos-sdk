package keys

import (
	"bufio"
	"bytes"
	"errors"
	"fmt"
	"sort"

	"github.com/cosmos/go-bip39"
	"github.com/spf13/cobra"

	"github.com/cosmos/cosmos-sdk/client"
	"github.com/cosmos/cosmos-sdk/client/flags"
	"github.com/cosmos/cosmos-sdk/client/input"
	"github.com/cosmos/cosmos-sdk/crypto/hd"
	"github.com/cosmos/cosmos-sdk/crypto/keyring"
	"github.com/cosmos/cosmos-sdk/crypto/keys/multisig"
	cryptotypes "github.com/cosmos/cosmos-sdk/crypto/types"
	sdk "github.com/cosmos/cosmos-sdk/types"
)

const (
	flagInteractive = "interactive"
	flagRecover     = "recover"
	flagNoBackup    = "no-backup"
	flagCoinType    = "coin-type"
	flagAccount     = "account"
	flagIndex       = "index"
	flagMultisig    = "multisig"
	flagNoSort      = "nosort"
	flagHDPath      = "hd-path"

	// DefaultKeyPass contains the default key password for genesis transactions
	DefaultKeyPass = "12345678"
)

// AddKeyCommand defines a keys command to add a generated or recovered private key to keybase.
func AddKeyCommand() *cobra.Command {
	cmd := &cobra.Command{
		Use:   "add <name>",
		Short: "Add an encrypted private key (either newly generated or recovered), encrypt it, and save to <name> file",
		Long: `Derive a new private key and encrypt to disk.
Optionally specify a BIP39 mnemonic, a BIP39 passphrase to further secure the mnemonic,
and a bip32 HD path to derive a specific account. The key will be stored under the given name
and encrypted with the given password. The only input that is required is the encryption password.

If run with -i, it will prompt the user for BIP44 path, BIP39 mnemonic, and passphrase.
The flag --recover allows one to recover a key from a seed passphrase.
If run with --dry-run, a key would be generated (or recovered) but not stored to the
local keystore.
Use the --pubkey flag to add arbitrary public keys to the keystore for constructing
multisig transactions.

You can create and store a multisig key by passing the list of key names stored in a keyring
and the minimum number of signatures required through --multisig-threshold. The keys are
sorted by address, unless the flag --nosort is set.
Example:

    keys add mymultisig --multisig "keyname1,keyname2,keyname3" --multisig-threshold 2
`,
		Args: cobra.ExactArgs(1),
		RunE: runAddCmdPrepare,
	}
	f := cmd.Flags()
	f.StringSlice(flagMultisig, nil, "List of key names stored in keyring to construct a public legacy multisig key")
	f.Int(flagMultiSigThreshold, 1, "K out of N required signatures. For use in conjunction with --multisig")
	f.Bool(flagNoSort, false, "Keys passed to --multisig are taken in the order they're supplied")
	f.String(FlagPublicKey, "", "Parse a public key in JSON format and saves key info to <name> file.")
	f.BoolP(flagInteractive, "i", false, "Interactively prompt user for BIP39 passphrase and mnemonic")
	f.Bool(flags.FlagUseLedger, false, "Store a local reference to a private key on a Ledger device")
	f.Bool(flagRecover, false, "Provide seed phrase to recover existing key instead of creating")
	f.Bool(flagNoBackup, false, "Don't print out seed phrase (if others are watching the terminal)")
	f.Bool(flags.FlagDryRun, false, "Perform action, but don't add key to local keystore")
	f.String(flagHDPath, "", "Manual HD Path derivation (overrides BIP44 config)")
	f.Uint32(flagCoinType, sdk.GetConfig().GetCoinType(), "coin type number for HD derivation")
	f.Uint32(flagAccount, 0, "Account number for HD derivation (less than equal 2147483647)")
	f.Uint32(flagIndex, 0, "Address index number for HD derivation (less than equal 2147483647)")
	f.String(flags.FlagKeyAlgorithm, string(hd.Secp256k1Type), "Key signing algorithm to generate keys for")

	return cmd
}

func runAddCmdPrepare(cmd *cobra.Command, args []string) error {
	clientCtx, err := client.GetClientQueryContext(cmd)
	if err != nil {
		return err
	}

	buf := bufio.NewReader(clientCtx.Input)
	return runAddCmd(clientCtx, cmd, args, buf)
}

/*
input
	- bip39 mnemonic
	- bip39 passphrase
	- bip44 path
	- local encryption password
output
	- armor encrypted private key (saved to file)
*/
func runAddCmd(ctx client.Context, cmd *cobra.Command, args []string, inBuf *bufio.Reader) error {
	var err error

	name := args[0]
	interactive, _ := cmd.Flags().GetBool(flagInteractive)
	noBackup, _ := cmd.Flags().GetBool(flagNoBackup)
	showMnemonic := !noBackup
	kb := ctx.Keyring
	outputFormat := ctx.OutputFormat

	keyringAlgos, _ := kb.SupportedAlgorithms()
	algoStr, _ := cmd.Flags().GetString(flags.FlagKeyAlgorithm)
	algo, err := keyring.NewSigningAlgoFromString(algoStr, keyringAlgos)
	if err != nil {
		return err
	}

	if dryRun, _ := cmd.Flags().GetBool(flags.FlagDryRun); dryRun {
		// use in memory keybase
		kb = keyring.NewInMemory(ctx.Codec)
	} else {
		_, err = kb.Key(name)
		if err == nil {
			// account exists, ask for user confirmation
			response, err2 := input.GetConfirmation(fmt.Sprintf("override the existing name %s", name), inBuf, cmd.ErrOrStderr())
			if err2 != nil {
				return err2
			}

			if !response {
				return errors.New("aborted")
			}

			err2 = kb.Delete(name)
			if err2 != nil {
				return err2
			}
		}

		multisigKeys, _ := cmd.Flags().GetStringSlice(flagMultisig)
		if len(multisigKeys) != 0 {
			pks := make([]cryptotypes.PubKey, len(multisigKeys))
			multisigThreshold, _ := cmd.Flags().GetInt(flagMultiSigThreshold)
			if err := validateMultisigThreshold(multisigThreshold, len(multisigKeys)); err != nil {
				return err
			}

			for i, keyname := range multisigKeys {
				k, err := kb.Key(keyname)
				if err != nil {
					return err
				}

				key, err := k.GetPubKey()
				if err != nil {
					return err
				}
				pks[i] = key
			}

			if noSort, _ := cmd.Flags().GetBool(flagNoSort); !noSort {
				sort.Slice(pks, func(i, j int) bool {
					return bytes.Compare(pks[i].Address(), pks[j].Address()) < 0
				})
			}

			pk := multisig.NewLegacyAminoPubKey(multisigThreshold, pks)
			k, err := kb.SaveMultisig(name, pk)
			if err != nil {
				return err
			}

			return printCreate(cmd, k, false, "", outputFormat)
		}
	}

	pubKey, _ := cmd.Flags().GetString(FlagPublicKey)
	if pubKey != "" {
		var pk cryptotypes.PubKey
		if err = ctx.Codec.UnmarshalInterfaceJSON([]byte(pubKey), &pk); err != nil {
			return err
		}

		k, err := kb.SaveOfflineKey(name, pk)
		if err != nil {
			return err
		}

		return printCreate(cmd, k, false, "", outputFormat)
	}

	coinType, _ := cmd.Flags().GetUint32(flagCoinType)
	account, _ := cmd.Flags().GetUint32(flagAccount)
	index, _ := cmd.Flags().GetUint32(flagIndex)
	hdPath, _ := cmd.Flags().GetString(flagHDPath)
	useLedger, _ := cmd.Flags().GetBool(flags.FlagUseLedger)

	if len(hdPath) == 0 {
		hdPath = hd.CreateHDPath(coinType, account, index).String()
	} else if useLedger {
		return errors.New("cannot set custom bip32 path with ledger")
	}

	// If we're using ledger, only thing we need is the path and the bech32 prefix.
	if useLedger {
		bech32PrefixAccAddr := sdk.GetConfig().GetBech32AccountAddrPrefix()
		k, err := kb.SaveLedgerKey(name, hd.Secp256k1, bech32PrefixAccAddr, coinType, account, index)
		if err != nil {
			return err
		}

		return printCreate(cmd, k, false, "", outputFormat)
	}

	// Get bip39 mnemonic
	var mnemonic, bip39Passphrase string

	recover, _ := cmd.Flags().GetBool(flagRecover)
	if recover {
		mnemonic, err = input.GetString("Enter your bip39 mnemonic", inBuf)
		if err != nil {
			return err
		}

		if !bip39.IsMnemonicValid(mnemonic) {
			return errors.New("invalid mnemonic")
		}
	} else if interactive {
		mnemonic, err = input.GetString("Enter your bip39 mnemonic, or hit enter to generate one.", inBuf)
		if err != nil {
			return err
		}

		if !bip39.IsMnemonicValid(mnemonic) && mnemonic != "" {
			return errors.New("invalid mnemonic")
		}
	}

	if len(mnemonic) == 0 {
		// read entropy seed straight from tmcrypto.Rand and convert to mnemonic
		entropySeed, err := bip39.NewEntropy(mnemonicEntropySize)
		if err != nil {
			return err
		}

		mnemonic, err = bip39.NewMnemonic(entropySeed)
		if err != nil {
			return err
		}
	}

	// override bip39 passphrase
	if interactive {
		bip39Passphrase, err = input.GetString(
			"Enter your bip39 passphrase. This is combined with the mnemonic to derive the seed. "+
				"Most users should just hit enter to use the default, \"\"", inBuf)
		if err != nil {
			return err
		}

		// if they use one, make them re-enter it
		if len(bip39Passphrase) != 0 {
			p2, err := input.GetString("Repeat the passphrase:", inBuf)
			if err != nil {
				return err
			}

			if bip39Passphrase != p2 {
				return errors.New("passphrases don't match")
			}
		}
	}

	k, err := kb.NewAccount(name, mnemonic, bip39Passphrase, hdPath, algo)
	if err != nil {
		return err
	}

	// Recover key from seed passphrase
	if recover {
		// Hide mnemonic from output
		showMnemonic = false
		mnemonic = ""
	}

	return printCreate(cmd, k, showMnemonic, mnemonic, outputFormat)
}

func printCreate(cmd *cobra.Command, k *keyring.Record, showMnemonic bool, mnemonic, outputFormat string) error {
	switch outputFormat {
	case OutputFormatText:
		cmd.PrintErrln()
		if err := printKeyringRecord(cmd.OutOrStdout(), k, keyring.MkAccKeyOutput, outputFormat); err != nil {
			return err
		}

		// print mnemonic unless requested not to.
		if showMnemonic {
<<<<<<< HEAD
			//nolint:staticcheck // this comlplained of the use of Sprintf, and I did not know how to rectify it.
			if _, err := fmt.Fprintf(cmd.ErrOrStderr(), fmt.Sprintf("\n**Important** write this mnemonic phrase in a safe place.\nIt is the only way to recover your account if you ever forget your password.\n\n%s\n", mnemonic)); err != nil {
=======
			if _, err := fmt.Fprintf(cmd.ErrOrStderr(), "\n**Important** write this mnemonic phrase in a safe place.\nIt is the only way to recover your account if you ever forget your password.\n\n%s\n", mnemonic); err != nil {
>>>>>>> 165e6127
				return fmt.Errorf("failed to print mnemonic: %v", err)
			}
		}
	case OutputFormatJSON:
		out, err := keyring.MkAccKeyOutput(k)
		if err != nil {
			return err
		}

		if showMnemonic {
			out.Mnemonic = mnemonic
		}

		jsonString, err := KeysCdc.MarshalJSON(out)
		if err != nil {
			return err
		}

		cmd.Println(string(jsonString))

	default:
		return fmt.Errorf("invalid output format %s", outputFormat)
	}

	return nil
}<|MERGE_RESOLUTION|>--- conflicted
+++ resolved
@@ -298,12 +298,7 @@
 
 		// print mnemonic unless requested not to.
 		if showMnemonic {
-<<<<<<< HEAD
-			//nolint:staticcheck // this comlplained of the use of Sprintf, and I did not know how to rectify it.
-			if _, err := fmt.Fprintf(cmd.ErrOrStderr(), fmt.Sprintf("\n**Important** write this mnemonic phrase in a safe place.\nIt is the only way to recover your account if you ever forget your password.\n\n%s\n", mnemonic)); err != nil {
-=======
 			if _, err := fmt.Fprintf(cmd.ErrOrStderr(), "\n**Important** write this mnemonic phrase in a safe place.\nIt is the only way to recover your account if you ever forget your password.\n\n%s\n", mnemonic); err != nil {
->>>>>>> 165e6127
 				return fmt.Errorf("failed to print mnemonic: %v", err)
 			}
 		}
