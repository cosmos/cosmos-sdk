--- conflicted
+++ resolved
@@ -92,25 +92,7 @@
 		return err
 	}
 
-<<<<<<< HEAD
-	var kr keyring.Keyring
-
-	dryRun, _ := cmd.Flags().GetBool(flags.FlagDryRun)
-	if dryRun {
-		kr, err = keyring.New(sdk.KeyringServiceName(), keyring.BackendMemory, clientCtx.KeyringDir, buf)
-	} else {
-		backend, _ := cmd.Flags().GetString(flags.FlagKeyringBackend)
-		kr, err = keyring.New(sdk.KeyringServiceName(), backend, clientCtx.KeyringDir, buf)
-	}
-
-	if err != nil {
-		return err
-	}
-
-	return runAddCmd(clientCtx, cmd, args, kr, buf)
-=======
 	return RunAddCmd(cmd, args, clientCtx.Keyring, buf)
->>>>>>> ac48ffe7
 }
 
 /*
