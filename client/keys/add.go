--- conflicted
+++ resolved
@@ -82,21 +82,13 @@
 }
 
 func runAddCmdPrepare(cmd *cobra.Command, args []string) error {
-<<<<<<< HEAD
-	buf := bufio.NewReader(cmd.InOrStdin())
-=======
->>>>>>> 33dbf6a7
 	clientCtx, err := client.GetClientQueryContext(cmd)
 	if err != nil {
 		return err
 	}
 
-<<<<<<< HEAD
-	return RunAddCmd(clientCtx, cmd, args, buf)
-=======
 	buf := bufio.NewReader(clientCtx.Input)
 	return runAddCmd(clientCtx, cmd, args, buf)
->>>>>>> 33dbf6a7
 }
 
 /*
@@ -108,11 +100,7 @@
 output
 	- armor encrypted private key (saved to file)
 */
-<<<<<<< HEAD
-func RunAddCmd(ctx client.Context, cmd *cobra.Command, args []string, inBuf *bufio.Reader) error {
-=======
 func runAddCmd(ctx client.Context, cmd *cobra.Command, args []string, inBuf *bufio.Reader) error {
->>>>>>> 33dbf6a7
 	var err error
 
 	name := args[0]
@@ -302,11 +290,7 @@
 	switch outputFormat {
 	case OutputFormatText:
 		cmd.PrintErrln()
-<<<<<<< HEAD
-		printKeyInfo(cmd.OutOrStdout(), info, keyring.Bech32KeyOutput, outputFormat)
-=======
 		printKeyInfo(cmd.OutOrStdout(), info, keyring.MkAccKeyOutput, outputFormat)
->>>>>>> 33dbf6a7
 
 		// print mnemonic unless requested not to.
 		if showMnemonic {
