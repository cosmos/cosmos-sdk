--- conflicted
+++ resolved
@@ -169,19 +169,6 @@
 }
 
 // add new key REST handler
-<<<<<<< HEAD
-func AddNewKeyRequestHandler(w http.ResponseWriter, r *http.Request) {
-	var kb keys.Keybase
-	var m NewKeyBody
-	var msg string
-
-	kb, err := GetKeyBase()
-	if err != nil {
-		w.WriteHeader(http.StatusInternalServerError)
-		w.Write([]byte(err.Error()))
-		return
-	}
-=======
 func AddNewKeyRequestHandler(indent bool) http.HandlerFunc {
 	return func(w http.ResponseWriter, r *http.Request) {
 		var kb keys.Keybase
@@ -193,7 +180,6 @@
 			w.Write([]byte(err.Error()))
 			return
 		}
->>>>>>> 7c9048b5
 
 		body, err := ioutil.ReadAll(r.Body)
 		if err != nil {
@@ -220,33 +206,6 @@
 			return
 		}
 
-<<<<<<< HEAD
-	if err != nil {
-		w.WriteHeader(http.StatusBadRequest)
-		w.Write([]byte(err.Error()))
-		return
-	}
-	if m.Name == "" {
-		msg = "You have to specify a name for the locally stored account."
-		w.WriteHeader(http.StatusBadRequest)
-		w.Write([]byte(msg))
-		return
-	}
-	if m.Password == "" {
-		msg = "You have to specify a password for the locally stored account."
-		w.WriteHeader(http.StatusBadRequest)
-		w.Write([]byte(msg))
-		return
-	}
-
-	// check if already exists
-	infos, err := kb.List()
-	for _, i := range infos {
-		if i.GetName() == m.Name {
-			msg = fmt.Sprintf("Account with name %s already exists.", m.Name)
-			w.WriteHeader(http.StatusConflict)
-			w.Write([]byte(msg))
-=======
 		// check if already exists
 		infos, err := kb.List()
 		for _, info := range infos {
@@ -267,7 +226,6 @@
 		if err != nil {
 			w.WriteHeader(http.StatusInternalServerError)
 			w.Write([]byte(err.Error()))
->>>>>>> 7c9048b5
 			return
 		}
 
@@ -282,13 +240,8 @@
 
 		PostProcessResponse(w, cdc, keyOutput, indent)
 	}
-<<<<<<< HEAD
-
-	w.Header().Set("Content-Type", "application/json")
-	w.Write(bz)
-=======
->>>>>>> 7c9048b5
-}
+}
+
 // function to just a new seed to display in the UI before actually persisting it in the keybase
 func getSeed(algo keys.SigningAlgo) string {
 	kb := client.MockKeyBase()
@@ -309,13 +262,10 @@
 	algo := keys.SigningAlgo(algoType)
 
 	seed := getSeed(algo)
-<<<<<<< HEAD
 	bz := []byte(seed)
 
 	w.Header().Set("Content-Type", "application/json")
 	w.Write(bz)
-=======
-	w.Write([]byte(seed))
 }
 
 // RecoverKeyBody is recover key request REST body
@@ -395,5 +345,4 @@
 
 		PostProcessResponse(w, cdc, keyOutput, indent)
 	}
->>>>>>> 7c9048b5
 }