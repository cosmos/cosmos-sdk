--- conflicted
+++ resolved
@@ -12,8 +12,6 @@
 
 	"github.com/cosmos/cosmos-sdk/client"
 	"github.com/cosmos/cosmos-sdk/client/flags"
-	addresscodec "github.com/cosmos/cosmos-sdk/codec/address"
-	codectestutil "github.com/cosmos/cosmos-sdk/codec/testutil"
 	"github.com/cosmos/cosmos-sdk/crypto/hd"
 	"github.com/cosmos/cosmos-sdk/crypto/keyring"
 	"github.com/cosmos/cosmos-sdk/testutil"
@@ -29,146 +27,124 @@
 	mockIn := testutil.ApplyMockIODiscardOutErr(cmd)
 	kbHome := t.TempDir()
 
-	cdc := moduletestutil.MakeTestEncodingConfig(codectestutil.CodecOptions{}).Codec
+	cdc := moduletestutil.MakeTestEncodingConfig().Codec
+	kb, err := keyring.New(sdk.KeyringServiceName(), keyring.BackendTest, kbHome, mockIn, cdc)
+	require.NoError(t, err)
+
+	clientCtx := client.Context{}.WithKeyringDir(kbHome).WithInput(mockIn).WithCodec(cdc)
+	ctx := context.WithValue(context.Background(), client.ClientContextKey, &clientCtx)
+
+	t.Cleanup(func() {
+		_ = kb.Delete("keyname1")
+		_ = kb.Delete("keyname2")
+	})
+
+	// test empty name
+	cmd.SetArgs([]string{
+		"",
+		fmt.Sprintf("--%s=%s", flags.FlagKeyringDir, kbHome),
+		fmt.Sprintf("--%s=%s", flags.FlagOutput, flags.OutputFormatText),
+		fmt.Sprintf("--%s=%s", flags.FlagKeyType, hd.Secp256k1Type),
+		fmt.Sprintf("--%s=%s", flags.FlagKeyringBackend, keyring.BackendTest),
+	})
+	mockIn.Reset("y\n")
+	require.ErrorContains(t, cmd.ExecuteContext(ctx), "the provided name is invalid or empty after trimming whitespace")
+
+	cmd.SetArgs([]string{
+		"keyname1",
+		fmt.Sprintf("--%s=%s", flags.FlagKeyringDir, kbHome),
+		fmt.Sprintf("--%s=%s", flags.FlagOutput, flags.OutputFormatText),
+		fmt.Sprintf("--%s=%s", flags.FlagKeyType, hd.Secp256k1Type),
+		fmt.Sprintf("--%s=%s", flags.FlagKeyringBackend, keyring.BackendTest),
+	})
+	mockIn.Reset("y\n")
+	require.NoError(t, cmd.ExecuteContext(ctx))
+
+	mockIn.Reset("N\n")
+	require.Error(t, cmd.ExecuteContext(ctx))
+
+	cmd.SetArgs([]string{
+		"keyname2",
+		fmt.Sprintf("--%s=%s", flags.FlagKeyringDir, kbHome),
+		fmt.Sprintf("--%s=%s", flags.FlagOutput, flags.OutputFormatText),
+		fmt.Sprintf("--%s=%s", flags.FlagKeyType, hd.Secp256k1Type),
+		fmt.Sprintf("--%s=%s", flags.FlagKeyringBackend, keyring.BackendTest),
+	})
+
+	require.NoError(t, cmd.ExecuteContext(ctx))
+	require.Error(t, cmd.ExecuteContext(ctx))
+
+	mockIn.Reset("y\n")
+	require.NoError(t, cmd.ExecuteContext(ctx))
+
+	cmd.SetArgs([]string{
+		"keyname4",
+		fmt.Sprintf("--%s=%s", flags.FlagKeyringDir, kbHome),
+		fmt.Sprintf("--%s=%s", flags.FlagOutput, flags.OutputFormatText),
+		fmt.Sprintf("--%s=%s", flags.FlagKeyType, hd.Secp256k1Type),
+		fmt.Sprintf("--%s=%s", flags.FlagKeyringBackend, keyring.BackendTest),
+	})
+
+	require.NoError(t, cmd.ExecuteContext(ctx))
+	require.Error(t, cmd.ExecuteContext(ctx))
+
+	cmd.SetArgs([]string{
+		"keyname5",
+		fmt.Sprintf("--%s=%s", flags.FlagKeyringDir, kbHome),
+		fmt.Sprintf("--%s=true", flags.FlagDryRun),
+		fmt.Sprintf("--%s=%s", flags.FlagOutput, flags.OutputFormatText),
+		fmt.Sprintf("--%s=%s", flags.FlagKeyType, hd.Secp256k1Type),
+	})
+
+	require.NoError(t, cmd.ExecuteContext(ctx))
+
+	// In recovery mode
+	cmd.SetArgs([]string{
+		"keyname6",
+		fmt.Sprintf("--%s=true", flagRecover),
+	})
+
+	// use valid mnemonic and complete recovery key generation successfully
+	mockIn.Reset("decide praise business actor peasant farm drastic weather extend front hurt later song give verb rhythm worry fun pond reform school tumble august one\n")
+	require.NoError(t, cmd.ExecuteContext(ctx))
+
+	// use invalid mnemonic and fail recovery key generation
+	mockIn.Reset("invalid mnemonic\n")
+	require.Error(t, cmd.ExecuteContext(ctx))
+
+	// In interactive mode
+	cmd.SetArgs([]string{
+		"keyname7",
+		"-i",
+		fmt.Sprintf("--%s=false", flagRecover),
+	})
+
+	const password = "password1!"
+
+	// set password and complete interactive key generation successfully
+	mockIn.Reset("\n" + password + "\n" + password + "\n")
+	require.NoError(t, cmd.ExecuteContext(ctx))
+
+	// passwords don't match and fail interactive key generation
+	mockIn.Reset("\n" + password + "\n" + "fail" + "\n")
+	require.Error(t, cmd.ExecuteContext(ctx))
+}
+
+func Test_runAddCmdMultisigDupKeys(t *testing.T) {
+	cmd := AddKeyCommand()
+	cmd.Flags().AddFlagSet(Commands().PersistentFlags())
+
+	mockIn := testutil.ApplyMockIODiscardOutErr(cmd)
+	kbHome := t.TempDir()
+
+	cdc := moduletestutil.MakeTestEncodingConfig().Codec
 	kb, err := keyring.New(sdk.KeyringServiceName(), keyring.BackendTest, kbHome, mockIn, cdc)
 	require.NoError(t, err)
 
 	clientCtx := client.Context{}.
 		WithKeyringDir(kbHome).
 		WithInput(mockIn).
-		WithCodec(cdc).
-		WithAddressCodec(addresscodec.NewBech32Codec("cosmos")).
-		WithValidatorAddressCodec(addresscodec.NewBech32Codec("cosmosvaloper")).
-		WithConsensusAddressCodec(addresscodec.NewBech32Codec("cosmosvalcons"))
-
-	ctx := context.WithValue(context.Background(), client.ClientContextKey, &clientCtx)
-
-	t.Cleanup(func() {
-		_ = kb.Delete("keyname1")
-		_ = kb.Delete("keyname2")
-	})
-
-	// test empty name
-	cmd.SetArgs([]string{
-		"",
-		fmt.Sprintf("--%s=%s", flags.FlagKeyringDir, kbHome),
-		fmt.Sprintf("--%s=%s", flags.FlagOutput, flags.OutputFormatText),
-		fmt.Sprintf("--%s=%s", flags.FlagKeyType, hd.Secp256k1Type),
-		fmt.Sprintf("--%s=%s", flags.FlagKeyringBackend, keyring.BackendTest),
-	})
-	mockIn.Reset("y\n")
-	require.ErrorContains(t, cmd.ExecuteContext(ctx), "the provided name is invalid or empty after trimming whitespace")
-
-	cmd.SetArgs([]string{
-		"keyname1",
-		fmt.Sprintf("--%s=%s", flags.FlagKeyringDir, kbHome),
-		fmt.Sprintf("--%s=%s", flags.FlagOutput, flags.OutputFormatText),
-		fmt.Sprintf("--%s=%s", flags.FlagKeyType, hd.Secp256k1Type),
-		fmt.Sprintf("--%s=%s", flags.FlagKeyringBackend, keyring.BackendTest),
-	})
-	mockIn.Reset("y\n")
-	require.NoError(t, cmd.ExecuteContext(ctx))
-
-	mockIn.Reset("N\n")
-	require.Error(t, cmd.ExecuteContext(ctx))
-
-	cmd.SetArgs([]string{
-		"keyname2",
-		fmt.Sprintf("--%s=%s", flags.FlagKeyringDir, kbHome),
-		fmt.Sprintf("--%s=%s", flags.FlagOutput, flags.OutputFormatText),
-		fmt.Sprintf("--%s=%s", flags.FlagKeyType, hd.Secp256k1Type),
-		fmt.Sprintf("--%s=%s", flags.FlagKeyringBackend, keyring.BackendTest),
-	})
-
-	require.NoError(t, cmd.ExecuteContext(ctx))
-	require.Error(t, cmd.ExecuteContext(ctx))
-
-	mockIn.Reset("y\n")
-	require.NoError(t, cmd.ExecuteContext(ctx))
-
-	cmd.SetArgs([]string{
-		"keyname4",
-		fmt.Sprintf("--%s=%s", flags.FlagKeyringDir, kbHome),
-		fmt.Sprintf("--%s=%s", flags.FlagOutput, flags.OutputFormatText),
-		fmt.Sprintf("--%s=%s", flags.FlagKeyType, hd.Secp256k1Type),
-		fmt.Sprintf("--%s=%s", flags.FlagKeyringBackend, keyring.BackendTest),
-	})
-
-	require.NoError(t, cmd.ExecuteContext(ctx))
-	require.Error(t, cmd.ExecuteContext(ctx))
-
-	cmd.SetArgs([]string{
-		"keyname5",
-		fmt.Sprintf("--%s=%s", flags.FlagKeyringDir, kbHome),
-		fmt.Sprintf("--%s=true", flags.FlagDryRun),
-		fmt.Sprintf("--%s=%s", flags.FlagOutput, flags.OutputFormatText),
-		fmt.Sprintf("--%s=%s", flags.FlagKeyType, hd.Secp256k1Type),
-	})
-
-	require.NoError(t, cmd.ExecuteContext(ctx))
-
-	// In recovery mode
-	cmd.SetArgs([]string{
-		"keyname6",
-		fmt.Sprintf("--%s=true", flagRecover),
-	})
-
-	// use valid mnemonic and complete recovery key generation successfully
-	mockIn.Reset("decide praise business actor peasant farm drastic weather extend front hurt later song give verb rhythm worry fun pond reform school tumble august one\n")
-	require.NoError(t, cmd.ExecuteContext(ctx))
-
-	// use invalid mnemonic and fail recovery key generation
-	mockIn.Reset("invalid mnemonic\n")
-	require.Error(t, cmd.ExecuteContext(ctx))
-
-	// In interactive mode
-	cmd.SetArgs([]string{
-		"keyname7",
-		"-i",
-		fmt.Sprintf("--%s=false", flagRecover),
-	})
-
-	const password = "password1!"
-
-	// set password default interactive key generation successfully
-	mockIn.Reset("\n\n")
-	require.NoError(t, cmd.ExecuteContext(ctx))
-
-	// set password and complete interactive key generation successfully
-	mockIn.Reset("\n" + password + "\n" + password + "\n")
-	require.NoError(t, cmd.ExecuteContext(ctx))
-
-	// passwords don't match and fail interactive key generation
-	mockIn.Reset("\n" + password + "\n" + "fail" + "\n")
-	require.Error(t, cmd.ExecuteContext(ctx))
-}
-
-func Test_runAddCmdMultisigDupKeys(t *testing.T) {
-	cmd := AddKeyCommand()
-	cmd.Flags().AddFlagSet(Commands().PersistentFlags())
-
-	mockIn := testutil.ApplyMockIODiscardOutErr(cmd)
-	kbHome := t.TempDir()
-
-<<<<<<< HEAD
-	cdc := moduletestutil.MakeTestEncodingConfig(codectestutil.CodecOptions{}).Codec
-=======
-	cdc := moduletestutil.MakeTestEncodingConfig().Codec
->>>>>>> 4f445ed9
-	kb, err := keyring.New(sdk.KeyringServiceName(), keyring.BackendTest, kbHome, mockIn, cdc)
-	require.NoError(t, err)
-
-	clientCtx := client.Context{}.
-		WithKeyringDir(kbHome).
-		WithInput(mockIn).
-<<<<<<< HEAD
-		WithCodec(cdc).
-		WithAddressCodec(addresscodec.NewBech32Codec("cosmos")).
-		WithValidatorAddressCodec(addresscodec.NewBech32Codec("cosmosvaloper")).
-		WithConsensusAddressCodec(addresscodec.NewBech32Codec("cosmosvalcons"))
-=======
 		WithCodec(cdc)
->>>>>>> 4f445ed9
 
 	ctx := context.WithValue(context.Background(), client.ClientContextKey, &clientCtx)
 
@@ -226,11 +202,7 @@
 	pubkey1 := `{"@type":"/cosmos.crypto.secp256k1.PubKey","key":"AtObiFVE4s+9+RX5SP8TN9r2mxpoaT4eGj9CJfK7VRzN"}`
 	pubkey2 := `{"@type":"/cosmos.crypto.secp256k1.PubKey","key":"A/se1vkqgdQ7VJQCM4mxN+L+ciGhnnJ4XYsQCRBMrdRi"}`
 	b64Pubkey := "QWhnOHhpdXBJcGZ2UlR2ak5la1ExclROUThTOW96YjdHK2RYQmFLVjl4aUo="
-<<<<<<< HEAD
-	cdc := moduletestutil.MakeTestEncodingConfig(codectestutil.CodecOptions{}).Codec
-=======
 	cdc := moduletestutil.MakeTestEncodingConfig().Codec
->>>>>>> 4f445ed9
 
 	testData := []struct {
 		name  string
@@ -322,13 +294,10 @@
 			clientCtx := client.Context{}.
 				WithCodec(cdc).
 				WithKeyringDir(kbHome).
-				WithKeyring(kb).
-				WithAddressCodec(addresscodec.NewBech32Codec("cosmos")).
-				WithValidatorAddressCodec(addresscodec.NewBech32Codec("cosmosvaloper")).
-				WithConsensusAddressCodec(addresscodec.NewBech32Codec("cosmosvalcons"))
+				WithKeyring(kb)
 			ctx := context.WithValue(context.Background(), client.ClientContextKey, &clientCtx)
 
-			path := sdk.GetFullBIP44Path()
+			path := sdk.GetConfig().GetFullBIP44Path()
 			_, err = kb.NewAccount("subkey", testdata.TestMnemonic, "", path, hd.Secp256k1)
 			require.NoError(t, err)
 
@@ -361,23 +330,12 @@
 func TestAddRecoverFileBackend(t *testing.T) {
 	cmd := AddKeyCommand()
 	cmd.Flags().AddFlagSet(Commands().PersistentFlags())
-<<<<<<< HEAD
-	cdc := moduletestutil.MakeTestEncodingConfig(codectestutil.CodecOptions{}).Codec
-=======
 	cdc := moduletestutil.MakeTestEncodingConfig().Codec
->>>>>>> 4f445ed9
 
 	mockIn := testutil.ApplyMockIODiscardOutErr(cmd)
 	kbHome := t.TempDir()
 
-	clientCtx := client.Context{}.
-		WithKeyringDir(kbHome).
-		WithInput(mockIn).
-		WithCodec(cdc).
-		WithAddressCodec(addresscodec.NewBech32Codec("cosmos")).
-		WithValidatorAddressCodec(addresscodec.NewBech32Codec("cosmosvaloper")).
-		WithConsensusAddressCodec(addresscodec.NewBech32Codec("cosmosvalcons"))
-
+	clientCtx := client.Context{}.WithKeyringDir(kbHome).WithInput(mockIn).WithCodec(cdc)
 	ctx := context.WithValue(context.Background(), client.ClientContextKey, &clientCtx)
 
 	cmd.SetArgs([]string{
