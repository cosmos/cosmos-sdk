package keys

import (
	"bufio"

	"github.com/spf13/cobra"

	"github.com/cosmos/cosmos-sdk/client/input"
)

<<<<<<< HEAD
// ExportKeyCommand exports private keys from the key store.
func ExportKeyCommand() *cobra.Command {
	cmd := &cobra.Command{
=======
func exportKeyCommand() *cobra.Command {
	return &cobra.Command{
>>>>>>> 39486006
		Use:   "export <name>",
		Short: "Export private keys",
		Long:  `Export a private key from the local keybase in ASCII-armored encrypted format.`,
		Args:  cobra.ExactArgs(1),
		RunE:  runExportCmd,
	}
}

func runExportCmd(cmd *cobra.Command, args []string) error {
	buf := bufio.NewReader(cmd.InOrStdin())
	kb, err := NewKeyringFromHomeFlag(buf)
	if err != nil {
		return err
	}

	decryptPassword, err := input.GetPassword("Enter passphrase to decrypt your key:", buf)
	if err != nil {
		return err
	}
	encryptPassword, err := input.GetPassword("Enter passphrase to encrypt the exported key:", buf)
	if err != nil {
		return err
	}

	armored, err := kb.ExportPrivKey(args[0], decryptPassword, encryptPassword)
	if err != nil {
		return err
	}

	cmd.Println(armored)
	return nil
}<|MERGE_RESOLUTION|>--- conflicted
+++ resolved
@@ -8,14 +8,9 @@
 	"github.com/cosmos/cosmos-sdk/client/input"
 )
 
-<<<<<<< HEAD
 // ExportKeyCommand exports private keys from the key store.
 func ExportKeyCommand() *cobra.Command {
 	cmd := &cobra.Command{
-=======
-func exportKeyCommand() *cobra.Command {
-	return &cobra.Command{
->>>>>>> 39486006
 		Use:   "export <name>",
 		Short: "Export private keys",
 		Long:  `Export a private key from the local keybase in ASCII-armored encrypted format.`,
