package keys

import (
	"bufio"
	"context"
	"fmt"
	"testing"

	"github.com/stretchr/testify/require"

	"github.com/cosmos/cosmos-sdk/client"
	"github.com/cosmos/cosmos-sdk/crypto/hd"
	"github.com/cosmos/cosmos-sdk/testutil"

	"github.com/cosmos/cosmos-sdk/client/flags"
	"github.com/cosmos/cosmos-sdk/crypto/keyring"
	sdk "github.com/cosmos/cosmos-sdk/types"
)

func Test_runExportCmd(t *testing.T) {
	testCases := []struct {
		name           string
		keyringBackend string
		extraArgs      []string
		userInput      string
		mustFail       bool
		expectedOutput string
	}{
		{
			name:           "--unsafe only must fail",
			keyringBackend: keyring.BackendTest,
			extraArgs:      []string{"--unsafe"},
			mustFail:       true,
		},
		{
			name:           "--unarmored-hex must fail",
			keyringBackend: keyring.BackendTest,
			extraArgs:      []string{"--unarmored-hex"},
			mustFail:       true,
		},
		{
			name:           "--unsafe --unarmored-hex fail with no user confirmation",
			keyringBackend: keyring.BackendTest,
			extraArgs:      []string{"--unsafe", "--unarmored-hex"},
			userInput:      "",
			mustFail:       true,
			expectedOutput: "",
		},
		{
			name:           "--unsafe --unarmored-hex succeed",
			keyringBackend: keyring.BackendTest,
			extraArgs:      []string{"--unsafe", "--unarmored-hex"},
			userInput:      "y\n",
			mustFail:       false,
			expectedOutput: "2485e33678db4175dc0ecef2d6e1fc493d4a0d7f7ce83324b6ed70afe77f3485\n",
		},
		{
			name:           "file keyring backend properly read password and user confirmation",
			keyringBackend: keyring.BackendFile,
			extraArgs:      []string{"--unsafe", "--unarmored-hex"},
			// first 2 pass for creating the key, then unsafe export confirmation, then unlock keyring pass
			userInput:      "12345678\n12345678\ny\n12345678\n",
			mustFail:       false,
			expectedOutput: "2485e33678db4175dc0ecef2d6e1fc493d4a0d7f7ce83324b6ed70afe77f3485\n",
		},
	}

<<<<<<< HEAD
	mockIn.Reset("123456789\n123456789\n")
	cmd.SetArgs(args)

	clientCtx := client.Context{}.
		WithKeyringDir(kbHome).
		WithKeyring(kb)
	ctx := context.WithValue(context.Background(), client.ClientContextKey, &clientCtx)

	require.NoError(t, cmd.ExecuteContext(ctx))

	argsUnsafeOnly := append(args, "--unsafe")
	cmd.SetArgs(argsUnsafeOnly)
	require.Error(t, cmd.ExecuteContext(ctx))

	argsUnarmoredHexOnly := append(args, "--unarmored-hex")
	cmd.SetArgs(argsUnarmoredHexOnly)
	require.Error(t, cmd.ExecuteContext(ctx))

	argsUnsafeUnarmoredHex := append(args, "--unsafe", "--unarmored-hex")
	cmd.SetArgs(argsUnsafeUnarmoredHex)
	require.Error(t, cmd.ExecuteContext(ctx))

	mockIn, mockOut := testutil.ApplyMockIO(cmd)
	mockIn.Reset("y\n")
	require.NoError(t, cmd.ExecuteContext(ctx))
	require.Equal(t, "2485e33678db4175dc0ecef2d6e1fc493d4a0d7f7ce83324b6ed70afe77f3485\n", mockOut.String())
=======
	for _, tc := range testCases {
		t.Run(tc.name, func(t *testing.T) {
			kbHome := t.TempDir()
			defaultArgs := []string{
				"keyname1",
				fmt.Sprintf("--%s=%s", flags.FlagHome, kbHome),
				fmt.Sprintf("--%s=%s", flags.FlagKeyringBackend, tc.keyringBackend),
			}

			cmd := ExportKeyCommand()
			cmd.Flags().AddFlagSet(Commands("home").PersistentFlags())

			cmd.SetArgs(append(defaultArgs, tc.extraArgs...))
			mockIn, mockOut := testutil.ApplyMockIO(cmd)

			mockIn.Reset(tc.userInput)
			mockInBuf := bufio.NewReader(mockIn)

			// create a key
			kb, err := keyring.New(sdk.KeyringServiceName(), tc.keyringBackend, kbHome, bufio.NewReader(mockInBuf))
			require.NoError(t, err)
			t.Cleanup(func() {
				kb.Delete("keyname1") // nolint:errcheck
			})

			path := sdk.GetConfig().GetFullBIP44Path()
			_, err = kb.NewAccount("keyname1", testutil.TestMnemonic, "", path, hd.Secp256k1)
			require.NoError(t, err)

			clientCtx := client.Context{}.
				WithKeyringDir(kbHome).
				WithKeyring(kb).
				WithInput(mockInBuf)
			ctx := context.WithValue(context.Background(), client.ClientContextKey, &clientCtx)

			err = cmd.ExecuteContext(ctx)
			if tc.mustFail {
				require.Error(t, err)
			} else {
				require.NoError(t, err)
				require.Equal(t, tc.expectedOutput, mockOut.String())
			}
		})
	}
>>>>>>> 33dbf6a7
}<|MERGE_RESOLUTION|>--- conflicted
+++ resolved
@@ -65,34 +65,6 @@
 		},
 	}
 
-<<<<<<< HEAD
-	mockIn.Reset("123456789\n123456789\n")
-	cmd.SetArgs(args)
-
-	clientCtx := client.Context{}.
-		WithKeyringDir(kbHome).
-		WithKeyring(kb)
-	ctx := context.WithValue(context.Background(), client.ClientContextKey, &clientCtx)
-
-	require.NoError(t, cmd.ExecuteContext(ctx))
-
-	argsUnsafeOnly := append(args, "--unsafe")
-	cmd.SetArgs(argsUnsafeOnly)
-	require.Error(t, cmd.ExecuteContext(ctx))
-
-	argsUnarmoredHexOnly := append(args, "--unarmored-hex")
-	cmd.SetArgs(argsUnarmoredHexOnly)
-	require.Error(t, cmd.ExecuteContext(ctx))
-
-	argsUnsafeUnarmoredHex := append(args, "--unsafe", "--unarmored-hex")
-	cmd.SetArgs(argsUnsafeUnarmoredHex)
-	require.Error(t, cmd.ExecuteContext(ctx))
-
-	mockIn, mockOut := testutil.ApplyMockIO(cmd)
-	mockIn.Reset("y\n")
-	require.NoError(t, cmd.ExecuteContext(ctx))
-	require.Equal(t, "2485e33678db4175dc0ecef2d6e1fc493d4a0d7f7ce83324b6ed70afe77f3485\n", mockOut.String())
-=======
 	for _, tc := range testCases {
 		t.Run(tc.name, func(t *testing.T) {
 			kbHome := t.TempDir()
@@ -137,5 +109,4 @@
 			}
 		})
 	}
->>>>>>> 33dbf6a7
 }