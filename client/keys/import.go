package keys

import (
	"bufio"
<<<<<<< HEAD
	"io/ioutil"
	"strings"
=======
	"os"
>>>>>>> 40a92a2a

	"github.com/spf13/cobra"

	"github.com/cosmos/cosmos-sdk/client"
	"github.com/cosmos/cosmos-sdk/client/input"
	"github.com/cosmos/cosmos-sdk/crypto/keyring"
)

// ImportKeyCommand imports private keys from a keyfile.
func ImportKeyCommand() *cobra.Command {
	return &cobra.Command{
		Use:   "import <name> <keyfile>",
		Short: "Import private keys into the local keybase",
		Long:  "Import a ASCII armored private key into the local keybase.",
		Args:  cobra.ExactArgs(2),
		RunE: func(cmd *cobra.Command, args []string) error {
			clientCtx, err := client.GetClientQueryContext(cmd)
			if err != nil {
				return err
			}
			buf := bufio.NewReader(clientCtx.Input)

			bz, err := os.ReadFile(args[1])
			if err != nil {
				return err
			}

			passphrase, err := input.GetPassword("Enter passphrase to decrypt your key:", buf)
			if err != nil {
				return err
			}

			if !strings.HasSuffix(args[0], keyring.InfoSuffix) {
				args[0] = string(keyring.InfoKey(args[0]))
			}

			return clientCtx.Keyring.ImportPrivKey(args[0], string(bz), passphrase)
		},
	}
}<|MERGE_RESOLUTION|>--- conflicted
+++ resolved
@@ -2,12 +2,8 @@
 
 import (
 	"bufio"
-<<<<<<< HEAD
-	"io/ioutil"
+	"os"
 	"strings"
-=======
-	"os"
->>>>>>> 40a92a2a
 
 	"github.com/spf13/cobra"
 
