--- conflicted
+++ resolved
@@ -9,14 +9,9 @@
 	"github.com/cosmos/cosmos-sdk/client/input"
 )
 
-<<<<<<< HEAD
 // ImportKeyCommand imports private keys from a keyfile.
 func ImportKeyCommand() *cobra.Command {
 	cmd := &cobra.Command{
-=======
-func importKeyCommand() *cobra.Command {
-	return &cobra.Command{
->>>>>>> 39486006
 		Use:   "import <name> <keyfile>",
 		Short: "Import private keys into the local keybase",
 		Long:  "Import a ASCII armored private key into the local keybase.",
