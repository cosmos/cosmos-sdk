package keys

import (
	"github.com/spf13/cobra"
	"github.com/spf13/viper"

	"github.com/cosmos/cosmos-sdk/client/flags"
)

const flagListNames = "list-names"

func listKeysCmd() *cobra.Command {
	cmd := &cobra.Command{
		Use:   "list",
		Short: "List all keys",
		Long: `Return a list of all public keys stored by this key manager
along with their associated name and address.`,
		RunE: runListCmd,
	}
	cmd.Flags().Bool(flags.FlagIndentResponse, false, "Add indent to JSON response")
<<<<<<< HEAD
	cmd.Flags().Bool(flags.FlagKeyringFile, false, "Use the keyring's encrypted file backend")
=======
	cmd.Flags().BoolP(flagListNames, "n", false, "List names only")
>>>>>>> 0300a6f6
	return cmd
}

func runListCmd(cmd *cobra.Command, _ []string) error {
	kb, err := NewKeyringFromHomeFlag(cmd.InOrStdin())
	if err != nil {
		return err
	}

	infos, err := kb.List()
	if err != nil {
		return err
	}

	if !viper.GetBool(flagListNames) {
		printInfos(infos)
		return nil
	}

	cmd.SetOut(cmd.OutOrStdout())
	for _, info := range infos {
		cmd.Println(info.GetName())
	}

	return nil
}<|MERGE_RESOLUTION|>--- conflicted
+++ resolved
@@ -18,11 +18,8 @@
 		RunE: runListCmd,
 	}
 	cmd.Flags().Bool(flags.FlagIndentResponse, false, "Add indent to JSON response")
-<<<<<<< HEAD
 	cmd.Flags().Bool(flags.FlagKeyringFile, false, "Use the keyring's encrypted file backend")
-=======
 	cmd.Flags().BoolP(flagListNames, "n", false, "List names only")
->>>>>>> 0300a6f6
 	return cmd
 }
 
