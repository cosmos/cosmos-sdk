--- conflicted
+++ resolved
@@ -34,42 +34,6 @@
 // REST
 
 // query key list REST handler
-<<<<<<< HEAD
-func QueryKeysRequestHandler(w http.ResponseWriter, r *http.Request) {
-	kb, err := GetKeyBase()
-	if err != nil {
-		w.WriteHeader(http.StatusInternalServerError)
-		w.Write([]byte(err.Error()))
-		return
-	}
-	infos, err := kb.List()
-	if err != nil {
-		w.WriteHeader(http.StatusInternalServerError)
-		w.Write([]byte(err.Error()))
-		return
-	}
-	// an empty list will be JSONized as null, but we want to keep the empty list
-	if len(infos) == 0 {
-		w.WriteHeader(http.StatusNoContent)
-		w.Write([]byte("No content for keys"))
-		return
-	}
-	keysOutput, err := Bech32KeysOutput(infos)
-	if err != nil {
-		w.WriteHeader(http.StatusInternalServerError)
-		w.Write([]byte(err.Error()))
-		return
-	}
-	output, err := json.MarshalIndent(keysOutput, "", "  ")
-	if err != nil {
-		w.WriteHeader(http.StatusInternalServerError)
-		w.Write([]byte(err.Error()))
-		return
-	}
-
-	w.Header().Set("Content-Type", "application/json")
-	w.Write(output)
-=======
 func QueryKeysRequestHandler(indent bool) http.HandlerFunc {
 	return func(w http.ResponseWriter, r *http.Request) {
 		kb, err := GetKeyBase()
@@ -97,5 +61,4 @@
 		}
 		PostProcessResponse(w, cdc, keysOutput, indent)
 	}
->>>>>>> 7c9048b5
 }