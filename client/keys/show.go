--- conflicted
+++ resolved
@@ -2,6 +2,7 @@
 
 import (
 	"encoding/json"
+	"fmt"
 	"net/http"
 
 	"github.com/cosmos/cosmos-sdk/crypto/keys"
@@ -18,74 +19,73 @@
 	FlagAddress = "address"
 	// FlagPublicKey represents the user's public key on the command line.
 	FlagPublicKey = "pubkey"
+	// FlagBechPrefix defines a desired Bech32 prefix encoding for a key
+	FlagBechPrefix = "bech"
 )
 
-var showKeysCmd = &cobra.Command{
-	Use:   "show <name>",
-	Short: "Show key info for the given name",
-	Long:  `Return public details of one local key.`,
-	Args:  cobra.ExactArgs(1),
-	RunE: func(cmd *cobra.Command, args []string) error {
-		name := args[0]
-		info, err := getKey(name)
-<<<<<<< HEAD
-		if err == nil {
-			printKeyInfo(info, Bech32KeyOutput)
-=======
-		if err != nil {
-			return err
-		}
+func showKeysCmd() *cobra.Command {
+	cmd := &cobra.Command{
+		Use:   "show <name>",
+		Short: "Show key info for the given name",
+		Long:  `Return public details of one local key.`,
+		Args:  cobra.ExactArgs(1),
+		RunE: func(cmd *cobra.Command, args []string) error {
+			name := args[0]
+			info, err := getKey(name)
+			if err != nil {
+				return err
+			}
 
-		showAddress := viper.GetBool(FlagAddress)
-		showPublicKey := viper.GetBool(FlagPublicKey)
-		outputSet := cmd.Flag(cli.OutputFlag).Changed
-		if showAddress && showPublicKey {
-			return errors.New("cannot use both --address and --pubkey at once")
-		}
-		if outputSet && (showAddress || showPublicKey) {
-			return errors.New("cannot use --output with --address or --pubkey")
->>>>>>> 17f234bf
-		}
-		if showAddress {
-			printKeyAddress(info)
+			showAddress := viper.GetBool(FlagAddress)
+			showPublicKey := viper.GetBool(FlagPublicKey)
+			outputSet := cmd.Flag(cli.OutputFlag).Changed
+
+			if showAddress && showPublicKey {
+				return errors.New("cannot use both --address and --pubkey at once")
+			}
+
+			if outputSet && (showAddress || showPublicKey) {
+				return errors.New("cannot use --output with --address or --pubkey")
+			}
+
+			bechKeyOut, err := getBechKeyOut(viper.GetString(FlagBechPrefix))
+			if err != nil {
+				return err
+			}
+
+			if showAddress {
+				printKeyAddress(info, bechKeyOut)
+				return nil
+			}
+
+			if showPublicKey {
+				printPubKey(info, bechKeyOut)
+				return nil
+			}
+
+			printKeyInfo(info, bechKeyOut)
 			return nil
-		}
-		if showPublicKey {
-			printPubKey(info)
-			return nil
-		}
+		},
+	}
 
-		printInfo(info)
-		return nil
-	},
+	cmd.Flags().String(FlagBechPrefix, "acc", "The Bech32 prefix encoding for a key (acc|val|cons)")
+	cmd.Flags().Bool(FlagAddress, false, "output the address only (overrides --output)")
+	cmd.Flags().Bool(FlagPublicKey, false, "output the public key only (overrides --output)")
+
+	return cmd
 }
 
-<<<<<<< HEAD
-var showValKeysCmd = &cobra.Command{
-	Use:   "show-validator <name>",
-	Short: "Show validator key info for the given name",
-	Long: `Return public key details of one local key for a given name that operates a validator
+func getBechKeyOut(bechPrefix string) (bechKeyOutFn, error) {
+	switch bechPrefix {
+	case "acc":
+		return Bech32KeyOutput, nil
+	case "val":
+		return Bech32ValKeyOutput, nil
+	case "cons":
+		return Bech32ConsKeyOutput, nil
+	}
 
-Example:
-
-$ gaiacli keys show-validator node0
-`,
-	Args: cobra.ExactArgs(1),
-	RunE: func(cmd *cobra.Command, args []string) error {
-		name := args[0]
-
-		info, err := getKey(name)
-		if err == nil {
-			printKeyInfo(info, Bech32ValKeyOutput)
-		}
-
-		return err
-	},
-=======
-func init() {
-	showKeysCmd.Flags().Bool(FlagAddress, false, "output the address only (overrides --output)")
-	showKeysCmd.Flags().Bool(FlagPublicKey, false, "output the public key only (overrides --output)")
->>>>>>> 17f234bf
+	return nil, fmt.Errorf("invalid Bech32 prefix encoding provided: %s", bechPrefix)
 }
 
 func getKey(name string) (keys.Info, error) {
@@ -102,18 +102,20 @@
 
 // get key REST handler
 func GetKeyRequestHandler(w http.ResponseWriter, r *http.Request) {
-	getKeyRequestHandler(w, r, Bech32KeyOutput)
-}
-
-// GetValKeyRequestHandler implements the request handler for getting a
-// validator's key information.
-func GetValKeyRequestHandler(w http.ResponseWriter, r *http.Request) {
-	getKeyRequestHandler(w, r, Bech32ValKeyOutput)
-}
-
-func getKeyRequestHandler(w http.ResponseWriter, r *http.Request, bechKeyOut bechKeyOutFn) {
 	vars := mux.Vars(r)
 	name := vars["name"]
+	bechPrefix := r.URL.Query().Get(FlagBechPrefix)
+
+	if bechPrefix == "" {
+		bechPrefix = "acc"
+	}
+
+	bechKeyOut, err := getBechKeyOut(bechPrefix)
+	if err != nil {
+		w.WriteHeader(400)
+		w.Write([]byte(err.Error()))
+		return
+	}
 
 	info, err := getKey(name)
 	// TODO: check for the error if key actually does not exist, instead of
