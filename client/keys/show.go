package keys

import (
	"encoding/json"
	"net/http"

	"github.com/cosmos/cosmos-sdk/crypto/keys"
	"github.com/gorilla/mux"

	"github.com/pkg/errors"
	"github.com/spf13/cobra"
<<<<<<< HEAD
	"github.com/gin-gonic/gin"
	"github.com/cosmos/cosmos-sdk/client/httputils"
=======
	"github.com/spf13/viper"
	"github.com/tendermint/tmlibs/cli"
)

const (
	// FlagAddress is the flag for the user's address on the command line.
	FlagAddress = "address"
	// FlagPublicKey represents the user's public key on the command line.
	FlagPublicKey = "pubkey"
>>>>>>> 5128a7c1
)

var showKeysCmd = &cobra.Command{
	Use:   "show <name>",
	Short: "Show key info for the given name",
	Long:  `Return public details of one local key.`,
	Args:  cobra.ExactArgs(1),
	RunE: func(cmd *cobra.Command, args []string) error {
		name := args[0]
		info, err := getKey(name)
		if err != nil {
			return err
		}

		showAddress := viper.GetBool(FlagAddress)
		showPublicKey := viper.GetBool(FlagPublicKey)
		outputSet := cmd.Flag(cli.OutputFlag).Changed
		if showAddress && showPublicKey {
			return errors.New("cannot use both --address and --pubkey at once")
		}
		if outputSet && (showAddress || showPublicKey) {
			return errors.New("cannot use --output with --address or --pubkey")
		}
		if showAddress {
			printKeyAddress(info)
			return nil
		}
		if showPublicKey {
			printPubKey(info)
			return nil
		}

		printInfo(info)
		return nil
	},
}

func init() {
	showKeysCmd.Flags().Bool(FlagAddress, false, "output the address only (overrides --output)")
	showKeysCmd.Flags().Bool(FlagPublicKey, false, "output the public key only (overrides --output)")
}

func getKey(name string) (keys.Info, error) {
	kb, err := GetKeyBase()
	if err != nil {
		return nil, err
	}

	return kb.Get(name)
}

///////////////////////////
// REST

// get key REST handler
func GetKeyRequestHandler(w http.ResponseWriter, r *http.Request) {
	vars := mux.Vars(r)
	name := vars["name"]

	info, err := getKey(name)
	// TODO check for the error if key actually does not exist, instead of assuming this as the reason
	if err != nil {
		w.WriteHeader(404)
		w.Write([]byte(err.Error()))
		return
	}

	keyOutput, err := Bech32KeyOutput(info)
	if err != nil {
		w.WriteHeader(500)
		w.Write([]byte(err.Error()))
		return
	}
	output, err := json.MarshalIndent(keyOutput, "", "  ")
	if err != nil {
		w.WriteHeader(500)
		w.Write([]byte(err.Error()))
		return
	}

	w.Write(output)
}

// GetKeyRequest is the handler of getting specified key in swagger rest server
func GetKeyRequest(gtx *gin.Context) {
	name := gtx.Param("name")

	info, err := getKey(name)
	// TODO check for the error if key actually does not exist, instead of assuming this as the reason
	if err != nil {
		httputils.NewError(gtx, http.StatusNotFound, err)
		return
	}

	keyOutput, err := Bech32KeyOutput(info)
	if err != nil {
		httputils.NewError(gtx, http.StatusInternalServerError, err)
		return
	}
	output, err := json.MarshalIndent(keyOutput, "", "  ")
	if err != nil {
		httputils.NewError(gtx, http.StatusInternalServerError, err)
		return
	}
	httputils.NormalResponse(gtx, output)
}<|MERGE_RESOLUTION|>--- conflicted
+++ resolved
@@ -9,12 +9,10 @@
 
 	"github.com/pkg/errors"
 	"github.com/spf13/cobra"
-<<<<<<< HEAD
+  "github.com/spf13/viper"
+	"github.com/tendermint/tmlibs/cli"
 	"github.com/gin-gonic/gin"
 	"github.com/cosmos/cosmos-sdk/client/httputils"
-=======
-	"github.com/spf13/viper"
-	"github.com/tendermint/tmlibs/cli"
 )
 
 const (
@@ -22,7 +20,6 @@
 	FlagAddress = "address"
 	// FlagPublicKey represents the user's public key on the command line.
 	FlagPublicKey = "pubkey"
->>>>>>> 5128a7c1
 )
 
 var showKeysCmd = &cobra.Command{
