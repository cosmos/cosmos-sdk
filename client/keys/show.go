--- conflicted
+++ resolved
@@ -144,50 +144,4 @@
 	}
 
 	return nil, fmt.Errorf("invalid Bech32 prefix encoding provided: %s", bechPrefix)
-<<<<<<< HEAD
-=======
-}
-
-///////////////////////////
-// REST
-
-// get key REST handler
-func GetKeyRequestHandler(indent bool) http.HandlerFunc {
-	return func(w http.ResponseWriter, r *http.Request) {
-		vars := mux.Vars(r)
-		name := vars["name"]
-		bechPrefix := r.URL.Query().Get(FlagBechPrefix)
-
-		if bechPrefix == "" {
-			bechPrefix = sdk.PrefixAccount
-		}
-
-		bechKeyOut, err := getBechKeyOut(bechPrefix)
-		if err != nil {
-			w.WriteHeader(http.StatusBadRequest)
-			_, _ = w.Write([]byte(err.Error()))
-			return
-		}
-
-		info, err := GetKeyInfo(name)
-		if keyerror.IsErrKeyNotFound(err) {
-			w.WriteHeader(http.StatusNotFound)
-			_, _ = w.Write([]byte(err.Error()))
-			return
-		} else if err != nil {
-			w.WriteHeader(http.StatusInternalServerError)
-			_, _ = w.Write([]byte(err.Error()))
-			return
-		}
-
-		keyOutput, err := bechKeyOut(info)
-		if err != nil {
-			w.WriteHeader(http.StatusInternalServerError)
-			_, _ = w.Write([]byte(err.Error()))
-			return
-		}
-
-		rest.PostProcessResponse(w, cdc, keyOutput, indent)
-	}
->>>>>>> 6967de10
 }