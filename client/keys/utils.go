package keys

import (
	"fmt"
	"io"
	"path/filepath"

	"github.com/spf13/viper"
	"github.com/tendermint/tendermint/libs/cli"
	"gopkg.in/yaml.v2"

	"github.com/cosmos/cosmos-sdk/client/flags"
	cryptokeyring "github.com/cosmos/cosmos-sdk/crypto/keyring"
)

// available output formats.
const (
	OutputFormatText = "text"
	OutputFormatJSON = "json"

	// defaultKeyDBName is the client's subdirectory where keys are stored.
	defaultKeyDBName = "keys"
)

type bechKeyOutFn func(keyInfo cryptokeyring.Info) (cryptokeyring.KeyOutput, error)

// NewLegacyKeyBaseFromDir initializes a legacy keybase at the rootDir directory. Keybase
// options can be applied when generating this new Keybase.
func NewLegacyKeyBaseFromDir(rootDir string, opts ...cryptokeyring.KeybaseOption) (cryptokeyring.LegacyKeybase, error) {
	return geLegacyKeyBaseFromDir(rootDir, opts...)
}

func geLegacyKeyBaseFromDir(rootDir string, opts ...cryptokeyring.KeybaseOption) (cryptokeyring.LegacyKeybase, error) {
	return cryptokeyring.NewLegacy(defaultKeyDBName, filepath.Join(rootDir, "keys"), opts...)
}

func printKeyInfo(w io.Writer, keyInfo cryptokeyring.Info, bechKeyOut bechKeyOutFn) {
	ko, err := bechKeyOut(keyInfo)
	if err != nil {
		panic(err)
	}

	switch viper.Get(cli.OutputFlag) {
	case OutputFormatText:
		printTextInfos(w, []cryptokeyring.KeyOutput{ko})

	case OutputFormatJSON:
		var out []byte
		var err error
		if viper.GetBool(flags.FlagIndentResponse) {
			out, err = KeysCdc.MarshalJSONIndent(ko, "", "  ")
		} else {
			out, err = KeysCdc.MarshalJSON(ko)
		}
		if err != nil {
			panic(err)
		}

		fmt.Fprintln(w, string(out))
	}
}

func printInfos(w io.Writer, infos []cryptokeyring.Info) {
	kos, err := cryptokeyring.Bech32KeysOutput(infos)
	if err != nil {
		panic(err)
	}

	switch viper.Get(cli.OutputFlag) {
	case OutputFormatText:
		printTextInfos(w, kos)

	case OutputFormatJSON:
		var out []byte
		var err error

		if viper.GetBool(flags.FlagIndentResponse) {
			out, err = KeysCdc.MarshalJSONIndent(kos, "", "  ")
		} else {
			out, err = KeysCdc.MarshalJSON(kos)
		}

		if err != nil {
			panic(err)
		}
		fmt.Fprintf(w, "%s", out)
	}
}

func printTextInfos(w io.Writer, kos []cryptokeyring.KeyOutput) {
	out, err := yaml.Marshal(&kos)
	if err != nil {
		panic(err)
	}
	fmt.Fprintln(w, string(out))
}

func printKeyAddress(w io.Writer, info cryptokeyring.Info, bechKeyOut bechKeyOutFn) {
	ko, err := bechKeyOut(info)
	if err != nil {
		panic(err)
	}

	fmt.Fprintln(w, ko.Address)
}

func printPubKey(w io.Writer, info cryptokeyring.Info, bechKeyOut bechKeyOutFn) {
	ko, err := bechKeyOut(info)
	if err != nil {
		panic(err)
	}

<<<<<<< HEAD
	fmt.Println(ko.PubKey)
=======
	fmt.Fprintln(w, ko.PubKey)
}

func isRunningUnattended() bool {
	backends := keyring.AvailableBackends()
	return len(backends) == 2 && backends[1] == keyring.BackendType("file")
>>>>>>> db76afe8
}<|MERGE_RESOLUTION|>--- conflicted
+++ resolved
@@ -110,14 +110,5 @@
 		panic(err)
 	}
 
-<<<<<<< HEAD
-	fmt.Println(ko.PubKey)
-=======
 	fmt.Fprintln(w, ko.PubKey)
-}
-
-func isRunningUnattended() bool {
-	backends := keyring.AvailableBackends()
-	return len(backends) == 2 && backends[1] == keyring.BackendType("file")
->>>>>>> db76afe8
 }