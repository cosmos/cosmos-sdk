package keys

import (
	"fmt"
	"io"
	"os"
	"path/filepath"

	"github.com/99designs/keyring"
	"github.com/spf13/viper"
	"github.com/tendermint/tendermint/libs/cli"
	"gopkg.in/yaml.v2"

	"github.com/cosmos/cosmos-sdk/client/flags"
	"github.com/cosmos/cosmos-sdk/crypto/keys"
	sdk "github.com/cosmos/cosmos-sdk/types"
)

// available output formats.
const (
	OutputFormatText = "text"
	OutputFormatJSON = "json"

	// defaultKeyDBName is the client's subdirectory where keys are stored.
	defaultKeyDBName = "keys"
)

type bechKeyOutFn func(keyInfo keys.Info) (keys.KeyOutput, error)

// NewKeyBaseFromHomeFlag initializes a Keybase based on the configuration. Keybase
// options can be applied when generating this new Keybase.
func NewKeyBaseFromHomeFlag(opts ...keys.KeybaseOption) (keys.Keybase, error) {
	rootDir := viper.GetString(flags.FlagHome)
	return NewKeyBaseFromDir(rootDir, opts...)
}

// NewKeyBaseFromDir initializes a keybase at a particular dir. Keybase
// options can be applied when generating this new Keybase.
func NewKeyBaseFromDir(rootDir string, opts ...keys.KeybaseOption) (keys.Keybase, error) {
	return getLazyKeyBaseFromDir(rootDir, opts...)
}

// NewInMemoryKeyBase returns a storage-less keybase.
func NewInMemoryKeyBase() keys.Keybase { return keys.NewInMemory() }

// NewKeyBaseFromHomeFlag initializes a keyring based on configuration. Keybase
// options can be applied when generating this new Keybase.
func NewKeyringFromHomeFlag(input io.Reader, opts ...keys.KeybaseOption) (keys.Keybase, error) {
	return NewKeyringFromDir(viper.GetString(flags.FlagHome), input, opts...)
}

<<<<<<< HEAD
// NewKeyBaseFromDir initializes a keybase at a particular dir. It generates a test keyring
// if the 'COSMOS_SDK_TEST_KEYRING' environment variable is present. Keybase
// options can be applied when generating this new Keybase.
func NewKeyringFromDir(rootDir string, input io.Reader, opts ...keys.KeybaseOption) (keys.Keybase, error) {
=======
// NewKeyBaseFromDir initializes a keyring at a particular dir.
// If the COSMOS_SDK_TEST_KEYRING environment variable is set and not empty it will
// return an on-disk, password-less keyring that could be used for testing purposes.
func NewKeyringFromDir(rootDir string, input io.Reader) (keys.Keybase, error) {
>>>>>>> b9c40ea2
	if os.Getenv("COSMOS_SDK_TEST_KEYRING") != "" {
		return keys.NewTestKeyring(sdk.GetConfig().GetKeyringServiceName(), rootDir, opts...)
	}
	return keys.NewKeyring(sdk.GetConfig().GetKeyringServiceName(), rootDir, input, opts...)
}

func getLazyKeyBaseFromDir(rootDir string, opts ...keys.KeybaseOption) (keys.Keybase, error) {
	return keys.New(defaultKeyDBName, filepath.Join(rootDir, "keys"), opts...), nil
}

func printKeyInfo(keyInfo keys.Info, bechKeyOut bechKeyOutFn) {
	ko, err := bechKeyOut(keyInfo)
	if err != nil {
		panic(err)
	}

	switch viper.Get(cli.OutputFlag) {
	case OutputFormatText:
		printTextInfos([]keys.KeyOutput{ko})

	case OutputFormatJSON:
		var out []byte
		var err error
		if viper.GetBool(flags.FlagIndentResponse) {
			out, err = KeysCdc.MarshalJSONIndent(ko, "", "  ")
		} else {
			out, err = KeysCdc.MarshalJSON(ko)
		}
		if err != nil {
			panic(err)
		}

		fmt.Println(string(out))
	}
}

func printInfos(infos []keys.Info) {
	kos, err := keys.Bech32KeysOutput(infos)
	if err != nil {
		panic(err)
	}

	switch viper.Get(cli.OutputFlag) {
	case OutputFormatText:
		printTextInfos(kos)

	case OutputFormatJSON:
		var out []byte
		var err error

		if viper.GetBool(flags.FlagIndentResponse) {
			out, err = KeysCdc.MarshalJSONIndent(kos, "", "  ")
		} else {
			out, err = KeysCdc.MarshalJSON(kos)
		}

		if err != nil {
			panic(err)
		}
		fmt.Printf("%s", out)
	}
}

func printTextInfos(kos []keys.KeyOutput) {
	out, err := yaml.Marshal(&kos)
	if err != nil {
		panic(err)
	}
	fmt.Println(string(out))
}

func printKeyAddress(info keys.Info, bechKeyOut bechKeyOutFn) {
	ko, err := bechKeyOut(info)
	if err != nil {
		panic(err)
	}

	fmt.Println(ko.Address)
}

func printPubKey(info keys.Info, bechKeyOut bechKeyOutFn) {
	ko, err := bechKeyOut(info)
	if err != nil {
		panic(err)
	}

	fmt.Println(ko.PubKey)
}

func isRunningUnattended() bool {
	backends := keyring.AvailableBackends()
	return len(backends) == 2 && backends[1] == keyring.BackendType("file")
}<|MERGE_RESOLUTION|>--- conflicted
+++ resolved
@@ -49,17 +49,10 @@
 	return NewKeyringFromDir(viper.GetString(flags.FlagHome), input, opts...)
 }
 
-<<<<<<< HEAD
-// NewKeyBaseFromDir initializes a keybase at a particular dir. It generates a test keyring
-// if the 'COSMOS_SDK_TEST_KEYRING' environment variable is present. Keybase
-// options can be applied when generating this new Keybase.
-func NewKeyringFromDir(rootDir string, input io.Reader, opts ...keys.KeybaseOption) (keys.Keybase, error) {
-=======
 // NewKeyBaseFromDir initializes a keyring at a particular dir.
 // If the COSMOS_SDK_TEST_KEYRING environment variable is set and not empty it will
 // return an on-disk, password-less keyring that could be used for testing purposes.
-func NewKeyringFromDir(rootDir string, input io.Reader) (keys.Keybase, error) {
->>>>>>> b9c40ea2
+func NewKeyringFromDir(rootDir string, input io.Reader, opts ...keys.KeybaseOption) (keys.Keybase, error) {
 	if os.Getenv("COSMOS_SDK_TEST_KEYRING") != "" {
 		return keys.NewTestKeyring(sdk.GetConfig().GetKeyringServiceName(), rootDir, opts...)
 	}
