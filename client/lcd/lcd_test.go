package lcd

import (
	"bytes"
	"encoding/hex"
	"encoding/json"
	"fmt"
	"io/ioutil"
	"net"
	"net/http"
	"os"
	"regexp"
	"testing"

	"github.com/spf13/viper"
	"github.com/stretchr/testify/assert"
	"github.com/stretchr/testify/require"

	abci "github.com/tendermint/abci/types"
<<<<<<< HEAD
	"github.com/tendermint/go-crypto"
=======
	crypto "github.com/tendermint/go-crypto"
>>>>>>> d55c86bc
	cryptoKeys "github.com/tendermint/go-crypto/keys"
	tmcfg "github.com/tendermint/tendermint/config"
	nm "github.com/tendermint/tendermint/node"
	p2p "github.com/tendermint/tendermint/p2p"
	"github.com/tendermint/tendermint/proxy"
	ctypes "github.com/tendermint/tendermint/rpc/core/types"
	tmrpc "github.com/tendermint/tendermint/rpc/lib/server"
	tmtypes "github.com/tendermint/tendermint/types"
	pvm "github.com/tendermint/tendermint/types/priv_validator"
	"github.com/tendermint/tmlibs/cli"
	dbm "github.com/tendermint/tmlibs/db"
	"github.com/tendermint/tmlibs/log"

	client "github.com/cosmos/cosmos-sdk/client"
	context "github.com/cosmos/cosmos-sdk/client/context"
	keys "github.com/cosmos/cosmos-sdk/client/keys"
	gapp "github.com/cosmos/cosmos-sdk/cmd/gaia/app"
	"github.com/cosmos/cosmos-sdk/server"
	tests "github.com/cosmos/cosmos-sdk/tests"
	sdk "github.com/cosmos/cosmos-sdk/types"
<<<<<<< HEAD
	wire "github.com/cosmos/cosmos-sdk/wire"
=======
	"github.com/cosmos/cosmos-sdk/wire"
	"github.com/cosmos/cosmos-sdk/x/auth"
	"github.com/cosmos/cosmos-sdk/x/stake"
>>>>>>> d55c86bc
)

var (
	coinDenom  = "steak"
	coinAmount = int64(10000000)

	validatorAddr1 = ""
	validatorAddr2 = ""

	// XXX bad globals
	name     = "test"
	password = "0123456789"
	port     string
	seed     string
	sendAddr string
)

func TestKeys(t *testing.T) {
	// empty keys
	// XXX: the test comes with a key setup
	/*
		res, body := request(t, port, "GET", "/keys", nil)
		require.Equal(t, http.StatusOK, res.StatusCode, body)
		assert.Equal(t, "[]", body, "Expected an empty array")
	*/

	// get seed
	res, body := request(t, port, "GET", "/keys/seed", nil)
	require.Equal(t, http.StatusOK, res.StatusCode, body)
	newSeed := body
	reg, err := regexp.Compile(`([a-z]+ ){12}`)
	require.Nil(t, err)
	match := reg.MatchString(seed)
	assert.True(t, match, "Returned seed has wrong foramt", seed)

	newName := "test_newname"
	newPassword := "0987654321"

	// add key
	var jsonStr = []byte(fmt.Sprintf(`{"name":"test_fail", "password":"%s"}`, password))
	res, body = request(t, port, "POST", "/keys", jsonStr)

	assert.Equal(t, http.StatusBadRequest, res.StatusCode, "Account creation should require a seed")

	jsonStr = []byte(fmt.Sprintf(`{"name":"%s", "password":"%s", "seed": "%s"}`, newName, newPassword, newSeed))
	res, body = request(t, port, "POST", "/keys", jsonStr)

	require.Equal(t, http.StatusOK, res.StatusCode, body)
	addr := body
	assert.Len(t, addr, 40, "Returned address has wrong format", addr)

	// existing keys
	res, body = request(t, port, "GET", "/keys", nil)
	require.Equal(t, http.StatusOK, res.StatusCode, body)
	var m [2]keys.KeyOutput
	err = cdc.UnmarshalJSON([]byte(body), &m)
	require.Nil(t, err)

	sendAddrAcc, _ := sdk.GetAccAddressHex(sendAddr)
	addrAcc, _ := sdk.GetAccAddressHex(addr)

	assert.Equal(t, m[0].Name, name, "Did not serve keys name correctly")
	assert.Equal(t, m[0].Address, sendAddrAcc, "Did not serve keys Address correctly")
	assert.Equal(t, m[1].Name, newName, "Did not serve keys name correctly")
	assert.Equal(t, m[1].Address, addrAcc, "Did not serve keys Address correctly")

	// select key
	keyEndpoint := fmt.Sprintf("/keys/%s", newName)
	res, body = request(t, port, "GET", keyEndpoint, nil)
	require.Equal(t, http.StatusOK, res.StatusCode, body)
	var m2 keys.KeyOutput
	err = cdc.UnmarshalJSON([]byte(body), &m2)
	require.Nil(t, err)

	assert.Equal(t, newName, m2.Name, "Did not serve keys name correctly")
	assert.Equal(t, addrAcc, m2.Address, "Did not serve keys Address correctly")

	// update key
	jsonStr = []byte(fmt.Sprintf(`{"old_password":"%s", "new_password":"12345678901"}`, newPassword))
	res, body = request(t, port, "PUT", keyEndpoint, jsonStr)
	require.Equal(t, http.StatusOK, res.StatusCode, body)

	// here it should say unauthorized as we changed the password before
	res, body = request(t, port, "PUT", keyEndpoint, jsonStr)
	require.Equal(t, http.StatusUnauthorized, res.StatusCode, body)

	// delete key
	jsonStr = []byte(`{"password":"12345678901"}`)
	res, body = request(t, port, "DELETE", keyEndpoint, jsonStr)
	require.Equal(t, http.StatusOK, res.StatusCode, body)
}

func TestVersion(t *testing.T) {
	// node info
	res, body := request(t, port, "GET", "/version", nil)
	require.Equal(t, http.StatusOK, res.StatusCode, body)

	reg, err := regexp.Compile(`\d+\.\d+\.\d+(-dev)?`)
	require.Nil(t, err)
	match := reg.MatchString(body)
	assert.True(t, match, body)
}

func TestNodeStatus(t *testing.T) {
	// node info
	res, body := request(t, port, "GET", "/node_info", nil)
	require.Equal(t, http.StatusOK, res.StatusCode, body)

	var nodeInfo p2p.NodeInfo
	err := cdc.UnmarshalJSON([]byte(body), &nodeInfo)
	require.Nil(t, err, "Couldn't parse node info")

	assert.NotEqual(t, p2p.NodeInfo{}, nodeInfo, "res: %v", res)

	// syncing
	res, body = request(t, port, "GET", "/syncing", nil)
	require.Equal(t, http.StatusOK, res.StatusCode, body)

	// we expect that there is no other node running so the syncing state is "false"
	// we c
	assert.Equal(t, "false", body)
}

func TestBlock(t *testing.T) {
	tests.WaitForHeight(2, port)

	var resultBlock ctypes.ResultBlock

	res, body := request(t, port, "GET", "/blocks/latest", nil)
	require.Equal(t, http.StatusOK, res.StatusCode, body)

	err := cdc.UnmarshalJSON([]byte(body), &resultBlock)
	require.Nil(t, err, "Couldn't parse block")

	assert.NotEqual(t, ctypes.ResultBlock{}, resultBlock)

	// --

	res, body = request(t, port, "GET", "/blocks/1", nil)
	require.Equal(t, http.StatusOK, res.StatusCode, body)

	err = json.Unmarshal([]byte(body), &resultBlock)
	require.Nil(t, err, "Couldn't parse block")

	assert.NotEqual(t, ctypes.ResultBlock{}, resultBlock)

	// --

	res, body = request(t, port, "GET", "/blocks/1000000000", nil)
	require.Equal(t, http.StatusNotFound, res.StatusCode, body)
}

func TestValidators(t *testing.T) {
	var resultVals ctypes.ResultValidators

	res, body := request(t, port, "GET", "/validatorsets/latest", nil)
	require.Equal(t, http.StatusOK, res.StatusCode, body)

	err := cdc.UnmarshalJSON([]byte(body), &resultVals)
	require.Nil(t, err, "Couldn't parse validatorset")

	assert.NotEqual(t, ctypes.ResultValidators{}, resultVals)

	// --

	res, body = request(t, port, "GET", "/validatorsets/1", nil)
	require.Equal(t, http.StatusOK, res.StatusCode, body)

	err = cdc.UnmarshalJSON([]byte(body), &resultVals)
	require.Nil(t, err, "Couldn't parse validatorset")

	assert.NotEqual(t, ctypes.ResultValidators{}, resultVals)

	// --

	res, body = request(t, port, "GET", "/validatorsets/1000000000", nil)
	require.Equal(t, http.StatusNotFound, res.StatusCode)
}

func TestCoinSend(t *testing.T) {
	// query empty
	//res, body := request(t, port, "GET", "/accounts/8FA6AB57AD6870F6B5B2E57735F38F2F30E73CB6", nil)
	res, body := request(t, port, "GET", "/accounts/8FA6AB57AD6870F6B5B2E57735F38F2F30E73CB6", nil)

	require.Equal(t, http.StatusNoContent, res.StatusCode, body)

	acc := getAccount(t, sendAddr)
	initialBalance := acc.GetCoins()

	// create TX
	receiveAddr, resultTx := doSend(t, port, seed)
	tests.WaitForHeight(resultTx.Height+1, port)

	// check if tx was commited
	assert.Equal(t, uint32(0), resultTx.CheckTx.Code)
	assert.Equal(t, uint32(0), resultTx.DeliverTx.Code)

	// query sender
	acc = getAccount(t, sendAddr)
	coins := acc.GetCoins()
	mycoins := coins[0]
	assert.Equal(t, coinDenom, mycoins.Denom)
	assert.Equal(t, initialBalance[0].Amount-1, mycoins.Amount)

	// query receiver
	acc = getAccount(t, receiveAddr)
	coins = acc.GetCoins()
	mycoins = coins[0]
	assert.Equal(t, coinDenom, mycoins.Denom)
	assert.Equal(t, int64(1), mycoins.Amount)
}

func TestIBCTransfer(t *testing.T) {

	acc := getAccount(t, sendAddr)
	initialBalance := acc.GetCoins()

	// create TX
	resultTx := doIBCTransfer(t, port, seed)

	tests.WaitForHeight(resultTx.Height+1, port)

	// check if tx was commited
	assert.Equal(t, uint32(0), resultTx.CheckTx.Code)
	assert.Equal(t, uint32(0), resultTx.DeliverTx.Code)

	// query sender
	acc = getAccount(t, sendAddr)
	coins := acc.GetCoins()
	mycoins := coins[0]
	assert.Equal(t, coinDenom, mycoins.Denom)
	assert.Equal(t, initialBalance[0].Amount-1, mycoins.Amount)

	// TODO: query ibc egress packet state
}

func TestTxs(t *testing.T) {

	// TODO: re-enable once we can get txs by tag

	// query wrong
	// res, body := request(t, port, "GET", "/txs", nil)
	// require.Equal(t, http.StatusBadRequest, res.StatusCode, body)

	// query empty
	// res, body = request(t, port, "GET", fmt.Sprintf("/txs?tag=coin.sender='%s'", "8FA6AB57AD6870F6B5B2E57735F38F2F30E73CB6"), nil)
	// require.Equal(t, http.StatusOK, res.StatusCode, body)

	// assert.Equal(t, "[]", body)

	// create TX
	_, resultTx := doSend(t, port, seed)

	tests.WaitForHeight(resultTx.Height+1, port)

	// check if tx is findable
	res, body := request(t, port, "GET", fmt.Sprintf("/txs/%s", resultTx.Hash), nil)
	require.Equal(t, http.StatusOK, res.StatusCode, body)

	// // query sender
	// res, body = request(t, port, "GET", fmt.Sprintf("/txs?tag=coin.sender='%s'", addr), nil)
	// require.Equal(t, http.StatusOK, res.StatusCode, body)

	// assert.NotEqual(t, "[]", body)

	// // query receiver
	// res, body = request(t, port, "GET", fmt.Sprintf("/txs?tag=coin.receiver='%s'", receiveAddr), nil)
	// require.Equal(t, http.StatusOK, res.StatusCode, body)

	// assert.NotEqual(t, "[]", body)
}

func TestValidatorsQuery(t *testing.T) {
	validators := getValidators(t)
	assert.Equal(t, len(validators), 2)

	// make sure all the validators were found (order unknown because sorted by owner addr)
	foundVal1, foundVal2 := false, false
	res1, res2 := hex.EncodeToString(validators[0].Owner), hex.EncodeToString(validators[1].Owner)
	if res1 == validatorAddr1 || res2 == validatorAddr1 {
		foundVal1 = true
	}
	if res1 == validatorAddr2 || res2 == validatorAddr2 {
		foundVal2 = true
	}
	assert.True(t, foundVal1, "validatorAddr1 %v, res1 %v, res2 %v", validatorAddr1, res1, res2)
	assert.True(t, foundVal2, "validatorAddr2 %v, res1 %v, res2 %v", validatorAddr2, res1, res2)
}

func TestBond(t *testing.T) {

	// create bond TX
	resultTx := doBond(t, port, seed)
	tests.WaitForHeight(resultTx.Height+1, port)

	// check if tx was commited
	assert.Equal(t, uint32(0), resultTx.CheckTx.Code)
	assert.Equal(t, uint32(0), resultTx.DeliverTx.Code)

	// query sender
	acc := getAccount(t, sendAddr)
	coins := acc.GetCoins()
	assert.Equal(t, int64(87), coins.AmountOf(coinDenom))

	// query candidate
	bond := getDelegation(t, sendAddr, validatorAddr1)
	assert.Equal(t, "10/1", bond.Shares.String())
}

func TestUnbond(t *testing.T) {

	// create unbond TX
	resultTx := doUnbond(t, port, seed)
	tests.WaitForHeight(resultTx.Height+1, port)

	// check if tx was commited
	assert.Equal(t, uint32(0), resultTx.CheckTx.Code)
	assert.Equal(t, uint32(0), resultTx.DeliverTx.Code)

	// query sender
	acc := getAccount(t, sendAddr)
	coins := acc.GetCoins()
	assert.Equal(t, int64(98), coins.AmountOf(coinDenom))

	// query candidate
	bond := getDelegation(t, sendAddr, validatorAddr1)
	assert.Equal(t, "9/1", bond.Shares.String())
}

//__________________________________________________________
// helpers

// strt TM and the LCD in process, listening on their respective sockets
func startTMAndLCD() (*nm.Node, net.Listener, error) {

	dir, err := ioutil.TempDir("", "lcd_test")
	if err != nil {
		return nil, nil, err
	}
	viper.Set(cli.HomeFlag, dir)
	kb, err := keys.GetKeyBase() // dbm.NewMemDB()) // :(
	if err != nil {
		return nil, nil, err
	}

	config := GetConfig()
	config.Consensus.TimeoutCommit = 1000
	config.Consensus.SkipTimeoutCommit = false

	logger := log.NewTMLogger(log.NewSyncWriter(os.Stdout))
	logger = log.NewFilter(logger, log.AllowError())
	privValidatorFile := config.PrivValidatorFile()
	privVal := pvm.LoadOrGenFilePV(privValidatorFile)
	db := dbm.NewMemDB()
	app := gapp.NewGaiaApp(logger, db)
	cdc = gapp.MakeCodec() // XXX

	genesisFile := config.GenesisFile()
	genDoc, err := tmtypes.GenesisDocFromFile(genesisFile)
	if err != nil {
		return nil, nil, err
	}

	genDoc.Validators = append(genDoc.Validators,
		tmtypes.GenesisValidator{
			PubKey: crypto.GenPrivKeyEd25519().PubKey(),
			Power:  1,
			Name:   "val",
		},
	)

	pk1 := genDoc.Validators[0].PubKey
	pk2 := genDoc.Validators[1].PubKey
	validatorAddr1 = hex.EncodeToString(pk1.Address())
	validatorAddr2 = hex.EncodeToString(pk2.Address())

	// NOTE it's bad practice to reuse pk address for the owner address but doing in the
	// test for simplicity
	var appGenTxs [2]json.RawMessage
	appGenTxs[0], _, _, err = gapp.GaiaAppGenTxNF(cdc, pk1, pk1.Address(), "test_val1", true)
	if err != nil {
		return nil, nil, err
	}
	appGenTxs[1], _, _, err = gapp.GaiaAppGenTxNF(cdc, pk2, pk2.Address(), "test_val2", true)
	if err != nil {
		return nil, nil, err
	}

	genesisState, err := gapp.GaiaAppGenState(cdc, appGenTxs[:])
	if err != nil {
		return nil, nil, err
	}

	// add the sendAddr to genesis
	var info cryptoKeys.Info
	info, seed, err = kb.Create(name, password, cryptoKeys.AlgoEd25519) // XXX global seed
	if err != nil {
		return nil, nil, err
	}
	sendAddr = info.PubKey.Address().String() // XXX global
	accAuth := auth.NewBaseAccountWithAddress(info.PubKey.Address())
	accAuth.Coins = sdk.Coins{{"steak", 100}}
	acc := gapp.NewGenesisAccount(&accAuth)
	genesisState.Accounts = append(genesisState.Accounts, acc)

	appState, err := wire.MarshalJSONIndent(cdc, genesisState)
	if err != nil {
		return nil, nil, err
	}
	genDoc.AppStateJSON = appState

	// store genesis file for testing query
	cdc := wire.NewCodec()
	crypto.RegisterAmino(cdc)
	jsonBlob, err := cdc.MarshalJSON(genDoc)
	if err != nil {
		return nil, nil, err
	}

	if err = ioutil.WriteFile(genesisFile, jsonBlob, 0777); err != nil {
		return nil, nil, err
	}

	// LCD listen address
	var listenAddr string
	listenAddr, port, err = server.FreeTCPAddr()
	if err != nil {
		return nil, nil, err
	}

	// XXX: need to set this so LCD knows the tendermint node address!
	viper.Set(client.FlagNode, config.RPC.ListenAddress)
	viper.Set(client.FlagChainID, genDoc.ChainID)

	node, err := startTM(config, logger, genDoc, privVal, app)
	if err != nil {
		return nil, nil, err
	}
<<<<<<< HEAD

	ctx := context.NewCoreContextFromViper().WithGenesisFile(genesisFile)
	lcd, err := startLCD(ctx, logger, listenAddr)
=======
	lcd, err := startLCD(logger, listenAddr, cdc)
>>>>>>> d55c86bc
	if err != nil {
		return nil, nil, err
	}

	tests.WaitForStart(port)

	return node, lcd, nil
}

// Create & start in-process tendermint node with memdb
// and in-process abci application.
// TODO: need to clean up the WAL dir or enable it to be not persistent
func startTM(cfg *tmcfg.Config, logger log.Logger, genDoc *tmtypes.GenesisDoc, privVal tmtypes.PrivValidator, app abci.Application) (*nm.Node, error) {
	genDocProvider := func() (*tmtypes.GenesisDoc, error) { return genDoc, nil }
	dbProvider := func(*nm.DBContext) (dbm.DB, error) { return dbm.NewMemDB(), nil }
	n, err := nm.NewNode(cfg,
		privVal,
		proxy.NewLocalClientCreator(app),
		genDocProvider,
		dbProvider,
		logger.With("module", "node"))
	if err != nil {
		return nil, err
	}

	err = n.Start()
	if err != nil {
		return nil, err
	}

	// wait for rpc
	tests.WaitForRPC(GetConfig().RPC.ListenAddress)

	logger.Info("Tendermint running!")
	return n, err
}

// start the LCD. note this blocks!
<<<<<<< HEAD
func startLCD(ctx context.CoreContext, logger log.Logger, listenAddr string) (net.Listener, error) {
	handler := createHandler(ctx, cdc)
=======
func startLCD(logger log.Logger, listenAddr string, cdc *wire.Codec) (net.Listener, error) {
	handler := createHandler(cdc)
>>>>>>> d55c86bc
	return tmrpc.StartHTTPServer(listenAddr, handler, logger)
}

func request(t *testing.T, port, method, path string, payload []byte) (*http.Response, string) {
	var res *http.Response
	var err error
	url := fmt.Sprintf("http://localhost:%v%v", port, path)
	req, err := http.NewRequest(method, url, bytes.NewBuffer(payload))
	require.Nil(t, err)
	res, err = http.DefaultClient.Do(req)
	//	res, err = http.Post(url, "application/json", bytes.NewBuffer(payload))
	require.Nil(t, err)

	output, err := ioutil.ReadAll(res.Body)
	res.Body.Close()
	require.Nil(t, err)

	return res, string(output)
}

func getAccount(t *testing.T, sendAddr string) auth.Account {
	// get the account to get the sequence
	res, body := request(t, port, "GET", "/accounts/"+sendAddr, nil)
	require.Equal(t, http.StatusOK, res.StatusCode, body)
	var acc auth.Account
	err := cdc.UnmarshalJSON([]byte(body), &acc)
	require.Nil(t, err)
	return acc
}

func doSend(t *testing.T, port, seed string) (receiveAddr string, resultTx ctypes.ResultBroadcastTxCommit) {

	// create receive address
	kb := client.MockKeyBase()
	receiveInfo, _, err := kb.Create("receive_address", "1234567890", cryptoKeys.CryptoAlgo("ed25519"))
	require.Nil(t, err)
	receiveAddr = receiveInfo.PubKey.Address().String()

	acc := getAccount(t, sendAddr)
	sequence := acc.GetSequence()

	// send
	jsonStr := []byte(fmt.Sprintf(`{ "name":"%s", "password":"%s", "sequence":%d, "amount":[{ "denom": "%s", "amount": 1 }] }`, name, password, sequence, coinDenom))
	res, body := request(t, port, "POST", "/accounts/"+receiveAddr+"/send", jsonStr)
	require.Equal(t, http.StatusOK, res.StatusCode, body)

	err = cdc.UnmarshalJSON([]byte(body), &resultTx)
	require.Nil(t, err)

	return receiveAddr, resultTx
}

func doIBCTransfer(t *testing.T, port, seed string) (resultTx ctypes.ResultBroadcastTxCommit) {

	// create receive address
	kb := client.MockKeyBase()
	receiveInfo, _, err := kb.Create("receive_address", "1234567890", cryptoKeys.CryptoAlgo("ed25519"))
	require.Nil(t, err)
	receiveAddr := receiveInfo.PubKey.Address().String()

	// get the account to get the sequence
	acc := getAccount(t, sendAddr)
	sequence := acc.GetSequence()

	// send
	jsonStr := []byte(fmt.Sprintf(`{ "name":"%s", "password":"%s", "sequence":%d, "amount":[{ "denom": "%s", "amount": 1 }] }`, name, password, sequence, coinDenom))
	res, body := request(t, port, "POST", "/ibc/testchain/"+receiveAddr+"/send", jsonStr)
	require.Equal(t, http.StatusOK, res.StatusCode, body)

	err = cdc.UnmarshalJSON([]byte(body), &resultTx)
	require.Nil(t, err)

	return resultTx
}

func getDelegation(t *testing.T, delegatorAddr, candidateAddr string) stake.Delegation {
	// get the account to get the sequence
	res, body := request(t, port, "GET", "/stake/"+delegatorAddr+"/bonding_status/"+candidateAddr, nil)
	require.Equal(t, http.StatusOK, res.StatusCode, body)
	var bond stake.Delegation
	err := cdc.UnmarshalJSON([]byte(body), &bond)
	require.Nil(t, err)
	return bond
}

func doBond(t *testing.T, port, seed string) (resultTx ctypes.ResultBroadcastTxCommit) {
	// get the account to get the sequence
	acc := getAccount(t, sendAddr)
	sequence := acc.GetSequence()

	// send
	jsonStr := []byte(fmt.Sprintf(`{
		"name": "%s",
		"password": "%s",
		"sequence": %d,
		"delegate": [
			{
				"delegator_addr": "%x",
				"validator_addr": "%s",
				"bond": { "denom": "%s", "amount": 10 }
			}
		],
		"unbond": []
	}`, name, password, sequence, acc.GetAddress(), validatorAddr1, coinDenom))
	res, body := request(t, port, "POST", "/stake/delegations", jsonStr)
	require.Equal(t, http.StatusOK, res.StatusCode, body)

	var results []ctypes.ResultBroadcastTxCommit
	err := cdc.UnmarshalJSON([]byte(body), &results)
	require.Nil(t, err)

	return results[0]
}

func doUnbond(t *testing.T, port, seed string) (resultTx ctypes.ResultBroadcastTxCommit) {
	// get the account to get the sequence
	acc := getAccount(t, sendAddr)
	sequence := acc.GetSequence()

	// send
	jsonStr := []byte(fmt.Sprintf(`{
		"name": "%s",
		"password": "%s",
		"sequence": %d,
		"bond": [],
		"unbond": [
			{
				"delegator_addr": "%x",
				"validator_addr": "%s",
				"shares": "1"
			}
		]
	}`, name, password, sequence, acc.GetAddress(), validatorAddr1))
	res, body := request(t, port, "POST", "/stake/delegations", jsonStr)
	require.Equal(t, http.StatusOK, res.StatusCode, body)

	var results []ctypes.ResultBroadcastTxCommit
	err := cdc.UnmarshalJSON([]byte(body), &results)
	require.Nil(t, err)

	return results[0]
}

func getValidators(t *testing.T) []stake.Validator {
	// get the account to get the sequence
	res, body := request(t, port, "GET", "/stake/validators", nil)
	require.Equal(t, http.StatusOK, res.StatusCode, body)
	var validators stake.Validators
	err := cdc.UnmarshalJSON([]byte(body), &validators)
	require.Nil(t, err)
	return validators
}<|MERGE_RESOLUTION|>--- conflicted
+++ resolved
@@ -17,11 +17,7 @@
 	"github.com/stretchr/testify/require"
 
 	abci "github.com/tendermint/abci/types"
-<<<<<<< HEAD
-	"github.com/tendermint/go-crypto"
-=======
 	crypto "github.com/tendermint/go-crypto"
->>>>>>> d55c86bc
 	cryptoKeys "github.com/tendermint/go-crypto/keys"
 	tmcfg "github.com/tendermint/tendermint/config"
 	nm "github.com/tendermint/tendermint/node"
@@ -42,13 +38,9 @@
 	"github.com/cosmos/cosmos-sdk/server"
 	tests "github.com/cosmos/cosmos-sdk/tests"
 	sdk "github.com/cosmos/cosmos-sdk/types"
-<<<<<<< HEAD
-	wire "github.com/cosmos/cosmos-sdk/wire"
-=======
 	"github.com/cosmos/cosmos-sdk/wire"
 	"github.com/cosmos/cosmos-sdk/x/auth"
 	"github.com/cosmos/cosmos-sdk/x/stake"
->>>>>>> d55c86bc
 )
 
 var (
@@ -487,13 +479,8 @@
 	if err != nil {
 		return nil, nil, err
 	}
-<<<<<<< HEAD
-
 	ctx := context.NewCoreContextFromViper().WithGenesisFile(genesisFile)
-	lcd, err := startLCD(ctx, logger, listenAddr)
-=======
-	lcd, err := startLCD(logger, listenAddr, cdc)
->>>>>>> d55c86bc
+	lcd, err := startLCD(ctx, logger, listenAddr, cdc)
 	if err != nil {
 		return nil, nil, err
 	}
@@ -532,13 +519,8 @@
 }
 
 // start the LCD. note this blocks!
-<<<<<<< HEAD
-func startLCD(ctx context.CoreContext, logger log.Logger, listenAddr string) (net.Listener, error) {
+func startLCD(ctx context.CoreContext, logger log.Logger, listenAddr string, cdc *wire.Codec) (net.Listener, error) {
 	handler := createHandler(ctx, cdc)
-=======
-func startLCD(logger log.Logger, listenAddr string, cdc *wire.Codec) (net.Listener, error) {
-	handler := createHandler(cdc)
->>>>>>> d55c86bc
 	return tmrpc.StartHTTPServer(listenAddr, handler, logger)
 }
 
