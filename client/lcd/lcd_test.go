--- conflicted
+++ resolved
@@ -342,11 +342,7 @@
 	acc := getAccount(t, port, addr)
 
 	// generate TX
-<<<<<<< HEAD
-	res, body, _ := doSendWithGas(t, port, seed, name, "", addr, "simulate", 0, "?generate_only=true")
-=======
-	res, body, _ := doSendWithGas(t, port, seed, name, password, addr, "simulate", 0, false, true)
->>>>>>> e1f0767b
+	res, body, _ := doSendWithGas(t, port, seed, name, "", addr, "simulate", 0, false, true)
 	require.Equal(t, http.StatusOK, res.StatusCode, body)
 	var msg auth.StdTx
 	require.Nil(t, cdc.UnmarshalJSON([]byte(body), &msg))
