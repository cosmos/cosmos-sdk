--- conflicted
+++ resolved
@@ -15,10 +15,7 @@
 	ctypes "github.com/tendermint/tendermint/rpc/core/types"
 
 	"github.com/cosmos/cosmos-sdk/client"
-<<<<<<< HEAD
-=======
 	"github.com/cosmos/cosmos-sdk/client/rest"
->>>>>>> c766993c
 	"github.com/cosmos/cosmos-sdk/client/tx"
 	"github.com/cosmos/cosmos-sdk/cmd/gaia/app"
 
@@ -377,11 +374,7 @@
 
 	payload := authrest.SignBody{
 		Tx: msg,
-<<<<<<< HEAD
-		BaseReq: client.NewBaseReq(
-=======
 		BaseReq: rest.NewBaseReq(
->>>>>>> c766993c
 			name1, pw, "", viper.GetString(client.FlagChainID), "", "",
 			accnum, sequence, nil, nil, false, false,
 		),
