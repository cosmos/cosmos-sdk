package lcd

import (
	"encoding/hex"
	"encoding/json"
	"fmt"
	"net/http"
	"regexp"
	"testing"

	"github.com/spf13/viper"
	"github.com/stretchr/testify/assert"
	"github.com/stretchr/testify/require"

	abci "github.com/tendermint/abci/types"
	cryptoKeys "github.com/tendermint/go-crypto/keys"
	p2p "github.com/tendermint/tendermint/p2p"
	ctypes "github.com/tendermint/tendermint/rpc/core/types"
	"github.com/tendermint/tmlibs/common"

	client "github.com/cosmos/cosmos-sdk/client"
	keys "github.com/cosmos/cosmos-sdk/client/keys"
	rpc "github.com/cosmos/cosmos-sdk/client/rpc"
	tests "github.com/cosmos/cosmos-sdk/tests"
	sdk "github.com/cosmos/cosmos-sdk/types"
	"github.com/cosmos/cosmos-sdk/x/auth"
	"github.com/cosmos/cosmos-sdk/x/gov"
	"github.com/cosmos/cosmos-sdk/x/slashing"
	"github.com/cosmos/cosmos-sdk/x/stake"
	stakerest "github.com/cosmos/cosmos-sdk/x/stake/client/rest"
)

func TestKeys(t *testing.T) {
	name, password := "test", "1234567890"
	addr, seed := CreateAddr(t, "test", password, GetKB(t))
	cleanup, _, port := InitializeTestLCD(t, 1, []sdk.Address{addr})
	defer cleanup()

	// get seed
	res, body := Request(t, port, "GET", "/keys/seed", nil)
	require.Equal(t, http.StatusOK, res.StatusCode, body)
	newSeed := body
	reg, err := regexp.Compile(`([a-z]+ ){12}`)
	require.Nil(t, err)
	match := reg.MatchString(seed)
	assert.True(t, match, "Returned seed has wrong format", seed)

	newName := "test_newname"
	newPassword := "0987654321"

	// add key
	var jsonStr = []byte(fmt.Sprintf(`{"name":"test_fail", "password":"%s"}`, password))
	res, body = Request(t, port, "POST", "/keys", jsonStr)

	assert.Equal(t, http.StatusBadRequest, res.StatusCode, "Account creation should require a seed "+body)

	jsonStr = []byte(fmt.Sprintf(`{"name":"%s", "password":"%s", "seed": "%s"}`, newName, newPassword, newSeed))
	res, body = Request(t, port, "POST", "/keys", jsonStr)

	require.Equal(t, http.StatusOK, res.StatusCode, body)
	addr2 := body
	assert.Len(t, addr2, 40, "Returned address has wrong format", addr2)

	// existing keys
	res, body = Request(t, port, "GET", "/keys", nil)
	require.Equal(t, http.StatusOK, res.StatusCode, body)
	var m [2]keys.KeyOutput
	err = cdc.UnmarshalJSON([]byte(body), &m)
	require.Nil(t, err)

	addr2Acc, err := sdk.GetAccAddressHex(addr2)
	require.Nil(t, err)
	addr2Bech32 := sdk.MustBech32ifyAcc(addr2Acc)
	addrBech32 := sdk.MustBech32ifyAcc(addr)

	assert.Equal(t, name, m[0].Name, "Did not serve keys name correctly")
	assert.Equal(t, addrBech32, m[0].Address, "Did not serve keys Address correctly")
	assert.Equal(t, newName, m[1].Name, "Did not serve keys name correctly")
	assert.Equal(t, addr2Bech32, m[1].Address, "Did not serve keys Address correctly")

	// select key
	keyEndpoint := fmt.Sprintf("/keys/%s", newName)
	res, body = Request(t, port, "GET", keyEndpoint, nil)
	require.Equal(t, http.StatusOK, res.StatusCode, body)
	var m2 keys.KeyOutput
	err = cdc.UnmarshalJSON([]byte(body), &m2)
	require.Nil(t, err)

	assert.Equal(t, newName, m2.Name, "Did not serve keys name correctly")
	assert.Equal(t, addr2Bech32, m2.Address, "Did not serve keys Address correctly")

	// update key
	jsonStr = []byte(fmt.Sprintf(`{
		"old_password":"%s",
		"new_password":"12345678901"
	}`, newPassword))

	res, body = Request(t, port, "PUT", keyEndpoint, jsonStr)
	require.Equal(t, http.StatusOK, res.StatusCode, body)

	// here it should say unauthorized as we changed the password before
	res, body = Request(t, port, "PUT", keyEndpoint, jsonStr)
	require.Equal(t, http.StatusUnauthorized, res.StatusCode, body)

	// delete key
	jsonStr = []byte(`{"password":"12345678901"}`)
	res, body = Request(t, port, "DELETE", keyEndpoint, jsonStr)
	require.Equal(t, http.StatusOK, res.StatusCode, body)
}

func TestVersion(t *testing.T) {
	cleanup, _, port := InitializeTestLCD(t, 1, []sdk.Address{})
	defer cleanup()

	// node info
	res, body := Request(t, port, "GET", "/version", nil)
	require.Equal(t, http.StatusOK, res.StatusCode, body)

	reg, err := regexp.Compile(`\d+\.\d+\.\d+(-dev)?`)
	require.Nil(t, err)
	match := reg.MatchString(body)
	assert.True(t, match, body)

	// node info
	res, body = Request(t, port, "GET", "/node_version", nil)
	require.Equal(t, http.StatusOK, res.StatusCode, body)

	reg, err = regexp.Compile(`\d+\.\d+\.\d+(-dev)?`)
	require.Nil(t, err)
	match = reg.MatchString(body)
	assert.True(t, match, body)
}

func TestNodeStatus(t *testing.T) {
	cleanup, _, port := InitializeTestLCD(t, 1, []sdk.Address{})
	defer cleanup()

	// node info
	res, body := Request(t, port, "GET", "/node_info", nil)
	require.Equal(t, http.StatusOK, res.StatusCode, body)

	var nodeInfo p2p.NodeInfo
	err := cdc.UnmarshalJSON([]byte(body), &nodeInfo)
	require.Nil(t, err, "Couldn't parse node info")

	assert.NotEqual(t, p2p.NodeInfo{}, nodeInfo, "res: %v", res)

	// syncing
	res, body = Request(t, port, "GET", "/syncing", nil)
	require.Equal(t, http.StatusOK, res.StatusCode, body)

	// we expect that there is no other node running so the syncing state is "false"
	assert.Equal(t, "false", body)
}

func TestBlock(t *testing.T) {
	cleanup, _, port := InitializeTestLCD(t, 1, []sdk.Address{})
	defer cleanup()

	var resultBlock ctypes.ResultBlock

	res, body := Request(t, port, "GET", "/blocks/latest", nil)
	require.Equal(t, http.StatusOK, res.StatusCode, body)

	err := cdc.UnmarshalJSON([]byte(body), &resultBlock)
	require.Nil(t, err, "Couldn't parse block")

	assert.NotEqual(t, ctypes.ResultBlock{}, resultBlock)

	// --

	res, body = Request(t, port, "GET", "/blocks/1", nil)
	require.Equal(t, http.StatusOK, res.StatusCode, body)

	err = json.Unmarshal([]byte(body), &resultBlock)
	require.Nil(t, err, "Couldn't parse block")

	assert.NotEqual(t, ctypes.ResultBlock{}, resultBlock)

	// --

	res, body = Request(t, port, "GET", "/blocks/1000000000", nil)
	require.Equal(t, http.StatusNotFound, res.StatusCode, body)
}

func TestValidators(t *testing.T) {
	cleanup, _, port := InitializeTestLCD(t, 1, []sdk.Address{})
	defer cleanup()

	var resultVals rpc.ResultValidatorsOutput

	res, body := Request(t, port, "GET", "/validatorsets/latest", nil)
	require.Equal(t, http.StatusOK, res.StatusCode, body)

	err := cdc.UnmarshalJSON([]byte(body), &resultVals)
	require.Nil(t, err, "Couldn't parse validatorset")

	assert.NotEqual(t, rpc.ResultValidatorsOutput{}, resultVals)

	assert.Contains(t, resultVals.Validators[0].Address, "cosmosvaladdr")
	assert.Contains(t, resultVals.Validators[0].PubKey, "cosmosvalpub")

	// --

	res, body = Request(t, port, "GET", "/validatorsets/1", nil)
	require.Equal(t, http.StatusOK, res.StatusCode, body)

	err = cdc.UnmarshalJSON([]byte(body), &resultVals)
	require.Nil(t, err, "Couldn't parse validatorset")

	assert.NotEqual(t, rpc.ResultValidatorsOutput{}, resultVals)

	// --

	res, body = Request(t, port, "GET", "/validatorsets/1000000000", nil)
	require.Equal(t, http.StatusNotFound, res.StatusCode, body)
}

func TestCoinSend(t *testing.T) {
	name, password := "test", "1234567890"
	addr, seed := CreateAddr(t, "test", password, GetKB(t))
	cleanup, _, port := InitializeTestLCD(t, 1, []sdk.Address{addr})
	defer cleanup()

	bz, err := hex.DecodeString("8FA6AB57AD6870F6B5B2E57735F38F2F30E73CB6")
	require.NoError(t, err)
	someFakeAddr := sdk.MustBech32ifyAcc(bz)

	// query empty
	res, body := Request(t, port, "GET", "/accounts/"+someFakeAddr, nil)
	require.Equal(t, http.StatusNoContent, res.StatusCode, body)

	acc := getAccount(t, port, addr)
	initialBalance := acc.GetCoins()

	// create TX
	receiveAddr, resultTx := doSend(t, port, seed, name, password, addr)
	tests.WaitForHeight(resultTx.Height+1, port)

	// check if tx was committed
	assert.Equal(t, uint32(0), resultTx.CheckTx.Code)
	assert.Equal(t, uint32(0), resultTx.DeliverTx.Code)

	// query sender
	acc = getAccount(t, port, addr)
	coins := acc.GetCoins()
	mycoins := coins[0]

	assert.Equal(t, "steak", mycoins.Denom)
	assert.Equal(t, initialBalance[0].Amount.SubRaw(1), mycoins.Amount)

	// query receiver
	acc = getAccount(t, port, receiveAddr)
	coins = acc.GetCoins()
	mycoins = coins[0]

	assert.Equal(t, "steak", mycoins.Denom)
	assert.Equal(t, int64(1), mycoins.Amount.Int64())
}

func TestIBCTransfer(t *testing.T) {
	name, password := "test", "1234567890"
	addr, seed := CreateAddr(t, "test", password, GetKB(t))
	cleanup, _, port := InitializeTestLCD(t, 1, []sdk.Address{addr})
	defer cleanup()

	acc := getAccount(t, port, addr)
	initialBalance := acc.GetCoins()

	// create TX
	resultTx := doIBCTransfer(t, port, seed, name, password, addr)

	tests.WaitForHeight(resultTx.Height+1, port)

	// check if tx was committed
	assert.Equal(t, uint32(0), resultTx.CheckTx.Code)
	assert.Equal(t, uint32(0), resultTx.DeliverTx.Code)

	// query sender
	acc = getAccount(t, port, addr)
	coins := acc.GetCoins()
	mycoins := coins[0]

	assert.Equal(t, "steak", mycoins.Denom)
	assert.Equal(t, initialBalance[0].Amount.SubRaw(1), mycoins.Amount)

	// TODO: query ibc egress packet state
}

func TestTxs(t *testing.T) {
	name, password := "test", "1234567890"
	addr, seed := CreateAddr(t, "test", password, GetKB(t))
	cleanup, _, port := InitializeTestLCD(t, 1, []sdk.Address{addr})
	defer cleanup()

	// query wrong
	res, body := Request(t, port, "GET", "/txs", nil)
	require.Equal(t, http.StatusBadRequest, res.StatusCode, body)

	// query empty
	res, body = Request(t, port, "GET", fmt.Sprintf("/txs?tag=sender_bech32='%s'", "cosmosaccaddr1jawd35d9aq4u76sr3fjalmcqc8hqygs9gtnmv3"), nil)
	require.Equal(t, http.StatusOK, res.StatusCode, body)
	assert.Equal(t, "[]", body)

	// create TX
	receiveAddr, resultTx := doSend(t, port, seed, name, password, addr)

	tests.WaitForHeight(resultTx.Height+1, port)

	// check if tx is findable
	res, body = Request(t, port, "GET", fmt.Sprintf("/txs/%s", resultTx.Hash), nil)
	require.Equal(t, http.StatusOK, res.StatusCode, body)

	type txInfo struct {
		Hash   common.HexBytes        `json:"hash"`
		Height int64                  `json:"height"`
		Tx     sdk.Tx                 `json:"tx"`
		Result abci.ResponseDeliverTx `json:"result"`
	}
	var indexedTxs []txInfo

	// check if tx is queryable
	res, body = Request(t, port, "GET", fmt.Sprintf("/txs?tag=tx.hash='%s'", resultTx.Hash), nil)
	require.Equal(t, http.StatusOK, res.StatusCode, body)
	assert.NotEqual(t, "[]", body)

	err := cdc.UnmarshalJSON([]byte(body), &indexedTxs)
	require.NoError(t, err)
	assert.Equal(t, 1, len(indexedTxs))

	// XXX should this move into some other testfile for txs in general?
	// test if created TX hash is the correct hash
	assert.Equal(t, resultTx.Hash, indexedTxs[0].Hash)

	// query sender
	// also tests url decoding
	addrBech := sdk.MustBech32ifyAcc(addr)
	res, body = Request(t, port, "GET", "/txs?tag=sender_bech32=%27"+addrBech+"%27", nil)
	require.Equal(t, http.StatusOK, res.StatusCode, body)

	err = cdc.UnmarshalJSON([]byte(body), &indexedTxs)
	require.NoError(t, err)
	require.Equal(t, 1, len(indexedTxs), "%v", indexedTxs) // there are 2 txs created with doSend
	assert.Equal(t, resultTx.Height, indexedTxs[0].Height)

	// query recipient
	receiveAddrBech := sdk.MustBech32ifyAcc(receiveAddr)
	res, body = Request(t, port, "GET", fmt.Sprintf("/txs?tag=recipient_bech32='%s'", receiveAddrBech), nil)
	require.Equal(t, http.StatusOK, res.StatusCode, body)

	err = cdc.UnmarshalJSON([]byte(body), &indexedTxs)
	require.NoError(t, err)
	require.Equal(t, 1, len(indexedTxs))
	assert.Equal(t, resultTx.Height, indexedTxs[0].Height)
}

func TestValidatorsQuery(t *testing.T) {
	cleanup, pks, port := InitializeTestLCD(t, 2, []sdk.Address{})
	defer cleanup()
	require.Equal(t, 2, len(pks))

	validators := getValidators(t, port)
	assert.Equal(t, len(validators), 2)

	// make sure all the validators were found (order unknown because sorted by owner addr)
	foundVal1, foundVal2 := false, false
	pk1Bech := sdk.MustBech32ifyValPub(pks[0])
	pk2Bech := sdk.MustBech32ifyValPub(pks[1])
	if validators[0].PubKey == pk1Bech || validators[1].PubKey == pk1Bech {
		foundVal1 = true
	}
	if validators[0].PubKey == pk2Bech || validators[1].PubKey == pk2Bech {
		foundVal2 = true
	}
	assert.True(t, foundVal1, "pk1Bech %v, owner1 %v, owner2 %v", pk1Bech, validators[0].Owner, validators[1].Owner)
	assert.True(t, foundVal2, "pk2Bech %v, owner1 %v, owner2 %v", pk2Bech, validators[0].Owner, validators[1].Owner)
}

func TestBonding(t *testing.T) {
	name, password, denom := "test", "1234567890", "steak"
	addr, seed := CreateAddr(t, "test", password, GetKB(t))
	cleanup, pks, port := InitializeTestLCD(t, 1, []sdk.Address{addr})
	defer cleanup()

	validator1Owner := pks[0].Address()

	// create bond TX
	resultTx := doDelegate(t, port, seed, name, password, addr, validator1Owner)
	tests.WaitForHeight(resultTx.Height+1, port)

	// check if tx was committed
	assert.Equal(t, uint32(0), resultTx.CheckTx.Code)
	assert.Equal(t, uint32(0), resultTx.DeliverTx.Code)

	// query sender
	acc := getAccount(t, port, addr)
	coins := acc.GetCoins()

	assert.Equal(t, int64(40), coins.AmountOf(denom).Int64())

	// query validator
	bond := getDelegation(t, port, addr, validator1Owner)
	assert.Equal(t, "60/1", bond.Shares.String())

	//////////////////////
	// testing unbonding

	// create unbond TX
	resultTx = doBeginUnbonding(t, port, seed, name, password, addr, validator1Owner)
	tests.WaitForHeight(resultTx.Height+1, port)

	// query validator
	bond = getDelegation(t, port, addr, validator1Owner)
	assert.Equal(t, "30/1", bond.Shares.String())

	// check if tx was committed
	assert.Equal(t, uint32(0), resultTx.CheckTx.Code)
	assert.Equal(t, uint32(0), resultTx.DeliverTx.Code)

	// should the sender should have not received any coins as the unbonding has only just begun
	// query sender
	acc = getAccount(t, port, addr)
	coins = acc.GetCoins()
	assert.Equal(t, int64(40), coins.AmountOf("steak").Int64())

	// TODO add redelegation, need more complex capabilities such to mock context and
}

func TestSubmitProposal(t *testing.T) {
	name, password := "test", "1234567890"
	addr, seed := CreateAddr(t, "test", password, GetKB(t))
	cleanup, _, port := InitializeTestLCD(t, 1, []sdk.Address{addr})
	defer cleanup()

	// create SubmitProposal TX
	resultTx := doSubmitProposal(t, port, seed, name, password, addr)
	tests.WaitForHeight(resultTx.Height+1, port)

	// check if tx was committed
	assert.Equal(t, uint32(0), resultTx.CheckTx.Code)
	assert.Equal(t, uint32(0), resultTx.DeliverTx.Code)

	var proposalID int64
	cdc.UnmarshalBinaryBare(resultTx.DeliverTx.GetData(), &proposalID)

	// query proposal
	proposal := getProposal(t, port, proposalID)
	assert.Equal(t, "Test", proposal.Title)
}

func TestDeposit(t *testing.T) {
	name, password := "test", "1234567890"
	addr, seed := CreateAddr(t, "test", password, GetKB(t))
	cleanup, _, port := InitializeTestLCD(t, 1, []sdk.Address{addr})
	defer cleanup()

	// create SubmitProposal TX
	resultTx := doSubmitProposal(t, port, seed, name, password, addr)
	tests.WaitForHeight(resultTx.Height+1, port)

	// check if tx was committed
	assert.Equal(t, uint32(0), resultTx.CheckTx.Code)
	assert.Equal(t, uint32(0), resultTx.DeliverTx.Code)

	var proposalID int64
	cdc.UnmarshalBinaryBare(resultTx.DeliverTx.GetData(), &proposalID)

	// query proposal
	proposal := getProposal(t, port, proposalID)
	assert.Equal(t, "Test", proposal.Title)

	// create SubmitProposal TX
	resultTx = doDeposit(t, port, seed, name, password, addr, proposalID)
	tests.WaitForHeight(resultTx.Height+1, port)

	// query proposal
	proposal = getProposal(t, port, proposalID)
	assert.True(t, proposal.TotalDeposit.IsEqual(sdk.Coins{sdk.NewCoin("steak", 10)}))

	// query deposit
	deposit := getDeposit(t, port, proposalID, addr)
	assert.True(t, deposit.Amount.IsEqual(sdk.Coins{sdk.NewCoin("steak", 10)}))
}

func TestVote(t *testing.T) {
	name, password := "test", "1234567890"
	addr, seed := CreateAddr(t, "test", password, GetKB(t))
	cleanup, _, port := InitializeTestLCD(t, 1, []sdk.Address{addr})
	defer cleanup()

	// create SubmitProposal TX
	resultTx := doSubmitProposal(t, port, seed, name, password, addr)
	tests.WaitForHeight(resultTx.Height+1, port)

	// check if tx was committed
	assert.Equal(t, uint32(0), resultTx.CheckTx.Code)
	assert.Equal(t, uint32(0), resultTx.DeliverTx.Code)

	var proposalID int64
	cdc.UnmarshalBinaryBare(resultTx.DeliverTx.GetData(), &proposalID)

	// query proposal
	proposal := getProposal(t, port, proposalID)
	assert.Equal(t, "Test", proposal.Title)

	// create SubmitProposal TX
	resultTx = doDeposit(t, port, seed, name, password, addr, proposalID)
	tests.WaitForHeight(resultTx.Height+1, port)

	// query proposal
	proposal = getProposal(t, port, proposalID)
	assert.Equal(t, gov.StatusToString(gov.StatusVotingPeriod), proposal.Status)

	// create SubmitProposal TX
	resultTx = doVote(t, port, seed, name, password, addr, proposalID)
	tests.WaitForHeight(resultTx.Height+1, port)

	vote := getVote(t, port, proposalID, addr)
	assert.Equal(t, proposalID, vote.ProposalID)
	assert.Equal(t, gov.VoteOptionToString(gov.OptionYes), vote.Option)
}

<<<<<<< HEAD
func TestUnrevoke(t *testing.T) {
	_, password := "test", "1234567890"
	addr, _ := CreateAddr(t, "test", password, GetKB(t))
	cleanup, pks, port := InitializeTestLCD(t, 1, []sdk.Address{addr})
	defer cleanup()

	signingInfo := getSigningInfo(t, port, pks[0].Address())
	tests.WaitForHeight(4, port)
	require.Equal(t, int64(2), signingInfo.StartHeight)
	require.Equal(t, int64(3), signingInfo.IndexOffset)
	require.Equal(t, int64(0), signingInfo.JailedUntil)
	require.Equal(t, int64(3), signingInfo.SignedBlocksCounter)
=======
func TestProposalsQuery(t *testing.T) {
	name, password1 := "test", "1234567890"
	name2, password2 := "test2", "1234567890"
	addr, seed := CreateAddr(t, "test", password1, GetKB(t))
	addr2, seed2 := CreateAddr(t, "test2", password2, GetKB(t))
	cleanup, _, port := InitializeTestLCD(t, 1, []sdk.Address{addr, addr2})
	defer cleanup()

	// Addr1 proposes (and deposits) proposals #1 and #2
	resultTx := doSubmitProposal(t, port, seed, name, password1, addr)
	var proposalID1 int64
	cdc.UnmarshalBinaryBare(resultTx.DeliverTx.GetData(), &proposalID1)
	tests.WaitForHeight(resultTx.Height+1, port)
	resultTx = doSubmitProposal(t, port, seed, name, password1, addr)
	var proposalID2 int64
	cdc.UnmarshalBinaryBare(resultTx.DeliverTx.GetData(), &proposalID2)
	tests.WaitForHeight(resultTx.Height+1, port)

	// Addr2 proposes (and deposits) proposals #3
	resultTx = doSubmitProposal(t, port, seed2, name2, password2, addr2)
	var proposalID3 int64
	cdc.UnmarshalBinaryBare(resultTx.DeliverTx.GetData(), &proposalID3)
	tests.WaitForHeight(resultTx.Height+1, port)

	// Addr2 deposits on proposals #2 & #3
	resultTx = doDeposit(t, port, seed2, name2, password2, addr2, proposalID2)
	tests.WaitForHeight(resultTx.Height+1, port)
	resultTx = doDeposit(t, port, seed2, name2, password2, addr2, proposalID3)
	tests.WaitForHeight(resultTx.Height+1, port)

	// Addr1 votes on proposals #2 & #3
	resultTx = doVote(t, port, seed, name, password1, addr, proposalID2)
	tests.WaitForHeight(resultTx.Height+1, port)
	resultTx = doVote(t, port, seed, name, password1, addr, proposalID3)
	tests.WaitForHeight(resultTx.Height+1, port)

	// Addr2 votes on proposal #3
	resultTx = doVote(t, port, seed2, name2, password2, addr2, proposalID3)
	tests.WaitForHeight(resultTx.Height+1, port)

	// Test query all proposals
	proposals := getProposalsAll(t, port)
	assert.Equal(t, proposalID1, (proposals[0]).ProposalID)
	assert.Equal(t, proposalID2, (proposals[1]).ProposalID)
	assert.Equal(t, proposalID3, (proposals[2]).ProposalID)

	// Test query deposited by addr1
	proposals = getProposalsFilterDepositer(t, port, addr)
	assert.Equal(t, proposalID1, (proposals[0]).ProposalID)

	// Test query deposited by addr2
	proposals = getProposalsFilterDepositer(t, port, addr2)
	assert.Equal(t, proposalID2, (proposals[0]).ProposalID)
	assert.Equal(t, proposalID3, (proposals[1]).ProposalID)

	// Test query voted by addr1
	proposals = getProposalsFilterVoter(t, port, addr)
	assert.Equal(t, proposalID2, (proposals[0]).ProposalID)
	assert.Equal(t, proposalID3, (proposals[1]).ProposalID)

	// Test query voted by addr2
	proposals = getProposalsFilterVoter(t, port, addr2)
	assert.Equal(t, proposalID3, (proposals[0]).ProposalID)

	// Test query voted and deposited by addr1
	proposals = getProposalsFilterVoterDepositer(t, port, addr, addr)
	assert.Equal(t, proposalID2, (proposals[0]).ProposalID)
>>>>>>> 3e14868b
}

//_____________________________________________________________________________
// get the account to get the sequence
func getAccount(t *testing.T, port string, addr sdk.Address) auth.Account {
	addrBech32 := sdk.MustBech32ifyAcc(addr)
	res, body := Request(t, port, "GET", "/accounts/"+addrBech32, nil)
	require.Equal(t, http.StatusOK, res.StatusCode, body)
	var acc auth.Account
	err := cdc.UnmarshalJSON([]byte(body), &acc)
	require.Nil(t, err)
	return acc
}

func doSend(t *testing.T, port, seed, name, password string, addr sdk.Address) (receiveAddr sdk.Address, resultTx ctypes.ResultBroadcastTxCommit) {

	// create receive address
	kb := client.MockKeyBase()
	receiveInfo, _, err := kb.Create("receive_address", "1234567890", cryptoKeys.CryptoAlgo("ed25519"))
	require.Nil(t, err)
	receiveAddr = receiveInfo.PubKey.Address()
	receiveAddrBech := sdk.MustBech32ifyAcc(receiveAddr)

	acc := getAccount(t, port, addr)
	accnum := acc.GetAccountNumber()
	sequence := acc.GetSequence()
	chainID := viper.GetString(client.FlagChainID)

	// send
	coinbz, err := json.Marshal(sdk.NewCoin("steak", 1))
	if err != nil {
		panic(err)
	}

	jsonStr := []byte(fmt.Sprintf(`{
		"name":"%s",
		"password":"%s",
		"account_number":%d,
		"sequence":%d,
		"gas": 10000,
		"amount":[%s],
		"chain_id":"%s"
	}`, name, password, accnum, sequence, coinbz, chainID))
	res, body := Request(t, port, "POST", "/accounts/"+receiveAddrBech+"/send", jsonStr)
	require.Equal(t, http.StatusOK, res.StatusCode, body)

	err = cdc.UnmarshalJSON([]byte(body), &resultTx)
	require.Nil(t, err)

	return receiveAddr, resultTx
}

func doIBCTransfer(t *testing.T, port, seed, name, password string, addr sdk.Address) (resultTx ctypes.ResultBroadcastTxCommit) {
	// create receive address
	kb := client.MockKeyBase()
	receiveInfo, _, err := kb.Create("receive_address", "1234567890", cryptoKeys.CryptoAlgo("ed25519"))
	require.Nil(t, err)
	receiveAddr := receiveInfo.PubKey.Address()
	receiveAddrBech := sdk.MustBech32ifyAcc(receiveAddr)

	chainID := viper.GetString(client.FlagChainID)

	// get the account to get the sequence
	acc := getAccount(t, port, addr)
	accnum := acc.GetAccountNumber()
	sequence := acc.GetSequence()

	// send
	jsonStr := []byte(fmt.Sprintf(`{
		"name":"%s",
		"password": "%s",
		"account_number":%d,
		"sequence": %d,
		"gas": 100000,
		"chain_id": "%s",
		"amount":[
			{
				"denom": "%s",
				"amount": 1
			}
		]
	}`, name, password, accnum, sequence, chainID, "steak"))
	res, body := Request(t, port, "POST", "/ibc/testchain/"+receiveAddrBech+"/send", jsonStr)
	require.Equal(t, http.StatusOK, res.StatusCode, body)

	err = cdc.UnmarshalJSON([]byte(body), &resultTx)
	require.Nil(t, err)

	return resultTx
}

func getSigningInfo(t *testing.T, port string, validatorAddr sdk.Address) slashing.ValidatorSigningInfo {
	validatorAddrBech := sdk.MustBech32ifyVal(validatorAddr)
	res, body := Request(t, port, "GET", "/slashing/signing_info/"+validatorAddrBech, nil)
	require.Equal(t, http.StatusOK, res.StatusCode, body)
	var signingInfo slashing.ValidatorSigningInfo
	err := cdc.UnmarshalJSON([]byte(body), &signingInfo)
	require.Nil(t, err)
	return signingInfo
}

func getDelegation(t *testing.T, port string, delegatorAddr, validatorAddr sdk.Address) stake.Delegation {

	delegatorAddrBech := sdk.MustBech32ifyAcc(delegatorAddr)
	validatorAddrBech := sdk.MustBech32ifyVal(validatorAddr)

	// get the account to get the sequence
	res, body := Request(t, port, "GET", "/stake/"+delegatorAddrBech+"/delegation/"+validatorAddrBech, nil)
	require.Equal(t, http.StatusOK, res.StatusCode, body)
	var bond stake.Delegation
	err := cdc.UnmarshalJSON([]byte(body), &bond)
	require.Nil(t, err)
	return bond
}

func doDelegate(t *testing.T, port, seed, name, password string, delegatorAddr, validatorAddr sdk.Address) (resultTx ctypes.ResultBroadcastTxCommit) {
	// get the account to get the sequence
	acc := getAccount(t, port, delegatorAddr)
	accnum := acc.GetAccountNumber()
	sequence := acc.GetSequence()

	delegatorAddrBech := sdk.MustBech32ifyAcc(delegatorAddr)
	validatorAddrBech := sdk.MustBech32ifyVal(validatorAddr)

	chainID := viper.GetString(client.FlagChainID)

	// send
	jsonStr := []byte(fmt.Sprintf(`{
		"name": "%s",
		"password": "%s",
		"account_number": %d,
		"sequence": %d,
		"gas": 10000,
		"chain_id": "%s",
		"delegations": [
			{
				"delegator_addr": "%s",
				"validator_addr": "%s",
				"bond": { "denom": "%s", "amount": 60 }
			}
		],
		"begin_unbondings": [],
		"complete_unbondings": [],
		"begin_redelegates": [],
		"complete_redelegates": []
	}`, name, password, accnum, sequence, chainID, delegatorAddrBech, validatorAddrBech, "steak"))
	res, body := Request(t, port, "POST", "/stake/delegations", jsonStr)
	require.Equal(t, http.StatusOK, res.StatusCode, body)

	var results []ctypes.ResultBroadcastTxCommit
	err := cdc.UnmarshalJSON([]byte(body), &results)
	require.Nil(t, err)

	return results[0]
}

func doBeginUnbonding(t *testing.T, port, seed, name, password string,
	delegatorAddr, validatorAddr sdk.Address) (resultTx ctypes.ResultBroadcastTxCommit) {

	// get the account to get the sequence
	acc := getAccount(t, port, delegatorAddr)
	accnum := acc.GetAccountNumber()
	sequence := acc.GetSequence()

	delegatorAddrBech := sdk.MustBech32ifyAcc(delegatorAddr)
	validatorAddrBech := sdk.MustBech32ifyVal(validatorAddr)

	chainID := viper.GetString(client.FlagChainID)

	// send
	jsonStr := []byte(fmt.Sprintf(`{
		"name": "%s",
		"password": "%s",
		"account_number": %d,
		"sequence": %d,
		"gas": 10000,
		"chain_id": "%s",
		"delegations": [],
		"begin_unbondings": [
			{
				"delegator_addr": "%s",
				"validator_addr": "%s",
				"shares": "30"
			}
		],
		"complete_unbondings": [],
		"begin_redelegates": [],
		"complete_redelegates": []
	}`, name, password, accnum, sequence, chainID, delegatorAddrBech, validatorAddrBech))
	res, body := Request(t, port, "POST", "/stake/delegations", jsonStr)
	require.Equal(t, http.StatusOK, res.StatusCode, body)

	var results []ctypes.ResultBroadcastTxCommit
	err := cdc.UnmarshalJSON([]byte(body), &results)
	require.Nil(t, err)

	return results[0]
}

func doBeginRedelegation(t *testing.T, port, seed, name, password string,
	delegatorAddr, validatorSrcAddr, validatorDstAddr sdk.Address) (resultTx ctypes.ResultBroadcastTxCommit) {

	// get the account to get the sequence
	acc := getAccount(t, port, delegatorAddr)
	accnum := acc.GetAccountNumber()
	sequence := acc.GetSequence()

	delegatorAddrBech := sdk.MustBech32ifyAcc(delegatorAddr)
	validatorSrcAddrBech := sdk.MustBech32ifyVal(validatorSrcAddr)
	validatorDstAddrBech := sdk.MustBech32ifyVal(validatorDstAddr)

	chainID := viper.GetString(client.FlagChainID)

	// send
	jsonStr := []byte(fmt.Sprintf(`{
		"name": "%s",
		"password": "%s",
		"account_number": %d,
		"sequence": %d,
		"gas": 10000,
		"chain_id": "%s",
		"delegations": [],
		"begin_unbondings": [],
		"complete_unbondings": [],
		"begin_redelegates": [
			{
				"delegator_addr": "%s",
				"validator_src_addr": "%s",
				"validator_dst_addr": "%s",
				"shares": "30"
			}
		],
		"complete_redelegates": []
	}`, name, password, accnum, sequence, chainID, delegatorAddrBech, validatorSrcAddrBech, validatorDstAddrBech))
	res, body := Request(t, port, "POST", "/stake/delegations", jsonStr)
	require.Equal(t, http.StatusOK, res.StatusCode, body)

	var results []ctypes.ResultBroadcastTxCommit
	err := cdc.UnmarshalJSON([]byte(body), &results)
	require.Nil(t, err)

	return results[0]
}

func getValidators(t *testing.T, port string) []stakerest.StakeValidatorOutput {
	// get the account to get the sequence
	res, body := Request(t, port, "GET", "/stake/validators", nil)
	require.Equal(t, http.StatusOK, res.StatusCode, body)
	var validators []stakerest.StakeValidatorOutput
	err := cdc.UnmarshalJSON([]byte(body), &validators)
	require.Nil(t, err)
	return validators
}

func getProposal(t *testing.T, port string, proposalID int64) gov.ProposalRest {
	res, body := Request(t, port, "GET", fmt.Sprintf("/gov/proposals/%d", proposalID), nil)
	require.Equal(t, http.StatusOK, res.StatusCode, body)
	var proposal gov.ProposalRest
	err := cdc.UnmarshalJSON([]byte(body), &proposal)
	require.Nil(t, err)
	return proposal
}

func getDeposit(t *testing.T, port string, proposalID int64, depositerAddr sdk.Address) gov.DepositRest {
	bechDepositerAddr := sdk.MustBech32ifyAcc(depositerAddr)
	res, body := Request(t, port, "GET", fmt.Sprintf("/gov/proposals/%d/deposits/%s", proposalID, bechDepositerAddr), nil)
	require.Equal(t, http.StatusOK, res.StatusCode, body)
	var deposit gov.DepositRest
	err := cdc.UnmarshalJSON([]byte(body), &deposit)
	require.Nil(t, err)
	return deposit
}

func getVote(t *testing.T, port string, proposalID int64, voterAddr sdk.Address) gov.VoteRest {
	bechVoterAddr := sdk.MustBech32ifyAcc(voterAddr)
	res, body := Request(t, port, "GET", fmt.Sprintf("/gov/proposals/%d/votes/%s", proposalID, bechVoterAddr), nil)
	require.Equal(t, http.StatusOK, res.StatusCode, body)
	var vote gov.VoteRest
	err := cdc.UnmarshalJSON([]byte(body), &vote)
	require.Nil(t, err)
	return vote
}

func getProposalsAll(t *testing.T, port string) []gov.ProposalRest {
	res, body := Request(t, port, "GET", "/gov/proposals", nil)
	require.Equal(t, http.StatusOK, res.StatusCode, body)

	var proposals []gov.ProposalRest
	err := cdc.UnmarshalJSON([]byte(body), &proposals)
	require.Nil(t, err)
	return proposals
}

func getProposalsFilterDepositer(t *testing.T, port string, depositerAddr sdk.Address) []gov.ProposalRest {
	bechDepositerAddr := sdk.MustBech32ifyAcc(depositerAddr)

	res, body := Request(t, port, "GET", fmt.Sprintf("/gov/proposals?depositer=%s", bechDepositerAddr), nil)
	require.Equal(t, http.StatusOK, res.StatusCode, body)

	var proposals []gov.ProposalRest
	err := cdc.UnmarshalJSON([]byte(body), &proposals)
	require.Nil(t, err)
	return proposals
}

func getProposalsFilterVoter(t *testing.T, port string, voterAddr sdk.Address) []gov.ProposalRest {
	bechVoterAddr := sdk.MustBech32ifyAcc(voterAddr)

	res, body := Request(t, port, "GET", fmt.Sprintf("/gov/proposals?voter=%s", bechVoterAddr), nil)
	require.Equal(t, http.StatusOK, res.StatusCode, body)

	var proposals []gov.ProposalRest
	err := cdc.UnmarshalJSON([]byte(body), &proposals)
	require.Nil(t, err)
	return proposals
}

func getProposalsFilterVoterDepositer(t *testing.T, port string, voterAddr sdk.Address, depositerAddr sdk.Address) []gov.ProposalRest {
	bechVoterAddr := sdk.MustBech32ifyAcc(voterAddr)
	bechDepositerAddr := sdk.MustBech32ifyAcc(depositerAddr)

	res, body := Request(t, port, "GET", fmt.Sprintf("/gov/proposals?depositer=%s&voter=%s", bechDepositerAddr, bechVoterAddr), nil)
	require.Equal(t, http.StatusOK, res.StatusCode, body)

	var proposals []gov.ProposalRest
	err := cdc.UnmarshalJSON([]byte(body), &proposals)
	require.Nil(t, err)
	return proposals
}

func doSubmitProposal(t *testing.T, port, seed, name, password string, proposerAddr sdk.Address) (resultTx ctypes.ResultBroadcastTxCommit) {
	// get the account to get the sequence
	acc := getAccount(t, port, proposerAddr)
	accnum := acc.GetAccountNumber()
	sequence := acc.GetSequence()

	chainID := viper.GetString(client.FlagChainID)

	bechProposerAddr := sdk.MustBech32ifyAcc(proposerAddr)

	// submitproposal
	jsonStr := []byte(fmt.Sprintf(`{
		"title": "Test",
		"description": "test",
		"proposal_type": "Text",
		"proposer": "%s",
		"initial_deposit": [{ "denom": "steak", "amount": 5 }],
		"base_req": {
			"name": "%s",
			"password": "%s",
			"chain_id": "%s",
			"account_number": %d,
			"sequence": %d,
			"gas": 100000
		}
	}`, bechProposerAddr, name, password, chainID, accnum, sequence))
	res, body := Request(t, port, "POST", "/gov/proposals", jsonStr)
	fmt.Println(res)
	require.Equal(t, http.StatusOK, res.StatusCode, body)

	var results ctypes.ResultBroadcastTxCommit
	err := cdc.UnmarshalJSON([]byte(body), &results)
	require.Nil(t, err)

	return results
}

func doDeposit(t *testing.T, port, seed, name, password string, proposerAddr sdk.Address, proposalID int64) (resultTx ctypes.ResultBroadcastTxCommit) {
	// get the account to get the sequence
	acc := getAccount(t, port, proposerAddr)
	accnum := acc.GetAccountNumber()
	sequence := acc.GetSequence()

	chainID := viper.GetString(client.FlagChainID)

	bechProposerAddr := sdk.MustBech32ifyAcc(proposerAddr)

	// deposit on proposal
	jsonStr := []byte(fmt.Sprintf(`{
		"depositer": "%s",
		"amount": [{ "denom": "steak", "amount": 5 }],
		"base_req": {
			"name": "%s",
			"password": "%s",
			"chain_id": "%s",
			"account_number": %d,
			"sequence": %d,
			"gas": 100000
		}
	}`, bechProposerAddr, name, password, chainID, accnum, sequence))
	res, body := Request(t, port, "POST", fmt.Sprintf("/gov/proposals/%d/deposits", proposalID), jsonStr)
	fmt.Println(res)
	require.Equal(t, http.StatusOK, res.StatusCode, body)

	var results ctypes.ResultBroadcastTxCommit
	err := cdc.UnmarshalJSON([]byte(body), &results)
	require.Nil(t, err)

	return results
}

func doVote(t *testing.T, port, seed, name, password string, proposerAddr sdk.Address, proposalID int64) (resultTx ctypes.ResultBroadcastTxCommit) {
	// get the account to get the sequence
	acc := getAccount(t, port, proposerAddr)
	accnum := acc.GetAccountNumber()
	sequence := acc.GetSequence()

	chainID := viper.GetString(client.FlagChainID)

	bechProposerAddr := sdk.MustBech32ifyAcc(proposerAddr)

	// vote on proposal
	jsonStr := []byte(fmt.Sprintf(`{
		"voter": "%s",
		"option": "Yes",
		"base_req": {
			"name": "%s",
			"password": "%s",
			"chain_id": "%s",
			"account_number": %d,
			"sequence": %d,
			"gas": 100000
		}
	}`, bechProposerAddr, name, password, chainID, accnum, sequence))
	res, body := Request(t, port, "POST", fmt.Sprintf("/gov/proposals/%d/votes", proposalID), jsonStr)
	fmt.Println(res)
	require.Equal(t, http.StatusOK, res.StatusCode, body)

	var results ctypes.ResultBroadcastTxCommit
	err := cdc.UnmarshalJSON([]byte(body), &results)
	require.Nil(t, err)

	return results
}<|MERGE_RESOLUTION|>--- conflicted
+++ resolved
@@ -520,7 +520,6 @@
 	assert.Equal(t, gov.VoteOptionToString(gov.OptionYes), vote.Option)
 }
 
-<<<<<<< HEAD
 func TestUnrevoke(t *testing.T) {
 	_, password := "test", "1234567890"
 	addr, _ := CreateAddr(t, "test", password, GetKB(t))
@@ -533,7 +532,8 @@
 	require.Equal(t, int64(3), signingInfo.IndexOffset)
 	require.Equal(t, int64(0), signingInfo.JailedUntil)
 	require.Equal(t, int64(3), signingInfo.SignedBlocksCounter)
-=======
+}
+
 func TestProposalsQuery(t *testing.T) {
 	name, password1 := "test", "1234567890"
 	name2, password2 := "test2", "1234567890"
@@ -601,7 +601,6 @@
 	// Test query voted and deposited by addr1
 	proposals = getProposalsFilterVoterDepositer(t, port, addr, addr)
 	assert.Equal(t, proposalID2, (proposals[0]).ProposalID)
->>>>>>> 3e14868b
 }
 
 //_____________________________________________________________________________
