--- conflicted
+++ resolved
@@ -509,14 +509,8 @@
 	require.Equal(t, 1, len(valPubKeys))
 	require.Equal(t, 1, len(operAddrs))
 
-<<<<<<< HEAD
-	validatorOperator1 := sdk.ValAddress(pks[0].Address())
-	validator := getValidator(t, port, validatorOperator1)
-	assert.Equal(t, validator.OperatorAddr, validatorOperator1, "The returned validator does not hold the correct data")
-=======
 	validator := getValidator(t, port, operAddrs[0])
 	assert.Equal(t, validator.OperatorAddr, operAddrs[0], "The returned validator does not hold the correct data")
->>>>>>> 89d13d1f
 }
 
 func TestBonding(t *testing.T) {
@@ -527,18 +521,10 @@
 	defer cleanup()
 
 	amt := sdk.NewDec(60)
-<<<<<<< HEAD
-	validatorOperator1 := sdk.ValAddress(pks[0].Address())
-	validator := getValidator(t, port, validatorOperator1)
-
-	// create bond TX
-	resultTx := doDelegate(t, port, seed, name, password, addr, validatorOperator1, 60)
-=======
 	validator := getValidator(t, port, operAddrs[0])
 
 	// create bond TX
 	resultTx := doDelegate(t, port, seed, name, password, addr, operAddrs[0], 60)
->>>>>>> 89d13d1f
 	tests.WaitForHeight(resultTx.Height+1, port)
 
 	require.Equal(t, uint32(0), resultTx.CheckTx.Code)
@@ -550,11 +536,7 @@
 	require.Equal(t, int64(40), coins.AmountOf(denom).Int64())
 
 	// query validator
-<<<<<<< HEAD
-	bond := getDelegation(t, port, addr, validatorOperator1)
-=======
 	bond := getDelegation(t, port, addr, operAddrs[0])
->>>>>>> 89d13d1f
 	require.Equal(t, amt, bond.Shares)
 
 	summary := getDelegationSummary(t, port, addr)
@@ -565,28 +547,17 @@
 
 	bondedValidators := getDelegatorValidators(t, port, addr)
 	require.Len(t, bondedValidators, 1)
-<<<<<<< HEAD
-	require.Equal(t, validatorOperator1, bondedValidators[0].OperatorAddr)
-	require.Equal(t, validator.DelegatorShares.Add(amt).String(), bondedValidators[0].DelegatorShares.String())
-
-	bondedValidator := getDelegatorValidator(t, port, addr, validatorOperator1)
-	require.Equal(t, validatorOperator1, bondedValidator.OperatorAddr)
-=======
+
 	require.Equal(t, operAddrs[0], bondedValidators[0].OperatorAddr)
 	require.Equal(t, validator.DelegatorShares.Add(amt).String(), bondedValidators[0].DelegatorShares.String())
 
 	bondedValidator := getDelegatorValidator(t, port, addr, operAddrs[0])
 	require.Equal(t, operAddrs[0], bondedValidator.OperatorAddr)
->>>>>>> 89d13d1f
 
 	// test unbonding
 
 	// create unbond TX
-<<<<<<< HEAD
-	resultTx = doBeginUnbonding(t, port, seed, name, password, addr, validatorOperator1, 60)
-=======
 	resultTx = doBeginUnbonding(t, port, seed, name, password, addr, operAddrs[0], 60)
->>>>>>> 89d13d1f
 	tests.WaitForHeight(resultTx.Height+1, port)
 
 	require.Equal(t, uint32(0), resultTx.CheckTx.Code)
@@ -597,11 +568,7 @@
 	coins = acc.GetCoins()
 	require.Equal(t, int64(40), coins.AmountOf("steak").Int64())
 
-<<<<<<< HEAD
-	unbonding := getUndelegation(t, port, addr, validatorOperator1)
-=======
 	unbonding := getUndelegation(t, port, addr, operAddrs[0])
->>>>>>> 89d13d1f
 	require.Equal(t, "60", unbonding.Balance.Amount.String())
 
 	// TODO can't test functionality with less than 2 validators. See https://github.com/cosmos/cosmos-sdk/issues/2339
