--- conflicted
+++ resolved
@@ -36,12 +36,8 @@
 )
 
 func init() {
-<<<<<<< HEAD
 	mintkey.BcryptSecurityParameter = 1
-=======
-	cryptoKeys.BcryptSecurityParameter = 1
 	version.Version = os.Getenv("VERSION")
->>>>>>> 6835adb4
 }
 
 func TestKeys(t *testing.T) {
