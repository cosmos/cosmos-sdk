--- conflicted
+++ resolved
@@ -16,15 +16,8 @@
 	ctypes "github.com/tendermint/tendermint/rpc/core/types"
 
 	client "github.com/cosmos/cosmos-sdk/client"
-<<<<<<< HEAD
-	"github.com/cosmos/cosmos-sdk/client/rpc"
 	"github.com/cosmos/cosmos-sdk/client/tx"
 	"github.com/cosmos/cosmos-sdk/cmd/gaia/app"
-	"github.com/cosmos/cosmos-sdk/codec"
-=======
-	"github.com/cosmos/cosmos-sdk/client/tx"
-	"github.com/cosmos/cosmos-sdk/cmd/gaia/app"
->>>>>>> 0fbe3194
 
 	"github.com/cosmos/cosmos-sdk/crypto/keys/mintkey"
 	tests "github.com/cosmos/cosmos-sdk/tests"
@@ -41,19 +34,13 @@
 	name1 = "test1"
 	name2 = "test2"
 	name3 = "test3"
-<<<<<<< HEAD
 	memo  = "LCD test tx"
-=======
->>>>>>> 0fbe3194
 	pw    = app.DefaultKeyPass
 	altPw = "12345678901"
 )
 
-<<<<<<< HEAD
 var fees sdk.Coins = sdk.Coins{sdk.NewInt64Coin(stakeTypes.DefaultBondDenom, 5)}
 
-=======
->>>>>>> 0fbe3194
 func init() {
 	mintkey.BcryptSecurityParameter = 1
 	version.Version = os.Getenv("VERSION")
@@ -175,11 +162,7 @@
 	initialBalance := acc.GetCoins()
 
 	// create TX
-<<<<<<< HEAD
-	receiveAddr, resultTx := doSend(t, port, seed, name1, memo, pw, addr, fees)
-=======
-	receiveAddr, resultTx := doTransfer(t, port, seed, name1, pw, addr)
->>>>>>> 0fbe3194
+	receiveAddr, resultTx := doTransfer(t, port, seed, name1, memo, pw, addr, fees)
 	tests.WaitForHeight(resultTx.Height+1, port)
 
 	// check if tx was committed
@@ -205,53 +188,29 @@
 	lowFees := sdk.Coins{sdk.NewInt64Coin(stakeTypes.DefaultBondDenom, 1)}
 
 	// test failure with too little gas
-<<<<<<< HEAD
-	res, body, _ = doSendWithGas(t, port, seed, name1, memo, pw, addr, "0", 0, false, false, lowFees)
+	res, body, _ = doTransferWithGas(t, port, seed, name1, memo, pw, addr, "0", 0, false, false, lowFees)
 	require.Equal(t, http.StatusInternalServerError, res.StatusCode, body)
 
 	// test failure with negative gas
-	res, body, _ = doSendWithGas(t, port, seed, name1, memo, pw, addr, "-200", 0, false, false, lowFees)
+	res, body, _ = doTransferWithGas(t, port, seed, name1, memo, pw, addr, "-200", 0, false, false, lowFees)
 	require.Equal(t, http.StatusBadRequest, res.StatusCode, body)
 
 	// test failure with 0 gas
-	res, body, _ = doSendWithGas(t, port, seed, name1, memo, pw, addr, "0", 0, false, false, lowFees)
+	res, body, _ = doTransferWithGas(t, port, seed, name1, memo, pw, addr, "0", 0, false, false, lowFees)
 	require.Equal(t, http.StatusInternalServerError, res.StatusCode, body)
 
 	// test failure with wrong adjustment
-	res, body, _ = doSendWithGas(t, port, seed, name1, memo, pw, addr, "", 0.1, true, false, lowFees)
+	res, body, _ = doTransferWithGas(t, port, seed, name1, memo, pw, addr, "", 0.1, true, false, lowFees)
 	require.Equal(t, http.StatusInternalServerError, res.StatusCode, body)
 
 	// run simulation and test success with estimated gas
-	res, body, _ = doSendWithGas(t, port, seed, name1, memo, pw, addr, "200000", 0, true, false, lowFees)
-=======
-	res, body, _ = doTransferWithGas(t, port, seed, name1, pw, addr, "100", 0, false, false)
-	require.Equal(t, http.StatusInternalServerError, res.StatusCode, body)
-
-	// test failure with negative gas
-	res, body, _ = doTransferWithGas(t, port, seed, name1, pw, addr, "-200", 0, false, false)
-	require.Equal(t, http.StatusBadRequest, res.StatusCode, body)
-
-	// test failure with 0 gas
-	res, body, _ = doTransferWithGas(t, port, seed, name1, pw, addr, "0", 0, false, false)
-	require.Equal(t, http.StatusInternalServerError, res.StatusCode, body)
-
-	// test failure with wrong adjustment
-	res, body, _ = doTransferWithGas(t, port, seed, name1, pw, addr, "simulate", 0.1, false, false)
-	require.Equal(t, http.StatusInternalServerError, res.StatusCode, body)
-
-	// run simulation and test success with estimated gas
-	res, body, _ = doTransferWithGas(t, port, seed, name1, pw, addr, "", 0, true, false)
->>>>>>> 0fbe3194
+	res, body, _ = doTransferWithGas(t, port, seed, name1, memo, pw, addr, "200000", 0, true, false, lowFees)
 	require.Equal(t, http.StatusOK, res.StatusCode, body)
 	var responseBody struct {
 		GasEstimate int64 `json:"gas_estimate"`
 	}
 	require.Nil(t, json.Unmarshal([]byte(body), &responseBody))
-<<<<<<< HEAD
-	res, body, _ = doSendWithGas(t, port, seed, name1, memo, pw, addr, fmt.Sprintf("%v", responseBody.GasEstimate), 0, false, false, fees)
-=======
-	res, body, _ = doTransferWithGas(t, port, seed, name1, pw, addr, fmt.Sprintf("%v", responseBody.GasEstimate), 0, false, false)
->>>>>>> 0fbe3194
+	res, body, _ = doTransferWithGas(t, port, seed, name1, memo, pw, addr, fmt.Sprintf("%v", responseBody.GasEstimate), 0, false, false, fees)
 	require.Equal(t, http.StatusOK, res.StatusCode, body)
 }
 
@@ -262,11 +221,7 @@
 	acc := getAccount(t, port, addr)
 
 	// generate TX
-<<<<<<< HEAD
-	res, body, _ := doSendWithGas(t, port, seed, name1, memo, "", addr, "0", 0, false, true, fees)
-=======
-	res, body, _ := doTransferWithGas(t, port, seed, name1, pw, addr, "simulate", 0, false, true)
->>>>>>> 0fbe3194
+	res, body, _ := doTransferWithGas(t, port, seed, name1, memo, "", addr, "0", 0, false, true, fees)
 	require.Equal(t, http.StatusOK, res.StatusCode, body)
 	var msg auth.StdTx
 	require.Nil(t, cdc.UnmarshalJSON([]byte(body), &msg))
@@ -274,15 +229,11 @@
 	require.Equal(t, msg.Msgs[0].Route(), "bank")
 	require.Equal(t, msg.Msgs[0].GetSigners(), []sdk.AccAddress{addr})
 	require.Equal(t, 0, len(msg.Signatures))
-<<<<<<< HEAD
 	require.Equal(t, memo, msg.Memo)
 
 	gasEstimate := int64(msg.Fee.Gas)
-=======
-	gasEstimate := msg.Fee.Gas
 	accnum := acc.GetAccountNumber()
 	sequence := acc.GetSequence()
->>>>>>> 0fbe3194
 
 	// sign tx
 	var signedMsg auth.StdTx
@@ -344,11 +295,7 @@
 	require.Equal(t, emptyTxs, txs)
 
 	// create tx
-<<<<<<< HEAD
-	receiveAddr, resultTx := doSend(t, port, seed, name1, memo, pw, addr, fees)
-=======
-	receiveAddr, resultTx := doTransfer(t, port, seed, name1, pw, addr)
->>>>>>> 0fbe3194
+	receiveAddr, resultTx := doTransfer(t, port, seed, name1, memo, pw, addr, fees)
 	tests.WaitForHeight(resultTx.Height+1, port)
 
 	// check if tx is queryable
@@ -419,11 +366,7 @@
 }
 
 func TestBonding(t *testing.T) {
-<<<<<<< HEAD
-	addr, seed := CreateAddr(t, name1, pw, GetKeyBase(t))
-=======
 	addr, _ := CreateAddr(t, name1, pw, GetKeyBase(t))
->>>>>>> 0fbe3194
 
 	cleanup, valPubKeys, operAddrs, port := InitializeTestLCD(t, 2, []sdk.AccAddress{addr})
 	defer cleanup()
@@ -435,11 +378,7 @@
 	validator := getValidator(t, port, operAddrs[0])
 
 	// create bond TX
-<<<<<<< HEAD
-	resultTx := doDelegate(t, port, seed, name1, pw, addr, operAddrs[0], 60, fees)
-=======
-	resultTx := doDelegate(t, port, name1, pw, addr, operAddrs[0], 60)
->>>>>>> 0fbe3194
+	resultTx := doDelegate(t, port, name1, pw, addr, operAddrs[0], 60, fees)
 	tests.WaitForHeight(resultTx.Height+1, port)
 
 	require.Equal(t, uint32(0), resultTx.CheckTx.Code)
@@ -456,11 +395,7 @@
 	acc := getAccount(t, port, addr)
 	coins := acc.GetCoins()
 
-<<<<<<< HEAD
 	require.Equal(t, int64(35), coins.AmountOf(stakeTypes.DefaultBondDenom).Int64())
-=======
-	require.Equal(t, int64(40), coins.AmountOf(stakeTypes.DefaultBondDenom).Int64())
->>>>>>> 0fbe3194
 
 	// query delegation
 	bond := getDelegation(t, port, addr, operAddrs[0])
@@ -483,11 +418,7 @@
 	require.Equal(t, operAddrs[0], bondedValidator.OperatorAddr)
 
 	// testing unbonding
-<<<<<<< HEAD
-	resultTx = doBeginUnbonding(t, port, seed, name1, pw, addr, operAddrs[0], 30, fees)
-=======
-	resultTx = doBeginUnbonding(t, port, name1, pw, addr, operAddrs[0], 30)
->>>>>>> 0fbe3194
+	resultTx = doBeginUnbonding(t, port, name1, pw, addr, operAddrs[0], 30, fees)
 	tests.WaitForHeight(resultTx.Height+1, port)
 
 	require.Equal(t, uint32(0), resultTx.CheckTx.Code)
@@ -510,11 +441,7 @@
 	require.Equal(t, "30", unbonding.Balance.Amount.String())
 
 	// test redelegation
-<<<<<<< HEAD
-	resultTx = doBeginRedelegation(t, port, seed, name1, pw, addr, operAddrs[0], operAddrs[1], 30, fees)
-=======
-	resultTx = doBeginRedelegation(t, port, name1, pw, addr, operAddrs[0], operAddrs[1], 30)
->>>>>>> 0fbe3194
+	resultTx = doBeginRedelegation(t, port, name1, pw, addr, operAddrs[0], operAddrs[1], 30, fees)
 	tests.WaitForHeight(resultTx.Height+1, port)
 
 	require.Equal(t, uint32(0), resultTx.CheckTx.Code)
@@ -573,11 +500,7 @@
 	defer cleanup()
 
 	// create SubmitProposal TX
-<<<<<<< HEAD
 	resultTx := doSubmitProposal(t, port, seed, name1, pw, addr, 5, fees)
-=======
-	resultTx := doSubmitProposal(t, port, seed, name1, pw, addr, 5)
->>>>>>> 0fbe3194
 	tests.WaitForHeight(resultTx.Height+1, port)
 
 	// check if tx was committed
@@ -603,11 +526,7 @@
 	defer cleanup()
 
 	// create SubmitProposal TX
-<<<<<<< HEAD
 	resultTx := doSubmitProposal(t, port, seed, name1, pw, addr, 5, fees)
-=======
-	resultTx := doSubmitProposal(t, port, seed, name1, pw, addr, 5)
->>>>>>> 0fbe3194
 	tests.WaitForHeight(resultTx.Height+1, port)
 
 	// check if tx was committed
@@ -622,11 +541,7 @@
 	require.Equal(t, "Test", proposal.GetTitle())
 
 	// create SubmitProposal TX
-<<<<<<< HEAD
 	resultTx = doDeposit(t, port, seed, name1, pw, addr, proposalID, 5, fees)
-=======
-	resultTx = doDeposit(t, port, seed, name1, pw, addr, proposalID, 5)
->>>>>>> 0fbe3194
 	tests.WaitForHeight(resultTx.Height+1, port)
 
 	// query tx
@@ -649,11 +564,7 @@
 	defer cleanup()
 
 	// create SubmitProposal TX
-<<<<<<< HEAD
 	resultTx := doSubmitProposal(t, port, seed, name1, pw, addr, 5, fees)
-=======
-	resultTx := doSubmitProposal(t, port, seed, name1, pw, addr, 5)
->>>>>>> 0fbe3194
 	tests.WaitForHeight(resultTx.Height+1, port)
 
 	// check if tx was committed
@@ -668,11 +579,7 @@
 	require.Equal(t, "Test", proposal.GetTitle())
 
 	// deposit
-<<<<<<< HEAD
 	resultTx = doDeposit(t, port, seed, name1, pw, addr, proposalID, 5, fees)
-=======
-	resultTx = doDeposit(t, port, seed, name1, pw, addr, proposalID, 5)
->>>>>>> 0fbe3194
 	tests.WaitForHeight(resultTx.Height+1, port)
 
 	// query proposal
@@ -680,11 +587,7 @@
 	require.Equal(t, gov.StatusVotingPeriod, proposal.GetStatus())
 
 	// vote
-<<<<<<< HEAD
 	resultTx = doVote(t, port, seed, name1, pw, addr, proposalID, fees)
-=======
-	resultTx = doVote(t, port, seed, name1, pw, addr, proposalID)
->>>>>>> 0fbe3194
 	tests.WaitForHeight(resultTx.Height+1, port)
 
 	// query tx
@@ -700,19 +603,11 @@
 	require.Equal(t, sdk.ZeroDec(), tally.Yes, "tally should be 0 as the address is not bonded")
 
 	// create bond TX
-<<<<<<< HEAD
-	resultTx = doDelegate(t, port, seed, name1, pw, addr, operAddrs[0], 60, fees)
+	resultTx = doDelegate(t, port, name1, pw, addr, operAddrs[0], 60, fees)
 	tests.WaitForHeight(resultTx.Height+1, port)
 
 	// vote
 	resultTx = doVote(t, port, seed, name1, pw, addr, proposalID, fees)
-=======
-	resultTx = doDelegate(t, port, name1, pw, addr, operAddrs[0], 60)
-	tests.WaitForHeight(resultTx.Height+1, port)
-
-	// vote
-	resultTx = doVote(t, port, seed, name1, pw, addr, proposalID)
->>>>>>> 0fbe3194
 	tests.WaitForHeight(resultTx.Height+1, port)
 
 	tally = getTally(t, port, proposalID)
