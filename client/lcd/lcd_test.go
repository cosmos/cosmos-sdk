--- conflicted
+++ resolved
@@ -476,11 +476,6 @@
 	require.Equal(t, len(validators), 1)
 
 	// make sure all the validators were found (order unknown because sorted by operator addr)
-<<<<<<< HEAD
-	pkBech, err := sdk.Bech32ifyConsPub(pks[0])
-	require.Nil(t, err)
-	require.Equal(t, pkBech, validators[0].PubKey)
-=======
 	foundVal := false
 
 	if validators[0].ConsPubKey == pks[0] {
@@ -488,7 +483,6 @@
 	}
 
 	require.True(t, foundVal, "pk %v, operator %v", pks[0], validators[0].OperatorAddr)
->>>>>>> 06f09456
 }
 
 func TestValidatorQuery(t *testing.T) {
@@ -498,11 +492,7 @@
 
 	validator1Operator := sdk.ValAddress(pks[0].Address())
 	validator := getValidator(t, port, validator1Operator)
-<<<<<<< HEAD
-	assert.Equal(t, validator1Operator.String(), validator.Operator, "The returned validator does not hold the correct data")
-=======
 	assert.Equal(t, validator.OperatorAddr, validator1Operator, "The returned validator does not hold the correct data")
->>>>>>> 06f09456
 }
 
 func TestBonding(t *testing.T) {
@@ -539,19 +529,11 @@
 
 	bondedValidators := getDelegatorValidators(t, port, addr)
 	require.Len(t, bondedValidators, 1)
-<<<<<<< HEAD
-	require.Equal(t, validator1Operator.String(), bondedValidators[0].Operator)
+	require.Equal(t, validator1Operator, bondedValidators[0].OperatorAddr)
 	require.Equal(t, validator.DelegatorShares.Add(amt).String(), bondedValidators[0].DelegatorShares.String())
-
-	bondedValidator := getDelegatorValidator(t, port, addr, validator1Operator)
-	require.Equal(t, validator1Operator.String(), bondedValidator.Operator)
-=======
-	require.Equal(t, validator1Operator, bondedValidators[0].OperatorAddr)
-	require.Equal(t, validator.DelegatorShares.Add(sdk.NewDec(60)).String(), bondedValidators[0].DelegatorShares.String())
 
 	bondedValidator := getDelegatorValidator(t, port, addr, validator1Operator)
 	require.Equal(t, validator1Operator, bondedValidator.OperatorAddr)
->>>>>>> 06f09456
 
 	//////////////////////
 	// testing unbonding
@@ -979,13 +961,8 @@
 	return bondedValidators
 }
 
-<<<<<<< HEAD
-func getDelegatorValidator(t *testing.T, port string, delegatorAddr sdk.AccAddress, validatorAddr sdk.ValAddress) stake.BechValidator {
+func getDelegatorValidator(t *testing.T, port string, delegatorAddr sdk.AccAddress, validatorAddr sdk.ValAddress) stake.Validator {
 	res, body := Request(t, port, "GET", fmt.Sprintf("/stake/delegators/%s/validators/%s", delegatorAddr, validatorAddr), nil)
-=======
-func getDelegatorValidator(t *testing.T, port string, delAddr sdk.AccAddress, valAddr sdk.ValAddress) stake.Validator {
-	res, body := Request(t, port, "GET", fmt.Sprintf("/stake/delegators/%s/validators/%s", delAddr, valAddr), nil)
->>>>>>> 06f09456
 	require.Equal(t, http.StatusOK, res.StatusCode, body)
 
 	var bondedValidator stake.Validator
@@ -1111,30 +1088,19 @@
 func getValidators(t *testing.T, port string) []stake.Validator {
 	res, body := Request(t, port, "GET", "/stake/validators", nil)
 	require.Equal(t, http.StatusOK, res.StatusCode, body)
-<<<<<<< HEAD
-
-	var validators []stake.BechValidator
-=======
+
 	var validators []stake.Validator
->>>>>>> 06f09456
 	err := cdc.UnmarshalJSON([]byte(body), &validators)
 	require.Nil(t, err)
 
 	return validators
 }
 
-<<<<<<< HEAD
-func getValidator(t *testing.T, port string, validatorAddr sdk.ValAddress) stake.BechValidator {
+func getValidator(t *testing.T, port string, validatorAddr sdk.ValAddress) stake.Validator {
 	res, body := Request(t, port, "GET", fmt.Sprintf("/stake/validators/%s", validatorAddr.String()), nil)
 	require.Equal(t, http.StatusOK, res.StatusCode, body)
 
-	var validator stake.BechValidator
-=======
-func getValidator(t *testing.T, port string, valAddr sdk.ValAddress) stake.Validator {
-	res, body := Request(t, port, "GET", fmt.Sprintf("/stake/validators/%s", valAddr.String()), nil)
-	require.Equal(t, http.StatusOK, res.StatusCode, body)
 	var validator stake.Validator
->>>>>>> 06f09456
 	err := cdc.UnmarshalJSON([]byte(body), &validator)
 	require.Nil(t, err)
 
