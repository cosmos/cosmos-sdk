--- conflicted
+++ resolved
@@ -46,122 +46,6 @@
 	version.Version = os.Getenv("VERSION")
 }
 
-<<<<<<< HEAD
-func TestSeedsAreDifferent(t *testing.T) {
-	kb, err := keys.NewKeyBaseFromDir(InitClientHome(t, ""))
-	require.NoError(t, err)
-	addr, _ := CreateAddr(t, name1, pw, kb)
-	cleanup, _, _, port := InitializeTestLCD(t, 1, []sdk.AccAddress{addr}, true)
-	defer cleanup()
-
-	mnemonic1 := getKeysSeed(t, port)
-	mnemonic2 := getKeysSeed(t, port)
-
-	require.NotEqual(t, mnemonic1, mnemonic2)
-}
-
-func TestKeyRecover(t *testing.T) {
-	kb, err := keys.NewKeyBaseFromDir(InitClientHome(t, ""))
-	require.NoError(t, err)
-	cleanup, _, _, port := InitializeTestLCD(t, 1, []sdk.AccAddress{}, true)
-	defer cleanup()
-
-	myName1 := "TestKeyRecover_1"
-	myName2 := "TestKeyRecover_2"
-
-	mnemonic := getKeysSeed(t, port)
-	expectedInfo, _ := kb.CreateAccount(myName1, mnemonic, "", pw, 0, 0)
-	expectedAddress := expectedInfo.GetAddress().String()
-	expectedPubKey := sdk.AccPubKeyFromCryptoPubKey(expectedInfo.GetPubKey()).String()
-
-	// recover key
-	doRecoverKey(t, port, myName2, pw, mnemonic, 0, 0)
-
-	keys := getKeys(t, port)
-
-	require.Equal(t, expectedAddress, keys[0].Address)
-	require.Equal(t, expectedPubKey, keys[0].PubKey)
-}
-
-func TestKeyRecoverHDPath(t *testing.T) {
-	kb, err := keys.NewKeyBaseFromDir(InitClientHome(t, ""))
-	require.NoError(t, err)
-	cleanup, _, _, port := InitializeTestLCD(t, 1, []sdk.AccAddress{}, true)
-	defer cleanup()
-
-	mnemonic := getKeysSeed(t, port)
-
-	for account := uint32(0); account < 50; account += 13 {
-		for index := uint32(0); index < 50; index += 15 {
-			name1Idx := fmt.Sprintf("name1_%d_%d", account, index)
-			name2Idx := fmt.Sprintf("name2_%d_%d", account, index)
-
-			expectedInfo, _ := kb.CreateAccount(name1Idx, mnemonic, "", pw, account, index)
-			expectedAddress := expectedInfo.GetAddress().String()
-			expectedPubKey := sdk.AccPubKeyFromCryptoPubKey(expectedInfo.GetPubKey()).String()
-
-			// recover key
-			doRecoverKey(t, port, name2Idx, pw, mnemonic, account, index)
-
-			keysName2Idx := getKey(t, port, name2Idx)
-
-			require.Equal(t, expectedAddress, keysName2Idx.Address)
-			require.Equal(t, expectedPubKey, keysName2Idx.PubKey)
-		}
-	}
-}
-
-func TestKeys(t *testing.T) {
-	kb, err := keys.NewKeyBaseFromDir(InitClientHome(t, ""))
-	require.NoError(t, err)
-	addr1, _ := CreateAddr(t, name1, pw, kb)
-	addr1Bech32 := addr1.String()
-
-	cleanup, _, _, port := InitializeTestLCD(t, 1, []sdk.AccAddress{addr1}, true)
-	defer cleanup()
-
-	// get new seed & recover key
-	mnemonic2 := getKeysSeed(t, port)
-	doRecoverKey(t, port, name2, pw, mnemonic2, 0, 0)
-
-	// add key
-	mnemonic3 := mnemonic2
-	resp := doKeysPost(t, port, name3, pw, mnemonic3, 0, 0)
-
-	addr3Bech32 := resp.Address
-	_, err = sdk.AccAddressFromBech32(addr3Bech32)
-	require.NoError(t, err, "Failed to return a correct bech32 address")
-
-	// test if created account is the correct account
-	expectedInfo3, _ := kb.CreateAccount(name3, mnemonic3, "", pw, 0, 0)
-	expectedAddress3 := sdk.AccAddress(expectedInfo3.GetPubKey().Address()).String()
-	require.Equal(t, expectedAddress3, addr3Bech32)
-
-	// existing keys
-	require.Equal(t, name1, getKey(t, port, name1).Name, "Did not serve keys name correctly")
-	require.Equal(t, addr1Bech32, getKey(t, port, name1).Address, "Did not serve keys Address correctly")
-	require.Equal(t, name2, getKey(t, port, name2).Name, "Did not serve keys name correctly")
-	require.Equal(t, addr3Bech32, getKey(t, port, name2).Address, "Did not serve keys Address correctly")
-	require.Equal(t, name3, getKey(t, port, name3).Name, "Did not serve keys name correctly")
-	require.Equal(t, addr3Bech32, getKey(t, port, name3).Address, "Did not serve keys Address correctly")
-
-	// select key
-	key := getKey(t, port, name3)
-	require.Equal(t, name3, key.Name, "Did not serve keys name correctly")
-	require.Equal(t, addr3Bech32, key.Address, "Did not serve keys Address correctly")
-
-	// update key
-	updateKey(t, port, name3, pw, altPw, false)
-
-	// here it should say unauthorized as we changed the password before
-	updateKey(t, port, name3, pw, altPw, true)
-
-	// delete key
-	deleteKey(t, port, name3, altPw)
-}
-
-=======
->>>>>>> a07b235f
 func TestVersion(t *testing.T) {
 	// skip the test if the VERSION environment variable has not been set
 	if version.Version == "" {
