--- conflicted
+++ resolved
@@ -33,14 +33,9 @@
 
 	client "github.com/cosmos/cosmos-sdk/client"
 	keys "github.com/cosmos/cosmos-sdk/client/keys"
-<<<<<<< HEAD
 	rpc "github.com/cosmos/cosmos-sdk/client/rpc"
-	bapp "github.com/cosmos/cosmos-sdk/examples/basecoin/app"
-	btypes "github.com/cosmos/cosmos-sdk/examples/basecoin/types"
-=======
 	gapp "github.com/cosmos/cosmos-sdk/cmd/gaia/app"
 	"github.com/cosmos/cosmos-sdk/server"
->>>>>>> 5e39d05a
 	tests "github.com/cosmos/cosmos-sdk/tests"
 	sdk "github.com/cosmos/cosmos-sdk/types"
 	"github.com/cosmos/cosmos-sdk/wire"
@@ -238,12 +233,7 @@
 	someFakeAddr, _ := sdk.Bech32CosmosifyAcc(bz)
 
 	// query empty
-<<<<<<< HEAD
 	res, body := request(t, port, "GET", "/accounts/"+someFakeAddr, nil)
-=======
-	//res, body := request(t, port, "GET", "/accounts/8FA6AB57AD6870F6B5B2E57735F38F2F30E73CB6", nil)
-	res, body := request(t, port, "GET", "/accounts/8FA6AB57AD6870F6B5B2E57735F38F2F30E73CB6", nil)
->>>>>>> 5e39d05a
 	require.Equal(t, http.StatusNoContent, res.StatusCode, body)
 
 	acc := getAccount(t, sendAddr)
@@ -404,7 +394,6 @@
 	if err != nil {
 		return nil, nil, err
 	}
-<<<<<<< HEAD
 	var info cryptoKeys.Info
 	info, seed, err = kb.Create(name, password, cryptoKeys.AlgoEd25519) // XXX global seed
 	if err != nil {
@@ -414,8 +403,6 @@
 	pubKey := info.PubKey
 	sendAddrHex, _ := sdk.GetAccAddressHex(pubKey.Address().String())
 	sendAddr, _ = sdk.Bech32CosmosifyAcc(sendAddrHex) // XXX global
-=======
->>>>>>> 5e39d05a
 
 	config := GetConfig()
 	config.Consensus.TimeoutCommit = 1000
