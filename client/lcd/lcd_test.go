--- conflicted
+++ resolved
@@ -21,34 +21,9 @@
 	rpc "github.com/cosmos/cosmos-sdk/client/rpc"
 	tests "github.com/cosmos/cosmos-sdk/tests"
 	sdk "github.com/cosmos/cosmos-sdk/types"
-<<<<<<< HEAD
-
-	"github.com/cosmos/cosmos-sdk/wire"
 	"github.com/cosmos/cosmos-sdk/x/auth"
 	"github.com/cosmos/cosmos-sdk/x/stake"
 	stakerest "github.com/cosmos/cosmos-sdk/x/stake/client/rest"
-)
-
-var (
-	coinDenom  = "steak"
-	coinAmount = int64(10000000)
-
-	validatorAddr1    sdk.Address
-	validatorAddr2    sdk.Address
-	validatorAddrStr1 = ""
-	validatorAddrStr2 = ""
-
-	// XXX bad globals
-	name     = "test"
-	password = "0123456789"
-	port     string
-	seed     string
-	sendAddr string
-=======
-	"github.com/cosmos/cosmos-sdk/x/auth"
-	"github.com/cosmos/cosmos-sdk/x/stake"
-	stakerest "github.com/cosmos/cosmos-sdk/x/stake/client/rest"
->>>>>>> 42d7e086
 )
 
 func TestKeys(t *testing.T) {
@@ -376,17 +351,6 @@
 
 	// make sure all the validators were found (order unknown because sorted by owner addr)
 	foundVal1, foundVal2 := false, false
-<<<<<<< HEAD
-	res1, res2 := hex.EncodeToString(validators[0].Owner), hex.EncodeToString(validators[1].Owner)
-	if res1 == validatorAddrStr1 || res2 == validatorAddrStr1 {
-		foundVal1 = true
-	}
-	if res1 == validatorAddrStr2 || res2 == validatorAddrStr2 {
-		foundVal2 = true
-	}
-	assert.True(t, foundVal1, "validatorAddrStr1 %v, res1 %v, res2 %v", validatorAddrStr1, res1, res2)
-	assert.True(t, foundVal2, "validatorAddrStr2 %v, res1 %v, res2 %v", validatorAddrStr2, res1, res2)
-=======
 	pk1Bech := sdk.MustBech32ifyValPub(pks[0])
 	pk2Bech := sdk.MustBech32ifyValPub(pks[1])
 	if validators[0].PubKey == pk1Bech || validators[1].PubKey == pk1Bech {
@@ -397,7 +361,6 @@
 	}
 	assert.True(t, foundVal1, "pk1Bech %v, owner1 %v, owner2 %v", pk1Bech, validators[0].Owner, validators[1].Owner)
 	assert.True(t, foundVal2, "pk2Bech %v, owner1 %v, owner2 %v", pk2Bech, validators[0].Owner, validators[1].Owner)
->>>>>>> 42d7e086
 }
 
 func TestBonding(t *testing.T) {
@@ -421,16 +384,9 @@
 	coins := acc.GetCoins()
 	assert.Equal(t, int64(40), coins.AmountOf(denom))
 
-<<<<<<< HEAD
-	// query candidate
-	bond := getDelegation(t, sendAddr, validatorAddrStr1)
-	assert.Equal(t, "10/1", bond.Shares.String())
-}
-=======
 	// query validator
 	bond := getDelegation(t, port, addr, validator1Owner)
 	assert.Equal(t, "60/1", bond.Shares.String())
->>>>>>> 42d7e086
 
 	//////////////////////
 	// testing unbonding
@@ -453,176 +409,6 @@
 	//coins := acc.GetCoins()
 	//assert.Equal(t, int64(98), coins.AmountOf(coinDenom))
 
-<<<<<<< HEAD
-	// query candidate
-	bond := getDelegation(t, sendAddr, validatorAddrStr1)
-	assert.Equal(t, "9/1", bond.Shares.String())
-}
-
-//__________________________________________________________
-// helpers
-
-// strt TM and the LCD in process, listening on their respective sockets
-func startTMAndLCD() (*nm.Node, net.Listener, error) {
-
-	dir, err := ioutil.TempDir("", "lcd_test")
-	if err != nil {
-		return nil, nil, err
-	}
-	viper.Set(cli.HomeFlag, dir)
-	kb, err := keys.GetKeyBase() // dbm.NewMemDB()) // :(
-	if err != nil {
-		return nil, nil, err
-	}
-
-	config := GetConfig()
-	config.Consensus.TimeoutCommit = 1000
-	config.Consensus.SkipTimeoutCommit = false
-
-	logger := log.NewTMLogger(log.NewSyncWriter(os.Stdout))
-	logger = log.NewFilter(logger, log.AllowError())
-	privValidatorFile := config.PrivValidatorFile()
-	privVal := pvm.LoadOrGenFilePV(privValidatorFile)
-	db := dbm.NewMemDB()
-	app := gapp.NewGaiaApp(logger, db)
-	cdc = gapp.MakeCodec() // XXX
-
-	genesisFile := config.GenesisFile()
-	genDoc, err := tmtypes.GenesisDocFromFile(genesisFile)
-	if err != nil {
-		return nil, nil, err
-	}
-
-	genDoc.Validators = append(genDoc.Validators,
-		tmtypes.GenesisValidator{
-			PubKey: crypto.GenPrivKeyEd25519().PubKey(),
-			Power:  1,
-			Name:   "val",
-		},
-	)
-
-	pk1 := genDoc.Validators[0].PubKey
-	pk2 := genDoc.Validators[1].PubKey
-	validatorAddr1 = pk1.Address()
-	validatorAddr2 = pk2.Address()
-	validatorAddrStr1 = hex.EncodeToString(validatorAddr1)
-	validatorAddrStr2 = hex.EncodeToString(validatorAddr2)
-
-	// NOTE it's bad practice to reuse pk address for the owner address but doing in the
-	// test for simplicity
-	var appGenTxs [2]json.RawMessage
-	appGenTxs[0], _, _, err = gapp.GaiaAppGenTxNF(cdc, pk1, pk1.Address(), "test_val1", true)
-	if err != nil {
-		return nil, nil, err
-	}
-	appGenTxs[1], _, _, err = gapp.GaiaAppGenTxNF(cdc, pk2, pk2.Address(), "test_val2", true)
-	if err != nil {
-		return nil, nil, err
-	}
-
-	genesisState, err := gapp.GaiaAppGenState(cdc, appGenTxs[:])
-	if err != nil {
-		return nil, nil, err
-	}
-
-	// add the sendAddr to genesis
-	var info cryptoKeys.Info
-	info, seed, err = kb.Create(name, password, cryptoKeys.AlgoEd25519) // XXX global seed
-	if err != nil {
-		return nil, nil, err
-	}
-	sendAddr = info.PubKey.Address().String() // XXX global
-	accAuth := auth.NewBaseAccountWithAddress(info.PubKey.Address())
-	accAuth.Coins = sdk.Coins{{"steak", 100}}
-	acc := gapp.NewGenesisAccount(&accAuth)
-	genesisState.Accounts = append(genesisState.Accounts, acc)
-
-	appState, err := wire.MarshalJSONIndent(cdc, genesisState)
-	if err != nil {
-		return nil, nil, err
-	}
-	genDoc.AppStateJSON = appState
-
-	// LCD listen address
-	var listenAddr string
-	listenAddr, port, err = server.FreeTCPAddr()
-	if err != nil {
-		return nil, nil, err
-	}
-
-	// XXX: need to set this so LCD knows the tendermint node address!
-	viper.Set(client.FlagNode, config.RPC.ListenAddress)
-	viper.Set(client.FlagChainID, genDoc.ChainID)
-
-	node, err := startTM(config, logger, genDoc, privVal, app)
-	if err != nil {
-		return nil, nil, err
-	}
-	lcd, err := startLCD(logger, listenAddr, cdc)
-	if err != nil {
-		return nil, nil, err
-	}
-
-	tests.WaitForStart(port)
-
-	return node, lcd, nil
-}
-
-// Create & start in-process tendermint node with memdb
-// and in-process abci application.
-// TODO: need to clean up the WAL dir or enable it to be not persistent
-func startTM(cfg *tmcfg.Config, logger log.Logger, genDoc *tmtypes.GenesisDoc, privVal tmtypes.PrivValidator, app abci.Application) (*nm.Node, error) {
-	genDocProvider := func() (*tmtypes.GenesisDoc, error) { return genDoc, nil }
-	dbProvider := func(*nm.DBContext) (dbm.DB, error) { return dbm.NewMemDB(), nil }
-	n, err := nm.NewNode(cfg,
-		privVal,
-		proxy.NewLocalClientCreator(app),
-		genDocProvider,
-		dbProvider,
-		logger.With("module", "node"))
-	if err != nil {
-		return nil, err
-	}
-
-	err = n.Start()
-	if err != nil {
-		return nil, err
-	}
-
-	// wait for rpc
-	tests.WaitForRPC(GetConfig().RPC.ListenAddress)
-
-	logger.Info("Tendermint running!")
-	return n, err
-}
-
-// start the LCD. note this blocks!
-func startLCD(logger log.Logger, listenAddr string, cdc *wire.Codec) (net.Listener, error) {
-	handler := createHandler(cdc)
-	return tmrpc.StartHTTPServer(listenAddr, handler, logger)
-}
-
-func request(t *testing.T, port, method, path string, payload []byte) (*http.Response, string) {
-	var res *http.Response
-	var err error
-	url := fmt.Sprintf("http://localhost:%v%v", port, path)
-	req, err := http.NewRequest(method, url, bytes.NewBuffer(payload))
-	require.Nil(t, err)
-	res, err = http.DefaultClient.Do(req)
-	//	res, err = http.Post(url, "application/json", bytes.NewBuffer(payload))
-	require.Nil(t, err)
-
-	output, err := ioutil.ReadAll(res.Body)
-	res.Body.Close()
-	require.Nil(t, err)
-
-	return res, string(output)
-}
-
-func getAccount(t *testing.T, sendAddr string) auth.Account {
-	// get the account to get the sequence
-	res, body := request(t, port, "GET", "/accounts/"+sendAddr, nil)
-=======
 }
 
 //_____________________________________________________________________________
@@ -630,7 +416,6 @@
 func getAccount(t *testing.T, port string, addr sdk.Address) auth.Account {
 	addrBech32 := sdk.MustBech32ifyAcc(addr)
 	res, body := Request(t, port, "GET", "/accounts/"+addrBech32, nil)
->>>>>>> 42d7e086
 	require.Equal(t, http.StatusOK, res.StatusCode, body)
 	var acc auth.Account
 	err := cdc.UnmarshalJSON([]byte(body), &acc)
@@ -726,39 +511,14 @@
 
 func doBond(t *testing.T, port, seed, name, password string, delegatorAddr, validatorAddr sdk.Address) (resultTx ctypes.ResultBroadcastTxCommit) {
 	// get the account to get the sequence
-<<<<<<< HEAD
-	acc := getAccount(t, sendAddr)
-=======
 	acc := getAccount(t, port, delegatorAddr)
 	accnum := acc.GetAccountNumber()
 	sequence := acc.GetSequence()
->>>>>>> 42d7e086
 
 	delegatorAddrBech := sdk.MustBech32ifyAcc(delegatorAddr)
 	validatorAddrBech := sdk.MustBech32ifyVal(validatorAddr)
 
 	// send
-<<<<<<< HEAD
-	req := stakerest.EditDelegationsBody{
-		LocalAccountName: name,
-		Password:         password,
-		Sequence:         acc.GetSequence(),
-		//ChainID:        , //XXX
-		Delegations: []stake.MsgDelegate{{
-			DelegatorAddr: acc.GetAddress(),
-			ValidatorAddr: validatorAddr1,
-			Bond: sdk.Coin{
-				Denom:  coinDenom,
-				Amount: 10,
-			},
-		}},
-		BeginUnbondings: []stake.MsgBeginUnbonding{},
-	}
-	bz, err := cdc.MarshalJSON(req)
-	require.NoError(t, err)
-	res, body := request(t, port, "POST", "/stake/delegations", bz)
-
-=======
 	jsonStr := []byte(fmt.Sprintf(`{
 		"name": "%s",
 		"password": "%s",
@@ -775,49 +535,25 @@
 		"unbond": []
 	}`, name, password, accnum, sequence, delegatorAddrBech, validatorAddrBech, "steak"))
 	res, body := Request(t, port, "POST", "/stake/delegations", jsonStr)
->>>>>>> 42d7e086
 	require.Equal(t, http.StatusOK, res.StatusCode, body)
 
 	var results []ctypes.ResultBroadcastTxCommit
-	err = cdc.UnmarshalJSON([]byte(body), &results)
+	err := cdc.UnmarshalJSON([]byte(body), &results)
 	require.Nil(t, err)
 
 	return results[0]
 }
 
-<<<<<<< HEAD
-func doUnbond(t *testing.T, port, seed string) (resultTx ctypes.ResultBroadcastTxCommit) {
-
-	acc := getAccount(t, sendAddr)
-=======
 func doUnbond(t *testing.T, port, seed, name, password string, delegatorAddr, validatorAddr sdk.Address) (resultTx ctypes.ResultBroadcastTxCommit) {
 	// get the account to get the sequence
 	acc := getAccount(t, port, delegatorAddr)
 	accnum := acc.GetAccountNumber()
 	sequence := acc.GetSequence()
->>>>>>> 42d7e086
 
 	delegatorAddrBech := sdk.MustBech32ifyAcc(delegatorAddr)
 	validatorAddrBech := sdk.MustBech32ifyVal(validatorAddr)
 
 	// send
-<<<<<<< HEAD
-	req := stakerest.EditDelegationsBody{
-		LocalAccountName: name,
-		Password:         password,
-		Sequence:         acc.GetSequence(),
-		//ChainID:        , //XXX
-		Delegations: []stake.MsgDelegate{},
-		BeginUnbondings: []stake.MsgBeginUnbonding{{
-			DelegatorAddr: acc.GetAddress(),
-			ValidatorAddr: validatorAddr1,
-			SharesAmount:  sdk.OneRat(),
-		}},
-	}
-	bz, err := cdc.MarshalJSON(req)
-	require.NoError(t, err)
-	res, body := request(t, port, "POST", "/stake/delegations", bz)
-=======
 	jsonStr := []byte(fmt.Sprintf(`{
 		"name": "%s",
 		"password": "%s",
@@ -834,12 +570,11 @@
 		]
 	}`, name, password, accnum, sequence, delegatorAddrBech, validatorAddrBech))
 	res, body := Request(t, port, "POST", "/stake/delegations", jsonStr)
->>>>>>> 42d7e086
 	require.Equal(t, http.StatusOK, res.StatusCode, body)
 
 	var results []ctypes.ResultBroadcastTxCommit
-	err = cdc.UnmarshalJSON([]byte(body), &results)
-	require.NoError(t, err)
+	err := cdc.UnmarshalJSON([]byte(body), &results)
+	require.Nil(t, err)
 
 	return results[0]
 }
@@ -848,11 +583,7 @@
 	// get the account to get the sequence
 	res, body := Request(t, port, "GET", "/stake/validators", nil)
 	require.Equal(t, http.StatusOK, res.StatusCode, body)
-<<<<<<< HEAD
-	var validators []stake.Validator
-=======
 	var validators []stakerest.StakeValidatorOutput
->>>>>>> 42d7e086
 	err := cdc.UnmarshalJSON([]byte(body), &validators)
 	require.Nil(t, err)
 	return validators
