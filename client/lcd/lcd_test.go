--- conflicted
+++ resolved
@@ -736,7 +736,6 @@
 	getTallyingProcedure(t, port)
 
 	// Addr1 proposes (and deposits) proposals #1 and #2
-<<<<<<< HEAD
 	resultTx := doSubmitProposal(t, port, seeds[0], names[0], passwords[0], addrs[0], halfMinDeposit)
 	var proposalID1 int64
 	cdc.UnmarshalBinaryBare(resultTx.DeliverTx.GetData(), &proposalID1)
@@ -750,21 +749,6 @@
 	resultTx = doSubmitProposal(t, port, seeds[1], names[1], passwords[1], addrs[1], halfMinDeposit)
 	var proposalID3 int64
 	cdc.UnmarshalBinaryBare(resultTx.DeliverTx.GetData(), &proposalID3)
-=======
-	resultTx := doSubmitProposal(t, port, seeds[0], names[0], passwords[0], addrs[0], 5)
-	var proposalID1 uint64
-	cdc.MustUnmarshalBinaryLengthPrefixed(resultTx.DeliverTx.GetData(), &proposalID1)
-	tests.WaitForHeight(resultTx.Height+1, port)
-	resultTx = doSubmitProposal(t, port, seeds[0], names[0], passwords[0], addrs[0], 5)
-	var proposalID2 uint64
-	cdc.MustUnmarshalBinaryLengthPrefixed(resultTx.DeliverTx.GetData(), &proposalID2)
-	tests.WaitForHeight(resultTx.Height+1, port)
-
-	// Addr2 proposes (and deposits) proposals #3
-	resultTx = doSubmitProposal(t, port, seeds[1], names[1], passwords[1], addrs[1], 5)
-	var proposalID3 uint64
-	cdc.MustUnmarshalBinaryLengthPrefixed(resultTx.DeliverTx.GetData(), &proposalID3)
->>>>>>> 811b8636
 	tests.WaitForHeight(resultTx.Height+1, port)
 
 	// Addr2 deposits on proposals #2 & #3
@@ -1251,7 +1235,6 @@
 
 // ============= Governance Module ================
 
-<<<<<<< HEAD
 func getDepositProcedure(t *testing.T, port string) gov.DepositProcedure {
 	res, body := Request(t, port, "GET", "/gov/procedures/deposit", nil)
 	require.Equal(t, http.StatusOK, res.StatusCode, body)
@@ -1283,9 +1266,6 @@
 }
 
 func getProposal(t *testing.T, port string, proposalID int64) gov.Proposal {
-=======
-func getProposal(t *testing.T, port string, proposalID uint64) gov.Proposal {
->>>>>>> 811b8636
 	res, body := Request(t, port, "GET", fmt.Sprintf("/gov/proposals/%d", proposalID), nil)
 	require.Equal(t, http.StatusOK, res.StatusCode, body)
 	var proposal gov.Proposal
