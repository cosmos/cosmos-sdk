package lcd

import (
	"encoding/hex"
	"encoding/json"
	"fmt"
	"net/http"
	"regexp"
	"testing"

	"github.com/stretchr/testify/assert"
	"github.com/stretchr/testify/require"

	abci "github.com/tendermint/abci/types"
	cryptoKeys "github.com/tendermint/go-crypto/keys"
	p2p "github.com/tendermint/tendermint/p2p"
	ctypes "github.com/tendermint/tendermint/rpc/core/types"

	client "github.com/cosmos/cosmos-sdk/client"
	keys "github.com/cosmos/cosmos-sdk/client/keys"
	rpc "github.com/cosmos/cosmos-sdk/client/rpc"
	tests "github.com/cosmos/cosmos-sdk/tests"
	sdk "github.com/cosmos/cosmos-sdk/types"
	"github.com/cosmos/cosmos-sdk/x/auth"
	"github.com/cosmos/cosmos-sdk/x/stake"
	stakerest "github.com/cosmos/cosmos-sdk/x/stake/client/rest"
)

func TestKeys(t *testing.T) {
	name, password := "test", "1234567890"
	addr, seed := CreateAddr(t, "test", password, GetKB(t))
	cleanup, _, port := InitializeTestLCD(t, 2, []sdk.Address{addr})
	defer cleanup()

	// get seed
	res, body := Request(t, port, "GET", "/keys/seed", nil)
	require.Equal(t, http.StatusOK, res.StatusCode, body)
	newSeed := body
	reg, err := regexp.Compile(`([a-z]+ ){12}`)
	require.Nil(t, err)
	match := reg.MatchString(seed)
	assert.True(t, match, "Returned seed has wrong format", seed)

	newName := "test_newname"
	newPassword := "0987654321"

	// add key
	var jsonStr = []byte(fmt.Sprintf(`{"name":"test_fail", "password":"%s"}`, password))
	res, body = Request(t, port, "POST", "/keys", jsonStr)

	assert.Equal(t, http.StatusBadRequest, res.StatusCode, "Account creation should require a seed")

	jsonStr = []byte(fmt.Sprintf(`{"name":"%s", "password":"%s", "seed": "%s"}`, newName, newPassword, newSeed))
	res, body = Request(t, port, "POST", "/keys", jsonStr)

	require.Equal(t, http.StatusOK, res.StatusCode, body)
	addr2 := body
	assert.Len(t, addr2, 40, "Returned address has wrong format", addr2)

	// existing keys
	res, body = Request(t, port, "GET", "/keys", nil)
	require.Equal(t, http.StatusOK, res.StatusCode, body)
	var m [2]keys.KeyOutput
	err = cdc.UnmarshalJSON([]byte(body), &m)
	require.Nil(t, err)

	addr2Acc, err := sdk.GetAccAddressHex(addr2)
	require.Nil(t, err)
	addr2Bech32 := sdk.MustBech32ifyAcc(addr2Acc)
	addrBech32 := sdk.MustBech32ifyAcc(addr)

	assert.Equal(t, name, m[0].Name, "Did not serve keys name correctly")
	assert.Equal(t, addrBech32, m[0].Address, "Did not serve keys Address correctly")
	assert.Equal(t, newName, m[1].Name, "Did not serve keys name correctly")
	assert.Equal(t, addr2Bech32, m[1].Address, "Did not serve keys Address correctly")

	// select key
	keyEndpoint := fmt.Sprintf("/keys/%s", newName)
	res, body = Request(t, port, "GET", keyEndpoint, nil)
	require.Equal(t, http.StatusOK, res.StatusCode, body)
	var m2 keys.KeyOutput
	err = cdc.UnmarshalJSON([]byte(body), &m2)
	require.Nil(t, err)

	assert.Equal(t, newName, m2.Name, "Did not serve keys name correctly")
	assert.Equal(t, addr2Bech32, m2.Address, "Did not serve keys Address correctly")

	// update key
	jsonStr = []byte(fmt.Sprintf(`{
		"old_password":"%s", 
		"new_password":"12345678901"
	}`, newPassword))

	res, body = Request(t, port, "PUT", keyEndpoint, jsonStr)
	require.Equal(t, http.StatusOK, res.StatusCode, body)

	// here it should say unauthorized as we changed the password before
	res, body = Request(t, port, "PUT", keyEndpoint, jsonStr)
	require.Equal(t, http.StatusUnauthorized, res.StatusCode, body)

	// delete key
	jsonStr = []byte(`{"password":"12345678901"}`)
	res, body = Request(t, port, "DELETE", keyEndpoint, jsonStr)
	require.Equal(t, http.StatusOK, res.StatusCode, body)
}

func TestVersion(t *testing.T) {
	cleanup, _, port := InitializeTestLCD(t, 1, []sdk.Address{})
	defer cleanup()

	// node info
	res, body := Request(t, port, "GET", "/version", nil)
	require.Equal(t, http.StatusOK, res.StatusCode, body)

	reg, err := regexp.Compile(`\d+\.\d+\.\d+(-dev)?`)
	require.Nil(t, err)
	match := reg.MatchString(body)
	assert.True(t, match, body)
}

func TestNodeStatus(t *testing.T) {
	cleanup, _, port := InitializeTestLCD(t, 1, []sdk.Address{})
	defer cleanup()

	// node info
	res, body := Request(t, port, "GET", "/node_info", nil)
	require.Equal(t, http.StatusOK, res.StatusCode, body)

	var nodeInfo p2p.NodeInfo
	err := cdc.UnmarshalJSON([]byte(body), &nodeInfo)
	require.Nil(t, err, "Couldn't parse node info")

	assert.NotEqual(t, p2p.NodeInfo{}, nodeInfo, "res: %v", res)

	// syncing
	res, body = Request(t, port, "GET", "/syncing", nil)
	require.Equal(t, http.StatusOK, res.StatusCode, body)

	// we expect that there is no other node running so the syncing state is "false"
	assert.Equal(t, "false", body)
}

func TestBlock(t *testing.T) {
	cleanup, _, port := InitializeTestLCD(t, 1, []sdk.Address{})
	defer cleanup()

	var resultBlock ctypes.ResultBlock

	res, body := Request(t, port, "GET", "/blocks/latest", nil)
	require.Equal(t, http.StatusOK, res.StatusCode, body)

	err := cdc.UnmarshalJSON([]byte(body), &resultBlock)
	require.Nil(t, err, "Couldn't parse block")

	assert.NotEqual(t, ctypes.ResultBlock{}, resultBlock)

	// --

	res, body = Request(t, port, "GET", "/blocks/1", nil)
	require.Equal(t, http.StatusOK, res.StatusCode, body)

	err = json.Unmarshal([]byte(body), &resultBlock)
	require.Nil(t, err, "Couldn't parse block")

	assert.NotEqual(t, ctypes.ResultBlock{}, resultBlock)

	// --

	res, body = Request(t, port, "GET", "/blocks/1000000000", nil)
	require.Equal(t, http.StatusNotFound, res.StatusCode, body)
}

func TestValidators(t *testing.T) {
	cleanup, _, port := InitializeTestLCD(t, 1, []sdk.Address{})
	defer cleanup()

	var resultVals rpc.ResultValidatorsOutput

	res, body := Request(t, port, "GET", "/validatorsets/latest", nil)
	require.Equal(t, http.StatusOK, res.StatusCode, body)

	err := cdc.UnmarshalJSON([]byte(body), &resultVals)
	require.Nil(t, err, "Couldn't parse validatorset")

	assert.NotEqual(t, rpc.ResultValidatorsOutput{}, resultVals)

	assert.Contains(t, resultVals.Validators[0].Address, "cosmosvaladdr")
	assert.Contains(t, resultVals.Validators[0].PubKey, "cosmosvalpub")

	// --

	res, body = Request(t, port, "GET", "/validatorsets/1", nil)
	require.Equal(t, http.StatusOK, res.StatusCode, body)

	err = cdc.UnmarshalJSON([]byte(body), &resultVals)
	require.Nil(t, err, "Couldn't parse validatorset")

	assert.NotEqual(t, rpc.ResultValidatorsOutput{}, resultVals)

	// --

	res, body = Request(t, port, "GET", "/validatorsets/1000000000", nil)
	require.Equal(t, http.StatusNotFound, res.StatusCode)
}

func TestCoinSend(t *testing.T) {
	name, password := "test", "1234567890"
	addr, seed := CreateAddr(t, "test", password, GetKB(t))
	cleanup, _, port := InitializeTestLCD(t, 2, []sdk.Address{addr})
	defer cleanup()

	bz, err := hex.DecodeString("8FA6AB57AD6870F6B5B2E57735F38F2F30E73CB6")
	require.NoError(t, err)
	someFakeAddr := sdk.MustBech32ifyAcc(bz)

	// query empty
	res, body := Request(t, port, "GET", "/accounts/"+someFakeAddr, nil)
	require.Equal(t, http.StatusNoContent, res.StatusCode, body)

	acc := getAccount(t, port, addr)
	initialBalance := acc.GetCoins()

	// create TX
	receiveAddr, resultTx := doSend(t, port, seed, name, password, addr)
	tests.WaitForHeight(resultTx.Height+1, port)

	// check if tx was commited
	assert.Equal(t, uint32(0), resultTx.CheckTx.Code)
	assert.Equal(t, uint32(0), resultTx.DeliverTx.Code)

	// query sender
	acc = getAccount(t, port, addr)
	coins := acc.GetCoins()
	mycoins := coins[0]
	assert.Equal(t, "steak", mycoins.Denom)
	assert.Equal(t, initialBalance[0].Amount-1, mycoins.Amount)

	// query receiver
	acc = getAccount(t, port, receiveAddr)
	coins = acc.GetCoins()
	mycoins = coins[0]
	assert.Equal(t, "steak", mycoins.Denom)
	assert.Equal(t, int64(1), mycoins.Amount)
}

func TestIBCTransfer(t *testing.T) {
	name, password := "test", "1234567890"
	addr, seed := CreateAddr(t, "test", password, GetKB(t))
	cleanup, _, port := InitializeTestLCD(t, 2, []sdk.Address{addr})
	defer cleanup()

	acc := getAccount(t, port, addr)
	initialBalance := acc.GetCoins()

	// create TX
	resultTx := doIBCTransfer(t, port, seed, name, password, addr)

	tests.WaitForHeight(resultTx.Height+1, port)

	// check if tx was commited
	assert.Equal(t, uint32(0), resultTx.CheckTx.Code)
	assert.Equal(t, uint32(0), resultTx.DeliverTx.Code)

	// query sender
	acc = getAccount(t, port, addr)
	coins := acc.GetCoins()
	mycoins := coins[0]
	assert.Equal(t, "steak", mycoins.Denom)
	assert.Equal(t, initialBalance[0].Amount-1, mycoins.Amount)

	// TODO: query ibc egress packet state
}

func TestTxs(t *testing.T) {
	name, password := "test", "1234567890"
	addr, seed := CreateAddr(t, "test", password, GetKB(t))
	cleanup, _, port := InitializeTestLCD(t, 2, []sdk.Address{addr})
	defer cleanup()

	// query wrong
	res, body := Request(t, port, "GET", "/txs", nil)
	require.Equal(t, http.StatusBadRequest, res.StatusCode, body)

	// query empty
	res, body = Request(t, port, "GET", fmt.Sprintf("/txs?tag=sender_bech32='%s'", "cosmosaccaddr1jawd35d9aq4u76sr3fjalmcqc8hqygs9gtnmv3"), nil)
	require.Equal(t, http.StatusOK, res.StatusCode, body)
	assert.Equal(t, "[]", body)

	// create TX
	receiveAddr, resultTx := doSend(t, port, seed, name, password, addr)

	tests.WaitForHeight(resultTx.Height+1, port)

	// check if tx is findable
	res, body = Request(t, port, "GET", fmt.Sprintf("/txs/%s", resultTx.Hash), nil)
	require.Equal(t, http.StatusOK, res.StatusCode, body)

	type txInfo struct {
		Height int64                  `json:"height"`
		Tx     sdk.Tx                 `json:"tx"`
		Result abci.ResponseDeliverTx `json:"result"`
	}
	var indexedTxs []txInfo

	// check if tx is queryable
	res, body = Request(t, port, "GET", fmt.Sprintf("/txs?tag=tx.hash='%s'", resultTx.Hash), nil)
	require.Equal(t, http.StatusOK, res.StatusCode, body)
	assert.NotEqual(t, "[]", body)

	err := cdc.UnmarshalJSON([]byte(body), &indexedTxs)
	require.NoError(t, err)
	assert.Equal(t, 1, len(indexedTxs))

	// query sender
	addrBech := sdk.MustBech32ifyAcc(addr)
	res, body = Request(t, port, "GET", fmt.Sprintf("/txs?tag=sender_bech32='%s'", addrBech), nil)
	require.Equal(t, http.StatusOK, res.StatusCode, body)

	err = cdc.UnmarshalJSON([]byte(body), &indexedTxs)
	require.NoError(t, err)
	require.Equal(t, 1, len(indexedTxs), "%v", indexedTxs) // there are 2 txs created with doSend
	assert.Equal(t, resultTx.Height, indexedTxs[0].Height)

	// query recipient
	receiveAddrBech := sdk.MustBech32ifyAcc(receiveAddr)
	res, body = Request(t, port, "GET", fmt.Sprintf("/txs?tag=recipient_bech32='%s'", receiveAddrBech), nil)
	require.Equal(t, http.StatusOK, res.StatusCode, body)

	err = cdc.UnmarshalJSON([]byte(body), &indexedTxs)
	require.NoError(t, err)
	require.Equal(t, 1, len(indexedTxs))
	assert.Equal(t, resultTx.Height, indexedTxs[0].Height)
}

func TestValidatorsQuery(t *testing.T) {
	cleanup, pks, port := InitializeTestLCD(t, 2, []sdk.Address{})
	require.Equal(t, 2, len(pks))
	defer cleanup()

	validators := getValidators(t, port)
	assert.Equal(t, len(validators), 2)

	// make sure all the validators were found (order unknown because sorted by owner addr)
	foundVal1, foundVal2 := false, false
	pk1Bech := sdk.MustBech32ifyValPub(pks[0])
	pk2Bech := sdk.MustBech32ifyValPub(pks[1])
	if validators[0].PubKey == pk1Bech || validators[1].PubKey == pk1Bech {
		foundVal1 = true
	}
	if validators[0].PubKey == pk2Bech || validators[1].PubKey == pk2Bech {
		foundVal2 = true
	}
	assert.True(t, foundVal1, "pk1Bech %v, owner1 %v, owner2 %v", pk1Bech, validators[0].Owner, validators[1].Owner)
	assert.True(t, foundVal2, "pk2Bech %v, owner1 %v, owner2 %v", pk2Bech, validators[0].Owner, validators[1].Owner)
}

func TestBonding(t *testing.T) {
	name, password, denom := "test", "1234567890", "steak"
	addr, seed := CreateAddr(t, "test", password, GetKB(t))
	cleanup, pks, port := InitializeTestLCD(t, 2, []sdk.Address{addr})
	defer cleanup()

	validator1Owner := pks[0].Address()

	// create bond TX
	resultTx := doBond(t, port, seed, name, password, addr, validator1Owner)
	tests.WaitForHeight(resultTx.Height+1, port)

	// check if tx was commited
	assert.Equal(t, uint32(0), resultTx.CheckTx.Code)
	assert.Equal(t, uint32(0), resultTx.DeliverTx.Code)

	// query sender
	acc := getAccount(t, port, addr)
	coins := acc.GetCoins()
	assert.Equal(t, int64(40), coins.AmountOf(denom))

	// query validator
	bond := getDelegation(t, port, addr, validator1Owner)
	assert.Equal(t, "60/1", bond.Shares.String())

	//////////////////////
	// testing unbonding

	// create unbond TX
	resultTx = doUnbond(t, port, seed, name, password, addr, validator1Owner)
	tests.WaitForHeight(resultTx.Height+1, port)

	// query validator
	bond = getDelegation(t, port, addr, validator1Owner)
	assert.Equal(t, "30/1", bond.Shares.String())

	// check if tx was commited
	assert.Equal(t, uint32(0), resultTx.CheckTx.Code)
	assert.Equal(t, uint32(0), resultTx.DeliverTx.Code)

	// TODO fix shares fn in staking
	// query sender
	//acc = getAccount(t, port, addr)
	//coins = acc.GetCoins()
	//assert.Equal(t, int64(70), coins.AmountOf(denom))
}

//_____________________________________________________________________________
// get the account to get the sequence
func getAccount(t *testing.T, port string, addr sdk.Address) auth.Account {
	addrBech32 := sdk.MustBech32ifyAcc(addr)
	res, body := Request(t, port, "GET", "/accounts/"+addrBech32, nil)
	require.Equal(t, http.StatusOK, res.StatusCode, body)
	var acc auth.Account
	err := cdc.UnmarshalJSON([]byte(body), &acc)
	require.Nil(t, err)
	return acc
}

func doSend(t *testing.T, port, seed, name, password string, addr sdk.Address) (receiveAddr sdk.Address, resultTx ctypes.ResultBroadcastTxCommit) {

	// create receive address
	kb := client.MockKeyBase()
	receiveInfo, _, err := kb.Create("receive_address", "1234567890", cryptoKeys.CryptoAlgo("ed25519"))
	require.Nil(t, err)
	receiveAddr = receiveInfo.PubKey.Address()
	receiveAddrBech := sdk.MustBech32ifyAcc(receiveAddr)

<<<<<<< HEAD
	acc := getAccount(t, sendAddr)
	accnum := acc.GetAccountNumber()
	sequence := acc.GetSequence()

	// send
	jsonStr := []byte(fmt.Sprintf(`{ "name":"%s", "password":"%s", "account_number":%d, "sequence":%d, "amount":[{ "denom": "%s", "amount": 1 }] }`, name, password, accnum, sequence, coinDenom))
	res, body := request(t, port, "POST", "/accounts/"+receiveAddr+"/send", jsonStr)
=======
	acc := getAccount(t, port, addr)
	sequence := acc.GetSequence()

	// send
	jsonStr := []byte(fmt.Sprintf(`{
		"name":"%s", 
		"password":"%s", 
		"sequence":%d, 
		"gas": 10000,
		"amount":[
			{ 
				"denom": "%s", 
				"amount": 1 
			}
		] 
	}`, name, password, sequence, "steak"))
	res, body := Request(t, port, "POST", "/accounts/"+receiveAddrBech+"/send", jsonStr)
>>>>>>> 1b20adcd
	require.Equal(t, http.StatusOK, res.StatusCode, body)

	err = cdc.UnmarshalJSON([]byte(body), &resultTx)
	require.Nil(t, err)

	return receiveAddr, resultTx
}

func doIBCTransfer(t *testing.T, port, seed, name, password string, addr sdk.Address) (resultTx ctypes.ResultBroadcastTxCommit) {
	// create receive address
	kb := client.MockKeyBase()
	receiveInfo, _, err := kb.Create("receive_address", "1234567890", cryptoKeys.CryptoAlgo("ed25519"))
	require.Nil(t, err)
	receiveAddr := receiveInfo.PubKey.Address()
	receiveAddrBech := sdk.MustBech32ifyAcc(receiveAddr)

	// get the account to get the sequence
<<<<<<< HEAD
	acc := getAccount(t, sendAddr)
	accnum := acc.GetAccountNumber()
	sequence := acc.GetSequence()

	// send
	jsonStr := []byte(fmt.Sprintf(`{ "name":"%s", "password":"%s", "account_number":%d, "sequence":%d, "amount":[{ "denom": "%s", "amount": 1 }] }`, name, password, accnum, sequence, coinDenom))
	res, body := request(t, port, "POST", "/ibc/testchain/"+receiveAddr+"/send", jsonStr)
=======
	acc := getAccount(t, port, addr)
	sequence := acc.GetSequence()

	// send
	jsonStr := []byte(fmt.Sprintf(`{ 
		"name":"%s", 
		"password": "%s", 
		"sequence": %d, 
		"gas": 100000,
		"amount":[
			{ 
				"denom": "%s", 
				"amount": 1 
			}
		] 
	}`, name, password, sequence, "steak"))
	res, body := Request(t, port, "POST", "/ibc/testchain/"+receiveAddrBech+"/send", jsonStr)
>>>>>>> 1b20adcd
	require.Equal(t, http.StatusOK, res.StatusCode, body)

	err = cdc.UnmarshalJSON([]byte(body), &resultTx)
	require.Nil(t, err)

	return resultTx
}

func getDelegation(t *testing.T, port string, delegatorAddr, validatorAddr sdk.Address) stake.Delegation {

	delegatorAddrBech := sdk.MustBech32ifyAcc(delegatorAddr)
	validatorAddrBech := sdk.MustBech32ifyVal(validatorAddr)

	// get the account to get the sequence
	res, body := Request(t, port, "GET", "/stake/"+delegatorAddrBech+"/bonding_status/"+validatorAddrBech, nil)
	require.Equal(t, http.StatusOK, res.StatusCode, body)
	var bond stake.Delegation
	err := cdc.UnmarshalJSON([]byte(body), &bond)
	require.Nil(t, err)
	return bond
}

func doBond(t *testing.T, port, seed, name, password string, delegatorAddr, validatorAddr sdk.Address) (resultTx ctypes.ResultBroadcastTxCommit) {
	// get the account to get the sequence
<<<<<<< HEAD
	acc := getAccount(t, sendAddr)
	accnum := acc.GetAccountNumber()
=======
	acc := getAccount(t, port, delegatorAddr)
>>>>>>> 1b20adcd
	sequence := acc.GetSequence()

	delegatorAddrBech := sdk.MustBech32ifyAcc(delegatorAddr)
	validatorAddrBech := sdk.MustBech32ifyVal(validatorAddr)

	// send
	jsonStr := []byte(fmt.Sprintf(`{
		"name": "%s",
		"password": "%s",
		"account_number": %d,
		"sequence": %d,
		"gas": 10000,
		"delegate": [
			{
				"delegator_addr": "%s",
				"validator_addr": "%s",
				"bond": { "denom": "%s", "amount": 60 }
			}
		],
		"unbond": []
<<<<<<< HEAD
	}`, name, password, accnum, sequence, sendAddr, validatorAddr1, coinDenom))
	res, body := request(t, port, "POST", "/stake/delegations", jsonStr)
=======
	}`, name, password, sequence, delegatorAddrBech, validatorAddrBech, "steak"))
	res, body := Request(t, port, "POST", "/stake/delegations", jsonStr)
>>>>>>> 1b20adcd
	require.Equal(t, http.StatusOK, res.StatusCode, body)

	var results []ctypes.ResultBroadcastTxCommit
	err := cdc.UnmarshalJSON([]byte(body), &results)
	require.Nil(t, err)

	return results[0]
}

func doUnbond(t *testing.T, port, seed, name, password string, delegatorAddr, validatorAddr sdk.Address) (resultTx ctypes.ResultBroadcastTxCommit) {
	// get the account to get the sequence
<<<<<<< HEAD
	acc := getAccount(t, sendAddr)
	accnum := acc.GetAccountNumber()
=======
	acc := getAccount(t, port, delegatorAddr)
>>>>>>> 1b20adcd
	sequence := acc.GetSequence()

	delegatorAddrBech := sdk.MustBech32ifyAcc(delegatorAddr)
	validatorAddrBech := sdk.MustBech32ifyVal(validatorAddr)

	// send
	jsonStr := []byte(fmt.Sprintf(`{
		"name": "%s",
		"password": "%s",
		"account_number": %d,
		"sequence": %d,
		"gas": 10000,
		"delegate": [],
		"unbond": [
			{
				"delegator_addr": "%s",
				"validator_addr": "%s",
				"shares": "30"
			}
		]
<<<<<<< HEAD
	}`, name, password, accnum, sequence, sendAddr, validatorAddr1))
	res, body := request(t, port, "POST", "/stake/delegations", jsonStr)
=======
	}`, name, password, sequence, delegatorAddrBech, validatorAddrBech))
	res, body := Request(t, port, "POST", "/stake/delegations", jsonStr)
>>>>>>> 1b20adcd
	require.Equal(t, http.StatusOK, res.StatusCode, body)

	var results []ctypes.ResultBroadcastTxCommit
	err := cdc.UnmarshalJSON([]byte(body), &results)
	require.Nil(t, err)

	return results[0]
}

func getValidators(t *testing.T, port string) []stakerest.StakeValidatorOutput {
	// get the account to get the sequence
	res, body := Request(t, port, "GET", "/stake/validators", nil)
	require.Equal(t, http.StatusOK, res.StatusCode, body)
	var validators []stakerest.StakeValidatorOutput
	err := cdc.UnmarshalJSON([]byte(body), &validators)
	require.Nil(t, err)
	return validators
}<|MERGE_RESOLUTION|>--- conflicted
+++ resolved
@@ -422,22 +422,15 @@
 	receiveAddr = receiveInfo.PubKey.Address()
 	receiveAddrBech := sdk.MustBech32ifyAcc(receiveAddr)
 
-<<<<<<< HEAD
-	acc := getAccount(t, sendAddr)
+	acc := getAccount(t, port, addr)
 	accnum := acc.GetAccountNumber()
-	sequence := acc.GetSequence()
-
-	// send
-	jsonStr := []byte(fmt.Sprintf(`{ "name":"%s", "password":"%s", "account_number":%d, "sequence":%d, "amount":[{ "denom": "%s", "amount": 1 }] }`, name, password, accnum, sequence, coinDenom))
-	res, body := request(t, port, "POST", "/accounts/"+receiveAddr+"/send", jsonStr)
-=======
-	acc := getAccount(t, port, addr)
 	sequence := acc.GetSequence()
 
 	// send
 	jsonStr := []byte(fmt.Sprintf(`{
 		"name":"%s", 
-		"password":"%s", 
+		"password":"%s",
+		"account_number":%d, 
 		"sequence":%d, 
 		"gas": 10000,
 		"amount":[
@@ -446,9 +439,8 @@
 				"amount": 1 
 			}
 		] 
-	}`, name, password, sequence, "steak"))
+	}`, name, password, accnum, sequence, "steak"))
 	res, body := Request(t, port, "POST", "/accounts/"+receiveAddrBech+"/send", jsonStr)
->>>>>>> 1b20adcd
 	require.Equal(t, http.StatusOK, res.StatusCode, body)
 
 	err = cdc.UnmarshalJSON([]byte(body), &resultTx)
@@ -466,22 +458,15 @@
 	receiveAddrBech := sdk.MustBech32ifyAcc(receiveAddr)
 
 	// get the account to get the sequence
-<<<<<<< HEAD
-	acc := getAccount(t, sendAddr)
+	acc := getAccount(t, port, addr)
 	accnum := acc.GetAccountNumber()
-	sequence := acc.GetSequence()
-
-	// send
-	jsonStr := []byte(fmt.Sprintf(`{ "name":"%s", "password":"%s", "account_number":%d, "sequence":%d, "amount":[{ "denom": "%s", "amount": 1 }] }`, name, password, accnum, sequence, coinDenom))
-	res, body := request(t, port, "POST", "/ibc/testchain/"+receiveAddr+"/send", jsonStr)
-=======
-	acc := getAccount(t, port, addr)
 	sequence := acc.GetSequence()
 
 	// send
 	jsonStr := []byte(fmt.Sprintf(`{ 
 		"name":"%s", 
 		"password": "%s", 
+		"account_number":%d,
 		"sequence": %d, 
 		"gas": 100000,
 		"amount":[
@@ -490,9 +475,8 @@
 				"amount": 1 
 			}
 		] 
-	}`, name, password, sequence, "steak"))
+	}`, name, password, accnum, sequence, "steak"))
 	res, body := Request(t, port, "POST", "/ibc/testchain/"+receiveAddrBech+"/send", jsonStr)
->>>>>>> 1b20adcd
 	require.Equal(t, http.StatusOK, res.StatusCode, body)
 
 	err = cdc.UnmarshalJSON([]byte(body), &resultTx)
@@ -517,12 +501,8 @@
 
 func doBond(t *testing.T, port, seed, name, password string, delegatorAddr, validatorAddr sdk.Address) (resultTx ctypes.ResultBroadcastTxCommit) {
 	// get the account to get the sequence
-<<<<<<< HEAD
-	acc := getAccount(t, sendAddr)
+	acc := getAccount(t, port, delegatorAddr)
 	accnum := acc.GetAccountNumber()
-=======
-	acc := getAccount(t, port, delegatorAddr)
->>>>>>> 1b20adcd
 	sequence := acc.GetSequence()
 
 	delegatorAddrBech := sdk.MustBech32ifyAcc(delegatorAddr)
@@ -543,13 +523,8 @@
 			}
 		],
 		"unbond": []
-<<<<<<< HEAD
-	}`, name, password, accnum, sequence, sendAddr, validatorAddr1, coinDenom))
-	res, body := request(t, port, "POST", "/stake/delegations", jsonStr)
-=======
-	}`, name, password, sequence, delegatorAddrBech, validatorAddrBech, "steak"))
+	}`, name, password, accnum, sequence, delegatorAddrBech, validatorAddrBech, "steak"))
 	res, body := Request(t, port, "POST", "/stake/delegations", jsonStr)
->>>>>>> 1b20adcd
 	require.Equal(t, http.StatusOK, res.StatusCode, body)
 
 	var results []ctypes.ResultBroadcastTxCommit
@@ -561,12 +536,8 @@
 
 func doUnbond(t *testing.T, port, seed, name, password string, delegatorAddr, validatorAddr sdk.Address) (resultTx ctypes.ResultBroadcastTxCommit) {
 	// get the account to get the sequence
-<<<<<<< HEAD
-	acc := getAccount(t, sendAddr)
+	acc := getAccount(t, port, delegatorAddr)
 	accnum := acc.GetAccountNumber()
-=======
-	acc := getAccount(t, port, delegatorAddr)
->>>>>>> 1b20adcd
 	sequence := acc.GetSequence()
 
 	delegatorAddrBech := sdk.MustBech32ifyAcc(delegatorAddr)
@@ -587,13 +558,8 @@
 				"shares": "30"
 			}
 		]
-<<<<<<< HEAD
-	}`, name, password, accnum, sequence, sendAddr, validatorAddr1))
-	res, body := request(t, port, "POST", "/stake/delegations", jsonStr)
-=======
-	}`, name, password, sequence, delegatorAddrBech, validatorAddrBech))
+	}`, name, password, accnum, sequence, delegatorAddrBech, validatorAddrBech))
 	res, body := Request(t, port, "POST", "/stake/delegations", jsonStr)
->>>>>>> 1b20adcd
 	require.Equal(t, http.StatusOK, res.StatusCode, body)
 
 	var results []ctypes.ResultBroadcastTxCommit
