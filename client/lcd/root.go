--- conflicted
+++ resolved
@@ -85,11 +85,7 @@
 	bank.RegisterRoutes(ctx, r, cdc, kb)
 	ibc.RegisterRoutes(ctx, r, cdc, kb)
 	stake.RegisterRoutes(ctx, r, cdc, kb)
-<<<<<<< HEAD
 	slashing.RegisterRoutes(ctx, r, cdc, kb)
-	gov.RegisterRoutes(ctx, r, cdc, kb)
-=======
 	gov.RegisterRoutes(ctx, r, cdc)
->>>>>>> 097dd8a1
 	return r
 }