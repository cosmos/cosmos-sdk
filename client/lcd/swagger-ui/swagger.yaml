--- conflicted
+++ resolved
@@ -21,15 +21,12 @@
     description: Slashing module APIs
   - name: Distribution
     description: Fee distribution module APIs
-<<<<<<< HEAD
   - name: Supply
     description: Supply module APIs
   - name: version
-=======
   - name: Mint
     description: Minting module APIs
   - name: Misc
->>>>>>> b1e6dbc9
     description: Query app version
 schemes:
   - https
