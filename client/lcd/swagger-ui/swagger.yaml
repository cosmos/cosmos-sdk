---
swagger: "2.0"
info:
  version: "3.0"
  title: Gaia-Lite for Cosmos
  description: A REST interface for state queries, transaction generation and broadcasting.
tags:
  - name: ICS0
    description: Tendermint APIs, such as query blocks, transactions and validatorset
  - name: ICS20
    description: Create and broadcast transactions
  - name: ICS21
    description: Stake module APIs
  - name: ICS22
    description: Governance module APIs
  - name: ICS23
    description: Slashing module APIs
  - name: ICS24
    description: Fee distribution module APIs
  - name: version
    description: Query app version
schemes:
  - https
host: stargate.cosmos.network
securityDefinitions:
  kms:
    type: basic
paths:
  /version:
    get:
      summary: Version of Gaia-lite
      tags:
        - version
      description: Get the version of gaia-lite running locally to compare against expected
      responses:
        200:
          description: Plaintext version i.e. "v0.25.0"
  /node_version:
    get:
      summary: Version of the connected node
      tags:
        - version
      description: Get the version of the SDK running on the connected node to compare against expected
      responses:
        200:
          description: Plaintext version i.e. "v0.25.0"
        500:
          description: failed to query node version
  /node_info:
    get:
      description: Information about the connected node
      summary: The properties of the connected node
      tags:
        - ICS0
      produces:
        - application/json
      responses:
        200:
          description: Node status
          schema:
            type: object
            properties:
              id:
                type: string
              moniker:
                type: string
                example: validator-name
              protocol_version:
                properties:
                  p2p:
                    type: string
                    example: 7
                  block:
                    type: string
                    example: 10
                  app:
                    type: string
                    example: 0
              network:
                type: string
                example: gaia-2
              channels:
                type: string
              listen_addr:
                type: string
                example: 192.168.56.1:26656
              version:
                description: Tendermint version
                type: string
                example: 0.15.0
              other:
                description: more information on versions
                type: object
                properties:
                  tx_index:
                    type: string
                    example: on
                  rpc_address:
                    type: string
                    example: tcp://0.0.0.0:26657
        500:
          description: Failed to query node status
  /syncing:
    get:
      summary: Syncing state of node
      tags:
        - ICS0
      description: Get if the node is currently syning with other nodes
      responses:
        200:
          description: '"true" or "false"'
        500:
          description: Server internal error
  /blocks/latest:
    get:
      summary: Get the latest block
      tags:
        - ICS0
      produces:
        - application/json
      responses:
        200:
          description: The latest block
          schema:
            $ref: "#/definitions/BlockQuery"
        500:
          description: Server internal error
  /blocks/{height}:
    get:
      summary: Get a block at a certain height
      tags:
        - ICS0
      produces:
        - application/json
      parameters:
        - in: path
          name: height
          description: Block height
          required: true
          type: number
          x-example: 1
      responses:
        200:
          description: The block at a specific height
          schema:
            $ref: "#/definitions/BlockQuery"
        404:
          description: Request block height doesn't
        400:
          description: Invalid height
        500:
          description: Server internal error
  /validatorsets/latest:
    get:
      summary: Get the latest validator set
      tags:
        - ICS0
      produces:
        - application/json
      responses:
        200:
          description: The validator set at the latest block height
          schema:
            type: object
            properties:
              block_height:
                type: number
              validators:
                type: array
                items:
                  $ref: "#/definitions/TendermintValidator"
        500:
          description: Server internal error
  /validatorsets/{height}:
    get:
      summary: Get a validator set a certain height
      tags:
        - ICS0
      produces:
        - application/json
      parameters:
        - in: path
          name: height
          description: Block height
          required: true
          type: number
          x-example: 1
      responses:
        200:
          description: The validator set at a specific block height
          schema:
            type: object
            properties:
              block_height:
                type: number
              validators:
                type: array
                items:
                  $ref: "#/definitions/TendermintValidator"
        404:
          description: Block at height not available
        400:
          description: Invalid height
        500:
          description: Server internal error
  /txs/{hash}:
    get:
      summary: Get a Tx by hash
      tags:
        - ICS0
      produces:
        - application/json
      parameters:
        - in: path
          name: hash
          description: Tx hash
          required: true
          type: string
          x-example: 88D6B85EAB87D43CDF50F39C22FC2237A37FEDC4CE723200AD0AF48CBEDBC317
      responses:
        200:
          description: Tx with the provided hash
          schema:
            $ref: "#/definitions/TxQuery"
        500:
          description: Internal Server Error
  /txs:
    get:
      tags:
        - ICS0
      summary: Search transactions
      description: Search transactions by tag(s).
      produces:
        - application/json
      parameters:
        - in: query
          name: tag
          type: string
          description: "transaction tags such as 'action=submit-proposal' and 'sender=cosmos1g9ahr6xhht5rmqven628nklxluzyv8z9jqjcmc' which results in the following endpoint: 'GET /txs?action=submit-proposal&sender=cosmos1g9ahr6xhht5rmqven628nklxluzyv8z9jqjcmc'"
          required: true
          x-example: 'TODO'
        - in: query
          name: page
          description: Page number
          type: integer
          x-example: 1
        - in: query
          name: limit
          description: Maximum number of items per page
          type: integer
          x-example: 1
      responses:
        200:
          description: All txs matching the provided tags
          schema:
            type: array
            items:
              $ref: "#/definitions/TxQuery"
        400:
          description: Invalid search tags
        500:
          description: Internal Server Error
    post:
      tags:
        - ICS0
      summary: Broadcast a signed tx
      description: Broadcast a signed tx to a full node
      consumes:
        - application/json
      produces:
        - application/json
      parameters:
        - in: body
          name: txBroadcast
          description: The tx must be a signed StdTx. The supported broadcast modes include `"block"`(return after tx commit), `"sync"`(return afer CheckTx) and `"async"`(return right away).
          required: true
          schema:
            type: object
            properties:
              tx:
                $ref: "#/definitions/StdTx"
              mode:
                type: string
                example: block
      responses:
        200:
          description: Tx broadcasting result
          schema:
            $ref: "#/definitions/BroadcastTxCommitResult"
        500:
          description: Internal Server Error
  /txs/encode:
    post:
      tags:
        - ICS0
      summary: Encode a transaction to the Amino wire format
      description: Encode a transaction (signed or not) from JSON to base64-encoded Amino serialized bytes
      consumes:
        - application/json
      produces:
        - application/json
      parameters:
        - in: body
          name: tx
          description: The tx to encode
          required: true
          schema:
            type: object
            properties:
              tx:
                $ref: "#/definitions/StdTx"
      responses:
        200:
          description: The tx was successfully decoded and re-encoded
          schema:
            type: object
            properties:
              tx:
                type: string
                example: The base64-encoded Amino-serialized bytes for the tx
        400:
          description: The tx was malformated
        500:
          description: Server internal error
  /bank/balances/{address}:
    get:
      summary: Get the account balances
      tags:
        - ICS20
      produces:
        - application/json
      parameters:
        - in: path
          name: address
          description: Account address in bech32 format
          required: true
          type: string
          x-example: cosmos16gdxm24ht2mxtpz9cma6tr6a6d47x63hlq4pxt
      responses:
        200:
          description: Account balances
          schema:
            type: array
            items:
              $ref: "#/definitions/Coin"
        204:
          description: There is no data for the requested account
        500:
          description: Server internal error
  /bank/accounts/{address}/transfers:
    post:
      summary: Send coins from one account to another
      tags:
        - ICS20
      consumes:
        - application/json
      produces:
        - application/json
      parameters:
        - in: path
          name: address
          description: Account address in bech32 format
          required: true
          type: string
          x-example: cosmos16gdxm24ht2mxtpz9cma6tr6a6d47x63hlq4pxt
        - in: body
          name: account
          description: The sender and tx information
          required: true
          schema:
            type: object
            properties:
              base_req:
                $ref: "#/definitions/BaseReq"
              amount:
                type: array
                items:
                  $ref: "#/definitions/Coin"
      responses:
        202:
          description: Tx was succesfully generated
          schema:
            $ref: "#/definitions/StdTx"
        400:
          description: Invalid request
        500:
          description: Server internal error
  /auth/accounts/{address}:
    get:
      summary: Get the account information on blockchain
      tags:
        - ICS1
      produces:
        - application/json
      parameters:
        - in: path
          name: address
          description: Account address
          required: true
          type: string
          x-example: cosmos16gdxm24ht2mxtpz9cma6tr6a6d47x63hlq4pxt
      responses:
        200:
          description: Account information on the blockchain
          schema:
            type: object
            properties:
              type:
                type: string
              value:
                type: object
                properties:
                  account_number:
                    type: string
                  address:
                    type: string
                  coins:
                    type: array
                    items:
                      $ref: "#/definitions/Coin"
                  public_key:
                    type: string
                  sequence:
                    type: string
        204:
          description: No content about this account address
        500:
          description: Server internel error
  /staking/delegators/{delegatorAddr}/delegations:
    parameters:
      - in: path
        name: delegatorAddr
        description: Bech32 AccAddress of Delegator
        required: true
        type: string
        x-example: cosmos167w96tdvmazakdwkw2u57227eduula2cy572lf
    get:
      summary: Get all delegations from a delegator
      tags:
        - ICS21
      produces:
        - application/json
      responses:
        200:
          description: OK
          schema:
            type: array
            items:
              $ref: "#/definitions/Delegation"
        400:
          description: Invalid delegator address
        500:
          description: Internal Server Error
    post:
      summary: Submit delegation
      parameters:
        - in: body
          name: delegation
          description: The password of the account to remove from the KMS
          schema:
            type: object
            properties:
              base_req:
                $ref: "#/definitions/BaseReq"
              delegator_address:
                $ref: "#/definitions/Address"
              validator_address:
                $ref: "#/definitions/ValidatorAddress"
              delegation:
                $ref: "#/definitions/Coin"
      tags:
        - ICS21
      consumes:
        - application/json
      produces:
        - application/json
      responses:
        200:
          description: OK
          schema:
            $ref: "#/definitions/BroadcastTxCommitResult"
        400:
          description: Invalid delegator address or delegation request body
        401:
          description: Key password is wrong
        500:
          description: Internal Server Error
  /staking/delegators/{delegatorAddr}/delegations/{validatorAddr}:
    parameters:
      - in: path
        name: delegatorAddr
        description: Bech32 AccAddress of Delegator
        required: true
        type: string
        x-example: cosmos167w96tdvmazakdwkw2u57227eduula2cy572lf
      - in: path
        name: validatorAddr
        description: Bech32 OperatorAddress of validator
        required: true
        type: string
        x-example: cosmosvaloper1qwl879nx9t6kef4supyazayf7vjhennyh568ys
    get:
      summary: Query the current delegation between a delegator and a validator
      tags:
        - ICS21
      produces:
        - application/json
      responses:
        200:
          description: OK
          schema:
            $ref: "#/definitions/Delegation"
        400:
          description: Invalid delegator address or validator address
        500:
          description: Internal Server Error
  /staking/delegators/{delegatorAddr}/unbonding_delegations:
    parameters:
      - in: path
        name: delegatorAddr
        description: Bech32 AccAddress of Delegator
        required: true
        type: string
        x-example: cosmos167w96tdvmazakdwkw2u57227eduula2cy572lf
    get:
      summary: Get all unbonding delegations from a delegator
      tags:
        - ICS21
      produces:
        - application/json
      responses:
        200:
          description: OK
          schema:
            type: array
            items:
              $ref: "#/definitions/UnbondingDelegation"
        400:
          description: Invalid delegator address
        500:
          description: Internal Server Error
    post:
      summary: Submit an unbonding delegation
      parameters:
        - in: body
          name: delegation
          description: The password of the account to remove from the KMS
          schema:
            type: object
            properties:
              base_req:
                $ref: "#/definitions/BaseReq"
              delegator_address:
                $ref: "#/definitions/Address"
              validator_address:
                $ref: "#/definitions/ValidatorAddress"
              shares:
                type: string
                example: "100"
      tags:
        - ICS21
      consumes:
        - application/json
      produces:
        - application/json
      responses:
        200:
          description: OK
          schema:
            $ref: "#/definitions/BroadcastTxCommitResult"
        400:
          description: Invalid delegator address or unbonding delegation request body
        401:
          description: Key password is wrong
        500:
          description: Internal Server Error
  /staking/delegators/{delegatorAddr}/unbonding_delegations/{validatorAddr}:
    parameters:
      - in: path
        name: delegatorAddr
        description: Bech32 AccAddress of Delegator
        required: true
        type: string
        x-example: cosmos167w96tdvmazakdwkw2u57227eduula2cy572lf
      - in: path
        name: validatorAddr
        description: Bech32 OperatorAddress of validator
        required: true
        type: string
        x-example: cosmosvaloper1qwl879nx9t6kef4supyazayf7vjhennyh568ys
    get:
      summary: Query all unbonding delegations between a delegator and a validator
      tags:
        - ICS21
      produces:
        - application/json
      responses:
        200:
          description: OK
          schema:
            type: array
            items:
              $ref: "#/definitions/UnbondingDelegation"
        400:
          description: Invalid delegator address or validator address
        500:
          description: Internal Server Error
  /staking/redelegations:
    parameters:
      - in: query
        name: delegator
        description: Bech32 AccAddress of Delegator
        required: false
        type: string
      - in: query
        name: validator_from
        description: Bech32 ValAddress of SrcValidator
        required: false
        type: string
      - in: query
        name: validator_to
        description: Bech32 ValAddress of DstValidator
        required: false
        type: string
    get:
      summary: Get all redelegations (filter by query params)
      tags:
        - ICS21
      produces:
        - application/json
      responses:
        200:
          description: OK
          schema:
            type: array
            items:
              $ref: "#/definitions/Redelegation"
        500:
          description: Internal Server Error
  /staking/delegators/{delegatorAddr}/redelegations:
    parameters:
      - in: path
        name: delegatorAddr
        description: Bech32 AccAddress of Delegator
        required: true
        type: string
        x-example: cosmos167w96tdvmazakdwkw2u57227eduula2cy572lf
    post:
      summary: Submit a redelegation
      parameters:
        - in: body
          name: delegation
          description: The sender and tx information
          schema:
            type: object
            properties:
              base_req:
                $ref: "#/definitions/BaseReq"
              delegator_address:
                $ref: "#/definitions/Address"
              validator_src_addressess:
                $ref: "#/definitions/ValidatorAddress"
              validator_dst_address:
                $ref: "#/definitions/ValidatorAddress"
              shares:
                type: string
                example: "100"
      tags:
        - ICS21
      consumes:
        - application/json
      produces:
        - application/json
      responses:
        200:
          description: Tx was succesfully generated
          schema:
            $ref: "#/definitions/StdTx"
        400:
          description: Invalid delegator address or redelegation request body
        500:
          description: Internal Server Error
  /staking/delegators/{delegatorAddr}/validators:
    parameters:
      - in: path
        name: delegatorAddr
        description: Bech32 AccAddress of Delegator
        required: true
        type: string
        x-example: cosmos167w96tdvmazakdwkw2u57227eduula2cy572lf
    get:
      summary: Query all validators that a delegator is bonded to
      tags:
        - ICS21
      produces:
        - application/json
      responses:
        200:
          description: OK
          schema:
            type: array
            items:
              $ref: "#/definitions/Validator"
        400:
          description: Invalid delegator address
        500:
          description: Internal Server Error
  /staking/delegators/{delegatorAddr}/validators/{validatorAddr}:
    parameters:
      - in: path
        name: delegatorAddr
        description: Bech32 AccAddress of Delegator
        required: true
        type: string
        x-example: cosmos167w96tdvmazakdwkw2u57227eduula2cy572lf
      - in: path
        name: validatorAddr
        description: Bech32 ValAddress of Delegator
        required: true
        type: string
        x-example: cosmosvaloper1qwl879nx9t6kef4supyazayf7vjhennyh568ys
    get:
      summary: Query a validator that a delegator is bonded to
      tags:
        - ICS21
      produces:
        - application/json
      responses:
        200:
          description: OK
          schema:
            $ref: "#/definitions/Validator"
        400:
          description: Invalid delegator address or validator address
        500:
          description: Internal Server Error
  /staking/delegators/{delegatorAddr}/txs:
    parameters:
      - in: path
        name: delegatorAddr
        description: Bech32 AccAddress of Delegator
        required: true
        type: string
        x-example: cosmos167w96tdvmazakdwkw2u57227eduula2cy572lf
    get:
      summary: Get all staking txs (i.e msgs) from a delegator
      tags:
        - ICS21
      produces:
        - application/json
      responses:
        200:
          description: OK
          schema:
            type: array
            items:
              $ref: "#/definitions/TxQuery"
        204:
          description: No staking transaction about this delegator address
        400:
          description: Invalid delegator address
        500:
          description: Internal Server Error
  /staking/validators:
    get:
      summary: Get all validator candidates. By default it returns only the bonded validators.
      parameters:
        - in: query
          name: status
          type: string
          description: The validator bond status. Must be either 'bonded', 'unbonded', or 'unbonding'.
          x-example: bonded
        - in: query
          name: page
          description: The page number.
          type: integer
          x-example: 1
        - in: query
          name: limit
          description: The maximum number of items per page.
          type: integer
          x-example: 1
      tags:
        - ICS21
      produces:
        - application/json
      responses:
        200:
          description: OK
          schema:
            type: array
            items:
              $ref: "#/definitions/Validator"
        500:
          description: Internal Server Error
  /staking/validators/{validatorAddr}:
    parameters:
      - in: path
        name: validatorAddr
        description: Bech32 OperatorAddress of validator
        required: true
        type: string
        x-example: cosmosvaloper1qwl879nx9t6kef4supyazayf7vjhennyh568ys
    get:
      summary: Query the information from a single validator
      tags:
        - ICS21
      produces:
        - application/json
      responses:
        200:
          description: OK
          schema:
            $ref: "#/definitions/Validator"
        400:
          description: Invalid validator address
        500:
          description: Internal Server Error
  /staking/validators/{validatorAddr}/delegations:
    parameters:
      - in: path
        name: validatorAddr
        description: Bech32 OperatorAddress of validator
        required: true
        type: string
        x-example: cosmosvaloper1qwl879nx9t6kef4supyazayf7vjhennyh568ys
    get:
      summary: Get all delegations from a validator
      tags:
        - ICS21
      produces:
        - application/json
      responses:
        200:
          description: OK
          schema:
            type: array
            items:
              $ref: "#/definitions/Delegation"
        400:
          description: Invalid validator address
        500:
          description: Internal Server Error
  /staking/validators/{validatorAddr}/unbonding_delegations:
    parameters:
      - in: path
        name: validatorAddr
        description: Bech32 OperatorAddress of validator
        required: true
        type: string
        x-example: cosmosvaloper1qwl879nx9t6kef4supyazayf7vjhennyh568ys
    get:
      summary: Get all unbonding delegations from a validator
      tags:
        - ICS21
      produces:
        - application/json
      responses:
        200:
          description: OK
          schema:
            type: array
            items:
              $ref: "#/definitions/UnbondingDelegation"
        400:
          description: Invalid validator address
        500:
          description: Internal Server Error
  /staking/pool:
    get:
      summary: Get the current state of the staking pool
      tags:
        - ICS21
      produces:
        - application/json
      responses:
        200:
          description: OK
          schema:
            type: object
            properties:
              loose_tokens:
                type: string
              bonded_tokens:
                type: string
              inflation_last_time:
                type: string
              inflation:
                type: string
              date_last_commission_reset:
                type: string
              prev_bonded_shares:
                type: string
        500:
          description: Internal Server Error
  /staking/parameters:
    get:
      summary: Get the current staking parameter values
      tags:
        - ICS21
      produces:
        - application/json
      responses:
        200:
          description: OK
          schema:
            type: object
            properties:
              inflation_rate_change:
                type: string
              inflation_max:
                type: string
              inflation_min:
                type: string
              goal_bonded:
                type: string
              unbonding_time:
                type: string
              max_validators:
                type: integer
              bond_denom:
                type: string
        500:
          description: Internal Server Error
  /slashing/validators/{validatorPubKey}/signing_info:
    get:
      summary: Get sign info of given validator
      description: Get sign info of given validator
      produces:
        - application/json
      tags:
        - ICS23
      parameters:
        - type: string
          description: Bech32 validator public key
          name: validatorPubKey
          required: true
          in: path
          x-example: cosmosvalconspub1zcjduepq7mft6gfls57a0a42d7uhx656cckhfvtrlmw744jv4q0mvlv0dypskehfk8
      responses:
        200:
          description: OK
          schema:
            $ref: "#/definitions/SigningInfo"
        204:
          description: No sign info of this validator
        400:
          description: Invalid validator public key
        500:
          description: Internal Server Error
  /slashing/signing_infos:
    get:
      summary: Get sign info of given all validators
      description: Get sign info of all validators
      produces:
        - application/json
      tags:
        - ICS23
      parameters:
        - in: query
          name: page
          description: Page number
          type: integer
          required: true
          x-example: 1
        - in: query
          name: limit
          description: Maximum number of items per page
          type: integer
          required: true
          x-example: 5
      responses:
        200:
          description: OK
          schema:
            type: array
            items:
              $ref: "#/definitions/SigningInfo"
        204:
          description: No validators with sign info
        400:
          description: Invalid validator public key for one of the validators
        500:
          description: Internal Server Error
  /slashing/validators/{validatorAddr}/unjail:
    post:
      summary: Unjail a jailed validator
      description: Send transaction to unjail a jailed validator
      consumes:
        - application/json
      produces:
        - application/json
      tags:
        - ICS23
      parameters:
        - type: string
          description: Bech32 validator address
          name: validatorAddr
          required: true
          in: path
          x-example: cosmosvaloper1qwl879nx9t6kef4supyazayf7vjhennyh568ys
        - description: ""
          name: UnjailBody
          in: body
          required: true
          schema:
            type: object
            properties:
              base_req:
                $ref: "#/definitions/StdTx"
      responses:
        200:
          description: Tx was succesfully generated
          schema:
            $ref: "#/definitions/BroadcastTxCommitResult"
        400:
          description: Invalid validator address or base_req
        500:
          description: Internal Server Error
  /slashing/parameters:
    get:
      summary: Get the current slashing parameters
      tags:
        - ICS23
      produces:
        - application/json
      responses:
        200:
          description: OK
          schema:
            type: object
            properties:
              max_evidence_age:
                type: integer
              signed_blocks_window:
                type: integer
              min_signed_per_window:
                type: integer
              double_sign_unbond_duration:
                type: integer
              downtime_unbond_duration:
                type: integer
              slash_fraction_double_sign:
                type: integer
              slash_fraction_downtime:
                type: integer
        500:
          description: Internal Server Error
  /gov/proposals:
    post:
      summary: Submit a proposal
      description: Send transaction to submit a proposal
      consumes:
        - application/json
      produces:
        - application/json
      tags:
        - ICS22
      parameters:
        - description: valid value of `"proposal_type"` can be `"text"`, `"parameter_change"`, `"software_upgrade"`
          name: post_proposal_body
          in: body
          required: true
          schema:
            type: object
            properties:
              base_req:
                $ref: "#/definitions/BaseReq"
              title:
                type: string
              description:
                type: string
              proposal_type:
                type: string
                example: "text"
              proposer:
                $ref: "#/definitions/Address"
              initial_deposit:
                type: array
                items:
                  $ref: "#/definitions/Coin"
      responses:
        200:
          description: Tx was succesfully generated
          schema:
            $ref: "#/definitions/StdTx"
        400:
          description: Invalid proposal body
        500:
          description: Internal Server Error
    get:
      summary: Query proposals
      description: Query proposals information with parameters
      produces:
        - application/json
      tags:
        - ICS22
      parameters:
        - in: query
          name: voter
          description: voter address
          required: false
          type: string
        - in: query
          name: depositor
          description: depositor address
          required: false
          type: string
        - in: query
          name: status
          description: proposal status, valid values can be `"deposit_period"`, `"voting_period"`, `"passed"`, `"rejected"`
          required: false
          type: string
      responses:
        200:
          description: OK
          schema:
            type: array
            items:
              $ref: "#/definitions/TextProposal"
        400:
          description: Invalid query parameters
        500:
          description: Internal Server Error
<<<<<<< HEAD
  /gov/proposals/param_change:
    post:
      summary: Generate a parameter change proposal transaction
      description: Generate a parameter change proposal transaction
      consumes:
        - application/json
      produces:
        - application/json
      tags:
        - ICS22
      parameters:
        - description: The parameter change proposal body that contains all parameter changes
          name: post_proposal_body
          in: body
          required: true
          schema:
            type: object
            properties:
              base_req:
                $ref: "#/definitions/BaseReq"
              title:
                type: string
                x-example: 'Param Change'
              description:
                type: string
                x-example: 'Update max validators'
              proposer:
                $ref: "#/definitions/Address"
              deposit:
                type: array
                items:
                  $ref: "#/definitions/Coin"
              changes:
                type: array
                items:
                  $ref: "#/definitions/ParamChange"
      responses:
        200:
          description: The transaction was succesfully generated
          schema:
            $ref: "#/definitions/StdTx"
        400:
          description: Invalid proposal body
        500:
          description: Internal Server Error
=======
/gov/proposals/param_change:
  post:
    summary: Generate a parameter change proposal transaction
    description: Generate a parameter change proposal transaction
    consumes:
      - application/json
    produces:
      - application/json
    tags:
      - ICS22
    parameters:
      - description: The parameter change proposal body that contains all parameter changes
        name: post_proposal_body
        in: body
        required: true
        schema:
          type: object
          properties:
            base_req:
              $ref: "#/definitions/BaseReq"
            title:
              type: string
            description:
              type: string
            proposer:
              $ref: "#/definitions/Address"
            deposit:
              type: array
              items:
                $ref: "#/definitions/Coin"
            changes:
              type: array
              items:
                $ref: "#/definitions/ParamChange"
    responses:
      200:
        description: The transaction was succesfully generated
        schema:
          $ref: "#/definitions/StdTx"
      400:
        description: Invalid proposal body
      500:
        description: Internal Server Error
>>>>>>> 5653c768
  /gov/proposals/{proposalId}:
    get:
      summary: Query a proposal
      description: Query a proposal by id
      produces:
        - application/json
      tags:
        - ICS22
      parameters:
        - type: string
          name: proposalId
          required: true
          in: path
          x-example: '1'
      responses:
        200:
          description: OK
          schema:
            $ref: "#/definitions/TextProposal"
        400:
          description: Invalid proposal id
        500:
          description: Internal Server Error
  /gov/proposals/{proposalId}/proposer:
    get:
      summary: Query proposer
      description: Query for the proposer for a proposal
      produces:
        - application/json
      tags:
        - ICS22
      parameters:
        - type: string
          name: proposalId
          required: true
          in: path
          x-example: '1'
      responses:
        200:
          description: OK
          schema:
            $ref: "#/definitions/Proposer"
        400:
          description: Invalid proposal ID
        500:
          description: Internal Server Error
  /gov/proposals/{proposalId}/deposits:
    get:
      summary: Query deposits
      description: Query deposits by proposalId
      produces:
        - application/json
      tags:
        - ICS22
      parameters:
        - type: string
          name: proposalId
          required: true
          in: path
          x-example: '1'
      responses:
        200:
          description: OK
          schema:
            type: array
            items:
              $ref: "#/definitions/Deposit"
        400:
          description: Invalid proposal id
        500:
          description: Internal Server Error
    post:
      summary: Deposit tokens to a proposal
      description: Send transaction to deposit tokens to a proposal
      consumes:
        - application/json
      produces:
        - application/json
      tags:
        - ICS22
      parameters:
        - type: string
          description: proposal id
          name: proposalId
          required: true
          in: path
          x-example: '1'
        - description: ""
          name: post_deposit_body
          in: body
          required: true
          schema:
            type: object
            properties:
              base_req:
                $ref: "#/definitions/BaseReq"
              depositor:
                $ref: "#/definitions/Address"
              amount:
                type: array
                items:
                  $ref: "#/definitions/Coin"
      responses:
        200:
          description: OK
          schema:
            $ref: "#/definitions/BroadcastTxCommitResult"
        400:
          description: Invalid proposal id or deposit body
        401:
          description: Key password is wrong
        500:
          description: Internal Server Error
  /gov/proposals/{proposalId}/deposits/{depositor}:
    get:
      summary: Query deposit
      description: Query deposit by proposalId and depositor address
      produces:
        - application/json
      tags:
        - ICS22
      parameters:
        - type: string
          description: proposal id
          name: proposalId
          required: true
          in: path
          x-example: '1'
        - type: string
          description: Bech32 depositor address
          name: depositor
          required: true
          in: path
          x-example: cosmos1xl6453f6q6dv5770c9ue6hspdc0vxfuqtudkhz
      responses:
        200:
          description: OK
          schema:
            $ref: "#/definitions/Deposit"
        400:
          description: Invalid proposal id or depositor address
        404:
          description: Found no deposit
        500:
          description: Internal Server Error
  /gov/proposals/{proposalId}/votes:
    get:
      summary: Query voters
      description: Query voters information by proposalId
      produces:
        - application/json
      tags:
        - ICS22
      parameters:
        - type: string
          description: proposal id
          name: proposalId
          required: true
          in: path
          x-example: '1'
      responses:
        200:
          description: OK
          schema:
            type: array
            items:
              $ref: "#/definitions/Vote"
        400:
          description: Invalid proposal id
        500:
          description: Internal Server Error
    post:
      summary: Vote a proposal
      description: Send transaction to vote a proposal
      consumes:
        - application/json
      produces:
        - application/json
      tags:
        - ICS22
      parameters:
        - type: string
          description: proposal id
          name: proposalId
          required: true
          in: path
          x-example: '1'
        - description: valid value of `"option"` field can be `"yes"`, `"no"`, `"no_with_veto"` and `"abstain"`
          name: post_vote_body
          in: body
          required: true
          schema:
            type: object
            properties:
              base_req:
                $ref: "#/definitions/BaseReq"
              voter:
                $ref: "#/definitions/Address"
              option:
                type: string
                example: "yes"
      responses:
        200:
          description: OK
          schema:
            $ref: "#/definitions/BroadcastTxCommitResult"
        400:
          description: Invalid proposal id or vote body
        401:
          description: Key password is wrong
        500:
          description: Internal Server Error
  /gov/proposals/{proposalId}/votes/{voter}:
    get:
      summary: Query vote
      description: Query vote information by proposal Id and voter address
      produces:
        - application/json
      tags:
        - ICS22
      parameters:
        - type: string
          description: proposal id
          name: proposalId
          required: true
          in: path
          x-example: '1'
        - type: string
          description: Bech32 voter address
          name: voter
          required: true
          in: path
          x-example: cosmos1qwl879nx9t6kef4supyazayf7vjhennyjqwjgr
      responses:
        200:
          description: OK
          schema:
            $ref: "#/definitions/Vote"
        400:
          description: Invalid proposal id or voter address
        404:
          description: Found no vote
        500:
          description: Internal Server Error
  /gov/proposals/{proposalId}/tally:
    get:
      summary: Get a proposal's tally result at the current time
      description: Gets a proposal's tally result at the current time. If the proposal is pending deposits (i.e status 'DepositPeriod') it returns an empty tally result.
      produces:
        - application/json
      tags:
        - ICS22
      parameters:
        - type: string
          description: proposal id
          name: proposalId
          required: true
          in: path
          x-example: '1'
      responses:
        200:
          description: OK
          schema:
            $ref: "#/definitions/TallyResult"
        400:
          description: Invalid proposal id
        500:
          description: Internal Server Error
  /gov/parameters/deposit:
    get:
      summary: Query governance deposit parameters
      description: Query governance deposit parameters. The max_deposit_period units are in nanoseconds.
      produces:
        - application/json
      tags:
        - ICS22
      responses:
        200:
          description: OK
          schema:
            type: object
            properties:
              min_deposit:
                type: array
                items:
                  $ref: "#/definitions/Coin"
              max_deposit_period:
                type: string
                example: "86400000000000"
        400:
          description: <other_path> is not a valid query request path
        404:
          description: Found no deposit parameters
        500:
          description: Internal Server Error
  /gov/parameters/tallying:
    get:
      summary: Query governance tally parameters
      description: Query governance tally parameters
      produces:
        - application/json
      tags:
        - ICS22
      responses:
        200:
          description: OK
          schema:
            properties:
              threshold:
                type: string
                example: "0.5000000000"
              veto:
                type: string
                example: "0.3340000000"
              governance_penalty:
                type: string
                example: "0.0100000000"
        400:
          description: <other_path> is not a valid query request path
        404:
          description: Found no tally parameters
        500:
          description: Internal Server Error
  /gov/parameters/voting:
    get:
      summary: Query governance voting parameters
      description: Query governance voting parameters. The voting_period units are in nanoseconds.
      produces:
        - application/json
      tags:
        - ICS22
      responses:
        200:
          description: OK
          schema:
            properties:
              voting_period:
                type: string
                example: "86400000000000"
        400:
          description: <other_path> is not a valid query request path
        404:
          description: Found no voting parameters
        500:
          description: Internal Server Error
  /distribution/delegators/{delegatorAddr}/rewards:
    parameters:
      - in: path
        name: delegatorAddr
        description: Bech32 AccAddress of Delegator
        required: true
        type: string
        x-example: cosmos167w96tdvmazakdwkw2u57227eduula2cy572lf
    get:
      summary: Get the total rewards balance from all delegations
      description: Get the sum of all the rewards earned by delegations by a single delegator
      produces:
        - application/json
      tags:
        - ICS24
      responses:
        200:
          description: OK
          schema:
            $ref: "#/definitions/DelegatorTotalRewards"
        400:
          description: Invalid delegator address
        500:
          description: Internal Server Error
    post:
      summary: Withdraw all the delegator's delegation rewards
      description: Withdraw all the delegator's delegation rewards
      tags:
        - ICS24
      consumes:
        - application/json
      produces:
        - application/json
      parameters:
        - in: body
          name: Withdraw request body
          schema:
            properties:
              base_req:
                $ref: "#/definitions/BaseReq"
      responses:
        200:
          description: OK
          schema:
            $ref: "#/definitions/BroadcastTxCommitResult"
        400:
          description: Invalid delegator address
        401:
          description: Key password is wrong
        500:
          description: Internal Server Error
  /distribution/delegators/{delegatorAddr}/rewards/{validatorAddr}:
    parameters:
      - in: path
        name: delegatorAddr
        description: Bech32 AccAddress of Delegator
        required: true
        type: string
        x-example: cosmos167w96tdvmazakdwkw2u57227eduula2cy572lf
      - in: path
        name: validatorAddr
        description: Bech32 OperatorAddress of validator
        required: true
        type: string
        x-example: cosmosvaloper1qwl879nx9t6kef4supyazayf7vjhennyh568ys
    get:
      summary: Query a delegation reward
      description: Query a single delegation reward by a delegator
      tags:
        - ICS24
      produces:
        - application/json
      responses:
        200:
          description: OK
          schema:
            type: array
            items:
              $ref: "#/definitions/Coin"
        400:
          description: Invalid delegator address
        500:
          description: Internal Server Error
    post:
      summary: Withdraw a delegation reward
      description: Withdraw a delegator's delegation reward from a single validator
      tags:
        - ICS24
      consumes:
        - application/json
      produces:
        - application/json
      parameters:
        - in: body
          name: Withdraw request body
          schema:
            properties:
              base_req:
                $ref: "#/definitions/BaseReq"
      responses:
        200:
          description: OK
          schema:
            $ref: "#/definitions/BroadcastTxCommitResult"
        400:
          description: Invalid delegator address or delegation body
        401:
          description: Key password is wrong
        500:
          description: Internal Server Error
  /distribution/delegators/{delegatorAddr}/withdraw_address:
    parameters:
      - in: path
        name: delegatorAddr
        description: Bech32 AccAddress of Delegator
        required: true
        type: string
        x-example: cosmos167w96tdvmazakdwkw2u57227eduula2cy572lf
    get:
      summary: Get the rewards withdrawal address
      description: Get the delegations' rewards withdrawal address. This is the address in which the user will receive the reward funds
      tags:
        - ICS24
      produces:
        - application/json
      responses:
        200:
          description: OK
          schema:
            $ref: "#/definitions/Address"
        400:
          description: Invalid delegator address
        500:
          description: Internal Server Error
    post:
      summary: Replace the rewards withdrawal address
      description: Replace the delegations' rewards withdrawal address for a new one.
      tags:
        - ICS24
      consumes:
        - application/json
      produces:
        - application/json
      parameters:
        - in: body
          name: Withdraw request body
          schema:
            properties:
              base_req:
                $ref: "#/definitions/BaseReq"
              withdraw_address:
                $ref: "#/definitions/Address"
      responses:
        200:
          description: OK
          schema:
            $ref: "#/definitions/BroadcastTxCommitResult"
        400:
          description: Invalid delegator or withdraw address
        401:
          description: Key password is wrong
        500:
          description: Internal Server Error
  /distribution/validators/{validatorAddr}:
    parameters:
      - in: path
        name: validatorAddr
        description: Bech32 OperatorAddress of validator
        required: true
        type: string
        x-example: cosmosvaloper1qwl879nx9t6kef4supyazayf7vjhennyh568ys
    get:
      summary: Validator distribution information
      description: Query the distribution information of a single validator
      tags:
        - ICS24
      produces:
        - application/json
      responses:
        200:
          description: OK
          schema:
            $ref: "#/definitions/ValidatorDistInfo"
        400:
          description: Invalid validator address
        500:
          description: Internal Server Error
  /distribution/validators/{validatorAddr}/outstanding_rewards:
    parameters:
      - in: path
        name: validatorAddr
        description: Bech32 OperatorAddress of validator
        required: true
        type: string
        x-example: cosmosvaloper1qwl879nx9t6kef4supyazayf7vjhennyh568ys
    get:
      summary: Fee distribution outstanding rewards of a single validator
      tags:
        - ICS24
      produces:
        - application/json
      responses:
        200:
          description: OK
          schema:
            type: array
            items:
              $ref: "#/definitions/Coin"
        500:
          description: Internal Server Error
  /distribution/validators/{validatorAddr}/rewards:
    parameters:
      - in: path
        name: validatorAddr
        description: Bech32 OperatorAddress of validator
        required: true
        type: string
        x-example: cosmosvaloper1qwl879nx9t6kef4supyazayf7vjhennyh568ys
    get:
      summary: Commission and self-delegation rewards of a single validator
      description: Query the commission and self-delegation rewards of validator.
      tags:
        - ICS24
      produces:
        - application/json
      responses:
        200:
          description: OK
          schema:
            type: array
            items:
              $ref: "#/definitions/Coin"
        400:
          description: Invalid validator address
        500:
          description: Internal Server Error
    post:
      summary: Withdraw the validator's rewards
      description: Withdraw the validator's self-delegation and commissions rewards
      tags:
        - ICS24
      consumes:
        - application/json
      produces:
        - application/json
      parameters:
        - in: body
          name: Withdraw request body
          schema:
            properties:
              base_req:
                $ref: "#/definitions/BaseReq"
      responses:
        200:
          description: OK
          schema:
            $ref: "#/definitions/BroadcastTxCommitResult"
        400:
          description: Invalid validator address
        401:
          description: Key password is wrong
        500:
          description: Internal Server Error
  /distribution/community_pool:
    get:
      summary: Community pool parameters
      tags:
        - ICS24
      produces:
        - application/json
      responses:
        200:
          description: OK
          schema:
            type: array
            items:
              $ref: "#/definitions/Coin"
        500:
          description: Internal Server Error
  /distribution/parameters:
    get:
      summary: Fee distribution parameters
      tags:
        - ICS24
      produces:
        - application/json
      responses:
        200:
          description: OK
          schema:
            properties:
              base_proposer_reward:
                type: string
              bonus_proposer_reward:
                type: string
              community_tax:
                type: string
        500:
          description: Internal Server Error
  /minting/parameters:
    get:
      summary: Minting module parameters
      produces:
        - application/json
      responses:
        200:
          description: OK
          schema:
            properties:
              mint_denom:
                type: string
              inflation_rate_change:
                type: string
              inflation_max:
                type: string
              inflation_min:
                type: string
              goal_bonded:
                type: string
              blocks_per_year:
                type: integer
        500:
          description: Internal Server Error
  /minting/inflation:
    get:
      summary: Current minting inflation value
      produces:
        - application/json
      responses:
        200:
          description: OK
          schema:
            type: string
        500:
          description: Internal Server Error
  /minting/annual-provisions:
    get:
      summary: Current minting annual provisions value
      produces:
        - application/json
      responses:
        200:
          description: OK
          schema:
            type: string
        500:
          description: Internal Server Error
definitions:
  CheckTxResult:
    type: object
    properties:
      code:
        type: integer
      data:
        type: string
      gas_used:
        type: integer
      gas_wanted:
        type: integer
      info:
        type: string
      log:
        type: string
      tags:
        type: array
        items:
          $ref: "#/definitions/KVPair"
    example:
      code: 0
      data: data
      log: log
      gas_used: 5000
      gas_wanted: 10000
      info: info
      tags:
        - ""
        - ""
  DeliverTxResult:
    type: object
    properties:
      code:
        type: integer
      data:
        type: string
      gas_used:
        type: integer
      gas_wanted:
        type: integer
      info:
        type: string
      log:
        type: string
      tags:
        type: array
        items:
          $ref: "#/definitions/KVPair"
    example:
      code: 5
      data: data
      log: log
      gas_used: 5000
      gas_wanted: 10000
      info: info
      tags:
        - ""
        - ""
  BroadcastTxCommitResult:
    type: object
    properties:
      check_tx:
        $ref: "#/definitions/CheckTxResult"
      deliver_tx:
        $ref: "#/definitions/DeliverTxResult"
      hash:
        $ref: "#/definitions/Hash"
      height:
        type: integer
  KVPair:
    type: object
    properties:
      key:
        type: string
      value:
        type: string
  Msg:
    type: string
  Address:
    type: string
    description: bech32 encoded address
    example: cosmos1depk54cuajgkzea6zpgkq36tnjwdzv4afc3d27
  ValidatorAddress:
    type: string
    description: bech32 encoded address
    example: cosmosvaloper1depk54cuajgkzea6zpgkq36tnjwdzv4avv9cxd
  Coin:
    type: object
    properties:
      denom:
        type: string
        example: stake
      amount:
        type: string
        example: "50"
  Hash:
    type: string
    example: EE5F3404034C524501629B56E0DDC38FAD651F04
  TxQuery:
    type: object
    properties:
      hash:
        type: string
      height:
        type: number
      tx:
        $ref: "#/definitions/StdTx"
      result:
        type: object
        properties:
          log:
            type: string
          gas_wanted:
            type: string
            example: "0"
          gas_used:
            type: string
            example: "0"
          tags:
            type: array
            items:
              $ref: "#/definitions/KVPair"
  StdTx:
    type: object
    properties:
      msg:
        type: array
        items:
          $ref: "#/definitions/Msg"
      fee:
        type: object
        properties:
          gas:
            type: string
          amount:
            type: array
            items:
              $ref: "#/definitions/Coin"
      memo:
        type: string
      signature:
        type: object
        properties:
          signature:
            type: string
            example: MEUCIQD02fsDPra8MtbRsyB1w7bqTM55Wu138zQbFcWx4+CFyAIge5WNPfKIuvzBZ69MyqHsqD8S1IwiEp+iUb6VSdtlpgY=
          pub_key:
            type: object
            properties:
              type:
                type: string
                example: "tendermint/PubKeySecp256k1"
              value:
                type: string
                example: "Avz04VhtKJh8ACCVzlI8aTosGy0ikFXKIVHQ3jKMrosH"
          account_number:
            type: string
            example: "0"
          sequence:
            type: string
            example: "0"
  BlockID:
    type: object
    properties:
      hash:
        $ref: "#/definitions/Hash"
      parts:
        type: object
        properties:
          total:
            type: number
            example: 0
          hash:
            $ref: "#/definitions/Hash"
  BlockHeader:
    type: object
    properties:
      chain_id:
        type: string
        example: cosmoshub-2
      height:
        type: number
        example: 1
      time:
        type: string
        example: "2017-12-30T05:53:09.287+01:00"
      num_txs:
        type: number
        example: 0
      last_block_id:
        $ref: "#/definitions/BlockID"
      total_txs:
        type: number
        example: 35
      last_commit_hash:
        $ref: "#/definitions/Hash"
      data_hash:
        $ref: "#/definitions/Hash"
      validators_hash:
        $ref: "#/definitions/Hash"
      next_validators_hash:
        $ref: "#/definitions/Hash"
      consensus_hash:
        $ref: "#/definitions/Hash"
      app_hash:
        $ref: "#/definitions/Hash"
      last_results_hash:
        $ref: "#/definitions/Hash"
      evidence_hash:
        $ref: "#/definitions/Hash"
      proposer_address:
        $ref: "#/definitions/Address"
      version:
        type: object
        properties:
          block:
            type: string
            example: 10
          app:
            type: string
            example: 0
  Block:
    type: object
    properties:
      header:
        $ref: "#/definitions/BlockHeader"
      txs:
        type: array
        items:
          type: string
      evidence:
        type: array
        items:
          type: string
      last_commit:
        type: object
        properties:
          block_id:
            $ref: "#/definitions/BlockID"
          precommits:
            type: array
            items:
              type: object
              properties:
                validator_address:
                  type: string
                validator_index:
                  type: string
                  example: "0"
                height:
                  type: string
                  example: "0"
                round:
                  type: string
                  example: "0"
                timestamp:
                  type: string
                  example: "2017-12-30T05:53:09.287+01:00"
                type:
                  type: number
                  example: 2
                block_id:
                  $ref: "#/definitions/BlockID"
                signature:
                  type: string
                  example: "7uTC74QlknqYWEwg7Vn6M8Om7FuZ0EO4bjvuj6rwH1mTUJrRuMMZvAAqT9VjNgP0RA/TDp6u/92AqrZfXJSpBQ=="
  BlockQuery:
    type: object
    properties:
      block_meta:
        type: object
        properties:
          header:
            $ref: "#/definitions/BlockHeader"
          block_id:
            $ref: "#/definitions/BlockID"
      block:
        $ref: "#/definitions/Block"
  DelegationDelegatorReward:
    type: object
    properties:
      validator_address:
        $ref: "#/definitions/ValidatorAddress"
      reward:
        type: array
        items:
          $ref: "#/definitions/Coin"
  DelegatorTotalRewards:
    type: object
    properties:
      rewards:
        type: array
        items:
          $ref: "#/definitions/DelegationDelegatorReward"
      total:
        type: array
        items:
          $ref: "#/definitions/Coin"
  BaseReq:
    type: object
    properties:
      from:
        type: string
        example: "cosmos1g9ahr6xhht5rmqven628nklxluzyv8z9jqjcmc"
        description: Sender address or Keybase name to generate a transaction
      memo:
        type: string
        example: "Sent via Cosmos Voyager 🚀"
      chain_id:
        type: string
        example: "Cosmos-Hub"
      account_number:
        type: string
        example: "0"
      sequence:
        type: string
        example: "1"
      gas:
        type: string
        example: "200000"
      gas_adjustment:
        type: string
        example: "1.2"
      fees:
        type: array
        items:
          $ref: "#/definitions/Coin"
      simulate:
        type: boolean
        example: false
        description: Estimate gas for a transaction (cannot be used in conjunction with generate_only)
  TendermintValidator:
    type: object
    properties:
      address:
        $ref: "#/definitions/ValidatorAddress"
      pub_key:
        type: string
        example: cosmosvalconspub1zcjduepq7sjfglw7ra4mjxpw4ph7dtdhdheh7nz8dfgl6t8u2n5szuuql9mqsrwquu
      voting_power:
        type: string
        example: "1000"
      proposer_priority:
        type: string
        example: "1000"
  TextProposal:
    type: object
    properties:
      proposal_id:
        type: integer
      title:
        type: string
      description:
        type: string
      proposal_type:
        type: string
      proposal_status:
        type: string
      final_tally_result:
        $ref: "#/definitions/TallyResult"
      submit_time:
        type: string
      total_deposit:
        type: array
        items:
          $ref: "#/definitions/Coin"
      voting_start_time:
        type: string
  Proposer:
    type: object
    properties:
      proposal_id:
        type: integer
      proposer:
        type: string
  Deposit:
    type: object
    properties:
      amount:
        type: array
        items:
          $ref: "#/definitions/Coin"
      proposal_id:
        type: integer
      depositor:
        $ref: "#/definitions/Address"
  TallyResult:
    type: object
    properties:
      yes:
        type: string
        example: "0.0000000000"
      abstain:
        type: string
        example: "0.0000000000"
      no:
        type: string
        example: "0.0000000000"
      no_with_veto:
        type: string
        example: "0.0000000000"
  Vote:
    type: object
    properties:
      voter:
        type: string
      proposal_id:
        type: integer
      option:
        type: string
  Validator:
    type: object
    properties:
      operator_address:
        $ref: "#/definitions/ValidatorAddress"
      consensus_pubkey:
        type: string
        example: cosmosvalconspub1zcjduepq7sjfglw7ra4mjxpw4ph7dtdhdheh7nz8dfgl6t8u2n5szuuql9mqsrwquu
      jailed:
        type: boolean
      status:
        type: integer
      tokens:
        type: string
      delegator_shares:
        type: string
      description:
        type: object
        properties:
          moniker:
            type: string
          identity:
            type: string
          website:
            type: string
          details:
            type: string
      bond_height:
        type: string
        example: "0"
      bond_intra_tx_counter:
        type: integer
        example: 0
      unbonding_height:
        type: string
        example: "0"
      unbonding_time:
        type: string
        example: "1970-01-01T00:00:00Z"
      commission:
        type: object
        properties:
          rate:
            type: string
            example: "0"
          max_rate:
            type: string
            example: "0"
          max_change_rate:
            type: string
            example: "0"
          update_time:
            type: string
            example: "1970-01-01T00:00:00Z"
  Delegation:
    type: object
    properties:
      delegator_address:
        type: string
      validator_address:
        type: string
      shares:
        type: string
      height:
        type: integer
  UnbondingDelegation:
    type: object
    properties:
      delegator_address:
        type: string
      validator_address:
        type: string
      initial_balance:
        type: string
      balance:
        type: string
      creation_height:
        type: integer
      min_time:
        type: integer
  Redelegation:
    type: object
    properties:
      delegator_address:
        type: string
      validator_src_address:
        type: string
      validator_dst_address:
        type: string
      creation_height:
        type: integer
      min_time:
        type: integer
      initial_balance:
        type: string
      balance:
        type: string
      shares_src:
        type: string
      shares_dst:
        type: string
  ValidatorDistInfo:
    type: object
    properties:
      operator_address:
        $ref: "#/definitions/ValidatorAddress"
      self_bond_rewards:
        type: array
        items:
          $ref: "#/definitions/Coin"
      val_commission:
        type: array
        items:
          $ref: "#/definitions/Coin"
  SigningInfo:
    type: object
    properties:
      start_height:
        type: string
      index_offset:
        type: string
      jailed_until:
        type: string
      missed_blocks_counter:
        type: string
  ParamChange:
    type: object
<<<<<<< HEAD
    properties:
      subspace:
        type: string
        example: "staking"
      key:
        type: string
        example: "MaxValidators"
      subkey:
        type: string
        example: ""
      value:
        type: string
        example: "105"
=======
      subspace:
        type: string
        description: The parameter module subspace
      key:
        type: string
        description: The parameter key
      subkey:
        type: string
        description: An optional parameter subkey
      value:
        type: string
        description: The new parameter value
>>>>>>> 5653c768
<|MERGE_RESOLUTION|>--- conflicted
+++ resolved
@@ -1122,7 +1122,6 @@
           description: Invalid query parameters
         500:
           description: Internal Server Error
-<<<<<<< HEAD
   /gov/proposals/param_change:
     post:
       summary: Generate a parameter change proposal transaction
@@ -1168,51 +1167,6 @@
           description: Invalid proposal body
         500:
           description: Internal Server Error
-=======
-/gov/proposals/param_change:
-  post:
-    summary: Generate a parameter change proposal transaction
-    description: Generate a parameter change proposal transaction
-    consumes:
-      - application/json
-    produces:
-      - application/json
-    tags:
-      - ICS22
-    parameters:
-      - description: The parameter change proposal body that contains all parameter changes
-        name: post_proposal_body
-        in: body
-        required: true
-        schema:
-          type: object
-          properties:
-            base_req:
-              $ref: "#/definitions/BaseReq"
-            title:
-              type: string
-            description:
-              type: string
-            proposer:
-              $ref: "#/definitions/Address"
-            deposit:
-              type: array
-              items:
-                $ref: "#/definitions/Coin"
-            changes:
-              type: array
-              items:
-                $ref: "#/definitions/ParamChange"
-    responses:
-      200:
-        description: The transaction was succesfully generated
-        schema:
-          $ref: "#/definitions/StdTx"
-      400:
-        description: Invalid proposal body
-      500:
-        description: Internal Server Error
->>>>>>> 5653c768
   /gov/proposals/{proposalId}:
     get:
       summary: Query a proposal
@@ -2443,7 +2397,6 @@
         type: string
   ParamChange:
     type: object
-<<<<<<< HEAD
     properties:
       subspace:
         type: string
@@ -2456,18 +2409,4 @@
         example: ""
       value:
         type: string
-        example: "105"
-=======
-      subspace:
-        type: string
-        description: The parameter module subspace
-      key:
-        type: string
-        description: The parameter key
-      subkey:
-        type: string
-        description: An optional parameter subkey
-      value:
-        type: string
-        description: The new parameter value
->>>>>>> 5653c768
+        example: "105"