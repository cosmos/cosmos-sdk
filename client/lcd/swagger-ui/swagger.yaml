---
swagger: "2.0"
info:
  version: "3.0"
  title: Gaia-Lite for Cosmos
  description: A REST interface for state queries, transaction generation and broadcasting.
tags:
  - name: Transactions
    description: Search, encode, or broadcast transactions.
  - name: Tendermint RPC
    description: Tendermint APIs, such as query blocks, transactions and validatorset
  - name: Auth
    description: Authenticate accounts
  - name: Bank
    description: Create and broadcast transactions
  - name: Staking
    description: Stake module APIs
  - name: Governance
    description: Governance module APIs
  - name: Slashing
    description: Slashing module APIs
  - name: Distribution
    description: Fee distribution module APIs
  - name: Mint
    description: Minting module APIs
  - name: Misc
    description: Query app version
schemes:
  - https
host: stargate.cosmos.network
securityDefinitions:
  kms:
    type: basic
paths:
  /version:
    get:
      summary: Version of Gaia-lite
      tags:
        - Misc
      description: Get the version of gaia-lite running locally to compare against expected
      responses:
        200:
          description: Plaintext version i.e. "v0.25.0"
  /node_info:
    get:
      description: Information about the connected node
      summary: The properties of the connected node
      tags:
        - Tendermint RPC
      produces:
        - application/json
      responses:
        200:
          description: Node status
          schema:
            type: object
            properties:
              id:
                type: string
              moniker:
                type: string
                example: validator-name
              protocol_version:
                properties:
                  p2p:
                    type: string
                    example: 7
                  block:
                    type: string
                    example: 10
                  app:
                    type: string
                    example: 0
              network:
                type: string
                example: gaia-2
              channels:
                type: string
              listen_addr:
                type: string
                example: 192.168.56.1:26656
              version:
                description: Tendermint version
                type: string
                example: 0.15.0
              other:
                description: more information on versions
                type: object
                properties:
                  tx_index:
                    type: string
                    example: on
                  rpc_address:
                    type: string
                    example: tcp://0.0.0.0:26657
        500:
          description: Failed to query node status
  /syncing:
    get:
      summary: Syncing state of node
      tags:
        - Tendermint RPC
      description: Get if the node is currently syning with other nodes
      responses:
        200:
          description: '"true" or "false"'
        500:
          description: Server internal error
  /blocks/latest:
    get:
      summary: Get the latest block
      tags:
        - Tendermint RPC
      produces:
        - application/json
      responses:
        200:
          description: The latest block
          schema:
            $ref: "#/definitions/BlockQuery"
        500:
          description: Server internal error
  /blocks/{height}:
    get:
      summary: Get a block at a certain height
      tags:
        - Tendermint RPC
      produces:
        - application/json
      parameters:
        - in: path
          name: height
          description: Block height
          required: true
          type: number
          x-example: 1
      responses:
        200:
          description: The block at a specific height
          schema:
            $ref: "#/definitions/BlockQuery"
        404:
          description: Request block height doesn't
        400:
          description: Invalid height
        500:
          description: Server internal error
  /validatorsets/latest:
    get:
      summary: Get the latest validator set
      tags:
        - Tendermint RPC
      produces:
        - application/json
      responses:
        200:
          description: The validator set at the latest block height
          schema:
            type: object
            properties:
              block_height:
                type: string
              validators:
                type: array
                items:
                  $ref: "#/definitions/TendermintValidator"
        500:
          description: Server internal error
  /validatorsets/{height}:
    get:
      summary: Get a validator set a certain height
      tags:
        - Tendermint RPC
      produces:
        - application/json
      parameters:
        - in: path
          name: height
          description: Block height
          required: true
          type: number
          x-example: 1
      responses:
        200:
          description: The validator set at a specific block height
          schema:
            type: object
            properties:
              block_height:
                type: string
              validators:
                type: array
                items:
                  $ref: "#/definitions/TendermintValidator"
        404:
          description: Block at height not available
        400:
          description: Invalid height
        500:
          description: Server internal error
  /txs/{hash}:
    get:
      summary: Get a Tx by hash
      tags:
        - Transactions
      description: Retrieve a transaction using its hash.
      produces:
        - application/json
      parameters:
        - in: path
          name: hash
          description: Tx hash
          required: true
          type: string
          x-example: BCBE20E8D46758B96AE5883B792858296AC06E51435490FBDCAE25A72B3CC76B
      responses:
        200:
          description: Tx with the provided hash
          schema:
            $ref: "#/definitions/TxQuery"
        500:
          description: Internal Server Error
  /txs:
    get:
      tags:
        - Transactions
      summary: Search transactions
      description: Search transactions by tag(s).
      produces:
        - application/json
      parameters:
        - in: query
          name: action
          type: string
          description: "transaction tags such as 'action=send' which results in the following endpoint: 'GET /txs?action=send'"
          required: true
          x-example: 'send'
        - in: query
          name: sender
          type: string
          description: "transaction tags with sender: 'GET /txs?action=send&sender=cosmos16xyempempp92x9hyzz9wrgf94r6j9h5f06pxxv'"
          required: true
          x-example: 'cosmos16xyempempp92x9hyzz9wrgf94r6j9h5f06pxxv'
        - in: query
          name: page
          description: Page number
          type: integer
          x-example: 1
        - in: query
          name: limit
          description: Maximum number of items per page
          type: integer
          x-example: 1
      responses:
        200:
          description: All txs matching the provided tags
          schema:
            $ref: "#/definitions/PaginatedQueryTxs"
        400:
          description: Invalid search tags
        500:
          description: Internal Server Error
    post:
      tags:
        - Transactions
      summary: Broadcast a signed tx
      description: Broadcast a signed tx to a full node
      consumes:
        - application/json
      produces:
        - application/json
      parameters:
        - in: body
          name: txBroadcast
          description: The tx must be a signed StdTx. The supported broadcast modes include `"block"`(return after tx commit), `"sync"`(return afer CheckTx) and `"async"`(return right away).
          required: true
          schema:
            type: object
            properties:
              tx:
                $ref: "#/definitions/StdTx"
              mode:
                type: string
                example: block
      responses:
        200:
          description: Tx broadcasting result
          schema:
            $ref: "#/definitions/BroadcastTxCommitResult"
        500:
          description: Internal Server Error
  /txs/encode:
    post:
      tags:
        - Transactions
      summary: Encode a transaction to the Amino wire format
      description: Encode a transaction (signed or not) from JSON to base64-encoded Amino serialized bytes
      consumes:
        - application/json
      produces:
        - application/json
      parameters:
        - in: body
          name: tx
          description: The tx to encode
          required: true
          schema:
            type: object
            properties:
              tx:
                $ref: "#/definitions/StdTx"
      responses:
        200:
          description: The tx was successfully decoded and re-encoded
          schema:
            type: object
            properties:
              tx:
                type: string
                example: The base64-encoded Amino-serialized bytes for the tx
        400:
          description: The tx was malformated
        500:
          description: Server internal error
<<<<<<< HEAD
=======
  /bank/balances/{address}:
    get:
      summary: Get the account balances
      tags:
        - ICS20
      produces:
        - application/json
      parameters:
        - in: path
          name: address
          description: Account address in bech32 format
          required: true
          type: string
          x-example: cosmos16xyempempp92x9hyzz9wrgf94r6j9h5f06pxxv
      responses:
        200:
          description: Account balances
          schema:
            type: array
            items:
              $ref: "#/definitions/Coin"
        500:
          description: Server internal error
>>>>>>> e12876c0
  /bank/accounts/{address}/transfers:
    post:
      summary: Send coins from one account to another
      tags:
        - Bank
      consumes:
        - application/json
      produces:
        - application/json
      parameters:
        - in: path
          name: address
          description: Account address in bech32 format
          required: true
          type: string
          x-example: cosmos16xyempempp92x9hyzz9wrgf94r6j9h5f06pxxv
        - in: body
          name: account
          description: The sender and tx information
          required: true
          schema:
            type: object
            properties:
              base_req:
                $ref: "#/definitions/BaseReq"
              amount:
                type: array
                items:
                  $ref: "#/definitions/Coin"
      responses:
        202:
          description: Tx was succesfully generated
          schema:
            $ref: "#/definitions/StdTx"
        400:
          description: Invalid request
        500:
          description: Server internal error
  /auth/accounts/{address}:
    get:
      summary: Get the account information on blockchain
      tags:
        - Auth
      produces:
        - application/json
      parameters:
        - in: path
          name: address
          description: Account address
          required: true
          type: string
          x-example: cosmos16xyempempp92x9hyzz9wrgf94r6j9h5f06pxxv
      responses:
        200:
          description: Account information on the blockchain
          schema:
            type: object
            properties:
              type:
                type: string
              value:
                type: object
                properties:
                  account_number:
                    type: string
                  address:
                    type: string
                  coins:
                    type: array
                    items:
                      $ref: "#/definitions/Coin"
                  public_key:
                    $ref: "#/definitions/PublicKey"
                  sequence:
                    type: string
        500:
          description: Server internel error
  /staking/delegators/{delegatorAddr}/delegations:
    parameters:
      - in: path
        name: delegatorAddr
        description: Bech32 AccAddress of Delegator
        required: true
        type: string
        x-example: cosmos16xyempempp92x9hyzz9wrgf94r6j9h5f06pxxv
    get:
      summary: Get all delegations from a delegator
      tags:
        - Staking
      produces:
        - application/json
      responses:
        200:
          description: OK
          schema:
            type: array
            items:
              $ref: "#/definitions/Delegation"
        400:
          description: Invalid delegator address
        500:
          description: Internal Server Error
    post:
      summary: Submit delegation
      parameters:
        - in: body
          name: delegation
          description: The password of the account to remove from the KMS
          schema:
            type: object
            properties:
              base_req:
                $ref: "#/definitions/BaseReq"
              delegator_address:
                $ref: "#/definitions/Address"
              validator_address:
                $ref: "#/definitions/ValidatorAddress"
              delegation:
                $ref: "#/definitions/Coin"
      tags:
        - Staking
      consumes:
        - application/json
      produces:
        - application/json
      responses:
        200:
          description: OK
          schema:
            $ref: "#/definitions/BroadcastTxCommitResult"
        400:
          description: Invalid delegator address or delegation request body
        401:
          description: Key password is wrong
        500:
          description: Internal Server Error
  /staking/delegators/{delegatorAddr}/delegations/{validatorAddr}:
    parameters:
      - in: path
        name: delegatorAddr
        description: Bech32 AccAddress of Delegator
        required: true
        type: string
        x-example: cosmos16xyempempp92x9hyzz9wrgf94r6j9h5f06pxxv
      - in: path
        name: validatorAddr
        description: Bech32 OperatorAddress of validator
        required: true
        type: string
        x-example: cosmosvaloper16xyempempp92x9hyzz9wrgf94r6j9h5f2w4n2l
    get:
      summary: Query the current delegation between a delegator and a validator
      tags:
        - Staking
      produces:
        - application/json
      responses:
        200:
          description: OK
          schema:
            $ref: "#/definitions/Delegation"
        400:
          description: Invalid delegator address or validator address
        500:
          description: Internal Server Error
  /staking/delegators/{delegatorAddr}/unbonding_delegations:
    parameters:
      - in: path
        name: delegatorAddr
        description: Bech32 AccAddress of Delegator
        required: true
        type: string
        x-example: cosmos16xyempempp92x9hyzz9wrgf94r6j9h5f06pxxv
    get:
      summary: Get all unbonding delegations from a delegator
      tags:
        - Staking
      produces:
        - application/json
      responses:
        200:
          description: OK
          schema:
            type: array
            items:
              $ref: "#/definitions/UnbondingDelegation"
        400:
          description: Invalid delegator address
        500:
          description: Internal Server Error
    post:
      summary: Submit an unbonding delegation
      parameters:
        - in: body
          name: delegation
          description: The password of the account to remove from the KMS
          schema:
            type: object
            properties:
              base_req:
                $ref: "#/definitions/BaseReq"
              delegator_address:
                $ref: "#/definitions/Address"
              validator_address:
                $ref: "#/definitions/ValidatorAddress"
              shares:
                type: string
                example: "100"
      tags:
        - Staking
      consumes:
        - application/json
      produces:
        - application/json
      responses:
        200:
          description: OK
          schema:
            $ref: "#/definitions/BroadcastTxCommitResult"
        400:
          description: Invalid delegator address or unbonding delegation request body
        401:
          description: Key password is wrong
        500:
          description: Internal Server Error
  /staking/delegators/{delegatorAddr}/unbonding_delegations/{validatorAddr}:
    parameters:
      - in: path
        name: delegatorAddr
        description: Bech32 AccAddress of Delegator
        required: true
        type: string
        x-example: cosmos16xyempempp92x9hyzz9wrgf94r6j9h5f06pxxv
      - in: path
        name: validatorAddr
        description: Bech32 OperatorAddress of validator
        required: true
        type: string
        x-example: cosmosvaloper16xyempempp92x9hyzz9wrgf94r6j9h5f2w4n2l
    get:
      summary: Query all unbonding delegations between a delegator and a validator
      tags:
        - Staking
      produces:
        - application/json
      responses:
        200:
          description: OK
          schema:
            $ref: "#/definitions/UnbondingDelegationPair"
        400:
          description: Invalid delegator address or validator address
        500:
          description: Internal Server Error
  /staking/redelegations:
    parameters:
      - in: query
        name: delegator
        description: Bech32 AccAddress of Delegator
        required: false
        type: string
      - in: query
        name: validator_from
        description: Bech32 ValAddress of SrcValidator
        required: false
        type: string
      - in: query
        name: validator_to
        description: Bech32 ValAddress of DstValidator
        required: false
        type: string
    get:
      summary: Get all redelegations (filter by query params)
      tags:
        - Staking
      produces:
        - application/json
      responses:
        200:
          description: OK
          schema:
            type: array
            items:
              $ref: "#/definitions/Redelegation"
        500:
          description: Internal Server Error
  /staking/delegators/{delegatorAddr}/redelegations:
    parameters:
      - in: path
        name: delegatorAddr
        description: Bech32 AccAddress of Delegator
        required: true
        type: string
        x-example: cosmos16xyempempp92x9hyzz9wrgf94r6j9h5f06pxxv
    post:
      summary: Submit a redelegation
      parameters:
        - in: body
          name: delegation
          description: The sender and tx information
          schema:
            type: object
            properties:
              base_req:
                $ref: "#/definitions/BaseReq"
              delegator_address:
                $ref: "#/definitions/Address"
              validator_src_addressess:
                $ref: "#/definitions/ValidatorAddress"
              validator_dst_address:
                $ref: "#/definitions/ValidatorAddress"
              shares:
                type: string
                example: "100"
      tags:
        - Staking
      consumes:
        - application/json
      produces:
        - application/json
      responses:
        200:
          description: Tx was succesfully generated
          schema:
            $ref: "#/definitions/StdTx"
        400:
          description: Invalid delegator address or redelegation request body
        500:
          description: Internal Server Error
  /staking/delegators/{delegatorAddr}/validators:
    parameters:
      - in: path
        name: delegatorAddr
        description: Bech32 AccAddress of Delegator
        required: true
        type: string
        x-example: cosmos16xyempempp92x9hyzz9wrgf94r6j9h5f06pxxv
    get:
      summary: Query all validators that a delegator is bonded to
      tags:
        - Staking
      produces:
        - application/json
      responses:
        200:
          description: OK
          schema:
            type: array
            items:
              $ref: "#/definitions/Validator"
        400:
          description: Invalid delegator address
        500:
          description: Internal Server Error
  /staking/delegators/{delegatorAddr}/validators/{validatorAddr}:
    parameters:
      - in: path
        name: delegatorAddr
        description: Bech32 AccAddress of Delegator
        required: true
        type: string
        x-example: cosmos16xyempempp92x9hyzz9wrgf94r6j9h5f06pxxv
      - in: path
        name: validatorAddr
        description: Bech32 ValAddress of Delegator
        required: true
        type: string
        x-example: cosmosvaloper16xyempempp92x9hyzz9wrgf94r6j9h5f2w4n2l
    get:
      summary: Query a validator that a delegator is bonded to
      tags:
        - Staking
      produces:
        - application/json
      responses:
        200:
          description: OK
          schema:
            $ref: "#/definitions/Validator"
        400:
          description: Invalid delegator address or validator address
        500:
          description: Internal Server Error
<<<<<<< HEAD

=======
  /staking/delegators/{delegatorAddr}/txs:
    parameters:
      - in: path
        name: delegatorAddr
        description: Bech32 AccAddress of Delegator
        required: true
        type: string
        x-example: cosmos16xyempempp92x9hyzz9wrgf94r6j9h5f06pxxv
    get:
      summary: Get all staking txs (i.e msgs) from a delegator
      tags:
        - ICS21
      produces:
        - application/json
      responses:
        200:
          description: OK
          schema:
            type: array
            items:
              $ref: "#/definitions/TxQuery"
        400:
          description: Invalid delegator address
        500:
          description: Internal Server Error
>>>>>>> e12876c0
  /staking/validators:
    get:
      summary: Get all validator candidates. By default it returns only the bonded validators.
      parameters:
        - in: query
          name: status
          type: string
          description: The validator bond status. Must be either 'bonded', 'unbonded', or 'unbonding'.
          x-example: bonded
        - in: query
          name: page
          description: The page number.
          type: integer
          x-example: 1
        - in: query
          name: limit
          description: The maximum number of items per page.
          type: integer
          x-example: 1
      tags:
        - Staking
      produces:
        - application/json
      responses:
        200:
          description: OK
          schema:
            type: array
            items:
              $ref: "#/definitions/Validator"
        500:
          description: Internal Server Error
  /staking/validators/{validatorAddr}:
    parameters:
      - in: path
        name: validatorAddr
        description: Bech32 OperatorAddress of validator
        required: true
        type: string
        x-example: cosmosvaloper16xyempempp92x9hyzz9wrgf94r6j9h5f2w4n2l
    get:
      summary: Query the information from a single validator
      tags:
        - Staking
      produces:
        - application/json
      responses:
        200:
          description: OK
          schema:
            $ref: "#/definitions/Validator"
        400:
          description: Invalid validator address
        500:
          description: Internal Server Error
  /staking/validators/{validatorAddr}/delegations:
    parameters:
      - in: path
        name: validatorAddr
        description: Bech32 OperatorAddress of validator
        required: true
        type: string
        x-example: cosmosvaloper16xyempempp92x9hyzz9wrgf94r6j9h5f2w4n2l
    get:
      summary: Get all delegations from a validator
      tags:
        - Staking
      produces:
        - application/json
      responses:
        200:
          description: OK
          schema:
            type: array
            items:
              $ref: "#/definitions/Delegation"
        400:
          description: Invalid validator address
        500:
          description: Internal Server Error
  /staking/validators/{validatorAddr}/unbonding_delegations:
    parameters:
      - in: path
        name: validatorAddr
        description: Bech32 OperatorAddress of validator
        required: true
        type: string
        x-example: cosmosvaloper16xyempempp92x9hyzz9wrgf94r6j9h5f2w4n2l
    get:
      summary: Get all unbonding delegations from a validator
      tags:
        - Staking
      produces:
        - application/json
      responses:
        200:
          description: OK
          schema:
            type: array
            items:
              $ref: "#/definitions/UnbondingDelegation"
        400:
          description: Invalid validator address
        500:
          description: Internal Server Error
  /staking/pool:
    get:
      summary: Get the current state of the staking pool
      tags:
        - Staking
      produces:
        - application/json
      responses:
        200:
          description: OK
          schema:
            type: object
            properties:
              loose_tokens:
                type: string
              bonded_tokens:
                type: string
              inflation_last_time:
                type: string
              inflation:
                type: string
              date_last_commission_reset:
                type: string
              prev_bonded_shares:
                type: string
        500:
          description: Internal Server Error
  /staking/parameters:
    get:
      summary: Get the current staking parameter values
      tags:
        - Staking
      produces:
        - application/json
      responses:
        200:
          description: OK
          schema:
            type: object
            properties:
              inflation_rate_change:
                type: string
              inflation_max:
                type: string
              inflation_min:
                type: string
              goal_bonded:
                type: string
              unbonding_time:
                type: string
              max_validators:
                type: integer
              bond_denom:
                type: string
        500:
          description: Internal Server Error
<<<<<<< HEAD
  /slashing/validators/{validatorPubKey}/signing_info:
    get:
      summary: Get sign info of given validator
      description: Get sign info of given validator
      produces:
        - application/json
      tags:
        - Slashing
      parameters:
        - type: string
          description: Bech32 validator public key
          name: validatorPubKey
          required: true
          in: path
          x-example: cosmosvalconspub1zcjduepq7mft6gfls57a0a42d7uhx656cckhfvtrlmw744jv4q0mvlv0dypskehfk8
      responses:
        200:
          description: OK
          schema:
            $ref: "#/definitions/SigningInfo"
        204:
          description: No sign info of this validator
        400:
          description: Invalid validator public key
        500:
          description: Internal Server Error
=======
  # TODO: We need to either fix this route when the validator is not found or add a slashed validator in the contract tests
  #  /slashing/validators/{validatorPubKey}/signing_info:
  #    get:
  #      summary: Get sign info of given validator
  #      description: Get sign info of given validator
  #      produces:
  #        - application/json
  #      tags:
  #        - ICS23
  #      parameters:
  #        - type: string
  #          description: Bech32 validator public key
  #          name: validatorPubKey
  #          required: true
  #          in: path
  #          x-example: cosmosvalconspub1zcjduepq0vu2zgkgk49efa0nqwzndanq5m4c7pa3u4apz4g2r9gspqg6g9cs3k9cuf
  #      responses:
  #        200:
  #          description: OK
  #          schema:
  #            $ref: "#/definitions/SigningInfo"
  #        400:
  #          description: Invalid validator public key
  #        500:
  #          description: Internal Server Error
>>>>>>> e12876c0
  /slashing/signing_infos:
    get:
      summary: Get sign info of given all validators
      description: Get sign info of all validators
      produces:
        - application/json
      tags:
        - Slashing
      parameters:
        - in: query
          name: page
          description: Page number
          type: integer
          required: true
          x-example: 1
        - in: query
          name: limit
          description: Maximum number of items per page
          type: integer
          required: true
          x-example: 5
      responses:
        200:
          description: OK
          schema:
            type: array
            items:
              $ref: "#/definitions/SigningInfo"
        400:
          description: Invalid validator public key for one of the validators
        500:
          description: Internal Server Error
  /slashing/validators/{validatorAddr}/unjail:
    post:
      summary: Unjail a jailed validator
      description: Send transaction to unjail a jailed validator
      consumes:
        - application/json
      produces:
        - application/json
      tags:
        - Slashing
      parameters:
        - type: string
          description: Bech32 validator address
          name: validatorAddr
          required: true
          in: path
          x-example: cosmosvaloper16xyempempp92x9hyzz9wrgf94r6j9h5f2w4n2l
        - description: ""
          name: UnjailBody
          in: body
          required: true
          schema:
            type: object
            properties:
              base_req:
                $ref: "#/definitions/StdTx"
      responses:
        200:
          description: Tx was succesfully generated
          schema:
            $ref: "#/definitions/BroadcastTxCommitResult"
        400:
          description: Invalid validator address or base_req
        500:
          description: Internal Server Error
  /slashing/parameters:
    get:
      summary: Get the current slashing parameters
      tags:
        - Slashing
      produces:
        - application/json
      responses:
        200:
          description: OK
          schema:
            type: object
            properties:
              max_evidence_age:
                type: string
              signed_blocks_window:
                type: string
              min_signed_per_window:
                type: string
              double_sign_unbond_duration:
                type: string
              downtime_unbond_duration:
                type: string
              slash_fraction_double_sign:
                type: string
              slash_fraction_downtime:
                type: string
        500:
          description: Internal Server Error
  /gov/proposals:
    post:
      summary: Submit a proposal
      description: Send transaction to submit a proposal
      consumes:
        - application/json
      produces:
        - application/json
      tags:
        - Governance
      parameters:
        - description: valid value of `"proposal_type"` can be `"text"`, `"parameter_change"`, `"software_upgrade"`
          name: post_proposal_body
          in: body
          required: true
          schema:
            type: object
            properties:
              base_req:
                $ref: "#/definitions/BaseReq"
              title:
                type: string
              description:
                type: string
              proposal_type:
                type: string
                example: "text"
              proposer:
                $ref: "#/definitions/Address"
              initial_deposit:
                type: array
                items:
                  $ref: "#/definitions/Coin"
      responses:
        200:
          description: Tx was succesfully generated
          schema:
            $ref: "#/definitions/StdTx"
        400:
          description: Invalid proposal body
        500:
          description: Internal Server Error
    get:
      summary: Query proposals
      description: Query proposals information with parameters
      produces:
        - application/json
      tags:
        - Governance
      parameters:
        - in: query
          name: voter
          description: voter address
          required: false
          type: string
        - in: query
          name: depositor
          description: depositor address
          required: false
          type: string
        - in: query
          name: status
          description: proposal status, valid values can be `"deposit_period"`, `"voting_period"`, `"passed"`, `"rejected"`
          required: false
          type: string
      responses:
        200:
          description: OK
          schema:
            type: array
            items:
              $ref: "#/definitions/TextProposal"
        400:
          description: Invalid query parameters
        500:
          description: Internal Server Error
  /gov/proposals/param_change:
    post:
      summary: Generate a parameter change proposal transaction
      description: Generate a parameter change proposal transaction
      consumes:
        - application/json
      produces:
        - application/json
      tags:
        - Governance
      parameters:
        - description: The parameter change proposal body that contains all parameter changes
          name: post_proposal_body
          in: body
          required: true
          schema:
            type: object
            properties:
              base_req:
                $ref: "#/definitions/BaseReq"
              title:
                type: string
                x-example: 'Param Change'
              description:
                type: string
                x-example: 'Update max validators'
              proposer:
                $ref: "#/definitions/Address"
              deposit:
                type: array
                items:
                  $ref: "#/definitions/Coin"
              changes:
                type: array
                items:
                  $ref: "#/definitions/ParamChange"
      responses:
        200:
          description: The transaction was succesfully generated
          schema:
            $ref: "#/definitions/StdTx"
        400:
          description: Invalid proposal body
        500:
          description: Internal Server Error
  /gov/proposals/{proposalId}:
    get:
      summary: Query a proposal
      description: Query a proposal by id
      produces:
        - application/json
      tags:
        - Governance
      parameters:
        - type: string
          name: proposalId
          required: true
          in: path
          x-example: '2'
      responses:
        200:
          description: OK
          schema:
            $ref: "#/definitions/TextProposal"
        400:
          description: Invalid proposal id
        500:
          description: Internal Server Error
  /gov/proposals/{proposalId}/proposer:
    get:
      summary: Query proposer
      description: Query for the proposer for a proposal
      produces:
        - application/json
      tags:
        - Governance
      parameters:
        - type: string
          name: proposalId
          required: true
          in: path
          x-example: '2'
      responses:
        200:
          description: OK
          schema:
            $ref: "#/definitions/Proposer"
        400:
          description: Invalid proposal ID
        500:
          description: Internal Server Error
  /gov/proposals/{proposalId}/deposits:
    get:
      summary: Query deposits
      description: Query deposits by proposalId
      produces:
        - application/json
      tags:
        - Governance
      parameters:
        - type: string
          name: proposalId
          required: true
          in: path
          x-example: '2'
      responses:
        200:
          description: OK
          schema:
            type: array
            items:
              $ref: "#/definitions/Deposit"
        400:
          description: Invalid proposal id
        500:
          description: Internal Server Error
    post:
      summary: Deposit tokens to a proposal
      description: Send transaction to deposit tokens to a proposal
      consumes:
        - application/json
      produces:
        - application/json
      tags:
        - Governance
      parameters:
        - type: string
          description: proposal id
          name: proposalId
          required: true
          in: path
          x-example: '2'
        - description: ""
          name: post_deposit_body
          in: body
          required: true
          schema:
            type: object
            properties:
              base_req:
                $ref: "#/definitions/BaseReq"
              depositor:
                $ref: "#/definitions/Address"
              amount:
                type: array
                items:
                  $ref: "#/definitions/Coin"
      responses:
        200:
          description: OK
          schema:
            $ref: "#/definitions/BroadcastTxCommitResult"
        400:
          description: Invalid proposal id or deposit body
        401:
          description: Key password is wrong
        500:
          description: Internal Server Error
  /gov/proposals/{proposalId}/deposits/{depositor}:
    get:
      summary: Query deposit
      description: Query deposit by proposalId and depositor address
      produces:
        - application/json
      tags:
        - Governance
      parameters:
        - type: string
          description: proposal id
          name: proposalId
          required: true
          in: path
          x-example: '2'
        - type: string
          description: Bech32 depositor address
          name: depositor
          required: true
          in: path
          x-example: cosmos16xyempempp92x9hyzz9wrgf94r6j9h5f06pxxv
      responses:
        200:
          description: OK
          schema:
            $ref: "#/definitions/Deposit"
        400:
          description: Invalid proposal id or depositor address
        404:
          description: Found no deposit
        500:
          description: Internal Server Error
  /gov/proposals/{proposalId}/votes:
    get:
      summary: Query voters
      description: Query voters information by proposalId
      produces:
        - application/json
      tags:
        - Governance
      parameters:
        - type: string
          description: proposal id
          name: proposalId
          required: true
          in: path
          x-example: '2'
      responses:
        200:
          description: OK
          schema:
            type: array
            items:
              $ref: "#/definitions/Vote"
        400:
          description: Invalid proposal id
        500:
          description: Internal Server Error
    post:
      summary: Vote a proposal
      description: Send transaction to vote a proposal
      consumes:
        - application/json
      produces:
        - application/json
      tags:
        - Governance
      parameters:
        - type: string
          description: proposal id
          name: proposalId
          required: true
          in: path
          x-example: '2'
        - description: valid value of `"option"` field can be `"yes"`, `"no"`, `"no_with_veto"` and `"abstain"`
          name: post_vote_body
          in: body
          required: true
          schema:
            type: object
            properties:
              base_req:
                $ref: "#/definitions/BaseReq"
              voter:
                $ref: "#/definitions/Address"
              option:
                type: string
                example: "yes"
      responses:
        200:
          description: OK
          schema:
            $ref: "#/definitions/BroadcastTxCommitResult"
        400:
          description: Invalid proposal id or vote body
        401:
          description: Key password is wrong
        500:
          description: Internal Server Error
  /gov/proposals/{proposalId}/votes/{voter}:
    get:
      summary: Query vote
      description: Query vote information by proposal Id and voter address
      produces:
        - application/json
      tags:
        - Governance
      parameters:
        - type: string
          description: proposal id
          name: proposalId
          required: true
          in: path
          x-example: '2'
        - type: string
          description: Bech32 voter address
          name: voter
          required: true
          in: path
          x-example: cosmos16xyempempp92x9hyzz9wrgf94r6j9h5f06pxxv
      responses:
        200:
          description: OK
          schema:
            $ref: "#/definitions/Vote"
        400:
          description: Invalid proposal id or voter address
        404:
          description: Found no vote
        500:
          description: Internal Server Error
  /gov/proposals/{proposalId}/tally:
    get:
      summary: Get a proposal's tally result at the current time
      description: Gets a proposal's tally result at the current time. If the proposal is pending deposits (i.e status 'DepositPeriod') it returns an empty tally result.
      produces:
        - application/json
      tags:
        - Governance
      parameters:
        - type: string
          description: proposal id
          name: proposalId
          required: true
          in: path
          x-example: '2'
      responses:
        200:
          description: OK
          schema:
            $ref: "#/definitions/TallyResult"
        400:
          description: Invalid proposal id
        500:
          description: Internal Server Error
  /gov/parameters/deposit:
    get:
      summary: Query governance deposit parameters
      description: Query governance deposit parameters. The max_deposit_period units are in nanoseconds.
      produces:
        - application/json
      tags:
        - Governance
      responses:
        200:
          description: OK
          schema:
            type: object
            properties:
              min_deposit:
                type: array
                items:
                  $ref: "#/definitions/Coin"
              max_deposit_period:
                type: string
                example: "86400000000000"
        400:
          description: <other_path> is not a valid query request path
        404:
          description: Found no deposit parameters
        500:
          description: Internal Server Error
  /gov/parameters/tallying:
    get:
      summary: Query governance tally parameters
      description: Query governance tally parameters
      produces:
        - application/json
      tags:
        - Governance
      responses:
        200:
          description: OK
          schema:
            properties:
              threshold:
                type: string
                example: "0.5000000000"
              veto:
                type: string
                example: "0.3340000000"
              governance_penalty:
                type: string
                example: "0.0100000000"
        400:
          description: <other_path> is not a valid query request path
        404:
          description: Found no tally parameters
        500:
          description: Internal Server Error
  /gov/parameters/voting:
    get:
      summary: Query governance voting parameters
      description: Query governance voting parameters. The voting_period units are in nanoseconds.
      produces:
        - application/json
      tags:
        - Governance
      responses:
        200:
          description: OK
          schema:
            properties:
              voting_period:
                type: string
                example: "86400000000000"
        400:
          description: <other_path> is not a valid query request path
        404:
          description: Found no voting parameters
        500:
          description: Internal Server Error
  /distribution/delegators/{delegatorAddr}/rewards:
    parameters:
      - in: path
        name: delegatorAddr
        description: Bech32 AccAddress of Delegator
        required: true
        type: string
        x-example: cosmos167w96tdvmazakdwkw2u57227eduula2cy572lf
    get:
      summary: Get the total rewards balance from all delegations
      description: Get the sum of all the rewards earned by delegations by a single delegator
      produces:
        - application/json
      tags:
        - Distribution
      responses:
        200:
          description: OK
          schema:
            $ref: "#/definitions/DelegatorTotalRewards"
        400:
          description: Invalid delegator address
        500:
          description: Internal Server Error
    post:
      summary: Withdraw all the delegator's delegation rewards
      description: Withdraw all the delegator's delegation rewards
      tags:
        - Distribution
      consumes:
        - application/json
      produces:
        - application/json
      parameters:
        - in: body
          name: Withdraw request body
          schema:
            properties:
              base_req:
                $ref: "#/definitions/BaseReq"
      responses:
        200:
          description: OK
          schema:
            $ref: "#/definitions/BroadcastTxCommitResult"
        400:
          description: Invalid delegator address
        401:
          description: Key password is wrong
        500:
          description: Internal Server Error
  /distribution/delegators/{delegatorAddr}/rewards/{validatorAddr}:
    parameters:
      - in: path
        name: delegatorAddr
        description: Bech32 AccAddress of Delegator
        required: true
        type: string
        x-example: cosmos16xyempempp92x9hyzz9wrgf94r6j9h5f06pxxv
      - in: path
        name: validatorAddr
        description: Bech32 OperatorAddress of validator
        required: true
        type: string
        x-example: cosmosvaloper16xyempempp92x9hyzz9wrgf94r6j9h5f2w4n2l
    get:
      summary: Query a delegation reward
      description: Query a single delegation reward by a delegator
      tags:
        - Distribution
      produces:
        - application/json
      responses:
        200:
          description: OK
          schema:
            type: array
            items:
              $ref: "#/definitions/Coin"
        400:
          description: Invalid delegator address
        500:
          description: Internal Server Error
    post:
      summary: Withdraw a delegation reward
      description: Withdraw a delegator's delegation reward from a single validator
      tags:
        - Distribution
      consumes:
        - application/json
      produces:
        - application/json
      parameters:
        - in: body
          name: Withdraw request body
          schema:
            properties:
              base_req:
                $ref: "#/definitions/BaseReq"
      responses:
        200:
          description: OK
          schema:
            $ref: "#/definitions/BroadcastTxCommitResult"
        400:
          description: Invalid delegator address or delegation body
        401:
          description: Key password is wrong
        500:
          description: Internal Server Error
  /distribution/delegators/{delegatorAddr}/withdraw_address:
    parameters:
      - in: path
        name: delegatorAddr
        description: Bech32 AccAddress of Delegator
        required: true
        type: string
        x-example: cosmos167w96tdvmazakdwkw2u57227eduula2cy572lf
    get:
      summary: Get the rewards withdrawal address
      description: Get the delegations' rewards withdrawal address. This is the address in which the user will receive the reward funds
      tags:
        - Distribution
      produces:
        - application/json
      responses:
        200:
          description: OK
          schema:
            $ref: "#/definitions/Address"
        400:
          description: Invalid delegator address
        500:
          description: Internal Server Error
    post:
      summary: Replace the rewards withdrawal address
      description: Replace the delegations' rewards withdrawal address for a new one.
      tags:
        - Distribution
      consumes:
        - application/json
      produces:
        - application/json
      parameters:
        - in: body
          name: Withdraw request body
          schema:
            properties:
              base_req:
                $ref: "#/definitions/BaseReq"
              withdraw_address:
                $ref: "#/definitions/Address"
      responses:
        200:
          description: OK
          schema:
            $ref: "#/definitions/BroadcastTxCommitResult"
        400:
          description: Invalid delegator or withdraw address
        401:
          description: Key password is wrong
        500:
          description: Internal Server Error
  /distribution/validators/{validatorAddr}:
    parameters:
      - in: path
        name: validatorAddr
        description: Bech32 OperatorAddress of validator
        required: true
        type: string
        x-example: cosmosvaloper16xyempempp92x9hyzz9wrgf94r6j9h5f2w4n2l
    get:
      summary: Validator distribution information
      description: Query the distribution information of a single validator
      tags:
        - Distribution
      produces:
        - application/json
      responses:
        200:
          description: OK
          schema:
            $ref: "#/definitions/ValidatorDistInfo"
        400:
          description: Invalid validator address
        500:
          description: Internal Server Error
  /distribution/validators/{validatorAddr}/outstanding_rewards:
    parameters:
      - in: path
        name: validatorAddr
        description: Bech32 OperatorAddress of validator
        required: true
        type: string
        x-example: cosmosvaloper16xyempempp92x9hyzz9wrgf94r6j9h5f2w4n2l
    get:
      summary: Fee distribution outstanding rewards of a single validator
      tags:
        - Distribution
      produces:
        - application/json
      responses:
        200:
          description: OK
          schema:
            type: array
            items:
              $ref: "#/definitions/Coin"
        500:
          description: Internal Server Error
  /distribution/validators/{validatorAddr}/rewards:
    parameters:
      - in: path
        name: validatorAddr
        description: Bech32 OperatorAddress of validator
        required: true
        type: string
        x-example: cosmosvaloper16xyempempp92x9hyzz9wrgf94r6j9h5f2w4n2l
    get:
      summary: Commission and self-delegation rewards of a single validator
      description: Query the commission and self-delegation rewards of validator.
      tags:
        - Distribution
      produces:
        - application/json
      responses:
        200:
          description: OK
          schema:
            type: array
            items:
              $ref: "#/definitions/Coin"
        400:
          description: Invalid validator address
        500:
          description: Internal Server Error
    post:
      summary: Withdraw the validator's rewards
      description: Withdraw the validator's self-delegation and commissions rewards
      tags:
        - Distribution
      consumes:
        - application/json
      produces:
        - application/json
      parameters:
        - in: body
          name: Withdraw request body
          schema:
            properties:
              base_req:
                $ref: "#/definitions/BaseReq"
      responses:
        200:
          description: OK
          schema:
            $ref: "#/definitions/BroadcastTxCommitResult"
        400:
          description: Invalid validator address
        401:
          description: Key password is wrong
        500:
          description: Internal Server Error
  /distribution/community_pool:
    get:
      summary: Community pool parameters
      tags:
        - Distribution
      produces:
        - application/json
      responses:
        200:
          description: OK
          schema:
            type: array
            items:
              $ref: "#/definitions/Coin"
        500:
          description: Internal Server Error
  /distribution/parameters:
    get:
      summary: Fee distribution parameters
      tags:
        - Distribution
      produces:
        - application/json
      responses:
        200:
          description: OK
          schema:
            properties:
              base_proposer_reward:
                type: string
              bonus_proposer_reward:
                type: string
              community_tax:
                type: string
        500:
          description: Internal Server Error
  /minting/parameters:
    get:
      summary: Minting module parameters
      tags:
        - Mint
      produces:
        - application/json
      responses:
        200:
          description: OK
          schema:
            properties:
              mint_denom:
                type: string
              inflation_rate_change:
                type: string
              inflation_max:
                type: string
              inflation_min:
                type: string
              goal_bonded:
                type: string
              blocks_per_year:
                type: string
        500:
          description: Internal Server Error
  /minting/inflation:
    get:
      summary: Current minting inflation value
      tags:
        - Mint
      produces:
        - application/json
      responses:
        200:
          description: OK
          schema:
            type: string
        500:
          description: Internal Server Error
  /minting/annual-provisions:
    get:
      summary: Current minting annual provisions value
      tags:
        - Mint
      produces:
        - application/json
      responses:
        200:
          description: OK
          schema:
            type: string
        500:
          description: Internal Server Error
definitions:
  CheckTxResult:
    type: object
    properties:
      code:
        type: integer
      data:
        type: string
      gas_used:
        type: integer
      gas_wanted:
        type: integer
      info:
        type: string
      log:
        type: string
      tags:
        type: array
        items:
          $ref: "#/definitions/KVPair"
    example:
      code: 0
      data: data
      log: log
      gas_used: 5000
      gas_wanted: 10000
      info: info
      tags:
        - ""
        - ""
  DeliverTxResult:
    type: object
    properties:
      code:
        type: integer
      data:
        type: string
      gas_used:
        type: integer
      gas_wanted:
        type: integer
      info:
        type: string
      log:
        type: string
      tags:
        type: array
        items:
          $ref: "#/definitions/KVPair"
    example:
      code: 5
      data: data
      log: log
      gas_used: 5000
      gas_wanted: 10000
      info: info
      tags:
        - ""
        - ""
  BroadcastTxCommitResult:
    type: object
    properties:
      check_tx:
        $ref: "#/definitions/CheckTxResult"
      deliver_tx:
        $ref: "#/definitions/DeliverTxResult"
      hash:
        $ref: "#/definitions/Hash"
      height:
        type: integer
  KVPair:
    type: object
    properties:
      key:
        type: string
      value:
        type: string
  Msg:
    type: string
  Address:
    type: string
    description: bech32 encoded address
    example: cosmos1depk54cuajgkzea6zpgkq36tnjwdzv4afc3d27
  ValidatorAddress:
    type: string
    description: bech32 encoded address
    example: cosmosvaloper16xyempempp92x9hyzz9wrgf94r6j9h5f2w4n2l
  Coin:
    type: object
    properties:
      denom:
        type: string
        example: stake
      amount:
        type: string
        example: "50"
  Hash:
    type: string
    example: EE5F3404034C524501629B56E0DDC38FAD651F04
  TxQuery:
    type: object
    properties:
      hash:
        type: string
        example: "D085138D913993919295FF4B0A9107F1F2CDE0D37A87CE0644E217CBF3B49656"
      height:
        type: number
        example: 368
      tx:
        $ref: "#/definitions/StdTx"
      result:
        type: object
        properties:
          log:
            type: string
          gas_wanted:
            type: string
            example: "200000"
          gas_used:
            type: string
            example: "26354"
          tags:
            type: array
            items:
              $ref: "#/definitions/KVPair"
  PaginatedQueryTxs:
    type: object
    properties:
      total_count:
        type: number
        example: 1
      count:
        type: number
        example: 1
      page_number:
        type: number
        example: 1
      page_total:
        type: number
        example: 1
      limit:
        type: number
        example: 30
      txs:
        type: array
        items:
          $ref: "#/definitions/TxQuery"
  StdTx:
    type: object
    properties:
      msg:
        type: array
        items:
          $ref: "#/definitions/Msg"
      fee:
        type: object
        properties:
          gas:
            type: string
          amount:
            type: array
            items:
              $ref: "#/definitions/Coin"
      memo:
        type: string
      signature:
        type: object
        properties:
          signature:
            type: string
            example: MEUCIQD02fsDPra8MtbRsyB1w7bqTM55Wu138zQbFcWx4+CFyAIge5WNPfKIuvzBZ69MyqHsqD8S1IwiEp+iUb6VSdtlpgY=
          pub_key:
            type: object
            properties:
              type:
                type: string
                example: "tendermint/PubKeySecp256k1"
              value:
                type: string
                example: "Avz04VhtKJh8ACCVzlI8aTosGy0ikFXKIVHQ3jKMrosH"
          account_number:
            type: string
            example: "0"
          sequence:
            type: string
            example: "0"
  BlockID:
    type: object
    properties:
      hash:
        $ref: "#/definitions/Hash"
      parts:
        type: object
        properties:
          total:
            type: number
            example: 0
          hash:
            $ref: "#/definitions/Hash"
  BlockHeader:
    type: object
    properties:
      chain_id:
        type: string
        example: cosmoshub-2
      height:
        type: number
        example: 1
      time:
        type: string
        example: "2017-12-30T05:53:09.287+01:00"
      num_txs:
        type: number
        example: 0
      last_block_id:
        $ref: "#/definitions/BlockID"
      total_txs:
        type: number
        example: 35
      last_commit_hash:
        $ref: "#/definitions/Hash"
      data_hash:
        $ref: "#/definitions/Hash"
      validators_hash:
        $ref: "#/definitions/Hash"
      next_validators_hash:
        $ref: "#/definitions/Hash"
      consensus_hash:
        $ref: "#/definitions/Hash"
      app_hash:
        $ref: "#/definitions/Hash"
      last_results_hash:
        $ref: "#/definitions/Hash"
      evidence_hash:
        $ref: "#/definitions/Hash"
      proposer_address:
        $ref: "#/definitions/Address"
      version:
        type: object
        properties:
          block:
            type: string
            example: 10
          app:
            type: string
            example: 0
  Block:
    type: object
    properties:
      header:
        $ref: "#/definitions/BlockHeader"
      txs:
        type: array
        items:
          type: string
      evidence:
        type: array
        items:
          type: string
      last_commit:
        type: object
        properties:
          block_id:
            $ref: "#/definitions/BlockID"
          precommits:
            type: array
            items:
              type: object
              properties:
                validator_address:
                  type: string
                validator_index:
                  type: string
                  example: "0"
                height:
                  type: string
                  example: "0"
                round:
                  type: string
                  example: "0"
                timestamp:
                  type: string
                  example: "2017-12-30T05:53:09.287+01:00"
                type:
                  type: number
                  example: 2
                block_id:
                  $ref: "#/definitions/BlockID"
                signature:
                  type: string
                  example: "7uTC74QlknqYWEwg7Vn6M8Om7FuZ0EO4bjvuj6rwH1mTUJrRuMMZvAAqT9VjNgP0RA/TDp6u/92AqrZfXJSpBQ=="
  BlockQuery:
    type: object
    properties:
      block_meta:
        type: object
        properties:
          header:
            $ref: "#/definitions/BlockHeader"
          block_id:
            $ref: "#/definitions/BlockID"
      block:
        $ref: "#/definitions/Block"
  DelegationDelegatorReward:
    type: object
    properties:
      validator_address:
        $ref: "#/definitions/ValidatorAddress"
      reward:
        type: array
        items:
          $ref: "#/definitions/Coin"
  DelegatorTotalRewards:
    type: object
    properties:
      rewards:
        type: array
        items:
          $ref: "#/definitions/DelegationDelegatorReward"
      total:
        type: array
        items:
          $ref: "#/definitions/Coin"
  BaseReq:
    type: object
    properties:
      from:
        type: string
        example: "cosmos1g9ahr6xhht5rmqven628nklxluzyv8z9jqjcmc"
        description: Sender address or Keybase name to generate a transaction
      memo:
        type: string
        example: "Sent via Cosmos Voyager 🚀"
      chain_id:
        type: string
        example: "Cosmos-Hub"
      account_number:
        type: string
        example: "0"
      sequence:
        type: string
        example: "1"
      gas:
        type: string
        example: "200000"
      gas_adjustment:
        type: string
        example: "1.2"
      fees:
        type: array
        items:
          $ref: "#/definitions/Coin"
      simulate:
        type: boolean
        example: false
        description: Estimate gas for a transaction (cannot be used in conjunction with generate_only)
  TendermintValidator:
    type: object
    properties:
      address:
        $ref: "#/definitions/ValidatorAddress"
      pub_key:
        type: string
        example: cosmosvalconspub1zcjduepq0vu2zgkgk49efa0nqwzndanq5m4c7pa3u4apz4g2r9gspqg6g9cs3k9cuf
      voting_power:
        type: string
        example: "1000"
      proposer_priority:
        type: string
        example: "1000"
  TextProposal:
    type: object
    properties:
      proposal_id:
        type: integer
      title:
        type: string
      description:
        type: string
      proposal_type:
        type: string
      proposal_status:
        type: string
      final_tally_result:
        $ref: "#/definitions/TallyResult"
      submit_time:
        type: string
      total_deposit:
        type: array
        items:
          $ref: "#/definitions/Coin"
      voting_start_time:
        type: string
  Proposer:
    type: object
    properties:
      proposal_id:
        type: string
      proposer:
        type: string
  Deposit:
    type: object
    properties:
      amount:
        type: array
        items:
          $ref: "#/definitions/Coin"
      proposal_id:
        type: string
      depositor:
        $ref: "#/definitions/Address"
  TallyResult:
    type: object
    properties:
      yes:
        type: string
        example: "0.0000000000"
      abstain:
        type: string
        example: "0.0000000000"
      no:
        type: string
        example: "0.0000000000"
      no_with_veto:
        type: string
        example: "0.0000000000"
  Vote:
    type: object
    properties:
      voter:
        type: string
      proposal_id:
        type: string
      option:
        type: string
  Validator:
    type: object
    properties:
      operator_address:
        $ref: "#/definitions/ValidatorAddress"
      consensus_pubkey:
        type: string
        example: cosmosvalconspub1zcjduepq0vu2zgkgk49efa0nqwzndanq5m4c7pa3u4apz4g2r9gspqg6g9cs3k9cuf
      jailed:
        type: boolean
      status:
        type: integer
      tokens:
        type: string
      delegator_shares:
        type: string
      description:
        type: object
        properties:
          moniker:
            type: string
          identity:
            type: string
          website:
            type: string
          details:
            type: string
      bond_height:
        type: string
        example: "0"
      bond_intra_tx_counter:
        type: integer
        example: 0
      unbonding_height:
        type: string
        example: "0"
      unbonding_time:
        type: string
        example: "1970-01-01T00:00:00Z"
      commission:
        type: object
        properties:
          rate:
            type: string
            example: "0"
          max_rate:
            type: string
            example: "0"
          max_change_rate:
            type: string
            example: "0"
          update_time:
            type: string
            example: "1970-01-01T00:00:00Z"
  Delegation:
    type: object
    properties:
      delegator_address:
        type: string
      validator_address:
        type: string
      shares:
        type: string
      height:
        type: integer
  UnbondingDelegationPair:
    type: object
    properties:
      delegator_address:
        type: string
      validator_address:
        type: string
      entries:
        type: array
        items:
          $ref: "#/definitions/UnbondingEntries"
  UnbondingEntries:
    type: object
    properties:
      initial_balance:
        type: string
      balance:
        type: string
      creation_height:
        type: string
      min_time:
        type: string
  UnbondingDelegation:
    type: object
    properties:
      delegator_address:
        type: string
      validator_address:
        type: string
      initial_balance:
        type: string
      balance:
        type: string
      creation_height:
        type: integer
      min_time:
        type: integer
  Redelegation:
    type: object
    properties:
      delegator_address:
        type: string
      validator_src_address:
        type: string
      validator_dst_address:
        type: string
      entries:
        type: array
        items:
          $ref: "#/definitions/Redelegation"
  RedelegationEntry:
    type: object
    properties:
      creation_height:
        type: integer
      completion_time:
        type: integer
      initial_balance:
        type: string
      balance:
        type: string
      shares_dst:
        type: string
  ValidatorDistInfo:
    type: object
    properties:
      operator_address:
        $ref: "#/definitions/ValidatorAddress"
      self_bond_rewards:
        type: array
        items:
          $ref: "#/definitions/Coin"
      val_commission:
        type: array
        items:
          $ref: "#/definitions/Coin"
  PublicKey:
    type: object
    properties:
      type:
        type: string
      value:
        type: string
  SigningInfo:
    type: object
    properties:
      start_height:
        type: string
      index_offset:
        type: string
      jailed_until:
        type: string
      missed_blocks_counter:
        type: string
  ParamChange:
    type: object
    properties:
      subspace:
        type: string
        example: "staking"
      key:
        type: string
        example: "MaxValidators"
      subkey:
        type: string
        example: ""
      value:
        type: object<|MERGE_RESOLUTION|>--- conflicted
+++ resolved
@@ -234,13 +234,13 @@
           type: string
           description: "transaction tags such as 'action=send' which results in the following endpoint: 'GET /txs?action=send'"
           required: true
-          x-example: 'send'
+          x-example: "send"
         - in: query
           name: sender
           type: string
           description: "transaction tags with sender: 'GET /txs?action=send&sender=cosmos16xyempempp92x9hyzz9wrgf94r6j9h5f06pxxv'"
           required: true
-          x-example: 'cosmos16xyempempp92x9hyzz9wrgf94r6j9h5f06pxxv'
+          x-example: "cosmos16xyempempp92x9hyzz9wrgf94r6j9h5f06pxxv"
         - in: query
           name: page
           description: Page number
@@ -322,13 +322,11 @@
           description: The tx was malformated
         500:
           description: Server internal error
-<<<<<<< HEAD
-=======
   /bank/balances/{address}:
     get:
       summary: Get the account balances
       tags:
-        - ICS20
+        - Bank
       produces:
         - application/json
       parameters:
@@ -347,7 +345,6 @@
               $ref: "#/definitions/Coin"
         500:
           description: Server internal error
->>>>>>> e12876c0
   /bank/accounts/{address}/transfers:
     post:
       summary: Send coins from one account to another
@@ -731,35 +728,6 @@
           description: Invalid delegator address or validator address
         500:
           description: Internal Server Error
-<<<<<<< HEAD
-
-=======
-  /staking/delegators/{delegatorAddr}/txs:
-    parameters:
-      - in: path
-        name: delegatorAddr
-        description: Bech32 AccAddress of Delegator
-        required: true
-        type: string
-        x-example: cosmos16xyempempp92x9hyzz9wrgf94r6j9h5f06pxxv
-    get:
-      summary: Get all staking txs (i.e msgs) from a delegator
-      tags:
-        - ICS21
-      produces:
-        - application/json
-      responses:
-        200:
-          description: OK
-          schema:
-            type: array
-            items:
-              $ref: "#/definitions/TxQuery"
-        400:
-          description: Invalid delegator address
-        500:
-          description: Internal Server Error
->>>>>>> e12876c0
   /staking/validators:
     get:
       summary: Get all validator candidates. By default it returns only the bonded validators.
@@ -921,34 +889,6 @@
                 type: string
         500:
           description: Internal Server Error
-<<<<<<< HEAD
-  /slashing/validators/{validatorPubKey}/signing_info:
-    get:
-      summary: Get sign info of given validator
-      description: Get sign info of given validator
-      produces:
-        - application/json
-      tags:
-        - Slashing
-      parameters:
-        - type: string
-          description: Bech32 validator public key
-          name: validatorPubKey
-          required: true
-          in: path
-          x-example: cosmosvalconspub1zcjduepq7mft6gfls57a0a42d7uhx656cckhfvtrlmw744jv4q0mvlv0dypskehfk8
-      responses:
-        200:
-          description: OK
-          schema:
-            $ref: "#/definitions/SigningInfo"
-        204:
-          description: No sign info of this validator
-        400:
-          description: Invalid validator public key
-        500:
-          description: Internal Server Error
-=======
   # TODO: We need to either fix this route when the validator is not found or add a slashed validator in the contract tests
   #  /slashing/validators/{validatorPubKey}/signing_info:
   #    get:
@@ -957,7 +897,7 @@
   #      produces:
   #        - application/json
   #      tags:
-  #        - ICS23
+  #        - Slashing
   #      parameters:
   #        - type: string
   #          description: Bech32 validator public key
@@ -974,7 +914,6 @@
   #          description: Invalid validator public key
   #        500:
   #          description: Internal Server Error
->>>>>>> e12876c0
   /slashing/signing_infos:
     get:
       summary: Get sign info of given all validators
@@ -1169,10 +1108,10 @@
                 $ref: "#/definitions/BaseReq"
               title:
                 type: string
-                x-example: 'Param Change'
+                x-example: "Param Change"
               description:
                 type: string
-                x-example: 'Update max validators'
+                x-example: "Update max validators"
               proposer:
                 $ref: "#/definitions/Address"
               deposit:
@@ -1205,7 +1144,7 @@
           name: proposalId
           required: true
           in: path
-          x-example: '2'
+          x-example: "2"
       responses:
         200:
           description: OK
@@ -1228,7 +1167,7 @@
           name: proposalId
           required: true
           in: path
-          x-example: '2'
+          x-example: "2"
       responses:
         200:
           description: OK
@@ -1251,7 +1190,7 @@
           name: proposalId
           required: true
           in: path
-          x-example: '2'
+          x-example: "2"
       responses:
         200:
           description: OK
@@ -1278,7 +1217,7 @@
           name: proposalId
           required: true
           in: path
-          x-example: '2'
+          x-example: "2"
         - description: ""
           name: post_deposit_body
           in: body
@@ -1319,7 +1258,7 @@
           name: proposalId
           required: true
           in: path
-          x-example: '2'
+          x-example: "2"
         - type: string
           description: Bech32 depositor address
           name: depositor
@@ -1351,7 +1290,7 @@
           name: proposalId
           required: true
           in: path
-          x-example: '2'
+          x-example: "2"
       responses:
         200:
           description: OK
@@ -1378,7 +1317,7 @@
           name: proposalId
           required: true
           in: path
-          x-example: '2'
+          x-example: "2"
         - description: valid value of `"option"` field can be `"yes"`, `"no"`, `"no_with_veto"` and `"abstain"`
           name: post_vote_body
           in: body
@@ -1418,7 +1357,7 @@
           name: proposalId
           required: true
           in: path
-          x-example: '2'
+          x-example: "2"
         - type: string
           description: Bech32 voter address
           name: voter
@@ -1450,7 +1389,7 @@
           name: proposalId
           required: true
           in: path
-          x-example: '2'
+          x-example: "2"
       responses:
         200:
           description: OK
