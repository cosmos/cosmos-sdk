---
swagger: '2.0'
info:
  version: "3.0"
  title: Gaia-Lite for Cosmos
  description: A REST interface for state queries, transaction generation, signing, and broadcast.
tags:
- name: ICS0
  description: Tendermint APIs, such as query blocks, transactions and validatorset
- name: ICS1
  description: Key management APIs
- name: ICS20
  description: Create, sign and broadcast transactions
- name: ICS21
  description: Stake module APIs
- name: ICS22
  description: Governance module APIs
- name: ICS23
  description: Slashing module APIs
- name: ICS24
  description: Fee distribution module APIs
- name: version
  description: Query app version
schemes:
- https
securityDefinitions:
  kms:
    type: basic
paths:
  /version:
    get:
      summary: Version of Gaia-lite
      tags:
      - version
      description: Get the version of gaia-lite running locally to compare against expected
      responses:
        200:
          description: Plaintext version i.e. "v0.25.0"
  /node_version:
    get:
      summary: Version of the connected node
      tags:
      - version
      description: Get the version of the SDK running on the connected node to compare against expected
      responses:
        200:
          description: Plaintext version i.e. "v0.25.0"
        500:
          description: failed to query node version
  /node_info:
    get:
      description: Information about the connected node
      summary: The properties of the connected node
      tags:
      - ICS0
      produces:
      - application/json
      responses:
        200:
          description: Node status
          schema:
            type: object
            properties:
              id:
                type: string
              moniker:
                type: string
                example: validator-name
              network:
                type: string
                example: gaia-2
              channels:
                type: string
              listen_addr:
                type: string
                example: 192.168.56.1:26656
              version:
                description: Tendermint version
                type: string
                example: 0.15.0
              other:
                description: more information on versions
                type: array
                items:
                  type: string
        500:
          description: Failed to query node status
  /syncing:
    get:
      summary: Syncing state of node
      tags:
      - ICS0
      description: Get if the node is currently syning with other nodes
      responses:
        200:
          description: '"true" or "false"'
        500:
          description: Server internal error
  /blocks/latest:
    get:
      summary: Get the latest block
      tags:
      - ICS0
      produces:
      - application/json
      responses:
        200:
          description: The latest block
          schema:
            $ref: "#/definitions/BlockQuery"
        500:
          description: Server internal error
  /blocks/{height}:
    get:
      summary: Get a block at a certain height
      tags:
      - ICS0
      produces:
      - application/json
      parameters:
      - in: path
        name: height
        description: Block height
        required: true
        type: number
      responses:
        200:
          description: The block at a specific height
          schema:
            $ref: "#/definitions/BlockQuery"
        404:
          description: Request block height doesn't
        400:
          description: Invalid height
        500:
          description: Server internal error
  /validatorsets/latest:
    get:
      summary: Get the latest validator set
      tags:
      - ICS0
      produces:
      - application/json
      responses:
        200:
          description: The validator set at the latest block height
          schema:
            type: object
            properties:
              block_height:
                type: number
              validators:
                type: array
                items:
                  $ref: "#/definitions/TendermintValidator"
        500:
          description: Server internal error
  /validatorsets/{height}:
    get:
      summary: Get a validator set a certain height
      tags:
      - ICS0
      produces:
      - application/json
      parameters:
      - in: path
        name: height
        description: Block height
        required: true
        type: number
      responses:
        200:
          description: The validator set at a specific block height
          schema:
            type: object
            properties:
              block_height:
                type: number
              validators:
                type: array
                items:
                  $ref: "#/definitions/TendermintValidator"
        404:
          description: Block at height not available
        400:
          description: Invalid height
        500:
          description: Server internal error
  /txs/{hash}:
    get:
      summary: Get a Tx by hash
      tags:
      - ICS0
      produces:
      - application/json
      parameters:
      - in: path
        name: hash
        description: Tx hash
        required: true
        type: string
      responses:
        200:
          description: Tx with the provided hash
          schema:
            $ref: "#/definitions/TxQuery"
        500:
          description: Internal Server Error
  /txs:
    get:
      tags:
      - ICS0
      summary: Search transactions
      description: Search transactions by tag(s).
      produces:
      - application/json
      parameters:
      - in: query
        name: tag
        type: string
        description: "transaction tags such as 'action=submit-proposal' and 'proposer=cosmos1g9ahr6xhht5rmqven628nklxluzyv8z9jqjcmc' which results in the following endpoint: 'GET /txs?action=submit-proposal&proposer=cosmos1g9ahr6xhht5rmqven628nklxluzyv8z9jqjcmc'"
        required: true
      - in: query
        name: page
        description: Pagination page
        type: integer
      - in: query
        name: size
        description: Pagination size
        type: integer
      responses:
        200:
          description: All txs matching the provided tags
          schema:
            type: array
            items:
              $ref: "#/definitions/TxQuery"
        400:
          description: Invalid search tags
        500:
          description: Internal Server Error
    post:
      tags:
      - ICS0
      summary: broadcast Tx
      description: broadcast tx with tendermint rpc
      consumes:
      - application/json
      produces:
      - application/json
      parameters:
      - in: body
        name: txBroadcast
        description: Build a StdTx transaction and serilize it to a byte array with amino, then the `"tx"` field in the post body will be the base64 encoding of the byte array. The supported return types includes `"block"`(return after tx commit), `"sync"`(return afer CheckTx) and `"async"`(return right away).
        required: true
        schema:
          type: object
          properties:
            tx:
              type: string
            return:
              type: string
              example: block
      responses:
        200:
          description: Broadcast tx result
          schema:
            $ref: "#/definitions/BroadcastTxCommitResult"
        500:
          description: Internal Server Error
  /tx/sign:
    post:
      tags:
      - ICS20
      summary: Sign a Tx
      description: Sign a Tx providing locally stored account and according password
      consumes:
      - application/json
      produces:
      - application/json
      parameters:
      - in: body
        name: sendToken
        description: sign tx
        required: true
        schema:
          type: object
          properties:
            tx:
              $ref: "#/definitions/StdTx"
            name:
              type: string
            password:
              type: string
            chain_id:
              type: string
            account_number:
              type: string
              example: "0"
            sequence:
              type: string
              example: "0"
            append_sig:
              type: boolean
              example: true
      responses:
        200:
          description: The signed Tx
          schema:
            $ref: "#/definitions/StdTx"
        400:
          description: The Tx was malformated or key doesn't exist
        401:
          description: Key password is wrong
        500:
          description: Server internal error
  /tx/broadcast:
    post:
      tags:
      - ICS20
      summary: Send a signed Tx
      description: Send a signed Tx to a Gaiad full node
      consumes:
      - application/json
      produces:
      - application/json
      parameters:
      - in: body
        name: txBroadcast
        description: broadcast tx
        required: true
        schema:
          type: object
          properties:
            tx:
              $ref: "#/definitions/StdTx"
      responses:
        202:
          description: Tx was send and will probably be added to the next block
          schema:
            $ref: "#/definitions/BroadcastTxCommitResult"
        400:
          description: The Tx was malformated
        500:
          description: Server internal error
  /bank/balances/{address}:
    get:
      summary: Get the account balances
      tags:
      - ICS20
      produces:
      - application/json
      parameters:
      - in: path
        name: address
        description: Account address in bech32 format
        required: true
        type: string
      responses:
        200:
          description: Account balances
          schema:
            type: array
            items:
              $ref: "#/definitions/Coin"
        204:
          description: There is no data for the requested account
        500:
          description: Server internal error
  /bank/accounts/{address}/transfers:
    post:
      summary: Send coins (build -> sign -> send)
      description: Send coins (build -> sign -> send)
      tags:
      - ICS20
      consumes:
      - application/json
      produces:
      - application/json
      parameters:
      - in: path
        name: address
        description: Account address in bech32 format
        required: true
        type: string
      - in: body
        name: account
        description: The password of the account to remove from the KMS
        required: true
        schema:
          type: object
          properties:
            base_req:
              $ref: "#/definitions/BaseReq"
            amount:
              type: array
              items:
                $ref: "#/definitions/Coin"
      responses:
        202:
          description: Tx was send and will probably be added to the next block
          schema:
            $ref: "#/definitions/BroadcastTxCommitResult"
        400:
          description: Invalid request
        401:
          description: Key password is wrong
        500:
          description: Server internal error
  /keys:
    get:
      summary: List of accounts stored locally
      tags:
      - ICS1
      produces:
      - application/json
      responses:
        200:
          description: Array of accounts
          schema:
            type: array
            items:
              $ref: '#/definitions/KeyOutput'
        500:
          description: Server internal error
    post:
      summary: Create a new account locally
      tags:
      - ICS1
      consumes:
      - application/json
      produces:
      - application/json
      parameters:
      - in: body
        name: account
        description: The account to create
        schema:
          type: object
          required:
          - name
          - password
          - seed
          properties:
            name:
              type: string
            password:
              type: string
            seed:
              type: string
      responses:
        200:
          description: Returns account information of the created key
          schema:
            $ref: "#/definitions/KeyOutput"
        400:
          description: Invalid request
        409:
          description: Key name confliction
        500:
          description: Server internal error
  /keys/seed:
    get:
      summary: Create a new seed to create a new account with
      tags:
      - ICS1
      responses:
        200:
          description: 24 word Seed
          schema:
            type: string
            example: blossom pool issue kidney elevator blame furnace winter account merry vessel security depend exact travel bargain problem jelly rural net again mask roast chest
  /keys/{name}/recover:
    post:
      summary: Recover a account from a seed
      tags:
      - ICS1
      consumes:
      - application/json
      produces:
      - application/json
      parameters:
      - in: path
        name: name
        description: Account name
        required: true
        type: string
      - in: body
        name: pwdAndSeed
        description: Provide password and seed to recover a key
        schema:
          type: object
          required:
          - password
          - seed
          properties:
            password:
              type: string
            seed:
              type: string
      responses:
        200:
          description: Returns account information of the recovered key
          schema:
            $ref: "#/definitions/KeyOutput"
        400:
          description: Invalid request
        409:
          description: Key name confliction
        500:
          description: Server internal error
  /keys/{name}:
    parameters:
    - in: path
      name: name
      description: Account name
      required: true
      type: string
    get:
      summary: Get a certain locally stored account
      tags:
      - ICS1
      produces:
      - application/json
      responses:
        200:
          description: Locally stored account
          schema:
            $ref: "#/definitions/KeyOutput"
        404:
          description: Key doesn't exist
    put:
      summary: Update the password for this account in the KMS
      tags:
      - ICS1
      consumes:
      - application/json
      parameters:
      - in: body
        name: account
        description: The new and old password
        schema:
          type: object
          required:
          - new_password
          - old_password
          properties:
            new_password:
              type: string
            old_password:
              type: string
      responses:
        200:
          description: Updated password
        401:
          description: Key password is wrong
        404:
          description: Key doesn't exist
    delete:
      summary: Remove an account
      tags:
      - ICS1
      consumes:
      - application/json
      parameters:
      - in: body
        name: account
        description: The password of the account to remove from the KMS
        schema:
          type: object
          required:
          - password
          properties:
            password:
              type: string
      responses:
        200:
          description: Removed account
        401:
          description: Key password is wrong
        404:
          description: Key doesn't exist
  /auth/accounts/{address}:
    get:
      summary: Get the account information on blockchain
      tags:
      - ICS1
      produces:
      - application/json
      parameters:
      - in: path
        name: address
        description: Account address
        required: true
        type: string
      responses:
        200:
          description: Account information on the blockchain
          schema:
            type: object
            properties:
              type:
                type: string
              value:
                type: object
                properties:
                  account_number:
                    type: string
                  address:
                    type: string
                  coins:
                    type: array
                    items:
                      $ref: "#/definitions/Coin"
                  public_key:
                    type: string
                  sequence:
                    type: string
        204:
          description: No content about this account address
        500:
          description: Server internel error
  /stake/delegators/{delegatorAddr}/delegations:
    parameters:
    - in: path
      name: delegatorAddr
      description: Bech32 AccAddress of Delegator
      required: true
      type: string
    get:
      summary: Get all delegations from a delegator
      tags:
      - ICS21
      produces:
      - application/json
      responses:
        200:
          description: OK
          schema:
            type: array
            items:
              $ref: "#/definitions/Delegation"
        400:
          description: Invalid delegator address
        500:
          description: Internal Server Error
    post:
      summary: Submit delegation
      parameters:
      - in: body
        name: delegation
        description: The password of the account to remove from the KMS
        schema:
          type: object
          properties:
            base_req:
              $ref: "#/definitions/BaseReq"
            delegator_addr:
              $ref: "#/definitions/Address"
            validator_addr:
              $ref: "#/definitions/ValidatorAddress"
            delegation:
              $ref: "#/definitions/Coin"
      tags:
      - ICS21
      consumes:
      - application/json
      produces:
      - application/json
      responses:
        200:
          description: OK
          schema:
            $ref: "#/definitions/BroadcastTxCommitResult"
        400:
          description: Invalid delegator address or delegation request body
        401:
          description: Key password is wrong
        500:
          description: Internal Server Error
  /stake/delegators/{delegatorAddr}/delegations/{validatorAddr}:
    parameters:
    - in: path
      name: delegatorAddr
      description: Bech32 AccAddress of Delegator
      required: true
      type: string
    - in: path
      name: validatorAddr
      description: Bech32 OperatorAddress of validator
      required: true
      type: string
    get:
      summary: Query the current delegation between a delegator and a validator
      tags:
      - ICS21
      produces:
      - application/json
      responses:
        200:
          description: OK
          schema:
            $ref: "#/definitions/Delegation"
        400:
          description: Invalid delegator address or validator address
        500:
          description: Internal Server Error
  /stake/delegators/{delegatorAddr}/unbonding_delegations:
    parameters:
    - in: path
      name: delegatorAddr
      description: Bech32 AccAddress of Delegator
      required: true
      type: string
    get:
      summary: Get all unbonding delegations from a delegator
      tags:
      - ICS21
      produces:
      - application/json
      responses:
        200:
          description: OK
          schema:
            type: array
            items:
              $ref: "#/definitions/UnbondingDelegation"
        400:
          description: Invalid delegator address
        500:
          description: Internal Server Error
<<<<<<< HEAD
  /stake/redelegations:
    parameters:
    - in: query
        name: delegator
        description: Bech32 AccAddress of Delegator
        required: false
        type: string
    - in: query
        name: validator_from
        description: Bech32 ValAddress of SrcValidator
        required: false
        type: string
    - in: query
        name: validator_to
        description: Bech32 ValAddress of DstValidator
        required: false
        type: string
    get:
      summary: Get all redelegations (filter by query params)
=======
    post:
      summary: Submit an unbonding delegation
      parameters:
      - in: query
        name: simulate
        description: if true, ignore the gas field and perform a simulation of a transaction, but don't broadcast it
        required: false
        type: boolean
      - in: query
        name: generate_only
        description: if true, build an unsigned transaction and write it back
        required: false
        type: boolean
      - in: body
        name: delegation
        description: The password of the account to remove from the KMS
        schema:
          type: object
          properties:
            base_req:
              $ref: "#/definitions/BaseReq"
            delegator_addr:
              $ref: "#/definitions/Address"
            validator_addr:
              $ref: "#/definitions/ValidatorAddress"
            shares:
              type: string
              example: "100"
      tags:
      - ICS21
      consumes:
      - application/json
      produces:
      - application/json
      responses:
        200:
          description: OK
          schema:
            $ref: "#/definitions/BroadcastTxCommitResult"
        400:
          description: Invalid delegator address or unbonding delegation request body
        401:
          description: Key password is wrong
        500:
          description: Internal Server Error
  /stake/delegators/{delegatorAddr}/unbonding_delegations/{validatorAddr}:
    parameters:
    - in: path
      name: delegatorAddr
      description: Bech32 AccAddress of Delegator
      required: true
      type: string
    - in: path
      name: validatorAddr
      description: Bech32 OperatorAddress of validator
      required: true
      type: string
    get:
      summary: Query all unbonding delegations between a delegator and a validator
>>>>>>> 94e79504
      tags:
      - ICS21
      produces:
      - application/json
      responses:
        200:
          description: OK
          schema:
            type: array
            items:
<<<<<<< HEAD
              type: object
              "$ref": "#/definitions/Redelegation"
=======
              $ref: "#/definitions/UnbondingDelegation"
        400:
          description: Invalid delegator address or validator address
>>>>>>> 94e79504
        500:
          description: Internal Server Error
  /stake/delegators/{delegatorAddr}/redelegations:
    parameters:
    - in: path
      name: delegatorAddr
      description: Bech32 AccAddress of Delegator
      required: true
      type: string
    get:
      summary: Get all redelegations from a delegator
      tags:
      - ICS21
      produces:
      - application/json
      responses:
        200:
          description: OK
          schema:
            type: array
            items:
              $ref: "#/definitions/Redelegation"
        400:
          description: Invalid delegator address
        500:
          description: Internal Server Error
    post:
      summary: Submit a redelegation
      parameters:
      - in: query
        name: simulate
        description: if true, ignore the gas field and perform a simulation of a transaction, but don't broadcast it
        required: false
        type: boolean
      - in: query
        name: generate_only
        description: if true, build an unsigned transaction and write it back
        required: false
        type: boolean
      - in: body
        name: delegation
        description: The password of the account to remove from the KMS
        schema:
          type: object
          properties:
            base_req:
              $ref: "#/definitions/BaseReq"
            delegator_addr:
              $ref: "#/definitions/Address"
            validator_src_addr:
              $ref: "#/definitions/ValidatorAddress"
            validator_dst_addr:
              $ref: "#/definitions/ValidatorAddress"
            shares:
              type: string
              example: "100"
      tags:
        - ICS21
      consumes:
        - application/json
      produces:
        - application/json
      responses:
        200:
          description: OK
          schema:
            $ref: "#/definitions/BroadcastTxCommitResult"
        400:
          description: Invalid delegator address or redelegation request body
        401:
          description: Key password is wrong
        500:
          description: Internal Server Error
  /stake/delegators/{delegatorAddr}/validators:
    parameters:
    - in: path
      name: delegatorAddr
      description: Bech32 AccAddress of Delegator
      required: true
      type: string
    get:
      summary: Query all validators that a delegator is bonded to
      tags:
      - ICS21
      produces:
      - application/json
      responses:
        200:
          description: OK
          schema:
            type: array
            items:
              $ref: "#/definitions/Validator"
        400:
          description: Invalid delegator address
        500:
          description: Internal Server Error
  /stake/delegators/{delegatorAddr}/validators/{validatorAddr}:
    parameters:
    - in: path
      name: delegatorAddr
      description: Bech32 AccAddress of Delegator
      required: true
      type: string
    - in: path
      name: validatorAddr
      description: Bech32 ValAddress of Delegator
      required: true
      type: string
    get:
      summary: Query a validator that a delegator is bonded to
      tags:
      - ICS21
      produces:
      - application/json
      responses:
        200:
          description: OK
          schema:
            $ref: "#/definitions/Validator"
        400:
          description: Invalid delegator address or validator address
        500:
          description: Internal Server Error
  /stake/delegators/{delegatorAddr}/txs:
    parameters:
    - in: path
      name: delegatorAddr
      description: Bech32 AccAddress of Delegator
      required: true
      type: string
    get:
      summary: Get all staking txs (i.e msgs) from a delegator
      tags:
      - ICS21
      produces:
      - application/json
      responses:
        200:
          description: OK
          schema:
            type: array
            items:
              $ref: "#/definitions/TxQuery"
        204:
          description: No staking transaction about this delegator address
        400:
          description: Invalid delegator address
        500:
          description: Internal Server Error
  /stake/validators:
    get:
      summary: Get all validator candidates
      tags:
      - ICS21
      produces:
      - application/json
      responses:
        200:
          description: OK
          schema:
            type: array
            items:
              $ref: "#/definitions/Validator"
        500:
          description: Internal Server Error
  /stake/validators/{validatorAddr}:
    parameters:
    - in: path
      name: validatorAddr
      description: Bech32 OperatorAddress of validator
      required: true
      type: string
    get:
      summary: Query the information from a single validator
      tags:
      - ICS21
      produces:
      - application/json
      responses:
        200:
          description: OK
          schema:
            $ref: "#/definitions/Validator"
        400:
          description: Invalid validator address
        500:
          description: Internal Server Error
  /stake/validators/{validatorAddr}/delegations:
    parameters:
    - in: path
      name: validatorAddr
      description: Bech32 OperatorAddress of validator
      required: true
      type: string
    get:
      summary: Get all delegations from a validator
      tags:
      - ICS21
      produces:
      - application/json
      responses:
        200:
          description: OK
          schema:
            type: array
            items:
              $ref: "#/definitions/Delegation"
        400:
          description: Invalid validator address
        500:
          description: Internal Server Error
  /stake/validators/{validatorAddr}/unbonding_delegations:
    parameters:
    - in: path
      name: validatorAddr
      description: Bech32 OperatorAddress of validator
      required: true
      type: string
    get:
      summary: Get all unbonding delegations from a validator
      tags:
      - ICS21
      produces:
      - application/json
      responses:
        200:
          description: OK
          schema:
            type: array
            items:
              $ref: "#/definitions/UnbondingDelegation"
        400:
          description: Invalid validator address
        500:
          description: Internal Server Error
  /stake/pool:
    get:
      summary: Get the current state of the staking pool
      tags:
      - ICS21
      produces:
      - application/json
      responses:
        200:
          description: OK
          schema:
            type: object
            properties:
              loose_tokens:
                type: string
              bonded_tokens:
                type: string
              inflation_last_time:
                type: string
              inflation:
                type: string
              date_last_commission_reset:
                type: string
              prev_bonded_shares:
                type: string
        500:
          description: Internal Server Error
  /stake/parameters:
    get:
      summary: Get the current staking parameter values
      tags:
      - ICS21
      produces:
      - application/json
      responses:
        200:
          description: OK
          schema:
            type: object
            properties:
              inflation_rate_change:
                type: string
              inflation_max:
                type: string
              inflation_min:
                type: string
              goal_bonded:
                type: string
              unbonding_time:
                type: string
              max_validators:
                type: integer
              bond_denom:
                type: string
        500:
          description: Internal Server Error
  /slashing/validators/{validatorPubKey}/signing_info:
    get:
      summary: Get sign info of given validator
      description: Get sign info of given validator
      produces:
      - application/json
      tags:
      - ICS23
      parameters:
      - type: string
        description: Bech32 validator public key
        name: validatorPubKey
        required: true
        in: path
      responses:
        200:
          description: OK
          schema:
            type: object
            properties:
              start_height:
                type: string
              index_offset:
                type: string
              jailed_until:
                type: string
              missed_blocks_counter:
                type: string
        204:
          description: No sign info of this validator
        400:
          description: Invalid validator public key
        500:
          description: Internal Server Error
  /slashing/validators/{validatorAddr}/unjail:
    post:
      summary: Unjail a jailed validator
      description: Send transaction to unjail a jailed validator
      consumes:
      - application/json
      produces:
      - application/json
      tags:
      - ICS23
      parameters:
      - type: string
        description: Bech32 validator address
        name: validatorAddr
        required: true
        in: path
      - description: ''
        name: UnjailBody
        in: body
        required: true
        schema:
          type: object
          properties:
            base_req:
              $ref: "#/definitions/BaseReq"
      responses:
        200:
          description: OK
          schema:
            $ref: "#/definitions/BroadcastTxCommitResult"
        400:
          description: Invalid validator address or base_req
        401:
          description: Key password is wrong
        500:
          description: Internal Server Error
  /slashing/parameters:
    get:
      summary: Get the current slashing parameters
      tags:
      - ICS23
      produces:
      - application/json
      responses:
        200:
          description: OK
          schema:
            type: object
            properties:
              max_evidence_age:
                type: integer
              signed_blocks_window:
                type: integer
              min_signed_per_window:
                type: integer
              double_sign_unbond_duration:
                type: integer
              downtime_unbond_duration:
                type: integer
              slash_fraction_double_sign:
                type: integer
              slash_fraction_downtime:
                type: integer
        500:
          description: Internal Server Error
  /gov/proposals:
    post:
      summary: Submit a proposal
      description: Send transaction to submit a proposal
      consumes:
      - application/json
      produces:
      - application/json
      tags:
      - ICS22
      parameters:
      - description: valid value of `"proposal_type"` can be `"text"`, `"parameter_change"`, `"software_upgrade"`
        name: post_proposal_body
        in: body
        required: true
        schema:
          type: object
          properties:
            base_req:
              $ref: "#/definitions/BaseReq"
            title:
              type: string
            description:
              type: string
            proposal_type:
              type: string
              example: "text"
            proposer:
              $ref: "#/definitions/Address"
            initial_deposit:
              type: array
              items:
                $ref: "#/definitions/Coin"
      responses:
        200:
          description: OK
          schema:
            $ref: "#/definitions/BroadcastTxCommitResult"
        400:
          description: Invalid proposal body
        401:
          description: Key password is wrong
        500:
          description: Internal Server Error
    get:
      summary: Query proposals
      description: Query proposals information with parameters
      produces:
      - application/json
      tags:
      - ICS22
      parameters:
      - in: query
        name: voter
        description: voter address
        required: false
        type: string
      - in: query
        name: depositor
        description: depositor address
        required: false
        type: string
      - in: query
        name: status
        description: proposal status, valid values can be `"deposit_period"`, `"voting_period"`, `"passed"`, `"rejected"`
        required: false
        type: string
      responses:
        200:
          description: OK
          schema:
            type: array
            items:
              $ref: "#/definitions/TextProposal"
        400:
          description: Invalid query parameters
        500:
          description: Internal Server Error
  /gov/proposals/{proposalId}:
    get:
      summary: Query a proposal
      description: Query a proposal by id
      produces:
      - application/json
      tags:
      - ICS22
      parameters:
      - type: string
        name: proposalId
        required: true
        in: path
      responses:
        200:
          description: OK
          schema:
            $ref: "#/definitions/TextProposal"
        400:
          description: Invalid proposal id
        500:
          description: Internal Server Error
  /gov/proposals/{proposalId}/deposits:
    get:
      summary: Query deposits
      description: Query deposits by proposalId
      produces:
      - application/json
      tags:
      - ICS22
      parameters:
      - type: string
        name: proposalId
        required: true
        in: path
      responses:
        200:
          description: OK
          schema:
            type: array
            items:
              $ref: "#/definitions/Deposit"
        400:
          description: Invalid proposal id
        500:
          description: Internal Server Error
    post:
      summary: Deposit tokens to a proposal
      description: Send transaction to deposit tokens to a proposal
      consumes:
      - application/json
      produces:
      - application/json
      tags:
      - ICS22
      parameters:
      - type: string
        description: proposal id
        name: proposalId
        required: true
        in: path
      - description: ''
        name: post_deposit_body
        in: body
        required: true
        schema:
          type: object
          properties:
            base_req:
              $ref: "#/definitions/BaseReq"
            depositor:
              $ref: "#/definitions/Address"
            amount:
              type: array
              items:
                $ref: "#/definitions/Coin"
      responses:
        200:
          description: OK
          schema:
            $ref: "#/definitions/BroadcastTxCommitResult"
        400:
          description: Invalid proposal id or deposit body
        401:
          description: Key password is wrong
        500:
          description: Internal Server Error
  /gov/proposals/{proposalId}/deposits/{depositor}:
    get:
      summary: Query deposit
      description: Query deposit by proposalId and depositor address
      produces:
      - application/json
      tags:
      - ICS22
      parameters:
      - type: string
        description: proposal id
        name: proposalId
        required: true
        in: path
      - type: string
        description: Bech32 depositor address
        name: depositor
        required: true
        in: path
      responses:
        200:
          description: OK
          schema:
            $ref: "#/definitions/Deposit"
        400:
          description: Invalid proposal id or depositor address
        404:
          description: Found no deposit
        500:
          description: Internal Server Error
  /gov/proposals/{proposalId}/votes:
    get:
      summary: Query voters
      description: Query voters information by proposalId
      produces:
      - application/json
      tags:
      - ICS22
      parameters:
      - type: string
        description: proposal id
        name: proposalId
        required: true
        in: path
      responses:
        200:
          description: OK
          schema:
            type: array
            items:
              $ref: "#/definitions/Vote"
        400:
          description: Invalid proposal id
        500:
          description: Internal Server Error
    post:
      summary: Vote a proposal
      description: Send transaction to vote a proposal
      consumes:
      - application/json
      produces:
      - application/json
      tags:
      - ICS22
      parameters:
      - type: string
        description: proposal id
        name: proposalId
        required: true
        in: path
      - description: valid value of `"option"` field can be `"yes"`, `"no"`, `"no_with_veto"` and `"abstain"`
        name: post_vote_body
        in: body
        required: true
        schema:
          type: object
          properties:
            base_req:
              $ref: "#/definitions/BaseReq"
            voter:
              $ref: "#/definitions/Address"
            option:
              type: string
              example: "yes"
      responses:
        200:
          description: OK
          schema:
            $ref: "#/definitions/BroadcastTxCommitResult"
        400:
          description: Invalid proposal id or vote body
        401:
          description: Key password is wrong
        500:
          description: Internal Server Error
  /gov/proposals/{proposalId}/votes/{voter}:
    get:
      summary: Query vote
      description: Query vote information by proposal Id and voter address
      produces:
      - application/json
      tags:
      - ICS22
      parameters:
      - type: string
        description: proposal id
        name: proposalId
        required: true
        in: path
      - type: string
        description: Bech32 voter address
        name: voter
        required: true
        in: path
      responses:
        200:
          description: OK
          schema:
            $ref: "#/definitions/Vote"
        400:
          description: Invalid proposal id or voter address
        404:
          description: Found no vote
        500:
          description: Internal Server Error
  /gov/proposals/{proposalId}/tally:
    get:
      summary: Get a proposal's tally result at the current time
      description: Gets a proposal's tally result at the current time. If the proposal is pending deposits (i.e status 'DepositPeriod') it returns an empty tally result.
      produces:
      - application/json
      tags:
      - ICS22
      parameters:
      - type: string
        description: proposal id
        name: proposalId
        required: true
        in: path
      responses:
        200:
          description: OK
          schema:
            $ref: "#/definitions/TallyResult"
        400:
          description: Invalid proposal id
        500:
          description: Internal Server Error
  /gov/parameters/deposit:
    get:
      summary: Query governance deposit parameters
      description: Query governance deposit parameters. The max_deposit_period units are in nanoseconds.
      produces:
      - application/json
      tags:
      - ICS22
      responses:
        200:
          description: OK
          schema:
            type: object
            properties:
              min_deposit:
                type: array
                items:
                  $ref: "#/definitions/Coin"
              max_deposit_period:
                type: string
                example: "86400000000000"
        400:
          description: <other_path> is not a valid query request path
        404:
          description: Found no deposit parameters
        500:
          description: Internal Server Error
  /gov/parameters/tallying:
    get:
      summary: Query governance tally parameters
      description: Query governance tally parameters
      produces:
      - application/json
      tags:
      - ICS22
      responses:
        200:
          description: OK
          schema:
            properties:
              threshold:
                type: string
                example: "0.5000000000"
              veto:
                type: string
                example: "0.3340000000"
              governance_penalty:
                type: string
                example: "0.0100000000"
        400:
          description: <other_path> is not a valid query request path
        404:
          description: Found no tally parameters
        500:
          description: Internal Server Error
  /gov/parameters/voting:
    get:
      summary: Query governance voting parameters
      description: Query governance voting parameters. The voting_period units are in nanoseconds.
      produces:
      - application/json
      tags:
      - ICS22
      responses:
        200:
          description: OK
          schema:
            properties:
              voting_period:
                type: string
                example: "86400000000000"
        400:
          description: <other_path> is not a valid query request path
        404:
          description: Found no voting parameters
        500:
          description: Internal Server Error
  /distribution/delegators/{delegatorAddr}/rewards:
    parameters:
    - in: path
      name: delegatorAddr
      description: Bech32 AccAddress of Delegator
      required: true
      type: string
    get:
      summary: Get the total rewards balance from all delegations
      description: Get the sum of all the rewards earned by delegations by a single delegator
      produces:
      - application/json
      tags:
      - ICS24
      responses:
        200:
          description: OK
          schema:
            type: array
            items:
              $ref: "#/definitions/Coin"
        400:
          description: Invalid delegator address
        500:
          description: Internal Server Error
    post:
      summary: Withdraw all the delegator's delegation rewards
      description: Withdraw all the delegator's delegation rewards
      tags:
      - ICS24
      consumes:
      - application/json
      produces:
      - application/json
      parameters:
      - in: query
        name: simulate
        description: if true, ignore the gas field and perform a simulation of a transaction, but don't broadcast it
        required: false
        type: boolean
      - in: query
        name: generate_only
        description: if true, build an unsigned transaction and write it back
        required: false
        type: boolean
      - in: body
        name: Withdraw request body
        schema:
          properties:
            base_req:
              $ref: "#/definitions/BaseReq"
      responses:
        200:
          description: OK
          schema:
            $ref: "#/definitions/BroadcastTxCommitResult"
        400:
          description: Invalid delegator address
        401:
          description: Key password is wrong
        500:
          description: Internal Server Error
  /distribution/delegators/{delegatorAddr}/rewards/{validatorAddr}:
    parameters:
    - in: path
      name: delegatorAddr
      description: Bech32 AccAddress of Delegator
      required: true
      type: string
    - in: path
      name: validatorAddr
      description: Bech32 OperatorAddress of validator
      required: true
      type: string
    get:
      summary: Query a delegation reward
      description: Query a single delegation reward by a delegator
      tags:
      - ICS24
      produces:
      - application/json
      responses:
        200:
          description: OK
          schema:
            type: array
            items:
              $ref: "#/definitions/Coin"
        400:
          description: Invalid delegator address
        500:
          description: Internal Server Error
    post:
      summary: Withdraw a delegation reward
      description: Withdraw a delegator's delegation reward from a single validator
      tags:
      - ICS24
      consumes:
      - application/json
      produces:
      - application/json
      parameters:
      - in: query
        name: simulate
        description: if true, ignore the gas field and perform a simulation of a transaction, but don't broadcast it
        required: false
        type: boolean
      - in: query
        name: generate_only
        description: if true, build an unsigned transaction and write it back
        required: false
        type: boolean
      - in: body
        name: Withdraw request body
        schema:
          properties:
            base_req:
              $ref: "#/definitions/BaseReq"
      responses:
        200:
          description: OK
          schema:
            $ref: "#/definitions/BroadcastTxCommitResult"
        400:
          description: Invalid delegator address or delegation body
        401:
          description: Key password is wrong
        500:
          description: Internal Server Error
  /distribution/delegators/{delegatorAddr}/withdraw_address:
    parameters:
    - in: path
      name: delegatorAddr
      description: Bech32 AccAddress of Delegator
      required: true
      type: string
    get:
      summary: Get the rewards withdrawal address
      description: Get the delegations' rewards withdrawal address. This is the address in which the user will receive the reward funds
      tags:
      - ICS24
      produces:
      - application/json
      responses:
        200:
          description: OK
          schema:
            $ref: "#/definitions/Address"
        400:
          description: Invalid delegator address
        500:
          description: Internal Server Error
    post:
      summary: Replace the rewards withdrawal address
      description: Replace the delegations' rewards withdrawal address for a new one.
      tags:
      - ICS24
      consumes:
      - application/json
      produces:
      - application/json
      parameters:
      - in: query
        name: simulate
        description: if true, ignore the gas field and perform a simulation of a transaction, but don't broadcast it
        required: false
        type: boolean
      - in: query
        name: generate_only
        description: if true, build an unsigned transaction and write it back
        required: false
        type: boolean
      - in: body
        name: Withdraw request body
        schema:
          properties:
            base_req:
              $ref: "#/definitions/BaseReq"
            withdraw_address:
              $ref: "#/definitions/Address"
      responses:
        200:
          description: OK
          schema:
            $ref: "#/definitions/BroadcastTxCommitResult"
        400:
          description: Invalid delegator or withdraw address
        401:
          description: Key password is wrong
        500:
          description: Internal Server Error
  /distribution/validators/{validatorAddr}:
    parameters:
      - in: path
        name: validatorAddr
        description: Bech32 OperatorAddress of validator
        required: true
        type: string
    get:
      summary: Validator distribution information
      description: Query the distribution information of a single validator
      tags:
      - ICS24
      produces:
      - application/json
      responses:
        200:
          description: OK
          schema:
            $ref: "#/definitions/ValidatorDistInfo"
        400:
          description: Invalid validator address
        500:
          description: Internal Server Error
  /distribution/validators/{validatorAddr}/rewards:
    parameters:
      - in: path
        name: validatorAddr
        description: Bech32 OperatorAddress of validator
        required: true
        type: string
    get:
      summary: Commission and self-delegation rewards of a single a validator
      description: Query the commission and self-delegation rewards of a validator.
      tags:
      - ICS24
      produces:
      - application/json
      responses:
        200:
          description: OK
          schema:
            type: array
            items:
              $ref: "#/definitions/Coin"
        400:
          description: Invalid validator address
        500:
          description: Internal Server Error
    post:
      summary: Withdraw the validator's rewards
      description: Withdraw the validator's self-delegation and commissions rewards
      tags:
      - ICS24
      consumes:
      - application/json
      produces:
      - application/json
      parameters:
      - in: query
        name: simulate
        description: if true, ignore the gas field and perform a simulation of a transaction, but don't broadcast it
        required: false
        type: boolean
      - in: query
        name: generate_only
        description: if true, build an unsigned transaction and write it back
        required: false
        type: boolean
      - in: body
        name: Withdraw request body
        schema:
          properties:
            base_req:
              $ref: "#/definitions/BaseReq"
      responses:
        200:
          description: OK
          schema:
            $ref: "#/definitions/BroadcastTxCommitResult"
        400:
          description: Invalid validator address
        401:
          description: Key password is wrong
        500:
          description: Internal Server Error
  /distribution/parameters:
    get:
      summary: Fee distribution parameters
      tags:
      - ICS24
      produces:
      - application/json
      responses:
        200:
          description: OK
          schema:
            properties:
              base_proposer_reward:
                type: string
              bonus_proposer_reward:
                type: string
              community_tax:
                type: string
        500:
          description: Internal Server Error
  /distribution/pool:
    get:
      summary: Fee distribution pool
      tags:
      - ICS24
      produces:
      - application/json
      responses:
        200:
          description: OK
          schema:
            $ref: "#/definitions/FeePool"
        500:
          description: Internal Server Error
definitions:
  CheckTxResult:
    type: object
    properties:
      code:
        type: integer
      data:
        type: string
      gas_used:
        type: integer
      gas_wanted:
        type: integer
      info:
        type: string
      log:
        type: string
      tags:
        type: array
        items:
          $ref: "#/definitions/KVPair"
    example:
      code: 0
      data: data
      log: log
      gas_used: 5000
      gas_wanted: 10000
      info: info
      tags:
      - ''
      - ''
  DeliverTxResult:
    type: object
    properties:
      code:
        type: integer
      data:
        type: string
      gas_used:
        type: integer
      gas_wanted:
        type: integer
      info:
        type: string
      log:
        type: string
      tags:
        type: array
        items:
          $ref: "#/definitions/KVPair"
    example:
      code: 5
      data: data
      log: log
      gas_used: 5000
      gas_wanted: 10000
      info: info
      tags:
      - ''
      - ''
  BroadcastTxCommitResult:
    type: object
    properties:
      check_tx:
        $ref: "#/definitions/CheckTxResult"
      deliver_tx:
        $ref: "#/definitions/DeliverTxResult"
      hash:
        $ref: "#/definitions/Hash"
      height:
        type: integer
  KVPair:
    type: object
    properties:
      key:
        type: string
      value:
        type: string
  Msg:
    type: string
  Address:
    type: string
    description: bech32 encoded address
    example: cosmos1depk54cuajgkzea6zpgkq36tnjwdzv4afc3d27
  ValidatorAddress:
    type: string
    description: bech32 encoded address
    example: cosmosvaloper1depk54cuajgkzea6zpgkq36tnjwdzv4avv9cxd
  Coin:
    type: object
    properties:
      denom:
        type: string
        example: steak
      amount:
        type: string
        example: "50"
  Hash:
    type: string
    example: EE5F3404034C524501629B56E0DDC38FAD651F04
  TxQuery:
    type: object
    properties:
      hash:
        type: string
      height:
        type: number
      tx:
        $ref: "#/definitions/StdTx"
      result:
        type: object
        properties:
          log:
            type: string
          gas_wanted:
            type: string
            example: "0"
          gas_used:
            type: string
            example: "0"
          tags:
            type: array
            items:
              $ref: "#/definitions/KVPair"
  StdTx:
    type: object
    properties:
      msg:
        type: array
        items:
          $ref: "#/definitions/Msg"
      fee:
        type: object
        properties:
          gas:
            type: string
          amount:
            type: array
            items:
              $ref: "#/definitions/Coin"
      memo:
        type: string
      signature:
        type: object
        properties:
          signature:
            type: string
            example: MEUCIQD02fsDPra8MtbRsyB1w7bqTM55Wu138zQbFcWx4+CFyAIge5WNPfKIuvzBZ69MyqHsqD8S1IwiEp+iUb6VSdtlpgY=
          pub_key:
            type: object
            properties:
              type:
                type: string
                example: "tendermint/PubKeySecp256k1"
              value:
                type: string
                example: "Avz04VhtKJh8ACCVzlI8aTosGy0ikFXKIVHQ3jKMrosH"
          account_number:
            type: string
            example: "0"
          sequence:
            type: string
            example: "0"
  KeyOutput:
    type: object
    properties:
      name:
        type: string
        example: Main Account
      address:
        type: string
        example: cosmos1depk54cuajgkzea6zpgkq36tnjwdzv4afc3d27
      pub_key:
        type: string
        example: "cosmospub1addwnpepqtqc88gfdxyzcdm2eqr3tnlnxnelyqehy8k95qzgwdz5zccdft9rq5q7wj2"
      type:
        type: string
        example: local
      seed:
        type: string
  BlockID:
    type: object
    properties:
      hash:
        $ref: "#/definitions/Hash"
      parts:
        type: object
        properties:
          total:
            type: number
            example: 0
          hash:
            $ref: "#/definitions/Hash"
  BlockHeader:
    type: object
    properties:
      chain_id:
        type: string
        example: gaia-2
      height:
        type: number
        example: 1
      time:
        type: string
        example: '2017-12-30T05:53:09.287+01:00'
      num_txs:
        type: number
        example: 0
      last_block_id:
        $ref: "#/definitions/BlockID"
      total_txs:
        type: number
        example: 35
      last_commit_hash:
        $ref: "#/definitions/Hash"
      data_hash:
        $ref: "#/definitions/Hash"
      validators_hash:
        $ref: "#/definitions/Hash"
      next_validators_hash:
        $ref: "#/definitions/Hash"
      consensus_hash:
        $ref: "#/definitions/Hash"
      app_hash:
        $ref: "#/definitions/Hash"
      last_results_hash:
        $ref: "#/definitions/Hash"
      evidence_hash:
        $ref: "#/definitions/Hash"
      proposer_address:
        $ref: "#/definitions/Address"
  Block:
    type: object
    properties:
      header:
        $ref: "#/definitions/BlockHeader"
      txs:
        type: array
        items:
          type: string
      evidence:
        type: array
        items:
          type: string
      last_commit:
        type: object
        properties:
          block_id:
            $ref: "#/definitions/BlockID"
          precommits:
            type: array
            items:
              type: object
              properties:
                validator_address:
                  type: string
                validator_index:
                  type: string
                  example: "0"
                height:
                  type: string
                  example: "0"
                round:
                  type: string
                  example: "0"
                timestamp:
                  type: string
                  example: '2017-12-30T05:53:09.287+01:00'
                type:
                  type: number
                  example: 2
                block_id:
                  $ref: "#/definitions/BlockID"
                signature:
                  type: string
                  example: '7uTC74QlknqYWEwg7Vn6M8Om7FuZ0EO4bjvuj6rwH1mTUJrRuMMZvAAqT9VjNgP0RA/TDp6u/92AqrZfXJSpBQ=='
  BlockQuery:
    type: object
    properties:
      block_meta:
        type: object
        properties:
          header:
            $ref: "#/definitions/BlockHeader"
          block_id:
            $ref: "#/definitions/BlockID"
      block:
        $ref: "#/definitions/Block"
  BaseReq:
    type: object
    properties:
      name:
        type: string
      password:
        type: string
        example: "12345678"
      chain_id:
        type: string
      account_number:
        type: string
        example: "0"
      sequence:
        type: string
        example: "0"
      gas:
        type: string
        example: "200000"
      gas_adjustment:
        type: string
        example: "1.2"
      generate_only:
        type: boolean
        example: false
      simulate:
        type: boolean
        example: true
  TendermintValidator:
    type: object
    properties:
      address:
        $ref: '#/definitions/ValidatorAddress'
      pub_key:
        type: string
        example: cosmosvalconspub1zcjduepq7sjfglw7ra4mjxpw4ph7dtdhdheh7nz8dfgl6t8u2n5szuuql9mqsrwquu
      power:
        type: string
        example: "1000"
      accum:
        type: string
        example: "1000"
  TextProposal:
    type: object
    properties:
      proposal_id:
        type: integer
      title:
        type: string
      description:
        type: string
      proposal_type:
        type: string
      proposal_status:
        type: string
      tally_result:
         $ref: "#/definitions/TallyResult"
      submit_time:
        type: string
      total_deposit:
        type: array
        items:
          $ref: "#/definitions/Coin"
      voting_start_time:
        type: string
  Deposit:
    type: object
    properties:
      amount:
        type: array
        items:
          $ref: "#/definitions/Coin"
      proposal_id:
        type: integer
      depositor:
        $ref: "#/definitions/Address"
  TallyResult:
    type: object
    properties:
      yes:
        type: string
        example: "0.0000000000"
      abstain:
        type: string
        example: "0.0000000000"
      no:
        type: string
        example: "0.0000000000"
      no_with_veto:
        type: string
        example: "0.0000000000"
  Vote:
    type: object
    properties:
      voter:
        type: string
      proposal_id:
        type: integer
      option:
        type: string
  Validator:
    type: object
    properties:
      operator_address:
        $ref: '#/definitions/ValidatorAddress'
      consensus_pubkey:
        type: string
        example: cosmosvalconspub1zcjduepq7sjfglw7ra4mjxpw4ph7dtdhdheh7nz8dfgl6t8u2n5szuuql9mqsrwquu
      jailed:
        type: boolean
      status:
        type: integer
      tokens:
        type: string
      delegator_shares:
        type: string
      description:
        type: object
        properties:
          moniker:
            type: string
          identity:
            type: string
          website:
            type: string
          details:
            type: string
      bond_height:
        type: string
        example: '0'
      bond_intra_tx_counter:
        type: integer
        example: 0
      unbonding_height:
        type: string
        example: '0'
      unbonding_time:
        type: string
        example: '1970-01-01T00:00:00Z'
      commission:
        type: object
        properties:
          rate:
            type: string
            example: '0'
          max_rate:
            type: string
            example: '0'
          max_change_rate:
            type: string
            example: '0'
          update_time:
            type: string
            example: '1970-01-01T00:00:00Z'
  Delegation:
    type: object
    properties:
      delegator_addr:
        type: string
      validator_addr:
        type: string
      shares:
        type: string
      height:
        type: integer
  UnbondingDelegation:
    type: object
    properties:
      delegator_addr:
        type: string
      validator_addr:
        type: string
      initial_balance:
        type: string
      balance:
        type: string
      creation_height:
        type: integer
      min_time:
        type: integer
  Redelegation:
    type: object
    properties:
      delegator_addr:
        type: string
      validator_src_addr:
        type: string
      validator_dst_addr:
        type: string
      creation_height:
        type: integer
      min_time:
        type: integer
      initial_balance:
        type: string
      balance:
        type: string
      shares_src:
        type: string
      shares_dst:
        type: string
  FeePool:
    type: object
    properties:
      community_pool:
        type: array
        items:
          $ref: '#/definitions/Coin'
      val_accum:
        $ref: '#/definitions/TotalAccum'
      val_pool:
        type: array
        items:
           $ref: '#/definitions/Coin'
  TotalAccum:
    type: object
    properties:
      update_height:
        type: integer
      accum:
        type: string
  ValidatorDistInfo:
    type: object
    properties:
      operator_addr:
        $ref: '#/definitions/ValidatorAddress'
      fee_pool_withdrawal_height:
        type: integer
      del_accum:
        $ref: '#/definitions/TotalAccum'
      del_pool:
        type: array
        items:
          $ref: '#/definitions/Coin'
      val_commission:
        type: array
        items:
          $ref: '#/definitions/Coin'<|MERGE_RESOLUTION|>--- conflicted
+++ resolved
@@ -729,27 +729,6 @@
           description: Invalid delegator address
         500:
           description: Internal Server Error
-<<<<<<< HEAD
-  /stake/redelegations:
-    parameters:
-    - in: query
-        name: delegator
-        description: Bech32 AccAddress of Delegator
-        required: false
-        type: string
-    - in: query
-        name: validator_from
-        description: Bech32 ValAddress of SrcValidator
-        required: false
-        type: string
-    - in: query
-        name: validator_to
-        description: Bech32 ValAddress of DstValidator
-        required: false
-        type: string
-    get:
-      summary: Get all redelegations (filter by query params)
-=======
     post:
       summary: Submit an unbonding delegation
       parameters:
@@ -809,7 +788,6 @@
       type: string
     get:
       summary: Query all unbonding delegations between a delegator and a validator
->>>>>>> 94e79504
       tags:
       - ICS21
       produces:
@@ -820,16 +798,43 @@
           schema:
             type: array
             items:
-<<<<<<< HEAD
-              type: object
-              "$ref": "#/definitions/Redelegation"
-=======
               $ref: "#/definitions/UnbondingDelegation"
         400:
           description: Invalid delegator address or validator address
->>>>>>> 94e79504
-        500:
-          description: Internal Server Error
+        500:
+          description: Internal Server Error
+  /stake/redelegations:
+    parameters:
+    - in: query
+        name: delegator
+        description: Bech32 AccAddress of Delegator
+        required: false
+        type: string
+    - in: query
+        name: validator_from
+        description: Bech32 ValAddress of SrcValidator
+        required: false
+        type: string
+    - in: query
+        name: validator_to
+        description: Bech32 ValAddress of DstValidator
+        required: false
+        type: string
+    get:
+      summary: Get all redelegations (filter by query params)
+      tags:
+      - ICS21
+      produces:
+      - application/json
+      responses:
+        200:
+          description: OK
+          schema:
+            type: array
+            items:
+              $ref: "#/definitions/Redelegation"
+        500:
+          description: Internal Server Error  
   /stake/delegators/{delegatorAddr}/redelegations:
     parameters:
     - in: path
@@ -837,23 +842,6 @@
       description: Bech32 AccAddress of Delegator
       required: true
       type: string
-    get:
-      summary: Get all redelegations from a delegator
-      tags:
-      - ICS21
-      produces:
-      - application/json
-      responses:
-        200:
-          description: OK
-          schema:
-            type: array
-            items:
-              $ref: "#/definitions/Redelegation"
-        400:
-          description: Invalid delegator address
-        500:
-          description: Internal Server Error
     post:
       summary: Submit a redelegation
       parameters:
