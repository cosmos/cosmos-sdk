---
swagger: '2.0'
info:
  version: 1.1.0
  title: Gaia-Lite for Cosmos
  description: A REST interface for state queries, transaction generation, signing, and broadcast.
tags:
- name: ICS0
  description: Tendermint APIs, such as query blocks, transactions and validatorset
- name: ICS1
  description: Key management APIs
- name: ICS20
  description: Create, sign and broadcast transactions
- name: ICS21
  description: Stake module APIs
- name: ICS22
  description: Governance module APIs
- name: ICS23
  description: Slashing module APIs
- name: version
  description: Query app version
schemes:
- https
securityDefinitions:
  kms:
    type: basic
paths:
  /version:
    get:
      summary: Version of Gaia-lite
      tags:
      - version
      description: Get the version of gaia-lite running locally to compare against expected
      responses:
        200:
          description: Plaintext version i.e. "v0.25.0"
  /node_version:
    get:
      summary: Version of the connected node
      tags:
      - version
      description: Get the version of the SDK running on the connected node to compare against expected
      responses:
        200:
          description: Plaintext version i.e. "v0.25.0"
        500:
          description: failed to query node version
  /node_info:
    get:
      description: Information about the connected node
      summary: The properties of the connected node
      tags:
      - ICS0
      produces:
      - application/json
      responses:
        200:
          description: Node status
          schema:
            type: object
            properties:
              id:
                type: string
              moniker:
                type: string
                example: validator-name
              network:
                type: string
                example: gaia-2
              channels:
                type: string
              listen_addr:
                type: string
                example: 192.168.56.1:26656
              version:
                description: Tendermint version
                type: string
                example: 0.15.0
              other:
                description: more information on versions
                type: array
                items:
                  type: string
        500:
          description: Failed to query node status
  /syncing:
    get:
      summary: Syncing state of node
      tags:
      - ICS0
      description: Get if the node is currently syning with other nodes
      responses:
        200:
          description: '"true" or "false"'
        500:
          description: Server internal error
  /blocks/latest:
    get:
      summary: Get the latest block
      tags:
      - ICS0
      produces:
      - application/json
      responses:
        200:
          description: The latest block
          schema:
            $ref: "#/definitions/BlockQuery"
        500:
          description: Server internal error
  /blocks/{height}:
    get:
      summary: Get a block at a certain height
      tags:
      - ICS0
      produces:
      - application/json
      parameters:
      - in: path
        name: height
        description: Block height
        required: true
        type: number
      responses:
        200:
          description: The block at a specific height
          schema:
            $ref: "#/definitions/BlockQuery"
        404:
          description: Request block height doesn't
        400:
          description: Invalid height
        500:
          description: Server internal error
  /validatorsets/latest:
    get:
      summary: Get the latest validator set
      tags:
      - ICS0
      produces:
      - application/json
      responses:
        200:
          description: The validator set at the latest block height
          schema:
            type: object
            properties:
              block_height:
                type: number
              validators:
                type: array
                items:
                  $ref: "#/definitions/TendermintValidator"
        500:
          description: Server internal error
  /validatorsets/{height}:
    get:
      summary: Get a validator set a certain height
      tags:
      - ICS0
      produces:
      - application/json
      parameters:
      - in: path
        name: height
        description: Block height
        required: true
        type: number
      responses:
        200:
          description: The validator set at a specific block height
          schema:
            type: object
            properties:
              block_height:
                type: number
              validators:
                type: array
                items:
                  $ref: "#/definitions/TendermintValidator"
        404:
          description: Block at height not available
        400:
          description: Invalid height
        500:
          description: Server internal error
  /txs/{hash}:
    get:
      summary: Get a Tx by hash
      tags:
      - ICS0
      produces:
      - application/json
      parameters:
      - in: path
        name: hash
        description: Tx hash
        required: true
        type: string
      responses:
        200:
          description: Tx with the provided hash
          schema:
            $ref: "#/definitions/TxQuery"
        500:
          description: Internal Server Error
  /txs:
    get:
      tags:
      - ICS0
      summary: Search transactions
      description: Search transactions by tag(s).
      produces:
      - application/json
      parameters:
      - in: query
        name: tag
        type: string
        description: "transaction tags such as 'action=submit-proposal' and 'proposer=cosmos1g9ahr6xhht5rmqven628nklxluzyv8z9jqjcmc' which results in the following endpoint: 'GET /txs?action=submit-proposal&proposer=cosmos1g9ahr6xhht5rmqven628nklxluzyv8z9jqjcmc'"
        required: true
      - in: query
        name: page
        description: Pagination page
        type: integer
      - in: query
        name: size
        description: Pagination size
        type: integer
      responses:
        200:
          description: All txs matching the provided tags
          schema:
            type: array
            items:
              $ref: "#/definitions/TxQuery"
        400:
          description: Invalid search tags
        500:
          description: Internal Server Error
    post:
      tags:
      - ICS0
      summary: broadcast Tx
      description: broadcast tx with tendermint rpc
      consumes:
      - application/json
      produces:
      - application/json
      parameters:
      - in: body
        name: txBroadcast
        description: Build a StdTx transaction and serilize it to a byte array with amino, then the `"tx"` field in the post body will be the base64 encoding of the byte array. The supported return types includes `"block"`(return after tx commit), `"sync"`(return afer CheckTx) and `"async"`(return right away).
        required: true
        schema:
          type: object
          properties:
            tx:
              type: string
            return:
              type: string
              example: block
      responses:
        200:
          description: Broadcast tx result
          schema:
            $ref: "#/definitions/BroadcastTxCommitResult"
        500:
          description: Internal Server Error
  /tx/sign:
    post:
      tags:
      - ICS20
      summary: Sign a Tx
      description: Sign a Tx providing locally stored account and according password
      consumes:
      - application/json
      produces:
      - application/json
      parameters:
      - in: body
        name: sendToken
        description: sign tx
        required: true
        schema:
          type: object
          properties:
            tx:
              $ref: "#/definitions/StdTx"
            name:
              type: string
            password:
              type: string
            chain_id:
              type: string
            account_number:
              type: string
              example: "0"
            sequence:
              type: string
              example: "0"
            append_sig:
              type: boolean
              example: true
      responses:
        200:
          description: The signed Tx
          schema:
            $ref: "#/definitions/StdTx"
        400:
          description: The Tx was malformated or key doesn't exist
        401:
          description: Key password is wrong
        500:
          description: Server internal error
  /tx/broadcast:
    post:
      tags:
      - ICS20
      summary: Send a signed Tx
      description: Send a signed Tx to a Gaiad full node
      consumes:
      - application/json
      produces:
      - application/json
      parameters:
      - in: body
        name: txBroadcast
        description: broadcast tx
        required: true
        schema:
          type: object
          properties:
            tx:
              $ref: "#/definitions/StdTx"
      responses:
        202:
          description: Tx was send and will probably be added to the next block
          schema:
            $ref: "#/definitions/BroadcastTxCommitResult"
        400:
          description: The Tx was malformated
        500:
          description: Server internal error
  /bank/balances/{address}:
    get:
      summary: Get the account balances
      tags:
      - ICS20
      produces:
      - application/json
      parameters:
      - in: path
        name: address
        description: Account address in bech32 format
        required: true
        type: string
      responses:
        200:
          description: Account balances
          schema:
            type: array
            items:
              $ref: "#/definitions/Coin"
        204:
          description: There is no data for the requested account
        500:
          description: Server internal error
  /bank/accounts/{address}/transfers:
    post:
      summary: Send coins (build -> sign -> send)
      description: Send coins (build -> sign -> send)
      tags:
      - ICS20
      consumes:
      - application/json
      produces:
      - application/json
      parameters:
      - in: path
        name: address
        description: Account address in bech32 format
        required: true
        type: string
      - in: body
        name: account
        description: The password of the account to remove from the KMS
        required: true
        schema:
          type: object
          properties:
            base_req:
              $ref: "#/definitions/BaseReq"
            amount:
              type: array
              items:
                $ref: "#/definitions/Coin"
      responses:
        202:
          description: Tx was send and will probably be added to the next block
          schema:
            $ref: "#/definitions/BroadcastTxCommitResult"
        400:
          description: Invalid request
        401:
          description: Key password is wrong
        500:
          description: Server internal error
  /keys:
    get:
      summary: List of accounts stored locally
      tags:
      - ICS1
      produces:
      - application/json
      responses:
        200:
          description: Array of accounts
          schema:
            type: array
            items:
              $ref: '#/definitions/KeyOutput'
        500:
          description: Server internal error
    post:
      summary: Create a new account locally
      tags:
      - ICS1
      consumes:
      - application/json
      produces:
      - application/json
      parameters:
      - in: body
        name: account
        description: The account to create
        schema:
          type: object
          required:
          - name
          - password
          - seed
          properties:
            name:
              type: string
            password:
              type: string
            seed:
              type: string
      responses:
        200:
          description: Returns account information of the created key
          schema:
            $ref: "#/definitions/KeyOutput"
        400:
          description: Invalid request
        409:
          description: Key name confliction
        500:
          description: Server internal error
  /keys/seed:
    get:
      summary: Create a new seed to create a new account with
      tags:
      - ICS1
      responses:
        200:
          description: 24 word Seed
          schema:
            type: string
            example: blossom pool issue kidney elevator blame furnace winter account merry vessel security depend exact travel bargain problem jelly rural net again mask roast chest
  /keys/{name}/recover:
    post:
      summary: Recover a account from a seed
      tags:
      - ICS1
      consumes:
      - application/json
      produces:
      - application/json
      parameters:
      - in: path
        name: name
        description: Account name
        required: true
        type: string
      - in: body
        name: pwdAndSeed
        description: Provide password and seed to recover a key
        schema:
          type: object
          required:
          - password
          - seed
          properties:
            password:
              type: string
            seed:
              type: string
      responses:
        200:
          description: Returns account information of the recovered key
          schema:
            $ref: "#/definitions/KeyOutput"
        400:
          description: Invalid request
        409:
          description: Key name confliction
        500:
          description: Server internal error
  /keys/{name}:
    parameters:
    - in: path
      name: name
      description: Account name
      required: true
      type: string
    get:
      summary: Get a certain locally stored account
      tags:
      - ICS1
      produces:
      - application/json
      responses:
        200:
          description: Locally stored account
          schema:
            $ref: "#/definitions/KeyOutput"
        404:
          description: Key doesn't exist
    put:
      summary: Update the password for this account in the KMS
      tags:
      - ICS1
      consumes:
      - application/json
      parameters:
      - in: body
        name: account
        description: The new and old password
        schema:
          type: object
          required:
          - new_password
          - old_password
          properties:
            new_password:
              type: string
            old_password:
              type: string
      responses:
        200:
          description: Updated password
        401:
          description: Key password is wrong
        404:
          description: Key doesn't exist
    delete:
      summary: Remove an account
      tags:
      - ICS1
      consumes:
      - application/json
      parameters:
      - in: body
        name: account
        description: The password of the account to remove from the KMS
        schema:
          type: object
          required:
          - password
          properties:
            password:
              type: string
      responses:
        200:
          description: Removed account
        401:
          description: Key password is wrong
        404:
          description: Key doesn't exist
  /auth/accounts/{address}:
    get:
      summary: Get the account information on blockchain
      tags:
      - ICS1
      produces:
      - application/json
      parameters:
      - in: path
        name: address
        description: Account address
        required: true
        type: string
      responses:
        200:
          description: Account information on the blockchain
          schema:
            type: object
            properties:
              type:
                type: string
              value:
                type: object
                properties:
                  account_number:
                    type: string
                  address:
                    type: string
                  coins:
                    type: array
                    items:
                      $ref: "#/definitions/Coin"
                  public_key:
                    type: string
                  sequence:
                    type: string
        204:
          description: No content about this account address
        500:
          description: Server internel error
  /stake/delegators/{delegatorAddr}/delegations:
    parameters:
    - in: path
      name: delegatorAddr
      description: Bech32 AccAddress of Delegator
      required: true
      type: string
    post:
      summary: Submit delegation
      parameters:
      - in: body
        name: delegation
        description: The password of the account to remove from the KMS
        schema:
          type: object
          properties:
            base_req:
              "$ref": "#/definitions/BaseReq"
            delegations:
              type: array
              items:
                type: object
                properties:
                  delegator_addr:
                    $ref: "#/definitions/Address"
                  validator_addr:
                    $ref: "#/definitions/ValidatorAddress"
                  delegation:
                    $ref: "#/definitions/Coin"
            begin_unbondings:
              type: array
              items:
                type: object
                properties:
                  delegator_addr:
                    $ref: "#/definitions/Address"
                  validator_addr:
                    $ref: "#/definitions/ValidatorAddress"
                  shares:
                    type: string
                    example: "100"
            begin_redelegates:
              type: array
              items:
                type: object
                properties:
                  delegator_addr:
                    $ref: "#/definitions/Address"
                  validator_src_addr:
                    $ref: "#/definitions/ValidatorAddress"
                  validator_dst_addr:
                    $ref: "#/definitions/ValidatorAddress"
                  shares:
                    type: string
                    example: "100"
      tags:
      - ICS21
      consumes:
      - application/json
      produces:
      - application/json
      responses:
        200:
          description: OK
          schema:
            $ref: "#/definitions/BroadcastTxCommitResult"
        400:
          description: Invalid delegator address or delegation body
        401:
          description: Key password is wrong
        500:
          description: Internal Server Error
    get:
      summary: Get all delegations from a delegator
      tags:
      - ICS21
      produces:
      - application/json
      responses:
        200:
          description: OK
          schema:
            type: array
            items:
              type: object
              "$ref": "#/definitions/Delegation"
        400:
          description: Invalid delegator address
        500:
          description: Internal Server Error
  /stake/delegators/{delegatorAddr}/unbonding_delegations:
    parameters:
    - in: path
      name: delegatorAddr
      description: Bech32 AccAddress of Delegator
      required: true
      type: string
    get:
      summary: Get all unbonding delegations from a delegator
      tags:
      - ICS21
      produces:
      - application/json
      responses:
        200:
          description: OK
          schema:
            type: array
            items:
              type: object
              "$ref": "#/definitions/UnbondingDelegation"
        400:
          description: Invalid delegator address
        500:
          description: Internal Server Error
  /stake/delegators/{delegatorAddr}/redelegations:
    parameters:
    - in: path
      name: delegatorAddr
      description: Bech32 AccAddress of Delegator
      required: true
      type: string
    get:
      summary: Get all redelegations from a delegator
      tags:
      - ICS21
      produces:
      - application/json
      responses:
        200:
          description: OK
          schema:
            type: array
            items:
              type: object
              "$ref": "#/definitions/Redelegation"
        400:
          description: Invalid delegator address
        500:
          description: Internal Server Error
  /stake/delegators/{delegatorAddr}/validators:
    parameters:
    - in: path
      name: delegatorAddr
      description: Bech32 AccAddress of Delegator
      required: true
      type: string
    get:
      summary: Query all validators that a delegator is bonded to
      tags:
      - ICS21
      produces:
      - application/json
      responses:
        200:
          description: OK
          schema:
            type: array
            items:
              $ref: "#/definitions/Validator"
        400:
          description: Invalid delegator address
        500:
          description: Internal Server Error
  /stake/delegators/{delegatorAddr}/validators/{validatorAddr}:
    parameters:
    - in: path
      name: delegatorAddr
      description: Bech32 AccAddress of Delegator
      required: true
      type: string
    - in: path
      name: validatorAddr
      description: Bech32 ValAddress of Delegator
      required: true
      type: string
    get:
      summary: Query a validator that a delegator is bonded to
      tags:
      - ICS21
      produces:
      - application/json
      responses:
        200:
          description: OK
          schema:
            $ref: "#/definitions/Validator"
        400:
          description: Invalid delegator address or validator address
        500:
          description: Internal Server Error
  /stake/delegators/{delegatorAddr}/txs:
    parameters:
    - in: path
      name: delegatorAddr
      description: Bech32 AccAddress of Delegator
      required: true
      type: string
    get:
      summary: Get all staking txs (i.e msgs) from a delegator
      tags:
      - ICS21
      produces:
      - application/json
      responses:
        200:
          description: OK
          schema:
            type: array
            items:
              $ref: "#/definitions/TxQuery"
        204:
          description: No staking transaction about this delegator address
        400:
          description: Invalid delegator address
        500:
          description: Internal Server Error
  /stake/delegators/{delegatorAddr}/delegations/{validatorAddr}:
    parameters:
    - in: path
      name: delegatorAddr
      description: Bech32 AccAddress of Delegator
      required: true
      type: string
    - in: path
      name: validatorAddr
      description: Bech32 OperatorAddress of validator
      required: true
      type: string
    get:
      summary: Query the current delegation between a delegator and a validator
      tags:
      - ICS21
      produces:
      - application/json
      responses:
        200:
          description: OK
          schema:
            $ref: "#/definitions/Delegation"
        400:
          description: Invalid delegator address or validator address
        500:
          description: Internal Server Error
  /stake/delegators/{delegatorAddr}/unbonding_delegations/{validatorAddr}:
    parameters:
    - in: path
      name: delegatorAddr
      description: Bech32 AccAddress of Delegator
      required: true
      type: string
    - in: path
      name: validatorAddr
      description: Bech32 OperatorAddress of validator
      required: true
      type: string
    get:
      summary: Query all unbonding delegations between a delegator and a validator
      tags:
      - ICS21
      produces:
      - application/json
      responses:
        200:
          description: OK
          schema:
            type: array
            items:
              type: object
              "$ref": "#/definitions/UnbondingDelegation"
        400:
          description: Invalid delegator address or validator address
        500:
          description: Internal Server Error
  /stake/validators:
    get:
      summary: Get all validator candidates
      tags:
      - ICS21
      produces:
      - application/json
      responses:
        200:
          description: OK
          schema:
            type: array
            items:
              $ref: "#/definitions/Validator"
        500:
          description: Internal Server Error
  /stake/validators/{validatorAddr}:
    parameters:
    - in: path
      name: validatorAddr
      description: Bech32 OperatorAddress of validator
      required: true
      type: string
    get:
      summary: Query the information from a single validator
      tags:
      - ICS21
      produces:
      - application/json
      responses:
        200:
          description: OK
          schema:
            $ref: "#/definitions/Validator"
        400:
          description: Invalid validator address
        500:
          description: Internal Server Error
  /stake/validators/{validatorAddr}/delegations:
    parameters:
    - in: path
      name: validatorAddr
      description: Bech32 OperatorAddress of validator
      required: true
      type: string
    get:
      summary: Get all delegations from a validator
      tags:
      - ICS21
      produces:
      - application/json
      responses:
        200:
          description: OK
          schema:
            type: array
            items:
              $ref: "#/definitions/Delegation"
        400:
          description: Invalid validator address
        500:
          description: Internal Server Error
  /stake/validators/{validatorAddr}/unbonding_delegations:
    parameters:
    - in: path
      name: validatorAddr
      description: Bech32 OperatorAddress of validator
      required: true
      type: string
    get:
      summary: Get all unbonding delegations from a validator
      tags:
      - ICS21
      produces:
      - application/json
      responses:
        200:
          description: OK
          schema:
            type: array
            items:
              $ref: "#/definitions/UnbondingDelegation"
        400:
          description: Invalid validator address
        500:
          description: Internal Server Error
  /stake/validators/{validatorAddr}/redelegations:
    parameters:
    - in: path
      name: validatorAddr
      description: Bech32 OperatorAddress of validator
      required: true
      type: string
    get:
      summary: Get all outgoing redelegations from a validator
      tags:
      - ICS21
      produces:
      - application/json
      responses:
        200:
          description: OK
          schema:
            type: array
            items:
              $ref: "#/definitions/Redelegation"
        400:
          description: Invalid validator address
        500:
          description: Internal Server Error
  /stake/pool:
    get:
      summary: Get the current state of the staking pool
      tags:
      - ICS21
      produces:
      - application/json
      responses:
        200:
          description: OK
          schema:
            type: object
            properties:
              loose_tokens:
                type: string
              bonded_tokens:
                type: string
              inflation_last_time:
                type: string
              inflation:
                type: string
              date_last_commission_reset:
                type: string
              prev_bonded_shares:
                type: string
        500:
          description: Internal Server Error
  /stake/parameters:
    get:
      summary: Get the current staking parameter values
      tags:
      - ICS21
      produces:
      - application/json
      responses:
        200:
          description: OK
          schema:
            type: object
            properties:
              inflation_rate_change:
                type: string
              inflation_max:
                type: string
              inflation_min:
                type: string
              goal_bonded:
                type: string
              unbonding_time:
                type: string
              max_validators:
                type: integer
              bond_denom:
                type: string
        500:
          description: Internal Server Error
  /slashing/validators/{validatorPubKey}/signing_info:
    get:
      summary: Get sign info of given validator
      description: Get sign info of given validator
      produces:
      - application/json
      tags:
      - ICS23
      parameters:
      - type: string
        description: Bech32 validator public key
        name: validatorPubKey
        required: true
        in: path
      responses:
        200:
          description: OK
          schema:
            type: object
            properties:
              start_height:
                type: string
              index_offset:
                type: string
              jailed_until:
                type: string
              missed_blocks_counter:
                type: string
        204:
          description: No sign info of this validator
        400:
          description: Invalid validator public key
        500:
          description: Internal Server Error
  /slashing/validators/{validatorAddr}/unjail:
    post:
      summary: Unjail a jailed validator
      description: Send transaction to unjail a jailed validator
      consumes:
      - application/json
      produces:
      - application/json
      tags:
      - ICS23
      parameters:
      - type: string
        description: Bech32 validator address
        name: validatorAddr
        required: true
        in: path
      - description: ''
        name: UnjailBody
        in: body
        required: true
        schema:
          type: object
          properties:
            base_req:
              "$ref": "#/definitions/BaseReq"
      responses:
        200:
          description: OK
          schema:
            $ref: "#/definitions/BroadcastTxCommitResult"
        400:
          description: Invalid validator address or base_req
        401:
          description: Key password is wrong
        500:
          description: Internal Server Error
  /gov/proposals:
    post:
      summary: Submit a proposal
      description: Send transaction to submit a proposal
      consumes:
      - application/json
      produces:
      - application/json
      tags:
      - ICS22
      parameters:
      - description: valid value of `"proposal_type"` can be `"text"`, `"parameter_change"`, `"software_upgrade"`
        name: post_proposal_body
        in: body
        required: true
        schema:
          type: object
          properties:
            base_req:
              "$ref": "#/definitions/BaseReq"
            title:
              type: string
            description:
              type: string
            proposal_type:
              type: string
              example: "text"
            proposer:
              "$ref": "#/definitions/Address"
            initial_deposit:
              type: array
              items:
                $ref: "#/definitions/Coin"
      responses:
        200:
          description: OK
          schema:
            "$ref": "#/definitions/BroadcastTxCommitResult"
        400:
          description: Invalid proposal body
        401:
          description: Key password is wrong
        500:
          description: Internal Server Error
    get:
      summary: Query proposals
      description: Query proposals information with parameters
      produces:
      - application/json
      tags:
      - ICS22
      parameters:
      - in: query
        name: voter
        description: voter address
        required: false
        type: string
      - in: query
        name: depositor
        description: depositor address
        required: false
        type: string
      - in: query
        name: status
        description: proposal status, valid values can be `"deposit_period"`, `"voting_period"`, `"passed"`, `"rejected"`
        required: false
        type: string
      responses:
        200:
          description: OK
          schema:
            type: array
            items:
              "$ref": "#/definitions/TextProposal"
        400:
          description: Invalid query parameters
        500:
          description: Internal Server Error
  /gov/proposals/{proposalId}/deposits:
    post:
      summary: Deposit tokens to a proposal
      description: Send transaction to deposit tokens to a proposal
      consumes:
      - application/json
      produces:
      - application/json
      tags:
      - ICS22
      parameters:
      - type: string
        description: proposal id
        name: proposalId
        required: true
        in: path
      - description: ''
        name: post_deposit_body
        in: body
        required: true
        schema:
          type: object
          properties:
            base_req:
              "$ref": "#/definitions/BaseReq"
            depositor:
              "$ref": "#/definitions/Address"
            amount:
              type: array
              items:
                $ref: "#/definitions/Coin"
      responses:
        200:
          description: OK
          schema:
            "$ref": "#/definitions/BroadcastTxCommitResult"
        400:
          description: Invalid proposal id or deposit body
        401:
          description: Key password is wrong
        500:
          description: Internal Server Error
    get:
      summary: Query deposits
      description: Query deposits by proposalId
      produces:
      - application/json
      tags:
      - ICS22
      parameters:
      - type: string
        name: proposalId
        required: true
        in: path
      responses:
        200:
          description: OK
          schema:
            type: array
            items:
              "$ref": "#/definitions/Deposit"
        400:
          description: Invalid proposal id
        500:
          description: Internal Server Error
  /gov/proposals/{proposalId}/tally:
    get:
      summary: Get a proposal's tally result at the current time
      description: Gets a proposal's tally result at the current time. If the proposal is pending deposits (i.e status 'DepositPeriod') it returns an empty tally result.
      produces:
      - application/json
      tags:
      - ICS22
      parameters:
      - type: string
        description: proposal id
        name: proposalId
        required: true
        in: path
      responses:
        200:
          description: OK
          schema:
            $ref: "#/definitions/TallyResult"
        400:
          description: Invalid proposal id
        500:
          description: Internal Server Error
  /gov/proposals/{proposalId}/votes:
    post:
      summary: Vote a proposal
      description: Send transaction to vote a proposal
      consumes:
      - application/json
      produces:
      - application/json
      tags:
      - ICS22
      parameters:
      - type: string
        description: proposal id
        name: proposalId
        required: true
        in: path
      - description: valid value of `"option"` field can be `"yes"`, `"no"`, `"no_with_veto"` and `"abstain"`
        name: post_vote_body
        in: body
        required: true
        schema:
          type: object
          properties:
            base_req:
              "$ref": "#/definitions/BaseReq"
            voter:
              "$ref": "#/definitions/Address"
            option:
              type: string
              example: "yes"
      responses:
        200:
          description: OK
          schema:
            "$ref": "#/definitions/BroadcastTxCommitResult"
        400:
          description: Invalid proposal id or vote body
        401:
          description: Key password is wrong
        500:
          description: Internal Server Error
    get:
      summary: Query voters
      description: Query voters information by proposalId
      produces:
      - application/json
      tags:
      - ICS22
      parameters:
      - type: string
        description: proposal id
        name: proposalId
        required: true
        in: path
      responses:
        200:
          description: OK
          schema:
            type: array
            items:
              "$ref": "#/definitions/Vote"
        400:
          description: Invalid proposal id
        500:
          description: Internal Server Error
  /gov/proposals/{proposalId}:
    get:
      summary: Query a proposal
      description: Query a proposal by id
      produces:
      - application/json
      tags:
      - ICS22
      parameters:
      - type: string
        name: proposalId
        required: true
        in: path
      responses:
        200:
          description: OK
          schema:
            "$ref": "#/definitions/TextProposal"
        400:
          description: Invalid proposal id
        500:
          description: Internal Server Error
  /gov/proposals/{proposalId}/deposits/{depositor}:
    get:
      summary: Query deposit
      description: Query deposit by proposalId and depositor address
      produces:
      - application/json
      tags:
      - ICS22
      parameters:
      - type: string
        description: proposal id
        name: proposalId
        required: true
        in: path
      - type: string
        description: Bech32 depositor address
        name: depositor
        required: true
        in: path
      responses:
        200:
          description: OK
          schema:
            $ref: "#/definitions/Deposit"
        400:
          description: Invalid proposal id or depositor address
        404:
          description: Found no deposit
        500:
          description: Internal Server Error
  /gov/proposals/{proposalId}/votes/{voter}:
    get:
      summary: Query vote
      description: Query vote information by proposal Id and voter address
      produces:
      - application/json
      tags:
      - ICS22
      parameters:
      - type: string
        description: proposal id
        name: proposalId
        required: true
        in: path
      - type: string
        description: Bech32 voter address
        name: voter
        required: true
        in: path
      responses:
        200:
          description: OK
          schema:
            $ref: "#/definitions/Vote"
        400:
          description: Invalid proposal id or voter address
        404:
          description: Found no vote
        500:
          description: Internal Server Error
  /gov/parameters/deposit:
    get:
      summary: Query governance deposit parameters
      description: Query governance deposit parameters. The max_deposit_period units are in nanoseconds.
      produces:
      - application/json
      tags:
      - ICS22
      responses:
        200:
          description: OK
          schema:
            type: object
            properties:
              min_deposit:
                type: array
                items:
                  $ref: "#/definitions/Coin"
              max_deposit_period:
                type: string
                example: "86400000000000"
        400:
          description: <other_path> is not a valid query request path
        404:
          description: Found no deposit parameters
        500:
          description: Internal Server Error
  /gov/parameters/tallying:
    get:
      summary: Query governance tally parameters
      description: Query governance tally parameters
      produces:
      - application/json
      tags:
      - ICS22
      responses:
        200:
          description: OK
          schema:
            properties:
              threshold:
                type: string
                example: "0.5000000000"
              veto:
                type: string
                example: "0.3340000000"
              governance_penalty:
                type: string
                example: "0.0100000000"
        400:
          description: <other_path> is not a valid query request path
        404:
          description: Found no tally parameters
        500:
          description: Internal Server Error
  /gov/parameters/voting:
    get:
      summary: Query governance voting parameters
      description: Query governance voting parameters. The voting_period units are in nanoseconds.
      produces:
      - application/json
      tags:
      - ICS22
      responses:
        200:
          description: OK
          schema:
            properties:
              voting_period:
                type: string
                example: "86400000000000"
        400:
          description: <other_path> is not a valid query request path
        404:
          description: Found no voting parameters
        500:
          description: Internal Server Error

definitions:
  CheckTxResult:
    type: object
    properties:
      code:
        type: integer
      data:
        type: string
      gas_used:
        type: integer
      gas_wanted:
        type: integer
      info:
        type: string
      log:
        type: string
      tags:
        type: array
        items:
          "$ref": "#/definitions/KVPair"
    example:
      code: 0
      data: data
      log: log
      gas_used: 5000
      gas_wanted: 10000
      info: info
      tags:
      - ''
      - ''
  DeliverTxResult:
    type: object
    properties:
      code:
        type: integer
      data:
        type: string
      gas_used:
        type: integer
      gas_wanted:
        type: integer
      info:
        type: string
      log:
        type: string
      tags:
        type: array
        items:
          "$ref": "#/definitions/KVPair"
    example:
      code: 5
      data: data
      log: log
      gas_used: 5000
      gas_wanted: 10000
      info: info
      tags:
      - ''
      - ''
  BroadcastTxCommitResult:
    type: object
    properties:
      check_tx:
        $ref: "#/definitions/CheckTxResult"
      deliver_tx:
        $ref: "#/definitions/DeliverTxResult"
      hash:
        $ref: "#/definitions/Hash"
      height:
        type: integer
  KVPair:
    type: object
    properties:
      key:
        type: string
      value:
        type: string
  Msg:
    type: string
  Address:
    type: string
    description: bech32 encoded address
    example: cosmos1depk54cuajgkzea6zpgkq36tnjwdzv4afc3d27
  ValidatorAddress:
    type: string
    description: bech32 encoded address
    example: cosmosvaloper1depk54cuajgkzea6zpgkq36tnjwdzv4avv9cxd
  Coin:
    type: object
    properties:
      denom:
        type: string
        example: steak
      amount:
        type: string
        example: "50"
  Hash:
    type: string
    example: EE5F3404034C524501629B56E0DDC38FAD651F04
  TxQuery:
    type: object
    properties:
      hash:
        type: string
      height:
        type: number
      tx:
        $ref: "#/definitions/StdTx"
      result:
        type: object
        properties:
          log:
            type: string
          gas_wanted:
            type: string
            example: "0"
          gas_used:
            type: string
            example: "0"
          tags:
            type: array
            items:
              $ref: "#/definitions/KVPair"
  StdTx:
    type: object
    properties:
      msg:
        type: array
        items:
          $ref: "#/definitions/Msg"
      fee:
        type: object
        properties:
          gas:
            type: string
          amount:
            type: array
            items:
              $ref: "#/definitions/Coin"
      memo:
        type: string
      signature:
        type: object
        properties:
          signature:
            type: string
            example: MEUCIQD02fsDPra8MtbRsyB1w7bqTM55Wu138zQbFcWx4+CFyAIge5WNPfKIuvzBZ69MyqHsqD8S1IwiEp+iUb6VSdtlpgY=
          pub_key:
            type: object
            properties:
              type:
                type: string
                example: "tendermint/PubKeySecp256k1"
              value:
                type: string
                example: "Avz04VhtKJh8ACCVzlI8aTosGy0ikFXKIVHQ3jKMrosH"
          account_number:
            type: string
            example: "0"
          sequence:
            type: string
            example: "0"
  KeyOutput:
    type: object
    properties:
      name:
        type: string
        example: Main Account
      address:
        type: string
        example: cosmos1depk54cuajgkzea6zpgkq36tnjwdzv4afc3d27
      pub_key:
        type: string
        example: "cosmospub1addwnpepqtqc88gfdxyzcdm2eqr3tnlnxnelyqehy8k95qzgwdz5zccdft9rq5q7wj2"
      type:
        type: string
        example: local
      seed:
        type: string
  BlockID:
    type: object
    properties:
      hash:
        $ref: "#/definitions/Hash"
      parts:
        type: object
        properties:
          total:
            type: number
            example: 0
          hash:
            $ref: "#/definitions/Hash"
  BlockHeader:
    type: object
    properties:
      chain_id:
        type: string
        example: gaia-2
      height:
        type: number
        example: 1
      time:
        type: string
        example: '2017-12-30T05:53:09.287+01:00'
      num_txs:
        type: number
        example: 0
      last_block_id:
        $ref: "#/definitions/BlockID"
      total_txs:
        type: number
        example: 35
      last_commit_hash:
        $ref: "#/definitions/Hash"
      data_hash:
        $ref: "#/definitions/Hash"
      validators_hash:
        $ref: "#/definitions/Hash"
      next_validators_hash:
        $ref: "#/definitions/Hash"
      consensus_hash:
        $ref: "#/definitions/Hash"
      app_hash:
        $ref: "#/definitions/Hash"
      last_results_hash:
        $ref: "#/definitions/Hash"
      evidence_hash:
        $ref: "#/definitions/Hash"
      proposer_address:
        $ref: "#/definitions/Address"
  Block:
    type: object
    properties:
      header:
        $ref: "#/definitions/BlockHeader"
      txs:
        type: array
        items:
          type: string
      evidence:
        type: array
        items:
          type: string
      last_commit:
        type: object
        properties:
          block_id:
            $ref: "#/definitions/BlockID"
          precommits:
            type: array
            items:
              type: object
              properties:
                validator_address:
                  type: string
                validator_index:
                  type: string
                  example: "0"
                height:
                  type: string
                  example: "0"
                round:
                  type: string
                  example: "0"
                timestamp:
                  type: string
                  example: '2017-12-30T05:53:09.287+01:00'
                type:
                  type: number
                  example: 2
                block_id:
                  $ref: "#/definitions/BlockID"
                signature:
                  type: string
                  example: '7uTC74QlknqYWEwg7Vn6M8Om7FuZ0EO4bjvuj6rwH1mTUJrRuMMZvAAqT9VjNgP0RA/TDp6u/92AqrZfXJSpBQ=='
  BlockQuery:
    type: object
    properties:
      block_meta:
        type: object
        properties:
          header:
            $ref: "#/definitions/BlockHeader"
          block_id:
            $ref: "#/definitions/BlockID"
      block:
        $ref: "#/definitions/Block"
  BaseReq:
    type: object
    properties:
      name:
        type: string
        example: "my_name"
      password:
        type: string
        example: "12345678"
      memo:
        type: string
        example: "Sent via Cosmos Voyager 🚀"
      chain_id:
        type: string
        example: "Cosmos-Hub"
      account_number:
        type: integer
        example: 0
      sequence:
        type: integer
        example: 1
      gas:
        type: string
        example: "200000"
      gas_adjustment:
        type: string
        example: "1.2"
<<<<<<< HEAD
      fees:
        type: array
        items:
          $ref: "#/definitions/Coin"
=======
      generate_only:
        type: boolean
        example: false
      simulate:
        type: boolean
        example: true
>>>>>>> e1f0767b
  TendermintValidator:
    type: object
    properties:
      address:
        $ref: '#/definitions/ValidatorAddress'
      pub_key:
        type: string
        example: cosmosvalconspub1zcjduepq7sjfglw7ra4mjxpw4ph7dtdhdheh7nz8dfgl6t8u2n5szuuql9mqsrwquu
      power:
        type: string
        example: "1000"
      accum:
        type: string
        example: "1000"
  TextProposal:
    type: object
    properties:
      proposal_id:
        type: integer
      title:
        type: string
      description:
        type: string
      proposal_type:
        type: string
      proposal_status:
        type: string
      tally_result:
         $ref: "#/definitions/TallyResult"
      submit_time:
        type: string
      total_deposit:
        type: array
        items:
          "$ref": "#/definitions/Coin"
      voting_start_time:
        type: string
  Deposit:
    type: object
    properties:
      amount:
        type: array
        items:
          "$ref": "#/definitions/Coin"
      proposal_id:
        type: integer
      depositor:
        "$ref": "#/definitions/Address"
  TallyResult:
    type: object
    properties:
      yes:
        type: string
        example: "0.0000000000"
      abstain:
        type: string
        example: "0.0000000000"
      no:
        type: string
        example: "0.0000000000"
      no_with_veto:
        type: string
        example: "0.0000000000"
  Vote:
    type: object
    properties:
      voter:
        type: string
      proposal_id:
        type: integer
      option:
        type: string
  Validator:
    type: object
    properties:
      operator_address:
        $ref: '#/definitions/ValidatorAddress'
      consensus_pubkey:
        type: string
        example: cosmosvalconspub1zcjduepq7sjfglw7ra4mjxpw4ph7dtdhdheh7nz8dfgl6t8u2n5szuuql9mqsrwquu
      jailed:
        type: boolean
      status:
        type: integer
      tokens:
        type: string
      delegator_shares:
        type: string
      description:
        type: object
        properties:
          moniker:
            type: string
          identity:
            type: string
          website:
            type: string
          details:
            type: string
      bond_height:
        type: string
        example: '0'
      bond_intra_tx_counter:
        type: integer
        example: 0
      unbonding_height:
        type: string
        example: '0'
      unbonding_time:
        type: string
        example: '1970-01-01T00:00:00Z'
      commission:
        type: object
        properties:
          rate:
            type: string
            example: '0'
          max_rate:
            type: string
            example: '0'
          max_change_rate:
            type: string
            example: '0'
          update_time:
            type: string
            example: '1970-01-01T00:00:00Z'
  Delegation:
    type: object
    properties:
      delegator_addr:
        type: string
      validator_addr:
        type: string
      shares:
        type: string
      height:
        type: integer
  UnbondingDelegation:
    type: object
    properties:
      delegator_addr:
        type: string
      validator_addr:
        type: string
      initial_balance:
        type: string
      balance:
        type: string
      creation_height:
        type: integer
      min_time:
        type: integer
  Redelegation:
    type: object
    properties:
      delegator_addr:
        type: string
      validator_src_addr:
        type: string
      validator_dst_addr:
        type: string
      creation_height:
        type: integer
      min_time:
        type: integer
      initial_balance:
        type: string
      balance:
        type: string
      shares_src:
        type: string
      shares_dst:
        type: string<|MERGE_RESOLUTION|>--- conflicted
+++ resolved
@@ -1833,19 +1833,16 @@
       gas_adjustment:
         type: string
         example: "1.2"
-<<<<<<< HEAD
       fees:
         type: array
         items:
           $ref: "#/definitions/Coin"
-=======
       generate_only:
         type: boolean
         example: false
       simulate:
         type: boolean
         example: true
->>>>>>> e1f0767b
   TendermintValidator:
     type: object
     properties:
