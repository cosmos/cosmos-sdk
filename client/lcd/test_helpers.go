package lcd

import (
	"bytes"
	"encoding/json"
	"fmt"
	"regexp"

	"io/ioutil"
	"net"
	"net/http"
	"os"
	"path/filepath"
	"sort"
	"strings"
	"testing"

	"github.com/cosmos/cosmos-sdk/client"
	"github.com/cosmos/cosmos-sdk/client/keys"
	"github.com/cosmos/cosmos-sdk/client/rest"
	"github.com/cosmos/cosmos-sdk/client/rpc"
	"github.com/cosmos/cosmos-sdk/client/tx"
	gapp "github.com/cosmos/cosmos-sdk/cmd/gaia/app"
	"github.com/cosmos/cosmos-sdk/codec"
	crkeys "github.com/cosmos/cosmos-sdk/crypto/keys"
	cryptoKeys "github.com/cosmos/cosmos-sdk/crypto/keys"
	"github.com/cosmos/cosmos-sdk/server"
	"github.com/cosmos/cosmos-sdk/tests"
	sdk "github.com/cosmos/cosmos-sdk/types"
	"github.com/cosmos/cosmos-sdk/x/auth"
	authRest "github.com/cosmos/cosmos-sdk/x/auth/client/rest"
	authrest "github.com/cosmos/cosmos-sdk/x/auth/client/rest"
	txbuilder "github.com/cosmos/cosmos-sdk/x/auth/client/txbuilder"
	bankRest "github.com/cosmos/cosmos-sdk/x/bank/client/rest"
	"github.com/cosmos/cosmos-sdk/x/gov"
	govRest "github.com/cosmos/cosmos-sdk/x/gov/client/rest"
	gcutils "github.com/cosmos/cosmos-sdk/x/gov/client/utils"
	"github.com/cosmos/cosmos-sdk/x/slashing"
	slashingRest "github.com/cosmos/cosmos-sdk/x/slashing/client/rest"
	"github.com/cosmos/cosmos-sdk/x/staking"
	stakingRest "github.com/cosmos/cosmos-sdk/x/staking/client/rest"
	stakingTypes "github.com/cosmos/cosmos-sdk/x/staking/types"

	"github.com/spf13/viper"
	"github.com/stretchr/testify/require"

	abci "github.com/tendermint/tendermint/abci/types"
	tmcfg "github.com/tendermint/tendermint/config"
	"github.com/tendermint/tendermint/crypto"
	"github.com/tendermint/tendermint/crypto/ed25519"
	"github.com/tendermint/tendermint/crypto/secp256k1"
	"github.com/tendermint/tendermint/libs/cli"
	dbm "github.com/tendermint/tendermint/libs/db"
	"github.com/tendermint/tendermint/libs/log"
	nm "github.com/tendermint/tendermint/node"
	"github.com/tendermint/tendermint/p2p"
	pvm "github.com/tendermint/tendermint/privval"
	"github.com/tendermint/tendermint/proxy"
	ctypes "github.com/tendermint/tendermint/rpc/core/types"
	tmrpc "github.com/tendermint/tendermint/rpc/lib/server"
	tmtypes "github.com/tendermint/tendermint/types"
<<<<<<< HEAD
=======

	txbuilder "github.com/cosmos/cosmos-sdk/x/auth/client/txbuilder"

	authRest "github.com/cosmos/cosmos-sdk/x/auth/client/rest"
	bankRest "github.com/cosmos/cosmos-sdk/x/bank/client/rest"
	distr "github.com/cosmos/cosmos-sdk/x/distribution"
	distrRest "github.com/cosmos/cosmos-sdk/x/distribution/client/rest"
	govRest "github.com/cosmos/cosmos-sdk/x/gov/client/rest"
	slashingRest "github.com/cosmos/cosmos-sdk/x/slashing/client/rest"
	stakingRest "github.com/cosmos/cosmos-sdk/x/staking/client/rest"
>>>>>>> 5e353542
)

// makePathname creates a unique pathname for each test. It will panic if it
// cannot get the current working directory.
func makePathname() string {
	p, err := os.Getwd()
	if err != nil {
		panic(err)
	}

	sep := string(filepath.Separator)
	return strings.Replace(p, sep, "_", -1)
}

// GetConfig returns a Tendermint config for the test cases.
func GetConfig() *tmcfg.Config {
	pathname := makePathname()
	config := tmcfg.ResetTestRoot(pathname)

	tmAddr, _, err := server.FreeTCPAddr()
	if err != nil {
		panic(err)
	}

	rcpAddr, _, err := server.FreeTCPAddr()
	if err != nil {
		panic(err)
	}

	grpcAddr, _, err := server.FreeTCPAddr()
	if err != nil {
		panic(err)
	}

	config.P2P.ListenAddress = tmAddr
	config.RPC.ListenAddress = rcpAddr
	config.RPC.GRPCListenAddress = grpcAddr

	return config
}

// GetKeyBase returns the LCD test keybase. It also requires that a directory
// could be made and a keybase could be fetched.
//
// NOTE: memDB cannot be used because the request is expecting to interact with
// the default location.
func GetKeyBase(t *testing.T) crkeys.Keybase {
	dir, err := ioutil.TempDir("", "lcd_test")
	require.NoError(t, err)

	viper.Set(cli.HomeFlag, dir)

	keybase, err := keys.GetKeyBaseWithWritePerm()
	require.NoError(t, err)

	return keybase
}

// GetTestKeyBase fetches the current testing keybase
func GetTestKeyBase(t *testing.T) crkeys.Keybase {
	keybase, err := keys.GetKeyBaseWithWritePerm()
	require.NoError(t, err)
	return keybase
}

// CreateAddr adds an address to the key store and returns an address and seed.
// It also requires that the key could be created.
func CreateAddr(t *testing.T, name, password string, kb crkeys.Keybase) (sdk.AccAddress, string) {
	var (
		err  error
		info crkeys.Info
		seed string
	)

	info, seed, err = kb.CreateMnemonic(name, crkeys.English, password, crkeys.Secp256k1)
	require.NoError(t, err)

	return sdk.AccAddress(info.GetPubKey().Address()), seed
}

// CreateAddr adds multiple address to the key store and returns the addresses and associated seeds in lexographical order by address.
// It also requires that the keys could be created.
func CreateAddrs(t *testing.T, kb crkeys.Keybase, numAddrs int) (addrs []sdk.AccAddress, seeds, names, passwords []string) {
	var (
		err  error
		info crkeys.Info
		seed string
	)

	addrSeeds := AddrSeedSlice{}

	for i := 0; i < numAddrs; i++ {
		name := fmt.Sprintf("test%d", i)
		password := "1234567890"
		info, seed, err = kb.CreateMnemonic(name, crkeys.English, password, crkeys.Secp256k1)
		require.NoError(t, err)
		addrSeeds = append(addrSeeds, rest.AddrSeed{Address: sdk.AccAddress(info.GetPubKey().Address()), Seed: seed, Name: name, Password: password})
	}

	sort.Sort(addrSeeds)

	for i := range addrSeeds {
		addrs = append(addrs, addrSeeds[i].Address)
		seeds = append(seeds, addrSeeds[i].Seed)
		names = append(names, addrSeeds[i].Name)
		passwords = append(passwords, addrSeeds[i].Password)
	}

	return addrs, seeds, names, passwords
}

// AddrSeedSlice implements `Interface` in sort package.
type AddrSeedSlice []rest.AddrSeed

func (b AddrSeedSlice) Len() int {
	return len(b)
}

// Less sorts lexicographically by Address
func (b AddrSeedSlice) Less(i, j int) bool {
	// bytes package already implements Comparable for []byte.
	switch bytes.Compare(b[i].Address.Bytes(), b[j].Address.Bytes()) {
	case -1:
		return true
	case 0, 1:
		return false
	default:
		panic("not fail-able with `bytes.Comparable` bounded [-1, 1].")
	}
}

func (b AddrSeedSlice) Swap(i, j int) {
	b[j], b[i] = b[i], b[j]
}

// TODO: Make InitializeTestLCD safe to call in multiple tests at the same time
// InitializeTestLCD starts Tendermint and the LCD in process, listening on
// their respective sockets where nValidators is the total number of validators
// and initAddrs are the accounts to initialize with some steak tokens. It
// returns a cleanup function, a set of validator public keys, and a port.
func InitializeTestLCD(
	t *testing.T, nValidators int, initAddrs []sdk.AccAddress,
) (cleanup func(), valConsPubKeys []crypto.PubKey, valOperAddrs []sdk.ValAddress, port string) {

	if nValidators < 1 {
		panic("InitializeTestLCD must use at least one validator")
	}

	config := GetConfig()
	config.Consensus.TimeoutCommit = 100
	config.Consensus.SkipTimeoutCommit = false
	config.TxIndex.IndexAllTags = true

	logger := log.NewTMLogger(log.NewSyncWriter(os.Stdout))
	logger = log.NewFilter(logger, log.AllowError())

	privVal := pvm.LoadOrGenFilePV(config.PrivValidatorKeyFile(),
		config.PrivValidatorStateFile())
	privVal.Reset()

	db := dbm.NewMemDB()
	app := gapp.NewGaiaApp(logger, db, nil, true)
	cdc = gapp.MakeCodec()

	genesisFile := config.GenesisFile()
	genDoc, err := tmtypes.GenesisDocFromFile(genesisFile)
	require.Nil(t, err)
	genDoc.Validators = nil
	genDoc.SaveAs(genesisFile)
	genTxs := []json.RawMessage{}

	// append any additional (non-proposing) validators
	var accs []gapp.GenesisAccount
	for i := 0; i < nValidators; i++ {
		operPrivKey := secp256k1.GenPrivKey()
		operAddr := operPrivKey.PubKey().Address()
		pubKey := privVal.GetPubKey()
		delegation := 100
		if i > 0 {
			pubKey = ed25519.GenPrivKey().PubKey()
			delegation = 1
		}
		msg := staking.NewMsgCreateValidator(
			sdk.ValAddress(operAddr),
			pubKey,
			sdk.NewCoin(stakingTypes.DefaultBondDenom, sdk.NewInt(int64(delegation))),
			staking.Description{Moniker: fmt.Sprintf("validator-%d", i+1)},
			staking.NewCommissionMsg(sdk.ZeroDec(), sdk.ZeroDec(), sdk.ZeroDec()),
		)
		stdSignMsg := txbuilder.StdSignMsg{
			ChainID: genDoc.ChainID,
			Msgs:    []sdk.Msg{msg},
		}
		sig, err := operPrivKey.Sign(stdSignMsg.Bytes())
		require.Nil(t, err)
		tx := auth.NewStdTx([]sdk.Msg{msg}, auth.StdFee{}, []auth.StdSignature{{Signature: sig, PubKey: operPrivKey.PubKey()}}, "")
		txBytes, err := cdc.MarshalJSON(tx)
		require.Nil(t, err)
		genTxs = append(genTxs, txBytes)
		valConsPubKeys = append(valConsPubKeys, pubKey)
		valOperAddrs = append(valOperAddrs, sdk.ValAddress(operAddr))

		accAuth := auth.NewBaseAccountWithAddress(sdk.AccAddress(operAddr))
		accAuth.Coins = sdk.Coins{sdk.NewInt64Coin(stakingTypes.DefaultBondDenom, 150)}
		accs = append(accs, gapp.NewGenesisAccount(&accAuth))
	}

	appGenState := gapp.NewDefaultGenesisState()
	appGenState.Accounts = accs
	genDoc.AppState, err = cdc.MarshalJSON(appGenState)
	require.NoError(t, err)
	genesisState, err := gapp.GaiaAppGenState(cdc, *genDoc, genTxs)
	require.NoError(t, err)

	// add some tokens to init accounts
	for _, addr := range initAddrs {
		accAuth := auth.NewBaseAccountWithAddress(addr)
		accAuth.Coins = sdk.Coins{sdk.NewInt64Coin(stakingTypes.DefaultBondDenom, 100)}
		acc := gapp.NewGenesisAccount(&accAuth)
		genesisState.Accounts = append(genesisState.Accounts, acc)
		genesisState.StakingData.Pool.NotBondedTokens = genesisState.StakingData.Pool.NotBondedTokens.Add(sdk.NewInt(100))
	}

	inflationMin := sdk.MustNewDecFromStr("10000.0")
	genesisState.MintData.Minter.Inflation = inflationMin
	genesisState.MintData.Params.InflationMax = sdk.MustNewDecFromStr("15000.0")
	genesisState.MintData.Params.InflationMin = inflationMin

	appState, err := codec.MarshalJSONIndent(cdc, genesisState)
	require.NoError(t, err)
	genDoc.AppState = appState

	listenAddr, port, err := server.FreeTCPAddr()
	require.NoError(t, err)

	// XXX: Need to set this so LCD knows the tendermint node address!
	viper.Set(client.FlagNode, config.RPC.ListenAddress)
	viper.Set(client.FlagChainID, genDoc.ChainID)
	// TODO Set to false once the upstream Tendermint proof verification issue is fixed.
	viper.Set(client.FlagTrustNode, true)
	dir, err := ioutil.TempDir("", "lcd_test")
	require.NoError(t, err)
	viper.Set(cli.HomeFlag, dir)

	node, err := startTM(config, logger, genDoc, privVal, app)
	require.NoError(t, err)

	tests.WaitForNextHeightTM(tests.ExtractPortFromAddress(config.RPC.ListenAddress))
	lcd, err := startLCD(logger, listenAddr, cdc, t)
	require.NoError(t, err)

	tests.WaitForLCDStart(port)
	tests.WaitForHeight(1, port)

	cleanup = func() {
		logger.Debug("cleaning up LCD initialization")
		node.Stop()
		node.Wait()
		lcd.Close()
	}

	return cleanup, valConsPubKeys, valOperAddrs, port
}

// startTM creates and starts an in-process Tendermint node with memDB and
// in-process ABCI application. It returns the new node or any error that
// occurred.
//
// TODO: Clean up the WAL dir or enable it to be not persistent!
func startTM(
	tmcfg *tmcfg.Config, logger log.Logger, genDoc *tmtypes.GenesisDoc,
	privVal tmtypes.PrivValidator, app abci.Application,
) (*nm.Node, error) {
	genDocProvider := func() (*tmtypes.GenesisDoc, error) { return genDoc, nil }
	dbProvider := func(*nm.DBContext) (dbm.DB, error) { return dbm.NewMemDB(), nil }
	nodeKey, err := p2p.LoadOrGenNodeKey(tmcfg.NodeKeyFile())
	if err != nil {
		return nil, err
	}
	node, err := nm.NewNode(
		tmcfg,
		privVal,
		nodeKey,
		proxy.NewLocalClientCreator(app),
		genDocProvider,
		dbProvider,
		nm.DefaultMetricsProvider(tmcfg.Instrumentation),
		logger.With("module", "node"),
	)
	if err != nil {
		return nil, err
	}

	err = node.Start()
	if err != nil {
		return nil, err
	}

	tests.WaitForRPC(tmcfg.RPC.ListenAddress)
	logger.Info("Tendermint running!")

	return node, err
}

// startLCD starts the LCD.
func startLCD(logger log.Logger, listenAddr string, cdc *codec.Codec, t *testing.T) (net.Listener, error) {
	rs := NewRestServer(cdc)
	rs.setKeybase(GetTestKeyBase(t))
	registerRoutes(rs)
	listener, err := tmrpc.Listen(listenAddr, tmrpc.Config{})
	if err != nil {
		return nil, err
	}
	go tmrpc.StartHTTPServer(listener, rs.Mux, logger)
	return listener, nil
}

// NOTE: If making updates here also update cmd/gaia/cmd/gaiacli/main.go
func registerRoutes(rs *RestServer) {
	keys.RegisterRoutes(rs.Mux, rs.CliCtx.Indent)
	rpc.RegisterRoutes(rs.CliCtx, rs.Mux)
	tx.RegisterRoutes(rs.CliCtx, rs.Mux, rs.Cdc)
	authRest.RegisterRoutes(rs.CliCtx, rs.Mux, rs.Cdc, auth.StoreKey)
	bankRest.RegisterRoutes(rs.CliCtx, rs.Mux, rs.Cdc, rs.KeyBase)
	distrRest.RegisterRoutes(rs.CliCtx, rs.Mux, rs.Cdc, distr.StoreKey)
	stakingRest.RegisterRoutes(rs.CliCtx, rs.Mux, rs.Cdc, rs.KeyBase)
	slashingRest.RegisterRoutes(rs.CliCtx, rs.Mux, rs.Cdc, rs.KeyBase)
	govRest.RegisterRoutes(rs.CliCtx, rs.Mux, rs.Cdc)
}

// Request makes a test LCD test request. It returns a response object and a
// stringified response body.
func Request(t *testing.T, port, method, path string, payload []byte) (*http.Response, string) {
	var (
		err error
		res *http.Response
	)
	url := fmt.Sprintf("http://localhost:%v%v", port, path)
	fmt.Printf("REQUEST %s %s\n", method, url)

	req, err := http.NewRequest(method, url, bytes.NewBuffer(payload))
	require.Nil(t, err)

	res, err = http.DefaultClient.Do(req)
	require.Nil(t, err)

	output, err := ioutil.ReadAll(res.Body)
	res.Body.Close()
	require.Nil(t, err)

	return res, string(output)
}

// ----------------------------------------------------------------------
// ICS 0 - Tendermint
// ----------------------------------------------------------------------
// GET /node_info The properties of the connected node
func getNodeInfo(t *testing.T, port string) p2p.DefaultNodeInfo {
	res, body := Request(t, port, "GET", "/node_info", nil)
	require.Equal(t, http.StatusOK, res.StatusCode, body)

	var nodeInfo p2p.DefaultNodeInfo
	err := cdc.UnmarshalJSON([]byte(body), &nodeInfo)
	require.Nil(t, err, "Couldn't parse node info")

	require.NotEqual(t, p2p.DefaultNodeInfo{}, nodeInfo, "res: %v", res)
	return nodeInfo
}

// GET /syncing Syncing state of node
func getSyncStatus(t *testing.T, port string, syncing bool) {
	res, body := Request(t, port, "GET", "/syncing", nil)
	require.Equal(t, http.StatusOK, res.StatusCode, body)
	if syncing {
		require.Equal(t, "true", body)
		return
	}
	require.Equal(t, "false", body)
}

// GET /blocks/latest Get the latest block
// GET /blocks/{height} Get a block at a certain height
func getBlock(t *testing.T, port string, height int, expectFail bool) ctypes.ResultBlock {
	var url string
	if height > 0 {
		url = fmt.Sprintf("/blocks/%d", height)
	} else {
		url = "/blocks/latest"
	}
	var resultBlock ctypes.ResultBlock

	res, body := Request(t, port, "GET", url, nil)
	if expectFail {
		require.Equal(t, http.StatusNotFound, res.StatusCode, body)
		return resultBlock
	}
	require.Equal(t, http.StatusOK, res.StatusCode, body)

	err := cdc.UnmarshalJSON([]byte(body), &resultBlock)
	require.Nil(t, err, "Couldn't parse block")

	require.NotEqual(t, ctypes.ResultBlock{}, resultBlock)
	return resultBlock
}

// GET /validatorsets/{height} Get a validator set a certain height
// GET /validatorsets/latest Get the latest validator set
func getValidatorSets(t *testing.T, port string, height int, expectFail bool) rpc.ResultValidatorsOutput {
	var url string
	if height > 0 {
		url = fmt.Sprintf("/validatorsets/%d", height)
	} else {
		url = "/validatorsets/latest"
	}
	var resultVals rpc.ResultValidatorsOutput

	res, body := Request(t, port, "GET", url, nil)

	if expectFail {
		require.Equal(t, http.StatusNotFound, res.StatusCode, body)
		return resultVals
	}

	require.Equal(t, http.StatusOK, res.StatusCode, body)

	err := cdc.UnmarshalJSON([]byte(body), &resultVals)
	require.Nil(t, err, "Couldn't parse validatorset")

	require.NotEqual(t, rpc.ResultValidatorsOutput{}, resultVals)
	return resultVals
}

// GET /txs/{hash} get tx by hash
func getTransaction(t *testing.T, port string, hash string) sdk.TxResponse {
	var tx sdk.TxResponse
	res, body := Request(t, port, "GET", fmt.Sprintf("/txs/%s", hash), nil)
	require.Equal(t, http.StatusOK, res.StatusCode, body)

	err := cdc.UnmarshalJSON([]byte(body), &tx)
	require.NoError(t, err)
	return tx
}

// POST /txs broadcast txs

// GET /txs search transactions
func getTransactions(t *testing.T, port string, tags ...string) []sdk.TxResponse {
	var txs []sdk.TxResponse
	if len(tags) == 0 {
		return txs
	}
	queryStr := strings.Join(tags, "&")
	res, body := Request(t, port, "GET", fmt.Sprintf("/txs?%s", queryStr), nil)
	require.Equal(t, http.StatusOK, res.StatusCode, body)

	err := cdc.UnmarshalJSON([]byte(body), &txs)
	require.NoError(t, err)
	return txs
}

// ----------------------------------------------------------------------
// ICS 1 - Keys
// ----------------------------------------------------------------------
// GET /keys List of accounts stored locally
func getKeys(t *testing.T, port string) []keys.KeyOutput {
	res, body := Request(t, port, "GET", "/keys", nil)
	require.Equal(t, http.StatusOK, res.StatusCode, body)
	var m []keys.KeyOutput
	err := cdc.UnmarshalJSON([]byte(body), &m)
	require.Nil(t, err)
	return m
}

// POST /keys Create a new account locally
func doKeysPost(t *testing.T, port, name, password, mnemonic string, account int, index int) keys.KeyOutput {
	pk := keys.AddNewKey{name, password, mnemonic, account, index}
	req, err := cdc.MarshalJSON(pk)
	require.NoError(t, err)

	res, body := Request(t, port, "POST", "/keys", req)

	require.Equal(t, http.StatusOK, res.StatusCode, body)
	var resp keys.KeyOutput
	err = cdc.UnmarshalJSON([]byte(body), &resp)
	require.Nil(t, err, body)
	return resp
}

// GET /keys/seed Create a new seed to create a new account defaultValidFor
func getKeysSeed(t *testing.T, port string) string {
	res, body := Request(t, port, "GET", "/keys/seed", nil)
	require.Equal(t, http.StatusOK, res.StatusCode, body)
	reg, err := regexp.Compile(`([a-z]+ ){12}`)
	require.Nil(t, err)
	match := reg.MatchString(body)
	require.True(t, match, "Returned seed has wrong format", body)
	return body
}

// POST /keys/{name}/recove Recover a account from a seed
func doRecoverKey(t *testing.T, port, recoverName, recoverPassword, mnemonic string, account uint32, index uint32) {
	pk := keys.RecoverKey{recoverPassword, mnemonic, int(account), int(index)}
	req, err := cdc.MarshalJSON(pk)
	require.NoError(t, err)

	res, body := Request(t, port, "POST", fmt.Sprintf("/keys/%s/recover", recoverName), req)

	require.Equal(t, http.StatusOK, res.StatusCode, body)
	var resp keys.KeyOutput
	err = codec.Cdc.UnmarshalJSON([]byte(body), &resp)
	require.Nil(t, err, body)

	addr1Bech32 := resp.Address
	_, err = sdk.AccAddressFromBech32(addr1Bech32)
	require.NoError(t, err, "Failed to return a correct bech32 address")
}

// GET /keys/{name} Get a certain locally stored account
func getKey(t *testing.T, port, name string) keys.KeyOutput {
	res, body := Request(t, port, "GET", fmt.Sprintf("/keys/%s", name), nil)
	require.Equal(t, http.StatusOK, res.StatusCode, body)
	var resp keys.KeyOutput
	err := cdc.UnmarshalJSON([]byte(body), &resp)
	require.Nil(t, err)
	return resp
}

// PUT /keys/{name} Update the password for this account in the KMS
func updateKey(t *testing.T, port, name, oldPassword, newPassword string, fail bool) {
	kr := keys.UpdateKeyReq{oldPassword, newPassword}
	req, err := cdc.MarshalJSON(kr)
	require.NoError(t, err)
	keyEndpoint := fmt.Sprintf("/keys/%s", name)
	res, body := Request(t, port, "PUT", keyEndpoint, req)
	if fail {
		require.Equal(t, http.StatusUnauthorized, res.StatusCode, body)
		return
	}
	require.Equal(t, http.StatusOK, res.StatusCode, body)
}

// DELETE /keys/{name} Remove an account
func deleteKey(t *testing.T, port, name, password string) {
	dk := keys.DeleteKeyReq{password}
	req, err := cdc.MarshalJSON(dk)
	require.NoError(t, err)
	keyEndpoint := fmt.Sprintf("/keys/%s", name)
	res, body := Request(t, port, "DELETE", keyEndpoint, req)
	require.Equal(t, http.StatusOK, res.StatusCode, body)
}

// GET /auth/accounts/{address} Get the account information on blockchain
func getAccount(t *testing.T, port string, addr sdk.AccAddress) auth.Account {
	res, body := Request(t, port, "GET", fmt.Sprintf("/auth/accounts/%s", addr.String()), nil)
	require.Equal(t, http.StatusOK, res.StatusCode, body)
	var acc auth.Account
	err := cdc.UnmarshalJSON([]byte(body), &acc)
	require.Nil(t, err)
	return acc
}

// ----------------------------------------------------------------------
// ICS 20 - Tokens
// ----------------------------------------------------------------------

// POST /tx/sign Sign a Tx
func doSign(t *testing.T, port, name, password, chainID string, accnum, sequence uint64, msg auth.StdTx) auth.StdTx {
	var signedMsg auth.StdTx
	payload := authrest.SignBody{
		Tx: msg,
		BaseReq: rest.NewBaseReq(
			name, password, "", chainID, "", "", accnum, sequence, nil, nil, false, false,
		),
	}
	json, err := cdc.MarshalJSON(payload)
	require.Nil(t, err)
	res, body := Request(t, port, "POST", "/tx/sign", json)
	require.Equal(t, http.StatusOK, res.StatusCode, body)
	require.Nil(t, cdc.UnmarshalJSON([]byte(body), &signedMsg))
	return signedMsg
}

// POST /tx/broadcast Send a signed Tx
<<<<<<< HEAD
func doBroadcast(t *testing.T, port string, msg auth.StdTx) ctypes.ResultBroadcastTxCommit {
	tx := rest.BroadcastReq{Tx: msg, Return: "block"}
=======
func doBroadcast(t *testing.T, port string, msg auth.StdTx) sdk.TxResponse {
	tx := broadcastReq{Tx: msg, Return: "block"}
>>>>>>> 5e353542
	req, err := cdc.MarshalJSON(tx)
	require.Nil(t, err)
	res, body := Request(t, port, "POST", "/tx/broadcast", req)
	require.Equal(t, http.StatusOK, res.StatusCode, body)
	var resultTx sdk.TxResponse
	require.Nil(t, cdc.UnmarshalJSON([]byte(body), &resultTx))
	return resultTx
}

// GET /bank/balances/{address} Get the account balances

// POST /bank/accounts/{address}/transfers Send coins (build -> sign -> send)
func doTransfer(t *testing.T, port, seed, name, memo, password string, addr sdk.AccAddress, fees sdk.Coins) (receiveAddr sdk.AccAddress, resultTx sdk.TxResponse) {
	res, body, receiveAddr := doTransferWithGas(t, port, seed, name, memo, password, addr, "", 1.0, false, false, fees)
	require.Equal(t, http.StatusOK, res.StatusCode, body)

	err := cdc.UnmarshalJSON([]byte(body), &resultTx)
	require.Nil(t, err)

	return receiveAddr, resultTx
}

func doTransferWithGas(
	t *testing.T, port, seed, from, memo, password string, addr sdk.AccAddress,
	gas string, gasAdjustment float64, simulate, generateOnly bool, fees sdk.Coins,
) (res *http.Response, body string, receiveAddr sdk.AccAddress) {

	// create receive address
	kb := client.MockKeyBase()

	receiveInfo, _, err := kb.CreateMnemonic(
		"receive_address", cryptoKeys.English, gapp.DefaultKeyPass, cryptoKeys.SigningAlgo("secp256k1"),
	)
	require.Nil(t, err)

	receiveAddr = sdk.AccAddress(receiveInfo.GetPubKey().Address())
	acc := getAccount(t, port, addr)
	accnum := acc.GetAccountNumber()
	sequence := acc.GetSequence()
	chainID := viper.GetString(client.FlagChainID)

	if generateOnly {
		// generate only txs do not use a Keybase so the address must be used
		from = addr.String()
	}

	baseReq := rest.NewBaseReq(
		from, password, memo, chainID, gas,
		fmt.Sprintf("%f", gasAdjustment), accnum, sequence, fees, nil,
		generateOnly, simulate,
	)

	sr := rest.SendReq{
		Amount:  sdk.Coins{sdk.NewInt64Coin(stakingTypes.DefaultBondDenom, 1)},
		BaseReq: baseReq,
	}

	req, err := cdc.MarshalJSON(sr)
	require.NoError(t, err)

	res, body = Request(t, port, "POST", fmt.Sprintf("/bank/accounts/%s/transfers", receiveAddr), req)
	return
}

func doTransferWithGasAccAuto(
	t *testing.T, port, seed, from, memo, password string, gas string,
	gasAdjustment float64, simulate, generateOnly bool, fees sdk.Coins,
) (res *http.Response, body string, receiveAddr sdk.AccAddress) {

	// create receive address
	kb := client.MockKeyBase()

	receiveInfo, _, err := kb.CreateMnemonic(
		"receive_address", cryptoKeys.English, gapp.DefaultKeyPass, cryptoKeys.SigningAlgo("secp256k1"),
	)
	require.Nil(t, err)

	receiveAddr = sdk.AccAddress(receiveInfo.GetPubKey().Address())
	chainID := viper.GetString(client.FlagChainID)

	baseReq := rest.NewBaseReq(
		from, password, memo, chainID, gas,
		fmt.Sprintf("%f", gasAdjustment), 0, 0, fees, nil, generateOnly, simulate,
	)

	sr := rest.SendReq{
		Amount:  sdk.Coins{sdk.NewInt64Coin(stakingTypes.DefaultBondDenom, 1)},
		BaseReq: baseReq,
	}

	req, err := cdc.MarshalJSON(sr)
	require.NoError(t, err)

	res, body = Request(t, port, "POST", fmt.Sprintf("/bank/accounts/%s/transfers", receiveAddr), req)
	return
}

type sendReq struct {
	Amount  sdk.Coins    `json:"amount"`
	BaseReq rest.BaseReq `json:"base_req"`
}

// ----------------------------------------------------------------------
// ICS 21 - Stake
// ----------------------------------------------------------------------

// POST /staking/delegators/{delegatorAddr}/delegations Submit delegation
func doDelegate(t *testing.T, port, name, password string,
	delAddr sdk.AccAddress, valAddr sdk.ValAddress, amount int64, fees sdk.Coins) (resultTx sdk.TxResponse) {
	acc := getAccount(t, port, delAddr)
	accnum := acc.GetAccountNumber()
	sequence := acc.GetSequence()
	chainID := viper.GetString(client.FlagChainID)
	baseReq := rest.NewBaseReq(name, password, "", chainID, "", "", accnum, sequence, fees, nil, false, false)
	msg := msgDelegationsInput{
		BaseReq:       baseReq,
		DelegatorAddr: delAddr,
		ValidatorAddr: valAddr,
		Delegation:    sdk.NewInt64Coin(stakingTypes.DefaultBondDenom, amount),
	}
	req, err := cdc.MarshalJSON(msg)
	require.NoError(t, err)
	res, body := Request(t, port, "POST", fmt.Sprintf("/staking/delegators/%s/delegations", delAddr.String()), req)
	require.Equal(t, http.StatusOK, res.StatusCode, body)

	var result sdk.TxResponse
	err = cdc.UnmarshalJSON([]byte(body), &result)
	require.Nil(t, err)

	return result
}

type msgDelegationsInput struct {
	BaseReq       rest.BaseReq   `json:"base_req"`
	DelegatorAddr sdk.AccAddress `json:"delegator_addr"` // in bech32
	ValidatorAddr sdk.ValAddress `json:"validator_addr"` // in bech32
	Delegation    sdk.Coin       `json:"delegation"`
}

// POST /staking/delegators/{delegatorAddr}/delegations Submit delegation
func doUndelegate(t *testing.T, port, name, password string,
	delAddr sdk.AccAddress, valAddr sdk.ValAddress, amount int64, fees sdk.Coins) (resultTx sdk.TxResponse) {

	acc := getAccount(t, port, delAddr)
	accnum := acc.GetAccountNumber()
	sequence := acc.GetSequence()
	chainID := viper.GetString(client.FlagChainID)
	baseReq := rest.NewBaseReq(name, password, "", chainID, "", "", accnum, sequence, fees, nil, false, false)
	msg := msgUndelegateInput{
		BaseReq:       baseReq,
		DelegatorAddr: delAddr,
		ValidatorAddr: valAddr,
		SharesAmount:  sdk.NewDec(amount),
	}
	req, err := cdc.MarshalJSON(msg)
	require.NoError(t, err)

	res, body := Request(t, port, "POST", fmt.Sprintf("/staking/delegators/%s/unbonding_delegations", delAddr), req)
	require.Equal(t, http.StatusOK, res.StatusCode, body)

	var result sdk.TxResponse
	err = cdc.UnmarshalJSON([]byte(body), &result)
	require.Nil(t, err)

	return result
}

type msgUndelegateInput struct {
	BaseReq       rest.BaseReq   `json:"base_req"`
	DelegatorAddr sdk.AccAddress `json:"delegator_addr"` // in bech32
	ValidatorAddr sdk.ValAddress `json:"validator_addr"` // in bech32
	SharesAmount  sdk.Dec        `json:"shares"`
}

// POST /staking/delegators/{delegatorAddr}/delegations Submit delegation
func doBeginRedelegation(t *testing.T, port, name, password string,
	delAddr sdk.AccAddress, valSrcAddr, valDstAddr sdk.ValAddress, amount int64, fees sdk.Coins) (resultTx sdk.TxResponse) {

	acc := getAccount(t, port, delAddr)
	accnum := acc.GetAccountNumber()
	sequence := acc.GetSequence()

	chainID := viper.GetString(client.FlagChainID)
	baseReq := rest.NewBaseReq(name, password, "", chainID, "", "", accnum, sequence, fees, nil, false, false)

	msg := rest.MsgBeginRedelegateInput{
		BaseReq:          baseReq,
		DelegatorAddr:    delAddr,
		ValidatorSrcAddr: valSrcAddr,
		ValidatorDstAddr: valDstAddr,
		SharesAmount:     sdk.NewDec(amount),
	}
	req, err := cdc.MarshalJSON(msg)
	require.NoError(t, err)

	res, body := Request(t, port, "POST", fmt.Sprintf("/staking/delegators/%s/redelegations", delAddr), req)
	require.Equal(t, http.StatusOK, res.StatusCode, body)

	var result sdk.TxResponse
	err = cdc.UnmarshalJSON([]byte(body), &result)
	require.Nil(t, err)

	return result
}

type msgBeginRedelegateInput struct {
	BaseReq          rest.BaseReq   `json:"base_req"`
	DelegatorAddr    sdk.AccAddress `json:"delegator_addr"`     // in bech32
	ValidatorSrcAddr sdk.ValAddress `json:"validator_src_addr"` // in bech32
	ValidatorDstAddr sdk.ValAddress `json:"validator_dst_addr"` // in bech32
	SharesAmount     sdk.Dec        `json:"shares"`
}

// GET /staking/delegators/{delegatorAddr}/delegations Get all delegations from a delegator
func getDelegatorDelegations(t *testing.T, port string, delegatorAddr sdk.AccAddress) []staking.Delegation {
	res, body := Request(t, port, "GET", fmt.Sprintf("/staking/delegators/%s/delegations", delegatorAddr), nil)
	require.Equal(t, http.StatusOK, res.StatusCode, body)

	var dels []staking.Delegation

	err := cdc.UnmarshalJSON([]byte(body), &dels)
	require.Nil(t, err)

	return dels
}

// GET /staking/delegators/{delegatorAddr}/unbonding_delegations Get all unbonding delegations from a delegator
func getDelegatorUnbondingDelegations(t *testing.T, port string, delegatorAddr sdk.AccAddress) []staking.UnbondingDelegation {
	res, body := Request(t, port, "GET", fmt.Sprintf("/staking/delegators/%s/unbonding_delegations", delegatorAddr), nil)
	require.Equal(t, http.StatusOK, res.StatusCode, body)

	var ubds []staking.UnbondingDelegation

	err := cdc.UnmarshalJSON([]byte(body), &ubds)
	require.Nil(t, err)

	return ubds
}

// GET /staking/redelegations?delegator=0xdeadbeef&validator_from=0xdeadbeef&validator_to=0xdeadbeef& Get redelegations filters by params passed in
func getRedelegations(t *testing.T, port string, delegatorAddr sdk.AccAddress, srcValidatorAddr sdk.ValAddress, dstValidatorAddr sdk.ValAddress) []staking.Redelegation {
	var res *http.Response
	var body string
	endpoint := "/staking/redelegations?"
	if !delegatorAddr.Empty() {
		endpoint += fmt.Sprintf("delegator=%s&", delegatorAddr)
	}
	if !srcValidatorAddr.Empty() {
		endpoint += fmt.Sprintf("validator_from=%s&", srcValidatorAddr)
	}
	if !dstValidatorAddr.Empty() {
		endpoint += fmt.Sprintf("validator_to=%s&", dstValidatorAddr)
	}
	res, body = Request(t, port, "GET", endpoint, nil)
	require.Equal(t, http.StatusOK, res.StatusCode, body)
	var redels []staking.Redelegation
	err := cdc.UnmarshalJSON([]byte(body), &redels)
	require.Nil(t, err)
	return redels
}

// GET /staking/delegators/{delegatorAddr}/validators Query all validators that a delegator is bonded to
func getDelegatorValidators(t *testing.T, port string, delegatorAddr sdk.AccAddress) []staking.Validator {
	res, body := Request(t, port, "GET", fmt.Sprintf("/staking/delegators/%s/validators", delegatorAddr), nil)
	require.Equal(t, http.StatusOK, res.StatusCode, body)

	var bondedValidators []staking.Validator

	err := cdc.UnmarshalJSON([]byte(body), &bondedValidators)
	require.Nil(t, err)

	return bondedValidators
}

// GET /staking/delegators/{delegatorAddr}/validators/{validatorAddr} Query a validator that a delegator is bonded to
func getDelegatorValidator(t *testing.T, port string, delegatorAddr sdk.AccAddress, validatorAddr sdk.ValAddress) staking.Validator {
	res, body := Request(t, port, "GET", fmt.Sprintf("/staking/delegators/%s/validators/%s", delegatorAddr, validatorAddr), nil)
	require.Equal(t, http.StatusOK, res.StatusCode, body)

	var bondedValidator staking.Validator
	err := cdc.UnmarshalJSON([]byte(body), &bondedValidator)
	require.Nil(t, err)

	return bondedValidator
}

// GET /staking/delegators/{delegatorAddr}/txs Get all staking txs (i.e msgs) from a delegator
func getBondingTxs(t *testing.T, port string, delegatorAddr sdk.AccAddress, query string) []sdk.TxResponse {
	var res *http.Response
	var body string

	if len(query) > 0 {
		res, body = Request(t, port, "GET", fmt.Sprintf("/staking/delegators/%s/txs?type=%s", delegatorAddr, query), nil)
	} else {
		res, body = Request(t, port, "GET", fmt.Sprintf("/staking/delegators/%s/txs", delegatorAddr), nil)
	}
	require.Equal(t, http.StatusOK, res.StatusCode, body)

	var txs []sdk.TxResponse

	err := cdc.UnmarshalJSON([]byte(body), &txs)
	require.Nil(t, err)

	return txs
}

// GET /staking/delegators/{delegatorAddr}/delegations/{validatorAddr} Query the current delegation between a delegator and a validator
func getDelegation(t *testing.T, port string, delegatorAddr sdk.AccAddress, validatorAddr sdk.ValAddress) staking.Delegation {
	res, body := Request(t, port, "GET", fmt.Sprintf("/staking/delegators/%s/delegations/%s", delegatorAddr, validatorAddr), nil)
	require.Equal(t, http.StatusOK, res.StatusCode, body)

	var bond staking.Delegation
	err := cdc.UnmarshalJSON([]byte(body), &bond)
	require.Nil(t, err)

	return bond
}

// GET /staking/delegators/{delegatorAddr}/unbonding_delegations/{validatorAddr} Query all unbonding delegations between a delegator and a validator
func getUnbondingDelegation(t *testing.T, port string, delegatorAddr sdk.AccAddress,
	validatorAddr sdk.ValAddress) staking.UnbondingDelegation {

	res, body := Request(t, port, "GET",
		fmt.Sprintf("/staking/delegators/%s/unbonding_delegations/%s",
			delegatorAddr, validatorAddr), nil)

	require.Equal(t, http.StatusOK, res.StatusCode, body)

	var unbond staking.UnbondingDelegation
	err := cdc.UnmarshalJSON([]byte(body), &unbond)
	require.Nil(t, err)

	return unbond
}

// GET /staking/validators Get all validator candidates
func getValidators(t *testing.T, port string) []staking.Validator {
	res, body := Request(t, port, "GET", "/staking/validators", nil)
	require.Equal(t, http.StatusOK, res.StatusCode, body)

	var validators []staking.Validator
	err := cdc.UnmarshalJSON([]byte(body), &validators)
	require.Nil(t, err)

	return validators
}

// GET /staking/validators/{validatorAddr} Query the information from a single validator
func getValidator(t *testing.T, port string, validatorAddr sdk.ValAddress) staking.Validator {
	res, body := Request(t, port, "GET", fmt.Sprintf("/staking/validators/%s", validatorAddr.String()), nil)
	require.Equal(t, http.StatusOK, res.StatusCode, body)

	var validator staking.Validator
	err := cdc.UnmarshalJSON([]byte(body), &validator)
	require.Nil(t, err)

	return validator
}

// GET /staking/validators/{validatorAddr}/delegations Get all delegations from a validator
func getValidatorDelegations(t *testing.T, port string, validatorAddr sdk.ValAddress) []staking.Delegation {
	res, body := Request(t, port, "GET", fmt.Sprintf("/staking/validators/%s/delegations", validatorAddr.String()), nil)
	require.Equal(t, http.StatusOK, res.StatusCode, body)

	var delegations []staking.Delegation
	err := cdc.UnmarshalJSON([]byte(body), &delegations)
	require.Nil(t, err)

	return delegations
}

// GET /staking/validators/{validatorAddr}/unbonding_delegations Get all unbonding delegations from a validator
func getValidatorUnbondingDelegations(t *testing.T, port string, validatorAddr sdk.ValAddress) []staking.UnbondingDelegation {
	res, body := Request(t, port, "GET", fmt.Sprintf("/staking/validators/%s/unbonding_delegations", validatorAddr.String()), nil)
	require.Equal(t, http.StatusOK, res.StatusCode, body)

	var ubds []staking.UnbondingDelegation
	err := cdc.UnmarshalJSON([]byte(body), &ubds)
	require.Nil(t, err)

	return ubds
}

// GET /staking/pool Get the current state of the staking pool
func getStakingPool(t *testing.T, port string) staking.Pool {
	res, body := Request(t, port, "GET", "/staking/pool", nil)
	require.Equal(t, http.StatusOK, res.StatusCode, body)
	require.NotNil(t, body)
	var pool staking.Pool
	err := cdc.UnmarshalJSON([]byte(body), &pool)
	require.Nil(t, err)
	return pool
}

// GET /staking/parameters Get the current staking parameter values
func getStakingParams(t *testing.T, port string) staking.Params {
	res, body := Request(t, port, "GET", "/staking/parameters", nil)
	require.Equal(t, http.StatusOK, res.StatusCode, body)

	var params staking.Params
	err := cdc.UnmarshalJSON([]byte(body), &params)
	require.Nil(t, err)
	return params
}

// ----------------------------------------------------------------------
// ICS 22 - Gov
// ----------------------------------------------------------------------
// POST /gov/proposals Submit a proposal
func doSubmitProposal(t *testing.T, port, seed, name, password string, proposerAddr sdk.AccAddress, amount int64, fees sdk.Coins) (resultTx sdk.TxResponse) {
	acc := getAccount(t, port, proposerAddr)
	accnum := acc.GetAccountNumber()
	sequence := acc.GetSequence()
	chainID := viper.GetString(client.FlagChainID)
	baseReq := rest.NewBaseReq(name, password, "", chainID, "", "", accnum, sequence, fees, nil, false, false)

	pr := rest.PostProposalReq{
		Title:          "Test",
		Description:    "test",
		ProposalType:   "Text",
		Proposer:       proposerAddr,
		InitialDeposit: sdk.Coins{sdk.NewCoin(stakingTypes.DefaultBondDenom, sdk.NewInt(amount))},
		BaseReq:        baseReq,
	}

	req, err := cdc.MarshalJSON(pr)
	require.NoError(t, err)

	// submitproposal
	res, body := Request(t, port, "POST", "/gov/proposals", req)
	require.Equal(t, http.StatusOK, res.StatusCode, body)

	var results sdk.TxResponse
	err = cdc.UnmarshalJSON([]byte(body), &results)
	require.Nil(t, err)

	return results
}

type postProposalReq struct {
	BaseReq        rest.BaseReq   `json:"base_req"`
	Title          string         `json:"title"`           //  Title of the proposal
	Description    string         `json:"description"`     //  Description of the proposal
	ProposalType   string         `json:"proposal_type"`   //  Type of proposal. Initial set {PlainTextProposal, SoftwareUpgradeProposal}
	Proposer       sdk.AccAddress `json:"proposer"`        //  Address of the proposer
	InitialDeposit sdk.Coins      `json:"initial_deposit"` // Coins to add to the proposal's deposit
}

// GET /gov/proposals Query proposals
func getProposalsAll(t *testing.T, port string) []gov.Proposal {
	res, body := Request(t, port, "GET", "/gov/proposals", nil)
	require.Equal(t, http.StatusOK, res.StatusCode, body)

	var proposals []gov.Proposal
	err := cdc.UnmarshalJSON([]byte(body), &proposals)
	require.Nil(t, err)
	return proposals
}

// GET /gov/proposals?depositor=%s Query proposals
func getProposalsFilterDepositor(t *testing.T, port string, depositorAddr sdk.AccAddress) []gov.Proposal {
	res, body := Request(t, port, "GET", fmt.Sprintf("/gov/proposals?depositor=%s", depositorAddr), nil)
	require.Equal(t, http.StatusOK, res.StatusCode, body)

	var proposals []gov.Proposal
	err := cdc.UnmarshalJSON([]byte(body), &proposals)
	require.Nil(t, err)
	return proposals
}

// GET /gov/proposals?voter=%s Query proposals
func getProposalsFilterVoter(t *testing.T, port string, voterAddr sdk.AccAddress) []gov.Proposal {
	res, body := Request(t, port, "GET", fmt.Sprintf("/gov/proposals?voter=%s", voterAddr), nil)
	require.Equal(t, http.StatusOK, res.StatusCode, body)

	var proposals []gov.Proposal
	err := cdc.UnmarshalJSON([]byte(body), &proposals)
	require.Nil(t, err)
	return proposals
}

// GET /gov/proposals?depositor=%s&voter=%s Query proposals
func getProposalsFilterVoterDepositor(t *testing.T, port string, voterAddr, depositorAddr sdk.AccAddress) []gov.Proposal {
	res, body := Request(t, port, "GET", fmt.Sprintf("/gov/proposals?depositor=%s&voter=%s", depositorAddr, voterAddr), nil)
	require.Equal(t, http.StatusOK, res.StatusCode, body)

	var proposals []gov.Proposal
	err := cdc.UnmarshalJSON([]byte(body), &proposals)
	require.Nil(t, err)
	return proposals
}

// GET /gov/proposals?status=%s Query proposals
func getProposalsFilterStatus(t *testing.T, port string, status gov.ProposalStatus) []gov.Proposal {
	res, body := Request(t, port, "GET", fmt.Sprintf("/gov/proposals?status=%s", status), nil)
	require.Equal(t, http.StatusOK, res.StatusCode, body)

	var proposals []gov.Proposal
	err := cdc.UnmarshalJSON([]byte(body), &proposals)
	require.Nil(t, err)
	return proposals
}

// POST /gov/proposals/{proposalId}/deposits Deposit tokens to a proposal
func doDeposit(t *testing.T, port, seed, name, password string, proposerAddr sdk.AccAddress, proposalID uint64, amount int64, fees sdk.Coins) (resultTx sdk.TxResponse) {

	acc := getAccount(t, port, proposerAddr)
	accnum := acc.GetAccountNumber()
	sequence := acc.GetSequence()
	chainID := viper.GetString(client.FlagChainID)
	baseReq := rest.NewBaseReq(name, password, "", chainID, "", "", accnum, sequence, fees, nil, false, false)

	dr := rest.DepositReq{
		Depositor: proposerAddr,
		Amount:    sdk.Coins{sdk.NewCoin(stakingTypes.DefaultBondDenom, sdk.NewInt(amount))},
		BaseReq:   baseReq,
	}

	req, err := cdc.MarshalJSON(dr)
	require.NoError(t, err)

	res, body := Request(t, port, "POST", fmt.Sprintf("/gov/proposals/%d/deposits", proposalID), req)
	require.Equal(t, http.StatusOK, res.StatusCode, body)

	var results sdk.TxResponse
	err = cdc.UnmarshalJSON([]byte(body), &results)
	require.Nil(t, err)

	return results
}

type depositReq struct {
	BaseReq   rest.BaseReq   `json:"base_req"`
	Depositor sdk.AccAddress `json:"depositor"` // Address of the depositor
	Amount    sdk.Coins      `json:"amount"`    // Coins to add to the proposal's deposit
}

// GET /gov/proposals/{proposalId}/deposits Query deposits
func getDeposits(t *testing.T, port string, proposalID uint64) []gov.Deposit {
	res, body := Request(t, port, "GET", fmt.Sprintf("/gov/proposals/%d/deposits", proposalID), nil)
	require.Equal(t, http.StatusOK, res.StatusCode, body)
	var deposits []gov.Deposit
	err := cdc.UnmarshalJSON([]byte(body), &deposits)
	require.Nil(t, err)
	return deposits
}

// GET /gov/proposals/{proposalId}/tally Get a proposal's tally result at the current time
func getTally(t *testing.T, port string, proposalID uint64) gov.TallyResult {
	res, body := Request(t, port, "GET", fmt.Sprintf("/gov/proposals/%d/tally", proposalID), nil)
	require.Equal(t, http.StatusOK, res.StatusCode, body)
	var tally gov.TallyResult
	err := cdc.UnmarshalJSON([]byte(body), &tally)
	require.Nil(t, err)
	return tally
}

// POST /gov/proposals/{proposalId}/votes Vote a proposal
func doVote(t *testing.T, port, seed, name, password string, proposerAddr sdk.AccAddress, proposalID uint64, option string, fees sdk.Coins) (resultTx sdk.TxResponse) {
	// get the account to get the sequence
	acc := getAccount(t, port, proposerAddr)
	accnum := acc.GetAccountNumber()
	sequence := acc.GetSequence()
	chainID := viper.GetString(client.FlagChainID)
	baseReq := rest.NewBaseReq(name, password, "", chainID, "", "", accnum, sequence, fees, nil, false, false)

	vr := rest.VoteReq{
		Voter:   proposerAddr,
		Option:  option,
		BaseReq: baseReq,
	}

	req, err := cdc.MarshalJSON(vr)
	require.NoError(t, err)

	res, body := Request(t, port, "POST", fmt.Sprintf("/gov/proposals/%d/votes", proposalID), req)
	require.Equal(t, http.StatusOK, res.StatusCode, body)

	var results sdk.TxResponse
	err = cdc.UnmarshalJSON([]byte(body), &results)
	require.Nil(t, err)

	return results
}

type voteReq struct {
	BaseReq rest.BaseReq   `json:"base_req"`
	Voter   sdk.AccAddress `json:"voter"`  //  address of the voter
	Option  string         `json:"option"` //  option from OptionSet chosen by the voter
}

// GET /gov/proposals/{proposalId}/votes Query voters
func getVotes(t *testing.T, port string, proposalID uint64) []gov.Vote {
	res, body := Request(t, port, "GET", fmt.Sprintf("/gov/proposals/%d/votes", proposalID), nil)
	require.Equal(t, http.StatusOK, res.StatusCode, body)
	var votes []gov.Vote
	err := cdc.UnmarshalJSON([]byte(body), &votes)
	require.Nil(t, err)
	return votes
}

// GET /gov/proposals/{proposalId} Query a proposal
func getProposal(t *testing.T, port string, proposalID uint64) gov.Proposal {
	res, body := Request(t, port, "GET", fmt.Sprintf("/gov/proposals/%d", proposalID), nil)
	require.Equal(t, http.StatusOK, res.StatusCode, body)
	var proposal gov.Proposal
	err := cdc.UnmarshalJSON([]byte(body), &proposal)
	require.Nil(t, err)
	return proposal
}

// GET /gov/proposals/{proposalId}/deposits/{depositor} Query deposit
func getDeposit(t *testing.T, port string, proposalID uint64, depositorAddr sdk.AccAddress) gov.Deposit {
	res, body := Request(t, port, "GET", fmt.Sprintf("/gov/proposals/%d/deposits/%s", proposalID, depositorAddr), nil)
	require.Equal(t, http.StatusOK, res.StatusCode, body)
	var deposit gov.Deposit
	err := cdc.UnmarshalJSON([]byte(body), &deposit)
	require.Nil(t, err)
	return deposit
}

// GET /gov/proposals/{proposalId}/votes/{voter} Query vote
func getVote(t *testing.T, port string, proposalID uint64, voterAddr sdk.AccAddress) gov.Vote {
	res, body := Request(t, port, "GET", fmt.Sprintf("/gov/proposals/%d/votes/%s", proposalID, voterAddr), nil)
	require.Equal(t, http.StatusOK, res.StatusCode, body)
	var vote gov.Vote
	err := cdc.UnmarshalJSON([]byte(body), &vote)
	require.Nil(t, err)
	return vote
}

// GET /gov/proposals/{proposalId}/proposer
func getProposer(t *testing.T, port string, proposalID uint64) gcutils.Proposer {
	res, body := Request(t, port, "GET", fmt.Sprintf("/gov/proposals/%d/proposer", proposalID), nil)
	require.Equal(t, http.StatusOK, res.StatusCode, body)

	var proposer gcutils.Proposer
	err := cdc.UnmarshalJSON([]byte(body), &proposer)

	require.Nil(t, err)
	return proposer
}

// GET /gov/parameters/deposit Query governance deposit parameters
func getDepositParam(t *testing.T, port string) gov.DepositParams {
	res, body := Request(t, port, "GET", "/gov/parameters/deposit", nil)
	require.Equal(t, http.StatusOK, res.StatusCode, body)

	var depositParams gov.DepositParams
	err := cdc.UnmarshalJSON([]byte(body), &depositParams)
	require.Nil(t, err)
	return depositParams
}

// GET /gov/parameters/tallying Query governance tally parameters
func getTallyingParam(t *testing.T, port string) gov.TallyParams {
	res, body := Request(t, port, "GET", "/gov/parameters/tallying", nil)
	require.Equal(t, http.StatusOK, res.StatusCode, body)

	var tallyParams gov.TallyParams
	err := cdc.UnmarshalJSON([]byte(body), &tallyParams)
	require.Nil(t, err)
	return tallyParams
}

// GET /gov/parameters/voting Query governance voting parameters
func getVotingParam(t *testing.T, port string) gov.VotingParams {
	res, body := Request(t, port, "GET", "/gov/parameters/voting", nil)
	require.Equal(t, http.StatusOK, res.StatusCode, body)

	var votingParams gov.VotingParams
	err := cdc.UnmarshalJSON([]byte(body), &votingParams)
	require.Nil(t, err)
	return votingParams
}

// ----------------------------------------------------------------------
// ICS 23 - Slashing
// ----------------------------------------------------------------------
// GET /slashing/validators/{validatorPubKey}/signing_info Get sign info of given validator
func getSigningInfo(t *testing.T, port string, validatorPubKey string) slashing.ValidatorSigningInfo {
	res, body := Request(t, port, "GET", fmt.Sprintf("/slashing/validators/%s/signing_info", validatorPubKey), nil)
	require.Equal(t, http.StatusOK, res.StatusCode, body)

	var signingInfo slashing.ValidatorSigningInfo
	err := cdc.UnmarshalJSON([]byte(body), &signingInfo)
	require.Nil(t, err)

	return signingInfo
}

// TODO: Test this functionality, it is not currently in any of the tests
// POST /slashing/validators/{validatorAddr}/unjail Unjail a jailed validator
func doUnjail(t *testing.T, port, seed, name, password string,
	valAddr sdk.ValAddress, fees sdk.Coins) (resultTx sdk.TxResponse) {
	chainID := viper.GetString(client.FlagChainID)
	baseReq := rest.NewBaseReq(name, password, "", chainID, "", "", 1, 1, fees, nil, false, false)

	ur := rest.UnjailReq{
		BaseReq: baseReq,
	}
	req, err := cdc.MarshalJSON(ur)
	require.NoError(t, err)
	res, body := Request(t, port, "POST", fmt.Sprintf("/slashing/validators/%s/unjail", valAddr.String()), req)
	require.Equal(t, http.StatusOK, res.StatusCode, body)

	var results sdk.TxResponse
	err = cdc.UnmarshalJSON([]byte(body), &results)
	require.Nil(t, err)

<<<<<<< HEAD
	return results[0]
=======
	return results
}

type unjailReq struct {
	BaseReq rest.BaseReq `json:"base_req"`
}

// ICS24 - fee distribution

// POST /distribution/delegators/{delgatorAddr}/rewards Withdraw delegator rewards
func doWithdrawDelegatorAllRewards(t *testing.T, port, seed, name, password string,
	delegatorAddr sdk.AccAddress, fees sdk.Coins) (resultTx sdk.TxResponse) {
	// get the account to get the sequence
	acc := getAccount(t, port, delegatorAddr)
	accnum := acc.GetAccountNumber()
	sequence := acc.GetSequence()
	chainID := viper.GetString(client.FlagChainID)
	baseReq := rest.NewBaseReq(name, password, "", chainID, "", "", accnum, sequence, fees, nil, false, false)

	wr := struct {
		BaseReq rest.BaseReq `json:"base_req"`
	}{BaseReq: baseReq}

	req := cdc.MustMarshalJSON(wr)
	res, body := Request(t, port, "POST", fmt.Sprintf("/distribution/delegators/%s/rewards", delegatorAddr), req)
	require.Equal(t, http.StatusOK, res.StatusCode, body)

	var results sdk.TxResponse
	cdc.MustUnmarshalJSON([]byte(body), &results)

	return results
}

func mustParseDecCoins(dcstring string) sdk.DecCoins {
	dcoins, err := sdk.ParseDecCoins(dcstring)
	if err != nil {
		panic(err)
	}
	return dcoins
>>>>>>> 5e353542
}<|MERGE_RESOLUTION|>--- conflicted
+++ resolved
@@ -59,19 +59,9 @@
 	ctypes "github.com/tendermint/tendermint/rpc/core/types"
 	tmrpc "github.com/tendermint/tendermint/rpc/lib/server"
 	tmtypes "github.com/tendermint/tendermint/types"
-<<<<<<< HEAD
-=======
-
-	txbuilder "github.com/cosmos/cosmos-sdk/x/auth/client/txbuilder"
-
-	authRest "github.com/cosmos/cosmos-sdk/x/auth/client/rest"
-	bankRest "github.com/cosmos/cosmos-sdk/x/bank/client/rest"
+
 	distr "github.com/cosmos/cosmos-sdk/x/distribution"
 	distrRest "github.com/cosmos/cosmos-sdk/x/distribution/client/rest"
-	govRest "github.com/cosmos/cosmos-sdk/x/gov/client/rest"
-	slashingRest "github.com/cosmos/cosmos-sdk/x/slashing/client/rest"
-	stakingRest "github.com/cosmos/cosmos-sdk/x/staking/client/rest"
->>>>>>> 5e353542
 )
 
 // makePathname creates a unique pathname for each test. It will panic if it
@@ -655,13 +645,8 @@
 }
 
 // POST /tx/broadcast Send a signed Tx
-<<<<<<< HEAD
-func doBroadcast(t *testing.T, port string, msg auth.StdTx) ctypes.ResultBroadcastTxCommit {
+func doBroadcast(t *testing.T, port string, msg auth.StdTx) sdk.TxResponse {
 	tx := rest.BroadcastReq{Tx: msg, Return: "block"}
-=======
-func doBroadcast(t *testing.T, port string, msg auth.StdTx) sdk.TxResponse {
-	tx := broadcastReq{Tx: msg, Return: "block"}
->>>>>>> 5e353542
 	req, err := cdc.MarshalJSON(tx)
 	require.Nil(t, err)
 	res, body := Request(t, port, "POST", "/tx/broadcast", req)
@@ -1372,9 +1357,6 @@
 	err = cdc.UnmarshalJSON([]byte(body), &results)
 	require.Nil(t, err)
 
-<<<<<<< HEAD
-	return results[0]
-=======
 	return results
 }
 
@@ -1414,5 +1396,4 @@
 		panic(err)
 	}
 	return dcoins
->>>>>>> 5e353542
 }