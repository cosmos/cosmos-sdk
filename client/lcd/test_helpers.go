package lcd

import (
	"bytes"
	"encoding/json"
	"fmt"
	"regexp"

	"io/ioutil"
	"net"
	"net/http"
	"os"
	"path/filepath"
	"sort"
	"strings"
	"testing"

	"github.com/spf13/viper"
	"github.com/stretchr/testify/require"

	"github.com/cosmos/cosmos-sdk/client"
	"github.com/cosmos/cosmos-sdk/client/keys"

	"github.com/cosmos/cosmos-sdk/client/rpc"
	"github.com/cosmos/cosmos-sdk/client/tx"
	gapp "github.com/cosmos/cosmos-sdk/cmd/gaia/app"
	"github.com/cosmos/cosmos-sdk/codec"
	crkeys "github.com/cosmos/cosmos-sdk/crypto/keys"
	"github.com/cosmos/cosmos-sdk/server"
	"github.com/cosmos/cosmos-sdk/tests"
	sdk "github.com/cosmos/cosmos-sdk/types"
	"github.com/cosmos/cosmos-sdk/types/rest"
	"github.com/cosmos/cosmos-sdk/x/auth"
	authrest "github.com/cosmos/cosmos-sdk/x/auth/client/rest"
	txbuilder "github.com/cosmos/cosmos-sdk/x/auth/client/txbuilder"
	bankrest "github.com/cosmos/cosmos-sdk/x/bank/client/rest"
	distr "github.com/cosmos/cosmos-sdk/x/distribution"
	distrrest "github.com/cosmos/cosmos-sdk/x/distribution/client/rest"
	"github.com/cosmos/cosmos-sdk/x/gov"
	govrest "github.com/cosmos/cosmos-sdk/x/gov/client/rest"
	gcutils "github.com/cosmos/cosmos-sdk/x/gov/client/utils"
	"github.com/cosmos/cosmos-sdk/x/slashing"
	slashingrest "github.com/cosmos/cosmos-sdk/x/slashing/client/rest"
	"github.com/cosmos/cosmos-sdk/x/staking"
	stakingrest "github.com/cosmos/cosmos-sdk/x/staking/client/rest"

	abci "github.com/tendermint/tendermint/abci/types"
	tmcfg "github.com/tendermint/tendermint/config"
	"github.com/tendermint/tendermint/crypto"
	"github.com/tendermint/tendermint/crypto/ed25519"
	"github.com/tendermint/tendermint/crypto/secp256k1"
	"github.com/tendermint/tendermint/libs/cli"
	dbm "github.com/tendermint/tendermint/libs/db"
	"github.com/tendermint/tendermint/libs/log"
	nm "github.com/tendermint/tendermint/node"
	"github.com/tendermint/tendermint/p2p"
	pvm "github.com/tendermint/tendermint/privval"
	"github.com/tendermint/tendermint/proxy"
	ctypes "github.com/tendermint/tendermint/rpc/core/types"
	tmrpc "github.com/tendermint/tendermint/rpc/lib/server"
	tmtypes "github.com/tendermint/tendermint/types"
)

// makePathname creates a unique pathname for each test. It will panic if it
// cannot get the current working directory.
func makePathname() string {
	p, err := os.Getwd()
	if err != nil {
		panic(err)
	}

	sep := string(filepath.Separator)
	return strings.Replace(p, sep, "_", -1)
}

// GetConfig returns a Tendermint config for the test cases.
func GetConfig() *tmcfg.Config {
	pathname := makePathname()
	config := tmcfg.ResetTestRoot(pathname)

	tmAddr, _, err := server.FreeTCPAddr()
	if err != nil {
		panic(err)
	}

	rcpAddr, _, err := server.FreeTCPAddr()
	if err != nil {
		panic(err)
	}

	grpcAddr, _, err := server.FreeTCPAddr()
	if err != nil {
		panic(err)
	}

	config.P2P.ListenAddress = tmAddr
	config.RPC.ListenAddress = rcpAddr
	config.RPC.GRPCListenAddress = grpcAddr

	return config
}

// CreateAddr adds an address to the key store and returns an address and seed.
// It also requires that the key could be created.
func CreateAddr(t *testing.T, name, password string, kb crkeys.Keybase) (sdk.AccAddress, string) {
	var (
		err  error
		info crkeys.Info
		seed string
	)

	info, seed, err = kb.CreateMnemonic(name, crkeys.English, password, crkeys.Secp256k1)
	require.NoError(t, err)

	return sdk.AccAddress(info.GetPubKey().Address()), seed
}

// CreateAddr adds multiple address to the key store and returns the addresses and associated seeds in lexographical order by address.
// It also requires that the keys could be created.
func CreateAddrs(t *testing.T, kb crkeys.Keybase, numAddrs int) (addrs []sdk.AccAddress, seeds, names, passwords []string) {
	var (
		err  error
		info crkeys.Info
		seed string
	)

	addrSeeds := AddrSeedSlice{}

	for i := 0; i < numAddrs; i++ {
		name := fmt.Sprintf("test%d", i)
		password := "1234567890"
		info, seed, err = kb.CreateMnemonic(name, crkeys.English, password, crkeys.Secp256k1)
		require.NoError(t, err)
		addrSeeds = append(addrSeeds, rest.AddrSeed{Address: sdk.AccAddress(info.GetPubKey().Address()), Seed: seed, Name: name, Password: password})
	}

	sort.Sort(addrSeeds)

	for i := range addrSeeds {
		addrs = append(addrs, addrSeeds[i].Address)
		seeds = append(seeds, addrSeeds[i].Seed)
		names = append(names, addrSeeds[i].Name)
		passwords = append(passwords, addrSeeds[i].Password)
	}

	return addrs, seeds, names, passwords
}

// AddrSeed combines an Address with the mnemonic of the private key to that address
type AddrSeed struct {
	Address  sdk.AccAddress
	Seed     string
	Name     string
	Password string
}

// AddrSeedSlice implements `Interface` in sort package.
type AddrSeedSlice []rest.AddrSeed

func (b AddrSeedSlice) Len() int {
	return len(b)
}

// Less sorts lexicographically by Address
func (b AddrSeedSlice) Less(i, j int) bool {
	// bytes package already implements Comparable for []byte.
	switch bytes.Compare(b[i].Address.Bytes(), b[j].Address.Bytes()) {
	case -1:
		return true
	case 0, 1:
		return false
	default:
		panic("not fail-able with `bytes.Comparable` bounded [-1, 1].")
	}
}

func (b AddrSeedSlice) Swap(i, j int) {
	b[j], b[i] = b[i], b[j]
}

// InitClientHome initialises client home dir.
func InitClientHome(t *testing.T, dir string) string {
	var err error
	if dir == "" {
		dir, err = ioutil.TempDir("", "lcd_test")
		require.NoError(t, err)
	}
	// TODO: this should be set in NewRestServer
	// and pass down the CLIContext to achieve
	// parallelism.
	viper.Set(cli.HomeFlag, dir)
	return dir
}

// TODO: Make InitializeTestLCD safe to call in multiple tests at the same time
// InitializeTestLCD starts Tendermint and the LCD in process, listening on
// their respective sockets where nValidators is the total number of validators
// and initAddrs are the accounts to initialize with some steak tokens. It
// returns a cleanup function, a set of validator public keys, and a port.
func InitializeTestLCD(t *testing.T, nValidators int, initAddrs []sdk.AccAddress, minting bool) (
	cleanup func(), valConsPubKeys []crypto.PubKey, valOperAddrs []sdk.ValAddress, port string) {

	if nValidators < 1 {
		panic("InitializeTestLCD must use at least one validator")
	}

	config := GetConfig()
	config.Consensus.TimeoutCommit = 100
	config.Consensus.SkipTimeoutCommit = false
	config.TxIndex.IndexAllTags = true

	logger := log.NewTMLogger(log.NewSyncWriter(os.Stdout))
	logger = log.NewFilter(logger, log.AllowError())

	privVal := pvm.LoadOrGenFilePV(config.PrivValidatorKeyFile(),
		config.PrivValidatorStateFile())
	privVal.Reset()

	db := dbm.NewMemDB()
	app := gapp.NewGaiaApp(logger, db, nil, true)
	cdc = gapp.MakeCodec()

	genesisFile := config.GenesisFile()
	genDoc, err := tmtypes.GenesisDocFromFile(genesisFile)
	require.Nil(t, err)
	genDoc.Validators = nil
	genDoc.SaveAs(genesisFile)
	genTxs := []json.RawMessage{}

	// append any additional (non-proposing) validators
	var accs []gapp.GenesisAccount
	for i := 0; i < nValidators; i++ {
		operPrivKey := secp256k1.GenPrivKey()
		operAddr := operPrivKey.PubKey().Address()
		pubKey := privVal.GetPubKey()

		power := int64(100)
		if i > 0 {
			pubKey = ed25519.GenPrivKey().PubKey()
			power = 1
		}
		startTokens := sdk.TokensFromTendermintPower(power)

		msg := staking.NewMsgCreateValidator(
			sdk.ValAddress(operAddr),
			pubKey,
			sdk.NewCoin(sdk.DefaultBondDenom, startTokens),
			staking.NewDescription(fmt.Sprintf("validator-%d", i+1), "", "", ""),
			staking.NewCommissionMsg(sdk.ZeroDec(), sdk.ZeroDec(), sdk.ZeroDec()),
			sdk.OneInt(),
		)
		stdSignMsg := txbuilder.StdSignMsg{
			ChainID: genDoc.ChainID,
			Msgs:    []sdk.Msg{msg},
		}
		sig, err := operPrivKey.Sign(stdSignMsg.Bytes())
		require.Nil(t, err)
		tx := auth.NewStdTx([]sdk.Msg{msg}, auth.StdFee{}, []auth.StdSignature{{Signature: sig, PubKey: operPrivKey.PubKey()}}, "")
		txBytes, err := cdc.MarshalJSON(tx)
		require.Nil(t, err)

		genTxs = append(genTxs, txBytes)
		valConsPubKeys = append(valConsPubKeys, pubKey)
		valOperAddrs = append(valOperAddrs, sdk.ValAddress(operAddr))

		accAuth := auth.NewBaseAccountWithAddress(sdk.AccAddress(operAddr))
		accTokens := sdk.TokensFromTendermintPower(150)
		accAuth.Coins = sdk.Coins{sdk.NewCoin(sdk.DefaultBondDenom, accTokens)}
		accs = append(accs, gapp.NewGenesisAccount(&accAuth))
	}

	appGenState := gapp.NewDefaultGenesisState()
	appGenState.Accounts = accs
	genDoc.AppState, err = cdc.MarshalJSON(appGenState)
	require.NoError(t, err)
	genesisState, err := gapp.GaiaAppGenState(cdc, *genDoc, genTxs)
	require.NoError(t, err)

	// add some tokens to init accounts
	for _, addr := range initAddrs {
		accAuth := auth.NewBaseAccountWithAddress(addr)
		accTokens := sdk.TokensFromTendermintPower(100)
		accAuth.Coins = sdk.Coins{sdk.NewCoin(sdk.DefaultBondDenom, accTokens)}
		acc := gapp.NewGenesisAccount(&accAuth)
		genesisState.Accounts = append(genesisState.Accounts, acc)
		genesisState.StakingData.Pool.NotBondedTokens = genesisState.StakingData.Pool.NotBondedTokens.Add(accTokens)
	}

	inflationMin := sdk.ZeroDec()
	if minting {
		inflationMin = sdk.MustNewDecFromStr("10000.0")
		genesisState.MintData.Params.InflationMax = sdk.MustNewDecFromStr("15000.0")
	} else {
		genesisState.MintData.Params.InflationMax = inflationMin
	}
	genesisState.MintData.Minter.Inflation = inflationMin
	genesisState.MintData.Params.InflationMin = inflationMin

	// double check inflation is set according to the minting boolean flag
	if minting {
		require.Equal(t, sdk.MustNewDecFromStr("15000.0"),
			genesisState.MintData.Params.InflationMax)
		require.Equal(t, sdk.MustNewDecFromStr("10000.0"), genesisState.MintData.Minter.Inflation)
		require.Equal(t, sdk.MustNewDecFromStr("10000.0"),
			genesisState.MintData.Params.InflationMin)
	} else {
		require.Equal(t, sdk.ZeroDec(), genesisState.MintData.Params.InflationMax)
		require.Equal(t, sdk.ZeroDec(), genesisState.MintData.Minter.Inflation)
		require.Equal(t, sdk.ZeroDec(), genesisState.MintData.Params.InflationMin)
	}

	appState, err := codec.MarshalJSONIndent(cdc, genesisState)
	require.NoError(t, err)
	genDoc.AppState = appState

	listenAddr, port, err := server.FreeTCPAddr()
	require.NoError(t, err)

	// XXX: Need to set this so LCD knows the tendermint node address!
	viper.Set(client.FlagNode, config.RPC.ListenAddress)
	viper.Set(client.FlagChainID, genDoc.ChainID)
	// TODO Set to false once the upstream Tendermint proof verification issue is fixed.
	viper.Set(client.FlagTrustNode, true)

	node, err := startTM(config, logger, genDoc, privVal, app)
	require.NoError(t, err)

	tests.WaitForNextHeightTM(tests.ExtractPortFromAddress(config.RPC.ListenAddress))
	lcd, err := startLCD(logger, listenAddr, cdc, t)
	require.NoError(t, err)

	tests.WaitForLCDStart(port)
	tests.WaitForHeight(1, port)

	cleanup = func() {
		logger.Debug("cleaning up LCD initialization")
		node.Stop()
		node.Wait()
		lcd.Close()
	}

	return cleanup, valConsPubKeys, valOperAddrs, port
}

// startTM creates and starts an in-process Tendermint node with memDB and
// in-process ABCI application. It returns the new node or any error that
// occurred.
//
// TODO: Clean up the WAL dir or enable it to be not persistent!
func startTM(
	tmcfg *tmcfg.Config, logger log.Logger, genDoc *tmtypes.GenesisDoc,
	privVal tmtypes.PrivValidator, app abci.Application,
) (*nm.Node, error) {

	genDocProvider := func() (*tmtypes.GenesisDoc, error) { return genDoc, nil }
	dbProvider := func(*nm.DBContext) (dbm.DB, error) { return dbm.NewMemDB(), nil }
	nodeKey, err := p2p.LoadOrGenNodeKey(tmcfg.NodeKeyFile())
	if err != nil {
		return nil, err
	}
	node, err := nm.NewNode(
		tmcfg,
		privVal,
		nodeKey,
		proxy.NewLocalClientCreator(app),
		genDocProvider,
		dbProvider,
		nm.DefaultMetricsProvider(tmcfg.Instrumentation),
		logger.With("module", "node"),
	)
	if err != nil {
		return nil, err
	}

	err = node.Start()
	if err != nil {
		return nil, err
	}

	tests.WaitForRPC(tmcfg.RPC.ListenAddress)
	logger.Info("Tendermint running!")

	return node, err
}

// startLCD starts the LCD.
func startLCD(logger log.Logger, listenAddr string, cdc *codec.Codec, t *testing.T) (net.Listener, error) {
	rs := NewRestServer(cdc)
	registerRoutes(rs)
	listener, err := tmrpc.Listen(listenAddr, tmrpc.Config{})
	if err != nil {
		return nil, err
	}
	go tmrpc.StartHTTPServer(listener, rs.Mux, logger)
	return listener, nil
}

// NOTE: If making updates here also update cmd/gaia/cmd/gaiacli/main.go
func registerRoutes(rs *RestServer) {
	keys.RegisterRoutes(rs.Mux, rs.CliCtx.Indent)
	rpc.RegisterRoutes(rs.CliCtx, rs.Mux)
	tx.RegisterRoutes(rs.CliCtx, rs.Mux, rs.Cdc)
	authrest.RegisterRoutes(rs.CliCtx, rs.Mux, rs.Cdc, auth.StoreKey)
	bankrest.RegisterRoutes(rs.CliCtx, rs.Mux, rs.Cdc, rs.KeyBase)
	distrrest.RegisterRoutes(rs.CliCtx, rs.Mux, rs.Cdc, distr.StoreKey)
	stakingrest.RegisterRoutes(rs.CliCtx, rs.Mux, rs.Cdc, rs.KeyBase)
	slashingrest.RegisterRoutes(rs.CliCtx, rs.Mux, rs.Cdc, rs.KeyBase)
	govrest.RegisterRoutes(rs.CliCtx, rs.Mux, rs.Cdc)
}

// Request makes a test LCD test request. It returns a response object and a
// stringified response body.
func Request(t *testing.T, port, method, path string, payload []byte) (*http.Response, string) {
	var (
		err error
		res *http.Response
	)
	url := fmt.Sprintf("http://localhost:%v%v", port, path)
	fmt.Printf("REQUEST %s %s\n", method, url)

	req, err := http.NewRequest(method, url, bytes.NewBuffer(payload))
	require.Nil(t, err)

	res, err = http.DefaultClient.Do(req)
	require.Nil(t, err)

	output, err := ioutil.ReadAll(res.Body)
	res.Body.Close()
	require.Nil(t, err)

	return res, string(output)
}

// ----------------------------------------------------------------------
// ICS 0 - Tendermint
// ----------------------------------------------------------------------
// GET /node_info The properties of the connected node
func getNodeInfo(t *testing.T, port string) p2p.DefaultNodeInfo {
	res, body := Request(t, port, "GET", "/node_info", nil)
	require.Equal(t, http.StatusOK, res.StatusCode, body)

	var nodeInfo p2p.DefaultNodeInfo
	err := cdc.UnmarshalJSON([]byte(body), &nodeInfo)
	require.Nil(t, err, "Couldn't parse node info")

	require.NotEqual(t, p2p.DefaultNodeInfo{}, nodeInfo, "res: %v", res)
	return nodeInfo
}

// GET /syncing Syncing state of node
func getSyncStatus(t *testing.T, port string, syncing bool) {
	res, body := Request(t, port, "GET", "/syncing", nil)
	require.Equal(t, http.StatusOK, res.StatusCode, body)
	if syncing {
		require.Equal(t, "true", body)
		return
	}
	require.Equal(t, "false", body)
}

// GET /blocks/latest Get the latest block
// GET /blocks/{height} Get a block at a certain height
func getBlock(t *testing.T, port string, height int, expectFail bool) ctypes.ResultBlock {
	var url string
	if height > 0 {
		url = fmt.Sprintf("/blocks/%d", height)
	} else {
		url = "/blocks/latest"
	}
	var resultBlock ctypes.ResultBlock

	res, body := Request(t, port, "GET", url, nil)
	if expectFail {
		require.Equal(t, http.StatusNotFound, res.StatusCode, body)
		return resultBlock
	}
	require.Equal(t, http.StatusOK, res.StatusCode, body)

	err := cdc.UnmarshalJSON([]byte(body), &resultBlock)
	require.Nil(t, err, "Couldn't parse block")

	require.NotEqual(t, ctypes.ResultBlock{}, resultBlock)
	return resultBlock
}

// GET /validatorsets/{height} Get a validator set a certain height
// GET /validatorsets/latest Get the latest validator set
func getValidatorSets(t *testing.T, port string, height int, expectFail bool) rpc.ResultValidatorsOutput {
	var url string
	if height > 0 {
		url = fmt.Sprintf("/validatorsets/%d", height)
	} else {
		url = "/validatorsets/latest"
	}
	var resultVals rpc.ResultValidatorsOutput

	res, body := Request(t, port, "GET", url, nil)

	if expectFail {
		require.Equal(t, http.StatusNotFound, res.StatusCode, body)
		return resultVals
	}

	require.Equal(t, http.StatusOK, res.StatusCode, body)

	err := cdc.UnmarshalJSON([]byte(body), &resultVals)
	require.Nil(t, err, "Couldn't parse validatorset")

	require.NotEqual(t, rpc.ResultValidatorsOutput{}, resultVals)
	return resultVals
}

// GET /txs/{hash} get tx by hash
func getTransaction(t *testing.T, port string, hash string) sdk.TxResponse {
	var tx sdk.TxResponse
	res, body := Request(t, port, "GET", fmt.Sprintf("/txs/%s", hash), nil)
	require.Equal(t, http.StatusOK, res.StatusCode, body)

	err := cdc.UnmarshalJSON([]byte(body), &tx)
	require.NoError(t, err)
	return tx
}

// POST /txs broadcast txs

// GET /txs search transactions
func getTransactions(t *testing.T, port string, tags ...string) []sdk.TxResponse {
	var txs []sdk.TxResponse
	if len(tags) == 0 {
		return txs
	}
	queryStr := strings.Join(tags, "&")
	res, body := Request(t, port, "GET", fmt.Sprintf("/txs?%s", queryStr), nil)
	require.Equal(t, http.StatusOK, res.StatusCode, body)

	err := cdc.UnmarshalJSON([]byte(body), &txs)
	require.NoError(t, err)
	return txs
}

// ----------------------------------------------------------------------
// ICS 1 - Keys
// ----------------------------------------------------------------------
// GET /keys List of accounts stored locally
func getKeys(t *testing.T, port string) []keys.KeyOutput {
	res, body := Request(t, port, "GET", "/keys", nil)
	require.Equal(t, http.StatusOK, res.StatusCode, body)
	var m []keys.KeyOutput
	err := cdc.UnmarshalJSON([]byte(body), &m)
	require.Nil(t, err)
	return m
}

// POST /keys Create a new account locally
func doKeysPost(t *testing.T, port, name, password, mnemonic string, account int, index int) keys.KeyOutput {
	pk := keys.AddNewKey{name, password, mnemonic, account, index}
	req, err := cdc.MarshalJSON(pk)
	require.NoError(t, err)

	res, body := Request(t, port, "POST", "/keys", req)

	require.Equal(t, http.StatusOK, res.StatusCode, body)
	var resp keys.KeyOutput
	err = cdc.UnmarshalJSON([]byte(body), &resp)
	require.Nil(t, err, body)
	return resp
}

// GET /keys/seed Create a new seed to create a new account defaultValidFor
func getKeysSeed(t *testing.T, port string) string {
	res, body := Request(t, port, "GET", "/keys/seed", nil)
	require.Equal(t, http.StatusOK, res.StatusCode, body)
	reg, err := regexp.Compile(`([a-z]+ ){12}`)
	require.Nil(t, err)
	match := reg.MatchString(body)
	require.True(t, match, "Returned seed has wrong format", body)
	return body
}

// POST /keys/{name}/recove Recover a account from a seed
func doRecoverKey(t *testing.T, port, recoverName, recoverPassword, mnemonic string, account uint32, index uint32) {
	pk := keys.RecoverKey{recoverPassword, mnemonic, int(account), int(index)}
	req, err := cdc.MarshalJSON(pk)
	require.NoError(t, err)

	res, body := Request(t, port, "POST", fmt.Sprintf("/keys/%s/recover", recoverName), req)

	require.Equal(t, http.StatusOK, res.StatusCode, body)
	var resp keys.KeyOutput
	err = codec.Cdc.UnmarshalJSON([]byte(body), &resp)
	require.Nil(t, err, body)

	addr1Bech32 := resp.Address
	_, err = sdk.AccAddressFromBech32(addr1Bech32)
	require.NoError(t, err, "Failed to return a correct bech32 address")
}

// GET /keys/{name} Get a certain locally stored account
func getKey(t *testing.T, port, name string) keys.KeyOutput {
	res, body := Request(t, port, "GET", fmt.Sprintf("/keys/%s", name), nil)
	require.Equal(t, http.StatusOK, res.StatusCode, body)
	var resp keys.KeyOutput
	err := cdc.UnmarshalJSON([]byte(body), &resp)
	require.Nil(t, err)
	return resp
}

// PUT /keys/{name} Update the password for this account in the KMS
func updateKey(t *testing.T, port, name, oldPassword, newPassword string, fail bool) {
	kr := keys.UpdateKeyReq{oldPassword, newPassword}
	req, err := cdc.MarshalJSON(kr)
	require.NoError(t, err)
	keyEndpoint := fmt.Sprintf("/keys/%s", name)
	res, body := Request(t, port, "PUT", keyEndpoint, req)
	if fail {
		require.Equal(t, http.StatusUnauthorized, res.StatusCode, body)
		return
	}
	require.Equal(t, http.StatusOK, res.StatusCode, body)
}

// DELETE /keys/{name} Remove an account
func deleteKey(t *testing.T, port, name, password string) {
	dk := keys.DeleteKeyReq{password}
	req, err := cdc.MarshalJSON(dk)
	require.NoError(t, err)
	keyEndpoint := fmt.Sprintf("/keys/%s", name)
	res, body := Request(t, port, "DELETE", keyEndpoint, req)
	require.Equal(t, http.StatusOK, res.StatusCode, body)
}

// GET /auth/accounts/{address} Get the account information on blockchain
func getAccount(t *testing.T, port string, addr sdk.AccAddress) auth.Account {
	res, body := Request(t, port, "GET", fmt.Sprintf("/auth/accounts/%s", addr.String()), nil)
	require.Equal(t, http.StatusOK, res.StatusCode, body)
	var acc auth.Account
	err := cdc.UnmarshalJSON([]byte(body), &acc)
	require.Nil(t, err)
	return acc
}

// ----------------------------------------------------------------------
// ICS 20 - Tokens
// ----------------------------------------------------------------------

// POST /tx/sign Sign a Tx
func doSign(t *testing.T, port, name, password, chainID string, accnum, sequence uint64, msg auth.StdTx) auth.StdTx {
	var signedMsg auth.StdTx
	payload := authrest.SignBody{
		Tx: msg,
		BaseReq: rest.NewBaseReq(
			name, password, "", chainID, "", "", accnum, sequence, nil, nil, false, false,
		),
	}
	json, err := cdc.MarshalJSON(payload)
	require.Nil(t, err)
	res, body := Request(t, port, "POST", "/tx/sign", json)
	require.Equal(t, http.StatusOK, res.StatusCode, body)
	require.Nil(t, cdc.UnmarshalJSON([]byte(body), &signedMsg))
	return signedMsg
}

// POST /tx/broadcast Send a signed Tx
func doBroadcast(t *testing.T, port string, msg auth.StdTx) sdk.TxResponse {
	tx := authrest.BroadcastReq{Tx: msg, Return: "block"}
	req, err := cdc.MarshalJSON(tx)
	require.Nil(t, err)
	res, body := Request(t, port, "POST", "/tx/broadcast", req)
	require.Equal(t, http.StatusOK, res.StatusCode, body)
	var resultTx sdk.TxResponse
	require.Nil(t, cdc.UnmarshalJSON([]byte(body), &resultTx))
	return resultTx
}

// GET /bank/balances/{address} Get the account balances

// POST /bank/accounts/{address}/transfers Send coins (build -> sign -> send)
func doTransfer(t *testing.T, port, seed, name, memo, password string, addr sdk.AccAddress, fees sdk.Coins) (receiveAddr sdk.AccAddress, resultTx sdk.TxResponse) {
	res, body, receiveAddr := doTransferWithGas(t, port, seed, name, memo, password, addr, "", 1.0, false, false, fees)
	require.Equal(t, http.StatusOK, res.StatusCode, body)

	err := cdc.UnmarshalJSON([]byte(body), &resultTx)
	require.Nil(t, err)

	return receiveAddr, resultTx
}

func doTransferWithGas(
	t *testing.T, port, seed, from, memo, password string, addr sdk.AccAddress,
	gas string, gasAdjustment float64, simulate, generateOnly bool, fees sdk.Coins,
) (res *http.Response, body string, receiveAddr sdk.AccAddress) {

	// create receive address
	kb := crkeys.NewInMemory()

	receiveInfo, _, err := kb.CreateMnemonic(
		"receive_address", crkeys.English, gapp.DefaultKeyPass, crkeys.SigningAlgo("secp256k1"),
	)
	require.Nil(t, err)

	receiveAddr = sdk.AccAddress(receiveInfo.GetPubKey().Address())
	acc := getAccount(t, port, addr)
	accnum := acc.GetAccountNumber()
	sequence := acc.GetSequence()
	chainID := viper.GetString(client.FlagChainID)

	if generateOnly {
		// generate only txs do not use a Keybase so the address must be used
		from = addr.String()
	}

	baseReq := rest.NewBaseReq(
		from, password, memo, chainID, gas,
		fmt.Sprintf("%f", gasAdjustment), accnum, sequence, fees, nil,
		generateOnly, simulate,
	)

<<<<<<< HEAD
	sr := bankrest.SendReq{
		Amount:  sdk.Coins{sdk.NewInt64Coin(staking.DefaultBondDenom, 1)},
=======
	sr := rest.SendReq{
		Amount:  sdk.Coins{sdk.NewInt64Coin(sdk.DefaultBondDenom, 1)},
>>>>>>> fb2d902c
		BaseReq: baseReq,
	}

	req, err := cdc.MarshalJSON(sr)
	require.NoError(t, err)

	res, body = Request(t, port, "POST", fmt.Sprintf("/bank/accounts/%s/transfers", receiveAddr), req)
	return
}

func doTransferWithGasAccAuto(
	t *testing.T, port, seed, from, memo, password string, gas string,
	gasAdjustment float64, simulate, generateOnly bool, fees sdk.Coins,
) (res *http.Response, body string, receiveAddr sdk.AccAddress) {

	// create receive address
	kb := crkeys.NewInMemory()

	receiveInfo, _, err := kb.CreateMnemonic(
		"receive_address", crkeys.English, gapp.DefaultKeyPass, crkeys.SigningAlgo("secp256k1"),
	)
	require.Nil(t, err)

	receiveAddr = sdk.AccAddress(receiveInfo.GetPubKey().Address())
	chainID := viper.GetString(client.FlagChainID)

	baseReq := rest.NewBaseReq(
		from, password, memo, chainID, gas,
		fmt.Sprintf("%f", gasAdjustment), 0, 0, fees, nil, generateOnly, simulate,
	)

<<<<<<< HEAD
	sr := bankrest.SendReq{
		Amount:  sdk.Coins{sdk.NewInt64Coin(staking.DefaultBondDenom, 1)},
=======
	sr := rest.SendReq{
		Amount:  sdk.Coins{sdk.NewInt64Coin(sdk.DefaultBondDenom, 1)},
>>>>>>> fb2d902c
		BaseReq: baseReq,
	}

	req, err := cdc.MarshalJSON(sr)
	require.NoError(t, err)

	res, body = Request(t, port, "POST", fmt.Sprintf("/bank/accounts/%s/transfers", receiveAddr), req)
	return
}

// ----------------------------------------------------------------------
// ICS 21 - Stake
// ----------------------------------------------------------------------

// POST /staking/delegators/{delegatorAddr}/delegations Submit delegation
func doDelegate(t *testing.T, port, name, password string,
	delAddr sdk.AccAddress, valAddr sdk.ValAddress, amount sdk.Int, fees sdk.Coins) (resultTx sdk.TxResponse) {

	acc := getAccount(t, port, delAddr)
	accnum := acc.GetAccountNumber()
	sequence := acc.GetSequence()
	chainID := viper.GetString(client.FlagChainID)
	baseReq := rest.NewBaseReq(name, password, "", chainID, "", "", accnum, sequence, fees, nil, false, false)
	msg := msgDelegationsInput{
		BaseReq:       baseReq,
		DelegatorAddr: delAddr,
		ValidatorAddr: valAddr,
		Delegation:    sdk.NewCoin(sdk.DefaultBondDenom, amount),
	}
	req, err := cdc.MarshalJSON(msg)
	require.NoError(t, err)
	res, body := Request(t, port, "POST", fmt.Sprintf("/staking/delegators/%s/delegations", delAddr.String()), req)
	require.Equal(t, http.StatusOK, res.StatusCode, body)

	var result sdk.TxResponse
	err = cdc.UnmarshalJSON([]byte(body), &result)
	require.Nil(t, err)

	return result
}

type msgDelegationsInput struct {
	BaseReq       rest.BaseReq   `json:"base_req"`
	DelegatorAddr sdk.AccAddress `json:"delegator_addr"` // in bech32
	ValidatorAddr sdk.ValAddress `json:"validator_addr"` // in bech32
	Delegation    sdk.Coin       `json:"delegation"`
}

// POST /staking/delegators/{delegatorAddr}/delegations Submit delegation
func doUndelegate(t *testing.T, port, name, password string,
	delAddr sdk.AccAddress, valAddr sdk.ValAddress, amount sdk.Int, fees sdk.Coins) (resultTx sdk.TxResponse) {

	acc := getAccount(t, port, delAddr)
	accnum := acc.GetAccountNumber()
	sequence := acc.GetSequence()
	chainID := viper.GetString(client.FlagChainID)
	baseReq := rest.NewBaseReq(name, password, "", chainID, "", "", accnum, sequence, fees, nil, false, false)
	msg := msgUndelegateInput{
		BaseReq:       baseReq,
		DelegatorAddr: delAddr,
		ValidatorAddr: valAddr,
		SharesAmount:  sdk.NewDecFromInt(amount),
	}
	req, err := cdc.MarshalJSON(msg)
	require.NoError(t, err)

	res, body := Request(t, port, "POST", fmt.Sprintf("/staking/delegators/%s/unbonding_delegations", delAddr), req)
	require.Equal(t, http.StatusOK, res.StatusCode, body)

	var result sdk.TxResponse
	err = cdc.UnmarshalJSON([]byte(body), &result)
	require.Nil(t, err)

	return result
}

type msgUndelegateInput struct {
	BaseReq       rest.BaseReq   `json:"base_req"`
	DelegatorAddr sdk.AccAddress `json:"delegator_addr"` // in bech32
	ValidatorAddr sdk.ValAddress `json:"validator_addr"` // in bech32
	SharesAmount  sdk.Dec        `json:"shares"`
}

// POST /staking/delegators/{delegatorAddr}/delegations Submit delegation
func doBeginRedelegation(t *testing.T, port, name, password string,
	delAddr sdk.AccAddress, valSrcAddr, valDstAddr sdk.ValAddress, amount sdk.Int,
	fees sdk.Coins) (resultTx sdk.TxResponse) {

	acc := getAccount(t, port, delAddr)
	accnum := acc.GetAccountNumber()
	sequence := acc.GetSequence()

	chainID := viper.GetString(client.FlagChainID)
	baseReq := rest.NewBaseReq(name, password, "", chainID, "", "", accnum, sequence, fees, nil, false, false)

	msg := stakingrest.MsgBeginRedelegateInput{
		BaseReq:          baseReq,
		DelegatorAddr:    delAddr,
		ValidatorSrcAddr: valSrcAddr,
		ValidatorDstAddr: valDstAddr,
		SharesAmount:     sdk.NewDecFromInt(amount),
	}
	req, err := cdc.MarshalJSON(msg)
	require.NoError(t, err)

	res, body := Request(t, port, "POST", fmt.Sprintf("/staking/delegators/%s/redelegations", delAddr), req)
	require.Equal(t, http.StatusOK, res.StatusCode, body)

	var result sdk.TxResponse
	err = cdc.UnmarshalJSON([]byte(body), &result)
	require.Nil(t, err)

	return result
}

type msgBeginRedelegateInput struct {
	BaseReq          rest.BaseReq   `json:"base_req"`
	DelegatorAddr    sdk.AccAddress `json:"delegator_addr"`     // in bech32
	ValidatorSrcAddr sdk.ValAddress `json:"validator_src_addr"` // in bech32
	ValidatorDstAddr sdk.ValAddress `json:"validator_dst_addr"` // in bech32
	SharesAmount     sdk.Dec        `json:"shares"`
}

// GET /staking/delegators/{delegatorAddr}/delegations Get all delegations from a delegator
func getDelegatorDelegations(t *testing.T, port string, delegatorAddr sdk.AccAddress) []staking.Delegation {
	res, body := Request(t, port, "GET", fmt.Sprintf("/staking/delegators/%s/delegations", delegatorAddr), nil)
	require.Equal(t, http.StatusOK, res.StatusCode, body)

	var dels []staking.Delegation

	err := cdc.UnmarshalJSON([]byte(body), &dels)
	require.Nil(t, err)

	return dels
}

// GET /staking/delegators/{delegatorAddr}/unbonding_delegations Get all unbonding delegations from a delegator
func getDelegatorUnbondingDelegations(t *testing.T, port string, delegatorAddr sdk.AccAddress) []staking.UnbondingDelegation {
	res, body := Request(t, port, "GET", fmt.Sprintf("/staking/delegators/%s/unbonding_delegations", delegatorAddr), nil)
	require.Equal(t, http.StatusOK, res.StatusCode, body)

	var ubds []staking.UnbondingDelegation

	err := cdc.UnmarshalJSON([]byte(body), &ubds)
	require.Nil(t, err)

	return ubds
}

// GET /staking/redelegations?delegator=0xdeadbeef&validator_from=0xdeadbeef&validator_to=0xdeadbeef& Get redelegations filters by params passed in
func getRedelegations(t *testing.T, port string, delegatorAddr sdk.AccAddress, srcValidatorAddr sdk.ValAddress, dstValidatorAddr sdk.ValAddress) []staking.Redelegation {
	var res *http.Response
	var body string
	endpoint := "/staking/redelegations?"
	if !delegatorAddr.Empty() {
		endpoint += fmt.Sprintf("delegator=%s&", delegatorAddr)
	}
	if !srcValidatorAddr.Empty() {
		endpoint += fmt.Sprintf("validator_from=%s&", srcValidatorAddr)
	}
	if !dstValidatorAddr.Empty() {
		endpoint += fmt.Sprintf("validator_to=%s&", dstValidatorAddr)
	}
	res, body = Request(t, port, "GET", endpoint, nil)
	require.Equal(t, http.StatusOK, res.StatusCode, body)
	var redels []staking.Redelegation
	err := cdc.UnmarshalJSON([]byte(body), &redels)
	require.Nil(t, err)
	return redels
}

// GET /staking/delegators/{delegatorAddr}/validators Query all validators that a delegator is bonded to
func getDelegatorValidators(t *testing.T, port string, delegatorAddr sdk.AccAddress) []staking.Validator {
	res, body := Request(t, port, "GET", fmt.Sprintf("/staking/delegators/%s/validators", delegatorAddr), nil)
	require.Equal(t, http.StatusOK, res.StatusCode, body)

	var bondedValidators []staking.Validator

	err := cdc.UnmarshalJSON([]byte(body), &bondedValidators)
	require.Nil(t, err)

	return bondedValidators
}

// GET /staking/delegators/{delegatorAddr}/validators/{validatorAddr} Query a validator that a delegator is bonded to
func getDelegatorValidator(t *testing.T, port string, delegatorAddr sdk.AccAddress, validatorAddr sdk.ValAddress) staking.Validator {
	res, body := Request(t, port, "GET", fmt.Sprintf("/staking/delegators/%s/validators/%s", delegatorAddr, validatorAddr), nil)
	require.Equal(t, http.StatusOK, res.StatusCode, body)

	var bondedValidator staking.Validator
	err := cdc.UnmarshalJSON([]byte(body), &bondedValidator)
	require.Nil(t, err)

	return bondedValidator
}

// GET /staking/delegators/{delegatorAddr}/txs Get all staking txs (i.e msgs) from a delegator
func getBondingTxs(t *testing.T, port string, delegatorAddr sdk.AccAddress, query string) []sdk.TxResponse {
	var res *http.Response
	var body string

	if len(query) > 0 {
		res, body = Request(t, port, "GET", fmt.Sprintf("/staking/delegators/%s/txs?type=%s", delegatorAddr, query), nil)
	} else {
		res, body = Request(t, port, "GET", fmt.Sprintf("/staking/delegators/%s/txs", delegatorAddr), nil)
	}
	require.Equal(t, http.StatusOK, res.StatusCode, body)

	var txs []sdk.TxResponse

	err := cdc.UnmarshalJSON([]byte(body), &txs)
	require.Nil(t, err)

	return txs
}

// GET /staking/delegators/{delegatorAddr}/delegations/{validatorAddr} Query the current delegation between a delegator and a validator
func getDelegation(t *testing.T, port string, delegatorAddr sdk.AccAddress, validatorAddr sdk.ValAddress) staking.Delegation {
	res, body := Request(t, port, "GET", fmt.Sprintf("/staking/delegators/%s/delegations/%s", delegatorAddr, validatorAddr), nil)
	require.Equal(t, http.StatusOK, res.StatusCode, body)

	var bond staking.Delegation
	err := cdc.UnmarshalJSON([]byte(body), &bond)
	require.Nil(t, err)

	return bond
}

// GET /staking/delegators/{delegatorAddr}/unbonding_delegations/{validatorAddr} Query all unbonding delegations between a delegator and a validator
func getUnbondingDelegation(t *testing.T, port string, delegatorAddr sdk.AccAddress,
	validatorAddr sdk.ValAddress) staking.UnbondingDelegation {

	res, body := Request(t, port, "GET",
		fmt.Sprintf("/staking/delegators/%s/unbonding_delegations/%s",
			delegatorAddr, validatorAddr), nil)

	require.Equal(t, http.StatusOK, res.StatusCode, body)

	var unbond staking.UnbondingDelegation
	err := cdc.UnmarshalJSON([]byte(body), &unbond)
	require.Nil(t, err)

	return unbond
}

// GET /staking/validators Get all validator candidates
func getValidators(t *testing.T, port string) []staking.Validator {
	res, body := Request(t, port, "GET", "/staking/validators", nil)
	require.Equal(t, http.StatusOK, res.StatusCode, body)

	var validators []staking.Validator
	err := cdc.UnmarshalJSON([]byte(body), &validators)
	require.Nil(t, err)

	return validators
}

// GET /staking/validators/{validatorAddr} Query the information from a single validator
func getValidator(t *testing.T, port string, validatorAddr sdk.ValAddress) staking.Validator {
	res, body := Request(t, port, "GET", fmt.Sprintf("/staking/validators/%s", validatorAddr.String()), nil)
	require.Equal(t, http.StatusOK, res.StatusCode, body)

	var validator staking.Validator
	err := cdc.UnmarshalJSON([]byte(body), &validator)
	require.Nil(t, err)

	return validator
}

// GET /staking/validators/{validatorAddr}/delegations Get all delegations from a validator
func getValidatorDelegations(t *testing.T, port string, validatorAddr sdk.ValAddress) []staking.Delegation {
	res, body := Request(t, port, "GET", fmt.Sprintf("/staking/validators/%s/delegations", validatorAddr.String()), nil)
	require.Equal(t, http.StatusOK, res.StatusCode, body)

	var delegations []staking.Delegation
	err := cdc.UnmarshalJSON([]byte(body), &delegations)
	require.Nil(t, err)

	return delegations
}

// GET /staking/validators/{validatorAddr}/unbonding_delegations Get all unbonding delegations from a validator
func getValidatorUnbondingDelegations(t *testing.T, port string, validatorAddr sdk.ValAddress) []staking.UnbondingDelegation {
	res, body := Request(t, port, "GET", fmt.Sprintf("/staking/validators/%s/unbonding_delegations", validatorAddr.String()), nil)
	require.Equal(t, http.StatusOK, res.StatusCode, body)

	var ubds []staking.UnbondingDelegation
	err := cdc.UnmarshalJSON([]byte(body), &ubds)
	require.Nil(t, err)

	return ubds
}

// GET /staking/pool Get the current state of the staking pool
func getStakingPool(t *testing.T, port string) staking.Pool {
	res, body := Request(t, port, "GET", "/staking/pool", nil)
	require.Equal(t, http.StatusOK, res.StatusCode, body)
	require.NotNil(t, body)
	var pool staking.Pool
	err := cdc.UnmarshalJSON([]byte(body), &pool)
	require.Nil(t, err)
	return pool
}

// GET /staking/parameters Get the current staking parameter values
func getStakingParams(t *testing.T, port string) staking.Params {
	res, body := Request(t, port, "GET", "/staking/parameters", nil)
	require.Equal(t, http.StatusOK, res.StatusCode, body)

	var params staking.Params
	err := cdc.UnmarshalJSON([]byte(body), &params)
	require.Nil(t, err)
	return params
}

// ----------------------------------------------------------------------
// ICS 22 - Gov
// ----------------------------------------------------------------------
// POST /gov/proposals Submit a proposal
func doSubmitProposal(t *testing.T, port, seed, name, password string, proposerAddr sdk.AccAddress,
	amount sdk.Int, fees sdk.Coins) (resultTx sdk.TxResponse) {

	acc := getAccount(t, port, proposerAddr)
	accnum := acc.GetAccountNumber()
	sequence := acc.GetSequence()
	chainID := viper.GetString(client.FlagChainID)
	baseReq := rest.NewBaseReq(name, password, "", chainID, "", "", accnum, sequence, fees, nil, false, false)

	pr := govrest.PostProposalReq{
		Title:          "Test",
		Description:    "test",
		ProposalType:   "Text",
		Proposer:       proposerAddr,
		InitialDeposit: sdk.Coins{sdk.NewCoin(sdk.DefaultBondDenom, amount)},
		BaseReq:        baseReq,
	}

	req, err := cdc.MarshalJSON(pr)
	require.NoError(t, err)

	// submitproposal
	res, body := Request(t, port, "POST", "/gov/proposals", req)
	require.Equal(t, http.StatusOK, res.StatusCode, body)

	var results sdk.TxResponse
	err = cdc.UnmarshalJSON([]byte(body), &results)
	require.Nil(t, err)

	return results
}

// GET /gov/proposals Query proposals
func getProposalsAll(t *testing.T, port string) []gov.Proposal {
	res, body := Request(t, port, "GET", "/gov/proposals", nil)
	require.Equal(t, http.StatusOK, res.StatusCode, body)

	var proposals []gov.Proposal
	err := cdc.UnmarshalJSON([]byte(body), &proposals)
	require.Nil(t, err)
	return proposals
}

// GET /gov/proposals?depositor=%s Query proposals
func getProposalsFilterDepositor(t *testing.T, port string, depositorAddr sdk.AccAddress) []gov.Proposal {
	res, body := Request(t, port, "GET", fmt.Sprintf("/gov/proposals?depositor=%s", depositorAddr), nil)
	require.Equal(t, http.StatusOK, res.StatusCode, body)

	var proposals []gov.Proposal
	err := cdc.UnmarshalJSON([]byte(body), &proposals)
	require.Nil(t, err)
	return proposals
}

// GET /gov/proposals?voter=%s Query proposals
func getProposalsFilterVoter(t *testing.T, port string, voterAddr sdk.AccAddress) []gov.Proposal {
	res, body := Request(t, port, "GET", fmt.Sprintf("/gov/proposals?voter=%s", voterAddr), nil)
	require.Equal(t, http.StatusOK, res.StatusCode, body)

	var proposals []gov.Proposal
	err := cdc.UnmarshalJSON([]byte(body), &proposals)
	require.Nil(t, err)
	return proposals
}

// GET /gov/proposals?depositor=%s&voter=%s Query proposals
func getProposalsFilterVoterDepositor(t *testing.T, port string, voterAddr, depositorAddr sdk.AccAddress) []gov.Proposal {
	res, body := Request(t, port, "GET", fmt.Sprintf("/gov/proposals?depositor=%s&voter=%s", depositorAddr, voterAddr), nil)
	require.Equal(t, http.StatusOK, res.StatusCode, body)

	var proposals []gov.Proposal
	err := cdc.UnmarshalJSON([]byte(body), &proposals)
	require.Nil(t, err)
	return proposals
}

// GET /gov/proposals?status=%s Query proposals
func getProposalsFilterStatus(t *testing.T, port string, status gov.ProposalStatus) []gov.Proposal {
	res, body := Request(t, port, "GET", fmt.Sprintf("/gov/proposals?status=%s", status), nil)
	require.Equal(t, http.StatusOK, res.StatusCode, body)

	var proposals []gov.Proposal
	err := cdc.UnmarshalJSON([]byte(body), &proposals)
	require.Nil(t, err)
	return proposals
}

// POST /gov/proposals/{proposalId}/deposits Deposit tokens to a proposal
func doDeposit(t *testing.T, port, seed, name, password string, proposerAddr sdk.AccAddress, proposalID uint64,
	amount sdk.Int, fees sdk.Coins) (resultTx sdk.TxResponse) {

	acc := getAccount(t, port, proposerAddr)
	accnum := acc.GetAccountNumber()
	sequence := acc.GetSequence()
	chainID := viper.GetString(client.FlagChainID)
	baseReq := rest.NewBaseReq(name, password, "", chainID, "", "", accnum, sequence, fees, nil, false, false)

	dr := govrest.DepositReq{
		Depositor: proposerAddr,
		Amount:    sdk.Coins{sdk.NewCoin(sdk.DefaultBondDenom, amount)},
		BaseReq:   baseReq,
	}

	req, err := cdc.MarshalJSON(dr)
	require.NoError(t, err)

	res, body := Request(t, port, "POST", fmt.Sprintf("/gov/proposals/%d/deposits", proposalID), req)
	require.Equal(t, http.StatusOK, res.StatusCode, body)

	var results sdk.TxResponse
	err = cdc.UnmarshalJSON([]byte(body), &results)
	require.Nil(t, err)

	return results
}

// GET /gov/proposals/{proposalId}/deposits Query deposits
func getDeposits(t *testing.T, port string, proposalID uint64) []gov.Deposit {
	res, body := Request(t, port, "GET", fmt.Sprintf("/gov/proposals/%d/deposits", proposalID), nil)
	require.Equal(t, http.StatusOK, res.StatusCode, body)
	var deposits []gov.Deposit
	err := cdc.UnmarshalJSON([]byte(body), &deposits)
	require.Nil(t, err)
	return deposits
}

// GET /gov/proposals/{proposalId}/tally Get a proposal's tally result at the current time
func getTally(t *testing.T, port string, proposalID uint64) gov.TallyResult {
	res, body := Request(t, port, "GET", fmt.Sprintf("/gov/proposals/%d/tally", proposalID), nil)
	require.Equal(t, http.StatusOK, res.StatusCode, body)
	var tally gov.TallyResult
	err := cdc.UnmarshalJSON([]byte(body), &tally)
	require.Nil(t, err)
	return tally
}

// POST /gov/proposals/{proposalId}/votes Vote a proposal
func doVote(t *testing.T, port, seed, name, password string, proposerAddr sdk.AccAddress, proposalID uint64, option string, fees sdk.Coins) (resultTx sdk.TxResponse) {
	// get the account to get the sequence
	acc := getAccount(t, port, proposerAddr)
	accnum := acc.GetAccountNumber()
	sequence := acc.GetSequence()
	chainID := viper.GetString(client.FlagChainID)
	baseReq := rest.NewBaseReq(name, password, "", chainID, "", "", accnum, sequence, fees, nil, false, false)

	vr := govrest.VoteReq{
		Voter:   proposerAddr,
		Option:  option,
		BaseReq: baseReq,
	}

	req, err := cdc.MarshalJSON(vr)
	require.NoError(t, err)

	res, body := Request(t, port, "POST", fmt.Sprintf("/gov/proposals/%d/votes", proposalID), req)
	require.Equal(t, http.StatusOK, res.StatusCode, body)

	var results sdk.TxResponse
	err = cdc.UnmarshalJSON([]byte(body), &results)
	require.Nil(t, err)

	return results
}

// GET /gov/proposals/{proposalId}/votes Query voters
func getVotes(t *testing.T, port string, proposalID uint64) []gov.Vote {
	res, body := Request(t, port, "GET", fmt.Sprintf("/gov/proposals/%d/votes", proposalID), nil)
	require.Equal(t, http.StatusOK, res.StatusCode, body)
	var votes []gov.Vote
	err := cdc.UnmarshalJSON([]byte(body), &votes)
	require.Nil(t, err)
	return votes
}

// GET /gov/proposals/{proposalId} Query a proposal
func getProposal(t *testing.T, port string, proposalID uint64) gov.Proposal {
	res, body := Request(t, port, "GET", fmt.Sprintf("/gov/proposals/%d", proposalID), nil)
	require.Equal(t, http.StatusOK, res.StatusCode, body)
	var proposal gov.Proposal
	err := cdc.UnmarshalJSON([]byte(body), &proposal)
	require.Nil(t, err)
	return proposal
}

// GET /gov/proposals/{proposalId}/deposits/{depositor} Query deposit
func getDeposit(t *testing.T, port string, proposalID uint64, depositorAddr sdk.AccAddress) gov.Deposit {
	res, body := Request(t, port, "GET", fmt.Sprintf("/gov/proposals/%d/deposits/%s", proposalID, depositorAddr), nil)
	require.Equal(t, http.StatusOK, res.StatusCode, body)
	var deposit gov.Deposit
	err := cdc.UnmarshalJSON([]byte(body), &deposit)
	require.Nil(t, err)
	return deposit
}

// GET /gov/proposals/{proposalId}/votes/{voter} Query vote
func getVote(t *testing.T, port string, proposalID uint64, voterAddr sdk.AccAddress) gov.Vote {
	res, body := Request(t, port, "GET", fmt.Sprintf("/gov/proposals/%d/votes/%s", proposalID, voterAddr), nil)
	require.Equal(t, http.StatusOK, res.StatusCode, body)
	var vote gov.Vote
	err := cdc.UnmarshalJSON([]byte(body), &vote)
	require.Nil(t, err)
	return vote
}

// GET /gov/proposals/{proposalId}/proposer
func getProposer(t *testing.T, port string, proposalID uint64) gcutils.Proposer {
	res, body := Request(t, port, "GET", fmt.Sprintf("/gov/proposals/%d/proposer", proposalID), nil)
	require.Equal(t, http.StatusOK, res.StatusCode, body)

	var proposer gcutils.Proposer
	err := cdc.UnmarshalJSON([]byte(body), &proposer)

	require.Nil(t, err)
	return proposer
}

// GET /gov/parameters/deposit Query governance deposit parameters
func getDepositParam(t *testing.T, port string) gov.DepositParams {
	res, body := Request(t, port, "GET", "/gov/parameters/deposit", nil)
	require.Equal(t, http.StatusOK, res.StatusCode, body)

	var depositParams gov.DepositParams
	err := cdc.UnmarshalJSON([]byte(body), &depositParams)
	require.Nil(t, err)
	return depositParams
}

// GET /gov/parameters/tallying Query governance tally parameters
func getTallyingParam(t *testing.T, port string) gov.TallyParams {
	res, body := Request(t, port, "GET", "/gov/parameters/tallying", nil)
	require.Equal(t, http.StatusOK, res.StatusCode, body)

	var tallyParams gov.TallyParams
	err := cdc.UnmarshalJSON([]byte(body), &tallyParams)
	require.Nil(t, err)
	return tallyParams
}

// GET /gov/parameters/voting Query governance voting parameters
func getVotingParam(t *testing.T, port string) gov.VotingParams {
	res, body := Request(t, port, "GET", "/gov/parameters/voting", nil)
	require.Equal(t, http.StatusOK, res.StatusCode, body)

	var votingParams gov.VotingParams
	err := cdc.UnmarshalJSON([]byte(body), &votingParams)
	require.Nil(t, err)
	return votingParams
}

// ----------------------------------------------------------------------
// ICS 23 - Slashing
// ----------------------------------------------------------------------
// GET /slashing/validators/{validatorPubKey}/signing_info Get sign info of given validator
func getSigningInfo(t *testing.T, port string, validatorPubKey string) slashing.ValidatorSigningInfo {
	res, body := Request(t, port, "GET", fmt.Sprintf("/slashing/validators/%s/signing_info", validatorPubKey), nil)
	require.Equal(t, http.StatusOK, res.StatusCode, body)

	var signingInfo slashing.ValidatorSigningInfo
	err := cdc.UnmarshalJSON([]byte(body), &signingInfo)
	require.Nil(t, err)

	return signingInfo
}

// TODO: Test this functionality, it is not currently in any of the tests
// POST /slashing/validators/{validatorAddr}/unjail Unjail a jailed validator
func doUnjail(t *testing.T, port, seed, name, password string,
	valAddr sdk.ValAddress, fees sdk.Coins) (resultTx sdk.TxResponse) {
	chainID := viper.GetString(client.FlagChainID)
	baseReq := rest.NewBaseReq(name, password, "", chainID, "", "", 1, 1, fees, nil, false, false)

	ur := slashingrest.UnjailReq{
		BaseReq: baseReq,
	}
	req, err := cdc.MarshalJSON(ur)
	require.NoError(t, err)
	res, body := Request(t, port, "POST", fmt.Sprintf("/slashing/validators/%s/unjail", valAddr.String()), req)
	require.Equal(t, http.StatusOK, res.StatusCode, body)

	var results sdk.TxResponse
	err = cdc.UnmarshalJSON([]byte(body), &results)
	require.Nil(t, err)

	return results
}

type unjailReq struct {
	BaseReq rest.BaseReq `json:"base_req"`
}

// ICS24 - fee distribution

// POST /distribution/delegators/{delgatorAddr}/rewards Withdraw delegator rewards
func doWithdrawDelegatorAllRewards(t *testing.T, port, seed, name, password string,
	delegatorAddr sdk.AccAddress, fees sdk.Coins) (resultTx sdk.TxResponse) {
	// get the account to get the sequence
	acc := getAccount(t, port, delegatorAddr)
	accnum := acc.GetAccountNumber()
	sequence := acc.GetSequence()
	chainID := viper.GetString(client.FlagChainID)
	baseReq := rest.NewBaseReq(name, password, "", chainID, "", "", accnum, sequence, fees, nil, false, false)

	wr := struct {
		BaseReq rest.BaseReq `json:"base_req"`
	}{BaseReq: baseReq}

	req := cdc.MustMarshalJSON(wr)
	res, body := Request(t, port, "POST", fmt.Sprintf("/distribution/delegators/%s/rewards", delegatorAddr), req)
	require.Equal(t, http.StatusOK, res.StatusCode, body)

	var results sdk.TxResponse
	cdc.MustUnmarshalJSON([]byte(body), &results)

	return results
}

func mustParseDecCoins(dcstring string) sdk.DecCoins {
	dcoins, err := sdk.ParseDecCoins(dcstring)
	if err != nil {
		panic(err)
	}
	return dcoins
}<|MERGE_RESOLUTION|>--- conflicted
+++ resolved
@@ -715,13 +715,8 @@
 		generateOnly, simulate,
 	)
 
-<<<<<<< HEAD
 	sr := bankrest.SendReq{
 		Amount:  sdk.Coins{sdk.NewInt64Coin(staking.DefaultBondDenom, 1)},
-=======
-	sr := rest.SendReq{
-		Amount:  sdk.Coins{sdk.NewInt64Coin(sdk.DefaultBondDenom, 1)},
->>>>>>> fb2d902c
 		BaseReq: baseReq,
 	}
 
@@ -753,13 +748,8 @@
 		fmt.Sprintf("%f", gasAdjustment), 0, 0, fees, nil, generateOnly, simulate,
 	)
 
-<<<<<<< HEAD
 	sr := bankrest.SendReq{
 		Amount:  sdk.Coins{sdk.NewInt64Coin(staking.DefaultBondDenom, 1)},
-=======
-	sr := rest.SendReq{
-		Amount:  sdk.Coins{sdk.NewInt64Coin(sdk.DefaultBondDenom, 1)},
->>>>>>> fb2d902c
 		BaseReq: baseReq,
 	}
 
