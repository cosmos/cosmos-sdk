--- conflicted
+++ resolved
@@ -627,11 +627,7 @@
 	var signedMsg auth.StdTx
 	payload := authrest.SignBody{
 		Tx: msg,
-<<<<<<< HEAD
-		BaseReq: client.NewBaseReq(
-=======
 		BaseReq: rest.NewBaseReq(
->>>>>>> c766993c
 			name, password, "", chainID, "", "", accnum, sequence, nil, nil, false, false,
 		),
 	}
@@ -692,11 +688,7 @@
 		from = addr.String()
 	}
 
-<<<<<<< HEAD
-	baseReq := client.NewBaseReq(
-=======
 	baseReq := rest.NewBaseReq(
->>>>>>> c766993c
 		from, password, memo, chainID, gas,
 		fmt.Sprintf("%f", gasAdjustment), accnum, sequence, fees, nil,
 		generateOnly, simulate,
@@ -730,11 +722,7 @@
 	receiveAddr = sdk.AccAddress(receiveInfo.GetPubKey().Address())
 	chainID := viper.GetString(client.FlagChainID)
 
-<<<<<<< HEAD
-	baseReq := client.NewBaseReq(
-=======
 	baseReq := rest.NewBaseReq(
->>>>>>> c766993c
 		from, password, memo, chainID, gas,
 		fmt.Sprintf("%f", gasAdjustment), 0, 0, fees, nil, generateOnly, simulate,
 	)
@@ -751,14 +739,11 @@
 	return
 }
 
-<<<<<<< HEAD
-=======
 type sendReq struct {
 	Amount  sdk.Coins    `json:"amount"`
 	BaseReq rest.BaseReq `json:"base_req"`
 }
 
->>>>>>> c766993c
 // ----------------------------------------------------------------------
 // ICS 21 - Stake
 // ----------------------------------------------------------------------
@@ -770,13 +755,8 @@
 	accnum := acc.GetAccountNumber()
 	sequence := acc.GetSequence()
 	chainID := viper.GetString(client.FlagChainID)
-<<<<<<< HEAD
-	baseReq := client.NewBaseReq(name, password, "", chainID, "", "", accnum, sequence, fees, nil, false, false)
-	msg := client.MsgDelegationsInput{
-=======
 	baseReq := rest.NewBaseReq(name, password, "", chainID, "", "", accnum, sequence, fees, nil, false, false)
 	msg := msgDelegationsInput{
->>>>>>> c766993c
 		BaseReq:       baseReq,
 		DelegatorAddr: delAddr,
 		ValidatorAddr: valAddr,
@@ -794,8 +774,6 @@
 	return result
 }
 
-<<<<<<< HEAD
-=======
 type msgDelegationsInput struct {
 	BaseReq       rest.BaseReq   `json:"base_req"`
 	DelegatorAddr sdk.AccAddress `json:"delegator_addr"` // in bech32
@@ -803,7 +781,6 @@
 	Delegation    sdk.Coin       `json:"delegation"`
 }
 
->>>>>>> c766993c
 // POST /staking/delegators/{delegatorAddr}/delegations Submit delegation
 func doUndelegate(t *testing.T, port, name, password string,
 	delAddr sdk.AccAddress, valAddr sdk.ValAddress, amount int64, fees sdk.Coins) (resultTx ctypes.ResultBroadcastTxCommit) {
@@ -812,13 +789,8 @@
 	accnum := acc.GetAccountNumber()
 	sequence := acc.GetSequence()
 	chainID := viper.GetString(client.FlagChainID)
-<<<<<<< HEAD
-	baseReq := client.NewBaseReq(name, password, "", chainID, "", "", accnum, sequence, fees, nil, false, false)
-	msg := client.MsgUndelegateInput{
-=======
 	baseReq := rest.NewBaseReq(name, password, "", chainID, "", "", accnum, sequence, fees, nil, false, false)
 	msg := msgUndelegateInput{
->>>>>>> c766993c
 		BaseReq:       baseReq,
 		DelegatorAddr: delAddr,
 		ValidatorAddr: valAddr,
@@ -837,8 +809,6 @@
 	return result
 }
 
-<<<<<<< HEAD
-=======
 type msgUndelegateInput struct {
 	BaseReq       rest.BaseReq   `json:"base_req"`
 	DelegatorAddr sdk.AccAddress `json:"delegator_addr"` // in bech32
@@ -846,7 +816,6 @@
 	SharesAmount  sdk.Dec        `json:"shares"`
 }
 
->>>>>>> c766993c
 // POST /staking/delegators/{delegatorAddr}/delegations Submit delegation
 func doBeginRedelegation(t *testing.T, port, name, password string,
 	delAddr sdk.AccAddress, valSrcAddr, valDstAddr sdk.ValAddress, amount int64, fees sdk.Coins) (resultTx ctypes.ResultBroadcastTxCommit) {
@@ -856,11 +825,7 @@
 	sequence := acc.GetSequence()
 
 	chainID := viper.GetString(client.FlagChainID)
-<<<<<<< HEAD
-	baseReq := client.NewBaseReq(name, password, "", chainID, "", "", accnum, sequence, fees, nil, false, false)
-=======
 	baseReq := rest.NewBaseReq(name, password, "", chainID, "", "", accnum, sequence, fees, nil, false, false)
->>>>>>> c766993c
 
 	msg := client.MsgBeginRedelegateInput{
 		BaseReq:          baseReq,
@@ -882,8 +847,6 @@
 	return result
 }
 
-<<<<<<< HEAD
-=======
 type msgBeginRedelegateInput struct {
 	BaseReq          rest.BaseReq   `json:"base_req"`
 	DelegatorAddr    sdk.AccAddress `json:"delegator_addr"`     // in bech32
@@ -892,7 +855,6 @@
 	SharesAmount     sdk.Dec        `json:"shares"`
 }
 
->>>>>>> c766993c
 // GET /staking/delegators/{delegatorAddr}/delegations Get all delegations from a delegator
 func getDelegatorDelegations(t *testing.T, port string, delegatorAddr sdk.AccAddress) []staking.Delegation {
 	res, body := Request(t, port, "GET", fmt.Sprintf("/staking/delegators/%s/delegations", delegatorAddr), nil)
@@ -1094,11 +1056,7 @@
 	accnum := acc.GetAccountNumber()
 	sequence := acc.GetSequence()
 	chainID := viper.GetString(client.FlagChainID)
-<<<<<<< HEAD
-	baseReq := client.NewBaseReq(name, password, "", chainID, "", "", accnum, sequence, fees, nil, false, false)
-=======
 	baseReq := rest.NewBaseReq(name, password, "", chainID, "", "", accnum, sequence, fees, nil, false, false)
->>>>>>> c766993c
 
 	pr := client.PostProposalReq{
 		Title:          "Test",
@@ -1123,8 +1081,6 @@
 	return results
 }
 
-<<<<<<< HEAD
-=======
 type postProposalReq struct {
 	BaseReq        rest.BaseReq   `json:"base_req"`
 	Title          string         `json:"title"`           //  Title of the proposal
@@ -1134,7 +1090,6 @@
 	InitialDeposit sdk.Coins      `json:"initial_deposit"` // Coins to add to the proposal's deposit
 }
 
->>>>>>> c766993c
 // GET /gov/proposals Query proposals
 func getProposalsAll(t *testing.T, port string) []gov.Proposal {
 	res, body := Request(t, port, "GET", "/gov/proposals", nil)
@@ -1197,11 +1152,7 @@
 	accnum := acc.GetAccountNumber()
 	sequence := acc.GetSequence()
 	chainID := viper.GetString(client.FlagChainID)
-<<<<<<< HEAD
-	baseReq := client.NewBaseReq(name, password, "", chainID, "", "", accnum, sequence, fees, nil, false, false)
-=======
 	baseReq := rest.NewBaseReq(name, password, "", chainID, "", "", accnum, sequence, fees, nil, false, false)
->>>>>>> c766993c
 
 	dr := client.DepositReq{
 		Depositor: proposerAddr,
@@ -1222,15 +1173,12 @@
 	return results
 }
 
-<<<<<<< HEAD
-=======
 type depositReq struct {
 	BaseReq   rest.BaseReq   `json:"base_req"`
 	Depositor sdk.AccAddress `json:"depositor"` // Address of the depositor
 	Amount    sdk.Coins      `json:"amount"`    // Coins to add to the proposal's deposit
 }
 
->>>>>>> c766993c
 // GET /gov/proposals/{proposalId}/deposits Query deposits
 func getDeposits(t *testing.T, port string, proposalID uint64) []gov.Deposit {
 	res, body := Request(t, port, "GET", fmt.Sprintf("/gov/proposals/%d/deposits", proposalID), nil)
@@ -1258,11 +1206,7 @@
 	accnum := acc.GetAccountNumber()
 	sequence := acc.GetSequence()
 	chainID := viper.GetString(client.FlagChainID)
-<<<<<<< HEAD
-	baseReq := client.NewBaseReq(name, password, "", chainID, "", "", accnum, sequence, fees, nil, false, false)
-=======
 	baseReq := rest.NewBaseReq(name, password, "", chainID, "", "", accnum, sequence, fees, nil, false, false)
->>>>>>> c766993c
 
 	vr := client.VoteReq{
 		Voter:   proposerAddr,
@@ -1283,15 +1227,12 @@
 	return results
 }
 
-<<<<<<< HEAD
-=======
 type voteReq struct {
 	BaseReq rest.BaseReq   `json:"base_req"`
 	Voter   sdk.AccAddress `json:"voter"`  //  address of the voter
 	Option  string         `json:"option"` //  option from OptionSet chosen by the voter
 }
 
->>>>>>> c766993c
 // GET /gov/proposals/{proposalId}/votes Query voters
 func getVotes(t *testing.T, port string, proposalID uint64) []gov.Vote {
 	res, body := Request(t, port, "GET", fmt.Sprintf("/gov/proposals/%d/votes", proposalID), nil)
@@ -1397,11 +1338,7 @@
 func doUnjail(t *testing.T, port, seed, name, password string,
 	valAddr sdk.ValAddress, fees sdk.Coins) (resultTx ctypes.ResultBroadcastTxCommit) {
 	chainID := viper.GetString(client.FlagChainID)
-<<<<<<< HEAD
-	baseReq := client.NewBaseReq(name, password, "", chainID, "", "", 1, 1, fees, nil, false, false)
-=======
 	baseReq := rest.NewBaseReq(name, password, "", chainID, "", "", 1, 1, fees, nil, false, false)
->>>>>>> c766993c
 
 	ur := client.UnjailReq{
 		BaseReq: baseReq,
@@ -1416,11 +1353,8 @@
 	require.Nil(t, err)
 
 	return results[0]
-<<<<<<< HEAD
-=======
 }
 
 type unjailReq struct {
 	BaseReq rest.BaseReq `json:"base_req"`
->>>>>>> c766993c
 }