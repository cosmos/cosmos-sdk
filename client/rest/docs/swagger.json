{
    "swagger": "2.0",
    "info": {
        "contact": {},
        "license": {}
    },
    "paths": {
        "/auth/accounts/{address}": {
            "get": {
                "description": "Get the account information on blockchain",
                "produces": [
                    "application/json"
                ],
                "tags": [
                    "Auth"
                ],
                "summary": "Query account balances",
                "parameters": [
                    {
                        "type": "string",
                        "description": "Account address to query",
                        "name": "address",
                        "in": "path",
                        "required": true
                    },
                    {
                        "type": "string",
                        "description": "Block height to execute query (defaults to chain tip)",
                        "name": "height",
                        "in": "query"
                    }
                ],
                "responses": {
                    "200": {
                        "description": "OK",
                        "schema": {
                            "$ref": "#/definitions/rest.queryAccount"
                        }
                    },
                    "500": {
                        "description": "Returned on server error",
                        "schema": {
                            "$ref": "#/definitions/rest.ErrorResponse"
                        }
                    }
                }
            }
        },
        "/bank/accounts/{address}/transfers": {
            "post": {
                "description": "Transfer tokens to another account",
                "consumes": [
                    "application/json"
                ],
                "produces": [
                    "application/json"
                ],
                "tags": [
                    "bank"
                ],
                "summary": "Token Transfer",
                "parameters": [
                    {
                        "type": "string",
                        "description": "Account address in bech32 format",
                        "name": "address",
                        "in": "path",
                        "required": true
                    },
                    {
                        "description": "Signed transaction along with the broadcasting mode",
                        "name": "tx",
                        "in": "body",
                        "required": true,
                        "schema": {
                            "type": "object",
                            "$ref": "#/definitions/rest.SendReq"
                        }
                    }
                ],
                "responses": {
                    "200": {
                        "description": "Returns the unsigned transaction",
                        "schema": {
                            "$ref": "#/definitions/rest.sendResponse"
                        }
                    },
                    "400": {
                        "description": "Returned if the request is invalid.",
                        "schema": {
                            "$ref": "#/definitions/rest.ErrorResponse"
                        }
                    },
                    "500": {
                        "description": "Returned if the transaction cannot be decoded.",
                        "schema": {
                            "$ref": "#/definitions/rest.ErrorResponse"
                        }
                    }
                }
            }
        },
        "/bank/balances/{address}": {
            "get": {
                "description": "Query an accounts balance",
                "produces": [
                    "application/json"
                ],
                "tags": [
                    "bank"
                ],
                "summary": "Query account balances",
                "parameters": [
                    {
                        "type": "string",
                        "description": "Account address to query",
                        "name": "address",
                        "in": "path",
                        "required": true
                    },
                    {
                        "type": "string",
                        "description": "Block height to execute query (defaults to chain tip)",
                        "name": "height",
                        "in": "query"
                    }
                ],
                "responses": {
                    "200": {
                        "description": "OK",
                        "schema": {
                            "$ref": "#/definitions/rest.queryBalance"
                        }
                    },
                    "400": {
                        "description": "Returned if the request doesn't have valid query params",
                        "schema": {
                            "$ref": "#/definitions/rest.ErrorResponse"
                        }
                    },
                    "500": {
                        "description": "Returned on server error",
                        "schema": {
                            "$ref": "#/definitions/rest.ErrorResponse"
                        }
                    }
                }
            }
        },
        "/gov/parameters/{type}": {
            "get": {
                "description": "Query either (deposit | tallying | voting) parameters of the governance module",
                "produces": [
                    "application/json"
                ],
                "tags": [
                    "governance"
                ],
                "summary": "Query governance parameters",
                "parameters": [
                    {
                        "type": "string",
                        "description": "Type of param (deposit | tallying | voting)",
                        "name": "type",
                        "in": "path",
                        "required": true
                    },
                    {
                        "type": "string",
                        "description": "Block height (defaults to chain tip)",
                        "name": "height",
                        "in": "query"
                    }
                ],
                "responses": {
                    "200": {
                        "description": "OK",
                        "schema": {
                            "$ref": "#/definitions/rest.ResponseWithHeight"
                        }
                    },
                    "400": {
                        "description": "Returned if the request doesn't have valid query params",
                        "schema": {
                            "$ref": "#/definitions/rest.ErrorResponse"
                        }
                    },
                    "404": {
                        "description": "Returned if the type of parameter doesn't exist",
                        "schema": {
                            "$ref": "#/definitions/rest.ErrorResponse"
                        }
                    }
                }
            }
        },
        "/gov/proposals": {
            "get": {
                "description": "Query the list of governance proposals with optional filters for\nproposal status, depositor, and/or voter.",
                "produces": [
                    "application/json"
                ],
                "tags": [
                    "governance"
                ],
                "summary": "Query for the list of governance proposals",
                "parameters": [
                    {
                        "type": "string",
                        "description": "Block height (defaults to chain tip)",
                        "name": "height",
                        "in": "query"
                    },
                    {
                        "type": "string",
                        "description": "Filter proposals by proposal status (deposit_period | voting_period | passed | rejected)",
                        "name": "status",
                        "in": "query"
                    },
                    {
                        "type": "string",
                        "description": "Filter proposals by depositor address",
                        "name": "depositor",
                        "in": "query"
                    },
                    {
                        "type": "string",
                        "description": "Filter proposals by voter address",
                        "name": "voter",
                        "in": "query"
                    }
                ],
                "responses": {
                    "200": {
                        "description": "OK",
                        "schema": {
                            "$ref": "#/definitions/rest.queryProposals"
                        }
                    },
                    "400": {
                        "description": "Returned if the request doesn't have a valid parameters",
                        "schema": {
                            "$ref": "#/definitions/rest.ErrorResponse"
                        }
                    },
                    "500": {
                        "description": "Returned if the store query fails",
                        "schema": {
                            "$ref": "#/definitions/rest.ErrorResponse"
                        }
                    }
                }
            },
            "post": {
                "description": "Generate a proposal transaction that is ready for signing",
                "consumes": [
                    "application/json"
                ],
                "produces": [
                    "application/json"
                ],
                "tags": [
                    "governance"
                ],
                "summary": "Generate an unsigned proposal transaction",
                "parameters": [
                    {
                        "description": "The data required to construct a proposal message, the proposal_type can be (text | parameter_change)",
                        "name": "body",
                        "in": "body",
                        "required": true,
                        "schema": {
                            "type": "object",
                            "$ref": "#/definitions/rest.PostProposalReq"
                        }
                    }
                ],
                "responses": {
                    "200": {
                        "description": "OK",
                        "schema": {
                            "$ref": "#/definitions/rest.postProposal"
                        }
                    },
                    "400": {
                        "description": "Returned if the request is invalid",
                        "schema": {
                            "$ref": "#/definitions/rest.ErrorResponse"
                        }
                    }
                }
            }
        },
        "/gov/proposals/{proposalID}": {
            "get": {
                "description": "Query an individual governance proposal by ID",
                "produces": [
                    "application/json"
                ],
                "tags": [
                    "governance"
                ],
                "summary": "Query a governance proposal by ID",
                "parameters": [
                    {
                        "type": "integer",
                        "description": "The ID of the governance proposal",
                        "name": "proposalID",
                        "in": "path",
                        "required": true
                    },
                    {
                        "type": "string",
                        "description": "Block height (defaults to chain tip)",
                        "name": "height",
                        "in": "query"
                    }
                ],
                "responses": {
                    "200": {
                        "description": "OK",
                        "schema": {
                            "$ref": "#/definitions/rest.queryProposal"
                        }
                    },
                    "400": {
                        "description": "Returned if the request doesn't have a valid proposal ID or height",
                        "schema": {
                            "$ref": "#/definitions/rest.ErrorResponse"
                        }
                    },
                    "500": {
                        "description": "Returned if the store query fails",
                        "schema": {
                            "$ref": "#/definitions/rest.ErrorResponse"
                        }
                    }
                }
            }
        },
        "/gov/proposals/{proposalID}/deposits": {
            "get": {
                "description": "Query an individual governance proposal's deposits.\nNOTE: In order to query deposits for passed proposals, the transaction\nrecord must be available otherwise the query will fail. This requires a\nnode that is not pruning transaction history",
                "produces": [
                    "application/json"
                ],
                "tags": [
                    "governance"
                ],
                "summary": "Query a governance proposal's deposits",
                "parameters": [
                    {
                        "type": "integer",
                        "description": "The ID of the governance proposal",
                        "name": "proposalID",
                        "in": "path",
                        "required": true
                    },
                    {
                        "type": "string",
                        "description": "Block height (defaults to chain tip)",
                        "name": "height",
                        "in": "query"
                    }
                ],
                "responses": {
                    "200": {
                        "description": "OK",
                        "schema": {
                            "$ref": "#/definitions/rest.queryDeposits"
                        }
                    },
                    "400": {
                        "description": "Returned if the request doesn't have a valid proposal ID or height",
                        "schema": {
                            "$ref": "#/definitions/rest.ErrorResponse"
                        }
                    },
                    "500": {
                        "description": "Returned if the store query fails",
                        "schema": {
                            "$ref": "#/definitions/rest.ErrorResponse"
                        }
                    }
                }
            },
            "post": {
                "description": "Generate a deposit transaction that is ready for signing.",
                "consumes": [
                    "application/json"
                ],
                "produces": [
                    "application/json"
                ],
                "tags": [
                    "governance"
                ],
                "summary": "Generate an unsigned deposit transaction",
                "parameters": [
                    {
                        "type": "integer",
                        "description": "The ID of the governance proposal to deposit to",
                        "name": "proposalID",
                        "in": "path",
                        "required": true
                    },
                    {
                        "description": "The data required to construct a deposit message",
                        "name": "body",
                        "in": "body",
                        "required": true,
                        "schema": {
                            "type": "object",
                            "$ref": "#/definitions/rest.DepositReq"
                        }
                    }
                ],
                "responses": {
                    "200": {
                        "description": "OK",
                        "schema": {
                            "$ref": "#/definitions/rest.postDeposit"
                        }
                    },
                    "400": {
                        "description": "Returned if the request is invalid",
                        "schema": {
                            "$ref": "#/definitions/rest.ErrorResponse"
                        }
                    }
                }
            }
        },
        "/gov/proposals/{proposalID}/deposits/{depositor}": {
            "get": {
                "description": "Query an individual governance proposal's deposits.\nNOTE: In order to query a deposit for a passed proposal, the transaction\nrecord must be available otherwise the query will fail. This requires a\nnode that is not pruning transaction history",
                "produces": [
                    "application/json"
                ],
                "tags": [
                    "governance"
                ],
                "summary": "Query a governance proposal's individual deposit",
                "parameters": [
                    {
                        "type": "integer",
                        "description": "The ID of the governance proposal",
                        "name": "proposalID",
                        "in": "path",
                        "required": true
                    },
                    {
                        "type": "string",
                        "description": "The address of the depositor",
                        "name": "depositor",
                        "in": "path",
                        "required": true
                    },
                    {
                        "type": "string",
                        "description": "Block height (defaults to chain tip)",
                        "name": "height",
                        "in": "query"
                    }
                ],
                "responses": {
                    "200": {
                        "description": "OK",
                        "schema": {
                            "$ref": "#/definitions/rest.queryDeposit"
                        }
                    },
                    "400": {
                        "description": "Returned if the request doesn't have a valid proposalID or depositor",
                        "schema": {
                            "$ref": "#/definitions/rest.ErrorResponse"
                        }
                    },
                    "404": {
                        "description": "Returned if the proposal is not found",
                        "schema": {
                            "$ref": "#/definitions/rest.ErrorResponse"
                        }
                    },
                    "500": {
                        "description": "Returned if the store query fails",
                        "schema": {
                            "$ref": "#/definitions/rest.ErrorResponse"
                        }
                    }
                }
            }
        },
        "/gov/proposals/{proposalID}/proposer": {
            "get": {
                "description": "Query an individual governance proposal's proposer.",
                "produces": [
                    "application/json"
                ],
                "tags": [
                    "governance"
                ],
                "summary": "Query a governance proposal's proposer",
                "parameters": [
                    {
                        "type": "integer",
                        "description": "The ID of the governance proposal",
                        "name": "proposalID",
                        "in": "path",
                        "required": true
                    },
                    {
                        "type": "string",
                        "description": "Block height (defaults to chain tip)",
                        "name": "height",
                        "in": "query"
                    }
                ],
                "responses": {
                    "200": {
                        "description": "OK",
                        "schema": {
                            "$ref": "#/definitions/rest.queryProposer"
                        }
                    },
                    "400": {
                        "description": "Returned if the request doesn't have a valid proposal ID or height",
                        "schema": {
                            "$ref": "#/definitions/rest.ErrorResponse"
                        }
                    },
                    "500": {
                        "description": "Returned if the store query fails",
                        "schema": {
                            "$ref": "#/definitions/rest.ErrorResponse"
                        }
                    }
                }
            }
        },
        "/gov/proposals/{proposalID}/tally": {
            "get": {
                "description": "Query an individual governance proposal's vote tally.",
                "produces": [
                    "application/json"
                ],
                "tags": [
                    "governance"
                ],
                "summary": "Query a governance proposal's individual tally",
                "parameters": [
                    {
                        "type": "integer",
                        "description": "The ID of the governance proposal",
                        "name": "proposalID",
                        "in": "path",
                        "required": true
                    },
                    {
                        "type": "string",
                        "description": "Block height (defaults to chain tip)",
                        "name": "height",
                        "in": "query"
                    }
                ],
                "responses": {
                    "200": {
                        "description": "OK",
                        "schema": {
                            "$ref": "#/definitions/rest.queryTally"
                        }
                    },
                    "400": {
                        "description": "Returned if the request doesn't have a valid proposal ID or height",
                        "schema": {
                            "$ref": "#/definitions/rest.ErrorResponse"
                        }
                    },
                    "500": {
                        "description": "Returned if the store query fails",
                        "schema": {
                            "$ref": "#/definitions/rest.ErrorResponse"
                        }
                    }
                }
            }
        },
        "/gov/proposals/{proposalID}/votes": {
            "get": {
                "description": "Query an individual governance proposal's votes.\nNOTE: In order to query deposits for passed proposals, the transaction\nrecord must be available otherwise the query will fail. This requires a\nnode that is not pruning transaction history",
                "produces": [
                    "application/json"
                ],
                "tags": [
                    "governance"
                ],
                "summary": "Query a governance proposal's votes",
                "parameters": [
                    {
                        "type": "integer",
                        "description": "The ID of the governance proposal",
                        "name": "proposalID",
                        "in": "path",
                        "required": true
                    },
                    {
                        "type": "string",
                        "description": "Block height (defaults to chain tip)",
                        "name": "height",
                        "in": "query"
                    }
                ],
                "responses": {
                    "200": {
                        "description": "OK",
                        "schema": {
                            "$ref": "#/definitions/rest.queryVotesOnProposal"
                        }
                    },
                    "400": {
                        "description": "Returned if the request doesn't have a valid proposal ID or height",
                        "schema": {
                            "$ref": "#/definitions/rest.ErrorResponse"
                        }
                    },
                    "500": {
                        "description": "Returned if the store query fails",
                        "schema": {
                            "$ref": "#/definitions/rest.ErrorResponse"
                        }
                    }
                }
            },
            "post": {
                "description": "Generate a vote transaction that is ready for signing.",
                "consumes": [
                    "application/json"
                ],
                "produces": [
                    "application/json"
                ],
                "tags": [
                    "governance"
                ],
                "summary": "Generate an unsigned vote transaction",
                "parameters": [
                    {
                        "type": "integer",
                        "description": "The ID of the governance proposal to vote for",
                        "name": "proposalID",
                        "in": "path",
                        "required": true
                    },
                    {
                        "description": "The data required to construct a vote message",
                        "name": "body",
                        "in": "body",
                        "required": true,
                        "schema": {
                            "type": "object",
                            "$ref": "#/definitions/rest.VoteReq"
                        }
                    }
                ],
                "responses": {
                    "200": {
                        "description": "OK",
                        "schema": {
                            "$ref": "#/definitions/rest.postVote"
                        }
                    },
                    "400": {
                        "description": "Returned if the request is invalid",
                        "schema": {
                            "$ref": "#/definitions/rest.ErrorResponse"
                        }
                    }
                }
            }
        },
        "/gov/proposals/{proposalID}/votes/{voter}": {
            "get": {
                "description": "Query an individual governance proposal's vote.\nNOTE: In order to query votes for passed proposals, the transaction\nrecord must be available otherwise the query will fail. This requires a\nnode that is not pruning transaction history",
                "produces": [
                    "application/json"
                ],
                "tags": [
                    "governance"
                ],
                "summary": "Query a governance proposal's individual vote",
                "parameters": [
                    {
                        "type": "integer",
                        "description": "The ID of the governance proposal",
                        "name": "proposalID",
                        "in": "path",
                        "required": true
                    },
                    {
                        "type": "string",
                        "description": "The address of the voter",
                        "name": "voter",
                        "in": "path",
                        "required": true
                    },
                    {
                        "type": "string",
                        "description": "Block height (defaults to chain tip)",
                        "name": "height",
                        "in": "query"
                    }
                ],
                "responses": {
                    "200": {
                        "description": "OK",
                        "schema": {
                            "$ref": "#/definitions/rest.queryVote"
                        }
                    },
                    "400": {
                        "description": "Returned if the request doesn't have a valid proposal ID or voter address",
                        "schema": {
                            "$ref": "#/definitions/rest.ErrorResponse"
                        }
                    },
                    "404": {
                        "description": "Returned if the proposal is not found",
                        "schema": {
                            "$ref": "#/definitions/rest.ErrorResponse"
                        }
                    },
                    "500": {
                        "description": "Returned if the store query fails",
                        "schema": {
                            "$ref": "#/definitions/rest.ErrorResponse"
                        }
                    }
                }
            }
        },
        "/minting/inflation": {
            "get": {
                "produces": [
                    "application/json"
                ],
                "tags": [
                    "mint"
                ],
                "summary": "Current minting annual provisions value",
                "parameters": [
                    {
                        "type": "string",
                        "description": "Block height to execute query (defaults to chain tip)",
                        "name": "height",
                        "in": "query"
                    }
                ],
                "responses": {
                    "200": {
                        "description": "OK",
                        "schema": {
                            "$ref": "#/definitions/rest.mintAnnualProvisions"
                        }
                    },
                    "500": {
                        "description": "Returned on server error",
                        "schema": {
                            "$ref": "#/definitions/rest.ErrorResponse"
                        }
                    }
                }
            }
        },
        "/minting/parameters": {
            "get": {
                "produces": [
                    "application/json"
                ],
                "tags": [
                    "mint"
                ],
                "summary": "Retrieve the minting module parameters",
                "parameters": [
                    {
                        "type": "string",
                        "description": "Block height to execute query (defaults to chain tip)",
                        "name": "height",
                        "in": "query"
                    }
                ],
                "responses": {
                    "200": {
                        "description": "OK",
                        "schema": {
                            "$ref": "#/definitions/rest.mintParams"
                        }
                    },
                    "500": {
                        "description": "Returned on server error",
                        "schema": {
                            "$ref": "#/definitions/rest.ErrorResponse"
                        }
                    }
                }
            }
        },
        "/slashing/parameters": {
            "get": {
                "description": "Get the current slashing parameters",
                "produces": [
                    "application/json"
                ],
                "tags": [
                    "slashing"
                ],
                "summary": "Get the current slashing parameters",
                "parameters": [
                    {
                        "type": "string",
                        "description": "Block height to execute query (defaults to chain tip)",
                        "name": "height",
                        "in": "query"
                    }
                ],
                "responses": {
                    "200": {
                        "description": "OK",
                        "schema": {
                            "$ref": "#/definitions/rest.queryParams"
                        }
                    },
                    "500": {
                        "description": "Returned on server error",
                        "schema": {
                            "$ref": "#/definitions/rest.ErrorResponse"
                        }
                    }
                }
            }
        },
        "/slashing/signing_infos": {
            "get": {
                "description": "Get the signing info of all validators",
                "produces": [
                    "application/json"
                ],
                "tags": [
                    "slashing"
                ],
                "summary": "Get the signing info of all validators",
                "parameters": [
                    {
                        "type": "string",
                        "description": "Block height to execute query (defaults to chain tip)",
                        "name": "height",
                        "in": "query"
                    }
                ],
                "responses": {
                    "200": {
                        "description": "OK",
                        "schema": {
                            "$ref": "#/definitions/rest.validatorsSigningInfo"
                        }
                    },
                    "500": {
                        "description": "Returned on server error",
                        "schema": {
                            "$ref": "#/definitions/rest.ErrorResponse"
                        }
                    }
                }
            }
        },
        "/slashing/validators/{validatorAddr}/unjail": {
            "post": {
                "description": "Generate an unjail transaction that is ready for signing",
                "consumes": [
                    "application/json"
                ],
                "produces": [
                    "application/json"
                ],
                "tags": [
                    "slashing"
                ],
                "summary": "Generate an unjail transaction",
                "parameters": [
                    {
                        "type": "string",
                        "description": "The validator address",
                        "name": "validatorAddr",
                        "in": "path",
                        "required": true
                    },
                    {
                        "description": "The unjail request payload",
                        "name": "body",
                        "in": "body",
                        "required": true,
                        "schema": {
                            "type": "object",
                            "$ref": "#/definitions/rest.UnjailReq"
                        }
                    }
                ],
                "responses": {
                    "200": {
                        "description": "OK",
                        "schema": {
                            "$ref": "#/definitions/rest.postUnjail"
                        }
                    },
                    "400": {
                        "description": "Invalid validator address or base_req",
                        "schema": {
                            "$ref": "#/definitions/rest.ErrorResponse"
                        }
                    },
                    "401": {
                        "description": "Validator address incorrect",
                        "schema": {
                            "$ref": "#/definitions/rest.ErrorResponse"
                        }
                    },
                    "500": {
                        "description": "Internal on server error",
                        "schema": {
                            "$ref": "#/definitions/rest.ErrorResponse"
                        }
                    }
                }
            }
        },
        "/slashing/validators/{validatorPubKey}/signing_info": {
            "get": {
                "description": "Get the signing info of a given validator by public key",
                "produces": [
                    "application/json"
                ],
                "tags": [
                    "slashing"
                ],
                "summary": "Get the signing info of a given validator",
                "parameters": [
                    {
                        "type": "string",
                        "description": "Bech32 validator public key",
                        "name": "validatorPubKey",
                        "in": "path",
                        "required": true
                    },
                    {
                        "type": "string",
                        "description": "Block height to execute query (defaults to chain tip)",
                        "name": "height",
                        "in": "query"
                    }
                ],
                "responses": {
                    "200": {
                        "description": "OK",
                        "schema": {
                            "$ref": "#/definitions/rest.validatorSignInfo"
                        }
                    },
                    "400": {
                        "description": "Returned if the request doesn't have a valid height or invalid validator public key ",
                        "schema": {
                            "$ref": "#/definitions/rest.ErrorResponse"
                        }
                    },
                    "500": {
                        "description": "Returned on server error",
                        "schema": {
                            "$ref": "#/definitions/rest.ErrorResponse"
                        }
                    }
                }
            }
        },
        "/staking/delegators/{delegatorAddr}/delegations": {
            "get": {
                "description": "Query all delegations from a single delegator address",
                "produces": [
                    "application/json"
                ],
                "tags": [
                    "staking"
                ],
                "summary": "Query all delegations from a delegator",
                "parameters": [
                    {
                        "type": "string",
                        "description": "The delegator address",
                        "name": "delegatorAddr",
                        "in": "path",
                        "required": true
                    },
                    {
                        "type": "string",
                        "description": "Block height to execute query (defaults to chain tip)",
                        "name": "height",
                        "in": "query"
                    }
                ],
                "responses": {
                    "200": {
                        "description": "OK",
                        "schema": {
                            "$ref": "#/definitions/rest.delegatorDelegations"
                        }
                    },
                    "400": {
                        "description": "Returned if the request doesn't have valid query params",
                        "schema": {
                            "$ref": "#/definitions/rest.ErrorResponse"
                        }
                    },
                    "500": {
                        "description": "Returned on server error",
                        "schema": {
                            "$ref": "#/definitions/rest.ErrorResponse"
                        }
                    }
                }
            },
            "post": {
                "description": "Generate a delegation transaction that is ready for signing",
                "consumes": [
                    "application/json"
                ],
                "produces": [
                    "application/json"
                ],
                "tags": [
                    "staking"
                ],
                "summary": "Generate a delegation transaction",
                "parameters": [
                    {
                        "type": "string",
                        "description": "The delegator address",
                        "name": "delegatorAddr",
                        "in": "path",
                        "required": true
                    },
                    {
                        "description": "The delegate request payload",
                        "name": "body",
                        "in": "body",
                        "required": true,
                        "schema": {
                            "type": "object",
                            "$ref": "#/definitions/rest.DelegateRequest"
                        }
                    }
                ],
                "responses": {
                    "200": {
                        "description": "Returns the unsigned transaction",
                        "schema": {
                            "$ref": "#/definitions/rest.postDelegation"
                        }
                    },
                    "400": {
                        "description": "Returned if the request is invalid",
                        "schema": {
                            "$ref": "#/definitions/rest.ErrorResponse"
                        }
                    },
                    "401": {
                        "description": "Returned if chain-id required but not present, or delegation address incorrect",
                        "schema": {
                            "$ref": "#/definitions/rest.ErrorResponse"
                        }
                    },
                    "402": {
                        "description": "Returned if fees or gas are invalid",
                        "schema": {
                            "$ref": "#/definitions/rest.ErrorResponse"
                        }
                    },
                    "500": {
                        "description": "Returned on server error",
                        "schema": {
                            "$ref": "#/definitions/rest.ErrorResponse"
                        }
                    }
                }
            }
        },
        "/staking/delegators/{delegatorAddr}/delegations/{validatorAddr}": {
            "get": {
                "description": "Query an individual delegation",
                "produces": [
                    "application/json"
                ],
                "tags": [
                    "staking"
                ],
                "summary": "Query an individual delegation",
                "parameters": [
                    {
                        "type": "string",
                        "description": "The delegator address",
                        "name": "delegatorAddr",
                        "in": "path",
                        "required": true
                    },
                    {
                        "type": "string",
                        "description": "The validator address",
                        "name": "validatorAddr",
                        "in": "path",
                        "required": true
                    },
                    {
                        "type": "string",
                        "description": "Block height to execute query (defaults to chain tip)",
                        "name": "height",
                        "in": "query"
                    }
                ],
                "responses": {
                    "200": {
                        "description": "OK",
                        "schema": {
                            "$ref": "#/definitions/rest.delegation"
                        }
                    },
                    "400": {
                        "description": "Returned if the request doesn't have valid query params",
                        "schema": {
                            "$ref": "#/definitions/rest.ErrorResponse"
                        }
                    },
                    "500": {
                        "description": "Returned on server error",
                        "schema": {
                            "$ref": "#/definitions/rest.ErrorResponse"
                        }
                    }
                }
            }
        },
        "/staking/delegators/{delegatorAddr}/redelegations": {
            "post": {
                "description": "Generate a redelegation transaction that is ready for signing",
                "consumes": [
                    "application/json"
                ],
                "produces": [
                    "application/json"
                ],
                "tags": [
                    "staking"
                ],
                "summary": "Generate a redelegation transaction",
                "parameters": [
                    {
                        "type": "string",
                        "description": "The delegator address",
                        "name": "delegatorAddr",
                        "in": "path",
                        "required": true
                    },
                    {
                        "description": "The redelegate request payload",
                        "name": "body",
                        "in": "body",
                        "required": true,
                        "schema": {
                            "type": "object",
                            "$ref": "#/definitions/rest.RedelegateRequest"
                        }
                    }
                ],
                "responses": {
                    "200": {
                        "description": "Returns the unsigned transaction",
                        "schema": {
                            "$ref": "#/definitions/rest.postRedelegation"
                        }
                    },
                    "400": {
                        "description": "Returned if the request is invalid",
                        "schema": {
                            "$ref": "#/definitions/rest.ErrorResponse"
                        }
                    },
                    "401": {
                        "description": "Returned if chain-id required but not present, or delegation address incorrect",
                        "schema": {
                            "$ref": "#/definitions/rest.ErrorResponse"
                        }
                    },
                    "402": {
                        "description": "Returned if fees or gas are invalid",
                        "schema": {
                            "$ref": "#/definitions/rest.ErrorResponse"
                        }
                    },
                    "500": {
                        "description": "Returned on server error",
                        "schema": {
                            "$ref": "#/definitions/rest.ErrorResponse"
                        }
                    }
                }
            }
        },
        "/staking/delegators/{delegatorAddr}/txs": {
            "get": {
                "description": "Query all staking transactions from a single delegator address\nNOTE: In order to query staking transactions, the transaction\nrecord must be available otherwise the query will fail. This requires a\nnode that is not pruning transaction history",
                "produces": [
                    "application/json"
                ],
                "tags": [
                    "staking"
                ],
                "summary": "Query all staking transactions from a delegator",
                "parameters": [
                    {
                        "type": "string",
                        "description": "The delegator address",
                        "name": "delegatorAddr",
                        "in": "path",
                        "required": true
                    },
                    {
                        "type": "string",
                        "description": "Block height to execute query (defaults to chain tip)",
                        "name": "height",
                        "in": "query"
                    },
                    {
                        "type": "string",
                        "description": "Type of staking transaction, either (bond | unbond | redelegate)",
                        "name": "type",
                        "in": "query"
                    }
                ],
                "responses": {
                    "200": {
                        "description": "OK",
                        "schema": {
                            "$ref": "#/definitions/rest.delegatorTxs"
                        }
                    },
                    "400": {
                        "description": "Returned if the request doesn't have valid query params",
                        "schema": {
                            "$ref": "#/definitions/rest.ErrorResponse"
                        }
                    },
                    "500": {
                        "description": "Returned on server error",
                        "schema": {
                            "$ref": "#/definitions/rest.ErrorResponse"
                        }
                    }
                }
            }
        },
        "/staking/delegators/{delegatorAddr}/unbonding_delegations": {
            "get": {
                "description": "Query all unbonding delegations from a single delegator address",
                "produces": [
                    "application/json"
                ],
                "tags": [
                    "staking"
                ],
                "summary": "Query all unbonding delegations from a delegator",
                "parameters": [
                    {
                        "type": "string",
                        "description": "The delegator address",
                        "name": "delegatorAddr",
                        "in": "path",
                        "required": true
                    },
                    {
                        "type": "string",
                        "description": "Block height to execute query (defaults to chain tip)",
                        "name": "height",
                        "in": "query"
                    }
                ],
                "responses": {
                    "200": {
                        "description": "OK",
                        "schema": {
                            "$ref": "#/definitions/rest.delegatorUnbondingDelegations"
                        }
                    },
                    "400": {
                        "description": "Returned if the request doesn't have valid query params",
                        "schema": {
                            "$ref": "#/definitions/rest.ErrorResponse"
                        }
                    },
                    "500": {
                        "description": "Returned on server error",
                        "schema": {
                            "$ref": "#/definitions/rest.ErrorResponse"
                        }
                    }
                }
            },
            "post": {
                "description": "Generate an unbonding transaction that is ready for signing",
                "consumes": [
                    "application/json"
                ],
                "produces": [
                    "application/json"
                ],
                "tags": [
                    "staking"
                ],
                "summary": "Generate an unbonding transaction",
                "parameters": [
                    {
                        "type": "string",
                        "description": "The delegator address",
                        "name": "delegatorAddr",
                        "in": "path",
                        "required": true
                    },
                    {
                        "description": "The undelegate request payload",
                        "name": "body",
                        "in": "body",
                        "required": true,
                        "schema": {
                            "type": "object",
                            "$ref": "#/definitions/rest.UndelegateRequest"
                        }
                    }
                ],
                "responses": {
                    "200": {
                        "description": "Returns the unsigned transaction",
                        "schema": {
                            "$ref": "#/definitions/rest.postUndelegate"
                        }
                    },
                    "400": {
                        "description": "Returned if the request is invalid",
                        "schema": {
                            "$ref": "#/definitions/rest.ErrorResponse"
                        }
                    },
                    "401": {
                        "description": "Returned if chain-id required but not present, or delegation address incorrect",
                        "schema": {
                            "$ref": "#/definitions/rest.ErrorResponse"
                        }
                    },
                    "402": {
                        "description": "Returned if fees or gas are invalid",
                        "schema": {
                            "$ref": "#/definitions/rest.ErrorResponse"
                        }
                    },
                    "500": {
                        "description": "Returned on server error",
                        "schema": {
                            "$ref": "#/definitions/rest.ErrorResponse"
                        }
                    }
                }
            }
        },
        "/staking/delegators/{delegatorAddr}/unbonding_delegations/{validatorAddr}": {
            "get": {
                "description": "Query all unbonding delegations from a single delegator/validator pair",
                "produces": [
                    "application/json"
                ],
                "tags": [
                    "staking"
                ],
                "summary": "Query all unbonding delegations from a delegator/validator pair",
                "parameters": [
                    {
                        "type": "string",
                        "description": "The delegator address",
                        "name": "delegatorAddr",
                        "in": "path",
                        "required": true
                    },
                    {
                        "type": "string",
                        "description": "The validator address",
                        "name": "validatorAddr",
                        "in": "path",
                        "required": true
                    },
                    {
                        "type": "string",
                        "description": "Block height to execute query (defaults to chain tip)",
                        "name": "height",
                        "in": "query"
                    }
                ],
                "responses": {
                    "200": {
                        "description": "OK",
                        "schema": {
                            "$ref": "#/definitions/rest.unbondingDelegation"
                        }
                    },
                    "400": {
                        "description": "Returned if the request doesn't have valid query params",
                        "schema": {
                            "$ref": "#/definitions/rest.ErrorResponse"
                        }
                    },
                    "500": {
                        "description": "Returned on server error",
                        "schema": {
                            "$ref": "#/definitions/rest.ErrorResponse"
                        }
                    }
                }
            }
        },
        "/staking/delegators/{delegatorAddr}/validators": {
            "get": {
                "description": "Query a delegator's bonded validators",
                "produces": [
                    "application/json"
                ],
                "tags": [
                    "staking"
                ],
                "summary": "Query a delegator's bonded validators",
                "parameters": [
                    {
                        "type": "string",
                        "description": "The delegator address",
                        "name": "delegatorAddr",
                        "in": "path",
                        "required": true
                    },
                    {
                        "type": "string",
                        "description": "Block height to execute query (defaults to chain tip)",
                        "name": "height",
                        "in": "query"
                    }
                ],
                "responses": {
                    "200": {
                        "description": "OK",
                        "schema": {
                            "$ref": "#/definitions/rest.delegatorValidators"
                        }
                    },
                    "400": {
                        "description": "Returned if the request doesn't have valid query params",
                        "schema": {
                            "$ref": "#/definitions/rest.ErrorResponse"
                        }
                    },
                    "500": {
                        "description": "Returned on server error",
                        "schema": {
                            "$ref": "#/definitions/rest.ErrorResponse"
                        }
                    }
                }
            }
        },
        "/staking/delegators/{delegatorAddr}/validators/{validatorAddr}": {
            "get": {
                "description": "Query a delegator's bonded validator",
                "produces": [
                    "application/json"
                ],
                "tags": [
                    "staking"
                ],
                "summary": "Query a delegator's bonded validator",
                "parameters": [
                    {
                        "type": "string",
                        "description": "The delegator address",
                        "name": "delegatorAddr",
                        "in": "path",
                        "required": true
                    },
                    {
                        "type": "string",
                        "description": "The validator address",
                        "name": "validatorAddr",
                        "in": "path",
                        "required": true
                    },
                    {
                        "type": "string",
                        "description": "Block height to execute query (defaults to chain tip)",
                        "name": "height",
                        "in": "query"
                    }
                ],
                "responses": {
                    "200": {
                        "description": "OK",
                        "schema": {
                            "$ref": "#/definitions/rest.delegatorValidator"
                        }
                    },
                    "400": {
                        "description": "Returned if the request doesn't have valid query params",
                        "schema": {
                            "$ref": "#/definitions/rest.ErrorResponse"
                        }
                    },
                    "500": {
                        "description": "Returned on server error",
                        "schema": {
                            "$ref": "#/definitions/rest.ErrorResponse"
                        }
                    }
                }
            }
        },
        "/staking/parameters": {
            "get": {
                "description": "Query the staking parameters",
                "produces": [
                    "application/json"
                ],
                "tags": [
                    "staking"
                ],
                "summary": "Query the staking parameters",
                "parameters": [
                    {
                        "type": "string",
                        "description": "Block height to execute query (defaults to chain tip)",
                        "name": "height",
                        "in": "query"
                    }
                ],
                "responses": {
                    "200": {
                        "description": "OK",
                        "schema": {
                            "$ref": "#/definitions/rest.params"
                        }
                    },
                    "400": {
                        "description": "Returned if the request doesn't have valid query params",
                        "schema": {
                            "$ref": "#/definitions/rest.ErrorResponse"
                        }
                    },
                    "500": {
                        "description": "Returned on server error",
                        "schema": {
                            "$ref": "#/definitions/rest.ErrorResponse"
                        }
                    }
                }
            }
        },
        "/staking/pool": {
            "get": {
                "description": "Query the staking pools",
                "produces": [
                    "application/json"
                ],
                "tags": [
                    "staking"
                ],
                "summary": "Query the staking pool",
                "parameters": [
                    {
                        "type": "string",
                        "description": "Block height to execute query (defaults to chain tip)",
                        "name": "height",
                        "in": "query"
                    }
                ],
                "responses": {
                    "200": {
                        "description": "OK",
                        "schema": {
                            "$ref": "#/definitions/rest.pool"
                        }
                    },
                    "400": {
                        "description": "Returned if the request doesn't have valid query params",
                        "schema": {
                            "$ref": "#/definitions/rest.ErrorResponse"
                        }
                    },
                    "500": {
                        "description": "Returned on server error",
                        "schema": {
                            "$ref": "#/definitions/rest.ErrorResponse"
                        }
                    }
                }
            }
        },
        "/staking/redelegations": {
            "get": {
                "description": "Query all redelegations filtered by delegator, validator_from, and/or validator_to",
                "produces": [
                    "application/json"
                ],
                "tags": [
                    "staking"
                ],
                "summary": "Query all redelegations with filters",
                "parameters": [
                    {
                        "type": "string",
                        "description": "The delegator address",
                        "name": "delegator",
                        "in": "query"
                    },
                    {
                        "type": "string",
                        "description": "The source validator address",
                        "name": "validator_from",
                        "in": "query"
                    },
                    {
                        "type": "string",
                        "description": "The destination validator address",
                        "name": "validator_to",
                        "in": "query"
                    },
                    {
                        "type": "string",
                        "description": "Block height to execute query (defaults to chain tip)",
                        "name": "height",
                        "in": "query"
                    }
                ],
                "responses": {
                    "200": {
                        "description": "OK",
                        "schema": {
                            "$ref": "#/definitions/rest.redelegations"
                        }
                    },
                    "400": {
                        "description": "Returned if the request doesn't have valid query params",
                        "schema": {
                            "$ref": "#/definitions/rest.ErrorResponse"
                        }
                    },
                    "500": {
                        "description": "Returned on server error",
                        "schema": {
                            "$ref": "#/definitions/rest.ErrorResponse"
                        }
                    }
                }
            }
        },
        "/staking/validators": {
            "get": {
                "description": "Query paginated validators filtering by status",
                "produces": [
                    "application/json"
                ],
                "tags": [
                    "staking"
                ],
                "summary": "Query validators",
                "parameters": [
                    {
                        "type": "string",
                        "default": "bonded",
                        "description": "The validator status (bonded | unbonded | unbonding)",
                        "name": "status",
                        "in": "query"
                    },
                    {
                        "type": "integer",
                        "default": 1,
                        "description": "The page number to query",
                        "name": "page",
                        "in": "query"
                    },
                    {
                        "type": "integer",
                        "default": 100,
                        "description": "The number of results per page",
                        "name": "limit",
                        "in": "query"
                    },
                    {
                        "type": "string",
                        "description": "Block height to execute query (defaults to chain tip)",
                        "name": "height",
                        "in": "query"
                    }
                ],
                "responses": {
                    "200": {
                        "description": "OK",
                        "schema": {
                            "$ref": "#/definitions/rest.validators"
                        }
                    },
                    "400": {
                        "description": "Returned if the request doesn't have valid query params",
                        "schema": {
                            "$ref": "#/definitions/rest.ErrorResponse"
                        }
                    },
                    "500": {
                        "description": "Returned on server error",
                        "schema": {
                            "$ref": "#/definitions/rest.ErrorResponse"
                        }
                    }
                }
            }
        },
        "/staking/validators/{validatorAddr}": {
            "get": {
                "description": "Query a validator by operator address",
                "produces": [
                    "application/json"
                ],
                "tags": [
                    "staking"
                ],
                "summary": "Query a validator",
                "parameters": [
                    {
                        "type": "string",
                        "description": "The validator address",
                        "name": "validatorAddr",
                        "in": "path",
                        "required": true
                    },
                    {
                        "type": "string",
                        "description": "Block height to execute query (defaults to chain tip)",
                        "name": "height",
                        "in": "query"
                    }
                ],
                "responses": {
                    "200": {
                        "description": "OK",
                        "schema": {
                            "$ref": "#/definitions/rest.validator"
                        }
                    },
                    "400": {
                        "description": "Returned if the request doesn't have valid query params",
                        "schema": {
                            "$ref": "#/definitions/rest.ErrorResponse"
                        }
                    },
                    "500": {
                        "description": "Returned on server error",
                        "schema": {
                            "$ref": "#/definitions/rest.ErrorResponse"
                        }
                    }
                }
            },
            "put": {
                "description": "Generate a edit validator transaction that is ready for signing",
                "consumes": [
                    "application/json"
                ],
                "produces": [
                    "application/json"
                ],
                "tags": [
                    "staking"
                ],
                "summary": "Generate a edit validator transaction",
                "parameters": [
                    {
                        "type": "string",
                        "description": "The validator address",
                        "name": "validatorAddr",
                        "in": "path",
                        "required": true
                    },
                    {
                        "description": "The edit validator request payload",
                        "name": "body",
                        "in": "body",
                        "required": true,
                        "schema": {
                            "type": "object",
                            "$ref": "#/definitions/rest.EditValidatorRequest"
                        }
                    }
                ],
                "responses": {
                    "200": {
                        "description": "Returns the unsigned transaction",
                        "schema": {
                            "$ref": "#/definitions/rest.editValidator"
                        }
                    },
                    "400": {
                        "description": "Returned if the request is invalid",
                        "schema": {
                            "$ref": "#/definitions/rest.ErrorResponse"
                        }
                    },
                    "401": {
                        "description": "Returned if chain-id required but not present",
                        "schema": {
                            "$ref": "#/definitions/rest.ErrorResponse"
                        }
                    },
                    "402": {
                        "description": "Returned if fees or gas are invalid",
                        "schema": {
                            "$ref": "#/definitions/rest.ErrorResponse"
                        }
                    },
                    "500": {
                        "description": "Returned on server error",
                        "schema": {
                            "$ref": "#/definitions/rest.ErrorResponse"
                        }
                    }
                }
            },
            "post": {
                "description": "Generate a create validator transaction that is ready for signing",
                "consumes": [
                    "application/json"
                ],
                "produces": [
                    "application/json"
                ],
                "tags": [
                    "staking"
                ],
                "summary": "Generate a create validator transaction",
                "parameters": [
                    {
                        "type": "string",
                        "description": "The validator address",
                        "name": "validatorAddr",
                        "in": "path",
                        "required": true
                    },
                    {
                        "description": "The create validator request payload",
                        "name": "body",
                        "in": "body",
                        "required": true,
                        "schema": {
                            "type": "object",
                            "$ref": "#/definitions/rest.CreateValidatorRequest"
                        }
                    }
                ],
                "responses": {
                    "200": {
                        "description": "Returns the unsigned transaction",
                        "schema": {
                            "$ref": "#/definitions/rest.createValidator"
                        }
                    },
                    "400": {
                        "description": "Returned if the request is invalid",
                        "schema": {
                            "$ref": "#/definitions/rest.ErrorResponse"
                        }
                    },
                    "401": {
                        "description": "Returned if chain-id required but not present",
                        "schema": {
                            "$ref": "#/definitions/rest.ErrorResponse"
                        }
                    },
                    "402": {
                        "description": "Returned if fees or gas are invalid",
                        "schema": {
                            "$ref": "#/definitions/rest.ErrorResponse"
                        }
                    },
                    "500": {
                        "description": "Returned on server error",
                        "schema": {
                            "$ref": "#/definitions/rest.ErrorResponse"
                        }
                    }
                }
            }
        },
        "/staking/validators/{validatorAddr}/delegations": {
            "get": {
                "description": "Query a validator's delegations by operator address",
                "produces": [
                    "application/json"
                ],
                "tags": [
                    "staking"
                ],
                "summary": "Query a validator's delegations",
                "parameters": [
                    {
                        "type": "string",
                        "description": "The validator address",
                        "name": "validatorAddr",
                        "in": "path",
                        "required": true
                    },
                    {
                        "type": "string",
                        "description": "Block height to execute query (defaults to chain tip)",
                        "name": "height",
                        "in": "query"
                    }
                ],
                "responses": {
                    "200": {
                        "description": "OK",
                        "schema": {
                            "$ref": "#/definitions/rest.validatorDelegations"
                        }
                    },
                    "400": {
                        "description": "Returned if the request doesn't have valid query params",
                        "schema": {
                            "$ref": "#/definitions/rest.ErrorResponse"
                        }
                    },
                    "500": {
                        "description": "Returned on server error",
                        "schema": {
                            "$ref": "#/definitions/rest.ErrorResponse"
                        }
                    }
                }
            }
        },
        "/staking/validators/{validatorAddr}/unbonding_delegations": {
            "get": {
                "description": "Query a validator's unbonding delegations by operator address",
                "produces": [
                    "application/json"
                ],
                "tags": [
                    "staking"
                ],
                "summary": "Query a validator's unbonding delegations",
                "parameters": [
                    {
                        "type": "string",
                        "description": "The validator address",
                        "name": "validatorAddr",
                        "in": "path",
                        "required": true
                    },
                    {
                        "type": "string",
                        "description": "Block height to execute query (defaults to chain tip)",
                        "name": "height",
                        "in": "query"
                    }
                ],
                "responses": {
                    "200": {
                        "description": "OK",
                        "schema": {
                            "$ref": "#/definitions/rest.validatorUnbondingDelegations"
                        }
                    },
                    "400": {
                        "description": "Returned if the request doesn't have valid query params",
                        "schema": {
                            "$ref": "#/definitions/rest.ErrorResponse"
                        }
                    },
                    "500": {
                        "description": "Returned on server error",
                        "schema": {
                            "$ref": "#/definitions/rest.ErrorResponse"
                        }
                    }
                }
            }
        },
        "/supply/total": {
            "get": {
                "produces": [
                    "application/json"
                ],
                "tags": [
                    "supply"
                ],
                "summary": "Query total supply of coins",
                "parameters": [
                    {
                        "type": "integer",
                        "default": 1,
                        "description": "The page number to query",
                        "name": "page",
                        "in": "query"
                    },
                    {
                        "type": "integer",
                        "default": 100,
                        "description": "The number of results per page",
                        "name": "limit",
                        "in": "query"
                    },
                    {
                        "type": "string",
                        "description": "Block height to execute query (defaults to chain tip)",
                        "name": "height",
                        "in": "query"
                    }
                ],
                "responses": {
                    "200": {
                        "description": "The total supply",
                        "schema": {
                            "$ref": "#/definitions/rest.totalSupply"
                        }
                    },
                    "400": {
                        "description": "Returned if the request doesn't have valid query params",
                        "schema": {
                            "$ref": "#/definitions/rest.ErrorResponse"
                        }
                    },
                    "500": {
                        "description": "Returned on server error",
                        "schema": {
                            "$ref": "#/definitions/rest.ErrorResponse"
                        }
                    }
                }
            }
        },
        "/supply/total/{denomination}": {
            "get": {
                "produces": [
                    "application/json"
                ],
                "tags": [
                    "supply"
                ],
                "summary": "Query the supply of a denomination",
                "parameters": [
                    {
                        "type": "string",
                        "description": "denomination",
                        "name": "denom",
                        "in": "path",
                        "required": true
                    },
                    {
                        "type": "string",
                        "description": "Block height to execute query (defaults to chain tip)",
                        "name": "height",
                        "in": "query"
                    }
                ],
                "responses": {
                    "200": {
                        "description": "The total supply of a single denom",
                        "schema": {
                            "$ref": "#/definitions/rest.totalDenomSupply"
                        }
                    },
                    "400": {
                        "description": "Returned if the request doesn't have valid query params",
                        "schema": {
                            "$ref": "#/definitions/rest.ErrorResponse"
                        }
                    },
                    "500": {
                        "description": "Returned on server error",
                        "schema": {
                            "$ref": "#/definitions/rest.ErrorResponse"
                        }
                    }
                }
            }
        },
        "/txs": {
            "get": {
                "description": "Search transactions by events.\nGenesis transactions are returned if the height parameter is set to zero,\notherwise the transactions are searched for by events.",
                "produces": [
                    "application/json"
                ],
                "tags": [
                    "Transactions"
                ],
                "summary": "Query txs by events",
                "parameters": [
                    {
                        "type": "string",
                        "description": "transaction events such as 'message.action=send'. note that each module documents its own events.",
                        "name": "messageAction",
                        "in": "path"
                    },
                    {
                        "type": "string",
                        "description": "transaction tags with sender: 'GET /txs?message.action=send\u0026message.sender=cosmos16xyempempp92x9hyzz9wrgf94r6j9h5f06pxxv'",
                        "name": "messageSender",
                        "in": "path"
                    },
                    {
                        "type": "integer",
                        "description": "Page Number",
                        "name": "page",
                        "in": "path"
                    },
                    {
                        "type": "integer",
                        "description": "Maximum number of items per page",
                        "name": "limit",
                        "in": "path"
                    },
                    {
                        "type": "string",
                        "description": "Block height to execute query (defaults to chain tip)",
                        "name": "height",
                        "in": "query"
                    }
                ],
                "responses": {
                    "200": {
                        "description": "OK",
                        "schema": {
                            "$ref": "#/definitions/rest.txEvents"
                        }
                    },
                    "400": {
                        "description": "Returned if the request doesn't have valid query params",
                        "schema": {
                            "$ref": "#/definitions/rest.ErrorResponse"
                        }
                    },
                    "500": {
                        "description": "Returned on server error",
                        "schema": {
                            "$ref": "#/definitions/rest.ErrorResponse"
                        }
                    }
                }
            },
            "post": {
                "description": "Broadcast a signed transaction with the broadcasting mode. The\nmode must either be sync, async, or block. The use of block mode\nis not advised. The sync mode will broadcast and wait for a\nCheckTx response, whereas async mode will broadcast and return\nimmediately.",
                "consumes": [
                    "application/json"
                ],
                "produces": [
                    "application/json"
                ],
                "tags": [
                    "transactions"
                ],
                "summary": "Broadcast a signed transaction",
                "parameters": [
                    {
                        "description": "Signed transaction along with the broadcasting mode",
                        "name": "tx",
                        "in": "body",
                        "required": true,
                        "schema": {
                            "type": "object",
                            "$ref": "#/definitions/rest.BroadcastReq"
                        }
                    }
                ],
                "responses": {
                    "200": {
                        "description": "OK",
                        "schema": {
                            "$ref": "#/definitions/types.TxResponse"
                        }
                    },
                    "400": {
                        "description": "Returned if the request is invalid.",
                        "schema": {
                            "$ref": "#/definitions/rest.ErrorResponse"
                        }
                    },
                    "500": {
                        "description": "Returned if the transaction cannot be decoded.",
                        "schema": {
                            "$ref": "#/definitions/rest.ErrorResponse"
                        }
                    }
                }
            }
        },
        "/txs/decode": {
            "post": {
                "description": "Decode a transaction (signed or not) from base64-encoded Amino serialized bytes to JSON",
                "consumes": [
                    "application/json"
                ],
                "produces": [
                    "application/json"
                ],
                "tags": [
                    "Transactions"
                ],
                "summary": "Decode a transaction from the Amino wire format",
                "parameters": [
                    {
                        "description": "The tx to decode",
                        "name": "tx",
                        "in": "body",
                        "required": true,
                        "schema": {
                            "type": "object",
                            "$ref": "#/definitions/rest.DecodeReq"
                        }
                    }
                ],
                "responses": {
                    "200": {
                        "description": "OK",
                        "schema": {
                            "$ref": "#/definitions/rest.DecodeResp"
                        }
                    },
                    "400": {
                        "description": "The tx was malformated",
                        "schema": {
                            "$ref": "#/definitions/rest.ErrorResponse"
                        }
                    },
                    "500": {
                        "description": "Returned on server error",
                        "schema": {
                            "$ref": "#/definitions/rest.ErrorResponse"
                        }
                    }
                }
            }
        },
        "/txs/encode": {
            "post": {
                "description": "Encode a transaction (signed or not) from JSON to base64-encoded Amino serialized bytes",
                "consumes": [
                    "application/json"
                ],
                "produces": [
                    "application/json"
                ],
                "tags": [
                    "Transactions"
                ],
                "summary": "Encode a transaction to the Amino wire format",
                "parameters": [
                    {
                        "description": "The tx to encode",
                        "name": "tx",
                        "in": "body",
                        "required": true,
                        "schema": {
                            "type": "object",
                            "$ref": "#/definitions/types.StdTx"
                        }
                    }
                ],
                "responses": {
                    "200": {
                        "description": "OK",
                        "schema": {
                            "$ref": "#/definitions/rest.EncodeResp"
                        }
                    },
                    "400": {
                        "description": "The tx was malformated",
                        "schema": {
                            "$ref": "#/definitions/rest.ErrorResponse"
                        }
                    },
                    "500": {
                        "description": "Returned on server error",
                        "schema": {
                            "$ref": "#/definitions/rest.ErrorResponse"
                        }
                    }
                }
            }
        },
        "/txs/{hash}": {
            "get": {
                "description": "Retrieve a transaction using its hash.",
                "produces": [
                    "application/json"
                ],
                "tags": [
                    "Transactions"
                ],
                "summary": "Query tx by hash",
                "parameters": [
                    {
                        "type": "string",
                        "description": "tx hash",
                        "name": "hash",
                        "in": "path",
                        "required": true
                    },
                    {
                        "type": "string",
                        "description": "Block height to execute query (defaults to chain tip)",
                        "name": "height",
                        "in": "query"
                    }
                ],
                "responses": {
                    "200": {
                        "description": "OK",
                        "schema": {
                            "$ref": "#/definitions/rest.txSearch"
                        }
                    },
                    "400": {
                        "description": "Returned if the request doesn't have valid query params",
                        "schema": {
                            "$ref": "#/definitions/rest.ErrorResponse"
                        }
                    },
                    "500": {
                        "description": "Returned on server error",
                        "schema": {
                            "$ref": "#/definitions/rest.ErrorResponse"
                        }
                    }
                }
            }
        }
    },
    "definitions": {
        "auth.StdFee": {
            "type": "object",
            "properties": {
                "amount": {
                    "type": "string"
                },
                "gas": {
                    "type": "integer"
                }
            }
        },
        "auth.StdSignature": {
            "type": "object",
            "properties": {
                "signature": {
                    "type": "string",
                    "format": "base64",
                    "example": "U3dhZ2dlciByb2Nrcw=="
                }
            }
        },
        "rest.BaseReq": {
            "type": "object",
            "properties": {
                "account_number": {
                    "type": "integer"
                },
                "chain_id": {
                    "type": "string"
                },
                "fees": {
                    "type": "string"
                },
                "from": {
                    "type": "string"
                },
                "gas": {
                    "type": "string"
                },
                "gas_adjustment": {
                    "type": "string"
                },
                "gas_prices": {
                    "type": "string"
                },
                "memo": {
                    "type": "string"
                },
                "sequence": {
                    "type": "integer"
                },
                "simulate": {
                    "type": "boolean"
                }
            }
        },
        "rest.BroadcastReq": {
            "type": "object",
            "properties": {
                "mode": {
                    "type": "string"
                },
                "tx": {
                    "type": "object",
                    "$ref": "#/definitions/types.StdTx"
                }
            }
        },
<<<<<<< HEAD
        "rest.DecodeReq": {
            "type": "object",
            "properties": {
                "tx": {
=======
        "rest.CreateValidatorRequest": {
            "type": "object",
            "properties": {
                "amount": {
                    "type": "string"
                },
                "base_req": {
                    "type": "object",
                    "$ref": "#/definitions/rest.BaseReq"
                },
                "commission": {
                    "type": "object",
                    "$ref": "#/definitions/types.CommissionRates"
                },
                "description": {
                    "type": "object",
                    "$ref": "#/definitions/types.Description"
                },
                "min_self_delegation": {
                    "type": "string"
                },
                "pubkey": {
                    "type": "string"
                },
                "validator_address": {
                    "description": "in bech32",
>>>>>>> 30223df6
                    "type": "string"
                }
            }
        },
<<<<<<< HEAD
        "rest.DecodeResp": {},
=======
>>>>>>> 30223df6
        "rest.DelegateRequest": {
            "type": "object",
            "properties": {
                "amount": {
                    "type": "string"
                },
                "base_req": {
                    "type": "object",
                    "$ref": "#/definitions/rest.BaseReq"
                },
                "delegator_address": {
                    "description": "in bech32",
                    "type": "string"
                },
                "validator_address": {
                    "description": "in bech32",
                    "type": "string"
                }
            }
        },
        "rest.DepositReq": {
            "type": "object",
            "properties": {
                "amount": {
                    "description": "Coins to add to the proposal's deposit",
                    "type": "string"
                },
                "base_req": {
                    "type": "object",
                    "$ref": "#/definitions/rest.BaseReq"
                },
                "depositor": {
                    "description": "Address of the depositor",
                    "type": "string"
                }
            }
        },
<<<<<<< HEAD
        "rest.EncodeResp": {
            "type": "object",
            "properties": {
                "tx": {
=======
        "rest.EditValidatorRequest": {
            "type": "object",
            "properties": {
                "address": {
                    "type": "string"
                },
                "base_req": {
                    "type": "object",
                    "$ref": "#/definitions/rest.BaseReq"
                },
                "commission_rate": {
                    "type": "string"
                },
                "description": {
                    "type": "object",
                    "$ref": "#/definitions/types.Description"
                },
                "min_self_delegation": {
>>>>>>> 30223df6
                    "type": "string"
                }
            }
        },
        "rest.ErrorResponse": {
            "type": "object",
            "properties": {
                "code": {
                    "type": "integer"
                },
                "error": {
                    "type": "string"
                }
            }
        },
        "rest.PostProposalReq": {
            "type": "object",
            "properties": {
                "base_req": {
                    "type": "object",
                    "$ref": "#/definitions/rest.BaseReq"
                },
                "description": {
                    "description": "Description of the proposal",
                    "type": "string"
                },
                "initial_deposit": {
                    "description": "Coins to add to the proposal's deposit",
                    "type": "string"
                },
                "proposal_type": {
                    "description": "Type of proposal. Initial set {PlainTextProposal, SoftwareUpgradeProposal}",
                    "type": "string"
                },
                "proposer": {
                    "description": "Address of the proposer",
                    "type": "string"
                },
                "title": {
                    "description": "Title of the proposal",
                    "type": "string"
                }
            }
        },
        "rest.RedelegateRequest": {
            "type": "object",
            "properties": {
                "amount": {
                    "type": "string"
                },
                "base_req": {
                    "type": "object",
                    "$ref": "#/definitions/rest.BaseReq"
                },
                "delegator_address": {
                    "description": "in bech32",
                    "type": "string"
                },
                "validator_dst_address": {
                    "description": "in bech32",
                    "type": "string"
                },
                "validator_src_address": {
                    "description": "in bech32",
                    "type": "string"
                }
            }
        },
        "rest.ResponseWithHeight": {
            "type": "object",
            "properties": {
                "height": {
                    "type": "integer"
                },
                "result": {
                    "type": "string"
                }
            }
        },
        "rest.SendReq": {
            "type": "object",
            "properties": {
                "amount": {
                    "type": "string"
                },
                "base_req": {
                    "type": "object",
                    "$ref": "#/definitions/rest.BaseReq"
                }
            }
        },
        "rest.UndelegateRequest": {
            "type": "object",
            "properties": {
                "amount": {
                    "type": "string"
                },
                "base_req": {
                    "type": "object",
                    "$ref": "#/definitions/rest.BaseReq"
                },
                "delegator_address": {
                    "description": "in bech32",
                    "type": "string"
                },
                "validator_address": {
                    "description": "in bech32",
                    "type": "string"
                }
            }
        },
        "rest.UnjailReq": {
            "type": "object",
            "properties": {
                "base_req": {
                    "type": "object",
                    "$ref": "#/definitions/rest.BaseReq"
                }
            }
        },
        "rest.VoteReq": {
            "type": "object",
            "properties": {
                "base_req": {
                    "type": "object",
                    "$ref": "#/definitions/rest.BaseReq"
                },
                "option": {
                    "description": "option from OptionSet chosen by the voter",
                    "type": "string"
                },
                "voter": {
                    "description": "address of the voter",
                    "type": "string"
                }
            }
        },
        "rest.createValidator": {
            "type": "object",
            "properties": {
                "fee": {
                    "type": "object",
                    "$ref": "#/definitions/types.StdFee"
                },
                "memo": {
                    "type": "string"
                },
                "msg": {
                    "type": "array",
                    "items": {
                        "$ref": "#/definitions/types.MsgCreateValidator"
                    }
                },
                "signatures": {
                    "type": "array",
                    "items": {
                        "$ref": "#/definitions/types.StdSignature"
                    }
                }
            }
        },
        "rest.delegation": {
            "type": "object",
            "properties": {
                "height": {
                    "type": "integer"
                },
                "result": {
                    "type": "object",
                    "$ref": "#/definitions/types.DelegationResponse"
                }
            }
        },
        "rest.delegatorDelegations": {
            "type": "object",
            "properties": {
                "height": {
                    "type": "integer"
                },
                "result": {
                    "type": "array",
                    "items": {
                        "$ref": "#/definitions/types.DelegationResponse"
                    }
                }
            }
        },
        "rest.delegatorTxs": {
            "type": "object",
            "properties": {
                "height": {
                    "type": "integer"
                },
                "result": {
                    "type": "array",
                    "items": {
                        "type": "string"
                    }
                }
            }
        },
        "rest.delegatorUnbondingDelegations": {
            "type": "object",
            "properties": {
                "height": {
                    "type": "integer"
                },
                "result": {
                    "type": "array",
                    "items": {
                        "$ref": "#/definitions/types.UnbondingDelegation"
                    }
                }
            }
        },
        "rest.delegatorValidator": {
            "type": "object",
            "properties": {
                "height": {
                    "type": "integer"
                },
                "result": {
                    "type": "object",
                    "$ref": "#/definitions/types.Validator"
                }
            }
        },
        "rest.delegatorValidators": {
            "type": "object",
            "properties": {
                "height": {
                    "type": "integer"
                },
                "result": {
                    "type": "array",
                    "items": {
                        "$ref": "#/definitions/types.Validator"
                    }
                }
            }
        },
        "rest.editValidator": {
            "type": "object",
            "properties": {
                "fee": {
                    "type": "object",
                    "$ref": "#/definitions/types.StdFee"
                },
                "memo": {
                    "type": "string"
                },
                "msg": {
                    "type": "array",
                    "items": {
                        "$ref": "#/definitions/types.MsgEditValidator"
                    }
                },
                "signatures": {
                    "type": "array",
                    "items": {
                        "$ref": "#/definitions/types.StdSignature"
                    }
                }
            }
        },
        "rest.mintAnnualProvisions": {
            "type": "object",
            "properties": {
                "height": {
                    "type": "integer"
                },
                "result": {
                    "type": "string"
                }
            }
        },
        "rest.mintInflation": {
            "type": "object",
            "properties": {
                "height": {
                    "type": "integer"
                },
                "result": {
                    "type": "string"
                }
            }
        },
        "rest.mintParams": {
            "type": "object",
            "properties": {
                "height": {
                    "type": "integer"
                },
                "result": {
                    "type": "object",
                    "$ref": "#/definitions/types.Params"
                }
            }
        },
        "rest.params": {
            "type": "object",
            "properties": {
                "height": {
                    "type": "integer"
                },
                "result": {
                    "type": "object",
                    "$ref": "#/definitions/types.Params"
                }
            }
        },
        "rest.pool": {
            "type": "object",
            "properties": {
                "height": {
                    "type": "integer"
                },
                "result": {
                    "type": "object",
                    "$ref": "#/definitions/types.Pool"
                }
            }
        },
        "rest.postDelegation": {
            "type": "object",
            "properties": {
                "fee": {
                    "type": "object",
                    "$ref": "#/definitions/types.StdFee"
                },
                "memo": {
                    "type": "string"
                },
                "msg": {
                    "type": "array",
                    "items": {
                        "$ref": "#/definitions/types.MsgDelegate"
                    }
                },
                "signatures": {
                    "type": "array",
                    "items": {
                        "$ref": "#/definitions/types.StdSignature"
                    }
                }
            }
        },
        "rest.postDeposit": {
            "type": "object",
            "properties": {
                "fee": {
                    "type": "object",
                    "$ref": "#/definitions/auth.StdFee"
                },
                "memo": {
                    "type": "string"
                },
                "msg": {
                    "type": "array",
                    "items": {
                        "$ref": "#/definitions/types.MsgDeposit"
                    }
                },
                "signatures": {
                    "type": "array",
                    "items": {
                        "$ref": "#/definitions/auth.StdSignature"
                    }
                }
            }
        },
        "rest.postProposal": {
            "type": "object",
            "properties": {
                "fee": {
                    "type": "object",
                    "$ref": "#/definitions/auth.StdFee"
                },
                "memo": {
                    "type": "string"
                },
                "msg": {
                    "type": "array",
                    "items": {
                        "$ref": "#/definitions/types.MsgSubmitProposal"
                    }
                },
                "signatures": {
                    "type": "array",
                    "items": {
                        "$ref": "#/definitions/auth.StdSignature"
                    }
                }
            }
        },
        "rest.postRedelegation": {
            "type": "object",
            "properties": {
                "fee": {
                    "type": "object",
                    "$ref": "#/definitions/types.StdFee"
                },
                "memo": {
                    "type": "string"
                },
                "msg": {
                    "type": "array",
                    "items": {
                        "$ref": "#/definitions/types.MsgBeginRedelegate"
                    }
                },
                "signatures": {
                    "type": "array",
                    "items": {
                        "$ref": "#/definitions/types.StdSignature"
                    }
                }
            }
        },
        "rest.postUndelegate": {
            "type": "object",
            "properties": {
                "fee": {
                    "type": "object",
                    "$ref": "#/definitions/types.StdFee"
                },
                "memo": {
                    "type": "string"
                },
                "msg": {
                    "type": "array",
                    "items": {
                        "$ref": "#/definitions/types.MsgUndelegate"
                    }
                },
                "signatures": {
                    "type": "array",
                    "items": {
                        "$ref": "#/definitions/types.StdSignature"
                    }
                }
            }
        },
        "rest.postUnjail": {
            "type": "object",
            "properties": {
                "fee": {
                    "type": "object",
                    "$ref": "#/definitions/types.StdFee"
                },
                "memo": {
                    "type": "string"
                },
                "msg": {
                    "type": "array",
                    "items": {
                        "$ref": "#/definitions/types.MsgUnjail"
                    }
                },
                "signatures": {
                    "type": "array",
                    "items": {
                        "$ref": "#/definitions/types.StdSignature"
                    }
                }
            }
        },
        "rest.postVote": {
            "type": "object",
            "properties": {
                "fee": {
                    "type": "object",
                    "$ref": "#/definitions/auth.StdFee"
                },
                "memo": {
                    "type": "string"
                },
                "msg": {
                    "type": "array",
                    "items": {
                        "$ref": "#/definitions/types.MsgVote"
                    }
                },
                "signatures": {
                    "type": "array",
                    "items": {
                        "$ref": "#/definitions/auth.StdSignature"
                    }
                }
            }
        },
        "rest.queryAccount": {
            "type": "object",
            "properties": {
                "result": {
                    "type": "object",
                    "$ref": "#/definitions/types.BaseAccount"
                }
            }
        },
        "rest.queryBalance": {
            "type": "object",
            "properties": {
                "height": {
                    "type": "integer"
                },
                "result": {
                    "type": "string"
                }
            }
        },
        "rest.queryDeposit": {
            "type": "object",
            "properties": {
                "height": {
                    "type": "integer"
                },
                "result": {
                    "type": "object",
                    "$ref": "#/definitions/types.Deposit"
                }
            }
        },
        "rest.queryDeposits": {
            "type": "object",
            "properties": {
                "height": {
                    "type": "integer"
                },
                "result": {
                    "type": "array",
                    "items": {
                        "$ref": "#/definitions/types.Deposit"
                    }
                }
            }
        },
        "rest.queryParams": {
            "type": "object",
            "properties": {
                "height": {
                    "type": "integer"
                },
                "result": {
                    "type": "array",
                    "items": {
                        "$ref": "#/definitions/types.Params"
                    }
                }
            }
        },
        "rest.queryProposal": {
            "type": "object",
            "properties": {
                "height": {
                    "type": "integer"
                },
                "result": {
                    "type": "object",
                    "$ref": "#/definitions/types.Proposal"
                }
            }
        },
        "rest.queryProposals": {
            "type": "object",
            "properties": {
                "height": {
                    "type": "integer"
                },
                "result": {
                    "type": "array",
                    "items": {
                        "$ref": "#/definitions/types.Proposal"
                    }
                }
            }
        },
        "rest.queryProposer": {
            "type": "object",
            "properties": {
                "height": {
                    "type": "integer"
                },
                "result": {
                    "type": "object",
                    "$ref": "#/definitions/utils.Proposer"
                }
            }
        },
        "rest.queryTally": {
            "type": "object",
            "properties": {
                "height": {
                    "type": "integer"
                },
                "result": {
                    "type": "object",
                    "$ref": "#/definitions/types.TallyResult"
                }
            }
        },
        "rest.queryVote": {
            "type": "object",
            "properties": {
                "height": {
                    "type": "integer"
                },
                "result": {
                    "type": "object",
                    "$ref": "#/definitions/types.Vote"
                }
            }
        },
        "rest.queryVotesOnProposal": {
            "type": "object",
            "properties": {
                "height": {
                    "type": "integer"
                },
                "result": {
                    "type": "object",
                    "$ref": "#/definitions/types.Votes"
                }
            }
        },
        "rest.redelegations": {
            "type": "object",
            "properties": {
                "height": {
                    "type": "integer"
                },
                "result": {
                    "type": "object",
                    "$ref": "#/definitions/types.RedelegationResponses"
                }
            }
        },
        "rest.sendResponse": {
            "type": "object",
            "properties": {
                "fee": {
                    "type": "object",
                    "$ref": "#/definitions/types.StdFee"
                },
                "memo": {
                    "type": "string"
                },
                "msg": {
                    "type": "array",
                    "items": {
                        "$ref": "#/definitions/types.MsgSend"
                    }
                },
                "signatures": {
                    "type": "array",
                    "items": {
                        "$ref": "#/definitions/types.StdSignature"
                    }
                }
            }
        },
        "rest.totalDenomSupply": {
            "type": "object",
            "properties": {
                "height": {
                    "type": "integer"
                },
                "result": {
                    "type": "string"
                }
            }
        },
        "rest.totalSupply": {
            "type": "object",
            "properties": {
                "height": {
                    "type": "integer"
                },
                "result": {
                    "type": "array",
                    "items": {
                        "$ref": "#/definitions/types.Coin"
                    }
                }
            }
        },
        "rest.txEvents": {
            "type": "object",
            "properties": {
                "height": {
                    "type": "integer"
                },
                "result": {
                    "type": "object",
                    "$ref": "#/definitions/types.SearchTxsResult"
                }
            }
        },
        "rest.txSearch": {
            "type": "object",
            "properties": {
                "height": {
                    "type": "integer"
                },
                "result": {
                    "type": "object",
                    "$ref": "#/definitions/types.TxResponse"
                }
            }
        },
        "rest.unbondingDelegation": {
            "type": "object",
            "properties": {
                "height": {
                    "type": "integer"
                },
                "result": {
                    "type": "object",
                    "$ref": "#/definitions/types.UnbondingDelegation"
                }
            }
        },
        "rest.validator": {
            "type": "object",
            "properties": {
                "height": {
                    "type": "integer"
                },
                "result": {
                    "type": "object",
                    "$ref": "#/definitions/types.Validator"
                }
            }
        },
        "rest.validatorDelegations": {
            "type": "object",
            "properties": {
                "height": {
                    "type": "integer"
                },
                "result": {
                    "type": "object",
                    "$ref": "#/definitions/types.DelegationResponses"
                }
            }
        },
        "rest.validatorSignInfo": {
            "type": "object",
            "properties": {
                "height": {
                    "type": "integer"
                },
                "result": {
                    "type": "object",
                    "$ref": "#/definitions/types.ValidatorSigningInfo"
                }
            }
        },
        "rest.validatorUnbondingDelegations": {
            "type": "object",
            "properties": {
                "height": {
                    "type": "integer"
                },
                "result": {
                    "type": "array",
                    "items": {
                        "$ref": "#/definitions/types.UnbondingDelegation"
                    }
                }
            }
        },
        "rest.validators": {
            "type": "object",
            "properties": {
                "height": {
                    "type": "integer"
                },
                "result": {
                    "type": "array",
                    "items": {
                        "$ref": "#/definitions/types.Validator"
                    }
                }
            }
        },
        "rest.validatorsSigningInfo": {
            "type": "object",
            "properties": {
                "height": {
                    "type": "integer"
                },
                "result": {
                    "type": "array",
                    "items": {
                        "$ref": "#/definitions/types.ValidatorSigningInfo"
                    }
                }
            }
        },
        "types.ABCIMessageLog": {
            "type": "object",
            "properties": {
                "events": {
                    "description": "Events contains a slice of Event objects that were emitted during some\nexecution.",
                    "type": "object",
                    "$ref": "#/definitions/types.StringEvents"
                },
                "log": {
                    "type": "string"
                },
                "msg_index": {
                    "type": "integer"
                },
                "success": {
                    "type": "boolean"
                }
            }
        },
        "types.ABCIMessageLogs": {
            "type": "array",
            "items": {
                "type": "object",
                "properties": {
                    "events": {
                        "description": "Events contains a slice of Event objects that were emitted during some\nexecution.",
                        "type": "object",
                        "$ref": "#/definitions/types.StringEvents"
                    },
                    "log": {
                        "type": "string"
                    },
                    "msg_index": {
                        "type": "integer"
                    },
                    "success": {
                        "type": "boolean"
                    }
                }
            }
        },
        "types.Attribute": {
            "type": "object",
            "properties": {
                "key": {
                    "type": "string"
                },
                "value": {
                    "type": "string"
                }
            }
        },
        "types.BaseAccount": {
            "type": "object",
            "properties": {
                "account_number": {
                    "type": "integer"
                },
                "address": {
                    "type": "string"
                },
                "coins": {
                    "type": "string"
                },
                "public_key": {
                    "type": "string"
                },
                "sequence": {
                    "type": "integer"
                }
            }
        },
        "types.Coin": {
            "type": "object",
            "properties": {
                "amount": {
                    "description": "To allow the use of unsigned integers (see: #1273) a larger refactor will\nneed to be made. So we use signed integers for now with safety measures in\nplace preventing negative values being used.",
                    "type": "string"
                },
                "denom": {
                    "type": "string"
                }
            }
        },
        "types.Commission": {
            "type": "object",
            "properties": {
                "max_change_rate": {
                    "description": "maximum daily increase of the validator commission, as a fraction",
                    "type": "string"
                },
                "max_rate": {
                    "description": "maximum commission rate which validator can ever charge, as a fraction",
                    "type": "string"
                },
                "rate": {
                    "description": "the commission rate charged to delegators, as a fraction",
                    "type": "string"
                },
                "update_time": {
                    "description": "the last time the commission rate was changed",
                    "type": "string"
                }
            }
        },
        "types.CommissionRates": {
            "type": "object",
            "properties": {
                "max_change_rate": {
                    "description": "maximum daily increase of the validator commission, as a fraction",
                    "type": "string"
                },
                "max_rate": {
                    "description": "maximum commission rate which validator can ever charge, as a fraction",
                    "type": "string"
                },
                "rate": {
                    "description": "the commission rate charged to delegators, as a fraction",
                    "type": "string"
                }
            }
        },
        "types.Content": {
            "type": "object"
        },
        "types.DelegationResponse": {
            "type": "object",
            "properties": {
                "balance": {
                    "type": "string"
                },
                "delegator_address": {
                    "type": "string"
                },
                "shares": {
                    "type": "string"
                },
                "validator_address": {
                    "type": "string"
                }
            }
        },
        "types.DelegationResponses": {
            "type": "array",
            "items": {
                "type": "object",
                "properties": {
                    "balance": {
                        "type": "string"
                    },
                    "delegator_address": {
                        "type": "string"
                    },
                    "shares": {
                        "type": "string"
                    },
                    "validator_address": {
                        "type": "string"
                    }
                }
            }
        },
        "types.Deposit": {
            "type": "object",
            "properties": {
                "amount": {
                    "description": "Deposit amount",
                    "type": "string"
                },
                "depositor": {
                    "description": "Address of the depositor",
                    "type": "string"
                },
                "proposal_id": {
                    "description": "proposalID of the proposal",
                    "type": "integer"
                }
            }
        },
        "types.Description": {
            "type": "object",
            "properties": {
                "details": {
                    "description": "optional details",
                    "type": "string"
                },
                "identity": {
                    "description": "optional identity signature (ex. UPort or Keybase)",
                    "type": "string"
                },
                "moniker": {
                    "description": "name",
                    "type": "string"
                },
                "security_contact": {
                    "description": "optional security contact info",
                    "type": "string"
                },
                "website": {
                    "description": "optional website link",
                    "type": "string"
                }
            }
        },
        "types.MsgBeginRedelegate": {
            "type": "object",
            "properties": {
                "amount": {
                    "type": "string"
                },
                "delegator_address": {
                    "type": "string"
                },
                "validator_dst_address": {
                    "type": "string"
                },
                "validator_src_address": {
                    "type": "string"
                }
            }
        },
        "types.MsgCreateValidator": {
            "type": "object",
            "properties": {
                "commission": {
                    "type": "object",
                    "$ref": "#/definitions/types.CommissionRates"
                },
                "delegator_address": {
                    "type": "string"
                },
                "description": {
                    "type": "object",
                    "$ref": "#/definitions/types.Description"
                },
                "min_self_delegation": {
                    "type": "string"
                },
                "pubkey": {
                    "type": "string"
                },
                "validator_address": {
                    "type": "string"
                },
                "value": {
                    "type": "string"
                }
            }
        },
        "types.MsgDelegate": {
            "type": "object",
            "properties": {
                "amount": {
                    "type": "string"
                },
                "delegator_address": {
                    "type": "string"
                },
                "validator_address": {
                    "type": "string"
                }
            }
        },
        "types.MsgDeposit": {
            "type": "object",
            "properties": {
                "amount": {
                    "description": "Coins to add to the proposal's deposit",
                    "type": "string"
                },
                "depositor": {
                    "description": "Address of the depositor",
                    "type": "string"
                },
                "proposal_id": {
                    "description": "ID of the proposal",
                    "type": "integer"
                }
            }
        },
        "types.MsgEditValidator": {
            "type": "object",
            "properties": {
                "address": {
                    "type": "string"
                },
                "commission_rate": {
                    "description": "We pass a reference to the new commission rate and min self delegation as it's not mandatory to\nupdate. If not updated, the deserialized rate will be zero with no way to\ndistinguish if an update was intended.\n\nREF: #2373",
                    "type": "string"
                },
                "details": {
                    "description": "optional details",
                    "type": "string"
                },
                "identity": {
                    "description": "optional identity signature (ex. UPort or Keybase)",
                    "type": "string"
                },
                "min_self_delegation": {
                    "type": "string"
                },
                "moniker": {
                    "description": "name",
                    "type": "string"
                },
                "security_contact": {
                    "description": "optional security contact info",
                    "type": "string"
                },
                "website": {
                    "description": "optional website link",
                    "type": "string"
                }
            }
        },
        "types.MsgSend": {
            "type": "object",
            "properties": {
                "amount": {
                    "type": "string"
                },
                "from_address": {
                    "type": "string"
                },
                "to_address": {
                    "type": "string"
                }
            }
        },
        "types.MsgSubmitProposal": {
            "type": "object",
            "properties": {
                "content": {
                    "type": "object",
                    "$ref": "#/definitions/types.Content"
                },
                "initial_deposit": {
                    "description": "Initial deposit paid by sender. Must be strictly positive",
                    "type": "string"
                },
                "proposer": {
                    "description": "Address of the proposer",
                    "type": "string"
                }
            }
        },
        "types.MsgUndelegate": {
            "type": "object",
            "properties": {
                "amount": {
                    "type": "string"
                },
                "delegator_address": {
                    "type": "string"
                },
                "validator_address": {
                    "type": "string"
                }
            }
        },
        "types.MsgUnjail": {
            "type": "object",
            "properties": {
                "address": {
                    "description": "address of the validator operator",
                    "type": "string"
                }
            }
        },
        "types.MsgVote": {
            "type": "object",
            "properties": {
                "option": {
                    "description": "option from OptionSet chosen by the voter",
                    "type": "integer"
                },
                "proposal_id": {
                    "description": "ID of the proposal",
                    "type": "integer"
                },
                "voter": {
                    "description": "address of the voter",
                    "type": "string"
                }
            }
        },
        "types.Params": {
            "type": "object",
            "properties": {
                "bond_denom": {
                    "description": "note: we need to be a bit careful about potential overflow here, since this is user-determined",
                    "type": "string"
                },
                "max_entries": {
                    "description": "max entries for either unbonding delegation or redelegation (per pair/trio)",
                    "type": "integer"
                },
                "max_validators": {
                    "description": "maximum number of validators (max uint16 = 65535)",
                    "type": "integer"
                },
                "unbonding_time": {
                    "description": "time duration of unbonding",
                    "type": "string"
                }
            }
        },
        "types.Pool": {
            "type": "object",
            "properties": {
                "bonded_tokens": {
                    "description": "tokens which are currently bonded to a validator",
                    "type": "string"
                },
                "not_bonded_tokens": {
                    "description": "tokens which are not bonded to a validator (unbonded or unbonding)",
                    "type": "string"
                }
            }
        },
        "types.Proposal": {
            "type": "object",
            "properties": {
                "deposit_end_time": {
                    "description": "Time that the Proposal would expire if deposit amount isn't met",
                    "type": "string"
                },
                "final_tally_result": {
                    "description": "Result of Tallys",
                    "type": "object",
                    "$ref": "#/definitions/types.TallyResult"
                },
                "id": {
                    "description": "ID of the proposal",
                    "type": "integer"
                },
                "proposal_status": {
                    "description": "Status of the Proposal {Pending, Active, Passed, Rejected}",
                    "type": "integer"
                },
                "submit_time": {
                    "description": "Time of the block where TxGovSubmitProposal was included",
                    "type": "string"
                },
                "total_deposit": {
                    "description": "Current deposit on this proposal. Initial value is set at InitialDeposit",
                    "type": "string"
                },
                "voting_end_time": {
                    "description": "Time that the VotingPeriod for this proposal will end and votes will be tallied",
                    "type": "string"
                },
                "voting_start_time": {
                    "description": "Time of the block where MinDeposit was reached. -1 if MinDeposit is not reached",
                    "type": "string"
                }
            }
        },
        "types.RedelegationEntry": {
            "type": "object",
            "properties": {
                "completion_time": {
                    "description": "time at which the redelegation will complete",
                    "type": "string"
                },
                "creation_height": {
                    "description": "height at which the redelegation took place",
                    "type": "integer"
                },
                "initial_balance": {
                    "description": "initial balance when redelegation started",
                    "type": "string"
                },
                "shares_dst": {
                    "description": "amount of destination-validator shares created by redelegation",
                    "type": "string"
                }
            }
        },
        "types.RedelegationEntryResponse": {
            "type": "object",
            "properties": {
                "balance": {
                    "type": "string"
                },
                "completion_time": {
                    "description": "time at which the redelegation will complete",
                    "type": "string"
                },
                "creation_height": {
                    "description": "height at which the redelegation took place",
                    "type": "integer"
                },
                "initial_balance": {
                    "description": "initial balance when redelegation started",
                    "type": "string"
                },
                "shares_dst": {
                    "description": "amount of destination-validator shares created by redelegation",
                    "type": "string"
                }
            }
        },
        "types.RedelegationResponse": {
            "type": "object",
            "properties": {
                "delegator_address": {
                    "description": "delegator",
                    "type": "string"
                },
                "entries": {
                    "description": "nolint: structtag",
                    "type": "array",
                    "items": {
                        "$ref": "#/definitions/types.RedelegationEntryResponse"
                    }
                },
                "validator_dst_address": {
                    "description": "validator redelegation destination operator addr",
                    "type": "string"
                },
                "validator_src_address": {
                    "description": "validator redelegation source operator addr",
                    "type": "string"
                }
            }
        },
        "types.RedelegationResponses": {
            "type": "array",
            "items": {
                "type": "object",
                "properties": {
                    "delegator_address": {
                        "description": "delegator",
                        "type": "string"
                    },
                    "entries": {
                        "description": "nolint: structtag",
                        "type": "array",
                        "items": {
                            "$ref": "#/definitions/types.RedelegationEntryResponse"
                        }
                    },
                    "validator_dst_address": {
                        "description": "validator redelegation destination operator addr",
                        "type": "string"
                    },
                    "validator_src_address": {
                        "description": "validator redelegation source operator addr",
                        "type": "string"
                    }
                }
            }
        },
        "types.SearchTxsResult": {
            "type": "object",
            "properties": {
                "count": {
                    "description": "Count of txs in current page",
                    "type": "integer"
                },
                "limit": {
                    "description": "Max count txs per page",
                    "type": "integer"
                },
                "page_number": {
                    "description": "Index of current page, start from 1",
                    "type": "integer"
                },
                "page_total": {
                    "description": "Count of total pages",
                    "type": "integer"
                },
                "total_count": {
                    "description": "Count of all txs",
                    "type": "integer"
                },
                "txs": {
                    "description": "List of txs in current page",
                    "type": "array",
                    "items": {
                        "$ref": "#/definitions/types.TxResponse"
                    }
                }
            }
        },
        "types.StdFee": {
            "type": "object",
            "properties": {
                "amount": {
                    "type": "string"
                },
                "gas": {
                    "type": "integer"
                }
            }
        },
        "types.StdSignature": {
            "type": "object",
            "properties": {
                "signature": {
                    "type": "string",
                    "format": "base64",
                    "example": "U3dhZ2dlciByb2Nrcw=="
                }
            }
        },
        "types.StdTx": {
            "type": "object",
            "properties": {
                "fee": {
                    "type": "object",
                    "$ref": "#/definitions/types.StdFee"
                },
                "memo": {
                    "type": "string"
                },
                "msg": {
                    "type": "string"
                },
                "signatures": {
                    "type": "array",
                    "items": {
                        "$ref": "#/definitions/types.StdSignature"
                    }
                }
            }
        },
        "types.StringEvent": {
            "type": "object",
            "properties": {
                "attributes": {
                    "type": "array",
                    "items": {
                        "$ref": "#/definitions/types.Attribute"
                    }
                },
                "type": {
                    "type": "string"
                }
            }
        },
        "types.StringEvents": {
            "type": "array",
            "items": {
                "type": "object",
                "properties": {
                    "attributes": {
                        "type": "array",
                        "items": {
                            "$ref": "#/definitions/types.Attribute"
                        }
                    },
                    "type": {
                        "type": "string"
                    }
                }
            }
        },
        "types.TallyResult": {
            "type": "object",
            "properties": {
                "abstain": {
                    "type": "string"
                },
                "no": {
                    "type": "string"
                },
                "no_with_veto": {
                    "type": "string"
                },
                "yes": {
                    "type": "string"
                }
            }
        },
        "types.Tx": {
            "type": "object"
        },
        "types.TxResponse": {
            "type": "object",
            "properties": {
                "code": {
                    "type": "integer"
                },
                "codespace": {
                    "type": "string"
                },
                "data": {
                    "type": "string"
                },
                "events": {
                    "description": "DEPRECATED: Remove in the next next major release in favor of using the\nABCIMessageLog.Events field.",
                    "type": "object",
                    "$ref": "#/definitions/types.StringEvents"
                },
                "gas_used": {
                    "type": "integer"
                },
                "gas_wanted": {
                    "type": "integer"
                },
                "height": {
                    "type": "integer"
                },
                "info": {
                    "type": "string"
                },
                "logs": {
                    "type": "object",
                    "$ref": "#/definitions/types.ABCIMessageLogs"
                },
                "raw_log": {
                    "type": "string"
                },
                "timestamp": {
                    "type": "string"
                },
                "tx": {
                    "type": "object",
                    "$ref": "#/definitions/types.Tx"
                },
                "txhash": {
                    "type": "string"
                }
            }
        },
        "types.UnbondingDelegation": {
            "type": "object",
            "properties": {
                "delegator_address": {
                    "description": "delegator",
                    "type": "string"
                },
                "entries": {
                    "description": "unbonding delegation entries",
                    "type": "array",
                    "items": {
                        "$ref": "#/definitions/types.UnbondingDelegationEntry"
                    }
                },
                "validator_address": {
                    "description": "validator unbonding from operator addr",
                    "type": "string"
                }
            }
        },
        "types.UnbondingDelegationEntry": {
            "type": "object",
            "properties": {
                "balance": {
                    "description": "atoms to receive at completion",
                    "type": "string"
                },
                "completion_time": {
                    "description": "time at which the unbonding delegation will complete",
                    "type": "string"
                },
                "creation_height": {
                    "description": "height which the unbonding took place",
                    "type": "integer"
                },
                "initial_balance": {
                    "description": "atoms initially scheduled to receive at completion",
                    "type": "string"
                }
            }
        },
        "types.Validator": {
            "type": "object",
            "properties": {
                "commission": {
                    "description": "commission parameters",
                    "type": "object",
                    "$ref": "#/definitions/types.Commission"
                },
                "consensus_pubkey": {
                    "description": "the consensus public key of the validator; bech encoded in JSON",
                    "type": "string"
                },
                "delegator_shares": {
                    "description": "total shares issued to a validator's delegators",
                    "type": "string"
                },
                "description": {
                    "description": "description terms for the validator",
                    "type": "object",
                    "$ref": "#/definitions/types.Description"
                },
                "jailed": {
                    "description": "has the validator been jailed from bonded status?",
                    "type": "boolean"
                },
                "min_self_delegation": {
                    "description": "validator's self declared minimum self delegation",
                    "type": "string"
                },
                "operator_address": {
                    "description": "address of the validator's operator; bech encoded in JSON",
                    "type": "string"
                },
                "status": {
                    "description": "validator status (bonded/unbonding/unbonded)",
                    "type": "integer"
                },
                "tokens": {
                    "description": "delegated tokens (incl. self-delegation)",
                    "type": "string"
                },
                "unbonding_height": {
                    "description": "if unbonding, height at which this validator has begun unbonding",
                    "type": "integer"
                },
                "unbonding_time": {
                    "description": "if unbonding, min time for the validator to complete unbonding",
                    "type": "string"
                }
            }
        },
        "types.ValidatorSigningInfo": {
            "type": "object",
            "properties": {
                "address": {
                    "description": "validator consensus address",
                    "type": "string"
                },
                "index_offset": {
                    "description": "index offset into signed block bit array",
                    "type": "integer"
                },
                "jailed_until": {
                    "description": "timestamp validator cannot be unjailed until",
                    "type": "string"
                },
                "missed_blocks_counter": {
                    "description": "missed blocks counter (to avoid scanning the array every time)",
                    "type": "integer"
                },
                "start_height": {
                    "description": "height at which validator was first a candidate OR was unjailed",
                    "type": "integer"
                },
                "tombstoned": {
                    "description": "whether or not a validator has been tombstoned (killed out of validator set)",
                    "type": "boolean"
                }
            }
        },
        "types.Vote": {
            "type": "object",
            "properties": {
                "option": {
                    "description": "option from OptionSet chosen by the voter",
                    "type": "integer"
                },
                "proposal_id": {
                    "description": "proposalID of the proposal",
                    "type": "integer"
                },
                "voter": {
                    "description": "address of the voter",
                    "type": "string"
                }
            }
        },
        "types.Votes": {
            "type": "array",
            "items": {
                "type": "object",
                "properties": {
                    "option": {
                        "description": "option from OptionSet chosen by the voter",
                        "type": "integer"
                    },
                    "proposal_id": {
                        "description": "proposalID of the proposal",
                        "type": "integer"
                    },
                    "voter": {
                        "description": "address of the voter",
                        "type": "string"
                    }
                }
            }
        },
        "utils.Proposer": {
            "type": "object",
            "properties": {
                "proposal_id": {
                    "type": "integer"
                },
                "proposer": {
                    "type": "string"
                }
            }
        }
    }
}<|MERGE_RESOLUTION|>--- conflicted
+++ resolved
@@ -7,18 +7,18 @@
     "paths": {
         "/auth/accounts/{address}": {
             "get": {
-                "description": "Get the account information on blockchain",
-                "produces": [
-                    "application/json"
-                ],
-                "tags": [
-                    "Auth"
-                ],
-                "summary": "Query account balances",
-                "parameters": [
-                    {
-                        "type": "string",
-                        "description": "Account address to query",
+                "description": "Query for an account by address",
+                "produces": [
+                    "application/json"
+                ],
+                "tags": [
+                    "auth"
+                ],
+                "summary": "Query for an account by address",
+                "parameters": [
+                    {
+                        "type": "string",
+                        "description": "The account address",
                         "name": "address",
                         "in": "path",
                         "required": true
@@ -34,7 +34,7 @@
                     "200": {
                         "description": "OK",
                         "schema": {
-                            "$ref": "#/definitions/rest.queryAccount"
+                            "$ref": "#/definitions/rest.accountQuery"
                         }
                     },
                     "500": {
@@ -2098,38 +2098,35 @@
         },
         "/txs": {
             "get": {
-                "description": "Search transactions by events.\nGenesis transactions are returned if the height parameter is set to zero,\notherwise the transactions are searched for by events.",
-                "produces": [
-                    "application/json"
-                ],
-                "tags": [
-                    "Transactions"
-                ],
-                "summary": "Query txs by events",
-                "parameters": [
-                    {
-                        "type": "string",
-                        "description": "transaction events such as 'message.action=send'. note that each module documents its own events.",
-                        "name": "messageAction",
-                        "in": "path"
-                    },
-                    {
-                        "type": "string",
-                        "description": "transaction tags with sender: 'GET /txs?message.action=send\u0026message.sender=cosmos16xyempempp92x9hyzz9wrgf94r6j9h5f06pxxv'",
-                        "name": "messageSender",
-                        "in": "path"
+                "description": "Search transactions by events\nGenesis transactions are returned if the height parameter is set to zero,\notherwise the transactions are searched for by events.",
+                "produces": [
+                    "application/json"
+                ],
+                "tags": [
+                    "transactions"
+                ],
+                "summary": "Query transactions by events",
+                "parameters": [
+                    {
+                        "type": "string",
+                        "description": "Events to query for joined by ',' (e.g. 'message.action=send,...')",
+                        "name": "events",
+                        "in": "query",
+                        "required": true
                     },
                     {
                         "type": "integer",
-                        "description": "Page Number",
+                        "default": 1,
+                        "description": "The page number to query",
                         "name": "page",
-                        "in": "path"
+                        "in": "query"
                     },
                     {
                         "type": "integer",
-                        "description": "Maximum number of items per page",
+                        "default": 100,
+                        "description": "The number of results per page",
                         "name": "limit",
-                        "in": "path"
+                        "in": "query"
                     },
                     {
                         "type": "string",
@@ -2142,7 +2139,7 @@
                     "200": {
                         "description": "OK",
                         "schema": {
-                            "$ref": "#/definitions/rest.txEvents"
+                            "$ref": "#/definitions/types.SearchTxsResult"
                         }
                     },
                     "400": {
@@ -2191,13 +2188,13 @@
                         }
                     },
                     "400": {
-                        "description": "Returned if the request is invalid.",
+                        "description": "Returned if the request is invalid",
                         "schema": {
                             "$ref": "#/definitions/rest.ErrorResponse"
                         }
                     },
                     "500": {
-                        "description": "Returned if the transaction cannot be decoded.",
+                        "description": "Returned on server error",
                         "schema": {
                             "$ref": "#/definitions/rest.ErrorResponse"
                         }
@@ -2215,12 +2212,12 @@
                     "application/json"
                 ],
                 "tags": [
-                    "Transactions"
+                    "transactions"
                 ],
                 "summary": "Decode a transaction from the Amino wire format",
                 "parameters": [
                     {
-                        "description": "The tx to decode",
+                        "description": "The transaction to decode",
                         "name": "tx",
                         "in": "body",
                         "required": true,
@@ -2238,7 +2235,7 @@
                         }
                     },
                     "400": {
-                        "description": "The tx was malformated",
+                        "description": "The transaction was malformated",
                         "schema": {
                             "$ref": "#/definitions/rest.ErrorResponse"
                         }
@@ -2262,12 +2259,12 @@
                     "application/json"
                 ],
                 "tags": [
-                    "Transactions"
+                    "transactions"
                 ],
                 "summary": "Encode a transaction to the Amino wire format",
                 "parameters": [
                     {
-                        "description": "The tx to encode",
+                        "description": "The transaction to encode",
                         "name": "tx",
                         "in": "body",
                         "required": true,
@@ -2285,7 +2282,7 @@
                         }
                     },
                     "400": {
-                        "description": "The tx was malformated",
+                        "description": "The transaction was malformated",
                         "schema": {
                             "$ref": "#/definitions/rest.ErrorResponse"
                         }
@@ -2301,18 +2298,18 @@
         },
         "/txs/{hash}": {
             "get": {
-                "description": "Retrieve a transaction using its hash.",
-                "produces": [
-                    "application/json"
-                ],
-                "tags": [
-                    "Transactions"
-                ],
-                "summary": "Query tx by hash",
-                "parameters": [
-                    {
-                        "type": "string",
-                        "description": "tx hash",
+                "description": "Query transaction by hash",
+                "produces": [
+                    "application/json"
+                ],
+                "tags": [
+                    "transactions"
+                ],
+                "summary": "Query transaction by hash",
+                "parameters": [
+                    {
+                        "type": "string",
+                        "description": "The transaction hash",
                         "name": "hash",
                         "in": "path",
                         "required": true
@@ -2328,11 +2325,11 @@
                     "200": {
                         "description": "OK",
                         "schema": {
-                            "$ref": "#/definitions/rest.txSearch"
-                        }
-                    },
-                    "400": {
-                        "description": "Returned if the request doesn't have valid query params",
+                            "$ref": "#/definitions/types.TxResponse"
+                        }
+                    },
+                    "404": {
+                        "description": "Returned if the transaction does not exist",
                         "schema": {
                             "$ref": "#/definitions/rest.ErrorResponse"
                         }
@@ -2369,6 +2366,9 @@
                 }
             }
         },
+        "exported.Account": {
+            "type": "object"
+        },
         "rest.BaseReq": {
             "type": "object",
             "properties": {
@@ -2416,12 +2416,6 @@
                 }
             }
         },
-<<<<<<< HEAD
-        "rest.DecodeReq": {
-            "type": "object",
-            "properties": {
-                "tx": {
-=======
         "rest.CreateValidatorRequest": {
             "type": "object",
             "properties": {
@@ -2448,15 +2442,39 @@
                 },
                 "validator_address": {
                     "description": "in bech32",
->>>>>>> 30223df6
-                    "type": "string"
-                }
-            }
-        },
-<<<<<<< HEAD
-        "rest.DecodeResp": {},
-=======
->>>>>>> 30223df6
+                    "type": "string"
+                }
+            }
+        },
+        "rest.DecodeReq": {
+            "type": "object",
+            "properties": {
+                "tx": {
+                    "type": "string"
+                }
+            }
+        },
+        "rest.DecodeResp": {
+            "type": "object",
+            "properties": {
+                "fee": {
+                    "type": "object",
+                    "$ref": "#/definitions/types.StdFee"
+                },
+                "memo": {
+                    "type": "string"
+                },
+                "msg": {
+                    "type": "string"
+                },
+                "signatures": {
+                    "type": "array",
+                    "items": {
+                        "$ref": "#/definitions/types.StdSignature"
+                    }
+                }
+            }
+        },
         "rest.DelegateRequest": {
             "type": "object",
             "properties": {
@@ -2494,31 +2512,32 @@
                 }
             }
         },
-<<<<<<< HEAD
+        "rest.EditValidatorRequest": {
+            "type": "object",
+            "properties": {
+                "address": {
+                    "type": "string"
+                },
+                "base_req": {
+                    "type": "object",
+                    "$ref": "#/definitions/rest.BaseReq"
+                },
+                "commission_rate": {
+                    "type": "string"
+                },
+                "description": {
+                    "type": "object",
+                    "$ref": "#/definitions/types.Description"
+                },
+                "min_self_delegation": {
+                    "type": "string"
+                }
+            }
+        },
         "rest.EncodeResp": {
             "type": "object",
             "properties": {
                 "tx": {
-=======
-        "rest.EditValidatorRequest": {
-            "type": "object",
-            "properties": {
-                "address": {
-                    "type": "string"
-                },
-                "base_req": {
-                    "type": "object",
-                    "$ref": "#/definitions/rest.BaseReq"
-                },
-                "commission_rate": {
-                    "type": "string"
-                },
-                "description": {
-                    "type": "object",
-                    "$ref": "#/definitions/types.Description"
-                },
-                "min_self_delegation": {
->>>>>>> 30223df6
                     "type": "string"
                 }
             }
@@ -2653,6 +2672,18 @@
                 "voter": {
                     "description": "address of the voter",
                     "type": "string"
+                }
+            }
+        },
+        "rest.accountQuery": {
+            "type": "object",
+            "properties": {
+                "height": {
+                    "type": "integer"
+                },
+                "result": {
+                    "type": "object",
+                    "$ref": "#/definitions/exported.Account"
                 }
             }
         },
@@ -3010,15 +3041,6 @@
                 }
             }
         },
-        "rest.queryAccount": {
-            "type": "object",
-            "properties": {
-                "result": {
-                    "type": "object",
-                    "$ref": "#/definitions/types.BaseAccount"
-                }
-            }
-        },
         "rest.queryBalance": {
             "type": "object",
             "properties": {
@@ -3202,30 +3224,6 @@
                     "items": {
                         "$ref": "#/definitions/types.Coin"
                     }
-                }
-            }
-        },
-        "rest.txEvents": {
-            "type": "object",
-            "properties": {
-                "height": {
-                    "type": "integer"
-                },
-                "result": {
-                    "type": "object",
-                    "$ref": "#/definitions/types.SearchTxsResult"
-                }
-            }
-        },
-        "rest.txSearch": {
-            "type": "object",
-            "properties": {
-                "height": {
-                    "type": "integer"
-                },
-                "result": {
-                    "type": "object",
-                    "$ref": "#/definitions/types.TxResponse"
                 }
             }
         },
@@ -3371,26 +3369,6 @@
                 }
             }
         },
-        "types.BaseAccount": {
-            "type": "object",
-            "properties": {
-                "account_number": {
-                    "type": "integer"
-                },
-                "address": {
-                    "type": "string"
-                },
-                "coins": {
-                    "type": "string"
-                },
-                "public_key": {
-                    "type": "string"
-                },
-                "sequence": {
-                    "type": "integer"
-                }
-            }
-        },
         "types.Coin": {
             "type": "object",
             "properties": {
@@ -3708,20 +3686,28 @@
         "types.Params": {
             "type": "object",
             "properties": {
-                "bond_denom": {
-                    "description": "note: we need to be a bit careful about potential overflow here, since this is user-determined",
-                    "type": "string"
-                },
-                "max_entries": {
-                    "description": "max entries for either unbonding delegation or redelegation (per pair/trio)",
-                    "type": "integer"
-                },
-                "max_validators": {
-                    "description": "maximum number of validators (max uint16 = 65535)",
-                    "type": "integer"
-                },
-                "unbonding_time": {
-                    "description": "time duration of unbonding",
+                "blocks_per_year": {
+                    "description": "expected blocks per year",
+                    "type": "integer"
+                },
+                "goal_bonded": {
+                    "description": "goal of percent bonded atoms",
+                    "type": "string"
+                },
+                "inflation_max": {
+                    "description": "maximum inflation rate",
+                    "type": "string"
+                },
+                "inflation_min": {
+                    "description": "minimum inflation rate",
+                    "type": "string"
+                },
+                "inflation_rate_change": {
+                    "description": "maximum annual change in inflation rate",
+                    "type": "string"
+                },
+                "mint_denom": {
+                    "description": "type of coin to mint",
                     "type": "string"
                 }
             }
