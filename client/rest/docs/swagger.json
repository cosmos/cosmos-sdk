--- conflicted
+++ resolved
@@ -697,27 +697,82 @@
                 }
             }
         },
-<<<<<<< HEAD
+        "/minting/inflation": {
+            "get": {
+                "produces": [
+                    "application/json"
+                ],
+                "tags": [
+                    "mint"
+                ],
+                "summary": "Current minting annual provisions value",
+                "parameters": [
+                    {
+                        "type": "string",
+                        "description": "Block height to execute query (defaults to chain tip)",
+                        "name": "height",
+                        "in": "query"
+                    }
+                ],
+                "responses": {
+                    "200": {
+                        "description": "OK",
+                        "schema": {
+                            "$ref": "#/definitions/rest.mintAnnualProvisions"
+                        }
+                    },
+                    "500": {
+                        "description": "Returned on server error",
+                        "schema": {
+                            "$ref": "#/definitions/rest.ErrorResponse"
+                        }
+                    }
+                }
+            }
+        },
+        "/minting/parameters": {
+            "get": {
+                "produces": [
+                    "application/json"
+                ],
+                "tags": [
+                    "mint"
+                ],
+                "summary": "Minting module parameters",
+                "parameters": [
+                    {
+                        "type": "string",
+                        "description": "Block height to execute query (defaults to chain tip)",
+                        "name": "height",
+                        "in": "query"
+                    }
+                ],
+                "responses": {
+                    "200": {
+                        "description": "OK",
+                        "schema": {
+                            "$ref": "#/definitions/rest.mintParams"
+                        }
+                    },
+                    "500": {
+                        "description": "Returned on server error",
+                        "schema": {
+                            "$ref": "#/definitions/rest.ErrorResponse"
+                        }
+                    }
+                }
+            }
+        },
         "/slashing/parameters": {
             "get": {
                 "description": "Get the current slashing parameters",
-=======
-        "/minting/inflation": {
-            "get": {
->>>>>>> bc30c0a0
-                "produces": [
-                    "application/json"
-                ],
-                "tags": [
-<<<<<<< HEAD
+                "produces": [
+                    "application/json"
+                ],
+                "tags": [
                     "slashing"
                 ],
                 "summary": "Get the current slashing parameters",
-=======
-                    "mint"
-                ],
-                "summary": "Current minting annual provisions value",
->>>>>>> bc30c0a0
                 "parameters": [
                     {
                         "type": "string",
@@ -730,11 +785,7 @@
                     "200": {
                         "description": "OK",
                         "schema": {
-<<<<<<< HEAD
                             "$ref": "#/definitions/rest.queryParams"
-=======
-                            "$ref": "#/definitions/rest.mintAnnualProvisions"
->>>>>>> bc30c0a0
                         }
                     },
                     "500": {
@@ -746,7 +797,6 @@
                 }
             }
         },
-<<<<<<< HEAD
         "/slashing/validators/{validatorAddr}/unjai": {
             "post": {
                 "description": "Send transaction to unjail a jailed validator",
@@ -810,15 +860,10 @@
         "/slashing/validators/{validatorPubKey}/signing_info": {
             "get": {
                 "description": "Get sign info of given validator",
-=======
-        "/minting/parameters": {
-            "get": {
->>>>>>> bc30c0a0
-                "produces": [
-                    "application/json"
-                ],
-                "tags": [
-<<<<<<< HEAD
+                "produces": [
+                    "application/json"
+                ],
+                "tags": [
                     "slashing"
                 ],
                 "summary": "Get sign info of given validator",
@@ -832,14 +877,6 @@
                     },
                     {
                         "type": "string",
-=======
-                    "mint"
-                ],
-                "summary": "Minting module parameters",
-                "parameters": [
-                    {
-                        "type": "string",
->>>>>>> bc30c0a0
                         "description": "Block height to execute query (defaults to chain tip)",
                         "name": "height",
                         "in": "query"
@@ -849,7 +886,6 @@
                     "200": {
                         "description": "OK",
                         "schema": {
-<<<<<<< HEAD
                             "$ref": "#/definitions/rest.validatorSignInfo"
                         }
                     },
@@ -857,9 +893,6 @@
                         "description": "Returned if the request doesn't have a valid height or invalid validator public key ",
                         "schema": {
                             "$ref": "#/definitions/rest.ErrorResponse"
-=======
-                            "$ref": "#/definitions/rest.mintParams"
->>>>>>> bc30c0a0
                         }
                     },
                     "500": {
@@ -2900,19 +2933,6 @@
                 }
             }
         },
-        "types.DepositParams": {
-            "type": "object",
-            "properties": {
-                "max_deposit_period": {
-                    "description": "Maximum period for Atom holders to deposit on a proposal. Initial value: 2 months",
-                    "type": "string"
-                },
-                "min_deposit": {
-                    "description": "Minimum deposit for a proposal to enter voting period.",
-                    "type": "string"
-                }
-            }
-        },
         "types.Description": {
             "type": "object",
             "properties": {
@@ -3051,43 +3071,20 @@
         "types.Params": {
             "type": "object",
             "properties": {
-<<<<<<< HEAD
-                "blocks_per_year": {
-                    "description": "expected blocks per year",
-                    "type": "integer"
-                },
-                "goal_bonded": {
-                    "description": "goal of percent bonded atoms",
-                    "type": "string"
-                },
-                "inflation_max": {
-                    "description": "maximum inflation rate",
-                    "type": "string"
-                },
-                "inflation_min": {
-                    "description": "minimum inflation rate",
-                    "type": "string"
-                },
-                "inflation_rate_change": {
-                    "description": "maximum annual change in inflation rate",
-                    "type": "string"
-                },
-                "mint_denom": {
-                    "description": "type of coin to mint",
-                    "type": "string"
-=======
-                "deposit_params": {
-                    "type": "object",
-                    "$ref": "#/definitions/types.DepositParams"
-                },
-                "tally_params": {
-                    "type": "object",
-                    "$ref": "#/definitions/types.TallyParams"
-                },
-                "voting_params": {
-                    "type": "object",
-                    "$ref": "#/definitions/types.VotingParams"
->>>>>>> bc30c0a0
+                "max_memo_characters": {
+                    "type": "integer"
+                },
+                "sig_verify_cost_ed25519": {
+                    "type": "integer"
+                },
+                "sig_verify_cost_secp256k1": {
+                    "type": "integer"
+                },
+                "tx_sig_limit": {
+                    "type": "integer"
+                },
+                "tx_size_cost_per_byte": {
+                    "type": "integer"
                 }
             }
         },
@@ -3311,23 +3308,6 @@
                 }
             }
         },
-        "types.TallyParams": {
-            "type": "object",
-            "properties": {
-                "quorum": {
-                    "description": "Minimum percentage of total stake needed to vote for a result to be considered valid",
-                    "type": "string"
-                },
-                "threshold": {
-                    "description": "Minimum proportion of Yes votes for proposal to pass. Initial value: 0.5",
-                    "type": "string"
-                },
-                "veto": {
-                    "description": "Minimum value of Veto votes to Total votes ratio for proposal to be vetoed. Initial value: 1/3",
-                    "type": "string"
-                }
-            }
-        },
         "types.TallyResult": {
             "type": "object",
             "properties": {
@@ -3554,15 +3534,6 @@
                 }
             }
         },
-        "types.VotingParams": {
-            "type": "object",
-            "properties": {
-                "voting_period": {
-                    "description": "Length of the voting period.",
-                    "type": "string"
-                }
-            }
-        },
         "utils.Proposer": {
             "type": "object",
             "properties": {
