{
    "swagger": "2.0",
    "info": {
        "contact": {},
        "license": {}
    },
    "paths": {
        "/gov/parameters/{type}": {
            "get": {
                "description": "Query either (deposit | tallying | voting) parameters of the governance module",
                "produces": [
                    "application/json"
                ],
                "tags": [
                    "governance"
                ],
                "summary": "Query governance parameters",
                "parameters": [
                    {
                        "type": "string",
                        "description": "Type of param (deposit | tallying | voting)",
                        "name": "type",
                        "in": "path",
                        "required": true
                    },
                    {
                        "type": "string",
                        "description": "Block height (defaults to chain tip)",
                        "name": "height",
                        "in": "query"
                    }
                ],
                "responses": {
                    "200": {
                        "description": "OK",
                        "schema": {
                            "$ref": "#/definitions/rest.ResponseWithHeight"
                        }
                    },
                    "400": {
                        "description": "Returned if the request doesn't have a valid height",
                        "schema": {
                            "$ref": "#/definitions/rest.ErrorResponse"
                        }
                    },
                    "404": {
                        "description": "Returned if the type of parameter doesn't exist",
                        "schema": {
                            "$ref": "#/definitions/rest.ErrorResponse"
                        }
                    }
                }
            }
        },
        "/gov/proposals": {
            "get": {
                "description": "Query the list of governance proposals with optional filters for\nproposal status, depositor, and/or voter.",
                "produces": [
                    "application/json"
                ],
                "tags": [
                    "governance"
                ],
                "summary": "Query for the list of governance proposals",
                "parameters": [
                    {
                        "type": "string",
                        "description": "Block height (defaults to chain tip)",
                        "name": "height",
                        "in": "query"
                    },
                    {
                        "type": "string",
                        "description": "Filter proposals by proposal status (deposit_period | voting_period | passed | rejected)",
                        "name": "status",
                        "in": "query"
                    },
                    {
                        "type": "string",
                        "description": "Filter proposals by depositor address",
                        "name": "depositor",
                        "in": "query"
                    },
                    {
                        "type": "string",
                        "description": "Filter proposals by voter address",
                        "name": "voter",
                        "in": "query"
                    }
                ],
                "responses": {
                    "200": {
                        "description": "OK",
                        "schema": {
                            "$ref": "#/definitions/rest.queryProposals"
                        }
                    },
                    "400": {
                        "description": "Returned if the request doesn't have a valid parameters",
                        "schema": {
                            "$ref": "#/definitions/rest.ErrorResponse"
                        }
                    },
                    "500": {
                        "description": "Returned if the store query fails",
                        "schema": {
                            "$ref": "#/definitions/rest.ErrorResponse"
                        }
                    }
                }
            },
            "post": {
                "description": "Generate a proposal transaction that is ready for signing",
                "consumes": [
                    "application/json"
                ],
                "produces": [
                    "application/json"
                ],
                "tags": [
                    "governance"
                ],
                "summary": "Generate an unsigned proposal transaction",
                "parameters": [
                    {
                        "description": "The data required to construct a proposal message, the proposal_type can be (text | parameter_change)",
                        "name": "body",
                        "in": "body",
                        "required": true,
                        "schema": {
                            "type": "object",
                            "$ref": "#/definitions/rest.PostProposalReq"
                        }
                    }
                ],
                "responses": {
                    "200": {
                        "description": "OK",
                        "schema": {
                            "$ref": "#/definitions/rest.postProposal"
                        }
                    },
                    "400": {
                        "description": "Returned if the request is invalid",
                        "schema": {
                            "$ref": "#/definitions/rest.ErrorResponse"
                        }
                    }
                }
            }
        },
        "/gov/proposals/{proposalID}": {
            "get": {
                "description": "Query an individual governance proposal by ID",
                "produces": [
                    "application/json"
                ],
                "tags": [
                    "governance"
                ],
                "summary": "Query a governance proposal by ID",
                "parameters": [
                    {
                        "type": "integer",
                        "description": "The ID of the governance proposal",
                        "name": "proposalID",
                        "in": "path",
                        "required": true
                    },
                    {
                        "type": "string",
                        "description": "Block height (defaults to chain tip)",
                        "name": "height",
                        "in": "query"
                    }
                ],
                "responses": {
                    "200": {
                        "description": "OK",
                        "schema": {
                            "$ref": "#/definitions/rest.queryProposal"
                        }
                    },
                    "400": {
                        "description": "Returned if the request doesn't have a valid proposal ID or height",
                        "schema": {
                            "$ref": "#/definitions/rest.ErrorResponse"
                        }
                    },
                    "500": {
                        "description": "Returned if the store query fails",
                        "schema": {
                            "$ref": "#/definitions/rest.ErrorResponse"
                        }
                    }
                }
            }
        },
        "/gov/proposals/{proposalID}/deposits": {
            "get": {
                "description": "Query an individual governance proposal's deposits.\nNOTE: In order to query deposits for passed proposals, the transaction\nrecord must be available otherwise the query will fail. This requires a\nnode that is not pruning transaction history",
                "produces": [
                    "application/json"
                ],
                "tags": [
                    "governance"
                ],
                "summary": "Query a governance proposal's deposits",
                "parameters": [
                    {
                        "type": "integer",
                        "description": "The ID of the governance proposal",
                        "name": "proposalID",
                        "in": "path",
                        "required": true
                    },
                    {
                        "type": "string",
                        "description": "Block height (defaults to chain tip)",
                        "name": "height",
                        "in": "query"
                    }
                ],
                "responses": {
                    "200": {
                        "description": "OK",
                        "schema": {
                            "$ref": "#/definitions/rest.queryDeposits"
                        }
                    },
                    "400": {
                        "description": "Returned if the request doesn't have a valid proposal ID or height",
                        "schema": {
                            "$ref": "#/definitions/rest.ErrorResponse"
                        }
                    },
                    "500": {
                        "description": "Returned if the store query fails",
                        "schema": {
                            "$ref": "#/definitions/rest.ErrorResponse"
                        }
                    }
                }
            },
            "post": {
                "description": "Generate a deposit transaction that is ready for signing.",
                "consumes": [
                    "application/json"
                ],
                "produces": [
                    "application/json"
                ],
                "tags": [
                    "governance"
                ],
                "summary": "Generate an unsigned deposit transaction",
                "parameters": [
                    {
                        "type": "integer",
                        "description": "The ID of the governance proposal to deposit to",
                        "name": "proposalID",
                        "in": "path",
                        "required": true
                    },
                    {
                        "description": "The data required to construct a deposit message",
                        "name": "body",
                        "in": "body",
                        "required": true,
                        "schema": {
                            "type": "object",
                            "$ref": "#/definitions/rest.DepositReq"
                        }
                    }
                ],
                "responses": {
                    "200": {
                        "description": "OK",
                        "schema": {
                            "$ref": "#/definitions/rest.postDeposit"
                        }
                    },
                    "400": {
                        "description": "Returned if the request is invalid",
                        "schema": {
                            "$ref": "#/definitions/rest.ErrorResponse"
                        }
                    }
                }
            }
        },
        "/gov/proposals/{proposalID}/deposits/{depositor}": {
            "get": {
                "description": "Query an individual governance proposal's deposits.\nNOTE: In order to query a deposit for a passed proposal, the transaction\nrecord must be available otherwise the query will fail. This requires a\nnode that is not pruning transaction history",
                "produces": [
                    "application/json"
                ],
                "tags": [
                    "governance"
                ],
                "summary": "Query a governance proposal's individual deposit",
                "parameters": [
                    {
                        "type": "integer",
                        "description": "The ID of the governance proposal",
                        "name": "proposalID",
                        "in": "path",
                        "required": true
                    },
                    {
                        "type": "string",
                        "description": "The address of the depositor",
                        "name": "depositor",
                        "in": "path",
                        "required": true
                    },
                    {
                        "type": "string",
                        "description": "Block height (defaults to chain tip)",
                        "name": "height",
                        "in": "query"
                    }
                ],
                "responses": {
                    "200": {
                        "description": "OK",
                        "schema": {
                            "$ref": "#/definitions/rest.queryDeposit"
                        }
                    },
                    "400": {
                        "description": "Returned if the request doesn't have a valid proposalID or depositor",
                        "schema": {
                            "$ref": "#/definitions/rest.ErrorResponse"
                        }
                    },
                    "404": {
                        "description": "Returned if the proposal is not found",
                        "schema": {
                            "$ref": "#/definitions/rest.ErrorResponse"
                        }
                    },
                    "500": {
                        "description": "Returned if the store query fails",
                        "schema": {
                            "$ref": "#/definitions/rest.ErrorResponse"
                        }
                    }
                }
            }
        },
        "/gov/proposals/{proposalID}/proposer": {
            "get": {
                "description": "Query an individual governance proposal's proposer.",
                "produces": [
                    "application/json"
                ],
                "tags": [
                    "governance"
                ],
                "summary": "Query a governance proposal's proposer",
                "parameters": [
                    {
                        "type": "integer",
                        "description": "The ID of the governance proposal",
                        "name": "proposalID",
                        "in": "path",
                        "required": true
                    },
                    {
                        "type": "string",
                        "description": "Block height (defaults to chain tip)",
                        "name": "height",
                        "in": "query"
                    }
                ],
                "responses": {
                    "200": {
                        "description": "OK",
                        "schema": {
                            "$ref": "#/definitions/rest.queryProposer"
                        }
                    },
                    "400": {
                        "description": "Returned if the request doesn't have a valid proposal ID or height",
                        "schema": {
                            "$ref": "#/definitions/rest.ErrorResponse"
                        }
                    },
                    "500": {
                        "description": "Returned if the store query fails",
                        "schema": {
                            "$ref": "#/definitions/rest.ErrorResponse"
                        }
                    }
                }
            }
        },
        "/gov/proposals/{proposalID}/tally": {
            "get": {
                "description": "Query an individual governance proposal's vote tally.",
                "produces": [
                    "application/json"
                ],
                "tags": [
                    "governance"
                ],
                "summary": "Query a governance proposal's individual tally",
                "parameters": [
                    {
                        "type": "integer",
                        "description": "The ID of the governance proposal",
                        "name": "proposalID",
                        "in": "path",
                        "required": true
                    },
                    {
                        "type": "string",
                        "description": "Block height (defaults to chain tip)",
                        "name": "height",
                        "in": "query"
                    }
                ],
                "responses": {
                    "200": {
                        "description": "OK",
                        "schema": {
                            "$ref": "#/definitions/rest.queryTally"
                        }
                    },
                    "400": {
                        "description": "Returned if the request doesn't have a valid proposal ID or height",
                        "schema": {
                            "$ref": "#/definitions/rest.ErrorResponse"
                        }
                    },
                    "500": {
                        "description": "Returned if the store query fails",
                        "schema": {
                            "$ref": "#/definitions/rest.ErrorResponse"
                        }
                    }
                }
            }
        },
        "/gov/proposals/{proposalID}/votes": {
            "get": {
                "description": "Query an individual governance proposal's votes.\nNOTE: In order to query deposits for passed proposals, the transaction\nrecord must be available otherwise the query will fail. This requires a\nnode that is not pruning transaction history",
                "produces": [
                    "application/json"
                ],
                "tags": [
                    "governance"
                ],
                "summary": "Query a governance proposal's votes",
                "parameters": [
                    {
                        "type": "integer",
                        "description": "The ID of the governance proposal",
                        "name": "proposalID",
                        "in": "path",
                        "required": true
                    },
                    {
                        "type": "string",
                        "description": "Block height (defaults to chain tip)",
                        "name": "height",
                        "in": "query"
                    }
                ],
                "responses": {
                    "200": {
                        "description": "OK",
                        "schema": {
                            "$ref": "#/definitions/rest.queryVotesOnProposal"
                        }
                    },
                    "400": {
                        "description": "Returned if the request doesn't have a valid proposal ID or height",
                        "schema": {
                            "$ref": "#/definitions/rest.ErrorResponse"
                        }
                    },
                    "500": {
                        "description": "Returned if the store query fails",
                        "schema": {
                            "$ref": "#/definitions/rest.ErrorResponse"
                        }
                    }
                }
            },
            "post": {
                "description": "Generate a vote transaction that is ready for signing.",
                "consumes": [
                    "application/json"
                ],
                "produces": [
                    "application/json"
                ],
                "tags": [
                    "governance"
                ],
                "summary": "Generate an unsigned vote transaction",
                "parameters": [
                    {
                        "type": "integer",
                        "description": "The ID of the governance proposal to vote for",
                        "name": "proposalID",
                        "in": "path",
                        "required": true
                    },
                    {
                        "description": "The data required to construct a vote message",
                        "name": "body",
                        "in": "body",
                        "required": true,
                        "schema": {
                            "type": "object",
                            "$ref": "#/definitions/rest.VoteReq"
                        }
                    }
                ],
                "responses": {
                    "200": {
                        "description": "OK",
                        "schema": {
                            "$ref": "#/definitions/rest.postVote"
                        }
                    },
                    "400": {
                        "description": "Returned if the request is invalid",
                        "schema": {
                            "$ref": "#/definitions/rest.ErrorResponse"
                        }
                    }
                }
            }
        },
        "/gov/proposals/{proposalID}/votes/{voter}": {
            "get": {
                "description": "Query an individual governance proposal's vote.\nNOTE: In order to query votes for passed proposals, the transaction\nrecord must be available otherwise the query will fail. This requires a\nnode that is not pruning transaction history",
                "produces": [
                    "application/json"
                ],
                "tags": [
                    "governance"
                ],
                "summary": "Query a governance proposal's individual vote",
                "parameters": [
                    {
                        "type": "integer",
                        "description": "The ID of the governance proposal",
                        "name": "proposalID",
                        "in": "path",
                        "required": true
                    },
                    {
                        "type": "string",
                        "description": "The address of the voter",
                        "name": "voter",
                        "in": "path",
                        "required": true
                    },
                    {
                        "type": "string",
                        "description": "Block height (defaults to chain tip)",
                        "name": "height",
                        "in": "query"
                    }
                ],
                "responses": {
                    "200": {
                        "description": "OK",
                        "schema": {
                            "$ref": "#/definitions/rest.queryVote"
                        }
                    },
                    "400": {
                        "description": "Returned if the request doesn't have a valid proposal ID or voter address",
                        "schema": {
                            "$ref": "#/definitions/rest.ErrorResponse"
                        }
                    },
                    "404": {
                        "description": "Returned if the proposal is not found",
                        "schema": {
                            "$ref": "#/definitions/rest.ErrorResponse"
                        }
                    },
                    "500": {
                        "description": "Returned if the store query fails",
                        "schema": {
                            "$ref": "#/definitions/rest.ErrorResponse"
                        }
                    }
                }
            }
        },
<<<<<<< HEAD
        "/minting/inflation": {
=======
        "/supply/total": {
>>>>>>> e991b2a7
            "get": {
                "produces": [
                    "application/json"
                ],
                "tags": [
<<<<<<< HEAD
                    "mint"
                ],
                "summary": "Current minting annual provisions value",
=======
                    "supply"
                ],
                "summary": "Query total supply of coins",
>>>>>>> e991b2a7
                "parameters": [
                    {
                        "type": "string",
                        "description": "Block height to execute query (defaults to chain tip)",
                        "name": "height",
                        "in": "query"
                    }
                ],
                "responses": {
                    "200": {
                        "description": "OK",
                        "schema": {
<<<<<<< HEAD
                            "$ref": "#/definitions/rest.mintAnnualProvisions"
=======
                            "$ref": "#/definitions/rest.totalSupply"
                        }
                    },
                    "400": {
                        "description": "Returned if the request doesn't have a valid height",
                        "schema": {
                            "$ref": "#/definitions/rest.ErrorResponse"
>>>>>>> e991b2a7
                        }
                    },
                    "500": {
                        "description": "Returned on server error",
                        "schema": {
                            "$ref": "#/definitions/rest.ErrorResponse"
                        }
                    }
                }
            }
        },
<<<<<<< HEAD
        "/minting/parameters": {
=======
        "/supply/total/{denomination}": {
>>>>>>> e991b2a7
            "get": {
                "produces": [
                    "application/json"
                ],
                "tags": [
<<<<<<< HEAD
                    "mint"
                ],
                "summary": "Minting module parameters",
                "parameters": [
                    {
                        "type": "string",
=======
                    "supply"
                ],
                "summary": "Query the supply of a denomination",
                "parameters": [
                    {
                        "type": "string",
                        "description": "denomination",
                        "name": "denom",
                        "in": "path",
                        "required": true
                    },
                    {
                        "type": "string",
>>>>>>> e991b2a7
                        "description": "Block height to execute query (defaults to chain tip)",
                        "name": "height",
                        "in": "query"
                    }
                ],
                "responses": {
                    "200": {
                        "description": "OK",
                        "schema": {
<<<<<<< HEAD
                            "$ref": "#/definitions/rest.mintParams"
=======
                            "$ref": "#/definitions/rest.totalDenomSupply"
                        }
                    },
                    "400": {
                        "description": "Returned if the request doesn't have a valid height",
                        "schema": {
                            "$ref": "#/definitions/rest.ErrorResponse"
>>>>>>> e991b2a7
                        }
                    },
                    "500": {
                        "description": "Returned on server error",
                        "schema": {
                            "$ref": "#/definitions/rest.ErrorResponse"
                        }
                    }
                }
            }
        },
        "/txs": {
            "post": {
                "description": "Broadcast a signed transaction with the broadcasting mode. The\nmode must either be sync, async, or block. The use of block mode\nis not advised. The sync mode will broadcast and wait for a\nCheckTx response, whereas async mode will broadcast and return\nimmediately.",
                "consumes": [
                    "application/json"
                ],
                "produces": [
                    "application/json"
                ],
                "tags": [
                    "transactions"
                ],
                "summary": "Broadcast a signed transaction",
                "parameters": [
                    {
                        "description": "Signed transaction along with the broadcasting mode",
                        "name": "tx",
                        "in": "body",
                        "required": true,
                        "schema": {
                            "type": "object",
                            "$ref": "#/definitions/rest.BroadcastReq"
                        }
                    }
                ],
                "responses": {
                    "200": {
                        "description": "OK",
                        "schema": {
                            "$ref": "#/definitions/types.TxResponse"
                        }
                    },
                    "400": {
                        "description": "Returned if the request is invalid.",
                        "schema": {
                            "$ref": "#/definitions/rest.ErrorResponse"
                        }
                    },
                    "500": {
                        "description": "Returned if the transaction cannot be decoded.",
                        "schema": {
                            "$ref": "#/definitions/rest.ErrorResponse"
                        }
                    }
                }
            }
        }
    },
    "definitions": {
        "auth.StdFee": {
            "type": "object",
            "properties": {
                "amount": {
                    "type": "string"
                },
                "gas": {
                    "type": "integer"
                }
            }
        },
        "auth.StdSignature": {
            "type": "object",
            "properties": {
                "signature": {
                    "type": "string",
                    "format": "base64",
                    "example": "U3dhZ2dlciByb2Nrcw=="
                }
            }
        },
        "rest.BaseReq": {
            "type": "object",
            "properties": {
                "account_number": {
                    "type": "integer"
                },
                "chain_id": {
                    "type": "string"
                },
                "fees": {
                    "type": "string"
                },
                "from": {
                    "type": "string"
                },
                "gas": {
                    "type": "string"
                },
                "gas_adjustment": {
                    "type": "string"
                },
                "gas_prices": {
                    "type": "string"
                },
                "memo": {
                    "type": "string"
                },
                "sequence": {
                    "type": "integer"
                },
                "simulate": {
                    "type": "boolean"
                }
            }
        },
        "rest.BroadcastReq": {
            "type": "object",
            "properties": {
                "mode": {
                    "type": "string"
                },
                "tx": {
                    "type": "object",
                    "$ref": "#/definitions/types.StdTx"
                }
            }
        },
        "rest.DepositReq": {
            "type": "object",
            "properties": {
                "amount": {
                    "description": "Coins to add to the proposal's deposit",
                    "type": "string"
                },
                "base_req": {
                    "type": "object",
                    "$ref": "#/definitions/rest.BaseReq"
                },
                "depositor": {
                    "description": "Address of the depositor",
                    "type": "string"
                }
            }
        },
        "rest.ErrorResponse": {
            "type": "object",
            "properties": {
                "code": {
                    "type": "integer"
                },
                "error": {
                    "type": "string"
                }
            }
        },
        "rest.PostProposalReq": {
            "type": "object",
            "properties": {
                "base_req": {
                    "type": "object",
                    "$ref": "#/definitions/rest.BaseReq"
                },
                "description": {
                    "description": "Description of the proposal",
                    "type": "string"
                },
                "initial_deposit": {
                    "description": "Coins to add to the proposal's deposit",
                    "type": "string"
                },
                "proposal_type": {
                    "description": "Type of proposal. Initial set {PlainTextProposal, SoftwareUpgradeProposal}",
                    "type": "string"
                },
                "proposer": {
                    "description": "Address of the proposer",
                    "type": "string"
                },
                "title": {
                    "description": "Title of the proposal",
                    "type": "string"
                }
            }
        },
        "rest.ResponseWithHeight": {
            "type": "object",
            "properties": {
                "height": {
                    "type": "integer"
                },
                "result": {
                    "type": "string"
                }
            }
        },
        "rest.VoteReq": {
            "type": "object",
            "properties": {
                "base_req": {
                    "type": "object",
                    "$ref": "#/definitions/rest.BaseReq"
                },
                "option": {
                    "description": "option from OptionSet chosen by the voter",
                    "type": "string"
                },
                "voter": {
                    "description": "address of the voter",
                    "type": "string"
                }
            }
        },
        "rest.mintAnnualProvisions": {
            "type": "object",
            "properties": {
                "height": {
                    "type": "integer"
                },
                "result": {
                    "type": "string"
                }
            }
        },
        "rest.mintInflation": {
            "type": "object",
            "properties": {
                "height": {
                    "type": "integer"
                },
                "result": {
                    "type": "string"
                }
            }
        },
        "rest.mintParams": {
            "type": "object",
            "properties": {
                "height": {
                    "type": "integer"
                },
                "result": {
                    "type": "object",
                    "$ref": "#/definitions/types.Params"
                }
            }
        },
        "rest.postDeposit": {
            "type": "object",
            "properties": {
                "fee": {
                    "type": "object",
                    "$ref": "#/definitions/auth.StdFee"
                },
                "memo": {
                    "type": "string"
                },
                "msg": {
                    "type": "array",
                    "items": {
                        "$ref": "#/definitions/types.MsgDeposit"
                    }
                },
                "signatures": {
                    "type": "array",
                    "items": {
                        "$ref": "#/definitions/auth.StdSignature"
                    }
                }
            }
        },
        "rest.postProposal": {
            "type": "object",
            "properties": {
                "fee": {
                    "type": "object",
                    "$ref": "#/definitions/auth.StdFee"
                },
                "memo": {
                    "type": "string"
                },
                "msg": {
                    "type": "array",
                    "items": {
                        "$ref": "#/definitions/types.MsgSubmitProposal"
                    }
                },
                "signatures": {
                    "type": "array",
                    "items": {
                        "$ref": "#/definitions/auth.StdSignature"
                    }
                }
            }
        },
        "rest.postVote": {
            "type": "object",
            "properties": {
                "fee": {
                    "type": "object",
                    "$ref": "#/definitions/auth.StdFee"
                },
                "memo": {
                    "type": "string"
                },
                "msg": {
                    "type": "array",
                    "items": {
                        "$ref": "#/definitions/types.MsgVote"
                    }
                },
                "signatures": {
                    "type": "array",
                    "items": {
                        "$ref": "#/definitions/auth.StdSignature"
                    }
                }
            }
        },
        "rest.queryDeposit": {
            "type": "object",
            "properties": {
                "height": {
                    "type": "integer"
                },
                "result": {
                    "type": "object",
                    "$ref": "#/definitions/types.Deposit"
                }
            }
        },
        "rest.queryDeposits": {
            "type": "object",
            "properties": {
                "height": {
                    "type": "integer"
                },
                "result": {
                    "type": "array",
                    "items": {
                        "$ref": "#/definitions/types.Deposit"
                    }
                }
            }
        },
        "rest.queryProposal": {
            "type": "object",
            "properties": {
                "height": {
                    "type": "integer"
                },
                "result": {
                    "type": "object",
                    "$ref": "#/definitions/types.Proposal"
                }
            }
        },
        "rest.queryProposals": {
            "type": "object",
            "properties": {
                "height": {
                    "type": "integer"
                },
                "result": {
                    "type": "array",
                    "items": {
                        "$ref": "#/definitions/types.Proposal"
                    }
                }
            }
        },
        "rest.queryProposer": {
            "type": "object",
            "properties": {
                "height": {
                    "type": "integer"
                },
                "result": {
                    "type": "object",
                    "$ref": "#/definitions/utils.Proposer"
                }
            }
        },
        "rest.queryTally": {
            "type": "object",
            "properties": {
                "height": {
                    "type": "integer"
                },
                "result": {
                    "type": "object",
                    "$ref": "#/definitions/types.TallyResult"
                }
            }
        },
        "rest.queryVote": {
            "type": "object",
            "properties": {
                "height": {
                    "type": "integer"
                },
                "result": {
                    "type": "object",
                    "$ref": "#/definitions/types.Vote"
                }
            }
        },
        "rest.queryVotesOnProposal": {
            "type": "object",
            "properties": {
                "height": {
                    "type": "integer"
                },
                "result": {
                    "type": "object",
                    "$ref": "#/definitions/types.Votes"
                }
            }
        },
        "rest.totalDenomSupply": {
            "type": "object",
            "properties": {
                "height": {
                    "type": "integer"
                },
                "result": {
                    "type": "string"
                }
            }
        },
        "rest.totalSupply": {
            "type": "object",
            "properties": {
                "height": {
                    "type": "integer"
                },
                "result": {
                    "type": "object",
                    "$ref": "#/definitions/types.Supply"
                }
            }
        },
        "types.ABCIMessageLog": {
            "type": "object",
            "properties": {
                "events": {
                    "description": "Events contains a slice of Event objects that were emitted during some\nexecution.",
                    "type": "object",
                    "$ref": "#/definitions/types.StringEvents"
                },
                "log": {
                    "type": "string"
                },
                "msg_index": {
                    "type": "integer"
                },
                "success": {
                    "type": "boolean"
                }
            }
        },
        "types.ABCIMessageLogs": {
            "type": "array",
            "items": {
                "type": "object",
                "properties": {
                    "events": {
                        "description": "Events contains a slice of Event objects that were emitted during some\nexecution.",
                        "type": "object",
                        "$ref": "#/definitions/types.StringEvents"
                    },
                    "log": {
                        "type": "string"
                    },
                    "msg_index": {
                        "type": "integer"
                    },
                    "success": {
                        "type": "boolean"
                    }
                }
            }
        },
        "types.Attribute": {
            "type": "object",
            "properties": {
                "key": {
                    "type": "string"
                },
                "value": {
                    "type": "string"
                }
            }
        },
        "types.Content": {
            "type": "object"
        },
        "types.Deposit": {
            "type": "object",
            "properties": {
                "amount": {
                    "description": "Deposit amount",
                    "type": "string"
                },
                "depositor": {
                    "description": "Address of the depositor",
                    "type": "string"
                },
                "proposal_id": {
                    "description": "proposalID of the proposal",
                    "type": "integer"
                }
            }
        },
        "types.DepositParams": {
            "type": "object",
            "properties": {
                "max_deposit_period": {
                    "description": "Maximum period for Atom holders to deposit on a proposal. Initial value: 2 months",
                    "type": "string"
                },
                "min_deposit": {
                    "description": "Minimum deposit for a proposal to enter voting period.",
                    "type": "string"
                }
            }
        },
        "types.MsgDeposit": {
            "type": "object",
            "properties": {
                "amount": {
                    "description": "Coins to add to the proposal's deposit",
                    "type": "string"
                },
                "depositor": {
                    "description": "Address of the depositor",
                    "type": "string"
                },
                "proposal_id": {
                    "description": "ID of the proposal",
                    "type": "integer"
                }
            }
        },
        "types.MsgSubmitProposal": {
            "type": "object",
            "properties": {
                "content": {
                    "type": "object",
                    "$ref": "#/definitions/types.Content"
                },
                "initial_deposit": {
                    "description": "Initial deposit paid by sender. Must be strictly positive",
                    "type": "string"
                },
                "proposer": {
                    "description": "Address of the proposer",
                    "type": "string"
                }
            }
        },
        "types.MsgVote": {
            "type": "object",
            "properties": {
                "option": {
                    "description": "option from OptionSet chosen by the voter",
                    "type": "integer"
                },
                "proposal_id": {
                    "description": "ID of the proposal",
                    "type": "integer"
                },
                "voter": {
                    "description": "address of the voter",
                    "type": "string"
                }
            }
        },
        "types.Params": {
            "type": "object",
            "properties": {
                "deposit_params": {
                    "type": "object",
                    "$ref": "#/definitions/types.DepositParams"
                },
                "tally_params": {
                    "type": "object",
                    "$ref": "#/definitions/types.TallyParams"
                },
                "voting_params": {
                    "type": "object",
                    "$ref": "#/definitions/types.VotingParams"
                }
            }
        },
        "types.Proposal": {
            "type": "object",
            "properties": {
                "deposit_end_time": {
                    "description": "Time that the Proposal would expire if deposit amount isn't met",
                    "type": "string"
                },
                "final_tally_result": {
                    "description": "Result of Tallys",
                    "type": "object",
                    "$ref": "#/definitions/types.TallyResult"
                },
                "id": {
                    "description": "ID of the proposal",
                    "type": "integer"
                },
                "proposal_status": {
                    "description": "Status of the Proposal {Pending, Active, Passed, Rejected}",
                    "type": "integer"
                },
                "submit_time": {
                    "description": "Time of the block where TxGovSubmitProposal was included",
                    "type": "string"
                },
                "total_deposit": {
                    "description": "Current deposit on this proposal. Initial value is set at InitialDeposit",
                    "type": "string"
                },
                "voting_end_time": {
                    "description": "Time that the VotingPeriod for this proposal will end and votes will be tallied",
                    "type": "string"
                },
                "voting_start_time": {
                    "description": "Time of the block where MinDeposit was reached. -1 if MinDeposit is not reached",
                    "type": "string"
                }
            }
        },
        "types.StdFee": {
            "type": "object",
            "properties": {
                "amount": {
                    "type": "string"
                },
                "gas": {
                    "type": "integer"
                }
            }
        },
        "types.StdSignature": {
            "type": "object",
            "properties": {
                "signature": {
                    "type": "string",
                    "format": "base64",
                    "example": "U3dhZ2dlciByb2Nrcw=="
                }
            }
        },
        "types.StdTx": {
            "type": "object",
            "properties": {
                "fee": {
                    "type": "object",
                    "$ref": "#/definitions/types.StdFee"
                },
                "memo": {
                    "type": "string"
                },
                "msg": {
                    "type": "string"
                },
                "signatures": {
                    "type": "array",
                    "items": {
                        "$ref": "#/definitions/types.StdSignature"
                    }
                }
            }
        },
        "types.StringEvent": {
            "type": "object",
            "properties": {
                "attributes": {
                    "type": "array",
                    "items": {
                        "$ref": "#/definitions/types.Attribute"
                    }
                },
                "type": {
                    "type": "string"
                }
            }
        },
        "types.StringEvents": {
            "type": "array",
            "items": {
                "type": "object",
                "properties": {
                    "attributes": {
                        "type": "array",
                        "items": {
                            "$ref": "#/definitions/types.Attribute"
                        }
                    },
                    "type": {
                        "type": "string"
                    }
                }
            }
        },
<<<<<<< HEAD
        "types.TallyParams": {
            "type": "object",
            "properties": {
                "quorum": {
                    "description": "Minimum percentage of total stake needed to vote for a result to be considered valid",
                    "type": "string"
                },
                "threshold": {
                    "description": "Minimum proportion of Yes votes for proposal to pass. Initial value: 0.5",
                    "type": "string"
                },
                "veto": {
                    "description": "Minimum value of Veto votes to Total votes ratio for proposal to be vetoed. Initial value: 1/3",
=======
        "types.Supply": {
            "type": "object",
            "properties": {
                "total": {
                    "description": "total supply of tokens registered on the chain",
>>>>>>> e991b2a7
                    "type": "string"
                }
            }
        },
        "types.TallyResult": {
            "type": "object",
            "properties": {
                "abstain": {
                    "type": "string"
                },
                "no": {
                    "type": "string"
                },
                "no_with_veto": {
                    "type": "string"
                },
                "yes": {
                    "type": "string"
                }
            }
        },
        "types.Tx": {
            "type": "object"
        },
        "types.TxResponse": {
            "type": "object",
            "properties": {
                "code": {
                    "type": "integer"
                },
                "codespace": {
                    "type": "string"
                },
                "data": {
                    "type": "string"
                },
                "events": {
                    "description": "DEPRECATED: Remove in the next next major release in favor of using the\nABCIMessageLog.Events field.",
                    "type": "object",
                    "$ref": "#/definitions/types.StringEvents"
                },
                "gas_used": {
                    "type": "integer"
                },
                "gas_wanted": {
                    "type": "integer"
                },
                "height": {
                    "type": "integer"
                },
                "info": {
                    "type": "string"
                },
                "logs": {
                    "type": "object",
                    "$ref": "#/definitions/types.ABCIMessageLogs"
                },
                "raw_log": {
                    "type": "string"
                },
                "timestamp": {
                    "type": "string"
                },
                "tx": {
                    "type": "object",
                    "$ref": "#/definitions/types.Tx"
                },
                "txhash": {
                    "type": "string"
                }
            }
        },
        "types.Vote": {
            "type": "object",
            "properties": {
                "option": {
                    "description": "option from OptionSet chosen by the voter",
                    "type": "integer"
                },
                "proposal_id": {
                    "description": "proposalID of the proposal",
                    "type": "integer"
                },
                "voter": {
                    "description": "address of the voter",
                    "type": "string"
                }
            }
        },
        "types.Votes": {
            "type": "array",
            "items": {
                "type": "object",
                "properties": {
                    "option": {
                        "description": "option from OptionSet chosen by the voter",
                        "type": "integer"
                    },
                    "proposal_id": {
                        "description": "proposalID of the proposal",
                        "type": "integer"
                    },
                    "voter": {
                        "description": "address of the voter",
                        "type": "string"
                    }
                }
            }
        },
        "types.VotingParams": {
            "type": "object",
            "properties": {
                "voting_period": {
                    "description": "Length of the voting period.",
                    "type": "string"
                }
            }
        },
        "utils.Proposer": {
            "type": "object",
            "properties": {
                "proposal_id": {
                    "type": "integer"
                },
                "proposer": {
                    "type": "string"
                }
            }
        }
    }
}<|MERGE_RESOLUTION|>--- conflicted
+++ resolved
@@ -596,25 +596,15 @@
                 }
             }
         },
-<<<<<<< HEAD
         "/minting/inflation": {
-=======
-        "/supply/total": {
->>>>>>> e991b2a7
             "get": {
                 "produces": [
                     "application/json"
                 ],
                 "tags": [
-<<<<<<< HEAD
                     "mint"
                 ],
                 "summary": "Current minting annual provisions value",
-=======
-                    "supply"
-                ],
-                "summary": "Query total supply of coins",
->>>>>>> e991b2a7
                 "parameters": [
                     {
                         "type": "string",
@@ -627,17 +617,7 @@
                     "200": {
                         "description": "OK",
                         "schema": {
-<<<<<<< HEAD
                             "$ref": "#/definitions/rest.mintAnnualProvisions"
-=======
-                            "$ref": "#/definitions/rest.totalSupply"
-                        }
-                    },
-                    "400": {
-                        "description": "Returned if the request doesn't have a valid height",
-                        "schema": {
-                            "$ref": "#/definitions/rest.ErrorResponse"
->>>>>>> e991b2a7
                         }
                     },
                     "500": {
@@ -649,38 +629,18 @@
                 }
             }
         },
-<<<<<<< HEAD
         "/minting/parameters": {
-=======
-        "/supply/total/{denomination}": {
->>>>>>> e991b2a7
             "get": {
                 "produces": [
                     "application/json"
                 ],
                 "tags": [
-<<<<<<< HEAD
                     "mint"
                 ],
                 "summary": "Minting module parameters",
                 "parameters": [
                     {
                         "type": "string",
-=======
-                    "supply"
-                ],
-                "summary": "Query the supply of a denomination",
-                "parameters": [
-                    {
-                        "type": "string",
-                        "description": "denomination",
-                        "name": "denom",
-                        "in": "path",
-                        "required": true
-                    },
-                    {
-                        "type": "string",
->>>>>>> e991b2a7
                         "description": "Block height to execute query (defaults to chain tip)",
                         "name": "height",
                         "in": "query"
@@ -690,17 +650,7 @@
                     "200": {
                         "description": "OK",
                         "schema": {
-<<<<<<< HEAD
                             "$ref": "#/definitions/rest.mintParams"
-=======
-                            "$ref": "#/definitions/rest.totalDenomSupply"
-                        }
-                    },
-                    "400": {
-                        "description": "Returned if the request doesn't have a valid height",
-                        "schema": {
-                            "$ref": "#/definitions/rest.ErrorResponse"
->>>>>>> e991b2a7
                         }
                     },
                     "500": {
@@ -1407,7 +1357,6 @@
                 }
             }
         },
-<<<<<<< HEAD
         "types.TallyParams": {
             "type": "object",
             "properties": {
@@ -1421,13 +1370,6 @@
                 },
                 "veto": {
                     "description": "Minimum value of Veto votes to Total votes ratio for proposal to be vetoed. Initial value: 1/3",
-=======
-        "types.Supply": {
-            "type": "object",
-            "properties": {
-                "total": {
-                    "description": "total supply of tokens registered on the chain",
->>>>>>> e991b2a7
                     "type": "string"
                 }
             }
