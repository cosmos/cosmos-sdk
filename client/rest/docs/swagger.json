{
    "swagger": "2.0",
    "info": {
        "contact": {},
        "license": {}
    },
    "paths": {
        "/bank/accounts/{address}/transfers": {
            "post": {
                "description": "Transfer tokens to another account",
                "consumes": [
                    "application/json"
                ],
                "produces": [
                    "application/json"
                ],
                "tags": [
                    "bank"
                ],
                "summary": "Token Transfer",
                "parameters": [
                    {
                        "type": "string",
                        "description": "Account address in bech32 format",
                        "name": "address",
                        "in": "path",
                        "required": true
                    },
                    {
                        "description": "Signed transaction along with the broadcasting mode",
                        "name": "tx",
                        "in": "body",
                        "required": true,
                        "schema": {
                            "type": "object",
                            "$ref": "#/definitions/rest.SendReq"
                        }
                    }
                ],
                "responses": {
                    "200": {
                        "description": "Returns the unsigned transaction",
                        "schema": {
                            "$ref": "#/definitions/rest.sendResponse"
                        }
                    },
                    "400": {
                        "description": "Returned if the request is invalid.",
                        "schema": {
                            "$ref": "#/definitions/rest.ErrorResponse"
                        }
                    },
                    "500": {
                        "description": "Returned if the transaction cannot be decoded.",
                        "schema": {
                            "$ref": "#/definitions/rest.ErrorResponse"
                        }
                    }
                }
            }
        },
        "/bank/balances/{address}": {
            "get": {
                "description": "Query an accounts balance",
                "produces": [
                    "application/json"
                ],
                "tags": [
                    "bank"
                ],
                "summary": "Query account balances",
                "parameters": [
                    {
                        "type": "string",
                        "description": "Account address to query",
                        "name": "address",
                        "in": "path",
                        "required": true
                    },
                    {
                        "type": "string",
                        "description": "Block height to execute query (defaults to chain tip)",
                        "name": "height",
                        "in": "query"
                    }
                ],
                "responses": {
                    "200": {
                        "description": "OK",
                        "schema": {
                            "$ref": "#/definitions/rest.queryBalance"
                        }
                    },
                    "400": {
                        "description": "Returned if the request doesn't have valid query params",
                        "schema": {
                            "$ref": "#/definitions/rest.ErrorResponse"
                        }
                    },
                    "500": {
                        "description": "Returned on server error",
                        "schema": {
                            "$ref": "#/definitions/rest.ErrorResponse"
                        }
                    }
                }
            }
        },
        "/gov/parameters/{type}": {
            "get": {
                "description": "Query either (deposit | tallying | voting) parameters of the governance module",
                "produces": [
                    "application/json"
                ],
                "tags": [
                    "governance"
                ],
                "summary": "Query governance parameters",
                "parameters": [
                    {
                        "type": "string",
                        "description": "Type of param (deposit | tallying | voting)",
                        "name": "type",
                        "in": "path",
                        "required": true
                    },
                    {
                        "type": "string",
                        "description": "Block height (defaults to chain tip)",
                        "name": "height",
                        "in": "query"
                    }
                ],
                "responses": {
                    "200": {
                        "description": "OK",
                        "schema": {
                            "$ref": "#/definitions/rest.ResponseWithHeight"
                        }
                    },
                    "400": {
                        "description": "Returned if the request doesn't have valid query params",
                        "schema": {
                            "$ref": "#/definitions/rest.ErrorResponse"
                        }
                    },
                    "404": {
                        "description": "Returned if the type of parameter doesn't exist",
                        "schema": {
                            "$ref": "#/definitions/rest.ErrorResponse"
                        }
                    }
                }
            }
        },
        "/gov/proposals": {
            "get": {
                "description": "Query the list of governance proposals with optional filters for\nproposal status, depositor, and/or voter.",
                "produces": [
                    "application/json"
                ],
                "tags": [
                    "governance"
                ],
                "summary": "Query for the list of governance proposals",
                "parameters": [
                    {
                        "type": "string",
                        "description": "Block height (defaults to chain tip)",
                        "name": "height",
                        "in": "query"
                    },
                    {
                        "type": "string",
                        "description": "Filter proposals by proposal status (deposit_period | voting_period | passed | rejected)",
                        "name": "status",
                        "in": "query"
                    },
                    {
                        "type": "string",
                        "description": "Filter proposals by depositor address",
                        "name": "depositor",
                        "in": "query"
                    },
                    {
                        "type": "string",
                        "description": "Filter proposals by voter address",
                        "name": "voter",
                        "in": "query"
                    }
                ],
                "responses": {
                    "200": {
                        "description": "OK",
                        "schema": {
                            "$ref": "#/definitions/rest.queryProposals"
                        }
                    },
                    "400": {
                        "description": "Returned if the request doesn't have a valid parameters",
                        "schema": {
                            "$ref": "#/definitions/rest.ErrorResponse"
                        }
                    },
                    "500": {
                        "description": "Returned if the store query fails",
                        "schema": {
                            "$ref": "#/definitions/rest.ErrorResponse"
                        }
                    }
                }
            },
            "post": {
                "description": "Generate a proposal transaction that is ready for signing",
                "consumes": [
                    "application/json"
                ],
                "produces": [
                    "application/json"
                ],
                "tags": [
                    "governance"
                ],
                "summary": "Generate an unsigned proposal transaction",
                "parameters": [
                    {
                        "description": "The data required to construct a proposal message, the proposal_type can be (text | parameter_change)",
                        "name": "body",
                        "in": "body",
                        "required": true,
                        "schema": {
                            "type": "object",
                            "$ref": "#/definitions/rest.PostProposalReq"
                        }
                    }
                ],
                "responses": {
                    "200": {
                        "description": "OK",
                        "schema": {
                            "$ref": "#/definitions/rest.postProposal"
                        }
                    },
                    "400": {
                        "description": "Returned if the request is invalid",
                        "schema": {
                            "$ref": "#/definitions/rest.ErrorResponse"
                        }
                    }
                }
            }
        },
        "/gov/proposals/{proposalID}": {
            "get": {
                "description": "Query an individual governance proposal by ID",
                "produces": [
                    "application/json"
                ],
                "tags": [
                    "governance"
                ],
                "summary": "Query a governance proposal by ID",
                "parameters": [
                    {
                        "type": "integer",
                        "description": "The ID of the governance proposal",
                        "name": "proposalID",
                        "in": "path",
                        "required": true
                    },
                    {
                        "type": "string",
                        "description": "Block height (defaults to chain tip)",
                        "name": "height",
                        "in": "query"
                    }
                ],
                "responses": {
                    "200": {
                        "description": "OK",
                        "schema": {
                            "$ref": "#/definitions/rest.queryProposal"
                        }
                    },
                    "400": {
                        "description": "Returned if the request doesn't have a valid proposal ID or height",
                        "schema": {
                            "$ref": "#/definitions/rest.ErrorResponse"
                        }
                    },
                    "500": {
                        "description": "Returned if the store query fails",
                        "schema": {
                            "$ref": "#/definitions/rest.ErrorResponse"
                        }
                    }
                }
            }
        },
        "/gov/proposals/{proposalID}/deposits": {
            "get": {
                "description": "Query an individual governance proposal's deposits.\nNOTE: In order to query deposits for passed proposals, the transaction\nrecord must be available otherwise the query will fail. This requires a\nnode that is not pruning transaction history",
                "produces": [
                    "application/json"
                ],
                "tags": [
                    "governance"
                ],
                "summary": "Query a governance proposal's deposits",
                "parameters": [
                    {
                        "type": "integer",
                        "description": "The ID of the governance proposal",
                        "name": "proposalID",
                        "in": "path",
                        "required": true
                    },
                    {
                        "type": "string",
                        "description": "Block height (defaults to chain tip)",
                        "name": "height",
                        "in": "query"
                    }
                ],
                "responses": {
                    "200": {
                        "description": "OK",
                        "schema": {
                            "$ref": "#/definitions/rest.queryDeposits"
                        }
                    },
                    "400": {
                        "description": "Returned if the request doesn't have a valid proposal ID or height",
                        "schema": {
                            "$ref": "#/definitions/rest.ErrorResponse"
                        }
                    },
                    "500": {
                        "description": "Returned if the store query fails",
                        "schema": {
                            "$ref": "#/definitions/rest.ErrorResponse"
                        }
                    }
                }
            },
            "post": {
                "description": "Generate a deposit transaction that is ready for signing.",
                "consumes": [
                    "application/json"
                ],
                "produces": [
                    "application/json"
                ],
                "tags": [
                    "governance"
                ],
                "summary": "Generate an unsigned deposit transaction",
                "parameters": [
                    {
                        "type": "integer",
                        "description": "The ID of the governance proposal to deposit to",
                        "name": "proposalID",
                        "in": "path",
                        "required": true
                    },
                    {
                        "description": "The data required to construct a deposit message",
                        "name": "body",
                        "in": "body",
                        "required": true,
                        "schema": {
                            "type": "object",
                            "$ref": "#/definitions/rest.DepositReq"
                        }
                    }
                ],
                "responses": {
                    "200": {
                        "description": "OK",
                        "schema": {
                            "$ref": "#/definitions/rest.postDeposit"
                        }
                    },
                    "400": {
                        "description": "Returned if the request is invalid",
                        "schema": {
                            "$ref": "#/definitions/rest.ErrorResponse"
                        }
                    }
                }
            }
        },
        "/gov/proposals/{proposalID}/deposits/{depositor}": {
            "get": {
                "description": "Query an individual governance proposal's deposits.\nNOTE: In order to query a deposit for a passed proposal, the transaction\nrecord must be available otherwise the query will fail. This requires a\nnode that is not pruning transaction history",
                "produces": [
                    "application/json"
                ],
                "tags": [
                    "governance"
                ],
                "summary": "Query a governance proposal's individual deposit",
                "parameters": [
                    {
                        "type": "integer",
                        "description": "The ID of the governance proposal",
                        "name": "proposalID",
                        "in": "path",
                        "required": true
                    },
                    {
                        "type": "string",
                        "description": "The address of the depositor",
                        "name": "depositor",
                        "in": "path",
                        "required": true
                    },
                    {
                        "type": "string",
                        "description": "Block height (defaults to chain tip)",
                        "name": "height",
                        "in": "query"
                    }
                ],
                "responses": {
                    "200": {
                        "description": "OK",
                        "schema": {
                            "$ref": "#/definitions/rest.queryDeposit"
                        }
                    },
                    "400": {
                        "description": "Returned if the request doesn't have a valid proposalID or depositor",
                        "schema": {
                            "$ref": "#/definitions/rest.ErrorResponse"
                        }
                    },
                    "404": {
                        "description": "Returned if the proposal is not found",
                        "schema": {
                            "$ref": "#/definitions/rest.ErrorResponse"
                        }
                    },
                    "500": {
                        "description": "Returned if the store query fails",
                        "schema": {
                            "$ref": "#/definitions/rest.ErrorResponse"
                        }
                    }
                }
            }
        },
        "/gov/proposals/{proposalID}/proposer": {
            "get": {
                "description": "Query an individual governance proposal's proposer.",
                "produces": [
                    "application/json"
                ],
                "tags": [
                    "governance"
                ],
                "summary": "Query a governance proposal's proposer",
                "parameters": [
                    {
                        "type": "integer",
                        "description": "The ID of the governance proposal",
                        "name": "proposalID",
                        "in": "path",
                        "required": true
                    },
                    {
                        "type": "string",
                        "description": "Block height (defaults to chain tip)",
                        "name": "height",
                        "in": "query"
                    }
                ],
                "responses": {
                    "200": {
                        "description": "OK",
                        "schema": {
                            "$ref": "#/definitions/rest.queryProposer"
                        }
                    },
                    "400": {
                        "description": "Returned if the request doesn't have a valid proposal ID or height",
                        "schema": {
                            "$ref": "#/definitions/rest.ErrorResponse"
                        }
                    },
                    "500": {
                        "description": "Returned if the store query fails",
                        "schema": {
                            "$ref": "#/definitions/rest.ErrorResponse"
                        }
                    }
                }
            }
        },
        "/gov/proposals/{proposalID}/tally": {
            "get": {
                "description": "Query an individual governance proposal's vote tally.",
                "produces": [
                    "application/json"
                ],
                "tags": [
                    "governance"
                ],
                "summary": "Query a governance proposal's individual tally",
                "parameters": [
                    {
                        "type": "integer",
                        "description": "The ID of the governance proposal",
                        "name": "proposalID",
                        "in": "path",
                        "required": true
                    },
                    {
                        "type": "string",
                        "description": "Block height (defaults to chain tip)",
                        "name": "height",
                        "in": "query"
                    }
                ],
                "responses": {
                    "200": {
                        "description": "OK",
                        "schema": {
                            "$ref": "#/definitions/rest.queryTally"
                        }
                    },
                    "400": {
                        "description": "Returned if the request doesn't have a valid proposal ID or height",
                        "schema": {
                            "$ref": "#/definitions/rest.ErrorResponse"
                        }
                    },
                    "500": {
                        "description": "Returned if the store query fails",
                        "schema": {
                            "$ref": "#/definitions/rest.ErrorResponse"
                        }
                    }
                }
            }
        },
        "/gov/proposals/{proposalID}/votes": {
            "get": {
                "description": "Query an individual governance proposal's votes.\nNOTE: In order to query deposits for passed proposals, the transaction\nrecord must be available otherwise the query will fail. This requires a\nnode that is not pruning transaction history",
                "produces": [
                    "application/json"
                ],
                "tags": [
                    "governance"
                ],
                "summary": "Query a governance proposal's votes",
                "parameters": [
                    {
                        "type": "integer",
                        "description": "The ID of the governance proposal",
                        "name": "proposalID",
                        "in": "path",
                        "required": true
                    },
                    {
                        "type": "string",
                        "description": "Block height (defaults to chain tip)",
                        "name": "height",
                        "in": "query"
                    }
                ],
                "responses": {
                    "200": {
                        "description": "OK",
                        "schema": {
                            "$ref": "#/definitions/rest.queryVotesOnProposal"
                        }
                    },
                    "400": {
                        "description": "Returned if the request doesn't have a valid proposal ID or height",
                        "schema": {
                            "$ref": "#/definitions/rest.ErrorResponse"
                        }
                    },
                    "500": {
                        "description": "Returned if the store query fails",
                        "schema": {
                            "$ref": "#/definitions/rest.ErrorResponse"
                        }
                    }
                }
            },
            "post": {
                "description": "Generate a vote transaction that is ready for signing.",
                "consumes": [
                    "application/json"
                ],
                "produces": [
                    "application/json"
                ],
                "tags": [
                    "governance"
                ],
                "summary": "Generate an unsigned vote transaction",
                "parameters": [
                    {
                        "type": "integer",
                        "description": "The ID of the governance proposal to vote for",
                        "name": "proposalID",
                        "in": "path",
                        "required": true
                    },
                    {
                        "description": "The data required to construct a vote message",
                        "name": "body",
                        "in": "body",
                        "required": true,
                        "schema": {
                            "type": "object",
                            "$ref": "#/definitions/rest.VoteReq"
                        }
                    }
                ],
                "responses": {
                    "200": {
                        "description": "OK",
                        "schema": {
                            "$ref": "#/definitions/rest.postVote"
                        }
                    },
                    "400": {
                        "description": "Returned if the request is invalid",
                        "schema": {
                            "$ref": "#/definitions/rest.ErrorResponse"
                        }
                    }
                }
            }
        },
        "/gov/proposals/{proposalID}/votes/{voter}": {
            "get": {
                "description": "Query an individual governance proposal's vote.\nNOTE: In order to query votes for passed proposals, the transaction\nrecord must be available otherwise the query will fail. This requires a\nnode that is not pruning transaction history",
                "produces": [
                    "application/json"
                ],
                "tags": [
                    "governance"
                ],
                "summary": "Query a governance proposal's individual vote",
                "parameters": [
                    {
                        "type": "integer",
                        "description": "The ID of the governance proposal",
                        "name": "proposalID",
                        "in": "path",
                        "required": true
                    },
                    {
                        "type": "string",
                        "description": "The address of the voter",
                        "name": "voter",
                        "in": "path",
                        "required": true
                    },
                    {
                        "type": "string",
                        "description": "Block height (defaults to chain tip)",
                        "name": "height",
                        "in": "query"
                    }
                ],
                "responses": {
                    "200": {
                        "description": "OK",
                        "schema": {
                            "$ref": "#/definitions/rest.queryVote"
                        }
                    },
                    "400": {
                        "description": "Returned if the request doesn't have a valid proposal ID or voter address",
                        "schema": {
                            "$ref": "#/definitions/rest.ErrorResponse"
                        }
                    },
                    "404": {
                        "description": "Returned if the proposal is not found",
                        "schema": {
                            "$ref": "#/definitions/rest.ErrorResponse"
                        }
                    },
                    "500": {
                        "description": "Returned if the store query fails",
                        "schema": {
                            "$ref": "#/definitions/rest.ErrorResponse"
                        }
                    }
                }
            }
        },
<<<<<<< HEAD
        "/minting/inflation": {
=======
        "/staking/delegators/{delegatorAddr}/delegations": {
>>>>>>> 235dc49f
            "get": {
                "description": "Query all delegations from a single delegator address",
                "produces": [
                    "application/json"
                ],
                "tags": [
<<<<<<< HEAD
                    "mint"
                ],
                "summary": "Current minting annual provisions value",
=======
                    "staking"
                ],
                "summary": "Query all delegations from a delegator",
>>>>>>> 235dc49f
                "parameters": [
                    {
                        "type": "string",
                        "description": "The delegator address",
                        "name": "delegatorAddr",
                        "in": "path",
                        "required": true
                    },
                    {
                        "type": "string",
                        "description": "Block height to execute query (defaults to chain tip)",
                        "name": "height",
                        "in": "query"
                    }
                ],
                "responses": {
                    "200": {
                        "description": "OK",
                        "schema": {
<<<<<<< HEAD
                            "$ref": "#/definitions/rest.mintAnnualProvisions"
=======
                            "$ref": "#/definitions/rest.delegatorDelegations"
                        }
                    },
                    "400": {
                        "description": "Returned if the request doesn't have valid query params",
                        "schema": {
                            "$ref": "#/definitions/rest.ErrorResponse"
                        }
                    },
                    "500": {
                        "description": "Returned on server error",
                        "schema": {
                            "$ref": "#/definitions/rest.ErrorResponse"
                        }
                    }
                }
            },
            "post": {
                "description": "Generate a delegation transaction that is ready for signing",
                "consumes": [
                    "application/json"
                ],
                "produces": [
                    "application/json"
                ],
                "tags": [
                    "staking"
                ],
                "summary": "Generate a delegation transaction",
                "parameters": [
                    {
                        "type": "string",
                        "description": "The delegator address",
                        "name": "delegatorAddr",
                        "in": "path",
                        "required": true
                    },
                    {
                        "description": "The delegate request payload",
                        "name": "body",
                        "in": "body",
                        "required": true,
                        "schema": {
                            "type": "object",
                            "$ref": "#/definitions/rest.DelegateRequest"
                        }
                    }
                ],
                "responses": {
                    "200": {
                        "description": "Returns the unsigned transaction",
                        "schema": {
                            "$ref": "#/definitions/rest.postDelegation"
                        }
                    },
                    "400": {
                        "description": "Returned if the request is invalid",
                        "schema": {
                            "$ref": "#/definitions/rest.ErrorResponse"
                        }
                    },
                    "401": {
                        "description": "Returned if chain-id required but not present, or delegation address incorrect",
                        "schema": {
                            "$ref": "#/definitions/rest.ErrorResponse"
                        }
                    },
                    "402": {
                        "description": "Returned if fees or gas are invalid",
                        "schema": {
                            "$ref": "#/definitions/rest.ErrorResponse"
>>>>>>> 235dc49f
                        }
                    },
                    "500": {
                        "description": "Returned on server error",
                        "schema": {
                            "$ref": "#/definitions/rest.ErrorResponse"
                        }
                    }
                }
            }
        },
<<<<<<< HEAD
        "/minting/parameters": {
=======
        "/staking/delegators/{delegatorAddr}/delegations/{validatorAddr}": {
>>>>>>> 235dc49f
            "get": {
                "description": "Query an individual delegation",
                "produces": [
                    "application/json"
                ],
                "tags": [
<<<<<<< HEAD
                    "mint"
                ],
                "summary": "Minting module parameters",
                "parameters": [
                    {
                        "type": "string",
=======
                    "staking"
                ],
                "summary": "Query an individual delegation",
                "parameters": [
                    {
                        "type": "string",
                        "description": "The delegator address",
                        "name": "delegatorAddr",
                        "in": "path",
                        "required": true
                    },
                    {
                        "type": "string",
                        "description": "The validator address",
                        "name": "validatorAddr",
                        "in": "path",
                        "required": true
                    },
                    {
                        "type": "string",
>>>>>>> 235dc49f
                        "description": "Block height to execute query (defaults to chain tip)",
                        "name": "height",
                        "in": "query"
                    }
                ],
                "responses": {
                    "200": {
                        "description": "OK",
                        "schema": {
<<<<<<< HEAD
                            "$ref": "#/definitions/rest.mintParams"
=======
                            "$ref": "#/definitions/rest.delegation"
                        }
                    },
                    "400": {
                        "description": "Returned if the request doesn't have valid query params",
                        "schema": {
                            "$ref": "#/definitions/rest.ErrorResponse"
>>>>>>> 235dc49f
                        }
                    },
                    "500": {
                        "description": "Returned on server error",
                        "schema": {
                            "$ref": "#/definitions/rest.ErrorResponse"
                        }
                    }
                }
            }
        },
        "/staking/delegators/{delegatorAddr}/redelegations": {
            "post": {
                "description": "Generate a redelegation transaction that is ready for signing",
                "consumes": [
                    "application/json"
                ],
                "produces": [
                    "application/json"
                ],
                "tags": [
                    "staking"
                ],
                "summary": "Generate a redelegation transaction",
                "parameters": [
                    {
                        "type": "string",
                        "description": "The delegator address",
                        "name": "delegatorAddr",
                        "in": "path",
                        "required": true
                    },
                    {
                        "description": "The redelegate request payload",
                        "name": "body",
                        "in": "body",
                        "required": true,
                        "schema": {
                            "type": "object",
                            "$ref": "#/definitions/rest.RedelegateRequest"
                        }
                    }
                ],
                "responses": {
                    "200": {
                        "description": "Returns the unsigned transaction",
                        "schema": {
                            "$ref": "#/definitions/rest.postRedelegation"
                        }
                    },
                    "400": {
                        "description": "Returned if the request is invalid",
                        "schema": {
                            "$ref": "#/definitions/rest.ErrorResponse"
                        }
                    },
                    "401": {
                        "description": "Returned if chain-id required but not present, or delegation address incorrect",
                        "schema": {
                            "$ref": "#/definitions/rest.ErrorResponse"
                        }
                    },
                    "402": {
                        "description": "Returned if fees or gas are invalid",
                        "schema": {
                            "$ref": "#/definitions/rest.ErrorResponse"
                        }
                    },
                    "500": {
                        "description": "Returned on server error",
                        "schema": {
                            "$ref": "#/definitions/rest.ErrorResponse"
                        }
                    }
                }
            }
        },
        "/staking/delegators/{delegatorAddr}/txs": {
            "get": {
                "description": "Query all staking transactions from a single delegator address\nNOTE: In order to query staking transactions, the transaction\nrecord must be available otherwise the query will fail. This requires a\nnode that is not pruning transaction history",
                "produces": [
                    "application/json"
                ],
                "tags": [
                    "staking"
                ],
                "summary": "Query all staking transactions from a delegator",
                "parameters": [
                    {
                        "type": "string",
                        "description": "The delegator address",
                        "name": "delegatorAddr",
                        "in": "path",
                        "required": true
                    },
                    {
                        "type": "string",
                        "description": "Block height to execute query (defaults to chain tip)",
                        "name": "height",
                        "in": "query"
                    },
                    {
                        "type": "string",
                        "description": "Type of staking transaction, either (bond | unbond | redelegate)",
                        "name": "type",
                        "in": "query"
                    }
                ],
                "responses": {
                    "200": {
                        "description": "OK",
                        "schema": {
                            "$ref": "#/definitions/rest.delegatorTxs"
                        }
                    },
                    "400": {
                        "description": "Returned if the request doesn't have valid query params",
                        "schema": {
                            "$ref": "#/definitions/rest.ErrorResponse"
                        }
                    },
                    "500": {
                        "description": "Returned on server error",
                        "schema": {
                            "$ref": "#/definitions/rest.ErrorResponse"
                        }
                    }
                }
            }
        },
        "/staking/delegators/{delegatorAddr}/unbonding_delegations": {
            "get": {
                "description": "Query all unbonding delegations from a single delegator address",
                "produces": [
                    "application/json"
                ],
                "tags": [
                    "staking"
                ],
                "summary": "Query all unbonding delegations from a delegator",
                "parameters": [
                    {
                        "type": "string",
                        "description": "The delegator address",
                        "name": "delegatorAddr",
                        "in": "path",
                        "required": true
                    },
                    {
                        "type": "string",
                        "description": "Block height to execute query (defaults to chain tip)",
                        "name": "height",
                        "in": "query"
                    }
                ],
                "responses": {
                    "200": {
                        "description": "OK",
                        "schema": {
                            "$ref": "#/definitions/rest.delegatorUnbondingDelegations"
                        }
                    },
                    "400": {
                        "description": "Returned if the request doesn't have valid query params",
                        "schema": {
                            "$ref": "#/definitions/rest.ErrorResponse"
                        }
                    },
                    "500": {
                        "description": "Returned on server error",
                        "schema": {
                            "$ref": "#/definitions/rest.ErrorResponse"
                        }
                    }
                }
            },
            "post": {
                "description": "Generate an unbonding transaction that is ready for signing",
                "consumes": [
                    "application/json"
                ],
                "produces": [
                    "application/json"
                ],
                "tags": [
                    "staking"
                ],
                "summary": "Generate an unbonding transaction",
                "parameters": [
                    {
                        "type": "string",
                        "description": "The delegator address",
                        "name": "delegatorAddr",
                        "in": "path",
                        "required": true
                    },
                    {
                        "description": "The undelegate request payload",
                        "name": "body",
                        "in": "body",
                        "required": true,
                        "schema": {
                            "type": "object",
                            "$ref": "#/definitions/rest.UndelegateRequest"
                        }
                    }
                ],
                "responses": {
                    "200": {
                        "description": "Returns the unsigned transaction",
                        "schema": {
                            "$ref": "#/definitions/rest.postUndelegate"
                        }
                    },
                    "400": {
                        "description": "Returned if the request is invalid",
                        "schema": {
                            "$ref": "#/definitions/rest.ErrorResponse"
                        }
                    },
                    "401": {
                        "description": "Returned if chain-id required but not present, or delegation address incorrect",
                        "schema": {
                            "$ref": "#/definitions/rest.ErrorResponse"
                        }
                    },
                    "402": {
                        "description": "Returned if fees or gas are invalid",
                        "schema": {
                            "$ref": "#/definitions/rest.ErrorResponse"
                        }
                    },
                    "500": {
                        "description": "Returned on server error",
                        "schema": {
                            "$ref": "#/definitions/rest.ErrorResponse"
                        }
                    }
                }
            }
        },
        "/staking/delegators/{delegatorAddr}/unbonding_delegations/{validatorAddr}": {
            "get": {
                "description": "Query all unbonding delegations from a single delegator/validator pair",
                "produces": [
                    "application/json"
                ],
                "tags": [
                    "staking"
                ],
                "summary": "Query all unbonding delegations from a delegator/validator pair",
                "parameters": [
                    {
                        "type": "string",
                        "description": "The delegator address",
                        "name": "delegatorAddr",
                        "in": "path",
                        "required": true
                    },
                    {
                        "type": "string",
                        "description": "The validator address",
                        "name": "validatorAddr",
                        "in": "path",
                        "required": true
                    },
                    {
                        "type": "string",
                        "description": "Block height to execute query (defaults to chain tip)",
                        "name": "height",
                        "in": "query"
                    }
                ],
                "responses": {
                    "200": {
                        "description": "OK",
                        "schema": {
                            "$ref": "#/definitions/rest.unbondingDelegation"
                        }
                    },
                    "400": {
                        "description": "Returned if the request doesn't have valid query params",
                        "schema": {
                            "$ref": "#/definitions/rest.ErrorResponse"
                        }
                    },
                    "500": {
                        "description": "Returned on server error",
                        "schema": {
                            "$ref": "#/definitions/rest.ErrorResponse"
                        }
                    }
                }
            }
        },
        "/staking/delegators/{delegatorAddr}/validators": {
            "get": {
                "description": "Query a delegator's bonded validators",
                "produces": [
                    "application/json"
                ],
                "tags": [
                    "staking"
                ],
                "summary": "Query a delegator's bonded validators",
                "parameters": [
                    {
                        "type": "string",
                        "description": "The delegator address",
                        "name": "delegatorAddr",
                        "in": "path",
                        "required": true
                    },
                    {
                        "type": "string",
                        "description": "Block height to execute query (defaults to chain tip)",
                        "name": "height",
                        "in": "query"
                    }
                ],
                "responses": {
                    "200": {
                        "description": "OK",
                        "schema": {
                            "$ref": "#/definitions/rest.delegatorValidators"
                        }
                    },
                    "400": {
                        "description": "Returned if the request doesn't have valid query params",
                        "schema": {
                            "$ref": "#/definitions/rest.ErrorResponse"
                        }
                    },
                    "500": {
                        "description": "Returned on server error",
                        "schema": {
                            "$ref": "#/definitions/rest.ErrorResponse"
                        }
                    }
                }
            }
        },
        "/staking/delegators/{delegatorAddr}/validators/{validatorAddr}": {
            "get": {
                "description": "Query a delegator's bonded validator",
                "produces": [
                    "application/json"
                ],
                "tags": [
                    "staking"
                ],
                "summary": "Query a delegator's bonded validator",
                "parameters": [
                    {
                        "type": "string",
                        "description": "The delegator address",
                        "name": "delegatorAddr",
                        "in": "path",
                        "required": true
                    },
                    {
                        "type": "string",
                        "description": "The validator address",
                        "name": "validatorAddr",
                        "in": "path",
                        "required": true
                    },
                    {
                        "type": "string",
                        "description": "Block height to execute query (defaults to chain tip)",
                        "name": "height",
                        "in": "query"
                    }
                ],
                "responses": {
                    "200": {
                        "description": "OK",
                        "schema": {
                            "$ref": "#/definitions/rest.delegatorValidator"
                        }
                    },
                    "400": {
                        "description": "Returned if the request doesn't have valid query params",
                        "schema": {
                            "$ref": "#/definitions/rest.ErrorResponse"
                        }
                    },
                    "500": {
                        "description": "Returned on server error",
                        "schema": {
                            "$ref": "#/definitions/rest.ErrorResponse"
                        }
                    }
                }
            }
        },
        "/staking/parameters": {
            "get": {
                "description": "Query the staking parameters",
                "produces": [
                    "application/json"
                ],
                "tags": [
                    "staking"
                ],
                "summary": "Query the staking parameters",
                "parameters": [
                    {
                        "type": "string",
                        "description": "Block height to execute query (defaults to chain tip)",
                        "name": "height",
                        "in": "query"
                    }
                ],
                "responses": {
                    "200": {
                        "description": "OK",
                        "schema": {
                            "$ref": "#/definitions/rest.params"
                        }
                    },
                    "400": {
                        "description": "Returned if the request doesn't have valid query params",
                        "schema": {
                            "$ref": "#/definitions/rest.ErrorResponse"
                        }
                    },
                    "500": {
                        "description": "Returned on server error",
                        "schema": {
                            "$ref": "#/definitions/rest.ErrorResponse"
                        }
                    }
                }
            }
        },
        "/staking/pool": {
            "get": {
                "description": "Query the staking pools",
                "produces": [
                    "application/json"
                ],
                "tags": [
                    "staking"
                ],
                "summary": "Query the staking pool",
                "parameters": [
                    {
                        "type": "string",
                        "description": "Block height to execute query (defaults to chain tip)",
                        "name": "height",
                        "in": "query"
                    }
                ],
                "responses": {
                    "200": {
                        "description": "OK",
                        "schema": {
                            "$ref": "#/definitions/rest.pool"
                        }
                    },
                    "400": {
                        "description": "Returned if the request doesn't have valid query params",
                        "schema": {
                            "$ref": "#/definitions/rest.ErrorResponse"
                        }
                    },
                    "500": {
                        "description": "Returned on server error",
                        "schema": {
                            "$ref": "#/definitions/rest.ErrorResponse"
                        }
                    }
                }
            }
        },
        "/staking/redelegations": {
            "get": {
                "description": "Query all redelegations filtered by delegator, validator_from, and/or validator_to",
                "produces": [
                    "application/json"
                ],
                "tags": [
                    "staking"
                ],
                "summary": "Query all redelegations with filters",
                "parameters": [
                    {
                        "type": "string",
                        "description": "The delegator address",
                        "name": "delegator",
                        "in": "query"
                    },
                    {
                        "type": "string",
                        "description": "The source validator address",
                        "name": "validator_from",
                        "in": "query"
                    },
                    {
                        "type": "string",
                        "description": "The destination validator address",
                        "name": "validator_to",
                        "in": "query"
                    },
                    {
                        "type": "string",
                        "description": "Block height to execute query (defaults to chain tip)",
                        "name": "height",
                        "in": "query"
                    }
                ],
                "responses": {
                    "200": {
                        "description": "OK",
                        "schema": {
                            "$ref": "#/definitions/rest.redelegations"
                        }
                    },
                    "400": {
                        "description": "Returned if the request doesn't have valid query params",
                        "schema": {
                            "$ref": "#/definitions/rest.ErrorResponse"
                        }
                    },
                    "500": {
                        "description": "Returned on server error",
                        "schema": {
                            "$ref": "#/definitions/rest.ErrorResponse"
                        }
                    }
                }
            }
        },
        "/staking/validators": {
            "get": {
                "description": "Query paginated validators filtering by status",
                "produces": [
                    "application/json"
                ],
                "tags": [
                    "staking"
                ],
                "summary": "Query validators",
                "parameters": [
                    {
                        "type": "string",
                        "default": "bonded",
                        "description": "The validator status (bonded | unbonded | unbonding)",
                        "name": "status",
                        "in": "query"
                    },
                    {
                        "type": "integer",
                        "default": 1,
                        "description": "The page number to query",
                        "name": "page",
                        "in": "query"
                    },
                    {
                        "type": "integer",
                        "default": 100,
                        "description": "The number of results per page",
                        "name": "limit",
                        "in": "query"
                    },
                    {
                        "type": "string",
                        "description": "Block height to execute query (defaults to chain tip)",
                        "name": "height",
                        "in": "query"
                    }
                ],
                "responses": {
                    "200": {
                        "description": "OK",
                        "schema": {
                            "$ref": "#/definitions/rest.validators"
                        }
                    },
                    "400": {
                        "description": "Returned if the request doesn't have valid query params",
                        "schema": {
                            "$ref": "#/definitions/rest.ErrorResponse"
                        }
                    },
                    "500": {
                        "description": "Returned on server error",
                        "schema": {
                            "$ref": "#/definitions/rest.ErrorResponse"
                        }
                    }
                }
            }
        },
        "/staking/validators/{validatorAddr}": {
            "get": {
                "description": "Query a validator by operator address",
                "produces": [
                    "application/json"
                ],
                "tags": [
                    "staking"
                ],
                "summary": "Query a validator",
                "parameters": [
                    {
                        "type": "string",
                        "description": "The validator address",
                        "name": "validatorAddr",
                        "in": "path",
                        "required": true
                    },
                    {
                        "type": "string",
                        "description": "Block height to execute query (defaults to chain tip)",
                        "name": "height",
                        "in": "query"
                    }
                ],
                "responses": {
                    "200": {
                        "description": "OK",
                        "schema": {
                            "$ref": "#/definitions/rest.validator"
                        }
                    },
                    "400": {
                        "description": "Returned if the request doesn't have valid query params",
                        "schema": {
                            "$ref": "#/definitions/rest.ErrorResponse"
                        }
                    },
                    "500": {
                        "description": "Returned on server error",
                        "schema": {
                            "$ref": "#/definitions/rest.ErrorResponse"
                        }
                    }
                }
            }
        },
        "/staking/validators/{validatorAddr}/delegations": {
            "get": {
                "description": "Query a validator's delegations by operator address",
                "produces": [
                    "application/json"
                ],
                "tags": [
                    "staking"
                ],
                "summary": "Query a validator's delegations",
                "parameters": [
                    {
                        "type": "string",
                        "description": "The validator address",
                        "name": "validatorAddr",
                        "in": "path",
                        "required": true
                    },
                    {
                        "type": "string",
                        "description": "Block height to execute query (defaults to chain tip)",
                        "name": "height",
                        "in": "query"
                    }
                ],
                "responses": {
                    "200": {
                        "description": "OK",
                        "schema": {
                            "$ref": "#/definitions/rest.validatorDelegations"
                        }
                    },
                    "400": {
                        "description": "Returned if the request doesn't have valid query params",
                        "schema": {
                            "$ref": "#/definitions/rest.ErrorResponse"
                        }
                    },
                    "500": {
                        "description": "Returned on server error",
                        "schema": {
                            "$ref": "#/definitions/rest.ErrorResponse"
                        }
                    }
                }
            }
        },
        "/staking/validators/{validatorAddr}/unbonding_delegations": {
            "get": {
                "description": "Query a validator's unbonding delegations by operator address",
                "produces": [
                    "application/json"
                ],
                "tags": [
                    "staking"
                ],
                "summary": "Query a validator's unbonding delegations",
                "parameters": [
                    {
                        "type": "string",
                        "description": "The validator address",
                        "name": "validatorAddr",
                        "in": "path",
                        "required": true
                    },
                    {
                        "type": "string",
                        "description": "Block height to execute query (defaults to chain tip)",
                        "name": "height",
                        "in": "query"
                    }
                ],
                "responses": {
                    "200": {
                        "description": "OK",
                        "schema": {
                            "$ref": "#/definitions/rest.validatorUnbondingDelegations"
                        }
                    },
                    "400": {
                        "description": "Returned if the request doesn't have valid query params",
                        "schema": {
                            "$ref": "#/definitions/rest.ErrorResponse"
                        }
                    },
                    "500": {
                        "description": "Returned on server error",
                        "schema": {
                            "$ref": "#/definitions/rest.ErrorResponse"
                        }
                    }
                }
            }
        },
        "/supply/total": {
            "get": {
                "produces": [
                    "application/json"
                ],
                "tags": [
                    "supply"
                ],
                "summary": "Query total supply of coins",
                "parameters": [
                    {
                        "type": "integer",
                        "default": 1,
                        "description": "The page number to query",
                        "name": "page",
                        "in": "query"
                    },
                    {
                        "type": "integer",
                        "default": 100,
                        "description": "The number of results per page",
                        "name": "limit",
                        "in": "query"
                    },
                    {
                        "type": "string",
                        "description": "Block height to execute query (defaults to chain tip)",
                        "name": "height",
                        "in": "query"
                    }
                ],
                "responses": {
                    "200": {
                        "description": "The total supply",
                        "schema": {
                            "$ref": "#/definitions/rest.totalSupply"
                        }
                    },
                    "400": {
                        "description": "Returned if the request doesn't have valid query params",
                        "schema": {
                            "$ref": "#/definitions/rest.ErrorResponse"
                        }
                    },
                    "500": {
                        "description": "Returned on server error",
                        "schema": {
                            "$ref": "#/definitions/rest.ErrorResponse"
                        }
                    }
                }
            }
        },
        "/supply/total/{denomination}": {
            "get": {
                "produces": [
                    "application/json"
                ],
                "tags": [
                    "supply"
                ],
                "summary": "Query the supply of a denomination",
                "parameters": [
                    {
                        "type": "string",
                        "description": "denomination",
                        "name": "denom",
                        "in": "path",
                        "required": true
                    },
                    {
                        "type": "string",
                        "description": "Block height to execute query (defaults to chain tip)",
                        "name": "height",
                        "in": "query"
                    }
                ],
                "responses": {
                    "200": {
                        "description": "The total supply of a single denom",
                        "schema": {
                            "$ref": "#/definitions/rest.totalDenomSupply"
                        }
                    },
                    "400": {
                        "description": "Returned if the request doesn't have valid query params",
                        "schema": {
                            "$ref": "#/definitions/rest.ErrorResponse"
                        }
                    },
                    "500": {
                        "description": "Returned on server error",
                        "schema": {
                            "$ref": "#/definitions/rest.ErrorResponse"
                        }
                    }
                }
            }
        },
        "/txs": {
            "post": {
                "description": "Broadcast a signed transaction with the broadcasting mode. The\nmode must either be sync, async, or block. The use of block mode\nis not advised. The sync mode will broadcast and wait for a\nCheckTx response, whereas async mode will broadcast and return\nimmediately.",
                "consumes": [
                    "application/json"
                ],
                "produces": [
                    "application/json"
                ],
                "tags": [
                    "transactions"
                ],
                "summary": "Broadcast a signed transaction",
                "parameters": [
                    {
                        "description": "Signed transaction along with the broadcasting mode",
                        "name": "tx",
                        "in": "body",
                        "required": true,
                        "schema": {
                            "type": "object",
                            "$ref": "#/definitions/rest.BroadcastReq"
                        }
                    }
                ],
                "responses": {
                    "200": {
                        "description": "OK",
                        "schema": {
                            "$ref": "#/definitions/types.TxResponse"
                        }
                    },
                    "400": {
                        "description": "Returned if the request is invalid.",
                        "schema": {
                            "$ref": "#/definitions/rest.ErrorResponse"
                        }
                    },
                    "500": {
                        "description": "Returned if the transaction cannot be decoded.",
                        "schema": {
                            "$ref": "#/definitions/rest.ErrorResponse"
                        }
                    }
                }
            }
        }
    },
    "definitions": {
        "auth.StdFee": {
            "type": "object",
            "properties": {
                "amount": {
                    "type": "string"
                },
                "gas": {
                    "type": "integer"
                }
            }
        },
        "auth.StdSignature": {
            "type": "object",
            "properties": {
                "signature": {
                    "type": "string",
                    "format": "base64",
                    "example": "U3dhZ2dlciByb2Nrcw=="
                }
            }
        },
        "rest.BaseReq": {
            "type": "object",
            "properties": {
                "account_number": {
                    "type": "integer"
                },
                "chain_id": {
                    "type": "string"
                },
                "fees": {
                    "type": "string"
                },
                "from": {
                    "type": "string"
                },
                "gas": {
                    "type": "string"
                },
                "gas_adjustment": {
                    "type": "string"
                },
                "gas_prices": {
                    "type": "string"
                },
                "memo": {
                    "type": "string"
                },
                "sequence": {
                    "type": "integer"
                },
                "simulate": {
                    "type": "boolean"
                }
            }
        },
        "rest.BroadcastReq": {
            "type": "object",
            "properties": {
                "mode": {
                    "type": "string"
                },
                "tx": {
                    "type": "object",
                    "$ref": "#/definitions/types.StdTx"
                }
            }
        },
        "rest.DelegateRequest": {
            "type": "object",
            "properties": {
                "amount": {
                    "type": "string"
                },
                "base_req": {
                    "type": "object",
                    "$ref": "#/definitions/rest.BaseReq"
                },
                "delegator_address": {
                    "description": "in bech32",
                    "type": "string"
                },
                "validator_address": {
                    "description": "in bech32",
                    "type": "string"
                }
            }
        },
        "rest.DepositReq": {
            "type": "object",
            "properties": {
                "amount": {
                    "description": "Coins to add to the proposal's deposit",
                    "type": "string"
                },
                "base_req": {
                    "type": "object",
                    "$ref": "#/definitions/rest.BaseReq"
                },
                "depositor": {
                    "description": "Address of the depositor",
                    "type": "string"
                }
            }
        },
        "rest.ErrorResponse": {
            "type": "object",
            "properties": {
                "code": {
                    "type": "integer"
                },
                "error": {
                    "type": "string"
                }
            }
        },
        "rest.PostProposalReq": {
            "type": "object",
            "properties": {
                "base_req": {
                    "type": "object",
                    "$ref": "#/definitions/rest.BaseReq"
                },
                "description": {
                    "description": "Description of the proposal",
                    "type": "string"
                },
                "initial_deposit": {
                    "description": "Coins to add to the proposal's deposit",
                    "type": "string"
                },
                "proposal_type": {
                    "description": "Type of proposal. Initial set {PlainTextProposal, SoftwareUpgradeProposal}",
                    "type": "string"
                },
                "proposer": {
                    "description": "Address of the proposer",
                    "type": "string"
                },
                "title": {
                    "description": "Title of the proposal",
                    "type": "string"
                }
            }
        },
        "rest.RedelegateRequest": {
            "type": "object",
            "properties": {
                "amount": {
                    "type": "string"
                },
                "base_req": {
                    "type": "object",
                    "$ref": "#/definitions/rest.BaseReq"
                },
                "delegator_address": {
                    "description": "in bech32",
                    "type": "string"
                },
                "validator_dst_address": {
                    "description": "in bech32",
                    "type": "string"
                },
                "validator_src_address": {
                    "description": "in bech32",
                    "type": "string"
                }
            }
        },
        "rest.ResponseWithHeight": {
            "type": "object",
            "properties": {
                "height": {
                    "type": "integer"
                },
                "result": {
                    "type": "string"
                }
            }
        },
        "rest.SendReq": {
            "type": "object",
            "properties": {
                "amount": {
                    "type": "string"
                },
                "base_req": {
                    "type": "object",
                    "$ref": "#/definitions/rest.BaseReq"
                }
            }
        },
        "rest.UndelegateRequest": {
            "type": "object",
            "properties": {
                "amount": {
                    "type": "string"
                },
                "base_req": {
                    "type": "object",
                    "$ref": "#/definitions/rest.BaseReq"
                },
                "delegator_address": {
                    "description": "in bech32",
                    "type": "string"
                },
                "validator_address": {
                    "description": "in bech32",
                    "type": "string"
                }
            }
        },
        "rest.VoteReq": {
            "type": "object",
            "properties": {
                "base_req": {
                    "type": "object",
                    "$ref": "#/definitions/rest.BaseReq"
                },
                "option": {
                    "description": "option from OptionSet chosen by the voter",
                    "type": "string"
                },
                "voter": {
                    "description": "address of the voter",
                    "type": "string"
                }
            }
        },
        "rest.delegation": {
            "type": "object",
            "properties": {
                "height": {
                    "type": "integer"
                },
                "result": {
                    "type": "object",
                    "$ref": "#/definitions/types.DelegationResponse"
                }
            }
        },
        "rest.delegatorDelegations": {
            "type": "object",
            "properties": {
                "height": {
                    "type": "integer"
                },
                "result": {
                    "type": "array",
                    "items": {
                        "$ref": "#/definitions/types.DelegationResponse"
                    }
                }
            }
        },
        "rest.delegatorTxs": {
            "type": "object",
            "properties": {
                "height": {
                    "type": "integer"
                },
                "result": {
                    "type": "array",
                    "items": {
                        "type": "string"
                    }
                }
            }
        },
        "rest.delegatorUnbondingDelegations": {
            "type": "object",
            "properties": {
                "height": {
                    "type": "integer"
                },
                "result": {
                    "type": "array",
                    "items": {
                        "$ref": "#/definitions/types.UnbondingDelegation"
                    }
                }
            }
        },
        "rest.delegatorValidator": {
            "type": "object",
            "properties": {
                "height": {
                    "type": "integer"
                },
                "result": {
                    "type": "object",
                    "$ref": "#/definitions/types.Validator"
                }
            }
        },
        "rest.delegatorValidators": {
            "type": "object",
            "properties": {
                "height": {
                    "type": "integer"
                },
                "result": {
                    "type": "array",
                    "items": {
                        "$ref": "#/definitions/types.Validator"
                    }
                }
            }
        },
        "rest.params": {
            "type": "object",
            "properties": {
                "height": {
                    "type": "integer"
                },
                "result": {
                    "type": "object",
                    "$ref": "#/definitions/types.Params"
                }
            }
        },
        "rest.pool": {
            "type": "object",
            "properties": {
                "height": {
                    "type": "integer"
                },
                "result": {
                    "type": "object",
                    "$ref": "#/definitions/types.Pool"
                }
            }
        },
        "rest.postDelegation": {
            "type": "object",
            "properties": {
                "fee": {
                    "type": "object",
                    "$ref": "#/definitions/types.StdFee"
                },
                "memo": {
                    "type": "string"
                },
                "msg": {
                    "type": "array",
                    "items": {
                        "$ref": "#/definitions/types.MsgDelegate"
                    }
                },
                "signatures": {
                    "type": "array",
                    "items": {
                        "$ref": "#/definitions/types.StdSignature"
                    }
                }
            }
        },
        "rest.mintAnnualProvisions": {
            "type": "object",
            "properties": {
                "height": {
                    "type": "integer"
                },
                "result": {
                    "type": "string"
                }
            }
        },
        "rest.mintInflation": {
            "type": "object",
            "properties": {
                "height": {
                    "type": "integer"
                },
                "result": {
                    "type": "string"
                }
            }
        },
        "rest.mintParams": {
            "type": "object",
            "properties": {
                "height": {
                    "type": "integer"
                },
                "result": {
                    "type": "object",
                    "$ref": "#/definitions/types.Params"
                }
            }
        },
        "rest.postDeposit": {
            "type": "object",
            "properties": {
                "fee": {
                    "type": "object",
                    "$ref": "#/definitions/auth.StdFee"
                },
                "memo": {
                    "type": "string"
                },
                "msg": {
                    "type": "array",
                    "items": {
                        "$ref": "#/definitions/types.MsgDeposit"
                    }
                },
                "signatures": {
                    "type": "array",
                    "items": {
                        "$ref": "#/definitions/auth.StdSignature"
                    }
                }
            }
        },
        "rest.postProposal": {
            "type": "object",
            "properties": {
                "fee": {
                    "type": "object",
                    "$ref": "#/definitions/auth.StdFee"
                },
                "memo": {
                    "type": "string"
                },
                "msg": {
                    "type": "array",
                    "items": {
                        "$ref": "#/definitions/types.MsgSubmitProposal"
                    }
                },
                "signatures": {
                    "type": "array",
                    "items": {
                        "$ref": "#/definitions/auth.StdSignature"
                    }
                }
            }
        },
        "rest.postRedelegation": {
            "type": "object",
            "properties": {
                "fee": {
                    "type": "object",
                    "$ref": "#/definitions/types.StdFee"
                },
                "memo": {
                    "type": "string"
                },
                "msg": {
                    "type": "array",
                    "items": {
                        "$ref": "#/definitions/types.MsgBeginRedelegate"
                    }
                },
                "signatures": {
                    "type": "array",
                    "items": {
                        "$ref": "#/definitions/types.StdSignature"
                    }
                }
            }
        },
        "rest.postUndelegate": {
            "type": "object",
            "properties": {
                "fee": {
                    "type": "object",
                    "$ref": "#/definitions/types.StdFee"
                },
                "memo": {
                    "type": "string"
                },
                "msg": {
                    "type": "array",
                    "items": {
                        "$ref": "#/definitions/types.MsgUndelegate"
                    }
                },
                "signatures": {
                    "type": "array",
                    "items": {
                        "$ref": "#/definitions/types.StdSignature"
                    }
                }
            }
        },
        "rest.postVote": {
            "type": "object",
            "properties": {
                "fee": {
                    "type": "object",
                    "$ref": "#/definitions/auth.StdFee"
                },
                "memo": {
                    "type": "string"
                },
                "msg": {
                    "type": "array",
                    "items": {
                        "$ref": "#/definitions/types.MsgVote"
                    }
                },
                "signatures": {
                    "type": "array",
                    "items": {
                        "$ref": "#/definitions/auth.StdSignature"
                    }
                }
            }
        },
        "rest.queryBalance": {
            "type": "object",
            "properties": {
                "height": {
                    "type": "integer"
                },
                "result": {
                    "type": "string"
                }
            }
        },
        "rest.queryDeposit": {
            "type": "object",
            "properties": {
                "height": {
                    "type": "integer"
                },
                "result": {
                    "type": "object",
                    "$ref": "#/definitions/types.Deposit"
                }
            }
        },
        "rest.queryDeposits": {
            "type": "object",
            "properties": {
                "height": {
                    "type": "integer"
                },
                "result": {
                    "type": "array",
                    "items": {
                        "$ref": "#/definitions/types.Deposit"
                    }
                }
            }
        },
        "rest.queryProposal": {
            "type": "object",
            "properties": {
                "height": {
                    "type": "integer"
                },
                "result": {
                    "type": "object",
                    "$ref": "#/definitions/types.Proposal"
                }
            }
        },
        "rest.queryProposals": {
            "type": "object",
            "properties": {
                "height": {
                    "type": "integer"
                },
                "result": {
                    "type": "array",
                    "items": {
                        "$ref": "#/definitions/types.Proposal"
                    }
                }
            }
        },
        "rest.queryProposer": {
            "type": "object",
            "properties": {
                "height": {
                    "type": "integer"
                },
                "result": {
                    "type": "object",
                    "$ref": "#/definitions/utils.Proposer"
                }
            }
        },
        "rest.queryTally": {
            "type": "object",
            "properties": {
                "height": {
                    "type": "integer"
                },
                "result": {
                    "type": "object",
                    "$ref": "#/definitions/types.TallyResult"
                }
            }
        },
        "rest.queryVote": {
            "type": "object",
            "properties": {
                "height": {
                    "type": "integer"
                },
                "result": {
                    "type": "object",
                    "$ref": "#/definitions/types.Vote"
                }
            }
        },
        "rest.queryVotesOnProposal": {
            "type": "object",
            "properties": {
                "height": {
                    "type": "integer"
                },
                "result": {
                    "type": "object",
                    "$ref": "#/definitions/types.Votes"
                }
            }
        },
        "rest.redelegations": {
            "type": "object",
            "properties": {
                "height": {
                    "type": "integer"
                },
                "result": {
                    "type": "object",
                    "$ref": "#/definitions/types.RedelegationResponses"
                }
            }
        },
        "rest.sendResponse": {
            "type": "object",
            "properties": {
                "fee": {
                    "type": "object",
                    "$ref": "#/definitions/types.StdFee"
                },
                "memo": {
                    "type": "string"
                },
                "msg": {
                    "type": "array",
                    "items": {
                        "$ref": "#/definitions/types.MsgSend"
                    }
                },
                "signatures": {
                    "type": "array",
                    "items": {
                        "$ref": "#/definitions/types.StdSignature"
                    }
                }
            }
        },
        "rest.totalDenomSupply": {
            "type": "object",
            "properties": {
                "height": {
                    "type": "integer"
                },
                "result": {
                    "type": "string"
                }
            }
        },
        "rest.totalSupply": {
            "type": "object",
            "properties": {
                "height": {
                    "type": "integer"
                },
                "result": {
                    "type": "array",
                    "items": {
                        "$ref": "#/definitions/types.Coin"
                    }
                }
            }
        },
        "rest.unbondingDelegation": {
            "type": "object",
            "properties": {
                "height": {
                    "type": "integer"
                },
                "result": {
                    "type": "object",
                    "$ref": "#/definitions/types.UnbondingDelegation"
                }
            }
        },
        "rest.validator": {
            "type": "object",
            "properties": {
                "height": {
                    "type": "integer"
                },
                "result": {
                    "type": "object",
                    "$ref": "#/definitions/types.Validator"
                }
            }
        },
        "rest.validatorDelegations": {
            "type": "object",
            "properties": {
                "height": {
                    "type": "integer"
                },
                "result": {
                    "type": "object",
                    "$ref": "#/definitions/types.DelegationResponses"
                }
            }
        },
        "rest.validatorUnbondingDelegations": {
            "type": "object",
            "properties": {
                "height": {
                    "type": "integer"
                },
                "result": {
                    "type": "array",
                    "items": {
                        "$ref": "#/definitions/types.UnbondingDelegation"
                    }
                }
            }
        },
        "rest.validators": {
            "type": "object",
            "properties": {
                "height": {
                    "type": "integer"
                },
                "result": {
                    "type": "array",
                    "items": {
                        "$ref": "#/definitions/types.Validator"
                    }
                }
            }
        },
        "types.ABCIMessageLog": {
            "type": "object",
            "properties": {
                "events": {
                    "description": "Events contains a slice of Event objects that were emitted during some\nexecution.",
                    "type": "object",
                    "$ref": "#/definitions/types.StringEvents"
                },
                "log": {
                    "type": "string"
                },
                "msg_index": {
                    "type": "integer"
                },
                "success": {
                    "type": "boolean"
                }
            }
        },
        "types.ABCIMessageLogs": {
            "type": "array",
            "items": {
                "type": "object",
                "properties": {
                    "events": {
                        "description": "Events contains a slice of Event objects that were emitted during some\nexecution.",
                        "type": "object",
                        "$ref": "#/definitions/types.StringEvents"
                    },
                    "log": {
                        "type": "string"
                    },
                    "msg_index": {
                        "type": "integer"
                    },
                    "success": {
                        "type": "boolean"
                    }
                }
            }
        },
        "types.Attribute": {
            "type": "object",
            "properties": {
                "key": {
                    "type": "string"
                },
                "value": {
                    "type": "string"
                }
            }
        },
        "types.Coin": {
            "type": "object",
            "properties": {
                "amount": {
                    "description": "To allow the use of unsigned integers (see: #1273) a larger refactor will\nneed to be made. So we use signed integers for now with safety measures in\nplace preventing negative values being used.",
                    "type": "string"
                },
                "denom": {
                    "type": "string"
                }
            }
        },
        "types.Commission": {
            "type": "object",
            "properties": {
                "max_change_rate": {
                    "description": "maximum daily increase of the validator commission, as a fraction",
                    "type": "string"
                },
                "max_rate": {
                    "description": "maximum commission rate which validator can ever charge, as a fraction",
                    "type": "string"
                },
                "rate": {
                    "description": "the commission rate charged to delegators, as a fraction",
                    "type": "string"
                },
                "update_time": {
                    "description": "the last time the commission rate was changed",
                    "type": "string"
                }
            }
        },
        "types.Content": {
            "type": "object"
        },
        "types.DelegationResponse": {
            "type": "object",
            "properties": {
                "balance": {
                    "type": "string"
                },
                "delegator_address": {
                    "type": "string"
                },
                "shares": {
                    "type": "string"
                },
                "validator_address": {
                    "type": "string"
                }
            }
        },
        "types.DelegationResponses": {
            "type": "array",
            "items": {
                "type": "object",
                "properties": {
                    "balance": {
                        "type": "string"
                    },
                    "delegator_address": {
                        "type": "string"
                    },
                    "shares": {
                        "type": "string"
                    },
                    "validator_address": {
                        "type": "string"
                    }
                }
            }
        },
        "types.Deposit": {
            "type": "object",
            "properties": {
                "amount": {
                    "description": "Deposit amount",
                    "type": "string"
                },
                "depositor": {
                    "description": "Address of the depositor",
                    "type": "string"
                },
                "proposal_id": {
                    "description": "proposalID of the proposal",
                    "type": "integer"
                }
            }
        },
<<<<<<< HEAD
        "types.DepositParams": {
            "type": "object",
            "properties": {
                "max_deposit_period": {
                    "description": "Maximum period for Atom holders to deposit on a proposal. Initial value: 2 months",
                    "type": "string"
                },
                "min_deposit": {
                    "description": "Minimum deposit for a proposal to enter voting period.",
=======
        "types.Description": {
            "type": "object",
            "properties": {
                "details": {
                    "description": "optional details",
                    "type": "string"
                },
                "identity": {
                    "description": "optional identity signature (ex. UPort or Keybase)",
                    "type": "string"
                },
                "moniker": {
                    "description": "name",
                    "type": "string"
                },
                "security_contact": {
                    "description": "optional security contact info",
                    "type": "string"
                },
                "website": {
                    "description": "optional website link",
                    "type": "string"
                }
            }
        },
        "types.MsgBeginRedelegate": {
            "type": "object",
            "properties": {
                "amount": {
                    "type": "string"
                },
                "delegator_address": {
                    "type": "string"
                },
                "validator_dst_address": {
                    "type": "string"
                },
                "validator_src_address": {
                    "type": "string"
                }
            }
        },
        "types.MsgDelegate": {
            "type": "object",
            "properties": {
                "amount": {
                    "type": "string"
                },
                "delegator_address": {
                    "type": "string"
                },
                "validator_address": {
>>>>>>> 235dc49f
                    "type": "string"
                }
            }
        },
        "types.MsgDeposit": {
            "type": "object",
            "properties": {
                "amount": {
                    "description": "Coins to add to the proposal's deposit",
                    "type": "string"
                },
                "depositor": {
                    "description": "Address of the depositor",
                    "type": "string"
                },
                "proposal_id": {
                    "description": "ID of the proposal",
                    "type": "integer"
                }
            }
        },
        "types.MsgSend": {
            "type": "object",
            "properties": {
                "amount": {
                    "type": "string"
                },
                "from_address": {
                    "type": "string"
                },
                "to_address": {
                    "type": "string"
                }
            }
        },
        "types.MsgSubmitProposal": {
            "type": "object",
            "properties": {
                "content": {
                    "type": "object",
                    "$ref": "#/definitions/types.Content"
                },
                "initial_deposit": {
                    "description": "Initial deposit paid by sender. Must be strictly positive",
                    "type": "string"
                },
                "proposer": {
                    "description": "Address of the proposer",
                    "type": "string"
                }
            }
        },
        "types.MsgUndelegate": {
            "type": "object",
            "properties": {
                "amount": {
                    "type": "string"
                },
                "delegator_address": {
                    "type": "string"
                },
                "validator_address": {
                    "type": "string"
                }
            }
        },
        "types.MsgVote": {
            "type": "object",
            "properties": {
                "option": {
                    "description": "option from OptionSet chosen by the voter",
                    "type": "integer"
                },
                "proposal_id": {
                    "description": "ID of the proposal",
                    "type": "integer"
                },
                "voter": {
                    "description": "address of the voter",
                    "type": "string"
                }
            }
        },
        "types.Params": {
            "type": "object",
            "properties": {
<<<<<<< HEAD
                "deposit_params": {
                    "type": "object",
                    "$ref": "#/definitions/types.DepositParams"
                },
                "tally_params": {
                    "type": "object",
                    "$ref": "#/definitions/types.TallyParams"
                },
                "voting_params": {
                    "type": "object",
                    "$ref": "#/definitions/types.VotingParams"
=======
                "downtime_jail_duration": {
                    "type": "string"
                },
                "max_evidence_age": {
                    "type": "string"
                },
                "min_signed_per_window": {
                    "type": "string"
                },
                "signed_blocks_window": {
                    "type": "integer"
                },
                "slash_fraction_double_sign": {
                    "type": "string"
                },
                "slash_fraction_downtime": {
                    "type": "string"
                }
            }
        },
        "types.Pool": {
            "type": "object",
            "properties": {
                "bonded_tokens": {
                    "description": "tokens which are currently bonded to a validator",
                    "type": "string"
                },
                "not_bonded_tokens": {
                    "description": "tokens which are not bonded to a validator (unbonded or unbonding)",
                    "type": "string"
>>>>>>> 235dc49f
                }
            }
        },
        "types.Proposal": {
            "type": "object",
            "properties": {
                "deposit_end_time": {
                    "description": "Time that the Proposal would expire if deposit amount isn't met",
                    "type": "string"
                },
                "final_tally_result": {
                    "description": "Result of Tallys",
                    "type": "object",
                    "$ref": "#/definitions/types.TallyResult"
                },
                "id": {
                    "description": "ID of the proposal",
                    "type": "integer"
                },
                "proposal_status": {
                    "description": "Status of the Proposal {Pending, Active, Passed, Rejected}",
                    "type": "integer"
                },
                "submit_time": {
                    "description": "Time of the block where TxGovSubmitProposal was included",
                    "type": "string"
                },
                "total_deposit": {
                    "description": "Current deposit on this proposal. Initial value is set at InitialDeposit",
                    "type": "string"
                },
                "voting_end_time": {
                    "description": "Time that the VotingPeriod for this proposal will end and votes will be tallied",
                    "type": "string"
                },
                "voting_start_time": {
                    "description": "Time of the block where MinDeposit was reached. -1 if MinDeposit is not reached",
                    "type": "string"
                }
            }
        },
        "types.RedelegationEntry": {
            "type": "object",
            "properties": {
                "completion_time": {
                    "description": "time at which the redelegation will complete",
                    "type": "string"
                },
                "creation_height": {
                    "description": "height at which the redelegation took place",
                    "type": "integer"
                },
                "initial_balance": {
                    "description": "initial balance when redelegation started",
                    "type": "string"
                },
                "shares_dst": {
                    "description": "amount of destination-validator shares created by redelegation",
                    "type": "string"
                }
            }
        },
        "types.RedelegationEntryResponse": {
            "type": "object",
            "properties": {
                "balance": {
                    "type": "string"
                },
                "completion_time": {
                    "description": "time at which the redelegation will complete",
                    "type": "string"
                },
                "creation_height": {
                    "description": "height at which the redelegation took place",
                    "type": "integer"
                },
                "initial_balance": {
                    "description": "initial balance when redelegation started",
                    "type": "string"
                },
                "shares_dst": {
                    "description": "amount of destination-validator shares created by redelegation",
                    "type": "string"
                }
            }
        },
        "types.RedelegationResponse": {
            "type": "object",
            "properties": {
                "delegator_address": {
                    "description": "delegator",
                    "type": "string"
                },
                "entries": {
                    "description": "nolint: structtag",
                    "type": "array",
                    "items": {
                        "$ref": "#/definitions/types.RedelegationEntryResponse"
                    }
                },
                "validator_dst_address": {
                    "description": "validator redelegation destination operator addr",
                    "type": "string"
                },
                "validator_src_address": {
                    "description": "validator redelegation source operator addr",
                    "type": "string"
                }
            }
        },
        "types.RedelegationResponses": {
            "type": "array",
            "items": {
                "type": "object",
                "properties": {
                    "delegator_address": {
                        "description": "delegator",
                        "type": "string"
                    },
                    "entries": {
                        "description": "nolint: structtag",
                        "type": "array",
                        "items": {
                            "$ref": "#/definitions/types.RedelegationEntryResponse"
                        }
                    },
                    "validator_dst_address": {
                        "description": "validator redelegation destination operator addr",
                        "type": "string"
                    },
                    "validator_src_address": {
                        "description": "validator redelegation source operator addr",
                        "type": "string"
                    }
                }
            }
        },
        "types.StdFee": {
            "type": "object",
            "properties": {
                "amount": {
                    "type": "string"
                },
                "gas": {
                    "type": "integer"
                }
            }
        },
        "types.StdSignature": {
            "type": "object",
            "properties": {
                "signature": {
                    "type": "string",
                    "format": "base64",
                    "example": "U3dhZ2dlciByb2Nrcw=="
                }
            }
        },
        "types.StdTx": {
            "type": "object",
            "properties": {
                "fee": {
                    "type": "object",
                    "$ref": "#/definitions/types.StdFee"
                },
                "memo": {
                    "type": "string"
                },
                "msg": {
                    "type": "string"
                },
                "signatures": {
                    "type": "array",
                    "items": {
                        "$ref": "#/definitions/types.StdSignature"
                    }
                }
            }
        },
        "types.StringEvent": {
            "type": "object",
            "properties": {
                "attributes": {
                    "type": "array",
                    "items": {
                        "$ref": "#/definitions/types.Attribute"
                    }
                },
                "type": {
                    "type": "string"
                }
            }
        },
        "types.StringEvents": {
            "type": "array",
            "items": {
                "type": "object",
                "properties": {
                    "attributes": {
                        "type": "array",
                        "items": {
                            "$ref": "#/definitions/types.Attribute"
                        }
                    },
                    "type": {
                        "type": "string"
                    }
                }
            }
        },
<<<<<<< HEAD
        "types.TallyParams": {
            "type": "object",
            "properties": {
                "quorum": {
                    "description": "Minimum percentage of total stake needed to vote for a result to be considered valid",
                    "type": "string"
                },
                "threshold": {
                    "description": "Minimum proportion of Yes votes for proposal to pass. Initial value: 0.5",
                    "type": "string"
                },
                "veto": {
                    "description": "Minimum value of Veto votes to Total votes ratio for proposal to be vetoed. Initial value: 1/3",
                    "type": "string"
                }
            }
        },
=======
>>>>>>> 235dc49f
        "types.TallyResult": {
            "type": "object",
            "properties": {
                "abstain": {
                    "type": "string"
                },
                "no": {
                    "type": "string"
                },
                "no_with_veto": {
                    "type": "string"
                },
                "yes": {
                    "type": "string"
                }
            }
        },
        "types.Tx": {
            "type": "object"
        },
        "types.TxResponse": {
            "type": "object",
            "properties": {
                "code": {
                    "type": "integer"
                },
                "codespace": {
                    "type": "string"
                },
                "data": {
                    "type": "string"
                },
                "events": {
                    "description": "DEPRECATED: Remove in the next next major release in favor of using the\nABCIMessageLog.Events field.",
                    "type": "object",
                    "$ref": "#/definitions/types.StringEvents"
                },
                "gas_used": {
                    "type": "integer"
                },
                "gas_wanted": {
                    "type": "integer"
                },
                "height": {
                    "type": "integer"
                },
                "info": {
                    "type": "string"
                },
                "logs": {
                    "type": "object",
                    "$ref": "#/definitions/types.ABCIMessageLogs"
                },
                "raw_log": {
                    "type": "string"
                },
                "timestamp": {
                    "type": "string"
                },
                "tx": {
                    "type": "object",
                    "$ref": "#/definitions/types.Tx"
                },
                "txhash": {
                    "type": "string"
                }
            }
        },
        "types.UnbondingDelegation": {
            "type": "object",
            "properties": {
                "delegator_address": {
                    "description": "delegator",
                    "type": "string"
                },
                "entries": {
                    "description": "unbonding delegation entries",
                    "type": "array",
                    "items": {
                        "$ref": "#/definitions/types.UnbondingDelegationEntry"
                    }
                },
                "validator_address": {
                    "description": "validator unbonding from operator addr",
                    "type": "string"
                }
            }
        },
        "types.UnbondingDelegationEntry": {
            "type": "object",
            "properties": {
                "balance": {
                    "description": "atoms to receive at completion",
                    "type": "string"
                },
                "completion_time": {
                    "description": "time at which the unbonding delegation will complete",
                    "type": "string"
                },
                "creation_height": {
                    "description": "height which the unbonding took place",
                    "type": "integer"
                },
                "initial_balance": {
                    "description": "atoms initially scheduled to receive at completion",
                    "type": "string"
                }
            }
        },
        "types.Validator": {
            "type": "object",
            "properties": {
                "commission": {
                    "description": "commission parameters",
                    "type": "object",
                    "$ref": "#/definitions/types.Commission"
                },
                "consensus_pubkey": {
                    "description": "the consensus public key of the validator; bech encoded in JSON",
                    "type": "string"
                },
                "delegator_shares": {
                    "description": "total shares issued to a validator's delegators",
                    "type": "string"
                },
                "description": {
                    "description": "description terms for the validator",
                    "type": "object",
                    "$ref": "#/definitions/types.Description"
                },
                "jailed": {
                    "description": "has the validator been jailed from bonded status?",
                    "type": "boolean"
                },
                "min_self_delegation": {
                    "description": "validator's self declared minimum self delegation",
                    "type": "string"
                },
                "operator_address": {
                    "description": "address of the validator's operator; bech encoded in JSON",
                    "type": "string"
                },
                "status": {
                    "description": "validator status (bonded/unbonding/unbonded)",
                    "type": "integer"
                },
                "tokens": {
                    "description": "delegated tokens (incl. self-delegation)",
                    "type": "string"
                },
                "unbonding_height": {
                    "description": "if unbonding, height at which this validator has begun unbonding",
                    "type": "integer"
                },
                "unbonding_time": {
                    "description": "if unbonding, min time for the validator to complete unbonding",
                    "type": "string"
                }
            }
        },
        "types.Vote": {
            "type": "object",
            "properties": {
                "option": {
                    "description": "option from OptionSet chosen by the voter",
                    "type": "integer"
                },
                "proposal_id": {
                    "description": "proposalID of the proposal",
                    "type": "integer"
                },
                "voter": {
                    "description": "address of the voter",
                    "type": "string"
                }
            }
        },
        "types.Votes": {
            "type": "array",
            "items": {
                "type": "object",
                "properties": {
                    "option": {
                        "description": "option from OptionSet chosen by the voter",
                        "type": "integer"
                    },
                    "proposal_id": {
                        "description": "proposalID of the proposal",
                        "type": "integer"
                    },
                    "voter": {
                        "description": "address of the voter",
                        "type": "string"
                    }
                }
            }
        },
        "types.VotingParams": {
            "type": "object",
            "properties": {
                "voting_period": {
                    "description": "Length of the voting period.",
                    "type": "string"
                }
            }
        },
        "utils.Proposer": {
            "type": "object",
            "properties": {
                "proposal_id": {
                    "type": "integer"
                },
                "proposer": {
                    "type": "string"
                }
            }
        }
    }
}<|MERGE_RESOLUTION|>--- conflicted
+++ resolved
@@ -697,26 +697,82 @@
                 }
             }
         },
-<<<<<<< HEAD
         "/minting/inflation": {
-=======
+            "get": {
+                "produces": [
+                    "application/json"
+                ],
+                "tags": [
+                    "mint"
+                ],
+                "summary": "Current minting annual provisions value",
+                "parameters": [
+                    {
+                        "type": "string",
+                        "description": "Block height to execute query (defaults to chain tip)",
+                        "name": "height",
+                        "in": "query"
+                    }
+                ],
+                "responses": {
+                    "200": {
+                        "description": "OK",
+                        "schema": {
+                            "$ref": "#/definitions/rest.mintAnnualProvisions"
+                        }
+                    },
+                    "500": {
+                        "description": "Returned on server error",
+                        "schema": {
+                            "$ref": "#/definitions/rest.ErrorResponse"
+                        }
+                    }
+                }
+            }
+        },
+        "/minting/parameters": {
+            "get": {
+                "produces": [
+                    "application/json"
+                ],
+                "tags": [
+                    "mint"
+                ],
+                "summary": "Minting module parameters",
+                "parameters": [
+                    {
+                        "type": "string",
+                        "description": "Block height to execute query (defaults to chain tip)",
+                        "name": "height",
+                        "in": "query"
+                    }
+                ],
+                "responses": {
+                    "200": {
+                        "description": "OK",
+                        "schema": {
+                            "$ref": "#/definitions/rest.mintParams"
+                        }
+                    },
+                    "500": {
+                        "description": "Returned on server error",
+                        "schema": {
+                            "$ref": "#/definitions/rest.ErrorResponse"
+                        }
+                    }
+                }
+            }
+        },
         "/staking/delegators/{delegatorAddr}/delegations": {
->>>>>>> 235dc49f
             "get": {
                 "description": "Query all delegations from a single delegator address",
                 "produces": [
                     "application/json"
                 ],
                 "tags": [
-<<<<<<< HEAD
-                    "mint"
-                ],
-                "summary": "Current minting annual provisions value",
-=======
                     "staking"
                 ],
                 "summary": "Query all delegations from a delegator",
->>>>>>> 235dc49f
                 "parameters": [
                     {
                         "type": "string",
@@ -736,9 +792,6 @@
                     "200": {
                         "description": "OK",
                         "schema": {
-<<<<<<< HEAD
-                            "$ref": "#/definitions/rest.mintAnnualProvisions"
-=======
                             "$ref": "#/definitions/rest.delegatorDelegations"
                         }
                     },
@@ -810,7 +863,6 @@
                         "description": "Returned if fees or gas are invalid",
                         "schema": {
                             "$ref": "#/definitions/rest.ErrorResponse"
->>>>>>> 235dc49f
                         }
                     },
                     "500": {
@@ -822,25 +874,13 @@
                 }
             }
         },
-<<<<<<< HEAD
-        "/minting/parameters": {
-=======
         "/staking/delegators/{delegatorAddr}/delegations/{validatorAddr}": {
->>>>>>> 235dc49f
             "get": {
                 "description": "Query an individual delegation",
                 "produces": [
                     "application/json"
                 ],
                 "tags": [
-<<<<<<< HEAD
-                    "mint"
-                ],
-                "summary": "Minting module parameters",
-                "parameters": [
-                    {
-                        "type": "string",
-=======
                     "staking"
                 ],
                 "summary": "Query an individual delegation",
@@ -861,7 +901,6 @@
                     },
                     {
                         "type": "string",
->>>>>>> 235dc49f
                         "description": "Block height to execute query (defaults to chain tip)",
                         "name": "height",
                         "in": "query"
@@ -871,9 +910,6 @@
                     "200": {
                         "description": "OK",
                         "schema": {
-<<<<<<< HEAD
-                            "$ref": "#/definitions/rest.mintParams"
-=======
                             "$ref": "#/definitions/rest.delegation"
                         }
                     },
@@ -881,7 +917,6 @@
                         "description": "Returned if the request doesn't have valid query params",
                         "schema": {
                             "$ref": "#/definitions/rest.ErrorResponse"
->>>>>>> 235dc49f
                         }
                     },
                     "500": {
@@ -2075,6 +2110,40 @@
                 }
             }
         },
+        "rest.mintAnnualProvisions": {
+            "type": "object",
+            "properties": {
+                "height": {
+                    "type": "integer"
+                },
+                "result": {
+                    "type": "string"
+                }
+            }
+        },
+        "rest.mintInflation": {
+            "type": "object",
+            "properties": {
+                "height": {
+                    "type": "integer"
+                },
+                "result": {
+                    "type": "string"
+                }
+            }
+        },
+        "rest.mintParams": {
+            "type": "object",
+            "properties": {
+                "height": {
+                    "type": "integer"
+                },
+                "result": {
+                    "type": "object",
+                    "$ref": "#/definitions/types.Params"
+                }
+            }
+        },
         "rest.params": {
             "type": "object",
             "properties": {
@@ -2120,40 +2189,6 @@
                     "items": {
                         "$ref": "#/definitions/types.StdSignature"
                     }
-                }
-            }
-        },
-        "rest.mintAnnualProvisions": {
-            "type": "object",
-            "properties": {
-                "height": {
-                    "type": "integer"
-                },
-                "result": {
-                    "type": "string"
-                }
-            }
-        },
-        "rest.mintInflation": {
-            "type": "object",
-            "properties": {
-                "height": {
-                    "type": "integer"
-                },
-                "result": {
-                    "type": "string"
-                }
-            }
-        },
-        "rest.mintParams": {
-            "type": "object",
-            "properties": {
-                "height": {
-                    "type": "integer"
-                },
-                "result": {
-                    "type": "object",
-                    "$ref": "#/definitions/types.Params"
                 }
             }
         },
@@ -2655,7 +2690,6 @@
                 }
             }
         },
-<<<<<<< HEAD
         "types.DepositParams": {
             "type": "object",
             "properties": {
@@ -2665,7 +2699,10 @@
                 },
                 "min_deposit": {
                     "description": "Minimum deposit for a proposal to enter voting period.",
-=======
+                    "type": "string"
+                }
+            }
+        },
         "types.Description": {
             "type": "object",
             "properties": {
@@ -2718,7 +2755,6 @@
                     "type": "string"
                 },
                 "validator_address": {
->>>>>>> 235dc49f
                     "type": "string"
                 }
             }
@@ -2805,7 +2841,6 @@
         "types.Params": {
             "type": "object",
             "properties": {
-<<<<<<< HEAD
                 "deposit_params": {
                     "type": "object",
                     "$ref": "#/definitions/types.DepositParams"
@@ -2817,24 +2852,6 @@
                 "voting_params": {
                     "type": "object",
                     "$ref": "#/definitions/types.VotingParams"
-=======
-                "downtime_jail_duration": {
-                    "type": "string"
-                },
-                "max_evidence_age": {
-                    "type": "string"
-                },
-                "min_signed_per_window": {
-                    "type": "string"
-                },
-                "signed_blocks_window": {
-                    "type": "integer"
-                },
-                "slash_fraction_double_sign": {
-                    "type": "string"
-                },
-                "slash_fraction_downtime": {
-                    "type": "string"
                 }
             }
         },
@@ -2848,7 +2865,6 @@
                 "not_bonded_tokens": {
                     "description": "tokens which are not bonded to a validator (unbonded or unbonding)",
                     "type": "string"
->>>>>>> 235dc49f
                 }
             }
         },
@@ -3059,7 +3075,6 @@
                 }
             }
         },
-<<<<<<< HEAD
         "types.TallyParams": {
             "type": "object",
             "properties": {
@@ -3077,8 +3092,6 @@
                 }
             }
         },
-=======
->>>>>>> 235dc49f
         "types.TallyResult": {
             "type": "object",
             "properties": {
