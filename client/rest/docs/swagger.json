{
    "swagger": "2.0",
    "info": {
        "contact": {},
        "license": {}
    },
    "paths": {
        "/bank/accounts/{address}/transfers": {
            "post": {
                "description": "Transfer tokens to another account",
                "consumes": [
                    "application/json"
                ],
                "produces": [
                    "application/json"
                ],
                "tags": [
                    "bank"
                ],
                "summary": "Token Transfer",
                "parameters": [
                    {
                        "type": "string",
                        "description": "Account address in bech32 format",
                        "name": "address",
                        "in": "path",
                        "required": true
                    },
                    {
                        "description": "Signed transaction along with the broadcasting mode",
                        "name": "tx",
                        "in": "body",
                        "required": true,
                        "schema": {
                            "type": "object",
<<<<<<< HEAD
                            "$ref": "#/definitions/sendReq"
=======
                            "$ref": "#/definitions/rest.SendReq"
>>>>>>> 235dc49f
                        }
                    }
                ],
                "responses": {
                    "200": {
<<<<<<< HEAD
                        "description": "OK",
                        "schema": {
                            "$ref": "#/definitions/rest.stdTx"
=======
                        "description": "Returns the unsigned transaction",
                        "schema": {
                            "$ref": "#/definitions/rest.sendResponse"
>>>>>>> 235dc49f
                        }
                    },
                    "400": {
                        "description": "Returned if the request is invalid.",
                        "schema": {
                            "$ref": "#/definitions/rest.ErrorResponse"
                        }
                    },
                    "500": {
                        "description": "Returned if the transaction cannot be decoded.",
                        "schema": {
                            "$ref": "#/definitions/rest.ErrorResponse"
                        }
                    }
                }
            }
        },
        "/bank/balances/{address}": {
            "get": {
                "description": "Query an accounts balance",
                "produces": [
                    "application/json"
                ],
                "tags": [
                    "bank"
                ],
                "summary": "Query account balances",
                "parameters": [
                    {
                        "type": "string",
<<<<<<< HEAD
                        "description": "address of account",
=======
                        "description": "Account address to query",
>>>>>>> 235dc49f
                        "name": "address",
                        "in": "path",
                        "required": true
                    },
                    {
                        "type": "string",
                        "description": "Block height to execute query (defaults to chain tip)",
                        "name": "height",
                        "in": "query"
                    }
                ],
                "responses": {
                    "200": {
                        "description": "OK",
                        "schema": {
                            "$ref": "#/definitions/rest.queryBalance"
                        }
                    },
                    "400": {
<<<<<<< HEAD
                        "description": "Returned if the request doesn't have a valid height",
=======
                        "description": "Returned if the request doesn't have valid query params",
>>>>>>> 235dc49f
                        "schema": {
                            "$ref": "#/definitions/rest.ErrorResponse"
                        }
                    },
                    "500": {
                        "description": "Returned on server error",
                        "schema": {
                            "$ref": "#/definitions/rest.ErrorResponse"
                        }
                    }
                }
            }
        },
        "/gov/parameters/{type}": {
            "get": {
                "description": "Query either (deposit | tallying | voting) parameters of the governance module",
                "produces": [
                    "application/json"
                ],
                "tags": [
                    "governance"
                ],
                "summary": "Query governance parameters",
                "parameters": [
                    {
                        "type": "string",
                        "description": "Type of param (deposit | tallying | voting)",
                        "name": "type",
                        "in": "path",
                        "required": true
                    },
                    {
                        "type": "string",
                        "description": "Block height (defaults to chain tip)",
                        "name": "height",
                        "in": "query"
                    }
                ],
                "responses": {
                    "200": {
                        "description": "OK",
                        "schema": {
                            "$ref": "#/definitions/rest.ResponseWithHeight"
                        }
                    },
                    "400": {
                        "description": "Returned if the request doesn't have valid query params",
                        "schema": {
                            "$ref": "#/definitions/rest.ErrorResponse"
                        }
                    },
                    "404": {
                        "description": "Returned if the type of parameter doesn't exist",
                        "schema": {
                            "$ref": "#/definitions/rest.ErrorResponse"
                        }
                    }
                }
            }
        },
        "/gov/proposals": {
            "get": {
                "description": "Query the list of governance proposals with optional filters for\nproposal status, depositor, and/or voter.",
                "produces": [
                    "application/json"
                ],
                "tags": [
                    "governance"
                ],
                "summary": "Query for the list of governance proposals",
                "parameters": [
                    {
                        "type": "string",
                        "description": "Block height (defaults to chain tip)",
                        "name": "height",
                        "in": "query"
                    },
                    {
                        "type": "string",
                        "description": "Filter proposals by proposal status (deposit_period | voting_period | passed | rejected)",
                        "name": "status",
                        "in": "query"
                    },
                    {
                        "type": "string",
                        "description": "Filter proposals by depositor address",
                        "name": "depositor",
                        "in": "query"
                    },
                    {
                        "type": "string",
                        "description": "Filter proposals by voter address",
                        "name": "voter",
                        "in": "query"
                    }
                ],
                "responses": {
                    "200": {
                        "description": "OK",
                        "schema": {
                            "$ref": "#/definitions/rest.queryProposals"
                        }
                    },
                    "400": {
                        "description": "Returned if the request doesn't have a valid parameters",
                        "schema": {
                            "$ref": "#/definitions/rest.ErrorResponse"
                        }
                    },
                    "500": {
                        "description": "Returned if the store query fails",
                        "schema": {
                            "$ref": "#/definitions/rest.ErrorResponse"
                        }
                    }
                }
            },
            "post": {
                "description": "Generate a proposal transaction that is ready for signing",
                "consumes": [
                    "application/json"
                ],
                "produces": [
                    "application/json"
                ],
                "tags": [
                    "governance"
                ],
                "summary": "Generate an unsigned proposal transaction",
                "parameters": [
                    {
                        "description": "The data required to construct a proposal message, the proposal_type can be (text | parameter_change)",
                        "name": "body",
                        "in": "body",
                        "required": true,
                        "schema": {
                            "type": "object",
                            "$ref": "#/definitions/rest.PostProposalReq"
                        }
                    }
                ],
                "responses": {
                    "200": {
                        "description": "OK",
                        "schema": {
                            "$ref": "#/definitions/rest.postProposal"
                        }
                    },
                    "400": {
                        "description": "Returned if the request is invalid",
                        "schema": {
                            "$ref": "#/definitions/rest.ErrorResponse"
                        }
                    }
                }
            }
        },
        "/gov/proposals/{proposalID}": {
            "get": {
                "description": "Query an individual governance proposal by ID",
                "produces": [
                    "application/json"
                ],
                "tags": [
                    "governance"
                ],
                "summary": "Query a governance proposal by ID",
                "parameters": [
                    {
                        "type": "integer",
                        "description": "The ID of the governance proposal",
                        "name": "proposalID",
                        "in": "path",
                        "required": true
                    },
                    {
                        "type": "string",
                        "description": "Block height (defaults to chain tip)",
                        "name": "height",
                        "in": "query"
                    }
                ],
                "responses": {
                    "200": {
                        "description": "OK",
                        "schema": {
                            "$ref": "#/definitions/rest.queryProposal"
                        }
                    },
                    "400": {
                        "description": "Returned if the request doesn't have a valid proposal ID or height",
                        "schema": {
                            "$ref": "#/definitions/rest.ErrorResponse"
                        }
                    },
                    "500": {
                        "description": "Returned if the store query fails",
                        "schema": {
                            "$ref": "#/definitions/rest.ErrorResponse"
                        }
                    }
                }
            }
        },
        "/gov/proposals/{proposalID}/deposits": {
            "get": {
                "description": "Query an individual governance proposal's deposits.\nNOTE: In order to query deposits for passed proposals, the transaction\nrecord must be available otherwise the query will fail. This requires a\nnode that is not pruning transaction history",
                "produces": [
                    "application/json"
                ],
                "tags": [
                    "governance"
                ],
                "summary": "Query a governance proposal's deposits",
                "parameters": [
                    {
                        "type": "integer",
                        "description": "The ID of the governance proposal",
                        "name": "proposalID",
                        "in": "path",
                        "required": true
                    },
                    {
                        "type": "string",
                        "description": "Block height (defaults to chain tip)",
                        "name": "height",
                        "in": "query"
                    }
                ],
                "responses": {
                    "200": {
                        "description": "OK",
                        "schema": {
                            "$ref": "#/definitions/rest.queryDeposits"
                        }
                    },
                    "400": {
                        "description": "Returned if the request doesn't have a valid proposal ID or height",
                        "schema": {
                            "$ref": "#/definitions/rest.ErrorResponse"
                        }
                    },
                    "500": {
                        "description": "Returned if the store query fails",
                        "schema": {
                            "$ref": "#/definitions/rest.ErrorResponse"
                        }
                    }
                }
            },
            "post": {
                "description": "Generate a deposit transaction that is ready for signing.",
                "consumes": [
                    "application/json"
                ],
                "produces": [
                    "application/json"
                ],
                "tags": [
                    "governance"
                ],
                "summary": "Generate an unsigned deposit transaction",
                "parameters": [
                    {
                        "type": "integer",
                        "description": "The ID of the governance proposal to deposit to",
                        "name": "proposalID",
                        "in": "path",
                        "required": true
                    },
                    {
                        "description": "The data required to construct a deposit message",
                        "name": "body",
                        "in": "body",
                        "required": true,
                        "schema": {
                            "type": "object",
                            "$ref": "#/definitions/rest.DepositReq"
                        }
                    }
                ],
                "responses": {
                    "200": {
                        "description": "OK",
                        "schema": {
                            "$ref": "#/definitions/rest.postDeposit"
                        }
                    },
                    "400": {
                        "description": "Returned if the request is invalid",
                        "schema": {
                            "$ref": "#/definitions/rest.ErrorResponse"
                        }
                    }
                }
            }
        },
        "/gov/proposals/{proposalID}/deposits/{depositor}": {
            "get": {
                "description": "Query an individual governance proposal's deposits.\nNOTE: In order to query a deposit for a passed proposal, the transaction\nrecord must be available otherwise the query will fail. This requires a\nnode that is not pruning transaction history",
                "produces": [
                    "application/json"
                ],
                "tags": [
                    "governance"
                ],
                "summary": "Query a governance proposal's individual deposit",
                "parameters": [
                    {
                        "type": "integer",
                        "description": "The ID of the governance proposal",
                        "name": "proposalID",
                        "in": "path",
                        "required": true
                    },
                    {
                        "type": "string",
                        "description": "The address of the depositor",
                        "name": "depositor",
                        "in": "path",
                        "required": true
                    },
                    {
                        "type": "string",
                        "description": "Block height (defaults to chain tip)",
                        "name": "height",
                        "in": "query"
                    }
                ],
                "responses": {
                    "200": {
                        "description": "OK",
                        "schema": {
                            "$ref": "#/definitions/rest.queryDeposit"
                        }
                    },
                    "400": {
                        "description": "Returned if the request doesn't have a valid proposalID or depositor",
                        "schema": {
                            "$ref": "#/definitions/rest.ErrorResponse"
                        }
                    },
                    "404": {
                        "description": "Returned if the proposal is not found",
                        "schema": {
                            "$ref": "#/definitions/rest.ErrorResponse"
                        }
                    },
                    "500": {
                        "description": "Returned if the store query fails",
                        "schema": {
                            "$ref": "#/definitions/rest.ErrorResponse"
                        }
                    }
                }
            }
        },
        "/gov/proposals/{proposalID}/proposer": {
            "get": {
                "description": "Query an individual governance proposal's proposer.",
                "produces": [
                    "application/json"
                ],
                "tags": [
                    "governance"
                ],
                "summary": "Query a governance proposal's proposer",
                "parameters": [
                    {
                        "type": "integer",
                        "description": "The ID of the governance proposal",
                        "name": "proposalID",
                        "in": "path",
                        "required": true
                    },
                    {
                        "type": "string",
                        "description": "Block height (defaults to chain tip)",
                        "name": "height",
                        "in": "query"
                    }
                ],
                "responses": {
                    "200": {
                        "description": "OK",
                        "schema": {
                            "$ref": "#/definitions/rest.queryProposer"
                        }
                    },
                    "400": {
                        "description": "Returned if the request doesn't have a valid proposal ID or height",
                        "schema": {
                            "$ref": "#/definitions/rest.ErrorResponse"
                        }
                    },
                    "500": {
                        "description": "Returned if the store query fails",
                        "schema": {
                            "$ref": "#/definitions/rest.ErrorResponse"
                        }
                    }
                }
            }
        },
        "/gov/proposals/{proposalID}/tally": {
            "get": {
                "description": "Query an individual governance proposal's vote tally.",
                "produces": [
                    "application/json"
                ],
                "tags": [
                    "governance"
                ],
                "summary": "Query a governance proposal's individual tally",
                "parameters": [
                    {
                        "type": "integer",
                        "description": "The ID of the governance proposal",
                        "name": "proposalID",
                        "in": "path",
                        "required": true
                    },
                    {
                        "type": "string",
                        "description": "Block height (defaults to chain tip)",
                        "name": "height",
                        "in": "query"
                    }
                ],
                "responses": {
                    "200": {
                        "description": "OK",
                        "schema": {
                            "$ref": "#/definitions/rest.queryTally"
                        }
                    },
                    "400": {
                        "description": "Returned if the request doesn't have a valid proposal ID or height",
                        "schema": {
                            "$ref": "#/definitions/rest.ErrorResponse"
                        }
                    },
                    "500": {
                        "description": "Returned if the store query fails",
                        "schema": {
                            "$ref": "#/definitions/rest.ErrorResponse"
                        }
                    }
                }
            }
        },
        "/gov/proposals/{proposalID}/votes": {
            "get": {
                "description": "Query an individual governance proposal's votes.\nNOTE: In order to query deposits for passed proposals, the transaction\nrecord must be available otherwise the query will fail. This requires a\nnode that is not pruning transaction history",
                "produces": [
                    "application/json"
                ],
                "tags": [
                    "governance"
                ],
                "summary": "Query a governance proposal's votes",
                "parameters": [
                    {
                        "type": "integer",
                        "description": "The ID of the governance proposal",
                        "name": "proposalID",
                        "in": "path",
                        "required": true
                    },
                    {
                        "type": "string",
                        "description": "Block height (defaults to chain tip)",
                        "name": "height",
                        "in": "query"
                    }
                ],
                "responses": {
                    "200": {
                        "description": "OK",
                        "schema": {
                            "$ref": "#/definitions/rest.queryVotesOnProposal"
                        }
                    },
                    "400": {
                        "description": "Returned if the request doesn't have a valid proposal ID or height",
                        "schema": {
                            "$ref": "#/definitions/rest.ErrorResponse"
                        }
                    },
                    "500": {
                        "description": "Returned if the store query fails",
                        "schema": {
                            "$ref": "#/definitions/rest.ErrorResponse"
                        }
                    }
                }
            },
            "post": {
                "description": "Generate a vote transaction that is ready for signing.",
                "consumes": [
                    "application/json"
                ],
                "produces": [
                    "application/json"
                ],
                "tags": [
                    "governance"
                ],
                "summary": "Generate an unsigned vote transaction",
                "parameters": [
                    {
                        "type": "integer",
                        "description": "The ID of the governance proposal to vote for",
                        "name": "proposalID",
                        "in": "path",
                        "required": true
                    },
                    {
                        "description": "The data required to construct a vote message",
                        "name": "body",
                        "in": "body",
                        "required": true,
                        "schema": {
                            "type": "object",
                            "$ref": "#/definitions/rest.VoteReq"
                        }
                    }
                ],
                "responses": {
                    "200": {
                        "description": "OK",
                        "schema": {
                            "$ref": "#/definitions/rest.postVote"
                        }
                    },
                    "400": {
                        "description": "Returned if the request is invalid",
                        "schema": {
                            "$ref": "#/definitions/rest.ErrorResponse"
                        }
                    }
                }
            }
        },
        "/gov/proposals/{proposalID}/votes/{voter}": {
            "get": {
                "description": "Query an individual governance proposal's vote.\nNOTE: In order to query votes for passed proposals, the transaction\nrecord must be available otherwise the query will fail. This requires a\nnode that is not pruning transaction history",
                "produces": [
                    "application/json"
                ],
                "tags": [
                    "governance"
                ],
                "summary": "Query a governance proposal's individual vote",
                "parameters": [
                    {
                        "type": "integer",
                        "description": "The ID of the governance proposal",
                        "name": "proposalID",
                        "in": "path",
                        "required": true
                    },
                    {
                        "type": "string",
                        "description": "The address of the voter",
                        "name": "voter",
                        "in": "path",
                        "required": true
                    },
                    {
                        "type": "string",
                        "description": "Block height (defaults to chain tip)",
                        "name": "height",
                        "in": "query"
                    }
                ],
                "responses": {
                    "200": {
                        "description": "OK",
                        "schema": {
                            "$ref": "#/definitions/rest.queryVote"
                        }
                    },
                    "400": {
                        "description": "Returned if the request doesn't have a valid proposal ID or voter address",
                        "schema": {
                            "$ref": "#/definitions/rest.ErrorResponse"
                        }
                    },
                    "404": {
                        "description": "Returned if the proposal is not found",
                        "schema": {
                            "$ref": "#/definitions/rest.ErrorResponse"
                        }
                    },
                    "500": {
                        "description": "Returned if the store query fails",
                        "schema": {
                            "$ref": "#/definitions/rest.ErrorResponse"
                        }
                    }
                }
            }
        },
<<<<<<< HEAD
        "/slashing/parameters": {
            "get": {
                "description": "Get the current slashing parameters",
                "produces": [
                    "application/json"
                ],
                "tags": [
                    "slashing"
                ],
                "summary": "Get the current slashing parameters",
                "parameters": [
                    {
                        "type": "string",
                        "description": "Block height to execute query (defaults to chain tip)",
                        "name": "height",
                        "in": "query"
                    }
                ],
                "responses": {
                    "200": {
                        "description": "OK",
                        "schema": {
                            "$ref": "#/definitions/rest.queryParams"
                        }
                    },
                    "500": {
                        "description": "Returned on server error",
                        "schema": {
                            "$ref": "#/definitions/rest.ErrorResponse"
                        }
                    }
                }
            }
        },
        "/slashing/validators/{validatorAddr}/unjai": {
            "post": {
                "description": "Send transaction to unjail a jailed validator",
                "consumes": [
                    "application/json"
                ],
                "produces": [
                    "application/json"
                ],
                "tags": [
                    "slashing"
                ],
                "summary": "Unjail a jailed validator",
                "parameters": [
                    {
                        "type": "string",
                        "description": "bech32 validator address",
                        "name": "validatorAddr",
                        "in": "path",
                        "required": true
                    },
                    {
                        "description": "The data required to unjail",
                        "name": "body",
                        "in": "body",
                        "required": true,
                        "schema": {
                            "type": "object",
                            "$ref": "#/definitions/UnjailReq"
                        }
                    }
                ],
                "responses": {
                    "200": {
                        "description": "OK",
                        "schema": {
                            "$ref": "#/definitions/rest.stdTx"
                        }
                    },
                    "400": {
                        "description": "Invalid validator address or base_req",
                        "schema": {
                            "$ref": "#/definitions/rest.ErrorResponse"
                        }
                    },
                    "401": {
                        "description": "Validator address incorrect",
                        "schema": {
                            "$ref": "#/definitions/rest.ErrorResponse"
                        }
                    },
                    "500": {
                        "description": "Internal on server error",
                        "schema": {
                            "$ref": "#/definitions/rest.ErrorResponse"
                        }
                    }
                }
            }
        },
        "/slashing/validators/{validatorPubKey}/signing_info": {
            "get": {
                "description": "Get sign info of given validator",
                "produces": [
                    "application/json"
                ],
                "tags": [
                    "slashing"
                ],
                "summary": "Get sign info of given validator",
                "parameters": [
                    {
                        "type": "string",
                        "description": "Bech32 validator public key",
                        "name": "validatorPubKey",
                        "in": "path",
                        "required": true
                    },
                    {
                        "type": "string",
                        "description": "Block height to execute query (defaults to chain tip)",
                        "name": "height",
                        "in": "query"
                    }
                ],
                "responses": {
                    "200": {
                        "description": "OK",
                        "schema": {
                            "$ref": "#/definitions/rest.validatorSignInfo"
                        }
                    },
                    "400": {
                        "description": "Returned if the request doesn't have a valid height or invalid validator public key ",
                        "schema": {
                            "$ref": "#/definitions/rest.ErrorResponse"
                        }
                    },
                    "500": {
                        "description": "Returned on server error",
                        "schema": {
                            "$ref": "#/definitions/rest.ErrorResponse"
                        }
                    }
                }
            }
        },
        "/staking/signing_infos": {
            "get": {
                "description": "Get sign info of all validator",
                "produces": [
                    "application/json"
                ],
                "tags": [
                    "slashing"
                ],
                "summary": "Get sign info of all validator",
                "parameters": [
                    {
                        "type": "string",
                        "description": "Bech32 validator public key",
                        "name": "validatorPubKey",
                        "in": "path",
                        "required": true
                    },
                    {
                        "type": "string",
                        "description": "Block height to execute query (defaults to chain tip)",
                        "name": "height",
                        "in": "query"
                    }
                ],
                "responses": {
                    "200": {
                        "description": "OK",
                        "schema": {
                            "$ref": "#/definitions/rest.validatorsSigningInfo"
                        }
                    },
                    "500": {
                        "description": "Returned on server error",
                        "schema": {
                            "$ref": "#/definitions/rest.ErrorResponse"
                        }
                    }
                }
            }
        },
        "/supply/total": {
=======
        "/staking/delegators/{delegatorAddr}/delegations": {
>>>>>>> 235dc49f
            "get": {
                "description": "Query all delegations from a single delegator address",
                "produces": [
                    "application/json"
                ],
                "tags": [
                    "staking"
                ],
                "summary": "Query all delegations from a delegator",
                "parameters": [
                    {
                        "type": "string",
                        "description": "The delegator address",
                        "name": "delegatorAddr",
                        "in": "path",
                        "required": true
                    },
                    {
                        "type": "string",
                        "description": "Block height to execute query (defaults to chain tip)",
                        "name": "height",
                        "in": "query"
                    }
                ],
                "responses": {
                    "200": {
                        "description": "OK",
                        "schema": {
                            "$ref": "#/definitions/rest.delegatorDelegations"
                        }
                    },
                    "400": {
                        "description": "Returned if the request doesn't have valid query params",
                        "schema": {
                            "$ref": "#/definitions/rest.ErrorResponse"
                        }
                    },
                    "500": {
                        "description": "Returned on server error",
                        "schema": {
                            "$ref": "#/definitions/rest.ErrorResponse"
                        }
                    }
                }
            },
            "post": {
                "description": "Generate a delegation transaction that is ready for signing",
                "consumes": [
                    "application/json"
                ],
                "produces": [
                    "application/json"
                ],
                "tags": [
                    "staking"
                ],
                "summary": "Generate a delegation transaction",
                "parameters": [
                    {
                        "type": "string",
                        "description": "The delegator address",
                        "name": "delegatorAddr",
                        "in": "path",
                        "required": true
                    },
                    {
                        "description": "The delegate request payload",
                        "name": "body",
                        "in": "body",
                        "required": true,
                        "schema": {
                            "type": "object",
                            "$ref": "#/definitions/rest.DelegateRequest"
                        }
                    }
                ],
                "responses": {
                    "200": {
                        "description": "Returns the unsigned transaction",
                        "schema": {
                            "$ref": "#/definitions/rest.postDelegation"
                        }
                    },
                    "400": {
                        "description": "Returned if the request is invalid",
                        "schema": {
                            "$ref": "#/definitions/rest.ErrorResponse"
                        }
                    },
                    "401": {
                        "description": "Returned if chain-id required but not present, or delegation address incorrect",
                        "schema": {
                            "$ref": "#/definitions/rest.ErrorResponse"
                        }
                    },
                    "402": {
                        "description": "Returned if fees or gas are invalid",
                        "schema": {
                            "$ref": "#/definitions/rest.ErrorResponse"
                        }
                    },
                    "500": {
                        "description": "Returned on server error",
                        "schema": {
                            "$ref": "#/definitions/rest.ErrorResponse"
                        }
                    }
                }
            }
        },
        "/staking/delegators/{delegatorAddr}/delegations/{validatorAddr}": {
            "get": {
                "description": "Query an individual delegation",
                "produces": [
                    "application/json"
                ],
                "tags": [
                    "staking"
                ],
                "summary": "Query an individual delegation",
                "parameters": [
                    {
                        "type": "string",
                        "description": "The delegator address",
                        "name": "delegatorAddr",
                        "in": "path",
                        "required": true
                    },
                    {
                        "type": "string",
                        "description": "The validator address",
                        "name": "validatorAddr",
                        "in": "path",
                        "required": true
                    },
                    {
                        "type": "string",
                        "description": "Block height to execute query (defaults to chain tip)",
                        "name": "height",
                        "in": "query"
                    }
                ],
                "responses": {
                    "200": {
                        "description": "OK",
                        "schema": {
                            "$ref": "#/definitions/rest.delegation"
                        }
                    },
                    "400": {
                        "description": "Returned if the request doesn't have valid query params",
                        "schema": {
                            "$ref": "#/definitions/rest.ErrorResponse"
                        }
                    },
                    "500": {
                        "description": "Returned on server error",
                        "schema": {
                            "$ref": "#/definitions/rest.ErrorResponse"
                        }
                    }
                }
            }
        },
        "/staking/delegators/{delegatorAddr}/redelegations": {
            "post": {
                "description": "Generate a redelegation transaction that is ready for signing",
                "consumes": [
                    "application/json"
                ],
                "produces": [
                    "application/json"
                ],
                "tags": [
                    "staking"
                ],
                "summary": "Generate a redelegation transaction",
                "parameters": [
                    {
                        "type": "string",
                        "description": "The delegator address",
                        "name": "delegatorAddr",
                        "in": "path",
                        "required": true
                    },
                    {
                        "description": "The redelegate request payload",
                        "name": "body",
                        "in": "body",
                        "required": true,
                        "schema": {
                            "type": "object",
                            "$ref": "#/definitions/rest.RedelegateRequest"
                        }
                    }
                ],
                "responses": {
                    "200": {
                        "description": "Returns the unsigned transaction",
                        "schema": {
                            "$ref": "#/definitions/rest.postRedelegation"
                        }
                    },
                    "400": {
                        "description": "Returned if the request is invalid",
                        "schema": {
                            "$ref": "#/definitions/rest.ErrorResponse"
                        }
                    },
                    "401": {
                        "description": "Returned if chain-id required but not present, or delegation address incorrect",
                        "schema": {
                            "$ref": "#/definitions/rest.ErrorResponse"
                        }
                    },
                    "402": {
                        "description": "Returned if fees or gas are invalid",
                        "schema": {
                            "$ref": "#/definitions/rest.ErrorResponse"
                        }
                    },
                    "500": {
                        "description": "Returned on server error",
                        "schema": {
                            "$ref": "#/definitions/rest.ErrorResponse"
                        }
                    }
                }
            }
        },
        "/staking/delegators/{delegatorAddr}/txs": {
            "get": {
                "description": "Query all staking transactions from a single delegator address\nNOTE: In order to query staking transactions, the transaction\nrecord must be available otherwise the query will fail. This requires a\nnode that is not pruning transaction history",
                "produces": [
                    "application/json"
                ],
                "tags": [
                    "staking"
                ],
                "summary": "Query all staking transactions from a delegator",
                "parameters": [
                    {
                        "type": "string",
                        "description": "The delegator address",
                        "name": "delegatorAddr",
                        "in": "path",
                        "required": true
                    },
                    {
                        "type": "string",
                        "description": "Block height to execute query (defaults to chain tip)",
                        "name": "height",
                        "in": "query"
                    },
                    {
                        "type": "string",
                        "description": "Type of staking transaction, either (bond | unbond | redelegate)",
                        "name": "type",
                        "in": "query"
                    }
                ],
                "responses": {
                    "200": {
                        "description": "OK",
                        "schema": {
                            "$ref": "#/definitions/rest.delegatorTxs"
                        }
                    },
                    "400": {
                        "description": "Returned if the request doesn't have valid query params",
                        "schema": {
                            "$ref": "#/definitions/rest.ErrorResponse"
                        }
                    },
                    "500": {
                        "description": "Returned on server error",
                        "schema": {
                            "$ref": "#/definitions/rest.ErrorResponse"
                        }
                    }
                }
            }
        },
        "/staking/delegators/{delegatorAddr}/unbonding_delegations": {
            "get": {
                "description": "Query all unbonding delegations from a single delegator address",
                "produces": [
                    "application/json"
                ],
                "tags": [
                    "staking"
                ],
                "summary": "Query all unbonding delegations from a delegator",
                "parameters": [
                    {
                        "type": "string",
                        "description": "The delegator address",
                        "name": "delegatorAddr",
                        "in": "path",
                        "required": true
                    },
                    {
                        "type": "string",
                        "description": "Block height to execute query (defaults to chain tip)",
                        "name": "height",
                        "in": "query"
                    }
                ],
                "responses": {
                    "200": {
                        "description": "OK",
                        "schema": {
                            "$ref": "#/definitions/rest.delegatorUnbondingDelegations"
                        }
                    },
                    "400": {
                        "description": "Returned if the request doesn't have valid query params",
                        "schema": {
                            "$ref": "#/definitions/rest.ErrorResponse"
                        }
                    },
                    "500": {
                        "description": "Returned on server error",
                        "schema": {
                            "$ref": "#/definitions/rest.ErrorResponse"
                        }
                    }
                }
            },
            "post": {
                "description": "Generate an unbonding transaction that is ready for signing",
                "consumes": [
                    "application/json"
                ],
                "produces": [
                    "application/json"
                ],
                "tags": [
                    "staking"
                ],
                "summary": "Generate an unbonding transaction",
                "parameters": [
                    {
                        "type": "string",
                        "description": "The delegator address",
                        "name": "delegatorAddr",
                        "in": "path",
                        "required": true
                    },
                    {
                        "description": "The undelegate request payload",
                        "name": "body",
                        "in": "body",
                        "required": true,
                        "schema": {
                            "type": "object",
                            "$ref": "#/definitions/rest.UndelegateRequest"
                        }
                    }
                ],
                "responses": {
                    "200": {
                        "description": "Returns the unsigned transaction",
                        "schema": {
                            "$ref": "#/definitions/rest.postUndelegate"
                        }
                    },
                    "400": {
                        "description": "Returned if the request is invalid",
                        "schema": {
                            "$ref": "#/definitions/rest.ErrorResponse"
                        }
                    },
                    "401": {
                        "description": "Returned if chain-id required but not present, or delegation address incorrect",
                        "schema": {
                            "$ref": "#/definitions/rest.ErrorResponse"
                        }
                    },
                    "402": {
                        "description": "Returned if fees or gas are invalid",
                        "schema": {
                            "$ref": "#/definitions/rest.ErrorResponse"
                        }
                    },
                    "500": {
                        "description": "Returned on server error",
                        "schema": {
                            "$ref": "#/definitions/rest.ErrorResponse"
                        }
                    }
                }
            }
        },
        "/staking/delegators/{delegatorAddr}/unbonding_delegations/{validatorAddr}": {
            "get": {
                "description": "Query all unbonding delegations from a single delegator/validator pair",
                "produces": [
                    "application/json"
                ],
                "tags": [
                    "staking"
                ],
                "summary": "Query all unbonding delegations from a delegator/validator pair",
                "parameters": [
                    {
                        "type": "string",
                        "description": "The delegator address",
                        "name": "delegatorAddr",
                        "in": "path",
                        "required": true
                    },
                    {
                        "type": "string",
                        "description": "The validator address",
                        "name": "validatorAddr",
                        "in": "path",
                        "required": true
                    },
                    {
                        "type": "string",
                        "description": "Block height to execute query (defaults to chain tip)",
                        "name": "height",
                        "in": "query"
                    }
                ],
                "responses": {
                    "200": {
                        "description": "OK",
                        "schema": {
                            "$ref": "#/definitions/rest.unbondingDelegation"
                        }
                    },
                    "400": {
                        "description": "Returned if the request doesn't have valid query params",
                        "schema": {
                            "$ref": "#/definitions/rest.ErrorResponse"
                        }
                    },
                    "500": {
                        "description": "Returned on server error",
                        "schema": {
                            "$ref": "#/definitions/rest.ErrorResponse"
                        }
                    }
                }
            }
        },
        "/staking/delegators/{delegatorAddr}/validators": {
            "get": {
                "description": "Query a delegator's bonded validators",
                "produces": [
                    "application/json"
                ],
                "tags": [
                    "staking"
                ],
                "summary": "Query a delegator's bonded validators",
                "parameters": [
                    {
                        "type": "string",
                        "description": "The delegator address",
                        "name": "delegatorAddr",
                        "in": "path",
                        "required": true
                    },
                    {
                        "type": "string",
                        "description": "Block height to execute query (defaults to chain tip)",
                        "name": "height",
                        "in": "query"
                    }
                ],
                "responses": {
                    "200": {
                        "description": "OK",
                        "schema": {
                            "$ref": "#/definitions/rest.delegatorValidators"
                        }
                    },
                    "400": {
                        "description": "Returned if the request doesn't have valid query params",
                        "schema": {
                            "$ref": "#/definitions/rest.ErrorResponse"
                        }
                    },
                    "500": {
                        "description": "Returned on server error",
                        "schema": {
                            "$ref": "#/definitions/rest.ErrorResponse"
                        }
                    }
                }
            }
        },
        "/staking/delegators/{delegatorAddr}/validators/{validatorAddr}": {
            "get": {
                "description": "Query a delegator's bonded validator",
                "produces": [
                    "application/json"
                ],
                "tags": [
                    "staking"
                ],
                "summary": "Query a delegator's bonded validator",
                "parameters": [
                    {
                        "type": "string",
                        "description": "The delegator address",
                        "name": "delegatorAddr",
                        "in": "path",
                        "required": true
                    },
                    {
                        "type": "string",
                        "description": "The validator address",
                        "name": "validatorAddr",
                        "in": "path",
                        "required": true
                    },
                    {
                        "type": "string",
                        "description": "Block height to execute query (defaults to chain tip)",
                        "name": "height",
                        "in": "query"
                    }
                ],
                "responses": {
                    "200": {
                        "description": "OK",
                        "schema": {
                            "$ref": "#/definitions/rest.delegatorValidator"
                        }
                    },
                    "400": {
                        "description": "Returned if the request doesn't have valid query params",
                        "schema": {
                            "$ref": "#/definitions/rest.ErrorResponse"
                        }
                    },
                    "500": {
                        "description": "Returned on server error",
                        "schema": {
                            "$ref": "#/definitions/rest.ErrorResponse"
                        }
                    }
                }
            }
        },
        "/staking/parameters": {
            "get": {
                "description": "Query the staking parameters",
                "produces": [
                    "application/json"
                ],
                "tags": [
                    "staking"
                ],
                "summary": "Query the staking parameters",
                "parameters": [
                    {
                        "type": "string",
                        "description": "Block height to execute query (defaults to chain tip)",
                        "name": "height",
                        "in": "query"
                    }
                ],
                "responses": {
                    "200": {
                        "description": "OK",
                        "schema": {
                            "$ref": "#/definitions/rest.params"
                        }
                    },
                    "400": {
                        "description": "Returned if the request doesn't have valid query params",
                        "schema": {
                            "$ref": "#/definitions/rest.ErrorResponse"
                        }
                    },
                    "500": {
                        "description": "Returned on server error",
                        "schema": {
                            "$ref": "#/definitions/rest.ErrorResponse"
                        }
                    }
                }
            }
        },
        "/staking/pool": {
            "get": {
                "description": "Query the staking pools",
                "produces": [
                    "application/json"
                ],
                "tags": [
                    "staking"
                ],
                "summary": "Query the staking pool",
                "parameters": [
                    {
                        "type": "string",
                        "description": "Block height to execute query (defaults to chain tip)",
                        "name": "height",
                        "in": "query"
                    }
                ],
                "responses": {
                    "200": {
                        "description": "OK",
                        "schema": {
                            "$ref": "#/definitions/rest.pool"
                        }
                    },
                    "400": {
                        "description": "Returned if the request doesn't have valid query params",
                        "schema": {
                            "$ref": "#/definitions/rest.ErrorResponse"
                        }
                    },
                    "500": {
                        "description": "Returned on server error",
                        "schema": {
                            "$ref": "#/definitions/rest.ErrorResponse"
                        }
                    }
                }
            }
        },
        "/staking/redelegations": {
            "get": {
                "description": "Query all redelegations filtered by delegator, validator_from, and/or validator_to",
                "produces": [
                    "application/json"
                ],
                "tags": [
                    "staking"
                ],
                "summary": "Query all redelegations with filters",
                "parameters": [
                    {
                        "type": "string",
                        "description": "The delegator address",
                        "name": "delegator",
                        "in": "query"
                    },
                    {
                        "type": "string",
                        "description": "The source validator address",
                        "name": "validator_from",
                        "in": "query"
                    },
                    {
                        "type": "string",
                        "description": "The destination validator address",
                        "name": "validator_to",
                        "in": "query"
                    },
                    {
                        "type": "string",
                        "description": "Block height to execute query (defaults to chain tip)",
                        "name": "height",
                        "in": "query"
                    }
                ],
                "responses": {
                    "200": {
                        "description": "OK",
                        "schema": {
                            "$ref": "#/definitions/rest.redelegations"
                        }
                    },
                    "400": {
                        "description": "Returned if the request doesn't have valid query params",
                        "schema": {
                            "$ref": "#/definitions/rest.ErrorResponse"
                        }
                    },
                    "500": {
                        "description": "Returned on server error",
                        "schema": {
                            "$ref": "#/definitions/rest.ErrorResponse"
                        }
                    }
                }
            }
        },
        "/staking/validators": {
            "get": {
                "description": "Query paginated validators filtering by status",
                "produces": [
                    "application/json"
                ],
                "tags": [
                    "staking"
                ],
                "summary": "Query validators",
                "parameters": [
                    {
                        "type": "string",
                        "default": "bonded",
                        "description": "The validator status (bonded | unbonded | unbonding)",
                        "name": "status",
                        "in": "query"
                    },
                    {
                        "type": "integer",
                        "default": 1,
                        "description": "The page number to query",
                        "name": "page",
                        "in": "query"
                    },
                    {
                        "type": "integer",
                        "default": 100,
                        "description": "The number of results per page",
                        "name": "limit",
                        "in": "query"
                    },
                    {
                        "type": "string",
                        "description": "Block height to execute query (defaults to chain tip)",
                        "name": "height",
                        "in": "query"
                    }
                ],
                "responses": {
                    "200": {
                        "description": "OK",
                        "schema": {
                            "$ref": "#/definitions/rest.validators"
                        }
                    },
                    "400": {
                        "description": "Returned if the request doesn't have valid query params",
                        "schema": {
                            "$ref": "#/definitions/rest.ErrorResponse"
                        }
                    },
                    "500": {
                        "description": "Returned on server error",
                        "schema": {
                            "$ref": "#/definitions/rest.ErrorResponse"
                        }
                    }
                }
            }
        },
        "/staking/validators/{validatorAddr}": {
            "get": {
                "description": "Query a validator by operator address",
                "produces": [
                    "application/json"
                ],
                "tags": [
                    "staking"
                ],
                "summary": "Query a validator",
                "parameters": [
                    {
                        "type": "string",
                        "description": "The validator address",
                        "name": "validatorAddr",
                        "in": "path",
                        "required": true
                    },
                    {
                        "type": "string",
                        "description": "Block height to execute query (defaults to chain tip)",
                        "name": "height",
                        "in": "query"
                    }
                ],
                "responses": {
                    "200": {
                        "description": "OK",
                        "schema": {
                            "$ref": "#/definitions/rest.validator"
                        }
                    },
                    "400": {
                        "description": "Returned if the request doesn't have valid query params",
                        "schema": {
                            "$ref": "#/definitions/rest.ErrorResponse"
                        }
                    },
                    "500": {
                        "description": "Returned on server error",
                        "schema": {
                            "$ref": "#/definitions/rest.ErrorResponse"
                        }
                    }
                }
            }
        },
        "/staking/validators/{validatorAddr}/delegations": {
            "get": {
                "description": "Query a validator's delegations by operator address",
                "produces": [
                    "application/json"
                ],
                "tags": [
                    "staking"
                ],
                "summary": "Query a validator's delegations",
                "parameters": [
                    {
                        "type": "string",
                        "description": "The validator address",
                        "name": "validatorAddr",
                        "in": "path",
                        "required": true
                    },
                    {
                        "type": "string",
                        "description": "Block height to execute query (defaults to chain tip)",
                        "name": "height",
                        "in": "query"
                    }
                ],
                "responses": {
                    "200": {
                        "description": "OK",
                        "schema": {
                            "$ref": "#/definitions/rest.validatorDelegations"
                        }
                    },
                    "400": {
                        "description": "Returned if the request doesn't have valid query params",
                        "schema": {
                            "$ref": "#/definitions/rest.ErrorResponse"
                        }
                    },
                    "500": {
                        "description": "Returned on server error",
                        "schema": {
                            "$ref": "#/definitions/rest.ErrorResponse"
                        }
                    }
                }
            }
        },
        "/staking/validators/{validatorAddr}/unbonding_delegations": {
            "get": {
                "description": "Query a validator's unbonding delegations by operator address",
                "produces": [
                    "application/json"
                ],
                "tags": [
                    "staking"
                ],
                "summary": "Query a validator's unbonding delegations",
                "parameters": [
                    {
                        "type": "string",
                        "description": "The validator address",
                        "name": "validatorAddr",
                        "in": "path",
                        "required": true
                    },
                    {
                        "type": "string",
                        "description": "Block height to execute query (defaults to chain tip)",
                        "name": "height",
                        "in": "query"
                    }
                ],
                "responses": {
                    "200": {
                        "description": "OK",
                        "schema": {
                            "$ref": "#/definitions/rest.validatorUnbondingDelegations"
                        }
                    },
                    "400": {
                        "description": "Returned if the request doesn't have valid query params",
                        "schema": {
                            "$ref": "#/definitions/rest.ErrorResponse"
                        }
                    },
                    "500": {
                        "description": "Returned on server error",
                        "schema": {
                            "$ref": "#/definitions/rest.ErrorResponse"
                        }
                    }
                }
            }
        },
        "/supply/total": {
            "get": {
                "produces": [
                    "application/json"
                ],
                "tags": [
                    "supply"
                ],
                "summary": "Query total supply of coins",
                "parameters": [
                    {
                        "type": "integer",
                        "default": 1,
                        "description": "The page number to query",
                        "name": "page",
                        "in": "query"
                    },
                    {
                        "type": "integer",
                        "default": 100,
                        "description": "The number of results per page",
                        "name": "limit",
                        "in": "query"
                    },
                    {
                        "type": "string",
                        "description": "Block height to execute query (defaults to chain tip)",
                        "name": "height",
                        "in": "query"
                    }
                ],
                "responses": {
                    "200": {
                        "description": "The total supply",
                        "schema": {
                            "$ref": "#/definitions/rest.totalSupply"
                        }
                    },
                    "400": {
                        "description": "Returned if the request doesn't have valid query params",
                        "schema": {
                            "$ref": "#/definitions/rest.ErrorResponse"
                        }
                    },
                    "500": {
                        "description": "Returned on server error",
                        "schema": {
                            "$ref": "#/definitions/rest.ErrorResponse"
                        }
                    }
                }
            }
        },
        "/supply/total/{denomination}": {
            "get": {
                "produces": [
                    "application/json"
                ],
                "tags": [
                    "supply"
                ],
                "summary": "Query the supply of a denomination",
                "parameters": [
                    {
                        "type": "string",
                        "description": "denomination",
                        "name": "denom",
                        "in": "path",
                        "required": true
                    },
                    {
                        "type": "string",
                        "description": "Block height to execute query (defaults to chain tip)",
                        "name": "height",
                        "in": "query"
                    }
                ],
                "responses": {
                    "200": {
                        "description": "The total supply of a single denom",
                        "schema": {
                            "$ref": "#/definitions/rest.totalDenomSupply"
                        }
                    },
                    "400": {
                        "description": "Returned if the request doesn't have valid query params",
                        "schema": {
                            "$ref": "#/definitions/rest.ErrorResponse"
                        }
                    },
                    "500": {
                        "description": "Returned on server error",
                        "schema": {
                            "$ref": "#/definitions/rest.ErrorResponse"
                        }
                    }
                }
            }
        },
        "/txs": {
            "post": {
                "description": "Broadcast a signed transaction with the broadcasting mode. The\nmode must either be sync, async, or block. The use of block mode\nis not advised. The sync mode will broadcast and wait for a\nCheckTx response, whereas async mode will broadcast and return\nimmediately.",
                "consumes": [
                    "application/json"
                ],
                "produces": [
                    "application/json"
                ],
                "tags": [
                    "transactions"
                ],
                "summary": "Broadcast a signed transaction",
                "parameters": [
                    {
                        "description": "Signed transaction along with the broadcasting mode",
                        "name": "tx",
                        "in": "body",
                        "required": true,
                        "schema": {
                            "type": "object",
                            "$ref": "#/definitions/rest.BroadcastReq"
                        }
                    }
                ],
                "responses": {
                    "200": {
                        "description": "OK",
                        "schema": {
                            "$ref": "#/definitions/types.TxResponse"
                        }
                    },
                    "400": {
                        "description": "Returned if the request is invalid.",
                        "schema": {
                            "$ref": "#/definitions/rest.ErrorResponse"
                        }
                    },
                    "500": {
                        "description": "Returned if the transaction cannot be decoded.",
                        "schema": {
                            "$ref": "#/definitions/rest.ErrorResponse"
                        }
                    }
                }
            }
        }
    },
    "definitions": {
        "auth.StdFee": {
            "type": "object",
            "properties": {
                "amount": {
                    "type": "string"
                },
                "gas": {
                    "type": "integer"
                }
            }
        },
        "auth.StdSignature": {
            "type": "object",
            "properties": {
                "signature": {
                    "type": "string",
                    "format": "base64",
                    "example": "U3dhZ2dlciByb2Nrcw=="
                }
            }
        },
        "rest.BaseReq": {
            "type": "object",
            "properties": {
                "account_number": {
                    "type": "integer"
                },
                "chain_id": {
                    "type": "string"
                },
                "fees": {
                    "type": "string"
                },
                "from": {
                    "type": "string"
                },
                "gas": {
                    "type": "string"
                },
                "gas_adjustment": {
                    "type": "string"
                },
                "gas_prices": {
                    "type": "string"
                },
                "memo": {
                    "type": "string"
                },
                "sequence": {
                    "type": "integer"
                },
                "simulate": {
                    "type": "boolean"
                }
            }
        },
        "rest.BroadcastReq": {
            "type": "object",
            "properties": {
                "mode": {
                    "type": "string"
                },
                "tx": {
                    "type": "object",
                    "$ref": "#/definitions/types.StdTx"
                }
            }
        },
        "rest.DelegateRequest": {
            "type": "object",
            "properties": {
                "amount": {
                    "type": "string"
                },
                "base_req": {
                    "type": "object",
                    "$ref": "#/definitions/rest.BaseReq"
                },
                "delegator_address": {
                    "description": "in bech32",
                    "type": "string"
                },
                "validator_address": {
                    "description": "in bech32",
                    "type": "string"
                }
            }
        },
        "rest.DepositReq": {
            "type": "object",
            "properties": {
                "amount": {
                    "description": "Coins to add to the proposal's deposit",
                    "type": "string"
                },
                "base_req": {
                    "type": "object",
                    "$ref": "#/definitions/rest.BaseReq"
                },
                "depositor": {
                    "description": "Address of the depositor",
                    "type": "string"
                }
            }
        },
        "rest.ErrorResponse": {
            "type": "object",
            "properties": {
                "code": {
                    "type": "integer"
                },
                "error": {
                    "type": "string"
                }
            }
        },
        "rest.PostProposalReq": {
            "type": "object",
            "properties": {
                "base_req": {
                    "type": "object",
                    "$ref": "#/definitions/rest.BaseReq"
                },
                "description": {
                    "description": "Description of the proposal",
                    "type": "string"
                },
                "initial_deposit": {
                    "description": "Coins to add to the proposal's deposit",
                    "type": "string"
                },
                "proposal_type": {
                    "description": "Type of proposal. Initial set {PlainTextProposal, SoftwareUpgradeProposal}",
                    "type": "string"
                },
                "proposer": {
                    "description": "Address of the proposer",
                    "type": "string"
                },
                "title": {
                    "description": "Title of the proposal",
                    "type": "string"
                }
            }
        },
        "rest.RedelegateRequest": {
            "type": "object",
            "properties": {
                "amount": {
                    "type": "string"
                },
                "base_req": {
                    "type": "object",
                    "$ref": "#/definitions/rest.BaseReq"
                },
                "delegator_address": {
                    "description": "in bech32",
                    "type": "string"
                },
                "validator_dst_address": {
                    "description": "in bech32",
                    "type": "string"
                },
                "validator_src_address": {
                    "description": "in bech32",
                    "type": "string"
                }
            }
        },
        "rest.ResponseWithHeight": {
            "type": "object",
            "properties": {
                "height": {
                    "type": "integer"
                },
                "result": {
                    "type": "string"
                }
            }
        },
        "rest.SendReq": {
            "type": "object",
            "properties": {
                "amount": {
                    "type": "string"
                },
                "base_req": {
                    "type": "object",
                    "$ref": "#/definitions/rest.BaseReq"
                }
            }
        },
        "rest.UndelegateRequest": {
            "type": "object",
            "properties": {
                "amount": {
                    "type": "string"
                },
                "base_req": {
                    "type": "object",
                    "$ref": "#/definitions/rest.BaseReq"
                },
                "delegator_address": {
                    "description": "in bech32",
                    "type": "string"
                },
                "validator_address": {
                    "description": "in bech32",
                    "type": "string"
                }
            }
        },
        "rest.VoteReq": {
            "type": "object",
            "properties": {
                "base_req": {
                    "type": "object",
                    "$ref": "#/definitions/rest.BaseReq"
                },
                "option": {
                    "description": "option from OptionSet chosen by the voter",
                    "type": "string"
                },
                "voter": {
                    "description": "address of the voter",
                    "type": "string"
                }
            }
        },
        "rest.delegation": {
            "type": "object",
            "properties": {
                "height": {
                    "type": "integer"
                },
                "result": {
                    "type": "object",
                    "$ref": "#/definitions/types.DelegationResponse"
                }
            }
        },
        "rest.delegatorDelegations": {
            "type": "object",
            "properties": {
                "height": {
                    "type": "integer"
                },
                "result": {
                    "type": "array",
                    "items": {
                        "$ref": "#/definitions/types.DelegationResponse"
                    }
                }
            }
        },
        "rest.delegatorTxs": {
            "type": "object",
            "properties": {
                "height": {
                    "type": "integer"
                },
                "result": {
                    "type": "array",
                    "items": {
                        "type": "string"
                    }
                }
            }
        },
        "rest.delegatorUnbondingDelegations": {
            "type": "object",
            "properties": {
                "height": {
                    "type": "integer"
                },
                "result": {
                    "type": "array",
                    "items": {
                        "$ref": "#/definitions/types.UnbondingDelegation"
                    }
                }
            }
        },
        "rest.delegatorValidator": {
            "type": "object",
            "properties": {
                "height": {
                    "type": "integer"
                },
                "result": {
                    "type": "object",
                    "$ref": "#/definitions/types.Validator"
                }
            }
        },
        "rest.delegatorValidators": {
            "type": "object",
            "properties": {
                "height": {
                    "type": "integer"
                },
                "result": {
                    "type": "array",
                    "items": {
                        "$ref": "#/definitions/types.Validator"
                    }
                }
            }
        },
        "rest.params": {
            "type": "object",
            "properties": {
                "height": {
                    "type": "integer"
                },
                "result": {
                    "type": "object",
                    "$ref": "#/definitions/types.Params"
                }
            }
        },
        "rest.pool": {
            "type": "object",
            "properties": {
                "height": {
                    "type": "integer"
                },
                "result": {
                    "type": "object",
                    "$ref": "#/definitions/types.Pool"
                }
            }
        },
        "rest.postDelegation": {
            "type": "object",
            "properties": {
                "fee": {
                    "type": "object",
                    "$ref": "#/definitions/types.StdFee"
                },
                "memo": {
                    "type": "string"
                },
                "msg": {
                    "type": "array",
                    "items": {
                        "$ref": "#/definitions/types.MsgDelegate"
                    }
                },
                "signatures": {
                    "type": "array",
                    "items": {
                        "$ref": "#/definitions/types.StdSignature"
                    }
                }
            }
        },
        "rest.postDeposit": {
            "type": "object",
            "properties": {
                "fee": {
                    "type": "object",
                    "$ref": "#/definitions/auth.StdFee"
                },
                "memo": {
                    "type": "string"
                },
                "msg": {
                    "type": "array",
                    "items": {
                        "$ref": "#/definitions/types.MsgDeposit"
                    }
                },
                "signatures": {
                    "type": "array",
                    "items": {
                        "$ref": "#/definitions/auth.StdSignature"
                    }
                }
            }
        },
        "rest.postProposal": {
            "type": "object",
            "properties": {
                "fee": {
                    "type": "object",
                    "$ref": "#/definitions/auth.StdFee"
                },
                "memo": {
                    "type": "string"
                },
                "msg": {
                    "type": "array",
                    "items": {
                        "$ref": "#/definitions/types.MsgSubmitProposal"
                    }
                },
                "signatures": {
                    "type": "array",
                    "items": {
                        "$ref": "#/definitions/auth.StdSignature"
                    }
                }
            }
        },
        "rest.postRedelegation": {
            "type": "object",
            "properties": {
                "fee": {
                    "type": "object",
                    "$ref": "#/definitions/types.StdFee"
                },
                "memo": {
                    "type": "string"
                },
                "msg": {
                    "type": "array",
                    "items": {
                        "$ref": "#/definitions/types.MsgBeginRedelegate"
                    }
                },
                "signatures": {
                    "type": "array",
                    "items": {
                        "$ref": "#/definitions/types.StdSignature"
                    }
                }
            }
        },
        "rest.postUndelegate": {
            "type": "object",
            "properties": {
                "fee": {
                    "type": "object",
                    "$ref": "#/definitions/types.StdFee"
                },
                "memo": {
                    "type": "string"
                },
                "msg": {
                    "type": "array",
                    "items": {
                        "$ref": "#/definitions/types.MsgUndelegate"
                    }
                },
                "signatures": {
                    "type": "array",
                    "items": {
                        "$ref": "#/definitions/types.StdSignature"
                    }
                }
            }
        },
        "rest.postVote": {
            "type": "object",
            "properties": {
                "fee": {
                    "type": "object",
                    "$ref": "#/definitions/auth.StdFee"
                },
                "memo": {
                    "type": "string"
                },
                "msg": {
                    "type": "array",
                    "items": {
                        "$ref": "#/definitions/types.MsgVote"
                    }
                },
                "signatures": {
                    "type": "array",
                    "items": {
                        "$ref": "#/definitions/auth.StdSignature"
                    }
                }
            }
        },
        "rest.queryBalance": {
            "type": "object",
            "properties": {
                "height": {
                    "type": "integer"
                },
                "result": {
                    "type": "string"
                }
            }
        },
        "rest.queryDeposit": {
            "type": "object",
            "properties": {
                "height": {
                    "type": "integer"
                },
                "result": {
                    "type": "object",
                    "$ref": "#/definitions/types.Deposit"
                }
            }
        },
        "rest.queryDeposits": {
            "type": "object",
            "properties": {
                "height": {
                    "type": "integer"
                },
                "result": {
                    "type": "array",
                    "items": {
                        "$ref": "#/definitions/types.Deposit"
                    }
                }
            }
        },
        "rest.queryParams": {
            "type": "object",
            "properties": {
                "height": {
                    "type": "integer"
                },
                "result": {
                    "type": "array",
                    "items": {
                        "$ref": "#/definitions/types.Params"
                    }
                }
            }
        },
        "rest.queryProposal": {
            "type": "object",
            "properties": {
                "height": {
                    "type": "integer"
                },
                "result": {
                    "type": "object",
                    "$ref": "#/definitions/types.Proposal"
                }
            }
        },
        "rest.queryProposals": {
            "type": "object",
            "properties": {
                "height": {
                    "type": "integer"
                },
                "result": {
                    "type": "array",
                    "items": {
                        "$ref": "#/definitions/types.Proposal"
                    }
                }
            }
        },
        "rest.queryProposer": {
            "type": "object",
            "properties": {
                "height": {
                    "type": "integer"
                },
                "result": {
                    "type": "object",
                    "$ref": "#/definitions/utils.Proposer"
                }
            }
        },
        "rest.queryTally": {
            "type": "object",
            "properties": {
                "height": {
                    "type": "integer"
                },
                "result": {
                    "type": "object",
                    "$ref": "#/definitions/types.TallyResult"
                }
            }
        },
        "rest.queryVote": {
            "type": "object",
            "properties": {
                "height": {
                    "type": "integer"
                },
                "result": {
                    "type": "object",
                    "$ref": "#/definitions/types.Vote"
                }
            }
        },
        "rest.queryVotesOnProposal": {
            "type": "object",
            "properties": {
                "height": {
                    "type": "integer"
                },
                "result": {
                    "type": "object",
                    "$ref": "#/definitions/types.Votes"
                }
            }
        },
<<<<<<< HEAD
        "rest.stdTx": {
=======
        "rest.redelegations": {
            "type": "object",
            "properties": {
                "height": {
                    "type": "integer"
                },
                "result": {
                    "type": "object",
                    "$ref": "#/definitions/types.RedelegationResponses"
                }
            }
        },
        "rest.sendResponse": {
>>>>>>> 235dc49f
            "type": "object",
            "properties": {
                "fee": {
                    "type": "object",
                    "$ref": "#/definitions/types.StdFee"
                },
                "memo": {
                    "type": "string"
                },
                "msg": {
<<<<<<< HEAD
                    "type": "string"
=======
                    "type": "array",
                    "items": {
                        "$ref": "#/definitions/types.MsgSend"
                    }
>>>>>>> 235dc49f
                },
                "signatures": {
                    "type": "array",
                    "items": {
                        "$ref": "#/definitions/types.StdSignature"
                    }
                }
            }
        },
        "rest.totalDenomSupply": {
<<<<<<< HEAD
=======
            "type": "object",
            "properties": {
                "height": {
                    "type": "integer"
                },
                "result": {
                    "type": "string"
                }
            }
        },
        "rest.totalSupply": {
            "type": "object",
            "properties": {
                "height": {
                    "type": "integer"
                },
                "result": {
                    "type": "array",
                    "items": {
                        "$ref": "#/definitions/types.Coin"
                    }
                }
            }
        },
        "rest.unbondingDelegation": {
            "type": "object",
            "properties": {
                "height": {
                    "type": "integer"
                },
                "result": {
                    "type": "object",
                    "$ref": "#/definitions/types.UnbondingDelegation"
                }
            }
        },
        "rest.validator": {
            "type": "object",
            "properties": {
                "height": {
                    "type": "integer"
                },
                "result": {
                    "type": "object",
                    "$ref": "#/definitions/types.Validator"
                }
            }
        },
        "rest.validatorDelegations": {
            "type": "object",
            "properties": {
                "height": {
                    "type": "integer"
                },
                "result": {
                    "type": "object",
                    "$ref": "#/definitions/types.DelegationResponses"
                }
            }
        },
        "rest.validatorUnbondingDelegations": {
>>>>>>> 235dc49f
            "type": "object",
            "properties": {
                "height": {
                    "type": "integer"
                },
                "result": {
                    "type": "array",
                    "items": {
                        "$ref": "#/definitions/types.UnbondingDelegation"
                    }
                }
            }
        },
        "rest.validators": {
            "type": "object",
            "properties": {
                "height": {
                    "type": "integer"
                },
                "result": {
                    "type": "array",
                    "items": {
                        "$ref": "#/definitions/types.Validator"
                    }
                }
            }
        },
        "rest.validatorSignInfo": {
            "type": "object",
            "properties": {
                "height": {
                    "type": "integer"
                },
                "result": {
                    "type": "object",
                    "$ref": "#/definitions/types.ValidatorSigningInfo"
                }
            }
        },
        "rest.validatorsSigningInfo": {
            "type": "object",
            "properties": {
                "height": {
                    "type": "integer"
                },
                "result": {
                    "type": "array",
                    "items": {
                        "$ref": "#/definitions/types.ValidatorSigningInfo"
                    }
                }
            }
        },
        "types.ABCIMessageLog": {
            "type": "object",
            "properties": {
                "events": {
                    "description": "Events contains a slice of Event objects that were emitted during some\nexecution.",
                    "type": "object",
                    "$ref": "#/definitions/types.StringEvents"
                },
                "log": {
                    "type": "string"
                },
                "msg_index": {
                    "type": "integer"
                },
                "success": {
                    "type": "boolean"
                }
            }
        },
        "types.ABCIMessageLogs": {
            "type": "array",
            "items": {
                "type": "object",
                "properties": {
                    "events": {
                        "description": "Events contains a slice of Event objects that were emitted during some\nexecution.",
                        "type": "object",
                        "$ref": "#/definitions/types.StringEvents"
                    },
                    "log": {
                        "type": "string"
                    },
                    "msg_index": {
                        "type": "integer"
                    },
                    "success": {
                        "type": "boolean"
                    }
                }
            }
        },
        "types.Attribute": {
            "type": "object",
            "properties": {
                "key": {
                    "type": "string"
                },
                "value": {
                    "type": "string"
                }
            }
        },
        "types.Coin": {
            "type": "object",
            "properties": {
                "amount": {
                    "description": "To allow the use of unsigned integers (see: #1273) a larger refactor will\nneed to be made. So we use signed integers for now with safety measures in\nplace preventing negative values being used.",
                    "type": "string"
                },
                "denom": {
                    "type": "string"
                }
            }
        },
        "types.Commission": {
            "type": "object",
            "properties": {
                "max_change_rate": {
                    "description": "maximum daily increase of the validator commission, as a fraction",
                    "type": "string"
                },
                "max_rate": {
                    "description": "maximum commission rate which validator can ever charge, as a fraction",
                    "type": "string"
                },
                "rate": {
                    "description": "the commission rate charged to delegators, as a fraction",
                    "type": "string"
                },
                "update_time": {
                    "description": "the last time the commission rate was changed",
                    "type": "string"
                }
            }
        },
        "types.Content": {
            "type": "object"
        },
        "types.DelegationResponse": {
            "type": "object",
            "properties": {
                "balance": {
                    "type": "string"
                },
                "delegator_address": {
                    "type": "string"
                },
                "shares": {
                    "type": "string"
                },
                "validator_address": {
                    "type": "string"
                }
            }
        },
        "types.DelegationResponses": {
            "type": "array",
            "items": {
                "type": "object",
                "properties": {
                    "balance": {
                        "type": "string"
                    },
                    "delegator_address": {
                        "type": "string"
                    },
                    "shares": {
                        "type": "string"
                    },
                    "validator_address": {
                        "type": "string"
                    }
                }
            }
        },
        "types.Deposit": {
            "type": "object",
            "properties": {
                "amount": {
                    "description": "Deposit amount",
                    "type": "string"
                },
                "depositor": {
                    "description": "Address of the depositor",
                    "type": "string"
                },
                "proposal_id": {
                    "description": "proposalID of the proposal",
                    "type": "integer"
                }
            }
        },
        "types.Description": {
            "type": "object",
            "properties": {
                "details": {
                    "description": "optional details",
                    "type": "string"
                },
                "identity": {
                    "description": "optional identity signature (ex. UPort or Keybase)",
                    "type": "string"
                },
                "moniker": {
                    "description": "name",
                    "type": "string"
                },
                "security_contact": {
                    "description": "optional security contact info",
                    "type": "string"
                },
                "website": {
                    "description": "optional website link",
                    "type": "string"
                }
            }
        },
        "types.MsgBeginRedelegate": {
            "type": "object",
            "properties": {
                "amount": {
                    "type": "string"
                },
                "delegator_address": {
                    "type": "string"
                },
                "validator_dst_address": {
                    "type": "string"
                },
                "validator_src_address": {
                    "type": "string"
                }
            }
        },
        "types.MsgDelegate": {
            "type": "object",
            "properties": {
                "amount": {
                    "type": "string"
                },
                "delegator_address": {
                    "type": "string"
                },
                "validator_address": {
                    "type": "string"
                }
            }
        },
        "types.MsgDeposit": {
            "type": "object",
            "properties": {
                "amount": {
                    "description": "Coins to add to the proposal's deposit",
                    "type": "string"
                },
                "depositor": {
                    "description": "Address of the depositor",
                    "type": "string"
                },
                "proposal_id": {
                    "description": "ID of the proposal",
                    "type": "integer"
                }
            }
        },
        "types.MsgSend": {
            "type": "object",
            "properties": {
                "amount": {
                    "type": "string"
                },
                "from_address": {
                    "type": "string"
                },
                "to_address": {
                    "type": "string"
                }
            }
        },
        "types.MsgSubmitProposal": {
            "type": "object",
            "properties": {
                "content": {
                    "type": "object",
                    "$ref": "#/definitions/types.Content"
                },
                "initial_deposit": {
                    "description": "Initial deposit paid by sender. Must be strictly positive",
                    "type": "string"
                },
                "proposer": {
                    "description": "Address of the proposer",
                    "type": "string"
                }
            }
        },
        "types.MsgUndelegate": {
            "type": "object",
            "properties": {
                "amount": {
                    "type": "string"
                },
                "delegator_address": {
                    "type": "string"
                },
                "validator_address": {
                    "type": "string"
                }
            }
        },
        "types.MsgVote": {
            "type": "object",
            "properties": {
                "option": {
                    "description": "option from OptionSet chosen by the voter",
                    "type": "integer"
                },
                "proposal_id": {
                    "description": "ID of the proposal",
                    "type": "integer"
                },
                "voter": {
                    "description": "address of the voter",
                    "type": "string"
                }
            }
        },
        "types.Params": {
            "type": "object",
            "properties": {
<<<<<<< HEAD
                "blocks_per_year": {
                    "description": "expected blocks per year",
                    "type": "integer"
                },
                "goal_bonded": {
                    "description": "goal of percent bonded atoms",
                    "type": "string"
                },
                "inflation_max": {
                    "description": "maximum inflation rate",
                    "type": "string"
                },
                "inflation_min": {
                    "description": "minimum inflation rate",
                    "type": "string"
                },
                "inflation_rate_change": {
                    "description": "maximum annual change in inflation rate",
                    "type": "string"
                },
                "mint_denom": {
                    "description": "type of coin to mint",
=======
                "downtime_jail_duration": {
                    "type": "string"
                },
                "max_evidence_age": {
                    "type": "string"
                },
                "min_signed_per_window": {
                    "type": "string"
                },
                "signed_blocks_window": {
                    "type": "integer"
                },
                "slash_fraction_double_sign": {
                    "type": "string"
                },
                "slash_fraction_downtime": {
                    "type": "string"
                }
            }
        },
        "types.Pool": {
            "type": "object",
            "properties": {
                "bonded_tokens": {
                    "description": "tokens which are currently bonded to a validator",
                    "type": "string"
                },
                "not_bonded_tokens": {
                    "description": "tokens which are not bonded to a validator (unbonded or unbonding)",
>>>>>>> 235dc49f
                    "type": "string"
                }
            }
        },
        "types.Proposal": {
            "type": "object",
            "properties": {
                "deposit_end_time": {
                    "description": "Time that the Proposal would expire if deposit amount isn't met",
                    "type": "string"
                },
                "final_tally_result": {
                    "description": "Result of Tallys",
                    "type": "object",
                    "$ref": "#/definitions/types.TallyResult"
                },
                "id": {
                    "description": "ID of the proposal",
                    "type": "integer"
                },
                "proposal_status": {
                    "description": "Status of the Proposal {Pending, Active, Passed, Rejected}",
                    "type": "integer"
                },
                "submit_time": {
                    "description": "Time of the block where TxGovSubmitProposal was included",
                    "type": "string"
                },
                "total_deposit": {
                    "description": "Current deposit on this proposal. Initial value is set at InitialDeposit",
                    "type": "string"
                },
                "voting_end_time": {
                    "description": "Time that the VotingPeriod for this proposal will end and votes will be tallied",
                    "type": "string"
                },
                "voting_start_time": {
                    "description": "Time of the block where MinDeposit was reached. -1 if MinDeposit is not reached",
                    "type": "string"
                }
            }
        },
        "types.RedelegationEntry": {
            "type": "object",
            "properties": {
                "completion_time": {
                    "description": "time at which the redelegation will complete",
                    "type": "string"
                },
                "creation_height": {
                    "description": "height at which the redelegation took place",
                    "type": "integer"
                },
                "initial_balance": {
                    "description": "initial balance when redelegation started",
                    "type": "string"
                },
                "shares_dst": {
                    "description": "amount of destination-validator shares created by redelegation",
                    "type": "string"
                }
            }
        },
        "types.RedelegationEntryResponse": {
            "type": "object",
            "properties": {
                "balance": {
                    "type": "string"
                },
                "completion_time": {
                    "description": "time at which the redelegation will complete",
                    "type": "string"
                },
                "creation_height": {
                    "description": "height at which the redelegation took place",
                    "type": "integer"
                },
                "initial_balance": {
                    "description": "initial balance when redelegation started",
                    "type": "string"
                },
                "shares_dst": {
                    "description": "amount of destination-validator shares created by redelegation",
                    "type": "string"
                }
            }
        },
        "types.RedelegationResponse": {
            "type": "object",
            "properties": {
                "delegator_address": {
                    "description": "delegator",
                    "type": "string"
                },
                "entries": {
                    "description": "nolint: structtag",
                    "type": "array",
                    "items": {
                        "$ref": "#/definitions/types.RedelegationEntryResponse"
                    }
                },
                "validator_dst_address": {
                    "description": "validator redelegation destination operator addr",
                    "type": "string"
                },
                "validator_src_address": {
                    "description": "validator redelegation source operator addr",
                    "type": "string"
                }
            }
        },
        "types.RedelegationResponses": {
            "type": "array",
            "items": {
                "type": "object",
                "properties": {
                    "delegator_address": {
                        "description": "delegator",
                        "type": "string"
                    },
                    "entries": {
                        "description": "nolint: structtag",
                        "type": "array",
                        "items": {
                            "$ref": "#/definitions/types.RedelegationEntryResponse"
                        }
                    },
                    "validator_dst_address": {
                        "description": "validator redelegation destination operator addr",
                        "type": "string"
                    },
                    "validator_src_address": {
                        "description": "validator redelegation source operator addr",
                        "type": "string"
                    }
                }
            }
        },
        "types.StdFee": {
            "type": "object",
            "properties": {
                "amount": {
                    "type": "string"
                },
                "gas": {
                    "type": "integer"
                }
            }
        },
        "types.StdSignature": {
            "type": "object",
            "properties": {
                "signature": {
                    "type": "string",
                    "format": "base64",
                    "example": "U3dhZ2dlciByb2Nrcw=="
                }
            }
        },
        "types.StdTx": {
            "type": "object",
            "properties": {
                "fee": {
                    "type": "object",
                    "$ref": "#/definitions/types.StdFee"
                },
                "memo": {
                    "type": "string"
                },
                "msg": {
                    "type": "string"
                },
                "signatures": {
                    "type": "array",
                    "items": {
                        "$ref": "#/definitions/types.StdSignature"
                    }
                }
            }
        },
        "types.StringEvent": {
            "type": "object",
            "properties": {
                "attributes": {
                    "type": "array",
                    "items": {
                        "$ref": "#/definitions/types.Attribute"
                    }
                },
                "type": {
                    "type": "string"
                }
            }
        },
        "types.StringEvents": {
            "type": "array",
            "items": {
                "type": "object",
                "properties": {
                    "attributes": {
                        "type": "array",
                        "items": {
                            "$ref": "#/definitions/types.Attribute"
                        }
                    },
                    "type": {
                        "type": "string"
                    }
                }
            }
        },
        "types.TallyResult": {
            "type": "object",
            "properties": {
                "abstain": {
                    "type": "string"
                },
                "no": {
                    "type": "string"
                },
                "no_with_veto": {
                    "type": "string"
                },
                "yes": {
                    "type": "string"
                }
            }
        },
        "types.Tx": {
            "type": "object"
        },
        "types.TxResponse": {
            "type": "object",
            "properties": {
                "code": {
                    "type": "integer"
                },
                "codespace": {
                    "type": "string"
                },
                "data": {
                    "type": "string"
                },
                "events": {
                    "description": "DEPRECATED: Remove in the next next major release in favor of using the\nABCIMessageLog.Events field.",
                    "type": "object",
                    "$ref": "#/definitions/types.StringEvents"
                },
                "gas_used": {
                    "type": "integer"
                },
                "gas_wanted": {
                    "type": "integer"
                },
                "height": {
                    "type": "integer"
                },
                "info": {
                    "type": "string"
                },
                "logs": {
                    "type": "object",
                    "$ref": "#/definitions/types.ABCIMessageLogs"
                },
                "raw_log": {
                    "type": "string"
                },
                "timestamp": {
                    "type": "string"
                },
                "tx": {
                    "type": "object",
                    "$ref": "#/definitions/types.Tx"
                },
                "txhash": {
                    "type": "string"
                }
            }
        },
<<<<<<< HEAD
        "types.ValidatorSigningInfo": {
            "type": "object",
            "properties": {
                "address": {
                    "description": "validator consensus address",
                    "type": "string"
                },
                "index_offset": {
                    "description": "index offset into signed block bit array",
                    "type": "integer"
                },
                "jailed_until": {
                    "description": "timestamp validator cannot be unjailed until",
                    "type": "string"
                },
                "missed_blocks_counter": {
                    "description": "missed blocks counter (to avoid scanning the array every time)",
                    "type": "integer"
                },
                "start_height": {
                    "description": "height at which validator was first a candidate OR was unjailed",
                    "type": "integer"
                },
                "tombstoned": {
                    "description": "whether or not a validator has been tombstoned (killed out of validator set)",
                    "type": "boolean"
=======
        "types.UnbondingDelegation": {
            "type": "object",
            "properties": {
                "delegator_address": {
                    "description": "delegator",
                    "type": "string"
                },
                "entries": {
                    "description": "unbonding delegation entries",
                    "type": "array",
                    "items": {
                        "$ref": "#/definitions/types.UnbondingDelegationEntry"
                    }
                },
                "validator_address": {
                    "description": "validator unbonding from operator addr",
                    "type": "string"
                }
            }
        },
        "types.UnbondingDelegationEntry": {
            "type": "object",
            "properties": {
                "balance": {
                    "description": "atoms to receive at completion",
                    "type": "string"
                },
                "completion_time": {
                    "description": "time at which the unbonding delegation will complete",
                    "type": "string"
                },
                "creation_height": {
                    "description": "height which the unbonding took place",
                    "type": "integer"
                },
                "initial_balance": {
                    "description": "atoms initially scheduled to receive at completion",
                    "type": "string"
                }
            }
        },
        "types.Validator": {
            "type": "object",
            "properties": {
                "commission": {
                    "description": "commission parameters",
                    "type": "object",
                    "$ref": "#/definitions/types.Commission"
                },
                "consensus_pubkey": {
                    "description": "the consensus public key of the validator; bech encoded in JSON",
                    "type": "string"
                },
                "delegator_shares": {
                    "description": "total shares issued to a validator's delegators",
                    "type": "string"
                },
                "description": {
                    "description": "description terms for the validator",
                    "type": "object",
                    "$ref": "#/definitions/types.Description"
                },
                "jailed": {
                    "description": "has the validator been jailed from bonded status?",
                    "type": "boolean"
                },
                "min_self_delegation": {
                    "description": "validator's self declared minimum self delegation",
                    "type": "string"
                },
                "operator_address": {
                    "description": "address of the validator's operator; bech encoded in JSON",
                    "type": "string"
                },
                "status": {
                    "description": "validator status (bonded/unbonding/unbonded)",
                    "type": "integer"
                },
                "tokens": {
                    "description": "delegated tokens (incl. self-delegation)",
                    "type": "string"
                },
                "unbonding_height": {
                    "description": "if unbonding, height at which this validator has begun unbonding",
                    "type": "integer"
                },
                "unbonding_time": {
                    "description": "if unbonding, min time for the validator to complete unbonding",
                    "type": "string"
>>>>>>> 235dc49f
                }
            }
        },
        "types.Vote": {
            "type": "object",
            "properties": {
                "option": {
                    "description": "option from OptionSet chosen by the voter",
                    "type": "integer"
                },
                "proposal_id": {
                    "description": "proposalID of the proposal",
                    "type": "integer"
                },
                "voter": {
                    "description": "address of the voter",
                    "type": "string"
                }
            }
        },
        "types.Votes": {
            "type": "array",
            "items": {
                "type": "object",
                "properties": {
                    "option": {
                        "description": "option from OptionSet chosen by the voter",
                        "type": "integer"
                    },
                    "proposal_id": {
                        "description": "proposalID of the proposal",
                        "type": "integer"
                    },
                    "voter": {
                        "description": "address of the voter",
                        "type": "string"
                    }
                }
            }
        },
        "utils.Proposer": {
            "type": "object",
            "properties": {
                "proposal_id": {
                    "type": "integer"
                },
                "proposer": {
                    "type": "string"
                }
            }
        }
    }
}<|MERGE_RESOLUTION|>--- conflicted
+++ resolved
@@ -33,25 +33,15 @@
                         "required": true,
                         "schema": {
                             "type": "object",
-<<<<<<< HEAD
-                            "$ref": "#/definitions/sendReq"
-=======
                             "$ref": "#/definitions/rest.SendReq"
->>>>>>> 235dc49f
-                        }
-                    }
-                ],
-                "responses": {
-                    "200": {
-<<<<<<< HEAD
-                        "description": "OK",
-                        "schema": {
-                            "$ref": "#/definitions/rest.stdTx"
-=======
+                        }
+                    }
+                ],
+                "responses": {
+                    "200": {
                         "description": "Returns the unsigned transaction",
                         "schema": {
                             "$ref": "#/definitions/rest.sendResponse"
->>>>>>> 235dc49f
                         }
                     },
                     "400": {
@@ -82,11 +72,7 @@
                 "parameters": [
                     {
                         "type": "string",
-<<<<<<< HEAD
-                        "description": "address of account",
-=======
                         "description": "Account address to query",
->>>>>>> 235dc49f
                         "name": "address",
                         "in": "path",
                         "required": true
@@ -106,11 +92,7 @@
                         }
                     },
                     "400": {
-<<<<<<< HEAD
-                        "description": "Returned if the request doesn't have a valid height",
-=======
                         "description": "Returned if the request doesn't have valid query params",
->>>>>>> 235dc49f
                         "schema": {
                             "$ref": "#/definitions/rest.ErrorResponse"
                         }
@@ -715,7 +697,6 @@
                 }
             }
         },
-<<<<<<< HEAD
         "/slashing/parameters": {
             "get": {
                 "description": "Get the current slashing parameters",
@@ -857,6 +838,694 @@
                 }
             }
         },
+        "/staking/delegators/{delegatorAddr}/delegations": {
+            "get": {
+                "description": "Query all delegations from a single delegator address",
+                "produces": [
+                    "application/json"
+                ],
+                "tags": [
+                    "staking"
+                ],
+                "summary": "Query all delegations from a delegator",
+                "parameters": [
+                    {
+                        "type": "string",
+                        "description": "The delegator address",
+                        "name": "delegatorAddr",
+                        "in": "path",
+                        "required": true
+                    },
+                    {
+                        "type": "string",
+                        "description": "Block height to execute query (defaults to chain tip)",
+                        "name": "height",
+                        "in": "query"
+                    }
+                ],
+                "responses": {
+                    "200": {
+                        "description": "OK",
+                        "schema": {
+                            "$ref": "#/definitions/rest.delegatorDelegations"
+                        }
+                    },
+                    "400": {
+                        "description": "Returned if the request doesn't have valid query params",
+                        "schema": {
+                            "$ref": "#/definitions/rest.ErrorResponse"
+                        }
+                    },
+                    "500": {
+                        "description": "Returned on server error",
+                        "schema": {
+                            "$ref": "#/definitions/rest.ErrorResponse"
+                        }
+                    }
+                }
+            },
+            "post": {
+                "description": "Generate a delegation transaction that is ready for signing",
+                "consumes": [
+                    "application/json"
+                ],
+                "produces": [
+                    "application/json"
+                ],
+                "tags": [
+                    "staking"
+                ],
+                "summary": "Generate a delegation transaction",
+                "parameters": [
+                    {
+                        "type": "string",
+                        "description": "The delegator address",
+                        "name": "delegatorAddr",
+                        "in": "path",
+                        "required": true
+                    },
+                    {
+                        "description": "The delegate request payload",
+                        "name": "body",
+                        "in": "body",
+                        "required": true,
+                        "schema": {
+                            "type": "object",
+                            "$ref": "#/definitions/rest.DelegateRequest"
+                        }
+                    }
+                ],
+                "responses": {
+                    "200": {
+                        "description": "Returns the unsigned transaction",
+                        "schema": {
+                            "$ref": "#/definitions/rest.postDelegation"
+                        }
+                    },
+                    "400": {
+                        "description": "Returned if the request is invalid",
+                        "schema": {
+                            "$ref": "#/definitions/rest.ErrorResponse"
+                        }
+                    },
+                    "401": {
+                        "description": "Returned if chain-id required but not present, or delegation address incorrect",
+                        "schema": {
+                            "$ref": "#/definitions/rest.ErrorResponse"
+                        }
+                    },
+                    "402": {
+                        "description": "Returned if fees or gas are invalid",
+                        "schema": {
+                            "$ref": "#/definitions/rest.ErrorResponse"
+                        }
+                    },
+                    "500": {
+                        "description": "Returned on server error",
+                        "schema": {
+                            "$ref": "#/definitions/rest.ErrorResponse"
+                        }
+                    }
+                }
+            }
+        },
+        "/staking/delegators/{delegatorAddr}/delegations/{validatorAddr}": {
+            "get": {
+                "description": "Query an individual delegation",
+                "produces": [
+                    "application/json"
+                ],
+                "tags": [
+                    "staking"
+                ],
+                "summary": "Query an individual delegation",
+                "parameters": [
+                    {
+                        "type": "string",
+                        "description": "The delegator address",
+                        "name": "delegatorAddr",
+                        "in": "path",
+                        "required": true
+                    },
+                    {
+                        "type": "string",
+                        "description": "The validator address",
+                        "name": "validatorAddr",
+                        "in": "path",
+                        "required": true
+                    },
+                    {
+                        "type": "string",
+                        "description": "Block height to execute query (defaults to chain tip)",
+                        "name": "height",
+                        "in": "query"
+                    }
+                ],
+                "responses": {
+                    "200": {
+                        "description": "OK",
+                        "schema": {
+                            "$ref": "#/definitions/rest.delegation"
+                        }
+                    },
+                    "400": {
+                        "description": "Returned if the request doesn't have valid query params",
+                        "schema": {
+                            "$ref": "#/definitions/rest.ErrorResponse"
+                        }
+                    },
+                    "500": {
+                        "description": "Returned on server error",
+                        "schema": {
+                            "$ref": "#/definitions/rest.ErrorResponse"
+                        }
+                    }
+                }
+            }
+        },
+        "/staking/delegators/{delegatorAddr}/redelegations": {
+            "post": {
+                "description": "Generate a redelegation transaction that is ready for signing",
+                "consumes": [
+                    "application/json"
+                ],
+                "produces": [
+                    "application/json"
+                ],
+                "tags": [
+                    "staking"
+                ],
+                "summary": "Generate a redelegation transaction",
+                "parameters": [
+                    {
+                        "type": "string",
+                        "description": "The delegator address",
+                        "name": "delegatorAddr",
+                        "in": "path",
+                        "required": true
+                    },
+                    {
+                        "description": "The redelegate request payload",
+                        "name": "body",
+                        "in": "body",
+                        "required": true,
+                        "schema": {
+                            "type": "object",
+                            "$ref": "#/definitions/rest.RedelegateRequest"
+                        }
+                    }
+                ],
+                "responses": {
+                    "200": {
+                        "description": "Returns the unsigned transaction",
+                        "schema": {
+                            "$ref": "#/definitions/rest.postRedelegation"
+                        }
+                    },
+                    "400": {
+                        "description": "Returned if the request is invalid",
+                        "schema": {
+                            "$ref": "#/definitions/rest.ErrorResponse"
+                        }
+                    },
+                    "401": {
+                        "description": "Returned if chain-id required but not present, or delegation address incorrect",
+                        "schema": {
+                            "$ref": "#/definitions/rest.ErrorResponse"
+                        }
+                    },
+                    "402": {
+                        "description": "Returned if fees or gas are invalid",
+                        "schema": {
+                            "$ref": "#/definitions/rest.ErrorResponse"
+                        }
+                    },
+                    "500": {
+                        "description": "Returned on server error",
+                        "schema": {
+                            "$ref": "#/definitions/rest.ErrorResponse"
+                        }
+                    }
+                }
+            }
+        },
+        "/staking/delegators/{delegatorAddr}/txs": {
+            "get": {
+                "description": "Query all staking transactions from a single delegator address\nNOTE: In order to query staking transactions, the transaction\nrecord must be available otherwise the query will fail. This requires a\nnode that is not pruning transaction history",
+                "produces": [
+                    "application/json"
+                ],
+                "tags": [
+                    "staking"
+                ],
+                "summary": "Query all staking transactions from a delegator",
+                "parameters": [
+                    {
+                        "type": "string",
+                        "description": "The delegator address",
+                        "name": "delegatorAddr",
+                        "in": "path",
+                        "required": true
+                    },
+                    {
+                        "type": "string",
+                        "description": "Block height to execute query (defaults to chain tip)",
+                        "name": "height",
+                        "in": "query"
+                    },
+                    {
+                        "type": "string",
+                        "description": "Type of staking transaction, either (bond | unbond | redelegate)",
+                        "name": "type",
+                        "in": "query"
+                    }
+                ],
+                "responses": {
+                    "200": {
+                        "description": "OK",
+                        "schema": {
+                            "$ref": "#/definitions/rest.delegatorTxs"
+                        }
+                    },
+                    "400": {
+                        "description": "Returned if the request doesn't have valid query params",
+                        "schema": {
+                            "$ref": "#/definitions/rest.ErrorResponse"
+                        }
+                    },
+                    "500": {
+                        "description": "Returned on server error",
+                        "schema": {
+                            "$ref": "#/definitions/rest.ErrorResponse"
+                        }
+                    }
+                }
+            }
+        },
+        "/staking/delegators/{delegatorAddr}/unbonding_delegations": {
+            "get": {
+                "description": "Query all unbonding delegations from a single delegator address",
+                "produces": [
+                    "application/json"
+                ],
+                "tags": [
+                    "staking"
+                ],
+                "summary": "Query all unbonding delegations from a delegator",
+                "parameters": [
+                    {
+                        "type": "string",
+                        "description": "The delegator address",
+                        "name": "delegatorAddr",
+                        "in": "path",
+                        "required": true
+                    },
+                    {
+                        "type": "string",
+                        "description": "Block height to execute query (defaults to chain tip)",
+                        "name": "height",
+                        "in": "query"
+                    }
+                ],
+                "responses": {
+                    "200": {
+                        "description": "OK",
+                        "schema": {
+                            "$ref": "#/definitions/rest.delegatorUnbondingDelegations"
+                        }
+                    },
+                    "400": {
+                        "description": "Returned if the request doesn't have valid query params",
+                        "schema": {
+                            "$ref": "#/definitions/rest.ErrorResponse"
+                        }
+                    },
+                    "500": {
+                        "description": "Returned on server error",
+                        "schema": {
+                            "$ref": "#/definitions/rest.ErrorResponse"
+                        }
+                    }
+                }
+            },
+            "post": {
+                "description": "Generate an unbonding transaction that is ready for signing",
+                "consumes": [
+                    "application/json"
+                ],
+                "produces": [
+                    "application/json"
+                ],
+                "tags": [
+                    "staking"
+                ],
+                "summary": "Generate an unbonding transaction",
+                "parameters": [
+                    {
+                        "type": "string",
+                        "description": "The delegator address",
+                        "name": "delegatorAddr",
+                        "in": "path",
+                        "required": true
+                    },
+                    {
+                        "description": "The undelegate request payload",
+                        "name": "body",
+                        "in": "body",
+                        "required": true,
+                        "schema": {
+                            "type": "object",
+                            "$ref": "#/definitions/rest.UndelegateRequest"
+                        }
+                    }
+                ],
+                "responses": {
+                    "200": {
+                        "description": "Returns the unsigned transaction",
+                        "schema": {
+                            "$ref": "#/definitions/rest.postUndelegate"
+                        }
+                    },
+                    "400": {
+                        "description": "Returned if the request is invalid",
+                        "schema": {
+                            "$ref": "#/definitions/rest.ErrorResponse"
+                        }
+                    },
+                    "401": {
+                        "description": "Returned if chain-id required but not present, or delegation address incorrect",
+                        "schema": {
+                            "$ref": "#/definitions/rest.ErrorResponse"
+                        }
+                    },
+                    "402": {
+                        "description": "Returned if fees or gas are invalid",
+                        "schema": {
+                            "$ref": "#/definitions/rest.ErrorResponse"
+                        }
+                    },
+                    "500": {
+                        "description": "Returned on server error",
+                        "schema": {
+                            "$ref": "#/definitions/rest.ErrorResponse"
+                        }
+                    }
+                }
+            }
+        },
+        "/staking/delegators/{delegatorAddr}/unbonding_delegations/{validatorAddr}": {
+            "get": {
+                "description": "Query all unbonding delegations from a single delegator/validator pair",
+                "produces": [
+                    "application/json"
+                ],
+                "tags": [
+                    "staking"
+                ],
+                "summary": "Query all unbonding delegations from a delegator/validator pair",
+                "parameters": [
+                    {
+                        "type": "string",
+                        "description": "The delegator address",
+                        "name": "delegatorAddr",
+                        "in": "path",
+                        "required": true
+                    },
+                    {
+                        "type": "string",
+                        "description": "The validator address",
+                        "name": "validatorAddr",
+                        "in": "path",
+                        "required": true
+                    },
+                    {
+                        "type": "string",
+                        "description": "Block height to execute query (defaults to chain tip)",
+                        "name": "height",
+                        "in": "query"
+                    }
+                ],
+                "responses": {
+                    "200": {
+                        "description": "OK",
+                        "schema": {
+                            "$ref": "#/definitions/rest.unbondingDelegation"
+                        }
+                    },
+                    "400": {
+                        "description": "Returned if the request doesn't have valid query params",
+                        "schema": {
+                            "$ref": "#/definitions/rest.ErrorResponse"
+                        }
+                    },
+                    "500": {
+                        "description": "Returned on server error",
+                        "schema": {
+                            "$ref": "#/definitions/rest.ErrorResponse"
+                        }
+                    }
+                }
+            }
+        },
+        "/staking/delegators/{delegatorAddr}/validators": {
+            "get": {
+                "description": "Query a delegator's bonded validators",
+                "produces": [
+                    "application/json"
+                ],
+                "tags": [
+                    "staking"
+                ],
+                "summary": "Query a delegator's bonded validators",
+                "parameters": [
+                    {
+                        "type": "string",
+                        "description": "The delegator address",
+                        "name": "delegatorAddr",
+                        "in": "path",
+                        "required": true
+                    },
+                    {
+                        "type": "string",
+                        "description": "Block height to execute query (defaults to chain tip)",
+                        "name": "height",
+                        "in": "query"
+                    }
+                ],
+                "responses": {
+                    "200": {
+                        "description": "OK",
+                        "schema": {
+                            "$ref": "#/definitions/rest.delegatorValidators"
+                        }
+                    },
+                    "400": {
+                        "description": "Returned if the request doesn't have valid query params",
+                        "schema": {
+                            "$ref": "#/definitions/rest.ErrorResponse"
+                        }
+                    },
+                    "500": {
+                        "description": "Returned on server error",
+                        "schema": {
+                            "$ref": "#/definitions/rest.ErrorResponse"
+                        }
+                    }
+                }
+            }
+        },
+        "/staking/delegators/{delegatorAddr}/validators/{validatorAddr}": {
+            "get": {
+                "description": "Query a delegator's bonded validator",
+                "produces": [
+                    "application/json"
+                ],
+                "tags": [
+                    "staking"
+                ],
+                "summary": "Query a delegator's bonded validator",
+                "parameters": [
+                    {
+                        "type": "string",
+                        "description": "The delegator address",
+                        "name": "delegatorAddr",
+                        "in": "path",
+                        "required": true
+                    },
+                    {
+                        "type": "string",
+                        "description": "The validator address",
+                        "name": "validatorAddr",
+                        "in": "path",
+                        "required": true
+                    },
+                    {
+                        "type": "string",
+                        "description": "Block height to execute query (defaults to chain tip)",
+                        "name": "height",
+                        "in": "query"
+                    }
+                ],
+                "responses": {
+                    "200": {
+                        "description": "OK",
+                        "schema": {
+                            "$ref": "#/definitions/rest.delegatorValidator"
+                        }
+                    },
+                    "400": {
+                        "description": "Returned if the request doesn't have valid query params",
+                        "schema": {
+                            "$ref": "#/definitions/rest.ErrorResponse"
+                        }
+                    },
+                    "500": {
+                        "description": "Returned on server error",
+                        "schema": {
+                            "$ref": "#/definitions/rest.ErrorResponse"
+                        }
+                    }
+                }
+            }
+        },
+        "/staking/parameters": {
+            "get": {
+                "description": "Query the staking parameters",
+                "produces": [
+                    "application/json"
+                ],
+                "tags": [
+                    "staking"
+                ],
+                "summary": "Query the staking parameters",
+                "parameters": [
+                    {
+                        "type": "string",
+                        "description": "Block height to execute query (defaults to chain tip)",
+                        "name": "height",
+                        "in": "query"
+                    }
+                ],
+                "responses": {
+                    "200": {
+                        "description": "OK",
+                        "schema": {
+                            "$ref": "#/definitions/rest.params"
+                        }
+                    },
+                    "400": {
+                        "description": "Returned if the request doesn't have valid query params",
+                        "schema": {
+                            "$ref": "#/definitions/rest.ErrorResponse"
+                        }
+                    },
+                    "500": {
+                        "description": "Returned on server error",
+                        "schema": {
+                            "$ref": "#/definitions/rest.ErrorResponse"
+                        }
+                    }
+                }
+            }
+        },
+        "/staking/pool": {
+            "get": {
+                "description": "Query the staking pools",
+                "produces": [
+                    "application/json"
+                ],
+                "tags": [
+                    "staking"
+                ],
+                "summary": "Query the staking pool",
+                "parameters": [
+                    {
+                        "type": "string",
+                        "description": "Block height to execute query (defaults to chain tip)",
+                        "name": "height",
+                        "in": "query"
+                    }
+                ],
+                "responses": {
+                    "200": {
+                        "description": "OK",
+                        "schema": {
+                            "$ref": "#/definitions/rest.pool"
+                        }
+                    },
+                    "400": {
+                        "description": "Returned if the request doesn't have valid query params",
+                        "schema": {
+                            "$ref": "#/definitions/rest.ErrorResponse"
+                        }
+                    },
+                    "500": {
+                        "description": "Returned on server error",
+                        "schema": {
+                            "$ref": "#/definitions/rest.ErrorResponse"
+                        }
+                    }
+                }
+            }
+        },
+        "/staking/redelegations": {
+            "get": {
+                "description": "Query all redelegations filtered by delegator, validator_from, and/or validator_to",
+                "produces": [
+                    "application/json"
+                ],
+                "tags": [
+                    "staking"
+                ],
+                "summary": "Query all redelegations with filters",
+                "parameters": [
+                    {
+                        "type": "string",
+                        "description": "The delegator address",
+                        "name": "delegator",
+                        "in": "query"
+                    },
+                    {
+                        "type": "string",
+                        "description": "The source validator address",
+                        "name": "validator_from",
+                        "in": "query"
+                    },
+                    {
+                        "type": "string",
+                        "description": "The destination validator address",
+                        "name": "validator_to",
+                        "in": "query"
+                    },
+                    {
+                        "type": "string",
+                        "description": "Block height to execute query (defaults to chain tip)",
+                        "name": "height",
+                        "in": "query"
+                    }
+                ],
+                "responses": {
+                    "200": {
+                        "description": "OK",
+                        "schema": {
+                            "$ref": "#/definitions/rest.redelegations"
+                        }
+                    },
+                    "400": {
+                        "description": "Returned if the request doesn't have valid query params",
+                        "schema": {
+                            "$ref": "#/definitions/rest.ErrorResponse"
+                        }
+                    },
+                    "500": {
+                        "description": "Returned on server error",
+                        "schema": {
+                            "$ref": "#/definitions/rest.ErrorResponse"
+                        }
+                    }
+                }
+            }
+        },
         "/staking/signing_infos": {
             "get": {
                 "description": "Get sign info of all validator",
@@ -898,26 +1567,37 @@
                 }
             }
         },
-        "/supply/total": {
-=======
-        "/staking/delegators/{delegatorAddr}/delegations": {
->>>>>>> 235dc49f
+        "/staking/validators": {
             "get": {
-                "description": "Query all delegations from a single delegator address",
+                "description": "Query paginated validators filtering by status",
                 "produces": [
                     "application/json"
                 ],
                 "tags": [
                     "staking"
                 ],
-                "summary": "Query all delegations from a delegator",
-                "parameters": [
-                    {
-                        "type": "string",
-                        "description": "The delegator address",
-                        "name": "delegatorAddr",
-                        "in": "path",
-                        "required": true
+                "summary": "Query validators",
+                "parameters": [
+                    {
+                        "type": "string",
+                        "default": "bonded",
+                        "description": "The validator status (bonded | unbonded | unbonding)",
+                        "name": "status",
+                        "in": "query"
+                    },
+                    {
+                        "type": "integer",
+                        "default": 1,
+                        "description": "The page number to query",
+                        "name": "page",
+                        "in": "query"
+                    },
+                    {
+                        "type": "integer",
+                        "default": 100,
+                        "description": "The number of results per page",
+                        "name": "limit",
+                        "in": "query"
                     },
                     {
                         "type": "string",
@@ -930,7 +1610,7 @@
                     "200": {
                         "description": "OK",
                         "schema": {
-                            "$ref": "#/definitions/rest.delegatorDelegations"
+                            "$ref": "#/definitions/rest.validators"
                         }
                     },
                     "400": {
@@ -946,90 +1626,19 @@
                         }
                     }
                 }
-            },
-            "post": {
-                "description": "Generate a delegation transaction that is ready for signing",
-                "consumes": [
-                    "application/json"
-                ],
+            }
+        },
+        "/staking/validators/{validatorAddr}": {
+            "get": {
+                "description": "Query a validator by operator address",
                 "produces": [
                     "application/json"
                 ],
                 "tags": [
                     "staking"
                 ],
-                "summary": "Generate a delegation transaction",
-                "parameters": [
-                    {
-                        "type": "string",
-                        "description": "The delegator address",
-                        "name": "delegatorAddr",
-                        "in": "path",
-                        "required": true
-                    },
-                    {
-                        "description": "The delegate request payload",
-                        "name": "body",
-                        "in": "body",
-                        "required": true,
-                        "schema": {
-                            "type": "object",
-                            "$ref": "#/definitions/rest.DelegateRequest"
-                        }
-                    }
-                ],
-                "responses": {
-                    "200": {
-                        "description": "Returns the unsigned transaction",
-                        "schema": {
-                            "$ref": "#/definitions/rest.postDelegation"
-                        }
-                    },
-                    "400": {
-                        "description": "Returned if the request is invalid",
-                        "schema": {
-                            "$ref": "#/definitions/rest.ErrorResponse"
-                        }
-                    },
-                    "401": {
-                        "description": "Returned if chain-id required but not present, or delegation address incorrect",
-                        "schema": {
-                            "$ref": "#/definitions/rest.ErrorResponse"
-                        }
-                    },
-                    "402": {
-                        "description": "Returned if fees or gas are invalid",
-                        "schema": {
-                            "$ref": "#/definitions/rest.ErrorResponse"
-                        }
-                    },
-                    "500": {
-                        "description": "Returned on server error",
-                        "schema": {
-                            "$ref": "#/definitions/rest.ErrorResponse"
-                        }
-                    }
-                }
-            }
-        },
-        "/staking/delegators/{delegatorAddr}/delegations/{validatorAddr}": {
-            "get": {
-                "description": "Query an individual delegation",
-                "produces": [
-                    "application/json"
-                ],
-                "tags": [
-                    "staking"
-                ],
-                "summary": "Query an individual delegation",
-                "parameters": [
-                    {
-                        "type": "string",
-                        "description": "The delegator address",
-                        "name": "delegatorAddr",
-                        "in": "path",
-                        "required": true
-                    },
+                "summary": "Query a validator",
+                "parameters": [
                     {
                         "type": "string",
                         "description": "The validator address",
@@ -1048,7 +1657,7 @@
                     "200": {
                         "description": "OK",
                         "schema": {
-                            "$ref": "#/definitions/rest.delegation"
+                            "$ref": "#/definitions/rest.validator"
                         }
                     },
                     "400": {
@@ -1066,254 +1675,17 @@
                 }
             }
         },
-        "/staking/delegators/{delegatorAddr}/redelegations": {
-            "post": {
-                "description": "Generate a redelegation transaction that is ready for signing",
-                "consumes": [
-                    "application/json"
-                ],
+        "/staking/validators/{validatorAddr}/delegations": {
+            "get": {
+                "description": "Query a validator's delegations by operator address",
                 "produces": [
                     "application/json"
                 ],
                 "tags": [
                     "staking"
                 ],
-                "summary": "Generate a redelegation transaction",
-                "parameters": [
-                    {
-                        "type": "string",
-                        "description": "The delegator address",
-                        "name": "delegatorAddr",
-                        "in": "path",
-                        "required": true
-                    },
-                    {
-                        "description": "The redelegate request payload",
-                        "name": "body",
-                        "in": "body",
-                        "required": true,
-                        "schema": {
-                            "type": "object",
-                            "$ref": "#/definitions/rest.RedelegateRequest"
-                        }
-                    }
-                ],
-                "responses": {
-                    "200": {
-                        "description": "Returns the unsigned transaction",
-                        "schema": {
-                            "$ref": "#/definitions/rest.postRedelegation"
-                        }
-                    },
-                    "400": {
-                        "description": "Returned if the request is invalid",
-                        "schema": {
-                            "$ref": "#/definitions/rest.ErrorResponse"
-                        }
-                    },
-                    "401": {
-                        "description": "Returned if chain-id required but not present, or delegation address incorrect",
-                        "schema": {
-                            "$ref": "#/definitions/rest.ErrorResponse"
-                        }
-                    },
-                    "402": {
-                        "description": "Returned if fees or gas are invalid",
-                        "schema": {
-                            "$ref": "#/definitions/rest.ErrorResponse"
-                        }
-                    },
-                    "500": {
-                        "description": "Returned on server error",
-                        "schema": {
-                            "$ref": "#/definitions/rest.ErrorResponse"
-                        }
-                    }
-                }
-            }
-        },
-        "/staking/delegators/{delegatorAddr}/txs": {
-            "get": {
-                "description": "Query all staking transactions from a single delegator address\nNOTE: In order to query staking transactions, the transaction\nrecord must be available otherwise the query will fail. This requires a\nnode that is not pruning transaction history",
-                "produces": [
-                    "application/json"
-                ],
-                "tags": [
-                    "staking"
-                ],
-                "summary": "Query all staking transactions from a delegator",
-                "parameters": [
-                    {
-                        "type": "string",
-                        "description": "The delegator address",
-                        "name": "delegatorAddr",
-                        "in": "path",
-                        "required": true
-                    },
-                    {
-                        "type": "string",
-                        "description": "Block height to execute query (defaults to chain tip)",
-                        "name": "height",
-                        "in": "query"
-                    },
-                    {
-                        "type": "string",
-                        "description": "Type of staking transaction, either (bond | unbond | redelegate)",
-                        "name": "type",
-                        "in": "query"
-                    }
-                ],
-                "responses": {
-                    "200": {
-                        "description": "OK",
-                        "schema": {
-                            "$ref": "#/definitions/rest.delegatorTxs"
-                        }
-                    },
-                    "400": {
-                        "description": "Returned if the request doesn't have valid query params",
-                        "schema": {
-                            "$ref": "#/definitions/rest.ErrorResponse"
-                        }
-                    },
-                    "500": {
-                        "description": "Returned on server error",
-                        "schema": {
-                            "$ref": "#/definitions/rest.ErrorResponse"
-                        }
-                    }
-                }
-            }
-        },
-        "/staking/delegators/{delegatorAddr}/unbonding_delegations": {
-            "get": {
-                "description": "Query all unbonding delegations from a single delegator address",
-                "produces": [
-                    "application/json"
-                ],
-                "tags": [
-                    "staking"
-                ],
-                "summary": "Query all unbonding delegations from a delegator",
-                "parameters": [
-                    {
-                        "type": "string",
-                        "description": "The delegator address",
-                        "name": "delegatorAddr",
-                        "in": "path",
-                        "required": true
-                    },
-                    {
-                        "type": "string",
-                        "description": "Block height to execute query (defaults to chain tip)",
-                        "name": "height",
-                        "in": "query"
-                    }
-                ],
-                "responses": {
-                    "200": {
-                        "description": "OK",
-                        "schema": {
-                            "$ref": "#/definitions/rest.delegatorUnbondingDelegations"
-                        }
-                    },
-                    "400": {
-                        "description": "Returned if the request doesn't have valid query params",
-                        "schema": {
-                            "$ref": "#/definitions/rest.ErrorResponse"
-                        }
-                    },
-                    "500": {
-                        "description": "Returned on server error",
-                        "schema": {
-                            "$ref": "#/definitions/rest.ErrorResponse"
-                        }
-                    }
-                }
-            },
-            "post": {
-                "description": "Generate an unbonding transaction that is ready for signing",
-                "consumes": [
-                    "application/json"
-                ],
-                "produces": [
-                    "application/json"
-                ],
-                "tags": [
-                    "staking"
-                ],
-                "summary": "Generate an unbonding transaction",
-                "parameters": [
-                    {
-                        "type": "string",
-                        "description": "The delegator address",
-                        "name": "delegatorAddr",
-                        "in": "path",
-                        "required": true
-                    },
-                    {
-                        "description": "The undelegate request payload",
-                        "name": "body",
-                        "in": "body",
-                        "required": true,
-                        "schema": {
-                            "type": "object",
-                            "$ref": "#/definitions/rest.UndelegateRequest"
-                        }
-                    }
-                ],
-                "responses": {
-                    "200": {
-                        "description": "Returns the unsigned transaction",
-                        "schema": {
-                            "$ref": "#/definitions/rest.postUndelegate"
-                        }
-                    },
-                    "400": {
-                        "description": "Returned if the request is invalid",
-                        "schema": {
-                            "$ref": "#/definitions/rest.ErrorResponse"
-                        }
-                    },
-                    "401": {
-                        "description": "Returned if chain-id required but not present, or delegation address incorrect",
-                        "schema": {
-                            "$ref": "#/definitions/rest.ErrorResponse"
-                        }
-                    },
-                    "402": {
-                        "description": "Returned if fees or gas are invalid",
-                        "schema": {
-                            "$ref": "#/definitions/rest.ErrorResponse"
-                        }
-                    },
-                    "500": {
-                        "description": "Returned on server error",
-                        "schema": {
-                            "$ref": "#/definitions/rest.ErrorResponse"
-                        }
-                    }
-                }
-            }
-        },
-        "/staking/delegators/{delegatorAddr}/unbonding_delegations/{validatorAddr}": {
-            "get": {
-                "description": "Query all unbonding delegations from a single delegator/validator pair",
-                "produces": [
-                    "application/json"
-                ],
-                "tags": [
-                    "staking"
-                ],
-                "summary": "Query all unbonding delegations from a delegator/validator pair",
-                "parameters": [
-                    {
-                        "type": "string",
-                        "description": "The delegator address",
-                        "name": "delegatorAddr",
-                        "in": "path",
-                        "required": true
-                    },
+                "summary": "Query a validator's delegations",
+                "parameters": [
                     {
                         "type": "string",
                         "description": "The validator address",
@@ -1332,7 +1704,7 @@
                     "200": {
                         "description": "OK",
                         "schema": {
-                            "$ref": "#/definitions/rest.unbondingDelegation"
+                            "$ref": "#/definitions/rest.validatorDelegations"
                         }
                     },
                     "400": {
@@ -1350,71 +1722,17 @@
                 }
             }
         },
-        "/staking/delegators/{delegatorAddr}/validators": {
+        "/staking/validators/{validatorAddr}/unbonding_delegations": {
             "get": {
-                "description": "Query a delegator's bonded validators",
+                "description": "Query a validator's unbonding delegations by operator address",
                 "produces": [
                     "application/json"
                 ],
                 "tags": [
                     "staking"
                 ],
-                "summary": "Query a delegator's bonded validators",
-                "parameters": [
-                    {
-                        "type": "string",
-                        "description": "The delegator address",
-                        "name": "delegatorAddr",
-                        "in": "path",
-                        "required": true
-                    },
-                    {
-                        "type": "string",
-                        "description": "Block height to execute query (defaults to chain tip)",
-                        "name": "height",
-                        "in": "query"
-                    }
-                ],
-                "responses": {
-                    "200": {
-                        "description": "OK",
-                        "schema": {
-                            "$ref": "#/definitions/rest.delegatorValidators"
-                        }
-                    },
-                    "400": {
-                        "description": "Returned if the request doesn't have valid query params",
-                        "schema": {
-                            "$ref": "#/definitions/rest.ErrorResponse"
-                        }
-                    },
-                    "500": {
-                        "description": "Returned on server error",
-                        "schema": {
-                            "$ref": "#/definitions/rest.ErrorResponse"
-                        }
-                    }
-                }
-            }
-        },
-        "/staking/delegators/{delegatorAddr}/validators/{validatorAddr}": {
-            "get": {
-                "description": "Query a delegator's bonded validator",
-                "produces": [
-                    "application/json"
-                ],
-                "tags": [
-                    "staking"
-                ],
-                "summary": "Query a delegator's bonded validator",
-                "parameters": [
-                    {
-                        "type": "string",
-                        "description": "The delegator address",
-                        "name": "delegatorAddr",
-                        "in": "path",
-                        "required": true
-                    },
+                "summary": "Query a validator's unbonding delegations",
+                "parameters": [
                     {
                         "type": "string",
                         "description": "The validator address",
@@ -1433,7 +1751,7 @@
                     "200": {
                         "description": "OK",
                         "schema": {
-                            "$ref": "#/definitions/rest.delegatorValidator"
+                            "$ref": "#/definitions/rest.validatorUnbondingDelegations"
                         }
                     },
                     "400": {
@@ -1451,162 +1769,16 @@
                 }
             }
         },
-        "/staking/parameters": {
+        "/supply/total": {
             "get": {
-                "description": "Query the staking parameters",
-                "produces": [
-                    "application/json"
-                ],
-                "tags": [
-                    "staking"
-                ],
-                "summary": "Query the staking parameters",
-                "parameters": [
-                    {
-                        "type": "string",
-                        "description": "Block height to execute query (defaults to chain tip)",
-                        "name": "height",
-                        "in": "query"
-                    }
-                ],
-                "responses": {
-                    "200": {
-                        "description": "OK",
-                        "schema": {
-                            "$ref": "#/definitions/rest.params"
-                        }
-                    },
-                    "400": {
-                        "description": "Returned if the request doesn't have valid query params",
-                        "schema": {
-                            "$ref": "#/definitions/rest.ErrorResponse"
-                        }
-                    },
-                    "500": {
-                        "description": "Returned on server error",
-                        "schema": {
-                            "$ref": "#/definitions/rest.ErrorResponse"
-                        }
-                    }
-                }
-            }
-        },
-        "/staking/pool": {
-            "get": {
-                "description": "Query the staking pools",
-                "produces": [
-                    "application/json"
-                ],
-                "tags": [
-                    "staking"
-                ],
-                "summary": "Query the staking pool",
-                "parameters": [
-                    {
-                        "type": "string",
-                        "description": "Block height to execute query (defaults to chain tip)",
-                        "name": "height",
-                        "in": "query"
-                    }
-                ],
-                "responses": {
-                    "200": {
-                        "description": "OK",
-                        "schema": {
-                            "$ref": "#/definitions/rest.pool"
-                        }
-                    },
-                    "400": {
-                        "description": "Returned if the request doesn't have valid query params",
-                        "schema": {
-                            "$ref": "#/definitions/rest.ErrorResponse"
-                        }
-                    },
-                    "500": {
-                        "description": "Returned on server error",
-                        "schema": {
-                            "$ref": "#/definitions/rest.ErrorResponse"
-                        }
-                    }
-                }
-            }
-        },
-        "/staking/redelegations": {
-            "get": {
-                "description": "Query all redelegations filtered by delegator, validator_from, and/or validator_to",
-                "produces": [
-                    "application/json"
-                ],
-                "tags": [
-                    "staking"
-                ],
-                "summary": "Query all redelegations with filters",
-                "parameters": [
-                    {
-                        "type": "string",
-                        "description": "The delegator address",
-                        "name": "delegator",
-                        "in": "query"
-                    },
-                    {
-                        "type": "string",
-                        "description": "The source validator address",
-                        "name": "validator_from",
-                        "in": "query"
-                    },
-                    {
-                        "type": "string",
-                        "description": "The destination validator address",
-                        "name": "validator_to",
-                        "in": "query"
-                    },
-                    {
-                        "type": "string",
-                        "description": "Block height to execute query (defaults to chain tip)",
-                        "name": "height",
-                        "in": "query"
-                    }
-                ],
-                "responses": {
-                    "200": {
-                        "description": "OK",
-                        "schema": {
-                            "$ref": "#/definitions/rest.redelegations"
-                        }
-                    },
-                    "400": {
-                        "description": "Returned if the request doesn't have valid query params",
-                        "schema": {
-                            "$ref": "#/definitions/rest.ErrorResponse"
-                        }
-                    },
-                    "500": {
-                        "description": "Returned on server error",
-                        "schema": {
-                            "$ref": "#/definitions/rest.ErrorResponse"
-                        }
-                    }
-                }
-            }
-        },
-        "/staking/validators": {
-            "get": {
-                "description": "Query paginated validators filtering by status",
-                "produces": [
-                    "application/json"
-                ],
-                "tags": [
-                    "staking"
-                ],
-                "summary": "Query validators",
-                "parameters": [
-                    {
-                        "type": "string",
-                        "default": "bonded",
-                        "description": "The validator status (bonded | unbonded | unbonding)",
-                        "name": "status",
-                        "in": "query"
-                    },
+                "produces": [
+                    "application/json"
+                ],
+                "tags": [
+                    "supply"
+                ],
+                "summary": "Query total supply of coins",
+                "parameters": [
                     {
                         "type": "integer",
                         "default": 1,
@@ -1630,200 +1802,6 @@
                 ],
                 "responses": {
                     "200": {
-                        "description": "OK",
-                        "schema": {
-                            "$ref": "#/definitions/rest.validators"
-                        }
-                    },
-                    "400": {
-                        "description": "Returned if the request doesn't have valid query params",
-                        "schema": {
-                            "$ref": "#/definitions/rest.ErrorResponse"
-                        }
-                    },
-                    "500": {
-                        "description": "Returned on server error",
-                        "schema": {
-                            "$ref": "#/definitions/rest.ErrorResponse"
-                        }
-                    }
-                }
-            }
-        },
-        "/staking/validators/{validatorAddr}": {
-            "get": {
-                "description": "Query a validator by operator address",
-                "produces": [
-                    "application/json"
-                ],
-                "tags": [
-                    "staking"
-                ],
-                "summary": "Query a validator",
-                "parameters": [
-                    {
-                        "type": "string",
-                        "description": "The validator address",
-                        "name": "validatorAddr",
-                        "in": "path",
-                        "required": true
-                    },
-                    {
-                        "type": "string",
-                        "description": "Block height to execute query (defaults to chain tip)",
-                        "name": "height",
-                        "in": "query"
-                    }
-                ],
-                "responses": {
-                    "200": {
-                        "description": "OK",
-                        "schema": {
-                            "$ref": "#/definitions/rest.validator"
-                        }
-                    },
-                    "400": {
-                        "description": "Returned if the request doesn't have valid query params",
-                        "schema": {
-                            "$ref": "#/definitions/rest.ErrorResponse"
-                        }
-                    },
-                    "500": {
-                        "description": "Returned on server error",
-                        "schema": {
-                            "$ref": "#/definitions/rest.ErrorResponse"
-                        }
-                    }
-                }
-            }
-        },
-        "/staking/validators/{validatorAddr}/delegations": {
-            "get": {
-                "description": "Query a validator's delegations by operator address",
-                "produces": [
-                    "application/json"
-                ],
-                "tags": [
-                    "staking"
-                ],
-                "summary": "Query a validator's delegations",
-                "parameters": [
-                    {
-                        "type": "string",
-                        "description": "The validator address",
-                        "name": "validatorAddr",
-                        "in": "path",
-                        "required": true
-                    },
-                    {
-                        "type": "string",
-                        "description": "Block height to execute query (defaults to chain tip)",
-                        "name": "height",
-                        "in": "query"
-                    }
-                ],
-                "responses": {
-                    "200": {
-                        "description": "OK",
-                        "schema": {
-                            "$ref": "#/definitions/rest.validatorDelegations"
-                        }
-                    },
-                    "400": {
-                        "description": "Returned if the request doesn't have valid query params",
-                        "schema": {
-                            "$ref": "#/definitions/rest.ErrorResponse"
-                        }
-                    },
-                    "500": {
-                        "description": "Returned on server error",
-                        "schema": {
-                            "$ref": "#/definitions/rest.ErrorResponse"
-                        }
-                    }
-                }
-            }
-        },
-        "/staking/validators/{validatorAddr}/unbonding_delegations": {
-            "get": {
-                "description": "Query a validator's unbonding delegations by operator address",
-                "produces": [
-                    "application/json"
-                ],
-                "tags": [
-                    "staking"
-                ],
-                "summary": "Query a validator's unbonding delegations",
-                "parameters": [
-                    {
-                        "type": "string",
-                        "description": "The validator address",
-                        "name": "validatorAddr",
-                        "in": "path",
-                        "required": true
-                    },
-                    {
-                        "type": "string",
-                        "description": "Block height to execute query (defaults to chain tip)",
-                        "name": "height",
-                        "in": "query"
-                    }
-                ],
-                "responses": {
-                    "200": {
-                        "description": "OK",
-                        "schema": {
-                            "$ref": "#/definitions/rest.validatorUnbondingDelegations"
-                        }
-                    },
-                    "400": {
-                        "description": "Returned if the request doesn't have valid query params",
-                        "schema": {
-                            "$ref": "#/definitions/rest.ErrorResponse"
-                        }
-                    },
-                    "500": {
-                        "description": "Returned on server error",
-                        "schema": {
-                            "$ref": "#/definitions/rest.ErrorResponse"
-                        }
-                    }
-                }
-            }
-        },
-        "/supply/total": {
-            "get": {
-                "produces": [
-                    "application/json"
-                ],
-                "tags": [
-                    "supply"
-                ],
-                "summary": "Query total supply of coins",
-                "parameters": [
-                    {
-                        "type": "integer",
-                        "default": 1,
-                        "description": "The page number to query",
-                        "name": "page",
-                        "in": "query"
-                    },
-                    {
-                        "type": "integer",
-                        "default": 100,
-                        "description": "The number of results per page",
-                        "name": "limit",
-                        "in": "query"
-                    },
-                    {
-                        "type": "string",
-                        "description": "Block height to execute query (defaults to chain tip)",
-                        "name": "height",
-                        "in": "query"
-                    }
-                ],
-                "responses": {
-                    "200": {
                         "description": "The total supply",
                         "schema": {
                             "$ref": "#/definitions/rest.totalSupply"
@@ -2541,9 +2519,6 @@
                 }
             }
         },
-<<<<<<< HEAD
-        "rest.stdTx": {
-=======
         "rest.redelegations": {
             "type": "object",
             "properties": {
@@ -2557,7 +2532,6 @@
             }
         },
         "rest.sendResponse": {
->>>>>>> 235dc49f
             "type": "object",
             "properties": {
                 "fee": {
@@ -2568,14 +2542,10 @@
                     "type": "string"
                 },
                 "msg": {
-<<<<<<< HEAD
-                    "type": "string"
-=======
                     "type": "array",
                     "items": {
                         "$ref": "#/definitions/types.MsgSend"
                     }
->>>>>>> 235dc49f
                 },
                 "signatures": {
                     "type": "array",
@@ -2585,9 +2555,28 @@
                 }
             }
         },
+        "rest.stdTx": {
+            "type": "object",
+            "properties": {
+                "fee": {
+                    "type": "object",
+                    "$ref": "#/definitions/types.StdFee"
+                },
+                "memo": {
+                    "type": "string"
+                },
+                "msg": {
+                    "type": "string"
+                },
+                "signatures": {
+                    "type": "array",
+                    "items": {
+                        "$ref": "#/definitions/types.StdSignature"
+                    }
+                }
+            }
+        },
         "rest.totalDenomSupply": {
-<<<<<<< HEAD
-=======
             "type": "object",
             "properties": {
                 "height": {
@@ -2648,8 +2637,19 @@
                 }
             }
         },
+        "rest.validatorSignInfo": {
+            "type": "object",
+            "properties": {
+                "height": {
+                    "type": "integer"
+                },
+                "result": {
+                    "type": "object",
+                    "$ref": "#/definitions/types.ValidatorSigningInfo"
+                }
+            }
+        },
         "rest.validatorUnbondingDelegations": {
->>>>>>> 235dc49f
             "type": "object",
             "properties": {
                 "height": {
@@ -2674,18 +2674,6 @@
                     "items": {
                         "$ref": "#/definitions/types.Validator"
                     }
-                }
-            }
-        },
-        "rest.validatorSignInfo": {
-            "type": "object",
-            "properties": {
-                "height": {
-                    "type": "integer"
-                },
-                "result": {
-                    "type": "object",
-                    "$ref": "#/definitions/types.ValidatorSigningInfo"
                 }
             }
         },
@@ -2983,7 +2971,6 @@
         "types.Params": {
             "type": "object",
             "properties": {
-<<<<<<< HEAD
                 "blocks_per_year": {
                     "description": "expected blocks per year",
                     "type": "integer"
@@ -3006,23 +2993,6 @@
                 },
                 "mint_denom": {
                     "description": "type of coin to mint",
-=======
-                "downtime_jail_duration": {
-                    "type": "string"
-                },
-                "max_evidence_age": {
-                    "type": "string"
-                },
-                "min_signed_per_window": {
-                    "type": "string"
-                },
-                "signed_blocks_window": {
-                    "type": "integer"
-                },
-                "slash_fraction_double_sign": {
-                    "type": "string"
-                },
-                "slash_fraction_downtime": {
                     "type": "string"
                 }
             }
@@ -3036,7 +3006,6 @@
                 },
                 "not_bonded_tokens": {
                     "description": "tokens which are not bonded to a validator (unbonded or unbonding)",
->>>>>>> 235dc49f
                     "type": "string"
                 }
             }
@@ -3316,34 +3285,6 @@
                 }
             }
         },
-<<<<<<< HEAD
-        "types.ValidatorSigningInfo": {
-            "type": "object",
-            "properties": {
-                "address": {
-                    "description": "validator consensus address",
-                    "type": "string"
-                },
-                "index_offset": {
-                    "description": "index offset into signed block bit array",
-                    "type": "integer"
-                },
-                "jailed_until": {
-                    "description": "timestamp validator cannot be unjailed until",
-                    "type": "string"
-                },
-                "missed_blocks_counter": {
-                    "description": "missed blocks counter (to avoid scanning the array every time)",
-                    "type": "integer"
-                },
-                "start_height": {
-                    "description": "height at which validator was first a candidate OR was unjailed",
-                    "type": "integer"
-                },
-                "tombstoned": {
-                    "description": "whether or not a validator has been tombstoned (killed out of validator set)",
-                    "type": "boolean"
-=======
         "types.UnbondingDelegation": {
             "type": "object",
             "properties": {
@@ -3433,7 +3374,35 @@
                 "unbonding_time": {
                     "description": "if unbonding, min time for the validator to complete unbonding",
                     "type": "string"
->>>>>>> 235dc49f
+                }
+            }
+        },
+        "types.ValidatorSigningInfo": {
+            "type": "object",
+            "properties": {
+                "address": {
+                    "description": "validator consensus address",
+                    "type": "string"
+                },
+                "index_offset": {
+                    "description": "index offset into signed block bit array",
+                    "type": "integer"
+                },
+                "jailed_until": {
+                    "description": "timestamp validator cannot be unjailed until",
+                    "type": "string"
+                },
+                "missed_blocks_counter": {
+                    "description": "missed blocks counter (to avoid scanning the array every time)",
+                    "type": "integer"
+                },
+                "start_height": {
+                    "description": "height at which validator was first a candidate OR was unjailed",
+                    "type": "integer"
+                },
+                "tombstoned": {
+                    "description": "whether or not a validator has been tombstoned (killed out of validator set)",
+                    "type": "boolean"
                 }
             }
         },
