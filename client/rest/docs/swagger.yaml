--- conflicted
+++ resolved
@@ -641,16 +641,6 @@
         description: proposalID of the proposal
         type: integer
     type: object
-  types.DepositParams:
-    properties:
-      max_deposit_period:
-        description: 'Maximum period for Atom holders to deposit on a proposal. Initial
-          value: 2 months'
-        type: string
-      min_deposit:
-        description: Minimum deposit for a proposal to enter voting period.
-        type: string
-    type: object
   types.Description:
     properties:
       details:
@@ -745,36 +735,16 @@
     type: object
   types.Params:
     properties:
-<<<<<<< HEAD
-      blocks_per_year:
-        description: expected blocks per year
-        type: integer
-      goal_bonded:
-        description: goal of percent bonded atoms
-        type: string
-      inflation_max:
-        description: maximum inflation rate
-        type: string
-      inflation_min:
-        description: minimum inflation rate
-        type: string
-      inflation_rate_change:
-        description: maximum annual change in inflation rate
-        type: string
-      mint_denom:
-        description: type of coin to mint
-        type: string
-=======
-      deposit_params:
-        $ref: '#/definitions/types.DepositParams'
-        type: object
-      tally_params:
-        $ref: '#/definitions/types.TallyParams'
-        type: object
-      voting_params:
-        $ref: '#/definitions/types.VotingParams'
-        type: object
->>>>>>> bc30c0a0
+      max_memo_characters:
+        type: integer
+      sig_verify_cost_ed25519:
+        type: integer
+      sig_verify_cost_secp256k1:
+        type: integer
+      tx_sig_limit:
+        type: integer
+      tx_size_cost_per_byte:
+        type: integer
     type: object
   types.Pool:
     properties:
@@ -931,21 +901,6 @@
           type: string
       type: object
     type: array
-  types.TallyParams:
-    properties:
-      quorum:
-        description: Minimum percentage of total stake needed to vote for a result
-          to be considered valid
-        type: string
-      threshold:
-        description: 'Minimum proportion of Yes votes for proposal to pass. Initial
-          value: 0.5'
-        type: string
-      veto:
-        description: 'Minimum value of Veto votes to Total votes ratio for proposal
-          to be vetoed. Initial value: 1/3'
-        type: string
-    type: object
   types.TallyResult:
     properties:
       abstain:
@@ -1109,12 +1064,6 @@
           type: string
       type: object
     type: array
-  types.VotingParams:
-    properties:
-      voting_period:
-        description: Length of the voting period.
-        type: string
-    type: object
   utils.Proposer:
     properties:
       proposal_id:
@@ -1613,14 +1562,51 @@
       summary: Query a governance proposal's individual vote
       tags:
       - governance
-<<<<<<< HEAD
+  /minting/inflation:
+    get:
+      parameters:
+      - description: Block height to execute query (defaults to chain tip)
+        in: query
+        name: height
+        type: string
+      produces:
+      - application/json
+      responses:
+        "200":
+          description: OK
+          schema:
+            $ref: '#/definitions/rest.mintAnnualProvisions'
+        "500":
+          description: Returned on server error
+          schema:
+            $ref: '#/definitions/rest.ErrorResponse'
+      summary: Current minting annual provisions value
+      tags:
+      - mint
+  /minting/parameters:
+    get:
+      parameters:
+      - description: Block height to execute query (defaults to chain tip)
+        in: query
+        name: height
+        type: string
+      produces:
+      - application/json
+      responses:
+        "200":
+          description: OK
+          schema:
+            $ref: '#/definitions/rest.mintParams'
+        "500":
+          description: Returned on server error
+          schema:
+            $ref: '#/definitions/rest.ErrorResponse'
+      summary: Minting module parameters
+      tags:
+      - mint
   /slashing/parameters:
     get:
       description: Get the current slashing parameters
-=======
-  /minting/inflation:
-    get:
->>>>>>> bc30c0a0
       parameters:
       - description: Block height to execute query (defaults to chain tip)
         in: query
@@ -1632,16 +1618,11 @@
         "200":
           description: OK
           schema:
-<<<<<<< HEAD
             $ref: '#/definitions/rest.queryParams'
-=======
-            $ref: '#/definitions/rest.mintAnnualProvisions'
->>>>>>> bc30c0a0
         "500":
           description: Returned on server error
           schema:
             $ref: '#/definitions/rest.ErrorResponse'
-<<<<<<< HEAD
       summary: Get the current slashing parameters
       tags:
       - slashing
@@ -1694,14 +1675,6 @@
         name: validatorPubKey
         required: true
         type: string
-=======
-      summary: Current minting annual provisions value
-      tags:
-      - mint
-  /minting/parameters:
-    get:
-      parameters:
->>>>>>> bc30c0a0
       - description: Block height to execute query (defaults to chain tip)
         in: query
         name: height
@@ -1712,29 +1685,19 @@
         "200":
           description: OK
           schema:
-<<<<<<< HEAD
             $ref: '#/definitions/rest.validatorSignInfo'
         "400":
           description: 'Returned if the request doesn''t have a valid height or invalid
             validator public key '
           schema:
             $ref: '#/definitions/rest.ErrorResponse'
-=======
-            $ref: '#/definitions/rest.mintParams'
->>>>>>> bc30c0a0
         "500":
           description: Returned on server error
           schema:
             $ref: '#/definitions/rest.ErrorResponse'
-<<<<<<< HEAD
       summary: Get sign info of given validator
       tags:
       - slashing
-=======
-      summary: Minting module parameters
-      tags:
-      - mint
->>>>>>> bc30c0a0
   /staking/delegators/{delegatorAddr}/delegations:
     get:
       description: Query all delegations from a single delegator address
