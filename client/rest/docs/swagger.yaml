--- conflicted
+++ resolved
@@ -13,6 +13,8 @@
         format: base64
         type: string
     type: object
+  exported.Account:
+    type: object
   rest.BaseReq:
     properties:
       account_number:
@@ -44,14 +46,6 @@
         $ref: '#/definitions/types.StdTx'
         type: object
     type: object
-<<<<<<< HEAD
-  rest.DecodeReq:
-    properties:
-      tx:
-        type: string
-    type: object
-  rest.DecodeResp: {}
-=======
   rest.CreateValidatorRequest:
     properties:
       amount:
@@ -73,7 +67,25 @@
         description: in bech32
         type: string
     type: object
->>>>>>> 30223df6
+  rest.DecodeReq:
+    properties:
+      tx:
+        type: string
+    type: object
+  rest.DecodeResp:
+    properties:
+      fee:
+        $ref: '#/definitions/types.StdFee'
+        type: object
+      memo:
+        type: string
+      msg:
+        type: string
+      signatures:
+        items:
+          $ref: '#/definitions/types.StdSignature'
+        type: array
+    type: object
   rest.DelegateRequest:
     properties:
       amount:
@@ -100,11 +112,6 @@
         description: Address of the depositor
         type: string
     type: object
-<<<<<<< HEAD
-  rest.EncodeResp:
-    properties:
-      tx:
-=======
   rest.EditValidatorRequest:
     properties:
       address:
@@ -118,7 +125,11 @@
         $ref: '#/definitions/types.Description'
         type: object
       min_self_delegation:
->>>>>>> 30223df6
+        type: string
+    type: object
+  rest.EncodeResp:
+    properties:
+      tx:
         type: string
     type: object
   rest.ErrorResponse:
@@ -213,6 +224,14 @@
         description: address of the voter
         type: string
     type: object
+  rest.accountQuery:
+    properties:
+      height:
+        type: integer
+      result:
+        $ref: '#/definitions/exported.Account'
+        type: object
+    type: object
   rest.createValidator:
     properties:
       fee:
@@ -447,12 +466,6 @@
           $ref: '#/definitions/auth.StdSignature'
         type: array
     type: object
-  rest.queryAccount:
-    properties:
-      result:
-        $ref: '#/definitions/types.BaseAccount'
-        type: object
-    type: object
   rest.queryBalance:
     properties:
       height:
@@ -574,22 +587,6 @@
         items:
           $ref: '#/definitions/types.Coin'
         type: array
-    type: object
-  rest.txEvents:
-    properties:
-      height:
-        type: integer
-      result:
-        $ref: '#/definitions/types.SearchTxsResult'
-        type: object
-    type: object
-  rest.txSearch:
-    properties:
-      height:
-        type: integer
-      result:
-        $ref: '#/definitions/types.TxResponse'
-        type: object
     type: object
   rest.unbondingDelegation:
     properties:
@@ -689,19 +686,6 @@
       value:
         type: string
     type: object
-  types.BaseAccount:
-    properties:
-      account_number:
-        type: integer
-      address:
-        type: string
-      coins:
-        type: string
-      public_key:
-        type: string
-      sequence:
-        type: integer
-    type: object
   types.Coin:
     properties:
       amount:
@@ -929,19 +913,23 @@
     type: object
   types.Params:
     properties:
-      bond_denom:
-        description: 'note: we need to be a bit careful about potential overflow here,
-          since this is user-determined'
-        type: string
-      max_entries:
-        description: max entries for either unbonding delegation or redelegation (per
-          pair/trio)
-        type: integer
-      max_validators:
-        description: maximum number of validators (max uint16 = 65535)
-        type: integer
-      unbonding_time:
-        description: time duration of unbonding
+      blocks_per_year:
+        description: expected blocks per year
+        type: integer
+      goal_bonded:
+        description: goal of percent bonded atoms
+        type: string
+      inflation_max:
+        description: maximum inflation rate
+        type: string
+      inflation_min:
+        description: minimum inflation rate
+        type: string
+      inflation_rate_change:
+        description: maximum annual change in inflation rate
+        type: string
+      mint_denom:
+        description: type of coin to mint
         type: string
     type: object
   types.Pool:
@@ -1298,9 +1286,9 @@
 paths:
   /auth/accounts/{address}:
     get:
-      description: Get the account information on blockchain
-      parameters:
-      - description: Account address to query
+      description: Query for an account by address
+      parameters:
+      - description: The account address
         in: path
         name: address
         required: true
@@ -1315,14 +1303,14 @@
         "200":
           description: OK
           schema:
-            $ref: '#/definitions/rest.queryAccount'
-        "500":
-          description: Returned on server error
-          schema:
-            $ref: '#/definitions/rest.ErrorResponse'
-      summary: Query account balances
-      tags:
-      - Auth
+            $ref: '#/definitions/rest.accountQuery'
+        "500":
+          description: Returned on server error
+          schema:
+            $ref: '#/definitions/rest.ErrorResponse'
+      summary: Query for an account by address
+      tags:
+      - auth
   /bank/accounts/{address}/transfers:
     post:
       consumes:
@@ -2721,25 +2709,23 @@
   /txs:
     get:
       description: |-
-        Search transactions by events.
+        Search transactions by events
         Genesis transactions are returned if the height parameter is set to zero,
         otherwise the transactions are searched for by events.
       parameters:
-      - description: transaction events such as 'message.action=send'. note that each
-          module documents its own events.
-        in: path
-        name: messageAction
-        type: string
-      - description: 'transaction tags with sender: ''GET /txs?message.action=send&message.sender=cosmos16xyempempp92x9hyzz9wrgf94r6j9h5f06pxxv'''
-        in: path
-        name: messageSender
-        type: string
-      - description: Page Number
-        in: path
+      - description: Events to query for joined by ',' (e.g. 'message.action=send,...')
+        in: query
+        name: events
+        required: true
+        type: string
+      - default: 1
+        description: The page number to query
+        in: query
         name: page
         type: integer
-      - description: Maximum number of items per page
-        in: path
+      - default: 100
+        description: The number of results per page
+        in: query
         name: limit
         type: integer
       - description: Block height to execute query (defaults to chain tip)
@@ -2752,7 +2738,7 @@
         "200":
           description: OK
           schema:
-            $ref: '#/definitions/rest.txEvents'
+            $ref: '#/definitions/types.SearchTxsResult'
         "400":
           description: Returned if the request doesn't have valid query params
           schema:
@@ -2761,9 +2747,9 @@
           description: Returned on server error
           schema:
             $ref: '#/definitions/rest.ErrorResponse'
-      summary: Query txs by events
-      tags:
-      - Transactions
+      summary: Query transactions by events
+      tags:
+      - transactions
     post:
       consumes:
       - application/json
@@ -2789,11 +2775,11 @@
           schema:
             $ref: '#/definitions/types.TxResponse'
         "400":
-          description: Returned if the request is invalid.
-          schema:
-            $ref: '#/definitions/rest.ErrorResponse'
-        "500":
-          description: Returned if the transaction cannot be decoded.
+          description: Returned if the request is invalid
+          schema:
+            $ref: '#/definitions/rest.ErrorResponse'
+        "500":
+          description: Returned on server error
           schema:
             $ref: '#/definitions/rest.ErrorResponse'
       summary: Broadcast a signed transaction
@@ -2801,9 +2787,9 @@
       - transactions
   /txs/{hash}:
     get:
-      description: Retrieve a transaction using its hash.
-      parameters:
-      - description: tx hash
+      description: Query transaction by hash
+      parameters:
+      - description: The transaction hash
         in: path
         name: hash
         required: true
@@ -2818,18 +2804,18 @@
         "200":
           description: OK
           schema:
-            $ref: '#/definitions/rest.txSearch'
-        "400":
-          description: Returned if the request doesn't have valid query params
-          schema:
-            $ref: '#/definitions/rest.ErrorResponse'
-        "500":
-          description: Returned on server error
-          schema:
-            $ref: '#/definitions/rest.ErrorResponse'
-      summary: Query tx by hash
-      tags:
-      - Transactions
+            $ref: '#/definitions/types.TxResponse'
+        "404":
+          description: Returned if the transaction does not exist
+          schema:
+            $ref: '#/definitions/rest.ErrorResponse'
+        "500":
+          description: Returned on server error
+          schema:
+            $ref: '#/definitions/rest.ErrorResponse'
+      summary: Query transaction by hash
+      tags:
+      - transactions
   /txs/decode:
     post:
       consumes:
@@ -2837,7 +2823,7 @@
       description: Decode a transaction (signed or not) from base64-encoded Amino
         serialized bytes to JSON
       parameters:
-      - description: The tx to decode
+      - description: The transaction to decode
         in: body
         name: tx
         required: true
@@ -2852,7 +2838,7 @@
           schema:
             $ref: '#/definitions/rest.DecodeResp'
         "400":
-          description: The tx was malformated
+          description: The transaction was malformated
           schema:
             $ref: '#/definitions/rest.ErrorResponse'
         "500":
@@ -2861,7 +2847,7 @@
             $ref: '#/definitions/rest.ErrorResponse'
       summary: Decode a transaction from the Amino wire format
       tags:
-      - Transactions
+      - transactions
   /txs/encode:
     post:
       consumes:
@@ -2869,7 +2855,7 @@
       description: Encode a transaction (signed or not) from JSON to base64-encoded
         Amino serialized bytes
       parameters:
-      - description: The tx to encode
+      - description: The transaction to encode
         in: body
         name: tx
         required: true
@@ -2884,7 +2870,7 @@
           schema:
             $ref: '#/definitions/rest.EncodeResp'
         "400":
-          description: The tx was malformated
+          description: The transaction was malformated
           schema:
             $ref: '#/definitions/rest.ErrorResponse'
         "500":
@@ -2893,5 +2879,5 @@
             $ref: '#/definitions/rest.ErrorResponse'
       summary: Encode a transaction to the Amino wire format
       tags:
-      - Transactions
+      - transactions
 swagger: "2.0"