--- conflicted
+++ resolved
@@ -482,34 +482,34 @@
           $ref: '#/definitions/types.StdSignature'
         type: array
     type: object
-<<<<<<< HEAD
   rest.setDelegatorWithdrawalAddr:
     properties:
       fee:
         $ref: '#/definitions/auth.StdFee'
-=======
+        type: object
+      memo:
+        type: string
+      msg:
+        items:
+          $ref: '#/definitions/types.MsgSetWithdrawAddress'
+        type: array
+      signatures:
+        items:
+          $ref: '#/definitions/auth.StdSignature'
+        type: array
+    type: object
   rest.stdTx:
     properties:
       fee:
         $ref: '#/definitions/types.StdFee'
->>>>>>> 48ee92a2
         type: object
       memo:
         type: string
       msg:
-<<<<<<< HEAD
-        items:
-          $ref: '#/definitions/types.MsgSetWithdrawAddress'
-        type: array
+        type: string
       signatures:
         items:
-          $ref: '#/definitions/auth.StdSignature'
-=======
-        type: string
-      signatures:
-        items:
           $ref: '#/definitions/types.StdSignature'
->>>>>>> 48ee92a2
         type: array
     type: object
   rest.totalDenomSupply:
@@ -552,20 +552,20 @@
         $ref: '#/definitions/types.DelegationResponses'
         type: object
     type: object
-<<<<<<< HEAD
   rest.validatorInfo:
-=======
+    properties:
+      height:
+        type: integer
+      result:
+        $ref: '#/definitions/rest.ValidatorDistInfo'
+        type: object
+    type: object
   rest.validatorSignInfo:
->>>>>>> 48ee92a2
-    properties:
-      height:
-        type: integer
-      result:
-<<<<<<< HEAD
-        $ref: '#/definitions/rest.ValidatorDistInfo'
-=======
+    properties:
+      height:
+        type: integer
+      result:
         $ref: '#/definitions/types.ValidatorSigningInfo'
->>>>>>> 48ee92a2
         type: object
     type: object
   rest.validatorUnbondingDelegations:
@@ -586,7 +586,15 @@
           $ref: '#/definitions/types.Validator'
         type: array
     type: object
-<<<<<<< HEAD
+  rest.validatorsSigningInfo:
+    properties:
+      height:
+        type: integer
+      result:
+        items:
+          $ref: '#/definitions/types.ValidatorSigningInfo'
+        type: array
+    type: object
   rest.withdrawDelegatorReward:
     properties:
       fee:
@@ -617,15 +625,6 @@
       signatures:
         items:
           $ref: '#/definitions/auth.StdSignature'
-=======
-  rest.validatorsSigningInfo:
-    properties:
-      height:
-        type: integer
-      result:
-        items:
-          $ref: '#/definitions/types.ValidatorSigningInfo'
->>>>>>> 48ee92a2
         type: array
     type: object
   types.ABCIMessageLog:
@@ -845,16 +844,20 @@
     type: object
   types.Params:
     properties:
-      max_memo_characters:
-        type: integer
-      sig_verify_cost_ed25519:
-        type: integer
-      sig_verify_cost_secp256k1:
-        type: integer
-      tx_sig_limit:
-        type: integer
-      tx_size_cost_per_byte:
-        type: integer
+      bond_denom:
+        description: 'note: we need to be a bit careful about potential overflow here,
+          since this is user-determined'
+        type: string
+      max_entries:
+        description: max entries for either unbonding delegation or redelegation (per
+          pair/trio)
+        type: integer
+      max_validators:
+        description: maximum number of validators (max uint16 = 65535)
+        type: integer
+      unbonding_time:
+        description: time duration of unbonding
+        type: string
     type: object
   types.Pool:
     properties:
