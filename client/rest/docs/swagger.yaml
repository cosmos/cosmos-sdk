definitions:
  auth.StdFee:
    properties:
      amount:
        type: string
      gas:
        type: integer
    type: object
  auth.StdSignature:
    properties:
      signature:
        example: U3dhZ2dlciByb2Nrcw==
        format: base64
        type: string
    type: object
  rest.BaseReq:
    properties:
      account_number:
        type: integer
      chain_id:
        type: string
      fees:
        type: string
      from:
        type: string
      gas:
        type: string
      gas_adjustment:
        type: string
      gas_prices:
        type: string
      memo:
        type: string
      sequence:
        type: integer
      simulate:
        type: boolean
    type: object
  rest.BroadcastReq:
    properties:
      mode:
        type: string
      tx:
        $ref: '#/definitions/types.StdTx'
        type: object
    type: object
  rest.DepositReq:
    properties:
      amount:
        description: Coins to add to the proposal's deposit
        type: string
      base_req:
        $ref: '#/definitions/rest.BaseReq'
        type: object
      depositor:
        description: Address of the depositor
        type: string
    type: object
  rest.ErrorResponse:
    properties:
      code:
        type: integer
      error:
        type: string
    type: object
  rest.PostProposalReq:
    properties:
      base_req:
        $ref: '#/definitions/rest.BaseReq'
        type: object
      description:
        description: Description of the proposal
        type: string
      initial_deposit:
        description: Coins to add to the proposal's deposit
        type: string
      proposal_type:
        description: Type of proposal. Initial set {PlainTextProposal, SoftwareUpgradeProposal}
        type: string
      proposer:
        description: Address of the proposer
        type: string
      title:
        description: Title of the proposal
        type: string
    type: object
  rest.ResponseWithHeight:
    properties:
      height:
        type: integer
      result:
        type: string
    type: object
  rest.VoteReq:
    properties:
      base_req:
        $ref: '#/definitions/rest.BaseReq'
        type: object
      option:
        description: option from OptionSet chosen by the voter
        type: string
      voter:
        description: address of the voter
        type: string
    type: object
  rest.mintAnnualProvisions:
    properties:
      height:
        type: integer
      result:
        type: string
    type: object
  rest.mintInflation:
    properties:
      height:
        type: integer
      result:
        type: string
    type: object
  rest.mintParams:
    properties:
      height:
        type: integer
      result:
        $ref: '#/definitions/types.Params'
        type: object
    type: object
  rest.postDeposit:
    properties:
      fee:
        $ref: '#/definitions/auth.StdFee'
        type: object
      memo:
        type: string
      msg:
        items:
          $ref: '#/definitions/types.MsgDeposit'
        type: array
      signatures:
        items:
          $ref: '#/definitions/auth.StdSignature'
        type: array
    type: object
  rest.postProposal:
    properties:
      fee:
        $ref: '#/definitions/auth.StdFee'
        type: object
      memo:
        type: string
      msg:
        items:
          $ref: '#/definitions/types.MsgSubmitProposal'
        type: array
      signatures:
        items:
          $ref: '#/definitions/auth.StdSignature'
        type: array
    type: object
  rest.postVote:
    properties:
      fee:
        $ref: '#/definitions/auth.StdFee'
        type: object
      memo:
        type: string
      msg:
        items:
          $ref: '#/definitions/types.MsgVote'
        type: array
      signatures:
        items:
          $ref: '#/definitions/auth.StdSignature'
        type: array
    type: object
  rest.queryDeposit:
    properties:
      height:
        type: integer
      result:
        $ref: '#/definitions/types.Deposit'
        type: object
    type: object
  rest.queryDeposits:
    properties:
      height:
        type: integer
      result:
        items:
          $ref: '#/definitions/types.Deposit'
        type: array
    type: object
  rest.queryProposal:
    properties:
      height:
        type: integer
      result:
        $ref: '#/definitions/types.Proposal'
        type: object
    type: object
  rest.queryProposals:
    properties:
      height:
        type: integer
      result:
        items:
          $ref: '#/definitions/types.Proposal'
        type: array
    type: object
  rest.queryProposer:
    properties:
      height:
        type: integer
      result:
        $ref: '#/definitions/utils.Proposer'
        type: object
    type: object
  rest.queryTally:
    properties:
      height:
        type: integer
      result:
        $ref: '#/definitions/types.TallyResult'
        type: object
    type: object
  rest.queryVote:
    properties:
      height:
        type: integer
      result:
        $ref: '#/definitions/types.Vote'
        type: object
    type: object
  rest.queryVotesOnProposal:
    properties:
      height:
        type: integer
      result:
        $ref: '#/definitions/types.Votes'
        type: object
    type: object
  rest.totalDenomSupply:
    properties:
      height:
        type: integer
      result:
        type: string
    type: object
  rest.totalSupply:
    properties:
      height:
        type: integer
      result:
        $ref: '#/definitions/types.Supply'
        type: object
    type: object
  types.ABCIMessageLog:
    properties:
      events:
        $ref: '#/definitions/types.StringEvents'
        description: |-
          Events contains a slice of Event objects that were emitted during some
          execution.
        type: object
      log:
        type: string
      msg_index:
        type: integer
      success:
        type: boolean
    type: object
  types.ABCIMessageLogs:
    items:
      properties:
        events:
          $ref: '#/definitions/types.StringEvents'
          description: |-
            Events contains a slice of Event objects that were emitted during some
            execution.
          type: object
        log:
          type: string
        msg_index:
          type: integer
        success:
          type: boolean
      type: object
    type: array
  types.Attribute:
    properties:
      key:
        type: string
      value:
        type: string
    type: object
  types.Content:
    type: object
  types.Deposit:
    properties:
      amount:
        description: Deposit amount
        type: string
      depositor:
        description: Address of the depositor
        type: string
      proposal_id:
        description: proposalID of the proposal
        type: integer
    type: object
  types.DepositParams:
    properties:
      max_deposit_period:
        description: 'Maximum period for Atom holders to deposit on a proposal. Initial
          value: 2 months'
        type: string
      min_deposit:
        description: Minimum deposit for a proposal to enter voting period.
        type: string
    type: object
  types.MsgDeposit:
    properties:
      amount:
        description: Coins to add to the proposal's deposit
        type: string
      depositor:
        description: Address of the depositor
        type: string
      proposal_id:
        description: ID of the proposal
        type: integer
    type: object
  types.MsgSubmitProposal:
    properties:
      content:
        $ref: '#/definitions/types.Content'
        type: object
      initial_deposit:
        description: Initial deposit paid by sender. Must be strictly positive
        type: string
      proposer:
        description: Address of the proposer
        type: string
    type: object
  types.MsgVote:
    properties:
      option:
        description: option from OptionSet chosen by the voter
        type: integer
      proposal_id:
        description: ID of the proposal
        type: integer
      voter:
        description: address of the voter
        type: string
    type: object
  types.Params:
    properties:
      deposit_params:
        $ref: '#/definitions/types.DepositParams'
        type: object
      tally_params:
        $ref: '#/definitions/types.TallyParams'
        type: object
      voting_params:
        $ref: '#/definitions/types.VotingParams'
        type: object
    type: object
  types.Proposal:
    properties:
      deposit_end_time:
        description: Time that the Proposal would expire if deposit amount isn't met
        type: string
      final_tally_result:
        $ref: '#/definitions/types.TallyResult'
        description: Result of Tallys
        type: object
      id:
        description: ID of the proposal
        type: integer
      proposal_status:
        description: Status of the Proposal {Pending, Active, Passed, Rejected}
        type: integer
      submit_time:
        description: Time of the block where TxGovSubmitProposal was included
        type: string
      total_deposit:
        description: Current deposit on this proposal. Initial value is set at InitialDeposit
        type: string
      voting_end_time:
        description: Time that the VotingPeriod for this proposal will end and votes
          will be tallied
        type: string
      voting_start_time:
        description: Time of the block where MinDeposit was reached. -1 if MinDeposit
          is not reached
        type: string
    type: object
  types.StdFee:
    properties:
      amount:
        type: string
      gas:
        type: integer
    type: object
  types.StdSignature:
    properties:
      signature:
        example: U3dhZ2dlciByb2Nrcw==
        format: base64
        type: string
    type: object
  types.StdTx:
    properties:
      fee:
        $ref: '#/definitions/types.StdFee'
        type: object
      memo:
        type: string
      msg:
        type: string
      signatures:
        items:
          $ref: '#/definitions/types.StdSignature'
        type: array
    type: object
  types.StringEvent:
    properties:
      attributes:
        items:
          $ref: '#/definitions/types.Attribute'
        type: array
      type:
        type: string
    type: object
  types.StringEvents:
    items:
      properties:
        attributes:
          items:
            $ref: '#/definitions/types.Attribute'
          type: array
        type:
          type: string
      type: object
    type: array
<<<<<<< HEAD
  types.TallyParams:
    properties:
      quorum:
        description: Minimum percentage of total stake needed to vote for a result
          to be considered valid
        type: string
      threshold:
        description: 'Minimum proportion of Yes votes for proposal to pass. Initial
          value: 0.5'
        type: string
      veto:
        description: 'Minimum value of Veto votes to Total votes ratio for proposal
          to be vetoed. Initial value: 1/3'
=======
  types.Supply:
    properties:
      total:
        description: total supply of tokens registered on the chain
>>>>>>> e991b2a7
        type: string
    type: object
  types.TallyResult:
    properties:
      abstain:
        type: string
      "no":
        type: string
      no_with_veto:
        type: string
      "yes":
        type: string
    type: object
  types.Tx:
    type: object
  types.TxResponse:
    properties:
      code:
        type: integer
      codespace:
        type: string
      data:
        type: string
      events:
        $ref: '#/definitions/types.StringEvents'
        description: |-
          DEPRECATED: Remove in the next next major release in favor of using the
          ABCIMessageLog.Events field.
        type: object
      gas_used:
        type: integer
      gas_wanted:
        type: integer
      height:
        type: integer
      info:
        type: string
      logs:
        $ref: '#/definitions/types.ABCIMessageLogs'
        type: object
      raw_log:
        type: string
      timestamp:
        type: string
      tx:
        $ref: '#/definitions/types.Tx'
        type: object
      txhash:
        type: string
    type: object
  types.Vote:
    properties:
      option:
        description: option from OptionSet chosen by the voter
        type: integer
      proposal_id:
        description: proposalID of the proposal
        type: integer
      voter:
        description: address of the voter
        type: string
    type: object
  types.Votes:
    items:
      properties:
        option:
          description: option from OptionSet chosen by the voter
          type: integer
        proposal_id:
          description: proposalID of the proposal
          type: integer
        voter:
          description: address of the voter
          type: string
      type: object
    type: array
  types.VotingParams:
    properties:
      voting_period:
        description: Length of the voting period.
        type: string
    type: object
  utils.Proposer:
    properties:
      proposal_id:
        type: integer
      proposer:
        type: string
    type: object
info:
  contact: {}
  license: {}
paths:
  /gov/parameters/{type}:
    get:
      description: Query either (deposit | tallying | voting) parameters of the governance
        module
      parameters:
      - description: Type of param (deposit | tallying | voting)
        in: path
        name: type
        required: true
        type: string
      - description: Block height (defaults to chain tip)
        in: query
        name: height
        type: string
      produces:
      - application/json
      responses:
        "200":
          description: OK
          schema:
            $ref: '#/definitions/rest.ResponseWithHeight'
        "400":
          description: Returned if the request doesn't have a valid height
          schema:
            $ref: '#/definitions/rest.ErrorResponse'
        "404":
          description: Returned if the type of parameter doesn't exist
          schema:
            $ref: '#/definitions/rest.ErrorResponse'
      summary: Query governance parameters
      tags:
      - governance
  /gov/proposals:
    get:
      description: |-
        Query the list of governance proposals with optional filters for
        proposal status, depositor, and/or voter.
      parameters:
      - description: Block height (defaults to chain tip)
        in: query
        name: height
        type: string
      - description: Filter proposals by proposal status (deposit_period | voting_period
          | passed | rejected)
        in: query
        name: status
        type: string
      - description: Filter proposals by depositor address
        in: query
        name: depositor
        type: string
      - description: Filter proposals by voter address
        in: query
        name: voter
        type: string
      produces:
      - application/json
      responses:
        "200":
          description: OK
          schema:
            $ref: '#/definitions/rest.queryProposals'
        "400":
          description: Returned if the request doesn't have a valid parameters
          schema:
            $ref: '#/definitions/rest.ErrorResponse'
        "500":
          description: Returned if the store query fails
          schema:
            $ref: '#/definitions/rest.ErrorResponse'
      summary: Query for the list of governance proposals
      tags:
      - governance
    post:
      consumes:
      - application/json
      description: Generate a proposal transaction that is ready for signing
      parameters:
      - description: The data required to construct a proposal message, the proposal_type
          can be (text | parameter_change)
        in: body
        name: body
        required: true
        schema:
          $ref: '#/definitions/rest.PostProposalReq'
          type: object
      produces:
      - application/json
      responses:
        "200":
          description: OK
          schema:
            $ref: '#/definitions/rest.postProposal'
        "400":
          description: Returned if the request is invalid
          schema:
            $ref: '#/definitions/rest.ErrorResponse'
      summary: Generate an unsigned proposal transaction
      tags:
      - governance
  /gov/proposals/{proposalID}:
    get:
      description: Query an individual governance proposal by ID
      parameters:
      - description: The ID of the governance proposal
        in: path
        name: proposalID
        required: true
        type: integer
      - description: Block height (defaults to chain tip)
        in: query
        name: height
        type: string
      produces:
      - application/json
      responses:
        "200":
          description: OK
          schema:
            $ref: '#/definitions/rest.queryProposal'
        "400":
          description: Returned if the request doesn't have a valid proposal ID or
            height
          schema:
            $ref: '#/definitions/rest.ErrorResponse'
        "500":
          description: Returned if the store query fails
          schema:
            $ref: '#/definitions/rest.ErrorResponse'
      summary: Query a governance proposal by ID
      tags:
      - governance
  /gov/proposals/{proposalID}/deposits:
    get:
      description: |-
        Query an individual governance proposal's deposits.
        NOTE: In order to query deposits for passed proposals, the transaction
        record must be available otherwise the query will fail. This requires a
        node that is not pruning transaction history
      parameters:
      - description: The ID of the governance proposal
        in: path
        name: proposalID
        required: true
        type: integer
      - description: Block height (defaults to chain tip)
        in: query
        name: height
        type: string
      produces:
      - application/json
      responses:
        "200":
          description: OK
          schema:
            $ref: '#/definitions/rest.queryDeposits'
        "400":
          description: Returned if the request doesn't have a valid proposal ID or
            height
          schema:
            $ref: '#/definitions/rest.ErrorResponse'
        "500":
          description: Returned if the store query fails
          schema:
            $ref: '#/definitions/rest.ErrorResponse'
      summary: Query a governance proposal's deposits
      tags:
      - governance
    post:
      consumes:
      - application/json
      description: Generate a deposit transaction that is ready for signing.
      parameters:
      - description: The ID of the governance proposal to deposit to
        in: path
        name: proposalID
        required: true
        type: integer
      - description: The data required to construct a deposit message
        in: body
        name: body
        required: true
        schema:
          $ref: '#/definitions/rest.DepositReq'
          type: object
      produces:
      - application/json
      responses:
        "200":
          description: OK
          schema:
            $ref: '#/definitions/rest.postDeposit'
        "400":
          description: Returned if the request is invalid
          schema:
            $ref: '#/definitions/rest.ErrorResponse'
      summary: Generate an unsigned deposit transaction
      tags:
      - governance
  /gov/proposals/{proposalID}/deposits/{depositor}:
    get:
      description: |-
        Query an individual governance proposal's deposits.
        NOTE: In order to query a deposit for a passed proposal, the transaction
        record must be available otherwise the query will fail. This requires a
        node that is not pruning transaction history
      parameters:
      - description: The ID of the governance proposal
        in: path
        name: proposalID
        required: true
        type: integer
      - description: The address of the depositor
        in: path
        name: depositor
        required: true
        type: string
      - description: Block height (defaults to chain tip)
        in: query
        name: height
        type: string
      produces:
      - application/json
      responses:
        "200":
          description: OK
          schema:
            $ref: '#/definitions/rest.queryDeposit'
        "400":
          description: Returned if the request doesn't have a valid proposalID or
            depositor
          schema:
            $ref: '#/definitions/rest.ErrorResponse'
        "404":
          description: Returned if the proposal is not found
          schema:
            $ref: '#/definitions/rest.ErrorResponse'
        "500":
          description: Returned if the store query fails
          schema:
            $ref: '#/definitions/rest.ErrorResponse'
      summary: Query a governance proposal's individual deposit
      tags:
      - governance
  /gov/proposals/{proposalID}/proposer:
    get:
      description: Query an individual governance proposal's proposer.
      parameters:
      - description: The ID of the governance proposal
        in: path
        name: proposalID
        required: true
        type: integer
      - description: Block height (defaults to chain tip)
        in: query
        name: height
        type: string
      produces:
      - application/json
      responses:
        "200":
          description: OK
          schema:
            $ref: '#/definitions/rest.queryProposer'
        "400":
          description: Returned if the request doesn't have a valid proposal ID or
            height
          schema:
            $ref: '#/definitions/rest.ErrorResponse'
        "500":
          description: Returned if the store query fails
          schema:
            $ref: '#/definitions/rest.ErrorResponse'
      summary: Query a governance proposal's proposer
      tags:
      - governance
  /gov/proposals/{proposalID}/tally:
    get:
      description: Query an individual governance proposal's vote tally.
      parameters:
      - description: The ID of the governance proposal
        in: path
        name: proposalID
        required: true
        type: integer
      - description: Block height (defaults to chain tip)
        in: query
        name: height
        type: string
      produces:
      - application/json
      responses:
        "200":
          description: OK
          schema:
            $ref: '#/definitions/rest.queryTally'
        "400":
          description: Returned if the request doesn't have a valid proposal ID or
            height
          schema:
            $ref: '#/definitions/rest.ErrorResponse'
        "500":
          description: Returned if the store query fails
          schema:
            $ref: '#/definitions/rest.ErrorResponse'
      summary: Query a governance proposal's individual tally
      tags:
      - governance
  /gov/proposals/{proposalID}/votes:
    get:
      description: |-
        Query an individual governance proposal's votes.
        NOTE: In order to query deposits for passed proposals, the transaction
        record must be available otherwise the query will fail. This requires a
        node that is not pruning transaction history
      parameters:
      - description: The ID of the governance proposal
        in: path
        name: proposalID
        required: true
        type: integer
      - description: Block height (defaults to chain tip)
        in: query
        name: height
        type: string
      produces:
      - application/json
      responses:
        "200":
          description: OK
          schema:
            $ref: '#/definitions/rest.queryVotesOnProposal'
        "400":
          description: Returned if the request doesn't have a valid proposal ID or
            height
          schema:
            $ref: '#/definitions/rest.ErrorResponse'
        "500":
          description: Returned if the store query fails
          schema:
            $ref: '#/definitions/rest.ErrorResponse'
      summary: Query a governance proposal's votes
      tags:
      - governance
    post:
      consumes:
      - application/json
      description: Generate a vote transaction that is ready for signing.
      parameters:
      - description: The ID of the governance proposal to vote for
        in: path
        name: proposalID
        required: true
        type: integer
      - description: The data required to construct a vote message
        in: body
        name: body
        required: true
        schema:
          $ref: '#/definitions/rest.VoteReq'
          type: object
      produces:
      - application/json
      responses:
        "200":
          description: OK
          schema:
            $ref: '#/definitions/rest.postVote'
        "400":
          description: Returned if the request is invalid
          schema:
            $ref: '#/definitions/rest.ErrorResponse'
      summary: Generate an unsigned vote transaction
      tags:
      - governance
  /gov/proposals/{proposalID}/votes/{voter}:
    get:
      description: |-
        Query an individual governance proposal's vote.
        NOTE: In order to query votes for passed proposals, the transaction
        record must be available otherwise the query will fail. This requires a
        node that is not pruning transaction history
      parameters:
      - description: The ID of the governance proposal
        in: path
        name: proposalID
        required: true
        type: integer
      - description: The address of the voter
        in: path
        name: voter
        required: true
        type: string
      - description: Block height (defaults to chain tip)
        in: query
        name: height
        type: string
      produces:
      - application/json
      responses:
        "200":
          description: OK
          schema:
            $ref: '#/definitions/rest.queryVote'
        "400":
          description: Returned if the request doesn't have a valid proposal ID or
            voter address
          schema:
            $ref: '#/definitions/rest.ErrorResponse'
        "404":
          description: Returned if the proposal is not found
          schema:
            $ref: '#/definitions/rest.ErrorResponse'
        "500":
          description: Returned if the store query fails
          schema:
            $ref: '#/definitions/rest.ErrorResponse'
      summary: Query a governance proposal's individual vote
      tags:
      - governance
<<<<<<< HEAD
  /minting/inflation:
=======
  /supply/total:
>>>>>>> e991b2a7
    get:
      parameters:
      - description: Block height to execute query (defaults to chain tip)
        in: query
        name: height
        type: string
      produces:
      - application/json
      responses:
        "200":
          description: OK
          schema:
<<<<<<< HEAD
            $ref: '#/definitions/rest.mintAnnualProvisions'
=======
            $ref: '#/definitions/rest.totalSupply'
        "400":
          description: Returned if the request doesn't have a valid height
          schema:
            $ref: '#/definitions/rest.ErrorResponse'
>>>>>>> e991b2a7
        "500":
          description: Returned on server error
          schema:
            $ref: '#/definitions/rest.ErrorResponse'
<<<<<<< HEAD
      summary: Current minting annual provisions value
      tags:
      - mint
  /minting/parameters:
    get:
      parameters:
=======
      summary: Query total supply of coins
      tags:
      - supply
  /supply/total/{denomination}:
    get:
      parameters:
      - description: denomination
        in: path
        name: denom
        required: true
        type: string
>>>>>>> e991b2a7
      - description: Block height to execute query (defaults to chain tip)
        in: query
        name: height
        type: string
      produces:
      - application/json
      responses:
        "200":
          description: OK
          schema:
<<<<<<< HEAD
            $ref: '#/definitions/rest.mintParams'
=======
            $ref: '#/definitions/rest.totalDenomSupply'
        "400":
          description: Returned if the request doesn't have a valid height
          schema:
            $ref: '#/definitions/rest.ErrorResponse'
>>>>>>> e991b2a7
        "500":
          description: Returned on server error
          schema:
            $ref: '#/definitions/rest.ErrorResponse'
<<<<<<< HEAD
      summary: Minting module parameters
      tags:
      - mint
=======
      summary: Query the supply of a denomination
      tags:
      - supply
>>>>>>> e991b2a7
  /txs:
    post:
      consumes:
      - application/json
      description: |-
        Broadcast a signed transaction with the broadcasting mode. The
        mode must either be sync, async, or block. The use of block mode
        is not advised. The sync mode will broadcast and wait for a
        CheckTx response, whereas async mode will broadcast and return
        immediately.
      parameters:
      - description: Signed transaction along with the broadcasting mode
        in: body
        name: tx
        required: true
        schema:
          $ref: '#/definitions/rest.BroadcastReq'
          type: object
      produces:
      - application/json
      responses:
        "200":
          description: OK
          schema:
            $ref: '#/definitions/types.TxResponse'
        "400":
          description: Returned if the request is invalid.
          schema:
            $ref: '#/definitions/rest.ErrorResponse'
        "500":
          description: Returned if the transaction cannot be decoded.
          schema:
            $ref: '#/definitions/rest.ErrorResponse'
      summary: Broadcast a signed transaction
      tags:
      - transactions
swagger: "2.0"<|MERGE_RESOLUTION|>--- conflicted
+++ resolved
@@ -41,7 +41,7 @@
       mode:
         type: string
       tx:
-        $ref: '#/definitions/types.StdTx'
+        $ref: "#/definitions/types.StdTx"
         type: object
     type: object
   rest.DepositReq:
@@ -50,7 +50,7 @@
         description: Coins to add to the proposal's deposit
         type: string
       base_req:
-        $ref: '#/definitions/rest.BaseReq'
+        $ref: "#/definitions/rest.BaseReq"
         type: object
       depositor:
         description: Address of the depositor
@@ -66,7 +66,7 @@
   rest.PostProposalReq:
     properties:
       base_req:
-        $ref: '#/definitions/rest.BaseReq'
+        $ref: "#/definitions/rest.BaseReq"
         type: object
       description:
         description: Description of the proposal
@@ -94,7 +94,7 @@
   rest.VoteReq:
     properties:
       base_req:
-        $ref: '#/definitions/rest.BaseReq'
+        $ref: "#/definitions/rest.BaseReq"
         type: object
       option:
         description: option from OptionSet chosen by the voter
@@ -122,55 +122,55 @@
       height:
         type: integer
       result:
-        $ref: '#/definitions/types.Params'
+        $ref: "#/definitions/types.Params"
         type: object
     type: object
   rest.postDeposit:
     properties:
       fee:
-        $ref: '#/definitions/auth.StdFee'
+        $ref: "#/definitions/auth.StdFee"
         type: object
       memo:
         type: string
       msg:
         items:
-          $ref: '#/definitions/types.MsgDeposit'
+          $ref: "#/definitions/types.MsgDeposit"
         type: array
       signatures:
         items:
-          $ref: '#/definitions/auth.StdSignature'
+          $ref: "#/definitions/auth.StdSignature"
         type: array
     type: object
   rest.postProposal:
     properties:
       fee:
-        $ref: '#/definitions/auth.StdFee'
+        $ref: "#/definitions/auth.StdFee"
         type: object
       memo:
         type: string
       msg:
         items:
-          $ref: '#/definitions/types.MsgSubmitProposal'
+          $ref: "#/definitions/types.MsgSubmitProposal"
         type: array
       signatures:
         items:
-          $ref: '#/definitions/auth.StdSignature'
+          $ref: "#/definitions/auth.StdSignature"
         type: array
     type: object
   rest.postVote:
     properties:
       fee:
-        $ref: '#/definitions/auth.StdFee'
+        $ref: "#/definitions/auth.StdFee"
         type: object
       memo:
         type: string
       msg:
         items:
-          $ref: '#/definitions/types.MsgVote'
+          $ref: "#/definitions/types.MsgVote"
         type: array
       signatures:
         items:
-          $ref: '#/definitions/auth.StdSignature'
+          $ref: "#/definitions/auth.StdSignature"
         type: array
     type: object
   rest.queryDeposit:
@@ -178,7 +178,7 @@
       height:
         type: integer
       result:
-        $ref: '#/definitions/types.Deposit'
+        $ref: "#/definitions/types.Deposit"
         type: object
     type: object
   rest.queryDeposits:
@@ -187,7 +187,7 @@
         type: integer
       result:
         items:
-          $ref: '#/definitions/types.Deposit'
+          $ref: "#/definitions/types.Deposit"
         type: array
     type: object
   rest.queryProposal:
@@ -195,7 +195,7 @@
       height:
         type: integer
       result:
-        $ref: '#/definitions/types.Proposal'
+        $ref: "#/definitions/types.Proposal"
         type: object
     type: object
   rest.queryProposals:
@@ -204,7 +204,7 @@
         type: integer
       result:
         items:
-          $ref: '#/definitions/types.Proposal'
+          $ref: "#/definitions/types.Proposal"
         type: array
     type: object
   rest.queryProposer:
@@ -212,7 +212,7 @@
       height:
         type: integer
       result:
-        $ref: '#/definitions/utils.Proposer'
+        $ref: "#/definitions/utils.Proposer"
         type: object
     type: object
   rest.queryTally:
@@ -220,7 +220,7 @@
       height:
         type: integer
       result:
-        $ref: '#/definitions/types.TallyResult'
+        $ref: "#/definitions/types.TallyResult"
         type: object
     type: object
   rest.queryVote:
@@ -228,7 +228,7 @@
       height:
         type: integer
       result:
-        $ref: '#/definitions/types.Vote'
+        $ref: "#/definitions/types.Vote"
         type: object
     type: object
   rest.queryVotesOnProposal:
@@ -236,7 +236,7 @@
       height:
         type: integer
       result:
-        $ref: '#/definitions/types.Votes'
+        $ref: "#/definitions/types.Votes"
         type: object
     type: object
   rest.totalDenomSupply:
@@ -251,13 +251,13 @@
       height:
         type: integer
       result:
-        $ref: '#/definitions/types.Supply'
+        $ref: "#/definitions/types.Supply"
         type: object
     type: object
   types.ABCIMessageLog:
     properties:
       events:
-        $ref: '#/definitions/types.StringEvents'
+        $ref: "#/definitions/types.StringEvents"
         description: |-
           Events contains a slice of Event objects that were emitted during some
           execution.
@@ -273,7 +273,7 @@
     items:
       properties:
         events:
-          $ref: '#/definitions/types.StringEvents'
+          $ref: "#/definitions/types.StringEvents"
           description: |-
             Events contains a slice of Event objects that were emitted during some
             execution.
@@ -310,8 +310,9 @@
   types.DepositParams:
     properties:
       max_deposit_period:
-        description: 'Maximum period for Atom holders to deposit on a proposal. Initial
-          value: 2 months'
+        description:
+          "Maximum period for Atom holders to deposit on a proposal. Initial
+          value: 2 months"
         type: string
       min_deposit:
         description: Minimum deposit for a proposal to enter voting period.
@@ -332,7 +333,7 @@
   types.MsgSubmitProposal:
     properties:
       content:
-        $ref: '#/definitions/types.Content'
+        $ref: "#/definitions/types.Content"
         type: object
       initial_deposit:
         description: Initial deposit paid by sender. Must be strictly positive
@@ -356,13 +357,13 @@
   types.Params:
     properties:
       deposit_params:
-        $ref: '#/definitions/types.DepositParams'
+        $ref: "#/definitions/types.DepositParams"
         type: object
       tally_params:
-        $ref: '#/definitions/types.TallyParams'
+        $ref: "#/definitions/types.TallyParams"
         type: object
       voting_params:
-        $ref: '#/definitions/types.VotingParams'
+        $ref: "#/definitions/types.VotingParams"
         type: object
     type: object
   types.Proposal:
@@ -371,7 +372,7 @@
         description: Time that the Proposal would expire if deposit amount isn't met
         type: string
       final_tally_result:
-        $ref: '#/definitions/types.TallyResult'
+        $ref: "#/definitions/types.TallyResult"
         description: Result of Tallys
         type: object
       id:
@@ -387,11 +388,13 @@
         description: Current deposit on this proposal. Initial value is set at InitialDeposit
         type: string
       voting_end_time:
-        description: Time that the VotingPeriod for this proposal will end and votes
+        description:
+          Time that the VotingPeriod for this proposal will end and votes
           will be tallied
         type: string
       voting_start_time:
-        description: Time of the block where MinDeposit was reached. -1 if MinDeposit
+        description:
+          Time of the block where MinDeposit was reached. -1 if MinDeposit
           is not reached
         type: string
     type: object
@@ -412,7 +415,7 @@
   types.StdTx:
     properties:
       fee:
-        $ref: '#/definitions/types.StdFee'
+        $ref: "#/definitions/types.StdFee"
         type: object
       memo:
         type: string
@@ -420,14 +423,14 @@
         type: string
       signatures:
         items:
-          $ref: '#/definitions/types.StdSignature'
+          $ref: "#/definitions/types.StdSignature"
         type: array
     type: object
   types.StringEvent:
     properties:
       attributes:
         items:
-          $ref: '#/definitions/types.Attribute'
+          $ref: "#/definitions/types.Attribute"
         type: array
       type:
         type: string
@@ -437,32 +440,28 @@
       properties:
         attributes:
           items:
-            $ref: '#/definitions/types.Attribute'
+            $ref: "#/definitions/types.Attribute"
           type: array
         type:
           type: string
       type: object
     type: array
-<<<<<<< HEAD
   types.TallyParams:
     properties:
       quorum:
-        description: Minimum percentage of total stake needed to vote for a result
+        description:
+          Minimum percentage of total stake needed to vote for a result
           to be considered valid
         type: string
       threshold:
-        description: 'Minimum proportion of Yes votes for proposal to pass. Initial
-          value: 0.5'
+        description:
+          "Minimum proportion of Yes votes for proposal to pass. Initial
+          value: 0.5"
         type: string
       veto:
-        description: 'Minimum value of Veto votes to Total votes ratio for proposal
-          to be vetoed. Initial value: 1/3'
-=======
-  types.Supply:
-    properties:
-      total:
-        description: total supply of tokens registered on the chain
->>>>>>> e991b2a7
+        description:
+          "Minimum value of Veto votes to Total votes ratio for proposal
+          to be vetoed. Initial value: 1/3"
         type: string
     type: object
   types.TallyResult:
@@ -487,7 +486,7 @@
       data:
         type: string
       events:
-        $ref: '#/definitions/types.StringEvents'
+        $ref: "#/definitions/types.StringEvents"
         description: |-
           DEPRECATED: Remove in the next next major release in favor of using the
           ABCIMessageLog.Events field.
@@ -501,14 +500,14 @@
       info:
         type: string
       logs:
-        $ref: '#/definitions/types.ABCIMessageLogs'
+        $ref: "#/definitions/types.ABCIMessageLogs"
         type: object
       raw_log:
         type: string
       timestamp:
         type: string
       tx:
-        $ref: '#/definitions/types.Tx'
+        $ref: "#/definitions/types.Tx"
         type: object
       txhash:
         type: string
@@ -558,136 +557,140 @@
 paths:
   /gov/parameters/{type}:
     get:
-      description: Query either (deposit | tallying | voting) parameters of the governance
+      description:
+        Query either (deposit | tallying | voting) parameters of the governance
         module
       parameters:
-      - description: Type of param (deposit | tallying | voting)
-        in: path
-        name: type
-        required: true
-        type: string
-      - description: Block height (defaults to chain tip)
-        in: query
-        name: height
-        type: string
-      produces:
-      - application/json
-      responses:
-        "200":
-          description: OK
-          schema:
-            $ref: '#/definitions/rest.ResponseWithHeight'
+        - description: Type of param (deposit | tallying | voting)
+          in: path
+          name: type
+          required: true
+          type: string
+        - description: Block height (defaults to chain tip)
+          in: query
+          name: height
+          type: string
+      produces:
+        - application/json
+      responses:
+        "200":
+          description: OK
+          schema:
+            $ref: "#/definitions/rest.ResponseWithHeight"
         "400":
           description: Returned if the request doesn't have a valid height
           schema:
-            $ref: '#/definitions/rest.ErrorResponse'
+            $ref: "#/definitions/rest.ErrorResponse"
         "404":
           description: Returned if the type of parameter doesn't exist
           schema:
-            $ref: '#/definitions/rest.ErrorResponse'
+            $ref: "#/definitions/rest.ErrorResponse"
       summary: Query governance parameters
       tags:
-      - governance
+        - governance
   /gov/proposals:
     get:
       description: |-
         Query the list of governance proposals with optional filters for
         proposal status, depositor, and/or voter.
       parameters:
-      - description: Block height (defaults to chain tip)
-        in: query
-        name: height
-        type: string
-      - description: Filter proposals by proposal status (deposit_period | voting_period
-          | passed | rejected)
-        in: query
-        name: status
-        type: string
-      - description: Filter proposals by depositor address
-        in: query
-        name: depositor
-        type: string
-      - description: Filter proposals by voter address
-        in: query
-        name: voter
-        type: string
-      produces:
-      - application/json
-      responses:
-        "200":
-          description: OK
-          schema:
-            $ref: '#/definitions/rest.queryProposals'
+        - description: Block height (defaults to chain tip)
+          in: query
+          name: height
+          type: string
+        - description:
+            Filter proposals by proposal status (deposit_period | voting_period
+            | passed | rejected)
+          in: query
+          name: status
+          type: string
+        - description: Filter proposals by depositor address
+          in: query
+          name: depositor
+          type: string
+        - description: Filter proposals by voter address
+          in: query
+          name: voter
+          type: string
+      produces:
+        - application/json
+      responses:
+        "200":
+          description: OK
+          schema:
+            $ref: "#/definitions/rest.queryProposals"
         "400":
           description: Returned if the request doesn't have a valid parameters
           schema:
-            $ref: '#/definitions/rest.ErrorResponse'
+            $ref: "#/definitions/rest.ErrorResponse"
         "500":
           description: Returned if the store query fails
           schema:
-            $ref: '#/definitions/rest.ErrorResponse'
+            $ref: "#/definitions/rest.ErrorResponse"
       summary: Query for the list of governance proposals
       tags:
-      - governance
+        - governance
     post:
       consumes:
-      - application/json
+        - application/json
       description: Generate a proposal transaction that is ready for signing
       parameters:
-      - description: The data required to construct a proposal message, the proposal_type
-          can be (text | parameter_change)
-        in: body
-        name: body
-        required: true
-        schema:
-          $ref: '#/definitions/rest.PostProposalReq'
-          type: object
-      produces:
-      - application/json
-      responses:
-        "200":
-          description: OK
-          schema:
-            $ref: '#/definitions/rest.postProposal'
+        - description:
+            The data required to construct a proposal message, the proposal_type
+            can be (text | parameter_change)
+          in: body
+          name: body
+          required: true
+          schema:
+            $ref: "#/definitions/rest.PostProposalReq"
+            type: object
+      produces:
+        - application/json
+      responses:
+        "200":
+          description: OK
+          schema:
+            $ref: "#/definitions/rest.postProposal"
         "400":
           description: Returned if the request is invalid
           schema:
-            $ref: '#/definitions/rest.ErrorResponse'
+            $ref: "#/definitions/rest.ErrorResponse"
       summary: Generate an unsigned proposal transaction
       tags:
-      - governance
+        - governance
   /gov/proposals/{proposalID}:
     get:
       description: Query an individual governance proposal by ID
       parameters:
-      - description: The ID of the governance proposal
-        in: path
-        name: proposalID
-        required: true
-        type: integer
-      - description: Block height (defaults to chain tip)
-        in: query
-        name: height
-        type: string
-      produces:
-      - application/json
-      responses:
-        "200":
-          description: OK
-          schema:
-            $ref: '#/definitions/rest.queryProposal'
-        "400":
-          description: Returned if the request doesn't have a valid proposal ID or
+        - description: The ID of the governance proposal
+          in: path
+          name: proposalID
+          required: true
+          type: integer
+        - description: Block height (defaults to chain tip)
+          in: query
+          name: height
+          type: string
+      produces:
+        - application/json
+      responses:
+        "200":
+          description: OK
+          schema:
+            $ref: "#/definitions/rest.queryProposal"
+        "400":
+          description:
+            Returned if the request doesn't have a valid proposal ID or
             height
           schema:
-            $ref: '#/definitions/rest.ErrorResponse'
+            $ref: "#/definitions/rest.ErrorResponse"
         "500":
           description: Returned if the store query fails
           schema:
-            $ref: '#/definitions/rest.ErrorResponse'
+            $ref: "#/definitions/rest.ErrorResponse"
       summary: Query a governance proposal by ID
       tags:
-      - governance
+        - governance
   /gov/proposals/{proposalID}/deposits:
     get:
       description: |-
@@ -696,65 +699,66 @@
         record must be available otherwise the query will fail. This requires a
         node that is not pruning transaction history
       parameters:
-      - description: The ID of the governance proposal
-        in: path
-        name: proposalID
-        required: true
-        type: integer
-      - description: Block height (defaults to chain tip)
-        in: query
-        name: height
-        type: string
-      produces:
-      - application/json
-      responses:
-        "200":
-          description: OK
-          schema:
-            $ref: '#/definitions/rest.queryDeposits'
-        "400":
-          description: Returned if the request doesn't have a valid proposal ID or
+        - description: The ID of the governance proposal
+          in: path
+          name: proposalID
+          required: true
+          type: integer
+        - description: Block height (defaults to chain tip)
+          in: query
+          name: height
+          type: string
+      produces:
+        - application/json
+      responses:
+        "200":
+          description: OK
+          schema:
+            $ref: "#/definitions/rest.queryDeposits"
+        "400":
+          description:
+            Returned if the request doesn't have a valid proposal ID or
             height
           schema:
-            $ref: '#/definitions/rest.ErrorResponse'
+            $ref: "#/definitions/rest.ErrorResponse"
         "500":
           description: Returned if the store query fails
           schema:
-            $ref: '#/definitions/rest.ErrorResponse'
+            $ref: "#/definitions/rest.ErrorResponse"
       summary: Query a governance proposal's deposits
       tags:
-      - governance
+        - governance
     post:
       consumes:
-      - application/json
+        - application/json
       description: Generate a deposit transaction that is ready for signing.
       parameters:
-      - description: The ID of the governance proposal to deposit to
-        in: path
-        name: proposalID
-        required: true
-        type: integer
-      - description: The data required to construct a deposit message
-        in: body
-        name: body
-        required: true
-        schema:
-          $ref: '#/definitions/rest.DepositReq'
-          type: object
-      produces:
-      - application/json
-      responses:
-        "200":
-          description: OK
-          schema:
-            $ref: '#/definitions/rest.postDeposit'
+        - description: The ID of the governance proposal to deposit to
+          in: path
+          name: proposalID
+          required: true
+          type: integer
+        - description: The data required to construct a deposit message
+          in: body
+          name: body
+          required: true
+          schema:
+            $ref: "#/definitions/rest.DepositReq"
+            type: object
+      produces:
+        - application/json
+      responses:
+        "200":
+          description: OK
+          schema:
+            $ref: "#/definitions/rest.postDeposit"
         "400":
           description: Returned if the request is invalid
           schema:
-            $ref: '#/definitions/rest.ErrorResponse'
+            $ref: "#/definitions/rest.ErrorResponse"
       summary: Generate an unsigned deposit transaction
       tags:
-      - governance
+        - governance
   /gov/proposals/{proposalID}/deposits/{depositor}:
     get:
       description: |-
@@ -763,107 +767,110 @@
         record must be available otherwise the query will fail. This requires a
         node that is not pruning transaction history
       parameters:
-      - description: The ID of the governance proposal
-        in: path
-        name: proposalID
-        required: true
-        type: integer
-      - description: The address of the depositor
-        in: path
-        name: depositor
-        required: true
-        type: string
-      - description: Block height (defaults to chain tip)
-        in: query
-        name: height
-        type: string
-      produces:
-      - application/json
-      responses:
-        "200":
-          description: OK
-          schema:
-            $ref: '#/definitions/rest.queryDeposit'
-        "400":
-          description: Returned if the request doesn't have a valid proposalID or
+        - description: The ID of the governance proposal
+          in: path
+          name: proposalID
+          required: true
+          type: integer
+        - description: The address of the depositor
+          in: path
+          name: depositor
+          required: true
+          type: string
+        - description: Block height (defaults to chain tip)
+          in: query
+          name: height
+          type: string
+      produces:
+        - application/json
+      responses:
+        "200":
+          description: OK
+          schema:
+            $ref: "#/definitions/rest.queryDeposit"
+        "400":
+          description:
+            Returned if the request doesn't have a valid proposalID or
             depositor
           schema:
-            $ref: '#/definitions/rest.ErrorResponse'
+            $ref: "#/definitions/rest.ErrorResponse"
         "404":
           description: Returned if the proposal is not found
           schema:
-            $ref: '#/definitions/rest.ErrorResponse'
+            $ref: "#/definitions/rest.ErrorResponse"
         "500":
           description: Returned if the store query fails
           schema:
-            $ref: '#/definitions/rest.ErrorResponse'
+            $ref: "#/definitions/rest.ErrorResponse"
       summary: Query a governance proposal's individual deposit
       tags:
-      - governance
+        - governance
   /gov/proposals/{proposalID}/proposer:
     get:
       description: Query an individual governance proposal's proposer.
       parameters:
-      - description: The ID of the governance proposal
-        in: path
-        name: proposalID
-        required: true
-        type: integer
-      - description: Block height (defaults to chain tip)
-        in: query
-        name: height
-        type: string
-      produces:
-      - application/json
-      responses:
-        "200":
-          description: OK
-          schema:
-            $ref: '#/definitions/rest.queryProposer'
-        "400":
-          description: Returned if the request doesn't have a valid proposal ID or
+        - description: The ID of the governance proposal
+          in: path
+          name: proposalID
+          required: true
+          type: integer
+        - description: Block height (defaults to chain tip)
+          in: query
+          name: height
+          type: string
+      produces:
+        - application/json
+      responses:
+        "200":
+          description: OK
+          schema:
+            $ref: "#/definitions/rest.queryProposer"
+        "400":
+          description:
+            Returned if the request doesn't have a valid proposal ID or
             height
           schema:
-            $ref: '#/definitions/rest.ErrorResponse'
+            $ref: "#/definitions/rest.ErrorResponse"
         "500":
           description: Returned if the store query fails
           schema:
-            $ref: '#/definitions/rest.ErrorResponse'
+            $ref: "#/definitions/rest.ErrorResponse"
       summary: Query a governance proposal's proposer
       tags:
-      - governance
+        - governance
   /gov/proposals/{proposalID}/tally:
     get:
       description: Query an individual governance proposal's vote tally.
       parameters:
-      - description: The ID of the governance proposal
-        in: path
-        name: proposalID
-        required: true
-        type: integer
-      - description: Block height (defaults to chain tip)
-        in: query
-        name: height
-        type: string
-      produces:
-      - application/json
-      responses:
-        "200":
-          description: OK
-          schema:
-            $ref: '#/definitions/rest.queryTally'
-        "400":
-          description: Returned if the request doesn't have a valid proposal ID or
+        - description: The ID of the governance proposal
+          in: path
+          name: proposalID
+          required: true
+          type: integer
+        - description: Block height (defaults to chain tip)
+          in: query
+          name: height
+          type: string
+      produces:
+        - application/json
+      responses:
+        "200":
+          description: OK
+          schema:
+            $ref: "#/definitions/rest.queryTally"
+        "400":
+          description:
+            Returned if the request doesn't have a valid proposal ID or
             height
           schema:
-            $ref: '#/definitions/rest.ErrorResponse'
+            $ref: "#/definitions/rest.ErrorResponse"
         "500":
           description: Returned if the store query fails
           schema:
-            $ref: '#/definitions/rest.ErrorResponse'
+            $ref: "#/definitions/rest.ErrorResponse"
       summary: Query a governance proposal's individual tally
       tags:
-      - governance
+        - governance
   /gov/proposals/{proposalID}/votes:
     get:
       description: |-
@@ -872,65 +879,66 @@
         record must be available otherwise the query will fail. This requires a
         node that is not pruning transaction history
       parameters:
-      - description: The ID of the governance proposal
-        in: path
-        name: proposalID
-        required: true
-        type: integer
-      - description: Block height (defaults to chain tip)
-        in: query
-        name: height
-        type: string
-      produces:
-      - application/json
-      responses:
-        "200":
-          description: OK
-          schema:
-            $ref: '#/definitions/rest.queryVotesOnProposal'
-        "400":
-          description: Returned if the request doesn't have a valid proposal ID or
+        - description: The ID of the governance proposal
+          in: path
+          name: proposalID
+          required: true
+          type: integer
+        - description: Block height (defaults to chain tip)
+          in: query
+          name: height
+          type: string
+      produces:
+        - application/json
+      responses:
+        "200":
+          description: OK
+          schema:
+            $ref: "#/definitions/rest.queryVotesOnProposal"
+        "400":
+          description:
+            Returned if the request doesn't have a valid proposal ID or
             height
           schema:
-            $ref: '#/definitions/rest.ErrorResponse'
+            $ref: "#/definitions/rest.ErrorResponse"
         "500":
           description: Returned if the store query fails
           schema:
-            $ref: '#/definitions/rest.ErrorResponse'
+            $ref: "#/definitions/rest.ErrorResponse"
       summary: Query a governance proposal's votes
       tags:
-      - governance
+        - governance
     post:
       consumes:
-      - application/json
+        - application/json
       description: Generate a vote transaction that is ready for signing.
       parameters:
-      - description: The ID of the governance proposal to vote for
-        in: path
-        name: proposalID
-        required: true
-        type: integer
-      - description: The data required to construct a vote message
-        in: body
-        name: body
-        required: true
-        schema:
-          $ref: '#/definitions/rest.VoteReq'
-          type: object
-      produces:
-      - application/json
-      responses:
-        "200":
-          description: OK
-          schema:
-            $ref: '#/definitions/rest.postVote'
+        - description: The ID of the governance proposal to vote for
+          in: path
+          name: proposalID
+          required: true
+          type: integer
+        - description: The data required to construct a vote message
+          in: body
+          name: body
+          required: true
+          schema:
+            $ref: "#/definitions/rest.VoteReq"
+            type: object
+      produces:
+        - application/json
+      responses:
+        "200":
+          description: OK
+          schema:
+            $ref: "#/definitions/rest.postVote"
         "400":
           description: Returned if the request is invalid
           schema:
-            $ref: '#/definitions/rest.ErrorResponse'
+            $ref: "#/definitions/rest.ErrorResponse"
       summary: Generate an unsigned vote transaction
       tags:
-      - governance
+        - governance
   /gov/proposals/{proposalID}/votes/{voter}:
     get:
       description: |-
@@ -939,129 +947,90 @@
         record must be available otherwise the query will fail. This requires a
         node that is not pruning transaction history
       parameters:
-      - description: The ID of the governance proposal
-        in: path
-        name: proposalID
-        required: true
-        type: integer
-      - description: The address of the voter
-        in: path
-        name: voter
-        required: true
-        type: string
-      - description: Block height (defaults to chain tip)
-        in: query
-        name: height
-        type: string
-      produces:
-      - application/json
-      responses:
-        "200":
-          description: OK
-          schema:
-            $ref: '#/definitions/rest.queryVote'
-        "400":
-          description: Returned if the request doesn't have a valid proposal ID or
+        - description: The ID of the governance proposal
+          in: path
+          name: proposalID
+          required: true
+          type: integer
+        - description: The address of the voter
+          in: path
+          name: voter
+          required: true
+          type: string
+        - description: Block height (defaults to chain tip)
+          in: query
+          name: height
+          type: string
+      produces:
+        - application/json
+      responses:
+        "200":
+          description: OK
+          schema:
+            $ref: "#/definitions/rest.queryVote"
+        "400":
+          description:
+            Returned if the request doesn't have a valid proposal ID or
             voter address
           schema:
-            $ref: '#/definitions/rest.ErrorResponse'
+            $ref: "#/definitions/rest.ErrorResponse"
         "404":
           description: Returned if the proposal is not found
           schema:
-            $ref: '#/definitions/rest.ErrorResponse'
+            $ref: "#/definitions/rest.ErrorResponse"
         "500":
           description: Returned if the store query fails
           schema:
-            $ref: '#/definitions/rest.ErrorResponse'
+            $ref: "#/definitions/rest.ErrorResponse"
       summary: Query a governance proposal's individual vote
       tags:
-      - governance
-<<<<<<< HEAD
+        - governance
   /minting/inflation:
-=======
-  /supply/total:
->>>>>>> e991b2a7
     get:
       parameters:
-      - description: Block height to execute query (defaults to chain tip)
-        in: query
-        name: height
-        type: string
-      produces:
-      - application/json
-      responses:
-        "200":
-          description: OK
-          schema:
-<<<<<<< HEAD
-            $ref: '#/definitions/rest.mintAnnualProvisions'
-=======
-            $ref: '#/definitions/rest.totalSupply'
-        "400":
-          description: Returned if the request doesn't have a valid height
-          schema:
-            $ref: '#/definitions/rest.ErrorResponse'
->>>>>>> e991b2a7
+        - description: Block height to execute query (defaults to chain tip)
+          in: query
+          name: height
+          type: string
+      produces:
+        - application/json
+      responses:
+        "200":
+          description: OK
+          schema:
+            $ref: "#/definitions/rest.mintAnnualProvisions"
         "500":
           description: Returned on server error
           schema:
-            $ref: '#/definitions/rest.ErrorResponse'
-<<<<<<< HEAD
+            $ref: "#/definitions/rest.ErrorResponse"
       summary: Current minting annual provisions value
       tags:
-      - mint
+        - mint
   /minting/parameters:
     get:
       parameters:
-=======
-      summary: Query total supply of coins
-      tags:
-      - supply
-  /supply/total/{denomination}:
-    get:
-      parameters:
-      - description: denomination
-        in: path
-        name: denom
-        required: true
-        type: string
->>>>>>> e991b2a7
-      - description: Block height to execute query (defaults to chain tip)
-        in: query
-        name: height
-        type: string
-      produces:
-      - application/json
-      responses:
-        "200":
-          description: OK
-          schema:
-<<<<<<< HEAD
-            $ref: '#/definitions/rest.mintParams'
-=======
-            $ref: '#/definitions/rest.totalDenomSupply'
-        "400":
-          description: Returned if the request doesn't have a valid height
-          schema:
-            $ref: '#/definitions/rest.ErrorResponse'
->>>>>>> e991b2a7
+        - description: Block height to execute query (defaults to chain tip)
+          in: query
+          name: height
+          type: string
+      produces:
+        - application/json
+      responses:
+        "200":
+          description: OK
+          schema:
+            $ref: "#/definitions/rest.mintParams"
         "500":
           description: Returned on server error
           schema:
-            $ref: '#/definitions/rest.ErrorResponse'
-<<<<<<< HEAD
+            $ref: "#/definitions/rest.ErrorResponse"
       summary: Minting module parameters
       tags:
-      - mint
-=======
-      summary: Query the supply of a denomination
-      tags:
-      - supply
->>>>>>> e991b2a7
+        - mint
   /txs:
     post:
       consumes:
-      - application/json
+        - application/json
       description: |-
         Broadcast a signed transaction with the broadcasting mode. The
         mode must either be sync, async, or block. The use of block mode
@@ -1069,29 +1038,29 @@
         CheckTx response, whereas async mode will broadcast and return
         immediately.
       parameters:
-      - description: Signed transaction along with the broadcasting mode
-        in: body
-        name: tx
-        required: true
-        schema:
-          $ref: '#/definitions/rest.BroadcastReq'
-          type: object
-      produces:
-      - application/json
-      responses:
-        "200":
-          description: OK
-          schema:
-            $ref: '#/definitions/types.TxResponse'
+        - description: Signed transaction along with the broadcasting mode
+          in: body
+          name: tx
+          required: true
+          schema:
+            $ref: "#/definitions/rest.BroadcastReq"
+            type: object
+      produces:
+        - application/json
+      responses:
+        "200":
+          description: OK
+          schema:
+            $ref: "#/definitions/types.TxResponse"
         "400":
           description: Returned if the request is invalid.
           schema:
-            $ref: '#/definitions/rest.ErrorResponse'
+            $ref: "#/definitions/rest.ErrorResponse"
         "500":
           description: Returned if the transaction cannot be decoded.
           schema:
-            $ref: '#/definitions/rest.ErrorResponse'
+            $ref: "#/definitions/rest.ErrorResponse"
       summary: Broadcast a signed transaction
       tags:
-      - transactions
+        - transactions
 swagger: "2.0"