package rest

import (
	"net/http"

	"github.com/cosmos/cosmos-sdk/client"
	"github.com/cosmos/cosmos-sdk/client/context"
	"github.com/cosmos/cosmos-sdk/client/utils"
	"github.com/cosmos/cosmos-sdk/codec"
	"github.com/cosmos/cosmos-sdk/crypto/keys/keyerror"
	sdk "github.com/cosmos/cosmos-sdk/types"
	"github.com/cosmos/cosmos-sdk/types/rest"
	"github.com/cosmos/cosmos-sdk/x/auth"
	authtxb "github.com/cosmos/cosmos-sdk/x/auth/client/txbuilder"
)

//-----------------------------------------------------------------------------
<<<<<<< HEAD
// Basic HTTP utilities

// ErrorResponse defines the attributes of a JSON error response.
type ErrorResponse struct {
	Code    int    `json:"code,omitempty"`
	Message string `json:"message"`
}

// NewErrorResponse creates a new ErrorResponse instance.
func NewErrorResponse(code int, msg string) ErrorResponse {
	return ErrorResponse{Code: code, Message: msg}
}

// WriteErrorResponse prepares and writes a HTTP error
// given a status code and an error message.
func WriteErrorResponse(w http.ResponseWriter, status int, err string) {
	w.Header().Set("Content-Type", "application/json")
	w.WriteHeader(status)
	w.Write(codec.Cdc.MustMarshalJSON(NewErrorResponse(0, err)))
}

// WriteSimulationResponse prepares and writes an HTTP
// response for transactions simulations.
func WriteSimulationResponse(w http.ResponseWriter, cdc *codec.Codec, gas uint64) {
	gasEst := GasEstimateResponse{GasEstimate: gas}
	resp, err := cdc.MarshalJSON(gasEst)
	if err != nil {
		WriteErrorResponse(w, http.StatusInternalServerError, err.Error())
		return
	}

	w.Header().Set("Content-Type", "application/json")
	w.WriteHeader(http.StatusOK)
	w.Write(resp)
}

// ParseInt64OrReturnBadRequest converts s to a int64 value.
func ParseInt64OrReturnBadRequest(w http.ResponseWriter, s string) (n int64, ok bool) {
	var err error

	n, err = strconv.ParseInt(s, 10, 64)
	if err != nil {
		err := fmt.Errorf("'%s' is not a valid int64", s)
		WriteErrorResponse(w, http.StatusBadRequest, err.Error())
		return n, false
	}

	return n, true
}

// ParseUint64OrReturnBadRequest converts s to a uint64 value.
func ParseUint64OrReturnBadRequest(w http.ResponseWriter, s string) (n uint64, ok bool) {
	var err error

	n, err = strconv.ParseUint(s, 10, 64)
	if err != nil {
		err := fmt.Errorf("'%s' is not a valid uint64", s)
		WriteErrorResponse(w, http.StatusBadRequest, err.Error())
		return n, false
	}

	return n, true
}

// ParseFloat64OrReturnBadRequest converts s to a float64 value. It returns a
// default value, defaultIfEmpty, if the string is empty.
func ParseFloat64OrReturnBadRequest(w http.ResponseWriter, s string, defaultIfEmpty float64) (n float64, ok bool) {
	if len(s) == 0 {
		return defaultIfEmpty, true
	}

	n, err := strconv.ParseFloat(s, 64)
	if err != nil {
		WriteErrorResponse(w, http.StatusBadRequest, err.Error())
		return n, false
	}

	return n, true
}

// UnsafeRouteHandler implements a generic handler for when an unsafe route is
// invoked.
func UnsafeRouteHandler(w http.ResponseWriter) {
	WriteErrorResponse(w, http.StatusInternalServerError, "unsafe route not exposed on client")
	return
}

//-----------------------------------------------------------------------------
=======
>>>>>>> 1aa6c197
// Building / Sending utilities

// CompleteAndBroadcastTxREST implements a utility function that facilitates
// sending a series of messages in a signed tx. In addition, it will handle
// tx gas simulation and estimation.
//
// NOTE: Also see CompleteAndBroadcastTxCLI.
func CompleteAndBroadcastTxREST(w http.ResponseWriter, cliCtx context.CLIContext,
	baseReq rest.BaseReq, msgs []sdk.Msg, cdc *codec.Codec) {

	gasAdj, ok := rest.ParseFloat64OrReturnBadRequest(w, baseReq.GasAdjustment, client.DefaultGasAdjustment)
	if !ok {
		return
	}

	simAndExec, gas, err := client.ParseGas(baseReq.Gas)
	if err != nil {
		rest.WriteErrorResponse(w, http.StatusBadRequest, err.Error())
		return
	}

	// derive the from account address and name from the Keybase
	fromAddress, fromName, err := context.GetFromFields(baseReq.From)
	if err != nil {
		rest.WriteErrorResponse(w, http.StatusBadRequest, err.Error())
		return
	}

	cliCtx = cliCtx.WithFromName(fromName).WithFromAddress(fromAddress)
	txBldr := authtxb.NewTxBuilder(
		utils.GetTxEncoder(cdc), baseReq.AccountNumber,
		baseReq.Sequence, gas, gasAdj, baseReq.Simulate,
		baseReq.ChainID, baseReq.Memo, baseReq.Fees, baseReq.GasPrices,
	)

	txBldr, err = utils.PrepareTxBuilder(txBldr, cliCtx)
	if err != nil {
		rest.WriteErrorResponse(w, http.StatusBadRequest, err.Error())
		return
	}

	if baseReq.Simulate || simAndExec {
		if gasAdj < 0 {
			rest.WriteErrorResponse(w, http.StatusBadRequest, client.ErrInvalidGasAdjustment.Error())
			return
		}

		txBldr, err = utils.EnrichWithGas(txBldr, cliCtx, msgs)
		if err != nil {
			rest.WriteErrorResponse(w, http.StatusInternalServerError, err.Error())
			return
		}

		if baseReq.Simulate {
			rest.WriteSimulationResponse(w, cdc, txBldr.Gas())
			return
		}
	}

	txBytes, err := txBldr.BuildAndSign(cliCtx.GetFromName(), baseReq.Password, msgs)
	if keyerror.IsErrKeyNotFound(err) {
		rest.WriteErrorResponse(w, http.StatusBadRequest, err.Error())
		return
	} else if keyerror.IsErrWrongPassword(err) {
		rest.WriteErrorResponse(w, http.StatusUnauthorized, err.Error())
		return
	} else if err != nil {
		rest.WriteErrorResponse(w, http.StatusInternalServerError, err.Error())
		return
	}

	res, err := cliCtx.BroadcastTx(txBytes)
	if err != nil {
		rest.WriteErrorResponse(w, http.StatusInternalServerError, err.Error())
		return
	}

	rest.PostProcessResponse(w, cdc, res, cliCtx.Indent)
}

// WriteGenerateStdTxResponse writes response for the generate only mode.
func WriteGenerateStdTxResponse(w http.ResponseWriter, cdc *codec.Codec,
	cliCtx context.CLIContext, br rest.BaseReq, msgs []sdk.Msg) {

	gasAdj, ok := rest.ParseFloat64OrReturnBadRequest(w, br.GasAdjustment, client.DefaultGasAdjustment)
	if !ok {
		return
	}

	simAndExec, gas, err := client.ParseGas(br.Gas)
	if err != nil {
		rest.WriteErrorResponse(w, http.StatusBadRequest, err.Error())
		return
	}

	txBldr := authtxb.NewTxBuilder(
		utils.GetTxEncoder(cdc), br.AccountNumber, br.Sequence, gas, gasAdj,
		br.Simulate, br.ChainID, br.Memo, br.Fees, br.GasPrices,
	)

	if simAndExec {
		if gasAdj < 0 {
			rest.WriteErrorResponse(w, http.StatusBadRequest, client.ErrInvalidGasAdjustment.Error())
			return
		}

		txBldr, err = utils.EnrichWithGas(txBldr, cliCtx, msgs)
		if err != nil {
			rest.WriteErrorResponse(w, http.StatusInternalServerError, err.Error())
			return
		}
	}

	stdMsg, err := txBldr.BuildSignMsg(msgs)
	if err != nil {
		rest.WriteErrorResponse(w, http.StatusBadRequest, err.Error())
		return
	}

	output, err := cdc.MarshalJSON(auth.NewStdTx(stdMsg.Msgs, stdMsg.Fee, nil, stdMsg.Memo))
	if err != nil {
		rest.WriteErrorResponse(w, http.StatusInternalServerError, err.Error())
		return
	}

	w.Header().Set("Content-Type", "application/json")
	w.Write(output)
	return
}<|MERGE_RESOLUTION|>--- conflicted
+++ resolved
@@ -15,97 +15,6 @@
 )
 
 //-----------------------------------------------------------------------------
-<<<<<<< HEAD
-// Basic HTTP utilities
-
-// ErrorResponse defines the attributes of a JSON error response.
-type ErrorResponse struct {
-	Code    int    `json:"code,omitempty"`
-	Message string `json:"message"`
-}
-
-// NewErrorResponse creates a new ErrorResponse instance.
-func NewErrorResponse(code int, msg string) ErrorResponse {
-	return ErrorResponse{Code: code, Message: msg}
-}
-
-// WriteErrorResponse prepares and writes a HTTP error
-// given a status code and an error message.
-func WriteErrorResponse(w http.ResponseWriter, status int, err string) {
-	w.Header().Set("Content-Type", "application/json")
-	w.WriteHeader(status)
-	w.Write(codec.Cdc.MustMarshalJSON(NewErrorResponse(0, err)))
-}
-
-// WriteSimulationResponse prepares and writes an HTTP
-// response for transactions simulations.
-func WriteSimulationResponse(w http.ResponseWriter, cdc *codec.Codec, gas uint64) {
-	gasEst := GasEstimateResponse{GasEstimate: gas}
-	resp, err := cdc.MarshalJSON(gasEst)
-	if err != nil {
-		WriteErrorResponse(w, http.StatusInternalServerError, err.Error())
-		return
-	}
-
-	w.Header().Set("Content-Type", "application/json")
-	w.WriteHeader(http.StatusOK)
-	w.Write(resp)
-}
-
-// ParseInt64OrReturnBadRequest converts s to a int64 value.
-func ParseInt64OrReturnBadRequest(w http.ResponseWriter, s string) (n int64, ok bool) {
-	var err error
-
-	n, err = strconv.ParseInt(s, 10, 64)
-	if err != nil {
-		err := fmt.Errorf("'%s' is not a valid int64", s)
-		WriteErrorResponse(w, http.StatusBadRequest, err.Error())
-		return n, false
-	}
-
-	return n, true
-}
-
-// ParseUint64OrReturnBadRequest converts s to a uint64 value.
-func ParseUint64OrReturnBadRequest(w http.ResponseWriter, s string) (n uint64, ok bool) {
-	var err error
-
-	n, err = strconv.ParseUint(s, 10, 64)
-	if err != nil {
-		err := fmt.Errorf("'%s' is not a valid uint64", s)
-		WriteErrorResponse(w, http.StatusBadRequest, err.Error())
-		return n, false
-	}
-
-	return n, true
-}
-
-// ParseFloat64OrReturnBadRequest converts s to a float64 value. It returns a
-// default value, defaultIfEmpty, if the string is empty.
-func ParseFloat64OrReturnBadRequest(w http.ResponseWriter, s string, defaultIfEmpty float64) (n float64, ok bool) {
-	if len(s) == 0 {
-		return defaultIfEmpty, true
-	}
-
-	n, err := strconv.ParseFloat(s, 64)
-	if err != nil {
-		WriteErrorResponse(w, http.StatusBadRequest, err.Error())
-		return n, false
-	}
-
-	return n, true
-}
-
-// UnsafeRouteHandler implements a generic handler for when an unsafe route is
-// invoked.
-func UnsafeRouteHandler(w http.ResponseWriter) {
-	WriteErrorResponse(w, http.StatusInternalServerError, "unsafe route not exposed on client")
-	return
-}
-
-//-----------------------------------------------------------------------------
-=======
->>>>>>> 1aa6c197
 // Building / Sending utilities
 
 // CompleteAndBroadcastTxREST implements a utility function that facilitates
