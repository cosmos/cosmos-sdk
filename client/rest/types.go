package rest

import (
	"fmt"
	"io/ioutil"
	"net/http"
	"strings"

	"github.com/cosmos/cosmos-sdk/codec"
	sdk "github.com/cosmos/cosmos-sdk/types"
	"github.com/cosmos/cosmos-sdk/x/auth"
)

// GasEstimateResponse defines a response definition for tx gas estimation.
type GasEstimateResponse struct {
	GasEstimate uint64 `json:"gas_estimate"`
}

// BaseReq defines a structure that can be embedded in other request structures
// that all share common "base" fields.
type BaseReq struct {
	From          string       `json:"from"`
	Password      string       `json:"password"`
	Memo          string       `json:"memo"`
	ChainID       string       `json:"chain_id"`
	AccountNumber uint64       `json:"account_number"`
	Sequence      uint64       `json:"sequence"`
	Fees          sdk.Coins    `json:"fees"`
	GasPrices     sdk.DecCoins `json:"gas_prices"`
	Gas           string       `json:"gas"`
	GasAdjustment string       `json:"gas_adjustment"`
	GenerateOnly  bool         `json:"generate_only"`
	Simulate      bool         `json:"simulate"`
}

// NewBaseReq creates a new basic request instance and sanitizes its values
func NewBaseReq(
	from, password, memo, chainID string, gas, gasAdjustment string,
	accNumber, seq uint64, fees sdk.Coins, gasPrices sdk.DecCoins, genOnly, simulate bool,
) BaseReq {

	return BaseReq{
		From:          strings.TrimSpace(from),
		Password:      password,
		Memo:          strings.TrimSpace(memo),
		ChainID:       strings.TrimSpace(chainID),
		Fees:          fees,
		GasPrices:     gasPrices,
		Gas:           strings.TrimSpace(gas),
		GasAdjustment: strings.TrimSpace(gasAdjustment),
		AccountNumber: accNumber,
		Sequence:      seq,
		GenerateOnly:  genOnly,
		Simulate:      simulate,
	}
}

// Sanitize performs basic sanitization on a BaseReq object.
func (br BaseReq) Sanitize() BaseReq {
	return NewBaseReq(
		br.From, br.Password, br.Memo, br.ChainID, br.Gas, br.GasAdjustment,
		br.AccountNumber, br.Sequence, br.Fees, br.GasPrices, br.GenerateOnly, br.Simulate,
	)
}

// ValidateBasic performs basic validation of a BaseReq. If custom validation
// logic is needed, the implementing request handler should perform those
// checks manually.
func (br BaseReq) ValidateBasic(w http.ResponseWriter) bool {
	if !br.GenerateOnly && !br.Simulate {
		switch {
		case len(br.Password) == 0:
			WriteErrorResponse(w, http.StatusUnauthorized, "password required but not specified")
			return false

		case len(br.ChainID) == 0:
			WriteErrorResponse(w, http.StatusUnauthorized, "chain-id required but not specified")
			return false

		case !br.Fees.IsZero() && !br.GasPrices.IsZero():
			// both fees and gas prices were provided
			WriteErrorResponse(w, http.StatusBadRequest, "cannot provide both fees and gas prices")
			return false

		case !br.Fees.IsValid() && !br.GasPrices.IsValid():
			// neither fees or gas prices were provided
			WriteErrorResponse(w, http.StatusPaymentRequired, "invalid fees or gas prices provided")
			return false
		}
	}

	if len(br.From) == 0 {
		WriteErrorResponse(w, http.StatusUnauthorized, "name or address required but not specified")
		return false
	}

	return true
}

/*
ReadRESTReq is a simple convenience wrapper that reads the body and
unmarshals to the req interface. Returns false if errors occurred.

  Usage:
    type SomeReq struct {
      BaseReq            `json:"base_req"`
      CustomField string `json:"custom_field"`
		}

    req := new(SomeReq)
    if ok := ReadRESTReq(w, r, cdc, req); !ok {
        return
    }
*/
func ReadRESTReq(w http.ResponseWriter, r *http.Request, cdc *codec.Codec, req interface{}) bool {
	body, err := ioutil.ReadAll(r.Body)
	if err != nil {
		WriteErrorResponse(w, http.StatusBadRequest, err.Error())
		return false
	}

	err = cdc.UnmarshalJSON(body, req)
	if err != nil {
		WriteErrorResponse(w, http.StatusBadRequest, fmt.Sprintf("failed to decode JSON payload: %s", err))
		return false
	}

<<<<<<< HEAD
	return nil
}

// AddrSeed combines an Address with the mnemonic of the private key to that address
type AddrSeed struct {
	Address  sdk.AccAddress
	Seed     string
	Name     string
	Password string
}

// SendReq requests sending an amount of coins
type SendReq struct {
	Amount  sdk.Coins `json:"amount"`
	BaseReq BaseReq   `json:"base_req"`
}

// MsgBeginRedelegateInput request to begin a redelegation
type MsgBeginRedelegateInput struct {
	BaseReq          BaseReq        `json:"base_req"`
	DelegatorAddr    sdk.AccAddress `json:"delegator_addr"`     // in bech32
	ValidatorSrcAddr sdk.ValAddress `json:"validator_src_addr"` // in bech32
	ValidatorDstAddr sdk.ValAddress `json:"validator_dst_addr"` // in bech32
	SharesAmount     sdk.Dec        `json:"shares"`
}

// PostProposalReq requests a proposals
type PostProposalReq struct {
	BaseReq        BaseReq        `json:"base_req"`
	Title          string         `json:"title"`           //  Title of the proposal
	Description    string         `json:"description"`     //  Description of the proposal
	ProposalType   string         `json:"proposal_type"`   //  Type of proposal. Initial set {PlainTextProposal, SoftwareUpgradeProposal}
	Proposer       sdk.AccAddress `json:"proposer"`        //  Address of the proposer
	InitialDeposit sdk.Coins      `json:"initial_deposit"` // Coins to add to the proposal's deposit
}

// BroadcastReq requests broadcasting a transaction
type BroadcastReq struct {
	Tx     auth.StdTx `json:"tx"`
	Return string     `json:"return"`
}

// DepositReq requests a deposit of an amount of coins
type DepositReq struct {
	BaseReq   BaseReq        `json:"base_req"`
	Depositor sdk.AccAddress `json:"depositor"` // Address of the depositor
	Amount    sdk.Coins      `json:"amount"`    // Coins to add to the proposal's deposit
}

// VoteReq requests sending a vote
type VoteReq struct {
	BaseReq BaseReq        `json:"base_req"`
	Voter   sdk.AccAddress `json:"voter"`  //  address of the voter
	Option  string         `json:"option"` //  option from OptionSet chosen by the voter
}

// UnjailReq request unjailing
type UnjailReq struct {
	BaseReq BaseReq `json:"base_req"`
=======
	return true
>>>>>>> 5e353542
}<|MERGE_RESOLUTION|>--- conflicted
+++ resolved
@@ -125,8 +125,7 @@
 		return false
 	}
 
-<<<<<<< HEAD
-	return nil
+	return true
 }
 
 // AddrSeed combines an Address with the mnemonic of the private key to that address
@@ -185,7 +184,4 @@
 // UnjailReq request unjailing
 type UnjailReq struct {
 	BaseReq BaseReq `json:"base_req"`
-=======
-	return true
->>>>>>> 5e353542
 }