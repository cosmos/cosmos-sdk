--- conflicted
+++ resolved
@@ -45,41 +45,6 @@
 	res, err := node.Block(height)
 	if err != nil {
 		return nil, err
-	}
-
-<<<<<<< HEAD
-	// if !clientCtx.TrustNode {
-	// check, err := clientCtx.Verify(res.Block.Height)
-	// if err != nil {
-	// 	return nil, err
-	// }
-	// TODO: fix when introduce light client
-	// if err := tmliteProxy.ValidateHeader(&res.Block.Header, check); err != nil {
-	// 	return nil, err
-	// }
-
-	// if err = tmliteProxy.ValidateBlock(res.Block, check); err != nil {
-	// 	return nil, err
-	// }
-	// }
-	//
-	if clientCtx.Indent {
-		return legacy.Cdc.MarshalJSONIndent(res, "", "  ")
-=======
-	if !clientCtx.TrustNode {
-		check, err := clientCtx.Verify(res.Block.Height)
-		if err != nil {
-			return nil, err
-		}
-
-		if err := tmliteProxy.ValidateHeader(&res.Block.Header, check); err != nil {
-			return nil, err
-		}
-
-		if err = tmliteProxy.ValidateBlock(res.Block, check); err != nil {
-			return nil, err
-		}
->>>>>>> 9ebda4ed
 	}
 
 	return legacy.Cdc.MarshalJSON(res)
