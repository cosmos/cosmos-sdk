package rpc

import (
	"context"
	"fmt"
	"net/http"
	"strconv"
	"strings"

	"github.com/gorilla/mux"
	"github.com/spf13/cobra"
	tmtypes "github.com/tendermint/tendermint/types"

	"github.com/cosmos/cosmos-sdk/client"
	"github.com/cosmos/cosmos-sdk/client/flags"
	cryptocodec "github.com/cosmos/cosmos-sdk/crypto/codec"
	cryptotypes "github.com/cosmos/cosmos-sdk/crypto/types"
	sdk "github.com/cosmos/cosmos-sdk/types"
	"github.com/cosmos/cosmos-sdk/types/rest"
)

// TODO these next two functions feel kinda hacky based on their placement

//ValidatorCommand returns the validator set for a given height
func ValidatorCommand() *cobra.Command {
	cmd := &cobra.Command{
		Use:   "tendermint-validator-set [height]",
		Short: "Get the full tendermint validator set at given height",
		Args:  cobra.MaximumNArgs(1),
		RunE: func(cmd *cobra.Command, args []string) error {
			clientCtx, err := client.GetClientQueryContext(cmd)
			if err != nil {
				return err
			}
			var height *int64

			// optional height
			if len(args) > 0 {
				h, err := strconv.Atoi(args[0])
				if err != nil {
					return err
				}
				if h > 0 {
					tmp := int64(h)
					height = &tmp
				}
			}

			page, _ := cmd.Flags().GetInt(flags.FlagPage)
			limit, _ := cmd.Flags().GetInt(flags.FlagLimit)

			result, err := GetValidators(clientCtx, height, &page, &limit)
			if err != nil {
				return err
			}

			return clientCtx.PrintObjectLegacy(result)
		},
	}

	cmd.Flags().StringP(flags.FlagNode, "n", "tcp://localhost:26657", "Node to connect to")
	cmd.Flags().String(flags.FlagKeyringBackend, flags.DefaultKeyringBackend, "Select keyring's backend (os|file|kwallet|pass|test)")
	cmd.Flags().Int(flags.FlagPage, rest.DefaultPage, "Query a specific page of paginated results")
	cmd.Flags().Int(flags.FlagLimit, 100, "Query number of results returned per page")

	return cmd
}

// Validator output
type ValidatorOutput struct {
	Address          sdk.ConsAddress    `json:"address"`
	PubKey           cryptotypes.PubKey `json:"pub_key"`
	ProposerPriority int64              `json:"proposer_priority"`
	VotingPower      int64              `json:"voting_power"`
}

// Validators at a certain height output in bech32 format
type ResultValidatorsOutput struct {
	BlockHeight int64             `json:"block_height"`
	Validators  []ValidatorOutput `json:"validators"`
}

func (rvo ResultValidatorsOutput) String() string {
	var b strings.Builder

	b.WriteString(fmt.Sprintf("block height: %d\n", rvo.BlockHeight))

	for _, val := range rvo.Validators {
		b.WriteString(
			fmt.Sprintf(`
  Address:          %s
  Pubkey:           %s
  ProposerPriority: %d
  VotingPower:      %d
		`,
				val.Address, val.PubKey, val.ProposerPriority, val.VotingPower,
			),
		)
	}

	return b.String()
}

func validatorOutput(validator *tmtypes.Validator) (ValidatorOutput, error) {
	pk, err := cryptocodec.FromTmPubKeyInterface(validator.PubKey)
	if err != nil {
		return ValidatorOutput{}, err
	}

	return ValidatorOutput{
		Address:          sdk.ConsAddress(validator.Address),
		PubKey:           pk,
		ProposerPriority: validator.ProposerPriority,
		VotingPower:      validator.VotingPower,
	}, nil
}

// GetValidators from client
func GetValidators(clientCtx client.Context, height *int64, page, limit *int) (ResultValidatorsOutput, error) {
	// get the node
	node, err := clientCtx.GetNode()
	if err != nil {
		return ResultValidatorsOutput{}, err
	}

	validatorsRes, err := node.Validators(context.Background(), height, page, limit)
	if err != nil {
		return ResultValidatorsOutput{}, err
	}

	out := ResultValidatorsOutput{
		BlockHeight: validatorsRes.BlockHeight,
		Validators:  make([]ValidatorOutput, len(validatorsRes.Validators)),
	}
	for i := 0; i < len(validatorsRes.Validators); i++ {
<<<<<<< HEAD
		out.Validators[i], err = validatorOutput(validatorsRes.Validators[i])
=======
		outputValidatorsRes.Validators[i], err = validatorOutput(validatorsRes.Validators[i])
>>>>>>> a64bd8cd
		if err != nil {
			return out, err
		}
	}

	return out, nil
}

// REST

// Validator Set at a height REST handler
func ValidatorSetRequestHandlerFn(clientCtx client.Context) http.HandlerFunc {
	return func(w http.ResponseWriter, r *http.Request) {
		_, page, limit, err := rest.ParseHTTPArgsWithLimit(r, 100)
		if err != nil {
			rest.WriteErrorResponse(w, http.StatusBadRequest, "failed to parse pagination parameters")
			return
		}

		vars := mux.Vars(r)
		height, err := strconv.ParseInt(vars["height"], 10, 64)
		if err != nil {
			rest.WriteErrorResponse(w, http.StatusBadRequest, "failed to parse block height")
			return
		}

		chainHeight, err := GetChainHeight(clientCtx)
		if err != nil {
			rest.WriteErrorResponse(w, http.StatusInternalServerError, "failed to parse chain height")
			return
		}
		if height > chainHeight {
			rest.WriteErrorResponse(w, http.StatusNotFound, "requested block height is bigger then the chain length")
			return
		}

		output, err := GetValidators(clientCtx, &height, &page, &limit)
		if rest.CheckInternalServerError(w, err) {
			return
		}
		rest.PostProcessResponse(w, clientCtx, output)
	}
}

// Latest Validator Set REST handler
func LatestValidatorSetRequestHandlerFn(clientCtx client.Context) http.HandlerFunc {
	return func(w http.ResponseWriter, r *http.Request) {
		_, page, limit, err := rest.ParseHTTPArgsWithLimit(r, 100)
		if err != nil {
			rest.WriteErrorResponse(w, http.StatusBadRequest, "failed to parse pagination parameters")
			return
		}

		output, err := GetValidators(clientCtx, nil, &page, &limit)
		if rest.CheckInternalServerError(w, err) {
			return
		}

		rest.PostProcessResponse(w, clientCtx, output)
	}
}<|MERGE_RESOLUTION|>--- conflicted
+++ resolved
@@ -133,11 +133,7 @@
 		Validators:  make([]ValidatorOutput, len(validatorsRes.Validators)),
 	}
 	for i := 0; i < len(validatorsRes.Validators); i++ {
-<<<<<<< HEAD
 		out.Validators[i], err = validatorOutput(validatorsRes.Validators[i])
-=======
-		outputValidatorsRes.Validators[i], err = validatorOutput(validatorsRes.Validators[i])
->>>>>>> a64bd8cd
 		if err != nil {
 			return out, err
 		}
