--- conflicted
+++ resolved
@@ -269,8 +269,6 @@
 	return f
 }
 
-<<<<<<< HEAD
-=======
 // WithPreprocessTxHook returns a copy of the Factory with an updated preprocess tx function,
 // allows for preprocessing of transaction data using the TxBuilder.
 func (f Factory) WithPreprocessTxHook(preprocessFn client.PreprocessTxFn) Factory {
@@ -316,7 +314,6 @@
 	return f
 }
 
->>>>>>> f008f84e
 // BuildUnsignedTx builds a transaction to be signed given a set of messages.
 // Once created, the fee, memo, and messages are set.
 func (f Factory) BuildUnsignedTx(msgs ...sdk.Msg) (client.TxBuilder, error) {
@@ -424,25 +421,6 @@
 	if err != nil {
 		return nil, err
 	}
-<<<<<<< HEAD
-
-	// Create an empty signature literal as the ante handler will populate with a
-	// sentinel pubkey.
-	sig := signing.SignatureV2{
-		PubKey: pk,
-		Data: &signing.SingleSignatureData{
-			SignMode: f.signMode,
-		},
-		Sequence: f.Sequence(),
-	}
-	if err := txb.SetSignatures(sig); err != nil {
-		return nil, err
-	}
-
-	return f.txConfig.TxEncoder()(txb.GetTx())
-}
-
-=======
 
 	// Create an empty signature literal as the ante handler will populate with a
 	// sentinel pubkey.
@@ -458,7 +436,6 @@
 	return f.txConfig.TxEncoder()(txb.GetTx())
 }
 
->>>>>>> f008f84e
 // getSimPK gets the public key to use for building a simulation tx.
 // Note, we should only check for keys in the keybase if we are in simulate and execute mode,
 // e.g. when using --gas=auto.
@@ -470,19 +447,10 @@
 		pk cryptotypes.PubKey = &secp256k1.PubKey{} // use default public key type
 	)
 
-<<<<<<< HEAD
-	// Use the first element from the list of keys in order to generate a valid
-	// pubkey that supports multiple algorithms.
-	if f.simulateAndExecute && f.keybase != nil {
-		records, _ := f.keybase.List()
-		if len(records) == 0 {
-			return nil, errors.New("cannot build signature for simulation, key records slice is empty")
-=======
 	if f.simulateAndExecute && f.keybase != nil {
 		record, err := f.keybase.Key(f.fromName)
 		if err != nil {
 			return nil, err
->>>>>>> f008f84e
 		}
 
 		pk, ok = record.PubKey.GetCachedValue().(cryptotypes.PubKey)
@@ -492,8 +460,6 @@
 	}
 
 	return pk, nil
-<<<<<<< HEAD
-=======
 }
 
 // getSimSignatureData based on the pubKey type gets the correct SignatureData type
@@ -514,7 +480,6 @@
 	return &signing.MultiSignatureData{
 		Signatures: multiSignatureData,
 	}
->>>>>>> f008f84e
 }
 
 // Prepare ensures the account defined by ctx.GetFromAddress() exists and
