--- conflicted
+++ resolved
@@ -135,11 +135,8 @@
 func (f Factory) GasPrices() sdk.DecCoins                   { return f.gasPrices }
 func (f Factory) AccountRetriever() client.AccountRetriever { return f.accountRetriever }
 func (f Factory) TimeoutHeight() uint64                     { return f.timeoutHeight }
-<<<<<<< HEAD
 func (f Factory) Unordered() bool                           { return f.unordered }
-=======
 func (f Factory) FromName() string                          { return f.fromName }
->>>>>>> 29ec9122
 
 // SimulateAndExecute returns the option to simulate and then execute the transaction
 // using the gas from the simulation results
