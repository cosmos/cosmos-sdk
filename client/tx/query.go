--- conflicted
+++ resolved
@@ -46,11 +46,7 @@
 	return cmd
 }
 
-<<<<<<< HEAD
-func queryTx(cdc *wire.Codec, cliCtx context.CLIContext, hashHexStr string) ([]byte, error) {
-=======
-func queryTx(cdc *codec.Codec, cliCtx context.CLIContext, hashHexStr string, trustNode bool) ([]byte, error) {
->>>>>>> b5f8350d
+func queryTx(cdc *codec.Codec, cliCtx context.CLIContext, hashHexStr string) ([]byte, error) {
 	hash, err := hex.DecodeString(hashHexStr)
 	if err != nil {
 		return nil, err
@@ -74,8 +70,7 @@
 	return codec.MarshalJSONIndent(cdc, info)
 }
 
-<<<<<<< HEAD
-func formatTxResult(cdc *wire.Codec, cliCtx context.CLIContext, res *ctypes.ResultTx) (Info, error) {
+func formatTxResult(cdc *codec.Codec, cliCtx context.CLIContext, res *ctypes.ResultTx) (Info, error) {
 	if !cliCtx.TrustNode {
 		check, err := cliCtx.Certify(res.Height)
 		if err != nil {
@@ -88,10 +83,6 @@
 		}
 	}
 
-=======
-func formatTxResult(cdc *codec.Codec, res *ctypes.ResultTx) (Info, error) {
-	// TODO: verify the proof if requested
->>>>>>> b5f8350d
 	tx, err := parseTx(cdc, res.Tx)
 	if err != nil {
 		return Info{}, err
