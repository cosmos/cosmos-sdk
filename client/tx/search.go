package tx

import (
	"errors"
	"fmt"
	"net/http"
	"net/url"
	"strings"

	"github.com/cosmos/cosmos-sdk/client"
	"github.com/cosmos/cosmos-sdk/client/context"
	sdk "github.com/cosmos/cosmos-sdk/types"
	"github.com/cosmos/cosmos-sdk/wire"

	"github.com/spf13/cobra"
	"github.com/spf13/viper"

	ctypes "github.com/tendermint/tendermint/rpc/core/types"
)

const (
	flagTags = "tag"
	flagAny  = "any"
)

// Default client command to search through tagged transactions
func SearchTxCmd(cdc *wire.Codec) *cobra.Command {
	cmd := &cobra.Command{
		Use:   "txs",
		Short: "Search for all transactions that match the given tags",
		RunE: func(cmd *cobra.Command, args []string) error {
			tags := viper.GetStringSlice(flagTags)

			cliCtx := context.NewCLIContext().WithCodec(cdc)

			txs, err := searchTxs(cliCtx, cdc, tags)
			if err != nil {
				return err
			}

			output, err := cdc.MarshalJSON(txs)
			if err != nil {
				return err
			}

			fmt.Println(string(output))
			return nil
		},
	}

	cmd.Flags().StringP(client.FlagNode, "n", "tcp://localhost:26657", "Node to connect to")

	// TODO: change this to false once proofs built in
	cmd.Flags().Bool(client.FlagTrustNode, true, "Don't verify proofs for responses")
	cmd.Flags().StringSlice(flagTags, nil, "Tags that must match (may provide multiple)")
	cmd.Flags().Bool(flagAny, false, "Return transactions that match ANY tag, rather than ALL")
	return cmd
}

<<<<<<< HEAD
func searchTxs(ctx context.CoreContext, cdc *wire.Codec, tags []string) ([]Info, error) {
=======
func searchTxs(cliCtx context.CLIContext, cdc *wire.Codec, tags []string) ([]txInfo, error) {
>>>>>>> 46382994
	if len(tags) == 0 {
		return nil, errors.New("must declare at least one tag to search")
	}

	// XXX: implement ANY
	query := strings.Join(tags, " AND ")

	// get the node
	node, err := cliCtx.GetNode()
	if err != nil {
		return nil, err
	}

	prove := !viper.GetBool(client.FlagTrustNode)

	// TODO: take these as args
	page := 0
	perPage := 100
	res, err := node.TxSearch(query, prove, page, perPage)
	if err != nil {
		return nil, err
	}

	info, err := FormatTxResults(cdc, res.Txs)
	if err != nil {
		return nil, err
	}

	return info, nil
}

// Parse the indexed txs into an array of Info
func FormatTxResults(cdc *wire.Codec, res []*ctypes.ResultTx) ([]Info, error) {
	var err error
	out := make([]Info, len(res))
	for i := range res {
		out[i], err = formatTxResult(cdc, res[i])
		if err != nil {
			return nil, err
		}
	}
	return out, nil
}

/////////////////////////////////////////
// REST

// Search Tx REST Handler
func SearchTxRequestHandlerFn(cliCtx context.CLIContext, cdc *wire.Codec) http.HandlerFunc {
	return func(w http.ResponseWriter, r *http.Request) {
		tag := r.FormValue("tag")
		if tag == "" {
			w.WriteHeader(400)
			w.Write([]byte("You need to provide at least a tag as a key=value pair to search for. Postfix the key with _bech32 to search bech32-encoded addresses or public keys"))
			return
		}

		keyValue := strings.Split(tag, "=")
		key := keyValue[0]

		value, err := url.QueryUnescape(keyValue[1])
		if err != nil {
			w.WriteHeader(400)
			w.Write([]byte("Could not decode address: " + err.Error()))
			return
		}

		if strings.HasSuffix(key, "_bech32") {
			bech32address := strings.Trim(value, "'")
			prefix := strings.Split(bech32address, "1")[0]
			bz, err := sdk.GetFromBech32(bech32address, prefix)
			if err != nil {
				w.WriteHeader(400)
				w.Write([]byte(err.Error()))
				return
			}

			tag = strings.TrimRight(key, "_bech32") + "='" + sdk.AccAddress(bz).String() + "'"
		}

		txs, err := searchTxs(cliCtx, cdc, []string{tag})
		if err != nil {
			w.WriteHeader(500)
			w.Write([]byte(err.Error()))
			return
		}

		if len(txs) == 0 {
			w.Write([]byte("[]"))
			return
		}

		output, err := cdc.MarshalJSON(txs)
		if err != nil {
			w.WriteHeader(500)
			w.Write([]byte(err.Error()))
			return
		}

		w.Write(output)
	}
}<|MERGE_RESOLUTION|>--- conflicted
+++ resolved
@@ -57,11 +57,7 @@
 	return cmd
 }
 
-<<<<<<< HEAD
-func searchTxs(ctx context.CoreContext, cdc *wire.Codec, tags []string) ([]Info, error) {
-=======
 func searchTxs(cliCtx context.CLIContext, cdc *wire.Codec, tags []string) ([]txInfo, error) {
->>>>>>> 46382994
 	if len(tags) == 0 {
 		return nil, errors.New("must declare at least one tag to search")
 	}
