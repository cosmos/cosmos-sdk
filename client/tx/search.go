--- conflicted
+++ resolved
@@ -98,12 +98,9 @@
 	cmd.Flags().Bool(client.FlagTrustNode, false, "Trust connected full node (don't verify proofs for responses)")
 	viper.BindPFlag(client.FlagTrustNode, cmd.Flags().Lookup(client.FlagTrustNode))
 	cmd.Flags().String(flagTags, "", "tag:value list of tags that must match")
-<<<<<<< HEAD
-	cmd.MarkFlagRequired(flagTags)
-=======
 	cmd.Flags().Int32(flagPage, defaultPage, "Query a specific page of paginated results")
 	cmd.Flags().Int32(flagLimit, defaultLimit, "Query number of transactions results per page returned")
->>>>>>> 916ea856
+	cmd.MarkFlagRequired(flagTags)
 	return cmd
 }
 
