package tx

import (
	"errors"
	"fmt"
	"net/http"
	"net/url"
	"strings"

	"github.com/cosmos/cosmos-sdk/client"
	"github.com/cosmos/cosmos-sdk/client/context"
	"github.com/cosmos/cosmos-sdk/codec"
	sdk "github.com/cosmos/cosmos-sdk/types"

	"github.com/spf13/cobra"
	"github.com/spf13/viper"

	ctypes "github.com/tendermint/tendermint/rpc/core/types"
)

const (
	flagTags = "tag"
	flagAny  = "any"
)

// default client command to search through tagged transactions
func SearchTxCmd(cdc *codec.Codec) *cobra.Command {
	cmd := &cobra.Command{
		Use:   "txs",
		Short: "Search for all transactions that match the given tags.",
		Long: strings.TrimSpace(`
Search for transactions that match the given tags. By default, transactions must match ALL tags 
passed to the --tags option. To match any transaction, use the --any option.

For example:

$ gaiacli tendermint txs --tag test1,test2

will match any transaction tagged with both test1,test2. To match a transaction tagged with either
test1 or test2, use:

$ gaiacli tendermint txs --tag test1,test2 --any
`),
		RunE: func(cmd *cobra.Command, args []string) error {
			tags := viper.GetStringSlice(flagTags)

			cliCtx := context.NewCLIContext().WithCodec(cdc)

			txs, err := searchTxs(cliCtx, cdc, tags)
			if err != nil {
				return err
			}

			output, err := cdc.MarshalJSON(txs)
			if err != nil {
				return err
			}

			fmt.Println(string(output))
			return nil
		},
	}

	cmd.Flags().StringP(client.FlagNode, "n", "tcp://localhost:26657", "Node to connect to")
	cmd.Flags().Bool(client.FlagTrustNode, false, "Trust connected full node (don't verify proofs for responses)")
	cmd.Flags().String(client.FlagChainID, "", "Chain ID of Tendermint node")
	cmd.Flags().StringSlice(flagTags, nil, "Comma-separated list of tags that must match")
	cmd.Flags().Bool(flagAny, false, "Return transactions that match ANY tag, rather than ALL")
	return cmd
}

func searchTxs(cliCtx context.CLIContext, cdc *codec.Codec, tags []string) ([]Info, error) {
	if len(tags) == 0 {
		return nil, errors.New("must declare at least one tag to search")
	}

	// XXX: implement ANY
	query := strings.Join(tags, " AND ")

	// get the node
	node, err := cliCtx.GetNode()
	if err != nil {
		return nil, err
	}

	prove := !cliCtx.TrustNode

	// TODO: take these as args
	page := 0
	perPage := 100
	res, err := node.TxSearch(query, prove, page, perPage)
	if err != nil {
		return nil, err
	}

	info, err := FormatTxResults(cdc, cliCtx, res.Txs)
	if err != nil {
		return nil, err
	}

	return info, nil
}

// parse the indexed txs into an array of Info
<<<<<<< HEAD
func FormatTxResults(cdc *wire.Codec, cliCtx context.CLIContext, res []*ctypes.ResultTx) ([]Info, error) {
=======
func FormatTxResults(cdc *codec.Codec, res []*ctypes.ResultTx) ([]Info, error) {
>>>>>>> b5f8350d
	var err error
	out := make([]Info, len(res))
	for i := range res {
		out[i], err = formatTxResult(cdc, cliCtx, res[i])
		if err != nil {
			return nil, err
		}
	}
	return out, nil
}

/////////////////////////////////////////
// REST

// Search Tx REST Handler
func SearchTxRequestHandlerFn(cliCtx context.CLIContext, cdc *codec.Codec) http.HandlerFunc {
	return func(w http.ResponseWriter, r *http.Request) {
		tag := r.FormValue("tag")
		if tag == "" {
			w.WriteHeader(400)
			w.Write([]byte("You need to provide at least a tag as a key=value pair to search for. Postfix the key with _bech32 to search bech32-encoded addresses or public keys"))
			return
		}

		keyValue := strings.Split(tag, "=")
		key := keyValue[0]

		value, err := url.QueryUnescape(keyValue[1])
		if err != nil {
			w.WriteHeader(400)
			w.Write([]byte("Could not decode address: " + err.Error()))
			return
		}

		if strings.HasSuffix(key, "_bech32") {
			bech32address := strings.Trim(value, "'")
			prefix := strings.Split(bech32address, "1")[0]
			bz, err := sdk.GetFromBech32(bech32address, prefix)
			if err != nil {
				w.WriteHeader(400)
				w.Write([]byte(err.Error()))
				return
			}

			tag = strings.TrimRight(key, "_bech32") + "='" + sdk.AccAddress(bz).String() + "'"
		}

		txs, err := searchTxs(cliCtx, cdc, []string{tag})
		if err != nil {
			w.WriteHeader(500)
			w.Write([]byte(err.Error()))
			return
		}

		if len(txs) == 0 {
			w.Write([]byte("[]"))
			return
		}

		output, err := cdc.MarshalJSON(txs)
		if err != nil {
			w.WriteHeader(500)
			w.Write([]byte(err.Error()))
			return
		}

		w.Write(output)
	}
}<|MERGE_RESOLUTION|>--- conflicted
+++ resolved
@@ -102,11 +102,7 @@
 }
 
 // parse the indexed txs into an array of Info
-<<<<<<< HEAD
-func FormatTxResults(cdc *wire.Codec, cliCtx context.CLIContext, res []*ctypes.ResultTx) ([]Info, error) {
-=======
-func FormatTxResults(cdc *codec.Codec, res []*ctypes.ResultTx) ([]Info, error) {
->>>>>>> b5f8350d
+func FormatTxResults(cdc *codec.Codec, cliCtx context.CLIContext, res []*ctypes.ResultTx) ([]Info, error) {
 	var err error
 	out := make([]Info, len(res))
 	for i := range res {
