package tx

import (
	"bufio"
	"context"
	"encoding/json"
	"errors"
	"fmt"
	"os"

	gogogrpc "github.com/cosmos/gogoproto/grpc"
	"github.com/spf13/pflag"

	"github.com/cosmos/cosmos-sdk/client"
	"github.com/cosmos/cosmos-sdk/client/input"
	cryptotypes "github.com/cosmos/cosmos-sdk/crypto/types"
	sdk "github.com/cosmos/cosmos-sdk/types"
	sdkerrors "github.com/cosmos/cosmos-sdk/types/errors"
	"github.com/cosmos/cosmos-sdk/types/tx"
	"github.com/cosmos/cosmos-sdk/types/tx/signing"
	authsigning "github.com/cosmos/cosmos-sdk/x/auth/signing"
)

// GenerateOrBroadcastTxCLI will either generate and print and unsigned transaction
// or sign it and broadcast it returning an error upon failure.
func GenerateOrBroadcastTxCLI(clientCtx client.Context, flagSet *pflag.FlagSet, msgs ...sdk.Msg) error {
	txf, err := NewFactoryCLI(clientCtx, flagSet)
	if err != nil {
		return err
	}

	return GenerateOrBroadcastTxWithFactory(clientCtx, txf, msgs...)
}

// GenerateOrBroadcastTxWithFactory will either generate and print and unsigned transaction
// or sign it and broadcast it returning an error upon failure.
func GenerateOrBroadcastTxWithFactory(clientCtx client.Context, txf Factory, msgs ...sdk.Msg) error {
	// Validate all msgs before generating or broadcasting the tx.
	// We were calling ValidateBasic separately in each CLI handler before.
	// Right now, we're factorizing that call inside this function.
	// ref: https://github.com/cosmos/cosmos-sdk/pull/9236#discussion_r623803504
	for _, msg := range msgs {
		if err := msg.ValidateBasic(); err != nil {
			return err
		}
	}

	// If the --aux flag is set, we simply generate and print the AuxSignerData.
	if clientCtx.IsAux {
		auxSignerData, err := makeAuxSignerData(clientCtx, txf, msgs...)
		if err != nil {
			return err
		}

		return clientCtx.PrintProto(&auxSignerData)
	}

	if clientCtx.GenerateOnly {
		return txf.PrintUnsignedTx(clientCtx, msgs...)
	}

	return BroadcastTx(clientCtx, txf, msgs...)
}

// BroadcastTx attempts to generate, sign and broadcast a transaction with the
// given set of messages. It will also simulate gas requirements if necessary.
// It will return an error upon failure.
func BroadcastTx(clientCtx client.Context, txf Factory, msgs ...sdk.Msg) error {
	txf, err := txf.Prepare(clientCtx)
	if err != nil {
		return err
	}

	if txf.SimulateAndExecute() || clientCtx.Simulate {
		if clientCtx.Offline {
			return errors.New("cannot estimate gas in offline mode")
		}

		_, adjusted, err := CalculateGas(clientCtx, txf, msgs...)
		if err != nil {
			return err
		}

		txf = txf.WithGas(adjusted)
		_, _ = fmt.Fprintf(os.Stderr, "%s\n", GasEstimateResponse{GasEstimate: txf.Gas()})
	}

	if clientCtx.Simulate {
		return nil
	}

	tx, err := txf.BuildUnsignedTx(msgs...)
	if err != nil {
		return err
	}

	if !clientCtx.SkipConfirm {
		txBytes, err := clientCtx.TxConfig.TxJSONEncoder()(tx.GetTx())
		if err != nil {
			return err
		}

		if err := clientCtx.PrintRaw(json.RawMessage(txBytes)); err != nil {
			_, _ = fmt.Fprintf(os.Stderr, "%s\n", txBytes)
		}

		buf := bufio.NewReader(os.Stdin)
		ok, err := input.GetConfirmation("confirm transaction before signing and broadcasting", buf, os.Stderr)

		if err != nil || !ok {
			_, _ = fmt.Fprintf(os.Stderr, "%s\n", "cancelled transaction")
			return err
		}
	}

	err = Sign(txf, clientCtx.GetFromName(), tx, true)
	if err != nil {
		return err
	}

	txBytes, err := clientCtx.TxConfig.TxEncoder()(tx.GetTx())
	if err != nil {
		return err
	}

	// broadcast to a Tendermint node
	res, err := clientCtx.BroadcastTx(txBytes)
	if err != nil {
		return err
	}

	return clientCtx.PrintProto(res)
}

// CalculateGas simulates the execution of a transaction and returns the
// simulation response obtained by the query and the adjusted gas amount.
func CalculateGas(
	clientCtx gogogrpc.ClientConn, txf Factory, msgs ...sdk.Msg,
) (*tx.SimulateResponse, uint64, error) {
	txBytes, err := txf.BuildSimTx(msgs...)
	if err != nil {
		return nil, 0, err
	}

	txSvcClient := tx.NewServiceClient(clientCtx)
	simRes, err := txSvcClient.Simulate(context.Background(), &tx.SimulateRequest{
		TxBytes: txBytes,
	})
	if err != nil {
		return nil, 0, err
	}

	return simRes, uint64(txf.GasAdjustment() * float64(simRes.GasInfo.GasUsed)), nil
}

// SignWithPrivKey signs a given tx with the given private key, and returns the
// corresponding SignatureV2 if the signing is successful.
func SignWithPrivKey(
	signMode signing.SignMode, signerData authsigning.SignerData,
	txBuilder client.TxBuilder, priv cryptotypes.PrivKey, txConfig client.TxConfig,
	accSeq uint64,
) (signing.SignatureV2, error) {
	var sigV2 signing.SignatureV2

	// Generate the bytes to be signed.
	signBytes, err := txConfig.SignModeHandler().GetSignBytes(signMode, signerData, txBuilder.GetTx())
	if err != nil {
		return sigV2, err
	}

	// Sign those bytes
	signature, err := priv.Sign(signBytes)
	if err != nil {
		return sigV2, err
	}

	// Construct the SignatureV2 struct
	sigData := signing.SingleSignatureData{
		SignMode:  signMode,
		Signature: signature,
	}

	sigV2 = signing.SignatureV2{
		PubKey:   priv.PubKey(),
		Data:     &sigData,
		Sequence: accSeq,
	}

	return sigV2, nil
}

// countDirectSigners counts the number of DIRECT signers in a signature data.
func countDirectSigners(data signing.SignatureData) int {
	switch data := data.(type) {
	case *signing.SingleSignatureData:
		if data.SignMode == signing.SignMode_SIGN_MODE_DIRECT {
			return 1
		}

		return 0
	case *signing.MultiSignatureData:
		directSigners := 0
		for _, d := range data.Signatures {
			directSigners += countDirectSigners(d)
		}

		return directSigners
	default:
		panic("unreachable case")
	}
}

// checkMultipleSigners checks that there can be maximum one DIRECT signer in
// a tx.
func checkMultipleSigners(tx authsigning.Tx) error {
	directSigners := 0
	sigsV2, err := tx.GetSignaturesV2()
	if err != nil {
		return err
	}
	for _, sig := range sigsV2 {
		directSigners += countDirectSigners(sig.Data)
		if directSigners > 1 {
			return sdkerrors.ErrNotSupported.Wrap("txs signed with CLI can have maximum 1 DIRECT signer")
		}
	}

	return nil
}

// Sign signs a given tx with a named key. The bytes signed over are canconical.
// The resulting signature will be added to the transaction builder overwriting the previous
// ones if overwrite=true (otherwise, the signature will be appended).
// Signing a transaction with mutltiple signers in the DIRECT mode is not supprted and will
// return an error.
// An error is returned upon failure.
func Sign(txf Factory, name string, txBuilder client.TxBuilder, overwriteSig bool) error {
	if txf.keybase == nil {
		return errors.New("keybase must be set prior to signing a transaction")
	}

	signMode := txf.signMode
	if signMode == signing.SignMode_SIGN_MODE_UNSPECIFIED {
		// use the SignModeHandler's default mode if unspecified
		signMode = txf.txConfig.SignModeHandler().DefaultMode()
	}

	k, err := txf.keybase.Key(name)
	if err != nil {
		return err
	}

	pubKey, err := k.GetPubKey()
	if err != nil {
		return err
	}

	signerData := authsigning.SignerData{
		ChainID:       txf.chainID,
		AccountNumber: txf.accountNumber,
		Sequence:      txf.sequence,
		PubKey:        pubKey,
		Address:       sdk.AccAddress(pubKey.Address()).String(),
	}

	// For SIGN_MODE_DIRECT, calling SetSignatures calls setSignerInfos on
	// TxBuilder under the hood, and SignerInfos is needed to generated the
	// sign bytes. This is the reason for setting SetSignatures here, with a
	// nil signature.
	//
	// Note: this line is not needed for SIGN_MODE_LEGACY_AMINO, but putting it
	// also doesn't affect its generated sign bytes, so for code's simplicity
	// sake, we put it here.
	sigData := signing.SingleSignatureData{
		SignMode:  signMode,
		Signature: nil,
	}
	sig := signing.SignatureV2{
		PubKey:   pubKey,
		Data:     &sigData,
		Sequence: txf.Sequence(),
	}

	var prevSignatures []signing.SignatureV2
	if !overwriteSig {
		prevSignatures, err = txBuilder.GetTx().GetSignaturesV2()
		if err != nil {
			return err
		}
	}
	// Overwrite or append signer infos.
	var sigs []signing.SignatureV2
	if overwriteSig {
		sigs = []signing.SignatureV2{sig}
	} else {
<<<<<<< HEAD
		sigs = append(prevSignatures, sig) //nolint:gocritic
=======
		sigs = append(sigs, prevSignatures...)
		sigs = append(sigs, sig)
>>>>>>> f008f84e
	}
	if err := txBuilder.SetSignatures(sigs...); err != nil {
		return err
	}

	if err := checkMultipleSigners(txBuilder.GetTx()); err != nil {
		return err
	}

	// Generate the bytes to be signed.
	bytesToSign, err := txf.txConfig.SignModeHandler().GetSignBytes(signMode, signerData, txBuilder.GetTx())
	if err != nil {
		return err
	}

	// Sign those bytes
	sigBytes, _, err := txf.keybase.Sign(name, bytesToSign)
	if err != nil {
		return err
	}

	// Construct the SignatureV2 struct
	sigData = signing.SingleSignatureData{
		SignMode:  signMode,
		Signature: sigBytes,
	}
	sig = signing.SignatureV2{
		PubKey:   pubKey,
		Data:     &sigData,
		Sequence: txf.Sequence(),
	}

	if overwriteSig {
		err = txBuilder.SetSignatures(sig)
	} else {
		prevSignatures = append(prevSignatures, sig)
		err = txBuilder.SetSignatures(prevSignatures...)
	}

	if err != nil {
		return fmt.Errorf("unable to set signatures on payload: %w", err)
	}

	// Run optional preprocessing if specified. By default, this is unset
	// and will return nil.
	return txf.PreprocessTx(name, txBuilder)
}

// GasEstimateResponse defines a response definition for tx gas estimation.
type GasEstimateResponse struct {
	GasEstimate uint64 `json:"gas_estimate" yaml:"gas_estimate"`
}

func (gr GasEstimateResponse) String() string {
	return fmt.Sprintf("gas estimate: %d", gr.GasEstimate)
}

// makeAuxSignerData generates an AuxSignerData from the client inputs.
func makeAuxSignerData(clientCtx client.Context, f Factory, msgs ...sdk.Msg) (tx.AuxSignerData, error) {
	b := NewAuxTxBuilder()
	fromAddress, name, _, err := client.GetFromFields(clientCtx, clientCtx.Keyring, clientCtx.From)
	if err != nil {
		return tx.AuxSignerData{}, err
	}

	b.SetAddress(fromAddress.String())
	if clientCtx.Offline {
		b.SetAccountNumber(f.accountNumber)
		b.SetSequence(f.sequence)
	} else {
		accNum, seq, err := clientCtx.AccountRetriever.GetAccountNumberSequence(clientCtx, fromAddress)
		if err != nil {
			return tx.AuxSignerData{}, err
		}
		b.SetAccountNumber(accNum)
		b.SetSequence(seq)
	}

	err = b.SetMsgs(msgs...)
	if err != nil {
		return tx.AuxSignerData{}, err
	}

	if f.tip != nil {
		if _, err := sdk.AccAddressFromBech32(f.tip.Tipper); err != nil {
			return tx.AuxSignerData{}, sdkerrors.ErrInvalidAddress.Wrap("tipper must be a bech32 address")
		}
		b.SetTip(f.tip)
	}

	err = b.SetSignMode(f.SignMode())
	if err != nil {
		return tx.AuxSignerData{}, err
	}

	key, err := clientCtx.Keyring.Key(name)
	if err != nil {
		return tx.AuxSignerData{}, err
	}

	pub, err := key.GetPubKey()
	if err != nil {
		return tx.AuxSignerData{}, err
	}

	err = b.SetPubKey(pub)
	if err != nil {
		return tx.AuxSignerData{}, err
	}

	b.SetChainID(clientCtx.ChainID)
	signBz, err := b.GetSignBytes()
	if err != nil {
		return tx.AuxSignerData{}, err
	}

	sig, _, err := clientCtx.Keyring.Sign(name, signBz)
	if err != nil {
		return tx.AuxSignerData{}, err
	}
	b.SetSignature(sig)

	return b.GetAuxSignerData()
}<|MERGE_RESOLUTION|>--- conflicted
+++ resolved
@@ -293,12 +293,8 @@
 	if overwriteSig {
 		sigs = []signing.SignatureV2{sig}
 	} else {
-<<<<<<< HEAD
-		sigs = append(prevSignatures, sig) //nolint:gocritic
-=======
 		sigs = append(sigs, prevSignatures...)
 		sigs = append(sigs, sig)
->>>>>>> f008f84e
 	}
 	if err := txBuilder.SetSignatures(sigs...); err != nil {
 		return err
