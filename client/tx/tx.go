package tx

import (
	"bufio"
	"context"
	"errors"
	"fmt"
	"os"

	gogogrpc "github.com/gogo/protobuf/grpc"
	"github.com/spf13/pflag"

	"github.com/cosmos/cosmos-sdk/client"
	"github.com/cosmos/cosmos-sdk/client/input"
	cryptotypes "github.com/cosmos/cosmos-sdk/crypto/types"
	sdk "github.com/cosmos/cosmos-sdk/types"
	sdkerrors "github.com/cosmos/cosmos-sdk/types/errors"
	"github.com/cosmos/cosmos-sdk/types/tx"
	"github.com/cosmos/cosmos-sdk/types/tx/signing"
	authsigning "github.com/cosmos/cosmos-sdk/x/auth/signing"
)

// GenerateOrBroadcastTxCLI will either generate and print and unsigned transaction
// or sign it and broadcast it returning an error upon failure.
func GenerateOrBroadcastTxCLI(clientCtx client.Context, flagSet *pflag.FlagSet, msgs ...sdk.Msg) error {
	txf := NewFactoryCLI(clientCtx, flagSet)

	return GenerateOrBroadcastTxWithFactory(clientCtx, txf, msgs...)
}

// GenerateOrBroadcastTxWithFactory will either generate and print and unsigned transaction
// or sign it and broadcast it returning an error upon failure.
func GenerateOrBroadcastTxWithFactory(clientCtx client.Context, txf Factory, msgs ...sdk.Msg) error {
	// Validate all msgs before generating or broadcasting the tx.
	// We were calling ValidateBasic separately in each CLI handler before.
	// Right now, we're factorizing that call inside this function.
	// ref: https://github.com/cosmos/cosmos-sdk/pull/9236#discussion_r623803504
	for _, msg := range msgs {
		if err := msg.ValidateBasic(); err != nil {
			return err
		}
	}

	// If the --aux flag is set, we simply generate and print the AuxSignerData.
	if clientCtx.IsAux {
		auxSignerData, err := makeAuxSignerData(clientCtx, txf, msgs...)
		if err != nil {
			return err
		}

		return clientCtx.PrintProto(&auxSignerData)
	}

	if clientCtx.GenerateOnly {
		return txf.PrintUnsignedTx(clientCtx, msgs...)
	}

	return BroadcastTx(clientCtx, txf, msgs...)
}

// BroadcastTx attempts to generate, sign and broadcast a transaction with the
// given set of messages. It will also simulate gas requirements if necessary.
// It will return an error upon failure.
func BroadcastTx(clientCtx client.Context, txf Factory, msgs ...sdk.Msg) error {
	txf, err := txf.Prepare(clientCtx)
	if err != nil {
		return err
	}

	if txf.SimulateAndExecute() || clientCtx.Simulate {
		_, adjusted, err := CalculateGas(clientCtx, txf, msgs...)
		if err != nil {
			return err
		}

		txf = txf.WithGas(adjusted)
		_, _ = fmt.Fprintf(os.Stderr, "%s\n", GasEstimateResponse{GasEstimate: txf.Gas()})
	}

	if clientCtx.Simulate {
		return nil
	}

	tx, err := txf.BuildUnsignedTx(msgs...)
	if err != nil {
		return err
	}

	if !clientCtx.SkipConfirm {
		out, err := clientCtx.TxConfig.TxJSONEncoder()(tx.GetTx())
		if err != nil {
			return err
		}

		_, _ = fmt.Fprintf(os.Stderr, "%s\n\n", out)

		buf := bufio.NewReader(os.Stdin)
		ok, err := input.GetConfirmation("confirm transaction before signing and broadcasting", buf, os.Stderr)

		if err != nil || !ok {
			_, _ = fmt.Fprintf(os.Stderr, "%s\n", "cancelled transaction")
			return err
		}
	}

	tx.SetFeeGranter(clientCtx.GetFeeGranterAddress())
	tx.SetFeePayer(clientCtx.GetFeePayerAddress())
	err = Sign(txf, clientCtx.GetFromName(), tx, true)
	if err != nil {
		return err
	}

	txBytes, err := clientCtx.TxConfig.TxEncoder()(tx.GetTx())
	if err != nil {
		return err
	}

	// broadcast to a Tendermint node
	res, err := clientCtx.BroadcastTx(txBytes)
	if err != nil {
		return err
	}

	return clientCtx.PrintProto(res)
}

// CalculateGas simulates the execution of a transaction and returns the
// simulation response obtained by the query and the adjusted gas amount.
func CalculateGas(
	clientCtx gogogrpc.ClientConn, txf Factory, msgs ...sdk.Msg,
) (*tx.SimulateResponse, uint64, error) {
	txBytes, err := txf.BuildSimTx(msgs...)
	if err != nil {
		return nil, 0, err
	}

	txSvcClient := tx.NewServiceClient(clientCtx)
	simRes, err := txSvcClient.Simulate(context.Background(), &tx.SimulateRequest{
		TxBytes: txBytes,
	})
	if err != nil {
		return nil, 0, err
	}

	return simRes, uint64(txf.GasAdjustment() * float64(simRes.GasInfo.GasUsed)), nil
}

// SignWithPrivKey signs a given tx with the given private key, and returns the
// corresponding SignatureV2 if the signing is successful.
func SignWithPrivKey(
	signMode signing.SignMode, signerData authsigning.SignerData,
	txBuilder client.TxBuilder, priv cryptotypes.PrivKey, txConfig client.TxConfig,
	accSeq uint64,
) (signing.SignatureV2, error) {
	var sigV2 signing.SignatureV2

	// Generate the bytes to be signed.
	signBytes, err := txConfig.SignModeHandler().GetSignBytes(signMode, signerData, txBuilder.GetTx())
	if err != nil {
		return sigV2, err
	}

	// Sign those bytes
	signature, err := priv.Sign(signBytes)
	if err != nil {
		return sigV2, err
	}

	// Construct the SignatureV2 struct
	sigData := signing.SingleSignatureData{
		SignMode:  signMode,
		Signature: signature,
	}

	sigV2 = signing.SignatureV2{
		PubKey:   priv.PubKey(),
		Data:     &sigData,
		Sequence: accSeq,
	}

	return sigV2, nil
}

<<<<<<< HEAD
// checkMultipleSigners checks that if there are multiple signers in a tx, only the last
// one can use SIGN_MODE_DIRECT.
func checkMultipleSigners(mode signing.SignMode, tx authsigning.Tx, signerIndex int) error {
	if mode == signing.SignMode_SIGN_MODE_DIRECT &&
		len(tx.GetSigners()) > 1 {

		if signerIndex == (len(tx.GetSigners()) - 1) {
			return nil
		} else {
			return sdkerrors.Wrap(sdkerrors.ErrNotSupported, "Signing in DIRECT mode is only supported for the last signer in multi-signers transactions")
=======
// countDirectSigners counts the number of DIRECT signers in a signature data.
func countDirectSigners(data signing.SignatureData) int {
	switch data := data.(type) {
	case *signing.SingleSignatureData:
		if data.SignMode == signing.SignMode_SIGN_MODE_DIRECT {
			return 1
		}

		return 0
	case *signing.MultiSignatureData:
		directSigners := 0
		for _, d := range data.Signatures {
			directSigners += countDirectSigners(d)
		}

		return directSigners
	default:
		panic("unreachable case")
	}
}

// checkMultipleSigners checks that there can be maximum one DIRECT signer in
// a tx.
func checkMultipleSigners(tx authsigning.Tx) error {
	directSigners := 0
	sigsV2, err := tx.GetSignaturesV2()
	if err != nil {
		return err
	}
	for _, sig := range sigsV2 {
		directSigners += countDirectSigners(sig.Data)
		if directSigners > 1 {
			return sdkerrors.ErrNotSupported.Wrap("txs signed with CLI can have maximum 1 DIRECT signer")
>>>>>>> 1d436638
		}
	}

	return nil
}

// Sign signs a given tx with a named key. The bytes signed over are canconical.
// The resulting signature will be added to the transaction builder overwriting the previous
// ones if overwrite=true (otherwise, the signature will be appended).
// Signing a transaction with mutltiple signers in the DIRECT mode is not supprted and will
// return an error.
// An error is returned upon failure.
func Sign(txf Factory, name string, txBuilder client.TxBuilder, overwriteSig bool) error {
	if txf.keybase == nil {
		return errors.New("keybase must be set prior to signing a transaction")
	}

	signMode := txf.signMode
	if signMode == signing.SignMode_SIGN_MODE_UNSPECIFIED {
		// use the SignModeHandler's default mode if unspecified
		signMode = txf.txConfig.SignModeHandler().DefaultMode()
	}

	k, err := txf.keybase.Key(name)
	if err != nil {
		return err
	}

	pubKey, err := k.GetPubKey()
	if err != nil {
		return err
	}

	signers := txBuilder.GetTx().GetSigners()
	if err != nil {
		return err
	}

	signerIndex := -1
	signerAddr := sdk.AccAddress(pubKey.Address())
	for i, a := range signers {
		if a.Equals(signerAddr) {
			signerIndex = i
			break
		}
	}

	if signerIndex < 0 {
		return errors.New("cannot find the signer in signers list")
	}

	signerData := authsigning.SignerData{
		ChainID:       txf.chainID,
		AccountNumber: txf.accountNumber,
		Sequence:      txf.sequence,
		SignerIndex:   signerIndex,
		Address:       sdk.AccAddress(pubKey.Address()).String(),
	}

	// For SIGN_MODE_DIRECT, calling SetSignatures calls setSignerInfos on
	// TxBuilder under the hood, and SignerInfos is needed to generated the
	// sign bytes. This is the reason for setting SetSignatures here, with a
	// nil signature.
	//
	// Note: this line is not needed for SIGN_MODE_LEGACY_AMINO, but putting it
	// also doesn't affect its generated sign bytes, so for code's simplicity
	// sake, we put it here.
	sigData := signing.SingleSignatureData{
		SignMode:  signMode,
		Signature: nil,
	}
	sig := signing.SignatureV2{
		PubKey:   pubKey,
		Data:     &sigData,
		Sequence: txf.Sequence(),
	}

	var prevSignatures []signing.SignatureV2
	if !overwriteSig {
		prevSignatures, err = txBuilder.GetTx().GetSignaturesV2()
		if err != nil {
			return err
		}
	}
<<<<<<< HEAD

=======
>>>>>>> 1d436638
	// Overwrite or append signer infos.
	var sigs []signing.SignatureV2
	if overwriteSig {
		sigs = []signing.SignatureV2{sig}
	} else {
		sigs = append(prevSignatures, sig)
	}
<<<<<<< HEAD

=======
>>>>>>> 1d436638
	if err := txBuilder.SetSignatures(sigs...); err != nil {
		return err
	}

<<<<<<< HEAD
	if err := checkMultipleSigners(signMode, txBuilder.GetTx(), signerIndex); err != nil {
=======
	if err := checkMultipleSigners(txBuilder.GetTx()); err != nil {
>>>>>>> 1d436638
		return err
	}

	// Generate the bytes to be signed.
	bytesToSign, err := txf.txConfig.SignModeHandler().GetSignBytes(signMode, signerData, txBuilder.GetTx())
	if err != nil {
		return err
	}

	// Sign those bytes
	sigBytes, _, err := txf.keybase.Sign(name, bytesToSign)
	if err != nil {
		return err
	}

	// Construct the SignatureV2 struct
	sigData = signing.SingleSignatureData{
		SignMode:  signMode,
		Signature: sigBytes,
	}
	sig = signing.SignatureV2{
		PubKey:   pubKey,
		Data:     &sigData,
		Sequence: txf.Sequence(),
	}

	if overwriteSig {
		return txBuilder.SetSignatures(sig)
	}
	prevSignatures = append(prevSignatures, sig)
	return txBuilder.SetSignatures(prevSignatures...)
}

// GasEstimateResponse defines a response definition for tx gas estimation.
type GasEstimateResponse struct {
	GasEstimate uint64 `json:"gas_estimate" yaml:"gas_estimate"`
}

func (gr GasEstimateResponse) String() string {
	return fmt.Sprintf("gas estimate: %d", gr.GasEstimate)
}

// makeAuxSignerData generates an AuxSignerData from the client inputs.
func makeAuxSignerData(clientCtx client.Context, f Factory, msgs ...sdk.Msg) (tx.AuxSignerData, error) {
	if f.SignMode() == signing.SignMode_SIGN_MODE_DIRECT {
		return tx.AuxSignerData{}, sdkerrors.Wrap(errors.New("can't sign a aux tx in DIRECT mode"), "tipper")
	}

	b := NewAuxTxBuilder()
	fromAddress, name, _, err := client.GetFromFields(clientCtx.Keyring, clientCtx.From, false)

	if err != nil {
		return tx.AuxSignerData{}, err
	}

	b.SetAddress(fromAddress.String())
	if clientCtx.Offline {
		b.SetAccountNumber(f.accountNumber)
		b.SetSequence(f.sequence)
	} else {
		accNum, seq, err := clientCtx.AccountRetriever.GetAccountNumberSequence(clientCtx, fromAddress)
		if err != nil {
			return tx.AuxSignerData{}, err
		}
		b.SetAccountNumber(accNum)
		b.SetSequence(seq)
	}

	err = b.SetMsgs(msgs...)
	if err != nil {
		return tx.AuxSignerData{}, err
	}

	if f.tip != nil {
		if f.tip.Tipper == "" {
			return tx.AuxSignerData{}, sdkerrors.Wrap(errors.New("tipper flag required"), "tipper")
		} else {
			b.SetTip(f.tip)
		}
	}

	err = b.SetSignMode(f.SignMode())
	if err != nil {
		return tx.AuxSignerData{}, err
	}

	key, err := clientCtx.Keyring.Key(name)
	if err != nil {
		return tx.AuxSignerData{}, err
	}

	pub, err := key.GetPubKey()
	if err != nil {
		return tx.AuxSignerData{}, err
	}

	err = b.SetPubKey(pub)
	if err != nil {
		return tx.AuxSignerData{}, err
	}

	b.SetChainID(clientCtx.ChainID)
	signBz, err := b.GetSignBytes()
	if err != nil {
		return tx.AuxSignerData{}, err
	}

	sig, _, err := clientCtx.Keyring.Sign(name, signBz)
	if err != nil {
		return tx.AuxSignerData{}, err
	}
	b.SetSignature(sig)

	return b.GetAuxSignerData()
}<|MERGE_RESOLUTION|>--- conflicted
+++ resolved
@@ -181,18 +181,6 @@
 	return sigV2, nil
 }
 
-<<<<<<< HEAD
-// checkMultipleSigners checks that if there are multiple signers in a tx, only the last
-// one can use SIGN_MODE_DIRECT.
-func checkMultipleSigners(mode signing.SignMode, tx authsigning.Tx, signerIndex int) error {
-	if mode == signing.SignMode_SIGN_MODE_DIRECT &&
-		len(tx.GetSigners()) > 1 {
-
-		if signerIndex == (len(tx.GetSigners()) - 1) {
-			return nil
-		} else {
-			return sdkerrors.Wrap(sdkerrors.ErrNotSupported, "Signing in DIRECT mode is only supported for the last signer in multi-signers transactions")
-=======
 // countDirectSigners counts the number of DIRECT signers in a signature data.
 func countDirectSigners(data signing.SignatureData) int {
 	switch data := data.(type) {
@@ -226,7 +214,6 @@
 		directSigners += countDirectSigners(sig.Data)
 		if directSigners > 1 {
 			return sdkerrors.ErrNotSupported.Wrap("txs signed with CLI can have maximum 1 DIRECT signer")
->>>>>>> 1d436638
 		}
 	}
 
@@ -311,10 +298,6 @@
 			return err
 		}
 	}
-<<<<<<< HEAD
-
-=======
->>>>>>> 1d436638
 	// Overwrite or append signer infos.
 	var sigs []signing.SignatureV2
 	if overwriteSig {
@@ -322,19 +305,11 @@
 	} else {
 		sigs = append(prevSignatures, sig)
 	}
-<<<<<<< HEAD
-
-=======
->>>>>>> 1d436638
 	if err := txBuilder.SetSignatures(sigs...); err != nil {
 		return err
 	}
 
-<<<<<<< HEAD
-	if err := checkMultipleSigners(signMode, txBuilder.GetTx(), signerIndex); err != nil {
-=======
 	if err := checkMultipleSigners(txBuilder.GetTx()); err != nil {
->>>>>>> 1d436638
 		return err
 	}
 
