package tx_test

import (
	"errors"
	"testing"

	"github.com/cosmos/cosmos-sdk/testutil"
	"github.com/cosmos/cosmos-sdk/x/auth/signing"

	"github.com/stretchr/testify/require"

	"github.com/cosmos/cosmos-sdk/crypto/hd"
	"github.com/cosmos/cosmos-sdk/crypto/keyring"

	"github.com/cosmos/cosmos-sdk/client"
	"github.com/cosmos/cosmos-sdk/client/tx"
	"github.com/cosmos/cosmos-sdk/codec"
	"github.com/cosmos/cosmos-sdk/simapp"
	sdk "github.com/cosmos/cosmos-sdk/types"
	"github.com/cosmos/cosmos-sdk/x/auth/types"
	banktypes "github.com/cosmos/cosmos-sdk/x/bank/types"
)

func NewTestTxConfig() client.TxConfig {
	_, cdc := simapp.MakeCodecs()
	return types.StdTxConfig{Cdc: cdc}
}

func TestCalculateGas(t *testing.T) {
	makeQueryFunc := func(gasUsed uint64, wantErr bool) func(string, []byte) ([]byte, int64, error) {
		return func(string, []byte) ([]byte, int64, error) {
			if wantErr {
				return nil, 0, errors.New("query failed")
			}
			simRes := &sdk.SimulationResponse{
				GasInfo: sdk.GasInfo{GasUsed: gasUsed, GasWanted: gasUsed},
				Result:  &sdk.Result{Data: []byte("tx data"), Log: "log"},
			}

			bz, err := codec.ProtoMarshalJSON(simRes)
			if err != nil {
				return nil, 0, err
			}

			return bz, 0, nil
		}
	}

	type args struct {
		queryFuncGasUsed uint64
		queryFuncWantErr bool
		adjustment       float64
	}

	testCases := []struct {
		name         string
		args         args
		wantEstimate uint64
		wantAdjusted uint64
		expPass      bool
	}{
		{"error", args{0, true, 1.2}, 0, 0, false},
		{"adjusted gas", args{10, false, 1.2}, 10, 12, true},
	}

	for _, tc := range testCases {
		stc := tc
		txf := tx.Factory{}.WithChainID("test-chain").WithTxConfig(NewTestTxConfig())

		t.Run(stc.name, func(t *testing.T) {
			queryFunc := makeQueryFunc(stc.args.queryFuncGasUsed, stc.args.queryFuncWantErr)
			simRes, gotAdjusted, err := tx.CalculateGas(queryFunc, txf.WithGasAdjustment(stc.args.adjustment))
			if stc.expPass {
				require.NoError(t, err)
				require.Equal(t, simRes.GasInfo.GasUsed, stc.wantEstimate)
				require.Equal(t, gotAdjusted, stc.wantAdjusted)
				require.NotNil(t, simRes.Result)
			} else {
				require.Error(t, err)
				require.Nil(t, simRes.Result)
			}
		})
	}
}

func TestBuildSimTx(t *testing.T) {
	txf := tx.Factory{}.
		WithTxConfig(NewTestTxConfig()).
		WithAccountNumber(50).
		WithSequence(23).
		WithFees("50stake").
		WithMemo("memo").
		WithChainID("test-chain")

	msg := banktypes.NewMsgSend(sdk.AccAddress("from"), sdk.AccAddress("to"), nil)
	bz, err := tx.BuildSimTx(txf, msg)
	require.NoError(t, err)
	require.NotNil(t, bz)
}

func TestBuildUnsignedTx(t *testing.T) {
	txf := tx.Factory{}.
		WithTxConfig(NewTestTxConfig()).
		WithAccountNumber(50).
		WithSequence(23).
		WithFees("50stake").
		WithMemo("memo").
		WithChainID("test-chain")

	msg := banktypes.NewMsgSend(sdk.AccAddress("from"), sdk.AccAddress("to"), nil)
	tx, err := tx.BuildUnsignedTx(txf, msg)
	require.NoError(t, err)
	require.NotNil(t, tx)
<<<<<<< HEAD
	sigs, err := tx.GetTx().(ante.SigVerifiableTx).GetSignaturesV2()
	require.NoError(t, err)
	require.Empty(t, sigs)
=======
	require.Empty(t, tx.GetTx().(signing.SigVerifiableTx).GetSignatures())
>>>>>>> 9ccec075
}

func TestSign(t *testing.T) {
	dir, clean := testutil.NewTestCaseDir(t)
	t.Cleanup(clean)

	path := hd.CreateHDPath(118, 0, 0).String()
	kr, err := keyring.New(t.Name(), "test", dir, nil)
	require.NoError(t, err)

	var from = "test_sign"

	_, seed, err := kr.NewMnemonic(from, keyring.English, path, hd.Secp256k1)
	require.NoError(t, err)
	require.NoError(t, kr.Delete(from))

	info, err := kr.NewAccount(from, seed, "", path, hd.Secp256k1)
	require.NoError(t, err)

	txf := tx.Factory{}.
		WithTxConfig(NewTestTxConfig()).
		WithAccountNumber(50).
		WithSequence(23).
		WithFees("50stake").
		WithMemo("memo").
		WithChainID("test-chain")

	msg := banktypes.NewMsgSend(info.GetAddress(), sdk.AccAddress("to"), nil)
	txn, err := tx.BuildUnsignedTx(txf, msg)
	require.NoError(t, err)

	t.Log("should failed if txf without keyring")
	err = tx.Sign(txf, from, txn)
	require.Error(t, err)

	txf = tx.Factory{}.
		WithKeybase(kr).
		WithTxConfig(NewTestTxConfig()).
		WithAccountNumber(50).
		WithSequence(23).
		WithFees("50stake").
		WithMemo("memo").
		WithChainID("test-chain")

	t.Log("should succeed if txf with keyring")
	err = tx.Sign(txf, from, txn)
	require.NoError(t, err)

	t.Log("should fail for non existing key")
	err = tx.Sign(txf, "non_existing_key", txn)
	require.Error(t, err)
}<|MERGE_RESOLUTION|>--- conflicted
+++ resolved
@@ -111,13 +111,7 @@
 	tx, err := tx.BuildUnsignedTx(txf, msg)
 	require.NoError(t, err)
 	require.NotNil(t, tx)
-<<<<<<< HEAD
-	sigs, err := tx.GetTx().(ante.SigVerifiableTx).GetSignaturesV2()
-	require.NoError(t, err)
-	require.Empty(t, sigs)
-=======
 	require.Empty(t, tx.GetTx().(signing.SigVerifiableTx).GetSignatures())
->>>>>>> 9ccec075
 }
 
 func TestSign(t *testing.T) {
