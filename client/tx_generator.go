--- conflicted
+++ resolved
@@ -25,14 +25,6 @@
 		NewTxBuilder() TxBuilder
 		WrapTxBuilder(sdk.Tx) (TxBuilder, error)
 		SignModeHandler() signing.SignModeHandler
-<<<<<<< HEAD
-		WrapTxBuilder(sdk.Tx) (TxBuilder, error)
-		TxEncoder() sdk.TxEncoder
-		TxDecoder() sdk.TxDecoder
-		TxJSONEncoder() sdk.TxEncoder
-		TxJSONDecoder() sdk.TxDecoder
-=======
->>>>>>> f59df68a
 	}
 
 	// TxBuilder defines an interface which an application-defined concrete transaction
