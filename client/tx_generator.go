package client

import (
	sdk "github.com/cosmos/cosmos-sdk/types"
	signingtypes "github.com/cosmos/cosmos-sdk/types/tx/signing"
	"github.com/cosmos/cosmos-sdk/x/auth/signing"
)

type (
	// TxGenerator defines an interface a client can utilize to generate an
	// application-defined concrete transaction type. The type returned must
	// implement TxBuilder.
	TxGenerator interface {
<<<<<<< HEAD
		NewTx() TxBuilder
		NewFee() Fee
		NewSignature() Signature

		TxEncoder() types.TxEncoder
		TxDecoder() types.TxDecoder
		TxJSONEncoder() types.TxEncoder
		TxJSONDecoder() types.TxDecoder
	}

	Fee interface {
		types.Fee
		SetGas(uint64)
		SetAmount(types.Coins)
	}

	Signature interface {
		types.Signature
		SetPubKey(crypto.PubKey) error
		SetSignature([]byte)
=======
		NewTxBuilder() TxBuilder
		SignModeHandler() signing.SignModeHandler
		MarshalTx(tx sdk.Tx) ([]byte, error)
>>>>>>> 257354db
	}

	// TxBuilder defines an interface which an application-defined concrete transaction
	// type must implement. Namely, it must be able to set messages, generate
	// signatures, and provide canonical bytes to sign over. The transaction must
	// also know how to encode itself.
	TxBuilder interface {
		GetTx() sdk.Tx

		SetMsgs(msgs ...sdk.Msg) error
		SetSignatures(signatures ...signingtypes.SignatureV2) error
		SetMemo(memo string)
		SetFeeAmount(amount sdk.Coins)
		SetGasLimit(limit uint64)
	}
)<|MERGE_RESOLUTION|>--- conflicted
+++ resolved
@@ -11,32 +11,13 @@
 	// application-defined concrete transaction type. The type returned must
 	// implement TxBuilder.
 	TxGenerator interface {
-<<<<<<< HEAD
-		NewTx() TxBuilder
-		NewFee() Fee
-		NewSignature() Signature
-
-		TxEncoder() types.TxEncoder
-		TxDecoder() types.TxDecoder
-		TxJSONEncoder() types.TxEncoder
-		TxJSONDecoder() types.TxDecoder
-	}
-
-	Fee interface {
-		types.Fee
-		SetGas(uint64)
-		SetAmount(types.Coins)
-	}
-
-	Signature interface {
-		types.Signature
-		SetPubKey(crypto.PubKey) error
-		SetSignature([]byte)
-=======
 		NewTxBuilder() TxBuilder
 		SignModeHandler() signing.SignModeHandler
-		MarshalTx(tx sdk.Tx) ([]byte, error)
->>>>>>> 257354db
+
+		TxEncoder() sdk.TxEncoder
+		TxDecoder() sdk.TxDecoder
+		TxJSONEncoder() sdk.TxEncoder
+		TxJSONDecoder() sdk.TxDecoder
 	}
 
 	// TxBuilder defines an interface which an application-defined concrete transaction
