package utils

import (
	"fmt"
	"io/ioutil"
	"net/http"
	"strconv"
	"strings"

	"github.com/cosmos/cosmos-sdk/client"
	"github.com/cosmos/cosmos-sdk/client/context"
	"github.com/cosmos/cosmos-sdk/codec"
	"github.com/cosmos/cosmos-sdk/crypto/keys/keyerror"
	sdk "github.com/cosmos/cosmos-sdk/types"
	"github.com/cosmos/cosmos-sdk/x/auth"
	authtxb "github.com/cosmos/cosmos-sdk/x/auth/client/txbuilder"
)

//----------------------------------------
// Basic HTTP utilities

// WriteErrorResponse prepares and writes a HTTP error
// given a status code and an error message.
func WriteErrorResponse(w http.ResponseWriter, status int, err string) {
	w.WriteHeader(status)
	w.Write([]byte(err))
}

// WriteSimulationResponse prepares and writes an HTTP
// response for transactions simulations.
func WriteSimulationResponse(w http.ResponseWriter, gas uint64) {
	w.WriteHeader(http.StatusOK)
	w.Write([]byte(fmt.Sprintf(`{"gas_estimate":%v}`, gas)))
}

// ParseInt64OrReturnBadRequest converts s to a int64 value.
func ParseInt64OrReturnBadRequest(w http.ResponseWriter, s string) (n int64, ok bool) {
	var err error

	n, err = strconv.ParseInt(s, 10, 64)
	if err != nil {
		err := fmt.Errorf("'%s' is not a valid int64", s)
		WriteErrorResponse(w, http.StatusBadRequest, err.Error())
		return n, false
	}

	return n, true
}

// ParseUint64OrReturnBadRequest converts s to a uint64 value.
func ParseUint64OrReturnBadRequest(w http.ResponseWriter, s string) (n uint64, ok bool) {
	var err error

	n, err = strconv.ParseUint(s, 10, 64)
	if err != nil {
		err := fmt.Errorf("'%s' is not a valid uint64", s)
		WriteErrorResponse(w, http.StatusBadRequest, err.Error())
		return n, false
	}

	return n, true
}

// ParseFloat64OrReturnBadRequest converts s to a float64 value. It returns a
// default value, defaultIfEmpty, if the string is empty.
func ParseFloat64OrReturnBadRequest(w http.ResponseWriter, s string, defaultIfEmpty float64) (n float64, ok bool) {
	if len(s) == 0 {
		return defaultIfEmpty, true
	}

	n, err := strconv.ParseFloat(s, 64)
	if err != nil {
		WriteErrorResponse(w, http.StatusBadRequest, err.Error())
		return n, false
	}

	return n, true
}

// WriteGenerateStdTxResponse writes response for the generate_only mode.
func WriteGenerateStdTxResponse(w http.ResponseWriter, txBldr authtxb.TxBuilder, msgs []sdk.Msg) {
	stdMsg, err := txBldr.Build(msgs)
	if err != nil {
		WriteErrorResponse(w, http.StatusBadRequest, err.Error())
		return
	}

	output, err := txBldr.Codec.MarshalJSON(auth.NewStdTx(stdMsg.Msgs, stdMsg.Fee, nil, stdMsg.Memo))
	if err != nil {
		WriteErrorResponse(w, http.StatusInternalServerError, err.Error())
		return
	}

	w.Write(output)
	return
}

//----------------------------------------
// Building / Sending utilities

// BaseReq defines a structure that can be embedded in other request structures
// that all share common "base" fields.
type BaseReq struct {
	Name          string    `json:"name"`
	Password      string    `json:"password"`
	Memo          string    `json:"memo"`
	ChainID       string    `json:"chain_id"`
	AccountNumber uint64    `json:"account_number"`
	Sequence      uint64    `json:"sequence"`
	Fees          sdk.Coins `json:"fees"`
	Gas           string    `json:"gas"`
	GasAdjustment string    `json:"gas_adjustment"`
	GenerateOnly  bool      `json:"generate_only"`
	Simulate      bool      `json:"simulate"`
}

// NewBaseReq creates a new basic request instance and sanitizes its values
func NewBaseReq(
	name, password, memo, chainID, gas, gasAdjustment string, accNumber, seq uint64,
	fees sdk.Coins, genOnly, simulate bool) BaseReq {
	return BaseReq{
		Name:          strings.TrimSpace(name),
		Password:      password,
		Memo:          strings.TrimSpace(memo),
		ChainID:       strings.TrimSpace(chainID),
		Fees:          fees,
		Gas:           strings.TrimSpace(gas),
		GasAdjustment: strings.TrimSpace(gasAdjustment),
		AccountNumber: accNumber,
		Sequence:      seq,
		GenerateOnly:  genOnly,
		Simulate:      simulate,
	}
}

// ValidateBasic performs basic validation of a BaseReq. If custom validation
// logic is needed, the implementing request handler should perform those
// checks manually.
func (br BaseReq) ValidateBasic(w http.ResponseWriter) bool {
	switch {
	case len(br.Name) == 0:
		WriteErrorResponse(w, http.StatusUnauthorized, "name required but not specified")
		return false

	case len(br.Password) == 0:
		WriteErrorResponse(w, http.StatusUnauthorized, "password required but not specified")
		return false

	case len(br.ChainID) == 0:
		WriteErrorResponse(w, http.StatusUnauthorized, "chainID required but not specified")
		return false

	case !br.Fees.IsValid():
		WriteErrorResponse(w, http.StatusPaymentRequired, sdk.ErrInvalidCoins("").Error())
		return false
	}

	return true
}

/*
ReadRESTReq is a simple convenience wrapper that reads the body and
unmarshals to the req interface.

  Usage:
    type SomeReq struct {
      BaseReq            `json:"base_req"`
      CustomField string `json:"custom_field"`
		}

    req := new(SomeReq)
    err := ReadRESTReq(w, r, cdc, req)
*/
func ReadRESTReq(w http.ResponseWriter, r *http.Request, cdc *codec.Codec, req interface{}) error {
	body, err := ioutil.ReadAll(r.Body)
	if err != nil {
		WriteErrorResponse(w, http.StatusBadRequest, err.Error())
		return err
	}

	err = cdc.UnmarshalJSON(body, req)
	if err != nil {
		WriteErrorResponse(w, http.StatusBadRequest, err.Error())
		return err
	}

	return nil
}

<<<<<<< HEAD
=======
// ValidateBasic performs basic validation of a BaseReq. If custom validation
// logic is needed, the implementing request handler should perform those
// checks manually.
func (br BaseReq) ValidateBasic(w http.ResponseWriter, cliCtx context.CLIContext) bool {
	if !cliCtx.GenerateOnly && !cliCtx.Simulate {
		switch {
		case len(br.Password) == 0:
			WriteErrorResponse(w, http.StatusUnauthorized, "password required but not specified")
			return false
		case len(br.ChainID) == 0:
			WriteErrorResponse(w, http.StatusUnauthorized, "chain-id required but not specified")
			return false
		}
	}
	if len(br.Name) == 0 {
		WriteErrorResponse(w, http.StatusUnauthorized, "name required but not specified")
		return false
	}
	return true
}

>>>>>>> a90fca52
// CompleteAndBroadcastTxREST implements a utility function that facilitates
// sending a series of messages in a signed transaction given a TxBuilder and a
// QueryContext. It ensures that the account exists, has a proper number and
// sequence set. In addition, it builds and signs a transaction with the
// supplied messages. Finally, it broadcasts the signed transaction to a node.
//
// NOTE: Also see CompleteAndBroadcastTxCli.
// NOTE: Also see x/stake/client/rest/tx.go delegationsRequestHandlerFn.
func CompleteAndBroadcastTxREST(w http.ResponseWriter, r *http.Request, cliCtx context.CLIContext, baseReq BaseReq, msgs []sdk.Msg, cdc *codec.Codec) {
	simulateGas, gas, err := client.ReadGasFlag(baseReq.Gas)
	if err != nil {
		WriteErrorResponse(w, http.StatusBadRequest, err.Error())
		return
	}

	adjustment, ok := ParseFloat64OrReturnBadRequest(w, baseReq.GasAdjustment, client.DefaultGasAdjustment)
	if !ok {
		return
	}

	txBldr := authtxb.NewTxBuilder(cdc, baseReq.AccountNumber, baseReq.Sequence, gas, adjustment, simulateGas, baseReq.ChainID, baseReq.Memo, baseReq.Fees)

	if baseReq.Simulate || txBldr.SimulateGas {
		newBldr, err := EnrichCtxWithGas(txBldr, cliCtx, baseReq.Name, msgs)
		if err != nil {
			WriteErrorResponse(w, http.StatusInternalServerError, err.Error())
			return
		}

		if baseReq.Simulate {
			WriteSimulationResponse(w, newBldr.Gas)
			return
		}

		txBldr = newBldr
	}

	if baseReq.GenerateOnly {
		WriteGenerateStdTxResponse(w, txBldr, msgs)
		return
	}

	txBytes, err := txBldr.BuildAndSign(baseReq.Name, baseReq.Password, msgs)
	if keyerror.IsErrKeyNotFound(err) {
		WriteErrorResponse(w, http.StatusBadRequest, err.Error())
		return
	} else if keyerror.IsErrWrongPassword(err) {
		WriteErrorResponse(w, http.StatusUnauthorized, err.Error())
		return
	} else if err != nil {
		WriteErrorResponse(w, http.StatusInternalServerError, err.Error())
		return
	}

	res, err := cliCtx.BroadcastTx(txBytes)
	if err != nil {
		WriteErrorResponse(w, http.StatusInternalServerError, err.Error())
		return
	}

	PostProcessResponse(w, cdc, res, cliCtx.Indent)
}

// PostProcessResponse performs post process for rest response
func PostProcessResponse(w http.ResponseWriter, cdc *codec.Codec, response interface{}, indent bool) {
	var output []byte
	switch response.(type) {
	default:
		var err error
		if indent {
			output, err = cdc.MarshalJSONIndent(response, "", "  ")
		} else {
			output, err = cdc.MarshalJSON(response)
		}
		if err != nil {
			WriteErrorResponse(w, http.StatusInternalServerError, err.Error())
			return
		}
	case []byte:
		output = response.([]byte)
	}
	w.Header().Set("Content-Type", "application/json")
	w.Write(output)
}<|MERGE_RESOLUTION|>--- conflicted
+++ resolved
@@ -133,62 +133,17 @@
 	}
 }
 
+// Sanitize cleans up the values
+func (br BaseReq) Sanitize() BaseReq {
+	newBr := NewBaseReq(
+		br.Name, br.Password, br.Memo, br.ChainID, br.Gas, br.GasAdjustment,
+		br.AccountNumber, br.Sequence, br.Fees, br.GenerateOnly, br.Simulate)
+	return newBr
+}
+
 // ValidateBasic performs basic validation of a BaseReq. If custom validation
 // logic is needed, the implementing request handler should perform those
 // checks manually.
-func (br BaseReq) ValidateBasic(w http.ResponseWriter) bool {
-	switch {
-	case len(br.Name) == 0:
-		WriteErrorResponse(w, http.StatusUnauthorized, "name required but not specified")
-		return false
-
-	case len(br.Password) == 0:
-		WriteErrorResponse(w, http.StatusUnauthorized, "password required but not specified")
-		return false
-
-	case len(br.ChainID) == 0:
-		WriteErrorResponse(w, http.StatusUnauthorized, "chainID required but not specified")
-		return false
-
-	case !br.Fees.IsValid():
-		WriteErrorResponse(w, http.StatusPaymentRequired, sdk.ErrInvalidCoins("").Error())
-		return false
-	}
-
-	return true
-}
-
-/*
-ReadRESTReq is a simple convenience wrapper that reads the body and
-unmarshals to the req interface.
-
-  Usage:
-    type SomeReq struct {
-      BaseReq            `json:"base_req"`
-      CustomField string `json:"custom_field"`
-		}
-
-    req := new(SomeReq)
-    err := ReadRESTReq(w, r, cdc, req)
-*/
-func ReadRESTReq(w http.ResponseWriter, r *http.Request, cdc *codec.Codec, req interface{}) error {
-	body, err := ioutil.ReadAll(r.Body)
-	if err != nil {
-		WriteErrorResponse(w, http.StatusBadRequest, err.Error())
-		return err
-	}
-
-	err = cdc.UnmarshalJSON(body, req)
-	if err != nil {
-		WriteErrorResponse(w, http.StatusBadRequest, err.Error())
-		return err
-	}
-
-	return nil
-}
-
-<<<<<<< HEAD
-=======
 // ValidateBasic performs basic validation of a BaseReq. If custom validation
 // logic is needed, the implementing request handler should perform those
 // checks manually.
@@ -201,6 +156,9 @@
 		case len(br.ChainID) == 0:
 			WriteErrorResponse(w, http.StatusUnauthorized, "chain-id required but not specified")
 			return false
+		case !br.Fees.IsValid():
+			WriteErrorResponse(w, http.StatusPaymentRequired, sdk.ErrInvalidCoins("").Error())
+			return false
 		}
 	}
 	if len(br.Name) == 0 {
@@ -210,7 +168,35 @@
 	return true
 }
 
->>>>>>> a90fca52
+/*
+ReadRESTReq is a simple convenience wrapper that reads the body and
+unmarshals to the req interface.
+
+  Usage:
+    type SomeReq struct {
+      BaseReq            `json:"base_req"`
+      CustomField string `json:"custom_field"`
+		}
+
+    req := new(SomeReq)
+    err := ReadRESTReq(w, r, cdc, req)
+*/
+func ReadRESTReq(w http.ResponseWriter, r *http.Request, cdc *codec.Codec, req interface{}) error {
+	body, err := ioutil.ReadAll(r.Body)
+	if err != nil {
+		WriteErrorResponse(w, http.StatusBadRequest, err.Error())
+		return err
+	}
+
+	err = cdc.UnmarshalJSON(body, req)
+	if err != nil {
+		WriteErrorResponse(w, http.StatusBadRequest, err.Error())
+		return err
+	}
+
+	return nil
+}
+
 // CompleteAndBroadcastTxREST implements a utility function that facilitates
 // sending a series of messages in a signed transaction given a TxBuilder and a
 // QueryContext. It ensures that the account exists, has a proper number and
