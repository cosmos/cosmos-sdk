--- conflicted
+++ resolved
@@ -215,19 +215,7 @@
 		return
 	}
 
-<<<<<<< HEAD
-	txBldr := authtxb.NewTxBuilder(cdc, baseReq.AccountNumber, baseReq.Sequence, baseReq.Gas, gasAdjustment, baseReq.Simulate, baseReq.ChainID, baseReq.Memo, baseReq.Fees)
-=======
-	txBldr := authtxb.TxBuilder{
-		TxEncoder:     GetTxEncoder(cdc),
-		Gas:           gas,
-		GasAdjustment: adjustment,
-		SimulateGas:   simulateGas,
-		ChainID:       baseReq.ChainID,
-		AccountNumber: baseReq.AccountNumber,
-		Sequence:      baseReq.Sequence,
-	}
->>>>>>> 65beea44
+	txBldr := authtxb.NewTxBuilder(GetTxEncoder(cdc), baseReq.AccountNumber, baseReq.Sequence, baseReq.Gas, gasAdjustment, baseReq.Simulate, baseReq.ChainID, baseReq.Memo, baseReq.Fees)
 
 	if baseReq.Simulate {
 		if gasAdjustment < 0 {
