--- conflicted
+++ resolved
@@ -101,27 +101,17 @@
 // BaseReq defines a structure that can be embedded in other request structures
 // that all share common "base" fields.
 type BaseReq struct {
-<<<<<<< HEAD
 	Name          string    `json:"name"`
 	Password      string    `json:"password"`
 	Memo          string    `json:"memo"`
 	ChainID       string    `json:"chain_id"`
 	AccountNumber uint64    `json:"account_number"`
 	Sequence      uint64    `json:"sequence"`
+	Fees          sdk.Coins `json:"fees"`
 	Gas           string    `json:"gas"`
 	GasAdjustment string    `json:"gas_adjustment"`
-	Fees          sdk.Coins `json:"fees"`
-=======
-	Name          string `json:"name"`
-	Password      string `json:"password"`
-	ChainID       string `json:"chain_id"`
-	AccountNumber uint64 `json:"account_number"`
-	Sequence      uint64 `json:"sequence"`
-	Gas           string `json:"gas"`
-	GasAdjustment string `json:"gas_adjustment"`
-	GenerateOnly  bool   `json:"generate_only"`
-	Simulate      bool   `json:"simulate"`
->>>>>>> e1f0767b
+	GenerateOnly  bool      `json:"generate_only"`
+	Simulate      bool      `json:"simulate"`
 }
 
 // Sanitize performs basic sanitization on a BaseReq object.
@@ -131,16 +121,13 @@
 		Password:      strings.TrimSpace(br.Password),
 		Memo:          strings.TrimSpace(br.Memo),
 		ChainID:       strings.TrimSpace(br.ChainID),
+		Fees:          br.Fees,
 		Gas:           strings.TrimSpace(br.Gas),
 		GasAdjustment: strings.TrimSpace(br.GasAdjustment),
 		AccountNumber: br.AccountNumber,
 		Sequence:      br.Sequence,
-<<<<<<< HEAD
-		Fees:          br.Fees,
-=======
 		GenerateOnly:  br.GenerateOnly,
 		Simulate:      br.Simulate,
->>>>>>> e1f0767b
 	}
 }
 
