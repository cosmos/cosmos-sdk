--- conflicted
+++ resolved
@@ -32,11 +32,7 @@
 
 	autogas := cliCtx.DryRun || (cliCtx.Gas == 0)
 	if autogas {
-<<<<<<< HEAD
-		txCtx, err = EnrichCtxWithGas(txCtx, cliCtx, name, msgs)
-=======
 		txBldr, err = EnrichCtxWithGas(txBldr, cliCtx, cliCtx.FromAddressName, msgs)
->>>>>>> 3cf3ab11
 		if err != nil {
 			return err
 		}
@@ -52,11 +48,7 @@
 	}
 
 	// build and sign the transaction
-<<<<<<< HEAD
-	txBytes, err := txCtx.BuildAndSign(name, passphrase, msgs)
-=======
 	txBytes, err := txBldr.BuildAndSign(cliCtx.FromAddressName, passphrase, msgs)
->>>>>>> 3cf3ab11
 	if err != nil {
 		return err
 	}
@@ -208,23 +200,14 @@
 	if err != nil {
 		return
 	}
-<<<<<<< HEAD
-	if txCtx.Gas == 0 {
+	if txBldr.Gas == 0 {
 		var name string
-		name, err = cliCtx.GetFromName()
+		txBldr, err = EnrichCtxWithGas(txBldr, cliCtx, cliCtx.FromAddressName, msgs)
 		if err != nil {
 			return
 		}
-		txCtx, err = EnrichCtxWithGas(txCtx, cliCtx, name, msgs)
-=======
-	if txBldr.Gas == 0 {
-		txBldr, err = EnrichCtxWithGas(txBldr, cliCtx, cliCtx.FromAddressName, msgs)
->>>>>>> 3cf3ab11
-		if err != nil {
-			return
-		}
 		fmt.Fprintf(os.Stderr, "estimated gas = %v\n", txBldr.Gas)
-	}
+		}
 	stdSignMsg, err := txBldr.Build(msgs)
 	if err != nil {
 		return
