package utils

import (
	"bytes"
	"fmt"
	"io"
	"os"

	"github.com/cosmos/cosmos-sdk/client"
	"github.com/cosmos/cosmos-sdk/codec"

	"github.com/tendermint/go-amino"
	"github.com/tendermint/tendermint/libs/common"

	"github.com/cosmos/cosmos-sdk/client/context"
	"github.com/cosmos/cosmos-sdk/client/keys"
	sdk "github.com/cosmos/cosmos-sdk/types"
	"github.com/cosmos/cosmos-sdk/x/auth"
	authtxb "github.com/cosmos/cosmos-sdk/x/auth/client/txbuilder"
)

// GasEstimateResponse defines a response definition for tx gas estimation.
type GasEstimateResponse struct {
	GasEstimate uint64 `json:"gas_estimate"`
}

func (gr GasEstimateResponse) String() string {
	return fmt.Sprintf("gas estimate: %d", gr.GasEstimate)
}

// CompleteAndBroadcastTxCLI implements a utility function that facilitates
// sending a series of messages in a signed transaction given a TxBuilder and a
// QueryContext. It ensures that the account exists, has a proper number and
// sequence set. In addition, it builds and signs a transaction with the
// supplied messages. Finally, it broadcasts the signed transaction to a node.
//
// NOTE: Also see CompleteAndBroadcastTxREST.
func CompleteAndBroadcastTxCLI(txBldr authtxb.TxBuilder, cliCtx context.CLIContext, msgs []sdk.Msg) error {
	txBldr, err := PrepareTxBuilder(txBldr, cliCtx)
	if err != nil {
		return err
	}

	fromName := cliCtx.GetFromName()

	if txBldr.SimulateAndExecute() || cliCtx.Simulate {
		txBldr, err = EnrichWithGas(txBldr, cliCtx, msgs)
		if err != nil {
			return err
		}

<<<<<<< HEAD
		gasEst := GasEstimateResponse{GasEstimate: txBldr.GetGas()}
		fmt.Fprintf(os.Stderr, "%s\n", gasEst.String())
=======
		gasEst := GasEstimateResponse{GasEstimate: txBldr.Gas()}
		fmt.Fprintf(os.Stderr, gasEst.String())
>>>>>>> 9a57ce02
	}

	if cliCtx.Simulate {
		return nil
	}

	passphrase, err := keys.GetPassphrase(fromName)
	if err != nil {
		return err
	}

	// build and sign the transaction
	txBytes, err := txBldr.BuildAndSign(fromName, passphrase, msgs)
	if err != nil {
		return err
	}

	// broadcast to a Tendermint node
	res, err := cliCtx.BroadcastTx(txBytes)
	cliCtx.PrintOutput(res)
	return err
}

// EnrichWithGas calculates the gas estimate that would be consumed by the
// transaction and set the transaction's respective value accordingly.
func EnrichWithGas(txBldr authtxb.TxBuilder, cliCtx context.CLIContext, msgs []sdk.Msg) (authtxb.TxBuilder, error) {
	_, adjusted, err := simulateMsgs(txBldr, cliCtx, msgs)
	if err != nil {
		return txBldr, err
	}
	return txBldr.WithGas(adjusted), nil
}

// CalculateGas simulates the execution of a transaction and returns
// both the estimate obtained by the query and the adjusted amount.
func CalculateGas(queryFunc func(string, common.HexBytes) ([]byte, error), cdc *amino.Codec, txBytes []byte, adjustment float64) (estimate, adjusted uint64, err error) {
	// run a simulation (via /app/simulate query) to
	// estimate gas and update TxBuilder accordingly
	rawRes, err := queryFunc("/app/simulate", txBytes)
	if err != nil {
		return
	}
	estimate, err = parseQueryResponse(cdc, rawRes)
	if err != nil {
		return
	}
	adjusted = adjustGasEstimate(estimate, adjustment)
	return
}

// PrintUnsignedStdTx builds an unsigned StdTx and prints it to os.Stdout.
// Don't perform online validation or lookups if offline is true.
func PrintUnsignedStdTx(w io.Writer, txBldr authtxb.TxBuilder, cliCtx context.CLIContext, msgs []sdk.Msg, offline bool) (err error) {
	var stdTx auth.StdTx
	if offline {
		stdTx, err = buildUnsignedStdTxOffline(txBldr, cliCtx, msgs)
	} else {
		stdTx, err = buildUnsignedStdTx(txBldr, cliCtx, msgs)
	}
	if err != nil {
		return
	}
	json, err := cliCtx.Codec.MarshalJSON(stdTx)
	if err == nil {
		fmt.Fprintf(w, "%s\n", json)
	}
	return
}

// SignStdTx appends a signature to a StdTx and returns a copy of a it. If appendSig
// is false, it replaces the signatures already attached with the new signature.
// Don't perform online validation or lookups if offline is true.
func SignStdTx(txBldr authtxb.TxBuilder, cliCtx context.CLIContext, name string, stdTx auth.StdTx, appendSig bool, offline bool) (auth.StdTx, error) {
	var signedStdTx auth.StdTx

	keybase := txBldr.Keybase()

	info, err := keybase.Get(name)
	if err != nil {
		return signedStdTx, err
	}

	addr := info.GetPubKey().Address()

	// check whether the address is a signer
	if !isTxSigner(sdk.AccAddress(addr), stdTx.GetSigners()) {
		return signedStdTx, fmt.Errorf("%s: %s", client.ErrInvalidSigner, name)
	}

	if !offline {
		txBldr, err = populateAccountFromState(
			txBldr, cliCtx, sdk.AccAddress(addr))
		if err != nil {
			return signedStdTx, err
		}
	}

	passphrase, err := keys.GetPassphrase(name)
	if err != nil {
		return signedStdTx, err
	}

	return txBldr.SignStdTx(name, passphrase, stdTx, appendSig)
}

// SignStdTxWithSignerAddress attaches a signature to a StdTx and returns a copy of a it.
// Don't perform online validation or lookups if offline is true, else
// populate account and sequence numbers from a foreign account.
func SignStdTxWithSignerAddress(txBldr authtxb.TxBuilder, cliCtx context.CLIContext,
	addr sdk.AccAddress, name string, stdTx auth.StdTx,
	offline bool) (signedStdTx auth.StdTx, err error) {

	// check whether the address is a signer
	if !isTxSigner(addr, stdTx.GetSigners()) {
		return signedStdTx, fmt.Errorf("%s: %s", client.ErrInvalidSigner, name)
	}

	if !offline {
		txBldr, err = populateAccountFromState(txBldr, cliCtx, addr)
		if err != nil {
			return signedStdTx, err
		}
	}

	passphrase, err := keys.GetPassphrase(name)
	if err != nil {
		return signedStdTx, err
	}

	return txBldr.SignStdTx(name, passphrase, stdTx, false)
}

func populateAccountFromState(txBldr authtxb.TxBuilder, cliCtx context.CLIContext,
	addr sdk.AccAddress) (authtxb.TxBuilder, error) {
	if txBldr.AccountNumber() == 0 {
		accNum, err := cliCtx.GetAccountNumber(addr)
		if err != nil {
			return txBldr, err
		}
		txBldr = txBldr.WithAccountNumber(accNum)
	}

	if txBldr.Sequence() == 0 {
		accSeq, err := cliCtx.GetAccountSequence(addr)
		if err != nil {
			return txBldr, err
		}
		txBldr = txBldr.WithSequence(accSeq)
	}

	return txBldr, nil
}

// GetTxEncoder return tx encoder from global sdk configuration if ones is defined.
// Otherwise returns encoder with default logic.
func GetTxEncoder(cdc *codec.Codec) (encoder sdk.TxEncoder) {
	encoder = sdk.GetConfig().GetTxEncoder()
	if encoder == nil {
		encoder = auth.DefaultTxEncoder(cdc)
	}
	return
}

// nolint
// SimulateMsgs simulates the transaction and returns the gas estimate and the adjusted value.
func simulateMsgs(txBldr authtxb.TxBuilder, cliCtx context.CLIContext, msgs []sdk.Msg) (estimated, adjusted uint64, err error) {
	txBytes, err := txBldr.BuildTxForSim(msgs)
	if err != nil {
		return
	}
	estimated, adjusted, err = CalculateGas(cliCtx.Query, cliCtx.Codec, txBytes, txBldr.GasAdjustment())
	return
}

func adjustGasEstimate(estimate uint64, adjustment float64) uint64 {
	return uint64(adjustment * float64(estimate))
}

func parseQueryResponse(cdc *amino.Codec, rawRes []byte) (uint64, error) {
	var simulationResult sdk.Result
	if err := cdc.UnmarshalBinaryLengthPrefixed(rawRes, &simulationResult); err != nil {
		return 0, err
	}
	return simulationResult.GasUsed, nil
}

// PrepareTxBuilder populates a TxBuilder in preparation for the build of a Tx.
func PrepareTxBuilder(txBldr authtxb.TxBuilder, cliCtx context.CLIContext) (authtxb.TxBuilder, error) {
	if err := cliCtx.EnsureAccountExists(); err != nil {
		return txBldr, err
	}

	from := cliCtx.GetFromAddress()

	// TODO: (ref #1903) Allow for user supplied account number without
	// automatically doing a manual lookup.
	if txBldr.AccountNumber() == 0 {
		accNum, err := cliCtx.GetAccountNumber(from)
		if err != nil {
			return txBldr, err
		}
		txBldr = txBldr.WithAccountNumber(accNum)
	}

	// TODO: (ref #1903) Allow for user supplied account sequence without
	// automatically doing a manual lookup.
	if txBldr.Sequence() == 0 {
		accSeq, err := cliCtx.GetAccountSequence(from)
		if err != nil {
			return txBldr, err
		}
		txBldr = txBldr.WithSequence(accSeq)
	}
	return txBldr, nil
}

// buildUnsignedStdTx builds a StdTx as per the parameters passed in the
// contexts. Gas is automatically estimated if gas wanted is set to 0.
func buildUnsignedStdTx(txBldr authtxb.TxBuilder, cliCtx context.CLIContext, msgs []sdk.Msg) (stdTx auth.StdTx, err error) {
	txBldr, err = PrepareTxBuilder(txBldr, cliCtx)
	if err != nil {
		return
	}
	return buildUnsignedStdTxOffline(txBldr, cliCtx, msgs)
}

func buildUnsignedStdTxOffline(txBldr authtxb.TxBuilder, cliCtx context.CLIContext, msgs []sdk.Msg) (stdTx auth.StdTx, err error) {
	if txBldr.SimulateAndExecute() {
		txBldr, err = EnrichWithGas(txBldr, cliCtx, msgs)
		if err != nil {
			return
		}

		fmt.Fprintf(os.Stderr, "estimated gas = %v\n", txBldr.Gas())
	}

	stdSignMsg, err := txBldr.Build(msgs)
	if err != nil {
		return
	}

	return auth.NewStdTx(stdSignMsg.Msgs, stdSignMsg.Fee, nil, stdSignMsg.Memo), nil
}

func isTxSigner(user sdk.AccAddress, signers []sdk.AccAddress) bool {
	for _, s := range signers {
		if bytes.Equal(user.Bytes(), s.Bytes()) {
			return true
		}
	}

	return false
}<|MERGE_RESOLUTION|>--- conflicted
+++ resolved
@@ -49,13 +49,8 @@
 			return err
 		}
 
-<<<<<<< HEAD
 		gasEst := GasEstimateResponse{GasEstimate: txBldr.GetGas()}
 		fmt.Fprintf(os.Stderr, "%s\n", gasEst.String())
-=======
-		gasEst := GasEstimateResponse{GasEstimate: txBldr.Gas()}
-		fmt.Fprintf(os.Stderr, gasEst.String())
->>>>>>> 9a57ce02
 	}
 
 	if cliCtx.Simulate {
