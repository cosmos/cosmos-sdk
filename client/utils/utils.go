package utils

import (
	"bytes"
	"fmt"
	"os"

	"github.com/cosmos/cosmos-sdk/client/context"
	"github.com/cosmos/cosmos-sdk/client/keys"
	sdk "github.com/cosmos/cosmos-sdk/types"
	auth "github.com/cosmos/cosmos-sdk/x/auth"
	authctx "github.com/cosmos/cosmos-sdk/x/auth/client/context"
	amino "github.com/tendermint/go-amino"
	"github.com/tendermint/tendermint/libs/common"
)

// SendTx implements a auxiliary handler that facilitates sending a series of
// messages in a signed transaction given a TxContext and a QueryContext. It
// ensures that the account exists, has a proper number and sequence set. In
// addition, it builds and signs a transaction with the supplied messages.
// Finally, it broadcasts the signed transaction to a node.
func SendTx(txCtx authctx.TxContext, cliCtx context.CLIContext, msgs []sdk.Msg) error {
	txCtx, err := prepareTxContext(txCtx, cliCtx)
	if err != nil {
		return err
	}
<<<<<<< HEAD

	txCtx, err = lookupTxCtx(txCtx, cliCtx, from)
	if err != nil {
		return err
	}

	name, err := cliCtx.GetFromName()
	if err != nil {
		return err
	}
	passphrase, err := keys.GetPassphrase(name)
	if err != nil {
		return err
	}

	if cliCtx.Gas == 0 {
		txCtx, err = EnrichCtxWithGas(txCtx, cliCtx, name, passphrase, msgs)
		if err != nil {
			return err
		}
	}

	// build and sign the transaction
	txBytes, err := txCtx.BuildAndSign(name, passphrase, msgs)
	if err != nil {
		return err
	}
	// broadcast to a Tendermint node
	return cliCtx.EnsureBroadcastTx(txBytes)
}

func lookupTxCtx(txCtx authctx.TxContext, cliCtx context.CLIContext, from []byte) (authctx.TxContext, error) {
	// TODO: (ref #1903) Allow for user supplied account number without
	// automatically doing a manual lookup.
	if txCtx.AccountNumber == 0 {
		accNum, err := cliCtx.GetAccountNumber(from)
=======
	autogas := cliCtx.DryRun || (cliCtx.Gas == 0)
	if autogas {
		txCtx, err = EnrichCtxWithGas(txCtx, cliCtx, cliCtx.FromAddressName, msgs)
>>>>>>> d1dc6cc4
		if err != nil {
			return txCtx, err
		}
		fmt.Fprintf(os.Stderr, "estimated gas = %v\n", txCtx.Gas)
	}
<<<<<<< HEAD

	// TODO: (ref #1903) Allow for user supplied account sequence without
	// automatically doing a manual lookup.
	if txCtx.Sequence == 0 {
		accSeq, err := cliCtx.GetAccountSequence(from)
		if err != nil {
			return txCtx, err
		}

		txCtx = txCtx.WithSequence(accSeq)
	}

	return txCtx, nil
=======
	if cliCtx.DryRun {
		return nil
	}

	passphrase, err := keys.GetPassphrase(cliCtx.FromAddressName)
	if err != nil {
		return err
	}

	// build and sign the transaction
	txBytes, err := txCtx.BuildAndSign(cliCtx.FromAddressName, passphrase, msgs)
	if err != nil {
		return err
	}
	// broadcast to a Tendermint node
	return cliCtx.EnsureBroadcastTx(txBytes)
>>>>>>> d1dc6cc4
}

// SimulateMsgs simulates the transaction and returns the gas estimate and the adjusted value.
func SimulateMsgs(txCtx authctx.TxContext, cliCtx context.CLIContext, name string, msgs []sdk.Msg, gas int64) (estimated, adjusted int64, err error) {
	txBytes, err := txCtx.WithGas(gas).BuildWithPubKey(name, msgs)
	if err != nil {
		return
	}
	estimated, adjusted, err = CalculateGas(cliCtx.Query, cliCtx.Codec, txBytes, cliCtx.GasAdjustment)
	return
}

// EnrichCtxWithGas calculates the gas estimate that would be consumed by the
// transaction and set the transaction's respective value accordingly.
func EnrichCtxWithGas(txCtx authctx.TxContext, cliCtx context.CLIContext, name string, msgs []sdk.Msg) (authctx.TxContext, error) {
	_, adjusted, err := SimulateMsgs(txCtx, cliCtx, name, msgs, 0)
	if err != nil {
		return txCtx, err
	}
	return txCtx.WithGas(adjusted), nil
}

// CalculateGas simulates the execution of a transaction and returns
// both the estimate obtained by the query and the adjusted amount.
func CalculateGas(queryFunc func(string, common.HexBytes) ([]byte, error), cdc *amino.Codec, txBytes []byte, adjustment float64) (estimate, adjusted int64, err error) {
	// run a simulation (via /app/simulate query) to
	// estimate gas and update TxContext accordingly
	rawRes, err := queryFunc("/app/simulate", txBytes)
	if err != nil {
		return
	}
	estimate, err = parseQueryResponse(cdc, rawRes)
	if err != nil {
		return
	}
	adjusted = adjustGasEstimate(estimate, adjustment)
	return
}

// PrintUnsignedStdTx builds an unsigned StdTx and prints it to os.Stdout.
func PrintUnsignedStdTx(txCtx authctx.TxContext, cliCtx context.CLIContext, msgs []sdk.Msg) (err error) {
	stdTx, err := buildUnsignedStdTx(txCtx, cliCtx, msgs)
	if err != nil {
		return
	}
	json, err := txCtx.Codec.MarshalJSON(stdTx)
	if err == nil {
		fmt.Printf("%s\n", json)
	}
	return
}

// SignStdTx appends a signature to a StdTx and returns a copy of a it. If appendSig
// is false, it replaces the signatures already attached with the new signature.
func SignStdTx(txCtx authctx.TxContext, cliCtx context.CLIContext, name string, stdTx auth.StdTx, appendSig bool) (auth.StdTx, error) {
	var signedStdTx auth.StdTx

	keybase, err := keys.GetKeyBase()
	if err != nil {
		return signedStdTx, err
	}
	info, err := keybase.Get(name)
	if err != nil {
		return signedStdTx, err
	}
	addr := info.GetPubKey().Address()

	// Check whether the address is a signer
	if !isTxSigner(sdk.AccAddress(addr), stdTx.GetSigners()) {
		fmt.Fprintf(os.Stderr, "WARNING: The generated transaction's intended signer does not match the given signer: '%v'", name)
	}

	if txCtx.AccountNumber == 0 {
		accNum, err := cliCtx.GetAccountNumber(addr)
		if err != nil {
			return signedStdTx, err
		}
		txCtx = txCtx.WithAccountNumber(accNum)
	}

	if txCtx.Sequence == 0 {
		accSeq, err := cliCtx.GetAccountSequence(addr)
		if err != nil {
			return signedStdTx, err
		}
		txCtx = txCtx.WithSequence(accSeq)
	}

	passphrase, err := keys.GetPassphrase(name)
	if err != nil {
		return signedStdTx, err
	}
	return txCtx.SignStdTx(name, passphrase, stdTx, appendSig)
}

func adjustGasEstimate(estimate int64, adjustment float64) int64 {
	return int64(adjustment * float64(estimate))
}

func parseQueryResponse(cdc *amino.Codec, rawRes []byte) (int64, error) {
	var simulationResult sdk.Result
	if err := cdc.UnmarshalBinary(rawRes, &simulationResult); err != nil {
		return 0, err
	}
	return simulationResult.GasUsed, nil
}

func prepareTxContext(txCtx authctx.TxContext, cliCtx context.CLIContext) (authctx.TxContext, error) {
	if err := cliCtx.EnsureAccountExists(); err != nil {
		return txCtx, err
	}

	from, err := cliCtx.GetFromAddress()
	if err != nil {
		return txCtx, err
	}

	// TODO: (ref #1903) Allow for user supplied account number without
	// automatically doing a manual lookup.
	if txCtx.AccountNumber == 0 {
		accNum, err := cliCtx.GetAccountNumber(from)
		if err != nil {
			return txCtx, err
		}
		txCtx = txCtx.WithAccountNumber(accNum)
	}

	// TODO: (ref #1903) Allow for user supplied account sequence without
	// automatically doing a manual lookup.
	if txCtx.Sequence == 0 {
		accSeq, err := cliCtx.GetAccountSequence(from)
		if err != nil {
			return txCtx, err
		}
		txCtx = txCtx.WithSequence(accSeq)
	}
	return txCtx, nil
}

// buildUnsignedStdTx builds a StdTx as per the parameters passed in the
// contexts. Gas is automatically estimated if gas wanted is set to 0.
func buildUnsignedStdTx(txCtx authctx.TxContext, cliCtx context.CLIContext, msgs []sdk.Msg) (stdTx auth.StdTx, err error) {
	txCtx, err = prepareTxContext(txCtx, cliCtx)
	if err != nil {
		return
	}
	if txCtx.Gas == 0 {
		txCtx, err = EnrichCtxWithGas(txCtx, cliCtx, cliCtx.FromAddressName, msgs)
		if err != nil {
			return
		}
		fmt.Fprintf(os.Stderr, "estimated gas = %v\n", txCtx.Gas)
	}
	stdSignMsg, err := txCtx.Build(msgs)
	if err != nil {
		return
	}
	return auth.NewStdTx(stdSignMsg.Msgs, stdSignMsg.Fee, nil, stdSignMsg.Memo), nil
}

func isTxSigner(user sdk.AccAddress, signers []sdk.AccAddress) bool {
	for _, s := range signers {
		if bytes.Equal(user.Bytes(), s.Bytes()) {
			return true
		}
	}
	return false
}<|MERGE_RESOLUTION|>--- conflicted
+++ resolved
@@ -24,68 +24,14 @@
 	if err != nil {
 		return err
 	}
-<<<<<<< HEAD
-
-	txCtx, err = lookupTxCtx(txCtx, cliCtx, from)
-	if err != nil {
-		return err
-	}
-
-	name, err := cliCtx.GetFromName()
-	if err != nil {
-		return err
-	}
-	passphrase, err := keys.GetPassphrase(name)
-	if err != nil {
-		return err
-	}
-
-	if cliCtx.Gas == 0 {
-		txCtx, err = EnrichCtxWithGas(txCtx, cliCtx, name, passphrase, msgs)
-		if err != nil {
-			return err
-		}
-	}
-
-	// build and sign the transaction
-	txBytes, err := txCtx.BuildAndSign(name, passphrase, msgs)
-	if err != nil {
-		return err
-	}
-	// broadcast to a Tendermint node
-	return cliCtx.EnsureBroadcastTx(txBytes)
-}
-
-func lookupTxCtx(txCtx authctx.TxContext, cliCtx context.CLIContext, from []byte) (authctx.TxContext, error) {
-	// TODO: (ref #1903) Allow for user supplied account number without
-	// automatically doing a manual lookup.
-	if txCtx.AccountNumber == 0 {
-		accNum, err := cliCtx.GetAccountNumber(from)
-=======
 	autogas := cliCtx.DryRun || (cliCtx.Gas == 0)
 	if autogas {
 		txCtx, err = EnrichCtxWithGas(txCtx, cliCtx, cliCtx.FromAddressName, msgs)
->>>>>>> d1dc6cc4
-		if err != nil {
-			return txCtx, err
+		if err != nil {
+			return err
 		}
 		fmt.Fprintf(os.Stderr, "estimated gas = %v\n", txCtx.Gas)
 	}
-<<<<<<< HEAD
-
-	// TODO: (ref #1903) Allow for user supplied account sequence without
-	// automatically doing a manual lookup.
-	if txCtx.Sequence == 0 {
-		accSeq, err := cliCtx.GetAccountSequence(from)
-		if err != nil {
-			return txCtx, err
-		}
-
-		txCtx = txCtx.WithSequence(accSeq)
-	}
-
-	return txCtx, nil
-=======
 	if cliCtx.DryRun {
 		return nil
 	}
@@ -102,7 +48,6 @@
 	}
 	// broadcast to a Tendermint node
 	return cliCtx.EnsureBroadcastTx(txBytes)
->>>>>>> d1dc6cc4
 }
 
 // SimulateMsgs simulates the transaction and returns the gas estimate and the adjusted value.
