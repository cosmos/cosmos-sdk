--- conflicted
+++ resolved
@@ -25,19 +25,14 @@
 		return err
 	}
 
-<<<<<<< HEAD
 	name, err := cliCtx.GetFromName()
-	if err != nil {
+	if txBldr.SimulateGas || cliCtx.DryRun {
 		return err
 	}
 
 	autogas := cliCtx.DryRun || (cliCtx.Gas == 0)
 	if autogas {
 		txBldr, err = EnrichCtxWithGas(txBldr, cliCtx, name, msgs)
-=======
-	if txBldr.SimulateGas || cliCtx.DryRun {
-		txBldr, err = EnrichCtxWithGas(txBldr, cliCtx, cliCtx.FromAddressName, msgs)
->>>>>>> c6a3928d
 		if err != nil {
 			return err
 		}
@@ -206,8 +201,7 @@
 	if err != nil {
 		return
 	}
-<<<<<<< HEAD
-	if txBldr.Gas == 0 {
+	if txBldr.SimulateGas {
 		var name string
 		name, err = cliCtx.GetFromName()
 		if err != nil {
@@ -215,10 +209,6 @@
 		}
 
 		txBldr, err = EnrichCtxWithGas(txBldr, cliCtx, name, msgs)
-=======
-	if txBldr.SimulateGas {
-		txBldr, err = EnrichCtxWithGas(txBldr, cliCtx, cliCtx.FromAddressName, msgs)
->>>>>>> c6a3928d
 		if err != nil {
 			return
 		}
