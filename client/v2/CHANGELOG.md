<!--
Guiding Principles:

Changelogs are for humans, not machines.
There should be an entry for every single version.
The same types of changes should be grouped.
Versions and sections should be linkable.
The latest version comes first.
The release date of each version is displayed.
Mention whether you follow Semantic Versioning.

Usage:

Change log entries are to be added to the Unreleased section under the
appropriate stanza (see below). Each entry should ideally include a tag and
the Github issue reference in the following format:

* (<tag>) \#<issue-number> message

The issue numbers will later be link-ified during the release process so you do
not have to worry about including a link manually, but you can if you wish.

Types of changes (Stanzas):

"Features" for new features.
"Improvements" for changes in existing functionality.
"Deprecated" for soon-to-be removed features.
"Bug Fixes" for any bug fixes.
"Client Breaking" for breaking Protobuf, gRPC and REST routes used by end-users.
"CLI Breaking" for breaking CLI commands.
"API Breaking" for breaking exported APIs used by developers building on SDK.
Ref: https://keepachangelog.com/en/1.0.0/
-->

# Changelog

<<<<<<< HEAD
## [v2.0.0-beta.11](https://github.com/cosmos/cosmos-sdk/tree/client/v2.0.0-beta.11) - 2025-05-30

### Bug Fixes

* [#24722](https://github.com/cosmos/cosmos-sdk/pull/24722) Fix msg parsing in when no pulsar file is present.
=======
## UNRELEASED

### Bug Fixes

* [#24722](https://github.com/cosmos/cosmos-sdk/pull/24722) Fix msg parsing when no pulsar file is present.
>>>>>>> 5be112fd

## [v2.0.0-beta.9](https://github.com/cosmos/cosmos-sdk/tree/client/v2.0.0-beta.9) - 2025-04-24

### Features

* [#24359](https://github.com/cosmos/cosmos-sdk/pull/24359) Support governance proposals.

### Improvements

* [#22890](https://github.com/cosmos/cosmos-sdk/pull/22890) Added support for flattening inner message fields in autocli as positional arguments.

### Bug Fixes

* (cli) [#24330](https://github.com/cosmos/cosmos-sdk/pull/24330) Use the gogoproto merge registry as a file resolver instead of the interface registry.
* [#21853](https://github.com/cosmos/cosmos-sdk/pull/21853) Fix `*big.Int` unmarshalling in txs.

## [v2.0.0-beta.8](https://github.com/cosmos/cosmos-sdk/tree/client/v2.0.0-beta.8) - 2025-01-29

* [#23544](https://github.com/cosmos/cosmos-sdk/pull/23544) Support map in queries for autocli.

## [v2.0.0-beta.7](https://github.com/cosmos/cosmos-sdk/tree/client/v2.0.0-beta.7) - 2024-12-10

### Bug Fixes

* [#22817](https://github.com/cosmos/cosmos-sdk/pull/22817) Add DecCoin support in autocli flag builder.

## [v2.0.0-beta.6](https://github.com/cosmos/cosmos-sdk/tree/client/v2.0.0-beta.6) - 2024-11-21

### Improvements

* [#22443](https://github.com/cosmos/cosmos-sdk/pull/22443) Add keyring flags in query commands.
* [#21936](https://github.com/cosmos/cosmos-sdk/pull/21936) Print possible enum values in error message after an invalid input was provided.

### Bug Fixes

* [#21809](https://github.com/cosmos/cosmos-sdk/pull/21809) Correctly handle enhanced sub commands.
* [#22576](https://github.com/cosmos/cosmos-sdk/pull/22576) Fix duplicate command addition in `autocli` when custom enhanced command has a different name than module name

## [v2.0.0-beta.5](https://github.com/cosmos/cosmos-sdk/tree/client/v2.0.0-beta.5) - 2024-09-18

### Improvements

* [#21936](https://github.com/cosmos/cosmos-sdk/pull/21936) Print possible enum values in error message after an invalid input was provided.

## [v2.0.0-beta.4](https://github.com/cosmos/cosmos-sdk/tree/client/v2.0.0-beta.4) - 2024-07-16

### Improvements

* [#21712](https://github.com/cosmos/cosmos-sdk/pull/21712) Marshal `type` field as proto message url in queries instead of amino name.

### Bug Fixes

* [#20964](https://github.com/cosmos/cosmos-sdk/pull/20964) Fix `GetNodeHomeDirectory` helper in `client/v2/helpers` to respect the `(PREFIX)_HOME` environment variable.

## [v2.0.0-beta.3](https://github.com/cosmos/cosmos-sdk/tree/client/v2.0.0-beta.3) - 2024-07-15

### Features

* [#20771](https://github.com/cosmos/cosmos-sdk/pull/20771) Add `GetNodeHomeDirectory` helper in `client/v2/helpers`.

## [v2.0.0-beta.2](https://github.com/cosmos/cosmos-sdk/tree/client/v2.0.0-beta.2) - 2024-06-19

### Features

* [#19039](https://github.com/cosmos/cosmos-sdk/pull/19039) Add support for pubkey in autocli.

### Improvements

* [#19646](https://github.com/cosmos/cosmos-sdk/pull/19646) Use keyring from command context.
* (deps) [#19810](https://github.com/cosmos/cosmos-sdk/pull/19810) Upgrade SDK version due to prometheus breaking change.
* (deps) [#19810](https://github.com/cosmos/cosmos-sdk/pull/19810) Bump `cosmossdk.io/store` to v1.1.0.
* [#20083](https://github.com/cosmos/cosmos-sdk/pull/20083) Integrate latest version of cosmos-proto and improve version filtering.
* [#19618](https://github.com/cosmos/cosmos-sdk/pull/19618) Marshal enum as string in queries.
* [#19060](https://github.com/cosmos/cosmos-sdk/pull/19060) Use client context from root (or enhanced) command in autocli commands.
    * Note, the given command must have a `client.Context` in its context.
* [#19216](https://github.com/cosmos/cosmos-sdk/pull/19216) Do not overwrite TxConfig, use directly the one provided in context. TxConfig should always be set in the `client.Context` in `root.go` of an app.
* [#20266](https://github.com/cosmos/cosmos-sdk/pull/20266) Add ability to override the short description in AutoCLI-generated top-level commands.

### Bug Fixes

* [#19976](https://github.com/cosmos/cosmos-sdk/pull/19976) Add encoder for `cosmos.base.v1beta1.DecCoin`.
* [#19377](https://github.com/cosmos/cosmos-sdk/pull/19377) Partly fix comment parsing in autocli.
* [#19060](https://github.com/cosmos/cosmos-sdk/pull/19060) Simplify key flag parsing logic in flag handler.
* [#20033](https://github.com/cosmos/cosmos-sdk/pull/20033) Respect output format from client ctx.

### API Breaking Changes

* [#19646](https://github.com/cosmos/cosmos-sdk/pull/19646) Remove keyring from `autocli.AppOptions` and `flag.Builder` options.

## [v2.0.0-beta.1](https://github.com/cosmos/cosmos-sdk/tree/client/v2.0.0-beta.1) - 2023-11-07

This is the first tagged version of client/v2.
It depends on the Cosmos SDK v0.50 release and fully supports AutoCLI.<|MERGE_RESOLUTION|>--- conflicted
+++ resolved
@@ -34,19 +34,12 @@
 
 # Changelog
 
-<<<<<<< HEAD
 ## [v2.0.0-beta.11](https://github.com/cosmos/cosmos-sdk/tree/client/v2.0.0-beta.11) - 2025-05-30
 
 ### Bug Fixes
 
 * [#24722](https://github.com/cosmos/cosmos-sdk/pull/24722) Fix msg parsing in when no pulsar file is present.
-=======
-## UNRELEASED
 
-### Bug Fixes
-
-* [#24722](https://github.com/cosmos/cosmos-sdk/pull/24722) Fix msg parsing when no pulsar file is present.
->>>>>>> 5be112fd
 
 ## [v2.0.0-beta.9](https://github.com/cosmos/cosmos-sdk/tree/client/v2.0.0-beta.9) - 2025-04-24
 
