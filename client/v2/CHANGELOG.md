<!--
Guiding Principles:

Changelogs are for humans, not machines.
There should be an entry for every single version.
The same types of changes should be grouped.
Versions and sections should be linkable.
The latest version comes first.
The release date of each version is displayed.
Mention whether you follow Semantic Versioning.

Usage:

Change log entries are to be added to the Unreleased section under the
appropriate stanza (see below). Each entry should ideally include a tag and
the Github issue reference in the following format:

* (<tag>) \#<issue-number> message

The issue numbers will later be link-ified during the release process so you do
not have to worry about including a link manually, but you can if you wish.

Types of changes (Stanzas):

"Features" for new features.
"Improvements" for changes in existing functionality.
"Deprecated" for soon-to-be removed features.
"Bug Fixes" for any bug fixes.
"Client Breaking" for breaking Protobuf, gRPC and REST routes used by end-users.
"CLI Breaking" for breaking CLI commands.
"API Breaking" for breaking exported APIs used by developers building on SDK.
Ref: https://keepachangelog.com/en/1.0.0/
-->

# Changelog

## [Unreleased]

### Features

* [#24359](https://github.com/cosmos/cosmos-sdk/pull/24359) Support governance proposals.

### Improvements

* [#22890](https://github.com/cosmos/cosmos-sdk/pull/22890)  Added support for flattening inner message fields in autocli as positional arguments.

### Bug Fixes

<<<<<<< HEAD
=======
* (cli) [#24330](https://github.com/cosmos/cosmos-sdk/pull/24330) Use the gogoproto merge registry as a file resolver instead of the interface registry.
>>>>>>> 430eba80
* [#21853](https://github.com/cosmos/cosmos-sdk/pull/21853) Fix `*big.Int` unmarshalling in txs.

## [v2.0.0-beta.8] - 2025-01-29

* [#23544](https://github.com/cosmos/cosmos-sdk/pull/23544) Support map in queries for autocli.

## [v2.0.0-beta.7] - 2024-12-10

### Bug Fixes

* [#22817](https://github.com/cosmos/cosmos-sdk/pull/22817) Add DecCoin support in autocli flag builder.

## [v2.0.0-beta.6] - 2024-11-21

### Improvements

* [#22443](https://github.com/cosmos/cosmos-sdk/pull/22443) Add keyring flags in query commands.
* [#21936](https://github.com/cosmos/cosmos-sdk/pull/21936) Print possible enum values in error message after an invalid input was provided.

### Bug Fixes

* [#21809](https://github.com/cosmos/cosmos-sdk/pull/21809) Correctly handle enhanced sub commands.
* [#22576](https://github.com/cosmos/cosmos-sdk/pull/22576) Fix duplicate command addition in `autocli` when custom enhanced command has a different name than module name

## [v2.0.0-beta.5] - 2024-09-18

### Improvements

* [#21936](https://github.com/cosmos/cosmos-sdk/pull/21936) Print possible enum values in error message after an invalid input was provided.

## [v2.0.0-beta.4] - 2024-07-16

### Improvements

* [#21712](https://github.com/cosmos/cosmos-sdk/pull/21712) Marshal `type` field as proto message url in queries instead of amino name.

### Bug Fixes

* [#20964](https://github.com/cosmos/cosmos-sdk/pull/20964) Fix `GetNodeHomeDirectory` helper in `client/v2/helpers` to respect the `(PREFIX)_HOME` environment variable.

## [v2.0.0-beta.3] - 2024-07-15

### Features

* [#20771](https://github.com/cosmos/cosmos-sdk/pull/20771) Add `GetNodeHomeDirectory` helper in `client/v2/helpers`.

## [v2.0.0-beta.2] - 2024-06-19

### Features

* [#19039](https://github.com/cosmos/cosmos-sdk/pull/19039) Add support for pubkey in autocli.

### Improvements

* [#19646](https://github.com/cosmos/cosmos-sdk/pull/19646) Use keyring from command context.
* (deps) [#19810](https://github.com/cosmos/cosmos-sdk/pull/19810) Upgrade SDK version due to prometheus breaking change.
* (deps) [#19810](https://github.com/cosmos/cosmos-sdk/pull/19810) Bump `cosmossdk.io/store` to v1.1.0.
* [#20083](https://github.com/cosmos/cosmos-sdk/pull/20083) Integrate latest version of cosmos-proto and improve version filtering.
* [#19618](https://github.com/cosmos/cosmos-sdk/pull/19618) Marshal enum as string in queries.
* [#19060](https://github.com/cosmos/cosmos-sdk/pull/19060) Use client context from root (or enhanced) command in autocli commands.
  * Note, the given command must have a `client.Context` in its context.
* [#19216](https://github.com/cosmos/cosmos-sdk/pull/19216) Do not overwrite TxConfig, use directly the one provided in context. TxConfig should always be set in the `client.Context` in `root.go` of an app.
* [#20266](https://github.com/cosmos/cosmos-sdk/pull/20266) Add ability to override the short description in AutoCLI-generated top-level commands.

### Bug Fixes

* [#19976](https://github.com/cosmos/cosmos-sdk/pull/19976) Add encoder for `cosmos.base.v1beta1.DecCoin`.
* [#19377](https://github.com/cosmos/cosmos-sdk/pull/19377) Partly fix comment parsing in autocli.
* [#19060](https://github.com/cosmos/cosmos-sdk/pull/19060) Simplify key flag parsing logic in flag handler.
* [#20033](https://github.com/cosmos/cosmos-sdk/pull/20033) Respect output format from client ctx.

### API Breaking Changes

* [#19646](https://github.com/cosmos/cosmos-sdk/pull/19646) Remove keyring from `autocli.AppOptions` and `flag.Builder` options.

## [v2.0.0-beta.1] - 2023-11-07

This is the first tagged version of client/v2.
It depends on the Cosmos SDK v0.50 release and fully supports AutoCLI.<|MERGE_RESOLUTION|>--- conflicted
+++ resolved
@@ -46,10 +46,7 @@
 
 ### Bug Fixes
 
-<<<<<<< HEAD
-=======
 * (cli) [#24330](https://github.com/cosmos/cosmos-sdk/pull/24330) Use the gogoproto merge registry as a file resolver instead of the interface registry.
->>>>>>> 430eba80
 * [#21853](https://github.com/cosmos/cosmos-sdk/pull/21853) Fix `*big.Int` unmarshalling in txs.
 
 ## [v2.0.0-beta.8] - 2025-01-29
