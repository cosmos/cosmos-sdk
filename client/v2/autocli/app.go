--- conflicted
+++ resolved
@@ -2,10 +2,7 @@
 
 import (
 	"github.com/spf13/cobra"
-<<<<<<< HEAD
-=======
 	"google.golang.org/grpc"
->>>>>>> 4f445ed9
 	"google.golang.org/protobuf/reflect/protoregistry"
 
 	autocliv1 "cosmossdk.io/api/cosmos/autocli/v1"
@@ -14,18 +11,12 @@
 	"cosmossdk.io/core/appmodule"
 	"cosmossdk.io/depinject"
 
-<<<<<<< HEAD
-	sdkflags "github.com/cosmos/cosmos-sdk/client/flags"
-	"github.com/cosmos/cosmos-sdk/codec"
-	authtx "github.com/cosmos/cosmos-sdk/x/auth/tx"
-=======
 	"github.com/cosmos/cosmos-sdk/client"
 	sdkflags "github.com/cosmos/cosmos-sdk/client/flags"
 	"github.com/cosmos/cosmos-sdk/runtime"
->>>>>>> 4f445ed9
 )
 
-// AppOptions are input options for an autocli enabled app. These options can be built via depinject based on an app config.
+// AppOptions are autocli options for an app. These options can be built via depinject based on an app config. Ex:
 // Ex:
 //
 //	var autoCliOpts autocli.AppOptions
@@ -45,19 +36,6 @@
 	// module or need to be improved.
 	ModuleOptions map[string]*autocliv1.ModuleOptions `optional:"true"`
 
-<<<<<<< HEAD
-	AddressCodec          address.Codec                 // AddressCodec is used to encode/decode account addresses.
-	ValidatorAddressCodec address.ValidatorAddressCodec // ValidatorAddressCodec is used to encode/decode validator addresses.
-	ConsensusAddressCodec address.ConsensusAddressCodec // ConsensusAddressCodec is used to encode/decode consensus addresses.
-
-	// Cdc is the codec used for binary encoding/decoding of messages.
-	Cdc codec.Codec
-
-	// TxConfigOpts contains options for configuring transaction handling.
-	TxConfigOpts authtx.ConfigOptions
-
-	skipValidation bool
-=======
 	// AddressCodec is the address codec to use for the app.
 	AddressCodec          address.Codec
 	ValidatorAddressCodec runtime.ValidatorAddressCodec
@@ -65,7 +43,6 @@
 
 	// ClientCtx contains the necessary information needed to execute the commands.
 	ClientCtx client.Context
->>>>>>> 4f445ed9
 }
 
 // EnhanceRootCommand enhances the provided root command with autocli AppOptions,
@@ -87,46 +64,27 @@
 	builder := &Builder{
 		Builder: flag.Builder{
 			TypeResolver:          protoregistry.GlobalTypes,
-<<<<<<< HEAD
-			FileResolver:          appOptions.Cdc.InterfaceRegistry(),
-=======
 			FileResolver:          appOptions.ClientCtx.InterfaceRegistry,
->>>>>>> 4f445ed9
 			AddressCodec:          appOptions.AddressCodec,
 			ValidatorAddressCodec: appOptions.ValidatorAddressCodec,
 			ConsensusAddressCodec: appOptions.ConsensusAddressCodec,
 		},
-		GetClientConn: getQueryClientConn(appOptions.Cdc),
-		AddQueryConnFlags: func(c *cobra.Command) {
-			sdkflags.AddQueryFlagsToCmd(c)
-			sdkflags.AddKeyringFlags(c.Flags())
+		GetClientConn: func(cmd *cobra.Command) (grpc.ClientConnInterface, error) {
+			return client.GetClientQueryContext(cmd)
 		},
-<<<<<<< HEAD
-		AddTxConnFlags:   sdkflags.AddTxFlagsToCmd,
-		Cdc:              appOptions.Cdc,
-		EnabledSignModes: appOptions.TxConfigOpts.EnabledSignModes,
-=======
 		AddQueryConnFlags: func(c *cobra.Command) {
 			sdkflags.AddQueryFlagsToCmd(c)
 			sdkflags.AddKeyringFlags(c.Flags())
 		},
 		AddTxConnFlags: sdkflags.AddTxFlagsToCmd,
->>>>>>> 4f445ed9
 	}
 
 	return appOptions.EnhanceRootCommandWithBuilder(rootCmd, builder)
 }
 
 func (appOptions AppOptions) EnhanceRootCommandWithBuilder(rootCmd *cobra.Command, builder *Builder) error {
-<<<<<<< HEAD
-	if !appOptions.skipValidation {
-		if err := builder.ValidateAndComplete(); err != nil {
-			return err
-		}
-=======
 	if err := builder.ValidateAndComplete(); err != nil {
 		return err
->>>>>>> 4f445ed9
 	}
 
 	// extract any custom commands from modules
