--- conflicted
+++ resolved
@@ -1,11 +1,8 @@
 package autocli
 
 import (
-<<<<<<< HEAD
 	"github.com/cosmos/cosmos-sdk/codec"
-=======
 	"github.com/cosmos/gogoproto/proto"
->>>>>>> 2290c5ee
 	"github.com/spf13/cobra"
 	"google.golang.org/grpc"
 	"google.golang.org/protobuf/reflect/protoregistry"
@@ -15,19 +12,13 @@
 	"cosmossdk.io/core/address"
 	"cosmossdk.io/core/appmodule"
 	"cosmossdk.io/depinject"
-<<<<<<< HEAD
-	"github.com/cosmos/cosmos-sdk/client"
-	sdkflags "github.com/cosmos/cosmos-sdk/client/flags"
-	"github.com/cosmos/cosmos-sdk/codec/types"
-	authtx "github.com/cosmos/cosmos-sdk/x/auth/tx"
-=======
 	"cosmossdk.io/log"
 	"cosmossdk.io/x/tx/signing"
 
 	"github.com/cosmos/cosmos-sdk/client"
 	sdkflags "github.com/cosmos/cosmos-sdk/client/flags"
 	"github.com/cosmos/cosmos-sdk/codec/types"
->>>>>>> 2290c5ee
+	authtx "github.com/cosmos/cosmos-sdk/x/auth/tx"
 )
 
 // AppOptions are input options for an autocli enabled app. These options can be built via depinject based on an app config.
@@ -50,7 +41,6 @@
 	// module or need to be improved.
 	ModuleOptions map[string]*autocliv1.ModuleOptions `optional:"true"`
 
-<<<<<<< HEAD
 	InterfaceRegistry     types.InterfaceRegistry
 	AddressCodec          address.Codec
 	ValidatorAddressCodec address.Codec
@@ -58,12 +48,8 @@
 
 	Cdc          codec.Codec
 	TxConfigOpts authtx.ConfigOptions
-=======
-	// ClientCtx contains the necessary information needed to execute the commands.
-	ClientCtx client.Context
 
 	skipValidation bool
->>>>>>> 2290c5ee
 }
 
 // EnhanceRootCommand enhances the provided root command with autocli AppOptions,
@@ -93,17 +79,12 @@
 		GetClientConn: func(cmd *cobra.Command) (grpc.ClientConnInterface, error) {
 			return client.GetClientQueryContext(cmd) // TODO: implement client/v2/grpcconn
 		},
-<<<<<<< HEAD
-		AddQueryConnFlags: sdkflags.AddQueryFlagsToCmd,
-		AddTxConnFlags:    sdkflags.AddTxFlagsToCmd,
-		Cdc:               appOptions.Cdc,
-=======
 		AddQueryConnFlags: func(c *cobra.Command) {
 			sdkflags.AddQueryFlagsToCmd(c)
 			sdkflags.AddKeyringFlags(c.Flags())
 		},
 		AddTxConnFlags: sdkflags.AddTxFlagsToCmd,
->>>>>>> 2290c5ee
+		Cdc:            appOptions.Cdc,
 	}
 
 	return appOptions.EnhanceRootCommandWithBuilder(rootCmd, builder)
@@ -197,10 +178,10 @@
 	}
 
 	return AppOptions{
-		Modules:        cfg.Modules,
-		ClientCtx:      client.Context{InterfaceRegistry: interfaceRegistry},
-		ModuleOptions:  moduleOptions,
-		skipValidation: true,
+		Modules:           cfg.Modules,
+		InterfaceRegistry: interfaceRegistry,
+		ModuleOptions:     moduleOptions,
+		skipValidation:    true,
 	}, nil
 }
 
