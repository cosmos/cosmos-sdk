--- conflicted
+++ resolved
@@ -304,11 +304,7 @@
 func (b *Builder) addFieldBindingToArgs(ctx *context.Context, messageBinder *MessageBinder, name protoreflect.Name, fields protoreflect.FieldDescriptors) (fieldBinding, error) {
 	field := fields.ByName(name)
 	if field == nil {
-<<<<<<< HEAD
-		return fieldBinding{}, fmt.Errorf("can't find field %s", name) // TODO: it will improve error if msg.FullName() was included.`
-=======
 		return fieldBinding{}, fmt.Errorf("can't find field %s in %s", name, messageBinder.messageType.Descriptor().FullName())
->>>>>>> 430eba80
 	}
 
 	_, hasValue, err := b.addFieldFlag(
