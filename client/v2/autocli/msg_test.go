--- conflicted
+++ resolved
@@ -17,11 +17,7 @@
 )
 
 var buildModuleMsgCommand = func(moduleName string, b *Builder) (*cobra.Command, error) {
-<<<<<<< HEAD
-	cmd := topLevelCmd(moduleName, fmt.Sprintf("Transitions commands for the %s module", moduleName))
-=======
 	cmd := topLevelCmd(moduleName, fmt.Sprintf("Transactions commands for the %s module", moduleName))
->>>>>>> c8a70ff3
 
 	err := b.AddMsgServiceCommands(cmd, testCmdMsgDesc)
 	return cmd, err
@@ -285,11 +281,7 @@
 func TestNotFoundErrorsMsg(t *testing.T) {
 	b := &Builder{}
 	buildModuleMsgCommand := func(moduleName string, cmdDescriptor *autocliv1.ServiceCommandDescriptor) (*cobra.Command, error) {
-<<<<<<< HEAD
-		cmd := topLevelCmd(moduleName, fmt.Sprintf("Transitions commands for the %s module", moduleName))
-=======
 		cmd := topLevelCmd(moduleName, fmt.Sprintf("Transactions commands for the %s module", moduleName))
->>>>>>> c8a70ff3
 
 		err := b.AddMsgServiceCommands(cmd, cmdDescriptor)
 		return cmd, err
@@ -339,11 +331,7 @@
 	enhanceMsg := func(cmd *cobra.Command, modOpts *autocliv1.ModuleOptions, moduleName string) error {
 		txCmdDesc := modOpts.Tx
 		if txCmdDesc != nil {
-<<<<<<< HEAD
-			subCmd := topLevelCmd(moduleName, fmt.Sprintf("Transitions commands for the %s module", moduleName))
-=======
 			subCmd := topLevelCmd(moduleName, fmt.Sprintf("Transactions commands for the %s module", moduleName))
->>>>>>> c8a70ff3
 			err := b.AddMsgServiceCommands(cmd, txCmdDesc)
 			if err != nil {
 				return err
