package autocli

import (
	"bytes"
	"context"
	"fmt"
	"os"
	"strings"
	"testing"

	autocliv1 "cosmossdk.io/api/cosmos/autocli/v1"
	"github.com/spf13/cobra"
	"google.golang.org/grpc"
	"google.golang.org/protobuf/testing/protocmp"
	"gotest.tools/v3/assert"
	"gotest.tools/v3/golden"

	"cosmossdk.io/client/v2/internal/testpb"
)

var buildModuleQueryCommand = func(moduleName string, b *Builder) (*cobra.Command, error) {
	cmd := topLevelCmd(moduleName, fmt.Sprintf("Querying commands for the %s module", moduleName))

	err := b.AddQueryServiceCommands(cmd, testCmdDesc)
	return cmd, err
}

var testCmdDesc = &autocliv1.ServiceCommandDescriptor{
	Service: testpb.Query_ServiceDesc.ServiceName,
	RpcCommandOptions: []*autocliv1.RpcCommandOptions{
		{
			RpcMethod:  "Echo",
			Use:        "echo [pos1] [pos2] [pos3...]",
			Version:    "1.0",
			Alias:      []string{"e"},
			SuggestFor: []string{"eco"},
			Example:    "echo 1 abc {}",
			Short:      "echo echos the value provided by the user",
			Long:       "echo echos the value provided by the user as a proto JSON object with populated with the provided fields and positional arguments",
			PositionalArgs: []*autocliv1.PositionalArgDescriptor{
				{
					ProtoField: "positional1",
				},
				{
					ProtoField: "positional2",
				},
				{
					ProtoField: "positional3_varargs",
					Varargs:    true,
				},
			},
			FlagOptions: map[string]*autocliv1.FlagOptions{
				"u32": {
					Name:      "uint32",
					Shorthand: "u",
					Usage:     "some random uint32",
				},
				"i32": {
					Usage:        "some random int32",
					DefaultValue: "3",
				},
				"u64": {
					Usage:        "some random uint64",
					DefaultValue: "5",
				},
				"deprecated_field": {
					Deprecated: "don't use this",
				},
				"shorthand_deprecated_field": {
					Shorthand:  "s",
					Deprecated: "bad idea",
				},
				"hidden_bool": {
					Hidden: true,
				},
<<<<<<< HEAD
				"bz": {
					Usage: "some bytes",
=======
				"a_coin": {
					Usage: "some random coin",
				},
				"duration": {
					Usage: "some random duration",
>>>>>>> 7824a8f1
				},
			},
		},
	},
	SubCommands: map[string]*autocliv1.ServiceCommandDescriptor{
		// we test the sub-command functionality using the same service with different options
		"deprecatedecho": {
			Service: testpb.Query_ServiceDesc.ServiceName,
			RpcCommandOptions: []*autocliv1.RpcCommandOptions{
				{
					RpcMethod:  "Echo",
					Deprecated: "don't use this",
				},
			},
		},
		"skipecho": {
			Service: testpb.Query_ServiceDesc.ServiceName,
			RpcCommandOptions: []*autocliv1.RpcCommandOptions{
				{
					RpcMethod: "Echo",
					Skip:      true,
				},
			},
		},
	},
}

func TestCoin(t *testing.T) {
	conn := testExecCommon(t, buildModuleQueryCommand,
		"echo",
		"1",
		"abc",
		"1234foo",
		"4321bar",
		"--a-coin", "100000foo",
		"--duration", "4h3s",
	)
	assert.DeepEqual(t, conn.lastRequest, conn.lastResponse.(*testpb.EchoResponse).Request, protocmp.Transform())
}

func TestEverything(t *testing.T) {
	conn := testExecCommon(t, buildModuleQueryCommand,
		"echo",
		"1",
		"abc",
		"123.123123124foo",
		"4321bar",
		"--a-bool",
		"--an-enum", "one",
		"--a-message", `{"bar":"abc", "baz":-3}`,
		"--duration", "4h3s",
		"--uint32", "27",
		"--u64", "3267246890",
		"--i32", "-253",
		"--i64", "-234602347",
		"--str", "def",
		"--timestamp", "2019-01-02T00:01:02Z",
		"--a-coin", "100000foo",
		"--an-address", "cosmos1y74p8wyy4enfhfn342njve6cjmj5c8dtl6emdk",
		"--bz", "c2RncXdlZndkZ3NkZw==",
		"--page-count-total",
		"--page-key", "MTIzNTQ4N3NnaGRhcw==",
		"--page-limit", "1000",
		"--page-offset", "10",
		"--page-reverse",
		"--bools", "true",
		"--bools", "false,false,true",
		"--enums", "one",
		"--enums", "five",
		"--enums", "two",
		"--strings", "abc",
		"--strings", "xyz",
		"--strings", "xyz,qrs",
		"--durations", "3s",
		"--durations", "5s",
		"--durations", "10h",
		"--some-messages", "{}",
		"--some-messages", `{"bar":"baz"}`,
		"--some-messages", `{"baz":-1}`,
		"--uints", "1,2,3",
		"--uints", "4",
	)
	errOut := conn.errorOut.String()
	res := conn.out.String()
	fmt.Println(errOut, res)
	assert.DeepEqual(t, conn.lastRequest, conn.lastResponse.(*testpb.EchoResponse).Request, protocmp.Transform())
}

func TestJSONParsing(t *testing.T) {
	conn := testExecCommon(t, buildModuleQueryCommand,
		"echo",
		"1", "abc", "1foo",
		"--some-messages", `{"bar":"baz"}`,
		"-u", "27", // shorthand
	)
	assert.DeepEqual(t, conn.lastRequest, conn.lastResponse.(*testpb.EchoResponse).Request, protocmp.Transform())

	conn = testExecCommon(t, buildModuleQueryCommand,
		"echo",
		"1", "abc", "1foo",
		"--some-messages", "testdata/some_message.json",
		"-u", "27", // shorthand
	)
	assert.DeepEqual(t, conn.lastRequest, conn.lastResponse.(*testpb.EchoResponse).Request, protocmp.Transform())
}

func TestOptions(t *testing.T) {
	conn := testExecCommon(t, buildModuleQueryCommand,
		"echo",
		"1", "abc", "123foo",
		"-u", "27", // shorthand
		"--u64", "5", // no opt default value
	)
	lastReq := conn.lastRequest.(*testpb.EchoRequest)
	assert.Equal(t, uint32(27), lastReq.U32) // shorthand got set
	assert.Equal(t, int32(3), lastReq.I32)   // default value got set
	assert.Equal(t, uint64(5), lastReq.U64)  // no opt default value got set
}

func TestBinaryFlag(t *testing.T) {
	// Create a temporary file with some content
	tempFile, err := os.Open("testdata/file.test")
	if err != nil {
		t.Fatal(err)
	}
	content := []byte("this is just a test file")
	if err := tempFile.Close(); err != nil {
		t.Fatal(err)
	}

	// Test cases
	tests := []struct {
		name     string
		input    string
		expected []byte
		hasError bool
		err      string
	}{
		{
			name:     "Valid file path with extension",
			input:    tempFile.Name(),
			expected: content,
			hasError: false,
			err:      "",
		},
		{
			name:     "Valid hex-encoded string",
			input:    "68656c6c6f20776f726c64",
			expected: []byte("hello world"),
			hasError: false,
			err:      "",
		},
		{
			name:     "Valid base64-encoded string",
			input:    "SGVsbG8gV29ybGQ=",
			expected: []byte("Hello World"),
			hasError: false,
			err:      "",
		},
		{
			name:     "Invalid input (not a file path or encoded string)",
			input:    "not a file or encoded string",
			expected: nil,
			hasError: true,
			err:      "input string is neither a valid file path, hex, or base64 encoded",
		},
	}

	// Run test cases
	for _, tc := range tests {
		t.Run(tc.name, func(t *testing.T) {
			conn := testExecCommon(t, buildModuleQueryCommand,
				"echo",
				"1", "abc", `{"denom":"foo","amount":"1"}`,
				"--bz", tc.input,
			)
			errorOut := conn.errorOut.String()
			if errorOut == "" {
				lastReq := conn.lastRequest.(*testpb.EchoRequest)
				assert.DeepEqual(t, tc.expected, lastReq.Bz)
			} else {
				assert.Assert(t, strings.Contains(conn.errorOut.String(), tc.err))
			}
		})

	}
}

func TestAddressValidation(t *testing.T) {
	conn := testExecCommon(t, buildModuleQueryCommand,
		"echo",
		"1", "abc", "1foo",
		"--an-address", "cosmos1y74p8wyy4enfhfn342njve6cjmj5c8dtl6emdk",
	)
	assert.Equal(t, "", conn.errorOut.String())

	conn = testExecCommon(t, buildModuleQueryCommand,
		"echo",
		"1", "abc", "1foo",
		"--an-address", "regen1y74p8wyy4enfhfn342njve6cjmj5c8dtl6emdk",
	)
	assert.Assert(t, strings.Contains(conn.errorOut.String(), "Error: invalid argument"))

	conn = testExecCommon(t, buildModuleQueryCommand,
		"echo",
		"1", "abc", "1foo",
		"--an-address", "cosmps1BAD_ENCODING",
	)
	assert.Assert(t, strings.Contains(conn.errorOut.String(), "Error: invalid argument"))

}

func TestOutputFormat(t *testing.T) {
	conn := testExecCommon(t, buildModuleQueryCommand,
		"echo",
		"1", "abc", "1foo",
		"--output", "json",
	)
	assert.Assert(t, strings.Contains(conn.out.String(), "{"))
	conn = testExecCommon(t, buildModuleQueryCommand,
		"echo",
		"1", "abc", "1foo",
		"--output", "text",
	)
	fmt.Println(conn.out.String())
	assert.Assert(t, strings.Contains(conn.out.String(), "  positional1: 1"))
}

func TestHelp(t *testing.T) {
	conn := testExecCommon(t, buildModuleQueryCommand, "-h")
	golden.Assert(t, conn.out.String(), "help-toplevel.golden")

	conn = testExecCommon(t, buildModuleQueryCommand, "echo", "-h")
	golden.Assert(t, conn.out.String(), "help-echo.golden")

	conn = testExecCommon(t, buildModuleQueryCommand, "deprecatedecho", "echo", "-h")
	golden.Assert(t, conn.out.String(), "help-deprecated.golden")

	conn = testExecCommon(t, buildModuleQueryCommand, "skipecho", "-h")
	golden.Assert(t, conn.out.String(), "help-skip.golden")
}

func TestDeprecated(t *testing.T) {
	conn := testExecCommon(t, buildModuleQueryCommand, "echo",
		"1", "abc", `{}`,
		"--deprecated-field", "foo")
	assert.Assert(t, strings.Contains(conn.out.String(), "--deprecated-field has been deprecated"))

	conn = testExecCommon(t, buildModuleQueryCommand, "echo",
		"1", "abc", `{}`,
		"-s", "foo")
	assert.Assert(t, strings.Contains(conn.out.String(), "--shorthand-deprecated-field has been deprecated"))
}

func TestBuildCustomQueryCommand(t *testing.T) {
	b := &Builder{}
	customCommandCalled := false
	cmd, err := b.BuildQueryCommand(map[string]*autocliv1.ModuleOptions{
		"test": {
			Query: testCmdDesc,
		},
	}, map[string]*cobra.Command{
		"test": {Use: "test", Run: func(cmd *cobra.Command, args []string) {
			customCommandCalled = true
		}},
	})
	assert.NilError(t, err)
	cmd.SetArgs([]string{"test", "query"})
	assert.NilError(t, cmd.Execute())
	assert.Assert(t, customCommandCalled)
}

func TestNotFoundErrors(t *testing.T) {
	b := &Builder{}

	buildModuleQueryCommand := func(moduleName string, cmdDescriptor *autocliv1.ServiceCommandDescriptor) (*cobra.Command, error) {
		cmd := topLevelCmd("query", "Querying subcommands")

		err := b.AddMsgServiceCommands(cmd, cmdDescriptor)
		return cmd, err
	}

	// bad service
	_, err := buildModuleQueryCommand("test", &autocliv1.ServiceCommandDescriptor{Service: "foo"})
	assert.ErrorContains(t, err, "can't find service foo")

	// bad method
	_, err = buildModuleQueryCommand("test", &autocliv1.ServiceCommandDescriptor{
		Service:           testpb.Query_ServiceDesc.ServiceName,
		RpcCommandOptions: []*autocliv1.RpcCommandOptions{{RpcMethod: "bar"}},
	})
	assert.ErrorContains(t, err, "rpc method \"bar\" not found")

	// bad positional field
	_, err = buildModuleQueryCommand("test", &autocliv1.ServiceCommandDescriptor{
		Service: testpb.Query_ServiceDesc.ServiceName,
		RpcCommandOptions: []*autocliv1.RpcCommandOptions{
			{
				RpcMethod: "Echo",
				PositionalArgs: []*autocliv1.PositionalArgDescriptor{
					{
						ProtoField: "foo",
					},
				},
			},
		},
	})
	assert.ErrorContains(t, err, "can't find field foo")

	// bad flag field
	_, err = buildModuleQueryCommand("test", &autocliv1.ServiceCommandDescriptor{
		Service: testpb.Query_ServiceDesc.ServiceName,
		RpcCommandOptions: []*autocliv1.RpcCommandOptions{
			{
				RpcMethod: "Echo",
				FlagOptions: map[string]*autocliv1.FlagOptions{
					"baz": {},
				},
			},
		},
	})
	assert.ErrorContains(t, err, "can't find field baz")
}

type testClientConn struct {
	*grpc.ClientConn
	t            *testing.T
	lastRequest  interface{}
	lastResponse interface{}
	out          *bytes.Buffer
	errorOut     *bytes.Buffer
}

func (t *testClientConn) Invoke(ctx context.Context, method string, args, reply interface{}, opts ...grpc.CallOption) error {
	err := t.ClientConn.Invoke(ctx, method, args, reply, opts...)
	t.lastRequest = args
	t.lastResponse = reply
	return err
}

type testEchoServer struct {
	testpb.UnimplementedQueryServer
}

func (t testEchoServer) Echo(_ context.Context, request *testpb.EchoRequest) (*testpb.EchoResponse, error) {
	return &testpb.EchoResponse{Request: request}, nil
}

var _ testpb.QueryServer = testEchoServer{}<|MERGE_RESOLUTION|>--- conflicted
+++ resolved
@@ -73,16 +73,14 @@
 				"hidden_bool": {
 					Hidden: true,
 				},
-<<<<<<< HEAD
+				"a_coin": {
+					Usage: "some random coin",
+				},
+				"duration": {
+					Usage: "some random duration",
+				},
 				"bz": {
 					Usage: "some bytes",
-=======
-				"a_coin": {
-					Usage: "some random coin",
-				},
-				"duration": {
-					Usage: "some random duration",
->>>>>>> 7824a8f1
 				},
 			},
 		},
