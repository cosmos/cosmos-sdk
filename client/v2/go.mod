--- conflicted
+++ resolved
@@ -186,17 +186,9 @@
 	github.com/power-devops/perfstat v0.0.0-20240221224432-82ca36839d55 // indirect
 	github.com/prometheus/client_golang v1.23.2 // indirect
 	github.com/prometheus/client_model v0.6.2 // indirect
-<<<<<<< HEAD
-	github.com/prometheus/common v0.67.3 // indirect
-	github.com/prometheus/procfs v0.16.1 // indirect
-	github.com/quic-go/qpack v0.5.1 // indirect
-	github.com/quic-go/quic-go v0.54.1 // indirect
-	github.com/quic-go/webtransport-go v0.9.0 // indirect
-=======
 	github.com/prometheus/common v0.67.4 // indirect
 	github.com/prometheus/otlptranslator v0.0.2 // indirect
 	github.com/prometheus/procfs v0.17.0 // indirect
->>>>>>> 6065146f
 	github.com/rcrowley/go-metrics v0.0.0-20250401214520-65e299d6c5c9 // indirect
 	github.com/rogpeppe/go-internal v1.14.1 // indirect
 	github.com/rs/cors v1.11.1 // indirect
@@ -217,11 +209,7 @@
 	github.com/tklauser/go-sysconf v0.3.15 // indirect
 	github.com/tklauser/numcpus v0.10.0 // indirect
 	github.com/twitchyliquid64/golang-asm v0.15.1 // indirect
-<<<<<<< HEAD
-	github.com/wlynxg/anet v0.0.5 // indirect
-=======
 	github.com/yusufpapurcu/wmi v1.2.4 // indirect
->>>>>>> 6065146f
 	github.com/zondax/golem v0.27.0 // indirect
 	github.com/zondax/hid v0.9.2 // indirect
 	github.com/zondax/ledger-go v1.0.1 // indirect
@@ -251,31 +239,13 @@
 	go.opentelemetry.io/otel/sdk/log v0.14.0 // indirect
 	go.opentelemetry.io/otel/sdk/metric v1.38.0 // indirect
 	go.opentelemetry.io/otel/trace v1.38.0 // indirect
-<<<<<<< HEAD
-	go.uber.org/dig v1.19.0 // indirect
-	go.uber.org/fx v1.24.0 // indirect
-=======
 	go.opentelemetry.io/proto/otlp v1.7.1 // indirect
->>>>>>> 6065146f
 	go.uber.org/mock v0.6.0 // indirect
 	go.uber.org/multierr v1.11.0 // indirect
 	go.uber.org/zap v1.27.0 // indirect
 	go.yaml.in/yaml/v2 v2.4.3 // indirect
 	go.yaml.in/yaml/v3 v3.0.4 // indirect
 	golang.org/x/arch v0.21.0 // indirect
-<<<<<<< HEAD
-	golang.org/x/crypto v0.45.0 // indirect
-	golang.org/x/exp v0.0.0-20250606033433-dcc06ee1d476 // indirect
-	golang.org/x/mod v0.29.0 // indirect
-	golang.org/x/net v0.47.0 // indirect
-	golang.org/x/sync v0.18.0 // indirect
-	golang.org/x/sys v0.38.0 // indirect
-	golang.org/x/telemetry v0.0.0-20251008203120-078029d740a8 // indirect
-	golang.org/x/term v0.37.0 // indirect
-	golang.org/x/text v0.31.0 // indirect
-	golang.org/x/time v0.13.0 // indirect
-	golang.org/x/tools v0.38.0 // indirect
-=======
 	golang.org/x/crypto v0.46.0 // indirect
 	golang.org/x/exp v0.0.0-20250506013437-ce4c2cf36ca6 // indirect
 	golang.org/x/net v0.47.0 // indirect
@@ -283,7 +253,6 @@
 	golang.org/x/sys v0.39.0 // indirect
 	golang.org/x/term v0.38.0 // indirect
 	golang.org/x/text v0.32.0 // indirect
->>>>>>> 6065146f
 	google.golang.org/genproto v0.0.0-20250603155806-513f23925822 // indirect
 	google.golang.org/genproto/googleapis/api v0.0.0-20251022142026-3a174f9686a8 // indirect
 	google.golang.org/genproto/googleapis/rpc v0.0.0-20251022142026-3a174f9686a8 // indirect
