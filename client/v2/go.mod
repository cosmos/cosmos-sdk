--- conflicted
+++ resolved
@@ -46,12 +46,8 @@
 	github.com/cosmos/cosmos-db v1.0.0 // indirect
 	github.com/cosmos/go-bip39 v1.0.0 // indirect
 	github.com/cosmos/gogogateway v1.2.0 // indirect
-<<<<<<< HEAD
 	github.com/cosmos/gogoproto v1.4.11 // indirect
-	github.com/cosmos/iavl v1.0.0-rc.1 // indirect
-=======
 	github.com/cosmos/iavl v1.0.0 // indirect
->>>>>>> b7749afc
 	github.com/cosmos/ics23/go v0.10.0 // indirect
 	github.com/cosmos/ledger-cosmos-go v0.13.3 // indirect
 	github.com/danieljoos/wincred v1.1.2 // indirect
