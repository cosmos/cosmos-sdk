module cosmossdk.io/client/v2

go 1.25.0

require (
	cosmossdk.io/api v0.9.2
	cosmossdk.io/core v0.11.3
	cosmossdk.io/depinject v1.2.1
	cosmossdk.io/math v1.5.3
	cosmossdk.io/x/tx v0.14.0
	github.com/cockroachdb/errors v1.12.0
	github.com/cosmos/cosmos-proto v1.0.0-beta.5
	github.com/cosmos/cosmos-sdk v0.54.0-beta.0
	github.com/cosmos/gogoproto v1.7.2
	github.com/spf13/cobra v1.10.1
	github.com/spf13/pflag v1.0.10
	github.com/stretchr/testify v1.11.1
	google.golang.org/grpc v1.76.0
	google.golang.org/protobuf v1.36.10
	gotest.tools/v3 v3.5.2
	sigs.k8s.io/yaml v1.6.0
)

require (
	cosmossdk.io/collections v1.3.1 // indirect
	cosmossdk.io/errors v1.0.2 // indirect
	cosmossdk.io/log v1.6.1 // indirect
	cosmossdk.io/schema v1.1.0 // indirect
	cosmossdk.io/store v1.3.0-beta.0 // indirect
	filippo.io/edwards25519 v1.1.0 // indirect
	github.com/99designs/go-keychain v0.0.0-20191008050251-8e49817e8af4 // indirect
	github.com/99designs/keyring v1.2.1 // indirect
	github.com/DataDog/zstd v1.5.7 // indirect
	github.com/beorn7/perks v1.0.1 // indirect
	github.com/bgentry/speakeasy v0.2.0 // indirect
	github.com/bytedance/gopkg v0.1.3 // indirect
	github.com/bytedance/sonic v1.14.2 // indirect
	github.com/bytedance/sonic/loader v0.4.0 // indirect
	github.com/cenkalti/backoff/v4 v4.3.0 // indirect
	github.com/cenkalti/backoff/v5 v5.0.3 // indirect
	github.com/cespare/xxhash/v2 v2.3.0 // indirect
	github.com/chzyer/readline v1.5.1 // indirect
	github.com/cloudwego/base64x v0.1.6 // indirect
	github.com/cockroachdb/fifo v0.0.0-20240816210425-c5d0cb0b6fc0 // indirect
	github.com/cockroachdb/logtags v0.0.0-20241215232642-bb51bb14a506 // indirect
	github.com/cockroachdb/pebble v1.1.5 // indirect
	github.com/cockroachdb/redact v1.1.6 // indirect
	github.com/cockroachdb/tokenbucket v0.0.0-20250429170803-42689b6311bb // indirect
	github.com/cometbft/cometbft v0.39.0-beta.2 // indirect
	github.com/cometbft/cometbft-db v0.14.1 // indirect
	github.com/cosmos/btcutil v1.0.5 // indirect
	github.com/cosmos/cosmos-db v1.1.3 // indirect
	github.com/cosmos/go-bip39 v1.0.0 // indirect
	github.com/cosmos/gogogateway v1.2.0 // indirect
	github.com/cosmos/iavl v1.2.6 // indirect
	github.com/cosmos/ics23/go v0.11.0 // indirect
	github.com/cosmos/ledger-cosmos-go v0.16.0 // indirect
	github.com/danieljoos/wincred v1.2.2 // indirect
	github.com/davecgh/go-spew v1.1.2-0.20180830191138-d8f796af33cc // indirect
	github.com/decred/dcrd/dcrec/secp256k1/v4 v4.4.0 // indirect
	github.com/desertbit/timer v0.0.0-20180107155436-c41aec40b27f // indirect
	github.com/dgraph-io/badger/v4 v4.6.0 // indirect
	github.com/dgraph-io/ristretto/v2 v2.1.0 // indirect
	github.com/dustin/go-humanize v1.0.1 // indirect
<<<<<<< HEAD
	github.com/dvsekhvalnov/jose2go v1.6.0 // indirect
	github.com/ebitengine/purego v0.8.4 // indirect
	github.com/edsrzf/mmap-go v1.0.0 // indirect
=======
	github.com/dvsekhvalnov/jose2go v1.7.0 // indirect
>>>>>>> bbf7bbfe
	github.com/emicklei/dot v1.8.0 // indirect
	github.com/fatih/color v1.18.0 // indirect
	github.com/felixge/httpsnoop v1.0.4 // indirect
	github.com/fsnotify/fsnotify v1.9.0 // indirect
	github.com/getsentry/sentry-go v0.35.0 // indirect
	github.com/go-kit/kit v0.13.0 // indirect
	github.com/go-kit/log v0.2.1 // indirect
	github.com/go-logfmt/logfmt v0.6.1 // indirect
	github.com/go-logr/logr v1.4.3 // indirect
	github.com/go-logr/stdr v1.2.2 // indirect
	github.com/go-ole/go-ole v1.3.0 // indirect
	github.com/go-viper/mapstructure/v2 v2.4.0 // indirect
	github.com/godbus/dbus v0.0.0-20190726142602-4481cbc300e2 // indirect
	github.com/gogo/googleapis v1.4.1 // indirect
	github.com/gogo/protobuf v1.3.2 // indirect
	github.com/golang/protobuf v1.5.4 // indirect
	github.com/golang/snappy v1.0.0 // indirect
	github.com/google/btree v1.1.3 // indirect
	github.com/google/flatbuffers v25.2.10+incompatible // indirect
	github.com/google/go-cmp v0.7.0 // indirect
	github.com/google/orderedcode v0.0.1 // indirect
	github.com/google/uuid v1.6.0 // indirect
	github.com/gorilla/handlers v1.5.2 // indirect
	github.com/gorilla/mux v1.8.1 // indirect
	github.com/gorilla/websocket v1.5.3 // indirect
	github.com/grafana/regexp v0.0.0-20240518133315-a468a5bfb3bc // indirect
	github.com/grpc-ecosystem/go-grpc-middleware v1.4.0 // indirect
	github.com/grpc-ecosystem/grpc-gateway v1.16.0 // indirect
	github.com/grpc-ecosystem/grpc-gateway/v2 v2.27.2 // indirect
	github.com/gsterjov/go-libsecret v0.0.0-20161001094733-a6f4afe4910c // indirect
	github.com/hashicorp/go-hclog v1.6.3 // indirect
	github.com/hashicorp/go-immutable-radix v1.3.1 // indirect
	github.com/hashicorp/go-metrics v0.5.4 // indirect
	github.com/hashicorp/go-plugin v1.7.0 // indirect
	github.com/hashicorp/golang-lru v1.0.2 // indirect
	github.com/hashicorp/golang-lru/v2 v2.0.7 // indirect
	github.com/hashicorp/yamux v0.1.2 // indirect
	github.com/hdevalence/ed25519consensus v0.2.0 // indirect
	github.com/huandu/skiplist v1.2.1 // indirect
	github.com/iancoleman/strcase v0.3.0 // indirect
	github.com/improbable-eng/grpc-web v0.15.0 // indirect
	github.com/inconshreveable/mousetrap v1.1.0 // indirect
	github.com/jmhodges/levigo v1.0.0 // indirect
	github.com/klauspost/compress v1.18.0 // indirect
	github.com/klauspost/cpuid/v2 v2.2.10 // indirect
	github.com/kr/pretty v0.3.1 // indirect
	github.com/kr/text v0.2.0 // indirect
	github.com/lib/pq v1.10.9 // indirect
	github.com/linxGnu/grocksdb v1.10.3 // indirect
	github.com/lufia/plan9stats v0.0.0-20250827001030-24949be3fa54 // indirect
	github.com/manifoldco/promptui v0.9.0 // indirect
	github.com/mattn/go-colorable v0.1.14 // indirect
	github.com/mattn/go-isatty v0.0.20 // indirect
	github.com/minio/highwayhash v1.0.3 // indirect
	github.com/mtibben/percent v0.2.1 // indirect
	github.com/munnerz/goautoneg v0.0.0-20191010083416-a7dc8b61c822 // indirect
	github.com/oasisprotocol/curve25519-voi v0.0.0-20230904125328-1f23a7beb09a // indirect
	github.com/oklog/run v1.1.0 // indirect
	github.com/pelletier/go-toml/v2 v2.2.4 // indirect
	github.com/petermattis/goid v0.0.0-20250813065127-a731cc31b4fe // indirect
	github.com/pkg/errors v0.9.1 // indirect
	github.com/pmezard/go-difflib v1.0.1-0.20181226105442-5d4384ee4fb2 // indirect
	github.com/power-devops/perfstat v0.0.0-20240221224432-82ca36839d55 // indirect
	github.com/prometheus/client_golang v1.23.2 // indirect
	github.com/prometheus/client_model v0.6.2 // indirect
	github.com/prometheus/common v0.67.1 // indirect
	github.com/prometheus/otlptranslator v0.0.2 // indirect
	github.com/prometheus/procfs v0.17.0 // indirect
	github.com/rcrowley/go-metrics v0.0.0-20250401214520-65e299d6c5c9 // indirect
	github.com/rogpeppe/go-internal v1.14.1 // indirect
	github.com/rs/cors v1.11.1 // indirect
	github.com/rs/zerolog v1.34.0 // indirect
	github.com/sagikazarmark/locafero v0.11.0 // indirect
	github.com/sasha-s/go-deadlock v0.3.6 // indirect
	github.com/shirou/gopsutil/v4 v4.25.7 // indirect
	github.com/sourcegraph/conc v0.3.1-0.20240121214520-5f936abd7ae8 // indirect
	github.com/spf13/afero v1.15.0 // indirect
	github.com/spf13/cast v1.10.0 // indirect
	github.com/spf13/viper v1.21.0 // indirect
	github.com/subosito/gotenv v1.6.0 // indirect
	github.com/supranational/blst v0.3.16 // indirect
	github.com/syndtr/goleveldb v1.0.1-0.20220721030215-126854af5e6d // indirect
	github.com/tendermint/go-amino v0.16.0 // indirect
	github.com/tidwall/btree v1.8.1 // indirect
	github.com/tklauser/go-sysconf v0.3.15 // indirect
	github.com/tklauser/numcpus v0.10.0 // indirect
	github.com/twitchyliquid64/golang-asm v0.15.1 // indirect
	github.com/yusufpapurcu/wmi v1.2.4 // indirect
	github.com/zondax/golem v0.27.0 // indirect
	github.com/zondax/hid v0.9.2 // indirect
	github.com/zondax/ledger-go v1.0.1 // indirect
	go.etcd.io/bbolt v1.4.0 // indirect
	go.opentelemetry.io/auto/sdk v1.1.0 // indirect
	go.opentelemetry.io/contrib/bridges/otelslog v0.13.0 // indirect
	go.opentelemetry.io/contrib/instrumentation/host v0.63.0 // indirect
	go.opentelemetry.io/contrib/instrumentation/runtime v0.63.0 // indirect
	go.opentelemetry.io/contrib/otelconf v0.18.0 // indirect
	go.opentelemetry.io/otel v1.38.0 // indirect
	go.opentelemetry.io/otel/exporters/otlp/otlplog/otlploggrpc v0.14.0 // indirect
	go.opentelemetry.io/otel/exporters/otlp/otlplog/otlploghttp v0.14.0 // indirect
	go.opentelemetry.io/otel/exporters/otlp/otlpmetric/otlpmetricgrpc v1.38.0 // indirect
	go.opentelemetry.io/otel/exporters/otlp/otlpmetric/otlpmetrichttp v1.38.0 // indirect
	go.opentelemetry.io/otel/exporters/otlp/otlptrace v1.38.0 // indirect
	go.opentelemetry.io/otel/exporters/otlp/otlptrace/otlptracegrpc v1.38.0 // indirect
	go.opentelemetry.io/otel/exporters/otlp/otlptrace/otlptracehttp v1.38.0 // indirect
	go.opentelemetry.io/otel/exporters/prometheus v0.60.0 // indirect
	go.opentelemetry.io/otel/exporters/stdout/stdoutlog v0.14.0 // indirect
	go.opentelemetry.io/otel/exporters/stdout/stdoutmetric v1.38.0 // indirect
	go.opentelemetry.io/otel/exporters/stdout/stdouttrace v1.38.0 // indirect
	go.opentelemetry.io/otel/log v0.14.0 // indirect
	go.opentelemetry.io/otel/metric v1.38.0 // indirect
	go.opentelemetry.io/otel/sdk v1.38.0 // indirect
	go.opentelemetry.io/otel/sdk/log v0.14.0 // indirect
	go.opentelemetry.io/otel/sdk/metric v1.38.0 // indirect
	go.opentelemetry.io/otel/trace v1.38.0 // indirect
	go.opentelemetry.io/proto/otlp v1.7.1 // indirect
	go.uber.org/mock v0.6.0 // indirect
	go.uber.org/multierr v1.11.0 // indirect
	go.uber.org/zap v1.27.0 // indirect
	go.yaml.in/yaml/v2 v2.4.3 // indirect
	go.yaml.in/yaml/v3 v3.0.4 // indirect
<<<<<<< HEAD
	golang.org/x/arch v0.22.0 // indirect
	golang.org/x/crypto v0.43.0 // indirect
=======
	golang.org/x/arch v0.21.0 // indirect
	golang.org/x/crypto v0.44.0 // indirect
>>>>>>> bbf7bbfe
	golang.org/x/exp v0.0.0-20250506013437-ce4c2cf36ca6 // indirect
	golang.org/x/net v0.46.0 // indirect
	golang.org/x/sync v0.18.0 // indirect
	golang.org/x/sys v0.38.0 // indirect
	golang.org/x/term v0.37.0 // indirect
	golang.org/x/text v0.31.0 // indirect
	google.golang.org/genproto v0.0.0-20250603155806-513f23925822 // indirect
	google.golang.org/genproto/googleapis/api v0.0.0-20250825161204-c5933d9347a5 // indirect
	google.golang.org/genproto/googleapis/rpc v0.0.0-20250825161204-c5933d9347a5 // indirect
	gopkg.in/yaml.v3 v3.0.1 // indirect
	nhooyr.io/websocket v1.8.17 // indirect
	pgregory.net/rapid v1.2.0 // indirect
)

// replace (
// 	<temporary replace>
// )
replace (
	cosmossdk.io/store => ../../store
	github.com/cosmos/cosmos-sdk => ../../.
	github.com/tidwall/btree => github.com/cosmos/btree v0.0.0-20250924232609-2c6195d95951
)<|MERGE_RESOLUTION|>--- conflicted
+++ resolved
@@ -62,13 +62,9 @@
 	github.com/dgraph-io/badger/v4 v4.6.0 // indirect
 	github.com/dgraph-io/ristretto/v2 v2.1.0 // indirect
 	github.com/dustin/go-humanize v1.0.1 // indirect
-<<<<<<< HEAD
-	github.com/dvsekhvalnov/jose2go v1.6.0 // indirect
+	github.com/dvsekhvalnov/jose2go v1.7.0 // indirect
 	github.com/ebitengine/purego v0.8.4 // indirect
 	github.com/edsrzf/mmap-go v1.0.0 // indirect
-=======
-	github.com/dvsekhvalnov/jose2go v1.7.0 // indirect
->>>>>>> bbf7bbfe
 	github.com/emicklei/dot v1.8.0 // indirect
 	github.com/fatih/color v1.18.0 // indirect
 	github.com/felixge/httpsnoop v1.0.4 // indirect
@@ -190,13 +186,8 @@
 	go.uber.org/zap v1.27.0 // indirect
 	go.yaml.in/yaml/v2 v2.4.3 // indirect
 	go.yaml.in/yaml/v3 v3.0.4 // indirect
-<<<<<<< HEAD
 	golang.org/x/arch v0.22.0 // indirect
-	golang.org/x/crypto v0.43.0 // indirect
-=======
-	golang.org/x/arch v0.21.0 // indirect
 	golang.org/x/crypto v0.44.0 // indirect
->>>>>>> bbf7bbfe
 	golang.org/x/exp v0.0.0-20250506013437-ce4c2cf36ca6 // indirect
 	golang.org/x/net v0.46.0 // indirect
 	golang.org/x/sync v0.18.0 // indirect
