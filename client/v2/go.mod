module cosmossdk.io/client/v2

go 1.21

require (
	cosmossdk.io/api v0.7.3
	cosmossdk.io/core v0.12.1-0.20231114100755-569e3ff6a0d7
	cosmossdk.io/depinject v1.0.0-alpha.4
	cosmossdk.io/x/bank v0.0.0-00010101000000-000000000000
	cosmossdk.io/x/gov v0.0.0-20231113122742-912390d5fc4a
	cosmossdk.io/x/tx v0.13.0
	github.com/chzyer/readline v1.5.1 // indirect
	github.com/cockroachdb/errors v1.11.1
	github.com/cosmos/cosmos-proto v1.0.0-beta.4
	github.com/cosmos/cosmos-sdk v0.51.0
	github.com/manifoldco/promptui v0.9.0 // indirect
	github.com/spf13/cobra v1.8.0
	github.com/spf13/pflag v1.0.5
	google.golang.org/grpc v1.61.1
	google.golang.org/protobuf v1.32.0
	gotest.tools/v3 v3.5.1
	sigs.k8s.io/yaml v1.4.0
)

require (
	cosmossdk.io/collections v0.4.0 // indirect
	cosmossdk.io/errors v1.0.1 // indirect
	cosmossdk.io/log v1.3.1 // indirect
	cosmossdk.io/math v1.2.0 // indirect
	cosmossdk.io/store v1.0.2 // indirect
	cosmossdk.io/x/accounts v0.0.0-00010101000000-000000000000 // indirect
	cosmossdk.io/x/auth v0.0.0-00010101000000-000000000000
	cosmossdk.io/x/staking v0.0.0-00010101000000-000000000000 // indirect
	filippo.io/edwards25519 v1.1.0 // indirect
	github.com/99designs/go-keychain v0.0.0-20191008050251-8e49817e8af4 // indirect
	github.com/99designs/keyring v1.2.2 // indirect
	github.com/DataDog/datadog-go v4.8.3+incompatible // indirect
	github.com/DataDog/zstd v1.5.5 // indirect
	github.com/Microsoft/go-winio v0.6.1 // indirect
	github.com/beorn7/perks v1.0.1 // indirect
	github.com/bgentry/speakeasy v0.1.1-0.20220910012023-760eaf8b6816 // indirect
	github.com/btcsuite/btcd/btcec/v2 v2.3.2 // indirect
	github.com/cenkalti/backoff/v4 v4.1.3 // indirect
	github.com/cespare/xxhash v1.1.0 // indirect
	github.com/cespare/xxhash/v2 v2.2.0 // indirect
	github.com/cockroachdb/logtags v0.0.0-20230118201751-21c54148d20b // indirect
	github.com/cockroachdb/pebble v1.1.0 // indirect
	github.com/cockroachdb/redact v1.1.5 // indirect
	github.com/cockroachdb/tokenbucket v0.0.0-20230807174530-cc333fc44b06 // indirect
	github.com/cometbft/cometbft v0.38.5 // indirect
	github.com/cometbft/cometbft-db v0.8.0 // indirect
	github.com/cosmos/btcutil v1.0.5 // indirect
	github.com/cosmos/cosmos-db v1.0.0 // indirect
	github.com/cosmos/go-bip39 v1.0.0 // indirect
	github.com/cosmos/gogogateway v1.2.0 // indirect
	github.com/cosmos/gogoproto v1.4.11
	github.com/cosmos/iavl v1.0.0 // indirect
	github.com/cosmos/ics23/go v0.10.0 // indirect
	github.com/cosmos/ledger-cosmos-go v0.13.3 // indirect
	github.com/danieljoos/wincred v1.2.0 // indirect
	github.com/davecgh/go-spew v1.1.2-0.20180830191138-d8f796af33cc // indirect
	github.com/decred/dcrd/dcrec/secp256k1/v4 v4.2.0 // indirect
	github.com/desertbit/timer v0.0.0-20180107155436-c41aec40b27f // indirect
	github.com/dgraph-io/badger/v2 v2.2007.4 // indirect
	github.com/dgraph-io/ristretto v0.1.1 // indirect
	github.com/dgryski/go-farm v0.0.0-20200201041132-a6ae2369ad13 // indirect
	github.com/dustin/go-humanize v1.0.1 // indirect
	github.com/dvsekhvalnov/jose2go v1.6.0 // indirect
	github.com/emicklei/dot v1.6.0 // indirect
	github.com/fatih/color v1.15.0 // indirect
	github.com/felixge/httpsnoop v1.0.4 // indirect
	github.com/fsnotify/fsnotify v1.7.0 // indirect
	github.com/getsentry/sentry-go v0.27.0 // indirect
	github.com/go-kit/kit v0.13.0 // indirect
	github.com/go-kit/log v0.2.1 // indirect
	github.com/go-logfmt/logfmt v0.6.0 // indirect
	github.com/godbus/dbus v0.0.0-20190726142602-4481cbc300e2 // indirect
	github.com/gogo/googleapis v1.4.1 // indirect
	github.com/gogo/protobuf v1.3.2 // indirect
	github.com/golang/glog v1.1.2 // indirect
	github.com/golang/mock v1.6.0 // indirect
	github.com/golang/protobuf v1.5.3 // indirect
	github.com/golang/snappy v0.0.4 // indirect
	github.com/google/btree v1.1.2 // indirect
	github.com/google/go-cmp v0.6.0 // indirect
	github.com/google/orderedcode v0.0.1 // indirect
	github.com/gorilla/handlers v1.5.2 // indirect
	github.com/gorilla/mux v1.8.1 // indirect
	github.com/gorilla/websocket v1.5.0 // indirect
	github.com/grpc-ecosystem/go-grpc-middleware v1.4.0 // indirect
	github.com/grpc-ecosystem/grpc-gateway v1.16.0 // indirect
	github.com/gsterjov/go-libsecret v0.0.0-20161001094733-a6f4afe4910c // indirect
	github.com/hashicorp/go-hclog v1.5.0 // indirect
	github.com/hashicorp/go-immutable-radix v1.3.1 // indirect
	github.com/hashicorp/go-metrics v0.5.3 // indirect
	github.com/hashicorp/go-plugin v1.5.2 // indirect
	github.com/hashicorp/golang-lru v1.0.2 // indirect
	github.com/hashicorp/hcl v1.0.0 // indirect
	github.com/hashicorp/yamux v0.1.1 // indirect
	github.com/hdevalence/ed25519consensus v0.2.0 // indirect
	github.com/huandu/skiplist v1.2.0 // indirect
	github.com/iancoleman/strcase v0.3.0 // indirect
	github.com/improbable-eng/grpc-web v0.15.0 // indirect
	github.com/inconshreveable/mousetrap v1.1.0 // indirect
	github.com/jmhodges/levigo v1.0.0 // indirect
	github.com/klauspost/compress v1.17.6 // indirect
	github.com/kr/pretty v0.3.1 // indirect
	github.com/kr/text v0.2.0 // indirect
	github.com/lib/pq v1.10.7 // indirect
	github.com/libp2p/go-buffer-pool v0.1.0 // indirect
	github.com/linxGnu/grocksdb v1.8.12 // indirect
	github.com/magiconair/properties v1.8.7 // indirect
	github.com/mattn/go-colorable v0.1.13 // indirect
	github.com/mattn/go-isatty v0.0.20 // indirect
	github.com/minio/highwayhash v1.0.2 // indirect
	github.com/mitchellh/go-testing-interface v1.14.1 // indirect
	github.com/mitchellh/mapstructure v1.5.0 // indirect
	github.com/mtibben/percent v0.2.1 // indirect
	github.com/oasisprotocol/curve25519-voi v0.0.0-20230904125328-1f23a7beb09a // indirect
	github.com/oklog/run v1.1.0 // indirect
	github.com/pelletier/go-toml/v2 v2.1.1 // indirect
	github.com/petermattis/goid v0.0.0-20231207134359-e60b3f734c67 // indirect
	github.com/pkg/errors v0.9.1 // indirect
	github.com/pmezard/go-difflib v1.0.1-0.20181226105442-5d4384ee4fb2 // indirect
	github.com/prometheus/client_golang v1.18.0 // indirect
	github.com/prometheus/client_model v0.5.0 // indirect
	github.com/prometheus/common v0.47.0 // indirect
	github.com/prometheus/procfs v0.12.0 // indirect
	github.com/rcrowley/go-metrics v0.0.0-20201227073835-cf1acfcdf475 // indirect
	github.com/rogpeppe/go-internal v1.12.0 // indirect
	github.com/rs/cors v1.8.3 // indirect
	github.com/rs/zerolog v1.32.0 // indirect
	github.com/sagikazarmark/locafero v0.4.0 // indirect
	github.com/sagikazarmark/slog-shim v0.1.0 // indirect
	github.com/sasha-s/go-deadlock v0.3.1 // indirect
	github.com/sourcegraph/conc v0.3.0 // indirect
	github.com/spf13/afero v1.11.0 // indirect
	github.com/spf13/cast v1.6.0 // indirect
	github.com/spf13/viper v1.18.2 // indirect
	github.com/stretchr/testify v1.8.4
	github.com/subosito/gotenv v1.6.0 // indirect
	github.com/syndtr/goleveldb v1.0.1-0.20220721030215-126854af5e6d // indirect
	github.com/tendermint/go-amino v0.16.0 // indirect
	github.com/tidwall/btree v1.7.0 // indirect
	github.com/zondax/hid v0.9.2 // indirect
	github.com/zondax/ledger-go v0.14.3 // indirect
	gitlab.com/yawning/secp256k1-voi v0.0.0-20230925100816-f2616030848b // indirect
	gitlab.com/yawning/tuplehash v0.0.0-20230713102510-df83abbf9a02 // indirect
	go.etcd.io/bbolt v1.3.7 // indirect
	go.uber.org/multierr v1.11.0 // indirect
	golang.org/x/crypto v0.19.0 // indirect
	golang.org/x/exp v0.0.0-20240205201215-2c58cdc269a3 // indirect
	golang.org/x/mod v0.14.0 // indirect
	golang.org/x/net v0.21.0 // indirect
	golang.org/x/sync v0.6.0 // indirect
	golang.org/x/sys v0.17.0 // indirect
	golang.org/x/term v0.17.0 // indirect
	golang.org/x/text v0.14.0 // indirect
	golang.org/x/tools v0.17.0 // indirect
	google.golang.org/genproto v0.0.0-20240205150955-31a09d347014 // indirect
	google.golang.org/genproto/googleapis/api v0.0.0-20240125205218-1f4bbc51befe // indirect
	google.golang.org/genproto/googleapis/rpc v0.0.0-20240213162025-012b6fc9bca9 // indirect
	gopkg.in/ini.v1 v1.67.0 // indirect
	gopkg.in/yaml.v3 v3.0.1 // indirect
	nhooyr.io/websocket v1.8.6 // indirect
	pgregory.net/rapid v1.1.0 // indirect
)

require (
	buf.build/gen/go/cosmos/gogo-proto/protocolbuffers/go v1.32.0-20230509103710-5e5b9fdd0180.1 // indirect
	buf.build/gen/go/tendermint/tendermint/protocolbuffers/go v1.32.0-20231117195010-33ed361a9051.1 // indirect
)

replace github.com/cosmos/cosmos-sdk => ./../../

replace (
<<<<<<< HEAD
	cosmossdk.io/api => ./../../api
=======
	cosmossdk.io/api => ../../api
>>>>>>> 4d5b140a
	cosmossdk.io/core => ./../../core
	cosmossdk.io/depinject => ./../../depinject
	cosmossdk.io/x/accounts => ./../../x/accounts
	cosmossdk.io/x/auth => ./../../x/auth
	cosmossdk.io/x/bank => ./../../x/bank
	cosmossdk.io/x/distribution => ./../../x/distribution
	cosmossdk.io/x/gov => ./../../x/gov
	cosmossdk.io/x/mint => ./../../x/mint
	cosmossdk.io/x/protocolpool => ./../../x/protocolpool
	cosmossdk.io/x/slashing => ./../../x/slashing
	cosmossdk.io/x/staking => ./../../x/staking
	cosmossdk.io/x/tx => ./../../x/tx
)<|MERGE_RESOLUTION|>--- conflicted
+++ resolved
@@ -174,11 +174,7 @@
 replace github.com/cosmos/cosmos-sdk => ./../../
 
 replace (
-<<<<<<< HEAD
 	cosmossdk.io/api => ./../../api
-=======
-	cosmossdk.io/api => ../../api
->>>>>>> 4d5b140a
 	cosmossdk.io/core => ./../../core
 	cosmossdk.io/depinject => ./../../depinject
 	cosmossdk.io/x/accounts => ./../../x/accounts
