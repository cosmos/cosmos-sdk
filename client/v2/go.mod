module cosmossdk.io/client/v2

go 1.21

require (
	cosmossdk.io/api v0.7.2
	cosmossdk.io/core v0.12.0
	cosmossdk.io/depinject v1.0.0-alpha.4
	cosmossdk.io/x/tx v0.11.0
	github.com/cockroachdb/errors v1.11.1
	github.com/cosmos/cosmos-proto v1.0.0-beta.3
	github.com/cosmos/cosmos-sdk v0.46.0-beta2.0.20230915113003-c7e0bd7b54d0
	github.com/cosmos/gogoproto v1.4.11
	github.com/spf13/cobra v1.7.0
	github.com/spf13/pflag v1.0.5
<<<<<<< HEAD
	google.golang.org/grpc v1.58.3
=======
	golang.org/x/exp v0.0.0-20231006140011-7918f672742d
	google.golang.org/grpc v1.59.0
>>>>>>> eda82b06
	google.golang.org/protobuf v1.31.0
	gotest.tools/v3 v3.5.1
	sigs.k8s.io/yaml v1.3.0
)

require (
	cosmossdk.io/collections v0.4.0 // indirect
	cosmossdk.io/errors v1.0.0 // indirect
	cosmossdk.io/log v1.2.1 // indirect
	cosmossdk.io/math v1.1.3-rc.1 // indirect
	cosmossdk.io/store v1.0.0-rc.0 // indirect
	filippo.io/edwards25519 v1.0.0 // indirect
	github.com/99designs/go-keychain v0.0.0-20191008050251-8e49817e8af4 // indirect
	github.com/99designs/keyring v1.2.1 // indirect
	github.com/DataDog/zstd v1.5.5 // indirect
	github.com/beorn7/perks v1.0.1 // indirect
	github.com/bgentry/speakeasy v0.1.1-0.20220910012023-760eaf8b6816 // indirect
	github.com/btcsuite/btcd/btcec/v2 v2.3.2 // indirect
	github.com/cenkalti/backoff/v4 v4.1.3 // indirect
	github.com/cespare/xxhash v1.1.0 // indirect
	github.com/cespare/xxhash/v2 v2.2.0 // indirect
	github.com/cockroachdb/logtags v0.0.0-20230118201751-21c54148d20b // indirect
	github.com/cockroachdb/pebble v0.0.0-20230824192853-9bb0864bdb98 // indirect
	github.com/cockroachdb/redact v1.1.5 // indirect
	github.com/cockroachdb/tokenbucket v0.0.0-20230807174530-cc333fc44b06 // indirect
	github.com/cometbft/cometbft v0.38.0 // indirect
	github.com/cometbft/cometbft-db v0.8.0 // indirect
	github.com/cosmos/btcutil v1.0.5 // indirect
	github.com/cosmos/cosmos-db v1.0.0 // indirect
	github.com/cosmos/go-bip39 v1.0.0 // indirect
	github.com/cosmos/gogogateway v1.2.0 // indirect
	github.com/cosmos/iavl v1.0.0-rc.1 // indirect
	github.com/cosmos/ics23/go v0.10.0 // indirect
	github.com/cosmos/ledger-cosmos-go v0.13.2 // indirect
	github.com/danieljoos/wincred v1.1.2 // indirect
	github.com/davecgh/go-spew v1.1.2-0.20180830191138-d8f796af33cc // indirect
	github.com/decred/dcrd/dcrec/secp256k1/v4 v4.2.0 // indirect
	github.com/desertbit/timer v0.0.0-20180107155436-c41aec40b27f // indirect
	github.com/dgraph-io/badger/v2 v2.2007.4 // indirect
	github.com/dgraph-io/ristretto v0.1.1 // indirect
	github.com/dgryski/go-farm v0.0.0-20200201041132-a6ae2369ad13 // indirect
	github.com/dustin/go-humanize v1.0.1 // indirect
	github.com/dvsekhvalnov/jose2go v1.5.0 // indirect
	github.com/emicklei/dot v1.6.0 // indirect
	github.com/fatih/color v1.15.0 // indirect
	github.com/felixge/httpsnoop v1.0.2 // indirect
	github.com/fsnotify/fsnotify v1.6.0 // indirect
	github.com/getsentry/sentry-go v0.23.0 // indirect
	github.com/go-kit/kit v0.12.0 // indirect
	github.com/go-kit/log v0.2.1 // indirect
	github.com/go-logfmt/logfmt v0.6.0 // indirect
	github.com/godbus/dbus v0.0.0-20190726142602-4481cbc300e2 // indirect
	github.com/gogo/googleapis v1.4.1 // indirect
	github.com/gogo/protobuf v1.3.2 // indirect
	github.com/golang/glog v1.1.2 // indirect
	github.com/golang/mock v1.6.0 // indirect
	github.com/golang/protobuf v1.5.3 // indirect
	github.com/golang/snappy v0.0.4 // indirect
	github.com/google/btree v1.1.2 // indirect
	github.com/google/go-cmp v0.6.0 // indirect
	github.com/google/orderedcode v0.0.1 // indirect
	github.com/gorilla/handlers v1.5.1 // indirect
	github.com/gorilla/mux v1.8.0 // indirect
	github.com/gorilla/websocket v1.5.0 // indirect
	github.com/grpc-ecosystem/go-grpc-middleware v1.4.0 // indirect
	github.com/grpc-ecosystem/grpc-gateway v1.16.0 // indirect
	github.com/gsterjov/go-libsecret v0.0.0-20161001094733-a6f4afe4910c // indirect
	github.com/hashicorp/go-hclog v1.5.0 // indirect
	github.com/hashicorp/go-immutable-radix v1.3.1 // indirect
	github.com/hashicorp/go-metrics v0.5.1 // indirect
	github.com/hashicorp/go-plugin v1.5.2 // indirect
	github.com/hashicorp/golang-lru v1.0.2 // indirect
	github.com/hashicorp/hcl v1.0.0 // indirect
	github.com/hashicorp/yamux v0.1.1 // indirect
	github.com/hdevalence/ed25519consensus v0.1.0 // indirect
	github.com/huandu/skiplist v1.2.0 // indirect
	github.com/iancoleman/strcase v0.3.0 // indirect
	github.com/improbable-eng/grpc-web v0.15.0 // indirect
	github.com/inconshreveable/mousetrap v1.1.0 // indirect
	github.com/jmhodges/levigo v1.0.0 // indirect
	github.com/klauspost/compress v1.17.0 // indirect
	github.com/kr/pretty v0.3.1 // indirect
	github.com/kr/text v0.2.0 // indirect
	github.com/lib/pq v1.10.7 // indirect
	github.com/libp2p/go-buffer-pool v0.1.0 // indirect
	github.com/linxGnu/grocksdb v1.8.4 // indirect
	github.com/magiconair/properties v1.8.7 // indirect
	github.com/mattn/go-colorable v0.1.13 // indirect
	github.com/mattn/go-isatty v0.0.20 // indirect
	github.com/matttproud/golang_protobuf_extensions/v2 v2.0.0 // indirect
	github.com/minio/highwayhash v1.0.2 // indirect
	github.com/mitchellh/go-testing-interface v1.14.1 // indirect
	github.com/mitchellh/mapstructure v1.5.0 // indirect
	github.com/mtibben/percent v0.2.1 // indirect
	github.com/oasisprotocol/curve25519-voi v0.0.0-20230110094441-db37f07504ce // indirect
	github.com/oklog/run v1.1.0 // indirect
	github.com/pelletier/go-toml/v2 v2.1.0 // indirect
	github.com/petermattis/goid v0.0.0-20230808133559-b036b712a89b // indirect
	github.com/pkg/errors v0.9.1 // indirect
	github.com/pmezard/go-difflib v1.0.1-0.20181226105442-5d4384ee4fb2 // indirect
	github.com/prometheus/client_golang v1.17.0 // indirect
	github.com/prometheus/client_model v0.4.1-0.20230718164431-9a2bf3000d16 // indirect
	github.com/prometheus/common v0.45.0 // indirect
	github.com/prometheus/procfs v0.11.1 // indirect
	github.com/rcrowley/go-metrics v0.0.0-20201227073835-cf1acfcdf475 // indirect
	github.com/rogpeppe/go-internal v1.11.0 // indirect
	github.com/rs/cors v1.8.3 // indirect
	github.com/rs/zerolog v1.31.0 // indirect
	github.com/sagikazarmark/locafero v0.3.0 // indirect
	github.com/sagikazarmark/slog-shim v0.1.0 // indirect
	github.com/sasha-s/go-deadlock v0.3.1 // indirect
	github.com/sourcegraph/conc v0.3.0 // indirect
	github.com/spf13/afero v1.10.0 // indirect
	github.com/spf13/cast v1.5.1 // indirect
	github.com/spf13/viper v1.17.0 // indirect
	github.com/stretchr/testify v1.8.4 // indirect
	github.com/subosito/gotenv v1.6.0 // indirect
	github.com/syndtr/goleveldb v1.0.1-0.20220721030215-126854af5e6d // indirect
	github.com/tendermint/go-amino v0.16.0 // indirect
	github.com/tidwall/btree v1.7.0 // indirect
	github.com/zondax/hid v0.9.2 // indirect
	github.com/zondax/ledger-go v0.14.3 // indirect
	go.etcd.io/bbolt v1.3.7 // indirect
	go.uber.org/multierr v1.11.0 // indirect
	golang.org/x/crypto v0.14.0 // indirect
<<<<<<< HEAD
	golang.org/x/exp v0.0.0-20231006140011-7918f672742d // indirect
=======
>>>>>>> eda82b06
	golang.org/x/net v0.17.0 // indirect
	golang.org/x/sync v0.4.0 // indirect
	golang.org/x/sys v0.13.0 // indirect
	golang.org/x/term v0.13.0 // indirect
	golang.org/x/text v0.13.0 // indirect
	google.golang.org/genproto v0.0.0-20231012201019-e917dd12ba7a // indirect
	google.golang.org/genproto/googleapis/api v0.0.0-20231002182017-d307bd883b97 // indirect
	google.golang.org/genproto/googleapis/rpc v0.0.0-20231016165738-49dd2c1f3d0b // indirect
	gopkg.in/ini.v1 v1.67.0 // indirect
	gopkg.in/yaml.v2 v2.4.0 // indirect
	gopkg.in/yaml.v3 v3.0.1 // indirect
	nhooyr.io/websocket v1.8.6 // indirect
	pgregory.net/rapid v1.1.0 // indirect
)

replace github.com/cosmos/cosmos-sdk => ./../../

replace cosmossdk.io/x/gov => ./../../x/gov<|MERGE_RESOLUTION|>--- conflicted
+++ resolved
@@ -13,12 +13,8 @@
 	github.com/cosmos/gogoproto v1.4.11
 	github.com/spf13/cobra v1.7.0
 	github.com/spf13/pflag v1.0.5
-<<<<<<< HEAD
-	google.golang.org/grpc v1.58.3
-=======
 	golang.org/x/exp v0.0.0-20231006140011-7918f672742d
 	google.golang.org/grpc v1.59.0
->>>>>>> eda82b06
 	google.golang.org/protobuf v1.31.0
 	gotest.tools/v3 v3.5.1
 	sigs.k8s.io/yaml v1.3.0
@@ -144,10 +140,6 @@
 	go.etcd.io/bbolt v1.3.7 // indirect
 	go.uber.org/multierr v1.11.0 // indirect
 	golang.org/x/crypto v0.14.0 // indirect
-<<<<<<< HEAD
-	golang.org/x/exp v0.0.0-20231006140011-7918f672742d // indirect
-=======
->>>>>>> eda82b06
 	golang.org/x/net v0.17.0 // indirect
 	golang.org/x/sync v0.4.0 // indirect
 	golang.org/x/sys v0.13.0 // indirect
