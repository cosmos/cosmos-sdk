--- conflicted
+++ resolved
@@ -17,6 +17,11 @@
 	google.golang.org/protobuf v1.34.2
 	gotest.tools/v3 v3.5.1
 	sigs.k8s.io/yaml v1.4.0
+)
+
+require (
+	github.com/cockroachdb/fifo v0.0.0-20240606204812-0bbfbd93a7ce // indirect
+	github.com/google/uuid v1.6.0 // indirect
 )
 
 require (
@@ -169,16 +174,6 @@
 	pgregory.net/rapid v1.1.0 // indirect
 )
 
-<<<<<<< HEAD
-require (
-	cosmossdk.io/schema v0.2.0 // indirect
-	github.com/cockroachdb/fifo v0.0.0-20240606204812-0bbfbd93a7ce // indirect
-	github.com/google/uuid v1.6.0 // indirect
-	github.com/munnerz/goautoneg v0.0.0-20191010083416-a7dc8b61c822 // indirect
-)
-
-=======
->>>>>>> 95383f5c
 replace github.com/cosmos/cosmos-sdk => ./../../
 
 // TODO remove post spinning out all modules
