--- conflicted
+++ resolved
@@ -63,12 +63,8 @@
 	github.com/dgraph-io/badger/v4 v4.6.0 // indirect
 	github.com/dgraph-io/ristretto/v2 v2.1.0 // indirect
 	github.com/dustin/go-humanize v1.0.1 // indirect
-<<<<<<< HEAD
-	github.com/dvsekhvalnov/jose2go v1.6.0 // indirect
+	github.com/dvsekhvalnov/jose2go v1.7.0 // indirect
 	github.com/ebitengine/purego v0.8.4 // indirect
-=======
-	github.com/dvsekhvalnov/jose2go v1.7.0 // indirect
->>>>>>> bbf7bbfe
 	github.com/emicklei/dot v1.8.0 // indirect
 	github.com/fatih/color v1.18.0 // indirect
 	github.com/felixge/httpsnoop v1.0.4 // indirect
