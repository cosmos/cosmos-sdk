--- conflicted
+++ resolved
@@ -35,8 +35,6 @@
   repeated Enum                         enums      = 24;
   repeated google.protobuf.Duration durations      = 25;
   repeated AMessage                 some_messages  = 26;
-<<<<<<< HEAD
-=======
 
   int32    positional1                                  = 27;
   string   positional2                                  = 28;
@@ -45,7 +43,6 @@
   string deprecated_field           = 30;
   string shorthand_deprecated_field = 31;
   bool   hidden_bool                = 32;
->>>>>>> f008f84e
 }
 
 enum Enum {
