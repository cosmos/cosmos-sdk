package app

import (
	"github.com/cosmos/cosmos-sdk/wire"
	"github.com/cosmos/cosmos-sdk/x/auth"
	"github.com/cosmos/cosmos-sdk/x/stake"

	abci "github.com/tendermint/abci/types"
)

func setGenesis(gapp *GaiaApp, accs ...*auth.BaseAccount) error {
	genaccs := make([]GenesisAccount, len(accs))
	for i, acc := range accs {
		genaccs[i] = NewGenesisAccount(acc)
	}

	genesisState := GenesisState{
		Accounts:  genaccs,
		StakeData: stake.DefaultGenesisState(),
	}

	stateBytes, err := wire.MarshalJSONIndent(gapp.cdc, genesisState)
	if err != nil {
		return err
	}

	// Initialize the chain
	vals := []abci.Validator{}
	gapp.InitChain(abci.RequestInitChain{Validators: vals, AppStateBytes: stateBytes})
	gapp.Commit()

	return nil
<<<<<<< HEAD
}

//_______________________________________________________________________

func TestMsgs(t *testing.T) {
	gapp := newGaiaApp()
	require.Nil(t, setGenesis(gapp))

	msgs := []struct {
		msg sdk.Msg
	}{
		{sendMsg1},
	}

	for i, m := range msgs {
		// Run a CheckDeliver
		SignCheckDeliver(t, gapp, m.msg, []int64{int64(i)}, false, priv1)
	}
}

func TestGenesis(t *testing.T) {
	logger, dbs := loggerAndDB()
	gapp := NewGaiaApp(logger, dbs)

	// Construct some genesis bytes to reflect GaiaAccount
	pk := crypto.GenPrivKeyEd25519().PubKey()
	addr := pk.Address()
	coins, err := sdk.ParseCoins("77foocoin,99barcoin")
	require.Nil(t, err)
	baseAcc := &auth.BaseAccount{
		Address: addr,
		Coins:   coins,
	}

	err = setGenesis(gapp, baseAcc)
	require.Nil(t, err)

	// A checkTx context
	ctx := gapp.BaseApp.NewContext(true, abci.Header{})
	res1 := gapp.accountMapper.GetAccount(ctx, baseAcc.Address)
	assert.Equal(t, baseAcc, res1)

	// reload app and ensure the account is still there
	gapp = NewGaiaApp(logger, dbs)
	ctx = gapp.BaseApp.NewContext(true, abci.Header{})
	res1 = gapp.accountMapper.GetAccount(ctx, baseAcc.Address)
	assert.Equal(t, baseAcc, res1)
}

func TestMsgSendWithAccounts(t *testing.T) {
	gapp := newGaiaApp()

	// Construct some genesis bytes to reflect GaiaAccount
	// Give 77 foocoin to the first key
	coins, err := sdk.ParseCoins("77foocoin")
	require.Nil(t, err)
	baseAcc := &auth.BaseAccount{
		Address: addr1,
		Coins:   coins,
	}

	// Construct genesis state
	err = setGenesis(gapp, baseAcc)
	require.Nil(t, err)

	// A checkTx context (true)
	ctxCheck := gapp.BaseApp.NewContext(true, abci.Header{})
	res1 := gapp.accountMapper.GetAccount(ctxCheck, addr1)
	assert.Equal(t, baseAcc, res1.(*auth.BaseAccount))

	// Run a CheckDeliver
	SignCheckDeliver(t, gapp, sendMsg1, []int64{0}, true, priv1)

	// Check balances
	CheckBalance(t, gapp, addr1, "67foocoin")
	CheckBalance(t, gapp, addr2, "10foocoin")

	// Delivering again should cause replay error
	SignCheckDeliver(t, gapp, sendMsg1, []int64{0}, false, priv1)

	// bumping the txnonce number without resigning should be an auth error
	tx := genTx(sendMsg1, []int64{0}, priv1)
	tx.Signatures[0].Sequence = 1
	res := gapp.Deliver(tx)

	assert.Equal(t, sdk.ToABCICode(sdk.CodespaceRoot, sdk.CodeUnauthorized), res.Code, res.Log)

	// resigning the tx with the bumped sequence should work
	SignCheckDeliver(t, gapp, sendMsg1, []int64{1}, true, priv1)
}

func TestMsgSendMultipleOut(t *testing.T) {
	gapp := newGaiaApp()

	genCoins, err := sdk.ParseCoins("42foocoin")
	require.Nil(t, err)

	acc1 := &auth.BaseAccount{
		Address: addr1,
		Coins:   genCoins,
	}

	acc2 := &auth.BaseAccount{
		Address: addr2,
		Coins:   genCoins,
	}

	err = setGenesis(gapp, acc1, acc2)
	require.Nil(t, err)

	// Simulate a Block
	SignCheckDeliver(t, gapp, sendMsg2, []int64{0}, true, priv1)

	// Check balances
	CheckBalance(t, gapp, addr1, "32foocoin")
	CheckBalance(t, gapp, addr2, "47foocoin")
	CheckBalance(t, gapp, addr3, "5foocoin")
}

func TestSengMsgMultipleInOut(t *testing.T) {
	gapp := newGaiaApp()

	genCoins, err := sdk.ParseCoins("42foocoin")
	require.Nil(t, err)

	acc1 := &auth.BaseAccount{
		Address: addr1,
		Coins:   genCoins,
	}
	acc2 := &auth.BaseAccount{
		Address: addr2,
		Coins:   genCoins,
	}
	acc4 := &auth.BaseAccount{
		Address: addr4,
		Coins:   genCoins,
	}

	err = setGenesis(gapp, acc1, acc2, acc4)
	assert.Nil(t, err)

	// CheckDeliver
	SignCheckDeliver(t, gapp, sendMsg3, []int64{0, 0}, true, priv1, priv4)

	// Check balances
	CheckBalance(t, gapp, addr1, "32foocoin")
	CheckBalance(t, gapp, addr4, "32foocoin")
	CheckBalance(t, gapp, addr2, "52foocoin")
	CheckBalance(t, gapp, addr3, "10foocoin")
}

func TestMsgSendDependent(t *testing.T) {
	gapp := newGaiaApp()

	genCoins, err := sdk.ParseCoins("42foocoin")
	require.Nil(t, err)

	acc1 := &auth.BaseAccount{
		Address: addr1,
		Coins:   genCoins,
	}

	err = setGenesis(gapp, acc1)
	require.Nil(t, err)

	// CheckDeliver
	SignCheckDeliver(t, gapp, sendMsg1, []int64{0}, true, priv1)

	// Check balances
	CheckBalance(t, gapp, addr1, "32foocoin")
	CheckBalance(t, gapp, addr2, "10foocoin")

	// Simulate a Block
	SignCheckDeliver(t, gapp, sendMsg4, []int64{0}, true, priv2)

	// Check balances
	CheckBalance(t, gapp, addr1, "42foocoin")
}

func TestIBCMsgs(t *testing.T) {
	gapp := newGaiaApp()

	sourceChain := "source-chain"
	destChain := "dest-chain"

	baseAcc := &auth.BaseAccount{
		Address: addr1,
		Coins:   coins,
	}

	err := setGenesis(gapp, baseAcc)
	require.Nil(t, err)

	// A checkTx context (true)
	ctxCheck := gapp.BaseApp.NewContext(true, abci.Header{})
	res1 := gapp.accountMapper.GetAccount(ctxCheck, addr1)
	assert.Equal(t, baseAcc, res1)

	packet := ibc.IBCPacket{
		SrcAddr:   addr1,
		DestAddr:  addr1,
		Coins:     coins,
		SrcChain:  sourceChain,
		DestChain: destChain,
	}

	transferMsg := ibc.IBCTransferMsg{
		IBCPacket: packet,
	}

	receiveMsg := ibc.IBCReceiveMsg{
		IBCPacket: packet,
		Relayer:   addr1,
		Sequence:  0,
	}

	SignCheckDeliver(t, gapp, transferMsg, []int64{0}, true, priv1)
	CheckBalance(t, gapp, addr1, "")
	SignCheckDeliver(t, gapp, transferMsg, []int64{1}, false, priv1)
	SignCheckDeliver(t, gapp, receiveMsg, []int64{2}, true, priv1)
	CheckBalance(t, gapp, addr1, "10foocoin")
	SignCheckDeliver(t, gapp, receiveMsg, []int64{3}, false, priv1)
}

func TestStakeMsgs(t *testing.T) {
	gapp := newGaiaApp()

	genCoins, err := sdk.ParseCoins("42steak")
	require.Nil(t, err)
	bondCoin, err := sdk.ParseCoin("10steak")
	require.Nil(t, err)

	acc1 := &auth.BaseAccount{
		Address: addr1,
		Coins:   genCoins,
	}
	acc2 := &auth.BaseAccount{
		Address: addr2,
		Coins:   genCoins,
	}

	err = setGenesis(gapp, acc1, acc2)
	require.Nil(t, err)

	// A checkTx context (true)
	ctxCheck := gapp.BaseApp.NewContext(true, abci.Header{})
	res1 := gapp.accountMapper.GetAccount(ctxCheck, addr1)
	res2 := gapp.accountMapper.GetAccount(ctxCheck, addr2)
	require.Equal(t, acc1, res1)
	require.Equal(t, acc2, res2)

	// Create Validator

	description := stake.NewDescription("foo_moniker", "", "", "")
	createValidatorMsg := stake.NewMsgCreateValidator(
		addr1, priv1.PubKey(), bondCoin, description,
	)
	SignCheckDeliver(t, gapp, createValidatorMsg, []int64{0}, true, priv1)

	ctxDeliver := gapp.BaseApp.NewContext(false, abci.Header{})
	res1 = gapp.accountMapper.GetAccount(ctxDeliver, addr1)
	require.Equal(t, genCoins.Minus(sdk.Coins{bondCoin}), res1.GetCoins())
	validator, found := gapp.stakeKeeper.GetValidator(ctxDeliver, addr1)
	require.True(t, found)
	require.Equal(t, addr1, validator.Owner)
	require.Equal(t, sdk.Bonded, validator.Status())
	require.True(sdk.RatEq(t, sdk.NewRat(10), validator.PoolShares.Bonded()))

	// check the bond that should have been created as well
	bond, found := gapp.stakeKeeper.GetDelegation(ctxDeliver, addr1, addr1)
	require.True(sdk.RatEq(t, sdk.NewRat(10), bond.Shares))

	// Edit Validator

	description = stake.NewDescription("bar_moniker", "", "", "")
	editValidatorMsg := stake.NewMsgEditValidator(
		addr1, description,
	)
	SignDeliver(t, gapp, editValidatorMsg, []int64{1}, true, priv1)

	validator, found = gapp.stakeKeeper.GetValidator(ctxDeliver, addr1)
	require.True(t, found)
	require.Equal(t, description, validator.Description)

	// Delegate

	delegateMsg := stake.NewMsgDelegate(
		addr2, addr1, bondCoin,
	)
	SignDeliver(t, gapp, delegateMsg, []int64{0}, true, priv2)

	res2 = gapp.accountMapper.GetAccount(ctxDeliver, addr2)
	require.Equal(t, genCoins.Minus(sdk.Coins{bondCoin}), res2.GetCoins())
	bond, found = gapp.stakeKeeper.GetDelegation(ctxDeliver, addr2, addr1)
	require.True(t, found)
	require.Equal(t, addr2, bond.DelegatorAddr)
	require.Equal(t, addr1, bond.ValidatorAddr)
	require.True(sdk.RatEq(t, sdk.NewRat(10), bond.Shares))

	// Unbond

	unbondMsg := stake.NewMsgBeginUnbonding(
		addr2, addr1, sdk.ZeroRat(), sdk.OneRat(), //100% unbonding
	)
	SignDeliver(t, gapp, unbondMsg, []int64{1}, true, priv2)

	res2 = gapp.accountMapper.GetAccount(ctxDeliver, addr2)
	require.Equal(t, genCoins, res2.GetCoins())
	_, found = gapp.stakeKeeper.GetDelegation(ctxDeliver, addr2, addr1)
	require.False(t, found)
}

//____________________________________________________________________________________

func CheckBalance(t *testing.T, gapp *GaiaApp, addr sdk.Address, balExpected string) {
	ctxDeliver := gapp.BaseApp.NewContext(false, abci.Header{})
	res2 := gapp.accountMapper.GetAccount(ctxDeliver, addr)
	assert.Equal(t, balExpected, fmt.Sprintf("%v", res2.GetCoins()))
}

func genTx(msg sdk.Msg, seq []int64, priv ...crypto.PrivKeyEd25519) auth.StdTx {
	sigs := make([]auth.StdSignature, len(priv))
	for i, p := range priv {
		sigs[i] = auth.StdSignature{
			PubKey:    p.PubKey(),
			Signature: p.Sign(auth.StdSignBytes(chainID, seq, fee, msg)),
			Sequence:  seq[i],
		}
	}

	return auth.NewStdTx(msg, fee, sigs)

}

func SignCheckDeliver(t *testing.T, gapp *GaiaApp, msg sdk.Msg, seq []int64, expPass bool, priv ...crypto.PrivKeyEd25519) {

	// Sign the tx
	tx := genTx(msg, seq, priv...)

	// Run a Check
	res := gapp.Check(tx)
	if expPass {
		require.Equal(t, sdk.ABCICodeOK, res.Code, res.Log)
	} else {
		require.NotEqual(t, sdk.ABCICodeOK, res.Code, res.Log)
	}

	// Simulate a Block
	gapp.BeginBlock(abci.RequestBeginBlock{})
	res = gapp.Deliver(tx)
	if expPass {
		require.Equal(t, sdk.ABCICodeOK, res.Code, res.Log)
	} else {
		require.NotEqual(t, sdk.ABCICodeOK, res.Code, res.Log)
	}
	gapp.EndBlock(abci.RequestEndBlock{})

	// XXX fix code or add explaination as to why using commit breaks a bunch of these tests
	//gapp.Commit()
}

// XXX the only reason we are using Sign Deliver here is because the tests
// break on check tx the second time you use SignCheckDeliver in a test because
// the checktx state has not been updated likely because commit is not being
// called!
func SignDeliver(t *testing.T, gapp *GaiaApp, msg sdk.Msg, seq []int64, expPass bool, priv ...crypto.PrivKeyEd25519) {

	// Sign the tx
	tx := genTx(msg, seq, priv...)

	// Simulate a Block
	gapp.BeginBlock(abci.RequestBeginBlock{})
	res := gapp.Deliver(tx)
	if expPass {
		require.Equal(t, sdk.ABCICodeOK, res.Code, res.Log)
	} else {
		require.NotEqual(t, sdk.ABCICodeOK, res.Code, res.Log)
	}
	gapp.EndBlock(abci.RequestEndBlock{})
=======
>>>>>>> 42d7e086
}<|MERGE_RESOLUTION|>--- conflicted
+++ resolved
@@ -30,386 +30,4 @@
 	gapp.Commit()
 
 	return nil
-<<<<<<< HEAD
-}
-
-//_______________________________________________________________________
-
-func TestMsgs(t *testing.T) {
-	gapp := newGaiaApp()
-	require.Nil(t, setGenesis(gapp))
-
-	msgs := []struct {
-		msg sdk.Msg
-	}{
-		{sendMsg1},
-	}
-
-	for i, m := range msgs {
-		// Run a CheckDeliver
-		SignCheckDeliver(t, gapp, m.msg, []int64{int64(i)}, false, priv1)
-	}
-}
-
-func TestGenesis(t *testing.T) {
-	logger, dbs := loggerAndDB()
-	gapp := NewGaiaApp(logger, dbs)
-
-	// Construct some genesis bytes to reflect GaiaAccount
-	pk := crypto.GenPrivKeyEd25519().PubKey()
-	addr := pk.Address()
-	coins, err := sdk.ParseCoins("77foocoin,99barcoin")
-	require.Nil(t, err)
-	baseAcc := &auth.BaseAccount{
-		Address: addr,
-		Coins:   coins,
-	}
-
-	err = setGenesis(gapp, baseAcc)
-	require.Nil(t, err)
-
-	// A checkTx context
-	ctx := gapp.BaseApp.NewContext(true, abci.Header{})
-	res1 := gapp.accountMapper.GetAccount(ctx, baseAcc.Address)
-	assert.Equal(t, baseAcc, res1)
-
-	// reload app and ensure the account is still there
-	gapp = NewGaiaApp(logger, dbs)
-	ctx = gapp.BaseApp.NewContext(true, abci.Header{})
-	res1 = gapp.accountMapper.GetAccount(ctx, baseAcc.Address)
-	assert.Equal(t, baseAcc, res1)
-}
-
-func TestMsgSendWithAccounts(t *testing.T) {
-	gapp := newGaiaApp()
-
-	// Construct some genesis bytes to reflect GaiaAccount
-	// Give 77 foocoin to the first key
-	coins, err := sdk.ParseCoins("77foocoin")
-	require.Nil(t, err)
-	baseAcc := &auth.BaseAccount{
-		Address: addr1,
-		Coins:   coins,
-	}
-
-	// Construct genesis state
-	err = setGenesis(gapp, baseAcc)
-	require.Nil(t, err)
-
-	// A checkTx context (true)
-	ctxCheck := gapp.BaseApp.NewContext(true, abci.Header{})
-	res1 := gapp.accountMapper.GetAccount(ctxCheck, addr1)
-	assert.Equal(t, baseAcc, res1.(*auth.BaseAccount))
-
-	// Run a CheckDeliver
-	SignCheckDeliver(t, gapp, sendMsg1, []int64{0}, true, priv1)
-
-	// Check balances
-	CheckBalance(t, gapp, addr1, "67foocoin")
-	CheckBalance(t, gapp, addr2, "10foocoin")
-
-	// Delivering again should cause replay error
-	SignCheckDeliver(t, gapp, sendMsg1, []int64{0}, false, priv1)
-
-	// bumping the txnonce number without resigning should be an auth error
-	tx := genTx(sendMsg1, []int64{0}, priv1)
-	tx.Signatures[0].Sequence = 1
-	res := gapp.Deliver(tx)
-
-	assert.Equal(t, sdk.ToABCICode(sdk.CodespaceRoot, sdk.CodeUnauthorized), res.Code, res.Log)
-
-	// resigning the tx with the bumped sequence should work
-	SignCheckDeliver(t, gapp, sendMsg1, []int64{1}, true, priv1)
-}
-
-func TestMsgSendMultipleOut(t *testing.T) {
-	gapp := newGaiaApp()
-
-	genCoins, err := sdk.ParseCoins("42foocoin")
-	require.Nil(t, err)
-
-	acc1 := &auth.BaseAccount{
-		Address: addr1,
-		Coins:   genCoins,
-	}
-
-	acc2 := &auth.BaseAccount{
-		Address: addr2,
-		Coins:   genCoins,
-	}
-
-	err = setGenesis(gapp, acc1, acc2)
-	require.Nil(t, err)
-
-	// Simulate a Block
-	SignCheckDeliver(t, gapp, sendMsg2, []int64{0}, true, priv1)
-
-	// Check balances
-	CheckBalance(t, gapp, addr1, "32foocoin")
-	CheckBalance(t, gapp, addr2, "47foocoin")
-	CheckBalance(t, gapp, addr3, "5foocoin")
-}
-
-func TestSengMsgMultipleInOut(t *testing.T) {
-	gapp := newGaiaApp()
-
-	genCoins, err := sdk.ParseCoins("42foocoin")
-	require.Nil(t, err)
-
-	acc1 := &auth.BaseAccount{
-		Address: addr1,
-		Coins:   genCoins,
-	}
-	acc2 := &auth.BaseAccount{
-		Address: addr2,
-		Coins:   genCoins,
-	}
-	acc4 := &auth.BaseAccount{
-		Address: addr4,
-		Coins:   genCoins,
-	}
-
-	err = setGenesis(gapp, acc1, acc2, acc4)
-	assert.Nil(t, err)
-
-	// CheckDeliver
-	SignCheckDeliver(t, gapp, sendMsg3, []int64{0, 0}, true, priv1, priv4)
-
-	// Check balances
-	CheckBalance(t, gapp, addr1, "32foocoin")
-	CheckBalance(t, gapp, addr4, "32foocoin")
-	CheckBalance(t, gapp, addr2, "52foocoin")
-	CheckBalance(t, gapp, addr3, "10foocoin")
-}
-
-func TestMsgSendDependent(t *testing.T) {
-	gapp := newGaiaApp()
-
-	genCoins, err := sdk.ParseCoins("42foocoin")
-	require.Nil(t, err)
-
-	acc1 := &auth.BaseAccount{
-		Address: addr1,
-		Coins:   genCoins,
-	}
-
-	err = setGenesis(gapp, acc1)
-	require.Nil(t, err)
-
-	// CheckDeliver
-	SignCheckDeliver(t, gapp, sendMsg1, []int64{0}, true, priv1)
-
-	// Check balances
-	CheckBalance(t, gapp, addr1, "32foocoin")
-	CheckBalance(t, gapp, addr2, "10foocoin")
-
-	// Simulate a Block
-	SignCheckDeliver(t, gapp, sendMsg4, []int64{0}, true, priv2)
-
-	// Check balances
-	CheckBalance(t, gapp, addr1, "42foocoin")
-}
-
-func TestIBCMsgs(t *testing.T) {
-	gapp := newGaiaApp()
-
-	sourceChain := "source-chain"
-	destChain := "dest-chain"
-
-	baseAcc := &auth.BaseAccount{
-		Address: addr1,
-		Coins:   coins,
-	}
-
-	err := setGenesis(gapp, baseAcc)
-	require.Nil(t, err)
-
-	// A checkTx context (true)
-	ctxCheck := gapp.BaseApp.NewContext(true, abci.Header{})
-	res1 := gapp.accountMapper.GetAccount(ctxCheck, addr1)
-	assert.Equal(t, baseAcc, res1)
-
-	packet := ibc.IBCPacket{
-		SrcAddr:   addr1,
-		DestAddr:  addr1,
-		Coins:     coins,
-		SrcChain:  sourceChain,
-		DestChain: destChain,
-	}
-
-	transferMsg := ibc.IBCTransferMsg{
-		IBCPacket: packet,
-	}
-
-	receiveMsg := ibc.IBCReceiveMsg{
-		IBCPacket: packet,
-		Relayer:   addr1,
-		Sequence:  0,
-	}
-
-	SignCheckDeliver(t, gapp, transferMsg, []int64{0}, true, priv1)
-	CheckBalance(t, gapp, addr1, "")
-	SignCheckDeliver(t, gapp, transferMsg, []int64{1}, false, priv1)
-	SignCheckDeliver(t, gapp, receiveMsg, []int64{2}, true, priv1)
-	CheckBalance(t, gapp, addr1, "10foocoin")
-	SignCheckDeliver(t, gapp, receiveMsg, []int64{3}, false, priv1)
-}
-
-func TestStakeMsgs(t *testing.T) {
-	gapp := newGaiaApp()
-
-	genCoins, err := sdk.ParseCoins("42steak")
-	require.Nil(t, err)
-	bondCoin, err := sdk.ParseCoin("10steak")
-	require.Nil(t, err)
-
-	acc1 := &auth.BaseAccount{
-		Address: addr1,
-		Coins:   genCoins,
-	}
-	acc2 := &auth.BaseAccount{
-		Address: addr2,
-		Coins:   genCoins,
-	}
-
-	err = setGenesis(gapp, acc1, acc2)
-	require.Nil(t, err)
-
-	// A checkTx context (true)
-	ctxCheck := gapp.BaseApp.NewContext(true, abci.Header{})
-	res1 := gapp.accountMapper.GetAccount(ctxCheck, addr1)
-	res2 := gapp.accountMapper.GetAccount(ctxCheck, addr2)
-	require.Equal(t, acc1, res1)
-	require.Equal(t, acc2, res2)
-
-	// Create Validator
-
-	description := stake.NewDescription("foo_moniker", "", "", "")
-	createValidatorMsg := stake.NewMsgCreateValidator(
-		addr1, priv1.PubKey(), bondCoin, description,
-	)
-	SignCheckDeliver(t, gapp, createValidatorMsg, []int64{0}, true, priv1)
-
-	ctxDeliver := gapp.BaseApp.NewContext(false, abci.Header{})
-	res1 = gapp.accountMapper.GetAccount(ctxDeliver, addr1)
-	require.Equal(t, genCoins.Minus(sdk.Coins{bondCoin}), res1.GetCoins())
-	validator, found := gapp.stakeKeeper.GetValidator(ctxDeliver, addr1)
-	require.True(t, found)
-	require.Equal(t, addr1, validator.Owner)
-	require.Equal(t, sdk.Bonded, validator.Status())
-	require.True(sdk.RatEq(t, sdk.NewRat(10), validator.PoolShares.Bonded()))
-
-	// check the bond that should have been created as well
-	bond, found := gapp.stakeKeeper.GetDelegation(ctxDeliver, addr1, addr1)
-	require.True(sdk.RatEq(t, sdk.NewRat(10), bond.Shares))
-
-	// Edit Validator
-
-	description = stake.NewDescription("bar_moniker", "", "", "")
-	editValidatorMsg := stake.NewMsgEditValidator(
-		addr1, description,
-	)
-	SignDeliver(t, gapp, editValidatorMsg, []int64{1}, true, priv1)
-
-	validator, found = gapp.stakeKeeper.GetValidator(ctxDeliver, addr1)
-	require.True(t, found)
-	require.Equal(t, description, validator.Description)
-
-	// Delegate
-
-	delegateMsg := stake.NewMsgDelegate(
-		addr2, addr1, bondCoin,
-	)
-	SignDeliver(t, gapp, delegateMsg, []int64{0}, true, priv2)
-
-	res2 = gapp.accountMapper.GetAccount(ctxDeliver, addr2)
-	require.Equal(t, genCoins.Minus(sdk.Coins{bondCoin}), res2.GetCoins())
-	bond, found = gapp.stakeKeeper.GetDelegation(ctxDeliver, addr2, addr1)
-	require.True(t, found)
-	require.Equal(t, addr2, bond.DelegatorAddr)
-	require.Equal(t, addr1, bond.ValidatorAddr)
-	require.True(sdk.RatEq(t, sdk.NewRat(10), bond.Shares))
-
-	// Unbond
-
-	unbondMsg := stake.NewMsgBeginUnbonding(
-		addr2, addr1, sdk.ZeroRat(), sdk.OneRat(), //100% unbonding
-	)
-	SignDeliver(t, gapp, unbondMsg, []int64{1}, true, priv2)
-
-	res2 = gapp.accountMapper.GetAccount(ctxDeliver, addr2)
-	require.Equal(t, genCoins, res2.GetCoins())
-	_, found = gapp.stakeKeeper.GetDelegation(ctxDeliver, addr2, addr1)
-	require.False(t, found)
-}
-
-//____________________________________________________________________________________
-
-func CheckBalance(t *testing.T, gapp *GaiaApp, addr sdk.Address, balExpected string) {
-	ctxDeliver := gapp.BaseApp.NewContext(false, abci.Header{})
-	res2 := gapp.accountMapper.GetAccount(ctxDeliver, addr)
-	assert.Equal(t, balExpected, fmt.Sprintf("%v", res2.GetCoins()))
-}
-
-func genTx(msg sdk.Msg, seq []int64, priv ...crypto.PrivKeyEd25519) auth.StdTx {
-	sigs := make([]auth.StdSignature, len(priv))
-	for i, p := range priv {
-		sigs[i] = auth.StdSignature{
-			PubKey:    p.PubKey(),
-			Signature: p.Sign(auth.StdSignBytes(chainID, seq, fee, msg)),
-			Sequence:  seq[i],
-		}
-	}
-
-	return auth.NewStdTx(msg, fee, sigs)
-
-}
-
-func SignCheckDeliver(t *testing.T, gapp *GaiaApp, msg sdk.Msg, seq []int64, expPass bool, priv ...crypto.PrivKeyEd25519) {
-
-	// Sign the tx
-	tx := genTx(msg, seq, priv...)
-
-	// Run a Check
-	res := gapp.Check(tx)
-	if expPass {
-		require.Equal(t, sdk.ABCICodeOK, res.Code, res.Log)
-	} else {
-		require.NotEqual(t, sdk.ABCICodeOK, res.Code, res.Log)
-	}
-
-	// Simulate a Block
-	gapp.BeginBlock(abci.RequestBeginBlock{})
-	res = gapp.Deliver(tx)
-	if expPass {
-		require.Equal(t, sdk.ABCICodeOK, res.Code, res.Log)
-	} else {
-		require.NotEqual(t, sdk.ABCICodeOK, res.Code, res.Log)
-	}
-	gapp.EndBlock(abci.RequestEndBlock{})
-
-	// XXX fix code or add explaination as to why using commit breaks a bunch of these tests
-	//gapp.Commit()
-}
-
-// XXX the only reason we are using Sign Deliver here is because the tests
-// break on check tx the second time you use SignCheckDeliver in a test because
-// the checktx state has not been updated likely because commit is not being
-// called!
-func SignDeliver(t *testing.T, gapp *GaiaApp, msg sdk.Msg, seq []int64, expPass bool, priv ...crypto.PrivKeyEd25519) {
-
-	// Sign the tx
-	tx := genTx(msg, seq, priv...)
-
-	// Simulate a Block
-	gapp.BeginBlock(abci.RequestBeginBlock{})
-	res := gapp.Deliver(tx)
-	if expPass {
-		require.Equal(t, sdk.ABCICodeOK, res.Code, res.Log)
-	} else {
-		require.NotEqual(t, sdk.ABCICodeOK, res.Code, res.Log)
-	}
-	gapp.EndBlock(abci.RequestEndBlock{})
-=======
->>>>>>> 42d7e086
 }