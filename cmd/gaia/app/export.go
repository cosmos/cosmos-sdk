package app

import (
	"encoding/json"

	abci "github.com/tendermint/tendermint/abci/types"
	tmtypes "github.com/tendermint/tendermint/types"

	"github.com/cosmos/cosmos-sdk/codec"
	sdk "github.com/cosmos/cosmos-sdk/types"
	"github.com/cosmos/cosmos-sdk/x/auth"
	distr "github.com/cosmos/cosmos-sdk/x/distribution"
	"github.com/cosmos/cosmos-sdk/x/gov"
	"github.com/cosmos/cosmos-sdk/x/mint"
	"github.com/cosmos/cosmos-sdk/x/slashing"
	staking "github.com/cosmos/cosmos-sdk/x/staking"
)

// export the state of gaia for a genesis file
func (app *GaiaApp) ExportAppStateAndValidators(forZeroHeight bool) (
	appState json.RawMessage, validators []tmtypes.GenesisValidator, err error) {

	// as if they could withdraw from the start of the next block
	ctx := app.NewContext(true, abci.Header{Height: app.LastBlockHeight()})

	if forZeroHeight {
		app.prepForZeroHeightGenesis(ctx)
	}

	// iterate to get the accounts
	accounts := []GenesisAccount{}
	appendAccount := func(acc auth.Account) (stop bool) {
		account := NewGenesisAccountI(acc)
		accounts = append(accounts, account)
		return false
	}
	app.accountKeeper.IterateAccounts(ctx, appendAccount)

	genState := NewGenesisState(
		accounts,
		auth.ExportGenesis(ctx, app.accountKeeper, app.feeCollectionKeeper),
		staking.ExportGenesis(ctx, app.stakingKeeper),
		mint.ExportGenesis(ctx, app.mintKeeper),
		distr.ExportGenesis(ctx, app.distrKeeper),
		gov.ExportGenesis(ctx, app.govKeeper),
		slashing.ExportGenesis(ctx, app.slashingKeeper),
	)
	appState, err = codec.MarshalJSONIndent(app.cdc, genState)
	if err != nil {
		return nil, nil, err
	}
	validators = staking.WriteValidators(ctx, app.stakingKeeper)
	return appState, validators, nil
}

// prepare for fresh start at zero height
func (app *GaiaApp) prepForZeroHeightGenesis(ctx sdk.Context) {

	/* Just to be safe, assert the invariants on current state. */
	app.assertRuntimeInvariantsOnContext(ctx)

	/* Handle fee distribution state. */

	// withdraw all validator commission
	app.stakeKeeper.IterateValidators(ctx, func(_ int64, val sdk.Validator) (stop bool) {
		_ = app.distrKeeper.WithdrawValidatorCommission(ctx, val.GetOperator())
		return false
	})

	// withdraw all delegator rewards
	dels := app.stakeKeeper.GetAllDelegations(ctx)
	for _, delegation := range dels {
		_ = app.distrKeeper.WithdrawDelegationRewards(ctx, delegation.DelegatorAddr, delegation.ValidatorAddr)
	}

	// clear validator slash events
	app.distrKeeper.DeleteValidatorSlashEvents(ctx)

	// clear validator historical rewards
	app.distrKeeper.DeleteValidatorHistoricalRewards(ctx)

	// set context height to zero
	height := ctx.BlockHeight()
	ctx = ctx.WithBlockHeight(0)

	// reinitialize all validators
	app.stakeKeeper.IterateValidators(ctx, func(_ int64, val sdk.Validator) (stop bool) {
		app.distrKeeper.Hooks().AfterValidatorCreated(ctx, val.GetOperator())
		return false
	})

<<<<<<< HEAD
	// reinitialize all delegations
	for _, del := range dels {
		app.distrKeeper.Hooks().BeforeDelegationCreated(ctx, del.DelegatorAddr, del.ValidatorAddr)
=======
	// assert that the fee pool is empty
	feePool := app.distrKeeper.GetFeePool(ctx)
	if !feePool.TotalValAccum.Accum.IsZero() {
		panic("unexpected leftover validator accum")
	}
	bondDenom := app.stakingKeeper.GetParams(ctx).BondDenom
	if !feePool.ValPool.AmountOf(bondDenom).IsZero() {
		panic(fmt.Sprintf("unexpected leftover validator pool coins: %v",
			feePool.ValPool.AmountOf(bondDenom).String()))
>>>>>>> 78a21353
	}

	// reset context height
	ctx = ctx.WithBlockHeight(height)

	/* Handle staking state. */

	// iterate through redelegations, reset creation height
	app.stakingKeeper.IterateRedelegations(ctx, func(_ int64, red staking.Redelegation) (stop bool) {
		red.CreationHeight = 0
		app.stakingKeeper.SetRedelegation(ctx, red)
		return false
	})

	// iterate through unbonding delegations, reset creation height
	app.stakingKeeper.IterateUnbondingDelegations(ctx, func(_ int64, ubd staking.UnbondingDelegation) (stop bool) {
		ubd.CreationHeight = 0
		app.stakingKeeper.SetUnbondingDelegation(ctx, ubd)
		return false
	})

	// Iterate through validators by power descending, reset bond heights, and
	// update bond intra-tx counters.
	store := ctx.KVStore(app.keyStaking)
	iter := sdk.KVStoreReversePrefixIterator(store, staking.ValidatorsKey)
	counter := int16(0)

	var valConsAddrs []sdk.ConsAddress
	for ; iter.Valid(); iter.Next() {
		addr := sdk.ValAddress(iter.Key()[1:])
		validator, found := app.stakingKeeper.GetValidator(ctx, addr)
		if !found {
			panic("expected validator, not found")
		}

		validator.BondHeight = 0
		validator.UnbondingHeight = 0
		valConsAddrs = append(valConsAddrs, validator.ConsAddress())

		app.stakingKeeper.SetValidator(ctx, validator)
		counter++
	}

	iter.Close()

	/* Handle slashing state. */

	// reset start height on signing infos
	app.slashingKeeper.IterateValidatorSigningInfos(
		ctx,
		func(addr sdk.ConsAddress, info slashing.ValidatorSigningInfo) (stop bool) {
			info.StartHeight = 0
			app.slashingKeeper.SetValidatorSigningInfo(ctx, addr, info)
			return false
		},
	)
}<|MERGE_RESOLUTION|>--- conflicted
+++ resolved
@@ -13,7 +13,7 @@
 	"github.com/cosmos/cosmos-sdk/x/gov"
 	"github.com/cosmos/cosmos-sdk/x/mint"
 	"github.com/cosmos/cosmos-sdk/x/slashing"
-	staking "github.com/cosmos/cosmos-sdk/x/staking"
+	"github.com/cosmos/cosmos-sdk/x/staking"
 )
 
 // export the state of gaia for a genesis file
@@ -62,13 +62,13 @@
 	/* Handle fee distribution state. */
 
 	// withdraw all validator commission
-	app.stakeKeeper.IterateValidators(ctx, func(_ int64, val sdk.Validator) (stop bool) {
+	app.stakingKeeper.IterateValidators(ctx, func(_ int64, val sdk.Validator) (stop bool) {
 		_ = app.distrKeeper.WithdrawValidatorCommission(ctx, val.GetOperator())
 		return false
 	})
 
 	// withdraw all delegator rewards
-	dels := app.stakeKeeper.GetAllDelegations(ctx)
+	dels := app.stakingKeeper.GetAllDelegations(ctx)
 	for _, delegation := range dels {
 		_ = app.distrKeeper.WithdrawDelegationRewards(ctx, delegation.DelegatorAddr, delegation.ValidatorAddr)
 	}
@@ -84,26 +84,14 @@
 	ctx = ctx.WithBlockHeight(0)
 
 	// reinitialize all validators
-	app.stakeKeeper.IterateValidators(ctx, func(_ int64, val sdk.Validator) (stop bool) {
+	app.stakingKeeper.IterateValidators(ctx, func(_ int64, val sdk.Validator) (stop bool) {
 		app.distrKeeper.Hooks().AfterValidatorCreated(ctx, val.GetOperator())
 		return false
 	})
 
-<<<<<<< HEAD
 	// reinitialize all delegations
 	for _, del := range dels {
 		app.distrKeeper.Hooks().BeforeDelegationCreated(ctx, del.DelegatorAddr, del.ValidatorAddr)
-=======
-	// assert that the fee pool is empty
-	feePool := app.distrKeeper.GetFeePool(ctx)
-	if !feePool.TotalValAccum.Accum.IsZero() {
-		panic("unexpected leftover validator accum")
-	}
-	bondDenom := app.stakingKeeper.GetParams(ctx).BondDenom
-	if !feePool.ValPool.AmountOf(bondDenom).IsZero() {
-		panic(fmt.Sprintf("unexpected leftover validator pool coins: %v",
-			feePool.ValPool.AmountOf(bondDenom).String()))
->>>>>>> 78a21353
 	}
 
 	// reset context height
