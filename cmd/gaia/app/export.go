--- conflicted
+++ resolved
@@ -65,37 +65,6 @@
 
 	app.assertRuntimeInvariantsOnContext(ctx)
 
-<<<<<<< HEAD
-=======
-	// set distribution info withdrawal heights to 0
-	app.distrKeeper.IterateDelegationDistInfos(ctx, func(_ int64, delInfo distr.DelegationDistInfo) (stop bool) {
-		delInfo.DelPoolWithdrawalHeight = 0
-		app.distrKeeper.SetDelegationDistInfo(ctx, delInfo)
-		return false
-	})
-	app.distrKeeper.IterateValidatorDistInfos(ctx, func(_ int64, valInfo distr.ValidatorDistInfo) (stop bool) {
-		valInfo.FeePoolWithdrawalHeight = 0
-		valInfo.DelAccum.UpdateHeight = 0
-		app.distrKeeper.SetValidatorDistInfo(ctx, valInfo)
-		return false
-	})
-
-	// assert that the fee pool is empty
-	feePool := app.distrKeeper.GetFeePool(ctx)
-	if !feePool.TotalValAccum.Accum.IsZero() {
-		panic("unexpected leftover validator accum")
-	}
-	bondDenom := app.stakeKeeper.GetParams(ctx).BondDenom
-	if !feePool.ValPool.AmountOf(bondDenom).IsZero() {
-		panic(fmt.Sprintf("unexpected leftover validator pool coins: %v",
-			feePool.ValPool.AmountOf(bondDenom).String()))
-	}
-
-	// reset fee pool height, save fee pool
-	feePool.TotalValAccum = distr.NewTotalAccum(0)
-	app.distrKeeper.SetFeePool(ctx, feePool)
-
->>>>>>> 990f3ab4
 	/* Handle stake state. */
 
 	// iterate through redelegations, reset creation height
