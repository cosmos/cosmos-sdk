--- conflicted
+++ resolved
@@ -17,8 +17,8 @@
 
 var (
 	// bonded tokens given to genesis validators/accounts
-	freeTokenVal  = int64(100)
-	freeTokensAcc = int64(50)
+	freeFermionVal  = sdk.NewInt(100)
+	freeFermionsAcc = sdk.NewInt(50)
 )
 
 // State to Unmarshal
@@ -55,19 +55,6 @@
 	}
 }
 
-<<<<<<< HEAD
-var (
-	flagName       = "name"
-	flagClientHome = "home-client"
-	flagOWK        = "owk"
-
-	// bonded tokens given to genesis validators/accounts
-	freeFermionVal  = sdk.NewInt(100)
-	freeFermionsAcc = sdk.NewInt(50)
-)
-
-=======
->>>>>>> e4685ecb
 // get app init parameters for server init command
 func GaiaAppInit() server.AppInit {
 	fsAppGenState := pflag.NewFlagSet("", pflag.ContinueOnError)
@@ -136,11 +123,7 @@
 
 	validator = tmtypes.GenesisValidator{
 		PubKey: pk,
-<<<<<<< HEAD
 		Power:  freeFermionVal.Int64(),
-=======
-		Power:  freeTokenVal,
->>>>>>> e4685ecb
 	}
 	return
 }
@@ -170,41 +153,23 @@
 		// create the genesis account, give'm few steaks and a buncha token with there name
 		accAuth := auth.NewBaseAccountWithAddress(genTx.Address)
 		accAuth.Coins = sdk.Coins{
-<<<<<<< HEAD
 			{genTx.Name + "Token", sdk.NewInt(1000)},
 			{"steak", freeFermionsAcc},
 		}
 		acc := NewGenesisAccount(&accAuth)
 		genaccs[i] = acc
 		stakeData.Pool.LooseUnbondedTokens = stakeData.Pool.LooseUnbondedTokens.Add(freeFermionsAcc) // increase the supply
-=======
-			{genTx.Name + "Token", 1000},
-			{"steak", freeTokensAcc},
-		}
-		acc := NewGenesisAccount(&accAuth)
-		genaccs[i] = acc
-		stakeData.Pool.LooseUnbondedTokens += freeTokensAcc // increase the supply
->>>>>>> e4685ecb
 
 		// add the validator
 		if len(genTx.Name) > 0 {
 			desc := stake.NewDescription(genTx.Name, "", "", "")
 			validator := stake.NewValidator(genTx.Address, genTx.PubKey, desc)
-<<<<<<< HEAD
 			validator.PoolShares = stake.NewBondedShares(sdk.NewRatFromInt(freeFermionVal))
 			stakeData.Validators = append(stakeData.Validators, validator)
 
 			// pool logic
 			stakeData.Pool.BondedTokens = stakeData.Pool.BondedTokens.Add(freeFermionVal)
 			stakeData.Pool.BondedShares = sdk.NewRatFromInt(stakeData.Pool.BondedTokens)
-=======
-			validator.PoolShares = stake.NewBondedShares(sdk.NewRat(freeTokenVal))
-			stakeData.Validators = append(stakeData.Validators, validator)
-
-			// pool logic
-			stakeData.Pool.BondedTokens += freeTokenVal
-			stakeData.Pool.BondedShares = sdk.NewRat(stakeData.Pool.BondedTokens)
->>>>>>> e4685ecb
 		}
 	}
 
