package app

import (
	"encoding/json"
	"errors"
	"fmt"
	"io/ioutil"
	"os"
	"path/filepath"
	"sort"
	"strings"

	tmtypes "github.com/tendermint/tendermint/types"

	"github.com/cosmos/cosmos-sdk/codec"
	sdk "github.com/cosmos/cosmos-sdk/types"
	"github.com/cosmos/cosmos-sdk/x/auth"
	distr "github.com/cosmos/cosmos-sdk/x/distribution"
	"github.com/cosmos/cosmos-sdk/x/gov"
	"github.com/cosmos/cosmos-sdk/x/mint"
	"github.com/cosmos/cosmos-sdk/x/slashing"
	"github.com/cosmos/cosmos-sdk/x/staking"
	stakingTypes "github.com/cosmos/cosmos-sdk/x/staking/types"
)

var (
	// bonded tokens given to genesis validators/accounts
	freeFermionVal  = int64(100)
	freeFermionsAcc = sdk.NewInt(150)
	bondDenom       = stakingTypes.DefaultBondDenom
)

// State to Unmarshal
type GenesisState struct {
	Accounts     []GenesisAccount      `json:"accounts"`
	AuthData     auth.GenesisState     `json:"auth"`
	StakingData    staking.GenesisState  `json:"staking"`
	MintData     mint.GenesisState     `json:"mint"`
	DistrData    distr.GenesisState    `json:"distr"`
	GovData      gov.GenesisState      `json:"gov"`
	SlashingData slashing.GenesisState `json:"slashing"`
	GenTxs       []json.RawMessage     `json:"gentxs"`
}

func NewGenesisState(accounts []GenesisAccount, authData auth.GenesisState,
	stakingData staking.GenesisState, mintData mint.GenesisState,
	distrData distr.GenesisState, govData gov.GenesisState,
	slashingData slashing.GenesisState) GenesisState {

	return GenesisState{
		Accounts:     accounts,
		AuthData:     authData,
		StakingData:    stakingData,
		MintData:     mintData,
		DistrData:    distrData,
		GovData:      govData,
		SlashingData: slashingData,
	}
}

// nolint
type GenesisAccount struct {
	Address       sdk.AccAddress `json:"address"`
	Coins         sdk.Coins      `json:"coins"`
	Sequence      uint64         `json:"sequence_number"`
	AccountNumber uint64         `json:"account_number"`
}

func NewGenesisAccount(acc *auth.BaseAccount) GenesisAccount {
	return GenesisAccount{
		Address:       acc.Address,
		Coins:         acc.Coins,
		AccountNumber: acc.AccountNumber,
		Sequence:      acc.Sequence,
	}
}

func NewGenesisAccountI(acc auth.Account) GenesisAccount {
	return GenesisAccount{
		Address:       acc.GetAddress(),
		Coins:         acc.GetCoins(),
		AccountNumber: acc.GetAccountNumber(),
		Sequence:      acc.GetSequence(),
	}
}

// convert GenesisAccount to auth.BaseAccount
func (ga *GenesisAccount) ToAccount() (acc *auth.BaseAccount) {
	return &auth.BaseAccount{
		Address:       ga.Address,
		Coins:         ga.Coins.Sort(),
		AccountNumber: ga.AccountNumber,
		Sequence:      ga.Sequence,
	}
}

// Create the core parameters for genesis initialization for gaia
// note that the pubkey input is this machines pubkey
func GaiaAppGenState(cdc *codec.Codec, genDoc tmtypes.GenesisDoc, appGenTxs []json.RawMessage) (
	genesisState GenesisState, err error) {

	if err = cdc.UnmarshalJSON(genDoc.AppState, &genesisState); err != nil {
		return genesisState, err
	}

	// if there are no gen txs to be processed, return the default empty state
	if len(appGenTxs) == 0 {
		return genesisState, errors.New("there must be at least one genesis tx")
	}

	stakingData := genesisState.StakingData
	for i, genTx := range appGenTxs {
		var tx auth.StdTx
		if err := cdc.UnmarshalJSON(genTx, &tx); err != nil {
			return genesisState, err
		}
		msgs := tx.GetMsgs()
		if len(msgs) != 1 {
			return genesisState, errors.New(
				"must provide genesis StdTx with exactly 1 CreateValidator message")
		}
		if _, ok := msgs[0].(staking.MsgCreateValidator); !ok {
			return genesisState, fmt.Errorf(
				"Genesis transaction %v does not contain a MsgCreateValidator", i)
		}
	}

	for _, acc := range genesisState.Accounts {
		// create the genesis account, give'm few steaks and a buncha token with there name
		for _, coin := range acc.Coins {
			if coin.Denom == bondDenom {
<<<<<<< HEAD
				stakingData.Pool.NotBondedTokens = stakingData.Pool.NotBondedTokens.
=======
				stakingData.Pool.LooseTokens = stakingData.Pool.LooseTokens.
>>>>>>> 78a21353
					Add(coin.Amount) // increase the supply
			}
		}
	}
	genesisState.StakingData = stakingData
	genesisState.GenTxs = appGenTxs
	return genesisState, nil
}

// NewDefaultGenesisState generates the default state for gaia.
func NewDefaultGenesisState() GenesisState {
	return GenesisState{
		Accounts:     nil,
		AuthData:     auth.DefaultGenesisState(),
		StakingData:    staking.DefaultGenesisState(),
		MintData:     mint.DefaultGenesisState(),
		DistrData:    distr.DefaultGenesisState(),
		GovData:      gov.DefaultGenesisState(),
		SlashingData: slashing.DefaultGenesisState(),
		GenTxs:       nil,
	}
}

// GaiaValidateGenesisState ensures that the genesis state obeys the expected invariants
// TODO: No validators are both bonded and jailed (#2088)
// TODO: Error if there is a duplicate validator (#1708)
// TODO: Ensure all state machine parameters are in genesis (#1704)
func GaiaValidateGenesisState(genesisState GenesisState) error {
	if err := validateGenesisStateAccounts(genesisState.Accounts); err != nil {
		return err
	}

	// skip stakingData validation as genesis is created from txs
	if len(genesisState.GenTxs) > 0 {
		return nil
	}

	if err := auth.ValidateGenesis(genesisState.AuthData); err != nil {
		return err
	}
	if err := staking.ValidateGenesis(genesisState.StakingData); err != nil {
		return err
	}
	if err := mint.ValidateGenesis(genesisState.MintData); err != nil {
		return err
	}
	if err := distr.ValidateGenesis(genesisState.DistrData); err != nil {
		return err
	}
	if err := gov.ValidateGenesis(genesisState.GovData); err != nil {
		return err
	}

	return slashing.ValidateGenesis(genesisState.SlashingData)
}

// Ensures that there are no duplicate accounts in the genesis state,
func validateGenesisStateAccounts(accs []GenesisAccount) error {
	addrMap := make(map[string]bool, len(accs))
	for i := 0; i < len(accs); i++ {
		acc := accs[i]
		strAddr := string(acc.Address)
		if _, ok := addrMap[strAddr]; ok {
			return fmt.Errorf("Duplicate account in genesis state: Address %v", acc.Address)
		}
		addrMap[strAddr] = true
	}
	return nil
}

// GaiaAppGenState but with JSON
func GaiaAppGenStateJSON(cdc *codec.Codec, genDoc tmtypes.GenesisDoc, appGenTxs []json.RawMessage) (
	appState json.RawMessage, err error) {
	// create the final app state
	genesisState, err := GaiaAppGenState(cdc, genDoc, appGenTxs)
	if err != nil {
		return nil, err
	}
	return codec.MarshalJSONIndent(cdc, genesisState)
}

// CollectStdTxs processes and validates application's genesis StdTxs and returns
// the list of appGenTxs, and persistent peers required to generate genesis.json.
func CollectStdTxs(cdc *codec.Codec, moniker string, genTxsDir string, genDoc tmtypes.GenesisDoc) (
	appGenTxs []auth.StdTx, persistentPeers string, err error) {

	var fos []os.FileInfo
	fos, err = ioutil.ReadDir(genTxsDir)
	if err != nil {
		return appGenTxs, persistentPeers, err
	}

	// prepare a map of all accounts in genesis state to then validate
	// against the validators addresses
	var appState GenesisState
	if err := cdc.UnmarshalJSON(genDoc.AppState, &appState); err != nil {
		return appGenTxs, persistentPeers, err
	}

	addrMap := make(map[string]GenesisAccount, len(appState.Accounts))
	for i := 0; i < len(appState.Accounts); i++ {
		acc := appState.Accounts[i]
		addrMap[acc.Address.String()] = acc
	}

	// addresses and IPs (and port) validator server info
	var addressesIPs []string

	for _, fo := range fos {
		filename := filepath.Join(genTxsDir, fo.Name())
		if !fo.IsDir() && (filepath.Ext(filename) != ".json") {
			continue
		}

		// get the genStdTx
		var jsonRawTx []byte
		if jsonRawTx, err = ioutil.ReadFile(filename); err != nil {
			return appGenTxs, persistentPeers, err
		}
		var genStdTx auth.StdTx
		if err = cdc.UnmarshalJSON(jsonRawTx, &genStdTx); err != nil {
			return appGenTxs, persistentPeers, err
		}
		appGenTxs = append(appGenTxs, genStdTx)

		// the memo flag is used to store
		// the ip and node-id, for example this may be:
		// "528fd3df22b31f4969b05652bfe8f0fe921321d5@192.168.2.37:26656"
		nodeAddrIP := genStdTx.GetMemo()
		if len(nodeAddrIP) == 0 {
			return appGenTxs, persistentPeers, fmt.Errorf(
				"couldn't find node's address and IP in %s", fo.Name())
		}

		// genesis transactions must be single-message
		msgs := genStdTx.GetMsgs()
		if len(msgs) != 1 {

			return appGenTxs, persistentPeers, errors.New(
				"each genesis transaction must provide a single genesis message")
		}

		msg := msgs[0].(staking.MsgCreateValidator)
		// validate delegator and validator addresses and funds against the accounts in the state
		delAddr := msg.DelegatorAddr.String()
		valAddr := sdk.AccAddress(msg.ValidatorAddr).String()

		delAcc, delOk := addrMap[delAddr]
		_, valOk := addrMap[valAddr]

		accsNotInGenesis := []string{}
		if !delOk {
			accsNotInGenesis = append(accsNotInGenesis, delAddr)
		}
		if !valOk {
			accsNotInGenesis = append(accsNotInGenesis, valAddr)
		}
		if len(accsNotInGenesis) != 0 {
			return appGenTxs, persistentPeers, fmt.Errorf(
				"account(s) %v not in genesis.json: %+v", strings.Join(accsNotInGenesis, " "), addrMap)
		}

		if delAcc.Coins.AmountOf(msg.Delegation.Denom).LT(msg.Delegation.Amount) {
			return appGenTxs, persistentPeers, fmt.Errorf(
				"insufficient fund for delegation %v: %v < %v",
				delAcc.Address, delAcc.Coins.AmountOf(msg.Delegation.Denom), msg.Delegation.Amount,
			)
		}

		// exclude itself from persistent peers
		if msg.Description.Moniker != moniker {
			addressesIPs = append(addressesIPs, nodeAddrIP)
		}
	}

	sort.Strings(addressesIPs)
	persistentPeers = strings.Join(addressesIPs, ",")

	return appGenTxs, persistentPeers, nil
}

func NewDefaultGenesisAccount(addr sdk.AccAddress) GenesisAccount {
	accAuth := auth.NewBaseAccountWithAddress(addr)
	coins := sdk.Coins{
		sdk.NewCoin("footoken", sdk.NewInt(1000)),
		sdk.NewCoin(bondDenom, freeFermionsAcc),
	}

	coins.Sort()

	accAuth.Coins = coins
	return NewGenesisAccount(&accAuth)
}<|MERGE_RESOLUTION|>--- conflicted
+++ resolved
@@ -34,7 +34,7 @@
 type GenesisState struct {
 	Accounts     []GenesisAccount      `json:"accounts"`
 	AuthData     auth.GenesisState     `json:"auth"`
-	StakingData    staking.GenesisState  `json:"staking"`
+	StakingData  staking.GenesisState  `json:"staking"`
 	MintData     mint.GenesisState     `json:"mint"`
 	DistrData    distr.GenesisState    `json:"distr"`
 	GovData      gov.GenesisState      `json:"gov"`
@@ -50,7 +50,7 @@
 	return GenesisState{
 		Accounts:     accounts,
 		AuthData:     authData,
-		StakingData:    stakingData,
+		StakingData:  stakingData,
 		MintData:     mintData,
 		DistrData:    distrData,
 		GovData:      govData,
@@ -129,11 +129,7 @@
 		// create the genesis account, give'm few steaks and a buncha token with there name
 		for _, coin := range acc.Coins {
 			if coin.Denom == bondDenom {
-<<<<<<< HEAD
 				stakingData.Pool.NotBondedTokens = stakingData.Pool.NotBondedTokens.
-=======
-				stakingData.Pool.LooseTokens = stakingData.Pool.LooseTokens.
->>>>>>> 78a21353
 					Add(coin.Amount) // increase the supply
 			}
 		}
@@ -148,7 +144,7 @@
 	return GenesisState{
 		Accounts:     nil,
 		AuthData:     auth.DefaultGenesisState(),
-		StakingData:    staking.DefaultGenesisState(),
+		StakingData:  staking.DefaultGenesisState(),
 		MintData:     mint.DefaultGenesisState(),
 		DistrData:    distr.DefaultGenesisState(),
 		GovData:      gov.DefaultGenesisState(),
