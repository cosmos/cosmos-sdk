package app

import (
	"encoding/json"
	"errors"
	"fmt"

	"github.com/cosmos/cosmos-sdk/client"
	"github.com/cosmos/cosmos-sdk/server"
	"github.com/cosmos/cosmos-sdk/server/config"
	sdk "github.com/cosmos/cosmos-sdk/types"
	"github.com/cosmos/cosmos-sdk/wire"
	"github.com/cosmos/cosmos-sdk/x/auth"
	"github.com/cosmos/cosmos-sdk/x/gov"
	"github.com/cosmos/cosmos-sdk/x/stake"

	"github.com/spf13/pflag"

	"github.com/tendermint/tendermint/crypto"
	tmtypes "github.com/tendermint/tendermint/types"
)

// DefaultKeyPass contains the default key password for genesis transactions
const DefaultKeyPass = "12345678"

var (
	// bonded tokens given to genesis validators/accounts
	freeFermionVal  = int64(100)
	freeFermionsAcc = sdk.NewInt(50)
)

// State to Unmarshal
type GenesisState struct {
	Accounts  []GenesisAccount   `json:"accounts"`
	StakeData stake.GenesisState `json:"stake"`
	GovData   gov.GenesisState   `json:"gov"`
}

// GenesisAccount doesn't need pubkey or sequence
type GenesisAccount struct {
	Address sdk.AccAddress `json:"address"`
	Coins   sdk.Coins      `json:"coins"`
}

func NewGenesisAccount(acc *auth.BaseAccount) GenesisAccount {
	return GenesisAccount{
		Address: acc.Address,
		Coins:   acc.Coins,
	}
}

func NewGenesisAccountI(acc auth.Account) GenesisAccount {
	return GenesisAccount{
		Address: acc.GetAddress(),
		Coins:   acc.GetCoins(),
	}
}

// convert GenesisAccount to auth.BaseAccount
func (ga *GenesisAccount) ToAccount() (acc *auth.BaseAccount) {
	return &auth.BaseAccount{
		Address: ga.Address,
		Coins:   ga.Coins.Sort(),
	}
}

// get app init parameters for server init command
func GaiaAppInit() server.AppInit {
	fsAppGenState := pflag.NewFlagSet("", pflag.ContinueOnError)

	fsAppGenTx := pflag.NewFlagSet("", pflag.ContinueOnError)
	fsAppGenTx.String(server.FlagName, "", "validator moniker, required")
	fsAppGenTx.String(server.FlagClientHome, DefaultCLIHome,
		"home directory for the client, used for key generation")
	fsAppGenTx.Bool(server.FlagOWK, false, "overwrite the accounts created")

	return server.AppInit{
		FlagsAppGenState: fsAppGenState,
		FlagsAppGenTx:    fsAppGenTx,
		AppGenTx:         GaiaAppGenTx,
		AppGenState:      GaiaAppGenStateJSON,
	}
}

// simple genesis tx
type GaiaGenTx struct {
	Name    string         `json:"name"`
	Address sdk.AccAddress `json:"address"`
	PubKey  string         `json:"pub_key"`
}

// GaiaAppGenTx generates a Gaia genesis transaction.
func GaiaAppGenTx(
	cdc *wire.Codec, pk crypto.PubKey, genTxConfig config.GenTx,
) (appGenTx, cliPrint json.RawMessage, validator tmtypes.GenesisValidator, err error) {
	if genTxConfig.Name == "" {
		return nil, nil, tmtypes.GenesisValidator{}, errors.New("Must specify --name (validator moniker)")
	}

	buf := client.BufferStdin()
	prompt := fmt.Sprintf("Password for account '%s' (default %s):", genTxConfig.Name, DefaultKeyPass)

	keyPass, err := client.GetPassword(prompt, buf)
	if err != nil && keyPass != "" {
		// An error was returned that either failed to read the password from
		// STDIN or the given password is not empty but failed to meet minimum
		// length requirements.
		return appGenTx, cliPrint, validator, err
	}

	if keyPass == "" {
		keyPass = DefaultKeyPass
	}

	addr, secret, err := server.GenerateSaveCoinKey(
		genTxConfig.CliRoot,
		genTxConfig.Name,
		keyPass,
		genTxConfig.Overwrite,
	)
	if err != nil {
		return appGenTx, cliPrint, validator, err
	}

	mm := map[string]string{"secret": secret}
	bz, err := cdc.MarshalJSON(mm)
	if err != nil {
		return appGenTx, cliPrint, validator, err
	}

	cliPrint = json.RawMessage(bz)
	appGenTx, _, validator, err = GaiaAppGenTxNF(cdc, pk, addr, genTxConfig.Name)

	return appGenTx, cliPrint, validator, err
}

// Generate a gaia genesis transaction without flags
func GaiaAppGenTxNF(cdc *wire.Codec, pk crypto.PubKey, addr sdk.AccAddress, name string) (
	appGenTx, cliPrint json.RawMessage, validator tmtypes.GenesisValidator, err error) {

	var bz []byte
	gaiaGenTx := GaiaGenTx{
		Name:    name,
		Address: addr,
		PubKey:  sdk.MustBech32ifyConsPub(pk),
	}
	bz, err = wire.MarshalJSONIndent(cdc, gaiaGenTx)
	if err != nil {
		return
	}
	appGenTx = json.RawMessage(bz)

	validator = tmtypes.GenesisValidator{
		PubKey: pk,
		Power:  freeFermionVal,
	}
	return
}

// Create the core parameters for genesis initialization for gaia
// note that the pubkey input is this machines pubkey
func GaiaAppGenState(cdc *wire.Codec, appGenTxs []json.RawMessage) (genesisState GenesisState, err error) {

	if len(appGenTxs) == 0 {
		err = errors.New("must provide at least genesis transaction")
		return
	}

	// start with the default staking genesis state
	stakeData := stake.DefaultGenesisState()

	// get genesis flag account information
	genaccs := make([]GenesisAccount, len(appGenTxs))
	for i, appGenTx := range appGenTxs {

		var genTx GaiaGenTx
		err = cdc.UnmarshalJSON(appGenTx, &genTx)
		if err != nil {
			return
		}

		// create the genesis account, give'm few steaks and a buncha token with there name
		genaccs[i] = genesisAccountFromGenTx(genTx)
		stakeData.Pool.LooseTokens = stakeData.Pool.LooseTokens.Add(sdk.NewDecFromInt(freeFermionsAcc)) // increase the supply

		// add the validator
		if len(genTx.Name) > 0 {
<<<<<<< HEAD
			stakeData = addValidatorToStakeData(genTx, stakeData)
=======
			desc := stake.NewDescription(genTx.Name, "", "", "")
			validator := stake.NewValidator(
				sdk.ValAddress(genTx.Address), sdk.MustGetConsPubKeyBech32(genTx.PubKey), desc,
			)

			stakeData.Pool.LooseTokens = stakeData.Pool.LooseTokens.Add(sdk.NewDec(freeFermionVal)) // increase the supply

			// add some new shares to the validator
			var issuedDelShares sdk.Dec
			validator, stakeData.Pool, issuedDelShares = validator.AddTokensFromDel(stakeData.Pool, sdk.NewInt(freeFermionVal))
			stakeData.Validators = append(stakeData.Validators, validator)

			// create the self-delegation from the issuedDelShares
			delegation := stake.Delegation{
				DelegatorAddr: sdk.AccAddress(validator.OperatorAddr),
				ValidatorAddr: validator.OperatorAddr,
				Shares:        issuedDelShares,
				Height:        0,
			}

			stakeData.Bonds = append(stakeData.Bonds, delegation)
>>>>>>> 88a2ddeb
		}
	}

	// create the final app state
	genesisState = GenesisState{
		Accounts:  genaccs,
		StakeData: stakeData,
		GovData:   gov.DefaultGenesisState(),
	}
	return
}

func addValidatorToStakeData(genTx GaiaGenTx, stakeData stake.GenesisState) stake.GenesisState {
	desc := stake.NewDescription(genTx.Name, "", "", "")
	validator := stake.NewValidator(
		sdk.ValAddress(genTx.Address), sdk.MustGetConsPubKeyBech32(genTx.PubKey), desc,
	)

	stakeData.Pool.LooseTokens = stakeData.Pool.LooseTokens.Add(sdk.NewDec(freeFermionVal)) // increase the supply

	// add some new shares to the validator
	var issuedDelShares sdk.Dec
	validator, stakeData.Pool, issuedDelShares = validator.AddTokensFromDel(stakeData.Pool, sdk.NewInt(freeFermionVal))
	stakeData.Validators = append(stakeData.Validators, validator)

	// create the self-delegation from the issuedDelShares
	delegation := stake.Delegation{
		DelegatorAddr: sdk.AccAddress(validator.Operator),
		ValidatorAddr: validator.Operator,
		Shares:        issuedDelShares,
		Height:        0,
	}

	stakeData.Bonds = append(stakeData.Bonds, delegation)
	return stakeData
}

func genesisAccountFromGenTx(genTx GaiaGenTx) GenesisAccount {
	accAuth := auth.NewBaseAccountWithAddress(genTx.Address)
	accAuth.Coins = sdk.Coins{
		{genTx.Name + "Token", sdk.NewInt(1000)},
		{"steak", freeFermionsAcc},
	}
	return NewGenesisAccount(&accAuth)
}

// GaiaValidateGenesisState ensures that the genesis state obeys the expected invariants
// TODO: No validators are both bonded and revoked (#2088)
// TODO: Error if there is a duplicate validator (#1708)
// TODO: Ensure all state machine parameters are in genesis (#1704)
func GaiaValidateGenesisState(genesisState GenesisState) (err error) {
	err = validateGenesisStateAccounts(genesisState.Accounts)
	if err != nil {
		return
	}
	return
}

// Ensures that there are no duplicate accounts in the genesis state,
func validateGenesisStateAccounts(accs []GenesisAccount) (err error) {
	addrMap := make(map[string]bool, len(accs))
	for i := 0; i < len(accs); i++ {
		acc := accs[i]
		strAddr := string(acc.Address)
		if _, ok := addrMap[strAddr]; ok {
			return fmt.Errorf("Duplicate account in genesis state: Address %v", acc.Address)
		}
		addrMap[strAddr] = true
	}
	return
}

// GaiaAppGenState but with JSON
func GaiaAppGenStateJSON(cdc *wire.Codec, appGenTxs []json.RawMessage) (appState json.RawMessage, err error) {

	// create the final app state
	genesisState, err := GaiaAppGenState(cdc, appGenTxs)
	if err != nil {
		return nil, err
	}
	appState, err = wire.MarshalJSONIndent(cdc, genesisState)
	return
}<|MERGE_RESOLUTION|>--- conflicted
+++ resolved
@@ -185,31 +185,7 @@
 
 		// add the validator
 		if len(genTx.Name) > 0 {
-<<<<<<< HEAD
 			stakeData = addValidatorToStakeData(genTx, stakeData)
-=======
-			desc := stake.NewDescription(genTx.Name, "", "", "")
-			validator := stake.NewValidator(
-				sdk.ValAddress(genTx.Address), sdk.MustGetConsPubKeyBech32(genTx.PubKey), desc,
-			)
-
-			stakeData.Pool.LooseTokens = stakeData.Pool.LooseTokens.Add(sdk.NewDec(freeFermionVal)) // increase the supply
-
-			// add some new shares to the validator
-			var issuedDelShares sdk.Dec
-			validator, stakeData.Pool, issuedDelShares = validator.AddTokensFromDel(stakeData.Pool, sdk.NewInt(freeFermionVal))
-			stakeData.Validators = append(stakeData.Validators, validator)
-
-			// create the self-delegation from the issuedDelShares
-			delegation := stake.Delegation{
-				DelegatorAddr: sdk.AccAddress(validator.OperatorAddr),
-				ValidatorAddr: validator.OperatorAddr,
-				Shares:        issuedDelShares,
-				Height:        0,
-			}
-
-			stakeData.Bonds = append(stakeData.Bonds, delegation)
->>>>>>> 88a2ddeb
 		}
 	}
 
@@ -237,8 +213,8 @@
 
 	// create the self-delegation from the issuedDelShares
 	delegation := stake.Delegation{
-		DelegatorAddr: sdk.AccAddress(validator.Operator),
-		ValidatorAddr: validator.Operator,
+		DelegatorAddr: sdk.AccAddress(validator.OperatorAddr),
+		ValidatorAddr: validator.OperatorAddr,
 		Shares:        issuedDelShares,
 		Height:        0,
 	}
