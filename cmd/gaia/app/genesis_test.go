--- conflicted
+++ resolved
@@ -92,15 +92,10 @@
 func makeMsg(name string, pk crypto.PubKey) auth.StdTx {
 	desc := stake.NewDescription(name, "", "", "")
 	comm := stakeTypes.CommissionMsg{}
-<<<<<<< HEAD
-	msg := stake.NewMsgCreateValidator(sdk.ValAddress(pk.Address()), pk, sdk.NewInt64Coin(bondDenom,
-		50), desc, comm)
-=======
 	msg := stake.NewMsgCreateValidator(
 		sdk.ValAddress(pk.Address()), pk,
 		sdk.NewInt64Coin(bondDenom, 50), desc, comm,
 	)
->>>>>>> 8f690b5b
 	return auth.NewStdTx([]sdk.Msg{msg}, auth.StdFee{}, nil, "")
 }
 
