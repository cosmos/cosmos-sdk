--- conflicted
+++ resolved
@@ -29,7 +29,7 @@
 	"github.com/cosmos/cosmos-sdk/x/mock/simulation"
 	"github.com/cosmos/cosmos-sdk/x/slashing"
 	slashingsim "github.com/cosmos/cosmos-sdk/x/slashing/simulation"
-	staking "github.com/cosmos/cosmos-sdk/x/staking"
+	"github.com/cosmos/cosmos-sdk/x/staking"
 	stakingsim "github.com/cosmos/cosmos-sdk/x/staking/simulation"
 	stakingTypes "github.com/cosmos/cosmos-sdk/x/staking/types"
 )
@@ -120,8 +120,8 @@
 		Params: slashing.Params{
 			MaxEvidenceAge:          stakingGenesis.Params.UnbondingTime,
 			SignedBlocksWindow:      int64(randIntBetween(r, 10, 1000)),
+			MinSignedPerWindow:      sdk.NewDecWithPrec(int64(r.Intn(10)), 1),
 			DowntimeJailDuration:    time.Duration(randIntBetween(r, 60, 60*60*24)) * time.Second,
-			MinSignedPerWindow:      sdk.NewDecWithPrec(int64(r.Intn(10)), 1),
 			SlashFractionDoubleSign: sdk.NewDec(1).Quo(sdk.NewDec(int64(r.Intn(50) + 1))),
 			SlashFractionDowntime:   sdk.NewDec(1).Quo(sdk.NewDec(int64(r.Intn(200) + 1))),
 		},
@@ -166,7 +166,7 @@
 	genesis := GenesisState{
 		Accounts:     genesisAccounts,
 		AuthData:     authGenesis,
-		StakingData:    stakingGenesis,
+		StakingData:  stakingGenesis,
 		MintData:     mintGenesis,
 		DistrData:    distrGenesis,
 		SlashingData: slashingGenesis,
@@ -192,13 +192,8 @@
 		{100, banksim.SingleInputSendMsg(app.accountKeeper, app.bankKeeper)},
 		{50, distrsim.SimulateMsgSetWithdrawAddress(app.accountKeeper, app.distrKeeper)},
 		{50, distrsim.SimulateMsgWithdrawDelegatorReward(app.accountKeeper, app.distrKeeper)},
-<<<<<<< HEAD
 		{50, distrsim.SimulateMsgWithdrawValidatorCommission(app.accountKeeper, app.distrKeeper)},
-		{5, govsim.SimulateSubmittingVotingAndSlashingForProposal(app.govKeeper, app.stakeKeeper)},
-=======
-		{50, distrsim.SimulateMsgWithdrawValidatorRewardsAll(app.accountKeeper, app.distrKeeper)},
 		{5, govsim.SimulateSubmittingVotingAndSlashingForProposal(app.govKeeper, app.stakingKeeper)},
->>>>>>> 78a21353
 		{100, govsim.SimulateMsgDeposit(app.govKeeper)},
 		{100, stakingsim.SimulateMsgCreateValidator(app.accountKeeper, app.stakingKeeper)},
 		{5, stakingsim.SimulateMsgEditValidator(app.stakingKeeper)},
