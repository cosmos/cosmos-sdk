package app

import (
	"encoding/json"
	"flag"
	"fmt"
	"math/rand"
	"testing"

	"github.com/stretchr/testify/require"

	"github.com/tendermint/tendermint/crypto"
	dbm "github.com/tendermint/tendermint/libs/db"
	"github.com/tendermint/tendermint/libs/log"

	"github.com/cosmos/cosmos-sdk/baseapp"
	sdk "github.com/cosmos/cosmos-sdk/types"
	banksim "github.com/cosmos/cosmos-sdk/x/bank/simulation"
	govsim "github.com/cosmos/cosmos-sdk/x/gov/simulation"
	"github.com/cosmos/cosmos-sdk/x/mock/simulation"
	slashingsim "github.com/cosmos/cosmos-sdk/x/slashing/simulation"
	stake "github.com/cosmos/cosmos-sdk/x/stake"
	stakesim "github.com/cosmos/cosmos-sdk/x/stake/simulation"
)

var (
	seed      int64
	numBlocks int
	blockSize int
	enabled   bool
	verbose   bool
)

func init() {
	flag.Int64Var(&seed, "SimulationSeed", 42, "Simulation random seed")
	flag.IntVar(&numBlocks, "SimulationNumBlocks", 500, "Number of blocks")
	flag.IntVar(&blockSize, "SimulationBlockSize", 200, "Operations per block")
	flag.BoolVar(&enabled, "SimulationEnabled", false, "Enable the simulation")
	flag.BoolVar(&verbose, "SimulationVerbose", false, "Verbose log output")
}

func appStateFn(r *rand.Rand, keys []crypto.PrivKey, accs []sdk.AccAddress) json.RawMessage {
	var genesisAccounts []GenesisAccount

	// Randomly generate some genesis accounts
	for _, acc := range accs {
		coins := sdk.Coins{sdk.Coin{"steak", sdk.NewInt(100)}}
		genesisAccounts = append(genesisAccounts, GenesisAccount{
			Address: acc,
			Coins:   coins,
		})
	}

	// Default genesis state
	stakeGenesis := stake.DefaultGenesisState()
	var validators []stake.Validator
	var delegations []stake.Delegation
	// XXX Try different numbers of initially bonded validators
	numInitiallyBonded := int64(50)
	for i := 0; i < int(numInitiallyBonded); i++ {
		validator := stake.NewValidator(accs[i], keys[i].PubKey(), stake.Description{})
		validator.Tokens = sdk.NewRat(100)
		validator.DelegatorShares = sdk.NewRat(100)
		delegation := stake.Delegation{accs[i], accs[i], sdk.NewRat(100), 0}
		validators = append(validators, validator)
		delegations = append(delegations, delegation)
	}
	stakeGenesis.Pool.LooseTokens = sdk.NewRat(int64(100*250) + (numInitiallyBonded * 100))
	stakeGenesis.Validators = validators
	stakeGenesis.Bonds = delegations
	// No inflation, for now
	stakeGenesis.Params.InflationMax = sdk.NewRat(0)
	stakeGenesis.Params.InflationMin = sdk.NewRat(0)
	genesis := GenesisState{
		Accounts:  genesisAccounts,
		StakeData: stakeGenesis,
	}

	// Marshal genesis
	appState, err := MakeCodec().MarshalJSON(genesis)
	if err != nil {
		panic(err)
	}

	return appState
}

func testAndRunTxs(app *GaiaApp) []simulation.TestAndRunTx {
	return []simulation.TestAndRunTx{
		banksim.TestAndRunSingleInputMsgSend(app.accountMapper),
		govsim.SimulateMsgSubmitProposal(app.govKeeper, app.stakeKeeper),
		govsim.SimulateMsgDeposit(app.govKeeper, app.stakeKeeper),
		govsim.SimulateMsgVote(app.govKeeper, app.stakeKeeper),
		stakesim.SimulateMsgCreateValidator(app.accountMapper, app.stakeKeeper),
		stakesim.SimulateMsgEditValidator(app.stakeKeeper),
		stakesim.SimulateMsgDelegate(app.accountMapper, app.stakeKeeper),
		stakesim.SimulateMsgBeginUnbonding(app.accountMapper, app.stakeKeeper),
		stakesim.SimulateMsgCompleteUnbonding(app.stakeKeeper),
		stakesim.SimulateMsgBeginRedelegate(app.accountMapper, app.stakeKeeper),
		stakesim.SimulateMsgCompleteRedelegate(app.stakeKeeper),
		slashingsim.SimulateMsgUnrevoke(app.slashingKeeper),
	}
}

func invariants(app *GaiaApp) []simulation.Invariant {
	return []simulation.Invariant{
		func(t *testing.T, baseapp *baseapp.BaseApp, log string) {
			banksim.NonnegativeBalanceInvariant(app.accountMapper)(t, baseapp, log)
			govsim.AllInvariants()(t, baseapp, log)
			stakesim.AllInvariants(app.coinKeeper, app.stakeKeeper, app.accountMapper)(t, baseapp, log)
			slashingsim.AllInvariants()(t, baseapp, log)
		},
	}
}

func TestFullGaiaSimulation(t *testing.T) {
	if !enabled {
		t.Skip("Skipping Gaia simulation")
	}

	// Setup Gaia application
	var logger log.Logger
	if verbose {
		logger = log.TestingLogger()
	} else {
		logger = log.NewNopLogger()
	}
	db := dbm.NewMemDB()
	app := NewGaiaApp(logger, db, nil)
	require.Equal(t, "GaiaApp", app.Name())

	// Run randomized simulation
	simulation.SimulateFromSeed(
		t, app.BaseApp, appStateFn, seed,
		testAndRunTxs(app),
		[]simulation.RandSetup{},
		invariants(app),
		numBlocks,
		blockSize,
		false,
	)

}

// TODO: Make another test for the fuzzer itself, which just has noOp txs
// and doesn't depend on gaia
func TestAppStateDeterminism(t *testing.T) {
<<<<<<< HEAD
	if !enabled {
		t.Skip("Skipping Gaia simulation")
	}

	numSeeds := 5
	numTimesToRunPerSeed := 5
	appHashList := make([]json.RawMessage, numTimesToRunPerSeed)

	for i := 0; i < numSeeds; i++ {
		seed := rand.Int63()
		for j := 0; j < numTimesToRunPerSeed; j++ {
			logger := log.NewNopLogger()
			db := dbm.NewMemDB()
			app := NewGaiaApp(logger, db, nil)

			// Run randomized simulation
			simulation.SimulateFromSeed(
				t, app.BaseApp, appStateFn, seed,
				testAndRunTxs(app),
				[]simulation.RandSetup{},
				[]simulation.Invariant{},
				10,
				20,
				true,
			)
			appHash := app.LastCommitID().Hash
			fmt.Printf(">>> APP HASH: %v, %X\n", appHash, appHash)
			appHashList[j] = appHash
		}
		for k := 1; k < numTimesToRunPerSeed; k++ {
			require.Equal(t, appHashList[0], appHashList[k])
		}
=======
	numTimesToRun := 5
	appHashList := make([]json.RawMessage, numTimesToRun)

	seed := rand.Int63()
	for i := 0; i < numTimesToRun; i++ {
		logger := log.NewNopLogger()
		db := dbm.NewMemDB()
		app := NewGaiaApp(logger, db, nil)

		noOpInvariant := func(t *testing.T, baseapp *baseapp.BaseApp, log string) {}
		// noOpTestAndRunTx := func(t *testing.T, r *rand.Rand, app *baseapp.BaseApp, ctx sdk.Context,
		// 	privKeys []crypto.PrivKey, log string, event func(string),
		// ) (action string, err sdk.Error) {
		// 	return "", nil
		// }

		// Run randomized simulation
		simulation.SimulateFromSeed(
			t, app.BaseApp, appStateFn, seed,
			[]simulation.TestAndRunTx{
				banksim.TestAndRunSingleInputMsgSend(app.accountMapper),
				govsim.SimulateMsgSubmitProposal(app.govKeeper, app.stakeKeeper),
				govsim.SimulateMsgDeposit(app.govKeeper, app.stakeKeeper),
				govsim.SimulateMsgVote(app.govKeeper, app.stakeKeeper),
				stakesim.SimulateMsgCreateValidator(app.accountMapper, app.stakeKeeper),
				stakesim.SimulateMsgEditValidator(app.stakeKeeper),
				stakesim.SimulateMsgDelegate(app.accountMapper, app.stakeKeeper),
				stakesim.SimulateMsgBeginUnbonding(app.accountMapper, app.stakeKeeper),
				stakesim.SimulateMsgCompleteUnbonding(app.stakeKeeper),
				stakesim.SimulateMsgBeginRedelegate(app.accountMapper, app.stakeKeeper),
				stakesim.SimulateMsgCompleteRedelegate(app.stakeKeeper),
				slashingsim.SimulateMsgUnrevoke(app.slashingKeeper),
			},
			[]simulation.RandSetup{},
			[]simulation.Invariant{noOpInvariant},
			20,
			20,
			true,
		)
		appHash := app.LastCommitID().Hash
		appHashList[i] = appHash
	}
	for i := 1; i < numTimesToRun; i++ {
		require.Equal(t, appHashList[0], appHashList[i], "appHashes: %v", appHashList)
>>>>>>> 8bb79d12
	}
}<|MERGE_RESOLUTION|>--- conflicted
+++ resolved
@@ -145,7 +145,6 @@
 // TODO: Make another test for the fuzzer itself, which just has noOp txs
 // and doesn't depend on gaia
 func TestAppStateDeterminism(t *testing.T) {
-<<<<<<< HEAD
 	if !enabled {
 		t.Skip("Skipping Gaia simulation")
 	}
@@ -167,7 +166,7 @@
 				testAndRunTxs(app),
 				[]simulation.RandSetup{},
 				[]simulation.Invariant{},
-				10,
+				20,
 				20,
 				true,
 			)
@@ -178,51 +177,5 @@
 		for k := 1; k < numTimesToRunPerSeed; k++ {
 			require.Equal(t, appHashList[0], appHashList[k])
 		}
-=======
-	numTimesToRun := 5
-	appHashList := make([]json.RawMessage, numTimesToRun)
-
-	seed := rand.Int63()
-	for i := 0; i < numTimesToRun; i++ {
-		logger := log.NewNopLogger()
-		db := dbm.NewMemDB()
-		app := NewGaiaApp(logger, db, nil)
-
-		noOpInvariant := func(t *testing.T, baseapp *baseapp.BaseApp, log string) {}
-		// noOpTestAndRunTx := func(t *testing.T, r *rand.Rand, app *baseapp.BaseApp, ctx sdk.Context,
-		// 	privKeys []crypto.PrivKey, log string, event func(string),
-		// ) (action string, err sdk.Error) {
-		// 	return "", nil
-		// }
-
-		// Run randomized simulation
-		simulation.SimulateFromSeed(
-			t, app.BaseApp, appStateFn, seed,
-			[]simulation.TestAndRunTx{
-				banksim.TestAndRunSingleInputMsgSend(app.accountMapper),
-				govsim.SimulateMsgSubmitProposal(app.govKeeper, app.stakeKeeper),
-				govsim.SimulateMsgDeposit(app.govKeeper, app.stakeKeeper),
-				govsim.SimulateMsgVote(app.govKeeper, app.stakeKeeper),
-				stakesim.SimulateMsgCreateValidator(app.accountMapper, app.stakeKeeper),
-				stakesim.SimulateMsgEditValidator(app.stakeKeeper),
-				stakesim.SimulateMsgDelegate(app.accountMapper, app.stakeKeeper),
-				stakesim.SimulateMsgBeginUnbonding(app.accountMapper, app.stakeKeeper),
-				stakesim.SimulateMsgCompleteUnbonding(app.stakeKeeper),
-				stakesim.SimulateMsgBeginRedelegate(app.accountMapper, app.stakeKeeper),
-				stakesim.SimulateMsgCompleteRedelegate(app.stakeKeeper),
-				slashingsim.SimulateMsgUnrevoke(app.slashingKeeper),
-			},
-			[]simulation.RandSetup{},
-			[]simulation.Invariant{noOpInvariant},
-			20,
-			20,
-			true,
-		)
-		appHash := app.LastCommitID().Hash
-		appHashList[i] = appHash
-	}
-	for i := 1; i < numTimesToRun; i++ {
-		require.Equal(t, appHashList[0], appHashList[i], "appHashes: %v", appHashList)
->>>>>>> 8bb79d12
 	}
 }