--- conflicted
+++ resolved
@@ -78,11 +78,7 @@
 
 	// test simulation
 	success := executeWrite(t, fmt.Sprintf(
-<<<<<<< HEAD
-		"gaiacli tx send %v --amount=1000fooToken --to=%s --from=foo --fees=1fooToken --dry-run", flags, barAddr), app.DefaultKeyPass)
-=======
 		"gaiacli tx send %v --amount=1000footoken --to=%s --from=foo --fee=1footoken --dry-run", flags, barAddr), app.DefaultKeyPass)
->>>>>>> 500fa2b6
 	require.True(t, success)
 	tests.WaitForNextNBlocksTM(1, port)
 	// ensure state didn't change
@@ -91,11 +87,7 @@
 
 	// insufficient funds (coins + fees)
 	success = executeWrite(t, fmt.Sprintf(
-<<<<<<< HEAD
-		"gaiacli tx send %v --amount=1000fooToken --to=%s --from=foo --fees=1fooToken", flags, barAddr), app.DefaultKeyPass)
-=======
 		"gaiacli tx send %v --amount=1000footoken --to=%s --from=foo --fee=1footoken", flags, barAddr), app.DefaultKeyPass)
->>>>>>> 500fa2b6
 	require.False(t, success)
 	tests.WaitForNextNBlocksTM(1, port)
 	// ensure state didn't change
@@ -104,11 +96,7 @@
 
 	// test success (transfer = coins + fees)
 	success = executeWrite(t, fmt.Sprintf(
-<<<<<<< HEAD
-		"gaiacli tx send %v --fees=300fooToken --amount=500fooToken --to=%s --from=foo", flags, barAddr), app.DefaultKeyPass)
-=======
 		"gaiacli tx send %v --fee=300footoken --amount=500footoken --to=%s --from=foo", flags, barAddr), app.DefaultKeyPass)
->>>>>>> 500fa2b6
 	require.True(t, success)
 	cleanupDirs(gaiadHome, gaiacliHome)
 }
