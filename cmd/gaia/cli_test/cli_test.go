package clitest

import (
	"encoding/json"
	"fmt"
	"io/ioutil"
	"os"
	"path"
	"path/filepath"
	"testing"

	"github.com/tendermint/tendermint/crypto/ed25519"
	"github.com/tendermint/tendermint/types"

	"github.com/stretchr/testify/require"

	abci "github.com/tendermint/tendermint/abci/types"
	"github.com/tendermint/tendermint/crypto"
	cmn "github.com/tendermint/tendermint/libs/common"

	"github.com/cosmos/cosmos-sdk/client"
	"github.com/cosmos/cosmos-sdk/client/keys"
	"github.com/cosmos/cosmos-sdk/client/tx"
	"github.com/cosmos/cosmos-sdk/cmd/gaia/app"
	"github.com/cosmos/cosmos-sdk/codec"
	"github.com/cosmos/cosmos-sdk/server"
	"github.com/cosmos/cosmos-sdk/tests"
	sdk "github.com/cosmos/cosmos-sdk/types"
	"github.com/cosmos/cosmos-sdk/x/auth"
	"github.com/cosmos/cosmos-sdk/x/gov"
	"github.com/cosmos/cosmos-sdk/x/stake"
	stakeTypes "github.com/cosmos/cosmos-sdk/x/stake/types"
)

func TestGaiaCLIMinimumFees(t *testing.T) {
	t.Parallel()
	chainID, servAddr, port, gaiadHome, gaiacliHome, p2pAddr := initializeFixtures(t)
	flags := fmt.Sprintf("--home=%s --node=%v --chain-id=%v", gaiacliHome, servAddr, chainID)

	// start gaiad server with minimum fees
	proc := tests.GoExecuteTWithStdout(t, fmt.Sprintf("gaiad start --home=%s --rpc.laddr=%v --p2p.laddr=%v --minimum_fees=2feeToken", gaiadHome, servAddr, p2pAddr))

	defer proc.Stop(false)
	tests.WaitForTMStart(port)
	tests.WaitForNextNBlocksTM(1, port)

	fooAddr, _ := executeGetAddrPK(t, fmt.Sprintf("gaiacli keys show foo --output=json --home=%s", gaiacliHome))
	barAddr, _ := executeGetAddrPK(t, fmt.Sprintf("gaiacli keys show bar --output=json --home=%s", gaiacliHome))

	fooAcc := executeGetAccount(t, fmt.Sprintf("gaiacli query account %s %v", fooAddr, flags))
	require.Equal(t, int64(50), fooAcc.GetCoins().AmountOf(stakeTypes.DefaultBondDenom).Int64())

	success := executeWrite(t, fmt.Sprintf(
		"gaiacli tx send %v --amount=10%s --to=%s --from=foo", flags, stakeTypes.DefaultBondDenom, barAddr), app.DefaultKeyPass)
	require.False(t, success)
	cleanupDirs(gaiadHome, gaiacliHome)
}

func TestGaiaCLIFeesDeduction(t *testing.T) {
	t.Parallel()
	chainID, servAddr, port, gaiadHome, gaiacliHome, p2pAddr := initializeFixtures(t)
	flags := fmt.Sprintf("--home=%s --node=%v --chain-id=%v", gaiacliHome, servAddr, chainID)

	// start gaiad server with minimum fees
	proc := tests.GoExecuteTWithStdout(t, fmt.Sprintf("gaiad start --home=%s --rpc.laddr=%v --p2p.laddr=%v --minimum_fees=1fooToken", gaiadHome, servAddr, p2pAddr))

	defer proc.Stop(false)
	tests.WaitForTMStart(port)
	tests.WaitForNextNBlocksTM(1, port)

	fooAddr, _ := executeGetAddrPK(t, fmt.Sprintf("gaiacli keys show foo --output=json --home=%s", gaiacliHome))
	barAddr, _ := executeGetAddrPK(t, fmt.Sprintf("gaiacli keys show bar --output=json --home=%s", gaiacliHome))

	fooAcc := executeGetAccount(t, fmt.Sprintf("gaiacli query account %s %v", fooAddr, flags))
	require.Equal(t, int64(1000), fooAcc.GetCoins().AmountOf("fooToken").Int64())

	// test simulation
	success := executeWrite(t, fmt.Sprintf(
		"gaiacli tx send %v --amount=1000fooToken --to=%s --from=foo --fee=1fooToken --dry-run", flags, barAddr), app.DefaultKeyPass)
	require.True(t, success)
	tests.WaitForNextNBlocksTM(1, port)
	// ensure state didn't change
	fooAcc = executeGetAccount(t, fmt.Sprintf("gaiacli query account %s %v", fooAddr, flags))
	require.Equal(t, int64(1000), fooAcc.GetCoins().AmountOf("fooToken").Int64())

	// insufficient funds (coins + fees)
	success = executeWrite(t, fmt.Sprintf(
		"gaiacli tx send %v --amount=1000fooToken --to=%s --from=foo --fee=1fooToken", flags, barAddr), app.DefaultKeyPass)
	require.False(t, success)
	tests.WaitForNextNBlocksTM(1, port)
	// ensure state didn't change
	fooAcc = executeGetAccount(t, fmt.Sprintf("gaiacli query account %s %v", fooAddr, flags))
	require.Equal(t, int64(1000), fooAcc.GetCoins().AmountOf("fooToken").Int64())

	// test success (transfer = coins + fees)
	success = executeWrite(t, fmt.Sprintf(
		"gaiacli tx send %v --fee=300fooToken --amount=500fooToken --to=%s --from=foo", flags, barAddr), app.DefaultKeyPass)
	require.True(t, success)
	cleanupDirs(gaiadHome, gaiacliHome)
}

func TestGaiaCLISend(t *testing.T) {
	t.Parallel()
	chainID, servAddr, port, gaiadHome, gaiacliHome, p2pAddr := initializeFixtures(t)
	flags := fmt.Sprintf("--home=%s --node=%v --chain-id=%v", gaiacliHome, servAddr, chainID)

	// start gaiad server
	proc := tests.GoExecuteTWithStdout(t, fmt.Sprintf("gaiad start --home=%s --rpc.laddr=%v --p2p.laddr=%v", gaiadHome, servAddr, p2pAddr))
	defer proc.Stop(false)
	tests.WaitForTMStart(port)
	tests.WaitForNextNBlocksTM(1, port)

	fooAddr, _ := executeGetAddrPK(t, fmt.Sprintf("gaiacli keys show foo --output=json --home=%s", gaiacliHome))
	barAddr, _ := executeGetAddrPK(t, fmt.Sprintf("gaiacli keys show bar --output=json --home=%s", gaiacliHome))

	fooAcc := executeGetAccount(t, fmt.Sprintf("gaiacli query account %s %v", fooAddr, flags))
	require.Equal(t, int64(50), fooAcc.GetCoins().AmountOf(stakeTypes.DefaultBondDenom).Int64())

	executeWrite(t, fmt.Sprintf("gaiacli tx send %v --amount=10%s --to=%s --from=foo", flags, stakeTypes.DefaultBondDenom, barAddr), app.DefaultKeyPass)
	tests.WaitForNextNBlocksTM(1, port)

	barAcc := executeGetAccount(t, fmt.Sprintf("gaiacli query account %s %v", barAddr, flags))
	require.Equal(t, int64(10), barAcc.GetCoins().AmountOf(stakeTypes.DefaultBondDenom).Int64())
	fooAcc = executeGetAccount(t, fmt.Sprintf("gaiacli query account %s %v", fooAddr, flags))
	require.Equal(t, int64(40), fooAcc.GetCoins().AmountOf(stakeTypes.DefaultBondDenom).Int64())

	// Test --dry-run
	success := executeWrite(t, fmt.Sprintf("gaiacli tx send %v --amount=10%s --to=%s --from=foo --dry-run", flags, stakeTypes.DefaultBondDenom, barAddr), app.DefaultKeyPass)
	require.True(t, success)
	// Check state didn't change
	fooAcc = executeGetAccount(t, fmt.Sprintf("gaiacli query account %s %v", fooAddr, flags))
	require.Equal(t, int64(40), fooAcc.GetCoins().AmountOf(stakeTypes.DefaultBondDenom).Int64())

	// test autosequencing
	executeWrite(t, fmt.Sprintf("gaiacli tx send %v --amount=10%s --to=%s --from=foo", flags, stakeTypes.DefaultBondDenom, barAddr), app.DefaultKeyPass)
	tests.WaitForNextNBlocksTM(1, port)

	barAcc = executeGetAccount(t, fmt.Sprintf("gaiacli query account %s %v", barAddr, flags))
	require.Equal(t, int64(20), barAcc.GetCoins().AmountOf(stakeTypes.DefaultBondDenom).Int64())
	fooAcc = executeGetAccount(t, fmt.Sprintf("gaiacli query account %s %v", fooAddr, flags))
	require.Equal(t, int64(30), fooAcc.GetCoins().AmountOf(stakeTypes.DefaultBondDenom).Int64())

	// test memo
	executeWrite(t, fmt.Sprintf("gaiacli tx send %v --amount=10%s --to=%s --from=foo --memo 'testmemo'", flags, stakeTypes.DefaultBondDenom, barAddr), app.DefaultKeyPass)
	tests.WaitForNextNBlocksTM(1, port)

	barAcc = executeGetAccount(t, fmt.Sprintf("gaiacli query account %s %v", barAddr, flags))
	require.Equal(t, int64(30), barAcc.GetCoins().AmountOf(stakeTypes.DefaultBondDenom).Int64())
	fooAcc = executeGetAccount(t, fmt.Sprintf("gaiacli query account %s %v", fooAddr, flags))
	require.Equal(t, int64(20), fooAcc.GetCoins().AmountOf(stakeTypes.DefaultBondDenom).Int64())
	cleanupDirs(gaiadHome, gaiacliHome)
}

func TestGaiaCLIGasAuto(t *testing.T) {
	t.Parallel()
	chainID, servAddr, port, gaiadHome, gaiacliHome, p2pAddr := initializeFixtures(t)
	flags := fmt.Sprintf("--home=%s --node=%v --chain-id=%v", gaiacliHome, servAddr, chainID)

	// start gaiad server
	proc := tests.GoExecuteTWithStdout(t, fmt.Sprintf("gaiad start --home=%s --rpc.laddr=%v --p2p.laddr=%v", gaiadHome, servAddr, p2pAddr))

	defer proc.Stop(false)
	tests.WaitForTMStart(port)
	tests.WaitForNextNBlocksTM(1, port)

	fooAddr, _ := executeGetAddrPK(t, fmt.Sprintf("gaiacli keys show foo --output=json --home=%s", gaiacliHome))
	barAddr, _ := executeGetAddrPK(t, fmt.Sprintf("gaiacli keys show bar --output=json --home=%s", gaiacliHome))

	fooAcc := executeGetAccount(t, fmt.Sprintf("gaiacli query account %s %v", fooAddr, flags))
	require.Equal(t, int64(50), fooAcc.GetCoins().AmountOf(stakeTypes.DefaultBondDenom).Int64())

	// Test failure with auto gas disabled and very little gas set by hand
	success := executeWrite(t, fmt.Sprintf("gaiacli tx send %v --gas=10 --amount=10%s --to=%s --from=foo", flags, stakeTypes.DefaultBondDenom, barAddr), app.DefaultKeyPass)
	require.False(t, success)
	tests.WaitForNextNBlocksTM(1, port)
	// Check state didn't change
	fooAcc = executeGetAccount(t, fmt.Sprintf("gaiacli query account %s %v", fooAddr, flags))
	require.Equal(t, int64(50), fooAcc.GetCoins().AmountOf(stakeTypes.DefaultBondDenom).Int64())

	// Test failure with negative gas
	success = executeWrite(t, fmt.Sprintf("gaiacli tx send %v --gas=-100 --amount=10%s --to=%s --from=foo", flags, stakeTypes.DefaultBondDenom, barAddr), app.DefaultKeyPass)
	require.False(t, success)

	// Test failure with 0 gas
	success = executeWrite(t, fmt.Sprintf("gaiacli tx send %v --gas=0 --amount=10%s --to=%s --from=foo", flags, stakeTypes.DefaultBondDenom, barAddr), app.DefaultKeyPass)
	require.False(t, success)

	// Enable auto gas
	success, stdout, _ := executeWriteRetStdStreams(t, fmt.Sprintf("gaiacli tx send %v --json --gas=simulate --amount=10%s --to=%s --from=foo", flags, stakeTypes.DefaultBondDenom, barAddr), app.DefaultKeyPass)
	require.True(t, success)
	// check that gas wanted == gas used
	cdc := app.MakeCodec()
	jsonOutput := struct {
		Height   int64
		TxHash   string
		Response abci.ResponseDeliverTx
	}{}
	require.Nil(t, cdc.UnmarshalJSON([]byte(stdout), &jsonOutput))
	require.Equal(t, jsonOutput.Response.GasWanted, jsonOutput.Response.GasUsed)
	tests.WaitForNextNBlocksTM(1, port)
	// Check state has changed accordingly
	fooAcc = executeGetAccount(t, fmt.Sprintf("gaiacli query account %s %v", fooAddr, flags))
	require.Equal(t, int64(40), fooAcc.GetCoins().AmountOf(stakeTypes.DefaultBondDenom).Int64())
	cleanupDirs(gaiadHome, gaiacliHome)
}

func TestGaiaCLICreateValidator(t *testing.T) {
	t.Parallel()
	chainID, servAddr, port, gaiadHome, gaiacliHome, p2pAddr := initializeFixtures(t)
	flags := fmt.Sprintf("--home=%s --chain-id=%v --node=%s", gaiacliHome, chainID, servAddr)

	// start gaiad server
	proc := tests.GoExecuteTWithStdout(t, fmt.Sprintf("gaiad start --home=%s --rpc.laddr=%v --p2p.laddr=%v", gaiadHome, servAddr, p2pAddr))

	defer proc.Stop(false)
	tests.WaitForTMStart(port)
	tests.WaitForNextNBlocksTM(1, port)

	fooAddr, _ := executeGetAddrPK(t, fmt.Sprintf("gaiacli keys show foo --output=json --home=%s", gaiacliHome))
	barAddr, _ := executeGetAddrPK(t, fmt.Sprintf("gaiacli keys show bar --output=json --home=%s", gaiacliHome))
	consPubKey := sdk.MustBech32ifyConsPub(ed25519.GenPrivKey().PubKey())

	executeWrite(t, fmt.Sprintf("gaiacli tx send %v --amount=10%s --to=%s --from=foo", flags, stakeTypes.DefaultBondDenom, barAddr), app.DefaultKeyPass)
	tests.WaitForNextNBlocksTM(1, port)

	barAcc := executeGetAccount(t, fmt.Sprintf("gaiacli query account %s %v", barAddr, flags))
	require.Equal(t, int64(10), barAcc.GetCoins().AmountOf(stakeTypes.DefaultBondDenom).Int64())
	fooAcc := executeGetAccount(t, fmt.Sprintf("gaiacli query account %s %v", fooAddr, flags))
	require.Equal(t, int64(40), fooAcc.GetCoins().AmountOf(stakeTypes.DefaultBondDenom).Int64())

	defaultParams := stake.DefaultParams()
	initialPool := stake.InitialPool()
	initialPool.BondedTokens = initialPool.BondedTokens.Add(sdk.NewDec(100)) // Delegate tx on GaiaAppGenState

	// create validator
	cvStr := fmt.Sprintf("gaiacli tx stake create-validator %v", flags)
	cvStr += fmt.Sprintf(" --from=%s", "bar")
	cvStr += fmt.Sprintf(" --pubkey=%s", consPubKey)
	cvStr += fmt.Sprintf(" --amount=%v", fmt.Sprintf("2%s", stakeTypes.DefaultBondDenom))
	cvStr += fmt.Sprintf(" --moniker=%v", "bar-vally")
	cvStr += fmt.Sprintf(" --commission-rate=%v", "0.05")
	cvStr += fmt.Sprintf(" --commission-max-rate=%v", "0.20")
	cvStr += fmt.Sprintf(" --commission-max-change-rate=%v", "0.10")

	initialPool.BondedTokens = initialPool.BondedTokens.Add(sdk.NewDec(1))

	// Test --generate-only
	success, stdout, stderr := executeWriteRetStdStreams(t, cvStr+" --generate-only", app.DefaultKeyPass)
	require.True(t, success)
	require.True(t, success)
	require.Empty(t, stderr)
	msg := unmarshalStdTx(t, stdout)
	require.NotZero(t, msg.Fee.Gas)
	require.Equal(t, len(msg.Msgs), 1)
	require.Equal(t, 0, len(msg.GetSignatures()))

	// Test --dry-run
	success = executeWrite(t, cvStr+" --dry-run", app.DefaultKeyPass)
	require.True(t, success)

	executeWrite(t, cvStr, app.DefaultKeyPass)
	tests.WaitForNextNBlocksTM(1, port)

	barAcc = executeGetAccount(t, fmt.Sprintf("gaiacli query account %s %v", barAddr, flags))
	require.Equal(t, int64(8), barAcc.GetCoins().AmountOf(stakeTypes.DefaultBondDenom).Int64(), "%v", barAcc)

	validator := executeGetValidator(t, fmt.Sprintf("gaiacli query stake validator %s --output=json %v", sdk.ValAddress(barAddr), flags))
	require.Equal(t, validator.OperatorAddr, sdk.ValAddress(barAddr))
	require.True(sdk.DecEq(t, sdk.NewDec(2), validator.Tokens))

	validatorDelegations := executeGetValidatorDelegations(t, fmt.Sprintf("gaiacli query stake delegations-to %s --output=json %v", sdk.ValAddress(barAddr), flags))
	require.Len(t, validatorDelegations, 1)
	require.NotZero(t, validatorDelegations[0].Shares)

	// unbond a single share
	unbondStr := fmt.Sprintf("gaiacli tx stake unbond %v", flags)
	unbondStr += fmt.Sprintf(" --from=%s", "bar")
	unbondStr += fmt.Sprintf(" --validator=%s", sdk.ValAddress(barAddr))
	unbondStr += fmt.Sprintf(" --shares-amount=%v", "1")

	success = executeWrite(t, unbondStr, app.DefaultKeyPass)
	require.True(t, success)
	tests.WaitForNextNBlocksTM(1, port)

	/* // this won't be what we expect because we've only started unbonding, haven't completed
	barAcc = executeGetAccount(t, fmt.Sprintf("gaiacli query account %v %v", barCech, flags))
	require.Equal(t, int64(9), barAcc.GetCoins().AmountOf(stakeTypes.DefaultBondDenom).Int64(), "%v", barAcc)
	*/
	validator = executeGetValidator(t, fmt.Sprintf("gaiacli query stake validator %s --output=json %v", sdk.ValAddress(barAddr), flags))
	require.Equal(t, "1.0000000000", validator.Tokens.String())

	validatorUbds := executeGetValidatorUnbondingDelegations(t,
		fmt.Sprintf("gaiacli query stake unbonding-delegations-from %s --output=json %v",
			sdk.ValAddress(barAddr), flags))
	require.Len(t, validatorUbds, 1)
	require.Equal(t, "1", validatorUbds[0].Balance.Amount.String())

	params := executeGetParams(t, fmt.Sprintf("gaiacli query stake parameters --output=json %v", flags))
	require.True(t, defaultParams.Equal(params))

	pool := executeGetPool(t, fmt.Sprintf("gaiacli query stake pool --output=json %v", flags))
	require.Equal(t, initialPool.BondedTokens, pool.BondedTokens)
	cleanupDirs(gaiadHome, gaiacliHome)
}

func TestGaiaCLISubmitProposal(t *testing.T) {
	t.Parallel()
	chainID, servAddr, port, gaiadHome, gaiacliHome, p2pAddr := initializeFixtures(t)
	flags := fmt.Sprintf("--home=%s --node=%v --chain-id=%v", gaiacliHome, servAddr, chainID)

	// start gaiad server
	proc := tests.GoExecuteTWithStdout(t, fmt.Sprintf("gaiad start --home=%s --rpc.laddr=%v --p2p.laddr=%v", gaiadHome, servAddr, p2pAddr))

	defer proc.Stop(false)
	tests.WaitForTMStart(port)
	tests.WaitForNextNBlocksTM(1, port)

	executeGetDepositParam(t, fmt.Sprintf("gaiacli query gov param deposit %v", flags))
	executeGetVotingParam(t, fmt.Sprintf("gaiacli query gov param voting %v", flags))
	executeGetTallyingParam(t, fmt.Sprintf("gaiacli query gov param tallying %v", flags))

	fooAddr, _ := executeGetAddrPK(t, fmt.Sprintf("gaiacli keys show foo --output=json --home=%s", gaiacliHome))

	fooAcc := executeGetAccount(t, fmt.Sprintf("gaiacli query account %s %v", fooAddr, flags))
	require.Equal(t, int64(50), fooAcc.GetCoins().AmountOf(stakeTypes.DefaultBondDenom).Int64())

	proposalsQuery, _ := tests.ExecuteT(t, fmt.Sprintf("gaiacli query gov proposals %v", flags), "")
	require.Equal(t, "No matching proposals found", proposalsQuery)

	// submit a test proposal
	spStr := fmt.Sprintf("gaiacli tx gov submit-proposal %v", flags)
	spStr += fmt.Sprintf(" --from=%s", "foo")
	spStr += fmt.Sprintf(" --deposit=%s", fmt.Sprintf("5%s", stakeTypes.DefaultBondDenom))
	spStr += fmt.Sprintf(" --type=%s", "Text")
	spStr += fmt.Sprintf(" --title=%s", "Test")
	spStr += fmt.Sprintf(" --description=%s", "test")

	// Test generate only
	success, stdout, stderr := executeWriteRetStdStreams(t, spStr+" --generate-only", app.DefaultKeyPass)
	require.True(t, success)
	require.True(t, success)
	require.Empty(t, stderr)
	msg := unmarshalStdTx(t, stdout)
	require.NotZero(t, msg.Fee.Gas)
	require.Equal(t, len(msg.Msgs), 1)
	require.Equal(t, 0, len(msg.GetSignatures()))

	// Test --dry-run
	success = executeWrite(t, spStr+" --dry-run", app.DefaultKeyPass)
	require.True(t, success)

	executeWrite(t, spStr, app.DefaultKeyPass)
	tests.WaitForNextNBlocksTM(1, port)

	txs := executeGetTxs(t, fmt.Sprintf("gaiacli query txs --tags='action:submit_proposal&proposer:%s' %v", fooAddr, flags))
	require.Len(t, txs, 1)

	fooAcc = executeGetAccount(t, fmt.Sprintf("gaiacli query account %s %v", fooAddr, flags))
	require.Equal(t, int64(45), fooAcc.GetCoins().AmountOf(stakeTypes.DefaultBondDenom).Int64())

<<<<<<< HEAD
	proposal1 := executeGetProposal(t, fmt.Sprintf("gaiacli query gov proposal --proposal-id 1 --output=json %v", flags))
=======
	proposal1 := executeGetProposal(t, fmt.Sprintf("gaiacli query gov proposal 1 --output=json %v", flags))
>>>>>>> 886bd356
	require.Equal(t, uint64(1), proposal1.GetProposalID())
	require.Equal(t, gov.StatusDepositPeriod, proposal1.GetStatus())

	proposalsQuery, _ = tests.ExecuteT(t, fmt.Sprintf("gaiacli query gov proposals %v", flags), "")
	require.Equal(t, "  1 - Test", proposalsQuery)

	deposit := executeGetDeposit(t,
<<<<<<< HEAD
		fmt.Sprintf("gaiacli query gov deposit --proposal-id 1 --depositor %s --output=json %v",
			fooAddr, flags))
	require.Equal(t, int64(5), deposit.Amount.AmountOf(stakeTypes.DefaultBondDenom).Int64())

	depositStr := fmt.Sprintf("gaiacli tx gov deposit --proposal-id 1 --deposit %s %v", fmt.Sprintf("10%s", stakeTypes.DefaultBondDenom), flags)
=======
		fmt.Sprintf("gaiacli query gov deposit 1 %s --output=json %v",
			fooAddr, flags))
	require.Equal(t, int64(5), deposit.Amount.AmountOf(stakeTypes.DefaultBondDenom).Int64())

	depositStr := fmt.Sprintf("gaiacli tx gov deposit 1 %s %v", fmt.Sprintf("10%s", stakeTypes.DefaultBondDenom), flags)
>>>>>>> 886bd356
	depositStr += fmt.Sprintf(" --from=%s", "foo")

	// Test generate only
	success, stdout, stderr = executeWriteRetStdStreams(t, depositStr+" --generate-only", app.DefaultKeyPass)
	require.True(t, success)
	require.True(t, success)
	require.Empty(t, stderr)
	msg = unmarshalStdTx(t, stdout)
	require.NotZero(t, msg.Fee.Gas)
	require.Equal(t, len(msg.Msgs), 1)
	require.Equal(t, 0, len(msg.GetSignatures()))

	executeWrite(t, depositStr, app.DefaultKeyPass)
	tests.WaitForNextNBlocksTM(1, port)

	// test query deposit
	deposits := executeGetDeposits(t,
<<<<<<< HEAD
		fmt.Sprintf("gaiacli query gov deposits --proposal-id 1 --output=json %v", flags))
=======
		fmt.Sprintf("gaiacli query gov deposits 1 --output=json %v", flags))
>>>>>>> 886bd356
	require.Len(t, deposits, 1)
	require.Equal(t, int64(15), deposits[0].Amount.AmountOf(stakeTypes.DefaultBondDenom).Int64())

	deposit = executeGetDeposit(t,
<<<<<<< HEAD
		fmt.Sprintf("gaiacli query gov deposit  --proposal-id 1 --depositor %s --output=json %v",
=======
		fmt.Sprintf("gaiacli query gov deposit 1 %s --output=json %v",
>>>>>>> 886bd356
			fooAddr, flags))
	require.Equal(t, int64(15), deposit.Amount.AmountOf(stakeTypes.DefaultBondDenom).Int64())

	txs = executeGetTxs(t, fmt.Sprintf("gaiacli query txs --tags=action:deposit&depositor:%s %v", fooAddr, flags))
	require.Len(t, txs, 1)

	fooAcc = executeGetAccount(t, fmt.Sprintf("gaiacli query account %s %v", fooAddr, flags))

	require.Equal(t, int64(35), fooAcc.GetCoins().AmountOf(stakeTypes.DefaultBondDenom).Int64())
<<<<<<< HEAD
	proposal1 = executeGetProposal(t, fmt.Sprintf("gaiacli query gov proposal --proposal-id 1 --output=json %v", flags))
	require.Equal(t, uint64(1), proposal1.GetProposalID())
	require.Equal(t, gov.StatusVotingPeriod, proposal1.GetStatus())

	voteStr := fmt.Sprintf("gaiacli tx gov vote --proposal-id 1 --option Yes %v", flags)
=======
	proposal1 = executeGetProposal(t, fmt.Sprintf("gaiacli query gov proposal 1 --output=json %v", flags))
	require.Equal(t, uint64(1), proposal1.GetProposalID())
	require.Equal(t, gov.StatusVotingPeriod, proposal1.GetStatus())

	voteStr := fmt.Sprintf("gaiacli tx gov vote 1 Yes %v", flags)
>>>>>>> 886bd356
	voteStr += fmt.Sprintf(" --from=%s", "foo")

	// Test generate only
	success, stdout, stderr = executeWriteRetStdStreams(t, voteStr+" --generate-only", app.DefaultKeyPass)
	require.True(t, success)
	require.True(t, success)
	require.Empty(t, stderr)
	msg = unmarshalStdTx(t, stdout)
	require.NotZero(t, msg.Fee.Gas)
	require.Equal(t, len(msg.Msgs), 1)
	require.Equal(t, 0, len(msg.GetSignatures()))

	executeWrite(t, voteStr, app.DefaultKeyPass)
	tests.WaitForNextNBlocksTM(1, port)

<<<<<<< HEAD
	vote := executeGetVote(t, fmt.Sprintf("gaiacli query gov vote --proposal-id 1 --voter %s --output=json %v", fooAddr, flags))
	require.Equal(t, uint64(1), vote.ProposalID)
	require.Equal(t, gov.OptionYes, vote.Option)

	votes := executeGetVotes(t, fmt.Sprintf("gaiacli query gov votes --proposal-id 1 --output=json %v", flags))
=======
	vote := executeGetVote(t, fmt.Sprintf("gaiacli query gov vote 1 %s --output=json %v", fooAddr, flags))
	require.Equal(t, uint64(1), vote.ProposalID)
	require.Equal(t, gov.OptionYes, vote.Option)

	votes := executeGetVotes(t, fmt.Sprintf("gaiacli query gov votes 1 --output=json %v", flags))
>>>>>>> 886bd356
	require.Len(t, votes, 1)
	require.Equal(t, uint64(1), votes[0].ProposalID)
	require.Equal(t, gov.OptionYes, votes[0].Option)

	txs = executeGetTxs(t, fmt.Sprintf("gaiacli query txs --tags=action:vote&voter:%s %v", fooAddr, flags))
	require.Len(t, txs, 1)

	proposalsQuery, _ = tests.ExecuteT(t, fmt.Sprintf("gaiacli query gov proposals --status=DepositPeriod %v", flags), "")
	require.Equal(t, "No matching proposals found", proposalsQuery)

	proposalsQuery, _ = tests.ExecuteT(t, fmt.Sprintf("gaiacli query gov proposals --status=VotingPeriod %v", flags), "")
	require.Equal(t, "  1 - Test", proposalsQuery)

	// submit a second test proposal
	spStr = fmt.Sprintf("gaiacli tx gov submit-proposal %v", flags)
	spStr += fmt.Sprintf(" --from=%s", "foo")
	spStr += fmt.Sprintf(" --deposit=%s", fmt.Sprintf("5%s", stakeTypes.DefaultBondDenom))
	spStr += fmt.Sprintf(" --type=%s", "Text")
	spStr += fmt.Sprintf(" --title=%s", "Apples")
	spStr += fmt.Sprintf(" --description=%s", "test")

	executeWrite(t, spStr, app.DefaultKeyPass)
	tests.WaitForNextNBlocksTM(1, port)

	proposalsQuery, _ = tests.ExecuteT(t, fmt.Sprintf("gaiacli query gov proposals --limit=1 %v", flags), "")
	require.Equal(t, "  2 - Apples", proposalsQuery)
	cleanupDirs(gaiadHome, gaiacliHome)
}

func TestGaiaCLISendGenerateSignAndBroadcast(t *testing.T) {
	t.Parallel()
	chainID, servAddr, port, gaiadHome, gaiacliHome, p2pAddr := initializeFixtures(t)
	flags := fmt.Sprintf("--home=%s --node=%v --chain-id=%v", gaiacliHome, servAddr, chainID)

	// start gaiad server
	proc := tests.GoExecuteTWithStdout(t, fmt.Sprintf("gaiad start --home=%s --rpc.laddr=%v --p2p.laddr=%v", gaiadHome, servAddr, p2pAddr))

	defer proc.Stop(false)
	tests.WaitForTMStart(port)
	tests.WaitForNextNBlocksTM(1, port)

	fooAddr, _ := executeGetAddrPK(t, fmt.Sprintf("gaiacli keys show foo --output=json --home=%s", gaiacliHome))
	barAddr, _ := executeGetAddrPK(t, fmt.Sprintf("gaiacli keys show bar --output=json --home=%s", gaiacliHome))

	// Test generate sendTx with default gas
	success, stdout, stderr := executeWriteRetStdStreams(t, fmt.Sprintf(
		"gaiacli tx send %v --amount=10%s --to=%s --from=foo --generate-only",
		flags, stakeTypes.DefaultBondDenom, barAddr), []string{}...)
	require.True(t, success)
	require.Empty(t, stderr)
	msg := unmarshalStdTx(t, stdout)
	require.Equal(t, msg.Fee.Gas, uint64(client.DefaultGasLimit))
	require.Equal(t, len(msg.Msgs), 1)
	require.Equal(t, 0, len(msg.GetSignatures()))

	// Test generate sendTx with --gas=$amount
	success, stdout, stderr = executeWriteRetStdStreams(t, fmt.Sprintf(
		"gaiacli tx send %v --amount=10%s --to=%s --from=foo --gas=100 --generate-only",
		flags, stakeTypes.DefaultBondDenom, barAddr), []string{}...)
	require.True(t, success)
	require.Empty(t, stderr)
	msg = unmarshalStdTx(t, stdout)
	require.Equal(t, msg.Fee.Gas, uint64(100))
	require.Equal(t, len(msg.Msgs), 1)
	require.Equal(t, 0, len(msg.GetSignatures()))

	// Test generate sendTx, estimate gas
	success, stdout, stderr = executeWriteRetStdStreams(t, fmt.Sprintf(
		"gaiacli tx send %v --amount=10%s --to=%s --from=foo --gas=simulate --generate-only",
		flags, stakeTypes.DefaultBondDenom, barAddr), []string{}...)
	require.True(t, success)
	require.NotEmpty(t, stderr)
	msg = unmarshalStdTx(t, stdout)
	require.True(t, msg.Fee.Gas > 0)
	require.Equal(t, len(msg.Msgs), 1)

	// Write the output to disk
	unsignedTxFile := writeToNewTempFile(t, stdout)
	defer os.Remove(unsignedTxFile.Name())

	// Test sign --validate-signatures
	success, stdout, _ = executeWriteRetStdStreams(t, fmt.Sprintf(
		"gaiacli tx sign %v --validate-signatures %v", flags, unsignedTxFile.Name()))
	require.False(t, success)
	require.Equal(t, fmt.Sprintf("Signers:\n 0: %v\n\nSignatures:\n\n", fooAddr.String()), stdout)

	// Test sign
	success, stdout, _ = executeWriteRetStdStreams(t, fmt.Sprintf(
		"gaiacli tx sign %v --name=foo %v", flags, unsignedTxFile.Name()), app.DefaultKeyPass)
	require.True(t, success)
	msg = unmarshalStdTx(t, stdout)
	require.Equal(t, len(msg.Msgs), 1)
	require.Equal(t, 1, len(msg.GetSignatures()))
	require.Equal(t, fooAddr.String(), msg.GetSigners()[0].String())

	// Write the output to disk
	signedTxFile := writeToNewTempFile(t, stdout)
	defer os.Remove(signedTxFile.Name())

	// Test sign --print-signatures
	success, stdout, _ = executeWriteRetStdStreams(t, fmt.Sprintf(
		"gaiacli tx sign %v --validate-signatures %v", flags, signedTxFile.Name()))
	require.True(t, success)
	require.Equal(t, fmt.Sprintf("Signers:\n 0: %v\n\nSignatures:\n 0: %v\t[OK]\n\n", fooAddr.String(),
		fooAddr.String()), stdout)

	// Test broadcast
	fooAcc := executeGetAccount(t, fmt.Sprintf("gaiacli query account %s %v", fooAddr, flags))
	require.Equal(t, int64(50), fooAcc.GetCoins().AmountOf(stakeTypes.DefaultBondDenom).Int64())

	success, stdout, _ = executeWriteRetStdStreams(t, fmt.Sprintf(
		"gaiacli tx broadcast %v --json %v", flags, signedTxFile.Name()))
	require.True(t, success)

	var result struct {
		Response abci.ResponseDeliverTx
	}

	require.Nil(t, app.MakeCodec().UnmarshalJSON([]byte(stdout), &result))
	require.Equal(t, msg.Fee.Gas, uint64(result.Response.GasUsed))
	require.Equal(t, msg.Fee.Gas, uint64(result.Response.GasWanted))
	tests.WaitForNextNBlocksTM(1, port)

	barAcc := executeGetAccount(t, fmt.Sprintf("gaiacli query account %s %v", barAddr, flags))
	require.Equal(t, int64(10), barAcc.GetCoins().AmountOf(stakeTypes.DefaultBondDenom).Int64())

	fooAcc = executeGetAccount(t, fmt.Sprintf("gaiacli query account %s %v", fooAddr, flags))
	require.Equal(t, int64(40), fooAcc.GetCoins().AmountOf(stakeTypes.DefaultBondDenom).Int64())
	cleanupDirs(gaiadHome, gaiacliHome)
}

func TestGaiaCLIConfig(t *testing.T) {
	t.Parallel()
	chainID, servAddr, port, gaiadHome, gaiacliHome, _ := initializeFixtures(t)
	node := fmt.Sprintf("%s:%s", servAddr, port)
	executeWrite(t, fmt.Sprintf("gaiacli --home=%s config", gaiadHome), gaiacliHome, node, "y")
	config, err := ioutil.ReadFile(path.Join(gaiacliHome, "config", "config.toml"))
	require.NoError(t, err)
	expectedConfig := fmt.Sprintf(`chain_id = "%s"
home = "%s"
node = "%s"
output = "text"
trace = false
trust_node = true
`, chainID, gaiacliHome, node)
	require.Equal(t, expectedConfig, string(config))
	// ensure a backup gets created
	executeWrite(t, "gaiacli config", gaiacliHome, node, "y", "y")
	configBackup, err := ioutil.ReadFile(path.Join(gaiacliHome, "config", "config.toml-old"))
	require.NoError(t, err)
	require.Equal(t, expectedConfig, string(configBackup))

	require.NoError(t, os.RemoveAll(gaiadHome))
	executeWrite(t, "gaiacli config", gaiacliHome, node, "y")

	// ensure it works without an initialized gaiad state
	expectedConfig = fmt.Sprintf(`chain_id = ""
home = "%s"
node = "%s"
output = "text"
trace = false
trust_node = true
`, gaiacliHome, node)
	config, err = ioutil.ReadFile(path.Join(gaiacliHome, "config", "config.toml"))
	require.NoError(t, err)
	require.Equal(t, expectedConfig, string(config))
	cleanupDirs(gaiadHome, gaiacliHome)
}

//___________________________________________________________________________________
// helper methods

func getTestingHomeDirs(name string) (string, string) {
	tmpDir := os.TempDir()
	gaiadHome := fmt.Sprintf("%s%s%s%s.test_gaiad", tmpDir, string(os.PathSeparator), name, string(os.PathSeparator))
	gaiacliHome := fmt.Sprintf("%s%s%s%s.test_gaiacli", tmpDir, string(os.PathSeparator), name, string(os.PathSeparator))
	return gaiadHome, gaiacliHome
}

func initializeFixtures(t *testing.T) (chainID, servAddr, port, gaiadHome, gaiacliHome, p2pAddr string) {
	gaiadHome, gaiacliHome = getTestingHomeDirs(t.Name())
	tests.ExecuteT(t, fmt.Sprintf("gaiad --home=%s unsafe-reset-all", gaiadHome), "")
	os.RemoveAll(filepath.Join(gaiadHome, "config", "gentx"))
	executeWrite(t, fmt.Sprintf("gaiacli keys delete --home=%s foo", gaiacliHome), app.DefaultKeyPass)
	executeWrite(t, fmt.Sprintf("gaiacli keys delete --home=%s bar", gaiacliHome), app.DefaultKeyPass)
	executeWriteCheckErr(t, fmt.Sprintf("gaiacli keys add --home=%s foo", gaiacliHome), app.DefaultKeyPass)
	executeWriteCheckErr(t, fmt.Sprintf("gaiacli keys add --home=%s bar", gaiacliHome), app.DefaultKeyPass)
	fooAddr, _ := executeGetAddrPK(t, fmt.Sprintf("gaiacli keys show foo --output=json --home=%s", gaiacliHome))
	chainID = executeInit(t, fmt.Sprintf("gaiad init -o --moniker=foo --home=%s", gaiadHome))

	executeWriteCheckErr(t, fmt.Sprintf(
		"gaiad add-genesis-account %s 150%s,1000fooToken --home=%s", fooAddr, stakeTypes.DefaultBondDenom, gaiadHome))
	executeWrite(t, fmt.Sprintf("cat %s%sconfig%sgenesis.json", gaiadHome, string(os.PathSeparator), string(os.PathSeparator)))
	executeWriteCheckErr(t, fmt.Sprintf(
		"gaiad gentx --name=foo --home=%s --home-client=%s", gaiadHome, gaiacliHome), app.DefaultKeyPass)
	executeWriteCheckErr(t, fmt.Sprintf("gaiad collect-gentxs --home=%s", gaiadHome), app.DefaultKeyPass)
	// get a free port, also setup some common flags
	servAddr, port, err := server.FreeTCPAddr()
	require.NoError(t, err)
	p2pAddr, _, err = server.FreeTCPAddr()
	require.NoError(t, err)
	return
}

func unmarshalStdTx(t *testing.T, s string) (stdTx auth.StdTx) {
	cdc := app.MakeCodec()
	require.Nil(t, cdc.UnmarshalJSON([]byte(s), &stdTx))
	return
}

func writeToNewTempFile(t *testing.T, s string) *os.File {
	fp, err := ioutil.TempFile(os.TempDir(), "cosmos_cli_test_")
	require.Nil(t, err)
	_, err = fp.WriteString(s)
	require.Nil(t, err)
	return fp
}

func readGenesisFile(t *testing.T, genFile string) types.GenesisDoc {
	var genDoc types.GenesisDoc
	fp, err := os.Open(genFile)
	require.NoError(t, err)
	fileContents, err := ioutil.ReadAll(fp)
	require.NoError(t, err)
	defer fp.Close()
	err = codec.Cdc.UnmarshalJSON(fileContents, &genDoc)
	require.NoError(t, err)
	return genDoc
}

//___________________________________________________________________________________
// executors

func executeWriteCheckErr(t *testing.T, cmdStr string, writes ...string) {
	require.True(t, executeWrite(t, cmdStr, writes...))
}

func executeWrite(t *testing.T, cmdStr string, writes ...string) (exitSuccess bool) {
	exitSuccess, _, _ = executeWriteRetStdStreams(t, cmdStr, writes...)
	return
}

func executeWriteRetStdStreams(t *testing.T, cmdStr string, writes ...string) (bool, string, string) {
	proc := tests.GoExecuteT(t, cmdStr)

	for _, write := range writes {
		_, err := proc.StdinPipe.Write([]byte(write + "\n"))
		require.NoError(t, err)
	}
	stdout, stderr, err := proc.ReadAll()
	if err != nil {
		fmt.Println("Err on proc.ReadAll()", err, cmdStr)
	}
	// Log output.
	if len(stdout) > 0 {
		t.Log("Stdout:", cmn.Green(string(stdout)))
	}
	if len(stderr) > 0 {
		t.Log("Stderr:", cmn.Red(string(stderr)))
	}

	proc.Wait()
	return proc.ExitState.Success(), string(stdout), string(stderr)
}

func executeInit(t *testing.T, cmdStr string) (chainID string) {
	_, stderr := tests.ExecuteT(t, cmdStr, app.DefaultKeyPass)

	var initRes map[string]json.RawMessage
	err := json.Unmarshal([]byte(stderr), &initRes)
	require.NoError(t, err)

	err = json.Unmarshal(initRes["chain_id"], &chainID)
	require.NoError(t, err)

	return
}

func executeGetAddrPK(t *testing.T, cmdStr string) (sdk.AccAddress, crypto.PubKey) {
	out, _ := tests.ExecuteT(t, cmdStr, "")
	var ko keys.KeyOutput
	keys.UnmarshalJSON([]byte(out), &ko)

	pk, err := sdk.GetAccPubKeyBech32(ko.PubKey)
	require.NoError(t, err)

	accAddr, err := sdk.AccAddressFromBech32(ko.Address)
	require.NoError(t, err)

	return accAddr, pk
}

func executeGetAccount(t *testing.T, cmdStr string) auth.BaseAccount {
	out, _ := tests.ExecuteT(t, cmdStr, "")
	var initRes map[string]json.RawMessage
	err := json.Unmarshal([]byte(out), &initRes)
	require.NoError(t, err, "out %v, err %v", out, err)
	value := initRes["value"]
	var acc auth.BaseAccount
	cdc := codec.New()
	codec.RegisterCrypto(cdc)
	err = cdc.UnmarshalJSON(value, &acc)
	require.NoError(t, err, "value %v, err %v", string(value), err)
	return acc
}

//___________________________________________________________________________________
// txs

func executeGetTxs(t *testing.T, cmdStr string) []tx.Info {
	out, _ := tests.ExecuteT(t, cmdStr, "")
	var txs []tx.Info
	cdc := app.MakeCodec()
	err := cdc.UnmarshalJSON([]byte(out), &txs)
	require.NoError(t, err, "out %v\n, err %v", out, err)
	return txs
}

//___________________________________________________________________________________
// stake

func executeGetValidator(t *testing.T, cmdStr string) stake.Validator {
	out, _ := tests.ExecuteT(t, cmdStr, "")
	var validator stake.Validator
	cdc := app.MakeCodec()
	err := cdc.UnmarshalJSON([]byte(out), &validator)
	require.NoError(t, err, "out %v\n, err %v", out, err)
	return validator
}

func executeGetValidatorUnbondingDelegations(t *testing.T, cmdStr string) []stake.UnbondingDelegation {
	out, _ := tests.ExecuteT(t, cmdStr, "")
	var ubds []stake.UnbondingDelegation
	cdc := app.MakeCodec()
	err := cdc.UnmarshalJSON([]byte(out), &ubds)
	require.NoError(t, err, "out %v\n, err %v", out, err)
	return ubds
}

func executeGetValidatorRedelegations(t *testing.T, cmdStr string) []stake.Redelegation {
	out, _ := tests.ExecuteT(t, cmdStr, "")
	var reds []stake.Redelegation
	cdc := app.MakeCodec()
	err := cdc.UnmarshalJSON([]byte(out), &reds)
	require.NoError(t, err, "out %v\n, err %v", out, err)
	return reds
}

func executeGetValidatorDelegations(t *testing.T, cmdStr string) []stake.Delegation {
	out, _ := tests.ExecuteT(t, cmdStr, "")
	var delegations []stake.Delegation
	cdc := app.MakeCodec()
	err := cdc.UnmarshalJSON([]byte(out), &delegations)
	require.NoError(t, err, "out %v\n, err %v", out, err)
	return delegations
}

func executeGetPool(t *testing.T, cmdStr string) stake.Pool {
	out, _ := tests.ExecuteT(t, cmdStr, "")
	var pool stake.Pool
	cdc := app.MakeCodec()
	err := cdc.UnmarshalJSON([]byte(out), &pool)
	require.NoError(t, err, "out %v\n, err %v", out, err)
	return pool
}

func executeGetParams(t *testing.T, cmdStr string) stake.Params {
	out, _ := tests.ExecuteT(t, cmdStr, "")
	var params stake.Params
	cdc := app.MakeCodec()
	err := cdc.UnmarshalJSON([]byte(out), &params)
	require.NoError(t, err, "out %v\n, err %v", out, err)
	return params
}

//___________________________________________________________________________________
// gov

func executeGetDepositParam(t *testing.T, cmdStr string) gov.DepositParams {
	out, _ := tests.ExecuteT(t, cmdStr, "")
	var depositParam gov.DepositParams
	cdc := app.MakeCodec()
	err := cdc.UnmarshalJSON([]byte(out), &depositParam)
	require.NoError(t, err, "out %v\n, err %v", out, err)
	return depositParam
}

func executeGetVotingParam(t *testing.T, cmdStr string) gov.VotingParams {
	out, _ := tests.ExecuteT(t, cmdStr, "")
	var votingParam gov.VotingParams
	cdc := app.MakeCodec()
	err := cdc.UnmarshalJSON([]byte(out), &votingParam)
	require.NoError(t, err, "out %v\n, err %v", out, err)
	return votingParam
}

func executeGetTallyingParam(t *testing.T, cmdStr string) gov.TallyParams {
	out, _ := tests.ExecuteT(t, cmdStr, "")
	var tallyingParam gov.TallyParams
	cdc := app.MakeCodec()
	err := cdc.UnmarshalJSON([]byte(out), &tallyingParam)
	require.NoError(t, err, "out %v\n, err %v", out, err)
	return tallyingParam
}

func executeGetProposal(t *testing.T, cmdStr string) gov.Proposal {
	out, _ := tests.ExecuteT(t, cmdStr, "")
	var proposal gov.Proposal
	cdc := app.MakeCodec()
	err := cdc.UnmarshalJSON([]byte(out), &proposal)
	require.NoError(t, err, "out %v\n, err %v", out, err)
	return proposal
}

func executeGetVote(t *testing.T, cmdStr string) gov.Vote {
	out, _ := tests.ExecuteT(t, cmdStr, "")
	var vote gov.Vote
	cdc := app.MakeCodec()
	err := cdc.UnmarshalJSON([]byte(out), &vote)
	require.NoError(t, err, "out %v\n, err %v", out, err)
	return vote
}

func executeGetVotes(t *testing.T, cmdStr string) []gov.Vote {
	out, _ := tests.ExecuteT(t, cmdStr, "")
	var votes []gov.Vote
	cdc := app.MakeCodec()
	err := cdc.UnmarshalJSON([]byte(out), &votes)
	require.NoError(t, err, "out %v\n, err %v", out, err)
	return votes
}

func executeGetDeposit(t *testing.T, cmdStr string) gov.Deposit {
	out, _ := tests.ExecuteT(t, cmdStr, "")
	var deposit gov.Deposit
	cdc := app.MakeCodec()
	err := cdc.UnmarshalJSON([]byte(out), &deposit)
	require.NoError(t, err, "out %v\n, err %v", out, err)
	return deposit
}

func executeGetDeposits(t *testing.T, cmdStr string) []gov.Deposit {
	out, _ := tests.ExecuteT(t, cmdStr, "")
	var deposits []gov.Deposit
	cdc := app.MakeCodec()
	err := cdc.UnmarshalJSON([]byte(out), &deposits)
	require.NoError(t, err, "out %v\n, err %v", out, err)
	return deposits
}

func cleanupDirs(dirs ...string) {
	for _, d := range dirs {
		os.RemoveAll(d)
	}
}<|MERGE_RESOLUTION|>--- conflicted
+++ resolved
@@ -358,11 +358,7 @@
 	fooAcc = executeGetAccount(t, fmt.Sprintf("gaiacli query account %s %v", fooAddr, flags))
 	require.Equal(t, int64(45), fooAcc.GetCoins().AmountOf(stakeTypes.DefaultBondDenom).Int64())
 
-<<<<<<< HEAD
-	proposal1 := executeGetProposal(t, fmt.Sprintf("gaiacli query gov proposal --proposal-id 1 --output=json %v", flags))
-=======
 	proposal1 := executeGetProposal(t, fmt.Sprintf("gaiacli query gov proposal 1 --output=json %v", flags))
->>>>>>> 886bd356
 	require.Equal(t, uint64(1), proposal1.GetProposalID())
 	require.Equal(t, gov.StatusDepositPeriod, proposal1.GetStatus())
 
@@ -370,19 +366,11 @@
 	require.Equal(t, "  1 - Test", proposalsQuery)
 
 	deposit := executeGetDeposit(t,
-<<<<<<< HEAD
-		fmt.Sprintf("gaiacli query gov deposit --proposal-id 1 --depositor %s --output=json %v",
-			fooAddr, flags))
-	require.Equal(t, int64(5), deposit.Amount.AmountOf(stakeTypes.DefaultBondDenom).Int64())
-
-	depositStr := fmt.Sprintf("gaiacli tx gov deposit --proposal-id 1 --deposit %s %v", fmt.Sprintf("10%s", stakeTypes.DefaultBondDenom), flags)
-=======
 		fmt.Sprintf("gaiacli query gov deposit 1 %s --output=json %v",
 			fooAddr, flags))
 	require.Equal(t, int64(5), deposit.Amount.AmountOf(stakeTypes.DefaultBondDenom).Int64())
 
 	depositStr := fmt.Sprintf("gaiacli tx gov deposit 1 %s %v", fmt.Sprintf("10%s", stakeTypes.DefaultBondDenom), flags)
->>>>>>> 886bd356
 	depositStr += fmt.Sprintf(" --from=%s", "foo")
 
 	// Test generate only
@@ -400,20 +388,12 @@
 
 	// test query deposit
 	deposits := executeGetDeposits(t,
-<<<<<<< HEAD
-		fmt.Sprintf("gaiacli query gov deposits --proposal-id 1 --output=json %v", flags))
-=======
 		fmt.Sprintf("gaiacli query gov deposits 1 --output=json %v", flags))
->>>>>>> 886bd356
 	require.Len(t, deposits, 1)
 	require.Equal(t, int64(15), deposits[0].Amount.AmountOf(stakeTypes.DefaultBondDenom).Int64())
 
 	deposit = executeGetDeposit(t,
-<<<<<<< HEAD
-		fmt.Sprintf("gaiacli query gov deposit  --proposal-id 1 --depositor %s --output=json %v",
-=======
 		fmt.Sprintf("gaiacli query gov deposit 1 %s --output=json %v",
->>>>>>> 886bd356
 			fooAddr, flags))
 	require.Equal(t, int64(15), deposit.Amount.AmountOf(stakeTypes.DefaultBondDenom).Int64())
 
@@ -423,19 +403,11 @@
 	fooAcc = executeGetAccount(t, fmt.Sprintf("gaiacli query account %s %v", fooAddr, flags))
 
 	require.Equal(t, int64(35), fooAcc.GetCoins().AmountOf(stakeTypes.DefaultBondDenom).Int64())
-<<<<<<< HEAD
-	proposal1 = executeGetProposal(t, fmt.Sprintf("gaiacli query gov proposal --proposal-id 1 --output=json %v", flags))
-	require.Equal(t, uint64(1), proposal1.GetProposalID())
-	require.Equal(t, gov.StatusVotingPeriod, proposal1.GetStatus())
-
-	voteStr := fmt.Sprintf("gaiacli tx gov vote --proposal-id 1 --option Yes %v", flags)
-=======
 	proposal1 = executeGetProposal(t, fmt.Sprintf("gaiacli query gov proposal 1 --output=json %v", flags))
 	require.Equal(t, uint64(1), proposal1.GetProposalID())
 	require.Equal(t, gov.StatusVotingPeriod, proposal1.GetStatus())
 
 	voteStr := fmt.Sprintf("gaiacli tx gov vote 1 Yes %v", flags)
->>>>>>> 886bd356
 	voteStr += fmt.Sprintf(" --from=%s", "foo")
 
 	// Test generate only
@@ -451,19 +423,11 @@
 	executeWrite(t, voteStr, app.DefaultKeyPass)
 	tests.WaitForNextNBlocksTM(1, port)
 
-<<<<<<< HEAD
-	vote := executeGetVote(t, fmt.Sprintf("gaiacli query gov vote --proposal-id 1 --voter %s --output=json %v", fooAddr, flags))
-	require.Equal(t, uint64(1), vote.ProposalID)
-	require.Equal(t, gov.OptionYes, vote.Option)
-
-	votes := executeGetVotes(t, fmt.Sprintf("gaiacli query gov votes --proposal-id 1 --output=json %v", flags))
-=======
 	vote := executeGetVote(t, fmt.Sprintf("gaiacli query gov vote 1 %s --output=json %v", fooAddr, flags))
 	require.Equal(t, uint64(1), vote.ProposalID)
 	require.Equal(t, gov.OptionYes, vote.Option)
 
 	votes := executeGetVotes(t, fmt.Sprintf("gaiacli query gov votes 1 --output=json %v", flags))
->>>>>>> 886bd356
 	require.Len(t, votes, 1)
 	require.Equal(t, uint64(1), votes[0].ProposalID)
 	require.Equal(t, gov.OptionYes, votes[0].Option)
