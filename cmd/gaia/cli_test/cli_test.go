--- conflicted
+++ resolved
@@ -40,15 +40,9 @@
 	require.False(f.T, success)
 	tests.WaitForNextNBlocksTM(1, f.Port)
 
-<<<<<<< HEAD
 	// Ensure tx w/ correct fees (fee2Denom) pass
 	txFees := fmt.Sprintf("--fees=%s", sdk.NewInt64Coin(fee2Denom, 400000))
 	success, _, _ = f.TxSend(keyFoo, barAddr, sdk.NewInt64Coin(fee2Denom, 10), txFees)
-=======
-	// Ensure tx w/ correct fees (staking) pass
-	txFees := fmt.Sprintf("--fees=%s", sdk.NewInt64Coin(denom, 23))
-	success, _, _ = f.TxSend(keyFoo, barAddr, sdk.NewInt64Coin(denom, 10), txFees)
->>>>>>> e4efb8da
 	require.True(f.T, success)
 	tests.WaitForNextNBlocksTM(1, f.Port)
 
