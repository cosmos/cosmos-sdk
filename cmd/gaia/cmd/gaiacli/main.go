--- conflicted
+++ resolved
@@ -88,15 +88,12 @@
 			stakecmd.GetCmdQueryValidators("stake", cdc),
 			stakecmd.GetCmdQueryDelegation("stake", cdc),
 			stakecmd.GetCmdQueryDelegations("stake", cdc),
-<<<<<<< HEAD
 			stakecmd.GetCmdQueryParams("stake", cdc),
 			stakecmd.GetCmdQueryPool("stake", cdc),
-=======
 			stakecmd.GetCmdQueryUnbondingDelegation("stake", cdc),
 			stakecmd.GetCmdQueryUnbondingDelegations("stake", cdc),
 			stakecmd.GetCmdQueryRedelegation("stake", cdc),
 			stakecmd.GetCmdQueryRedelegations("stake", cdc),
->>>>>>> 011e61a8
 			slashingcmd.GetCmdQuerySigningInfo("slashing", cdc),
 		)...)
 	stakeCmd.AddCommand(
