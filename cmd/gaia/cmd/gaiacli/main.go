package main

import (
	"github.com/spf13/cobra"

	"github.com/tendermint/tendermint/libs/cli"

	"github.com/cosmos/cosmos-sdk/client"
	"github.com/cosmos/cosmos-sdk/client/keys"
	"github.com/cosmos/cosmos-sdk/client/lcd"
	"github.com/cosmos/cosmos-sdk/client/rpc"
	"github.com/cosmos/cosmos-sdk/client/tx"
	"github.com/cosmos/cosmos-sdk/version"
	authcmd "github.com/cosmos/cosmos-sdk/x/auth/client/cli"
	bankcmd "github.com/cosmos/cosmos-sdk/x/bank/client/cli"
	govcmd "github.com/cosmos/cosmos-sdk/x/gov/client/cli"
	ibccmd "github.com/cosmos/cosmos-sdk/x/ibc/client/cli"
	slashingcmd "github.com/cosmos/cosmos-sdk/x/slashing/client/cli"
	stakecmd "github.com/cosmos/cosmos-sdk/x/stake/client/cli"

	"github.com/cosmos/cosmos-sdk/cmd/gaia/app"
	_ "github.com/cosmos/cosmos-sdk/client/lcd/docs"
)

// rootCmd is the entry point for this binary
var (
	rootCmd = &cobra.Command{
		Use:   "gaiacli",
		Short: "Gaia light-client",
	}
)

func main() {
	cobra.EnableCommandSorting = false
	cdc := app.MakeCodec()

	// TODO: setup keybase, viper object, etc. to be passed into
	// the below functions and eliminate global vars, like we do
	// with the cdc

	// add standard rpc commands
	rpc.AddCommands(rootCmd)

	//Add state commands
	tendermintCmd := &cobra.Command{
		Use:   "tendermint",
		Short: "Tendermint state querying subcommands",
	}
	tendermintCmd.AddCommand(
		rpc.BlockCommand(),
		rpc.ValidatorCommand(),
	)
	tx.AddCommands(tendermintCmd, cdc)

	//Add IBC commands
	ibcCmd := &cobra.Command{
		Use:   "ibc",
		Short: "Inter-Blockchain Communication subcommands",
	}
	ibcCmd.AddCommand(
		client.PostCommands(
			ibccmd.IBCTransferCmd(cdc),
			ibccmd.IBCRelayCmd(cdc),
		)...)

	rootCmd.AddCommand(
		tendermintCmd,
		ibcCmd,
		lcd.ServeCommand(cdc),
<<<<<<< HEAD
		lcd.ServeSwaggerCommand(cdc),
	)
	rootCmd.AddCommand(
		advancedCmd,
=======
>>>>>>> 5128a7c1
		client.LineBreak,
	)

	//Add stake commands
	stakeCmd := &cobra.Command{
		Use:   "stake",
		Short: "Stake and validation subcommands",
	}
	stakeCmd.AddCommand(
		client.GetCommands(
			stakecmd.GetCmdQueryValidator("stake", cdc),
			stakecmd.GetCmdQueryValidators("stake", cdc),
			stakecmd.GetCmdQueryDelegation("stake", cdc),
			stakecmd.GetCmdQueryDelegations("stake", cdc),
			stakecmd.GetCmdQueryParams("stake", cdc),
			stakecmd.GetCmdQueryPool("stake", cdc),
			stakecmd.GetCmdQueryUnbondingDelegation("stake", cdc),
			stakecmd.GetCmdQueryUnbondingDelegations("stake", cdc),
			stakecmd.GetCmdQueryRedelegation("stake", cdc),
			stakecmd.GetCmdQueryRedelegations("stake", cdc),
			slashingcmd.GetCmdQuerySigningInfo("slashing", cdc),
		)...)
	stakeCmd.AddCommand(
		client.PostCommands(
			stakecmd.GetCmdCreateValidator(cdc),
			stakecmd.GetCmdEditValidator(cdc),
			stakecmd.GetCmdDelegate(cdc),
			stakecmd.GetCmdUnbond("stake", cdc),
			stakecmd.GetCmdRedelegate("stake", cdc),
			slashingcmd.GetCmdUnjail(cdc),
		)...)
	rootCmd.AddCommand(
		stakeCmd,
	)

	//Add stake commands
	govCmd := &cobra.Command{
		Use:   "gov",
		Short: "Governance and voting subcommands",
	}
	govCmd.AddCommand(
		client.GetCommands(
			govcmd.GetCmdQueryProposal("gov", cdc),
			govcmd.GetCmdQueryVote("gov", cdc),
			govcmd.GetCmdQueryVotes("gov", cdc),
			govcmd.GetCmdQueryProposals("gov", cdc),
		)...)
	govCmd.AddCommand(
		client.PostCommands(
			govcmd.GetCmdSubmitProposal(cdc),
			govcmd.GetCmdDeposit(cdc),
			govcmd.GetCmdVote(cdc),
		)...)
	rootCmd.AddCommand(
		govCmd,
	)

	//Add auth and bank commands
	rootCmd.AddCommand(
		client.GetCommands(
			authcmd.GetAccountCmd("acc", cdc, authcmd.GetAccountDecoder(cdc)),
		)...)
	rootCmd.AddCommand(
		client.PostCommands(
			bankcmd.SendTxCmd(cdc),
		)...)

	// add proxy, version and key info
	rootCmd.AddCommand(
		keys.Commands(),
		client.LineBreak,
		version.VersionCmd,
	)

	// prepare and add flags
	executor := cli.PrepareMainCmd(rootCmd, "GA", app.DefaultCLIHome)
	err := executor.Execute()
	if err != nil {
		// handle with #870
		panic(err)
	}
}<|MERGE_RESOLUTION|>--- conflicted
+++ resolved
@@ -67,13 +67,7 @@
 		tendermintCmd,
 		ibcCmd,
 		lcd.ServeCommand(cdc),
-<<<<<<< HEAD
-		lcd.ServeSwaggerCommand(cdc),
-	)
-	rootCmd.AddCommand(
-		advancedCmd,
-=======
->>>>>>> 5128a7c1
+    lcd.ServeSwaggerCommand(cdc),
 		client.LineBreak,
 	)
 
