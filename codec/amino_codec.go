--- conflicted
+++ resolved
@@ -144,12 +144,8 @@
 	return nil, fmt.Errorf("amino codec does not support getting msg signers")
 }
 
-<<<<<<< HEAD
-func (ac *AminoCodec) private() {}
-=======
 func (ac *AminoCodec) InterfaceRegistry() types.InterfaceRegistry {
 	panic("amino codec does not support interface registry")
 }
 
-func (ac *AminoCodec) mustEmbedCodec() {}
->>>>>>> f69fdad4
+func (ac *AminoCodec) mustEmbedCodec() {}