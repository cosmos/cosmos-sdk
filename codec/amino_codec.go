--- conflicted
+++ resolved
@@ -11,15 +11,10 @@
 	*LegacyAmino
 }
 
-<<<<<<< HEAD
-var _ BinaryCodec = &AminoCodec{}
-var _ JSONCodec = &AminoCodec{}
-=======
 var (
 	_ BinaryCodec = &AminoCodec{}
 	_ JSONCodec   = &AminoCodec{}
 )
->>>>>>> 3ada275c
 
 // Deprecated: NewAminoCodec returns a reference to a new AminoCodec.
 // Use NewLegacyAmino instead.
@@ -133,4 +128,22 @@
 //	err := cdc.UnmarshalInterfaceJSON(bz, &x)
 func (ac *AminoCodec) UnmarshalInterfaceJSON(bz []byte, ptr interface{}) error {
 	return ac.LegacyAmino.UnmarshalJSON(bz, ptr)
-}+}
+
+func (ac *AminoCodec) GetMsgAnySigners(*types.Any) ([]string, protov2.Message, error) {
+	return nil, nil, fmt.Errorf("amino codec does not support getting msg signers")
+}
+
+func (ac *AminoCodec) GetMsgV1Signers(proto.Message) ([]string, protov2.Message, error) {
+	return nil, nil, fmt.Errorf("amino codec does not support getting msg signers")
+}
+
+func (ac *AminoCodec) GetMsgV2Signers(protov2.Message) ([]string, error) {
+	return nil, fmt.Errorf("amino codec does not support getting msg signers")
+}
+
+func (ac *AminoCodec) InterfaceRegistry() types.InterfaceRegistry {
+	panic("amino codec does not support interface registry")
+}
+
+func (ac *AminoCodec) mustEmbedCodec() {}