package codec

import (
	"github.com/cosmos/gogoproto/proto"
	"google.golang.org/grpc/encoding"
	protov2 "google.golang.org/protobuf/proto"

	"github.com/cosmos/cosmos-sdk/codec/types"
)

type (
	// Codec defines a functionality for serializing other objects.
	// Users can defin a custom Protobuf-based serialization.
	// Note, Amino can still be used without any dependency on Protobuf.
	// SDK provides to Codec implementations:
	//
	// 1. AminoCodec: Provides full Amino serialization compatibility.
	// 2. ProtoCodec: Provides full Protobuf serialization compatibility.
	Codec interface {
		BinaryCodec
		JSONCodec

<<<<<<< HEAD
=======
		// InterfaceRegistry returns the interface registry.
		InterfaceRegistry() types.InterfaceRegistry

>>>>>>> f69fdad4
		// GetMsgAnySigners returns the signers of the given message encoded in a protobuf Any
		// as well as the decoded google.golang.org/protobuf/proto.Message that was used to
		// extract the signers so that this can be used in other contexts.
		GetMsgAnySigners(msg *types.Any) ([]string, protov2.Message, error)

		// GetMsgV2Signers returns the signers of the given message.
		GetMsgV2Signers(msg protov2.Message) ([]string, error)

		// GetMsgV1Signers returns the signers of the given message plus the
		// decoded google.golang.org/protobuf/proto.Message that was used to extract the
		// signers so that this can be used in other contexts.
		GetMsgV1Signers(msg proto.Message) ([]string, protov2.Message, error)

<<<<<<< HEAD
		private()
=======
		// mustEmbedCodec requires that all implementations of Codec embed an official implementation from the codec
		// package. This allows new methods to be added to the Codec interface without breaking backwards compatibility.
		mustEmbedCodec()
>>>>>>> f69fdad4
	}

	BinaryCodec interface {
		// Marshal returns binary encoding of v.
		Marshal(o proto.Message) ([]byte, error)
		// MustMarshal calls Marshal and panics if error is returned.
		MustMarshal(o proto.Message) []byte

		// MarshalLengthPrefixed returns binary encoding of v with bytes length prefix.
		MarshalLengthPrefixed(o proto.Message) ([]byte, error)
		// MustMarshalLengthPrefixed calls MarshalLengthPrefixed and panics if
		// error is returned.
		MustMarshalLengthPrefixed(o proto.Message) []byte

		// Unmarshal parses the data encoded with Marshal method and stores the result
		// in the value pointed to by v.
		Unmarshal(bz []byte, ptr proto.Message) error
		// MustUnmarshal calls Unmarshal and panics if error is returned.
		MustUnmarshal(bz []byte, ptr proto.Message)

		// Unmarshal parses the data encoded with UnmarshalLengthPrefixed method and stores
		// the result in the value pointed to by v.
		UnmarshalLengthPrefixed(bz []byte, ptr proto.Message) error
		// MustUnmarshalLengthPrefixed calls UnmarshalLengthPrefixed and panics if error
		// is returned.
		MustUnmarshalLengthPrefixed(bz []byte, ptr proto.Message)

		// MarshalInterface is a helper method which will wrap `i` into `Any` for correct
		// binary interface (de)serialization.
		MarshalInterface(i proto.Message) ([]byte, error)
		// UnmarshalInterface is a helper method which will parse binary enoded data
		// into `Any` and unpack any into the `ptr`. It fails if the target interface type
		// is not registered in codec, or is not compatible with the serialized data
		UnmarshalInterface(bz []byte, ptr interface{}) error

		types.AnyUnpacker
	}

	JSONCodec interface {
		// MarshalJSON returns JSON encoding of v.
		MarshalJSON(o proto.Message) ([]byte, error)
		// MustMarshalJSON calls MarshalJSON and panics if error is returned.
		MustMarshalJSON(o proto.Message) []byte
		// MarshalInterfaceJSON is a helper method which will wrap `i` into `Any` for correct
		// JSON interface (de)serialization.
		MarshalInterfaceJSON(i proto.Message) ([]byte, error)
		// UnmarshalInterfaceJSON is a helper method which will parse JSON enoded data
		// into `Any` and unpack any into the `ptr`. It fails if the target interface type
		// is not registered in codec, or is not compatible with the serialized data
		UnmarshalInterfaceJSON(bz []byte, ptr interface{}) error

		// UnmarshalJSON parses the data encoded with MarshalJSON method and stores the result
		// in the value pointed to by v.
		UnmarshalJSON(bz []byte, ptr proto.Message) error
		// MustUnmarshalJSON calls Unmarshal and panics if error is returned.
		MustUnmarshalJSON(bz []byte, ptr proto.Message)
	}

	// ProtoMarshaler defines an interface a type must implement to serialize itself
	// as a protocol buffer defined message.
	//
	// Deprecated: Use proto.Message instead from github.com/cosmos/gogoproto/proto.
	ProtoMarshaler interface {
		proto.Message // for JSON serialization

		Marshal() ([]byte, error)
		MarshalTo(data []byte) (n int, err error)
		MarshalToSizedBuffer(dAtA []byte) (int, error)
		Size() int
		Unmarshal(data []byte) error
	}

	// AminoMarshaler defines an interface a type must implement to serialize itself
	// for Amino codec.
	AminoMarshaler interface {
		MarshalAmino() ([]byte, error)
		UnmarshalAmino([]byte) error
		MarshalAminoJSON() ([]byte, error)
		UnmarshalAminoJSON([]byte) error
	}

	// GRPCCodecProvider is implemented by the Codec
	// implementations which return a gRPC encoding.Codec.
	// And it is used to decode requests and encode responses
	// passed through gRPC.
	GRPCCodecProvider interface {
		GRPCCodec() encoding.Codec
	}
)<|MERGE_RESOLUTION|>--- conflicted
+++ resolved
@@ -20,12 +20,9 @@
 		BinaryCodec
 		JSONCodec
 
-<<<<<<< HEAD
-=======
 		// InterfaceRegistry returns the interface registry.
 		InterfaceRegistry() types.InterfaceRegistry
 
->>>>>>> f69fdad4
 		// GetMsgAnySigners returns the signers of the given message encoded in a protobuf Any
 		// as well as the decoded google.golang.org/protobuf/proto.Message that was used to
 		// extract the signers so that this can be used in other contexts.
@@ -39,13 +36,9 @@
 		// signers so that this can be used in other contexts.
 		GetMsgV1Signers(msg proto.Message) ([]string, protov2.Message, error)
 
-<<<<<<< HEAD
-		private()
-=======
 		// mustEmbedCodec requires that all implementations of Codec embed an official implementation from the codec
 		// package. This allows new methods to be added to the Codec interface without breaking backwards compatibility.
 		mustEmbedCodec()
->>>>>>> f69fdad4
 	}
 
 	BinaryCodec interface {
