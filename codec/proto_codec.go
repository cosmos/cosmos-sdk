--- conflicted
+++ resolved
@@ -314,11 +314,7 @@
 	return &grpcProtoCodec{cdc: pc}
 }
 
-<<<<<<< HEAD
-func (pc *ProtoCodec) private() {}
-=======
 func (pc *ProtoCodec) mustEmbedCodec() {}
->>>>>>> f69fdad4
 
 var errUnknownProtoType = errors.New("codec: unknown proto type") // sentinel error
 
