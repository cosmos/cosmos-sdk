--- conflicted
+++ resolved
@@ -1,15 +1,6 @@
 package types
 
 import (
-<<<<<<< HEAD
-	gogoproto "github.com/cosmos/gogoproto/types/any"
-)
-
-// Any is an alias for gogoproto.Any. It represents a protocol buffer message
-// that can contain any arbitrary data. This is used for encoding and decoding
-// unknown or dynamic content in a type-safe manner.
-type Any = gogoproto.Any
-=======
 	fmt "fmt"
 
 	"github.com/cosmos/gogoproto/proto"
@@ -92,17 +83,22 @@
 		cachedValue: v,
 	}, nil
 }
->>>>>>> 4f445ed9
 
-// AminoPacker is an alias for gogoproto.AminoPacker. It provides functionality
-// for packing and unpacking data using the Amino encoding.
-type AminoPacker = gogoproto.AminoPacker
+// UnsafePackAny packs the value x in the Any and instead of returning the error
+// in the case of a packing failure, keeps the cached value. This should only
+// be used in situations where compatibility is needed with amino. Amino-only
+// values can safely be packed using this method when they will only be
+// marshaled with amino and not protobuf.
+func UnsafePackAny(x interface{}) *Any {
+	if msg, ok := x.(proto.Message); ok {
+		any, err := NewAnyWithValue(msg)
+		if err == nil {
+			return any
+		}
+	}
+	return &Any{cachedValue: x}
+}
 
-<<<<<<< HEAD
-// AminoUnpacker is an alias for gogoproto.AminoUnpacker. It is used for
-// unpacking Amino-encoded data into Go types.
-type AminoUnpacker = gogoproto.AminoUnpacker
-=======
 // pack packs the value x in the Any or returns an error. This also caches
 // the packed value so that it can be retrieved from GetCachedValue without
 // unmarshaling
@@ -122,25 +118,37 @@
 	if err != nil {
 		return err
 	}
->>>>>>> 4f445ed9
 
-// AminoJSONPacker is an alias for gogoproto.AminoJSONPacker. It allows for
-// packing data into a JSON format using Amino encoding rules.
-type AminoJSONPacker = gogoproto.AminoJSONPacker
+	any.Value = bz
+	any.cachedValue = x
 
-// AminoJSONUnpacker is an alias for gogoproto.AminoJSONUnpacker. It provides
-// the ability to unpack JSON data encoded with Amino encoding rules.
-type AminoJSONUnpacker = gogoproto.AminoJSONUnpacker
+	return nil
+}
 
-// ProtoJSONPacker is an alias for gogoproto.ProtoJSONPacker. This is used for
-// packing protocol buffer messages into a JSON format.
-type ProtoJSONPacker = gogoproto.ProtoJSONPacker
+// GetCachedValue returns the cached value from the Any if present
+func (any *Any) GetCachedValue() interface{} {
+	return any.cachedValue
+}
 
-// NewAnyWithValue is an alias for gogoproto.NewAnyWithCacheWithValue. This function
-// creates a new Any instance containing the provided value, with caching
-// mechanisms to improve performance.
-var NewAnyWithValue = gogoproto.NewAnyWithCacheWithValue
+// GoString returns a string representing valid go code to reproduce the current state of
+// the struct.
+func (any *Any) GoString() string {
+	if any == nil {
+		return "nil"
+	}
+	extra := ""
+	if any.XXX_unrecognized != nil {
+		extra = fmt.Sprintf(",\n  XXX_unrecognized: %#v,\n", any.XXX_unrecognized)
+	}
+	return fmt.Sprintf("&Any{TypeUrl: %#v,\n  Value: %#v%s\n}",
+		any.TypeUrl, any.Value, extra)
+}
 
-// UnsafePackAny is an alias for gogoproto.UnsafePackAnyWithCache. This function
-// packs a given message into an Any type without performing safety checks.
-var UnsafePackAny = gogoproto.UnsafePackAnyWithCache+// String implements the stringer interface
+func (any *Any) String() string {
+	if any == nil {
+		return "nil"
+	}
+	return fmt.Sprintf("&Any{TypeUrl:%v,Value:%v,XXX_unrecognized:%v}",
+		any.TypeUrl, any.Value, any.XXX_unrecognized)
+}