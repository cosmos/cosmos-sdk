--- conflicted
+++ resolved
@@ -43,15 +43,8 @@
 	Value []byte `protobuf:"bytes,2,opt,name=value,proto3" json:"value,omitempty"`
 
 	XXX_NoUnkeyedLiteral struct{} `json:"-"`
-<<<<<<< HEAD
-
-	XXX_unrecognized []byte `json:"-"`
-
-	XXX_sizecache int32 `json:"-"`
-=======
 	XXX_unrecognized     []byte   `json:"-"`
 	XXX_sizecache        int32    `json:"-"`
->>>>>>> f008f84e
 
 	cachedValue interface{}
 
