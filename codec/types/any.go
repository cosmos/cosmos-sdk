package types

import (
	fmt "fmt"

	"github.com/gogo/protobuf/proto"

	sdkerrors "github.com/cosmos/cosmos-sdk/types/errors"
)

type Any struct {
	// A URL/resource name that uniquely identifies the type of the serialized
	// protocol buffer message. This string must contain at least
	// one "/" character. The last segment of the URL's path must represent
	// the fully qualified name of the type (as in
	// `path/google.protobuf.Duration`). The name should be in a canonical form
	// (e.g., leading "." is not accepted).
	//
	// In practice, teams usually precompile into the binary all types that they
	// expect it to use in the context of Any. However, for URLs which use the
	// scheme `http`, `https`, or no scheme, one can optionally set up a type
	// server that maps type URLs to message definitions as follows:
	//
	// * If no scheme is provided, `https` is assumed.
	// * An HTTP GET on the URL must yield a [google.protobuf.Type][]
	//   value in binary format, or produce an error.
	// * Applications are allowed to cache lookup results based on the
	//   URL, or have them precompiled into a binary to avoid any
	//   lookup. Therefore, binary compatibility needs to be preserved
	//   on changes to types. (Use versioned type names to manage
	//   breaking changes.)
	//
	// Note: this functionality is not currently available in the official
	// protobuf release, and it is not used for type URLs beginning with
	// type.googleapis.com.
	//
	// Schemes other than `http`, `https` (or the empty scheme) might be
	// used with implementation specific semantics.

	// nolint
	TypeUrl string `protobuf:"bytes,1,opt,name=type_url,json=typeUrl,proto3" json:"type_url,omitempty"`
	// Must be a valid serialized protocol buffer of the above specified type.
	Value []byte `protobuf:"bytes,2,opt,name=value,proto3" json:"value,omitempty"`

	// nolint
	XXX_NoUnkeyedLiteral struct{} `json:"-"`

	// nolint
	XXX_unrecognized []byte `json:"-"`

	// nolint
	XXX_sizecache int32 `json:"-"`

	cachedValue interface{}

	compat *anyCompat
}

// NewAnyWithValue constructs a new Any packed with the value provided or
// returns an error if that value couldn't be packed. This also caches
// the packed value so that it can be retrieved from GetCachedValue without
// unmarshaling
func NewAnyWithValue(v proto.Message) (*Any, error) {
	if v == nil {
		return nil, sdkerrors.Wrap(sdkerrors.ErrPackAny, "Expecting non nil value to create a new Any")
	}

	bz, err := proto.Marshal(v)
	if err != nil {
		return nil, err
	}
<<<<<<< HEAD
=======

>>>>>>> 33dbf6a7
	return &Any{
		TypeUrl:     "/" + proto.MessageName(v),
		Value:       bz,
		cachedValue: v,
	}, nil
}

// UnsafePackAny packs the value x in the Any and instead of returning the error
// in the case of a packing failure, keeps the cached value. This should only
// be used in situations where compatibility is needed with amino. Amino-only
// values can safely be packed using this method when they will only be
// marshaled with amino and not protobuf.
func UnsafePackAny(x interface{}) *Any {
	if msg, ok := x.(proto.Message); ok {
		any, err := NewAnyWithValue(msg)
		if err == nil {
			return any
		}
	}
	return &Any{cachedValue: x}
}

// pack packs the value x in the Any or returns an error. This also caches
// the packed value so that it can be retrieved from GetCachedValue without
// unmarshaling
func (any *Any) pack(x proto.Message) error {
	any.TypeUrl = "/" + proto.MessageName(x)
	bz, err := proto.Marshal(x)
	if err != nil {
		return err
	}

	any.Value = bz
	any.cachedValue = x

	return nil
}

// GetCachedValue returns the cached value from the Any if present
func (any *Any) GetCachedValue() interface{} {
	return any.cachedValue
}

// GoString returns a string representing valid go code to reproduce the current state of
// the struct.
func (any *Any) GoString() string {
	if any == nil {
		return "nil"
	}
	extra := ""
	if any.XXX_unrecognized != nil {
		extra = fmt.Sprintf(",\n  XXX_unrecognized: %#v,\n", any.XXX_unrecognized)
	}
	return fmt.Sprintf("&Any{TypeUrl: %#v,\n  Value: %#v%s\n}",
		any.TypeUrl, any.Value, extra)
}

// String implements the stringer interface
func (any *Any) String() string {
	if any == nil {
		return "nil"
	}
	return fmt.Sprintf("&Any{TypeUrl:%v,Value:%v,XXX_unrecognized:%v}",
		any.TypeUrl, any.Value, any.XXX_unrecognized)
}<|MERGE_RESOLUTION|>--- conflicted
+++ resolved
@@ -69,10 +69,7 @@
 	if err != nil {
 		return nil, err
 	}
-<<<<<<< HEAD
-=======
 
->>>>>>> 33dbf6a7
 	return &Any{
 		TypeUrl:     "/" + proto.MessageName(v),
 		Value:       bz,
