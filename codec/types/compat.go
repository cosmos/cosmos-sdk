--- conflicted
+++ resolved
@@ -7,188 +7,11 @@
 // Deprecated: this is no longer used for anything.
 var Debug = true
 
-<<<<<<< HEAD
-func anyCompatError(errType string, x any) error {
-	if Debug {
-		debug.PrintStack()
-	}
-	return fmt.Errorf(
-		"%s marshaling error for %+v, this is likely because "+
-			"amino is being used directly (instead of codec.LegacyAmino which is preferred) "+
-			"or UnpackInterfacesMessage is not defined for some type which contains "+
-			"a protobuf Any either directly or via one of its members. To see a "+
-			"stacktrace of where the error is coming from, set the var Debug = true "+
-			"in codec/types/compat.go",
-		errType, x,
-	)
-}
-
-func (any Any) MarshalAmino() ([]byte, error) {
-	ac := any.compat
-	if ac == nil {
-		return nil, anyCompatError("amino binary marshal", any)
-	}
-	return ac.aminoBz, ac.err
-}
-
-func (any *Any) UnmarshalAmino(bz []byte) error {
-	any.compat = &anyCompat{
-		aminoBz: bz,
-		err:     nil,
-	}
-	return nil
-}
-
-func (any *Any) MarshalJSON() ([]byte, error) {
-	ac := any.compat
-	if ac == nil {
-		return nil, anyCompatError("JSON marshal", any)
-	}
-	return ac.jsonBz, ac.err
-}
-
-func (any *Any) UnmarshalJSON(bz []byte) error {
-	any.compat = &anyCompat{
-		jsonBz: bz,
-		err:    nil,
-	}
-	return nil
-}
-
-// AminoUnpacker is an AnyUnpacker provided for backwards compatibility with
-// amino for the binary un-marshaling phase
-type AminoUnpacker struct {
-	Cdc *amino.Codec
-}
-
-var _ AnyUnpacker = AminoUnpacker{}
-
-func (a AminoUnpacker) UnpackAny(any *Any, iface any) error {
-	ac := any.compat
-	if ac == nil {
-		return anyCompatError("amino binary unmarshal", reflect.TypeOf(iface))
-	}
-	err := a.Cdc.UnmarshalBinaryBare(ac.aminoBz, iface)
-	if err != nil {
-		return err
-	}
-	val := reflect.ValueOf(iface).Elem().Interface()
-	err = UnpackInterfaces(val, a)
-	if err != nil {
-		return err
-	}
-	if m, ok := val.(proto.Message); ok {
-		if err = any.pack(m); err != nil {
-			return err
-		}
-	} else {
-		any.cachedValue = val
-	}
-
-	// this is necessary for tests that use reflect.DeepEqual and compare
-	// proto vs amino marshaled values
-	any.compat = nil
-
-	return nil
-}
-
-// AminoUnpacker is an AnyUnpacker provided for backwards compatibility with
-// amino for the binary marshaling phase
-type AminoPacker struct {
-	Cdc *amino.Codec
-}
-
-var _ AnyUnpacker = AminoPacker{}
-
-func (a AminoPacker) UnpackAny(any *Any, _ any) error {
-	err := UnpackInterfaces(any.cachedValue, a)
-	if err != nil {
-		return err
-	}
-	bz, err := a.Cdc.MarshalBinaryBare(any.cachedValue)
-	any.compat = &anyCompat{
-		aminoBz: bz,
-		err:     err,
-	}
-	return err
-}
-
-// AminoUnpacker is an AnyUnpacker provided for backwards compatibility with
-// amino for the JSON marshaling phase
-type AminoJSONUnpacker struct {
-	Cdc *amino.Codec
-}
-
-var _ AnyUnpacker = AminoJSONUnpacker{}
-
-func (a AminoJSONUnpacker) UnpackAny(any *Any, iface any) error {
-	ac := any.compat
-	if ac == nil {
-		return anyCompatError("JSON unmarshal", reflect.TypeOf(iface))
-	}
-	err := a.Cdc.UnmarshalJSON(ac.jsonBz, iface)
-	if err != nil {
-		return err
-	}
-	val := reflect.ValueOf(iface).Elem().Interface()
-	err = UnpackInterfaces(val, a)
-	if err != nil {
-		return err
-	}
-	if m, ok := val.(proto.Message); ok {
-		if err = any.pack(m); err != nil {
-			return err
-		}
-	} else {
-		any.cachedValue = val
-	}
-
-	// this is necessary for tests that use reflect.DeepEqual and compare
-	// proto vs amino marshaled values
-	any.compat = nil
-
-	return nil
-}
-
-// AminoUnpacker is an AnyUnpacker provided for backwards compatibility with
-// amino for the JSON un-marshaling phase
-type AminoJSONPacker struct {
-	Cdc *amino.Codec
-}
-
-var _ AnyUnpacker = AminoJSONPacker{}
-
-func (a AminoJSONPacker) UnpackAny(any *Any, _ any) error {
-	err := UnpackInterfaces(any.cachedValue, a)
-	if err != nil {
-		return err
-	}
-	bz, err := a.Cdc.MarshalJSON(any.cachedValue)
-	any.compat = &anyCompat{
-		jsonBz: bz,
-		err:    err,
-	}
-	return err
-}
-
-// ProtoJSONPacker is an AnyUnpacker provided for compatibility with jsonpb
-type ProtoJSONPacker struct {
-	JSONPBMarshaler *jsonpb.Marshaler
-}
-
-var _ AnyUnpacker = ProtoJSONPacker{}
-
-func (a ProtoJSONPacker) UnpackAny(any *Any, _ any) error {
-	if any == nil {
-		return nil
-	}
-=======
 // AminoUnpacker is an alias for github.com/cosmos/gogoproto/types/any.AminoUnpacker.
 type AminoUnpacker = gogoany.AminoUnpacker
 
 // AminoPacker is an alias for github.com/cosmos/gogoproto/types/any.AminoPacker.
 type AminoPacker = gogoany.AminoPacker
->>>>>>> df077898
 
 // AminoJSONUnpacker is an alias for github.com/cosmos/gogoproto/types/any.AminoJSONUnpacker.
 type AminoJSONUnpacker = gogoany.AminoJSONUnpacker
@@ -196,5 +19,5 @@
 // AminoJSONPacker is an alias for github.com/cosmos/gogoproto/types/any.AminoJSONPacker.
 type AminoJSONPacker = gogoany.AminoJSONPacker
 
-// ProtoUnpacker is an alias for github.com/cosmos/gogoproto/types/any.ProtoJSONPacker.
+// ProtoJSONPacker is an alias for github.com/cosmos/gogoproto/types/any.ProtoJSONPacker.
 type ProtoJSONPacker = gogoany.ProtoJSONPacker