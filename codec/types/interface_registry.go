--- conflicted
+++ resolved
@@ -59,11 +59,6 @@
 	EnsureRegistered(iface interface{}) error
 
 	protodesc.Resolver
-<<<<<<< HEAD
-	RangeFiles(f func(protoreflect.FileDescriptor) bool)
-
-	private()
-=======
 
 	// RangeFiles iterates over all registered files and calls f on each one. This
 	// implements the part of protoregistry.Files that is needed for reflecting over
@@ -74,7 +69,6 @@
 	// from this package. This allows new methods to be added to the InterfaceRegistry interface without breaking
 	// backwards compatibility.
 	mustEmbedInterfaceRegistry()
->>>>>>> f69fdad4
 }
 
 // UnpackInterfacesMessage is meant to extend protobuf types (which implement
@@ -120,11 +114,7 @@
 	return NewInterfaceRegistryWithProtoFiles(protoFiles)
 }
 
-<<<<<<< HEAD
-// NewInterfaceRegistry returns a new InterfaceRegistry with the specified *protoregistry.Files instance.
-=======
 // NewInterfaceRegistryWithProtoFiles returns a new InterfaceRegistry with the specified *protoregistry.Files instance.
->>>>>>> f69fdad4
 func NewInterfaceRegistryWithProtoFiles(files *protoregistry.Files) InterfaceRegistry {
 	return &interfaceRegistry{
 		interfaceNames: map[string]reflect.Type{},
@@ -324,11 +314,7 @@
 	return msg, nil
 }
 
-<<<<<<< HEAD
-func (registry *interfaceRegistry) private() {}
-=======
 func (registry *interfaceRegistry) mustEmbedInterfaceRegistry() {}
->>>>>>> f69fdad4
 
 // UnpackInterfaces is a convenience function that calls UnpackInterfaces
 // on x if x implements UnpackInterfacesMessage
