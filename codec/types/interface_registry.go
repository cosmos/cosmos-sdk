--- conflicted
+++ resolved
@@ -25,19 +25,6 @@
 	MaxUnpackAnyRecursionDepth = 10
 )
 
-<<<<<<< HEAD
-// AnyUnpacker is an interface which allows safely unpacking types packed
-// in Any's against a whitelist of registered types
-type AnyUnpacker interface {
-	// UnpackAny unpacks the value in any to the interface pointer passed in as
-	// iface. Note that the type in any must have been registered in the
-	// underlying whitelist registry as a concrete type for that interface
-	// Ex:
-	//    var msg sdk.Msg
-	//    err := cdc.UnpackAny(any, &msg)
-	//    ...
-	UnpackAny(any *Any, iface any) error
-=======
 // AnyUnpacker is an alias for github.com/cosmos/gogoproto/types/any.AnyUnpacker.
 type AnyUnpacker = gogoprotoany.AnyUnpacker
 
@@ -48,7 +35,6 @@
 		return msg.UnpackInterfaces(unpacker)
 	}
 	return nil
->>>>>>> df077898
 }
 
 var protoMessageType = reflect.TypeOf((*proto.Message)(nil)).Elem()
@@ -330,13 +316,8 @@
 
 // UnpackAny deserializes a protobuf Any message into the provided interface, ensuring the interface is a pointer.
 // It applies stateful constraints such as max depth and call limits, and unpacks interfaces if required.
-<<<<<<< HEAD
-func (r *statefulUnpacker) UnpackAny(any *Any, iface any) error {
-	if r.maxDepth == 0 {
-=======
 func (r *statefulUnpacker) UnpackAny(any *Any, iface interface{}) error {
 	if r.maxDepth <= 0 {
->>>>>>> df077898
 		return errors.New("max depth exceeded")
 	}
 	if r.maxCalls.count <= 0 {
@@ -430,18 +411,6 @@
 
 func (registry *interfaceRegistry) mustEmbedInterfaceRegistry() {}
 
-<<<<<<< HEAD
-// UnpackInterfaces is a convenience function that calls UnpackInterfaces
-// on x if x implements UnpackInterfacesMessage
-func UnpackInterfaces(x any, unpacker AnyUnpacker) error {
-	if msg, ok := x.(UnpackInterfacesMessage); ok {
-		return msg.UnpackInterfaces(unpacker)
-	}
-	return nil
-}
-
-=======
->>>>>>> df077898
 type failingAddressCodec struct{}
 
 func (f failingAddressCodec) StringToBytes(string) ([]byte, error) {
