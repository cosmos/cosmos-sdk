package colltest

import (
	"encoding/json"
	"fmt"
	"reflect"
	"testing"

	"cosmossdk.io/collections/codec"

	"cosmossdk.io/collections"

	"github.com/stretchr/testify/require"
)

<<<<<<< HEAD
// TestKeyCodec asserts the correct behaviour of a KeyCodec over the type T.
=======
// TestKeyCodec asserts the correct behavior of a KeyCodec over the type T.
>>>>>>> 38c7c948
func TestKeyCodec[T any](t *testing.T, keyCodec codec.KeyCodec[T], key T) {
	buffer := make([]byte, keyCodec.Size(key))
	written, err := keyCodec.Encode(buffer, key)
	require.NoError(t, err)
	require.Equal(t, len(buffer), written, "the length of the buffer and the written bytes do not match")
	read, decodedKey, err := keyCodec.Decode(buffer)
	require.NoError(t, err)
	require.Equal(t, len(buffer), read, "encoded key and read bytes must have same size")
	require.Equal(t, key, decodedKey, "encoding and decoding produces different keys")
	// test if terminality is correctly applied
	pairCodec := collections.PairKeyCodec(keyCodec, collections.StringKey)
	pairKey := collections.Join(key, "TEST")
	buffer = make([]byte, pairCodec.Size(pairKey))
	written, err = pairCodec.Encode(buffer, pairKey)
	require.Equal(t, len(buffer), written, "the pair buffer should have been fully written")
	require.NoError(t, err)
	read, decodedPairKey, err := pairCodec.Decode(buffer)
	require.NoError(t, err)
	require.Equal(t, len(buffer), read, "encoded non terminal key and pair key read bytes must have same size")
	require.Equal(t, pairKey, decodedPairKey, "encoding and decoding produces different keys with non terminal encoding")

	// check JSON
	keyJSON, err := keyCodec.EncodeJSON(key)
	require.NoError(t, err)
	decoded, err := keyCodec.DecodeJSON(keyJSON)
	require.NoError(t, err)
	require.Equal(t, key, decoded, "json encoding and decoding did not produce the same results")
}

<<<<<<< HEAD
// TestValueCodec asserts the correct behaviour of a ValueCodec over the type T.
=======
// TestValueCodec asserts the correct behavior of a ValueCodec over the type T.
>>>>>>> 38c7c948
func TestValueCodec[T any](t *testing.T, encoder codec.ValueCodec[T], value T) {
	encodedValue, err := encoder.Encode(value)
	require.NoError(t, err)
	decodedValue, err := encoder.Decode(encodedValue)
	require.NoError(t, err)
	require.Equal(t, value, decodedValue, "encoding and decoding produces different values")

	encodedJSONValue, err := encoder.EncodeJSON(value)
	require.NoError(t, err)
	decodedJSONValue, err := encoder.DecodeJSON(encodedJSONValue)
	require.NoError(t, err)
	require.Equal(t, value, decodedJSONValue, "encoding and decoding in json format produces different values")

	require.NotEmpty(t, encoder.ValueType())

	_ = encoder.Stringify(value)
}

// MockValueCodec returns a mock of collections.ValueCodec for type T, it
// can be used for collections Values testing. It also supports interfaces.
// For the interfaces cases, in order for an interface to be decoded it must
// have been encoded first. Not concurrency safe.
// EG:
// Let's say the value is interface Animal
// if I want to decode Dog which implements Animal, then I need to first encode
// it in order to make the type known by the MockValueCodec.
func MockValueCodec[T any]() codec.ValueCodec[T] {
	typ := reflect.ValueOf(new(T)).Elem().Type()
	isInterface := false
	if typ.Kind() == reflect.Interface {
		isInterface = true
	}
	return &mockValueCodec[T]{
		isInterface: isInterface,
		seenTypes:   map[string]reflect.Type{},
		valueType:   fmt.Sprintf("%s.%s", typ.PkgPath(), typ.Name()),
	}
}

type mockValueJSON struct {
	TypeName string          `json:"type_name"`
	Value    json.RawMessage `json:"value"`
}

type mockValueCodec[T any] struct {
	isInterface bool
	seenTypes   map[string]reflect.Type
	valueType   string
}

func (m mockValueCodec[T]) Encode(value T) ([]byte, error) {
	typeName := m.getTypeName(value)
	valueBytes, err := json.Marshal(value)
	if err != nil {
		return nil, err
	}

	return json.Marshal(mockValueJSON{
		TypeName: typeName,
		Value:    valueBytes,
	})
}

func (m mockValueCodec[T]) Decode(b []byte) (t T, err error) {
	wrappedValue := mockValueJSON{}
	err = json.Unmarshal(b, &wrappedValue)
	if err != nil {
		return
	}
	if !m.isInterface {
		err = json.Unmarshal(wrappedValue.Value, &t)
		return t, err
	}

	typ, exists := m.seenTypes[wrappedValue.TypeName]
	if !exists {
		return t, fmt.Errorf("uknown type %s, you're dealing with interfaces... in order to make the interface types known for the MockValueCodec, you need to first encode them", wrappedValue.TypeName)
	}

	newT := reflect.New(typ).Interface()
	err = json.Unmarshal(wrappedValue.Value, newT)
	if err != nil {
		return t, err
	}

	iface := new(T)
	reflect.ValueOf(iface).Elem().Set(reflect.ValueOf(newT).Elem())
	return *iface, nil
}

func (m mockValueCodec[T]) EncodeJSON(value T) ([]byte, error) {
	return m.Encode(value)
}

func (m mockValueCodec[T]) DecodeJSON(b []byte) (T, error) {
	return m.Decode(b)
}

func (m mockValueCodec[T]) Stringify(value T) string {
	return fmt.Sprintf("%#v", value)
}

func (m mockValueCodec[T]) ValueType() string {
	return m.valueType
}

func (m mockValueCodec[T]) getTypeName(value T) string {
	if !m.isInterface {
		return m.valueType
	}
	typ := reflect.TypeOf(value)
	name := fmt.Sprintf("%s.%s", typ.PkgPath(), typ.Name())
	m.seenTypes[name] = typ
	return name
}<|MERGE_RESOLUTION|>--- conflicted
+++ resolved
@@ -13,11 +13,7 @@
 	"github.com/stretchr/testify/require"
 )
 
-<<<<<<< HEAD
-// TestKeyCodec asserts the correct behaviour of a KeyCodec over the type T.
-=======
 // TestKeyCodec asserts the correct behavior of a KeyCodec over the type T.
->>>>>>> 38c7c948
 func TestKeyCodec[T any](t *testing.T, keyCodec codec.KeyCodec[T], key T) {
 	buffer := make([]byte, keyCodec.Size(key))
 	written, err := keyCodec.Encode(buffer, key)
@@ -47,11 +43,7 @@
 	require.Equal(t, key, decoded, "json encoding and decoding did not produce the same results")
 }
 
-<<<<<<< HEAD
-// TestValueCodec asserts the correct behaviour of a ValueCodec over the type T.
-=======
 // TestValueCodec asserts the correct behavior of a ValueCodec over the type T.
->>>>>>> 38c7c948
 func TestValueCodec[T any](t *testing.T, encoder codec.ValueCodec[T], value T) {
 	encodedValue, err := encoder.Encode(value)
 	require.NoError(t, err)
