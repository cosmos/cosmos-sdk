module cosmossdk.io/collections

go 1.23.2

require (
	cosmossdk.io/schema v1.0.0
	github.com/cosmos/cosmos-db v1.1.1
	github.com/cosmos/gogoproto v1.7.0
	github.com/google/go-cmp v0.6.0
	github.com/stretchr/testify v1.10.0
	github.com/tidwall/btree v1.7.0
<<<<<<< HEAD
	google.golang.org/protobuf v1.36.4
	pgregory.net/rapid v1.1.0
=======
	google.golang.org/protobuf v1.36.6
	pgregory.net/rapid v1.2.0
>>>>>>> 2fd5341a
)

require (
	github.com/DataDog/zstd v1.4.5 // indirect
	github.com/beorn7/perks v1.0.1 // indirect
	github.com/cespare/xxhash/v2 v2.2.0 // indirect
	github.com/cockroachdb/errors v1.11.3 // indirect
	github.com/cockroachdb/fifo v0.0.0-20240606204812-0bbfbd93a7ce // indirect
	github.com/cockroachdb/logtags v0.0.0-20230118201751-21c54148d20b // indirect
	github.com/cockroachdb/pebble v1.1.2 // indirect
	github.com/cockroachdb/redact v1.1.5 // indirect
	github.com/cockroachdb/tokenbucket v0.0.0-20230807174530-cc333fc44b06 // indirect
	github.com/davecgh/go-spew v1.1.2-0.20180830191138-d8f796af33cc // indirect
	github.com/getsentry/sentry-go v0.27.0 // indirect
	github.com/gogo/protobuf v1.3.2 // indirect
	github.com/golang/protobuf v1.5.4 // indirect
	github.com/golang/snappy v0.0.4 // indirect
	github.com/google/btree v1.1.3 // indirect
	github.com/klauspost/compress v1.16.0 // indirect
	github.com/kr/pretty v0.3.1 // indirect
	github.com/kr/text v0.2.0 // indirect
	github.com/linxGnu/grocksdb v1.8.12 // indirect
	github.com/matttproud/golang_protobuf_extensions v1.0.2-0.20181231171920-c182affec369 // indirect
	github.com/pkg/errors v0.9.1 // indirect
	github.com/pmezard/go-difflib v1.0.1-0.20181226105442-5d4384ee4fb2 // indirect
	github.com/prometheus/client_golang v1.12.0 // indirect
	github.com/prometheus/client_model v0.2.1-0.20210607210712-147c58e9608a // indirect
	github.com/prometheus/common v0.32.1 // indirect
	github.com/prometheus/procfs v0.7.3 // indirect
	github.com/rogpeppe/go-internal v1.9.0 // indirect
	github.com/spf13/cast v1.7.1 // indirect
	github.com/syndtr/goleveldb v1.0.1-0.20210819022825-2ae1ddf74ef7 // indirect
	golang.org/x/exp v0.0.0-20230626212559-97b1e661b5df // indirect
	golang.org/x/sys v0.18.0 // indirect
	golang.org/x/text v0.14.0 // indirect
	gopkg.in/yaml.v3 v3.0.1 // indirect
)<|MERGE_RESOLUTION|>--- conflicted
+++ resolved
@@ -9,13 +9,8 @@
 	github.com/google/go-cmp v0.6.0
 	github.com/stretchr/testify v1.10.0
 	github.com/tidwall/btree v1.7.0
-<<<<<<< HEAD
-	google.golang.org/protobuf v1.36.4
-	pgregory.net/rapid v1.1.0
-=======
 	google.golang.org/protobuf v1.36.6
 	pgregory.net/rapid v1.2.0
->>>>>>> 2fd5341a
 )
 
 require (
