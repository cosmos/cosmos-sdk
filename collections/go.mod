--- conflicted
+++ resolved
@@ -40,19 +40,11 @@
 	github.com/spf13/cast v1.5.0 // indirect
 	github.com/syndtr/goleveldb v1.0.1-0.20210819022825-2ae1ddf74ef7 // indirect
 	golang.org/x/exp v0.0.0-20221019170559-20944726eadf // indirect
-<<<<<<< HEAD
 	golang.org/x/net v0.5.0 // indirect
 	golang.org/x/sys v0.4.0 // indirect
 	golang.org/x/text v0.6.0 // indirect
 	google.golang.org/genproto v0.0.0-20230112194545-e10362b5ecf9 // indirect
 	google.golang.org/grpc v1.52.0 // indirect
-=======
-	golang.org/x/net v0.3.0 // indirect
-	golang.org/x/sys v0.4.0 // indirect
-	golang.org/x/text v0.6.0 // indirect
-	google.golang.org/genproto v0.0.0-20221118155620-16455021b5e6 // indirect
-	google.golang.org/grpc v1.51.0 // indirect
->>>>>>> dbacaa67
 	google.golang.org/protobuf v1.28.1 // indirect
 	gopkg.in/yaml.v3 v3.0.1 // indirect
 )