module cosmossdk.io/collections

go 1.21

require (
	cosmossdk.io/core v0.11.0
	github.com/cosmos/cosmos-db v1.0.0
	github.com/stretchr/testify v1.8.4
	pgregory.net/rapid v1.1.0
)

require (
	cosmossdk.io/api v0.7.2 // indirect
	cosmossdk.io/depinject v1.0.0-alpha.4 // indirect
	github.com/DataDog/zstd v1.5.5 // indirect
	github.com/beorn7/perks v1.0.1 // indirect
	github.com/cespare/xxhash/v2 v2.2.0 // indirect
	github.com/cockroachdb/errors v1.11.1 // indirect
	github.com/cockroachdb/logtags v0.0.0-20230118201751-21c54148d20b // indirect
	github.com/cockroachdb/pebble v1.0.0 // indirect
	github.com/cockroachdb/redact v1.1.5 // indirect
	github.com/cosmos/cosmos-proto v1.0.0-beta.3 // indirect
	github.com/davecgh/go-spew v1.1.1 // indirect
	github.com/fsnotify/fsnotify v1.6.0 // indirect
	github.com/getsentry/sentry-go v0.25.0 // indirect
	github.com/gogo/protobuf v1.3.2 // indirect
	github.com/golang/protobuf v1.5.3 // indirect
	github.com/golang/snappy v0.0.4 // indirect
	github.com/google/btree v1.1.2 // indirect
	github.com/klauspost/compress v1.17.4 // indirect
	github.com/kr/pretty v0.3.1 // indirect
	github.com/kr/text v0.2.0 // indirect
<<<<<<< HEAD
	github.com/linxGnu/grocksdb v1.8.11 // indirect
	github.com/matttproud/golang_protobuf_extensions/v2 v2.0.0 // indirect
=======
	github.com/linxGnu/grocksdb v1.8.10 // indirect
>>>>>>> b570eb35
	github.com/onsi/gomega v1.20.0 // indirect
	github.com/pkg/errors v0.9.1 // indirect
	github.com/pmezard/go-difflib v1.0.0 // indirect
	github.com/prometheus/client_golang v1.18.0 // indirect
	github.com/prometheus/client_model v0.5.0 // indirect
	github.com/prometheus/common v0.46.0 // indirect
	github.com/prometheus/procfs v0.12.0 // indirect
	github.com/rogpeppe/go-internal v1.12.0 // indirect
	github.com/spf13/cast v1.5.1 // indirect
	github.com/syndtr/goleveldb v1.0.1-0.20220721030215-126854af5e6d // indirect
	golang.org/x/exp v0.0.0-20231226003508-02704c960a9b // indirect
	golang.org/x/net v0.20.0 // indirect
	golang.org/x/sys v0.16.0 // indirect
	golang.org/x/text v0.14.0 // indirect
	google.golang.org/genproto/googleapis/rpc v0.0.0-20231212172506-995d672761c0 // indirect
	google.golang.org/grpc v1.60.1 // indirect
	google.golang.org/protobuf v1.32.0 // indirect
	gopkg.in/yaml.v3 v3.0.1 // indirect
)<|MERGE_RESOLUTION|>--- conflicted
+++ resolved
@@ -30,12 +30,8 @@
 	github.com/klauspost/compress v1.17.4 // indirect
 	github.com/kr/pretty v0.3.1 // indirect
 	github.com/kr/text v0.2.0 // indirect
-<<<<<<< HEAD
 	github.com/linxGnu/grocksdb v1.8.11 // indirect
 	github.com/matttproud/golang_protobuf_extensions/v2 v2.0.0 // indirect
-=======
-	github.com/linxGnu/grocksdb v1.8.10 // indirect
->>>>>>> b570eb35
 	github.com/onsi/gomega v1.20.0 // indirect
 	github.com/pkg/errors v0.9.1 // indirect
 	github.com/pmezard/go-difflib v1.0.0 // indirect
