--- conflicted
+++ resolved
@@ -2,11 +2,6 @@
 
 import (
 	"context"
-<<<<<<< HEAD
-	"errors"
-	"fmt"
-=======
->>>>>>> 38c7c948
 
 	"cosmossdk.io/collections/codec"
 )
