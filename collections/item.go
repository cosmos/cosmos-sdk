--- conflicted
+++ resolved
@@ -56,7 +56,6 @@
 // noKey defines a KeyCodec which decodes nothing.
 type noKey struct{}
 
-<<<<<<< HEAD
 func (noKey) Stringify(_ noKey) string              { return "no_key" }
 func (noKey) KeyType() string                       { return "no_key" }
 func (noKey) Size(_ noKey) int                      { return 0 }
@@ -69,13 +68,6 @@
 	}
 	return noKey{}, nil
 }
-=======
-func (noKey) Stringify(_ noKey) string                           { return "no_key" }
-func (noKey) KeyType() string                                    { return "no_key" }
-func (noKey) Size(_ noKey) int                                   { return 0 }
-func (noKey) Encode(_ []byte, _ noKey) (int, error)              { return 0, nil }
-func (noKey) Decode(_ []byte) (int, noKey, error)                { return 0, noKey{}, nil }
 func (k noKey) EncodeNonTerminal(_ []byte, _ noKey) (int, error) { panic("must not be called") }
 func (k noKey) DecodeNonTerminal(_ []byte) (int, noKey, error)   { panic("must not be called") }
-func (k noKey) SizeNonTerminal(_ noKey) int                      { panic("must not be called") }
->>>>>>> de17e6e6
+func (k noKey) SizeNonTerminal(_ noKey) int                      { panic("must not be called") }