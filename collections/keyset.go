--- conflicted
+++ resolved
@@ -12,12 +12,8 @@
 // of keys and no value. It can be used, for example, in an allow list.
 type KeySet[K any] Map[K, NoValue]
 
-<<<<<<< HEAD
-// NewKeySet returns a KeySet given a Schema, Prefix a human name for the collection and a KeyCodec for the key K.
-=======
 // NewKeySet returns a KeySet given a Schema, Prefix a human name for the collection
 // and a KeyCodec for the key K.
->>>>>>> 38c7c948
 func NewKeySet[K any](schema *SchemaBuilder, prefix Prefix, name string, keyCodec codec.KeyCodec[K]) KeySet[K] {
 	return (KeySet[K])(NewMap(schema, prefix, name, keyCodec, noValueCodec))
 }
@@ -73,11 +69,7 @@
 func (i KeySetIterator[K]) Valid() bool        { return (Iterator[K, NoValue])(i).Valid() }
 func (i KeySetIterator[K]) Close() error       { return (Iterator[K, NoValue])(i).Close() }
 
-<<<<<<< HEAD
-var noValueCodec codec.ValueCodec[noValue] = noValue{}
-=======
 var noValueCodec codec.ValueCodec[NoValue] = NoValue{}
->>>>>>> 38c7c948
 
 const noValueValueType = "no_value"
 
