--- conflicted
+++ resolved
@@ -130,142 +130,6 @@
 	return iteratorFromRanger(ctx, m, ranger)
 }
 
-<<<<<<< HEAD
-func (m Map[K, V]) defaultGenesis(writer io.Writer) error {
-	_, err := writer.Write([]byte(`[]`))
-	return err
-}
-
-func (m Map[K, V]) validateGenesis(reader io.Reader) error {
-	return m.doDecodeJson(reader, func(key K, value V) error {
-		return nil
-	})
-}
-
-type jsonMapEntry struct {
-	Key   json.RawMessage `json:"key"`
-	Value json.RawMessage `json:"value"`
-}
-
-func (m Map[K, V]) importGenesis(ctx context.Context, reader io.Reader) error {
-	return m.doDecodeJson(reader, func(key K, value V) error {
-		return m.Set(ctx, key, value)
-	})
-}
-
-func (m Map[K, V]) exportGenesis(ctx context.Context, writer io.Writer) error {
-	_, err := writer.Write([]byte("["))
-	if err != nil {
-		return err
-	}
-
-	it, err := m.Iterate(ctx, nil)
-	if err != nil {
-		return err
-	}
-
-	start := true
-	for ; it.Valid(); it.Next() {
-		if !start {
-			_, err = writer.Write([]byte(",\n"))
-			if err != nil {
-				return err
-			}
-		}
-		start = false
-
-		key, err := it.Key()
-		if err != nil {
-			return err
-		}
-
-		keyBz, err := m.kc.EncodeJSON(key)
-		if err != nil {
-			return err
-		}
-
-		value, err := it.Value()
-		if err != nil {
-			return err
-		}
-
-		valueBz, err := m.vc.EncodeJSON(value)
-		if err != nil {
-			return err
-		}
-
-		entry := jsonMapEntry{
-			Key:   keyBz,
-			Value: valueBz,
-		}
-
-		bz, err := json.Marshal(entry)
-		if err != nil {
-
-		}
-
-		_, err = writer.Write(bz)
-		if err != nil {
-			return err
-		}
-	}
-
-	_, err = writer.Write([]byte("]"))
-	return err
-}
-
-func (m Map[K, V]) doDecodeJson(reader io.Reader, onEntry func(key K, value V) error) error {
-	decoder := json.NewDecoder(reader)
-	token, err := decoder.Token()
-	if err != nil {
-		return err
-	}
-
-	if token != json.Delim('[') {
-		return fmt.Errorf("expected [ got %s", token)
-	}
-
-	for decoder.More() {
-		var rawJson json.RawMessage
-		err := decoder.Decode(&rawJson)
-		if err != nil {
-			return err
-		}
-
-		var mapEntry jsonMapEntry
-		err = json.Unmarshal(rawJson, &mapEntry)
-		if err != nil {
-			return err
-		}
-
-		key, err := m.kc.DecodeJSON(mapEntry.Key)
-		if err != nil {
-			return err
-		}
-
-		value, err := m.vc.DecodeJSON(mapEntry.Value)
-		if err != nil {
-			return err
-		}
-
-		err = onEntry(key, value)
-		if err != nil {
-			return err
-		}
-	}
-
-	token, err = decoder.Token()
-	if err != nil {
-		return err
-	}
-
-	if token != json.Delim(']') {
-		return fmt.Errorf("expected ] got %s", token)
-	}
-
-	return nil
-}
-=======
 // IterateRaw iterates over the collection. The iteration range is untyped, it uses raw
 // bytes. The resulting Iterator is typed.
 // A nil start iterates from the first key contained in the collection.
@@ -308,7 +172,141 @@
 
 // ValueCodec returns the Map's ValueCodec.
 func (m Map[K, V]) ValueCodec() ValueCodec[V] { return m.vc }
->>>>>>> f771f20d
+
+func (m Map[K, V]) defaultGenesis(writer io.Writer) error {
+	_, err := writer.Write([]byte(`[]`))
+	return err
+}
+
+func (m Map[K, V]) validateGenesis(reader io.Reader) error {
+	return m.doDecodeJson(reader, func(key K, value V) error {
+		return nil
+	})
+}
+
+type jsonMapEntry struct {
+	Key   json.RawMessage `json:"key"`
+	Value json.RawMessage `json:"value"`
+}
+
+func (m Map[K, V]) importGenesis(ctx context.Context, reader io.Reader) error {
+	return m.doDecodeJson(reader, func(key K, value V) error {
+		return m.Set(ctx, key, value)
+	})
+}
+
+func (m Map[K, V]) exportGenesis(ctx context.Context, writer io.Writer) error {
+	_, err := writer.Write([]byte("["))
+	if err != nil {
+		return err
+	}
+
+	it, err := m.Iterate(ctx, nil)
+	if err != nil {
+		return err
+	}
+
+	start := true
+	for ; it.Valid(); it.Next() {
+		if !start {
+			_, err = writer.Write([]byte(",\n"))
+			if err != nil {
+				return err
+			}
+		}
+		start = false
+
+		key, err := it.Key()
+		if err != nil {
+			return err
+		}
+
+		keyBz, err := m.kc.EncodeJSON(key)
+		if err != nil {
+			return err
+		}
+
+		value, err := it.Value()
+		if err != nil {
+			return err
+		}
+
+		valueBz, err := m.vc.EncodeJSON(value)
+		if err != nil {
+			return err
+		}
+
+		entry := jsonMapEntry{
+			Key:   keyBz,
+			Value: valueBz,
+		}
+
+		bz, err := json.Marshal(entry)
+		if err != nil {
+
+		}
+
+		_, err = writer.Write(bz)
+		if err != nil {
+			return err
+		}
+	}
+
+	_, err = writer.Write([]byte("]"))
+	return err
+}
+
+func (m Map[K, V]) doDecodeJson(reader io.Reader, onEntry func(key K, value V) error) error {
+	decoder := json.NewDecoder(reader)
+	token, err := decoder.Token()
+	if err != nil {
+		return err
+	}
+
+	if token != json.Delim('[') {
+		return fmt.Errorf("expected [ got %s", token)
+	}
+
+	for decoder.More() {
+		var rawJson json.RawMessage
+		err := decoder.Decode(&rawJson)
+		if err != nil {
+			return err
+		}
+
+		var mapEntry jsonMapEntry
+		err = json.Unmarshal(rawJson, &mapEntry)
+		if err != nil {
+			return err
+		}
+
+		key, err := m.kc.DecodeJSON(mapEntry.Key)
+		if err != nil {
+			return err
+		}
+
+		value, err := m.vc.DecodeJSON(mapEntry.Value)
+		if err != nil {
+			return err
+		}
+
+		err = onEntry(key, value)
+		if err != nil {
+			return err
+		}
+	}
+
+	token, err = decoder.Token()
+	if err != nil {
+		return err
+	}
+
+	if token != json.Delim(']') {
+		return fmt.Errorf("expected ] got %s", token)
+	}
+
+	return nil
+}
 
 func encodeKeyWithPrefix[K any](prefix []byte, kc KeyCodec[K], key K) ([]byte, error) {
 	prefixLen := len(prefix)
