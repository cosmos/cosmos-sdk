--- conflicted
+++ resolved
@@ -39,14 +39,7 @@
 	number := []byte{0x0, 0x0, 0x0, 0x0, 0x0, 0x0, 0x0, 0x0}
 	expectedKey := append([]byte(prefix), number...)
 
-<<<<<<< HEAD
-	schema := NewSchema(storetypes.NewKVStoreKey("test"))
-	m := NewMap(schema, NewPrefix(prefix), "m", Uint64Key, Uint64Value)
-
-	gotKey, err := m.encodeKey(0)
-=======
 	gotKey, err := encodeKeyWithPrefix(NewPrefix(prefix).Bytes(), Uint64Key, 0)
->>>>>>> 7050eb91
 	require.NoError(t, err)
 	require.Equal(t, expectedKey, gotKey)
 }