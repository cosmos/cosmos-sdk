--- conflicted
+++ resolved
@@ -59,15 +59,9 @@
 	keyCodec2 codec.KeyCodec[K2]
 }
 
-<<<<<<< HEAD
-func (p pairKeyCodec[K1, K2]) KeyCodec1() KeyCodec[K1] { return p.keyCodec1 }
-
-func (p pairKeyCodec[K1, K2]) KeyCodec2() KeyCodec[K2] { return p.keyCodec2 }
-=======
 func (p pairKeyCodec[K1, K2]) KeyCodec1() codec.KeyCodec[K1] { return p.keyCodec1 }
 
 func (p pairKeyCodec[K1, K2]) KeyCodec2() codec.KeyCodec[K2] { return p.keyCodec2 }
->>>>>>> aa39f0ed
 
 func (p pairKeyCodec[K1, K2]) Encode(buffer []byte, pair Pair[K1, K2]) (int, error) {
 	writtenTotal := 0
