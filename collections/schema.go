package collections

import (
	"context"
	"fmt"
	"regexp"
<<<<<<< HEAD

	"cosmossdk.io/core/appmodule"
=======
	"strings"

	"cosmossdk.io/core/store"

	"github.com/hashicorp/go-multierror"
>>>>>>> f771f20d
)

// SchemaBuilder is used for building schemas. The Build method should always
// be called after all collections have been initialized. Initializing new
// collections with the builder after initialization will result in panics.
type SchemaBuilder struct {
	schema *Schema
	err    *multierror.Error
}

// NewSchemaBuilder creates a new schema builder from the provided store key.
// Callers should always call the SchemaBuilder.Build method when they are
// done adding collections to the schema.
func NewSchemaBuilder(service store.KVStoreService) *SchemaBuilder {
	return &SchemaBuilder{
		schema: &Schema{
			storeAccessor:       service.OpenKVStore,
			collectionsByName:   map[string]collection{},
			collectionsByPrefix: map[string]collection{},
		},
	}
}

// Build should be called after all collections that are part of the schema
// have been initialized in order to get a reference to the Schema. It is
// important to check the returned error for any initialization errors.
// The SchemaBuilder CANNOT be used after Build is called - doing so will
// result in panics.
func (s *SchemaBuilder) Build() (Schema, error) {
	if s.err != nil {
		return Schema{}, s.err
	}

	// check for any overlapping prefixes
	for prefix := range s.schema.collectionsByPrefix {
		for prefix2 := range s.schema.collectionsByPrefix {
			// don't compare the prefix to itself
			if prefix == prefix2 {
				continue
			}

			// if one prefix is the prefix of the other we have an overlap and
			// this schema is corrupt
			if strings.HasPrefix(prefix, prefix2) {
				return Schema{}, fmt.Errorf("schema has overlapping prefixes 0x%x and 0x%x", prefix, prefix2)
			}
		}
	}

	if s.schema == nil {
		// explicit panic to avoid nil pointer dereference
		panic("schema is nil")
	}

	schema := *s.schema

	s.schema = nil // this makes the builder unusable

	return schema, nil
}

func (s *SchemaBuilder) addCollection(collection collection) {
	prefix := collection.getPrefix()
	name := collection.getName()

	if _, ok := s.schema.collectionsByPrefix[string(prefix)]; ok {
		s.err = multierror.Append(s.err, fmt.Errorf("prefix %v already taken within schema", prefix))
		return
	}

	if _, ok := s.schema.collectionsByName[name]; ok {
		s.err = multierror.Append(s.err, fmt.Errorf("name %s already taken within schema", name))
		return
	}

	if !nameRegex.MatchString(name) {
		s.err = multierror.Append(s.err, fmt.Errorf("name must match regex %s, got %s", NameRegex, name))
		return
	}

	s.schema.collectionsByPrefix[string(prefix)] = collection
	s.schema.collectionsByName[name] = collection
}

// NameRegex is the regular expression that all valid collection names must match.
const NameRegex = "[A-Za-z][A-Za-z0-9_]*"

var nameRegex = regexp.MustCompile("^" + NameRegex + "$")

// Schema specifies a group of collections stored within the storage specified
// by a single store key. All the collections within the schema must have a
// unique binary prefix and human-readable name. Schema will eventually include
// methods for importing/exporting genesis data and for schema reflection for
// clients.
type Schema struct {
	storeAccessor       func(context.Context) store.KVStore
	collectionsByPrefix map[string]collection
	collectionsByName   map[string]collection
}

// NewSchema creates a new schema for the provided KVStoreService.
func NewSchema(service store.KVStoreService) Schema {
	return NewSchemaFromAccessor(func(ctx context.Context) store.KVStore {
		return service.OpenKVStore(ctx)
	})
}

// NewMemoryStoreSchema creates a new schema for the provided MemoryStoreService.
func NewMemoryStoreSchema(service store.MemoryStoreService) Schema {
	return NewSchemaFromAccessor(func(ctx context.Context) store.KVStore {
		return service.OpenMemoryStore(ctx)
	})
}

// NewSchemaFromAccessor creates a new schema for the provided store accessor
// function. Modules built against versions of the SDK which do not support
// the cosmossdk.io/core/appmodule APIs should use this method.
// Ex:

//	NewSchemaFromAccessor(func(ctx context.Context) store.KVStore {
//			return sdk.UnwrapSDKContext(ctx).KVStore(kvStoreKey)
//	}
func NewSchemaFromAccessor(accessor func(context.Context) store.KVStore) Schema {
	return Schema{
		storeAccessor:       accessor,
		collectionsByName:   map[string]collection{},
		collectionsByPrefix: map[string]collection{},
	}
<<<<<<< HEAD
}

func (s Schema) addCollection(collection collection) {
	prefix := collection.getPrefix()
	name := collection.getName()

	if _, ok := s.collectionsByPrefix[string(prefix)]; ok {
		panic(fmt.Errorf("prefix %v already taken within schema", prefix))
	}

	if _, ok := s.collectionsByName[name]; ok {
		panic(fmt.Errorf("name %s already taken within schema", name))
	}

	if !nameRegex.MatchString(name) {
		panic(fmt.Errorf("name must match regex %s, got %s", NameRegex, name))
	}

	s.collectionsByPrefix[string(prefix)] = collection
	s.collectionsByName[name] = collection
}

// NameRegex is the regular expression that all valid collection names must match.
const NameRegex = "[A-Za-z][A-Za-z0-9_]*"

var nameRegex = regexp.MustCompile("^" + NameRegex + "$")

// DefaultGenesis implements the appmodule.HasGenesis.DefaultGenesis method.
func (s Schema) DefaultGenesis(target appmodule.GenesisTarget) error {
	for name, coll := range s.collectionsByName {
		writer, err := target(name)
		if err != nil {
			return err
		}

		err = coll.defaultGenesis(writer)
		if err != nil {
			return err
		}

		err = writer.Close()
		if err != nil {
			return err
		}
	}

	return nil
}

// ValidateGenesis implements the appmodule.HasGenesis.ValidateGenesis method.
func (s Schema) ValidateGenesis(source appmodule.GenesisSource) error {
	for name, coll := range s.collectionsByName {
		reader, err := source(name)
		if err != nil {
			return err
		}

		err = coll.validateGenesis(reader)
		if err != nil {
			return err
		}

		err = reader.Close()
		if err != nil {
			return err
		}
	}

	return nil
}

// InitGenesis implements the appmodule.HasGenesis.InitGenesis method.
func (s Schema) InitGenesis(ctx context.Context, source appmodule.GenesisSource) error {
	for name, coll := range s.collectionsByName {
		reader, err := source(name)
		if err != nil {
			return err
		}

		err = coll.importGenesis(ctx, reader)
		if err != nil {
			return err
		}

		err = reader.Close()
		if err != nil {
			return err
		}
	}

	return nil
}

// ExportGenesis implements the appmodule.HasGenesis.ExportGenesis method.
func (s Schema) ExportGenesis(ctx context.Context, target appmodule.GenesisTarget) error {
	for name, coll := range s.collectionsByName {
		writer, err := target(name)
		if err != nil {
			return err
		}

		err = coll.exportGenesis(ctx, writer)
		if err != nil {
			return err
		}

		err = writer.Close()
		if err != nil {
			return err
		}
	}

	return nil
=======
>>>>>>> f771f20d
}<|MERGE_RESOLUTION|>--- conflicted
+++ resolved
@@ -4,16 +4,13 @@
 	"context"
 	"fmt"
 	"regexp"
-<<<<<<< HEAD
 
 	"cosmossdk.io/core/appmodule"
-=======
 	"strings"
 
 	"cosmossdk.io/core/store"
 
 	"github.com/hashicorp/go-multierror"
->>>>>>> f771f20d
 )
 
 // SchemaBuilder is used for building schemas. The Build method should always
@@ -142,7 +139,6 @@
 		collectionsByName:   map[string]collection{},
 		collectionsByPrefix: map[string]collection{},
 	}
-<<<<<<< HEAD
 }
 
 func (s Schema) addCollection(collection collection) {
@@ -256,6 +252,4 @@
 	}
 
 	return nil
-=======
->>>>>>> f771f20d
 }