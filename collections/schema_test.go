package collections

import (
	"github.com/stretchr/testify/require"
	"testing"
)

func TestNameRegex(t *testing.T) {
	require.Regexp(t, nameRegex, "a")
	require.Regexp(t, nameRegex, "ABC")
	require.Regexp(t, nameRegex, "foo1_xyz")
	require.NotRegexp(t, nameRegex, "1foo")
	require.NotRegexp(t, nameRegex, "_bar")
	require.NotRegexp(t, nameRegex, "abc-xyz")
}

<<<<<<< HEAD
func TestGoodSchema(t *testing.T) {
	schemaBuilder := NewSchemaBuilder(storetypes.NewKVStoreKey("test"))
	NewMap(schemaBuilder, NewPrefix(1), "abc", Uint64Key, Uint64Value)
	NewMap(schemaBuilder, NewPrefix(2), "def", Uint64Key, Uint64Value)
	_, err := schemaBuilder.Build()
	require.NoError(t, err)
}

func TestBadName(t *testing.T) {
	schemaBuilder := NewSchemaBuilder(storetypes.NewKVStoreKey("test"))
	NewMap(schemaBuilder, NewPrefix(1), "123", Uint64Key, Uint64Value)
	_, err := schemaBuilder.Build()
	require.ErrorContains(t, err, "name must match regex")
}

func TestDuplicatePrefix(t *testing.T) {
	schemaBuilder := NewSchemaBuilder(storetypes.NewKVStoreKey("test"))
	NewMap(schemaBuilder, NewPrefix(1), "abc", Uint64Key, Uint64Value)
	NewMap(schemaBuilder, NewPrefix(1), "def", Uint64Key, Uint64Value)
	_, err := schemaBuilder.Build()
	require.ErrorContains(t, err, "prefix [1] already taken")
}

func TestDuplicateName(t *testing.T) {
	schemaBuilder := NewSchemaBuilder(storetypes.NewKVStoreKey("test"))
	NewMap(schemaBuilder, NewPrefix(1), "abc", Uint64Key, Uint64Value)
	NewMap(schemaBuilder, NewPrefix(2), "abc", Uint64Key, Uint64Value)
	_, err := schemaBuilder.Build()
	require.ErrorContains(t, err, "name abc already taken")
}

func TestOverlappingPrefixes(t *testing.T) {
	schemaBuilder := NewSchemaBuilder(storetypes.NewKVStoreKey("test"))
	NewMap(schemaBuilder, NewPrefix("ab"), "ab", Uint64Key, Uint64Value)
	NewMap(schemaBuilder, NewPrefix("abc"), "abc", Uint64Key, Uint64Value)
	_, err := schemaBuilder.Build()
	require.ErrorContains(t, err, "overlapping prefixes")
}

func TestSchemaBuilderCantBeUsedAfterBuild(t *testing.T) {
	schemaBuilder := NewSchemaBuilder(storetypes.NewKVStoreKey("test"))
	NewMap(schemaBuilder, NewPrefix(1), "abc", Uint64Key, Uint64Value)
	_, err := schemaBuilder.Build()
	require.NoError(t, err)
	// can't use schema builder safely after calling build
	require.Panics(t, func() {
		NewMap(schemaBuilder, NewPrefix(2), "def", Uint64Key, Uint64Value)
=======
func TestAddCollection(t *testing.T) {
	require.NotPanics(t, func() {
		schema := NewSchema(nil)
		NewMap(schema, NewPrefix(1), "abc", Uint64Key, Uint64Value)
		NewMap(schema, NewPrefix(2), "def", Uint64Key, Uint64Value)
	})

	require.PanicsWithError(t, "name must match regex [A-Za-z][A-Za-z0-9_]*, got 123", func() {
		schema := NewSchema(nil)
		NewMap(schema, NewPrefix(1), "123", Uint64Key, Uint64Value)
	})

	require.PanicsWithError(t, "prefix [1] already taken within schema", func() {
		schema := NewSchema(nil)
		NewMap(schema, NewPrefix(1), "abc", Uint64Key, Uint64Value)
		NewMap(schema, NewPrefix(1), "def", Uint64Key, Uint64Value)
	})

	require.PanicsWithError(t, "name abc already taken within schema", func() {
		schema := NewSchema(nil)
		NewMap(schema, NewPrefix(1), "abc", Uint64Key, Uint64Value)
		NewMap(schema, NewPrefix(2), "abc", Uint64Key, Uint64Value)
>>>>>>> ebf1e86b
	})
}<|MERGE_RESOLUTION|>--- conflicted
+++ resolved
@@ -1,8 +1,9 @@
 package collections
 
 import (
+	"testing"
+
 	"github.com/stretchr/testify/require"
-	"testing"
 )
 
 func TestNameRegex(t *testing.T) {
@@ -14,9 +15,9 @@
 	require.NotRegexp(t, nameRegex, "abc-xyz")
 }
 
-<<<<<<< HEAD
 func TestGoodSchema(t *testing.T) {
-	schemaBuilder := NewSchemaBuilder(storetypes.NewKVStoreKey("test"))
+	sk, _ := deps()
+	schemaBuilder := NewSchemaBuilder(sk)
 	NewMap(schemaBuilder, NewPrefix(1), "abc", Uint64Key, Uint64Value)
 	NewMap(schemaBuilder, NewPrefix(2), "def", Uint64Key, Uint64Value)
 	_, err := schemaBuilder.Build()
@@ -24,14 +25,16 @@
 }
 
 func TestBadName(t *testing.T) {
-	schemaBuilder := NewSchemaBuilder(storetypes.NewKVStoreKey("test"))
+	sk, _ := deps()
+	schemaBuilder := NewSchemaBuilder(sk)
 	NewMap(schemaBuilder, NewPrefix(1), "123", Uint64Key, Uint64Value)
 	_, err := schemaBuilder.Build()
 	require.ErrorContains(t, err, "name must match regex")
 }
 
 func TestDuplicatePrefix(t *testing.T) {
-	schemaBuilder := NewSchemaBuilder(storetypes.NewKVStoreKey("test"))
+	sk, _ := deps()
+	schemaBuilder := NewSchemaBuilder(sk)
 	NewMap(schemaBuilder, NewPrefix(1), "abc", Uint64Key, Uint64Value)
 	NewMap(schemaBuilder, NewPrefix(1), "def", Uint64Key, Uint64Value)
 	_, err := schemaBuilder.Build()
@@ -39,7 +42,8 @@
 }
 
 func TestDuplicateName(t *testing.T) {
-	schemaBuilder := NewSchemaBuilder(storetypes.NewKVStoreKey("test"))
+	sk, _ := deps()
+	schemaBuilder := NewSchemaBuilder(sk)
 	NewMap(schemaBuilder, NewPrefix(1), "abc", Uint64Key, Uint64Value)
 	NewMap(schemaBuilder, NewPrefix(2), "abc", Uint64Key, Uint64Value)
 	_, err := schemaBuilder.Build()
@@ -47,7 +51,8 @@
 }
 
 func TestOverlappingPrefixes(t *testing.T) {
-	schemaBuilder := NewSchemaBuilder(storetypes.NewKVStoreKey("test"))
+	sk, _ := deps()
+	schemaBuilder := NewSchemaBuilder(sk)
 	NewMap(schemaBuilder, NewPrefix("ab"), "ab", Uint64Key, Uint64Value)
 	NewMap(schemaBuilder, NewPrefix("abc"), "abc", Uint64Key, Uint64Value)
 	_, err := schemaBuilder.Build()
@@ -55,36 +60,13 @@
 }
 
 func TestSchemaBuilderCantBeUsedAfterBuild(t *testing.T) {
-	schemaBuilder := NewSchemaBuilder(storetypes.NewKVStoreKey("test"))
+	sk, _ := deps()
+	schemaBuilder := NewSchemaBuilder(sk)
 	NewMap(schemaBuilder, NewPrefix(1), "abc", Uint64Key, Uint64Value)
 	_, err := schemaBuilder.Build()
 	require.NoError(t, err)
 	// can't use schema builder safely after calling build
 	require.Panics(t, func() {
 		NewMap(schemaBuilder, NewPrefix(2), "def", Uint64Key, Uint64Value)
-=======
-func TestAddCollection(t *testing.T) {
-	require.NotPanics(t, func() {
-		schema := NewSchema(nil)
-		NewMap(schema, NewPrefix(1), "abc", Uint64Key, Uint64Value)
-		NewMap(schema, NewPrefix(2), "def", Uint64Key, Uint64Value)
-	})
-
-	require.PanicsWithError(t, "name must match regex [A-Za-z][A-Za-z0-9_]*, got 123", func() {
-		schema := NewSchema(nil)
-		NewMap(schema, NewPrefix(1), "123", Uint64Key, Uint64Value)
-	})
-
-	require.PanicsWithError(t, "prefix [1] already taken within schema", func() {
-		schema := NewSchema(nil)
-		NewMap(schema, NewPrefix(1), "abc", Uint64Key, Uint64Value)
-		NewMap(schema, NewPrefix(1), "def", Uint64Key, Uint64Value)
-	})
-
-	require.PanicsWithError(t, "name abc already taken within schema", func() {
-		schema := NewSchema(nil)
-		NewMap(schema, NewPrefix(1), "abc", Uint64Key, Uint64Value)
-		NewMap(schema, NewPrefix(2), "abc", Uint64Key, Uint64Value)
->>>>>>> ebf1e86b
 	})
 }