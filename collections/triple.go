--- conflicted
+++ resolved
@@ -273,22 +273,9 @@
 	return size
 }
 
-<<<<<<< HEAD
-// PrefixUntilTripleRange defines a collection query which ranges until the provided Pair prefix.
-// Unstable: this API might change in the future.
-func PrefixUntilTripleRange[K1, K2, K3 any](k1 K1) Ranger[Triple[K1, K2, K3]] {
-	key := TriplePrefix[K1, K2, K3](k1)
-	return &Range[Triple[K1, K2, K3]]{
-		end: RangeKeyPrefixEnd(key),
-	}
-}
-
-func PrefixTripleRange[K1, K2, K3 any](k1 K1) Ranger[Triple[K1, K2, K3]] {
-=======
 // NewPrefixUntilTripleRange defines a collection query which ranges until the provided Pair prefix.
 // Unstable: this API might change in the future.
 func NewPrefixUntilTripleRange[K1, K2, K3 any](k1 K1) Ranger[Triple[K1, K2, K3]] {
->>>>>>> f0f777fa
 	key := TriplePrefix[K1, K2, K3](k1)
 	return &Range[Triple[K1, K2, K3]]{
 		end: RangeKeyPrefixEnd(key),
