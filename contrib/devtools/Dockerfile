## To test locally:
# docker build --pull --rm -f "contrib/devtools/Dockerfile" -t cosmossdk-proto:latest "contrib/devtools"
# docker run --rm -v $(pwd):/workspace --workdir /workspace cosmossdk-proto sh ./scripts/protocgen.sh

<<<<<<< HEAD
FROM bufbuild/buf:1.1.0 as BUILDER

=======
FROM bufbuild/buf:1.9.0 as BUILDER
>>>>>>> f008f84e
FROM golang:1.19-alpine

RUN apk add --no-cache \
  nodejs \
  npm \
  git \
  make \
  clang-extra-tools

RUN npm install -g swagger-combine

ARG UNAME=protobuild
ARG UID=1000
RUN adduser -u $UID -s /bin/sh $UNAME -D
USER $UNAME

ENV GOLANG_PROTOBUF_VERSION=1.28.1 \
  GRPC_GATEWAY_VERSION=1.16.0

RUN go install github.com/cosmos/cosmos-proto/cmd/protoc-gen-go-pulsar@latest && \
    go install google.golang.org/protobuf/cmd/protoc-gen-go@v${GOLANG_PROTOBUF_VERSION} && \
    go install github.com/grpc-ecosystem/grpc-gateway/protoc-gen-grpc-gateway@v${GRPC_GATEWAY_VERSION} \
      github.com/grpc-ecosystem/grpc-gateway/protoc-gen-swagger@v${GRPC_GATEWAY_VERSION}

# install all gogo protobuf binaries
RUN git clone https://github.com/cosmos/gogoproto.git; \
  cd gogoproto; \
  go mod download; \
  make install

COPY --from=BUILDER /usr/local/bin /usr/local/bin<|MERGE_RESOLUTION|>--- conflicted
+++ resolved
@@ -2,12 +2,7 @@
 # docker build --pull --rm -f "contrib/devtools/Dockerfile" -t cosmossdk-proto:latest "contrib/devtools"
 # docker run --rm -v $(pwd):/workspace --workdir /workspace cosmossdk-proto sh ./scripts/protocgen.sh
 
-<<<<<<< HEAD
-FROM bufbuild/buf:1.1.0 as BUILDER
-
-=======
 FROM bufbuild/buf:1.9.0 as BUILDER
->>>>>>> f008f84e
 FROM golang:1.19-alpine
 
 RUN apk add --no-cache \
