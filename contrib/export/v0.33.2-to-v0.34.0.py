--- conflicted
+++ resolved
@@ -8,12 +8,6 @@
     genesis['consensus_params']['block'] = genesis['consensus_params']['block_size']
     del genesis['consensus_params']['block_size']
 
-<<<<<<< HEAD
-    # default tm value
-    genesis['consensus_params']['block']['time_iota_ms'] = '1000'
-
-=======
->>>>>>> 34a9b36b
     genesis['app_state']['crisis'] = {
         'constant_fee': {
             'amount': '1333000000',  # ~$5,000 worth of uatoms
