FROM golang:1.19-alpine AS build
RUN apk add build-base git linux-headers
WORKDIR /work
COPY go.mod go.sum /work/
<<<<<<< HEAD
RUN mkdir -p /work/ics23/go
COPY ./ics23/go/go.mod /work/ics23/go/go.mod
=======
>>>>>>> 9abd946b

RUN go mod download
COPY ./ /work
RUN LEDGER_ENABLED=false make clean build

FROM alpine:3.14 AS run
RUN apk add bash curl jq
COPY contrib/images/simd-env/wrapper.sh /usr/bin/wrapper.sh

VOLUME /simd
COPY --from=build /work/build/simd /simd/
WORKDIR /simd

EXPOSE 26656 26657
ENTRYPOINT ["/usr/bin/wrapper.sh"]
CMD ["start", "--log_format", "plain"]
STOPSIGNAL SIGTERM<|MERGE_RESOLUTION|>--- conflicted
+++ resolved
@@ -2,11 +2,6 @@
 RUN apk add build-base git linux-headers
 WORKDIR /work
 COPY go.mod go.sum /work/
-<<<<<<< HEAD
-RUN mkdir -p /work/ics23/go
-COPY ./ics23/go/go.mod /work/ics23/go/go.mod
-=======
->>>>>>> 9abd946b
 
 RUN go mod download
 COPY ./ /work
