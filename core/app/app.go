package app

import (
	"context"
	"time"

	appmodulev2 "cosmossdk.io/core/appmodule/v2"
	"cosmossdk.io/core/event"
	"cosmossdk.io/core/transaction"
)

type QueryRequest struct {
	Height int64
	Path   string
	Data   []byte
}

type QueryResponse struct {
	Height int64
	Value  []byte
}

type BlockRequest[T any] struct {
	Height            uint64
	Time              time.Time
	Hash              []byte
	ChainId           string
	AppHash           []byte
	Txs               []T
	ConsensusMessages []transaction.Msg
<<<<<<< HEAD
	IsGenesis         bool
=======

	// IsGenesis indicates if this block is the first block of the chain.
	IsGenesis bool
>>>>>>> 2e966a8f
}

type BlockResponse struct {
	Apphash                   []byte
	ConsensusMessagesResponse []transaction.Msg
	ValidatorUpdates          []appmodulev2.ValidatorUpdate
	PreBlockEvents            []event.Event
	BeginBlockEvents          []event.Event
	TxResults                 []TxResult
	EndBlockEvents            []event.Event
}

type RequestInitChain struct {
	Time          time.Time
	ChainId       string
	Validators    []appmodulev2.ValidatorUpdate
	AppStateBytes []byte
	InitialHeight int64
}

type ResponseInitChain struct {
	Validators []appmodulev2.ValidatorUpdate
	AppHash    []byte
}

type TxResult struct {
	Events    []event.Event
	Resp      []transaction.Msg
	Error     error
	Code      uint32
	Data      []byte
	Log       string
	Info      string
	GasWanted uint64
	GasUsed   uint64
	Codespace string
}

// VersionModifier defines the interface fulfilled by BaseApp
// which allows getting and setting it's appVersion field. This
// in turn updates the consensus params that are sent to the
// consensus engine in EndBlock
type VersionModifier interface {
	SetAppVersion(context.Context, uint64) error
	AppVersion(context.Context) (uint64, error)
}<|MERGE_RESOLUTION|>--- conflicted
+++ resolved
@@ -28,13 +28,9 @@
 	AppHash           []byte
 	Txs               []T
 	ConsensusMessages []transaction.Msg
-<<<<<<< HEAD
-	IsGenesis         bool
-=======
 
 	// IsGenesis indicates if this block is the first block of the chain.
 	IsGenesis bool
->>>>>>> 2e966a8f
 }
 
 type BlockResponse struct {
