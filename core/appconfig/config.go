--- conflicted
+++ resolved
@@ -90,11 +90,7 @@
 		config := init.ConfigProtoMessage.ProtoReflect().Type().New().Interface()
 		err = anypb.UnmarshalTo(module.Config, config, proto.UnmarshalOptions{})
 		if err != nil {
-<<<<<<< HEAD
-			return container.Error(err)
-=======
 			return depinject.Error(err)
->>>>>>> f008f84e
 		}
 
 		opts = append(opts, depinject.Supply(config))
