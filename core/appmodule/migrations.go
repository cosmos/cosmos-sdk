package appmodule

import (
	"cosmossdk.io/core/appmodule/v2"
)

// HasConsensusVersion is the interface for declaring a module consensus version.
type HasConsensusVersion = appmodule.HasConsensusVersion

<<<<<<< HEAD
// HasMigrations is the extension interface that modules should implement to register migrations.
type HasMigrations = appmodule.HasMigrations

type MigrationRegistrar = appmodule.MigrationRegistrar

// MigrationHandler is the migration function that each module registers.
type MigrationHandler = appmodule.MigrationHandler

// VersionMap is a map of moduleName -> version
type VersionMap = appmodule.VersionMap
=======
// HasMigrations is implemented by a module which upgrades or has upgraded to a new consensus version.
type HasMigrations = appmodule.HasMigrations

// MigrationRegistrar is the interface for registering in-place store migrations.
type MigrationRegistrar = appmodule.MigrationRegistrar

// MigrationHandler is the migration function that each module registers.
type MigrationHandler = appmodule.MigrationHandler
>>>>>>> fea88d13
<|MERGE_RESOLUTION|>--- conflicted
+++ resolved
@@ -7,18 +7,6 @@
 // HasConsensusVersion is the interface for declaring a module consensus version.
 type HasConsensusVersion = appmodule.HasConsensusVersion
 
-<<<<<<< HEAD
-// HasMigrations is the extension interface that modules should implement to register migrations.
-type HasMigrations = appmodule.HasMigrations
-
-type MigrationRegistrar = appmodule.MigrationRegistrar
-
-// MigrationHandler is the migration function that each module registers.
-type MigrationHandler = appmodule.MigrationHandler
-
-// VersionMap is a map of moduleName -> version
-type VersionMap = appmodule.VersionMap
-=======
 // HasMigrations is implemented by a module which upgrades or has upgraded to a new consensus version.
 type HasMigrations = appmodule.HasMigrations
 
@@ -27,4 +15,6 @@
 
 // MigrationHandler is the migration function that each module registers.
 type MigrationHandler = appmodule.MigrationHandler
->>>>>>> fea88d13
+
+// VersionMap is a map of moduleName -> version
+type VersionMap = appmodule.VersionMap