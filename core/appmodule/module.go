package appmodule

import (
<<<<<<< HEAD
	"context"

	"cosmossdk.io/depinject"
=======
	"cosmossdk.io/depinject"
	"google.golang.org/grpc"
>>>>>>> de17e6e6
)

// AppModule is a tag interface for app module implementations to use as a basis
// for extension interfaces. It provides no functionality itself, but is the
// type that all valid app modules should provide so that they can be identified
// by other modules (usually via depinject) as app modules.
type AppModule interface {
	depinject.OnePerModuleType

	// IsAppModule is a dummy method to tag a struct as implementing an AppModule.
	IsAppModule()
}

<<<<<<< HEAD
// HasBeginBlocker is the extension interface that modules should implement to run
// custom logic before transaction processing in a block.
type HasBeginBlocker interface {
	AppModule

	// BeginBlock is a method that will be run before transactions are processed in
	// a block.
	BeginBlock(context.Context) error
}

// HasEndBlocker is the extension interface that modules should implement to run
// custom logic after transaction processing in a block.
type HasEndBlocker interface {
	AppModule

	// EndBlock is a method that will be run after transactions are processed in
	// a block.
	EndBlock(context.Context) error
=======
// HasServices is the extension interface that modules should implement to register
// implementations of services defined in .proto files.
type HasServices interface {
	AppModule

	// RegisterServices registers the module's services with the app's service
	// registrar.
	//
	// Two types of services are currently supported:
	// - read-only gRPC query services, which are the default.
	// - transaction message services, which must have the protobuf service
	//   option "cosmos.msg.v1.service" (defined in "cosmos/msg/v1/service.proto")
	//   set to true.
	//
	// The service registrar will figure out which type of service you are
	// implementing based on the presence (or absence) of protobuf options. You
	// do not need to specify this in golang code.
	RegisterServices(grpc.ServiceRegistrar)
>>>>>>> de17e6e6
}<|MERGE_RESOLUTION|>--- conflicted
+++ resolved
@@ -1,14 +1,13 @@
 package appmodule
 
 import (
-<<<<<<< HEAD
+	"cosmossdk.io/depinject"
+	"google.golang.org/grpc"
+)
+import (
 	"context"
 
 	"cosmossdk.io/depinject"
-=======
-	"cosmossdk.io/depinject"
-	"google.golang.org/grpc"
->>>>>>> de17e6e6
 )
 
 // AppModule is a tag interface for app module implementations to use as a basis
@@ -22,7 +21,26 @@
 	IsAppModule()
 }
 
-<<<<<<< HEAD
+// HasServices is the extension interface that modules should implement to register
+// implementations of services defined in .proto files.
+type HasServices interface {
+	AppModule
+
+	// RegisterServices registers the module's services with the app's service
+	// registrar.
+	//
+	// Two types of services are currently supported:
+	// - read-only gRPC query services, which are the default.
+	// - transaction message services, which must have the protobuf service
+	//   option "cosmos.msg.v1.service" (defined in "cosmos/msg/v1/service.proto")
+	//   set to true.
+	//
+	// The service registrar will figure out which type of service you are
+	// implementing based on the presence (or absence) of protobuf options. You
+	// do not need to specify this in golang code.
+	RegisterServices(grpc.ServiceRegistrar)
+}
+
 // HasBeginBlocker is the extension interface that modules should implement to run
 // custom logic before transaction processing in a block.
 type HasBeginBlocker interface {
@@ -41,24 +59,4 @@
 	// EndBlock is a method that will be run after transactions are processed in
 	// a block.
 	EndBlock(context.Context) error
-=======
-// HasServices is the extension interface that modules should implement to register
-// implementations of services defined in .proto files.
-type HasServices interface {
-	AppModule
-
-	// RegisterServices registers the module's services with the app's service
-	// registrar.
-	//
-	// Two types of services are currently supported:
-	// - read-only gRPC query services, which are the default.
-	// - transaction message services, which must have the protobuf service
-	//   option "cosmos.msg.v1.service" (defined in "cosmos/msg/v1/service.proto")
-	//   set to true.
-	//
-	// The service registrar will figure out which type of service you are
-	// implementing based on the presence (or absence) of protobuf options. You
-	// do not need to specify this in golang code.
-	RegisterServices(grpc.ServiceRegistrar)
->>>>>>> de17e6e6
 }