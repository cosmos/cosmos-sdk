--- conflicted
+++ resolved
@@ -6,15 +6,6 @@
 )
 
 // BlockInfoService is an interface that can be used to get information specific to Comet
-<<<<<<< HEAD
-type BlockInfoService interface {
-	GetCometBlockInfo(context.Context) Info
-}
-
-// BlockInfo is the information comet provides apps in ABCI
-type Info struct {
-	Evidence EvidenceList // Evidence misbehavior of the block
-=======
 type CometInfoService interface {
 	GetCometInfo(context.Context) Info
 }
@@ -22,7 +13,6 @@
 // Info is the information comet provides apps in ABCI
 type Info struct {
 	Evidence []Evidence // Evidence misbehavior of the block
->>>>>>> f262cb75
 	// ValidatorsHash returns the hash of the validators
 	// For Comet, it is the hash of the next validator set
 	ValidatorsHash  []byte
