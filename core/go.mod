--- conflicted
+++ resolved
@@ -15,37 +15,15 @@
 )
 
 require (
-<<<<<<< HEAD
-	github.com/cosmos/gogoproto v1.4.3 // indirect
-	golang.org/x/net v0.5.0 // indirect
-=======
-	github.com/DataDog/zstd v1.4.5 // indirect
-	github.com/HdrHistogram/hdrhistogram-go v1.1.2 // indirect
-	github.com/cespare/xxhash/v2 v2.2.0 // indirect
-	github.com/cockroachdb/errors v1.9.1 // indirect
-	github.com/cockroachdb/logtags v0.0.0-20230118201751-21c54148d20b // indirect
-	github.com/cockroachdb/pebble v0.0.0-20220817183557-09c6e030a677 // indirect
-	github.com/cockroachdb/redact v1.1.3 // indirect
 	github.com/cosmos/gogoproto v1.4.4 // indirect
 	github.com/davecgh/go-spew v1.1.1 // indirect
-	github.com/getsentry/sentry-go v0.17.0 // indirect
-	github.com/gogo/protobuf v1.3.2 // indirect
 	github.com/golang/protobuf v1.5.2 // indirect
-	github.com/golang/snappy v0.0.4 // indirect
-	github.com/google/btree v1.1.2 // indirect
 	github.com/google/go-cmp v0.5.9 // indirect
-	github.com/klauspost/compress v1.15.11 // indirect
-	github.com/kr/pretty v0.3.1 // indirect
 	github.com/kr/text v0.2.0 // indirect
-	github.com/linxGnu/grocksdb v1.7.10 // indirect
 	github.com/pkg/errors v0.9.1 // indirect
 	github.com/pmezard/go-difflib v1.0.0 // indirect
-	github.com/rogpeppe/go-internal v1.9.0 // indirect
-	github.com/spf13/cast v1.5.0 // indirect
-	github.com/syndtr/goleveldb v1.0.1-0.20200815110645-5c35d600f0ca // indirect
-	golang.org/x/exp v0.0.0-20230203172020-98cc5a0785f9 // indirect
-	golang.org/x/net v0.7.0 // indirect
->>>>>>> 704a746b
+	golang.org/x/exp v0.0.0-20220722155223-a9213eeb770e // indirect
+	golang.org/x/net v0.5.0 // indirect
 	golang.org/x/sys v0.5.0 // indirect
 	golang.org/x/text v0.7.0 // indirect
 	google.golang.org/genproto v0.0.0-20230202175211-008b39050e57 // indirect
