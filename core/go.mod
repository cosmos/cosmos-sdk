--- conflicted
+++ resolved
@@ -4,12 +4,7 @@
 
 require (
 	github.com/cosmos/gogoproto v1.5.0
-<<<<<<< HEAD
-	google.golang.org/grpc v1.64.0
-=======
-	github.com/stretchr/testify v1.9.0
 	google.golang.org/grpc v1.64.1
->>>>>>> f61141f1
 )
 
 require (
