module cosmossdk.io/core

go 1.20

require (
	cosmossdk.io/depinject v0.0.0-00010101000000-000000000000
	github.com/stretchr/testify v1.8.4
<<<<<<< HEAD
	google.golang.org/protobuf v1.31.0
=======
	google.golang.org/grpc v1.60.1
	google.golang.org/protobuf v1.32.0
	gotest.tools/v3 v3.5.1
	sigs.k8s.io/yaml v1.4.0
>>>>>>> 014cbbcb
)

require (
	cosmossdk.io/api v0.7.2 // indirect
	github.com/cockroachdb/errors v1.11.1 // indirect
	github.com/cockroachdb/logtags v0.0.0-20230118201751-21c54148d20b // indirect
	github.com/cockroachdb/redact v1.1.5 // indirect
	github.com/cosmos/cosmos-proto v1.0.0-beta.3 // indirect
	github.com/davecgh/go-spew v1.1.1 // indirect
	github.com/getsentry/sentry-go v0.23.0 // indirect
	github.com/gogo/protobuf v1.3.2 // indirect
	github.com/golang/protobuf v1.5.3 // indirect
	github.com/kr/pretty v0.3.1 // indirect
	github.com/kr/text v0.2.0 // indirect
	github.com/pkg/errors v0.9.1 // indirect
	github.com/pmezard/go-difflib v1.0.0 // indirect
	github.com/rogpeppe/go-internal v1.11.0 // indirect
	golang.org/x/exp v0.0.0-20230811145659-89c5cff77bcb // indirect
	golang.org/x/net v0.17.0 // indirect
	golang.org/x/sys v0.15.0 // indirect
	golang.org/x/text v0.14.0 // indirect
	google.golang.org/genproto/googleapis/rpc v0.0.0-20231009173412-8bfb1ae86b6c // indirect
	google.golang.org/grpc v1.58.3 // indirect
	gopkg.in/yaml.v3 v3.0.1 // indirect
)

replace cosmossdk.io/depinject => ../depinject<|MERGE_RESOLUTION|>--- conflicted
+++ resolved
@@ -5,14 +5,10 @@
 require (
 	cosmossdk.io/depinject v0.0.0-00010101000000-000000000000
 	github.com/stretchr/testify v1.8.4
-<<<<<<< HEAD
-	google.golang.org/protobuf v1.31.0
-=======
 	google.golang.org/grpc v1.60.1
 	google.golang.org/protobuf v1.32.0
 	gotest.tools/v3 v3.5.1
 	sigs.k8s.io/yaml v1.4.0
->>>>>>> 014cbbcb
 )
 
 require (
