--- conflicted
+++ resolved
@@ -3,11 +3,7 @@
 go 1.23.0
 
 require (
-<<<<<<< HEAD
-	cosmossdk.io/api v0.9.1-0.20250414160549-8eb17e9db5b2
-=======
 	cosmossdk.io/api v0.9.2
->>>>>>> 83e38dc5
 	cosmossdk.io/depinject v1.2.0
 	cosmossdk.io/math v1.5.3
 	github.com/cosmos/cosmos-db v1.1.1
@@ -60,6 +56,9 @@
 	sigs.k8s.io/yaml v1.4.0 // indirect
 )
 
+// Replace all unreleased direct deps upgraded to comet v1
+replace cosmossdk.io/api => ../api
+
 // Version tagged too early and incompatible with v0.50 (latest at the time of tagging)
 retract v0.12.0
 
