--- conflicted
+++ resolved
@@ -11,13 +11,6 @@
 type Service interface {
 	// CanInvoke returns an error if the given request cannot be invoked.
 	CanInvoke(ctx context.Context, typeURL string) error
-<<<<<<< HEAD
 	// Invoke execute a message or query. The response should be type casted by the caller to the expected response.
-	Invoke(ctx context.Context, req gogoproto.Message) (res gogoproto.Message, err error)
-=======
-	// InvokeTyped execute a message or query. It should be used when the called knows the type of the response.
-	InvokeTyped(ctx context.Context, req, res transaction.Msg) error
-	// InvokeUntyped execute a Msg or query. It should be used when the called doesn't know the type of the response.
-	InvokeUntyped(ctx context.Context, req transaction.Msg) (res transaction.Msg, err error)
->>>>>>> 3e413243
+	Invoke(ctx context.Context, req transaction.Msg) (res transaction.Msg, err error)
 }