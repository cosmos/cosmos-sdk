--- conflicted
+++ resolved
@@ -10,12 +10,9 @@
 	OpenKVStore(context.Context) KVStore
 }
 
-<<<<<<< HEAD
-=======
 // KVStoreServiceFactory is a function that creates a new KVStoreService.
 // It can be used to override the default KVStoreService bindings for cases
 // where an application must supply a custom stateful backend.
->>>>>>> ea930ac0
 type KVStoreServiceFactory func([]byte) KVStoreService
 
 // MemoryStoreService represents a unique, non-forgeable handle to a memory-backed
