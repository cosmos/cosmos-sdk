--- conflicted
+++ resolved
@@ -41,11 +41,8 @@
 
 + [\#8590](https://github.com/cosmos/cosmos-sdk/pull/8590) File watcher for cosmovisor. Instead of parsing logs from stdin and stderr, we watch the `<DAEMON_HOME>/data/upgrade-info.json` file updates using polling mechanism.
 + [\#10128](https://github.com/cosmos/cosmos-sdk/pull/10128) Change default value of `DAEMON_RESTART_AFTER_UPGRADE` to `true`.
-<<<<<<< HEAD
++ [\#9999](https://github.com/cosmos/cosmos-sdk/pull/10103) Added `version` command that returns the cosmovisor version and the application version.
 + [\#9973](https://github.com/cosmos/cosmos-sdk/pull/10056) Added support for pre-upgrade command in Cosmovisor to be called before the binary is upgraded. Added new environmental variable `DAEMON_PREUPGRADE_MAX_RETRIES` that holds the maximum number of times to reattempt pre-upgrade before failing.
-=======
-+ [\#9999](https://github.com/cosmos/cosmos-sdk/issues/9999) Added `version` command that returns the cosmovisor version and the application version.
->>>>>>> 2dd4872e
 
 
 ### Improvements
