--- conflicted
+++ resolved
@@ -44,8 +44,7 @@
 * `DAEMON_POLL_INTERVAL` is the interval length in milliseconds for polling the upgrade plan file. Default: 300.
 * `UNSAFE_SKIP_BACKUP` (defaults to `false`), if set to `false`, will backup the data before trying the upgrade. Otherwise it will upgrade directly without doing any backup. This is useful (and recommended) in case of failures and when needed to rollback. It is advised to use backup option, i.e., `UNSAFE_SKIP_BACKUP=false`
 
-<<<<<<< HEAD
-## Commands
+### Commands
 
 As Cosmovisor is meant to be used as a wrapper for a `Cosmos SDK` application, it does not support many commands. 
 
@@ -60,11 +59,7 @@
 ```
 
 
-
-## Folder Layout
-=======
 ### Folder Layout
->>>>>>> 2fb31229
 
 `$DAEMON_HOME/cosmovisor` is expected to belong completely to `cosmovisor` and the subprocesses that are controlled by it. The folder content is organized as follows:
 
