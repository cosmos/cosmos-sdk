--- conflicted
+++ resolved
@@ -21,12 +21,8 @@
 * `DAEMON_HOME` is the location where the `cosmovisor/` directory is kept that contains the genesis binary, the upgrade binaries, and any additional auxiliary files associated with each binary (e.g. `$HOME/.gaiad`, `$HOME/.regend`, `$HOME/.simd`, etc.).
 * `DAEMON_NAME` is the name of the binary itself (e.g. `gaiad`, `regend`, `simd`, etc.).
 * `DAEMON_ALLOW_DOWNLOAD_BINARIES` (*optional*), if set to `true`, will enable auto-downloading of new binaries (for security reasons, this is intended for full nodes rather than validators). By default, `cosmovisor` will not auto-download new binaries.
-<<<<<<< HEAD
-* `DAEMON_RESTART_AFTER_UPGRADE` (*optional*), if set to `true`, will restart the subprocess with the same command line arguments and flags (but with the new binary) after a successful upgrade. By default, `cosmovisor` stops running after an upgrade and requires the system administrator to manually restart it. Note that `cosmovisor` will not auto-restart the subprocess if there was an error.
+* `DAEMON_RESTART_AFTER_UPGRADE` (*optional*), if set to `true`, will restart the subprocess with the same command-line arguments and flags (but with the new binary) after a successful upgrade. By default, `cosmovisor` stops running after an upgrade and requires the system administrator to manually restart it. Note that `cosmovisor` will not auto-restart the subprocess if there was an error.
 * `UNSAFE_SKIP_BACKUP` (defaults to `false`), if set to `false`, will backup the data before trying the upgrade. Otherwise it will skip the backup and upgrade. This is useful in case of failures and when needed to rollback. It is advised to use backup option, i.e., `UNSAFE_SKIP_BACKUP=false`
-=======
-* `DAEMON_RESTART_AFTER_UPGRADE` (*optional*), if set to `true`, will restart the subprocess with the same command-line arguments and flags (but with the new binary) after a successful upgrade. By default, `cosmovisor` stops running after an upgrade and requires the system administrator to manually restart it. Note that `cosmovisor` will not auto-restart the subprocess if there was an error.
->>>>>>> f961e01b
 
 ## Folder Layout
 
