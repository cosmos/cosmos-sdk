--- conflicted
+++ resolved
@@ -26,11 +26,8 @@
 * `DAEMON_NAME` is the name of the binary itself (e.g. `gaiad`, `regend`, `simd`, etc.).
 * `DAEMON_ALLOW_DOWNLOAD_BINARIES` (*optional*), if set to `true`, will enable auto-downloading of new binaries (for security reasons, this is intended for full nodes rather than validators). By default, `cosmovisor` will not auto-download new binaries.
 * `DAEMON_RESTART_AFTER_UPGRADE` (*optional*), if set to `true`, will restart the subprocess with the same command-line arguments and flags (but with the new binary) after a successful upgrade. By default, `cosmovisor` stops running after an upgrade and requires the system administrator to manually restart it. Note that `cosmovisor` will not auto-restart the subprocess if there was an error.
-<<<<<<< HEAD
 * `DAEMON_POLL_INTERVAL` is the interval length in milliseconds for polling the upgrade plan file. Default: 300.
-=======
 * `UNSAFE_SKIP_BACKUP` (defaults to `false`), if set to `false`, will backup the data before trying the upgrade. Otherwise it will upgrade directly without doing any backup. This is useful (and recommended) in case of failures and when needed to rollback. It is advised to use backup option, i.e., `UNSAFE_SKIP_BACKUP=false`
->>>>>>> 40bb2f4f
 
 ## Folder Layout
 
