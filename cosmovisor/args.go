--- conflicted
+++ resolved
@@ -15,22 +15,13 @@
 
 // environment variable names
 const (
-<<<<<<< HEAD
-	EnvHome           = "DAEMON_HOME"
-	EnvName           = "DAEMON_NAME"
-	EnvDownloadBin    = "DAEMON_ALLOW_DOWNLOAD_BINARIES"
-	EnvRestartUpgrade = "DAEMON_RESTART_AFTER_UPGRADE"
-	EnvSkipBackup     = "UNSAFE_SKIP_BACKUP"
-	EnvInterval       = "DAEMON_POLL_INTERVAL"
-=======
-	envHome                 = "DAEMON_HOME"
-	envName                 = "DAEMON_NAME"
-	envDownloadBin          = "DAEMON_ALLOW_DOWNLOAD_BINARIES"
-	envRestartUpgrade       = "DAEMON_RESTART_AFTER_UPGRADE"
-	envSkipBackup           = "UNSAFE_SKIP_BACKUP"
-	envInterval             = "DAEMON_POLL_INTERVAL"
+	EnvHome                 = "DAEMON_HOME"
+	EnvName                 = "DAEMON_NAME"
+	EnvDownloadBin          = "DAEMON_ALLOW_DOWNLOAD_BINARIES"
+	EnvRestartUpgrade       = "DAEMON_RESTART_AFTER_UPGRADE"
+	EnvSkipBackup           = "UNSAFE_SKIP_BACKUP"
+	EnvInterval             = "DAEMON_POLL_INTERVAL"
 	envPreupgradeMaxRetries = "DAEMON_PREUPGRADE_MAX_RETRIES"
->>>>>>> f2652874
 )
 
 const (
