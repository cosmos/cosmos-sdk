package cosmovisor

import (
	"encoding/json"
	"errors"
	"fmt"
	"io/ioutil"
	"net/url"
	"os"
	"path/filepath"
	"strconv"
	"time"
)

const (
	rootName        = "cosmovisor"
	genesisDir      = "genesis"
	upgradesDir     = "upgrades"
	currentLink     = "current"
	upgradeFilename = "upgrade-info.json"
)

// must be the same as x/upgrade/types.UpgradeInfoFilename
const defaultFilename = "upgrade-info.json"

// Config is the information passed in to control the daemon
type Config struct {
	Home                  string
	Name                  string
	AllowDownloadBinaries bool
	RestartAfterUpgrade   bool
<<<<<<< HEAD
	PollInterval          time.Duration

	// currently running upgrade
	currentUpgrade UpgradeInfo
=======
	LogBufferSize         int
	UnsafeSkipBackup      bool
>>>>>>> 40bb2f4f
}

// Root returns the root directory where all info lives
func (cfg *Config) Root() string {
	return filepath.Join(cfg.Home, rootName)
}

// GenesisBin is the path to the genesis binary - must be in place to start manager
func (cfg *Config) GenesisBin() string {
	return filepath.Join(cfg.Root(), genesisDir, "bin", cfg.Name)
}

// UpgradeBin is the path to the binary for the named upgrade
func (cfg *Config) UpgradeBin(upgradeName string) string {
	return filepath.Join(cfg.UpgradeDir(upgradeName), "bin", cfg.Name)
}

// UpgradeDir is the directory named upgrade
func (cfg *Config) UpgradeDir(upgradeName string) string {
	safeName := url.PathEscape(upgradeName)
	return filepath.Join(cfg.Home, rootName, upgradesDir, safeName)
}

// UpgradeInfoFile is the expected upgrade-info filename created by `x/upgrade/keeper`.
func (cfg *Config) UpgradeInfoFilePath() string {
	return filepath.Join(cfg.Home, "data", defaultFilename)
}

// SymLinkToGenesis creates a symbolic link from "./current" to the genesis directory.
func (cfg *Config) SymLinkToGenesis() (string, error) {
	genesis := filepath.Join(cfg.Root(), genesisDir)
	link := filepath.Join(cfg.Root(), currentLink)

	if err := os.Symlink(genesis, link); err != nil {
		return "", err
	}
	// and return the genesis binary
	return cfg.GenesisBin(), nil
}

// CurrentBin is the path to the currently selected binary (genesis if no link is set)
// This will resolve the symlink to the underlying directory to make it easier to debug
func (cfg *Config) CurrentBin() (string, error) {
	cur := filepath.Join(cfg.Root(), currentLink)
	// if nothing here, fallback to genesis
	info, err := os.Lstat(cur)
	if err != nil {
		// Create symlink to the genesis
		return cfg.SymLinkToGenesis()
	}
	// if it is there, ensure it is a symlink
	if info.Mode()&os.ModeSymlink == 0 {
		// Create symlink to the genesis
		return cfg.SymLinkToGenesis()
	}

	// resolve it
	dest, err := os.Readlink(cur)
	if err != nil {
		// Create symlink to the genesis
		return cfg.SymLinkToGenesis()
	}

	// and return the binary
	binpath := filepath.Join(dest, "bin", cfg.Name)
	return binpath, nil
}

// GetConfigFromEnv will read the environmental variables into a config
// and then validate it is reasonable
func GetConfigFromEnv() (*Config, error) {
	cfg := &Config{
		Home: os.Getenv("DAEMON_HOME"),
		Name: os.Getenv("DAEMON_NAME"),
	}

	if os.Getenv("DAEMON_ALLOW_DOWNLOAD_BINARIES") == "true" {
		cfg.AllowDownloadBinaries = true
	}

	if os.Getenv("DAEMON_RESTART_AFTER_UPGRADE") == "true" {
		cfg.RestartAfterUpgrade = true
	}

	interval := os.Getenv("DAEMON_POLL_INTERVAL")
	if interval != "" {
		i, err := strconv.ParseUint(interval, 10, 32)
		if err != nil {
			return nil, err
		}
		cfg.PollInterval = time.Millisecond * time.Duration(i)
	} else {
		cfg.PollInterval = 300 * time.Millisecond
	}

	cfg.UnsafeSkipBackup = os.Getenv("UNSAFE_SKIP_BACKUP") == "true"

	if err := cfg.validate(); err != nil {
		return nil, err
	}
	return cfg, nil
}

// validate returns an error if this config is invalid.
// it enforces Home/cosmovisor is a valid directory and exists,
// and that Name is set
func (cfg *Config) validate() error {
	if cfg.Name == "" {
		return errors.New("DAEMON_NAME is not set")
	}

	if cfg.Home == "" {
		return errors.New("DAEMON_HOME is not set")
	}

	if !filepath.IsAbs(cfg.Home) {
		return errors.New("DAEMON_HOME must be an absolute path")
	}

	// ensure the root directory exists
	info, err := os.Stat(cfg.Root())
	if err != nil {
		return fmt.Errorf("cannot stat home dir: %w", err)
	}

	if !info.IsDir() {
		return fmt.Errorf("%s is not a directory", info.Name())
	}

	return nil
}

// SetCurrentUpgrade sets the named upgrade to be the current link, returns error if this binary doesn't exist
func (cfg *Config) SetCurrentUpgrade(u UpgradeInfo) error {
	// ensure named upgrade exists
	bin := cfg.UpgradeBin(u.Name)

	if err := EnsureBinary(bin); err != nil {
		return err
	}

	// set a symbolic link
	link := filepath.Join(cfg.Root(), currentLink)
	safeName := url.PathEscape(u.Name)
	upgrade := filepath.Join(cfg.Root(), upgradesDir, safeName)

	// remove link if it exists
	if _, err := os.Stat(link); err == nil {
		os.Remove(link)
	}

	// point to the new directory
	if err := os.Symlink(upgrade, link); err != nil {
		return fmt.Errorf("creating current symlink: %w", err)
	}

	cfg.currentUpgrade = u
	f, err := os.Create(filepath.Join(upgrade, upgradeFilename))
	if err != nil {
		return err
	}
	bz, err := json.Marshal(u)
	if err != nil {
		return err
	}
	if _, err := f.Write(bz); err != nil {
		return err
	}
	return f.Close()
}

func (cfg *Config) UpgradeInfo() UpgradeInfo {
	if cfg.currentUpgrade.Name != "" {
		return cfg.currentUpgrade
	}

	filename := filepath.Join(cfg.Root(), currentLink, upgradeFilename)
	_, err := os.Lstat(filename)
	var u UpgradeInfo
	var bz []byte
	if err != nil { // no current directory
		goto returnError
	}
	if bz, err = ioutil.ReadFile(filename); err != nil {
		goto returnError
	}
	if err = json.Unmarshal(bz, &u); err != nil {
		goto returnError
	}
	cfg.currentUpgrade = u
	return cfg.currentUpgrade

returnError:
	fmt.Println("[cosmovisor], error reading", filename, err)
	cfg.currentUpgrade.Name = "_"
	return cfg.currentUpgrade
}<|MERGE_RESOLUTION|>--- conflicted
+++ resolved
@@ -29,15 +29,11 @@
 	Name                  string
 	AllowDownloadBinaries bool
 	RestartAfterUpgrade   bool
-<<<<<<< HEAD
 	PollInterval          time.Duration
+	UnsafeSkipBackup      bool
 
 	// currently running upgrade
 	currentUpgrade UpgradeInfo
-=======
-	LogBufferSize         int
-	UnsafeSkipBackup      bool
->>>>>>> 40bb2f4f
 }
 
 // Root returns the root directory where all info lives
