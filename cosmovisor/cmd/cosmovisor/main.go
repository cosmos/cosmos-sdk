package main

import (
	"fmt"
	"os"

	"github.com/cosmos/cosmos-sdk/cosmovisor"
	"github.com/cosmos/cosmos-sdk/cosmovisor/cmd/cosmovisor/cmd"
)

func main() {
	if err := Run(os.Args[1:]); err != nil {
		fmt.Fprintf(os.Stderr, "[cosmovisor] %+v\n", err)
		os.Exit(1)
	}
}

// Run is the main loop, but returns an error
func Run(args []string) error {
<<<<<<< HEAD
	if cosmovisor.ShouldGiveHelp(args) {
		DoHelp()
		return nil
	}
=======
	cmd.RunCosmovisorCommands(args)

>>>>>>> 58673f85
	cfg, err := cosmovisor.GetConfigFromEnv()
	if err != nil {
		return err
	}
	launcher, err := cosmovisor.NewLauncher(cfg)
	if err != nil {
		return err
	}

	doUpgrade, err := launcher.Run(args, os.Stdout, os.Stderr)
	// if RestartAfterUpgrade, we launch after a successful upgrade (only condition LaunchProcess returns nil)
	for cfg.RestartAfterUpgrade && err == nil && doUpgrade {
		fmt.Println("[cosmovisor] upgrade detected, relaunching the app ", cfg.Name)
		doUpgrade, err = launcher.Run(args, os.Stdout, os.Stderr)
	}
	if doUpgrade && err == nil {
		fmt.Println("[cosmovisor] upgrade detected, DAEMON_RESTART_AFTER_UPGRADE is off. Verify new upgrade and start cosmovisor again.")
	}

	return err
}

func DoHelp() {
	// Output the help text
	fmt.Println(cosmovisor.GetHelpText())
	// If the config isn't valid, there's nothing else to do.
	cfg, cerr := cosmovisor.GetConfigFromEnv()
	switch err := cerr.(type) {
	case nil:
		// Nothing to do. Move on.
	case *cosmovisor.MultiError:
		fmt.Fprintf(os.Stderr, "[cosmovisor] multiple configuration errors found:\n")
		for i, e := range err.GetErrors() {
			fmt.Fprintf(os.Stderr, "  %d: %v", i+1, e)
		}
	default:
		fmt.Fprintf(os.Stderr, "[cosmovisor] %v", err)
	}
	fmt.Printf("[cosmovisor] config is valid:")
	fmt.Println(cfg.DetailString())
	if err := cosmovisor.RunHelp(cfg, os.Stdout, os.Stderr); err != nil {
		fmt.Fprintf(os.Stderr, "[cosmovisor] %v", err)
	}
}<|MERGE_RESOLUTION|>--- conflicted
+++ resolved
@@ -17,15 +17,12 @@
 
 // Run is the main loop, but returns an error
 func Run(args []string) error {
-<<<<<<< HEAD
 	if cosmovisor.ShouldGiveHelp(args) {
 		DoHelp()
 		return nil
 	}
-=======
 	cmd.RunCosmovisorCommands(args)
 
->>>>>>> 58673f85
 	cfg, err := cosmovisor.GetConfigFromEnv()
 	if err != nil {
 		return err
