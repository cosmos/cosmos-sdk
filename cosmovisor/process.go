package cosmovisor

import (
	"encoding/json"
	"fmt"
	"io"
	"io/ioutil"
	"os"
	"os/exec"
	"os/signal"
	"path/filepath"
	"strconv"
	"strings"
	"syscall"
	"time"

	"github.com/otiai10/copy"
)

type Launcher struct {
	cfg *Config
	fw  *fileWatcher
}

func NewLauncher(cfg *Config) (Launcher, error) {
	fw, err := newUpgradeFileWatcher(cfg.UpgradeInfoFilePath(), cfg.PollInterval)
	return Launcher{cfg, fw}, err
}

// Run launches the app in a subprocess and returns when the subprocess (app)
// exits (either when it dies, or *after* a successful upgrade.) and upgrade finished.
// Returns true if the upgrade request was detected and the upgrade process started.
func (l Launcher) Run(args []string, stdout, stderr io.Writer) (bool, error) {
	bin, err := l.cfg.CurrentBin()
	if err != nil {
		return false, fmt.Errorf("error creating symlink to genesis: %w", err)
	}

	if err := EnsureBinary(bin); err != nil {
		return false, fmt.Errorf("current binary is invalid: %w", err)
	}
	Logger.Info().Msgf("[cosmovisor] running %s %v", bin, args)
	cmd := exec.Command(bin, args...)
	cmd.Stdout = stdout
	cmd.Stderr = stderr
	if err := cmd.Start(); err != nil {
		return false, fmt.Errorf("launching process %s %s failed: %w", bin, strings.Join(args, " "), err)
	}

	sigs := make(chan os.Signal, 1)
	signal.Notify(sigs, syscall.SIGQUIT, syscall.SIGTERM)
	go func() {
		sig := <-sigs
		if err := cmd.Process.Signal(sig); err != nil {
			Logger.Fatal().Msgf(bin, "terminated. Error:", err)
		}
	}()

	needsUpdate, err := l.WaitForUpgradeOrExit(cmd)
	if err != nil || !needsUpdate {
		return false, err
	}

	if !IsSkipUpgradeHeight(args, l.fw.currentInfo) {
		if err := doBackup(l.cfg); err != nil {
			return false, err
		}

		if err = doPreUpgrade(l.cfg); err != nil {
			return false, err
		}
	}

	return true, DoUpgrade(l.cfg, l.fw.currentInfo)
}

// WaitForUpgradeOrExit checks upgrade plan file created by the app.
// When it returns, the process (app) is finished.
//
// It returns (true, nil) if an upgrade should be initiated (and we killed the process)
// It returns (false, err) if the process died by itself, or there was an issue reading the upgrade-info file.
// It returns (false, nil) if the process exited normally without triggering an upgrade. This is very unlikely
// to happened with "start" but may happened with short-lived commands like `gaiad export ...`
func (l Launcher) WaitForUpgradeOrExit(cmd *exec.Cmd) (bool, error) {
	currentUpgrade := l.cfg.UpgradeInfo()
	var cmdDone = make(chan error)
	go func() {
		cmdDone <- cmd.Wait()
	}()

	select {
	case <-l.fw.MonitorUpdate(currentUpgrade):
		// upgrade - kill the process and restart
		Logger.Info().Msg("[cosmovisor] Daemon shutting down in an attempt to restart")
		_ = cmd.Process.Kill()
	case err := <-cmdDone:
		l.fw.Stop()
		// no error -> command exits normally (eg. short command like `gaiad version`)
		if err == nil {
			return false, nil
		}
		// the app x/upgrade causes a panic and the app can die before the filwatcher finds the
		// update, so we need to recheck update-info file.
		if !l.fw.CheckUpdate(currentUpgrade) {
			return false, err
		}
	}
	return true, nil
}

func doBackup(cfg *Config) error {
	// take backup if `UNSAFE_SKIP_BACKUP` is not set.
	if !cfg.UnsafeSkipBackup {
		// check if upgrade-info.json is not empty.
		var uInfo UpgradeInfo
		upgradeInfoFile, err := ioutil.ReadFile(filepath.Join(cfg.Home, "data", "upgrade-info.json"))
		if err != nil {
			return fmt.Errorf("error while reading upgrade-info.json: %w", err)
		}

		err = json.Unmarshal(upgradeInfoFile, &uInfo)
		if err != nil {
			return err
		}

		if uInfo.Name == "" {
			return fmt.Errorf("upgrade-info.json is empty")
		}

		// a destination directory, Format YYYY-MM-DD
		st := time.Now()
		stStr := fmt.Sprintf("%d-%d-%d", st.Year(), st.Month(), st.Day())
		dst := filepath.Join(cfg.Home, fmt.Sprintf("data"+"-backup-%s", stStr))

		Logger.Info().Msgf("starting to take backup of data directory at time %s", st)

		// copy the $DAEMON_HOME/data to a backup dir
		err = copy.Copy(filepath.Join(cfg.Home, "data"), dst)

		if err != nil {
			return fmt.Errorf("error while taking data backup: %w", err)
		}

		// backup is done, lets check endtime to calculate total time taken for backup process
		et := time.Now()
		timeTaken := et.Sub(st)
		Logger.Info().Msgf("backup saved at location: %s, completed at time: %s\n"+
			"time taken to complete the backup: %s", dst, et, timeTaken)
	}

	return nil
}

// doPreUpgrade runs the pre-upgrade command defined by the application and handles respective error codes
// cfg contains the cosmovisor config from env var
func doPreUpgrade(cfg *Config) error {
	counter := 0
	for {
		if counter > cfg.PreupgradeMaxRetries {
			return fmt.Errorf("pre-upgrade command failed. reached max attempt of retries - %d", cfg.PreupgradeMaxRetries)
		}

		err := executePreUpgradeCmd(cfg)
		counter += 1

<<<<<<< HEAD
	if err != nil {
		if err.(*exec.ExitError).ProcessState.ExitCode() == 1 {
			Logger.Info().Msg("pre-upgrade command does not exist. continuing the upgrade.")
			return nil
		}
		if err.(*exec.ExitError).ProcessState.ExitCode() == 30 {
			return fmt.Errorf("pre-upgrade command failed : %w", err)
		}
		if err.(*exec.ExitError).ProcessState.ExitCode() == 31 {
			Logger.Info().Msg("pre-upgrade command failed. retrying.")
			return doPreUpgrade(cfg)
=======
		if err != nil {
			if err.(*exec.ExitError).ProcessState.ExitCode() == 1 {
				fmt.Println("pre-upgrade command does not exist. continuing the upgrade.")
				return nil
			}
			if err.(*exec.ExitError).ProcessState.ExitCode() == 30 {
				return fmt.Errorf("pre-upgrade command failed : %w", err)
			}
			if err.(*exec.ExitError).ProcessState.ExitCode() == 31 {
				fmt.Println("pre-upgrade command failed. retrying. attempt:", counter)
				fmt.Println(err)
				continue
			}
>>>>>>> f2652874
		}
		fmt.Println("pre-upgrade successful. continuing the upgrade.")
		return nil
	}
<<<<<<< HEAD
	Logger.Info().Msg("pre-upgrade successful. continuing the upgrade.")
	return nil
=======
>>>>>>> f2652874
}

// executePreUpgradeCmd runs the pre-upgrade command defined by the application
// cfg contains the cosmosvisor config from the env vars
func executePreUpgradeCmd(cfg *Config) error {
	bin, err := cfg.CurrentBin()
	if err != nil {
		return err
	}

	preUpgradeCmd := exec.Command(bin, "pre-upgrade")
	_, err = preUpgradeCmd.Output()
	return err
}

// IsSkipUpgradeHeight checks if pre-upgrade script must be run. If the height in the upgrade plan matches any of the heights provided in --safe-skip-upgrade, the script is not run
func IsSkipUpgradeHeight(args []string, upgradeInfo UpgradeInfo) bool {
	skipUpgradeHeights := UpgradeSkipHeights(args)
	for _, h := range skipUpgradeHeights {
		if h == int(upgradeInfo.Height) {
			return true
		}

	}
	return false
}

// UpgradeSkipHeights gets all the heights provided when
// 		simd start --unsafe-skip-upgrades <height1> <optional_height_2> ... <optional_height_N>
func UpgradeSkipHeights(args []string) []int {
	var heights []int
	for i, arg := range args {
		if arg == "--unsafe-skip-upgrades" {
			j := i + 1

			for j < len(args) {
				tArg := args[j]
				if strings.HasPrefix(tArg, "-") {
					break
				}
				h, err := strconv.Atoi(tArg)
				if err == nil {
					heights = append(heights, h)
				}
				j++
			}

			break
		}
	}
	return heights
}<|MERGE_RESOLUTION|>--- conflicted
+++ resolved
@@ -163,19 +163,7 @@
 		err := executePreUpgradeCmd(cfg)
 		counter += 1
 
-<<<<<<< HEAD
-	if err != nil {
-		if err.(*exec.ExitError).ProcessState.ExitCode() == 1 {
-			Logger.Info().Msg("pre-upgrade command does not exist. continuing the upgrade.")
-			return nil
-		}
-		if err.(*exec.ExitError).ProcessState.ExitCode() == 30 {
-			return fmt.Errorf("pre-upgrade command failed : %w", err)
-		}
-		if err.(*exec.ExitError).ProcessState.ExitCode() == 31 {
-			Logger.Info().Msg("pre-upgrade command failed. retrying.")
-			return doPreUpgrade(cfg)
-=======
+
 		if err != nil {
 			if err.(*exec.ExitError).ProcessState.ExitCode() == 1 {
 				fmt.Println("pre-upgrade command does not exist. continuing the upgrade.")
@@ -189,16 +177,10 @@
 				fmt.Println(err)
 				continue
 			}
->>>>>>> f2652874
 		}
 		fmt.Println("pre-upgrade successful. continuing the upgrade.")
 		return nil
 	}
-<<<<<<< HEAD
-	Logger.Info().Msg("pre-upgrade successful. continuing the upgrade.")
-	return nil
-=======
->>>>>>> f2652874
 }
 
 // executePreUpgradeCmd runs the pre-upgrade command defined by the application
