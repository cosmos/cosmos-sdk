// +build linux

package cosmovisor_test

import (
	"fmt"
	"testing"

	"github.com/stretchr/testify/suite"

	"github.com/cosmos/cosmos-sdk/cosmovisor"
)

type processTestSuite struct {
	suite.Suite
}

func TestProcessTestSuite(t *testing.T) {
	suite.Run(t, new(processTestSuite))
}

// TestLaunchProcess will try running the script a few times and watch upgrades work properly
// and args are passed through
func (s *processTestSuite) TestLaunchProcess() {
	// binaries from testdata/validate directory
	require := s.Require()
	home := copyTestData(s.T(), "validate")
<<<<<<< HEAD
	cfg := &cosmovisor.Config{Home: home, Name: "dummyd", PollInterval: 20}
=======
	cfg := &cosmovisor.Config{Home: home, Name: "dummyd", UnsafeSkipBackup: true}
>>>>>>> 40bb2f4f

	// should run the genesis binary and produce expected output
	var stdout, stderr = NewBuffer(), NewBuffer()
	currentBin, err := cfg.CurrentBin()
	require.NoError(err)
	require.Equal(cfg.GenesisBin(), currentBin)

	launcher, err := cosmovisor.NewLauncher(cfg)
	require.NoError(err)

	upgradeFile := cfg.UpgradeInfoFilePath()
	args := []string{"foo", "bar", "1234", upgradeFile}
	doUpgrade, err := launcher.Run(args, stdout, stderr)
	require.NoError(err)
	require.True(doUpgrade)
	require.Equal("", stderr.String())
	require.Equal(fmt.Sprintf("Genesis foo bar 1234 %s\nUPGRADE \"chain2\" NEEDED at height: 49: {}\n", upgradeFile),
		stdout.String())

	// ensure this is upgraded now and produces new output

	currentBin, err = cfg.CurrentBin()
	require.NoError(err)

	require.Equal(cfg.UpgradeBin("chain2"), currentBin)
	args = []string{"second", "run", "--verbose"}
	stdout.Reset()
	stderr.Reset()

	doUpgrade, err = launcher.Run(args, stdout, stderr)
	require.NoError(err)
	require.False(doUpgrade)
	require.Equal("", stderr.String())
	require.Equal("Chain 2 is live!\nArgs: second run --verbose\nFinished successfully\n", stdout.String())

	// ended without other upgrade
	require.Equal(cfg.UpgradeBin("chain2"), currentBin)
}

// TestLaunchProcess will try running the script a few times and watch upgrades work properly
// and args are passed through
func (s *processTestSuite) TestLaunchProcessWithDownloads() {
	// test case upgrade path (binaries from testdata/download directory):
	// genesis -> chain2-zip_bin
	// chain2-zip_bin -> ref_to_chain3-zip_dir.json = (json for the next download instructions) -> chain3-zip_dir
	// chain3-zip_dir - doesn't upgrade
	require := s.Require()
	home := copyTestData(s.T(), "download")
<<<<<<< HEAD
	cfg := &cosmovisor.Config{Home: home, Name: "autod", AllowDownloadBinaries: true, PollInterval: 100}
	upgradeFilename := cfg.UpgradeInfoFilePath()
=======
	cfg := &cosmovisor.Config{Home: home, Name: "autod", AllowDownloadBinaries: true, UnsafeSkipBackup: true}
>>>>>>> 40bb2f4f

	// should run the genesis binary and produce expected output
	currentBin, err := cfg.CurrentBin()
	require.NoError(err)
	require.Equal(cfg.GenesisBin(), currentBin)

	launcher, err := cosmovisor.NewLauncher(cfg)
	require.NoError(err)

	var stdout, stderr = NewBuffer(), NewBuffer()
	args := []string{"some", "args", upgradeFilename}
	doUpgrade, err := launcher.Run(args, stdout, stderr)

	require.NoError(err)
	require.True(doUpgrade)
	require.Equal("", stderr.String())
	require.Equal("Genesis autod. Args: some args "+upgradeFilename+"\n"+`ERROR: UPGRADE "chain2" NEEDED at height: 49: zip_binary`+"\n", stdout.String())
	currentBin, err = cfg.CurrentBin()
	require.NoError(err)
	require.Equal(cfg.UpgradeBin("chain2"), currentBin)

	// start chain2
	stdout.Reset()
	stderr.Reset()
	args = []string{"run", "--fast", upgradeFilename}
	doUpgrade, err = launcher.Run(args, stdout, stderr)
	require.NoError(err)

	require.Equal("", stderr.String())
	require.Equal("Chain 2 from zipped binary\nArgs: run --fast "+upgradeFilename+"\n"+`ERROR: UPGRADE "chain3" NEEDED at height: 936: ref_to_chain3-zip_dir.json module=main`+"\n", stdout.String())
	// ended with one more upgrade
	require.True(doUpgrade)
	currentBin, err = cfg.CurrentBin()
	require.NoError(err)
	require.Equal(cfg.UpgradeBin("chain3"), currentBin)

	// run the last chain
	args = []string{"end", "--halt", upgradeFilename}
	stdout.Reset()
	stderr.Reset()
	doUpgrade, err = launcher.Run(args, stdout, stderr)
	require.NoError(err)
	require.False(doUpgrade)
	require.Equal("", stderr.String())
	require.Equal("Chain 3 from zipped directory\nArgs: end --halt "+upgradeFilename+"\n", stdout.String())

	// and this doesn't upgrade
	currentBin, err = cfg.CurrentBin()
	require.NoError(err)
	require.Equal(cfg.UpgradeBin("chain3"), currentBin)
}<|MERGE_RESOLUTION|>--- conflicted
+++ resolved
@@ -25,11 +25,7 @@
 	// binaries from testdata/validate directory
 	require := s.Require()
 	home := copyTestData(s.T(), "validate")
-<<<<<<< HEAD
-	cfg := &cosmovisor.Config{Home: home, Name: "dummyd", PollInterval: 20}
-=======
-	cfg := &cosmovisor.Config{Home: home, Name: "dummyd", UnsafeSkipBackup: true}
->>>>>>> 40bb2f4f
+	cfg := &cosmovisor.Config{Home: home, Name: "dummyd", PollInterval: 20, UnsafeSkipBackup: true}
 
 	// should run the genesis binary and produce expected output
 	var stdout, stderr = NewBuffer(), NewBuffer()
@@ -78,12 +74,8 @@
 	// chain3-zip_dir - doesn't upgrade
 	require := s.Require()
 	home := copyTestData(s.T(), "download")
-<<<<<<< HEAD
-	cfg := &cosmovisor.Config{Home: home, Name: "autod", AllowDownloadBinaries: true, PollInterval: 100}
+	cfg := &cosmovisor.Config{Home: home, Name: "autod", AllowDownloadBinaries: true, PollInterval: 100, UnsafeSkipBackup: true}
 	upgradeFilename := cfg.UpgradeInfoFilePath()
-=======
-	cfg := &cosmovisor.Config{Home: home, Name: "autod", AllowDownloadBinaries: true, UnsafeSkipBackup: true}
->>>>>>> 40bb2f4f
 
 	// should run the genesis binary and produce expected output
 	currentBin, err := cfg.CurrentBin()
