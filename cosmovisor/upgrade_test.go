--- conflicted
+++ resolved
@@ -247,7 +247,6 @@
 		},
 	}
 
-<<<<<<< HEAD
 	for label, tc := range cases {
 		s.Run(label, func() {
 			var err error
@@ -273,54 +272,13 @@
 				Info: fmt.Sprintf(`{"binaries":{"%s": "%s"}}`, cosmovisor.OSArch(), url),
 			}
 
-			err = cosmovisor.DownloadBinary(cfg, info)
-			if !tc.canDownload {
-				s.Require().Error(err)
-				return
-			}
-=======
-	for _, tc := range cases {
-		var err error
-		// make temp dir
-		home := copyTestData(s.T(), "download")
-
-		cfg := &cosmovisor.Config{
-			Home:                  home,
-			Name:                  "autod",
-			AllowDownloadBinaries: true,
-		}
-
-		// if we have a relative path, make it absolute, but don't change eg. https://... urls
-		url := tc.url
-		if strings.HasPrefix(url, "./") {
-			url, err = filepath.Abs(url)
-			s.Require().NoError(err)
-		}
-
-		upgrade := "amazonas"
-		info := cosmovisor.UpgradeInfo{
-			Name: upgrade,
-			Info: fmt.Sprintf(`{"binaries":{"%s": "%s"}}`, cosmovisor.OSArch(), url),
-		}
-
-		err = cosmovisor.DownloadBinary(cfg, info)
-		if !tc.canDownload {
-			s.Require().Error(err)
-		} else {
->>>>>>> b565069b
-			s.Require().NoError(err)
-
 			err = cosmovisor.EnsureBinary(cfg.UpgradeBin(upgrade))
 			if tc.validBinary {
-				s.Require().NoError(err)
-			} else {
+        s.Require().NoError(err)
+      } else {
 				s.Require().Error(err)
 			}
-<<<<<<< HEAD
 		})
-=======
-		}
->>>>>>> b565069b
 	}
 }
 
