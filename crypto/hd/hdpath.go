package hd

import (
	"crypto/hmac"
	"crypto/sha512"
	"encoding/binary"
	"errors"
	"fmt"
	"math/big"
	"strconv"
	"strings"

	"github.com/btcsuite/btcd/btcec"
)

// BIP44Params wraps BIP 44 params (5 level BIP 32 path).
// To receive a canonical string representation ala
// m / purpose' / coinType' / account' / change / addressIndex
// call String() on a BIP44Params instance.
type BIP44Params struct {
	Purpose      uint32 `json:"purpose"`
	CoinType     uint32 `json:"coinType"`
	Account      uint32 `json:"account"`
	Change       bool   `json:"change"`
	AddressIndex uint32 `json:"addressIndex"`
}

// NewParams creates a BIP 44 parameter object from the params:
// m / purpose' / coinType' / account' / change / addressIndex
func NewParams(purpose, coinType, account uint32, change bool, addressIdx uint32) *BIP44Params {
	return &BIP44Params{
		Purpose:      purpose,
		CoinType:     coinType,
		Account:      account,
		Change:       change,
		AddressIndex: addressIdx,
	}
}

// Parse the BIP44 path and unmarshal into the struct.
func NewParamsFromPath(path string) (*BIP44Params, error) {
	spl := strings.Split(path, "/")
	if len(spl) != 5 {
		return nil, fmt.Errorf("path length is wrong. Expected 5, got %d", len(spl))
	}

	// Check items can be parsed
	purpose, err := hardenedInt(spl[0])
	if err != nil {
		return nil, err
	}

	coinType, err := hardenedInt(spl[1])
	if err != nil {
		return nil, err
	}

	account, err := hardenedInt(spl[2])
	if err != nil {
		return nil, err
	}

	change, err := hardenedInt(spl[3])
	if err != nil {
		return nil, err
	}

	addressIdx, err := hardenedInt(spl[4])
	if err != nil {
		return nil, err
	}

	// Confirm valid values
	if spl[0] != "44'" {
		return nil, fmt.Errorf("first field in path must be 44', got %v", spl[0])
	}

	if !isHardened(spl[1]) || !isHardened(spl[2]) {
		return nil,
			fmt.Errorf("second and third field in path must be hardened (ie. contain the suffix ', got %v and %v", spl[1], spl[2])
	}

	if isHardened(spl[3]) || isHardened(spl[4]) {
		return nil,
			fmt.Errorf("fourth and fifth field in path must not be hardened (ie. not contain the suffix ', got %v and %v", spl[3], spl[4])
	}

	if !(change == 0 || change == 1) {
		return nil, fmt.Errorf("change field can only be 0 or 1")
	}

	return &BIP44Params{
		Purpose:      purpose,
		CoinType:     coinType,
		Account:      account,
		Change:       change > 0,
		AddressIndex: addressIdx,
	}, nil
}

func hardenedInt(field string) (uint32, error) {
	field = strings.TrimSuffix(field, "'")
	i, err := strconv.Atoi(field)

	if err != nil {
		return 0, err
	}

	if i < 0 {
		return 0, fmt.Errorf("fields must not be negative. got %d", i)
	}

	return uint32(i), nil
}

func isHardened(field string) bool {
	return strings.HasSuffix(field, "'")
}

// NewFundraiserParams creates a BIP 44 parameter object from the params:
// m / 44' / coinType' / account' / 0 / address_index
// The fixed parameters (purpose', coin_type', and change) are determined by what was used in the fundraiser.
func NewFundraiserParams(account, coinType, addressIdx uint32) *BIP44Params {
	return NewParams(44, coinType, account, false, addressIdx)
}

// DerivationPath returns the BIP44 fields as an array.
func (p BIP44Params) DerivationPath() []uint32 {
	change := uint32(0)
	if p.Change {
		change = 1
	}

	return []uint32{
		p.Purpose,
		p.CoinType,
		p.Account,
		change,
		p.AddressIndex,
	}
}

func (p BIP44Params) String() string {
	var changeStr string
	if p.Change {
		changeStr = "1"
	} else {
		changeStr = "0"
	}
	// m / Purpose' / coin_type' / Account' / Change / address_index
	return fmt.Sprintf("%d'/%d'/%d'/%s/%d",
		p.Purpose,
		p.CoinType,
		p.Account,
		changeStr,
		p.AddressIndex)
}

// ComputeMastersFromSeed returns the master secret key's, and chain code.
func ComputeMastersFromSeed(seed []byte) (secret [32]byte, chainCode [32]byte) {
	curveIdentifier := []byte("Bitcoin seed")
	secret, chainCode = i64(curveIdentifier, seed)

	return
}

// DerivePrivateKeyForPath derives the private key by following the BIP 32/44 path from privKeyBytes,
// using the given chainCode.
<<<<<<< HEAD
func DerivePrivateKeyForPath(privKeyBytes [32]byte, chainCode [32]byte, path string) ([]byte, error) {
=======
func DerivePrivateKeyForPath(privKeyBytes, chainCode [32]byte, path string) ([]byte, error) {
>>>>>>> f19c9ce8
	data := privKeyBytes
	parts := strings.Split(path, "/")

	for _, part := range parts {
		// do we have an apostrophe?
		harden := part[len(part)-1:] == "'"
		// harden == private derivation, else public derivation:
		if harden {
			part = part[:len(part)-1]
		}

		idx, err := strconv.Atoi(part)

		if err != nil {
			return []byte{}, fmt.Errorf("invalid BIP 32 path: %s", err)
		}

		if idx < 0 {
			return []byte{}, errors.New("invalid BIP 32 path: index negative ot too large")
		}

		data, chainCode = derivePrivateKey(data, chainCode, uint32(idx), harden)
	}

	derivedKey := make([]byte, 32)
	n := copy(derivedKey, data[:])

	if n != 32 || len(data) != 32 {
		return []byte{}, fmt.Errorf("expected a (secp256k1) key of length 32, got length: %v", len(data))
	}

	return derivedKey, nil
}

// derivePrivateKey derives the private key with index and chainCode.
// If harden is true, the derivation is 'hardened'.
// It returns the new private key and new chain code.
// For more information on hardened keys see:
//  - https://github.com/bitcoin/bips/blob/master/bip-0032.mediawiki
func derivePrivateKey(privKeyBytes [32]byte, chainCode [32]byte, index uint32, harden bool) ([32]byte, [32]byte) {
	var data []byte

	if harden {
		index |= 0x80000000

		data = append([]byte{byte(0)}, privKeyBytes[:]...)
	} else {
		// this can't return an error:
		_, ecPub := btcec.PrivKeyFromBytes(btcec.S256(), privKeyBytes[:])
		pubkeyBytes := ecPub.SerializeCompressed()
		data = pubkeyBytes

		/* By using btcec, we can remove the dependency on tendermint/crypto/secp256k1
		pubkey := secp256k1.PrivKeySecp256k1(privKeyBytes).PubKey()
		public := pubkey.(secp256k1.PubKeySecp256k1)
		data = public[:]
		*/
	}

	data = append(data, uint32ToBytes(index)...)
	data2, chainCode2 := i64(chainCode[:], data)
	x := addScalars(privKeyBytes[:], data2[:])

	return x, chainCode2
}

// modular big endian addition
func addScalars(a []byte, b []byte) [32]byte {
	aInt := new(big.Int).SetBytes(a)
	bInt := new(big.Int).SetBytes(b)
	sInt := new(big.Int).Add(aInt, bInt)
	x := sInt.Mod(sInt, btcec.S256().N).Bytes()
	x2 := [32]byte{}
	copy(x2[32-len(x):], x)

	return x2
}

func uint32ToBytes(i uint32) []byte {
	b := [4]byte{}
	binary.BigEndian.PutUint32(b[:], i)

	return b[:]
}

// i64 returns the two halfs of the SHA512 HMAC of key and data.
func i64(key []byte, data []byte) (il [32]byte, ir [32]byte) {
	mac := hmac.New(sha512.New, key)
	// sha512 does not err
	_, _ = mac.Write(data)

	I := mac.Sum(nil)
	copy(il[:], I[:32])
	copy(ir[:], I[32:])

	return
}

// CreateHDPath returns BIP 44 object from account and index parameters.
func CreateHDPath(coinType, account, index uint32) *BIP44Params {
	return NewFundraiserParams(account, coinType, index)
}<|MERGE_RESOLUTION|>--- conflicted
+++ resolved
@@ -166,11 +166,7 @@
 
 // DerivePrivateKeyForPath derives the private key by following the BIP 32/44 path from privKeyBytes,
 // using the given chainCode.
-<<<<<<< HEAD
-func DerivePrivateKeyForPath(privKeyBytes [32]byte, chainCode [32]byte, path string) ([]byte, error) {
-=======
 func DerivePrivateKeyForPath(privKeyBytes, chainCode [32]byte, path string) ([]byte, error) {
->>>>>>> f19c9ce8
 	data := privKeyBytes
 	parts := strings.Split(path, "/")
 
