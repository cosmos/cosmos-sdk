// Package keyring provides common key management API.
//
// # The Keyring interface
//
// The Keyring interface defines the methods that a type needs to implement to be used
// as key storage backend. This package provides a few implementations out-of-the-box.
//
// # NewInMemory
//
// The NewInMemory constructor returns an implementation backed by an in-memory, goroutine-safe
// map that has historically been used for testing purposes or on-the-fly key generation as the
// generated keys are discarded when the process terminates or the type instance is garbage
// collected.
//
// # New
//
// The New constructor returns an implementation backed by a keyring library
// (https://github.com/99designs/keyring), whose aim is to provide a common abstraction and uniform
// interface between secret stores available for Windows, macOS, and most GNU/Linux distributions
// as well as operating system-agnostic encrypted file-based backends.
//
// The backends:
//
<<<<<<< HEAD
//	os	The instance returned by this constructor uses the operating system's default
//		credentials store to handle key storage operations securely. It should be noted
//		that the keyring may be kept unlocked for the whole duration of the user session.
//	file	This backend more closely resembles the previous keyring storage used prior to
//		v0.38.1. It stores the keyring encrypted within the app's configuration directory.
//		This keyring will request a password each time it is accessed, which may occur
//		multiple times in a single command resulting in repeated password prompts.
//	kwallet	This backend uses KDE Wallet Manager as a credentials management application:
//		https://github.com/KDE/kwallet
//	pass	This backend uses the pass command line utility to store and retrieve keys:
//		https://www.passwordstore.org/
//	test	This backend stores keys insecurely to disk. It does not prompt for a password to
//		be unlocked and it should be used only for testing purposes.
//	memory	Same instance as returned by NewInMemory. This backend uses a transient storage. Keys
//		are discarded when the process terminates or the type instance is garbage collected.
=======
//	os		The instance returned by this constructor uses the operating system's default
//			credentials store to handle keys storage operations securely. It should be noted
//			that the keyring keyring may be kept unlocked for the whole duration of the user
//			session.
//	file	This backend more closely resembles the previous keyring storage used prior to
//			v0.38.1. It stores the keyring encrypted within the app's configuration directory.
//			This keyring will request a password each time it is accessed, which may occur
//			multiple times in a single command resulting in repeated password prompts.
//	kwallet	This backend uses KDE Wallet Manager as a credentials management application:
//			https://github.com/KDE/kwallet
//	pass	This backend uses the pass command line utility to store and retrieve keys:
//			https://www.passwordstore.org/
//	test	This backend stores keys insecurely to disk. It does not prompt for a password to
//			be unlocked and it should be use only for testing purposes.
//	memory	Same instance as returned by NewInMemory. This backend uses a transient storage. Keys
//			are discarded when the process terminates or the type instance is garbage collected.
>>>>>>> f001b467
package keyring<|MERGE_RESOLUTION|>--- conflicted
+++ resolved
@@ -21,10 +21,10 @@
 //
 // The backends:
 //
-<<<<<<< HEAD
 //	os	The instance returned by this constructor uses the operating system's default
-//		credentials store to handle key storage operations securely. It should be noted
-//		that the keyring may be kept unlocked for the whole duration of the user session.
+//		credentials store to handle keys storage operations securely. It should be noted
+//		that the keyring may be kept unlocked for the whole duration of the user
+//		session.
 //	file	This backend more closely resembles the previous keyring storage used prior to
 //		v0.38.1. It stores the keyring encrypted within the app's configuration directory.
 //		This keyring will request a password each time it is accessed, which may occur
@@ -37,22 +37,4 @@
 //		be unlocked and it should be used only for testing purposes.
 //	memory	Same instance as returned by NewInMemory. This backend uses a transient storage. Keys
 //		are discarded when the process terminates or the type instance is garbage collected.
-=======
-//	os		The instance returned by this constructor uses the operating system's default
-//			credentials store to handle keys storage operations securely. It should be noted
-//			that the keyring keyring may be kept unlocked for the whole duration of the user
-//			session.
-//	file	This backend more closely resembles the previous keyring storage used prior to
-//			v0.38.1. It stores the keyring encrypted within the app's configuration directory.
-//			This keyring will request a password each time it is accessed, which may occur
-//			multiple times in a single command resulting in repeated password prompts.
-//	kwallet	This backend uses KDE Wallet Manager as a credentials management application:
-//			https://github.com/KDE/kwallet
-//	pass	This backend uses the pass command line utility to store and retrieve keys:
-//			https://www.passwordstore.org/
-//	test	This backend stores keys insecurely to disk. It does not prompt for a password to
-//			be unlocked and it should be use only for testing purposes.
-//	memory	Same instance as returned by NewInMemory. This backend uses a transient storage. Keys
-//			are discarded when the process terminates or the type instance is garbage collected.
->>>>>>> f001b467
 package keyring