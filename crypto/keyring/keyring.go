package keyring

import (
	"bufio"
	"encoding/hex"
	"fmt"
	"io"
	"os"
	"path/filepath"
	"sort"
	"strings"

	"github.com/99designs/keyring"
	"github.com/pkg/errors"
	"github.com/tendermint/crypto/bcrypt"
	tmcrypto "github.com/tendermint/tendermint/crypto"

	"github.com/cosmos/cosmos-sdk/client/input"
	"github.com/cosmos/cosmos-sdk/codec"
	"github.com/cosmos/cosmos-sdk/crypto"
	"github.com/cosmos/cosmos-sdk/crypto/hd"
	"github.com/cosmos/cosmos-sdk/crypto/ledger"
	"github.com/cosmos/cosmos-sdk/crypto/types"
	sdk "github.com/cosmos/cosmos-sdk/types"
	sdkerrors "github.com/cosmos/cosmos-sdk/types/errors"
	"github.com/cosmos/go-bip39"
)

// Backend options for Keyring
const (
	BackendFile    = "file"
	BackendOS      = "os"
	BackendKWallet = "kwallet"
	BackendPass    = "pass"
	BackendTest    = "test"
	BackendMemory  = "memory"
)

const (
	keyringFileDirName = "keyring-file"
	keyringTestDirName = "keyring-test"
	passKeyringPrefix  = "keyring-%s"

	// temporary pass phrase for exporting a key during a key rename
	passPhrase = "temp"
)

var (
	_                          Keyring = &keystore{}
	maxPassphraseEntryAttempts         = 3
)

// Keyring exposes operations over a backend supported by github.com/99designs/keyring.
type Keyring interface {
	// List all keys.
	List() ([]*Record, error)

	// Supported signing algorithms for Keyring and Ledger respectively.
	SupportedAlgorithms() (SigningAlgoList, SigningAlgoList)

	// Key and KeyByAddress return keys by uid and address respectively.
	Key(uid string) (*Record, error)
	KeyByAddress(address sdk.Address) (*Record, error)

	// Delete and DeleteByAddress remove keys from the keyring.
	Delete(uid string) error
	DeleteByAddress(address sdk.Address) error

	// Rename an existing key from the Keyring
	Rename(from string, to string) error

	// NewMnemonic generates a new mnemonic, derives a hierarchical deterministic key from it, and
	// persists the key to storage. Returns the generated mnemonic and the key Info.
	// It returns an error if it fails to generate a key for the given algo type, or if
	// another key is already stored under the same name or address.
	//
	// A passphrase set to the empty string will set the passphrase to the DefaultBIP39Passphrase value.
	NewMnemonic(uid string, language Language, hdPath, bip39Passphrase string, algo SignatureAlgo) (*Record, string, error)

	// NewAccount converts a mnemonic to a private key and BIP-39 HD Path and persists it.
	// It fails if there is an existing key Info with the same address.
	NewAccount(uid, mnemonic, bip39Passphrase, hdPath string, algo SignatureAlgo) (*Record, error)

	// SaveLedgerKey retrieves a public key reference from a Ledger device and persists it.
	SaveLedgerKey(uid string, algo SignatureAlgo, hrp string, coinType, account, index uint32) (*Record, error)

	// SaveOfflineKey stores a public key and returns the persisted Info structure.
	SaveOfflineKey(uid string, pubkey types.PubKey) (*Record, error)

	// SaveMultisig stores and returns a new multsig (offline) key reference.
	SaveMultisig(uid string, pubkey types.PubKey) (*Record, error)

	Signer

	Importer
	Exporter

	Migrator
}

// UnsafeKeyring exposes unsafe operations such as unsafe unarmored export in
// addition to those that are made available by the Keyring interface.
type UnsafeKeyring interface {
	Keyring
	UnsafeExporter
}

// Signer is implemented by key stores that want to provide signing capabilities.
type Signer interface {
	// Sign sign byte messages with a user key.
	Sign(uid string, msg []byte) ([]byte, types.PubKey, error)

	// SignByAddress sign byte messages with a user key providing the address.
	SignByAddress(address sdk.Address, msg []byte) ([]byte, types.PubKey, error)
}

// Importer is implemented by key stores that support import of public and private keys.
type Importer interface {
	// ImportPrivKey imports ASCII armored passphrase-encrypted private keys.
	ImportPrivKey(uid, armor, passphrase string) error

	// ImportPubKey imports ASCII armored public keys.
	ImportPubKey(uid string, armor string) error
}

// Migrator is implemented by key stores and enables migration of  keys from amino to proto
type Migrator interface {
	MigrateAll() (bool, error)
}

// Exporter is implemented by key stores that support export of public and private keys.
type Exporter interface {
	// Export public key
	ExportPubKeyArmor(uid string) (string, error)
	ExportPubKeyArmorByAddress(address sdk.Address) (string, error)

	// ExportPrivKeyArmor returns a private key in ASCII armored format.
	// It returns an error if the key does not exist or a wrong encryption passphrase is supplied.
	ExportPrivKeyArmor(uid, encryptPassphrase string) (armor string, err error)
	ExportPrivKeyArmorByAddress(address sdk.Address, encryptPassphrase string) (armor string, err error)
}

// UnsafeExporter is implemented by key stores that support unsafe export
// of private keys' material.
type UnsafeExporter interface {
	// UnsafeExportPrivKeyHex returns a private key in unarmored hex format
	UnsafeExportPrivKeyHex(uid string) (string, error)
}

// Option overrides keyring configuration options.
type Option func(options *Options)

// Options define the options of the Keyring.
type Options struct {
	// supported signing algorithms for keyring
	SupportedAlgos SigningAlgoList
	// supported signing algorithms for Ledger
	SupportedAlgosLedger SigningAlgoList
}

// NewInMemory creates a transient keyring useful for testing
// purposes and on-the-fly key generation.
// Keybase options can be applied when generating this new Keybase.
func NewInMemory(cdc codec.Codec, opts ...Option) Keyring {
	return newKeystore(keyring.NewArrayKeyring(nil), cdc, opts...)
}

// New creates a new instance of a keyring.
// Keyring ptions can be applied when generating the new instance.
// Available backends are "os", "file", "kwallet", "memory", "pass", "test".
func New(
	appName, backend, rootDir string, userInput io.Reader, cdc codec.Codec, opts ...Option,
) (Keyring, error) {
	var (
		db  keyring.Keyring
		err error
	)

	switch backend {
	case BackendMemory:
		return NewInMemory(cdc, opts...), err
	case BackendTest:
		db, err = keyring.Open(newTestBackendKeyringConfig(appName, rootDir))
	case BackendFile:
		db, err = keyring.Open(newFileBackendKeyringConfig(appName, rootDir, userInput))
	case BackendOS:
		db, err = keyring.Open(newOSBackendKeyringConfig(appName, rootDir, userInput))
	case BackendKWallet:
		db, err = keyring.Open(newKWalletBackendKeyringConfig(appName, rootDir, userInput))
	case BackendPass:
		db, err = keyring.Open(newPassBackendKeyringConfig(appName, rootDir, userInput))
	default:
		return nil, fmt.Errorf("unknown keyring backend %v", backend)
	}

	if err != nil {
		return nil, err
	}

	return newKeystore(db, cdc, opts...), nil
}

type keystore struct {
	db      keyring.Keyring
	cdc     codec.Codec
	options Options
}

func newKeystore(kr keyring.Keyring, cdc codec.Codec, opts ...Option) keystore {
	// Default options for keybase
	options := Options{
		SupportedAlgos:       SigningAlgoList{hd.Secp256k1},
		SupportedAlgosLedger: SigningAlgoList{hd.Secp256k1},
	}

	for _, optionFn := range opts {
		optionFn(&options)
	}

	return keystore{kr, cdc, options}
}

func (ks keystore) ExportPubKeyArmor(uid string) (string, error) {
	k, err := ks.Key(uid)
	if err != nil {
		return "", err
	}

	key, err := k.GetPubKey()
	if err != nil {
		return "", err
	}

	bz, err := ks.cdc.MarshalInterface(key)
	if err != nil {
		return "", err
	}

	return crypto.ArmorPubKeyBytes(bz, key.Type()), nil
}

func (ks keystore) ExportPubKeyArmorByAddress(address sdk.Address) (string, error) {
	k, err := ks.KeyByAddress(address)
	if err != nil {
		return "", err
	}

	return ks.ExportPubKeyArmor(k.Name)
}

// ExportPrivKeyArmor exports encrypted privKey
func (ks keystore) ExportPrivKeyArmor(uid, encryptPassphrase string) (armor string, err error) {
	priv, err := ks.ExportPrivateKeyObject(uid)
	if err != nil {
		return "", err
	}

	return crypto.EncryptArmorPrivKey(priv, encryptPassphrase, priv.Type()), nil
}

// ExportPrivateKeyObject exports an armored private key object.
func (ks keystore) ExportPrivateKeyObject(uid string) (types.PrivKey, error) {
	k, err := ks.Key(uid)
	if err != nil {
		return nil, err
	}

	priv, err := extractPrivKeyFromRecord(k)
	if err != nil {
		return nil, err
	}

	return priv, err
}

func (ks keystore) ExportPrivKeyArmorByAddress(address sdk.Address, encryptPassphrase string) (armor string, err error) {
	k, err := ks.KeyByAddress(address)
	if err != nil {
		return "", err
	}

	return ks.ExportPrivKeyArmor(k.Name, encryptPassphrase)
}

func (ks keystore) ImportPrivKey(uid, armor, passphrase string) error {
	if k, err := ks.Key(uid); err == nil {
		if uid == k.Name {
			return fmt.Errorf("cannot overwrite key: %s", uid)
		}
	}

	privKey, _, err := crypto.UnarmorDecryptPrivKey(armor, passphrase)
	if err != nil {
		return errors.Wrap(err, "failed to decrypt private key")
	}

	_, err = ks.writeLocalKey(uid, privKey)
	if err != nil {
		return err
	}

	return nil
}

func (ks keystore) ImportPubKey(uid string, armor string) error {
	if _, err := ks.Key(uid); err == nil {
		return fmt.Errorf("cannot overwrite key: %s", uid)
	}

	pubBytes, _, err := crypto.UnarmorPubKeyBytes(armor)
	if err != nil {
		return err
	}

	var pubKey types.PubKey
	if err := ks.cdc.UnmarshalInterface(pubBytes, &pubKey); err != nil {
		return err
	}

	_, err = ks.writeOfflineKey(uid, pubKey)
	if err != nil {
		return err
	}

	return nil
}

func (ks keystore) Sign(uid string, msg []byte) ([]byte, types.PubKey, error) {
	k, err := ks.Key(uid)
	if err != nil {
		return nil, nil, err
	}

	switch {
	case k.GetLocal() != nil:
		priv, err := extractPrivKeyFromLocal(k.GetLocal())
		if err != nil {
			return nil, nil, err
		}

		sig, err := priv.Sign(msg)
		if err != nil {
			return nil, nil, err
		}

		return sig, priv.PubKey(), nil

	case k.GetLedger() != nil:
		return SignWithLedger(k, msg)

		// multi or offline record
	default:
		pub, err := k.GetPubKey()
		if err != nil {
			return nil, nil, err
		}

		return nil, pub, errors.New("cannot sign with offline keys")
	}
}

func (ks keystore) SignByAddress(address sdk.Address, msg []byte) ([]byte, types.PubKey, error) {
	k, err := ks.KeyByAddress(address)
	if err != nil {
		return nil, nil, err
	}

	return ks.Sign(k.Name, msg)
}

func (ks keystore) SaveLedgerKey(uid string, algo SignatureAlgo, hrp string, coinType, account, index uint32) (*Record, error) {

	if !ks.options.SupportedAlgosLedger.Contains(algo) {
		return nil, fmt.Errorf(
			"%w: signature algo %s is not defined in the keyring options",
			ErrUnsupportedSigningAlgo, algo.Name(),
		)
	}

	hdPath := hd.NewFundraiserParams(account, coinType, index)

	priv, _, err := ledger.NewPrivKeySecp256k1(*hdPath, hrp)
	if err != nil {
		return nil, fmt.Errorf("failed to generate ledger key: %w", err)
	}

	return ks.writeLedgerKey(uid, priv.PubKey(), hdPath)
}

func (ks keystore) writeLedgerKey(name string, pk types.PubKey, path *hd.BIP44Params) (*Record, error) {
	k, err := NewLedgerRecord(name, pk, path)
	if err != nil {
		return nil, err
	}

	return k, ks.writeRecord(k)
}

func (ks keystore) SaveMultisig(uid string, pubkey types.PubKey) (*Record, error) {
	return ks.writeMultisigKey(uid, pubkey)
}

func (ks keystore) SaveOfflineKey(uid string, pubkey types.PubKey) (*Record, error) {
	return ks.writeOfflineKey(uid, pubkey)
}

func (ks keystore) DeleteByAddress(address sdk.Address) error {
	k, err := ks.KeyByAddress(address)
	if err != nil {
		return err
	}

	err = ks.Delete(k.Name)
	if err != nil {
		return err
	}

	return nil
}

func (ks keystore) Rename(oldName, newName string) error {
	_, err := ks.Key(newName)
	if err == nil {
		return fmt.Errorf("rename failed: %s already exists in the keyring", newName)
	}

	armor, err := ks.ExportPrivKeyArmor(oldName, passPhrase)
	if err != nil {
		return err
	}

	if err := ks.Delete(oldName); err != nil {
		return err
	}

	if err := ks.ImportPrivKey(newName, armor, passPhrase); err != nil {
		return err
	}

	return nil
}

// Delete deletes a key in the keyring. `uid` represents the key name, without
// the `.info` suffix.
func (ks keystore) Delete(uid string) error {
	k, err := ks.Key(uid)
	if err != nil {
		return err
	}

	addr, err := k.GetAddress()
	if err != nil {
		return err
	}

	err = ks.db.Remove(addrHexKeyAsString(addr))
	if err != nil {
		return err
	}

	err = ks.db.Remove(infoKey(uid))
	if err != nil {
		return err
	}

	return nil
}

func (ks keystore) KeyByAddress(address sdk.Address) (*Record, error) {
	ik, err := ks.db.Get(addrHexKeyAsString(address))
	if err != nil {
		return nil, wrapKeyNotFound(err, fmt.Sprint("key with address", address, "not found"))
	}

	if len(ik.Data) == 0 {
		return nil, wrapKeyNotFound(err, fmt.Sprint("key with address", address, "not found"))
	}

	return ks.Key(string(ik.Data))
}

func wrapKeyNotFound(err error, msg string) error {
	if err == keyring.ErrKeyNotFound {
		return sdkerrors.Wrap(sdkerrors.ErrKeyNotFound, msg)
	}
	return err
}

func (ks keystore) List() ([]*Record, error) {
	if _, err := ks.MigrateAll(); err != nil {
		return nil, err
	}

	keys, err := ks.db.Keys()
	if err != nil {
		return nil, err
	}

<<<<<<< HEAD
	var res []*Record // nolint: prealloc
=======
	var res []*Record //nolint:prealloc
>>>>>>> 479485f9
	sort.Strings(keys)
	for _, key := range keys {
		if strings.Contains(key, addressSuffix) {
			continue
		}

		item, err := ks.db.Get(key)
		if err != nil {
			return nil, err
		}

		if len(item.Data) == 0 {
			return nil, sdkerrors.ErrKeyNotFound.Wrap(key)
		}

		k, err := ks.protoUnmarshalRecord(item.Data)
		if err != nil {
			return nil, err
		}

		res = append(res, k)
	}

	return res, nil
}

func (ks keystore) NewMnemonic(uid string, language Language, hdPath, bip39Passphrase string, algo SignatureAlgo) (*Record, string, error) {
	if language != English {
		return nil, "", ErrUnsupportedLanguage
	}

	if !ks.isSupportedSigningAlgo(algo) {
		return nil, "", ErrUnsupportedSigningAlgo
	}

	// Default number of words (24): This generates a mnemonic directly from the
	// number of words by reading system entropy.
	entropy, err := bip39.NewEntropy(defaultEntropySize)
	if err != nil {
		return nil, "", err
	}

	mnemonic, err := bip39.NewMnemonic(entropy)
	if err != nil {
		return nil, "", err
	}

	if bip39Passphrase == "" {
		bip39Passphrase = DefaultBIP39Passphrase
	}

	k, err := ks.NewAccount(uid, mnemonic, bip39Passphrase, hdPath, algo)
	if err != nil {
		return nil, "", err
	}

	return k, mnemonic, nil
}

func (ks keystore) NewAccount(name string, mnemonic string, bip39Passphrase string, hdPath string, algo SignatureAlgo) (*Record, error) {
	if !ks.isSupportedSigningAlgo(algo) {
		return nil, ErrUnsupportedSigningAlgo
	}

	// create master key and derive first key for keyring
	derivedPriv, err := algo.Derive()(mnemonic, bip39Passphrase, hdPath)
	if err != nil {
		return nil, err
	}

	privKey := algo.Generate()(derivedPriv)

	// check if the a key already exists with the same address and return an error
	// if found
	address := sdk.AccAddress(privKey.PubKey().Address())
	if _, err := ks.KeyByAddress(address); err == nil {
		return nil, errors.New("duplicated address created")
	}

	return ks.writeLocalKey(name, privKey)
}

func (ks keystore) isSupportedSigningAlgo(algo SignatureAlgo) bool {
	return ks.options.SupportedAlgos.Contains(algo)
}

func (ks keystore) Key(uid string) (*Record, error) {
	k, _, err := ks.migrate(uid)
	if err != nil {
		return nil, err
	}

	return k, nil
}

// SupportedAlgorithms returns the keystore Options' supported signing algorithm.
// for the keyring and Ledger.
func (ks keystore) SupportedAlgorithms() (SigningAlgoList, SigningAlgoList) {
	return ks.options.SupportedAlgos, ks.options.SupportedAlgosLedger
}

// SignWithLedger signs a binary message with the ledger device referenced by an Info object
// and returns the signed bytes and the public key. It returns an error if the device could
// not be queried or it returned an error.
func SignWithLedger(k *Record, msg []byte) (sig []byte, pub types.PubKey, err error) {
	ledgerInfo := k.GetLedger()
	if ledgerInfo == nil {
		return nil, nil, errors.New("not a ledger object")
	}

	path := ledgerInfo.GetPath()

	priv, err := ledger.NewPrivKeySecp256k1Unsafe(*path)
	if err != nil {
		return
	}

	sig, err = priv.Sign(msg)
	if err != nil {
		return nil, nil, err
	}

	return sig, priv.PubKey(), nil
}

func newOSBackendKeyringConfig(appName, dir string, buf io.Reader) keyring.Config {
	return keyring.Config{
		ServiceName:              appName,
		FileDir:                  dir,
		KeychainTrustApplication: true,
		FilePasswordFunc:         newRealPrompt(dir, buf),
	}
}

func newTestBackendKeyringConfig(appName, dir string) keyring.Config {
	return keyring.Config{
		AllowedBackends: []keyring.BackendType{keyring.FileBackend},
		ServiceName:     appName,
		FileDir:         filepath.Join(dir, keyringTestDirName),
		FilePasswordFunc: func(_ string) (string, error) {
			return "test", nil
		},
	}
}

func newKWalletBackendKeyringConfig(appName, _ string, _ io.Reader) keyring.Config {
	return keyring.Config{
		AllowedBackends: []keyring.BackendType{keyring.KWalletBackend},
		ServiceName:     "kdewallet",
		KWalletAppID:    appName,
		KWalletFolder:   "",
	}
}

func newPassBackendKeyringConfig(appName, _ string, _ io.Reader) keyring.Config {
	prefix := fmt.Sprintf(passKeyringPrefix, appName)

	return keyring.Config{
		AllowedBackends: []keyring.BackendType{keyring.PassBackend},
		ServiceName:     appName,
		PassPrefix:      prefix,
	}
}

func newFileBackendKeyringConfig(name, dir string, buf io.Reader) keyring.Config {
	fileDir := filepath.Join(dir, keyringFileDirName)

	return keyring.Config{
		AllowedBackends:  []keyring.BackendType{keyring.FileBackend},
		ServiceName:      name,
		FileDir:          fileDir,
		FilePasswordFunc: newRealPrompt(fileDir, buf),
	}
}

func newRealPrompt(dir string, buf io.Reader) func(string) (string, error) {
	return func(prompt string) (string, error) {
		keyhashStored := false
		keyhashFilePath := filepath.Join(dir, "keyhash")

		var keyhash []byte

		_, err := os.Stat(keyhashFilePath)

		switch {
		case err == nil:
			keyhash, err = os.ReadFile(keyhashFilePath)
			if err != nil {
				return "", fmt.Errorf("failed to read %s: %v", keyhashFilePath, err)
			}

			keyhashStored = true

		case os.IsNotExist(err):
			keyhashStored = false

		default:
			return "", fmt.Errorf("failed to open %s: %v", keyhashFilePath, err)
		}

		failureCounter := 0

		for {
			failureCounter++
			if failureCounter > maxPassphraseEntryAttempts {
				return "", fmt.Errorf("too many failed passphrase attempts")
			}

			buf := bufio.NewReader(buf)
			pass, err := input.GetPassword("Enter keyring passphrase:", buf)
			if err != nil {
				// NOTE: LGTM.io reports a false positive alert that states we are printing the password,
				// but we only log the error.
				//
				// lgtm [go/clear-text-logging]
				fmt.Fprintln(os.Stderr, err)
				continue
			}

			if keyhashStored {
				if err := bcrypt.CompareHashAndPassword(keyhash, []byte(pass)); err != nil {
					fmt.Fprintln(os.Stderr, "incorrect passphrase")
					continue
				}

				return pass, nil
			}

			reEnteredPass, err := input.GetPassword("Re-enter keyring passphrase:", buf)
			if err != nil {
				// NOTE: LGTM.io reports a false positive alert that states we are printing the password,
				// but we only log the error.
				//
				// lgtm [go/clear-text-logging]
				fmt.Fprintln(os.Stderr, err)
				continue
			}

			if pass != reEnteredPass {
				fmt.Fprintln(os.Stderr, "passphrase do not match")
				continue
			}

			saltBytes := tmcrypto.CRandBytes(16)
			passwordHash, err := bcrypt.GenerateFromPassword(saltBytes, []byte(pass), 2)
			if err != nil {
				fmt.Fprintln(os.Stderr, err)
				continue
			}

			if err := os.WriteFile(dir+"/keyhash", passwordHash, 0555); err != nil {
				return "", err
			}

			return pass, nil
		}
	}
}

func (ks keystore) writeLocalKey(name string, privKey types.PrivKey) (*Record, error) {
	k, err := NewLocalRecord(name, privKey, privKey.PubKey())
	if err != nil {
		return nil, err
	}

	return k, ks.writeRecord(k)
}

// writeRecord persists a keyring item in keystore if it does not exist there
func (ks keystore) writeRecord(k *Record) error {
	addr, err := k.GetAddress()
	if err != nil {
		return err
	}

	key := infoKey(k.Name)

	exists, err := ks.existsInDb(addr, key)
	if err != nil {
		return err
	}
	if exists {
		return fmt.Errorf("public key %s already exists in keybase", key)
	}

	serializedRecord, err := ks.cdc.Marshal(k)
	if err != nil {
		return fmt.Errorf("unable to serialize record, err - %s", err)
	}

	item := keyring.Item{
		Key:  key,
		Data: serializedRecord,
	}

	if err := ks.SetItem(item); err != nil {
		return err
	}

	item = keyring.Item{
		Key:  addrHexKeyAsString(addr),
		Data: []byte(key),
	}

	if err := ks.SetItem(item); err != nil {
		return err
	}

	return nil
}

// existsInDb returns (true, nil) if either addr or name exist is in keystore DB.
// On the other hand, it returns (false, error) if Get method returns error different from keyring.ErrKeyNotFound
func (ks keystore) existsInDb(addr sdk.Address, name string) (bool, error) {

	if _, err := ks.db.Get(addrHexKeyAsString(addr)); err == nil {
		return true, nil // address lookup succeeds - info exists
	} else if err != keyring.ErrKeyNotFound {
		return false, err // received unexpected error - returns error
	}

	if _, err := ks.db.Get(name); err == nil {
		return true, nil // uid lookup succeeds - info exists
	} else if err != keyring.ErrKeyNotFound {
		return false, err // received unexpected error - returns
	}

	// both lookups failed, info does not exist
	return false, nil
}

func (ks keystore) writeOfflineKey(name string, pk types.PubKey) (*Record, error) {
	k, err := NewOfflineRecord(name, pk)
	if err != nil {
		return nil, err
	}

	return k, ks.writeRecord(k)
}

// writeMultisigKey investigate where thisf function is called maybe remove it
func (ks keystore) writeMultisigKey(name string, pk types.PubKey) (*Record, error) {
	k, err := NewMultiRecord(name, pk)
	if err != nil {
		return nil, err
	}

	return k, ks.writeRecord(k)
}

func (ks keystore) MigrateAll() (bool, error) {
	keys, err := ks.db.Keys()
	if err != nil {
		return false, err
	}

	if len(keys) == 0 {
		return false, nil
	}

	var migrated bool
	for _, key := range keys {
		if strings.Contains(key, addressSuffix) {
			continue
		}

		_, migrated2, err := ks.migrate(key)
		if err != nil {
			fmt.Printf("migrate err: %q", err)
			continue
		}

		if migrated2 {
			migrated = true
		}
	}

	return migrated, nil
}

// migrate converts keyring.Item from amino to proto serialization format.
func (ks keystore) migrate(key string) (*Record, bool, error) {
	if !(strings.HasSuffix(key, infoSuffix)) && !(strings.HasPrefix(key, sdk.Bech32PrefixAccAddr)) {
		key = infoKey(key)
	}
	item, err := ks.db.Get(key)
	if err != nil {
		return nil, false, wrapKeyNotFound(err, key)
	}

	if len(item.Data) == 0 {
		return nil, false, sdkerrors.Wrap(sdkerrors.ErrKeyNotFound, key)
	}

	// 2.try to deserialize using proto, if good then continue, otherwise try to deserialize using amino
	k, err := ks.protoUnmarshalRecord(item.Data)
	if err == nil {
		return k, false, nil
	}

	LegacyInfo, err := unMarshalLegacyInfo(item.Data)
	if err != nil {
		return nil, false, fmt.Errorf("unable to unmarshal item.Data, err: %w", err)
	}

	// 4.serialize info using proto
	k, err = ks.convertFromLegacyInfo(LegacyInfo)
	if err != nil {
		return nil, false, fmt.Errorf("convertFromLegacyInfo, err: %w", err)
	}

	serializedRecord, err := ks.cdc.Marshal(k)
	if err != nil {
		return nil, false, fmt.Errorf("unable to serialize record, err: %w", err)
	}

	item = keyring.Item{
		Key:         key,
		Data:        serializedRecord,
		Description: "SDK kerying version",
	}
	// 5.overwrite the keyring entry with
	if err := ks.SetItem(item); err != nil {
		return nil, false, fmt.Errorf("unable to set keyring.Item, err: %w", err)
	}

	return k, true, nil
}

func (ks keystore) protoUnmarshalRecord(bz []byte) (*Record, error) {
	k := new(Record)
	if err := ks.cdc.Unmarshal(bz, k); err != nil {
		return nil, err
	}

	return k, nil
}

func (ks keystore) SetItem(item keyring.Item) error {
	return ks.db.Set(item)
}

func (ks keystore) convertFromLegacyInfo(info LegacyInfo) (*Record, error) {
	if info == nil {
		return nil, errors.New("unable to convert LegacyInfo to Record cause info is nil")
	}

	name := info.GetName()
	pk := info.GetPubKey()

	switch info.GetType() {
	case TypeLocal:
		priv, err := privKeyFromLegacyInfo(info)
		if err != nil {
			return nil, err
		}

		return NewLocalRecord(name, priv, pk)
	case TypeOffline:
		return NewOfflineRecord(name, pk)
	case TypeMulti:
		return NewMultiRecord(name, pk)
	case TypeLedger:
		path, err := info.GetPath()
		if err != nil {
			return nil, err
		}

		return NewLedgerRecord(name, pk, path)
	default:
		return nil, errors.New("unknown LegacyInfo type")

	}
}

type unsafeKeystore struct {
	keystore
}

// NewUnsafe returns a new keyring that provides support for unsafe operations.
func NewUnsafe(kr Keyring) UnsafeKeyring {
	// The type assertion is against the only keystore
	// implementation that is currently provided.
	ks := kr.(keystore)

	return unsafeKeystore{ks}
}

// UnsafeExportPrivKeyHex exports private keys in unarmored hexadecimal format.
func (ks unsafeKeystore) UnsafeExportPrivKeyHex(uid string) (privkey string, err error) {
	priv, err := ks.ExportPrivateKeyObject(uid)
	if err != nil {
		return "", err
	}

	return hex.EncodeToString(priv.Bytes()), nil
}

func addrHexKeyAsString(address sdk.Address) string {
	return fmt.Sprintf("%s.%s", hex.EncodeToString(address.Bytes()), addressSuffix)
}<|MERGE_RESOLUTION|>--- conflicted
+++ resolved
@@ -496,11 +496,7 @@
 		return nil, err
 	}
 
-<<<<<<< HEAD
-	var res []*Record // nolint: prealloc
-=======
 	var res []*Record //nolint:prealloc
->>>>>>> 479485f9
 	sort.Strings(keys)
 	for _, key := range keys {
 		if strings.Contains(key, addressSuffix) {
