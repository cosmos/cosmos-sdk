--- conflicted
+++ resolved
@@ -437,8 +437,6 @@
 				require.Error(t, err)
 				require.True(t, errors.Is(err, tt.expectedErr))
 			}
-			require.NoError(t, err)
-
 		})
 	}
 }
@@ -1694,20 +1692,8 @@
 			kr, err := New(t.Name(), tt.backend, t.TempDir(), nil, cdc)
 			require.NoError(t, err)
 
-<<<<<<< HEAD
 			mnemonic, _, err := kr.NewMnemonic(tt.uid, English, sdk.FullFundraiserPath, DefaultBIP39Passphrase, hd.Secp256k1)
 			require.NoError(t, err)
-=======
-	passphrase := "somePass"
-	armor, err := kr.ExportPrivKeyArmor(uid, passphrase)
-	require.NoError(t, err)
-	err = kr.Delete(uid)
-	require.NoError(t, err)
-	newUID := otherID
-	// Should fail importing with wrong password
-	err = kr.ImportPrivKey(newUID, armor, "wrongPass")
-	require.True(t, errors.Is(err, sdkerrors.ErrWrongPassword))
->>>>>>> dfb3271c
 
 			addr, err := mnemonic.GetAddress()
 			require.NoError(t, err)
@@ -1721,7 +1707,6 @@
 
 func TestAltKeyring_ImportExportPrivKey_ByAddress(t *testing.T) {
 	cdc := getCodec()
-<<<<<<< HEAD
 	tests := []struct {
 		name             string
 		uid              string
@@ -1748,35 +1733,6 @@
 		t.Run(tt.name, func(t *testing.T) {
 			kr, err := New(t.Name(), BackendTest, t.TempDir(), nil, cdc)
 			require.NoError(t, err)
-=======
-	kr, err := New(t.Name(), BackendTest, t.TempDir(), nil, cdc)
-	require.NoError(t, err)
-
-	uid := theID
-	mnemonic, _, err := kr.NewMnemonic(uid, English, sdk.FullFundraiserPath, DefaultBIP39Passphrase, hd.Secp256k1)
-	require.NoError(t, err)
-
-	passphrase := "somePass"
-	addr, err := mnemonic.GetAddress()
-	require.NoError(t, err)
-	armor, err := kr.ExportPrivKeyArmorByAddress(addr, passphrase)
-	require.NoError(t, err)
-	err = kr.Delete(uid)
-	require.NoError(t, err)
-
-	newUID := otherID
-	// Should fail importing with wrong password
-	err = kr.ImportPrivKey(newUID, armor, "wrongPass")
-	require.True(t, errors.Is(err, sdkerrors.ErrWrongPassword))
-
-	err = kr.ImportPrivKey(newUID, armor, passphrase)
-	require.NoError(t, err)
-
-	// Should fail importing private key on existing key.
-	err = kr.ImportPrivKey(newUID, armor, passphrase)
-	require.True(t, errors.Is(err, ErrOverwriteKey))
-}
->>>>>>> dfb3271c
 
 			mnemonic, _, err := kr.NewMnemonic(tt.uid, English, sdk.FullFundraiserPath, DefaultBIP39Passphrase, hd.Secp256k1)
 			require.NoError(t, err)
@@ -1900,49 +1856,15 @@
 
 // TODO: review it
 func TestBackendConfigConstructors(t *testing.T) {
-	tests := []struct {
-		name        string
-		getConfig   func() keyring.Config
-		backendType keyring.BackendType
-		serviceName string
-		kwalletId   string
-	}{
-		{
-			name: "Kdewallet config",
-			getConfig: func() keyring.Config {
-				return newKWalletBackendKeyringConfig("test", "", nil)
-			},
-			backendType: keyring.KWalletBackend,
-			serviceName: "kdewallet",
-			kwalletId:   "test",
-		},
-		{
-			name: "PassBackend config",
-			getConfig: func() keyring.Config {
-				return newPassBackendKeyringConfig("test", "directory", nil)
-			},
-			backendType: keyring.PassBackend,
-			serviceName: "test",
-			kwalletId:   "keyring-test",
-		},
-	}
-	for _, tt := range tests {
-		t.Run(tt.name, func(t *testing.T) {
-			backend := tt.getConfig()
-			require.Equal(t, []keyring.BackendType{tt.backendType}, backend.AllowedBackends)
-			require.Equal(t, tt.serviceName, backend.ServiceName)
-			require.Equal(t, tt.kwalletId, backend.KWalletAppID)
-		})
-	}
-	//backend := newKWalletBackendKeyringConfig("test", "", nil)
-	//require.Equal(t, []keyring.BackendType{keyring.KWalletBackend}, backend.AllowedBackends)
-	//require.Equal(t, "kdewallet", backend.ServiceName)
-	//require.Equal(t, "test", backend.KWalletAppID)
-	//
-	//backend = newPassBackendKeyringConfig("test", "directory", nil)
-	//require.Equal(t, []keyring.BackendType{keyring.PassBackend}, backend.AllowedBackends)
-	//require.Equal(t, "test", backend.ServiceName)
-	//require.Equal(t, "keyring-test", backxend.PassPrefix)
+	backend := newKWalletBackendKeyringConfig("test", "", nil)
+	require.Equal(t, []keyring.BackendType{keyring.KWalletBackend}, backend.AllowedBackends)
+	require.Equal(t, "kdewallet", backend.ServiceName)
+	require.Equal(t, "test", backend.KWalletAppID)
+
+	backend = newPassBackendKeyringConfig("test", "directory", nil)
+	require.Equal(t, []keyring.BackendType{keyring.PassBackend}, backend.AllowedBackends)
+	require.Equal(t, "test", backend.ServiceName)
+	require.Equal(t, "keyring-test", backend.PassPrefix)
 }
 
 func TestRenameKey(t *testing.T) {
