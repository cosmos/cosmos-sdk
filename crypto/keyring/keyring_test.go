--- conflicted
+++ resolved
@@ -56,10 +56,6 @@
 
 	algo := hd.Secp256k1
 	n1, n2, n3 := "personal", "business", "other"
-<<<<<<< HEAD
-	p1, p2 := nums, "really-secure!@#$"
-=======
->>>>>>> a1feca39
 
 	// Check empty state
 	l, err := kb.List()
@@ -131,48 +127,7 @@
 	require.Equal(t, 1, len(keyS))
 
 	// addr cache gets nuked - and test skip flag
-<<<<<<< HEAD
-	require.NoError(t, kb.Delete(n2, "", true))
-}
-
-// TestSignVerify does some detailed checks on how we sign and validate
-// signatures
-func TestSignVerifyKeyRingWithLedger(t *testing.T) {
-	dir, cleanup := tests.NewTestCaseDir(t)
-	t.Cleanup(cleanup)
-	kb, err := NewKeyring("keybasename", "test", dir, nil)
-	require.NoError(t, err)
-
-	i1, err := kb.CreateLedger("key", Secp256k1, "cosmos", 0, 0)
-	if err != nil {
-		require.Equal(t, "ledger nano S: support for ledger devices is not available in this executable", err.Error())
-		t.Skip("ledger nano S: support for ledger devices is not available in this executable")
-		return
-	}
-	require.Equal(t, "key", i1.GetName())
-
-	p1 := nums
-	d1 := []byte("my first message")
-	s1, pub1, err := kb.Sign("key", p1, d1)
-	require.NoError(t, err)
-
-	s2, pub2, err := SignWithLedger(i1, d1)
-	require.NoError(t, err)
-
-	require.Equal(t, i1.GetPubKey(), pub1)
-	require.Equal(t, i1.GetPubKey(), pub2)
-	require.True(t, pub1.VerifyBytes(d1, s1))
-	require.True(t, i1.GetPubKey().VerifyBytes(d1, s1))
-	require.True(t, bytes.Equal(s1, s2))
-
-	localInfo, _, err := kb.CreateMnemonic("test", English, p1, Secp256k1)
-	require.NoError(t, err)
-	_, _, err = SignWithLedger(localInfo, d1)
-	require.Error(t, err)
-	require.Equal(t, "not a ledger object", err.Error())
-=======
 	require.NoError(t, kb.Delete(n2))
->>>>>>> a1feca39
 }
 
 func TestSignVerifyKeyRing(t *testing.T) {
@@ -184,10 +139,6 @@
 	algo := hd.Secp256k1
 
 	n1, n2, n3 := "some dude", "a dudette", "dude-ish"
-<<<<<<< HEAD
-	p1, p2, p3 := nums, foobar, foobar
-=======
->>>>>>> a1feca39
 
 	// create two users and get their info
 	i1, _, err := kb.NewMnemonic(n1, English, types.FullFundraiserPath, algo)
