--- conflicted
+++ resolved
@@ -132,11 +132,7 @@
 
 // CreateLedger creates a new locally-stored reference to a Ledger keypair
 // It returns the created key info and an error if the Ledger could not be queried
-<<<<<<< HEAD
-func (kb dbKeybase) CreateLedger(name string, path hd.BIP44Params, algo SigningAlgo) (Info, error) {
-=======
 func (kb dbKeybase) CreateLedger(name string, algo SigningAlgo, account uint32, index uint32) (Info, error) {
->>>>>>> f5ada587
 	if algo != Secp256k1 {
 		return nil, ErrUnsupportedSigningAlgo
 	}
