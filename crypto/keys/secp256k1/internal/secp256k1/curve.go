--- conflicted
+++ resolved
@@ -99,13 +99,8 @@
 	x3 := new(big.Int).Mul(x, x) // x²
 	x3.Mul(x3, x)                // x³
 
-<<<<<<< HEAD
-	x3.Add(x3, BitCurve.B) // x³+B
-	x3.Mod(x3, BitCurve.P) // (x³+B)%P
-=======
 	x3.Add(x3, bitCurve.B) // x³+B
 	x3.Mod(x3, bitCurve.P) // (x³+B)%P
->>>>>>> 78e2e35f
 
 	return x3.Cmp(y2) == 0
 }
