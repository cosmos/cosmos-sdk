package secp256k1

import (
	"bytes"
	"crypto/sha256"
	"crypto/subtle"
	"fmt"
	"math/big"

	"github.com/cometbft/cometbft/crypto"
<<<<<<< HEAD
	dcred "github.com/decred/dcrd/dcrec/secp256k1/v4"
	"gitlab.com/yawning/secp256k1-voi/secec"
=======
	secp256k1dcrd "github.com/decred/dcrd/dcrec/secp256k1/v4"
>>>>>>> 346044af
	"golang.org/x/crypto/ripemd160" //nolint: staticcheck // keep around for backwards compatibility

	errorsmod "cosmossdk.io/errors"

	"github.com/cosmos/cosmos-sdk/codec"
	cryptotypes "github.com/cosmos/cosmos-sdk/crypto/types"
	"github.com/cosmos/cosmos-sdk/types/errors"
)

var (
	_ cryptotypes.PrivKey  = &PrivKey{}
	_ codec.AminoMarshaler = &PrivKey{}
)

const (
	PrivKeySize = 32
	keyType     = "secp256k1"
	PrivKeyName = "tendermint/PrivKeySecp256k1"
	PubKeyName  = "tendermint/PubKeySecp256k1"
)

// Bytes returns the byte representation of the Private Key.
func (privKey *PrivKey) Bytes() []byte {
	return privKey.Key
}

// PubKey performs the point-scalar multiplication from the privKey on the
// generator point to get the pubkey.
func (privKey *PrivKey) PubKey() cryptotypes.PubKey {
<<<<<<< HEAD
	privateKeyObject, err := secec.NewPrivateKey(privKey.Key)
	if err != nil {
		panic(err)
	}

	return &PubKey{Key: privateKeyObject.PublicKey().CompressedBytes()}
=======
	pubkeyObject := secp256k1dcrd.PrivKeyFromBytes(privKey.Key).PubKey()

	pk := pubkeyObject.SerializeCompressed()
	return &PubKey{Key: pk}
>>>>>>> 346044af
}

// Equals - you probably don't need to use this.
// Runs in constant time based on length of the
func (privKey *PrivKey) Equals(other cryptotypes.LedgerPrivKey) bool {
	return privKey.Type() == other.Type() && subtle.ConstantTimeCompare(privKey.Bytes(), other.Bytes()) == 1
}

func (privKey *PrivKey) Type() string {
	return keyType
}

// MarshalAmino overrides Amino binary marshaling.
func (privKey PrivKey) MarshalAmino() ([]byte, error) {
	return privKey.Key, nil
}

// UnmarshalAmino overrides Amino binary marshaling.
func (privKey *PrivKey) UnmarshalAmino(bz []byte) error {
	if len(bz) != PrivKeySize {
		return fmt.Errorf("invalid privkey size")
	}
	privKey.Key = bz

	return nil
}

// MarshalAminoJSON overrides Amino JSON marshaling.
func (privKey PrivKey) MarshalAminoJSON() ([]byte, error) {
	// When we marshal to Amino JSON, we don't marshal the "key" field itself,
	// just its contents (i.e. the key bytes).
	return privKey.MarshalAmino()
}

// UnmarshalAminoJSON overrides Amino JSON marshaling.
func (privKey *PrivKey) UnmarshalAminoJSON(bz []byte) error {
	return privKey.UnmarshalAmino(bz)
}

// GenPrivKey generates a new ECDSA private key on curve secp256k1 private key.
// It uses OS randomness to generate the private key.
func GenPrivKey() *PrivKey {
	return &PrivKey{Key: genPrivKey()}
}

// genPrivKey generates a new secp256k1 private key using the provided reader.
<<<<<<< HEAD
func genPrivKey() []byte {
	privateKeyObject, err := secec.GenerateKey()
	if err != nil {
		panic(err)
=======
func genPrivKey(rand io.Reader) []byte {
	var privKeyBytes [PrivKeySize]byte
	d := new(big.Int)
	for {
		privKeyBytes = [PrivKeySize]byte{}
		_, err := io.ReadFull(rand, privKeyBytes[:])
		if err != nil {
			panic(err)
		}

		d.SetBytes(privKeyBytes[:])
		// break if we found a valid point (i.e. > 0 and < N == curverOrder)
		isValidFieldElement := 0 < d.Sign() && d.Cmp(secp256k1dcrd.S256().N) < 0
		if isValidFieldElement {
			break
		}
>>>>>>> 346044af
	}

	return privateKeyObject.Bytes()
}

var one = new(big.Int).SetInt64(1)

// GenPrivKeyFromSecret hashes the secret with SHA2, and uses
// that 32 byte output to create the private key.
//
// It makes sure the private key is a valid field element by setting:
//
// c = sha256(secret)
// k = (c mod (n − 1)) + 1, where n = curve order.
//
// NOTE: secret should be the output of a KDF like bcrypt,
// if it's derived from user input.
func GenPrivKeyFromSecret(secret []byte) *PrivKey {
	secHash := sha256.Sum256(secret)
	// to guarantee that we have a valid field element, we use the approach of:
	// "Suite B Implementer’s Guide to FIPS 186-3", A.2.1
	// https://apps.nsa.gov/iaarchive/library/ia-guidance/ia-solutions-for-classified/algorithm-guidance/suite-b-implementers-guide-to-fips-186-3-ecdsa.cfm
	// see also https://github.com/golang/go/blob/0380c9ad38843d523d9c9804fe300cb7edd7cd3c/src/crypto/ecdsa/ecdsa.go#L89-L101
	fe := new(big.Int).SetBytes(secHash[:])
<<<<<<< HEAD
	n := new(big.Int).Sub(dcred.S256().N, one)
=======
	n := new(big.Int).Sub(secp256k1dcrd.S256().N, one)
>>>>>>> 346044af
	fe.Mod(fe, n)
	fe.Add(fe, one)

	feB := fe.Bytes()
	privKey32 := make([]byte, PrivKeySize)
	// copy feB over to fixed 32 byte privKey32 and pad (if necessary)
	copy(privKey32[32-len(feB):32], feB)

	return &PrivKey{Key: privKey32}
}

//-------------------------------------

var (
	_ cryptotypes.PubKey   = &PubKey{}
	_ codec.AminoMarshaler = &PubKey{}
)

// PubKeySize is comprised of 32 bytes for one field element
// (the x-coordinate), plus one byte for the parity of the y-coordinate.
const PubKeySize = 33

// Address returns a Bitcoin style addresses: RIPEMD160(SHA256(pubkey))
func (pubKey *PubKey) Address() crypto.Address {
	if len(pubKey.Key) != PubKeySize {
		panic("length of pubkey is incorrect")
	}

	sha := sha256.Sum256(pubKey.Key)
	hasherRIPEMD160 := ripemd160.New()
	hasherRIPEMD160.Write(sha[:]) // does not error
	return crypto.Address(hasherRIPEMD160.Sum(nil))
}

// Bytes returns the pubkey byte format.
func (pubKey *PubKey) Bytes() []byte {
	return pubKey.Key
}

func (pubKey *PubKey) String() string {
	return fmt.Sprintf("PubKeySecp256k1{%X}", pubKey.Key)
}

func (pubKey *PubKey) Type() string {
	return keyType
}

func (pubKey *PubKey) Equals(other cryptotypes.PubKey) bool {
	return pubKey.Type() == other.Type() && bytes.Equal(pubKey.Bytes(), other.Bytes())
}

// MarshalAmino overrides Amino binary marshaling.
func (pubKey PubKey) MarshalAmino() ([]byte, error) {
	return pubKey.Key, nil
}

// UnmarshalAmino overrides Amino binary marshaling.
func (pubKey *PubKey) UnmarshalAmino(bz []byte) error {
	if len(bz) != PubKeySize {
		return errorsmod.Wrap(errors.ErrInvalidPubKey, "invalid pubkey size")
	}
	pubKey.Key = bz

	return nil
}

// MarshalAminoJSON overrides Amino JSON marshaling.
func (pubKey PubKey) MarshalAminoJSON() ([]byte, error) {
	// When we marshal to Amino JSON, we don't marshal the "key" field itself,
	// just its contents (i.e. the key bytes).
	return pubKey.MarshalAmino()
}

// UnmarshalAminoJSON overrides Amino JSON marshaling.
func (pubKey *PubKey) UnmarshalAminoJSON(bz []byte) error {
	return pubKey.UnmarshalAmino(bz)
}<|MERGE_RESOLUTION|>--- conflicted
+++ resolved
@@ -8,13 +8,11 @@
 	"math/big"
 
 	"github.com/cometbft/cometbft/crypto"
-<<<<<<< HEAD
 	dcred "github.com/decred/dcrd/dcrec/secp256k1/v4"
 	"gitlab.com/yawning/secp256k1-voi/secec"
-=======
 	secp256k1dcrd "github.com/decred/dcrd/dcrec/secp256k1/v4"
->>>>>>> 346044af
-	"golang.org/x/crypto/ripemd160" //nolint: staticcheck // keep around for backwards compatibility
+	
+  "golang.org/x/crypto/ripemd160" //nolint: staticcheck // keep around for backwards compatibility
 
 	errorsmod "cosmossdk.io/errors"
 
@@ -43,19 +41,12 @@
 // PubKey performs the point-scalar multiplication from the privKey on the
 // generator point to get the pubkey.
 func (privKey *PrivKey) PubKey() cryptotypes.PubKey {
-<<<<<<< HEAD
 	privateKeyObject, err := secec.NewPrivateKey(privKey.Key)
 	if err != nil {
 		panic(err)
 	}
 
 	return &PubKey{Key: privateKeyObject.PublicKey().CompressedBytes()}
-=======
-	pubkeyObject := secp256k1dcrd.PrivKeyFromBytes(privKey.Key).PubKey()
-
-	pk := pubkeyObject.SerializeCompressed()
-	return &PubKey{Key: pk}
->>>>>>> 346044af
 }
 
 // Equals - you probably don't need to use this.
@@ -102,29 +93,10 @@
 }
 
 // genPrivKey generates a new secp256k1 private key using the provided reader.
-<<<<<<< HEAD
 func genPrivKey() []byte {
 	privateKeyObject, err := secec.GenerateKey()
 	if err != nil {
 		panic(err)
-=======
-func genPrivKey(rand io.Reader) []byte {
-	var privKeyBytes [PrivKeySize]byte
-	d := new(big.Int)
-	for {
-		privKeyBytes = [PrivKeySize]byte{}
-		_, err := io.ReadFull(rand, privKeyBytes[:])
-		if err != nil {
-			panic(err)
-		}
-
-		d.SetBytes(privKeyBytes[:])
-		// break if we found a valid point (i.e. > 0 and < N == curverOrder)
-		isValidFieldElement := 0 < d.Sign() && d.Cmp(secp256k1dcrd.S256().N) < 0
-		if isValidFieldElement {
-			break
-		}
->>>>>>> 346044af
 	}
 
 	return privateKeyObject.Bytes()
@@ -149,11 +121,7 @@
 	// https://apps.nsa.gov/iaarchive/library/ia-guidance/ia-solutions-for-classified/algorithm-guidance/suite-b-implementers-guide-to-fips-186-3-ecdsa.cfm
 	// see also https://github.com/golang/go/blob/0380c9ad38843d523d9c9804fe300cb7edd7cd3c/src/crypto/ecdsa/ecdsa.go#L89-L101
 	fe := new(big.Int).SetBytes(secHash[:])
-<<<<<<< HEAD
-	n := new(big.Int).Sub(dcred.S256().N, one)
-=======
 	n := new(big.Int).Sub(secp256k1dcrd.S256().N, one)
->>>>>>> 346044af
 	fe.Mod(fe, n)
 	fe.Add(fe, one)
 
