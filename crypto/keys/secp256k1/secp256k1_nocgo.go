//go:build !libsecp256k1_sdk
// +build !libsecp256k1_sdk

package secp256k1

import (
	secp256k1 "github.com/btcsuite/btcd/btcec/v2"
	"github.com/btcsuite/btcd/btcec/v2/ecdsa"

<<<<<<< HEAD
	"github.com/tendermint/tendermint/crypto"
=======
	"github.com/cometbft/cometbft/crypto"
>>>>>>> f008f84e
)

// Sign creates an ECDSA signature on curve Secp256k1, using SHA256 on the msg.
// The returned signature will be of the form R || S (in lower-S form).
func (privKey *PrivKey) Sign(msg []byte) ([]byte, error) {
	priv, _ := secp256k1.PrivKeyFromBytes(privKey.Key)
	sig, err := ecdsa.SignCompact(priv, crypto.Sha256(msg), false)
	if err != nil {
		return nil, err
	}
	// remove the first byte which is compactSigRecoveryCode
	return sig[1:], nil
}

// VerifyBytes verifies a signature of the form R || S.
// It rejects signatures which are not in lower-S form.
func (pubKey *PubKey) VerifySignature(msg []byte, sigStr []byte) bool {
	if len(sigStr) != 64 {
		return false
	}
	pub, err := secp256k1.ParsePubKey(pubKey.Key)
	if err != nil {
		return false
	}
	// parse the signature:
	signature := signatureFromBytes(sigStr)
	// Reject malleable signatures. libsecp256k1 does this check but btcec doesn't.
	// see: https://github.com/ethereum/go-ethereum/blob/f9401ae011ddf7f8d2d95020b7446c17f8d98dc1/crypto/signature_nocgo.go#L90-L93
	// Serialize() would negate S value if it is over half order.
	// Hence, if the signature is different after Serialize() if should be rejected.
	modifiedSignature, parseErr := ecdsa.ParseDERSignature(signature.Serialize())
	if parseErr != nil {
		return false
	}
	if !signature.IsEqual(modifiedSignature) {
		return false
	}
	return signature.Verify(crypto.Sha256(msg), pub)
}

// Read Signature struct from R || S. Caller needs to ensure
// that len(sigStr) == 64.
func signatureFromBytes(sigStr []byte) *ecdsa.Signature {
	var r secp256k1.ModNScalar
	r.SetByteSlice(sigStr[:32])
	var s secp256k1.ModNScalar
	s.SetByteSlice(sigStr[32:64])
	return ecdsa.NewSignature(&r, &s)
}<|MERGE_RESOLUTION|>--- conflicted
+++ resolved
@@ -7,11 +7,7 @@
 	secp256k1 "github.com/btcsuite/btcd/btcec/v2"
 	"github.com/btcsuite/btcd/btcec/v2/ecdsa"
 
-<<<<<<< HEAD
-	"github.com/tendermint/tendermint/crypto"
-=======
 	"github.com/cometbft/cometbft/crypto"
->>>>>>> f008f84e
 )
 
 // Sign creates an ECDSA signature on curve Secp256k1, using SHA256 on the msg.
