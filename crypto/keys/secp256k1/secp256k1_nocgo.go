--- conflicted
+++ resolved
@@ -7,11 +7,7 @@
 	"errors"
 
 	"github.com/cometbft/cometbft/crypto"
-<<<<<<< HEAD
-	"github.com/decred/dcrd/dcrec/secp256k1/v4"
-=======
 	secp256k1 "github.com/decred/dcrd/dcrec/secp256k1/v4"
->>>>>>> 4f445ed9
 	"github.com/decred/dcrd/dcrec/secp256k1/v4/ecdsa"
 )
 
@@ -25,7 +21,7 @@
 	return sig[1:], nil
 }
 
-// VerifySignature verifies a signature of the form R || S.
+// VerifyBytes verifies a signature of the form R || S.
 // It rejects signatures which are not in lower-S form.
 func (pubKey *PubKey) VerifySignature(msg, sigStr []byte) bool {
 	if len(sigStr) != 64 {
