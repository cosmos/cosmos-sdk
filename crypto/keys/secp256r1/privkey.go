package secp256r1

import (
	"encoding/base64"

	"github.com/cosmos/cosmos-sdk/crypto/keys/internal/ecdsa"
	cryptotypes "github.com/cosmos/cosmos-sdk/crypto/types"
)

var _ customProtobufType = (*ecdsaSK)(nil)

// GenPrivKey generates a new secp256r1 private key. It uses operating system randomness.
func GenPrivKey() (*PrivKey, error) {
	key, err := ecdsa.GenPrivKey(secp256r1)
	return &PrivKey{&ecdsaSK{key}}, err
}

// PubKey implements SDK PrivKey interface.
func (m *PrivKey) PubKey() cryptotypes.PubKey {
	return &PubKey{&ecdsaPK{m.Secret.PubKey()}}
}

// String implements SDK proto.Message interface.
func (m *PrivKey) String() string {
	return m.Secret.String(name)
}

// Type returns key type name. Implements SDK PrivKey interface.
func (m *PrivKey) Type() string {
	return name
}

// Sign hashes and signs the message using ECDSA. Implements sdk.PrivKey interface.
func (m *PrivKey) Sign(msg []byte) ([]byte, error) {
	return m.Secret.Sign(msg)
}

// Bytes serialize the private key.
func (m *PrivKey) Bytes() []byte {
	if m == nil {
		return nil
	}
	return m.Secret.Bytes()
}

// Equals implements SDK PrivKey interface.
func (m *PrivKey) Equals(other cryptotypes.LedgerPrivKey) bool {
	sk2, ok := other.(*PrivKey)
	if !ok {
		return false
	}
	return m.Secret.Equal(&sk2.Secret.PrivateKey)
}

type ecdsaSK struct {
	ecdsa.PrivKey
}

// Marshal implements customProtobufType.
func (sk ecdsaSK) Marshal() ([]byte, error) {
<<<<<<< HEAD
	return sk.PrivKey.Bytes(), nil
=======
	return sk.Bytes(), nil
>>>>>>> 4f445ed9
}

// MarshalJSON implements customProtobufType.
func (sk ecdsaSK) MarshalJSON() ([]byte, error) {
<<<<<<< HEAD
	b64 := base64.StdEncoding.EncodeToString(sk.PrivKey.Bytes())
=======
	b64 := base64.StdEncoding.EncodeToString(sk.Bytes())
>>>>>>> 4f445ed9
	return []byte("\"" + b64 + "\""), nil
}

// UnmarshalJSON implements customProtobufType.
func (sk *ecdsaSK) UnmarshalJSON(data []byte) error {
	bz, err := base64.StdEncoding.DecodeString(string(data[1 : len(data)-1]))
	if err != nil {
		return err
	}

	return sk.PrivKey.Unmarshal(bz, secp256r1, fieldSize)
}

// Size implements proto.Marshaler interface
func (sk *ecdsaSK) Size() int {
	if sk == nil {
		return 0
	}
	return fieldSize
}

// Unmarshal implements proto.Marshaler interface
func (sk *ecdsaSK) Unmarshal(bz []byte) error {
	return sk.PrivKey.Unmarshal(bz, secp256r1, fieldSize)
}<|MERGE_RESOLUTION|>--- conflicted
+++ resolved
@@ -30,7 +30,7 @@
 	return name
 }
 
-// Sign hashes and signs the message using ECDSA. Implements sdk.PrivKey interface.
+// Sign hashes and signs the message usign ECDSA. Implements sdk.PrivKey interface.
 func (m *PrivKey) Sign(msg []byte) ([]byte, error) {
 	return m.Secret.Sign(msg)
 }
@@ -58,20 +58,12 @@
 
 // Marshal implements customProtobufType.
 func (sk ecdsaSK) Marshal() ([]byte, error) {
-<<<<<<< HEAD
-	return sk.PrivKey.Bytes(), nil
-=======
 	return sk.Bytes(), nil
->>>>>>> 4f445ed9
 }
 
 // MarshalJSON implements customProtobufType.
 func (sk ecdsaSK) MarshalJSON() ([]byte, error) {
-<<<<<<< HEAD
-	b64 := base64.StdEncoding.EncodeToString(sk.PrivKey.Bytes())
-=======
 	b64 := base64.StdEncoding.EncodeToString(sk.Bytes())
->>>>>>> 4f445ed9
 	return []byte("\"" + b64 + "\""), nil
 }
 
