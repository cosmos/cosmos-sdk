package keys

import (
	"github.com/tendermint/tendermint/crypto"

	"github.com/cosmos/cosmos-sdk/crypto/keys/hd"
	"github.com/cosmos/cosmos-sdk/types"
)

// Keybase exposes operations on a generic keystore
type Keybase interface {
	// CRUD on the keystore
	List() ([]Info, error)
	Get(name string) (Info, error)
	GetByAddress(address types.AccAddress) (Info, error)
	Delete(name, passphrase string, skipPass bool) error

	// Sign some bytes, looking up the private key to use
	Sign(name, passphrase string, msg []byte) ([]byte, crypto.PubKey, error)

	// CreateMnemonic creates a new mnemonic, and derives a hierarchical deterministic
	// key from that.
	CreateMnemonic(name string, language Language, passwd string, algo SigningAlgo) (info Info, seed string, err error)

	// CreateAccount creates an account based using the BIP44 path (44'/118'/{account}'/0/{index}
	CreateAccount(name, mnemonic, bip39Passwd, encryptPasswd string, account uint32, index uint32) (Info, error)

	// Derive computes a BIP39 seed from th mnemonic and bip39Passwd.
	// Derive private key from the seed using the BIP44 params.
	// Encrypt the key to disk using encryptPasswd.
	// See https://github.com/cosmos/cosmos-sdk/issues/2095
<<<<<<< HEAD
	Derive(name, mnemonic, bip39Passwd,
		encryptPasswd string, params hd.BIP44Params) (Info, error)
	// Create, store, and return a new Ledger key reference
	CreateLedger(name string, path hd.BIP44Params, algo SigningAlgo) (info Info, err error)
=======
	Derive(name, mnemonic, bip39Passwd, encryptPasswd string, params hd.BIP44Params) (Info, error)

	// CreateLedger creates, stores, and returns a new Ledger key reference
	CreateLedger(name string, algo SigningAlgo, account uint32, index uint32) (info Info, err error)
>>>>>>> f5ada587

	// CreateOffline creates, stores, and returns a new offline key reference
	CreateOffline(name string, pubkey crypto.PubKey) (info Info, err error)

	// The following operations will *only* work on locally-stored keys
	Update(name, oldpass string, getNewpass func() (string, error)) error
	Import(name string, armor string) (err error)
	ImportPubKey(name string, armor string) (err error)
	Export(name string) (armor string, err error)
	ExportPubKey(name string) (armor string, err error)

	// ExportPrivateKeyObject *only* works on locally-stored keys. Temporary method until we redo the exporting API
	ExportPrivateKeyObject(name string, passphrase string) (crypto.PrivKey, error)

	// CloseDB closes the database.
	CloseDB()
}

// KeyType reflects a human-readable type for key listing.
type KeyType uint

// Info KeyTypes
const (
	TypeLocal   KeyType = 0
	TypeLedger  KeyType = 1
	TypeOffline KeyType = 2
)

var keyTypes = map[KeyType]string{
	TypeLocal:   "local",
	TypeLedger:  "ledger",
	TypeOffline: "offline",
}

// String implements the stringer interface for KeyType.
func (kt KeyType) String() string {
	return keyTypes[kt]
}

// Info is the publicly exposed information about a keypair
type Info interface {
	// Human-readable type for key listing
	GetType() KeyType
	// Name of the key
	GetName() string
	// Public key
	GetPubKey() crypto.PubKey
	// Address
	GetAddress() types.AccAddress
}

var _ Info = &localInfo{}
var _ Info = &ledgerInfo{}
var _ Info = &offlineInfo{}

// localInfo is the public information about a locally stored key
type localInfo struct {
	Name         string        `json:"name"`
	PubKey       crypto.PubKey `json:"pubkey"`
	PrivKeyArmor string        `json:"privkey.armor"`
}

func newLocalInfo(name string, pub crypto.PubKey, privArmor string) Info {
	return &localInfo{
		Name:         name,
		PubKey:       pub,
		PrivKeyArmor: privArmor,
	}
}

func (i localInfo) GetType() KeyType {
	return TypeLocal
}

func (i localInfo) GetName() string {
	return i.Name
}

func (i localInfo) GetPubKey() crypto.PubKey {
	return i.PubKey
}

func (i localInfo) GetAddress() types.AccAddress {
	return i.PubKey.Address().Bytes()
}

// ledgerInfo is the public information about a Ledger key
type ledgerInfo struct {
	Name   string         `json:"name"`
	PubKey crypto.PubKey  `json:"pubkey"`
	Path   hd.BIP44Params `json:"path"`
}

func newLedgerInfo(name string, pub crypto.PubKey, path hd.BIP44Params) Info {
	return &ledgerInfo{
		Name:   name,
		PubKey: pub,
		Path:   path,
	}
}

func (i ledgerInfo) GetType() KeyType {
	return TypeLedger
}

func (i ledgerInfo) GetName() string {
	return i.Name
}

func (i ledgerInfo) GetPubKey() crypto.PubKey {
	return i.PubKey
}

func (i ledgerInfo) GetAddress() types.AccAddress {
	return i.PubKey.Address().Bytes()
}

// offlineInfo is the public information about an offline key
type offlineInfo struct {
	Name   string        `json:"name"`
	PubKey crypto.PubKey `json:"pubkey"`
}

func newOfflineInfo(name string, pub crypto.PubKey) Info {
	return &offlineInfo{
		Name:   name,
		PubKey: pub,
	}
}

func (i offlineInfo) GetType() KeyType {
	return TypeOffline
}

func (i offlineInfo) GetName() string {
	return i.Name
}

func (i offlineInfo) GetPubKey() crypto.PubKey {
	return i.PubKey
}

func (i offlineInfo) GetAddress() types.AccAddress {
	return i.PubKey.Address().Bytes()
}

// encoding info
func writeInfo(i Info) []byte {
	return cdc.MustMarshalBinaryLengthPrefixed(i)
}

// decoding info
func readInfo(bz []byte) (info Info, err error) {
	err = cdc.UnmarshalBinaryLengthPrefixed(bz, &info)
	return
}<|MERGE_RESOLUTION|>--- conflicted
+++ resolved
@@ -29,17 +29,10 @@
 	// Derive private key from the seed using the BIP44 params.
 	// Encrypt the key to disk using encryptPasswd.
 	// See https://github.com/cosmos/cosmos-sdk/issues/2095
-<<<<<<< HEAD
-	Derive(name, mnemonic, bip39Passwd,
-		encryptPasswd string, params hd.BIP44Params) (Info, error)
-	// Create, store, and return a new Ledger key reference
-	CreateLedger(name string, path hd.BIP44Params, algo SigningAlgo) (info Info, err error)
-=======
 	Derive(name, mnemonic, bip39Passwd, encryptPasswd string, params hd.BIP44Params) (Info, error)
 
 	// CreateLedger creates, stores, and returns a new Ledger key reference
 	CreateLedger(name string, algo SigningAlgo, account uint32, index uint32) (info Info, err error)
->>>>>>> f5ada587
 
 	// CreateOffline creates, stores, and returns a new offline key reference
 	CreateOffline(name string, pubkey crypto.PubKey) (info Info, err error)
