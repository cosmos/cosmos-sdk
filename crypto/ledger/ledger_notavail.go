--- conflicted
+++ resolved
@@ -1,8 +1,5 @@
 //go:build !cgo || !ledger
-<<<<<<< HEAD
-=======
 // +build !cgo !ledger
->>>>>>> 479485f9
 
 // test_ledger_mock
 
