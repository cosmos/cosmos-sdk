package types

import (
	"bytes"
	"encoding/binary"
	"errors"
	"fmt"
	"math"
<<<<<<< HEAD
=======
	"math/bits"
>>>>>>> 33dbf6a7
	"regexp"
	"strings"
)

// CompactBitArray is an implementation of a space efficient bit array.
// This is used to ensure that the encoded data takes up a minimal amount of
// space after amino encoding.
// This is not thread safe, and is not intended for concurrent usage.

// NewCompactBitArray returns a new compact bit array.
// It returns nil if the number of bits is zero, or if there is any overflow
// in the arithmetic to encounter for the number of its elements: (bits+7)/8,
// or if the number of elements will be an unreasonably large number like
// > maxint32 aka >2**31.
func NewCompactBitArray(bits int) *CompactBitArray {
	if bits <= 0 {
		return nil
	}
	nElems := (bits + 7) / 8
	if nElems <= 0 || nElems > math.MaxInt32 {
		// We encountered an overflow here, and shouldn't pass negatives
		// to make, nor should we allow unreasonable limits > maxint32.
		// See https://github.com/cosmos/cosmos-sdk/issues/9162
		return nil
	}
	return &CompactBitArray{
		ExtraBitsStored: uint32(bits % 8),
		Elems:           make([]byte, nElems),
	}
}

// Count returns the number of bits in the bitarray
func (bA *CompactBitArray) Count() int {
	if bA == nil {
		return 0
	} else if bA.ExtraBitsStored == 0 {
		return len(bA.Elems) * 8
	}

	return (len(bA.Elems)-1)*8 + int(bA.ExtraBitsStored)
}

// GetIndex returns true if the bit at index i is set; returns false otherwise.
// The behavior is undefined if i >= bA.Count()
func (bA *CompactBitArray) GetIndex(i int) bool {
	if bA == nil {
		return false
	}
	if i < 0 || i >= bA.Count() {
		return false
	}

	return bA.Elems[i>>3]&(1<<uint8(7-(i%8))) > 0
}

// SetIndex sets the bit at index i within the bit array. Returns true if and only if the
// operation succeeded. The behavior is undefined if i >= bA.Count()
func (bA *CompactBitArray) SetIndex(i int, v bool) bool {
	if bA == nil {
		return false
	}

	if i < 0 || i >= bA.Count() {
		return false
	}

	if v {
		bA.Elems[i>>3] |= (1 << uint8(7-(i%8)))
	} else {
		bA.Elems[i>>3] &= ^(1 << uint8(7-(i%8)))
	}

	return true
}

// NumTrueBitsBefore returns the number of bits set to true before the
// given index. e.g. if bA = _XX__XX, NumOfTrueBitsBefore(4) = 2, since
// there are two bits set to true before index 4.
func (bA *CompactBitArray) NumTrueBitsBefore(index int) int {
	onesCount := 0
	max := bA.Count()
	if index > max {
		index = max
	}
	// below we iterate over the bytes then over bits (in low endian) and count bits set to 1
	for elem := 0; ; elem++ {
		if elem*8+7 >= index {
			onesCount += bits.OnesCount8(bA.Elems[elem] >> (7 - (index % 8) + 1))
			return onesCount
		}
		onesCount += bits.OnesCount8(bA.Elems[elem])
	}
}

// Copy returns a copy of the provided bit array.
func (bA *CompactBitArray) Copy() *CompactBitArray {
	if bA == nil {
		return nil
	}

	c := make([]byte, len(bA.Elems))
	copy(c, bA.Elems)

	return &CompactBitArray{
		ExtraBitsStored: bA.ExtraBitsStored,
		Elems:           c,
	}
}

// Equal checks if both bit arrays are equal. If both arrays are nil then it returns true.
func (bA *CompactBitArray) Equal(other *CompactBitArray) bool {
	if bA == other {
		return true
	}
	if bA == nil || other == nil {
		return false
	}
	return bA.ExtraBitsStored == other.ExtraBitsStored &&
		bytes.Equal(bA.Elems, other.Elems)
}

// String returns a string representation of CompactBitArray: BA{<bit-string>},
// where <bit-string> is a sequence of 'x' (1) and '_' (0).
// The <bit-string> includes spaces and newlines to help people.
// For a simple sequence of 'x' and '_' characters with no spaces or newlines,
// see the MarshalJSON() method.
// Example: "BA{_x_}" or "nil-BitArray" for nil.
func (bA *CompactBitArray) String() string { return bA.StringIndented("") }

// StringIndented returns the same thing as String(), but applies the indent
// at every 10th bit, and twice at every 50th bit.
func (bA *CompactBitArray) StringIndented(indent string) string {
	if bA == nil {
		return "nil-BitArray"
	}
	lines := []string{}
	bits := ""
	size := bA.Count()
	for i := 0; i < size; i++ {
		if bA.GetIndex(i) {
			bits += "x"
		} else {
			bits += "_"
		}

		if i%100 == 99 {
			lines = append(lines, bits)
			bits = ""
		}

		if i%10 == 9 {
			bits += indent
		}

		if i%50 == 49 {
			bits += indent
		}
	}

	if len(bits) > 0 {
		lines = append(lines, bits)
	}

	return fmt.Sprintf("BA{%v:%v}", size, strings.Join(lines, indent))
}

// MarshalJSON implements json.Marshaler interface by marshaling bit array
// using a custom format: a string of '-' or 'x' where 'x' denotes the 1 bit.
func (bA *CompactBitArray) MarshalJSON() ([]byte, error) {
	if bA == nil {
		return []byte("null"), nil
	}

	bits := `"`
	size := bA.Count()
	for i := 0; i < size; i++ {
		if bA.GetIndex(i) {
			bits += `x`
		} else {
			bits += `_`
		}
	}

	bits += `"`

	return []byte(bits), nil
}

var bitArrayJSONRegexp = regexp.MustCompile(`\A"([_x]*)"\z`)

// UnmarshalJSON implements json.Unmarshaler interface by unmarshaling a custom
// JSON description.
func (bA *CompactBitArray) UnmarshalJSON(bz []byte) error {
	b := string(bz)
	if b == "null" {
		// This is required e.g. for encoding/json when decoding
		// into a pointer with pre-allocated BitArray.
		bA.ExtraBitsStored = 0
		bA.Elems = nil

		return nil
	}

	match := bitArrayJSONRegexp.FindStringSubmatch(b)
	if match == nil {
		return fmt.Errorf("bitArray in JSON should be a string of format %q but got %s", bitArrayJSONRegexp.String(), b)
	}

	bits := match[1]

	// Construct new CompactBitArray and copy over.
	numBits := len(bits)
	bA2 := NewCompactBitArray(numBits)
	for i := 0; i < numBits; i++ {
		if bits[i] == 'x' {
			bA2.SetIndex(i, true)
		}
	}
	*bA = *bA2

	return nil
}

// CompactMarshal is a space efficient encoding for CompactBitArray.
// It is not amino compatible.
func (bA *CompactBitArray) CompactMarshal() []byte {
	size := bA.Count()
	if size <= 0 {
		return []byte("null")
	}

	bz := make([]byte, 0, size/8)
	// length prefix number of bits, not number of bytes. This difference
	// takes 3-4 bits in encoding, as opposed to instead encoding the number of
	// bytes (saving 3-4 bits) and including the offset as a full byte.
	bz = appendUvarint(bz, uint64(size))
	bz = append(bz, bA.Elems...)

	return bz
}

// CompactUnmarshal is a space efficient decoding for CompactBitArray.
// It is not amino compatible.
func CompactUnmarshal(bz []byte) (*CompactBitArray, error) {
	if len(bz) < 2 {
		return nil, errors.New("compact bit array: invalid compact unmarshal size")
	} else if bytes.Equal(bz, []byte("null")) {
		return NewCompactBitArray(0), nil
	}

	size, n := binary.Uvarint(bz)
	if n < 0 || n >= len(bz) {
		return nil, fmt.Errorf("compact bit array: n=%d is out of range of len(bz)=%d", n, len(bz))
	}
	bz = bz[n:]

	if len(bz) != int(size+7)/8 {
		return nil, errors.New("compact bit array: invalid compact unmarshal size")
	}

	bA := &CompactBitArray{uint32(size % 8), bz}

	return bA, nil
}

func appendUvarint(b []byte, x uint64) []byte {
	var a [binary.MaxVarintLen64]byte
	n := binary.PutUvarint(a[:], x)

	return append(b, a[:n]...)
}<|MERGE_RESOLUTION|>--- conflicted
+++ resolved
@@ -6,10 +6,7 @@
 	"errors"
 	"fmt"
 	"math"
-<<<<<<< HEAD
-=======
 	"math/bits"
->>>>>>> 33dbf6a7
 	"regexp"
 	"strings"
 )
