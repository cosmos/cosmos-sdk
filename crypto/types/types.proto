--- conflicted
+++ resolved
@@ -33,13 +33,9 @@
 // MultiSignature wraps the signatures from a PubKeyMultisigThreshold.
 // See cosmos_sdk.tx.v1.ModeInfo.Multi for how to specify which signers signed
 // and with which modes
-<<<<<<< HEAD
-message Multisignature {
-=======
 message MultiSignature {
     //    option (gogoproto.goproto_stringer) = true;
 
->>>>>>> 2cd4bc56
     repeated bytes sigs = 1;
 }
 
