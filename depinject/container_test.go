--- conflicted
+++ resolved
@@ -11,87 +11,6 @@
 	"cosmossdk.io/depinject"
 	"cosmossdk.io/depinject/internal/testgen"
 )
-
-<<<<<<< HEAD
-=======
-type KVStoreKey struct {
-	name string
-}
-
-type MsgClientA struct {
-	key string
-}
-
-type KeeperA struct {
-	key  KVStoreKey
-	name string
-}
-
-type KeeperB struct {
-	key        KVStoreKey
-	msgClientA MsgClientA
-}
-
-type KeeperC struct {
-	key        KVStoreKey
-	msgClientA MsgClientA
-}
-
-type KeeperD struct {
-	key KVStoreKey
-}
-
-type Handler struct {
-	Handle func()
-}
-
-func (Handler) IsOnePerModuleType() {}
-
-type Command struct {
-	Run func()
-}
-
-func (Command) IsManyPerContainerType() {}
-
-func ProvideKVStoreKey(moduleKey depinject.ModuleKey) KVStoreKey {
-	return KVStoreKey{name: moduleKey.Name()}
-}
-
-func ProvideMsgClientA(key depinject.ModuleKey) MsgClientA {
-	return MsgClientA{key.Name()}
-}
-
-type ModuleA struct{}
-
-func (ModuleA) Provide(key KVStoreKey, moduleKey depinject.OwnModuleKey) (KeeperA, Handler, Command) {
-	return KeeperA{key: key, name: depinject.ModuleKey(moduleKey).Name()}, Handler{}, Command{}
-}
-
-type ModuleB struct{}
-
-type BDependencies struct {
-	depinject.In
-
-	Key KVStoreKey
-	A   MsgClientA
-}
-
-type BProvides struct {
-	depinject.Out
-
-	KeeperB  KeeperB
-	Commands []Command
-}
-
-func (ModuleB) Provide(dependencies BDependencies) (BProvides, Handler, error) {
-	return BProvides{
-		KeeperB: KeeperB{
-			key:        dependencies.Key,
-			msgClientA: dependencies.A,
-		},
-		Commands: []Command{{}, {}},
-	}, Handler{}, nil
-}
 
 type ModuleUnexportedDependency struct{}
 
@@ -236,7 +155,6 @@
 	)
 }
 
->>>>>>> 6f6e7e94
 var scenarioConfig = depinject.Configs(
 	depinject.Provide(testgen.ProvideMsgClientA),
 	depinject.ProvideInModule("runtime", testgen.ProvideKVStoreKey),
