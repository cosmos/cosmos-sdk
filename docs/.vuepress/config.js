module.exports = {
  theme: "cosmos",
  title: "Cosmos SDK",
  locales: {
    "/": {
      lang: "en-US"
    },
    kr: {
      lang: "kr"
    },
    cn: {
      lang: "cn"
    },
    ru: {
      lang: "ru"
    }
  },
  base: process.env.VUEPRESS_BASE || "/",
  themeConfig: {
    repo: "KiraCore/cosmos-sdk",
    docsRepo: "KiraCore/cosmos-sdk",
    docsDir: "docs",
    editLinks: true,
    label: "sdk",
    algolia: {
      id: "BH4D9OD16A",
      key: "ac317234e6a42074175369b2f42e9754",
      index: "cosmos-sdk"
    },
<<<<<<< HEAD
    sidebar: [
      {
        title: "Using the SDK",
        children: [
          {
            title: "Modules",
            directory: true,
            path: "/modules"
          }
        ]
      },
      {
        title: "Resources",
        children: [
          {
            title: "Tutorials",
            path: "https://tutorials.cosmos.network"
          },
          {
            title: "SDK API Reference",
            path: "https://godoc.org/github.com/KiraCore/cosmos-sdk"
          },
          {
            title: "REST API Spec",
            path: "https://cosmos.network/rpc/"
          }
        ]
      }
    ],
=======
    topbar: {
      banner: true
    },
    sidebar: { 
      auto: true,
      nav: [
        {
          title: "Using the SDK",
          children: [
            {
              title: "Modules",
              directory: true,
              path: "/modules"
            }
          ]
        },
        {
          title: "Resources",
          children: [
            {
              title: "Tutorials",
              path: "https://tutorials.cosmos.network"
            },
            {
              title: "SDK API Reference",
              path: "https://godoc.org/github.com/cosmos/cosmos-sdk"
            },
            {
              title: "REST API Spec",
              path: "https://cosmos.network/rpc/"
            }
          ]
        }
      ]
    },
>>>>>>> f59df68a
    gutter: {
      title: "Help & Support",
      editLink: true,
      chat: {
        title: "Discord",
        text: "Chat with Cosmos developers on Discord.",
        url: "https://discordapp.com/channels/669268347736686612",
        bg: "linear-gradient(225.11deg, #2E3148 0%, #161931 95.68%)"
      },
      forum: {
        title: "Cosmos SDK Forum",
        text: "Join the SDK Developer Forum to learn more.",
        url: "https://forum.cosmos.network/",
        bg: "linear-gradient(225deg, #46509F -1.08%, #2F3564 95.88%)",
        logo: "cosmos"
      },
      github: {
        title: "Found an Issue?",
        text: "Help us improve this page by suggesting edits on GitHub."
      }
    },
    footer: {
      question: {
        text: "Chat with Cosmos developers in <a href='https://discord.gg/W8trcGV' target='_blank'>Discord</a> or reach out on the <a href='https://forum.cosmos.network/c/tendermint' target='_blank'>SDK Developer Forum</a> to learn more."
      },
      logo: "/logo-bw.svg",
      textLink: {
        text: "cosmos.network",
        url: "https://cosmos.network"
      },
      services: [
        {
          service: "medium",
          url: "https://blog.cosmos.network/"
        },
        {
          service: "twitter",
          url: "https://twitter.com/cosmos"
        },
        {
          service: "linkedin",
          url: "https://www.linkedin.com/company/tendermint/"
        },
        {
          service: "reddit",
          url: "https://reddit.com/r/cosmosnetwork"
        },
        {
          service: "telegram",
          url: "https://t.me/cosmosproject"
        },
        {
          service: "youtube",
          url: "https://www.youtube.com/c/CosmosProject"
        }
      ],
      smallprint:
        "This website is maintained by Tendermint Inc. The contents and opinions of this website are those of Tendermint Inc.",
      links: [
        {
          title: "Documentation",
          children: [
            {
              title: "Cosmos SDK",
              url: "https://docs.cosmos.network"
            },
            {
              title: "Cosmos Hub",
              url: "https://hub.cosmos.network"
            },
            {
              title: "Tendermint Core",
              url: "https://docs.tendermint.com"
            }
          ]
        },
        {
          title: "Community",
          children: [
            {
              title: "Cosmos blog",
              url: "https://blog.cosmos.network"
            },
            {
              title: "Forum",
              url: "https://forum.cosmos.network"
            },
            {
              title: "Chat",
              url: "https://discord.gg/W8trcGV"
            }
          ]
        },
        {
          title: "Contributing",
          children: [
            {
              title: "Contributing to the docs",
              url:
                "https://github.com/KiraCore/cosmos-sdk/blob/master/docs/DOCS_README.md"
            },
            {
              title: "Source code on GitHub",
              url: "https://github.com/KiraCore/cosmos-sdk/"
            }
          ]
        }
      ]
    }
  },
  plugins: [
    [
      "@vuepress/google-analytics",
      {
        ga: "UA-51029217-12"
      }
    ],
    [
      "sitemap",
      {
        hostname: "https://docs.cosmos.network"
      }
    ]
  ]
};<|MERGE_RESOLUTION|>--- conflicted
+++ resolved
@@ -27,41 +27,10 @@
       key: "ac317234e6a42074175369b2f42e9754",
       index: "cosmos-sdk"
     },
-<<<<<<< HEAD
-    sidebar: [
-      {
-        title: "Using the SDK",
-        children: [
-          {
-            title: "Modules",
-            directory: true,
-            path: "/modules"
-          }
-        ]
-      },
-      {
-        title: "Resources",
-        children: [
-          {
-            title: "Tutorials",
-            path: "https://tutorials.cosmos.network"
-          },
-          {
-            title: "SDK API Reference",
-            path: "https://godoc.org/github.com/KiraCore/cosmos-sdk"
-          },
-          {
-            title: "REST API Spec",
-            path: "https://cosmos.network/rpc/"
-          }
-        ]
-      }
-    ],
-=======
     topbar: {
       banner: true
     },
-    sidebar: { 
+    sidebar: {
       auto: true,
       nav: [
         {
@@ -83,7 +52,7 @@
             },
             {
               title: "SDK API Reference",
-              path: "https://godoc.org/github.com/cosmos/cosmos-sdk"
+              path: "https://godoc.org/github.com/KiraCore/cosmos-sdk"
             },
             {
               title: "REST API Spec",
@@ -93,7 +62,6 @@
         }
       ]
     },
->>>>>>> f59df68a
     gutter: {
       title: "Help & Support",
       editLink: true,
