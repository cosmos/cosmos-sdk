module.exports = {
  theme: "cosmos",
  title: "Cosmos SDK",
  locales: {
    "/": {
      lang: "en-US"
    },
    ko: {
      lang: "ko"
    },
    ru: {
      lang: "ru"
    },
    zh: {
      lang: "zh-CN"
    }
  },
  base: process.env.VUEPRESS_BASE || "/",
  head: [
    ['link', { rel: "apple-touch-icon", sizes: "180x180", href: "/apple-touch-icon.png" }],
    ['link', { rel: "icon", type: "image/png", sizes: "32x32", href: "/favicon-32x32.png" }],
    ['link', { rel: "icon", type: "image/png", sizes: "16x16", href: "/favicon-16x16.png" }],
    ['link', { rel: "manifest", href: "/site.webmanifest" }],
    ['meta', { name: "msapplication-TileColor", content: "#2e3148" }],
    ['meta', { name: "theme-color", content: "#ffffff" }],
    ['link', { rel: "icon", type: "image/svg+xml", href: "/favicon-svg.svg" }],
    ['link', { rel: "apple-touch-icon-precomposed", href: "/apple-touch-icon-precomposed.png" }],
  ],
  themeConfig: {
    repo: "cosmos/cosmos-sdk",
    docsRepo: "cosmos/cosmos-sdk",
    docsDir: "docs",
    editLinks: true,
    label: "sdk",
    algolia: {
      id: "BH4D9OD16A",
      key: "ac317234e6a42074175369b2f42e9754",
      index: "cosmos-sdk"
    },
    versions: [
      {
        "label": "v0.39",
        "key": "v0.39"
      },
      {
        "label": "v0.42",
        "key": "v0.42"
      },
      {
<<<<<<< HEAD
        "label": "v0.43",
        "key": "v0.43"
=======
        "label": "v0.44",
        "key": "v0.44"
>>>>>>> a0ecfe54
      },
      {
        "label": "master",
        "key": "master"
      }
    ],
    topbar: {
      banner: true
    },
    sidebar: { 
      auto: true,
      nav: [
        {
          title: "Using the SDK",
          children: [
            {
              title: "Modules",
              directory: true,
              path: "/modules"
            }
          ]
        },
        {
          title: "Resources",
          children: [
            {
              title: "Tutorials",
              path: "https://tutorials.cosmos.network"
            },
            {
              title: "SDK API Reference",
              path: "https://godoc.org/github.com/cosmos/cosmos-sdk"
            },
            {
              title: "REST API Spec",
              path: "https://cosmos.network/rpc/"
            }
          ]
        }
      ]
    },
    gutter: {
      title: "Help & Support",
      editLink: true,
      chat: {
        title: "Discord",
        text: "Chat with Cosmos developers on Discord.",
        url: "https://discordapp.com/channels/669268347736686612",
        bg: "linear-gradient(225.11deg, #2E3148 0%, #161931 95.68%)"
      },
      forum: {
        title: "Cosmos SDK Forum",
        text: "Join the SDK Developer Forum to learn more.",
        url: "https://forum.cosmos.network/",
        bg: "linear-gradient(225deg, #46509F -1.08%, #2F3564 95.88%)",
        logo: "cosmos"
      },
      github: {
        title: "Found an Issue?",
        text: "Help us improve this page by suggesting edits on GitHub."
      }
    },
    footer: {
      question: {
        text: "Chat with Cosmos developers in <a href='https://discord.gg/W8trcGV' target='_blank'>Discord</a> or reach out on the <a href='https://forum.cosmos.network/c/tendermint' target='_blank'>SDK Developer Forum</a> to learn more."
      },
      logo: "/logo-bw.svg",
      textLink: {
        text: "cosmos.network",
        url: "https://cosmos.network"
      },
      services: [
        {
          service: "medium",
          url: "https://blog.cosmos.network/"
        },
        {
          service: "twitter",
          url: "https://twitter.com/cosmos"
        },
        {
          service: "linkedin",
          url: "https://www.linkedin.com/company/tendermint/"
        },
        {
          service: "reddit",
          url: "https://reddit.com/r/cosmosnetwork"
        },
        {
          service: "telegram",
          url: "https://t.me/cosmosproject"
        },
        {
          service: "youtube",
          url: "https://www.youtube.com/c/CosmosProject"
        }
      ],
      smallprint:
        "This website is maintained by Tendermint Inc. The contents and opinions of this website are those of Tendermint Inc.",
      links: [
        {
          title: "Documentation",
          children: [
            {
              title: "Cosmos SDK",
              url: "https://docs.cosmos.network"
            },
            {
              title: "Cosmos Hub",
              url: "https://hub.cosmos.network"
            },
            {
              title: "Tendermint Core",
              url: "https://docs.tendermint.com"
            }
          ]
        },
        {
          title: "Community",
          children: [
            {
              title: "Cosmos blog",
              url: "https://blog.cosmos.network"
            },
            {
              title: "Forum",
              url: "https://forum.cosmos.network"
            },
            {
              title: "Chat",
              url: "https://discord.gg/W8trcGV"
            }
          ]
        },
        {
          title: "Contributing",
          children: [
            {
              title: "Contributing to the docs",
              url:
                "https://github.com/cosmos/cosmos-sdk/blob/master/docs/DOCS_README.md"
            },
            {
              title: "Source code on GitHub",
              url: "https://github.com/cosmos/cosmos-sdk/"
            }
          ]
        }
      ]
    }
  },
  plugins: [
    [
      "@vuepress/google-analytics",
      {
        ga: "UA-51029217-2"
      }
    ],
    [
      "sitemap",
      {
        hostname: "https://docs.cosmos.network"
      }
    ]
  ]
};<|MERGE_RESOLUTION|>--- conflicted
+++ resolved
@@ -47,13 +47,8 @@
         "key": "v0.42"
       },
       {
-<<<<<<< HEAD
-        "label": "v0.43",
-        "key": "v0.43"
-=======
         "label": "v0.44",
         "key": "v0.44"
->>>>>>> a0ecfe54
       },
       {
         "label": "master",
