# Updating the docs

<<<<<<< HEAD
If you want to open a PR on the Cosmos SDK to update the documentation, please follow the guidelines in the [`CONTRIBUTING.md`](https://github.com/cosmos/cosmos-sdk/tree/master/CONTRIBUTING.md#updating-documentation)

## Translating

- Docs translations live in a `docs/country-code/` folder, where `country-code` stands for the country code of the language used (`cn` for Chinese, `kr` for Korea, `fr` for France, ...).
- Always translate content living on `master`.
- Only content under `/docs/intro/`, `/docs/basics/`, `/docs/core/`, `/docs/building-modules/` and `docs/run-node/` needs to be translated, as well as `docs/README.md`. It is also nice (but not mandatory) to translate `/docs/spec/`.
- Specify the release/tag of the translation in the README of your translation folder. Update the release/tag each time you update the translation.
=======
If you want to open a PR in Cosmos SDK to update the documentation, please follow the guidelines in [`CONTRIBUTING.md`](https://github.com/cosmos/cosmos-sdk/tree/master/CONTRIBUTING.md#updating-documentation).

## Internationalization

- Translations for documentation live in a `docs/<locale>/` folder, where `<locale>` is the language code for a specific language. For example, `zh` for Chinese, `ko` for Korean, `ru` for Russian, etc.
- Each `docs/<locale>/` folder must follow the same folder structure within `docs/`, but only content in the following folders needs to be translated and included in the respective `docs/<locale>/` folder:
    - `docs/basics/`
    - `docs/building-modules/`
    - `docs/core/`
    - `docs/ibc/`
    - `docs/intro/`
    - `docs/migrations/`
    - `docs/run-node/`
- Each `docs/<locale>/` folder must also have a `README.md` that includes a translated version of both the layout and content within the root-level [`README.md`](https://github.com/cosmos/cosmos-sdk/tree/master/docs/README.md). The layout defined in the `README.md` is used to build the homepage.
- Always translate content living on `master` unless you are revising documentation for a specific release. Translated documentation like the root-level documentation is semantically versioned.
- For additional configuration options, please see [VuePress Internationalization](https://vuepress.vuejs.org/guide/i18n.html).
>>>>>>> 33dbf6a7

## Docs Build Workflow

The documentation for the Cosmos SDK is hosted at https://cosmos.network/docs/

built from the files in this (`/docs`) directory for
[master](https://github.com/cosmos/cosmos-sdk/tree/master/docs).

### How It Works

There is a CircleCI job listening for changes in the `/docs` directory, on
the `master` branch. Any updates to files in this directory
on that branch will automatically trigger a website deployment. Under the hood,
the private website repository has a `make build-docs` target consumed by a CircleCI job in that repo.

## README

The [README.md](./README.md) is also the landing page for the documentation
on the website. During the Jenkins build, the current commit is added to the bottom
of the README.

## Config.js

The [config.js](./.vuepress/config.js) generates the sidebar and Table of Contents
on the website docs. Note the use of relative links and the omission of
file extensions. Additional features are available to improve the look
of the sidebar.

## Links

**NOTE:** Strongly consider the existing links - both within this directory
and to the website docs - when moving or deleting files.

Relative links should be used nearly everywhere, having discovered and weighed the following:

### Relative

Where is the other file, relative to the current one?

- works both on GitHub and for the VuePress build
- confusing / annoying to have things like: `../../../../myfile.md`
- requires more updates when files are re-shuffled

### Absolute

Where is the other file, given the root of the repo?

- works on GitHub, doesn't work for the VuePress build
- this is much nicer: `/docs/hereitis/myfile.md`
- if you move that file around, the links inside it are preserved (but not to it, of course)

### Full

The full GitHub URL to a file or directory. Used occasionally when it makes sense
to send users to the GitHub.

## Building Locally

Make sure you are in the `docs` directory and run the following commands:

```sh
rm -rf node_modules
```

This command will remove old version of the visual theme and required packages. This step is optional.

```sh
npm install
```

Install the theme and all dependencies.

```sh
npm run serve
```

Run `pre` and `post` hooks and start a hot-reloading web-server. See output of this command for the URL (it is often https://localhost:8080).

To build documentation as a static website run `npm run build`. You will find the website in `.vuepress/dist` directory.

## Build RPC Docs

First, run `make tools` from the root of repo, to install the swagger-ui tool.

Then, edit the `swagger.yaml` manually; it is found [here](https://github.com/cosmos/cosmos-sdk/blob/master/client/lcd/swagger-ui/swagger.yaml)

Finally, run `make update_gaia_lite_docs` from the root of the repo.

## Search

We are using [Algolia](https://www.algolia.com) to power full-text search. This uses a public API search-only key in the `config.js` as well as a [cosmos_network.json](https://github.com/algolia/docsearch-configs/blob/master/configs/cosmos_network.json) configuration file that we can update with PRs.

## Consistency

Because the build processes are identical (as is the information contained herein), this file should be kept in sync as
much as possible with its [counterpart in the Tendermint Core repo](https://github.com/tendermint/tendermint/blob/v0.34.0/docs/DOCS_README.md).

### Update and Build the RPC docs

1. Execute the following command at the root directory to install the swagger-ui generate tool.

   ```bash
   make tools
   ```

2. Edit API docs
   1. Directly Edit API docs manually: `client/lcd/swagger-ui/swagger.yaml`.
   2. Edit API docs within the [Swagger Editor](https://editor.swagger.io/). Please refer to this [document](https://swagger.io/docs/specification/2-0/basic-structure/) for the correct structure in `.yaml`.
3. Download `swagger.yaml` and replace the old `swagger.yaml` under fold `client/lcd/swagger-ui`.
4. Compile gaiacli

   ```bash
   make install
   ```<|MERGE_RESOLUTION|>--- conflicted
+++ resolved
@@ -1,15 +1,5 @@
 # Updating the docs
 
-<<<<<<< HEAD
-If you want to open a PR on the Cosmos SDK to update the documentation, please follow the guidelines in the [`CONTRIBUTING.md`](https://github.com/cosmos/cosmos-sdk/tree/master/CONTRIBUTING.md#updating-documentation)
-
-## Translating
-
-- Docs translations live in a `docs/country-code/` folder, where `country-code` stands for the country code of the language used (`cn` for Chinese, `kr` for Korea, `fr` for France, ...).
-- Always translate content living on `master`.
-- Only content under `/docs/intro/`, `/docs/basics/`, `/docs/core/`, `/docs/building-modules/` and `docs/run-node/` needs to be translated, as well as `docs/README.md`. It is also nice (but not mandatory) to translate `/docs/spec/`.
-- Specify the release/tag of the translation in the README of your translation folder. Update the release/tag each time you update the translation.
-=======
 If you want to open a PR in Cosmos SDK to update the documentation, please follow the guidelines in [`CONTRIBUTING.md`](https://github.com/cosmos/cosmos-sdk/tree/master/CONTRIBUTING.md#updating-documentation).
 
 ## Internationalization
@@ -26,7 +16,6 @@
 - Each `docs/<locale>/` folder must also have a `README.md` that includes a translated version of both the layout and content within the root-level [`README.md`](https://github.com/cosmos/cosmos-sdk/tree/master/docs/README.md). The layout defined in the `README.md` is used to build the homepage.
 - Always translate content living on `master` unless you are revising documentation for a specific release. Translated documentation like the root-level documentation is semantically versioned.
 - For additional configuration options, please see [VuePress Internationalization](https://vuepress.vuejs.org/guide/i18n.html).
->>>>>>> 33dbf6a7
 
 ## Docs Build Workflow
 
