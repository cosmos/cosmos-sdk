--- conflicted
+++ resolved
@@ -38,11 +38,7 @@
 
 ## Get Started
 
-<<<<<<< HEAD
-- **[SDK Intro](./intro/README.md)**: High-level overview of the Cosmos SDK.
-=======
 - **[SDK Intro](./intro/intro.md)**: High-level overview of the Cosmos SDK.
->>>>>>> 3aca119f
 - **[SDK application tutorial](https://github.com/cosmos/sdk-application-tutorial)**: A tutorial to learn the SDK. It showcases how to build an SDK-based blockchain from scratch, and explains the basic principles of the SDK in the process.
 
 ## Resources
