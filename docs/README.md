--- conflicted
+++ resolved
@@ -12,22 +12,19 @@
 
 If you like to learn by doing, you can follow the **[SDK application tutorial](https://github.com/cosmos/sdk-application-tutorial)**. It showcases how to build an SDK-based blockchain from scratch, and teaches you about the basic principles the SDK in the process.
 
+### Resources
+
+- [Specifications](./spec/README.md): Specifications of modules and other parts of the Cosmos SDK. 
+- [SDK API Reference](https://godoc.org/github.com/cosmos/cosmos-sdk): Godocs of the Cosmos SDK.
+- [REST API spec](https://cosmos.network/rpc/): List of endpoints to interract with a `gaia` full-node through REST.
+
 ## Cosmos Hub testnet
 
 To install the latest version of the `gaia` application (application of the Cosmos Hub) and join the public testnet, **click [here](./gaia/join-testnet.md)**
 
 To start your own `gaia` testnet, **click [here](./gaia/deploy-testnet.md)**
 
-<<<<<<< HEAD
 ## Creating a new SDK project
-=======
-- [Introduction](./intro/README.md): Contains introductory high-level material on the Cosmos SDK.
-- [Gaia](./gaia/README.md): Contains all documentation related to the gaia application (current name for the Cosmos-Hub). Also contains info on how to join gaia testnets.
-- [Clients](./clients/README.md): Documentation about SDK clients like the SDK Command-Line interface and the SDK Light-client.
-- [Specifications](./spec/README.md): Contains SDK and modules specifications.
-- [SDK API Reference](https://godoc.org/github.com/cosmos/cosmos-sdk): Godocs of the Cosmos-SDK.
-- [REST API spec](https://cosmos.network/rpc/): List of endpoints to interract with a `gaia` full-node through REST.
->>>>>>> ec9c4ea5
 
 To create a new project, you can either:
 
