<<<<<<< HEAD
<!--
layout: homepage
title: Cosmos SDK Documentation
description: Cosmos SDK is the world’s most popular framework for building application-specific blockchains.
sections:
  - title: Introduction
    desc: High-level overview of the Cosmos SDK.
    url: /intro/overview.html
    icon: introduction
  - title: Basics
    desc: Anatomy of a blockchain, transaction lifecycle, accounts and more.
    icon: basics
    url: /basics/app-anatomy.html
  - title: Core Concepts
    desc: Read about the core concepts like baseapp, the store, or the server.
    icon: core
    url: /core/baseapp.html
  - title: Building Modules
    desc: Discover how to build modules for the Cosmos SDK.
    icon: modules
    url: /building-modules/intro.html
  - title: Running a Node
    desc: Running and interacting with nodes using the CLI and API.
    icon: interfaces
    url: /run-node/
  - title: Modules
    desc: Explore existing modules to build your application with.
    icon: specifications
    url: /modules/
stack:
  - title: Cosmos Hub
    desc: The first of thousands of interconnected blockchains on the Cosmos Network.
    color: "#BA3FD9"
    label: hub
    url: http://hub.cosmos.network
  - title: Tendermint Core
    desc: The leading BFT engine for building blockchains, powering Cosmos SDK.
    color: "#00BB00"
    label: core
    url: http://docs.tendermint.com
footer:
  newsletter: false
aside: false
-->

# Cosmos SDK Documentation

## Get Started

* **[Cosmos SDK Intro](./intro/overview.md)**: High-level overview of the Cosmos SDK.
* **[Ignite CLI](https://docs.ignite.com)**: A developer-friendly interface to the Cosmos SDK to scaffold, launch, and maintain any crypto application on a sovereign and secured blockchain.
* **[SDK Tutorials](https://tutorials.cosmos.network/)**: Tutorials that showcase how to build Cosmos SDK-based blockchains from scratch and explain the basic Cosmos SDK principles in the process.

## Reference Docs

* **[Basics](./basics/)**: Basic concepts of the Cosmos SDK, including the standard anatomy of an application, the transaction lifecycle, and accounts management.
* **[Core](./core/)**: Core concepts of the Cosmos SDK, including `baseapp`, the `store`, or the `server`.
* **[Building Modules](./building-modules/)**: Important concepts for module developers like `message`, `keeper`, and `querier`.
* **[IBC](https://ibc.cosmos.network/)**: IBC protocol integration and concepts.
* **[Running a Node, API, CLI](./run-node/)**: How to run a node and interact with the node using the CLI and the API.
* **[Migrations](./migrations/)**: Migration guides for updating to newer versions of Cosmos SDK.

## Other Resources

* **[Module Directory](../x/)**: Cosmos SDK module implementations and their respective documentation.
* **[Specifications](./spec/)**: Specifications of modules and other parts of the Cosmos SDK.
* **[Cosmos SDK API Reference](https://pkg.go.dev/github.com/cosmos/cosmos-sdk)**: Godocs of the Cosmos SDK.
* **[REST and RPC Endpoints](https://cosmos.network/rpc/)**: List of endpoints to interact with a `gaia` full-node.
* **[Rosetta API](./run-node/rosetta.md)**: Rosetta API integration.

## Cosmos Hub

The Cosmos Hub (`gaia`) docs have moved to [github.com/cosmos/gaia](https://github.com/cosmos/gaia/tree/main/docs).

## Languages

The Cosmos SDK is written in [Golang](https://golang.org/), though the framework could be implemented similarly in other languages. Contact us for information about funding an implementation in another language.

## Contribute

See the [DOCS_README.md](https://github.com/cosmos/cosmos-sdk/blob/main/docs/DOCS_README.md) for details of the build process and considerations when making changes.
=======
# Updating the docs

If you want to open a PR in Cosmos SDK to update the documentation, please follow the guidelines in [`CONTRIBUTING.md`](https://github.com/cosmos/cosmos-sdk/tree/main/CONTRIBUTING.md#updating-documentation) and the [Documentation Writing Guidelines](./DOC_WRITING_GUIDELINES.md).

## Stack

The documentation for Cosmos SDK is hosted at https://docs.cosmos.network and built from the files in the `/docs` directory.
It is built using the following stack:

* [Docusaurus 2](https://docusaurus.io)
* Vuepress (pre v0.47)
* [Algolia DocSearch](https://docsearch.algolia.com/)

  ```js
      algolia: {
        appId: "QLS2QSP47E",
        apiKey: "067b84458bfa80c295e1d4f12c461911",
        indexName: "cosmos_network",
        contextualSearch: false,
      },
  ```

* GitHub Pages

## Docs Build Workflow

The docs are built and deployed automatically on GitHub Pages by a [GitHub Action workflow](../.github/workflows/deploy-docs.yml).
The workflow is triggered on every push to the `main` and `release/v**` branches, every time documentations or specs are modified.

### How It Works

There is a GitHub Action listening for changes in the `/docs` directory for the `main` branch and each supported version branch (e.g. `release/v0.46.x`). Any updates to files in the `/docs` directory will automatically trigger a website deployment. Under the hood, the private website repository has a `make build-docs` target consumed by a Github Action within that repository.

## How to Build the Docs Locally

Go to the `docs` directory and run the following commands:

```shell
cd docs
npm install
```

For starting only the current documentation, run:

```shell
npm start
```

It runs `pre.sh` scripts to get all the docs that are not already in the `docs/docs` folder.
It also runs `post.sh` scripts to clean up the docs and remove unnecessary files when quitting.

Note, the command above only build the docs for the current versions.
With the drawback that none of the redirections works. So, you'll need to go to /main to see the docs.

To build all the docs (including versioned documentation), run:

```shell
make build-docs
```

## What to for new major SDK versions

When a new major version of the SDK is released, the following steps should be taken:

* On the `release/vX.Y.Z` branch, remove the deploy action (`.github/workflows/deploy-docs.yml`), for avoiding deploying the docs from the release branches
* Each time a new version is released (on docusaurus), drop support from the oldest versions.
    * If the old version is still running vuepress (v0.45, v0.46), remove its line from `vuepress_versions`
    * If any, remove the outdated redirections from `docusaurus.config.js` and add the base version redirection (`/vX.XX`) to `/main`.

      ```js
        {
          from: ["/", "/master", "/v0.43", "/v0.44", "/v0.XX"], // here add the deprecated version
          to: "/main",
        },
      ```

* Add the new version sidebar to the list of versionned sidebar and add the version to `versions`

Learn more about [versioning](https://docusaurus.io/docs/versioning) in Docusaurus.
>>>>>>> f008f84e
<|MERGE_RESOLUTION|>--- conflicted
+++ resolved
@@ -1,86 +1,3 @@
-<<<<<<< HEAD
-<!--
-layout: homepage
-title: Cosmos SDK Documentation
-description: Cosmos SDK is the world’s most popular framework for building application-specific blockchains.
-sections:
-  - title: Introduction
-    desc: High-level overview of the Cosmos SDK.
-    url: /intro/overview.html
-    icon: introduction
-  - title: Basics
-    desc: Anatomy of a blockchain, transaction lifecycle, accounts and more.
-    icon: basics
-    url: /basics/app-anatomy.html
-  - title: Core Concepts
-    desc: Read about the core concepts like baseapp, the store, or the server.
-    icon: core
-    url: /core/baseapp.html
-  - title: Building Modules
-    desc: Discover how to build modules for the Cosmos SDK.
-    icon: modules
-    url: /building-modules/intro.html
-  - title: Running a Node
-    desc: Running and interacting with nodes using the CLI and API.
-    icon: interfaces
-    url: /run-node/
-  - title: Modules
-    desc: Explore existing modules to build your application with.
-    icon: specifications
-    url: /modules/
-stack:
-  - title: Cosmos Hub
-    desc: The first of thousands of interconnected blockchains on the Cosmos Network.
-    color: "#BA3FD9"
-    label: hub
-    url: http://hub.cosmos.network
-  - title: Tendermint Core
-    desc: The leading BFT engine for building blockchains, powering Cosmos SDK.
-    color: "#00BB00"
-    label: core
-    url: http://docs.tendermint.com
-footer:
-  newsletter: false
-aside: false
--->
-
-# Cosmos SDK Documentation
-
-## Get Started
-
-* **[Cosmos SDK Intro](./intro/overview.md)**: High-level overview of the Cosmos SDK.
-* **[Ignite CLI](https://docs.ignite.com)**: A developer-friendly interface to the Cosmos SDK to scaffold, launch, and maintain any crypto application on a sovereign and secured blockchain.
-* **[SDK Tutorials](https://tutorials.cosmos.network/)**: Tutorials that showcase how to build Cosmos SDK-based blockchains from scratch and explain the basic Cosmos SDK principles in the process.
-
-## Reference Docs
-
-* **[Basics](./basics/)**: Basic concepts of the Cosmos SDK, including the standard anatomy of an application, the transaction lifecycle, and accounts management.
-* **[Core](./core/)**: Core concepts of the Cosmos SDK, including `baseapp`, the `store`, or the `server`.
-* **[Building Modules](./building-modules/)**: Important concepts for module developers like `message`, `keeper`, and `querier`.
-* **[IBC](https://ibc.cosmos.network/)**: IBC protocol integration and concepts.
-* **[Running a Node, API, CLI](./run-node/)**: How to run a node and interact with the node using the CLI and the API.
-* **[Migrations](./migrations/)**: Migration guides for updating to newer versions of Cosmos SDK.
-
-## Other Resources
-
-* **[Module Directory](../x/)**: Cosmos SDK module implementations and their respective documentation.
-* **[Specifications](./spec/)**: Specifications of modules and other parts of the Cosmos SDK.
-* **[Cosmos SDK API Reference](https://pkg.go.dev/github.com/cosmos/cosmos-sdk)**: Godocs of the Cosmos SDK.
-* **[REST and RPC Endpoints](https://cosmos.network/rpc/)**: List of endpoints to interact with a `gaia` full-node.
-* **[Rosetta API](./run-node/rosetta.md)**: Rosetta API integration.
-
-## Cosmos Hub
-
-The Cosmos Hub (`gaia`) docs have moved to [github.com/cosmos/gaia](https://github.com/cosmos/gaia/tree/main/docs).
-
-## Languages
-
-The Cosmos SDK is written in [Golang](https://golang.org/), though the framework could be implemented similarly in other languages. Contact us for information about funding an implementation in another language.
-
-## Contribute
-
-See the [DOCS_README.md](https://github.com/cosmos/cosmos-sdk/blob/main/docs/DOCS_README.md) for details of the build process and considerations when making changes.
-=======
 # Updating the docs
 
 If you want to open a PR in Cosmos SDK to update the documentation, please follow the guidelines in [`CONTRIBUTING.md`](https://github.com/cosmos/cosmos-sdk/tree/main/CONTRIBUTING.md#updating-documentation) and the [Documentation Writing Guidelines](./DOC_WRITING_GUIDELINES.md).
@@ -159,5 +76,4 @@
 
 * Add the new version sidebar to the list of versionned sidebar and add the version to `versions`
 
-Learn more about [versioning](https://docusaurus.io/docs/versioning) in Docusaurus.
->>>>>>> f008f84e
+Learn more about [versioning](https://docusaurus.io/docs/versioning) in Docusaurus.