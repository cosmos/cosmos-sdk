--- conflicted
+++ resolved
@@ -5,15 +5,7 @@
 - [ ] 3. Merge items in `PENDING.md` into the `CHANGELOG.md`. While doing this make sure that each entry contains links to issues/PRs for each item
 - [ ] 4. Summarize breaking API changes section under “Breaking Changes” section to the `CHANGELOG.md` to bring attention to any breaking API changes that affect RPC consumers.
 - [ ] 5. Tag the commit `{ .Release.Name }-rcN`
-<<<<<<< HEAD
-- [ ] 6. Open a branch & PR to merge the pending release back into `develop`. If any changes are made to the release branch, they must also be made to the pending develop merge, and both must pass tests.
-- [ ] 7. Kick off 1 day of automated fuzz testing
-- [ ] 8. Release Lead assigns 2 people to perform [buddy testing script](/docs/RELEASE_TEST_SCRIPT.md) and update the relevant documentation
-- [ ] 9. If errors are found in either #6 or #7 go back to #2 (*NOTE*: be sure to increment the `rcN`)
-- [ ] 10. After #6 and #7 have successfully completed then merge the release PR and push the final release tag
-=======
 - [ ] 6. Kick off 1 day of automated fuzz testing
 - [ ] 7. Release Lead assigns 2 people to perform [buddy testing script](/docs/RELEASE_TEST_SCRIPT.md) and update the relevant documentation
 - [ ] 8. If errors are found in either #6 or #7 go back to #2 (*NOTE*: be sure to increment the `rcN`)
-- [ ] 9. After #6 and #7 have successfully completed then merge the release PR and push the final release tag
->>>>>>> 50675b80
+- [ ] 9. After #6 and #7 have successfully completed then merge the release PR and push the final release tag