---
order: false
parent:
  order: false
---

# Architecture Decision Records (ADR)

This is a location to record all high-level architecture decisions in the Cosmos-SDK.

An Architectural Decision (**AD**) is a software design choice that addresses a functional or non-functional requirement that is architecturally significant.
An Architecturally Significant Requirement (**ASR**) is a requirement that has a measurable effect on a software system’s architecture and quality.
An Architectural Decision Record (**ADR**) captures a single AD, such as often done when writing personal notes or meeting minutes; the collection of ADRs created and maintained in a project constitute its decision log. All these are within the topic of Architectural Knowledge Management (AKM).

You can read more about the ADR concept in this [blog post](https://product.reverb.com/documenting-architecture-decisions-the-reverb-way-a3563bb24bd0#.78xhdix6t).

## Rationale

ADRs are intended to be the primary mechanism for proposing new feature designs and new processes, for collecting community input on an issue, and for documenting the design decisions.
An ADR should provide:

* Context on the relevant goals and the current state
* Proposed changes to achieve the goals
* Summary of pros and cons
* References
* Changelog

Note the distinction between an ADR and a spec. The ADR provides the context, intuition, reasoning, and
justification for a change in architecture, or for the architecture of something
new. The spec is much more compressed and streamlined summary of everything as
it stands today.

If recorded decisions turned out to be lacking, convene a discussion, record the new decisions here, and then modify the code to match.

## Creating new ADR

Read about the [PROCESS](./PROCESS.md).

### Use RFC 2119 Keywords

When writing ADRs, follow the same best practices for writing RFCs. When writing RFCs, key words are used to signify the requirements in the specification. These words are often capitalized: "MUST", "MUST NOT", "REQUIRED", "SHALL", "SHALL NOT", "SHOULD", "SHOULD NOT", "RECOMMENDED", "MAY", and "OPTIONAL. They are to be interpreted as described in [RFC 2119](https://datatracker.ietf.org/doc/html/rfc2119).

## ADR Table of Contents

### Accepted

* [ADR 002: SDK Documentation Structure](./adr-002-docs-structure.md)
* [ADR 004: Split Denomination Keys](./adr-004-split-denomination-keys.md)
* [ADR 006: Secret Store Replacement](./adr-006-secret-store-replacement.md)
* [ADR 009: Evidence Module](./adr-009-evidence-module.md)
* [ADR 010: Modular AnteHandler](./adr-010-modular-antehandler.md)
* [ADR 019: Protocol Buffer State Encoding](./adr-019-protobuf-state-encoding.md)
* [ADR 020: Protocol Buffer Transaction Encoding](./adr-020-protobuf-transaction-encoding.md)
* [ADR 021: Protocol Buffer Query Encoding](./adr-021-protobuf-query-encoding.md)
* [ADR 023: Protocol Buffer Naming and Versioning](./adr-023-protobuf-naming.md)
* [ADR 029: Fee Grant Module](./adr-029-fee-grant-module.md)
* [ADR 030: Message Authorization Module](./adr-030-authz-module.md)
* [ADR 031: Protobuf Msg Services](./adr-031-msg-service.md)
* [ADR 055: ORM](./adr-055-orm.md)

### Proposed

* [ADR 003: Dynamic Capability Store](./adr-003-dynamic-capability-store.md)
* [ADR 011: Generalize Genesis Accounts](./adr-011-generalize-genesis-accounts.md)
* [ADR 012: State Accessors](./adr-012-state-accessors.md)
* [ADR 013: Metrics](./adr-013-metrics.md)
* [ADR 016: Validator Consensus Key Rotation](./adr-016-validator-consensus-key-rotation.md)
* [ADR 017: Historical Header Module](./adr-017-historical-header-module.md)
* [ADR 018: Extendable Voting Periods](./adr-018-extendable-voting-period.md)
* [ADR 022: Custom baseapp panic handling](./adr-022-custom-panic-handling.md)
* [ADR 024: Coin Metadata](./adr-024-coin-metadata.md)
* [ADR 027: Deterministic Protobuf Serialization](./adr-027-deterministic-protobuf-serialization.md)
* [ADR 028: Public Key Addresses](./adr-028-public-key-addresses.md)
* [ADR 032: Typed Events](./adr-032-typed-events.md)
* [ADR 033: Inter-module RPC](./adr-033-protobuf-inter-module-comm.md)
* [ADR 035: Rosetta API Support](./adr-035-rosetta-api-support.md)
* [ADR 037: Governance Split Votes](./adr-037-gov-split-vote.md)
* [ADR 038: State Listening](./adr-038-state-listening.md)
* [ADR 039: Epoched Staking](./adr-039-epoched-staking.md)
* [ADR 040: Storage and SMT State Commitments](./adr-040-storage-and-smt-state-commitments.md)
* [ADR 046: Module Params](./adr-046-module-params.md)
* [ADR 057: App Wiring Part I](./adr-057-app-wiring-1.md)
<<<<<<< HEAD
* [ADR 060: ABCI++ (Phase I)](./adr-060-abci%2B%2B-phase-i.md)
=======
* [ADR 059: Test Scopes](./adr-059-test-scopes.md)
>>>>>>> 51d2de58

### Draft

* [ADR 044: Guidelines for Updating Protobuf Definitions](./adr-044-protobuf-updates-guidelines.md)
* [ADR 047: Extend Upgrade Plan](./adr-047-extend-upgrade-plan.md)
* [ADR 053: Go Module Refactoring](./adr-053-go-module-refactoring.md)<|MERGE_RESOLUTION|>--- conflicted
+++ resolved
@@ -80,11 +80,8 @@
 * [ADR 040: Storage and SMT State Commitments](./adr-040-storage-and-smt-state-commitments.md)
 * [ADR 046: Module Params](./adr-046-module-params.md)
 * [ADR 057: App Wiring Part I](./adr-057-app-wiring-1.md)
-<<<<<<< HEAD
+* [ADR 059: Test Scopes](./adr-059-test-scopes.md)
 * [ADR 060: ABCI++ (Phase I)](./adr-060-abci%2B%2B-phase-i.md)
-=======
-* [ADR 059: Test Scopes](./adr-059-test-scopes.md)
->>>>>>> 51d2de58
 
 ### Draft
 
