--- conflicted
+++ resolved
@@ -8,12 +8,9 @@
 - 2020 April 30: Switch to `Any`
 - 2020 May 14: Describe public key encoding
 - 2020 June 08: Store `TxBody` and `AuthInfo` as bytes in `SignDoc`; Document `TxRaw` as broadcast and storage type.
-<<<<<<< HEAD
-- 2020 August 17: Change public key encoding to use `Any`
-=======
 - 2020 August 07: Use ADR 027 for serializing `SignDoc`.
 - 2020 August 19: Move sequence field from `SignDoc` to `SignerInfo`.
->>>>>>> e09c8d93
+- 2020 August 26: Change public key encoding to use `Any`
 
 ## Status
 
@@ -286,8 +283,8 @@
 This will likely need to be a custom protobuf parser pass that takes message bytes
 and `FileDescriptor`s and returns a boolean result.
 
-<<<<<<< HEAD
-=======
+# <<<<<<< HEAD
+
 ### Public Key Encoding
 
 Public keys in the Cosmos SDK implement Tendermint's `crypto.PubKey` interface,
@@ -315,7 +312,8 @@
 have tested. The provided signature verification ante handler decorators will
 enforce this.
 
->>>>>>> e09c8d93
+> > > > > > > e09c8d9360b133dbf2ef6386564ba272e7051ced
+
 ### CLI & REST
 
 Currently, the REST and CLI handlers encode and decode types and txs via Amino
