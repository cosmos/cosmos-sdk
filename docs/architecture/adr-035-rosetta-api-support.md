--- conflicted
+++ resolved
@@ -81,21 +81,12 @@
 }
 ```
 
-<<<<<<< HEAD
-Rosetta API services use Blockchain and Network as identifiers, e.g. the developers of gaia, the application that powers 
-the Cosmos Hub, may want to set those to Cosmos Hub and cosmos-hub-3 respectively.
-=======
 Rosetta API services use `Blockchain` and `Network` as identifiers, e.g. the developers of _gaia_, the application that powers the Cosmos Hub, may want to set those to `Cosmos Hub` and `cosmos-hub-3` respectively.
->>>>>>> 64cce9db
 
 `SupportedOperations` contains the transaction types that are supported by the library. At the present time, 
 only `cosmos-sdk/MsgSend` is supported in Launchpad. Additional operations will be added in due time.
 
-<<<<<<< HEAD
 For Launchpad we will map the amino type name to the operation supported, in Stargate we will use the protoc one.
-=======
-We will map `Msg` type name as the operation.
->>>>>>> 64cce9db
 
 #### Interfaces
 
