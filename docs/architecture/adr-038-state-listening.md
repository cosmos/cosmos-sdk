--- conflicted
+++ resolved
@@ -3,15 +3,12 @@
 ## Changelog
 
 * 11/23/2020: Initial draft
-<<<<<<< HEAD
 * 10/06/2022: Introduce plugin system based on hashicorp/go-plugin
-=======
 * 10/14/2022:
   * Add `ListenCommit`, flatten the state writes in a block to a single batch.
   * Remove listeners from cache stores, should only listen to `rootmulti.Store`.
-  * Remove `HaltAppOnDeliveryError()`, the errors are propogated by default, the implementations should return nil if don't want to propogate errors.
-
->>>>>>> 07b24d5d
+  * Remove `HaltAppOnDeliveryError()`, the errors are propagated by default, the implementations should return nil if don't want to propogate errors.
+
 
 ## Status
 
@@ -29,11 +26,7 @@
 
 ## Decision
 
-<<<<<<< HEAD
-We will modify the store layer to allow listening to state changes in underlying KVStores.
-=======
 We will modify the `CommitMultiStore` interface and its concrete (`rootmulti`) implementations and introduce a new `listenkv.Store` to allow listening to state changes in underlying KVStores. We don't need to listen to cache stores, because we can't be sure that the writes will be committed eventually, and the writes are duplicated in `rootmulti.Store` eventually, so we should only listen to `rootmulti.Store`.
->>>>>>> 07b24d5d
 We will introduce a plugin system for configuring and running streaming services that write these state changes and their surrounding ABCI message context to different destinations.
 
 ### Listening
@@ -62,7 +55,6 @@
 	})
 }
 
-<<<<<<< HEAD
 // PopStateCache returns the current state caches and set to nil
 func (fl *MemoryListener) PopStateCache() []StoreKVPair {
 	res := fl.stateCache
@@ -70,10 +62,6 @@
 	return res
 }
 ```
-=======
-We will create two concrete implementations of the `WriteListener` interface in `store/types/listening.go`, that writes out protobuf
-encoded KV pairs to an underlying `io.Writer`, and simply accumulate them in memory.
->>>>>>> 07b24d5d
 
 We will also define a protobuf type for the KV pairs. In addition to the key and value fields this message
 will include the StoreKey for the originating KVStore so that we can collect information from separate KVStores and determine the source of each KV pair.
@@ -87,79 +75,6 @@
 }
 ```
 
-<<<<<<< HEAD
-=======
-```go
-// StoreKVPairWriteListener is used to configure listening to a KVStore by writing out length-prefixed
-// protobuf encoded StoreKVPairs to an underlying io.Writer
-type StoreKVPairWriteListener struct {
-	writer io.Writer
-	marshaller codec.BinaryCodec
-}
-
-// NewStoreKVPairWriteListener wraps creates a StoreKVPairWriteListener with a provdied io.Writer and codec.BinaryCodec
-func NewStoreKVPairWriteListener(w io.Writer, m codec.BinaryCodec) *StoreKVPairWriteListener {
-	return &StoreKVPairWriteListener{
-		writer: w,
-		marshaller: m,
-	}
-}
-
-// OnWrite satisfies the WriteListener interface by writing length-prefixed protobuf encoded StoreKVPairs
-func (wl *StoreKVPairWriteListener) OnWrite(storeKey types.StoreKey, key []byte, value []byte, delete bool) error error {
-    kvPair := new(types.StoreKVPair)
-    kvPair.StoreKey = storeKey.Name()
-    kvPair.Delete = Delete
-    kvPair.Key = key
-    kvPair.Value = value
-    by, err := wl.marshaller.MarshalBinaryLengthPrefixed(kvPair)
-    if err != nil {
-        return err
-    }
-    if _, err := wl.writer.Write(by); err != nil {
-        return err
-    }
-    return nil
-}
-```
-
-```golang
-// MemoryListener listens to the state writes and accumulate the records in memory.
-type MemoryListener struct {
-	key        StoreKey
-	stateCache []StoreKVPair
-}
-
-// NewMemoryListener creates a listener that accumulate the state writes in memory.
-func NewMemoryListener(key StoreKey) *MemoryListener {
-	return &MemoryListener{key: key}
-}
-
-// OnWrite implements WriteListener interface
-func (fl *MemoryListener) OnWrite(storeKey StoreKey, key []byte, value []byte, delete bool) error {
-	fl.stateCache = append(fl.stateCache, StoreKVPair{
-		StoreKey: storeKey.Name(),
-		Delete:   delete,
-		Key:      key,
-		Value:    value,
-	})
-	return nil
-}
-
-// PopStateCache returns the current state caches and set to nil
-func (fl *MemoryListener) PopStateCache() []StoreKVPair {
-	res := fl.stateCache
-	fl.stateCache = nil
-	return res
-}
-
-// StoreKey returns the storeKey it listens to
-func (fl *MemoryListener) StoreKey() StoreKey {
-	return fl.key
-}
-```
-
->>>>>>> 07b24d5d
 ### ListenKVStore
 
 We will create a new `Store` type `listenkv.Store` that the `rootmulti` store will use to wrap a `KVStore` to enable state listening.
@@ -199,12 +114,8 @@
 
 ### MultiStore interface updates
 
-<<<<<<< HEAD
 We will update the `CommitMultiStore` interface to allow us to wrap a `Memorylistener` to a specific `KVStore`.
 Note that the `MemoryListener` will be attached internally by the concrete `rootmulti` implementation.
-=======
-We will update the `CommitMultiStore` interface to allow us to wrap a set of listeners around a specific `KVStore`.
->>>>>>> 07b24d5d
 
 ```go
 type CommitMultiStore interface {
@@ -218,17 +129,10 @@
 }
 ```
 
-<<<<<<< HEAD
 
 ### MultiStore implementation updates
 
 We will adjust the `rootmulti` `GetKVStore` method to wrap the returned `KVStore` with a `listenkv.Store` if listening is turned on for that `Store`.
-=======
-### MultiStore implementation updates
-
-We will modify all of the `CommitMultiStore` implementations to satisfy these new interfaces, and adjust the `rootmulti` `GetKVStore` method
-to wrap the returned `KVStore` with a `listenkv.Store` if listening is turned on for that `Store`.
->>>>>>> 07b24d5d
 
 ```go
 func (rs *Store) GetKVStore(key types.StoreKey) types.KVStore {
@@ -245,7 +149,6 @@
 }
 ```
 
-<<<<<<< HEAD
 We will implement `AddListeners` to manage KVStore listeners internally and implement `PopStateCache`
 for a means of retrieving the current state.
 
@@ -305,23 +208,6 @@
     }
 
     return cachemulti.NewStore(rs.db, cachedStores, rs.keysByName, rs.traceWriter, rs.getTracingContext()), nil
-=======
-We will also adjust the `rootmulti` `CacheMultiStore` method to wrap the stores with `listenkv.Store` to enable listening when the cache layer writes.
-
-```go
-func (rs *Store) CacheMultiStore() types.CacheMultiStore {
-	stores := make(map[types.StoreKey]types.CacheWrapper)
-	for k, v := range rs.stores {
-		store := v.(types.KVStore)
-		// Wire the listenkv.Store to allow listeners to observe the writes from the cache store,
-		// set same listeners on cache store will observe duplicated writes.
-		if rs.ListeningEnabled(k) {
-			store = listenkv.NewStore(store, k, rs.listeners[k])
-		}
-		stores[k] = store
-	}
-	return cachemulti.NewStore(rs.db, stores, rs.keysByName, rs.traceWriter, rs.getTracingContext())
->>>>>>> 07b24d5d
 }
 ```
 
@@ -329,16 +215,8 @@
 
 #### Streaming Service
 
-<<<<<<< HEAD
 We will introduce a new `ABCIListener` interface that plugs into the BaseApp and relays ABCI requests and responses
 so that the service can group the state changes with the ABCI requests.
-=======
-We will introduce a new `StreamingService` interface for exposing `WriteListener` data streams to external consumers.
-In addition to streaming state changes as `StoreKVPair`s, the interface satisfies an `ABCIListener` interface that plugs
-into the BaseApp and relays ABCI requests and responses so that the service can observe those block metadatas as well.
-
-The `WriteListener`s of `StreamingService` listens to the `rootmulti.Store`, which is only written into at commit event by the cache store of `deliverState`.
->>>>>>> 07b24d5d
 
 ```go
 // baseapp/streaming.go
@@ -348,30 +226,11 @@
     // ListenBeginBlock updates the streaming service with the latest BeginBlock messages
     ListenBeginBlock(ctx context.Context, req abci.RequestBeginBlock, res abci.ResponseBeginBlock) error
     // ListenEndBlock updates the steaming service with the latest EndBlock messages
-    ListenEndBlock(ctx context.Context, req abci.RequestEndBlock, res abci.ResponseEndBlock) error
+    ListenEndBlock(ctx types.Context, req abci.RequestEndBlock, res abci.ResponseEndBlock) error
     // ListenDeliverTx updates the steaming service with the latest DeliverTx messages
-<<<<<<< HEAD
     ListenDeliverTx(ctx context.Context, req abci.RequestDeliverTx, res abci.ResponseDeliverTx) error
     // ListenCommit updates the steaming service with the latest Commit messages and state changes
-    ListenCommit(ctx context.Context, res abci.ResponseCommit, changeSet []store.StoreKVPair) error
-=======
-    ListenDeliverTx(ctx types.Context, req abci.RequestDeliverTx, res abci.ResponseDeliverTx) error
-    // ListenCommit updates the steaming service with the latest Commit message,
-    // All the state writes of current block should have notified before this message.
-    ListenCommit(ctx types.Context, res abci.ResponseCommit) error
-}
-
-// StreamingService interface for registering WriteListeners with the BaseApp and updating the service with the ABCI messages using the hooks
-type StreamingService interface {
-    // Stream is the streaming service loop, awaits kv pairs and writes them to a destination stream or file
-    Stream(wg *sync.WaitGroup) error
-    // Listeners returns the streaming service's listeners for the BaseApp to register
-    Listeners() map[types.StoreKey][]store.WriteListener
-    // ABCIListener interface for hooking into the ABCI messages from inside the BaseApp
-    ABCIListener
-    // Closer interface
-    io.Closer
->>>>>>> 07b24d5d
+    ListenCommit(ctx context.Context, res abci.ResponseCommit, changeSet []*store.StoreKVPair) error
 }
 ```
 
@@ -413,20 +272,7 @@
 ```go
 func (app *BaseApp) BeginBlock(req abci.RequestBeginBlock) (res abci.ResponseBeginBlock) {
 
-<<<<<<< HEAD
     ...
-=======
-	...
-
-	defer func() {
-		// call the hooks with the BeginBlock messages
-		for _, streamingListener := range app.abciListeners {
-			if err := streamingListener.ListenBeginBlock(app.deliverState.ctx, req, res); err != nil {
-				panic(sdkerrors.Wrapf(err, "BeginBlock listening hook failed, height: %d", req.Header.Height))
-			}
-		}
-	}()
->>>>>>> 07b24d5d
 
     // call the streaming service hook with the BeginBlock messages
     for _, abciListener := range app.abciListeners {
@@ -455,20 +301,7 @@
 ```go
 func (app *BaseApp) EndBlock(req abci.RequestEndBlock) (res abci.ResponseEndBlock) {
 
-<<<<<<< HEAD
     ...
-=======
-	...
-
-  defer func() {
-		// Call the streaming service hooks with the EndBlock messages
-		for _, streamingListener := range app.abciListeners {
-			if err := streamingListener.ListenEndBlock(app.deliverState.ctx, req, res); err != nil {
-				panic(sdkerrors.Wrapf(err, "EndBlock listening hook failed, height: %d", req.Height))
-			}
-		}
-  }()
->>>>>>> 07b24d5d
 
     // call the streaming service hook with the EndBlock messages
     for _, abciListener := range app.abciListeners {
@@ -495,22 +328,7 @@
 ```
 
 ```go
-<<<<<<< HEAD
 func (app *BaseApp) DeliverTx(req abci.RequestDeliverTx) abci.ResponseDeliverTx {
-=======
-func (app *BaseApp) DeliverTx(req abci.RequestDeliverTx) (res abci.ResponseDeliverTx) {
-
-	defer func() {
-		// call the hooks with the DeliverTx messages
-		for _, streamingListener := range app.abciListeners {
-			if err := streamingListener.ListenDeliverTx(app.deliverState.ctx, req, res); err != nil {
-				panic(sdkerrors.Wrap(err, "DeliverTx listening hook failed"))
-			}
-		}
-	}()
-
-	...
->>>>>>> 07b24d5d
 
     var abciRes abci.ResponseDeliverTx
     defer func() {
@@ -578,58 +396,7 @@
 }
 ```
 
-<<<<<<< HEAD
 #### Go Plugin System
-=======
-```golang
-func (app *BaseApp) Commit() abci.ResponseCommit {
-	header := app.deliverState.ctx.BlockHeader()
-	retainHeight := app.GetBlockRetentionHeight(header.Height)
-
-	// Write the DeliverTx state into branched storage and commit the MultiStore.
-	// The write to the DeliverTx state writes all state transitions to the root
-	// MultiStore (app.cms) so when Commit() is called is persists those values.
-	app.deliverState.ms.Write()
-	commitID := app.cms.Commit()
-
-	res := abci.ResponseCommit{
-		Data:         commitID.Hash,
-		RetainHeight: retainHeight,
-	}
-
-	// call the hooks with the Commit message
-	for _, streamingListener := range app.abciListeners {
-		if err := streamingListener.ListenCommit(app.deliverState.ctx, res); err != nil {
-			panic(sdkerrors.Wrapf(err, "Commit listening hook failed, height: %d", header.Height))
-		}
-	}
-
-	app.logger.Info("commit synced", "commit", fmt.Sprintf("%X", commitID))
-  ...
-}
-```
-
-#### Error Handling And Async Consumers
-
-`ABCIListener`s are called synchronously inside the consensus state machine, the returned error causes panic which in turn halt the consensus state machine. The implementer should be careful not to break consensus unexpectedly or slow down it too much.
-
-For some async use cases, one can spawn a go-routine internanlly to avoid slow down consensus state machine, and handle the errors internally and always returns `nil` to avoid halting consensus state machine on error.
-
-Furthermore, for most of the cases, we only need to use the builtin file streamer to listen to state changes directly inside cosmos-sdk, the other consumers should subscribe to the file streamer output externally.
-
-#### File Streamer
-
-We provide a minimal filesystem based implementation inside cosmos-sdk, and provides options to write output files reliably, the output files can be further consumed by external consumers, so most of the state listeners actually don't need to live inside the sdk and node, which improves the node robustness and simplify sdk internals.
-
-The file streamer can be wired in app like this:
-```golang
-exposeStoreKeys := ... // decide the key list to listen
-service, err := file.NewStreamingService(streamingDir, "", exposeStoreKeys, appCodec, logger)
-bApp.SetStreamingService(service)
-```
-
-#### Plugin system
->>>>>>> 07b24d5d
 
 We propose a plugin architecture to load and run `Streaming` plugins and other types of implementations. We will introduce a plugin
 system over gRPC that is used to load and run Cosmos-SDK plugins. The plugin system uses [hashicorp/go-plugin](https://github.com/hashicorp/go-plugin).
@@ -691,17 +458,25 @@
   RequestBeginBlock  req = 1;
   ResponseBeginBlock res = 2;
 }
-message ListenBeginBlockRequest {...}
-message ListenDeliverTxRequest {...}
+message ListenEndBlockRequest {
+  RequestEndBlock  req = 1;
+  ResponseEndBlock res = 2;
+}
+message ListenDeliverTxRequest {
+  int64             block_height = 1;
+  RequestDeliverTx  req          = 2;
+  ResponseDeliverTx res          = 3;
+}
 message ListenCommitRequest {
-  ResponseCommit       res       = 1;
-  repeated StoreKVPair changeSet = 2;
+  int64                block_height = 1;
+  ResponseCommit       res          = 2;
+  repeated StoreKVPair changeSet    = 3;
 }
 
 // plugin that listens to state changes
 service ABCIListenerService {
   rpc ListenBeginBlock(ListenBeginBlockRequest) returns (Empty);
-  rpc ListenEndBlock(ListenBeginBlockRequest) returns (Empty);
+  rpc ListenEndBlock(ListenEndBlockRequest) returns (Empty);
   rpc ListenDeliverTx(ListenDeliverTxRequest) returns (Empty);
   rpc ListenCommit(ListenCommitRequest) returns (Empty);
 }
@@ -712,8 +487,9 @@
 // plugin that doesn't listen to state changes
 service ABCIListenerService {
   rpc ListenBeginBlock(ListenBeginBlockRequest) returns (Empty);
-  rpc ListenEndBlock(ListenBeginBlockRequest) returns (Empty);
+  rpc ListenEndBlock(ListenEndBlockRequest) returns (Empty);
   rpc ListenDeliverTx(ListenDeliverTxRequest) returns (Empty);
+  rpc ListenCommit(ListenCommitRequest) returns (Empty);
 }
 ```
 
@@ -730,23 +506,25 @@
     client ABCIListenerServiceClient
 }
 
-func (m *GRPCClient) ListenBeginBlock(ctx types.Context, req abci.RequestBeginBlock, res abci.ResponseBeginBlock) error {
+func (m *GRPCClient) ListenBeginBlock(ctx context.Context, req abci.RequestBeginBlock, res abci.ResponseBeginBlock) error {
     _, err := m.client.ListenBeginBlock(ctx, &ListenBeginBlockRequest{Req: req, Res: res})
     return err
 }
 
-func (m *GRPCClient) ListenEndBlock(ctx types.Context, req abci.RequestEndBlock, res abci.ResponseEndBlock) error {
+func (m *GRPCClient) ListenEndBlock(goCtx context.Context, req abci.RequestEndBlock, res abci.ResponseEndBlock) error {
     _, err := m.client.ListenEndBlock(ctx, &ListenEndBlockRequest{Req: req, Res: res})
     return err
 }
 
-func (m *GRPCClient) ListenDeliverTx(ctx types.Context, req abci.RequestDeliverTx, res abci.ResponseDeliverTx) error {
-    _, err := m.client.ListenDeliverTx(ctx, &ListenDeliverTxRequest{Req: req, Res: res})
+func (m *GRPCClient) ListenDeliverTx(goCtx context.Context, req abci.RequestDeliverTx, res abci.ResponseDeliverTx) error {
+    ctx := sdk.UnwrapSDKContext(goCtx)
+    _, err := m.client.ListenDeliverTx(ctx, &ListenDeliverTxRequest{BlockHeight: ctx.BlockHeight(), Req: req, Res: res})
     return err
 }
 
-func (m *GRPCClient) ListenCommit(ctx types.Context, res abci.ResponseCommit, changeSet []store.StoreKVPair) error {
-    _, err := m.client.ListenCommit(ctx, &ListenCommitRequest{Res: res, ChangeSet: changeSet})
+func (m *GRPCClient) ListenCommit(goCtx context.Context, res abci.ResponseCommit, changeSet []store.StoreKVPair) error {
+    ctx := sdk.UnwrapSDKContext(goCtx)
+    _, err := m.client.ListenCommit(ctx, &ListenCommitRequest{BlockHeight: ctx.BlockHeight(), Res: res, ChangeSet: changeSet})
     return err
 }
 
@@ -1026,11 +804,7 @@
 
 ### Backwards Compatibility
 
-<<<<<<< HEAD
 * This ADR changes the `CommitMultiStore` interface, implementations supporting the previous version of this interface will not support the new one
-=======
-* This ADR changes the `CommitMultiStore` interface, implementations supporting the previous version of these interfaces will not support the new ones
->>>>>>> 07b24d5d
 
 ### Positive
 
@@ -1038,11 +812,7 @@
 
 ### Negative
 
-<<<<<<< HEAD
 * Changes `CommitMultiStore` interface and its implementations
-=======
-* Changes `CommitMultiStore`interface
->>>>>>> 07b24d5d
 
 ### Neutral
 
