--- conflicted
+++ resolved
@@ -48,25 +48,15 @@
 
 ### `coins`
 
-<<<<<<< HEAD
-- an array of `coin` is display as the concatenation of each `coin` encoded as the specification above, the joined together with the delimiter `", "` (a comma and a space, no quotes around).
-- the list of coins is ordered by unicode code point of the display denom: `A-Z` < `a-z`. For example, the string `aAbBcC` would be sorted `ABCabc`.
-- if the coins list had 0 items in it then it'll be rendered as `zero`
-
-### Example
-
-- `["3cosm", "2000000uatom"]` -> `2 atom, 3 COSM` (assuming the display denoms are `atom` and `COSM`)
-- `["10atom", "20Acoin"]` -> `20 Acoin, 10 atom` (assuming the display denoms are `atom` and `Acoin`)
-- `[]` -> `zero` 
-=======
 * an array of `coin` is display as the concatenation of each `coin` encoded as the specification above, the joined together with the delimiter `", "` (a comma and a space, no quotes around).
 * the list of coins is ordered by unicode code point of the display denom: `A-Z` < `a-z`. For example, the string `aAbBcC` would be sorted `ABCabc`.
+- if the coins list had 0 items in it then it'll be rendered as `zero`
 
 ### Example
 
 * `["3cosm", "2000000uatom"]` -> `2 atom, 3 COSM` (assuming the display denoms are `atom` and `COSM`)
 * `["10atom", "20Acoin"]` -> `20 Acoin, 10 atom` (assuming the display denoms are `atom` and `Acoin`)
->>>>>>> 679c5d60
+- `[]` -> `zero` 
 
 ### `repeated`
 
