--- conflicted
+++ resolved
@@ -2,16 +2,6 @@
 
 ## Changelog
 
-<<<<<<< HEAD
-- Dec 06, 2021: Initial Draft.
-- Feb 07, 2022: Draft read and concept-ACKed by the Ledger team.
-- May 16, 2022: Change status to Accepted.
-- Aug 11, 2022: Require signing over tx raw bytes.
-- Sep 07, 2022: Add custom `Msg`-renderers.
-- Sep 18, 2022: Structured format instead of lines of text
-- Nov 23, 2022: Specify CBOR encoding.
-- Dec 01, 2022: Link to examples in separate JSON file.
-=======
 * Dec 06, 2021: Initial Draft.
 * Feb 07, 2022: Draft read and concept-ACKed by the Ledger team.
 * May 16, 2022: Change status to Accepted.
@@ -19,7 +9,7 @@
 * Sep 07, 2022: Add custom `Msg`-renderers.
 * Sep 18, 2022: Structured format instead of lines of text
 * Nov 23, 2022: Specify CBOR encoding.
->>>>>>> 37a9bc3b
+* Dec 01, 2022: Link to examples in separate JSON file.
 
 ## Status
 
