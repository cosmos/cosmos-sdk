# ADR 061: Liquid Staking Module

## Changelog

* 2022-09-10: Initial Draft (@zmanian)
* 2023-07-10:  (@zmanian, @sampocs, @rileyedmunds, @mpoke)

## Status

ACCEPTED

## Abstract

Add a semi-fungible liquid staking primitive to the default Cosmos SDK staking module. While implemented as changes to existing modules, these additional features are hereinafter referred to as the liquid staking module (LSM). This upgrades proof of stake to enable safe designs with lower overall monetary issuance and integration with numerous liquid staking protocols like Stride, Persistence, Quicksilver, Lido etc.

## Context

The original release of the Cosmos Hub featured the implementation of a ground breaking proof of stake mechanism featuring delegation, slashing, in protocol reward distribution and adaptive issuance. This design was state of the art for 2016 and has been deployed without major changes by many L1 blockchains.

As both Proof of Stake and blockchain use cases have matured, this design has aged poorly and should no longer be considered a good baseline Proof of Stake issuance. In the world of application specific blockchains, there cannot be a one size fits all blockchain but the Cosmos SDK does endeavour to provide a good baseline implementation and one that is suitable for the Cosmos Hub.

The most important deficiency of the legacy staking design is that it composes poorly with on chain protocols for trading, lending, derivatives that are referred to collectively as DeFi. The legacy staking implementation starves these applications of liquidity by increasing the risk free rate adaptively. It basically makes DeFi and staking security somewhat incompatible. 

The Osmosis team has adopted the idea of Superfluid and Interfluid staking where assets that are participating in DeFi appliactions can also be used in proof of stake. This requires tight integration with an enshrined set of DeFi applications and thus is unsuitable for the Cosmos SDK.

It's also important to note that Interchain Accounts are available in the default IBC implementation and can be used to [rehypothecate](https://www.investopedia.com/terms/h/hypothecation.asp#toc-what-is-rehypothecation) delegations. Thus liquid staking is already possible and these changes merely improve the UX of liquid staking. Centralized exchanges also rehypothecate staked assets, posing challenges for decentralization. This ADR takes the position that adoption of in-protocol liquid staking is the preferable outcome and provides new levers to incentivize decentralization of stake. 

These changes to the staking module have been in development for more than a year and have seen substantial industry adoption by protocols who plan to build staking UX. The internal economics team at Informal has also done a review of the impact of these changes and this review led to the development of the validator bond system. This system provides governance with a tuneable parameter for modulating the risks of principal agent problem called the validator bond factor. 

Liquid proof of stake systems exacerbate the risk that a single entity - the liquid staking provider - amasses more than ⅓ the total staked supply on a given chain, giving it the power to halt that chain’s block production or censor transactions and proposals.

Liquid proof of stake may also exacerbates the principal agent risk that exists at the heart of the delegated proof of stake system. The core of the problem is that validators do not actually own the stake that is delegated to them. This leaves them open to perverse incentives to attack the consensus system. Cosmos introduced the idea of min self bond in the staking. This creates a minimum amount of stake the must be bonded by the validators operator key. This feature has very little effect on the behavior of delegates.

## Decision

We implement the semi-fungible liquid staking system and validator bond factor system within the cosmos sdk. Though registered as fungible assets, these tokenized shares have extremely limited fungibility, only among the specific delegation record that was created when shares were tokenized. These assets can be used for OTC trades but composability with DeFi is limited. The primary expected use case is improving the user experience of liquid staking providers.

The LSM is designed to safely and efficiently facilitate the adoption of liquid staking.

The LSM mitigates liquid staking risks by limiting the total amount of tokens that can be liquid staked to X% of all staked tokens (in the case of the Cosmos Hub, 25% as decided by Governance).

As additional risk-mitigation features, the LSM introduces a requirement that validators self-bond tokens to be eligible for delegations from liquid staking providers, and that the portion of their liquid staked shares must not exceed X% of their total shares (50% on the Cosmos Hub).

A new governance parameter is introduced that defines the ratio of validator bonded tokens to issued tokenized shares. This is called the _validator bond factor_. A larger validator bond factor allows more tokenized shares to be issued for a smaller amount of validator bond. If governance is comfortable with how the liquid staking market is evolving, it makes sense to increase this value.

Min self delegation is removed from the staking system with the expectation that it will be replaced by the validator bond system. The validator bond system allows multiple accounts to demonstrate economic alignment with the validator operator as team members, partners etc. without co-mingling funds. Validator bonding will likely be required to grow the validators' business under widespread adoption of liquid staking once governance has adjusted the validator bond factor.

When shares are tokenized, the underlying shares are transferred to a module account and rewards go to the module account for the TokenizedShareRecord. 

There is no longer a mechanism to override the validators vote for TokenizedShares.

Delegations from 32-length addresses and LSM tokenized shares are tracked against the global liquid staking, validator liquid staking cap, and validator bond caps. This requires changing the standard staking transactions to track these variables and ensure safety limits are enforced. The reason for checking the account type is because ICAs and tokenize share record module accounts have 32-length addresses, so in practice this limits liquid staking. To be clear, any ICA or module account staking is counted against this cap - not just ICA delegations from liquid staking providers.

### Limiting liquid staking


The LSM would limit the percentage of liquid staked tokens by all liquid staking providers to 25% of the total supply of staked tokens. For example, if 100M tokens were currently staked, and if the LSM were installed today then the total liquid staked supply would be limited to a maximum of 25M tokens.

This is a key safety feature, as it would prevent liquid staking providers from collectively controlling more than ⅓ of the total staked token supply, which is the threshold at which a group of bad actors could halt block production.

Additionally, a separate cap is enforced on each validator's portion of liquid staked shares. Once X% of shares (on the Cosmoshub, 50% based on the parameter value chosen by governance) are liquid, the validator is unable to accept additional liquid stakes.

Technically speaking, this cap on liquid staked tokens is enforced by limiting the total number of tokens that can be staked via interchain accounts plus the number of tokens that can be tokenized using LSM. Once this joint cap is reached, the LSM prevents interchain accounts from staking any more tokens and prevents tokenization of delegations using LSM. 

Note that the limit of the percentage of liquid staked tokens will not fully hold if the total stake is dropping. As an example, a 25% cap leaves room for over 33% of the non-LS ATOM to unbond before the share of voting power held by liquid staking providers would reach 33%. For example, say there are 100 ATOM total staked, 25 of which are liquid staked; 25 of the 75 remaining ATOM need to unbond for the liquid staked voting power to rise to 33%.


### Validator bond

As an additional security feature, validators who want to receive delegations from liquid staking providers would be required to self-bond a certain amount of tokens. The validator self-bond, or “validator-bond,” means that validators need to have “skin in the game” in order to be entrusted with delegations from liquid staking providers. This disincentivizes malicious behavior and enables the validator to negotiate its relationship with liquid staking providers.

Technically speaking, the validator-bond is tracked by the LSM. The maximum number of tokens that can be delegated to a validator by a liquid staking provider is equal to the validator-bond multiplied by the “validator-bond factor.” The initial validator bond factor would be set at 250, but can be configured by governance. 

With a validator-bond factor of 250, for every 1 token a validator self-bonds, that validator is eligible to receive up to two-hundred-and-fifty tokens delegated from liquid staking providers. The validator-bond has no impact on anything other than eligibility for delegations from liquid staking providers.

Without self-bonding tokens, a validator can’t receive delegations from liquid staking providers. And if a validator’s maximum amount of delegated tokens from liquid staking providers has been met, it would have to self-bond more tokens to become eligible for additional liquid staking provider delegations.

### Instantly liquid staking tokens that are already staked

Next, let’s discuss how the LSM makes the adoption of liquid staking more efficient, and can help the blockchain that installs it build strong relationships with liquid staking providers. The LSM enables users to instantly liquid stake their staked tokens, without having to wait the unbonding period. This is important, because a very large portion of the token supply on most Cosmos blockchains is currently staked. Liquid staking tokens that are already staked incur a switching cost in the form of forfeited staking rewards over the chain's unbonding period. The LSM eliminates this switching cost.


A user would be able to visit any liquid staking provider that has integrated with the LSM and click a button to convert his staked tokens to liquid staked tokens. It would be as easy as liquid staking unstaked tokens.

Technically speaking, this is accomplished by using something called an “LSM share.” Using the liquid staking module, a user can tokenize their staked tokens and turn it into LSM shares. LSM shares can be redeemed for underlying staked tokens and are transferable. After staked tokens are tokenized they can be immediately transferred to a liquid staking provider in exchange for liquid staking tokens - without having to wait for the unbonding period.

<<<<<<< HEAD
## LSM share token
When tokenizing a delegation, the returned token has a denom of the format `{validatorAddress}/{recordId}`, where `recordId` is a monotonically increasing number that increments every tokenization. As a result, two successive tokenizations to the same validator will yield different denom's.
Additionally, the share tokens returned will map 1:1 with the number of shares of the underlying delegation (e.g. if the delegation of X shares is tokenized, X share tokens be returned). This reduces ambiguity with respect to the value of the token if a slash occurs after tokenization.

## Toggling the ability to tokenize shares
=======
### Toggling the ability to tokenize shares
>>>>>>> e731d3fc

Currently LSM facilitates the immediate conversion of staked assets into liquid staked tokens (referred to as "tokenization"). Despite the many benefits that come with this capability, it does inadvertently negate a protective measure available via traditional staking, where a user can stake their tokens to render them illiquid in the event that their wallet is compromised (the attacker would first need to unbond, then transfer out the tokens).

LSM would obviate this safety measure, as an attacker could tokenize and immediately transfer staked tokens to another wallet. So, as an additional protective measure, this proposal incorporates a feature to permit users to selectively disable the tokenization of their stake. 

The LSM grants the ability to enable and disable the ability to tokenizate their stake. When tokenization is disabled, a lock is placed on the user's account, effectively preventing the conversion of any of their delegations. Re-enabling tokenization would initiate the removal of the lock, but the process is not immediate. The lock removal is queued, with the lock itself persisting throughout the unbonding period. Following the completion of the unbonding period, the lock would be completely removed, restoring the user's ablility to tokenize. For users who choose to enable the lock, this delay better positions them to regain control of their funds in the event their wallet is compromised.

## Economics

We expect that eventually governance may decide that the principal agent problems between validators and liquid staking are resolved through the existence of mature liquid staking synthetic asset systems and their associate risk framework. Governance can effectively disable the feature by setting the scalar value to -1 and allow unlimited minting and all liquid delegations to be freely undelegated.

During the transitionary period, this creates a market for liquid shares that may serve to help further decentralize the validator set.

It also allows multiple participants in a validator business to hold their personal stakes in segregated accounts but all collectively contribute towards demonstrating alignment with the safety of the protocol.

## Instructions for validators
Once delegated to a validator, a delegator (or validator operator) can convert their delegation to a validator into Validator Bond by signing a ValidatorBond message. 

The ValidatorBond message is exposed by the staking module and can be executed as follows:
```
gaiad tx staking validator-bond cosmosvaloper13h5xdxhsdaugwdrkusf8lkgu406h8t62jkqv3h <delegator> --from mykey  
```
There are no partial Validator Bonds: when a delegator or validator converts their shares to a particular validator into Validator Bond, their entire delegation to that validator is converted to Validator Bond. If a validator or delegator wishes to convert only some of their delegation to Validator Bond, they should transfer those funds to a separate address and Validator Bond from that address, or redelegate the funds that they do not wish to validator bond to another validator before converting their delegation to validator bond.

To convert Validator Bond back into a standard delegation, simply unbond the shares.

## Technical Spec:

### Software parameters

New governance parameters are introduced that define the cap on the percentage of delegated shares than can be liquid, namely the `GlobalLiquidStakingCap` and `ValidatorLiquidStakingCap`. The `ValidatorBondFactor` governance parameter defines the number of tokens that can be liquid staked, relative to a validator's validator bond.

```proto
// Params defines the parameters for the staking module.
message Params {
  // ... existing params...
  // validator_bond_factor is required as a safety check for tokenizing shares and 
  // delegations from liquid staking providers
  string validator_bond_factor = 7 [
    (gogoproto.moretags) = "yaml:\"validator_bond_factor\"",
    (gogoproto.customtype) = "github.com/cosmos/cosmos-sdk/types.Dec",
    (gogoproto.nullable) = false
  ];
  // global_liquid_staking_cap represents a cap on the portion of stake that 
  // comes from liquid staking providers
  string global_liquid_staking_cap = 8 [
    (gogoproto.moretags)   = "yaml:\"global_liquid_staking_cap\"",
    (gogoproto.customtype) = "github.com/cosmos/cosmos-sdk/types.Dec",
    (gogoproto.nullable)   = false
  ];
  // validator_liquid_staking_cap represents a cap on the portion of stake that 
  // comes from liquid staking providers for a specific validator
  string validator_liquid_staking_cap = 9 [
    (gogoproto.moretags)   = "yaml:\"validator_liquid_staking_cap\"",
    (gogoproto.customtype) = "github.com/cosmos/cosmos-sdk/types.Dec",
    (gogoproto.nullable)   = false
  ];
}
```

### Data structures

#### Validator
The `ValidatorBondShares` and `LiquidShares` attributes were added to the `Validator` struct.

```proto
message Validator {
  // ...existing attributes...
  // Number of shares self bonded from the validator
  string validator_bond_shares = 11 [
    (cosmos_proto.scalar)  = "cosmos.Dec",
    (gogoproto.customtype) = "github.com/cosmos/cosmos-sdk/types.Dec",
    (gogoproto.nullable)   = false
  ];
  // Number of shares either tokenized or owned by a liquid staking provider 
  string liquid_shares = 12 [
    (cosmos_proto.scalar)  = "cosmos.Dec",
    (gogoproto.customtype) = "github.com/cosmos/cosmos-sdk/types.Dec",
    (gogoproto.nullable)   = false
  ];
}
```

#### Delegation
The `ValidatorBond` attribute was added to the `Delegation` struct.

```proto
// Delegation represents the bond with tokens held by an account. It is
// owned by one delegator, and is associated with the voting power of one
// validator.
message Delegation {
  // ...existing attributes...
  // has this delegation been marked as a validator self bond.
  bool validator_bond = 4;
}
```

#### Toggling the ability to tokenize shares
```proto
// PendingTokenizeShareAuthorizations stores a list of addresses that have their 
// tokenize share re-enablement in progress
message PendingTokenizeShareAuthorizations {
  repeated string addresses = 1 [(cosmos_proto.scalar) = "cosmos.AddressString"];
}
// Prevents an address from tokenizing any of their delegations
message MsgDisableTokenizeShares {
  string delegator_address = 1 [(cosmos_proto.scalar) = "cosmos.AddressString"];
}

// EnableTokenizeShares begins the re-allowing of tokenizing shares for an address,
// which will complete after the unbonding period
// The time at which the lock is completely removed is returned in the response
message MsgEnableTokenizeShares {
  string delegator_address = 1 [(cosmos_proto.scalar) = "cosmos.AddressString"];
}
```


### Tracking total liquid stake
To monitor the progress towards the global liquid staking cap, the module needs to know two things: the total amount of staked tokens and the total amount of *liquid staked* tokens. The total staked tokens can be found by checking the balance of the "Bonded" pool. The total *liquid staked* tokens are stored separately and can be found under the `TotalLiquidStakedTokensKey` prefix (`[]byte{0x65}`). The value is managed by the following keeper functions:
```go
func (k Keeper) SetTotalLiquidStakedTokens(ctx sdk.Context, tokens sdk.Dec)
func (k Keeper) GetTotalLiquidStakedTokens(ctx sdk.Context) sdk.Dec
```

### Tokenizing shares

The MsgTokenizeShares message is used to create tokenize delegated tokens. This message can be executed by any delegator who has positive amount of delegation and after execution the specific amount of delegation disappear from the account and share tokens are provided. Share tokens are denominated in the validator and record id of the underlying delegation.

A user may tokenize some or all of their delegation.

They will receive shares with the denom of `cosmosvaloper1xxxx/5` where 5 is the record id for the validator operator.

MsgTokenizeShares fails if the account is a VestingAccount and the user does not have enough free delegation to complete the tokenization. 

The total amount of outstanding tokenized shares for the validator is checked against the sum of validator bond delegations multiplied by the validator bond factor. If the tokenized shares exceeds this limit, execution fails.

MsgTokenizeSharesResponse provides the number of tokens generated and their denom.

### Helper functions
In order to identify whether a liquid stake transaction will exceed either the global liquid staking cap or the validator bond cap, the following functions were added:

```go
// Check if an account is a owned by a liquid staking provider
// Checking for a 32-length address will capture
// ICA accounts, as well as tokenized delegations which are owned by module accounts under the hood
// which will identify the following scenarios:
//   - An account has tokenized their shares, and thus the delegation is
//     owned by the tokenize share record module account
//   - A liquid staking provider is delegating through an ICA account
//
// Both ICA accounts and tokenize share record module accounts have 32-length addresses
func (k Keeper) DelegatorIsLiquidStaker(address sdk.AccAddress) bool 

// SafelyIncreaseTotalLiquidStakedTokens increments the total liquid staked tokens
// if the caps are enabled and the global cap is not surpassed by this delegation
func (k Keeper) SafelyIncreaseTotalLiquidStakedTokens(ctx sdk.Context, amount sdk.Int) error 

// DecreaseTotalLiquidStakedTokens decrements the total liquid staked tokens
// if the caps are enabled
func (k Keeper) DecreaseTotalLiquidStakedTokens(ctx sdk.Context, amount sdk.Int) error

// SafelyIncreaseValidatorLiquidShares increments the liquid shares on a validator
// if the caps are enabled and the validator bond cap is not surpassed by this delegation
func (k Keeper) SafelyIncreaseValidatorLiquidShares(ctx sdk.Context, validator types.Validator, shares sdk.Dec) error 

// DecreaseValidatorLiquidShares decrements the liquid shares on a validator
// if the caps are enabled
func (k Keeper) DecreaseValidatorLiquidShares(ctx sdk.Context, validator types.Validator, shares sdk.Dec) error

// SafelyDecreaseValidatorBond decrements the validator's self bond
// so long as it will not cause the current delegations to exceed the threshold
// set by validator bond factor
func (k Keeper) SafelyDecreaseValidatorBond(ctx sdk.Context, validator types.Validator, shares sdk.Dec) error 
```

### Accounting
Tracking the total liquid stake and total liquid validator shares requires additional accounting changes in the following transactions/events:

```go
func Delegate() {
    ...
    // If delegator is a liquid staking provider
    //    Increment total liquid staked
    //    Increment validator liquid shares
}

func Undelegate() {
    ...
    // If delegator is a liquid staking provider
    //    Decrement total liquid staked
    //    Decrement validator liquid shares
}

func BeginRedelegate() {
    ...
    // If delegator is a liquid staking provider
    //    Decrement source validator liquid shares
    //    Increment destination validator liquid shares
}

func TokenizeShares() {
    ...
    // If delegator is a NOT liquid staking provider (otherwise the shares are already included)
    //    Increment total liquid staked
    //    Increment validator liquid shares
}

func RedeemTokens() {
    ...
    // If delegator is a NOT liquid staking provider 
    //    Decrement total liquid staked
    //    Decrement validator liquid shares
}

func Slash() {
    ...
    // Decrement's the total liquid staked tokens 
    // The total should be adjusted by slash amount * liquid percentage
    // Since a slash only modifies a validator's tokens and not their shares,
    // the validator's LiquidShares do not have to be changed during a slash
}
```

### Transaction failure cases
With the liquid staking caps in consideration, there are additional scenarios that should cause a transaction to fail:
```go

func Delegate() {
    ...
    // If delegator is a liquid staking provider
    //    Fail transaction if delegation exceeds global liquid staking cap
    //    Fail transaction if delegation exceeds validator liquid staking cap
    //    Fail transaction if delegation exceeds validator bond cap
}

func Undelegate() {
    ...
    // If the unbonded delegation is a ValidatorBond
    //    Fail transaction if the reduction in validator bond would cause the
    //    existing liquid delegation to exceed the cap
}

func BeginRedelegate() {
    ...
    // If the delegation is a ValidatorBond
    //    Fail transaction if the reduction in validator bond would cause the
    //    existing liquid delegation to exceed the cap

    // If delegator is a liquid staking provider
    //    Fail transaction if delegation exceeds global liquid staking cap
    //    Fail transaction if delegation exceeds validator liquid staking cap
    //    Fail transaction if delegation exceeds validator bond cap
}

func TokenizeShares() {
    ...
    // If the delegation is a ValidatorBond
    //    Fail transaction - ValidatorBond's cannot be tokenized

    // If the sender is NOT a liquid staking provider
    //    Fail transaction if tokenized shares would exceed the global liquid staking cap
    //    Fail transaction if tokenized shares would exceed the validator liquid staking cap
    //    Fail transaction if tokenized shares would exceed the validator bond cap
}
```

### Bootstrapping total liquid stake
When upgrading to enable the liquid staking module, the total global liquid stake and total liquid validator shares must be determined. This can be done in the upgrade handler by looping through delegation records and including the delegation in the total if the delegator has a 32-length address. This is implemented by the following function:
```go
func RefreshTotalLiquidStaked() {
  // Resets all validator LiquidShares to 0
  // Loops delegation records
  //    For each delegation, determines if the delegation was from a 32-length address
  //    If so, increments the global liquid staking cap and validator liquid shares
}
```

### Toggling the ability to tokenize shares

```go
// Adds a lock that prevents tokenizing shares for an account
// The tokenize share lock store is implemented by keying on the account address
// and storing a timestamp as the value. The timestamp is empty when the lock is
// set and gets populated with the unlock completion time once the unlock has started
func AddTokenizeSharesLock(address sdk.AccAddress) 

// Removes the tokenize share lock for an account to enable tokenizing shares
func RemoveTokenizeSharesLock(address sdk.AccAddress) 

// Updates the timestamp associated with a lock to the time at which the lock expires
func SetTokenizeShareUnlockTime(address sdk.AccAddress, completionTime time.Time) 

// Checks if there is currently a tokenize share lock for a given account
// Returns a bool indicating if the account is locked, as well as the unlock time
// which may be empty if an unlock has not been initiated
func IsTokenizeSharesDisabled(address sdk.AccAddress) (disabled bool, unlockTime time.Time) 

// Stores a list of addresses pending tokenize share unlocking at the same time
func SetPendingTokenizeShareAuthorizations(completionTime time.Time, authorizations types.PendingTokenizeShareAuthorizations)

// Returns a list of addresses pending tokenize share unlocking at the same time
func GetPendingTokenizeShareAuthorizations() PendingTokenizeShareAuthorizations 

// Inserts the address into a queue where it will sit for 1 unbonding period
// before the tokenize share lock is removed
// Returns the completion time
func QueueTokenizeSharesAuthorization(address sdk.AccAddress) time.Time 

// Unlocks all queued tokenize share authorizations that have matured
// (i.e. have waited the full unbonding period)
func RemoveExpiredTokenizeShareLocks(blockTime time.Time) (unlockedAddresses []string) 
```

## References

Please see this document for a technical spec for the LSM: https://docs.google.com/document/d/1WYPUHmQii4o-q2225D_XyqE6-1bvM7Q128Y9amqRwqY/edit#heading=h.zcpx47mn67kl<|MERGE_RESOLUTION|>--- conflicted
+++ resolved
@@ -84,15 +84,12 @@
 
 Technically speaking, this is accomplished by using something called an “LSM share.” Using the liquid staking module, a user can tokenize their staked tokens and turn it into LSM shares. LSM shares can be redeemed for underlying staked tokens and are transferable. After staked tokens are tokenized they can be immediately transferred to a liquid staking provider in exchange for liquid staking tokens - without having to wait for the unbonding period.
 
-<<<<<<< HEAD
-## LSM share token
+### LSM share token
+
 When tokenizing a delegation, the returned token has a denom of the format `{validatorAddress}/{recordId}`, where `recordId` is a monotonically increasing number that increments every tokenization. As a result, two successive tokenizations to the same validator will yield different denom's.
 Additionally, the share tokens returned will map 1:1 with the number of shares of the underlying delegation (e.g. if the delegation of X shares is tokenized, X share tokens be returned). This reduces ambiguity with respect to the value of the token if a slash occurs after tokenization.
 
-## Toggling the ability to tokenize shares
-=======
 ### Toggling the ability to tokenize shares
->>>>>>> e731d3fc
 
 Currently LSM facilitates the immediate conversion of staked assets into liquid staked tokens (referred to as "tokenization"). Despite the many benefits that come with this capability, it does inadvertently negate a protective measure available via traditional staking, where a user can stake their tokens to render them illiquid in the event that their wallet is compromised (the attacker would first need to unbond, then transfer out the tokens).
 
