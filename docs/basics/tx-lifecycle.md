<<<<<<< HEAD
---
order: 2
---

# Lifecycle of a Transaction
=======
# Transaction Lifecycle

## Prerequisite Reading

- [Anatomy of an SDK Application](./app-anatomy.md)

## Synopsis

This document describes the lifecycle of a transaction from creation to committed state changes. Transaction definition is described in a [different doc](../core/tx-msgs.md#transactions). The transaction will be referred to as `Tx`.

1. [Creation](#creation)
2. [Addition to Mempool](#addition-to-mempool)
3. [Inclusion in a Block](#inclusion-in-a-block)
4. [State Changes](#state-changes)
5. [Consensus and Commit](#consensus-and-commit)

## Creation

### Transaction Creation

One of the main application interfaces is the command-line interface. The transaction `Tx` can be created by the user inputting a command in the following format from the [command-line](../interfaces/cli.md), providing the type of transaction in `[command]`, arguments in `[args]`, and configurations such as gas prices in `[flags]`:

```bash
[appname] tx [command] [args] [flags]
```

This command will automatically **create** the transaction, **sign** it using the account's private key, and **broadcast** it to the specified peer node.

There are several required and optional flags for transaction creation. The `--from` flag specifies which account the transaction is originating from. For example, if the transaction is sending coins, the funds will be drawn from the specified `from` address.

#### Gas and Fees

Additionally, there are several flags users can use to indicate how much they are willing to pay in fees:

- `--gas` refers to how much gas, which represents computational resources, `Tx` consumes. Gas is dependent on the transaction and is not precisely calculated until execution, but can be estimated by providing `auto` as the value for `--gas`.
- `--gas-adjustment` (optional) can be used to scale `gas` up in order to avoid underestimating. For example, users can specify their gas adjustment as 1.5 to use 1.5 times the estimated gas.
- `--gas-prices` specifies how much the user is willing pay per unit of gas, which can be one or multiple denominations of tokens. For example, `--gas-prices=0.025uatom, 0.025upho` means the user is willing to pay 0.025uatom AND 0.025upho per unit of gas.
- `--fees` specifies how much in fees the user is willing to pay in total.

The ultimate value of the fees paid is equal to the gas multiplied by the gas prices. In other words, `fees = ceil(gas * gasPrices)`. Thus, since fees can be calculated using gas prices and vice versa, the users specify only one of the two.

Later, validators decide whether or not to include the transaction in their block by comparing the given or calculated `gas-prices` to their local `min-gas-prices`. `Tx` will be rejected if its `gas-prices` is not high enough, so users are incentivized to pay more.

#### CLI Example

Users of application `app` can enter the following command into their CLI to generate a transaction to send 1000uatom from a `senderAddress` to a `recipientAddress`. It specifies how much gas they are willing to pay: an automatic estimate scaled up by 1.5 times, with a gas price of 0.025uatom per unit gas.

```bash
appcli tx send <recipientAddress> 1000uatom --from <senderAddress> --gas auto --gas-adjustment 1.5 --gas-prices 0.025uatom
```

#### Other Transaction Creation Methods

The command-line is an easy way to interact with an application, but `Tx` can also be created using a REST interface or some other entrypoint defined by the application developer. From the user's perspective, the interaction depends on the web interface or wallet they are using (e.g. creating `Tx` using [Lunie.io](https://lunie.io/#/) and signing it with a Ledger Nano S).

## Addition to Mempool

Each full-node (running Tendermint) that receives `Tx` sends an [ABCI message](https://tendermint.com/docs/spec/abci/abci.html#messages), `CheckTx`, to the application layer to check for invalidity, and receives a Response. If `Tx` passes the checks, it is held in the nodes' [**Mempool**](https://tendermint.com/docs/tendermint-core/mempool.html#mempool)s (memory pools of transactions unique to each node) pending inclusion in a block - honest nodes will discard `Tx` if it is found to be invalid. Prior to consensus, nodes continuously check incoming transactions and gossip them to their peers.

### Types of Checks

The full-nodes perform stateless, then stateful checks on `Tx` during `CheckTx`, with the goal to identify and reject an invalid transaction as early on as possible to avoid wasted computation.

**_Stateless_** checks do not require nodes to access state - light clients or offline nodes can do them - and are thus less computationally expensive. Stateless checks include making sure addresses are not empty, enforcing nonnegative numbers, and other logic specified in the definitions.

**_Stateful_** checks validate transactions and messages based on a committed state. Examples include checking that the relevant values exist and are able to be transacted with, the address has sufficient funds, and the sender is authorized or has the correct ownership to transact. At any given moment, full-nodes typically have [multiple versions](../core/baseapp.md#volatile-states) of the application's internal state for different purposes. For example, nodes will execute state changes while in the process of verifying transactions, but still need a copy of the last committed state in order to answer queries - they should not respond using state with uncommitted changes.

In order to verify `Tx`, full-nodes call `CheckTx`, which includes both _stateless_ and _stateful_ checks. Further validation happens later in the [`DeliverTx`](#delivertx) stage. `CheckTx` goes through several steps, beginning with decoding `Tx`.

### Decoding

When `Tx` is received by the application from the underlying consensus engine (e.g. Tendermint), it is still in its encoded (i.e. using [Amino](https://tendermint.com/docs/spec/blockchain/encoding.html#amino)) `[]byte` form and needs to be unmarshaled in order to be processed. Then, the [`runTx`](../core/baseapp.md#runtx-and-runmsgs) function is called to run in `runTxModeCheck` mode, meaning the function will run all checks but exit before executing messages and writing state changes.

### ValidateBasic

Messages are extracted from `Tx` and `ValidateBasic`, a function defined by the module developer for every message, is run for each one. It should include basic stateless sanity checks. For example, if the message is to send coins from one address to another, `ValidateBasic` likely checks for nonempty addresses and a nonnegative coin amount, but does not require knowledge of state such as account balance of an address.

### AnteHandler

The [`AnteHandler`](../core/baseapp.md#antehandler), which is technically optional but should be defined for each application, is run. A deep copy of the internal state, `checkState`, is made and the defined `AnteHandler` performs limited checks specified for the transaction type. Using a copy allows the handler to do stateful checks for `Tx` without modifying the last committed state, and revert back to the original if the execution fails.

For example, the [`auth`](https://github.com/cosmos/cosmos-sdk/tree/master/docs/spec/auth) module `AnteHandler` checks and increments sequence numbers, checks signatures and account numbers, and deducts fees from the first signer of the transaction - all state changes are made using the `checkState`.

### Gas

The `Context` used to keep track of important data while `AnteHandler` is executing `Tx` keeps a `GasMeter` which tracks how much gas has been used. The user-provided amount for gas is known as the value `GasWanted`. If `GasConsumed`, the amount of gas consumed so far, ever exceeds `GasWanted`, execution stops. Otherwise, `CheckTx` sets `GasUsed` equal to `GasConsumed` and returns it in the result. After calculating the gas and fee values, validator-nodes check that the user-specified `gas-prices` is less than their locally defined `min-gas-prices`.

### Discard or Addition to Mempool

If at any point during the checking stage `Tx` fails a check, it is discarded and the transaction lifecycle ends here. Otherwise, if it passes `CheckTx` successfully, the default protocol is to relay it to peer nodes and add it to the Mempool so that `Tx` becomes a candidate to be included in the next block.

The **mempool** serves the purpose of keeping track of transactions seen by all full-nodes. Full-nodes that are not validators (and thus do not participate in creating blocks) keep a **mempool cache** of the last `[mempool] cache_size` transactions they have seen, as a first line of defense to prevent replay attacks. Ideally, `[mempool] cache_size` is large enough to encompass all of the transactions in the full mempool. If the the mempool cache is too small to keep track of all the transactions, `CheckTx` is responsible for identifying and rejecting replayed transactions. Currently existing preventative measures include fees and a `sequence` counter to distinguish replayed transactions from identical but valid ones. If an attacker tries to spam nodes with many copies of `Tx`, full-nodes keeping a mempool cache will reject identical copies instead of running `CheckTx` on all of them. Even if the copies have incremented `sequence` numbers, attackers are disincentivized by the need to pay fees.

Validator-nodes keep a mempool to prevent replay attacks, just as full-nodes do, but also use it as a pool of unconfirmed transactions in preparation to include them in a block. Note that even if `Tx` passes all checks at this stage, it is still possible to be found invalid later on, because `CheckTx` does not fully validate the transaction.

## Inclusion in a Block

Consensus, the process through which validator-nodes come to agreement on which transactions to accept, happens in **rounds**. Each round begins with a proposer creating a block of the most recent transactions and ends with **validators**, special full-nodes with voting power responsible for consensus, agreeing to accept the block or go with a `nil` block instead. Validator-nodes execute the consensus algorithm, such as [Tendermint BFT](https://tendermint.com/docs/spec/consensus/consensus.html#terms), confirming the transactions using ABCI calls to the application, in order to come to this agreement.

The first step of consensus is the **block proposal**. One proposer amongst the validators is chosen by the consensus algorithm to create and propose a block - in order for `Tx` to be included, it must be in this proposer's mempool.

## State Changes

The next step of consensus is to execute the transactions to fully validate them. All full-nodes that receive a block proposal execute the transactions by calling the ABCI functions [`BeginBlock`](./app-anatomy.md#beginblocker-and-endblocker), `DeliverTx` for each transaction, and [`EndBlock`](./app-anatomy.md#beginblocker-and-endblocker). While full-nodes each run everything individually, since the messages' state transitions are deterministic and transactions are explicitly ordered in the block proposal, this process yields a single, unambiguous result.

```
		-----------------------
		|Receive Block Proposal|
		-----------------------
		          |
			  v
		-----------------------
		| BeginBlock	      |
		-----------------------
		          |
			  v
		-----------------------
		| DeliverTx(tx0)      |
		| DeliverTx(tx1)      |
		| DeliverTx(tx2)      |
		| DeliverTx(tx3)      |
		|	.	      |
		|	.	      |
		|	.	      |
		-----------------------
		          |
			  v
		-----------------------
		| EndBlock	      |
		-----------------------
		          |
			  v
		-----------------------
		| Consensus	      |
		-----------------------
		          |
			  v
		-----------------------
		| Commit	      |
		-----------------------
```

### DeliverTx

The `DeliverTx` ABCI function defined in [`baseapp`](../core/baseapp.md) does the bulk of the state change work: it is run for each transaction in the block in sequential order as committed to during consensus. Under the hood, `DeliverTx` is almost identical to `CheckTx` but calls the [`runTx`](../core/baseapp.md#runtx-and-runmsgs) function in deliver mode instead of check mode. Instead of using their `checkState` or `queryState`, full-nodes select a new copy, `deliverState`, to deliver `Tx`:

- **Decoding:** Since `DeliverTx` is an ABCI call, `Tx` is received in the encoded `[]byte` form. Nodes first unmarshal the transaction, then call `runTx` in `runTxModeDeliver`, which is very similar to `CheckTx` but also executes and writes state changes.
- **Checks:** Full-nodes call `validateBasicMsgs` and the `AnteHandler` again. This second check happens because they may not have seen the same transactions during the Addition to Mempool stage and a malicious proposer may have included invalid ones. One difference here is that the `AnteHandler` will not compare `gas-prices` to the node's `min-gas-prices`since that value is local to each node - differing values across nodes would yield nondeterministic results.
- **Route and Handler:** While `CheckTx` would have exited, `DeliverTx` continues to run [`runMsgs`](../core/baseapp.md#runtx-and-runmsgs) to fully execute each `Msg` within the transaction. Since the transaction may have messages from different modules, `baseapp` needs to know which module to find the appropriate Handler. Thus, the `Route` function is called to retrieve the route name and find the `Handler` within the module.
- **Handler:** The `Handler`, a step up from `AnteHandler`, is responsible for executing each message's actions and causes state changes to persist in `deliverTxState`. It is defined within a `Msg`'s module and writes to the appropriate stores within the module.
- **Gas:** While `Tx` is being delivered, a `GasMeter` is used to keep track of how much gas is left for each transaction; if execution completes, `GasUsed` is set and returned in the `Response`. If execution halts because `GasMeter` has run out or something else goes wrong, a deferred function at the end appropriately errors or panics.

If there are any failed state changes resulting from `Tx` being invalid or `GasMeter` running out, the transaction processing terminates and any state changes are reverted. Invalid transactions in a block proposal cause validator-nodes to reject the block and vote for a `nil` block instead. If `Tx` is delivered successfully, any leftover gas is returned to the user and the transaction is validated.

### Consensus and Commit

The final step is for validator-nodes participating in consensus to commit the block and state changes. Validator-nodes perform the previous step of executing state changes in order to validate the transactions, then sign the block to confirm and vote for them. Full-nodes that are not validators do not participate in consensus - i.e. they cannot vote - but listen for votes to understand whether or not they should commit the state changes.

#### Consensus

The consensus layer may technically run any consensus algorithm to come to agreement on which block to accept. In [Tendermint BFT](https://tendermint.com/docs/spec/consensus/consensus.html), validator-nodes go through a Prevote stage and a Precommit stage, and the block requires +2/3 Precommits from the validator-nodes to move into the commit stage. Note that this phase is purely in the consensus layer; `Tx` is represented as a `[]byte`.

#### Commit

In the **Commit** stage, full-nodes commit to a new block to be added to the blockchain and finalize the state changes on the application layer. A new state root is generated to serve as a merkle proof for the state change. Applications use the [`Commit`](../core/baseapp.md#commit) ABCI method inherited from [Baseapp](../core/baseapp.md); it syncs all the states by writing the `deliverState` into the application's internal state. As soon as the state changes are committed, `checkState` and `queryState` start afresh from the most recently committed state and `deliverState` resets to `nil` in order to be consistent and reflect the changes.

Note that not all blocks have the same number of transactions and it is possible for consensus to result in a `nil` block or one with none at all. In a public blockchain network, it is also possible for validators to be **byzantine**, or malicious, which may prevent `Tx` from being committed in the blockchain. Possible malicious behaviors include the proposer deciding to censor `Tx` by excluding it from the block or a validator voting against the block.

At this point, the transaction lifecycle of `Tx` is over: nodes have verified its validity, delivered it by executing its state changes, and committed those changes. The `Tx` itself, in `[]byte` form, is stored in a block and appended to the blockchain.

## Next

Learn about [Baseapp](../core/baseapp.md).
>>>>>>> f1adb7af
<|MERGE_RESOLUTION|>--- conflicted
+++ resolved
@@ -1,10 +1,3 @@
-<<<<<<< HEAD
----
-order: 2
----
-
-# Lifecycle of a Transaction
-=======
 # Transaction Lifecycle
 
 ## Prerequisite Reading
@@ -177,5 +170,4 @@
 
 ## Next
 
-Learn about [Baseapp](../core/baseapp.md).
->>>>>>> f1adb7af
+Learn about [Baseapp](../core/baseapp.md).