--- conflicted
+++ resolved
@@ -194,19 +194,15 @@
   `AnteHandler` will not compare `gas-prices` to the node's `min-gas-prices` since that value is local
   to each node - differing values across nodes would yield nondeterministic results.
 
-<<<<<<< HEAD
-- **Process `Msg`s:** While `CheckTx` would have exited, `DeliverTx` continues to run [`runMsgs`](../core/baseapp.md#runtx-and-runmsgs) to fully execute each `Msg` within the transaction. Since the transaction may have messages from different modules, `baseapp` needs to know which module should execute each `Msg`. This is handled by the `msgServiceRouter` in baseapp, which maps each `Msg` service method name to its `Msg` server inside a module. The `Msg` server is responsible for executing the `Msg` and causes state transitions to persist in `deliverTxState`. It is defined within a module's `Msg` Protobuf service and writes to the appropriate stores within the module.
-=======
 - **`MsgServiceRouter`:** While `CheckTx` would have exited, `DeliverTx` continues to run
   [`runMsgs`](../core/baseapp.md#runtx-and-runmsgs) to fully execute each `Msg` within the transaction.
   Since the transaction may have messages from different modules, `BaseApp` needs to know which module
   to find the appropriate handler. This is achieved using `BaseApp`'s `MsgServiceRouter` so that it can be processed by the module's [`Msg` service](../building-modules/msg-services.md).
-	For legacy `Msg` routing, the `Route` function is called via the [module manager](../building-modules/module-manager.md) to retrieve the route name and find the legacy [`Handler`](../building-modules/msg-services.md#handler-type) within the module.
+  For legacy `Msg` routing, the `Route` function is called via the [module manager](../building-modules/module-manager.md) to retrieve the route name and find the legacy [`Handler`](../building-modules/msg-services.md#handler-type) within the module.
 
 - **`Msg` service:** The `Msg` service, a step up from `AnteHandler`, is responsible for executing each
   message in the `Tx` and causes state transitions to persist in `deliverTxState`. It is defined
   within a module `Msg` protobuf service and writes to the appropriate stores within the module.
->>>>>>> 1cc8af8d
 
 - **Gas:** While a `Tx` is being delivered, a `GasMeter` is used to keep track of how much
   gas is being used; if execution completes, `GasUsed` is set and returned in the
