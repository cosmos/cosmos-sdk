--- conflicted
+++ resolved
@@ -24,11 +24,7 @@
 
 A specificity of the `EndBlocker` is that it can return validator updates to the underlying consensus engine in the form of an [`[]abci.ValidatorUpdates`](https://tendermint.com/docs/app-dev/abci-spec.html#validatorupdate). This is the preferred way to implement custom validator changes.
 
-<<<<<<< HEAD
-It is possible for developers to define the order of execution between the `BeginBlocker`/`EndBlocker` functions of each of their application's modules via the module's manager `SetOrderBeginBlocker`/`SetOrderEndBlocker` methods. For more on the module manager, click [here](./module-manager.md#manager). 
-=======
 It is possible for developers to define the order of execution between the `BeginBlocker`/`EndBlocker` functions of each of their application's modules via the module's manager `SetOrderBeginBlocker`/`SetOrderEndBlocker` methods. For more on the module manager, click [here](./module-manager.md#manager).
->>>>>>> 33dbf6a7
 
 See an example implementation of `BeginBlocker` from the `distr` module:
 
