--- conflicted
+++ resolved
@@ -13,11 +13,7 @@
 
 ## Role of Modules in an SDK Application
 
-<<<<<<< HEAD
-The Cosmos SDK can be thought as the Ruby-on-Rails of blockchain development. It comes with a core that provides the basic functionalities every blockchain application needs, like a [boilerplate implementation of the ABCI](../core/baseapp.md) to communicate with the underlying consensus engine, a [`multistore`](../core/store.md#multistore) to persist state, a [server](../core/node.md) to form a full-node and [interfaces](./module-interfaces.md) to handle queries.  
-=======
 The Cosmos SDK can be thought of as the Ruby-on-Rails of blockchain development. It comes with a core that provides the basic functionalities every blockchain application needs, like a [boilerplate implementation of the ABCI](../core/baseapp.md) to communicate with the underlying consensus engine, a [`multistore`](../core/store.md#multistore) to persist state, a [server](../core/node.md) to form a full-node and [interfaces](./module-interfaces.md) to handle queries.
->>>>>>> 33dbf6a7
 
 On top of this core, the Cosmos SDK enables developers to build modules that implement the business logic of their application. In other words, SDK modules implement the bulk of the logic of applications, while the core does the wiring and enables modules to be composed together. The end goal is to build a robust ecosystem of open-source SDK modules, making it increasingly easier to build complex blockchain applications.
 
@@ -74,15 +70,9 @@
 
 While there are no definitive guidelines for writing modules, here are some important design principles developers should keep in mind when building them:
 
-<<<<<<< HEAD
-- **Composability**: SDK applications are almost always composed of multiple modules. This means developers need to carefully consider the integration of their module not only with the core of the Cosmos SDK, but also with other modules. The former is achieved by following standard design patterns outlined [here](#main-components-of-sdk-modules), while the latter is achieved by properly exposing the store(s) of the module via the [`keeper`](./keeper.md). 
-- **Specialization**: A direct consequence of the **composability** feature is that modules should be **specialized**. Developers should carefully establish the scope of their module and not batch multiple functionalities into the same module. This separation of concern enables modules to be re-used in other projects and improves the upgradability of the application. **Specialization** also plays an important role in the [object-capabilities model](../core/ocap.md) of the Cosmos SDK. 
-- **Capabilities**: Most modules need to read and/or write to the store(s) of other modules. However, in an open-source environment, it is possible for some module to be malicious. That is why module developers need to carefully think not only about how their module interacts with other modules, but also about how to give access to the module's store(s). The Cosmos SDK takes a capabilities-oriented approach to inter-module security. This means that each store defined by a module is accessed by a `key`, which is held by the module's [`keeper`](./keeper.md). This `keeper` defines how to access the store(s) and under what conditions. Access to the module's store(s) is done by passing a reference to the module's `keeper`. 
-=======
 - **Composability**: SDK applications are almost always composed of multiple modules. This means developers need to carefully consider the integration of their module not only with the core of the Cosmos SDK, but also with other modules. The former is achieved by following standard design patterns outlined [here](#main-components-of-sdk-modules), while the latter is achieved by properly exposing the store(s) of the module via the [`keeper`](./keeper.md).
 - **Specialization**: A direct consequence of the **composability** feature is that modules should be **specialized**. Developers should carefully establish the scope of their module and not batch multiple functionalities into the same module. This separation of concerns enables modules to be re-used in other projects and improves the upgradability of the application. **Specialization** also plays an important role in the [object-capabilities model](../core/ocap.md) of the Cosmos SDK.
 - **Capabilities**: Most modules need to read and/or write to the store(s) of other modules. However, in an open-source environment, it is possible for some modules to be malicious. That is why module developers need to carefully think not only about how their module interacts with other modules, but also about how to give access to the module's store(s). The Cosmos SDK takes a capabilities-oriented approach to inter-module security. This means that each store defined by a module is accessed by a `key`, which is held by the module's [`keeper`](./keeper.md). This `keeper` defines how to access the store(s) and under what conditions. Access to the module's store(s) is done by passing a reference to the module's `keeper`.
->>>>>>> 33dbf6a7
 
 ## Main Components of SDK Modules
 
