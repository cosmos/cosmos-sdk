<!--
order: 11
-->

# Module Interfaces

This document details how to build CLI and REST interfaces for a module. Examples from various SDK modules are included. {synopsis}

## Prerequisite Readings

- [Building Modules Intro](./intro.md) {prereq}

## CLI

<<<<<<< HEAD
One of the main interfaces for an application is the [command-line interface](../core/cli.md). This entrypoint adds commands from the application's modules to let end-users create [**messages**](./messages-and-queries.md#messages) and [**queries**](./messages-and-queries.md#queries). The CLI files are typically found in the `./x/moduleName/client/cli` folder.
=======
One of the main interfaces for an application is the [command-line interface](../core/cli.md). This entrypoint adds commands from the application's modules enabling end-users to create [**messages**](./messages-and-queries.md#messages) wrapped in transactions and [**queries**](./messages-and-queries.md#queries). The CLI files are typically found in the module's `./client/cli` folder.
>>>>>>> 33dbf6a7

### Transaction Commands

 In order to create messages that trigger state changes, end-users must create [transactions](../core/transactions.md) that wrap and deliver the messages. A transaction command creates a transaction that includes one or more messages.

 Transaction commands typically have their own `tx.go` file that lives within the module's `./client/cli` folder. The commands are specified in getter functions and the name of the function should include the name of the command.

Here is an example from the `x/bank` module:

+++ https://github.com/cosmos/cosmos-sdk/blob/v0.43.0-beta1/x/bank/client/cli/tx.go#L28-L63

In the example, `NewSendTxCmd()` creates and returns the transaction command for a transaction that wraps and delivers `MsgSend`. `MsgSend` is the message used to send tokens from one account to another.

In general, the getter function does the following:

- **Constructs the command:** Read the [Cobra Documentation](https://godoc.org/github.com/spf13/cobra) for more detailed information on how to create commands.
    - **Use:** Specifies the format of the user input required to invoke the command. In the example above, `send` is the name of the transaction command and `[from_key_or_address]`, `[to_address]`, and `[amount]` are the arguments.
    - **Args:** The number of arguments the user provides. In this case, there are exactly three: `[from_key_or_address]`, `[to_address]`, and `[amount]`.
    - **Short and Long:** Descriptions for the command. A `Short` description is expected. A `Long` description can be used to provide additional information that is displayed when a user adds the `--help` flag.
    - **RunE:** Defines a function that can return an error. This is the function that is called when the command is executed. This function encapsulates all of the logic to create a new transaction.
        - The function typically starts by getting the `clientCtx`, which can be done with `client.GetClientTxContext(cmd)`. The `clientCtx` contains information relevant to transaction handling, including information about the user. In this example, the `clientCtx` is used to retrieve the address of the sender by calling `clientCtx.GetFromAddress()`.
        - If applicable, the command's arguments are parsed. In this example, the arguments `[to_address]` and `[amount]` are both parsed.
        - A [message](./messages-and-queries.md) is created using the parsed arguments and information from the `clientCtx`. The constructor function of the message type is called directly. In this case, `types.NewMsgSend(fromAddr, toAddr, amount)`. Its good practice to call `msg.ValidateBasic()` after creating the message, which runs a sanity check on the provided arguments.
        - Depending on what the user wants, the transaction is either generated offline or signed and broadcasted to the preconfigured node using `tx.GenerateOrBroadcastTxCLI(clientCtx, flags, msg)`.
- **Adds transaction flags:** All transaction commands must add a set of transaction [flags](#flags). The transaction flags are used to collect additional information from the user (e.g. the amount of fees the user is willing to pay). The transaction flags are added to the constructed command using `AddTxFlagsToCmd(cmd)`.
- **Returns the command:** Finally, the transaction command is returned.

Each module must implement `NewTxCmd()`, which aggregates all of the transaction commands of the module. Here is an example from the `x/bank` module:

+++ https://github.com/cosmos/cosmos-sdk/blob/v0.43.0-beta1/x/bank/client/cli/tx.go#L13-L26

Each module must also implement the `GetTxCmd()` method for `AppModuleBasic` that simply returns `NewTxCmd()`. This allows the root command to easily aggregate all of the transaction commands for each module. Here is an example:

+++ https://github.com/cosmos/cosmos-sdk/blob/v0.43.0-beta1/x/bank/module.go#L75-L78

### Query Commands

[Queries](./messages-and-queries.md#queries) allow users to gather information about the application or network state; they are routed by the application and processed by the module in which they are defined. Query commands typically have their own `query.go` file in the module's `./client/cli` folder. Like transaction commands, they are specified in getter functions. Here is an example of a query command from the `x/auth` module:

+++ https://github.com/cosmos/cosmos-sdk/blob/v0.43.0-beta1/x/auth/client/cli/query.go#L75-L105

In the example, `GetAccountCmd()` creates and returns a query command that returns the state of an account based on the provided account address.

In general, the getter function does the following:

- **Constructs the command:** Read the [Cobra Documentation](https://godoc.org/github.com/spf13/cobra) for more detailed information on how to create commands.
    - **Use:** Specifies the format of the user input required to invoke the command. In the example above, `account` is the name of the query command and `[address]` is the argument.
    - **Args:** The number of arguments the user provides. In this case, there is exactly one: `[address]`.
    - **Short and Long:** Descriptions for the command. A `Short` description is expected. A `Long` description can be used to provide additional information that is displayed when a user adds the `--help` flag.
    - **RunE:** Defines a function that can return an error. This is the function that is called when the command is executed. This function encapsulates all of the logic to create a new query.
        - The function typically starts by getting the `clientCtx`, which can be done with `client.GetClientQueryContext(cmd)`. The `clientCtx` contains information relevant to query handling.
        - If applicable, the command's arguments are parsed. In this example, the argument `[address]` is parsed.
        - A new `queryClient` is initialized using `NewQueryClient(clientCtx)`. The `queryClient` is then used to call the appropriate [query](./messages-and-queries.md#grpc-queries).
        - The `clientCtx.PrintProto` method is used to format the `proto.Message` object so that the results can be printed back to the user.
- **Adds query flags:** All query commands must add a set of query [flags](#flags). The query flags are added to the constructed command using `AddQueryFlagsToCmd(cmd)`.
- **Returns the command:** Finally, the query command is returned.

Each module must implement `GetQueryCmd()`, which aggregates all of the query commands of the module. Here is an example from the `x/auth` module:

+++ https://github.com/cosmos/cosmos-sdk/blob/v0.43.0-beta1/x/auth/client/cli/query.go#L25-L42

Each module must also implement the `GetQueryCmd()` method for `AppModuleBasic` that returns the `GetQueryCmd()` function. This allows for the root command to easily aggregate all of the query commands for each module. Here is an example:

+++ https://github.com/cosmos/cosmos-sdk/blob/v0.43.0-beta1/x/auth/module.go#L80-L83

### Flags

[Flags](../core/cli.md#flags) allow users to customize commands. `--fees` and `--gas-prices` are examples of flags that allow users to set the [fees](../basics/gas-fees.md) and gas prices for their transactions.

Flags that are specific to a module are typically created in a `flags.go` file in the module's `./client/cli` folder. When creating a flag, developers set the value type, the name of the flag, the default value, and a description about the flag. Developers also have the option to mark flags as _required_ so that an error is thrown if the user does not include a value for the flag.

Here is an example that adds the `--from` flag to a command:

```go
cmd.Flags().String(FlagFrom, "", "Name or address of private key with which to sign")
```

In this example, the value of the flag is a `String`, the name of the flag is `from` (the value of the `FlagFrom` constant), the default value of the flag is `""`, and there is a description that will be displayed when a user adds `--help` to the command.

Here is an example that marks the `--from` flag as _required_:

```go
cmd.MarkFlagRequired(FlagFrom)
```

For more detailed information on creating flags, visit the [Cobra Documentation](https://github.com/spf13/cobra).

As mentioned in [transaction commands](#transaction-commands), there is a set of flags that all transaction commands must add. This is done with the `AddTxFlagsToCmd` method defined in the SDK's `./client/flags` package.

+++ https://github.com/cosmos/cosmos-sdk/blob/v0.43.0-beta1/client/flags/flags.go#L94-L120

<<<<<<< HEAD
In order to do that, module should implement `RegisterGRPCGatewayRoutes(clientCtx client.Context, mux *runtime.ServeMux)` on `AppModuleBasic` to wire the client gRPC requests to the correct handler inside the module.

Here's an example from the `auth` module:

+++ https://github.com/cosmos/cosmos-sdk/blob/64b6bb5270e1a3b688c2d98a8f481ae04bb713ca/x/auth/module.go#L69-L72

## gRPC-gateway REST

Applications typically support web services that use HTTP requests (e.g. a web wallet like [Lunie.io](https://lunie.io). Thus, application developers can also use REST Routes to route HTTP requests to the application's modules; these routes will be used by service providers.

[grpc-gateway](https://github.com/grpc-ecosystem/grpc-gateway) translates REST calls into gRPC calls, which might be useful for clients that do not use gRPC.

Modules that want to expose REST queries should add `google.api.http` annotations to their `rpc` methods, such as in the example below from the `auth` module:

```proto
// Query defines the gRPC querier service.
service Query{
    // Account returns account details based on address.
    rpc Account (QueryAccountRequest) returns (QueryAccountResponse) {
      option (google.api.http).get = "/cosmos/auth/v1beta1/accounts/{address}";
    }

    // Params queries all parameters.
    rpc Params (QueryParamsRequest) returns (QueryParamsResponse) {
      option (google.api.http).get = "/cosmos/auth/v1beta1/params";
    }
}
```

gRPC gateway is started in-process along with the application and Tendermint. It can be enabled or disabled by setting gRPC Configuration `enable` in [`app.toml`](../run-node/run-node.md#configuring-the-node-using-apptoml).

The SDK provides a command for generating [Swagger](https://swagger.io/) documentation (`protoc-gen-swagger`). Setting `swagger` in [`app.toml`](../run-node/run-node.md#configuring-the-node-using-apptoml) defines if swagger documentation should be automatically registered.

## Legacy REST

Legacy REST endpoints will be deprecated. But developers may choose to keep using legacy REST endpoints for backward compatibility, although the recommended way is to use [gRPC](#grpc) and [gRPC-gateway](#grpc-gateway-rest).

With this implementation, module developers need to define the REST client by defining [routes](#register-routes) for all possible [requests](#request-types) and [handlers](#request-handlers) for each of them. It's up to the module developer how to organize the REST interface files; there is typically a `rest.go` file found in the module's `./x/moduleName/client/rest` folder.

To support HTTP requests, the module developer needs to define possible request types, how to handle them, and provide a way to register them with a provided router.

### Request Types

Request types, which define structured interactions from users, must be defined for all _transaction_ requests. Users using this method to interact with an application will send HTTP Requests with the required fields in order to trigger state changes in the application. Conventionally, each request is named with the suffix `Req`, e.g. `SendReq` for a Send transaction. Each struct should include a base request [`baseReq`](../interfaces/rest.md#basereq), the name of the transaction, and all the arguments the user must provide for the transaction.

Here is an example of a request to send coins from the `bank` module:

+++ https://github.com/cosmos/cosmos-sdk/blob/7f59723d889b69ca19966167f0b3a7fec7a39e53/x/bank/client/rest/tx.go#L15-L19

The `BaseReq` includes basic information that every request needs to have, similar to required flags in a CLI. All of these values, including `GasPrices` and `AccountNumber`, will be provided in the request body. The user will also need to specify the argument `Amount` fields in the body.

#### BaseReq

`BaseReq` is a type defined in the SDK that encapsulates much of the transaction configurations similar to CLI command flags. Users must provide the information in the body of their requests.

- `From` indicates which [account](../basics/accounts.md) the transaction originates from. This account is used to sign the transaction.
- `Memo` sends a memo along with the transaction.
- `ChainID` specifies the unique identifier of the blockchain the transaction pertains to.
- `AccountNumber` is an identifier for the account.
- `Sequence`is the value of a counter measuring how many transactions have been sent from the account. It is used to prevent replay attacks.
- `TimeoutHeight` allows a transaction to be rejected if it's committed at a height greater than the timeout.
- `Gas` refers to how much [gas](../basics/gas-fees.md), which represents computational resources, Tx consumes. Gas is dependent on the transaction and is not precisely calculated until execution, but can be estimated by providing auto as the value for `Gas`.
- `GasAdjustment` can be used to scale gas up in order to avoid underestimating. For example, users can specify their gas adjustment as 1.5 to use 1.5 times the estimated gas.
- `GasPrices` specifies how much the user is willing pay per unit of gas, which can be one or multiple denominations of tokens. For example, --gas-prices=0.025uatom, 0.025upho means the user is willing to pay 0.025uatom AND 0.025upho per unit of gas.
- `Fees` specifies how much in [fees](../basics/gas-fees.md) the user is willing to pay in total. Note that the user only needs to provide either `gas-prices` or `fees`, but not both, because they can be derived from each other.
- `Simulate` instructs the application to ignore gas and simulate the transaction running without broadcasting.
=======
Since `AddTxFlagsToCmd(cmd *cobra.Command)` includes all of the basic flags required for a transaction command, module developers may choose not to add any of their own (specifying arguments instead may often be more appropriate).
>>>>>>> 33dbf6a7

Similarly, there is a `AddQueryFlagsToCmd(cmd *cobra.Command)` to add common flags to a module query command.

+++ https://github.com/cosmos/cosmos-sdk/blob/v0.43.0-beta1/client/flags/flags.go#L85-L92

## gRPC

[gRPC](https://grpc.io/) is a Remote Procedure Call (RPC) framework. RPC is the preferred way for external clients like wallets and exchanges to interact with a blockchain.

In addition to providing an ABCI query pathway, the Cosmos SDK provides a gRPC proxy server that routes gRPC query requests to ABCI query requests.

In order to do that, modules must implement `RegisterGRPCGatewayRoutes(clientCtx client.Context, mux *runtime.ServeMux)` on `AppModuleBasic` to wire the client gRPC requests to the correct handler inside the module.

Here's an example from the `x/auth` module:

+++ https://github.com/cosmos/cosmos-sdk/blob/v0.43.0-beta1/x/auth/module.go#L68-L73

## gRPC-gateway REST

Applications need to support web services that use HTTP requests (e.g. a web wallet like [Keplr](https://keplr.xyz)). [grpc-gateway](https://github.com/grpc-ecosystem/grpc-gateway) translates REST calls into gRPC calls, which might be useful for clients that do not use gRPC.

Modules that want to expose REST queries should add `google.api.http` annotations to their `rpc` methods, such as in the example below from the `x/auth` module:

+++ https://github.com/cosmos/cosmos-sdk/blob/v0.43.0-beta1/proto/cosmos/auth/v1beta1/query.proto#L13-L29

gRPC gateway is started in-process along with the application and Tendermint. It can be enabled or disabled by setting gRPC Configuration `enable` in [`app.toml`](../run-node/run-node.md#configuring-the-node-using-apptoml).

The SDK provides a command for generating [Swagger](https://swagger.io/) documentation (`protoc-gen-swagger`). Setting `swagger` in [`app.toml`](../run-node/run-node.md#configuring-the-node-using-apptoml) defines if swagger documentation should be automatically registered.

## Next {hide}

Read about the recommended [module structure](./structure.md) {hide}<|MERGE_RESOLUTION|>--- conflicted
+++ resolved
@@ -12,11 +12,7 @@
 
 ## CLI
 
-<<<<<<< HEAD
-One of the main interfaces for an application is the [command-line interface](../core/cli.md). This entrypoint adds commands from the application's modules to let end-users create [**messages**](./messages-and-queries.md#messages) and [**queries**](./messages-and-queries.md#queries). The CLI files are typically found in the `./x/moduleName/client/cli` folder.
-=======
 One of the main interfaces for an application is the [command-line interface](../core/cli.md). This entrypoint adds commands from the application's modules enabling end-users to create [**messages**](./messages-and-queries.md#messages) wrapped in transactions and [**queries**](./messages-and-queries.md#queries). The CLI files are typically found in the module's `./client/cli` folder.
->>>>>>> 33dbf6a7
 
 ### Transaction Commands
 
@@ -108,76 +104,7 @@
 
 +++ https://github.com/cosmos/cosmos-sdk/blob/v0.43.0-beta1/client/flags/flags.go#L94-L120
 
-<<<<<<< HEAD
-In order to do that, module should implement `RegisterGRPCGatewayRoutes(clientCtx client.Context, mux *runtime.ServeMux)` on `AppModuleBasic` to wire the client gRPC requests to the correct handler inside the module.
-
-Here's an example from the `auth` module:
-
-+++ https://github.com/cosmos/cosmos-sdk/blob/64b6bb5270e1a3b688c2d98a8f481ae04bb713ca/x/auth/module.go#L69-L72
-
-## gRPC-gateway REST
-
-Applications typically support web services that use HTTP requests (e.g. a web wallet like [Lunie.io](https://lunie.io). Thus, application developers can also use REST Routes to route HTTP requests to the application's modules; these routes will be used by service providers.
-
-[grpc-gateway](https://github.com/grpc-ecosystem/grpc-gateway) translates REST calls into gRPC calls, which might be useful for clients that do not use gRPC.
-
-Modules that want to expose REST queries should add `google.api.http` annotations to their `rpc` methods, such as in the example below from the `auth` module:
-
-```proto
-// Query defines the gRPC querier service.
-service Query{
-    // Account returns account details based on address.
-    rpc Account (QueryAccountRequest) returns (QueryAccountResponse) {
-      option (google.api.http).get = "/cosmos/auth/v1beta1/accounts/{address}";
-    }
-
-    // Params queries all parameters.
-    rpc Params (QueryParamsRequest) returns (QueryParamsResponse) {
-      option (google.api.http).get = "/cosmos/auth/v1beta1/params";
-    }
-}
-```
-
-gRPC gateway is started in-process along with the application and Tendermint. It can be enabled or disabled by setting gRPC Configuration `enable` in [`app.toml`](../run-node/run-node.md#configuring-the-node-using-apptoml).
-
-The SDK provides a command for generating [Swagger](https://swagger.io/) documentation (`protoc-gen-swagger`). Setting `swagger` in [`app.toml`](../run-node/run-node.md#configuring-the-node-using-apptoml) defines if swagger documentation should be automatically registered.
-
-## Legacy REST
-
-Legacy REST endpoints will be deprecated. But developers may choose to keep using legacy REST endpoints for backward compatibility, although the recommended way is to use [gRPC](#grpc) and [gRPC-gateway](#grpc-gateway-rest).
-
-With this implementation, module developers need to define the REST client by defining [routes](#register-routes) for all possible [requests](#request-types) and [handlers](#request-handlers) for each of them. It's up to the module developer how to organize the REST interface files; there is typically a `rest.go` file found in the module's `./x/moduleName/client/rest` folder.
-
-To support HTTP requests, the module developer needs to define possible request types, how to handle them, and provide a way to register them with a provided router.
-
-### Request Types
-
-Request types, which define structured interactions from users, must be defined for all _transaction_ requests. Users using this method to interact with an application will send HTTP Requests with the required fields in order to trigger state changes in the application. Conventionally, each request is named with the suffix `Req`, e.g. `SendReq` for a Send transaction. Each struct should include a base request [`baseReq`](../interfaces/rest.md#basereq), the name of the transaction, and all the arguments the user must provide for the transaction.
-
-Here is an example of a request to send coins from the `bank` module:
-
-+++ https://github.com/cosmos/cosmos-sdk/blob/7f59723d889b69ca19966167f0b3a7fec7a39e53/x/bank/client/rest/tx.go#L15-L19
-
-The `BaseReq` includes basic information that every request needs to have, similar to required flags in a CLI. All of these values, including `GasPrices` and `AccountNumber`, will be provided in the request body. The user will also need to specify the argument `Amount` fields in the body.
-
-#### BaseReq
-
-`BaseReq` is a type defined in the SDK that encapsulates much of the transaction configurations similar to CLI command flags. Users must provide the information in the body of their requests.
-
-- `From` indicates which [account](../basics/accounts.md) the transaction originates from. This account is used to sign the transaction.
-- `Memo` sends a memo along with the transaction.
-- `ChainID` specifies the unique identifier of the blockchain the transaction pertains to.
-- `AccountNumber` is an identifier for the account.
-- `Sequence`is the value of a counter measuring how many transactions have been sent from the account. It is used to prevent replay attacks.
-- `TimeoutHeight` allows a transaction to be rejected if it's committed at a height greater than the timeout.
-- `Gas` refers to how much [gas](../basics/gas-fees.md), which represents computational resources, Tx consumes. Gas is dependent on the transaction and is not precisely calculated until execution, but can be estimated by providing auto as the value for `Gas`.
-- `GasAdjustment` can be used to scale gas up in order to avoid underestimating. For example, users can specify their gas adjustment as 1.5 to use 1.5 times the estimated gas.
-- `GasPrices` specifies how much the user is willing pay per unit of gas, which can be one or multiple denominations of tokens. For example, --gas-prices=0.025uatom, 0.025upho means the user is willing to pay 0.025uatom AND 0.025upho per unit of gas.
-- `Fees` specifies how much in [fees](../basics/gas-fees.md) the user is willing to pay in total. Note that the user only needs to provide either `gas-prices` or `fees`, but not both, because they can be derived from each other.
-- `Simulate` instructs the application to ignore gas and simulate the transaction running without broadcasting.
-=======
 Since `AddTxFlagsToCmd(cmd *cobra.Command)` includes all of the basic flags required for a transaction command, module developers may choose not to add any of their own (specifying arguments instead may often be more appropriate).
->>>>>>> 33dbf6a7
 
 Similarly, there is a `AddQueryFlagsToCmd(cmd *cobra.Command)` to add common flags to a module query command.
 
