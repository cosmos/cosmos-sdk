--- conflicted
+++ resolved
@@ -36,13 +36,8 @@
 - `Name()`: Returns the name of the module as a `string`.
 - `RegisterLegacyAminoCodec(*codec.LegacyAmino)`: Registers the `amino` codec for the module, which is used to marshal and unmarshal structs to/from `[]byte` in order to persist them in the module's `KVStore`.
 - `RegisterInterfaces(codectypes.InterfaceRegistry)`: Registers a module's interface types and their concrete implementations as `proto.Message`.
-<<<<<<< HEAD
-- `DefaultGenesis(codec.JSONMarshaler)`: Returns a default [`GenesisState`](./genesis.md#genesisstate) for the module, marshalled to `json.RawMessage`. The default `GenesisState` need to be defined by the module developer and is primarily used for testing.
-- `ValidateGenesis(codec.JSONMarshaler, client.TxEncodingConfig, json.RawMessage)`: Used to validate the `GenesisState` defined by a module, given in its `json.RawMessage` form. It will usually unmarshall the `json` before running a custom [`ValidateGenesis`](./genesis.md#validategenesis) function defined by the module developer.
-=======
 - `DefaultGenesis(codec.JSONCodec)`: Returns a default [`GenesisState`](./genesis.md#genesisstate) for the module, marshalled to `json.RawMessage`. The default `GenesisState` need to be defined by the module developer and is primarily used for testing.
 - `ValidateGenesis(codec.JSONCodec, client.TxEncodingConfig, json.RawMessage)`: Used to validate the `GenesisState` defined by a module, given in its `json.RawMessage` form. It will usually unmarshall the `json` before running a custom [`ValidateGenesis`](./genesis.md#validategenesis) function defined by the module developer.
->>>>>>> 33dbf6a7
 - `RegisterRESTRoutes(client.Context, *mux.Router)`: Registers the REST routes for the module. These routes will be used to map REST request to the module in order to process them. See [gRPC and REST](../core/grpc_rest.md) for more.
 - `RegisterGRPCGatewayRoutes(client.Context, *runtime.ServeMux)`: Registers gRPC routes for the module.
 - `GetTxCmd()`: Returns the root [`Tx` command](./module-interfaces.md#tx) for the module. The subcommands of this root command are used by end-users to generate new transactions containing [`message`s](./messages-and-queries.md#queries) defined in the module.
@@ -80,10 +75,6 @@
 - `RegisterServices(Configurator)`: Allows a module to register services.
 - `BeginBlock(sdk.Context, abci.RequestBeginBlock)`: This method gives module developers the option to implement logic that is automatically triggered at the beginning of each block. Implement empty if no logic needs to be triggered at the beginning of each block for this module.
 - `EndBlock(sdk.Context, abci.RequestEndBlock)`: This method gives module developers the option to implement logic that is automatically triggered at the end of each block. This is also where the module can inform the underlying consensus engine of validator set changes (e.g. the `staking` module). Implement empty if no logic needs to be triggered at the end of each block for this module.
-<<<<<<< HEAD
-
-=======
->>>>>>> 33dbf6a7
 
 ### Implementing the Application Module Interfaces
 
@@ -122,13 +113,8 @@
 - `NewBasicManager(modules ...AppModuleBasic)`: Constructor function. It takes a list of the application's `AppModuleBasic` and builds a new `BasicManager`. This function is generally called in the `init()` function of [`app.go`](../basics/app-anatomy.md#core-application-file) to quickly initialize the independent elements of the application's modules (click [here](https://github.com/cosmos/gaia/blob/master/app/app.go#L59-L74) to see an example).
 - `RegisterLegacyAminoCodec(cdc *codec.LegacyAmino)`: Registers the [`codec.LegacyAmino`s](../core/encoding.md#amino) of each of the application's `AppModuleBasic`. This function is usually called early on in the [application's construction](../basics/app-anatomy.md#constructor).
 - `RegisterInterfaces(registry codectypes.InterfaceRegistry)`: Registers interface types and implementations of each of the application's `AppModuleBasic`.
-<<<<<<< HEAD
-- `DefaultGenesis(cdc codec.JSONMarshaler)`: Provides default genesis information for modules in the application by calling the [`DefaultGenesis(cdc codec.JSONMarshaler)`](./genesis.md#defaultgenesis) function of each module. It is used to construct a default genesis file for the application.
-- `ValidateGenesis(cdc codec.JSONMarshaler, txEncCfg client.TxEncodingConfig, genesis map[string]json.RawMessage)`: Validates the genesis information modules by calling the [`ValidateGenesis(codec.JSONMarshaler, client.TxEncodingConfig, json.RawMessage)`](./genesis.md#validategenesis) function of each module.
-=======
 - `DefaultGenesis(cdc codec.JSONCodec)`: Provides default genesis information for modules in the application by calling the [`DefaultGenesis(cdc codec.JSONCodec)`](./genesis.md#defaultgenesis) function of each module. It is used to construct a default genesis file for the application.
 - `ValidateGenesis(cdc codec.JSONCodec, txEncCfg client.TxEncodingConfig, genesis map[string]json.RawMessage)`: Validates the genesis information modules by calling the [`ValidateGenesis(codec.JSONCodec, client.TxEncodingConfig, json.RawMessage)`](./genesis.md#validategenesis) function of each module.
->>>>>>> 33dbf6a7
 - `RegisterRESTRoutes(ctx client.Context, rtr *mux.Router)`: Registers REST routes for modules by calling the [`RegisterRESTRoutes`](./module-interfaces.md#register-routes) function of each module. This function is usually called function from the `main.go` function of the [application's command-line interface](../core/cli.md).
 - `RegisterGRPCGatewayRoutes(clientCtx client.Context, rtr *runtime.ServeMux)`: Registers gRPC routes for modules.
 - `AddTxCommands(rootTxCmd *cobra.Command)`: Adds modules' transaction commands to the application's [`rootTxCommand`](../core/cli.md#transaction-commands). This function is usually called function from the `main.go` function of the [application's command-line interface](../core/cli.md).
