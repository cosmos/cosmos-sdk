--- conflicted
+++ resolved
@@ -14,40 +14,6 @@
 This document describes `BaseApp`, the abstraction that implements the core
 functionalities of an SDK application.
 
-<<<<<<< HEAD
-=======
-- [BaseApp](#baseapp)
-  - [Pre-requisite Reading](#pre-requisite-reading)
-  - [Synopsis](#synopsis)
-  - [Introduction](#introduction)
-  - [Type Definition](#type-definition)
-  - [Constructor](#constructor)
-  - [State Updates](#state-updates)
-    - [InitChain State Updates](#initchain-state-updates)
-    - [CheckState State Updates-](#checktx-state-updates)
-    - [BeginBlock State Updates](#beginblock-state-updates)
-    - [DeliverTx State Updates](#delivertx-state-updates)
-    - [Commit State Updates](#commit-state-updates)
-  - [Routing](#routing)
-    - [Message Routing](#message-routing)
-    - [Query Routing](#query-routing)
-  - [Main ABCI Messages](#main-abci-messages)
-    - [CheckTx](#checktx)
-      - [RecheckTx](#rechecktx)
-    - [DeliverTx](#delivertx)
-  - [RunTx, AnteHandler and RunMsgs](#runtx-antehandler-and-runmsgs)
-    - [RunTx](#runtx)
-    - [AnteHandler](#antehandler)
-    - [RunMsgs](#runmsgs)
-  - [Other ABCI Messages](#other-abci-messages)
-    - [InitChain](#initchain)
-    - [BeginBlock](#beginblock)
-    - [EndBlock](#endblock)
-    - [Commit](#commit)
-    - [Info](#info)
-    - [Query](#query)
-
->>>>>>> 6291948e
 ## Introduction
 
 `BaseApp` is a base type that implements the core of an SDK application, namely:
@@ -258,29 +224,20 @@
 to do the following checks:
 
 1. Extract the `message`s from the transaction.
-<<<<<<< HEAD
-2. Perform *stateless* checks by calling `ValidateBasic()` on each of the `messages`. This is done first, as *stateless* checks are less computationally expensive than *stateful* checks. If `ValidateBasic()` fail, `CheckTx` returns before running *stateful* checks, which saves resources.
-3. Perform non-module related *stateful* checks on the [account](../basics/accounts.md). This step is mainly about checking that the `message` signatures are valid, that enough fees are provided and that the sending account has enough funds to pay for said fees. Note that no precise [`gas`](../basics/gas-fees.md) counting occurs here, as `message`s are not processed. Usually, the [`anteHandler`](../basics/gas-fees.md#antehandler) will check that the `gas` provided with the transaction is superior to a minimum reference gas amount based on the raw transaction size, in order to avoid spam with transactions that provide 0 gas. 
-4. Ensure that a [`Route`](#message-routing) exists for each `message`, but do **not** actually process `message`s. `Message`s only need to be processed when the canonical state need to be updated, which happens during `DeliverTx`. 
-
-Steps 2. and 3. are  performed by the [`anteHandler`](../basics/gas-fees.md#antehandler) in the [`RunTx`](#runtx-antehandler-and-runmsgs) function, which `CheckTx` calls with the `runTxModeCheck` mode. During each step of `CheckTx`, a special [volatile state](#volatile-states) called `checkState` is updated. This state is used to keep track of the temporary changes triggered by the `CheckTx` calls of each transaction without modifying the [main canonical state](#main-state) . For example, when a transaction goes through `CheckTx`, the transaction's fees are deducted from the sender's account in `checkState`. If a second transaction is received from the same account before the first is processed, and the account has consumed all its funds in `checkState` during the first transaction, the second transaction will fail `CheckTx` and be rejected. In any case, the sender's account will not actually pay the fees until the transaction is actually included in a block, because `checkState` never gets committed to the main state. `checkState` is reset to the latest state of the main state each time a blocks gets [committed](#commit).
-
-`CheckTx` returns a response to the underlying consensus engine of type [`abci.ResponseCheckTx`](https://tendermint.com/docs/spec/abci/abci.html#checktx). The response contains:
-=======
 2. Perform _stateless_ checks by calling `ValidateBasic()` on each of the `messages`. This is done
    first, as _stateless_ checks are less computationally expensive than _stateful_ checks. If
    `ValidateBasic()` fail, `CheckTx` returns before running _stateful_ checks, which saves resources.
 3. Perform non-module related _stateful_ checks on the [account](../basics/accounts.md). This step is mainly about checking
    that the `message` signatures are valid, that enough fees are provided and that the sending account
    has enough funds to pay for said fees. Note that no precise [`gas`](../basics/gas-fees.md) counting occurs here,
-   as `message`s are not processed. Usually, the [`AnteHandler`](./gas-fees.md#antehandler) will check that the `gas` provided
+   as `message`s are not processed. Usually, the [`AnteHandler`](../basics/gas-fees.md#antehandler) will check that the `gas` provided
    with the transaction is superior to a minimum reference gas amount based on the raw transaction size,
    in order to avoid spam with transactions that provide 0 gas.
 4. Ensure that a [`Route`](#message-routing) exists for each `message`, but do **not** actually
    process `message`s. `Message`s only need to be processed when the canonical state need to be updated,
    which happens during `DeliverTx`.
 
-Steps 2. and 3. are performed by the [`AnteHandler`](./gas-fees.md#antehandler) in the [`RunTx()`](#runtx-antehandler-and-runmsgs)
+Steps 2. and 3. are performed by the [`AnteHandler`](../basics/gas-fees.md#antehandler) in the [`RunTx()`](#runtx-antehandler-and-runmsgs)
 function, which `CheckTx()` calls with the `runTxModeCheck` mode. During each step of `CheckTx()`, a
 special [volatile state](#volatile-states) called `checkState` is updated. This state is used to keep
 track of the temporary changes triggered by the `CheckTx()` calls of each transaction without modifying
@@ -294,21 +251,14 @@
 
 `CheckTx` returns a response to the underlying consensus engine of type [`abci.ResponseCheckTx`](https://tendermint.com/docs/spec/abci/abci.html#messages).
 The response contains:
->>>>>>> 6291948e
 
 - `Code (uint32)`: Response Code. `0` if successful. 
 - `Data ([]byte)`: Result bytes, if any.
 - `Log (string):` The output of the application's logger. May be non-deterministic.
 - `Info (string):` Additional information. May be non-deterministic.
-<<<<<<< HEAD
 - `GasWanted (int64)`: Amount of gas requested for transaction. It is provided by users when they generate the transaction. 
 - `GasUsed (int64)`: Amount of gas consumed by transaction. During `CheckTx`, this value is computed by multiplying the standard cost of a transaction byte by the size of the raw transaction (click [here](https://github.com/cosmos/cosmos-sdk/blob/master/x/auth/ante/basic.go#L98) for an example). 
 - `Events ([]cmn.KVPair)`: Key-Value tags for filtering and indexing transactions (eg. by account). See [`event`s](./events.md) for more.
-=======
-- `GasWanted (int64)`: Amount of gas requested for transaction. It is provided by users when they generate the transaction.
-- `GasUsed (int64)`: Amount of gas consumed by transaction. During `CheckTx`, this value is computed by multiplying the standard cost of a transaction byte by the size of the raw transaction (click [here](https://github.com/cosmos/cosmos-sdk/blob/master/x/auth/ante.go#L101) for an example).
-- `Events ([]Event)`: Key-Value events for filtering and indexing transactions (eg. by account or message type).
->>>>>>> 6291948e
 - `Codespace (string)`: Namespace for the Code.
 
 #### RecheckTx
