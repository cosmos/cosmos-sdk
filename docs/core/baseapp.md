# BaseApp

## Pre-requisite Reading

- [Anatomy of an SDK application](../basics/app-anatomy.md)
- [Lifecycle of an SDK transaction](../basics/tx-lifecycle.md)

## Synopsis

<<<<<<< HEAD
This document describes `BaseApp`, the abstraction that implements the core
functionalities of an SDK application.

- [BaseApp](#baseapp)
  - [Pre-requisite Reading](#pre-requisite-reading)
  - [Synopsis](#synopsis)
  - [Introduction](#introduction)
  - [Type Definition](#type-definition)
  - [Constructor](#constructor)
  - [States](#states)
    - [InitChain](#initchain)
    - [CheckTx](#checktx)
    - [BeginBlock](#beginblock)
    - [DeliverTx](#delivertx)
    - [Commit](#commit)
  - [Routing](#routing)
    - [Message Routing](#message-routing)
    - [Query Routing](#query-routing)
  - [Main ABCI Messages](#main-abci-messages)
    - [CheckTx](#checktx-1)
    - [DeliverTx](#delivertx-1)
  - [RunTx(), AnteHandler and RunMsgs()](#runtx-antehandler-and-runmsgs)
    - [RunTx()](#runtx)
    - [AnteHandler](#antehandler)
    - [RunMsgs()](#runmsgs)
  - [Other ABCI Messages](#other-abci-messages)
    - [InitChain](#initchain-1)
    - [BeginBlock](#beginblock-1)
    - [EndBlock](#endblock)
    - [Commit](#commit-1)
    - [Info](#info)
    - [Query](#query)
  - [Next](#next)

## Introduction

`BaseApp` is a base type that implements the core of an SDK application, namely:
=======
This document describes `baseapp`, the abstraction that implements most of the common functionalities of an SDK application.

- [Introduction](#introduction)
- [Type Definition](#type-definition)
- [Constructor](#constructor)
- [States](#states)
- [Routing](#routing)
- [Main ABCI Messages](#abci)
  - [CheckTx](#checktx)
  - [DeliverTx](#delivertx)
- [RunTx, AnteHandler and RunMsgs](#runtx-antehandler-and-runmsgs)
  - [RunTx](#runtx)
  - [AnteHandler](#antehandler)
  - [RunMsgs](#runmsgs)
- [Other ABCI Message](#other-abci-message)
  - [InitChain](#initchain)
  - [BeginBlock](#beginblock)
  - [EndBlock](#endblock)
  - [Commit](#commit)
  - [Info](#info)
  - [Query](#query)

## Introduction

`baseapp` is an abstraction that implements the core of an SDK application, namely:
>>>>>>> 5aacf454

- The [Application Blockchain Interface](#abci), for the state-machine to communicate with the
underlying consensus engine (e.g. Tendermint).
- A [Router](#routing), to route messages and queries to the appropriate module.
- Different [states](#states), as the state-machine can have different volatile
states updated based on the ABCI message received.

<<<<<<< HEAD
The goal of `BaseApp` is to provide the fundamental layer of an SDK application
that developers can easily extend to build their own custom application. Usually,
developers will create a custom type for their application, like so:
=======
The goal of `baseapp` is to provide a boilerplate SDK application that developers can easily extend to build their own custom application. Usually, developers will create a custom type for their application, like so:
>>>>>>> 5aacf454

```go
type App struct {
  // reference to a BaseApp
  *bam.BaseApp

  // list of application store keys

  // list of application keepers

  // module manager
}
```

Extending the application with `BaseApp` gives the former access to all of `BaseApp`'s methods.
This allows developers to compose their custom application with the modules they want, while not
having to concern themselves with the hard work of implementing the ABCI, the routing and state
management logic.

## Type Definition

The [`BaseApp` type](https://github.com/cosmos/cosmos-sdk/blob/master/baseapp/baseapp.go#L53) holds
many important parameters for any Cosmos SDK based application. Let us go through the most
important components.

> __Note__: Not all parameters are described, only the most important ones. Refer to the
[type definition](https://github.com/cosmos/cosmos-sdk/blob/master/baseapp/baseapp.go#L53) for the
full list.

First, the important parameters that are initialized during the bootstrapping of the application:

- [`CommitMultiStore`](./store.md#commit-multi-store): This is the main store of the application,
which holds the canonical state that is committed at the [end of each block](#commit-1). This store
is **not** cached, meaning it is not used to update the application's volatile (un-committed) states.
The `CommitMultiStore` is a multi-store, meaning a store of stores. Each module of the application
uses one or multiple `KVStores` in the multi-store to persist their subset of the state.
- Database: The `db` is used by the `CommitMultiStore` to handle data persistence.
- [Router](#message-routing): The `router` facilitates the routing of `messages` to the appropriate
module for it to be processed. Here a `message` refers to the transaction components that need to be
processed by the application in order to update the state, and not to ABCI messages which implement
the interface between the application and the underlying consensus engine.
- [Query Router](#query-routing): The `query router` facilitates the routing of queries to the
appropriate module for it to be processed. These `queries` are not ABCI messages themselves, but they
are relayed to the application from the underlying consensus engine via the ABCI message [`Query`](#query).
- [`TxDecoder`](https://godoc.org/github.com/cosmos/cosmos-sdk/types#TxDecoder): It is used to decode
raw transaction bytes relayed by the underlying Tendermint engine.
- `BaseKey`: This key is used to access the main store in the `CommitMultiStore`. The main store is
used to persist data related to the core of the application, like consensus parameters.
- [`AnteHandler`](#antehandler): This handler is used to handle signature verification, fee payment,
and other pre-message execution checks when a transaction is received. It's executed during
[`CheckTx`](#checktx-1) and [`DeliverTx`](#delivertx-1).
- [`InitChainer`](../basics/app-anatomy.md#initchainer),
[`BeginBlocker` and `EndBlocker`](../basics/app-anatomy.md#beginblocker-and-endblocker): These are
the functions executed when the application receives the `InitChain`, `BeginBlock` and `EndBlock`
ABCI messages from the underlying Tendermint engine.

Then, parameters used to define [volatile states](#volatile-states) (i.e. cached states):

- `checkState`: This state is updated during [`CheckTx`](#checktx-1), and reset on [`Commit`](#commit-1).
- `deliverState`: This state is updated during [`DeliverTx`](#delivertx-1), and set to `nil` on
[`Commit`](#commit-1).

Finally, a few more important parameters:

- `voteInfos`: This parameter carries the list of validators whose precommit is missing, either
because they did not vote or because the proposer did not include their vote. This information is
carried by the [Context](#context) and can be used by the application for various things like
punishing absent validators.
- `minGasPrices`: This parameter defines the minimum gas prices accepted by the node. This is a
**local** parameter, meaning each full-node can set a different `minGasPrices`. It is used in the
`AnteHandler` during [`CheckTx`](#checktx-1), mainly as a spam protection mechanism. The transaction
enters the [mempool](https://tendermint.com/docs/tendermint-core/mempool.html#transaction-ordering)
only if the gas prices of the transaction are greater than one of the minimum gas price in
`minGasPrices` (e.g. if `minGasPrices == 1uatom,1photon`, the `gas-price` of the transaction must be
greater than `1uatom` OR `1photon`).
- `appVersion`: Version of the application. It is set in the
[application's constructor function](../basics/app-anatomy.md#constructor-function).

## Constructor

```go
func NewBaseApp(
  name string, logger log.Logger, db dbm.DB, txDecoder sdk.TxDecoder, options ...func(*BaseApp),
) *BaseApp {

  // ...
}
```

The `BaseApp` constructor function is pretty straightforward. The only thing worth noting is the
possibility to provide additional [`options`](https://github.com/cosmos/cosmos-sdk/blob/master/baseapp/options.go)
to the `BaseApp`, which will execute them in order. The `options` are generally `setter` functions
for important parameters, like `SetPruning()` to set pruning options or `SetMinGasPrices()` to set
the node's `min-gas-prices`.

A list of `options` examples can be found
[here](https://github.com/cosmos/cosmos-sdk/blob/master/baseapp/options.go). Naturally, developers
can add additional `options` based on their application's needs.

## States

The `BaseApp` maintains two primary volatile states and a root or main state. The main state
is the canonical state of the application and the volatile states, `checkState` and `deliverState`,
are used to handle state transitions in-between the main state made during [`Commit`](#commit-1).

Internally, there is only a single `CommitMultiStore` which we refer to as the main or root state.
From this root state, we derive two volatile state through a mechanism called cache-wrapping. The
types can be illustrated as follows:

![Types](./baseapp_state_types.png)

### InitChain

During `InitChain`, the two volatile states, `checkState` and `deliverState` are set by cache-wrapping
the root `CommitMultiStore`. Any subsequent reads and writes happen on cached versions of the `CommitMultiStore`.

![InitChain](./baseapp_state-initchain.png)

### CheckTx

During `CheckTx`, the `checkState`, which is based off of the last committed state from the root
store, is used for any reads and writes. Here we only execute the `AnteHandler` and verify a router
exists for every message in the transaction. Note, when we execute the `AnteHandler`, we cache-wrap
the already cache-wrapped `checkState`. This has the side effect that if the `AnteHandler` fails,
the state transitions won't be reflected in the `checkState` -- i.e. `checkState` is only updated on
success.

![CheckTx](./baseapp_state-checktx.png)

### BeginBlock

During `BeginBlock`, the `deliverState` is set for use in subsequent `DeliverTx` ABCI messages. The
`deliverState` is based off of the last committed state from the root store and is cache-wrapped.
Note, the `deliverState` is set to `nil` on [`Commit`](#commit-1).

![CheckTx](./baseapp_state-begin_block.png)

### DeliverTx

The state flow for `DeliverTx` is nearly identical to `CheckTx` except state transitions occur on
the `deliverState` and messages in a transaction are executed. Similarly to `CheckTx`, state transitions
occur on a doubly cache-wrapped state -- `deliverState`. Successful message execution results in
writes being committed to `deliverState`.

![DeliverTx](./baseapp_state-deliver_tx.png)

### Commit

During `Commit` all the state transitions that occurred in the `deliverState` are finally written to
the root `CommitMultiStore` which in turn is committed to disk and results in a new application
root hash. These state transitions are now considered final. Finally, the `checkState` is set to the
newly committed state and `deliverState` is set to `nil` to be reset on `BeginBlock`.

![Commit](./baseapp_state-commit.png)

## Routing

When messages and queries are received by the application, they must be routed to the appropriate module in order to be processed. Routing is done via `baseapp`, which holds a `router` for messages, and a `query router` for queries.

### Message Routing

`Message`s need to be routed after they are extracted from transactions, which are sent from the underlying Tendermint engine via the [`CheckTx`](#checktx) and [`DeliverTx`](#delivertx) ABCI messages. To do so, `baseapp` holds a [`router`](https://github.com/cosmos/cosmos-sdk/blob/master/baseapp/router.go) which maps `paths` (`string`) to the appropriate module `handler`. Usually, the `path` is the name of the module.

The application's `router` is initialized with all the routes using the application's module manager, which itself is initialized with all the application's modules in the application's [constructor](../basics/app-anatomy.md#app-constructor).

### Query Routing

Similar to messages, queries need to be routed to the appropriate module's querier. To do so, `baseapp` holds a [`query router`](https://github.com/cosmos/cosmos-sdk/blob/master/baseapp/queryrouter.go), which maps `paths` (`string`) to the appropriate module `querier`. Usually, the `path` is the name of the module.

Just like the `router`, the `query router` is initialized with all the query routes using the application's module manager, which itself is initialized with all the application's modules in the application's [constructor](../basics/app-anatomy.md#app-constructor).

## Main ABCI Messages

The [Application-Blockchain Interface](https://tendermint.com/docs/spec/abci/) (ABCI) is a generic interface that connects a state-machine with a consensus engine to form a functional full-node. It can be wrapped in any language, and needs to be implemented by each application-specific blockchain built on top of an ABCI-compatible consensus engine like Tendermint.

The consensus engine handles two main tasks:

- The networking logic, which mainly consists in gossiping block parts, transactions and consensus votes.
- The consensus logic, which results in the deterministic ordering of transactions in the form of blocks.

It is **not** the role of the consensus engine to define the state or the validity of transactions. Generally, transactions are handled by the consensus engine in the form of `[]bytes`, and relayed to the application via the ABCI to be decoded and processed. At keys moments in the networking and consensus processes (e.g. beginning of a block, commit of a block, reception of an unconfirmed transaction, ...), the consensus engine emits ABCI messages for the state-machine to act on.

Developers building on top of the Cosmos SDK need not implement the ABCI themselves, as all the ABCI messages are implemented as a set of `baseapp`'s methods in the Cosmos SDK. Let us go through the main ABCI messages that `baseapp` handles: [`CheckTx`](#checktx) and [`DeliverTx`](#delivertx). Note that these ABCI messages are different from the `message`s contained in `transactions`, the purpose of which is to trigger state-transitions.

### CheckTx

`CheckTx` is sent by the underlying consensus engine when a new unconfirmed (i.e. not yet included in a valid block) transaction is received by a full-node. The role of `CheckTx` is to guard the full-node's mempool (where unconfirmed transactions are stored until they are included in a block) from spam transactions. Unconfirmed transactions are relayed to peers only if they pass `CheckTx`.

`CheckTx()` can perform both _stateful_ and _stateless_ checks, but developers should strive to make them lightweight. In the Cosmos SDK, after decoding transactions, `CheckTx()` is implemented to do the following checks:

1. Extract the `message`s from the transaction.
2. Perform _stateless_ checks by calling `ValidateBasic()` on each of the `messages`. This is done first, as _stateless_ checks are less computationally expensive than _stateful_ checks. If `ValidateBasic()` fail, `CheckTx` returns before running _stateful_ checks, which saves resources.
3. Perform non-module related _stateful_ checks on the account. This step is mainly about checking that the `message` signatures are valid, that enough fees are provided and that the sending account has enough funds to pay for said fees. Note that no precise `gas` counting occurs here, as `message`s are not processed. Usually, the `anteHandler` will check that the `gas` provided with the transaction is superior to a minimum reference gas amount based on the raw transaction size, in order to avoid spam with transactions that provide 0 gas.
4. Ensure that a [`Route`](#message-routing) exists for each `message`, but do **not** actually process `message`s. `Message`s only need to be processed when the canonical state need to be updated, which happens during `DeliverTx`.

Steps 2. and 3. are performed by the `anteHandler` in the [`RunTx()`](<#runtx()-,antehandler-and-runmsgs()>) function, which `CheckTx()` calls with the `runTxModeCheck` mode. During each step of `CheckTx()`, a special [volatile state](#volatile-states) called `checkState` is updated. This state is used to keep track of the temporary changes triggered by the `CheckTx()` calls of each transaction without modifying the [main canonical state](#main-state) . For example, when a transaction goes through `CheckTx()`, the transaction's fees are deducted from the sender's account in `checkState`. If a second transaction is received from the same account before the first is processed, and the account has consumed all its funds in `checkState` during the first transaction, the second transaction will fail `CheckTx`() and be rejected. In any case, the sender's account will not actually pay the fees until the transaction is actually included in a block, because `checkState` never gets committed to the main state. `checkState` is reset to the latest state of the main state each time a blocks gets [committed](#commit).

`CheckTx` returns a response to the underlying consensus engine of type [`abci.ResponseCheckTx`](https://tendermint.com/docs/spec/abci/abci.html#messages). The response contains:

- `Code (uint32)`: Response Code. `0` if successful.
- `Data ([]byte)`: Result bytes, if any.
- `Log (string):` The output of the application's logger. May be non-deterministic.
- `Info (string):` Additional information. May be non-deterministic.
- `GasWanted (int64)`: Amount of gas requested for transaction. It is provided by users when they generate the transaction.
- `GasUsed (int64)`: Amount of gas consumed by transaction. During `CheckTx`, this value is computed by multiplying the standard cost of a transaction byte by the size of the raw transaction (click [here](https://github.com/cosmos/cosmos-sdk/blob/master/x/auth/ante.go#L101) for an example).
- `Tags ([]cmn.KVPair)`: Key-Value tags for filtering and indexing transactions (eg. by account).
- `Codespace (string)`: Namespace for the Code.

### DeliverTx

When the underlying consensus engine receives a block proposal, each transaction in the block needs to be processed by the application. To that end, the underlying consensus engine sends a `DeliverTx` message to the application for each transaction in a sequential order.

Before the first transaction of a given block is processed, a [volatile state](#volatile-states) called `deliverState` is initialized during [`BeginBlock`](#beginblock). This state is updated each time a transaction is processed via `DeliverTx()`, and committed to the [main state](#main-state) when the block is [committed](#commit), after what is is set to `nil`.

`DeliverTx` performs the **exact same steps as `CheckTx`**, with a little caveat at step 3 and the addition of a fifth step:

3. The `anteHandler` does **not** check that the transaction's `gas-prices` is sufficient. That is because the `min-gas-prices` value `gas-prices` is checked against is local to the node, and therefore what is enough for one full-node might not be for another. This means that the proposer can potentially include transactions for free, although they are not incentivised to do so, as they earn a bonus on the total fee of the block they propose.
4. For each `message` in the transaction, route to the appropriate module's `handler`. Additional _stateful_ checks are performed, and the cache-wrapped multistore held in `deliverState`'s `context` is updated by the module's `keeper`. If the `handler` returns successfully, the cache-wrapped multistore held in `context` is written to `deliverState` `CacheMultiStore`.

During step 5., each read/write to the store increases the value of `GasConsumed`. You can find the default cost of each operation [here](https://github.com/cosmos/cosmos-sdk/blob/master/store/types/gas.go#L142-L150). At any point, if `GasConsumed > GasWanted`, the function returns with `Code != 0` and `DeliverTx()` fails.

`DeliverTx` returns a response to the underlying consensus engine of type [`abci.ResponseCheckTx`](https://tendermint.com/docs/spec/abci/abci.html#messages). The response contains:

- `Code (uint32)`: Response Code. `0` if successful.
- `Data ([]byte)`: Result bytes, if any.
- `Log (string):` The output of the application's logger. May be non-deterministic.
- `Info (string):` Additional information. May be non-deterministic.
- `GasWanted (int64)`: Amount of gas requested for transaction. It is provided by users when they generate the transaction.
- `GasUsed (int64)`: Amount of gas consumed by transaction. During `DeliverTx`, this value is computed by multiplying the standard cost of a transaction byte by the size of the raw transaction (click [here](https://github.com/cosmos/cosmos-sdk/blob/master/x/auth/ante.go#L101) for an example), and by adding gas each time a read/write to the store occurs.
- `Tags ([]cmn.KVPair)`: Key-Value tags for filtering and indexing transactions (eg. by account).
- `Codespace (string)`: Namespace for the Code.

## RunTx, AnteHandler and RunMsgs

### RunTx

`RunTx()` is called from `CheckTx()`/`DeliverTx()` to handle the transaction, with `runTxModeCheck` or `runTxModeDeliver` as parameter to differentiate between the two modes of execution. Note that when `RunTx()` receives a transaction, it has already been decoded.

The first thing `RunTx()` does upon being called is to retrieve the `context`'s `CacheMultiStore` by calling the `getContextForTx()` function with the appropriate mode (either `runTxModeCheck` or `runTxModeDeliver`). This `CacheMultiStore` is a cached version of the main store instantiated during `BeginBlock` for `DeliverTx` and during the `Commit` of the previous block for `CheckTx`. After that, two `defer func()` are called for `gas` management. They are executed when `RunTx()` returns and make sure `gas` is actually consumed, and will throw errors, if any.

After that, `RunTx()` calls `ValidateBasic()` on each `message`in the `Tx`, which runs preliminary _stateless_ validity checks. If any `message` fails to pass `ValidateBasic()`, `RunTx()` returns with an error.

Then, the [`anteHandler`](#antehandler) of the application is run (if it exists). In preparation of this step, both the `checkState`/`deliverState`'s `context` and `context`'s `CacheMultiStore` are cached-wrapped using the [`cacheTxContext()`](https://github.com/cosmos/cosmos-sdk/blob/master/baseapp/baseapp.go#L781-L798) function. This allows `RunTx()` not to commit the changes made to the state during the execution of `anteHandler` if it ends up failing. It also prevents the module implementing the `anteHandler` from writing to state, which is an important part of the [object-capabilities](./ocap.md) of the Cosmos SDK.

Finally, the [`RunMsgs()`](#runmsgs) function is called to process the `messages`s in the `Tx`. In preparation of this step, just like with the `anteHandler`, both the `checkState`/`deliverState`'s `context` and `context`'s `CacheMultiStore` are cached-wrapped using the `cacheTxContext()` function.

### AnteHandler

The `AnteHandler` is a special handler that implements the [`anteHandler` interface](https://github.com/cosmos/cosmos-sdk/blob/master/types/handler.go#L8) and is used to authenticate the transaction before the transaction's internal messages are processed.

The `AnteHandler` is theoretically optional, but still a very important component of public blockchain networks. It serves 3 primary purposes:

- Be a primary line of defense against spam and second line of defense (the first one being the mempool) against transaction replay with fees deduction and `sequence`checking.
- Perform preliminary _stateful_ validity checks like ensuring signatures are valid or that the sender has enough funds to pay for fees.
- Play a role in the incentivisation of stakeholders via the collection of transaction fees.

`baseapp` holds an `anteHandler` as parameter, which is initialized in the [application's constructor](../basics/app-anatomy.md#application-constructor). The most widely used `anteHandler` today is that of the [`auth` module](https://github.com/cosmos/cosmos-sdk/blob/master/x/auth/ante.go).

### RunMsgs

`RunMsgs()` is called from `RunTx()` with `runTxModeCheck` as parameter to check the existence of a route for each message contained in the transaction, and with `runTxModeDeliver` to actually process the `message`s.

First, it retrieves the `message`'s `route` using the `Msg.Route()` method. Then, using the application's [`router`](#routing) and the `route`, it checks for the existence of a `handler`. At this point, if `mode == runTxModeCheck`, `RunMsgs()` returns. If instead `mode == runTxModeDeliver`, the `handler` function for the message is executed, before `RunMsgs()` returns.

## Other ABCI Messages

### InitChain

The [`InitChain` ABCI message](https://tendermint.com/docs/app-dev/abci-spec.html#initchain) is sent from the underlying Tendermint engine when the chain is first started. It is mainly used to **initialize** parameters and state like:

- [Consensus Parameters](https://tendermint.com/docs/spec/abci/apps.html#consensus-parameters) via `setConsensusParams`.
- [`checkState` and `deliverState`](#volatile-states) via `setCheckState` and `setDeliverState`.
- The block gas meter, with infinite gas to process genesis transactions.

Finally, the `InitChain(req abci.RequestInitChain)` method of `baseapp` calls the [`initChainer()`](../basics/app-anatomy.md#initchainer) of the application in order to initialize the main state of the application from the [`genesis file`](./genesis.md) and, if defined, call the `InitGenesis` function of each of the application's modules.

### BeginBlock

The [`BeginBlock` ABCI message](#https://tendermint.com/docs/app-dev/abci-spec.html#beginblock) is sent from the underlying Tendermint engine when a block proposal created by the correct proposer is received, before [`DeliverTx`](#delivertx) is run for each transaction in the block. It allows developers to have logic be executed at the beginning of each block. In the Cosmos SDK, the `BeginBlock(req abci.RequestBeginBlock)` method does the following:

- Initialize [`deliverState`](#volatile-states) with the latest header using the `req abci.RequestBeginBlock` passed as parameter via the [`setDeliverState`](https://github.com/cosmos/cosmos-sdk/blob/master/baseapp/baseapp.go#L283-L289) function.
- Initialize the block gas meter with the `maxGas` limit. The `gas` consumed within the block cannot go above `maxGas`. This parameter is defined in the application's consensus parameters.
- Run the application's [`begingBlocker()`](../basics/app-anatomy.md#beginblocker-and-endblock), which mainly runs the `BeginBlocker()` method of each of the application's modules.
- Set the [`VoteInfos`](https://tendermint.com/docs/app-dev/abci-spec.html#voteinfo) of the application, i.e. the list of validators whose _precommit_ for the previous block was included by the proposer of the current block. This information is carried into the [`Context`](./context.md) so that it can be used during `DeliverTx` and `EndBlock`.

### EndBlock

The [`EndBlock` ABCI message](#https://tendermint.com/docs/app-dev/abci-spec.html#endblock) is sent from the underlying Tendermint engine after [`DeliverTx`](#delivertx) as been run for each transaction n the block. It allows developers to have logic be executed at the end of each block. In the Cosmos SDK, the bulk `EndBlock(req abci.RequestEndBlock)` method is to run the application's [`endBlocker()`](../basics/app-anatomy.md#beginblocker-and-endblock), which mainly runs the `EndBlocker()` method of each of the application's modules.

### Commit

The [`Commit` ABCI message](https://tendermint.com/docs/app-dev/abci-spec.html#commit) is sent from the underlying Tendermint engine after the full-node has received _precommits_ from 2/3+ of validators (weighted by voting power). On the `baseapp` end, the `Commit(res abci.ResponseCommit)` function is implemented to commit all the valid state transitions that occured during `BeginBlock()`, `DeliverTx()` and `EndBlock()` and to reset state for the next block.

To commit state-transitions, the `Commit` function calls the `Write()` function on `deliverState.ms`, where `deliverState.ms` is a cached multistore of the main store `app.cms`. Then, the `Commit` function sets `checkState` to the latest header (obtained from `deliverState.ctx.BlockHeader`) and `deliverState` to `nil`.

Finally, `Commit` returns the hash of the commitment of `app.cms` back to the underlying consensus engine. This hash is used as a reference in the header of the next block.

### Info

The [`Info` ABCI message](https://tendermint.com/docs/app-dev/abci-spec.html#info) is a simple query from the underlying consensus engine, notably used to sync the latter with the application during a handshake that happens on startup. When called, the `Info(res abci.ResponseInfo)` function from `baseapp` will return the application's name, version and the hash of the last commit of `app.cms`.

### Query

The [`Query` ABCI message](https://tendermint.com/docs/app-dev/abci-spec.html#query) is used to serve queries received from the underlying consensus engine, including queries received via RPC like Tendermint RPC. It is the main entrypoint to build interfaces with the application. The application must respect a few rules when implementing the `Query` method, which are outlined [here](https://tendermint.com/docs/app-dev/abci-spec.html#query).

The `baseapp` implementation of the `Query(req abci.RequestQuery)` method is a simple dispatcher serving 4 main categories of queries:

- Application-related queries like querying the application's version, which are served via the `handleQueryApp` method.
- Direct queries to the multistore, which are served by the `handlerQueryStore` method. These direct queries are different from custom queries which go through `app.queryRouter`, and are mainly used by third-party service provider like block explorers.
- P2P queries, which are served via the `handleQueryP2P` method. These queries return either `app.addrPeerFilter` or `app.ipPeerFilter` that contain the list of peers filtered by address or IP respectively. These lists are first initialized via `options` in `baseapp`'s [constructor](#constructor).
- Custom queries, which encompass most queries, are served via the `handleQueryCustom` method. The `handleQueryCustom` cache-wraps the multistore before using the `queryRoute` obtained from [`app.queryRouter`](#query-routing) to map the query to the appropriate module's `querier`.<|MERGE_RESOLUTION|>--- conflicted
+++ resolved
@@ -7,7 +7,6 @@
 
 ## Synopsis
 
-<<<<<<< HEAD
 This document describes `BaseApp`, the abstraction that implements the core
 functionalities of an SDK application.
 
@@ -29,10 +28,10 @@
   - [Main ABCI Messages](#main-abci-messages)
     - [CheckTx](#checktx-1)
     - [DeliverTx](#delivertx-1)
-  - [RunTx(), AnteHandler and RunMsgs()](#runtx-antehandler-and-runmsgs)
-    - [RunTx()](#runtx)
+  - [RunTx, AnteHandler and RunMsgs](#runtx-antehandler-and-runmsgs)
+    - [RunTx](#runtx)
     - [AnteHandler](#antehandler)
-    - [RunMsgs()](#runmsgs)
+    - [RunMsgs](#runmsgs)
   - [Other ABCI Messages](#other-abci-messages)
     - [InitChain](#initchain-1)
     - [BeginBlock](#beginblock-1)
@@ -40,38 +39,10 @@
     - [Commit](#commit-1)
     - [Info](#info)
     - [Query](#query)
-  - [Next](#next)
 
 ## Introduction
 
 `BaseApp` is a base type that implements the core of an SDK application, namely:
-=======
-This document describes `baseapp`, the abstraction that implements most of the common functionalities of an SDK application.
-
-- [Introduction](#introduction)
-- [Type Definition](#type-definition)
-- [Constructor](#constructor)
-- [States](#states)
-- [Routing](#routing)
-- [Main ABCI Messages](#abci)
-  - [CheckTx](#checktx)
-  - [DeliverTx](#delivertx)
-- [RunTx, AnteHandler and RunMsgs](#runtx-antehandler-and-runmsgs)
-  - [RunTx](#runtx)
-  - [AnteHandler](#antehandler)
-  - [RunMsgs](#runmsgs)
-- [Other ABCI Message](#other-abci-message)
-  - [InitChain](#initchain)
-  - [BeginBlock](#beginblock)
-  - [EndBlock](#endblock)
-  - [Commit](#commit)
-  - [Info](#info)
-  - [Query](#query)
-
-## Introduction
-
-`baseapp` is an abstraction that implements the core of an SDK application, namely:
->>>>>>> 5aacf454
 
 - The [Application Blockchain Interface](#abci), for the state-machine to communicate with the
 underlying consensus engine (e.g. Tendermint).
@@ -79,13 +50,9 @@
 - Different [states](#states), as the state-machine can have different volatile
 states updated based on the ABCI message received.
 
-<<<<<<< HEAD
 The goal of `BaseApp` is to provide the fundamental layer of an SDK application
 that developers can easily extend to build their own custom application. Usually,
 developers will create a custom type for their application, like so:
-=======
-The goal of `baseapp` is to provide a boilerplate SDK application that developers can easily extend to build their own custom application. Usually, developers will create a custom type for their application, like so:
->>>>>>> 5aacf454
 
 ```go
 type App struct {
