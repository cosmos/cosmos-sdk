--- conflicted
+++ resolved
@@ -38,15 +38,9 @@
 
 +++ https://github.com/cosmos/cosmos-sdk/blob/v0.43.0-rc0/server/types/app.go#L39-L41
 
-<<<<<<< HEAD
-<https://github.com/cosmos/cosmos-sdk/blob/v0.41.0/server/types/app.go#L39-L41>
-
-The `grpc.Server` is a concrete gRPC server, which spawns and serves any gRPC requests. This server can be configured inside `~/.simapp/config/app.toml`:
-=======
 Note: It is not possible to expose any [Protobuf `Msg` service](../building-modules/messages-and-queries.md#messages) endpoints via gRPC. Transactions must be generated and signed using the CLI or programatically before they can be broadcasted using gRPC. See [Generating, Signing, and Broadcasting Transactions](../run-node/txs.html) for more information.
 
 The `grpc.Server` is a concrete gRPC server, which spawns and serves all gRPC query requests and a broadcast transaction request. This server can be configured inside `~/.simapp/config/app.toml`:
->>>>>>> 33dbf6a7
 
 - `grpc.enable = true|false` field defines if the gRPC server should be enabled. Defaults to `true`.
 - `grpc.address = {string}` field defines the address (really, the port, since the host should be kept at `0.0.0.0`) the server should bind to. Defaults to `0.0.0.0:9090`.
