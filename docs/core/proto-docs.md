--- conflicted
+++ resolved
@@ -8367,11 +8367,7 @@
 | `max_entries` | [uint32](#uint32) |  | max_entries is the max entries for either unbonding delegation or redelegation (per pair/trio). |
 | `historical_entries` | [uint32](#uint32) |  | historical_entries is the number of historical entries to persist. |
 | `bond_denom` | [string](#string) |  | bond_denom defines the bondable coin denomination. |
-<<<<<<< HEAD
-| `power_reduction` | [string](#string) |  | power_reduction is the amount of staking tokens required for 1 unit of consensus-engine power |
 | `min_commission_rate` | [string](#string) |  |  |
-=======
->>>>>>> 053e827a
 
 
 
