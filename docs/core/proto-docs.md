<!-- This file is auto-generated. Please do not modify it yourself. -->
# Protobuf Documentation
<a name="top"></a>

## Table of Contents

- [cosmos/auth/v1beta1/auth.proto](#cosmos/auth/v1beta1/auth.proto)
    - [BaseAccount](#cosmos.auth.v1beta1.BaseAccount)
    - [ModuleAccount](#cosmos.auth.v1beta1.ModuleAccount)
    - [Params](#cosmos.auth.v1beta1.Params)
  
- [cosmos/auth/v1beta1/genesis.proto](#cosmos/auth/v1beta1/genesis.proto)
    - [GenesisState](#cosmos.auth.v1beta1.GenesisState)
  
- [cosmos/base/query/v1beta1/pagination.proto](#cosmos/base/query/v1beta1/pagination.proto)
    - [PageRequest](#cosmos.base.query.v1beta1.PageRequest)
    - [PageResponse](#cosmos.base.query.v1beta1.PageResponse)
  
- [cosmos/auth/v1beta1/query.proto](#cosmos/auth/v1beta1/query.proto)
    - [QueryAccountRequest](#cosmos.auth.v1beta1.QueryAccountRequest)
    - [QueryAccountResponse](#cosmos.auth.v1beta1.QueryAccountResponse)
    - [QueryAccountsRequest](#cosmos.auth.v1beta1.QueryAccountsRequest)
    - [QueryAccountsResponse](#cosmos.auth.v1beta1.QueryAccountsResponse)
    - [QueryParamsRequest](#cosmos.auth.v1beta1.QueryParamsRequest)
    - [QueryParamsResponse](#cosmos.auth.v1beta1.QueryParamsResponse)
  
    - [Query](#cosmos.auth.v1beta1.Query)
  
- [cosmos/authz/v1beta1/authz.proto](#cosmos/authz/v1beta1/authz.proto)
    - [AuthorizationGrant](#cosmos.authz.v1beta1.AuthorizationGrant)
    - [GenericAuthorization](#cosmos.authz.v1beta1.GenericAuthorization)
  
- [cosmos/authz/v1beta1/genesis.proto](#cosmos/authz/v1beta1/genesis.proto)
    - [GenesisState](#cosmos.authz.v1beta1.GenesisState)
    - [GrantAuthorization](#cosmos.authz.v1beta1.GrantAuthorization)
  
- [cosmos/authz/v1beta1/query.proto](#cosmos/authz/v1beta1/query.proto)
    - [QueryAuthorizationRequest](#cosmos.authz.v1beta1.QueryAuthorizationRequest)
    - [QueryAuthorizationResponse](#cosmos.authz.v1beta1.QueryAuthorizationResponse)
    - [QueryAuthorizationsRequest](#cosmos.authz.v1beta1.QueryAuthorizationsRequest)
    - [QueryAuthorizationsResponse](#cosmos.authz.v1beta1.QueryAuthorizationsResponse)
  
    - [Query](#cosmos.authz.v1beta1.Query)
  
- [cosmos/base/abci/v1beta1/abci.proto](#cosmos/base/abci/v1beta1/abci.proto)
    - [ABCIMessageLog](#cosmos.base.abci.v1beta1.ABCIMessageLog)
    - [Attribute](#cosmos.base.abci.v1beta1.Attribute)
    - [GasInfo](#cosmos.base.abci.v1beta1.GasInfo)
    - [MsgData](#cosmos.base.abci.v1beta1.MsgData)
    - [Result](#cosmos.base.abci.v1beta1.Result)
    - [SearchTxsResult](#cosmos.base.abci.v1beta1.SearchTxsResult)
    - [SimulationResponse](#cosmos.base.abci.v1beta1.SimulationResponse)
    - [StringEvent](#cosmos.base.abci.v1beta1.StringEvent)
    - [TxMsgData](#cosmos.base.abci.v1beta1.TxMsgData)
    - [TxResponse](#cosmos.base.abci.v1beta1.TxResponse)
  
- [cosmos/authz/v1beta1/tx.proto](#cosmos/authz/v1beta1/tx.proto)
    - [MsgExecAuthorizedRequest](#cosmos.authz.v1beta1.MsgExecAuthorizedRequest)
    - [MsgExecAuthorizedResponse](#cosmos.authz.v1beta1.MsgExecAuthorizedResponse)
    - [MsgGrantAuthorizationRequest](#cosmos.authz.v1beta1.MsgGrantAuthorizationRequest)
    - [MsgGrantAuthorizationResponse](#cosmos.authz.v1beta1.MsgGrantAuthorizationResponse)
    - [MsgRevokeAuthorizationRequest](#cosmos.authz.v1beta1.MsgRevokeAuthorizationRequest)
    - [MsgRevokeAuthorizationResponse](#cosmos.authz.v1beta1.MsgRevokeAuthorizationResponse)
  
    - [Msg](#cosmos.authz.v1beta1.Msg)
  
- [cosmos/base/v1beta1/coin.proto](#cosmos/base/v1beta1/coin.proto)
    - [Coin](#cosmos.base.v1beta1.Coin)
    - [DecCoin](#cosmos.base.v1beta1.DecCoin)
    - [DecProto](#cosmos.base.v1beta1.DecProto)
    - [IntProto](#cosmos.base.v1beta1.IntProto)
  
- [cosmos/bank/v1beta1/authz.proto](#cosmos/bank/v1beta1/authz.proto)
    - [SendAuthorization](#cosmos.bank.v1beta1.SendAuthorization)
  
- [cosmos/bank/v1beta1/bank.proto](#cosmos/bank/v1beta1/bank.proto)
    - [DenomUnit](#cosmos.bank.v1beta1.DenomUnit)
    - [Input](#cosmos.bank.v1beta1.Input)
    - [Metadata](#cosmos.bank.v1beta1.Metadata)
    - [Output](#cosmos.bank.v1beta1.Output)
    - [Params](#cosmos.bank.v1beta1.Params)
    - [SendEnabled](#cosmos.bank.v1beta1.SendEnabled)
    - [Supply](#cosmos.bank.v1beta1.Supply)
  
- [cosmos/bank/v1beta1/genesis.proto](#cosmos/bank/v1beta1/genesis.proto)
    - [Balance](#cosmos.bank.v1beta1.Balance)
    - [GenesisState](#cosmos.bank.v1beta1.GenesisState)
  
- [cosmos/bank/v1beta1/query.proto](#cosmos/bank/v1beta1/query.proto)
    - [QueryAllBalancesRequest](#cosmos.bank.v1beta1.QueryAllBalancesRequest)
    - [QueryAllBalancesResponse](#cosmos.bank.v1beta1.QueryAllBalancesResponse)
    - [QueryBalanceRequest](#cosmos.bank.v1beta1.QueryBalanceRequest)
    - [QueryBalanceResponse](#cosmos.bank.v1beta1.QueryBalanceResponse)
    - [QueryDenomMetadataRequest](#cosmos.bank.v1beta1.QueryDenomMetadataRequest)
    - [QueryDenomMetadataResponse](#cosmos.bank.v1beta1.QueryDenomMetadataResponse)
    - [QueryDenomsMetadataRequest](#cosmos.bank.v1beta1.QueryDenomsMetadataRequest)
    - [QueryDenomsMetadataResponse](#cosmos.bank.v1beta1.QueryDenomsMetadataResponse)
    - [QueryParamsRequest](#cosmos.bank.v1beta1.QueryParamsRequest)
    - [QueryParamsResponse](#cosmos.bank.v1beta1.QueryParamsResponse)
    - [QuerySupplyOfRequest](#cosmos.bank.v1beta1.QuerySupplyOfRequest)
    - [QuerySupplyOfResponse](#cosmos.bank.v1beta1.QuerySupplyOfResponse)
    - [QueryTotalSupplyRequest](#cosmos.bank.v1beta1.QueryTotalSupplyRequest)
    - [QueryTotalSupplyResponse](#cosmos.bank.v1beta1.QueryTotalSupplyResponse)
  
    - [Query](#cosmos.bank.v1beta1.Query)
  
- [cosmos/bank/v1beta1/tx.proto](#cosmos/bank/v1beta1/tx.proto)
    - [MsgMultiSend](#cosmos.bank.v1beta1.MsgMultiSend)
    - [MsgMultiSendResponse](#cosmos.bank.v1beta1.MsgMultiSendResponse)
    - [MsgSend](#cosmos.bank.v1beta1.MsgSend)
    - [MsgSendResponse](#cosmos.bank.v1beta1.MsgSendResponse)
  
    - [Msg](#cosmos.bank.v1beta1.Msg)
  
- [cosmos/base/kv/v1beta1/kv.proto](#cosmos/base/kv/v1beta1/kv.proto)
    - [Pair](#cosmos.base.kv.v1beta1.Pair)
    - [Pairs](#cosmos.base.kv.v1beta1.Pairs)
  
- [cosmos/base/reflection/v1beta1/reflection.proto](#cosmos/base/reflection/v1beta1/reflection.proto)
    - [ListAllInterfacesRequest](#cosmos.base.reflection.v1beta1.ListAllInterfacesRequest)
    - [ListAllInterfacesResponse](#cosmos.base.reflection.v1beta1.ListAllInterfacesResponse)
    - [ListImplementationsRequest](#cosmos.base.reflection.v1beta1.ListImplementationsRequest)
    - [ListImplementationsResponse](#cosmos.base.reflection.v1beta1.ListImplementationsResponse)
  
    - [ReflectionService](#cosmos.base.reflection.v1beta1.ReflectionService)
  
- [cosmos/base/reflection/v2alpha1/reflection.proto](#cosmos/base/reflection/v2alpha1/reflection.proto)
    - [AppDescriptor](#cosmos.base.reflection.v2alpha1.AppDescriptor)
    - [AuthnDescriptor](#cosmos.base.reflection.v2alpha1.AuthnDescriptor)
    - [ChainDescriptor](#cosmos.base.reflection.v2alpha1.ChainDescriptor)
    - [CodecDescriptor](#cosmos.base.reflection.v2alpha1.CodecDescriptor)
    - [ConfigurationDescriptor](#cosmos.base.reflection.v2alpha1.ConfigurationDescriptor)
    - [GetAuthnDescriptorRequest](#cosmos.base.reflection.v2alpha1.GetAuthnDescriptorRequest)
    - [GetAuthnDescriptorResponse](#cosmos.base.reflection.v2alpha1.GetAuthnDescriptorResponse)
    - [GetChainDescriptorRequest](#cosmos.base.reflection.v2alpha1.GetChainDescriptorRequest)
    - [GetChainDescriptorResponse](#cosmos.base.reflection.v2alpha1.GetChainDescriptorResponse)
    - [GetCodecDescriptorRequest](#cosmos.base.reflection.v2alpha1.GetCodecDescriptorRequest)
    - [GetCodecDescriptorResponse](#cosmos.base.reflection.v2alpha1.GetCodecDescriptorResponse)
    - [GetConfigurationDescriptorRequest](#cosmos.base.reflection.v2alpha1.GetConfigurationDescriptorRequest)
    - [GetConfigurationDescriptorResponse](#cosmos.base.reflection.v2alpha1.GetConfigurationDescriptorResponse)
    - [GetQueryServicesDescriptorRequest](#cosmos.base.reflection.v2alpha1.GetQueryServicesDescriptorRequest)
    - [GetQueryServicesDescriptorResponse](#cosmos.base.reflection.v2alpha1.GetQueryServicesDescriptorResponse)
    - [GetTxDescriptorRequest](#cosmos.base.reflection.v2alpha1.GetTxDescriptorRequest)
    - [GetTxDescriptorResponse](#cosmos.base.reflection.v2alpha1.GetTxDescriptorResponse)
    - [InterfaceAcceptingMessageDescriptor](#cosmos.base.reflection.v2alpha1.InterfaceAcceptingMessageDescriptor)
    - [InterfaceDescriptor](#cosmos.base.reflection.v2alpha1.InterfaceDescriptor)
    - [InterfaceImplementerDescriptor](#cosmos.base.reflection.v2alpha1.InterfaceImplementerDescriptor)
    - [MsgDescriptor](#cosmos.base.reflection.v2alpha1.MsgDescriptor)
    - [QueryMethodDescriptor](#cosmos.base.reflection.v2alpha1.QueryMethodDescriptor)
    - [QueryServiceDescriptor](#cosmos.base.reflection.v2alpha1.QueryServiceDescriptor)
    - [QueryServicesDescriptor](#cosmos.base.reflection.v2alpha1.QueryServicesDescriptor)
    - [ServiceMsgDescriptor](#cosmos.base.reflection.v2alpha1.ServiceMsgDescriptor)
    - [SigningModeDescriptor](#cosmos.base.reflection.v2alpha1.SigningModeDescriptor)
    - [TxDescriptor](#cosmos.base.reflection.v2alpha1.TxDescriptor)
  
    - [ReflectionService](#cosmos.base.reflection.v2alpha1.ReflectionService)
  
- [cosmos/base/snapshots/v1beta1/snapshot.proto](#cosmos/base/snapshots/v1beta1/snapshot.proto)
    - [Metadata](#cosmos.base.snapshots.v1beta1.Metadata)
    - [Snapshot](#cosmos.base.snapshots.v1beta1.Snapshot)
  
- [cosmos/base/store/v1beta1/commit_info.proto](#cosmos/base/store/v1beta1/commit_info.proto)
    - [CommitID](#cosmos.base.store.v1beta1.CommitID)
    - [CommitInfo](#cosmos.base.store.v1beta1.CommitInfo)
    - [StoreInfo](#cosmos.base.store.v1beta1.StoreInfo)
  
- [cosmos/base/store/v1beta1/listening.proto](#cosmos/base/store/v1beta1/listening.proto)
    - [StoreKVPair](#cosmos.base.store.v1beta1.StoreKVPair)
  
- [cosmos/base/store/v1beta1/snapshot.proto](#cosmos/base/store/v1beta1/snapshot.proto)
    - [SnapshotIAVLItem](#cosmos.base.store.v1beta1.SnapshotIAVLItem)
    - [SnapshotItem](#cosmos.base.store.v1beta1.SnapshotItem)
    - [SnapshotStoreItem](#cosmos.base.store.v1beta1.SnapshotStoreItem)
  
- [cosmos/base/tendermint/v1beta1/query.proto](#cosmos/base/tendermint/v1beta1/query.proto)
    - [GetBlockByHeightRequest](#cosmos.base.tendermint.v1beta1.GetBlockByHeightRequest)
    - [GetBlockByHeightResponse](#cosmos.base.tendermint.v1beta1.GetBlockByHeightResponse)
    - [GetLatestBlockRequest](#cosmos.base.tendermint.v1beta1.GetLatestBlockRequest)
    - [GetLatestBlockResponse](#cosmos.base.tendermint.v1beta1.GetLatestBlockResponse)
    - [GetLatestValidatorSetRequest](#cosmos.base.tendermint.v1beta1.GetLatestValidatorSetRequest)
    - [GetLatestValidatorSetResponse](#cosmos.base.tendermint.v1beta1.GetLatestValidatorSetResponse)
    - [GetNodeInfoRequest](#cosmos.base.tendermint.v1beta1.GetNodeInfoRequest)
    - [GetNodeInfoResponse](#cosmos.base.tendermint.v1beta1.GetNodeInfoResponse)
    - [GetSyncingRequest](#cosmos.base.tendermint.v1beta1.GetSyncingRequest)
    - [GetSyncingResponse](#cosmos.base.tendermint.v1beta1.GetSyncingResponse)
    - [GetValidatorSetByHeightRequest](#cosmos.base.tendermint.v1beta1.GetValidatorSetByHeightRequest)
    - [GetValidatorSetByHeightResponse](#cosmos.base.tendermint.v1beta1.GetValidatorSetByHeightResponse)
    - [Module](#cosmos.base.tendermint.v1beta1.Module)
    - [Validator](#cosmos.base.tendermint.v1beta1.Validator)
    - [VersionInfo](#cosmos.base.tendermint.v1beta1.VersionInfo)
  
    - [Service](#cosmos.base.tendermint.v1beta1.Service)
  
- [cosmos/capability/v1beta1/capability.proto](#cosmos/capability/v1beta1/capability.proto)
    - [Capability](#cosmos.capability.v1beta1.Capability)
    - [CapabilityOwners](#cosmos.capability.v1beta1.CapabilityOwners)
    - [Owner](#cosmos.capability.v1beta1.Owner)
  
- [cosmos/capability/v1beta1/genesis.proto](#cosmos/capability/v1beta1/genesis.proto)
    - [GenesisOwners](#cosmos.capability.v1beta1.GenesisOwners)
    - [GenesisState](#cosmos.capability.v1beta1.GenesisState)
  
- [cosmos/crisis/v1beta1/genesis.proto](#cosmos/crisis/v1beta1/genesis.proto)
    - [GenesisState](#cosmos.crisis.v1beta1.GenesisState)
  
- [cosmos/crisis/v1beta1/tx.proto](#cosmos/crisis/v1beta1/tx.proto)
    - [MsgVerifyInvariant](#cosmos.crisis.v1beta1.MsgVerifyInvariant)
    - [MsgVerifyInvariantResponse](#cosmos.crisis.v1beta1.MsgVerifyInvariantResponse)
  
    - [Msg](#cosmos.crisis.v1beta1.Msg)
  
- [cosmos/crypto/ed25519/keys.proto](#cosmos/crypto/ed25519/keys.proto)
    - [PrivKey](#cosmos.crypto.ed25519.PrivKey)
    - [PubKey](#cosmos.crypto.ed25519.PubKey)
  
- [cosmos/crypto/multisig/keys.proto](#cosmos/crypto/multisig/keys.proto)
    - [LegacyAminoPubKey](#cosmos.crypto.multisig.LegacyAminoPubKey)
  
- [cosmos/crypto/multisig/v1beta1/multisig.proto](#cosmos/crypto/multisig/v1beta1/multisig.proto)
    - [CompactBitArray](#cosmos.crypto.multisig.v1beta1.CompactBitArray)
    - [MultiSignature](#cosmos.crypto.multisig.v1beta1.MultiSignature)
  
- [cosmos/crypto/secp256k1/keys.proto](#cosmos/crypto/secp256k1/keys.proto)
    - [PrivKey](#cosmos.crypto.secp256k1.PrivKey)
    - [PubKey](#cosmos.crypto.secp256k1.PubKey)
  
- [cosmos/crypto/secp256r1/keys.proto](#cosmos/crypto/secp256r1/keys.proto)
    - [PrivKey](#cosmos.crypto.secp256r1.PrivKey)
    - [PubKey](#cosmos.crypto.secp256r1.PubKey)
  
- [cosmos/distribution/v1beta1/distribution.proto](#cosmos/distribution/v1beta1/distribution.proto)
    - [CommunityPoolSpendProposal](#cosmos.distribution.v1beta1.CommunityPoolSpendProposal)
    - [CommunityPoolSpendProposalWithDeposit](#cosmos.distribution.v1beta1.CommunityPoolSpendProposalWithDeposit)
    - [DelegationDelegatorReward](#cosmos.distribution.v1beta1.DelegationDelegatorReward)
    - [DelegatorStartingInfo](#cosmos.distribution.v1beta1.DelegatorStartingInfo)
    - [FeePool](#cosmos.distribution.v1beta1.FeePool)
    - [Params](#cosmos.distribution.v1beta1.Params)
    - [ValidatorAccumulatedCommission](#cosmos.distribution.v1beta1.ValidatorAccumulatedCommission)
    - [ValidatorCurrentRewards](#cosmos.distribution.v1beta1.ValidatorCurrentRewards)
    - [ValidatorHistoricalRewards](#cosmos.distribution.v1beta1.ValidatorHistoricalRewards)
    - [ValidatorOutstandingRewards](#cosmos.distribution.v1beta1.ValidatorOutstandingRewards)
    - [ValidatorSlashEvent](#cosmos.distribution.v1beta1.ValidatorSlashEvent)
    - [ValidatorSlashEvents](#cosmos.distribution.v1beta1.ValidatorSlashEvents)
  
- [cosmos/distribution/v1beta1/genesis.proto](#cosmos/distribution/v1beta1/genesis.proto)
    - [DelegatorStartingInfoRecord](#cosmos.distribution.v1beta1.DelegatorStartingInfoRecord)
    - [DelegatorWithdrawInfo](#cosmos.distribution.v1beta1.DelegatorWithdrawInfo)
    - [GenesisState](#cosmos.distribution.v1beta1.GenesisState)
    - [ValidatorAccumulatedCommissionRecord](#cosmos.distribution.v1beta1.ValidatorAccumulatedCommissionRecord)
    - [ValidatorCurrentRewardsRecord](#cosmos.distribution.v1beta1.ValidatorCurrentRewardsRecord)
    - [ValidatorHistoricalRewardsRecord](#cosmos.distribution.v1beta1.ValidatorHistoricalRewardsRecord)
    - [ValidatorOutstandingRewardsRecord](#cosmos.distribution.v1beta1.ValidatorOutstandingRewardsRecord)
    - [ValidatorSlashEventRecord](#cosmos.distribution.v1beta1.ValidatorSlashEventRecord)
  
- [cosmos/distribution/v1beta1/query.proto](#cosmos/distribution/v1beta1/query.proto)
    - [QueryCommunityPoolRequest](#cosmos.distribution.v1beta1.QueryCommunityPoolRequest)
    - [QueryCommunityPoolResponse](#cosmos.distribution.v1beta1.QueryCommunityPoolResponse)
    - [QueryDelegationRewardsRequest](#cosmos.distribution.v1beta1.QueryDelegationRewardsRequest)
    - [QueryDelegationRewardsResponse](#cosmos.distribution.v1beta1.QueryDelegationRewardsResponse)
    - [QueryDelegationTotalRewardsRequest](#cosmos.distribution.v1beta1.QueryDelegationTotalRewardsRequest)
    - [QueryDelegationTotalRewardsResponse](#cosmos.distribution.v1beta1.QueryDelegationTotalRewardsResponse)
    - [QueryDelegatorValidatorsRequest](#cosmos.distribution.v1beta1.QueryDelegatorValidatorsRequest)
    - [QueryDelegatorValidatorsResponse](#cosmos.distribution.v1beta1.QueryDelegatorValidatorsResponse)
    - [QueryDelegatorWithdrawAddressRequest](#cosmos.distribution.v1beta1.QueryDelegatorWithdrawAddressRequest)
    - [QueryDelegatorWithdrawAddressResponse](#cosmos.distribution.v1beta1.QueryDelegatorWithdrawAddressResponse)
    - [QueryParamsRequest](#cosmos.distribution.v1beta1.QueryParamsRequest)
    - [QueryParamsResponse](#cosmos.distribution.v1beta1.QueryParamsResponse)
    - [QueryValidatorCommissionRequest](#cosmos.distribution.v1beta1.QueryValidatorCommissionRequest)
    - [QueryValidatorCommissionResponse](#cosmos.distribution.v1beta1.QueryValidatorCommissionResponse)
    - [QueryValidatorOutstandingRewardsRequest](#cosmos.distribution.v1beta1.QueryValidatorOutstandingRewardsRequest)
    - [QueryValidatorOutstandingRewardsResponse](#cosmos.distribution.v1beta1.QueryValidatorOutstandingRewardsResponse)
    - [QueryValidatorSlashesRequest](#cosmos.distribution.v1beta1.QueryValidatorSlashesRequest)
    - [QueryValidatorSlashesResponse](#cosmos.distribution.v1beta1.QueryValidatorSlashesResponse)
  
    - [Query](#cosmos.distribution.v1beta1.Query)
  
- [cosmos/distribution/v1beta1/tx.proto](#cosmos/distribution/v1beta1/tx.proto)
    - [MsgFundCommunityPool](#cosmos.distribution.v1beta1.MsgFundCommunityPool)
    - [MsgFundCommunityPoolResponse](#cosmos.distribution.v1beta1.MsgFundCommunityPoolResponse)
    - [MsgSetWithdrawAddress](#cosmos.distribution.v1beta1.MsgSetWithdrawAddress)
    - [MsgSetWithdrawAddressResponse](#cosmos.distribution.v1beta1.MsgSetWithdrawAddressResponse)
    - [MsgWithdrawDelegatorReward](#cosmos.distribution.v1beta1.MsgWithdrawDelegatorReward)
    - [MsgWithdrawDelegatorRewardResponse](#cosmos.distribution.v1beta1.MsgWithdrawDelegatorRewardResponse)
    - [MsgWithdrawValidatorCommission](#cosmos.distribution.v1beta1.MsgWithdrawValidatorCommission)
    - [MsgWithdrawValidatorCommissionResponse](#cosmos.distribution.v1beta1.MsgWithdrawValidatorCommissionResponse)
  
    - [Msg](#cosmos.distribution.v1beta1.Msg)
  
- [cosmos/evidence/v1beta1/evidence.proto](#cosmos/evidence/v1beta1/evidence.proto)
    - [Equivocation](#cosmos.evidence.v1beta1.Equivocation)
  
- [cosmos/evidence/v1beta1/genesis.proto](#cosmos/evidence/v1beta1/genesis.proto)
    - [GenesisState](#cosmos.evidence.v1beta1.GenesisState)
  
- [cosmos/evidence/v1beta1/query.proto](#cosmos/evidence/v1beta1/query.proto)
    - [QueryAllEvidenceRequest](#cosmos.evidence.v1beta1.QueryAllEvidenceRequest)
    - [QueryAllEvidenceResponse](#cosmos.evidence.v1beta1.QueryAllEvidenceResponse)
    - [QueryEvidenceRequest](#cosmos.evidence.v1beta1.QueryEvidenceRequest)
    - [QueryEvidenceResponse](#cosmos.evidence.v1beta1.QueryEvidenceResponse)
  
    - [Query](#cosmos.evidence.v1beta1.Query)
  
- [cosmos/evidence/v1beta1/tx.proto](#cosmos/evidence/v1beta1/tx.proto)
    - [MsgSubmitEvidence](#cosmos.evidence.v1beta1.MsgSubmitEvidence)
    - [MsgSubmitEvidenceResponse](#cosmos.evidence.v1beta1.MsgSubmitEvidenceResponse)
  
    - [Msg](#cosmos.evidence.v1beta1.Msg)
  
- [cosmos/feegrant/v1beta1/feegrant.proto](#cosmos/feegrant/v1beta1/feegrant.proto)
    - [AllowedMsgFeeAllowance](#cosmos.feegrant.v1beta1.AllowedMsgFeeAllowance)
    - [BasicFeeAllowance](#cosmos.feegrant.v1beta1.BasicFeeAllowance)
    - [Duration](#cosmos.feegrant.v1beta1.Duration)
    - [ExpiresAt](#cosmos.feegrant.v1beta1.ExpiresAt)
    - [FeeAllowanceGrant](#cosmos.feegrant.v1beta1.FeeAllowanceGrant)
    - [PeriodicFeeAllowance](#cosmos.feegrant.v1beta1.PeriodicFeeAllowance)
  
- [cosmos/feegrant/v1beta1/genesis.proto](#cosmos/feegrant/v1beta1/genesis.proto)
    - [GenesisState](#cosmos.feegrant.v1beta1.GenesisState)
  
- [cosmos/feegrant/v1beta1/query.proto](#cosmos/feegrant/v1beta1/query.proto)
    - [QueryFeeAllowanceRequest](#cosmos.feegrant.v1beta1.QueryFeeAllowanceRequest)
    - [QueryFeeAllowanceResponse](#cosmos.feegrant.v1beta1.QueryFeeAllowanceResponse)
    - [QueryFeeAllowancesRequest](#cosmos.feegrant.v1beta1.QueryFeeAllowancesRequest)
    - [QueryFeeAllowancesResponse](#cosmos.feegrant.v1beta1.QueryFeeAllowancesResponse)
  
    - [Query](#cosmos.feegrant.v1beta1.Query)
  
- [cosmos/feegrant/v1beta1/tx.proto](#cosmos/feegrant/v1beta1/tx.proto)
    - [MsgGrantFeeAllowance](#cosmos.feegrant.v1beta1.MsgGrantFeeAllowance)
    - [MsgGrantFeeAllowanceResponse](#cosmos.feegrant.v1beta1.MsgGrantFeeAllowanceResponse)
    - [MsgRevokeFeeAllowance](#cosmos.feegrant.v1beta1.MsgRevokeFeeAllowance)
    - [MsgRevokeFeeAllowanceResponse](#cosmos.feegrant.v1beta1.MsgRevokeFeeAllowanceResponse)
  
    - [Msg](#cosmos.feegrant.v1beta1.Msg)
  
- [cosmos/genutil/v1beta1/genesis.proto](#cosmos/genutil/v1beta1/genesis.proto)
    - [GenesisState](#cosmos.genutil.v1beta1.GenesisState)
  
- [cosmos/gov/v1beta1/gov.proto](#cosmos/gov/v1beta1/gov.proto)
    - [Deposit](#cosmos.gov.v1beta1.Deposit)
    - [DepositParams](#cosmos.gov.v1beta1.DepositParams)
    - [Proposal](#cosmos.gov.v1beta1.Proposal)
    - [TallyParams](#cosmos.gov.v1beta1.TallyParams)
    - [TallyResult](#cosmos.gov.v1beta1.TallyResult)
    - [TextProposal](#cosmos.gov.v1beta1.TextProposal)
    - [Vote](#cosmos.gov.v1beta1.Vote)
    - [VotingParams](#cosmos.gov.v1beta1.VotingParams)
    - [WeightedVoteOption](#cosmos.gov.v1beta1.WeightedVoteOption)
  
    - [ProposalStatus](#cosmos.gov.v1beta1.ProposalStatus)
    - [VoteOption](#cosmos.gov.v1beta1.VoteOption)
  
- [cosmos/gov/v1beta1/genesis.proto](#cosmos/gov/v1beta1/genesis.proto)
    - [GenesisState](#cosmos.gov.v1beta1.GenesisState)
  
- [cosmos/gov/v1beta1/query.proto](#cosmos/gov/v1beta1/query.proto)
    - [QueryDepositRequest](#cosmos.gov.v1beta1.QueryDepositRequest)
    - [QueryDepositResponse](#cosmos.gov.v1beta1.QueryDepositResponse)
    - [QueryDepositsRequest](#cosmos.gov.v1beta1.QueryDepositsRequest)
    - [QueryDepositsResponse](#cosmos.gov.v1beta1.QueryDepositsResponse)
    - [QueryParamsRequest](#cosmos.gov.v1beta1.QueryParamsRequest)
    - [QueryParamsResponse](#cosmos.gov.v1beta1.QueryParamsResponse)
    - [QueryProposalRequest](#cosmos.gov.v1beta1.QueryProposalRequest)
    - [QueryProposalResponse](#cosmos.gov.v1beta1.QueryProposalResponse)
    - [QueryProposalsRequest](#cosmos.gov.v1beta1.QueryProposalsRequest)
    - [QueryProposalsResponse](#cosmos.gov.v1beta1.QueryProposalsResponse)
    - [QueryTallyResultRequest](#cosmos.gov.v1beta1.QueryTallyResultRequest)
    - [QueryTallyResultResponse](#cosmos.gov.v1beta1.QueryTallyResultResponse)
    - [QueryVoteRequest](#cosmos.gov.v1beta1.QueryVoteRequest)
    - [QueryVoteResponse](#cosmos.gov.v1beta1.QueryVoteResponse)
    - [QueryVotesRequest](#cosmos.gov.v1beta1.QueryVotesRequest)
    - [QueryVotesResponse](#cosmos.gov.v1beta1.QueryVotesResponse)
  
    - [Query](#cosmos.gov.v1beta1.Query)
  
- [cosmos/gov/v1beta1/tx.proto](#cosmos/gov/v1beta1/tx.proto)
    - [MsgDeposit](#cosmos.gov.v1beta1.MsgDeposit)
    - [MsgDepositResponse](#cosmos.gov.v1beta1.MsgDepositResponse)
    - [MsgSubmitProposal](#cosmos.gov.v1beta1.MsgSubmitProposal)
    - [MsgSubmitProposalResponse](#cosmos.gov.v1beta1.MsgSubmitProposalResponse)
    - [MsgVote](#cosmos.gov.v1beta1.MsgVote)
    - [MsgVoteResponse](#cosmos.gov.v1beta1.MsgVoteResponse)
    - [MsgVoteWeighted](#cosmos.gov.v1beta1.MsgVoteWeighted)
    - [MsgVoteWeightedResponse](#cosmos.gov.v1beta1.MsgVoteWeightedResponse)
  
    - [Msg](#cosmos.gov.v1beta1.Msg)
  
- [cosmos/mint/v1beta1/mint.proto](#cosmos/mint/v1beta1/mint.proto)
    - [Minter](#cosmos.mint.v1beta1.Minter)
    - [Params](#cosmos.mint.v1beta1.Params)
  
- [cosmos/mint/v1beta1/genesis.proto](#cosmos/mint/v1beta1/genesis.proto)
    - [GenesisState](#cosmos.mint.v1beta1.GenesisState)
  
- [cosmos/mint/v1beta1/query.proto](#cosmos/mint/v1beta1/query.proto)
    - [QueryAnnualProvisionsRequest](#cosmos.mint.v1beta1.QueryAnnualProvisionsRequest)
    - [QueryAnnualProvisionsResponse](#cosmos.mint.v1beta1.QueryAnnualProvisionsResponse)
    - [QueryInflationRequest](#cosmos.mint.v1beta1.QueryInflationRequest)
    - [QueryInflationResponse](#cosmos.mint.v1beta1.QueryInflationResponse)
    - [QueryParamsRequest](#cosmos.mint.v1beta1.QueryParamsRequest)
    - [QueryParamsResponse](#cosmos.mint.v1beta1.QueryParamsResponse)
  
    - [Query](#cosmos.mint.v1beta1.Query)
  
- [cosmos/params/v1beta1/params.proto](#cosmos/params/v1beta1/params.proto)
    - [ParamChange](#cosmos.params.v1beta1.ParamChange)
    - [ParameterChangeProposal](#cosmos.params.v1beta1.ParameterChangeProposal)
  
- [cosmos/params/v1beta1/query.proto](#cosmos/params/v1beta1/query.proto)
    - [QueryParamsRequest](#cosmos.params.v1beta1.QueryParamsRequest)
    - [QueryParamsResponse](#cosmos.params.v1beta1.QueryParamsResponse)
  
    - [Query](#cosmos.params.v1beta1.Query)
  
- [cosmos/slashing/v1beta1/slashing.proto](#cosmos/slashing/v1beta1/slashing.proto)
    - [Params](#cosmos.slashing.v1beta1.Params)
    - [ValidatorSigningInfo](#cosmos.slashing.v1beta1.ValidatorSigningInfo)
  
- [cosmos/slashing/v1beta1/genesis.proto](#cosmos/slashing/v1beta1/genesis.proto)
    - [GenesisState](#cosmos.slashing.v1beta1.GenesisState)
    - [MissedBlock](#cosmos.slashing.v1beta1.MissedBlock)
    - [SigningInfo](#cosmos.slashing.v1beta1.SigningInfo)
    - [ValidatorMissedBlocks](#cosmos.slashing.v1beta1.ValidatorMissedBlocks)
  
- [cosmos/slashing/v1beta1/query.proto](#cosmos/slashing/v1beta1/query.proto)
    - [QueryParamsRequest](#cosmos.slashing.v1beta1.QueryParamsRequest)
    - [QueryParamsResponse](#cosmos.slashing.v1beta1.QueryParamsResponse)
    - [QuerySigningInfoRequest](#cosmos.slashing.v1beta1.QuerySigningInfoRequest)
    - [QuerySigningInfoResponse](#cosmos.slashing.v1beta1.QuerySigningInfoResponse)
    - [QuerySigningInfosRequest](#cosmos.slashing.v1beta1.QuerySigningInfosRequest)
    - [QuerySigningInfosResponse](#cosmos.slashing.v1beta1.QuerySigningInfosResponse)
  
    - [Query](#cosmos.slashing.v1beta1.Query)
  
- [cosmos/slashing/v1beta1/tx.proto](#cosmos/slashing/v1beta1/tx.proto)
    - [MsgUnjail](#cosmos.slashing.v1beta1.MsgUnjail)
    - [MsgUnjailResponse](#cosmos.slashing.v1beta1.MsgUnjailResponse)
  
    - [Msg](#cosmos.slashing.v1beta1.Msg)
  
- [cosmos/staking/v1beta1/authz.proto](#cosmos/staking/v1beta1/authz.proto)
    - [StakeAuthorization](#cosmos.staking.v1beta1.StakeAuthorization)
    - [StakeAuthorization.Validators](#cosmos.staking.v1beta1.StakeAuthorization.Validators)
  
    - [AuthorizationType](#cosmos.staking.v1beta1.AuthorizationType)
  
- [cosmos/staking/v1beta1/staking.proto](#cosmos/staking/v1beta1/staking.proto)
    - [Commission](#cosmos.staking.v1beta1.Commission)
    - [CommissionRates](#cosmos.staking.v1beta1.CommissionRates)
    - [DVPair](#cosmos.staking.v1beta1.DVPair)
    - [DVPairs](#cosmos.staking.v1beta1.DVPairs)
    - [DVVTriplet](#cosmos.staking.v1beta1.DVVTriplet)
    - [DVVTriplets](#cosmos.staking.v1beta1.DVVTriplets)
    - [Delegation](#cosmos.staking.v1beta1.Delegation)
    - [DelegationResponse](#cosmos.staking.v1beta1.DelegationResponse)
    - [Description](#cosmos.staking.v1beta1.Description)
    - [HistoricalInfo](#cosmos.staking.v1beta1.HistoricalInfo)
    - [Params](#cosmos.staking.v1beta1.Params)
    - [Pool](#cosmos.staking.v1beta1.Pool)
    - [Redelegation](#cosmos.staking.v1beta1.Redelegation)
    - [RedelegationEntry](#cosmos.staking.v1beta1.RedelegationEntry)
    - [RedelegationEntryResponse](#cosmos.staking.v1beta1.RedelegationEntryResponse)
    - [RedelegationResponse](#cosmos.staking.v1beta1.RedelegationResponse)
    - [UnbondingDelegation](#cosmos.staking.v1beta1.UnbondingDelegation)
    - [UnbondingDelegationEntry](#cosmos.staking.v1beta1.UnbondingDelegationEntry)
    - [ValAddresses](#cosmos.staking.v1beta1.ValAddresses)
    - [Validator](#cosmos.staking.v1beta1.Validator)
  
    - [BondStatus](#cosmos.staking.v1beta1.BondStatus)
  
- [cosmos/staking/v1beta1/genesis.proto](#cosmos/staking/v1beta1/genesis.proto)
    - [GenesisState](#cosmos.staking.v1beta1.GenesisState)
    - [LastValidatorPower](#cosmos.staking.v1beta1.LastValidatorPower)
  
- [cosmos/staking/v1beta1/query.proto](#cosmos/staking/v1beta1/query.proto)
    - [QueryDelegationRequest](#cosmos.staking.v1beta1.QueryDelegationRequest)
    - [QueryDelegationResponse](#cosmos.staking.v1beta1.QueryDelegationResponse)
    - [QueryDelegatorDelegationsRequest](#cosmos.staking.v1beta1.QueryDelegatorDelegationsRequest)
    - [QueryDelegatorDelegationsResponse](#cosmos.staking.v1beta1.QueryDelegatorDelegationsResponse)
    - [QueryDelegatorUnbondingDelegationsRequest](#cosmos.staking.v1beta1.QueryDelegatorUnbondingDelegationsRequest)
    - [QueryDelegatorUnbondingDelegationsResponse](#cosmos.staking.v1beta1.QueryDelegatorUnbondingDelegationsResponse)
    - [QueryDelegatorValidatorRequest](#cosmos.staking.v1beta1.QueryDelegatorValidatorRequest)
    - [QueryDelegatorValidatorResponse](#cosmos.staking.v1beta1.QueryDelegatorValidatorResponse)
    - [QueryDelegatorValidatorsRequest](#cosmos.staking.v1beta1.QueryDelegatorValidatorsRequest)
    - [QueryDelegatorValidatorsResponse](#cosmos.staking.v1beta1.QueryDelegatorValidatorsResponse)
    - [QueryHistoricalInfoRequest](#cosmos.staking.v1beta1.QueryHistoricalInfoRequest)
    - [QueryHistoricalInfoResponse](#cosmos.staking.v1beta1.QueryHistoricalInfoResponse)
    - [QueryParamsRequest](#cosmos.staking.v1beta1.QueryParamsRequest)
    - [QueryParamsResponse](#cosmos.staking.v1beta1.QueryParamsResponse)
    - [QueryPoolRequest](#cosmos.staking.v1beta1.QueryPoolRequest)
    - [QueryPoolResponse](#cosmos.staking.v1beta1.QueryPoolResponse)
    - [QueryRedelegationsRequest](#cosmos.staking.v1beta1.QueryRedelegationsRequest)
    - [QueryRedelegationsResponse](#cosmos.staking.v1beta1.QueryRedelegationsResponse)
    - [QueryUnbondingDelegationRequest](#cosmos.staking.v1beta1.QueryUnbondingDelegationRequest)
    - [QueryUnbondingDelegationResponse](#cosmos.staking.v1beta1.QueryUnbondingDelegationResponse)
    - [QueryValidatorDelegationsRequest](#cosmos.staking.v1beta1.QueryValidatorDelegationsRequest)
    - [QueryValidatorDelegationsResponse](#cosmos.staking.v1beta1.QueryValidatorDelegationsResponse)
    - [QueryValidatorRequest](#cosmos.staking.v1beta1.QueryValidatorRequest)
    - [QueryValidatorResponse](#cosmos.staking.v1beta1.QueryValidatorResponse)
    - [QueryValidatorUnbondingDelegationsRequest](#cosmos.staking.v1beta1.QueryValidatorUnbondingDelegationsRequest)
    - [QueryValidatorUnbondingDelegationsResponse](#cosmos.staking.v1beta1.QueryValidatorUnbondingDelegationsResponse)
    - [QueryValidatorsRequest](#cosmos.staking.v1beta1.QueryValidatorsRequest)
    - [QueryValidatorsResponse](#cosmos.staking.v1beta1.QueryValidatorsResponse)
  
    - [Query](#cosmos.staking.v1beta1.Query)
  
- [cosmos/staking/v1beta1/tx.proto](#cosmos/staking/v1beta1/tx.proto)
    - [MsgBeginRedelegate](#cosmos.staking.v1beta1.MsgBeginRedelegate)
    - [MsgBeginRedelegateResponse](#cosmos.staking.v1beta1.MsgBeginRedelegateResponse)
    - [MsgCreateValidator](#cosmos.staking.v1beta1.MsgCreateValidator)
    - [MsgCreateValidatorResponse](#cosmos.staking.v1beta1.MsgCreateValidatorResponse)
    - [MsgDelegate](#cosmos.staking.v1beta1.MsgDelegate)
    - [MsgDelegateResponse](#cosmos.staking.v1beta1.MsgDelegateResponse)
    - [MsgEditValidator](#cosmos.staking.v1beta1.MsgEditValidator)
    - [MsgEditValidatorResponse](#cosmos.staking.v1beta1.MsgEditValidatorResponse)
    - [MsgUndelegate](#cosmos.staking.v1beta1.MsgUndelegate)
    - [MsgUndelegateResponse](#cosmos.staking.v1beta1.MsgUndelegateResponse)
  
    - [Msg](#cosmos.staking.v1beta1.Msg)
  
- [cosmos/tx/signing/v1beta1/signing.proto](#cosmos/tx/signing/v1beta1/signing.proto)
    - [SignatureDescriptor](#cosmos.tx.signing.v1beta1.SignatureDescriptor)
    - [SignatureDescriptor.Data](#cosmos.tx.signing.v1beta1.SignatureDescriptor.Data)
    - [SignatureDescriptor.Data.Multi](#cosmos.tx.signing.v1beta1.SignatureDescriptor.Data.Multi)
    - [SignatureDescriptor.Data.Single](#cosmos.tx.signing.v1beta1.SignatureDescriptor.Data.Single)
    - [SignatureDescriptors](#cosmos.tx.signing.v1beta1.SignatureDescriptors)
  
    - [SignMode](#cosmos.tx.signing.v1beta1.SignMode)
  
- [cosmos/tx/v1beta1/tx.proto](#cosmos/tx/v1beta1/tx.proto)
    - [AuthInfo](#cosmos.tx.v1beta1.AuthInfo)
    - [Fee](#cosmos.tx.v1beta1.Fee)
    - [ModeInfo](#cosmos.tx.v1beta1.ModeInfo)
    - [ModeInfo.Multi](#cosmos.tx.v1beta1.ModeInfo.Multi)
    - [ModeInfo.Single](#cosmos.tx.v1beta1.ModeInfo.Single)
    - [SignDoc](#cosmos.tx.v1beta1.SignDoc)
    - [SignerInfo](#cosmos.tx.v1beta1.SignerInfo)
    - [Tx](#cosmos.tx.v1beta1.Tx)
    - [TxBody](#cosmos.tx.v1beta1.TxBody)
    - [TxRaw](#cosmos.tx.v1beta1.TxRaw)
  
- [cosmos/tx/v1beta1/service.proto](#cosmos/tx/v1beta1/service.proto)
    - [BroadcastTxRequest](#cosmos.tx.v1beta1.BroadcastTxRequest)
    - [BroadcastTxResponse](#cosmos.tx.v1beta1.BroadcastTxResponse)
    - [GetTxRequest](#cosmos.tx.v1beta1.GetTxRequest)
    - [GetTxResponse](#cosmos.tx.v1beta1.GetTxResponse)
    - [GetTxsEventRequest](#cosmos.tx.v1beta1.GetTxsEventRequest)
    - [GetTxsEventResponse](#cosmos.tx.v1beta1.GetTxsEventResponse)
    - [SimulateRequest](#cosmos.tx.v1beta1.SimulateRequest)
    - [SimulateResponse](#cosmos.tx.v1beta1.SimulateResponse)
  
    - [BroadcastMode](#cosmos.tx.v1beta1.BroadcastMode)
    - [OrderBy](#cosmos.tx.v1beta1.OrderBy)
  
    - [Service](#cosmos.tx.v1beta1.Service)
  
- [cosmos/upgrade/v1beta1/upgrade.proto](#cosmos/upgrade/v1beta1/upgrade.proto)
    - [CancelSoftwareUpgradeProposal](#cosmos.upgrade.v1beta1.CancelSoftwareUpgradeProposal)
    - [ModuleConsensusVersion](#cosmos.upgrade.v1beta1.ModuleConsensusVersion)
    - [Plan](#cosmos.upgrade.v1beta1.Plan)
    - [SoftwareUpgradeProposal](#cosmos.upgrade.v1beta1.SoftwareUpgradeProposal)
  
- [cosmos/upgrade/v1beta1/query.proto](#cosmos/upgrade/v1beta1/query.proto)
    - [QueryAppliedPlanRequest](#cosmos.upgrade.v1beta1.QueryAppliedPlanRequest)
    - [QueryAppliedPlanResponse](#cosmos.upgrade.v1beta1.QueryAppliedPlanResponse)
    - [QueryCurrentPlanRequest](#cosmos.upgrade.v1beta1.QueryCurrentPlanRequest)
    - [QueryCurrentPlanResponse](#cosmos.upgrade.v1beta1.QueryCurrentPlanResponse)
    - [QueryUpgradedConsensusStateRequest](#cosmos.upgrade.v1beta1.QueryUpgradedConsensusStateRequest)
    - [QueryUpgradedConsensusStateResponse](#cosmos.upgrade.v1beta1.QueryUpgradedConsensusStateResponse)
<<<<<<< HEAD
    - [QueryVersionMap](#cosmos.upgrade.v1beta1.QueryVersionMap)
    - [QueryVersionMapResponse](#cosmos.upgrade.v1beta1.QueryVersionMapResponse)
    - [QueryVersionMapResponse.VersionMapEntry](#cosmos.upgrade.v1beta1.QueryVersionMapResponse.VersionMapEntry)
=======
    - [QueryVersionMapRequest](#cosmos.upgrade.v1beta1.QueryVersionMapRequest)
    - [QueryVersionMapResponse](#cosmos.upgrade.v1beta1.QueryVersionMapResponse)
>>>>>>> 139794f2
  
    - [Query](#cosmos.upgrade.v1beta1.Query)
  
- [cosmos/vesting/v1beta1/tx.proto](#cosmos/vesting/v1beta1/tx.proto)
    - [MsgCreateVestingAccount](#cosmos.vesting.v1beta1.MsgCreateVestingAccount)
    - [MsgCreateVestingAccountResponse](#cosmos.vesting.v1beta1.MsgCreateVestingAccountResponse)
  
    - [Msg](#cosmos.vesting.v1beta1.Msg)
  
- [cosmos/vesting/v1beta1/vesting.proto](#cosmos/vesting/v1beta1/vesting.proto)
    - [BaseVestingAccount](#cosmos.vesting.v1beta1.BaseVestingAccount)
    - [ContinuousVestingAccount](#cosmos.vesting.v1beta1.ContinuousVestingAccount)
    - [DelayedVestingAccount](#cosmos.vesting.v1beta1.DelayedVestingAccount)
    - [Period](#cosmos.vesting.v1beta1.Period)
    - [PeriodicVestingAccount](#cosmos.vesting.v1beta1.PeriodicVestingAccount)
    - [PermanentLockedAccount](#cosmos.vesting.v1beta1.PermanentLockedAccount)
  
- [Scalar Value Types](#scalar-value-types)



<a name="cosmos/auth/v1beta1/auth.proto"></a>
<p align="right"><a href="#top">Top</a></p>

## cosmos/auth/v1beta1/auth.proto



<a name="cosmos.auth.v1beta1.BaseAccount"></a>

### BaseAccount
BaseAccount defines a base account type. It contains all the necessary fields
for basic account functionality. Any custom account type should extend this
type for additional functionality (e.g. vesting).


| Field | Type | Label | Description |
| ----- | ---- | ----- | ----------- |
| `address` | [string](#string) |  |  |
| `pub_key` | [google.protobuf.Any](#google.protobuf.Any) |  |  |
| `account_number` | [uint64](#uint64) |  |  |
| `sequence` | [uint64](#uint64) |  |  |






<a name="cosmos.auth.v1beta1.ModuleAccount"></a>

### ModuleAccount
ModuleAccount defines an account for modules that holds coins on a pool.


| Field | Type | Label | Description |
| ----- | ---- | ----- | ----------- |
| `base_account` | [BaseAccount](#cosmos.auth.v1beta1.BaseAccount) |  |  |
| `name` | [string](#string) |  |  |
| `permissions` | [string](#string) | repeated |  |






<a name="cosmos.auth.v1beta1.Params"></a>

### Params
Params defines the parameters for the auth module.


| Field | Type | Label | Description |
| ----- | ---- | ----- | ----------- |
| `max_memo_characters` | [uint64](#uint64) |  |  |
| `tx_sig_limit` | [uint64](#uint64) |  |  |
| `tx_size_cost_per_byte` | [uint64](#uint64) |  |  |
| `sig_verify_cost_ed25519` | [uint64](#uint64) |  |  |
| `sig_verify_cost_secp256k1` | [uint64](#uint64) |  |  |





 <!-- end messages -->

 <!-- end enums -->

 <!-- end HasExtensions -->

 <!-- end services -->



<a name="cosmos/auth/v1beta1/genesis.proto"></a>
<p align="right"><a href="#top">Top</a></p>

## cosmos/auth/v1beta1/genesis.proto



<a name="cosmos.auth.v1beta1.GenesisState"></a>

### GenesisState
GenesisState defines the auth module's genesis state.


| Field | Type | Label | Description |
| ----- | ---- | ----- | ----------- |
| `params` | [Params](#cosmos.auth.v1beta1.Params) |  | params defines all the paramaters of the module. |
| `accounts` | [google.protobuf.Any](#google.protobuf.Any) | repeated | accounts are the accounts present at genesis. |





 <!-- end messages -->

 <!-- end enums -->

 <!-- end HasExtensions -->

 <!-- end services -->



<a name="cosmos/base/query/v1beta1/pagination.proto"></a>
<p align="right"><a href="#top">Top</a></p>

## cosmos/base/query/v1beta1/pagination.proto



<a name="cosmos.base.query.v1beta1.PageRequest"></a>

### PageRequest
PageRequest is to be embedded in gRPC request messages for efficient
pagination. Ex:

 message SomeRequest {
         Foo some_parameter = 1;
         PageRequest pagination = 2;
 }


| Field | Type | Label | Description |
| ----- | ---- | ----- | ----------- |
| `key` | [bytes](#bytes) |  | key is a value returned in PageResponse.next_key to begin querying the next page most efficiently. Only one of offset or key should be set. |
| `offset` | [uint64](#uint64) |  | offset is a numeric offset that can be used when key is unavailable. It is less efficient than using key. Only one of offset or key should be set. |
| `limit` | [uint64](#uint64) |  | limit is the total number of results to be returned in the result page. If left empty it will default to a value to be set by each app. |
| `count_total` | [bool](#bool) |  | count_total is set to true to indicate that the result set should include a count of the total number of items available for pagination in UIs. count_total is only respected when offset is used. It is ignored when key is set. |
| `reverse` | [bool](#bool) |  | reverse is set to true indicates that, results to be returned in the descending order. |






<a name="cosmos.base.query.v1beta1.PageResponse"></a>

### PageResponse
PageResponse is to be embedded in gRPC response messages where the
corresponding request message has used PageRequest.

 message SomeResponse {
         repeated Bar results = 1;
         PageResponse page = 2;
 }


| Field | Type | Label | Description |
| ----- | ---- | ----- | ----------- |
| `next_key` | [bytes](#bytes) |  | next_key is the key to be passed to PageRequest.key to query the next page most efficiently |
| `total` | [uint64](#uint64) |  | total is total number of results available if PageRequest.count_total was set, its value is undefined otherwise |





 <!-- end messages -->

 <!-- end enums -->

 <!-- end HasExtensions -->

 <!-- end services -->



<a name="cosmos/auth/v1beta1/query.proto"></a>
<p align="right"><a href="#top">Top</a></p>

## cosmos/auth/v1beta1/query.proto



<a name="cosmos.auth.v1beta1.QueryAccountRequest"></a>

### QueryAccountRequest
QueryAccountRequest is the request type for the Query/Account RPC method.


| Field | Type | Label | Description |
| ----- | ---- | ----- | ----------- |
| `address` | [string](#string) |  | address defines the address to query for. |






<a name="cosmos.auth.v1beta1.QueryAccountResponse"></a>

### QueryAccountResponse
QueryAccountResponse is the response type for the Query/Account RPC method.


| Field | Type | Label | Description |
| ----- | ---- | ----- | ----------- |
| `account` | [google.protobuf.Any](#google.protobuf.Any) |  | account defines the account of the corresponding address. |






<a name="cosmos.auth.v1beta1.QueryAccountsRequest"></a>

### QueryAccountsRequest
QueryAccountsRequest is the request type for the Query/Accounts RPC method.


| Field | Type | Label | Description |
| ----- | ---- | ----- | ----------- |
| `pagination` | [cosmos.base.query.v1beta1.PageRequest](#cosmos.base.query.v1beta1.PageRequest) |  | pagination defines an optional pagination for the request. |






<a name="cosmos.auth.v1beta1.QueryAccountsResponse"></a>

### QueryAccountsResponse
QueryAccountsResponse is the response type for the Query/Accounts RPC method.


| Field | Type | Label | Description |
| ----- | ---- | ----- | ----------- |
| `accounts` | [google.protobuf.Any](#google.protobuf.Any) | repeated | accounts are the existing accounts |
| `pagination` | [cosmos.base.query.v1beta1.PageResponse](#cosmos.base.query.v1beta1.PageResponse) |  | pagination defines the pagination in the response. |






<a name="cosmos.auth.v1beta1.QueryParamsRequest"></a>

### QueryParamsRequest
QueryParamsRequest is the request type for the Query/Params RPC method.






<a name="cosmos.auth.v1beta1.QueryParamsResponse"></a>

### QueryParamsResponse
QueryParamsResponse is the response type for the Query/Params RPC method.


| Field | Type | Label | Description |
| ----- | ---- | ----- | ----------- |
| `params` | [Params](#cosmos.auth.v1beta1.Params) |  | params defines the parameters of the module. |





 <!-- end messages -->

 <!-- end enums -->

 <!-- end HasExtensions -->


<a name="cosmos.auth.v1beta1.Query"></a>

### Query
Query defines the gRPC querier service.

| Method Name | Request Type | Response Type | Description | HTTP Verb | Endpoint |
| ----------- | ------------ | ------------- | ------------| ------- | -------- |
| `Accounts` | [QueryAccountsRequest](#cosmos.auth.v1beta1.QueryAccountsRequest) | [QueryAccountsResponse](#cosmos.auth.v1beta1.QueryAccountsResponse) | Accounts returns all the existing accounts | GET|/cosmos/auth/v1beta1/accounts|
| `Account` | [QueryAccountRequest](#cosmos.auth.v1beta1.QueryAccountRequest) | [QueryAccountResponse](#cosmos.auth.v1beta1.QueryAccountResponse) | Account returns account details based on address. | GET|/cosmos/auth/v1beta1/accounts/{address}|
| `Params` | [QueryParamsRequest](#cosmos.auth.v1beta1.QueryParamsRequest) | [QueryParamsResponse](#cosmos.auth.v1beta1.QueryParamsResponse) | Params queries all parameters. | GET|/cosmos/auth/v1beta1/params|

 <!-- end services -->



<a name="cosmos/authz/v1beta1/authz.proto"></a>
<p align="right"><a href="#top">Top</a></p>

## cosmos/authz/v1beta1/authz.proto



<a name="cosmos.authz.v1beta1.AuthorizationGrant"></a>

### AuthorizationGrant
AuthorizationGrant gives permissions to execute
the provide method with expiration time.


| Field | Type | Label | Description |
| ----- | ---- | ----- | ----------- |
| `authorization` | [google.protobuf.Any](#google.protobuf.Any) |  |  |
| `expiration` | [google.protobuf.Timestamp](#google.protobuf.Timestamp) |  |  |






<a name="cosmos.authz.v1beta1.GenericAuthorization"></a>

### GenericAuthorization
GenericAuthorization gives the grantee unrestricted permissions to execute
the provided method on behalf of the granter's account.


| Field | Type | Label | Description |
| ----- | ---- | ----- | ----------- |
| `method_name` | [string](#string) |  | method name to grant unrestricted permissions to execute Note: MethodName() is already a method on `GenericAuthorization` type, we need some custom naming here so using `MessageName` |





 <!-- end messages -->

 <!-- end enums -->

 <!-- end HasExtensions -->

 <!-- end services -->



<a name="cosmos/authz/v1beta1/genesis.proto"></a>
<p align="right"><a href="#top">Top</a></p>

## cosmos/authz/v1beta1/genesis.proto



<a name="cosmos.authz.v1beta1.GenesisState"></a>

### GenesisState
GenesisState defines the authz module's genesis state.


| Field | Type | Label | Description |
| ----- | ---- | ----- | ----------- |
| `authorization` | [GrantAuthorization](#cosmos.authz.v1beta1.GrantAuthorization) | repeated |  |






<a name="cosmos.authz.v1beta1.GrantAuthorization"></a>

### GrantAuthorization
GrantAuthorization defines the GenesisState/GrantAuthorization type.


| Field | Type | Label | Description |
| ----- | ---- | ----- | ----------- |
| `granter` | [string](#string) |  |  |
| `grantee` | [string](#string) |  |  |
| `authorization` | [google.protobuf.Any](#google.protobuf.Any) |  |  |
| `expiration` | [google.protobuf.Timestamp](#google.protobuf.Timestamp) |  |  |





 <!-- end messages -->

 <!-- end enums -->

 <!-- end HasExtensions -->

 <!-- end services -->



<a name="cosmos/authz/v1beta1/query.proto"></a>
<p align="right"><a href="#top">Top</a></p>

## cosmos/authz/v1beta1/query.proto



<a name="cosmos.authz.v1beta1.QueryAuthorizationRequest"></a>

### QueryAuthorizationRequest
QueryAuthorizationRequest is the request type for the Query/Authorization RPC method.


| Field | Type | Label | Description |
| ----- | ---- | ----- | ----------- |
| `granter` | [string](#string) |  |  |
| `grantee` | [string](#string) |  |  |
| `method_name` | [string](#string) |  |  |






<a name="cosmos.authz.v1beta1.QueryAuthorizationResponse"></a>

### QueryAuthorizationResponse
QueryAuthorizationResponse is the response type for the Query/Authorization RPC method.


| Field | Type | Label | Description |
| ----- | ---- | ----- | ----------- |
| `authorization` | [AuthorizationGrant](#cosmos.authz.v1beta1.AuthorizationGrant) |  | authorization is a authorization granted for grantee by granter. |






<a name="cosmos.authz.v1beta1.QueryAuthorizationsRequest"></a>

### QueryAuthorizationsRequest
QueryAuthorizationsRequest is the request type for the Query/Authorizations RPC method.


| Field | Type | Label | Description |
| ----- | ---- | ----- | ----------- |
| `granter` | [string](#string) |  |  |
| `grantee` | [string](#string) |  |  |
| `pagination` | [cosmos.base.query.v1beta1.PageRequest](#cosmos.base.query.v1beta1.PageRequest) |  | pagination defines an pagination for the request. |






<a name="cosmos.authz.v1beta1.QueryAuthorizationsResponse"></a>

### QueryAuthorizationsResponse
QueryAuthorizationsResponse is the response type for the Query/Authorizations RPC method.


| Field | Type | Label | Description |
| ----- | ---- | ----- | ----------- |
| `authorizations` | [AuthorizationGrant](#cosmos.authz.v1beta1.AuthorizationGrant) | repeated | authorizations is a list of grants granted for grantee by granter. |
| `pagination` | [cosmos.base.query.v1beta1.PageResponse](#cosmos.base.query.v1beta1.PageResponse) |  | pagination defines an pagination for the response. |





 <!-- end messages -->

 <!-- end enums -->

 <!-- end HasExtensions -->


<a name="cosmos.authz.v1beta1.Query"></a>

### Query
Query defines the gRPC querier service.

| Method Name | Request Type | Response Type | Description | HTTP Verb | Endpoint |
| ----------- | ------------ | ------------- | ------------| ------- | -------- |
| `Authorization` | [QueryAuthorizationRequest](#cosmos.authz.v1beta1.QueryAuthorizationRequest) | [QueryAuthorizationResponse](#cosmos.authz.v1beta1.QueryAuthorizationResponse) | Returns any `Authorization` (or `nil`), with the expiration time, granted to the grantee by the granter for the provided msg type. | GET|/cosmos/authz/v1beta1/granters/{granter}/grantees/{grantee}/grant|
| `Authorizations` | [QueryAuthorizationsRequest](#cosmos.authz.v1beta1.QueryAuthorizationsRequest) | [QueryAuthorizationsResponse](#cosmos.authz.v1beta1.QueryAuthorizationsResponse) | Returns list of `Authorization`, granted to the grantee by the granter. | GET|/cosmos/authz/v1beta1/granters/{granter}/grantees/{grantee}/grants|

 <!-- end services -->



<a name="cosmos/base/abci/v1beta1/abci.proto"></a>
<p align="right"><a href="#top">Top</a></p>

## cosmos/base/abci/v1beta1/abci.proto



<a name="cosmos.base.abci.v1beta1.ABCIMessageLog"></a>

### ABCIMessageLog
ABCIMessageLog defines a structure containing an indexed tx ABCI message log.


| Field | Type | Label | Description |
| ----- | ---- | ----- | ----------- |
| `msg_index` | [uint32](#uint32) |  |  |
| `log` | [string](#string) |  |  |
| `events` | [StringEvent](#cosmos.base.abci.v1beta1.StringEvent) | repeated | Events contains a slice of Event objects that were emitted during some execution. |






<a name="cosmos.base.abci.v1beta1.Attribute"></a>

### Attribute
Attribute defines an attribute wrapper where the key and value are
strings instead of raw bytes.


| Field | Type | Label | Description |
| ----- | ---- | ----- | ----------- |
| `key` | [string](#string) |  |  |
| `value` | [string](#string) |  |  |






<a name="cosmos.base.abci.v1beta1.GasInfo"></a>

### GasInfo
GasInfo defines tx execution gas context.


| Field | Type | Label | Description |
| ----- | ---- | ----- | ----------- |
| `gas_wanted` | [uint64](#uint64) |  | GasWanted is the maximum units of work we allow this tx to perform. |
| `gas_used` | [uint64](#uint64) |  | GasUsed is the amount of gas actually consumed. |






<a name="cosmos.base.abci.v1beta1.MsgData"></a>

### MsgData
MsgData defines the data returned in a Result object during message
execution.


| Field | Type | Label | Description |
| ----- | ---- | ----- | ----------- |
| `msg_type` | [string](#string) |  |  |
| `data` | [bytes](#bytes) |  |  |






<a name="cosmos.base.abci.v1beta1.Result"></a>

### Result
Result is the union of ResponseFormat and ResponseCheckTx.


| Field | Type | Label | Description |
| ----- | ---- | ----- | ----------- |
| `data` | [bytes](#bytes) |  | Data is any data returned from message or handler execution. It MUST be length prefixed in order to separate data from multiple message executions. |
| `log` | [string](#string) |  | Log contains the log information from message or handler execution. |
| `events` | [tendermint.abci.Event](#tendermint.abci.Event) | repeated | Events contains a slice of Event objects that were emitted during message or handler execution. |






<a name="cosmos.base.abci.v1beta1.SearchTxsResult"></a>

### SearchTxsResult
SearchTxsResult defines a structure for querying txs pageable


| Field | Type | Label | Description |
| ----- | ---- | ----- | ----------- |
| `total_count` | [uint64](#uint64) |  | Count of all txs |
| `count` | [uint64](#uint64) |  | Count of txs in current page |
| `page_number` | [uint64](#uint64) |  | Index of current page, start from 1 |
| `page_total` | [uint64](#uint64) |  | Count of total pages |
| `limit` | [uint64](#uint64) |  | Max count txs per page |
| `txs` | [TxResponse](#cosmos.base.abci.v1beta1.TxResponse) | repeated | List of txs in current page |






<a name="cosmos.base.abci.v1beta1.SimulationResponse"></a>

### SimulationResponse
SimulationResponse defines the response generated when a transaction is
successfully simulated.


| Field | Type | Label | Description |
| ----- | ---- | ----- | ----------- |
| `gas_info` | [GasInfo](#cosmos.base.abci.v1beta1.GasInfo) |  |  |
| `result` | [Result](#cosmos.base.abci.v1beta1.Result) |  |  |






<a name="cosmos.base.abci.v1beta1.StringEvent"></a>

### StringEvent
StringEvent defines en Event object wrapper where all the attributes
contain key/value pairs that are strings instead of raw bytes.


| Field | Type | Label | Description |
| ----- | ---- | ----- | ----------- |
| `type` | [string](#string) |  |  |
| `attributes` | [Attribute](#cosmos.base.abci.v1beta1.Attribute) | repeated |  |






<a name="cosmos.base.abci.v1beta1.TxMsgData"></a>

### TxMsgData
TxMsgData defines a list of MsgData. A transaction will have a MsgData object
for each message.


| Field | Type | Label | Description |
| ----- | ---- | ----- | ----------- |
| `data` | [MsgData](#cosmos.base.abci.v1beta1.MsgData) | repeated |  |






<a name="cosmos.base.abci.v1beta1.TxResponse"></a>

### TxResponse
TxResponse defines a structure containing relevant tx data and metadata. The
tags are stringified and the log is JSON decoded.


| Field | Type | Label | Description |
| ----- | ---- | ----- | ----------- |
| `height` | [int64](#int64) |  | The block height |
| `txhash` | [string](#string) |  | The transaction hash. |
| `codespace` | [string](#string) |  | Namespace for the Code |
| `code` | [uint32](#uint32) |  | Response code. |
| `data` | [string](#string) |  | Result bytes, if any. |
| `raw_log` | [string](#string) |  | The output of the application's logger (raw string). May be non-deterministic. |
| `logs` | [ABCIMessageLog](#cosmos.base.abci.v1beta1.ABCIMessageLog) | repeated | The output of the application's logger (typed). May be non-deterministic. |
| `info` | [string](#string) |  | Additional information. May be non-deterministic. |
| `gas_wanted` | [int64](#int64) |  | Amount of gas requested for transaction. |
| `gas_used` | [int64](#int64) |  | Amount of gas consumed by transaction. |
| `tx` | [google.protobuf.Any](#google.protobuf.Any) |  | The request transaction bytes. |
| `timestamp` | [string](#string) |  | Time of the previous block. For heights > 1, it's the weighted median of the timestamps of the valid votes in the block.LastCommit. For height == 1, it's genesis time. |





 <!-- end messages -->

 <!-- end enums -->

 <!-- end HasExtensions -->

 <!-- end services -->



<a name="cosmos/authz/v1beta1/tx.proto"></a>
<p align="right"><a href="#top">Top</a></p>

## cosmos/authz/v1beta1/tx.proto



<a name="cosmos.authz.v1beta1.MsgExecAuthorizedRequest"></a>

### MsgExecAuthorizedRequest
MsgExecAuthorizedRequest attempts to execute the provided messages using
authorizations granted to the grantee. Each message should have only
one signer corresponding to the granter of the authorization.


| Field | Type | Label | Description |
| ----- | ---- | ----- | ----------- |
| `grantee` | [string](#string) |  |  |
| `msgs` | [google.protobuf.Any](#google.protobuf.Any) | repeated |  |






<a name="cosmos.authz.v1beta1.MsgExecAuthorizedResponse"></a>

### MsgExecAuthorizedResponse
MsgExecAuthorizedResponse defines the Msg/MsgExecAuthorizedResponse response type.


| Field | Type | Label | Description |
| ----- | ---- | ----- | ----------- |
| `result` | [cosmos.base.abci.v1beta1.Result](#cosmos.base.abci.v1beta1.Result) |  |  |






<a name="cosmos.authz.v1beta1.MsgGrantAuthorizationRequest"></a>

### MsgGrantAuthorizationRequest
MsgGrantAuthorizationRequest grants the provided authorization to the grantee on the granter's
account with the provided expiration time.


| Field | Type | Label | Description |
| ----- | ---- | ----- | ----------- |
| `granter` | [string](#string) |  |  |
| `grantee` | [string](#string) |  |  |
| `authorization` | [google.protobuf.Any](#google.protobuf.Any) |  |  |
| `expiration` | [google.protobuf.Timestamp](#google.protobuf.Timestamp) |  |  |






<a name="cosmos.authz.v1beta1.MsgGrantAuthorizationResponse"></a>

### MsgGrantAuthorizationResponse
MsgGrantAuthorizationResponse defines the Msg/MsgGrantAuthorization response type.






<a name="cosmos.authz.v1beta1.MsgRevokeAuthorizationRequest"></a>

### MsgRevokeAuthorizationRequest
MsgRevokeAuthorizationRequest revokes any authorization with the provided sdk.Msg type on the
granter's account with that has been granted to the grantee.


| Field | Type | Label | Description |
| ----- | ---- | ----- | ----------- |
| `granter` | [string](#string) |  |  |
| `grantee` | [string](#string) |  |  |
| `method_name` | [string](#string) |  |  |






<a name="cosmos.authz.v1beta1.MsgRevokeAuthorizationResponse"></a>

### MsgRevokeAuthorizationResponse
MsgRevokeAuthorizationResponse defines the Msg/MsgRevokeAuthorizationResponse response type.





 <!-- end messages -->

 <!-- end enums -->

 <!-- end HasExtensions -->


<a name="cosmos.authz.v1beta1.Msg"></a>

### Msg
Msg defines the authz Msg service.

| Method Name | Request Type | Response Type | Description | HTTP Verb | Endpoint |
| ----------- | ------------ | ------------- | ------------| ------- | -------- |
| `GrantAuthorization` | [MsgGrantAuthorizationRequest](#cosmos.authz.v1beta1.MsgGrantAuthorizationRequest) | [MsgGrantAuthorizationResponse](#cosmos.authz.v1beta1.MsgGrantAuthorizationResponse) | GrantAuthorization grants the provided authorization to the grantee on the granter's account with the provided expiration time. | |
| `ExecAuthorized` | [MsgExecAuthorizedRequest](#cosmos.authz.v1beta1.MsgExecAuthorizedRequest) | [MsgExecAuthorizedResponse](#cosmos.authz.v1beta1.MsgExecAuthorizedResponse) | ExecAuthorized attempts to execute the provided messages using authorizations granted to the grantee. Each message should have only one signer corresponding to the granter of the authorization. | |
| `RevokeAuthorization` | [MsgRevokeAuthorizationRequest](#cosmos.authz.v1beta1.MsgRevokeAuthorizationRequest) | [MsgRevokeAuthorizationResponse](#cosmos.authz.v1beta1.MsgRevokeAuthorizationResponse) | RevokeAuthorization revokes any authorization corresponding to the provided method name on the granter's account that has been granted to the grantee. | |

 <!-- end services -->



<a name="cosmos/base/v1beta1/coin.proto"></a>
<p align="right"><a href="#top">Top</a></p>

## cosmos/base/v1beta1/coin.proto



<a name="cosmos.base.v1beta1.Coin"></a>

### Coin
Coin defines a token with a denomination and an amount.

NOTE: The amount field is an Int which implements the custom method
signatures required by gogoproto.


| Field | Type | Label | Description |
| ----- | ---- | ----- | ----------- |
| `denom` | [string](#string) |  |  |
| `amount` | [string](#string) |  |  |






<a name="cosmos.base.v1beta1.DecCoin"></a>

### DecCoin
DecCoin defines a token with a denomination and a decimal amount.

NOTE: The amount field is an Dec which implements the custom method
signatures required by gogoproto.


| Field | Type | Label | Description |
| ----- | ---- | ----- | ----------- |
| `denom` | [string](#string) |  |  |
| `amount` | [string](#string) |  |  |






<a name="cosmos.base.v1beta1.DecProto"></a>

### DecProto
DecProto defines a Protobuf wrapper around a Dec object.


| Field | Type | Label | Description |
| ----- | ---- | ----- | ----------- |
| `dec` | [string](#string) |  |  |






<a name="cosmos.base.v1beta1.IntProto"></a>

### IntProto
IntProto defines a Protobuf wrapper around an Int object.


| Field | Type | Label | Description |
| ----- | ---- | ----- | ----------- |
| `int` | [string](#string) |  |  |





 <!-- end messages -->

 <!-- end enums -->

 <!-- end HasExtensions -->

 <!-- end services -->



<a name="cosmos/bank/v1beta1/authz.proto"></a>
<p align="right"><a href="#top">Top</a></p>

## cosmos/bank/v1beta1/authz.proto



<a name="cosmos.bank.v1beta1.SendAuthorization"></a>

### SendAuthorization
SendAuthorization allows the grantee to spend up to spend_limit coins from
the granter's account.


| Field | Type | Label | Description |
| ----- | ---- | ----- | ----------- |
| `spend_limit` | [cosmos.base.v1beta1.Coin](#cosmos.base.v1beta1.Coin) | repeated |  |





 <!-- end messages -->

 <!-- end enums -->

 <!-- end HasExtensions -->

 <!-- end services -->



<a name="cosmos/bank/v1beta1/bank.proto"></a>
<p align="right"><a href="#top">Top</a></p>

## cosmos/bank/v1beta1/bank.proto



<a name="cosmos.bank.v1beta1.DenomUnit"></a>

### DenomUnit
DenomUnit represents a struct that describes a given
denomination unit of the basic token.


| Field | Type | Label | Description |
| ----- | ---- | ----- | ----------- |
| `denom` | [string](#string) |  | denom represents the string name of the given denom unit (e.g uatom). |
| `exponent` | [uint32](#uint32) |  | exponent represents power of 10 exponent that one must raise the base_denom to in order to equal the given DenomUnit's denom 1 denom = 1^exponent base_denom (e.g. with a base_denom of uatom, one can create a DenomUnit of 'atom' with exponent = 6, thus: 1 atom = 10^6 uatom). |
| `aliases` | [string](#string) | repeated | aliases is a list of string aliases for the given denom |






<a name="cosmos.bank.v1beta1.Input"></a>

### Input
Input models transaction input.


| Field | Type | Label | Description |
| ----- | ---- | ----- | ----------- |
| `address` | [string](#string) |  |  |
| `coins` | [cosmos.base.v1beta1.Coin](#cosmos.base.v1beta1.Coin) | repeated |  |






<a name="cosmos.bank.v1beta1.Metadata"></a>

### Metadata
Metadata represents a struct that describes
a basic token.


| Field | Type | Label | Description |
| ----- | ---- | ----- | ----------- |
| `description` | [string](#string) |  |  |
| `denom_units` | [DenomUnit](#cosmos.bank.v1beta1.DenomUnit) | repeated | denom_units represents the list of DenomUnit's for a given coin |
| `base` | [string](#string) |  | base represents the base denom (should be the DenomUnit with exponent = 0). |
| `display` | [string](#string) |  | display indicates the suggested denom that should be displayed in clients. |
| `name` | [string](#string) |  | name defines the name of the token (eg: Cosmos Atom) |
| `symbol` | [string](#string) |  | symbol is the token symbol usually shown on exchanges (eg: ATOM). This can be the same as the display. |






<a name="cosmos.bank.v1beta1.Output"></a>

### Output
Output models transaction outputs.


| Field | Type | Label | Description |
| ----- | ---- | ----- | ----------- |
| `address` | [string](#string) |  |  |
| `coins` | [cosmos.base.v1beta1.Coin](#cosmos.base.v1beta1.Coin) | repeated |  |






<a name="cosmos.bank.v1beta1.Params"></a>

### Params
Params defines the parameters for the bank module.


| Field | Type | Label | Description |
| ----- | ---- | ----- | ----------- |
| `send_enabled` | [SendEnabled](#cosmos.bank.v1beta1.SendEnabled) | repeated |  |
| `default_send_enabled` | [bool](#bool) |  |  |






<a name="cosmos.bank.v1beta1.SendEnabled"></a>

### SendEnabled
SendEnabled maps coin denom to a send_enabled status (whether a denom is
sendable).


| Field | Type | Label | Description |
| ----- | ---- | ----- | ----------- |
| `denom` | [string](#string) |  |  |
| `enabled` | [bool](#bool) |  |  |






<a name="cosmos.bank.v1beta1.Supply"></a>

### Supply
Supply represents a struct that passively keeps track of the total supply
amounts in the network.
This message is deprecated now that supply is indexed by denom.


| Field | Type | Label | Description |
| ----- | ---- | ----- | ----------- |
| `total` | [cosmos.base.v1beta1.Coin](#cosmos.base.v1beta1.Coin) | repeated |  |





 <!-- end messages -->

 <!-- end enums -->

 <!-- end HasExtensions -->

 <!-- end services -->



<a name="cosmos/bank/v1beta1/genesis.proto"></a>
<p align="right"><a href="#top">Top</a></p>

## cosmos/bank/v1beta1/genesis.proto



<a name="cosmos.bank.v1beta1.Balance"></a>

### Balance
Balance defines an account address and balance pair used in the bank module's
genesis state.


| Field | Type | Label | Description |
| ----- | ---- | ----- | ----------- |
| `address` | [string](#string) |  | address is the address of the balance holder. |
| `coins` | [cosmos.base.v1beta1.Coin](#cosmos.base.v1beta1.Coin) | repeated | coins defines the different coins this balance holds. |






<a name="cosmos.bank.v1beta1.GenesisState"></a>

### GenesisState
GenesisState defines the bank module's genesis state.


| Field | Type | Label | Description |
| ----- | ---- | ----- | ----------- |
| `params` | [Params](#cosmos.bank.v1beta1.Params) |  | params defines all the paramaters of the module. |
| `balances` | [Balance](#cosmos.bank.v1beta1.Balance) | repeated | balances is an array containing the balances of all the accounts. |
| `supply` | [cosmos.base.v1beta1.Coin](#cosmos.base.v1beta1.Coin) | repeated | supply represents the total supply. If it is left empty, then supply will be calculated based on the provided balances. Otherwise, it will be used to validate that the sum of the balances equals this amount. |
| `denom_metadata` | [Metadata](#cosmos.bank.v1beta1.Metadata) | repeated | denom_metadata defines the metadata of the differents coins. |





 <!-- end messages -->

 <!-- end enums -->

 <!-- end HasExtensions -->

 <!-- end services -->



<a name="cosmos/bank/v1beta1/query.proto"></a>
<p align="right"><a href="#top">Top</a></p>

## cosmos/bank/v1beta1/query.proto



<a name="cosmos.bank.v1beta1.QueryAllBalancesRequest"></a>

### QueryAllBalancesRequest
QueryBalanceRequest is the request type for the Query/AllBalances RPC method.


| Field | Type | Label | Description |
| ----- | ---- | ----- | ----------- |
| `address` | [string](#string) |  | address is the address to query balances for. |
| `pagination` | [cosmos.base.query.v1beta1.PageRequest](#cosmos.base.query.v1beta1.PageRequest) |  | pagination defines an optional pagination for the request. |






<a name="cosmos.bank.v1beta1.QueryAllBalancesResponse"></a>

### QueryAllBalancesResponse
QueryAllBalancesResponse is the response type for the Query/AllBalances RPC
method.


| Field | Type | Label | Description |
| ----- | ---- | ----- | ----------- |
| `balances` | [cosmos.base.v1beta1.Coin](#cosmos.base.v1beta1.Coin) | repeated | balances is the balances of all the coins. |
| `pagination` | [cosmos.base.query.v1beta1.PageResponse](#cosmos.base.query.v1beta1.PageResponse) |  | pagination defines the pagination in the response. |






<a name="cosmos.bank.v1beta1.QueryBalanceRequest"></a>

### QueryBalanceRequest
QueryBalanceRequest is the request type for the Query/Balance RPC method.


| Field | Type | Label | Description |
| ----- | ---- | ----- | ----------- |
| `address` | [string](#string) |  | address is the address to query balances for. |
| `denom` | [string](#string) |  | denom is the coin denom to query balances for. |






<a name="cosmos.bank.v1beta1.QueryBalanceResponse"></a>

### QueryBalanceResponse
QueryBalanceResponse is the response type for the Query/Balance RPC method.


| Field | Type | Label | Description |
| ----- | ---- | ----- | ----------- |
| `balance` | [cosmos.base.v1beta1.Coin](#cosmos.base.v1beta1.Coin) |  | balance is the balance of the coin. |






<a name="cosmos.bank.v1beta1.QueryDenomMetadataRequest"></a>

### QueryDenomMetadataRequest
QueryDenomMetadataRequest is the request type for the Query/DenomMetadata RPC method.


| Field | Type | Label | Description |
| ----- | ---- | ----- | ----------- |
| `denom` | [string](#string) |  | denom is the coin denom to query the metadata for. |






<a name="cosmos.bank.v1beta1.QueryDenomMetadataResponse"></a>

### QueryDenomMetadataResponse
QueryDenomMetadataResponse is the response type for the Query/DenomMetadata RPC
method.


| Field | Type | Label | Description |
| ----- | ---- | ----- | ----------- |
| `metadata` | [Metadata](#cosmos.bank.v1beta1.Metadata) |  | metadata describes and provides all the client information for the requested token. |






<a name="cosmos.bank.v1beta1.QueryDenomsMetadataRequest"></a>

### QueryDenomsMetadataRequest
QueryDenomsMetadataRequest is the request type for the Query/DenomsMetadata RPC method.


| Field | Type | Label | Description |
| ----- | ---- | ----- | ----------- |
| `pagination` | [cosmos.base.query.v1beta1.PageRequest](#cosmos.base.query.v1beta1.PageRequest) |  | pagination defines an optional pagination for the request. |






<a name="cosmos.bank.v1beta1.QueryDenomsMetadataResponse"></a>

### QueryDenomsMetadataResponse
QueryDenomsMetadataResponse is the response type for the Query/DenomsMetadata RPC
method.


| Field | Type | Label | Description |
| ----- | ---- | ----- | ----------- |
| `metadatas` | [Metadata](#cosmos.bank.v1beta1.Metadata) | repeated | metadata provides the client information for all the registered tokens. |
| `pagination` | [cosmos.base.query.v1beta1.PageResponse](#cosmos.base.query.v1beta1.PageResponse) |  | pagination defines the pagination in the response. |






<a name="cosmos.bank.v1beta1.QueryParamsRequest"></a>

### QueryParamsRequest
QueryParamsRequest defines the request type for querying x/bank parameters.






<a name="cosmos.bank.v1beta1.QueryParamsResponse"></a>

### QueryParamsResponse
QueryParamsResponse defines the response type for querying x/bank parameters.


| Field | Type | Label | Description |
| ----- | ---- | ----- | ----------- |
| `params` | [Params](#cosmos.bank.v1beta1.Params) |  |  |






<a name="cosmos.bank.v1beta1.QuerySupplyOfRequest"></a>

### QuerySupplyOfRequest
QuerySupplyOfRequest is the request type for the Query/SupplyOf RPC method.


| Field | Type | Label | Description |
| ----- | ---- | ----- | ----------- |
| `denom` | [string](#string) |  | denom is the coin denom to query balances for. |






<a name="cosmos.bank.v1beta1.QuerySupplyOfResponse"></a>

### QuerySupplyOfResponse
QuerySupplyOfResponse is the response type for the Query/SupplyOf RPC method.


| Field | Type | Label | Description |
| ----- | ---- | ----- | ----------- |
| `amount` | [cosmos.base.v1beta1.Coin](#cosmos.base.v1beta1.Coin) |  | amount is the supply of the coin. |






<a name="cosmos.bank.v1beta1.QueryTotalSupplyRequest"></a>

### QueryTotalSupplyRequest
QueryTotalSupplyRequest is the request type for the Query/TotalSupply RPC
method.


| Field | Type | Label | Description |
| ----- | ---- | ----- | ----------- |
| `pagination` | [cosmos.base.query.v1beta1.PageRequest](#cosmos.base.query.v1beta1.PageRequest) |  | pagination defines an optional pagination for the request. |






<a name="cosmos.bank.v1beta1.QueryTotalSupplyResponse"></a>

### QueryTotalSupplyResponse
QueryTotalSupplyResponse is the response type for the Query/TotalSupply RPC
method


| Field | Type | Label | Description |
| ----- | ---- | ----- | ----------- |
| `supply` | [cosmos.base.v1beta1.Coin](#cosmos.base.v1beta1.Coin) | repeated | supply is the supply of the coins |
| `pagination` | [cosmos.base.query.v1beta1.PageResponse](#cosmos.base.query.v1beta1.PageResponse) |  | pagination defines the pagination in the response. |





 <!-- end messages -->

 <!-- end enums -->

 <!-- end HasExtensions -->


<a name="cosmos.bank.v1beta1.Query"></a>

### Query
Query defines the gRPC querier service.

| Method Name | Request Type | Response Type | Description | HTTP Verb | Endpoint |
| ----------- | ------------ | ------------- | ------------| ------- | -------- |
| `Balance` | [QueryBalanceRequest](#cosmos.bank.v1beta1.QueryBalanceRequest) | [QueryBalanceResponse](#cosmos.bank.v1beta1.QueryBalanceResponse) | Balance queries the balance of a single coin for a single account. | GET|/cosmos/bank/v1beta1/balances/{address}/{denom}|
| `AllBalances` | [QueryAllBalancesRequest](#cosmos.bank.v1beta1.QueryAllBalancesRequest) | [QueryAllBalancesResponse](#cosmos.bank.v1beta1.QueryAllBalancesResponse) | AllBalances queries the balance of all coins for a single account. | GET|/cosmos/bank/v1beta1/balances/{address}|
| `TotalSupply` | [QueryTotalSupplyRequest](#cosmos.bank.v1beta1.QueryTotalSupplyRequest) | [QueryTotalSupplyResponse](#cosmos.bank.v1beta1.QueryTotalSupplyResponse) | TotalSupply queries the total supply of all coins. | GET|/cosmos/bank/v1beta1/supply|
| `SupplyOf` | [QuerySupplyOfRequest](#cosmos.bank.v1beta1.QuerySupplyOfRequest) | [QuerySupplyOfResponse](#cosmos.bank.v1beta1.QuerySupplyOfResponse) | SupplyOf queries the supply of a single coin. | GET|/cosmos/bank/v1beta1/supply/{denom}|
| `Params` | [QueryParamsRequest](#cosmos.bank.v1beta1.QueryParamsRequest) | [QueryParamsResponse](#cosmos.bank.v1beta1.QueryParamsResponse) | Params queries the parameters of x/bank module. | GET|/cosmos/bank/v1beta1/params|
| `DenomMetadata` | [QueryDenomMetadataRequest](#cosmos.bank.v1beta1.QueryDenomMetadataRequest) | [QueryDenomMetadataResponse](#cosmos.bank.v1beta1.QueryDenomMetadataResponse) | DenomsMetadata queries the client metadata of a given coin denomination. | GET|/cosmos/bank/v1beta1/denoms_metadata/{denom}|
| `DenomsMetadata` | [QueryDenomsMetadataRequest](#cosmos.bank.v1beta1.QueryDenomsMetadataRequest) | [QueryDenomsMetadataResponse](#cosmos.bank.v1beta1.QueryDenomsMetadataResponse) | DenomsMetadata queries the client metadata for all registered coin denominations. | GET|/cosmos/bank/v1beta1/denoms_metadata|

 <!-- end services -->



<a name="cosmos/bank/v1beta1/tx.proto"></a>
<p align="right"><a href="#top">Top</a></p>

## cosmos/bank/v1beta1/tx.proto



<a name="cosmos.bank.v1beta1.MsgMultiSend"></a>

### MsgMultiSend
MsgMultiSend represents an arbitrary multi-in, multi-out send message.


| Field | Type | Label | Description |
| ----- | ---- | ----- | ----------- |
| `inputs` | [Input](#cosmos.bank.v1beta1.Input) | repeated |  |
| `outputs` | [Output](#cosmos.bank.v1beta1.Output) | repeated |  |






<a name="cosmos.bank.v1beta1.MsgMultiSendResponse"></a>

### MsgMultiSendResponse
MsgMultiSendResponse defines the Msg/MultiSend response type.






<a name="cosmos.bank.v1beta1.MsgSend"></a>

### MsgSend
MsgSend represents a message to send coins from one account to another.


| Field | Type | Label | Description |
| ----- | ---- | ----- | ----------- |
| `from_address` | [string](#string) |  |  |
| `to_address` | [string](#string) |  |  |
| `amount` | [cosmos.base.v1beta1.Coin](#cosmos.base.v1beta1.Coin) | repeated |  |






<a name="cosmos.bank.v1beta1.MsgSendResponse"></a>

### MsgSendResponse
MsgSendResponse defines the Msg/Send response type.





 <!-- end messages -->

 <!-- end enums -->

 <!-- end HasExtensions -->


<a name="cosmos.bank.v1beta1.Msg"></a>

### Msg
Msg defines the bank Msg service.

| Method Name | Request Type | Response Type | Description | HTTP Verb | Endpoint |
| ----------- | ------------ | ------------- | ------------| ------- | -------- |
| `Send` | [MsgSend](#cosmos.bank.v1beta1.MsgSend) | [MsgSendResponse](#cosmos.bank.v1beta1.MsgSendResponse) | Send defines a method for sending coins from one account to another account. | |
| `MultiSend` | [MsgMultiSend](#cosmos.bank.v1beta1.MsgMultiSend) | [MsgMultiSendResponse](#cosmos.bank.v1beta1.MsgMultiSendResponse) | MultiSend defines a method for sending coins from some accounts to other accounts. | |

 <!-- end services -->



<a name="cosmos/base/kv/v1beta1/kv.proto"></a>
<p align="right"><a href="#top">Top</a></p>

## cosmos/base/kv/v1beta1/kv.proto



<a name="cosmos.base.kv.v1beta1.Pair"></a>

### Pair
Pair defines a key/value bytes tuple.


| Field | Type | Label | Description |
| ----- | ---- | ----- | ----------- |
| `key` | [bytes](#bytes) |  |  |
| `value` | [bytes](#bytes) |  |  |






<a name="cosmos.base.kv.v1beta1.Pairs"></a>

### Pairs
Pairs defines a repeated slice of Pair objects.


| Field | Type | Label | Description |
| ----- | ---- | ----- | ----------- |
| `pairs` | [Pair](#cosmos.base.kv.v1beta1.Pair) | repeated |  |





 <!-- end messages -->

 <!-- end enums -->

 <!-- end HasExtensions -->

 <!-- end services -->



<a name="cosmos/base/reflection/v1beta1/reflection.proto"></a>
<p align="right"><a href="#top">Top</a></p>

## cosmos/base/reflection/v1beta1/reflection.proto



<a name="cosmos.base.reflection.v1beta1.ListAllInterfacesRequest"></a>

### ListAllInterfacesRequest
ListAllInterfacesRequest is the request type of the ListAllInterfaces RPC.






<a name="cosmos.base.reflection.v1beta1.ListAllInterfacesResponse"></a>

### ListAllInterfacesResponse
ListAllInterfacesResponse is the response type of the ListAllInterfaces RPC.


| Field | Type | Label | Description |
| ----- | ---- | ----- | ----------- |
| `interface_names` | [string](#string) | repeated | interface_names is an array of all the registered interfaces. |






<a name="cosmos.base.reflection.v1beta1.ListImplementationsRequest"></a>

### ListImplementationsRequest
ListImplementationsRequest is the request type of the ListImplementations
RPC.


| Field | Type | Label | Description |
| ----- | ---- | ----- | ----------- |
| `interface_name` | [string](#string) |  | interface_name defines the interface to query the implementations for. |






<a name="cosmos.base.reflection.v1beta1.ListImplementationsResponse"></a>

### ListImplementationsResponse
ListImplementationsResponse is the response type of the ListImplementations
RPC.


| Field | Type | Label | Description |
| ----- | ---- | ----- | ----------- |
| `implementation_message_names` | [string](#string) | repeated |  |





 <!-- end messages -->

 <!-- end enums -->

 <!-- end HasExtensions -->


<a name="cosmos.base.reflection.v1beta1.ReflectionService"></a>

### ReflectionService
ReflectionService defines a service for interface reflection.

| Method Name | Request Type | Response Type | Description | HTTP Verb | Endpoint |
| ----------- | ------------ | ------------- | ------------| ------- | -------- |
| `ListAllInterfaces` | [ListAllInterfacesRequest](#cosmos.base.reflection.v1beta1.ListAllInterfacesRequest) | [ListAllInterfacesResponse](#cosmos.base.reflection.v1beta1.ListAllInterfacesResponse) | ListAllInterfaces lists all the interfaces registered in the interface registry. | GET|/cosmos/base/reflection/v1beta1/interfaces|
| `ListImplementations` | [ListImplementationsRequest](#cosmos.base.reflection.v1beta1.ListImplementationsRequest) | [ListImplementationsResponse](#cosmos.base.reflection.v1beta1.ListImplementationsResponse) | ListImplementations list all the concrete types that implement a given interface. | GET|/cosmos/base/reflection/v1beta1/interfaces/{interface_name}/implementations|

 <!-- end services -->



<a name="cosmos/base/reflection/v2alpha1/reflection.proto"></a>
<p align="right"><a href="#top">Top</a></p>

## cosmos/base/reflection/v2alpha1/reflection.proto



<a name="cosmos.base.reflection.v2alpha1.AppDescriptor"></a>

### AppDescriptor
AppDescriptor describes a cosmos-sdk based application


| Field | Type | Label | Description |
| ----- | ---- | ----- | ----------- |
| `authn` | [AuthnDescriptor](#cosmos.base.reflection.v2alpha1.AuthnDescriptor) |  | AuthnDescriptor provides information on how to authenticate transactions on the application NOTE: experimental and subject to change in future releases. |
| `chain` | [ChainDescriptor](#cosmos.base.reflection.v2alpha1.ChainDescriptor) |  | chain provides the chain descriptor |
| `codec` | [CodecDescriptor](#cosmos.base.reflection.v2alpha1.CodecDescriptor) |  | codec provides metadata information regarding codec related types |
| `configuration` | [ConfigurationDescriptor](#cosmos.base.reflection.v2alpha1.ConfigurationDescriptor) |  | configuration provides metadata information regarding the sdk.Config type |
| `query_services` | [QueryServicesDescriptor](#cosmos.base.reflection.v2alpha1.QueryServicesDescriptor) |  | query_services provides metadata information regarding the available queriable endpoints |
| `tx` | [TxDescriptor](#cosmos.base.reflection.v2alpha1.TxDescriptor) |  | tx provides metadata information regarding how to send transactions to the given application |






<a name="cosmos.base.reflection.v2alpha1.AuthnDescriptor"></a>

### AuthnDescriptor
AuthnDescriptor provides information on how to sign transactions without relying
on the online RPCs GetTxMetadata and CombineUnsignedTxAndSignatures


| Field | Type | Label | Description |
| ----- | ---- | ----- | ----------- |
| `sign_modes` | [SigningModeDescriptor](#cosmos.base.reflection.v2alpha1.SigningModeDescriptor) | repeated | sign_modes defines the supported signature algorithm |






<a name="cosmos.base.reflection.v2alpha1.ChainDescriptor"></a>

### ChainDescriptor
ChainDescriptor describes chain information of the application


| Field | Type | Label | Description |
| ----- | ---- | ----- | ----------- |
| `id` | [string](#string) |  | id is the chain id |






<a name="cosmos.base.reflection.v2alpha1.CodecDescriptor"></a>

### CodecDescriptor
CodecDescriptor describes the registered interfaces and provides metadata information on the types


| Field | Type | Label | Description |
| ----- | ---- | ----- | ----------- |
| `interfaces` | [InterfaceDescriptor](#cosmos.base.reflection.v2alpha1.InterfaceDescriptor) | repeated | interfaces is a list of the registerted interfaces descriptors |






<a name="cosmos.base.reflection.v2alpha1.ConfigurationDescriptor"></a>

### ConfigurationDescriptor
ConfigurationDescriptor contains metadata information on the sdk.Config


| Field | Type | Label | Description |
| ----- | ---- | ----- | ----------- |
| `bech32_account_address_prefix` | [string](#string) |  | bech32_account_address_prefix is the account address prefix |






<a name="cosmos.base.reflection.v2alpha1.GetAuthnDescriptorRequest"></a>

### GetAuthnDescriptorRequest
GetAuthnDescriptorRequest is the request used for the GetAuthnDescriptor RPC






<a name="cosmos.base.reflection.v2alpha1.GetAuthnDescriptorResponse"></a>

### GetAuthnDescriptorResponse
GetAuthnDescriptorResponse is the response returned by the GetAuthnDescriptor RPC


| Field | Type | Label | Description |
| ----- | ---- | ----- | ----------- |
| `authn` | [AuthnDescriptor](#cosmos.base.reflection.v2alpha1.AuthnDescriptor) |  | authn describes how to authenticate to the application when sending transactions |






<a name="cosmos.base.reflection.v2alpha1.GetChainDescriptorRequest"></a>

### GetChainDescriptorRequest
GetChainDescriptorRequest is the request used for the GetChainDescriptor RPC






<a name="cosmos.base.reflection.v2alpha1.GetChainDescriptorResponse"></a>

### GetChainDescriptorResponse
GetChainDescriptorResponse is the response returned by the GetChainDescriptor RPC


| Field | Type | Label | Description |
| ----- | ---- | ----- | ----------- |
| `chain` | [ChainDescriptor](#cosmos.base.reflection.v2alpha1.ChainDescriptor) |  | chain describes application chain information |






<a name="cosmos.base.reflection.v2alpha1.GetCodecDescriptorRequest"></a>

### GetCodecDescriptorRequest
GetCodecDescriptorRequest is the request used for the GetCodecDescriptor RPC






<a name="cosmos.base.reflection.v2alpha1.GetCodecDescriptorResponse"></a>

### GetCodecDescriptorResponse
GetCodecDescriptorResponse is the response returned by the GetCodecDescriptor RPC


| Field | Type | Label | Description |
| ----- | ---- | ----- | ----------- |
| `codec` | [CodecDescriptor](#cosmos.base.reflection.v2alpha1.CodecDescriptor) |  | codec describes the application codec such as registered interfaces and implementations |






<a name="cosmos.base.reflection.v2alpha1.GetConfigurationDescriptorRequest"></a>

### GetConfigurationDescriptorRequest
GetConfigurationDescriptorRequest is the request used for the GetConfigurationDescriptor RPC






<a name="cosmos.base.reflection.v2alpha1.GetConfigurationDescriptorResponse"></a>

### GetConfigurationDescriptorResponse
GetConfigurationDescriptorResponse is the response returned by the GetConfigurationDescriptor RPC


| Field | Type | Label | Description |
| ----- | ---- | ----- | ----------- |
| `config` | [ConfigurationDescriptor](#cosmos.base.reflection.v2alpha1.ConfigurationDescriptor) |  | config describes the application's sdk.Config |






<a name="cosmos.base.reflection.v2alpha1.GetQueryServicesDescriptorRequest"></a>

### GetQueryServicesDescriptorRequest
GetQueryServicesDescriptorRequest is the request used for the GetQueryServicesDescriptor RPC






<a name="cosmos.base.reflection.v2alpha1.GetQueryServicesDescriptorResponse"></a>

### GetQueryServicesDescriptorResponse
GetQueryServicesDescriptorResponse is the response returned by the GetQueryServicesDescriptor RPC


| Field | Type | Label | Description |
| ----- | ---- | ----- | ----------- |
| `queries` | [QueryServicesDescriptor](#cosmos.base.reflection.v2alpha1.QueryServicesDescriptor) |  | queries provides information on the available queryable services |






<a name="cosmos.base.reflection.v2alpha1.GetTxDescriptorRequest"></a>

### GetTxDescriptorRequest
GetTxDescriptorRequest is the request used for the GetTxDescriptor RPC






<a name="cosmos.base.reflection.v2alpha1.GetTxDescriptorResponse"></a>

### GetTxDescriptorResponse
GetTxDescriptorResponse is the response returned by the GetTxDescriptor RPC


| Field | Type | Label | Description |
| ----- | ---- | ----- | ----------- |
| `tx` | [TxDescriptor](#cosmos.base.reflection.v2alpha1.TxDescriptor) |  | tx provides information on msgs that can be forwarded to the application alongside the accepted transaction protobuf type |






<a name="cosmos.base.reflection.v2alpha1.InterfaceAcceptingMessageDescriptor"></a>

### InterfaceAcceptingMessageDescriptor
InterfaceAcceptingMessageDescriptor describes a protobuf message which contains
an interface represented as a google.protobuf.Any


| Field | Type | Label | Description |
| ----- | ---- | ----- | ----------- |
| `fullname` | [string](#string) |  | fullname is the protobuf fullname of the type containing the interface |
| `field_descriptor_names` | [string](#string) | repeated | field_descriptor_names is a list of the protobuf name (not fullname) of the field which contains the interface as google.protobuf.Any (the interface is the same, but it can be in multiple fields of the same proto message) |






<a name="cosmos.base.reflection.v2alpha1.InterfaceDescriptor"></a>

### InterfaceDescriptor
InterfaceDescriptor describes the implementation of an interface


| Field | Type | Label | Description |
| ----- | ---- | ----- | ----------- |
| `fullname` | [string](#string) |  | fullname is the name of the interface |
| `interface_accepting_messages` | [InterfaceAcceptingMessageDescriptor](#cosmos.base.reflection.v2alpha1.InterfaceAcceptingMessageDescriptor) | repeated | interface_accepting_messages contains information regarding the proto messages which contain the interface as google.protobuf.Any field |
| `interface_implementers` | [InterfaceImplementerDescriptor](#cosmos.base.reflection.v2alpha1.InterfaceImplementerDescriptor) | repeated | interface_implementers is a list of the descriptors of the interface implementers |






<a name="cosmos.base.reflection.v2alpha1.InterfaceImplementerDescriptor"></a>

### InterfaceImplementerDescriptor
InterfaceImplementerDescriptor describes an interface implementer


| Field | Type | Label | Description |
| ----- | ---- | ----- | ----------- |
| `fullname` | [string](#string) |  | fullname is the protobuf queryable name of the interface implementer |
| `type_url` | [string](#string) |  | type_url defines the type URL used when marshalling the type as any this is required so we can provide type safe google.protobuf.Any marshalling and unmarshalling, making sure that we don't accept just 'any' type in our interface fields |






<a name="cosmos.base.reflection.v2alpha1.MsgDescriptor"></a>

### MsgDescriptor
MsgDescriptor describes a cosmos-sdk message that can be delivered with a transaction


| Field | Type | Label | Description |
| ----- | ---- | ----- | ----------- |
| `service_msg` | [ServiceMsgDescriptor](#cosmos.base.reflection.v2alpha1.ServiceMsgDescriptor) |  | service_msg is used when the message is an sdk.ServiceMsg type |






<a name="cosmos.base.reflection.v2alpha1.QueryMethodDescriptor"></a>

### QueryMethodDescriptor
QueryMethodDescriptor describes a queryable method of a query service
no other info is provided beside method name and tendermint queryable path
because it would be redundant with the grpc reflection service


| Field | Type | Label | Description |
| ----- | ---- | ----- | ----------- |
| `name` | [string](#string) |  | name is the protobuf name (not fullname) of the method |
| `full_query_path` | [string](#string) |  | full_query_path is the path that can be used to query this method via tendermint abci.Query |






<a name="cosmos.base.reflection.v2alpha1.QueryServiceDescriptor"></a>

### QueryServiceDescriptor
QueryServiceDescriptor describes a cosmos-sdk queryable service


| Field | Type | Label | Description |
| ----- | ---- | ----- | ----------- |
| `fullname` | [string](#string) |  | fullname is the protobuf fullname of the service descriptor |
| `is_module` | [bool](#bool) |  | is_module describes if this service is actually exposed by an application's module |
| `methods` | [QueryMethodDescriptor](#cosmos.base.reflection.v2alpha1.QueryMethodDescriptor) | repeated | methods provides a list of query service methods |






<a name="cosmos.base.reflection.v2alpha1.QueryServicesDescriptor"></a>

### QueryServicesDescriptor
QueryServicesDescriptor contains the list of cosmos-sdk queriable services


| Field | Type | Label | Description |
| ----- | ---- | ----- | ----------- |
| `query_services` | [QueryServiceDescriptor](#cosmos.base.reflection.v2alpha1.QueryServiceDescriptor) | repeated | query_services is a list of cosmos-sdk QueryServiceDescriptor |






<a name="cosmos.base.reflection.v2alpha1.ServiceMsgDescriptor"></a>

### ServiceMsgDescriptor
ServiceMsgDescriptor describes an sdk.ServiceMsg type


| Field | Type | Label | Description |
| ----- | ---- | ----- | ----------- |
| `request_fullname` | [string](#string) |  | request_fullname is the protobuf fullname of the given sdk.ServiceMsg request this is the protobuf message type which should be used as google.protobuf.Any.value when delivering the msg to the DeliverTx endpoint |
| `request_route` | [string](#string) |  | request_route is the sdk.ServiceMsg route, it is equal to type_url |
| `request_type_url` | [string](#string) |  | request_type_url is the identifier that should be used as google.protobuf.Any.type_url when delivering the msg to the DeliverTx endpoint |
| `response_fullname` | [string](#string) |  | response_fullname is the protobuf fullname of the given sdk.ServiceMsg response |






<a name="cosmos.base.reflection.v2alpha1.SigningModeDescriptor"></a>

### SigningModeDescriptor
SigningModeDescriptor provides information on a signing flow of the application
NOTE(fdymylja): here we could go as far as providing an entire flow on how
to sign a message given a SigningModeDescriptor, but it's better to think about
this another time


| Field | Type | Label | Description |
| ----- | ---- | ----- | ----------- |
| `name` | [string](#string) |  | name defines the unique name of the signing mode |
| `number` | [int32](#int32) |  | number is the unique int32 identifier for the sign_mode enum |
| `authn_info_provider_method_fullname` | [string](#string) |  | authn_info_provider_method_fullname defines the fullname of the method to call to get the metadata required to authenticate using the provided sign_modes |






<a name="cosmos.base.reflection.v2alpha1.TxDescriptor"></a>

### TxDescriptor
TxDescriptor describes the accepted transaction type


| Field | Type | Label | Description |
| ----- | ---- | ----- | ----------- |
| `fullname` | [string](#string) |  | fullname is the protobuf fullname of the raw transaction type (for instance the tx.Tx type) it is not meant to support polymorphism of transaction types, it is supposed to be used by reflection clients to understand if they can handle a specific transaction type in an application. |
| `msgs` | [MsgDescriptor](#cosmos.base.reflection.v2alpha1.MsgDescriptor) | repeated | msgs lists the accepted application messages (sdk.ServiceMsg, sdk.Msg) NOTE: not to be confused with proto.Message types |





 <!-- end messages -->

 <!-- end enums -->

 <!-- end HasExtensions -->


<a name="cosmos.base.reflection.v2alpha1.ReflectionService"></a>

### ReflectionService
ReflectionService defines a service for application reflection.

| Method Name | Request Type | Response Type | Description | HTTP Verb | Endpoint |
| ----------- | ------------ | ------------- | ------------| ------- | -------- |
| `GetAuthnDescriptor` | [GetAuthnDescriptorRequest](#cosmos.base.reflection.v2alpha1.GetAuthnDescriptorRequest) | [GetAuthnDescriptorResponse](#cosmos.base.reflection.v2alpha1.GetAuthnDescriptorResponse) | GetAuthnDescriptor returns information on how to authenticate transactions in the application NOTE: this RPC is still experimental and might be subject to breaking changes or removal in future releases of the cosmos-sdk. | GET|/cosmos/base/reflection/v1beta1/app_descriptor/authn|
| `GetChainDescriptor` | [GetChainDescriptorRequest](#cosmos.base.reflection.v2alpha1.GetChainDescriptorRequest) | [GetChainDescriptorResponse](#cosmos.base.reflection.v2alpha1.GetChainDescriptorResponse) | GetChainDescriptor returns the description of the chain | GET|/cosmos/base/reflection/v1beta1/app_descriptor/chain|
| `GetCodecDescriptor` | [GetCodecDescriptorRequest](#cosmos.base.reflection.v2alpha1.GetCodecDescriptorRequest) | [GetCodecDescriptorResponse](#cosmos.base.reflection.v2alpha1.GetCodecDescriptorResponse) | GetCodecDescriptor returns the descriptor of the codec of the application | GET|/cosmos/base/reflection/v1beta1/app_descriptor/codec|
| `GetConfigurationDescriptor` | [GetConfigurationDescriptorRequest](#cosmos.base.reflection.v2alpha1.GetConfigurationDescriptorRequest) | [GetConfigurationDescriptorResponse](#cosmos.base.reflection.v2alpha1.GetConfigurationDescriptorResponse) | GetConfigurationDescriptor returns the descriptor for the sdk.Config of the application | GET|/cosmos/base/reflection/v1beta1/app_descriptor/configuration|
| `GetQueryServicesDescriptor` | [GetQueryServicesDescriptorRequest](#cosmos.base.reflection.v2alpha1.GetQueryServicesDescriptorRequest) | [GetQueryServicesDescriptorResponse](#cosmos.base.reflection.v2alpha1.GetQueryServicesDescriptorResponse) | GetQueryServicesDescriptor returns the available gRPC queryable services of the application | GET|/cosmos/base/reflection/v1beta1/app_descriptor/query_services|
| `GetTxDescriptor` | [GetTxDescriptorRequest](#cosmos.base.reflection.v2alpha1.GetTxDescriptorRequest) | [GetTxDescriptorResponse](#cosmos.base.reflection.v2alpha1.GetTxDescriptorResponse) | GetTxDescriptor returns information on the used transaction object and available msgs that can be used | GET|/cosmos/base/reflection/v1beta1/app_descriptor/tx_descriptor|

 <!-- end services -->



<a name="cosmos/base/snapshots/v1beta1/snapshot.proto"></a>
<p align="right"><a href="#top">Top</a></p>

## cosmos/base/snapshots/v1beta1/snapshot.proto



<a name="cosmos.base.snapshots.v1beta1.Metadata"></a>

### Metadata
Metadata contains SDK-specific snapshot metadata.


| Field | Type | Label | Description |
| ----- | ---- | ----- | ----------- |
| `chunk_hashes` | [bytes](#bytes) | repeated | SHA-256 chunk hashes |






<a name="cosmos.base.snapshots.v1beta1.Snapshot"></a>

### Snapshot
Snapshot contains Tendermint state sync snapshot info.


| Field | Type | Label | Description |
| ----- | ---- | ----- | ----------- |
| `height` | [uint64](#uint64) |  |  |
| `format` | [uint32](#uint32) |  |  |
| `chunks` | [uint32](#uint32) |  |  |
| `hash` | [bytes](#bytes) |  |  |
| `metadata` | [Metadata](#cosmos.base.snapshots.v1beta1.Metadata) |  |  |





 <!-- end messages -->

 <!-- end enums -->

 <!-- end HasExtensions -->

 <!-- end services -->



<a name="cosmos/base/store/v1beta1/commit_info.proto"></a>
<p align="right"><a href="#top">Top</a></p>

## cosmos/base/store/v1beta1/commit_info.proto



<a name="cosmos.base.store.v1beta1.CommitID"></a>

### CommitID
CommitID defines the committment information when a specific store is
committed.


| Field | Type | Label | Description |
| ----- | ---- | ----- | ----------- |
| `version` | [int64](#int64) |  |  |
| `hash` | [bytes](#bytes) |  |  |






<a name="cosmos.base.store.v1beta1.CommitInfo"></a>

### CommitInfo
CommitInfo defines commit information used by the multi-store when committing
a version/height.


| Field | Type | Label | Description |
| ----- | ---- | ----- | ----------- |
| `version` | [int64](#int64) |  |  |
| `store_infos` | [StoreInfo](#cosmos.base.store.v1beta1.StoreInfo) | repeated |  |






<a name="cosmos.base.store.v1beta1.StoreInfo"></a>

### StoreInfo
StoreInfo defines store-specific commit information. It contains a reference
between a store name and the commit ID.


| Field | Type | Label | Description |
| ----- | ---- | ----- | ----------- |
| `name` | [string](#string) |  |  |
| `commit_id` | [CommitID](#cosmos.base.store.v1beta1.CommitID) |  |  |





 <!-- end messages -->

 <!-- end enums -->

 <!-- end HasExtensions -->

 <!-- end services -->



<a name="cosmos/base/store/v1beta1/listening.proto"></a>
<p align="right"><a href="#top">Top</a></p>

## cosmos/base/store/v1beta1/listening.proto



<a name="cosmos.base.store.v1beta1.StoreKVPair"></a>

### StoreKVPair
StoreKVPair is a KVStore KVPair used for listening to state changes (Sets and Deletes)
It optionally includes the StoreKey for the originating KVStore and a Boolean flag to distinguish between Sets and
Deletes


| Field | Type | Label | Description |
| ----- | ---- | ----- | ----------- |
| `store_key` | [string](#string) |  | the store key for the KVStore this pair originates from |
| `delete` | [bool](#bool) |  | true indicates a delete operation, false indicates a set operation |
| `key` | [bytes](#bytes) |  |  |
| `value` | [bytes](#bytes) |  |  |





 <!-- end messages -->

 <!-- end enums -->

 <!-- end HasExtensions -->

 <!-- end services -->



<a name="cosmos/base/store/v1beta1/snapshot.proto"></a>
<p align="right"><a href="#top">Top</a></p>

## cosmos/base/store/v1beta1/snapshot.proto



<a name="cosmos.base.store.v1beta1.SnapshotIAVLItem"></a>

### SnapshotIAVLItem
SnapshotIAVLItem is an exported IAVL node.


| Field | Type | Label | Description |
| ----- | ---- | ----- | ----------- |
| `key` | [bytes](#bytes) |  |  |
| `value` | [bytes](#bytes) |  |  |
| `version` | [int64](#int64) |  |  |
| `height` | [int32](#int32) |  |  |






<a name="cosmos.base.store.v1beta1.SnapshotItem"></a>

### SnapshotItem
SnapshotItem is an item contained in a rootmulti.Store snapshot.


| Field | Type | Label | Description |
| ----- | ---- | ----- | ----------- |
| `store` | [SnapshotStoreItem](#cosmos.base.store.v1beta1.SnapshotStoreItem) |  |  |
| `iavl` | [SnapshotIAVLItem](#cosmos.base.store.v1beta1.SnapshotIAVLItem) |  |  |






<a name="cosmos.base.store.v1beta1.SnapshotStoreItem"></a>

### SnapshotStoreItem
SnapshotStoreItem contains metadata about a snapshotted store.


| Field | Type | Label | Description |
| ----- | ---- | ----- | ----------- |
| `name` | [string](#string) |  |  |





 <!-- end messages -->

 <!-- end enums -->

 <!-- end HasExtensions -->

 <!-- end services -->



<a name="cosmos/base/tendermint/v1beta1/query.proto"></a>
<p align="right"><a href="#top">Top</a></p>

## cosmos/base/tendermint/v1beta1/query.proto



<a name="cosmos.base.tendermint.v1beta1.GetBlockByHeightRequest"></a>

### GetBlockByHeightRequest
GetBlockByHeightRequest is the request type for the Query/GetBlockByHeight RPC method.


| Field | Type | Label | Description |
| ----- | ---- | ----- | ----------- |
| `height` | [int64](#int64) |  |  |






<a name="cosmos.base.tendermint.v1beta1.GetBlockByHeightResponse"></a>

### GetBlockByHeightResponse
GetBlockByHeightResponse is the response type for the Query/GetBlockByHeight RPC method.


| Field | Type | Label | Description |
| ----- | ---- | ----- | ----------- |
| `block_id` | [tendermint.types.BlockID](#tendermint.types.BlockID) |  |  |
| `block` | [tendermint.types.Block](#tendermint.types.Block) |  |  |






<a name="cosmos.base.tendermint.v1beta1.GetLatestBlockRequest"></a>

### GetLatestBlockRequest
GetLatestBlockRequest is the request type for the Query/GetLatestBlock RPC method.






<a name="cosmos.base.tendermint.v1beta1.GetLatestBlockResponse"></a>

### GetLatestBlockResponse
GetLatestBlockResponse is the response type for the Query/GetLatestBlock RPC method.


| Field | Type | Label | Description |
| ----- | ---- | ----- | ----------- |
| `block_id` | [tendermint.types.BlockID](#tendermint.types.BlockID) |  |  |
| `block` | [tendermint.types.Block](#tendermint.types.Block) |  |  |






<a name="cosmos.base.tendermint.v1beta1.GetLatestValidatorSetRequest"></a>

### GetLatestValidatorSetRequest
GetLatestValidatorSetRequest is the request type for the Query/GetValidatorSetByHeight RPC method.


| Field | Type | Label | Description |
| ----- | ---- | ----- | ----------- |
| `pagination` | [cosmos.base.query.v1beta1.PageRequest](#cosmos.base.query.v1beta1.PageRequest) |  | pagination defines an pagination for the request. |






<a name="cosmos.base.tendermint.v1beta1.GetLatestValidatorSetResponse"></a>

### GetLatestValidatorSetResponse
GetLatestValidatorSetResponse is the response type for the Query/GetValidatorSetByHeight RPC method.


| Field | Type | Label | Description |
| ----- | ---- | ----- | ----------- |
| `block_height` | [int64](#int64) |  |  |
| `validators` | [Validator](#cosmos.base.tendermint.v1beta1.Validator) | repeated |  |
| `pagination` | [cosmos.base.query.v1beta1.PageResponse](#cosmos.base.query.v1beta1.PageResponse) |  | pagination defines an pagination for the response. |






<a name="cosmos.base.tendermint.v1beta1.GetNodeInfoRequest"></a>

### GetNodeInfoRequest
GetNodeInfoRequest is the request type for the Query/GetNodeInfo RPC method.






<a name="cosmos.base.tendermint.v1beta1.GetNodeInfoResponse"></a>

### GetNodeInfoResponse
GetNodeInfoResponse is the request type for the Query/GetNodeInfo RPC method.


| Field | Type | Label | Description |
| ----- | ---- | ----- | ----------- |
| `default_node_info` | [tendermint.p2p.DefaultNodeInfo](#tendermint.p2p.DefaultNodeInfo) |  |  |
| `application_version` | [VersionInfo](#cosmos.base.tendermint.v1beta1.VersionInfo) |  |  |






<a name="cosmos.base.tendermint.v1beta1.GetSyncingRequest"></a>

### GetSyncingRequest
GetSyncingRequest is the request type for the Query/GetSyncing RPC method.






<a name="cosmos.base.tendermint.v1beta1.GetSyncingResponse"></a>

### GetSyncingResponse
GetSyncingResponse is the response type for the Query/GetSyncing RPC method.


| Field | Type | Label | Description |
| ----- | ---- | ----- | ----------- |
| `syncing` | [bool](#bool) |  |  |






<a name="cosmos.base.tendermint.v1beta1.GetValidatorSetByHeightRequest"></a>

### GetValidatorSetByHeightRequest
GetValidatorSetByHeightRequest is the request type for the Query/GetValidatorSetByHeight RPC method.


| Field | Type | Label | Description |
| ----- | ---- | ----- | ----------- |
| `height` | [int64](#int64) |  |  |
| `pagination` | [cosmos.base.query.v1beta1.PageRequest](#cosmos.base.query.v1beta1.PageRequest) |  | pagination defines an pagination for the request. |






<a name="cosmos.base.tendermint.v1beta1.GetValidatorSetByHeightResponse"></a>

### GetValidatorSetByHeightResponse
GetValidatorSetByHeightResponse is the response type for the Query/GetValidatorSetByHeight RPC method.


| Field | Type | Label | Description |
| ----- | ---- | ----- | ----------- |
| `block_height` | [int64](#int64) |  |  |
| `validators` | [Validator](#cosmos.base.tendermint.v1beta1.Validator) | repeated |  |
| `pagination` | [cosmos.base.query.v1beta1.PageResponse](#cosmos.base.query.v1beta1.PageResponse) |  | pagination defines an pagination for the response. |






<a name="cosmos.base.tendermint.v1beta1.Module"></a>

### Module
Module is the type for VersionInfo


| Field | Type | Label | Description |
| ----- | ---- | ----- | ----------- |
| `path` | [string](#string) |  | module path |
| `version` | [string](#string) |  | module version |
| `sum` | [string](#string) |  | checksum |






<a name="cosmos.base.tendermint.v1beta1.Validator"></a>

### Validator
Validator is the type for the validator-set.


| Field | Type | Label | Description |
| ----- | ---- | ----- | ----------- |
| `address` | [string](#string) |  |  |
| `pub_key` | [google.protobuf.Any](#google.protobuf.Any) |  |  |
| `voting_power` | [int64](#int64) |  |  |
| `proposer_priority` | [int64](#int64) |  |  |






<a name="cosmos.base.tendermint.v1beta1.VersionInfo"></a>

### VersionInfo
VersionInfo is the type for the GetNodeInfoResponse message.


| Field | Type | Label | Description |
| ----- | ---- | ----- | ----------- |
| `name` | [string](#string) |  |  |
| `app_name` | [string](#string) |  |  |
| `version` | [string](#string) |  |  |
| `git_commit` | [string](#string) |  |  |
| `build_tags` | [string](#string) |  |  |
| `go_version` | [string](#string) |  |  |
| `build_deps` | [Module](#cosmos.base.tendermint.v1beta1.Module) | repeated |  |





 <!-- end messages -->

 <!-- end enums -->

 <!-- end HasExtensions -->


<a name="cosmos.base.tendermint.v1beta1.Service"></a>

### Service
Service defines the gRPC querier service for tendermint queries.

| Method Name | Request Type | Response Type | Description | HTTP Verb | Endpoint |
| ----------- | ------------ | ------------- | ------------| ------- | -------- |
| `GetNodeInfo` | [GetNodeInfoRequest](#cosmos.base.tendermint.v1beta1.GetNodeInfoRequest) | [GetNodeInfoResponse](#cosmos.base.tendermint.v1beta1.GetNodeInfoResponse) | GetNodeInfo queries the current node info. | GET|/cosmos/base/tendermint/v1beta1/node_info|
| `GetSyncing` | [GetSyncingRequest](#cosmos.base.tendermint.v1beta1.GetSyncingRequest) | [GetSyncingResponse](#cosmos.base.tendermint.v1beta1.GetSyncingResponse) | GetSyncing queries node syncing. | GET|/cosmos/base/tendermint/v1beta1/syncing|
| `GetLatestBlock` | [GetLatestBlockRequest](#cosmos.base.tendermint.v1beta1.GetLatestBlockRequest) | [GetLatestBlockResponse](#cosmos.base.tendermint.v1beta1.GetLatestBlockResponse) | GetLatestBlock returns the latest block. | GET|/cosmos/base/tendermint/v1beta1/blocks/latest|
| `GetBlockByHeight` | [GetBlockByHeightRequest](#cosmos.base.tendermint.v1beta1.GetBlockByHeightRequest) | [GetBlockByHeightResponse](#cosmos.base.tendermint.v1beta1.GetBlockByHeightResponse) | GetBlockByHeight queries block for given height. | GET|/cosmos/base/tendermint/v1beta1/blocks/{height}|
| `GetLatestValidatorSet` | [GetLatestValidatorSetRequest](#cosmos.base.tendermint.v1beta1.GetLatestValidatorSetRequest) | [GetLatestValidatorSetResponse](#cosmos.base.tendermint.v1beta1.GetLatestValidatorSetResponse) | GetLatestValidatorSet queries latest validator-set. | GET|/cosmos/base/tendermint/v1beta1/validatorsets/latest|
| `GetValidatorSetByHeight` | [GetValidatorSetByHeightRequest](#cosmos.base.tendermint.v1beta1.GetValidatorSetByHeightRequest) | [GetValidatorSetByHeightResponse](#cosmos.base.tendermint.v1beta1.GetValidatorSetByHeightResponse) | GetValidatorSetByHeight queries validator-set at a given height. | GET|/cosmos/base/tendermint/v1beta1/validatorsets/{height}|

 <!-- end services -->



<a name="cosmos/capability/v1beta1/capability.proto"></a>
<p align="right"><a href="#top">Top</a></p>

## cosmos/capability/v1beta1/capability.proto



<a name="cosmos.capability.v1beta1.Capability"></a>

### Capability
Capability defines an implementation of an object capability. The index
provided to a Capability must be globally unique.


| Field | Type | Label | Description |
| ----- | ---- | ----- | ----------- |
| `index` | [uint64](#uint64) |  |  |






<a name="cosmos.capability.v1beta1.CapabilityOwners"></a>

### CapabilityOwners
CapabilityOwners defines a set of owners of a single Capability. The set of
owners must be unique.


| Field | Type | Label | Description |
| ----- | ---- | ----- | ----------- |
| `owners` | [Owner](#cosmos.capability.v1beta1.Owner) | repeated |  |






<a name="cosmos.capability.v1beta1.Owner"></a>

### Owner
Owner defines a single capability owner. An owner is defined by the name of
capability and the module name.


| Field | Type | Label | Description |
| ----- | ---- | ----- | ----------- |
| `module` | [string](#string) |  |  |
| `name` | [string](#string) |  |  |





 <!-- end messages -->

 <!-- end enums -->

 <!-- end HasExtensions -->

 <!-- end services -->



<a name="cosmos/capability/v1beta1/genesis.proto"></a>
<p align="right"><a href="#top">Top</a></p>

## cosmos/capability/v1beta1/genesis.proto



<a name="cosmos.capability.v1beta1.GenesisOwners"></a>

### GenesisOwners
GenesisOwners defines the capability owners with their corresponding index.


| Field | Type | Label | Description |
| ----- | ---- | ----- | ----------- |
| `index` | [uint64](#uint64) |  | index is the index of the capability owner. |
| `index_owners` | [CapabilityOwners](#cosmos.capability.v1beta1.CapabilityOwners) |  | index_owners are the owners at the given index. |






<a name="cosmos.capability.v1beta1.GenesisState"></a>

### GenesisState
GenesisState defines the capability module's genesis state.


| Field | Type | Label | Description |
| ----- | ---- | ----- | ----------- |
| `index` | [uint64](#uint64) |  | index is the capability global index. |
| `owners` | [GenesisOwners](#cosmos.capability.v1beta1.GenesisOwners) | repeated | owners represents a map from index to owners of the capability index index key is string to allow amino marshalling. |





 <!-- end messages -->

 <!-- end enums -->

 <!-- end HasExtensions -->

 <!-- end services -->



<a name="cosmos/crisis/v1beta1/genesis.proto"></a>
<p align="right"><a href="#top">Top</a></p>

## cosmos/crisis/v1beta1/genesis.proto



<a name="cosmos.crisis.v1beta1.GenesisState"></a>

### GenesisState
GenesisState defines the crisis module's genesis state.


| Field | Type | Label | Description |
| ----- | ---- | ----- | ----------- |
| `constant_fee` | [cosmos.base.v1beta1.Coin](#cosmos.base.v1beta1.Coin) |  | constant_fee is the fee used to verify the invariant in the crisis module. |





 <!-- end messages -->

 <!-- end enums -->

 <!-- end HasExtensions -->

 <!-- end services -->



<a name="cosmos/crisis/v1beta1/tx.proto"></a>
<p align="right"><a href="#top">Top</a></p>

## cosmos/crisis/v1beta1/tx.proto



<a name="cosmos.crisis.v1beta1.MsgVerifyInvariant"></a>

### MsgVerifyInvariant
MsgVerifyInvariant represents a message to verify a particular invariance.


| Field | Type | Label | Description |
| ----- | ---- | ----- | ----------- |
| `sender` | [string](#string) |  |  |
| `invariant_module_name` | [string](#string) |  |  |
| `invariant_route` | [string](#string) |  |  |






<a name="cosmos.crisis.v1beta1.MsgVerifyInvariantResponse"></a>

### MsgVerifyInvariantResponse
MsgVerifyInvariantResponse defines the Msg/VerifyInvariant response type.





 <!-- end messages -->

 <!-- end enums -->

 <!-- end HasExtensions -->


<a name="cosmos.crisis.v1beta1.Msg"></a>

### Msg
Msg defines the bank Msg service.

| Method Name | Request Type | Response Type | Description | HTTP Verb | Endpoint |
| ----------- | ------------ | ------------- | ------------| ------- | -------- |
| `VerifyInvariant` | [MsgVerifyInvariant](#cosmos.crisis.v1beta1.MsgVerifyInvariant) | [MsgVerifyInvariantResponse](#cosmos.crisis.v1beta1.MsgVerifyInvariantResponse) | VerifyInvariant defines a method to verify a particular invariance. | |

 <!-- end services -->



<a name="cosmos/crypto/ed25519/keys.proto"></a>
<p align="right"><a href="#top">Top</a></p>

## cosmos/crypto/ed25519/keys.proto



<a name="cosmos.crypto.ed25519.PrivKey"></a>

### PrivKey
Deprecated: PrivKey defines a ed25519 private key.
NOTE: ed25519 keys must not be used in SDK apps except in a tendermint validator context.


| Field | Type | Label | Description |
| ----- | ---- | ----- | ----------- |
| `key` | [bytes](#bytes) |  |  |






<a name="cosmos.crypto.ed25519.PubKey"></a>

### PubKey
PubKey is an ed25519 public key for handling Tendermint keys in SDK.
It's needed for Any serialization and SDK compatibility.
It must not be used in a non Tendermint key context because it doesn't implement
ADR-28. Nevertheless, you will like to use ed25519 in app user level
then you must create a new proto message and follow ADR-28 for Address construction.


| Field | Type | Label | Description |
| ----- | ---- | ----- | ----------- |
| `key` | [bytes](#bytes) |  |  |





 <!-- end messages -->

 <!-- end enums -->

 <!-- end HasExtensions -->

 <!-- end services -->



<a name="cosmos/crypto/multisig/keys.proto"></a>
<p align="right"><a href="#top">Top</a></p>

## cosmos/crypto/multisig/keys.proto



<a name="cosmos.crypto.multisig.LegacyAminoPubKey"></a>

### LegacyAminoPubKey
LegacyAminoPubKey specifies a public key type
which nests multiple public keys and a threshold,
it uses legacy amino address rules.


| Field | Type | Label | Description |
| ----- | ---- | ----- | ----------- |
| `threshold` | [uint32](#uint32) |  |  |
| `public_keys` | [google.protobuf.Any](#google.protobuf.Any) | repeated |  |





 <!-- end messages -->

 <!-- end enums -->

 <!-- end HasExtensions -->

 <!-- end services -->



<a name="cosmos/crypto/multisig/v1beta1/multisig.proto"></a>
<p align="right"><a href="#top">Top</a></p>

## cosmos/crypto/multisig/v1beta1/multisig.proto



<a name="cosmos.crypto.multisig.v1beta1.CompactBitArray"></a>

### CompactBitArray
CompactBitArray is an implementation of a space efficient bit array.
This is used to ensure that the encoded data takes up a minimal amount of
space after proto encoding.
This is not thread safe, and is not intended for concurrent usage.


| Field | Type | Label | Description |
| ----- | ---- | ----- | ----------- |
| `extra_bits_stored` | [uint32](#uint32) |  |  |
| `elems` | [bytes](#bytes) |  |  |






<a name="cosmos.crypto.multisig.v1beta1.MultiSignature"></a>

### MultiSignature
MultiSignature wraps the signatures from a multisig.LegacyAminoPubKey.
See cosmos.tx.v1betata1.ModeInfo.Multi for how to specify which signers
signed and with which modes.


| Field | Type | Label | Description |
| ----- | ---- | ----- | ----------- |
| `signatures` | [bytes](#bytes) | repeated |  |





 <!-- end messages -->

 <!-- end enums -->

 <!-- end HasExtensions -->

 <!-- end services -->



<a name="cosmos/crypto/secp256k1/keys.proto"></a>
<p align="right"><a href="#top">Top</a></p>

## cosmos/crypto/secp256k1/keys.proto



<a name="cosmos.crypto.secp256k1.PrivKey"></a>

### PrivKey
PrivKey defines a secp256k1 private key.


| Field | Type | Label | Description |
| ----- | ---- | ----- | ----------- |
| `key` | [bytes](#bytes) |  |  |






<a name="cosmos.crypto.secp256k1.PubKey"></a>

### PubKey
PubKey defines a secp256k1 public key
Key is the compressed form of the pubkey. The first byte depends is a 0x02 byte
if the y-coordinate is the lexicographically largest of the two associated with
the x-coordinate. Otherwise the first byte is a 0x03.
This prefix is followed with the x-coordinate.


| Field | Type | Label | Description |
| ----- | ---- | ----- | ----------- |
| `key` | [bytes](#bytes) |  |  |





 <!-- end messages -->

 <!-- end enums -->

 <!-- end HasExtensions -->

 <!-- end services -->



<a name="cosmos/crypto/secp256r1/keys.proto"></a>
<p align="right"><a href="#top">Top</a></p>

## cosmos/crypto/secp256r1/keys.proto



<a name="cosmos.crypto.secp256r1.PrivKey"></a>

### PrivKey
PrivKey defines a secp256r1 ECDSA private key.


| Field | Type | Label | Description |
| ----- | ---- | ----- | ----------- |
| `secret` | [bytes](#bytes) |  | secret number serialized using big-endian encoding |






<a name="cosmos.crypto.secp256r1.PubKey"></a>

### PubKey
PubKey defines a secp256r1 ECDSA public key.


| Field | Type | Label | Description |
| ----- | ---- | ----- | ----------- |
| `key` | [bytes](#bytes) |  | Point on secp256r1 curve in a compressed representation as specified in section 4.3.6 of ANSI X9.62: https://webstore.ansi.org/standards/ascx9/ansix9621998 |





 <!-- end messages -->

 <!-- end enums -->

 <!-- end HasExtensions -->

 <!-- end services -->



<a name="cosmos/distribution/v1beta1/distribution.proto"></a>
<p align="right"><a href="#top">Top</a></p>

## cosmos/distribution/v1beta1/distribution.proto



<a name="cosmos.distribution.v1beta1.CommunityPoolSpendProposal"></a>

### CommunityPoolSpendProposal
CommunityPoolSpendProposal details a proposal for use of community funds,
together with how many coins are proposed to be spent, and to which
recipient account.


| Field | Type | Label | Description |
| ----- | ---- | ----- | ----------- |
| `title` | [string](#string) |  |  |
| `description` | [string](#string) |  |  |
| `recipient` | [string](#string) |  |  |
| `amount` | [cosmos.base.v1beta1.Coin](#cosmos.base.v1beta1.Coin) | repeated |  |






<a name="cosmos.distribution.v1beta1.CommunityPoolSpendProposalWithDeposit"></a>

### CommunityPoolSpendProposalWithDeposit
CommunityPoolSpendProposalWithDeposit defines a CommunityPoolSpendProposal
with a deposit


| Field | Type | Label | Description |
| ----- | ---- | ----- | ----------- |
| `title` | [string](#string) |  |  |
| `description` | [string](#string) |  |  |
| `recipient` | [string](#string) |  |  |
| `amount` | [string](#string) |  |  |
| `deposit` | [string](#string) |  |  |






<a name="cosmos.distribution.v1beta1.DelegationDelegatorReward"></a>

### DelegationDelegatorReward
DelegationDelegatorReward represents the properties
of a delegator's delegation reward.


| Field | Type | Label | Description |
| ----- | ---- | ----- | ----------- |
| `validator_address` | [string](#string) |  |  |
| `reward` | [cosmos.base.v1beta1.DecCoin](#cosmos.base.v1beta1.DecCoin) | repeated |  |






<a name="cosmos.distribution.v1beta1.DelegatorStartingInfo"></a>

### DelegatorStartingInfo
DelegatorStartingInfo represents the starting info for a delegator reward
period. It tracks the previous validator period, the delegation's amount of
staking token, and the creation height (to check later on if any slashes have
occurred). NOTE: Even though validators are slashed to whole staking tokens,
the delegators within the validator may be left with less than a full token,
thus sdk.Dec is used.


| Field | Type | Label | Description |
| ----- | ---- | ----- | ----------- |
| `previous_period` | [uint64](#uint64) |  |  |
| `stake` | [string](#string) |  |  |
| `height` | [uint64](#uint64) |  |  |






<a name="cosmos.distribution.v1beta1.FeePool"></a>

### FeePool
FeePool is the global fee pool for distribution.


| Field | Type | Label | Description |
| ----- | ---- | ----- | ----------- |
| `community_pool` | [cosmos.base.v1beta1.DecCoin](#cosmos.base.v1beta1.DecCoin) | repeated |  |






<a name="cosmos.distribution.v1beta1.Params"></a>

### Params
Params defines the set of params for the distribution module.


| Field | Type | Label | Description |
| ----- | ---- | ----- | ----------- |
| `community_tax` | [string](#string) |  |  |
| `base_proposer_reward` | [string](#string) |  |  |
| `bonus_proposer_reward` | [string](#string) |  |  |
| `withdraw_addr_enabled` | [bool](#bool) |  |  |






<a name="cosmos.distribution.v1beta1.ValidatorAccumulatedCommission"></a>

### ValidatorAccumulatedCommission
ValidatorAccumulatedCommission represents accumulated commission
for a validator kept as a running counter, can be withdrawn at any time.


| Field | Type | Label | Description |
| ----- | ---- | ----- | ----------- |
| `commission` | [cosmos.base.v1beta1.DecCoin](#cosmos.base.v1beta1.DecCoin) | repeated |  |






<a name="cosmos.distribution.v1beta1.ValidatorCurrentRewards"></a>

### ValidatorCurrentRewards
ValidatorCurrentRewards represents current rewards and current
period for a validator kept as a running counter and incremented
each block as long as the validator's tokens remain constant.


| Field | Type | Label | Description |
| ----- | ---- | ----- | ----------- |
| `rewards` | [cosmos.base.v1beta1.DecCoin](#cosmos.base.v1beta1.DecCoin) | repeated |  |
| `period` | [uint64](#uint64) |  |  |






<a name="cosmos.distribution.v1beta1.ValidatorHistoricalRewards"></a>

### ValidatorHistoricalRewards
ValidatorHistoricalRewards represents historical rewards for a validator.
Height is implicit within the store key.
Cumulative reward ratio is the sum from the zeroeth period
until this period of rewards / tokens, per the spec.
The reference count indicates the number of objects
which might need to reference this historical entry at any point.
ReferenceCount =
   number of outstanding delegations which ended the associated period (and
   might need to read that record)
 + number of slashes which ended the associated period (and might need to
 read that record)
 + one per validator for the zeroeth period, set on initialization


| Field | Type | Label | Description |
| ----- | ---- | ----- | ----------- |
| `cumulative_reward_ratio` | [cosmos.base.v1beta1.DecCoin](#cosmos.base.v1beta1.DecCoin) | repeated |  |
| `reference_count` | [uint32](#uint32) |  |  |






<a name="cosmos.distribution.v1beta1.ValidatorOutstandingRewards"></a>

### ValidatorOutstandingRewards
ValidatorOutstandingRewards represents outstanding (un-withdrawn) rewards
for a validator inexpensive to track, allows simple sanity checks.


| Field | Type | Label | Description |
| ----- | ---- | ----- | ----------- |
| `rewards` | [cosmos.base.v1beta1.DecCoin](#cosmos.base.v1beta1.DecCoin) | repeated |  |






<a name="cosmos.distribution.v1beta1.ValidatorSlashEvent"></a>

### ValidatorSlashEvent
ValidatorSlashEvent represents a validator slash event.
Height is implicit within the store key.
This is needed to calculate appropriate amount of staking tokens
for delegations which are withdrawn after a slash has occurred.


| Field | Type | Label | Description |
| ----- | ---- | ----- | ----------- |
| `validator_period` | [uint64](#uint64) |  |  |
| `fraction` | [string](#string) |  |  |






<a name="cosmos.distribution.v1beta1.ValidatorSlashEvents"></a>

### ValidatorSlashEvents
ValidatorSlashEvents is a collection of ValidatorSlashEvent messages.


| Field | Type | Label | Description |
| ----- | ---- | ----- | ----------- |
| `validator_slash_events` | [ValidatorSlashEvent](#cosmos.distribution.v1beta1.ValidatorSlashEvent) | repeated |  |





 <!-- end messages -->

 <!-- end enums -->

 <!-- end HasExtensions -->

 <!-- end services -->



<a name="cosmos/distribution/v1beta1/genesis.proto"></a>
<p align="right"><a href="#top">Top</a></p>

## cosmos/distribution/v1beta1/genesis.proto



<a name="cosmos.distribution.v1beta1.DelegatorStartingInfoRecord"></a>

### DelegatorStartingInfoRecord
DelegatorStartingInfoRecord used for import / export via genesis json.


| Field | Type | Label | Description |
| ----- | ---- | ----- | ----------- |
| `delegator_address` | [string](#string) |  | delegator_address is the address of the delegator. |
| `validator_address` | [string](#string) |  | validator_address is the address of the validator. |
| `starting_info` | [DelegatorStartingInfo](#cosmos.distribution.v1beta1.DelegatorStartingInfo) |  | starting_info defines the starting info of a delegator. |






<a name="cosmos.distribution.v1beta1.DelegatorWithdrawInfo"></a>

### DelegatorWithdrawInfo
DelegatorWithdrawInfo is the address for where distributions rewards are
withdrawn to by default this struct is only used at genesis to feed in
default withdraw addresses.


| Field | Type | Label | Description |
| ----- | ---- | ----- | ----------- |
| `delegator_address` | [string](#string) |  | delegator_address is the address of the delegator. |
| `withdraw_address` | [string](#string) |  | withdraw_address is the address to withdraw the delegation rewards to. |






<a name="cosmos.distribution.v1beta1.GenesisState"></a>

### GenesisState
GenesisState defines the distribution module's genesis state.


| Field | Type | Label | Description |
| ----- | ---- | ----- | ----------- |
| `params` | [Params](#cosmos.distribution.v1beta1.Params) |  | params defines all the paramaters of the module. |
| `fee_pool` | [FeePool](#cosmos.distribution.v1beta1.FeePool) |  | fee_pool defines the fee pool at genesis. |
| `delegator_withdraw_infos` | [DelegatorWithdrawInfo](#cosmos.distribution.v1beta1.DelegatorWithdrawInfo) | repeated | fee_pool defines the delegator withdraw infos at genesis. |
| `previous_proposer` | [string](#string) |  | fee_pool defines the previous proposer at genesis. |
| `outstanding_rewards` | [ValidatorOutstandingRewardsRecord](#cosmos.distribution.v1beta1.ValidatorOutstandingRewardsRecord) | repeated | fee_pool defines the outstanding rewards of all validators at genesis. |
| `validator_accumulated_commissions` | [ValidatorAccumulatedCommissionRecord](#cosmos.distribution.v1beta1.ValidatorAccumulatedCommissionRecord) | repeated | fee_pool defines the accumulated commisions of all validators at genesis. |
| `validator_historical_rewards` | [ValidatorHistoricalRewardsRecord](#cosmos.distribution.v1beta1.ValidatorHistoricalRewardsRecord) | repeated | fee_pool defines the historical rewards of all validators at genesis. |
| `validator_current_rewards` | [ValidatorCurrentRewardsRecord](#cosmos.distribution.v1beta1.ValidatorCurrentRewardsRecord) | repeated | fee_pool defines the current rewards of all validators at genesis. |
| `delegator_starting_infos` | [DelegatorStartingInfoRecord](#cosmos.distribution.v1beta1.DelegatorStartingInfoRecord) | repeated | fee_pool defines the delegator starting infos at genesis. |
| `validator_slash_events` | [ValidatorSlashEventRecord](#cosmos.distribution.v1beta1.ValidatorSlashEventRecord) | repeated | fee_pool defines the validator slash events at genesis. |






<a name="cosmos.distribution.v1beta1.ValidatorAccumulatedCommissionRecord"></a>

### ValidatorAccumulatedCommissionRecord
ValidatorAccumulatedCommissionRecord is used for import / export via genesis
json.


| Field | Type | Label | Description |
| ----- | ---- | ----- | ----------- |
| `validator_address` | [string](#string) |  | validator_address is the address of the validator. |
| `accumulated` | [ValidatorAccumulatedCommission](#cosmos.distribution.v1beta1.ValidatorAccumulatedCommission) |  | accumulated is the accumulated commission of a validator. |






<a name="cosmos.distribution.v1beta1.ValidatorCurrentRewardsRecord"></a>

### ValidatorCurrentRewardsRecord
ValidatorCurrentRewardsRecord is used for import / export via genesis json.


| Field | Type | Label | Description |
| ----- | ---- | ----- | ----------- |
| `validator_address` | [string](#string) |  | validator_address is the address of the validator. |
| `rewards` | [ValidatorCurrentRewards](#cosmos.distribution.v1beta1.ValidatorCurrentRewards) |  | rewards defines the current rewards of a validator. |






<a name="cosmos.distribution.v1beta1.ValidatorHistoricalRewardsRecord"></a>

### ValidatorHistoricalRewardsRecord
ValidatorHistoricalRewardsRecord is used for import / export via genesis
json.


| Field | Type | Label | Description |
| ----- | ---- | ----- | ----------- |
| `validator_address` | [string](#string) |  | validator_address is the address of the validator. |
| `period` | [uint64](#uint64) |  | period defines the period the historical rewards apply to. |
| `rewards` | [ValidatorHistoricalRewards](#cosmos.distribution.v1beta1.ValidatorHistoricalRewards) |  | rewards defines the historical rewards of a validator. |






<a name="cosmos.distribution.v1beta1.ValidatorOutstandingRewardsRecord"></a>

### ValidatorOutstandingRewardsRecord
ValidatorOutstandingRewardsRecord is used for import/export via genesis json.


| Field | Type | Label | Description |
| ----- | ---- | ----- | ----------- |
| `validator_address` | [string](#string) |  | validator_address is the address of the validator. |
| `outstanding_rewards` | [cosmos.base.v1beta1.DecCoin](#cosmos.base.v1beta1.DecCoin) | repeated | outstanding_rewards represents the oustanding rewards of a validator. |






<a name="cosmos.distribution.v1beta1.ValidatorSlashEventRecord"></a>

### ValidatorSlashEventRecord
ValidatorSlashEventRecord is used for import / export via genesis json.


| Field | Type | Label | Description |
| ----- | ---- | ----- | ----------- |
| `validator_address` | [string](#string) |  | validator_address is the address of the validator. |
| `height` | [uint64](#uint64) |  | height defines the block height at which the slash event occured. |
| `period` | [uint64](#uint64) |  | period is the period of the slash event. |
| `validator_slash_event` | [ValidatorSlashEvent](#cosmos.distribution.v1beta1.ValidatorSlashEvent) |  | validator_slash_event describes the slash event. |





 <!-- end messages -->

 <!-- end enums -->

 <!-- end HasExtensions -->

 <!-- end services -->



<a name="cosmos/distribution/v1beta1/query.proto"></a>
<p align="right"><a href="#top">Top</a></p>

## cosmos/distribution/v1beta1/query.proto



<a name="cosmos.distribution.v1beta1.QueryCommunityPoolRequest"></a>

### QueryCommunityPoolRequest
QueryCommunityPoolRequest is the request type for the Query/CommunityPool RPC
method.






<a name="cosmos.distribution.v1beta1.QueryCommunityPoolResponse"></a>

### QueryCommunityPoolResponse
QueryCommunityPoolResponse is the response type for the Query/CommunityPool
RPC method.


| Field | Type | Label | Description |
| ----- | ---- | ----- | ----------- |
| `pool` | [cosmos.base.v1beta1.DecCoin](#cosmos.base.v1beta1.DecCoin) | repeated | pool defines community pool's coins. |






<a name="cosmos.distribution.v1beta1.QueryDelegationRewardsRequest"></a>

### QueryDelegationRewardsRequest
QueryDelegationRewardsRequest is the request type for the
Query/DelegationRewards RPC method.


| Field | Type | Label | Description |
| ----- | ---- | ----- | ----------- |
| `delegator_address` | [string](#string) |  | delegator_address defines the delegator address to query for. |
| `validator_address` | [string](#string) |  | validator_address defines the validator address to query for. |






<a name="cosmos.distribution.v1beta1.QueryDelegationRewardsResponse"></a>

### QueryDelegationRewardsResponse
QueryDelegationRewardsResponse is the response type for the
Query/DelegationRewards RPC method.


| Field | Type | Label | Description |
| ----- | ---- | ----- | ----------- |
| `rewards` | [cosmos.base.v1beta1.DecCoin](#cosmos.base.v1beta1.DecCoin) | repeated | rewards defines the rewards accrued by a delegation. |






<a name="cosmos.distribution.v1beta1.QueryDelegationTotalRewardsRequest"></a>

### QueryDelegationTotalRewardsRequest
QueryDelegationTotalRewardsRequest is the request type for the
Query/DelegationTotalRewards RPC method.


| Field | Type | Label | Description |
| ----- | ---- | ----- | ----------- |
| `delegator_address` | [string](#string) |  | delegator_address defines the delegator address to query for. |






<a name="cosmos.distribution.v1beta1.QueryDelegationTotalRewardsResponse"></a>

### QueryDelegationTotalRewardsResponse
QueryDelegationTotalRewardsResponse is the response type for the
Query/DelegationTotalRewards RPC method.


| Field | Type | Label | Description |
| ----- | ---- | ----- | ----------- |
| `rewards` | [DelegationDelegatorReward](#cosmos.distribution.v1beta1.DelegationDelegatorReward) | repeated | rewards defines all the rewards accrued by a delegator. |
| `total` | [cosmos.base.v1beta1.DecCoin](#cosmos.base.v1beta1.DecCoin) | repeated | total defines the sum of all the rewards. |






<a name="cosmos.distribution.v1beta1.QueryDelegatorValidatorsRequest"></a>

### QueryDelegatorValidatorsRequest
QueryDelegatorValidatorsRequest is the request type for the
Query/DelegatorValidators RPC method.


| Field | Type | Label | Description |
| ----- | ---- | ----- | ----------- |
| `delegator_address` | [string](#string) |  | delegator_address defines the delegator address to query for. |






<a name="cosmos.distribution.v1beta1.QueryDelegatorValidatorsResponse"></a>

### QueryDelegatorValidatorsResponse
QueryDelegatorValidatorsResponse is the response type for the
Query/DelegatorValidators RPC method.


| Field | Type | Label | Description |
| ----- | ---- | ----- | ----------- |
| `validators` | [string](#string) | repeated | validators defines the validators a delegator is delegating for. |






<a name="cosmos.distribution.v1beta1.QueryDelegatorWithdrawAddressRequest"></a>

### QueryDelegatorWithdrawAddressRequest
QueryDelegatorWithdrawAddressRequest is the request type for the
Query/DelegatorWithdrawAddress RPC method.


| Field | Type | Label | Description |
| ----- | ---- | ----- | ----------- |
| `delegator_address` | [string](#string) |  | delegator_address defines the delegator address to query for. |






<a name="cosmos.distribution.v1beta1.QueryDelegatorWithdrawAddressResponse"></a>

### QueryDelegatorWithdrawAddressResponse
QueryDelegatorWithdrawAddressResponse is the response type for the
Query/DelegatorWithdrawAddress RPC method.


| Field | Type | Label | Description |
| ----- | ---- | ----- | ----------- |
| `withdraw_address` | [string](#string) |  | withdraw_address defines the delegator address to query for. |






<a name="cosmos.distribution.v1beta1.QueryParamsRequest"></a>

### QueryParamsRequest
QueryParamsRequest is the request type for the Query/Params RPC method.






<a name="cosmos.distribution.v1beta1.QueryParamsResponse"></a>

### QueryParamsResponse
QueryParamsResponse is the response type for the Query/Params RPC method.


| Field | Type | Label | Description |
| ----- | ---- | ----- | ----------- |
| `params` | [Params](#cosmos.distribution.v1beta1.Params) |  | params defines the parameters of the module. |






<a name="cosmos.distribution.v1beta1.QueryValidatorCommissionRequest"></a>

### QueryValidatorCommissionRequest
QueryValidatorCommissionRequest is the request type for the
Query/ValidatorCommission RPC method


| Field | Type | Label | Description |
| ----- | ---- | ----- | ----------- |
| `validator_address` | [string](#string) |  | validator_address defines the validator address to query for. |






<a name="cosmos.distribution.v1beta1.QueryValidatorCommissionResponse"></a>

### QueryValidatorCommissionResponse
QueryValidatorCommissionResponse is the response type for the
Query/ValidatorCommission RPC method


| Field | Type | Label | Description |
| ----- | ---- | ----- | ----------- |
| `commission` | [ValidatorAccumulatedCommission](#cosmos.distribution.v1beta1.ValidatorAccumulatedCommission) |  | commission defines the commision the validator received. |






<a name="cosmos.distribution.v1beta1.QueryValidatorOutstandingRewardsRequest"></a>

### QueryValidatorOutstandingRewardsRequest
QueryValidatorOutstandingRewardsRequest is the request type for the
Query/ValidatorOutstandingRewards RPC method.


| Field | Type | Label | Description |
| ----- | ---- | ----- | ----------- |
| `validator_address` | [string](#string) |  | validator_address defines the validator address to query for. |






<a name="cosmos.distribution.v1beta1.QueryValidatorOutstandingRewardsResponse"></a>

### QueryValidatorOutstandingRewardsResponse
QueryValidatorOutstandingRewardsResponse is the response type for the
Query/ValidatorOutstandingRewards RPC method.


| Field | Type | Label | Description |
| ----- | ---- | ----- | ----------- |
| `rewards` | [ValidatorOutstandingRewards](#cosmos.distribution.v1beta1.ValidatorOutstandingRewards) |  |  |






<a name="cosmos.distribution.v1beta1.QueryValidatorSlashesRequest"></a>

### QueryValidatorSlashesRequest
QueryValidatorSlashesRequest is the request type for the
Query/ValidatorSlashes RPC method


| Field | Type | Label | Description |
| ----- | ---- | ----- | ----------- |
| `validator_address` | [string](#string) |  | validator_address defines the validator address to query for. |
| `starting_height` | [uint64](#uint64) |  | starting_height defines the optional starting height to query the slashes. |
| `ending_height` | [uint64](#uint64) |  | starting_height defines the optional ending height to query the slashes. |
| `pagination` | [cosmos.base.query.v1beta1.PageRequest](#cosmos.base.query.v1beta1.PageRequest) |  | pagination defines an optional pagination for the request. |






<a name="cosmos.distribution.v1beta1.QueryValidatorSlashesResponse"></a>

### QueryValidatorSlashesResponse
QueryValidatorSlashesResponse is the response type for the
Query/ValidatorSlashes RPC method.


| Field | Type | Label | Description |
| ----- | ---- | ----- | ----------- |
| `slashes` | [ValidatorSlashEvent](#cosmos.distribution.v1beta1.ValidatorSlashEvent) | repeated | slashes defines the slashes the validator received. |
| `pagination` | [cosmos.base.query.v1beta1.PageResponse](#cosmos.base.query.v1beta1.PageResponse) |  | pagination defines the pagination in the response. |





 <!-- end messages -->

 <!-- end enums -->

 <!-- end HasExtensions -->


<a name="cosmos.distribution.v1beta1.Query"></a>

### Query
Query defines the gRPC querier service for distribution module.

| Method Name | Request Type | Response Type | Description | HTTP Verb | Endpoint |
| ----------- | ------------ | ------------- | ------------| ------- | -------- |
| `Params` | [QueryParamsRequest](#cosmos.distribution.v1beta1.QueryParamsRequest) | [QueryParamsResponse](#cosmos.distribution.v1beta1.QueryParamsResponse) | Params queries params of the distribution module. | GET|/cosmos/distribution/v1beta1/params|
| `ValidatorOutstandingRewards` | [QueryValidatorOutstandingRewardsRequest](#cosmos.distribution.v1beta1.QueryValidatorOutstandingRewardsRequest) | [QueryValidatorOutstandingRewardsResponse](#cosmos.distribution.v1beta1.QueryValidatorOutstandingRewardsResponse) | ValidatorOutstandingRewards queries rewards of a validator address. | GET|/cosmos/distribution/v1beta1/validators/{validator_address}/outstanding_rewards|
| `ValidatorCommission` | [QueryValidatorCommissionRequest](#cosmos.distribution.v1beta1.QueryValidatorCommissionRequest) | [QueryValidatorCommissionResponse](#cosmos.distribution.v1beta1.QueryValidatorCommissionResponse) | ValidatorCommission queries accumulated commission for a validator. | GET|/cosmos/distribution/v1beta1/validators/{validator_address}/commission|
| `ValidatorSlashes` | [QueryValidatorSlashesRequest](#cosmos.distribution.v1beta1.QueryValidatorSlashesRequest) | [QueryValidatorSlashesResponse](#cosmos.distribution.v1beta1.QueryValidatorSlashesResponse) | ValidatorSlashes queries slash events of a validator. | GET|/cosmos/distribution/v1beta1/validators/{validator_address}/slashes|
| `DelegationRewards` | [QueryDelegationRewardsRequest](#cosmos.distribution.v1beta1.QueryDelegationRewardsRequest) | [QueryDelegationRewardsResponse](#cosmos.distribution.v1beta1.QueryDelegationRewardsResponse) | DelegationRewards queries the total rewards accrued by a delegation. | GET|/cosmos/distribution/v1beta1/delegators/{delegator_address}/rewards/{validator_address}|
| `DelegationTotalRewards` | [QueryDelegationTotalRewardsRequest](#cosmos.distribution.v1beta1.QueryDelegationTotalRewardsRequest) | [QueryDelegationTotalRewardsResponse](#cosmos.distribution.v1beta1.QueryDelegationTotalRewardsResponse) | DelegationTotalRewards queries the total rewards accrued by a each validator. | GET|/cosmos/distribution/v1beta1/delegators/{delegator_address}/rewards|
| `DelegatorValidators` | [QueryDelegatorValidatorsRequest](#cosmos.distribution.v1beta1.QueryDelegatorValidatorsRequest) | [QueryDelegatorValidatorsResponse](#cosmos.distribution.v1beta1.QueryDelegatorValidatorsResponse) | DelegatorValidators queries the validators of a delegator. | GET|/cosmos/distribution/v1beta1/delegators/{delegator_address}/validators|
| `DelegatorWithdrawAddress` | [QueryDelegatorWithdrawAddressRequest](#cosmos.distribution.v1beta1.QueryDelegatorWithdrawAddressRequest) | [QueryDelegatorWithdrawAddressResponse](#cosmos.distribution.v1beta1.QueryDelegatorWithdrawAddressResponse) | DelegatorWithdrawAddress queries withdraw address of a delegator. | GET|/cosmos/distribution/v1beta1/delegators/{delegator_address}/withdraw_address|
| `CommunityPool` | [QueryCommunityPoolRequest](#cosmos.distribution.v1beta1.QueryCommunityPoolRequest) | [QueryCommunityPoolResponse](#cosmos.distribution.v1beta1.QueryCommunityPoolResponse) | CommunityPool queries the community pool coins. | GET|/cosmos/distribution/v1beta1/community_pool|

 <!-- end services -->



<a name="cosmos/distribution/v1beta1/tx.proto"></a>
<p align="right"><a href="#top">Top</a></p>

## cosmos/distribution/v1beta1/tx.proto



<a name="cosmos.distribution.v1beta1.MsgFundCommunityPool"></a>

### MsgFundCommunityPool
MsgFundCommunityPool allows an account to directly
fund the community pool.


| Field | Type | Label | Description |
| ----- | ---- | ----- | ----------- |
| `amount` | [cosmos.base.v1beta1.Coin](#cosmos.base.v1beta1.Coin) | repeated |  |
| `depositor` | [string](#string) |  |  |






<a name="cosmos.distribution.v1beta1.MsgFundCommunityPoolResponse"></a>

### MsgFundCommunityPoolResponse
MsgFundCommunityPoolResponse defines the Msg/FundCommunityPool response type.






<a name="cosmos.distribution.v1beta1.MsgSetWithdrawAddress"></a>

### MsgSetWithdrawAddress
MsgSetWithdrawAddress sets the withdraw address for
a delegator (or validator self-delegation).


| Field | Type | Label | Description |
| ----- | ---- | ----- | ----------- |
| `delegator_address` | [string](#string) |  |  |
| `withdraw_address` | [string](#string) |  |  |






<a name="cosmos.distribution.v1beta1.MsgSetWithdrawAddressResponse"></a>

### MsgSetWithdrawAddressResponse
MsgSetWithdrawAddressResponse defines the Msg/SetWithdrawAddress response type.






<a name="cosmos.distribution.v1beta1.MsgWithdrawDelegatorReward"></a>

### MsgWithdrawDelegatorReward
MsgWithdrawDelegatorReward represents delegation withdrawal to a delegator
from a single validator.


| Field | Type | Label | Description |
| ----- | ---- | ----- | ----------- |
| `delegator_address` | [string](#string) |  |  |
| `validator_address` | [string](#string) |  |  |






<a name="cosmos.distribution.v1beta1.MsgWithdrawDelegatorRewardResponse"></a>

### MsgWithdrawDelegatorRewardResponse
MsgWithdrawDelegatorRewardResponse defines the Msg/WithdrawDelegatorReward response type.






<a name="cosmos.distribution.v1beta1.MsgWithdrawValidatorCommission"></a>

### MsgWithdrawValidatorCommission
MsgWithdrawValidatorCommission withdraws the full commission to the validator
address.


| Field | Type | Label | Description |
| ----- | ---- | ----- | ----------- |
| `validator_address` | [string](#string) |  |  |






<a name="cosmos.distribution.v1beta1.MsgWithdrawValidatorCommissionResponse"></a>

### MsgWithdrawValidatorCommissionResponse
MsgWithdrawValidatorCommissionResponse defines the Msg/WithdrawValidatorCommission response type.





 <!-- end messages -->

 <!-- end enums -->

 <!-- end HasExtensions -->


<a name="cosmos.distribution.v1beta1.Msg"></a>

### Msg
Msg defines the distribution Msg service.

| Method Name | Request Type | Response Type | Description | HTTP Verb | Endpoint |
| ----------- | ------------ | ------------- | ------------| ------- | -------- |
| `SetWithdrawAddress` | [MsgSetWithdrawAddress](#cosmos.distribution.v1beta1.MsgSetWithdrawAddress) | [MsgSetWithdrawAddressResponse](#cosmos.distribution.v1beta1.MsgSetWithdrawAddressResponse) | SetWithdrawAddress defines a method to change the withdraw address for a delegator (or validator self-delegation). | |
| `WithdrawDelegatorReward` | [MsgWithdrawDelegatorReward](#cosmos.distribution.v1beta1.MsgWithdrawDelegatorReward) | [MsgWithdrawDelegatorRewardResponse](#cosmos.distribution.v1beta1.MsgWithdrawDelegatorRewardResponse) | WithdrawDelegatorReward defines a method to withdraw rewards of delegator from a single validator. | |
| `WithdrawValidatorCommission` | [MsgWithdrawValidatorCommission](#cosmos.distribution.v1beta1.MsgWithdrawValidatorCommission) | [MsgWithdrawValidatorCommissionResponse](#cosmos.distribution.v1beta1.MsgWithdrawValidatorCommissionResponse) | WithdrawValidatorCommission defines a method to withdraw the full commission to the validator address. | |
| `FundCommunityPool` | [MsgFundCommunityPool](#cosmos.distribution.v1beta1.MsgFundCommunityPool) | [MsgFundCommunityPoolResponse](#cosmos.distribution.v1beta1.MsgFundCommunityPoolResponse) | FundCommunityPool defines a method to allow an account to directly fund the community pool. | |

 <!-- end services -->



<a name="cosmos/evidence/v1beta1/evidence.proto"></a>
<p align="right"><a href="#top">Top</a></p>

## cosmos/evidence/v1beta1/evidence.proto



<a name="cosmos.evidence.v1beta1.Equivocation"></a>

### Equivocation
Equivocation implements the Evidence interface and defines evidence of double
signing misbehavior.


| Field | Type | Label | Description |
| ----- | ---- | ----- | ----------- |
| `height` | [int64](#int64) |  |  |
| `time` | [google.protobuf.Timestamp](#google.protobuf.Timestamp) |  |  |
| `power` | [int64](#int64) |  |  |
| `consensus_address` | [string](#string) |  |  |





 <!-- end messages -->

 <!-- end enums -->

 <!-- end HasExtensions -->

 <!-- end services -->



<a name="cosmos/evidence/v1beta1/genesis.proto"></a>
<p align="right"><a href="#top">Top</a></p>

## cosmos/evidence/v1beta1/genesis.proto



<a name="cosmos.evidence.v1beta1.GenesisState"></a>

### GenesisState
GenesisState defines the evidence module's genesis state.


| Field | Type | Label | Description |
| ----- | ---- | ----- | ----------- |
| `evidence` | [google.protobuf.Any](#google.protobuf.Any) | repeated | evidence defines all the evidence at genesis. |





 <!-- end messages -->

 <!-- end enums -->

 <!-- end HasExtensions -->

 <!-- end services -->



<a name="cosmos/evidence/v1beta1/query.proto"></a>
<p align="right"><a href="#top">Top</a></p>

## cosmos/evidence/v1beta1/query.proto



<a name="cosmos.evidence.v1beta1.QueryAllEvidenceRequest"></a>

### QueryAllEvidenceRequest
QueryEvidenceRequest is the request type for the Query/AllEvidence RPC
method.


| Field | Type | Label | Description |
| ----- | ---- | ----- | ----------- |
| `pagination` | [cosmos.base.query.v1beta1.PageRequest](#cosmos.base.query.v1beta1.PageRequest) |  | pagination defines an optional pagination for the request. |






<a name="cosmos.evidence.v1beta1.QueryAllEvidenceResponse"></a>

### QueryAllEvidenceResponse
QueryAllEvidenceResponse is the response type for the Query/AllEvidence RPC
method.


| Field | Type | Label | Description |
| ----- | ---- | ----- | ----------- |
| `evidence` | [google.protobuf.Any](#google.protobuf.Any) | repeated | evidence returns all evidences. |
| `pagination` | [cosmos.base.query.v1beta1.PageResponse](#cosmos.base.query.v1beta1.PageResponse) |  | pagination defines the pagination in the response. |






<a name="cosmos.evidence.v1beta1.QueryEvidenceRequest"></a>

### QueryEvidenceRequest
QueryEvidenceRequest is the request type for the Query/Evidence RPC method.


| Field | Type | Label | Description |
| ----- | ---- | ----- | ----------- |
| `evidence_hash` | [bytes](#bytes) |  | evidence_hash defines the hash of the requested evidence. |






<a name="cosmos.evidence.v1beta1.QueryEvidenceResponse"></a>

### QueryEvidenceResponse
QueryEvidenceResponse is the response type for the Query/Evidence RPC method.


| Field | Type | Label | Description |
| ----- | ---- | ----- | ----------- |
| `evidence` | [google.protobuf.Any](#google.protobuf.Any) |  | evidence returns the requested evidence. |





 <!-- end messages -->

 <!-- end enums -->

 <!-- end HasExtensions -->


<a name="cosmos.evidence.v1beta1.Query"></a>

### Query
Query defines the gRPC querier service.

| Method Name | Request Type | Response Type | Description | HTTP Verb | Endpoint |
| ----------- | ------------ | ------------- | ------------| ------- | -------- |
| `Evidence` | [QueryEvidenceRequest](#cosmos.evidence.v1beta1.QueryEvidenceRequest) | [QueryEvidenceResponse](#cosmos.evidence.v1beta1.QueryEvidenceResponse) | Evidence queries evidence based on evidence hash. | GET|/cosmos/evidence/v1beta1/evidence/{evidence_hash}|
| `AllEvidence` | [QueryAllEvidenceRequest](#cosmos.evidence.v1beta1.QueryAllEvidenceRequest) | [QueryAllEvidenceResponse](#cosmos.evidence.v1beta1.QueryAllEvidenceResponse) | AllEvidence queries all evidence. | GET|/cosmos/evidence/v1beta1/evidence|

 <!-- end services -->



<a name="cosmos/evidence/v1beta1/tx.proto"></a>
<p align="right"><a href="#top">Top</a></p>

## cosmos/evidence/v1beta1/tx.proto



<a name="cosmos.evidence.v1beta1.MsgSubmitEvidence"></a>

### MsgSubmitEvidence
MsgSubmitEvidence represents a message that supports submitting arbitrary
Evidence of misbehavior such as equivocation or counterfactual signing.


| Field | Type | Label | Description |
| ----- | ---- | ----- | ----------- |
| `submitter` | [string](#string) |  |  |
| `evidence` | [google.protobuf.Any](#google.protobuf.Any) |  |  |






<a name="cosmos.evidence.v1beta1.MsgSubmitEvidenceResponse"></a>

### MsgSubmitEvidenceResponse
MsgSubmitEvidenceResponse defines the Msg/SubmitEvidence response type.


| Field | Type | Label | Description |
| ----- | ---- | ----- | ----------- |
| `hash` | [bytes](#bytes) |  | hash defines the hash of the evidence. |





 <!-- end messages -->

 <!-- end enums -->

 <!-- end HasExtensions -->


<a name="cosmos.evidence.v1beta1.Msg"></a>

### Msg
Msg defines the evidence Msg service.

| Method Name | Request Type | Response Type | Description | HTTP Verb | Endpoint |
| ----------- | ------------ | ------------- | ------------| ------- | -------- |
| `SubmitEvidence` | [MsgSubmitEvidence](#cosmos.evidence.v1beta1.MsgSubmitEvidence) | [MsgSubmitEvidenceResponse](#cosmos.evidence.v1beta1.MsgSubmitEvidenceResponse) | SubmitEvidence submits an arbitrary Evidence of misbehavior such as equivocation or counterfactual signing. | |

 <!-- end services -->



<a name="cosmos/feegrant/v1beta1/feegrant.proto"></a>
<p align="right"><a href="#top">Top</a></p>

## cosmos/feegrant/v1beta1/feegrant.proto



<a name="cosmos.feegrant.v1beta1.AllowedMsgFeeAllowance"></a>

### AllowedMsgFeeAllowance
AllowedMsgFeeAllowance creates allowance only for specified message types.


| Field | Type | Label | Description |
| ----- | ---- | ----- | ----------- |
| `allowance` | [google.protobuf.Any](#google.protobuf.Any) |  | allowance can be any of basic and filtered fee allowance. |
| `allowed_messages` | [string](#string) | repeated | allowed_messages are the messages for which the grantee has the access. |






<a name="cosmos.feegrant.v1beta1.BasicFeeAllowance"></a>

### BasicFeeAllowance
BasicFeeAllowance implements FeeAllowance with a one-time grant of tokens
that optionally expires. The delegatee can use up to SpendLimit to cover fees.


| Field | Type | Label | Description |
| ----- | ---- | ----- | ----------- |
| `spend_limit` | [cosmos.base.v1beta1.Coin](#cosmos.base.v1beta1.Coin) | repeated | spend_limit specifies the maximum amount of tokens that can be spent by this allowance and will be updated as tokens are spent. If it is empty, there is no spend limit and any amount of coins can be spent. |
| `expiration` | [ExpiresAt](#cosmos.feegrant.v1beta1.ExpiresAt) |  | expiration specifies an optional time when this allowance expires |






<a name="cosmos.feegrant.v1beta1.Duration"></a>

### Duration
Duration is a span of a clock time or number of blocks.
This is designed to be added to an ExpiresAt struct.


| Field | Type | Label | Description |
| ----- | ---- | ----- | ----------- |
| `duration` | [google.protobuf.Duration](#google.protobuf.Duration) |  |  |
| `blocks` | [uint64](#uint64) |  |  |






<a name="cosmos.feegrant.v1beta1.ExpiresAt"></a>

### ExpiresAt
ExpiresAt is a point in time where something expires.
It may be *either* block time or block height


| Field | Type | Label | Description |
| ----- | ---- | ----- | ----------- |
| `time` | [google.protobuf.Timestamp](#google.protobuf.Timestamp) |  |  |
| `height` | [int64](#int64) |  |  |






<a name="cosmos.feegrant.v1beta1.FeeAllowanceGrant"></a>

### FeeAllowanceGrant
FeeAllowanceGrant is stored in the KVStore to record a grant with full context


| Field | Type | Label | Description |
| ----- | ---- | ----- | ----------- |
| `granter` | [string](#string) |  |  |
| `grantee` | [string](#string) |  |  |
| `allowance` | [google.protobuf.Any](#google.protobuf.Any) |  |  |






<a name="cosmos.feegrant.v1beta1.PeriodicFeeAllowance"></a>

### PeriodicFeeAllowance
PeriodicFeeAllowance extends FeeAllowance to allow for both a maximum cap,
as well as a limit per time period.


| Field | Type | Label | Description |
| ----- | ---- | ----- | ----------- |
| `basic` | [BasicFeeAllowance](#cosmos.feegrant.v1beta1.BasicFeeAllowance) |  | basic specifies a struct of `BasicFeeAllowance` |
| `period` | [Duration](#cosmos.feegrant.v1beta1.Duration) |  | period specifies the time duration in which period_spend_limit coins can be spent before that allowance is reset |
| `period_spend_limit` | [cosmos.base.v1beta1.Coin](#cosmos.base.v1beta1.Coin) | repeated | period_spend_limit specifies the maximum number of coins that can be spent in the period |
| `period_can_spend` | [cosmos.base.v1beta1.Coin](#cosmos.base.v1beta1.Coin) | repeated | period_can_spend is the number of coins left to be spent before the period_reset time |
| `period_reset` | [ExpiresAt](#cosmos.feegrant.v1beta1.ExpiresAt) |  | period_reset is the time at which this period resets and a new one begins, it is calculated from the start time of the first transaction after the last period ended |





 <!-- end messages -->

 <!-- end enums -->

 <!-- end HasExtensions -->

 <!-- end services -->



<a name="cosmos/feegrant/v1beta1/genesis.proto"></a>
<p align="right"><a href="#top">Top</a></p>

## cosmos/feegrant/v1beta1/genesis.proto



<a name="cosmos.feegrant.v1beta1.GenesisState"></a>

### GenesisState
GenesisState contains a set of fee allowances, persisted from the store


| Field | Type | Label | Description |
| ----- | ---- | ----- | ----------- |
| `fee_allowances` | [FeeAllowanceGrant](#cosmos.feegrant.v1beta1.FeeAllowanceGrant) | repeated |  |





 <!-- end messages -->

 <!-- end enums -->

 <!-- end HasExtensions -->

 <!-- end services -->



<a name="cosmos/feegrant/v1beta1/query.proto"></a>
<p align="right"><a href="#top">Top</a></p>

## cosmos/feegrant/v1beta1/query.proto



<a name="cosmos.feegrant.v1beta1.QueryFeeAllowanceRequest"></a>

### QueryFeeAllowanceRequest
QueryFeeAllowanceRequest is the request type for the Query/FeeAllowance RPC method.


| Field | Type | Label | Description |
| ----- | ---- | ----- | ----------- |
| `granter` | [string](#string) |  |  |
| `grantee` | [string](#string) |  |  |






<a name="cosmos.feegrant.v1beta1.QueryFeeAllowanceResponse"></a>

### QueryFeeAllowanceResponse
QueryFeeAllowanceResponse is the response type for the Query/FeeAllowance RPC method.


| Field | Type | Label | Description |
| ----- | ---- | ----- | ----------- |
| `fee_allowance` | [FeeAllowanceGrant](#cosmos.feegrant.v1beta1.FeeAllowanceGrant) |  | fee_allowance is a fee_allowance granted for grantee by granter. |






<a name="cosmos.feegrant.v1beta1.QueryFeeAllowancesRequest"></a>

### QueryFeeAllowancesRequest
QueryFeeAllowancesRequest is the request type for the Query/FeeAllowances RPC method.


| Field | Type | Label | Description |
| ----- | ---- | ----- | ----------- |
| `grantee` | [string](#string) |  |  |
| `pagination` | [cosmos.base.query.v1beta1.PageRequest](#cosmos.base.query.v1beta1.PageRequest) |  | pagination defines an pagination for the request. |






<a name="cosmos.feegrant.v1beta1.QueryFeeAllowancesResponse"></a>

### QueryFeeAllowancesResponse
QueryFeeAllowancesResponse is the response type for the Query/FeeAllowances RPC method.


| Field | Type | Label | Description |
| ----- | ---- | ----- | ----------- |
| `fee_allowances` | [FeeAllowanceGrant](#cosmos.feegrant.v1beta1.FeeAllowanceGrant) | repeated | fee_allowances are fee_allowance's granted for grantee by granter. |
| `pagination` | [cosmos.base.query.v1beta1.PageResponse](#cosmos.base.query.v1beta1.PageResponse) |  | pagination defines an pagination for the response. |





 <!-- end messages -->

 <!-- end enums -->

 <!-- end HasExtensions -->


<a name="cosmos.feegrant.v1beta1.Query"></a>

### Query
Query defines the gRPC querier service.

| Method Name | Request Type | Response Type | Description | HTTP Verb | Endpoint |
| ----------- | ------------ | ------------- | ------------| ------- | -------- |
| `FeeAllowance` | [QueryFeeAllowanceRequest](#cosmos.feegrant.v1beta1.QueryFeeAllowanceRequest) | [QueryFeeAllowanceResponse](#cosmos.feegrant.v1beta1.QueryFeeAllowanceResponse) | FeeAllowance returns fee granted to the grantee by the granter. | GET|/cosmos/feegrant/v1beta1/fee_allowance/{granter}/{grantee}|
| `FeeAllowances` | [QueryFeeAllowancesRequest](#cosmos.feegrant.v1beta1.QueryFeeAllowancesRequest) | [QueryFeeAllowancesResponse](#cosmos.feegrant.v1beta1.QueryFeeAllowancesResponse) | FeeAllowances returns all the grants for address. | GET|/cosmos/feegrant/v1beta1/fee_allowances/{grantee}|

 <!-- end services -->



<a name="cosmos/feegrant/v1beta1/tx.proto"></a>
<p align="right"><a href="#top">Top</a></p>

## cosmos/feegrant/v1beta1/tx.proto



<a name="cosmos.feegrant.v1beta1.MsgGrantFeeAllowance"></a>

### MsgGrantFeeAllowance
MsgGrantFeeAllowance adds permission for Grantee to spend up to Allowance
of fees from the account of Granter.


| Field | Type | Label | Description |
| ----- | ---- | ----- | ----------- |
| `granter` | [string](#string) |  |  |
| `grantee` | [string](#string) |  |  |
| `allowance` | [google.protobuf.Any](#google.protobuf.Any) |  |  |






<a name="cosmos.feegrant.v1beta1.MsgGrantFeeAllowanceResponse"></a>

### MsgGrantFeeAllowanceResponse
MsgGrantFeeAllowanceResponse defines the Msg/GrantFeeAllowanceResponse response type.






<a name="cosmos.feegrant.v1beta1.MsgRevokeFeeAllowance"></a>

### MsgRevokeFeeAllowance
MsgRevokeFeeAllowance removes any existing FeeAllowance from Granter to Grantee.


| Field | Type | Label | Description |
| ----- | ---- | ----- | ----------- |
| `granter` | [string](#string) |  |  |
| `grantee` | [string](#string) |  |  |






<a name="cosmos.feegrant.v1beta1.MsgRevokeFeeAllowanceResponse"></a>

### MsgRevokeFeeAllowanceResponse
MsgRevokeFeeAllowanceResponse defines the Msg/RevokeFeeAllowanceResponse response type.





 <!-- end messages -->

 <!-- end enums -->

 <!-- end HasExtensions -->


<a name="cosmos.feegrant.v1beta1.Msg"></a>

### Msg
Msg defines the feegrant msg service.

| Method Name | Request Type | Response Type | Description | HTTP Verb | Endpoint |
| ----------- | ------------ | ------------- | ------------| ------- | -------- |
| `GrantFeeAllowance` | [MsgGrantFeeAllowance](#cosmos.feegrant.v1beta1.MsgGrantFeeAllowance) | [MsgGrantFeeAllowanceResponse](#cosmos.feegrant.v1beta1.MsgGrantFeeAllowanceResponse) | GrantFeeAllowance grants fee allowance to the grantee on the granter's account with the provided expiration time. | |
| `RevokeFeeAllowance` | [MsgRevokeFeeAllowance](#cosmos.feegrant.v1beta1.MsgRevokeFeeAllowance) | [MsgRevokeFeeAllowanceResponse](#cosmos.feegrant.v1beta1.MsgRevokeFeeAllowanceResponse) | RevokeFeeAllowance revokes any fee allowance of granter's account that has been granted to the grantee. | |

 <!-- end services -->



<a name="cosmos/genutil/v1beta1/genesis.proto"></a>
<p align="right"><a href="#top">Top</a></p>

## cosmos/genutil/v1beta1/genesis.proto



<a name="cosmos.genutil.v1beta1.GenesisState"></a>

### GenesisState
GenesisState defines the raw genesis transaction in JSON.


| Field | Type | Label | Description |
| ----- | ---- | ----- | ----------- |
| `gen_txs` | [bytes](#bytes) | repeated | gen_txs defines the genesis transactions. |





 <!-- end messages -->

 <!-- end enums -->

 <!-- end HasExtensions -->

 <!-- end services -->



<a name="cosmos/gov/v1beta1/gov.proto"></a>
<p align="right"><a href="#top">Top</a></p>

## cosmos/gov/v1beta1/gov.proto



<a name="cosmos.gov.v1beta1.Deposit"></a>

### Deposit
Deposit defines an amount deposited by an account address to an active
proposal.


| Field | Type | Label | Description |
| ----- | ---- | ----- | ----------- |
| `proposal_id` | [uint64](#uint64) |  |  |
| `depositor` | [string](#string) |  |  |
| `amount` | [cosmos.base.v1beta1.Coin](#cosmos.base.v1beta1.Coin) | repeated |  |






<a name="cosmos.gov.v1beta1.DepositParams"></a>

### DepositParams
DepositParams defines the params for deposits on governance proposals.


| Field | Type | Label | Description |
| ----- | ---- | ----- | ----------- |
| `min_deposit` | [cosmos.base.v1beta1.Coin](#cosmos.base.v1beta1.Coin) | repeated | Minimum deposit for a proposal to enter voting period. |
| `max_deposit_period` | [google.protobuf.Duration](#google.protobuf.Duration) |  | Maximum period for Atom holders to deposit on a proposal. Initial value: 2 months. |






<a name="cosmos.gov.v1beta1.Proposal"></a>

### Proposal
Proposal defines the core field members of a governance proposal.


| Field | Type | Label | Description |
| ----- | ---- | ----- | ----------- |
| `proposal_id` | [uint64](#uint64) |  |  |
| `content` | [google.protobuf.Any](#google.protobuf.Any) |  |  |
| `status` | [ProposalStatus](#cosmos.gov.v1beta1.ProposalStatus) |  |  |
| `final_tally_result` | [TallyResult](#cosmos.gov.v1beta1.TallyResult) |  |  |
| `submit_time` | [google.protobuf.Timestamp](#google.protobuf.Timestamp) |  |  |
| `deposit_end_time` | [google.protobuf.Timestamp](#google.protobuf.Timestamp) |  |  |
| `total_deposit` | [cosmos.base.v1beta1.Coin](#cosmos.base.v1beta1.Coin) | repeated |  |
| `voting_start_time` | [google.protobuf.Timestamp](#google.protobuf.Timestamp) |  |  |
| `voting_end_time` | [google.protobuf.Timestamp](#google.protobuf.Timestamp) |  |  |






<a name="cosmos.gov.v1beta1.TallyParams"></a>

### TallyParams
TallyParams defines the params for tallying votes on governance proposals.


| Field | Type | Label | Description |
| ----- | ---- | ----- | ----------- |
| `quorum` | [bytes](#bytes) |  | Minimum percentage of total stake needed to vote for a result to be considered valid. |
| `threshold` | [bytes](#bytes) |  | Minimum proportion of Yes votes for proposal to pass. Default value: 0.5. |
| `veto_threshold` | [bytes](#bytes) |  | Minimum value of Veto votes to Total votes ratio for proposal to be vetoed. Default value: 1/3. |






<a name="cosmos.gov.v1beta1.TallyResult"></a>

### TallyResult
TallyResult defines a standard tally for a governance proposal.


| Field | Type | Label | Description |
| ----- | ---- | ----- | ----------- |
| `yes` | [string](#string) |  |  |
| `abstain` | [string](#string) |  |  |
| `no` | [string](#string) |  |  |
| `no_with_veto` | [string](#string) |  |  |






<a name="cosmos.gov.v1beta1.TextProposal"></a>

### TextProposal
TextProposal defines a standard text proposal whose changes need to be
manually updated in case of approval.


| Field | Type | Label | Description |
| ----- | ---- | ----- | ----------- |
| `title` | [string](#string) |  |  |
| `description` | [string](#string) |  |  |






<a name="cosmos.gov.v1beta1.Vote"></a>

### Vote
Vote defines a vote on a governance proposal.
A Vote consists of a proposal ID, the voter, and the vote option.


| Field | Type | Label | Description |
| ----- | ---- | ----- | ----------- |
| `proposal_id` | [uint64](#uint64) |  |  |
| `voter` | [string](#string) |  |  |
| `options` | [WeightedVoteOption](#cosmos.gov.v1beta1.WeightedVoteOption) | repeated |  |






<a name="cosmos.gov.v1beta1.VotingParams"></a>

### VotingParams
VotingParams defines the params for voting on governance proposals.


| Field | Type | Label | Description |
| ----- | ---- | ----- | ----------- |
| `voting_period` | [google.protobuf.Duration](#google.protobuf.Duration) |  | Length of the voting period. |






<a name="cosmos.gov.v1beta1.WeightedVoteOption"></a>

### WeightedVoteOption
WeightedVoteOption defines a unit of vote for vote split.


| Field | Type | Label | Description |
| ----- | ---- | ----- | ----------- |
| `option` | [VoteOption](#cosmos.gov.v1beta1.VoteOption) |  |  |
| `weight` | [string](#string) |  |  |





 <!-- end messages -->


<a name="cosmos.gov.v1beta1.ProposalStatus"></a>

### ProposalStatus
ProposalStatus enumerates the valid statuses of a proposal.

| Name | Number | Description |
| ---- | ------ | ----------- |
| PROPOSAL_STATUS_UNSPECIFIED | 0 | PROPOSAL_STATUS_UNSPECIFIED defines the default propopsal status. |
| PROPOSAL_STATUS_DEPOSIT_PERIOD | 1 | PROPOSAL_STATUS_DEPOSIT_PERIOD defines a proposal status during the deposit period. |
| PROPOSAL_STATUS_VOTING_PERIOD | 2 | PROPOSAL_STATUS_VOTING_PERIOD defines a proposal status during the voting period. |
| PROPOSAL_STATUS_PASSED | 3 | PROPOSAL_STATUS_PASSED defines a proposal status of a proposal that has passed. |
| PROPOSAL_STATUS_REJECTED | 4 | PROPOSAL_STATUS_REJECTED defines a proposal status of a proposal that has been rejected. |
| PROPOSAL_STATUS_FAILED | 5 | PROPOSAL_STATUS_FAILED defines a proposal status of a proposal that has failed. |



<a name="cosmos.gov.v1beta1.VoteOption"></a>

### VoteOption
VoteOption enumerates the valid vote options for a given governance proposal.

| Name | Number | Description |
| ---- | ------ | ----------- |
| VOTE_OPTION_UNSPECIFIED | 0 | VOTE_OPTION_UNSPECIFIED defines a no-op vote option. |
| VOTE_OPTION_YES | 1 | VOTE_OPTION_YES defines a yes vote option. |
| VOTE_OPTION_ABSTAIN | 2 | VOTE_OPTION_ABSTAIN defines an abstain vote option. |
| VOTE_OPTION_NO | 3 | VOTE_OPTION_NO defines a no vote option. |
| VOTE_OPTION_NO_WITH_VETO | 4 | VOTE_OPTION_NO_WITH_VETO defines a no with veto vote option. |


 <!-- end enums -->

 <!-- end HasExtensions -->

 <!-- end services -->



<a name="cosmos/gov/v1beta1/genesis.proto"></a>
<p align="right"><a href="#top">Top</a></p>

## cosmos/gov/v1beta1/genesis.proto



<a name="cosmos.gov.v1beta1.GenesisState"></a>

### GenesisState
GenesisState defines the gov module's genesis state.


| Field | Type | Label | Description |
| ----- | ---- | ----- | ----------- |
| `starting_proposal_id` | [uint64](#uint64) |  | starting_proposal_id is the ID of the starting proposal. |
| `deposits` | [Deposit](#cosmos.gov.v1beta1.Deposit) | repeated | deposits defines all the deposits present at genesis. |
| `votes` | [Vote](#cosmos.gov.v1beta1.Vote) | repeated | votes defines all the votes present at genesis. |
| `proposals` | [Proposal](#cosmos.gov.v1beta1.Proposal) | repeated | proposals defines all the proposals present at genesis. |
| `deposit_params` | [DepositParams](#cosmos.gov.v1beta1.DepositParams) |  | params defines all the paramaters of related to deposit. |
| `voting_params` | [VotingParams](#cosmos.gov.v1beta1.VotingParams) |  | params defines all the paramaters of related to voting. |
| `tally_params` | [TallyParams](#cosmos.gov.v1beta1.TallyParams) |  | params defines all the paramaters of related to tally. |





 <!-- end messages -->

 <!-- end enums -->

 <!-- end HasExtensions -->

 <!-- end services -->



<a name="cosmos/gov/v1beta1/query.proto"></a>
<p align="right"><a href="#top">Top</a></p>

## cosmos/gov/v1beta1/query.proto



<a name="cosmos.gov.v1beta1.QueryDepositRequest"></a>

### QueryDepositRequest
QueryDepositRequest is the request type for the Query/Deposit RPC method.


| Field | Type | Label | Description |
| ----- | ---- | ----- | ----------- |
| `proposal_id` | [uint64](#uint64) |  | proposal_id defines the unique id of the proposal. |
| `depositor` | [string](#string) |  | depositor defines the deposit addresses from the proposals. |






<a name="cosmos.gov.v1beta1.QueryDepositResponse"></a>

### QueryDepositResponse
QueryDepositResponse is the response type for the Query/Deposit RPC method.


| Field | Type | Label | Description |
| ----- | ---- | ----- | ----------- |
| `deposit` | [Deposit](#cosmos.gov.v1beta1.Deposit) |  | deposit defines the requested deposit. |






<a name="cosmos.gov.v1beta1.QueryDepositsRequest"></a>

### QueryDepositsRequest
QueryDepositsRequest is the request type for the Query/Deposits RPC method.


| Field | Type | Label | Description |
| ----- | ---- | ----- | ----------- |
| `proposal_id` | [uint64](#uint64) |  | proposal_id defines the unique id of the proposal. |
| `pagination` | [cosmos.base.query.v1beta1.PageRequest](#cosmos.base.query.v1beta1.PageRequest) |  | pagination defines an optional pagination for the request. |






<a name="cosmos.gov.v1beta1.QueryDepositsResponse"></a>

### QueryDepositsResponse
QueryDepositsResponse is the response type for the Query/Deposits RPC method.


| Field | Type | Label | Description |
| ----- | ---- | ----- | ----------- |
| `deposits` | [Deposit](#cosmos.gov.v1beta1.Deposit) | repeated |  |
| `pagination` | [cosmos.base.query.v1beta1.PageResponse](#cosmos.base.query.v1beta1.PageResponse) |  | pagination defines the pagination in the response. |






<a name="cosmos.gov.v1beta1.QueryParamsRequest"></a>

### QueryParamsRequest
QueryParamsRequest is the request type for the Query/Params RPC method.


| Field | Type | Label | Description |
| ----- | ---- | ----- | ----------- |
| `params_type` | [string](#string) |  | params_type defines which parameters to query for, can be one of "voting", "tallying" or "deposit". |






<a name="cosmos.gov.v1beta1.QueryParamsResponse"></a>

### QueryParamsResponse
QueryParamsResponse is the response type for the Query/Params RPC method.


| Field | Type | Label | Description |
| ----- | ---- | ----- | ----------- |
| `voting_params` | [VotingParams](#cosmos.gov.v1beta1.VotingParams) |  | voting_params defines the parameters related to voting. |
| `deposit_params` | [DepositParams](#cosmos.gov.v1beta1.DepositParams) |  | deposit_params defines the parameters related to deposit. |
| `tally_params` | [TallyParams](#cosmos.gov.v1beta1.TallyParams) |  | tally_params defines the parameters related to tally. |






<a name="cosmos.gov.v1beta1.QueryProposalRequest"></a>

### QueryProposalRequest
QueryProposalRequest is the request type for the Query/Proposal RPC method.


| Field | Type | Label | Description |
| ----- | ---- | ----- | ----------- |
| `proposal_id` | [uint64](#uint64) |  | proposal_id defines the unique id of the proposal. |






<a name="cosmos.gov.v1beta1.QueryProposalResponse"></a>

### QueryProposalResponse
QueryProposalResponse is the response type for the Query/Proposal RPC method.


| Field | Type | Label | Description |
| ----- | ---- | ----- | ----------- |
| `proposal` | [Proposal](#cosmos.gov.v1beta1.Proposal) |  |  |






<a name="cosmos.gov.v1beta1.QueryProposalsRequest"></a>

### QueryProposalsRequest
QueryProposalsRequest is the request type for the Query/Proposals RPC method.


| Field | Type | Label | Description |
| ----- | ---- | ----- | ----------- |
| `proposal_status` | [ProposalStatus](#cosmos.gov.v1beta1.ProposalStatus) |  | proposal_status defines the status of the proposals. |
| `voter` | [string](#string) |  | voter defines the voter address for the proposals. |
| `depositor` | [string](#string) |  | depositor defines the deposit addresses from the proposals. |
| `pagination` | [cosmos.base.query.v1beta1.PageRequest](#cosmos.base.query.v1beta1.PageRequest) |  | pagination defines an optional pagination for the request. |






<a name="cosmos.gov.v1beta1.QueryProposalsResponse"></a>

### QueryProposalsResponse
QueryProposalsResponse is the response type for the Query/Proposals RPC
method.


| Field | Type | Label | Description |
| ----- | ---- | ----- | ----------- |
| `proposals` | [Proposal](#cosmos.gov.v1beta1.Proposal) | repeated |  |
| `pagination` | [cosmos.base.query.v1beta1.PageResponse](#cosmos.base.query.v1beta1.PageResponse) |  | pagination defines the pagination in the response. |






<a name="cosmos.gov.v1beta1.QueryTallyResultRequest"></a>

### QueryTallyResultRequest
QueryTallyResultRequest is the request type for the Query/Tally RPC method.


| Field | Type | Label | Description |
| ----- | ---- | ----- | ----------- |
| `proposal_id` | [uint64](#uint64) |  | proposal_id defines the unique id of the proposal. |






<a name="cosmos.gov.v1beta1.QueryTallyResultResponse"></a>

### QueryTallyResultResponse
QueryTallyResultResponse is the response type for the Query/Tally RPC method.


| Field | Type | Label | Description |
| ----- | ---- | ----- | ----------- |
| `tally` | [TallyResult](#cosmos.gov.v1beta1.TallyResult) |  | tally defines the requested tally. |






<a name="cosmos.gov.v1beta1.QueryVoteRequest"></a>

### QueryVoteRequest
QueryVoteRequest is the request type for the Query/Vote RPC method.


| Field | Type | Label | Description |
| ----- | ---- | ----- | ----------- |
| `proposal_id` | [uint64](#uint64) |  | proposal_id defines the unique id of the proposal. |
| `voter` | [string](#string) |  | voter defines the oter address for the proposals. |






<a name="cosmos.gov.v1beta1.QueryVoteResponse"></a>

### QueryVoteResponse
QueryVoteResponse is the response type for the Query/Vote RPC method.


| Field | Type | Label | Description |
| ----- | ---- | ----- | ----------- |
| `vote` | [Vote](#cosmos.gov.v1beta1.Vote) |  | vote defined the queried vote. |






<a name="cosmos.gov.v1beta1.QueryVotesRequest"></a>

### QueryVotesRequest
QueryVotesRequest is the request type for the Query/Votes RPC method.


| Field | Type | Label | Description |
| ----- | ---- | ----- | ----------- |
| `proposal_id` | [uint64](#uint64) |  | proposal_id defines the unique id of the proposal. |
| `pagination` | [cosmos.base.query.v1beta1.PageRequest](#cosmos.base.query.v1beta1.PageRequest) |  | pagination defines an optional pagination for the request. |






<a name="cosmos.gov.v1beta1.QueryVotesResponse"></a>

### QueryVotesResponse
QueryVotesResponse is the response type for the Query/Votes RPC method.


| Field | Type | Label | Description |
| ----- | ---- | ----- | ----------- |
| `votes` | [Vote](#cosmos.gov.v1beta1.Vote) | repeated | votes defined the queried votes. |
| `pagination` | [cosmos.base.query.v1beta1.PageResponse](#cosmos.base.query.v1beta1.PageResponse) |  | pagination defines the pagination in the response. |





 <!-- end messages -->

 <!-- end enums -->

 <!-- end HasExtensions -->


<a name="cosmos.gov.v1beta1.Query"></a>

### Query
Query defines the gRPC querier service for gov module

| Method Name | Request Type | Response Type | Description | HTTP Verb | Endpoint |
| ----------- | ------------ | ------------- | ------------| ------- | -------- |
| `Proposal` | [QueryProposalRequest](#cosmos.gov.v1beta1.QueryProposalRequest) | [QueryProposalResponse](#cosmos.gov.v1beta1.QueryProposalResponse) | Proposal queries proposal details based on ProposalID. | GET|/cosmos/gov/v1beta1/proposals/{proposal_id}|
| `Proposals` | [QueryProposalsRequest](#cosmos.gov.v1beta1.QueryProposalsRequest) | [QueryProposalsResponse](#cosmos.gov.v1beta1.QueryProposalsResponse) | Proposals queries all proposals based on given status. | GET|/cosmos/gov/v1beta1/proposals|
| `Vote` | [QueryVoteRequest](#cosmos.gov.v1beta1.QueryVoteRequest) | [QueryVoteResponse](#cosmos.gov.v1beta1.QueryVoteResponse) | Vote queries voted information based on proposalID, voterAddr. | GET|/cosmos/gov/v1beta1/proposals/{proposal_id}/votes/{voter}|
| `Votes` | [QueryVotesRequest](#cosmos.gov.v1beta1.QueryVotesRequest) | [QueryVotesResponse](#cosmos.gov.v1beta1.QueryVotesResponse) | Votes queries votes of a given proposal. | GET|/cosmos/gov/v1beta1/proposals/{proposal_id}/votes|
| `Params` | [QueryParamsRequest](#cosmos.gov.v1beta1.QueryParamsRequest) | [QueryParamsResponse](#cosmos.gov.v1beta1.QueryParamsResponse) | Params queries all parameters of the gov module. | GET|/cosmos/gov/v1beta1/params/{params_type}|
| `Deposit` | [QueryDepositRequest](#cosmos.gov.v1beta1.QueryDepositRequest) | [QueryDepositResponse](#cosmos.gov.v1beta1.QueryDepositResponse) | Deposit queries single deposit information based proposalID, depositAddr. | GET|/cosmos/gov/v1beta1/proposals/{proposal_id}/deposits/{depositor}|
| `Deposits` | [QueryDepositsRequest](#cosmos.gov.v1beta1.QueryDepositsRequest) | [QueryDepositsResponse](#cosmos.gov.v1beta1.QueryDepositsResponse) | Deposits queries all deposits of a single proposal. | GET|/cosmos/gov/v1beta1/proposals/{proposal_id}/deposits|
| `TallyResult` | [QueryTallyResultRequest](#cosmos.gov.v1beta1.QueryTallyResultRequest) | [QueryTallyResultResponse](#cosmos.gov.v1beta1.QueryTallyResultResponse) | TallyResult queries the tally of a proposal vote. | GET|/cosmos/gov/v1beta1/proposals/{proposal_id}/tally|

 <!-- end services -->



<a name="cosmos/gov/v1beta1/tx.proto"></a>
<p align="right"><a href="#top">Top</a></p>

## cosmos/gov/v1beta1/tx.proto



<a name="cosmos.gov.v1beta1.MsgDeposit"></a>

### MsgDeposit
MsgDeposit defines a message to submit a deposit to an existing proposal.


| Field | Type | Label | Description |
| ----- | ---- | ----- | ----------- |
| `proposal_id` | [uint64](#uint64) |  |  |
| `depositor` | [string](#string) |  |  |
| `amount` | [cosmos.base.v1beta1.Coin](#cosmos.base.v1beta1.Coin) | repeated |  |






<a name="cosmos.gov.v1beta1.MsgDepositResponse"></a>

### MsgDepositResponse
MsgDepositResponse defines the Msg/Deposit response type.






<a name="cosmos.gov.v1beta1.MsgSubmitProposal"></a>

### MsgSubmitProposal
MsgSubmitProposal defines an sdk.Msg type that supports submitting arbitrary
proposal Content.


| Field | Type | Label | Description |
| ----- | ---- | ----- | ----------- |
| `content` | [google.protobuf.Any](#google.protobuf.Any) |  |  |
| `initial_deposit` | [cosmos.base.v1beta1.Coin](#cosmos.base.v1beta1.Coin) | repeated |  |
| `proposer` | [string](#string) |  |  |






<a name="cosmos.gov.v1beta1.MsgSubmitProposalResponse"></a>

### MsgSubmitProposalResponse
MsgSubmitProposalResponse defines the Msg/SubmitProposal response type.


| Field | Type | Label | Description |
| ----- | ---- | ----- | ----------- |
| `proposal_id` | [uint64](#uint64) |  |  |






<a name="cosmos.gov.v1beta1.MsgVote"></a>

### MsgVote
MsgVote defines a message to cast a vote.


| Field | Type | Label | Description |
| ----- | ---- | ----- | ----------- |
| `proposal_id` | [uint64](#uint64) |  |  |
| `voter` | [string](#string) |  |  |
| `option` | [VoteOption](#cosmos.gov.v1beta1.VoteOption) |  |  |






<a name="cosmos.gov.v1beta1.MsgVoteResponse"></a>

### MsgVoteResponse
MsgVoteResponse defines the Msg/Vote response type.






<a name="cosmos.gov.v1beta1.MsgVoteWeighted"></a>

### MsgVoteWeighted
MsgVote defines a message to cast a vote.


| Field | Type | Label | Description |
| ----- | ---- | ----- | ----------- |
| `proposal_id` | [uint64](#uint64) |  |  |
| `voter` | [string](#string) |  |  |
| `options` | [WeightedVoteOption](#cosmos.gov.v1beta1.WeightedVoteOption) | repeated |  |






<a name="cosmos.gov.v1beta1.MsgVoteWeightedResponse"></a>

### MsgVoteWeightedResponse
MsgVoteWeightedResponse defines the Msg/VoteWeighted response type.





 <!-- end messages -->

 <!-- end enums -->

 <!-- end HasExtensions -->


<a name="cosmos.gov.v1beta1.Msg"></a>

### Msg
Msg defines the bank Msg service.

| Method Name | Request Type | Response Type | Description | HTTP Verb | Endpoint |
| ----------- | ------------ | ------------- | ------------| ------- | -------- |
| `SubmitProposal` | [MsgSubmitProposal](#cosmos.gov.v1beta1.MsgSubmitProposal) | [MsgSubmitProposalResponse](#cosmos.gov.v1beta1.MsgSubmitProposalResponse) | SubmitProposal defines a method to create new proposal given a content. | |
| `Vote` | [MsgVote](#cosmos.gov.v1beta1.MsgVote) | [MsgVoteResponse](#cosmos.gov.v1beta1.MsgVoteResponse) | Vote defines a method to add a vote on a specific proposal. | |
| `VoteWeighted` | [MsgVoteWeighted](#cosmos.gov.v1beta1.MsgVoteWeighted) | [MsgVoteWeightedResponse](#cosmos.gov.v1beta1.MsgVoteWeightedResponse) | WeightedVote defines a method to add a weighted vote on a specific proposal. | |
| `Deposit` | [MsgDeposit](#cosmos.gov.v1beta1.MsgDeposit) | [MsgDepositResponse](#cosmos.gov.v1beta1.MsgDepositResponse) | Deposit defines a method to add deposit on a specific proposal. | |

 <!-- end services -->



<a name="cosmos/mint/v1beta1/mint.proto"></a>
<p align="right"><a href="#top">Top</a></p>

## cosmos/mint/v1beta1/mint.proto



<a name="cosmos.mint.v1beta1.Minter"></a>

### Minter
Minter represents the minting state.


| Field | Type | Label | Description |
| ----- | ---- | ----- | ----------- |
| `inflation` | [string](#string) |  | current annual inflation rate |
| `annual_provisions` | [string](#string) |  | current annual expected provisions |






<a name="cosmos.mint.v1beta1.Params"></a>

### Params
Params holds parameters for the mint module.


| Field | Type | Label | Description |
| ----- | ---- | ----- | ----------- |
| `mint_denom` | [string](#string) |  | type of coin to mint |
| `inflation_rate_change` | [string](#string) |  | maximum annual change in inflation rate |
| `inflation_max` | [string](#string) |  | maximum inflation rate |
| `inflation_min` | [string](#string) |  | minimum inflation rate |
| `goal_bonded` | [string](#string) |  | goal of percent bonded atoms |
| `blocks_per_year` | [uint64](#uint64) |  | expected blocks per year |





 <!-- end messages -->

 <!-- end enums -->

 <!-- end HasExtensions -->

 <!-- end services -->



<a name="cosmos/mint/v1beta1/genesis.proto"></a>
<p align="right"><a href="#top">Top</a></p>

## cosmos/mint/v1beta1/genesis.proto



<a name="cosmos.mint.v1beta1.GenesisState"></a>

### GenesisState
GenesisState defines the mint module's genesis state.


| Field | Type | Label | Description |
| ----- | ---- | ----- | ----------- |
| `minter` | [Minter](#cosmos.mint.v1beta1.Minter) |  | minter is a space for holding current inflation information. |
| `params` | [Params](#cosmos.mint.v1beta1.Params) |  | params defines all the paramaters of the module. |





 <!-- end messages -->

 <!-- end enums -->

 <!-- end HasExtensions -->

 <!-- end services -->



<a name="cosmos/mint/v1beta1/query.proto"></a>
<p align="right"><a href="#top">Top</a></p>

## cosmos/mint/v1beta1/query.proto



<a name="cosmos.mint.v1beta1.QueryAnnualProvisionsRequest"></a>

### QueryAnnualProvisionsRequest
QueryAnnualProvisionsRequest is the request type for the
Query/AnnualProvisions RPC method.






<a name="cosmos.mint.v1beta1.QueryAnnualProvisionsResponse"></a>

### QueryAnnualProvisionsResponse
QueryAnnualProvisionsResponse is the response type for the
Query/AnnualProvisions RPC method.


| Field | Type | Label | Description |
| ----- | ---- | ----- | ----------- |
| `annual_provisions` | [bytes](#bytes) |  | annual_provisions is the current minting annual provisions value. |






<a name="cosmos.mint.v1beta1.QueryInflationRequest"></a>

### QueryInflationRequest
QueryInflationRequest is the request type for the Query/Inflation RPC method.






<a name="cosmos.mint.v1beta1.QueryInflationResponse"></a>

### QueryInflationResponse
QueryInflationResponse is the response type for the Query/Inflation RPC
method.


| Field | Type | Label | Description |
| ----- | ---- | ----- | ----------- |
| `inflation` | [bytes](#bytes) |  | inflation is the current minting inflation value. |






<a name="cosmos.mint.v1beta1.QueryParamsRequest"></a>

### QueryParamsRequest
QueryParamsRequest is the request type for the Query/Params RPC method.






<a name="cosmos.mint.v1beta1.QueryParamsResponse"></a>

### QueryParamsResponse
QueryParamsResponse is the response type for the Query/Params RPC method.


| Field | Type | Label | Description |
| ----- | ---- | ----- | ----------- |
| `params` | [Params](#cosmos.mint.v1beta1.Params) |  | params defines the parameters of the module. |





 <!-- end messages -->

 <!-- end enums -->

 <!-- end HasExtensions -->


<a name="cosmos.mint.v1beta1.Query"></a>

### Query
Query provides defines the gRPC querier service.

| Method Name | Request Type | Response Type | Description | HTTP Verb | Endpoint |
| ----------- | ------------ | ------------- | ------------| ------- | -------- |
| `Params` | [QueryParamsRequest](#cosmos.mint.v1beta1.QueryParamsRequest) | [QueryParamsResponse](#cosmos.mint.v1beta1.QueryParamsResponse) | Params returns the total set of minting parameters. | GET|/cosmos/mint/v1beta1/params|
| `Inflation` | [QueryInflationRequest](#cosmos.mint.v1beta1.QueryInflationRequest) | [QueryInflationResponse](#cosmos.mint.v1beta1.QueryInflationResponse) | Inflation returns the current minting inflation value. | GET|/cosmos/mint/v1beta1/inflation|
| `AnnualProvisions` | [QueryAnnualProvisionsRequest](#cosmos.mint.v1beta1.QueryAnnualProvisionsRequest) | [QueryAnnualProvisionsResponse](#cosmos.mint.v1beta1.QueryAnnualProvisionsResponse) | AnnualProvisions current minting annual provisions value. | GET|/cosmos/mint/v1beta1/annual_provisions|

 <!-- end services -->



<a name="cosmos/params/v1beta1/params.proto"></a>
<p align="right"><a href="#top">Top</a></p>

## cosmos/params/v1beta1/params.proto



<a name="cosmos.params.v1beta1.ParamChange"></a>

### ParamChange
ParamChange defines an individual parameter change, for use in
ParameterChangeProposal.


| Field | Type | Label | Description |
| ----- | ---- | ----- | ----------- |
| `subspace` | [string](#string) |  |  |
| `key` | [string](#string) |  |  |
| `value` | [string](#string) |  |  |






<a name="cosmos.params.v1beta1.ParameterChangeProposal"></a>

### ParameterChangeProposal
ParameterChangeProposal defines a proposal to change one or more parameters.


| Field | Type | Label | Description |
| ----- | ---- | ----- | ----------- |
| `title` | [string](#string) |  |  |
| `description` | [string](#string) |  |  |
| `changes` | [ParamChange](#cosmos.params.v1beta1.ParamChange) | repeated |  |





 <!-- end messages -->

 <!-- end enums -->

 <!-- end HasExtensions -->

 <!-- end services -->



<a name="cosmos/params/v1beta1/query.proto"></a>
<p align="right"><a href="#top">Top</a></p>

## cosmos/params/v1beta1/query.proto



<a name="cosmos.params.v1beta1.QueryParamsRequest"></a>

### QueryParamsRequest
QueryParamsRequest is request type for the Query/Params RPC method.


| Field | Type | Label | Description |
| ----- | ---- | ----- | ----------- |
| `subspace` | [string](#string) |  | subspace defines the module to query the parameter for. |
| `key` | [string](#string) |  | key defines the key of the parameter in the subspace. |






<a name="cosmos.params.v1beta1.QueryParamsResponse"></a>

### QueryParamsResponse
QueryParamsResponse is response type for the Query/Params RPC method.


| Field | Type | Label | Description |
| ----- | ---- | ----- | ----------- |
| `param` | [ParamChange](#cosmos.params.v1beta1.ParamChange) |  | param defines the queried parameter. |





 <!-- end messages -->

 <!-- end enums -->

 <!-- end HasExtensions -->


<a name="cosmos.params.v1beta1.Query"></a>

### Query
Query defines the gRPC querier service.

| Method Name | Request Type | Response Type | Description | HTTP Verb | Endpoint |
| ----------- | ------------ | ------------- | ------------| ------- | -------- |
| `Params` | [QueryParamsRequest](#cosmos.params.v1beta1.QueryParamsRequest) | [QueryParamsResponse](#cosmos.params.v1beta1.QueryParamsResponse) | Params queries a specific parameter of a module, given its subspace and key. | GET|/cosmos/params/v1beta1/params|

 <!-- end services -->



<a name="cosmos/slashing/v1beta1/slashing.proto"></a>
<p align="right"><a href="#top">Top</a></p>

## cosmos/slashing/v1beta1/slashing.proto



<a name="cosmos.slashing.v1beta1.Params"></a>

### Params
Params represents the parameters used for by the slashing module.


| Field | Type | Label | Description |
| ----- | ---- | ----- | ----------- |
| `signed_blocks_window` | [int64](#int64) |  |  |
| `min_signed_per_window` | [bytes](#bytes) |  |  |
| `downtime_jail_duration` | [google.protobuf.Duration](#google.protobuf.Duration) |  |  |
| `slash_fraction_double_sign` | [bytes](#bytes) |  |  |
| `slash_fraction_downtime` | [bytes](#bytes) |  |  |






<a name="cosmos.slashing.v1beta1.ValidatorSigningInfo"></a>

### ValidatorSigningInfo
ValidatorSigningInfo defines a validator's signing info for monitoring their
liveness activity.


| Field | Type | Label | Description |
| ----- | ---- | ----- | ----------- |
| `address` | [string](#string) |  |  |
| `start_height` | [int64](#int64) |  | Height at which validator was first a candidate OR was unjailed |
| `index_offset` | [int64](#int64) |  | Index which is incremented each time the validator was a bonded in a block and may have signed a precommit or not. This in conjunction with the `SignedBlocksWindow` param determines the index in the `MissedBlocksBitArray`. |
| `jailed_until` | [google.protobuf.Timestamp](#google.protobuf.Timestamp) |  | Timestamp until which the validator is jailed due to liveness downtime. |
| `tombstoned` | [bool](#bool) |  | Whether or not a validator has been tombstoned (killed out of validator set). It is set once the validator commits an equivocation or for any other configured misbehiavor. |
| `missed_blocks_counter` | [int64](#int64) |  | A counter kept to avoid unnecessary array reads. Note that `Sum(MissedBlocksBitArray)` always equals `MissedBlocksCounter`. |





 <!-- end messages -->

 <!-- end enums -->

 <!-- end HasExtensions -->

 <!-- end services -->



<a name="cosmos/slashing/v1beta1/genesis.proto"></a>
<p align="right"><a href="#top">Top</a></p>

## cosmos/slashing/v1beta1/genesis.proto



<a name="cosmos.slashing.v1beta1.GenesisState"></a>

### GenesisState
GenesisState defines the slashing module's genesis state.


| Field | Type | Label | Description |
| ----- | ---- | ----- | ----------- |
| `params` | [Params](#cosmos.slashing.v1beta1.Params) |  | params defines all the paramaters of related to deposit. |
| `signing_infos` | [SigningInfo](#cosmos.slashing.v1beta1.SigningInfo) | repeated | signing_infos represents a map between validator addresses and their signing infos. |
| `missed_blocks` | [ValidatorMissedBlocks](#cosmos.slashing.v1beta1.ValidatorMissedBlocks) | repeated | signing_infos represents a map between validator addresses and their missed blocks. |






<a name="cosmos.slashing.v1beta1.MissedBlock"></a>

### MissedBlock
MissedBlock contains height and missed status as boolean.


| Field | Type | Label | Description |
| ----- | ---- | ----- | ----------- |
| `index` | [int64](#int64) |  | index is the height at which the block was missed. |
| `missed` | [bool](#bool) |  | missed is the missed status. |






<a name="cosmos.slashing.v1beta1.SigningInfo"></a>

### SigningInfo
SigningInfo stores validator signing info of corresponding address.


| Field | Type | Label | Description |
| ----- | ---- | ----- | ----------- |
| `address` | [string](#string) |  | address is the validator address. |
| `validator_signing_info` | [ValidatorSigningInfo](#cosmos.slashing.v1beta1.ValidatorSigningInfo) |  | validator_signing_info represents the signing info of this validator. |






<a name="cosmos.slashing.v1beta1.ValidatorMissedBlocks"></a>

### ValidatorMissedBlocks
ValidatorMissedBlocks contains array of missed blocks of corresponding
address.


| Field | Type | Label | Description |
| ----- | ---- | ----- | ----------- |
| `address` | [string](#string) |  | address is the validator address. |
| `missed_blocks` | [MissedBlock](#cosmos.slashing.v1beta1.MissedBlock) | repeated | missed_blocks is an array of missed blocks by the validator. |





 <!-- end messages -->

 <!-- end enums -->

 <!-- end HasExtensions -->

 <!-- end services -->



<a name="cosmos/slashing/v1beta1/query.proto"></a>
<p align="right"><a href="#top">Top</a></p>

## cosmos/slashing/v1beta1/query.proto



<a name="cosmos.slashing.v1beta1.QueryParamsRequest"></a>

### QueryParamsRequest
QueryParamsRequest is the request type for the Query/Params RPC method






<a name="cosmos.slashing.v1beta1.QueryParamsResponse"></a>

### QueryParamsResponse
QueryParamsResponse is the response type for the Query/Params RPC method


| Field | Type | Label | Description |
| ----- | ---- | ----- | ----------- |
| `params` | [Params](#cosmos.slashing.v1beta1.Params) |  |  |






<a name="cosmos.slashing.v1beta1.QuerySigningInfoRequest"></a>

### QuerySigningInfoRequest
QuerySigningInfoRequest is the request type for the Query/SigningInfo RPC
method


| Field | Type | Label | Description |
| ----- | ---- | ----- | ----------- |
| `cons_address` | [string](#string) |  | cons_address is the address to query signing info of |






<a name="cosmos.slashing.v1beta1.QuerySigningInfoResponse"></a>

### QuerySigningInfoResponse
QuerySigningInfoResponse is the response type for the Query/SigningInfo RPC
method


| Field | Type | Label | Description |
| ----- | ---- | ----- | ----------- |
| `val_signing_info` | [ValidatorSigningInfo](#cosmos.slashing.v1beta1.ValidatorSigningInfo) |  | val_signing_info is the signing info of requested val cons address |






<a name="cosmos.slashing.v1beta1.QuerySigningInfosRequest"></a>

### QuerySigningInfosRequest
QuerySigningInfosRequest is the request type for the Query/SigningInfos RPC
method


| Field | Type | Label | Description |
| ----- | ---- | ----- | ----------- |
| `pagination` | [cosmos.base.query.v1beta1.PageRequest](#cosmos.base.query.v1beta1.PageRequest) |  |  |






<a name="cosmos.slashing.v1beta1.QuerySigningInfosResponse"></a>

### QuerySigningInfosResponse
QuerySigningInfosResponse is the response type for the Query/SigningInfos RPC
method


| Field | Type | Label | Description |
| ----- | ---- | ----- | ----------- |
| `info` | [ValidatorSigningInfo](#cosmos.slashing.v1beta1.ValidatorSigningInfo) | repeated | info is the signing info of all validators |
| `pagination` | [cosmos.base.query.v1beta1.PageResponse](#cosmos.base.query.v1beta1.PageResponse) |  |  |





 <!-- end messages -->

 <!-- end enums -->

 <!-- end HasExtensions -->


<a name="cosmos.slashing.v1beta1.Query"></a>

### Query
Query provides defines the gRPC querier service

| Method Name | Request Type | Response Type | Description | HTTP Verb | Endpoint |
| ----------- | ------------ | ------------- | ------------| ------- | -------- |
| `Params` | [QueryParamsRequest](#cosmos.slashing.v1beta1.QueryParamsRequest) | [QueryParamsResponse](#cosmos.slashing.v1beta1.QueryParamsResponse) | Params queries the parameters of slashing module | GET|/cosmos/slashing/v1beta1/params|
| `SigningInfo` | [QuerySigningInfoRequest](#cosmos.slashing.v1beta1.QuerySigningInfoRequest) | [QuerySigningInfoResponse](#cosmos.slashing.v1beta1.QuerySigningInfoResponse) | SigningInfo queries the signing info of given cons address | GET|/cosmos/slashing/v1beta1/signing_infos/{cons_address}|
| `SigningInfos` | [QuerySigningInfosRequest](#cosmos.slashing.v1beta1.QuerySigningInfosRequest) | [QuerySigningInfosResponse](#cosmos.slashing.v1beta1.QuerySigningInfosResponse) | SigningInfos queries signing info of all validators | GET|/cosmos/slashing/v1beta1/signing_infos|

 <!-- end services -->



<a name="cosmos/slashing/v1beta1/tx.proto"></a>
<p align="right"><a href="#top">Top</a></p>

## cosmos/slashing/v1beta1/tx.proto



<a name="cosmos.slashing.v1beta1.MsgUnjail"></a>

### MsgUnjail
MsgUnjail defines the Msg/Unjail request type


| Field | Type | Label | Description |
| ----- | ---- | ----- | ----------- |
| `validator_addr` | [string](#string) |  |  |






<a name="cosmos.slashing.v1beta1.MsgUnjailResponse"></a>

### MsgUnjailResponse
MsgUnjailResponse defines the Msg/Unjail response type





 <!-- end messages -->

 <!-- end enums -->

 <!-- end HasExtensions -->


<a name="cosmos.slashing.v1beta1.Msg"></a>

### Msg
Msg defines the slashing Msg service.

| Method Name | Request Type | Response Type | Description | HTTP Verb | Endpoint |
| ----------- | ------------ | ------------- | ------------| ------- | -------- |
| `Unjail` | [MsgUnjail](#cosmos.slashing.v1beta1.MsgUnjail) | [MsgUnjailResponse](#cosmos.slashing.v1beta1.MsgUnjailResponse) | Unjail defines a method for unjailing a jailed validator, thus returning them into the bonded validator set, so they can begin receiving provisions and rewards again. | |

 <!-- end services -->



<a name="cosmos/staking/v1beta1/authz.proto"></a>
<p align="right"><a href="#top">Top</a></p>

## cosmos/staking/v1beta1/authz.proto



<a name="cosmos.staking.v1beta1.StakeAuthorization"></a>

### StakeAuthorization
StakeAuthorization defines authorization for delegate/undelegate/redelegate.


| Field | Type | Label | Description |
| ----- | ---- | ----- | ----------- |
| `max_tokens` | [cosmos.base.v1beta1.Coin](#cosmos.base.v1beta1.Coin) |  | max_tokens specifies the maximum amount of tokens can be delegate to a validator. If it is empty, there is no spend limit and any amount of coins can be delegated. |
| `allow_list` | [StakeAuthorization.Validators](#cosmos.staking.v1beta1.StakeAuthorization.Validators) |  | allow_list specifies list of validator addresses to whom grantee can delegate tokens on behalf of granter's account. |
| `deny_list` | [StakeAuthorization.Validators](#cosmos.staking.v1beta1.StakeAuthorization.Validators) |  | deny_list specifies list of validator addresses to whom grantee can not delegate tokens. |
| `authorization_type` | [AuthorizationType](#cosmos.staking.v1beta1.AuthorizationType) |  | authorization_type defines one of AuthorizationType. |






<a name="cosmos.staking.v1beta1.StakeAuthorization.Validators"></a>

### StakeAuthorization.Validators
Validators defines list of validator addresses.


| Field | Type | Label | Description |
| ----- | ---- | ----- | ----------- |
| `address` | [string](#string) | repeated |  |





 <!-- end messages -->


<a name="cosmos.staking.v1beta1.AuthorizationType"></a>

### AuthorizationType
AuthorizationType defines the type of staking module authorization type

| Name | Number | Description |
| ---- | ------ | ----------- |
| AUTHORIZATION_TYPE_UNSPECIFIED | 0 | AUTHORIZATION_TYPE_UNSPECIFIED specifies an unknown authorization type |
| AUTHORIZATION_TYPE_DELEGATE | 1 | AUTHORIZATION_TYPE_DELEGATE defines an authorization type for Msg/Delegate |
| AUTHORIZATION_TYPE_UNDELEGATE | 2 | AUTHORIZATION_TYPE_UNDELEGATE defines an authorization type for Msg/Undelegate |
| AUTHORIZATION_TYPE_REDELEGATE | 3 | AUTHORIZATION_TYPE_REDELEGATE defines an authorization type for Msg/BeginRedelegate |


 <!-- end enums -->

 <!-- end HasExtensions -->

 <!-- end services -->



<a name="cosmos/staking/v1beta1/staking.proto"></a>
<p align="right"><a href="#top">Top</a></p>

## cosmos/staking/v1beta1/staking.proto



<a name="cosmos.staking.v1beta1.Commission"></a>

### Commission
Commission defines commission parameters for a given validator.


| Field | Type | Label | Description |
| ----- | ---- | ----- | ----------- |
| `commission_rates` | [CommissionRates](#cosmos.staking.v1beta1.CommissionRates) |  | commission_rates defines the initial commission rates to be used for creating a validator. |
| `update_time` | [google.protobuf.Timestamp](#google.protobuf.Timestamp) |  | update_time is the last time the commission rate was changed. |






<a name="cosmos.staking.v1beta1.CommissionRates"></a>

### CommissionRates
CommissionRates defines the initial commission rates to be used for creating
a validator.


| Field | Type | Label | Description |
| ----- | ---- | ----- | ----------- |
| `rate` | [string](#string) |  | rate is the commission rate charged to delegators, as a fraction. |
| `max_rate` | [string](#string) |  | max_rate defines the maximum commission rate which validator can ever charge, as a fraction. |
| `max_change_rate` | [string](#string) |  | max_change_rate defines the maximum daily increase of the validator commission, as a fraction. |






<a name="cosmos.staking.v1beta1.DVPair"></a>

### DVPair
DVPair is struct that just has a delegator-validator pair with no other data.
It is intended to be used as a marshalable pointer. For example, a DVPair can
be used to construct the key to getting an UnbondingDelegation from state.


| Field | Type | Label | Description |
| ----- | ---- | ----- | ----------- |
| `delegator_address` | [string](#string) |  |  |
| `validator_address` | [string](#string) |  |  |






<a name="cosmos.staking.v1beta1.DVPairs"></a>

### DVPairs
DVPairs defines an array of DVPair objects.


| Field | Type | Label | Description |
| ----- | ---- | ----- | ----------- |
| `pairs` | [DVPair](#cosmos.staking.v1beta1.DVPair) | repeated |  |






<a name="cosmos.staking.v1beta1.DVVTriplet"></a>

### DVVTriplet
DVVTriplet is struct that just has a delegator-validator-validator triplet
with no other data. It is intended to be used as a marshalable pointer. For
example, a DVVTriplet can be used to construct the key to getting a
Redelegation from state.


| Field | Type | Label | Description |
| ----- | ---- | ----- | ----------- |
| `delegator_address` | [string](#string) |  |  |
| `validator_src_address` | [string](#string) |  |  |
| `validator_dst_address` | [string](#string) |  |  |






<a name="cosmos.staking.v1beta1.DVVTriplets"></a>

### DVVTriplets
DVVTriplets defines an array of DVVTriplet objects.


| Field | Type | Label | Description |
| ----- | ---- | ----- | ----------- |
| `triplets` | [DVVTriplet](#cosmos.staking.v1beta1.DVVTriplet) | repeated |  |






<a name="cosmos.staking.v1beta1.Delegation"></a>

### Delegation
Delegation represents the bond with tokens held by an account. It is
owned by one delegator, and is associated with the voting power of one
validator.


| Field | Type | Label | Description |
| ----- | ---- | ----- | ----------- |
| `delegator_address` | [string](#string) |  | delegator_address is the bech32-encoded address of the delegator. |
| `validator_address` | [string](#string) |  | validator_address is the bech32-encoded address of the validator. |
| `shares` | [string](#string) |  | shares define the delegation shares received. |






<a name="cosmos.staking.v1beta1.DelegationResponse"></a>

### DelegationResponse
DelegationResponse is equivalent to Delegation except that it contains a
balance in addition to shares which is more suitable for client responses.


| Field | Type | Label | Description |
| ----- | ---- | ----- | ----------- |
| `delegation` | [Delegation](#cosmos.staking.v1beta1.Delegation) |  |  |
| `balance` | [cosmos.base.v1beta1.Coin](#cosmos.base.v1beta1.Coin) |  |  |






<a name="cosmos.staking.v1beta1.Description"></a>

### Description
Description defines a validator description.


| Field | Type | Label | Description |
| ----- | ---- | ----- | ----------- |
| `moniker` | [string](#string) |  | moniker defines a human-readable name for the validator. |
| `identity` | [string](#string) |  | identity defines an optional identity signature (ex. UPort or Keybase). |
| `website` | [string](#string) |  | website defines an optional website link. |
| `security_contact` | [string](#string) |  | security_contact defines an optional email for security contact. |
| `details` | [string](#string) |  | details define other optional details. |






<a name="cosmos.staking.v1beta1.HistoricalInfo"></a>

### HistoricalInfo
HistoricalInfo contains header and validator information for a given block.
It is stored as part of staking module's state, which persists the `n` most
recent HistoricalInfo
(`n` is set by the staking module's `historical_entries` parameter).


| Field | Type | Label | Description |
| ----- | ---- | ----- | ----------- |
| `header` | [tendermint.types.Header](#tendermint.types.Header) |  |  |
| `valset` | [Validator](#cosmos.staking.v1beta1.Validator) | repeated |  |






<a name="cosmos.staking.v1beta1.Params"></a>

### Params
Params defines the parameters for the staking module.


| Field | Type | Label | Description |
| ----- | ---- | ----- | ----------- |
| `unbonding_time` | [google.protobuf.Duration](#google.protobuf.Duration) |  | unbonding_time is the time duration of unbonding. |
| `max_validators` | [uint32](#uint32) |  | max_validators is the maximum number of validators. |
| `max_entries` | [uint32](#uint32) |  | max_entries is the max entries for either unbonding delegation or redelegation (per pair/trio). |
| `historical_entries` | [uint32](#uint32) |  | historical_entries is the number of historical entries to persist. |
| `bond_denom` | [string](#string) |  | bond_denom defines the bondable coin denomination. |
| `power_reduction` | [string](#string) |  | power_reduction is the amount of staking tokens required for 1 unit of consensus-engine power |






<a name="cosmos.staking.v1beta1.Pool"></a>

### Pool
Pool is used for tracking bonded and not-bonded token supply of the bond
denomination.


| Field | Type | Label | Description |
| ----- | ---- | ----- | ----------- |
| `not_bonded_tokens` | [string](#string) |  |  |
| `bonded_tokens` | [string](#string) |  |  |






<a name="cosmos.staking.v1beta1.Redelegation"></a>

### Redelegation
Redelegation contains the list of a particular delegator's redelegating bonds
from a particular source validator to a particular destination validator.


| Field | Type | Label | Description |
| ----- | ---- | ----- | ----------- |
| `delegator_address` | [string](#string) |  | delegator_address is the bech32-encoded address of the delegator. |
| `validator_src_address` | [string](#string) |  | validator_src_address is the validator redelegation source operator address. |
| `validator_dst_address` | [string](#string) |  | validator_dst_address is the validator redelegation destination operator address. |
| `entries` | [RedelegationEntry](#cosmos.staking.v1beta1.RedelegationEntry) | repeated | entries are the redelegation entries.

redelegation entries |






<a name="cosmos.staking.v1beta1.RedelegationEntry"></a>

### RedelegationEntry
RedelegationEntry defines a redelegation object with relevant metadata.


| Field | Type | Label | Description |
| ----- | ---- | ----- | ----------- |
| `creation_height` | [int64](#int64) |  | creation_height defines the height which the redelegation took place. |
| `completion_time` | [google.protobuf.Timestamp](#google.protobuf.Timestamp) |  | completion_time defines the unix time for redelegation completion. |
| `initial_balance` | [string](#string) |  | initial_balance defines the initial balance when redelegation started. |
| `shares_dst` | [string](#string) |  | shares_dst is the amount of destination-validator shares created by redelegation. |






<a name="cosmos.staking.v1beta1.RedelegationEntryResponse"></a>

### RedelegationEntryResponse
RedelegationEntryResponse is equivalent to a RedelegationEntry except that it
contains a balance in addition to shares which is more suitable for client
responses.


| Field | Type | Label | Description |
| ----- | ---- | ----- | ----------- |
| `redelegation_entry` | [RedelegationEntry](#cosmos.staking.v1beta1.RedelegationEntry) |  |  |
| `balance` | [string](#string) |  |  |






<a name="cosmos.staking.v1beta1.RedelegationResponse"></a>

### RedelegationResponse
RedelegationResponse is equivalent to a Redelegation except that its entries
contain a balance in addition to shares which is more suitable for client
responses.


| Field | Type | Label | Description |
| ----- | ---- | ----- | ----------- |
| `redelegation` | [Redelegation](#cosmos.staking.v1beta1.Redelegation) |  |  |
| `entries` | [RedelegationEntryResponse](#cosmos.staking.v1beta1.RedelegationEntryResponse) | repeated |  |






<a name="cosmos.staking.v1beta1.UnbondingDelegation"></a>

### UnbondingDelegation
UnbondingDelegation stores all of a single delegator's unbonding bonds
for a single validator in an time-ordered list.


| Field | Type | Label | Description |
| ----- | ---- | ----- | ----------- |
| `delegator_address` | [string](#string) |  | delegator_address is the bech32-encoded address of the delegator. |
| `validator_address` | [string](#string) |  | validator_address is the bech32-encoded address of the validator. |
| `entries` | [UnbondingDelegationEntry](#cosmos.staking.v1beta1.UnbondingDelegationEntry) | repeated | entries are the unbonding delegation entries.

unbonding delegation entries |






<a name="cosmos.staking.v1beta1.UnbondingDelegationEntry"></a>

### UnbondingDelegationEntry
UnbondingDelegationEntry defines an unbonding object with relevant metadata.


| Field | Type | Label | Description |
| ----- | ---- | ----- | ----------- |
| `creation_height` | [int64](#int64) |  | creation_height is the height which the unbonding took place. |
| `completion_time` | [google.protobuf.Timestamp](#google.protobuf.Timestamp) |  | completion_time is the unix time for unbonding completion. |
| `initial_balance` | [string](#string) |  | initial_balance defines the tokens initially scheduled to receive at completion. |
| `balance` | [string](#string) |  | balance defines the tokens to receive at completion. |






<a name="cosmos.staking.v1beta1.ValAddresses"></a>

### ValAddresses
ValAddresses defines a repeated set of validator addresses.


| Field | Type | Label | Description |
| ----- | ---- | ----- | ----------- |
| `addresses` | [string](#string) | repeated |  |






<a name="cosmos.staking.v1beta1.Validator"></a>

### Validator
Validator defines a validator, together with the total amount of the
Validator's bond shares and their exchange rate to coins. Slashing results in
a decrease in the exchange rate, allowing correct calculation of future
undelegations without iterating over delegators. When coins are delegated to
this validator, the validator is credited with a delegation whose number of
bond shares is based on the amount of coins delegated divided by the current
exchange rate. Voting power can be calculated as total bonded shares
multiplied by exchange rate.


| Field | Type | Label | Description |
| ----- | ---- | ----- | ----------- |
| `operator_address` | [string](#string) |  | operator_address defines the address of the validator's operator; bech encoded in JSON. |
| `consensus_pubkey` | [google.protobuf.Any](#google.protobuf.Any) |  | consensus_pubkey is the consensus public key of the validator, as a Protobuf Any. |
| `jailed` | [bool](#bool) |  | jailed defined whether the validator has been jailed from bonded status or not. |
| `status` | [BondStatus](#cosmos.staking.v1beta1.BondStatus) |  | status is the validator status (bonded/unbonding/unbonded). |
| `tokens` | [string](#string) |  | tokens define the delegated tokens (incl. self-delegation). |
| `delegator_shares` | [string](#string) |  | delegator_shares defines total shares issued to a validator's delegators. |
| `description` | [Description](#cosmos.staking.v1beta1.Description) |  | description defines the description terms for the validator. |
| `unbonding_height` | [int64](#int64) |  | unbonding_height defines, if unbonding, the height at which this validator has begun unbonding. |
| `unbonding_time` | [google.protobuf.Timestamp](#google.protobuf.Timestamp) |  | unbonding_time defines, if unbonding, the min time for the validator to complete unbonding. |
| `commission` | [Commission](#cosmos.staking.v1beta1.Commission) |  | commission defines the commission parameters. |
| `min_self_delegation` | [string](#string) |  | min_self_delegation is the validator's self declared minimum self delegation. |





 <!-- end messages -->


<a name="cosmos.staking.v1beta1.BondStatus"></a>

### BondStatus
BondStatus is the status of a validator.

| Name | Number | Description |
| ---- | ------ | ----------- |
| BOND_STATUS_UNSPECIFIED | 0 | UNSPECIFIED defines an invalid validator status. |
| BOND_STATUS_UNBONDED | 1 | UNBONDED defines a validator that is not bonded. |
| BOND_STATUS_UNBONDING | 2 | UNBONDING defines a validator that is unbonding. |
| BOND_STATUS_BONDED | 3 | BONDED defines a validator that is bonded. |


 <!-- end enums -->

 <!-- end HasExtensions -->

 <!-- end services -->



<a name="cosmos/staking/v1beta1/genesis.proto"></a>
<p align="right"><a href="#top">Top</a></p>

## cosmos/staking/v1beta1/genesis.proto



<a name="cosmos.staking.v1beta1.GenesisState"></a>

### GenesisState
GenesisState defines the staking module's genesis state.


| Field | Type | Label | Description |
| ----- | ---- | ----- | ----------- |
| `params` | [Params](#cosmos.staking.v1beta1.Params) |  | params defines all the paramaters of related to deposit. |
| `last_total_power` | [bytes](#bytes) |  | last_total_power tracks the total amounts of bonded tokens recorded during the previous end block. |
| `last_validator_powers` | [LastValidatorPower](#cosmos.staking.v1beta1.LastValidatorPower) | repeated | last_validator_powers is a special index that provides a historical list of the last-block's bonded validators. |
| `validators` | [Validator](#cosmos.staking.v1beta1.Validator) | repeated | delegations defines the validator set at genesis. |
| `delegations` | [Delegation](#cosmos.staking.v1beta1.Delegation) | repeated | delegations defines the delegations active at genesis. |
| `unbonding_delegations` | [UnbondingDelegation](#cosmos.staking.v1beta1.UnbondingDelegation) | repeated | unbonding_delegations defines the unbonding delegations active at genesis. |
| `redelegations` | [Redelegation](#cosmos.staking.v1beta1.Redelegation) | repeated | redelegations defines the redelegations active at genesis. |
| `exported` | [bool](#bool) |  |  |






<a name="cosmos.staking.v1beta1.LastValidatorPower"></a>

### LastValidatorPower
LastValidatorPower required for validator set update logic.


| Field | Type | Label | Description |
| ----- | ---- | ----- | ----------- |
| `address` | [string](#string) |  | address is the address of the validator. |
| `power` | [int64](#int64) |  | power defines the power of the validator. |





 <!-- end messages -->

 <!-- end enums -->

 <!-- end HasExtensions -->

 <!-- end services -->



<a name="cosmos/staking/v1beta1/query.proto"></a>
<p align="right"><a href="#top">Top</a></p>

## cosmos/staking/v1beta1/query.proto



<a name="cosmos.staking.v1beta1.QueryDelegationRequest"></a>

### QueryDelegationRequest
QueryDelegationRequest is request type for the Query/Delegation RPC method.


| Field | Type | Label | Description |
| ----- | ---- | ----- | ----------- |
| `delegator_addr` | [string](#string) |  | delegator_addr defines the delegator address to query for. |
| `validator_addr` | [string](#string) |  | validator_addr defines the validator address to query for. |






<a name="cosmos.staking.v1beta1.QueryDelegationResponse"></a>

### QueryDelegationResponse
QueryDelegationResponse is response type for the Query/Delegation RPC method.


| Field | Type | Label | Description |
| ----- | ---- | ----- | ----------- |
| `delegation_response` | [DelegationResponse](#cosmos.staking.v1beta1.DelegationResponse) |  | delegation_responses defines the delegation info of a delegation. |






<a name="cosmos.staking.v1beta1.QueryDelegatorDelegationsRequest"></a>

### QueryDelegatorDelegationsRequest
QueryDelegatorDelegationsRequest is request type for the
Query/DelegatorDelegations RPC method.


| Field | Type | Label | Description |
| ----- | ---- | ----- | ----------- |
| `delegator_addr` | [string](#string) |  | delegator_addr defines the delegator address to query for. |
| `pagination` | [cosmos.base.query.v1beta1.PageRequest](#cosmos.base.query.v1beta1.PageRequest) |  | pagination defines an optional pagination for the request. |






<a name="cosmos.staking.v1beta1.QueryDelegatorDelegationsResponse"></a>

### QueryDelegatorDelegationsResponse
QueryDelegatorDelegationsResponse is response type for the
Query/DelegatorDelegations RPC method.


| Field | Type | Label | Description |
| ----- | ---- | ----- | ----------- |
| `delegation_responses` | [DelegationResponse](#cosmos.staking.v1beta1.DelegationResponse) | repeated | delegation_responses defines all the delegations' info of a delegator. |
| `pagination` | [cosmos.base.query.v1beta1.PageResponse](#cosmos.base.query.v1beta1.PageResponse) |  | pagination defines the pagination in the response. |






<a name="cosmos.staking.v1beta1.QueryDelegatorUnbondingDelegationsRequest"></a>

### QueryDelegatorUnbondingDelegationsRequest
QueryDelegatorUnbondingDelegationsRequest is request type for the
Query/DelegatorUnbondingDelegations RPC method.


| Field | Type | Label | Description |
| ----- | ---- | ----- | ----------- |
| `delegator_addr` | [string](#string) |  | delegator_addr defines the delegator address to query for. |
| `pagination` | [cosmos.base.query.v1beta1.PageRequest](#cosmos.base.query.v1beta1.PageRequest) |  | pagination defines an optional pagination for the request. |






<a name="cosmos.staking.v1beta1.QueryDelegatorUnbondingDelegationsResponse"></a>

### QueryDelegatorUnbondingDelegationsResponse
QueryUnbondingDelegatorDelegationsResponse is response type for the
Query/UnbondingDelegatorDelegations RPC method.


| Field | Type | Label | Description |
| ----- | ---- | ----- | ----------- |
| `unbonding_responses` | [UnbondingDelegation](#cosmos.staking.v1beta1.UnbondingDelegation) | repeated |  |
| `pagination` | [cosmos.base.query.v1beta1.PageResponse](#cosmos.base.query.v1beta1.PageResponse) |  | pagination defines the pagination in the response. |






<a name="cosmos.staking.v1beta1.QueryDelegatorValidatorRequest"></a>

### QueryDelegatorValidatorRequest
QueryDelegatorValidatorRequest is request type for the
Query/DelegatorValidator RPC method.


| Field | Type | Label | Description |
| ----- | ---- | ----- | ----------- |
| `delegator_addr` | [string](#string) |  | delegator_addr defines the delegator address to query for. |
| `validator_addr` | [string](#string) |  | validator_addr defines the validator address to query for. |






<a name="cosmos.staking.v1beta1.QueryDelegatorValidatorResponse"></a>

### QueryDelegatorValidatorResponse
QueryDelegatorValidatorResponse response type for the
Query/DelegatorValidator RPC method.


| Field | Type | Label | Description |
| ----- | ---- | ----- | ----------- |
| `validator` | [Validator](#cosmos.staking.v1beta1.Validator) |  | validator defines the the validator info. |






<a name="cosmos.staking.v1beta1.QueryDelegatorValidatorsRequest"></a>

### QueryDelegatorValidatorsRequest
QueryDelegatorValidatorsRequest is request type for the
Query/DelegatorValidators RPC method.


| Field | Type | Label | Description |
| ----- | ---- | ----- | ----------- |
| `delegator_addr` | [string](#string) |  | delegator_addr defines the delegator address to query for. |
| `pagination` | [cosmos.base.query.v1beta1.PageRequest](#cosmos.base.query.v1beta1.PageRequest) |  | pagination defines an optional pagination for the request. |






<a name="cosmos.staking.v1beta1.QueryDelegatorValidatorsResponse"></a>

### QueryDelegatorValidatorsResponse
QueryDelegatorValidatorsResponse is response type for the
Query/DelegatorValidators RPC method.


| Field | Type | Label | Description |
| ----- | ---- | ----- | ----------- |
| `validators` | [Validator](#cosmos.staking.v1beta1.Validator) | repeated | validators defines the the validators' info of a delegator. |
| `pagination` | [cosmos.base.query.v1beta1.PageResponse](#cosmos.base.query.v1beta1.PageResponse) |  | pagination defines the pagination in the response. |






<a name="cosmos.staking.v1beta1.QueryHistoricalInfoRequest"></a>

### QueryHistoricalInfoRequest
QueryHistoricalInfoRequest is request type for the Query/HistoricalInfo RPC
method.


| Field | Type | Label | Description |
| ----- | ---- | ----- | ----------- |
| `height` | [int64](#int64) |  | height defines at which height to query the historical info. |






<a name="cosmos.staking.v1beta1.QueryHistoricalInfoResponse"></a>

### QueryHistoricalInfoResponse
QueryHistoricalInfoResponse is response type for the Query/HistoricalInfo RPC
method.


| Field | Type | Label | Description |
| ----- | ---- | ----- | ----------- |
| `hist` | [HistoricalInfo](#cosmos.staking.v1beta1.HistoricalInfo) |  | hist defines the historical info at the given height. |






<a name="cosmos.staking.v1beta1.QueryParamsRequest"></a>

### QueryParamsRequest
QueryParamsRequest is request type for the Query/Params RPC method.






<a name="cosmos.staking.v1beta1.QueryParamsResponse"></a>

### QueryParamsResponse
QueryParamsResponse is response type for the Query/Params RPC method.


| Field | Type | Label | Description |
| ----- | ---- | ----- | ----------- |
| `params` | [Params](#cosmos.staking.v1beta1.Params) |  | params holds all the parameters of this module. |






<a name="cosmos.staking.v1beta1.QueryPoolRequest"></a>

### QueryPoolRequest
QueryPoolRequest is request type for the Query/Pool RPC method.






<a name="cosmos.staking.v1beta1.QueryPoolResponse"></a>

### QueryPoolResponse
QueryPoolResponse is response type for the Query/Pool RPC method.


| Field | Type | Label | Description |
| ----- | ---- | ----- | ----------- |
| `pool` | [Pool](#cosmos.staking.v1beta1.Pool) |  | pool defines the pool info. |






<a name="cosmos.staking.v1beta1.QueryRedelegationsRequest"></a>

### QueryRedelegationsRequest
QueryRedelegationsRequest is request type for the Query/Redelegations RPC
method.


| Field | Type | Label | Description |
| ----- | ---- | ----- | ----------- |
| `delegator_addr` | [string](#string) |  | delegator_addr defines the delegator address to query for. |
| `src_validator_addr` | [string](#string) |  | src_validator_addr defines the validator address to redelegate from. |
| `dst_validator_addr` | [string](#string) |  | dst_validator_addr defines the validator address to redelegate to. |
| `pagination` | [cosmos.base.query.v1beta1.PageRequest](#cosmos.base.query.v1beta1.PageRequest) |  | pagination defines an optional pagination for the request. |






<a name="cosmos.staking.v1beta1.QueryRedelegationsResponse"></a>

### QueryRedelegationsResponse
QueryRedelegationsResponse is response type for the Query/Redelegations RPC
method.


| Field | Type | Label | Description |
| ----- | ---- | ----- | ----------- |
| `redelegation_responses` | [RedelegationResponse](#cosmos.staking.v1beta1.RedelegationResponse) | repeated |  |
| `pagination` | [cosmos.base.query.v1beta1.PageResponse](#cosmos.base.query.v1beta1.PageResponse) |  | pagination defines the pagination in the response. |






<a name="cosmos.staking.v1beta1.QueryUnbondingDelegationRequest"></a>

### QueryUnbondingDelegationRequest
QueryUnbondingDelegationRequest is request type for the
Query/UnbondingDelegation RPC method.


| Field | Type | Label | Description |
| ----- | ---- | ----- | ----------- |
| `delegator_addr` | [string](#string) |  | delegator_addr defines the delegator address to query for. |
| `validator_addr` | [string](#string) |  | validator_addr defines the validator address to query for. |






<a name="cosmos.staking.v1beta1.QueryUnbondingDelegationResponse"></a>

### QueryUnbondingDelegationResponse
QueryDelegationResponse is response type for the Query/UnbondingDelegation
RPC method.


| Field | Type | Label | Description |
| ----- | ---- | ----- | ----------- |
| `unbond` | [UnbondingDelegation](#cosmos.staking.v1beta1.UnbondingDelegation) |  | unbond defines the unbonding information of a delegation. |






<a name="cosmos.staking.v1beta1.QueryValidatorDelegationsRequest"></a>

### QueryValidatorDelegationsRequest
QueryValidatorDelegationsRequest is request type for the
Query/ValidatorDelegations RPC method


| Field | Type | Label | Description |
| ----- | ---- | ----- | ----------- |
| `validator_addr` | [string](#string) |  | validator_addr defines the validator address to query for. |
| `pagination` | [cosmos.base.query.v1beta1.PageRequest](#cosmos.base.query.v1beta1.PageRequest) |  | pagination defines an optional pagination for the request. |






<a name="cosmos.staking.v1beta1.QueryValidatorDelegationsResponse"></a>

### QueryValidatorDelegationsResponse
QueryValidatorDelegationsResponse is response type for the
Query/ValidatorDelegations RPC method


| Field | Type | Label | Description |
| ----- | ---- | ----- | ----------- |
| `delegation_responses` | [DelegationResponse](#cosmos.staking.v1beta1.DelegationResponse) | repeated |  |
| `pagination` | [cosmos.base.query.v1beta1.PageResponse](#cosmos.base.query.v1beta1.PageResponse) |  | pagination defines the pagination in the response. |






<a name="cosmos.staking.v1beta1.QueryValidatorRequest"></a>

### QueryValidatorRequest
QueryValidatorRequest is response type for the Query/Validator RPC method


| Field | Type | Label | Description |
| ----- | ---- | ----- | ----------- |
| `validator_addr` | [string](#string) |  | validator_addr defines the validator address to query for. |






<a name="cosmos.staking.v1beta1.QueryValidatorResponse"></a>

### QueryValidatorResponse
QueryValidatorResponse is response type for the Query/Validator RPC method


| Field | Type | Label | Description |
| ----- | ---- | ----- | ----------- |
| `validator` | [Validator](#cosmos.staking.v1beta1.Validator) |  | validator defines the the validator info. |






<a name="cosmos.staking.v1beta1.QueryValidatorUnbondingDelegationsRequest"></a>

### QueryValidatorUnbondingDelegationsRequest
QueryValidatorUnbondingDelegationsRequest is required type for the
Query/ValidatorUnbondingDelegations RPC method


| Field | Type | Label | Description |
| ----- | ---- | ----- | ----------- |
| `validator_addr` | [string](#string) |  | validator_addr defines the validator address to query for. |
| `pagination` | [cosmos.base.query.v1beta1.PageRequest](#cosmos.base.query.v1beta1.PageRequest) |  | pagination defines an optional pagination for the request. |






<a name="cosmos.staking.v1beta1.QueryValidatorUnbondingDelegationsResponse"></a>

### QueryValidatorUnbondingDelegationsResponse
QueryValidatorUnbondingDelegationsResponse is response type for the
Query/ValidatorUnbondingDelegations RPC method.


| Field | Type | Label | Description |
| ----- | ---- | ----- | ----------- |
| `unbonding_responses` | [UnbondingDelegation](#cosmos.staking.v1beta1.UnbondingDelegation) | repeated |  |
| `pagination` | [cosmos.base.query.v1beta1.PageResponse](#cosmos.base.query.v1beta1.PageResponse) |  | pagination defines the pagination in the response. |






<a name="cosmos.staking.v1beta1.QueryValidatorsRequest"></a>

### QueryValidatorsRequest
QueryValidatorsRequest is request type for Query/Validators RPC method.


| Field | Type | Label | Description |
| ----- | ---- | ----- | ----------- |
| `status` | [string](#string) |  | status enables to query for validators matching a given status. |
| `pagination` | [cosmos.base.query.v1beta1.PageRequest](#cosmos.base.query.v1beta1.PageRequest) |  | pagination defines an optional pagination for the request. |






<a name="cosmos.staking.v1beta1.QueryValidatorsResponse"></a>

### QueryValidatorsResponse
QueryValidatorsResponse is response type for the Query/Validators RPC method


| Field | Type | Label | Description |
| ----- | ---- | ----- | ----------- |
| `validators` | [Validator](#cosmos.staking.v1beta1.Validator) | repeated | validators contains all the queried validators. |
| `pagination` | [cosmos.base.query.v1beta1.PageResponse](#cosmos.base.query.v1beta1.PageResponse) |  | pagination defines the pagination in the response. |





 <!-- end messages -->

 <!-- end enums -->

 <!-- end HasExtensions -->


<a name="cosmos.staking.v1beta1.Query"></a>

### Query
Query defines the gRPC querier service.

| Method Name | Request Type | Response Type | Description | HTTP Verb | Endpoint |
| ----------- | ------------ | ------------- | ------------| ------- | -------- |
| `Validators` | [QueryValidatorsRequest](#cosmos.staking.v1beta1.QueryValidatorsRequest) | [QueryValidatorsResponse](#cosmos.staking.v1beta1.QueryValidatorsResponse) | Validators queries all validators that match the given status. | GET|/cosmos/staking/v1beta1/validators|
| `Validator` | [QueryValidatorRequest](#cosmos.staking.v1beta1.QueryValidatorRequest) | [QueryValidatorResponse](#cosmos.staking.v1beta1.QueryValidatorResponse) | Validator queries validator info for given validator address. | GET|/cosmos/staking/v1beta1/validators/{validator_addr}|
| `ValidatorDelegations` | [QueryValidatorDelegationsRequest](#cosmos.staking.v1beta1.QueryValidatorDelegationsRequest) | [QueryValidatorDelegationsResponse](#cosmos.staking.v1beta1.QueryValidatorDelegationsResponse) | ValidatorDelegations queries delegate info for given validator. | GET|/cosmos/staking/v1beta1/validators/{validator_addr}/delegations|
| `ValidatorUnbondingDelegations` | [QueryValidatorUnbondingDelegationsRequest](#cosmos.staking.v1beta1.QueryValidatorUnbondingDelegationsRequest) | [QueryValidatorUnbondingDelegationsResponse](#cosmos.staking.v1beta1.QueryValidatorUnbondingDelegationsResponse) | ValidatorUnbondingDelegations queries unbonding delegations of a validator. | GET|/cosmos/staking/v1beta1/validators/{validator_addr}/unbonding_delegations|
| `Delegation` | [QueryDelegationRequest](#cosmos.staking.v1beta1.QueryDelegationRequest) | [QueryDelegationResponse](#cosmos.staking.v1beta1.QueryDelegationResponse) | Delegation queries delegate info for given validator delegator pair. | GET|/cosmos/staking/v1beta1/validators/{validator_addr}/delegations/{delegator_addr}|
| `UnbondingDelegation` | [QueryUnbondingDelegationRequest](#cosmos.staking.v1beta1.QueryUnbondingDelegationRequest) | [QueryUnbondingDelegationResponse](#cosmos.staking.v1beta1.QueryUnbondingDelegationResponse) | UnbondingDelegation queries unbonding info for given validator delegator pair. | GET|/cosmos/staking/v1beta1/validators/{validator_addr}/delegations/{delegator_addr}/unbonding_delegation|
| `DelegatorDelegations` | [QueryDelegatorDelegationsRequest](#cosmos.staking.v1beta1.QueryDelegatorDelegationsRequest) | [QueryDelegatorDelegationsResponse](#cosmos.staking.v1beta1.QueryDelegatorDelegationsResponse) | DelegatorDelegations queries all delegations of a given delegator address. | GET|/cosmos/staking/v1beta1/delegations/{delegator_addr}|
| `DelegatorUnbondingDelegations` | [QueryDelegatorUnbondingDelegationsRequest](#cosmos.staking.v1beta1.QueryDelegatorUnbondingDelegationsRequest) | [QueryDelegatorUnbondingDelegationsResponse](#cosmos.staking.v1beta1.QueryDelegatorUnbondingDelegationsResponse) | DelegatorUnbondingDelegations queries all unbonding delegations of a given delegator address. | GET|/cosmos/staking/v1beta1/delegators/{delegator_addr}/unbonding_delegations|
| `Redelegations` | [QueryRedelegationsRequest](#cosmos.staking.v1beta1.QueryRedelegationsRequest) | [QueryRedelegationsResponse](#cosmos.staking.v1beta1.QueryRedelegationsResponse) | Redelegations queries redelegations of given address. | GET|/cosmos/staking/v1beta1/delegators/{delegator_addr}/redelegations|
| `DelegatorValidators` | [QueryDelegatorValidatorsRequest](#cosmos.staking.v1beta1.QueryDelegatorValidatorsRequest) | [QueryDelegatorValidatorsResponse](#cosmos.staking.v1beta1.QueryDelegatorValidatorsResponse) | DelegatorValidators queries all validators info for given delegator address. | GET|/cosmos/staking/v1beta1/delegators/{delegator_addr}/validators|
| `DelegatorValidator` | [QueryDelegatorValidatorRequest](#cosmos.staking.v1beta1.QueryDelegatorValidatorRequest) | [QueryDelegatorValidatorResponse](#cosmos.staking.v1beta1.QueryDelegatorValidatorResponse) | DelegatorValidator queries validator info for given delegator validator pair. | GET|/cosmos/staking/v1beta1/delegators/{delegator_addr}/validators/{validator_addr}|
| `HistoricalInfo` | [QueryHistoricalInfoRequest](#cosmos.staking.v1beta1.QueryHistoricalInfoRequest) | [QueryHistoricalInfoResponse](#cosmos.staking.v1beta1.QueryHistoricalInfoResponse) | HistoricalInfo queries the historical info for given height. | GET|/cosmos/staking/v1beta1/historical_info/{height}|
| `Pool` | [QueryPoolRequest](#cosmos.staking.v1beta1.QueryPoolRequest) | [QueryPoolResponse](#cosmos.staking.v1beta1.QueryPoolResponse) | Pool queries the pool info. | GET|/cosmos/staking/v1beta1/pool|
| `Params` | [QueryParamsRequest](#cosmos.staking.v1beta1.QueryParamsRequest) | [QueryParamsResponse](#cosmos.staking.v1beta1.QueryParamsResponse) | Parameters queries the staking parameters. | GET|/cosmos/staking/v1beta1/params|

 <!-- end services -->



<a name="cosmos/staking/v1beta1/tx.proto"></a>
<p align="right"><a href="#top">Top</a></p>

## cosmos/staking/v1beta1/tx.proto



<a name="cosmos.staking.v1beta1.MsgBeginRedelegate"></a>

### MsgBeginRedelegate
MsgBeginRedelegate defines a SDK message for performing a redelegation
of coins from a delegator and source validator to a destination validator.


| Field | Type | Label | Description |
| ----- | ---- | ----- | ----------- |
| `delegator_address` | [string](#string) |  |  |
| `validator_src_address` | [string](#string) |  |  |
| `validator_dst_address` | [string](#string) |  |  |
| `amount` | [cosmos.base.v1beta1.Coin](#cosmos.base.v1beta1.Coin) |  |  |






<a name="cosmos.staking.v1beta1.MsgBeginRedelegateResponse"></a>

### MsgBeginRedelegateResponse
MsgBeginRedelegateResponse defines the Msg/BeginRedelegate response type.


| Field | Type | Label | Description |
| ----- | ---- | ----- | ----------- |
| `completion_time` | [google.protobuf.Timestamp](#google.protobuf.Timestamp) |  |  |






<a name="cosmos.staking.v1beta1.MsgCreateValidator"></a>

### MsgCreateValidator
MsgCreateValidator defines a SDK message for creating a new validator.


| Field | Type | Label | Description |
| ----- | ---- | ----- | ----------- |
| `description` | [Description](#cosmos.staking.v1beta1.Description) |  |  |
| `commission` | [CommissionRates](#cosmos.staking.v1beta1.CommissionRates) |  |  |
| `min_self_delegation` | [string](#string) |  |  |
| `delegator_address` | [string](#string) |  |  |
| `validator_address` | [string](#string) |  |  |
| `pubkey` | [google.protobuf.Any](#google.protobuf.Any) |  |  |
| `value` | [cosmos.base.v1beta1.Coin](#cosmos.base.v1beta1.Coin) |  |  |






<a name="cosmos.staking.v1beta1.MsgCreateValidatorResponse"></a>

### MsgCreateValidatorResponse
MsgCreateValidatorResponse defines the Msg/CreateValidator response type.






<a name="cosmos.staking.v1beta1.MsgDelegate"></a>

### MsgDelegate
MsgDelegate defines a SDK message for performing a delegation of coins
from a delegator to a validator.


| Field | Type | Label | Description |
| ----- | ---- | ----- | ----------- |
| `delegator_address` | [string](#string) |  |  |
| `validator_address` | [string](#string) |  |  |
| `amount` | [cosmos.base.v1beta1.Coin](#cosmos.base.v1beta1.Coin) |  |  |






<a name="cosmos.staking.v1beta1.MsgDelegateResponse"></a>

### MsgDelegateResponse
MsgDelegateResponse defines the Msg/Delegate response type.






<a name="cosmos.staking.v1beta1.MsgEditValidator"></a>

### MsgEditValidator
MsgEditValidator defines a SDK message for editing an existing validator.


| Field | Type | Label | Description |
| ----- | ---- | ----- | ----------- |
| `description` | [Description](#cosmos.staking.v1beta1.Description) |  |  |
| `validator_address` | [string](#string) |  |  |
| `commission_rate` | [string](#string) |  | We pass a reference to the new commission rate and min self delegation as it's not mandatory to update. If not updated, the deserialized rate will be zero with no way to distinguish if an update was intended. REF: #2373 |
| `min_self_delegation` | [string](#string) |  |  |






<a name="cosmos.staking.v1beta1.MsgEditValidatorResponse"></a>

### MsgEditValidatorResponse
MsgEditValidatorResponse defines the Msg/EditValidator response type.






<a name="cosmos.staking.v1beta1.MsgUndelegate"></a>

### MsgUndelegate
MsgUndelegate defines a SDK message for performing an undelegation from a
delegate and a validator.


| Field | Type | Label | Description |
| ----- | ---- | ----- | ----------- |
| `delegator_address` | [string](#string) |  |  |
| `validator_address` | [string](#string) |  |  |
| `amount` | [cosmos.base.v1beta1.Coin](#cosmos.base.v1beta1.Coin) |  |  |






<a name="cosmos.staking.v1beta1.MsgUndelegateResponse"></a>

### MsgUndelegateResponse
MsgUndelegateResponse defines the Msg/Undelegate response type.


| Field | Type | Label | Description |
| ----- | ---- | ----- | ----------- |
| `completion_time` | [google.protobuf.Timestamp](#google.protobuf.Timestamp) |  |  |





 <!-- end messages -->

 <!-- end enums -->

 <!-- end HasExtensions -->


<a name="cosmos.staking.v1beta1.Msg"></a>

### Msg
Msg defines the staking Msg service.

| Method Name | Request Type | Response Type | Description | HTTP Verb | Endpoint |
| ----------- | ------------ | ------------- | ------------| ------- | -------- |
| `CreateValidator` | [MsgCreateValidator](#cosmos.staking.v1beta1.MsgCreateValidator) | [MsgCreateValidatorResponse](#cosmos.staking.v1beta1.MsgCreateValidatorResponse) | CreateValidator defines a method for creating a new validator. | |
| `EditValidator` | [MsgEditValidator](#cosmos.staking.v1beta1.MsgEditValidator) | [MsgEditValidatorResponse](#cosmos.staking.v1beta1.MsgEditValidatorResponse) | EditValidator defines a method for editing an existing validator. | |
| `Delegate` | [MsgDelegate](#cosmos.staking.v1beta1.MsgDelegate) | [MsgDelegateResponse](#cosmos.staking.v1beta1.MsgDelegateResponse) | Delegate defines a method for performing a delegation of coins from a delegator to a validator. | |
| `BeginRedelegate` | [MsgBeginRedelegate](#cosmos.staking.v1beta1.MsgBeginRedelegate) | [MsgBeginRedelegateResponse](#cosmos.staking.v1beta1.MsgBeginRedelegateResponse) | BeginRedelegate defines a method for performing a redelegation of coins from a delegator and source validator to a destination validator. | |
| `Undelegate` | [MsgUndelegate](#cosmos.staking.v1beta1.MsgUndelegate) | [MsgUndelegateResponse](#cosmos.staking.v1beta1.MsgUndelegateResponse) | Undelegate defines a method for performing an undelegation from a delegate and a validator. | |

 <!-- end services -->



<a name="cosmos/tx/signing/v1beta1/signing.proto"></a>
<p align="right"><a href="#top">Top</a></p>

## cosmos/tx/signing/v1beta1/signing.proto



<a name="cosmos.tx.signing.v1beta1.SignatureDescriptor"></a>

### SignatureDescriptor
SignatureDescriptor is a convenience type which represents the full data for
a signature including the public key of the signer, signing modes and the
signature itself. It is primarily used for coordinating signatures between
clients.


| Field | Type | Label | Description |
| ----- | ---- | ----- | ----------- |
| `public_key` | [google.protobuf.Any](#google.protobuf.Any) |  | public_key is the public key of the signer |
| `data` | [SignatureDescriptor.Data](#cosmos.tx.signing.v1beta1.SignatureDescriptor.Data) |  |  |
| `sequence` | [uint64](#uint64) |  | sequence is the sequence of the account, which describes the number of committed transactions signed by a given address. It is used to prevent replay attacks. |






<a name="cosmos.tx.signing.v1beta1.SignatureDescriptor.Data"></a>

### SignatureDescriptor.Data
Data represents signature data


| Field | Type | Label | Description |
| ----- | ---- | ----- | ----------- |
| `single` | [SignatureDescriptor.Data.Single](#cosmos.tx.signing.v1beta1.SignatureDescriptor.Data.Single) |  | single represents a single signer |
| `multi` | [SignatureDescriptor.Data.Multi](#cosmos.tx.signing.v1beta1.SignatureDescriptor.Data.Multi) |  | multi represents a multisig signer |






<a name="cosmos.tx.signing.v1beta1.SignatureDescriptor.Data.Multi"></a>

### SignatureDescriptor.Data.Multi
Multi is the signature data for a multisig public key


| Field | Type | Label | Description |
| ----- | ---- | ----- | ----------- |
| `bitarray` | [cosmos.crypto.multisig.v1beta1.CompactBitArray](#cosmos.crypto.multisig.v1beta1.CompactBitArray) |  | bitarray specifies which keys within the multisig are signing |
| `signatures` | [SignatureDescriptor.Data](#cosmos.tx.signing.v1beta1.SignatureDescriptor.Data) | repeated | signatures is the signatures of the multi-signature |






<a name="cosmos.tx.signing.v1beta1.SignatureDescriptor.Data.Single"></a>

### SignatureDescriptor.Data.Single
Single is the signature data for a single signer


| Field | Type | Label | Description |
| ----- | ---- | ----- | ----------- |
| `mode` | [SignMode](#cosmos.tx.signing.v1beta1.SignMode) |  | mode is the signing mode of the single signer |
| `signature` | [bytes](#bytes) |  | signature is the raw signature bytes |






<a name="cosmos.tx.signing.v1beta1.SignatureDescriptors"></a>

### SignatureDescriptors
SignatureDescriptors wraps multiple SignatureDescriptor's.


| Field | Type | Label | Description |
| ----- | ---- | ----- | ----------- |
| `signatures` | [SignatureDescriptor](#cosmos.tx.signing.v1beta1.SignatureDescriptor) | repeated | signatures are the signature descriptors |





 <!-- end messages -->


<a name="cosmos.tx.signing.v1beta1.SignMode"></a>

### SignMode
SignMode represents a signing mode with its own security guarantees.

| Name | Number | Description |
| ---- | ------ | ----------- |
| SIGN_MODE_UNSPECIFIED | 0 | SIGN_MODE_UNSPECIFIED specifies an unknown signing mode and will be rejected |
| SIGN_MODE_DIRECT | 1 | SIGN_MODE_DIRECT specifies a signing mode which uses SignDoc and is verified with raw bytes from Tx |
| SIGN_MODE_TEXTUAL | 2 | SIGN_MODE_TEXTUAL is a future signing mode that will verify some human-readable textual representation on top of the binary representation from SIGN_MODE_DIRECT |
| SIGN_MODE_LEGACY_AMINO_JSON | 127 | SIGN_MODE_LEGACY_AMINO_JSON is a backwards compatibility mode which uses Amino JSON and will be removed in the future |


 <!-- end enums -->

 <!-- end HasExtensions -->

 <!-- end services -->



<a name="cosmos/tx/v1beta1/tx.proto"></a>
<p align="right"><a href="#top">Top</a></p>

## cosmos/tx/v1beta1/tx.proto



<a name="cosmos.tx.v1beta1.AuthInfo"></a>

### AuthInfo
AuthInfo describes the fee and signer modes that are used to sign a
transaction.


| Field | Type | Label | Description |
| ----- | ---- | ----- | ----------- |
| `signer_infos` | [SignerInfo](#cosmos.tx.v1beta1.SignerInfo) | repeated | signer_infos defines the signing modes for the required signers. The number and order of elements must match the required signers from TxBody's messages. The first element is the primary signer and the one which pays the fee. |
| `fee` | [Fee](#cosmos.tx.v1beta1.Fee) |  | Fee is the fee and gas limit for the transaction. The first signer is the primary signer and the one which pays the fee. The fee can be calculated based on the cost of evaluating the body and doing signature verification of the signers. This can be estimated via simulation. |






<a name="cosmos.tx.v1beta1.Fee"></a>

### Fee
Fee includes the amount of coins paid in fees and the maximum
gas to be used by the transaction. The ratio yields an effective "gasprice",
which must be above some miminum to be accepted into the mempool.


| Field | Type | Label | Description |
| ----- | ---- | ----- | ----------- |
| `amount` | [cosmos.base.v1beta1.Coin](#cosmos.base.v1beta1.Coin) | repeated | amount is the amount of coins to be paid as a fee |
| `gas_limit` | [uint64](#uint64) |  | gas_limit is the maximum gas that can be used in transaction processing before an out of gas error occurs |
| `payer` | [string](#string) |  | if unset, the first signer is responsible for paying the fees. If set, the specified account must pay the fees. the payer must be a tx signer (and thus have signed this field in AuthInfo). setting this field does *not* change the ordering of required signers for the transaction. |
| `granter` | [string](#string) |  | if set, the fee payer (either the first signer or the value of the payer field) requests that a fee grant be used to pay fees instead of the fee payer's own balance. If an appropriate fee grant does not exist or the chain does not support fee grants, this will fail |






<a name="cosmos.tx.v1beta1.ModeInfo"></a>

### ModeInfo
ModeInfo describes the signing mode of a single or nested multisig signer.


| Field | Type | Label | Description |
| ----- | ---- | ----- | ----------- |
| `single` | [ModeInfo.Single](#cosmos.tx.v1beta1.ModeInfo.Single) |  | single represents a single signer |
| `multi` | [ModeInfo.Multi](#cosmos.tx.v1beta1.ModeInfo.Multi) |  | multi represents a nested multisig signer |






<a name="cosmos.tx.v1beta1.ModeInfo.Multi"></a>

### ModeInfo.Multi
Multi is the mode info for a multisig public key


| Field | Type | Label | Description |
| ----- | ---- | ----- | ----------- |
| `bitarray` | [cosmos.crypto.multisig.v1beta1.CompactBitArray](#cosmos.crypto.multisig.v1beta1.CompactBitArray) |  | bitarray specifies which keys within the multisig are signing |
| `mode_infos` | [ModeInfo](#cosmos.tx.v1beta1.ModeInfo) | repeated | mode_infos is the corresponding modes of the signers of the multisig which could include nested multisig public keys |






<a name="cosmos.tx.v1beta1.ModeInfo.Single"></a>

### ModeInfo.Single
Single is the mode info for a single signer. It is structured as a message
to allow for additional fields such as locale for SIGN_MODE_TEXTUAL in the
future


| Field | Type | Label | Description |
| ----- | ---- | ----- | ----------- |
| `mode` | [cosmos.tx.signing.v1beta1.SignMode](#cosmos.tx.signing.v1beta1.SignMode) |  | mode is the signing mode of the single signer |






<a name="cosmos.tx.v1beta1.SignDoc"></a>

### SignDoc
SignDoc is the type used for generating sign bytes for SIGN_MODE_DIRECT.


| Field | Type | Label | Description |
| ----- | ---- | ----- | ----------- |
| `body_bytes` | [bytes](#bytes) |  | body_bytes is protobuf serialization of a TxBody that matches the representation in TxRaw. |
| `auth_info_bytes` | [bytes](#bytes) |  | auth_info_bytes is a protobuf serialization of an AuthInfo that matches the representation in TxRaw. |
| `chain_id` | [string](#string) |  | chain_id is the unique identifier of the chain this transaction targets. It prevents signed transactions from being used on another chain by an attacker |
| `account_number` | [uint64](#uint64) |  | account_number is the account number of the account in state |






<a name="cosmos.tx.v1beta1.SignerInfo"></a>

### SignerInfo
SignerInfo describes the public key and signing mode of a single top-level
signer.


| Field | Type | Label | Description |
| ----- | ---- | ----- | ----------- |
| `public_key` | [google.protobuf.Any](#google.protobuf.Any) |  | public_key is the public key of the signer. It is optional for accounts that already exist in state. If unset, the verifier can use the required \ signer address for this position and lookup the public key. |
| `mode_info` | [ModeInfo](#cosmos.tx.v1beta1.ModeInfo) |  | mode_info describes the signing mode of the signer and is a nested structure to support nested multisig pubkey's |
| `sequence` | [uint64](#uint64) |  | sequence is the sequence of the account, which describes the number of committed transactions signed by a given address. It is used to prevent replay attacks. |






<a name="cosmos.tx.v1beta1.Tx"></a>

### Tx
Tx is the standard type used for broadcasting transactions.


| Field | Type | Label | Description |
| ----- | ---- | ----- | ----------- |
| `body` | [TxBody](#cosmos.tx.v1beta1.TxBody) |  | body is the processable content of the transaction |
| `auth_info` | [AuthInfo](#cosmos.tx.v1beta1.AuthInfo) |  | auth_info is the authorization related content of the transaction, specifically signers, signer modes and fee |
| `signatures` | [bytes](#bytes) | repeated | signatures is a list of signatures that matches the length and order of AuthInfo's signer_infos to allow connecting signature meta information like public key and signing mode by position. |






<a name="cosmos.tx.v1beta1.TxBody"></a>

### TxBody
TxBody is the body of a transaction that all signers sign over.


| Field | Type | Label | Description |
| ----- | ---- | ----- | ----------- |
| `messages` | [google.protobuf.Any](#google.protobuf.Any) | repeated | messages is a list of messages to be executed. The required signers of those messages define the number and order of elements in AuthInfo's signer_infos and Tx's signatures. Each required signer address is added to the list only the first time it occurs. By convention, the first required signer (usually from the first message) is referred to as the primary signer and pays the fee for the whole transaction. |
| `memo` | [string](#string) |  | memo is any arbitrary memo to be added to the transaction |
| `timeout_height` | [uint64](#uint64) |  | timeout is the block height after which this transaction will not be processed by the chain |
| `extension_options` | [google.protobuf.Any](#google.protobuf.Any) | repeated | extension_options are arbitrary options that can be added by chains when the default options are not sufficient. If any of these are present and can't be handled, the transaction will be rejected |
| `non_critical_extension_options` | [google.protobuf.Any](#google.protobuf.Any) | repeated | extension_options are arbitrary options that can be added by chains when the default options are not sufficient. If any of these are present and can't be handled, they will be ignored |






<a name="cosmos.tx.v1beta1.TxRaw"></a>

### TxRaw
TxRaw is a variant of Tx that pins the signer's exact binary representation
of body and auth_info. This is used for signing, broadcasting and
verification. The binary `serialize(tx: TxRaw)` is stored in Tendermint and
the hash `sha256(serialize(tx: TxRaw))` becomes the "txhash", commonly used
as the transaction ID.


| Field | Type | Label | Description |
| ----- | ---- | ----- | ----------- |
| `body_bytes` | [bytes](#bytes) |  | body_bytes is a protobuf serialization of a TxBody that matches the representation in SignDoc. |
| `auth_info_bytes` | [bytes](#bytes) |  | auth_info_bytes is a protobuf serialization of an AuthInfo that matches the representation in SignDoc. |
| `signatures` | [bytes](#bytes) | repeated | signatures is a list of signatures that matches the length and order of AuthInfo's signer_infos to allow connecting signature meta information like public key and signing mode by position. |





 <!-- end messages -->

 <!-- end enums -->

 <!-- end HasExtensions -->

 <!-- end services -->



<a name="cosmos/tx/v1beta1/service.proto"></a>
<p align="right"><a href="#top">Top</a></p>

## cosmos/tx/v1beta1/service.proto



<a name="cosmos.tx.v1beta1.BroadcastTxRequest"></a>

### BroadcastTxRequest
BroadcastTxRequest is the request type for the Service.BroadcastTxRequest
RPC method.


| Field | Type | Label | Description |
| ----- | ---- | ----- | ----------- |
| `tx_bytes` | [bytes](#bytes) |  | tx_bytes is the raw transaction. |
| `mode` | [BroadcastMode](#cosmos.tx.v1beta1.BroadcastMode) |  |  |






<a name="cosmos.tx.v1beta1.BroadcastTxResponse"></a>

### BroadcastTxResponse
BroadcastTxResponse is the response type for the
Service.BroadcastTx method.


| Field | Type | Label | Description |
| ----- | ---- | ----- | ----------- |
| `tx_response` | [cosmos.base.abci.v1beta1.TxResponse](#cosmos.base.abci.v1beta1.TxResponse) |  | tx_response is the queried TxResponses. |






<a name="cosmos.tx.v1beta1.GetTxRequest"></a>

### GetTxRequest
GetTxRequest is the request type for the Service.GetTx
RPC method.


| Field | Type | Label | Description |
| ----- | ---- | ----- | ----------- |
| `hash` | [string](#string) |  | hash is the tx hash to query, encoded as a hex string. |






<a name="cosmos.tx.v1beta1.GetTxResponse"></a>

### GetTxResponse
GetTxResponse is the response type for the Service.GetTx method.


| Field | Type | Label | Description |
| ----- | ---- | ----- | ----------- |
| `tx` | [Tx](#cosmos.tx.v1beta1.Tx) |  | tx is the queried transaction. |
| `tx_response` | [cosmos.base.abci.v1beta1.TxResponse](#cosmos.base.abci.v1beta1.TxResponse) |  | tx_response is the queried TxResponses. |






<a name="cosmos.tx.v1beta1.GetTxsEventRequest"></a>

### GetTxsEventRequest
GetTxsEventRequest is the request type for the Service.TxsByEvents
RPC method.


| Field | Type | Label | Description |
| ----- | ---- | ----- | ----------- |
| `events` | [string](#string) | repeated | events is the list of transaction event type. |
| `pagination` | [cosmos.base.query.v1beta1.PageRequest](#cosmos.base.query.v1beta1.PageRequest) |  | pagination defines an pagination for the request. |
| `order_by` | [OrderBy](#cosmos.tx.v1beta1.OrderBy) |  |  |






<a name="cosmos.tx.v1beta1.GetTxsEventResponse"></a>

### GetTxsEventResponse
GetTxsEventResponse is the response type for the Service.TxsByEvents
RPC method.


| Field | Type | Label | Description |
| ----- | ---- | ----- | ----------- |
| `txs` | [Tx](#cosmos.tx.v1beta1.Tx) | repeated | txs is the list of queried transactions. |
| `tx_responses` | [cosmos.base.abci.v1beta1.TxResponse](#cosmos.base.abci.v1beta1.TxResponse) | repeated | tx_responses is the list of queried TxResponses. |
| `pagination` | [cosmos.base.query.v1beta1.PageResponse](#cosmos.base.query.v1beta1.PageResponse) |  | pagination defines an pagination for the response. |






<a name="cosmos.tx.v1beta1.SimulateRequest"></a>

### SimulateRequest
SimulateRequest is the request type for the Service.Simulate
RPC method.


| Field | Type | Label | Description |
| ----- | ---- | ----- | ----------- |
| `tx` | [Tx](#cosmos.tx.v1beta1.Tx) |  | **Deprecated.** tx is the transaction to simulate. Deprecated. Send raw tx bytes instead. |
| `tx_bytes` | [bytes](#bytes) |  | tx_bytes is the raw transaction. |






<a name="cosmos.tx.v1beta1.SimulateResponse"></a>

### SimulateResponse
SimulateResponse is the response type for the
Service.SimulateRPC method.


| Field | Type | Label | Description |
| ----- | ---- | ----- | ----------- |
| `gas_info` | [cosmos.base.abci.v1beta1.GasInfo](#cosmos.base.abci.v1beta1.GasInfo) |  | gas_info is the information about gas used in the simulation. |
| `result` | [cosmos.base.abci.v1beta1.Result](#cosmos.base.abci.v1beta1.Result) |  | result is the result of the simulation. |





 <!-- end messages -->


<a name="cosmos.tx.v1beta1.BroadcastMode"></a>

### BroadcastMode
BroadcastMode specifies the broadcast mode for the TxService.Broadcast RPC method.

| Name | Number | Description |
| ---- | ------ | ----------- |
| BROADCAST_MODE_UNSPECIFIED | 0 | zero-value for mode ordering |
| BROADCAST_MODE_BLOCK | 1 | BROADCAST_MODE_BLOCK defines a tx broadcasting mode where the client waits for the tx to be committed in a block. |
| BROADCAST_MODE_SYNC | 2 | BROADCAST_MODE_SYNC defines a tx broadcasting mode where the client waits for a CheckTx execution response only. |
| BROADCAST_MODE_ASYNC | 3 | BROADCAST_MODE_ASYNC defines a tx broadcasting mode where the client returns immediately. |



<a name="cosmos.tx.v1beta1.OrderBy"></a>

### OrderBy
OrderBy defines the sorting order

| Name | Number | Description |
| ---- | ------ | ----------- |
| ORDER_BY_UNSPECIFIED | 0 | ORDER_BY_UNSPECIFIED specifies an unknown sorting order. OrderBy defaults to ASC in this case. |
| ORDER_BY_ASC | 1 | ORDER_BY_ASC defines ascending order |
| ORDER_BY_DESC | 2 | ORDER_BY_DESC defines descending order |


 <!-- end enums -->

 <!-- end HasExtensions -->


<a name="cosmos.tx.v1beta1.Service"></a>

### Service
Service defines a gRPC service for interacting with transactions.

| Method Name | Request Type | Response Type | Description | HTTP Verb | Endpoint |
| ----------- | ------------ | ------------- | ------------| ------- | -------- |
| `Simulate` | [SimulateRequest](#cosmos.tx.v1beta1.SimulateRequest) | [SimulateResponse](#cosmos.tx.v1beta1.SimulateResponse) | Simulate simulates executing a transaction for estimating gas usage. | POST|/cosmos/tx/v1beta1/simulate|
| `GetTx` | [GetTxRequest](#cosmos.tx.v1beta1.GetTxRequest) | [GetTxResponse](#cosmos.tx.v1beta1.GetTxResponse) | GetTx fetches a tx by hash. | GET|/cosmos/tx/v1beta1/txs/{hash}|
| `BroadcastTx` | [BroadcastTxRequest](#cosmos.tx.v1beta1.BroadcastTxRequest) | [BroadcastTxResponse](#cosmos.tx.v1beta1.BroadcastTxResponse) | BroadcastTx broadcast transaction. | POST|/cosmos/tx/v1beta1/txs|
| `GetTxsEvent` | [GetTxsEventRequest](#cosmos.tx.v1beta1.GetTxsEventRequest) | [GetTxsEventResponse](#cosmos.tx.v1beta1.GetTxsEventResponse) | GetTxsEvent fetches txs by event. | GET|/cosmos/tx/v1beta1/txs|

 <!-- end services -->



<a name="cosmos/upgrade/v1beta1/upgrade.proto"></a>
<p align="right"><a href="#top">Top</a></p>

## cosmos/upgrade/v1beta1/upgrade.proto



<a name="cosmos.upgrade.v1beta1.CancelSoftwareUpgradeProposal"></a>

### CancelSoftwareUpgradeProposal
CancelSoftwareUpgradeProposalx is a gov Content type for cancelling a software
upgrade.


| Field | Type | Label | Description |
| ----- | ---- | ----- | ----------- |
| `title` | [string](#string) |  |  |
| `description` | [string](#string) |  |  |






<a name="cosmos.upgrade.v1beta1.ModuleConsensusVersion"></a>

### ModuleConsensusVersion
ModuleConsensusVersion specifies a module and its consensus version.


| Field | Type | Label | Description |
| ----- | ---- | ----- | ----------- |
| `module` | [string](#string) |  |  |
| `version` | [uint64](#uint64) |  |  |






<a name="cosmos.upgrade.v1beta1.Plan"></a>

### Plan
Plan specifies information about a planned upgrade and when it should occur.


| Field | Type | Label | Description |
| ----- | ---- | ----- | ----------- |
| `name` | [string](#string) |  | Sets the name for the upgrade. This name will be used by the upgraded version of the software to apply any special "on-upgrade" commands during the first BeginBlock method after the upgrade is applied. It is also used to detect whether a software version can handle a given upgrade. If no upgrade handler with this name has been set in the software, it will be assumed that the software is out-of-date when the upgrade Time or Height is reached and the software will exit. |
| `height` | [int64](#int64) |  | The height at which the upgrade must be performed. Only used if Time is not set. |
| `info` | [string](#string) |  | Any application specific upgrade info to be included on-chain such as a git commit that validators could automatically upgrade to |






<a name="cosmos.upgrade.v1beta1.SoftwareUpgradeProposal"></a>

### SoftwareUpgradeProposal
SoftwareUpgradeProposal is a gov Content type for initiating a software
upgrade.


| Field | Type | Label | Description |
| ----- | ---- | ----- | ----------- |
| `title` | [string](#string) |  |  |
| `description` | [string](#string) |  |  |
| `plan` | [Plan](#cosmos.upgrade.v1beta1.Plan) |  |  |





 <!-- end messages -->

 <!-- end enums -->

 <!-- end HasExtensions -->

 <!-- end services -->



<a name="cosmos/upgrade/v1beta1/query.proto"></a>
<p align="right"><a href="#top">Top</a></p>

## cosmos/upgrade/v1beta1/query.proto



<a name="cosmos.upgrade.v1beta1.QueryAppliedPlanRequest"></a>

### QueryAppliedPlanRequest
QueryCurrentPlanRequest is the request type for the Query/AppliedPlan RPC
method.


| Field | Type | Label | Description |
| ----- | ---- | ----- | ----------- |
| `name` | [string](#string) |  | name is the name of the applied plan to query for. |






<a name="cosmos.upgrade.v1beta1.QueryAppliedPlanResponse"></a>

### QueryAppliedPlanResponse
QueryAppliedPlanResponse is the response type for the Query/AppliedPlan RPC
method.


| Field | Type | Label | Description |
| ----- | ---- | ----- | ----------- |
| `height` | [int64](#int64) |  | height is the block height at which the plan was applied. |






<a name="cosmos.upgrade.v1beta1.QueryCurrentPlanRequest"></a>

### QueryCurrentPlanRequest
QueryCurrentPlanRequest is the request type for the Query/CurrentPlan RPC
method.






<a name="cosmos.upgrade.v1beta1.QueryCurrentPlanResponse"></a>

### QueryCurrentPlanResponse
QueryCurrentPlanResponse is the response type for the Query/CurrentPlan RPC
method.


| Field | Type | Label | Description |
| ----- | ---- | ----- | ----------- |
| `plan` | [Plan](#cosmos.upgrade.v1beta1.Plan) |  | plan is the current upgrade plan. |






<a name="cosmos.upgrade.v1beta1.QueryUpgradedConsensusStateRequest"></a>

### QueryUpgradedConsensusStateRequest
QueryUpgradedConsensusStateRequest is the request type for the Query/UpgradedConsensusState
RPC method.


| Field | Type | Label | Description |
| ----- | ---- | ----- | ----------- |
| `last_height` | [int64](#int64) |  | last height of the current chain must be sent in request as this is the height under which next consensus state is stored |






<a name="cosmos.upgrade.v1beta1.QueryUpgradedConsensusStateResponse"></a>

### QueryUpgradedConsensusStateResponse
QueryUpgradedConsensusStateResponse is the response type for the Query/UpgradedConsensusState
RPC method.


| Field | Type | Label | Description |
| ----- | ---- | ----- | ----------- |
| `upgraded_consensus_state` | [bytes](#bytes) |  |  |






<<<<<<< HEAD
<a name="cosmos.upgrade.v1beta1.QueryVersionMap"></a>

### QueryVersionMap
=======
<a name="cosmos.upgrade.v1beta1.QueryVersionMapRequest"></a>

### QueryVersionMapRequest
>>>>>>> 139794f2
QueryVersionMap is the request type for the Query/VersionMap
RPC method.


| Field | Type | Label | Description |
| ----- | ---- | ----- | ----------- |
<<<<<<< HEAD
| `module_name` | [string](#string) |  | module_name is an optional field to query a specific module consensus version from state. |
=======
| `module_name` | [string](#string) |  | module_name is a field to query a specific module consensus version from state. Leaving this empty will fetch the full version map from state |
>>>>>>> 139794f2






<a name="cosmos.upgrade.v1beta1.QueryVersionMapResponse"></a>

### QueryVersionMapResponse
QueryVersionMapResponse is the response type for the Query/VersionMap
RPC method.


| Field | Type | Label | Description |
| ----- | ---- | ----- | ----------- |
<<<<<<< HEAD
| `version_map` | [QueryVersionMapResponse.VersionMapEntry](#cosmos.upgrade.v1beta1.QueryVersionMapResponse.VersionMapEntry) | repeated | version_map is a map of module_name to consensus version. |






<a name="cosmos.upgrade.v1beta1.QueryVersionMapResponse.VersionMapEntry"></a>

### QueryVersionMapResponse.VersionMapEntry



| Field | Type | Label | Description |
| ----- | ---- | ----- | ----------- |
| `key` | [string](#string) |  |  |
| `value` | [uint64](#uint64) |  |  |
=======
| `version_map` | [ModuleConsensusVersion](#cosmos.upgrade.v1beta1.ModuleConsensusVersion) | repeated | version_map is a map of module name to consensus version. |
>>>>>>> 139794f2





 <!-- end messages -->

 <!-- end enums -->

 <!-- end HasExtensions -->


<a name="cosmos.upgrade.v1beta1.Query"></a>

### Query
Query defines the gRPC upgrade querier service.

| Method Name | Request Type | Response Type | Description | HTTP Verb | Endpoint |
| ----------- | ------------ | ------------- | ------------| ------- | -------- |
| `CurrentPlan` | [QueryCurrentPlanRequest](#cosmos.upgrade.v1beta1.QueryCurrentPlanRequest) | [QueryCurrentPlanResponse](#cosmos.upgrade.v1beta1.QueryCurrentPlanResponse) | CurrentPlan queries the current upgrade plan. | GET|/cosmos/upgrade/v1beta1/current_plan|
| `AppliedPlan` | [QueryAppliedPlanRequest](#cosmos.upgrade.v1beta1.QueryAppliedPlanRequest) | [QueryAppliedPlanResponse](#cosmos.upgrade.v1beta1.QueryAppliedPlanResponse) | AppliedPlan queries a previously applied upgrade plan by its name. | GET|/cosmos/upgrade/v1beta1/applied_plan/{name}|
| `UpgradedConsensusState` | [QueryUpgradedConsensusStateRequest](#cosmos.upgrade.v1beta1.QueryUpgradedConsensusStateRequest) | [QueryUpgradedConsensusStateResponse](#cosmos.upgrade.v1beta1.QueryUpgradedConsensusStateResponse) | UpgradedConsensusState queries the consensus state that will serve as a trusted kernel for the next version of this chain. It will only be stored at the last height of this chain. UpgradedConsensusState RPC not supported with legacy querier | GET|/cosmos/upgrade/v1beta1/upgraded_consensus_state/{last_height}|
<<<<<<< HEAD
| `VersionMap` | [QueryVersionMap](#cosmos.upgrade.v1beta1.QueryVersionMap) | [QueryVersionMapResponse](#cosmos.upgrade.v1beta1.QueryVersionMapResponse) | VersionMap queries the version map from state. | GET|/cosmos/upgrade/v1beta1/versionmap|
=======
| `VersionMap` | [QueryVersionMapRequest](#cosmos.upgrade.v1beta1.QueryVersionMapRequest) | [QueryVersionMapResponse](#cosmos.upgrade.v1beta1.QueryVersionMapResponse) | VersionMap queries the version map from state. | GET|/cosmos/upgrade/v1beta1/versionmap|
>>>>>>> 139794f2

 <!-- end services -->



<a name="cosmos/vesting/v1beta1/tx.proto"></a>
<p align="right"><a href="#top">Top</a></p>

## cosmos/vesting/v1beta1/tx.proto



<a name="cosmos.vesting.v1beta1.MsgCreateVestingAccount"></a>

### MsgCreateVestingAccount
MsgCreateVestingAccount defines a message that enables creating a vesting
account.


| Field | Type | Label | Description |
| ----- | ---- | ----- | ----------- |
| `from_address` | [string](#string) |  |  |
| `to_address` | [string](#string) |  |  |
| `amount` | [cosmos.base.v1beta1.Coin](#cosmos.base.v1beta1.Coin) | repeated |  |
| `end_time` | [int64](#int64) |  |  |
| `delayed` | [bool](#bool) |  |  |






<a name="cosmos.vesting.v1beta1.MsgCreateVestingAccountResponse"></a>

### MsgCreateVestingAccountResponse
MsgCreateVestingAccountResponse defines the Msg/CreateVestingAccount response type.





 <!-- end messages -->

 <!-- end enums -->

 <!-- end HasExtensions -->


<a name="cosmos.vesting.v1beta1.Msg"></a>

### Msg
Msg defines the bank Msg service.

| Method Name | Request Type | Response Type | Description | HTTP Verb | Endpoint |
| ----------- | ------------ | ------------- | ------------| ------- | -------- |
| `CreateVestingAccount` | [MsgCreateVestingAccount](#cosmos.vesting.v1beta1.MsgCreateVestingAccount) | [MsgCreateVestingAccountResponse](#cosmos.vesting.v1beta1.MsgCreateVestingAccountResponse) | CreateVestingAccount defines a method that enables creating a vesting account. | |

 <!-- end services -->



<a name="cosmos/vesting/v1beta1/vesting.proto"></a>
<p align="right"><a href="#top">Top</a></p>

## cosmos/vesting/v1beta1/vesting.proto



<a name="cosmos.vesting.v1beta1.BaseVestingAccount"></a>

### BaseVestingAccount
BaseVestingAccount implements the VestingAccount interface. It contains all
the necessary fields needed for any vesting account implementation.


| Field | Type | Label | Description |
| ----- | ---- | ----- | ----------- |
| `base_account` | [cosmos.auth.v1beta1.BaseAccount](#cosmos.auth.v1beta1.BaseAccount) |  |  |
| `original_vesting` | [cosmos.base.v1beta1.Coin](#cosmos.base.v1beta1.Coin) | repeated |  |
| `delegated_free` | [cosmos.base.v1beta1.Coin](#cosmos.base.v1beta1.Coin) | repeated |  |
| `delegated_vesting` | [cosmos.base.v1beta1.Coin](#cosmos.base.v1beta1.Coin) | repeated |  |
| `end_time` | [int64](#int64) |  |  |






<a name="cosmos.vesting.v1beta1.ContinuousVestingAccount"></a>

### ContinuousVestingAccount
ContinuousVestingAccount implements the VestingAccount interface. It
continuously vests by unlocking coins linearly with respect to time.


| Field | Type | Label | Description |
| ----- | ---- | ----- | ----------- |
| `base_vesting_account` | [BaseVestingAccount](#cosmos.vesting.v1beta1.BaseVestingAccount) |  |  |
| `start_time` | [int64](#int64) |  |  |






<a name="cosmos.vesting.v1beta1.DelayedVestingAccount"></a>

### DelayedVestingAccount
DelayedVestingAccount implements the VestingAccount interface. It vests all
coins after a specific time, but non prior. In other words, it keeps them
locked until a specified time.


| Field | Type | Label | Description |
| ----- | ---- | ----- | ----------- |
| `base_vesting_account` | [BaseVestingAccount](#cosmos.vesting.v1beta1.BaseVestingAccount) |  |  |






<a name="cosmos.vesting.v1beta1.Period"></a>

### Period
Period defines a length of time and amount of coins that will vest.


| Field | Type | Label | Description |
| ----- | ---- | ----- | ----------- |
| `length` | [int64](#int64) |  |  |
| `amount` | [cosmos.base.v1beta1.Coin](#cosmos.base.v1beta1.Coin) | repeated |  |






<a name="cosmos.vesting.v1beta1.PeriodicVestingAccount"></a>

### PeriodicVestingAccount
PeriodicVestingAccount implements the VestingAccount interface. It
periodically vests by unlocking coins during each specified period.


| Field | Type | Label | Description |
| ----- | ---- | ----- | ----------- |
| `base_vesting_account` | [BaseVestingAccount](#cosmos.vesting.v1beta1.BaseVestingAccount) |  |  |
| `start_time` | [int64](#int64) |  |  |
| `vesting_periods` | [Period](#cosmos.vesting.v1beta1.Period) | repeated |  |






<a name="cosmos.vesting.v1beta1.PermanentLockedAccount"></a>

### PermanentLockedAccount
PermanentLockedAccount implements the VestingAccount interface. It does
not ever release coins, locking them indefinitely. Coins in this account can
still be used for delegating and for governance votes even while locked.


| Field | Type | Label | Description |
| ----- | ---- | ----- | ----------- |
| `base_vesting_account` | [BaseVestingAccount](#cosmos.vesting.v1beta1.BaseVestingAccount) |  |  |





 <!-- end messages -->

 <!-- end enums -->

 <!-- end HasExtensions -->

 <!-- end services -->



## Scalar Value Types

| .proto Type | Notes | C++ | Java | Python | Go | C# | PHP | Ruby |
| ----------- | ----- | --- | ---- | ------ | -- | -- | --- | ---- |
| <a name="double" /> double |  | double | double | float | float64 | double | float | Float |
| <a name="float" /> float |  | float | float | float | float32 | float | float | Float |
| <a name="int32" /> int32 | Uses variable-length encoding. Inefficient for encoding negative numbers – if your field is likely to have negative values, use sint32 instead. | int32 | int | int | int32 | int | integer | Bignum or Fixnum (as required) |
| <a name="int64" /> int64 | Uses variable-length encoding. Inefficient for encoding negative numbers – if your field is likely to have negative values, use sint64 instead. | int64 | long | int/long | int64 | long | integer/string | Bignum |
| <a name="uint32" /> uint32 | Uses variable-length encoding. | uint32 | int | int/long | uint32 | uint | integer | Bignum or Fixnum (as required) |
| <a name="uint64" /> uint64 | Uses variable-length encoding. | uint64 | long | int/long | uint64 | ulong | integer/string | Bignum or Fixnum (as required) |
| <a name="sint32" /> sint32 | Uses variable-length encoding. Signed int value. These more efficiently encode negative numbers than regular int32s. | int32 | int | int | int32 | int | integer | Bignum or Fixnum (as required) |
| <a name="sint64" /> sint64 | Uses variable-length encoding. Signed int value. These more efficiently encode negative numbers than regular int64s. | int64 | long | int/long | int64 | long | integer/string | Bignum |
| <a name="fixed32" /> fixed32 | Always four bytes. More efficient than uint32 if values are often greater than 2^28. | uint32 | int | int | uint32 | uint | integer | Bignum or Fixnum (as required) |
| <a name="fixed64" /> fixed64 | Always eight bytes. More efficient than uint64 if values are often greater than 2^56. | uint64 | long | int/long | uint64 | ulong | integer/string | Bignum |
| <a name="sfixed32" /> sfixed32 | Always four bytes. | int32 | int | int | int32 | int | integer | Bignum or Fixnum (as required) |
| <a name="sfixed64" /> sfixed64 | Always eight bytes. | int64 | long | int/long | int64 | long | integer/string | Bignum |
| <a name="bool" /> bool |  | bool | boolean | boolean | bool | bool | boolean | TrueClass/FalseClass |
| <a name="string" /> string | A string must always contain UTF-8 encoded or 7-bit ASCII text. | string | String | str/unicode | string | string | string | String (UTF-8) |
| <a name="bytes" /> bytes | May contain any arbitrary sequence of bytes. | string | ByteString | str | []byte | ByteString | string | String (ASCII-8BIT) |
<|MERGE_RESOLUTION|>--- conflicted
+++ resolved
@@ -567,14 +567,8 @@
     - [QueryCurrentPlanResponse](#cosmos.upgrade.v1beta1.QueryCurrentPlanResponse)
     - [QueryUpgradedConsensusStateRequest](#cosmos.upgrade.v1beta1.QueryUpgradedConsensusStateRequest)
     - [QueryUpgradedConsensusStateResponse](#cosmos.upgrade.v1beta1.QueryUpgradedConsensusStateResponse)
-<<<<<<< HEAD
-    - [QueryVersionMap](#cosmos.upgrade.v1beta1.QueryVersionMap)
-    - [QueryVersionMapResponse](#cosmos.upgrade.v1beta1.QueryVersionMapResponse)
-    - [QueryVersionMapResponse.VersionMapEntry](#cosmos.upgrade.v1beta1.QueryVersionMapResponse.VersionMapEntry)
-=======
     - [QueryVersionMapRequest](#cosmos.upgrade.v1beta1.QueryVersionMapRequest)
     - [QueryVersionMapResponse](#cosmos.upgrade.v1beta1.QueryVersionMapResponse)
->>>>>>> 139794f2
   
     - [Query](#cosmos.upgrade.v1beta1.Query)
   
@@ -8048,26 +8042,16 @@
 
 
 
-<<<<<<< HEAD
-<a name="cosmos.upgrade.v1beta1.QueryVersionMap"></a>
-
-### QueryVersionMap
-=======
 <a name="cosmos.upgrade.v1beta1.QueryVersionMapRequest"></a>
 
 ### QueryVersionMapRequest
->>>>>>> 139794f2
 QueryVersionMap is the request type for the Query/VersionMap
 RPC method.
 
 
 | Field | Type | Label | Description |
 | ----- | ---- | ----- | ----------- |
-<<<<<<< HEAD
-| `module_name` | [string](#string) |  | module_name is an optional field to query a specific module consensus version from state. |
-=======
 | `module_name` | [string](#string) |  | module_name is a field to query a specific module consensus version from state. Leaving this empty will fetch the full version map from state |
->>>>>>> 139794f2
 
 
 
@@ -8083,27 +8067,7 @@
 
 | Field | Type | Label | Description |
 | ----- | ---- | ----- | ----------- |
-<<<<<<< HEAD
-| `version_map` | [QueryVersionMapResponse.VersionMapEntry](#cosmos.upgrade.v1beta1.QueryVersionMapResponse.VersionMapEntry) | repeated | version_map is a map of module_name to consensus version. |
-
-
-
-
-
-
-<a name="cosmos.upgrade.v1beta1.QueryVersionMapResponse.VersionMapEntry"></a>
-
-### QueryVersionMapResponse.VersionMapEntry
-
-
-
-| Field | Type | Label | Description |
-| ----- | ---- | ----- | ----------- |
-| `key` | [string](#string) |  |  |
-| `value` | [uint64](#uint64) |  |  |
-=======
 | `version_map` | [ModuleConsensusVersion](#cosmos.upgrade.v1beta1.ModuleConsensusVersion) | repeated | version_map is a map of module name to consensus version. |
->>>>>>> 139794f2
 
 
 
@@ -8126,11 +8090,7 @@
 | `CurrentPlan` | [QueryCurrentPlanRequest](#cosmos.upgrade.v1beta1.QueryCurrentPlanRequest) | [QueryCurrentPlanResponse](#cosmos.upgrade.v1beta1.QueryCurrentPlanResponse) | CurrentPlan queries the current upgrade plan. | GET|/cosmos/upgrade/v1beta1/current_plan|
 | `AppliedPlan` | [QueryAppliedPlanRequest](#cosmos.upgrade.v1beta1.QueryAppliedPlanRequest) | [QueryAppliedPlanResponse](#cosmos.upgrade.v1beta1.QueryAppliedPlanResponse) | AppliedPlan queries a previously applied upgrade plan by its name. | GET|/cosmos/upgrade/v1beta1/applied_plan/{name}|
 | `UpgradedConsensusState` | [QueryUpgradedConsensusStateRequest](#cosmos.upgrade.v1beta1.QueryUpgradedConsensusStateRequest) | [QueryUpgradedConsensusStateResponse](#cosmos.upgrade.v1beta1.QueryUpgradedConsensusStateResponse) | UpgradedConsensusState queries the consensus state that will serve as a trusted kernel for the next version of this chain. It will only be stored at the last height of this chain. UpgradedConsensusState RPC not supported with legacy querier | GET|/cosmos/upgrade/v1beta1/upgraded_consensus_state/{last_height}|
-<<<<<<< HEAD
-| `VersionMap` | [QueryVersionMap](#cosmos.upgrade.v1beta1.QueryVersionMap) | [QueryVersionMapResponse](#cosmos.upgrade.v1beta1.QueryVersionMapResponse) | VersionMap queries the version map from state. | GET|/cosmos/upgrade/v1beta1/versionmap|
-=======
 | `VersionMap` | [QueryVersionMapRequest](#cosmos.upgrade.v1beta1.QueryVersionMapRequest) | [QueryVersionMapResponse](#cosmos.upgrade.v1beta1.QueryVersionMapResponse) | VersionMap queries the version map from state. | GET|/cosmos/upgrade/v1beta1/versionmap|
->>>>>>> 139794f2
 
  <!-- end services -->
 
