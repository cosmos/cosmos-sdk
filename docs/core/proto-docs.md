--- conflicted
+++ resolved
@@ -13,21 +13,7 @@
     - [MsgTransfer](#ibc.applications.transfer.v1.MsgTransfer)
     - [MsgTransferResponse](#ibc.applications.transfer.v1.MsgTransferResponse)
   
-<<<<<<< HEAD
-- [cosmos/base/query/v1beta1/pagination.proto](#cosmos/base/query/v1beta1/pagination.proto)
-    - [PageRequest](#cosmos.base.query.v1beta1.PageRequest)
-    - [PageResponse](#cosmos.base.query.v1beta1.PageResponse)
-  
-- [cosmos/auth/v1beta1/query.proto](#cosmos/auth/v1beta1/query.proto)
-    - [QueryAccountRequest](#cosmos.auth.v1beta1.QueryAccountRequest)
-    - [QueryAccountResponse](#cosmos.auth.v1beta1.QueryAccountResponse)
-    - [QueryAccountsRequest](#cosmos.auth.v1beta1.QueryAccountsRequest)
-    - [QueryAccountsResponse](#cosmos.auth.v1beta1.QueryAccountsResponse)
-    - [QueryParamsRequest](#cosmos.auth.v1beta1.QueryParamsRequest)
-    - [QueryParamsResponse](#cosmos.auth.v1beta1.QueryParamsResponse)
-=======
     - [Msg](#ibc.applications.transfer.v1.Msg)
->>>>>>> 2f426136
   
 - [ibc/applications/transfer/v1/query.proto](#ibc/applications/transfer/v1/query.proto)
     - [QueryDenomTraceRequest](#ibc.applications.transfer.v1.QueryDenomTraceRequest)
@@ -65,13 +51,6 @@
   
     - [Msg](#ibc.core.client.v1.Msg)
   
-<<<<<<< HEAD
-- [cosmos/authz/v1beta1/query.proto](#cosmos/authz/v1beta1/query.proto)
-    - [QueryAuthorizationRequest](#cosmos.authz.v1beta1.QueryAuthorizationRequest)
-    - [QueryAuthorizationResponse](#cosmos.authz.v1beta1.QueryAuthorizationResponse)
-    - [QueryAuthorizationsRequest](#cosmos.authz.v1beta1.QueryAuthorizationsRequest)
-    - [QueryAuthorizationsResponse](#cosmos.authz.v1beta1.QueryAuthorizationsResponse)
-=======
 - [ibc/core/client/v1/query.proto](#ibc/core/client/v1/query.proto)
     - [QueryClientParamsRequest](#ibc.core.client.v1.QueryClientParamsRequest)
     - [QueryClientParamsResponse](#ibc.core.client.v1.QueryClientParamsResponse)
@@ -85,7 +64,6 @@
     - [QueryConsensusStatesResponse](#ibc.core.client.v1.QueryConsensusStatesResponse)
   
     - [Query](#ibc.core.client.v1.Query)
->>>>>>> 2f426136
   
 - [ibc/core/client/v1/genesis.proto](#ibc/core/client/v1/genesis.proto)
     - [GenesisMetadata](#ibc.core.client.v1.GenesisMetadata)
@@ -1058,73 +1036,7 @@
 
 
 
-<<<<<<< HEAD
-<a name="cosmos/base/query/v1beta1/pagination.proto"></a>
-<p align="right"><a href="#top">Top</a></p>
-
-## cosmos/base/query/v1beta1/pagination.proto
-
-
-
-<a name="cosmos.base.query.v1beta1.PageRequest"></a>
-
-### PageRequest
-PageRequest is to be embedded in gRPC request messages for efficient
-pagination. Ex:
-
- message SomeRequest {
-         Foo some_parameter = 1;
-         PageRequest pagination = 2;
- }
-
-
-| Field | Type | Label | Description |
-| ----- | ---- | ----- | ----------- |
-| `key` | [bytes](#bytes) |  | key is a value returned in PageResponse.next_key to begin querying the next page most efficiently. Only one of offset or key should be set. |
-| `offset` | [uint64](#uint64) |  | offset is a numeric offset that can be used when key is unavailable. It is less efficient than using key. Only one of offset or key should be set. |
-| `limit` | [uint64](#uint64) |  | limit is the total number of results to be returned in the result page. If left empty it will default to a value to be set by each app. |
-| `count_total` | [bool](#bool) |  | count_total is set to true to indicate that the result set should include a count of the total number of items available for pagination in UIs. count_total is only respected when offset is used. It is ignored when key is set. |
-
-
-
-
-
-
-<a name="cosmos.base.query.v1beta1.PageResponse"></a>
-
-### PageResponse
-PageResponse is to be embedded in gRPC response messages where the
-corresponding request message has used PageRequest.
-
- message SomeResponse {
-         repeated Bar results = 1;
-         PageResponse page = 2;
- }
-
-
-| Field | Type | Label | Description |
-| ----- | ---- | ----- | ----------- |
-| `next_key` | [bytes](#bytes) |  | next_key is the key to be passed to PageRequest.key to query the next page most efficiently |
-| `total` | [uint64](#uint64) |  | total is total number of results available if PageRequest.count_total was set, its value is undefined otherwise |
-
-
-
-
-
- <!-- end messages -->
-
- <!-- end enums -->
-
- <!-- end HasExtensions -->
-
- <!-- end services -->
-
-
-
-<a name="cosmos/auth/v1beta1/query.proto"></a>
-=======
 <a name="ibc/core/types/v1/genesis.proto"></a>
->>>>>>> 2f426136
 <p align="right"><a href="#top">Top</a></p>
 
 ## ibc/core/types/v1/genesis.proto
@@ -1181,42 +1093,7 @@
 
 
 
-<<<<<<< HEAD
-<a name="cosmos.auth.v1beta1.QueryAccountsRequest"></a>
-
-### QueryAccountsRequest
-QueryAccountsRequest is the request type for the Query/Accounts RPC method.
-
-
-| Field | Type | Label | Description |
-| ----- | ---- | ----- | ----------- |
-| `pagination` | [cosmos.base.query.v1beta1.PageRequest](#cosmos.base.query.v1beta1.PageRequest) |  | pagination defines an optional pagination for the request. |
-
-
-
-
-
-
-<a name="cosmos.auth.v1beta1.QueryAccountsResponse"></a>
-
-### QueryAccountsResponse
-QueryAccountsResponse is the response type for the Query/Accounts RPC method.
-
-
-| Field | Type | Label | Description |
-| ----- | ---- | ----- | ----------- |
-| `accounts` | [google.protobuf.Any](#google.protobuf.Any) | repeated | accounts are the existing accounts |
-| `pagination` | [cosmos.base.query.v1beta1.PageResponse](#cosmos.base.query.v1beta1.PageResponse) |  | pagination defines the pagination in the response. |
-
-
-
-
-
-
-<a name="cosmos.auth.v1beta1.QueryParamsRequest"></a>
-=======
 <a name="ibc.core.client.v1.ClientUpdateProposal"></a>
->>>>>>> 2f426136
 
 ### ClientUpdateProposal
 ClientUpdateProposal is a governance proposal. If it passes, the substitute client's
@@ -1274,14 +1151,6 @@
 | `revision_number` | [uint64](#uint64) |  | the revision that the client is currently on |
 | `revision_height` | [uint64](#uint64) |  | the height within the given revision |
 
-<<<<<<< HEAD
-| Method Name | Request Type | Response Type | Description | HTTP Verb | Endpoint |
-| ----------- | ------------ | ------------- | ------------| ------- | -------- |
-| `Accounts` | [QueryAccountsRequest](#cosmos.auth.v1beta1.QueryAccountsRequest) | [QueryAccountsResponse](#cosmos.auth.v1beta1.QueryAccountsResponse) | Accounts returns all the existing accounts | GET|/cosmos/auth/v1beta1/accounts|
-| `Account` | [QueryAccountRequest](#cosmos.auth.v1beta1.QueryAccountRequest) | [QueryAccountResponse](#cosmos.auth.v1beta1.QueryAccountResponse) | Account returns account details based on address. | GET|/cosmos/auth/v1beta1/accounts/{address}|
-| `Params` | [QueryParamsRequest](#cosmos.auth.v1beta1.QueryParamsRequest) | [QueryParamsResponse](#cosmos.auth.v1beta1.QueryParamsResponse) | Params queries all parameters. | GET|/cosmos/auth/v1beta1/params|
-=======
->>>>>>> 2f426136
 
 
 
@@ -1819,10 +1688,6 @@
 
 
 
-<<<<<<< HEAD
-<a name="cosmos/authz/v1beta1/query.proto"></a>
-<p align="right"><a href="#top">Top</a></p>
-=======
 <a name="ibc/core/channel/v1/tx.proto"></a>
 <p align="right"><a href="#top">Top</a></p>
 
@@ -1873,7 +1738,6 @@
 | `proof_init` | [bytes](#bytes) |  |  |
 | `proof_height` | [ibc.core.client.v1.Height](#ibc.core.client.v1.Height) |  |  |
 | `signer` | [string](#string) |  |  |
->>>>>>> 2f426136
 
 
 
