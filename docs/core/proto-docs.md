<!-- This file is auto-generated. Please do not modify it yourself. -->
# Protobuf Documentation
<a name="top"></a>

## Table of Contents

- [cosmos/auth/v1beta1/auth.proto](#cosmos/auth/v1beta1/auth.proto)
    - [BaseAccount](#cosmos.auth.v1beta1.BaseAccount)
    - [ModuleAccount](#cosmos.auth.v1beta1.ModuleAccount)
    - [Params](#cosmos.auth.v1beta1.Params)
  
- [cosmos/auth/v1beta1/genesis.proto](#cosmos/auth/v1beta1/genesis.proto)
    - [GenesisState](#cosmos.auth.v1beta1.GenesisState)
  
- [cosmos/base/query/v1beta1/pagination.proto](#cosmos/base/query/v1beta1/pagination.proto)
    - [PageRequest](#cosmos.base.query.v1beta1.PageRequest)
    - [PageResponse](#cosmos.base.query.v1beta1.PageResponse)
  
- [cosmos/auth/v1beta1/query.proto](#cosmos/auth/v1beta1/query.proto)
    - [AddressBytesToStringRequest](#cosmos.auth.v1beta1.AddressBytesToStringRequest)
    - [AddressBytesToStringResponse](#cosmos.auth.v1beta1.AddressBytesToStringResponse)
    - [AddressStringToBytesRequest](#cosmos.auth.v1beta1.AddressStringToBytesRequest)
    - [AddressStringToBytesResponse](#cosmos.auth.v1beta1.AddressStringToBytesResponse)
    - [Bech32PrefixRequest](#cosmos.auth.v1beta1.Bech32PrefixRequest)
    - [Bech32PrefixResponse](#cosmos.auth.v1beta1.Bech32PrefixResponse)
    - [QueryAccountRequest](#cosmos.auth.v1beta1.QueryAccountRequest)
    - [QueryAccountResponse](#cosmos.auth.v1beta1.QueryAccountResponse)
    - [QueryAccountsRequest](#cosmos.auth.v1beta1.QueryAccountsRequest)
    - [QueryAccountsResponse](#cosmos.auth.v1beta1.QueryAccountsResponse)
    - [QueryModuleAccountsRequest](#cosmos.auth.v1beta1.QueryModuleAccountsRequest)
    - [QueryModuleAccountsResponse](#cosmos.auth.v1beta1.QueryModuleAccountsResponse)
    - [QueryParamsRequest](#cosmos.auth.v1beta1.QueryParamsRequest)
    - [QueryParamsResponse](#cosmos.auth.v1beta1.QueryParamsResponse)
  
    - [Query](#cosmos.auth.v1beta1.Query)
  
- [cosmos/authz/v1beta1/authz.proto](#cosmos/authz/v1beta1/authz.proto)
    - [GenericAuthorization](#cosmos.authz.v1beta1.GenericAuthorization)
    - [Grant](#cosmos.authz.v1beta1.Grant)
  
- [cosmos/authz/v1beta1/event.proto](#cosmos/authz/v1beta1/event.proto)
    - [EventGrant](#cosmos.authz.v1beta1.EventGrant)
    - [EventRevoke](#cosmos.authz.v1beta1.EventRevoke)
  
- [cosmos/authz/v1beta1/genesis.proto](#cosmos/authz/v1beta1/genesis.proto)
    - [GenesisState](#cosmos.authz.v1beta1.GenesisState)
    - [GrantAuthorization](#cosmos.authz.v1beta1.GrantAuthorization)
  
- [cosmos/authz/v1beta1/query.proto](#cosmos/authz/v1beta1/query.proto)
    - [QueryGrantsRequest](#cosmos.authz.v1beta1.QueryGrantsRequest)
    - [QueryGrantsResponse](#cosmos.authz.v1beta1.QueryGrantsResponse)
  
    - [Query](#cosmos.authz.v1beta1.Query)
  
- [cosmos/base/abci/v1beta1/abci.proto](#cosmos/base/abci/v1beta1/abci.proto)
    - [ABCIMessageLog](#cosmos.base.abci.v1beta1.ABCIMessageLog)
    - [Attribute](#cosmos.base.abci.v1beta1.Attribute)
    - [GasInfo](#cosmos.base.abci.v1beta1.GasInfo)
    - [MsgData](#cosmos.base.abci.v1beta1.MsgData)
    - [Result](#cosmos.base.abci.v1beta1.Result)
    - [SearchTxsResult](#cosmos.base.abci.v1beta1.SearchTxsResult)
    - [SimulationResponse](#cosmos.base.abci.v1beta1.SimulationResponse)
    - [StringEvent](#cosmos.base.abci.v1beta1.StringEvent)
    - [TxMsgData](#cosmos.base.abci.v1beta1.TxMsgData)
    - [TxResponse](#cosmos.base.abci.v1beta1.TxResponse)
  
- [cosmos/authz/v1beta1/tx.proto](#cosmos/authz/v1beta1/tx.proto)
    - [MsgExec](#cosmos.authz.v1beta1.MsgExec)
    - [MsgExecResponse](#cosmos.authz.v1beta1.MsgExecResponse)
    - [MsgGrant](#cosmos.authz.v1beta1.MsgGrant)
    - [MsgGrantResponse](#cosmos.authz.v1beta1.MsgGrantResponse)
    - [MsgRevoke](#cosmos.authz.v1beta1.MsgRevoke)
    - [MsgRevokeResponse](#cosmos.authz.v1beta1.MsgRevokeResponse)
  
    - [Msg](#cosmos.authz.v1beta1.Msg)
  
- [cosmos/base/v1beta1/coin.proto](#cosmos/base/v1beta1/coin.proto)
    - [Coin](#cosmos.base.v1beta1.Coin)
    - [DecCoin](#cosmos.base.v1beta1.DecCoin)
    - [DecProto](#cosmos.base.v1beta1.DecProto)
    - [IntProto](#cosmos.base.v1beta1.IntProto)
  
- [cosmos/bank/v1beta1/authz.proto](#cosmos/bank/v1beta1/authz.proto)
    - [SendAuthorization](#cosmos.bank.v1beta1.SendAuthorization)
  
- [cosmos/bank/v1beta1/bank.proto](#cosmos/bank/v1beta1/bank.proto)
    - [DenomUnit](#cosmos.bank.v1beta1.DenomUnit)
    - [Input](#cosmos.bank.v1beta1.Input)
    - [Metadata](#cosmos.bank.v1beta1.Metadata)
    - [Output](#cosmos.bank.v1beta1.Output)
    - [Params](#cosmos.bank.v1beta1.Params)
    - [SendEnabled](#cosmos.bank.v1beta1.SendEnabled)
    - [Supply](#cosmos.bank.v1beta1.Supply)
  
- [cosmos/bank/v1beta1/genesis.proto](#cosmos/bank/v1beta1/genesis.proto)
    - [Balance](#cosmos.bank.v1beta1.Balance)
    - [GenesisState](#cosmos.bank.v1beta1.GenesisState)
  
- [cosmos/bank/v1beta1/query.proto](#cosmos/bank/v1beta1/query.proto)
    - [DenomOwner](#cosmos.bank.v1beta1.DenomOwner)
    - [QueryAllBalancesRequest](#cosmos.bank.v1beta1.QueryAllBalancesRequest)
    - [QueryAllBalancesResponse](#cosmos.bank.v1beta1.QueryAllBalancesResponse)
    - [QueryBalanceRequest](#cosmos.bank.v1beta1.QueryBalanceRequest)
    - [QueryBalanceResponse](#cosmos.bank.v1beta1.QueryBalanceResponse)
    - [QueryDenomMetadataRequest](#cosmos.bank.v1beta1.QueryDenomMetadataRequest)
    - [QueryDenomMetadataResponse](#cosmos.bank.v1beta1.QueryDenomMetadataResponse)
    - [QueryDenomOwnersRequest](#cosmos.bank.v1beta1.QueryDenomOwnersRequest)
    - [QueryDenomOwnersResponse](#cosmos.bank.v1beta1.QueryDenomOwnersResponse)
    - [QueryDenomsMetadataRequest](#cosmos.bank.v1beta1.QueryDenomsMetadataRequest)
    - [QueryDenomsMetadataResponse](#cosmos.bank.v1beta1.QueryDenomsMetadataResponse)
    - [QueryParamsRequest](#cosmos.bank.v1beta1.QueryParamsRequest)
    - [QueryParamsResponse](#cosmos.bank.v1beta1.QueryParamsResponse)
    - [QuerySupplyOfRequest](#cosmos.bank.v1beta1.QuerySupplyOfRequest)
    - [QuerySupplyOfResponse](#cosmos.bank.v1beta1.QuerySupplyOfResponse)
    - [QueryTotalSupplyRequest](#cosmos.bank.v1beta1.QueryTotalSupplyRequest)
    - [QueryTotalSupplyResponse](#cosmos.bank.v1beta1.QueryTotalSupplyResponse)
  
    - [Query](#cosmos.bank.v1beta1.Query)
  
- [cosmos/bank/v1beta1/tx.proto](#cosmos/bank/v1beta1/tx.proto)
    - [MsgMultiSend](#cosmos.bank.v1beta1.MsgMultiSend)
    - [MsgMultiSendResponse](#cosmos.bank.v1beta1.MsgMultiSendResponse)
    - [MsgSend](#cosmos.bank.v1beta1.MsgSend)
    - [MsgSendResponse](#cosmos.bank.v1beta1.MsgSendResponse)
  
    - [Msg](#cosmos.bank.v1beta1.Msg)
  
- [cosmos/base/kv/v1beta1/kv.proto](#cosmos/base/kv/v1beta1/kv.proto)
    - [Pair](#cosmos.base.kv.v1beta1.Pair)
    - [Pairs](#cosmos.base.kv.v1beta1.Pairs)
  
- [cosmos/base/reflection/v1beta1/reflection.proto](#cosmos/base/reflection/v1beta1/reflection.proto)
    - [ListAllInterfacesRequest](#cosmos.base.reflection.v1beta1.ListAllInterfacesRequest)
    - [ListAllInterfacesResponse](#cosmos.base.reflection.v1beta1.ListAllInterfacesResponse)
    - [ListImplementationsRequest](#cosmos.base.reflection.v1beta1.ListImplementationsRequest)
    - [ListImplementationsResponse](#cosmos.base.reflection.v1beta1.ListImplementationsResponse)
  
    - [ReflectionService](#cosmos.base.reflection.v1beta1.ReflectionService)
  
- [cosmos/base/reflection/v2alpha1/reflection.proto](#cosmos/base/reflection/v2alpha1/reflection.proto)
    - [AppDescriptor](#cosmos.base.reflection.v2alpha1.AppDescriptor)
    - [AuthnDescriptor](#cosmos.base.reflection.v2alpha1.AuthnDescriptor)
    - [ChainDescriptor](#cosmos.base.reflection.v2alpha1.ChainDescriptor)
    - [CodecDescriptor](#cosmos.base.reflection.v2alpha1.CodecDescriptor)
    - [ConfigurationDescriptor](#cosmos.base.reflection.v2alpha1.ConfigurationDescriptor)
    - [GetAuthnDescriptorRequest](#cosmos.base.reflection.v2alpha1.GetAuthnDescriptorRequest)
    - [GetAuthnDescriptorResponse](#cosmos.base.reflection.v2alpha1.GetAuthnDescriptorResponse)
    - [GetChainDescriptorRequest](#cosmos.base.reflection.v2alpha1.GetChainDescriptorRequest)
    - [GetChainDescriptorResponse](#cosmos.base.reflection.v2alpha1.GetChainDescriptorResponse)
    - [GetCodecDescriptorRequest](#cosmos.base.reflection.v2alpha1.GetCodecDescriptorRequest)
    - [GetCodecDescriptorResponse](#cosmos.base.reflection.v2alpha1.GetCodecDescriptorResponse)
    - [GetConfigurationDescriptorRequest](#cosmos.base.reflection.v2alpha1.GetConfigurationDescriptorRequest)
    - [GetConfigurationDescriptorResponse](#cosmos.base.reflection.v2alpha1.GetConfigurationDescriptorResponse)
    - [GetQueryServicesDescriptorRequest](#cosmos.base.reflection.v2alpha1.GetQueryServicesDescriptorRequest)
    - [GetQueryServicesDescriptorResponse](#cosmos.base.reflection.v2alpha1.GetQueryServicesDescriptorResponse)
    - [GetTxDescriptorRequest](#cosmos.base.reflection.v2alpha1.GetTxDescriptorRequest)
    - [GetTxDescriptorResponse](#cosmos.base.reflection.v2alpha1.GetTxDescriptorResponse)
    - [InterfaceAcceptingMessageDescriptor](#cosmos.base.reflection.v2alpha1.InterfaceAcceptingMessageDescriptor)
    - [InterfaceDescriptor](#cosmos.base.reflection.v2alpha1.InterfaceDescriptor)
    - [InterfaceImplementerDescriptor](#cosmos.base.reflection.v2alpha1.InterfaceImplementerDescriptor)
    - [MsgDescriptor](#cosmos.base.reflection.v2alpha1.MsgDescriptor)
    - [QueryMethodDescriptor](#cosmos.base.reflection.v2alpha1.QueryMethodDescriptor)
    - [QueryServiceDescriptor](#cosmos.base.reflection.v2alpha1.QueryServiceDescriptor)
    - [QueryServicesDescriptor](#cosmos.base.reflection.v2alpha1.QueryServicesDescriptor)
    - [SigningModeDescriptor](#cosmos.base.reflection.v2alpha1.SigningModeDescriptor)
    - [TxDescriptor](#cosmos.base.reflection.v2alpha1.TxDescriptor)
  
    - [ReflectionService](#cosmos.base.reflection.v2alpha1.ReflectionService)
  
- [cosmos/base/snapshots/v1beta1/snapshot.proto](#cosmos/base/snapshots/v1beta1/snapshot.proto)
    - [Metadata](#cosmos.base.snapshots.v1beta1.Metadata)
    - [Snapshot](#cosmos.base.snapshots.v1beta1.Snapshot)
  
- [cosmos/base/store/v1beta1/commit_info.proto](#cosmos/base/store/v1beta1/commit_info.proto)
    - [CommitID](#cosmos.base.store.v1beta1.CommitID)
    - [CommitInfo](#cosmos.base.store.v1beta1.CommitInfo)
    - [StoreInfo](#cosmos.base.store.v1beta1.StoreInfo)
  
- [cosmos/base/store/v1beta1/listening.proto](#cosmos/base/store/v1beta1/listening.proto)
    - [StoreKVPair](#cosmos.base.store.v1beta1.StoreKVPair)
  
- [cosmos/base/store/v1beta1/snapshot.proto](#cosmos/base/store/v1beta1/snapshot.proto)
    - [SnapshotIAVLItem](#cosmos.base.store.v1beta1.SnapshotIAVLItem)
    - [SnapshotItem](#cosmos.base.store.v1beta1.SnapshotItem)
    - [SnapshotStoreItem](#cosmos.base.store.v1beta1.SnapshotStoreItem)
  
- [cosmos/base/tendermint/v1beta1/query.proto](#cosmos/base/tendermint/v1beta1/query.proto)
    - [GetBlockByHeightRequest](#cosmos.base.tendermint.v1beta1.GetBlockByHeightRequest)
    - [GetBlockByHeightResponse](#cosmos.base.tendermint.v1beta1.GetBlockByHeightResponse)
    - [GetLatestBlockRequest](#cosmos.base.tendermint.v1beta1.GetLatestBlockRequest)
    - [GetLatestBlockResponse](#cosmos.base.tendermint.v1beta1.GetLatestBlockResponse)
    - [GetLatestValidatorSetRequest](#cosmos.base.tendermint.v1beta1.GetLatestValidatorSetRequest)
    - [GetLatestValidatorSetResponse](#cosmos.base.tendermint.v1beta1.GetLatestValidatorSetResponse)
    - [GetNodeInfoRequest](#cosmos.base.tendermint.v1beta1.GetNodeInfoRequest)
    - [GetNodeInfoResponse](#cosmos.base.tendermint.v1beta1.GetNodeInfoResponse)
    - [GetSyncingRequest](#cosmos.base.tendermint.v1beta1.GetSyncingRequest)
    - [GetSyncingResponse](#cosmos.base.tendermint.v1beta1.GetSyncingResponse)
    - [GetValidatorSetByHeightRequest](#cosmos.base.tendermint.v1beta1.GetValidatorSetByHeightRequest)
    - [GetValidatorSetByHeightResponse](#cosmos.base.tendermint.v1beta1.GetValidatorSetByHeightResponse)
    - [Module](#cosmos.base.tendermint.v1beta1.Module)
    - [Validator](#cosmos.base.tendermint.v1beta1.Validator)
    - [VersionInfo](#cosmos.base.tendermint.v1beta1.VersionInfo)
  
    - [Service](#cosmos.base.tendermint.v1beta1.Service)
  
- [cosmos/capability/v1beta1/capability.proto](#cosmos/capability/v1beta1/capability.proto)
    - [Capability](#cosmos.capability.v1beta1.Capability)
    - [CapabilityOwners](#cosmos.capability.v1beta1.CapabilityOwners)
    - [Owner](#cosmos.capability.v1beta1.Owner)
  
- [cosmos/capability/v1beta1/genesis.proto](#cosmos/capability/v1beta1/genesis.proto)
    - [GenesisOwners](#cosmos.capability.v1beta1.GenesisOwners)
    - [GenesisState](#cosmos.capability.v1beta1.GenesisState)
  
- [cosmos/crisis/v1beta1/genesis.proto](#cosmos/crisis/v1beta1/genesis.proto)
    - [GenesisState](#cosmos.crisis.v1beta1.GenesisState)
  
- [cosmos/crisis/v1beta1/tx.proto](#cosmos/crisis/v1beta1/tx.proto)
    - [MsgVerifyInvariant](#cosmos.crisis.v1beta1.MsgVerifyInvariant)
    - [MsgVerifyInvariantResponse](#cosmos.crisis.v1beta1.MsgVerifyInvariantResponse)
  
    - [Msg](#cosmos.crisis.v1beta1.Msg)
  
- [cosmos/crypto/ed25519/keys.proto](#cosmos/crypto/ed25519/keys.proto)
    - [PrivKey](#cosmos.crypto.ed25519.PrivKey)
    - [PubKey](#cosmos.crypto.ed25519.PubKey)
  
- [cosmos/crypto/hd/v1/hd.proto](#cosmos/crypto/hd/v1/hd.proto)
    - [BIP44Params](#cosmos.crypto.hd.v1.BIP44Params)
  
- [cosmos/crypto/keyring/v1/record.proto](#cosmos/crypto/keyring/v1/record.proto)
    - [Record](#cosmos.crypto.keyring.v1.Record)
    - [Record.Ledger](#cosmos.crypto.keyring.v1.Record.Ledger)
    - [Record.Local](#cosmos.crypto.keyring.v1.Record.Local)
    - [Record.Multi](#cosmos.crypto.keyring.v1.Record.Multi)
    - [Record.Offline](#cosmos.crypto.keyring.v1.Record.Offline)
  
- [cosmos/crypto/multisig/keys.proto](#cosmos/crypto/multisig/keys.proto)
    - [LegacyAminoPubKey](#cosmos.crypto.multisig.LegacyAminoPubKey)
  
- [cosmos/crypto/multisig/v1beta1/multisig.proto](#cosmos/crypto/multisig/v1beta1/multisig.proto)
    - [CompactBitArray](#cosmos.crypto.multisig.v1beta1.CompactBitArray)
    - [MultiSignature](#cosmos.crypto.multisig.v1beta1.MultiSignature)
  
- [cosmos/crypto/secp256k1/keys.proto](#cosmos/crypto/secp256k1/keys.proto)
    - [PrivKey](#cosmos.crypto.secp256k1.PrivKey)
    - [PubKey](#cosmos.crypto.secp256k1.PubKey)
  
- [cosmos/crypto/secp256r1/keys.proto](#cosmos/crypto/secp256r1/keys.proto)
    - [PrivKey](#cosmos.crypto.secp256r1.PrivKey)
    - [PubKey](#cosmos.crypto.secp256r1.PubKey)
  
- [cosmos/distribution/v1beta1/distribution.proto](#cosmos/distribution/v1beta1/distribution.proto)
    - [CommunityPoolSpendProposal](#cosmos.distribution.v1beta1.CommunityPoolSpendProposal)
    - [CommunityPoolSpendProposalWithDeposit](#cosmos.distribution.v1beta1.CommunityPoolSpendProposalWithDeposit)
    - [DelegationDelegatorReward](#cosmos.distribution.v1beta1.DelegationDelegatorReward)
    - [DelegatorStartingInfo](#cosmos.distribution.v1beta1.DelegatorStartingInfo)
    - [FeePool](#cosmos.distribution.v1beta1.FeePool)
    - [Params](#cosmos.distribution.v1beta1.Params)
    - [ValidatorAccumulatedCommission](#cosmos.distribution.v1beta1.ValidatorAccumulatedCommission)
    - [ValidatorCurrentRewards](#cosmos.distribution.v1beta1.ValidatorCurrentRewards)
    - [ValidatorHistoricalRewards](#cosmos.distribution.v1beta1.ValidatorHistoricalRewards)
    - [ValidatorOutstandingRewards](#cosmos.distribution.v1beta1.ValidatorOutstandingRewards)
    - [ValidatorSlashEvent](#cosmos.distribution.v1beta1.ValidatorSlashEvent)
    - [ValidatorSlashEvents](#cosmos.distribution.v1beta1.ValidatorSlashEvents)
  
- [cosmos/distribution/v1beta1/genesis.proto](#cosmos/distribution/v1beta1/genesis.proto)
    - [DelegatorStartingInfoRecord](#cosmos.distribution.v1beta1.DelegatorStartingInfoRecord)
    - [DelegatorWithdrawInfo](#cosmos.distribution.v1beta1.DelegatorWithdrawInfo)
    - [GenesisState](#cosmos.distribution.v1beta1.GenesisState)
    - [ValidatorAccumulatedCommissionRecord](#cosmos.distribution.v1beta1.ValidatorAccumulatedCommissionRecord)
    - [ValidatorCurrentRewardsRecord](#cosmos.distribution.v1beta1.ValidatorCurrentRewardsRecord)
    - [ValidatorHistoricalRewardsRecord](#cosmos.distribution.v1beta1.ValidatorHistoricalRewardsRecord)
    - [ValidatorOutstandingRewardsRecord](#cosmos.distribution.v1beta1.ValidatorOutstandingRewardsRecord)
    - [ValidatorSlashEventRecord](#cosmos.distribution.v1beta1.ValidatorSlashEventRecord)
  
- [cosmos/distribution/v1beta1/query.proto](#cosmos/distribution/v1beta1/query.proto)
    - [QueryCommunityPoolRequest](#cosmos.distribution.v1beta1.QueryCommunityPoolRequest)
    - [QueryCommunityPoolResponse](#cosmos.distribution.v1beta1.QueryCommunityPoolResponse)
    - [QueryDelegationRewardsRequest](#cosmos.distribution.v1beta1.QueryDelegationRewardsRequest)
    - [QueryDelegationRewardsResponse](#cosmos.distribution.v1beta1.QueryDelegationRewardsResponse)
    - [QueryDelegationTotalRewardsRequest](#cosmos.distribution.v1beta1.QueryDelegationTotalRewardsRequest)
    - [QueryDelegationTotalRewardsResponse](#cosmos.distribution.v1beta1.QueryDelegationTotalRewardsResponse)
    - [QueryDelegatorValidatorsRequest](#cosmos.distribution.v1beta1.QueryDelegatorValidatorsRequest)
    - [QueryDelegatorValidatorsResponse](#cosmos.distribution.v1beta1.QueryDelegatorValidatorsResponse)
    - [QueryDelegatorWithdrawAddressRequest](#cosmos.distribution.v1beta1.QueryDelegatorWithdrawAddressRequest)
    - [QueryDelegatorWithdrawAddressResponse](#cosmos.distribution.v1beta1.QueryDelegatorWithdrawAddressResponse)
    - [QueryParamsRequest](#cosmos.distribution.v1beta1.QueryParamsRequest)
    - [QueryParamsResponse](#cosmos.distribution.v1beta1.QueryParamsResponse)
    - [QueryValidatorCommissionRequest](#cosmos.distribution.v1beta1.QueryValidatorCommissionRequest)
    - [QueryValidatorCommissionResponse](#cosmos.distribution.v1beta1.QueryValidatorCommissionResponse)
    - [QueryValidatorOutstandingRewardsRequest](#cosmos.distribution.v1beta1.QueryValidatorOutstandingRewardsRequest)
    - [QueryValidatorOutstandingRewardsResponse](#cosmos.distribution.v1beta1.QueryValidatorOutstandingRewardsResponse)
    - [QueryValidatorSlashesRequest](#cosmos.distribution.v1beta1.QueryValidatorSlashesRequest)
    - [QueryValidatorSlashesResponse](#cosmos.distribution.v1beta1.QueryValidatorSlashesResponse)
  
    - [Query](#cosmos.distribution.v1beta1.Query)
  
- [cosmos/distribution/v1beta1/tx.proto](#cosmos/distribution/v1beta1/tx.proto)
    - [MsgFundCommunityPool](#cosmos.distribution.v1beta1.MsgFundCommunityPool)
    - [MsgFundCommunityPoolResponse](#cosmos.distribution.v1beta1.MsgFundCommunityPoolResponse)
    - [MsgSetWithdrawAddress](#cosmos.distribution.v1beta1.MsgSetWithdrawAddress)
    - [MsgSetWithdrawAddressResponse](#cosmos.distribution.v1beta1.MsgSetWithdrawAddressResponse)
    - [MsgWithdrawDelegatorReward](#cosmos.distribution.v1beta1.MsgWithdrawDelegatorReward)
    - [MsgWithdrawDelegatorRewardResponse](#cosmos.distribution.v1beta1.MsgWithdrawDelegatorRewardResponse)
    - [MsgWithdrawValidatorCommission](#cosmos.distribution.v1beta1.MsgWithdrawValidatorCommission)
    - [MsgWithdrawValidatorCommissionResponse](#cosmos.distribution.v1beta1.MsgWithdrawValidatorCommissionResponse)
  
    - [Msg](#cosmos.distribution.v1beta1.Msg)
  
- [cosmos/evidence/v1beta1/evidence.proto](#cosmos/evidence/v1beta1/evidence.proto)
    - [Equivocation](#cosmos.evidence.v1beta1.Equivocation)
  
- [cosmos/evidence/v1beta1/genesis.proto](#cosmos/evidence/v1beta1/genesis.proto)
    - [GenesisState](#cosmos.evidence.v1beta1.GenesisState)
  
- [cosmos/evidence/v1beta1/query.proto](#cosmos/evidence/v1beta1/query.proto)
    - [QueryAllEvidenceRequest](#cosmos.evidence.v1beta1.QueryAllEvidenceRequest)
    - [QueryAllEvidenceResponse](#cosmos.evidence.v1beta1.QueryAllEvidenceResponse)
    - [QueryEvidenceRequest](#cosmos.evidence.v1beta1.QueryEvidenceRequest)
    - [QueryEvidenceResponse](#cosmos.evidence.v1beta1.QueryEvidenceResponse)
  
    - [Query](#cosmos.evidence.v1beta1.Query)
  
- [cosmos/evidence/v1beta1/tx.proto](#cosmos/evidence/v1beta1/tx.proto)
    - [MsgSubmitEvidence](#cosmos.evidence.v1beta1.MsgSubmitEvidence)
    - [MsgSubmitEvidenceResponse](#cosmos.evidence.v1beta1.MsgSubmitEvidenceResponse)
  
    - [Msg](#cosmos.evidence.v1beta1.Msg)
  
- [cosmos/feegrant/v1beta1/feegrant.proto](#cosmos/feegrant/v1beta1/feegrant.proto)
    - [AllowedMsgAllowance](#cosmos.feegrant.v1beta1.AllowedMsgAllowance)
    - [BasicAllowance](#cosmos.feegrant.v1beta1.BasicAllowance)
    - [Grant](#cosmos.feegrant.v1beta1.Grant)
    - [PeriodicAllowance](#cosmos.feegrant.v1beta1.PeriodicAllowance)
  
- [cosmos/feegrant/v1beta1/genesis.proto](#cosmos/feegrant/v1beta1/genesis.proto)
    - [GenesisState](#cosmos.feegrant.v1beta1.GenesisState)
  
- [cosmos/feegrant/v1beta1/query.proto](#cosmos/feegrant/v1beta1/query.proto)
    - [QueryAllowanceRequest](#cosmos.feegrant.v1beta1.QueryAllowanceRequest)
    - [QueryAllowanceResponse](#cosmos.feegrant.v1beta1.QueryAllowanceResponse)
    - [QueryAllowancesRequest](#cosmos.feegrant.v1beta1.QueryAllowancesRequest)
    - [QueryAllowancesResponse](#cosmos.feegrant.v1beta1.QueryAllowancesResponse)
  
    - [Query](#cosmos.feegrant.v1beta1.Query)
  
- [cosmos/feegrant/v1beta1/tx.proto](#cosmos/feegrant/v1beta1/tx.proto)
    - [MsgGrantAllowance](#cosmos.feegrant.v1beta1.MsgGrantAllowance)
    - [MsgGrantAllowanceResponse](#cosmos.feegrant.v1beta1.MsgGrantAllowanceResponse)
    - [MsgRevokeAllowance](#cosmos.feegrant.v1beta1.MsgRevokeAllowance)
    - [MsgRevokeAllowanceResponse](#cosmos.feegrant.v1beta1.MsgRevokeAllowanceResponse)
  
    - [Msg](#cosmos.feegrant.v1beta1.Msg)
  
- [cosmos/genutil/v1beta1/genesis.proto](#cosmos/genutil/v1beta1/genesis.proto)
    - [GenesisState](#cosmos.genutil.v1beta1.GenesisState)
  
- [cosmos/gov/v1beta1/gov.proto](#cosmos/gov/v1beta1/gov.proto)
    - [Deposit](#cosmos.gov.v1beta1.Deposit)
    - [DepositParams](#cosmos.gov.v1beta1.DepositParams)
    - [Proposal](#cosmos.gov.v1beta1.Proposal)
    - [TallyParams](#cosmos.gov.v1beta1.TallyParams)
    - [TallyResult](#cosmos.gov.v1beta1.TallyResult)
    - [TextProposal](#cosmos.gov.v1beta1.TextProposal)
    - [Vote](#cosmos.gov.v1beta1.Vote)
    - [VotingParams](#cosmos.gov.v1beta1.VotingParams)
    - [WeightedVoteOption](#cosmos.gov.v1beta1.WeightedVoteOption)
  
    - [ProposalStatus](#cosmos.gov.v1beta1.ProposalStatus)
    - [VoteOption](#cosmos.gov.v1beta1.VoteOption)
  
- [cosmos/gov/v1beta1/genesis.proto](#cosmos/gov/v1beta1/genesis.proto)
    - [GenesisState](#cosmos.gov.v1beta1.GenesisState)
  
- [cosmos/gov/v1beta1/query.proto](#cosmos/gov/v1beta1/query.proto)
    - [QueryDepositRequest](#cosmos.gov.v1beta1.QueryDepositRequest)
    - [QueryDepositResponse](#cosmos.gov.v1beta1.QueryDepositResponse)
    - [QueryDepositsRequest](#cosmos.gov.v1beta1.QueryDepositsRequest)
    - [QueryDepositsResponse](#cosmos.gov.v1beta1.QueryDepositsResponse)
    - [QueryParamsRequest](#cosmos.gov.v1beta1.QueryParamsRequest)
    - [QueryParamsResponse](#cosmos.gov.v1beta1.QueryParamsResponse)
    - [QueryProposalRequest](#cosmos.gov.v1beta1.QueryProposalRequest)
    - [QueryProposalResponse](#cosmos.gov.v1beta1.QueryProposalResponse)
    - [QueryProposalsRequest](#cosmos.gov.v1beta1.QueryProposalsRequest)
    - [QueryProposalsResponse](#cosmos.gov.v1beta1.QueryProposalsResponse)
    - [QueryTallyResultRequest](#cosmos.gov.v1beta1.QueryTallyResultRequest)
    - [QueryTallyResultResponse](#cosmos.gov.v1beta1.QueryTallyResultResponse)
    - [QueryVoteRequest](#cosmos.gov.v1beta1.QueryVoteRequest)
    - [QueryVoteResponse](#cosmos.gov.v1beta1.QueryVoteResponse)
    - [QueryVotesRequest](#cosmos.gov.v1beta1.QueryVotesRequest)
    - [QueryVotesResponse](#cosmos.gov.v1beta1.QueryVotesResponse)
  
    - [Query](#cosmos.gov.v1beta1.Query)
  
- [cosmos/gov/v1beta1/tx.proto](#cosmos/gov/v1beta1/tx.proto)
    - [MsgDeposit](#cosmos.gov.v1beta1.MsgDeposit)
    - [MsgDepositResponse](#cosmos.gov.v1beta1.MsgDepositResponse)
    - [MsgSubmitProposal](#cosmos.gov.v1beta1.MsgSubmitProposal)
    - [MsgSubmitProposalResponse](#cosmos.gov.v1beta1.MsgSubmitProposalResponse)
    - [MsgVote](#cosmos.gov.v1beta1.MsgVote)
    - [MsgVoteResponse](#cosmos.gov.v1beta1.MsgVoteResponse)
    - [MsgVoteWeighted](#cosmos.gov.v1beta1.MsgVoteWeighted)
    - [MsgVoteWeightedResponse](#cosmos.gov.v1beta1.MsgVoteWeightedResponse)
  
    - [Msg](#cosmos.gov.v1beta1.Msg)
  
- [cosmos/group/v1beta1/types.proto](#cosmos/group/v1beta1/types.proto)
    - [GroupAccountInfo](#cosmos.group.v1beta1.GroupAccountInfo)
    - [GroupInfo](#cosmos.group.v1beta1.GroupInfo)
    - [GroupMember](#cosmos.group.v1beta1.GroupMember)
    - [Member](#cosmos.group.v1beta1.Member)
    - [Members](#cosmos.group.v1beta1.Members)
    - [Proposal](#cosmos.group.v1beta1.Proposal)
    - [Tally](#cosmos.group.v1beta1.Tally)
    - [ThresholdDecisionPolicy](#cosmos.group.v1beta1.ThresholdDecisionPolicy)
    - [Vote](#cosmos.group.v1beta1.Vote)
  
    - [Choice](#cosmos.group.v1beta1.Choice)
    - [Proposal.ExecutorResult](#cosmos.group.v1beta1.Proposal.ExecutorResult)
    - [Proposal.Result](#cosmos.group.v1beta1.Proposal.Result)
    - [Proposal.Status](#cosmos.group.v1beta1.Proposal.Status)
  
- [cosmos/group/v1beta1/query.proto](#cosmos/group/v1beta1/query.proto)
    - [QueryGroupAccountInfoRequest](#cosmos.group.v1beta1.QueryGroupAccountInfoRequest)
    - [QueryGroupAccountInfoResponse](#cosmos.group.v1beta1.QueryGroupAccountInfoResponse)
    - [QueryGroupAccountsByAdminRequest](#cosmos.group.v1beta1.QueryGroupAccountsByAdminRequest)
    - [QueryGroupAccountsByAdminResponse](#cosmos.group.v1beta1.QueryGroupAccountsByAdminResponse)
    - [QueryGroupAccountsByGroupRequest](#cosmos.group.v1beta1.QueryGroupAccountsByGroupRequest)
    - [QueryGroupAccountsByGroupResponse](#cosmos.group.v1beta1.QueryGroupAccountsByGroupResponse)
    - [QueryGroupInfoRequest](#cosmos.group.v1beta1.QueryGroupInfoRequest)
    - [QueryGroupInfoResponse](#cosmos.group.v1beta1.QueryGroupInfoResponse)
    - [QueryGroupMembersRequest](#cosmos.group.v1beta1.QueryGroupMembersRequest)
    - [QueryGroupMembersResponse](#cosmos.group.v1beta1.QueryGroupMembersResponse)
    - [QueryGroupsByAdminRequest](#cosmos.group.v1beta1.QueryGroupsByAdminRequest)
    - [QueryGroupsByAdminResponse](#cosmos.group.v1beta1.QueryGroupsByAdminResponse)
    - [QueryProposalRequest](#cosmos.group.v1beta1.QueryProposalRequest)
    - [QueryProposalResponse](#cosmos.group.v1beta1.QueryProposalResponse)
    - [QueryProposalsByGroupAccountRequest](#cosmos.group.v1beta1.QueryProposalsByGroupAccountRequest)
    - [QueryProposalsByGroupAccountResponse](#cosmos.group.v1beta1.QueryProposalsByGroupAccountResponse)
    - [QueryVoteByProposalVoterRequest](#cosmos.group.v1beta1.QueryVoteByProposalVoterRequest)
    - [QueryVoteByProposalVoterResponse](#cosmos.group.v1beta1.QueryVoteByProposalVoterResponse)
    - [QueryVotesByProposalRequest](#cosmos.group.v1beta1.QueryVotesByProposalRequest)
    - [QueryVotesByProposalResponse](#cosmos.group.v1beta1.QueryVotesByProposalResponse)
    - [QueryVotesByVoterRequest](#cosmos.group.v1beta1.QueryVotesByVoterRequest)
    - [QueryVotesByVoterResponse](#cosmos.group.v1beta1.QueryVotesByVoterResponse)
  
    - [Query](#cosmos.group.v1beta1.Query)
  
- [cosmos/group/v1beta1/tx.proto](#cosmos/group/v1beta1/tx.proto)
    - [MsgCreateGroupAccountRequest](#cosmos.group.v1beta1.MsgCreateGroupAccountRequest)
    - [MsgCreateGroupAccountResponse](#cosmos.group.v1beta1.MsgCreateGroupAccountResponse)
    - [MsgCreateGroupRequest](#cosmos.group.v1beta1.MsgCreateGroupRequest)
    - [MsgCreateGroupResponse](#cosmos.group.v1beta1.MsgCreateGroupResponse)
    - [MsgCreateProposalRequest](#cosmos.group.v1beta1.MsgCreateProposalRequest)
    - [MsgCreateProposalResponse](#cosmos.group.v1beta1.MsgCreateProposalResponse)
    - [MsgExecRequest](#cosmos.group.v1beta1.MsgExecRequest)
    - [MsgExecResponse](#cosmos.group.v1beta1.MsgExecResponse)
    - [MsgUpdateGroupAccountAdminRequest](#cosmos.group.v1beta1.MsgUpdateGroupAccountAdminRequest)
    - [MsgUpdateGroupAccountAdminResponse](#cosmos.group.v1beta1.MsgUpdateGroupAccountAdminResponse)
    - [MsgUpdateGroupAccountDecisionPolicyRequest](#cosmos.group.v1beta1.MsgUpdateGroupAccountDecisionPolicyRequest)
    - [MsgUpdateGroupAccountDecisionPolicyResponse](#cosmos.group.v1beta1.MsgUpdateGroupAccountDecisionPolicyResponse)
    - [MsgUpdateGroupAccountMetadataRequest](#cosmos.group.v1beta1.MsgUpdateGroupAccountMetadataRequest)
    - [MsgUpdateGroupAccountMetadataResponse](#cosmos.group.v1beta1.MsgUpdateGroupAccountMetadataResponse)
    - [MsgUpdateGroupAdminRequest](#cosmos.group.v1beta1.MsgUpdateGroupAdminRequest)
    - [MsgUpdateGroupAdminResponse](#cosmos.group.v1beta1.MsgUpdateGroupAdminResponse)
    - [MsgUpdateGroupMembersRequest](#cosmos.group.v1beta1.MsgUpdateGroupMembersRequest)
    - [MsgUpdateGroupMembersResponse](#cosmos.group.v1beta1.MsgUpdateGroupMembersResponse)
    - [MsgUpdateGroupMetadataRequest](#cosmos.group.v1beta1.MsgUpdateGroupMetadataRequest)
    - [MsgUpdateGroupMetadataResponse](#cosmos.group.v1beta1.MsgUpdateGroupMetadataResponse)
    - [MsgVoteRequest](#cosmos.group.v1beta1.MsgVoteRequest)
    - [MsgVoteResponse](#cosmos.group.v1beta1.MsgVoteResponse)
  
    - [Exec](#cosmos.group.v1beta1.Exec)
  
    - [Msg](#cosmos.group.v1beta1.Msg)
  
- [cosmos/mint/v1beta1/mint.proto](#cosmos/mint/v1beta1/mint.proto)
    - [Minter](#cosmos.mint.v1beta1.Minter)
    - [Params](#cosmos.mint.v1beta1.Params)
  
- [cosmos/mint/v1beta1/genesis.proto](#cosmos/mint/v1beta1/genesis.proto)
    - [GenesisState](#cosmos.mint.v1beta1.GenesisState)
  
- [cosmos/mint/v1beta1/query.proto](#cosmos/mint/v1beta1/query.proto)
    - [QueryAnnualProvisionsRequest](#cosmos.mint.v1beta1.QueryAnnualProvisionsRequest)
    - [QueryAnnualProvisionsResponse](#cosmos.mint.v1beta1.QueryAnnualProvisionsResponse)
    - [QueryInflationRequest](#cosmos.mint.v1beta1.QueryInflationRequest)
    - [QueryInflationResponse](#cosmos.mint.v1beta1.QueryInflationResponse)
    - [QueryParamsRequest](#cosmos.mint.v1beta1.QueryParamsRequest)
    - [QueryParamsResponse](#cosmos.mint.v1beta1.QueryParamsResponse)
  
    - [Query](#cosmos.mint.v1beta1.Query)
  
- [cosmos/nft/v1beta1/event.proto](#cosmos/nft/v1beta1/event.proto)
    - [EventBurn](#cosmos.nft.v1beta1.EventBurn)
    - [EventMint](#cosmos.nft.v1beta1.EventMint)
    - [EventSend](#cosmos.nft.v1beta1.EventSend)
  
- [cosmos/nft/v1beta1/nft.proto](#cosmos/nft/v1beta1/nft.proto)
    - [Class](#cosmos.nft.v1beta1.Class)
    - [NFT](#cosmos.nft.v1beta1.NFT)
  
- [cosmos/nft/v1beta1/genesis.proto](#cosmos/nft/v1beta1/genesis.proto)
    - [Entry](#cosmos.nft.v1beta1.Entry)
    - [GenesisState](#cosmos.nft.v1beta1.GenesisState)
  
- [cosmos/nft/v1beta1/query.proto](#cosmos/nft/v1beta1/query.proto)
    - [QueryBalanceRequest](#cosmos.nft.v1beta1.QueryBalanceRequest)
    - [QueryBalanceResponse](#cosmos.nft.v1beta1.QueryBalanceResponse)
    - [QueryClassRequest](#cosmos.nft.v1beta1.QueryClassRequest)
    - [QueryClassResponse](#cosmos.nft.v1beta1.QueryClassResponse)
    - [QueryClassesRequest](#cosmos.nft.v1beta1.QueryClassesRequest)
    - [QueryClassesResponse](#cosmos.nft.v1beta1.QueryClassesResponse)
    - [QueryNFTRequest](#cosmos.nft.v1beta1.QueryNFTRequest)
    - [QueryNFTResponse](#cosmos.nft.v1beta1.QueryNFTResponse)
    - [QueryNFTsOfClassRequest](#cosmos.nft.v1beta1.QueryNFTsOfClassRequest)
    - [QueryNFTsOfClassResponse](#cosmos.nft.v1beta1.QueryNFTsOfClassResponse)
    - [QueryOwnerRequest](#cosmos.nft.v1beta1.QueryOwnerRequest)
    - [QueryOwnerResponse](#cosmos.nft.v1beta1.QueryOwnerResponse)
    - [QuerySupplyRequest](#cosmos.nft.v1beta1.QuerySupplyRequest)
    - [QuerySupplyResponse](#cosmos.nft.v1beta1.QuerySupplyResponse)
  
    - [Query](#cosmos.nft.v1beta1.Query)
  
- [cosmos/nft/v1beta1/tx.proto](#cosmos/nft/v1beta1/tx.proto)
    - [MsgSend](#cosmos.nft.v1beta1.MsgSend)
    - [MsgSendResponse](#cosmos.nft.v1beta1.MsgSendResponse)
  
    - [Msg](#cosmos.nft.v1beta1.Msg)
  
- [cosmos/params/v1beta1/params.proto](#cosmos/params/v1beta1/params.proto)
    - [ParamChange](#cosmos.params.v1beta1.ParamChange)
    - [ParameterChangeProposal](#cosmos.params.v1beta1.ParameterChangeProposal)
  
- [cosmos/params/v1beta1/query.proto](#cosmos/params/v1beta1/query.proto)
    - [QueryParamsRequest](#cosmos.params.v1beta1.QueryParamsRequest)
    - [QueryParamsResponse](#cosmos.params.v1beta1.QueryParamsResponse)
    - [QuerySubspacesRequest](#cosmos.params.v1beta1.QuerySubspacesRequest)
    - [QuerySubspacesResponse](#cosmos.params.v1beta1.QuerySubspacesResponse)
    - [Subspace](#cosmos.params.v1beta1.Subspace)
  
    - [Query](#cosmos.params.v1beta1.Query)
  
- [cosmos/slashing/v1beta1/slashing.proto](#cosmos/slashing/v1beta1/slashing.proto)
    - [Params](#cosmos.slashing.v1beta1.Params)
    - [ValidatorSigningInfo](#cosmos.slashing.v1beta1.ValidatorSigningInfo)
  
- [cosmos/slashing/v1beta1/genesis.proto](#cosmos/slashing/v1beta1/genesis.proto)
    - [GenesisState](#cosmos.slashing.v1beta1.GenesisState)
    - [MissedBlock](#cosmos.slashing.v1beta1.MissedBlock)
    - [SigningInfo](#cosmos.slashing.v1beta1.SigningInfo)
    - [ValidatorMissedBlocks](#cosmos.slashing.v1beta1.ValidatorMissedBlocks)
  
- [cosmos/slashing/v1beta1/query.proto](#cosmos/slashing/v1beta1/query.proto)
    - [QueryParamsRequest](#cosmos.slashing.v1beta1.QueryParamsRequest)
    - [QueryParamsResponse](#cosmos.slashing.v1beta1.QueryParamsResponse)
    - [QuerySigningInfoRequest](#cosmos.slashing.v1beta1.QuerySigningInfoRequest)
    - [QuerySigningInfoResponse](#cosmos.slashing.v1beta1.QuerySigningInfoResponse)
    - [QuerySigningInfosRequest](#cosmos.slashing.v1beta1.QuerySigningInfosRequest)
    - [QuerySigningInfosResponse](#cosmos.slashing.v1beta1.QuerySigningInfosResponse)
  
    - [Query](#cosmos.slashing.v1beta1.Query)
  
- [cosmos/slashing/v1beta1/tx.proto](#cosmos/slashing/v1beta1/tx.proto)
    - [MsgUnjail](#cosmos.slashing.v1beta1.MsgUnjail)
    - [MsgUnjailResponse](#cosmos.slashing.v1beta1.MsgUnjailResponse)
  
    - [Msg](#cosmos.slashing.v1beta1.Msg)
  
- [cosmos/staking/v1beta1/authz.proto](#cosmos/staking/v1beta1/authz.proto)
    - [StakeAuthorization](#cosmos.staking.v1beta1.StakeAuthorization)
    - [StakeAuthorization.Validators](#cosmos.staking.v1beta1.StakeAuthorization.Validators)
  
    - [AuthorizationType](#cosmos.staking.v1beta1.AuthorizationType)
  
- [cosmos/staking/v1beta1/staking.proto](#cosmos/staking/v1beta1/staking.proto)
    - [Commission](#cosmos.staking.v1beta1.Commission)
    - [CommissionRates](#cosmos.staking.v1beta1.CommissionRates)
    - [DVPair](#cosmos.staking.v1beta1.DVPair)
    - [DVPairs](#cosmos.staking.v1beta1.DVPairs)
    - [DVVTriplet](#cosmos.staking.v1beta1.DVVTriplet)
    - [DVVTriplets](#cosmos.staking.v1beta1.DVVTriplets)
    - [Delegation](#cosmos.staking.v1beta1.Delegation)
    - [DelegationResponse](#cosmos.staking.v1beta1.DelegationResponse)
    - [Description](#cosmos.staking.v1beta1.Description)
    - [HistoricalInfo](#cosmos.staking.v1beta1.HistoricalInfo)
    - [Params](#cosmos.staking.v1beta1.Params)
    - [Pool](#cosmos.staking.v1beta1.Pool)
    - [Redelegation](#cosmos.staking.v1beta1.Redelegation)
    - [RedelegationEntry](#cosmos.staking.v1beta1.RedelegationEntry)
    - [RedelegationEntryResponse](#cosmos.staking.v1beta1.RedelegationEntryResponse)
    - [RedelegationResponse](#cosmos.staking.v1beta1.RedelegationResponse)
    - [UnbondingDelegation](#cosmos.staking.v1beta1.UnbondingDelegation)
    - [UnbondingDelegationEntry](#cosmos.staking.v1beta1.UnbondingDelegationEntry)
    - [ValAddresses](#cosmos.staking.v1beta1.ValAddresses)
    - [Validator](#cosmos.staking.v1beta1.Validator)
  
    - [BondStatus](#cosmos.staking.v1beta1.BondStatus)
  
- [cosmos/staking/v1beta1/genesis.proto](#cosmos/staking/v1beta1/genesis.proto)
    - [GenesisState](#cosmos.staking.v1beta1.GenesisState)
    - [LastValidatorPower](#cosmos.staking.v1beta1.LastValidatorPower)
  
- [cosmos/staking/v1beta1/query.proto](#cosmos/staking/v1beta1/query.proto)
    - [QueryDelegationRequest](#cosmos.staking.v1beta1.QueryDelegationRequest)
    - [QueryDelegationResponse](#cosmos.staking.v1beta1.QueryDelegationResponse)
    - [QueryDelegatorDelegationsRequest](#cosmos.staking.v1beta1.QueryDelegatorDelegationsRequest)
    - [QueryDelegatorDelegationsResponse](#cosmos.staking.v1beta1.QueryDelegatorDelegationsResponse)
    - [QueryDelegatorUnbondingDelegationsRequest](#cosmos.staking.v1beta1.QueryDelegatorUnbondingDelegationsRequest)
    - [QueryDelegatorUnbondingDelegationsResponse](#cosmos.staking.v1beta1.QueryDelegatorUnbondingDelegationsResponse)
    - [QueryDelegatorValidatorRequest](#cosmos.staking.v1beta1.QueryDelegatorValidatorRequest)
    - [QueryDelegatorValidatorResponse](#cosmos.staking.v1beta1.QueryDelegatorValidatorResponse)
    - [QueryDelegatorValidatorsRequest](#cosmos.staking.v1beta1.QueryDelegatorValidatorsRequest)
    - [QueryDelegatorValidatorsResponse](#cosmos.staking.v1beta1.QueryDelegatorValidatorsResponse)
    - [QueryHistoricalInfoRequest](#cosmos.staking.v1beta1.QueryHistoricalInfoRequest)
    - [QueryHistoricalInfoResponse](#cosmos.staking.v1beta1.QueryHistoricalInfoResponse)
    - [QueryParamsRequest](#cosmos.staking.v1beta1.QueryParamsRequest)
    - [QueryParamsResponse](#cosmos.staking.v1beta1.QueryParamsResponse)
    - [QueryPoolRequest](#cosmos.staking.v1beta1.QueryPoolRequest)
    - [QueryPoolResponse](#cosmos.staking.v1beta1.QueryPoolResponse)
    - [QueryRedelegationsRequest](#cosmos.staking.v1beta1.QueryRedelegationsRequest)
    - [QueryRedelegationsResponse](#cosmos.staking.v1beta1.QueryRedelegationsResponse)
    - [QueryUnbondingDelegationRequest](#cosmos.staking.v1beta1.QueryUnbondingDelegationRequest)
    - [QueryUnbondingDelegationResponse](#cosmos.staking.v1beta1.QueryUnbondingDelegationResponse)
    - [QueryValidatorDelegationsRequest](#cosmos.staking.v1beta1.QueryValidatorDelegationsRequest)
    - [QueryValidatorDelegationsResponse](#cosmos.staking.v1beta1.QueryValidatorDelegationsResponse)
    - [QueryValidatorRequest](#cosmos.staking.v1beta1.QueryValidatorRequest)
    - [QueryValidatorResponse](#cosmos.staking.v1beta1.QueryValidatorResponse)
    - [QueryValidatorUnbondingDelegationsRequest](#cosmos.staking.v1beta1.QueryValidatorUnbondingDelegationsRequest)
    - [QueryValidatorUnbondingDelegationsResponse](#cosmos.staking.v1beta1.QueryValidatorUnbondingDelegationsResponse)
    - [QueryValidatorsRequest](#cosmos.staking.v1beta1.QueryValidatorsRequest)
    - [QueryValidatorsResponse](#cosmos.staking.v1beta1.QueryValidatorsResponse)
  
    - [Query](#cosmos.staking.v1beta1.Query)
  
- [cosmos/staking/v1beta1/tx.proto](#cosmos/staking/v1beta1/tx.proto)
    - [MsgBeginRedelegate](#cosmos.staking.v1beta1.MsgBeginRedelegate)
    - [MsgBeginRedelegateResponse](#cosmos.staking.v1beta1.MsgBeginRedelegateResponse)
    - [MsgCreateValidator](#cosmos.staking.v1beta1.MsgCreateValidator)
    - [MsgCreateValidatorResponse](#cosmos.staking.v1beta1.MsgCreateValidatorResponse)
    - [MsgDelegate](#cosmos.staking.v1beta1.MsgDelegate)
    - [MsgDelegateResponse](#cosmos.staking.v1beta1.MsgDelegateResponse)
    - [MsgEditValidator](#cosmos.staking.v1beta1.MsgEditValidator)
    - [MsgEditValidatorResponse](#cosmos.staking.v1beta1.MsgEditValidatorResponse)
    - [MsgUndelegate](#cosmos.staking.v1beta1.MsgUndelegate)
    - [MsgUndelegateResponse](#cosmos.staking.v1beta1.MsgUndelegateResponse)
  
    - [Msg](#cosmos.staking.v1beta1.Msg)
  
- [cosmos/tx/signing/v1beta1/signing.proto](#cosmos/tx/signing/v1beta1/signing.proto)
    - [SignatureDescriptor](#cosmos.tx.signing.v1beta1.SignatureDescriptor)
    - [SignatureDescriptor.Data](#cosmos.tx.signing.v1beta1.SignatureDescriptor.Data)
    - [SignatureDescriptor.Data.Multi](#cosmos.tx.signing.v1beta1.SignatureDescriptor.Data.Multi)
    - [SignatureDescriptor.Data.Single](#cosmos.tx.signing.v1beta1.SignatureDescriptor.Data.Single)
    - [SignatureDescriptors](#cosmos.tx.signing.v1beta1.SignatureDescriptors)
  
    - [SignMode](#cosmos.tx.signing.v1beta1.SignMode)
  
- [cosmos/tx/v1beta1/tx.proto](#cosmos/tx/v1beta1/tx.proto)
    - [AuthInfo](#cosmos.tx.v1beta1.AuthInfo)
    - [Fee](#cosmos.tx.v1beta1.Fee)
    - [ModeInfo](#cosmos.tx.v1beta1.ModeInfo)
    - [ModeInfo.Multi](#cosmos.tx.v1beta1.ModeInfo.Multi)
    - [ModeInfo.Single](#cosmos.tx.v1beta1.ModeInfo.Single)
    - [SignDoc](#cosmos.tx.v1beta1.SignDoc)
    - [SignDocDirectAux](#cosmos.tx.v1beta1.SignDocDirectAux)
    - [SignerInfo](#cosmos.tx.v1beta1.SignerInfo)
    - [Tip](#cosmos.tx.v1beta1.Tip)
    - [Tx](#cosmos.tx.v1beta1.Tx)
    - [TxBody](#cosmos.tx.v1beta1.TxBody)
    - [TxRaw](#cosmos.tx.v1beta1.TxRaw)
  
- [cosmos/tx/v1beta1/service.proto](#cosmos/tx/v1beta1/service.proto)
    - [BroadcastTxRequest](#cosmos.tx.v1beta1.BroadcastTxRequest)
    - [BroadcastTxResponse](#cosmos.tx.v1beta1.BroadcastTxResponse)
    - [GetTxRequest](#cosmos.tx.v1beta1.GetTxRequest)
    - [GetTxResponse](#cosmos.tx.v1beta1.GetTxResponse)
    - [GetTxsEventRequest](#cosmos.tx.v1beta1.GetTxsEventRequest)
    - [GetTxsEventResponse](#cosmos.tx.v1beta1.GetTxsEventResponse)
    - [SimulateRequest](#cosmos.tx.v1beta1.SimulateRequest)
    - [SimulateResponse](#cosmos.tx.v1beta1.SimulateResponse)
  
    - [BroadcastMode](#cosmos.tx.v1beta1.BroadcastMode)
    - [OrderBy](#cosmos.tx.v1beta1.OrderBy)
  
    - [Service](#cosmos.tx.v1beta1.Service)
  
- [cosmos/upgrade/v1beta1/upgrade.proto](#cosmos/upgrade/v1beta1/upgrade.proto)
    - [CancelSoftwareUpgradeProposal](#cosmos.upgrade.v1beta1.CancelSoftwareUpgradeProposal)
    - [ModuleVersion](#cosmos.upgrade.v1beta1.ModuleVersion)
    - [Plan](#cosmos.upgrade.v1beta1.Plan)
    - [SoftwareUpgradeProposal](#cosmos.upgrade.v1beta1.SoftwareUpgradeProposal)
  
- [cosmos/upgrade/v1beta1/query.proto](#cosmos/upgrade/v1beta1/query.proto)
    - [QueryAppliedPlanRequest](#cosmos.upgrade.v1beta1.QueryAppliedPlanRequest)
    - [QueryAppliedPlanResponse](#cosmos.upgrade.v1beta1.QueryAppliedPlanResponse)
    - [QueryCurrentPlanRequest](#cosmos.upgrade.v1beta1.QueryCurrentPlanRequest)
    - [QueryCurrentPlanResponse](#cosmos.upgrade.v1beta1.QueryCurrentPlanResponse)
    - [QueryModuleVersionsRequest](#cosmos.upgrade.v1beta1.QueryModuleVersionsRequest)
    - [QueryModuleVersionsResponse](#cosmos.upgrade.v1beta1.QueryModuleVersionsResponse)
    - [QueryUpgradedConsensusStateRequest](#cosmos.upgrade.v1beta1.QueryUpgradedConsensusStateRequest)
    - [QueryUpgradedConsensusStateResponse](#cosmos.upgrade.v1beta1.QueryUpgradedConsensusStateResponse)
  
    - [Query](#cosmos.upgrade.v1beta1.Query)
  
- [cosmos/vesting/v1beta1/vesting.proto](#cosmos/vesting/v1beta1/vesting.proto)
    - [BaseVestingAccount](#cosmos.vesting.v1beta1.BaseVestingAccount)
    - [ContinuousVestingAccount](#cosmos.vesting.v1beta1.ContinuousVestingAccount)
    - [DelayedVestingAccount](#cosmos.vesting.v1beta1.DelayedVestingAccount)
    - [Period](#cosmos.vesting.v1beta1.Period)
    - [PeriodicVestingAccount](#cosmos.vesting.v1beta1.PeriodicVestingAccount)
    - [PermanentLockedAccount](#cosmos.vesting.v1beta1.PermanentLockedAccount)
  
- [cosmos/vesting/v1beta1/tx.proto](#cosmos/vesting/v1beta1/tx.proto)
    - [MsgCreatePeriodicVestingAccount](#cosmos.vesting.v1beta1.MsgCreatePeriodicVestingAccount)
    - [MsgCreatePeriodicVestingAccountResponse](#cosmos.vesting.v1beta1.MsgCreatePeriodicVestingAccountResponse)
    - [MsgCreateVestingAccount](#cosmos.vesting.v1beta1.MsgCreateVestingAccount)
    - [MsgCreateVestingAccountResponse](#cosmos.vesting.v1beta1.MsgCreateVestingAccountResponse)
  
    - [Msg](#cosmos.vesting.v1beta1.Msg)
  
- [Scalar Value Types](#scalar-value-types)



<a name="cosmos/auth/v1beta1/auth.proto"></a>
<p align="right"><a href="#top">Top</a></p>

## cosmos/auth/v1beta1/auth.proto



<a name="cosmos.auth.v1beta1.BaseAccount"></a>

### BaseAccount
BaseAccount defines a base account type. It contains all the necessary fields
for basic account functionality. Any custom account type should extend this
type for additional functionality (e.g. vesting).


| Field | Type | Label | Description |
| ----- | ---- | ----- | ----------- |
| `address` | [string](#string) |  |  |
| `pub_key` | [google.protobuf.Any](#google.protobuf.Any) |  |  |
| `account_number` | [uint64](#uint64) |  |  |
| `sequence` | [uint64](#uint64) |  |  |






<a name="cosmos.auth.v1beta1.ModuleAccount"></a>

### ModuleAccount
ModuleAccount defines an account for modules that holds coins on a pool.


| Field | Type | Label | Description |
| ----- | ---- | ----- | ----------- |
| `base_account` | [BaseAccount](#cosmos.auth.v1beta1.BaseAccount) |  |  |
| `name` | [string](#string) |  |  |
| `permissions` | [string](#string) | repeated |  |






<a name="cosmos.auth.v1beta1.Params"></a>

### Params
Params defines the parameters for the auth module.


| Field | Type | Label | Description |
| ----- | ---- | ----- | ----------- |
| `max_memo_characters` | [uint64](#uint64) |  |  |
| `tx_sig_limit` | [uint64](#uint64) |  |  |
| `tx_size_cost_per_byte` | [uint64](#uint64) |  |  |
| `sig_verify_cost_ed25519` | [uint64](#uint64) |  |  |
| `sig_verify_cost_secp256k1` | [uint64](#uint64) |  |  |





 <!-- end messages -->

 <!-- end enums -->

 <!-- end HasExtensions -->

 <!-- end services -->



<a name="cosmos/auth/v1beta1/genesis.proto"></a>
<p align="right"><a href="#top">Top</a></p>

## cosmos/auth/v1beta1/genesis.proto



<a name="cosmos.auth.v1beta1.GenesisState"></a>

### GenesisState
GenesisState defines the auth module's genesis state.


| Field | Type | Label | Description |
| ----- | ---- | ----- | ----------- |
| `params` | [Params](#cosmos.auth.v1beta1.Params) |  | params defines all the paramaters of the module. |
| `accounts` | [google.protobuf.Any](#google.protobuf.Any) | repeated | accounts are the accounts present at genesis. |





 <!-- end messages -->

 <!-- end enums -->

 <!-- end HasExtensions -->

 <!-- end services -->



<a name="cosmos/base/query/v1beta1/pagination.proto"></a>
<p align="right"><a href="#top">Top</a></p>

## cosmos/base/query/v1beta1/pagination.proto



<a name="cosmos.base.query.v1beta1.PageRequest"></a>

### PageRequest
PageRequest is to be embedded in gRPC request messages for efficient
pagination. Ex:

 message SomeRequest {
         Foo some_parameter = 1;
         PageRequest pagination = 2;
 }


| Field | Type | Label | Description |
| ----- | ---- | ----- | ----------- |
| `key` | [bytes](#bytes) |  | key is a value returned in PageResponse.next_key to begin querying the next page most efficiently. Only one of offset or key should be set. |
| `offset` | [uint64](#uint64) |  | offset is a numeric offset that can be used when key is unavailable. It is less efficient than using key. Only one of offset or key should be set. |
| `limit` | [uint64](#uint64) |  | limit is the total number of results to be returned in the result page. If left empty it will default to a value to be set by each app. |
| `count_total` | [bool](#bool) |  | count_total is set to true to indicate that the result set should include a count of the total number of items available for pagination in UIs. count_total is only respected when offset is used. It is ignored when key is set. |
| `reverse` | [bool](#bool) |  | reverse is set to true if results are to be returned in the descending order. |






<a name="cosmos.base.query.v1beta1.PageResponse"></a>

### PageResponse
PageResponse is to be embedded in gRPC response messages where the
corresponding request message has used PageRequest.

 message SomeResponse {
         repeated Bar results = 1;
         PageResponse page = 2;
 }


| Field | Type | Label | Description |
| ----- | ---- | ----- | ----------- |
| `next_key` | [bytes](#bytes) |  | next_key is the key to be passed to PageRequest.key to query the next page most efficiently |
| `total` | [uint64](#uint64) |  | total is total number of results available if PageRequest.count_total was set, its value is undefined otherwise |





 <!-- end messages -->

 <!-- end enums -->

 <!-- end HasExtensions -->

 <!-- end services -->



<a name="cosmos/auth/v1beta1/query.proto"></a>
<p align="right"><a href="#top">Top</a></p>

## cosmos/auth/v1beta1/query.proto



<a name="cosmos.auth.v1beta1.AddressBytesToStringRequest"></a>

### AddressBytesToStringRequest
AddressBytesToStringRequest is the request type for AddressString rpc method


| Field | Type | Label | Description |
| ----- | ---- | ----- | ----------- |
| `address_bytes` | [bytes](#bytes) |  |  |






<a name="cosmos.auth.v1beta1.AddressBytesToStringResponse"></a>

### AddressBytesToStringResponse
AddressBytesToStringResponse is the response type for AddressString rpc method


| Field | Type | Label | Description |
| ----- | ---- | ----- | ----------- |
| `address_string` | [string](#string) |  |  |






<a name="cosmos.auth.v1beta1.AddressStringToBytesRequest"></a>

### AddressStringToBytesRequest
AddressStringToBytesRequest is the request type for AccountBytes rpc method


| Field | Type | Label | Description |
| ----- | ---- | ----- | ----------- |
| `address_string` | [string](#string) |  |  |






<a name="cosmos.auth.v1beta1.AddressStringToBytesResponse"></a>

### AddressStringToBytesResponse
AddressStringToBytesResponse is the response type for AddressBytes rpc method


| Field | Type | Label | Description |
| ----- | ---- | ----- | ----------- |
| `address_bytes` | [bytes](#bytes) |  |  |






<a name="cosmos.auth.v1beta1.Bech32PrefixRequest"></a>

### Bech32PrefixRequest
Bech32PrefixRequest is the request type for Bech32Prefix rpc method






<a name="cosmos.auth.v1beta1.Bech32PrefixResponse"></a>

### Bech32PrefixResponse
Bech32PrefixResponse is the response type for Bech32Prefix rpc method


| Field | Type | Label | Description |
| ----- | ---- | ----- | ----------- |
| `bech32_prefix` | [string](#string) |  |  |






<a name="cosmos.auth.v1beta1.QueryAccountRequest"></a>

### QueryAccountRequest
QueryAccountRequest is the request type for the Query/Account RPC method.


| Field | Type | Label | Description |
| ----- | ---- | ----- | ----------- |
| `address` | [string](#string) |  | address defines the address to query for. |






<a name="cosmos.auth.v1beta1.QueryAccountResponse"></a>

### QueryAccountResponse
QueryAccountResponse is the response type for the Query/Account RPC method.


| Field | Type | Label | Description |
| ----- | ---- | ----- | ----------- |
| `account` | [google.protobuf.Any](#google.protobuf.Any) |  | account defines the account of the corresponding address. |






<a name="cosmos.auth.v1beta1.QueryAccountsRequest"></a>

### QueryAccountsRequest
QueryAccountsRequest is the request type for the Query/Accounts RPC method.


| Field | Type | Label | Description |
| ----- | ---- | ----- | ----------- |
| `pagination` | [cosmos.base.query.v1beta1.PageRequest](#cosmos.base.query.v1beta1.PageRequest) |  | pagination defines an optional pagination for the request. |






<a name="cosmos.auth.v1beta1.QueryAccountsResponse"></a>

### QueryAccountsResponse
QueryAccountsResponse is the response type for the Query/Accounts RPC method.


| Field | Type | Label | Description |
| ----- | ---- | ----- | ----------- |
| `accounts` | [google.protobuf.Any](#google.protobuf.Any) | repeated | accounts are the existing accounts |
| `pagination` | [cosmos.base.query.v1beta1.PageResponse](#cosmos.base.query.v1beta1.PageResponse) |  | pagination defines the pagination in the response. |






<a name="cosmos.auth.v1beta1.QueryModuleAccountsRequest"></a>

### QueryModuleAccountsRequest
QueryModuleAccountsRequest is the request type for the Query/ModuleAccounts RPC method.






<a name="cosmos.auth.v1beta1.QueryModuleAccountsResponse"></a>

### QueryModuleAccountsResponse
QueryModuleAccountsResponse is the response type for the Query/ModuleAccounts RPC method.


| Field | Type | Label | Description |
| ----- | ---- | ----- | ----------- |
| `accounts` | [google.protobuf.Any](#google.protobuf.Any) | repeated |  |






<a name="cosmos.auth.v1beta1.QueryParamsRequest"></a>

### QueryParamsRequest
QueryParamsRequest is the request type for the Query/Params RPC method.






<a name="cosmos.auth.v1beta1.QueryParamsResponse"></a>

### QueryParamsResponse
QueryParamsResponse is the response type for the Query/Params RPC method.


| Field | Type | Label | Description |
| ----- | ---- | ----- | ----------- |
| `params` | [Params](#cosmos.auth.v1beta1.Params) |  | params defines the parameters of the module. |





 <!-- end messages -->

 <!-- end enums -->

 <!-- end HasExtensions -->


<a name="cosmos.auth.v1beta1.Query"></a>

### Query
Query defines the gRPC querier service.

| Method Name | Request Type | Response Type | Description | HTTP Verb | Endpoint |
| ----------- | ------------ | ------------- | ------------| ------- | -------- |
| `Accounts` | [QueryAccountsRequest](#cosmos.auth.v1beta1.QueryAccountsRequest) | [QueryAccountsResponse](#cosmos.auth.v1beta1.QueryAccountsResponse) | Accounts returns all the existing accounts | GET|/cosmos/auth/v1beta1/accounts|
| `Account` | [QueryAccountRequest](#cosmos.auth.v1beta1.QueryAccountRequest) | [QueryAccountResponse](#cosmos.auth.v1beta1.QueryAccountResponse) | Account returns account details based on address. | GET|/cosmos/auth/v1beta1/accounts/{address}|
| `Params` | [QueryParamsRequest](#cosmos.auth.v1beta1.QueryParamsRequest) | [QueryParamsResponse](#cosmos.auth.v1beta1.QueryParamsResponse) | Params queries all parameters. | GET|/cosmos/auth/v1beta1/params|
| `ModuleAccounts` | [QueryModuleAccountsRequest](#cosmos.auth.v1beta1.QueryModuleAccountsRequest) | [QueryModuleAccountsResponse](#cosmos.auth.v1beta1.QueryModuleAccountsResponse) | ModuleAccounts returns all the existing module accounts. | GET|/cosmos/auth/v1beta1/module_accounts|
| `Bech32Prefix` | [Bech32PrefixRequest](#cosmos.auth.v1beta1.Bech32PrefixRequest) | [Bech32PrefixResponse](#cosmos.auth.v1beta1.Bech32PrefixResponse) | Bech32 queries bech32Prefix | GET|/cosmos/auth/v1beta1/bech32|
| `AddressBytesToString` | [AddressBytesToStringRequest](#cosmos.auth.v1beta1.AddressBytesToStringRequest) | [AddressBytesToStringResponse](#cosmos.auth.v1beta1.AddressBytesToStringResponse) | AddressBytesToString converts Account Address bytes to string | GET|/cosmos/auth/v1beta1/bech32/{address_bytes}|
| `AddressStringToBytes` | [AddressStringToBytesRequest](#cosmos.auth.v1beta1.AddressStringToBytesRequest) | [AddressStringToBytesResponse](#cosmos.auth.v1beta1.AddressStringToBytesResponse) | AddressStringToBytes converts Address string to bytes | GET|/cosmos/auth/v1beta1/bech32/{address_string}|

 <!-- end services -->



<a name="cosmos/authz/v1beta1/authz.proto"></a>
<p align="right"><a href="#top">Top</a></p>

## cosmos/authz/v1beta1/authz.proto



<a name="cosmos.authz.v1beta1.GenericAuthorization"></a>

### GenericAuthorization
GenericAuthorization gives the grantee unrestricted permissions to execute
the provided method on behalf of the granter's account.


| Field | Type | Label | Description |
| ----- | ---- | ----- | ----------- |
| `msg` | [string](#string) |  | Msg, identified by it's type URL, to grant unrestricted permissions to execute |






<a name="cosmos.authz.v1beta1.Grant"></a>

### Grant
Grant gives permissions to execute
the provide method with expiration time.


| Field | Type | Label | Description |
| ----- | ---- | ----- | ----------- |
| `authorization` | [google.protobuf.Any](#google.protobuf.Any) |  |  |
| `expiration` | [google.protobuf.Timestamp](#google.protobuf.Timestamp) |  |  |





 <!-- end messages -->

 <!-- end enums -->

 <!-- end HasExtensions -->

 <!-- end services -->



<a name="cosmos/authz/v1beta1/event.proto"></a>
<p align="right"><a href="#top">Top</a></p>

## cosmos/authz/v1beta1/event.proto



<a name="cosmos.authz.v1beta1.EventGrant"></a>

### EventGrant
EventGrant is emitted on Msg/Grant


| Field | Type | Label | Description |
| ----- | ---- | ----- | ----------- |
| `msg_type_url` | [string](#string) |  | Msg type URL for which an autorization is granted |
| `granter` | [string](#string) |  | Granter account address |
| `grantee` | [string](#string) |  | Grantee account address |






<a name="cosmos.authz.v1beta1.EventRevoke"></a>

### EventRevoke
EventRevoke is emitted on Msg/Revoke


| Field | Type | Label | Description |
| ----- | ---- | ----- | ----------- |
| `msg_type_url` | [string](#string) |  | Msg type URL for which an autorization is revoked |
| `granter` | [string](#string) |  | Granter account address |
| `grantee` | [string](#string) |  | Grantee account address |





 <!-- end messages -->

 <!-- end enums -->

 <!-- end HasExtensions -->

 <!-- end services -->



<a name="cosmos/authz/v1beta1/genesis.proto"></a>
<p align="right"><a href="#top">Top</a></p>

## cosmos/authz/v1beta1/genesis.proto



<a name="cosmos.authz.v1beta1.GenesisState"></a>

### GenesisState
GenesisState defines the authz module's genesis state.


| Field | Type | Label | Description |
| ----- | ---- | ----- | ----------- |
| `authorization` | [GrantAuthorization](#cosmos.authz.v1beta1.GrantAuthorization) | repeated |  |






<a name="cosmos.authz.v1beta1.GrantAuthorization"></a>

### GrantAuthorization
GrantAuthorization defines the GenesisState/GrantAuthorization type.


| Field | Type | Label | Description |
| ----- | ---- | ----- | ----------- |
| `granter` | [string](#string) |  |  |
| `grantee` | [string](#string) |  |  |
| `authorization` | [google.protobuf.Any](#google.protobuf.Any) |  |  |
| `expiration` | [google.protobuf.Timestamp](#google.protobuf.Timestamp) |  |  |





 <!-- end messages -->

 <!-- end enums -->

 <!-- end HasExtensions -->

 <!-- end services -->



<a name="cosmos/authz/v1beta1/query.proto"></a>
<p align="right"><a href="#top">Top</a></p>

## cosmos/authz/v1beta1/query.proto



<a name="cosmos.authz.v1beta1.QueryGrantsRequest"></a>

### QueryGrantsRequest
QueryGrantsRequest is the request type for the Query/Grants RPC method.


| Field | Type | Label | Description |
| ----- | ---- | ----- | ----------- |
| `granter` | [string](#string) |  |  |
| `grantee` | [string](#string) |  |  |
| `msg_type_url` | [string](#string) |  | Optional, msg_type_url, when set, will query only grants matching given msg type. |
| `pagination` | [cosmos.base.query.v1beta1.PageRequest](#cosmos.base.query.v1beta1.PageRequest) |  | pagination defines an pagination for the request. |






<a name="cosmos.authz.v1beta1.QueryGrantsResponse"></a>

### QueryGrantsResponse
QueryGrantsResponse is the response type for the Query/Authorizations RPC method.


| Field | Type | Label | Description |
| ----- | ---- | ----- | ----------- |
| `grants` | [Grant](#cosmos.authz.v1beta1.Grant) | repeated | authorizations is a list of grants granted for grantee by granter. |
| `pagination` | [cosmos.base.query.v1beta1.PageResponse](#cosmos.base.query.v1beta1.PageResponse) |  | pagination defines an pagination for the response. |





 <!-- end messages -->

 <!-- end enums -->

 <!-- end HasExtensions -->


<a name="cosmos.authz.v1beta1.Query"></a>

### Query
Query defines the gRPC querier service.

| Method Name | Request Type | Response Type | Description | HTTP Verb | Endpoint |
| ----------- | ------------ | ------------- | ------------| ------- | -------- |
| `Grants` | [QueryGrantsRequest](#cosmos.authz.v1beta1.QueryGrantsRequest) | [QueryGrantsResponse](#cosmos.authz.v1beta1.QueryGrantsResponse) | Returns list of `Authorization`, granted to the grantee by the granter. | GET|/cosmos/authz/v1beta1/grants|

 <!-- end services -->



<a name="cosmos/base/abci/v1beta1/abci.proto"></a>
<p align="right"><a href="#top">Top</a></p>

## cosmos/base/abci/v1beta1/abci.proto



<a name="cosmos.base.abci.v1beta1.ABCIMessageLog"></a>

### ABCIMessageLog
ABCIMessageLog defines a structure containing an indexed tx ABCI message log.


| Field | Type | Label | Description |
| ----- | ---- | ----- | ----------- |
| `msg_index` | [uint32](#uint32) |  |  |
| `log` | [string](#string) |  |  |
| `events` | [StringEvent](#cosmos.base.abci.v1beta1.StringEvent) | repeated | Events contains a slice of Event objects that were emitted during some execution. |






<a name="cosmos.base.abci.v1beta1.Attribute"></a>

### Attribute
Attribute defines an attribute wrapper where the key and value are
strings instead of raw bytes.


| Field | Type | Label | Description |
| ----- | ---- | ----- | ----------- |
| `key` | [string](#string) |  |  |
| `value` | [string](#string) |  |  |






<a name="cosmos.base.abci.v1beta1.GasInfo"></a>

### GasInfo
GasInfo defines tx execution gas context.


| Field | Type | Label | Description |
| ----- | ---- | ----- | ----------- |
| `gas_wanted` | [uint64](#uint64) |  | GasWanted is the maximum units of work we allow this tx to perform. |
| `gas_used` | [uint64](#uint64) |  | GasUsed is the amount of gas actually consumed. |






<a name="cosmos.base.abci.v1beta1.MsgData"></a>

### MsgData
MsgData defines the data returned in a Result object during message
execution.


| Field | Type | Label | Description |
| ----- | ---- | ----- | ----------- |
| `msg_type` | [string](#string) |  |  |
| `data` | [bytes](#bytes) |  |  |






<a name="cosmos.base.abci.v1beta1.Result"></a>

### Result
Result is the union of ResponseFormat and ResponseCheckTx.


| Field | Type | Label | Description |
| ----- | ---- | ----- | ----------- |
| `data` | [bytes](#bytes) |  | Data is any data returned from message or handler execution. It MUST be length prefixed in order to separate data from multiple message executions. |
| `log` | [string](#string) |  | Log contains the log information from message or handler execution. |
| `events` | [tendermint.abci.Event](#tendermint.abci.Event) | repeated | Events contains a slice of Event objects that were emitted during message or handler execution. |






<a name="cosmos.base.abci.v1beta1.SearchTxsResult"></a>

### SearchTxsResult
SearchTxsResult defines a structure for querying txs pageable


| Field | Type | Label | Description |
| ----- | ---- | ----- | ----------- |
| `total_count` | [uint64](#uint64) |  | Count of all txs |
| `count` | [uint64](#uint64) |  | Count of txs in current page |
| `page_number` | [uint64](#uint64) |  | Index of current page, start from 1 |
| `page_total` | [uint64](#uint64) |  | Count of total pages |
| `limit` | [uint64](#uint64) |  | Max count txs per page |
| `txs` | [TxResponse](#cosmos.base.abci.v1beta1.TxResponse) | repeated | List of txs in current page |






<a name="cosmos.base.abci.v1beta1.SimulationResponse"></a>

### SimulationResponse
SimulationResponse defines the response generated when a transaction is
successfully simulated.


| Field | Type | Label | Description |
| ----- | ---- | ----- | ----------- |
| `gas_info` | [GasInfo](#cosmos.base.abci.v1beta1.GasInfo) |  |  |
| `result` | [Result](#cosmos.base.abci.v1beta1.Result) |  |  |






<a name="cosmos.base.abci.v1beta1.StringEvent"></a>

### StringEvent
StringEvent defines en Event object wrapper where all the attributes
contain key/value pairs that are strings instead of raw bytes.


| Field | Type | Label | Description |
| ----- | ---- | ----- | ----------- |
| `type` | [string](#string) |  |  |
| `attributes` | [Attribute](#cosmos.base.abci.v1beta1.Attribute) | repeated |  |






<a name="cosmos.base.abci.v1beta1.TxMsgData"></a>

### TxMsgData
TxMsgData defines a list of MsgData. A transaction will have a MsgData object
for each message.


| Field | Type | Label | Description |
| ----- | ---- | ----- | ----------- |
| `data` | [MsgData](#cosmos.base.abci.v1beta1.MsgData) | repeated |  |






<a name="cosmos.base.abci.v1beta1.TxResponse"></a>

### TxResponse
TxResponse defines a structure containing relevant tx data and metadata. The
tags are stringified and the log is JSON decoded.


| Field | Type | Label | Description |
| ----- | ---- | ----- | ----------- |
| `height` | [int64](#int64) |  | The block height |
| `txhash` | [string](#string) |  | The transaction hash. |
| `codespace` | [string](#string) |  | Namespace for the Code |
| `code` | [uint32](#uint32) |  | Response code. |
| `data` | [string](#string) |  | Result bytes, if any. |
| `raw_log` | [string](#string) |  | The output of the application's logger (raw string). May be non-deterministic. |
| `logs` | [ABCIMessageLog](#cosmos.base.abci.v1beta1.ABCIMessageLog) | repeated | The output of the application's logger (typed). May be non-deterministic. |
| `info` | [string](#string) |  | Additional information. May be non-deterministic. |
| `gas_wanted` | [int64](#int64) |  | Amount of gas requested for transaction. |
| `gas_used` | [int64](#int64) |  | Amount of gas consumed by transaction. |
| `tx` | [google.protobuf.Any](#google.protobuf.Any) |  | The request transaction bytes. |
| `timestamp` | [string](#string) |  | Time of the previous block. For heights > 1, it's the weighted median of the timestamps of the valid votes in the block.LastCommit. For height == 1, it's genesis time. |





 <!-- end messages -->

 <!-- end enums -->

 <!-- end HasExtensions -->

 <!-- end services -->



<a name="cosmos/authz/v1beta1/tx.proto"></a>
<p align="right"><a href="#top">Top</a></p>

## cosmos/authz/v1beta1/tx.proto



<a name="cosmos.authz.v1beta1.MsgExec"></a>

### MsgExec
MsgExec attempts to execute the provided messages using
authorizations granted to the grantee. Each message should have only
one signer corresponding to the granter of the authorization.


| Field | Type | Label | Description |
| ----- | ---- | ----- | ----------- |
| `grantee` | [string](#string) |  |  |
| `msgs` | [google.protobuf.Any](#google.protobuf.Any) | repeated | Authorization Msg requests to execute. Each msg must implement Authorization interface The x/authz will try to find a grant matching (msg.signers[0], grantee, MsgTypeURL(msg)) triple and validate it. |






<a name="cosmos.authz.v1beta1.MsgExecResponse"></a>

### MsgExecResponse
MsgExecResponse defines the Msg/MsgExecResponse response type.


| Field | Type | Label | Description |
| ----- | ---- | ----- | ----------- |
| `results` | [bytes](#bytes) | repeated |  |






<a name="cosmos.authz.v1beta1.MsgGrant"></a>

### MsgGrant
MsgGrant is a request type for Grant method. It declares authorization to the grantee
on behalf of the granter with the provided expiration time.


| Field | Type | Label | Description |
| ----- | ---- | ----- | ----------- |
| `granter` | [string](#string) |  |  |
| `grantee` | [string](#string) |  |  |
| `grant` | [Grant](#cosmos.authz.v1beta1.Grant) |  |  |






<a name="cosmos.authz.v1beta1.MsgGrantResponse"></a>

### MsgGrantResponse
MsgGrantResponse defines the Msg/MsgGrant response type.






<a name="cosmos.authz.v1beta1.MsgRevoke"></a>

### MsgRevoke
MsgRevoke revokes any authorization with the provided sdk.Msg type on the
granter's account with that has been granted to the grantee.


| Field | Type | Label | Description |
| ----- | ---- | ----- | ----------- |
| `granter` | [string](#string) |  |  |
| `grantee` | [string](#string) |  |  |
| `msg_type_url` | [string](#string) |  |  |






<a name="cosmos.authz.v1beta1.MsgRevokeResponse"></a>

### MsgRevokeResponse
MsgRevokeResponse defines the Msg/MsgRevokeResponse response type.





 <!-- end messages -->

 <!-- end enums -->

 <!-- end HasExtensions -->


<a name="cosmos.authz.v1beta1.Msg"></a>

### Msg
Msg defines the authz Msg service.

| Method Name | Request Type | Response Type | Description | HTTP Verb | Endpoint |
| ----------- | ------------ | ------------- | ------------| ------- | -------- |
| `Grant` | [MsgGrant](#cosmos.authz.v1beta1.MsgGrant) | [MsgGrantResponse](#cosmos.authz.v1beta1.MsgGrantResponse) | Grant grants the provided authorization to the grantee on the granter's account with the provided expiration time. If there is already a grant for the given (granter, grantee, Authorization) triple, then the grant will be overwritten. | |
| `Exec` | [MsgExec](#cosmos.authz.v1beta1.MsgExec) | [MsgExecResponse](#cosmos.authz.v1beta1.MsgExecResponse) | Exec attempts to execute the provided messages using authorizations granted to the grantee. Each message should have only one signer corresponding to the granter of the authorization. | |
| `Revoke` | [MsgRevoke](#cosmos.authz.v1beta1.MsgRevoke) | [MsgRevokeResponse](#cosmos.authz.v1beta1.MsgRevokeResponse) | Revoke revokes any authorization corresponding to the provided method name on the granter's account that has been granted to the grantee. | |

 <!-- end services -->



<a name="cosmos/base/v1beta1/coin.proto"></a>
<p align="right"><a href="#top">Top</a></p>

## cosmos/base/v1beta1/coin.proto



<a name="cosmos.base.v1beta1.Coin"></a>

### Coin
Coin defines a token with a denomination and an amount.

NOTE: The amount field is an Int which implements the custom method
signatures required by gogoproto.


| Field | Type | Label | Description |
| ----- | ---- | ----- | ----------- |
| `denom` | [string](#string) |  |  |
| `amount` | [string](#string) |  |  |






<a name="cosmos.base.v1beta1.DecCoin"></a>

### DecCoin
DecCoin defines a token with a denomination and a decimal amount.

NOTE: The amount field is an Dec which implements the custom method
signatures required by gogoproto.


| Field | Type | Label | Description |
| ----- | ---- | ----- | ----------- |
| `denom` | [string](#string) |  |  |
| `amount` | [string](#string) |  |  |






<a name="cosmos.base.v1beta1.DecProto"></a>

### DecProto
DecProto defines a Protobuf wrapper around a Dec object.


| Field | Type | Label | Description |
| ----- | ---- | ----- | ----------- |
| `dec` | [string](#string) |  |  |






<a name="cosmos.base.v1beta1.IntProto"></a>

### IntProto
IntProto defines a Protobuf wrapper around an Int object.


| Field | Type | Label | Description |
| ----- | ---- | ----- | ----------- |
| `int` | [string](#string) |  |  |





 <!-- end messages -->

 <!-- end enums -->

 <!-- end HasExtensions -->

 <!-- end services -->



<a name="cosmos/bank/v1beta1/authz.proto"></a>
<p align="right"><a href="#top">Top</a></p>

## cosmos/bank/v1beta1/authz.proto



<a name="cosmos.bank.v1beta1.SendAuthorization"></a>

### SendAuthorization
SendAuthorization allows the grantee to spend up to spend_limit coins from
the granter's account.


| Field | Type | Label | Description |
| ----- | ---- | ----- | ----------- |
| `spend_limit` | [cosmos.base.v1beta1.Coin](#cosmos.base.v1beta1.Coin) | repeated |  |





 <!-- end messages -->

 <!-- end enums -->

 <!-- end HasExtensions -->

 <!-- end services -->



<a name="cosmos/bank/v1beta1/bank.proto"></a>
<p align="right"><a href="#top">Top</a></p>

## cosmos/bank/v1beta1/bank.proto



<a name="cosmos.bank.v1beta1.DenomUnit"></a>

### DenomUnit
DenomUnit represents a struct that describes a given
denomination unit of the basic token.


| Field | Type | Label | Description |
| ----- | ---- | ----- | ----------- |
| `denom` | [string](#string) |  | denom represents the string name of the given denom unit (e.g uatom). |
| `exponent` | [uint32](#uint32) |  | exponent represents power of 10 exponent that one must raise the base_denom to in order to equal the given DenomUnit's denom 1 denom = 1^exponent base_denom (e.g. with a base_denom of uatom, one can create a DenomUnit of 'atom' with exponent = 6, thus: 1 atom = 10^6 uatom). |
| `aliases` | [string](#string) | repeated | aliases is a list of string aliases for the given denom |






<a name="cosmos.bank.v1beta1.Input"></a>

### Input
Input models transaction input.


| Field | Type | Label | Description |
| ----- | ---- | ----- | ----------- |
| `address` | [string](#string) |  |  |
| `coins` | [cosmos.base.v1beta1.Coin](#cosmos.base.v1beta1.Coin) | repeated |  |






<a name="cosmos.bank.v1beta1.Metadata"></a>

### Metadata
Metadata represents a struct that describes
a basic token.


| Field | Type | Label | Description |
| ----- | ---- | ----- | ----------- |
| `description` | [string](#string) |  |  |
| `denom_units` | [DenomUnit](#cosmos.bank.v1beta1.DenomUnit) | repeated | denom_units represents the list of DenomUnit's for a given coin |
| `base` | [string](#string) |  | base represents the base denom (should be the DenomUnit with exponent = 0). |
| `display` | [string](#string) |  | display indicates the suggested denom that should be displayed in clients. |
| `name` | [string](#string) |  | name defines the name of the token (eg: Cosmos Atom) |
| `symbol` | [string](#string) |  | symbol is the token symbol usually shown on exchanges (eg: ATOM). This can be the same as the display. |
| `uri` | [string](#string) |  | URI to a document (on or off-chain) that contains additional information. Optional. |
| `uri_hash` | [string](#string) |  | URIHash is a sha256 hash of a document pointed by URI. It's used to verify that the document didn't change. Optional. |






<a name="cosmos.bank.v1beta1.Output"></a>

### Output
Output models transaction outputs.


| Field | Type | Label | Description |
| ----- | ---- | ----- | ----------- |
| `address` | [string](#string) |  |  |
| `coins` | [cosmos.base.v1beta1.Coin](#cosmos.base.v1beta1.Coin) | repeated |  |






<a name="cosmos.bank.v1beta1.Params"></a>

### Params
Params defines the parameters for the bank module.


| Field | Type | Label | Description |
| ----- | ---- | ----- | ----------- |
| `send_enabled` | [SendEnabled](#cosmos.bank.v1beta1.SendEnabled) | repeated |  |
| `default_send_enabled` | [bool](#bool) |  |  |






<a name="cosmos.bank.v1beta1.SendEnabled"></a>

### SendEnabled
SendEnabled maps coin denom to a send_enabled status (whether a denom is
sendable).


| Field | Type | Label | Description |
| ----- | ---- | ----- | ----------- |
| `denom` | [string](#string) |  |  |
| `enabled` | [bool](#bool) |  |  |






<a name="cosmos.bank.v1beta1.Supply"></a>

### Supply
Supply represents a struct that passively keeps track of the total supply
amounts in the network.
This message is deprecated now that supply is indexed by denom.


| Field | Type | Label | Description |
| ----- | ---- | ----- | ----------- |
| `total` | [cosmos.base.v1beta1.Coin](#cosmos.base.v1beta1.Coin) | repeated |  |





 <!-- end messages -->

 <!-- end enums -->

 <!-- end HasExtensions -->

 <!-- end services -->



<a name="cosmos/bank/v1beta1/genesis.proto"></a>
<p align="right"><a href="#top">Top</a></p>

## cosmos/bank/v1beta1/genesis.proto



<a name="cosmos.bank.v1beta1.Balance"></a>

### Balance
Balance defines an account address and balance pair used in the bank module's
genesis state.


| Field | Type | Label | Description |
| ----- | ---- | ----- | ----------- |
| `address` | [string](#string) |  | address is the address of the balance holder. |
| `coins` | [cosmos.base.v1beta1.Coin](#cosmos.base.v1beta1.Coin) | repeated | coins defines the different coins this balance holds. |






<a name="cosmos.bank.v1beta1.GenesisState"></a>

### GenesisState
GenesisState defines the bank module's genesis state.


| Field | Type | Label | Description |
| ----- | ---- | ----- | ----------- |
| `params` | [Params](#cosmos.bank.v1beta1.Params) |  | params defines all the paramaters of the module. |
| `balances` | [Balance](#cosmos.bank.v1beta1.Balance) | repeated | balances is an array containing the balances of all the accounts. |
| `supply` | [cosmos.base.v1beta1.Coin](#cosmos.base.v1beta1.Coin) | repeated | supply represents the total supply. If it is left empty, then supply will be calculated based on the provided balances. Otherwise, it will be used to validate that the sum of the balances equals this amount. |
| `denom_metadata` | [Metadata](#cosmos.bank.v1beta1.Metadata) | repeated | denom_metadata defines the metadata of the differents coins. |





 <!-- end messages -->

 <!-- end enums -->

 <!-- end HasExtensions -->

 <!-- end services -->



<a name="cosmos/bank/v1beta1/query.proto"></a>
<p align="right"><a href="#top">Top</a></p>

## cosmos/bank/v1beta1/query.proto



<a name="cosmos.bank.v1beta1.DenomOwner"></a>

### DenomOwner
DenomOwner defines structure representing an account that owns or holds a
particular denominated token. It contains the account address and account
balance of the denominated token.


| Field | Type | Label | Description |
| ----- | ---- | ----- | ----------- |
| `address` | [string](#string) |  | address defines the address that owns a particular denomination. |
| `balance` | [cosmos.base.v1beta1.Coin](#cosmos.base.v1beta1.Coin) |  | balance is the balance of the denominated coin for an account. |






<a name="cosmos.bank.v1beta1.QueryAllBalancesRequest"></a>

### QueryAllBalancesRequest
QueryBalanceRequest is the request type for the Query/AllBalances RPC method.


| Field | Type | Label | Description |
| ----- | ---- | ----- | ----------- |
| `address` | [string](#string) |  | address is the address to query balances for. |
| `pagination` | [cosmos.base.query.v1beta1.PageRequest](#cosmos.base.query.v1beta1.PageRequest) |  | pagination defines an optional pagination for the request. |






<a name="cosmos.bank.v1beta1.QueryAllBalancesResponse"></a>

### QueryAllBalancesResponse
QueryAllBalancesResponse is the response type for the Query/AllBalances RPC
method.


| Field | Type | Label | Description |
| ----- | ---- | ----- | ----------- |
| `balances` | [cosmos.base.v1beta1.Coin](#cosmos.base.v1beta1.Coin) | repeated | balances is the balances of all the coins. |
| `pagination` | [cosmos.base.query.v1beta1.PageResponse](#cosmos.base.query.v1beta1.PageResponse) |  | pagination defines the pagination in the response. |






<a name="cosmos.bank.v1beta1.QueryBalanceRequest"></a>

### QueryBalanceRequest
QueryBalanceRequest is the request type for the Query/Balance RPC method.


| Field | Type | Label | Description |
| ----- | ---- | ----- | ----------- |
| `address` | [string](#string) |  | address is the address to query balances for. |
| `denom` | [string](#string) |  | denom is the coin denom to query balances for. |






<a name="cosmos.bank.v1beta1.QueryBalanceResponse"></a>

### QueryBalanceResponse
QueryBalanceResponse is the response type for the Query/Balance RPC method.


| Field | Type | Label | Description |
| ----- | ---- | ----- | ----------- |
| `balance` | [cosmos.base.v1beta1.Coin](#cosmos.base.v1beta1.Coin) |  | balance is the balance of the coin. |






<a name="cosmos.bank.v1beta1.QueryDenomMetadataRequest"></a>

### QueryDenomMetadataRequest
QueryDenomMetadataRequest is the request type for the Query/DenomMetadata RPC method.


| Field | Type | Label | Description |
| ----- | ---- | ----- | ----------- |
| `denom` | [string](#string) |  | denom is the coin denom to query the metadata for. |






<a name="cosmos.bank.v1beta1.QueryDenomMetadataResponse"></a>

### QueryDenomMetadataResponse
QueryDenomMetadataResponse is the response type for the Query/DenomMetadata RPC
method.


| Field | Type | Label | Description |
| ----- | ---- | ----- | ----------- |
| `metadata` | [Metadata](#cosmos.bank.v1beta1.Metadata) |  | metadata describes and provides all the client information for the requested token. |






<a name="cosmos.bank.v1beta1.QueryDenomOwnersRequest"></a>

### QueryDenomOwnersRequest
QueryDenomOwnersRequest defines the request type for the DenomOwners RPC query,
which queries for a paginated set of all account holders of a particular
denomination.


| Field | Type | Label | Description |
| ----- | ---- | ----- | ----------- |
| `denom` | [string](#string) |  | denom defines the coin denomination to query all account holders for. |
| `pagination` | [cosmos.base.query.v1beta1.PageRequest](#cosmos.base.query.v1beta1.PageRequest) |  | pagination defines an optional pagination for the request. |






<a name="cosmos.bank.v1beta1.QueryDenomOwnersResponse"></a>

### QueryDenomOwnersResponse
QueryDenomOwnersResponse defines the RPC response of a DenomOwners RPC query.


| Field | Type | Label | Description |
| ----- | ---- | ----- | ----------- |
| `denom_owners` | [DenomOwner](#cosmos.bank.v1beta1.DenomOwner) | repeated |  |
| `pagination` | [cosmos.base.query.v1beta1.PageResponse](#cosmos.base.query.v1beta1.PageResponse) |  | pagination defines the pagination in the response. |






<a name="cosmos.bank.v1beta1.QueryDenomsMetadataRequest"></a>

### QueryDenomsMetadataRequest
QueryDenomsMetadataRequest is the request type for the Query/DenomsMetadata RPC method.


| Field | Type | Label | Description |
| ----- | ---- | ----- | ----------- |
| `pagination` | [cosmos.base.query.v1beta1.PageRequest](#cosmos.base.query.v1beta1.PageRequest) |  | pagination defines an optional pagination for the request. |






<a name="cosmos.bank.v1beta1.QueryDenomsMetadataResponse"></a>

### QueryDenomsMetadataResponse
QueryDenomsMetadataResponse is the response type for the Query/DenomsMetadata RPC
method.


| Field | Type | Label | Description |
| ----- | ---- | ----- | ----------- |
| `metadatas` | [Metadata](#cosmos.bank.v1beta1.Metadata) | repeated | metadata provides the client information for all the registered tokens. |
| `pagination` | [cosmos.base.query.v1beta1.PageResponse](#cosmos.base.query.v1beta1.PageResponse) |  | pagination defines the pagination in the response. |






<a name="cosmos.bank.v1beta1.QueryParamsRequest"></a>

### QueryParamsRequest
QueryParamsRequest defines the request type for querying x/bank parameters.






<a name="cosmos.bank.v1beta1.QueryParamsResponse"></a>

### QueryParamsResponse
QueryParamsResponse defines the response type for querying x/bank parameters.


| Field | Type | Label | Description |
| ----- | ---- | ----- | ----------- |
| `params` | [Params](#cosmos.bank.v1beta1.Params) |  |  |






<a name="cosmos.bank.v1beta1.QuerySupplyOfRequest"></a>

### QuerySupplyOfRequest
QuerySupplyOfRequest is the request type for the Query/SupplyOf RPC method.


| Field | Type | Label | Description |
| ----- | ---- | ----- | ----------- |
| `denom` | [string](#string) |  | denom is the coin denom to query balances for. |






<a name="cosmos.bank.v1beta1.QuerySupplyOfResponse"></a>

### QuerySupplyOfResponse
QuerySupplyOfResponse is the response type for the Query/SupplyOf RPC method.


| Field | Type | Label | Description |
| ----- | ---- | ----- | ----------- |
| `amount` | [cosmos.base.v1beta1.Coin](#cosmos.base.v1beta1.Coin) |  | amount is the supply of the coin. |






<a name="cosmos.bank.v1beta1.QueryTotalSupplyRequest"></a>

### QueryTotalSupplyRequest
QueryTotalSupplyRequest is the request type for the Query/TotalSupply RPC
method.


| Field | Type | Label | Description |
| ----- | ---- | ----- | ----------- |
| `pagination` | [cosmos.base.query.v1beta1.PageRequest](#cosmos.base.query.v1beta1.PageRequest) |  | pagination defines an optional pagination for the request. |






<a name="cosmos.bank.v1beta1.QueryTotalSupplyResponse"></a>

### QueryTotalSupplyResponse
QueryTotalSupplyResponse is the response type for the Query/TotalSupply RPC
method


| Field | Type | Label | Description |
| ----- | ---- | ----- | ----------- |
| `supply` | [cosmos.base.v1beta1.Coin](#cosmos.base.v1beta1.Coin) | repeated | supply is the supply of the coins |
| `pagination` | [cosmos.base.query.v1beta1.PageResponse](#cosmos.base.query.v1beta1.PageResponse) |  | pagination defines the pagination in the response. |





 <!-- end messages -->

 <!-- end enums -->

 <!-- end HasExtensions -->


<a name="cosmos.bank.v1beta1.Query"></a>

### Query
Query defines the gRPC querier service.

| Method Name | Request Type | Response Type | Description | HTTP Verb | Endpoint |
| ----------- | ------------ | ------------- | ------------| ------- | -------- |
| `Balance` | [QueryBalanceRequest](#cosmos.bank.v1beta1.QueryBalanceRequest) | [QueryBalanceResponse](#cosmos.bank.v1beta1.QueryBalanceResponse) | Balance queries the balance of a single coin for a single account. | GET|/cosmos/bank/v1beta1/balances/{address}/{denom}|
| `AllBalances` | [QueryAllBalancesRequest](#cosmos.bank.v1beta1.QueryAllBalancesRequest) | [QueryAllBalancesResponse](#cosmos.bank.v1beta1.QueryAllBalancesResponse) | AllBalances queries the balance of all coins for a single account. | GET|/cosmos/bank/v1beta1/balances/{address}|
| `TotalSupply` | [QueryTotalSupplyRequest](#cosmos.bank.v1beta1.QueryTotalSupplyRequest) | [QueryTotalSupplyResponse](#cosmos.bank.v1beta1.QueryTotalSupplyResponse) | TotalSupply queries the total supply of all coins. | GET|/cosmos/bank/v1beta1/supply|
| `SupplyOf` | [QuerySupplyOfRequest](#cosmos.bank.v1beta1.QuerySupplyOfRequest) | [QuerySupplyOfResponse](#cosmos.bank.v1beta1.QuerySupplyOfResponse) | SupplyOf queries the supply of a single coin. | GET|/cosmos/bank/v1beta1/supply/{denom}|
| `Params` | [QueryParamsRequest](#cosmos.bank.v1beta1.QueryParamsRequest) | [QueryParamsResponse](#cosmos.bank.v1beta1.QueryParamsResponse) | Params queries the parameters of x/bank module. | GET|/cosmos/bank/v1beta1/params|
| `DenomMetadata` | [QueryDenomMetadataRequest](#cosmos.bank.v1beta1.QueryDenomMetadataRequest) | [QueryDenomMetadataResponse](#cosmos.bank.v1beta1.QueryDenomMetadataResponse) | DenomsMetadata queries the client metadata of a given coin denomination. | GET|/cosmos/bank/v1beta1/denoms_metadata/{denom}|
| `DenomsMetadata` | [QueryDenomsMetadataRequest](#cosmos.bank.v1beta1.QueryDenomsMetadataRequest) | [QueryDenomsMetadataResponse](#cosmos.bank.v1beta1.QueryDenomsMetadataResponse) | DenomsMetadata queries the client metadata for all registered coin denominations. | GET|/cosmos/bank/v1beta1/denoms_metadata|
| `DenomOwners` | [QueryDenomOwnersRequest](#cosmos.bank.v1beta1.QueryDenomOwnersRequest) | [QueryDenomOwnersResponse](#cosmos.bank.v1beta1.QueryDenomOwnersResponse) | DenomOwners queries for all account addresses that own a particular token denomination. | GET|/cosmos/bank/v1beta1/denom_owners/{denom}|

 <!-- end services -->



<a name="cosmos/bank/v1beta1/tx.proto"></a>
<p align="right"><a href="#top">Top</a></p>

## cosmos/bank/v1beta1/tx.proto



<a name="cosmos.bank.v1beta1.MsgMultiSend"></a>

### MsgMultiSend
MsgMultiSend represents an arbitrary multi-in, multi-out send message.


| Field | Type | Label | Description |
| ----- | ---- | ----- | ----------- |
| `inputs` | [Input](#cosmos.bank.v1beta1.Input) | repeated |  |
| `outputs` | [Output](#cosmos.bank.v1beta1.Output) | repeated |  |






<a name="cosmos.bank.v1beta1.MsgMultiSendResponse"></a>

### MsgMultiSendResponse
MsgMultiSendResponse defines the Msg/MultiSend response type.






<a name="cosmos.bank.v1beta1.MsgSend"></a>

### MsgSend
MsgSend represents a message to send coins from one account to another.


| Field | Type | Label | Description |
| ----- | ---- | ----- | ----------- |
| `from_address` | [string](#string) |  |  |
| `to_address` | [string](#string) |  |  |
| `amount` | [cosmos.base.v1beta1.Coin](#cosmos.base.v1beta1.Coin) | repeated |  |






<a name="cosmos.bank.v1beta1.MsgSendResponse"></a>

### MsgSendResponse
MsgSendResponse defines the Msg/Send response type.





 <!-- end messages -->

 <!-- end enums -->

 <!-- end HasExtensions -->


<a name="cosmos.bank.v1beta1.Msg"></a>

### Msg
Msg defines the bank Msg service.

| Method Name | Request Type | Response Type | Description | HTTP Verb | Endpoint |
| ----------- | ------------ | ------------- | ------------| ------- | -------- |
| `Send` | [MsgSend](#cosmos.bank.v1beta1.MsgSend) | [MsgSendResponse](#cosmos.bank.v1beta1.MsgSendResponse) | Send defines a method for sending coins from one account to another account. | |
| `MultiSend` | [MsgMultiSend](#cosmos.bank.v1beta1.MsgMultiSend) | [MsgMultiSendResponse](#cosmos.bank.v1beta1.MsgMultiSendResponse) | MultiSend defines a method for sending coins from some accounts to other accounts. | |

 <!-- end services -->



<a name="cosmos/base/kv/v1beta1/kv.proto"></a>
<p align="right"><a href="#top">Top</a></p>

## cosmos/base/kv/v1beta1/kv.proto



<a name="cosmos.base.kv.v1beta1.Pair"></a>

### Pair
Pair defines a key/value bytes tuple.


| Field | Type | Label | Description |
| ----- | ---- | ----- | ----------- |
| `key` | [bytes](#bytes) |  |  |
| `value` | [bytes](#bytes) |  |  |






<a name="cosmos.base.kv.v1beta1.Pairs"></a>

### Pairs
Pairs defines a repeated slice of Pair objects.


| Field | Type | Label | Description |
| ----- | ---- | ----- | ----------- |
| `pairs` | [Pair](#cosmos.base.kv.v1beta1.Pair) | repeated |  |





 <!-- end messages -->

 <!-- end enums -->

 <!-- end HasExtensions -->

 <!-- end services -->



<a name="cosmos/base/reflection/v1beta1/reflection.proto"></a>
<p align="right"><a href="#top">Top</a></p>

## cosmos/base/reflection/v1beta1/reflection.proto



<a name="cosmos.base.reflection.v1beta1.ListAllInterfacesRequest"></a>

### ListAllInterfacesRequest
ListAllInterfacesRequest is the request type of the ListAllInterfaces RPC.






<a name="cosmos.base.reflection.v1beta1.ListAllInterfacesResponse"></a>

### ListAllInterfacesResponse
ListAllInterfacesResponse is the response type of the ListAllInterfaces RPC.


| Field | Type | Label | Description |
| ----- | ---- | ----- | ----------- |
| `interface_names` | [string](#string) | repeated | interface_names is an array of all the registered interfaces. |






<a name="cosmos.base.reflection.v1beta1.ListImplementationsRequest"></a>

### ListImplementationsRequest
ListImplementationsRequest is the request type of the ListImplementations
RPC.


| Field | Type | Label | Description |
| ----- | ---- | ----- | ----------- |
| `interface_name` | [string](#string) |  | interface_name defines the interface to query the implementations for. |






<a name="cosmos.base.reflection.v1beta1.ListImplementationsResponse"></a>

### ListImplementationsResponse
ListImplementationsResponse is the response type of the ListImplementations
RPC.


| Field | Type | Label | Description |
| ----- | ---- | ----- | ----------- |
| `implementation_message_names` | [string](#string) | repeated |  |





 <!-- end messages -->

 <!-- end enums -->

 <!-- end HasExtensions -->


<a name="cosmos.base.reflection.v1beta1.ReflectionService"></a>

### ReflectionService
ReflectionService defines a service for interface reflection.

| Method Name | Request Type | Response Type | Description | HTTP Verb | Endpoint |
| ----------- | ------------ | ------------- | ------------| ------- | -------- |
| `ListAllInterfaces` | [ListAllInterfacesRequest](#cosmos.base.reflection.v1beta1.ListAllInterfacesRequest) | [ListAllInterfacesResponse](#cosmos.base.reflection.v1beta1.ListAllInterfacesResponse) | ListAllInterfaces lists all the interfaces registered in the interface registry. | GET|/cosmos/base/reflection/v1beta1/interfaces|
| `ListImplementations` | [ListImplementationsRequest](#cosmos.base.reflection.v1beta1.ListImplementationsRequest) | [ListImplementationsResponse](#cosmos.base.reflection.v1beta1.ListImplementationsResponse) | ListImplementations list all the concrete types that implement a given interface. | GET|/cosmos/base/reflection/v1beta1/interfaces/{interface_name}/implementations|

 <!-- end services -->



<a name="cosmos/base/reflection/v2alpha1/reflection.proto"></a>
<p align="right"><a href="#top">Top</a></p>

## cosmos/base/reflection/v2alpha1/reflection.proto



<a name="cosmos.base.reflection.v2alpha1.AppDescriptor"></a>

### AppDescriptor
AppDescriptor describes a cosmos-sdk based application


| Field | Type | Label | Description |
| ----- | ---- | ----- | ----------- |
| `authn` | [AuthnDescriptor](#cosmos.base.reflection.v2alpha1.AuthnDescriptor) |  | AuthnDescriptor provides information on how to authenticate transactions on the application NOTE: experimental and subject to change in future releases. |
| `chain` | [ChainDescriptor](#cosmos.base.reflection.v2alpha1.ChainDescriptor) |  | chain provides the chain descriptor |
| `codec` | [CodecDescriptor](#cosmos.base.reflection.v2alpha1.CodecDescriptor) |  | codec provides metadata information regarding codec related types |
| `configuration` | [ConfigurationDescriptor](#cosmos.base.reflection.v2alpha1.ConfigurationDescriptor) |  | configuration provides metadata information regarding the sdk.Config type |
| `query_services` | [QueryServicesDescriptor](#cosmos.base.reflection.v2alpha1.QueryServicesDescriptor) |  | query_services provides metadata information regarding the available queriable endpoints |
| `tx` | [TxDescriptor](#cosmos.base.reflection.v2alpha1.TxDescriptor) |  | tx provides metadata information regarding how to send transactions to the given application |






<a name="cosmos.base.reflection.v2alpha1.AuthnDescriptor"></a>

### AuthnDescriptor
AuthnDescriptor provides information on how to sign transactions without relying
on the online RPCs GetTxMetadata and CombineUnsignedTxAndSignatures


| Field | Type | Label | Description |
| ----- | ---- | ----- | ----------- |
| `sign_modes` | [SigningModeDescriptor](#cosmos.base.reflection.v2alpha1.SigningModeDescriptor) | repeated | sign_modes defines the supported signature algorithm |






<a name="cosmos.base.reflection.v2alpha1.ChainDescriptor"></a>

### ChainDescriptor
ChainDescriptor describes chain information of the application


| Field | Type | Label | Description |
| ----- | ---- | ----- | ----------- |
| `id` | [string](#string) |  | id is the chain id |






<a name="cosmos.base.reflection.v2alpha1.CodecDescriptor"></a>

### CodecDescriptor
CodecDescriptor describes the registered interfaces and provides metadata information on the types


| Field | Type | Label | Description |
| ----- | ---- | ----- | ----------- |
| `interfaces` | [InterfaceDescriptor](#cosmos.base.reflection.v2alpha1.InterfaceDescriptor) | repeated | interfaces is a list of the registerted interfaces descriptors |






<a name="cosmos.base.reflection.v2alpha1.ConfigurationDescriptor"></a>

### ConfigurationDescriptor
ConfigurationDescriptor contains metadata information on the sdk.Config


| Field | Type | Label | Description |
| ----- | ---- | ----- | ----------- |
| `bech32_account_address_prefix` | [string](#string) |  | bech32_account_address_prefix is the account address prefix |






<a name="cosmos.base.reflection.v2alpha1.GetAuthnDescriptorRequest"></a>

### GetAuthnDescriptorRequest
GetAuthnDescriptorRequest is the request used for the GetAuthnDescriptor RPC






<a name="cosmos.base.reflection.v2alpha1.GetAuthnDescriptorResponse"></a>

### GetAuthnDescriptorResponse
GetAuthnDescriptorResponse is the response returned by the GetAuthnDescriptor RPC


| Field | Type | Label | Description |
| ----- | ---- | ----- | ----------- |
| `authn` | [AuthnDescriptor](#cosmos.base.reflection.v2alpha1.AuthnDescriptor) |  | authn describes how to authenticate to the application when sending transactions |






<a name="cosmos.base.reflection.v2alpha1.GetChainDescriptorRequest"></a>

### GetChainDescriptorRequest
GetChainDescriptorRequest is the request used for the GetChainDescriptor RPC






<a name="cosmos.base.reflection.v2alpha1.GetChainDescriptorResponse"></a>

### GetChainDescriptorResponse
GetChainDescriptorResponse is the response returned by the GetChainDescriptor RPC


| Field | Type | Label | Description |
| ----- | ---- | ----- | ----------- |
| `chain` | [ChainDescriptor](#cosmos.base.reflection.v2alpha1.ChainDescriptor) |  | chain describes application chain information |






<a name="cosmos.base.reflection.v2alpha1.GetCodecDescriptorRequest"></a>

### GetCodecDescriptorRequest
GetCodecDescriptorRequest is the request used for the GetCodecDescriptor RPC






<a name="cosmos.base.reflection.v2alpha1.GetCodecDescriptorResponse"></a>

### GetCodecDescriptorResponse
GetCodecDescriptorResponse is the response returned by the GetCodecDescriptor RPC


| Field | Type | Label | Description |
| ----- | ---- | ----- | ----------- |
| `codec` | [CodecDescriptor](#cosmos.base.reflection.v2alpha1.CodecDescriptor) |  | codec describes the application codec such as registered interfaces and implementations |






<a name="cosmos.base.reflection.v2alpha1.GetConfigurationDescriptorRequest"></a>

### GetConfigurationDescriptorRequest
GetConfigurationDescriptorRequest is the request used for the GetConfigurationDescriptor RPC






<a name="cosmos.base.reflection.v2alpha1.GetConfigurationDescriptorResponse"></a>

### GetConfigurationDescriptorResponse
GetConfigurationDescriptorResponse is the response returned by the GetConfigurationDescriptor RPC


| Field | Type | Label | Description |
| ----- | ---- | ----- | ----------- |
| `config` | [ConfigurationDescriptor](#cosmos.base.reflection.v2alpha1.ConfigurationDescriptor) |  | config describes the application's sdk.Config |






<a name="cosmos.base.reflection.v2alpha1.GetQueryServicesDescriptorRequest"></a>

### GetQueryServicesDescriptorRequest
GetQueryServicesDescriptorRequest is the request used for the GetQueryServicesDescriptor RPC






<a name="cosmos.base.reflection.v2alpha1.GetQueryServicesDescriptorResponse"></a>

### GetQueryServicesDescriptorResponse
GetQueryServicesDescriptorResponse is the response returned by the GetQueryServicesDescriptor RPC


| Field | Type | Label | Description |
| ----- | ---- | ----- | ----------- |
| `queries` | [QueryServicesDescriptor](#cosmos.base.reflection.v2alpha1.QueryServicesDescriptor) |  | queries provides information on the available queryable services |






<a name="cosmos.base.reflection.v2alpha1.GetTxDescriptorRequest"></a>

### GetTxDescriptorRequest
GetTxDescriptorRequest is the request used for the GetTxDescriptor RPC






<a name="cosmos.base.reflection.v2alpha1.GetTxDescriptorResponse"></a>

### GetTxDescriptorResponse
GetTxDescriptorResponse is the response returned by the GetTxDescriptor RPC


| Field | Type | Label | Description |
| ----- | ---- | ----- | ----------- |
| `tx` | [TxDescriptor](#cosmos.base.reflection.v2alpha1.TxDescriptor) |  | tx provides information on msgs that can be forwarded to the application alongside the accepted transaction protobuf type |






<a name="cosmos.base.reflection.v2alpha1.InterfaceAcceptingMessageDescriptor"></a>

### InterfaceAcceptingMessageDescriptor
InterfaceAcceptingMessageDescriptor describes a protobuf message which contains
an interface represented as a google.protobuf.Any


| Field | Type | Label | Description |
| ----- | ---- | ----- | ----------- |
| `fullname` | [string](#string) |  | fullname is the protobuf fullname of the type containing the interface |
| `field_descriptor_names` | [string](#string) | repeated | field_descriptor_names is a list of the protobuf name (not fullname) of the field which contains the interface as google.protobuf.Any (the interface is the same, but it can be in multiple fields of the same proto message) |






<a name="cosmos.base.reflection.v2alpha1.InterfaceDescriptor"></a>

### InterfaceDescriptor
InterfaceDescriptor describes the implementation of an interface


| Field | Type | Label | Description |
| ----- | ---- | ----- | ----------- |
| `fullname` | [string](#string) |  | fullname is the name of the interface |
| `interface_accepting_messages` | [InterfaceAcceptingMessageDescriptor](#cosmos.base.reflection.v2alpha1.InterfaceAcceptingMessageDescriptor) | repeated | interface_accepting_messages contains information regarding the proto messages which contain the interface as google.protobuf.Any field |
| `interface_implementers` | [InterfaceImplementerDescriptor](#cosmos.base.reflection.v2alpha1.InterfaceImplementerDescriptor) | repeated | interface_implementers is a list of the descriptors of the interface implementers |






<a name="cosmos.base.reflection.v2alpha1.InterfaceImplementerDescriptor"></a>

### InterfaceImplementerDescriptor
InterfaceImplementerDescriptor describes an interface implementer


| Field | Type | Label | Description |
| ----- | ---- | ----- | ----------- |
| `fullname` | [string](#string) |  | fullname is the protobuf queryable name of the interface implementer |
| `type_url` | [string](#string) |  | type_url defines the type URL used when marshalling the type as any this is required so we can provide type safe google.protobuf.Any marshalling and unmarshalling, making sure that we don't accept just 'any' type in our interface fields |






<a name="cosmos.base.reflection.v2alpha1.MsgDescriptor"></a>

### MsgDescriptor
MsgDescriptor describes a cosmos-sdk message that can be delivered with a transaction


| Field | Type | Label | Description |
| ----- | ---- | ----- | ----------- |
| `msg_type_url` | [string](#string) |  | msg_type_url contains the TypeURL of a sdk.Msg. |






<a name="cosmos.base.reflection.v2alpha1.QueryMethodDescriptor"></a>

### QueryMethodDescriptor
QueryMethodDescriptor describes a queryable method of a query service
no other info is provided beside method name and tendermint queryable path
because it would be redundant with the grpc reflection service


| Field | Type | Label | Description |
| ----- | ---- | ----- | ----------- |
| `name` | [string](#string) |  | name is the protobuf name (not fullname) of the method |
| `full_query_path` | [string](#string) |  | full_query_path is the path that can be used to query this method via tendermint abci.Query |






<a name="cosmos.base.reflection.v2alpha1.QueryServiceDescriptor"></a>

### QueryServiceDescriptor
QueryServiceDescriptor describes a cosmos-sdk queryable service


| Field | Type | Label | Description |
| ----- | ---- | ----- | ----------- |
| `fullname` | [string](#string) |  | fullname is the protobuf fullname of the service descriptor |
| `is_module` | [bool](#bool) |  | is_module describes if this service is actually exposed by an application's module |
| `methods` | [QueryMethodDescriptor](#cosmos.base.reflection.v2alpha1.QueryMethodDescriptor) | repeated | methods provides a list of query service methods |






<a name="cosmos.base.reflection.v2alpha1.QueryServicesDescriptor"></a>

### QueryServicesDescriptor
QueryServicesDescriptor contains the list of cosmos-sdk queriable services


| Field | Type | Label | Description |
| ----- | ---- | ----- | ----------- |
| `query_services` | [QueryServiceDescriptor](#cosmos.base.reflection.v2alpha1.QueryServiceDescriptor) | repeated | query_services is a list of cosmos-sdk QueryServiceDescriptor |






<a name="cosmos.base.reflection.v2alpha1.SigningModeDescriptor"></a>

### SigningModeDescriptor
SigningModeDescriptor provides information on a signing flow of the application
NOTE(fdymylja): here we could go as far as providing an entire flow on how
to sign a message given a SigningModeDescriptor, but it's better to think about
this another time


| Field | Type | Label | Description |
| ----- | ---- | ----- | ----------- |
| `name` | [string](#string) |  | name defines the unique name of the signing mode |
| `number` | [int32](#int32) |  | number is the unique int32 identifier for the sign_mode enum |
| `authn_info_provider_method_fullname` | [string](#string) |  | authn_info_provider_method_fullname defines the fullname of the method to call to get the metadata required to authenticate using the provided sign_modes |






<a name="cosmos.base.reflection.v2alpha1.TxDescriptor"></a>

### TxDescriptor
TxDescriptor describes the accepted transaction type


| Field | Type | Label | Description |
| ----- | ---- | ----- | ----------- |
| `fullname` | [string](#string) |  | fullname is the protobuf fullname of the raw transaction type (for instance the tx.Tx type) it is not meant to support polymorphism of transaction types, it is supposed to be used by reflection clients to understand if they can handle a specific transaction type in an application. |
| `msgs` | [MsgDescriptor](#cosmos.base.reflection.v2alpha1.MsgDescriptor) | repeated | msgs lists the accepted application messages (sdk.Msg) |





 <!-- end messages -->

 <!-- end enums -->

 <!-- end HasExtensions -->


<a name="cosmos.base.reflection.v2alpha1.ReflectionService"></a>

### ReflectionService
ReflectionService defines a service for application reflection.

| Method Name | Request Type | Response Type | Description | HTTP Verb | Endpoint |
| ----------- | ------------ | ------------- | ------------| ------- | -------- |
| `GetAuthnDescriptor` | [GetAuthnDescriptorRequest](#cosmos.base.reflection.v2alpha1.GetAuthnDescriptorRequest) | [GetAuthnDescriptorResponse](#cosmos.base.reflection.v2alpha1.GetAuthnDescriptorResponse) | GetAuthnDescriptor returns information on how to authenticate transactions in the application NOTE: this RPC is still experimental and might be subject to breaking changes or removal in future releases of the cosmos-sdk. | GET|/cosmos/base/reflection/v1beta1/app_descriptor/authn|
| `GetChainDescriptor` | [GetChainDescriptorRequest](#cosmos.base.reflection.v2alpha1.GetChainDescriptorRequest) | [GetChainDescriptorResponse](#cosmos.base.reflection.v2alpha1.GetChainDescriptorResponse) | GetChainDescriptor returns the description of the chain | GET|/cosmos/base/reflection/v1beta1/app_descriptor/chain|
| `GetCodecDescriptor` | [GetCodecDescriptorRequest](#cosmos.base.reflection.v2alpha1.GetCodecDescriptorRequest) | [GetCodecDescriptorResponse](#cosmos.base.reflection.v2alpha1.GetCodecDescriptorResponse) | GetCodecDescriptor returns the descriptor of the codec of the application | GET|/cosmos/base/reflection/v1beta1/app_descriptor/codec|
| `GetConfigurationDescriptor` | [GetConfigurationDescriptorRequest](#cosmos.base.reflection.v2alpha1.GetConfigurationDescriptorRequest) | [GetConfigurationDescriptorResponse](#cosmos.base.reflection.v2alpha1.GetConfigurationDescriptorResponse) | GetConfigurationDescriptor returns the descriptor for the sdk.Config of the application | GET|/cosmos/base/reflection/v1beta1/app_descriptor/configuration|
| `GetQueryServicesDescriptor` | [GetQueryServicesDescriptorRequest](#cosmos.base.reflection.v2alpha1.GetQueryServicesDescriptorRequest) | [GetQueryServicesDescriptorResponse](#cosmos.base.reflection.v2alpha1.GetQueryServicesDescriptorResponse) | GetQueryServicesDescriptor returns the available gRPC queryable services of the application | GET|/cosmos/base/reflection/v1beta1/app_descriptor/query_services|
| `GetTxDescriptor` | [GetTxDescriptorRequest](#cosmos.base.reflection.v2alpha1.GetTxDescriptorRequest) | [GetTxDescriptorResponse](#cosmos.base.reflection.v2alpha1.GetTxDescriptorResponse) | GetTxDescriptor returns information on the used transaction object and available msgs that can be used | GET|/cosmos/base/reflection/v1beta1/app_descriptor/tx_descriptor|

 <!-- end services -->



<a name="cosmos/base/snapshots/v1beta1/snapshot.proto"></a>
<p align="right"><a href="#top">Top</a></p>

## cosmos/base/snapshots/v1beta1/snapshot.proto



<a name="cosmos.base.snapshots.v1beta1.Metadata"></a>

### Metadata
Metadata contains SDK-specific snapshot metadata.


| Field | Type | Label | Description |
| ----- | ---- | ----- | ----------- |
| `chunk_hashes` | [bytes](#bytes) | repeated | SHA-256 chunk hashes |






<a name="cosmos.base.snapshots.v1beta1.Snapshot"></a>

### Snapshot
Snapshot contains Tendermint state sync snapshot info.


| Field | Type | Label | Description |
| ----- | ---- | ----- | ----------- |
| `height` | [uint64](#uint64) |  |  |
| `format` | [uint32](#uint32) |  |  |
| `chunks` | [uint32](#uint32) |  |  |
| `hash` | [bytes](#bytes) |  |  |
| `metadata` | [Metadata](#cosmos.base.snapshots.v1beta1.Metadata) |  |  |





 <!-- end messages -->

 <!-- end enums -->

 <!-- end HasExtensions -->

 <!-- end services -->



<a name="cosmos/base/store/v1beta1/commit_info.proto"></a>
<p align="right"><a href="#top">Top</a></p>

## cosmos/base/store/v1beta1/commit_info.proto



<a name="cosmos.base.store.v1beta1.CommitID"></a>

### CommitID
CommitID defines the committment information when a specific store is
committed.


| Field | Type | Label | Description |
| ----- | ---- | ----- | ----------- |
| `version` | [int64](#int64) |  |  |
| `hash` | [bytes](#bytes) |  |  |






<a name="cosmos.base.store.v1beta1.CommitInfo"></a>

### CommitInfo
CommitInfo defines commit information used by the multi-store when committing
a version/height.


| Field | Type | Label | Description |
| ----- | ---- | ----- | ----------- |
| `version` | [int64](#int64) |  |  |
| `store_infos` | [StoreInfo](#cosmos.base.store.v1beta1.StoreInfo) | repeated |  |






<a name="cosmos.base.store.v1beta1.StoreInfo"></a>

### StoreInfo
StoreInfo defines store-specific commit information. It contains a reference
between a store name and the commit ID.


| Field | Type | Label | Description |
| ----- | ---- | ----- | ----------- |
| `name` | [string](#string) |  |  |
| `commit_id` | [CommitID](#cosmos.base.store.v1beta1.CommitID) |  |  |





 <!-- end messages -->

 <!-- end enums -->

 <!-- end HasExtensions -->

 <!-- end services -->



<a name="cosmos/base/store/v1beta1/listening.proto"></a>
<p align="right"><a href="#top">Top</a></p>

## cosmos/base/store/v1beta1/listening.proto



<a name="cosmos.base.store.v1beta1.StoreKVPair"></a>

### StoreKVPair
StoreKVPair is a KVStore KVPair used for listening to state changes (Sets and Deletes)
It optionally includes the StoreKey for the originating KVStore and a Boolean flag to distinguish between Sets and
Deletes


| Field | Type | Label | Description |
| ----- | ---- | ----- | ----------- |
| `store_key` | [string](#string) |  | the store key for the KVStore this pair originates from |
| `delete` | [bool](#bool) |  | true indicates a delete operation, false indicates a set operation |
| `key` | [bytes](#bytes) |  |  |
| `value` | [bytes](#bytes) |  |  |





 <!-- end messages -->

 <!-- end enums -->

 <!-- end HasExtensions -->

 <!-- end services -->



<a name="cosmos/base/store/v1beta1/snapshot.proto"></a>
<p align="right"><a href="#top">Top</a></p>

## cosmos/base/store/v1beta1/snapshot.proto



<a name="cosmos.base.store.v1beta1.SnapshotIAVLItem"></a>

### SnapshotIAVLItem
SnapshotIAVLItem is an exported IAVL node.


| Field | Type | Label | Description |
| ----- | ---- | ----- | ----------- |
| `key` | [bytes](#bytes) |  |  |
| `value` | [bytes](#bytes) |  |  |
| `version` | [int64](#int64) |  |  |
| `height` | [int32](#int32) |  |  |






<a name="cosmos.base.store.v1beta1.SnapshotItem"></a>

### SnapshotItem
SnapshotItem is an item contained in a rootmulti.Store snapshot.


| Field | Type | Label | Description |
| ----- | ---- | ----- | ----------- |
| `store` | [SnapshotStoreItem](#cosmos.base.store.v1beta1.SnapshotStoreItem) |  |  |
| `iavl` | [SnapshotIAVLItem](#cosmos.base.store.v1beta1.SnapshotIAVLItem) |  |  |






<a name="cosmos.base.store.v1beta1.SnapshotStoreItem"></a>

### SnapshotStoreItem
SnapshotStoreItem contains metadata about a snapshotted store.


| Field | Type | Label | Description |
| ----- | ---- | ----- | ----------- |
| `name` | [string](#string) |  |  |





 <!-- end messages -->

 <!-- end enums -->

 <!-- end HasExtensions -->

 <!-- end services -->



<a name="cosmos/base/tendermint/v1beta1/query.proto"></a>
<p align="right"><a href="#top">Top</a></p>

## cosmos/base/tendermint/v1beta1/query.proto



<a name="cosmos.base.tendermint.v1beta1.GetBlockByHeightRequest"></a>

### GetBlockByHeightRequest
GetBlockByHeightRequest is the request type for the Query/GetBlockByHeight RPC method.


| Field | Type | Label | Description |
| ----- | ---- | ----- | ----------- |
| `height` | [int64](#int64) |  |  |






<a name="cosmos.base.tendermint.v1beta1.GetBlockByHeightResponse"></a>

### GetBlockByHeightResponse
GetBlockByHeightResponse is the response type for the Query/GetBlockByHeight RPC method.


| Field | Type | Label | Description |
| ----- | ---- | ----- | ----------- |
| `block_id` | [tendermint.types.BlockID](#tendermint.types.BlockID) |  |  |
| `block` | [tendermint.types.Block](#tendermint.types.Block) |  |  |






<a name="cosmos.base.tendermint.v1beta1.GetLatestBlockRequest"></a>

### GetLatestBlockRequest
GetLatestBlockRequest is the request type for the Query/GetLatestBlock RPC method.






<a name="cosmos.base.tendermint.v1beta1.GetLatestBlockResponse"></a>

### GetLatestBlockResponse
GetLatestBlockResponse is the response type for the Query/GetLatestBlock RPC method.


| Field | Type | Label | Description |
| ----- | ---- | ----- | ----------- |
| `block_id` | [tendermint.types.BlockID](#tendermint.types.BlockID) |  |  |
| `block` | [tendermint.types.Block](#tendermint.types.Block) |  |  |






<a name="cosmos.base.tendermint.v1beta1.GetLatestValidatorSetRequest"></a>

### GetLatestValidatorSetRequest
GetLatestValidatorSetRequest is the request type for the Query/GetValidatorSetByHeight RPC method.


| Field | Type | Label | Description |
| ----- | ---- | ----- | ----------- |
| `pagination` | [cosmos.base.query.v1beta1.PageRequest](#cosmos.base.query.v1beta1.PageRequest) |  | pagination defines an pagination for the request. |






<a name="cosmos.base.tendermint.v1beta1.GetLatestValidatorSetResponse"></a>

### GetLatestValidatorSetResponse
GetLatestValidatorSetResponse is the response type for the Query/GetValidatorSetByHeight RPC method.


| Field | Type | Label | Description |
| ----- | ---- | ----- | ----------- |
| `block_height` | [int64](#int64) |  |  |
| `validators` | [Validator](#cosmos.base.tendermint.v1beta1.Validator) | repeated |  |
| `pagination` | [cosmos.base.query.v1beta1.PageResponse](#cosmos.base.query.v1beta1.PageResponse) |  | pagination defines an pagination for the response. |






<a name="cosmos.base.tendermint.v1beta1.GetNodeInfoRequest"></a>

### GetNodeInfoRequest
GetNodeInfoRequest is the request type for the Query/GetNodeInfo RPC method.






<a name="cosmos.base.tendermint.v1beta1.GetNodeInfoResponse"></a>

### GetNodeInfoResponse
GetNodeInfoResponse is the response type for the Query/GetNodeInfo RPC method.


| Field | Type | Label | Description |
| ----- | ---- | ----- | ----------- |
| `default_node_info` | [tendermint.p2p.DefaultNodeInfo](#tendermint.p2p.DefaultNodeInfo) |  |  |
| `application_version` | [VersionInfo](#cosmos.base.tendermint.v1beta1.VersionInfo) |  |  |






<a name="cosmos.base.tendermint.v1beta1.GetSyncingRequest"></a>

### GetSyncingRequest
GetSyncingRequest is the request type for the Query/GetSyncing RPC method.






<a name="cosmos.base.tendermint.v1beta1.GetSyncingResponse"></a>

### GetSyncingResponse
GetSyncingResponse is the response type for the Query/GetSyncing RPC method.


| Field | Type | Label | Description |
| ----- | ---- | ----- | ----------- |
| `syncing` | [bool](#bool) |  |  |






<a name="cosmos.base.tendermint.v1beta1.GetValidatorSetByHeightRequest"></a>

### GetValidatorSetByHeightRequest
GetValidatorSetByHeightRequest is the request type for the Query/GetValidatorSetByHeight RPC method.


| Field | Type | Label | Description |
| ----- | ---- | ----- | ----------- |
| `height` | [int64](#int64) |  |  |
| `pagination` | [cosmos.base.query.v1beta1.PageRequest](#cosmos.base.query.v1beta1.PageRequest) |  | pagination defines an pagination for the request. |






<a name="cosmos.base.tendermint.v1beta1.GetValidatorSetByHeightResponse"></a>

### GetValidatorSetByHeightResponse
GetValidatorSetByHeightResponse is the response type for the Query/GetValidatorSetByHeight RPC method.


| Field | Type | Label | Description |
| ----- | ---- | ----- | ----------- |
| `block_height` | [int64](#int64) |  |  |
| `validators` | [Validator](#cosmos.base.tendermint.v1beta1.Validator) | repeated |  |
| `pagination` | [cosmos.base.query.v1beta1.PageResponse](#cosmos.base.query.v1beta1.PageResponse) |  | pagination defines an pagination for the response. |






<a name="cosmos.base.tendermint.v1beta1.Module"></a>

### Module
Module is the type for VersionInfo


| Field | Type | Label | Description |
| ----- | ---- | ----- | ----------- |
| `path` | [string](#string) |  | module path |
| `version` | [string](#string) |  | module version |
| `sum` | [string](#string) |  | checksum |






<a name="cosmos.base.tendermint.v1beta1.Validator"></a>

### Validator
Validator is the type for the validator-set.


| Field | Type | Label | Description |
| ----- | ---- | ----- | ----------- |
| `address` | [string](#string) |  |  |
| `pub_key` | [google.protobuf.Any](#google.protobuf.Any) |  |  |
| `voting_power` | [int64](#int64) |  |  |
| `proposer_priority` | [int64](#int64) |  |  |






<a name="cosmos.base.tendermint.v1beta1.VersionInfo"></a>

### VersionInfo
VersionInfo is the type for the GetNodeInfoResponse message.


| Field | Type | Label | Description |
| ----- | ---- | ----- | ----------- |
| `name` | [string](#string) |  |  |
| `app_name` | [string](#string) |  |  |
| `version` | [string](#string) |  |  |
| `git_commit` | [string](#string) |  |  |
| `build_tags` | [string](#string) |  |  |
| `go_version` | [string](#string) |  |  |
| `build_deps` | [Module](#cosmos.base.tendermint.v1beta1.Module) | repeated |  |
| `cosmos_sdk_version` | [string](#string) |  |  |





 <!-- end messages -->

 <!-- end enums -->

 <!-- end HasExtensions -->


<a name="cosmos.base.tendermint.v1beta1.Service"></a>

### Service
Service defines the gRPC querier service for tendermint queries.

| Method Name | Request Type | Response Type | Description | HTTP Verb | Endpoint |
| ----------- | ------------ | ------------- | ------------| ------- | -------- |
| `GetNodeInfo` | [GetNodeInfoRequest](#cosmos.base.tendermint.v1beta1.GetNodeInfoRequest) | [GetNodeInfoResponse](#cosmos.base.tendermint.v1beta1.GetNodeInfoResponse) | GetNodeInfo queries the current node info. | GET|/cosmos/base/tendermint/v1beta1/node_info|
| `GetSyncing` | [GetSyncingRequest](#cosmos.base.tendermint.v1beta1.GetSyncingRequest) | [GetSyncingResponse](#cosmos.base.tendermint.v1beta1.GetSyncingResponse) | GetSyncing queries node syncing. | GET|/cosmos/base/tendermint/v1beta1/syncing|
| `GetLatestBlock` | [GetLatestBlockRequest](#cosmos.base.tendermint.v1beta1.GetLatestBlockRequest) | [GetLatestBlockResponse](#cosmos.base.tendermint.v1beta1.GetLatestBlockResponse) | GetLatestBlock returns the latest block. | GET|/cosmos/base/tendermint/v1beta1/blocks/latest|
| `GetBlockByHeight` | [GetBlockByHeightRequest](#cosmos.base.tendermint.v1beta1.GetBlockByHeightRequest) | [GetBlockByHeightResponse](#cosmos.base.tendermint.v1beta1.GetBlockByHeightResponse) | GetBlockByHeight queries block for given height. | GET|/cosmos/base/tendermint/v1beta1/blocks/{height}|
| `GetLatestValidatorSet` | [GetLatestValidatorSetRequest](#cosmos.base.tendermint.v1beta1.GetLatestValidatorSetRequest) | [GetLatestValidatorSetResponse](#cosmos.base.tendermint.v1beta1.GetLatestValidatorSetResponse) | GetLatestValidatorSet queries latest validator-set. | GET|/cosmos/base/tendermint/v1beta1/validatorsets/latest|
| `GetValidatorSetByHeight` | [GetValidatorSetByHeightRequest](#cosmos.base.tendermint.v1beta1.GetValidatorSetByHeightRequest) | [GetValidatorSetByHeightResponse](#cosmos.base.tendermint.v1beta1.GetValidatorSetByHeightResponse) | GetValidatorSetByHeight queries validator-set at a given height. | GET|/cosmos/base/tendermint/v1beta1/validatorsets/{height}|

 <!-- end services -->



<a name="cosmos/capability/v1beta1/capability.proto"></a>
<p align="right"><a href="#top">Top</a></p>

## cosmos/capability/v1beta1/capability.proto



<a name="cosmos.capability.v1beta1.Capability"></a>

### Capability
Capability defines an implementation of an object capability. The index
provided to a Capability must be globally unique.


| Field | Type | Label | Description |
| ----- | ---- | ----- | ----------- |
| `index` | [uint64](#uint64) |  |  |






<a name="cosmos.capability.v1beta1.CapabilityOwners"></a>

### CapabilityOwners
CapabilityOwners defines a set of owners of a single Capability. The set of
owners must be unique.


| Field | Type | Label | Description |
| ----- | ---- | ----- | ----------- |
| `owners` | [Owner](#cosmos.capability.v1beta1.Owner) | repeated |  |






<a name="cosmos.capability.v1beta1.Owner"></a>

### Owner
Owner defines a single capability owner. An owner is defined by the name of
capability and the module name.


| Field | Type | Label | Description |
| ----- | ---- | ----- | ----------- |
| `module` | [string](#string) |  |  |
| `name` | [string](#string) |  |  |





 <!-- end messages -->

 <!-- end enums -->

 <!-- end HasExtensions -->

 <!-- end services -->



<a name="cosmos/capability/v1beta1/genesis.proto"></a>
<p align="right"><a href="#top">Top</a></p>

## cosmos/capability/v1beta1/genesis.proto



<a name="cosmos.capability.v1beta1.GenesisOwners"></a>

### GenesisOwners
GenesisOwners defines the capability owners with their corresponding index.


| Field | Type | Label | Description |
| ----- | ---- | ----- | ----------- |
| `index` | [uint64](#uint64) |  | index is the index of the capability owner. |
| `index_owners` | [CapabilityOwners](#cosmos.capability.v1beta1.CapabilityOwners) |  | index_owners are the owners at the given index. |






<a name="cosmos.capability.v1beta1.GenesisState"></a>

### GenesisState
GenesisState defines the capability module's genesis state.


| Field | Type | Label | Description |
| ----- | ---- | ----- | ----------- |
| `index` | [uint64](#uint64) |  | index is the capability global index. |
| `owners` | [GenesisOwners](#cosmos.capability.v1beta1.GenesisOwners) | repeated | owners represents a map from index to owners of the capability index index key is string to allow amino marshalling. |





 <!-- end messages -->

 <!-- end enums -->

 <!-- end HasExtensions -->

 <!-- end services -->



<a name="cosmos/crisis/v1beta1/genesis.proto"></a>
<p align="right"><a href="#top">Top</a></p>

## cosmos/crisis/v1beta1/genesis.proto



<a name="cosmos.crisis.v1beta1.GenesisState"></a>

### GenesisState
GenesisState defines the crisis module's genesis state.


| Field | Type | Label | Description |
| ----- | ---- | ----- | ----------- |
| `constant_fee` | [cosmos.base.v1beta1.Coin](#cosmos.base.v1beta1.Coin) |  | constant_fee is the fee used to verify the invariant in the crisis module. |





 <!-- end messages -->

 <!-- end enums -->

 <!-- end HasExtensions -->

 <!-- end services -->



<a name="cosmos/crisis/v1beta1/tx.proto"></a>
<p align="right"><a href="#top">Top</a></p>

## cosmos/crisis/v1beta1/tx.proto



<a name="cosmos.crisis.v1beta1.MsgVerifyInvariant"></a>

### MsgVerifyInvariant
MsgVerifyInvariant represents a message to verify a particular invariance.


| Field | Type | Label | Description |
| ----- | ---- | ----- | ----------- |
| `sender` | [string](#string) |  |  |
| `invariant_module_name` | [string](#string) |  |  |
| `invariant_route` | [string](#string) |  |  |






<a name="cosmos.crisis.v1beta1.MsgVerifyInvariantResponse"></a>

### MsgVerifyInvariantResponse
MsgVerifyInvariantResponse defines the Msg/VerifyInvariant response type.





 <!-- end messages -->

 <!-- end enums -->

 <!-- end HasExtensions -->


<a name="cosmos.crisis.v1beta1.Msg"></a>

### Msg
Msg defines the bank Msg service.

| Method Name | Request Type | Response Type | Description | HTTP Verb | Endpoint |
| ----------- | ------------ | ------------- | ------------| ------- | -------- |
| `VerifyInvariant` | [MsgVerifyInvariant](#cosmos.crisis.v1beta1.MsgVerifyInvariant) | [MsgVerifyInvariantResponse](#cosmos.crisis.v1beta1.MsgVerifyInvariantResponse) | VerifyInvariant defines a method to verify a particular invariance. | |

 <!-- end services -->



<a name="cosmos/crypto/ed25519/keys.proto"></a>
<p align="right"><a href="#top">Top</a></p>

## cosmos/crypto/ed25519/keys.proto



<a name="cosmos.crypto.ed25519.PrivKey"></a>

### PrivKey
Deprecated: PrivKey defines a ed25519 private key.
NOTE: ed25519 keys must not be used in SDK apps except in a tendermint validator context.


| Field | Type | Label | Description |
| ----- | ---- | ----- | ----------- |
| `key` | [bytes](#bytes) |  |  |






<a name="cosmos.crypto.ed25519.PubKey"></a>

### PubKey
PubKey is an ed25519 public key for handling Tendermint keys in SDK.
It's needed for Any serialization and SDK compatibility.
It must not be used in a non Tendermint key context because it doesn't implement
ADR-28. Nevertheless, you will like to use ed25519 in app user level
then you must create a new proto message and follow ADR-28 for Address construction.


| Field | Type | Label | Description |
| ----- | ---- | ----- | ----------- |
| `key` | [bytes](#bytes) |  |  |





 <!-- end messages -->

 <!-- end enums -->

 <!-- end HasExtensions -->

 <!-- end services -->



<a name="cosmos/crypto/hd/v1/hd.proto"></a>
<p align="right"><a href="#top">Top</a></p>

## cosmos/crypto/hd/v1/hd.proto



<a name="cosmos.crypto.hd.v1.BIP44Params"></a>

### BIP44Params
BIP44Params is used as path field in ledger item in Record.


| Field | Type | Label | Description |
| ----- | ---- | ----- | ----------- |
| `purpose` | [uint32](#uint32) |  | purpose is a constant set to 44' (or 0x8000002C) following the BIP43 recommendation |
| `coin_type` | [uint32](#uint32) |  | coin_type is a constant that improves privacy |
| `account` | [uint32](#uint32) |  | account splits the key space into independent user identities |
| `change` | [bool](#bool) |  | change is a constant used for public derivation. Constant 0 is used for external chain and constant 1 for internal chain. |
| `address_index` | [uint32](#uint32) |  | address_index is used as child index in BIP32 derivation |





 <!-- end messages -->

 <!-- end enums -->

 <!-- end HasExtensions -->

 <!-- end services -->



<a name="cosmos/crypto/keyring/v1/record.proto"></a>
<p align="right"><a href="#top">Top</a></p>

## cosmos/crypto/keyring/v1/record.proto



<a name="cosmos.crypto.keyring.v1.Record"></a>

### Record
Record is used for representing a key in the keyring.


| Field | Type | Label | Description |
| ----- | ---- | ----- | ----------- |
| `name` | [string](#string) |  | name represents a name of Record |
| `pub_key` | [google.protobuf.Any](#google.protobuf.Any) |  | pub_key represents a public key in any format |
| `local` | [Record.Local](#cosmos.crypto.keyring.v1.Record.Local) |  | local stores the public information about a locally stored key |
| `ledger` | [Record.Ledger](#cosmos.crypto.keyring.v1.Record.Ledger) |  | ledger stores the public information about a Ledger key |
| `multi` | [Record.Multi](#cosmos.crypto.keyring.v1.Record.Multi) |  | Multi does not store any information. |
| `offline` | [Record.Offline](#cosmos.crypto.keyring.v1.Record.Offline) |  | Offline does not store any information. |






<a name="cosmos.crypto.keyring.v1.Record.Ledger"></a>

### Record.Ledger
Ledger item


| Field | Type | Label | Description |
| ----- | ---- | ----- | ----------- |
| `path` | [cosmos.crypto.hd.v1.BIP44Params](#cosmos.crypto.hd.v1.BIP44Params) |  |  |






<a name="cosmos.crypto.keyring.v1.Record.Local"></a>

### Record.Local
Item is a keyring item stored in a keyring backend.
Local item


| Field | Type | Label | Description |
| ----- | ---- | ----- | ----------- |
| `priv_key` | [google.protobuf.Any](#google.protobuf.Any) |  |  |
| `priv_key_type` | [string](#string) |  |  |






<a name="cosmos.crypto.keyring.v1.Record.Multi"></a>

### Record.Multi
Multi item






<a name="cosmos.crypto.keyring.v1.Record.Offline"></a>

### Record.Offline
Offline item





 <!-- end messages -->

 <!-- end enums -->

 <!-- end HasExtensions -->

 <!-- end services -->



<a name="cosmos/crypto/multisig/keys.proto"></a>
<p align="right"><a href="#top">Top</a></p>

## cosmos/crypto/multisig/keys.proto



<a name="cosmos.crypto.multisig.LegacyAminoPubKey"></a>

### LegacyAminoPubKey
LegacyAminoPubKey specifies a public key type
which nests multiple public keys and a threshold,
it uses legacy amino address rules.


| Field | Type | Label | Description |
| ----- | ---- | ----- | ----------- |
| `threshold` | [uint32](#uint32) |  |  |
| `public_keys` | [google.protobuf.Any](#google.protobuf.Any) | repeated |  |





 <!-- end messages -->

 <!-- end enums -->

 <!-- end HasExtensions -->

 <!-- end services -->



<a name="cosmos/crypto/multisig/v1beta1/multisig.proto"></a>
<p align="right"><a href="#top">Top</a></p>

## cosmos/crypto/multisig/v1beta1/multisig.proto



<a name="cosmos.crypto.multisig.v1beta1.CompactBitArray"></a>

### CompactBitArray
CompactBitArray is an implementation of a space efficient bit array.
This is used to ensure that the encoded data takes up a minimal amount of
space after proto encoding.
This is not thread safe, and is not intended for concurrent usage.


| Field | Type | Label | Description |
| ----- | ---- | ----- | ----------- |
| `extra_bits_stored` | [uint32](#uint32) |  |  |
| `elems` | [bytes](#bytes) |  |  |






<a name="cosmos.crypto.multisig.v1beta1.MultiSignature"></a>

### MultiSignature
MultiSignature wraps the signatures from a multisig.LegacyAminoPubKey.
See cosmos.tx.v1betata1.ModeInfo.Multi for how to specify which signers
signed and with which modes.


| Field | Type | Label | Description |
| ----- | ---- | ----- | ----------- |
| `signatures` | [bytes](#bytes) | repeated |  |





 <!-- end messages -->

 <!-- end enums -->

 <!-- end HasExtensions -->

 <!-- end services -->



<a name="cosmos/crypto/secp256k1/keys.proto"></a>
<p align="right"><a href="#top">Top</a></p>

## cosmos/crypto/secp256k1/keys.proto



<a name="cosmos.crypto.secp256k1.PrivKey"></a>

### PrivKey
PrivKey defines a secp256k1 private key.


| Field | Type | Label | Description |
| ----- | ---- | ----- | ----------- |
| `key` | [bytes](#bytes) |  |  |






<a name="cosmos.crypto.secp256k1.PubKey"></a>

### PubKey
PubKey defines a secp256k1 public key
Key is the compressed form of the pubkey. The first byte depends is a 0x02 byte
if the y-coordinate is the lexicographically largest of the two associated with
the x-coordinate. Otherwise the first byte is a 0x03.
This prefix is followed with the x-coordinate.


| Field | Type | Label | Description |
| ----- | ---- | ----- | ----------- |
| `key` | [bytes](#bytes) |  |  |





 <!-- end messages -->

 <!-- end enums -->

 <!-- end HasExtensions -->

 <!-- end services -->



<a name="cosmos/crypto/secp256r1/keys.proto"></a>
<p align="right"><a href="#top">Top</a></p>

## cosmos/crypto/secp256r1/keys.proto



<a name="cosmos.crypto.secp256r1.PrivKey"></a>

### PrivKey
PrivKey defines a secp256r1 ECDSA private key.


| Field | Type | Label | Description |
| ----- | ---- | ----- | ----------- |
| `secret` | [bytes](#bytes) |  | secret number serialized using big-endian encoding |






<a name="cosmos.crypto.secp256r1.PubKey"></a>

### PubKey
PubKey defines a secp256r1 ECDSA public key.


| Field | Type | Label | Description |
| ----- | ---- | ----- | ----------- |
| `key` | [bytes](#bytes) |  | Point on secp256r1 curve in a compressed representation as specified in section 4.3.6 of ANSI X9.62: https://webstore.ansi.org/standards/ascx9/ansix9621998 |





 <!-- end messages -->

 <!-- end enums -->

 <!-- end HasExtensions -->

 <!-- end services -->



<a name="cosmos/distribution/v1beta1/distribution.proto"></a>
<p align="right"><a href="#top">Top</a></p>

## cosmos/distribution/v1beta1/distribution.proto



<a name="cosmos.distribution.v1beta1.CommunityPoolSpendProposal"></a>

### CommunityPoolSpendProposal
CommunityPoolSpendProposal details a proposal for use of community funds,
together with how many coins are proposed to be spent, and to which
recipient account.


| Field | Type | Label | Description |
| ----- | ---- | ----- | ----------- |
| `title` | [string](#string) |  |  |
| `description` | [string](#string) |  |  |
| `recipient` | [string](#string) |  |  |
| `amount` | [cosmos.base.v1beta1.Coin](#cosmos.base.v1beta1.Coin) | repeated |  |






<a name="cosmos.distribution.v1beta1.CommunityPoolSpendProposalWithDeposit"></a>

### CommunityPoolSpendProposalWithDeposit
CommunityPoolSpendProposalWithDeposit defines a CommunityPoolSpendProposal
with a deposit


| Field | Type | Label | Description |
| ----- | ---- | ----- | ----------- |
| `title` | [string](#string) |  |  |
| `description` | [string](#string) |  |  |
| `recipient` | [string](#string) |  |  |
| `amount` | [string](#string) |  |  |
| `deposit` | [string](#string) |  |  |






<a name="cosmos.distribution.v1beta1.DelegationDelegatorReward"></a>

### DelegationDelegatorReward
DelegationDelegatorReward represents the properties
of a delegator's delegation reward.


| Field | Type | Label | Description |
| ----- | ---- | ----- | ----------- |
| `validator_address` | [string](#string) |  |  |
| `reward` | [cosmos.base.v1beta1.DecCoin](#cosmos.base.v1beta1.DecCoin) | repeated |  |






<a name="cosmos.distribution.v1beta1.DelegatorStartingInfo"></a>

### DelegatorStartingInfo
DelegatorStartingInfo represents the starting info for a delegator reward
period. It tracks the previous validator period, the delegation's amount of
staking token, and the creation height (to check later on if any slashes have
occurred). NOTE: Even though validators are slashed to whole staking tokens,
the delegators within the validator may be left with less than a full token,
thus sdk.Dec is used.


| Field | Type | Label | Description |
| ----- | ---- | ----- | ----------- |
| `previous_period` | [uint64](#uint64) |  |  |
| `stake` | [string](#string) |  |  |
| `height` | [uint64](#uint64) |  |  |






<a name="cosmos.distribution.v1beta1.FeePool"></a>

### FeePool
FeePool is the global fee pool for distribution.


| Field | Type | Label | Description |
| ----- | ---- | ----- | ----------- |
| `community_pool` | [cosmos.base.v1beta1.DecCoin](#cosmos.base.v1beta1.DecCoin) | repeated |  |






<a name="cosmos.distribution.v1beta1.Params"></a>

### Params
Params defines the set of params for the distribution module.


| Field | Type | Label | Description |
| ----- | ---- | ----- | ----------- |
| `community_tax` | [string](#string) |  |  |
| `base_proposer_reward` | [string](#string) |  |  |
| `bonus_proposer_reward` | [string](#string) |  |  |
| `withdraw_addr_enabled` | [bool](#bool) |  |  |






<a name="cosmos.distribution.v1beta1.ValidatorAccumulatedCommission"></a>

### ValidatorAccumulatedCommission
ValidatorAccumulatedCommission represents accumulated commission
for a validator kept as a running counter, can be withdrawn at any time.


| Field | Type | Label | Description |
| ----- | ---- | ----- | ----------- |
| `commission` | [cosmos.base.v1beta1.DecCoin](#cosmos.base.v1beta1.DecCoin) | repeated |  |






<a name="cosmos.distribution.v1beta1.ValidatorCurrentRewards"></a>

### ValidatorCurrentRewards
ValidatorCurrentRewards represents current rewards and current
period for a validator kept as a running counter and incremented
each block as long as the validator's tokens remain constant.


| Field | Type | Label | Description |
| ----- | ---- | ----- | ----------- |
| `rewards` | [cosmos.base.v1beta1.DecCoin](#cosmos.base.v1beta1.DecCoin) | repeated |  |
| `period` | [uint64](#uint64) |  |  |






<a name="cosmos.distribution.v1beta1.ValidatorHistoricalRewards"></a>

### ValidatorHistoricalRewards
ValidatorHistoricalRewards represents historical rewards for a validator.
Height is implicit within the store key.
Cumulative reward ratio is the sum from the zeroeth period
until this period of rewards / tokens, per the spec.
The reference count indicates the number of objects
which might need to reference this historical entry at any point.
ReferenceCount =
   number of outstanding delegations which ended the associated period (and
   might need to read that record)
 + number of slashes which ended the associated period (and might need to
 read that record)
 + one per validator for the zeroeth period, set on initialization


| Field | Type | Label | Description |
| ----- | ---- | ----- | ----------- |
| `cumulative_reward_ratio` | [cosmos.base.v1beta1.DecCoin](#cosmos.base.v1beta1.DecCoin) | repeated |  |
| `reference_count` | [uint32](#uint32) |  |  |






<a name="cosmos.distribution.v1beta1.ValidatorOutstandingRewards"></a>

### ValidatorOutstandingRewards
ValidatorOutstandingRewards represents outstanding (un-withdrawn) rewards
for a validator inexpensive to track, allows simple sanity checks.


| Field | Type | Label | Description |
| ----- | ---- | ----- | ----------- |
| `rewards` | [cosmos.base.v1beta1.DecCoin](#cosmos.base.v1beta1.DecCoin) | repeated |  |






<a name="cosmos.distribution.v1beta1.ValidatorSlashEvent"></a>

### ValidatorSlashEvent
ValidatorSlashEvent represents a validator slash event.
Height is implicit within the store key.
This is needed to calculate appropriate amount of staking tokens
for delegations which are withdrawn after a slash has occurred.


| Field | Type | Label | Description |
| ----- | ---- | ----- | ----------- |
| `validator_period` | [uint64](#uint64) |  |  |
| `fraction` | [string](#string) |  |  |






<a name="cosmos.distribution.v1beta1.ValidatorSlashEvents"></a>

### ValidatorSlashEvents
ValidatorSlashEvents is a collection of ValidatorSlashEvent messages.


| Field | Type | Label | Description |
| ----- | ---- | ----- | ----------- |
| `validator_slash_events` | [ValidatorSlashEvent](#cosmos.distribution.v1beta1.ValidatorSlashEvent) | repeated |  |





 <!-- end messages -->

 <!-- end enums -->

 <!-- end HasExtensions -->

 <!-- end services -->



<a name="cosmos/distribution/v1beta1/genesis.proto"></a>
<p align="right"><a href="#top">Top</a></p>

## cosmos/distribution/v1beta1/genesis.proto



<a name="cosmos.distribution.v1beta1.DelegatorStartingInfoRecord"></a>

### DelegatorStartingInfoRecord
DelegatorStartingInfoRecord used for import / export via genesis json.


| Field | Type | Label | Description |
| ----- | ---- | ----- | ----------- |
| `delegator_address` | [string](#string) |  | delegator_address is the address of the delegator. |
| `validator_address` | [string](#string) |  | validator_address is the address of the validator. |
| `starting_info` | [DelegatorStartingInfo](#cosmos.distribution.v1beta1.DelegatorStartingInfo) |  | starting_info defines the starting info of a delegator. |






<a name="cosmos.distribution.v1beta1.DelegatorWithdrawInfo"></a>

### DelegatorWithdrawInfo
DelegatorWithdrawInfo is the address for where distributions rewards are
withdrawn to by default this struct is only used at genesis to feed in
default withdraw addresses.


| Field | Type | Label | Description |
| ----- | ---- | ----- | ----------- |
| `delegator_address` | [string](#string) |  | delegator_address is the address of the delegator. |
| `withdraw_address` | [string](#string) |  | withdraw_address is the address to withdraw the delegation rewards to. |






<a name="cosmos.distribution.v1beta1.GenesisState"></a>

### GenesisState
GenesisState defines the distribution module's genesis state.


| Field | Type | Label | Description |
| ----- | ---- | ----- | ----------- |
| `params` | [Params](#cosmos.distribution.v1beta1.Params) |  | params defines all the paramaters of the module. |
| `fee_pool` | [FeePool](#cosmos.distribution.v1beta1.FeePool) |  | fee_pool defines the fee pool at genesis. |
| `delegator_withdraw_infos` | [DelegatorWithdrawInfo](#cosmos.distribution.v1beta1.DelegatorWithdrawInfo) | repeated | fee_pool defines the delegator withdraw infos at genesis. |
| `previous_proposer` | [string](#string) |  | fee_pool defines the previous proposer at genesis. |
| `outstanding_rewards` | [ValidatorOutstandingRewardsRecord](#cosmos.distribution.v1beta1.ValidatorOutstandingRewardsRecord) | repeated | fee_pool defines the outstanding rewards of all validators at genesis. |
| `validator_accumulated_commissions` | [ValidatorAccumulatedCommissionRecord](#cosmos.distribution.v1beta1.ValidatorAccumulatedCommissionRecord) | repeated | fee_pool defines the accumulated commisions of all validators at genesis. |
| `validator_historical_rewards` | [ValidatorHistoricalRewardsRecord](#cosmos.distribution.v1beta1.ValidatorHistoricalRewardsRecord) | repeated | fee_pool defines the historical rewards of all validators at genesis. |
| `validator_current_rewards` | [ValidatorCurrentRewardsRecord](#cosmos.distribution.v1beta1.ValidatorCurrentRewardsRecord) | repeated | fee_pool defines the current rewards of all validators at genesis. |
| `delegator_starting_infos` | [DelegatorStartingInfoRecord](#cosmos.distribution.v1beta1.DelegatorStartingInfoRecord) | repeated | fee_pool defines the delegator starting infos at genesis. |
| `validator_slash_events` | [ValidatorSlashEventRecord](#cosmos.distribution.v1beta1.ValidatorSlashEventRecord) | repeated | fee_pool defines the validator slash events at genesis. |






<a name="cosmos.distribution.v1beta1.ValidatorAccumulatedCommissionRecord"></a>

### ValidatorAccumulatedCommissionRecord
ValidatorAccumulatedCommissionRecord is used for import / export via genesis
json.


| Field | Type | Label | Description |
| ----- | ---- | ----- | ----------- |
| `validator_address` | [string](#string) |  | validator_address is the address of the validator. |
| `accumulated` | [ValidatorAccumulatedCommission](#cosmos.distribution.v1beta1.ValidatorAccumulatedCommission) |  | accumulated is the accumulated commission of a validator. |






<a name="cosmos.distribution.v1beta1.ValidatorCurrentRewardsRecord"></a>

### ValidatorCurrentRewardsRecord
ValidatorCurrentRewardsRecord is used for import / export via genesis json.


| Field | Type | Label | Description |
| ----- | ---- | ----- | ----------- |
| `validator_address` | [string](#string) |  | validator_address is the address of the validator. |
| `rewards` | [ValidatorCurrentRewards](#cosmos.distribution.v1beta1.ValidatorCurrentRewards) |  | rewards defines the current rewards of a validator. |






<a name="cosmos.distribution.v1beta1.ValidatorHistoricalRewardsRecord"></a>

### ValidatorHistoricalRewardsRecord
ValidatorHistoricalRewardsRecord is used for import / export via genesis
json.


| Field | Type | Label | Description |
| ----- | ---- | ----- | ----------- |
| `validator_address` | [string](#string) |  | validator_address is the address of the validator. |
| `period` | [uint64](#uint64) |  | period defines the period the historical rewards apply to. |
| `rewards` | [ValidatorHistoricalRewards](#cosmos.distribution.v1beta1.ValidatorHistoricalRewards) |  | rewards defines the historical rewards of a validator. |






<a name="cosmos.distribution.v1beta1.ValidatorOutstandingRewardsRecord"></a>

### ValidatorOutstandingRewardsRecord
ValidatorOutstandingRewardsRecord is used for import/export via genesis json.


| Field | Type | Label | Description |
| ----- | ---- | ----- | ----------- |
| `validator_address` | [string](#string) |  | validator_address is the address of the validator. |
| `outstanding_rewards` | [cosmos.base.v1beta1.DecCoin](#cosmos.base.v1beta1.DecCoin) | repeated | outstanding_rewards represents the oustanding rewards of a validator. |






<a name="cosmos.distribution.v1beta1.ValidatorSlashEventRecord"></a>

### ValidatorSlashEventRecord
ValidatorSlashEventRecord is used for import / export via genesis json.


| Field | Type | Label | Description |
| ----- | ---- | ----- | ----------- |
| `validator_address` | [string](#string) |  | validator_address is the address of the validator. |
| `height` | [uint64](#uint64) |  | height defines the block height at which the slash event occured. |
| `period` | [uint64](#uint64) |  | period is the period of the slash event. |
| `validator_slash_event` | [ValidatorSlashEvent](#cosmos.distribution.v1beta1.ValidatorSlashEvent) |  | validator_slash_event describes the slash event. |





 <!-- end messages -->

 <!-- end enums -->

 <!-- end HasExtensions -->

 <!-- end services -->



<a name="cosmos/distribution/v1beta1/query.proto"></a>
<p align="right"><a href="#top">Top</a></p>

## cosmos/distribution/v1beta1/query.proto



<a name="cosmos.distribution.v1beta1.QueryCommunityPoolRequest"></a>

### QueryCommunityPoolRequest
QueryCommunityPoolRequest is the request type for the Query/CommunityPool RPC
method.






<a name="cosmos.distribution.v1beta1.QueryCommunityPoolResponse"></a>

### QueryCommunityPoolResponse
QueryCommunityPoolResponse is the response type for the Query/CommunityPool
RPC method.


| Field | Type | Label | Description |
| ----- | ---- | ----- | ----------- |
| `pool` | [cosmos.base.v1beta1.DecCoin](#cosmos.base.v1beta1.DecCoin) | repeated | pool defines community pool's coins. |






<a name="cosmos.distribution.v1beta1.QueryDelegationRewardsRequest"></a>

### QueryDelegationRewardsRequest
QueryDelegationRewardsRequest is the request type for the
Query/DelegationRewards RPC method.


| Field | Type | Label | Description |
| ----- | ---- | ----- | ----------- |
| `delegator_address` | [string](#string) |  | delegator_address defines the delegator address to query for. |
| `validator_address` | [string](#string) |  | validator_address defines the validator address to query for. |






<a name="cosmos.distribution.v1beta1.QueryDelegationRewardsResponse"></a>

### QueryDelegationRewardsResponse
QueryDelegationRewardsResponse is the response type for the
Query/DelegationRewards RPC method.


| Field | Type | Label | Description |
| ----- | ---- | ----- | ----------- |
| `rewards` | [cosmos.base.v1beta1.DecCoin](#cosmos.base.v1beta1.DecCoin) | repeated | rewards defines the rewards accrued by a delegation. |






<a name="cosmos.distribution.v1beta1.QueryDelegationTotalRewardsRequest"></a>

### QueryDelegationTotalRewardsRequest
QueryDelegationTotalRewardsRequest is the request type for the
Query/DelegationTotalRewards RPC method.


| Field | Type | Label | Description |
| ----- | ---- | ----- | ----------- |
| `delegator_address` | [string](#string) |  | delegator_address defines the delegator address to query for. |






<a name="cosmos.distribution.v1beta1.QueryDelegationTotalRewardsResponse"></a>

### QueryDelegationTotalRewardsResponse
QueryDelegationTotalRewardsResponse is the response type for the
Query/DelegationTotalRewards RPC method.


| Field | Type | Label | Description |
| ----- | ---- | ----- | ----------- |
| `rewards` | [DelegationDelegatorReward](#cosmos.distribution.v1beta1.DelegationDelegatorReward) | repeated | rewards defines all the rewards accrued by a delegator. |
| `total` | [cosmos.base.v1beta1.DecCoin](#cosmos.base.v1beta1.DecCoin) | repeated | total defines the sum of all the rewards. |






<a name="cosmos.distribution.v1beta1.QueryDelegatorValidatorsRequest"></a>

### QueryDelegatorValidatorsRequest
QueryDelegatorValidatorsRequest is the request type for the
Query/DelegatorValidators RPC method.


| Field | Type | Label | Description |
| ----- | ---- | ----- | ----------- |
| `delegator_address` | [string](#string) |  | delegator_address defines the delegator address to query for. |






<a name="cosmos.distribution.v1beta1.QueryDelegatorValidatorsResponse"></a>

### QueryDelegatorValidatorsResponse
QueryDelegatorValidatorsResponse is the response type for the
Query/DelegatorValidators RPC method.


| Field | Type | Label | Description |
| ----- | ---- | ----- | ----------- |
| `validators` | [string](#string) | repeated | validators defines the validators a delegator is delegating for. |






<a name="cosmos.distribution.v1beta1.QueryDelegatorWithdrawAddressRequest"></a>

### QueryDelegatorWithdrawAddressRequest
QueryDelegatorWithdrawAddressRequest is the request type for the
Query/DelegatorWithdrawAddress RPC method.


| Field | Type | Label | Description |
| ----- | ---- | ----- | ----------- |
| `delegator_address` | [string](#string) |  | delegator_address defines the delegator address to query for. |






<a name="cosmos.distribution.v1beta1.QueryDelegatorWithdrawAddressResponse"></a>

### QueryDelegatorWithdrawAddressResponse
QueryDelegatorWithdrawAddressResponse is the response type for the
Query/DelegatorWithdrawAddress RPC method.


| Field | Type | Label | Description |
| ----- | ---- | ----- | ----------- |
| `withdraw_address` | [string](#string) |  | withdraw_address defines the delegator address to query for. |






<a name="cosmos.distribution.v1beta1.QueryParamsRequest"></a>

### QueryParamsRequest
QueryParamsRequest is the request type for the Query/Params RPC method.






<a name="cosmos.distribution.v1beta1.QueryParamsResponse"></a>

### QueryParamsResponse
QueryParamsResponse is the response type for the Query/Params RPC method.


| Field | Type | Label | Description |
| ----- | ---- | ----- | ----------- |
| `params` | [Params](#cosmos.distribution.v1beta1.Params) |  | params defines the parameters of the module. |






<a name="cosmos.distribution.v1beta1.QueryValidatorCommissionRequest"></a>

### QueryValidatorCommissionRequest
QueryValidatorCommissionRequest is the request type for the
Query/ValidatorCommission RPC method


| Field | Type | Label | Description |
| ----- | ---- | ----- | ----------- |
| `validator_address` | [string](#string) |  | validator_address defines the validator address to query for. |






<a name="cosmos.distribution.v1beta1.QueryValidatorCommissionResponse"></a>

### QueryValidatorCommissionResponse
QueryValidatorCommissionResponse is the response type for the
Query/ValidatorCommission RPC method


| Field | Type | Label | Description |
| ----- | ---- | ----- | ----------- |
| `commission` | [ValidatorAccumulatedCommission](#cosmos.distribution.v1beta1.ValidatorAccumulatedCommission) |  | commission defines the commision the validator received. |






<a name="cosmos.distribution.v1beta1.QueryValidatorOutstandingRewardsRequest"></a>

### QueryValidatorOutstandingRewardsRequest
QueryValidatorOutstandingRewardsRequest is the request type for the
Query/ValidatorOutstandingRewards RPC method.


| Field | Type | Label | Description |
| ----- | ---- | ----- | ----------- |
| `validator_address` | [string](#string) |  | validator_address defines the validator address to query for. |






<a name="cosmos.distribution.v1beta1.QueryValidatorOutstandingRewardsResponse"></a>

### QueryValidatorOutstandingRewardsResponse
QueryValidatorOutstandingRewardsResponse is the response type for the
Query/ValidatorOutstandingRewards RPC method.


| Field | Type | Label | Description |
| ----- | ---- | ----- | ----------- |
| `rewards` | [ValidatorOutstandingRewards](#cosmos.distribution.v1beta1.ValidatorOutstandingRewards) |  |  |






<a name="cosmos.distribution.v1beta1.QueryValidatorSlashesRequest"></a>

### QueryValidatorSlashesRequest
QueryValidatorSlashesRequest is the request type for the
Query/ValidatorSlashes RPC method


| Field | Type | Label | Description |
| ----- | ---- | ----- | ----------- |
| `validator_address` | [string](#string) |  | validator_address defines the validator address to query for. |
| `starting_height` | [uint64](#uint64) |  | starting_height defines the optional starting height to query the slashes. |
| `ending_height` | [uint64](#uint64) |  | starting_height defines the optional ending height to query the slashes. |
| `pagination` | [cosmos.base.query.v1beta1.PageRequest](#cosmos.base.query.v1beta1.PageRequest) |  | pagination defines an optional pagination for the request. |






<a name="cosmos.distribution.v1beta1.QueryValidatorSlashesResponse"></a>

### QueryValidatorSlashesResponse
QueryValidatorSlashesResponse is the response type for the
Query/ValidatorSlashes RPC method.


| Field | Type | Label | Description |
| ----- | ---- | ----- | ----------- |
| `slashes` | [ValidatorSlashEvent](#cosmos.distribution.v1beta1.ValidatorSlashEvent) | repeated | slashes defines the slashes the validator received. |
| `pagination` | [cosmos.base.query.v1beta1.PageResponse](#cosmos.base.query.v1beta1.PageResponse) |  | pagination defines the pagination in the response. |





 <!-- end messages -->

 <!-- end enums -->

 <!-- end HasExtensions -->


<a name="cosmos.distribution.v1beta1.Query"></a>

### Query
Query defines the gRPC querier service for distribution module.

| Method Name | Request Type | Response Type | Description | HTTP Verb | Endpoint |
| ----------- | ------------ | ------------- | ------------| ------- | -------- |
| `Params` | [QueryParamsRequest](#cosmos.distribution.v1beta1.QueryParamsRequest) | [QueryParamsResponse](#cosmos.distribution.v1beta1.QueryParamsResponse) | Params queries params of the distribution module. | GET|/cosmos/distribution/v1beta1/params|
| `ValidatorOutstandingRewards` | [QueryValidatorOutstandingRewardsRequest](#cosmos.distribution.v1beta1.QueryValidatorOutstandingRewardsRequest) | [QueryValidatorOutstandingRewardsResponse](#cosmos.distribution.v1beta1.QueryValidatorOutstandingRewardsResponse) | ValidatorOutstandingRewards queries rewards of a validator address. | GET|/cosmos/distribution/v1beta1/validators/{validator_address}/outstanding_rewards|
| `ValidatorCommission` | [QueryValidatorCommissionRequest](#cosmos.distribution.v1beta1.QueryValidatorCommissionRequest) | [QueryValidatorCommissionResponse](#cosmos.distribution.v1beta1.QueryValidatorCommissionResponse) | ValidatorCommission queries accumulated commission for a validator. | GET|/cosmos/distribution/v1beta1/validators/{validator_address}/commission|
| `ValidatorSlashes` | [QueryValidatorSlashesRequest](#cosmos.distribution.v1beta1.QueryValidatorSlashesRequest) | [QueryValidatorSlashesResponse](#cosmos.distribution.v1beta1.QueryValidatorSlashesResponse) | ValidatorSlashes queries slash events of a validator. | GET|/cosmos/distribution/v1beta1/validators/{validator_address}/slashes|
| `DelegationRewards` | [QueryDelegationRewardsRequest](#cosmos.distribution.v1beta1.QueryDelegationRewardsRequest) | [QueryDelegationRewardsResponse](#cosmos.distribution.v1beta1.QueryDelegationRewardsResponse) | DelegationRewards queries the total rewards accrued by a delegation. | GET|/cosmos/distribution/v1beta1/delegators/{delegator_address}/rewards/{validator_address}|
| `DelegationTotalRewards` | [QueryDelegationTotalRewardsRequest](#cosmos.distribution.v1beta1.QueryDelegationTotalRewardsRequest) | [QueryDelegationTotalRewardsResponse](#cosmos.distribution.v1beta1.QueryDelegationTotalRewardsResponse) | DelegationTotalRewards queries the total rewards accrued by a each validator. | GET|/cosmos/distribution/v1beta1/delegators/{delegator_address}/rewards|
| `DelegatorValidators` | [QueryDelegatorValidatorsRequest](#cosmos.distribution.v1beta1.QueryDelegatorValidatorsRequest) | [QueryDelegatorValidatorsResponse](#cosmos.distribution.v1beta1.QueryDelegatorValidatorsResponse) | DelegatorValidators queries the validators of a delegator. | GET|/cosmos/distribution/v1beta1/delegators/{delegator_address}/validators|
| `DelegatorWithdrawAddress` | [QueryDelegatorWithdrawAddressRequest](#cosmos.distribution.v1beta1.QueryDelegatorWithdrawAddressRequest) | [QueryDelegatorWithdrawAddressResponse](#cosmos.distribution.v1beta1.QueryDelegatorWithdrawAddressResponse) | DelegatorWithdrawAddress queries withdraw address of a delegator. | GET|/cosmos/distribution/v1beta1/delegators/{delegator_address}/withdraw_address|
| `CommunityPool` | [QueryCommunityPoolRequest](#cosmos.distribution.v1beta1.QueryCommunityPoolRequest) | [QueryCommunityPoolResponse](#cosmos.distribution.v1beta1.QueryCommunityPoolResponse) | CommunityPool queries the community pool coins. | GET|/cosmos/distribution/v1beta1/community_pool|

 <!-- end services -->



<a name="cosmos/distribution/v1beta1/tx.proto"></a>
<p align="right"><a href="#top">Top</a></p>

## cosmos/distribution/v1beta1/tx.proto



<a name="cosmos.distribution.v1beta1.MsgFundCommunityPool"></a>

### MsgFundCommunityPool
MsgFundCommunityPool allows an account to directly
fund the community pool.


| Field | Type | Label | Description |
| ----- | ---- | ----- | ----------- |
| `amount` | [cosmos.base.v1beta1.Coin](#cosmos.base.v1beta1.Coin) | repeated |  |
| `depositor` | [string](#string) |  |  |






<a name="cosmos.distribution.v1beta1.MsgFundCommunityPoolResponse"></a>

### MsgFundCommunityPoolResponse
MsgFundCommunityPoolResponse defines the Msg/FundCommunityPool response type.






<a name="cosmos.distribution.v1beta1.MsgSetWithdrawAddress"></a>

### MsgSetWithdrawAddress
MsgSetWithdrawAddress sets the withdraw address for
a delegator (or validator self-delegation).


| Field | Type | Label | Description |
| ----- | ---- | ----- | ----------- |
| `delegator_address` | [string](#string) |  |  |
| `withdraw_address` | [string](#string) |  |  |






<a name="cosmos.distribution.v1beta1.MsgSetWithdrawAddressResponse"></a>

### MsgSetWithdrawAddressResponse
MsgSetWithdrawAddressResponse defines the Msg/SetWithdrawAddress response type.






<a name="cosmos.distribution.v1beta1.MsgWithdrawDelegatorReward"></a>

### MsgWithdrawDelegatorReward
MsgWithdrawDelegatorReward represents delegation withdrawal to a delegator
from a single validator.


| Field | Type | Label | Description |
| ----- | ---- | ----- | ----------- |
| `delegator_address` | [string](#string) |  |  |
| `validator_address` | [string](#string) |  |  |






<a name="cosmos.distribution.v1beta1.MsgWithdrawDelegatorRewardResponse"></a>

### MsgWithdrawDelegatorRewardResponse
MsgWithdrawDelegatorRewardResponse defines the Msg/WithdrawDelegatorReward response type.






<a name="cosmos.distribution.v1beta1.MsgWithdrawValidatorCommission"></a>

### MsgWithdrawValidatorCommission
MsgWithdrawValidatorCommission withdraws the full commission to the validator
address.


| Field | Type | Label | Description |
| ----- | ---- | ----- | ----------- |
| `validator_address` | [string](#string) |  |  |






<a name="cosmos.distribution.v1beta1.MsgWithdrawValidatorCommissionResponse"></a>

### MsgWithdrawValidatorCommissionResponse
MsgWithdrawValidatorCommissionResponse defines the Msg/WithdrawValidatorCommission response type.





 <!-- end messages -->

 <!-- end enums -->

 <!-- end HasExtensions -->


<a name="cosmos.distribution.v1beta1.Msg"></a>

### Msg
Msg defines the distribution Msg service.

| Method Name | Request Type | Response Type | Description | HTTP Verb | Endpoint |
| ----------- | ------------ | ------------- | ------------| ------- | -------- |
| `SetWithdrawAddress` | [MsgSetWithdrawAddress](#cosmos.distribution.v1beta1.MsgSetWithdrawAddress) | [MsgSetWithdrawAddressResponse](#cosmos.distribution.v1beta1.MsgSetWithdrawAddressResponse) | SetWithdrawAddress defines a method to change the withdraw address for a delegator (or validator self-delegation). | |
| `WithdrawDelegatorReward` | [MsgWithdrawDelegatorReward](#cosmos.distribution.v1beta1.MsgWithdrawDelegatorReward) | [MsgWithdrawDelegatorRewardResponse](#cosmos.distribution.v1beta1.MsgWithdrawDelegatorRewardResponse) | WithdrawDelegatorReward defines a method to withdraw rewards of delegator from a single validator. | |
| `WithdrawValidatorCommission` | [MsgWithdrawValidatorCommission](#cosmos.distribution.v1beta1.MsgWithdrawValidatorCommission) | [MsgWithdrawValidatorCommissionResponse](#cosmos.distribution.v1beta1.MsgWithdrawValidatorCommissionResponse) | WithdrawValidatorCommission defines a method to withdraw the full commission to the validator address. | |
| `FundCommunityPool` | [MsgFundCommunityPool](#cosmos.distribution.v1beta1.MsgFundCommunityPool) | [MsgFundCommunityPoolResponse](#cosmos.distribution.v1beta1.MsgFundCommunityPoolResponse) | FundCommunityPool defines a method to allow an account to directly fund the community pool. | |

 <!-- end services -->



<a name="cosmos/evidence/v1beta1/evidence.proto"></a>
<p align="right"><a href="#top">Top</a></p>

## cosmos/evidence/v1beta1/evidence.proto



<a name="cosmos.evidence.v1beta1.Equivocation"></a>

### Equivocation
Equivocation implements the Evidence interface and defines evidence of double
signing misbehavior.


| Field | Type | Label | Description |
| ----- | ---- | ----- | ----------- |
| `height` | [int64](#int64) |  |  |
| `time` | [google.protobuf.Timestamp](#google.protobuf.Timestamp) |  |  |
| `power` | [int64](#int64) |  |  |
| `consensus_address` | [string](#string) |  |  |





 <!-- end messages -->

 <!-- end enums -->

 <!-- end HasExtensions -->

 <!-- end services -->



<a name="cosmos/evidence/v1beta1/genesis.proto"></a>
<p align="right"><a href="#top">Top</a></p>

## cosmos/evidence/v1beta1/genesis.proto



<a name="cosmos.evidence.v1beta1.GenesisState"></a>

### GenesisState
GenesisState defines the evidence module's genesis state.


| Field | Type | Label | Description |
| ----- | ---- | ----- | ----------- |
| `evidence` | [google.protobuf.Any](#google.protobuf.Any) | repeated | evidence defines all the evidence at genesis. |





 <!-- end messages -->

 <!-- end enums -->

 <!-- end HasExtensions -->

 <!-- end services -->



<a name="cosmos/evidence/v1beta1/query.proto"></a>
<p align="right"><a href="#top">Top</a></p>

## cosmos/evidence/v1beta1/query.proto



<a name="cosmos.evidence.v1beta1.QueryAllEvidenceRequest"></a>

### QueryAllEvidenceRequest
QueryEvidenceRequest is the request type for the Query/AllEvidence RPC
method.


| Field | Type | Label | Description |
| ----- | ---- | ----- | ----------- |
| `pagination` | [cosmos.base.query.v1beta1.PageRequest](#cosmos.base.query.v1beta1.PageRequest) |  | pagination defines an optional pagination for the request. |






<a name="cosmos.evidence.v1beta1.QueryAllEvidenceResponse"></a>

### QueryAllEvidenceResponse
QueryAllEvidenceResponse is the response type for the Query/AllEvidence RPC
method.


| Field | Type | Label | Description |
| ----- | ---- | ----- | ----------- |
| `evidence` | [google.protobuf.Any](#google.protobuf.Any) | repeated | evidence returns all evidences. |
| `pagination` | [cosmos.base.query.v1beta1.PageResponse](#cosmos.base.query.v1beta1.PageResponse) |  | pagination defines the pagination in the response. |






<a name="cosmos.evidence.v1beta1.QueryEvidenceRequest"></a>

### QueryEvidenceRequest
QueryEvidenceRequest is the request type for the Query/Evidence RPC method.


| Field | Type | Label | Description |
| ----- | ---- | ----- | ----------- |
| `evidence_hash` | [bytes](#bytes) |  | evidence_hash defines the hash of the requested evidence. |






<a name="cosmos.evidence.v1beta1.QueryEvidenceResponse"></a>

### QueryEvidenceResponse
QueryEvidenceResponse is the response type for the Query/Evidence RPC method.


| Field | Type | Label | Description |
| ----- | ---- | ----- | ----------- |
| `evidence` | [google.protobuf.Any](#google.protobuf.Any) |  | evidence returns the requested evidence. |





 <!-- end messages -->

 <!-- end enums -->

 <!-- end HasExtensions -->


<a name="cosmos.evidence.v1beta1.Query"></a>

### Query
Query defines the gRPC querier service.

| Method Name | Request Type | Response Type | Description | HTTP Verb | Endpoint |
| ----------- | ------------ | ------------- | ------------| ------- | -------- |
| `Evidence` | [QueryEvidenceRequest](#cosmos.evidence.v1beta1.QueryEvidenceRequest) | [QueryEvidenceResponse](#cosmos.evidence.v1beta1.QueryEvidenceResponse) | Evidence queries evidence based on evidence hash. | GET|/cosmos/evidence/v1beta1/evidence/{evidence_hash}|
| `AllEvidence` | [QueryAllEvidenceRequest](#cosmos.evidence.v1beta1.QueryAllEvidenceRequest) | [QueryAllEvidenceResponse](#cosmos.evidence.v1beta1.QueryAllEvidenceResponse) | AllEvidence queries all evidence. | GET|/cosmos/evidence/v1beta1/evidence|

 <!-- end services -->



<a name="cosmos/evidence/v1beta1/tx.proto"></a>
<p align="right"><a href="#top">Top</a></p>

## cosmos/evidence/v1beta1/tx.proto



<a name="cosmos.evidence.v1beta1.MsgSubmitEvidence"></a>

### MsgSubmitEvidence
MsgSubmitEvidence represents a message that supports submitting arbitrary
Evidence of misbehavior such as equivocation or counterfactual signing.


| Field | Type | Label | Description |
| ----- | ---- | ----- | ----------- |
| `submitter` | [string](#string) |  |  |
| `evidence` | [google.protobuf.Any](#google.protobuf.Any) |  |  |






<a name="cosmos.evidence.v1beta1.MsgSubmitEvidenceResponse"></a>

### MsgSubmitEvidenceResponse
MsgSubmitEvidenceResponse defines the Msg/SubmitEvidence response type.


| Field | Type | Label | Description |
| ----- | ---- | ----- | ----------- |
| `hash` | [bytes](#bytes) |  | hash defines the hash of the evidence. |





 <!-- end messages -->

 <!-- end enums -->

 <!-- end HasExtensions -->


<a name="cosmos.evidence.v1beta1.Msg"></a>

### Msg
Msg defines the evidence Msg service.

| Method Name | Request Type | Response Type | Description | HTTP Verb | Endpoint |
| ----------- | ------------ | ------------- | ------------| ------- | -------- |
| `SubmitEvidence` | [MsgSubmitEvidence](#cosmos.evidence.v1beta1.MsgSubmitEvidence) | [MsgSubmitEvidenceResponse](#cosmos.evidence.v1beta1.MsgSubmitEvidenceResponse) | SubmitEvidence submits an arbitrary Evidence of misbehavior such as equivocation or counterfactual signing. | |

 <!-- end services -->



<a name="cosmos/feegrant/v1beta1/feegrant.proto"></a>
<p align="right"><a href="#top">Top</a></p>

## cosmos/feegrant/v1beta1/feegrant.proto



<a name="cosmos.feegrant.v1beta1.AllowedMsgAllowance"></a>

### AllowedMsgAllowance
AllowedMsgAllowance creates allowance only for specified message types.


| Field | Type | Label | Description |
| ----- | ---- | ----- | ----------- |
| `allowance` | [google.protobuf.Any](#google.protobuf.Any) |  | allowance can be any of basic and filtered fee allowance. |
| `allowed_messages` | [string](#string) | repeated | allowed_messages are the messages for which the grantee has the access. |






<a name="cosmos.feegrant.v1beta1.BasicAllowance"></a>

### BasicAllowance
BasicAllowance implements Allowance with a one-time grant of tokens
that optionally expires. The grantee can use up to SpendLimit to cover fees.


| Field | Type | Label | Description |
| ----- | ---- | ----- | ----------- |
| `spend_limit` | [cosmos.base.v1beta1.Coin](#cosmos.base.v1beta1.Coin) | repeated | spend_limit specifies the maximum amount of tokens that can be spent by this allowance and will be updated as tokens are spent. If it is empty, there is no spend limit and any amount of coins can be spent. |
| `expiration` | [google.protobuf.Timestamp](#google.protobuf.Timestamp) |  | expiration specifies an optional time when this allowance expires |






<a name="cosmos.feegrant.v1beta1.Grant"></a>

### Grant
Grant is stored in the KVStore to record a grant with full context


| Field | Type | Label | Description |
| ----- | ---- | ----- | ----------- |
| `granter` | [string](#string) |  | granter is the address of the user granting an allowance of their funds. |
| `grantee` | [string](#string) |  | grantee is the address of the user being granted an allowance of another user's funds. |
| `allowance` | [google.protobuf.Any](#google.protobuf.Any) |  | allowance can be any of basic and filtered fee allowance. |






<a name="cosmos.feegrant.v1beta1.PeriodicAllowance"></a>

### PeriodicAllowance
PeriodicAllowance extends Allowance to allow for both a maximum cap,
as well as a limit per time period.


| Field | Type | Label | Description |
| ----- | ---- | ----- | ----------- |
| `basic` | [BasicAllowance](#cosmos.feegrant.v1beta1.BasicAllowance) |  | basic specifies a struct of `BasicAllowance` |
| `period` | [google.protobuf.Duration](#google.protobuf.Duration) |  | period specifies the time duration in which period_spend_limit coins can be spent before that allowance is reset |
| `period_spend_limit` | [cosmos.base.v1beta1.Coin](#cosmos.base.v1beta1.Coin) | repeated | period_spend_limit specifies the maximum number of coins that can be spent in the period |
| `period_can_spend` | [cosmos.base.v1beta1.Coin](#cosmos.base.v1beta1.Coin) | repeated | period_can_spend is the number of coins left to be spent before the period_reset time |
| `period_reset` | [google.protobuf.Timestamp](#google.protobuf.Timestamp) |  | period_reset is the time at which this period resets and a new one begins, it is calculated from the start time of the first transaction after the last period ended |





 <!-- end messages -->

 <!-- end enums -->

 <!-- end HasExtensions -->

 <!-- end services -->



<a name="cosmos/feegrant/v1beta1/genesis.proto"></a>
<p align="right"><a href="#top">Top</a></p>

## cosmos/feegrant/v1beta1/genesis.proto



<a name="cosmos.feegrant.v1beta1.GenesisState"></a>

### GenesisState
GenesisState contains a set of fee allowances, persisted from the store


| Field | Type | Label | Description |
| ----- | ---- | ----- | ----------- |
| `allowances` | [Grant](#cosmos.feegrant.v1beta1.Grant) | repeated |  |





 <!-- end messages -->

 <!-- end enums -->

 <!-- end HasExtensions -->

 <!-- end services -->



<a name="cosmos/feegrant/v1beta1/query.proto"></a>
<p align="right"><a href="#top">Top</a></p>

## cosmos/feegrant/v1beta1/query.proto



<a name="cosmos.feegrant.v1beta1.QueryAllowanceRequest"></a>

### QueryAllowanceRequest
QueryAllowanceRequest is the request type for the Query/Allowance RPC method.


| Field | Type | Label | Description |
| ----- | ---- | ----- | ----------- |
| `granter` | [string](#string) |  | granter is the address of the user granting an allowance of their funds. |
| `grantee` | [string](#string) |  | grantee is the address of the user being granted an allowance of another user's funds. |






<a name="cosmos.feegrant.v1beta1.QueryAllowanceResponse"></a>

### QueryAllowanceResponse
QueryAllowanceResponse is the response type for the Query/Allowance RPC method.


| Field | Type | Label | Description |
| ----- | ---- | ----- | ----------- |
| `allowance` | [Grant](#cosmos.feegrant.v1beta1.Grant) |  | allowance is a allowance granted for grantee by granter. |






<a name="cosmos.feegrant.v1beta1.QueryAllowancesRequest"></a>

### QueryAllowancesRequest
QueryAllowancesRequest is the request type for the Query/Allowances RPC method.


| Field | Type | Label | Description |
| ----- | ---- | ----- | ----------- |
| `grantee` | [string](#string) |  |  |
| `pagination` | [cosmos.base.query.v1beta1.PageRequest](#cosmos.base.query.v1beta1.PageRequest) |  | pagination defines an pagination for the request. |






<a name="cosmos.feegrant.v1beta1.QueryAllowancesResponse"></a>

### QueryAllowancesResponse
QueryAllowancesResponse is the response type for the Query/Allowances RPC method.


| Field | Type | Label | Description |
| ----- | ---- | ----- | ----------- |
| `allowances` | [Grant](#cosmos.feegrant.v1beta1.Grant) | repeated | allowances are allowance's granted for grantee by granter. |
| `pagination` | [cosmos.base.query.v1beta1.PageResponse](#cosmos.base.query.v1beta1.PageResponse) |  | pagination defines an pagination for the response. |





 <!-- end messages -->

 <!-- end enums -->

 <!-- end HasExtensions -->


<a name="cosmos.feegrant.v1beta1.Query"></a>

### Query
Query defines the gRPC querier service.

| Method Name | Request Type | Response Type | Description | HTTP Verb | Endpoint |
| ----------- | ------------ | ------------- | ------------| ------- | -------- |
| `Allowance` | [QueryAllowanceRequest](#cosmos.feegrant.v1beta1.QueryAllowanceRequest) | [QueryAllowanceResponse](#cosmos.feegrant.v1beta1.QueryAllowanceResponse) | Allowance returns fee granted to the grantee by the granter. | GET|/cosmos/feegrant/v1beta1/allowance/{granter}/{grantee}|
| `Allowances` | [QueryAllowancesRequest](#cosmos.feegrant.v1beta1.QueryAllowancesRequest) | [QueryAllowancesResponse](#cosmos.feegrant.v1beta1.QueryAllowancesResponse) | Allowances returns all the grants for address. | GET|/cosmos/feegrant/v1beta1/allowances/{grantee}|

 <!-- end services -->



<a name="cosmos/feegrant/v1beta1/tx.proto"></a>
<p align="right"><a href="#top">Top</a></p>

## cosmos/feegrant/v1beta1/tx.proto



<a name="cosmos.feegrant.v1beta1.MsgGrantAllowance"></a>

### MsgGrantAllowance
MsgGrantAllowance adds permission for Grantee to spend up to Allowance
of fees from the account of Granter.


| Field | Type | Label | Description |
| ----- | ---- | ----- | ----------- |
| `granter` | [string](#string) |  | granter is the address of the user granting an allowance of their funds. |
| `grantee` | [string](#string) |  | grantee is the address of the user being granted an allowance of another user's funds. |
| `allowance` | [google.protobuf.Any](#google.protobuf.Any) |  | allowance can be any of basic and filtered fee allowance. |






<a name="cosmos.feegrant.v1beta1.MsgGrantAllowanceResponse"></a>

### MsgGrantAllowanceResponse
MsgGrantAllowanceResponse defines the Msg/GrantAllowanceResponse response type.






<a name="cosmos.feegrant.v1beta1.MsgRevokeAllowance"></a>

### MsgRevokeAllowance
MsgRevokeAllowance removes any existing Allowance from Granter to Grantee.


| Field | Type | Label | Description |
| ----- | ---- | ----- | ----------- |
| `granter` | [string](#string) |  | granter is the address of the user granting an allowance of their funds. |
| `grantee` | [string](#string) |  | grantee is the address of the user being granted an allowance of another user's funds. |






<a name="cosmos.feegrant.v1beta1.MsgRevokeAllowanceResponse"></a>

### MsgRevokeAllowanceResponse
MsgRevokeAllowanceResponse defines the Msg/RevokeAllowanceResponse response type.





 <!-- end messages -->

 <!-- end enums -->

 <!-- end HasExtensions -->


<a name="cosmos.feegrant.v1beta1.Msg"></a>

### Msg
Msg defines the feegrant msg service.

| Method Name | Request Type | Response Type | Description | HTTP Verb | Endpoint |
| ----------- | ------------ | ------------- | ------------| ------- | -------- |
| `GrantAllowance` | [MsgGrantAllowance](#cosmos.feegrant.v1beta1.MsgGrantAllowance) | [MsgGrantAllowanceResponse](#cosmos.feegrant.v1beta1.MsgGrantAllowanceResponse) | GrantAllowance grants fee allowance to the grantee on the granter's account with the provided expiration time. | |
| `RevokeAllowance` | [MsgRevokeAllowance](#cosmos.feegrant.v1beta1.MsgRevokeAllowance) | [MsgRevokeAllowanceResponse](#cosmos.feegrant.v1beta1.MsgRevokeAllowanceResponse) | RevokeAllowance revokes any fee allowance of granter's account that has been granted to the grantee. | |

 <!-- end services -->



<a name="cosmos/genutil/v1beta1/genesis.proto"></a>
<p align="right"><a href="#top">Top</a></p>

## cosmos/genutil/v1beta1/genesis.proto



<a name="cosmos.genutil.v1beta1.GenesisState"></a>

### GenesisState
GenesisState defines the raw genesis transaction in JSON.


| Field | Type | Label | Description |
| ----- | ---- | ----- | ----------- |
| `gen_txs` | [bytes](#bytes) | repeated | gen_txs defines the genesis transactions. |





 <!-- end messages -->

 <!-- end enums -->

 <!-- end HasExtensions -->

 <!-- end services -->



<a name="cosmos/gov/v1beta1/gov.proto"></a>
<p align="right"><a href="#top">Top</a></p>

## cosmos/gov/v1beta1/gov.proto



<a name="cosmos.gov.v1beta1.Deposit"></a>

### Deposit
Deposit defines an amount deposited by an account address to an active
proposal.


| Field | Type | Label | Description |
| ----- | ---- | ----- | ----------- |
| `proposal_id` | [uint64](#uint64) |  |  |
| `depositor` | [string](#string) |  |  |
| `amount` | [cosmos.base.v1beta1.Coin](#cosmos.base.v1beta1.Coin) | repeated |  |






<a name="cosmos.gov.v1beta1.DepositParams"></a>

### DepositParams
DepositParams defines the params for deposits on governance proposals.


| Field | Type | Label | Description |
| ----- | ---- | ----- | ----------- |
| `min_deposit` | [cosmos.base.v1beta1.Coin](#cosmos.base.v1beta1.Coin) | repeated | Minimum deposit for a proposal to enter voting period. |
| `max_deposit_period` | [google.protobuf.Duration](#google.protobuf.Duration) |  | Maximum period for Atom holders to deposit on a proposal. Initial value: 2 months. |






<a name="cosmos.gov.v1beta1.Proposal"></a>

### Proposal
Proposal defines the core field members of a governance proposal.


| Field | Type | Label | Description |
| ----- | ---- | ----- | ----------- |
| `proposal_id` | [uint64](#uint64) |  |  |
| `content` | [google.protobuf.Any](#google.protobuf.Any) |  |  |
| `status` | [ProposalStatus](#cosmos.gov.v1beta1.ProposalStatus) |  |  |
| `final_tally_result` | [TallyResult](#cosmos.gov.v1beta1.TallyResult) |  |  |
| `submit_time` | [google.protobuf.Timestamp](#google.protobuf.Timestamp) |  |  |
| `deposit_end_time` | [google.protobuf.Timestamp](#google.protobuf.Timestamp) |  |  |
| `total_deposit` | [cosmos.base.v1beta1.Coin](#cosmos.base.v1beta1.Coin) | repeated |  |
| `voting_start_time` | [google.protobuf.Timestamp](#google.protobuf.Timestamp) |  |  |
| `voting_end_time` | [google.protobuf.Timestamp](#google.protobuf.Timestamp) |  |  |






<a name="cosmos.gov.v1beta1.TallyParams"></a>

### TallyParams
TallyParams defines the params for tallying votes on governance proposals.


| Field | Type | Label | Description |
| ----- | ---- | ----- | ----------- |
| `quorum` | [bytes](#bytes) |  | Minimum percentage of total stake needed to vote for a result to be considered valid. |
| `threshold` | [bytes](#bytes) |  | Minimum proportion of Yes votes for proposal to pass. Default value: 0.5. |
| `veto_threshold` | [bytes](#bytes) |  | Minimum value of Veto votes to Total votes ratio for proposal to be vetoed. Default value: 1/3. |






<a name="cosmos.gov.v1beta1.TallyResult"></a>

### TallyResult
TallyResult defines a standard tally for a governance proposal.


| Field | Type | Label | Description |
| ----- | ---- | ----- | ----------- |
| `yes` | [string](#string) |  |  |
| `abstain` | [string](#string) |  |  |
| `no` | [string](#string) |  |  |
| `no_with_veto` | [string](#string) |  |  |






<a name="cosmos.gov.v1beta1.TextProposal"></a>

### TextProposal
TextProposal defines a standard text proposal whose changes need to be
manually updated in case of approval.


| Field | Type | Label | Description |
| ----- | ---- | ----- | ----------- |
| `title` | [string](#string) |  |  |
| `description` | [string](#string) |  |  |






<a name="cosmos.gov.v1beta1.Vote"></a>

### Vote
Vote defines a vote on a governance proposal.
A Vote consists of a proposal ID, the voter, and the vote option.


| Field | Type | Label | Description |
| ----- | ---- | ----- | ----------- |
| `proposal_id` | [uint64](#uint64) |  |  |
| `voter` | [string](#string) |  |  |
| `option` | [VoteOption](#cosmos.gov.v1beta1.VoteOption) |  | **Deprecated.** Deprecated: Prefer to use `options` instead. This field is set in queries if and only if `len(options) == 1` and that option has weight 1. In all other cases, this field will default to VOTE_OPTION_UNSPECIFIED. |
| `options` | [WeightedVoteOption](#cosmos.gov.v1beta1.WeightedVoteOption) | repeated |  |






<a name="cosmos.gov.v1beta1.VotingParams"></a>

### VotingParams
VotingParams defines the params for voting on governance proposals.


| Field | Type | Label | Description |
| ----- | ---- | ----- | ----------- |
| `voting_period` | [google.protobuf.Duration](#google.protobuf.Duration) |  | Length of the voting period. |






<a name="cosmos.gov.v1beta1.WeightedVoteOption"></a>

### WeightedVoteOption
WeightedVoteOption defines a unit of vote for vote split.


| Field | Type | Label | Description |
| ----- | ---- | ----- | ----------- |
| `option` | [VoteOption](#cosmos.gov.v1beta1.VoteOption) |  |  |
| `weight` | [string](#string) |  |  |





 <!-- end messages -->


<a name="cosmos.gov.v1beta1.ProposalStatus"></a>

### ProposalStatus
ProposalStatus enumerates the valid statuses of a proposal.

| Name | Number | Description |
| ---- | ------ | ----------- |
| PROPOSAL_STATUS_UNSPECIFIED | 0 | PROPOSAL_STATUS_UNSPECIFIED defines the default propopsal status. |
| PROPOSAL_STATUS_DEPOSIT_PERIOD | 1 | PROPOSAL_STATUS_DEPOSIT_PERIOD defines a proposal status during the deposit period. |
| PROPOSAL_STATUS_VOTING_PERIOD | 2 | PROPOSAL_STATUS_VOTING_PERIOD defines a proposal status during the voting period. |
| PROPOSAL_STATUS_PASSED | 3 | PROPOSAL_STATUS_PASSED defines a proposal status of a proposal that has passed. |
| PROPOSAL_STATUS_REJECTED | 4 | PROPOSAL_STATUS_REJECTED defines a proposal status of a proposal that has been rejected. |
| PROPOSAL_STATUS_FAILED | 5 | PROPOSAL_STATUS_FAILED defines a proposal status of a proposal that has failed. |



<a name="cosmos.gov.v1beta1.VoteOption"></a>

### VoteOption
VoteOption enumerates the valid vote options for a given governance proposal.

| Name | Number | Description |
| ---- | ------ | ----------- |
| VOTE_OPTION_UNSPECIFIED | 0 | VOTE_OPTION_UNSPECIFIED defines a no-op vote option. |
| VOTE_OPTION_YES | 1 | VOTE_OPTION_YES defines a yes vote option. |
| VOTE_OPTION_ABSTAIN | 2 | VOTE_OPTION_ABSTAIN defines an abstain vote option. |
| VOTE_OPTION_NO | 3 | VOTE_OPTION_NO defines a no vote option. |
| VOTE_OPTION_NO_WITH_VETO | 4 | VOTE_OPTION_NO_WITH_VETO defines a no with veto vote option. |


 <!-- end enums -->

 <!-- end HasExtensions -->

 <!-- end services -->



<a name="cosmos/gov/v1beta1/genesis.proto"></a>
<p align="right"><a href="#top">Top</a></p>

## cosmos/gov/v1beta1/genesis.proto



<a name="cosmos.gov.v1beta1.GenesisState"></a>

### GenesisState
GenesisState defines the gov module's genesis state.


| Field | Type | Label | Description |
| ----- | ---- | ----- | ----------- |
| `starting_proposal_id` | [uint64](#uint64) |  | starting_proposal_id is the ID of the starting proposal. |
| `deposits` | [Deposit](#cosmos.gov.v1beta1.Deposit) | repeated | deposits defines all the deposits present at genesis. |
| `votes` | [Vote](#cosmos.gov.v1beta1.Vote) | repeated | votes defines all the votes present at genesis. |
| `proposals` | [Proposal](#cosmos.gov.v1beta1.Proposal) | repeated | proposals defines all the proposals present at genesis. |
| `deposit_params` | [DepositParams](#cosmos.gov.v1beta1.DepositParams) |  | params defines all the paramaters of related to deposit. |
| `voting_params` | [VotingParams](#cosmos.gov.v1beta1.VotingParams) |  | params defines all the paramaters of related to voting. |
| `tally_params` | [TallyParams](#cosmos.gov.v1beta1.TallyParams) |  | params defines all the paramaters of related to tally. |





 <!-- end messages -->

 <!-- end enums -->

 <!-- end HasExtensions -->

 <!-- end services -->



<a name="cosmos/gov/v1beta1/query.proto"></a>
<p align="right"><a href="#top">Top</a></p>

## cosmos/gov/v1beta1/query.proto



<a name="cosmos.gov.v1beta1.QueryDepositRequest"></a>

### QueryDepositRequest
QueryDepositRequest is the request type for the Query/Deposit RPC method.


| Field | Type | Label | Description |
| ----- | ---- | ----- | ----------- |
| `proposal_id` | [uint64](#uint64) |  | proposal_id defines the unique id of the proposal. |
| `depositor` | [string](#string) |  | depositor defines the deposit addresses from the proposals. |






<a name="cosmos.gov.v1beta1.QueryDepositResponse"></a>

### QueryDepositResponse
QueryDepositResponse is the response type for the Query/Deposit RPC method.


| Field | Type | Label | Description |
| ----- | ---- | ----- | ----------- |
| `deposit` | [Deposit](#cosmos.gov.v1beta1.Deposit) |  | deposit defines the requested deposit. |






<a name="cosmos.gov.v1beta1.QueryDepositsRequest"></a>

### QueryDepositsRequest
QueryDepositsRequest is the request type for the Query/Deposits RPC method.


| Field | Type | Label | Description |
| ----- | ---- | ----- | ----------- |
| `proposal_id` | [uint64](#uint64) |  | proposal_id defines the unique id of the proposal. |
| `pagination` | [cosmos.base.query.v1beta1.PageRequest](#cosmos.base.query.v1beta1.PageRequest) |  | pagination defines an optional pagination for the request. |






<a name="cosmos.gov.v1beta1.QueryDepositsResponse"></a>

### QueryDepositsResponse
QueryDepositsResponse is the response type for the Query/Deposits RPC method.


| Field | Type | Label | Description |
| ----- | ---- | ----- | ----------- |
| `deposits` | [Deposit](#cosmos.gov.v1beta1.Deposit) | repeated |  |
| `pagination` | [cosmos.base.query.v1beta1.PageResponse](#cosmos.base.query.v1beta1.PageResponse) |  | pagination defines the pagination in the response. |






<a name="cosmos.gov.v1beta1.QueryParamsRequest"></a>

### QueryParamsRequest
QueryParamsRequest is the request type for the Query/Params RPC method.


| Field | Type | Label | Description |
| ----- | ---- | ----- | ----------- |
| `params_type` | [string](#string) |  | params_type defines which parameters to query for, can be one of "voting", "tallying" or "deposit". |






<a name="cosmos.gov.v1beta1.QueryParamsResponse"></a>

### QueryParamsResponse
QueryParamsResponse is the response type for the Query/Params RPC method.


| Field | Type | Label | Description |
| ----- | ---- | ----- | ----------- |
| `voting_params` | [VotingParams](#cosmos.gov.v1beta1.VotingParams) |  | voting_params defines the parameters related to voting. |
| `deposit_params` | [DepositParams](#cosmos.gov.v1beta1.DepositParams) |  | deposit_params defines the parameters related to deposit. |
| `tally_params` | [TallyParams](#cosmos.gov.v1beta1.TallyParams) |  | tally_params defines the parameters related to tally. |






<a name="cosmos.gov.v1beta1.QueryProposalRequest"></a>

### QueryProposalRequest
QueryProposalRequest is the request type for the Query/Proposal RPC method.


| Field | Type | Label | Description |
| ----- | ---- | ----- | ----------- |
| `proposal_id` | [uint64](#uint64) |  | proposal_id defines the unique id of the proposal. |






<a name="cosmos.gov.v1beta1.QueryProposalResponse"></a>

### QueryProposalResponse
QueryProposalResponse is the response type for the Query/Proposal RPC method.


| Field | Type | Label | Description |
| ----- | ---- | ----- | ----------- |
| `proposal` | [Proposal](#cosmos.gov.v1beta1.Proposal) |  |  |






<a name="cosmos.gov.v1beta1.QueryProposalsRequest"></a>

### QueryProposalsRequest
QueryProposalsRequest is the request type for the Query/Proposals RPC method.


| Field | Type | Label | Description |
| ----- | ---- | ----- | ----------- |
| `proposal_status` | [ProposalStatus](#cosmos.gov.v1beta1.ProposalStatus) |  | proposal_status defines the status of the proposals. |
| `voter` | [string](#string) |  | voter defines the voter address for the proposals. |
| `depositor` | [string](#string) |  | depositor defines the deposit addresses from the proposals. |
| `pagination` | [cosmos.base.query.v1beta1.PageRequest](#cosmos.base.query.v1beta1.PageRequest) |  | pagination defines an optional pagination for the request. |






<a name="cosmos.gov.v1beta1.QueryProposalsResponse"></a>

### QueryProposalsResponse
QueryProposalsResponse is the response type for the Query/Proposals RPC
method.


| Field | Type | Label | Description |
| ----- | ---- | ----- | ----------- |
| `proposals` | [Proposal](#cosmos.gov.v1beta1.Proposal) | repeated |  |
| `pagination` | [cosmos.base.query.v1beta1.PageResponse](#cosmos.base.query.v1beta1.PageResponse) |  | pagination defines the pagination in the response. |






<a name="cosmos.gov.v1beta1.QueryTallyResultRequest"></a>

### QueryTallyResultRequest
QueryTallyResultRequest is the request type for the Query/Tally RPC method.


| Field | Type | Label | Description |
| ----- | ---- | ----- | ----------- |
| `proposal_id` | [uint64](#uint64) |  | proposal_id defines the unique id of the proposal. |






<a name="cosmos.gov.v1beta1.QueryTallyResultResponse"></a>

### QueryTallyResultResponse
QueryTallyResultResponse is the response type for the Query/Tally RPC method.


| Field | Type | Label | Description |
| ----- | ---- | ----- | ----------- |
| `tally` | [TallyResult](#cosmos.gov.v1beta1.TallyResult) |  | tally defines the requested tally. |






<a name="cosmos.gov.v1beta1.QueryVoteRequest"></a>

### QueryVoteRequest
QueryVoteRequest is the request type for the Query/Vote RPC method.


| Field | Type | Label | Description |
| ----- | ---- | ----- | ----------- |
| `proposal_id` | [uint64](#uint64) |  | proposal_id defines the unique id of the proposal. |
| `voter` | [string](#string) |  | voter defines the oter address for the proposals. |






<a name="cosmos.gov.v1beta1.QueryVoteResponse"></a>

### QueryVoteResponse
QueryVoteResponse is the response type for the Query/Vote RPC method.


| Field | Type | Label | Description |
| ----- | ---- | ----- | ----------- |
| `vote` | [Vote](#cosmos.gov.v1beta1.Vote) |  | vote defined the queried vote. |






<a name="cosmos.gov.v1beta1.QueryVotesRequest"></a>

### QueryVotesRequest
QueryVotesRequest is the request type for the Query/Votes RPC method.


| Field | Type | Label | Description |
| ----- | ---- | ----- | ----------- |
| `proposal_id` | [uint64](#uint64) |  | proposal_id defines the unique id of the proposal. |
| `pagination` | [cosmos.base.query.v1beta1.PageRequest](#cosmos.base.query.v1beta1.PageRequest) |  | pagination defines an optional pagination for the request. |






<a name="cosmos.gov.v1beta1.QueryVotesResponse"></a>

### QueryVotesResponse
QueryVotesResponse is the response type for the Query/Votes RPC method.


| Field | Type | Label | Description |
| ----- | ---- | ----- | ----------- |
| `votes` | [Vote](#cosmos.gov.v1beta1.Vote) | repeated | votes defined the queried votes. |
| `pagination` | [cosmos.base.query.v1beta1.PageResponse](#cosmos.base.query.v1beta1.PageResponse) |  | pagination defines the pagination in the response. |





 <!-- end messages -->

 <!-- end enums -->

 <!-- end HasExtensions -->


<a name="cosmos.gov.v1beta1.Query"></a>

### Query
Query defines the gRPC querier service for gov module

| Method Name | Request Type | Response Type | Description | HTTP Verb | Endpoint |
| ----------- | ------------ | ------------- | ------------| ------- | -------- |
| `Proposal` | [QueryProposalRequest](#cosmos.gov.v1beta1.QueryProposalRequest) | [QueryProposalResponse](#cosmos.gov.v1beta1.QueryProposalResponse) | Proposal queries proposal details based on ProposalID. | GET|/cosmos/gov/v1beta1/proposals/{proposal_id}|
| `Proposals` | [QueryProposalsRequest](#cosmos.gov.v1beta1.QueryProposalsRequest) | [QueryProposalsResponse](#cosmos.gov.v1beta1.QueryProposalsResponse) | Proposals queries all proposals based on given status. | GET|/cosmos/gov/v1beta1/proposals|
| `Vote` | [QueryVoteRequest](#cosmos.gov.v1beta1.QueryVoteRequest) | [QueryVoteResponse](#cosmos.gov.v1beta1.QueryVoteResponse) | Vote queries voted information based on proposalID, voterAddr. | GET|/cosmos/gov/v1beta1/proposals/{proposal_id}/votes/{voter}|
| `Votes` | [QueryVotesRequest](#cosmos.gov.v1beta1.QueryVotesRequest) | [QueryVotesResponse](#cosmos.gov.v1beta1.QueryVotesResponse) | Votes queries votes of a given proposal. | GET|/cosmos/gov/v1beta1/proposals/{proposal_id}/votes|
| `Params` | [QueryParamsRequest](#cosmos.gov.v1beta1.QueryParamsRequest) | [QueryParamsResponse](#cosmos.gov.v1beta1.QueryParamsResponse) | Params queries all parameters of the gov module. | GET|/cosmos/gov/v1beta1/params/{params_type}|
| `Deposit` | [QueryDepositRequest](#cosmos.gov.v1beta1.QueryDepositRequest) | [QueryDepositResponse](#cosmos.gov.v1beta1.QueryDepositResponse) | Deposit queries single deposit information based proposalID, depositAddr. | GET|/cosmos/gov/v1beta1/proposals/{proposal_id}/deposits/{depositor}|
| `Deposits` | [QueryDepositsRequest](#cosmos.gov.v1beta1.QueryDepositsRequest) | [QueryDepositsResponse](#cosmos.gov.v1beta1.QueryDepositsResponse) | Deposits queries all deposits of a single proposal. | GET|/cosmos/gov/v1beta1/proposals/{proposal_id}/deposits|
| `TallyResult` | [QueryTallyResultRequest](#cosmos.gov.v1beta1.QueryTallyResultRequest) | [QueryTallyResultResponse](#cosmos.gov.v1beta1.QueryTallyResultResponse) | TallyResult queries the tally of a proposal vote. | GET|/cosmos/gov/v1beta1/proposals/{proposal_id}/tally|

 <!-- end services -->



<a name="cosmos/gov/v1beta1/tx.proto"></a>
<p align="right"><a href="#top">Top</a></p>

## cosmos/gov/v1beta1/tx.proto



<a name="cosmos.gov.v1beta1.MsgDeposit"></a>

### MsgDeposit
MsgDeposit defines a message to submit a deposit to an existing proposal.


| Field | Type | Label | Description |
| ----- | ---- | ----- | ----------- |
| `proposal_id` | [uint64](#uint64) |  |  |
| `depositor` | [string](#string) |  |  |
| `amount` | [cosmos.base.v1beta1.Coin](#cosmos.base.v1beta1.Coin) | repeated |  |






<a name="cosmos.gov.v1beta1.MsgDepositResponse"></a>

### MsgDepositResponse
MsgDepositResponse defines the Msg/Deposit response type.






<a name="cosmos.gov.v1beta1.MsgSubmitProposal"></a>

### MsgSubmitProposal
MsgSubmitProposal defines an sdk.Msg type that supports submitting arbitrary
proposal Content.


| Field | Type | Label | Description |
| ----- | ---- | ----- | ----------- |
| `content` | [google.protobuf.Any](#google.protobuf.Any) |  |  |
| `initial_deposit` | [cosmos.base.v1beta1.Coin](#cosmos.base.v1beta1.Coin) | repeated |  |
| `proposer` | [string](#string) |  |  |






<a name="cosmos.gov.v1beta1.MsgSubmitProposalResponse"></a>

### MsgSubmitProposalResponse
MsgSubmitProposalResponse defines the Msg/SubmitProposal response type.


| Field | Type | Label | Description |
| ----- | ---- | ----- | ----------- |
| `proposal_id` | [uint64](#uint64) |  |  |






<a name="cosmos.gov.v1beta1.MsgVote"></a>

### MsgVote
MsgVote defines a message to cast a vote.


| Field | Type | Label | Description |
| ----- | ---- | ----- | ----------- |
| `proposal_id` | [uint64](#uint64) |  |  |
| `voter` | [string](#string) |  |  |
| `option` | [VoteOption](#cosmos.gov.v1beta1.VoteOption) |  |  |






<a name="cosmos.gov.v1beta1.MsgVoteResponse"></a>

### MsgVoteResponse
MsgVoteResponse defines the Msg/Vote response type.






<a name="cosmos.gov.v1beta1.MsgVoteWeighted"></a>

### MsgVoteWeighted
MsgVoteWeighted defines a message to cast a vote.


| Field | Type | Label | Description |
| ----- | ---- | ----- | ----------- |
| `proposal_id` | [uint64](#uint64) |  |  |
| `voter` | [string](#string) |  |  |
| `options` | [WeightedVoteOption](#cosmos.gov.v1beta1.WeightedVoteOption) | repeated |  |






<a name="cosmos.gov.v1beta1.MsgVoteWeightedResponse"></a>

### MsgVoteWeightedResponse
MsgVoteWeightedResponse defines the Msg/VoteWeighted response type.





 <!-- end messages -->

 <!-- end enums -->

 <!-- end HasExtensions -->


<a name="cosmos.gov.v1beta1.Msg"></a>

### Msg
Msg defines the bank Msg service.

| Method Name | Request Type | Response Type | Description | HTTP Verb | Endpoint |
| ----------- | ------------ | ------------- | ------------| ------- | -------- |
| `SubmitProposal` | [MsgSubmitProposal](#cosmos.gov.v1beta1.MsgSubmitProposal) | [MsgSubmitProposalResponse](#cosmos.gov.v1beta1.MsgSubmitProposalResponse) | SubmitProposal defines a method to create new proposal given a content. | |
| `Vote` | [MsgVote](#cosmos.gov.v1beta1.MsgVote) | [MsgVoteResponse](#cosmos.gov.v1beta1.MsgVoteResponse) | Vote defines a method to add a vote on a specific proposal. | |
| `VoteWeighted` | [MsgVoteWeighted](#cosmos.gov.v1beta1.MsgVoteWeighted) | [MsgVoteWeightedResponse](#cosmos.gov.v1beta1.MsgVoteWeightedResponse) | VoteWeighted defines a method to add a weighted vote on a specific proposal. | |
| `Deposit` | [MsgDeposit](#cosmos.gov.v1beta1.MsgDeposit) | [MsgDepositResponse](#cosmos.gov.v1beta1.MsgDepositResponse) | Deposit defines a method to add deposit on a specific proposal. | |

 <!-- end services -->



<a name="cosmos/group/v1beta1/types.proto"></a>
<p align="right"><a href="#top">Top</a></p>

## cosmos/group/v1beta1/types.proto



<a name="cosmos.group.v1beta1.GroupAccountInfo"></a>

### GroupAccountInfo
GroupAccountInfo represents the high-level on-chain information for a group account.


| Field | Type | Label | Description |
| ----- | ---- | ----- | ----------- |
| `address` | [string](#string) |  | address is the group account address. |
| `group_id` | [uint64](#uint64) |  | group_id is the unique ID of the group. |
| `admin` | [string](#string) |  | admin is the account address of the group admin. |
| `metadata` | [bytes](#bytes) |  | metadata is any arbitrary metadata to attached to the group account. |
| `version` | [uint64](#uint64) |  | version is used to track changes to a group's GroupAccountInfo structure that would create a different result on a running proposal. |
| `decision_policy` | [google.protobuf.Any](#google.protobuf.Any) |  | decision_policy specifies the group account's decision policy. |
| `derivation_key` | [bytes](#bytes) |  | derivation_key is the "derivation" key of the group account, which is needed to derive the group root module key and execute proposals. |






<a name="cosmos.group.v1beta1.GroupInfo"></a>

### GroupInfo
GroupInfo represents the high-level on-chain information for a group.


| Field | Type | Label | Description |
| ----- | ---- | ----- | ----------- |
| `group_id` | [uint64](#uint64) |  | group_id is the unique ID of the group. |
| `admin` | [string](#string) |  | admin is the account address of the group's admin. |
| `metadata` | [bytes](#bytes) |  | metadata is any arbitrary metadata to attached to the group. |
| `version` | [uint64](#uint64) |  | version is used to track changes to a group's membership structure that would break existing proposals. Whenever any members weight is changed, or any member is added or removed this version is incremented and will cause proposals based on older versions of this group to fail |
| `total_weight` | [string](#string) |  | total_weight is the sum of the group members' weights. |






<a name="cosmos.group.v1beta1.GroupMember"></a>

### GroupMember
GroupMember represents the relationship between a group and a member.


| Field | Type | Label | Description |
| ----- | ---- | ----- | ----------- |
| `group_id` | [uint64](#uint64) |  | group_id is the unique ID of the group. |
| `member` | [Member](#cosmos.group.v1beta1.Member) |  | member is the member data. |






<a name="cosmos.group.v1beta1.Member"></a>

### Member
Member represents a group member with an account address,
non-zero weight and metadata.


| Field | Type | Label | Description |
| ----- | ---- | ----- | ----------- |
| `address` | [string](#string) |  | address is the member's account address. |
| `weight` | [string](#string) |  | weight is the member's voting weight that should be greater than 0. |
| `metadata` | [bytes](#bytes) |  | metadata is any arbitrary metadata to attached to the member. |






<a name="cosmos.group.v1beta1.Members"></a>

### Members
Members defines a repeated slice of Member objects.


| Field | Type | Label | Description |
| ----- | ---- | ----- | ----------- |
| `members` | [Member](#cosmos.group.v1beta1.Member) | repeated | members is the list of members. |






<a name="cosmos.group.v1beta1.Proposal"></a>

### Proposal
Proposal defines a group proposal. Any member of a group can submit a proposal
for a group account to decide upon.
A proposal consists of a set of `sdk.Msg`s that will be executed if the proposal
passes as well as some optional metadata associated with the proposal.


| Field | Type | Label | Description |
| ----- | ---- | ----- | ----------- |
| `proposal_id` | [uint64](#uint64) |  | proposal_id is the unique id of the proposal. |
| `address` | [string](#string) |  | address is the group account address. |
| `metadata` | [bytes](#bytes) |  | metadata is any arbitrary metadata to attached to the proposal. |
| `proposers` | [string](#string) | repeated | proposers are the account addresses of the proposers. |
| `submitted_at` | [google.protobuf.Timestamp](#google.protobuf.Timestamp) |  | submitted_at is a timestamp specifying when a proposal was submitted. |
| `group_version` | [uint64](#uint64) |  | group_version tracks the version of the group that this proposal corresponds to. When group membership is changed, existing proposals from previous group versions will become invalid. |
| `group_account_version` | [uint64](#uint64) |  | group_account_version tracks the version of the group account that this proposal corresponds to. When a decision policy is changed, existing proposals from previous policy versions will become invalid. |
| `status` | [Proposal.Status](#cosmos.group.v1beta1.Proposal.Status) |  | Status represents the high level position in the life cycle of the proposal. Initial value is Submitted. |
| `result` | [Proposal.Result](#cosmos.group.v1beta1.Proposal.Result) |  | result is the final result based on the votes and election rule. Initial value is unfinalized. The result is persisted so that clients can always rely on this state and not have to replicate the logic. |
| `vote_state` | [Tally](#cosmos.group.v1beta1.Tally) |  | vote_state contains the sums of all weighted votes for this proposal. |
| `timeout` | [google.protobuf.Timestamp](#google.protobuf.Timestamp) |  | timeout is the timestamp of the block where the proposal execution times out. Header times of the votes and execution messages must be before this end time to be included in the election. After the timeout timestamp the proposal can not be executed anymore and should be considered pending delete. |
| `executor_result` | [Proposal.ExecutorResult](#cosmos.group.v1beta1.Proposal.ExecutorResult) |  | executor_result is the final result based on the votes and election rule. Initial value is NotRun. |
| `msgs` | [google.protobuf.Any](#google.protobuf.Any) | repeated | msgs is a list of Msgs that will be executed if the proposal passes. |






<a name="cosmos.group.v1beta1.Tally"></a>

### Tally
Tally represents the sum of weighted votes.


| Field | Type | Label | Description |
| ----- | ---- | ----- | ----------- |
| `yes_count` | [string](#string) |  | yes_count is the weighted sum of yes votes. |
| `no_count` | [string](#string) |  | no_count is the weighted sum of no votes. |
| `abstain_count` | [string](#string) |  | abstain_count is the weighted sum of abstainers |
| `veto_count` | [string](#string) |  | veto_count is the weighted sum of vetoes. |






<a name="cosmos.group.v1beta1.ThresholdDecisionPolicy"></a>

### ThresholdDecisionPolicy
ThresholdDecisionPolicy implements the DecisionPolicy interface


| Field | Type | Label | Description |
| ----- | ---- | ----- | ----------- |
| `threshold` | [string](#string) |  | threshold is the minimum weighted sum of yes votes that must be met or exceeded for a proposal to succeed. |
| `timeout` | [google.protobuf.Duration](#google.protobuf.Duration) |  | timeout is the duration from submission of a proposal to the end of voting period Within this times votes and exec messages can be submitted. |






<a name="cosmos.group.v1beta1.Vote"></a>

### Vote
Vote represents a vote for a proposal.


| Field | Type | Label | Description |
| ----- | ---- | ----- | ----------- |
| `proposal_id` | [uint64](#uint64) |  | proposal is the unique ID of the proposal. |
| `voter` | [string](#string) |  | voter is the account address of the voter. |
| `choice` | [Choice](#cosmos.group.v1beta1.Choice) |  | choice is the voter's choice on the proposal. |
| `metadata` | [bytes](#bytes) |  | metadata is any arbitrary metadata to attached to the vote. |
| `submitted_at` | [google.protobuf.Timestamp](#google.protobuf.Timestamp) |  | submitted_at is the timestamp when the vote was submitted. |





 <!-- end messages -->


<a name="cosmos.group.v1beta1.Choice"></a>

### Choice
Choice defines available types of choices for voting.

| Name | Number | Description |
| ---- | ------ | ----------- |
| CHOICE_UNSPECIFIED | 0 | CHOICE_UNSPECIFIED defines a no-op voting choice. |
| CHOICE_NO | 1 | CHOICE_NO defines a no voting choice. |
| CHOICE_YES | 2 | CHOICE_YES defines a yes voting choice. |
| CHOICE_ABSTAIN | 3 | CHOICE_ABSTAIN defines an abstaining voting choice. |
| CHOICE_VETO | 4 | CHOICE_VETO defines a voting choice with veto. |



<a name="cosmos.group.v1beta1.Proposal.ExecutorResult"></a>

### Proposal.ExecutorResult
ExecutorResult defines types of proposal executor results.

| Name | Number | Description |
| ---- | ------ | ----------- |
| EXECUTOR_RESULT_UNSPECIFIED | 0 | An empty value is not allowed. |
| EXECUTOR_RESULT_NOT_RUN | 1 | We have not yet run the executor. |
| EXECUTOR_RESULT_SUCCESS | 2 | The executor was successful and proposed action updated state. |
| EXECUTOR_RESULT_FAILURE | 3 | The executor returned an error and proposed action didn't update state. |



<a name="cosmos.group.v1beta1.Proposal.Result"></a>

### Proposal.Result
Result defines types of proposal results.

| Name | Number | Description |
| ---- | ------ | ----------- |
| RESULT_UNSPECIFIED | 0 | An empty value is invalid and not allowed |
| RESULT_UNFINALIZED | 1 | Until a final tally has happened the status is unfinalized |
| RESULT_ACCEPTED | 2 | Final result of the tally |
| RESULT_REJECTED | 3 | Final result of the tally |



<a name="cosmos.group.v1beta1.Proposal.Status"></a>

### Proposal.Status
Status defines proposal statuses.

| Name | Number | Description |
| ---- | ------ | ----------- |
| STATUS_UNSPECIFIED | 0 | An empty value is invalid and not allowed. |
| STATUS_SUBMITTED | 1 | Initial status of a proposal when persisted. |
| STATUS_CLOSED | 2 | Final status of a proposal when the final tally was executed. |
| STATUS_ABORTED | 3 | Final status of a proposal when the group was modified before the final tally. |


 <!-- end enums -->

 <!-- end HasExtensions -->

 <!-- end services -->



<a name="cosmos/group/v1beta1/query.proto"></a>
<p align="right"><a href="#top">Top</a></p>

## cosmos/group/v1beta1/query.proto



<a name="cosmos.group.v1beta1.QueryGroupAccountInfoRequest"></a>

### QueryGroupAccountInfoRequest
QueryGroupAccountInfoRequest is the Query/GroupAccountInfo request type.


| Field | Type | Label | Description |
| ----- | ---- | ----- | ----------- |
| `address` | [string](#string) |  | address is the account address of the group account. |






<a name="cosmos.group.v1beta1.QueryGroupAccountInfoResponse"></a>

### QueryGroupAccountInfoResponse
QueryGroupAccountInfoResponse is the Query/GroupAccountInfo response type.


| Field | Type | Label | Description |
| ----- | ---- | ----- | ----------- |
| `info` | [GroupAccountInfo](#cosmos.group.v1beta1.GroupAccountInfo) |  | info is the GroupAccountInfo for the group account. |






<a name="cosmos.group.v1beta1.QueryGroupAccountsByAdminRequest"></a>

### QueryGroupAccountsByAdminRequest
QueryGroupAccountsByAdminRequest is the Query/GroupAccountsByAdmin request type.


| Field | Type | Label | Description |
| ----- | ---- | ----- | ----------- |
| `admin` | [string](#string) |  | admin is the admin address of the group account. |
| `pagination` | [cosmos.base.query.v1beta1.PageRequest](#cosmos.base.query.v1beta1.PageRequest) |  | pagination defines an optional pagination for the request. |






<a name="cosmos.group.v1beta1.QueryGroupAccountsByAdminResponse"></a>

### QueryGroupAccountsByAdminResponse
QueryGroupAccountsByAdminResponse is the Query/GroupAccountsByAdmin response type.


| Field | Type | Label | Description |
| ----- | ---- | ----- | ----------- |
| `group_accounts` | [GroupAccountInfo](#cosmos.group.v1beta1.GroupAccountInfo) | repeated | group_accounts are the group accounts info with provided admin. |
| `pagination` | [cosmos.base.query.v1beta1.PageResponse](#cosmos.base.query.v1beta1.PageResponse) |  | pagination defines the pagination in the response. |






<a name="cosmos.group.v1beta1.QueryGroupAccountsByGroupRequest"></a>

### QueryGroupAccountsByGroupRequest
QueryGroupAccountsByGroupRequest is the Query/GroupAccountsByGroup request type.


| Field | Type | Label | Description |
| ----- | ---- | ----- | ----------- |
| `group_id` | [uint64](#uint64) |  | group_id is the unique ID of the group account's group. |
| `pagination` | [cosmos.base.query.v1beta1.PageRequest](#cosmos.base.query.v1beta1.PageRequest) |  | pagination defines an optional pagination for the request. |






<a name="cosmos.group.v1beta1.QueryGroupAccountsByGroupResponse"></a>

### QueryGroupAccountsByGroupResponse
QueryGroupAccountsByGroupResponse is the Query/GroupAccountsByGroup response type.


| Field | Type | Label | Description |
| ----- | ---- | ----- | ----------- |
| `group_accounts` | [GroupAccountInfo](#cosmos.group.v1beta1.GroupAccountInfo) | repeated | group_accounts are the group accounts info associated with the provided group. |
| `pagination` | [cosmos.base.query.v1beta1.PageResponse](#cosmos.base.query.v1beta1.PageResponse) |  | pagination defines the pagination in the response. |






<a name="cosmos.group.v1beta1.QueryGroupInfoRequest"></a>

### QueryGroupInfoRequest
QueryGroupInfoRequest is the Query/GroupInfo request type.


| Field | Type | Label | Description |
| ----- | ---- | ----- | ----------- |
| `group_id` | [uint64](#uint64) |  | group_id is the unique ID of the group. |






<a name="cosmos.group.v1beta1.QueryGroupInfoResponse"></a>

### QueryGroupInfoResponse
QueryGroupInfoResponse is the Query/GroupInfo response type.


| Field | Type | Label | Description |
| ----- | ---- | ----- | ----------- |
| `info` | [GroupInfo](#cosmos.group.v1beta1.GroupInfo) |  | info is the GroupInfo for the group. |






<a name="cosmos.group.v1beta1.QueryGroupMembersRequest"></a>

### QueryGroupMembersRequest
QueryGroupMembersRequest is the Query/GroupMembersRequest request type.


| Field | Type | Label | Description |
| ----- | ---- | ----- | ----------- |
| `group_id` | [uint64](#uint64) |  | group_id is the unique ID of the group. |
| `pagination` | [cosmos.base.query.v1beta1.PageRequest](#cosmos.base.query.v1beta1.PageRequest) |  | pagination defines an optional pagination for the request. |






<a name="cosmos.group.v1beta1.QueryGroupMembersResponse"></a>

### QueryGroupMembersResponse
QueryGroupMembersResponse is the Query/GroupMembersResponse response type.


| Field | Type | Label | Description |
| ----- | ---- | ----- | ----------- |
| `members` | [GroupMember](#cosmos.group.v1beta1.GroupMember) | repeated | members are the members of the group with given group_id. |
| `pagination` | [cosmos.base.query.v1beta1.PageResponse](#cosmos.base.query.v1beta1.PageResponse) |  | pagination defines the pagination in the response. |






<a name="cosmos.group.v1beta1.QueryGroupsByAdminRequest"></a>

### QueryGroupsByAdminRequest
QueryGroupsByAdminRequest is the Query/GroupsByAdminRequest request type.


| Field | Type | Label | Description |
| ----- | ---- | ----- | ----------- |
| `admin` | [string](#string) |  | admin is the account address of a group's admin. |
| `pagination` | [cosmos.base.query.v1beta1.PageRequest](#cosmos.base.query.v1beta1.PageRequest) |  | pagination defines an optional pagination for the request. |






<a name="cosmos.group.v1beta1.QueryGroupsByAdminResponse"></a>

### QueryGroupsByAdminResponse
QueryGroupsByAdminResponse is the Query/GroupsByAdminResponse response type.


| Field | Type | Label | Description |
| ----- | ---- | ----- | ----------- |
| `groups` | [GroupInfo](#cosmos.group.v1beta1.GroupInfo) | repeated | groups are the groups info with the provided admin. |
| `pagination` | [cosmos.base.query.v1beta1.PageResponse](#cosmos.base.query.v1beta1.PageResponse) |  | pagination defines the pagination in the response. |






<a name="cosmos.group.v1beta1.QueryProposalRequest"></a>

### QueryProposalRequest
QueryProposalRequest is the Query/Proposal request type.


| Field | Type | Label | Description |
| ----- | ---- | ----- | ----------- |
| `proposal_id` | [uint64](#uint64) |  | proposal_id is the unique ID of a proposal. |






<a name="cosmos.group.v1beta1.QueryProposalResponse"></a>

### QueryProposalResponse
QueryProposalResponse is the Query/Proposal response type.


| Field | Type | Label | Description |
| ----- | ---- | ----- | ----------- |
| `proposal` | [Proposal](#cosmos.group.v1beta1.Proposal) |  | proposal is the proposal info. |






<a name="cosmos.group.v1beta1.QueryProposalsByGroupAccountRequest"></a>

### QueryProposalsByGroupAccountRequest
QueryProposalsByGroupAccountRequest is the Query/ProposalByGroupAccount request type.


| Field | Type | Label | Description |
| ----- | ---- | ----- | ----------- |
| `address` | [string](#string) |  | address is the group account address related to proposals. |
| `pagination` | [cosmos.base.query.v1beta1.PageRequest](#cosmos.base.query.v1beta1.PageRequest) |  | pagination defines an optional pagination for the request. |






<a name="cosmos.group.v1beta1.QueryProposalsByGroupAccountResponse"></a>

### QueryProposalsByGroupAccountResponse
QueryProposalsByGroupAccountResponse is the Query/ProposalByGroupAccount response type.


| Field | Type | Label | Description |
| ----- | ---- | ----- | ----------- |
| `proposals` | [Proposal](#cosmos.group.v1beta1.Proposal) | repeated | proposals are the proposals with given group account. |
| `pagination` | [cosmos.base.query.v1beta1.PageResponse](#cosmos.base.query.v1beta1.PageResponse) |  | pagination defines the pagination in the response. |






<a name="cosmos.group.v1beta1.QueryVoteByProposalVoterRequest"></a>

### QueryVoteByProposalVoterRequest
QueryVoteByProposalVoterResponse is the Query/VoteByProposalVoter request type.


| Field | Type | Label | Description |
| ----- | ---- | ----- | ----------- |
| `proposal_id` | [uint64](#uint64) |  | proposal_id is the unique ID of a proposal. |
| `voter` | [string](#string) |  | voter is a proposal voter account address. |






<a name="cosmos.group.v1beta1.QueryVoteByProposalVoterResponse"></a>

### QueryVoteByProposalVoterResponse
QueryVoteByProposalVoterResponse is the Query/VoteByProposalVoter response type.


| Field | Type | Label | Description |
| ----- | ---- | ----- | ----------- |
| `vote` | [Vote](#cosmos.group.v1beta1.Vote) |  | vote is the vote with given proposal_id and voter. |






<a name="cosmos.group.v1beta1.QueryVotesByProposalRequest"></a>

### QueryVotesByProposalRequest
QueryVotesByProposalResponse is the Query/VotesByProposal request type.


| Field | Type | Label | Description |
| ----- | ---- | ----- | ----------- |
| `proposal_id` | [uint64](#uint64) |  | proposal_id is the unique ID of a proposal. |
| `pagination` | [cosmos.base.query.v1beta1.PageRequest](#cosmos.base.query.v1beta1.PageRequest) |  | pagination defines an optional pagination for the request. |






<a name="cosmos.group.v1beta1.QueryVotesByProposalResponse"></a>

### QueryVotesByProposalResponse
QueryVotesByProposalResponse is the Query/VotesByProposal response type.


| Field | Type | Label | Description |
| ----- | ---- | ----- | ----------- |
| `votes` | [Vote](#cosmos.group.v1beta1.Vote) | repeated | votes are the list of votes for given proposal_id. |
| `pagination` | [cosmos.base.query.v1beta1.PageResponse](#cosmos.base.query.v1beta1.PageResponse) |  | pagination defines the pagination in the response. |






<a name="cosmos.group.v1beta1.QueryVotesByVoterRequest"></a>

### QueryVotesByVoterRequest
QueryVotesByVoterResponse is the Query/VotesByVoter request type.


| Field | Type | Label | Description |
| ----- | ---- | ----- | ----------- |
| `voter` | [string](#string) |  | voter is a proposal voter account address. |
| `pagination` | [cosmos.base.query.v1beta1.PageRequest](#cosmos.base.query.v1beta1.PageRequest) |  | pagination defines an optional pagination for the request. |






<a name="cosmos.group.v1beta1.QueryVotesByVoterResponse"></a>

### QueryVotesByVoterResponse
QueryVotesByVoterResponse is the Query/VotesByVoter response type.


| Field | Type | Label | Description |
| ----- | ---- | ----- | ----------- |
| `votes` | [Vote](#cosmos.group.v1beta1.Vote) | repeated | votes are the list of votes by given voter. |
| `pagination` | [cosmos.base.query.v1beta1.PageResponse](#cosmos.base.query.v1beta1.PageResponse) |  | pagination defines the pagination in the response. |





 <!-- end messages -->

 <!-- end enums -->

 <!-- end HasExtensions -->


<a name="cosmos.group.v1beta1.Query"></a>

### Query
Query is the cosmos.group.v1beta1 Query service.

| Method Name | Request Type | Response Type | Description | HTTP Verb | Endpoint |
| ----------- | ------------ | ------------- | ------------| ------- | -------- |
| `GroupInfo` | [QueryGroupInfoRequest](#cosmos.group.v1beta1.QueryGroupInfoRequest) | [QueryGroupInfoResponse](#cosmos.group.v1beta1.QueryGroupInfoResponse) | GroupInfo queries group info based on group id. | |
| `GroupAccountInfo` | [QueryGroupAccountInfoRequest](#cosmos.group.v1beta1.QueryGroupAccountInfoRequest) | [QueryGroupAccountInfoResponse](#cosmos.group.v1beta1.QueryGroupAccountInfoResponse) | GroupAccountInfo queries group account info based on group account address. | |
| `GroupMembers` | [QueryGroupMembersRequest](#cosmos.group.v1beta1.QueryGroupMembersRequest) | [QueryGroupMembersResponse](#cosmos.group.v1beta1.QueryGroupMembersResponse) | GroupMembers queries members of a group | |
| `GroupsByAdmin` | [QueryGroupsByAdminRequest](#cosmos.group.v1beta1.QueryGroupsByAdminRequest) | [QueryGroupsByAdminResponse](#cosmos.group.v1beta1.QueryGroupsByAdminResponse) | GroupsByAdmin queries groups by admin address. | |
| `GroupAccountsByGroup` | [QueryGroupAccountsByGroupRequest](#cosmos.group.v1beta1.QueryGroupAccountsByGroupRequest) | [QueryGroupAccountsByGroupResponse](#cosmos.group.v1beta1.QueryGroupAccountsByGroupResponse) | GroupAccountsByGroup queries group accounts by group id. | |
| `GroupAccountsByAdmin` | [QueryGroupAccountsByAdminRequest](#cosmos.group.v1beta1.QueryGroupAccountsByAdminRequest) | [QueryGroupAccountsByAdminResponse](#cosmos.group.v1beta1.QueryGroupAccountsByAdminResponse) | GroupsByAdmin queries group accounts by admin address. | |
| `Proposal` | [QueryProposalRequest](#cosmos.group.v1beta1.QueryProposalRequest) | [QueryProposalResponse](#cosmos.group.v1beta1.QueryProposalResponse) | Proposal queries a proposal based on proposal id. | |
| `ProposalsByGroupAccount` | [QueryProposalsByGroupAccountRequest](#cosmos.group.v1beta1.QueryProposalsByGroupAccountRequest) | [QueryProposalsByGroupAccountResponse](#cosmos.group.v1beta1.QueryProposalsByGroupAccountResponse) | ProposalsByGroupAccount queries proposals based on group account address. | |
| `VoteByProposalVoter` | [QueryVoteByProposalVoterRequest](#cosmos.group.v1beta1.QueryVoteByProposalVoterRequest) | [QueryVoteByProposalVoterResponse](#cosmos.group.v1beta1.QueryVoteByProposalVoterResponse) | VoteByProposalVoter queries a vote by proposal id and voter. | |
| `VotesByProposal` | [QueryVotesByProposalRequest](#cosmos.group.v1beta1.QueryVotesByProposalRequest) | [QueryVotesByProposalResponse](#cosmos.group.v1beta1.QueryVotesByProposalResponse) | VotesByProposal queries a vote by proposal. | |
| `VotesByVoter` | [QueryVotesByVoterRequest](#cosmos.group.v1beta1.QueryVotesByVoterRequest) | [QueryVotesByVoterResponse](#cosmos.group.v1beta1.QueryVotesByVoterResponse) | VotesByVoter queries a vote by voter. | |

 <!-- end services -->



<a name="cosmos/group/v1beta1/tx.proto"></a>
<p align="right"><a href="#top">Top</a></p>

## cosmos/group/v1beta1/tx.proto



<a name="cosmos.group.v1beta1.MsgCreateGroupAccountRequest"></a>

### MsgCreateGroupAccountRequest
MsgCreateGroupAccountRequest is the Msg/CreateGroupAccount request type.


| Field | Type | Label | Description |
| ----- | ---- | ----- | ----------- |
| `admin` | [string](#string) |  | admin is the account address of the group admin. |
| `group_id` | [uint64](#uint64) |  | group_id is the unique ID of the group. |
| `metadata` | [bytes](#bytes) |  | metadata is any arbitrary metadata to attached to the group account. |
| `decision_policy` | [google.protobuf.Any](#google.protobuf.Any) |  | decision_policy specifies the group account's decision policy. |






<a name="cosmos.group.v1beta1.MsgCreateGroupAccountResponse"></a>

### MsgCreateGroupAccountResponse
MsgCreateGroupAccountResponse is the Msg/CreateGroupAccount response type.


| Field | Type | Label | Description |
| ----- | ---- | ----- | ----------- |
| `address` | [string](#string) |  | address is the account address of the newly created group account. |






<a name="cosmos.group.v1beta1.MsgCreateGroupRequest"></a>

### MsgCreateGroupRequest
MsgCreateGroupRequest is the Msg/CreateGroup request type.


| Field | Type | Label | Description |
| ----- | ---- | ----- | ----------- |
| `admin` | [string](#string) |  | admin is the account address of the group admin. |
| `members` | [Member](#cosmos.group.v1beta1.Member) | repeated | members defines the group members. |
| `metadata` | [bytes](#bytes) |  | metadata is any arbitrary metadata to attached to the group. |






<a name="cosmos.group.v1beta1.MsgCreateGroupResponse"></a>

### MsgCreateGroupResponse
MsgCreateGroupResponse is the Msg/CreateGroup response type.


| Field | Type | Label | Description |
| ----- | ---- | ----- | ----------- |
| `group_id` | [uint64](#uint64) |  | group_id is the unique ID of the newly created group. |






<a name="cosmos.group.v1beta1.MsgCreateProposalRequest"></a>

### MsgCreateProposalRequest
MsgCreateProposalRequest is the Msg/CreateProposal request type.


| Field | Type | Label | Description |
| ----- | ---- | ----- | ----------- |
| `address` | [string](#string) |  | address is the group account address. |
| `proposers` | [string](#string) | repeated | proposers are the account addresses of the proposers. Proposers signatures will be counted as yes votes. |
| `metadata` | [bytes](#bytes) |  | metadata is any arbitrary metadata to attached to the proposal. |
| `msgs` | [google.protobuf.Any](#google.protobuf.Any) | repeated | msgs is a list of Msgs that will be executed if the proposal passes. |
| `exec` | [Exec](#cosmos.group.v1beta1.Exec) |  | exec defines the mode of execution of the proposal, whether it should be executed immediately on creation or not. If so, proposers signatures are considered as Yes votes. |






<a name="cosmos.group.v1beta1.MsgCreateProposalResponse"></a>

### MsgCreateProposalResponse
MsgCreateProposalResponse is the Msg/CreateProposal response type.


| Field | Type | Label | Description |
| ----- | ---- | ----- | ----------- |
| `proposal_id` | [uint64](#uint64) |  | proposal is the unique ID of the proposal. |






<a name="cosmos.group.v1beta1.MsgExecRequest"></a>

### MsgExecRequest
MsgExecRequest is the Msg/Exec request type.


| Field | Type | Label | Description |
| ----- | ---- | ----- | ----------- |
| `proposal_id` | [uint64](#uint64) |  | proposal is the unique ID of the proposal. |
| `signer` | [string](#string) |  | signer is the account address used to execute the proposal. |






<a name="cosmos.group.v1beta1.MsgExecResponse"></a>

### MsgExecResponse
MsgExecResponse is the Msg/Exec request type.






<a name="cosmos.group.v1beta1.MsgUpdateGroupAccountAdminRequest"></a>

### MsgUpdateGroupAccountAdminRequest
MsgUpdateGroupAccountAdminRequest is the Msg/UpdateGroupAccountAdmin request type.


| Field | Type | Label | Description |
| ----- | ---- | ----- | ----------- |
| `admin` | [string](#string) |  | admin is the account address of the group admin. |
| `address` | [string](#string) |  | address is the group account address. |
| `new_admin` | [string](#string) |  | new_admin is the new group account admin. |






<a name="cosmos.group.v1beta1.MsgUpdateGroupAccountAdminResponse"></a>

### MsgUpdateGroupAccountAdminResponse
MsgUpdateGroupAccountAdminResponse is the Msg/UpdateGroupAccountAdmin response type.






<a name="cosmos.group.v1beta1.MsgUpdateGroupAccountDecisionPolicyRequest"></a>

### MsgUpdateGroupAccountDecisionPolicyRequest
MsgUpdateGroupAccountDecisionPolicyRequest is the Msg/UpdateGroupAccountDecisionPolicy request type.


| Field | Type | Label | Description |
| ----- | ---- | ----- | ----------- |
| `admin` | [string](#string) |  | admin is the account address of the group admin. |
| `address` | [string](#string) |  | address is the group account address. |
| `decision_policy` | [google.protobuf.Any](#google.protobuf.Any) |  | decision_policy is the updated group account decision policy. |






<a name="cosmos.group.v1beta1.MsgUpdateGroupAccountDecisionPolicyResponse"></a>

### MsgUpdateGroupAccountDecisionPolicyResponse
MsgUpdateGroupAccountDecisionPolicyResponse is the Msg/UpdateGroupAccountDecisionPolicy response type.






<a name="cosmos.group.v1beta1.MsgUpdateGroupAccountMetadataRequest"></a>

### MsgUpdateGroupAccountMetadataRequest
MsgUpdateGroupAccountMetadataRequest is the Msg/UpdateGroupAccountMetadata request type.


| Field | Type | Label | Description |
| ----- | ---- | ----- | ----------- |
| `admin` | [string](#string) |  | admin is the account address of the group admin. |
| `address` | [string](#string) |  | address is the group account address. |
| `metadata` | [bytes](#bytes) |  | metadata is the updated group account metadata. |






<a name="cosmos.group.v1beta1.MsgUpdateGroupAccountMetadataResponse"></a>

### MsgUpdateGroupAccountMetadataResponse
MsgUpdateGroupAccountMetadataResponse is the Msg/UpdateGroupAccountMetadata response type.






<a name="cosmos.group.v1beta1.MsgUpdateGroupAdminRequest"></a>

### MsgUpdateGroupAdminRequest
MsgUpdateGroupAdminRequest is the Msg/UpdateGroupAdmin request type.


| Field | Type | Label | Description |
| ----- | ---- | ----- | ----------- |
| `admin` | [string](#string) |  | admin is the current account address of the group admin. |
| `group_id` | [uint64](#uint64) |  | group_id is the unique ID of the group. |
| `new_admin` | [string](#string) |  | new_admin is the group new admin account address. |






<a name="cosmos.group.v1beta1.MsgUpdateGroupAdminResponse"></a>

### MsgUpdateGroupAdminResponse
MsgUpdateGroupAdminResponse is the Msg/UpdateGroupAdmin response type.






<a name="cosmos.group.v1beta1.MsgUpdateGroupMembersRequest"></a>

### MsgUpdateGroupMembersRequest
MsgUpdateGroupMembersRequest is the Msg/UpdateGroupMembers request type.


| Field | Type | Label | Description |
| ----- | ---- | ----- | ----------- |
| `admin` | [string](#string) |  | admin is the account address of the group admin. |
| `group_id` | [uint64](#uint64) |  | group_id is the unique ID of the group. |
| `member_updates` | [Member](#cosmos.group.v1beta1.Member) | repeated | member_updates is the list of members to update, set weight to 0 to remove a member. |






<a name="cosmos.group.v1beta1.MsgUpdateGroupMembersResponse"></a>

### MsgUpdateGroupMembersResponse
MsgUpdateGroupMembersResponse is the Msg/UpdateGroupMembers response type.






<a name="cosmos.group.v1beta1.MsgUpdateGroupMetadataRequest"></a>

### MsgUpdateGroupMetadataRequest
MsgUpdateGroupMetadataRequest is the Msg/UpdateGroupMetadata request type.


| Field | Type | Label | Description |
| ----- | ---- | ----- | ----------- |
| `admin` | [string](#string) |  | admin is the account address of the group admin. |
| `group_id` | [uint64](#uint64) |  | group_id is the unique ID of the group. |
| `metadata` | [bytes](#bytes) |  | metadata is the updated group's metadata. |






<a name="cosmos.group.v1beta1.MsgUpdateGroupMetadataResponse"></a>

### MsgUpdateGroupMetadataResponse
MsgUpdateGroupMetadataResponse is the Msg/UpdateGroupMetadata response type.






<a name="cosmos.group.v1beta1.MsgVoteRequest"></a>

### MsgVoteRequest
MsgVoteRequest is the Msg/Vote request type.


| Field | Type | Label | Description |
| ----- | ---- | ----- | ----------- |
| `proposal_id` | [uint64](#uint64) |  | proposal is the unique ID of the proposal. |
| `voter` | [string](#string) |  | voter is the voter account address. |
| `choice` | [Choice](#cosmos.group.v1beta1.Choice) |  | choice is the voter's choice on the proposal. |
| `metadata` | [bytes](#bytes) |  | metadata is any arbitrary metadata to attached to the vote. |
| `exec` | [Exec](#cosmos.group.v1beta1.Exec) |  | exec defines whether the proposal should be executed immediately after voting or not. |






<a name="cosmos.group.v1beta1.MsgVoteResponse"></a>

### MsgVoteResponse
MsgVoteResponse is the Msg/Vote response type.





 <!-- end messages -->


<a name="cosmos.group.v1beta1.Exec"></a>

### Exec
Exec defines modes of execution of a proposal on creation or on new vote.

| Name | Number | Description |
| ---- | ------ | ----------- |
| EXEC_UNSPECIFIED | 0 | An empty value means that there should be a separate MsgExec request for the proposal to execute. |
| EXEC_TRY | 1 | Try to execute the proposal immediately. If the proposal is not allowed per the DecisionPolicy, the proposal will still be open and could be executed at a later point. |


 <!-- end enums -->

 <!-- end HasExtensions -->


<a name="cosmos.group.v1beta1.Msg"></a>

### Msg
Msg is the cosmos.group.v1beta1 Msg service.

| Method Name | Request Type | Response Type | Description | HTTP Verb | Endpoint |
| ----------- | ------------ | ------------- | ------------| ------- | -------- |
| `CreateGroup` | [MsgCreateGroupRequest](#cosmos.group.v1beta1.MsgCreateGroupRequest) | [MsgCreateGroupResponse](#cosmos.group.v1beta1.MsgCreateGroupResponse) | CreateGroup creates a new group with an admin account address, a list of members and some optional metadata. | |
| `UpdateGroupMembers` | [MsgUpdateGroupMembersRequest](#cosmos.group.v1beta1.MsgUpdateGroupMembersRequest) | [MsgUpdateGroupMembersResponse](#cosmos.group.v1beta1.MsgUpdateGroupMembersResponse) | UpdateGroupMembers updates the group members with given group id and admin address. | |
| `UpdateGroupAdmin` | [MsgUpdateGroupAdminRequest](#cosmos.group.v1beta1.MsgUpdateGroupAdminRequest) | [MsgUpdateGroupAdminResponse](#cosmos.group.v1beta1.MsgUpdateGroupAdminResponse) | UpdateGroupAdmin updates the group admin with given group id and previous admin address. | |
| `UpdateGroupMetadata` | [MsgUpdateGroupMetadataRequest](#cosmos.group.v1beta1.MsgUpdateGroupMetadataRequest) | [MsgUpdateGroupMetadataResponse](#cosmos.group.v1beta1.MsgUpdateGroupMetadataResponse) | UpdateGroupMetadata updates the group metadata with given group id and admin address. | |
| `CreateGroupAccount` | [MsgCreateGroupAccountRequest](#cosmos.group.v1beta1.MsgCreateGroupAccountRequest) | [MsgCreateGroupAccountResponse](#cosmos.group.v1beta1.MsgCreateGroupAccountResponse) | CreateGroupAccount creates a new group account using given DecisionPolicy. | |
| `UpdateGroupAccountAdmin` | [MsgUpdateGroupAccountAdminRequest](#cosmos.group.v1beta1.MsgUpdateGroupAccountAdminRequest) | [MsgUpdateGroupAccountAdminResponse](#cosmos.group.v1beta1.MsgUpdateGroupAccountAdminResponse) | UpdateGroupAccountAdmin updates a group account admin. | |
| `UpdateGroupAccountDecisionPolicy` | [MsgUpdateGroupAccountDecisionPolicyRequest](#cosmos.group.v1beta1.MsgUpdateGroupAccountDecisionPolicyRequest) | [MsgUpdateGroupAccountDecisionPolicyResponse](#cosmos.group.v1beta1.MsgUpdateGroupAccountDecisionPolicyResponse) | UpdateGroupAccountDecisionPolicy allows a group account decision policy to be updated. | |
| `UpdateGroupAccountMetadata` | [MsgUpdateGroupAccountMetadataRequest](#cosmos.group.v1beta1.MsgUpdateGroupAccountMetadataRequest) | [MsgUpdateGroupAccountMetadataResponse](#cosmos.group.v1beta1.MsgUpdateGroupAccountMetadataResponse) | UpdateGroupAccountMetadata updates a group account metadata. | |
| `CreateProposal` | [MsgCreateProposalRequest](#cosmos.group.v1beta1.MsgCreateProposalRequest) | [MsgCreateProposalResponse](#cosmos.group.v1beta1.MsgCreateProposalResponse) | CreateProposal submits a new proposal. | |
| `Vote` | [MsgVoteRequest](#cosmos.group.v1beta1.MsgVoteRequest) | [MsgVoteResponse](#cosmos.group.v1beta1.MsgVoteResponse) | Vote allows a voter to vote on a proposal. | |
| `Exec` | [MsgExecRequest](#cosmos.group.v1beta1.MsgExecRequest) | [MsgExecResponse](#cosmos.group.v1beta1.MsgExecResponse) | Exec executes a proposal. | |

 <!-- end services -->



<a name="cosmos/mint/v1beta1/mint.proto"></a>
<p align="right"><a href="#top">Top</a></p>

## cosmos/mint/v1beta1/mint.proto



<a name="cosmos.mint.v1beta1.Minter"></a>

### Minter
Minter represents the minting state.


| Field | Type | Label | Description |
| ----- | ---- | ----- | ----------- |
| `inflation` | [string](#string) |  | current annual inflation rate |
| `annual_provisions` | [string](#string) |  | current annual expected provisions |






<a name="cosmos.mint.v1beta1.Params"></a>

### Params
Params holds parameters for the mint module.


| Field | Type | Label | Description |
| ----- | ---- | ----- | ----------- |
| `mint_denom` | [string](#string) |  | type of coin to mint |
| `inflation_rate_change` | [string](#string) |  | maximum annual change in inflation rate |
| `inflation_max` | [string](#string) |  | maximum inflation rate |
| `inflation_min` | [string](#string) |  | minimum inflation rate |
| `goal_bonded` | [string](#string) |  | goal of percent bonded atoms |
| `blocks_per_year` | [uint64](#uint64) |  | expected blocks per year |





 <!-- end messages -->

 <!-- end enums -->

 <!-- end HasExtensions -->

 <!-- end services -->



<a name="cosmos/mint/v1beta1/genesis.proto"></a>
<p align="right"><a href="#top">Top</a></p>

## cosmos/mint/v1beta1/genesis.proto



<a name="cosmos.mint.v1beta1.GenesisState"></a>

### GenesisState
GenesisState defines the mint module's genesis state.


| Field | Type | Label | Description |
| ----- | ---- | ----- | ----------- |
| `minter` | [Minter](#cosmos.mint.v1beta1.Minter) |  | minter is a space for holding current inflation information. |
| `params` | [Params](#cosmos.mint.v1beta1.Params) |  | params defines all the paramaters of the module. |





 <!-- end messages -->

 <!-- end enums -->

 <!-- end HasExtensions -->

 <!-- end services -->



<a name="cosmos/mint/v1beta1/query.proto"></a>
<p align="right"><a href="#top">Top</a></p>

## cosmos/mint/v1beta1/query.proto



<a name="cosmos.mint.v1beta1.QueryAnnualProvisionsRequest"></a>

### QueryAnnualProvisionsRequest
QueryAnnualProvisionsRequest is the request type for the
Query/AnnualProvisions RPC method.






<a name="cosmos.mint.v1beta1.QueryAnnualProvisionsResponse"></a>

### QueryAnnualProvisionsResponse
QueryAnnualProvisionsResponse is the response type for the
Query/AnnualProvisions RPC method.


| Field | Type | Label | Description |
| ----- | ---- | ----- | ----------- |
| `annual_provisions` | [bytes](#bytes) |  | annual_provisions is the current minting annual provisions value. |






<a name="cosmos.mint.v1beta1.QueryInflationRequest"></a>

### QueryInflationRequest
QueryInflationRequest is the request type for the Query/Inflation RPC method.






<a name="cosmos.mint.v1beta1.QueryInflationResponse"></a>

### QueryInflationResponse
QueryInflationResponse is the response type for the Query/Inflation RPC
method.


| Field | Type | Label | Description |
| ----- | ---- | ----- | ----------- |
| `inflation` | [bytes](#bytes) |  | inflation is the current minting inflation value. |






<a name="cosmos.mint.v1beta1.QueryParamsRequest"></a>

### QueryParamsRequest
QueryParamsRequest is the request type for the Query/Params RPC method.






<a name="cosmos.mint.v1beta1.QueryParamsResponse"></a>

### QueryParamsResponse
QueryParamsResponse is the response type for the Query/Params RPC method.


| Field | Type | Label | Description |
| ----- | ---- | ----- | ----------- |
| `params` | [Params](#cosmos.mint.v1beta1.Params) |  | params defines the parameters of the module. |





 <!-- end messages -->

 <!-- end enums -->

 <!-- end HasExtensions -->


<a name="cosmos.mint.v1beta1.Query"></a>

### Query
Query provides defines the gRPC querier service.

| Method Name | Request Type | Response Type | Description | HTTP Verb | Endpoint |
| ----------- | ------------ | ------------- | ------------| ------- | -------- |
| `Params` | [QueryParamsRequest](#cosmos.mint.v1beta1.QueryParamsRequest) | [QueryParamsResponse](#cosmos.mint.v1beta1.QueryParamsResponse) | Params returns the total set of minting parameters. | GET|/cosmos/mint/v1beta1/params|
| `Inflation` | [QueryInflationRequest](#cosmos.mint.v1beta1.QueryInflationRequest) | [QueryInflationResponse](#cosmos.mint.v1beta1.QueryInflationResponse) | Inflation returns the current minting inflation value. | GET|/cosmos/mint/v1beta1/inflation|
| `AnnualProvisions` | [QueryAnnualProvisionsRequest](#cosmos.mint.v1beta1.QueryAnnualProvisionsRequest) | [QueryAnnualProvisionsResponse](#cosmos.mint.v1beta1.QueryAnnualProvisionsResponse) | AnnualProvisions current minting annual provisions value. | GET|/cosmos/mint/v1beta1/annual_provisions|

 <!-- end services -->



<a name="cosmos/nft/v1beta1/event.proto"></a>
<p align="right"><a href="#top">Top</a></p>

## cosmos/nft/v1beta1/event.proto



<a name="cosmos.nft.v1beta1.EventBurn"></a>

### EventBurn
EventBurn is emitted on Burn


| Field | Type | Label | Description |
| ----- | ---- | ----- | ----------- |
| `class_id` | [string](#string) |  |  |
| `id` | [string](#string) |  |  |
| `owner` | [string](#string) |  |  |






<a name="cosmos.nft.v1beta1.EventMint"></a>

### EventMint
EventMint is emitted on Mint


| Field | Type | Label | Description |
| ----- | ---- | ----- | ----------- |
| `class_id` | [string](#string) |  |  |
| `id` | [string](#string) |  |  |
| `owner` | [string](#string) |  |  |






<a name="cosmos.nft.v1beta1.EventSend"></a>

### EventSend
EventSend is emitted on Msg/Send


| Field | Type | Label | Description |
| ----- | ---- | ----- | ----------- |
| `class_id` | [string](#string) |  |  |
| `id` | [string](#string) |  |  |
| `sender` | [string](#string) |  |  |
| `receiver` | [string](#string) |  |  |





 <!-- end messages -->

 <!-- end enums -->

 <!-- end HasExtensions -->

 <!-- end services -->



<a name="cosmos/nft/v1beta1/nft.proto"></a>
<p align="right"><a href="#top">Top</a></p>

## cosmos/nft/v1beta1/nft.proto



<a name="cosmos.nft.v1beta1.Class"></a>

### Class
Class defines the class of the nft type.


| Field | Type | Label | Description |
| ----- | ---- | ----- | ----------- |
| `id` | [string](#string) |  | id defines the unique identifier of the NFT classification, similar to the contract address of ERC721 |
| `name` | [string](#string) |  | name defines the human-readable name of the NFT classification |
| `symbol` | [string](#string) |  | symbol is an abbreviated name for nft classification |
| `description` | [string](#string) |  | description is a brief description of nft classification |
| `uri` | [string](#string) |  | uri is a URI may point to a JSON file that conforms to the nft classification Metadata JSON Schema. |
| `uri_hash` | [string](#string) |  | uri_hash is a hash of the document pointed to uri |






<a name="cosmos.nft.v1beta1.NFT"></a>

### NFT
NFT defines the NFT.


| Field | Type | Label | Description |
| ----- | ---- | ----- | ----------- |
| `class_id` | [string](#string) |  | class_id defines the unique identifier of the NFT classification, similar to the contract address of ERC721 |
| `id` | [string](#string) |  | id defines the unique identification of NFT |
| `uri` | [string](#string) |  | uri defines NFT's metadata storage address outside the chain |
| `uri_hash` | [string](#string) |  | uri_hash is a hash of the document pointed to uri |
| `data` | [google.protobuf.Any](#google.protobuf.Any) |  | data is the metadata of the NFT |





 <!-- end messages -->

 <!-- end enums -->

 <!-- end HasExtensions -->

 <!-- end services -->



<a name="cosmos/nft/v1beta1/genesis.proto"></a>
<p align="right"><a href="#top">Top</a></p>

## cosmos/nft/v1beta1/genesis.proto



<a name="cosmos.nft.v1beta1.Entry"></a>

### Entry
Entry Defines all nft owned by a person


| Field | Type | Label | Description |
| ----- | ---- | ----- | ----------- |
| `owner` | [string](#string) |  | owner is the owner address of the following nft |
| `nfts` | [NFT](#cosmos.nft.v1beta1.NFT) | repeated | nfts is a group of nfts of the same owner |






<a name="cosmos.nft.v1beta1.GenesisState"></a>

### GenesisState
GenesisState defines the nft module's genesis state.


| Field | Type | Label | Description |
| ----- | ---- | ----- | ----------- |
| `classes` | [Class](#cosmos.nft.v1beta1.Class) | repeated | class defines the class of the nft type. |
| `entries` | [Entry](#cosmos.nft.v1beta1.Entry) | repeated |  |





 <!-- end messages -->

 <!-- end enums -->

 <!-- end HasExtensions -->

 <!-- end services -->



<a name="cosmos/nft/v1beta1/query.proto"></a>
<p align="right"><a href="#top">Top</a></p>

## cosmos/nft/v1beta1/query.proto



<a name="cosmos.nft.v1beta1.QueryBalanceRequest"></a>

### QueryBalanceRequest
QueryBalanceRequest is the request type for the Query/Balance RPC method


| Field | Type | Label | Description |
| ----- | ---- | ----- | ----------- |
| `class_id` | [string](#string) |  |  |
| `owner` | [string](#string) |  |  |






<a name="cosmos.nft.v1beta1.QueryBalanceResponse"></a>

### QueryBalanceResponse
QueryBalanceResponse is the response type for the Query/Balance RPC method


| Field | Type | Label | Description |
| ----- | ---- | ----- | ----------- |
| `amount` | [uint64](#uint64) |  |  |






<a name="cosmos.nft.v1beta1.QueryClassRequest"></a>

### QueryClassRequest
QueryClassRequest is the request type for the Query/Class RPC method


| Field | Type | Label | Description |
| ----- | ---- | ----- | ----------- |
| `class_id` | [string](#string) |  |  |






<a name="cosmos.nft.v1beta1.QueryClassResponse"></a>

### QueryClassResponse
QueryClassResponse is the response type for the Query/Class RPC method


| Field | Type | Label | Description |
| ----- | ---- | ----- | ----------- |
| `class` | [Class](#cosmos.nft.v1beta1.Class) |  |  |






<a name="cosmos.nft.v1beta1.QueryClassesRequest"></a>

### QueryClassesRequest
QueryClassesRequest is the request type for the Query/Classes RPC method


| Field | Type | Label | Description |
| ----- | ---- | ----- | ----------- |
| `pagination` | [cosmos.base.query.v1beta1.PageRequest](#cosmos.base.query.v1beta1.PageRequest) |  | pagination defines an optional pagination for the request. |






<a name="cosmos.nft.v1beta1.QueryClassesResponse"></a>

### QueryClassesResponse
QueryClassesResponse is the response type for the Query/Classes RPC method


| Field | Type | Label | Description |
| ----- | ---- | ----- | ----------- |
| `classes` | [Class](#cosmos.nft.v1beta1.Class) | repeated |  |
| `pagination` | [cosmos.base.query.v1beta1.PageResponse](#cosmos.base.query.v1beta1.PageResponse) |  |  |






<a name="cosmos.nft.v1beta1.QueryNFTRequest"></a>

### QueryNFTRequest
QueryNFTRequest is the request type for the Query/NFT RPC method


| Field | Type | Label | Description |
| ----- | ---- | ----- | ----------- |
| `class_id` | [string](#string) |  |  |
| `id` | [string](#string) |  |  |






<a name="cosmos.nft.v1beta1.QueryNFTResponse"></a>

### QueryNFTResponse
QueryNFTResponse is the response type for the Query/NFT RPC method


| Field | Type | Label | Description |
| ----- | ---- | ----- | ----------- |
| `nft` | [NFT](#cosmos.nft.v1beta1.NFT) |  |  |






<a name="cosmos.nft.v1beta1.QueryNFTsOfClassRequest"></a>

### QueryNFTsOfClassRequest
QueryNFTsOfClassRequest is the request type for the Query/NFTsOfClass RPC method


| Field | Type | Label | Description |
| ----- | ---- | ----- | ----------- |
| `class_id` | [string](#string) |  |  |
| `owner` | [string](#string) |  |  |
| `pagination` | [cosmos.base.query.v1beta1.PageRequest](#cosmos.base.query.v1beta1.PageRequest) |  |  |






<a name="cosmos.nft.v1beta1.QueryNFTsOfClassResponse"></a>

### QueryNFTsOfClassResponse
QueryNFTsOfClassResponse is the response type for the Query/NFTsOfClass and Query/NFTsOfClassByOwner RPC methods


| Field | Type | Label | Description |
| ----- | ---- | ----- | ----------- |
| `nfts` | [NFT](#cosmos.nft.v1beta1.NFT) | repeated |  |
| `pagination` | [cosmos.base.query.v1beta1.PageResponse](#cosmos.base.query.v1beta1.PageResponse) |  |  |






<a name="cosmos.nft.v1beta1.QueryOwnerRequest"></a>

### QueryOwnerRequest
QueryOwnerRequest is the request type for the Query/Owner RPC method


| Field | Type | Label | Description |
| ----- | ---- | ----- | ----------- |
| `class_id` | [string](#string) |  |  |
| `id` | [string](#string) |  |  |






<a name="cosmos.nft.v1beta1.QueryOwnerResponse"></a>

### QueryOwnerResponse
QueryOwnerResponse is the response type for the Query/Owner RPC method


| Field | Type | Label | Description |
| ----- | ---- | ----- | ----------- |
| `owner` | [string](#string) |  |  |






<a name="cosmos.nft.v1beta1.QuerySupplyRequest"></a>

### QuerySupplyRequest
QuerySupplyRequest is the request type for the Query/Supply RPC method


| Field | Type | Label | Description |
| ----- | ---- | ----- | ----------- |
| `class_id` | [string](#string) |  |  |






<a name="cosmos.nft.v1beta1.QuerySupplyResponse"></a>

### QuerySupplyResponse
QuerySupplyResponse is the response type for the Query/Supply RPC method


| Field | Type | Label | Description |
| ----- | ---- | ----- | ----------- |
| `amount` | [uint64](#uint64) |  |  |





 <!-- end messages -->

 <!-- end enums -->

 <!-- end HasExtensions -->


<a name="cosmos.nft.v1beta1.Query"></a>

### Query
Query defines the gRPC querier service.

| Method Name | Request Type | Response Type | Description | HTTP Verb | Endpoint |
| ----------- | ------------ | ------------- | ------------| ------- | -------- |
| `Balance` | [QueryBalanceRequest](#cosmos.nft.v1beta1.QueryBalanceRequest) | [QueryBalanceResponse](#cosmos.nft.v1beta1.QueryBalanceResponse) | Balance queries the number of NFTs of a given class owned by the owner, same as balanceOf in ERC721 | GET|/cosmos/nft/v1beta1/balance/{class_id}/{owner}|
| `Owner` | [QueryOwnerRequest](#cosmos.nft.v1beta1.QueryOwnerRequest) | [QueryOwnerResponse](#cosmos.nft.v1beta1.QueryOwnerResponse) | Owner queries the owner of the NFT based on its class and id, same as ownerOf in ERC721 | GET|/cosmos/nft/v1beta1/owner/{class_id}/{id}|
| `Supply` | [QuerySupplyRequest](#cosmos.nft.v1beta1.QuerySupplyRequest) | [QuerySupplyResponse](#cosmos.nft.v1beta1.QuerySupplyResponse) | Supply queries the number of NFTs from the given class, same as totalSupply of ERC721. | GET|/cosmos/nft/v1beta1/supply/{class_id}|
| `NFTsOfClass` | [QueryNFTsOfClassRequest](#cosmos.nft.v1beta1.QueryNFTsOfClassRequest) | [QueryNFTsOfClassResponse](#cosmos.nft.v1beta1.QueryNFTsOfClassResponse) | NFTsOfClass queries all NFTs of a given class or optional owner, similar to tokenByIndex in ERC721Enumerable | GET|/cosmos/nft/v1beta1/nfts/{class_id}|
| `NFT` | [QueryNFTRequest](#cosmos.nft.v1beta1.QueryNFTRequest) | [QueryNFTResponse](#cosmos.nft.v1beta1.QueryNFTResponse) | NFT queries an NFT based on its class and id. | GET|/cosmos/nft/v1beta1/nfts/{class_id}/{id}|
| `Class` | [QueryClassRequest](#cosmos.nft.v1beta1.QueryClassRequest) | [QueryClassResponse](#cosmos.nft.v1beta1.QueryClassResponse) | Class queries an NFT class based on its id | GET|/cosmos/nft/v1beta1/classes/{class_id}|
| `Classes` | [QueryClassesRequest](#cosmos.nft.v1beta1.QueryClassesRequest) | [QueryClassesResponse](#cosmos.nft.v1beta1.QueryClassesResponse) | Classes queries all NFT classes | GET|/cosmos/nft/v1beta1/classes|

 <!-- end services -->



<a name="cosmos/nft/v1beta1/tx.proto"></a>
<p align="right"><a href="#top">Top</a></p>

## cosmos/nft/v1beta1/tx.proto



<a name="cosmos.nft.v1beta1.MsgSend"></a>

### MsgSend
MsgSend represents a message to send a nft from one account to another account.


| Field | Type | Label | Description |
| ----- | ---- | ----- | ----------- |
| `class_id` | [string](#string) |  | class_id defines the unique identifier of the nft classification, similar to the contract address of ERC721 |
| `id` | [string](#string) |  | id defines the unique identification of nft |
| `sender` | [string](#string) |  | sender is the address of the owner of nft |
| `receiver` | [string](#string) |  | receiver is the receiver address of nft |






<a name="cosmos.nft.v1beta1.MsgSendResponse"></a>

### MsgSendResponse
MsgSendResponse defines the Msg/Send response type.





 <!-- end messages -->

 <!-- end enums -->

 <!-- end HasExtensions -->


<a name="cosmos.nft.v1beta1.Msg"></a>

### Msg
Msg defines the nft Msg service.

| Method Name | Request Type | Response Type | Description | HTTP Verb | Endpoint |
| ----------- | ------------ | ------------- | ------------| ------- | -------- |
| `Send` | [MsgSend](#cosmos.nft.v1beta1.MsgSend) | [MsgSendResponse](#cosmos.nft.v1beta1.MsgSendResponse) | Send defines a method to send a nft from one account to another account. | |

 <!-- end services -->



<a name="cosmos/params/v1beta1/params.proto"></a>
<p align="right"><a href="#top">Top</a></p>

## cosmos/params/v1beta1/params.proto



<a name="cosmos.params.v1beta1.ParamChange"></a>

### ParamChange
ParamChange defines an individual parameter change, for use in
ParameterChangeProposal.


| Field | Type | Label | Description |
| ----- | ---- | ----- | ----------- |
| `subspace` | [string](#string) |  |  |
| `key` | [string](#string) |  |  |
| `value` | [string](#string) |  |  |






<a name="cosmos.params.v1beta1.ParameterChangeProposal"></a>

### ParameterChangeProposal
ParameterChangeProposal defines a proposal to change one or more parameters.


| Field | Type | Label | Description |
| ----- | ---- | ----- | ----------- |
| `title` | [string](#string) |  |  |
| `description` | [string](#string) |  |  |
| `changes` | [ParamChange](#cosmos.params.v1beta1.ParamChange) | repeated |  |





 <!-- end messages -->

 <!-- end enums -->

 <!-- end HasExtensions -->

 <!-- end services -->



<a name="cosmos/params/v1beta1/query.proto"></a>
<p align="right"><a href="#top">Top</a></p>

## cosmos/params/v1beta1/query.proto



<a name="cosmos.params.v1beta1.QueryParamsRequest"></a>

### QueryParamsRequest
QueryParamsRequest is request type for the Query/Params RPC method.


| Field | Type | Label | Description |
| ----- | ---- | ----- | ----------- |
| `subspace` | [string](#string) |  | subspace defines the module to query the parameter for. |
| `key` | [string](#string) |  | key defines the key of the parameter in the subspace. |






<a name="cosmos.params.v1beta1.QueryParamsResponse"></a>

### QueryParamsResponse
QueryParamsResponse is response type for the Query/Params RPC method.


| Field | Type | Label | Description |
| ----- | ---- | ----- | ----------- |
| `param` | [ParamChange](#cosmos.params.v1beta1.ParamChange) |  | param defines the queried parameter. |






<a name="cosmos.params.v1beta1.QuerySubspacesRequest"></a>

### QuerySubspacesRequest
QuerySubspacesRequest defines a request type for querying for all registered
subspaces and all keys for a subspace.






<a name="cosmos.params.v1beta1.QuerySubspacesResponse"></a>

### QuerySubspacesResponse
QuerySubspacesResponse defines the response types for querying for all
registered subspaces and all keys for a subspace.


| Field | Type | Label | Description |
| ----- | ---- | ----- | ----------- |
| `subspaces` | [Subspace](#cosmos.params.v1beta1.Subspace) | repeated |  |






<a name="cosmos.params.v1beta1.Subspace"></a>

### Subspace
Subspace defines a parameter subspace name and all the keys that exist for
the subspace.


| Field | Type | Label | Description |
| ----- | ---- | ----- | ----------- |
| `subspace` | [string](#string) |  |  |
| `keys` | [string](#string) | repeated |  |





 <!-- end messages -->

 <!-- end enums -->

 <!-- end HasExtensions -->


<a name="cosmos.params.v1beta1.Query"></a>

### Query
Query defines the gRPC querier service.

| Method Name | Request Type | Response Type | Description | HTTP Verb | Endpoint |
| ----------- | ------------ | ------------- | ------------| ------- | -------- |
| `Params` | [QueryParamsRequest](#cosmos.params.v1beta1.QueryParamsRequest) | [QueryParamsResponse](#cosmos.params.v1beta1.QueryParamsResponse) | Params queries a specific parameter of a module, given its subspace and key. | GET|/cosmos/params/v1beta1/params|
| `Subspaces` | [QuerySubspacesRequest](#cosmos.params.v1beta1.QuerySubspacesRequest) | [QuerySubspacesResponse](#cosmos.params.v1beta1.QuerySubspacesResponse) | Subspaces queries for all registered subspaces and all keys for a subspace. | GET|/cosmos/params/v1beta1/subspaces|

 <!-- end services -->



<a name="cosmos/slashing/v1beta1/slashing.proto"></a>
<p align="right"><a href="#top">Top</a></p>

## cosmos/slashing/v1beta1/slashing.proto



<a name="cosmos.slashing.v1beta1.Params"></a>

### Params
Params represents the parameters used for by the slashing module.


| Field | Type | Label | Description |
| ----- | ---- | ----- | ----------- |
| `signed_blocks_window` | [int64](#int64) |  |  |
| `min_signed_per_window` | [bytes](#bytes) |  |  |
| `downtime_jail_duration` | [google.protobuf.Duration](#google.protobuf.Duration) |  |  |
| `slash_fraction_double_sign` | [bytes](#bytes) |  |  |
| `slash_fraction_downtime` | [bytes](#bytes) |  |  |






<a name="cosmos.slashing.v1beta1.ValidatorSigningInfo"></a>

### ValidatorSigningInfo
ValidatorSigningInfo defines a validator's signing info for monitoring their
liveness activity.


| Field | Type | Label | Description |
| ----- | ---- | ----- | ----------- |
| `address` | [string](#string) |  |  |
| `start_height` | [int64](#int64) |  | Height at which validator was first a candidate OR was unjailed |
| `index_offset` | [int64](#int64) |  | Index which is incremented each time the validator was a bonded in a block and may have signed a precommit or not. This in conjunction with the `SignedBlocksWindow` param determines the index in the `MissedBlocksBitArray`. |
| `jailed_until` | [google.protobuf.Timestamp](#google.protobuf.Timestamp) |  | Timestamp until which the validator is jailed due to liveness downtime. |
| `tombstoned` | [bool](#bool) |  | Whether or not a validator has been tombstoned (killed out of validator set). It is set once the validator commits an equivocation or for any other configured misbehiavor. |
| `missed_blocks_counter` | [int64](#int64) |  | A counter kept to avoid unnecessary array reads. Note that `Sum(MissedBlocksBitArray)` always equals `MissedBlocksCounter`. |





 <!-- end messages -->

 <!-- end enums -->

 <!-- end HasExtensions -->

 <!-- end services -->



<a name="cosmos/slashing/v1beta1/genesis.proto"></a>
<p align="right"><a href="#top">Top</a></p>

## cosmos/slashing/v1beta1/genesis.proto



<a name="cosmos.slashing.v1beta1.GenesisState"></a>

### GenesisState
GenesisState defines the slashing module's genesis state.


| Field | Type | Label | Description |
| ----- | ---- | ----- | ----------- |
| `params` | [Params](#cosmos.slashing.v1beta1.Params) |  | params defines all the paramaters of related to deposit. |
| `signing_infos` | [SigningInfo](#cosmos.slashing.v1beta1.SigningInfo) | repeated | signing_infos represents a map between validator addresses and their signing infos. |
| `missed_blocks` | [ValidatorMissedBlocks](#cosmos.slashing.v1beta1.ValidatorMissedBlocks) | repeated | missed_blocks represents a map between validator addresses and their missed blocks. |






<a name="cosmos.slashing.v1beta1.MissedBlock"></a>

### MissedBlock
MissedBlock contains height and missed status as boolean.


| Field | Type | Label | Description |
| ----- | ---- | ----- | ----------- |
| `index` | [int64](#int64) |  | index is the height at which the block was missed. |
| `missed` | [bool](#bool) |  | missed is the missed status. |






<a name="cosmos.slashing.v1beta1.SigningInfo"></a>

### SigningInfo
SigningInfo stores validator signing info of corresponding address.


| Field | Type | Label | Description |
| ----- | ---- | ----- | ----------- |
| `address` | [string](#string) |  | address is the validator address. |
| `validator_signing_info` | [ValidatorSigningInfo](#cosmos.slashing.v1beta1.ValidatorSigningInfo) |  | validator_signing_info represents the signing info of this validator. |






<a name="cosmos.slashing.v1beta1.ValidatorMissedBlocks"></a>

### ValidatorMissedBlocks
ValidatorMissedBlocks contains array of missed blocks of corresponding
address.


| Field | Type | Label | Description |
| ----- | ---- | ----- | ----------- |
| `address` | [string](#string) |  | address is the validator address. |
| `missed_blocks` | [MissedBlock](#cosmos.slashing.v1beta1.MissedBlock) | repeated | missed_blocks is an array of missed blocks by the validator. |





 <!-- end messages -->

 <!-- end enums -->

 <!-- end HasExtensions -->

 <!-- end services -->



<a name="cosmos/slashing/v1beta1/query.proto"></a>
<p align="right"><a href="#top">Top</a></p>

## cosmos/slashing/v1beta1/query.proto



<a name="cosmos.slashing.v1beta1.QueryParamsRequest"></a>

### QueryParamsRequest
QueryParamsRequest is the request type for the Query/Params RPC method






<a name="cosmos.slashing.v1beta1.QueryParamsResponse"></a>

### QueryParamsResponse
QueryParamsResponse is the response type for the Query/Params RPC method


| Field | Type | Label | Description |
| ----- | ---- | ----- | ----------- |
| `params` | [Params](#cosmos.slashing.v1beta1.Params) |  |  |






<a name="cosmos.slashing.v1beta1.QuerySigningInfoRequest"></a>

### QuerySigningInfoRequest
QuerySigningInfoRequest is the request type for the Query/SigningInfo RPC
method


| Field | Type | Label | Description |
| ----- | ---- | ----- | ----------- |
| `cons_address` | [string](#string) |  | cons_address is the address to query signing info of |






<a name="cosmos.slashing.v1beta1.QuerySigningInfoResponse"></a>

### QuerySigningInfoResponse
QuerySigningInfoResponse is the response type for the Query/SigningInfo RPC
method


| Field | Type | Label | Description |
| ----- | ---- | ----- | ----------- |
| `val_signing_info` | [ValidatorSigningInfo](#cosmos.slashing.v1beta1.ValidatorSigningInfo) |  | val_signing_info is the signing info of requested val cons address |






<a name="cosmos.slashing.v1beta1.QuerySigningInfosRequest"></a>

### QuerySigningInfosRequest
QuerySigningInfosRequest is the request type for the Query/SigningInfos RPC
method


| Field | Type | Label | Description |
| ----- | ---- | ----- | ----------- |
| `pagination` | [cosmos.base.query.v1beta1.PageRequest](#cosmos.base.query.v1beta1.PageRequest) |  |  |






<a name="cosmos.slashing.v1beta1.QuerySigningInfosResponse"></a>

### QuerySigningInfosResponse
QuerySigningInfosResponse is the response type for the Query/SigningInfos RPC
method


| Field | Type | Label | Description |
| ----- | ---- | ----- | ----------- |
| `info` | [ValidatorSigningInfo](#cosmos.slashing.v1beta1.ValidatorSigningInfo) | repeated | info is the signing info of all validators |
| `pagination` | [cosmos.base.query.v1beta1.PageResponse](#cosmos.base.query.v1beta1.PageResponse) |  |  |





 <!-- end messages -->

 <!-- end enums -->

 <!-- end HasExtensions -->


<a name="cosmos.slashing.v1beta1.Query"></a>

### Query
Query provides defines the gRPC querier service

| Method Name | Request Type | Response Type | Description | HTTP Verb | Endpoint |
| ----------- | ------------ | ------------- | ------------| ------- | -------- |
| `Params` | [QueryParamsRequest](#cosmos.slashing.v1beta1.QueryParamsRequest) | [QueryParamsResponse](#cosmos.slashing.v1beta1.QueryParamsResponse) | Params queries the parameters of slashing module | GET|/cosmos/slashing/v1beta1/params|
| `SigningInfo` | [QuerySigningInfoRequest](#cosmos.slashing.v1beta1.QuerySigningInfoRequest) | [QuerySigningInfoResponse](#cosmos.slashing.v1beta1.QuerySigningInfoResponse) | SigningInfo queries the signing info of given cons address | GET|/cosmos/slashing/v1beta1/signing_infos/{cons_address}|
| `SigningInfos` | [QuerySigningInfosRequest](#cosmos.slashing.v1beta1.QuerySigningInfosRequest) | [QuerySigningInfosResponse](#cosmos.slashing.v1beta1.QuerySigningInfosResponse) | SigningInfos queries signing info of all validators | GET|/cosmos/slashing/v1beta1/signing_infos|

 <!-- end services -->



<a name="cosmos/slashing/v1beta1/tx.proto"></a>
<p align="right"><a href="#top">Top</a></p>

## cosmos/slashing/v1beta1/tx.proto



<a name="cosmos.slashing.v1beta1.MsgUnjail"></a>

### MsgUnjail
MsgUnjail defines the Msg/Unjail request type


| Field | Type | Label | Description |
| ----- | ---- | ----- | ----------- |
| `validator_addr` | [string](#string) |  |  |






<a name="cosmos.slashing.v1beta1.MsgUnjailResponse"></a>

### MsgUnjailResponse
MsgUnjailResponse defines the Msg/Unjail response type





 <!-- end messages -->

 <!-- end enums -->

 <!-- end HasExtensions -->


<a name="cosmos.slashing.v1beta1.Msg"></a>

### Msg
Msg defines the slashing Msg service.

| Method Name | Request Type | Response Type | Description | HTTP Verb | Endpoint |
| ----------- | ------------ | ------------- | ------------| ------- | -------- |
| `Unjail` | [MsgUnjail](#cosmos.slashing.v1beta1.MsgUnjail) | [MsgUnjailResponse](#cosmos.slashing.v1beta1.MsgUnjailResponse) | Unjail defines a method for unjailing a jailed validator, thus returning them into the bonded validator set, so they can begin receiving provisions and rewards again. | |

 <!-- end services -->



<a name="cosmos/staking/v1beta1/authz.proto"></a>
<p align="right"><a href="#top">Top</a></p>

## cosmos/staking/v1beta1/authz.proto



<a name="cosmos.staking.v1beta1.StakeAuthorization"></a>

### StakeAuthorization
StakeAuthorization defines authorization for delegate/undelegate/redelegate.


| Field | Type | Label | Description |
| ----- | ---- | ----- | ----------- |
| `max_tokens` | [cosmos.base.v1beta1.Coin](#cosmos.base.v1beta1.Coin) |  | max_tokens specifies the maximum amount of tokens can be delegate to a validator. If it is empty, there is no spend limit and any amount of coins can be delegated. |
| `allow_list` | [StakeAuthorization.Validators](#cosmos.staking.v1beta1.StakeAuthorization.Validators) |  | allow_list specifies list of validator addresses to whom grantee can delegate tokens on behalf of granter's account. |
| `deny_list` | [StakeAuthorization.Validators](#cosmos.staking.v1beta1.StakeAuthorization.Validators) |  | deny_list specifies list of validator addresses to whom grantee can not delegate tokens. |
| `authorization_type` | [AuthorizationType](#cosmos.staking.v1beta1.AuthorizationType) |  | authorization_type defines one of AuthorizationType. |






<a name="cosmos.staking.v1beta1.StakeAuthorization.Validators"></a>

### StakeAuthorization.Validators
Validators defines list of validator addresses.


| Field | Type | Label | Description |
| ----- | ---- | ----- | ----------- |
| `address` | [string](#string) | repeated |  |





 <!-- end messages -->


<a name="cosmos.staking.v1beta1.AuthorizationType"></a>

### AuthorizationType
AuthorizationType defines the type of staking module authorization type

| Name | Number | Description |
| ---- | ------ | ----------- |
| AUTHORIZATION_TYPE_UNSPECIFIED | 0 | AUTHORIZATION_TYPE_UNSPECIFIED specifies an unknown authorization type |
| AUTHORIZATION_TYPE_DELEGATE | 1 | AUTHORIZATION_TYPE_DELEGATE defines an authorization type for Msg/Delegate |
| AUTHORIZATION_TYPE_UNDELEGATE | 2 | AUTHORIZATION_TYPE_UNDELEGATE defines an authorization type for Msg/Undelegate |
| AUTHORIZATION_TYPE_REDELEGATE | 3 | AUTHORIZATION_TYPE_REDELEGATE defines an authorization type for Msg/BeginRedelegate |


 <!-- end enums -->

 <!-- end HasExtensions -->

 <!-- end services -->



<a name="cosmos/staking/v1beta1/staking.proto"></a>
<p align="right"><a href="#top">Top</a></p>

## cosmos/staking/v1beta1/staking.proto



<a name="cosmos.staking.v1beta1.Commission"></a>

### Commission
Commission defines commission parameters for a given validator.


| Field | Type | Label | Description |
| ----- | ---- | ----- | ----------- |
| `commission_rates` | [CommissionRates](#cosmos.staking.v1beta1.CommissionRates) |  | commission_rates defines the initial commission rates to be used for creating a validator. |
| `update_time` | [google.protobuf.Timestamp](#google.protobuf.Timestamp) |  | update_time is the last time the commission rate was changed. |






<a name="cosmos.staking.v1beta1.CommissionRates"></a>

### CommissionRates
CommissionRates defines the initial commission rates to be used for creating
a validator.


| Field | Type | Label | Description |
| ----- | ---- | ----- | ----------- |
| `rate` | [string](#string) |  | rate is the commission rate charged to delegators, as a fraction. |
| `max_rate` | [string](#string) |  | max_rate defines the maximum commission rate which validator can ever charge, as a fraction. |
| `max_change_rate` | [string](#string) |  | max_change_rate defines the maximum daily increase of the validator commission, as a fraction. |






<a name="cosmos.staking.v1beta1.DVPair"></a>

### DVPair
DVPair is struct that just has a delegator-validator pair with no other data.
It is intended to be used as a marshalable pointer. For example, a DVPair can
be used to construct the key to getting an UnbondingDelegation from state.


| Field | Type | Label | Description |
| ----- | ---- | ----- | ----------- |
| `delegator_address` | [string](#string) |  |  |
| `validator_address` | [string](#string) |  |  |






<a name="cosmos.staking.v1beta1.DVPairs"></a>

### DVPairs
DVPairs defines an array of DVPair objects.


| Field | Type | Label | Description |
| ----- | ---- | ----- | ----------- |
| `pairs` | [DVPair](#cosmos.staking.v1beta1.DVPair) | repeated |  |






<a name="cosmos.staking.v1beta1.DVVTriplet"></a>

### DVVTriplet
DVVTriplet is struct that just has a delegator-validator-validator triplet
with no other data. It is intended to be used as a marshalable pointer. For
example, a DVVTriplet can be used to construct the key to getting a
Redelegation from state.


| Field | Type | Label | Description |
| ----- | ---- | ----- | ----------- |
| `delegator_address` | [string](#string) |  |  |
| `validator_src_address` | [string](#string) |  |  |
| `validator_dst_address` | [string](#string) |  |  |






<a name="cosmos.staking.v1beta1.DVVTriplets"></a>

### DVVTriplets
DVVTriplets defines an array of DVVTriplet objects.


| Field | Type | Label | Description |
| ----- | ---- | ----- | ----------- |
| `triplets` | [DVVTriplet](#cosmos.staking.v1beta1.DVVTriplet) | repeated |  |






<a name="cosmos.staking.v1beta1.Delegation"></a>

### Delegation
Delegation represents the bond with tokens held by an account. It is
owned by one delegator, and is associated with the voting power of one
validator.


| Field | Type | Label | Description |
| ----- | ---- | ----- | ----------- |
| `delegator_address` | [string](#string) |  | delegator_address is the bech32-encoded address of the delegator. |
| `validator_address` | [string](#string) |  | validator_address is the bech32-encoded address of the validator. |
| `shares` | [string](#string) |  | shares define the delegation shares received. |






<a name="cosmos.staking.v1beta1.DelegationResponse"></a>

### DelegationResponse
DelegationResponse is equivalent to Delegation except that it contains a
balance in addition to shares which is more suitable for client responses.


| Field | Type | Label | Description |
| ----- | ---- | ----- | ----------- |
| `delegation` | [Delegation](#cosmos.staking.v1beta1.Delegation) |  |  |
| `balance` | [cosmos.base.v1beta1.Coin](#cosmos.base.v1beta1.Coin) |  |  |






<a name="cosmos.staking.v1beta1.Description"></a>

### Description
Description defines a validator description.


| Field | Type | Label | Description |
| ----- | ---- | ----- | ----------- |
| `moniker` | [string](#string) |  | moniker defines a human-readable name for the validator. |
| `identity` | [string](#string) |  | identity defines an optional identity signature (ex. UPort or Keybase). |
| `website` | [string](#string) |  | website defines an optional website link. |
| `security_contact` | [string](#string) |  | security_contact defines an optional email for security contact. |
| `details` | [string](#string) |  | details define other optional details. |






<a name="cosmos.staking.v1beta1.HistoricalInfo"></a>

### HistoricalInfo
HistoricalInfo contains header and validator information for a given block.
It is stored as part of staking module's state, which persists the `n` most
recent HistoricalInfo
(`n` is set by the staking module's `historical_entries` parameter).


| Field | Type | Label | Description |
| ----- | ---- | ----- | ----------- |
| `header` | [tendermint.types.Header](#tendermint.types.Header) |  |  |
| `valset` | [Validator](#cosmos.staking.v1beta1.Validator) | repeated |  |






<a name="cosmos.staking.v1beta1.Params"></a>

### Params
Params defines the parameters for the staking module.


| Field | Type | Label | Description |
| ----- | ---- | ----- | ----------- |
| `unbonding_time` | [google.protobuf.Duration](#google.protobuf.Duration) |  | unbonding_time is the time duration of unbonding. |
| `max_validators` | [uint32](#uint32) |  | max_validators is the maximum number of validators. |
| `max_entries` | [uint32](#uint32) |  | max_entries is the max entries for either unbonding delegation or redelegation (per pair/trio). |
| `historical_entries` | [uint32](#uint32) |  | historical_entries is the number of historical entries to persist. |
| `bond_denom` | [string](#string) |  | bond_denom defines the bondable coin denomination. |






<a name="cosmos.staking.v1beta1.Pool"></a>

### Pool
Pool is used for tracking bonded and not-bonded token supply of the bond
denomination.


| Field | Type | Label | Description |
| ----- | ---- | ----- | ----------- |
| `not_bonded_tokens` | [string](#string) |  |  |
| `bonded_tokens` | [string](#string) |  |  |






<a name="cosmos.staking.v1beta1.Redelegation"></a>

### Redelegation
Redelegation contains the list of a particular delegator's redelegating bonds
from a particular source validator to a particular destination validator.


| Field | Type | Label | Description |
| ----- | ---- | ----- | ----------- |
| `delegator_address` | [string](#string) |  | delegator_address is the bech32-encoded address of the delegator. |
| `validator_src_address` | [string](#string) |  | validator_src_address is the validator redelegation source operator address. |
| `validator_dst_address` | [string](#string) |  | validator_dst_address is the validator redelegation destination operator address. |
| `entries` | [RedelegationEntry](#cosmos.staking.v1beta1.RedelegationEntry) | repeated | entries are the redelegation entries.

redelegation entries |






<a name="cosmos.staking.v1beta1.RedelegationEntry"></a>

### RedelegationEntry
RedelegationEntry defines a redelegation object with relevant metadata.


| Field | Type | Label | Description |
| ----- | ---- | ----- | ----------- |
| `creation_height` | [int64](#int64) |  | creation_height defines the height which the redelegation took place. |
| `completion_time` | [google.protobuf.Timestamp](#google.protobuf.Timestamp) |  | completion_time defines the unix time for redelegation completion. |
| `initial_balance` | [string](#string) |  | initial_balance defines the initial balance when redelegation started. |
| `shares_dst` | [string](#string) |  | shares_dst is the amount of destination-validator shares created by redelegation. |






<a name="cosmos.staking.v1beta1.RedelegationEntryResponse"></a>

### RedelegationEntryResponse
RedelegationEntryResponse is equivalent to a RedelegationEntry except that it
contains a balance in addition to shares which is more suitable for client
responses.


| Field | Type | Label | Description |
| ----- | ---- | ----- | ----------- |
| `redelegation_entry` | [RedelegationEntry](#cosmos.staking.v1beta1.RedelegationEntry) |  |  |
| `balance` | [string](#string) |  |  |






<a name="cosmos.staking.v1beta1.RedelegationResponse"></a>

### RedelegationResponse
RedelegationResponse is equivalent to a Redelegation except that its entries
contain a balance in addition to shares which is more suitable for client
responses.


| Field | Type | Label | Description |
| ----- | ---- | ----- | ----------- |
| `redelegation` | [Redelegation](#cosmos.staking.v1beta1.Redelegation) |  |  |
| `entries` | [RedelegationEntryResponse](#cosmos.staking.v1beta1.RedelegationEntryResponse) | repeated |  |






<a name="cosmos.staking.v1beta1.UnbondingDelegation"></a>

### UnbondingDelegation
UnbondingDelegation stores all of a single delegator's unbonding bonds
for a single validator in an time-ordered list.


| Field | Type | Label | Description |
| ----- | ---- | ----- | ----------- |
| `delegator_address` | [string](#string) |  | delegator_address is the bech32-encoded address of the delegator. |
| `validator_address` | [string](#string) |  | validator_address is the bech32-encoded address of the validator. |
| `entries` | [UnbondingDelegationEntry](#cosmos.staking.v1beta1.UnbondingDelegationEntry) | repeated | entries are the unbonding delegation entries.

unbonding delegation entries |






<a name="cosmos.staking.v1beta1.UnbondingDelegationEntry"></a>

### UnbondingDelegationEntry
UnbondingDelegationEntry defines an unbonding object with relevant metadata.


| Field | Type | Label | Description |
| ----- | ---- | ----- | ----------- |
| `creation_height` | [int64](#int64) |  | creation_height is the height which the unbonding took place. |
| `completion_time` | [google.protobuf.Timestamp](#google.protobuf.Timestamp) |  | completion_time is the unix time for unbonding completion. |
| `initial_balance` | [string](#string) |  | initial_balance defines the tokens initially scheduled to receive at completion. |
| `balance` | [string](#string) |  | balance defines the tokens to receive at completion. |






<a name="cosmos.staking.v1beta1.ValAddresses"></a>

### ValAddresses
ValAddresses defines a repeated set of validator addresses.


| Field | Type | Label | Description |
| ----- | ---- | ----- | ----------- |
| `addresses` | [string](#string) | repeated |  |






<a name="cosmos.staking.v1beta1.Validator"></a>

### Validator
Validator defines a validator, together with the total amount of the
Validator's bond shares and their exchange rate to coins. Slashing results in
a decrease in the exchange rate, allowing correct calculation of future
undelegations without iterating over delegators. When coins are delegated to
this validator, the validator is credited with a delegation whose number of
bond shares is based on the amount of coins delegated divided by the current
exchange rate. Voting power can be calculated as total bonded shares
multiplied by exchange rate.


| Field | Type | Label | Description |
| ----- | ---- | ----- | ----------- |
| `operator_address` | [string](#string) |  | operator_address defines the address of the validator's operator; bech encoded in JSON. |
| `consensus_pubkey` | [google.protobuf.Any](#google.protobuf.Any) |  | consensus_pubkey is the consensus public key of the validator, as a Protobuf Any. |
| `jailed` | [bool](#bool) |  | jailed defined whether the validator has been jailed from bonded status or not. |
| `status` | [BondStatus](#cosmos.staking.v1beta1.BondStatus) |  | status is the validator status (bonded/unbonding/unbonded). |
| `tokens` | [string](#string) |  | tokens define the delegated tokens (incl. self-delegation). |
| `delegator_shares` | [string](#string) |  | delegator_shares defines total shares issued to a validator's delegators. |
| `description` | [Description](#cosmos.staking.v1beta1.Description) |  | description defines the description terms for the validator. |
| `unbonding_height` | [int64](#int64) |  | unbonding_height defines, if unbonding, the height at which this validator has begun unbonding. |
| `unbonding_time` | [google.protobuf.Timestamp](#google.protobuf.Timestamp) |  | unbonding_time defines, if unbonding, the min time for the validator to complete unbonding. |
| `commission` | [Commission](#cosmos.staking.v1beta1.Commission) |  | commission defines the commission parameters. |
| `min_self_delegation` | [string](#string) |  | min_self_delegation is the validator's self declared minimum self delegation. |





 <!-- end messages -->


<a name="cosmos.staking.v1beta1.BondStatus"></a>

### BondStatus
BondStatus is the status of a validator.

| Name | Number | Description |
| ---- | ------ | ----------- |
| BOND_STATUS_UNSPECIFIED | 0 | UNSPECIFIED defines an invalid validator status. |
| BOND_STATUS_UNBONDED | 1 | UNBONDED defines a validator that is not bonded. |
| BOND_STATUS_UNBONDING | 2 | UNBONDING defines a validator that is unbonding. |
| BOND_STATUS_BONDED | 3 | BONDED defines a validator that is bonded. |


 <!-- end enums -->

 <!-- end HasExtensions -->

 <!-- end services -->



<a name="cosmos/staking/v1beta1/genesis.proto"></a>
<p align="right"><a href="#top">Top</a></p>

## cosmos/staking/v1beta1/genesis.proto



<a name="cosmos.staking.v1beta1.GenesisState"></a>

### GenesisState
GenesisState defines the staking module's genesis state.


| Field | Type | Label | Description |
| ----- | ---- | ----- | ----------- |
| `params` | [Params](#cosmos.staking.v1beta1.Params) |  | params defines all the paramaters of related to deposit. |
| `last_total_power` | [bytes](#bytes) |  | last_total_power tracks the total amounts of bonded tokens recorded during the previous end block. |
| `last_validator_powers` | [LastValidatorPower](#cosmos.staking.v1beta1.LastValidatorPower) | repeated | last_validator_powers is a special index that provides a historical list of the last-block's bonded validators. |
| `validators` | [Validator](#cosmos.staking.v1beta1.Validator) | repeated | delegations defines the validator set at genesis. |
| `delegations` | [Delegation](#cosmos.staking.v1beta1.Delegation) | repeated | delegations defines the delegations active at genesis. |
| `unbonding_delegations` | [UnbondingDelegation](#cosmos.staking.v1beta1.UnbondingDelegation) | repeated | unbonding_delegations defines the unbonding delegations active at genesis. |
| `redelegations` | [Redelegation](#cosmos.staking.v1beta1.Redelegation) | repeated | redelegations defines the redelegations active at genesis. |
| `exported` | [bool](#bool) |  |  |






<a name="cosmos.staking.v1beta1.LastValidatorPower"></a>

### LastValidatorPower
LastValidatorPower required for validator set update logic.


| Field | Type | Label | Description |
| ----- | ---- | ----- | ----------- |
| `address` | [string](#string) |  | address is the address of the validator. |
| `power` | [int64](#int64) |  | power defines the power of the validator. |





 <!-- end messages -->

 <!-- end enums -->

 <!-- end HasExtensions -->

 <!-- end services -->



<a name="cosmos/staking/v1beta1/query.proto"></a>
<p align="right"><a href="#top">Top</a></p>

## cosmos/staking/v1beta1/query.proto



<a name="cosmos.staking.v1beta1.QueryDelegationRequest"></a>

### QueryDelegationRequest
QueryDelegationRequest is request type for the Query/Delegation RPC method.


| Field | Type | Label | Description |
| ----- | ---- | ----- | ----------- |
| `delegator_addr` | [string](#string) |  | delegator_addr defines the delegator address to query for. |
| `validator_addr` | [string](#string) |  | validator_addr defines the validator address to query for. |






<a name="cosmos.staking.v1beta1.QueryDelegationResponse"></a>

### QueryDelegationResponse
QueryDelegationResponse is response type for the Query/Delegation RPC method.


| Field | Type | Label | Description |
| ----- | ---- | ----- | ----------- |
| `delegation_response` | [DelegationResponse](#cosmos.staking.v1beta1.DelegationResponse) |  | delegation_responses defines the delegation info of a delegation. |






<a name="cosmos.staking.v1beta1.QueryDelegatorDelegationsRequest"></a>

### QueryDelegatorDelegationsRequest
QueryDelegatorDelegationsRequest is request type for the
Query/DelegatorDelegations RPC method.


| Field | Type | Label | Description |
| ----- | ---- | ----- | ----------- |
| `delegator_addr` | [string](#string) |  | delegator_addr defines the delegator address to query for. |
| `pagination` | [cosmos.base.query.v1beta1.PageRequest](#cosmos.base.query.v1beta1.PageRequest) |  | pagination defines an optional pagination for the request. |






<a name="cosmos.staking.v1beta1.QueryDelegatorDelegationsResponse"></a>

### QueryDelegatorDelegationsResponse
QueryDelegatorDelegationsResponse is response type for the
Query/DelegatorDelegations RPC method.


| Field | Type | Label | Description |
| ----- | ---- | ----- | ----------- |
| `delegation_responses` | [DelegationResponse](#cosmos.staking.v1beta1.DelegationResponse) | repeated | delegation_responses defines all the delegations' info of a delegator. |
| `pagination` | [cosmos.base.query.v1beta1.PageResponse](#cosmos.base.query.v1beta1.PageResponse) |  | pagination defines the pagination in the response. |






<a name="cosmos.staking.v1beta1.QueryDelegatorUnbondingDelegationsRequest"></a>

### QueryDelegatorUnbondingDelegationsRequest
QueryDelegatorUnbondingDelegationsRequest is request type for the
Query/DelegatorUnbondingDelegations RPC method.


| Field | Type | Label | Description |
| ----- | ---- | ----- | ----------- |
| `delegator_addr` | [string](#string) |  | delegator_addr defines the delegator address to query for. |
| `pagination` | [cosmos.base.query.v1beta1.PageRequest](#cosmos.base.query.v1beta1.PageRequest) |  | pagination defines an optional pagination for the request. |






<a name="cosmos.staking.v1beta1.QueryDelegatorUnbondingDelegationsResponse"></a>

### QueryDelegatorUnbondingDelegationsResponse
QueryUnbondingDelegatorDelegationsResponse is response type for the
Query/UnbondingDelegatorDelegations RPC method.


| Field | Type | Label | Description |
| ----- | ---- | ----- | ----------- |
| `unbonding_responses` | [UnbondingDelegation](#cosmos.staking.v1beta1.UnbondingDelegation) | repeated |  |
| `pagination` | [cosmos.base.query.v1beta1.PageResponse](#cosmos.base.query.v1beta1.PageResponse) |  | pagination defines the pagination in the response. |






<a name="cosmos.staking.v1beta1.QueryDelegatorValidatorRequest"></a>

### QueryDelegatorValidatorRequest
QueryDelegatorValidatorRequest is request type for the
Query/DelegatorValidator RPC method.


| Field | Type | Label | Description |
| ----- | ---- | ----- | ----------- |
| `delegator_addr` | [string](#string) |  | delegator_addr defines the delegator address to query for. |
| `validator_addr` | [string](#string) |  | validator_addr defines the validator address to query for. |






<a name="cosmos.staking.v1beta1.QueryDelegatorValidatorResponse"></a>

### QueryDelegatorValidatorResponse
QueryDelegatorValidatorResponse response type for the
Query/DelegatorValidator RPC method.


| Field | Type | Label | Description |
| ----- | ---- | ----- | ----------- |
| `validator` | [Validator](#cosmos.staking.v1beta1.Validator) |  | validator defines the the validator info. |






<a name="cosmos.staking.v1beta1.QueryDelegatorValidatorsRequest"></a>

### QueryDelegatorValidatorsRequest
QueryDelegatorValidatorsRequest is request type for the
Query/DelegatorValidators RPC method.


| Field | Type | Label | Description |
| ----- | ---- | ----- | ----------- |
| `delegator_addr` | [string](#string) |  | delegator_addr defines the delegator address to query for. |
| `pagination` | [cosmos.base.query.v1beta1.PageRequest](#cosmos.base.query.v1beta1.PageRequest) |  | pagination defines an optional pagination for the request. |






<a name="cosmos.staking.v1beta1.QueryDelegatorValidatorsResponse"></a>

### QueryDelegatorValidatorsResponse
QueryDelegatorValidatorsResponse is response type for the
Query/DelegatorValidators RPC method.


| Field | Type | Label | Description |
| ----- | ---- | ----- | ----------- |
| `validators` | [Validator](#cosmos.staking.v1beta1.Validator) | repeated | validators defines the the validators' info of a delegator. |
| `pagination` | [cosmos.base.query.v1beta1.PageResponse](#cosmos.base.query.v1beta1.PageResponse) |  | pagination defines the pagination in the response. |






<a name="cosmos.staking.v1beta1.QueryHistoricalInfoRequest"></a>

### QueryHistoricalInfoRequest
QueryHistoricalInfoRequest is request type for the Query/HistoricalInfo RPC
method.


| Field | Type | Label | Description |
| ----- | ---- | ----- | ----------- |
| `height` | [int64](#int64) |  | height defines at which height to query the historical info. |






<a name="cosmos.staking.v1beta1.QueryHistoricalInfoResponse"></a>

### QueryHistoricalInfoResponse
QueryHistoricalInfoResponse is response type for the Query/HistoricalInfo RPC
method.


| Field | Type | Label | Description |
| ----- | ---- | ----- | ----------- |
| `hist` | [HistoricalInfo](#cosmos.staking.v1beta1.HistoricalInfo) |  | hist defines the historical info at the given height. |






<a name="cosmos.staking.v1beta1.QueryParamsRequest"></a>

### QueryParamsRequest
QueryParamsRequest is request type for the Query/Params RPC method.






<a name="cosmos.staking.v1beta1.QueryParamsResponse"></a>

### QueryParamsResponse
QueryParamsResponse is response type for the Query/Params RPC method.


| Field | Type | Label | Description |
| ----- | ---- | ----- | ----------- |
| `params` | [Params](#cosmos.staking.v1beta1.Params) |  | params holds all the parameters of this module. |






<a name="cosmos.staking.v1beta1.QueryPoolRequest"></a>

### QueryPoolRequest
QueryPoolRequest is request type for the Query/Pool RPC method.






<a name="cosmos.staking.v1beta1.QueryPoolResponse"></a>

### QueryPoolResponse
QueryPoolResponse is response type for the Query/Pool RPC method.


| Field | Type | Label | Description |
| ----- | ---- | ----- | ----------- |
| `pool` | [Pool](#cosmos.staking.v1beta1.Pool) |  | pool defines the pool info. |






<a name="cosmos.staking.v1beta1.QueryRedelegationsRequest"></a>

### QueryRedelegationsRequest
QueryRedelegationsRequest is request type for the Query/Redelegations RPC
method.


| Field | Type | Label | Description |
| ----- | ---- | ----- | ----------- |
| `delegator_addr` | [string](#string) |  | delegator_addr defines the delegator address to query for. |
| `src_validator_addr` | [string](#string) |  | src_validator_addr defines the validator address to redelegate from. |
| `dst_validator_addr` | [string](#string) |  | dst_validator_addr defines the validator address to redelegate to. |
| `pagination` | [cosmos.base.query.v1beta1.PageRequest](#cosmos.base.query.v1beta1.PageRequest) |  | pagination defines an optional pagination for the request. |






<a name="cosmos.staking.v1beta1.QueryRedelegationsResponse"></a>

### QueryRedelegationsResponse
QueryRedelegationsResponse is response type for the Query/Redelegations RPC
method.


| Field | Type | Label | Description |
| ----- | ---- | ----- | ----------- |
| `redelegation_responses` | [RedelegationResponse](#cosmos.staking.v1beta1.RedelegationResponse) | repeated |  |
| `pagination` | [cosmos.base.query.v1beta1.PageResponse](#cosmos.base.query.v1beta1.PageResponse) |  | pagination defines the pagination in the response. |






<a name="cosmos.staking.v1beta1.QueryUnbondingDelegationRequest"></a>

### QueryUnbondingDelegationRequest
QueryUnbondingDelegationRequest is request type for the
Query/UnbondingDelegation RPC method.


| Field | Type | Label | Description |
| ----- | ---- | ----- | ----------- |
| `delegator_addr` | [string](#string) |  | delegator_addr defines the delegator address to query for. |
| `validator_addr` | [string](#string) |  | validator_addr defines the validator address to query for. |






<a name="cosmos.staking.v1beta1.QueryUnbondingDelegationResponse"></a>

### QueryUnbondingDelegationResponse
QueryDelegationResponse is response type for the Query/UnbondingDelegation
RPC method.


| Field | Type | Label | Description |
| ----- | ---- | ----- | ----------- |
| `unbond` | [UnbondingDelegation](#cosmos.staking.v1beta1.UnbondingDelegation) |  | unbond defines the unbonding information of a delegation. |






<a name="cosmos.staking.v1beta1.QueryValidatorDelegationsRequest"></a>

### QueryValidatorDelegationsRequest
QueryValidatorDelegationsRequest is request type for the
Query/ValidatorDelegations RPC method


| Field | Type | Label | Description |
| ----- | ---- | ----- | ----------- |
| `validator_addr` | [string](#string) |  | validator_addr defines the validator address to query for. |
| `pagination` | [cosmos.base.query.v1beta1.PageRequest](#cosmos.base.query.v1beta1.PageRequest) |  | pagination defines an optional pagination for the request. |






<a name="cosmos.staking.v1beta1.QueryValidatorDelegationsResponse"></a>

### QueryValidatorDelegationsResponse
QueryValidatorDelegationsResponse is response type for the
Query/ValidatorDelegations RPC method


| Field | Type | Label | Description |
| ----- | ---- | ----- | ----------- |
| `delegation_responses` | [DelegationResponse](#cosmos.staking.v1beta1.DelegationResponse) | repeated |  |
| `pagination` | [cosmos.base.query.v1beta1.PageResponse](#cosmos.base.query.v1beta1.PageResponse) |  | pagination defines the pagination in the response. |






<a name="cosmos.staking.v1beta1.QueryValidatorRequest"></a>

### QueryValidatorRequest
QueryValidatorRequest is response type for the Query/Validator RPC method


| Field | Type | Label | Description |
| ----- | ---- | ----- | ----------- |
| `validator_addr` | [string](#string) |  | validator_addr defines the validator address to query for. |






<a name="cosmos.staking.v1beta1.QueryValidatorResponse"></a>

### QueryValidatorResponse
QueryValidatorResponse is response type for the Query/Validator RPC method


| Field | Type | Label | Description |
| ----- | ---- | ----- | ----------- |
| `validator` | [Validator](#cosmos.staking.v1beta1.Validator) |  | validator defines the the validator info. |






<a name="cosmos.staking.v1beta1.QueryValidatorUnbondingDelegationsRequest"></a>

### QueryValidatorUnbondingDelegationsRequest
QueryValidatorUnbondingDelegationsRequest is required type for the
Query/ValidatorUnbondingDelegations RPC method


| Field | Type | Label | Description |
| ----- | ---- | ----- | ----------- |
| `validator_addr` | [string](#string) |  | validator_addr defines the validator address to query for. |
| `pagination` | [cosmos.base.query.v1beta1.PageRequest](#cosmos.base.query.v1beta1.PageRequest) |  | pagination defines an optional pagination for the request. |






<a name="cosmos.staking.v1beta1.QueryValidatorUnbondingDelegationsResponse"></a>

### QueryValidatorUnbondingDelegationsResponse
QueryValidatorUnbondingDelegationsResponse is response type for the
Query/ValidatorUnbondingDelegations RPC method.


| Field | Type | Label | Description |
| ----- | ---- | ----- | ----------- |
| `unbonding_responses` | [UnbondingDelegation](#cosmos.staking.v1beta1.UnbondingDelegation) | repeated |  |
| `pagination` | [cosmos.base.query.v1beta1.PageResponse](#cosmos.base.query.v1beta1.PageResponse) |  | pagination defines the pagination in the response. |






<a name="cosmos.staking.v1beta1.QueryValidatorsRequest"></a>

### QueryValidatorsRequest
QueryValidatorsRequest is request type for Query/Validators RPC method.


| Field | Type | Label | Description |
| ----- | ---- | ----- | ----------- |
| `status` | [string](#string) |  | status enables to query for validators matching a given status. |
| `pagination` | [cosmos.base.query.v1beta1.PageRequest](#cosmos.base.query.v1beta1.PageRequest) |  | pagination defines an optional pagination for the request. |






<a name="cosmos.staking.v1beta1.QueryValidatorsResponse"></a>

### QueryValidatorsResponse
QueryValidatorsResponse is response type for the Query/Validators RPC method


| Field | Type | Label | Description |
| ----- | ---- | ----- | ----------- |
| `validators` | [Validator](#cosmos.staking.v1beta1.Validator) | repeated | validators contains all the queried validators. |
| `pagination` | [cosmos.base.query.v1beta1.PageResponse](#cosmos.base.query.v1beta1.PageResponse) |  | pagination defines the pagination in the response. |





 <!-- end messages -->

 <!-- end enums -->

 <!-- end HasExtensions -->


<a name="cosmos.staking.v1beta1.Query"></a>

### Query
Query defines the gRPC querier service.

| Method Name | Request Type | Response Type | Description | HTTP Verb | Endpoint |
| ----------- | ------------ | ------------- | ------------| ------- | -------- |
| `Validators` | [QueryValidatorsRequest](#cosmos.staking.v1beta1.QueryValidatorsRequest) | [QueryValidatorsResponse](#cosmos.staking.v1beta1.QueryValidatorsResponse) | Validators queries all validators that match the given status. | GET|/cosmos/staking/v1beta1/validators|
| `Validator` | [QueryValidatorRequest](#cosmos.staking.v1beta1.QueryValidatorRequest) | [QueryValidatorResponse](#cosmos.staking.v1beta1.QueryValidatorResponse) | Validator queries validator info for given validator address. | GET|/cosmos/staking/v1beta1/validators/{validator_addr}|
| `ValidatorDelegations` | [QueryValidatorDelegationsRequest](#cosmos.staking.v1beta1.QueryValidatorDelegationsRequest) | [QueryValidatorDelegationsResponse](#cosmos.staking.v1beta1.QueryValidatorDelegationsResponse) | ValidatorDelegations queries delegate info for given validator. | GET|/cosmos/staking/v1beta1/validators/{validator_addr}/delegations|
| `ValidatorUnbondingDelegations` | [QueryValidatorUnbondingDelegationsRequest](#cosmos.staking.v1beta1.QueryValidatorUnbondingDelegationsRequest) | [QueryValidatorUnbondingDelegationsResponse](#cosmos.staking.v1beta1.QueryValidatorUnbondingDelegationsResponse) | ValidatorUnbondingDelegations queries unbonding delegations of a validator. | GET|/cosmos/staking/v1beta1/validators/{validator_addr}/unbonding_delegations|
| `Delegation` | [QueryDelegationRequest](#cosmos.staking.v1beta1.QueryDelegationRequest) | [QueryDelegationResponse](#cosmos.staking.v1beta1.QueryDelegationResponse) | Delegation queries delegate info for given validator delegator pair. | GET|/cosmos/staking/v1beta1/validators/{validator_addr}/delegations/{delegator_addr}|
| `UnbondingDelegation` | [QueryUnbondingDelegationRequest](#cosmos.staking.v1beta1.QueryUnbondingDelegationRequest) | [QueryUnbondingDelegationResponse](#cosmos.staking.v1beta1.QueryUnbondingDelegationResponse) | UnbondingDelegation queries unbonding info for given validator delegator pair. | GET|/cosmos/staking/v1beta1/validators/{validator_addr}/delegations/{delegator_addr}/unbonding_delegation|
| `DelegatorDelegations` | [QueryDelegatorDelegationsRequest](#cosmos.staking.v1beta1.QueryDelegatorDelegationsRequest) | [QueryDelegatorDelegationsResponse](#cosmos.staking.v1beta1.QueryDelegatorDelegationsResponse) | DelegatorDelegations queries all delegations of a given delegator address. | GET|/cosmos/staking/v1beta1/delegations/{delegator_addr}|
| `DelegatorUnbondingDelegations` | [QueryDelegatorUnbondingDelegationsRequest](#cosmos.staking.v1beta1.QueryDelegatorUnbondingDelegationsRequest) | [QueryDelegatorUnbondingDelegationsResponse](#cosmos.staking.v1beta1.QueryDelegatorUnbondingDelegationsResponse) | DelegatorUnbondingDelegations queries all unbonding delegations of a given delegator address. | GET|/cosmos/staking/v1beta1/delegators/{delegator_addr}/unbonding_delegations|
| `Redelegations` | [QueryRedelegationsRequest](#cosmos.staking.v1beta1.QueryRedelegationsRequest) | [QueryRedelegationsResponse](#cosmos.staking.v1beta1.QueryRedelegationsResponse) | Redelegations queries redelegations of given address. | GET|/cosmos/staking/v1beta1/delegators/{delegator_addr}/redelegations|
| `DelegatorValidators` | [QueryDelegatorValidatorsRequest](#cosmos.staking.v1beta1.QueryDelegatorValidatorsRequest) | [QueryDelegatorValidatorsResponse](#cosmos.staking.v1beta1.QueryDelegatorValidatorsResponse) | DelegatorValidators queries all validators info for given delegator address. | GET|/cosmos/staking/v1beta1/delegators/{delegator_addr}/validators|
| `DelegatorValidator` | [QueryDelegatorValidatorRequest](#cosmos.staking.v1beta1.QueryDelegatorValidatorRequest) | [QueryDelegatorValidatorResponse](#cosmos.staking.v1beta1.QueryDelegatorValidatorResponse) | DelegatorValidator queries validator info for given delegator validator pair. | GET|/cosmos/staking/v1beta1/delegators/{delegator_addr}/validators/{validator_addr}|
| `HistoricalInfo` | [QueryHistoricalInfoRequest](#cosmos.staking.v1beta1.QueryHistoricalInfoRequest) | [QueryHistoricalInfoResponse](#cosmos.staking.v1beta1.QueryHistoricalInfoResponse) | HistoricalInfo queries the historical info for given height. | GET|/cosmos/staking/v1beta1/historical_info/{height}|
| `Pool` | [QueryPoolRequest](#cosmos.staking.v1beta1.QueryPoolRequest) | [QueryPoolResponse](#cosmos.staking.v1beta1.QueryPoolResponse) | Pool queries the pool info. | GET|/cosmos/staking/v1beta1/pool|
| `Params` | [QueryParamsRequest](#cosmos.staking.v1beta1.QueryParamsRequest) | [QueryParamsResponse](#cosmos.staking.v1beta1.QueryParamsResponse) | Parameters queries the staking parameters. | GET|/cosmos/staking/v1beta1/params|

 <!-- end services -->



<a name="cosmos/staking/v1beta1/tx.proto"></a>
<p align="right"><a href="#top">Top</a></p>

## cosmos/staking/v1beta1/tx.proto



<a name="cosmos.staking.v1beta1.MsgBeginRedelegate"></a>

### MsgBeginRedelegate
MsgBeginRedelegate defines a SDK message for performing a redelegation
of coins from a delegator and source validator to a destination validator.


| Field | Type | Label | Description |
| ----- | ---- | ----- | ----------- |
| `delegator_address` | [string](#string) |  |  |
| `validator_src_address` | [string](#string) |  |  |
| `validator_dst_address` | [string](#string) |  |  |
| `amount` | [cosmos.base.v1beta1.Coin](#cosmos.base.v1beta1.Coin) |  |  |






<a name="cosmos.staking.v1beta1.MsgBeginRedelegateResponse"></a>

### MsgBeginRedelegateResponse
MsgBeginRedelegateResponse defines the Msg/BeginRedelegate response type.


| Field | Type | Label | Description |
| ----- | ---- | ----- | ----------- |
| `completion_time` | [google.protobuf.Timestamp](#google.protobuf.Timestamp) |  |  |






<a name="cosmos.staking.v1beta1.MsgCreateValidator"></a>

### MsgCreateValidator
MsgCreateValidator defines a SDK message for creating a new validator.


| Field | Type | Label | Description |
| ----- | ---- | ----- | ----------- |
| `description` | [Description](#cosmos.staking.v1beta1.Description) |  |  |
| `commission` | [CommissionRates](#cosmos.staking.v1beta1.CommissionRates) |  |  |
| `min_self_delegation` | [string](#string) |  |  |
| `delegator_address` | [string](#string) |  |  |
| `validator_address` | [string](#string) |  |  |
| `pubkey` | [google.protobuf.Any](#google.protobuf.Any) |  |  |
| `value` | [cosmos.base.v1beta1.Coin](#cosmos.base.v1beta1.Coin) |  |  |






<a name="cosmos.staking.v1beta1.MsgCreateValidatorResponse"></a>

### MsgCreateValidatorResponse
MsgCreateValidatorResponse defines the Msg/CreateValidator response type.






<a name="cosmos.staking.v1beta1.MsgDelegate"></a>

### MsgDelegate
MsgDelegate defines a SDK message for performing a delegation of coins
from a delegator to a validator.


| Field | Type | Label | Description |
| ----- | ---- | ----- | ----------- |
| `delegator_address` | [string](#string) |  |  |
| `validator_address` | [string](#string) |  |  |
| `amount` | [cosmos.base.v1beta1.Coin](#cosmos.base.v1beta1.Coin) |  |  |






<a name="cosmos.staking.v1beta1.MsgDelegateResponse"></a>

### MsgDelegateResponse
MsgDelegateResponse defines the Msg/Delegate response type.






<a name="cosmos.staking.v1beta1.MsgEditValidator"></a>

### MsgEditValidator
MsgEditValidator defines a SDK message for editing an existing validator.


| Field | Type | Label | Description |
| ----- | ---- | ----- | ----------- |
| `description` | [Description](#cosmos.staking.v1beta1.Description) |  |  |
| `validator_address` | [string](#string) |  |  |
| `commission_rate` | [string](#string) |  | We pass a reference to the new commission rate and min self delegation as it's not mandatory to update. If not updated, the deserialized rate will be zero with no way to distinguish if an update was intended. REF: #2373 |
| `min_self_delegation` | [string](#string) |  |  |






<a name="cosmos.staking.v1beta1.MsgEditValidatorResponse"></a>

### MsgEditValidatorResponse
MsgEditValidatorResponse defines the Msg/EditValidator response type.






<a name="cosmos.staking.v1beta1.MsgUndelegate"></a>

### MsgUndelegate
MsgUndelegate defines a SDK message for performing an undelegation from a
delegate and a validator.


| Field | Type | Label | Description |
| ----- | ---- | ----- | ----------- |
| `delegator_address` | [string](#string) |  |  |
| `validator_address` | [string](#string) |  |  |
| `amount` | [cosmos.base.v1beta1.Coin](#cosmos.base.v1beta1.Coin) |  |  |






<a name="cosmos.staking.v1beta1.MsgUndelegateResponse"></a>

### MsgUndelegateResponse
MsgUndelegateResponse defines the Msg/Undelegate response type.


| Field | Type | Label | Description |
| ----- | ---- | ----- | ----------- |
| `completion_time` | [google.protobuf.Timestamp](#google.protobuf.Timestamp) |  |  |





 <!-- end messages -->

 <!-- end enums -->

 <!-- end HasExtensions -->


<a name="cosmos.staking.v1beta1.Msg"></a>

### Msg
Msg defines the staking Msg service.

| Method Name | Request Type | Response Type | Description | HTTP Verb | Endpoint |
| ----------- | ------------ | ------------- | ------------| ------- | -------- |
| `CreateValidator` | [MsgCreateValidator](#cosmos.staking.v1beta1.MsgCreateValidator) | [MsgCreateValidatorResponse](#cosmos.staking.v1beta1.MsgCreateValidatorResponse) | CreateValidator defines a method for creating a new validator. | |
| `EditValidator` | [MsgEditValidator](#cosmos.staking.v1beta1.MsgEditValidator) | [MsgEditValidatorResponse](#cosmos.staking.v1beta1.MsgEditValidatorResponse) | EditValidator defines a method for editing an existing validator. | |
| `Delegate` | [MsgDelegate](#cosmos.staking.v1beta1.MsgDelegate) | [MsgDelegateResponse](#cosmos.staking.v1beta1.MsgDelegateResponse) | Delegate defines a method for performing a delegation of coins from a delegator to a validator. | |
| `BeginRedelegate` | [MsgBeginRedelegate](#cosmos.staking.v1beta1.MsgBeginRedelegate) | [MsgBeginRedelegateResponse](#cosmos.staking.v1beta1.MsgBeginRedelegateResponse) | BeginRedelegate defines a method for performing a redelegation of coins from a delegator and source validator to a destination validator. | |
| `Undelegate` | [MsgUndelegate](#cosmos.staking.v1beta1.MsgUndelegate) | [MsgUndelegateResponse](#cosmos.staking.v1beta1.MsgUndelegateResponse) | Undelegate defines a method for performing an undelegation from a delegate and a validator. | |

 <!-- end services -->



<a name="cosmos/tx/signing/v1beta1/signing.proto"></a>
<p align="right"><a href="#top">Top</a></p>

## cosmos/tx/signing/v1beta1/signing.proto



<a name="cosmos.tx.signing.v1beta1.SignatureDescriptor"></a>

### SignatureDescriptor
SignatureDescriptor is a convenience type which represents the full data for
a signature including the public key of the signer, signing modes and the
signature itself. It is primarily used for coordinating signatures between
clients.


| Field | Type | Label | Description |
| ----- | ---- | ----- | ----------- |
| `public_key` | [google.protobuf.Any](#google.protobuf.Any) |  | public_key is the public key of the signer |
| `data` | [SignatureDescriptor.Data](#cosmos.tx.signing.v1beta1.SignatureDescriptor.Data) |  |  |
| `sequence` | [uint64](#uint64) |  | sequence is the sequence of the account, which describes the number of committed transactions signed by a given address. It is used to prevent replay attacks. |






<a name="cosmos.tx.signing.v1beta1.SignatureDescriptor.Data"></a>

### SignatureDescriptor.Data
Data represents signature data


| Field | Type | Label | Description |
| ----- | ---- | ----- | ----------- |
| `single` | [SignatureDescriptor.Data.Single](#cosmos.tx.signing.v1beta1.SignatureDescriptor.Data.Single) |  | single represents a single signer |
| `multi` | [SignatureDescriptor.Data.Multi](#cosmos.tx.signing.v1beta1.SignatureDescriptor.Data.Multi) |  | multi represents a multisig signer |






<a name="cosmos.tx.signing.v1beta1.SignatureDescriptor.Data.Multi"></a>

### SignatureDescriptor.Data.Multi
Multi is the signature data for a multisig public key


| Field | Type | Label | Description |
| ----- | ---- | ----- | ----------- |
| `bitarray` | [cosmos.crypto.multisig.v1beta1.CompactBitArray](#cosmos.crypto.multisig.v1beta1.CompactBitArray) |  | bitarray specifies which keys within the multisig are signing |
| `signatures` | [SignatureDescriptor.Data](#cosmos.tx.signing.v1beta1.SignatureDescriptor.Data) | repeated | signatures is the signatures of the multi-signature |






<a name="cosmos.tx.signing.v1beta1.SignatureDescriptor.Data.Single"></a>

### SignatureDescriptor.Data.Single
Single is the signature data for a single signer


| Field | Type | Label | Description |
| ----- | ---- | ----- | ----------- |
| `mode` | [SignMode](#cosmos.tx.signing.v1beta1.SignMode) |  | mode is the signing mode of the single signer |
| `signature` | [bytes](#bytes) |  | signature is the raw signature bytes |






<a name="cosmos.tx.signing.v1beta1.SignatureDescriptors"></a>

### SignatureDescriptors
SignatureDescriptors wraps multiple SignatureDescriptor's.


| Field | Type | Label | Description |
| ----- | ---- | ----- | ----------- |
| `signatures` | [SignatureDescriptor](#cosmos.tx.signing.v1beta1.SignatureDescriptor) | repeated | signatures are the signature descriptors |





 <!-- end messages -->


<a name="cosmos.tx.signing.v1beta1.SignMode"></a>

### SignMode
SignMode represents a signing mode with its own security guarantees.

| Name | Number | Description |
| ---- | ------ | ----------- |
| SIGN_MODE_UNSPECIFIED | 0 | SIGN_MODE_UNSPECIFIED specifies an unknown signing mode and will be rejected. |
| SIGN_MODE_DIRECT | 1 | SIGN_MODE_DIRECT specifies a signing mode which uses SignDoc and is verified with raw bytes from Tx. |
| SIGN_MODE_TEXTUAL | 2 | SIGN_MODE_TEXTUAL is a future signing mode that will verify some human-readable textual representation on top of the binary representation from SIGN_MODE_DIRECT. It is currently not supported. |
<<<<<<< HEAD
| SIGN_MODE_DIRECT_AUX | 3 | SIGN_MODE_DIRECT_AUX specifies a signing mode which uses SignDocDirectAux. As opposed to SIGN_MODE_DIRECT, this sign mode does not require signers signing over other signers' `signer_info`. It also allows for adding Tips in transactions. |
=======
| SIGN_MODE_DIRECT_JSON | 3 | SIGN_MODE_DIRECT_JSON specifies a signing mode which uses SignDocJSON. It is verified using a canonical JSON representation of the bytes used in SIGN_MODE_DIRECT. It is currently not supported. |
| SIGN_MODE_DIRECT_AUX | 4 | SIGN_MODE_DIRECT_AUX specifies a signing mode which uses SignDocDirectAux. As opposed to SIGN_MODE_DIRECT, this sign mode does not require signers signing over other signers' `signer_info`. It also allows for adding Tips in transactions. |
| SIGN_MODE_AMINO_AUX | 5 | SIGN_MODE_AMINO_AUX specifies a signing mode which uses SignDocAminoAux. |
>>>>>>> fb78bbfb
| SIGN_MODE_LEGACY_AMINO_JSON | 127 | SIGN_MODE_LEGACY_AMINO_JSON is a backwards compatibility mode which uses Amino JSON and will be removed in the future. |


 <!-- end enums -->

 <!-- end HasExtensions -->

 <!-- end services -->



<a name="cosmos/tx/v1beta1/tx.proto"></a>
<p align="right"><a href="#top">Top</a></p>

## cosmos/tx/v1beta1/tx.proto



<a name="cosmos.tx.v1beta1.AuthInfo"></a>

### AuthInfo
AuthInfo describes the fee and signer modes that are used to sign a
transaction.


| Field | Type | Label | Description |
| ----- | ---- | ----- | ----------- |
| `signer_infos` | [SignerInfo](#cosmos.tx.v1beta1.SignerInfo) | repeated | signer_infos defines the signing modes for the required signers. The number and order of elements must match the required signers from TxBody's messages. The first element is the primary signer and the one which pays the fee. |
| `fee` | [Fee](#cosmos.tx.v1beta1.Fee) |  | Fee is the fee and gas limit for the transaction. The first signer is the primary signer and the one which pays the fee. The fee can be calculated based on the cost of evaluating the body and doing signature verification of the signers. This can be estimated via simulation. |
| `tip` | [Tip](#cosmos.tx.v1beta1.Tip) |  | Tip is the optional tip used for meta-transactions. |






<a name="cosmos.tx.v1beta1.Fee"></a>

### Fee
Fee includes the amount of coins paid in fees and the maximum
gas to be used by the transaction. The ratio yields an effective "gasprice",
which must be above some miminum to be accepted into the mempool.


| Field | Type | Label | Description |
| ----- | ---- | ----- | ----------- |
| `amount` | [cosmos.base.v1beta1.Coin](#cosmos.base.v1beta1.Coin) | repeated | amount is the amount of coins to be paid as a fee |
| `gas_limit` | [uint64](#uint64) |  | gas_limit is the maximum gas that can be used in transaction processing before an out of gas error occurs |
| `payer` | [string](#string) |  | if unset, the first signer is responsible for paying the fees. If set, the specified account must pay the fees. the payer must be a tx signer (and thus have signed this field in AuthInfo). setting this field does *not* change the ordering of required signers for the transaction. |
| `granter` | [string](#string) |  | if set, the fee payer (either the first signer or the value of the payer field) requests that a fee grant be used to pay fees instead of the fee payer's own balance. If an appropriate fee grant does not exist or the chain does not support fee grants, this will fail |






<a name="cosmos.tx.v1beta1.ModeInfo"></a>

### ModeInfo
ModeInfo describes the signing mode of a single or nested multisig signer.


| Field | Type | Label | Description |
| ----- | ---- | ----- | ----------- |
| `single` | [ModeInfo.Single](#cosmos.tx.v1beta1.ModeInfo.Single) |  | single represents a single signer |
| `multi` | [ModeInfo.Multi](#cosmos.tx.v1beta1.ModeInfo.Multi) |  | multi represents a nested multisig signer |






<a name="cosmos.tx.v1beta1.ModeInfo.Multi"></a>

### ModeInfo.Multi
Multi is the mode info for a multisig public key


| Field | Type | Label | Description |
| ----- | ---- | ----- | ----------- |
| `bitarray` | [cosmos.crypto.multisig.v1beta1.CompactBitArray](#cosmos.crypto.multisig.v1beta1.CompactBitArray) |  | bitarray specifies which keys within the multisig are signing |
| `mode_infos` | [ModeInfo](#cosmos.tx.v1beta1.ModeInfo) | repeated | mode_infos is the corresponding modes of the signers of the multisig which could include nested multisig public keys |






<a name="cosmos.tx.v1beta1.ModeInfo.Single"></a>

### ModeInfo.Single
Single is the mode info for a single signer. It is structured as a message
to allow for additional fields such as locale for SIGN_MODE_TEXTUAL in the
future


| Field | Type | Label | Description |
| ----- | ---- | ----- | ----------- |
| `mode` | [cosmos.tx.signing.v1beta1.SignMode](#cosmos.tx.signing.v1beta1.SignMode) |  | mode is the signing mode of the single signer |






<a name="cosmos.tx.v1beta1.SignDoc"></a>

### SignDoc
SignDoc is the type used for generating sign bytes for SIGN_MODE_DIRECT.


| Field | Type | Label | Description |
| ----- | ---- | ----- | ----------- |
| `body_bytes` | [bytes](#bytes) |  | body_bytes is protobuf serialization of a TxBody that matches the representation in TxRaw. |
| `auth_info_bytes` | [bytes](#bytes) |  | auth_info_bytes is a protobuf serialization of an AuthInfo that matches the representation in TxRaw. |
| `chain_id` | [string](#string) |  | chain_id is the unique identifier of the chain this transaction targets. It prevents signed transactions from being used on another chain by an attacker |
| `account_number` | [uint64](#uint64) |  | account_number is the account number of the account in state |






<a name="cosmos.tx.v1beta1.SignDocDirectAux"></a>

### SignDocDirectAux
SignDocDirectAux is the type used for generating sign bytes for
SIGN_MODE_DIRECT_AUX.


| Field | Type | Label | Description |
| ----- | ---- | ----- | ----------- |
| `body_bytes` | [bytes](#bytes) |  | body_bytes is protobuf serialization of a TxBody that matches the representation in TxRaw. |
| `public_key` | [google.protobuf.Any](#google.protobuf.Any) |  | public_key is the public key of the signing account. |
| `chain_id` | [string](#string) |  | chain_id is the identifier of the chain this transaction targets. It prevents signed transactions from being used on another chain by an attacker. |
| `account_number` | [uint64](#uint64) |  | account_number is the account number of the account in state. |
| `sequence` | [uint64](#uint64) |  | sequence is the sequence number of the signing account. |
| `tip` | [Tip](#cosmos.tx.v1beta1.Tip) |  | Tip is the optional tip used for meta-transactions. It should be left empty if the signer is not the tipper for this transaction. |






<a name="cosmos.tx.v1beta1.SignerInfo"></a>

### SignerInfo
SignerInfo describes the public key and signing mode of a single top-level
signer.


| Field | Type | Label | Description |
| ----- | ---- | ----- | ----------- |
| `public_key` | [google.protobuf.Any](#google.protobuf.Any) |  | public_key is the public key of the signer. It is optional for accounts that already exist in state. If unset, the verifier can use the required \ signer address for this position and lookup the public key. |
| `mode_info` | [ModeInfo](#cosmos.tx.v1beta1.ModeInfo) |  | mode_info describes the signing mode of the signer and is a nested structure to support nested multisig pubkey's |
| `sequence` | [uint64](#uint64) |  | sequence is the sequence of the account, which describes the number of committed transactions signed by a given address. It is used to prevent replay attacks. |






<a name="cosmos.tx.v1beta1.Tip"></a>

### Tip
Tip is the tip used for meta-transactions.


| Field | Type | Label | Description |
| ----- | ---- | ----- | ----------- |
| `amount` | [cosmos.base.v1beta1.Coin](#cosmos.base.v1beta1.Coin) | repeated | amount is the amount of the tip |
| `tipper` | [string](#string) |  | tipper is the address of the account paying for the tip |






<a name="cosmos.tx.v1beta1.Tx"></a>

### Tx
Tx is the standard type used for broadcasting transactions.


| Field | Type | Label | Description |
| ----- | ---- | ----- | ----------- |
| `body` | [TxBody](#cosmos.tx.v1beta1.TxBody) |  | body is the processable content of the transaction |
| `auth_info` | [AuthInfo](#cosmos.tx.v1beta1.AuthInfo) |  | auth_info is the authorization related content of the transaction, specifically signers, signer modes and fee |
| `signatures` | [bytes](#bytes) | repeated | signatures is a list of signatures that matches the length and order of AuthInfo's signer_infos to allow connecting signature meta information like public key and signing mode by position. |






<a name="cosmos.tx.v1beta1.TxBody"></a>

### TxBody
TxBody is the body of a transaction that all signers sign over.


| Field | Type | Label | Description |
| ----- | ---- | ----- | ----------- |
| `messages` | [google.protobuf.Any](#google.protobuf.Any) | repeated | messages is a list of messages to be executed. The required signers of those messages define the number and order of elements in AuthInfo's signer_infos and Tx's signatures. Each required signer address is added to the list only the first time it occurs. By convention, the first required signer (usually from the first message) is referred to as the primary signer and pays the fee for the whole transaction. |
| `memo` | [string](#string) |  | memo is any arbitrary note/comment to be added to the transaction. WARNING: in clients, any publicly exposed text should not be called memo, but should be called `note` instead (see https://github.com/cosmos/cosmos-sdk/issues/9122). |
| `timeout_height` | [uint64](#uint64) |  | timeout is the block height after which this transaction will not be processed by the chain |
| `extension_options` | [google.protobuf.Any](#google.protobuf.Any) | repeated | extension_options are arbitrary options that can be added by chains when the default options are not sufficient. If any of these are present and can't be handled, the transaction will be rejected |
| `non_critical_extension_options` | [google.protobuf.Any](#google.protobuf.Any) | repeated | extension_options are arbitrary options that can be added by chains when the default options are not sufficient. If any of these are present and can't be handled, they will be ignored |






<a name="cosmos.tx.v1beta1.TxRaw"></a>

### TxRaw
TxRaw is a variant of Tx that pins the signer's exact binary representation
of body and auth_info. This is used for signing, broadcasting and
verification. The binary `serialize(tx: TxRaw)` is stored in Tendermint and
the hash `sha256(serialize(tx: TxRaw))` becomes the "txhash", commonly used
as the transaction ID.


| Field | Type | Label | Description |
| ----- | ---- | ----- | ----------- |
| `body_bytes` | [bytes](#bytes) |  | body_bytes is a protobuf serialization of a TxBody that matches the representation in SignDoc. |
| `auth_info_bytes` | [bytes](#bytes) |  | auth_info_bytes is a protobuf serialization of an AuthInfo that matches the representation in SignDoc. |
| `signatures` | [bytes](#bytes) | repeated | signatures is a list of signatures that matches the length and order of AuthInfo's signer_infos to allow connecting signature meta information like public key and signing mode by position. |





 <!-- end messages -->

 <!-- end enums -->

 <!-- end HasExtensions -->

 <!-- end services -->



<a name="cosmos/tx/v1beta1/service.proto"></a>
<p align="right"><a href="#top">Top</a></p>

## cosmos/tx/v1beta1/service.proto



<a name="cosmos.tx.v1beta1.BroadcastTxRequest"></a>

### BroadcastTxRequest
BroadcastTxRequest is the request type for the Service.BroadcastTxRequest
RPC method.


| Field | Type | Label | Description |
| ----- | ---- | ----- | ----------- |
| `tx_bytes` | [bytes](#bytes) |  | tx_bytes is the raw transaction. |
| `mode` | [BroadcastMode](#cosmos.tx.v1beta1.BroadcastMode) |  |  |






<a name="cosmos.tx.v1beta1.BroadcastTxResponse"></a>

### BroadcastTxResponse
BroadcastTxResponse is the response type for the
Service.BroadcastTx method.


| Field | Type | Label | Description |
| ----- | ---- | ----- | ----------- |
| `tx_response` | [cosmos.base.abci.v1beta1.TxResponse](#cosmos.base.abci.v1beta1.TxResponse) |  | tx_response is the queried TxResponses. |






<a name="cosmos.tx.v1beta1.GetTxRequest"></a>

### GetTxRequest
GetTxRequest is the request type for the Service.GetTx
RPC method.


| Field | Type | Label | Description |
| ----- | ---- | ----- | ----------- |
| `hash` | [string](#string) |  | hash is the tx hash to query, encoded as a hex string. |






<a name="cosmos.tx.v1beta1.GetTxResponse"></a>

### GetTxResponse
GetTxResponse is the response type for the Service.GetTx method.


| Field | Type | Label | Description |
| ----- | ---- | ----- | ----------- |
| `tx` | [Tx](#cosmos.tx.v1beta1.Tx) |  | tx is the queried transaction. |
| `tx_response` | [cosmos.base.abci.v1beta1.TxResponse](#cosmos.base.abci.v1beta1.TxResponse) |  | tx_response is the queried TxResponses. |






<a name="cosmos.tx.v1beta1.GetTxsEventRequest"></a>

### GetTxsEventRequest
GetTxsEventRequest is the request type for the Service.TxsByEvents
RPC method.


| Field | Type | Label | Description |
| ----- | ---- | ----- | ----------- |
| `events` | [string](#string) | repeated | events is the list of transaction event type. |
| `pagination` | [cosmos.base.query.v1beta1.PageRequest](#cosmos.base.query.v1beta1.PageRequest) |  | pagination defines an pagination for the request. |
| `order_by` | [OrderBy](#cosmos.tx.v1beta1.OrderBy) |  |  |






<a name="cosmos.tx.v1beta1.GetTxsEventResponse"></a>

### GetTxsEventResponse
GetTxsEventResponse is the response type for the Service.TxsByEvents
RPC method.


| Field | Type | Label | Description |
| ----- | ---- | ----- | ----------- |
| `txs` | [Tx](#cosmos.tx.v1beta1.Tx) | repeated | txs is the list of queried transactions. |
| `tx_responses` | [cosmos.base.abci.v1beta1.TxResponse](#cosmos.base.abci.v1beta1.TxResponse) | repeated | tx_responses is the list of queried TxResponses. |
| `pagination` | [cosmos.base.query.v1beta1.PageResponse](#cosmos.base.query.v1beta1.PageResponse) |  | pagination defines an pagination for the response. |






<a name="cosmos.tx.v1beta1.SimulateRequest"></a>

### SimulateRequest
SimulateRequest is the request type for the Service.Simulate
RPC method.


| Field | Type | Label | Description |
| ----- | ---- | ----- | ----------- |
| `tx` | [Tx](#cosmos.tx.v1beta1.Tx) |  | **Deprecated.** tx is the transaction to simulate. Deprecated. Send raw tx bytes instead. |
| `tx_bytes` | [bytes](#bytes) |  | tx_bytes is the raw transaction. |






<a name="cosmos.tx.v1beta1.SimulateResponse"></a>

### SimulateResponse
SimulateResponse is the response type for the
Service.SimulateRPC method.


| Field | Type | Label | Description |
| ----- | ---- | ----- | ----------- |
| `gas_info` | [cosmos.base.abci.v1beta1.GasInfo](#cosmos.base.abci.v1beta1.GasInfo) |  | gas_info is the information about gas used in the simulation. |
| `result` | [cosmos.base.abci.v1beta1.Result](#cosmos.base.abci.v1beta1.Result) |  | result is the result of the simulation. |





 <!-- end messages -->


<a name="cosmos.tx.v1beta1.BroadcastMode"></a>

### BroadcastMode
BroadcastMode specifies the broadcast mode for the TxService.Broadcast RPC method.

| Name | Number | Description |
| ---- | ------ | ----------- |
| BROADCAST_MODE_UNSPECIFIED | 0 | zero-value for mode ordering |
| BROADCAST_MODE_BLOCK | 1 | BROADCAST_MODE_BLOCK defines a tx broadcasting mode where the client waits for the tx to be committed in a block. |
| BROADCAST_MODE_SYNC | 2 | BROADCAST_MODE_SYNC defines a tx broadcasting mode where the client waits for a CheckTx execution response only. |
| BROADCAST_MODE_ASYNC | 3 | BROADCAST_MODE_ASYNC defines a tx broadcasting mode where the client returns immediately. |



<a name="cosmos.tx.v1beta1.OrderBy"></a>

### OrderBy
OrderBy defines the sorting order

| Name | Number | Description |
| ---- | ------ | ----------- |
| ORDER_BY_UNSPECIFIED | 0 | ORDER_BY_UNSPECIFIED specifies an unknown sorting order. OrderBy defaults to ASC in this case. |
| ORDER_BY_ASC | 1 | ORDER_BY_ASC defines ascending order |
| ORDER_BY_DESC | 2 | ORDER_BY_DESC defines descending order |


 <!-- end enums -->

 <!-- end HasExtensions -->


<a name="cosmos.tx.v1beta1.Service"></a>

### Service
Service defines a gRPC service for interacting with transactions.

| Method Name | Request Type | Response Type | Description | HTTP Verb | Endpoint |
| ----------- | ------------ | ------------- | ------------| ------- | -------- |
| `Simulate` | [SimulateRequest](#cosmos.tx.v1beta1.SimulateRequest) | [SimulateResponse](#cosmos.tx.v1beta1.SimulateResponse) | Simulate simulates executing a transaction for estimating gas usage. | POST|/cosmos/tx/v1beta1/simulate|
| `GetTx` | [GetTxRequest](#cosmos.tx.v1beta1.GetTxRequest) | [GetTxResponse](#cosmos.tx.v1beta1.GetTxResponse) | GetTx fetches a tx by hash. | GET|/cosmos/tx/v1beta1/txs/{hash}|
| `BroadcastTx` | [BroadcastTxRequest](#cosmos.tx.v1beta1.BroadcastTxRequest) | [BroadcastTxResponse](#cosmos.tx.v1beta1.BroadcastTxResponse) | BroadcastTx broadcast transaction. | POST|/cosmos/tx/v1beta1/txs|
| `GetTxsEvent` | [GetTxsEventRequest](#cosmos.tx.v1beta1.GetTxsEventRequest) | [GetTxsEventResponse](#cosmos.tx.v1beta1.GetTxsEventResponse) | GetTxsEvent fetches txs by event. | GET|/cosmos/tx/v1beta1/txs|

 <!-- end services -->



<a name="cosmos/upgrade/v1beta1/upgrade.proto"></a>
<p align="right"><a href="#top">Top</a></p>

## cosmos/upgrade/v1beta1/upgrade.proto



<a name="cosmos.upgrade.v1beta1.CancelSoftwareUpgradeProposal"></a>

### CancelSoftwareUpgradeProposal
CancelSoftwareUpgradeProposal is a gov Content type for cancelling a software
upgrade.


| Field | Type | Label | Description |
| ----- | ---- | ----- | ----------- |
| `title` | [string](#string) |  |  |
| `description` | [string](#string) |  |  |






<a name="cosmos.upgrade.v1beta1.ModuleVersion"></a>

### ModuleVersion
ModuleVersion specifies a module and its consensus version.


| Field | Type | Label | Description |
| ----- | ---- | ----- | ----------- |
| `name` | [string](#string) |  | name of the app module |
| `version` | [uint64](#uint64) |  | consensus version of the app module |






<a name="cosmos.upgrade.v1beta1.Plan"></a>

### Plan
Plan specifies information about a planned upgrade and when it should occur.


| Field | Type | Label | Description |
| ----- | ---- | ----- | ----------- |
| `name` | [string](#string) |  | Sets the name for the upgrade. This name will be used by the upgraded version of the software to apply any special "on-upgrade" commands during the first BeginBlock method after the upgrade is applied. It is also used to detect whether a software version can handle a given upgrade. If no upgrade handler with this name has been set in the software, it will be assumed that the software is out-of-date when the upgrade Time or Height is reached and the software will exit. |
| `time` | [google.protobuf.Timestamp](#google.protobuf.Timestamp) |  | **Deprecated.** Deprecated: Time based upgrades have been deprecated. Time based upgrade logic has been removed from the SDK. If this field is not empty, an error will be thrown. |
| `height` | [int64](#int64) |  | The height at which the upgrade must be performed. Only used if Time is not set. |
| `info` | [string](#string) |  | Any application specific upgrade info to be included on-chain such as a git commit that validators could automatically upgrade to |
| `upgraded_client_state` | [google.protobuf.Any](#google.protobuf.Any) |  | **Deprecated.** Deprecated: UpgradedClientState field has been deprecated. IBC upgrade logic has been moved to the IBC module in the sub module 02-client. If this field is not empty, an error will be thrown. |






<a name="cosmos.upgrade.v1beta1.SoftwareUpgradeProposal"></a>

### SoftwareUpgradeProposal
SoftwareUpgradeProposal is a gov Content type for initiating a software
upgrade.


| Field | Type | Label | Description |
| ----- | ---- | ----- | ----------- |
| `title` | [string](#string) |  |  |
| `description` | [string](#string) |  |  |
| `plan` | [Plan](#cosmos.upgrade.v1beta1.Plan) |  |  |





 <!-- end messages -->

 <!-- end enums -->

 <!-- end HasExtensions -->

 <!-- end services -->



<a name="cosmos/upgrade/v1beta1/query.proto"></a>
<p align="right"><a href="#top">Top</a></p>

## cosmos/upgrade/v1beta1/query.proto



<a name="cosmos.upgrade.v1beta1.QueryAppliedPlanRequest"></a>

### QueryAppliedPlanRequest
QueryCurrentPlanRequest is the request type for the Query/AppliedPlan RPC
method.


| Field | Type | Label | Description |
| ----- | ---- | ----- | ----------- |
| `name` | [string](#string) |  | name is the name of the applied plan to query for. |






<a name="cosmos.upgrade.v1beta1.QueryAppliedPlanResponse"></a>

### QueryAppliedPlanResponse
QueryAppliedPlanResponse is the response type for the Query/AppliedPlan RPC
method.


| Field | Type | Label | Description |
| ----- | ---- | ----- | ----------- |
| `height` | [int64](#int64) |  | height is the block height at which the plan was applied. |






<a name="cosmos.upgrade.v1beta1.QueryCurrentPlanRequest"></a>

### QueryCurrentPlanRequest
QueryCurrentPlanRequest is the request type for the Query/CurrentPlan RPC
method.






<a name="cosmos.upgrade.v1beta1.QueryCurrentPlanResponse"></a>

### QueryCurrentPlanResponse
QueryCurrentPlanResponse is the response type for the Query/CurrentPlan RPC
method.


| Field | Type | Label | Description |
| ----- | ---- | ----- | ----------- |
| `plan` | [Plan](#cosmos.upgrade.v1beta1.Plan) |  | plan is the current upgrade plan. |






<a name="cosmos.upgrade.v1beta1.QueryModuleVersionsRequest"></a>

### QueryModuleVersionsRequest
QueryModuleVersionsRequest is the request type for the Query/ModuleVersions
RPC method.


| Field | Type | Label | Description |
| ----- | ---- | ----- | ----------- |
| `module_name` | [string](#string) |  | module_name is a field to query a specific module consensus version from state. Leaving this empty will fetch the full list of module versions from state |






<a name="cosmos.upgrade.v1beta1.QueryModuleVersionsResponse"></a>

### QueryModuleVersionsResponse
QueryModuleVersionsResponse is the response type for the Query/ModuleVersions
RPC method.


| Field | Type | Label | Description |
| ----- | ---- | ----- | ----------- |
| `module_versions` | [ModuleVersion](#cosmos.upgrade.v1beta1.ModuleVersion) | repeated | module_versions is a list of module names with their consensus versions. |






<a name="cosmos.upgrade.v1beta1.QueryUpgradedConsensusStateRequest"></a>

### QueryUpgradedConsensusStateRequest
QueryUpgradedConsensusStateRequest is the request type for the Query/UpgradedConsensusState
RPC method.


| Field | Type | Label | Description |
| ----- | ---- | ----- | ----------- |
| `last_height` | [int64](#int64) |  | last height of the current chain must be sent in request as this is the height under which next consensus state is stored |






<a name="cosmos.upgrade.v1beta1.QueryUpgradedConsensusStateResponse"></a>

### QueryUpgradedConsensusStateResponse
QueryUpgradedConsensusStateResponse is the response type for the Query/UpgradedConsensusState
RPC method.


| Field | Type | Label | Description |
| ----- | ---- | ----- | ----------- |
| `upgraded_consensus_state` | [bytes](#bytes) |  |  |





 <!-- end messages -->

 <!-- end enums -->

 <!-- end HasExtensions -->


<a name="cosmos.upgrade.v1beta1.Query"></a>

### Query
Query defines the gRPC upgrade querier service.

| Method Name | Request Type | Response Type | Description | HTTP Verb | Endpoint |
| ----------- | ------------ | ------------- | ------------| ------- | -------- |
| `CurrentPlan` | [QueryCurrentPlanRequest](#cosmos.upgrade.v1beta1.QueryCurrentPlanRequest) | [QueryCurrentPlanResponse](#cosmos.upgrade.v1beta1.QueryCurrentPlanResponse) | CurrentPlan queries the current upgrade plan. | GET|/cosmos/upgrade/v1beta1/current_plan|
| `AppliedPlan` | [QueryAppliedPlanRequest](#cosmos.upgrade.v1beta1.QueryAppliedPlanRequest) | [QueryAppliedPlanResponse](#cosmos.upgrade.v1beta1.QueryAppliedPlanResponse) | AppliedPlan queries a previously applied upgrade plan by its name. | GET|/cosmos/upgrade/v1beta1/applied_plan/{name}|
| `UpgradedConsensusState` | [QueryUpgradedConsensusStateRequest](#cosmos.upgrade.v1beta1.QueryUpgradedConsensusStateRequest) | [QueryUpgradedConsensusStateResponse](#cosmos.upgrade.v1beta1.QueryUpgradedConsensusStateResponse) | UpgradedConsensusState queries the consensus state that will serve as a trusted kernel for the next version of this chain. It will only be stored at the last height of this chain. UpgradedConsensusState RPC not supported with legacy querier This rpc is deprecated now that IBC has its own replacement (https://github.com/cosmos/ibc-go/blob/2c880a22e9f9cc75f62b527ca94aa75ce1106001/proto/ibc/core/client/v1/query.proto#L54) | GET|/cosmos/upgrade/v1beta1/upgraded_consensus_state/{last_height}|
| `ModuleVersions` | [QueryModuleVersionsRequest](#cosmos.upgrade.v1beta1.QueryModuleVersionsRequest) | [QueryModuleVersionsResponse](#cosmos.upgrade.v1beta1.QueryModuleVersionsResponse) | ModuleVersions queries the list of module versions from state. | GET|/cosmos/upgrade/v1beta1/module_versions|

 <!-- end services -->



<a name="cosmos/vesting/v1beta1/vesting.proto"></a>
<p align="right"><a href="#top">Top</a></p>

## cosmos/vesting/v1beta1/vesting.proto



<a name="cosmos.vesting.v1beta1.BaseVestingAccount"></a>

### BaseVestingAccount
BaseVestingAccount implements the VestingAccount interface. It contains all
the necessary fields needed for any vesting account implementation.


| Field | Type | Label | Description |
| ----- | ---- | ----- | ----------- |
| `base_account` | [cosmos.auth.v1beta1.BaseAccount](#cosmos.auth.v1beta1.BaseAccount) |  |  |
| `original_vesting` | [cosmos.base.v1beta1.Coin](#cosmos.base.v1beta1.Coin) | repeated |  |
| `delegated_free` | [cosmos.base.v1beta1.Coin](#cosmos.base.v1beta1.Coin) | repeated |  |
| `delegated_vesting` | [cosmos.base.v1beta1.Coin](#cosmos.base.v1beta1.Coin) | repeated |  |
| `end_time` | [int64](#int64) |  |  |






<a name="cosmos.vesting.v1beta1.ContinuousVestingAccount"></a>

### ContinuousVestingAccount
ContinuousVestingAccount implements the VestingAccount interface. It
continuously vests by unlocking coins linearly with respect to time.


| Field | Type | Label | Description |
| ----- | ---- | ----- | ----------- |
| `base_vesting_account` | [BaseVestingAccount](#cosmos.vesting.v1beta1.BaseVestingAccount) |  |  |
| `start_time` | [int64](#int64) |  |  |






<a name="cosmos.vesting.v1beta1.DelayedVestingAccount"></a>

### DelayedVestingAccount
DelayedVestingAccount implements the VestingAccount interface. It vests all
coins after a specific time, but non prior. In other words, it keeps them
locked until a specified time.


| Field | Type | Label | Description |
| ----- | ---- | ----- | ----------- |
| `base_vesting_account` | [BaseVestingAccount](#cosmos.vesting.v1beta1.BaseVestingAccount) |  |  |






<a name="cosmos.vesting.v1beta1.Period"></a>

### Period
Period defines a length of time and amount of coins that will vest.


| Field | Type | Label | Description |
| ----- | ---- | ----- | ----------- |
| `length` | [int64](#int64) |  |  |
| `amount` | [cosmos.base.v1beta1.Coin](#cosmos.base.v1beta1.Coin) | repeated |  |






<a name="cosmos.vesting.v1beta1.PeriodicVestingAccount"></a>

### PeriodicVestingAccount
PeriodicVestingAccount implements the VestingAccount interface. It
periodically vests by unlocking coins during each specified period.


| Field | Type | Label | Description |
| ----- | ---- | ----- | ----------- |
| `base_vesting_account` | [BaseVestingAccount](#cosmos.vesting.v1beta1.BaseVestingAccount) |  |  |
| `start_time` | [int64](#int64) |  |  |
| `vesting_periods` | [Period](#cosmos.vesting.v1beta1.Period) | repeated |  |






<a name="cosmos.vesting.v1beta1.PermanentLockedAccount"></a>

### PermanentLockedAccount
PermanentLockedAccount implements the VestingAccount interface. It does
not ever release coins, locking them indefinitely. Coins in this account can
still be used for delegating and for governance votes even while locked.


| Field | Type | Label | Description |
| ----- | ---- | ----- | ----------- |
| `base_vesting_account` | [BaseVestingAccount](#cosmos.vesting.v1beta1.BaseVestingAccount) |  |  |





 <!-- end messages -->

 <!-- end enums -->

 <!-- end HasExtensions -->

 <!-- end services -->



<a name="cosmos/vesting/v1beta1/tx.proto"></a>
<p align="right"><a href="#top">Top</a></p>

## cosmos/vesting/v1beta1/tx.proto



<a name="cosmos.vesting.v1beta1.MsgCreatePeriodicVestingAccount"></a>

### MsgCreatePeriodicVestingAccount
MsgCreateVestingAccount defines a message that enables creating a vesting
account.


| Field | Type | Label | Description |
| ----- | ---- | ----- | ----------- |
| `from_address` | [string](#string) |  |  |
| `to_address` | [string](#string) |  |  |
| `start_time` | [int64](#int64) |  |  |
| `vesting_periods` | [Period](#cosmos.vesting.v1beta1.Period) | repeated |  |






<a name="cosmos.vesting.v1beta1.MsgCreatePeriodicVestingAccountResponse"></a>

### MsgCreatePeriodicVestingAccountResponse
MsgCreateVestingAccountResponse defines the Msg/CreatePeriodicVestingAccount
response type.






<a name="cosmos.vesting.v1beta1.MsgCreateVestingAccount"></a>

### MsgCreateVestingAccount
MsgCreateVestingAccount defines a message that enables creating a vesting
account.


| Field | Type | Label | Description |
| ----- | ---- | ----- | ----------- |
| `from_address` | [string](#string) |  |  |
| `to_address` | [string](#string) |  |  |
| `amount` | [cosmos.base.v1beta1.Coin](#cosmos.base.v1beta1.Coin) | repeated |  |
| `end_time` | [int64](#int64) |  |  |
| `delayed` | [bool](#bool) |  |  |






<a name="cosmos.vesting.v1beta1.MsgCreateVestingAccountResponse"></a>

### MsgCreateVestingAccountResponse
MsgCreateVestingAccountResponse defines the Msg/CreateVestingAccount response type.





 <!-- end messages -->

 <!-- end enums -->

 <!-- end HasExtensions -->


<a name="cosmos.vesting.v1beta1.Msg"></a>

### Msg
Msg defines the bank Msg service.

| Method Name | Request Type | Response Type | Description | HTTP Verb | Endpoint |
| ----------- | ------------ | ------------- | ------------| ------- | -------- |
| `CreateVestingAccount` | [MsgCreateVestingAccount](#cosmos.vesting.v1beta1.MsgCreateVestingAccount) | [MsgCreateVestingAccountResponse](#cosmos.vesting.v1beta1.MsgCreateVestingAccountResponse) | CreateVestingAccount defines a method that enables creating a vesting account. | |
| `CreatePeriodicVestingAccount` | [MsgCreatePeriodicVestingAccount](#cosmos.vesting.v1beta1.MsgCreatePeriodicVestingAccount) | [MsgCreatePeriodicVestingAccountResponse](#cosmos.vesting.v1beta1.MsgCreatePeriodicVestingAccountResponse) | CreatePeriodicVestingAccount defines a method that enables creating a periodic vesting account. | |

 <!-- end services -->



## Scalar Value Types

| .proto Type | Notes | C++ | Java | Python | Go | C# | PHP | Ruby |
| ----------- | ----- | --- | ---- | ------ | -- | -- | --- | ---- |
| <a name="double" /> double |  | double | double | float | float64 | double | float | Float |
| <a name="float" /> float |  | float | float | float | float32 | float | float | Float |
| <a name="int32" /> int32 | Uses variable-length encoding. Inefficient for encoding negative numbers – if your field is likely to have negative values, use sint32 instead. | int32 | int | int | int32 | int | integer | Bignum or Fixnum (as required) |
| <a name="int64" /> int64 | Uses variable-length encoding. Inefficient for encoding negative numbers – if your field is likely to have negative values, use sint64 instead. | int64 | long | int/long | int64 | long | integer/string | Bignum |
| <a name="uint32" /> uint32 | Uses variable-length encoding. | uint32 | int | int/long | uint32 | uint | integer | Bignum or Fixnum (as required) |
| <a name="uint64" /> uint64 | Uses variable-length encoding. | uint64 | long | int/long | uint64 | ulong | integer/string | Bignum or Fixnum (as required) |
| <a name="sint32" /> sint32 | Uses variable-length encoding. Signed int value. These more efficiently encode negative numbers than regular int32s. | int32 | int | int | int32 | int | integer | Bignum or Fixnum (as required) |
| <a name="sint64" /> sint64 | Uses variable-length encoding. Signed int value. These more efficiently encode negative numbers than regular int64s. | int64 | long | int/long | int64 | long | integer/string | Bignum |
| <a name="fixed32" /> fixed32 | Always four bytes. More efficient than uint32 if values are often greater than 2^28. | uint32 | int | int | uint32 | uint | integer | Bignum or Fixnum (as required) |
| <a name="fixed64" /> fixed64 | Always eight bytes. More efficient than uint64 if values are often greater than 2^56. | uint64 | long | int/long | uint64 | ulong | integer/string | Bignum |
| <a name="sfixed32" /> sfixed32 | Always four bytes. | int32 | int | int | int32 | int | integer | Bignum or Fixnum (as required) |
| <a name="sfixed64" /> sfixed64 | Always eight bytes. | int64 | long | int/long | int64 | long | integer/string | Bignum |
| <a name="bool" /> bool |  | bool | boolean | boolean | bool | bool | boolean | TrueClass/FalseClass |
| <a name="string" /> string | A string must always contain UTF-8 encoded or 7-bit ASCII text. | string | String | str/unicode | string | string | string | String (UTF-8) |
| <a name="bytes" /> bytes | May contain any arbitrary sequence of bytes. | string | ByteString | str | []byte | ByteString | string | String (ASCII-8BIT) |
<|MERGE_RESOLUTION|>--- conflicted
+++ resolved
@@ -9364,13 +9364,9 @@
 | SIGN_MODE_UNSPECIFIED | 0 | SIGN_MODE_UNSPECIFIED specifies an unknown signing mode and will be rejected. |
 | SIGN_MODE_DIRECT | 1 | SIGN_MODE_DIRECT specifies a signing mode which uses SignDoc and is verified with raw bytes from Tx. |
 | SIGN_MODE_TEXTUAL | 2 | SIGN_MODE_TEXTUAL is a future signing mode that will verify some human-readable textual representation on top of the binary representation from SIGN_MODE_DIRECT. It is currently not supported. |
-<<<<<<< HEAD
-| SIGN_MODE_DIRECT_AUX | 3 | SIGN_MODE_DIRECT_AUX specifies a signing mode which uses SignDocDirectAux. As opposed to SIGN_MODE_DIRECT, this sign mode does not require signers signing over other signers' `signer_info`. It also allows for adding Tips in transactions. |
-=======
 | SIGN_MODE_DIRECT_JSON | 3 | SIGN_MODE_DIRECT_JSON specifies a signing mode which uses SignDocJSON. It is verified using a canonical JSON representation of the bytes used in SIGN_MODE_DIRECT. It is currently not supported. |
 | SIGN_MODE_DIRECT_AUX | 4 | SIGN_MODE_DIRECT_AUX specifies a signing mode which uses SignDocDirectAux. As opposed to SIGN_MODE_DIRECT, this sign mode does not require signers signing over other signers' `signer_info`. It also allows for adding Tips in transactions. |
 | SIGN_MODE_AMINO_AUX | 5 | SIGN_MODE_AMINO_AUX specifies a signing mode which uses SignDocAminoAux. |
->>>>>>> fb78bbfb
 | SIGN_MODE_LEGACY_AMINO_JSON | 127 | SIGN_MODE_LEGACY_AMINO_JSON is a backwards compatibility mode which uses Amino JSON and will be removed in the future. |
 
 
