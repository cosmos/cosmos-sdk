---
order: 5
---

# Store

## Pre-requisite Reading

- [Anatomy of an SDK application](../basics/app-anatomy.md)

## Synopsis

A store is a data structure that holds the state of the application. 

<<<<<<< HEAD
=======
- [Introduction to SDK Stores](#introduction-to-sdk-stores)
    + [Store Interface](#store-interface)
    + [Commit Store](#commit-store)
- [Multistore](#multistore)
    + [Multistore Interface](#multistore-interface)
    + [CommitMultiStore](#commitmultistore)
    + [CacheMuliStore](#cachemultistore)
- [Base Layer KVStores](#base-layer-kvstores)
    + [`KVStore` and `CommitKVStore` Interfaces](#kvstore-and-commitkvstore-interfaces)
    + [`IAVL` Store](#iavl-store)
    + [`DBAdapter` Store](#dbadapter-store)
    + [`Transient` Store](#transient-store)
- [KVStore Wrappers](#kvstore-wrappers)
    + [CacheKVStore](#cachekvstore)
    + [`GasKv` Store](#gaskv-store)
    + [`TraceKV` Store](#tracekv-store)
    + [`Prefix` Store](#prefix-store)

>>>>>>> e13a4bc5
## Introduction to SDK Stores

The Cosmos SDK comes with a large set of stores to persist the state of applications. By default, the main store of SDK applications is a multistore, i.e. a store of stores. Developers can add any number of key-value stores to the multistore, depending on their application needs. The multistore exists to support the modularity of the Cosmos SDK, as it lets each module declare and manage their own subset of the state. Key-value stores in the multistore can only be accessed with a specific capability `key`, which is typically held in the [`keeper`](../building-modules/keeper.md) of the module that declared the store. 

```
+-----------------------------------------------------+
|                                                     |
|    +--------------------------------------------+   |
|    |                                            |   |
|    |  KVStore 1 - Manage by keeper of Module 1  |
|    |                                            |   |
|    +--------------------------------------------+   |
|                                                     |
|    +--------------------------------------------+   |
|    |                                            |   |
|    |  KVStore 2 - Manage by keeper of Module 2  |   |
|    |                                            |   |
|    +--------------------------------------------+   |
|                                                     |
|    +--------------------------------------------+   |
|    |                                            |   |
|    |  KVStore 3 - Manage by keeper of Module 2  |   |
|    |                                            |   |
|    +--------------------------------------------+   |
|                                                     |
|    +--------------------------------------------+   |
|    |                                            |   |
|    |  KVStore 4 - Manage by keeper of Module 3  |   |
|    |                                            |   |
|    +--------------------------------------------+   |
|                                                     |
|    +--------------------------------------------+   |
|    |                                            |   |
|    |  KVStore 5 - Manage by keeper of Module 4  |   |
|    |                                            |   |
|    +--------------------------------------------+   |
|                                                     |
|                    Main Multistore                  |
|                                                     |
+-----------------------------------------------------+

                   Application's State
```

### Store Interface

At its very core, a Cosmos SDK `store` is an object that holds a `CacheWrapper` and implements a `GetStoreType()` method:

```go
type Store interface { 
	GetStoreType() StoreType
	CacheWrapper
}
```

The `GetStoreType` is a simple method that returns the type of store, whereas a `CacheWrapper` is a simple interface that specifies cache-wrapping and `Write` methods:

```go
type CacheWrap interface {
	// Write syncs with the underlying store.
	Write()

	// CacheWrap recursively wraps again.
	CacheWrap() CacheWrap

	// CacheWrapWithTrace recursively wraps again with tracing enabled.
	CacheWrapWithTrace(w io.Writer, tc TraceContext) CacheWrap
}

type CacheWrapper interface {
	// CacheWrap cache wraps.
	CacheWrap() CacheWrap

	// CacheWrapWithTrace cache wraps with tracing enabled.
	CacheWrapWithTrace(w io.Writer, tc TraceContext) CacheWrap
}
```

Cache-wrapping is used ubiquitously in the Cosmos SDK and required to be implemented on every store type. A cache-wrapper creates a light snapshot of a store that can be passed around and updated without affecting the main underlying store. This is used to trigger temporary state-transitions that may be reverted later should an error occur. If a state-transition sequence is performed without issue, the cached store can be comitted to the main store at the end of the sequence. 

### Commit Store

A commit store is a store that has the ability to commit changes made to the underlying tree or db. The Cosmos SDK differentiates simple stores from commit stores by extending the basic store interfaces with a `Committer`:

```go
// Stores of MultiStore must implement CommitStore.
type CommitStore interface {
	Committer
	Store
}
```

The `Committer` is an interface that defines methods to persist changes to disk:

```go
// something that can persist to disk
type Committer interface {
	Commit() CommitID
	LastCommitID() CommitID
	SetPruning(PruningOptions)
}
```

The `CommitID` is a deterministic commit of the state tree. Its hash is returned to the underlying consensus engine and stored in the block header. Note that commit store interfaces exist for various purposes, one of which is to make sure not every object can commit the store. As part of the [object-capabilities model](./ocap.md) of the Cosmos SDK, only `baseapp` should have the ability to commit stores. For example, this is the reason why the `ctx.KVStore()` method by which modules typically access stores returns a `KVStore` and not a `CommitKVStore`. 

The Cosmos SDK comes with many types of stores, the most used being [`CommitMultiStore`](#multistore), [`KVStore`](#kvstore) and [`GasKv` store](#gaskv-store). [Other types of stores](#other-stores) include `Transient` and `TraceKV` stores. 

## Multistore

### Multistore Interface

Each Cosmos SDK application holds a multistore at its root to persist its state. The multistore is a store of `KVStores` that follows the `Multistore` interface:

```go
type MultiStore interface {
	Store

	// Cache wrap MultiStore.
	// NOTE: Caller should probably not call .Write() on each, but
	// call CacheMultiStore.Write().
	CacheMultiStore() CacheMultiStore

	// CacheMultiStoreWithVersion cache-wraps the underlying MultiStore where
	// each stored is loaded at a specific version (height).
	CacheMultiStoreWithVersion(version int64) (CacheMultiStore, error)

	// Convenience for fetching substores.
	// If the store does not exist, panics.
	GetStore(StoreKey) Store
	GetKVStore(StoreKey) KVStore

	// TracingEnabled returns if tracing is enabled for the MultiStore.
	TracingEnabled() bool

	// SetTracer sets the tracer for the MultiStore that the underlying
	// stores will utilize to trace operations. The modified MultiStore is
	// returned.
	SetTracer(w io.Writer) MultiStore

	// SetTracingContext sets the tracing context for a MultiStore. It is
	// implied that the caller should update the context when necessary between
	// tracing operations. The modified MultiStore is returned.
	SetTracingContext(TraceContext) MultiStore
}
```

If tracing is enabled, then cache-wrapping the multistore will wrap all the underlying `KVStore` in [`TraceKv.Store`](#tracekv-store) before caching them. 

### CommitMultiStore

The main type of `Multistore` used in the Cosmos SDK is `CommitMultiStore`, which is an extension of the `Multistore` interface:

```go
// A non-cache MultiStore.
type CommitMultiStore interface {
	Committer
	MultiStore

	// Mount a store of type using the given db.
	// If db == nil, the new store will use the CommitMultiStore db.
	MountStoreWithDB(key StoreKey, typ StoreType, db dbm.DB)

	// Panics on a nil key.
	GetCommitStore(key StoreKey) CommitStore

	// Panics on a nil key.
	GetCommitKVStore(key StoreKey) CommitKVStore

	// Load the latest persisted version. Called once after all calls to
	// Mount*Store() are complete.
	LoadLatestVersion() error

	// LoadLatestVersionAndUpgrade will load the latest version, but also
	// rename/delete/create sub-store keys, before registering all the keys
	// in order to handle breaking formats in migrations
	LoadLatestVersionAndUpgrade(upgrades *StoreUpgrades) error

	// LoadVersionAndUpgrade will load the named version, but also
	// rename/delete/create sub-store keys, before registering all the keys
	// in order to handle breaking formats in migrations
	LoadVersionAndUpgrade(ver int64, upgrades *StoreUpgrades) error

	// Load a specific persisted version. When you load an old version, or when
	// the last commit attempt didn't complete, the next commit after loading
	// must be idempotent (return the same commit id). Otherwise the behavior is
	// undefined.
	LoadVersion(ver int64) error

	// Set an inter-block (persistent) cache that maintains a mapping from
	// StoreKeys to CommitKVStores.
	SetInterBlockCache(MultiStorePersistentCache)
}
```

As for concrete implementation, the [`rootMulti.Store`](https://github.com/cosmos/cosmos-sdk/blob/master/store/rootmulti/store.go) is the go-to implementation of the `CommitMultiStore` interface. The `rootMulti.Store` is a base-layer multistore built around a `db` on top of which multiple `KVStores` can be mounted, and is the default multistore store used in [`baseapp`](./baseapp.md). 

### CacheMultiStore

Whenever the `rootMulti.Store` needs to be cached-wrapped, a [`cachemulti.Store`](https://github.com/cosmos/cosmos-sdk/blob/master/store/cachemulti/store.go) is used. 

```go
type Store struct {
    db types.CacheKVStore
    stores map[types.StoreKey] types.CacheWrap
}
```

`cachemulti.Store` cache wraps all substores in its constructor and hold them in `Store.stores`. `Store.GetKVStore()` returns the store from `Store.stores`, and `Store.Write()` recursively calls `CacheWrap.Write()` on all the substores.

## Base-layer KVStores

### `KVStore` and `CommitKVStore` Interfaces

A `KVStore` is a simple key-value store used to store and retrieve data. A `CommitKVStore` is a `KVStore` that also implements a `Committer`. By default, stores mounted in `baseapp`'s main `CommitMultiStore` are `CommitKVStore`s. The `KVStore` interface is primarily used to restrict modules from accessing  the committer . 

Individual `KVStore`s are used by modules to manage a subset of the global state. `KVStores` can be accessed by objects that hold a specific key. This `key` should only be exposed to the [`keeper`](../building-modules/keeper.md) of the module that defines the store. 

`CommitKVStore`s are declared by proxy of their respective `key` and mounted on the application's [multistore](#multistore) in the [main application file](../basics/app-anatomy.md#core-application-file).  In the same file, the `key` is also passed to the module's `keeper` that is responsible for managing the store. 

```go
type KVStore interface {
	Store

	// Get returns nil iff key doesn't exist. Panics on nil key.
	Get(key []byte) []byte

	// Has checks if a key exists. Panics on nil key.
	Has(key []byte) bool

	// Set sets the key. Panics on nil key or value.
	Set(key, value []byte)

	// Delete deletes the key. Panics on nil key.
	Delete(key []byte)

	// Iterator over a domain of keys in ascending order. End is exclusive.
	// Start must be less than end, or the Iterator is invalid.
	// Iterator must be closed by caller.
	// To iterate over entire domain, use store.Iterator(nil, nil)
	// CONTRACT: No writes may happen within a domain while an iterator exists over it.
	// Exceptionally allowed for cachekv.Store, safe to write in the modules.
	Iterator(start, end []byte) Iterator

	// Iterator over a domain of keys in descending order. End is exclusive.
	// Start must be less than end, or the Iterator is invalid.
	// Iterator must be closed by caller.
	// CONTRACT: No writes may happen within a domain while an iterator exists over it.
	// Exceptionally allowed for cachekv.Store, safe to write in the modules.
	ReverseIterator(start, end []byte) Iterator
}

// Stores of MultiStore must implement CommitStore.
type CommitKVStore interface {
	Committer
	KVStore
}
```

Apart from the traditional `Get` and `Set` methods, a `KVStore` is expected to implement an `Iterator()` method which returns an `Iterator` object. The `Iterator()` method is used to iterate over a domain of keys, typically keys that share a common prefix. Here is a common pattern of using an `Iterator` that might be found in a module's `keeper`:

```go
store := ctx.KVStore(keeper.storeKey)
iterator := sdk.KVStorePrefixIterator(store, prefix) // proxy for store.Iterator

defer iterator.Close()
for ; iterator.Valid(); iterator.Next() {
	var object types.Object
	keeper.cdc.MustUnmarshalBinaryLengthPrefixed(iterator.Value(), &object)

	if cb(object) {
        break
    }
}
```

### `IAVL` Store

The default implementation of `KVStore` and `CommitKVStore` used in `baseapp` is the [`iavl.Store`](https://github.com/cosmos/cosmos-sdk/blob/master/store/iavl/store.go). `iavl` stores are based around an [IAVL Tree](https://github.com/tendermint/iavl), a self-balancing binary tree which guarantees that:

- `Get` and `Set` operations are O(log n), where n is the number of elements in the tree.
- Iteration efficiently returns the sorted elements within the range.
- Each tree version is immutable and can be retrieved even after a commit (depending on the pruning settings). 

### `DbAdapter` Store

`dbadapter.Store` is a adapter for `dbm.DB` making it fulfilling the `KVStore` interface.

```go
type Store struct {
    dbm.DB
}
```

`dbadapter.Store` embeds `dbm.DB`, meaning most of the `KVStore` interface functions are implemented. The other functions (mostly miscellaneous) are manually implemented. This store is primarily used within [Transient Stores](#transient-stores)

### `Transient` Store

`Transient.Store` is a base-layer `KVStore` which is automatically discarded at the end of the block.

```go
type Store struct {
    dbadapter.Store
}
```

`Transient.Store` is a `dbadapter.Store` with a `dbm.NewMemDB()`. All `KVStore` methods are reused. When `Store.Commit()` is called, a new `dbadapter.Store` is assigned, discarding previous reference and making it garbage collected.

This type of store is useful to persist information that is only relevant per-block. One example would be to store [parameter changes](https://github.com/cosmos/cosmos-sdk/blob/master/x/params/subspace/subspace.go#L27) (i.e. a bool set to `true` if a parameter changed in a block). 

Transient stores are typically accessed via the [`context`](./context.md) via the `TransientStore()` method:

```go
// TransientStore fetches a TransientStore from the MultiStore.

func (c Context) TransientStore(key StoreKey) KVStore {
	return gaskv.NewStore(c.MultiStore().GetKVStore(key), c.GasMeter(), stypes.TransientGasConfig())
}
```

## KVStore Wrappers

### CacheKVStore

`cachekv.Store` is a wrapper `KVStore` which provides buffered writing / cached reading functionalities over the underlying `KVStore`.

```go
type Store struct {
    cache map[string]cValue
    parent types.KVStore
}
```

This is the type used whenever an IAVL Store needs to be cache-wrapped (typically when setting value that might be reverted later). 

#### `Get`

`Store.Get()` checks `Store.cache` first in order to find if there is any cached value associated with the key. If the value exists, the function returns it. If not, the function calls `Store.parent.Get()`, sets the key-value pair to the `Store.cache`, and returns it.

#### `Set`

`Store.Set()` sets the key-value pair to the `Store.cache`. `cValue` has the field dirty bool which indicates whether the cached value is different from the underlying value. When `Store.Set()` cache new pair, the `cValue.dirty` is set `true` so when `Store.Write()` is called it can be written to the underlying store.

#### `Iterator`

`Store.Iterator()` have to traverse on both caches items and the original items. In `Store.iterator()`, two iterators are generated for each of them, and merged. `memIterator` is essentially a slice of the `KVPairs`, used for cached items. `mergeIterator` is a combination of two iterators, where traverse happens ordered on both iterators.

### `GasKv` Store

Cosmos SDK applications use [`gas`](../basics/gas-fees.md) to track resources usage and prevent spam. [`GasKv.Store`](https://github.com/cosmos/cosmos-sdk/blob/master/store/gaskv/store.go) is a `KVStore` wrapper that enables automatic gas consumption each time a read or write to the store is made. It is the solution of choice to track storage usage in Cosmos SDK applications.

```go
type Store struct {
    gasMeter types.GasMeter
    gasConfig types.GasConfig
    parent types.KVStore
}
```

When methods of the parent `KVStore` are called, `GasKv.Store` automatically consumes appropriate amount of gas depending on the `Store.gasConfig`:

```go
type GasConfig struct {
	HasCost          Gas
	DeleteCost       Gas
	ReadCostFlat     Gas
	ReadCostPerByte  Gas
	WriteCostFlat    Gas
	WriteCostPerByte Gas
	IterNextCostFlat Gas
}
```

By default, all `KVStores` are wrapped in `GasKv.Stores` when retrieved. This is done in the `KVStore()` method of the [`context`](./context.md):

```go
// KVStore fetches a KVStore from the MultiStore.
func (c Context) KVStore(key StoreKey) KVStore {
	return gaskv.NewStore(c.MultiStore().GetKVStore(key), c.GasMeter(), stypes.KVGasConfig())
}
```

In this case, the default gas configuration is used:

```go
func KVGasConfig() GasConfig {
	return GasConfig{
		HasCost:          1000,
		DeleteCost:       1000,
		ReadCostFlat:     1000,
		ReadCostPerByte:  3,
		WriteCostFlat:    2000,
		WriteCostPerByte: 30,
		IterNextCostFlat: 30,
	}
}
```

### `TraceKv` Store

`tracekv.Store` is a wrapper `KVStore` which provides operation tracing functionalities over the underlying `KVStore`. It is applied automatically by the Cosmos SDK on all `KVStore` if tracing is enabled on the parent `MultiStore`. 

```go
type Store struct {
    parent types.KVStore
    writer io.Writer
    context types.TraceContext
}
```

When each `KVStore` methods are called, `tracekv.Store` automatically logs `traceOperation` to the `Store.writer`.

```go
type traceOperation struct {
    Operation operation
    Key string
    Value string
    Metadata map[string]interface{}
} 
```

`traceOperation.Metadata` is filled with `Store.context` when it is not nil. `TraceContext` is a `map[string]interface{}`.

### `Prefix` Store

`prefix.Store` is a wrapper `KVStore` which provides automatic key-prefixing functionalities over the underlying `KVStore`.

```go
type Store struct {
    parent types.KVStore
    prefix []byte
}
```

When `Store.{Get, Set}()` is called, the store forwards the call to its parent, with the key prefixed with the `Store.prefix`.

When `Store.Iterator()` is called, it does not simply prefix the `Store.prefix`, since it does not work as intended. In that case, some of the elements are traversed even they are not starting with the prefix.

## Next

Learn about [encoding](./encoding.md).<|MERGE_RESOLUTION|>--- conflicted
+++ resolved
@@ -12,27 +12,6 @@
 
 A store is a data structure that holds the state of the application. 
 
-<<<<<<< HEAD
-=======
-- [Introduction to SDK Stores](#introduction-to-sdk-stores)
-    + [Store Interface](#store-interface)
-    + [Commit Store](#commit-store)
-- [Multistore](#multistore)
-    + [Multistore Interface](#multistore-interface)
-    + [CommitMultiStore](#commitmultistore)
-    + [CacheMuliStore](#cachemultistore)
-- [Base Layer KVStores](#base-layer-kvstores)
-    + [`KVStore` and `CommitKVStore` Interfaces](#kvstore-and-commitkvstore-interfaces)
-    + [`IAVL` Store](#iavl-store)
-    + [`DBAdapter` Store](#dbadapter-store)
-    + [`Transient` Store](#transient-store)
-- [KVStore Wrappers](#kvstore-wrappers)
-    + [CacheKVStore](#cachekvstore)
-    + [`GasKv` Store](#gaskv-store)
-    + [`TraceKV` Store](#tracekv-store)
-    + [`Prefix` Store](#prefix-store)
-
->>>>>>> e13a4bc5
 ## Introduction to SDK Stores
 
 The Cosmos SDK comes with a large set of stores to persist the state of applications. By default, the main store of SDK applications is a multistore, i.e. a store of stores. Developers can add any number of key-value stores to the multistore, depending on their application needs. The multistore exists to support the modularity of the Cosmos SDK, as it lets each module declare and manage their own subset of the state. Key-value stores in the multistore can only be accessed with a specific capability `key`, which is typically held in the [`keeper`](../building-modules/keeper.md) of the module that declared the store. 
