<!--
order: 5
-->

# Store

A store is a data structure that holds the state of the application. {synopsis}

### Pre-requisite Readings

- [Anatomy of a Cosmos SDK application](../basics/app-anatomy.md) {prereq}

## Introduction to Cosmos SDK Stores

The Cosmos SDK comes with a large set of stores to persist the state of applications. By default, the main store of Cosmos SDK applications is a `multistore`, i.e. a store of stores. Developers can add any number of key-value stores to the multistore, depending on their application needs. The multistore exists to support the modularity of the Cosmos SDK, as it lets each module declare and manage their own subset of the state. Key-value stores in the multistore can only be accessed with a specific capability `key`, which is typically held in the [`keeper`](../building-modules/keeper.md) of the module that declared the store.

```
+-----------------------------------------------------+
|                                                     |
|    +--------------------------------------------+   |
|    |                                            |   |
|    |  KVStore 1 - Manage by keeper of Module 1  |
|    |                                            |   |
|    +--------------------------------------------+   |
|                                                     |
|    +--------------------------------------------+   |
|    |                                            |   |
|    |  KVStore 2 - Manage by keeper of Module 2  |   |
|    |                                            |   |
|    +--------------------------------------------+   |
|                                                     |
|    +--------------------------------------------+   |
|    |                                            |   |
|    |  KVStore 3 - Manage by keeper of Module 2  |   |
|    |                                            |   |
|    +--------------------------------------------+   |
|                                                     |
|    +--------------------------------------------+   |
|    |                                            |   |
|    |  KVStore 4 - Manage by keeper of Module 3  |   |
|    |                                            |   |
|    +--------------------------------------------+   |
|                                                     |
|    +--------------------------------------------+   |
|    |                                            |   |
|    |  KVStore 5 - Manage by keeper of Module 4  |   |
|    |                                            |   |
|    +--------------------------------------------+   |
|                                                     |
|                    Main Multistore                  |
|                                                     |
+-----------------------------------------------------+

                   Application's State
```

### Store Interface

At its very core, a Cosmos SDK `store` is an object that holds a `CacheWrapper` and has a `GetStoreType()` method:

+++ https://github.com/cosmos/cosmos-sdk/blob/v0.40.0-rc6/store/types/store.go#L15-L18

The `GetStoreType` is a simple method that returns the type of store, whereas a `CacheWrapper` is a simple interface that implements store read caching and write branching through `Write` method:

+++ https://github.com/cosmos/cosmos-sdk/blob/v0.40.0-rc6/store/types/store.go#L240-L264

Branching and cache is used ubiquitously in the Cosmos SDK and required to be implemented on every store type. A storage branch creates an isolated, ephemeral branch of a store that can be passed around and updated without affecting the main underlying store. This is used to trigger temporary state-transitions that may be reverted later should an error occur. Read more about it in [context](./context.md#Store-branching)

### Commit Store

A commit store is a store that has the ability to commit changes made to the underlying tree or db. The Cosmos SDK differentiates simple stores from commit stores by extending the basic store interfaces with a `Committer`:

+++ https://github.com/cosmos/cosmos-sdk/blob/v0.40.0-rc6/store/types/store.go#L29-L33

The `Committer` is an interface that defines methods to persist changes to disk:

+++ https://github.com/cosmos/cosmos-sdk/blob/v0.40.0-rc6/store/types/store.go#L20-L27

The `CommitID` is a deterministic commit of the state tree. Its hash is returned to the underlying consensus engine and stored in the block header. Note that commit store interfaces exist for various purposes, one of which is to make sure not every object can commit the store. As part of the [object-capabilities model](./ocap.md) of the Cosmos SDK, only `baseapp` should have the ability to commit stores. For example, this is the reason why the `ctx.KVStore()` method by which modules typically access stores returns a `KVStore` and not a `CommitKVStore`.

The Cosmos SDK comes with many types of stores, the most used being [`CommitMultiStore`](#multistore), [`KVStore`](#kvstore) and [`GasKv` store](#gaskv-store). [Other types of stores](#other-stores) include `Transient` and `TraceKV` stores.

## Multistore

### Multistore Interface

Each Cosmos SDK application holds a multistore at its root to persist its state. The multistore is a store of `KVStores` that follows the `Multistore` interface:

+++ https://github.com/cosmos/cosmos-sdk/blob/v0.40.0-rc6/store/types/store.go#L104-L133

If tracing is enabled, then branching the multistore will firstly wrap all the underlying `KVStore` in [`TraceKv.Store`](#tracekv-store).

### CommitMultiStore

The main type of `Multistore` used in the Cosmos SDK is `CommitMultiStore`, which is an extension of the `Multistore` interface:

+++ https://github.com/cosmos/cosmos-sdk/blob/v0.40.0-rc6/store/types/store.go#L141-L184

As for concrete implementation, the [`rootMulti.Store`] is the go-to implementation of the `CommitMultiStore` interface.

+++ https://github.com/cosmos/cosmos-sdk/blob/v0.40.0-rc6/store/rootmulti/store.go#L43-L61

The `rootMulti.Store` is a base-layer multistore built around a `db` on top of which multiple `KVStores` can be mounted, and is the default multistore store used in [`baseapp`](./baseapp.md).

### CacheMultiStore

Whenever the `rootMulti.Store` needs to be branched, a [`cachemulti.Store`](https://github.com/cosmos/cosmos-sdk/blob/v0.42.1/store/cachemulti/store.go) is used.

+++ https://github.com/cosmos/cosmos-sdk/blob/v0.40.0-rc6/store/cachemulti/store.go#L17-L28

`cachemulti.Store` branches all substores (creates a virtual store for each substore) in its constructor and hold them in `Store.stores`. Moreover caches all read queries. `Store.GetKVStore()` returns the store from `Store.stores`, and `Store.Write()` recursively calls `CacheWrap.Write()` on all the substores.

## Base-layer KVStores

### `KVStore` and `CommitKVStore` Interfaces

A `KVStore` is a simple key-value store used to store and retrieve data. A `CommitKVStore` is a `KVStore` that also implements a `Committer`. By default, stores mounted in `baseapp`'s main `CommitMultiStore` are `CommitKVStore`s. The `KVStore` interface is primarily used to restrict modules from accessing the committer.

Individual `KVStore`s are used by modules to manage a subset of the global state. `KVStores` can be accessed by objects that hold a specific key. This `key` should only be exposed to the [`keeper`](../building-modules/keeper.md) of the module that defines the store.

`CommitKVStore`s are declared by proxy of their respective `key` and mounted on the application's [multistore](#multistore) in the [main application file](../basics/app-anatomy.md#core-application-file). In the same file, the `key` is also passed to the module's `keeper` that is responsible for managing the store.

+++ https://github.com/cosmos/cosmos-sdk/blob/v0.40.0-rc6/store/types/store.go#L189-L219

Apart from the traditional `Get` and `Set` methods, a `KVStore` must provide an `Iterator(start, end)` method which returns an `Iterator` object. It is used to iterate over a range of keys, typically keys that share a common prefix. Below is an example from the bank's module keeper, used to iterate over all account balances:

+++ https://github.com/cosmos/cosmos-sdk/blob/v0.40.0-rc6/x/bank/keeper/view.go#L115-L134

### `IAVL` Store

The default implementation of `KVStore` and `CommitKVStore` used in `baseapp` is the `iavl.Store`.

+++ https://github.com/cosmos/cosmos-sdk/blob/v0.40.0-rc6/store/iavl/store.go#L37-L40

`iavl` stores are based around an [IAVL Tree](https://github.com/tendermint/iavl), a self-balancing binary tree which guarantees that:

- `Get` and `Set` operations are O(log n), where n is the number of elements in the tree.
- Iteration efficiently returns the sorted elements within the range.
- Each tree version is immutable and can be retrieved even after a commit (depending on the pruning settings).

The documentation on the IAVL Tree is located [here](https://github.com/cosmos/iavl/blob/v0.15.0-rc5/docs/overview.md).

### `DbAdapter` Store

`dbadapter.Store` is a adapter for `dbm.DB` making it fulfilling the `KVStore` interface.

+++ https://github.com/cosmos/cosmos-sdk/blob/v0.40.0-rc6/store/dbadapter/store.go#L13-L16

`dbadapter.Store` embeds `dbm.DB`, meaning most of the `KVStore` interface functions are implemented. The other functions (mostly miscellaneous) are manually implemented. This store is primarily used within [Transient Stores](#transient-stores)

### `Transient` Store

`Transient.Store` is a base-layer `KVStore` which is automatically discarded at the end of the block.

+++ https://github.com/cosmos/cosmos-sdk/blob/v0.40.0-rc6/store/transient/store.go#L13-L16

`Transient.Store` is a `dbadapter.Store` with a `dbm.NewMemDB()`. All `KVStore` methods are reused. When `Store.Commit()` is called, a new `dbadapter.Store` is assigned, discarding previous reference and making it garbage collected.

This type of store is useful to persist information that is only relevant per-block. One example would be to store parameter changes (i.e. a bool set to `true` if a parameter changed in a block).

+++ https://github.com/cosmos/cosmos-sdk/blob/v0.40.0-rc6/x/params/types/subspace.go#L20-L30

Transient stores are typically accessed via the [`context`](./context.md) via the `TransientStore()` method:

+++ https://github.com/cosmos/cosmos-sdk/blob/v0.40.0-rc6/types/context.go#L232-L235

## KVStore Wrappers

### CacheKVStore

`cachekv.Store` is a wrapper `KVStore` which provides buffered writing / cached reading functionalities over the underlying `KVStore`.

+++ https://github.com/cosmos/cosmos-sdk/blob/v0.40.0-rc6/store/cachekv/store.go#L27-L34

This is the type used whenever an IAVL Store needs to be branched to create an isolated store (typically when we need to mutate a state that might be reverted later).

#### `Get`

`Store.Get()` firstly checks if `Store.cache` has an associated value with the key. If the value exists, the function returns it. If not, the function calls `Store.parent.Get()`, caches the result in `Store.cache`, and returns it.

#### `Set`

`Store.Set()` sets the key-value pair to the `Store.cache`. `cValue` has the field dirty bool which indicates whether the cached value is different from the underlying value. When `Store.Set()` caches a new pair, the `cValue.dirty` is set `true` so when `Store.Write()` is called it can be written to the underlying store.

#### `Iterator`

`Store.Iterator()` have to traverse on both cached items and the original items. In `Store.iterator()`, two iterators are generated for each of them, and merged. `memIterator` is essentially a slice of the `KVPairs`, used for cached items. `mergeIterator` is a combination of two iterators, where traverse happens ordered on both iterators.

### `GasKv` Store

Cosmos SDK applications use [`gas`](../basics/gas-fees.md) to track resources usage and prevent spam. [`GasKv.Store`](https://github.com/cosmos/cosmos-sdk/blob/v0.40.0-rc6/store/gaskv/store.go) is a `KVStore` wrapper that enables automatic gas consumption each time a read or write to the store is made. It is the solution of choice to track storage usage in Cosmos SDK applications.

+++ https://github.com/cosmos/cosmos-sdk/blob/v0.40.0-rc6/store/gaskv/store.go#L13-L19

When methods of the parent `KVStore` are called, `GasKv.Store` automatically consumes appropriate amount of gas depending on the `Store.gasConfig`:

+++ https://github.com/cosmos/cosmos-sdk/blob/v0.40.0-rc6/store/types/gas.go#L153-L162

By default, all `KVStores` are wrapped in `GasKv.Stores` when retrieved. This is done in the `KVStore()` method of the [`context`](./context.md):

+++ https://github.com/cosmos/cosmos-sdk/blob/v0.40.0-rc6/types/context.go#L227-L230

In this case, the default gas configuration is used:

+++ https://github.com/cosmos/cosmos-sdk/blob/v0.40.0-rc6/store/types/gas.go#L164-L175

### `TraceKv` Store

`tracekv.Store` is a wrapper `KVStore` which provides operation tracing functionalities over the underlying `KVStore`. It is applied automatically by the Cosmos SDK on all `KVStore` if tracing is enabled on the parent `MultiStore`.

+++ https://github.com/cosmos/cosmos-sdk/blob/v0.40.0-rc6/store/tracekv/store.go#L20-L43

When each `KVStore` methods are called, `tracekv.Store` automatically logs `traceOperation` to the `Store.writer`. `traceOperation.Metadata` is filled with `Store.context` when it is not nil. `TraceContext` is a `map[string]interface{}`.

### `Prefix` Store

`prefix.Store` is a wrapper `KVStore` which provides automatic key-prefixing functionalities over the underlying `KVStore`.

+++ https://github.com/cosmos/cosmos-sdk/blob/v0.40.0-rc6/store/prefix/store.go#L15-L21

When `Store.{Get, Set}()` is called, the store forwards the call to its parent, with the key prefixed with the `Store.prefix`.

When `Store.Iterator()` is called, it does not simply prefix the `Store.prefix`, since it does not work as intended. In that case, some of the elements are traversed even they are not starting with the prefix.

### `ListenKv` Store

`listenkv.Store` is a wrapper `KVStore` which provides state listening capabilities over the underlying `KVStore`.
It is applied automatically by the Cosmos SDK on any `KVStore` whose `StoreKey` is specified during state streaming configuration.
Additional information about state streaming configuration can be found in the [store/streaming/README.md](../../store/streaming/README.md).

+++ https://github.com/cosmos/cosmos-sdk/blob/v0.44.1/store/listenkv/store.go#L11-L18

When `KVStore.Set` or `KVStore.Delete` methods are called, `listenkv.Store` automatically writes the operations to the set of `Store.listeners`.

# New Store package (`store/v2`)

The SDK is in the process of transitioning to use the types listed here as the default interface for state storage. At the time of writing, these cannot be used within an application and are not directly compatible with the `CommitMultiStore` and related types.

<<<<<<< HEAD
These types use the new `db` sub-module of Cosmos-SDK (`github.com/cosmos/cosmos-sdk/db`), rather than TM-DB (`github.com/tendermint/tm-db`).

See [ADR-040](../architecture/adr-040-storage-and-smt-state-commitments.md) for the motivations and design specifications of the change.

## `BasicKVStore` interface
=======
These types use the new `db` sub-module of Cosmos-SDK (`github.com/cosmos/cosmos-sdk/db`), rather than `tmdb` (`github.com/tendermint/tm-db`).
>>>>>>> 109bc942

See [ADR-040](../architecture/adr-040-storage-and-smt-state-commitments.md) for the motivations and design specifications of the change.

<<<<<<< HEAD
## MultiStore

This is the new interface (or set of interfaces) for the main client store, replacing the function of `MultiStore`. There are a few significant differences in behavior compared with `MultiStore`:
  * Commits are atomic and are performed on the entire store state; individual substores cannot be committed separately and cannot have different version numbers.
  * The store's current version and version history track that of the backing `db.DBConnection`. Past versions are accessible read-only.
  * The set of valid substores is defined in at initialization and cannot be updated dynamically in an existing store instance.

### `CommitMultiStore`

This is the main interface for persisent application state, analogous to the original `CommitMultiStore`.
  * Past versions are accessed with `GetVersion`, which returns a `BasicMultiStore`.
  * Substores are accessed with `GetKVStore`. Trying to get a substore that was not defined at initialization will cause a panic.
  * `Close` must be called to release the DB resources being used by the store.

### `BasicMultiStore`

A minimal interface that only allows accessing substores. Note: substores returned by `BasicMultiStore.GetKVStore` are read-only.

### Implementation (`root.Store`)

The canonical implementation of `MultiStore` is in `store/v2/root`. It internally decouples the concerns of state storage and state commitment: values are stored in, and read directly from, the backing key-value database, but are also mapped in a logically separate store which generates cryptographic proofs (the *state-commitment* store).

The state-commitment component of each substore is implemented as an independent `smt.Store`. Internally, each substore is allocated in a separate partition within the backing DB, such that commits apply to the state of all substores. Likewise, past version state includes the state of all substore storage and state-commitment stores.

This store can optionally be configured to use different backend databases for each bucket (e.g., `badgerdb` for the state storage DB and `memdb` for the state-commitment DB).

## SMT Store

`store/v2/smt.Store` maps values into a Sparse Merkle Tree (SMT), and supports a `BasicKVStore` interface as well as methods for cryptographic proof generation.

=======
## `BasicKVStore` interface

An interface providing only the basic CRUD functionality (`Get`, `Set`, `Has`, and `Delete` methods), without iteration or caching. This is used to partially expose components of a larger store, such as a `root.Store`.

## MultiStore

This is the new interface (or, set of interfaces) for the main client store, replacing the role of `store/types.MultiStore` (v1). There are a few significant differences in behavior compared with v1:
  * Commits are atomic and are performed on the entire store state; individual substores cannot be committed separately and cannot have different version numbers.
  * The store's current version and version history track that of the backing `db.DBConnection`. Past versions are accessible read-only.
  * The set of valid substores is defined at initialization and cannot be updated dynamically in an existing store instance.

### `CommitMultiStore`

This is the main interface for persisent application state, analogous to the original `CommitMultiStore`.
  * Past version views are accessed with `GetVersion`, which returns a `BasicMultiStore`.
  * Substores are accessed with `GetKVStore`. Trying to get a substore that was not defined at initialization will cause a panic.
  * `Close` must be called to release the DB resources being used by the store.

### `BasicMultiStore`

A minimal interface that only allows accessing substores. Note: substores returned by `BasicMultiStore.GetKVStore` are read-only and will panic on `Set` or `Delete` calls.

### Implementation (`root.Store`)

The canonical implementation of `MultiStore` is in `store/v2/root`. It internally decouples the concerns of state storage and state commitment: values are stored in, and read directly from, the backing key-value database (state storage, or *SS*), but are also mapped in a logically separate database which generates cryptographic proofs (for state-commitment or *SC*).

The state-commitment component of each substore is implemented as an independent `smt.Store` (see below). Internally, each substore is allocated in a logically separate partition within the same backing DB, such that commits apply to the state of all substores. Therefore, views of past versions also include the state of all substores (including *SS* and *SC* data).

This store can optionally be configured to use a different backend database instance for *SC* (e.g., `badgerdb` for the state storage DB and `memdb` for the state-commitment DB; see `StoreConfig.StateCommitmentDB`).

## SMT Store

`store/v2/smt.Store` maps values into a Sparse Merkle Tree (SMT), and supports a `BasicKVStore` interface as well as methods for cryptographic proof generation.

>>>>>>> 109bc942
# Next {hide}

Learn about [encoding](./encoding.md) {hide}<|MERGE_RESOLUTION|>--- conflicted
+++ resolved
@@ -12,7 +12,12 @@
 
 ## Introduction to Cosmos SDK Stores
 
-The Cosmos SDK comes with a large set of stores to persist the state of applications. By default, the main store of Cosmos SDK applications is a `multistore`, i.e. a store of stores. Developers can add any number of key-value stores to the multistore, depending on their application needs. The multistore exists to support the modularity of the Cosmos SDK, as it lets each module declare and manage their own subset of the state. Key-value stores in the multistore can only be accessed with a specific capability `key`, which is typically held in the [`keeper`](../building-modules/keeper.md) of the module that declared the store.
+The Cosmos SDK comes with a large set of stores to persist the state of applications. By default, the main store of
+Cosmos SDK applications is a `multistore`, i.e. a store of stores. Developers can add any number of key-value stores to
+the multistore, depending on their application needs. The multistore exists to support the modularity of the Cosmos SDK,
+as it lets each module declare and manage their own subset of the state. Key-value stores in the multistore can only be
+accessed with a specific capability `key`, which is typically held in the [`keeper`](../building-modules/keeper.md) of
+the module that declared the store.
 
 ```
 +-----------------------------------------------------+
@@ -60,15 +65,20 @@
 
 +++ https://github.com/cosmos/cosmos-sdk/blob/v0.40.0-rc6/store/types/store.go#L15-L18
 
-The `GetStoreType` is a simple method that returns the type of store, whereas a `CacheWrapper` is a simple interface that implements store read caching and write branching through `Write` method:
+The `GetStoreType` is a simple method that returns the type of store, whereas a `CacheWrapper` is a simple interface
+that implements store read caching and write branching through `Write` method:
 
 +++ https://github.com/cosmos/cosmos-sdk/blob/v0.40.0-rc6/store/types/store.go#L240-L264
 
-Branching and cache is used ubiquitously in the Cosmos SDK and required to be implemented on every store type. A storage branch creates an isolated, ephemeral branch of a store that can be passed around and updated without affecting the main underlying store. This is used to trigger temporary state-transitions that may be reverted later should an error occur. Read more about it in [context](./context.md#Store-branching)
+Branching and cache is used ubiquitously in the Cosmos SDK and required to be implemented on every store type. A storage
+branch creates an isolated, ephemeral branch of a store that can be passed around and updated without affecting the main
+underlying store. This is used to trigger temporary state-transitions that may be reverted later should an error occur.
+Read more about it in [context](./context.md#Store-branching)
 
 ### Commit Store
 
-A commit store is a store that has the ability to commit changes made to the underlying tree or db. The Cosmos SDK differentiates simple stores from commit stores by extending the basic store interfaces with a `Committer`:
+A commit store is a store that has the ability to commit changes made to the underlying tree or db. The Cosmos SDK
+differentiates simple stores from commit stores by extending the basic store interfaces with a `Committer`:
 
 +++ https://github.com/cosmos/cosmos-sdk/blob/v0.40.0-rc6/store/types/store.go#L29-L33
 
@@ -76,23 +86,32 @@
 
 +++ https://github.com/cosmos/cosmos-sdk/blob/v0.40.0-rc6/store/types/store.go#L20-L27
 
-The `CommitID` is a deterministic commit of the state tree. Its hash is returned to the underlying consensus engine and stored in the block header. Note that commit store interfaces exist for various purposes, one of which is to make sure not every object can commit the store. As part of the [object-capabilities model](./ocap.md) of the Cosmos SDK, only `baseapp` should have the ability to commit stores. For example, this is the reason why the `ctx.KVStore()` method by which modules typically access stores returns a `KVStore` and not a `CommitKVStore`.
-
-The Cosmos SDK comes with many types of stores, the most used being [`CommitMultiStore`](#multistore), [`KVStore`](#kvstore) and [`GasKv` store](#gaskv-store). [Other types of stores](#other-stores) include `Transient` and `TraceKV` stores.
+The `CommitID` is a deterministic commit of the state tree. Its hash is returned to the underlying consensus engine and
+stored in the block header. Note that commit store interfaces exist for various purposes, one of which is to make sure
+not every object can commit the store. As part of the [object-capabilities model](./ocap.md) of the Cosmos SDK,
+only `baseapp` should have the ability to commit stores. For example, this is the reason why the `ctx.KVStore()` method
+by which modules typically access stores returns a `KVStore` and not a `CommitKVStore`.
+
+The Cosmos SDK comes with many types of stores, the most used being [`CommitMultiStore`](#multistore)
+, [`KVStore`](#kvstore) and [`GasKv` store](#gaskv-store). [Other types of stores](#other-stores) include `Transient`
+and `TraceKV` stores.
 
 ## Multistore
 
 ### Multistore Interface
 
-Each Cosmos SDK application holds a multistore at its root to persist its state. The multistore is a store of `KVStores` that follows the `Multistore` interface:
+Each Cosmos SDK application holds a multistore at its root to persist its state. The multistore is a store of `KVStores`
+that follows the `Multistore` interface:
 
 +++ https://github.com/cosmos/cosmos-sdk/blob/v0.40.0-rc6/store/types/store.go#L104-L133
 
-If tracing is enabled, then branching the multistore will firstly wrap all the underlying `KVStore` in [`TraceKv.Store`](#tracekv-store).
+If tracing is enabled, then branching the multistore will firstly wrap all the underlying `KVStore`
+in [`TraceKv.Store`](#tracekv-store).
 
 ### CommitMultiStore
 
-The main type of `Multistore` used in the Cosmos SDK is `CommitMultiStore`, which is an extension of the `Multistore` interface:
+The main type of `Multistore` used in the Cosmos SDK is `CommitMultiStore`, which is an extension of the `Multistore`
+interface:
 
 +++ https://github.com/cosmos/cosmos-sdk/blob/v0.40.0-rc6/store/types/store.go#L141-L184
 
@@ -100,29 +119,41 @@
 
 +++ https://github.com/cosmos/cosmos-sdk/blob/v0.40.0-rc6/store/rootmulti/store.go#L43-L61
 
-The `rootMulti.Store` is a base-layer multistore built around a `db` on top of which multiple `KVStores` can be mounted, and is the default multistore store used in [`baseapp`](./baseapp.md).
+The `rootMulti.Store` is a base-layer multistore built around a `db` on top of which multiple `KVStores` can be mounted,
+and is the default multistore store used in [`baseapp`](./baseapp.md).
 
 ### CacheMultiStore
 
-Whenever the `rootMulti.Store` needs to be branched, a [`cachemulti.Store`](https://github.com/cosmos/cosmos-sdk/blob/v0.42.1/store/cachemulti/store.go) is used.
+Whenever the `rootMulti.Store` needs to be branched,
+a [`cachemulti.Store`](https://github.com/cosmos/cosmos-sdk/blob/v0.42.1/store/cachemulti/store.go) is used.
 
 +++ https://github.com/cosmos/cosmos-sdk/blob/v0.40.0-rc6/store/cachemulti/store.go#L17-L28
 
-`cachemulti.Store` branches all substores (creates a virtual store for each substore) in its constructor and hold them in `Store.stores`. Moreover caches all read queries. `Store.GetKVStore()` returns the store from `Store.stores`, and `Store.Write()` recursively calls `CacheWrap.Write()` on all the substores.
+`cachemulti.Store` branches all substores (creates a virtual store for each substore) in its constructor and hold them
+in `Store.stores`. Moreover caches all read queries. `Store.GetKVStore()` returns the store from `Store.stores`,
+and `Store.Write()` recursively calls `CacheWrap.Write()` on all the substores.
 
 ## Base-layer KVStores
 
 ### `KVStore` and `CommitKVStore` Interfaces
 
-A `KVStore` is a simple key-value store used to store and retrieve data. A `CommitKVStore` is a `KVStore` that also implements a `Committer`. By default, stores mounted in `baseapp`'s main `CommitMultiStore` are `CommitKVStore`s. The `KVStore` interface is primarily used to restrict modules from accessing the committer.
-
-Individual `KVStore`s are used by modules to manage a subset of the global state. `KVStores` can be accessed by objects that hold a specific key. This `key` should only be exposed to the [`keeper`](../building-modules/keeper.md) of the module that defines the store.
-
-`CommitKVStore`s are declared by proxy of their respective `key` and mounted on the application's [multistore](#multistore) in the [main application file](../basics/app-anatomy.md#core-application-file). In the same file, the `key` is also passed to the module's `keeper` that is responsible for managing the store.
+A `KVStore` is a simple key-value store used to store and retrieve data. A `CommitKVStore` is a `KVStore` that also
+implements a `Committer`. By default, stores mounted in `baseapp`'s main `CommitMultiStore` are `CommitKVStore`s.
+The `KVStore` interface is primarily used to restrict modules from accessing the committer.
+
+Individual `KVStore`s are used by modules to manage a subset of the global state. `KVStores` can be accessed by objects
+that hold a specific key. This `key` should only be exposed to the [`keeper`](../building-modules/keeper.md) of the
+module that defines the store.
+
+`CommitKVStore`s are declared by proxy of their respective `key` and mounted on the
+application's [multistore](#multistore) in the [main application file](../basics/app-anatomy.md#core-application-file).
+In the same file, the `key` is also passed to the module's `keeper` that is responsible for managing the store.
 
 +++ https://github.com/cosmos/cosmos-sdk/blob/v0.40.0-rc6/store/types/store.go#L189-L219
 
-Apart from the traditional `Get` and `Set` methods, a `KVStore` must provide an `Iterator(start, end)` method which returns an `Iterator` object. It is used to iterate over a range of keys, typically keys that share a common prefix. Below is an example from the bank's module keeper, used to iterate over all account balances:
+Apart from the traditional `Get` and `Set` methods, a `KVStore` must provide an `Iterator(start, end)` method which
+returns an `Iterator` object. It is used to iterate over a range of keys, typically keys that share a common prefix.
+Below is an example from the bank's module keeper, used to iterate over all account balances:
 
 +++ https://github.com/cosmos/cosmos-sdk/blob/v0.40.0-rc6/x/bank/keeper/view.go#L115-L134
 
@@ -132,7 +163,8 @@
 
 +++ https://github.com/cosmos/cosmos-sdk/blob/v0.40.0-rc6/store/iavl/store.go#L37-L40
 
-`iavl` stores are based around an [IAVL Tree](https://github.com/tendermint/iavl), a self-balancing binary tree which guarantees that:
+`iavl` stores are based around an [IAVL Tree](https://github.com/tendermint/iavl), a self-balancing binary tree which
+guarantees that:
 
 - `Get` and `Set` operations are O(log n), where n is the number of elements in the tree.
 - Iteration efficiently returns the sorted elements within the range.
@@ -146,7 +178,9 @@
 
 +++ https://github.com/cosmos/cosmos-sdk/blob/v0.40.0-rc6/store/dbadapter/store.go#L13-L16
 
-`dbadapter.Store` embeds `dbm.DB`, meaning most of the `KVStore` interface functions are implemented. The other functions (mostly miscellaneous) are manually implemented. This store is primarily used within [Transient Stores](#transient-stores)
+`dbadapter.Store` embeds `dbm.DB`, meaning most of the `KVStore` interface functions are implemented. The other
+functions (mostly miscellaneous) are manually implemented. This store is primarily used
+within [Transient Stores](#transient-stores)
 
 ### `Transient` Store
 
@@ -154,9 +188,12 @@
 
 +++ https://github.com/cosmos/cosmos-sdk/blob/v0.40.0-rc6/store/transient/store.go#L13-L16
 
-`Transient.Store` is a `dbadapter.Store` with a `dbm.NewMemDB()`. All `KVStore` methods are reused. When `Store.Commit()` is called, a new `dbadapter.Store` is assigned, discarding previous reference and making it garbage collected.
-
-This type of store is useful to persist information that is only relevant per-block. One example would be to store parameter changes (i.e. a bool set to `true` if a parameter changed in a block).
+`Transient.Store` is a `dbadapter.Store` with a `dbm.NewMemDB()`. All `KVStore` methods are reused.
+When `Store.Commit()` is called, a new `dbadapter.Store` is assigned, discarding previous reference and making it
+garbage collected.
+
+This type of store is useful to persist information that is only relevant per-block. One example would be to store
+parameter changes (i.e. a bool set to `true` if a parameter changed in a block).
 
 +++ https://github.com/cosmos/cosmos-sdk/blob/v0.40.0-rc6/x/params/types/subspace.go#L20-L30
 
@@ -168,35 +205,47 @@
 
 ### CacheKVStore
 
-`cachekv.Store` is a wrapper `KVStore` which provides buffered writing / cached reading functionalities over the underlying `KVStore`.
+`cachekv.Store` is a wrapper `KVStore` which provides buffered writing / cached reading functionalities over the
+underlying `KVStore`.
 
 +++ https://github.com/cosmos/cosmos-sdk/blob/v0.40.0-rc6/store/cachekv/store.go#L27-L34
 
-This is the type used whenever an IAVL Store needs to be branched to create an isolated store (typically when we need to mutate a state that might be reverted later).
+This is the type used whenever an IAVL Store needs to be branched to create an isolated store (typically when we need to
+mutate a state that might be reverted later).
 
 #### `Get`
 
-`Store.Get()` firstly checks if `Store.cache` has an associated value with the key. If the value exists, the function returns it. If not, the function calls `Store.parent.Get()`, caches the result in `Store.cache`, and returns it.
+`Store.Get()` firstly checks if `Store.cache` has an associated value with the key. If the value exists, the function
+returns it. If not, the function calls `Store.parent.Get()`, caches the result in `Store.cache`, and returns it.
 
 #### `Set`
 
-`Store.Set()` sets the key-value pair to the `Store.cache`. `cValue` has the field dirty bool which indicates whether the cached value is different from the underlying value. When `Store.Set()` caches a new pair, the `cValue.dirty` is set `true` so when `Store.Write()` is called it can be written to the underlying store.
+`Store.Set()` sets the key-value pair to the `Store.cache`. `cValue` has the field dirty bool which indicates whether
+the cached value is different from the underlying value. When `Store.Set()` caches a new pair, the `cValue.dirty` is
+set `true` so when `Store.Write()` is called it can be written to the underlying store.
 
 #### `Iterator`
 
-`Store.Iterator()` have to traverse on both cached items and the original items. In `Store.iterator()`, two iterators are generated for each of them, and merged. `memIterator` is essentially a slice of the `KVPairs`, used for cached items. `mergeIterator` is a combination of two iterators, where traverse happens ordered on both iterators.
+`Store.Iterator()` have to traverse on both cached items and the original items. In `Store.iterator()`, two iterators
+are generated for each of them, and merged. `memIterator` is essentially a slice of the `KVPairs`, used for cached
+items. `mergeIterator` is a combination of two iterators, where traverse happens ordered on both iterators.
 
 ### `GasKv` Store
 
-Cosmos SDK applications use [`gas`](../basics/gas-fees.md) to track resources usage and prevent spam. [`GasKv.Store`](https://github.com/cosmos/cosmos-sdk/blob/v0.40.0-rc6/store/gaskv/store.go) is a `KVStore` wrapper that enables automatic gas consumption each time a read or write to the store is made. It is the solution of choice to track storage usage in Cosmos SDK applications.
+Cosmos SDK applications use [`gas`](../basics/gas-fees.md) to track resources usage and prevent
+spam. [`GasKv.Store`](https://github.com/cosmos/cosmos-sdk/blob/v0.40.0-rc6/store/gaskv/store.go) is a `KVStore` wrapper
+that enables automatic gas consumption each time a read or write to the store is made. It is the solution of choice to
+track storage usage in Cosmos SDK applications.
 
 +++ https://github.com/cosmos/cosmos-sdk/blob/v0.40.0-rc6/store/gaskv/store.go#L13-L19
 
-When methods of the parent `KVStore` are called, `GasKv.Store` automatically consumes appropriate amount of gas depending on the `Store.gasConfig`:
+When methods of the parent `KVStore` are called, `GasKv.Store` automatically consumes appropriate amount of gas
+depending on the `Store.gasConfig`:
 
 +++ https://github.com/cosmos/cosmos-sdk/blob/v0.40.0-rc6/store/types/gas.go#L153-L162
 
-By default, all `KVStores` are wrapped in `GasKv.Stores` when retrieved. This is done in the `KVStore()` method of the [`context`](./context.md):
+By default, all `KVStores` are wrapped in `GasKv.Stores` when retrieved. This is done in the `KVStore()` method of
+the [`context`](./context.md):
 
 +++ https://github.com/cosmos/cosmos-sdk/blob/v0.40.0-rc6/types/context.go#L227-L230
 
@@ -206,115 +255,103 @@
 
 ### `TraceKv` Store
 
-`tracekv.Store` is a wrapper `KVStore` which provides operation tracing functionalities over the underlying `KVStore`. It is applied automatically by the Cosmos SDK on all `KVStore` if tracing is enabled on the parent `MultiStore`.
+`tracekv.Store` is a wrapper `KVStore` which provides operation tracing functionalities over the underlying `KVStore`.
+It is applied automatically by the Cosmos SDK on all `KVStore` if tracing is enabled on the parent `MultiStore`.
 
 +++ https://github.com/cosmos/cosmos-sdk/blob/v0.40.0-rc6/store/tracekv/store.go#L20-L43
 
-When each `KVStore` methods are called, `tracekv.Store` automatically logs `traceOperation` to the `Store.writer`. `traceOperation.Metadata` is filled with `Store.context` when it is not nil. `TraceContext` is a `map[string]interface{}`.
+When each `KVStore` methods are called, `tracekv.Store` automatically logs `traceOperation` to the `Store.writer`
+. `traceOperation.Metadata` is filled with `Store.context` when it is not nil. `TraceContext` is
+a `map[string]interface{}`.
 
 ### `Prefix` Store
 
-`prefix.Store` is a wrapper `KVStore` which provides automatic key-prefixing functionalities over the underlying `KVStore`.
+`prefix.Store` is a wrapper `KVStore` which provides automatic key-prefixing functionalities over the
+underlying `KVStore`.
 
 +++ https://github.com/cosmos/cosmos-sdk/blob/v0.40.0-rc6/store/prefix/store.go#L15-L21
 
-When `Store.{Get, Set}()` is called, the store forwards the call to its parent, with the key prefixed with the `Store.prefix`.
-
-When `Store.Iterator()` is called, it does not simply prefix the `Store.prefix`, since it does not work as intended. In that case, some of the elements are traversed even they are not starting with the prefix.
+When `Store.{Get, Set}()` is called, the store forwards the call to its parent, with the key prefixed with
+the `Store.prefix`.
+
+When `Store.Iterator()` is called, it does not simply prefix the `Store.prefix`, since it does not work as intended. In
+that case, some of the elements are traversed even they are not starting with the prefix.
 
 ### `ListenKv` Store
 
-`listenkv.Store` is a wrapper `KVStore` which provides state listening capabilities over the underlying `KVStore`.
-It is applied automatically by the Cosmos SDK on any `KVStore` whose `StoreKey` is specified during state streaming configuration.
-Additional information about state streaming configuration can be found in the [store/streaming/README.md](../../store/streaming/README.md).
+`listenkv.Store` is a wrapper `KVStore` which provides state listening capabilities over the underlying `KVStore`. It is
+applied automatically by the Cosmos SDK on any `KVStore` whose `StoreKey` is specified during state streaming
+configuration. Additional information about state streaming configuration can be found in
+the [store/streaming/README.md](../../store/streaming/README.md).
 
 +++ https://github.com/cosmos/cosmos-sdk/blob/v0.44.1/store/listenkv/store.go#L11-L18
 
-When `KVStore.Set` or `KVStore.Delete` methods are called, `listenkv.Store` automatically writes the operations to the set of `Store.listeners`.
+When `KVStore.Set` or `KVStore.Delete` methods are called, `listenkv.Store` automatically writes the operations to the
+set of `Store.listeners`.
 
 # New Store package (`store/v2`)
 
-The SDK is in the process of transitioning to use the types listed here as the default interface for state storage. At the time of writing, these cannot be used within an application and are not directly compatible with the `CommitMultiStore` and related types.
-
-<<<<<<< HEAD
-These types use the new `db` sub-module of Cosmos-SDK (`github.com/cosmos/cosmos-sdk/db`), rather than TM-DB (`github.com/tendermint/tm-db`).
-
-See [ADR-040](../architecture/adr-040-storage-and-smt-state-commitments.md) for the motivations and design specifications of the change.
+The SDK is in the process of transitioning to use the types listed here as the default interface for state storage. At
+the time of writing, these cannot be used within an application and are not directly compatible with
+the `CommitMultiStore` and related types.
+
+These types use the new `db` sub-module of Cosmos-SDK (`github.com/cosmos/cosmos-sdk/db`), rather
+than `tmdb` (`github.com/tendermint/tm-db`).
+
+See [ADR-040](../architecture/adr-040-storage-and-smt-state-commitments.md) for the motivations and design
+specifications of the change.
 
 ## `BasicKVStore` interface
-=======
-These types use the new `db` sub-module of Cosmos-SDK (`github.com/cosmos/cosmos-sdk/db`), rather than `tmdb` (`github.com/tendermint/tm-db`).
->>>>>>> 109bc942
-
-See [ADR-040](../architecture/adr-040-storage-and-smt-state-commitments.md) for the motivations and design specifications of the change.
-
-<<<<<<< HEAD
+
+An interface providing only the basic CRUD functionality (`Get`, `Set`, `Has`, and `Delete` methods), without iteration
+or caching. This is used to partially expose components of a larger store, such as a `root.Store`.
+
 ## MultiStore
 
-This is the new interface (or set of interfaces) for the main client store, replacing the function of `MultiStore`. There are a few significant differences in behavior compared with `MultiStore`:
-  * Commits are atomic and are performed on the entire store state; individual substores cannot be committed separately and cannot have different version numbers.
-  * The store's current version and version history track that of the backing `db.DBConnection`. Past versions are accessible read-only.
-  * The set of valid substores is defined in at initialization and cannot be updated dynamically in an existing store instance.
+This is the new interface (or, set of interfaces) for the main client store, replacing the role
+of `store/types.MultiStore` (v1). There are a few significant differences in behavior compared with v1:
+
+* Commits are atomic and are performed on the entire store state; individual substores cannot be committed separately
+  and cannot have different version numbers.
+* The store's current version and version history track that of the backing `db.DBConnection`. Past versions are
+  accessible read-only.
+* The set of valid substores is defined at initialization and cannot be updated dynamically in an existing store
+  instance.
 
 ### `CommitMultiStore`
 
 This is the main interface for persisent application state, analogous to the original `CommitMultiStore`.
-  * Past versions are accessed with `GetVersion`, which returns a `BasicMultiStore`.
-  * Substores are accessed with `GetKVStore`. Trying to get a substore that was not defined at initialization will cause a panic.
-  * `Close` must be called to release the DB resources being used by the store.
+
+* Past version views are accessed with `GetVersion`, which returns a `BasicMultiStore`.
+* Substores are accessed with `GetKVStore`. Trying to get a substore that was not defined at initialization will cause a
+  panic.
+    * `Close` must be called to release the DB resources being used by the store.
 
 ### `BasicMultiStore`
 
-A minimal interface that only allows accessing substores. Note: substores returned by `BasicMultiStore.GetKVStore` are read-only.
+A minimal interface that only allows accessing substores. Note: substores returned by `BasicMultiStore.GetKVStore` are
+read-only and will panic on `Set` or `Delete` calls.
 
 ### Implementation (`root.Store`)
 
-The canonical implementation of `MultiStore` is in `store/v2/root`. It internally decouples the concerns of state storage and state commitment: values are stored in, and read directly from, the backing key-value database, but are also mapped in a logically separate store which generates cryptographic proofs (the *state-commitment* store).
-
-The state-commitment component of each substore is implemented as an independent `smt.Store`. Internally, each substore is allocated in a separate partition within the backing DB, such that commits apply to the state of all substores. Likewise, past version state includes the state of all substore storage and state-commitment stores.
-
-This store can optionally be configured to use different backend databases for each bucket (e.g., `badgerdb` for the state storage DB and `memdb` for the state-commitment DB).
+The canonical implementation of `MultiStore` is in `store/v2/root`. It internally decouples the concerns of state
+storage and state commitment: values are stored in, and read directly from, the backing key-value database (state
+storage, or *SS*), but are also mapped in a logically separate database which generates cryptographic proofs (for
+state-commitment or *SC*).
+
+The state-commitment component of each substore is implemented as an independent `smt.Store` (see below). Internally,
+each substore is allocated in a logically separate partition within the same backing DB, such that commits apply to the
+state of all substores. Therefore, views of past versions also include the state of all substores (including *SS* and *
+SC* data).
+
+This store can optionally be configured to use a different backend database instance for *SC* (e.g., `badgerdb` for the
+state storage DB and `memdb` for the state-commitment DB; see `StoreConfig.StateCommitmentDB`).
 
 ## SMT Store
 
-`store/v2/smt.Store` maps values into a Sparse Merkle Tree (SMT), and supports a `BasicKVStore` interface as well as methods for cryptographic proof generation.
-
-=======
-## `BasicKVStore` interface
-
-An interface providing only the basic CRUD functionality (`Get`, `Set`, `Has`, and `Delete` methods), without iteration or caching. This is used to partially expose components of a larger store, such as a `root.Store`.
-
-## MultiStore
-
-This is the new interface (or, set of interfaces) for the main client store, replacing the role of `store/types.MultiStore` (v1). There are a few significant differences in behavior compared with v1:
-  * Commits are atomic and are performed on the entire store state; individual substores cannot be committed separately and cannot have different version numbers.
-  * The store's current version and version history track that of the backing `db.DBConnection`. Past versions are accessible read-only.
-  * The set of valid substores is defined at initialization and cannot be updated dynamically in an existing store instance.
-
-### `CommitMultiStore`
-
-This is the main interface for persisent application state, analogous to the original `CommitMultiStore`.
-  * Past version views are accessed with `GetVersion`, which returns a `BasicMultiStore`.
-  * Substores are accessed with `GetKVStore`. Trying to get a substore that was not defined at initialization will cause a panic.
-  * `Close` must be called to release the DB resources being used by the store.
-
-### `BasicMultiStore`
-
-A minimal interface that only allows accessing substores. Note: substores returned by `BasicMultiStore.GetKVStore` are read-only and will panic on `Set` or `Delete` calls.
-
-### Implementation (`root.Store`)
-
-The canonical implementation of `MultiStore` is in `store/v2/root`. It internally decouples the concerns of state storage and state commitment: values are stored in, and read directly from, the backing key-value database (state storage, or *SS*), but are also mapped in a logically separate database which generates cryptographic proofs (for state-commitment or *SC*).
-
-The state-commitment component of each substore is implemented as an independent `smt.Store` (see below). Internally, each substore is allocated in a logically separate partition within the same backing DB, such that commits apply to the state of all substores. Therefore, views of past versions also include the state of all substores (including *SS* and *SC* data).
-
-This store can optionally be configured to use a different backend database instance for *SC* (e.g., `badgerdb` for the state storage DB and `memdb` for the state-commitment DB; see `StoreConfig.StateCommitmentDB`).
-
-## SMT Store
-
-`store/v2/smt.Store` maps values into a Sparse Merkle Tree (SMT), and supports a `BasicKVStore` interface as well as methods for cryptographic proof generation.
-
->>>>>>> 109bc942
+`store/v2/smt.Store` maps values into a Sparse Merkle Tree (SMT), and supports a `BasicKVStore` interface as well as
+methods for cryptographic proof generation.
+
 # Next {hide}
 
 Learn about [encoding](./encoding.md) {hide}