<!--
order: 15
-->

# In-Place Store Migrations

::: warning
Read and understand all of the in-place store migration documentation before you run a migration on a live chain.
:::

Upgrade your app modules smoothly with custom in-place store migration logic. {synopsis}

The Cosmos SDK uses two methods to perform upgrades.

<<<<<<< HEAD
- Exporting the entire application state to a JSON file using the `export` CLI command, making changes, and then starting a new binary with the changed JSON file as the genesis file. See [Chain Upgrade Guide to v0.42](/v0.42/migrations/chain-upgrade-guide-040.html).

- Version v0.43 and later can perform upgrades in place to significantly decrease the upgrade time for chains with a larger state. Use the [Module Upgrade Guide](../building-modules/upgrade.md) to set up your application modules to take advantage of in-place upgrades.
=======
- Exporting the entire application state to a JSON file using the `export` CLI command, making changes, and then starting a new binary with the changed JSON file as the genesis file. See [Chain Upgrade Guide to v0.42](https://docs.cosmos.network/v0.42/migrations/chain-upgrade-guide-040.html).

- Version v0.44 and later can perform upgrades in place to significantly decrease the upgrade time for chains with a larger state. Use the [Module Upgrade Guide](../building-modules/upgrade.md) to set up your application modules to take advantage of in-place upgrades.
>>>>>>> a0ecfe54
  
This document provides steps to use the In-Place Store Migrations upgrade method.

## Tracking Module Versions

Each module gets assigned a consensus version by the module developer. The consensus version serves as the breaking change version of the module. The SDK keeps track of all module consensus versions in the x/upgrade `VersionMap` store. During an upgrade, the difference between the old `VersionMap` stored in state and the new `VersionMap` is calculated by the Cosmos SDK. For each identified difference, the module-specific migrations are run and the respective consensus version of each upgraded module is incremented.

## Genesis State

When starting a new chain, the consensus version of each module must be saved to state during the application's genesis. To save the consensus version, add the following line to the `InitChainer` method in `app.go`:

```diff
func (app *MyApp) InitChainer(ctx sdk.Context, req abci.RequestInitChain) abci.ResponseInitChain {
  ...
+ app.UpgradeKeeper.SetModuleVersionMap(ctx, app.mm.GetVersionMap())
  ...
}
```

This information is used by the Cosmos SDK to detect when modules with newer versions are introduced to the app.

### Consensus Version

The consensus version is defined on each app module by the module developer and serves as the breaking change version of the module. The consensus version informs the SDK on which modules need to be upgraded. For example, if the bank module was version 2 and an upgrade introduces bank module 3, the SDK upgrades the bank module and runs the "version 2 to 3" migration script.

### Version Map

The version map is a mapping of module names to consensus versions. The map is persisted to x/upgrade's state for use during in-place migrations. When migrations finish, the updated version map is persisted to state.

## Upgrade Handlers

Upgrades use an `UpgradeHandler` to facilitate migrations. The `UpgradeHandler` functions implemented by the app developer must conform to the following function signature. These functions retrieve the `VersionMap` from x/upgrade's state and return the new `VersionMap` to be stored in x/upgrade after the upgrade. The diff between the two `VersionMap`s determines which modules need upgrading.

```go
type UpgradeHandler func(ctx sdk.Context, plan Plan, fromVM VersionMap) (VersionMap, error)
```

Inside these functions, you must perform any upgrade logic to include in the provided `plan`. All upgrade handler functions must end with the following line of code:

```go
  return app.mm.RunMigrations(ctx, cfg, fromVM)
```

## Running Migrations

Migrations are run inside of an `UpgradeHandler` using  `app.mm.RunMigrations(ctx, cfg, vm)`. The `UpgradeHandler` functions describe the functionality to occur during an upgrade. The `RunMigration` function loops through the `VersionMap` argument and runs the migration scripts for all versions that are less than the versions of the new binary app module. After the migrations are finished, a new `VersionMap` is returned to persist the upgraded module versions to state.

```go
cfg := module.NewConfigurator(...)
app.UpgradeKeeper.SetUpgradeHandler("my-plan", func(ctx sdk.Context, plan upgradetypes.Plan, vm module.VersionMap) (module.VersionMap, error) {

    // ...
    // do upgrade logic
    // ...

    // RunMigrations returns the VersionMap
    // with the updated module ConsensusVersions
    return app.mm.RunMigrations(ctx, vm)
})
```

To learn more about configuring migration scripts for your modules, see the [Module Upgrade Guide](../building-modules/upgrade.md).

## Adding New Modules During Upgrades

You can introduce entirely new modules to the application during an upgrade. New modules are recognized because they have not yet been registered in `x/upgrade`'s `VersionMap` store. In this case, `RunMigrations` calls the `InitGenesis` function from the corresponding module to set up its initial state.

### Add StoreUpgrades for New Modules

All chains preparing to run in-place store migrations will need to manually add store upgrades for new modules and then configure the store loader to apply those upgrades. This ensures that the new module's stores are added to the multistore before the migrations begin.

```go
upgradeInfo, err := app.UpgradeKeeper.ReadUpgradeInfoFromDisk()
if err != nil {
	panic(err)
}

if upgradeInfo.Name == "my-plan" && !app.UpgradeKeeper.IsSkipHeight(upgradeInfo.Height) {
	storeUpgrades := storetypes.StoreUpgrades{
		// add store upgrades for new modules
		// Example: 
		//    Added: []string{"foo", "bar"},
		// ...
	}

	// configure store loader that checks if version == upgradeHeight and applies store upgrades
	app.SetStoreLoader(upgradetypes.UpgradeStoreLoader(upgradeInfo.Height, &storeUpgrades))
}
```

## Overwriting Genesis Functions

The Cosmos SDK offers modules that the application developer can import in their app. These modules often have an `InitGenesis` function already defined.

You can write your own `InitGenesis` function for an imported module. To do this, manually trigger your custom genesis function in the upgrade handler.

::: warning
You MUST manually set the consensus version in the version map passed to the `UpgradeHandler` function. Without this, the SDK will run the Module's existing `InitGenesis` code even if you triggered your custom function in the `UpgradeHandler`.
:::

```go
import foo "github.com/my/module/foo"

app.UpgradeKeeper.SetUpgradeHandler("my-plan", func(ctx sdk.Context, plan upgradetypes.Plan, vm module.VersionMap)  (module.VersionMap, error) {
  
    // Register the consensus version in the version map
    // to avoid the SDK from triggering the default
    // InitGenesis function.
    vm["foo"] = foo.AppModule{}.ConsensusVersion()

    // Run custom InitGenesis for foo
    app.mm["foo"].InitGenesis(ctx, app.appCodec, myCustomGenesisState)

    return app.mm.RunMigrations(ctx, cfg, vm)
})
```

If you do not have a custom genesis function and want to skip the module's default genesis function, you can simply register the module with the version map in the `UpgradeHandler` as shown in the example:

```go
import foo "github.com/my/module/foo"

app.UpgradeKeeper.SetUpgradeHandler("my-plan", func(ctx sdk.Context, plan upgradetypes.Plan, vm module.VersionMap)  (module.VersionMap, error) {
  
    // Set foo's version to the latest ConsensusVersion in the VersionMap.
    // This will skip running InitGenesis on Foo
    vm["foo"] = foo.AppModule{}.ConsensusVersion()

    return app.mm.RunMigrations(ctx, cfg, vm)
})
```

## Syncing a Full Node to an Upgraded Blockchain

You can sync a full node to an existing blockchain which has been upgraded using Cosmovisor

In order to successfully sync, you must start with the initial binary that the blockchain started with at genesis. Cosmovisor will handle downloading and switching to the binaries associated with each sequential upgrade.

To learn more about Cosmovisor, see the [Cosmovisor Quick Start](../run-node/cosmovisor.md).<|MERGE_RESOLUTION|>--- conflicted
+++ resolved
@@ -12,15 +12,9 @@
 
 The Cosmos SDK uses two methods to perform upgrades.
 
-<<<<<<< HEAD
-- Exporting the entire application state to a JSON file using the `export` CLI command, making changes, and then starting a new binary with the changed JSON file as the genesis file. See [Chain Upgrade Guide to v0.42](/v0.42/migrations/chain-upgrade-guide-040.html).
-
-- Version v0.43 and later can perform upgrades in place to significantly decrease the upgrade time for chains with a larger state. Use the [Module Upgrade Guide](../building-modules/upgrade.md) to set up your application modules to take advantage of in-place upgrades.
-=======
 - Exporting the entire application state to a JSON file using the `export` CLI command, making changes, and then starting a new binary with the changed JSON file as the genesis file. See [Chain Upgrade Guide to v0.42](https://docs.cosmos.network/v0.42/migrations/chain-upgrade-guide-040.html).
 
 - Version v0.44 and later can perform upgrades in place to significantly decrease the upgrade time for chains with a larger state. Use the [Module Upgrade Guide](../building-modules/upgrade.md) to set up your application modules to take advantage of in-place upgrades.
->>>>>>> a0ecfe54
   
 This document provides steps to use the In-Place Store Migrations upgrade method.
 
