--- conflicted
+++ resolved
@@ -33,11 +33,7 @@
 ```
 
 This default implementation can be overridden by the application developer in
-<<<<<<< HEAD
-favor of a custom implementation in [`app.go`](../building-apps/01-app-go-v2.md):
-=======
 favor of a custom implementation in [`app_di.go`](../building-apps/01-app-go-di.md):
->>>>>>> 430eba80
 
 ```go
 prepareOpt := func(app *baseapp.BaseApp) {
