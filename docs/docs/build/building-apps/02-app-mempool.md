--- conflicted
+++ resolved
@@ -20,86 +20,6 @@
 
 :::
 
-<<<<<<< HEAD
-## Prepare Proposal
-
-`PrepareProposal` handles construction of the block, meaning that when a proposer
-is preparing to propose a block, it requests the application to evaluate a
-`RequestPrepareProposal`, which contains a series of transactions from CometBFT's
-mempool. At this point, the application has complete control over the proposal.
-It can modify, delete, and inject transactions from it's own app-side mempool into
-the proposal or even ignore all the transactions altogether. What the application
-does with the transactions provided to it by `RequestPrepareProposal` have no
-effect on CometBFT's mempool.
-
-Note, that the application defines the semantics of the `PrepareProposal` and it
-MAY be non-deterministic and is only executed by the current block proposer.
-
-Now, reading mempool twice in the previous sentence is confusing, lets break it down.
-CometBFT has a mempool that handles gossiping transactions to other nodes
-in the network. How these transactions are ordered is determined by CometBFT's
-mempool, typically FIFO. However, since the application is able to fully inspect
-all transactions, it can provide greater control over transaction ordering.
-Allowing the application to handle ordering enables the application to define how
-it would like the block constructed. 
-
-The Cosmos SDK defines the `DefaultProposalHandler` type, which provides applications with
-`PrepareProposal` and `ProcessProposal` handlers. If you decide to implement your
-own `PrepareProposal` handler, you must be sure to ensure that the transactions
-selected DO NOT exceed the maximum block gas (if set) and the maximum bytes provided
-by `req.MaxBytes`.
-
-```go reference
-https://github.com/cosmos/cosmos-sdk/blob/v0.50.0-alpha.0/baseapp/abci_utils.go
-```
-
-This default implementation can be overridden by the application developer in
-favor of a custom implementation in [`app.go`](./01-app-go-di.md):
-
-```go
-prepareOpt := func(app *baseapp.BaseApp) {
-	abciPropHandler := baseapp.NewDefaultProposalHandler(mempool, app)
-	app.SetPrepareProposal(abciPropHandler.PrepareProposalHandler())
-}
-
-baseAppOptions = append(baseAppOptions, prepareOpt)
-```
-
-## Process Proposal
-
-`ProcessProposal` handles the validation of a proposal from `PrepareProposal`,
-which also includes a block header. Meaning, that after a block has been proposed
-the other validators have the right to vote on a block. The validator in the
-default implementation of `PrepareProposal` runs basic validity checks on each
-transaction.
-
-Note, `ProcessProposal` MAY NOT be non-deterministic, i.e. it must be deterministic.
-This means if `ProcessProposal` panics or fails and we reject, all honest validator
-processes will prevote nil and the CometBFT round will proceed again until a valid
-proposal is proposed.
-
-Here is the implementation of the default implementation:
-
-```go reference
-https://github.com/cosmos/cosmos-sdk/blob/v0.50.0-alpha.0/baseapp/abci_utils.go#L153-L159
-```
-
-Like `PrepareProposal` this implementation is the default and can be modified by
-the application developer in [`app.go`](./01-app-go-di.md). If you decide to implement
-your own `ProcessProposal` handler, you must be sure to ensure that the transactions
-provided in the proposal DO NOT exceed the maximum block gas (if set).
-
-```go
-processOpt := func(app *baseapp.BaseApp) {
-	abciPropHandler := baseapp.NewDefaultProposalHandler(mempool, app)
-	app.SetProcessProposal(abciPropHandler.ProcessProposalHandler())
-}
-
-baseAppOptions = append(baseAppOptions, processOpt)
-```
-
-=======
->>>>>>> cc06af64
 ## Mempool
 
 There are countless designs that an application developer can write for a mempool, the SDK opted to provide only simple mempool implementations.
