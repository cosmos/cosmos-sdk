--- conflicted
+++ resolved
@@ -99,11 +99,7 @@
 
 #### Custom Sign modes
 
-<<<<<<< HEAD
-There is the opportunity to add your own custom sign mode to the Cosmos-SDK.  While we can not accept the implementation of the sign mode to the repository, we can accept a pull request to add the custom signmode to the SignMode enum located [here](https://github.com/cosmos/cosmos-sdk/blob/v0.53.0/proto/cosmos/tx/signing/v1beta1/signing.proto#L17)
-=======
 There is an opportunity to add your own custom sign mode to the Cosmos-SDK.  While we cannot accept the implementation of the sign mode to the repository, we can accept a pull request to add the custom signmode to the SignMode enum located [here](https://github.com/cosmos/cosmos-sdk/blob/v0.53.0/proto/cosmos/tx/signing/v1beta1/signing.proto#L17)
->>>>>>> 5be112fd
 
 ## Transaction Process
 
@@ -230,4 +226,5 @@
 
 These unique timestamps serve as a one-shot nonce, and their lifespan in state is short-lived.
 Upon transaction inclusion, an entry consisting of timeout timestamp and account address will be recorded to state. 
+
 Once the block time passes the timeout timestamp value, the entry will be removed. This ensures that unordered nonces do not indefinitely fill up the chain's storage.