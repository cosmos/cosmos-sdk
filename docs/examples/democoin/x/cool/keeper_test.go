--- conflicted
+++ resolved
@@ -30,6 +30,7 @@
 	auth.RegisterBaseAccount(cdc)
 
 	capKey := sdk.NewKVStoreKey("capkey")
+	capKey2 := sdk.NewKVStoreKey("capkey2")
 	keyParams := sdk.NewKVStoreKey("params")
 	tkeyParams := sdk.NewTransientStoreKey("transient_params")
 
@@ -41,27 +42,16 @@
 
 	pk := params.NewKeeper(cdc, keyParams, tkeyParams)
 	ak := auth.NewAccountKeeper(cdc, capKey, pk.Subspace(auth.DefaultParamspace), auth.ProtoBaseAccount)
-	bk := bank.NewBaseKeeper(ak)
+	bk := bank.NewBaseKeeper(cdc, ak, capKey2)
 	ctx := sdk.NewContext(ms, abci.Header{}, false, nil)
 
 	return testInput{cdc: cdc, ctx: ctx, capKey: capKey, bk: bk}
 }
 
 func TestCoolKeeper(t *testing.T) {
-<<<<<<< HEAD
-	ms, capKey := setupMultiStore()
-	cdc := codec.New()
-	auth.RegisterBaseAccount(cdc)
-
-	am := auth.NewAccountKeeper(cdc, capKey, auth.ProtoBaseAccount)
-	ctx := sdk.NewContext(ms, abci.Header{}, false, nil)
-	ck := bank.NewBaseKeeper(cdc, am, capKey)
-	keeper := NewKeeper(capKey, ck, DefaultCodespace)
-=======
 	input := setupTestInput()
 	keeper := NewKeeper(input.capKey, input.bk, DefaultCodespace)
 	ctx := input.ctx
->>>>>>> 0d63c92b
 
 	err := InitGenesis(ctx, keeper, Genesis{"icy"})
 	require.Nil(t, err)
