package pow

import (
	"testing"

	"github.com/stretchr/testify/require"

	sdk "github.com/cosmos/cosmos-sdk/types"
)

func TestPowHandler(t *testing.T) {
	input := setupTestInput()
	ctx := input.ctx

	config := NewConfig("pow", int64(1))
<<<<<<< HEAD
	ck := bank.NewBaseKeeper(cdc, am, sdk.NewKVStoreKey("bank"))
	keeper := NewKeeper(capKey, config, ck, DefaultCodespace)
=======
	keeper := NewKeeper(input.capKey, config, input.bk, DefaultCodespace)
>>>>>>> 0d63c92b

	handler := keeper.Handler

	addr := sdk.AccAddress([]byte("sender"))
	count := uint64(1)
	difficulty := uint64(2)

	err := InitGenesis(ctx, keeper, Genesis{uint64(1), uint64(0)})
	require.Nil(t, err)

	nonce, proof := mine(addr, count, difficulty)
	msg := NewMsgMine(addr, difficulty, count, nonce, proof)

	result := handler(ctx, msg)
	require.Equal(t, result, sdk.Result{})

	newDiff, err := keeper.GetLastDifficulty(ctx)
	require.Nil(t, err)
	require.Equal(t, newDiff, uint64(2))

	newCount, err := keeper.GetLastCount(ctx)
	require.Nil(t, err)
	require.Equal(t, newCount, uint64(1))

	// todo assert correct coin change, awaiting https://github.com/cosmos/cosmos-sdk/pull/691

	difficulty = uint64(4)
	nonce, proof = mine(addr, count, difficulty)
	msg = NewMsgMine(addr, difficulty, count, nonce, proof)

	result = handler(ctx, msg)
	require.NotEqual(t, result, sdk.Result{})
}<|MERGE_RESOLUTION|>--- conflicted
+++ resolved
@@ -13,12 +13,7 @@
 	ctx := input.ctx
 
 	config := NewConfig("pow", int64(1))
-<<<<<<< HEAD
-	ck := bank.NewBaseKeeper(cdc, am, sdk.NewKVStoreKey("bank"))
-	keeper := NewKeeper(capKey, config, ck, DefaultCodespace)
-=======
 	keeper := NewKeeper(input.capKey, config, input.bk, DefaultCodespace)
->>>>>>> 0d63c92b
 
 	handler := keeper.Handler
 
