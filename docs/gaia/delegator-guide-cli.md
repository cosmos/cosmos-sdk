--- conflicted
+++ resolved
@@ -337,11 +337,7 @@
 ## Sending Transactions
 
 ::: warning
-<<<<<<< HEAD
-On Cosmos Hub mainnet, the accepted denom is `uatom`, where `1atom = 1,000,000uatom`
-=======
 On Cosmos Hub mainnet, the accepted denom is `uatom` (micro-Atom), where `1atom = 1,000,000uatom`
->>>>>>> ce82e01e
 :::
 
 ### A note on gas and fees
@@ -470,29 +466,13 @@
 ```bash
 // Bond Atoms 
 // ex value for flags: <amountToBound>=10000000uatom, <bech32AddressOfValidator>=cosmosvaloper18thamkhnj9wz8pa4nhnp9rldprgant57pk2m8s, <gasPrice>=0.025uatom, <delegatorAddress>=cosmos10snjt8dmpr5my0h76xj48ty80uzwhraqalu4eg
-<<<<<<< HEAD
 
 gaiacli tx staking delegate <validatorAddress> <amountToBond> --from <delegatorAddress> --gas auto --gas-adjustment 1.5 --gas-prices <gasPrice> --generate-only > unsignedTX.json
 ```
 
-<<<<<<< HEAD
 In order to sign, you will also need the `chain-id`, `account-number` and `sequence`. The `chain-id` is a unique identifier for the blockchain on which you are submitting the transaction. The `account-number` is an identifier generated when your account first receives funds. The `sequence` number is used to keep track of the number of transactions you have sent and prevent replay attacks.
 
-Get the chain-id from the genesis file (`cosmoshub-1`), and the two other fields using the account query:
-=======
-In order to sign, you will also need the `chain-id`, `account-number` and `sequence`. The `account-number` is an identifier generated when your account first receives funds. The `sequence` number is used to keep track of the number of transactions you have sent and prevent replay attacks.
-
 Get the chain-id from the genesis file (`cosmoshub-1`), and the two other information using the `account query`:
->>>>>>> 6371dacb... docs offline procedure improvment + other minor fixes
-=======
-
-gaiacli tx staking delegate <validatorAddress> <amountToBond> --from <delegatorAddress> --gas auto --gas-adjustment 1.5 --gas-prices <gasPrice> --generate-only > unsignedTX.json
-```
-
-In order to sign, you will also need the `chain-id`, `account-number` and `sequence`. The `chain-id` is a unique identifier for the blockchain on which you are submitting the transaction. The `account-number` is an identifier generated when your account first receives funds. The `sequence` number is used to keep track of the number of transactions you have sent and prevent replay attacks.
-
-Get the chain-id from the genesis file (`cosmoshub-1`), and the two other fields using the account query:
->>>>>>> ce82e01e
 
 ```bash
 gaiacli query account <yourAddress> --chain-id cosmoshub-1
@@ -504,15 +484,7 @@
 cat unsignedTx.json
 ```
 
-<<<<<<< HEAD
-<<<<<<< HEAD
 Now, sign the transaction using the following command. You will need the `chain-id`, `sequence` and `account-number` obtained earlier:
-=======
-Now, sign the transaction using the following command. You will need the `chaind-id`, `sequence` and `account-number` obtained earlier:
->>>>>>> 6371dacb... docs offline procedure improvment + other minor fixes
-=======
-Now, sign the transaction using the following command. You will need the `chain-id`, `sequence` and `account-number` obtained earlier:
->>>>>>> ce82e01e
 
 ```bash
 gaiacli tx sign unsignedTx.json --from <delegatorKeyName> --offline --chain-id cosmoshub-1 --sequence <sequence> --account-number <account-number> > signedTx.json
