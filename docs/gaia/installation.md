## Install Gaia

This guide will explain how to install the `gaiad` and `gaiacli` entrypoints onto your system. With these installed on a server, you can participate in the latest testnet as either a [Full Node](./join-testnet.md#run-a-full-node) or a [Validator](./validators/validator-setup.md).

### Install Go

Install `go` by following the [official docs](https://golang.org/doc/install). Remember to set your `$GOPATH`, `$GOBIN`, and `$PATH` environment variables, for example:

```bash
mkdir -p $HOME/go/bin
echo "export GOPATH=$HOME/go" >> ~/.bash_profile
echo "export GOBIN=$GOPATH/bin" >> ~/.bash_profile
echo "export PATH=$PATH:$GOBIN" >> ~/.bash_profile
```

::: tip
**Go 1.11.5+** is required for the Cosmos SDK.
:::

### Install the binaries

Next, let's install the latest version of Gaia. Here we'll use the `master` branch, which contains the latest stable release.
If necessary, make sure you `git checkout` the correct
[released version](https://github.com/cosmos/cosmos-sdk/releases).

```bash
mkdir -p $GOPATH/src/github.com/cosmos
cd $GOPATH/src/github.com/cosmos
git clone https://github.com/cosmos/cosmos-sdk
cd cosmos-sdk && git checkout master
make tools install
```

> *NOTE*: If you have issues at this step, please check that you have the latest stable version of GO installed.

That will install the `gaiad` and `gaiacli` binaries. Verify that everything is OK:

```bash
$ gaiad version --long
$ gaiacli version --long
```

<<<<<<< HEAD
### Install binary distribution via snap (Linux only)

Gaia can be installed on various GNU/Linux distributions from the [Snapcraft.io](https://snapcraft.io/gaia) store:

```bash
$ sudo snap install gaia
```

Development builds are available through the `edge` channel:

```bash
$ sudo snap install --edge gaia
```

::: tip
At the time of writing, only the following [architectures are supported](https://build.snapcraft.io/user/cosmos/cosmos-sdk): `amd64` `i386` `arm64` `armhf` `ppc64el` `s390x`.
:::

`snap` installs Gaia binaries as `gaia.gaiad` and `gaia.gaiacli`. It is recommended to create commands aliases for the user's convenience once the package is installed:

```
$ sudo snap alias gaia.gaiad gaiad
$ sudo snap alias gaia.gaiacli gaiacli
```

::: warning
Note that the binaries provided by the snap package save their data into **$HOME/snap/gaia/** instead of **$HOME**.
:::

Please refer to [Snap documentation](https://docs.snapcraft.io/installing-snapd/6735) for specific information on how to install `snap` on your distribution.
=======
`gaiacli` for instance should output something similar to:

```
cosmos-sdk: 0.31.2-10-g1fba7308
git commit: 1fba7308fa226e971964cd6baad9527d4b51d9fc
vendor hash: 1aec7edfad9888a967b3e9063e42f66b28f447e6
build tags: netgo ledger
go version go1.11.5 linux/amd64
```

##### Build Tags

Build tags indicate special features that have been enabled in the binary.

| Build Tag | Description                                     |
| --------- | ----------------------------------------------- |
| netgo     | Name resolution will use pure Go code           |
| ledger    | Ledger devices are supported (hardware wallets) |
>>>>>>> 1aa6c197

### Next

Now you can [join the public testnet](./join-testnet.md) or [create you own  testnet](./deploy-testnet.md)<|MERGE_RESOLUTION|>--- conflicted
+++ resolved
@@ -40,7 +40,25 @@
 $ gaiacli version --long
 ```
 
-<<<<<<< HEAD
+`gaiacli` for instance should output something similar to:
+
+```
+cosmos-sdk: 0.31.2-10-g1fba7308
+git commit: 1fba7308fa226e971964cd6baad9527d4b51d9fc
+vendor hash: 1aec7edfad9888a967b3e9063e42f66b28f447e6
+build tags: netgo ledger
+go version go1.11.5 linux/amd64
+```
+
+##### Build Tags
+
+Build tags indicate special features that have been enabled in the binary.
+
+| Build Tag | Description                                     |
+| --------- | ----------------------------------------------- |
+| netgo     | Name resolution will use pure Go code           |
+| ledger    | Ledger devices are supported (hardware wallets) |
+
 ### Install binary distribution via snap (Linux only)
 
 Gaia can be installed on various GNU/Linux distributions from the [Snapcraft.io](https://snapcraft.io/gaia) store:
@@ -71,26 +89,7 @@
 :::
 
 Please refer to [Snap documentation](https://docs.snapcraft.io/installing-snapd/6735) for specific information on how to install `snap` on your distribution.
-=======
-`gaiacli` for instance should output something similar to:
 
-```
-cosmos-sdk: 0.31.2-10-g1fba7308
-git commit: 1fba7308fa226e971964cd6baad9527d4b51d9fc
-vendor hash: 1aec7edfad9888a967b3e9063e42f66b28f447e6
-build tags: netgo ledger
-go version go1.11.5 linux/amd64
-```
-
-##### Build Tags
-
-Build tags indicate special features that have been enabled in the binary.
-
-| Build Tag | Description                                     |
-| --------- | ----------------------------------------------- |
-| netgo     | Name resolution will use pure Go code           |
-| ledger    | Ledger devices are supported (hardware wallets) |
->>>>>>> 1aa6c197
 
 ### Next
 
