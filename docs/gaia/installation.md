## Install Gaia

This guide will explain how to install the `gaiad` and `gaiacli` entrypoints onto your system. With these installed on a server, you can participate in the mainnet as either a [Full Node](./join-mainnet.md) or a [Validator](./validators/validator-setup.md).

### Install Go

Install `go` by following the [official docs](https://golang.org/doc/install). Remember to set your `$GOPATH`, `$GOBIN`, and `$PATH` environment variables, for example:

```bash
mkdir -p $HOME/go/bin
echo "export GOPATH=$HOME/go" >> ~/.bash_profile
<<<<<<< HEAD
echo "export GOBIN=\$GOPATH/bin" >> ~/.bash_profile
echo "export PATH=\$PATH:\$GOBIN" >> ~/.bash_profile
echo "export GO111MODULE=on" >> ~/.bash_profile
=======
echo "export GOBIN=$GOPATH/bin" >> ~/.bash_profile
echo "export PATH=$PATH:$GOBIN" >> ~/.bash_profile
>>>>>>> eea5dc79
source ~/.bash_profile
```

::: tip
**Go 1.12.1+** is required for the Cosmos SDK.
:::

### Install the binaries

Next, let's install the latest version of Gaia. Here we'll use the `master` branch, which contains the latest stable release.
If necessary, make sure you `git checkout` the correct
[released version](https://github.com/cosmos/cosmos-sdk/releases).

::: warning
For the mainnet, make sure your version if greater than `v0.33.0`
::: 

```bash
mkdir -p $GOPATH/src/github.com/cosmos
cd $GOPATH/src/github.com/cosmos
git clone https://github.com/cosmos/cosmos-sdk
cd cosmos-sdk && git checkout master
make tools install
```

> *NOTE*: If you have issues at this step, please check that you have the latest stable version of GO installed.

That will install the `gaiad` and `gaiacli` binaries. Verify that everything is OK:

```bash
$ gaiad version --long
$ gaiacli version --long
```

`gaiacli` for instance should output something similar to:

```
cosmos-sdk: 0.33.0
git commit: 7b4104aced52aa5b59a96c28b5ebeea7877fc4f0
vendor hash: 5db0df3e24cf10545c84f462a24ddc61882aa58f
build tags: netgo ledger
go version go1.12 linux/amd64
```

##### Build Tags

Build tags indicate special features that have been enabled in the binary.

| Build Tag | Description                                     |
| --------- | ----------------------------------------------- |
| netgo     | Name resolution will use pure Go code           |
| ledger    | Ledger devices are supported (hardware wallets) |

### Install binary distribution via snap (Linux only)

**Do not use snap at this time to install the binaries for production until we have a reproducible binary system.**


### Next

Now you can [join the mainnet](./join-mainnet.md), [the public testnet](./join-testnet.md) or [create you own  testnet](./deploy-testnet.md)<|MERGE_RESOLUTION|>--- conflicted
+++ resolved
@@ -9,14 +9,9 @@
 ```bash
 mkdir -p $HOME/go/bin
 echo "export GOPATH=$HOME/go" >> ~/.bash_profile
-<<<<<<< HEAD
 echo "export GOBIN=\$GOPATH/bin" >> ~/.bash_profile
 echo "export PATH=\$PATH:\$GOBIN" >> ~/.bash_profile
 echo "export GO111MODULE=on" >> ~/.bash_profile
-=======
-echo "export GOBIN=$GOPATH/bin" >> ~/.bash_profile
-echo "export PATH=$PATH:$GOBIN" >> ~/.bash_profile
->>>>>>> eea5dc79
 source ~/.bash_profile
 ```
 
@@ -66,7 +61,7 @@
 Build tags indicate special features that have been enabled in the binary.
 
 | Build Tag | Description                                     |
-| --------- | ----------------------------------------------- |
+|-----------|-------------------------------------------------|
 | netgo     | Name resolution will use pure Go code           |
 | ledger    | Ledger devices are supported (hardware wallets) |
 
