# Run a Validator on the Cosmos Hub Mainnet

::: tip
Information on how to join the mainnet (`genesis.json` file and seeds) is held [in our `launch` repo](https://github.com/cosmos/launch/tree/master/latest). 
:::

Before setting up your validator node, make sure you've already gone through the [Full Node Setup](../join-mainnet.md) guide.

## What is a Validator?

[Validators](./overview.md) are responsible for committing new blocks to the blockchain through voting. A validator's stake is slashed if they become unavailable or sign blocks at the same height. Please read about [Sentry Node Architecture](./validator-faq.md#how-can-validators-protect-themselves-from-denial-of-service-attacks) to protect your node from DDOS attacks and to ensure high-availability.

::: danger Warning
If you want to become a validator for the Hub's `mainnet`, you should [research security](./security.md).
:::

You may want to skip the next section if you have already [set up a full-node](../join-mainnet.md).

## Create Your Validator

Your `cosmosvalconspub` can be used to create a new validator by staking tokens. You can find your validator pubkey by running:

```bash
gaiad tendermint show-validator
```

To create your validator, just use the following command:

::: warning 
Don't use more `uatom` than you have! 
:::

```bash
gaiacli tx staking create-validator \
  --amount=1000000uatom \
  --pubkey=$(gaiad tendermint show-validator) \
  --moniker="choose a moniker" \
  --chain-id=<chain_id> \
  --commission-rate="0.10" \
  --commission-max-rate="0.20" \
  --commission-max-change-rate="0.01" \
  --min-self-delegation="1" \
  --gas="auto" \
  --gas-prices="0.025uatom" \
  --from=<key_name>
```

::: tip
When specifying commission parameters, the `commission-max-change-rate` is used to measure % _point_ change over the `commission-rate`. E.g. 1% to 2% is a 100% rate increase, but only 1 percentage point.
:::

::: tip
`Min-self-delegation` is a stritly positive integer that represents the minimum amount of self-delegated voting power your validator must always have. A `min-self-delegation` of 1 means your validator will never have a self-delegation lower than `1atom`, or `1000000uatom`
:::

You can confirm that you are in the validator set by using a third party explorer.

## Participate in genesis as a validator

::: warning
<<<<<<< HEAD
This section only concerns validators that want to be in the genesis
file of the Cosmos Hub mainnet. If the mainnet is already live, skip this section.
:::

If you want to participate in genesis as a validator, you need to justify that
you have some atoms at genesis, create one (or multiple) transactions to bond these atoms to your validator address, and include this transaction in the genesis file.
=======
The genesis ceremony for the Cosmos Hub mainnet is closed. Please skip to the next section.
:::

If you want to participate in genesis as a validator, you need to justify that
you have some stake at genesis, create one (or multiple) transactions to bond this stake to your validator address, and include this transaction in the genesis file.
>>>>>>> ce82e01e

Your `cosmosvalconspub` can be used to create a new validator by staking tokens. You can find your validator pubkey by running:

```bash
gaiad tendermint show-validator
```

Next, craft your `gaiad gentx` command. 

::: tip
A `gentx` is a JSON file carrying a self-delegation. All genesis transactions are collected by a `genesis coordinator` and validated against an initial `genesis.json`.
:::

::: warning Note
Don't use more `uatom` than you have! 
:::

```bash
gaiad gentx \
  --amount <amount_of_delegation_uatom> \
  --commission-rate <commission_rate> \
  --commission-max-rate <commission_max_rate> \
  --commission-max-change-rate <commission_max_change_rate> \
  --pubkey <consensus_pubkey> \
  --name <key_name>
```

::: tip
When specifying commission parameters, the `commission-max-change-rate` is used to measure % _point_ change over the `commission-rate`. E.g. 1% to 2% is a 100% rate increase, but only 1 percentage point.
:::

You can then submit your `gentx` on the [launch repository](https://github.com/cosmos/launch). These `gentx` will be used to form the final genesis file. 

## Edit Validator Description

You can edit your validator's public description. This info is to identify your validator, and will be relied on by delegators to decide which validators to stake to. Make sure to provide input for every flag below. If a flag is not included in the command the field will default to empty (`--moniker` defaults to the machine name) if the field has never been set or remain the same if it has been set in the past.

The <key_name> specifies which validator you are editing. If you choose to not include certain flags, remember that the --from flag must be included to identify the validator to update.

The `--identity` can be used as to verify identity with systems like Keybase or UPort. When using with Keybase `--identity` should be populated with a 16-digit string that is generated with a [keybase.io](https://keybase.io) account. It's a cryptographically secure method of verifying your identity across multiple online networks. The Keybase API allows us to retrieve your Keybase avatar. This is how you can add a logo to your validator profile.

```bash
gaiacli tx staking edit-validator
  --moniker="choose a moniker" \
  --website="https://cosmos.network" \
  --identity=6A0D65E29A4CBC8E \
  --details="To infinity and beyond!" \
  --chain-id=<chain_id> \
  --gas="auto" \
  --gas-prices="0.025uatom" \
  --from=<key_name> \
  --commission-rate="0.10"
```

__Note__: The `commission-rate` value must adhere to the following invariants:

- Must be between 0 and the validator's `commission-max-rate`
- Must not exceed the validator's `commission-max-change-rate` which is maximum
  % point change rate **per day**. In other words, a validator can only change
  its commission once per day and within `commission-max-change-rate` bounds.

## View Validator Description

View the validator's information with this command:

```bash
gaiacli query staking validator <account_cosmos>
```

## Track Validator Signing Information

In order to keep track of a validator's signatures in the past you can do so by using the `signing-info` command:

```bash
gaiacli query slashing signing-info <validator-pubkey>\
  --chain-id=<chain_id>
```

## Unjail Validator

When a validator is "jailed" for downtime, you must submit an `Unjail` transaction from the operator account in order to be able to get block proposer rewards again (depends on the zone fee distribution).

```bash
gaiacli tx slashing unjail \
	--from=<key_name> \
	--chain-id=<chain_id>
```

## Confirm Your Validator is Running

Your validator is active if the following command returns anything:

```bash
gaiacli query tendermint-validator-set | grep "$(gaiad tendermint show-validator)"
```

You should also be able to see your validator on the [Explorer](https://explorecosmos.network/validators). You are looking for the `bech32` encoded `address` in the `~/.gaiad/config/priv_validator.json` file.

::: warning Note
To be in the validator set, you need to have more total voting power than the 100th validator.
:::

## Common Problems

### Problem #1: My validator has `voting_power: 0`

Your validator has become jailed. Validators get jailed, i.e. get removed from the active validator set, if they do not vote on `500` of the last `10000` blocks, or if they double sign. 

If you got jailed for downtime, you can get your voting power back to your validator. First, if `gaiad` is not running, start it up again:

```bash
gaiad start
```

<<<<<<< HEAD
Wait for your full node to catch up to the latest block. Next, run the following command. Then, you can [unjail your validator](#unjail-validator)
=======
Wait for your full node to catch up to the latest block. Then, you can [unjail your validator](#unjail-validator)
>>>>>>> ce82e01e

Lastly, check your validator again to see if your voting power is back.

```bash
gaiacli status
```

You may notice that your voting power is less than it used to be. That's because you got slashed for downtime!

### Problem #2: My `gaiad` crashes because of `too many open files`

The default number of files Linux can open (per-process) is `1024`. `gaiad` is known to open more than `1024` files. This causes the process to crash. A quick fix is to run `ulimit -n 4096` (increase the number of open files allowed) and then restart the process with `gaiad start`. If you are using `systemd` or another process manager to launch `gaiad` this may require some configuration at that level. A sample `systemd` file to fix this issue is below:

```toml
# /etc/systemd/system/gaiad.service
[Unit]
Description=Cosmos Gaia Node
After=network.target

[Service]
Type=simple
User=ubuntu
WorkingDirectory=/home/ubuntu
ExecStart=/home/ubuntu/go/bin/gaiad start
Restart=on-failure
RestartSec=3
LimitNOFILE=4096

[Install]
WantedBy=multi-user.target
```<|MERGE_RESOLUTION|>--- conflicted
+++ resolved
@@ -58,20 +58,11 @@
 ## Participate in genesis as a validator
 
 ::: warning
-<<<<<<< HEAD
-This section only concerns validators that want to be in the genesis
-file of the Cosmos Hub mainnet. If the mainnet is already live, skip this section.
-:::
-
-If you want to participate in genesis as a validator, you need to justify that
-you have some atoms at genesis, create one (or multiple) transactions to bond these atoms to your validator address, and include this transaction in the genesis file.
-=======
 The genesis ceremony for the Cosmos Hub mainnet is closed. Please skip to the next section.
 :::
 
 If you want to participate in genesis as a validator, you need to justify that
 you have some stake at genesis, create one (or multiple) transactions to bond this stake to your validator address, and include this transaction in the genesis file.
->>>>>>> ce82e01e
 
 Your `cosmosvalconspub` can be used to create a new validator by staking tokens. You can find your validator pubkey by running:
 
@@ -186,11 +177,7 @@
 gaiad start
 ```
 
-<<<<<<< HEAD
-Wait for your full node to catch up to the latest block. Next, run the following command. Then, you can [unjail your validator](#unjail-validator)
-=======
 Wait for your full node to catch up to the latest block. Then, you can [unjail your validator](#unjail-validator)
->>>>>>> ce82e01e
 
 Lastly, check your validator again to see if your voting power is back.
 
