--- conflicted
+++ resolved
@@ -15,7 +15,7 @@
 ## Tx & Msg
 
 The SDK distinguishes between transactions (Tx) and messages
-(Msg).  A Tx is a Msg wrapped with authentication and fee data.
+(Msg).  A Tx is a list of Msg's wrapped with authentication and fee data.
 
 ### Messages
 
@@ -97,12 +97,8 @@
 ```go
 type Tx interface {
 
-<<<<<<< HEAD
 	GetMsgs() Msg
-=======
-	GetMsg() Msg
-
->>>>>>> 0a26aa0a
+
 }
 ```
 
