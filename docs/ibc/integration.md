<!--
order: 2
-->

# Integration

Learn how to integrate IBC to your application and send data packets to other chains. {synopsis}

This document outlines the required steps to integrate and configure the [IBC
<<<<<<< HEAD
module](https://github.com/cosmos/cosmos-sdk/tree/release/v0.42.x/x/ibc) to your Cosmos SDK application and
=======
module](https://github.com/cosmos/ibc-go/tree/main/modules/core) to your Cosmos SDK application and
>>>>>>> 33dbf6a7
send fungible token transfers to other chains.

## Integrating the IBC module

Integrating the IBC module to your SDK-based application is straighforward. The general changes can be summarized in the following steps:

- Add required modules to the `module.BasicManager`
- Define additional `Keeper` fields for the new modules on the `App` type
- Add the module's `StoreKeys` and initialize their `Keepers`
- Set up corresponding routers and routes for the `ibc` and `evidence` modules
- Add the modules to the module `Manager`
- Add modules to `Begin/EndBlockers` and `InitGenesis`
- Update the module `SimulationManager` to enable simulations

### Module `BasicManager` and `ModuleAccount` permissions

The first step is to add the following modules to the `BasicManager`: `x/capability`, `x/ibc`,
`x/evidence` and `x/ibc/applications/transfer`. After that, we need to grant `Minter` and `Burner` permissions to
the `ibc-transfer` `ModuleAccount` to mint and burn relayed tokens.

```go
// app.go
var (

  ModuleBasics = module.NewBasicManager(
    // ...
    capability.AppModuleBasic{},
    ibc.AppModuleBasic{},
    evidence.AppModuleBasic{},
    transfer.AppModuleBasic{}, // i.e ibc-transfer module
  )

  // module account permissions
  maccPerms = map[string][]string{
    // other module accounts permissions
    // ...
    ibctransfertypes.ModuleName:    {authtypes.Minter, authtypes.Burner},
)
```

### Application fields

Then, we need to register the `Keepers` as follows:

```go
// app.go
type App struct {
  // baseapp, keys and subspaces definitions

  // other keepers
  // ...
  IBCKeeper        *ibckeeper.Keeper // IBC Keeper must be a pointer in the app, so we can SetRouter on it correctly
  EvidenceKeeper   evidencekeeper.Keeper // required to set up the client misbehaviour route
  TransferKeeper   ibctransferkeeper.Keeper // for cross-chain fungible token transfers

  // make scoped keepers public for test purposes
  ScopedIBCKeeper      capabilitykeeper.ScopedKeeper
  ScopedTransferKeeper capabilitykeeper.ScopedKeeper

  /// ...
  /// module and simulation manager definitions
}
```

### Configure the `Keepers`

During initialization, besides initializing the IBC `Keepers` (for the  `x/ibc`, and
`x/ibc/applications/transfer` modules), we need to grant specific capabilities through the capability module
`ScopedKeepers` so that we can authenticate the object-capability permissions for each of the IBC
channels.

```go
func NewApp(...args) *App {
  // define codecs and baseapp

  // add capability keeper and ScopeToModule for ibc module
  app.CapabilityKeeper = capabilitykeeper.NewKeeper(appCodec, keys[capabilitytypes.StoreKey], memKeys[capabilitytypes.MemStoreKey])

  // grant capabilities for the ibc and ibc-transfer modules
  scopedIBCKeeper := app.CapabilityKeeper.ScopeToModule(ibchost.ModuleName)
  scopedTransferKeeper := app.CapabilityKeeper.ScopeToModule(ibctransfertypes.ModuleName)

  // ... other modules keepers

  // Create IBC Keeper
  app.IBCKeeper = ibckeeper.NewKeeper(
  appCodec, keys[ibchost.StoreKey], app.StakingKeeper, scopedIBCKeeper,
  )

  // Create Transfer Keepers
  app.TransferKeeper = ibctransferkeeper.NewKeeper(
    appCodec, keys[ibctransfertypes.StoreKey],
    app.IBCKeeper.ChannelKeeper, &app.IBCKeeper.PortKeeper,
    app.AccountKeeper, app.BankKeeper, scopedTransferKeeper,
  )
  transferModule := transfer.NewAppModule(app.TransferKeeper)

  // Create evidence Keeper for to register the IBC light client misbehaviour evidence route
  evidenceKeeper := evidencekeeper.NewKeeper(
    appCodec, keys[evidencetypes.StoreKey], &app.StakingKeeper, app.SlashingKeeper,
  )

  // .. continues
}
```

### Register `Routers`

IBC needs to know which module is bound to which port so that it can route packets to the
appropriate module and call the appropriate callbacks. The port to module name mapping is handled by
IBC's port `Keeper`. However, the mapping from module name to the relevant callbacks is accomplished
by the port
<<<<<<< HEAD
[`Router`](https://github.com/cosmos/cosmos-sdk/tree/release/v0.42.x/x/ibc//core/05-port/types/router.go) on the
=======
[`Router`](https://github.com/cosmos/ibc-go/blob/main/modules/core/05-port/types/router.go) on the
>>>>>>> 33dbf6a7
IBC module.

Adding the module routes allows the IBC handler to call the appropriate callback when processing a
channel handshake or a packet.

The second `Router` that is required is the evidence module router. This router handles general
evidence submission and routes the business logic to each registered evidence handler. In the case
of IBC, it is required to submit evidence for [light client
misbehaviour](https://github.com/cosmos/ics/tree/master/spec/ics-002-client-semantics#misbehaviour)
in order to freeze a client and prevent further data packets from being sent/received.

Currently, a `Router` is static so it must be initialized and set correctly on app initialization.
Once the `Router` has been set, no new routes can be added.

```go
// app.go
func NewApp(...args) *App {
  // .. continuation from above

  // Create static IBC router, add ibc-tranfer module route, then set and seal it
  ibcRouter := port.NewRouter()
  ibcRouter.AddRoute(ibctransfertypes.ModuleName, transferModule)
  // Setting Router will finalize all routes by sealing router
  // No more routes can be added
  app.IBCKeeper.SetRouter(ibcRouter)

  // create static Evidence routers

  evidenceRouter := evidencetypes.NewRouter().
    // add IBC ClientMisbehaviour evidence handler
    AddRoute(ibcclient.RouterKey, ibcclient.HandlerClientMisbehaviour(app.IBCKeeper.ClientKeeper))

  // Setting Router will finalize all routes by sealing router
  // No more routes can be added
  evidenceKeeper.SetRouter(evidenceRouter)

  // set the evidence keeper from the section above
  app.EvidenceKeeper = *evidenceKeeper

  // .. continues
```

### Module Managers

In order to use IBC, we need to add the new modules to the module `Manager` and to the `SimulationManager` in case your application supports [simulations](./../building-modules/simulator.md).

```go
// app.go
func NewApp(...args) *App {
  // .. continuation from above

  app.mm = module.NewManager(
    // other modules
    // ...
    capability.NewAppModule(appCodec, *app.CapabilityKeeper),
    evidence.NewAppModule(app.EvidenceKeeper),
    ibc.NewAppModule(app.IBCKeeper),
    transferModule,
  )

  // ...

  app.sm = module.NewSimulationManager(
    // other modules
    // ...
    capability.NewAppModule(appCodec, *app.CapabilityKeeper),
    evidence.NewAppModule(app.EvidenceKeeper),
    ibc.NewAppModule(app.IBCKeeper),
    transferModule,
  )

  // .. continues
```

### Application ABCI Ordering

One addition from IBC is the concept of `HistoricalEntries` which are stored on the staking module.
Each entry contains the historical information for the `Header` and `ValidatorSet` of this chain which is stored
at each height during the `BeginBlock` call. The historical info is required to introspect the
past historical info at any given height in order to verify the light client `ConsensusState` during the
connection handhake.

The IBC module also has
<<<<<<< HEAD
[`BeginBlock`](https://github.com/cosmos/cosmos-sdk/tree/release/v0.42.x/x/ibc/core/02-client/abci.go) logic as
=======
[`BeginBlock`](https://github.com/cosmos/ibc-go/blob/main/modules/core/02-client/abci.go) logic as
>>>>>>> 33dbf6a7
well. This is optional as it is only required if your application uses the [localhost
client](https://github.com/cosmos/ics/blob/master/spec/ics-009-loopback-client) to connect two
different modules from the same chain.

::: tip
Only register the ibc module to the `SetOrderBeginBlockers` if your application will use the
localhost (_aka_ loopback) client.
:::

```go
// app.go
func NewApp(...args) *App {
  // .. continuation from above

  // add evidence, staking and ibc modules to BeginBlockers
  app.mm.SetOrderBeginBlockers(
    // other modules ...
    evidencetypes.ModuleName, stakingtypes.ModuleName, ibchost.ModuleName,
  )

  // ...

  // NOTE: Capability module must occur first so that it can initialize any capabilities
  // so that other modules that want to create or claim capabilities afterwards in InitChain
  // can do so safely.
  app.mm.SetOrderInitGenesis(
    capabilitytypes.ModuleName,
    // other modules ...
    ibchost.ModuleName, evidencetypes.ModuleName, ibctransfertypes.ModuleName,
  )

  // .. continues
```

::: warning
**IMPORTANT**: The capability module **must** be declared first in `SetOrderInitGenesis`
:::

That's it! You have now wired up the IBC module and are now able to send fungible tokens across
different chains. If you want to have a broader view of the changes take a look into the SDK's
<<<<<<< HEAD
[`SimApp`](https://github.com/cosmos/cosmos-sdk/tree/release/v0.42.x/simapp/app.go).
=======
[`SimApp`](https://github.com/cosmos/ibc-go/blob/main/testing/simapp/app.go).
>>>>>>> 33dbf6a7

## Next {hide}

Learn about how to create [custom IBC modules](./custom.md) for your application {hide}<|MERGE_RESOLUTION|>--- conflicted
+++ resolved
@@ -7,11 +7,7 @@
 Learn how to integrate IBC to your application and send data packets to other chains. {synopsis}
 
 This document outlines the required steps to integrate and configure the [IBC
-<<<<<<< HEAD
-module](https://github.com/cosmos/cosmos-sdk/tree/release/v0.42.x/x/ibc) to your Cosmos SDK application and
-=======
 module](https://github.com/cosmos/ibc-go/tree/main/modules/core) to your Cosmos SDK application and
->>>>>>> 33dbf6a7
 send fungible token transfers to other chains.
 
 ## Integrating the IBC module
@@ -29,7 +25,7 @@
 ### Module `BasicManager` and `ModuleAccount` permissions
 
 The first step is to add the following modules to the `BasicManager`: `x/capability`, `x/ibc`,
-`x/evidence` and `x/ibc/applications/transfer`. After that, we need to grant `Minter` and `Burner` permissions to
+`x/evidence` and `x/ibc-transfer`. After that, we need to grant `Minter` and `Burner` permissions to
 the `ibc-transfer` `ModuleAccount` to mint and burn relayed tokens.
 
 ```go
@@ -79,7 +75,7 @@
 ### Configure the `Keepers`
 
 During initialization, besides initializing the IBC `Keepers` (for the  `x/ibc`, and
-`x/ibc/applications/transfer` modules), we need to grant specific capabilities through the capability module
+`x/ibc-transfer` modules), we need to grant specific capabilities through the capability module
 `ScopedKeepers` so that we can authenticate the object-capability permissions for each of the IBC
 channels.
 
@@ -124,17 +120,13 @@
 appropriate module and call the appropriate callbacks. The port to module name mapping is handled by
 IBC's port `Keeper`. However, the mapping from module name to the relevant callbacks is accomplished
 by the port
-<<<<<<< HEAD
-[`Router`](https://github.com/cosmos/cosmos-sdk/tree/release/v0.42.x/x/ibc//core/05-port/types/router.go) on the
-=======
 [`Router`](https://github.com/cosmos/ibc-go/blob/main/modules/core/05-port/types/router.go) on the
->>>>>>> 33dbf6a7
 IBC module.
 
 Adding the module routes allows the IBC handler to call the appropriate callback when processing a
 channel handshake or a packet.
 
-The second `Router` that is required is the evidence module router. This router handles general
+The second `Router` that is required is the evidence module router. This router handles genenal
 evidence submission and routes the business logic to each registered evidence handler. In the case
 of IBC, it is required to submit evidence for [light client
 misbehaviour](https://github.com/cosmos/ics/tree/master/spec/ics-002-client-semantics#misbehaviour)
@@ -212,11 +204,7 @@
 connection handhake.
 
 The IBC module also has
-<<<<<<< HEAD
-[`BeginBlock`](https://github.com/cosmos/cosmos-sdk/tree/release/v0.42.x/x/ibc/core/02-client/abci.go) logic as
-=======
 [`BeginBlock`](https://github.com/cosmos/ibc-go/blob/main/modules/core/02-client/abci.go) logic as
->>>>>>> 33dbf6a7
 well. This is optional as it is only required if your application uses the [localhost
 client](https://github.com/cosmos/ics/blob/master/spec/ics-009-loopback-client) to connect two
 different modules from the same chain.
@@ -257,11 +245,7 @@
 
 That's it! You have now wired up the IBC module and are now able to send fungible tokens across
 different chains. If you want to have a broader view of the changes take a look into the SDK's
-<<<<<<< HEAD
-[`SimApp`](https://github.com/cosmos/cosmos-sdk/tree/release/v0.42.x/simapp/app.go).
-=======
 [`SimApp`](https://github.com/cosmos/ibc-go/blob/main/testing/simapp/app.go).
->>>>>>> 33dbf6a7
 
 ## Next {hide}
 
