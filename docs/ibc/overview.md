<!-- order: 1 -->

# IBC Overview

Learn what IBC is, its components, and use cases. {synopsis}

## What is the Inter-Blockchain Communication Protocol (IBC)?

This document is a guide for developers who want to write their own IBC apps for custom use cases.

The modular design of the IBC protocol means that IBC app developers do not require in-depth knowledge of the low-level details of clients, connections, and proof verification. This brief explanation of the lower levels of the stack is provided so that app developers can gain a high-level understanding of the IBC protocol.

The abstraction layer details on channels and ports are relevant for app developers. You can define your own custom packets and IBCModule callbacks.

The following requirements must be met for a module to interact over IBC:

- Bind to one or more ports

- Define the packet data

- Define optional acknowledgement structures and methods to encode and decode them

- Implement the IBCModule interface

## Components Overview

This section describes the IBC components and links to the repos.

### [Clients](https://github.com/cosmos/ibc-go/blob/main/modules/core/02-client)

IBC clients are light clients that are identified by a unique client id. IBC clients track the consensus states of other blockchains and the proof specs of those blockchains that are required to properly verify proofs against the client's consensus state. A client can be associated with any number of connections to multiple chains. The supported IBC clients are:

- [Solo Machine light client](https://github.com/cosmos/ibc-go/blob/main/modules/light-clients/06-solomachine): devices such as phones, browsers, or laptops.
- [Tendermint light client](https://github.com/cosmos/ibc-go/blob/main/modules/light-clients/07-tendermint): The default for Cosmos SDK-based chains.
- [Localhost (loopback) client](https://github.com/cosmos/ibc-go/blob/main/modules/light-clients/09-localhost): Useful for testing, simulation, and relaying packets to modules on the same application.

### [Connections](https://github.com/cosmos/ibc-go/blob/main/modules/core/03-connection)

Connections encapsulate two `ConnectionEnd` objects on two separate blockchains. Each `ConnectionEnd` is associated with a client of the other blockchain (the counterparty blockchain). The connection handshake is responsible for verifying that the light clients on each chain are correct for their respective counterparties. Connections, once established, are responsible for facilitating all cross-chain verification of IBC state. A connection can be associated with any number of channels.

### [Proofs](https://github.com/cosmos/ibc-go/blob/main/modules/core/23-commitment) and [Paths](https://github.com/cosmos/ibc-go/blob/main/modules/core/24-host)

In IBC, blockchains do not directly pass messages to each other over the network.

- To communicate, a blockchain commits some state to a precisely defined path reserved for a specific message type and a specific counterparty. For example, a blockchain that stores a specific connectionEnd as part of a handshake or a packet intended to be relayed to a module on the counterparty chain.

- A relayer process monitors for updates to these paths and relays messages by submitting the data stored under the path along with a proof of that data to the counterparty chain.

- The paths that all IBC implementations must support for committing IBC messages are defined in [ICS-24 host requirements](https://github.com/cosmos/ics/tree/master/spec/core/ics-024-host-requirements).

- The proof format that all implementations must produce and verify is defined in [ICS-23 implementation](https://github.com/confio/ics23).

### [Capabilities](./ocap.md)

<<<<<<< HEAD
IBC is intended to work in execution environements where modules do not necessarily trust each
other. Thus IBC must authenticate module actions on ports and channels so that only modules with the
appropriate permissions can use them. This is accomplished using [dynamic
capabilities](../architecture/adr-003-dynamic-capability-store.md). Upon binding to a port or
creating a channel for a module, IBC will return a dynamic capability that the module must claim in
order to use that port or channel. This prevents other modules from using that port or channel since
they will not own the appropriate capability.

While the above is useful background information, IBC modules do not need to interact at all with
these lower-level abstractions. The relevant abstraction layer for IBC application developers is
that of channels and ports. IBC applications should be written as self-contained **modules**. A
module on one blockchain can thus communicate with other modules on other blockchains by sending,
receiving and acknowledging packets through channels, which are uniquely identified by the
`(channelID, portID)` tuple. A useful analogy is to consider IBC modules as internet applications on
a computer. A channel can then be conceptualized as an IP connection, with the IBC portID being
analogous to a IP port and the IBC channelID being analogous to an IP address. Thus, a single
instance of an IBC module may communicate on the same port with any number of other modules and and
IBC will correctly route all packets to the relevant module using the (channelID, portID tuple). An
IBC module may also communicate with another IBC module over multiple ports, with each
`(portID<->portID)` packet stream being sent on a different unique channel.

### [Ports](https://github.com/cosmos/cosmos-sdk/tree/release/v0.42.x/x/ibc/core/05-port)

An IBC module may bind to any number of ports. Each port must be identified by a unique `portID`.
Since IBC is designed to be secure with mutually-distrusted modules operating on the same ledger,
binding a port will return a dynamic object capability. In order to take action on a particular port
(eg open a channel with its portID), a module must provide the dynamic object capability to the IBC
handler. This prevents a malicious module from opening channels with ports it does not own. Thus,
IBC modules are responsible for claiming the capability that is returned on `BindPort`.

### [Channels](https://github.com/cosmos/cosmos-sdk/tree/release/v0.42.x/x/ibc/core/04-channel)
=======
IBC is intended to work in execution environments where modules do not necessarily trust each other. IBC must authenticate module actions on ports and channels so that only modules with the appropriate permissions can use the channels. This security is accomplished using [dynamic capabilities](../architecture/adr-003-dynamic-capability-store.md). Upon binding to a port or creating a channel for a module, IBC returns a dynamic capability that the module must claim to use that port or channel. This binding strategy prevents other modules from using that port or channel since those modules do not own the appropriate capability.

While this explanation is useful background information, IBC modules do not need to interact at all with these lower-level abstractions. The relevant abstraction layer for IBC application developers is that of channels and ports.

Write your IBC applications as self-contained **modules**. A module on one blockchain can communicate with other modules on other blockchains by sending, receiving, and acknowledging packets through channels that are uniquely identified by the `(channelID, portID)` tuple.

A useful analogy is to consider IBC modules as internet apps on a computer. A channel can then be conceptualized as an IP connection, with the IBC portID is like an IP port, and the IBC channelID is like an IP address. A single instance of an IBC module can communicate on the same port with any number of other modules and IBC correctly routes all packets to the relevant module using the `(channelID, portID)` tuple. An IBC module can also communicate with another IBC module over multiple ports by sending each `(portID<->portID)` packet stream on a different unique channel.

### [Ports](https://github.com/cosmos/ibc-go/blob/main/modules/core/05-port)

An IBC module can bind to any number of ports. Each port must be identified by a unique `portID`. Since IBC is designed to be secure with mutually-distrusted modules that operate on the same ledger, binding a port returns the dynamic object capability. To take action on a particular port, for example, to open a channel with its portID, a module must provide the dynamic object capability to the IBC handler. This requirement prevents a malicious module from opening channels with ports it does not own.

IBC modules are responsible for claiming the capability that is returned on `BindPort`.

### [Channels](https://github.com/cosmos/ibc-go/blob/main/modules/core/04-channel)

An IBC channel can be established between two IBC ports. A port is exclusively owned by a single module. IBC packets are sent over channels. Just as IP packets contain the destination IP address, IP port, the source IP address, and source IP port, IBC packets contain the destination portID, channelID, the source portID, and channelID. The IBC packets enable IBC to correctly route the packets to the destination module, while also allowing modules receiving packets to know the sender module.

- A channel can be `ORDERED` so that packets from a sending module must be processed by the receiving module in the order they were sent.

- Recommended, a channel may be `UNORDERED` so that packets from a sending module are processed in the order they arrive, which may not be the order the packets were sent.

Modules may choose which channels they wish to communicate over with. IBC expects modules to implement callbacks that are called during the channel handshake. These callbacks may do custom channel initialization logic. If an error is returned, the channel handshake fails. By returning errors on callbacks, modules can programmatically reject and accept channels.

The channel handshake is a 4-step handshake. Briefly, if a given chain A wants to open a channel with chain B using an already established connection:

1. Chain A sends a `ChanOpenInit` message to signal a channel initialization attempt with chain B.
2. Chain B sends a `ChanOpenTry` message to try opening the channel on chain A.
3. Chain A sends a `ChanOpenAck` message to mark its channel end status as open.
4. Chain B sends a `ChanOpenConfirm` message to mark its channel end status as open.

If all of these actions happen successfully, the channel is open on both sides. At each step in the handshake, the module associated with the `ChannelEnd` executes its callback for that step of the handshake. So on `ChanOpenInit`, the module on chain A has its callback `OnChanOpenInit` executed.

Just as ports came with dynamic capabilities, channel initialization returns a dynamic capability that the module **must** claim so that they can pass in a capability to authenticate channel actions like sending packets. The channel capability is passed into the callback on the first parts of the handshake: `OnChanOpenInit` on the initializing chain or `OnChanOpenTry` on the other chain.

### [Packets](https://github.com/cosmos/ibc-go/blob/main/modules/core/04-channel)

Modules communicate with each other by sending packets over IBC channels. All IBC packets contain:

- Destination `portID`

- Destination `channelID`
>>>>>>> 33dbf6a7

- Source `portID`

- Source `channelID`

  These port and channels allow the modules to know the sender module of a given packet.

- A sequence to optionally enforce ordering

- `TimeoutTimestamp` and `TimeoutHeight`

  When non-zero, these timeout values determine the deadline before which the receiving module must process a packet.

  If the timeout passes without the packet being successfully received, the sending module can timeout the packet and take appropriate actions.

<<<<<<< HEAD
### [Packets](https://github.com/cosmos/cosmos-sdk/tree/release/v0.42.x/x/ibc/core/04-channel)
=======
Modules send custom application data to each other inside the `Data []byte` field of the IBC packet. Packet data is completely opaque to IBC handlers. The sender module must encode their application-specific packet information into the `Data` field of packets. The receiver module must decode that `Data` back to the original application data.
>>>>>>> 33dbf6a7

### [Receipts and Timeouts](https://github.com/cosmos/ibc-go/blob/main/modules/core/04-channel)

Since IBC works over a distributed network and relies on potentially faulty relayers to relay messages between ledgers, IBC must handle the case where a packet does not get sent to its destination in a timely manner or at all. Packets must specify a timeout height or timeout timestamp after which a packet can no longer be successfully received on the destination chain.

<<<<<<< HEAD
### [Receipts and Timeouts](https://github.com/cosmos/cosmos-sdk/tree/release/v0.42.x/x/ibc/core/04-channel)
=======
If the timeout is reached, then a proof-of-packet timeout can be submitted to the original chain which can then perform application-specific logic to timeout the packet, perhaps by rolling back the packet send changes (refunding senders any locked funds, and so on).
>>>>>>> 33dbf6a7

In ORDERED channels, a timeout of a single packet in the channel closes the channel. If packet sequence `n` times out, then no packet at sequence `k > n` can be successfully received without violating the contract of ORDERED channels that packets are processed in the order that they are sent. Since ORDERED channels enforce this invariant, a proof that sequence `n` hasn't been received on the destination chain by packet `n`'s specified timeout is sufficient to timeout packet `n` and close the channel.

In the UNORDERED case, packets can be received in any order. IBC writes a packet receipt for each sequence it has received in the UNORDERED channel. This receipt contains no information and is simply a marker intended to signify that the UNORDERED channel has received a packet at the specified sequence. To timeout a packet on an UNORDERED channel, proof that a packet receipt does not exist is required for the packet's sequence by the specified timeout. Of course, timing out a packet on an UNORDERED channel triggers the application specific timeout logic for that packet, and does not close the channel.

For this reason, most modules that use UNORDERED channels are recommended as they require less liveness guarantees to function effectively for users of that channel.

### [Acknowledgements](https://github.com/cosmos/ibc-go/blob/main/modules/core/04-channel)

Modules also write application-specific acknowledgements when processing a packet. Acknowledgements can be done:

<<<<<<< HEAD
### [Acknowledgements](https://github.com/cosmos/cosmos-sdk/tree/release/v0.42.x/x/ibc/core/04-channel)
=======
- Synchronously on `OnRecvPacket` if the module processes packets as soon as they are received from IBC module.
>>>>>>> 33dbf6a7

- Asynchronously if module processes packets at some later point after receiving the packet.

This acknowledgement data is opaque to IBC much like the packet `Data` and is treated by IBC as a simple byte string `[]byte`. The receiver modules must encode their acknowledgement so that the sender module can decode it correctly. How the acknowledgement is encoded should be decided through version negotiation during the channel handshake.

The acknowledgement can encode whether the packet processing succeeded or failed, along with additional information that allows the sender module to take appropriate action.

After the acknowledgement has been written by the receiving chain, a relayer relays the acknowledgement back to the original sender module which then executes application-specific acknowledgment logic using the contents of the acknowledgement. This acknowledgement can involve rolling back packet-send changes in the case of a failed acknowledgement (refunding senders).

After an acknowledgement is received successfully on the original sender the chain, the IBC module deletes the corresponding packet commitment as it is no longer needed.

## Further Readings and Specs

To learn more about IBC, check out the following specifications:

<<<<<<< HEAD
* [IBC specification overview](https://github.com/cosmos/ics/blob/master/ibc/README.md)
* [IBC SDK specification](../../x/ibc/spec/README.md)
=======
- [IBC specs](https://github.com/cosmos/ibc/tree/master/spec)
- [IBC protocol on the Cosmos SDK](https://github.com/cosmos/ibc-go/blob/main/docs/spec.md)
>>>>>>> 33dbf6a7

## Next {hide}

Learn about how to [integrate](./integration.md) IBC to your application {hide}<|MERGE_RESOLUTION|>--- conflicted
+++ resolved
@@ -52,39 +52,6 @@
 
 ### [Capabilities](./ocap.md)
 
-<<<<<<< HEAD
-IBC is intended to work in execution environements where modules do not necessarily trust each
-other. Thus IBC must authenticate module actions on ports and channels so that only modules with the
-appropriate permissions can use them. This is accomplished using [dynamic
-capabilities](../architecture/adr-003-dynamic-capability-store.md). Upon binding to a port or
-creating a channel for a module, IBC will return a dynamic capability that the module must claim in
-order to use that port or channel. This prevents other modules from using that port or channel since
-they will not own the appropriate capability.
-
-While the above is useful background information, IBC modules do not need to interact at all with
-these lower-level abstractions. The relevant abstraction layer for IBC application developers is
-that of channels and ports. IBC applications should be written as self-contained **modules**. A
-module on one blockchain can thus communicate with other modules on other blockchains by sending,
-receiving and acknowledging packets through channels, which are uniquely identified by the
-`(channelID, portID)` tuple. A useful analogy is to consider IBC modules as internet applications on
-a computer. A channel can then be conceptualized as an IP connection, with the IBC portID being
-analogous to a IP port and the IBC channelID being analogous to an IP address. Thus, a single
-instance of an IBC module may communicate on the same port with any number of other modules and and
-IBC will correctly route all packets to the relevant module using the (channelID, portID tuple). An
-IBC module may also communicate with another IBC module over multiple ports, with each
-`(portID<->portID)` packet stream being sent on a different unique channel.
-
-### [Ports](https://github.com/cosmos/cosmos-sdk/tree/release/v0.42.x/x/ibc/core/05-port)
-
-An IBC module may bind to any number of ports. Each port must be identified by a unique `portID`.
-Since IBC is designed to be secure with mutually-distrusted modules operating on the same ledger,
-binding a port will return a dynamic object capability. In order to take action on a particular port
-(eg open a channel with its portID), a module must provide the dynamic object capability to the IBC
-handler. This prevents a malicious module from opening channels with ports it does not own. Thus,
-IBC modules are responsible for claiming the capability that is returned on `BindPort`.
-
-### [Channels](https://github.com/cosmos/cosmos-sdk/tree/release/v0.42.x/x/ibc/core/04-channel)
-=======
 IBC is intended to work in execution environments where modules do not necessarily trust each other. IBC must authenticate module actions on ports and channels so that only modules with the appropriate permissions can use the channels. This security is accomplished using [dynamic capabilities](../architecture/adr-003-dynamic-capability-store.md). Upon binding to a port or creating a channel for a module, IBC returns a dynamic capability that the module must claim to use that port or channel. This binding strategy prevents other modules from using that port or channel since those modules do not own the appropriate capability.
 
 While this explanation is useful background information, IBC modules do not need to interact at all with these lower-level abstractions. The relevant abstraction layer for IBC application developers is that of channels and ports.
@@ -127,7 +94,6 @@
 - Destination `portID`
 
 - Destination `channelID`
->>>>>>> 33dbf6a7
 
 - Source `portID`
 
@@ -143,21 +109,13 @@
 
   If the timeout passes without the packet being successfully received, the sending module can timeout the packet and take appropriate actions.
 
-<<<<<<< HEAD
-### [Packets](https://github.com/cosmos/cosmos-sdk/tree/release/v0.42.x/x/ibc/core/04-channel)
-=======
 Modules send custom application data to each other inside the `Data []byte` field of the IBC packet. Packet data is completely opaque to IBC handlers. The sender module must encode their application-specific packet information into the `Data` field of packets. The receiver module must decode that `Data` back to the original application data.
->>>>>>> 33dbf6a7
 
 ### [Receipts and Timeouts](https://github.com/cosmos/ibc-go/blob/main/modules/core/04-channel)
 
 Since IBC works over a distributed network and relies on potentially faulty relayers to relay messages between ledgers, IBC must handle the case where a packet does not get sent to its destination in a timely manner or at all. Packets must specify a timeout height or timeout timestamp after which a packet can no longer be successfully received on the destination chain.
 
-<<<<<<< HEAD
-### [Receipts and Timeouts](https://github.com/cosmos/cosmos-sdk/tree/release/v0.42.x/x/ibc/core/04-channel)
-=======
 If the timeout is reached, then a proof-of-packet timeout can be submitted to the original chain which can then perform application-specific logic to timeout the packet, perhaps by rolling back the packet send changes (refunding senders any locked funds, and so on).
->>>>>>> 33dbf6a7
 
 In ORDERED channels, a timeout of a single packet in the channel closes the channel. If packet sequence `n` times out, then no packet at sequence `k > n` can be successfully received without violating the contract of ORDERED channels that packets are processed in the order that they are sent. Since ORDERED channels enforce this invariant, a proof that sequence `n` hasn't been received on the destination chain by packet `n`'s specified timeout is sufficient to timeout packet `n` and close the channel.
 
@@ -169,11 +127,7 @@
 
 Modules also write application-specific acknowledgements when processing a packet. Acknowledgements can be done:
 
-<<<<<<< HEAD
-### [Acknowledgements](https://github.com/cosmos/cosmos-sdk/tree/release/v0.42.x/x/ibc/core/04-channel)
-=======
 - Synchronously on `OnRecvPacket` if the module processes packets as soon as they are received from IBC module.
->>>>>>> 33dbf6a7
 
 - Asynchronously if module processes packets at some later point after receiving the packet.
 
@@ -189,13 +143,8 @@
 
 To learn more about IBC, check out the following specifications:
 
-<<<<<<< HEAD
-* [IBC specification overview](https://github.com/cosmos/ics/blob/master/ibc/README.md)
-* [IBC SDK specification](../../x/ibc/spec/README.md)
-=======
 - [IBC specs](https://github.com/cosmos/ibc/tree/master/spec)
 - [IBC protocol on the Cosmos SDK](https://github.com/cosmos/ibc-go/blob/main/docs/spec.md)
->>>>>>> 33dbf6a7
 
 ## Next {hide}
 
