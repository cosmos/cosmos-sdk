--- conflicted
+++ resolved
@@ -14,11 +14,7 @@
 Events are emitted for every transaction processed by the base application to indicate the execution
 of some logic clients may want to be aware of. This is extremely useful when relaying IBC packets.
 Any message that uses IBC will emit events for the corresponding TAO logic executed as defined in
-<<<<<<< HEAD
-the [IBC events spec](https://github.com/cosmos/cosmos-sdk/tree/release/v0.42.x/x/ibc/core/spec/06_events.md).
-=======
 the [IBC events spec](https://github.com/cosmos/ibc-go/blob/main/modules/core/spec/06_events.md).
->>>>>>> 33dbf6a7
 
 In the SDK, it can be assumed that for every message there is an event emitted with the type `message`,
 attribute key `action`, and an attribute value representing the type of message sent
