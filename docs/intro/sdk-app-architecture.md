--- conflicted
+++ resolved
@@ -56,21 +56,11 @@
 
 [Tendermint](https://docs.tendermint.com/v0.34/introduction/what-is-tendermint.html) is an application-agnostic engine that is responsible for handling the *networking* and *consensus* layers of a blockchain. In practice, this means that Tendermint is responsible for propagating and ordering transaction bytes. Tendermint Core relies on an eponymous Byzantine-Fault-Tolerant (BFT) algorithm to reach consensus on the order of transactions.
 
-<<<<<<< HEAD
-[Tendermint](https://docs.tendermint.com/v0.34/introduction/what-is-tendermint.html) is an application-agnostic engine that is responsible for handling the *networking* and *consensus* layers of a blockchain. In practice, this means that Tendermint is responsible for propagating and ordering transaction bytes. Tendermint Core relies on an eponymous Byzantine-Fault-Tolerant (BFT) algorithm to reach consensus on the order of transactions. 
-
-The Tendermint [consensus algorithm](https://docs.tendermint.com/v0.34/introduction/what-is-tendermint.html#consensus-overview) works with a set of special nodes called *Validators*. Validators are responsible for adding blocks of transactions to the blockchain. At any given block, there is a validator set V. A validator in V is chosen by the algorithm to be the proposer of the next block. This block is considered valid if more than two thirds of V signed a *[prevote](https://docs.tendermint.com/v0.34/spec/consensus/consensus.html#prevote-step-height-h-round-r)* and a *[precommit](https://docs.tendermint.com/v0.34/spec/consensus/consensus.html#precommit-step-height-h-round-r)* on it, and if all the transactions that it contains are valid. The validator set can be changed by rules written in the state-machine. 
-
-## ABCI
-
-Tendermint passes transactions to the application through an interface called the [ABCI](https://docs.tendermint.com/v0.34/spec/abci/), which the application must implement. 
-=======
 The Tendermint [consensus algorithm](https://docs.tendermint.com/v0.34/introduction/what-is-tendermint.html#consensus-overview) works with a set of special nodes called *Validators*. Validators are responsible for adding blocks of transactions to the blockchain. At any given block, there is a validator set V. A validator in V is chosen by the algorithm to be the proposer of the next block. This block is considered valid if more than two thirds of V signed a *[prevote](https://docs.tendermint.com/v0.34/spec/consensus/consensus.html#prevote-step-height-h-round-r)* and a *[precommit](https://docs.tendermint.com/v0.34/spec/consensus/consensus.html#precommit-step-height-h-round-r)* on it, and if all the transactions that it contains are valid. The validator set can be changed by rules written in the state-machine.
 
 ## ABCI
 
 Tendermint passes transactions to the application through an interface called the [ABCI](https://docs.tendermint.com/v0.34/spec/abci/), which the application must implement.
->>>>>>> 33dbf6a7
 
 ```
               +---------------------+
@@ -94,15 +84,9 @@
 
 Here are the most important messages of the ABCI:
 
-<<<<<<< HEAD
-- `CheckTx`: When a transaction is received by Tendermint Core, it is passed to the application to check if a few basic requirements are met. `CheckTx` is used to protect the mempool of full-nodes against spam transactions. A special handler called the [`AnteHandler`](../basics/gas-fees.md#antehandler) is used to execute a series of validation steps such as checking for sufficient fees and validating the signatures. If the checks are valid, the transaction is added to the [mempool](https://docs.tendermint.com/v0.34/tendermint-core/mempool.html#mempool) and relayed to peer nodes. Note that transactions are not processed (i.e. no modification of the state occurs) with `CheckTx` since they have not been included in a block yet. 
-- `DeliverTx`: When a [valid block](https://docs.tendermint.com/v0.34/spec/blockchain/blockchain.html#validation) is received by Tendermint Core, each transaction in the block is passed to the application via `DeliverTx` in order to be processed. It is during this stage that the state transitions occur. The `AnteHandler` executes again along with the actual [`Msg` service methods](../building-modules/msg-services.md) for each message in the transaction.
- - `BeginBlock`/`EndBlock`: These messages are executed at the beginning and the end of each block, whether the block contains transaction or not. It is useful to trigger automatic execution of logic. Proceed with caution though, as computationally expensive loops could slow down your blockchain, or even freeze it if the loop is infinite. 
-=======
 - `CheckTx`: When a transaction is received by Tendermint Core, it is passed to the application to check if a few basic requirements are met. `CheckTx` is used to protect the mempool of full-nodes against spam transactions. A special handler called the [`AnteHandler`](../basics/gas-fees.md#antehandler) is used to execute a series of validation steps such as checking for sufficient fees and validating the signatures. If the checks are valid, the transaction is added to the [mempool](https://docs.tendermint.com/v0.34/tendermint-core/mempool.html#mempool) and relayed to peer nodes. Note that transactions are not processed (i.e. no modification of the state occurs) with `CheckTx` since they have not been included in a block yet.
 - `DeliverTx`: When a [valid block](https://docs.tendermint.com/v0.34/spec/blockchain/blockchain.html#validation) is received by Tendermint Core, each transaction in the block is passed to the application via `DeliverTx` in order to be processed. It is during this stage that the state transitions occur. The `AnteHandler` executes again along with the actual [`Msg` service](../building-modules/msg-services.md) RPC for each message in the transaction.
 - `BeginBlock`/`EndBlock`: These messages are executed at the beginning and the end of each block, whether the block contains transaction or not. It is useful to trigger automatic execution of logic. Proceed with caution though, as computationally expensive loops could slow down your blockchain, or even freeze it if the loop is infinite.
->>>>>>> 33dbf6a7
 
 Find a more detailed view of the ABCI methods from the [Tendermint docs](https://docs.tendermint.com/v0.34/spec/abci/abci.html#overview).
 
