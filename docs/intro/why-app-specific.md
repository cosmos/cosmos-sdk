--- conflicted
+++ resolved
@@ -44,11 +44,8 @@
 
 Application-specific blockchains give maximum flexibility to developers:
 
-<<<<<<< HEAD
 - In Cosmos blockchains, the state-machine is typically connected to the underlying consensus engine via an interface called the [ABCI](https://docs.tendermint.com/v0.34/spec/abci/). This interface can be wrapped in any programming language, meaning developers can build their state-machine in the programming language of their choice.
-=======
-- In Cosmos blockchains, the state-machine is typically connected to the underlying consensus engine via an interface called the [ABCI](https://docs.tendermint.com/master/spec/abci/). This interface can be wrapped in any programming language, meaning developers can build their state-machine in the programming language of their choice.
->>>>>>> d761f088
+
 - Developers can choose among multiple frameworks to build their state-machine. The most widely used today is the Cosmos SDK, but others exist (e.g. [Lotion](https://github.com/nomic-io/lotion), [Weave](https://github.com/iov-one/weave), ...). The choice will most of the time be done based on the programming language they want to use (Cosmos SDK and Weave are in Golang, Lotion is in Javascript, ...).
 - The ABCI also allows developers to swap the consensus engine of their application-specific blockchain. Today, only Tendermint is production-ready, but in the future other consensus engines are expected to emerge.
 - Even when they settle for a framework and consensus engine, developers still have the freedom to tweak them if they don't perfectly match their requirements in their pristine forms. 
