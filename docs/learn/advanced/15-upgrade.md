---
sidebar_position: 1
---

# In-Place Store Migrations

:::warning
Read and understand all the in-place store migration documentation before you run a migration on a live chain.
:::

:::note Synopsis
Upgrade your app modules smoothly with custom in-place store migration logic.
:::

The Cosmos SDK uses two methods to perform upgrades:

* Exporting the entire application state to a JSON file using the `export` CLI command, making changes, and then starting a new binary with the changed JSON file as the genesis file.

* Perform upgrades in place, which significantly decrease the upgrade time for chains with a larger state. Use the [Module Upgrade Guide](../../build/building-modules/13-upgrade.md) to set up your application modules to take advantage of in-place upgrades.

This document provides steps to use the In-Place Store Migrations upgrade method.

## Tracking Module Versions

Each module gets assigned a consensus version by the module developer. The consensus version serves as the breaking change version of the module. The Cosmos SDK keeps track of all module consensus versions in the x/upgrade `VersionMap` store. During an upgrade, the difference between the old `VersionMap` stored in state and the new `VersionMap` is calculated by the Cosmos SDK. For each identified difference, the module-specific migrations are run and the respective consensus version of each upgraded module is incremented.

### Consensus Version

The consensus version is defined on each app module by the module developer and serves as the breaking change version of the module. The consensus version informs the Cosmos SDK on which modules need to be upgraded. For example, if the bank module was version 2 and an upgrade introduces bank module 3, the Cosmos SDK upgrades the bank module and runs the "version 2 to 3" migration script.

### Version Map

The version map is a mapping of module names to consensus versions. The map is persisted to x/upgrade's state for use during in-place migrations. When migrations finish, the updated version map is persisted in the state.

## Upgrade Handlers

Upgrades use an `UpgradeHandler` to facilitate migrations. The `UpgradeHandler` functions implemented by the app developer must conform to the following function signature. These functions retrieve the `VersionMap` from x/upgrade's state and return the new `VersionMap` to be stored in x/upgrade after the upgrade. The diff between the two `VersionMap`s determines which modules need upgrading.

```go
type UpgradeHandler func(ctx sdk.Context, plan Plan, fromVM VersionMap) (VersionMap, error)
```

Inside these functions, you must perform any upgrade logic to include in the provided `plan`. All upgrade handler functions must end with the following line of code:

```go
  return app.mm.RunMigrations(ctx, cfg, fromVM)
```

## Running Migrations

Migrations are run inside of an `UpgradeHandler` using `app.mm.RunMigrations(ctx, cfg, vm)`. The `UpgradeHandler` functions describe the functionality to occur during an upgrade. The `RunMigration` function loops through the `VersionMap` argument and runs the migration scripts for all versions that are less than the versions of the new binary app module. After the migrations are finished, a new `VersionMap` is returned to persist the upgraded module versions to state.

```go
cfg := module.NewConfigurator(...)
app.UpgradeKeeper.SetUpgradeHandler("my-plan", func(ctx sdk.Context, plan upgradetypes.Plan, fromVM module.VersionMap) (module.VersionMap, error) {

    // ...
    // additional upgrade logic
    // ...

    // returns a VersionMap with the updated module ConsensusVersions
    return app.mm.RunMigrations(ctx, fromVM)
})
```

To learn more about configuring migration scripts for your modules, see the [Module Upgrade Guide](../../build/building-modules/13-upgrade.md).

### Order Of Migrations

By default, all migrations are run in module name alphabetical ascending order, except `x/auth` which is run last. The reason is state dependencies between x/auth and other modules (you can read more in [issue #10606](https://github.com/cosmos/cosmos-sdk/issues/10606)).

If you want to change the order of migration, then you should call `app.mm.SetOrderMigrations(module1, module2, ...)` in your app.go file. The function will panic if you forget to include a module in the argument list.

## Adding New Modules During Upgrades

You can introduce entirely new modules to the application during an upgrade. New modules are recognized because they have not yet been registered in `x/upgrade`'s `VersionMap` store. In this case, `RunMigrations` calls the `InitGenesis` function from the corresponding module to set up its initial state.

### Add StoreUpgrades for New Modules

All chains preparing to run in-place store migrations will need to manually add store upgrades for new modules and then configure the store loader to apply those upgrades. This ensures that the new module's stores are added to the multistore before the migrations begin.

```go
upgradeInfo, err := app.UpgradeKeeper.ReadUpgradeInfoFromDisk()
if err != nil {
	panic(err)
}

if upgradeInfo.Name == "my-plan" && !app.UpgradeKeeper.IsSkipHeight(upgradeInfo.Height) {
	storeUpgrades := storetypes.StoreUpgrades{
		// add store upgrades for new modules
		// Example:
		//    Added: []string{"foo", "bar"},
		// ...
	}

	// configure store loader that checks if version == upgradeHeight and applies store upgrades
	app.SetStoreLoader(upgradetypes.UpgradeStoreLoader(upgradeInfo.Height, &storeUpgrades))
}
```

## Genesis State

When starting a new chain, the consensus version of each module MUST be saved to state during the application's genesis. To save the consensus version, add the following line to the `InitChainer` method in `app.go`:

```diff
<<<<<<< HEAD
func (app *MyApp) InitChainer(ctx sdk.Context, req abci.RequestInitChain) abci.InitChainResponse {
=======
func (app *MyApp) InitChainer(ctx sdk.Context, req abci.InitChainRequest) abci.InitChainResponse {
>>>>>>> 7ea0d40e
  ...
+ app.UpgradeKeeper.SetModuleVersionMap(ctx, app.mm.GetVersionMap())
  ...
}
```

This information is used by the Cosmos SDK to detect when modules with newer versions are introduced to the app.

For a new module `foo`, `InitGenesis` is called by `RunMigration` only when `foo` is registered in the module manager but it's not set in the `fromVM`. Therefore, if you want to skip `InitGenesis` when a new module is added to the app, then you should set its module version in `fromVM` to the module consensus version:

```go
app.UpgradeKeeper.SetUpgradeHandler("my-plan", func(ctx sdk.Context, plan upgradetypes.Plan, fromVM module.VersionMap) (module.VersionMap, error) {
    // ...

    // Set foo's version to the latest ConsensusVersion in the VersionMap.
    // This will skip running InitGenesis on Foo
    fromVM[foo.ModuleName] = foo.AppModule{}.ConsensusVersion()

    return app.mm.RunMigrations(ctx, fromVM)
})
```

### Overwriting Genesis Functions

The Cosmos SDK offers modules that the application developer can import in their app. These modules often have an `InitGenesis` function already defined.

You can write your own `InitGenesis` function for an imported module. To do this, manually trigger your custom genesis function in the upgrade handler.

:::warning
You MUST manually set the consensus version in the version map passed to the `UpgradeHandler` function. Without this, the SDK will run the Module's existing `InitGenesis` code even if you triggered your custom function in the `UpgradeHandler`.
:::

```go
import foo "github.com/my/module/foo"

app.UpgradeKeeper.SetUpgradeHandler("my-plan", func(ctx sdk.Context, plan upgradetypes.Plan, fromVM module.VersionMap)  (module.VersionMap, error) {

    // Register the consensus version in the version map
    // to avoid the SDK from triggering the default
    // InitGenesis function.
    fromVM["foo"] = foo.AppModule{}.ConsensusVersion()

    // Run custom InitGenesis for foo
    app.mm["foo"].InitGenesis(ctx, app.appCodec, myCustomGenesisState)

    return app.mm.RunMigrations(ctx, cfg, fromVM)
})
```

## Syncing a Full Node to an Upgraded Blockchain

You can sync a full node to an existing blockchain which has been upgraded using Cosmovisor

To successfully sync, you must start with the initial binary that the blockchain started with at genesis. If all Software Upgrade Plans contain binary instruction, then you can run Cosmovisor with auto-download option to automatically handle downloading and switching to the binaries associated with each sequential upgrade. Otherwise, you need to manually provide all binaries to Cosmovisor.

To learn more about Cosmovisor, see the [Cosmovisor Quick Start](../../build/tooling/01-cosmovisor.md).<|MERGE_RESOLUTION|>--- conflicted
+++ resolved
@@ -103,11 +103,7 @@
 When starting a new chain, the consensus version of each module MUST be saved to state during the application's genesis. To save the consensus version, add the following line to the `InitChainer` method in `app.go`:
 
 ```diff
-<<<<<<< HEAD
-func (app *MyApp) InitChainer(ctx sdk.Context, req abci.RequestInitChain) abci.InitChainResponse {
-=======
 func (app *MyApp) InitChainer(ctx sdk.Context, req abci.InitChainRequest) abci.InitChainResponse {
->>>>>>> 7ea0d40e
   ...
 + app.UpgradeKeeper.SetModuleVersionMap(ctx, app.mm.GetVersionMap())
   ...
