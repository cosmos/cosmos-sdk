--- conflicted
+++ resolved
@@ -68,11 +68,7 @@
 
 Decentralized applications built with Smart Contracts are inherently capped in performance by the underlying environment. For a decentralized application to optimise performance, it needs to be built as an application-specific blockchain. Next are some of the benefits an application-specific blockchain brings in terms of performance:
 
-<<<<<<< HEAD
-* Developers of application-specific blockchains can choose to operate with a novel consensus engine such as CometBFT BFT. 
-=======
-* Developers of application-specific blockchains can choose to operate with a novel consensus engine such as CometBFT. Compared to Proof-of-Work (used by most virtual-machine blockchains today), it offers significant gains in throughput.
->>>>>>> 5da524fd
+* Developers of application-specific blockchains can choose to operate with a novel consensus engine such as CometBFT.
 * An application-specific blockchain only operates a single application, so that the application does not compete with others for computation and storage. This is the opposite of most non-sharded virtual-machine blockchains today, where smart contracts all compete for computation and storage.
 * Even if a virtual-machine blockchain offered application-based sharding coupled with an efficient consensus algorithm, performance would still be limited by the virtual-machine itself. The real throughput bottleneck is the state-machine, and requiring transactions to be interpreted by a virtual-machine significantly increases the computational complexity of processing them.
 
