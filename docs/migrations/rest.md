<!--
order: 2
-->

# REST Endpoints Migration

<<<<<<< HEAD
Migrate your REST endpoints. Legacy REST endpoints have been deprecated since v0.40 and they will be removed in v0.44. {synopsis}
=======
Migrate to gRPC-Gateway REST endpoints. Legacy REST endpoints were marked as deprecated in v0.40 and will be removed in v0.45. {synopsis}
>>>>>>> a0ecfe54

::: warning
Two Legacy REST endpoints (`POST /txs` and `POST /txs/encode`) were removed ahead of schedule in v0.44 due to a security vulnerability.
:::

<<<<<<< HEAD
The Cosmos SDK versions v0.39 and earlier provided REST endpoints to query the state and broadcast transactions. These endpoints were kept in Cosmos SDK v0.40 and they are still available in v0.43, but they are marked as deprecated and will be removed in v0.44. We therefore call these endpoints legacy REST endpoints.
=======
## Legacy REST Endpoints
>>>>>>> a0ecfe54

Cosmos SDK versions v0.39 and earlier registered REST endpoints using a package called `gorilla/mux`. These REST endpoints were marked as deprecated in v0.40 and have since been referred to as legacy REST endpoints. Legacy REST endpoints will be officially removed in v0.45.

## gRPC-Gateway REST Endpoints

Following the Protocol Buffers migration in v0.40, Cosmos SDK has been set to take advantage of a vast number of gRPC tools and solutions. v0.40 introduced new REST endpoints generated from [gRPC `Query` services](../building-modules/query-services.md) using [grpc-gateway](https://grpc-ecosystem.github.io/grpc-gateway/). These new REST endpoints are referred to as gRPC-Gateway REST endpoints.

## Migrating to New REST Endpoints

<<<<<<< HEAD
Thanks to the Protocol Buffers migration in v0.40, we are able to take advantage of a vast number of gRPC tools and solutions. Most of the legacy REST endpoints have been replaced by REST endpoints generated from [gRPC `Query` services](../building-modules/query-services.md) using [grpc-gateway](https://grpc-ecosystem.github.io/grpc-gateway/). We usually call them _gRPC-gateway REST endpoints_.

Previously, some modules exposed legacy `POST` endpoints to generate unsigned transactions for their `Msg`s. These `POST` endpoints were removed in v0.40. We recommend using [Protobuf `Msg` service](../building-modules/msg-services.md) directly to do client-side transaction generation. A guide can be found [here](../run-node/txs.md).

=======
>>>>>>> a0ecfe54
| Legacy REST Endpoint                                                            | Description                                                         | New gRPC-gateway REST Endpoint                                                                        |
| ------------------------------------------------------------------------------- | ------------------------------------------------------------------- | ----------------------------------------------------------------------------------------------------- |
| `GET /txs/{hash}`                                                               | Query tx by hash                                                    | `GET /cosmos/tx/v1beta1/txs/{hash}`                                                                   |
| `GET /txs`                                                                      | Query tx by events                                                  | `GET /cosmos/tx/v1beta1/txs`                                                                          |
| `POST /txs`                                                                     | Broadcast tx                                                        | `POST /cosmos/tx/v1beta1/txs`                                                                         |
| `POST /txs/encode`                                                              | Encodes an Amino JSON tx to an Amino binary tx                      | N/A, use Protobuf directly                                                                            |
| `POST /txs/decode`                                                              | Decodes an Amino binary tx into an Amino JSON tx                    | N/A, use Protobuf directly                                                                            |
| `POST /bank/*`                                                                  | Create unsigned `Msg`s for bank tx                                  | N/A, use Protobuf directly                                                                            |
| `GET /bank/balances/{address}`                                                  | Get the balance of an address                                       | `GET /cosmos/bank/v1beta1/balances/{address}`                                                 |
| `GET /bank/total`                                                               | Get the total supply of all coins                                   | `GET /cosmos/bank/v1beta1/supply`                                                                     |
| `GET /bank/total/{denom}`                                                       | Get the total supply of one coin                                    | `GET /cosmos/bank/v1beta1/supply/{denom}`                                                             |
| `POST /distribution/delegators/{delegatorAddr}/rewards`                         | Withdraw all delegator rewards                                      | N/A, use Protobuf directly                                                                            |
| `POST /distribution/*`                                                          | Create unsigned `Msg`s for distribution                             | N/A, use Protobuf directly                                                                            |
| `GET /distribution/delegators/{delegatorAddr}/rewards`                          | Get the total rewards balance from all delegations                  | `GET /cosmos/distribution/v1beta1/v1beta1/delegators/{delegator_address}/rewards`                     |
| `GET /distribution/delegators/{delegatorAddr}/rewards/{validatorAddr}`          | Query a delegation reward                                           | `GET /cosmos/distribution/v1beta1/delegators/{delegatorAddr}/rewards/{validatorAddr}`                 |
| `GET /distribution/delegators/{delegatorAddr}/withdraw_address`                 | Get the rewards withdrawal address                                  | `GET /cosmos/distribution/v1beta1/delegators/{delegatorAddr}/withdraw_address`                        |
| `GET /distribution/validators/{validatorAddr}`                                  | Validator distribution information                                  | N/A                                         |
| `GET /distribution/validators/{validatorAddr}/rewards`                          | Commission and outstanding rewards of a single a validator      |  `GET /cosmos/distribution/v1beta1/validators/{validatorAddr}/commission` <br> `GET /cosmos/distribution/v1beta1/validators/{validatorAddr}/outstanding_rewards`                               |
| `GET /distribution/validators/{validatorAddr}/outstanding_rewards`              | Outstanding rewards of a single validator                           | `GET /cosmos/distribution/v1beta1/validators/{validatorAddr}/outstanding_rewards`                     |
| `GET /distribution/parameters`                                                  | Get the current distribution parameter values                       | `GET /cosmos/distribution/v1beta1/params`                                                             |
| `GET /distribution/community_pool`                                              | Get the amount held in the community pool                           | `GET /cosmos/distribution/v1beta1/community_pool`                                                     |
| `GET /evidence/{evidence-hash}`                                                 | Get evidence by hash                                                | `GET /cosmos/evidence/v1beta1/evidence/{evidence_hash}`                                               |
| `GET /evidence`                                                                 | Get all evidence                                                    | `GET /cosmos/evidence/v1beta1/evidence`                                                               |
| `POST /gov/*`                                                                   | Create unsigned `Msg`s for gov                                      | N/A, use Protobuf directly                                                                            |
| `GET /gov/parameters/{type}`                                                    | Get government parameters                                           | `GET /cosmos/gov/v1beta1/params/{type}`                                                               |
| `GET /gov/proposals`                                                            | Get all proposals                                                   | `GET /cosmos/gov/v1beta1/proposals`                                                                   |
| `GET /gov/proposals/{proposal-id}`                                              | Get proposal by id                                                  | `GET /cosmos/gov/v1beta1/proposals/{proposal-id}`                                                     |
| `GET /gov/proposals/{proposal-id}/proposer`                                     | Get proposer of a proposal                                          | `GET /cosmos/gov/v1beta1/proposals/{proposal-id}` (Get proposer from `Proposal` struct)               |
| `GET /gov/proposals/{proposal-id}/deposits`                                     | Get deposits of a proposal                                          | `GET /cosmos/gov/v1beta1/proposals/{proposal-id}/deposits`                                            |
| `GET /gov/proposals/{proposal-id}/deposits/{depositor}`                         | Get depositor a of deposit                                          | `GET /cosmos/gov/v1beta1/proposals/{proposal-id}/deposits/{depositor}`                                |
| `GET /gov/proposals/{proposal-id}/tally`                                        | Get tally of a proposal                                             | `GET /cosmos/gov/v1beta1/proposals/{proposal-id}/tally`                                               |
| `GET /gov/proposals/{proposal-id}/votes`                                        | Get votes of a proposal                                             | `GET /cosmos/gov/v1beta1/proposals/{proposal-id}/votes`                                               |
| `GET /gov/proposals/{proposal-id}/votes/{vote}`                                 | Get a particular vote                                               | `GET /cosmos/gov/v1beta1/proposals/{proposal-id}/votes/{vote}`                                        |
| `GET /minting/parameters`                                                       | Get parameters for minting                                          | `GET /cosmos/minting/v1beta1/params`                                                                  |
| `GET /minting/inflation`                                                        | Get minting inflation                                               | `GET /cosmos/minting/v1beta1/inflation`                                                               |
| `GET /minting/annual-provisions`                                                | Get minting annual provisions                                       | `GET /cosmos/minting/v1beta1/annual_provisions`                                                       |
| `POST /slashing/*`                                                              | Create unsigned `Msg`s for slashing                                 | N/A, use Protobuf directly                                                                            |
| `GET /slashing/validators/{validatorPubKey}/signing_info`                       | Get validator signing info                                          | `GET /cosmos/slashing/v1beta1/signing_infos/{cons_address}` (Use consensus address instead of pubkey) |
| `GET /slashing/signing_infos`                                                   | Get all signing infos                                               | `GET /cosmos/slashing/v1beta1/signing_infos`                                                          |
| `GET /slashing/parameters`                                                      | Get slashing parameters                                             | `GET /cosmos/slashing/v1beta1/params`                                                                 |
| `POST /staking/*`                                                               | Create unsigned `Msg`s for staking                                  | N/A, use Protobuf directly                                                                            |
| `GET /staking/delegators/{delegatorAddr}/delegations`                           | Get all delegations from a delegator                                | `GET /cosmos/staking/v1beta1/delegations/{delegatorAddr}`                                  |
| `GET /staking/delegators/{delegatorAddr}/unbonding_delegations`                 | Get all unbonding delegations from a delegator                      | `GET /cosmos/staking/v1beta1/delegators/{delegatorAddr}/unbonding_delegations`                        |
| `GET /staking/delegators/{delegatorAddr}/txs`                                   | Get all staking txs (i.e msgs) from a delegator                     | Removed                                                                                               |
| `GET /staking/delegators/{delegatorAddr}/validators`                            | Query all validators that a delegator is bonded to                  | `GET /cosmos/staking/v1beta1/delegators/{delegatorAddr}/validators`                                   |
| `GET /staking/delegators/{delegatorAddr}/validators/{validatorAddr}`            | Query a validator that a delegator is bonded to                     | `GET /cosmos/staking/v1beta1/delegators/{delegatorAddr}/validators/{validatorAddr}`                   |
| `GET /staking/delegators/{delegatorAddr}/delegations/{validatorAddr}`           | Query a delegation between a delegator and a validator              | `GET /cosmos/staking/v1beta1/validators/{validatorAddr}/delegations/{delegatorAddr}`                  |
| `GET /staking/delegators/{delegatorAddr}/unbonding_delegations/{validatorAddr}` | Query all unbonding delegations between a delegator and a validator | `GET /cosmos/staking/v1beta1/delegators/{delegatorAddr}/unbonding_delegations/{validatorAddr}`        |
| `GET /staking/redelegations`                                                    | Query redelegations                                                 | `GET /cosmos/staking/v1beta1/v1beta1/delegators/{delegator_addr}/redelegations`                       |
| `GET /staking/validators`                                                       | Get all validators                                                  | `GET /cosmos/staking/v1beta1/validators`                                                              |
| `GET /staking/validators/{validatorAddr}`                                       | Get a single validator info                                         | `GET /cosmos/staking/v1beta1/validators/{validatorAddr}`                                              |
| `GET /staking/validators/{validatorAddr}/delegations`                           | Get all delegations to a validator                                  | `GET /cosmos/staking/v1beta1/validators/{validatorAddr}/delegations`                                  |
| `GET /staking/validators/{validatorAddr}/unbonding_delegations`                 | Get all unbonding delegations from a validator                      | `GET /cosmos/staking/v1beta1/validators/{validatorAddr}/unbonding_delegations`                        |
| `GET /staking/historical_info/{height}`                                         | Get HistoricalInfo at a given height                                | `GET /cosmos/staking/v1beta1/historical_info/{height}`                                                |
| `GET /staking/pool`                                                             | Get the current state of the staking pool                           | `GET /cosmos/staking/v1beta1/pool`                                                                    |
| `GET /staking/parameters`                                                       | Get the current staking parameter values                            | `GET /cosmos/staking/v1beta1/params`                                                                  |
| `POST /upgrade/*`                                                               | Create unsigned `Msg`s for upgrade                                  | N/A, use Protobuf directly                                                                            |
| `GET /upgrade/current`                                                          | Get the current plan                                                | `GET /cosmos/upgrade/v1beta1/current_plan`                                                            |
| `GET /upgrade/applied_plan/{name}`                                              | Get a previously applied plan                                       | `GET /cosmos/upgrade/v1beta1/applied/{name}`                                                          |

## Migrating to gRPC

Instead of hitting REST endpoints as described above, the SDK also exposes a gRPC server. Any client can use gRPC instead of REST to interact with the node. An overview of different ways to communicate with a node can be found [here](../core/grpc_rest.md), and a concrete tutorial for setting up a gRPC client can be found [here](../run-node/txs.md#programmatically-with-go).<|MERGE_RESOLUTION|>--- conflicted
+++ resolved
@@ -4,21 +4,13 @@
 
 # REST Endpoints Migration
 
-<<<<<<< HEAD
-Migrate your REST endpoints. Legacy REST endpoints have been deprecated since v0.40 and they will be removed in v0.44. {synopsis}
-=======
 Migrate to gRPC-Gateway REST endpoints. Legacy REST endpoints were marked as deprecated in v0.40 and will be removed in v0.45. {synopsis}
->>>>>>> a0ecfe54
 
 ::: warning
 Two Legacy REST endpoints (`POST /txs` and `POST /txs/encode`) were removed ahead of schedule in v0.44 due to a security vulnerability.
 :::
 
-<<<<<<< HEAD
-The Cosmos SDK versions v0.39 and earlier provided REST endpoints to query the state and broadcast transactions. These endpoints were kept in Cosmos SDK v0.40 and they are still available in v0.43, but they are marked as deprecated and will be removed in v0.44. We therefore call these endpoints legacy REST endpoints.
-=======
 ## Legacy REST Endpoints
->>>>>>> a0ecfe54
 
 Cosmos SDK versions v0.39 and earlier registered REST endpoints using a package called `gorilla/mux`. These REST endpoints were marked as deprecated in v0.40 and have since been referred to as legacy REST endpoints. Legacy REST endpoints will be officially removed in v0.45.
 
@@ -28,13 +20,6 @@
 
 ## Migrating to New REST Endpoints
 
-<<<<<<< HEAD
-Thanks to the Protocol Buffers migration in v0.40, we are able to take advantage of a vast number of gRPC tools and solutions. Most of the legacy REST endpoints have been replaced by REST endpoints generated from [gRPC `Query` services](../building-modules/query-services.md) using [grpc-gateway](https://grpc-ecosystem.github.io/grpc-gateway/). We usually call them _gRPC-gateway REST endpoints_.
-
-Previously, some modules exposed legacy `POST` endpoints to generate unsigned transactions for their `Msg`s. These `POST` endpoints were removed in v0.40. We recommend using [Protobuf `Msg` service](../building-modules/msg-services.md) directly to do client-side transaction generation. A guide can be found [here](../run-node/txs.md).
-
-=======
->>>>>>> a0ecfe54
 | Legacy REST Endpoint                                                            | Description                                                         | New gRPC-gateway REST Endpoint                                                                        |
 | ------------------------------------------------------------------------------- | ------------------------------------------------------------------- | ----------------------------------------------------------------------------------------------------- |
 | `GET /txs/{hash}`                                                               | Query tx by hash                                                    | `GET /cosmos/tx/v1beta1/txs/{hash}`                                                                   |
