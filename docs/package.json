--- conflicted
+++ resolved
@@ -15,12 +15,8 @@
   "license": "ISC",
   "dependencies": {
     "@vuepress/plugin-google-analytics": "^1.2.0",
-<<<<<<< HEAD
     "tiny-cookie": "^2.3.1",
     "vuepress-plugin-smooth-scroll": "0.0.9",
     "vuepress-theme-cosmos": "^1.0.113"
-=======
-    "vuepress-theme-cosmos": "^1.0.105"
->>>>>>> b04dcf2b
   }
 }