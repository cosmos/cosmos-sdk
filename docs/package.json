--- conflicted
+++ resolved
@@ -10,12 +10,8 @@
   "author": "",
   "license": "ISC",
   "devDependencies": {
-<<<<<<< HEAD
     "@vuepress/plugin-google-analytics": "^1.2.0",
-    "lodash": "^4.17.11",
-=======
     "lodash": "^4.17.13",
->>>>>>> 7c975f17
     "markdown-it": "^8.4.2",
     "markdown-it-meta": "0.0.1",
     "vuepress": "^1.0.2"
