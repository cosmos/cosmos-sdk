#!/usr/bin/env bash

rm -rf docs/modules
rm -rf docs/tooling/01-cosmovisor.md
<<<<<<< HEAD
rm -rf docs/tooling/02-depinject.md
=======
rm -rf docs/building-apps/01-depinject.md
rm -rf docs/run-node/04-rosetta.md
>>>>>>> d6e5bb36
rm -rf docs/architecture
rm -rf docs/spec
rm -rf versioned_docs versioned_sidebars versions.json<|MERGE_RESOLUTION|>--- conflicted
+++ resolved
@@ -2,12 +2,8 @@
 
 rm -rf docs/modules
 rm -rf docs/tooling/01-cosmovisor.md
-<<<<<<< HEAD
 rm -rf docs/tooling/02-depinject.md
-=======
-rm -rf docs/building-apps/01-depinject.md
 rm -rf docs/run-node/04-rosetta.md
->>>>>>> d6e5bb36
 rm -rf docs/architecture
 rm -rf docs/spec
 rm -rf versioned_docs versioned_sidebars versions.json