# Modules

In the previous app, we introduced a new `Msg` type and used Amino to encode
transactions. We also introduced additional data to the `Tx`, and used a simple 
`AnteHandler` to validate it. 

Here, in `App3`, we introduce two built-in SDK modules to
replace the `Msg`, `Tx`, `Handler`, and `AnteHandler` implementations we've seen
so far: `x/auth` and `x/bank`.

The `x/auth` module implements `Tx` and `AnteHandler` - it has everything we need to
authenticate transactions. It also includes a new `Account` type that simplifies
working with accounts in the store.

The `x/bank` module implements `Msg` and `Handler` - it has everything we need
to transfer coins between accounts.

Here, we'll introduce the important types from `x/auth` and `x/bank`, and use
them to build `App3`, our shortest app yet. The complete code can be found in 
[app3.go](examples/app3.go), and at the end of this section.

For more details, see the
[x/auth](https://godoc.org/github.com/cosmos/cosmos-sdk/x/auth) and 
[x/bank](https://godoc.org/github.com/cosmos/cosmos-sdk/x/bank) API documentation.

## Accounts

The `x/auth` module defines a model of accounts much like Ethereum.
In this model, an account contains:

- Address for identification
- PubKey for authentication
- AccountNumber to prune empty accounts
- Sequence to prevent transaction replays
- Coins to carry a balance

Note that the `AccountNumber` is a unique number that is assigned when the account is
created, and the `Sequence` is incremented by one every time a transaction is
sent from the account.

### Account

The `Account` interface captures this account model with getters and setters:

```go
// Account is a standard account using a sequence number for replay protection
// and a pubkey for authentication.
type Account interface {
	GetAddress() sdk.AccAddress
	SetAddress(sdk.AccAddress) error // errors if already set.

	GetPubKey() crypto.PubKey // can return nil.
	SetPubKey(crypto.PubKey) error

	GetAccountNumber() int64
	SetAccountNumber(int64) error

	GetSequence() int64
	SetSequence(int64) error

	GetCoins() sdk.Coins
	SetCoins(sdk.Coins) error
}
```

Note this is a low-level interface - it allows any of the fields to be over
written. As we'll soon see, access can be restricted using the `Keeper`
paradigm.

### BaseAccount

The default implementation of `Account` is the `BaseAccount`:

```go
// BaseAccount - base account structure.
// Extend this by embedding this in your AppAccount.
// See the examples/basecoin/types/account.go for an example.
type BaseAccount struct {
	Address       sdk.AccAddress `json:"address"`
	Coins         sdk.Coins      `json:"coins"`
	PubKey        crypto.PubKey  `json:"public_key"`
	AccountNumber int64          `json:"account_number"`
	Sequence      int64          `json:"sequence"`
}
```

It simply contains a field for each of the methods.

### AccountMapper

In previous apps using our `appAccount`, we handled
marshaling/unmarshaling the account from the store ourselves, by performing
operations directly on the KVStore. But unrestricted access to a KVStore isn't really the interface we want
to work with in our applications. In the SDK, we use the term `Mapper` to refer
to an abstaction over a KVStore that handles marshalling and unmarshalling a
particular data type to and from the underlying store.

The `x/auth` module provides an `AccountMapper` that allows us to get and
set `Account` types to the store. Note the benefit of using the `Account`
interface here - developers can implement their own account type that extends
the `BaseAccount` to store additional data without requiring another lookup from
the store.

Creating an AccountMapper is easy - we just need to specify a codec, a
capability key, and a prototype of the object being encoded 

```go
accountMapper := auth.NewAccountMapper(cdc, keyAccount, auth.ProtoBaseAccount)
```

Then we can get, modify, and set accounts. For instance, we could double the
amount of coins in an account:

```go
acc := accountMapper.GetAccount(ctx, addr)
acc.SetCoins(acc.Coins.Plus(acc.Coins))
accountMapper.SetAccount(ctx, addr)
```

Note that the `AccountMapper` takes a `Context` as the first argument, and will
load the KVStore from there using the capability key it was granted on creation.

Also note that you must explicitly call `SetAccount` after mutating an account
for the change to persist!

See the [AccountMapper API
docs](https://godoc.org/github.com/cosmos/cosmos-sdk/x/auth#AccountMapper) for more information.

## StdTx

Now that we have a native model for accounts, it's time to introduce the native
`Tx` type, the `auth.StdTx`:

```go
// StdTx is a standard way to wrap a Msg with Fee and Signatures.
// NOTE: the first signature is the FeePayer (Signatures must not be nil).
type StdTx struct {
	Msgs       []sdk.Msg      `json:"msg"`
	Fee        StdFee         `json:"fee"`
	Signatures []StdSignature `json:"signatures"`
	Memo       string         `json:"memo"`
}
```

This is the standard form for a transaction in the SDK. Besides the Msgs, it
includes:

- a fee to be paid by the first signer 
- replay protecting nonces in the signature
- a memo of prunable additional data

Details on how these components are validated is provided under
[auth.AnteHandler](#antehandler) below.

The standard form for signatures is `StdSignature`:

```go
// StdSignature wraps the Signature and includes counters for replay protection.
// It also includes an optional public key, which must be provided at least in
// the first transaction made by the account.
type StdSignature struct {
	crypto.PubKey    `json:"pub_key"` // optional
	[]byte `json:"signature"`
	AccountNumber    int64 `json:"account_number"`
	Sequence         int64 `json:"sequence"`
}
```

The signature includes both an `AccountNumber` and a `Sequence`. 
The `Sequence` must match the one in the 
corresponding account when the transaction is processed, and will increment by
one with every transaction. This prevents the same
transaction from being replayed multiple times, resolving the insecurity that
remains in App2.

The `AccountNumber` is also for replay protection - it allows accounts to be
deleted from the store when they run out of accounts. If an account receives
coins after it is deleted, the account will be re-created, with the Sequence
reset to 0, but a new AccountNumber. If it weren't for the AccountNumber, the
last sequence of transactions made by the account before it was deleted could be
replayed!

Finally, the standard form for a transaction fee is `StdFee`:

```go
// StdFee includes the amount of coins paid in fees and the maximum
// gas to be used by the transaction. The ratio yields an effective "gasprice",
// which must be above some miminum to be accepted into the mempool.
type StdFee struct {
	Amount sdk.Coins `json:"amount"`
	Gas    int64     `json:"gas"`
}
```

The fee must be paid by the first signer. This allows us to quickly check if the
transaction fee can be paid, and reject the transaction if not.

## Signing

The `StdTx` supports multiple messages and multiple signers.
To sign the transaction, each signer must collect the following information:

- the ChainID 
- the AccountNumber and Sequence for the given signer's account (from the
  blockchain)
- the transaction fee 
- the list of transaction messages
- an optional memo

Then they can compute the transaction bytes to sign using the
`auth.StdSignBytes` function:

```go
bytesToSign := StdSignBytes(chainID, accNum, accSequence, fee, msgs, memo)
```

Note these bytes are unique for each signer, as they depend on the particular
signers AccountNumber, Sequence, and optional memo. To facilitate easy
inspection before signing, the bytes are actually just a JSON encoded form of
all the relevant information.

## AnteHandler

As we saw in `App2`, we can use an `AnteHandler` to authenticate transactions
before we handle any of their internal messages. While previously we implemented
our own simple `AnteHandler`, the `x/auth` module provides a much more advanced
one that uses `AccountMapper` and works with `StdTx`:

```go
app.SetAnteHandler(auth.NewAnteHandler(accountMapper, feeKeeper))
```

The AnteHandler provided by `x/auth` enforces the following rules:

- the memo must not be too big
- the right number of signatures must be provided (one for each unique signer
  returned by `msg.GetSigner` for each `msg`)
- any account signing for the first-time must include a public key in the
  StdSignature
- the signatures must be valid when authenticated in the same order as specified
  by the messages

Note that validating
signatures requires checking that the correct account number and sequence was
used by each signer, as this information is required in the `StdSignBytes`.

If any of the above are not satisfied, the AnteHandelr returns an error. 

If all of the above verifications pass, the AnteHandler makes the following
changes to the state:

- increment account sequence by one for all signers
- set the pubkey in the account for any first-time signers
- deduct the fee from the first signer's account

Recall that incrementing the `Sequence` prevents "replay attacks" where
the same message could be executed over and over again. 

The PubKey is required for signature verification, but it is only required in
the StdSignature once. From that point on, it will be stored in the account.

The fee is paid by the first address returned by `msg.GetSigners()` for the first `Msg`, 
as provided by the `FeePayer(tx Tx) sdk.AccAddress` function.

## CoinKeeper

Now that we've seen the `auth.AccountMapper` and how its used to build a
complete AnteHandler, it's time to look at how to build higher-level
abstractions for taking action on accounts.

Earlier, we noted that `Mappers` are abstactions over KVStores that handle 
marshalling and unmarshalling data types to and from underlying stores. 
We can build another abstraction on top of `Mappers` that we call `Keepers`, 
which expose only limitted functionality on the underlying types stored by the `Mapper`.

For instance, the `x/bank` module defines the canonical versions of `MsgSend`
and `MsgIssue` for the SDK, as well as a `Handler` for processing them. However, 
rather than passing a `KVStore` or even an `AccountMapper` directly to the handler,
we introduce a `bank.Keeper`, which can only be used to transfer coins in and out of accounts.
This allows us to determine up front that the only effect the bank module's
`Handler` can have on the store is to change the amount of coins in an account -
it can't increment sequence numbers, change PubKeys, or otherwise.


A `bank.Keeper` is easily instantiated from an `AccountMapper`:

```go
<<<<<<< HEAD
coinKeeper = bank.NewBaseKeeper(accountMapper)
=======
bankKeeper = bank.NewKeeper(accountMapper)
>>>>>>> 173ed6a6
```

We can then use it within a handler, instead of working directly with the
`AccountMapper`. For instance, to add coins to an account:

```go
// Finds account with addr in AccountMapper.
// Adds coins to account's coin array.
// Sets updated account in AccountMapper
app.bankKeeper.AddCoins(ctx, addr, coins)
```

See the [bank.Keeper API
docs](https://godoc.org/github.com/cosmos/cosmos-sdk/x/bank#Keeper) for the full set of methods.

Note we can refine the `bank.Keeper` by restricting it's method set. For
instance, the
[bank.ViewKeeper](https://godoc.org/github.com/cosmos/cosmos-sdk/x/bank#ViewKeeper) 
is a read-only version, while the
[bank.SendKeeper](https://godoc.org/github.com/cosmos/cosmos-sdk/x/bank#SendKeeper) 
only executes transfers of coins from input accounts to output
accounts.

We use this `Keeper` paradigm extensively in the SDK as the way to define what
kind of functionality each module gets access to. In particular, we try to
follow the *principle of least authority*.
Rather than providing full blown access to the `KVStore` or the `AccountMapper`, 
we restrict access to a small number of functions that do very specific things.

## App3

With the `auth.AccountMapper` and `bank.Keeper` in hand, 
we're now ready to build `App3`.
The `x/auth` and `x/bank` modules do all the heavy lifting:

```go
func NewApp3(logger log.Logger, db dbm.DB) *bapp.BaseApp {

	// Create the codec with registered Msg types
	cdc := NewCodec()

	// Create the base application object.
	app := bapp.NewBaseApp(app3Name, logger, db, auth.DefaultTxDecoder(cdc))

	// Create a key for accessing the account store.
	keyAccount := sdk.NewKVStoreKey("acc")
	keyFees := sdk.NewKVStoreKey("fee")  // TODO

	// Set various mappers/keepers to interact easily with underlying stores
	accountMapper := auth.NewAccountMapper(cdc, keyAccount, auth.ProtoBaseAccount)
<<<<<<< HEAD
	coinKeeper := bank.NewBaseKeeper(accountMapper)
=======
	bankKeeper := bank.NewKeeper(accountMapper)
>>>>>>> 173ed6a6
	feeKeeper := auth.NewFeeCollectionKeeper(cdc, keyFees)

	app.SetAnteHandler(auth.NewAnteHandler(accountMapper, feeKeeper))

	// Register message routes.
	// Note the handler gets access to
	app.Router().
		AddRoute("send", bank.NewHandler(bankKeeper))

	// Mount stores and load the latest state.
	app.MountStoresIAVL(keyAccount, keyFees)
	err := app.LoadLatestVersion(keyAccount)
	if err != nil {
		cmn.Exit(err.Error())
	}
	return app
}
```

Note we use `bank.NewHandler`, which handles only `bank.MsgSend`, 
and receives only the `bank.Keeper`. See the 
[x/bank API docs](https://godoc.org/github.com/cosmos/cosmos-sdk/x/bank)
for more details.

We also use the default txDecoder in `x/auth`, which decodes amino-encoded
`auth.StdTx` transactions.

## Conclusion

Armed with native modules for authentication and coin transfer,
emboldened by the paradigm of mappers and keepers, 
and ever invigorated by the desire to build secure state-machines, 
we find ourselves here with a full-blown, all-checks-in-place, multi-asset
cryptocurrency - the beating heart of the Cosmos-SDK.<|MERGE_RESOLUTION|>--- conflicted
+++ resolved
@@ -285,11 +285,7 @@
 A `bank.Keeper` is easily instantiated from an `AccountMapper`:
 
 ```go
-<<<<<<< HEAD
-coinKeeper = bank.NewBaseKeeper(accountMapper)
-=======
-bankKeeper = bank.NewKeeper(accountMapper)
->>>>>>> 173ed6a6
+bankKeeper = bank.NewBaseKeeper(accountMapper)
 ```
 
 We can then use it within a handler, instead of working directly with the
@@ -340,11 +336,7 @@
 
 	// Set various mappers/keepers to interact easily with underlying stores
 	accountMapper := auth.NewAccountMapper(cdc, keyAccount, auth.ProtoBaseAccount)
-<<<<<<< HEAD
-	coinKeeper := bank.NewBaseKeeper(accountMapper)
-=======
-	bankKeeper := bank.NewKeeper(accountMapper)
->>>>>>> 173ed6a6
+	bankKeeper := bank.NewBaseKeeper(accountMapper)
 	feeKeeper := auth.NewFeeCollectionKeeper(cdc, keyFees)
 
 	app.SetAnteHandler(auth.NewAnteHandler(accountMapper, feeKeeper))
