package app

import (
	abci "github.com/tendermint/tendermint/abci/types"
	cmn "github.com/tendermint/tendermint/libs/common"
	dbm "github.com/tendermint/tendermint/libs/db"
	"github.com/tendermint/tendermint/libs/log"

	bapp "github.com/cosmos/cosmos-sdk/baseapp"
	sdk "github.com/cosmos/cosmos-sdk/types"
	"github.com/cosmos/cosmos-sdk/wire"
	"github.com/cosmos/cosmos-sdk/x/auth"
	"github.com/cosmos/cosmos-sdk/x/bank"
)

const (
	app4Name = "App4"
)

func NewApp4(logger log.Logger, db dbm.DB) *bapp.BaseApp {

	cdc := UpdatedCodec()

	// Create the base application object.
<<<<<<< HEAD
	app := bapp.NewBaseApp(app4Name, cdc, logger, db)
=======
	app := bapp.NewBaseApp(app4Name, logger, db, auth.DefaultTxDecoder(cdc))
>>>>>>> 63f70cb4

	// Create a key for accessing the account store.
	keyAccount := sdk.NewKVStoreKey("acc")

	// Set various mappers/keepers to interact easily with underlying stores
	accountMapper := auth.NewAccountMapper(cdc, keyAccount, auth.ProtoBaseAccount)
	coinKeeper := bank.NewKeeper(accountMapper)

	// TODO
	keyFees := sdk.NewKVStoreKey("fee")
	feeKeeper := auth.NewFeeCollectionKeeper(cdc, keyFees)

	app.SetAnteHandler(auth.NewAnteHandler(accountMapper, feeKeeper))

	// Set InitChainer
	app.SetInitChainer(NewInitChainer(cdc, accountMapper))

	// Register message routes.
	// Note the handler gets access to the account store.
	app.Router().
		AddRoute("bank", bank.NewHandler(coinKeeper))

	// Mount stores and load the latest state.
	app.MountStoresIAVL(keyAccount, keyFees)
	err := app.LoadLatestVersion(keyAccount)
	if err != nil {
		cmn.Exit(err.Error())
	}
	return app
}

// Application state at Genesis has accounts with starting balances
type GenesisState struct {
	Accounts []*GenesisAccount `json:"accounts"`
}

// GenesisAccount doesn't need pubkey or sequence
type GenesisAccount struct {
	Address sdk.AccAddress `json:"address"`
	Coins   sdk.Coins      `json:"coins"`
}

// Converts GenesisAccount to auth.BaseAccount for storage in account store
func (ga *GenesisAccount) ToAccount() (acc *auth.BaseAccount, err error) {
	baseAcc := auth.BaseAccount{
		Address: ga.Address,
		Coins:   ga.Coins.Sort(),
	}
	return &baseAcc, nil
}

// InitChainer will set initial balances for accounts as well as initial coin metadata
// MsgIssue can no longer be used to create new coin
func NewInitChainer(cdc *wire.Codec, accountMapper auth.AccountMapper) sdk.InitChainer {
	return func(ctx sdk.Context, req abci.RequestInitChain) abci.ResponseInitChain {
		stateJSON := req.AppStateBytes

		genesisState := new(GenesisState)
		err := cdc.UnmarshalJSON(stateJSON, genesisState)
		if err != nil {
			panic(err)
		}

		for _, gacc := range genesisState.Accounts {
			acc, err := gacc.ToAccount()
			if err != nil {
				panic(err)
			}
			acc.AccountNumber = accountMapper.GetNextAccountNumber(ctx)
			accountMapper.SetAccount(ctx, acc)
		}

		return abci.ResponseInitChain{}
	}
}<|MERGE_RESOLUTION|>--- conflicted
+++ resolved
@@ -22,11 +22,7 @@
 	cdc := UpdatedCodec()
 
 	// Create the base application object.
-<<<<<<< HEAD
-	app := bapp.NewBaseApp(app4Name, cdc, logger, db)
-=======
 	app := bapp.NewBaseApp(app4Name, logger, db, auth.DefaultTxDecoder(cdc))
->>>>>>> 63f70cb4
 
 	// Create a key for accessing the account store.
 	keyAccount := sdk.NewKVStoreKey("acc")
