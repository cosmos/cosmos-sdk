package app

import (
	abci "github.com/tendermint/tendermint/abci/types"
	cmn "github.com/tendermint/tendermint/libs/common"
	dbm "github.com/tendermint/tendermint/libs/db"
	"github.com/tendermint/tendermint/libs/log"

	bapp "github.com/cosmos/cosmos-sdk/baseapp"
	sdk "github.com/cosmos/cosmos-sdk/types"
	"github.com/cosmos/cosmos-sdk/wire"
	"github.com/cosmos/cosmos-sdk/x/auth"
	"github.com/cosmos/cosmos-sdk/x/bank"
)

const (
	app4Name = "App4"
)

func NewApp4(logger log.Logger, db dbm.DB) *bapp.BaseApp {

	cdc := UpdatedCodec()

	// Create the base application object.
	app := bapp.NewBaseApp(app4Name, logger, db, auth.DefaultTxDecoder(cdc))

	// Create a key for accessing the account store.
	keyAccount := sdk.NewKVStoreKey("acc")

	// Set various mappers/keepers to interact easily with underlying stores
	accountMapper := auth.NewAccountMapper(cdc, keyAccount, auth.ProtoBaseAccount)
<<<<<<< HEAD
	coinKeeper := bank.NewBaseKeeper(accountMapper)
=======
	bankKeeper := bank.NewKeeper(accountMapper)
>>>>>>> 173ed6a6

	// TODO
	keyFees := sdk.NewKVStoreKey("fee")
	feeKeeper := auth.NewFeeCollectionKeeper(cdc, keyFees)

	app.SetAnteHandler(auth.NewAnteHandler(accountMapper, feeKeeper))

	// Set InitChainer
	app.SetInitChainer(NewInitChainer(cdc, accountMapper))

	// Register message routes.
	// Note the handler gets access to the account store.
	app.Router().
		AddRoute("bank", bank.NewHandler(bankKeeper))

	// Mount stores and load the latest state.
	app.MountStoresIAVL(keyAccount, keyFees)
	err := app.LoadLatestVersion(keyAccount)
	if err != nil {
		cmn.Exit(err.Error())
	}
	return app
}

// Application state at Genesis has accounts with starting balances
type GenesisState struct {
	Accounts []*GenesisAccount `json:"accounts"`
}

// GenesisAccount doesn't need pubkey or sequence
type GenesisAccount struct {
	Address sdk.AccAddress `json:"address"`
	Coins   sdk.Coins      `json:"coins"`
}

// Converts GenesisAccount to auth.BaseAccount for storage in account store
func (ga *GenesisAccount) ToAccount() (acc *auth.BaseAccount, err error) {
	baseAcc := auth.BaseAccount{
		Address: ga.Address,
		Coins:   ga.Coins.Sort(),
	}
	return &baseAcc, nil
}

// InitChainer will set initial balances for accounts as well as initial coin metadata
// MsgIssue can no longer be used to create new coin
func NewInitChainer(cdc *wire.Codec, accountMapper auth.AccountMapper) sdk.InitChainer {
	return func(ctx sdk.Context, req abci.RequestInitChain) abci.ResponseInitChain {
		stateJSON := req.AppStateBytes

		genesisState := new(GenesisState)
		err := cdc.UnmarshalJSON(stateJSON, genesisState)
		if err != nil {
			panic(err)
		}

		for _, gacc := range genesisState.Accounts {
			acc, err := gacc.ToAccount()
			if err != nil {
				panic(err)
			}
			acc.AccountNumber = accountMapper.GetNextAccountNumber(ctx)
			accountMapper.SetAccount(ctx, acc)
		}

		return abci.ResponseInitChain{}
	}
}<|MERGE_RESOLUTION|>--- conflicted
+++ resolved
@@ -29,11 +29,7 @@
 
 	// Set various mappers/keepers to interact easily with underlying stores
 	accountMapper := auth.NewAccountMapper(cdc, keyAccount, auth.ProtoBaseAccount)
-<<<<<<< HEAD
-	coinKeeper := bank.NewBaseKeeper(accountMapper)
-=======
-	bankKeeper := bank.NewKeeper(accountMapper)
->>>>>>> 173ed6a6
+	bankKeeper := bank.NewBaseKeeper(accountMapper)
 
 	// TODO
 	keyFees := sdk.NewKVStoreKey("fee")
