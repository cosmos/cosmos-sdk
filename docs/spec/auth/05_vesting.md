--- conflicted
+++ resolved
@@ -278,12 +278,8 @@
 
 **Note**: The undelegation (bond refund) amount may exceed the delegated
 vesting (bond) amount due to the way undelegation truncates the bond refund,
-<<<<<<< HEAD
-which increases the validator's exchange rate (tokens/shares) slightly.
-=======
 which can increase the validator's exchange rate (tokens/shares) slightly if the
 undelegated tokens are non-integral.
->>>>>>> 10bd98e5
 
 #### Keepers/Handlers
 
