--- conflicted
+++ resolved
@@ -6,25 +6,14 @@
 
 ## HRP table
 
-<<<<<<< HEAD
-| HRP            | Definition                           |
-|----------------|--------------------------------------|
-| cosmosaccaddr  | Cosmos Account Address               |
-| cosmosaccpub   | Cosmos Account Public Key            |
-| cosmosconsaddr | Cosmos Consensus Address             |
-| cosmosconspub  | Cosmos Consensus Public Key          |
-| cosmosvaladdr  | Cosmos Validator Operator Address    |
-| cosmosvalpub   | Cosmos Validator Operator Public Key |
-=======
-## HRP table     
-
-| HRP           | Definition |
-| ------------- |:-------------:|
-| `cosmos`      | Cosmos Account Address     |
-| `cosmospub`   | Cosmos Account Public Key  |
-| `cosmosval`   | Cosmos Validator Consensus Address   |
-| `cosmosvalpub`| Cosmos Validator Consensus Public Key|
->>>>>>> fd8c1e52
+| HRP           | Definition                           |
+|---------------|--------------------------------------|
+| cosmos        | Cosmos Account Address               |
+| cosmospub     | Cosmos Account Public Key            |
+| cosmoscons    | Cosmos Consensus Address             |
+| cosmosconspub | Cosmos Consensus Public Key          |
+| cosmosval     | Cosmos Validator Operator Address    |
+| cosmosvalpub  | Cosmos Validator Operator Public Key |
 
 ## Encoding
 
