## State

### Pool

The pool is a space for all dynamic global state of the Cosmos Hub.  It tracks
information about the total amounts of Atoms in all states, moving Atom
inflation information, etc.

 - Pool: `0x01 -> amino(pool)`

```golang
type Pool struct {
    LooseTokens         int64   // tokens not associated with any bonded validator
    BondedTokens        int64   // reserve of bonded tokens
    InflationLastTime   int64   // block which the last inflation was processed // TODO make time
    Inflation           sdk.Dec // current annual inflation rate
    
    DateLastCommissionReset int64  // unix timestamp for last commission accounting reset (daily)
}
```

### Params

Params is global data structure that stores system parameters and defines
overall functioning of the stake module. 

 - Params: `0x00 -> amino(params)`

```golang
type Params struct {
    InflationRateChange sdk.Dec // maximum annual change in inflation rate
	InflationMax        sdk.Dec // maximum inflation rate
	InflationMin        sdk.Dec // minimum inflation rate
	GoalBonded          sdk.Dec // Goal of percent bonded atoms

	MaxValidators uint16 // maximum number of validators
	BondDenom     string // bondable coin denomination
}
```

### Validator

Validators are identified according to the `ValOwnerAddr`, 
an SDK account address for the owner of the validator.

Validators also have a `ValTendermintAddr`, the address 
of the public key of the validator.

Validators are indexed in the store using the following maps:

 - Validators: `0x02 | ValOwnerAddr -> amino(validator)`
 - ValidatorsByPubKey: `0x03 | ValTendermintAddr -> ValOwnerAddr`
 - ValidatorsByPower: `0x05 | power | blockHeight | blockTx  -> ValOwnerAddr`

 `Validators` is the primary index - it ensures that each owner can have only one
 associated validator, where the public key of that validator can change in the
 future. Delegators can refer to the immutable owner of the validator, without
 concern for the changing public key.

 `ValidatorsByPubKey` is a secondary index that enables lookups for slashing.
 When Tendermint reports evidence, it provides the validator address, so this
 map is needed to find the owner.

 `ValidatorsByPower` is a secondary index that provides a sorted list of
 potential validators to quickly determine the current active set. For instance,
 the first 100 validators in this list can be returned with every EndBlock.

The `Validator` holds the current state and some historical actions of the
validator.

```golang
type Validator struct {
    ConsensusPubKey crypto.PubKey  // Tendermint consensus pubkey of validator
    Revoked         bool           // has the validator been revoked?
    
	Status          sdk.BondStatus // validator status (bonded/unbonding/unbonded)
	Tokens          sdk.Dec        // delegated tokens (incl. self-delegation)
    DelegatorShares sdk.Dec        // total shares issued to a validator's delegators
    SlashRatio      sdk.Dec        // increases each time the validator is slashed
    
    Description        Description  // description terms for the validator
    
    // Needed for ordering vals in the by-power key
    BondHeight         int64        // earliest height as a bonded validator
    BondIntraTxCounter int16        // block-local tx index of validator change
    
<<<<<<< HEAD
    CommissionInfo      CommissionInfo // info about the validator's commission
    
    ProposerRewardPool sdk.Coins    // reward pool collected from being the proposer
    
    // TODO: maybe this belongs in distribution module ?
	LastBondedTokens   sdk.Dec     // last bonded token amount
=======
    CommissionInfo     CommissionInfo // info about the validator's commission
>>>>>>> 36b54e19
}

type CommissionInfo struct {
    Rate        sdk.Dec  // the commission rate of fees charged to any delegators
    Max         sdk.Dec  // maximum commission rate which this validator can ever charge
    ChangeRate  sdk.Dec  // maximum daily increase of the validator commission
    ChangeToday sdk.Dec  // commission rate change today, reset each day (UTC time)
    LastChange  int64    // unix timestamp of last commission change
}

type Description struct {
	Moniker  string // name
	Identity string // optional identity signature (ex. UPort or Keybase)
	Website  string // optional website link
	Details  string // optional details
}
```

### Delegation

Delegations are identified by combining `DelegatorAddr` (the address of the delegator) with the ValOwnerAddr 
Delegators are indexed in the store as follows:

 - Delegation: ` 0x0A | DelegatorAddr | ValOwnerAddr -> amino(delegation)`

Atom holders may delegate coins to validators; under this circumstance their
funds are held in a `Delegation` data structure. It is owned by one 
delegator, and is associated with the shares for one validator. The sender of 
the transaction is the owner of the bond.

```golang
type Delegation struct {
	Shares        sdk.Dec      // delegation shares recieved 
	Height        int64        // last height bond updated
}
```

### UnbondingDelegation

Shares in a `Delegation` can be unbonded, but they must for some time exist as an `UnbondingDelegation`,
where shares can be reduced if Byzantine behaviour is detected.

`UnbondingDelegation` are indexed in the store as:

 - UnbondingDelegationByDelegator: ` 0x0B | DelegatorAddr | ValOwnerAddr ->
   amino(unbondingDelegation)`
 - UnbondingDelegationByValOwner: ` 0x0C | ValOwnerAddr | DelegatorAddr | ValOwnerAddr ->
   nil`

 The first map here is used in queries, to lookup all unbonding delegations for
 a given delegator, while the second map is used in slashing, to lookup all
 unbonding delegations associated with a given validator that need to be
 slashed.

A UnbondingDelegation object is created every time an unbonding is initiated.
The unbond must be completed with a second transaction provided by the
delegation owner after the unbonding period has passed.

```golang
type UnbondingDelegation struct {
    Tokens           sdk.Coins   // the value in Atoms of the amount of shares which are unbonding
    CompleteTime     int64       // unix time to complete redelegation
}
``` 

### Redelegation

Shares in a `Delegation` can be rebonded to a different validator, but they must for some time exist as a `Redelegation`,
where shares can be reduced if Byzantine behaviour is detected. This is tracked
as moving a delegation from a `FromValOwnerAddr` to a `ToValOwnerAddr`.

`Redelegation` are indexed in the store as:

 - Redelegations: `0x0D | DelegatorAddr | FromValOwnerAddr | ToValOwnerAddr ->
   amino(redelegation)`
 - RedelegationsBySrc: `0x0E | FromValOwnerAddr | ToValOwnerAddr |
   DelegatorAddr -> nil`
 - RedelegationsByDst: `0x0F | ToValOwnerAddr | FromValOwnerAddr | DelegatorAddr
   -> nil`


The first map here is used for queries, to lookup all redelegations for a given
delegator. The second map is used for slashing based on the FromValOwnerAddr,
while the third map is for slashing based on the ToValOwnerAddr.

A redelegation object is created every time a redelegation occurs. The
redelegation must be completed with a second transaction provided by the
delegation owner after the unbonding period has passed.  The destination
delegation of a redelegation may not itself undergo a new redelegation until
the original redelegation has been completed.

```golang
type Redelegation struct {
    SourceShares           sdk.Dec     // amount of source shares redelegating
    DestinationShares      sdk.Dec     // amount of destination shares created at redelegation
    CompleteTime           int64       // unix time to complete redelegation
}
```<|MERGE_RESOLUTION|>--- conflicted
+++ resolved
@@ -84,16 +84,7 @@
     BondHeight         int64        // earliest height as a bonded validator
     BondIntraTxCounter int16        // block-local tx index of validator change
     
-<<<<<<< HEAD
-    CommissionInfo      CommissionInfo // info about the validator's commission
-    
-    ProposerRewardPool sdk.Coins    // reward pool collected from being the proposer
-    
-    // TODO: maybe this belongs in distribution module ?
-	LastBondedTokens   sdk.Dec     // last bonded token amount
-=======
     CommissionInfo     CommissionInfo // info about the validator's commission
->>>>>>> 36b54e19
 }
 
 type CommissionInfo struct {
