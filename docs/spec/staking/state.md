## State

### Pool

The pool dynamically tracks information about the total amounts of staking
tokens and their states (bonded or loose). Note that `NotBondedTokens` _does_
include both `unbonding` tokens, and fully `unbonded` tokens. 

 - Pool: `0x01 -> amino(pool)`

```golang
type Pool struct {
    NotBondedTokens sdk.Int   // tokens not associated with any bonded validator
    BondedTokens    sdk.Int   // reserve of bonded tokens
}
```

### Params

Params is global data structure that stores system parameters and defines
overall functioning of the staking module. it is stored 

 - Params: `Paramsspace("staking") -> amino(params)`

```golang
type Params struct {
	UnbondingTime time.Duration // time duration of unbonding
    MaxValidators uint16        // maximum number of validators
    BondDenom     string        // bondable coin denomination
}
```

### Validator

Validators are identified according to the `OperatorAddr`, an SDK validator
address for the operator of the validator.
Validators also have a `ConsPubKey`, the public key of the validator used in
Tendermint consensus. The validator can be retrieved from it's `ConsPubKey`
once it can be converted into the corresponding `ConsAddr`. Validators are
indexed in the store using the following maps:

- Validators: `0x21 | OperatorAddr -> amino(validator)`
- ValidatorsByConsAddr: `0x22 | ConsAddr -> OperatorAddr`
- ValidatorsByPower: `0x23 | BigEndian(Tokens) | OperatorAddr -> OperatorAddr`

`Validators` is the primary index - it ensures that each operator can have only one
associated validator, where the public key of that validator can change in the
future. Delegators can refer to the immutable operator of the validator, without
concern for the changing public key.

`ValidatorsByPubKey` is a secondary index that enables lookups for slashing.
When Tendermint reports evidence, it provides the validator address, so this
map is needed to find the operator.

`ValidatorsByPower` is a secondary index that provides a sorted list of
potential validators to quickly determine the current active set. Note 
that all validators where `Jailed` is true are not stored within this index.

The `Validator` holds the current state of the validator.

```golang
type Validator struct {
	OperatorAddr    sdk.ValAddress // address of the validator's operator; bech encoded in JSON
    ConsPubKey      crypto.PubKey  // Tendermint consensus pubkey of validator
    Jailed          bool           // has the validator been jailed?

    Status          sdk.BondStatus // validator status (bonded/unbonding/unbonded)
    Tokens          sdk.Int        // delegated tokens (incl. self-delegation)
    DelegatorShares sdk.Dec        // total shares issued to a validator's delegators

    Description Description  // description terms for the validator

    // Needed for ordering vals in the by-power key
	UnbondingHeight  int64     // if unbonding, height at which this validator has begun unbonding
	UnbondingMinTime time.Time // if unbonding, min time for the validator to complete unbonding

    Commission Commission // info about the validator's commission
}

Commission struct {
	Rate          sdk.Dec   // the commission rate charged to delegators
	MaxRate       sdk.Dec   // maximum commission rate which this validator can ever charge
	MaxChangeRate sdk.Dec   // maximum daily increase of the validator commission
	UpdateTime    time.Time // the last time the commission rate was changed
}

type Description struct {
    Moniker  string // name
    Identity string // optional identity signature (ex. UPort or Keybase)
    Website  string // optional website link
    Details  string // optional details
}
```

### Delegation

Delegations are identified by combining `DelegatorAddr` (the address of the delegator)
with the `ValidatorAddr` Delegators are indexed in the store as follows:

<<<<<<< HEAD
- Delegation: ` 0x31 | DelegatorAddr | ValidatorAddr -> amino(delegation)`
=======
- Delegation: ` 0x0A | DelegatorAddr | ValidatorAddr -> amino(delegation)`
>>>>>>> f65ae493

Atom holders may delegate coins to validators; under this circumstance their
funds are held in a `Delegation` data structure. It is owned by one
delegator, and is associated with the shares for one validator. The sender of
the transaction is the owner of the bond.

```golang
type Delegation struct {
<<<<<<< HEAD
	DelegatorAddr sdk.AccAddress 
	ValidatorAddr sdk.ValAddress 
=======
    DelegatorAddr sdk.AccAddress 
    ValidatorAddr sdk.ValAddress 
>>>>>>> f65ae493
    Shares        sdk.Dec        // delegation shares received
}
```

### UnbondingDelegation

Shares in a `Delegation` can be unbonded, but they must for some time exist as
an `UnbondingDelegation`, where shares can be reduced if Byzantine behavior is
detected.

`UnbondingDelegation` are indexed in the store as:

<<<<<<< HEAD
- UnbondingDelegation: ` 0x32 | DelegatorAddr | ValidatorAddr ->
   amino(unbondingDelegation)`
- UnbondingDelegationsFromValidator: ` 0x33 | ValidatorAddr | DelegatorAddr ->
=======
- UnbondingDelegationByDelegator: ` 0x0B | DelegatorAddr | ValidatorAddr ->
   amino(unbondingDelegation)`
- UnbondingDelegationByValOwner: ` 0x0C | ValidatorAddr | DelegatorAddr | ValidatorAddr ->
>>>>>>> f65ae493
   nil`

The first map here is used in queries, to lookup all unbonding delegations for
a given delegator, while the second map is used in slashing, to lookup all
unbonding delegations associated with a given validator that need to be
slashed.

A UnbondingDelegation object is created every time an unbonding is initiated.
k
```golang
type UnbondingDelegation struct {
<<<<<<< HEAD
	DelegatorAddr sdk.AccAddress             // delegator
	ValidatorAddr sdk.ValAddress             // validator unbonding from operator addr
	Entries       []UnbondingDelegationEntry // unbonding delegation entries
}

type UnbondingDelegationEntry struct {
	CreationHeight int64     // height which the unbonding took place
	CompletionTime time.Time // unix time for unbonding completion
	InitialBalance sdk.Coin  // atoms initially scheduled to receive at completion
	Balance        sdk.Coin  // atoms to receive at completion
=======
    DelegatorAddr sdk.AccAddress             // delegator
    ValidatorAddr sdk.ValAddress             // validator unbonding from operator addr
    Entries       []UnbondingDelegationEntry // unbonding delegation entries
}

type UnbondingDelegationEntry struct {
    CreationHeight int64     // height which the unbonding took place
    CompletionTime time.Time // unix time for unbonding completion
    InitialBalance sdk.Coin  // atoms initially scheduled to receive at completion
    Balance        sdk.Coin  // atoms to receive at completion
>>>>>>> f65ae493
}
```

### Redelegation

<<<<<<< HEAD
The bonded tokens worth of a `Delegation` may be instantly redelegated from a
source validator to a different validator (destination validator). However when
this occurs they must be tracked in a `Redelegation` object, whereby their
shares can be slashed if their tokens were found to contribute to Byzantine
behavior in the source validator.  This is tracked as moving a delegation from
a `ValidatorSrcAddr` to a `ValidatorDstAddr`.

`Redelegation` are indexed in the store as:

 - Redelegations: `0x34 | DelegatorAddr | ValidatorSrcAddr | ValidatorDstAddr -> amino(redelegation)`
 - RedelegationsBySrc: `0x35 | ValidatorSrcAddr | ValidatorDstAddr | DelegatorAddr -> nil`
 - RedelegationsByDst: `0x36 | ValidatorDstAddr | ValidatorSrcAddr | DelegatorAddr -> nil`

The first map here is used for queries, to lookup all redelegations for a given
delegator. The second map is used for slashing based on the `ValidatorSrcAddr`,
while the third map is for slashing based on the `ValidatorDstAddr`.
=======
Shares in a `Delegation` can be rebonded to a different validator, but they must
for some time exist as a `Redelegation`, where shares can be reduced if Byzantine
behavior is detected. This is tracked as moving a delegation from a `ValidatorSrcAddr`
to a `ValidatorDstAddr`.

`Redelegation` are indexed in the store as:

 - Redelegations: `0x0D | DelegatorAddr | ValidatorSrcAddr | ValidatorDstAddr ->
   amino(redelegation)`
 - RedelegationsBySrc: `0x0E | ValidatorSrcAddr | ValidatorDstAddr |
   DelegatorAddr -> nil`
 - RedelegationsByDst: `0x0F | ValidatorDstAddr | ValidatorSrcAddr | DelegatorAddr
   -> nil`

The first map here is used for queries, to lookup all redelegations for a given
delegator. The second map is used for slashing based on the `ValidatorSrcAddr`,
while the third map is for slashing based on the ToValOwnerAddr.
>>>>>>> f65ae493

A redelegation object is created every time a redelegation occurs. The
destination delegation of a redelegation may not itself undergo a new
redelegation until the original redelegation has been completed.

```golang
type Redelegation struct {
<<<<<<< HEAD
	DelegatorAddr    sdk.AccAddress      // delegator
	ValidatorSrcAddr sdk.ValAddress      // validator redelegation source operator addr
	ValidatorDstAddr sdk.ValAddress      // validator redelegation destination operator addr
	Entries          []RedelegationEntry // redelegation entries
}

type RedelegationEntry struct {
	CreationHeight int64     // height which the redelegation took place
	CompletionTime time.Time // unix time for redelegation completion
	InitialBalance sdk.Coin  // initial balance when redelegation started
	Balance        sdk.Coin  // current balance
	SharesSrc      sdk.Dec   // amount of source shares redelegating
	SharesDst      sdk.Dec   // amount of destination shares redelegating
=======
    DelegatorAddr    sdk.AccAddress      // delegator
    ValidatorSrcAddr sdk.ValAddress      // validator redelegation source operator addr
    ValidatorDstAddr sdk.ValAddress      // validator redelegation destination operator addr
    Entries          []RedelegationEntry // redelegation entries
}

type RedelegationEntry struct {
    CreationHeight int64     // height which the redelegation took place
    CompletionTime time.Time // unix time for redelegation completion
    InitialBalance sdk.Coin  // initial balance when redelegation started
    Balance        sdk.Coin  // current balance (current value held in destination validator)
    SharesSrc      sdk.Dec   // amount of source-validator shares removed by redelegation
    SharesDst      sdk.Dec   // amount of destination-validator shares created by redelegation
>>>>>>> f65ae493
}
```<|MERGE_RESOLUTION|>--- conflicted
+++ resolved
@@ -97,11 +97,7 @@
 Delegations are identified by combining `DelegatorAddr` (the address of the delegator)
 with the `ValidatorAddr` Delegators are indexed in the store as follows:
 
-<<<<<<< HEAD
 - Delegation: ` 0x31 | DelegatorAddr | ValidatorAddr -> amino(delegation)`
-=======
-- Delegation: ` 0x0A | DelegatorAddr | ValidatorAddr -> amino(delegation)`
->>>>>>> f65ae493
 
 Atom holders may delegate coins to validators; under this circumstance their
 funds are held in a `Delegation` data structure. It is owned by one
@@ -110,13 +106,8 @@
 
 ```golang
 type Delegation struct {
-<<<<<<< HEAD
-	DelegatorAddr sdk.AccAddress 
-	ValidatorAddr sdk.ValAddress 
-=======
     DelegatorAddr sdk.AccAddress 
     ValidatorAddr sdk.ValAddress 
->>>>>>> f65ae493
     Shares        sdk.Dec        // delegation shares received
 }
 ```
@@ -129,15 +120,9 @@
 
 `UnbondingDelegation` are indexed in the store as:
 
-<<<<<<< HEAD
 - UnbondingDelegation: ` 0x32 | DelegatorAddr | ValidatorAddr ->
    amino(unbondingDelegation)`
 - UnbondingDelegationsFromValidator: ` 0x33 | ValidatorAddr | DelegatorAddr ->
-=======
-- UnbondingDelegationByDelegator: ` 0x0B | DelegatorAddr | ValidatorAddr ->
-   amino(unbondingDelegation)`
-- UnbondingDelegationByValOwner: ` 0x0C | ValidatorAddr | DelegatorAddr | ValidatorAddr ->
->>>>>>> f65ae493
    nil`
 
 The first map here is used in queries, to lookup all unbonding delegations for
@@ -146,21 +131,9 @@
 slashed.
 
 A UnbondingDelegation object is created every time an unbonding is initiated.
-k
+
 ```golang
 type UnbondingDelegation struct {
-<<<<<<< HEAD
-	DelegatorAddr sdk.AccAddress             // delegator
-	ValidatorAddr sdk.ValAddress             // validator unbonding from operator addr
-	Entries       []UnbondingDelegationEntry // unbonding delegation entries
-}
-
-type UnbondingDelegationEntry struct {
-	CreationHeight int64     // height which the unbonding took place
-	CompletionTime time.Time // unix time for unbonding completion
-	InitialBalance sdk.Coin  // atoms initially scheduled to receive at completion
-	Balance        sdk.Coin  // atoms to receive at completion
-=======
     DelegatorAddr sdk.AccAddress             // delegator
     ValidatorAddr sdk.ValAddress             // validator unbonding from operator addr
     Entries       []UnbondingDelegationEntry // unbonding delegation entries
@@ -171,13 +144,11 @@
     CompletionTime time.Time // unix time for unbonding completion
     InitialBalance sdk.Coin  // atoms initially scheduled to receive at completion
     Balance        sdk.Coin  // atoms to receive at completion
->>>>>>> f65ae493
 }
 ```
 
 ### Redelegation
 
-<<<<<<< HEAD
 The bonded tokens worth of a `Delegation` may be instantly redelegated from a
 source validator to a different validator (destination validator). However when
 this occurs they must be tracked in a `Redelegation` object, whereby their
@@ -194,25 +165,6 @@
 The first map here is used for queries, to lookup all redelegations for a given
 delegator. The second map is used for slashing based on the `ValidatorSrcAddr`,
 while the third map is for slashing based on the `ValidatorDstAddr`.
-=======
-Shares in a `Delegation` can be rebonded to a different validator, but they must
-for some time exist as a `Redelegation`, where shares can be reduced if Byzantine
-behavior is detected. This is tracked as moving a delegation from a `ValidatorSrcAddr`
-to a `ValidatorDstAddr`.
-
-`Redelegation` are indexed in the store as:
-
- - Redelegations: `0x0D | DelegatorAddr | ValidatorSrcAddr | ValidatorDstAddr ->
-   amino(redelegation)`
- - RedelegationsBySrc: `0x0E | ValidatorSrcAddr | ValidatorDstAddr |
-   DelegatorAddr -> nil`
- - RedelegationsByDst: `0x0F | ValidatorDstAddr | ValidatorSrcAddr | DelegatorAddr
-   -> nil`
-
-The first map here is used for queries, to lookup all redelegations for a given
-delegator. The second map is used for slashing based on the `ValidatorSrcAddr`,
-while the third map is for slashing based on the ToValOwnerAddr.
->>>>>>> f65ae493
 
 A redelegation object is created every time a redelegation occurs. The
 destination delegation of a redelegation may not itself undergo a new
@@ -220,21 +172,6 @@
 
 ```golang
 type Redelegation struct {
-<<<<<<< HEAD
-	DelegatorAddr    sdk.AccAddress      // delegator
-	ValidatorSrcAddr sdk.ValAddress      // validator redelegation source operator addr
-	ValidatorDstAddr sdk.ValAddress      // validator redelegation destination operator addr
-	Entries          []RedelegationEntry // redelegation entries
-}
-
-type RedelegationEntry struct {
-	CreationHeight int64     // height which the redelegation took place
-	CompletionTime time.Time // unix time for redelegation completion
-	InitialBalance sdk.Coin  // initial balance when redelegation started
-	Balance        sdk.Coin  // current balance
-	SharesSrc      sdk.Dec   // amount of source shares redelegating
-	SharesDst      sdk.Dec   // amount of destination shares redelegating
-=======
     DelegatorAddr    sdk.AccAddress      // delegator
     ValidatorSrcAddr sdk.ValAddress      // validator redelegation source operator addr
     ValidatorDstAddr sdk.ValAddress      // validator redelegation destination operator addr
@@ -248,6 +185,5 @@
     Balance        sdk.Coin  // current balance (current value held in destination validator)
     SharesSrc      sdk.Dec   // amount of source-validator shares removed by redelegation
     SharesDst      sdk.Dec   // amount of destination-validator shares created by redelegation
->>>>>>> f65ae493
 }
 ```