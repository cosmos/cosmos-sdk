# Validator Setup

<<<<<<< HEAD
Before setting up your validator node, make sure you've already gone through the [Full Node Setup](/docs/getting-started/full-node.md) guide.
=======
::: warning Current Testnet
The current testnet is `gaia-7005`.
:::

Before setting up your validator node, make sure you've already gone through the [Full Node Setup](/getting-started/full-node.md) guide.
>>>>>>> 0adbd60d

## Running a Validator Node

[Validators](/validators/overview.md) are responsible for committing new blocks to the blockchain through voting. A validator's stake is slashed if they become unavailable, double sign a transaction, or don't cast their votes. Please read about [Sentry Node Architecture](/validators/validator-faq.md#how-can-validators-protect-themselves-from-denial-of-service-attacks) to protect your node from DDOS attacks and to ensure high-availability.

::: danger Warning
If you want to become a validator for the Hub's `mainnet`, you should [research security](/validators/security.md).
:::

### Create Your Validator

Your `cosmosvalpub` can be used to create a new validator by staking tokens. You can find your validator pubkey by running:

```bash
gaiad tendermint show-validator
```

Next, craft your `gaiacli stake create-validator` command:

::: warning Note
Don't use more `steak` thank you have! You can always get more by using the [Faucet](https://faucetcosmos.network/)!
:::

```bash
gaiacli stake create-validator \
  --amount=5steak \
  --pubkey=$(gaiad tendermint show-validator) \
  --address-validator=<account_cosmosaccaddr>
  --moniker="choose a moniker" \
  --chain-id=gaia-7005 \
  --name=<key_name>
```

### Edit Validator Description

You can edit your validator's public description. This info is to identify your validator, and will be relied on by delegators to decide which validators to stake to. Make sure to provide input for every flag below, otherwise the field will default to empty (`--moniker` defaults to the machine name).

The `--identity` can be used as to verify identity with systems like Keybase or UPort. When using with Keybase `--identity` should be populated with a 16-digit string that is generated with a [keybase.io](https://keybase.io) account. It's a cryptographically secure method of verifying your identity across multiple online networks. The Keybase API allows us to retrieve your Keybase avatar. This is how you can add a logo to your validator profile.

```bash
gaiacli stake edit-validator
  --address-validator=<account_cosmosaccaddr>
  --moniker="choose a moniker" \
  --website="https://cosmos.network" \
  --identity=6A0D65E29A4CBC8E
  --details="To infinity and beyond!"
  --chain-id=gaia-7005 \
  --name=<key_name>
```

### View Validator Description

View the validator's information with this command:

```bash
gaiacli stake validator \
  --address-validator=<account_cosmosaccaddr> \
  --chain-id=gaia-7005
```

### Confirm Your Validator is Running

Your validator is active if the following command returns anything:

```bash
gaiacli advanced tendermint validator-set | grep "$(gaiad tendermint show-validator)"
```

You should also be able to see your validator on the [Explorer](https://explorecosmos.network/validators). You are looking for the `bech32` encoded `address` in the `~/.gaiad/config/priv_validator.json` file.


::: warning Note
To be in the validator set, you need to have more total voting power than the 100th validator.
:::

## Common Problems

### Problem #1: My validator has `voting_power: 0`

Your validator has become auto-unbonded. In `gaia-7005`, we unbond validators if they do not vote on `50` of the last `100` blocks. Since blocks are proposed every ~2 seconds, a validator unresponsive for ~100 seconds will become unbonded. This usually happens when your `gaiad` process crashes.

Here's how you can return the voting power back to your validator. First, if `gaiad` is not running, start it up again:

```bash
gaiad start
```

Wait for your full node to catch up to the latest block. Next, run the following command. Note that `<cosmosaccaddr>` is the address of your validator account, and `<name>` is the name of the validator account. You can find this info by running `gaiacli keys list`.

```bash
gaiacli stake unrevoke <cosmosaccaddr> --chain-id=gaia-7005 --name=<name>
```

::: danger Warning
If you don't wait for `gaiad` to sync before running `unrevoke`, you will receive an error message telling you your validator is still jailed.
:::

Lastly, check your validator again to see if your voting power is back.

```bash
gaiacli status
```

You may notice that your voting power is less than it used to be. That's because you got slashed for downtime!

### Problem #2: My `gaiad` crashes because of `too many open files`

The default number of files Linux can open (per-process) is `1024`. `gaiad` is known to open more than `1024` files. This causes the process to crash. A quick fix is to run `ulimit -n 4096` (increase the number of open files allowed) and then restart the process with `gaiad start`. If you are using `systemd` or another process manager to launch `gaiad` this may require some configuration at that level. A sample `systemd` file to fix this issue is below:

```toml
# /etc/systemd/system/gaiad.service
[Unit]
Description=Cosmos Gaia Node
After=network.target

[Service]
Type=simple
User=ubuntu
WorkingDirectory=/home/ubuntu
ExecStart=/home/ubuntu/go/bin/gaiad start
Restart=on-failure
RestartSec=3
LimitNOFILE=4096

[Install]
WantedBy=multi-user.target
```<|MERGE_RESOLUTION|>--- conflicted
+++ resolved
@@ -1,14 +1,10 @@
 # Validator Setup
 
-<<<<<<< HEAD
-Before setting up your validator node, make sure you've already gone through the [Full Node Setup](/docs/getting-started/full-node.md) guide.
-=======
 ::: warning Current Testnet
 The current testnet is `gaia-7005`.
 :::
 
-Before setting up your validator node, make sure you've already gone through the [Full Node Setup](/getting-started/full-node.md) guide.
->>>>>>> 0adbd60d
+Before setting up your validator node, make sure you've already gone through the [Full Node Setup](/docs/getting-started/full-node.md) guide.
 
 ## Running a Validator Node
 
