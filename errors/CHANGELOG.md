<!--
Guiding Principles:

Changelogs are for humans, not machines.
There should be an entry for every single version.
The same types of changes should be grouped.
Versions and sections should be linkable.
The latest version comes first.
The release date of each version is displayed.
Mention whether you follow Semantic Versioning.

Usage:

Change log entries are to be added to the Unreleased section under the
appropriate stanza (see below). Each entry should ideally include a tag and
the Github issue reference in the following format:

* (<tag>) [#<issue-number>] Changelog message.

Types of changes (Stanzas):

"Features" for new features.
"Improvements" for changes in existing functionality.
"Deprecated" for soon-to-be removed features.
"Bug Fixes" for any bug fixes.
"API Breaking" for breaking exported APIs used by developers building on SDK.
Ref: https://keepachangelog.com/en/1.0.0/
-->

# Changelog

## [Unreleased]

<<<<<<< HEAD
## [v2.0.0](https://github.com/cosmos/cosmos-sdk/releases/tag/errors/%2Fv2.0.0)

### API Breaking Changes

* [#20402](https://github.com/cosmos/cosmos-sdk/pull/20402) Remove Grpc error codes from the error package. This is done in order to keep the dependency graph of errors minimal
* [#20539](https://github.com/cosmos/cosmos-sdk/pull/20539) Removes `IsOf`, `Recover`, `WithType` and wrapped error. The errors package uses the go std library errors. It provides a `Wrap` and `Wrapf` to help in the migration from v1 to v2. 
=======
## [v1.0.2](https://github.com/cosmos/cosmos-sdk/releases/tag/errors%2Fv1.0.2)

### Improvements 

* [#23901](https://github.com/cosmos/cosmos-sdk/pull/23901) Minor dependency improvements.
>>>>>>> 4f445ed9

## [v1.0.1](https://github.com/cosmos/cosmos-sdk/releases/tag/errors%2Fv1.0.1)

### Improvements

* [#18918](https://github.com/cosmos/cosmos-sdk/pull/18918) Improve `IsOf` by returning earlier when the checked error is nil.

## [v1.0.0](https://github.com/cosmos/cosmos-sdk/releases/tag/errors%2Fv1.0.0)

### Features

* [#15989](https://github.com/cosmos/cosmos-sdk/pull/15989) Add `ErrStopIterating` for modules to use for breaking out of iteration.
* [#10779](https://github.com/cosmos/cosmos-sdk/pull/10779) Import code from the `github.com/cosmos/cosmos-sdk/types/errors` package.
* [#11274](https://github.com/cosmos/cosmos-sdk/pull/11274) Add `RegisterWithGRPCCode` function to associate a gRPC error code with errors.

### Improvements

* [#11762](https://github.com/cosmos/cosmos-sdk/pull/11762) Improve error messages.

### API Breaking

* [#11274](https://github.com/cosmos/cosmos-sdk/pull/11274) `New` now is an alias for `Register` and should only be used in initialization code.

### Bug Fixes

* [#11714](https://github.com/cosmos/cosmos-sdk/pull/11714) Add wrapped error messages in `GRPCStatus()`<|MERGE_RESOLUTION|>--- conflicted
+++ resolved
@@ -31,20 +31,11 @@
 
 ## [Unreleased]
 
-<<<<<<< HEAD
-## [v2.0.0](https://github.com/cosmos/cosmos-sdk/releases/tag/errors/%2Fv2.0.0)
-
-### API Breaking Changes
-
-* [#20402](https://github.com/cosmos/cosmos-sdk/pull/20402) Remove Grpc error codes from the error package. This is done in order to keep the dependency graph of errors minimal
-* [#20539](https://github.com/cosmos/cosmos-sdk/pull/20539) Removes `IsOf`, `Recover`, `WithType` and wrapped error. The errors package uses the go std library errors. It provides a `Wrap` and `Wrapf` to help in the migration from v1 to v2. 
-=======
 ## [v1.0.2](https://github.com/cosmos/cosmos-sdk/releases/tag/errors%2Fv1.0.2)
 
 ### Improvements 
 
 * [#23901](https://github.com/cosmos/cosmos-sdk/pull/23901) Minor dependency improvements.
->>>>>>> 4f445ed9
 
 ## [v1.0.1](https://github.com/cosmos/cosmos-sdk/releases/tag/errors%2Fv1.0.1)
 
