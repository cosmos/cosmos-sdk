package errors

import (
	"fmt"
)

// UndefinedCodespace when we explicitly declare no codespace
const UndefinedCodespace = "undefined"

var (

	// ErrStopIterating is used to break out of an iteration
	ErrStopIterating = Register(UndefinedCodespace, 2, "stop iterating")

	// ErrPanic should only be set when we recovering from a panic
	ErrPanic = Register(UndefinedCodespace, 111222, "panic")
)

// Register returns an error instance that should be used as the base for
// creating error instances during runtime.
//
// Popular root errors are declared in this package, but extensions may want to
// declare custom codes. This function ensures that no error code is used
// twice. Attempt to reuse an error code results in panic.
//
// Use this function only during a program startup phase.
func Register(codespace string, code uint32, description string) *Error {
	if e := getUsed(codespace, code); e != nil {
		panic(fmt.Sprintf("error with code %d is already registered: %q", code, e.desc))
	}

	err := &Error{codespace: codespace, code: code, desc: description}
	setUsed(err)

	return err
}

// usedCodes is keeping track of used codes to ensure their uniqueness. No two
// error instances should share the same (codespace, code) tuple.
var usedCodes = map[string]*Error{}

func errorID(codespace string, code uint32) string {
	return fmt.Sprintf("%s:%d", codespace, code)
}

func getUsed(codespace string, code uint32) *Error {
	return usedCodes[errorID(codespace, code)]
}

func setUsed(err *Error) {
	usedCodes[errorID(err.codespace, err.code)] = err
}

// ABCIError will resolve an error code/log from an abci result into
// an error message. If the code is registered, it will map it back to
// the canonical error, so we can do eg. ErrNotFound.Is(err) on something
// we get back from an external API.
//
// This should *only* be used in clients, not in the server side.
// The server (abci app / blockchain) should only refer to registered errors
func ABCIError(codespace string, code uint32, log string) error {
	if e := getUsed(codespace, code); e != nil {
		return fmt.Errorf("%s: %w", log, e)
	}
	// This is a unique error, will never match on .Is()
	// Use Wrap here to get a stack trace
	return fmt.Errorf("%s: %w", log, &Error{codespace: codespace, code: code, desc: "unknown"})
}

// Error represents a root error.
//
// Weave framework is using root error to categorize issues. Each instance
// created during the runtime should wrap one of the declared root errors. This
// allows error tests and returning all errors to the client in a safe manner.
//
// All popular root errors are declared in this package. If an extension has to
// declare a custom root error, always use Register function to ensure
// error code uniqueness.
type Error struct {
	codespace string
	code      uint32
	desc      string
}

// New is an alias for Register.
func New(codespace string, code uint32, desc string) *Error {
	return Register(codespace, code, desc)
}

func (e Error) Error() string {
	return e.desc
}

func (e Error) ABCICode() uint32 {
	return e.code
}

func (e Error) Codespace() string {
	return e.codespace
}

// Wrap extends given error with an additional information.
//
// If the wrapped error does not provide ABCICode method (ie. stdlib errors),
// it will be labeled as internal error.
//
// If err is nil, this returns nil, avoiding the need for an if statement when
// wrapping an error returned at the end of a function
func Wrap(err error, description string) error {
	if err == nil {
		return nil
	}

	return fmt.Errorf("%s: %w", description, err)
}

// Wrapf extends given error with an additional information.
//
// This function works like Wrap function with additional functionality of
// formatting the input as specified.
func Wrapf(err error, format string, args ...interface{}) error {
	desc := fmt.Sprintf(format, args...)
	return Wrap(err, desc)
<<<<<<< HEAD
=======
}

type wrappedError struct {
	// This error layer description.
	msg string
	// The underlying error that triggered this one.
	parent error
}

func (e *wrappedError) Error() string {
	return fmt.Sprintf("%s: %s", e.msg, e.parent.Error())
}

func (e *wrappedError) Cause() error {
	return e.parent
}

// Is reports whether any error in e's chain matches a target.
func (e *wrappedError) Is(target error) bool {
	if e == target {
		return true
	}

	w := e.Cause()
	for {
		if w == target {
			return true
		}

		x, ok := w.(causer)
		if ok {
			w = x.Cause()
		}
		if x == nil {
			return false
		}
	}
}

// Unwrap implements the built-in errors.Unwrap
func (e *wrappedError) Unwrap() error {
	return e.parent
}

// GRPCStatus gets the gRPC status from the wrapped error or returns an unknown gRPC status.
func (e *wrappedError) GRPCStatus() *grpcstatus.Status {
	w := e.Cause()
	for {
		if hasStatus, ok := w.(interface {
			GRPCStatus() *grpcstatus.Status
		}); ok {
			status := hasStatus.GRPCStatus()
			return grpcstatus.New(status.Code(), fmt.Sprintf("%s: %s", status.Message(), e.msg))
		}

		x, ok := w.(causer)
		if ok {
			w = x.Cause()
		}
		if x == nil {
			return grpcstatus.New(grpccodes.Unknown, e.msg)
		}
	}
}

// Recover captures a panic and stop its propagation. If panic happens it is
// transformed into a ErrPanic instance and assigned to given error. Call this
// function using defer in order to work as expected.
func Recover(err *error) {
	if r := recover(); r != nil {
		*err = Wrapf(ErrPanic, "%v", r)
	}
}

// WithType is a helper to augment an error with a corresponding type message
func WithType(err error, obj interface{}) error {
	return Wrap(err, fmt.Sprintf("%T", obj))
}

// IsOf checks if a received error is caused by one of the target errors.
// It extends the errors.Is functionality to a list of errors.
func IsOf(received error, targets ...error) bool {
	if received == nil {
		return false
	}
	for _, t := range targets {
		if errors.Is(received, t) {
			return true
		}
	}
	return false
}

// causer is an interface implemented by an error that supports wrapping. Use
// it to test if an error wraps another error instance.
type causer interface {
	Cause() error
}

type unpacker interface {
	Unpack() []error
>>>>>>> 4f445ed9
}<|MERGE_RESOLUTION|>--- conflicted
+++ resolved
@@ -2,12 +2,19 @@
 
 import (
 	"fmt"
+	"reflect"
+
+	"github.com/pkg/errors"
+	grpccodes "google.golang.org/grpc/codes"
+	grpcstatus "google.golang.org/grpc/status"
 )
 
 // UndefinedCodespace when we explicitly declare no codespace
 const UndefinedCodespace = "undefined"
 
 var (
+	// errInternal should never be exposed, but we reserve this code for non-specified errors
+	errInternal = Register(UndefinedCodespace, 1, "internal")
 
 	// ErrStopIterating is used to break out of an iteration
 	ErrStopIterating = Register(UndefinedCodespace, 2, "stop iterating")
@@ -25,11 +32,18 @@
 //
 // Use this function only during a program startup phase.
 func Register(codespace string, code uint32, description string) *Error {
+	return RegisterWithGRPCCode(codespace, code, grpccodes.Unknown, description)
+}
+
+// RegisterWithGRPCCode is a version of Register that associates a gRPC error
+// code with a registered error.
+func RegisterWithGRPCCode(codespace string, code uint32, grpcCode grpccodes.Code, description string) *Error {
+	// TODO - uniqueness is (codespace, code) combo
 	if e := getUsed(codespace, code); e != nil {
 		panic(fmt.Sprintf("error with code %d is already registered: %q", code, e.desc))
 	}
 
-	err := &Error{codespace: codespace, code: code, desc: description}
+	err := &Error{codespace: codespace, code: code, desc: description, grpcCode: grpcCode}
 	setUsed(err)
 
 	return err
@@ -60,11 +74,11 @@
 // The server (abci app / blockchain) should only refer to registered errors
 func ABCIError(codespace string, code uint32, log string) error {
 	if e := getUsed(codespace, code); e != nil {
-		return fmt.Errorf("%s: %w", log, e)
+		return Wrap(e, log)
 	}
 	// This is a unique error, will never match on .Is()
 	// Use Wrap here to get a stack trace
-	return fmt.Errorf("%s: %w", log, &Error{codespace: codespace, code: code, desc: "unknown"})
+	return Wrap(&Error{codespace: codespace, code: code, desc: "unknown"}, log)
 }
 
 // Error represents a root error.
@@ -80,6 +94,7 @@
 	codespace string
 	code      uint32
 	desc      string
+	grpcCode  grpccodes.Code
 }
 
 // New is an alias for Register.
@@ -99,19 +114,85 @@
 	return e.codespace
 }
 
+// Is check if given error instance is of a given kind/type. This involves
+// unwrapping given error using the Cause method if available.
+func (e *Error) Is(err error) bool {
+	// Reflect usage is necessary to correctly compare with
+	// a nil implementation of an error.
+	if e == nil {
+		return isNilErr(err)
+	}
+
+	for {
+		if err == e {
+			return true
+		}
+
+		// If this is a collection of errors, this function must return
+		// true if at least one from the group match.
+		if u, ok := err.(unpacker); ok {
+			for _, er := range u.Unpack() {
+				if e.Is(er) {
+					return true
+				}
+			}
+		}
+
+		if c, ok := err.(causer); ok {
+			err = c.Cause()
+		} else {
+			return false
+		}
+	}
+}
+
+// Wrap extends this error with an additional information.
+// It's a handy function to call Wrap with sdk errors.
+func (e *Error) Wrap(desc string) error { return Wrap(e, desc) }
+
+// Wrapf extends this error with an additional information.
+// It's a handy function to call Wrapf with sdk errors.
+func (e *Error) Wrapf(desc string, args ...interface{}) error { return Wrapf(e, desc, args...) }
+
+func (e *Error) GRPCStatus() *grpcstatus.Status {
+	return grpcstatus.Newf(e.grpcCode, "codespace %s code %d: %s", e.codespace, e.code, e.desc)
+}
+
+func isNilErr(err error) bool {
+	// Reflect usage is necessary to correctly compare with
+	// a nil implementation of an error.
+	if err == nil {
+		return true
+	}
+	if reflect.ValueOf(err).Kind() == reflect.Struct {
+		return false
+	}
+	return reflect.ValueOf(err).IsNil()
+}
+
 // Wrap extends given error with an additional information.
 //
 // If the wrapped error does not provide ABCICode method (ie. stdlib errors),
 // it will be labeled as internal error.
 //
 // If err is nil, this returns nil, avoiding the need for an if statement when
-// wrapping an error returned at the end of a function
+// wrapping a error returned at the end of a function
 func Wrap(err error, description string) error {
 	if err == nil {
 		return nil
 	}
 
-	return fmt.Errorf("%s: %w", description, err)
+	// If this error does not carry the stacktrace information yet, attach
+	// one. This should be done only once per error at the lowest frame
+	// possible (most inner wrap).
+	if stackTrace(err) == nil {
+		err = errors.WithStack(err)
+	}
+
+	return &wrappedError{
+		parent: err,
+		msg:    description,
+	}
 }
 
 // Wrapf extends given error with an additional information.
@@ -121,8 +202,6 @@
 func Wrapf(err error, format string, args ...interface{}) error {
 	desc := fmt.Sprintf(format, args...)
 	return Wrap(err, desc)
-<<<<<<< HEAD
-=======
 }
 
 type wrappedError struct {
@@ -224,5 +303,4 @@
 
 type unpacker interface {
 	Unpack() []error
->>>>>>> 4f445ed9
 }