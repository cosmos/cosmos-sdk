--- conflicted
+++ resolved
@@ -244,10 +244,7 @@
 	return e.parent
 }
 
-<<<<<<< HEAD
-=======
 // GRPCStatus gets the gRPC status from the wrapped error or returns an unknown gRPC status.
->>>>>>> d3163b89
 func (e *wrappedError) GRPCStatus() *grpcstatus.Status {
 	w := e.Cause()
 	for {
