--- conflicted
+++ resolved
@@ -90,56 +90,16 @@
 
 // Custom tx codec
 func MakeCodec() *wire.Codec {
-<<<<<<< HEAD
-	const msgTypeSend = 0x1
-	const msgTypeIBCSend = 0x2
-	const msgTypeIssue = 0x3
-	const msgTypeQuiz = 0x4
-	const msgTypeSetTrend = 0x5
-	const msgTypeOpenChannel = 0x6
-	const msgTypeUpdateChannel = 0x7
-	const msgTypeReceive = 0x8
-	const msgTypeBondMsg = 0x9
-	const msgTypeUnbondMsg = 0x10
-	var _ = oldwire.RegisterInterface(
-		struct{ sdk.Msg }{},
-		oldwire.ConcreteType{bank.SendMsg{}, msgTypeSend},
-		oldwire.ConcreteType{bank.IBCSendMsg{}, msgTypeIBCSend},
-		oldwire.ConcreteType{bank.IssueMsg{}, msgTypeIssue},
-		oldwire.ConcreteType{ibc.OpenChannelMsg{}, msgTypeOpenChannel},
-		oldwire.ConcreteType{ibc.UpdateChannelMsg{}, msgTypeUpdateChannel},
-		oldwire.ConcreteType{ibc.ReceiveMsg{}, msgTypeReceive},
-		oldwire.ConcreteType{simplestake.BondMsg{}, msgTypeBondMsg},
-		oldwire.ConcreteType{simplestake.UnbondMsg{}, msgTypeUnbondMsg},
-	)
-
-	const accTypeApp = 0x1
-	var _ = oldwire.RegisterInterface(
-		struct{ sdk.Account }{},
-		oldwire.ConcreteType{&types.AppAccount{}, accTypeApp},
-	)
-
-	const payTypeSend = 0x1
-	var _ = oldwire.RegisterInterface(
-		struct{ ibc.Payload }{},
-		oldwire.ConcreteType{bank.SendPayload{}, payTypeSend},
-	)
-
-	cdc := wire.NewCodec()
-
-	// cdc.RegisterInterface((*sdk.Msg)(nil), nil)
-	// bank.RegisterWire(cdc)   // Register bank.[SendMsg,IssueMsg] types.
-	// crypto.RegisterWire(cdc) // Register crypto.[PubKey,PrivKey,Signature] types.
-	// ibc.RegisterWire(cdc) // Register ibc.[IBCTransferMsg, IBCReceiveMsg] types.
-=======
 	var cdc = wire.NewCodec()
 
 	// Register Msgs
 	cdc.RegisterInterface((*sdk.Msg)(nil), nil)
 	cdc.RegisterConcrete(bank.SendMsg{}, "basecoin/Send", nil)
+	cdc.RegisterConcrete(bank.IBCSendMsg{}, "basecoin/IBCSend", nil)
 	cdc.RegisterConcrete(bank.IssueMsg{}, "basecoin/Issue", nil)
-	cdc.RegisterConcrete(ibc.IBCTransferMsg{}, "basecoin/IBCTransferMsg", nil)
-	cdc.RegisterConcrete(ibc.IBCReceiveMsg{}, "basecoin/IBCReceiveMsg", nil)
+	cdc.RegisterConcrete(ibc.OpenChannelMsg{}, "basecoin/OpenChannel", nil)
+	cdc.RegisterConcrete(ibc.UpdateChannelMsg{}, "basecoin/UpdateChannel", nil)
+	cdc.RegisterConcrete(ibc.ReceiveMsg{}, "basecoin/Receive", nil)
 	cdc.RegisterConcrete(simplestake.BondMsg{}, "basecoin/BondMsg", nil)
 	cdc.RegisterConcrete(simplestake.UnbondMsg{}, "basecoin/UnbondMsg", nil)
 
@@ -147,10 +107,13 @@
 	cdc.RegisterInterface((*sdk.Account)(nil), nil)
 	cdc.RegisterConcrete(&types.AppAccount{}, "basecoin/Account", nil)
 
-	// Register crypto.
+	// Register Payload
+	cdc.RegisterInterface((*ibc.Payload)(nil), nil)
+	cdc.RegisterConcrete(bank.SendPayload{}, "basecoin/payload/Send", nil)
+
+	// Register crypto
 	wire.RegisterCrypto(cdc)
 
->>>>>>> 8ed15f7e
 	return cdc
 }
 
