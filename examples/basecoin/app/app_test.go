package app

import (
	"encoding/json"
	"fmt"
	"os"
	"testing"

	"github.com/stretchr/testify/assert"
	"github.com/stretchr/testify/require"

	"github.com/cosmos/cosmos-sdk/examples/basecoin/types"
	sdk "github.com/cosmos/cosmos-sdk/types"
	"github.com/cosmos/cosmos-sdk/x/auth"
	"github.com/cosmos/cosmos-sdk/x/bank"
	// ibc "github.com/cosmos/cosmos-sdk/x/ibc/types"

	abci "github.com/tendermint/abci/types"
	crypto "github.com/tendermint/go-crypto"
	dbm "github.com/tendermint/tmlibs/db"
	"github.com/tendermint/tmlibs/log"
)

// Construct some global addrs and txs for tests.
var (
	chainID = "" // TODO

	accName = "foobart"

	priv1     = crypto.GenPrivKeyEd25519()
	addr1     = priv1.PubKey().Address()
	priv2     = crypto.GenPrivKeyEd25519()
	addr2     = priv2.PubKey().Address()
	addr3     = crypto.GenPrivKeyEd25519().PubKey().Address()
	priv4     = crypto.GenPrivKeyEd25519()
	addr4     = priv4.PubKey().Address()
	coins     = sdk.Coins{{"foocoin", 10}}
	halfCoins = sdk.Coins{{"foocoin", 5}}
	manyCoins = sdk.Coins{{"foocoin", 1}, {"barcoin", 1}}
	fee       = sdk.StdFee{
		sdk.Coins{{"foocoin", 0}},
		0,
	}

	sendMsg1 = bank.SendMsg{
		Inputs:  []bank.Input{bank.NewInput(addr1, coins)},
		Outputs: []bank.Output{bank.NewOutput(addr2, coins)},
	}

	sendMsg2 = bank.SendMsg{
		Inputs: []bank.Input{bank.NewInput(addr1, coins)},
		Outputs: []bank.Output{
			bank.NewOutput(addr2, halfCoins),
			bank.NewOutput(addr3, halfCoins),
		},
	}

	sendMsg3 = bank.SendMsg{
		Inputs: []bank.Input{
			bank.NewInput(addr1, coins),
			bank.NewInput(addr4, coins),
		},
		Outputs: []bank.Output{
			bank.NewOutput(addr2, coins),
			bank.NewOutput(addr3, coins),
		},
	}

	sendMsg4 = bank.SendMsg{
		Inputs: []bank.Input{
			bank.NewInput(addr2, coins),
		},
		Outputs: []bank.Output{
			bank.NewOutput(addr1, coins),
		},
	}

	sendMsg5 = bank.SendMsg{
		Inputs: []bank.Input{
			bank.NewInput(addr1, manyCoins),
		},
		Outputs: []bank.Output{
			bank.NewOutput(addr2, manyCoins),
		},
	}
)

func loggerAndDBs() (log.Logger, map[string]dbm.DB) {
	logger := log.NewTMLogger(log.NewSyncWriter(os.Stdout)).With("module", "sdk/app")
	dbs := map[string]dbm.DB{
		"main":    dbm.NewMemDB(),
		"acc":     dbm.NewMemDB(),
		"ibc":     dbm.NewMemDB(),
		"staking": dbm.NewMemDB(),
	}
	return logger, dbs
}

func newBasecoinApp() *BasecoinApp {
	logger, dbs := loggerAndDBs()
	return NewBasecoinApp(logger, dbs)
}

func setGenesisAccounts(bapp *BasecoinApp, accs ...auth.BaseAccount) error {
	genaccs := make([]*types.GenesisAccount, len(accs))
	for i, acc := range accs {
		genaccs[i] = types.NewGenesisAccount(&types.AppAccount{acc, accName})
	}

	genesisState := types.GenesisState{
		Accounts: genaccs,
	}

	stateBytes, err := json.MarshalIndent(genesisState, "", "\t")
	if err != nil {
		return err
	}

	// Initialize the chain
	vals := []abci.Validator{}
	bapp.InitChain(abci.RequestInitChain{vals, stateBytes})
	bapp.Commit()

	return nil
}

//_______________________________________________________________________

func TestMsgs(t *testing.T) {
	bapp := newBasecoinApp()

	msgs := []struct {
		msg sdk.Msg
	}{
		{sendMsg1},
	}

	for i, m := range msgs {
		// Run a CheckDeliver
		SignCheckDeliver(t, bapp, m.msg, []int64{int64(i)}, false, priv1)
	}
}

func TestSortGenesis(t *testing.T) {
	logger, dbs := loggerAndDBs()
	bapp := NewBasecoinApp(logger, dbs)

	// Note the order: the coins are unsorted!
	coinDenom1, coinDenom2 := "foocoin", "barcoin"

	genState := fmt.Sprintf(`{
      "accounts": [{
        "address": "%s",
        "coins": [
          {
            "denom": "%s",
            "amount": 10
          },
          {
            "denom": "%s",
            "amount": 20
          }
        ]
      }]
    }`, addr1.String(), coinDenom1, coinDenom2)

	// Initialize the chain
	vals := []abci.Validator{}
	bapp.InitChain(abci.RequestInitChain{vals, []byte(genState)})
	bapp.Commit()

	// Unsorted coins means invalid
	err := sendMsg5.ValidateBasic()
	require.Equal(t, sdk.CodeInvalidCoins, err.ABCICode(), err.ABCILog())

	// Sort coins, should be valid
	sendMsg5.Inputs[0].Coins.Sort()
	sendMsg5.Outputs[0].Coins.Sort()
	err = sendMsg5.ValidateBasic()
	require.Nil(t, err)

	// Ensure we can send
	SignCheckDeliver(t, bapp, sendMsg5, []int64{0}, true, priv1)
}

func TestGenesis(t *testing.T) {
	logger, dbs := loggerAndDBs()
	bapp := NewBasecoinApp(logger, dbs)

	// Construct some genesis bytes to reflect basecoin/types/AppAccount
	pk := crypto.GenPrivKeyEd25519().PubKey()
	addr := pk.Address()
	coins, err := sdk.ParseCoins("77foocoin,99barcoin")
	require.Nil(t, err)
	baseAcc := auth.BaseAccount{
		Address: addr,
		Coins:   coins,
	}
	acc := &types.AppAccount{baseAcc, "foobart"}

	err = setGenesisAccounts(bapp, baseAcc)
	assert.Nil(t, err)

	// A checkTx context
	ctx := bapp.BaseApp.NewContext(true, abci.Header{})
	res1 := bapp.accountMapper.GetAccount(ctx, baseAcc.Address)
	assert.Equal(t, acc, res1)

	// reload app and ensure the account is still there
	bapp = NewBasecoinApp(logger, dbs)
	ctx = bapp.BaseApp.NewContext(true, abci.Header{})
	res1 = bapp.accountMapper.GetAccount(ctx, baseAcc.Address)
	assert.Equal(t, acc, res1)
}

func TestSendMsgWithAccounts(t *testing.T) {
	bapp := newBasecoinApp()

	// Construct some genesis bytes to reflect basecoin/types/AppAccount
	// Give 77 foocoin to the first key
	coins, err := sdk.ParseCoins("77foocoin")
	require.Nil(t, err)
	baseAcc := auth.BaseAccount{
		Address: addr1,
		Coins:   coins,
	}

	// Construct genesis state
	err = setGenesisAccounts(bapp, baseAcc)
	assert.Nil(t, err)
	// A checkTx context (true)
	ctxCheck := bapp.BaseApp.NewContext(true, abci.Header{})
	res1 := bapp.accountMapper.GetAccount(ctxCheck, addr1)
	assert.Equal(t, baseAcc, res1.(*types.AppAccount).BaseAccount)

	// Run a CheckDeliver
	SignCheckDeliver(t, bapp, sendMsg1, []int64{0}, true, priv1)

	// Check balances
	CheckBalance(t, bapp, addr1, "67foocoin")
	CheckBalance(t, bapp, addr2, "10foocoin")

	// Delivering again should cause replay error
	SignCheckDeliver(t, bapp, sendMsg1, []int64{0}, false, priv1)

	// bumping the txnonce number without resigning should be an auth error
	tx := genTx(sendMsg1, []int64{0}, priv1)
	tx.Signatures[0].Sequence = 1
	res := bapp.Deliver(tx)

	assert.Equal(t, sdk.CodeUnauthorized, res.Code, res.Log)

	// resigning the tx with the bumped sequence should work
	SignCheckDeliver(t, bapp, sendMsg1, []int64{1}, true, priv1)
}

func TestSendMsgMultipleOut(t *testing.T) {
	bapp := newBasecoinApp()

	genCoins, err := sdk.ParseCoins("42foocoin")
	require.Nil(t, err)

	acc1 := auth.BaseAccount{
		Address: addr1,
		Coins:   genCoins,
	}

	acc2 := auth.BaseAccount{
		Address: addr2,
		Coins:   genCoins,
	}

	err = setGenesisAccounts(bapp, acc1, acc2)
	assert.Nil(t, err)

	// Simulate a Block
	SignCheckDeliver(t, bapp, sendMsg2, []int64{0}, true, priv1)

	// Check balances
	CheckBalance(t, bapp, addr1, "32foocoin")
	CheckBalance(t, bapp, addr2, "47foocoin")
	CheckBalance(t, bapp, addr3, "5foocoin")
}

func TestSengMsgMultipleInOut(t *testing.T) {
	bapp := newBasecoinApp()

	genCoins, err := sdk.ParseCoins("42foocoin")
	require.Nil(t, err)

	acc1 := auth.BaseAccount{
		Address: addr1,
		Coins:   genCoins,
	}

	acc2 := auth.BaseAccount{
		Address: addr2,
		Coins:   genCoins,
	}

	acc4 := auth.BaseAccount{
		Address: addr4,
		Coins:   genCoins,
	}

	err = setGenesisAccounts(bapp, acc1, acc2, acc4)
	assert.Nil(t, err)

	// CheckDeliver
	SignCheckDeliver(t, bapp, sendMsg3, []int64{0, 0}, true, priv1, priv4)

	// Check balances
	CheckBalance(t, bapp, addr1, "32foocoin")
	CheckBalance(t, bapp, addr4, "32foocoin")
	CheckBalance(t, bapp, addr2, "52foocoin")
	CheckBalance(t, bapp, addr3, "10foocoin")
}

func TestSendMsgDependent(t *testing.T) {
	bapp := newBasecoinApp()

	genCoins, err := sdk.ParseCoins("42foocoin")
	require.Nil(t, err)

	acc1 := auth.BaseAccount{
		Address: addr1,
		Coins:   genCoins,
	}

	err = setGenesisAccounts(bapp, acc1)
	assert.Nil(t, err)

	// CheckDeliver
	SignCheckDeliver(t, bapp, sendMsg1, []int64{0}, true, priv1)

	// Check balances
	CheckBalance(t, bapp, addr1, "32foocoin")
	CheckBalance(t, bapp, addr2, "10foocoin")

	// Simulate a Block
	SignCheckDeliver(t, bapp, sendMsg4, []int64{0}, true, priv2)

	// Check balances
	CheckBalance(t, bapp, addr1, "42foocoin")
}

func TestQuizMsg(t *testing.T) {
	bapp := newBasecoinApp()

	// Construct genesis state
	// Construct some genesis bytes to reflect basecoin/types/AppAccount
	coins := sdk.Coins{}
	baseAcc := auth.BaseAccount{
		Address: addr1,
		Coins:   coins,
	}
	acc1 := &types.AppAccount{baseAcc, "foobart"}

	// Construct genesis state
	genesisState := map[string]interface{}{
		"accounts": []*types.GenesisAccount{
			types.NewGenesisAccount(acc1),
		},
	}
	stateBytes, err := json.MarshalIndent(genesisState, "", "\t")
	require.Nil(t, err)

	// Initialize the chain (nil)
	vals := []abci.Validator{}
	bapp.InitChain(abci.RequestInitChain{vals, stateBytes})
	bapp.Commit()

	// A checkTx context (true)
	ctxCheck := bapp.BaseApp.NewContext(true, abci.Header{})
	res1 := bapp.accountMapper.GetAccount(ctxCheck, addr1)
	assert.Equal(t, acc1, res1)

}

func TestIBCMsgs(t *testing.T) {
	bapp := newBasecoinApp()

	baseAcc := auth.BaseAccount{
		Address: addr1,
		Coins:   coins,
	}
	acc1 := &types.AppAccount{baseAcc, "foobart"}

	err := setGenesisAccounts(bapp, baseAcc)
	assert.Nil(t, err)
	// A checkTx context (true)
	ctxCheck := bapp.BaseApp.NewContext(true, abci.Header{})
	res1 := bapp.accountMapper.GetAccount(ctxCheck, addr1)
	assert.Equal(t, acc1, res1)
	chainid := ctxCheck.ChainID()

	payload := bank.SendPayload{
		SrcAddr:  addr1,
		DestAddr: addr1,
		Coins:    coins,
	}

	transferMsg := bank.IBCSendMsg{
		DestChain:   chainid,
		SendPayload: payload,
	}
<<<<<<< HEAD
	/*
		packet := ibc.Packet{
			Payload:   payload,
			SrcChain:  chainid,
			DestChain: chainid,
		}

			openMsg := ibcm.OpenChannelMsg{
				ROT: lite.NewFullCommit(
					tmtypes.SignedHeader{ctxCheck.BlockHeader(), }
					&tmtypes.NewValidatorSet([]*tmtypes.Validator{}))
				SrcChain: ctxCheck.ChainID(),
				Signer: addr1,
			}

			receiveMsg := ibcm.ReceiveMsg{
				Packet:   packet,
				Relayer:  addr1,
				Sequence: 0,
			}
	*/
	SignCheckDeliver(t, bapp, transferMsg, 0, true)
	CheckBalance(t, bapp, "")
	SignCheckDeliver(t, bapp, transferMsg, 1, false)
	/*	SignCheckDeliver(t, bapp, receiveMsg, 2, true)
		CheckBalance(t, bapp, "10foocoin")
		SignCheckDeliver(t, bapp, receiveMsg, 3, false)
	*/
=======

	packet := ibc.Packet{
		Payload:   payload,
		SrcChain:  chainid,
		DestChain: chainid,
	}

	receiveMsg := ibcm.ReceiveMsg{
		Packet:   packet,
		Relayer:  addr1,
		Sequence: 0,
	}

	SignCheckDeliver(t, bapp, transferMsg, []int64{0}, true, priv1)
	CheckBalance(t, bapp, addr1, "")
	SignCheckDeliver(t, bapp, transferMsg, []int64{1}, false, priv1)
	SignCheckDeliver(t, bapp, receiveMsg, []int64{2}, true, priv1)
	CheckBalance(t, bapp, addr1, "10foocoin")
	SignCheckDeliver(t, bapp, receiveMsg, []int64{3}, false, priv1)
>>>>>>> 8367c86b
}

func genTx(msg sdk.Msg, seq []int64, priv ...crypto.PrivKeyEd25519) sdk.StdTx {
	sigs := make([]sdk.StdSignature, len(priv))
	for i, p := range priv {
		sigs[i] = sdk.StdSignature{
			PubKey:    p.PubKey(),
			Signature: p.Sign(sdk.StdSignBytes(chainID, seq, fee, msg)),
			Sequence:  seq[i],
		}
	}

	return sdk.NewStdTx(msg, fee, sigs)

}

func SignCheckDeliver(t *testing.T, bapp *BasecoinApp, msg sdk.Msg, seq []int64, expPass bool, priv ...crypto.PrivKeyEd25519) {

	// Sign the tx
	tx := genTx(msg, seq, priv...)
	// Run a Check
	res := bapp.Check(tx)
	if expPass {
		require.Equal(t, sdk.CodeOK, res.Code, res.Log)
	} else {
		require.NotEqual(t, sdk.CodeOK, res.Code, res.Log)
	}

	// Simulate a Block
	bapp.BeginBlock(abci.RequestBeginBlock{})
	res = bapp.Deliver(tx)
	if expPass {
		require.Equal(t, sdk.CodeOK, res.Code, res.Log)
	} else {
		require.NotEqual(t, sdk.CodeOK, res.Code, res.Log)
	}
	bapp.EndBlock(abci.RequestEndBlock{})
	//bapp.Commit()
}

func CheckBalance(t *testing.T, bapp *BasecoinApp, addr sdk.Address, balExpected string) {
	ctxDeliver := bapp.BaseApp.NewContext(false, abci.Header{})
	res2 := bapp.accountMapper.GetAccount(ctxDeliver, addr)
	assert.Equal(t, balExpected, fmt.Sprintf("%v", res2.GetCoins()))
}<|MERGE_RESOLUTION|>--- conflicted
+++ resolved
@@ -13,7 +13,8 @@
 	sdk "github.com/cosmos/cosmos-sdk/types"
 	"github.com/cosmos/cosmos-sdk/x/auth"
 	"github.com/cosmos/cosmos-sdk/x/bank"
-	// ibc "github.com/cosmos/cosmos-sdk/x/ibc/types"
+	//ibcm "github.com/cosmos/cosmos-sdk/x/ibc"
+	//ibc "github.com/cosmos/cosmos-sdk/x/ibc/types"
 
 	abci "github.com/tendermint/abci/types"
 	crypto "github.com/tendermint/go-crypto"
@@ -404,7 +405,6 @@
 		DestChain:   chainid,
 		SendPayload: payload,
 	}
-<<<<<<< HEAD
 	/*
 		packet := ibc.Packet{
 			Payload:   payload,
@@ -412,48 +412,20 @@
 			DestChain: chainid,
 		}
 
-			openMsg := ibcm.OpenChannelMsg{
-				ROT: lite.NewFullCommit(
-					tmtypes.SignedHeader{ctxCheck.BlockHeader(), }
-					&tmtypes.NewValidatorSet([]*tmtypes.Validator{}))
-				SrcChain: ctxCheck.ChainID(),
-				Signer: addr1,
-			}
-
-			receiveMsg := ibcm.ReceiveMsg{
-				Packet:   packet,
-				Relayer:  addr1,
-				Sequence: 0,
-			}
+		receiveMsg := ibcm.ReceiveMsg{
+			Packet:   packet,
+			Relayer:  addr1,
+			Sequence: 0,
+		}
 	*/
-	SignCheckDeliver(t, bapp, transferMsg, 0, true)
-	CheckBalance(t, bapp, "")
-	SignCheckDeliver(t, bapp, transferMsg, 1, false)
-	/*	SignCheckDeliver(t, bapp, receiveMsg, 2, true)
-		CheckBalance(t, bapp, "10foocoin")
-		SignCheckDeliver(t, bapp, receiveMsg, 3, false)
-	*/
-=======
-
-	packet := ibc.Packet{
-		Payload:   payload,
-		SrcChain:  chainid,
-		DestChain: chainid,
-	}
-
-	receiveMsg := ibcm.ReceiveMsg{
-		Packet:   packet,
-		Relayer:  addr1,
-		Sequence: 0,
-	}
-
 	SignCheckDeliver(t, bapp, transferMsg, []int64{0}, true, priv1)
 	CheckBalance(t, bapp, addr1, "")
 	SignCheckDeliver(t, bapp, transferMsg, []int64{1}, false, priv1)
-	SignCheckDeliver(t, bapp, receiveMsg, []int64{2}, true, priv1)
-	CheckBalance(t, bapp, addr1, "10foocoin")
-	SignCheckDeliver(t, bapp, receiveMsg, []int64{3}, false, priv1)
->>>>>>> 8367c86b
+	/*
+		SignCheckDeliver(t, bapp, receiveMsg, []int64{2}, true, priv1)
+		CheckBalance(t, bapp, addr1, "10foocoin")
+		SignCheckDeliver(t, bapp, receiveMsg, []int64{3}, false, priv1)
+	*/
 }
 
 func genTx(msg sdk.Msg, seq []int64, priv ...crypto.PrivKeyEd25519) sdk.StdTx {
