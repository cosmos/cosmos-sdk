--- conflicted
+++ resolved
@@ -62,12 +62,7 @@
 		client.PostCommands(
 			bankcmd.IBCSendCmd(cdc),
 		)...)
-<<<<<<< HEAD
-
-	basecliCmd.AddCommand(
-=======
 	rootCmd.AddCommand(
->>>>>>> 7e649c3d
 		client.PostCommands(
 			ibccmd.IBCRelayCmd(cdc),
 			simplestakingcmd.BondTxCmd(cdc),
