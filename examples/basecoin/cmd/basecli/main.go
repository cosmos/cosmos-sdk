--- conflicted
+++ resolved
@@ -64,19 +64,8 @@
 		)...)
 	basecliCmd.AddCommand(
 		client.PostCommands(
-<<<<<<< HEAD
 			bankcmd.IBCSendCmd(cdc),
-		)...)
-	basecliCmd.AddCommand(
-		client.PostCommands(
-			coolcmd.QuizTxCmd(cdc),
-		)...)
-	basecliCmd.AddCommand(
-		client.PostCommands(
-			coolcmd.SetTrendTxCmd(cdc),
-=======
 			ibccmd.IBCTransferCmd(cdc),
->>>>>>> 9fc9db00
 		)...)
 
 	basecliCmd.AddCommand(
