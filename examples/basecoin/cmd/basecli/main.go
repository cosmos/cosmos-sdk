package main

import (
	"os"

	"github.com/spf13/cobra"

	"github.com/tendermint/tmlibs/cli"

	"github.com/cosmos/cosmos-sdk/client"
	"github.com/cosmos/cosmos-sdk/client/keys"
	"github.com/cosmos/cosmos-sdk/client/lcd"
	"github.com/cosmos/cosmos-sdk/client/rpc"
	"github.com/cosmos/cosmos-sdk/client/tx"

	"github.com/cosmos/cosmos-sdk/version"
	authcmd "github.com/cosmos/cosmos-sdk/x/auth/client/cli"
	bankcmd "github.com/cosmos/cosmos-sdk/x/bank/client/cli"
	ibccmd "github.com/cosmos/cosmos-sdk/x/ibc/client/cli"
	stakecmd "github.com/cosmos/cosmos-sdk/x/stake/client/cli"

	"github.com/cosmos/cosmos-sdk/examples/basecoin/app"
	"github.com/cosmos/cosmos-sdk/examples/basecoin/types"
)

// rootCmd is the entry point for this binary
var (
	rootCmd = &cobra.Command{
		Use:   "basecli",
		Short: "Basecoin light-client",
	}
)

func main() {
	// disable sorting
	cobra.EnableCommandSorting = false

	// get the codec
	cdc := app.MakeCodec()

	// TODO: setup keybase, viper object, etc. to be passed into
	// the below functions and eliminate global vars, like we do
	// with the cdc

	// add standard rpc, and tx commands
	rpc.AddCommands(rootCmd)
	rootCmd.AddCommand(client.LineBreak)
	tx.AddCommands(rootCmd, cdc)
	rootCmd.AddCommand(client.LineBreak)

	// add query/post commands (custom to binary)
	rootCmd.AddCommand(
		client.GetCommands(
			authcmd.GetAccountCmd("acc", cdc, types.GetAccountDecoder(cdc)),
		)...)

	rootCmd.AddCommand(
		client.PostCommands(
			bankcmd.SendTxCmd(cdc),
<<<<<<< HEAD
			ibccmd.IBCTransferCmd(cdc),
			ibccmd.IBCRelayCmd(cdc),
			stakecmd.GetCmdDeclareCandidacy(cdc),
			stakecmd.GetCmdEditCandidacy(cdc),
			stakecmd.GetCmdDelegate(cdc),
			stakecmd.GetCmdUnbond(cdc),
=======
			bankcmd.IBCSendCmd(cdc),
		)...)
	rootCmd.AddCommand(
		client.PostCommands(
			ibccmd.IBCRelayCmd("main", "ibc", cdc, types.GetAccountDecoder(cdc)),
			simplestakingcmd.BondTxCmd(cdc),
		)...)
	rootCmd.AddCommand(
		client.PostCommands(
			simplestakingcmd.UnbondTxCmd(cdc),
>>>>>>> f43c2f62
		)...)

	// add proxy, version and key info
	rootCmd.AddCommand(
		client.LineBreak,
		lcd.ServeCommand(cdc),
		keys.Commands(),
		client.LineBreak,
		version.VersionCmd,
	)

	// prepare and add flags
	executor := cli.PrepareMainCmd(rootCmd, "BC", os.ExpandEnv("$HOME/.basecli"))
	executor.Execute()
}<|MERGE_RESOLUTION|>--- conflicted
+++ resolved
@@ -57,25 +57,12 @@
 	rootCmd.AddCommand(
 		client.PostCommands(
 			bankcmd.SendTxCmd(cdc),
-<<<<<<< HEAD
-			ibccmd.IBCTransferCmd(cdc),
-			ibccmd.IBCRelayCmd(cdc),
+			bankcmd.IBCSendCmd(cdc),
+			ibccmd.IBCRelayCmd("main", "ibc", cdc, types.GetAccountDecoder(cdc)),
 			stakecmd.GetCmdDeclareCandidacy(cdc),
 			stakecmd.GetCmdEditCandidacy(cdc),
 			stakecmd.GetCmdDelegate(cdc),
 			stakecmd.GetCmdUnbond(cdc),
-=======
-			bankcmd.IBCSendCmd(cdc),
-		)...)
-	rootCmd.AddCommand(
-		client.PostCommands(
-			ibccmd.IBCRelayCmd("main", "ibc", cdc, types.GetAccountDecoder(cdc)),
-			simplestakingcmd.BondTxCmd(cdc),
-		)...)
-	rootCmd.AddCommand(
-		client.PostCommands(
-			simplestakingcmd.UnbondTxCmd(cdc),
->>>>>>> f43c2f62
 		)...)
 
 	// add proxy, version and key info
