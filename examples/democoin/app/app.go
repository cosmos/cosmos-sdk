package app

import (
	"encoding/json"

	abci "github.com/tendermint/abci/types"
	oldwire "github.com/tendermint/go-wire"
	cmn "github.com/tendermint/tmlibs/common"
	dbm "github.com/tendermint/tmlibs/db"
	"github.com/tendermint/tmlibs/log"

	bam "github.com/cosmos/cosmos-sdk/baseapp"
	sdk "github.com/cosmos/cosmos-sdk/types"
	"github.com/cosmos/cosmos-sdk/wire"
	"github.com/cosmos/cosmos-sdk/x/auth"
	"github.com/cosmos/cosmos-sdk/x/bank"
	ibcm "github.com/cosmos/cosmos-sdk/x/ibc"
	"github.com/cosmos/cosmos-sdk/x/simplestake"

	"github.com/cosmos/cosmos-sdk/examples/democoin/types"
	"github.com/cosmos/cosmos-sdk/examples/democoin/x/cool"
	"github.com/cosmos/cosmos-sdk/examples/democoin/x/pow"
	"github.com/cosmos/cosmos-sdk/examples/democoin/x/sketchy"
)

const (
	appName = "DemocoinApp"
)

// Extended ABCI application
type DemocoinApp struct {
	*bam.BaseApp
	cdc *wire.Codec

	// keys to access the substores
	capKeyMainStore    *sdk.KVStoreKey
	capKeyAccountStore *sdk.KVStoreKey
	capKeyPowStore     *sdk.KVStoreKey
	capKeyIBCStore     *sdk.KVStoreKey
	capKeyStakingStore *sdk.KVStoreKey

	// Manage getting and setting accounts
	accountMapper sdk.AccountMapper
}

func NewDemocoinApp(logger log.Logger, dbs map[string]dbm.DB) *DemocoinApp {
	// create your application object
	var app = &DemocoinApp{
		BaseApp:            bam.NewBaseApp(appName, logger, dbs["main"]),
		cdc:                MakeCodec(),
		capKeyMainStore:    sdk.NewKVStoreKey("main"),
		capKeyAccountStore: sdk.NewKVStoreKey("acc"),
		capKeyPowStore:     sdk.NewKVStoreKey("pow"),
		capKeyIBCStore:     sdk.NewKVStoreKey("ibc"),
		capKeyStakingStore: sdk.NewKVStoreKey("stake"),
	}

	// define the accountMapper
	app.accountMapper = auth.NewAccountMapperSealed(
		app.capKeyMainStore, // target store
		&types.AppAccount{}, // prototype
	)

	// add handlers
	coinKeeper := bank.NewCoinKeeper(app.accountMapper)
	coolKeeper := cool.NewKeeper(app.capKeyMainStore, coinKeeper)
<<<<<<< HEAD
	ibcKeeper := ibcm.NewKeeper(app.cdc, app.capKeyIBCStore)
	ibcKeeper.Dispatcher().
		AddDispatch("bank", bank.NewIBCHandler(coinKeeper))

=======
	powKeeper := pow.NewKeeper(app.capKeyPowStore, pow.NewPowConfig("pow", int64(1)), coinKeeper)
	ibcMapper := ibc.NewIBCMapper(app.cdc, app.capKeyIBCStore)
>>>>>>> 8e4d6a54
	stakeKeeper := simplestake.NewKeeper(app.capKeyStakingStore, coinKeeper)
	app.Router().
		AddRoute("bank", bank.NewHandler(coinKeeper, ibcKeeper.Sender())).
		AddRoute("cool", cool.NewHandler(coolKeeper)).
		AddRoute("pow", powKeeper.Handler).
		AddRoute("sketchy", sketchy.NewHandler()).
		AddRoute("ibc", ibcm.NewHandler(ibcKeeper)).
		AddRoute("simplestake", simplestake.NewHandler(stakeKeeper))

	// initialize BaseApp
	app.SetTxDecoder(app.txDecoder)
	app.SetInitChainer(app.initChainerFn(coolKeeper, powKeeper))
	app.MountStoreWithDB(app.capKeyMainStore, sdk.StoreTypeIAVL, dbs["main"])
	app.MountStoreWithDB(app.capKeyAccountStore, sdk.StoreTypeIAVL, dbs["acc"])
	app.MountStoreWithDB(app.capKeyPowStore, sdk.StoreTypeIAVL, dbs["pow"])
	app.MountStoreWithDB(app.capKeyIBCStore, sdk.StoreTypeIAVL, dbs["ibc"])
	app.MountStoreWithDB(app.capKeyStakingStore, sdk.StoreTypeIAVL, dbs["staking"])
	// NOTE: Broken until #532 lands
	//app.MountStoresIAVL(app.capKeyMainStore, app.capKeyIBCStore, app.capKeyStakingStore)
	app.SetAnteHandler(auth.NewAnteHandler(app.accountMapper))
	err := app.LoadLatestVersion(app.capKeyMainStore)
	if err != nil {
		cmn.Exit(err.Error())
	}

	return app
}

// custom tx codec
// TODO: use new go-wire
func MakeCodec() *wire.Codec {
	const msgTypeSend = 0x1
<<<<<<< HEAD
	const msgTypeIBCSend = 0x2
	const msgTypeIssue = 0x3
	const msgTypeQuiz = 0x4
	const msgTypeSetTrend = 0x5
	const msgTypeIBCReceiveMsg = 0x6
	const msgTypeBondMsg = 0x7
	const msgTypeUnbondMsg = 0x8
=======
	const msgTypeIssue = 0x2
	const msgTypeQuiz = 0x3
	const msgTypeSetTrend = 0x4
	const msgTypeMine = 0x5
	const msgTypeIBCTransferMsg = 0x6
	const msgTypeIBCReceiveMsg = 0x7
	const msgTypeBondMsg = 0x8
	const msgTypeUnbondMsg = 0x9
>>>>>>> 8e4d6a54
	var _ = oldwire.RegisterInterface(
		struct{ sdk.Msg }{},
		oldwire.ConcreteType{bank.SendMsg{}, msgTypeSend},
		oldwire.ConcreteType{bank.IBCSendMsg{}, msgTypeIBCSend},
		oldwire.ConcreteType{bank.IssueMsg{}, msgTypeIssue},
		oldwire.ConcreteType{cool.QuizMsg{}, msgTypeQuiz},
		oldwire.ConcreteType{cool.SetTrendMsg{}, msgTypeSetTrend},
<<<<<<< HEAD
		oldwire.ConcreteType{ibcm.ReceiveMsg{}, msgTypeIBCReceiveMsg},
=======
		oldwire.ConcreteType{pow.MineMsg{}, msgTypeMine},
		oldwire.ConcreteType{ibc.IBCTransferMsg{}, msgTypeIBCTransferMsg},
		oldwire.ConcreteType{ibc.IBCReceiveMsg{}, msgTypeIBCReceiveMsg},
>>>>>>> 8e4d6a54
		oldwire.ConcreteType{simplestake.BondMsg{}, msgTypeBondMsg},
		oldwire.ConcreteType{simplestake.UnbondMsg{}, msgTypeUnbondMsg},
	)

	const accTypeApp = 0x1
	var _ = oldwire.RegisterInterface(
		struct{ sdk.Account }{},
		oldwire.ConcreteType{&types.AppAccount{}, accTypeApp},
	)
	cdc := wire.NewCodec()

	// cdc.RegisterInterface((*sdk.Msg)(nil), nil)
	// bank.RegisterWire(cdc)   // Register bank.[SendMsg,IssueMsg] types.
	// crypto.RegisterWire(cdc) // Register crypto.[PubKey,PrivKey,Signature] types.
	// ibc.RegisterWire(cdc) // Register ibc.[IBCTransferMsg, IBCReceiveMsg] types.
	return cdc
}

// custom logic for transaction decoding
func (app *DemocoinApp) txDecoder(txBytes []byte) (sdk.Tx, sdk.Error) {
	var tx = sdk.StdTx{}

	if len(txBytes) == 0 {
		return nil, sdk.ErrTxDecode("txBytes are empty")
	}

	// StdTx.Msg is an interface. The concrete types
	// are registered by MakeTxCodec in bank.RegisterWire.
	err := app.cdc.UnmarshalBinary(txBytes, &tx)
	if err != nil {
		return nil, sdk.ErrTxDecode("").TraceCause(err, "")
	}
	return tx, nil
}

// custom logic for democoin initialization
func (app *DemocoinApp) initChainerFn(coolKeeper cool.Keeper, powKeeper pow.Keeper) sdk.InitChainer {
	return func(ctx sdk.Context, req abci.RequestInitChain) abci.ResponseInitChain {
		stateJSON := req.AppStateBytes

		genesisState := new(types.GenesisState)
		err := json.Unmarshal(stateJSON, genesisState)
		if err != nil {
			panic(err) // TODO https://github.com/cosmos/cosmos-sdk/issues/468
			// return sdk.ErrGenesisParse("").TraceCause(err, "")
		}

		for _, gacc := range genesisState.Accounts {
			acc, err := gacc.ToAppAccount()
			if err != nil {
				panic(err) // TODO https://github.com/cosmos/cosmos-sdk/issues/468
				//	return sdk.ErrGenesisParse("").TraceCause(err, "")
			}
			app.accountMapper.SetAccount(ctx, acc)
		}

		// Application specific genesis handling
		err = coolKeeper.InitGenesis(ctx, genesisState.CoolGenesis)
		if err != nil {
			panic(err) // TODO https://github.com/cosmos/cosmos-sdk/issues/468
			//	return sdk.ErrGenesisParse("").TraceCause(err, "")
		}

		err = powKeeper.InitGenesis(ctx, genesisState.PowGenesis)
		if err != nil {
			panic(err) // TODO https://github.com/cosmos/cosmos-sdk/issues/468
			//	return sdk.ErrGenesisParse("").TraceCause(err, "")
		}

		return abci.ResponseInitChain{}
	}
}<|MERGE_RESOLUTION|>--- conflicted
+++ resolved
@@ -64,15 +64,13 @@
 	// add handlers
 	coinKeeper := bank.NewCoinKeeper(app.accountMapper)
 	coolKeeper := cool.NewKeeper(app.capKeyMainStore, coinKeeper)
-<<<<<<< HEAD
+
 	ibcKeeper := ibcm.NewKeeper(app.cdc, app.capKeyIBCStore)
 	ibcKeeper.Dispatcher().
 		AddDispatch("bank", bank.NewIBCHandler(coinKeeper))
 
-=======
 	powKeeper := pow.NewKeeper(app.capKeyPowStore, pow.NewPowConfig("pow", int64(1)), coinKeeper)
-	ibcMapper := ibc.NewIBCMapper(app.cdc, app.capKeyIBCStore)
->>>>>>> 8e4d6a54
+
 	stakeKeeper := simplestake.NewKeeper(app.capKeyStakingStore, coinKeeper)
 	app.Router().
 		AddRoute("bank", bank.NewHandler(coinKeeper, ibcKeeper.Sender())).
@@ -105,24 +103,15 @@
 // TODO: use new go-wire
 func MakeCodec() *wire.Codec {
 	const msgTypeSend = 0x1
-<<<<<<< HEAD
 	const msgTypeIBCSend = 0x2
 	const msgTypeIssue = 0x3
 	const msgTypeQuiz = 0x4
 	const msgTypeSetTrend = 0x5
-	const msgTypeIBCReceiveMsg = 0x6
-	const msgTypeBondMsg = 0x7
-	const msgTypeUnbondMsg = 0x8
-=======
-	const msgTypeIssue = 0x2
-	const msgTypeQuiz = 0x3
-	const msgTypeSetTrend = 0x4
-	const msgTypeMine = 0x5
-	const msgTypeIBCTransferMsg = 0x6
-	const msgTypeIBCReceiveMsg = 0x7
+	const msgTypeMine = 0x6
+	const msgTypeReceive = 0x7
 	const msgTypeBondMsg = 0x8
 	const msgTypeUnbondMsg = 0x9
->>>>>>> 8e4d6a54
+
 	var _ = oldwire.RegisterInterface(
 		struct{ sdk.Msg }{},
 		oldwire.ConcreteType{bank.SendMsg{}, msgTypeSend},
@@ -130,13 +119,9 @@
 		oldwire.ConcreteType{bank.IssueMsg{}, msgTypeIssue},
 		oldwire.ConcreteType{cool.QuizMsg{}, msgTypeQuiz},
 		oldwire.ConcreteType{cool.SetTrendMsg{}, msgTypeSetTrend},
-<<<<<<< HEAD
-		oldwire.ConcreteType{ibcm.ReceiveMsg{}, msgTypeIBCReceiveMsg},
-=======
+		oldwire.ConcreteType{ibcm.ReceiveMsg{}, msgTypeReceive},
 		oldwire.ConcreteType{pow.MineMsg{}, msgTypeMine},
 		oldwire.ConcreteType{ibc.IBCTransferMsg{}, msgTypeIBCTransferMsg},
-		oldwire.ConcreteType{ibc.IBCReceiveMsg{}, msgTypeIBCReceiveMsg},
->>>>>>> 8e4d6a54
 		oldwire.ConcreteType{simplestake.BondMsg{}, msgTypeBondMsg},
 		oldwire.ConcreteType{simplestake.UnbondMsg{}, msgTypeUnbondMsg},
 	)
