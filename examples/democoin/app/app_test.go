package app

import (
	"os"
	"testing"

	"github.com/stretchr/testify/assert"
	"github.com/stretchr/testify/require"

	"github.com/cosmos/cosmos-sdk/examples/democoin/types"
	"github.com/cosmos/cosmos-sdk/examples/democoin/x/cool"
	sdk "github.com/cosmos/cosmos-sdk/types"
	"github.com/cosmos/cosmos-sdk/wire"
	"github.com/cosmos/cosmos-sdk/x/auth"

	abci "github.com/tendermint/tendermint/abci/types"
	crypto "github.com/tendermint/tendermint/crypto"
	dbm "github.com/tendermint/tmlibs/db"
	"github.com/tendermint/tmlibs/log"
)

func setGenesis(bapp *DemocoinApp, trend string, accs ...auth.BaseAccount) error {
	genaccs := make([]*types.GenesisAccount, len(accs))
	for i, acc := range accs {
		genaccs[i] = types.NewGenesisAccount(&types.AppAccount{acc, "foobart"})
	}

	genesisState := types.GenesisState{
		Accounts:    genaccs,
		CoolGenesis: cool.Genesis{trend},
	}

	stateBytes, err := wire.MarshalJSONIndent(bapp.cdc, genesisState)
	if err != nil {
		return err
	}

	// Initialize the chain
	vals := []abci.Validator{}
	bapp.InitChain(abci.RequestInitChain{Validators: vals, AppStateBytes: stateBytes})
	bapp.Commit()

	return nil
}

func TestGenesis(t *testing.T) {
	logger := log.NewTMLogger(log.NewSyncWriter(os.Stdout)).With("module", "sdk/app")
	db := dbm.NewMemDB()
	bapp := NewDemocoinApp(logger, db)

	// Construct some genesis bytes to reflect democoin/types/AppAccount
	pk := crypto.GenPrivKeyEd25519().PubKey()
	addr := pk.Address()
	coins, err := sdk.ParseCoins("77foocoin,99barcoin")
	require.Nil(t, err)
	baseAcc := auth.BaseAccount{
		Address: addr,
		Coins:   coins,
	}
	acc := &types.AppAccount{baseAcc, "foobart"}

<<<<<<< HEAD
	err = setGenesis(bapp, "ice-cold", baseAcc)
	require.Nil(t, err)
=======
	genesisState := map[string]interface{}{
		"accounts": []*types.GenesisAccount{
			types.NewGenesisAccount(acc),
		},
		"cool": map[string]string{
			"trend": "ice-cold",
		},
	}
	stateBytes, err := json.MarshalIndent(genesisState, "", "\t")
	require.Nil(t, err)

	vals := []abci.Validator{}
	bapp.InitChain(abci.RequestInitChain{Validators: vals, AppStateBytes: stateBytes})
	bapp.Commit()
>>>>>>> 7f59aa25

	// A checkTx context
	ctx := bapp.BaseApp.NewContext(true, abci.Header{})
	res1 := bapp.accountMapper.GetAccount(ctx, baseAcc.Address)
	assert.Equal(t, acc, res1)

	// reload app and ensure the account is still there
	bapp = NewDemocoinApp(logger, db)
	bapp.InitChain(abci.RequestInitChain{AppStateBytes: []byte("{}")})
	ctx = bapp.BaseApp.NewContext(true, abci.Header{})
	res1 = bapp.accountMapper.GetAccount(ctx, baseAcc.Address)
	assert.Equal(t, acc, res1)
}<|MERGE_RESOLUTION|>--- conflicted
+++ resolved
@@ -59,26 +59,8 @@
 	}
 	acc := &types.AppAccount{baseAcc, "foobart"}
 
-<<<<<<< HEAD
 	err = setGenesis(bapp, "ice-cold", baseAcc)
 	require.Nil(t, err)
-=======
-	genesisState := map[string]interface{}{
-		"accounts": []*types.GenesisAccount{
-			types.NewGenesisAccount(acc),
-		},
-		"cool": map[string]string{
-			"trend": "ice-cold",
-		},
-	}
-	stateBytes, err := json.MarshalIndent(genesisState, "", "\t")
-	require.Nil(t, err)
-
-	vals := []abci.Validator{}
-	bapp.InitChain(abci.RequestInitChain{Validators: vals, AppStateBytes: stateBytes})
-	bapp.Commit()
->>>>>>> 7f59aa25
-
 	// A checkTx context
 	ctx := bapp.BaseApp.NewContext(true, abci.Header{})
 	res1 := bapp.accountMapper.GetAccount(ctx, baseAcc.Address)
