--- conflicted
+++ resolved
@@ -89,33 +89,17 @@
 	assert.Equal(t, acc1, res1)
 
 	// Set the trend, submit a really cool quiz and check for reward
-<<<<<<< HEAD
 	mock.SignCheckDeliver(t, mapp.BaseApp, []sdk.Msg{setTrendMsg1}, []int64{0}, []int64{0}, true, priv1)
 	mock.SignCheckDeliver(t, mapp.BaseApp, []sdk.Msg{quizMsg1}, []int64{0}, []int64{1}, true, priv1)
-	mock.CheckBalance(t, mapp, addr1, sdk.Coins{{"icecold", 69}})
+	mock.CheckBalance(t, mapp, addr1, sdk.Coins{{"icecold", sdk.NewInt(int64(69))}})
 	mock.SignCheckDeliver(t, mapp.BaseApp, []sdk.Msg{quizMsg2}, []int64{0}, []int64{2}, false, priv1) // result without reward
-	mock.CheckBalance(t, mapp, addr1, sdk.Coins{{"icecold", 69}})
+	mock.CheckBalance(t, mapp, addr1, sdk.Coins{{"icecold", sdk.NewInt(int64(69))}})
 	mock.SignCheckDeliver(t, mapp.BaseApp, []sdk.Msg{quizMsg1}, []int64{0}, []int64{3}, true, priv1)
-	mock.CheckBalance(t, mapp, addr1, sdk.Coins{{"icecold", 138}})
+	mock.CheckBalance(t, mapp, addr1, sdk.Coins{{"icecold", sdk.NewInt(int64(138))}})
 	mock.SignCheckDeliver(t, mapp.BaseApp, []sdk.Msg{setTrendMsg2}, []int64{0}, []int64{4}, true, priv1) // reset the trend
 	mock.SignCheckDeliver(t, mapp.BaseApp, []sdk.Msg{quizMsg1}, []int64{0}, []int64{5}, false, priv1)    // the same answer will nolonger do!
-	mock.CheckBalance(t, mapp, addr1, sdk.Coins{{"icecold", 138}})
+	mock.CheckBalance(t, mapp, addr1, sdk.Coins{{"icecold", sdk.NewInt(int64(138))}})
 	mock.SignCheckDeliver(t, mapp.BaseApp, []sdk.Msg{quizMsg2}, []int64{0}, []int64{6}, true, priv1) // earlier answer now relavent again
-	mock.CheckBalance(t, mapp, addr1, sdk.Coins{{"badvibesonly", 69}, {"icecold", 138}})
+	mock.CheckBalance(t, mapp, addr1, sdk.Coins{{"badvibesonly", sdk.NewInt(int64(69))}, {"icecold", sdk.NewInt(int64(138))}})
 	mock.SignCheckDeliver(t, mapp.BaseApp, []sdk.Msg{setTrendMsg3}, []int64{0}, []int64{7}, false, priv1) // expect to fail to set the trend to something which is not cool
-=======
-	mock.SignCheckDeliver(t, mapp.BaseApp, setTrendMsg1, []int64{0}, []int64{0}, true, priv1)
-	mock.SignCheckDeliver(t, mapp.BaseApp, quizMsg1, []int64{0}, []int64{1}, true, priv1)
-	mock.CheckBalance(t, mapp, addr1, sdk.Coins{sdk.NewCoin("icecold", 69)})
-	mock.SignCheckDeliver(t, mapp.BaseApp, quizMsg2, []int64{0}, []int64{2}, false, priv1) // result without reward
-	mock.CheckBalance(t, mapp, addr1, sdk.Coins{sdk.NewCoin("icecold", 69)})
-	mock.SignCheckDeliver(t, mapp.BaseApp, quizMsg1, []int64{0}, []int64{3}, true, priv1)
-	mock.CheckBalance(t, mapp, addr1, sdk.Coins{sdk.NewCoin("icecold", 138)})
-	mock.SignCheckDeliver(t, mapp.BaseApp, setTrendMsg2, []int64{0}, []int64{4}, true, priv1) // reset the trend
-	mock.SignCheckDeliver(t, mapp.BaseApp, quizMsg1, []int64{0}, []int64{5}, false, priv1)    // the same answer will nolonger do!
-	mock.CheckBalance(t, mapp, addr1, sdk.Coins{sdk.NewCoin("icecold", 138)})
-	mock.SignCheckDeliver(t, mapp.BaseApp, quizMsg2, []int64{0}, []int64{6}, true, priv1) // earlier answer now relavent again
-	mock.CheckBalance(t, mapp, addr1, sdk.Coins{sdk.NewCoin("badvibesonly", 69), sdk.NewCoin("icecold", 138)})
-	mock.SignCheckDeliver(t, mapp.BaseApp, setTrendMsg3, []int64{0}, []int64{7}, false, priv1) // expect to fail to set the trend to something which is not cool
->>>>>>> 0a26aa0a
 }