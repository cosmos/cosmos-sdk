package oracle

import (
	"github.com/cosmos/cosmos-sdk/codec"
	sdk "github.com/cosmos/cosmos-sdk/types"
)

// GetInfoKey returns the key for OracleInfo
<<<<<<< HEAD
func GetInfoKey(p Payload, cdc *wire.Codec) []byte {
	bz := cdc.MustMarshalBinaryLengthPrefixed(p)
=======
func GetInfoKey(p Payload, cdc *codec.Codec) []byte {
	bz := cdc.MustMarshalBinary(p)
>>>>>>> 5aae4740
	return append([]byte{0x00}, bz...)
}

// GetSignPrefix returns the prefix for signs
<<<<<<< HEAD
func GetSignPrefix(p Payload, cdc *wire.Codec) []byte {
	bz := cdc.MustMarshalBinaryLengthPrefixed(p)
=======
func GetSignPrefix(p Payload, cdc *codec.Codec) []byte {
	bz := cdc.MustMarshalBinary(p)
>>>>>>> 5aae4740
	return append([]byte{0x01}, bz...)
}

// GetSignKey returns the key for sign
func GetSignKey(p Payload, signer sdk.AccAddress, cdc *codec.Codec) []byte {
	return append(GetSignPrefix(p, cdc), signer...)
}<|MERGE_RESOLUTION|>--- conflicted
+++ resolved
@@ -6,24 +6,14 @@
 )
 
 // GetInfoKey returns the key for OracleInfo
-<<<<<<< HEAD
-func GetInfoKey(p Payload, cdc *wire.Codec) []byte {
+func GetInfoKey(p Payload, cdc *codec.Codec) []byte {
 	bz := cdc.MustMarshalBinaryLengthPrefixed(p)
-=======
-func GetInfoKey(p Payload, cdc *codec.Codec) []byte {
-	bz := cdc.MustMarshalBinary(p)
->>>>>>> 5aae4740
 	return append([]byte{0x00}, bz...)
 }
 
 // GetSignPrefix returns the prefix for signs
-<<<<<<< HEAD
-func GetSignPrefix(p Payload, cdc *wire.Codec) []byte {
+func GetSignPrefix(p Payload, cdc *codec.Codec) []byte {
 	bz := cdc.MustMarshalBinaryLengthPrefixed(p)
-=======
-func GetSignPrefix(p Payload, cdc *codec.Codec) []byte {
-	bz := cdc.MustMarshalBinary(p)
->>>>>>> 5aae4740
 	return append([]byte{0x01}, bz...)
 }
 
