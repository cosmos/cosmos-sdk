--- conflicted
+++ resolved
@@ -82,11 +82,7 @@
 	if seqbz == nil {
 		seq = 0
 	} else {
-<<<<<<< HEAD
-		wire.NewCodec().MustUnmarshalBinaryLengthPrefixed(seqbz, &seq)
-=======
-		codec.New().MustUnmarshalBinary(seqbz, &seq)
->>>>>>> 5aae4740
+		codec.New().MustUnmarshalBinaryLengthPrefixed(seqbz, &seq)
 	}
 
 	return seq
@@ -100,11 +96,7 @@
 		return sdk.NewError(sdk.CodespaceRoot, 1, "")
 	}
 
-<<<<<<< HEAD
-	bz := wire.NewCodec().MustMarshalBinaryLengthPrefixed(seq + 1)
-=======
-	bz := codec.New().MustMarshalBinary(seq + 1)
->>>>>>> 5aae4740
+	bz := codec.New().MustMarshalBinaryLengthPrefixed(seq + 1)
 	store.Set([]byte("seq"), bz)
 
 	return nil
