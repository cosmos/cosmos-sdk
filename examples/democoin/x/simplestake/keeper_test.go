package simplestake

import (
	"fmt"

	"testing"

	"github.com/stretchr/testify/require"

	abci "github.com/tendermint/tendermint/abci/types"
	"github.com/tendermint/tendermint/crypto/ed25519"
	dbm "github.com/tendermint/tendermint/libs/db"
	"github.com/tendermint/tendermint/libs/log"

	"github.com/cosmos/cosmos-sdk/codec"
	"github.com/cosmos/cosmos-sdk/store"
	sdk "github.com/cosmos/cosmos-sdk/types"
	"github.com/cosmos/cosmos-sdk/x/auth"
	"github.com/cosmos/cosmos-sdk/x/bank"
)

func setupMultiStore() (sdk.MultiStore, *sdk.KVStoreKey, *sdk.KVStoreKey) {
	db := dbm.NewMemDB()
	authKey := sdk.NewKVStoreKey("authkey")
	capKey := sdk.NewKVStoreKey("capkey")
	ms := store.NewCommitMultiStore(db)
	ms.MountStoreWithDB(capKey, sdk.StoreTypeIAVL, db)
	ms.MountStoreWithDB(authKey, sdk.StoreTypeIAVL, db)
	ms.LoadLatestVersion()
	return ms, authKey, capKey
}

func TestKeeperGetSet(t *testing.T) {
	ms, authKey, capKey := setupMultiStore()
<<<<<<< HEAD
	cdc := wire.NewCodec()
	auth.RegisterAccount(cdc)
=======
	cdc := codec.New()
	auth.RegisterBaseAccount(cdc)
>>>>>>> b09e8599

	accountMapper := auth.NewAccountMapper(cdc, authKey, auth.ProtoBaseAccount)
	stakeKeeper := NewKeeper(capKey, bank.NewBaseKeeper(accountMapper), DefaultCodespace)
	ctx := sdk.NewContext(ms, abci.Header{}, false, log.NewNopLogger())
	addr := sdk.AccAddress([]byte("some-address"))

	bi := stakeKeeper.getBondInfo(ctx, addr)
	require.Equal(t, bi, bondInfo{})

	privKey := ed25519.GenPrivKey()

	bi = bondInfo{
		PubKey: privKey.PubKey(),
		Power:  int64(10),
	}
	fmt.Printf("Pubkey: %v\n", privKey.PubKey())
	stakeKeeper.setBondInfo(ctx, addr, bi)

	savedBi := stakeKeeper.getBondInfo(ctx, addr)
	require.NotNil(t, savedBi)
	fmt.Printf("Bond Info: %v\n", savedBi)
	require.Equal(t, int64(10), savedBi.Power)
}

func TestBonding(t *testing.T) {
	ms, authKey, capKey := setupMultiStore()
<<<<<<< HEAD
	cdc := wire.NewCodec()
	auth.RegisterAccount(cdc)
=======
	cdc := codec.New()
	auth.RegisterBaseAccount(cdc)
>>>>>>> b09e8599

	ctx := sdk.NewContext(ms, abci.Header{}, false, log.NewNopLogger())

	accountMapper := auth.NewAccountMapper(cdc, authKey, auth.ProtoBaseAccount)
	bankKeeper := bank.NewBaseKeeper(accountMapper)
	stakeKeeper := NewKeeper(capKey, bankKeeper, DefaultCodespace)
	addr := sdk.AccAddress([]byte("some-address"))
	privKey := ed25519.GenPrivKey()
	pubKey := privKey.PubKey()

	_, _, err := stakeKeeper.unbondWithoutCoins(ctx, addr)
	require.Equal(t, err, ErrInvalidUnbond(DefaultCodespace))

	_, err = stakeKeeper.bondWithoutCoins(ctx, addr, pubKey, sdk.NewInt64Coin("steak", 10))
	require.Nil(t, err)

	power, err := stakeKeeper.bondWithoutCoins(ctx, addr, pubKey, sdk.NewInt64Coin("steak", 10))
	require.Nil(t, err)
	require.Equal(t, int64(20), power)

	pk, _, err := stakeKeeper.unbondWithoutCoins(ctx, addr)
	require.Nil(t, err)
	require.Equal(t, pubKey, pk)

	_, _, err = stakeKeeper.unbondWithoutCoins(ctx, addr)
	require.Equal(t, err, ErrInvalidUnbond(DefaultCodespace))
}<|MERGE_RESOLUTION|>--- conflicted
+++ resolved
@@ -32,13 +32,8 @@
 
 func TestKeeperGetSet(t *testing.T) {
 	ms, authKey, capKey := setupMultiStore()
-<<<<<<< HEAD
-	cdc := wire.NewCodec()
-	auth.RegisterAccount(cdc)
-=======
 	cdc := codec.New()
 	auth.RegisterBaseAccount(cdc)
->>>>>>> b09e8599
 
 	accountMapper := auth.NewAccountMapper(cdc, authKey, auth.ProtoBaseAccount)
 	stakeKeeper := NewKeeper(capKey, bank.NewBaseKeeper(accountMapper), DefaultCodespace)
@@ -65,13 +60,8 @@
 
 func TestBonding(t *testing.T) {
 	ms, authKey, capKey := setupMultiStore()
-<<<<<<< HEAD
-	cdc := wire.NewCodec()
-	auth.RegisterAccount(cdc)
-=======
 	cdc := codec.New()
 	auth.RegisterBaseAccount(cdc)
->>>>>>> b09e8599
 
 	ctx := sdk.NewContext(ms, abci.Header{}, false, log.NewNopLogger())
 
