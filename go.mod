go 1.20

module github.com/cosmos/cosmos-sdk

require (
	cosmossdk.io/api v0.3.2-0.20230313131911-55bf5d4efbe7
	cosmossdk.io/collections v0.0.0-20230309163709-87da587416ba
	cosmossdk.io/core v0.6.1
	cosmossdk.io/depinject v1.0.0-alpha.3
	cosmossdk.io/errors v1.0.0-beta.7
	cosmossdk.io/log v0.1.0
	cosmossdk.io/math v1.0.0-rc.0
	cosmossdk.io/store v0.1.0-alpha.1
	cosmossdk.io/x/tx v0.3.1-0.20230321155358-6522dd1731b5
	github.com/99designs/keyring v1.2.1
	github.com/armon/go-metrics v0.4.1
	github.com/bgentry/speakeasy v0.1.1-0.20220910012023-760eaf8b6816
	github.com/chzyer/readline v1.5.1
	github.com/cockroachdb/apd/v2 v2.0.2
	github.com/cockroachdb/errors v1.9.1
	github.com/cometbft/cometbft v0.37.0
	github.com/cosmos/btcutil v1.0.5
	github.com/cosmos/cosmos-db v1.0.0-rc.1
	github.com/cosmos/cosmos-proto v1.0.0-beta.3
	github.com/cosmos/cosmos-sdk/db v1.0.0-beta.1.0.20220726092710-f848e4300a8a
	github.com/cosmos/go-bip39 v1.0.0
	github.com/cosmos/gogogateway v1.2.0
	github.com/cosmos/gogoproto v1.4.6
	github.com/cosmos/ledger-cosmos-go v0.13.0
	github.com/decred/dcrd/dcrec/secp256k1/v4 v4.1.0
	github.com/golang/mock v1.6.0
	github.com/golang/protobuf v1.5.3
	github.com/google/gofuzz v1.2.0
	github.com/gorilla/handlers v1.5.1
	github.com/gorilla/mux v1.8.0
	github.com/grpc-ecosystem/go-grpc-middleware v1.4.0
	github.com/grpc-ecosystem/grpc-gateway v1.16.0
	github.com/hashicorp/golang-lru v0.5.5-0.20210104140557-80c98217689d
	github.com/hdevalence/ed25519consensus v0.1.0
	github.com/huandu/skiplist v1.2.0
	github.com/improbable-eng/grpc-web v0.15.0
	github.com/jhump/protoreflect v1.15.1
	github.com/magiconair/properties v1.8.7
	github.com/manifoldco/promptui v0.9.0
	github.com/mattn/go-isatty v0.0.17
	github.com/prometheus/client_golang v1.14.0
	github.com/prometheus/common v0.42.0
	github.com/rs/zerolog v1.29.0
	github.com/spf13/cast v1.5.0
	github.com/spf13/cobra v1.6.1
	github.com/spf13/pflag v1.0.5
	github.com/spf13/viper v1.15.0
	github.com/stretchr/testify v1.8.2
	github.com/tendermint/go-amino v0.16.0
	golang.org/x/crypto v0.7.0
	golang.org/x/exp v0.0.0-20230315142452-642cacee5cc0
	golang.org/x/sync v0.1.0
	google.golang.org/genproto v0.0.0-20230306155012-7f2fa6fef1f4
	google.golang.org/grpc v1.53.0
	google.golang.org/protobuf v1.30.0
	gotest.tools/v3 v3.4.0
	pgregory.net/rapid v0.5.5
	sigs.k8s.io/yaml v1.3.0
)

require (
	filippo.io/edwards25519 v1.0.0 // indirect
	github.com/99designs/go-keychain v0.0.0-20191008050251-8e49817e8af4 // indirect
	github.com/ChainSafe/go-schnorrkel v0.0.0-20200405005733-88cbf1b4c40d // indirect
	github.com/DataDog/zstd v1.5.2 // indirect
	github.com/beorn7/perks v1.0.1 // indirect
	github.com/btcsuite/btcd/btcec/v2 v2.3.2 // indirect
	github.com/bufbuild/protocompile v0.4.0 // indirect
	github.com/cenkalti/backoff/v4 v4.1.3 // indirect
	github.com/cespare/xxhash v1.1.0 // indirect
	github.com/cespare/xxhash/v2 v2.2.0 // indirect
	github.com/cockroachdb/logtags v0.0.0-20230118201751-21c54148d20b // indirect
	github.com/cockroachdb/pebble v0.0.0-20230315223031-1e5ddd10389e // indirect
	github.com/cockroachdb/redact v1.1.3 // indirect
	github.com/cometbft/cometbft-db v0.7.0 // indirect
	github.com/confio/ics23/go v0.9.0 // indirect
	github.com/cosmos/iavl v0.21.0-beta.1 // indirect
	github.com/creachadair/taskgroup v0.4.2 // indirect
	github.com/danieljoos/wincred v1.1.2 // indirect
	github.com/davecgh/go-spew v1.1.1 // indirect
	github.com/desertbit/timer v0.0.0-20180107155436-c41aec40b27f // indirect
	github.com/dgraph-io/badger/v2 v2.2007.4 // indirect
	github.com/dgraph-io/ristretto v0.1.1 // indirect
	github.com/dgryski/go-farm v0.0.0-20200201041132-a6ae2369ad13 // indirect
	github.com/dustin/go-humanize v1.0.1 // indirect
	github.com/dvsekhvalnov/jose2go v1.5.0 // indirect
	github.com/fatih/color v1.15.0 // indirect
	github.com/felixge/httpsnoop v1.0.2 // indirect
	github.com/fsnotify/fsnotify v1.6.0 // indirect
	github.com/getsentry/sentry-go v0.19.0 // indirect
	github.com/go-kit/kit v0.12.0 // indirect
	github.com/go-kit/log v0.2.1 // indirect
	github.com/go-logfmt/logfmt v0.6.0 // indirect
	github.com/godbus/dbus v0.0.0-20190726142602-4481cbc300e2 // indirect
	github.com/gogo/googleapis v1.4.1 // indirect
	github.com/gogo/protobuf v1.3.2 // indirect
	github.com/golang/glog v1.0.0 // indirect
	github.com/golang/snappy v0.0.4 // indirect
	github.com/google/btree v1.1.2 // indirect
	github.com/google/go-cmp v0.5.9 // indirect
	github.com/google/orderedcode v0.0.1 // indirect
	github.com/gorilla/websocket v1.5.0 // indirect
	github.com/gsterjov/go-libsecret v0.0.0-20161001094733-a6f4afe4910c // indirect
	github.com/gtank/merlin v0.1.1 // indirect
	github.com/gtank/ristretto255 v0.1.2 // indirect
	github.com/hashicorp/go-hclog v1.5.0 // indirect
	github.com/hashicorp/go-immutable-radix v1.3.1 // indirect
	github.com/hashicorp/go-plugin v1.4.9 // indirect
	github.com/hashicorp/hcl v1.0.0 // indirect
	github.com/hashicorp/yamux v0.1.1 // indirect
	github.com/inconshreveable/mousetrap v1.1.0 // indirect
	github.com/jmhodges/levigo v1.0.0 // indirect
	github.com/klauspost/compress v1.16.3 // indirect
	github.com/kr/pretty v0.3.1 // indirect
	github.com/kr/text v0.2.0 // indirect
	github.com/lib/pq v1.10.7 // indirect
	github.com/libp2p/go-buffer-pool v0.1.0 // indirect
	github.com/linxGnu/grocksdb v1.7.15 // indirect
	github.com/mattn/go-colorable v0.1.13 // indirect
	github.com/matttproud/golang_protobuf_extensions v1.0.4 // indirect
	github.com/mimoo/StrobeGo v0.0.0-20210601165009-122bf33a46e0 // indirect
	github.com/minio/highwayhash v1.0.2 // indirect
	github.com/mitchellh/go-testing-interface v1.14.1 // indirect
	github.com/mitchellh/mapstructure v1.5.0 // indirect
	github.com/mtibben/percent v0.2.1 // indirect
	github.com/oklog/run v1.1.0 // indirect
	github.com/pelletier/go-toml/v2 v2.0.7 // indirect
	github.com/petermattis/goid v0.0.0-20230317030725-371a4b8eda08 // indirect
	github.com/pkg/errors v0.9.1 // indirect
	github.com/pmezard/go-difflib v1.0.0 // indirect
	github.com/prometheus/client_model v0.3.0 // indirect
	github.com/prometheus/procfs v0.9.0 // indirect
	github.com/rcrowley/go-metrics v0.0.0-20201227073835-cf1acfcdf475 // indirect
	github.com/rogpeppe/go-internal v1.9.0 // indirect
	github.com/rs/cors v1.8.3 // indirect
	github.com/sasha-s/go-deadlock v0.3.1 // indirect
	github.com/spf13/afero v1.9.3 // indirect
	github.com/spf13/jwalterweatherman v1.1.0 // indirect
	github.com/subosito/gotenv v1.4.2 // indirect
	github.com/syndtr/goleveldb v1.0.1-0.20220721030215-126854af5e6d // indirect
	github.com/tecbot/gorocksdb v0.0.0-20191217155057-f0fad39f321c // indirect
	github.com/tidwall/btree v1.6.0 // indirect
	github.com/zondax/hid v0.9.1 // indirect
	github.com/zondax/ledger-go v0.14.1 // indirect
	go.etcd.io/bbolt v1.3.6 // indirect
	golang.org/x/net v0.8.0 // indirect
	golang.org/x/sys v0.6.0 // indirect
	golang.org/x/term v0.6.0 // indirect
	golang.org/x/text v0.8.0 // indirect
	gopkg.in/ini.v1 v1.67.0 // indirect
	gopkg.in/yaml.v2 v2.4.0 // indirect
	gopkg.in/yaml.v3 v3.0.1 // indirect
	nhooyr.io/websocket v1.8.6 // indirect
)

// Below are the long-lived replace of the Cosmos SDK
replace (
<<<<<<< HEAD
	cosmossdk.io/store => ./store
	cosmossdk.io/x/tx => ./x/tx
=======
>>>>>>> 3a7a2645
	// use cosmos fork of keyring
	github.com/99designs/keyring => github.com/cosmos/keyring v1.2.0
	// dgrijalva/jwt-go is deprecated and doesn't receive security updates.
	// TODO: remove it: https://github.com/cosmos/cosmos-sdk/issues/13134
	github.com/dgrijalva/jwt-go => github.com/golang-jwt/jwt/v4 v4.4.2
	// Fix upstream GHSA-h395-qcrw-5vmq vulnerability.
	// TODO Remove it: https://github.com/cosmos/cosmos-sdk/issues/10409
	github.com/gin-gonic/gin => github.com/gin-gonic/gin v1.8.1
	// Downgraded to avoid bugs in following commits which caused simulations to fail.
	github.com/syndtr/goleveldb => github.com/syndtr/goleveldb v1.0.1-0.20210819022825-2ae1ddf74ef7
)

retract (
	// subject to a bug in the group module and gov module migration
	[v0.46.5, v0.46.6]
	// subject to the dragonberry vulnerability
	// and/or the bank coin metadata migration issue
	[v0.46.0, v0.46.4]
	// subject to the dragonberry vulnerability
	[v0.45.0, v0.45.8]
	// do not use
	v0.43.0
)<|MERGE_RESOLUTION|>--- conflicted
+++ resolved
@@ -160,11 +160,8 @@
 
 // Below are the long-lived replace of the Cosmos SDK
 replace (
-<<<<<<< HEAD
 	cosmossdk.io/store => ./store
 	cosmossdk.io/x/tx => ./x/tx
-=======
->>>>>>> 3a7a2645
 	// use cosmos fork of keyring
 	github.com/99designs/keyring => github.com/cosmos/keyring v1.2.0
 	// dgrijalva/jwt-go is deprecated and doesn't receive security updates.
