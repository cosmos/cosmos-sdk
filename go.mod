--- conflicted
+++ resolved
@@ -59,14 +59,9 @@
 	github.com/test-go/testify v1.1.4
 	github.com/tidwall/btree v1.8.1
 	go.uber.org/mock v0.6.0
-<<<<<<< HEAD
 	go.uber.org/zap v1.27.0
-	golang.org/x/crypto v0.43.0
-	golang.org/x/sync v0.17.0
-=======
 	golang.org/x/crypto v0.44.0
 	golang.org/x/sync v0.18.0
->>>>>>> 002ae6e3
 	google.golang.org/genproto/googleapis/api v0.0.0-20250818200422-3122310a409c
 	google.golang.org/grpc v1.76.0
 	google.golang.org/protobuf v1.36.10
@@ -226,17 +221,10 @@
 	golang.org/x/arch v0.21.0 // indirect
 	golang.org/x/exp v0.0.0-20250506013437-ce4c2cf36ca6 // indirect
 	golang.org/x/net v0.46.0 // indirect
-<<<<<<< HEAD
 	golang.org/x/oauth2 v0.32.0 // indirect
-	golang.org/x/sys v0.37.0 // indirect
-	golang.org/x/term v0.36.0 // indirect
-	golang.org/x/text v0.30.0 // indirect
-=======
-	golang.org/x/oauth2 v0.31.0 // indirect
 	golang.org/x/sys v0.38.0 // indirect
 	golang.org/x/term v0.37.0 // indirect
 	golang.org/x/text v0.31.0 // indirect
->>>>>>> 002ae6e3
 	golang.org/x/time v0.13.0 // indirect
 	google.golang.org/api v0.247.0 // indirect
 	google.golang.org/genproto v0.0.0-20250603155806-513f23925822 // indirect
