go 1.20

module github.com/cosmos/cosmos-sdk

require (
	cosmossdk.io/api v0.4.1
	cosmossdk.io/collections v0.1.0
	cosmossdk.io/core v0.7.0
	cosmossdk.io/depinject v1.0.0-alpha.3
	cosmossdk.io/errors v1.0.0-beta.7.0.20230429155654-3ee8242364e4
	cosmossdk.io/log v1.1.0
	cosmossdk.io/math v1.0.0
	cosmossdk.io/orm v1.0.0-beta.3
	cosmossdk.io/store v0.1.0-alpha.1.0.20230328185921-37ba88872dbc
	cosmossdk.io/x/tx v0.6.3
	github.com/99designs/keyring v1.2.1
	github.com/armon/go-metrics v0.4.1
	github.com/bgentry/speakeasy v0.1.1-0.20220910012023-760eaf8b6816
	github.com/bits-and-blooms/bitset v1.7.0
	github.com/chzyer/readline v1.5.1
	github.com/cockroachdb/apd/v2 v2.0.2
	github.com/cockroachdb/errors v1.9.1
	github.com/cometbft/cometbft v0.37.1
	github.com/cosmos/btcutil v1.0.5
	github.com/cosmos/cosmos-db v1.0.0-rc.1
	github.com/cosmos/cosmos-proto v1.0.0-beta.3
	github.com/cosmos/cosmos-sdk/db v1.0.0-beta.1.0.20220726092710-f848e4300a8a
	github.com/cosmos/go-bip39 v1.0.0
	github.com/cosmos/gogogateway v1.2.0
	github.com/cosmos/gogoproto v1.4.10
	github.com/cosmos/ledger-cosmos-go v0.13.0
	github.com/decred/dcrd/dcrec/secp256k1/v4 v4.2.0
	github.com/golang/mock v1.6.0
	github.com/golang/protobuf v1.5.3
	github.com/google/go-cmp v0.5.9
	github.com/google/gofuzz v1.2.0
	github.com/gorilla/handlers v1.5.1
	github.com/gorilla/mux v1.8.0
	github.com/grpc-ecosystem/go-grpc-middleware v1.4.0
	github.com/grpc-ecosystem/grpc-gateway v1.16.0
	github.com/hashicorp/golang-lru v0.5.5-0.20210104140557-80c98217689d
	github.com/hdevalence/ed25519consensus v0.1.0
	github.com/huandu/skiplist v1.2.0
	github.com/improbable-eng/grpc-web v0.15.0
	github.com/jhump/protoreflect v1.15.1
	github.com/magiconair/properties v1.8.7
	github.com/manifoldco/promptui v0.9.0
	github.com/mattn/go-isatty v0.0.18
	github.com/prometheus/client_golang v1.15.1
	github.com/prometheus/common v0.43.0
	github.com/rs/zerolog v1.29.1
	github.com/spf13/cast v1.5.0
	github.com/spf13/cobra v1.7.0
	github.com/spf13/pflag v1.0.5
	github.com/spf13/viper v1.15.0
	github.com/stretchr/testify v1.8.2
	github.com/tendermint/go-amino v0.16.0
	golang.org/x/crypto v0.9.0
	golang.org/x/exp v0.0.0-20230321023759-10a507213a29
	golang.org/x/sync v0.2.0
	google.golang.org/genproto v0.0.0-20230410155749-daa745c078e1
	google.golang.org/grpc v1.55.0
	google.golang.org/protobuf v1.30.0
	gotest.tools/v3 v3.4.0
	pgregory.net/rapid v0.5.7
	sigs.k8s.io/yaml v1.3.0
)

require (
	filippo.io/edwards25519 v1.0.0 // indirect
	github.com/99designs/go-keychain v0.0.0-20191008050251-8e49817e8af4 // indirect
	github.com/ChainSafe/go-schnorrkel v0.0.0-20200405005733-88cbf1b4c40d // indirect
	github.com/DataDog/zstd v1.5.2 // indirect
	github.com/beorn7/perks v1.0.1 // indirect
	github.com/btcsuite/btcd/btcec/v2 v2.3.2 // indirect
	github.com/bufbuild/protocompile v0.4.0 // indirect
	github.com/cenkalti/backoff/v4 v4.1.3 // indirect
	github.com/cespare/xxhash v1.1.0 // indirect
	github.com/cespare/xxhash/v2 v2.2.0 // indirect
	github.com/cockroachdb/logtags v0.0.0-20230118201751-21c54148d20b // indirect
	github.com/cockroachdb/pebble v0.0.0-20230412222916-60cfeb46143b // indirect
	github.com/cockroachdb/redact v1.1.3 // indirect
	github.com/cometbft/cometbft-db v0.7.0 // indirect
	github.com/cosmos/iavl v0.21.0 // indirect
	github.com/cosmos/ics23/go v0.10.0 // indirect
	github.com/creachadair/taskgroup v0.4.2 // indirect
	github.com/danieljoos/wincred v1.1.2 // indirect
	github.com/davecgh/go-spew v1.1.1 // indirect
	github.com/desertbit/timer v0.0.0-20180107155436-c41aec40b27f // indirect
	github.com/dgraph-io/badger/v2 v2.2007.4 // indirect
	github.com/dgraph-io/ristretto v0.1.1 // indirect
	github.com/dgryski/go-farm v0.0.0-20200201041132-a6ae2369ad13 // indirect
	github.com/dustin/go-humanize v1.0.1 // indirect
	github.com/dvsekhvalnov/jose2go v1.5.0 // indirect
	github.com/fatih/color v1.15.0 // indirect
	github.com/felixge/httpsnoop v1.0.2 // indirect
	github.com/fsnotify/fsnotify v1.6.0 // indirect
	github.com/getsentry/sentry-go v0.20.0 // indirect
	github.com/go-kit/kit v0.12.0 // indirect
	github.com/go-kit/log v0.2.1 // indirect
	github.com/go-logfmt/logfmt v0.6.0 // indirect
	github.com/godbus/dbus v0.0.0-20190726142602-4481cbc300e2 // indirect
	github.com/gogo/googleapis v1.4.1 // indirect
	github.com/gogo/protobuf v1.3.2 // indirect
	github.com/golang/glog v1.1.0 // indirect
	github.com/golang/snappy v0.0.4 // indirect
	github.com/google/btree v1.1.2 // indirect
	github.com/google/orderedcode v0.0.1 // indirect
	github.com/gorilla/websocket v1.5.0 // indirect
	github.com/gsterjov/go-libsecret v0.0.0-20161001094733-a6f4afe4910c // indirect
	github.com/gtank/merlin v0.1.1 // indirect
	github.com/gtank/ristretto255 v0.1.2 // indirect
	github.com/hashicorp/go-hclog v1.5.0 // indirect
	github.com/hashicorp/go-immutable-radix v1.3.1 // indirect
	github.com/hashicorp/go-plugin v1.4.9 // indirect
	github.com/hashicorp/hcl v1.0.0 // indirect
	github.com/hashicorp/yamux v0.1.1 // indirect
	github.com/iancoleman/strcase v0.2.0 // indirect
	github.com/inconshreveable/mousetrap v1.1.0 // indirect
	github.com/jmhodges/levigo v1.0.0 // indirect
	github.com/klauspost/compress v1.16.5 // indirect
	github.com/kr/pretty v0.3.1 // indirect
	github.com/kr/text v0.2.0 // indirect
	github.com/lib/pq v1.10.7 // indirect
	github.com/libp2p/go-buffer-pool v0.1.0 // indirect
	github.com/linxGnu/grocksdb v1.7.16 // indirect
	github.com/mattn/go-colorable v0.1.13 // indirect
	github.com/matttproud/golang_protobuf_extensions v1.0.4 // indirect
	github.com/mimoo/StrobeGo v0.0.0-20210601165009-122bf33a46e0 // indirect
	github.com/minio/highwayhash v1.0.2 // indirect
	github.com/mitchellh/go-testing-interface v1.14.1 // indirect
	github.com/mitchellh/mapstructure v1.5.0 // indirect
	github.com/mtibben/percent v0.2.1 // indirect
	github.com/nxadm/tail v1.4.8 // indirect
	github.com/oklog/run v1.1.0 // indirect
	github.com/pelletier/go-toml/v2 v2.0.7 // indirect
	github.com/petermattis/goid v0.0.0-20230317030725-371a4b8eda08 // indirect
	github.com/pkg/errors v0.9.1 // indirect
	github.com/pmezard/go-difflib v1.0.0 // indirect
	github.com/prometheus/client_model v0.4.0 // indirect
	github.com/prometheus/procfs v0.9.0 // indirect
	github.com/rcrowley/go-metrics v0.0.0-20201227073835-cf1acfcdf475 // indirect
	github.com/rogpeppe/go-internal v1.10.0 // indirect
	github.com/rs/cors v1.8.3 // indirect
	github.com/sasha-s/go-deadlock v0.3.1 // indirect
	github.com/spf13/afero v1.9.3 // indirect
	github.com/spf13/jwalterweatherman v1.1.0 // indirect
	github.com/subosito/gotenv v1.4.2 // indirect
	github.com/syndtr/goleveldb v1.0.1-0.20220721030215-126854af5e6d // indirect
	github.com/tecbot/gorocksdb v0.0.0-20191217155057-f0fad39f321c // indirect
	github.com/tidwall/btree v1.6.0 // indirect
	github.com/zondax/hid v0.9.1 // indirect
	github.com/zondax/ledger-go v0.14.1 // indirect
	go.etcd.io/bbolt v1.3.6 // indirect
	golang.org/x/net v0.10.0 // indirect
	golang.org/x/sys v0.8.0 // indirect
	golang.org/x/term v0.8.0 // indirect
	golang.org/x/text v0.9.0 // indirect
	gopkg.in/ini.v1 v1.67.0 // indirect
	gopkg.in/yaml.v2 v2.4.0 // indirect
	gopkg.in/yaml.v3 v3.0.1 // indirect
	nhooyr.io/websocket v1.8.6 // indirect
)

<<<<<<< HEAD
replace cosmossdk.io/api => ./api

// Below are the long-lived replace of the Cosmos SDK
=======
// Below are the short-lived replace of the Cosmos SDK
>>>>>>> 90e3e69b
replace (
	// TODO: remove me after collections 0.2. is released.
	cosmossdk.io/collections => ./collections
	cosmossdk.io/store => ./store
	// TODO: remove after 0.7.0 release
	cosmossdk.io/x/tx => ./x/tx
)

// Below are the long-lived replace of the Cosmos SDK
replace (
	// use cosmos fork of keyring
	github.com/99designs/keyring => github.com/cosmos/keyring v1.2.0
	// dgrijalva/jwt-go is deprecated and doesn't receive security updates.
	// TODO: remove it: https://github.com/cosmos/cosmos-sdk/issues/13134
	github.com/dgrijalva/jwt-go => github.com/golang-jwt/jwt/v4 v4.4.2
	// Fix upstream GHSA-h395-qcrw-5vmq and GHSA-3vp4-m3rf-835h vulnerabilities.
	// TODO Remove it: https://github.com/cosmos/cosmos-sdk/issues/10409
	github.com/gin-gonic/gin => github.com/gin-gonic/gin v1.9.0
	// Downgraded to avoid bugs in following commits which caused simulations to fail.
	github.com/syndtr/goleveldb => github.com/syndtr/goleveldb v1.0.1-0.20210819022825-2ae1ddf74ef7
)

retract (
	// subject to a bug in the group module and gov module migration
	[v0.46.5, v0.46.6]
	// subject to the dragonberry vulnerability
	// and/or the bank coin metadata migration issue
	[v0.46.0, v0.46.4]
	// subject to the dragonberry vulnerability
	[v0.45.0, v0.45.8]
	// do not use
	v0.43.0
)<|MERGE_RESOLUTION|>--- conflicted
+++ resolved
@@ -162,15 +162,10 @@
 	nhooyr.io/websocket v1.8.6 // indirect
 )
 
-<<<<<<< HEAD
-replace cosmossdk.io/api => ./api
-
-// Below are the long-lived replace of the Cosmos SDK
-=======
 // Below are the short-lived replace of the Cosmos SDK
->>>>>>> 90e3e69b
 replace (
 	// TODO: remove me after collections 0.2. is released.
+	cosmossdk.io/api => ./api
 	cosmossdk.io/collections => ./collections
 	cosmossdk.io/store => ./store
 	// TODO: remove after 0.7.0 release
