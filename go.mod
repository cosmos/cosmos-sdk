--- conflicted
+++ resolved
@@ -22,7 +22,6 @@
 	github.com/cosmos/btcutil v1.0.5
 	github.com/cosmos/cosmos-db v1.1.1
 	github.com/cosmos/cosmos-proto v1.0.0-beta.5
-	github.com/cosmos/cosmos-sdk/blockstm v0.0.0-00010101000000-000000000000
 	github.com/cosmos/go-bip39 v1.0.0
 	github.com/cosmos/gogogateway v1.2.0
 	github.com/cosmos/gogoproto v1.7.0
@@ -150,7 +149,7 @@
 	github.com/spf13/afero v1.12.0 // indirect
 	github.com/subosito/gotenv v1.6.0 // indirect
 	github.com/syndtr/goleveldb v1.0.1-0.20220721030215-126854af5e6d // indirect
-	github.com/tidwall/btree v1.7.0 // indirect
+	github.com/tidwall/btree v1.8.1 // indirect
 	github.com/twitchyliquid64/golang-asm v0.15.1 // indirect
 	github.com/zondax/hid v0.9.2 // indirect
 	github.com/zondax/ledger-go v1.0.0 // indirect
@@ -173,14 +172,11 @@
 
 // Here are the short-lived replace from the Cosmos SDK
 // Replace here are pending PRs, or version to be tagged
-<<<<<<< HEAD
-replace github.com/cosmos/cosmos-sdk/blockstm => ./blockstm
-=======
-// replace (
-// 	<temporary replace>
-// )
-replace cosmossdk.io/store => ./store
->>>>>>> 3c03b87d
+replace (
+
+	cosmossdk.io/store => ./store
+	github.com/cosmos/cosmos-sdk/blockstm => ./blockstm
+)
 
 // Below are the long-lived replace of the Cosmos SDK
 replace (
