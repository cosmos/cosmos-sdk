go 1.20

module github.com/cosmos/cosmos-sdk

require (
	cosmossdk.io/api v0.3.1
	cosmossdk.io/collections v0.0.0-20230214153846-b6c6e4e99177
	cosmossdk.io/core v0.6.0
	cosmossdk.io/depinject v1.0.0-alpha.3
	cosmossdk.io/errors v1.0.0-beta.7
	cosmossdk.io/log v0.0.0-20230305202224-89c956f8ed3a
	cosmossdk.io/math v1.0.0-beta.6.0.20230216172121-959ce49135e4
	cosmossdk.io/store v0.0.0-20230227103508-bbe7f8a11b44
	cosmossdk.io/x/tx v0.2.1
	github.com/99designs/keyring v1.2.1
	github.com/armon/go-metrics v0.4.1
	github.com/bgentry/speakeasy v0.1.1-0.20220910012023-760eaf8b6816
	github.com/chzyer/readline v1.5.1
	github.com/cockroachdb/apd/v2 v2.0.2
	github.com/cockroachdb/errors v1.9.1
	github.com/cometbft/cometbft v0.37.0-rc4
	github.com/cosmos/btcutil v1.0.5
	github.com/cosmos/cosmos-db v1.0.0-rc.1
	github.com/cosmos/cosmos-proto v1.0.0-beta.2
	github.com/cosmos/cosmos-sdk/db v1.0.0-beta.1.0.20220726092710-f848e4300a8a
	github.com/cosmos/go-bip39 v1.0.0
	github.com/cosmos/gogogateway v1.2.0
	github.com/cosmos/gogoproto v1.4.6
	github.com/cosmos/ledger-cosmos-go v0.13.0
	github.com/decred/dcrd/dcrec/secp256k1/v4 v4.1.0
	github.com/golang/mock v1.6.0
	github.com/golang/protobuf v1.5.2
	github.com/google/gofuzz v1.2.0
	github.com/gorilla/handlers v1.5.1
	github.com/gorilla/mux v1.8.0
	github.com/grpc-ecosystem/go-grpc-middleware v1.3.0
	github.com/grpc-ecosystem/grpc-gateway v1.16.0
	github.com/hashicorp/golang-lru v0.5.5-0.20210104140557-80c98217689d
	github.com/hdevalence/ed25519consensus v0.1.0
	github.com/huandu/skiplist v1.2.0
	github.com/improbable-eng/grpc-web v0.15.0
	github.com/jhump/protoreflect v1.15.1
	github.com/magiconair/properties v1.8.7
	github.com/manifoldco/promptui v0.9.0
	github.com/mattn/go-isatty v0.0.17
	github.com/prometheus/client_golang v1.14.0
	github.com/prometheus/common v0.41.0
	github.com/rs/zerolog v1.29.0
	github.com/spf13/cast v1.5.0
	github.com/spf13/cobra v1.6.1
	github.com/spf13/pflag v1.0.5
	github.com/spf13/viper v1.15.0
	github.com/stretchr/testify v1.8.2
	github.com/tendermint/go-amino v0.16.0
	golang.org/x/crypto v0.6.0
	golang.org/x/exp v0.0.0-20230224173230-c95f2b4c22f2
	golang.org/x/sync v0.1.0
	google.golang.org/genproto v0.0.0-20230202175211-008b39050e57
	google.golang.org/grpc v1.53.0
	google.golang.org/protobuf v1.28.2-0.20230222093303-bc1253ad3743
	gotest.tools/v3 v3.4.0
	pgregory.net/rapid v0.5.5
	sigs.k8s.io/yaml v1.3.0
)

require (
	filippo.io/edwards25519 v1.0.0 // indirect
	github.com/99designs/go-keychain v0.0.0-20191008050251-8e49817e8af4 // indirect
	github.com/ChainSafe/go-schnorrkel v0.0.0-20200405005733-88cbf1b4c40d // indirect
	github.com/DataDog/zstd v1.5.2 // indirect
	github.com/beorn7/perks v1.0.1 // indirect
	github.com/btcsuite/btcd/btcec/v2 v2.3.2 // indirect
	github.com/bufbuild/protocompile v0.4.0 // indirect
	github.com/cenkalti/backoff/v4 v4.1.3 // indirect
	github.com/cespare/xxhash v1.1.0 // indirect
	github.com/cespare/xxhash/v2 v2.2.0 // indirect
	github.com/cockroachdb/logtags v0.0.0-20230118201751-21c54148d20b // indirect
	github.com/cockroachdb/pebble v0.0.0-20230226194802-02d779ffbc46 // indirect
	github.com/cockroachdb/redact v1.1.3 // indirect
	github.com/cometbft/cometbft-db v0.7.0 // indirect
	github.com/confio/ics23/go v0.9.0 // indirect
	github.com/cosmos/iavl v0.21.0-alpha.1 // indirect
	github.com/creachadair/taskgroup v0.4.2 // indirect
	github.com/danieljoos/wincred v1.1.2 // indirect
	github.com/davecgh/go-spew v1.1.1 // indirect
	github.com/desertbit/timer v0.0.0-20180107155436-c41aec40b27f // indirect
	github.com/dgraph-io/badger/v2 v2.2007.4 // indirect
	github.com/dgraph-io/ristretto v0.1.1 // indirect
	github.com/dgryski/go-farm v0.0.0-20200201041132-a6ae2369ad13 // indirect
	github.com/dustin/go-humanize v1.0.1 // indirect
	github.com/dvsekhvalnov/jose2go v1.5.0 // indirect
	github.com/felixge/httpsnoop v1.0.2 // indirect
	github.com/fsnotify/fsnotify v1.6.0 // indirect
	github.com/getsentry/sentry-go v0.18.0 // indirect
	github.com/go-kit/kit v0.12.0 // indirect
	github.com/go-kit/log v0.2.1 // indirect
	github.com/go-logfmt/logfmt v0.6.0 // indirect
	github.com/godbus/dbus v0.0.0-20190726142602-4481cbc300e2 // indirect
	github.com/gogo/googleapis v1.4.1 // indirect
	github.com/gogo/protobuf v1.3.2 // indirect
	github.com/golang/glog v1.0.0 // indirect
	github.com/golang/snappy v0.0.4 // indirect
	github.com/google/btree v1.1.2 // indirect
	github.com/google/go-cmp v0.5.9 // indirect
	github.com/google/orderedcode v0.0.1 // indirect
	github.com/gorilla/websocket v1.5.0 // indirect
	github.com/gsterjov/go-libsecret v0.0.0-20161001094733-a6f4afe4910c // indirect
	github.com/gtank/merlin v0.1.1 // indirect
	github.com/gtank/ristretto255 v0.1.2 // indirect
	github.com/hashicorp/errwrap v1.1.0 // indirect
	github.com/hashicorp/go-immutable-radix v1.3.1 // indirect
	github.com/hashicorp/go-multierror v1.1.1 // indirect
	github.com/hashicorp/hcl v1.0.0 // indirect
	github.com/inconshreveable/mousetrap v1.1.0 // indirect
	github.com/jmhodges/levigo v1.0.0 // indirect
	github.com/klauspost/compress v1.16.0 // indirect
	github.com/kr/pretty v0.3.1 // indirect
	github.com/kr/text v0.2.0 // indirect
	github.com/lib/pq v1.10.7 // indirect
	github.com/libp2p/go-buffer-pool v0.1.0 // indirect
	github.com/linxGnu/grocksdb v1.7.15 // indirect
	github.com/mattn/go-colorable v0.1.13 // indirect
	github.com/matttproud/golang_protobuf_extensions v1.0.4 // indirect
	github.com/mimoo/StrobeGo v0.0.0-20210601165009-122bf33a46e0 // indirect
	github.com/minio/highwayhash v1.0.2 // indirect
	github.com/mitchellh/mapstructure v1.5.0 // indirect
	github.com/mtibben/percent v0.2.1 // indirect
	github.com/pelletier/go-toml/v2 v2.0.7 // indirect
	github.com/petermattis/goid v0.0.0-20221215004737-a150e88a970d // indirect
	github.com/pkg/errors v0.9.1 // indirect
	github.com/pmezard/go-difflib v1.0.0 // indirect
	github.com/prometheus/client_model v0.3.0 // indirect
	github.com/prometheus/procfs v0.9.0 // indirect
	github.com/rcrowley/go-metrics v0.0.0-20201227073835-cf1acfcdf475 // indirect
	github.com/rogpeppe/go-internal v1.9.0 // indirect
	github.com/rs/cors v1.8.3 // indirect
	github.com/sasha-s/go-deadlock v0.3.1 // indirect
	github.com/spf13/afero v1.9.3 // indirect
	github.com/spf13/jwalterweatherman v1.1.0 // indirect
	github.com/subosito/gotenv v1.4.2 // indirect
	github.com/syndtr/goleveldb v1.0.1-0.20220721030215-126854af5e6d // indirect
	github.com/tecbot/gorocksdb v0.0.0-20191217155057-f0fad39f321c // indirect
	github.com/tidwall/btree v1.6.0 // indirect
	github.com/zondax/hid v0.9.1 // indirect
	github.com/zondax/ledger-go v0.14.1 // indirect
	go.etcd.io/bbolt v1.3.6 // indirect
	golang.org/x/net v0.7.0 // indirect
	golang.org/x/sys v0.5.0 // indirect
	golang.org/x/term v0.5.0 // indirect
	golang.org/x/text v0.7.0 // indirect
	gopkg.in/ini.v1 v1.67.0 // indirect
	gopkg.in/yaml.v2 v2.4.0 // indirect
	gopkg.in/yaml.v3 v3.0.1 // indirect
	nhooyr.io/websocket v1.8.6 // indirect
)

<<<<<<< HEAD
=======
// Here are the short-lived replace of the Cosmos SDK
>>>>>>> e9478df1
replace cosmossdk.io/x/tx => ./x/tx

// Below are the long-lived replace of the Cosmos SDK
replace (
	// use cosmos fork of keyring
	github.com/99designs/keyring => github.com/cosmos/keyring v1.2.0
	// dgrijalva/jwt-go is deprecated and doesn't receive security updates.
	// TODO: remove it: https://github.com/cosmos/cosmos-sdk/issues/13134
	github.com/dgrijalva/jwt-go => github.com/golang-jwt/jwt/v4 v4.4.2
	// Fix upstream GHSA-h395-qcrw-5vmq vulnerability.
	// TODO Remove it: https://github.com/cosmos/cosmos-sdk/issues/10409
	github.com/gin-gonic/gin => github.com/gin-gonic/gin v1.8.1
	// Downgraded to avoid bugs in following commits which caused simulations to fail.
	github.com/syndtr/goleveldb => github.com/syndtr/goleveldb v1.0.1-0.20210819022825-2ae1ddf74ef7
)

retract (
	// subject to a bug in the group module and gov module migration
	[v0.46.5, v0.46.6]
	// subject to the dragonberry vulnerability
	// and/or the bank coin metadata migration issue
	[v0.46.0, v0.46.4]
	// subject to the dragonberry vulnerability
	[v0.45.0, v0.45.8]
	// do not use
	v0.43.0
)<|MERGE_RESOLUTION|>--- conflicted
+++ resolved
@@ -154,10 +154,7 @@
 	nhooyr.io/websocket v1.8.6 // indirect
 )
 
-<<<<<<< HEAD
-=======
 // Here are the short-lived replace of the Cosmos SDK
->>>>>>> e9478df1
 replace cosmossdk.io/x/tx => ./x/tx
 
 // Below are the long-lived replace of the Cosmos SDK
