go 1.19

module github.com/cosmos/cosmos-sdk

require (
	cosmossdk.io/api v0.2.6
	cosmossdk.io/collections v0.0.0-20230124101704-57bedb100648
	cosmossdk.io/core v0.5.0
	cosmossdk.io/depinject v1.0.0-alpha.3
	cosmossdk.io/errors v1.0.0-beta.7
	cosmossdk.io/math v1.0.0-beta.4
	cosmossdk.io/store v0.1.0
	cosmossdk.io/x/tx v0.1.0
	github.com/99designs/keyring v1.2.1
	github.com/armon/go-metrics v0.4.1
	github.com/bgentry/speakeasy v0.1.1-0.20220910012023-760eaf8b6816
	github.com/btcsuite/btcd/btcec/v2 v2.3.2
	github.com/chzyer/readline v0.0.0-20180603132655-2972be24d48e
	github.com/cockroachdb/apd/v2 v2.0.2
	github.com/cosmos/btcutil v1.0.5
	github.com/cosmos/cosmos-db v0.0.0-20230119180254-161cf3632b7c
	github.com/cosmos/cosmos-proto v1.0.0-beta.1
	github.com/cosmos/cosmos-sdk/db v1.0.0-beta.1.0.20220726092710-f848e4300a8a
	github.com/cosmos/go-bip39 v1.0.0
	github.com/cosmos/gogogateway v1.2.0
	github.com/cosmos/gogoproto v1.4.3
	github.com/cosmos/ledger-cosmos-go v0.13.0
	github.com/golang/mock v1.6.0
	github.com/golang/protobuf v1.5.2
	github.com/google/gofuzz v1.2.0
	github.com/gorilla/handlers v1.5.1
	github.com/gorilla/mux v1.8.0
	github.com/grpc-ecosystem/go-grpc-middleware v1.3.0
	github.com/grpc-ecosystem/grpc-gateway v1.16.0
	github.com/hashicorp/go-getter v1.6.2
	github.com/hashicorp/golang-lru v0.5.5-0.20210104140557-80c98217689d
	github.com/hdevalence/ed25519consensus v0.0.0-20220222234857-c00d1f31bab3
	github.com/huandu/skiplist v1.2.0
	github.com/improbable-eng/grpc-web v0.15.0
	github.com/jhump/protoreflect v1.12.1-0.20220721211354-060cc04fc18b
	github.com/magiconair/properties v1.8.7
	github.com/manifoldco/promptui v0.9.0
	github.com/mattn/go-isatty v0.0.17
	github.com/pkg/errors v0.9.1
	github.com/prometheus/client_golang v1.14.0
	github.com/prometheus/common v0.39.0
	github.com/rakyll/statik v0.1.7
	github.com/spf13/cast v1.5.0
	github.com/spf13/cobra v1.6.1
	github.com/spf13/pflag v1.0.5
	github.com/spf13/viper v1.15.0
	github.com/stretchr/testify v1.8.1
	github.com/tendermint/go-amino v0.16.0
	github.com/tendermint/tendermint v0.37.0-rc2
	golang.org/x/crypto v0.5.0
	golang.org/x/exp v0.0.0-20230118134722-a68e582fa157
	google.golang.org/genproto v0.0.0-20230113154510-dbe35b8444a5
	google.golang.org/grpc v1.52.0
	google.golang.org/protobuf v1.28.1
	gotest.tools/v3 v3.4.0
	pgregory.net/rapid v0.5.5
	sigs.k8s.io/yaml v1.3.0
)

require (
	cloud.google.com/go v0.105.0 // indirect
	cloud.google.com/go/compute v1.14.0 // indirect
	cloud.google.com/go/compute/metadata v0.2.3 // indirect
	cloud.google.com/go/iam v0.8.0 // indirect
	cloud.google.com/go/storage v1.27.0 // indirect
	filippo.io/edwards25519 v1.0.0-rc.1 // indirect
	github.com/99designs/go-keychain v0.0.0-20191008050251-8e49817e8af4 // indirect
	github.com/ChainSafe/go-schnorrkel v0.0.0-20200405005733-88cbf1b4c40d // indirect
	github.com/DataDog/zstd v1.4.5 // indirect
	github.com/HdrHistogram/hdrhistogram-go v1.1.2 // indirect
	github.com/aws/aws-sdk-go v1.40.45 // indirect
	github.com/beorn7/perks v1.0.1 // indirect
	github.com/bgentry/go-netrc v0.0.0-20140422174119-9fd32a8b3d3d // indirect
	github.com/cenkalti/backoff/v4 v4.1.3 // indirect
	github.com/cespare/xxhash v1.1.0 // indirect
	github.com/cespare/xxhash/v2 v2.1.2 // indirect
	github.com/cockroachdb/errors v1.9.0 // indirect
	github.com/cockroachdb/logtags v0.0.0-20230118201751-21c54148d20b // indirect
	github.com/cockroachdb/pebble v0.0.0-20220817183557-09c6e030a677 // indirect
	github.com/cockroachdb/redact v1.1.3 // indirect
	github.com/confio/ics23/go v0.9.0 // indirect
	github.com/cosmos/gorocksdb v1.2.0 // indirect
	github.com/cosmos/iavl v0.20.0-alpha1 // indirect
	github.com/creachadair/taskgroup v0.3.2 // indirect
	github.com/danieljoos/wincred v1.1.2 // indirect
	github.com/davecgh/go-spew v1.1.1 // indirect
	github.com/decred/dcrd/dcrec/secp256k1/v4 v4.1.0 // indirect
	github.com/desertbit/timer v0.0.0-20180107155436-c41aec40b27f // indirect
	github.com/dgraph-io/badger/v2 v2.2007.4 // indirect
	github.com/dgraph-io/ristretto v0.1.1 // indirect
	github.com/dgryski/go-farm v0.0.0-20200201041132-a6ae2369ad13 // indirect
	github.com/dustin/go-humanize v1.0.0 // indirect
	github.com/dvsekhvalnov/jose2go v1.5.0 // indirect
	github.com/felixge/httpsnoop v1.0.2 // indirect
	github.com/fsnotify/fsnotify v1.6.0 // indirect
	github.com/getsentry/sentry-go v0.17.0 // indirect
	github.com/go-kit/kit v0.12.0 // indirect
	github.com/go-kit/log v0.2.1 // indirect
	github.com/go-logfmt/logfmt v0.5.1 // indirect
	github.com/godbus/dbus v0.0.0-20190726142602-4481cbc300e2 // indirect
	github.com/gogo/googleapis v1.4.1 // indirect
	github.com/gogo/protobuf v1.3.2 // indirect
	github.com/golang/glog v1.0.0 // indirect
	github.com/golang/groupcache v0.0.0-20210331224755-41bb18bfe9da // indirect
	github.com/golang/snappy v0.0.4 // indirect
	github.com/google/btree v1.1.2 // indirect
	github.com/google/go-cmp v0.5.9 // indirect
	github.com/google/orderedcode v0.0.1 // indirect
	github.com/google/uuid v1.3.0 // indirect
	github.com/googleapis/enterprise-certificate-proxy v0.2.1 // indirect
	github.com/googleapis/gax-go/v2 v2.7.0 // indirect
	github.com/gorilla/websocket v1.5.0 // indirect
	github.com/gsterjov/go-libsecret v0.0.0-20161001094733-a6f4afe4910c // indirect
	github.com/gtank/merlin v0.1.1 // indirect
	github.com/gtank/ristretto255 v0.1.2 // indirect
	github.com/hashicorp/errwrap v1.1.0 // indirect
	github.com/hashicorp/go-cleanhttp v0.5.2 // indirect
	github.com/hashicorp/go-immutable-radix v1.3.1 // indirect
	github.com/hashicorp/go-multierror v1.1.1 // indirect
	github.com/hashicorp/go-safetemp v1.0.0 // indirect
	github.com/hashicorp/go-version v1.6.0 // indirect
	github.com/hashicorp/hcl v1.0.0 // indirect
	github.com/inconshreveable/mousetrap v1.0.1 // indirect
	github.com/jmespath/go-jmespath v0.4.0 // indirect
	github.com/jmhodges/levigo v1.0.0 // indirect
	github.com/klauspost/compress v1.15.12 // indirect
	github.com/kr/pretty v0.3.1 // indirect
	github.com/kr/text v0.2.0 // indirect
	github.com/lib/pq v1.10.7 // indirect
	github.com/libp2p/go-buffer-pool v0.1.0 // indirect
	github.com/linxGnu/grocksdb v1.7.10 // indirect
	github.com/matttproud/golang_protobuf_extensions v1.0.4 // indirect
	github.com/mimoo/StrobeGo v0.0.0-20210601165009-122bf33a46e0 // indirect
	github.com/minio/highwayhash v1.0.2 // indirect
	github.com/mitchellh/go-homedir v1.1.0 // indirect
	github.com/mitchellh/go-testing-interface v1.0.0 // indirect
	github.com/mitchellh/mapstructure v1.5.0 // indirect
	github.com/mtibben/percent v0.2.1 // indirect
	github.com/pelletier/go-toml/v2 v2.0.6 // indirect
	github.com/petermattis/goid v0.0.0-20180202154549-b0b1615b78e5 // indirect
	github.com/pmezard/go-difflib v1.0.0 // indirect
	github.com/prometheus/client_model v0.3.0 // indirect
	github.com/prometheus/procfs v0.8.0 // indirect
	github.com/rcrowley/go-metrics v0.0.0-20201227073835-cf1acfcdf475 // indirect
	github.com/rogpeppe/go-internal v1.9.0 // indirect
	github.com/rs/cors v1.8.2 // indirect
	github.com/sasha-s/go-deadlock v0.3.1 // indirect
	github.com/spf13/afero v1.9.3 // indirect
	github.com/spf13/jwalterweatherman v1.1.0 // indirect
	github.com/subosito/gotenv v1.4.2 // indirect
	github.com/syndtr/goleveldb v1.0.1-0.20210819022825-2ae1ddf74ef7 // indirect
	github.com/tendermint/tm-db v0.6.7 // indirect
	github.com/tidwall/btree v1.6.0 // indirect
	github.com/ulikunitz/xz v0.5.8 // indirect
	github.com/zondax/hid v0.9.1 // indirect
	github.com/zondax/ledger-go v0.14.1 // indirect
	go.etcd.io/bbolt v1.3.6 // indirect
	go.opencensus.io v0.24.0 // indirect
	golang.org/x/net v0.5.0 // indirect
	golang.org/x/oauth2 v0.3.0 // indirect
	golang.org/x/sys v0.4.0 // indirect
	golang.org/x/term v0.4.0 // indirect
	golang.org/x/text v0.6.0 // indirect
	golang.org/x/xerrors v0.0.0-20220907171357-04be3eba64a2 // indirect
	google.golang.org/api v0.107.0 // indirect
	google.golang.org/appengine v1.6.7 // indirect
	gopkg.in/ini.v1 v1.67.0 // indirect
	gopkg.in/yaml.v2 v2.4.0 // indirect
	gopkg.in/yaml.v3 v3.0.1 // indirect
	nhooyr.io/websocket v1.8.6 // indirect
)

replace (
<<<<<<< HEAD
	cosmossdk.io/collections => ./collections
	cosmossdk.io/store => ./store
=======
>>>>>>> b281845c
	github.com/99designs/keyring => github.com/cosmos/keyring v1.2.0
	// dgrijalva/jwt-go is deprecated and doesn't receive security updates.
	// TODO: remove it: https://github.com/cosmos/cosmos-sdk/issues/13134
	github.com/dgrijalva/jwt-go => github.com/golang-jwt/jwt/v4 v4.4.2
	// Fix upstream GHSA-h395-qcrw-5vmq vulnerability.
	// TODO Remove it: https://github.com/cosmos/cosmos-sdk/issues/10409
	github.com/gin-gonic/gin => github.com/gin-gonic/gin v1.8.1
	// use informal systems fork of tendermint
	github.com/tendermint/tendermint => github.com/informalsystems/tendermint v0.37.0-rc2
)

retract (
	// subject to a bug in the group module and gov module migration
	[v0.46.5, v0.46.6]
	// subject to the dragonberry vulnerability
	// and/or the bank coin metadata migration issue
	[v0.46.0, v0.46.4]
	// subject to the dragonberry vulnerability
	[v0.45.0, v0.45.8]
	// do not use
	v0.43.0
)<|MERGE_RESOLUTION|>--- conflicted
+++ resolved
@@ -176,11 +176,8 @@
 )
 
 replace (
-<<<<<<< HEAD
 	cosmossdk.io/collections => ./collections
 	cosmossdk.io/store => ./store
-=======
->>>>>>> b281845c
 	github.com/99designs/keyring => github.com/cosmos/keyring v1.2.0
 	// dgrijalva/jwt-go is deprecated and doesn't receive security updates.
 	// TODO: remove it: https://github.com/cosmos/cosmos-sdk/issues/13134
