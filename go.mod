--- conflicted
+++ resolved
@@ -155,14 +155,9 @@
 
 	github.com/jhump/protoreflect => github.com/jhump/protoreflect v1.9.0
 
-<<<<<<< HEAD
 	// The following is to test committingClient (allowing parallel queries during
 	// write transactions):
-	github.com/tendermint/tendermint => github.com/agoric-labs/tendermint v0.34.23-alpha.agoric.2
-=======
-	// use cometbft
-	github.com/tendermint/tendermint => github.com/cometbft/cometbft v0.34.27
->>>>>>> 9abd946b
+	github.com/tendermint/tendermint => github.com/agoric-labs/cometbft v0.34.27-alpha.agoric.2
 
 	// latest grpc doesn't work with with our modified proto compiler, so we need to enforce
 	// the following version across all dependencies.
