--- conflicted
+++ resolved
@@ -130,12 +130,8 @@
 	github.com/mitchellh/go-testing-interface v1.0.0 // indirect
 	github.com/mitchellh/mapstructure v1.5.0 // indirect
 	github.com/mtibben/percent v0.2.1 // indirect
-<<<<<<< HEAD
 	github.com/oklog/run v1.0.0 // indirect
-	github.com/pelletier/go-toml/v2 v2.0.6 // indirect
-=======
 	github.com/pelletier/go-toml/v2 v2.0.7 // indirect
->>>>>>> dcd92eed
 	github.com/petermattis/goid v0.0.0-20221215004737-a150e88a970d // indirect
 	github.com/pkg/errors v0.9.1 // indirect
 	github.com/pmezard/go-difflib v1.0.0 // indirect
@@ -166,12 +162,8 @@
 
 // Here are the short-lived replace from the Cosmos SDK
 // Replace here are pending PRs, or version to be tagged
-replace (
-	// TODO tag after https://github.com/cosmos/cosmos-sdk/pull/14207 merge
-	cosmossdk.io/store => ./store
-	// TODO update/remove after v0.37.x tag of CometBFT
-	github.com/cometbft/cometbft => github.com/cometbft/cometbft v0.0.0-20230203130311-387422ac220d
-)
+// TODO tag after https://github.com/cosmos/cosmos-sdk/pull/14207 merge
+replace cosmossdk.io/store => ./store
 
 // Below are the long-lived replace of the Cosmos SDK
 replace (
