--- conflicted
+++ resolved
@@ -1,4 +1,4 @@
-go 1.23.2
+go 1.23.4
 
 module github.com/cosmos/cosmos-sdk
 
@@ -175,10 +175,7 @@
 
 // TODO remove after all modules have their own go.mods
 replace (
-<<<<<<< HEAD
 	cosmossdk.io/api => ./api
-=======
->>>>>>> aabd4b19
 	cosmossdk.io/x/bank => ./x/bank
 	cosmossdk.io/x/staking => ./x/staking
 )
