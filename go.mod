go 1.20

module github.com/cosmos/cosmos-sdk

require (
	cosmossdk.io/api v0.3.1
	cosmossdk.io/collections v0.0.0-20230214153846-b6c6e4e99177
	cosmossdk.io/core v0.5.1
	cosmossdk.io/depinject v1.0.0-alpha.3
	cosmossdk.io/errors v1.0.0-beta.7
	cosmossdk.io/log v0.0.0-20230219145338-9553bf1eec78
	cosmossdk.io/math v1.0.0-beta.6.0.20230216172121-959ce49135e4
	cosmossdk.io/store v0.0.0-20230206092147-e03195e4b8a7
	cosmossdk.io/x/tx v0.2.0
	github.com/99designs/keyring v1.2.1
	github.com/armon/go-metrics v0.4.1
	github.com/bgentry/speakeasy v0.1.1-0.20220910012023-760eaf8b6816
	github.com/chzyer/readline v0.0.0-20180603132655-2972be24d48e
	github.com/cockroachdb/apd/v2 v2.0.2
	github.com/cockroachdb/errors v1.9.1
	github.com/cometbft/cometbft v0.0.0-20230203130311-387422ac220d
	github.com/cosmos/btcutil v1.0.5
	github.com/cosmos/cosmos-db v1.0.0-rc.1
	github.com/cosmos/cosmos-proto v1.0.0-beta.2
	github.com/cosmos/cosmos-sdk/db v1.0.0-beta.1.0.20220726092710-f848e4300a8a
	github.com/cosmos/go-bip39 v1.0.0
	github.com/cosmos/gogogateway v1.2.0
	github.com/cosmos/gogoproto v1.4.6
	github.com/cosmos/ledger-cosmos-go v0.13.0
	github.com/decred/dcrd/dcrec/secp256k1/v4 v4.1.0
	github.com/golang/mock v1.6.0
	github.com/golang/protobuf v1.5.2
	github.com/google/gofuzz v1.2.0
	github.com/gorilla/handlers v1.5.1
	github.com/gorilla/mux v1.8.0
	github.com/grpc-ecosystem/go-grpc-middleware v1.3.0
	github.com/grpc-ecosystem/grpc-gateway v1.16.0
	github.com/hashicorp/golang-lru v0.5.5-0.20210104140557-80c98217689d
	github.com/hdevalence/ed25519consensus v0.0.0-20220222234857-c00d1f31bab3
	github.com/huandu/skiplist v1.2.0
	github.com/improbable-eng/grpc-web v0.15.0
	github.com/jhump/protoreflect v1.12.1-0.20220721211354-060cc04fc18b
	github.com/magiconair/properties v1.8.7
	github.com/manifoldco/promptui v0.9.0
	github.com/mattn/go-isatty v0.0.17
	github.com/prometheus/client_golang v1.14.0
	github.com/prometheus/common v0.40.0
	github.com/rakyll/statik v0.1.7
	github.com/spf13/cast v1.5.0
	github.com/spf13/cobra v1.6.1
	github.com/spf13/pflag v1.0.5
	github.com/spf13/viper v1.15.0
	github.com/stretchr/testify v1.8.1
	github.com/tendermint/go-amino v0.16.0
	golang.org/x/crypto v0.6.0
	golang.org/x/exp v0.0.0-20230213192124-5e25df0256eb
	google.golang.org/genproto v0.0.0-20230202175211-008b39050e57
	google.golang.org/grpc v1.53.0
	google.golang.org/protobuf v1.28.2-0.20230208135220-49eaa78c6c9c
	gotest.tools/v3 v3.4.0
	pgregory.net/rapid v0.5.5
	sigs.k8s.io/yaml v1.3.0
)

require (
	filippo.io/edwards25519 v1.0.0-rc.1 // indirect
	github.com/99designs/go-keychain v0.0.0-20191008050251-8e49817e8af4 // indirect
	github.com/ChainSafe/go-schnorrkel v0.0.0-20200405005733-88cbf1b4c40d // indirect
	github.com/DataDog/zstd v1.5.2 // indirect
	github.com/beorn7/perks v1.0.1 // indirect
	github.com/btcsuite/btcd/btcec/v2 v2.3.2 // indirect
	github.com/cenkalti/backoff/v4 v4.1.3 // indirect
	github.com/cespare/xxhash v1.1.0 // indirect
	github.com/cespare/xxhash/v2 v2.2.0 // indirect
	github.com/cockroachdb/logtags v0.0.0-20230118201751-21c54148d20b // indirect
	github.com/cockroachdb/pebble v0.0.0-20230217215838-f01d8eff3f8b // indirect
	github.com/cockroachdb/redact v1.1.3 // indirect
	github.com/cometbft/cometbft-db v0.7.0 // indirect
	github.com/confio/ics23/go v0.9.0 // indirect
	github.com/cosmos/iavl v0.21.0-alpha.1 // indirect
	github.com/creachadair/taskgroup v0.4.2 // indirect
	github.com/danieljoos/wincred v1.1.2 // indirect
	github.com/davecgh/go-spew v1.1.1 // indirect
	github.com/desertbit/timer v0.0.0-20180107155436-c41aec40b27f // indirect
	github.com/dgraph-io/badger/v2 v2.2007.4 // indirect
	github.com/dgraph-io/ristretto v0.1.1 // indirect
	github.com/dgryski/go-farm v0.0.0-20200201041132-a6ae2369ad13 // indirect
	github.com/dustin/go-humanize v1.0.1 // indirect
	github.com/dvsekhvalnov/jose2go v1.5.0 // indirect
	github.com/fatih/color v1.13.0 // indirect
	github.com/felixge/httpsnoop v1.0.2 // indirect
	github.com/fsnotify/fsnotify v1.6.0 // indirect
	github.com/getsentry/sentry-go v0.18.0 // indirect
	github.com/go-kit/kit v0.12.0 // indirect
	github.com/go-kit/log v0.2.1 // indirect
	github.com/go-logfmt/logfmt v0.6.0 // indirect
	github.com/godbus/dbus v0.0.0-20190726142602-4481cbc300e2 // indirect
	github.com/gogo/googleapis v1.4.1 // indirect
	github.com/gogo/protobuf v1.3.2 // indirect
	github.com/golang/glog v1.0.0 // indirect
	github.com/golang/snappy v0.0.4 // indirect
	github.com/google/btree v1.1.2 // indirect
	github.com/google/go-cmp v0.5.9 // indirect
	github.com/google/orderedcode v0.0.1 // indirect
	github.com/gorilla/websocket v1.5.0 // indirect
	github.com/gsterjov/go-libsecret v0.0.0-20161001094733-a6f4afe4910c // indirect
	github.com/gtank/merlin v0.1.1 // indirect
	github.com/gtank/ristretto255 v0.1.2 // indirect
	github.com/hashicorp/errwrap v1.1.0 // indirect
	github.com/hashicorp/go-hclog v1.2.0 // indirect
	github.com/hashicorp/go-immutable-radix v1.3.1 // indirect
	github.com/hashicorp/go-multierror v1.1.1 // indirect
	github.com/hashicorp/go-plugin v1.4.8 // indirect
	github.com/hashicorp/hcl v1.0.0 // indirect
	github.com/hashicorp/yamux v0.0.0-20180604194846-3520598351bb // indirect
	github.com/inconshreveable/mousetrap v1.1.0 // indirect
	github.com/jmhodges/levigo v1.0.0 // indirect
	github.com/json-iterator/go v1.1.12 // indirect
	github.com/klauspost/compress v1.15.15 // indirect
	github.com/kr/pretty v0.3.1 // indirect
	github.com/kr/text v0.2.0 // indirect
	github.com/lib/pq v1.10.7 // indirect
	github.com/libp2p/go-buffer-pool v0.1.0 // indirect
	github.com/linxGnu/grocksdb v1.7.14 // indirect
	github.com/mattn/go-colorable v0.1.13 // indirect
	github.com/matttproud/golang_protobuf_extensions v1.0.4 // indirect
	github.com/mimoo/StrobeGo v0.0.0-20210601165009-122bf33a46e0 // indirect
	github.com/minio/highwayhash v1.0.2 // indirect
	github.com/mitchellh/go-testing-interface v1.0.0 // indirect
	github.com/mitchellh/mapstructure v1.5.0 // indirect
	github.com/modern-go/concurrent v0.0.0-20180306012644-bacd9c7ef1dd // indirect
	github.com/modern-go/reflect2 v1.0.2 // indirect
	github.com/mtibben/percent v0.2.1 // indirect
	github.com/oklog/run v1.0.0 // indirect
	github.com/pelletier/go-toml/v2 v2.0.6 // indirect
	github.com/petermattis/goid v0.0.0-20221215004737-a150e88a970d // indirect
	github.com/pkg/errors v0.9.1 // indirect
	github.com/pmezard/go-difflib v1.0.0 // indirect
	github.com/prometheus/client_model v0.3.0 // indirect
	github.com/prometheus/procfs v0.9.0 // indirect
	github.com/rcrowley/go-metrics v0.0.0-20201227073835-cf1acfcdf475 // indirect
	github.com/rogpeppe/go-internal v1.9.0 // indirect
	github.com/rs/cors v1.8.3 // indirect
	github.com/rs/zerolog v1.29.0 // indirect
	github.com/sasha-s/go-deadlock v0.3.1 // indirect
	github.com/spf13/afero v1.9.3 // indirect
	github.com/spf13/jwalterweatherman v1.1.0 // indirect
	github.com/subosito/gotenv v1.4.2 // indirect
	github.com/syndtr/goleveldb v1.0.1-0.20220721030215-126854af5e6d // indirect
	github.com/tecbot/gorocksdb v0.0.0-20191217155057-f0fad39f321c // indirect
	github.com/tidwall/btree v1.6.0 // indirect
	github.com/zondax/hid v0.9.1 // indirect
	github.com/zondax/ledger-go v0.14.1 // indirect
	go.etcd.io/bbolt v1.3.6 // indirect
	golang.org/x/net v0.7.0 // indirect
	golang.org/x/sys v0.5.0 // indirect
	golang.org/x/term v0.5.0 // indirect
	golang.org/x/text v0.7.0 // indirect
	gopkg.in/ini.v1 v1.67.0 // indirect
	gopkg.in/yaml.v2 v2.4.0 // indirect
	gopkg.in/yaml.v3 v3.0.1 // indirect
	nhooyr.io/websocket v1.8.6 // indirect
)

// Here are the short-lived replace from the Cosmos SDK
// Replace here are pending PRs, or version to be tagged
<<<<<<< HEAD
replace (
	// TODO update after cosmos-sdk/log tagged
	cosmossdk.io/log => ./log
	// TODO tag after https://github.com/cosmos/cosmos-sdk/pull/14207 merge
	cosmossdk.io/store => ./store
	// TODO update/remove after v0.37.x tag of CometBFT
	github.com/cometbft/cometbft => github.com/cometbft/cometbft v0.0.0-20230203130311-387422ac220d
)
=======
// TODO update/remove after v0.37.x tag of CometBFT
replace github.com/cometbft/cometbft => github.com/cometbft/cometbft v0.0.0-20230203130311-387422ac220d
>>>>>>> 9569b349

// Below are the long-lived replace of the Cosmos SDK
replace (
	// use cosmos fork of keyring
	github.com/99designs/keyring => github.com/cosmos/keyring v1.2.0
	// dgrijalva/jwt-go is deprecated and doesn't receive security updates.
	// TODO: remove it: https://github.com/cosmos/cosmos-sdk/issues/13134
	github.com/dgrijalva/jwt-go => github.com/golang-jwt/jwt/v4 v4.4.2
	// Fix upstream GHSA-h395-qcrw-5vmq vulnerability.
	// TODO Remove it: https://github.com/cosmos/cosmos-sdk/issues/10409
	github.com/gin-gonic/gin => github.com/gin-gonic/gin v1.8.1
	// Downgraded to avoid bugs in following commits which caused simulations to fail.
	github.com/syndtr/goleveldb => github.com/syndtr/goleveldb v1.0.1-0.20210819022825-2ae1ddf74ef7
)

retract (
	// subject to a bug in the group module and gov module migration
	[v0.46.5, v0.46.6]
	// subject to the dragonberry vulnerability
	// and/or the bank coin metadata migration issue
	[v0.46.0, v0.46.4]
	// subject to the dragonberry vulnerability
	[v0.45.0, v0.45.8]
	// do not use
	v0.43.0
)<|MERGE_RESOLUTION|>--- conflicted
+++ resolved
@@ -164,19 +164,12 @@
 
 // Here are the short-lived replace from the Cosmos SDK
 // Replace here are pending PRs, or version to be tagged
-<<<<<<< HEAD
 replace (
-	// TODO update after cosmos-sdk/log tagged
-	cosmossdk.io/log => ./log
 	// TODO tag after https://github.com/cosmos/cosmos-sdk/pull/14207 merge
 	cosmossdk.io/store => ./store
 	// TODO update/remove after v0.37.x tag of CometBFT
 	github.com/cometbft/cometbft => github.com/cometbft/cometbft v0.0.0-20230203130311-387422ac220d
 )
-=======
-// TODO update/remove after v0.37.x tag of CometBFT
-replace github.com/cometbft/cometbft => github.com/cometbft/cometbft v0.0.0-20230203130311-387422ac220d
->>>>>>> 9569b349
 
 // Below are the long-lived replace of the Cosmos SDK
 replace (
