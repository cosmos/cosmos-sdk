go 1.23.5

module github.com/cosmos/cosmos-sdk

require (
	cosmossdk.io/api v0.9.2
	cosmossdk.io/collections v1.2.1
	cosmossdk.io/core v0.11.3
	cosmossdk.io/depinject v1.2.0
	cosmossdk.io/errors v1.0.2
	cosmossdk.io/log v1.6.0
	cosmossdk.io/math v1.5.3
	cosmossdk.io/store v1.1.2
	cosmossdk.io/x/tx v0.14.0
	github.com/99designs/keyring v1.2.1
	github.com/bgentry/speakeasy v0.2.0
	github.com/bits-and-blooms/bitset v1.22.0
	github.com/chzyer/readline v1.5.1
	github.com/cockroachdb/apd/v2 v2.0.2
	github.com/cockroachdb/errors v1.12.0
	github.com/cometbft/cometbft v1.0.1
	github.com/cometbft/cometbft/api v1.0.0
	github.com/cosmos/btcutil v1.0.5
	github.com/cosmos/cosmos-db v1.1.1
	github.com/cosmos/cosmos-proto v1.0.0-beta.5
	github.com/cosmos/go-bip39 v1.0.0
	github.com/cosmos/gogogateway v1.2.0
	github.com/cosmos/gogoproto v1.7.0
	github.com/cosmos/ledger-cosmos-go v0.14.0
	github.com/decred/dcrd/dcrec/secp256k1/v4 v4.4.0
	github.com/golang/protobuf v1.5.4
	github.com/google/go-cmp v0.7.0
	github.com/google/gofuzz v1.2.0
	github.com/gorilla/handlers v1.5.2
	github.com/gorilla/mux v1.8.1
	github.com/grpc-ecosystem/go-grpc-middleware v1.4.0
	github.com/grpc-ecosystem/grpc-gateway v1.16.0
	github.com/hashicorp/go-cleanhttp v0.5.2
	github.com/hashicorp/go-getter v1.7.8
	github.com/hashicorp/go-metrics v0.5.4
	github.com/hashicorp/golang-lru v1.0.2
	github.com/hdevalence/ed25519consensus v0.2.0
	github.com/huandu/skiplist v1.2.1
	github.com/improbable-eng/grpc-web v0.15.0
	github.com/jhump/protoreflect v1.17.0
	github.com/magiconair/properties v1.8.10
	github.com/manifoldco/promptui v0.9.0
	github.com/mattn/go-isatty v0.0.20
	github.com/mdp/qrterminal/v3 v3.2.1
	github.com/prometheus/client_golang v1.22.0
	github.com/prometheus/common v0.63.0
	github.com/rs/zerolog v1.34.0
	github.com/spf13/cast v1.8.0
	github.com/spf13/cobra v1.9.1
	github.com/spf13/pflag v1.0.6
	github.com/spf13/viper v1.20.1
	github.com/stretchr/testify v1.10.0
	github.com/tendermint/go-amino v0.16.0
	go.uber.org/mock v0.5.2
	golang.org/x/crypto v0.38.0
	golang.org/x/sync v0.14.0
	google.golang.org/genproto/googleapis/api v0.0.0-20250324211829-b45e905df463
	google.golang.org/grpc v1.72.0
	google.golang.org/protobuf v1.36.6
	gotest.tools/v3 v3.5.2
	pgregory.net/rapid v1.2.0
	sigs.k8s.io/yaml v1.4.0
)

require (
	cel.dev/expr v0.20.0 // indirect
	cloud.google.com/go v0.116.0 // indirect
	cloud.google.com/go/auth v0.13.0 // indirect
	cloud.google.com/go/auth/oauth2adapt v0.2.6 // indirect
	cloud.google.com/go/compute/metadata v0.6.0 // indirect
	cloud.google.com/go/iam v1.2.2 // indirect
	cloud.google.com/go/monitoring v1.21.2 // indirect
	cloud.google.com/go/storage v1.49.0 // indirect
	cosmossdk.io/schema v1.1.0 // indirect
	filippo.io/edwards25519 v1.1.0 // indirect
	github.com/99designs/go-keychain v0.0.0-20191008050251-8e49817e8af4 // indirect
	github.com/DataDog/datadog-go v3.2.0+incompatible // indirect
	github.com/DataDog/zstd v1.5.7 // indirect
	github.com/GoogleCloudPlatform/opentelemetry-operations-go/detectors/gcp v1.26.0 // indirect
	github.com/GoogleCloudPlatform/opentelemetry-operations-go/exporter/metric v0.48.1 // indirect
	github.com/GoogleCloudPlatform/opentelemetry-operations-go/internal/resourcemapping v0.48.1 // indirect
	github.com/aws/aws-sdk-go v1.44.122 // indirect
	github.com/beorn7/perks v1.0.1 // indirect
	github.com/bgentry/go-netrc v0.0.0-20140422174119-9fd32a8b3d3d // indirect
	github.com/bufbuild/protocompile v0.14.1 // indirect
	github.com/bytedance/sonic v1.13.2 // indirect
	github.com/bytedance/sonic/loader v0.2.4 // indirect
	github.com/cenkalti/backoff/v4 v4.3.0 // indirect
	github.com/cespare/xxhash/v2 v2.3.0 // indirect
	github.com/cloudwego/base64x v0.1.5 // indirect
	github.com/cncf/xds/go v0.0.0-20250121191232-2f005788dc42 // indirect
	github.com/cockroachdb/fifo v0.0.0-20240816210425-c5d0cb0b6fc0 // indirect
	github.com/cockroachdb/logtags v0.0.0-20241215232642-bb51bb14a506 // indirect
	github.com/cockroachdb/pebble v1.1.5 // indirect
	github.com/cockroachdb/redact v1.1.6 // indirect
	github.com/cockroachdb/tokenbucket v0.0.0-20230807174530-cc333fc44b06 // indirect
	github.com/cometbft/cometbft-db v1.0.4 // indirect
	github.com/cosmos/iavl v1.2.2 // indirect
	github.com/cosmos/ics23/go v0.11.0 // indirect
	github.com/danieljoos/wincred v1.1.2 // indirect
	github.com/davecgh/go-spew v1.1.2-0.20180830191138-d8f796af33cc // indirect
	github.com/desertbit/timer v0.0.0-20180107155436-c41aec40b27f // indirect
	github.com/dgraph-io/badger/v4 v4.5.1 // indirect
	github.com/dgraph-io/ristretto/v2 v2.1.0 // indirect
	github.com/dustin/go-humanize v1.0.1 // indirect
	github.com/dvsekhvalnov/jose2go v1.6.0 // indirect
	github.com/emicklei/dot v1.6.2 // indirect
	github.com/envoyproxy/go-control-plane/envoy v1.32.4 // indirect
	github.com/envoyproxy/protoc-gen-validate v1.2.1 // indirect
	github.com/fatih/color v1.15.0 // indirect
	github.com/felixge/httpsnoop v1.0.4 // indirect
	github.com/fsnotify/fsnotify v1.9.0 // indirect
	github.com/getsentry/sentry-go v0.32.0 // indirect
	github.com/go-jose/go-jose/v4 v4.0.5 // indirect
	github.com/go-kit/log v0.2.1 // indirect
	github.com/go-logfmt/logfmt v0.6.0 // indirect
	github.com/go-logr/logr v1.4.2 // indirect
	github.com/go-logr/stdr v1.2.2 // indirect
	github.com/go-viper/mapstructure/v2 v2.2.1 // indirect
	github.com/godbus/dbus v0.0.0-20190726142602-4481cbc300e2 // indirect
	github.com/gogo/googleapis v1.4.1 // indirect
	github.com/gogo/protobuf v1.3.2 // indirect
	github.com/golang/groupcache v0.0.0-20241129210726-2c02b8208cf8 // indirect
	github.com/golang/snappy v0.0.4 // indirect
	github.com/google/btree v1.1.3 // indirect
	github.com/google/flatbuffers v25.1.24+incompatible // indirect
	github.com/google/orderedcode v0.0.1 // indirect
	github.com/google/s2a-go v0.1.8 // indirect
	github.com/google/uuid v1.6.0 // indirect
	github.com/googleapis/enterprise-certificate-proxy v0.3.4 // indirect
	github.com/googleapis/gax-go/v2 v2.14.1 // indirect
	github.com/gorilla/websocket v1.5.3 // indirect
	github.com/gsterjov/go-libsecret v0.0.0-20161001094733-a6f4afe4910c // indirect
	github.com/hashicorp/go-hclog v1.6.3 // indirect
	github.com/hashicorp/go-immutable-radix v1.3.1 // indirect
	github.com/hashicorp/go-plugin v1.6.3 // indirect
	github.com/hashicorp/go-safetemp v1.0.0 // indirect
	github.com/hashicorp/go-version v1.6.0 // indirect
	github.com/hashicorp/golang-lru/v2 v2.0.7 // indirect
	github.com/hashicorp/yamux v0.1.2 // indirect
	github.com/iancoleman/strcase v0.3.0 // indirect
	github.com/inconshreveable/mousetrap v1.1.0 // indirect
	github.com/jmespath/go-jmespath v0.4.0 // indirect
	github.com/jmhodges/levigo v1.0.0 // indirect
	github.com/klauspost/compress v1.18.0 // indirect
	github.com/klauspost/cpuid/v2 v2.2.10 // indirect
	github.com/kr/pretty v0.3.1 // indirect
	github.com/kr/text v0.2.0 // indirect
	github.com/lib/pq v1.10.9 // indirect
	github.com/linxGnu/grocksdb v1.9.8 // indirect
	github.com/mattn/go-colorable v0.1.14 // indirect
	github.com/minio/highwayhash v1.0.3 // indirect
	github.com/mitchellh/go-homedir v1.1.0 // indirect
	github.com/mitchellh/go-testing-interface v1.14.1 // indirect
	github.com/mtibben/percent v0.2.1 // indirect
	github.com/munnerz/goautoneg v0.0.0-20191010083416-a7dc8b61c822 // indirect
	github.com/nxadm/tail v1.4.11 // indirect
	github.com/oasisprotocol/curve25519-voi v0.0.0-20230904125328-1f23a7beb09a // indirect
	github.com/oklog/run v1.1.0 // indirect
	github.com/pelletier/go-toml/v2 v2.2.4 // indirect
	github.com/petermattis/goid v0.0.0-20240813172612-4fcff4a6cae7 // indirect
	github.com/pkg/errors v0.9.1 // indirect
	github.com/planetscale/vtprotobuf v0.6.1-0.20240319094008-0393e58bdf10 // indirect
	github.com/pmezard/go-difflib v1.0.1-0.20181226105442-5d4384ee4fb2 // indirect
	github.com/prometheus/client_model v0.6.1 // indirect
	github.com/prometheus/procfs v0.15.1 // indirect
	github.com/rcrowley/go-metrics v0.0.0-20201227073835-cf1acfcdf475 // indirect
	github.com/rogpeppe/go-internal v1.14.1 // indirect
	github.com/rs/cors v1.11.1 // indirect
	github.com/sagikazarmark/locafero v0.7.0 // indirect
	github.com/sasha-s/go-deadlock v0.3.5 // indirect
	github.com/sourcegraph/conc v0.3.0 // indirect
	github.com/spf13/afero v1.12.0 // indirect
	github.com/spiffe/go-spiffe/v2 v2.5.0 // indirect
	github.com/subosito/gotenv v1.6.0 // indirect
	github.com/supranational/blst v0.3.13 // indirect
	github.com/syndtr/goleveldb v1.0.1-0.20220721030215-126854af5e6d // indirect
	github.com/tidwall/btree v1.7.0 // indirect
	github.com/twitchyliquid64/golang-asm v0.15.1 // indirect
	github.com/ulikunitz/xz v0.5.10 // indirect
	github.com/zeebo/errs v1.4.0 // indirect
	github.com/zondax/hid v0.9.2 // indirect
	github.com/zondax/ledger-go v0.14.3 // indirect
	go.etcd.io/bbolt v1.4.0 // indirect
	go.opencensus.io v0.24.0 // indirect
	go.opentelemetry.io/auto/sdk v1.1.0 // indirect
	go.opentelemetry.io/contrib/detectors/gcp v1.34.0 // indirect
	go.opentelemetry.io/contrib/instrumentation/google.golang.org/grpc/otelgrpc v0.54.0 // indirect
	go.opentelemetry.io/contrib/instrumentation/net/http/otelhttp v0.54.0 // indirect
	go.opentelemetry.io/otel v1.34.0 // indirect
	go.opentelemetry.io/otel/metric v1.34.0 // indirect
	go.opentelemetry.io/otel/sdk v1.34.0 // indirect
	go.opentelemetry.io/otel/sdk/metric v1.34.0 // indirect
	go.opentelemetry.io/otel/trace v1.34.0 // indirect
	go.uber.org/multierr v1.11.0 // indirect
	golang.org/x/arch v0.17.0 // indirect
	golang.org/x/exp v0.0.0-20250305212735-054e65f0b394 // indirect
	golang.org/x/net v0.39.0 // indirect
	golang.org/x/oauth2 v0.26.0 // indirect
	golang.org/x/sys v0.33.0 // indirect
	golang.org/x/term v0.32.0 // indirect
	golang.org/x/text v0.25.0 // indirect
	golang.org/x/time v0.8.0 // indirect
	google.golang.org/api v0.215.0 // indirect
	google.golang.org/genproto v0.0.0-20241118233622-e639e219e697 // indirect
	google.golang.org/genproto/googleapis/rpc v0.0.0-20250422160041-2d3770c4ea7f // indirect
	gopkg.in/yaml.v3 v3.0.1 // indirect
	nhooyr.io/websocket v1.8.6 // indirect
	rsc.io/qr v0.2.0 // indirect
)

// Here are the short-lived replace from the Cosmos SDK
// Replace here are pending PRs, or version to be tagged
<<<<<<< HEAD
// replace (
// 	<temporary replace>
// )
replace (
	cosmossdk.io/collections => ./collections
	github.com/cosmos/cosmos-db => github.com/cosmos/cosmos-db v0.0.0-20250505172547-38785e92904d
)
=======
>>>>>>> 48d9ca4c

// Replace all unreleased direct deps upgraded to comet v1
replace (
	cosmossdk.io/api => ./api
	cosmossdk.io/core => ./core
	cosmossdk.io/store => ./store
	cosmossdk.io/x/tx => ./x/tx
)

// Below are the long-lived replace of the Cosmos SDK
replace (
	// use cosmos fork of keyring
	github.com/99designs/keyring => github.com/cosmos/keyring v1.2.0
	// dgrijalva/jwt-go is deprecated and doesn't receive security updates.
	// TODO: remove it: https://github.com/cosmos/cosmos-sdk/issues/13134
	github.com/dgrijalva/jwt-go => github.com/golang-jwt/jwt/v4 v4.4.2
	// Fix upstream GHSA-h395-qcrw-5vmq and GHSA-3vp4-m3rf-835h vulnerabilities.
	// TODO Remove it: https://github.com/cosmos/cosmos-sdk/issues/10409
	github.com/gin-gonic/gin => github.com/gin-gonic/gin v1.9.1
	// replace broken goleveldb
	github.com/syndtr/goleveldb => github.com/syndtr/goleveldb v1.0.1-0.20210819022825-2ae1ddf74ef7
)

retract (
	// false start by tagging the wrong branch
	v0.50.0
	// revert fix https://github.com/cosmos/cosmos-sdk/pull/16331
	v0.46.12
	// subject to a bug in the group module and gov module migration
	[v0.46.5, v0.46.6]
	// subject to the dragonberry vulnerability
	// and/or the bank coin metadata migration issue
	[v0.46.0, v0.46.4]
	// subject to the dragonberry vulnerability
	[v0.45.0, v0.45.8]
	// do not use
	v0.43.0
)<|MERGE_RESOLUTION|>--- conflicted
+++ resolved
@@ -216,23 +216,15 @@
 
 // Here are the short-lived replace from the Cosmos SDK
 // Replace here are pending PRs, or version to be tagged
-<<<<<<< HEAD
-// replace (
-// 	<temporary replace>
-// )
-replace (
-	cosmossdk.io/collections => ./collections
-	github.com/cosmos/cosmos-db => github.com/cosmos/cosmos-db v0.0.0-20250505172547-38785e92904d
-)
-=======
->>>>>>> 48d9ca4c
 
 // Replace all unreleased direct deps upgraded to comet v1
 replace (
 	cosmossdk.io/api => ./api
+	cosmossdk.io/collections => ./collections
 	cosmossdk.io/core => ./core
 	cosmossdk.io/store => ./store
 	cosmossdk.io/x/tx => ./x/tx
+	github.com/cosmos/cosmos-db => github.com/cosmos/cosmos-db v0.0.0-20250505172547-38785e92904d
 )
 
 // Below are the long-lived replace of the Cosmos SDK
