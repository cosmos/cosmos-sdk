--- conflicted
+++ resolved
@@ -174,15 +174,12 @@
 // replace (
 // 	<temporary replace>
 // )
-<<<<<<< HEAD
 replace (
 	cosmossdk.io/api => ./api
 	cosmossdk.io/log => ./log
 )
 
 replace cosmossdk.io/store => ./store
-=======
->>>>>>> 29083cb7
 
 // Below are the long-lived replace of the Cosmos SDK
 replace (
