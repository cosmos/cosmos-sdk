go 1.21

module github.com/cosmos/cosmos-sdk

require (
	cosmossdk.io/api v0.7.3
	cosmossdk.io/collections v0.4.0
	cosmossdk.io/core v0.11.0
	cosmossdk.io/depinject v1.0.0-alpha.4
	cosmossdk.io/errors v1.0.1
	cosmossdk.io/log v1.3.1
	cosmossdk.io/math v1.3.0
	cosmossdk.io/store v1.1.0
	cosmossdk.io/x/tx v0.13.2
	github.com/99designs/keyring v1.2.1
	github.com/bgentry/speakeasy v0.1.1-0.20220910012023-760eaf8b6816
	github.com/bits-and-blooms/bitset v1.8.0
	github.com/chzyer/readline v1.5.1
	github.com/cockroachdb/apd/v2 v2.0.2
	github.com/cockroachdb/errors v1.11.1
	github.com/cometbft/cometbft v0.38.7-0.20240412124004-1f67e396cf45
	github.com/cosmos/btcutil v1.0.5
	github.com/cosmos/cosmos-db v1.0.2
	github.com/cosmos/cosmos-proto v1.0.0-beta.4
	github.com/cosmos/go-bip39 v1.0.0
	github.com/cosmos/gogogateway v1.2.0
	github.com/cosmos/gogoproto v1.4.12
	github.com/cosmos/ledger-cosmos-go v0.13.3
	github.com/decred/dcrd/dcrec/secp256k1/v4 v4.2.0
	github.com/golang/mock v1.6.0
	github.com/golang/protobuf v1.5.4
	github.com/google/go-cmp v0.6.0
	github.com/google/gofuzz v1.2.0
	github.com/gorilla/handlers v1.5.1
	github.com/gorilla/mux v1.8.0
	github.com/grpc-ecosystem/go-grpc-middleware v1.4.0
	github.com/grpc-ecosystem/grpc-gateway v1.16.0
	github.com/hashicorp/go-metrics v0.5.3
	github.com/hashicorp/golang-lru v1.0.2
	github.com/hdevalence/ed25519consensus v0.1.0
	github.com/huandu/skiplist v1.2.0
	github.com/improbable-eng/grpc-web v0.15.0
	github.com/jhump/protoreflect v1.15.3
	github.com/magiconair/properties v1.8.7
	github.com/manifoldco/promptui v0.9.0
	github.com/mattn/go-isatty v0.0.20
	github.com/prometheus/client_golang v1.19.0
	github.com/prometheus/common v0.52.2
	github.com/rs/zerolog v1.32.0
	github.com/spf13/cast v1.6.0
	github.com/spf13/cobra v1.8.0
	github.com/spf13/pflag v1.0.5
	github.com/spf13/viper v1.18.2
	github.com/stretchr/testify v1.9.0
	github.com/tendermint/go-amino v0.16.0
	golang.org/x/crypto v0.22.0
	golang.org/x/exp v0.0.0-20240404231335-c0f41cb1a7a0
	golang.org/x/sync v0.7.0
	google.golang.org/genproto/googleapis/api v0.0.0-20240227224415-6ceb2ff114de
	google.golang.org/grpc v1.63.2
	google.golang.org/protobuf v1.33.0
	gotest.tools/v3 v3.5.1
	pgregory.net/rapid v1.1.0
	sigs.k8s.io/yaml v1.4.0
)

require (
	filippo.io/edwards25519 v1.0.0 // indirect
	github.com/99designs/go-keychain v0.0.0-20191008050251-8e49817e8af4 // indirect
	github.com/DataDog/datadog-go v3.2.0+incompatible // indirect
	github.com/DataDog/zstd v1.5.5 // indirect
	github.com/beorn7/perks v1.0.1 // indirect
	github.com/btcsuite/btcd/btcec/v2 v2.3.2 // indirect
	github.com/bufbuild/protocompile v0.6.0 // indirect
	github.com/cenkalti/backoff/v4 v4.1.3 // indirect
	github.com/cespare/xxhash v1.1.0 // indirect
	github.com/cespare/xxhash/v2 v2.3.0 // indirect
	github.com/cockroachdb/logtags v0.0.0-20230118201751-21c54148d20b // indirect
	github.com/cockroachdb/pebble v1.1.0 // indirect
	github.com/cockroachdb/redact v1.1.5 // indirect
	github.com/cockroachdb/tokenbucket v0.0.0-20230807174530-cc333fc44b06 // indirect
	github.com/cometbft/cometbft-db v0.9.1 // indirect
	github.com/cosmos/iavl v1.1.2 // indirect
	github.com/cosmos/ics23/go v0.10.0 // indirect
	github.com/danieljoos/wincred v1.1.2 // indirect
	github.com/davecgh/go-spew v1.1.2-0.20180830191138-d8f796af33cc // indirect
	github.com/desertbit/timer v0.0.0-20180107155436-c41aec40b27f // indirect
	github.com/dgraph-io/badger/v2 v2.2007.4 // indirect
	github.com/dgraph-io/ristretto v0.1.1 // indirect
	github.com/dgryski/go-farm v0.0.0-20200201041132-a6ae2369ad13 // indirect
	github.com/dustin/go-humanize v1.0.1 // indirect
	github.com/dvsekhvalnov/jose2go v1.6.0 // indirect
	github.com/emicklei/dot v1.6.1 // indirect
	github.com/fatih/color v1.15.0 // indirect
	github.com/felixge/httpsnoop v1.0.2 // indirect
	github.com/fsnotify/fsnotify v1.7.0 // indirect
	github.com/getsentry/sentry-go v0.27.0 // indirect
	github.com/go-kit/kit v0.12.0 // indirect
	github.com/go-kit/log v0.2.1 // indirect
	github.com/go-logfmt/logfmt v0.6.0 // indirect
	github.com/godbus/dbus v0.0.0-20190726142602-4481cbc300e2 // indirect
	github.com/gogo/googleapis v1.4.1 // indirect
	github.com/gogo/protobuf v1.3.2 // indirect
	github.com/golang/glog v1.2.0 // indirect
	github.com/golang/snappy v0.0.4 // indirect
	github.com/google/btree v1.1.2 // indirect
	github.com/google/orderedcode v0.0.1 // indirect
	github.com/gorilla/websocket v1.5.0 // indirect
	github.com/gsterjov/go-libsecret v0.0.0-20161001094733-a6f4afe4910c // indirect
	github.com/hashicorp/go-hclog v1.5.0 // indirect
	github.com/hashicorp/go-immutable-radix v1.3.1 // indirect
	github.com/hashicorp/go-plugin v1.5.2 // indirect
	github.com/hashicorp/hcl v1.0.0 // indirect
	github.com/hashicorp/yamux v0.1.1 // indirect
	github.com/iancoleman/strcase v0.3.0 // indirect
	github.com/inconshreveable/mousetrap v1.1.0 // indirect
	github.com/jmhodges/levigo v1.0.0 // indirect
	github.com/klauspost/compress v1.17.7 // indirect
	github.com/kr/pretty v0.3.1 // indirect
	github.com/kr/text v0.2.0 // indirect
	github.com/lib/pq v1.10.7 // indirect
	github.com/libp2p/go-buffer-pool v0.1.0 // indirect
	github.com/linxGnu/grocksdb v1.8.14 // indirect
	github.com/mattn/go-colorable v0.1.13 // indirect
	github.com/minio/highwayhash v1.0.2 // indirect
	github.com/mitchellh/go-testing-interface v1.14.1 // indirect
	github.com/mitchellh/mapstructure v1.5.0 // indirect
	github.com/mtibben/percent v0.2.1 // indirect
	github.com/nxadm/tail v1.4.8 // indirect
	github.com/oasisprotocol/curve25519-voi v0.0.0-20230904125328-1f23a7beb09a // indirect
	github.com/oklog/run v1.1.0 // indirect
	github.com/pelletier/go-toml/v2 v2.1.0 // indirect
	github.com/petermattis/goid v0.0.0-20231207134359-e60b3f734c67 // indirect
	github.com/pkg/errors v0.9.1 // indirect
	github.com/pmezard/go-difflib v1.0.1-0.20181226105442-5d4384ee4fb2 // indirect
	github.com/prometheus/client_model v0.6.1 // indirect
	github.com/prometheus/procfs v0.13.0 // indirect
	github.com/rcrowley/go-metrics v0.0.0-20201227073835-cf1acfcdf475 // indirect
	github.com/rogpeppe/go-internal v1.12.0 // indirect
	github.com/rs/cors v1.8.3 // indirect
	github.com/sagikazarmark/locafero v0.4.0 // indirect
	github.com/sagikazarmark/slog-shim v0.1.0 // indirect
	github.com/sasha-s/go-deadlock v0.3.1 // indirect
	github.com/sourcegraph/conc v0.3.0 // indirect
	github.com/spf13/afero v1.11.0 // indirect
	github.com/subosito/gotenv v1.6.0 // indirect
	github.com/syndtr/goleveldb v1.0.1-0.20220721030215-126854af5e6d // indirect
	github.com/tidwall/btree v1.7.0 // indirect
	github.com/zondax/hid v0.9.2 // indirect
	github.com/zondax/ledger-go v0.14.3 // indirect
	go.etcd.io/bbolt v1.3.8 // indirect
	go.uber.org/multierr v1.10.0 // indirect
<<<<<<< HEAD
	golang.org/x/net v0.23.0 // indirect
=======
	golang.org/x/net v0.24.0 // indirect
>>>>>>> d6a0fa15
	golang.org/x/sys v0.19.0 // indirect
	golang.org/x/term v0.19.0 // indirect
	golang.org/x/text v0.14.0 // indirect
	google.golang.org/genproto v0.0.0-20240227224415-6ceb2ff114de // indirect
	google.golang.org/genproto/googleapis/rpc v0.0.0-20240401170217-c3f982113cda // indirect
	gopkg.in/ini.v1 v1.67.0 // indirect
	gopkg.in/yaml.v3 v3.0.1 // indirect
	nhooyr.io/websocket v1.8.6 // indirect
)

// Here are the short-lived replace from the Cosmos SDK
// Replace here are pending PRs, or version to be tagged
// replace (
// 	<temporary replace>
// )

// Below are the long-lived replace of the Cosmos SDK
replace (
	// use cosmos fork of keyring
	github.com/99designs/keyring => github.com/cosmos/keyring v1.2.0
	// dgrijalva/jwt-go is deprecated and doesn't receive security updates.
	// TODO: remove it: https://github.com/cosmos/cosmos-sdk/issues/13134
	github.com/dgrijalva/jwt-go => github.com/golang-jwt/jwt/v4 v4.4.2
	// Fix upstream GHSA-h395-qcrw-5vmq and GHSA-3vp4-m3rf-835h vulnerabilities.
	// TODO Remove it: https://github.com/cosmos/cosmos-sdk/issues/10409
	github.com/gin-gonic/gin => github.com/gin-gonic/gin v1.9.1
	// replace broken goleveldb
	github.com/syndtr/goleveldb => github.com/syndtr/goleveldb v1.0.1-0.20210819022825-2ae1ddf74ef7
)

retract (
	// false start by tagging the wrong branch
	v0.50.0
	// revert fix https://github.com/cosmos/cosmos-sdk/pull/16331
	v0.46.12
	// subject to a bug in the group module and gov module migration
	[v0.46.5, v0.46.6]
	// subject to the dragonberry vulnerability
	// and/or the bank coin metadata migration issue
	[v0.46.0, v0.46.4]
	// subject to the dragonberry vulnerability
	[v0.45.0, v0.45.8]
	// do not use
	v0.43.0
)<|MERGE_RESOLUTION|>--- conflicted
+++ resolved
@@ -150,11 +150,7 @@
 	github.com/zondax/ledger-go v0.14.3 // indirect
 	go.etcd.io/bbolt v1.3.8 // indirect
 	go.uber.org/multierr v1.10.0 // indirect
-<<<<<<< HEAD
-	golang.org/x/net v0.23.0 // indirect
-=======
 	golang.org/x/net v0.24.0 // indirect
->>>>>>> d6a0fa15
 	golang.org/x/sys v0.19.0 // indirect
 	golang.org/x/term v0.19.0 // indirect
 	golang.org/x/text v0.14.0 // indirect
