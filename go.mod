--- conflicted
+++ resolved
@@ -122,18 +122,14 @@
 replace (
 	github.com/99designs/keyring => github.com/cosmos/keyring v1.1.7-0.20210622111912-ef00f8ac3d76
 
-<<<<<<< HEAD
-// The following is to test committingClient (allowing parallel queries during
-// write transactions):
-replace github.com/tendermint/tendermint => github.com/agoric-labs/tendermint v0.34.14-alpha.agoric.1
-
-replace github.com/99designs/keyring => github.com/cosmos/keyring v1.1.7-0.20210622111912-ef00f8ac3d76
-=======
 	// Fix upstream GHSA-h395-qcrw-5vmq vulnerability.
 	// TODO Remove it: https://github.com/cosmos/cosmos-sdk/issues/10409
 	github.com/gin-gonic/gin => github.com/gin-gonic/gin v1.7.0
 	github.com/gogo/protobuf => github.com/regen-network/protobuf v1.3.3-alpha.regen.1
->>>>>>> ad9e5620
+
+	// The following is to test committingClient (allowing parallel queries during
+	// write transactions):
+	github.com/tendermint/tendermint => github.com/agoric-labs/tendermint v0.34.19-alpha.agoric.1
 
 	// latest grpc doesn't work with with our modified proto compiler, so we need to enforce
 	// the following version across all dependencies.
