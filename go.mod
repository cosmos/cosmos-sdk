--- conflicted
+++ resolved
@@ -1,8 +1,4 @@
-<<<<<<< HEAD
 go 1.22.2
-=======
-go 1.22
->>>>>>> 43764cff
 
 module github.com/cosmos/cosmos-sdk
 
