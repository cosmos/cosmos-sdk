go 1.20

module github.com/cosmos/cosmos-sdk

require (
	cosmossdk.io/api v0.4.1
	cosmossdk.io/collections v0.1.0
	cosmossdk.io/core v0.6.1
	cosmossdk.io/depinject v1.0.0-alpha.3
	cosmossdk.io/errors v1.0.0-beta.7
	cosmossdk.io/log v1.1.0
	cosmossdk.io/math v1.0.0
	cosmossdk.io/store v0.1.0-alpha.1.0.20230328185921-37ba88872dbc
	cosmossdk.io/x/tx v0.6.1
	github.com/99designs/keyring v1.2.1
	github.com/armon/go-metrics v0.4.1
	github.com/bgentry/speakeasy v0.1.1-0.20220910012023-760eaf8b6816
	github.com/bits-and-blooms/bitset v1.7.0
	github.com/chzyer/readline v1.5.1
	github.com/cockroachdb/apd/v2 v2.0.2
	github.com/cockroachdb/errors v1.9.1
	github.com/cometbft/cometbft v0.37.1
	github.com/cosmos/btcutil v1.0.5
	github.com/cosmos/cosmos-db v1.0.0-rc.1
	github.com/cosmos/cosmos-proto v1.0.0-beta.3
	github.com/cosmos/cosmos-sdk/db v1.0.0-beta.1.0.20220726092710-f848e4300a8a
	github.com/cosmos/go-bip39 v1.0.0
	github.com/cosmos/gogogateway v1.2.0
	github.com/cosmos/gogoproto v1.4.8
	github.com/cosmos/ledger-cosmos-go v0.13.0
	github.com/decred/dcrd/dcrec/secp256k1/v4 v4.2.0
	github.com/golang/mock v1.6.0
	github.com/golang/protobuf v1.5.3
	github.com/google/go-cmp v0.5.9
	github.com/google/gofuzz v1.2.0
	github.com/gorilla/handlers v1.5.1
	github.com/gorilla/mux v1.8.0
	github.com/grpc-ecosystem/go-grpc-middleware v1.4.0
	github.com/grpc-ecosystem/grpc-gateway v1.16.0
	github.com/hashicorp/golang-lru v0.5.5-0.20210104140557-80c98217689d
	github.com/hdevalence/ed25519consensus v0.1.0
	github.com/huandu/skiplist v1.2.0
	github.com/improbable-eng/grpc-web v0.15.0
	github.com/jhump/protoreflect v1.15.1
	github.com/magiconair/properties v1.8.7
	github.com/manifoldco/promptui v0.9.0
	github.com/mattn/go-isatty v0.0.18
	github.com/prometheus/client_golang v1.15.0
	github.com/prometheus/common v0.42.0
	github.com/rs/zerolog v1.29.1
	github.com/spf13/cast v1.5.0
	github.com/spf13/cobra v1.7.0
	github.com/spf13/pflag v1.0.5
	github.com/spf13/viper v1.15.0
	github.com/stretchr/testify v1.8.2
	github.com/tendermint/go-amino v0.16.0
	golang.org/x/crypto v0.8.0
	golang.org/x/exp v0.0.0-20230321023759-10a507213a29
	golang.org/x/sync v0.1.0
	google.golang.org/genproto v0.0.0-20230410155749-daa745c078e1
	google.golang.org/grpc v1.54.0
	google.golang.org/protobuf v1.30.0
	gotest.tools/v3 v3.4.0
	pgregory.net/rapid v0.5.7
	sigs.k8s.io/yaml v1.3.0
)

require (
	filippo.io/edwards25519 v1.0.0 // indirect
	github.com/99designs/go-keychain v0.0.0-20191008050251-8e49817e8af4 // indirect
	github.com/ChainSafe/go-schnorrkel v0.0.0-20200405005733-88cbf1b4c40d // indirect
	github.com/DataDog/zstd v1.5.2 // indirect
	github.com/beorn7/perks v1.0.1 // indirect
	github.com/btcsuite/btcd/btcec/v2 v2.3.2 // indirect
	github.com/bufbuild/protocompile v0.4.0 // indirect
	github.com/cenkalti/backoff/v4 v4.1.3 // indirect
	github.com/cespare/xxhash v1.1.0 // indirect
	github.com/cespare/xxhash/v2 v2.2.0 // indirect
	github.com/cockroachdb/logtags v0.0.0-20230118201751-21c54148d20b // indirect
	github.com/cockroachdb/pebble v0.0.0-20230412222916-60cfeb46143b // indirect
	github.com/cockroachdb/redact v1.1.3 // indirect
	github.com/cometbft/cometbft-db v0.7.0 // indirect
	github.com/cosmos/iavl v0.21.0 // indirect
	github.com/cosmos/ics23/go v0.10.0 // indirect
	github.com/creachadair/taskgroup v0.4.2 // indirect
	github.com/danieljoos/wincred v1.1.2 // indirect
	github.com/davecgh/go-spew v1.1.1 // indirect
	github.com/desertbit/timer v0.0.0-20180107155436-c41aec40b27f // indirect
	github.com/dgraph-io/badger/v2 v2.2007.4 // indirect
	github.com/dgraph-io/ristretto v0.1.1 // indirect
	github.com/dgryski/go-farm v0.0.0-20200201041132-a6ae2369ad13 // indirect
	github.com/dustin/go-humanize v1.0.1 // indirect
	github.com/dvsekhvalnov/jose2go v1.5.0 // indirect
	github.com/fatih/color v1.15.0 // indirect
	github.com/felixge/httpsnoop v1.0.2 // indirect
	github.com/fsnotify/fsnotify v1.6.0 // indirect
	github.com/getsentry/sentry-go v0.20.0 // indirect
	github.com/go-kit/kit v0.12.0 // indirect
	github.com/go-kit/log v0.2.1 // indirect
	github.com/go-logfmt/logfmt v0.6.0 // indirect
	github.com/godbus/dbus v0.0.0-20190726142602-4481cbc300e2 // indirect
	github.com/gogo/googleapis v1.4.1 // indirect
	github.com/gogo/protobuf v1.3.2 // indirect
	github.com/golang/glog v1.0.0 // indirect
	github.com/golang/snappy v0.0.4 // indirect
	github.com/google/btree v1.1.2 // indirect
	github.com/google/orderedcode v0.0.1 // indirect
	github.com/gorilla/websocket v1.5.0 // indirect
	github.com/gsterjov/go-libsecret v0.0.0-20161001094733-a6f4afe4910c // indirect
	github.com/gtank/merlin v0.1.1 // indirect
	github.com/gtank/ristretto255 v0.1.2 // indirect
	github.com/hashicorp/go-hclog v1.5.0 // indirect
	github.com/hashicorp/go-immutable-radix v1.3.1 // indirect
	github.com/hashicorp/go-plugin v1.4.9 // indirect
	github.com/hashicorp/hcl v1.0.0 // indirect
	github.com/hashicorp/yamux v0.1.1 // indirect
	github.com/iancoleman/strcase v0.2.0 // indirect
	github.com/inconshreveable/mousetrap v1.1.0 // indirect
	github.com/jmhodges/levigo v1.0.0 // indirect
	github.com/klauspost/compress v1.16.5 // indirect
	github.com/kr/pretty v0.3.1 // indirect
	github.com/kr/text v0.2.0 // indirect
	github.com/lib/pq v1.10.7 // indirect
	github.com/libp2p/go-buffer-pool v0.1.0 // indirect
	github.com/linxGnu/grocksdb v1.7.16 // indirect
	github.com/mattn/go-colorable v0.1.13 // indirect
	github.com/matttproud/golang_protobuf_extensions v1.0.4 // indirect
	github.com/mimoo/StrobeGo v0.0.0-20210601165009-122bf33a46e0 // indirect
	github.com/minio/highwayhash v1.0.2 // indirect
	github.com/mitchellh/go-testing-interface v1.14.1 // indirect
	github.com/mitchellh/mapstructure v1.5.0 // indirect
	github.com/mtibben/percent v0.2.1 // indirect
	github.com/oklog/run v1.1.0 // indirect
	github.com/pelletier/go-toml/v2 v2.0.7 // indirect
	github.com/petermattis/goid v0.0.0-20230317030725-371a4b8eda08 // indirect
	github.com/pkg/errors v0.9.1 // indirect
	github.com/pmezard/go-difflib v1.0.0 // indirect
	github.com/prometheus/client_model v0.3.0 // indirect
	github.com/prometheus/procfs v0.9.0 // indirect
	github.com/rcrowley/go-metrics v0.0.0-20201227073835-cf1acfcdf475 // indirect
	github.com/rogpeppe/go-internal v1.10.0 // indirect
	github.com/rs/cors v1.8.3 // indirect
	github.com/sasha-s/go-deadlock v0.3.1 // indirect
	github.com/spf13/afero v1.9.3 // indirect
	github.com/spf13/jwalterweatherman v1.1.0 // indirect
	github.com/subosito/gotenv v1.4.2 // indirect
	github.com/syndtr/goleveldb v1.0.1-0.20220721030215-126854af5e6d // indirect
	github.com/tecbot/gorocksdb v0.0.0-20191217155057-f0fad39f321c // indirect
	github.com/tidwall/btree v1.6.0 // indirect
	github.com/zondax/hid v0.9.1 // indirect
	github.com/zondax/ledger-go v0.14.1 // indirect
	go.etcd.io/bbolt v1.3.6 // indirect
	golang.org/x/net v0.9.0 // indirect
	golang.org/x/sys v0.7.0 // indirect
	golang.org/x/term v0.7.0 // indirect
	golang.org/x/text v0.9.0 // indirect
	gopkg.in/ini.v1 v1.67.0 // indirect
	gopkg.in/yaml.v2 v2.4.0 // indirect
	gopkg.in/yaml.v3 v3.0.1 // indirect
	nhooyr.io/websocket v1.8.6 // indirect
)

// Below are the long-lived replace of the Cosmos SDK
replace (
<<<<<<< HEAD
	cosmossdk.io/core => ./core
=======
	cosmossdk.io/store => ./store
	// TODO: remove after release 0.6.2
	cosmossdk.io/x/tx => ./x/tx
>>>>>>> 7c59eade
	// use cosmos fork of keyring
	github.com/99designs/keyring => github.com/cosmos/keyring v1.2.0
	// dgrijalva/jwt-go is deprecated and doesn't receive security updates.
	// TODO: remove it: https://github.com/cosmos/cosmos-sdk/issues/13134
	github.com/dgrijalva/jwt-go => github.com/golang-jwt/jwt/v4 v4.4.2
	// Fix upstream GHSA-h395-qcrw-5vmq vulnerability.
	// TODO Remove it: https://github.com/cosmos/cosmos-sdk/issues/10409
	github.com/gin-gonic/gin => github.com/gin-gonic/gin v1.8.1
	// Downgraded to avoid bugs in following commits which caused simulations to fail.
	github.com/syndtr/goleveldb => github.com/syndtr/goleveldb v1.0.1-0.20210819022825-2ae1ddf74ef7
)

retract (
	// subject to a bug in the group module and gov module migration
	[v0.46.5, v0.46.6]
	// subject to the dragonberry vulnerability
	// and/or the bank coin metadata migration issue
	[v0.46.0, v0.46.4]
	// subject to the dragonberry vulnerability
	[v0.45.0, v0.45.8]
	// do not use
	v0.43.0
)<|MERGE_RESOLUTION|>--- conflicted
+++ resolved
@@ -162,13 +162,10 @@
 
 // Below are the long-lived replace of the Cosmos SDK
 replace (
-<<<<<<< HEAD
 	cosmossdk.io/core => ./core
-=======
 	cosmossdk.io/store => ./store
 	// TODO: remove after release 0.6.2
 	cosmossdk.io/x/tx => ./x/tx
->>>>>>> 7c59eade
 	// use cosmos fork of keyring
 	github.com/99designs/keyring => github.com/cosmos/keyring v1.2.0
 	// dgrijalva/jwt-go is deprecated and doesn't receive security updates.
