go 1.20

module github.com/cosmos/cosmos-sdk

require (
	cosmossdk.io/api v0.3.1
	cosmossdk.io/collections v0.0.0-20230306161821-d6240a43e6e8
	cosmossdk.io/core v0.6.0
	cosmossdk.io/depinject v1.0.0-alpha.3
	cosmossdk.io/errors v1.0.0-beta.7
	cosmossdk.io/log v0.0.0-20230306220716-5e55f56d39d5
	cosmossdk.io/math v1.0.0-beta.6.0.20230216172121-959ce49135e4
	cosmossdk.io/store v0.0.0-20230227103508-bbe7f8a11b44
	cosmossdk.io/x/tx v0.2.2
	github.com/99designs/keyring v1.2.1
	github.com/armon/go-metrics v0.4.1
	github.com/bgentry/speakeasy v0.1.1-0.20220910012023-760eaf8b6816
	github.com/chzyer/readline v1.5.1
	github.com/cockroachdb/apd/v2 v2.0.2
	github.com/cockroachdb/errors v1.9.1
	github.com/cometbft/cometbft v0.37.0
	github.com/cosmos/btcutil v1.0.5
	github.com/cosmos/cosmos-db v1.0.0-rc.1
	github.com/cosmos/cosmos-proto v1.0.0-beta.3
	github.com/cosmos/cosmos-sdk/db v1.0.0-beta.1.0.20220726092710-f848e4300a8a
	github.com/cosmos/go-bip39 v1.0.0
	github.com/cosmos/gogogateway v1.2.0
	github.com/cosmos/gogoproto v1.4.6
	github.com/cosmos/ledger-cosmos-go v0.13.0
	github.com/decred/dcrd/dcrec/secp256k1/v4 v4.1.0
	github.com/golang/mock v1.6.0
	github.com/golang/protobuf v1.5.3
	github.com/google/gofuzz v1.2.0
	github.com/gorilla/handlers v1.5.1
	github.com/gorilla/mux v1.8.0
	github.com/grpc-ecosystem/go-grpc-middleware v1.3.0
	github.com/grpc-ecosystem/grpc-gateway v1.16.0
	github.com/hashicorp/golang-lru v0.5.5-0.20210104140557-80c98217689d
	github.com/hdevalence/ed25519consensus v0.1.0
	github.com/huandu/skiplist v1.2.0
	github.com/improbable-eng/grpc-web v0.15.0
	github.com/jhump/protoreflect v1.15.1
	github.com/magiconair/properties v1.8.7
	github.com/manifoldco/promptui v0.9.0
	github.com/mattn/go-isatty v0.0.17
	github.com/prometheus/client_golang v1.14.0
	github.com/prometheus/common v0.42.0
	github.com/rs/zerolog v1.29.0
	github.com/spf13/cast v1.5.0
	github.com/spf13/cobra v1.6.1
	github.com/spf13/pflag v1.0.5
	github.com/spf13/viper v1.15.0
	github.com/stretchr/testify v1.8.2
	github.com/tendermint/go-amino v0.16.0
	golang.org/x/crypto v0.7.0
	golang.org/x/exp v0.0.0-20230224173230-c95f2b4c22f2
	golang.org/x/sync v0.1.0
	google.golang.org/genproto v0.0.0-20230202175211-008b39050e57
	google.golang.org/grpc v1.53.0
	google.golang.org/protobuf v1.29.0
	gotest.tools/v3 v3.4.0
	pgregory.net/rapid v0.5.5
	sigs.k8s.io/yaml v1.3.0
)

require (
	filippo.io/edwards25519 v1.0.0 // indirect
	github.com/99designs/go-keychain v0.0.0-20191008050251-8e49817e8af4 // indirect
	github.com/ChainSafe/go-schnorrkel v0.0.0-20200405005733-88cbf1b4c40d // indirect
	github.com/DataDog/zstd v1.5.2 // indirect
	github.com/beorn7/perks v1.0.1 // indirect
	github.com/btcsuite/btcd/btcec/v2 v2.3.2 // indirect
	github.com/bufbuild/protocompile v0.4.0 // indirect
	github.com/cenkalti/backoff/v4 v4.1.3 // indirect
	github.com/cespare/xxhash v1.1.0 // indirect
	github.com/cespare/xxhash/v2 v2.2.0 // indirect
	github.com/cockroachdb/logtags v0.0.0-20230118201751-21c54148d20b // indirect
	github.com/cockroachdb/pebble v0.0.0-20230226194802-02d779ffbc46 // indirect
	github.com/cockroachdb/redact v1.1.3 // indirect
	github.com/cometbft/cometbft-db v0.7.0 // indirect
	github.com/confio/ics23/go v0.9.0 // indirect
	github.com/cosmos/iavl v0.21.0-alpha.1 // indirect
	github.com/creachadair/taskgroup v0.4.2 // indirect
	github.com/danieljoos/wincred v1.1.2 // indirect
	github.com/davecgh/go-spew v1.1.1 // indirect
	github.com/desertbit/timer v0.0.0-20180107155436-c41aec40b27f // indirect
	github.com/dgraph-io/badger/v2 v2.2007.4 // indirect
	github.com/dgraph-io/ristretto v0.1.1 // indirect
	github.com/dgryski/go-farm v0.0.0-20200201041132-a6ae2369ad13 // indirect
	github.com/dustin/go-humanize v1.0.1 // indirect
	github.com/dvsekhvalnov/jose2go v1.5.0 // indirect
	github.com/felixge/httpsnoop v1.0.2 // indirect
	github.com/fsnotify/fsnotify v1.6.0 // indirect
	github.com/getsentry/sentry-go v0.18.0 // indirect
	github.com/go-kit/kit v0.12.0 // indirect
	github.com/go-kit/log v0.2.1 // indirect
	github.com/go-logfmt/logfmt v0.6.0 // indirect
	github.com/godbus/dbus v0.0.0-20190726142602-4481cbc300e2 // indirect
	github.com/gogo/googleapis v1.4.1 // indirect
	github.com/gogo/protobuf v1.3.2 // indirect
	github.com/golang/glog v1.0.0 // indirect
	github.com/golang/snappy v0.0.4 // indirect
	github.com/google/btree v1.1.2 // indirect
	github.com/google/go-cmp v0.5.9 // indirect
	github.com/google/orderedcode v0.0.1 // indirect
	github.com/gorilla/websocket v1.5.0 // indirect
	github.com/gsterjov/go-libsecret v0.0.0-20161001094733-a6f4afe4910c // indirect
	github.com/gtank/merlin v0.1.1 // indirect
	github.com/gtank/ristretto255 v0.1.2 // indirect
	github.com/hashicorp/go-immutable-radix v1.3.1 // indirect
	github.com/hashicorp/hcl v1.0.0 // indirect
	github.com/inconshreveable/mousetrap v1.1.0 // indirect
	github.com/jmhodges/levigo v1.0.0 // indirect
	github.com/klauspost/compress v1.16.0 // indirect
	github.com/kr/pretty v0.3.1 // indirect
	github.com/kr/text v0.2.0 // indirect
	github.com/lib/pq v1.10.7 // indirect
	github.com/libp2p/go-buffer-pool v0.1.0 // indirect
	github.com/linxGnu/grocksdb v1.7.15 // indirect
	github.com/mattn/go-colorable v0.1.13 // indirect
	github.com/matttproud/golang_protobuf_extensions v1.0.4 // indirect
	github.com/mimoo/StrobeGo v0.0.0-20210601165009-122bf33a46e0 // indirect
	github.com/minio/highwayhash v1.0.2 // indirect
	github.com/mitchellh/mapstructure v1.5.0 // indirect
	github.com/mtibben/percent v0.2.1 // indirect
	github.com/pelletier/go-toml/v2 v2.0.7 // indirect
	github.com/petermattis/goid v0.0.0-20221215004737-a150e88a970d // indirect
	github.com/pkg/errors v0.9.1 // indirect
	github.com/pmezard/go-difflib v1.0.0 // indirect
	github.com/prometheus/client_model v0.3.0 // indirect
	github.com/prometheus/procfs v0.9.0 // indirect
	github.com/rcrowley/go-metrics v0.0.0-20201227073835-cf1acfcdf475 // indirect
	github.com/rogpeppe/go-internal v1.9.0 // indirect
	github.com/rs/cors v1.8.3 // indirect
	github.com/sasha-s/go-deadlock v0.3.1 // indirect
	github.com/spf13/afero v1.9.3 // indirect
	github.com/spf13/jwalterweatherman v1.1.0 // indirect
	github.com/subosito/gotenv v1.4.2 // indirect
	github.com/syndtr/goleveldb v1.0.1-0.20220721030215-126854af5e6d // indirect
	github.com/tecbot/gorocksdb v0.0.0-20191217155057-f0fad39f321c // indirect
	github.com/tidwall/btree v1.6.0 // indirect
	github.com/zondax/hid v0.9.1 // indirect
	github.com/zondax/ledger-go v0.14.1 // indirect
	go.etcd.io/bbolt v1.3.6 // indirect
	golang.org/x/net v0.8.0 // indirect
	golang.org/x/sys v0.6.0 // indirect
	golang.org/x/term v0.6.0 // indirect
	golang.org/x/text v0.8.0 // indirect
	gopkg.in/ini.v1 v1.67.0 // indirect
	gopkg.in/yaml.v2 v2.4.0 // indirect
	gopkg.in/yaml.v3 v3.0.1 // indirect
	nhooyr.io/websocket v1.8.6 // indirect
)

<<<<<<< HEAD
// Here are the short-lived replace for the Cosmos SDK
// Replace here are pending PRs, or version to be tagged.
replace cosmossdk.io/x/tx => ./x/tx
=======
// Below are the short-lived replace of the Cosmos SDK
replace (
	cosmossdk.io/core => ./core
	cosmossdk.io/x/tx => ./x/tx
)
>>>>>>> 6252e5d2

// Below are the long-lived replace of the Cosmos SDK
replace (
	// use cosmos fork of keyring
	github.com/99designs/keyring => github.com/cosmos/keyring v1.2.0
	// dgrijalva/jwt-go is deprecated and doesn't receive security updates.
	// TODO: remove it: https://github.com/cosmos/cosmos-sdk/issues/13134
	github.com/dgrijalva/jwt-go => github.com/golang-jwt/jwt/v4 v4.4.2
	// Fix upstream GHSA-h395-qcrw-5vmq vulnerability.
	// TODO Remove it: https://github.com/cosmos/cosmos-sdk/issues/10409
	github.com/gin-gonic/gin => github.com/gin-gonic/gin v1.8.1
	// Downgraded to avoid bugs in following commits which caused simulations to fail.
	github.com/syndtr/goleveldb => github.com/syndtr/goleveldb v1.0.1-0.20210819022825-2ae1ddf74ef7
)

retract (
	// subject to a bug in the group module and gov module migration
	[v0.46.5, v0.46.6]
	// subject to the dragonberry vulnerability
	// and/or the bank coin metadata migration issue
	[v0.46.0, v0.46.4]
	// subject to the dragonberry vulnerability
	[v0.45.0, v0.45.8]
	// do not use
	v0.43.0
)<|MERGE_RESOLUTION|>--- conflicted
+++ resolved
@@ -152,17 +152,11 @@
 	nhooyr.io/websocket v1.8.6 // indirect
 )
 
-<<<<<<< HEAD
-// Here are the short-lived replace for the Cosmos SDK
-// Replace here are pending PRs, or version to be tagged.
-replace cosmossdk.io/x/tx => ./x/tx
-=======
 // Below are the short-lived replace of the Cosmos SDK
 replace (
 	cosmossdk.io/core => ./core
 	cosmossdk.io/x/tx => ./x/tx
 )
->>>>>>> 6252e5d2
 
 // Below are the long-lived replace of the Cosmos SDK
 replace (
