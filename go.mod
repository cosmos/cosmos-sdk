--- conflicted
+++ resolved
@@ -116,12 +116,7 @@
 	github.com/felixge/httpsnoop v1.0.4 // indirect
 	github.com/fsnotify/fsnotify v1.9.0 // indirect
 	github.com/getsentry/sentry-go v0.32.0 // indirect
-<<<<<<< HEAD
-	github.com/go-jose/go-jose/v4 v4.0.4 // indirect
-=======
 	github.com/go-jose/go-jose/v4 v4.0.5 // indirect
-	github.com/go-kit/kit v0.13.0 // indirect
->>>>>>> ffa1b9c6
 	github.com/go-kit/log v0.2.1 // indirect
 	github.com/go-logfmt/logfmt v0.6.0 // indirect
 	github.com/go-logr/logr v1.4.2 // indirect
