go 1.23.2

module github.com/cosmos/cosmos-sdk

require (
	cosmossdk.io/api v0.8.2
	cosmossdk.io/collections v1.0.0
	cosmossdk.io/core v1.0.0
	cosmossdk.io/core/testing v0.0.1
	cosmossdk.io/depinject v1.1.0
	cosmossdk.io/errors v1.0.1
	cosmossdk.io/log v1.5.0
	cosmossdk.io/math v1.5.0
	cosmossdk.io/schema v1.0.0
	cosmossdk.io/store v1.10.0-rc.1
	cosmossdk.io/x/bank v0.0.0-00010101000000-000000000000
	cosmossdk.io/x/staking v0.0.0-00010101000000-000000000000
	cosmossdk.io/x/tx v1.0.1
	github.com/99designs/keyring v1.2.2
	github.com/bgentry/speakeasy v0.2.0
	github.com/cometbft/cometbft v1.0.0
	github.com/cometbft/cometbft/api v1.0.0
	github.com/cosmos/btcutil v1.0.5
	github.com/cosmos/cosmos-db v1.1.1
	github.com/cosmos/cosmos-proto v1.0.0-beta.5
	github.com/cosmos/go-bip39 v1.0.0
	github.com/cosmos/gogoproto v1.7.0
	github.com/cosmos/ledger-cosmos-go v0.14.0
	github.com/decred/dcrd/dcrec/secp256k1/v4 v4.3.0
	github.com/golang/protobuf v1.5.4
	github.com/google/go-cmp v0.6.0
	github.com/grpc-ecosystem/go-grpc-middleware v1.4.0
	github.com/grpc-ecosystem/grpc-gateway v1.16.0
	github.com/hashicorp/go-metrics v0.5.4
	github.com/hashicorp/golang-lru v1.0.2
	github.com/hdevalence/ed25519consensus v0.2.0
	github.com/huandu/skiplist v1.2.1
	github.com/magiconair/properties v1.8.9
	github.com/mattn/go-isatty v0.0.20
	github.com/mdp/qrterminal/v3 v3.2.0
	github.com/muesli/termenv v0.15.2
	github.com/prometheus/client_golang v1.20.5
	github.com/prometheus/common v0.62.0
	github.com/spf13/cast v1.7.1
	github.com/spf13/cobra v1.8.1
	github.com/spf13/pflag v1.0.5
	github.com/spf13/viper v1.19.0
	github.com/stretchr/testify v1.10.0
	github.com/tendermint/go-amino v0.16.0
	gitlab.com/yawning/secp256k1-voi v0.0.0-20230925100816-f2616030848b
	go.uber.org/mock v0.5.0
	golang.org/x/crypto v0.32.0
	google.golang.org/genproto/googleapis/api v0.0.0-20241015192408-796eee8c2d53
	google.golang.org/grpc v1.69.4
	google.golang.org/protobuf v1.36.3
	gotest.tools/v3 v3.5.1
	pgregory.net/rapid v1.1.0
	sigs.k8s.io/yaml v1.4.0
)

require (
	buf.build/gen/go/cometbft/cometbft/protocolbuffers/go v1.36.3-20241120201313-68e42a58b301.1 // indirect
	buf.build/gen/go/cosmos/gogo-proto/protocolbuffers/go v1.36.3-20240130113600-88ef6483f90f.1 // indirect
	filippo.io/edwards25519 v1.1.0 // indirect
	github.com/99designs/go-keychain v0.0.0-20191008050251-8e49817e8af4 // indirect
	github.com/DataDog/datadog-go v4.8.3+incompatible // indirect
	github.com/DataDog/zstd v1.5.6 // indirect
	github.com/Microsoft/go-winio v0.6.1 // indirect
	github.com/aymanbagabas/go-osc52/v2 v2.0.1 // indirect
	github.com/beorn7/perks v1.0.1 // indirect
	github.com/bytedance/sonic v1.12.7 // indirect
	github.com/bytedance/sonic/loader v0.2.2 // indirect
	github.com/cespare/xxhash/v2 v2.3.0 // indirect
	github.com/cloudwego/base64x v0.1.4 // indirect
	github.com/cockroachdb/apd/v3 v3.2.1 // indirect
	github.com/cockroachdb/errors v1.11.3 // indirect
	github.com/cockroachdb/fifo v0.0.0-20240816210425-c5d0cb0b6fc0 // indirect
	github.com/cockroachdb/logtags v0.0.0-20241215232642-bb51bb14a506 // indirect
	github.com/cockroachdb/pebble v1.1.2 // indirect
	github.com/cockroachdb/redact v1.1.5 // indirect
	github.com/cockroachdb/tokenbucket v0.0.0-20230807174530-cc333fc44b06 // indirect
	github.com/cometbft/cometbft-db v1.0.1 // indirect
	github.com/cosmos/iavl v1.3.4 // indirect
	github.com/cosmos/ics23/go v0.11.0 // indirect
	github.com/danieljoos/wincred v1.2.1 // indirect
	github.com/davecgh/go-spew v1.1.2-0.20180830191138-d8f796af33cc // indirect
	github.com/dgraph-io/badger/v4 v4.5.0 // indirect
	github.com/dgraph-io/ristretto/v2 v2.0.0 // indirect
	github.com/dustin/go-humanize v1.0.1 // indirect
	github.com/dvsekhvalnov/jose2go v1.6.0 // indirect
	github.com/emicklei/dot v1.6.2 // indirect
	github.com/fatih/color v1.18.0 // indirect
	github.com/fsnotify/fsnotify v1.8.0 // indirect
	github.com/getsentry/sentry-go v0.30.0 // indirect
	github.com/go-kit/log v0.2.1 // indirect
	github.com/go-logfmt/logfmt v0.6.0 // indirect
	github.com/godbus/dbus v0.0.0-20190726142602-4481cbc300e2 // indirect
	github.com/gogo/protobuf v1.3.2 // indirect
	github.com/golang/groupcache v0.0.0-20210331224755-41bb18bfe9da // indirect
	github.com/golang/snappy v0.0.4 // indirect
	github.com/google/btree v1.1.3 // indirect
	github.com/google/flatbuffers v24.3.25+incompatible // indirect
	github.com/google/orderedcode v0.0.1 // indirect
	github.com/gorilla/websocket v1.5.3 // indirect
	github.com/gsterjov/go-libsecret v0.0.0-20161001094733-a6f4afe4910c // indirect
	github.com/hashicorp/go-hclog v1.6.3 // indirect
	github.com/hashicorp/go-immutable-radix v1.3.1 // indirect
	github.com/hashicorp/go-plugin v1.6.2 // indirect
	github.com/hashicorp/golang-lru/v2 v2.0.7 // indirect
	github.com/hashicorp/hcl v1.0.0 // indirect
	github.com/hashicorp/yamux v0.1.2 // indirect
	github.com/iancoleman/strcase v0.3.0 // indirect
	github.com/inconshreveable/mousetrap v1.1.0 // indirect
	github.com/jmhodges/levigo v1.0.0 // indirect
	github.com/klauspost/compress v1.17.11 // indirect
	github.com/klauspost/cpuid/v2 v2.2.9 // indirect
	github.com/kr/pretty v0.3.1 // indirect
	github.com/kr/text v0.2.0 // indirect
	github.com/linxGnu/grocksdb v1.9.7 // indirect
	github.com/lucasb-eyer/go-colorful v1.2.0 // indirect
	github.com/mattn/go-colorable v0.1.13 // indirect
	github.com/mattn/go-runewidth v0.0.15 // indirect
	github.com/mitchellh/mapstructure v1.5.0 // indirect
	github.com/mtibben/percent v0.2.1 // indirect
	github.com/munnerz/goautoneg v0.0.0-20191010083416-a7dc8b61c822 // indirect
	github.com/oasisprotocol/curve25519-voi v0.0.0-20230904125328-1f23a7beb09a // indirect
	github.com/oklog/run v1.1.0 // indirect
	github.com/pelletier/go-toml/v2 v2.2.3 // indirect
	github.com/petermattis/goid v0.0.0-20240813172612-4fcff4a6cae7 // indirect
	github.com/pkg/errors v0.9.1 // indirect
	github.com/pmezard/go-difflib v1.0.1-0.20181226105442-5d4384ee4fb2 // indirect
	github.com/prometheus/client_model v0.6.1 // indirect
	github.com/prometheus/procfs v0.15.1 // indirect
	github.com/rcrowley/go-metrics v0.0.0-20201227073835-cf1acfcdf475 // indirect
	github.com/rivo/uniseg v0.2.0 // indirect
	github.com/rogpeppe/go-internal v1.13.1 // indirect
	github.com/rs/zerolog v1.33.0 // indirect
	github.com/sagikazarmark/locafero v0.4.0 // indirect
	github.com/sagikazarmark/slog-shim v0.1.0 // indirect
	github.com/sasha-s/go-deadlock v0.3.5 // indirect
	github.com/sourcegraph/conc v0.3.0 // indirect
	github.com/spf13/afero v1.11.0 // indirect
	github.com/subosito/gotenv v1.6.0 // indirect
	github.com/supranational/blst v0.3.13 // indirect
	github.com/syndtr/goleveldb v1.0.1-0.20220721030215-126854af5e6d // indirect
	github.com/tidwall/btree v1.7.0 // indirect
	github.com/twitchyliquid64/golang-asm v0.15.1 // indirect
	github.com/zondax/hid v0.9.2 // indirect
	github.com/zondax/ledger-go v0.14.3 // indirect
	gitlab.com/yawning/tuplehash v0.0.0-20230713102510-df83abbf9a02 // indirect
	go.etcd.io/bbolt v1.4.0-alpha.0.0.20240404170359-43604f3112c5 // indirect
	go.opencensus.io v0.24.0 // indirect
	go.uber.org/multierr v1.11.0 // indirect
<<<<<<< HEAD
	golang.org/x/arch v0.13.0 // indirect
	golang.org/x/exp v0.0.0-20241108190413-2d47ceb2692f // indirect
=======
	golang.org/x/arch v0.12.0 // indirect
	golang.org/x/exp v0.0.0-20250106191152-7588d65b2ba8 // indirect
>>>>>>> d4317c32
	golang.org/x/mod v0.22.0 // indirect
	golang.org/x/net v0.34.0 // indirect
	golang.org/x/sync v0.10.0 // indirect
	golang.org/x/sys v0.29.0 // indirect
	golang.org/x/term v0.28.0 // indirect
	golang.org/x/text v0.21.0 // indirect
	golang.org/x/tools v0.29.0 // indirect
	google.golang.org/genproto v0.0.0-20240227224415-6ceb2ff114de // indirect
	google.golang.org/genproto/googleapis/rpc v0.0.0-20250106144421-5f5ef82da422 // indirect
	gopkg.in/ini.v1 v1.67.0 // indirect
	gopkg.in/yaml.v3 v3.0.1 // indirect
	rsc.io/qr v0.2.0 // indirect
)

// Here are the short-lived replace from the Cosmos SDK
// Replace here are pending PRs, or version to be tagged
// replace (
// 	<temporary replace>
// )

// TODO remove after all modules have their own go.mods
replace (
	cosmossdk.io/x/bank => ./x/bank
	cosmossdk.io/x/staking => ./x/staking
)

// Below are the long-lived replace of the Cosmos SDK
replace (
	// use cosmos fork of keyring
	github.com/99designs/keyring => github.com/cosmos/keyring v1.2.0

	// replace broken goleveldb
	github.com/syndtr/goleveldb => github.com/syndtr/goleveldb v1.0.1-0.20210819022825-2ae1ddf74ef7
)

retract (
	// false start by tagging the wrong branch
	v0.50.0
	// revert fix https://github.com/cosmos/cosmos-sdk/pull/16331
	v0.46.12
	// subject to a bug in the group module and gov module migration
	[v0.46.5, v0.46.6]
	// subject to the dragonberry vulnerability
	// and/or the bank coin metadata migration issue
	[v0.46.0, v0.46.4]
	// subject to the dragonberry vulnerability
	[v0.45.0, v0.45.8]
	// do not use
	v0.43.0
)<|MERGE_RESOLUTION|>--- conflicted
+++ resolved
@@ -151,13 +151,8 @@
 	go.etcd.io/bbolt v1.4.0-alpha.0.0.20240404170359-43604f3112c5 // indirect
 	go.opencensus.io v0.24.0 // indirect
 	go.uber.org/multierr v1.11.0 // indirect
-<<<<<<< HEAD
 	golang.org/x/arch v0.13.0 // indirect
-	golang.org/x/exp v0.0.0-20241108190413-2d47ceb2692f // indirect
-=======
-	golang.org/x/arch v0.12.0 // indirect
 	golang.org/x/exp v0.0.0-20250106191152-7588d65b2ba8 // indirect
->>>>>>> d4317c32
 	golang.org/x/mod v0.22.0 // indirect
 	golang.org/x/net v0.34.0 // indirect
 	golang.org/x/sync v0.10.0 // indirect
