go 1.23.1

module github.com/cosmos/cosmos-sdk

require (
	cosmossdk.io/api v0.7.6
	cosmossdk.io/collections v0.4.0
	cosmossdk.io/core v1.0.0-alpha.5
	cosmossdk.io/core/testing v0.0.0-20240923163230-04da382a9f29
	cosmossdk.io/depinject v1.0.0
	cosmossdk.io/errors v1.0.1
	cosmossdk.io/log v1.4.1
	cosmossdk.io/math v1.3.0
	cosmossdk.io/schema v0.3.1-0.20240930054013-7c6e0388a3f9
	cosmossdk.io/store v1.1.1-0.20240418092142-896cdf1971bc
	cosmossdk.io/x/bank v0.0.0-20240226161501-23359a0b6d91
	cosmossdk.io/x/staking v0.0.0-00010101000000-000000000000
	cosmossdk.io/x/tx v1.0.0-alpha.1
	github.com/99designs/keyring v1.2.2
	github.com/bgentry/speakeasy v0.2.0
	github.com/cometbft/cometbft v1.0.0-rc1.0.20240908111210-ab0be101882f
	github.com/cometbft/cometbft/api v1.0.0-rc.1
	github.com/cosmos/btcutil v1.0.5
	github.com/cosmos/cosmos-db v1.0.3-0.20240911104526-ddc3f09bfc22
	github.com/cosmos/cosmos-proto v1.0.0-beta.5
	github.com/cosmos/crypto v0.1.2
	github.com/cosmos/go-bip39 v1.0.0
	github.com/cosmos/gogogateway v1.2.0
	github.com/cosmos/gogoproto v1.7.0
	github.com/cosmos/ledger-cosmos-go v0.13.3
	github.com/decred/dcrd/dcrec/secp256k1/v4 v4.3.0
	github.com/golang/mock v1.6.0
	github.com/golang/protobuf v1.5.4
	github.com/google/go-cmp v0.6.0
	github.com/gorilla/handlers v1.5.2
	github.com/gorilla/mux v1.8.1
	github.com/grpc-ecosystem/go-grpc-middleware v1.4.0
	github.com/grpc-ecosystem/grpc-gateway v1.16.0
	github.com/hashicorp/go-metrics v0.5.3
	github.com/hashicorp/golang-lru v1.0.2
	github.com/hdevalence/ed25519consensus v0.2.0
	github.com/huandu/skiplist v1.2.1
	github.com/magiconair/properties v1.8.7
	github.com/mattn/go-isatty v0.0.20
	github.com/mdp/qrterminal/v3 v3.2.0
	github.com/muesli/termenv v0.15.2
	github.com/prometheus/client_golang v1.20.5
	github.com/prometheus/common v0.60.1
	github.com/rs/zerolog v1.33.0
	github.com/spf13/cast v1.7.0
	github.com/spf13/cobra v1.8.1
	github.com/spf13/pflag v1.0.5
	github.com/spf13/viper v1.19.0
	github.com/stretchr/testify v1.9.0
	github.com/tendermint/go-amino v0.16.0
	gitlab.com/yawning/secp256k1-voi v0.0.0-20230925100816-f2616030848b
	go.uber.org/mock v0.5.0
	golang.org/x/crypto v0.28.0
	golang.org/x/exp v0.0.0-20240531132922-fd00a4e0eefc
	golang.org/x/sync v0.8.0
	google.golang.org/genproto/googleapis/api v0.0.0-20240814211410-ddb44dafa142
	google.golang.org/grpc v1.67.1
	google.golang.org/protobuf v1.35.1
	gotest.tools/v3 v3.5.1
	pgregory.net/rapid v1.1.0
	sigs.k8s.io/yaml v1.4.0
)

require (
	buf.build/gen/go/cometbft/cometbft/protocolbuffers/go v1.35.1-20240701160653-fedbb9acfd2f.1 // indirect
	buf.build/gen/go/cosmos/gogo-proto/protocolbuffers/go v1.35.1-20240130113600-88ef6483f90f.1 // indirect
	filippo.io/edwards25519 v1.1.0 // indirect
	github.com/99designs/go-keychain v0.0.0-20191008050251-8e49817e8af4 // indirect
	github.com/DataDog/datadog-go v4.8.3+incompatible // indirect
	github.com/DataDog/zstd v1.5.5 // indirect
	github.com/Microsoft/go-winio v0.6.1 // indirect
	github.com/aymanbagabas/go-osc52/v2 v2.0.1 // indirect
	github.com/beorn7/perks v1.0.1 // indirect
	github.com/btcsuite/btcd/btcec/v2 v2.3.4 // indirect
	github.com/cespare/xxhash/v2 v2.3.0 // indirect
	github.com/cockroachdb/errors v1.11.3 // indirect
	github.com/cockroachdb/fifo v0.0.0-20240606204812-0bbfbd93a7ce // indirect
	github.com/cockroachdb/logtags v0.0.0-20230118201751-21c54148d20b // indirect
	github.com/cockroachdb/pebble v1.1.2 // indirect
	github.com/cockroachdb/redact v1.1.5 // indirect
	github.com/cockroachdb/tokenbucket v0.0.0-20230807174530-cc333fc44b06 // indirect
	github.com/cometbft/cometbft-db v0.15.0 // indirect
	github.com/cosmos/iavl v1.3.0 // indirect
	github.com/cosmos/ics23/go v0.11.0 // indirect
	github.com/danieljoos/wincred v1.2.1 // indirect
	github.com/davecgh/go-spew v1.1.2-0.20180830191138-d8f796af33cc // indirect
	github.com/dgraph-io/badger/v4 v4.3.0 // indirect
	github.com/dgraph-io/ristretto v0.1.2-0.20240116140435-c67e07994f91 // indirect
	github.com/dustin/go-humanize v1.0.1 // indirect
	github.com/dvsekhvalnov/jose2go v1.6.0 // indirect
	github.com/emicklei/dot v1.6.2 // indirect
	github.com/fatih/color v1.18.0 // indirect
	github.com/felixge/httpsnoop v1.0.4 // indirect
	github.com/fsnotify/fsnotify v1.7.0 // indirect
	github.com/getsentry/sentry-go v0.27.0 // indirect
	github.com/go-kit/kit v0.13.0 // indirect
	github.com/go-kit/log v0.2.1 // indirect
	github.com/go-logfmt/logfmt v0.6.0 // indirect
	github.com/godbus/dbus v0.0.0-20190726142602-4481cbc300e2 // indirect
	github.com/gogo/googleapis v1.4.1 // indirect
	github.com/gogo/protobuf v1.3.2 // indirect
	github.com/golang/groupcache v0.0.0-20210331224755-41bb18bfe9da // indirect
	github.com/golang/snappy v0.0.4 // indirect
	github.com/google/btree v1.1.3 // indirect
	github.com/google/flatbuffers v2.0.8+incompatible // indirect
	github.com/google/orderedcode v0.0.1 // indirect
	github.com/google/uuid v1.6.0 // indirect
	github.com/gorilla/websocket v1.5.3 // indirect
	github.com/gsterjov/go-libsecret v0.0.0-20161001094733-a6f4afe4910c // indirect
	github.com/hashicorp/go-hclog v1.6.3 // indirect
	github.com/hashicorp/go-immutable-radix v1.3.1 // indirect
	github.com/hashicorp/go-plugin v1.6.2 // indirect
	github.com/hashicorp/golang-lru/v2 v2.0.7 // indirect
	github.com/hashicorp/hcl v1.0.0 // indirect
	github.com/hashicorp/yamux v0.1.2 // indirect
	github.com/iancoleman/strcase v0.3.0 // indirect
	github.com/inconshreveable/mousetrap v1.1.0 // indirect
	github.com/jmhodges/levigo v1.0.0 // indirect
	github.com/klauspost/compress v1.17.9 // indirect
	github.com/kr/pretty v0.3.1 // indirect
	github.com/kr/text v0.2.0 // indirect
	github.com/lib/pq v1.10.9 // indirect
	github.com/linxGnu/grocksdb v1.9.3 // indirect
	github.com/lucasb-eyer/go-colorful v1.2.0 // indirect
	github.com/mattn/go-colorable v0.1.13 // indirect
	github.com/mattn/go-runewidth v0.0.14 // indirect
	github.com/minio/highwayhash v1.0.3 // indirect
	github.com/mitchellh/mapstructure v1.5.0 // indirect
	github.com/mtibben/percent v0.2.1 // indirect
	github.com/munnerz/goautoneg v0.0.0-20191010083416-a7dc8b61c822 // indirect
	github.com/nxadm/tail v1.4.8 // indirect
	github.com/oasisprotocol/curve25519-voi v0.0.0-20230904125328-1f23a7beb09a // indirect
	github.com/oklog/run v1.1.0 // indirect
	github.com/pelletier/go-toml/v2 v2.2.3 // indirect
	github.com/petermattis/goid v0.0.0-20240813172612-4fcff4a6cae7 // indirect
	github.com/pkg/errors v0.9.1 // indirect
	github.com/pmezard/go-difflib v1.0.1-0.20181226105442-5d4384ee4fb2 // indirect
	github.com/prometheus/client_model v0.6.1 // indirect
	github.com/prometheus/procfs v0.15.1 // indirect
	github.com/rcrowley/go-metrics v0.0.0-20201227073835-cf1acfcdf475 // indirect
	github.com/rivo/uniseg v0.2.0 // indirect
	github.com/rogpeppe/go-internal v1.12.0 // indirect
	github.com/rs/cors v1.11.0 // indirect
	github.com/sagikazarmark/locafero v0.4.0 // indirect
	github.com/sagikazarmark/slog-shim v0.1.0 // indirect
	github.com/sasha-s/go-deadlock v0.3.5 // indirect
	github.com/sourcegraph/conc v0.3.0 // indirect
	github.com/spf13/afero v1.11.0 // indirect
	github.com/subosito/gotenv v1.6.0 // indirect
	github.com/supranational/blst v0.3.13 // indirect
	github.com/syndtr/goleveldb v1.0.1-0.20220721030215-126854af5e6d // indirect
	github.com/tidwall/btree v1.7.0 // indirect
	github.com/zondax/hid v0.9.2 // indirect
	github.com/zondax/ledger-go v0.14.3 // indirect
	gitlab.com/yawning/tuplehash v0.0.0-20230713102510-df83abbf9a02 // indirect
	go.etcd.io/bbolt v1.4.0-alpha.0.0.20240404170359-43604f3112c5 // indirect
	go.opencensus.io v0.24.0 // indirect
	go.uber.org/multierr v1.11.0 // indirect
<<<<<<< HEAD
	golang.org/x/mod v0.17.0 // indirect
	golang.org/x/net v0.29.0 // indirect
=======
	golang.org/x/exp v0.0.0-20240531132922-fd00a4e0eefc // indirect
	golang.org/x/mod v0.18.0 // indirect
	golang.org/x/net v0.30.0 // indirect
>>>>>>> 78cfc68c
	golang.org/x/sys v0.26.0 // indirect
	golang.org/x/term v0.25.0 // indirect
	golang.org/x/text v0.19.0 // indirect
	golang.org/x/tools v0.22.0 // indirect
	google.golang.org/genproto v0.0.0-20240227224415-6ceb2ff114de // indirect
	google.golang.org/genproto/googleapis/rpc v0.0.0-20241021214115-324edc3d5d38 // indirect
	gopkg.in/ini.v1 v1.67.0 // indirect
	gopkg.in/yaml.v3 v3.0.1 // indirect
	rsc.io/qr v0.2.0 // indirect
)

// Here are the short-lived replace from the Cosmos SDK
// Replace here are pending PRs, or version to be tagged
// replace (
// 	<temporary replace>
// )

// TODO remove after all modules have their own go.mods
replace (
	cosmossdk.io/api => ./api
	cosmossdk.io/collections => ./collections
	cosmossdk.io/store => ./store
	cosmossdk.io/x/bank => ./x/bank
	cosmossdk.io/x/staking => ./x/staking
	cosmossdk.io/x/tx => ./x/tx
)

// Below are the long-lived replace of the Cosmos SDK
replace (
	// use cosmos fork of keyring
	github.com/99designs/keyring => github.com/cosmos/keyring v1.2.0

	// replace broken goleveldb
	github.com/syndtr/goleveldb => github.com/syndtr/goleveldb v1.0.1-0.20210819022825-2ae1ddf74ef7
)

retract (
	// false start by tagging the wrong branch
	v0.50.0
	// revert fix https://github.com/cosmos/cosmos-sdk/pull/16331
	v0.46.12
	// subject to a bug in the group module and gov module migration
	[v0.46.5, v0.46.6]
	// subject to the dragonberry vulnerability
	// and/or the bank coin metadata migration issue
	[v0.46.0, v0.46.4]
	// subject to the dragonberry vulnerability
	[v0.45.0, v0.45.8]
	// do not use
	v0.43.0
)<|MERGE_RESOLUTION|>--- conflicted
+++ resolved
@@ -161,14 +161,9 @@
 	go.etcd.io/bbolt v1.4.0-alpha.0.0.20240404170359-43604f3112c5 // indirect
 	go.opencensus.io v0.24.0 // indirect
 	go.uber.org/multierr v1.11.0 // indirect
-<<<<<<< HEAD
-	golang.org/x/mod v0.17.0 // indirect
-	golang.org/x/net v0.29.0 // indirect
-=======
 	golang.org/x/exp v0.0.0-20240531132922-fd00a4e0eefc // indirect
 	golang.org/x/mod v0.18.0 // indirect
 	golang.org/x/net v0.30.0 // indirect
->>>>>>> 78cfc68c
 	golang.org/x/sys v0.26.0 // indirect
 	golang.org/x/term v0.25.0 // indirect
 	golang.org/x/text v0.19.0 // indirect
