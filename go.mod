go 1.21

module github.com/cosmos/cosmos-sdk

require (
	cosmossdk.io/api v0.7.3-0.20231113122742-912390d5fc4a
	cosmossdk.io/collections v0.4.0
	cosmossdk.io/core v0.12.1-0.20231114100755-569e3ff6a0d7
	cosmossdk.io/depinject v1.0.0-alpha.4
	cosmossdk.io/errors v1.0.1
	cosmossdk.io/log v1.3.1
	cosmossdk.io/math v1.2.0
	cosmossdk.io/store v1.0.2
	cosmossdk.io/x/auth v0.0.0-00010101000000-000000000000
	cosmossdk.io/x/bank v0.0.0-00010101000000-000000000000
	cosmossdk.io/x/staking v0.0.0-00010101000000-000000000000
	cosmossdk.io/x/tx v0.13.0
	github.com/99designs/keyring v1.2.2
	github.com/bgentry/speakeasy v0.1.1-0.20220910012023-760eaf8b6816
	github.com/cockroachdb/errors v1.11.1
	github.com/cometbft/cometbft v0.38.5
	github.com/cosmos/btcutil v1.0.5
	github.com/cosmos/cosmos-db v1.0.0
	github.com/cosmos/cosmos-proto v1.0.0-beta.4
	github.com/cosmos/go-bip39 v1.0.0
	github.com/cosmos/gogogateway v1.2.0
	github.com/cosmos/gogoproto v1.4.11
	github.com/cosmos/ledger-cosmos-go v0.13.3
	github.com/decred/dcrd/dcrec/secp256k1/v4 v4.2.0
	github.com/golang/mock v1.6.0
	github.com/golang/protobuf v1.5.3
	github.com/google/go-cmp v0.6.0
	github.com/google/gofuzz v1.2.0
	github.com/gorilla/handlers v1.5.2
	github.com/gorilla/mux v1.8.1
	github.com/grpc-ecosystem/go-grpc-middleware v1.4.0
	github.com/grpc-ecosystem/grpc-gateway v1.16.0
	github.com/hashicorp/go-metrics v0.5.3
	github.com/hashicorp/golang-lru v1.0.2
	github.com/hdevalence/ed25519consensus v0.2.0
	github.com/huandu/skiplist v1.2.0
	github.com/improbable-eng/grpc-web v0.15.0
	github.com/informalsystems/CometMock v0.38.0-1
	github.com/magiconair/properties v1.8.7
	github.com/mattn/go-isatty v0.0.20
	github.com/mdp/qrterminal/v3 v3.2.0
	github.com/muesli/termenv v0.15.2
	github.com/prometheus/client_golang v1.18.0
	github.com/prometheus/common v0.47.0
	github.com/rs/zerolog v1.32.0
	github.com/spf13/cast v1.6.0
	github.com/spf13/cobra v1.8.0
	github.com/spf13/pflag v1.0.5
	github.com/spf13/viper v1.18.2
	github.com/stretchr/testify v1.8.4
	github.com/tendermint/go-amino v0.16.0
	gitlab.com/yawning/secp256k1-voi v0.0.0-20230925100816-f2616030848b
	golang.org/x/crypto v0.19.0
	golang.org/x/exp v0.0.0-20240205201215-2c58cdc269a3
	golang.org/x/sync v0.6.0
	google.golang.org/genproto/googleapis/api v0.0.0-20240125205218-1f4bbc51befe
	google.golang.org/grpc v1.61.1
	google.golang.org/protobuf v1.32.0
	gotest.tools/v3 v3.5.1
	pgregory.net/rapid v1.1.0
	sigs.k8s.io/yaml v1.4.0
)

require (
	buf.build/gen/go/cosmos/gogo-proto/protocolbuffers/go v1.32.0-20230509103710-5e5b9fdd0180.1 // indirect
	buf.build/gen/go/tendermint/tendermint/protocolbuffers/go v1.32.0-20231117195010-33ed361a9051.1 // indirect
	cosmossdk.io/x/accounts v0.0.0-00010101000000-000000000000 // indirect
	filippo.io/edwards25519 v1.1.0 // indirect
	github.com/99designs/go-keychain v0.0.0-20191008050251-8e49817e8af4 // indirect
	github.com/DataDog/datadog-go v4.8.3+incompatible // indirect
	github.com/DataDog/zstd v1.5.5 // indirect
	github.com/Microsoft/go-winio v0.6.1 // indirect
	github.com/aymanbagabas/go-osc52/v2 v2.0.1 // indirect
	github.com/barkimedes/go-deepcopy v0.0.0-20220514131651-17c30cfc62df // indirect
	github.com/beorn7/perks v1.0.1 // indirect
	github.com/btcsuite/btcd/btcec/v2 v2.3.2 // indirect
	github.com/cenkalti/backoff/v4 v4.1.3 // indirect
	github.com/cespare/xxhash v1.1.0 // indirect
	github.com/cespare/xxhash/v2 v2.2.0 // indirect
	github.com/cockroachdb/logtags v0.0.0-20230118201751-21c54148d20b // indirect
	github.com/cockroachdb/pebble v1.1.0 // indirect
	github.com/cockroachdb/redact v1.1.5 // indirect
	github.com/cockroachdb/tokenbucket v0.0.0-20230807174530-cc333fc44b06 // indirect
	github.com/cometbft/cometbft-db v0.8.0 // indirect
	github.com/cosmos/iavl v1.0.0 // indirect
	github.com/cosmos/ics23/go v0.10.0 // indirect
	github.com/danieljoos/wincred v1.2.0 // indirect
	github.com/davecgh/go-spew v1.1.2-0.20180830191138-d8f796af33cc // indirect
	github.com/desertbit/timer v0.0.0-20180107155436-c41aec40b27f // indirect
	github.com/dgraph-io/badger/v2 v2.2007.4 // indirect
	github.com/dgraph-io/ristretto v0.1.1 // indirect
	github.com/dgryski/go-farm v0.0.0-20200201041132-a6ae2369ad13 // indirect
	github.com/dustin/go-humanize v1.0.1 // indirect
	github.com/dvsekhvalnov/jose2go v1.6.0 // indirect
	github.com/emicklei/dot v1.6.0 // indirect
	github.com/fatih/color v1.15.0 // indirect
	github.com/felixge/httpsnoop v1.0.4 // indirect
<<<<<<< HEAD
	github.com/fsnotify/fsnotify v1.6.0 // indirect
	github.com/getsentry/sentry-go v0.25.0 // indirect
=======
	github.com/fsnotify/fsnotify v1.7.0 // indirect
	github.com/getsentry/sentry-go v0.27.0 // indirect
>>>>>>> f5a3bfb0
	github.com/go-kit/kit v0.13.0 // indirect
	github.com/go-kit/log v0.2.1 // indirect
	github.com/go-logfmt/logfmt v0.6.0 // indirect
	github.com/godbus/dbus v0.0.0-20190726142602-4481cbc300e2 // indirect
	github.com/gogo/googleapis v1.4.1 // indirect
	github.com/gogo/protobuf v1.3.2 // indirect
	github.com/golang/glog v1.1.2 // indirect
	github.com/golang/snappy v0.0.4 // indirect
	github.com/google/btree v1.1.2 // indirect
	github.com/google/orderedcode v0.0.1 // indirect
	github.com/gorilla/websocket v1.5.0 // indirect
	github.com/gsterjov/go-libsecret v0.0.0-20161001094733-a6f4afe4910c // indirect
	github.com/hashicorp/go-hclog v1.5.0 // indirect
	github.com/hashicorp/go-immutable-radix v1.3.1 // indirect
	github.com/hashicorp/go-plugin v1.5.2 // indirect
	github.com/hashicorp/hcl v1.0.0 // indirect
	github.com/hashicorp/yamux v0.1.1 // indirect
	github.com/iancoleman/strcase v0.3.0 // indirect
	github.com/inconshreveable/mousetrap v1.1.0 // indirect
	github.com/jmhodges/levigo v1.0.0 // indirect
	github.com/klauspost/compress v1.17.6 // indirect
	github.com/kr/pretty v0.3.1 // indirect
	github.com/kr/text v0.2.0 // indirect
	github.com/lib/pq v1.10.7 // indirect
	github.com/libp2p/go-buffer-pool v0.1.0 // indirect
	github.com/linxGnu/grocksdb v1.8.12 // indirect
	github.com/lucasb-eyer/go-colorful v1.2.0 // indirect
	github.com/mattn/go-colorable v0.1.13 // indirect
	github.com/mattn/go-runewidth v0.0.14 // indirect
	github.com/minio/highwayhash v1.0.2 // indirect
	github.com/mitchellh/go-testing-interface v1.14.1 // indirect
	github.com/mitchellh/mapstructure v1.5.0 // indirect
	github.com/mtibben/percent v0.2.1 // indirect
	github.com/nxadm/tail v1.4.8 // indirect
	github.com/oasisprotocol/curve25519-voi v0.0.0-20230904125328-1f23a7beb09a // indirect
	github.com/oklog/run v1.1.0 // indirect
	github.com/pelletier/go-toml/v2 v2.1.1 // indirect
	github.com/petermattis/goid v0.0.0-20231207134359-e60b3f734c67 // indirect
	github.com/pkg/errors v0.9.1 // indirect
	github.com/pmezard/go-difflib v1.0.1-0.20181226105442-5d4384ee4fb2 // indirect
	github.com/prometheus/client_model v0.5.0 // indirect
	github.com/prometheus/procfs v0.12.0 // indirect
	github.com/rcrowley/go-metrics v0.0.0-20201227073835-cf1acfcdf475 // indirect
	github.com/rivo/uniseg v0.2.0 // indirect
<<<<<<< HEAD
	github.com/rogpeppe/go-internal v1.11.0 // indirect
	github.com/rs/cors v1.10.1 // indirect
	github.com/sagikazarmark/locafero v0.3.0 // indirect
=======
	github.com/rogpeppe/go-internal v1.12.0 // indirect
	github.com/rs/cors v1.8.3 // indirect
	github.com/sagikazarmark/locafero v0.4.0 // indirect
>>>>>>> f5a3bfb0
	github.com/sagikazarmark/slog-shim v0.1.0 // indirect
	github.com/sasha-s/go-deadlock v0.3.1 // indirect
	github.com/sourcegraph/conc v0.3.0 // indirect
	github.com/spf13/afero v1.11.0 // indirect
	github.com/subosito/gotenv v1.6.0 // indirect
	github.com/syndtr/goleveldb v1.0.1-0.20220721030215-126854af5e6d // indirect
	github.com/tidwall/btree v1.7.0 // indirect
	github.com/zondax/hid v0.9.2 // indirect
	github.com/zondax/ledger-go v0.14.3 // indirect
	gitlab.com/yawning/tuplehash v0.0.0-20230713102510-df83abbf9a02 // indirect
	go.etcd.io/bbolt v1.3.7 // indirect
	go.uber.org/multierr v1.11.0 // indirect
	golang.org/x/mod v0.14.0 // indirect
	golang.org/x/net v0.21.0 // indirect
	golang.org/x/sys v0.17.0 // indirect
	golang.org/x/term v0.17.0 // indirect
	golang.org/x/text v0.14.0 // indirect
	golang.org/x/tools v0.17.0 // indirect
	google.golang.org/genproto v0.0.0-20240205150955-31a09d347014 // indirect
	google.golang.org/genproto/googleapis/rpc v0.0.0-20240213162025-012b6fc9bca9 // indirect
	gopkg.in/ini.v1 v1.67.0 // indirect
	gopkg.in/yaml.v3 v3.0.1 // indirect
	nhooyr.io/websocket v1.8.6 // indirect
	rsc.io/qr v0.2.0 // indirect
)

// Here are the short-lived replace from the Cosmos SDK
// Replace here are pending PRs, or version to be tagged
// replace (
// 	<temporary replace>
// )
// TODO remove after all modules have their own go.mods
replace (
	cosmossdk.io/api => ./api
	cosmossdk.io/core => ./core
	cosmossdk.io/depinject => ./depinject
	cosmossdk.io/x/accounts => ./x/accounts
	cosmossdk.io/x/auth => ./x/auth
	cosmossdk.io/x/bank => ./x/bank
	cosmossdk.io/x/staking => ./x/staking
	cosmossdk.io/x/tx => ./x/tx
)

// Below are the long-lived replace of the Cosmos SDK
replace (
	// use cosmos fork of keyring
	github.com/99designs/keyring => github.com/cosmos/keyring v1.2.0
	// dgrijalva/jwt-go is deprecated and doesn't receive security updates.
	// TODO: remove it: https://github.com/cosmos/cosmos-sdk/issues/13134
	github.com/dgrijalva/jwt-go => github.com/golang-jwt/jwt/v4 v4.4.2
	// Fix upstream GHSA-h395-qcrw-5vmq and GHSA-3vp4-m3rf-835h vulnerabilities.
	// TODO Remove it: https://github.com/cosmos/cosmos-sdk/issues/10409
	github.com/gin-gonic/gin => github.com/gin-gonic/gin v1.9.1
	// replace broken goleveldb
	github.com/syndtr/goleveldb => github.com/syndtr/goleveldb v1.0.1-0.20210819022825-2ae1ddf74ef7
)

retract (
	// false start by tagging the wrong branch
	v0.50.0
	// revert fix https://github.com/cosmos/cosmos-sdk/pull/16331
	v0.46.12
	// subject to a bug in the group module and gov module migration
	[v0.46.5, v0.46.6]
	// subject to the dragonberry vulnerability
	// and/or the bank coin metadata migration issue
	[v0.46.0, v0.46.4]
	// subject to the dragonberry vulnerability
	[v0.45.0, v0.45.8]
	// do not use
	v0.43.0
)<|MERGE_RESOLUTION|>--- conflicted
+++ resolved
@@ -100,13 +100,8 @@
 	github.com/emicklei/dot v1.6.0 // indirect
 	github.com/fatih/color v1.15.0 // indirect
 	github.com/felixge/httpsnoop v1.0.4 // indirect
-<<<<<<< HEAD
-	github.com/fsnotify/fsnotify v1.6.0 // indirect
-	github.com/getsentry/sentry-go v0.25.0 // indirect
-=======
 	github.com/fsnotify/fsnotify v1.7.0 // indirect
 	github.com/getsentry/sentry-go v0.27.0 // indirect
->>>>>>> f5a3bfb0
 	github.com/go-kit/kit v0.13.0 // indirect
 	github.com/go-kit/log v0.2.1 // indirect
 	github.com/go-logfmt/logfmt v0.6.0 // indirect
@@ -151,15 +146,9 @@
 	github.com/prometheus/procfs v0.12.0 // indirect
 	github.com/rcrowley/go-metrics v0.0.0-20201227073835-cf1acfcdf475 // indirect
 	github.com/rivo/uniseg v0.2.0 // indirect
-<<<<<<< HEAD
-	github.com/rogpeppe/go-internal v1.11.0 // indirect
-	github.com/rs/cors v1.10.1 // indirect
-	github.com/sagikazarmark/locafero v0.3.0 // indirect
-=======
 	github.com/rogpeppe/go-internal v1.12.0 // indirect
 	github.com/rs/cors v1.8.3 // indirect
 	github.com/sagikazarmark/locafero v0.4.0 // indirect
->>>>>>> f5a3bfb0
 	github.com/sagikazarmark/slog-shim v0.1.0 // indirect
 	github.com/sasha-s/go-deadlock v0.3.1 // indirect
 	github.com/sourcegraph/conc v0.3.0 // indirect
