--- conflicted
+++ resolved
@@ -147,12 +147,8 @@
 	github.com/tidwall/btree v1.6.0 // indirect
 	github.com/zondax/hid v0.9.1 // indirect
 	github.com/zondax/ledger-go v0.14.1 // indirect
-<<<<<<< HEAD
 	go.dedis.ch/fixbuf v1.0.3 // indirect
-	go.etcd.io/bbolt v1.3.6 // indirect
-=======
 	go.etcd.io/bbolt v1.3.7 // indirect
->>>>>>> e60c583d
 	golang.org/x/net v0.12.0 // indirect
 	golang.org/x/sys v0.11.0 // indirect
 	golang.org/x/term v0.11.0 // indirect
