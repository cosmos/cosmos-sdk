--- conflicted
+++ resolved
@@ -21,14 +21,8 @@
 	./tools/confix
 	./tools/hubl
 	./x/accounts
-<<<<<<< HEAD
-	./x/gov
-	./x/group
-	./x/tx
-	./x/nft
-=======
->>>>>>> 388ff4fc
 	./x/circuit
+	./x/distribution
 	./x/evidence
 	./x/feegrant
   ./x/gov
