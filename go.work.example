go 1.19

use (
	.
	./api
	./client/v2
	./collections
	./core
	./depinject
	./errors
	./math
	./orm
	./simapp
	./tests
	./store
	./tools/rosetta
	./tools/cosmovisor
	./tools/confix
	./tools/hubl
	./x/tx
	./x/nft
	./x/circuit
	./x/feegrant
	./x/evidence
<<<<<<< HEAD
	./x/capability
=======
	./x/upgrade
>>>>>>> 6cf07f88
)<|MERGE_RESOLUTION|>--- conflicted
+++ resolved
@@ -22,9 +22,6 @@
 	./x/circuit
 	./x/feegrant
 	./x/evidence
-<<<<<<< HEAD
 	./x/capability
-=======
 	./x/upgrade
->>>>>>> 6cf07f88
 )