--- conflicted
+++ resolved
@@ -15,9 +15,6 @@
 	./tests
 	./tools/rosetta
 	./tools/cosmovisor
-<<<<<<< HEAD
 	./tools/confix
-=======
 	./x/nft
->>>>>>> edae9b99
 )