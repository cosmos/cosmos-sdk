--- conflicted
+++ resolved
@@ -10,10 +10,6 @@
 	./errors
 	./math
 	./orm
-<<<<<<< HEAD
-	./x/tx
-=======
->>>>>>> 9b5ac6ab
 	./simapp
 	./tests
 	./tools/rosetta
