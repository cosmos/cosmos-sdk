--- conflicted
+++ resolved
@@ -21,16 +21,10 @@
 	./tools/confix
 	./tools/hubl
 	./x/accounts
-<<<<<<< HEAD
-	./x/gov
-	./x/group
-	./x/tx
-	./x/nft
-=======
->>>>>>> 94a2164d
 	./x/circuit
 	./x/evidence
 	./x/feegrant
+  ./x/gov
 	./x/group
 	./x/nft
 	./x/params
