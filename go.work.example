go 1.22

<<<<<<< HEAD
toolchain go1.21
=======
toolchain go1.22.0
>>>>>>> 62ef5cac

use (
	.
	./api
	./client/v2
	./collections
	./core
	./depinject
	./errors
	./log
	./math
	./orm
	./simapp
	./tests
	./tests/starship/tests
	./store
	./tools/cosmovisor
	./tools/confix
	./tools/hubl
	./x/accounts
	./x/auth
	./x/authz
	./x/bank
	./x/circuit
	./x/distribution
	./x/evidence
	./x/feegrant
 	./x/gov
	./x/group
	./x/mint
	./x/nft
	./x/params
	./x/protocolpool
	./x/slashing
	./x/staking
	./x/tx
	./x/upgrade
	./server/v2/appmanager
	./server/v2/cometbft
	./server/v2/core
	./server/v2/stf
	./server/v2
	./runtime/v2
)<|MERGE_RESOLUTION|>--- conflicted
+++ resolved
@@ -1,10 +1,6 @@
 go 1.22
 
-<<<<<<< HEAD
 toolchain go1.21
-=======
-toolchain go1.22.0
->>>>>>> 62ef5cac
 
 use (
 	.
