go 1.22.2

use (
	.
	./api
	./client/v2
	./simapp
	./tests
	./tests/systemtests
<<<<<<< HEAD
	./runtime/v2
=======
	./tools/cosmovisor
>>>>>>> 8c825cb3
	./tools/confix
	./x/accounts
	./x/accounts/defaults/lockup
	./x/auth
	./x/authz
	./x/bank
	./x/circuit
	./x/consensus
	./x/distribution
	./x/evidence
	./x/feegrant
 	./x/gov
	./x/group
	./x/mint
	./x/nft
	./x/params
	./x/protocolpool
	./x/slashing
	./x/staking
	./x/upgrade
	./x/epochs
)<|MERGE_RESOLUTION|>--- conflicted
+++ resolved
@@ -2,16 +2,10 @@
 
 use (
 	.
-	./api
 	./client/v2
 	./simapp
 	./tests
 	./tests/systemtests
-<<<<<<< HEAD
-	./runtime/v2
-=======
-	./tools/cosmovisor
->>>>>>> 8c825cb3
 	./tools/confix
 	./x/accounts
 	./x/accounts/defaults/lockup
