package indexerbase

import "fmt"

// Field represents a field in an object type.
type Field struct {
	// Name is the name of the field.
	Name string

	// Kind is the basic type of the field.
	Kind Kind

	// Nullable indicates whether null values are accepted for the field.
	Nullable bool

	// AddressPrefix is the address prefix of the field's kind, currently only used for Bech32AddressKind.
	AddressPrefix string

	// EnumDefinition is the definition of the enum type and is only valid when Kind is EnumKind.
	// The same enum types can be reused in the same module schema, but they always must contain
	// the same values for the same enum name. This possibly introduces some duplication of
	// definitions but makes it easier to reason about correctness and validation in isolation.
	EnumDefinition EnumDefinition
}

// Validate validates the field.
func (c Field) Validate() error {
	// non-empty name
	if c.Name == "" {
		return fmt.Errorf("field name cannot be empty")
	}

	// valid kind
	if err := c.Kind.Validate(); err != nil {
		return fmt.Errorf("invalid field kind for %q: %w", c.Name, err)
	}

	// address prefix only valid with Bech32AddressKind
	if c.Kind == Bech32AddressKind && c.AddressPrefix == "" {
		return fmt.Errorf("missing address prefix for field %q", c.Name)
	} else if c.Kind != Bech32AddressKind && c.AddressPrefix != "" {
		return fmt.Errorf("address prefix is only valid for field %q with type Bech32AddressKind", c.Name)
	}

	// enum definition only valid with EnumKind
	if c.Kind == EnumKind {
		if err := c.EnumDefinition.Validate(); err != nil {
			return fmt.Errorf("invalid enum definition for field %q: %w", c.Name, err)
		}
	} else if c.Kind != EnumKind && (c.EnumDefinition.Name != "" || c.EnumDefinition.Values != nil) {
		return fmt.Errorf("enum definition is only valid for field %q with type EnumKind", c.Name)
	}

	return nil
}

// ValidateValue validates that the value conforms to the field's kind and nullability.
<<<<<<< HEAD
// Unlike Kind.ValidateValue, it also checks that the value conforms to the EnumDefinition
// if the field is an EnumKind.
=======
// It currently does not do any validation that IntegerKind, DecimalKind, Bech32AddressKind, or EnumKind
// values are valid for their respective types behind conforming to the correct go type.
>>>>>>> f4de2010
func (c Field) ValidateValue(value interface{}) error {
	if value == nil {
		if !c.Nullable {
			return fmt.Errorf("field %q cannot be null", c.Name)
		}
		return nil
	}
<<<<<<< HEAD
	err := c.Kind.ValidateValueType(value)
	if err != nil {
		return fmt.Errorf("invalid value for field %q: %w", c.Name, err)
	}

	if c.Kind == EnumKind {
		return c.EnumDefinition.ValidateValue(value.(string))
	}

	return nil
=======
	return c.Kind.ValidateValueType(value)
}

// ValidateKey validates that the value conforms to the set of fields as a Key in an EntityUpdate.
// See EntityUpdate.Key for documentation on the requirements of such values.
func ValidateKey(fields []Field, value interface{}) error {
	if len(fields) == 0 {
		return nil
	}

	if len(fields) == 1 {
		return fields[0].ValidateValue(value)
	}

	values, ok := value.([]interface{})
	if !ok {
		return fmt.Errorf("expected slice of values for key fields, got %T", value)
	}

	if len(fields) != len(values) {
		return fmt.Errorf("expected %d key fields, got %d values", len(fields), len(value.([]interface{})))
	}
	for i, field := range fields {
		if err := field.ValidateValue(values[i]); err != nil {
			return fmt.Errorf("invalid value for key field %q: %w", field.Name, err)
		}
	}
	return nil
}

// ValidateValue validates that the value conforms to the set of fields as a Value in an EntityUpdate.
// See EntityUpdate.Value for documentation on the requirements of such values.
func ValidateValue(fields []Field, value interface{}) error {
	valueUpdates, ok := value.(ValueUpdates)
	if ok {
		fieldMap := map[string]Field{}
		for _, field := range fields {
			fieldMap[field.Name] = field
		}
		var errs []error
		valueUpdates.Iterate(func(fieldName string, value interface{}) bool {
			field, ok := fieldMap[fieldName]
			if !ok {
				errs = append(errs, fmt.Errorf("unknown field %q in value updates", fieldName))
			}
			if err := field.ValidateValue(value); err != nil {
				errs = append(errs, fmt.Errorf("invalid value for field %q: %w", fieldName, err))
			}
			return true
		})
		if len(errs) > 0 {
			return fmt.Errorf("validation errors: %v", errs)
		}
		return nil
	} else {
		return ValidateKey(fields, value)
	}
>>>>>>> f4de2010
}<|MERGE_RESOLUTION|>--- conflicted
+++ resolved
@@ -17,9 +17,6 @@
 	AddressPrefix string
 
 	// EnumDefinition is the definition of the enum type and is only valid when Kind is EnumKind.
-	// The same enum types can be reused in the same module schema, but they always must contain
-	// the same values for the same enum name. This possibly introduces some duplication of
-	// definitions but makes it easier to reason about correctness and validation in isolation.
 	EnumDefinition EnumDefinition
 }
 
@@ -32,7 +29,7 @@
 
 	// valid kind
 	if err := c.Kind.Validate(); err != nil {
-		return fmt.Errorf("invalid field kind for %q: %w", c.Name, err)
+		return fmt.Errorf("invalid field type for %q: %w", c.Name, err)
 	}
 
 	// address prefix only valid with Bech32AddressKind
@@ -47,21 +44,37 @@
 		if err := c.EnumDefinition.Validate(); err != nil {
 			return fmt.Errorf("invalid enum definition for field %q: %w", c.Name, err)
 		}
-	} else if c.Kind != EnumKind && (c.EnumDefinition.Name != "" || c.EnumDefinition.Values != nil) {
+	} else if c.Kind != EnumKind && c.EnumDefinition.Name != "" && c.EnumDefinition.Values != nil {
 		return fmt.Errorf("enum definition is only valid for field %q with type EnumKind", c.Name)
 	}
 
 	return nil
 }
 
+// Validate validates the enum definition.
+func (e EnumDefinition) Validate() error {
+	if e.Name == "" {
+		return fmt.Errorf("enum definition name cannot be empty")
+	}
+	if len(e.Values) == 0 {
+		return fmt.Errorf("enum definition values cannot be empty")
+	}
+	seen := make(map[string]bool, len(e.Values))
+	for i, v := range e.Values {
+		if v == "" {
+			return fmt.Errorf("enum definition value at index %d cannot be empty for enum %s", i, e.Name)
+		}
+		if seen[v] {
+			return fmt.Errorf("duplicate enum definition value %q for enum %s", v, e.Name)
+		}
+		seen[v] = true
+	}
+	return nil
+}
+
 // ValidateValue validates that the value conforms to the field's kind and nullability.
-<<<<<<< HEAD
-// Unlike Kind.ValidateValue, it also checks that the value conforms to the EnumDefinition
-// if the field is an EnumKind.
-=======
 // It currently does not do any validation that IntegerKind, DecimalKind, Bech32AddressKind, or EnumKind
 // values are valid for their respective types behind conforming to the correct go type.
->>>>>>> f4de2010
 func (c Field) ValidateValue(value interface{}) error {
 	if value == nil {
 		if !c.Nullable {
@@ -69,18 +82,6 @@
 		}
 		return nil
 	}
-<<<<<<< HEAD
-	err := c.Kind.ValidateValueType(value)
-	if err != nil {
-		return fmt.Errorf("invalid value for field %q: %w", c.Name, err)
-	}
-
-	if c.Kind == EnumKind {
-		return c.EnumDefinition.ValidateValue(value.(string))
-	}
-
-	return nil
-=======
 	return c.Kind.ValidateValueType(value)
 }
 
@@ -138,5 +139,4 @@
 	} else {
 		return ValidateKey(fields, value)
 	}
->>>>>>> f4de2010
 }