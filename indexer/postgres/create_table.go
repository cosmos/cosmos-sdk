package postgres

import (
	"context"
	"fmt"
	"io"
	"strings"
)

<<<<<<< HEAD
// CreateTable creates the table for the object type.
func (tm *objectIndexer) CreateTable(ctx context.Context, conn dbConn) error {
=======
// createTable creates the table for the object type.
func (tm *objectIndexer) createTable(ctx context.Context, conn dbConn) error {
>>>>>>> e88c1387
	buf := new(strings.Builder)
	err := tm.createTableSql(buf)
	if err != nil {
		return err
	}

	sqlStr := buf.String()
	if tm.options.logger != nil {
		tm.options.logger.Debug("Creating table %s", "table", tm.tableName(), "sql", sqlStr)
	}
	_, err = conn.ExecContext(ctx, sqlStr)
	return err
}

<<<<<<< HEAD
// CreateTableSql generates a CREATE TABLE statement for the object type.
func (tm *objectIndexer) CreateTableSql(writer io.Writer) error {
	_, err := fmt.Fprintf(writer, "CREATE TABLE IF NOT EXISTS %q (\n\t", tm.TableName())
=======
// createTableSql generates a CREATE TABLE statement for the object type.
func (tm *objectIndexer) createTableSql(writer io.Writer) error {
	_, err := fmt.Fprintf(writer, "CREATE TABLE IF NOT EXISTS %q (\n\t", tm.tableName())
>>>>>>> e88c1387
	if err != nil {
		return err
	}
	isSingleton := false
	if len(tm.typ.KeyFields) == 0 {
		isSingleton = true
		_, err = fmt.Fprintf(writer, "_id INTEGER NOT NULL CHECK (_id = 1),\n\t")
		if err != nil {
			return err
		}
	} else {
		for _, field := range tm.typ.KeyFields {
			err = tm.createColumnDefinition(writer, field)
			if err != nil {
				return err
			}
		}
	}

	for _, field := range tm.typ.ValueFields {
		err = tm.createColumnDefinition(writer, field)
		if err != nil {
			return err
		}
	}

	// add _deleted column when we have RetainDeletions set and enabled
	if !tm.options.disableRetainDeletions && tm.typ.RetainDeletions {
		_, err = fmt.Fprintf(writer, "_deleted BOOLEAN NOT NULL DEFAULT FALSE,\n\t")
		if err != nil {
			return err
		}
	}

	var pKeys []string
	if !isSingleton {
		for _, field := range tm.typ.KeyFields {
			name, err := tm.updatableColumnName(field)
			if err != nil {
				return err
			}

			pKeys = append(pKeys, name)
		}
	} else {
		pKeys = []string{"_id"}
	}

	_, err = fmt.Fprintf(writer, "PRIMARY KEY (%s)", strings.Join(pKeys, ", "))
	if err != nil {
		return err
	}

	_, err = fmt.Fprintf(writer, "\n);\n")
	if err != nil {
		return err
	}

	// we GRANT SELECT on the table to PUBLIC so that the table is automatically available
	// for querying using off-the-shelf tools like pg_graphql, Postgrest, Postgraphile, etc.
	// without any login permissions
	_, err = fmt.Fprintf(writer, "GRANT SELECT ON TABLE %q TO PUBLIC;", tm.tableName())
	if err != nil {
		return err
	}

	return nil
}<|MERGE_RESOLUTION|>--- conflicted
+++ resolved
@@ -7,13 +7,8 @@
 	"strings"
 )
 
-<<<<<<< HEAD
-// CreateTable creates the table for the object type.
-func (tm *objectIndexer) CreateTable(ctx context.Context, conn dbConn) error {
-=======
 // createTable creates the table for the object type.
 func (tm *objectIndexer) createTable(ctx context.Context, conn dbConn) error {
->>>>>>> e88c1387
 	buf := new(strings.Builder)
 	err := tm.createTableSql(buf)
 	if err != nil {
@@ -28,15 +23,9 @@
 	return err
 }
 
-<<<<<<< HEAD
-// CreateTableSql generates a CREATE TABLE statement for the object type.
-func (tm *objectIndexer) CreateTableSql(writer io.Writer) error {
-	_, err := fmt.Fprintf(writer, "CREATE TABLE IF NOT EXISTS %q (\n\t", tm.TableName())
-=======
 // createTableSql generates a CREATE TABLE statement for the object type.
 func (tm *objectIndexer) createTableSql(writer io.Writer) error {
 	_, err := fmt.Fprintf(writer, "CREATE TABLE IF NOT EXISTS %q (\n\t", tm.tableName())
->>>>>>> e88c1387
 	if err != nil {
 		return err
 	}
