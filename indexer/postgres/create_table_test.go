package postgres

import (
	"os"

	"cosmossdk.io/indexer/postgres/internal/testdata"
	"cosmossdk.io/schema"
	"cosmossdk.io/schema/logutil"
)

<<<<<<< HEAD
func Example_objectIndexer_CreateTableSql_allKinds() {
=======
func Example_objectIndexer_createTableSql_allKinds() {
>>>>>>> e88c1387
	exampleCreateTable(testdata.AllKindsObject)
	// Output:
	// CREATE TABLE IF NOT EXISTS "test_all_kinds" (
	// 	"id" BIGINT NOT NULL,
	//	"ts" TIMESTAMPTZ GENERATED ALWAYS AS (nanos_to_timestamptz("ts_nanos")) STORED,
	//	"ts_nanos" BIGINT NOT NULL,
	//	"string" TEXT NOT NULL,
	//	"bytes" BYTEA NOT NULL,
	//	"int8" SMALLINT NOT NULL,
	//	"uint8" SMALLINT NOT NULL,
	//	"int16" SMALLINT NOT NULL,
	//	"uint16" INTEGER NOT NULL,
	//	"int32" INTEGER NOT NULL,
	//	"uint32" BIGINT NOT NULL,
	//	"int64" BIGINT NOT NULL,
	//	"uint64" NUMERIC NOT NULL,
	//	"integer" NUMERIC NOT NULL,
	//	"decimal" NUMERIC NOT NULL,
	//	"bool" BOOLEAN NOT NULL,
	//	"time" TIMESTAMPTZ GENERATED ALWAYS AS (nanos_to_timestamptz("time_nanos")) STORED,
	//	"time_nanos" BIGINT NOT NULL,
	//	"duration" BIGINT NOT NULL,
	//	"float32" REAL NOT NULL,
	//	"float64" DOUBLE PRECISION NOT NULL,
	//	"address" TEXT NOT NULL,
	//	"enum" "test_my_enum" NOT NULL,
	//	"json" JSONB NOT NULL,
	//	PRIMARY KEY ("id", "ts_nanos")
	// );
	// GRANT SELECT ON TABLE "test_all_kinds" TO PUBLIC;
}

<<<<<<< HEAD
func Example_objectIndexer_CreateTableSql_singleton() {
=======
func Example_objectIndexer_createTableSql_singleton() {
>>>>>>> e88c1387
	exampleCreateTable(testdata.SingletonObject)
	// Output:
	// CREATE TABLE IF NOT EXISTS "test_singleton" (
	// 	_id INTEGER NOT NULL CHECK (_id = 1),
	//	"foo" TEXT NOT NULL,
	//	"bar" INTEGER NULL,
	//	"an_enum" "test_my_enum" NOT NULL,
	//	PRIMARY KEY (_id)
	// );
	// GRANT SELECT ON TABLE "test_singleton" TO PUBLIC;
}

<<<<<<< HEAD
func Example_objectIndexer_CreateTableSql_vote() {
=======
func Example_objectIndexer_createTableSql_vote() {
>>>>>>> e88c1387
	exampleCreateTable(testdata.VoteObject)
	// Output:
	// CREATE TABLE IF NOT EXISTS "test_vote" (
	// 	"proposal" BIGINT NOT NULL,
	// 	"address" TEXT NOT NULL,
	// 	"vote" "test_vote_type" NOT NULL,
	// 	_deleted BOOLEAN NOT NULL DEFAULT FALSE,
	// 	PRIMARY KEY ("proposal", "address")
	// );
	// GRANT SELECT ON TABLE "test_vote" TO PUBLIC;
}

<<<<<<< HEAD
func Example_objectIndexer_CreateTableSql_vote_no_retain_delete() {
=======
func Example_objectIndexer_createTableSql_vote_no_retain_delete() {
>>>>>>> e88c1387
	exampleCreateTableOpt(testdata.VoteObject, true)
	// Output:
	// CREATE TABLE IF NOT EXISTS "test_vote" (
	// 	"proposal" BIGINT NOT NULL,
	//	"address" TEXT NOT NULL,
	//	"vote" "test_vote_type" NOT NULL,
	//	PRIMARY KEY ("proposal", "address")
	// );
	// GRANT SELECT ON TABLE "test_vote" TO PUBLIC;
}

func exampleCreateTable(objectType schema.ObjectType) {
	exampleCreateTableOpt(objectType, false)
}

func exampleCreateTableOpt(objectType schema.ObjectType, noRetainDelete bool) {
	tm := newObjectIndexer("test", objectType, options{
<<<<<<< HEAD
		Logger:                 func(msg, sql string, params ...interface{}) {},
		DisableRetainDeletions: noRetainDelete,
=======
		logger:                 logutil.NoopLogger{},
		disableRetainDeletions: noRetainDelete,
>>>>>>> e88c1387
	})
	err := tm.createTableSql(os.Stdout)
	if err != nil {
		panic(err)
	}
}<|MERGE_RESOLUTION|>--- conflicted
+++ resolved
@@ -8,11 +8,7 @@
 	"cosmossdk.io/schema/logutil"
 )
 
-<<<<<<< HEAD
-func Example_objectIndexer_CreateTableSql_allKinds() {
-=======
 func Example_objectIndexer_createTableSql_allKinds() {
->>>>>>> e88c1387
 	exampleCreateTable(testdata.AllKindsObject)
 	// Output:
 	// CREATE TABLE IF NOT EXISTS "test_all_kinds" (
@@ -45,11 +41,7 @@
 	// GRANT SELECT ON TABLE "test_all_kinds" TO PUBLIC;
 }
 
-<<<<<<< HEAD
-func Example_objectIndexer_CreateTableSql_singleton() {
-=======
 func Example_objectIndexer_createTableSql_singleton() {
->>>>>>> e88c1387
 	exampleCreateTable(testdata.SingletonObject)
 	// Output:
 	// CREATE TABLE IF NOT EXISTS "test_singleton" (
@@ -62,11 +54,7 @@
 	// GRANT SELECT ON TABLE "test_singleton" TO PUBLIC;
 }
 
-<<<<<<< HEAD
-func Example_objectIndexer_CreateTableSql_vote() {
-=======
 func Example_objectIndexer_createTableSql_vote() {
->>>>>>> e88c1387
 	exampleCreateTable(testdata.VoteObject)
 	// Output:
 	// CREATE TABLE IF NOT EXISTS "test_vote" (
@@ -79,11 +67,7 @@
 	// GRANT SELECT ON TABLE "test_vote" TO PUBLIC;
 }
 
-<<<<<<< HEAD
-func Example_objectIndexer_CreateTableSql_vote_no_retain_delete() {
-=======
 func Example_objectIndexer_createTableSql_vote_no_retain_delete() {
->>>>>>> e88c1387
 	exampleCreateTableOpt(testdata.VoteObject, true)
 	// Output:
 	// CREATE TABLE IF NOT EXISTS "test_vote" (
@@ -101,13 +85,8 @@
 
 func exampleCreateTableOpt(objectType schema.ObjectType, noRetainDelete bool) {
 	tm := newObjectIndexer("test", objectType, options{
-<<<<<<< HEAD
-		Logger:                 func(msg, sql string, params ...interface{}) {},
-		DisableRetainDeletions: noRetainDelete,
-=======
 		logger:                 logutil.NoopLogger{},
 		disableRetainDeletions: noRetainDelete,
->>>>>>> e88c1387
 	})
 	err := tm.createTableSql(os.Stdout)
 	if err != nil {
