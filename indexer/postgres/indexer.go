--- conflicted
+++ resolved
@@ -66,39 +66,6 @@
 	_, err = tx.Exec(baseSQL)
 	if err != nil {
 		return indexer.InitResult{}, err
-<<<<<<< HEAD
-	}
-
-	moduleIndexers := map[string]*moduleIndexer{}
-	var sqlLogger func(msg, sql string, params ...interface{})
-	if logger := params.Logger; logger != nil {
-		sqlLogger = func(msg, sql string, params ...interface{}) {
-			if len(params) == 0 {
-				logger.Debug(msg, "sql", sql)
-			} else {
-				logger.Debug(msg, "sql", sql, "params", params)
-			}
-		}
-	}
-	opts := options{
-		DisableRetainDeletions: config.DisableRetainDeletions,
-		Logger:                 sqlLogger,
-		AddressCodec:           params.AddressCodec,
-	}
-
-	idx := &indexerImpl{
-		ctx:     ctx,
-		db:      db,
-		tx:      tx,
-		opts:    opts,
-		modules: moduleIndexers,
-		logger:  params.Logger,
-	}
-
-	return indexer.InitResult{
-		Listener: idx.Listener(),
-		View:     idx,
-=======
 	}
 
 	moduleIndexers := map[string]*moduleIndexer{}
@@ -118,7 +85,6 @@
 
 	return indexer.InitResult{
 		Listener: idx.listener(),
->>>>>>> e88c1387
 	}, nil
 }
 
