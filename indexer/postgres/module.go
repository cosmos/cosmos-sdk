package postgres

import (
	"context"
	"fmt"

	"cosmossdk.io/schema"
)

// moduleIndexer manages the tables for a module.
type moduleIndexer struct {
	moduleName   string
	schema       schema.ModuleSchema
	tables       map[string]*objectIndexer
	definedEnums map[string]schema.EnumType
	options      options
}

// newModuleIndexer creates a new moduleIndexer for the given module schema.
func newModuleIndexer(moduleName string, modSchema schema.ModuleSchema, options options) *moduleIndexer {
	return &moduleIndexer{
		moduleName:   moduleName,
		schema:       modSchema,
		tables:       map[string]*objectIndexer{},
		definedEnums: map[string]schema.EnumType{},
		options:      options,
	}
}

<<<<<<< HEAD
// InitializeSchema creates tables for all object types in the module schema and creates enum types.
func (m *moduleIndexer) InitializeSchema(ctx context.Context, conn dbConn) error {
=======
// initializeSchema creates tables for all object types in the module schema and creates enum types.
func (m *moduleIndexer) initializeSchema(ctx context.Context, conn dbConn) error {
>>>>>>> e88c1387
	// create enum types
	var err error
	m.schema.EnumTypes(func(enumType schema.EnumType) bool {
		err = m.createEnumType(ctx, conn, enumType)
		return err == nil
	})
	if err != nil {
		return err
	}

	// create tables for all object types
	m.schema.ObjectTypes(func(typ schema.ObjectType) bool {
		tm := newObjectIndexer(m.moduleName, typ, m.options)
		m.tables[typ.Name] = tm
		err = tm.createTable(ctx, conn)
		if err != nil {
			err = fmt.Errorf("failed to create table for %s in module %s: %v", typ.Name, m.moduleName, err) //nolint:errorlint // using %v for go 1.12 compat
		}
		return err == nil
	})

	return err
<<<<<<< HEAD
}

// ObjectIndexers returns the object indexers for the module.
func (m *moduleIndexer) ObjectIndexers() map[string]*objectIndexer {
	return m.tables
=======
>>>>>>> e88c1387
}<|MERGE_RESOLUTION|>--- conflicted
+++ resolved
@@ -27,13 +27,8 @@
 	}
 }
 
-<<<<<<< HEAD
-// InitializeSchema creates tables for all object types in the module schema and creates enum types.
-func (m *moduleIndexer) InitializeSchema(ctx context.Context, conn dbConn) error {
-=======
 // initializeSchema creates tables for all object types in the module schema and creates enum types.
 func (m *moduleIndexer) initializeSchema(ctx context.Context, conn dbConn) error {
->>>>>>> e88c1387
 	// create enum types
 	var err error
 	m.schema.EnumTypes(func(enumType schema.EnumType) bool {
@@ -56,12 +51,4 @@
 	})
 
 	return err
-<<<<<<< HEAD
-}
-
-// ObjectIndexers returns the object indexers for the module.
-func (m *moduleIndexer) ObjectIndexers() map[string]*objectIndexer {
-	return m.tables
-=======
->>>>>>> e88c1387
 }