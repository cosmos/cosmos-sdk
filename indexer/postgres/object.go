package postgres

import (
	"fmt"

	"cosmossdk.io/schema"
)

// objectIndexer is a helper struct that generates SQL for a given object type.
type objectIndexer struct {
	moduleName  string
	typ         schema.ObjectType
	valueFields map[string]schema.Field
	allFields   map[string]schema.Field
	options     options
}

// newObjectIndexer creates a new objectIndexer for the given object type.
func newObjectIndexer(moduleName string, typ schema.ObjectType, options options) *objectIndexer {
	allFields := make(map[string]schema.Field)
	valueFields := make(map[string]schema.Field)

	for _, field := range typ.KeyFields {
		allFields[field.Name] = field
	}

	for _, field := range typ.ValueFields {
		valueFields[field.Name] = field
		allFields[field.Name] = field
	}

	return &objectIndexer{
		moduleName:  moduleName,
		typ:         typ,
		allFields:   allFields,
		valueFields: valueFields,
		options:     options,
	}
}

<<<<<<< HEAD
// TableName returns the name of the table for the object type scoped to its module.
func (tm *objectIndexer) TableName() string {
=======
// tableName returns the name of the table for the object type scoped to its module.
func (tm *objectIndexer) tableName() string {
>>>>>>> e88c1387
	return fmt.Sprintf("%s_%s", tm.moduleName, tm.typ.Name)
}<|MERGE_RESOLUTION|>--- conflicted
+++ resolved
@@ -38,12 +38,7 @@
 	}
 }
 
-<<<<<<< HEAD
-// TableName returns the name of the table for the object type scoped to its module.
-func (tm *objectIndexer) TableName() string {
-=======
 // tableName returns the name of the table for the object type scoped to its module.
 func (tm *objectIndexer) tableName() string {
->>>>>>> e88c1387
 	return fmt.Sprintf("%s_%s", tm.moduleName, tm.typ.Name)
 }