module cosmossdk.io/indexer/postgres/testing

go 1.23

require (
	cosmossdk.io/indexer/postgres v0.0.0-00010101000000-000000000000
	cosmossdk.io/log v1.4.0
	cosmossdk.io/schema v0.1.1
	cosmossdk.io/schema/testing v0.0.0
	github.com/fergusstrange/embedded-postgres v1.28.0
	github.com/hashicorp/consul/sdk v0.16.1
	github.com/jackc/pgx/v5 v5.6.0
	github.com/stretchr/testify v1.9.0
	gotest.tools/v3 v3.5.1
)

require (
	github.com/cockroachdb/apd/v3 v3.2.1 // indirect
	github.com/davecgh/go-spew v1.1.2-0.20180830191138-d8f796af33cc // indirect
	github.com/google/go-cmp v0.6.0 // indirect
	github.com/jackc/pgpassfile v1.0.0 // indirect
	github.com/jackc/pgservicefile v0.0.0-20221227161230-091c0ba34f0a // indirect
	github.com/jackc/puddle/v2 v2.2.1 // indirect
	github.com/kr/text v0.2.0 // indirect
	github.com/lib/pq v1.10.9 // indirect
	github.com/mattn/go-colorable v0.1.13 // indirect
	github.com/mattn/go-isatty v0.0.20 // indirect
	github.com/pkg/errors v0.9.1 // indirect
	github.com/pmezard/go-difflib v1.0.1-0.20181226105442-5d4384ee4fb2 // indirect
	github.com/rogpeppe/go-internal v1.12.0 // indirect
	github.com/rs/zerolog v1.33.0 // indirect
	github.com/tidwall/btree v1.7.0 // indirect
	github.com/xi2/xz v0.0.0-20171230120015-48954b6210f8 // indirect
	golang.org/x/crypto v0.26.0 // indirect
	golang.org/x/sync v0.8.0 // indirect
<<<<<<< HEAD
	golang.org/x/sys v0.22.0 // indirect
	golang.org/x/text v0.15.0 // indirect
=======
	golang.org/x/sys v0.23.0 // indirect
	golang.org/x/text v0.17.0 // indirect
>>>>>>> 6f30de3a
	gopkg.in/yaml.v3 v3.0.1 // indirect
	pgregory.net/rapid v1.1.0 // indirect
)

replace cosmossdk.io/indexer/postgres => ../.

<<<<<<< HEAD
replace cosmossdk.io/schema => ../../../schema

replace cosmossdk.io/schema/testing => ../../../schema/testing

go 1.22
=======
replace cosmossdk.io/schema => ../../../schema
>>>>>>> 6f30de3a
<|MERGE_RESOLUTION|>--- conflicted
+++ resolved
@@ -33,25 +33,16 @@
 	github.com/xi2/xz v0.0.0-20171230120015-48954b6210f8 // indirect
 	golang.org/x/crypto v0.26.0 // indirect
 	golang.org/x/sync v0.8.0 // indirect
-<<<<<<< HEAD
-	golang.org/x/sys v0.22.0 // indirect
-	golang.org/x/text v0.15.0 // indirect
-=======
 	golang.org/x/sys v0.23.0 // indirect
 	golang.org/x/text v0.17.0 // indirect
->>>>>>> 6f30de3a
 	gopkg.in/yaml.v3 v3.0.1 // indirect
 	pgregory.net/rapid v1.1.0 // indirect
 )
 
 replace cosmossdk.io/indexer/postgres => ../.
 
-<<<<<<< HEAD
 replace cosmossdk.io/schema => ../../../schema
 
 replace cosmossdk.io/schema/testing => ../../../schema/testing
 
-go 1.22
-=======
-replace cosmossdk.io/schema => ../../../schema
->>>>>>> 6f30de3a
+go 1.22