package conv

import (
	"runtime"
	"strconv"
	"testing"
	"time"

	"github.com/stretchr/testify/suite"
)

func TestStringSuite(t *testing.T) {
	suite.Run(t, new(StringSuite))
}

type StringSuite struct{ suite.Suite }

func unsafeConvertStr() []byte {
	return UnsafeStrToBytes("abc")
}

func (s *StringSuite) TestUnsafeStrToBytes() {
	// we convert in other function to trigger GC. We want to check that
	// the underlying array in []bytes is accessible after GC will finish swapping.
	for i := 0; i < 5; i++ {
		b := unsafeConvertStr()
		runtime.GC()
		<-time.NewTimer(2 * time.Millisecond).C
<<<<<<< HEAD
		b2 := append(b, 'd') 
=======
		b2 := append(b, 'd')
>>>>>>> 30b3f591
		s.Equal("abc", string(b))
		s.Equal("abcd", string(b2))
	}
}

func unsafeConvertBytes() string {
	return UnsafeBytesToStr([]byte("abc"))
}

func (s *StringSuite) TestUnsafeBytesToStr() {
	// we convert in other function to trigger GC. We want to check that
	// the underlying array in []bytes is accessible after GC will finish swapping.
	for i := 0; i < 5; i++ {
		str := unsafeConvertBytes()
		runtime.GC()
		<-time.NewTimer(2 * time.Millisecond).C
		s.Equal("abc", str)
	}
}

func BenchmarkUnsafeStrToBytes(b *testing.B) {
	for i := 0; i < b.N; i++ {
		UnsafeStrToBytes(strconv.Itoa(i))
	}
}<|MERGE_RESOLUTION|>--- conflicted
+++ resolved
@@ -26,11 +26,7 @@
 		b := unsafeConvertStr()
 		runtime.GC()
 		<-time.NewTimer(2 * time.Millisecond).C
-<<<<<<< HEAD
-		b2 := append(b, 'd') 
-=======
 		b2 := append(b, 'd')
->>>>>>> 30b3f591
 		s.Equal("abc", string(b))
 		s.Equal("abcd", string(b2))
 	}
