--- conflicted
+++ resolved
@@ -83,23 +83,13 @@
 			},
 		}
 		f := cmd.Flags()
-<<<<<<< HEAD
-		f.BoolP("a", "a", false, "check build-in pflag.Value")
-		f.IntSlice("b", []int{1, 2}, "check build-in pflag.SliceValue with default value")
-		f.IntSliceP("c", "c", nil, "check build-in pflag.SliceValue with nil default value")
+		f.BoolP("a", "a", false, "check built-in pflag.Value")
+		f.IntSlice("b", []int{1, 2}, "check built-in pflag.SliceValue with default value")
+		f.IntSliceP("c", "c", nil, "check built pflag.SliceValue with nil default value")
 		f.Var(&mockFlagWithCommaD, "d", "check custom implementation of pflag.SliceValue with splitting by comma and default value")
 		f.VarP(&mockFlagWithCommaE, "e", "e", "check custom implementation of pflag.SliceValue with splitting by comma and nil default value")
 		f.Var(&mockFlagWithSemicolonF, "f", "check custom implementation of pflag.SliceValue with splitting by semicolon and default value")
 		f.VarP(&mockFlagWithSemicolonG, "g", "g", "check custom implementation of pflag.SliceValue with splitting by semicolon and nil default value")
-=======
-		f.BoolP("a", "a", false, "check built-in pflag.Value")
-		f.IntSlice("b", []int{1, 2}, "check built-in pflag.SliceValue with default value")
-		f.IntSliceP("c", "c", nil, "check built-in pflag.SliceValue with nil default value")
-		f.Var(&mockFlagWithCommaF, "d", "check custom implementation of pflag.SliceValue with splitting by comma and default value")
-		f.VarP(&mockFlagWithCommaG, "e", "e", "check custom implementation of pflag.SliceValue with splitting by comma and nil default value")
-		f.Var(&mockFlagWithSemicolonH, "f", "check custom implementation of pflag.SliceValue with splitting by semicolon and default value")
-		f.VarP(&mockFlagWithSemicolonI, "g", "g", "check custom implementation of pflag.SliceValue with splitting by semicolon and nil default value")
->>>>>>> b947b02d
 		return cmd
 	}
 
