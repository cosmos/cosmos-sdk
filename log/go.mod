module cosmossdk.io/log

go 1.20

require (
	cosmossdk.io/core v0.12.0
	cosmossdk.io/core/testing v0.0.0-00010101000000-000000000000
	github.com/pkg/errors v0.9.1
	github.com/rs/zerolog v1.33.0
	gotest.tools/v3 v3.5.1
)

require (
	github.com/cosmos/gogoproto v1.5.0 // indirect
	github.com/google/go-cmp v0.6.0 // indirect
	github.com/mattn/go-colorable v0.1.13 // indirect
	github.com/mattn/go-isatty v0.0.20 // indirect
<<<<<<< HEAD
	github.com/tidwall/btree v1.7.0 // indirect
	golang.org/x/exp v0.0.0-20231006140011-7918f672742d // indirect
	golang.org/x/sys v0.20.0 // indirect
	google.golang.org/protobuf v1.34.2 // indirect
=======
	golang.org/x/sys v0.22.0 // indirect
>>>>>>> f61141f1
)

replace cosmossdk.io/core => ../core

replace cosmossdk.io/core/testing => ../core/testing<|MERGE_RESOLUTION|>--- conflicted
+++ resolved
@@ -15,14 +15,10 @@
 	github.com/google/go-cmp v0.6.0 // indirect
 	github.com/mattn/go-colorable v0.1.13 // indirect
 	github.com/mattn/go-isatty v0.0.20 // indirect
-<<<<<<< HEAD
 	github.com/tidwall/btree v1.7.0 // indirect
 	golang.org/x/exp v0.0.0-20231006140011-7918f672742d // indirect
-	golang.org/x/sys v0.20.0 // indirect
+	golang.org/x/sys v0.22.0 // indirect
 	google.golang.org/protobuf v1.34.2 // indirect
-=======
-	golang.org/x/sys v0.22.0 // indirect
->>>>>>> f61141f1
 )
 
 replace cosmossdk.io/core => ../core
