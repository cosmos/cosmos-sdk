--- conflicted
+++ resolved
@@ -898,10 +898,8 @@
 }
 
 func LegacyDecApproxEq(t *testing.T, d1, d2, tol LegacyDec) (*testing.T, bool, string, string, string) {
-<<<<<<< HEAD
 	t.Helper()
-=======
->>>>>>> d7dff254
+
 	diff := d1.Sub(d2).Abs()
 	return t, diff.LTE(tol), "expected |d1 - d2| <:\t%v\ngot |d1 - d2| = \t\t%v", tol.String(), diff.String()
 }
