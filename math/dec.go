--- conflicted
+++ resolved
@@ -561,7 +561,22 @@
 	return nil
 }
 
-<<<<<<< HEAD
+// MinDec returns the smaller of x and y
+func MinDec(x, y Dec) Dec {
+	if x.LT(y) {
+		return x
+	}
+	return y
+}
+
+// MaxDec returns the larger of x and y
+func MaxDec(x, y Dec) Dec {
+	if x.GT(y) {
+		return x
+	}
+	return y
+}
+
 // MustAdd performs addition between two Dec values.
 // If an error occurs during the addition, it panics.
 func (x Dec) MustAdd(y Dec) Dec {
@@ -617,20 +632,4 @@
     }
 
     return LegacyDec{i: i}, nil
-=======
-// MinDec returns the smaller of x and y
-func MinDec(x, y Dec) Dec {
-	if x.LT(y) {
-		return x
-	}
-	return y
-}
-
-// MaxDec returns the larger of x and y
-func MaxDec(x, y Dec) Dec {
-	if x.GT(y) {
-		return x
-	}
-	return y
->>>>>>> 41e3e9d0
 }