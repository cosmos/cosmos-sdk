package math

import (
	"fmt"
	"math"
	"math/big"
	"strings"
	"testing"

	"github.com/stretchr/testify/assert"
	"github.com/stretchr/testify/require"
)

func TestNewDecFromString(t *testing.T) {
	specs := map[string]struct {
		src    string
		exp    Dec
		expErr error
	}{
		"simple decimal": {
			src: "1",
			exp: NewDecFromInt64(1),
		},
		"simple negative decimal": {
			src: "-1",
			exp: NewDecFromInt64(-1),
		},
		"valid decimal with decimal places": {
			src: "1.234",
			exp: NewDecWithExp(1234, -3),
		},
		"valid negative decimal": {
			src: "-1.234",
			exp: NewDecWithExp(-1234, -3),
		},
		"min decimal": {
			src: "-" + strings.Repeat("9", 34),
			exp: must(NewDecWithExp(-1, 34).Add(NewDecFromInt64(1))),
		},
		"max decimal": {
			src: strings.Repeat("9", 34),
			exp: must(NewDecWithExp(1, 34).Sub(NewDecFromInt64(1))),
		},
		"too big": {
			src:    strings.Repeat("9", 100_0000),
			expErr: ErrInvalidDec,
		},
		"too small": {
			src:    "-" + strings.Repeat("9", 100_0000),
			expErr: ErrInvalidDec,
		},
		"valid decimal with leading zero": {
			src: "01234",
			exp: NewDecWithExp(1234, 0),
		},
		"valid decimal without leading zero": {
			src: ".1234",
			exp: NewDecWithExp(1234, -4),
		},

		"valid decimal without trailing digits": {
			src: "123.",
			exp: NewDecWithExp(123, 0),
		},

		"valid negative decimal without leading zero": {
			src: "-.1234",
			exp: NewDecWithExp(-1234, -4),
		},
		"valid negative decimal without trailing digits": {
			src: "-123.",
			exp: NewDecWithExp(-123, 0),
		},
		"decimal with scientific notation": {
			src: "1.23e4",
			exp: NewDecWithExp(123, 2),
		},
		"decimal with upper case scientific notation": {
			src: "1.23E+4",
			exp: NewDecWithExp(123, 2),
		},
		"negative decimal with scientific notation": {
			src: "-1.23e4",
			exp: NewDecWithExp(-123, 2),
		},
		"exceed max exp 11E+1000000": {
			src:    "11E+1000000",
			expErr: ErrInvalidDec,
		},
		"exceed min exp 11E-1000000": {
			src:    "11E-1000000",
			expErr: ErrInvalidDec,
		},
		"exceed max exp 1E100001": {
			src:    "1E100001",
			expErr: ErrInvalidDec,
		},
		"exceed min exp 1E-100001": {
			src:    "1E-100001",
			expErr: ErrInvalidDec,
		},
		"empty string": {
			src:    "",
			expErr: ErrInvalidDec,
		},
		"NaN": {
			src:    "NaN",
			expErr: ErrInvalidDec,
		},
		"random string": {
			src:    "1foo",
			expErr: ErrInvalidDec,
		},
		"Infinity": {
			src:    "Infinity",
			expErr: ErrInvalidDec,
		},
		"Inf": {
			src:    "Inf",
			expErr: ErrInvalidDec,
		},
	}
	for name, spec := range specs {
		t.Run(name, func(t *testing.T) {
			got, gotErr := NewDecFromString(spec.src)
			if spec.expErr != nil {
				require.ErrorIs(t, gotErr, spec.expErr, got.String())
				return
			}
			require.NoError(t, gotErr)
			assert.True(t, spec.exp.Equal(got))
		})
	}
}

func TestNewDecFromInt64(t *testing.T) {
	specs := map[string]struct {
		src int64
		exp string
	}{
		"zero value": {
			src: 0,
			exp: "0",
		},
		"positive value": {
			src: 123,
			exp: "123",
		},
		"negative value": {
			src: -123,
			exp: "-123",
		},
		"max value": {
			src: math.MaxInt64,
			exp: "9223372036854.775807E+6",
		},
		"min value": {
			src: math.MinInt64,
			exp: "9223372036854.775808E+6",
		},
	}
	for name, spec := range specs {
		t.Run(name, func(t *testing.T) {
			got := NewDecFromInt64(spec.src)
			assert.Equal(t, spec.exp, got.String())
		})
	}
}

func TestAdd(t *testing.T) {
	specs := map[string]struct {
		x      Dec
		y      Dec
		exp    Dec
		expErr error
	}{
		"0 + 0 = 0": {
			x:   NewDecFromInt64(0),
			y:   NewDecFromInt64(0),
			exp: NewDecFromInt64(0),
		},
		"0 + 123 = 123": {
			x:   NewDecFromInt64(0),
			y:   NewDecFromInt64(123),
			exp: NewDecFromInt64(123),
		},
		"0 + -123 = -123": {
			x:   NewDecFromInt64(0),
			y:   NewDecFromInt64(-123),
			exp: NewDecFromInt64(-123),
		},
		"123 + 123 = 246": {
			x:   NewDecFromInt64(123),
			y:   NewDecFromInt64(123),
			exp: NewDecFromInt64(246),
		},
		"-123 + 123 = 0": {
			x:   NewDecFromInt64(-123),
			y:   NewDecFromInt64(123),
			exp: NewDecFromInt64(0),
		},
		"-123 + -123 = -246": {
			x:   NewDecFromInt64(-123),
			y:   NewDecFromInt64(-123),
			exp: NewDecFromInt64(-246),
		},
		"1.234 + 1.234 = 2.468": {
			x:   NewDecWithExp(1234, -3),
			y:   NewDecWithExp(1234, -3),
			exp: NewDecWithExp(2468, -3),
		},
		"1.234 + 123 = 124.234": {
			x:   NewDecWithExp(1234, -3),
			y:   NewDecFromInt64(123),
			exp: NewDecWithExp(124234, -3),
		},
		"1.234 + -123 = -121.766": {
			x:   NewDecWithExp(1234, -3),
			y:   NewDecFromInt64(-123),
			exp: must(NewDecFromString("-121.766")),
		},
		"1.234 + -1.234 = 0": {
			x:   NewDecWithExp(1234, -3),
			y:   NewDecWithExp(-1234, -3),
			exp: NewDecWithExp(0, -3),
		},
		"-1.234 + -1.234 = -2.468": {
			x:   NewDecWithExp(-1234, -3),
			y:   NewDecWithExp(-1234, -3),
			exp: NewDecWithExp(-2468, -3),
		},
		"1e100000 + 9e900000 -> Err": {
			x:      NewDecWithExp(1, 100_000),
			y:      NewDecWithExp(9, 900_000),
			expErr: ErrInvalidDec,
		},
		"1e100000 + -9e900000 -> Err": {
			x:      NewDecWithExp(1, 100_000),
			y:      NewDecWithExp(9, 900_000),
			expErr: ErrInvalidDec,
		},
		"1e100000 + 1e^-1 -> err": {
			x:      NewDecWithExp(1, 100_000),
			y:      NewDecWithExp(1, -1),
			expErr: ErrInvalidDec,
		},
		"1e100000 + -1e^-1 -> err": {
			x:      NewDecWithExp(1, 100_000),
			y:      NewDecWithExp(-1, -1),
			expErr: ErrInvalidDec,
		},
		"1e100000 + 1 -> 100..1": {
			x:   NewDecWithExp(1, 100_000),
			y:   NewDecFromInt64(1),
			exp: must(NewDecWithExp(1, 100_000).Add(NewDecFromInt64(1))),
		},
		"1e100001 + 0 -> err": {
			x:      NewDecWithExp(1, 100_001),
			y:      NewDecFromInt64(0),
			expErr: ErrInvalidDec,
		},
		"-1e100001 + 0 -> err": {
			x:      NewDecWithExp(1, -100_001),
			y:      NewDecFromInt64(0),
			expErr: ErrInvalidDec,
		},
	}
	for name, spec := range specs {
		t.Run(name, func(t *testing.T) {
			got, gotErr := spec.x.Add(spec.y)
			if spec.expErr != nil {
				require.ErrorIs(t, gotErr, spec.expErr, got)
				return
			}
			require.NoError(t, gotErr)
			assert.Equal(t, spec.exp, got)
		})
	}
}

func TestSub(t *testing.T) {
	specs := map[string]struct {
		x      Dec
		y      Dec
		exp    Dec
		expErr error
	}{
		"0 - 0 = 0": {
			x:   NewDecFromInt64(0),
			y:   NewDecFromInt64(0),
			exp: NewDecFromInt64(0),
		},
		"0 - 123 = -123": {
			x:   NewDecFromInt64(0),
			y:   NewDecFromInt64(123),
			exp: NewDecFromInt64(-123),
		},
		"0 - -123 = 123": {
			x:   NewDecFromInt64(0),
			y:   NewDecFromInt64(-123),
			exp: NewDecFromInt64(123),
		},
		"123 - 123 = 0": {
			x:   NewDecFromInt64(123),
			y:   NewDecFromInt64(123),
			exp: NewDecFromInt64(0),
		},
		"-123 - 123 = -246": {
			x:   NewDecFromInt64(-123),
			y:   NewDecFromInt64(123),
			exp: NewDecFromInt64(-246),
		},
		"-123 - -123 = 0": {
			x:   NewDecFromInt64(-123),
			y:   NewDecFromInt64(-123),
			exp: NewDecFromInt64(0),
		},
		"1.234 - 1.234 = 0.000": {
			x:   NewDecWithExp(1234, -3),
			y:   NewDecWithExp(1234, -3),
			exp: NewDecWithExp(0, -3),
		},
		"1.234 - 123 = -121.766": {
			x:   NewDecWithExp(1234, -3),
			y:   NewDecFromInt64(123),
			exp: NewDecWithExp(-121766, -3),
		},
		"1.234 - -123 = 124.234": {
			x:   NewDecWithExp(1234, -3),
			y:   NewDecFromInt64(-123),
			exp: NewDecWithExp(124234, -3),
		},
		"1.234 - -1.234 = 2.468": {
			x:   NewDecWithExp(1234, -3),
			y:   NewDecWithExp(-1234, -3),
			exp: NewDecWithExp(2468, -3),
		},
		"-1.234 - -1.234 = 2.468": {
			x:   NewDecWithExp(-1234, -3),
			y:   NewDecWithExp(-1234, -3),
			exp: NewDecWithExp(0, -3),
		},
		"1 - 0.999 = 0.001 - rounding after comma": {
			x:   NewDecFromInt64(1),
			y:   NewDecWithExp(999, -3),
			exp: NewDecWithExp(1, -3),
		},
		"1e100000 - 1^-1 -> Err": {
			x:      NewDecWithExp(1, 100_000),
			y:      NewDecWithExp(1, -1),
			expErr: ErrInvalidDec,
		},
		"1e100000 - 1e-1 -> Err": {
			x:      NewDecWithExp(1, 100_000),
			y:      NewDecWithExp(1, -1),
			expErr: ErrInvalidDec,
		},
		"upper exp limit exceeded": {
			x:      NewDecWithExp(1, 100_001),
			y:      NewDecWithExp(1, 100_001),
			expErr: ErrInvalidDec,
		},
		"lower exp limit exceeded": {
			x:      NewDecWithExp(1, -100_001),
			y:      NewDecWithExp(1, -100_001),
			expErr: ErrInvalidDec,
		},
		"1e100000 - 1 = 999..9": {
			x:   NewDecWithExp(1, 100_000),
			y:   NewDecFromInt64(1),
			exp: must(NewDecFromString(strings.Repeat("9", 100_000))),
		},
		"1e100000 - 0 = 1e100000": {
			x:   NewDecWithExp(1, 100_000),
			y:   NewDecFromInt64(0),
			exp: must(NewDecFromString("1e100000")),
		},
		"1e100001 - 0 -> err": {
			x:      NewDecWithExp(1, 100_001),
			y:      NewDecFromInt64(0),
			expErr: ErrInvalidDec,
		},
		"1e100000 - -1 -> 100..1": {
			x:      NewDecWithExp(1, 100_000),
			y:      must(NewDecFromString("-9e100000")),
			expErr: ErrInvalidDec,
		},
		"1e-100000 - 0 = 1e-100000": {
			x:   NewDecWithExp(1, -100_000),
			y:   NewDecFromInt64(0),
			exp: must(NewDecFromString("1e-100000")),
		},
		"1e-100001 - 0 -> err": {
			x:      NewDecWithExp(1, -100_001),
			y:      NewDecFromInt64(0),
			expErr: ErrInvalidDec,
		},
		"1e-100000 - -1 -> 0.000..01": {
			x:   NewDecWithExp(1, -100_000),
			y:   NewDecFromInt64(-1),
			exp: must(NewDecFromString("1." + strings.Repeat("0", 99999) + "1")),
		},
	}
	for name, spec := range specs {
		t.Run(name, func(t *testing.T) {
			got, gotErr := spec.x.Sub(spec.y)
			if spec.expErr != nil {
				require.ErrorIs(t, gotErr, spec.expErr)
				return
			}
			require.NoError(t, gotErr)
			assert.True(t, spec.exp.Equal(got), got.String())
		})
	}
}

func TestQuo(t *testing.T) {
	specs := map[string]struct {
		src    string
		x      Dec
		y      Dec
		exp    Dec
		expErr error
	}{
		"0 / 0 -> Err": {
			x:      NewDecFromInt64(0),
			y:      NewDecFromInt64(0),
			expErr: ErrInvalidDec,
		},
		" 0 / 123 = 0": {
			x:   NewDecFromInt64(0),
			y:   NewDecFromInt64(123),
			exp: NewDecFromInt64(0),
		},
		"123 / 0 = 0": {
			x:      NewDecFromInt64(123),
			y:      NewDecFromInt64(0),
			expErr: ErrInvalidDec,
		},
		"-123 / 0 = 0": {
			x:      NewDecFromInt64(-123),
			y:      NewDecFromInt64(0),
			expErr: ErrInvalidDec,
		},
		"123 / 123 = 1": {
			x:   NewDecFromInt64(123),
			y:   NewDecFromInt64(123),
			exp: must(NewDecFromString("1.000000000000000000000000000000000")),
		},
		"-123 / 123 = -1": {
			x:   NewDecFromInt64(-123),
			y:   NewDecFromInt64(123),
			exp: must(NewDecFromString("-1.000000000000000000000000000000000")),
		},
		"-123 / -123 = 1": {
			x:   NewDecFromInt64(-123),
			y:   NewDecFromInt64(-123),
			exp: must(NewDecFromString("1.000000000000000000000000000000000")),
		},
		"1.234 / 1.234 = 1": {
			x:   NewDecWithExp(1234, -3),
			y:   NewDecWithExp(1234, -3),
			exp: must(NewDecFromString("1.000000000000000000000000000000000")),
		},
		"-1.234 / 1234 = -1": {
			x:   NewDecWithExp(-1234, -3),
			y:   NewDecWithExp(1234, -3),
			exp: must(NewDecFromString("-1.000000000000000000000000000000000")),
		},
		"1.234 / -123 = 1.0100": {
			x:   NewDecWithExp(1234, -3),
			y:   NewDecFromInt64(-123),
			exp: must(NewDecFromString("-0.01003252032520325203252032520325203")),
		},
		"1.234 / -1.234 = -1": {
			x:   NewDecWithExp(1234, -3),
			y:   NewDecWithExp(-1234, -3),
			exp: must(NewDecFromString("-1.000000000000000000000000000000000")),
		},
		"-1.234 / -1.234 = 1": {
			x:   NewDecWithExp(-1234, -3),
			y:   NewDecWithExp(-1234, -3),
			exp: must(NewDecFromString("1.000000000000000000000000000000000")),
		},
		"3 / -9 = -0.3333...3 - round down": {
			x:   NewDecFromInt64(3),
			y:   NewDecFromInt64(-9),
			exp: must(NewDecFromString("-0.3333333333333333333333333333333333")),
		},
		"4 / 9 = 0.4444...4 - round down": {
			x:   NewDecFromInt64(4),
			y:   NewDecFromInt64(9),
			exp: must(NewDecFromString("0.4444444444444444444444444444444444")),
		},
		"5 / 9 = 0.5555...6 - round up": {
			x:   NewDecFromInt64(5),
			y:   NewDecFromInt64(9),
			exp: must(NewDecFromString("0.5555555555555555555555555555555556")),
		},
		"6 / 9 = 0.6666...7 - round up": {
			x:   NewDecFromInt64(6),
			y:   NewDecFromInt64(9),
			exp: must(NewDecFromString("0.6666666666666666666666666666666667")),
		},
		"7 / 9 = 0.7777...8 - round up": {
			x:   NewDecFromInt64(7),
			y:   NewDecFromInt64(9),
			exp: must(NewDecFromString("0.7777777777777777777777777777777778")),
		},
		"8 / 9 = 0.8888...9 - round up": {
			x:   NewDecFromInt64(8),
			y:   NewDecFromInt64(9),
			exp: must(NewDecFromString("0.8888888888888888888888888888888889")),
		},
		"9e-34 / 10 = 9e-35 - no rounding": {
			x:   NewDecWithExp(9, -34),
			y:   NewDecFromInt64(10),
			exp: must(NewDecFromString("9e-35")),
		},
		"9e-35 / 10 = 9e-36 - no rounding": {
			x:   NewDecWithExp(9, -35),
			y:   NewDecFromInt64(10),
			exp: must(NewDecFromString("9e-36")),
		},
		"high precision - min/0.1": {
			x:   NewDecWithExp(1, -100_000),
			y:   NewDecWithExp(1, -1),
			exp: NewDecWithExp(1, -99_999),
		},
		"high precision - min/1": {
			x:   NewDecWithExp(1, -100_000),
			y:   NewDecWithExp(1, 0),
			exp: NewDecWithExp(1, -100_000),
		},
		"high precision - min/10": {
			x:      NewDecWithExp(1, -100_000),
			y:      NewDecWithExp(1, 1),
			expErr: ErrInvalidDec,
		},
		"high precision - <_min/0.1": {
			x:   NewDecWithExp(1, -100_001),
			y:   NewDecWithExp(1, -1),
			exp: NewDecWithExp(1, -100_000),
		},
		"high precision - <_min/1": {
			x:      NewDecWithExp(1, -100_001),
			y:      NewDecWithExp(1, 0),
			expErr: ErrInvalidDec,
		},
		"high precision - <_min/10": {
			x:      NewDecWithExp(1, -100_001),
			y:      NewDecWithExp(1, 1),
			expErr: ErrInvalidDec,
		},
		"high precision - min/-0.1": {
			x:   NewDecWithExp(1, -100_000),
			y:   NewDecWithExp(-1, -1),
			exp: NewDecWithExp(-1, -99_999),
		},
		"high precision - min/-1": {
			x:   NewDecWithExp(1, -100_000),
			y:   NewDecWithExp(-1, 0),
			exp: NewDecWithExp(-1, -100_000),
		},
		"high precision - min/-10": {
			x:      NewDecWithExp(1, -100_000),
			y:      NewDecWithExp(-1, 1),
			expErr: ErrInvalidDec,
		},
		"high precision - <_min/-0.1": {
			x:   NewDecWithExp(1, -100_001),
			y:   NewDecWithExp(-1, -1),
			exp: NewDecWithExp(-1, -100_000),
		},
		"high precision - <_min/-1": {
			x:      NewDecWithExp(1, -100_001),
			y:      NewDecWithExp(-1, 0),
			expErr: ErrInvalidDec,
		},
		"high precision - <_min/-10": {
			x:      NewDecWithExp(1, -100_001),
			y:      NewDecWithExp(-1, 1),
			expErr: ErrInvalidDec,
		},
	}
	for name, spec := range specs {
		t.Run(name, func(t *testing.T) {
			got, gotErr := spec.x.Quo(spec.y)
			if spec.expErr != nil {
				require.ErrorIs(t, gotErr, spec.expErr)
				return
			}
			require.NoError(t, gotErr)
			last35 := func(s string) string {
				var x int
				if len(s) < 36 {
					x = 0
				} else {
					x = len(s) - 36
				}
				return fmt.Sprintf("%s(%d)", s[x:], len(s))
			}
			gotReduced, _ := got.Reduce()
			assert.True(t, spec.exp.Equal(gotReduced), "exp %s, got: %s", last35(spec.exp.String()), last35(gotReduced.String()))
		})
	}
}

func TestQuoExact(t *testing.T) {
	specs := map[string]struct {
		src    string
		x      Dec
		y      Dec
		exp    Dec
		expErr error
	}{
		"0 / 0 -> Err": {
			x:      NewDecFromInt64(0),
			y:      NewDecFromInt64(0),
			expErr: ErrInvalidDec,
		},
		" 0 / 123 = 0": {
			x:   NewDecFromInt64(0),
			y:   NewDecFromInt64(123),
			exp: NewDecFromInt64(0),
		},
		"123 / 0 -> Err": {
			x:      NewDecFromInt64(123),
			y:      NewDecFromInt64(0),
			expErr: ErrInvalidDec,
		},
		"-123 / 0 -> Err": {
			x:      NewDecFromInt64(-123),
			y:      NewDecFromInt64(0),
			expErr: ErrInvalidDec,
		},
		"123 / 123 = 1": {
			x:   NewDecFromInt64(123),
			y:   NewDecFromInt64(123),
			exp: must(NewDecFromString("1.000000000000000000000000000000000")),
		},
		"-123 / 123 = 1": {
			x:   NewDecFromInt64(-123),
			y:   NewDecFromInt64(123),
			exp: must(NewDecFromString("-1.000000000000000000000000000000000")),
		},
		"-123 / -123 = 1": {
			x:   NewDecFromInt64(-123),
			y:   NewDecFromInt64(-123),
			exp: must(NewDecFromString("1.000000000000000000000000000000000")),
		},
		"1.234 / 1.234 = 1": {
			x:   NewDecWithExp(1234, -3),
			y:   NewDecWithExp(1234, -3),
			exp: must(NewDecFromString("1.000000000000000000000000000000000")),
		},
		"-1.234 / 1.234 = -1": {
			x:   NewDecWithExp(-1234, -3),
			y:   NewDecWithExp(1234, -3),
			exp: must(NewDecFromString("-1.000000000000000000000000000000000")),
		},
		"1.234 / -123 -> Err": {
			x:      NewDecWithExp(1234, -3),
			y:      NewDecFromInt64(-123),
			expErr: ErrUnexpectedRounding,
		},
		"1.234 / -1.234 = -1": {
			x:   NewDecWithExp(1234, -3),
			y:   NewDecWithExp(-1234, -3),
			exp: must(NewDecFromString("-1.000000000000000000000000000000000")),
		},
		"-1.234 / -1.234 = 1": {
			x:   NewDecWithExp(-1234, -3),
			y:   NewDecWithExp(-1234, -3),
			exp: must(NewDecFromString("1.000000000000000000000000000000000")),
		},
		"3 / -9 -> Err": {
			x:      NewDecFromInt64(3),
			y:      NewDecFromInt64(-9),
			expErr: ErrUnexpectedRounding,
		},
		"4 / 9 -> Err": {
			x:      NewDecFromInt64(4),
			y:      NewDecFromInt64(9),
			expErr: ErrUnexpectedRounding,
		},
		"5 / 9 -> Err": {
			x:      NewDecFromInt64(5),
			y:      NewDecFromInt64(9),
			expErr: ErrUnexpectedRounding,
		},
		"6 / 9 -> Err": {
			x:      NewDecFromInt64(6),
			y:      NewDecFromInt64(9),
			expErr: ErrUnexpectedRounding,
		},
		"7 / 9 -> Err": {
			x:      NewDecFromInt64(7),
			y:      NewDecFromInt64(9),
			expErr: ErrUnexpectedRounding,
		},
		"8 / 9 -> Err": {
			x:      NewDecFromInt64(8),
			y:      NewDecFromInt64(9),
			expErr: ErrUnexpectedRounding,
		},
		"9e-34 / 10 = 9e-35 - no rounding": {
			x:   NewDecWithExp(9, -34),
			y:   NewDecFromInt64(10),
			exp: must(NewDecFromString("0.00000000000000000000000000000000009000000000000000000000000000000000")),
		},
		"9e-35 / 10 = 9e-36 - no rounding": {
			x:   NewDecWithExp(9, -35),
			y:   NewDecFromInt64(10),
			exp: must(NewDecFromString("9e-36")),
		},
		"high precision - min/0.1": {
			x:   NewDecWithExp(1, -100_000),
			y:   NewDecWithExp(1, -1),
			exp: NewDecWithExp(1, -99_999),
		},
		"high precision - min/1": {
			x:   NewDecWithExp(1, -100_000),
			y:   NewDecWithExp(1, 0),
			exp: NewDecWithExp(1, -100_000),
		},
		"high precision - min/10": {
			x:      NewDecWithExp(1, -100_000),
			y:      NewDecWithExp(1, 1),
			expErr: ErrInvalidDec,
		},
		"high precision - <_min/0.1": {
			x:   NewDecWithExp(1, -100_001),
			y:   NewDecWithExp(1, -1),
			exp: NewDecWithExp(1, -100_000),
		},
		"high precision - <_min/1": {
			x:      NewDecWithExp(1, -100_001),
			y:      NewDecWithExp(1, 0),
			expErr: ErrInvalidDec,
		},
		"high precision - <_min/10 -> Err": {
			x:      NewDecWithExp(1, -100_001),
			y:      NewDecWithExp(1, 1),
			expErr: ErrInvalidDec,
		},
		"high precision - min/-0.1": {
			x:   NewDecWithExp(1, -100_000),
			y:   NewDecWithExp(-1, -1),
			exp: NewDecWithExp(-1, -99_999),
		},
		"high precision - min/-1": {
			x:   NewDecWithExp(1, -100_000),
			y:   NewDecWithExp(-1, 0),
			exp: NewDecWithExp(-1, -100_000),
		},
		"high precision - min/-10 -> Err": {
			x:      NewDecWithExp(1, -100_000),
			y:      NewDecWithExp(-1, 1),
			expErr: ErrInvalidDec,
		},
		"high precision - <_min/-0.1": {
			x:   NewDecWithExp(1, -100_001),
			y:   NewDecWithExp(-1, -1),
			exp: NewDecWithExp(-1, -100_000),
		},
		"high precision - <_min/-1": {
			x:      NewDecWithExp(1, -100_001),
			y:      NewDecWithExp(-1, 0),
			expErr: ErrInvalidDec,
		},
		"high precision - <_min/-10": {
			x:      NewDecWithExp(1, -100_001),
			y:      NewDecWithExp(-1, 1),
			expErr: ErrInvalidDec,
		},
	}
	for name, spec := range specs {
		t.Run(name, func(t *testing.T) {
			got, gotErr := spec.x.QuoExact(spec.y)

			if spec.expErr != nil {
				require.ErrorIs(t, gotErr, spec.expErr)
				return
			}
			require.NoError(t, gotErr)
			assert.True(t, spec.exp.Equal(got))
		})
	}
}

func TestQuoInteger(t *testing.T) {
	specs := map[string]struct {
		src    string
		x      Dec
		y      Dec
		exp    Dec
		expErr error
	}{
		"0 / 0 -> Err": {
			x:      NewDecFromInt64(0),
			y:      NewDecFromInt64(0),
			expErr: ErrInvalidDec,
		},
		" 0 / 123 = 0": {
			x:   NewDecFromInt64(0),
			y:   NewDecFromInt64(123),
			exp: NewDecFromInt64(0),
		},
		"123 / 0 -> Err": {
			x:      NewDecFromInt64(123),
			y:      NewDecFromInt64(0),
			expErr: ErrInvalidDec,
		},
		"-123 / 0 -> Err": {
			x:      NewDecFromInt64(-123),
			y:      NewDecFromInt64(0),
			expErr: ErrInvalidDec,
		},
		"123 / 123 = 1": {
			x:   NewDecFromInt64(123),
			y:   NewDecFromInt64(123),
			exp: NewDecFromInt64(1),
		},
		"-123 / 123 = -1": {
			x:   NewDecFromInt64(-123),
			y:   NewDecFromInt64(123),
			exp: NewDecFromInt64(-1),
		},
		"-123 / -123 = 1": {
			x:   NewDecFromInt64(-123),
			y:   NewDecFromInt64(-123),
			exp: NewDecFromInt64(1),
		},
		"1.234 / 1.234": {
			x:   NewDecWithExp(1234, -3),
			y:   NewDecWithExp(1234, -3),
			exp: NewDecFromInt64(1),
		},
		"-1.234 / 1234 = -121.766": {
			x:   NewDecWithExp(-1234, -3),
			y:   NewDecWithExp(1234, -3),
			exp: NewDecFromInt64(-1),
		},
		"1.234 / -1.234 = 2.468": {
			x:   NewDecWithExp(1234, -3),
			y:   NewDecWithExp(-1234, -3),
			exp: NewDecFromInt64(-1),
		},
		"-1.234 / -1.234 = 1": {
			x:   NewDecWithExp(-1234, -3),
			y:   NewDecWithExp(-1234, -3),
			exp: NewDecFromInt64(1),
		},
		"3 / -9 = 0": {
			x:   NewDecFromInt64(3),
			y:   NewDecFromInt64(-9),
			exp: must(NewDecFromString("0")),
		},
		"8 / 9 = 0": {
			x:   NewDecFromInt64(8),
			y:   NewDecFromInt64(9),
			exp: must(NewDecFromString("0")),
		},
		"high precision - min/0.1": {
			x:   NewDecWithExp(1, -100_000),
			y:   NewDecWithExp(1, -1),
			exp: NewDecFromInt64(0),
		},
		"high precision - <_min/-1 -> Err": {
			x:      NewDecWithExp(1, -100_001),
			y:      NewDecWithExp(-1, 0),
			expErr: ErrInvalidDec,
		},
		"high precision - <_min/-10 -> Err": {
			x:      NewDecWithExp(1, -100_001),
			y:      NewDecWithExp(-1, 1),
			expErr: ErrInvalidDec,
		},
		"1e000 / 1 -> Err": {
			x:      NewDecWithExp(1, 100_000),
			y:      NewDecFromInt64(1),
			expErr: ErrInvalidDec,
		},
		"1e100000 / 1e-1 -> Err": {
			x:      NewDecWithExp(1, 100_000),
			y:      NewDecWithExp(1, -1),
			expErr: ErrInvalidDec,
		},
	}
	for name, spec := range specs {
		t.Run(name, func(t *testing.T) {
			got, gotErr := spec.x.QuoInteger(spec.y)

			if spec.expErr != nil {
				require.ErrorIs(t, gotErr, spec.expErr)
				return
			}
			require.NoError(t, gotErr)
			assert.True(t, spec.exp.Equal(got))
		})
	}
}

func TestModulo(t *testing.T) {
	specs := map[string]struct {
		x      Dec
		y      Dec
		exp    Dec
		expErr error
	}{
		"0 / 123 = 0": {
			x:   NewDecFromInt64(0),
			y:   NewDecFromInt64(123),
			exp: NewDecFromInt64(0),
		},
		"123 / 10 = 3": {
			x:   NewDecFromInt64(123),
			y:   NewDecFromInt64(10),
			exp: NewDecFromInt64(3),
		},
		"123 / -10 = 3": {
			x:   NewDecFromInt64(123),
			y:   NewDecFromInt64(-10),
			exp: NewDecFromInt64(3),
		},
		"-123 / 10 = -3": {
			x:   NewDecFromInt64(-123),
			y:   NewDecFromInt64(10),
			exp: NewDecFromInt64(-3),
		},
		"1.234 / 1 = 0.234": {
			x:   NewDecWithExp(1234, -3),
			y:   NewDecFromInt64(1),
			exp: NewDecWithExp(234, -3),
		},
		"1.234 / 0.1 = 0.034": {
			x:   NewDecWithExp(1234, -3),
			y:   NewDecWithExp(1, -1),
			exp: NewDecWithExp(34, -3),
		},
		"1.234 / 1.1 = 0.134": {
			x:   NewDecWithExp(1234, -3),
			y:   NewDecWithExp(11, -1),
			exp: NewDecWithExp(134, -3),
		},
		"10 / 0 -> Err": {
			x:      NewDecFromInt64(10),
			y:      NewDecFromInt64(0),
			expErr: ErrInvalidDec,
		},
		"-1e0000 / 9e0000 = 1e0000": {
			x:   NewDecWithExp(-1, 100_000),
			y:   NewDecWithExp(9, 100_000),
			exp: NewDecWithExp(-1, 100_000),
		},
		"1e0000 / 9e0000 = 1e0000": {
			x:   NewDecWithExp(1, 100_000),
			y:   NewDecWithExp(9, 100_000),
			exp: NewDecWithExp(1, 100_000),
		},
	}
	for name, spec := range specs {
		t.Run(name, func(t *testing.T) {
			got, gotErr := spec.x.Modulo(spec.y)

			if spec.expErr != nil {
				require.ErrorIs(t, gotErr, spec.expErr)
				return
			}
			require.NoError(t, gotErr)
			assert.True(t, spec.exp.Equal(got))
		})
	}
}

func TestNumDecimalPlaces(t *testing.T) {
	specs := map[string]struct {
		src Dec
		exp uint32
	}{
		"integer": {
			src: NewDecFromInt64(123),
			exp: 0,
		},
		"one decimal place": {
			src: NewDecWithExp(1234, -1),
			exp: 1,
		},
		"two decimal places": {
			src: NewDecWithExp(12345, -2),
			exp: 2,
		},
		"three decimal places": {
			src: NewDecWithExp(123456, -3),
			exp: 3,
		},
		"trailing zeros": {
			src: NewDecWithExp(123400, -4),
			exp: 4,
		},
		"zero value": {
			src: NewDecFromInt64(0),
			exp: 0,
		},
		"negative value": {
			src: NewDecWithExp(-12345, -3),
			exp: 3,
		},
	}
	for name, spec := range specs {
		t.Run(name, func(t *testing.T) {
			got := spec.src.NumDecimalPlaces()
			assert.Equal(t, spec.exp, got)
		})
	}
}

func TestCmp(t *testing.T) {
	specs := map[string]struct {
		x   Dec
		y   Dec
		exp int
	}{
		"0 == 0": {
			x:   NewDecFromInt64(0),
			y:   NewDecFromInt64(0),
			exp: 0,
		},
		"0 < 123 = -1": {
			x:   NewDecFromInt64(0),
			y:   NewDecFromInt64(123),
			exp: -1,
		},
		"123 > 0 = 1": {
			x:   NewDecFromInt64(123),
			y:   NewDecFromInt64(0),
			exp: 1,
		},
		"-123 < 0 = -1": {
			x:   NewDecFromInt64(-123),
			y:   NewDecFromInt64(0),
			exp: -1,
		},
		"123 == 123": {
			x:   NewDecFromInt64(123),
			y:   NewDecFromInt64(123),
			exp: 0,
		},
		"-123 == -123": {
			x:   NewDecFromInt64(-123),
			y:   NewDecFromInt64(-123),
			exp: 0,
		},
		"1.234 == 1.234": {
			x:   NewDecWithExp(1234, -3),
			y:   NewDecWithExp(1234, -3),
			exp: 0,
		},
		"1.234 > 1.233": {
			x:   NewDecWithExp(1234, -3),
			y:   NewDecWithExp(1233, -3),
			exp: 1,
		},
		"1.233 < 1.234": {
			x:   NewDecWithExp(1233, -3),
			y:   NewDecWithExp(1234, -3),
			exp: -1,
		},
	}
	for name, spec := range specs {
		t.Run(name, func(t *testing.T) {
			got := spec.x.Cmp(spec.y)
			assert.Equal(t, spec.exp, got)
		})
	}
}

func TestReduce(t *testing.T) {
	specs := map[string]struct {
		src       string
		exp       string
		decPlaces int
	}{
		"positive value": {
			src:       "10",
			exp:       "10",
			decPlaces: 1,
		},
		"negative value": {
			src:       "-10",
			exp:       "-10",
			decPlaces: 1,
		},
		"positive decimal": {
			src:       "1.30000",
			exp:       "1.3",
			decPlaces: 4,
		},
		"negative decimal": {
			src:       "-1.30000",
			exp:       "-1.3",
			decPlaces: 4,
		},
		"zero decimal and decimal places": {
			src:       "0.00000",
			exp:       "0",
			decPlaces: 0,
		},
	}
	for name, spec := range specs {
		t.Run(name, func(t *testing.T) {
			src := must(NewDecFromString(spec.src))
			got, gotZerosRemoved := src.Reduce()
			assert.Equal(t, spec.decPlaces, gotZerosRemoved)
			assert.Equal(t, spec.exp, got.String())
		})
	}
}

func TestMulExact(t *testing.T) {
	specs := map[string]struct {
		x      Dec
		y      Dec
		exp    Dec
		expErr error
	}{
		"200 * 200 = 40000": {
			x:   NewDecFromInt64(200),
			y:   NewDecFromInt64(200),
			exp: NewDecFromInt64(40000),
		},
		"-200 * -200 = 40000": {
			x:   NewDecFromInt64(-200),
			y:   NewDecFromInt64(-200),
			exp: NewDecFromInt64(40000),
		},
		"-100 * -100 = 10000": {
			x:   NewDecFromInt64(-100),
			y:   NewDecFromInt64(-100),
			exp: NewDecFromInt64(10000),
		},
		"0 * 0 = 0": {
			x:   NewDecFromInt64(0),
			y:   NewDecFromInt64(0),
			exp: NewDecFromInt64(0),
		},
		"1.1 * 1.1 = 1.21": {
			x:   NewDecWithExp(11, -1),
			y:   NewDecWithExp(11, -1),
			exp: NewDecWithExp(121, -2),
		},
		"1.000 * 1.000 = 1.000000": {
			x:   NewDecWithExp(1000, -3),
			y:   NewDecWithExp(1000, -3),
			exp: must(NewDecFromString("1.000000")),
		},
		"0.0000001 * 0.0000001 = 0": {
			x:   NewDecWithExp(0o0000001, -7),
			y:   NewDecWithExp(0o0000001, -7),
			exp: NewDecWithExp(1, -14),
		},
		"0.12345678901234567890123456789012345 * 1": {
			x:      must(NewDecFromString("0.12345678901234567890123456789012345")),
			y:      NewDecWithExp(1, 0),
			expErr: ErrUnexpectedRounding,
		},
		"0.12345678901234567890123456789012345 * 0": {
			x:   must(NewDecFromString("0.12345678901234567890123456789012345")),
			y:   NewDecFromInt64(0),
			exp: NewDecFromInt64(0),
		},
		"0.12345678901234567890123456789012345 * 0.1": {
			x:      must(NewDecFromString("0.12345678901234567890123456789012345")),
			y:      NewDecWithExp(1, -1),
			expErr: ErrUnexpectedRounding,
		},
		"1000001 * 1.000001 = 1000002.000001": {
			x:   NewDecFromInt64(1000001),
			y:   NewDecWithExp(1000001, -6),
			exp: must(NewDecFromString("1000002.000001")),
		},
		"1000001 * 1000000 = 1000001000000 ": {
			x:   NewDecFromInt64(1000001),
			y:   NewDecFromInt64(1000000),
			exp: NewDecFromInt64(1000001000000),
		},
		"1e0000 * 1e0000 -> Err": {
			x:      NewDecWithExp(1, 100_000),
			y:      NewDecWithExp(1, 100_000),
			expErr: ErrInvalidDec,
		},
		"1e0000 * 1 = 1e0000": {
			x:   NewDecWithExp(1, 100_000),
			y:   NewDecWithExp(1, 0),
			exp: NewDecWithExp(1, 100_000),
		},
		"1e100000 * 9 = 9e100000": {
			x:   NewDecWithExp(1, 100_000),
			y:   NewDecFromInt64(9),
			exp: NewDecWithExp(9, 100_000),
		},
		"1e100000 * 10 = err": {
			x:      NewDecWithExp(1, 100_000),
			y:      NewDecWithExp(1, 1),
			expErr: ErrInvalidDec,
		},
		"1e0000 * -1 = -1e0000": {
			x:   NewDecWithExp(1, 100_000),
			y:   NewDecWithExp(-1, 0),
			exp: NewDecWithExp(-1, 100_000),
		},
		"1e100000 * -9 = 9e100000": {
			x:   NewDecWithExp(1, 100_000),
			y:   NewDecFromInt64(-9),
			exp: NewDecWithExp(-9, 100_000),
		},
		"1e100000 * -10 = err": {
			x:      NewDecWithExp(1, 100_000),
			y:      NewDecWithExp(-1, 1),
			expErr: ErrInvalidDec,
		},
	}
	for name, spec := range specs {
		t.Run(name, func(t *testing.T) {
			got, gotErr := spec.x.MulExact(spec.y)
			if spec.expErr != nil {
				require.ErrorIs(t, gotErr, spec.expErr, gotErr)
				return
			}
			require.NoError(t, gotErr)
			assert.True(t, spec.exp.Equal(got), "exp: %s, got: %s", spec.exp.Text('E'), got.Text('E'))
		})
	}
}

func TestToBigInt(t *testing.T) {
	i1 := "1000000000000000000000000000000000000123456789"
	tcs := []struct {
		intStr  string
		out     string
		isError error
	}{
		{i1, i1, nil},
		{"1000000000000000000000000000000000000123456789.00000000", i1, nil},
		{"123.456e6", "123456000", nil},
		{"12345.6", "", ErrNonIntegral},
	}
	for idx, tc := range tcs {
		t.Run(fmt.Sprintf("%d", idx), func(t *testing.T) {
			a, err := NewDecFromString(tc.intStr)
			require.NoError(t, err)
			b, err := a.BigInt()
			if tc.isError == nil {
				require.NoError(t, err, "test_%d", idx)
				require.Equal(t, tc.out, b.String(), "test_%d", idx)
			} else {
				require.ErrorIs(t, err, tc.isError, "test_%d", idx)
			}
		})
	}
}

func TestToSdkInt(t *testing.T) {
	maxIntValue := "115792089237316195423570985008687907853269984665640564039457584007913129639935" // 2^256 -1
	tcs := []struct {
		src    string
		exp    string
		expErr bool
	}{
		{src: maxIntValue, exp: maxIntValue},
		{src: "1000000000000000000000000000000000000123456789.00000001", exp: "1000000000000000000000000000000000000123456789"},
		{src: "123.456e6", exp: "123456000"},
		{src: "123.456e1", exp: "1234"},
		{src: "123.456", exp: "123"},
		{src: "123.956", exp: "123"},
		{src: "-123.456", exp: "-123"},
		{src: "-123.956", exp: "-123"},
		{src: "-0.956", exp: "0"},
		{src: "-0.9", exp: "0"},
		{src: "1E-100000", exp: "0"},
		{src: "115792089237316195423570985008687907853269984665640564039457584007913129639936", expErr: true}, // 2^256
		{src: "1E100000", expErr: true},
	}
	for _, tc := range tcs {
		t.Run(fmt.Sprint(tc.src), func(t *testing.T) {
			a, err := NewDecFromString(tc.src)
			require.NoError(t, err)
			b, gotErr := a.SdkIntTrim()
			if tc.expErr {
				require.Error(t, gotErr, "value: %s", b.String())
				return
			}
			require.NoError(t, gotErr)
			require.Equal(t, tc.exp, b.String())
		})
	}
}

func TestInfDecString(t *testing.T) {
	_, err := NewDecFromString("iNf")
	require.Error(t, err)
	require.ErrorIs(t, err, ErrInvalidDec)
}

func must[T any](r T, err error) T {
	if err != nil {
		panic(err)
	}
	return r
}

func TestMarshalUnmarshal(t *testing.T) {
	specs := map[string]struct {
		x      Dec
		exp    string
		expErr error
	}{
		"Zero value": {
			x:   NewDecFromInt64(0),
			exp: "0",
		},
		"-0": {
			x:   NewDecFromInt64(-0),
			exp: "0",
		},
		"1 decimal place": {
			x:   must(NewDecFromString("0.1")),
			exp: "0.1",
		},
		"2 decimal places": {
			x:   must(NewDecFromString("0.01")),
			exp: "0.01",
		},
		"3 decimal places": {
			x:   must(NewDecFromString("0.001")),
			exp: "0.001",
		},
		"4 decimal places": {
			x:   must(NewDecFromString("0.0001")),
			exp: "0.0001",
		},
		"5 decimal places": {
			x:   must(NewDecFromString("0.00001")),
			exp: "0.00001",
		},
		"6 decimal places": {
			x:   must(NewDecFromString("0.000001")),
			exp: "1E-6",
		},
		"7 decimal places": {
			x:   must(NewDecFromString("0.0000001")),
			exp: "1E-7",
		},
		"1": {
			x:   must(NewDecFromString("1")),
			exp: "1",
		},
		"12": {
			x:   must(NewDecFromString("12")),
			exp: "12",
		},
		"123": {
			x:   must(NewDecFromString("123")),
			exp: "123",
		},
		"1234": {
			x:   must(NewDecFromString("1234")),
			exp: "1234",
		},
		"12345": {
			x:   must(NewDecFromString("12345")),
			exp: "12345",
		},
		"123456": {
			x:   must(NewDecFromString("123456")),
			exp: "123456",
		},
		"1234567": {
			x:   must(NewDecFromString("1234567")),
			exp: "1.234567E+6",
		},
		"12345678": {
			x:   must(NewDecFromString("12345678")),
			exp: "12.345678E+6",
		},
		"123456789": {
			x:   must(NewDecFromString("123456789")),
			exp: "123.456789E+6",
		},
		"1234567890": {
			x:   must(NewDecFromString("1234567890")),
			exp: "123.456789E+7",
		},
		"12345678900": {
			x:   must(NewDecFromString("12345678900")),
			exp: "123.456789E+8",
		},
		"negative 1 with negative exponent": {
			x:   must(NewDecFromString("-1.000001")),
			exp: "-1.000001",
		},
		"-1.0000001 - negative 1 with negative exponent": {
			x:   must(NewDecFromString("-1.0000001")),
			exp: "-1.0000001",
		},
		"3 decimal places before the comma": {
			x:   must(NewDecFromString("100")),
			exp: "100",
		},
		"4 decimal places before the comma": {
			x:   must(NewDecFromString("1000")),
			exp: "1000",
		},
		"5 decimal places before the comma": {
			x:   must(NewDecFromString("10000")),
			exp: "10000",
		},
		"6 decimal places before the comma": {
			x:   must(NewDecFromString("100000")),
			exp: "100000",
		},
		"7 decimal places before the comma": {
			x:   must(NewDecFromString("1000000")),
			exp: "1E+6",
		},
		"1e100000": {
			x:   NewDecWithExp(1, 100_000),
			exp: "1E+100000",
		},
		"1.1e100000": {
			x:   must(NewDecFromString("1.1e100000")),
			exp: "1.1E+100000",
		},
		"1e100001": {
			x:      NewDecWithExp(1, 100_001),
			expErr: ErrInvalidDec,
		},
	}
	for name, spec := range specs {
		t.Run(name, func(t *testing.T) {
			marshaled, gotErr := spec.x.Marshal()
			if spec.expErr != nil {
				require.ErrorIs(t, gotErr, spec.expErr)
				return
			}
			require.NoError(t, gotErr)
			assert.Equal(t, spec.exp, string(marshaled))
			// and backwards
			unmarshalledDec := new(Dec)
			require.NoError(t, unmarshalledDec.Unmarshal(marshaled))
			assert.Equal(t, spec.exp, unmarshalledDec.String())
			assert.True(t, spec.x.Equal(*unmarshalledDec))
		})
	}
}

<<<<<<< HEAD
func TestMustAdd(t *testing.T) {
	specs := map[string]struct {
		x   Dec
		y   Dec
		exp Dec
	}{
		"0 + 0": {
			x:   NewDecFromInt64(0),
			y:   NewDecFromInt64(0),
			exp: NewDecFromInt64(0),
		},
		"123 + 456": {
			x:   NewDecFromInt64(123),
			y:   NewDecFromInt64(456),
			exp: NewDecFromInt64(579),
		},
		"0 + (-100)": {
			x:   NewDecFromInt64(0),
			y:   NewDecFromInt64(-100),
			exp: NewDecFromInt64(-100),
		},
	}

	for name, spec := range specs {
		t.Run(name, func(t *testing.T) {
			got := spec.x.MustAdd(spec.y)
			assert.Equal(t, spec.exp, got, "x: %s, y: %s", spec.x.String(), spec.y.String())
		})
	}
	t.Run("panic on invalid addition", func(t *testing.T) {
		x := NewDecWithExp(1, 100_001)
		y := NewDecFromInt64(1)
		assert.Panics(t, func() { x.MustAdd(y) }, "Expected MustAdd to panic on overflow")
	})
}

func TestMustSub(t *testing.T) {
	specs := map[string]struct {
		x   Dec
		y   Dec
		exp Dec
	}{
		"0 - 0": {
			x:   NewDecFromInt64(0),
			y:   NewDecFromInt64(0),
			exp: NewDecFromInt64(0),
		},
		"456 - 123": {
			x:   NewDecFromInt64(456),
			y:   NewDecFromInt64(123),
			exp: NewDecFromInt64(333),
		},
		"0 - (-100)": {
			x:   NewDecFromInt64(0),
			y:   NewDecFromInt64(-100),
			exp: NewDecFromInt64(100),
		},
	}

	for name, spec := range specs {
		t.Run(name, func(t *testing.T) {
			got := spec.x.MustSub(spec.y)
			assert.Equal(t, spec.exp, got, "x: %s, y: %s", spec.x.String(), spec.y.String())
		})
	}

	t.Run("panic on invalid subtraction", func(t *testing.T) {
		x := NewDecWithExp(1, 100_001)
		y := NewDecFromInt64(1)
		assert.Panics(t, func() { x.MustSub(y) }, "Expected MustSub to panic on overflow")
	})
}

func TestMustMul(t *testing.T) {
=======
func TestLT(t *testing.T) {
	specs := map[string]struct {
		x   Dec
		y   Dec
		exp bool
	}{
		"0 == 0": {
			x:   NewDecFromInt64(0),
			y:   NewDecFromInt64(0),
			exp: false,
		},
		"0 < 123": {
			x:   NewDecFromInt64(0),
			y:   NewDecFromInt64(123),
			exp: true,
		},
		"123 > 0": {
			x:   NewDecFromInt64(123),
			y:   NewDecFromInt64(0),
			exp: false,
		},
		"-123 < 0": {
			x:   NewDecFromInt64(-123),
			y:   NewDecFromInt64(0),
			exp: true,
		},
		"123 == 123": {
			x:   NewDecFromInt64(123),
			y:   NewDecFromInt64(123),
			exp: false,
		},
		"-123 == -123": {
			x:   NewDecFromInt64(-123),
			y:   NewDecFromInt64(-123),
			exp: false,
		},
		"1.234 == 1.234": {
			x:   NewDecWithExp(1234, -3),
			y:   NewDecWithExp(1234, -3),
			exp: false,
		},
		"1.234 > 1.233": {
			x:   NewDecWithExp(1234, -3),
			y:   NewDecWithExp(1233, -3),
			exp: false,
		},
		"1.233 < 1.234": {
			x:   NewDecWithExp(1233, -3),
			y:   NewDecWithExp(1234, -3),
			exp: true,
		},
	}
	for name, spec := range specs {
		t.Run(name, func(t *testing.T) {
			got := spec.x.LT(spec.y)
			assert.Equal(t, spec.exp, got, "x: %s, y: %s", spec.x.String(), spec.y.String())
		})
	}
}

func TestLTE(t *testing.T) {
	specs := map[string]struct {
		x   Dec
		y   Dec
		exp bool
	}{
		"0 == 0": {
			x:   NewDecFromInt64(0),
			y:   NewDecFromInt64(0),
			exp: true,
		},
		"0 < 123": {
			x:   NewDecFromInt64(0),
			y:   NewDecFromInt64(123),
			exp: true,
		},
		"123 > 0": {
			x:   NewDecFromInt64(123),
			y:   NewDecFromInt64(0),
			exp: false,
		},
		"-123 < 0": {
			x:   NewDecFromInt64(-123),
			y:   NewDecFromInt64(0),
			exp: true,
		},
		"123 == 123": {
			x:   NewDecFromInt64(123),
			y:   NewDecFromInt64(123),
			exp: true,
		},
		"-123 == -123": {
			x:   NewDecFromInt64(-123),
			y:   NewDecFromInt64(-123),
			exp: true,
		},
		"1.234 == 1.234": {
			x:   NewDecWithExp(1234, -3),
			y:   NewDecWithExp(1234, -3),
			exp: true,
		},
		"1.234 > 1.233": {
			x:   NewDecWithExp(1234, -3),
			y:   NewDecWithExp(1233, -3),
			exp: false,
		},
		"1.233 < 1.234": {
			x:   NewDecWithExp(1233, -3),
			y:   NewDecWithExp(1234, -3),
			exp: true,
		},
	}
	for name, spec := range specs {
		t.Run(name, func(t *testing.T) {
			got := spec.x.LTE(spec.y)
			assert.Equal(t, spec.exp, got, "x: %s, y: %s", spec.x.String(), spec.y.String())
		})
	}
}

func TestGT(t *testing.T) {
	specs := map[string]struct {
		x   Dec
		y   Dec
		exp bool
	}{
		"0 == 0": {
			x:   NewDecFromInt64(0),
			y:   NewDecFromInt64(0),
			exp: false,
		},
		"0 < 123": {
			x:   NewDecFromInt64(0),
			y:   NewDecFromInt64(123),
			exp: false,
		},
		"123 > 0": {
			x:   NewDecFromInt64(123),
			y:   NewDecFromInt64(0),
			exp: true,
		},
		"-123 < 0": {
			x:   NewDecFromInt64(-123),
			y:   NewDecFromInt64(0),
			exp: false,
		},
		"123 == 123": {
			x:   NewDecFromInt64(123),
			y:   NewDecFromInt64(123),
			exp: false,
		},
		"-123 == -123": {
			x:   NewDecFromInt64(-123),
			y:   NewDecFromInt64(-123),
			exp: false,
		},
		"1.234 == 1.234": {
			x:   NewDecWithExp(1234, -3),
			y:   NewDecWithExp(1234, -3),
			exp: false,
		},
		"1.234 > 1.233": {
			x:   NewDecWithExp(1234, -3),
			y:   NewDecWithExp(1233, -3),
			exp: true,
		},
		"1.233 < 1.234": {
			x:   NewDecWithExp(1233, -3),
			y:   NewDecWithExp(1234, -3),
			exp: false,
		},
	}
	for name, spec := range specs {
		t.Run(name, func(t *testing.T) {
			got := spec.x.GT(spec.y)
			assert.Equal(t, spec.exp, got, "x: %s, y: %s", spec.x.String(), spec.y.String())
		})
	}
}

func TestGTE(t *testing.T) {
	specs := map[string]struct {
		x   Dec
		y   Dec
		exp bool
	}{
		"0 == 0": {
			x:   NewDecFromInt64(0),
			y:   NewDecFromInt64(0),
			exp: true,
		},
		"0 < 123": {
			x:   NewDecFromInt64(0),
			y:   NewDecFromInt64(123),
			exp: false,
		},
		"123 > 0": {
			x:   NewDecFromInt64(123),
			y:   NewDecFromInt64(0),
			exp: true,
		},
		"-123 < 0": {
			x:   NewDecFromInt64(-123),
			y:   NewDecFromInt64(0),
			exp: false,
		},
		"123 == 123": {
			x:   NewDecFromInt64(123),
			y:   NewDecFromInt64(123),
			exp: true,
		},
		"-123 == -123": {
			x:   NewDecFromInt64(-123),
			y:   NewDecFromInt64(-123),
			exp: true,
		},
		"1.234 == 1.234": {
			x:   NewDecWithExp(1234, -3),
			y:   NewDecWithExp(1234, -3),
			exp: true,
		},
		"1.234 > 1.233": {
			x:   NewDecWithExp(1234, -3),
			y:   NewDecWithExp(1233, -3),
			exp: true,
		},
		"1.233 < 1.234": {
			x:   NewDecWithExp(1233, -3),
			y:   NewDecWithExp(1234, -3),
			exp: false,
		},
	}
	for name, spec := range specs {
		t.Run(name, func(t *testing.T) {
			got := spec.x.GTE(spec.y)
			assert.Equal(t, spec.exp, got, "x: %s, y: %s", spec.x.String(), spec.y.String())
		})
	}
}

func TestMinDec(t *testing.T) {
>>>>>>> 41e3e9d0
	specs := map[string]struct {
		x   Dec
		y   Dec
		exp Dec
	}{
<<<<<<< HEAD
		"0 * 0": {
=======
		"0 == 0": {
>>>>>>> 41e3e9d0
			x:   NewDecFromInt64(0),
			y:   NewDecFromInt64(0),
			exp: NewDecFromInt64(0),
		},
<<<<<<< HEAD
		"123 * 2": {
			x:   NewDecFromInt64(123),
			y:   NewDecFromInt64(2),
			exp: NewDecFromInt64(246),
		},
		"100 * (-5)": {
			x:   NewDecFromInt64(100),
			y:   NewDecFromInt64(-5),
			exp: NewDecFromInt64(-500),
		},
	}

	for name, spec := range specs {
		t.Run(name, func(t *testing.T) {
			got := spec.x.MustMul(spec.y)
			assert.Equal(t, spec.exp, got, "x: %s, y: %s", spec.x.String(), spec.y.String())
		})
	}

	t.Run("panic on invalid multiplication", func(t *testing.T) {
		x := NewDecWithExp(1, 500_000)
		y := NewDecFromInt64(10)

		assert.Panics(t, func() { x.MustMul(y) }, "Expected MustMul to panic on overflow")
	})
}

func TestMulInt(t *testing.T) {
	specs := map[string]struct {
		x   Dec
		y   int64
		exp Dec
	}{
		"0 * 0": {
			x:   NewDecFromInt64(0),
			y:   0,
			exp: NewDecFromInt64(0),
		},
		"123 * 2": {
			x:   NewDecFromInt64(123),
			y:   2,
			exp: NewDecFromInt64(246),
		},
		"100 * (-5)": {
			x:   NewDecFromInt64(100),
			y:   -5,
			exp: NewDecFromInt64(-500),
		},
	}

	for name, spec := range specs {
		t.Run(name, func(t *testing.T) {
			got := spec.x.MulInt(spec.y)
			assert.Equal(t, spec.exp, got, "x: %s, y: %d", spec.x.String(), spec.y)
		})
	}

	t.Run("panic on invalid multiplication", func(t *testing.T) {
		x := NewDecWithExp(1, 100_001)
		y := int64(10)
		assert.Panics(t, func() { x.MulInt(y) }, "Expected MulInt to panic on overflow")
	})
}

func TestToLegacyDec(t *testing.T) {
	tests := []struct {
		name string
		x    Dec
		exp  LegacyDec
	}{
		{"0", NewDecFromInt64(0), LegacyDec{i: big.NewInt(0)}},
		{"123", NewDecFromInt64(123), LegacyDec{i: big.NewInt(123)}},
		{"-100", NewDecFromInt64(-100), LegacyDec{i: big.NewInt(-100)}},
	}

	for _, tt := range tests {
		t.Run(tt.name, func(t *testing.T) {
			got, err := tt.x.ToLegacyDec()
			if err != nil {
				t.Fatalf("unexpected error: %v", err)
			}
			assert.Equal(t, tt.exp, got, "x: %s", tt.x.String())
=======
		"0 < 123": {
			x:   NewDecFromInt64(0),
			y:   NewDecFromInt64(123),
			exp: NewDecFromInt64(0),
		},
		"123 > 0": {
			x:   NewDecFromInt64(123),
			y:   NewDecFromInt64(0),
			exp: NewDecFromInt64(0),
		},
		"-123 < 0": {
			x:   NewDecFromInt64(-123),
			y:   NewDecFromInt64(0),
			exp: NewDecFromInt64(-123),
		},
		"123 == 123": {
			x:   NewDecFromInt64(123),
			y:   NewDecFromInt64(123),
			exp: NewDecFromInt64(123),
		},
		"-123 == -123": {
			x:   NewDecFromInt64(-123),
			y:   NewDecFromInt64(-123),
			exp: NewDecFromInt64(-123),
		},
		"1.234 == 1.234": {
			x:   NewDecWithExp(1234, -3),
			y:   NewDecWithExp(1234, -3),
			exp: NewDecWithExp(1234, -3),
		},
		"1.234 > 1.233": {
			x:   NewDecWithExp(1234, -3),
			y:   NewDecWithExp(1233, -3),
			exp: NewDecWithExp(1233, -3),
		},
		"1.233 < 1.234": {
			x:   NewDecWithExp(1233, -3),
			y:   NewDecWithExp(1234, -3),
			exp: NewDecWithExp(1233, -3),
		},
	}
	for name, spec := range specs {
		t.Run(name, func(t *testing.T) {
			got := MinDec(spec.x, spec.y)
			assert.Equal(t, spec.exp, got, "x: %s, y: %s", spec.x.String(), spec.y.String())
		})
	}
}

func TestMaxDec(t *testing.T) {
	specs := map[string]struct {
		x   Dec
		y   Dec
		exp Dec
	}{
		"0 == 0": {
			x:   NewDecFromInt64(0),
			y:   NewDecFromInt64(0),
			exp: NewDecFromInt64(0),
		},
		"0 < 123 ": {
			x:   NewDecFromInt64(0),
			y:   NewDecFromInt64(123),
			exp: NewDecFromInt64(123),
		},
		"123 > 0 ": {
			x:   NewDecFromInt64(123),
			y:   NewDecFromInt64(0),
			exp: NewDecFromInt64(123),
		},
		"-123 < 0": {
			x:   NewDecFromInt64(-123),
			y:   NewDecFromInt64(0),
			exp: NewDecFromInt64(0),
		},
		"123 == 123": {
			x:   NewDecFromInt64(123),
			y:   NewDecFromInt64(123),
			exp: NewDecFromInt64(123),
		},
		"-123 == -123": {
			x:   NewDecFromInt64(-123),
			y:   NewDecFromInt64(-123),
			exp: NewDecFromInt64(-123),
		},
		"1.234 == 1.234": {
			x:   NewDecWithExp(1234, -3),
			y:   NewDecWithExp(1234, -3),
			exp: NewDecWithExp(1234, -3),
		},
		"1.234 > 1.233": {
			x:   NewDecWithExp(1234, -3),
			y:   NewDecWithExp(1233, -3),
			exp: NewDecWithExp(1234, -3),
		},
		"1.233 < 1.234": {
			x:   NewDecWithExp(1233, -3),
			y:   NewDecWithExp(1234, -3),
			exp: NewDecWithExp(1234, -3),
		},
	}
	for name, spec := range specs {
		t.Run(name, func(t *testing.T) {
			got := MaxDec(spec.x, spec.y)
			assert.Equal(t, spec.exp, got, "x: %s, y: %s", spec.x.String(), spec.y.String())
		})
	}
}

func TestNeg(t *testing.T) {
	specs := map[string]struct {
		x      Dec
		exp    Dec
		expErr error
	}{
		"0": {
			x:   NewDecFromInt64(0),
			exp: NewDecFromInt64(0),
		},
		"123": {
			x:   NewDecFromInt64(123),
			exp: NewDecFromInt64(-123),
		},
		"-123": {
			x:   NewDecFromInt64(-123),
			exp: NewDecFromInt64(123),
		},
		"1.234": {
			x:   NewDecWithExp(1234, -3),
			exp: NewDecWithExp(-1234, -3),
		},
		"-1.234 ": {
			x:   NewDecWithExp(-1234, -3),
			exp: NewDecWithExp(1234, -3),
		},

		"1e100000": {
			x:   NewDecWithExp(1, 100_000),
			exp: NewDecWithExp(-1, 100_000),
		},
		"-9e900000 -> Err": {
			x:      NewDecWithExp(-9, 900_000),
			expErr: ErrInvalidDec,
		},
		"-1e^-1": {
			x:   NewDecWithExp(-1, -1),
			exp: NewDecWithExp(1, -1),
		},
		"-1e100001": {
			x:      NewDecWithExp(-1, 100_001),
			expErr: ErrInvalidDec,
		},
		"1e100001": {
			x:      NewDecWithExp(1, 100_001),
			expErr: ErrInvalidDec,
		},
	}
	for name, spec := range specs {
		t.Run(name, func(t *testing.T) {
			got, gotErr := spec.x.Neg()
			if spec.expErr != nil {
				require.ErrorIs(t, gotErr, spec.expErr, got)
				return
			}
			require.NoError(t, gotErr)
			assert.Equal(t, spec.exp, got)
		})
	}
}

func TestAbs(t *testing.T) {
	specs := map[string]struct {
		x      Dec
		exp    Dec
		expErr error
	}{
		"0": {
			x:   NewDecFromInt64(0),
			exp: NewDecFromInt64(0),
		},
		"123": {
			x:   NewDecFromInt64(123),
			exp: NewDecFromInt64(123),
		},
		"-123": {
			x:   NewDecFromInt64(-123),
			exp: NewDecFromInt64(123),
		},
		"1.234": {
			x:   NewDecWithExp(1234, -3),
			exp: NewDecWithExp(1234, -3),
		},
		"-1.234 ": {
			x:   NewDecWithExp(-1234, -3),
			exp: NewDecWithExp(1234, -3),
		},

		"1e100000": {
			x:   NewDecWithExp(1, 100_000),
			exp: NewDecWithExp(1, 100_000),
		},
		"-9e900000 -> Err": {
			x:      NewDecWithExp(-9, 900_000),
			expErr: ErrInvalidDec,
		},
		"-1e^-1": {
			x:   NewDecWithExp(-1, -1),
			exp: NewDecWithExp(1, -1),
		},
		"-1e100001": {
			x:      NewDecWithExp(-1, 100_001),
			expErr: ErrInvalidDec,
		},
		"1e100001": {
			x:      NewDecWithExp(1, 100_001),
			expErr: ErrInvalidDec,
		},
	}
	for name, spec := range specs {
		t.Run(name, func(t *testing.T) {
			got, gotErr := spec.x.Abs()
			if spec.expErr != nil {
				require.ErrorIs(t, gotErr, spec.expErr, got)
				return
			}
			require.NoError(t, gotErr)
			assert.Equal(t, spec.exp, got)
>>>>>>> 41e3e9d0
		})
	}
}<|MERGE_RESOLUTION|>--- conflicted
+++ resolved
@@ -1455,7 +1455,488 @@
 	}
 }
 
-<<<<<<< HEAD
+func TestLT(t *testing.T) {
+	specs := map[string]struct {
+		x   Dec
+		y   Dec
+		exp bool
+	}{
+		"0 == 0": {
+			x:   NewDecFromInt64(0),
+			y:   NewDecFromInt64(0),
+			exp: false,
+		},
+		"0 < 123": {
+			x:   NewDecFromInt64(0),
+			y:   NewDecFromInt64(123),
+			exp: true,
+		},
+		"123 > 0": {
+			x:   NewDecFromInt64(123),
+			y:   NewDecFromInt64(0),
+			exp: false,
+		},
+		"-123 < 0": {
+			x:   NewDecFromInt64(-123),
+			y:   NewDecFromInt64(0),
+			exp: true,
+		},
+		"123 == 123": {
+			x:   NewDecFromInt64(123),
+			y:   NewDecFromInt64(123),
+			exp: false,
+		},
+		"-123 == -123": {
+			x:   NewDecFromInt64(-123),
+			y:   NewDecFromInt64(-123),
+			exp: false,
+		},
+		"1.234 == 1.234": {
+			x:   NewDecWithExp(1234, -3),
+			y:   NewDecWithExp(1234, -3),
+			exp: false,
+		},
+		"1.234 > 1.233": {
+			x:   NewDecWithExp(1234, -3),
+			y:   NewDecWithExp(1233, -3),
+			exp: false,
+		},
+		"1.233 < 1.234": {
+			x:   NewDecWithExp(1233, -3),
+			y:   NewDecWithExp(1234, -3),
+			exp: true,
+		},
+	}
+	for name, spec := range specs {
+		t.Run(name, func(t *testing.T) {
+			got := spec.x.LT(spec.y)
+			assert.Equal(t, spec.exp, got, "x: %s, y: %s", spec.x.String(), spec.y.String())
+		})
+	}
+}
+
+func TestLTE(t *testing.T) {
+	specs := map[string]struct {
+		x   Dec
+		y   Dec
+		exp bool
+	}{
+		"0 == 0": {
+			x:   NewDecFromInt64(0),
+			y:   NewDecFromInt64(0),
+			exp: true,
+		},
+		"0 < 123": {
+			x:   NewDecFromInt64(0),
+			y:   NewDecFromInt64(123),
+			exp: true,
+		},
+		"123 > 0": {
+			x:   NewDecFromInt64(123),
+			y:   NewDecFromInt64(0),
+			exp: false,
+		},
+		"-123 < 0": {
+			x:   NewDecFromInt64(-123),
+			y:   NewDecFromInt64(0),
+			exp: true,
+		},
+		"123 == 123": {
+			x:   NewDecFromInt64(123),
+			y:   NewDecFromInt64(123),
+			exp: true,
+		},
+		"-123 == -123": {
+			x:   NewDecFromInt64(-123),
+			y:   NewDecFromInt64(-123),
+			exp: true,
+		},
+		"1.234 == 1.234": {
+			x:   NewDecWithExp(1234, -3),
+			y:   NewDecWithExp(1234, -3),
+			exp: true,
+		},
+		"1.234 > 1.233": {
+			x:   NewDecWithExp(1234, -3),
+			y:   NewDecWithExp(1233, -3),
+			exp: false,
+		},
+		"1.233 < 1.234": {
+			x:   NewDecWithExp(1233, -3),
+			y:   NewDecWithExp(1234, -3),
+			exp: true,
+		},
+	}
+	for name, spec := range specs {
+		t.Run(name, func(t *testing.T) {
+			got := spec.x.LTE(spec.y)
+			assert.Equal(t, spec.exp, got, "x: %s, y: %s", spec.x.String(), spec.y.String())
+		})
+	}
+}
+
+func TestGT(t *testing.T) {
+	specs := map[string]struct {
+		x   Dec
+		y   Dec
+		exp bool
+	}{
+		"0 == 0": {
+			x:   NewDecFromInt64(0),
+			y:   NewDecFromInt64(0),
+			exp: false,
+		},
+		"0 < 123": {
+			x:   NewDecFromInt64(0),
+			y:   NewDecFromInt64(123),
+			exp: false,
+		},
+		"123 > 0": {
+			x:   NewDecFromInt64(123),
+			y:   NewDecFromInt64(0),
+			exp: true,
+		},
+		"-123 < 0": {
+			x:   NewDecFromInt64(-123),
+			y:   NewDecFromInt64(0),
+			exp: false,
+		},
+		"123 == 123": {
+			x:   NewDecFromInt64(123),
+			y:   NewDecFromInt64(123),
+			exp: false,
+		},
+		"-123 == -123": {
+			x:   NewDecFromInt64(-123),
+			y:   NewDecFromInt64(-123),
+			exp: false,
+		},
+		"1.234 == 1.234": {
+			x:   NewDecWithExp(1234, -3),
+			y:   NewDecWithExp(1234, -3),
+			exp: false,
+		},
+		"1.234 > 1.233": {
+			x:   NewDecWithExp(1234, -3),
+			y:   NewDecWithExp(1233, -3),
+			exp: true,
+		},
+		"1.233 < 1.234": {
+			x:   NewDecWithExp(1233, -3),
+			y:   NewDecWithExp(1234, -3),
+			exp: false,
+		},
+	}
+	for name, spec := range specs {
+		t.Run(name, func(t *testing.T) {
+			got := spec.x.GT(spec.y)
+			assert.Equal(t, spec.exp, got, "x: %s, y: %s", spec.x.String(), spec.y.String())
+		})
+	}
+}
+
+func TestGTE(t *testing.T) {
+	specs := map[string]struct {
+		x   Dec
+		y   Dec
+		exp bool
+	}{
+		"0 == 0": {
+			x:   NewDecFromInt64(0),
+			y:   NewDecFromInt64(0),
+			exp: true,
+		},
+		"0 < 123": {
+			x:   NewDecFromInt64(0),
+			y:   NewDecFromInt64(123),
+			exp: false,
+		},
+		"123 > 0": {
+			x:   NewDecFromInt64(123),
+			y:   NewDecFromInt64(0),
+			exp: true,
+		},
+		"-123 < 0": {
+			x:   NewDecFromInt64(-123),
+			y:   NewDecFromInt64(0),
+			exp: false,
+		},
+		"123 == 123": {
+			x:   NewDecFromInt64(123),
+			y:   NewDecFromInt64(123),
+			exp: true,
+		},
+		"-123 == -123": {
+			x:   NewDecFromInt64(-123),
+			y:   NewDecFromInt64(-123),
+			exp: true,
+		},
+		"1.234 == 1.234": {
+			x:   NewDecWithExp(1234, -3),
+			y:   NewDecWithExp(1234, -3),
+			exp: true,
+		},
+		"1.234 > 1.233": {
+			x:   NewDecWithExp(1234, -3),
+			y:   NewDecWithExp(1233, -3),
+			exp: true,
+		},
+		"1.233 < 1.234": {
+			x:   NewDecWithExp(1233, -3),
+			y:   NewDecWithExp(1234, -3),
+			exp: false,
+		},
+	}
+	for name, spec := range specs {
+		t.Run(name, func(t *testing.T) {
+			got := spec.x.GTE(spec.y)
+			assert.Equal(t, spec.exp, got, "x: %s, y: %s", spec.x.String(), spec.y.String())
+		})
+	}
+}
+
+func TestMinDec(t *testing.T) {
+	specs := map[string]struct {
+		x   Dec
+		y   Dec
+		exp Dec
+	}{
+		"0 == 0": {
+			x:   NewDecFromInt64(0),
+			y:   NewDecFromInt64(0),
+			exp: NewDecFromInt64(0),
+		},
+		"0 < 123": {
+			x:   NewDecFromInt64(0),
+			y:   NewDecFromInt64(123),
+			exp: NewDecFromInt64(0),
+		},
+		"123 > 0": {
+			x:   NewDecFromInt64(123),
+			y:   NewDecFromInt64(0),
+			exp: NewDecFromInt64(0),
+		},
+		"-123 < 0": {
+			x:   NewDecFromInt64(-123),
+			y:   NewDecFromInt64(0),
+			exp: NewDecFromInt64(-123),
+		},
+		"123 == 123": {
+			x:   NewDecFromInt64(123),
+			y:   NewDecFromInt64(123),
+			exp: NewDecFromInt64(123),
+		},
+		"-123 == -123": {
+			x:   NewDecFromInt64(-123),
+			y:   NewDecFromInt64(-123),
+			exp: NewDecFromInt64(-123),
+		},
+		"1.234 == 1.234": {
+			x:   NewDecWithExp(1234, -3),
+			y:   NewDecWithExp(1234, -3),
+			exp: NewDecWithExp(1234, -3),
+		},
+		"1.234 > 1.233": {
+			x:   NewDecWithExp(1234, -3),
+			y:   NewDecWithExp(1233, -3),
+			exp: NewDecWithExp(1233, -3),
+		},
+		"1.233 < 1.234": {
+			x:   NewDecWithExp(1233, -3),
+			y:   NewDecWithExp(1234, -3),
+			exp: NewDecWithExp(1233, -3),
+		},
+	}
+	for name, spec := range specs {
+		t.Run(name, func(t *testing.T) {
+			got := MinDec(spec.x, spec.y)
+			assert.Equal(t, spec.exp, got, "x: %s, y: %s", spec.x.String(), spec.y.String())
+		})
+	}
+}
+
+func TestMaxDec(t *testing.T) {
+	specs := map[string]struct {
+		x   Dec
+		y   Dec
+		exp Dec
+	}{
+		"0 == 0": {
+			x:   NewDecFromInt64(0),
+			y:   NewDecFromInt64(0),
+			exp: NewDecFromInt64(0),
+		},
+		"0 < 123 ": {
+			x:   NewDecFromInt64(0),
+			y:   NewDecFromInt64(123),
+			exp: NewDecFromInt64(123),
+		},
+		"123 > 0 ": {
+			x:   NewDecFromInt64(123),
+			y:   NewDecFromInt64(0),
+			exp: NewDecFromInt64(123),
+		},
+		"-123 < 0": {
+			x:   NewDecFromInt64(-123),
+			y:   NewDecFromInt64(0),
+			exp: NewDecFromInt64(0),
+		},
+		"123 == 123": {
+			x:   NewDecFromInt64(123),
+			y:   NewDecFromInt64(123),
+			exp: NewDecFromInt64(123),
+		},
+		"-123 == -123": {
+			x:   NewDecFromInt64(-123),
+			y:   NewDecFromInt64(-123),
+			exp: NewDecFromInt64(-123),
+		},
+		"1.234 == 1.234": {
+			x:   NewDecWithExp(1234, -3),
+			y:   NewDecWithExp(1234, -3),
+			exp: NewDecWithExp(1234, -3),
+		},
+		"1.234 > 1.233": {
+			x:   NewDecWithExp(1234, -3),
+			y:   NewDecWithExp(1233, -3),
+			exp: NewDecWithExp(1234, -3),
+		},
+		"1.233 < 1.234": {
+			x:   NewDecWithExp(1233, -3),
+			y:   NewDecWithExp(1234, -3),
+			exp: NewDecWithExp(1234, -3),
+		},
+	}
+	for name, spec := range specs {
+		t.Run(name, func(t *testing.T) {
+			got := MaxDec(spec.x, spec.y)
+			assert.Equal(t, spec.exp, got, "x: %s, y: %s", spec.x.String(), spec.y.String())
+		})
+	}
+}
+
+func TestNeg(t *testing.T) {
+	specs := map[string]struct {
+		x      Dec
+		exp    Dec
+		expErr error
+	}{
+		"0": {
+			x:   NewDecFromInt64(0),
+			exp: NewDecFromInt64(0),
+		},
+		"123": {
+			x:   NewDecFromInt64(123),
+			exp: NewDecFromInt64(-123),
+		},
+		"-123": {
+			x:   NewDecFromInt64(-123),
+			exp: NewDecFromInt64(123),
+		},
+		"1.234": {
+			x:   NewDecWithExp(1234, -3),
+			exp: NewDecWithExp(-1234, -3),
+		},
+		"-1.234 ": {
+			x:   NewDecWithExp(-1234, -3),
+			exp: NewDecWithExp(1234, -3),
+		},
+
+		"1e100000": {
+			x:   NewDecWithExp(1, 100_000),
+			exp: NewDecWithExp(-1, 100_000),
+		},
+		"-9e900000 -> Err": {
+			x:      NewDecWithExp(-9, 900_000),
+			expErr: ErrInvalidDec,
+		},
+		"-1e^-1": {
+			x:   NewDecWithExp(-1, -1),
+			exp: NewDecWithExp(1, -1),
+		},
+		"-1e100001": {
+			x:      NewDecWithExp(-1, 100_001),
+			expErr: ErrInvalidDec,
+		},
+		"1e100001": {
+			x:      NewDecWithExp(1, 100_001),
+			expErr: ErrInvalidDec,
+		},
+	}
+	for name, spec := range specs {
+		t.Run(name, func(t *testing.T) {
+			got, gotErr := spec.x.Neg()
+			if spec.expErr != nil {
+				require.ErrorIs(t, gotErr, spec.expErr, got)
+				return
+			}
+			require.NoError(t, gotErr)
+			assert.Equal(t, spec.exp, got)
+		})
+	}
+}
+
+func TestAbs(t *testing.T) {
+	specs := map[string]struct {
+		x      Dec
+		exp    Dec
+		expErr error
+	}{
+		"0": {
+			x:   NewDecFromInt64(0),
+			exp: NewDecFromInt64(0),
+		},
+		"123": {
+			x:   NewDecFromInt64(123),
+			exp: NewDecFromInt64(123),
+		},
+		"-123": {
+			x:   NewDecFromInt64(-123),
+			exp: NewDecFromInt64(123),
+		},
+		"1.234": {
+			x:   NewDecWithExp(1234, -3),
+			exp: NewDecWithExp(1234, -3),
+		},
+		"-1.234 ": {
+			x:   NewDecWithExp(-1234, -3),
+			exp: NewDecWithExp(1234, -3),
+		},
+
+		"1e100000": {
+			x:   NewDecWithExp(1, 100_000),
+			exp: NewDecWithExp(1, 100_000),
+		},
+		"-9e900000 -> Err": {
+			x:      NewDecWithExp(-9, 900_000),
+			expErr: ErrInvalidDec,
+		},
+		"-1e^-1": {
+			x:   NewDecWithExp(-1, -1),
+			exp: NewDecWithExp(1, -1),
+		},
+		"-1e100001": {
+			x:      NewDecWithExp(-1, 100_001),
+			expErr: ErrInvalidDec,
+		},
+		"1e100001": {
+			x:      NewDecWithExp(1, 100_001),
+			expErr: ErrInvalidDec,
+		},
+	}
+	for name, spec := range specs {
+		t.Run(name, func(t *testing.T) {
+			got, gotErr := spec.x.Abs()
+			if spec.expErr != nil {
+				require.ErrorIs(t, gotErr, spec.expErr, got)
+				return
+			}
+			require.NoError(t, gotErr)
+			assert.Equal(t, spec.exp, got)
+		})
+	}
+}
+
 func TestMustAdd(t *testing.T) {
 	specs := map[string]struct {
 		x   Dec
@@ -1530,264 +2011,16 @@
 }
 
 func TestMustMul(t *testing.T) {
-=======
-func TestLT(t *testing.T) {
-	specs := map[string]struct {
-		x   Dec
-		y   Dec
-		exp bool
-	}{
-		"0 == 0": {
-			x:   NewDecFromInt64(0),
-			y:   NewDecFromInt64(0),
-			exp: false,
-		},
-		"0 < 123": {
-			x:   NewDecFromInt64(0),
-			y:   NewDecFromInt64(123),
-			exp: true,
-		},
-		"123 > 0": {
-			x:   NewDecFromInt64(123),
-			y:   NewDecFromInt64(0),
-			exp: false,
-		},
-		"-123 < 0": {
-			x:   NewDecFromInt64(-123),
-			y:   NewDecFromInt64(0),
-			exp: true,
-		},
-		"123 == 123": {
-			x:   NewDecFromInt64(123),
-			y:   NewDecFromInt64(123),
-			exp: false,
-		},
-		"-123 == -123": {
-			x:   NewDecFromInt64(-123),
-			y:   NewDecFromInt64(-123),
-			exp: false,
-		},
-		"1.234 == 1.234": {
-			x:   NewDecWithExp(1234, -3),
-			y:   NewDecWithExp(1234, -3),
-			exp: false,
-		},
-		"1.234 > 1.233": {
-			x:   NewDecWithExp(1234, -3),
-			y:   NewDecWithExp(1233, -3),
-			exp: false,
-		},
-		"1.233 < 1.234": {
-			x:   NewDecWithExp(1233, -3),
-			y:   NewDecWithExp(1234, -3),
-			exp: true,
-		},
-	}
-	for name, spec := range specs {
-		t.Run(name, func(t *testing.T) {
-			got := spec.x.LT(spec.y)
-			assert.Equal(t, spec.exp, got, "x: %s, y: %s", spec.x.String(), spec.y.String())
-		})
-	}
-}
-
-func TestLTE(t *testing.T) {
-	specs := map[string]struct {
-		x   Dec
-		y   Dec
-		exp bool
-	}{
-		"0 == 0": {
-			x:   NewDecFromInt64(0),
-			y:   NewDecFromInt64(0),
-			exp: true,
-		},
-		"0 < 123": {
-			x:   NewDecFromInt64(0),
-			y:   NewDecFromInt64(123),
-			exp: true,
-		},
-		"123 > 0": {
-			x:   NewDecFromInt64(123),
-			y:   NewDecFromInt64(0),
-			exp: false,
-		},
-		"-123 < 0": {
-			x:   NewDecFromInt64(-123),
-			y:   NewDecFromInt64(0),
-			exp: true,
-		},
-		"123 == 123": {
-			x:   NewDecFromInt64(123),
-			y:   NewDecFromInt64(123),
-			exp: true,
-		},
-		"-123 == -123": {
-			x:   NewDecFromInt64(-123),
-			y:   NewDecFromInt64(-123),
-			exp: true,
-		},
-		"1.234 == 1.234": {
-			x:   NewDecWithExp(1234, -3),
-			y:   NewDecWithExp(1234, -3),
-			exp: true,
-		},
-		"1.234 > 1.233": {
-			x:   NewDecWithExp(1234, -3),
-			y:   NewDecWithExp(1233, -3),
-			exp: false,
-		},
-		"1.233 < 1.234": {
-			x:   NewDecWithExp(1233, -3),
-			y:   NewDecWithExp(1234, -3),
-			exp: true,
-		},
-	}
-	for name, spec := range specs {
-		t.Run(name, func(t *testing.T) {
-			got := spec.x.LTE(spec.y)
-			assert.Equal(t, spec.exp, got, "x: %s, y: %s", spec.x.String(), spec.y.String())
-		})
-	}
-}
-
-func TestGT(t *testing.T) {
-	specs := map[string]struct {
-		x   Dec
-		y   Dec
-		exp bool
-	}{
-		"0 == 0": {
-			x:   NewDecFromInt64(0),
-			y:   NewDecFromInt64(0),
-			exp: false,
-		},
-		"0 < 123": {
-			x:   NewDecFromInt64(0),
-			y:   NewDecFromInt64(123),
-			exp: false,
-		},
-		"123 > 0": {
-			x:   NewDecFromInt64(123),
-			y:   NewDecFromInt64(0),
-			exp: true,
-		},
-		"-123 < 0": {
-			x:   NewDecFromInt64(-123),
-			y:   NewDecFromInt64(0),
-			exp: false,
-		},
-		"123 == 123": {
-			x:   NewDecFromInt64(123),
-			y:   NewDecFromInt64(123),
-			exp: false,
-		},
-		"-123 == -123": {
-			x:   NewDecFromInt64(-123),
-			y:   NewDecFromInt64(-123),
-			exp: false,
-		},
-		"1.234 == 1.234": {
-			x:   NewDecWithExp(1234, -3),
-			y:   NewDecWithExp(1234, -3),
-			exp: false,
-		},
-		"1.234 > 1.233": {
-			x:   NewDecWithExp(1234, -3),
-			y:   NewDecWithExp(1233, -3),
-			exp: true,
-		},
-		"1.233 < 1.234": {
-			x:   NewDecWithExp(1233, -3),
-			y:   NewDecWithExp(1234, -3),
-			exp: false,
-		},
-	}
-	for name, spec := range specs {
-		t.Run(name, func(t *testing.T) {
-			got := spec.x.GT(spec.y)
-			assert.Equal(t, spec.exp, got, "x: %s, y: %s", spec.x.String(), spec.y.String())
-		})
-	}
-}
-
-func TestGTE(t *testing.T) {
-	specs := map[string]struct {
-		x   Dec
-		y   Dec
-		exp bool
-	}{
-		"0 == 0": {
-			x:   NewDecFromInt64(0),
-			y:   NewDecFromInt64(0),
-			exp: true,
-		},
-		"0 < 123": {
-			x:   NewDecFromInt64(0),
-			y:   NewDecFromInt64(123),
-			exp: false,
-		},
-		"123 > 0": {
-			x:   NewDecFromInt64(123),
-			y:   NewDecFromInt64(0),
-			exp: true,
-		},
-		"-123 < 0": {
-			x:   NewDecFromInt64(-123),
-			y:   NewDecFromInt64(0),
-			exp: false,
-		},
-		"123 == 123": {
-			x:   NewDecFromInt64(123),
-			y:   NewDecFromInt64(123),
-			exp: true,
-		},
-		"-123 == -123": {
-			x:   NewDecFromInt64(-123),
-			y:   NewDecFromInt64(-123),
-			exp: true,
-		},
-		"1.234 == 1.234": {
-			x:   NewDecWithExp(1234, -3),
-			y:   NewDecWithExp(1234, -3),
-			exp: true,
-		},
-		"1.234 > 1.233": {
-			x:   NewDecWithExp(1234, -3),
-			y:   NewDecWithExp(1233, -3),
-			exp: true,
-		},
-		"1.233 < 1.234": {
-			x:   NewDecWithExp(1233, -3),
-			y:   NewDecWithExp(1234, -3),
-			exp: false,
-		},
-	}
-	for name, spec := range specs {
-		t.Run(name, func(t *testing.T) {
-			got := spec.x.GTE(spec.y)
-			assert.Equal(t, spec.exp, got, "x: %s, y: %s", spec.x.String(), spec.y.String())
-		})
-	}
-}
-
-func TestMinDec(t *testing.T) {
->>>>>>> 41e3e9d0
 	specs := map[string]struct {
 		x   Dec
 		y   Dec
 		exp Dec
 	}{
-<<<<<<< HEAD
 		"0 * 0": {
-=======
-		"0 == 0": {
->>>>>>> 41e3e9d0
-			x:   NewDecFromInt64(0),
-			y:   NewDecFromInt64(0),
-			exp: NewDecFromInt64(0),
-		},
-<<<<<<< HEAD
+			x:   NewDecFromInt64(0),
+			y:   NewDecFromInt64(0),
+			exp: NewDecFromInt64(0),
+		},
 		"123 * 2": {
 			x:   NewDecFromInt64(123),
 			y:   NewDecFromInt64(2),
@@ -1870,235 +2103,6 @@
 				t.Fatalf("unexpected error: %v", err)
 			}
 			assert.Equal(t, tt.exp, got, "x: %s", tt.x.String())
-=======
-		"0 < 123": {
-			x:   NewDecFromInt64(0),
-			y:   NewDecFromInt64(123),
-			exp: NewDecFromInt64(0),
-		},
-		"123 > 0": {
-			x:   NewDecFromInt64(123),
-			y:   NewDecFromInt64(0),
-			exp: NewDecFromInt64(0),
-		},
-		"-123 < 0": {
-			x:   NewDecFromInt64(-123),
-			y:   NewDecFromInt64(0),
-			exp: NewDecFromInt64(-123),
-		},
-		"123 == 123": {
-			x:   NewDecFromInt64(123),
-			y:   NewDecFromInt64(123),
-			exp: NewDecFromInt64(123),
-		},
-		"-123 == -123": {
-			x:   NewDecFromInt64(-123),
-			y:   NewDecFromInt64(-123),
-			exp: NewDecFromInt64(-123),
-		},
-		"1.234 == 1.234": {
-			x:   NewDecWithExp(1234, -3),
-			y:   NewDecWithExp(1234, -3),
-			exp: NewDecWithExp(1234, -3),
-		},
-		"1.234 > 1.233": {
-			x:   NewDecWithExp(1234, -3),
-			y:   NewDecWithExp(1233, -3),
-			exp: NewDecWithExp(1233, -3),
-		},
-		"1.233 < 1.234": {
-			x:   NewDecWithExp(1233, -3),
-			y:   NewDecWithExp(1234, -3),
-			exp: NewDecWithExp(1233, -3),
-		},
-	}
-	for name, spec := range specs {
-		t.Run(name, func(t *testing.T) {
-			got := MinDec(spec.x, spec.y)
-			assert.Equal(t, spec.exp, got, "x: %s, y: %s", spec.x.String(), spec.y.String())
-		})
-	}
-}
-
-func TestMaxDec(t *testing.T) {
-	specs := map[string]struct {
-		x   Dec
-		y   Dec
-		exp Dec
-	}{
-		"0 == 0": {
-			x:   NewDecFromInt64(0),
-			y:   NewDecFromInt64(0),
-			exp: NewDecFromInt64(0),
-		},
-		"0 < 123 ": {
-			x:   NewDecFromInt64(0),
-			y:   NewDecFromInt64(123),
-			exp: NewDecFromInt64(123),
-		},
-		"123 > 0 ": {
-			x:   NewDecFromInt64(123),
-			y:   NewDecFromInt64(0),
-			exp: NewDecFromInt64(123),
-		},
-		"-123 < 0": {
-			x:   NewDecFromInt64(-123),
-			y:   NewDecFromInt64(0),
-			exp: NewDecFromInt64(0),
-		},
-		"123 == 123": {
-			x:   NewDecFromInt64(123),
-			y:   NewDecFromInt64(123),
-			exp: NewDecFromInt64(123),
-		},
-		"-123 == -123": {
-			x:   NewDecFromInt64(-123),
-			y:   NewDecFromInt64(-123),
-			exp: NewDecFromInt64(-123),
-		},
-		"1.234 == 1.234": {
-			x:   NewDecWithExp(1234, -3),
-			y:   NewDecWithExp(1234, -3),
-			exp: NewDecWithExp(1234, -3),
-		},
-		"1.234 > 1.233": {
-			x:   NewDecWithExp(1234, -3),
-			y:   NewDecWithExp(1233, -3),
-			exp: NewDecWithExp(1234, -3),
-		},
-		"1.233 < 1.234": {
-			x:   NewDecWithExp(1233, -3),
-			y:   NewDecWithExp(1234, -3),
-			exp: NewDecWithExp(1234, -3),
-		},
-	}
-	for name, spec := range specs {
-		t.Run(name, func(t *testing.T) {
-			got := MaxDec(spec.x, spec.y)
-			assert.Equal(t, spec.exp, got, "x: %s, y: %s", spec.x.String(), spec.y.String())
-		})
-	}
-}
-
-func TestNeg(t *testing.T) {
-	specs := map[string]struct {
-		x      Dec
-		exp    Dec
-		expErr error
-	}{
-		"0": {
-			x:   NewDecFromInt64(0),
-			exp: NewDecFromInt64(0),
-		},
-		"123": {
-			x:   NewDecFromInt64(123),
-			exp: NewDecFromInt64(-123),
-		},
-		"-123": {
-			x:   NewDecFromInt64(-123),
-			exp: NewDecFromInt64(123),
-		},
-		"1.234": {
-			x:   NewDecWithExp(1234, -3),
-			exp: NewDecWithExp(-1234, -3),
-		},
-		"-1.234 ": {
-			x:   NewDecWithExp(-1234, -3),
-			exp: NewDecWithExp(1234, -3),
-		},
-
-		"1e100000": {
-			x:   NewDecWithExp(1, 100_000),
-			exp: NewDecWithExp(-1, 100_000),
-		},
-		"-9e900000 -> Err": {
-			x:      NewDecWithExp(-9, 900_000),
-			expErr: ErrInvalidDec,
-		},
-		"-1e^-1": {
-			x:   NewDecWithExp(-1, -1),
-			exp: NewDecWithExp(1, -1),
-		},
-		"-1e100001": {
-			x:      NewDecWithExp(-1, 100_001),
-			expErr: ErrInvalidDec,
-		},
-		"1e100001": {
-			x:      NewDecWithExp(1, 100_001),
-			expErr: ErrInvalidDec,
-		},
-	}
-	for name, spec := range specs {
-		t.Run(name, func(t *testing.T) {
-			got, gotErr := spec.x.Neg()
-			if spec.expErr != nil {
-				require.ErrorIs(t, gotErr, spec.expErr, got)
-				return
-			}
-			require.NoError(t, gotErr)
-			assert.Equal(t, spec.exp, got)
-		})
-	}
-}
-
-func TestAbs(t *testing.T) {
-	specs := map[string]struct {
-		x      Dec
-		exp    Dec
-		expErr error
-	}{
-		"0": {
-			x:   NewDecFromInt64(0),
-			exp: NewDecFromInt64(0),
-		},
-		"123": {
-			x:   NewDecFromInt64(123),
-			exp: NewDecFromInt64(123),
-		},
-		"-123": {
-			x:   NewDecFromInt64(-123),
-			exp: NewDecFromInt64(123),
-		},
-		"1.234": {
-			x:   NewDecWithExp(1234, -3),
-			exp: NewDecWithExp(1234, -3),
-		},
-		"-1.234 ": {
-			x:   NewDecWithExp(-1234, -3),
-			exp: NewDecWithExp(1234, -3),
-		},
-
-		"1e100000": {
-			x:   NewDecWithExp(1, 100_000),
-			exp: NewDecWithExp(1, 100_000),
-		},
-		"-9e900000 -> Err": {
-			x:      NewDecWithExp(-9, 900_000),
-			expErr: ErrInvalidDec,
-		},
-		"-1e^-1": {
-			x:   NewDecWithExp(-1, -1),
-			exp: NewDecWithExp(1, -1),
-		},
-		"-1e100001": {
-			x:      NewDecWithExp(-1, 100_001),
-			expErr: ErrInvalidDec,
-		},
-		"1e100001": {
-			x:      NewDecWithExp(1, 100_001),
-			expErr: ErrInvalidDec,
-		},
-	}
-	for name, spec := range specs {
-		t.Run(name, func(t *testing.T) {
-			got, gotErr := spec.x.Abs()
-			if spec.expErr != nil {
-				require.ErrorIs(t, gotErr, spec.expErr, got)
-				return
-			}
-			require.NoError(t, gotErr)
-			assert.Equal(t, spec.exp, got)
->>>>>>> 41e3e9d0
 		})
 	}
 }