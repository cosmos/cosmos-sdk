module cosmossdk.io/math

go 1.23.0

require (
<<<<<<< HEAD
	github.com/stretchr/testify v1.10.0
=======
	github.com/stretchr/testify v1.11.1
>>>>>>> 5be112fd
	sigs.k8s.io/yaml v1.6.0
)

require (
	github.com/davecgh/go-spew v1.1.2-0.20180830191138-d8f796af33cc // indirect
	github.com/google/go-cmp v0.7.0 // indirect
	github.com/kr/pretty v0.3.1 // indirect
	github.com/pmezard/go-difflib v1.0.1-0.20181226105442-5d4384ee4fb2 // indirect
	github.com/rogpeppe/go-internal v1.14.1 // indirect
	go.yaml.in/yaml/v2 v2.4.2 // indirect
	gopkg.in/check.v1 v1.0.0-20201130134442-10cb98267c6c // indirect
	gopkg.in/yaml.v3 v3.0.1 // indirect
)

// reverted the broken Dec type
retract [v1.5.0, v1.5.2]

// Issue with math.Int{}.Size() implementation.
retract [v1.1.0, v1.1.1]

// Bit length differences between Int and Dec
retract (
	v1.3.0
	v1.2.0
	v1.1.2
	[v1.0.0, v1.0.1]
)<|MERGE_RESOLUTION|>--- conflicted
+++ resolved
@@ -3,11 +3,7 @@
 go 1.23.0
 
 require (
-<<<<<<< HEAD
-	github.com/stretchr/testify v1.10.0
-=======
 	github.com/stretchr/testify v1.11.1
->>>>>>> 5be112fd
 	sigs.k8s.io/yaml v1.6.0
 )
 
