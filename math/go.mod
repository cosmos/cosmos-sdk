--- conflicted
+++ resolved
@@ -1,11 +1,8 @@
 module cosmossdk.io/math
 
 go 1.23.0
-<<<<<<< HEAD
-=======
 
 toolchain go1.23.7
->>>>>>> 056bcd70
 
 require (
 	cosmossdk.io/errors v1.0.2
@@ -20,11 +17,7 @@
 	github.com/kr/text v0.2.0 // indirect
 	github.com/pkg/errors v0.9.1 // indirect
 	github.com/pmezard/go-difflib v1.0.1-0.20181226105442-5d4384ee4fb2 // indirect
-<<<<<<< HEAD
-	golang.org/x/net v0.38.0 // indirect
-=======
 	golang.org/x/net v0.35.0 // indirect
->>>>>>> 056bcd70
 	golang.org/x/sys v0.31.0 // indirect
 	google.golang.org/genproto/googleapis/rpc v0.0.0-20250303144028-a0af3efb3deb // indirect
 	google.golang.org/grpc v1.71.0 // indirect
