module cosmossdk.io/math

<<<<<<< HEAD
go 1.22

require (
	github.com/cockroachdb/apd/v3 v3.2.1
	github.com/stretchr/testify v1.10.0
=======
go 1.23.0

require (
	cosmossdk.io/errors v1.0.2
	github.com/cockroachdb/apd/v3 v3.2.1
	github.com/stretchr/testify v1.10.0
	pgregory.net/rapid v1.2.0
>>>>>>> 4f445ed9
	sigs.k8s.io/yaml v1.4.0
)

require (
<<<<<<< HEAD
	github.com/kr/pretty v0.3.1 // indirect
	github.com/pkg/errors v0.9.1 // indirect
	github.com/rogpeppe/go-internal v1.12.0 // indirect
	golang.org/x/net v0.34.0 // indirect
	golang.org/x/sys v0.29.0 // indirect
	google.golang.org/genproto/googleapis/rpc v0.0.0-20250122153221-138b5a5a4fd4 // indirect
	google.golang.org/grpc v1.70.0 // indirect
	google.golang.org/protobuf v1.36.4 // indirect
)

require (
	cosmossdk.io/errors v1.0.1
	github.com/davecgh/go-spew v1.1.2-0.20180830191138-d8f796af33cc // indirect
	github.com/pmezard/go-difflib v1.0.1-0.20181226105442-5d4384ee4fb2 // indirect
	gopkg.in/yaml.v3 v3.0.1 // indirect
	pgregory.net/rapid v1.1.0
=======
	github.com/davecgh/go-spew v1.1.2-0.20180830191138-d8f796af33cc // indirect
	github.com/kr/text v0.2.0 // indirect
	github.com/pkg/errors v0.9.1 // indirect
	github.com/pmezard/go-difflib v1.0.1-0.20181226105442-5d4384ee4fb2 // indirect
	golang.org/x/net v0.35.0 // indirect
	golang.org/x/sys v0.31.0 // indirect
	google.golang.org/genproto/googleapis/rpc v0.0.0-20250303144028-a0af3efb3deb // indirect
	google.golang.org/grpc v1.71.0 // indirect
	google.golang.org/protobuf v1.36.6 // indirect
	gopkg.in/yaml.v3 v3.0.1 // indirect
>>>>>>> 4f445ed9
)

// Issue with math.Int{}.Size() implementation.
retract [v1.1.0, v1.1.1]

// Bit length differences between Int and Dec
retract (
	v1.3.0
	v1.2.0
	v1.1.2
	[v1.0.0, v1.0.1]
)<|MERGE_RESOLUTION|>--- conflicted
+++ resolved
@@ -1,12 +1,5 @@
 module cosmossdk.io/math
 
-<<<<<<< HEAD
-go 1.22
-
-require (
-	github.com/cockroachdb/apd/v3 v3.2.1
-	github.com/stretchr/testify v1.10.0
-=======
 go 1.23.0
 
 require (
@@ -14,29 +7,10 @@
 	github.com/cockroachdb/apd/v3 v3.2.1
 	github.com/stretchr/testify v1.10.0
 	pgregory.net/rapid v1.2.0
->>>>>>> 4f445ed9
 	sigs.k8s.io/yaml v1.4.0
 )
 
 require (
-<<<<<<< HEAD
-	github.com/kr/pretty v0.3.1 // indirect
-	github.com/pkg/errors v0.9.1 // indirect
-	github.com/rogpeppe/go-internal v1.12.0 // indirect
-	golang.org/x/net v0.34.0 // indirect
-	golang.org/x/sys v0.29.0 // indirect
-	google.golang.org/genproto/googleapis/rpc v0.0.0-20250122153221-138b5a5a4fd4 // indirect
-	google.golang.org/grpc v1.70.0 // indirect
-	google.golang.org/protobuf v1.36.4 // indirect
-)
-
-require (
-	cosmossdk.io/errors v1.0.1
-	github.com/davecgh/go-spew v1.1.2-0.20180830191138-d8f796af33cc // indirect
-	github.com/pmezard/go-difflib v1.0.1-0.20181226105442-5d4384ee4fb2 // indirect
-	gopkg.in/yaml.v3 v3.0.1 // indirect
-	pgregory.net/rapid v1.1.0
-=======
 	github.com/davecgh/go-spew v1.1.2-0.20180830191138-d8f796af33cc // indirect
 	github.com/kr/text v0.2.0 // indirect
 	github.com/pkg/errors v0.9.1 // indirect
@@ -47,7 +21,6 @@
 	google.golang.org/grpc v1.71.0 // indirect
 	google.golang.org/protobuf v1.36.6 // indirect
 	gopkg.in/yaml.v3 v3.0.1 // indirect
->>>>>>> 4f445ed9
 )
 
 // Issue with math.Int{}.Size() implementation.
