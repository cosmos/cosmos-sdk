package ormfield

import (
	"fmt"
	"io"

	"google.golang.org/protobuf/reflect/protoreflect"
)

// TimestampCodec encodes google.protobuf.Timestamp values with the following
// encoding:
// - nil is encoded as []byte{0xFF}
// - seconds (which can range from 0001-01-01T00:00:00Z to 9999-12-31T23:59:59Z) is encoded as 5 fixed bytes
// - nanos (which can range from 0 to 999,999,999) is encoded as:
//   - []byte{0x0} for zero nanos
//   - 4 fixed bytes with the bit mask 0xC0 applied to the first byte
//
// When iterating over timestamp indexes, nil values will always be ordered last.
//
// Values for seconds and nanos outside the ranges specified by google.protobuf.Timestamp will be rejected.
type TimestampCodec struct{}

const (
	timestampDurationNilValue       = 0xFF
	timestampDurationZeroNanosValue = 0x0
	timestampDurationBufferSize     = 9
	TimestampSecondsMin             = -62135596800
	TimestampSecondsMax             = 253402300799
	TimestampNanosMax               = 999999999
)

var (
	timestampDurationNilBz = []byte{timestampDurationNilValue}
	timestampZeroNanosBz   = []byte{timestampDurationZeroNanosValue}
)

func (t TimestampCodec) Encode(value protoreflect.Value, w io.Writer) error {
	// nil case
	if !value.IsValid() {
		_, err := w.Write(timestampDurationNilBz)
		return err
	}

	seconds, nanos := getTimestampSecondsAndNanos(value)
	secondsInt := seconds.Int()
	if secondsInt < TimestampSecondsMin || secondsInt > TimestampSecondsMax {
		return fmt.Errorf("timestamp seconds is out of range %d, must be between %d and %d", secondsInt, TimestampSecondsMin, TimestampSecondsMax)
	}
	secondsInt -= TimestampSecondsMin
	err := encodeSeconds(secondsInt, w)
	if err != nil {
		return err
	}

	nanosInt := nanos.Int()
	if nanosInt == 0 {
		_, err = w.Write(timestampZeroNanosBz)
		return err
	}

	if nanosInt < 0 || nanosInt > TimestampNanosMax {
		return fmt.Errorf("timestamp nanos is out of range %d, must be between %d and %d", secondsInt, 0, TimestampNanosMax)
	}

	return encodeNanos(nanosInt, w)
}

func encodeSeconds(secondsInt int64, w io.Writer) error {
	var secondsBz [5]byte
	// write the seconds buffer from the end to the front
	for i := 4; i >= 0; i-- {
		secondsBz[i] = byte(secondsInt)
		secondsInt >>= 8
	}
	_, err := w.Write(secondsBz[:])
	return err
}

func encodeNanos(nanosInt int64, w io.Writer) error {
	var nanosBz [4]byte
	for i := 3; i >= 0; i-- {
		nanosBz[i] = byte(nanosInt)
		nanosInt >>= 8
	}
<<<<<<< HEAD
	nanosBz[0] = nanosBz[0] | 0xC0
	_, err := w.Write(nanosBz[:])
=======
	nanosBz[0] |= 0xC0
	_, err = w.Write(nanosBz[:])
>>>>>>> f82cbbbe
	return err
}

func (t TimestampCodec) Decode(r Reader) (protoreflect.Value, error) {
	isNil, seconds, err := decodeSeconds(r)
	if isNil || err != nil {
		return protoreflect.Value{}, err
	}

	seconds += TimestampSecondsMin

	msg := timestampMsgType.New()
	msg.Set(timestampSecondsField, protoreflect.ValueOfInt64(seconds))

	nanos, err := decodeNanos(r)
	if err != nil {
		return protoreflect.Value{}, err
	}

	if nanos == 0 {
		return protoreflect.ValueOfMessage(msg), nil
	}

	msg.Set(timestampNanosField, protoreflect.ValueOfInt32(nanos))
	return protoreflect.ValueOfMessage(msg), nil
}

func decodeSeconds(r Reader) (isNil bool, seconds int64, err error) {
	b0, err := r.ReadByte()
	if err != nil {
		return false, 0, err
	}

	if b0 == timestampDurationNilValue {
		return true, 0, nil
	}

	var secondsBz [4]byte
	n, err := r.Read(secondsBz[:])
	if err != nil {
		return false, 0, err
	}
	if n < 4 {
		return false, 0, io.EOF
	}

	seconds = int64(b0)
	for i := 0; i < 4; i++ {
		seconds <<= 8
		seconds |= int64(secondsBz[i])
	}

	return false, seconds, nil
}

func decodeNanos(r Reader) (int32, error) {
	b0, err := r.ReadByte()
	if err != nil {
		return 0, err
	}

	if b0 == timestampDurationZeroNanosValue {
		return 0, nil
	}

	var nanosBz [3]byte
	n, err := r.Read(nanosBz[:])
	if err != nil {
		return 0, err
	}
	if n < 3 {
		return 0, io.EOF
	}

	nanos := int32(b0) & 0x3F // clear first two bits
	for i := 0; i < 3; i++ {
		nanos <<= 8
		nanos |= int32(nanosBz[i])
	}

	return nanos, nil
}

func (t TimestampCodec) Compare(v1, v2 protoreflect.Value) int {
	if !v1.IsValid() {
		if !v2.IsValid() {
			return 0
		}
		return 1
	}

	if !v2.IsValid() {
		return -1
	}

	s1, n1 := getTimestampSecondsAndNanos(v1)
	s2, n2 := getTimestampSecondsAndNanos(v2)
	c := compareInt(s1, s2)
	if c != 0 {
		return c
	}

	return compareInt(n1, n2)
}

func (t TimestampCodec) IsOrdered() bool {
	return true
}

func (t TimestampCodec) FixedBufferSize() int {
	return timestampDurationBufferSize
}

func (t TimestampCodec) ComputeBufferSize(protoreflect.Value) (int, error) {
	return timestampDurationBufferSize, nil
}

// TimestampV0Codec encodes a google.protobuf.Timestamp value as 12 bytes using
// Int64Codec for seconds followed by Int32Codec for nanos. This type does not
// encode nil values correctly, but is retained in order to allow users of the
// previous encoding to successfully migrate from this encoding to the new encoding
// specified by TimestampCodec.
type TimestampV0Codec struct{}

var (
	timestampSecondsField = timestampMsgType.Descriptor().Fields().ByName("seconds")
	timestampNanosField   = timestampMsgType.Descriptor().Fields().ByName("nanos")
)

func getTimestampSecondsAndNanos(value protoreflect.Value) (protoreflect.Value, protoreflect.Value) {
	msg := value.Message()
	return msg.Get(timestampSecondsField), msg.Get(timestampNanosField)
}

func (t TimestampV0Codec) Decode(r Reader) (protoreflect.Value, error) {
	seconds, err := int64Codec.Decode(r)
	if err != nil {
		return protoreflect.Value{}, err
	}
	nanos, err := int32Codec.Decode(r)
	if err != nil {
		return protoreflect.Value{}, err
	}
	msg := timestampMsgType.New()
	msg.Set(timestampSecondsField, seconds)
	msg.Set(timestampNanosField, nanos)
	return protoreflect.ValueOfMessage(msg), nil
}

func (t TimestampV0Codec) Encode(value protoreflect.Value, w io.Writer) error {
	seconds, nanos := getTimestampSecondsAndNanos(value)
	err := int64Codec.Encode(seconds, w)
	if err != nil {
		return err
	}
	return int32Codec.Encode(nanos, w)
}

func (t TimestampV0Codec) Compare(v1, v2 protoreflect.Value) int {
	s1, n1 := getTimestampSecondsAndNanos(v1)
	s2, n2 := getTimestampSecondsAndNanos(v2)
	c := compareInt(s1, s2)
	if c != 0 {
		return c
	}

	return compareInt(n1, n2)
}

func (t TimestampV0Codec) IsOrdered() bool {
	return true
}

func (t TimestampV0Codec) FixedBufferSize() int {
	return 12
}

func (t TimestampV0Codec) ComputeBufferSize(protoreflect.Value) (int, error) {
	return t.FixedBufferSize(), nil
}<|MERGE_RESOLUTION|>--- conflicted
+++ resolved
@@ -82,13 +82,8 @@
 		nanosBz[i] = byte(nanosInt)
 		nanosInt >>= 8
 	}
-<<<<<<< HEAD
-	nanosBz[0] = nanosBz[0] | 0xC0
+	nanosBz[0] |= 0xC0
 	_, err := w.Write(nanosBz[:])
-=======
-	nanosBz[0] |= 0xC0
-	_, err = w.Write(nanosBz[:])
->>>>>>> f82cbbbe
 	return err
 }
 
