module cosmossdk.io/orm

go 1.23

require (
<<<<<<< HEAD
	cosmossdk.io/api v0.7.6
	cosmossdk.io/core v1.0.0
=======
	cosmossdk.io/api v0.8.0
	cosmossdk.io/core v1.0.0-alpha.6
>>>>>>> a829d5c0
	cosmossdk.io/core/testing v0.0.1
	cosmossdk.io/depinject v1.1.0
	cosmossdk.io/errors v1.0.1
	github.com/cosmos/cosmos-db v1.1.1
	github.com/cosmos/cosmos-proto v1.0.0-beta.5
	github.com/google/go-cmp v0.6.0
	github.com/iancoleman/strcase v0.3.0
	github.com/regen-network/gocuke v1.1.1
	github.com/stretchr/testify v1.10.0
	go.uber.org/mock v0.5.0
	golang.org/x/exp v0.0.0-20241217172543-b2144cdd0a67
	google.golang.org/grpc v1.68.1
	google.golang.org/protobuf v1.36.2
	gotest.tools/v3 v3.5.1
	pgregory.net/rapid v1.1.0
)

require (
	buf.build/gen/go/cometbft/cometbft/protocolbuffers/go v1.36.1-20241120201313-68e42a58b301.1 // indirect
	buf.build/gen/go/cosmos/gogo-proto/protocolbuffers/go v1.36.1-20240130113600-88ef6483f90f.1 // indirect
	cosmossdk.io/schema v1.0.0 // indirect
	github.com/DataDog/zstd v1.5.6 // indirect
	github.com/beorn7/perks v1.0.1 // indirect
	github.com/bmatcuk/doublestar/v4 v4.6.1 // indirect
	github.com/cespare/xxhash/v2 v2.3.0 // indirect
	github.com/cockroachdb/apd/v3 v3.2.1 // indirect
	github.com/cockroachdb/errors v1.11.3 // indirect
	github.com/cockroachdb/fifo v0.0.0-20240816210425-c5d0cb0b6fc0 // indirect
	github.com/cockroachdb/logtags v0.0.0-20241215232642-bb51bb14a506 // indirect
	github.com/cockroachdb/pebble v1.1.2 // indirect
	github.com/cockroachdb/redact v1.1.5 // indirect
	github.com/cockroachdb/tokenbucket v0.0.0-20230807174530-cc333fc44b06 // indirect
	github.com/cosmos/gogoproto v1.7.0 // indirect
	github.com/cucumber/gherkin/go/v27 v27.0.0 // indirect
	github.com/cucumber/messages/go/v22 v22.0.0 // indirect
	github.com/cucumber/tag-expressions/go/v6 v6.1.0 // indirect
	github.com/davecgh/go-spew v1.1.2-0.20180830191138-d8f796af33cc // indirect
	github.com/fsnotify/fsnotify v1.8.0 // indirect
	github.com/getsentry/sentry-go v0.30.0 // indirect
	github.com/gofrs/uuid v4.4.0+incompatible // indirect
	github.com/gogo/protobuf v1.3.2 // indirect
	github.com/golang/snappy v0.0.4 // indirect
	github.com/google/btree v1.1.3 // indirect
	github.com/klauspost/compress v1.17.11 // indirect
	github.com/kr/pretty v0.3.1 // indirect
	github.com/kr/text v0.2.0 // indirect
	github.com/linxGnu/grocksdb v1.9.7 // indirect
	github.com/munnerz/goautoneg v0.0.0-20191010083416-a7dc8b61c822 // indirect
	github.com/onsi/gomega v1.20.0 // indirect
	github.com/pkg/errors v0.9.1 // indirect
	github.com/pmezard/go-difflib v1.0.1-0.20181226105442-5d4384ee4fb2 // indirect
	github.com/prometheus/client_golang v1.20.5 // indirect
	github.com/prometheus/client_model v0.6.1 // indirect
	github.com/prometheus/common v0.61.0 // indirect
	github.com/prometheus/procfs v0.15.1 // indirect
	github.com/rogpeppe/go-internal v1.13.1 // indirect
	github.com/spf13/cast v1.7.1 // indirect
	github.com/syndtr/goleveldb v1.0.1-0.20220721030215-126854af5e6d // indirect
	github.com/tendermint/go-amino v0.16.0 // indirect
	github.com/tidwall/btree v1.7.0 // indirect
	golang.org/x/net v0.32.0 // indirect
	golang.org/x/sys v0.28.0 // indirect
	golang.org/x/text v0.21.0 // indirect
	google.golang.org/genproto/googleapis/api v0.0.0-20240903143218-8af14fe29dc1 // indirect
	google.golang.org/genproto/googleapis/rpc v0.0.0-20241202173237-19429a94021a // indirect
	gopkg.in/yaml.v3 v3.0.1 // indirect
	sigs.k8s.io/yaml v1.4.0 // indirect
)<|MERGE_RESOLUTION|>--- conflicted
+++ resolved
@@ -3,13 +3,8 @@
 go 1.23
 
 require (
-<<<<<<< HEAD
-	cosmossdk.io/api v0.7.6
+	cosmossdk.io/api v0.8.0
 	cosmossdk.io/core v1.0.0
-=======
-	cosmossdk.io/api v0.8.0
-	cosmossdk.io/core v1.0.0-alpha.6
->>>>>>> a829d5c0
 	cosmossdk.io/core/testing v0.0.1
 	cosmossdk.io/depinject v1.1.0
 	cosmossdk.io/errors v1.0.1
