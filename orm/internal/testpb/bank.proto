--- conflicted
+++ resolved
@@ -10,17 +10,6 @@
   // clang-format off
   option (cosmos.orm.v1.table) = {
     id: 1;
-<<<<<<< HEAD
-primary_key: {
-fields:
-  "address,denom"
-}
-index: {
-id:
-  1 fields: "denom"
-}
-};
-=======
     primary_key: {
       fields:
           "address,denom"
@@ -31,7 +20,6 @@
     }
   };
 // clang-format on
->>>>>>> f008f84e
 
 string address = 1;
 string denom   = 2;
@@ -42,20 +30,12 @@
   // clang-format off
   option (cosmos.orm.v1.table) = {
     id: 2;
-<<<<<<< HEAD
-primary_key: {
-fields:
-  "denom"
-}
-};
-=======
     primary_key: {
       fields:
           "denom"
     }
   };
 // clang-format on
->>>>>>> f008f84e
 
 string denom  = 1;
 uint64 amount = 2;
