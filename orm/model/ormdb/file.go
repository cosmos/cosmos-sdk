--- conflicted
+++ resolved
@@ -68,7 +68,7 @@
 			JSONValidator:   options.JSONValidator,
 			BackendResolver: options.BackendResolver,
 		})
-		if errors.Is(err, ormerrors.ErrNoTableDescriptor) {
+		if errors.Is(err, ormerrors.NoTableDescriptor) {
 			continue
 		}
 		if err != nil {
@@ -77,16 +77,12 @@
 
 		id := table.ID()
 		if _, ok := schema.tablesByID[id]; ok {
-<<<<<<< HEAD
-			return nil, ormerrors.ErrInvalidTableID.Wrapf("duplicate ID %d for %s", id, tableName)
-=======
 			return nil, ormerrors.InvalidTableId.Wrapf("duplicate ID %d for %s", id, tableName)
->>>>>>> 30b3f591
 		}
 		schema.tablesByID[id] = table
 
 		if _, ok := schema.tablesByName[tableName]; ok {
-			return nil, ormerrors.ErrInvalidTableDefinition.Wrapf("duplicate table %s", tableName)
+			return nil, ormerrors.InvalidTableDefinition.Wrapf("duplicate table %s", tableName)
 		}
 		schema.tablesByName[tableName] = table
 	}
@@ -107,12 +103,12 @@
 	}
 
 	if id > math.MaxUint32 {
-		return nil, ormerrors.ErrUnexpectedDecodePrefix.Wrapf("uint32 varint id out of range %d", id)
+		return nil, ormerrors.UnexpectedDecodePrefix.Wrapf("uint32 varint id out of range %d", id)
 	}
 
 	table, ok := f.tablesByID[uint32(id)]
 	if !ok {
-		return nil, ormerrors.ErrUnexpectedDecodePrefix.Wrapf("can't find table with id %d", id)
+		return nil, ormerrors.UnexpectedDecodePrefix.Wrapf("can't find table with id %d", id)
 	}
 
 	return table.DecodeEntry(k, v)
@@ -121,7 +117,7 @@
 func (f fileDescriptorDB) EncodeEntry(entry ormkv.Entry) (k, v []byte, err error) {
 	table, ok := f.tablesByName[entry.GetTableName()]
 	if !ok {
-		return nil, nil, ormerrors.ErrBadDecodeEntry.Wrapf("can't find table %s", entry.GetTableName())
+		return nil, nil, ormerrors.BadDecodeEntry.Wrapf("can't find table %s", entry.GetTableName())
 	}
 
 	return table.EncodeEntry(entry)
