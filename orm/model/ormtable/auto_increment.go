--- conflicted
+++ resolved
@@ -230,13 +230,11 @@
 	return t.doExportJSON(ctx, writer)
 }
 
-<<<<<<< HEAD
-var _ AutoIncrementTable = &autoIncrementTable{}
-=======
 func (t *autoIncrementTable) GetTable(message proto.Message) Table {
 	if message.ProtoReflect().Descriptor().FullName() == t.MessageType().Descriptor().FullName() {
 		return t
 	}
 	return nil
 }
->>>>>>> 8bfbda2d
+
+var _ AutoIncrementTable = &autoIncrementTable{}