package ormtable_test

import (
	"bytes"
	"context"
	"os"
	"strings"
	"testing"

	"gotest.tools/v3/assert"
	"gotest.tools/v3/golden"

	"github.com/cosmos/cosmos-sdk/orm/internal/testkv"
	"github.com/cosmos/cosmos-sdk/orm/internal/testpb"
	"github.com/cosmos/cosmos-sdk/orm/model/ormtable"
)

// TestAutoIncrementScenario runs a scenario with a table that has an auto-incrementing primary key.
func TestAutoIncrementScenario(t *testing.T) {
	table, err := ormtable.Build(ormtable.Options{
		MessageType: (&testpb.ExampleAutoIncrementTable{}).ProtoReflect().Type(),
	})
	assert.NilError(t, err)

	autoTable, ok := table.(ormtable.AutoIncrementTable)
	assert.Assert(t, ok)

	// first run tests with a split index-commitment store
	runAutoIncrementScenario(ormtable.WrapContextDefault(testkv.NewSplitMemBackend()), t, autoTable)

	// now run with shared store and debugging
	debugBuf := &strings.Builder{}
	store := testkv.NewDebugBackend(
		testkv.NewSharedMemBackend(),
		&testkv.EntryCodecDebugger{
			EntryCodec: table,
<<<<<<< HEAD
			Print:      func(s string) { debugBuf.WriteString(s + "\n") }, //nolint:errcheck,revive // ignore errors
=======
			Print:      func(s string) { debugBuf.WriteString(s + "\n") }, //nolint:errcheck // ignore errors
>>>>>>> 30b3f591
		},
	)
	runAutoIncrementScenario(ormtable.WrapContextDefault(store), t, autoTable)

	golden.Assert(t, debugBuf.String(), "test_auto_inc.golden")
	checkEncodeDecodeEntries(t, table, store.IndexStoreReader())
}

// runAutoIncrementScenario runs a simple scenario with an auto-increment table.
func runAutoIncrementScenario(ctx context.Context, t *testing.T, table ormtable.AutoIncrementTable) {
	t.Helper()
	store, err := testpb.NewExampleAutoIncrementTableTable(table)
	assert.NilError(t, err)

	err = store.Save(ctx, &testpb.ExampleAutoIncrementTable{Id: 5})
	assert.ErrorContains(t, err, "not found")

	ex1 := &testpb.ExampleAutoIncrementTable{X: "foo", Y: 5}
	assert.NilError(t, store.Save(ctx, ex1))
	assert.Equal(t, uint64(1), ex1.Id)
	curSeq, err := table.LastInsertedSequence(ctx)
	assert.NilError(t, err)
	assert.Equal(t, curSeq, uint64(1))

	ex2 := &testpb.ExampleAutoIncrementTable{X: "bar", Y: 10}
	newID, err := table.InsertReturningPKey(ctx, ex2)
	assert.NilError(t, err)
	assert.Equal(t, uint64(2), ex2.Id)
	assert.Equal(t, newID, ex2.Id)
	curSeq, err = table.LastInsertedSequence(ctx)
	assert.NilError(t, err)
	assert.Equal(t, curSeq, uint64(2))

	buf := &bytes.Buffer{}
	assert.NilError(t, table.ExportJSON(ctx, buf))
	assert.NilError(t, table.ValidateJSON(bytes.NewReader(buf.Bytes())))
	store2 := ormtable.WrapContextDefault(testkv.NewSplitMemBackend())
	assert.NilError(t, table.ImportJSON(store2, bytes.NewReader(buf.Bytes())))
	assertTablesEqual(ctx, store2, t, table)

	// test edge case where we have deleted all entities but we're still exporting the sequence number
	assert.NilError(t, table.Delete(ctx, ex1))
	assert.NilError(t, table.Delete(ctx, ex2))
	buf = &bytes.Buffer{}
	assert.NilError(t, table.ExportJSON(ctx, buf))
	assert.NilError(t, table.ValidateJSON(bytes.NewReader(buf.Bytes())))
	golden.Assert(t, buf.String(), "trivial_auto_inc_export.golden")
	store3 := ormtable.WrapContextDefault(testkv.NewSplitMemBackend())
	assert.NilError(t, table.ImportJSON(store3, bytes.NewReader(buf.Bytes())))
	ex1.Id = 0
	assert.NilError(t, table.Insert(store3, ex1))
	assert.Equal(t, uint64(3), ex1.Id) // should equal 3 because the sequence number 2 should have been imported from JSON
	curSeq, err = table.LastInsertedSequence(store3)
	assert.NilError(t, err)
	assert.Equal(t, curSeq, uint64(3))
}

// TestBadJSON tests that we get an error when importing bad JSON.
func TestBadJSON(t *testing.T) {
	table, err := ormtable.Build(ormtable.Options{
		MessageType: (&testpb.ExampleAutoIncrementTable{}).ProtoReflect().Type(),
	})
	assert.NilError(t, err)

	store := ormtable.WrapContextDefault(testkv.NewSplitMemBackend())
	f, err := os.Open("testdata/bad_auto_inc.json")
	assert.NilError(t, err)
	assert.ErrorContains(t, table.ImportJSON(store, f), "invalid auto increment primary key")

	f, err = os.Open("testdata/bad_auto_inc2.json")
	assert.NilError(t, err)
	assert.ErrorContains(t, table.ImportJSON(store, f), "invalid auto increment primary key")
}<|MERGE_RESOLUTION|>--- conflicted
+++ resolved
@@ -34,11 +34,7 @@
 		testkv.NewSharedMemBackend(),
 		&testkv.EntryCodecDebugger{
 			EntryCodec: table,
-<<<<<<< HEAD
-			Print:      func(s string) { debugBuf.WriteString(s + "\n") }, //nolint:errcheck,revive // ignore errors
-=======
 			Print:      func(s string) { debugBuf.WriteString(s + "\n") }, //nolint:errcheck // ignore errors
->>>>>>> 30b3f591
 		},
 	)
 	runAutoIncrementScenario(ormtable.WrapContextDefault(store), t, autoTable)
