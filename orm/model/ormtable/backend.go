--- conflicted
+++ resolved
@@ -42,13 +42,8 @@
 }
 
 type backend struct {
-<<<<<<< HEAD
 	commitmentStore kv.ReadonlyStore
 	indexStore      kv.ReadonlyStore
-	hooks           Hooks
-=======
-	commitmentStore kv.Store
-	indexStore      kv.Store
 	validateHooks   ValidateHooks
 	writeHooks      WriteHooks
 }
@@ -64,7 +59,6 @@
 
 func (c backend) WriteHooks() WriteHooks {
 	return c.writeHooks
->>>>>>> 4982ba93
 }
 
 func (c backend) WithWriteHooks(hooks WriteHooks) Backend {
