package ormtable

import (
	"fmt"

	"google.golang.org/protobuf/proto"
	"google.golang.org/protobuf/reflect/protoreflect"
	"google.golang.org/protobuf/reflect/protoregistry"

	ormv1 "cosmossdk.io/api/cosmos/orm/v1"

	"github.com/cosmos/cosmos-sdk/orm/encoding/encodeutil"
	"github.com/cosmos/cosmos-sdk/orm/encoding/ormkv"
	"github.com/cosmos/cosmos-sdk/orm/internal/fieldnames"
	"github.com/cosmos/cosmos-sdk/orm/types/ormerrors"
)

const (
	primaryKeyID uint32 = 0
	indexIDLimit uint32 = 32768
	seqID               = indexIDLimit
)

// Options are options for building a Table.
type Options struct {
	// Prefix is an optional prefix used to build the table's prefix.
	Prefix []byte

	// MessageType is the protobuf message type of the table.
	MessageType protoreflect.MessageType

	// TableDescriptor is an optional table descriptor to be explicitly used
	// with the table. Generally this should be nil and the table descriptor
	// should be pulled from the table message option. TableDescriptor
	// cannot be used together with SingletonDescriptor.
	TableDescriptor *ormv1.TableDescriptor

	// SingletonDescriptor is an optional singleton descriptor to be explicitly used.
	// Generally this should be nil and the table descriptor
	// should be pulled from the singleton message option. SingletonDescriptor
	// cannot be used together with TableDescriptor.
	SingletonDescriptor *ormv1.SingletonDescriptor

	// TypeResolver is an optional type resolver to be used when unmarshaling
	// protobuf messages.
	TypeResolver TypeResolver

	// JSONValidator is an optional validator that can be used for validating
	// messaging when using ValidateJSON. If it is nil, DefaultJSONValidator
	// will be used
	JSONValidator func(proto.Message) error

	// BackendResolver is an optional function which retrieves a Backend from the context.
	// If it is nil, the default behavior will be to attempt to retrieve a
	// backend using the method that WrapContextDefault uses. This method
	// can be used to implement things like "store keys" which would allow a
	// table to only be used with a specific backend and to hide direct
	// access to the backend other than through the table interface.
	// Mutating operations will attempt to cast ReadBackend to Backend and
	// will return an error if that fails.
	BackendResolver BackendResolver
}

// TypeResolver is an interface that can be used for the protoreflect.UnmarshalOptions.Resolver option.
type TypeResolver interface {
	protoregistry.MessageTypeResolver
	protoregistry.ExtensionTypeResolver
}

// Build builds a Table instance from the provided Options.
func Build(options Options) (Table, error) {
	messageDescriptor := options.MessageType.Descriptor()

	backendResolver := options.BackendResolver
	if backendResolver == nil {
		backendResolver = getBackendDefault
	}

	table := &tableImpl{
		primaryKeyIndex: &primaryKeyIndex{
			indexers:   []indexer{},
			getBackend: backendResolver,
		},
		indexes:               []Index{},
		indexesByFields:       map[fieldnames.FieldNames]concreteIndex{},
		uniqueIndexesByFields: map[fieldnames.FieldNames]UniqueIndex{},
		entryCodecsByID:       map[uint32]ormkv.EntryCodec{},
		indexesByID:           map[uint32]Index{},
		typeResolver:          options.TypeResolver,
		customJSONValidator:   options.JSONValidator,
	}

	pkIndex := table.primaryKeyIndex

	tableDesc := options.TableDescriptor
	if tableDesc == nil {
		tableDesc = proto.GetExtension(messageDescriptor.Options(), ormv1.E_Table).(*ormv1.TableDescriptor)
	}

	singletonDesc := options.SingletonDescriptor
	if singletonDesc == nil {
		singletonDesc = proto.GetExtension(messageDescriptor.Options(), ormv1.E_Singleton).(*ormv1.SingletonDescriptor)
	}

	switch {
	case tableDesc != nil:
		if singletonDesc != nil {
			return nil, ormerrors.ErrInvalidTableDefinition.Wrapf("message %s cannot be declared as both a table and a singleton", messageDescriptor.FullName())
		}
	case singletonDesc != nil:
		if singletonDesc.Id == 0 {
			return nil, ormerrors.ErrInvalidTableID.Wrapf("%s", messageDescriptor.FullName())
		}

		prefix := encodeutil.AppendVarUInt32(options.Prefix, singletonDesc.Id)
		pkCodec, err := ormkv.NewPrimaryKeyCodec(
			prefix,
			options.MessageType,
			nil,
			proto.UnmarshalOptions{Resolver: options.TypeResolver},
		)
		if err != nil {
			return nil, err
		}

		pkIndex.PrimaryKeyCodec = pkCodec
		table.tablePrefix = prefix
		table.tableID = singletonDesc.Id

		return &singleton{table}, nil
	default:
		return nil, ormerrors.ErrNoTableDescriptor.Wrapf("missing table descriptor for %s", messageDescriptor.FullName())
	}

	tableID := tableDesc.Id
	if tableID == 0 {
<<<<<<< HEAD
		return nil, ormerrors.ErrInvalidTableID.Wrapf("table %s", messageDescriptor.FullName())
=======
		return nil, ormerrors.InvalidTableId.Wrapf("table %s", messageDescriptor.FullName())
>>>>>>> 30b3f591
	}

	prefix := options.Prefix
	prefix = encodeutil.AppendVarUInt32(prefix, tableID)
	table.tablePrefix = prefix
	table.tableID = tableID

	if tableDesc.PrimaryKey == nil {
		return nil, ormerrors.ErrMissingPrimaryKey.Wrap(string(messageDescriptor.FullName()))
	}

	pkFields := fieldnames.CommaSeparatedFieldNames(tableDesc.PrimaryKey.Fields)
	table.primaryKeyIndex.fields = pkFields
	pkFieldNames := pkFields.Names()
	if len(pkFieldNames) == 0 {
		return nil, ormerrors.ErrInvalidTableDefinition.Wrapf("empty primary key fields for %s", messageDescriptor.FullName())
	}

	pkPrefix := encodeutil.AppendVarUInt32(prefix, primaryKeyID)
	pkCodec, err := ormkv.NewPrimaryKeyCodec(
		pkPrefix,
		options.MessageType,
		pkFieldNames,
		proto.UnmarshalOptions{Resolver: options.TypeResolver},
	)
	if err != nil {
		return nil, err
	}

	pkIndex.PrimaryKeyCodec = pkCodec
	table.indexesByFields[pkFields] = pkIndex
	table.uniqueIndexesByFields[pkFields] = pkIndex
	table.entryCodecsByID[primaryKeyID] = pkIndex
	table.indexesByID[primaryKeyID] = pkIndex
	table.indexes = append(table.indexes, pkIndex)

	for _, idxDesc := range tableDesc.Index {
		id := idxDesc.Id
		if id == 0 || id >= indexIDLimit {
<<<<<<< HEAD
			return nil, ormerrors.ErrInvalidIndexID.Wrapf("index on table %s with fields %s, invalid id %d", messageDescriptor.FullName(), idxDesc.Fields, id)
		}

		if _, ok := table.entryCodecsByID[id]; ok {
			return nil, ormerrors.ErrDuplicateIndexID.Wrapf("id %d on table %s", id, messageDescriptor.FullName())
=======
			return nil, ormerrors.InvalidIndexId.Wrapf("index on table %s with fields %s, invalid id %d", messageDescriptor.FullName(), idxDesc.Fields, id)
		}

		if _, ok := table.entryCodecsByID[id]; ok {
			return nil, ormerrors.DuplicateIndexId.Wrapf("id %d on table %s", id, messageDescriptor.FullName())
>>>>>>> 30b3f591
		}

		idxFields := fieldnames.CommaSeparatedFieldNames(idxDesc.Fields)
		idxPrefix := encodeutil.AppendVarUInt32(prefix, id)
		var index concreteIndex

		// altNames contains all the alternative "names" of this index
		altNames := map[fieldnames.FieldNames]bool{idxFields: true}

		if idxDesc.Unique && isNonTrivialUniqueKey(idxFields.Names(), pkFieldNames) {
			uniqCdc, err := ormkv.NewUniqueKeyCodec(
				idxPrefix,
				options.MessageType,
				idxFields.Names(),
				pkFieldNames,
			)
			if err != nil {
				return nil, err
			}
			uniqIdx := &uniqueKeyIndex{
				UniqueKeyCodec: uniqCdc,
				fields:         idxFields,
				primaryKey:     pkIndex,
				getReadBackend: backendResolver,
			}
			table.uniqueIndexesByFields[idxFields] = uniqIdx
			index = uniqIdx
		} else {
			idxCdc, err := ormkv.NewIndexKeyCodec(
				idxPrefix,
				options.MessageType,
				idxFields.Names(),
				pkFieldNames,
			)
			if err != nil {
				return nil, err
			}
			index = &indexKeyIndex{
				IndexKeyCodec:  idxCdc,
				fields:         idxFields,
				primaryKey:     pkIndex,
				getReadBackend: backendResolver,
			}

			// non-unique indexes can sometimes be named by several sub-lists of
			// fields and we need to handle all of them. For example consider,
			// a primary key for fields "a,b,c" and an index on field "c". Because the
			// rest of the primary key gets appended to the index key, the index for "c"
			// is actually stored as "c,a,b". So this index can be referred to
			// by the fields "c", "c,a", or "c,a,b".
			allFields := index.GetFieldNames()
			allFieldNames := fieldnames.FieldsFromNames(allFields)
			altNames[allFieldNames] = true
			for i := 1; i < len(allFields); i++ {
				altName := fieldnames.FieldsFromNames(allFields[:i])
				if altNames[altName] {
					continue
				}

				// we check by generating a codec for each sub-list of fields,
				// then we see if the full list of fields matches.
				altIdxCdc, err := ormkv.NewIndexKeyCodec(
					idxPrefix,
					options.MessageType,
					allFields[:i],
					pkFieldNames,
				)
				if err != nil {
					return nil, err
				}

				if fieldnames.FieldsFromNames(altIdxCdc.GetFieldNames()) == allFieldNames {
					altNames[altName] = true
				}
			}
		}

		for name := range altNames {
			if _, ok := table.indexesByFields[name]; ok {
				return nil, fmt.Errorf("duplicate index for fields %s", name)
			}

			table.indexesByFields[name] = index
		}

		table.entryCodecsByID[id] = index
		table.indexesByID[id] = index
		table.indexes = append(table.indexes, index)
		table.indexers = append(table.indexers, index.(indexer))
	}

	if tableDesc.PrimaryKey.AutoIncrement {
		autoIncField := pkCodec.GetFieldDescriptors()[0]
		if len(pkFieldNames) != 1 && autoIncField.Kind() != protoreflect.Uint64Kind {
			return nil, ormerrors.ErrInvalidAutoIncrementKey.Wrapf("field %s", autoIncField.FullName())
		}

		seqPrefix := encodeutil.AppendVarUInt32(prefix, seqID)
		seqCodec := ormkv.NewSeqCodec(options.MessageType, seqPrefix)
		table.entryCodecsByID[seqID] = seqCodec
		return &autoIncrementTable{
			tableImpl:    table,
			autoIncField: autoIncField,
			seqCodec:     seqCodec,
		}, nil
	}

	return table, nil
}<|MERGE_RESOLUTION|>--- conflicted
+++ resolved
@@ -105,11 +105,11 @@
 	switch {
 	case tableDesc != nil:
 		if singletonDesc != nil {
-			return nil, ormerrors.ErrInvalidTableDefinition.Wrapf("message %s cannot be declared as both a table and a singleton", messageDescriptor.FullName())
+			return nil, ormerrors.InvalidTableDefinition.Wrapf("message %s cannot be declared as both a table and a singleton", messageDescriptor.FullName())
 		}
 	case singletonDesc != nil:
 		if singletonDesc.Id == 0 {
-			return nil, ormerrors.ErrInvalidTableID.Wrapf("%s", messageDescriptor.FullName())
+			return nil, ormerrors.InvalidTableId.Wrapf("%s", messageDescriptor.FullName())
 		}
 
 		prefix := encodeutil.AppendVarUInt32(options.Prefix, singletonDesc.Id)
@@ -129,16 +129,12 @@
 
 		return &singleton{table}, nil
 	default:
-		return nil, ormerrors.ErrNoTableDescriptor.Wrapf("missing table descriptor for %s", messageDescriptor.FullName())
+		return nil, ormerrors.NoTableDescriptor.Wrapf("missing table descriptor for %s", messageDescriptor.FullName())
 	}
 
 	tableID := tableDesc.Id
 	if tableID == 0 {
-<<<<<<< HEAD
-		return nil, ormerrors.ErrInvalidTableID.Wrapf("table %s", messageDescriptor.FullName())
-=======
 		return nil, ormerrors.InvalidTableId.Wrapf("table %s", messageDescriptor.FullName())
->>>>>>> 30b3f591
 	}
 
 	prefix := options.Prefix
@@ -147,14 +143,14 @@
 	table.tableID = tableID
 
 	if tableDesc.PrimaryKey == nil {
-		return nil, ormerrors.ErrMissingPrimaryKey.Wrap(string(messageDescriptor.FullName()))
+		return nil, ormerrors.MissingPrimaryKey.Wrap(string(messageDescriptor.FullName()))
 	}
 
 	pkFields := fieldnames.CommaSeparatedFieldNames(tableDesc.PrimaryKey.Fields)
 	table.primaryKeyIndex.fields = pkFields
 	pkFieldNames := pkFields.Names()
 	if len(pkFieldNames) == 0 {
-		return nil, ormerrors.ErrInvalidTableDefinition.Wrapf("empty primary key fields for %s", messageDescriptor.FullName())
+		return nil, ormerrors.InvalidTableDefinition.Wrapf("empty primary key fields for %s", messageDescriptor.FullName())
 	}
 
 	pkPrefix := encodeutil.AppendVarUInt32(prefix, primaryKeyID)
@@ -178,19 +174,11 @@
 	for _, idxDesc := range tableDesc.Index {
 		id := idxDesc.Id
 		if id == 0 || id >= indexIDLimit {
-<<<<<<< HEAD
-			return nil, ormerrors.ErrInvalidIndexID.Wrapf("index on table %s with fields %s, invalid id %d", messageDescriptor.FullName(), idxDesc.Fields, id)
-		}
-
-		if _, ok := table.entryCodecsByID[id]; ok {
-			return nil, ormerrors.ErrDuplicateIndexID.Wrapf("id %d on table %s", id, messageDescriptor.FullName())
-=======
 			return nil, ormerrors.InvalidIndexId.Wrapf("index on table %s with fields %s, invalid id %d", messageDescriptor.FullName(), idxDesc.Fields, id)
 		}
 
 		if _, ok := table.entryCodecsByID[id]; ok {
 			return nil, ormerrors.DuplicateIndexId.Wrapf("id %d on table %s", id, messageDescriptor.FullName())
->>>>>>> 30b3f591
 		}
 
 		idxFields := fieldnames.CommaSeparatedFieldNames(idxDesc.Fields)
@@ -285,7 +273,7 @@
 	if tableDesc.PrimaryKey.AutoIncrement {
 		autoIncField := pkCodec.GetFieldDescriptors()[0]
 		if len(pkFieldNames) != 1 && autoIncField.Kind() != protoreflect.Uint64Kind {
-			return nil, ormerrors.ErrInvalidAutoIncrementKey.Wrapf("field %s", autoIncField.FullName())
+			return nil, ormerrors.InvalidAutoIncrementKey.Wrapf("field %s", autoIncField.FullName())
 		}
 
 		seqPrefix := encodeutil.AppendVarUInt32(prefix, seqID)
