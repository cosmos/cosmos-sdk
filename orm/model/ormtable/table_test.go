package ormtable_test

import (
	"bytes"
	"context"
	"fmt"
	"sort"
	"strings"
	"testing"

	dbm "github.com/cosmos/cosmos-db"

	"google.golang.org/protobuf/proto"
	"google.golang.org/protobuf/reflect/protoreflect"
	"google.golang.org/protobuf/testing/protocmp"
	"gotest.tools/v3/assert"
	"gotest.tools/v3/golden"
	"pgregory.net/rapid"

	"github.com/cosmos/cosmos-sdk/orm/types/kv"

	queryv1beta1 "cosmossdk.io/api/cosmos/base/query/v1beta1"
	sdkerrors "cosmossdk.io/errors"

	"github.com/cosmos/cosmos-sdk/orm/encoding/ormkv"
	"github.com/cosmos/cosmos-sdk/orm/internal/testkv"
	"github.com/cosmos/cosmos-sdk/orm/internal/testpb"
	"github.com/cosmos/cosmos-sdk/orm/internal/testutil"
	"github.com/cosmos/cosmos-sdk/orm/model/ormlist"
	"github.com/cosmos/cosmos-sdk/orm/model/ormtable"
	"github.com/cosmos/cosmos-sdk/orm/types/ormerrors"
)

func TestScenario(t *testing.T) {
	table, err := ormtable.Build(ormtable.Options{
		MessageType: (&testpb.ExampleTable{}).ProtoReflect().Type(),
	})
	assert.NilError(t, err)

	// first run tests with a split index-commitment store
	runTestScenario(t, table, testkv.NewSplitMemBackend())

	// now run tests with a shared index-commitment store

	// we're going to wrap this test in a debug store and save the decoded debug
	// messages, these will be checked against a golden file at the end of the
	// test. the golden file can be used for fine-grained debugging of kv-store
	// layout
	debugBuf := &strings.Builder{}
	store := testkv.NewDebugBackend(
		testkv.NewSharedMemBackend(),
		&testkv.EntryCodecDebugger{
			EntryCodec: table,
			Print:      func(s string) { debugBuf.WriteString(s + "\n") },
		},
	)

	runTestScenario(t, table, store)

	// we're going to store debug data in a golden file to make sure that
	// logical decoding works successfully
	// run `go test pkgname -test.update-golden` to update the golden file
	// see https://pkg.go.dev/gotest.tools/v3/golden for docs
	golden.Assert(t, debugBuf.String(), "test_scenario.golden")

	checkEncodeDecodeEntries(t, table, store.IndexStoreReader())
}

// isolated test for bug - https://github.com/cosmos/cosmos-sdk/issues/11431
func TestPaginationLimitCountTotal(t *testing.T) {
	table, err := ormtable.Build(ormtable.Options{
		MessageType: (&testpb.ExampleTable{}).ProtoReflect().Type(),
	})
	assert.NilError(t, err)
	backend := testkv.NewSplitMemBackend()
	ctx := ormtable.WrapContextDefault(backend)
	store, err := testpb.NewExampleTableTable(table)
	assert.NilError(t, err)

	assert.NilError(t, store.Insert(ctx, &testpb.ExampleTable{U32: 4, I64: 2, Str: "co"}))
	assert.NilError(t, store.Insert(ctx, &testpb.ExampleTable{U32: 5, I64: 2, Str: "sm"}))
	assert.NilError(t, store.Insert(ctx, &testpb.ExampleTable{U32: 6, I64: 2, Str: "os"}))

	it, err := store.List(ctx, &testpb.ExampleTablePrimaryKey{}, ormlist.Paginate(&queryv1beta1.PageRequest{Limit: 3, CountTotal: true}))
	assert.NilError(t, err)
	assert.Check(t, it.Next())

	it, err = store.List(ctx, &testpb.ExampleTablePrimaryKey{}, ormlist.Paginate(&queryv1beta1.PageRequest{Limit: 4, CountTotal: true}))
	assert.NilError(t, err)
	assert.Check(t, it.Next())

	it, err = store.List(ctx, &testpb.ExampleTablePrimaryKey{}, ormlist.Paginate(&queryv1beta1.PageRequest{Limit: 1, CountTotal: true}))
	assert.NilError(t, err)
	for it.Next() {
	}
	pr := it.PageResponse()
	assert.Check(t, pr != nil)
	assert.Equal(t, uint64(3), pr.Total)
}

<<<<<<< HEAD
=======
func TestTimestampIndex(t *testing.T) {
	table, err := ormtable.Build(ormtable.Options{
		MessageType: (&testpb.ExampleTimestamp{}).ProtoReflect().Type(),
	})
	assert.NilError(t, err)
	backend := testkv.NewDebugBackend(testkv.NewSplitMemBackend(), &testkv.EntryCodecDebugger{
		EntryCodec: table,
		Print: func(s string) {
			t.Log(s)
		},
	})
	ctx := ormtable.WrapContextDefault(backend)
	store, err := testpb.NewExampleTimestampTable(table)
	assert.NilError(t, err)

	past, err := time.Parse("2006-01-02", "2000-01-01")
	assert.NilError(t, err)
	middle, err := time.Parse("2006-01-02", "2020-01-01")
	assert.NilError(t, err)
	future, err := time.Parse("2006-01-02", "2049-01-01")
	assert.NilError(t, err)

	pastPb, middlePb, futurePb := timestamppb.New(past), timestamppb.New(middle), timestamppb.New(future)
	timeOrder := []*timestamppb.Timestamp{pastPb, middlePb, futurePb}

	assert.NilError(t, store.Insert(ctx, &testpb.ExampleTimestamp{
		Name: "foo",
		Ts:   pastPb,
	}))
	assert.NilError(t, store.Insert(ctx, &testpb.ExampleTimestamp{
		Name: "bar",
		Ts:   middlePb,
	}))
	assert.NilError(t, store.Insert(ctx, &testpb.ExampleTimestamp{
		Name: "baz",
		Ts:   futurePb,
	}))

	from, to := testpb.ExampleTimestampTsIndexKey{}.WithTs(timestamppb.New(past)), testpb.ExampleTimestampTsIndexKey{}.WithTs(timestamppb.New(future))
	it, err := store.ListRange(ctx, from, to)
	assert.NilError(t, err)

	i := 0
	for it.Next() {
		v, err := it.Value()
		assert.NilError(t, err)
		assert.Equal(t, timeOrder[i].String(), v.Ts.String())
		i++
	}

	// insert a nil entry
	id, err := store.InsertReturningId(ctx, &testpb.ExampleTimestamp{
		Name: "nil",
		Ts:   nil,
	})
	assert.NilError(t, err)

	res, err := store.Get(ctx, id)
	assert.NilError(t, err)
	assert.Assert(t, res.Ts == nil)

	it, err = store.List(ctx, testpb.ExampleTimestampTsIndexKey{})
	assert.NilError(t, err)

	// make sure nils are ordered last
	timeOrder = append(timeOrder, nil)
	i = 0
	for it.Next() {
		v, err := it.Value()
		assert.NilError(t, err)
		assert.Assert(t, v != nil)
		x := timeOrder[i]
		if x == nil {
			assert.Assert(t, v.Ts == nil)
		} else {
			assert.Equal(t, x.String(), v.Ts.String())
		}
		i++
	}
	it.Close()

	// try iterating over just nil timestamps
	it, err = store.List(ctx, testpb.ExampleTimestampTsIndexKey{}.WithTs(nil))
	assert.NilError(t, err)
	assert.Assert(t, it.Next())
	res, err = it.Value()
	assert.NilError(t, err)
	assert.Assert(t, res.Ts == nil)
	assert.Assert(t, !it.Next())
	it.Close()
}

>>>>>>> 7c9245db
// check that the ormkv.Entry's decode and encode to the same bytes
func checkEncodeDecodeEntries(t *testing.T, table ormtable.Table, store kv.ReadonlyStore) {
	it, err := store.Iterator(nil, nil)
	assert.NilError(t, err)
	for it.Valid() {
		key := it.Key()
		value := it.Value()
		entry, err := table.DecodeEntry(key, value)
		assert.NilError(t, err)
		k, v, err := table.EncodeEntry(entry)
		assert.NilError(t, err)
		assert.Assert(t, bytes.Equal(key, k), "%x %x %s", key, k, entry)
		assert.Assert(t, bytes.Equal(value, v), "%x %x %s", value, v, entry)
		it.Next()
	}
}

func runTestScenario(t *testing.T, table ormtable.Table, backend ormtable.Backend) {
	ctx := ormtable.WrapContextDefault(backend)
	store, err := testpb.NewExampleTableTable(table)
	assert.NilError(t, err)

	// let's create 10 data items we'll use later and give them indexes
	data := []*testpb.ExampleTable{
		{U32: 4, I64: -2, Str: "abc", U64: 7},  // 0
		{U32: 4, I64: -2, Str: "abd", U64: 7},  // 1
		{U32: 4, I64: -1, Str: "abc", U64: 8},  // 2
		{U32: 5, I64: -2, Str: "abd", U64: 8},  // 3
		{U32: 5, I64: -2, Str: "abe", U64: 9},  // 4
		{U32: 7, I64: -2, Str: "abe", U64: 10}, // 5
		{U32: 7, I64: -1, Str: "abe", U64: 11}, // 6
		{U32: 8, I64: -4, Str: "abc", U64: 11}, // 7
		{U32: 8, I64: 1, Str: "abc", U64: 12},  // 8
		{U32: 8, I64: 1, Str: "abd", U64: 10},  // 9
	}

	// let's make a function to match what's in our iterator with what we
	// expect using indexes in the data array above
	assertIteratorItems := func(it ormtable.Iterator, xs ...int) {
		for _, i := range xs {
			assert.Assert(t, it.Next())
			msg, err := it.GetMessage()
			assert.NilError(t, err)
			// t.Logf("data[%d] %v == %v", i, data[i], msg)
			assert.DeepEqual(t, data[i], msg, protocmp.Transform())
		}
		// make sure the iterator is done
		assert.Assert(t, !it.Next())
	}

	// insert one record
	err = store.Insert(ctx, data[0])
	assert.NilError(t, err)
	// trivial prefix query has one record
	it, err := store.List(ctx, testpb.ExampleTablePrimaryKey{})
	assert.NilError(t, err)
	assertIteratorItems(it, 0)

	// insert one record
	err = store.Insert(ctx, data[1])
	assert.NilError(t, err)
	// trivial prefix query has two records
	it, err = store.List(ctx, testpb.ExampleTablePrimaryKey{})
	assert.NilError(t, err)
	assertIteratorItems(it, 0, 1)

	// insert the other records
	assert.NilError(t, err)
	for i := 2; i < len(data); i++ {
		err = store.Insert(ctx, data[i])
		assert.NilError(t, err)
	}

	// let's do a prefix query on the primary key
	it, err = store.List(ctx, testpb.ExampleTablePrimaryKey{}.WithU32(8))
	assert.NilError(t, err)
	assertIteratorItems(it, 7, 8, 9)

	// let's try a reverse prefix query
	it, err = store.List(ctx, testpb.ExampleTablePrimaryKey{}.WithU32(4), ormlist.Reverse())
	assert.NilError(t, err)
	defer it.Close()
	assertIteratorItems(it, 2, 1, 0)

	// let's try a range query
	it, err = store.ListRange(ctx,
		testpb.ExampleTablePrimaryKey{}.WithU32I64(4, -1),
		testpb.ExampleTablePrimaryKey{}.WithU32(7),
	)
	assert.NilError(t, err)
	defer it.Close()
	assertIteratorItems(it, 2, 3, 4, 5, 6)

	// and another range query
	it, err = store.ListRange(ctx,
		testpb.ExampleTablePrimaryKey{}.WithU32I64(5, -3),
		testpb.ExampleTablePrimaryKey{}.WithU32I64Str(8, 1, "abc"),
	)
	assert.NilError(t, err)
	defer it.Close()
	assertIteratorItems(it, 3, 4, 5, 6, 7, 8)

	// now a reverse range query on a different index
	strU32Index := table.GetIndex("str,u32")
	assert.Assert(t, strU32Index != nil)
	it, err = store.ListRange(ctx,
		testpb.ExampleTableStrU32IndexKey{}.WithStr("abc"),
		testpb.ExampleTableStrU32IndexKey{}.WithStr("abd"),
		ormlist.Reverse(),
	)
	assert.NilError(t, err)
	assertIteratorItems(it, 9, 3, 1, 8, 7, 2, 0)

	// another prefix query forwards

	it, err = store.List(ctx,
		testpb.ExampleTableStrU32IndexKey{}.WithStrU32("abe", 7),
	)
	assert.NilError(t, err)
	assertIteratorItems(it, 5, 6)
	// and backwards
	it, err = store.List(ctx,
		testpb.ExampleTableStrU32IndexKey{}.WithStrU32("abc", 4),
		ormlist.Reverse(),
	)
	assert.NilError(t, err)
	assertIteratorItems(it, 2, 0)

	// try filtering
	it, err = store.List(ctx, testpb.ExampleTablePrimaryKey{}, ormlist.Filter(func(message proto.Message) bool {
		ex := message.(*testpb.ExampleTable)
		return ex.U64 != 10
	}))
	assert.NilError(t, err)
	assertIteratorItems(it, 0, 1, 2, 3, 4, 6, 7, 8)

	// try a cursor
	it, err = store.List(ctx, testpb.ExampleTablePrimaryKey{})
	assert.NilError(t, err)
	assert.Assert(t, it.Next())
	assert.Assert(t, it.Next())
	it, err = store.List(ctx, testpb.ExampleTablePrimaryKey{}, ormlist.Cursor(it.Cursor()))
	assert.NilError(t, err)
	assertIteratorItems(it, 2, 3, 4, 5, 6, 7, 8, 9)

	// try an unique index
	found, err := store.HasByU64Str(ctx, 12, "abc")
	assert.NilError(t, err)
	assert.Assert(t, found)
	a, err := store.GetByU64Str(ctx, 12, "abc")
	assert.NilError(t, err)
	assert.DeepEqual(t, data[8], a, protocmp.Transform())

	// let's try paginating some stuff
	it, err = store.List(ctx, testpb.ExampleTablePrimaryKey{}, ormlist.Paginate(&queryv1beta1.PageRequest{
		Limit:      4,
		CountTotal: true,
	}))
	assert.NilError(t, err)
	assertIteratorItems(it, 0, 1, 2, 3)
	res := it.PageResponse()
	assert.Assert(t, res != nil)
	assert.Equal(t, uint64(10), res.Total)
	assert.Assert(t, res.NextKey != nil)

	// let's use a default limit
	it, err = store.List(ctx, testpb.ExampleTablePrimaryKey{},
		ormlist.DefaultLimit(4),
		ormlist.Paginate(&queryv1beta1.PageRequest{
			CountTotal: true,
		}))
	assert.NilError(t, err)
	assertIteratorItems(it, 0, 1, 2, 3)
	res = it.PageResponse()
	assert.Assert(t, res != nil)
	assert.Equal(t, uint64(10), res.Total)
	assert.Assert(t, res.NextKey != nil)

	// read another page
	it, err = store.List(ctx, testpb.ExampleTablePrimaryKey{}, ormlist.Paginate(&queryv1beta1.PageRequest{
		Key:   res.NextKey,
		Limit: 4,
	}))
	assert.NilError(t, err)
	assertIteratorItems(it, 4, 5, 6, 7)
	res = it.PageResponse()
	assert.Assert(t, res != nil)
	assert.Assert(t, res.NextKey != nil)

	// and the last page
	it, err = store.List(ctx, testpb.ExampleTablePrimaryKey{}, ormlist.Paginate(&queryv1beta1.PageRequest{
		Key:   res.NextKey,
		Limit: 4,
	}))
	assert.NilError(t, err)
	assertIteratorItems(it, 8, 9)
	res = it.PageResponse()
	assert.Assert(t, res != nil)
	assert.Assert(t, res.NextKey == nil)

	// let's go backwards
	it, err = store.List(ctx, testpb.ExampleTablePrimaryKey{}, ormlist.Paginate(&queryv1beta1.PageRequest{
		Limit:      2,
		CountTotal: true,
		Reverse:    true,
	}))
	assert.NilError(t, err)
	assertIteratorItems(it, 9, 8)
	res = it.PageResponse()
	assert.Assert(t, res != nil)
	assert.Assert(t, res.NextKey != nil)
	assert.Equal(t, uint64(10), res.Total)

	// a bit more
	it, err = store.List(ctx, testpb.ExampleTablePrimaryKey{}, ormlist.Paginate(&queryv1beta1.PageRequest{
		Key:     res.NextKey,
		Limit:   2,
		Reverse: true,
	}))
	assert.NilError(t, err)
	assertIteratorItems(it, 7, 6)
	res = it.PageResponse()
	assert.Assert(t, res != nil)
	assert.Assert(t, res.NextKey != nil)

	// range query
	it, err = store.ListRange(ctx,
		testpb.ExampleTablePrimaryKey{}.WithU32I64Str(4, -1, "abc"),
		testpb.ExampleTablePrimaryKey{}.WithU32I64Str(7, -2, "abe"),
		ormlist.Paginate(&queryv1beta1.PageRequest{
			Limit: 10,
		}))
	assert.NilError(t, err)
	assertIteratorItems(it, 2, 3, 4, 5)
	res = it.PageResponse()
	assert.Assert(t, res != nil)
	assert.Assert(t, res.NextKey == nil)

	// let's try an offset
	it, err = store.List(ctx, testpb.ExampleTablePrimaryKey{}, ormlist.Paginate(&queryv1beta1.PageRequest{
		Limit:      2,
		CountTotal: true,
		Offset:     3,
	}))
	assert.NilError(t, err)
	assertIteratorItems(it, 3, 4)
	res = it.PageResponse()
	assert.Assert(t, res != nil)
	assert.Assert(t, res.NextKey != nil)
	assert.Equal(t, uint64(10), res.Total)

	// and reverse
	it, err = store.List(ctx, testpb.ExampleTablePrimaryKey{}, ormlist.Paginate(&queryv1beta1.PageRequest{
		Limit:      3,
		CountTotal: true,
		Offset:     5,
		Reverse:    true,
	}))
	assert.NilError(t, err)
	assertIteratorItems(it, 4, 3, 2)
	res = it.PageResponse()
	assert.Assert(t, res != nil)
	assert.Assert(t, res.NextKey != nil)
	assert.Equal(t, uint64(10), res.Total)

	// now an offset that's slightly too big
	it, err = store.List(ctx, testpb.ExampleTablePrimaryKey{}, ormlist.Paginate(&queryv1beta1.PageRequest{
		Limit:      1,
		CountTotal: true,
		Offset:     10,
	}))
	assert.NilError(t, err)
	assert.Assert(t, !it.Next())
	res = it.PageResponse()
	assert.Assert(t, res != nil)
	assert.Assert(t, res.NextKey == nil)
	assert.Equal(t, uint64(10), res.Total)

	// now let's update some things
	for i := 0; i < 5; i++ {
		data[i].U64 = data[i].U64 * 2
		data[i].Bz = []byte(data[i].Str)
		err = store.Update(ctx, data[i])
		assert.NilError(t, err)
	}
	it, err = store.List(ctx, testpb.ExampleTablePrimaryKey{})
	assert.NilError(t, err)
	// we should still get everything in the same order
	assertIteratorItems(it, 0, 1, 2, 3, 4, 5, 6, 7, 8, 9)

	// let's use SAVE_MODE_DEFAULT and add something
	data = append(data, &testpb.ExampleTable{U32: 9})
	err = store.Save(ctx, data[10])
	assert.NilError(t, err)
	a, err = store.Get(ctx, 9, 0, "")
	assert.NilError(t, err)
	assert.Assert(t, a != nil)
	assert.DeepEqual(t, data[10], a, protocmp.Transform())
	// and update it
	data[10].B = true
	assert.NilError(t, table.Save(ctx, data[10]))
	a, err = store.Get(ctx, 9, 0, "")
	assert.NilError(t, err)
	assert.Assert(t, a != nil)
	assert.DeepEqual(t, data[10], a, protocmp.Transform())
	// and iterate
	it, err = store.List(ctx, testpb.ExampleTablePrimaryKey{})
	assert.NilError(t, err)
	assertIteratorItems(it, 0, 1, 2, 3, 4, 5, 6, 7, 8, 9, 10)

	// let's export and import JSON and use a read-only backend
	buf := &bytes.Buffer{}
	readBackend := ormtable.NewReadBackend(ormtable.ReadBackendOptions{
		CommitmentStoreReader: backend.CommitmentStoreReader(),
		IndexStoreReader:      backend.IndexStoreReader(),
	})
	assert.NilError(t, table.ExportJSON(ormtable.WrapContextDefault(readBackend), buf))
	assert.NilError(t, table.ValidateJSON(bytes.NewReader(buf.Bytes())))
	store2 := ormtable.WrapContextDefault(testkv.NewSplitMemBackend())
	assert.NilError(t, table.ImportJSON(store2, bytes.NewReader(buf.Bytes())))
	assertTablesEqual(t, table, ctx, store2)

	// let's delete item 5
	err = store.DeleteBy(ctx, testpb.ExampleTableU32I64StrIndexKey{}.WithU32I64Str(7, -2, "abe"))
	assert.NilError(t, err)
	// it should be gone
	found, err = store.Has(ctx, 7, -2, "abe")
	assert.NilError(t, err)
	assert.Assert(t, !found)
	// and missing from the iterator
	it, err = store.List(ctx, testpb.ExampleTablePrimaryKey{})
	assert.NilError(t, err)
	assertIteratorItems(it, 0, 1, 2, 3, 4, 6, 7, 8, 9, 10)

	// let's do a batch delete
	// first iterate over the items we'll delete to check that iterator
	it, err = store.List(ctx, testpb.ExampleTableStrU32IndexKey{}.WithStr("abd"))
	assert.NilError(t, err)
	assertIteratorItems(it, 1, 3, 9)
	// now delete them
	assert.NilError(t, store.DeleteBy(ctx, testpb.ExampleTableStrU32IndexKey{}.WithStr("abd")))
	it, err = store.List(ctx, testpb.ExampleTablePrimaryKey{})
	assert.NilError(t, err)
	assertIteratorItems(it, 0, 2, 4, 6, 7, 8, 10)

	// Let's do a range delete
	assert.NilError(t, store.DeleteRange(ctx,
		testpb.ExampleTableStrU32IndexKey{}.WithStrU32("abc", 8),
		testpb.ExampleTableStrU32IndexKey{}.WithStrU32("abe", 5),
	))
	it, err = store.List(ctx, testpb.ExampleTablePrimaryKey{})
	assert.NilError(t, err)
	assertIteratorItems(it, 0, 2, 6, 10)

	// Let's delete something directly
	assert.NilError(t, store.Delete(ctx, data[0]))
	it, err = store.List(ctx, testpb.ExampleTablePrimaryKey{})
	assert.NilError(t, err)
	assertIteratorItems(it, 2, 6, 10)
}

func TestRandomTableData(t *testing.T) {
	testTable(t, TableDataGen(testutil.GenA, 100).Example())
}

func testTable(t *testing.T, tableData *TableData) {
	for _, index := range tableData.table.Indexes() {
		indexModel := &IndexModel{
			TableData: tableData,
			index:     index.(TestIndex),
		}
		sort.Sort(indexModel)
		if _, ok := index.(ormtable.UniqueIndex); ok {
			testUniqueIndex(t, indexModel)
		}
		testIndex(t, indexModel)
	}
}

func testUniqueIndex(t *testing.T, model *IndexModel) {
	index := model.index.(ormtable.UniqueIndex)
	t.Logf("testing unique index %T %s", index, index.Fields())
	for i := 0; i < len(model.data); i++ {
		x := model.data[i]
		ks, _, err := index.(ormkv.IndexCodec).EncodeKeyFromMessage(x.ProtoReflect())
		assert.NilError(t, err)

		values := protoValuesToInterfaces(ks)

		found, err := index.Has(model.context, values...)
		assert.NilError(t, err)
		assert.Assert(t, found)

		msg := model.table.MessageType().New().Interface()
		found, err = index.Get(model.context, msg, values...)
		assert.NilError(t, err)
		assert.Assert(t, found)
		assert.DeepEqual(t, x, msg, protocmp.Transform())
	}
}

func testIndex(t *testing.T, model *IndexModel) {
	index := model.index
	if index.IsFullyOrdered() {
		t.Logf("testing index %T %s", index, index.Fields())

		it, err := model.index.List(model.context, nil)
		assert.NilError(t, err)
		checkIteratorAgainstSlice(t, it, model.data)

		it, err = model.index.List(model.context, nil, ormlist.Reverse())
		assert.NilError(t, err)
		checkIteratorAgainstSlice(t, it, reverseData(model.data))

		rapid.Check(t, func(t *rapid.T) {
			i := rapid.IntRange(0, len(model.data)-2).Draw(t, "i")
			j := rapid.IntRange(i+1, len(model.data)-1).Draw(t, "j")

			start, _, err := model.index.(ormkv.IndexCodec).EncodeKeyFromMessage(model.data[i].ProtoReflect())
			assert.NilError(t, err)
			end, _, err := model.index.(ormkv.IndexCodec).EncodeKeyFromMessage(model.data[j].ProtoReflect())
			assert.NilError(t, err)

			startVals := protoValuesToInterfaces(start)
			endVals := protoValuesToInterfaces(end)

			it, err = model.index.ListRange(model.context, startVals, endVals)
			assert.NilError(t, err)
			checkIteratorAgainstSlice(t, it, model.data[i:j+1])

			it, err = model.index.ListRange(model.context, startVals, endVals, ormlist.Reverse())
			assert.NilError(t, err)
			checkIteratorAgainstSlice(t, it, reverseData(model.data[i:j+1]))
		})
	} else {
		t.Logf("testing unordered index %T %s", index, index.Fields())

		// get all the data
		it, err := model.index.List(model.context, nil)
		assert.NilError(t, err)
		var data2 []proto.Message
		for it.Next() {
			msg, err := it.GetMessage()
			assert.NilError(t, err)
			data2 = append(data2, msg)
		}
		assert.Equal(t, len(model.data), len(data2))

		// sort it
		model2 := &IndexModel{
			TableData: &TableData{
				table:   model.table,
				data:    data2,
				context: model.context,
			},
			index: model.index,
		}
		sort.Sort(model2)

		// compare
		for i := 0; i < len(data2); i++ {
			assert.DeepEqual(t, model.data[i], data2[i], protocmp.Transform())
		}
	}
}

func reverseData(data []proto.Message) []proto.Message {
	n := len(data)
	reverse := make([]proto.Message, n)
	for i := 0; i < n; i++ {
		reverse[n-i-1] = data[i]
	}
	return reverse
}

func checkIteratorAgainstSlice(t assert.TestingT, iterator ormtable.Iterator, data []proto.Message) {
	i := 0
	for iterator.Next() {
		if i >= len(data) {
			for iterator.Next() {
				i++
			}
			t.Log(fmt.Sprintf("too many elements in iterator, len(data) = %d, i = %d", len(data), i))
			t.FailNow()
		}
		msg, err := iterator.GetMessage()
		assert.NilError(t, err)
		assert.DeepEqual(t, data[i], msg, protocmp.Transform())
		i++
	}
}

func TableDataGen[T proto.Message](elemGen *rapid.Generator[T], n int) *rapid.Generator[*TableData] {
	return rapid.Custom(func(t *rapid.T) *TableData {
		prefix := rapid.SliceOfN(rapid.Byte(), 0, 5).Draw(t, "prefix")
		message := elemGen.Draw(t, "message")
		table, err := ormtable.Build(ormtable.Options{
			Prefix:      prefix,
			MessageType: message.ProtoReflect().Type(),
		})
		if err != nil {
			panic(err)
		}

		data := make([]proto.Message, n)
		store := ormtable.WrapContextDefault(testkv.NewSplitMemBackend())

		for i := 0; i < n; {
			message = elemGen.Draw(t, fmt.Sprintf("message[%d]", i))
			err := table.Insert(store, message)
			if sdkerrors.IsOf(err, ormerrors.PrimaryKeyConstraintViolation, ormerrors.UniqueKeyViolation) {
				continue
			} else if err != nil {
				panic(err)
			}
			data[i] = message
			i++
		}

		return &TableData{
			data:    data,
			table:   table,
			context: store,
		}
	})
}

type TableData struct {
	table   ormtable.Table
	data    []proto.Message
	context context.Context
}

type IndexModel struct {
	*TableData
	index TestIndex
}

// TestIndex exposes methods that all index implementations expose publicly
// but on private structs because they are intended only to be used for testing.
type TestIndex interface {
	ormtable.Index

	// CompareKeys the two keys against the underlying IndexCodec, returning a
	// negative value if key1 is less than key2, 0 if they are equal, and a
	// positive value otherwise.
	CompareKeys(key1, key2 []protoreflect.Value) int

	// IsFullyOrdered returns true if all of the fields in the index are
	// considered "well-ordered" in terms of sorted iteration.
	IsFullyOrdered() bool
}

func (m *IndexModel) Len() int {
	return len(m.data)
}

func (m *IndexModel) Less(i, j int) bool {
	is, _, err := m.index.(ormkv.IndexCodec).EncodeKeyFromMessage(m.data[i].ProtoReflect())
	if err != nil {
		panic(err)
	}
	js, _, err := m.index.(ormkv.IndexCodec).EncodeKeyFromMessage(m.data[j].ProtoReflect())
	if err != nil {
		panic(err)
	}
	return m.index.CompareKeys(is, js) < 0
}

func (m *IndexModel) Swap(i, j int) {
	x := m.data[i]
	m.data[i] = m.data[j]
	m.data[j] = x
}

var _ sort.Interface = &IndexModel{}

func TestJSONExportImport(t *testing.T) {
	table, err := ormtable.Build(ormtable.Options{
		MessageType: (&testpb.ExampleTable{}).ProtoReflect().Type(),
	})
	assert.NilError(t, err)
	store := ormtable.WrapContextDefault(testkv.NewSplitMemBackend())

	for i := 0; i < 100; {
		x := testutil.GenA.Example()
		err = table.Insert(store, x)
		if sdkerrors.IsOf(err, ormerrors.PrimaryKeyConstraintViolation, ormerrors.UniqueKeyViolation) {
			continue
		} else {
			assert.NilError(t, err)
		}
		i++
	}

	buf := &bytes.Buffer{}
	assert.NilError(t, table.ExportJSON(store, buf))

	assert.NilError(t, table.ValidateJSON(bytes.NewReader(buf.Bytes())))

	store2 := ormtable.WrapContextDefault(testkv.NewSplitMemBackend())
	assert.NilError(t, table.ImportJSON(store2, bytes.NewReader(buf.Bytes())))

	assertTablesEqual(t, table, store, store2)
}

func assertTablesEqual(t assert.TestingT, table ormtable.Table, ctx, ctx2 context.Context) {
	it, err := table.List(ctx, nil)
	assert.NilError(t, err)
	it2, err := table.List(ctx2, nil)
	assert.NilError(t, err)

	for {
		have := it.Next()
		have2 := it2.Next()
		assert.Equal(t, have, have2)
		if !have {
			break
		}

		msg1, err := it.GetMessage()
		assert.NilError(t, err)
		msg2, err := it.GetMessage()
		assert.NilError(t, err)

		assert.DeepEqual(t, msg1, msg2, protocmp.Transform())
	}
}

func protoValuesToInterfaces(ks []protoreflect.Value) []interface{} {
	values := make([]interface{}, len(ks))
	for i := 0; i < len(ks); i++ {
		values[i] = ks[i].Interface()
	}

	return values
}

func TestReadonly(t *testing.T) {
	table, err := ormtable.Build(ormtable.Options{
		MessageType: (&testpb.ExampleTable{}).ProtoReflect().Type(),
	})
	assert.NilError(t, err)
	readBackend := ormtable.NewReadBackend(ormtable.ReadBackendOptions{
		CommitmentStoreReader: dbm.NewMemDB(),
		IndexStoreReader:      dbm.NewMemDB(),
	})
	ctx := ormtable.WrapContextDefault(readBackend)
	assert.ErrorIs(t, ormerrors.ReadOnly, table.Insert(ctx, &testpb.ExampleTable{}))
}

func TestInsertReturningFieldName(t *testing.T) {
	table, err := ormtable.Build(ormtable.Options{
		MessageType: (&testpb.ExampleAutoIncFieldName{}).ProtoReflect().Type(),
	})
	assert.NilError(t, err)
	backend := testkv.NewSplitMemBackend()
	ctx := ormtable.WrapContextDefault(backend)
	store, err := testpb.NewExampleAutoIncFieldNameTable(table)
	assert.NilError(t, err)
	foo, err := store.InsertReturningFoo(ctx, &testpb.ExampleAutoIncFieldName{
		Bar: 45,
	})
	assert.NilError(t, err)
	assert.Equal(t, uint64(1), foo)
}<|MERGE_RESOLUTION|>--- conflicted
+++ resolved
@@ -98,101 +98,6 @@
 	assert.Equal(t, uint64(3), pr.Total)
 }
 
-<<<<<<< HEAD
-=======
-func TestTimestampIndex(t *testing.T) {
-	table, err := ormtable.Build(ormtable.Options{
-		MessageType: (&testpb.ExampleTimestamp{}).ProtoReflect().Type(),
-	})
-	assert.NilError(t, err)
-	backend := testkv.NewDebugBackend(testkv.NewSplitMemBackend(), &testkv.EntryCodecDebugger{
-		EntryCodec: table,
-		Print: func(s string) {
-			t.Log(s)
-		},
-	})
-	ctx := ormtable.WrapContextDefault(backend)
-	store, err := testpb.NewExampleTimestampTable(table)
-	assert.NilError(t, err)
-
-	past, err := time.Parse("2006-01-02", "2000-01-01")
-	assert.NilError(t, err)
-	middle, err := time.Parse("2006-01-02", "2020-01-01")
-	assert.NilError(t, err)
-	future, err := time.Parse("2006-01-02", "2049-01-01")
-	assert.NilError(t, err)
-
-	pastPb, middlePb, futurePb := timestamppb.New(past), timestamppb.New(middle), timestamppb.New(future)
-	timeOrder := []*timestamppb.Timestamp{pastPb, middlePb, futurePb}
-
-	assert.NilError(t, store.Insert(ctx, &testpb.ExampleTimestamp{
-		Name: "foo",
-		Ts:   pastPb,
-	}))
-	assert.NilError(t, store.Insert(ctx, &testpb.ExampleTimestamp{
-		Name: "bar",
-		Ts:   middlePb,
-	}))
-	assert.NilError(t, store.Insert(ctx, &testpb.ExampleTimestamp{
-		Name: "baz",
-		Ts:   futurePb,
-	}))
-
-	from, to := testpb.ExampleTimestampTsIndexKey{}.WithTs(timestamppb.New(past)), testpb.ExampleTimestampTsIndexKey{}.WithTs(timestamppb.New(future))
-	it, err := store.ListRange(ctx, from, to)
-	assert.NilError(t, err)
-
-	i := 0
-	for it.Next() {
-		v, err := it.Value()
-		assert.NilError(t, err)
-		assert.Equal(t, timeOrder[i].String(), v.Ts.String())
-		i++
-	}
-
-	// insert a nil entry
-	id, err := store.InsertReturningId(ctx, &testpb.ExampleTimestamp{
-		Name: "nil",
-		Ts:   nil,
-	})
-	assert.NilError(t, err)
-
-	res, err := store.Get(ctx, id)
-	assert.NilError(t, err)
-	assert.Assert(t, res.Ts == nil)
-
-	it, err = store.List(ctx, testpb.ExampleTimestampTsIndexKey{})
-	assert.NilError(t, err)
-
-	// make sure nils are ordered last
-	timeOrder = append(timeOrder, nil)
-	i = 0
-	for it.Next() {
-		v, err := it.Value()
-		assert.NilError(t, err)
-		assert.Assert(t, v != nil)
-		x := timeOrder[i]
-		if x == nil {
-			assert.Assert(t, v.Ts == nil)
-		} else {
-			assert.Equal(t, x.String(), v.Ts.String())
-		}
-		i++
-	}
-	it.Close()
-
-	// try iterating over just nil timestamps
-	it, err = store.List(ctx, testpb.ExampleTimestampTsIndexKey{}.WithTs(nil))
-	assert.NilError(t, err)
-	assert.Assert(t, it.Next())
-	res, err = it.Value()
-	assert.NilError(t, err)
-	assert.Assert(t, res.Ts == nil)
-	assert.Assert(t, !it.Next())
-	it.Close()
-}
-
->>>>>>> 7c9245db
 // check that the ormkv.Entry's decode and encode to the same bytes
 func checkEncodeDecodeEntries(t *testing.T, table ormtable.Table, store kv.ReadonlyStore) {
 	it, err := store.Iterator(nil, nil)
