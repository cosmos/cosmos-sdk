--- conflicted
+++ resolved
@@ -50,11 +50,7 @@
 		&testkv.EntryCodecDebugger{
 			EntryCodec: table,
 			Print: func(s string) {
-<<<<<<< HEAD
-				debugBuf.WriteString(s + "\n") //nolint:errcheck,revive // we're going to pass the whole function
-=======
 				debugBuf.WriteString(s + "\n") //nolint:errcheck // we're going to pass the whole function
->>>>>>> 30b3f591
 			},
 		},
 	)
@@ -95,7 +91,7 @@
 
 	it, err = store.List(ctx, &testpb.ExampleTablePrimaryKey{}, ormlist.Paginate(&queryv1beta1.PageRequest{Limit: 1, CountTotal: true}))
 	assert.NilError(t, err)
-	for it.Next() { //nolint:revive // we need this empty block here
+	for it.Next() {
 	}
 	pr := it.PageResponse()
 	assert.Check(t, pr != nil)
@@ -709,7 +705,7 @@
 		for i := 0; i < n; {
 			message = elemGen.Draw(t, fmt.Sprintf("message[%d]", i))
 			err := table.Insert(store, message)
-			if sdkerrors.IsOf(err, ormerrors.ErrPrimaryKeyConstraintViolation, ormerrors.ErrUniqueKeyViolation) {
+			if sdkerrors.IsOf(err, ormerrors.PrimaryKeyConstraintViolation, ormerrors.UniqueKeyViolation) {
 				continue
 			} else if err != nil {
 				panic(err)
@@ -784,7 +780,7 @@
 	for i := 0; i < 100; {
 		x := testutil.GenA.Example()
 		err = table.Insert(store, x)
-		if sdkerrors.IsOf(err, ormerrors.ErrPrimaryKeyConstraintViolation, ormerrors.ErrUniqueKeyViolation) {
+		if sdkerrors.IsOf(err, ormerrors.PrimaryKeyConstraintViolation, ormerrors.UniqueKeyViolation) {
 			continue
 		}
 		assert.NilError(t, err)
@@ -845,7 +841,7 @@
 		IndexStoreReader:      dbm.NewMemDB(),
 	})
 	ctx := ormtable.WrapContextDefault(readBackend)
-	assert.ErrorIs(t, ormerrors.ErrReadOnly, table.Insert(ctx, &testpb.ExampleTable{}))
+	assert.ErrorIs(t, ormerrors.ReadOnly, table.Insert(ctx, &testpb.ExampleTable{}))
 }
 
 func TestInsertReturningFieldName(t *testing.T) {
