package ormerrors

import "github.com/cosmos/cosmos-sdk/errors"

var codespace = "orm"

// IsNotFound returns true if the error indicates that the record was not found.
func IsNotFound(err error) bool {
	return errors.IsOf(err, NotFound)
}

var (
	InvalidTableId                = errors.New(codespace, 1, "invalid or missing table or single id, need a non-zero value")
	MissingPrimaryKey             = errors.New(codespace, 2, "table is missing primary key")
	InvalidKeyFieldsDefinition    = errors.New(codespace, 3, "invalid field definition for key")
	DuplicateKeyField             = errors.New(codespace, 4, "duplicate field in key")
	FieldNotFound                 = errors.New(codespace, 5, "field not found")
	InvalidAutoIncrementKey       = errors.New(codespace, 6, "an auto-increment primary key must specify a single uint64 field")
	InvalidIndexId                = errors.New(codespace, 7, "invalid or missing index id, need a value >= 0 and < 32768")
	DuplicateIndexId              = errors.New(codespace, 8, "duplicate index id")
	PrimaryKeyConstraintViolation = errors.New(codespace, 9, "object with primary key already exists")
	NotFoundOnUpdate              = errors.New(codespace, 10, "can't update object which doesn't exist")
	PrimaryKeyInvalidOnUpdate     = errors.New(codespace, 11, "can't update object with missing or invalid primary key")
	AutoIncrementKeyAlreadySet    = errors.New(codespace, 12, "can't create with auto-increment primary key already set")
	CantFindIndex                 = errors.New(codespace, 13, "can't find index")
	UnexpectedDecodePrefix        = errors.New(codespace, 14, "unexpected prefix while trying to decode an entry")
	BytesFieldTooLong             = errors.New(codespace, 15, "bytes field is longer than 255 bytes")
	UnsupportedOperation          = errors.New(codespace, 16, "unsupported operation")
	BadDecodeEntry                = errors.New(codespace, 17, "bad decode entry")
	IndexOutOfBounds              = errors.New(codespace, 18, "index out of bounds")
	InvalidListOptions            = errors.New(codespace, 19, "invalid list options")
	UnsupportedKeyField           = errors.New(codespace, 20, "unsupported key field")
	UnexpectedError               = errors.New(codespace, 21, "unexpected error")
	InvalidRangeIterationKeys     = errors.New(codespace, 22, "invalid range iteration keys")
	JSONImportError               = errors.New(codespace, 23, "json import error")
	UniqueKeyViolation            = errors.New(codespace, 24, "unique key violation")
	InvalidTableDefinition        = errors.New(codespace, 25, "invalid table definition")
	InvalidFileDescriptorID       = errors.New(codespace, 26, "invalid file descriptor ID")
	TableNotFound                 = errors.New(codespace, 27, "table not found")
<<<<<<< HEAD
	NotFound                      = errors.New(codespace, 28, "not found")
=======
	JSONValidationError           = errors.New(codespace, 23, "invalid JSON")
>>>>>>> a7fb1a1d
)<|MERGE_RESOLUTION|>--- conflicted
+++ resolved
@@ -37,9 +37,6 @@
 	InvalidTableDefinition        = errors.New(codespace, 25, "invalid table definition")
 	InvalidFileDescriptorID       = errors.New(codespace, 26, "invalid file descriptor ID")
 	TableNotFound                 = errors.New(codespace, 27, "table not found")
-<<<<<<< HEAD
-	NotFound                      = errors.New(codespace, 28, "not found")
-=======
-	JSONValidationError           = errors.New(codespace, 23, "invalid JSON")
->>>>>>> a7fb1a1d
+	JSONValidationError           = errors.New(codespace, 28, "invalid JSON")
+	NotFound                      = errors.New(codespace, 29, "not found")
 )