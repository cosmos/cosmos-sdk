syntax = "proto3";
package cosmos.auth;

import "gogoproto/gogo.proto";
import "google/protobuf/any.proto";
import "google/api/annotations.proto";
import "cosmos/auth/auth.proto";
import "cosmos_proto/cosmos.proto";

option go_package = "github.com/cosmos/cosmos-sdk/x/auth/types";

// Query defines the gRPC querier service.
service Query{
<<<<<<< HEAD
    // Account returns account details based on address.
    rpc Account (QueryAccountRequest) returns (QueryAccountResponse) {}

    // Params queries all parameters.
    rpc Params (QueryParamsRequest) returns (QueryParamsResponse) {}
=======
    // Account returns account details based on address
    rpc Account (QueryAccountRequest) returns (QueryAccountResponse) {
      option (google.api.http).get = "/cosmos/auth/v1beta/accounts/{address}";
    }

    // Params queries all parameters
    rpc Params (QueryParamsRequest) returns (QueryParamsResponse) {
      option (google.api.http).get = "/cosmos/auth/v1beta/params";
    }
>>>>>>> e0bb1b41
}

// QueryAccountRequest is the request type for the Query/Account RPC method.
message QueryAccountRequest{
  // address defines the address to query for.
  bytes address = 1 [(gogoproto.casttype) = "github.com/cosmos/cosmos-sdk/types.AccAddress"];
}

// QueryAccountResponse is the response type for the Query/Account RPC method.
message QueryAccountResponse{
  // account defines the account of the corresponding address.
  google.protobuf.Any account = 1 [(cosmos_proto.accepts_interface) = "AccountI"];
}

// QueryParamsRequest is the request type for the Query/Params RPC method.
message QueryParamsRequest{ }

// QueryParamsResponse is the response type for the Query/Params RPC method.
message QueryParamsResponse{
  // params defines the parameters of the module.
  cosmos.auth.Params params = 1 [(gogoproto.nullable) = false];
} <|MERGE_RESOLUTION|>--- conflicted
+++ resolved
@@ -11,23 +11,15 @@
 
 // Query defines the gRPC querier service.
 service Query{
-<<<<<<< HEAD
     // Account returns account details based on address.
-    rpc Account (QueryAccountRequest) returns (QueryAccountResponse) {}
-
-    // Params queries all parameters.
-    rpc Params (QueryParamsRequest) returns (QueryParamsResponse) {}
-=======
-    // Account returns account details based on address
     rpc Account (QueryAccountRequest) returns (QueryAccountResponse) {
       option (google.api.http).get = "/cosmos/auth/v1beta/accounts/{address}";
     }
 
-    // Params queries all parameters
+    // Params queries all parameters.
     rpc Params (QueryParamsRequest) returns (QueryParamsResponse) {
       option (google.api.http).get = "/cosmos/auth/v1beta/params";
     }
->>>>>>> e0bb1b41
 }
 
 // QueryAccountRequest is the request type for the Query/Account RPC method.
