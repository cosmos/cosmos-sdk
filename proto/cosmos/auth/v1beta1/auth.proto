syntax = "proto3";
package cosmos.auth.v1beta1;

import "cosmos_proto/cosmos.proto";
import "gogoproto/gogo.proto";
import "google/protobuf/any.proto";

option go_package = "github.com/cosmos/cosmos-sdk/x/auth/types";

// BaseAccount defines a base account type. It contains all the necessary fields
// for basic account functionality. Any custom account type should extend this
// type for additional functionality (e.g. vesting).
message BaseAccount {
  option (gogoproto.goproto_getters)  = false;
  option (gogoproto.goproto_stringer) = false;
  option (gogoproto.equal)            = false;

  option (cosmos_proto.implements_interface) = "AccountI";

<<<<<<< HEAD
  string address = 1;
  bytes  pub_key = 2 [(gogoproto.jsontag) = "public_key,omitempty", (gogoproto.moretags) = "yaml:\"public_key\""];
=======
  bytes  address = 1 [(gogoproto.casttype) = "github.com/cosmos/cosmos-sdk/types.AccAddress"];
  google.protobuf.Any pub_key = 2 [(gogoproto.jsontag) = "public_key,omitempty", (gogoproto.moretags) = "yaml:\"public_key\""];
>>>>>>> 91ca8ad3
  uint64 account_number = 3 [(gogoproto.moretags) = "yaml:\"account_number\""];
  uint64 sequence       = 4;
}

// ModuleAccount defines an account for modules that holds coins on a pool.
message ModuleAccount {
  option (gogoproto.goproto_getters)         = false;
  option (gogoproto.goproto_stringer)        = false;
  option (cosmos_proto.implements_interface) = "ModuleAccountI";

  BaseAccount base_account    = 1 [(gogoproto.embed) = true, (gogoproto.moretags) = "yaml:\"base_account\""];
  string      name            = 2;
  repeated string permissions = 3;
}

// Params defines the parameters for the auth module.
message Params {
  option (gogoproto.equal)            = true;
  option (gogoproto.goproto_stringer) = false;

  uint64 max_memo_characters     = 1 [(gogoproto.moretags) = "yaml:\"max_memo_characters\""];
  uint64 tx_sig_limit            = 2 [(gogoproto.moretags) = "yaml:\"tx_sig_limit\""];
  uint64 tx_size_cost_per_byte   = 3 [(gogoproto.moretags) = "yaml:\"tx_size_cost_per_byte\""];
  uint64 sig_verify_cost_ed25519 = 4
      [(gogoproto.customname) = "SigVerifyCostED25519", (gogoproto.moretags) = "yaml:\"sig_verify_cost_ed25519\""];
  uint64 sig_verify_cost_secp256k1 = 5
      [(gogoproto.customname) = "SigVerifyCostSecp256k1", (gogoproto.moretags) = "yaml:\"sig_verify_cost_secp256k1\""];
}<|MERGE_RESOLUTION|>--- conflicted
+++ resolved
@@ -17,13 +17,8 @@
 
   option (cosmos_proto.implements_interface) = "AccountI";
 
-<<<<<<< HEAD
   string address = 1;
-  bytes  pub_key = 2 [(gogoproto.jsontag) = "public_key,omitempty", (gogoproto.moretags) = "yaml:\"public_key\""];
-=======
-  bytes  address = 1 [(gogoproto.casttype) = "github.com/cosmos/cosmos-sdk/types.AccAddress"];
   google.protobuf.Any pub_key = 2 [(gogoproto.jsontag) = "public_key,omitempty", (gogoproto.moretags) = "yaml:\"public_key\""];
->>>>>>> 91ca8ad3
   uint64 account_number = 3 [(gogoproto.moretags) = "yaml:\"account_number\""];
   uint64 sequence       = 4;
 }
