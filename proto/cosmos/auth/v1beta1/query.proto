--- conflicted
+++ resolved
@@ -121,20 +121,6 @@
   string address = 1 [(cosmos_proto.scalar) = "cosmos.AddressString"];
 }
 
-<<<<<<< HEAD
-// QueryModuleAccountsRequest is the request type for the Query/ModuleAccounts RPC method.
-//
-// Since: cosmos-sdk 0.46
-message QueryModuleAccountsRequest {}
-
-// QueryParamsResponse is the response type for the Query/Params RPC method.
-message QueryParamsResponse {
-  // params defines the parameters of the module.
-  Params params = 1 [(gogoproto.nullable) = false, (legacy_amino.v1.dont_omitempty) = true];
-}
-
-=======
->>>>>>> 3b62a95a
 // QueryAccountResponse is the response type for the Query/Account RPC method.
 message QueryAccountResponse {
   // account defines the account of the corresponding address.
