--- conflicted
+++ resolved
@@ -38,13 +38,6 @@
     option (google.api.http).get               = "/cosmos/auth/v1beta1/address_by_id/{id}";
   }
 
-  // AccountAddressByID returns account address based on account number.
-  //
-  // Since: cosmos-sdk 0.46.2
-  rpc AccountAddressByID(QueryAccountAddressByIDRequest) returns (QueryAccountAddressByIDResponse) {
-    option (google.api.http).get = "/cosmos/auth/v1beta1/address_by_id/{id}";
-  }
-
   // Params queries all parameters.
   rpc Params(QueryParamsRequest) returns (QueryParamsResponse) {
     option (cosmos.query.v1.module_query_safe) = true;
@@ -63,11 +56,6 @@
   rpc ModuleAccountByName(QueryModuleAccountByNameRequest) returns (QueryModuleAccountByNameResponse) {
     option (cosmos.query.v1.module_query_safe) = true;
     option (google.api.http).get               = "/cosmos/auth/v1beta1/module_accounts/{name}";
-  }
-
-  // ModuleAccountByName returns the module account info by module name
-  rpc ModuleAccountByName(QueryModuleAccountByNameRequest) returns (QueryModuleAccountByNameResponse) {
-    option (google.api.http).get = "/cosmos/auth/v1beta1/module_accounts/{name}";
   }
 
   // Bech32Prefix queries bech32Prefix
@@ -165,16 +153,6 @@
   google.protobuf.Any account = 1 [(cosmos_proto.accepts_interface) = "cosmos.auth.v1beta1.ModuleAccountI"];
 }
 
-// QueryModuleAccountByNameRequest is the request type for the Query/ModuleAccountByName RPC method.
-message QueryModuleAccountByNameRequest {
-  string name = 1;
-}
-
-// QueryModuleAccountByNameResponse is the response type for the Query/ModuleAccountByName RPC method.
-message QueryModuleAccountByNameResponse {
-  google.protobuf.Any account = 1 [(cosmos_proto.accepts_interface) = "ModuleAccountI"];
-}
-
 // Bech32PrefixRequest is the request type for Bech32Prefix rpc method.
 //
 // Since: cosmos-sdk 0.46
@@ -219,12 +197,6 @@
 //
 // Since: cosmos-sdk 0.46.2
 message QueryAccountAddressByIDRequest {
-<<<<<<< HEAD
-  // id is the account number of the address to be queried. This field
-  // should have been an uint64 (like all account numbers), and will be
-  // updated to uint64 in a future version of the auth query.
-  int64 id = 1;
-=======
   // Deprecated, use account_id instead
   //
   // id is the account number of the address to be queried. This field
@@ -236,7 +208,6 @@
   //
   // Since: cosmos-sdk 0.47
   uint64 account_id = 2;
->>>>>>> f008f84e
 }
 
 // QueryAccountAddressByIDResponse is the response type for AccountAddressByID rpc method
@@ -244,8 +215,6 @@
 // Since: cosmos-sdk 0.46.2
 message QueryAccountAddressByIDResponse {
   string account_address = 1 [(cosmos_proto.scalar) = "cosmos.AddressString"];
-<<<<<<< HEAD
-=======
 }
 
 // QueryAccountInfoRequest is the Query/AccountInfo request type.
@@ -264,5 +233,4 @@
 
   // info is the account info which is represented by BaseAccount.
   BaseAccount info = 1;
->>>>>>> f008f84e
 }