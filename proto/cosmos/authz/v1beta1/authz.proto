--- conflicted
+++ resolved
@@ -26,13 +26,6 @@
   google.protobuf.Timestamp expiration    = 2 [(gogoproto.stdtime) = true, (gogoproto.nullable) = false];
 }
 
-<<<<<<< HEAD
-// GrantQueueItem contains the list of TypeURL of a sdk.Msg.
-message GrantQueueItem {
-  // msg_type_urls contains the list of TypeURL of a sdk.Msg.
-  repeated string msg_type_urls = 1; 
-}
-=======
 // GrantAuthorization extends a grant with both the addresses of the grantee and granter.
 // It is used in genesis.proto and query.proto
 message GrantAuthorization {
@@ -42,4 +35,9 @@
   google.protobuf.Any       authorization = 3 [(cosmos_proto.accepts_interface) = "Authorization"];
   google.protobuf.Timestamp expiration    = 4 [(gogoproto.nullable) = false, (gogoproto.stdtime) = true];
 }
->>>>>>> 7869d38e
+
+// GrantQueueItem contains the list of TypeURL of a sdk.Msg.
+message GrantQueueItem {
+  // msg_type_urls contains the list of TypeURL of a sdk.Msg.
+  repeated string msg_type_urls = 1; 
+}