syntax = "proto3";
package cosmos.bank.v1beta1;

import "gogoproto/gogo.proto";
import "cosmos_proto/cosmos.proto";
import "cosmos/base/v1beta1/coin.proto";

option go_package = "github.com/cosmos/cosmos-sdk/x/bank/types";

<<<<<<< HEAD
// Input models transaction input
=======
// Params defines the parameters for the bank module.
message Params {
  option (gogoproto.goproto_stringer)       = false;
  repeated SendEnabled send_enabled         = 1 [(gogoproto.moretags) = "yaml:\"send_enabled,omitempty\""];
  bool                 default_send_enabled = 2 [(gogoproto.moretags) = "yaml:\"default_send_enabled,omitempty\""];
}

// SendEnabled maps coin denom to a send_enabled status (whether a denom is sendable).
message SendEnabled {
  option (gogoproto.equal)            = true;
  option (gogoproto.goproto_stringer) = false;
  string denom                        = 1;
  bool   enabled                      = 2;
}

// Input models transaction input.
>>>>>>> 2e1fbaed
message Input {
  option (gogoproto.equal) = true;

  bytes    address                        = 1 [(gogoproto.casttype) = "github.com/cosmos/cosmos-sdk/types.AccAddress"];
  repeated cosmos.base.v1beta1.Coin coins = 2
      [(gogoproto.nullable) = false, (gogoproto.castrepeated) = "github.com/cosmos/cosmos-sdk/types.Coins"];
}

// Output models transaction outputs.
message Output {
  option (gogoproto.equal) = true;

  bytes    address                        = 1 [(gogoproto.casttype) = "github.com/cosmos/cosmos-sdk/types.AccAddress"];
  repeated cosmos.base.v1beta1.Coin coins = 2
      [(gogoproto.nullable) = false, (gogoproto.castrepeated) = "github.com/cosmos/cosmos-sdk/types.Coins"];
}

// Supply represents a struct that passively keeps track of the total supply
// amounts in the network.
message Supply {
  option (gogoproto.equal)                   = true;
  option (gogoproto.goproto_getters)         = false;
  option (gogoproto.goproto_stringer)        = false;
  option (cosmos_proto.implements_interface) = "*github.com/cosmos/cosmos-sdk/x/bank/exported.SupplyI";

  repeated cosmos.base.v1beta1.Coin total = 1
      [(gogoproto.nullable) = false, (gogoproto.castrepeated) = "github.com/cosmos/cosmos-sdk/types.Coins"];
}

// DenomUnit represents a struct that describes a given 
// denomination unit of the basic token.
message DenomUnit {
  // denom represents the string name of the given denom unit (e.g uatom).
  string          denom    = 1;
  // exponent represents power of 10 exponent that one must
  // raise the base_denom to in order to equal the given DenomUnit's denom
  // 1 denom = 1^exponent base_denom
  // (e.g. with a base_denom of uatom, one can create a DenomUnit of 'atom' with 
  // exponent = 6, thus: 1 atom = 10^6 uatom).
  uint32          exponent = 2;  
  // aliases is a list of string aliases for the given denom
  repeated string aliases  = 3;
}

// Metadata represents a struct that describes 
// a basic token.
message Metadata {
  string             description = 1;
  // denom_units represents the list of DenomUnit's for a given coin
  repeated DenomUnit denom_units = 2;
  // base represents the base denom (should be the DenomUnit with exponent = 0).
  string             base        = 3;
  // display indicates the suggested denom that should be
  // displayed in clients.
  string             display     = 4;
}<|MERGE_RESOLUTION|>--- conflicted
+++ resolved
@@ -7,26 +7,7 @@
 
 option go_package = "github.com/cosmos/cosmos-sdk/x/bank/types";
 
-<<<<<<< HEAD
-// Input models transaction input
-=======
-// Params defines the parameters for the bank module.
-message Params {
-  option (gogoproto.goproto_stringer)       = false;
-  repeated SendEnabled send_enabled         = 1 [(gogoproto.moretags) = "yaml:\"send_enabled,omitempty\""];
-  bool                 default_send_enabled = 2 [(gogoproto.moretags) = "yaml:\"default_send_enabled,omitempty\""];
-}
-
-// SendEnabled maps coin denom to a send_enabled status (whether a denom is sendable).
-message SendEnabled {
-  option (gogoproto.equal)            = true;
-  option (gogoproto.goproto_stringer) = false;
-  string denom                        = 1;
-  bool   enabled                      = 2;
-}
-
 // Input models transaction input.
->>>>>>> 2e1fbaed
 message Input {
   option (gogoproto.equal) = true;
 
