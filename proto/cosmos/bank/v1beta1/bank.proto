--- conflicted
+++ resolved
@@ -43,8 +43,6 @@
       [(gogoproto.nullable) = false, (gogoproto.castrepeated) = "github.com/cosmos/cosmos-sdk/types.Coins"];
 }
 
-<<<<<<< HEAD
-=======
 // Supply represents a struct that passively keeps track of the total supply
 // amounts in the network.
 // This message is deprecated now that supply is indexed by denom.
@@ -60,7 +58,6 @@
       [(gogoproto.nullable) = false, (gogoproto.castrepeated) = "github.com/cosmos/cosmos-sdk/types.Coins"];
 }
 
->>>>>>> d06bbbd4
 // DenomUnit represents a struct that describes a given
 // denomination unit of the basic token.
 message DenomUnit {
