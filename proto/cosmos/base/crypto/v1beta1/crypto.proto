syntax = "proto3";
package cosmos.base.crypto.v1beta1;

import "gogoproto/gogo.proto";

option go_package = "github.com/cosmos/cosmos-sdk/crypto/types";

<<<<<<< HEAD
=======
// PublicKey specifies a public key
message PublicKey {
  // sum specifies which type of public key is wrapped
  oneof sum {
    bytes                   secp256k1 = 1;
    bytes                   ed25519   = 2;
    bytes                   sr25519   = 3;
    PubKeyMultisigThreshold multisig  = 4;
    bytes                   secp256r1 = 5;

    // any_pubkey can be used for any pubkey that an app may use which is
    // not explicitly defined in the oneof
    google.protobuf.Any any_pubkey = 15; // 15 is largest field that occupies one byte
  }
}

// PubKeyMultisigThreshold specifies a public key type which nests multiple
// public keys and a threshold
message PubKeyMultisigThreshold {
  uint32   threshold             = 1 [(gogoproto.customname) = "K", (gogoproto.moretags) = "yaml:\"threshold\""];
  repeated PublicKey public_keys = 2 [(gogoproto.customname) = "PubKeys", (gogoproto.moretags) = "yaml:\"pubkeys\""];
}

>>>>>>> d55c1a26
// MultiSignature wraps the signatures from a PubKeyMultisigThreshold.
// See cosmos.tx.v1betata1.ModeInfo.Multi for how to specify which signers
// signed and with which modes.
message MultiSignature {
  option (gogoproto.goproto_unrecognized) = true;
  repeated bytes signatures               = 1;
}

// CompactBitArray is an implementation of a space efficient bit array.
// This is used to ensure that the encoded data takes up a minimal amount of
// space after proto encoding.
// This is not thread safe, and is not intended for concurrent usage.
message CompactBitArray {
  option (gogoproto.goproto_stringer) = false;

  uint32 extra_bits_stored = 1;
  bytes  elems             = 2;
}<|MERGE_RESOLUTION|>--- conflicted
+++ resolved
@@ -5,32 +5,6 @@
 
 option go_package = "github.com/cosmos/cosmos-sdk/crypto/types";
 
-<<<<<<< HEAD
-=======
-// PublicKey specifies a public key
-message PublicKey {
-  // sum specifies which type of public key is wrapped
-  oneof sum {
-    bytes                   secp256k1 = 1;
-    bytes                   ed25519   = 2;
-    bytes                   sr25519   = 3;
-    PubKeyMultisigThreshold multisig  = 4;
-    bytes                   secp256r1 = 5;
-
-    // any_pubkey can be used for any pubkey that an app may use which is
-    // not explicitly defined in the oneof
-    google.protobuf.Any any_pubkey = 15; // 15 is largest field that occupies one byte
-  }
-}
-
-// PubKeyMultisigThreshold specifies a public key type which nests multiple
-// public keys and a threshold
-message PubKeyMultisigThreshold {
-  uint32   threshold             = 1 [(gogoproto.customname) = "K", (gogoproto.moretags) = "yaml:\"threshold\""];
-  repeated PublicKey public_keys = 2 [(gogoproto.customname) = "PubKeys", (gogoproto.moretags) = "yaml:\"pubkeys\""];
-}
-
->>>>>>> d55c1a26
 // MultiSignature wraps the signatures from a PubKeyMultisigThreshold.
 // See cosmos.tx.v1betata1.ModeInfo.Multi for how to specify which signers
 // signed and with which modes.
