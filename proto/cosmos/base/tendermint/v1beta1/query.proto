--- conflicted
+++ resolved
@@ -9,12 +9,8 @@
 import "cosmos/base/query/v1beta1/pagination.proto";
 import "cosmos/base/tendermint/v1beta1/types.proto";
 import "cosmos_proto/cosmos.proto";
-<<<<<<< HEAD
-import "tendermint/types/block.proto";
-import "tendermint/crypto/proof.proto";
-=======
 import "cometbft/types/v1/block.proto";
->>>>>>> c4308d2d
+import "cometbft/crypto/v1/proof.proto";
 import "amino/amino.proto";
 
 option go_package = "github.com/cosmos/cosmos-sdk/client/grpc/cmtservice";
@@ -187,9 +183,9 @@
   bytes  value = 7;
   // depreacted in favor of comet proof type
   reserved 8;
-  int64                       height    = 9;
-  string                      codespace = 10;
-  .tendermint.crypto.ProofOps proof_ops = 11;
+  int64                        height    = 9;
+  string                       codespace = 10;
+  .cometbft.crypto.v1.ProofOps proof_ops = 11;
 }
 
 // ProofOp defines an operation used for calculating Merkle root. The data could
