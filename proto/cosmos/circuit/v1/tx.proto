syntax = "proto3";
package cosmos.circuit.v1;

option go_package = "github.com/cosmos/cosmos-sdk/x/circuit/types";

import "cosmos/msg/v1/msg.proto";
import "cosmos/circuit/v1/types.proto";

// Msg defines the crisis Msg service.
service Msg {
  option (cosmos.msg.v1.service) = true;

  // AuthorizeCircuitBreaker allows a super-admin to grant (or revoke) another
  // account's circuit breaker permissions.
  rpc AuthorizeCircuitBreaker(MsgAuthorizeCircuitBreaker) returns (MsgAuthorizeCircuitBreakerResponse);

  // TripCircuitBreaker pauses processing of Msg's in the state machine.
  rpc TripCircuitBreaker(MsgTripCircuitBreaker) returns (MsgTripCircuitBreakerResponse);

  // ResetCircuitBreaker resumes processing of Msg's in the state machine that
  // have been been paused using TripCircuitBreaker.
  rpc ResetCircuitBreaker(MsgResetCircuitBreaker) returns (MsgResetCircuitBreakerResponse);
}

// MsgAuthorizeCircuitBreaker defines the Msg/AuthorizeCircuitBreaker request type.
message MsgAuthorizeCircuitBreaker {
  option (cosmos.msg.v1.signer) = "granter";

  // granter is the granter of the circuit breaker permissions and must have
  // LEVEL_SUPER_ADMIN.
  string granter = 1;

  // grantee is the account authorized with the provided permissions.
  string grantee = 2;

  // permissions are the circuit breaker permissions that the grantee receives.
  // These will overwrite any existing permissions. LEVEL_NONE_UNSPECIFIED can
  // be specified to revoke all permissions.
  Permissions permissions = 3;
}

// MsgAuthorizeCircuitBreaker defines the Msg/AuthorizeCircuitBreaker response type.
<<<<<<< HEAD
message MsgAuthorizeCircuitBreakerResponse {
  bool success = 1;
}


=======
message MsgAuthorizeCircuitBreakerResponse {}

// CircuitBreakerPermissions are the permissions that an account has to trip
// or reset the circuit breaker.
message CircuitBreakerPermissions {
  // level is the level of permissions granted to this account.
  Level level = 1;

  // limit_msg_types is used with LEVEL_SOME_MSGS to limit the lists of Msg type
  // name that the account can pause. It is an error to use limit_msg_types with
  // a level other than LEVEL_SOME_MSGS.
  repeated string limit_msg_types = 2;

  // Level is the permission level.
  enum Level {
    // LEVEL_NONE_UNSPECIFIED indicates that the account will have no circuit
    // breaker permissions.
    LEVEL_NONE_UNSPECIFIED = 0;

    // LEVEL_SOME_MSGS indicates that the account will have permission to
    // trip or reset the circuit breaker for some Msg type URLs. If this level
    // is chosen, a non-empty list of Msg type URLs must be provided in
    // limit_type_urls.
    LEVEL_SOME_MSGS = 1;

    // LEVEL_ALL_MSGS indicates that the account can trip or reset the circuit
    // breaker for Msg's of all type URLs.
    LEVEL_ALL_MSGS = 2;

    // LEVEL_SUPER_ADMIN indicates that the account can take all circuit breaker
    // actions and can grant permissions to other accounts.
    LEVEL_SUPER_ADMIN = 3;
  }
}

>>>>>>> 2c1853b0
// MsgTripCircuitBreaker defines the Msg/TripCircuitBreaker request type.
message MsgTripCircuitBreaker {
  option (cosmos.msg.v1.signer) = "authority";

  // authority is the account authorized to trip the circuit breaker.
  string authority = 1;

  // msg_type_urls specifies a list of type URLs to immediately stop processing.
  // IF IT IS LEFT EMPTY, ALL MSG PROCESSING WILL STOP IMMEDIATELY.
  // This value is validated against the authority's permissions and if the
  // authority does not have permissions to trip the specified msg type URLs
  // (or all URLs), the operation will fail.
  repeated string msg_type_urls = 2;
}

// MsgTripCircuitBreaker defines the Msg/TripCircuitBreaker response type.
message MsgTripCircuitBreakerResponse {
  bool success = 1;
}

// MsgResetCircuitBreaker defines the Msg/ResetCircuitBreaker request type.
message MsgResetCircuitBreaker {
  option (cosmos.msg.v1.signer) = "authority";

  // authority is the account authorized to trip or reset the circuit breaker.
  string authority = 1;

  // msg_type_urls specifies a list of Msg type URLs to resume processing. If
  // it is left empty all Msg processing for type URLs that the account is
  // authorized to trip will resume.
  repeated string msg_type_urls = 3;
}

// MsgResetCircuitBreakerResponse defines the Msg/ResetCircuitBreaker response type.
message MsgResetCircuitBreakerResponse {
  bool success = 1;
}<|MERGE_RESOLUTION|>--- conflicted
+++ resolved
@@ -40,49 +40,10 @@
 }
 
 // MsgAuthorizeCircuitBreaker defines the Msg/AuthorizeCircuitBreaker response type.
-<<<<<<< HEAD
 message MsgAuthorizeCircuitBreakerResponse {
   bool success = 1;
 }
 
-
-=======
-message MsgAuthorizeCircuitBreakerResponse {}
-
-// CircuitBreakerPermissions are the permissions that an account has to trip
-// or reset the circuit breaker.
-message CircuitBreakerPermissions {
-  // level is the level of permissions granted to this account.
-  Level level = 1;
-
-  // limit_msg_types is used with LEVEL_SOME_MSGS to limit the lists of Msg type
-  // name that the account can pause. It is an error to use limit_msg_types with
-  // a level other than LEVEL_SOME_MSGS.
-  repeated string limit_msg_types = 2;
-
-  // Level is the permission level.
-  enum Level {
-    // LEVEL_NONE_UNSPECIFIED indicates that the account will have no circuit
-    // breaker permissions.
-    LEVEL_NONE_UNSPECIFIED = 0;
-
-    // LEVEL_SOME_MSGS indicates that the account will have permission to
-    // trip or reset the circuit breaker for some Msg type URLs. If this level
-    // is chosen, a non-empty list of Msg type URLs must be provided in
-    // limit_type_urls.
-    LEVEL_SOME_MSGS = 1;
-
-    // LEVEL_ALL_MSGS indicates that the account can trip or reset the circuit
-    // breaker for Msg's of all type URLs.
-    LEVEL_ALL_MSGS = 2;
-
-    // LEVEL_SUPER_ADMIN indicates that the account can take all circuit breaker
-    // actions and can grant permissions to other accounts.
-    LEVEL_SUPER_ADMIN = 3;
-  }
-}
-
->>>>>>> 2c1853b0
 // MsgTripCircuitBreaker defines the Msg/TripCircuitBreaker request type.
 message MsgTripCircuitBreaker {
   option (cosmos.msg.v1.signer) = "authority";
