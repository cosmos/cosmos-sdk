--- conflicted
+++ resolved
@@ -17,15 +17,9 @@
   option (gogoproto.equal)           = false;
   option (gogoproto.goproto_getters) = false;
 
-<<<<<<< HEAD
-  string sender                = 1;
-  string invariant_module_name = 2;
-  string invariant_route       = 3;
-=======
   string sender                = 1 [(cosmos_proto.scalar) = "cosmos.AddressString"];
   string invariant_module_name = 2 [(gogoproto.moretags) = "yaml:\"invariant_module_name\""];
   string invariant_route       = 3 [(gogoproto.moretags) = "yaml:\"invariant_route\""];
->>>>>>> 6e70d25d
 }
 
 // MsgVerifyInvariantResponse defines the Msg/VerifyInvariant response type.
