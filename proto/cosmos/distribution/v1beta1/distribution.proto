syntax = "proto3";
package cosmos.distribution.v1beta1;

option go_package            = "github.com/cosmos/cosmos-sdk/x/distribution/types";
option (gogoproto.equal_all) = true;

import "gogoproto/gogo.proto";
import "cosmos/base/v1beta1/coin.proto";

// Params defines the set of params for the distribution module.
message Params {
  option (gogoproto.goproto_stringer) = false;
  string community_tax                = 1 [
    (gogoproto.moretags)   = "yaml:\"community_tax\"",
    (gogoproto.customtype) = "github.com/cosmos/cosmos-sdk/types.Dec",
    (gogoproto.nullable)   = false
  ];
  string base_proposer_reward = 2 [
    (gogoproto.moretags)   = "yaml:\"base_proposer_reward\"",
    (gogoproto.customtype) = "github.com/cosmos/cosmos-sdk/types.Dec",
    (gogoproto.nullable)   = false
  ];
  string bonus_proposer_reward = 3 [
    (gogoproto.moretags)   = "yaml:\"bonus_proposer_reward\"",
    (gogoproto.customtype) = "github.com/cosmos/cosmos-sdk/types.Dec",
    (gogoproto.nullable)   = false
  ];
  bool   withdraw_addr_enabled = 4 [(gogoproto.moretags) = "yaml:\"withdraw_addr_enabled\""];
  string secret_foundation_tax = 5 [
    (gogoproto.moretags)   = "yaml:\"secret_foundation_tax\"",
    (gogoproto.customtype) = "github.com/cosmos/cosmos-sdk/types.Dec",
    (gogoproto.nullable)   = false
  ];
<<<<<<< HEAD
  string secret_foundation_address = 6 [
    (gogoproto.moretags)   = "yaml:\"secret_foundation_address\""
  ];
  string minimum_restake_threshold = 7 [
    (gogoproto.moretags)   = "yaml:\"minimum_restake_threshold\"",
    (gogoproto.customtype) = "github.com/cosmos/cosmos-sdk/types.Dec",
    (gogoproto.nullable)   = false
  ];
  string restake_period = 8 [
    (gogoproto.moretags)   = "yaml:\"restake_period\"",
    (gogoproto.customtype) = "github.com/cosmos/cosmos-sdk/types.Int",
    (gogoproto.nullable)   = false
  ];
=======
  string secret_foundation_address = 6 [(gogoproto.moretags) = "yaml:\"secret_foundation_address\""];
>>>>>>> 7feeae85
}

// ValidatorHistoricalRewards represents historical rewards for a validator.
// Height is implicit within the store key.
// Cumulative reward ratio is the sum from the zeroeth period
// until this period of rewards / tokens, per the spec.
// The reference count indicates the number of objects
// which might need to reference this historical entry at any point.
// ReferenceCount =
//    number of outstanding delegations which ended the associated period (and
//    might need to read that record)
//  + number of slashes which ended the associated period (and might need to
//  read that record)
//  + one per validator for the zeroeth period, set on initialization
message ValidatorHistoricalRewards {
  repeated cosmos.base.v1beta1.DecCoin cumulative_reward_ratio = 1 [
    (gogoproto.moretags)     = "yaml:\"cumulative_reward_ratio\"",
    (gogoproto.castrepeated) = "github.com/cosmos/cosmos-sdk/types.DecCoins",
    (gogoproto.nullable)     = false
  ];
  uint32 reference_count = 2 [(gogoproto.moretags) = "yaml:\"reference_count\""];
}

// ValidatorCurrentRewards represents current rewards and current
// period for a validator kept as a running counter and incremented
// each block as long as the validator's tokens remain constant.
message ValidatorCurrentRewards {
  repeated cosmos.base.v1beta1.DecCoin rewards = 1
      [(gogoproto.castrepeated) = "github.com/cosmos/cosmos-sdk/types.DecCoins", (gogoproto.nullable) = false];
  uint64 period = 2;
}

// ValidatorAccumulatedCommission represents accumulated commission
// for a validator kept as a running counter, can be withdrawn at any time.
message ValidatorAccumulatedCommission {
  repeated cosmos.base.v1beta1.DecCoin commission = 1
      [(gogoproto.castrepeated) = "github.com/cosmos/cosmos-sdk/types.DecCoins", (gogoproto.nullable) = false];
}

// ValidatorOutstandingRewards represents outstanding (un-withdrawn) rewards
// for a validator inexpensive to track, allows simple sanity checks.
message ValidatorOutstandingRewards {
  repeated cosmos.base.v1beta1.DecCoin rewards = 1 [
    (gogoproto.moretags)     = "yaml:\"rewards\"",
    (gogoproto.castrepeated) = "github.com/cosmos/cosmos-sdk/types.DecCoins",
    (gogoproto.nullable)     = false
  ];
}

// ValidatorSlashEvent represents a validator slash event.
// Height is implicit within the store key.
// This is needed to calculate appropriate amount of staking tokens
// for delegations which are withdrawn after a slash has occurred.
message ValidatorSlashEvent {
  uint64 validator_period = 1 [(gogoproto.moretags) = "yaml:\"validator_period\""];
  string fraction = 2 [(gogoproto.customtype) = "github.com/cosmos/cosmos-sdk/types.Dec", (gogoproto.nullable) = false];
}

// ValidatorSlashEvents is a collection of ValidatorSlashEvent messages.
message ValidatorSlashEvents {
  option (gogoproto.goproto_stringer)                 = false;
  repeated ValidatorSlashEvent validator_slash_events = 1
      [(gogoproto.moretags) = "yaml:\"validator_slash_events\"", (gogoproto.nullable) = false];
}

// FeePool is the global fee pool for distribution.
message FeePool {
  repeated cosmos.base.v1beta1.DecCoin community_pool = 1 [
    (gogoproto.nullable)     = false,
    (gogoproto.castrepeated) = "github.com/cosmos/cosmos-sdk/types.DecCoins",
    (gogoproto.moretags)     = "yaml:\"community_pool\""
  ];
}

// CommunityPoolSpendProposal details a proposal for use of community funds,
// together with how many coins are proposed to be spent, and to which
// recipient account.
message CommunityPoolSpendProposal {
  option (gogoproto.equal)            = false;
  option (gogoproto.goproto_getters)  = false;
  option (gogoproto.goproto_stringer) = false;

  string   title                           = 1;
  string   description                     = 2;
  string   recipient                       = 3;
  repeated cosmos.base.v1beta1.Coin amount = 4
      [(gogoproto.nullable) = false, (gogoproto.castrepeated) = "github.com/cosmos/cosmos-sdk/types.Coins"];
}

// DelegatorStartingInfo represents the starting info for a delegator reward
// period. It tracks the previous validator period, the delegation's amount of
// staking token, and the creation height (to check later on if any slashes have
// occurred). NOTE: Even though validators are slashed to whole staking tokens,
// the delegators within the validator may be left with less than a full token,
// thus sdk.Dec is used.
message DelegatorStartingInfo {
  uint64 previous_period = 1 [(gogoproto.moretags) = "yaml:\"previous_period\""];
  string stake           = 2 [
    (gogoproto.moretags)   = "yaml:\"stake\"",
    (gogoproto.customtype) = "github.com/cosmos/cosmos-sdk/types.Dec",
    (gogoproto.nullable)   = false
  ];
  uint64 height = 3 [(gogoproto.moretags) = "yaml:\"creation_height\"", (gogoproto.jsontag) = "creation_height"];
}

// DelegationDelegatorReward represents the properties
// of a delegator's delegation reward.
message DelegationDelegatorReward {
  option (gogoproto.goproto_getters)  = false;
  option (gogoproto.goproto_stringer) = true;

  string validator_address = 1 [(gogoproto.moretags) = "yaml:\"validator_address\""];

  repeated cosmos.base.v1beta1.DecCoin reward = 2
      [(gogoproto.castrepeated) = "github.com/cosmos/cosmos-sdk/types.DecCoins", (gogoproto.nullable) = false];
}

// CommunityPoolSpendProposalWithDeposit defines a CommunityPoolSpendProposal
// with a deposit
message CommunityPoolSpendProposalWithDeposit {
  option (gogoproto.goproto_getters)  = false;
  option (gogoproto.goproto_stringer) = true;

  string title       = 1 [(gogoproto.moretags) = "yaml:\"title\""];
  string description = 2 [(gogoproto.moretags) = "yaml:\"description\""];
  string recipient   = 3 [(gogoproto.moretags) = "yaml:\"recipient\""];
  string amount      = 4 [(gogoproto.moretags) = "yaml:\"amount\""];
  string deposit     = 5 [(gogoproto.moretags) = "yaml:\"deposit\""];
}<|MERGE_RESOLUTION|>--- conflicted
+++ resolved
@@ -31,7 +31,6 @@
     (gogoproto.customtype) = "github.com/cosmos/cosmos-sdk/types.Dec",
     (gogoproto.nullable)   = false
   ];
-<<<<<<< HEAD
   string secret_foundation_address = 6 [
     (gogoproto.moretags)   = "yaml:\"secret_foundation_address\""
   ];
@@ -45,9 +44,6 @@
     (gogoproto.customtype) = "github.com/cosmos/cosmos-sdk/types.Int",
     (gogoproto.nullable)   = false
   ];
-=======
-  string secret_foundation_address = 6 [(gogoproto.moretags) = "yaml:\"secret_foundation_address\""];
->>>>>>> 7feeae85
 }
 
 // ValidatorHistoricalRewards represents historical rewards for a validator.
