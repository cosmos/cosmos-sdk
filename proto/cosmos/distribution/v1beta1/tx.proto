--- conflicted
+++ resolved
@@ -33,13 +33,8 @@
   option (gogoproto.equal)           = false;
   option (gogoproto.goproto_getters) = false;
 
-<<<<<<< HEAD
-  string delegator_address = 1;
-  string withdraw_address  = 2;
-=======
   string delegator_address = 1 [(cosmos_proto.scalar) = "cosmos.AddressString", (gogoproto.moretags) = "yaml:\"delegator_address\""];
   string withdraw_address  = 2 [(cosmos_proto.scalar) = "cosmos.AddressString", (gogoproto.moretags) = "yaml:\"withdraw_address\""];
->>>>>>> 6e70d25d
 }
 
 // MsgSetWithdrawAddressResponse defines the Msg/SetWithdrawAddress response type.
@@ -51,13 +46,8 @@
   option (gogoproto.equal)           = false;
   option (gogoproto.goproto_getters) = false;
 
-<<<<<<< HEAD
-  string delegator_address = 1;
-  string validator_address = 2;
-=======
   string delegator_address = 1 [(cosmos_proto.scalar) = "cosmos.AddressString", (gogoproto.moretags) = "yaml:\"delegator_address\""];
   string validator_address = 2 [(cosmos_proto.scalar) = "cosmos.AddressString", (gogoproto.moretags) = "yaml:\"validator_address\""];
->>>>>>> 6e70d25d
 }
 
 // MsgWithdrawDelegatorRewardResponse defines the Msg/WithdrawDelegatorReward response type.
@@ -69,11 +59,7 @@
   option (gogoproto.equal)           = false;
   option (gogoproto.goproto_getters) = false;
 
-<<<<<<< HEAD
-  string validator_address = 1;
-=======
   string validator_address = 1 [(cosmos_proto.scalar) = "cosmos.AddressString", (gogoproto.moretags) = "yaml:\"validator_address\""];
->>>>>>> 6e70d25d
 }
 
 // MsgWithdrawValidatorCommissionResponse defines the Msg/WithdrawValidatorCommission response type.
