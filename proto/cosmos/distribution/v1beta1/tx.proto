--- conflicted
+++ resolved
@@ -198,13 +198,8 @@
   option (gogoproto.equal)           = false;
   option (gogoproto.goproto_getters) = false;
 
-<<<<<<< HEAD
-  string authority         = 1 [(cosmos_proto.scalar) = "cosmos.AddressString"];
+  string depositor         = 1 [(cosmos_proto.scalar) = "cosmos.AddressString"];
   string validator_address = 2 [(cosmos_proto.scalar) = "cosmos.ValidatorAddressString"];
-=======
-  string depositor         = 1 [(cosmos_proto.scalar) = "cosmos.AddressString"];
-  string validator_address = 2 [(cosmos_proto.scalar) = "cosmos.AddressString"];
->>>>>>> 58f3a4a2
   repeated cosmos.base.v1beta1.Coin amount = 3 [
     (gogoproto.nullable)     = false,
     (amino.encoding)         = "legacy_coins",
