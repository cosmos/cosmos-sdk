syntax = "proto3";
package cosmos.distribution.v1beta1;

option go_package            = "github.com/cosmos/cosmos-sdk/x/distribution/types";
option (gogoproto.equal_all) = true;

import "gogoproto/gogo.proto";
import "cosmos/base/v1beta1/coin.proto";
import "cosmos_proto/cosmos.proto";
import "cosmos/msg/v1/msg.proto";
import "amino/amino.proto";
import "cosmos/distribution/v1beta1/distribution.proto";

// Msg defines the distribution Msg service.
service Msg {
  option (cosmos.msg.v1.service) = true;

  // SetWithdrawAddress defines a method to change the withdraw address
  // for a delegator (or validator self-delegation).
  rpc SetWithdrawAddress(MsgSetWithdrawAddress) returns (MsgSetWithdrawAddressResponse);

  // WithdrawDelegatorReward defines a method to withdraw rewards of delegator
  // from a single validator.
  rpc WithdrawDelegatorReward(MsgWithdrawDelegatorReward) returns (MsgWithdrawDelegatorRewardResponse);

  // WithdrawValidatorCommission defines a method to withdraw the
  // full commission to the validator address.
  rpc WithdrawValidatorCommission(MsgWithdrawValidatorCommission) returns (MsgWithdrawValidatorCommissionResponse);

  // FundCommunityPool defines a method to allow an account to directly
  // fund the community pool.
  rpc FundCommunityPool(MsgFundCommunityPool) returns (MsgFundCommunityPoolResponse);

  // UpdateParams defines a governance operation for updating the x/distribution
  // module parameters. The authority is defined in the keeper.
  //
  // Since: cosmos-sdk 0.47
  rpc UpdateParams(MsgUpdateParams) returns (MsgUpdateParamsResponse);

  // CommunityPoolSpend defines a governance operation for sending tokens from
  // the community pool in the x/distribution module to another account, which
  // could be the governance module itself. The authority is defined in the
  // keeper.
  //
  // Since: cosmos-sdk 0.47
  rpc CommunityPoolSpend(MsgCommunityPoolSpend) returns (MsgCommunityPoolSpendResponse);

  // DepositValidatorRewardsPool defines a method to provide additional rewards
  // to delegators to a specific validator.
  //
  // Since: cosmos-sdk 0.48
  rpc DepositValidatorRewardsPool(MsgDepositValidatorRewardsPool) returns (MsgDepositValidatorRewardsPoolResponse);
}

// MsgSetWithdrawAddress sets the withdraw address for
// a delegator (or validator self-delegation).
message MsgSetWithdrawAddress {
  option (cosmos.msg.v1.signer) = "delegator_address";
  option (amino.name)           = "cosmos-sdk/MsgModifyWithdrawAddress";

  option (gogoproto.equal)           = false;
  option (gogoproto.goproto_getters) = false;

  string delegator_address = 1 [(cosmos_proto.scalar) = "cosmos.AddressString"];
  string withdraw_address  = 2 [(cosmos_proto.scalar) = "cosmos.AddressString"];
}

// MsgSetWithdrawAddressResponse defines the Msg/SetWithdrawAddress response
// type.
message MsgSetWithdrawAddressResponse {}

// MsgWithdrawDelegatorReward represents delegation withdrawal to a delegator
// from a single validator.
message MsgWithdrawDelegatorReward {
  option (cosmos.msg.v1.signer) = "delegator_address";
  option (amino.name)           = "cosmos-sdk/MsgWithdrawDelegationReward";

  option (gogoproto.equal)           = false;
  option (gogoproto.goproto_getters) = false;

  string delegator_address = 1 [(cosmos_proto.scalar) = "cosmos.AddressString"];
  string validator_address = 2 [(cosmos_proto.scalar) = "cosmos.AddressString"];
}

// MsgWithdrawDelegatorRewardResponse defines the Msg/WithdrawDelegatorReward
// response type.
message MsgWithdrawDelegatorRewardResponse {
  // Since: cosmos-sdk 0.46
  repeated cosmos.base.v1beta1.Coin amount = 1 [
    (gogoproto.nullable)     = false,
    (amino.dont_omitempty)   = true,
    (amino.encoding)         = "null_slice_as_empty",
    (gogoproto.castrepeated) = "github.com/cosmos/cosmos-sdk/types.Coins"
  ];
}

// MsgWithdrawValidatorCommission withdraws the full commission to the validator
// address.
message MsgWithdrawValidatorCommission {
  option (cosmos.msg.v1.signer) = "validator_address";
  option (amino.name)           = "cosmos-sdk/MsgWithdrawValCommission";

  option (gogoproto.equal)           = false;
  option (gogoproto.goproto_getters) = false;

  string validator_address = 1 [(cosmos_proto.scalar) = "cosmos.AddressString"];
}

// MsgWithdrawValidatorCommissionResponse defines the
// Msg/WithdrawValidatorCommission response type.
message MsgWithdrawValidatorCommissionResponse {
  // Since: cosmos-sdk 0.46
  repeated cosmos.base.v1beta1.Coin amount = 1 [
    (gogoproto.nullable)     = false,
    (amino.dont_omitempty)   = true,
    (amino.encoding)         = "null_slice_as_empty",
    (gogoproto.castrepeated) = "github.com/cosmos/cosmos-sdk/types.Coins"
  ];
}

// MsgFundCommunityPool allows an account to directly
// fund the community pool.
message MsgFundCommunityPool {
  option (cosmos.msg.v1.signer) = "depositor";
  option (amino.name)           = "cosmos-sdk/MsgFundCommunityPool";

  option (gogoproto.equal)           = false;
  option (gogoproto.goproto_getters) = false;

  repeated cosmos.base.v1beta1.Coin amount = 1 [
    (gogoproto.nullable)     = false,
    (amino.dont_omitempty)   = true,
    (amino.encoding)         = "null_slice_as_empty",
    (gogoproto.castrepeated) = "github.com/cosmos/cosmos-sdk/types.Coins"
  ];
  string depositor = 2 [(cosmos_proto.scalar) = "cosmos.AddressString"];
}

// MsgFundCommunityPoolResponse defines the Msg/FundCommunityPool response type.
message MsgFundCommunityPoolResponse {}

// MsgUpdateParams is the Msg/UpdateParams request type.
//
// Since: cosmos-sdk 0.47
message MsgUpdateParams {
  option (cosmos.msg.v1.signer) = "authority";
  option (amino.name)           = "cosmos-sdk/distribution/MsgUpdateParams";

  // authority is the address that controls the module (defaults to x/gov unless overwritten).
  string authority = 1 [(cosmos_proto.scalar) = "cosmos.AddressString"];

  // params defines the x/distribution parameters to update.
  //
  // NOTE: All parameters must be supplied.
  Params params = 2 [(gogoproto.nullable) = false, (amino.dont_omitempty) = true];
}

// MsgUpdateParamsResponse defines the response structure for executing a
// MsgUpdateParams message.
//
// Since: cosmos-sdk 0.47
message MsgUpdateParamsResponse {}

// MsgCommunityPoolSpend defines a message for sending tokens from the community
// pool to another account. This message is typically executed via a governance
// proposal with the governance module being the executing authority.
//
// Since: cosmos-sdk 0.47
message MsgCommunityPoolSpend {
  option (cosmos.msg.v1.signer) = "authority";
  option (amino.name)           = "cosmos-sdk/distr/MsgCommunityPoolSpend";

  // authority is the address that controls the module (defaults to x/gov unless overwritten).
  string   authority                       = 1 [(cosmos_proto.scalar) = "cosmos.AddressString"];
  string   recipient                       = 2;
  repeated cosmos.base.v1beta1.Coin amount = 3 [
    (gogoproto.nullable)     = false,
    (amino.dont_omitempty)   = true,
    (amino.encoding)         = "null_slice_as_empty",
    (gogoproto.castrepeated) = "github.com/cosmos/cosmos-sdk/types.Coins"
  ];
}

// MsgCommunityPoolSpendResponse defines the response to executing a
// MsgCommunityPoolSpend message.
//
// Since: cosmos-sdk 0.47
message MsgCommunityPoolSpendResponse {}

// DepositValidatorRewardsPool defines the request structure to provide
// additional rewards to delegators from a specific validator.
//
// Since: cosmos-sdk 0.48
message MsgDepositValidatorRewardsPool {
  option (amino.name) = "cosmos-sdk/distr/MsgDepositValRewards";
  option (cosmos.msg.v1.signer) = "authority";

  option (gogoproto.equal)           = false;
  option (gogoproto.goproto_getters) = false;

<<<<<<< HEAD
  string authority         = 1 [(cosmos_proto.scalar) = "cosmos.AddressString"];
  string validator_address = 2 [(cosmos_proto.scalar) = "cosmos.AddressString"];
  repeated cosmos.base.v1beta1.Coin amount = 3 [
    (gogoproto.nullable)     = false,
    (amino.encoding)         = "null_slice_as_empty",
    (amino.dont_omitempty)   = true,
    (gogoproto.castrepeated) = "github.com/cosmos/cosmos-sdk/types.Coins"
  ];
=======
  string   authority                       = 1 [(cosmos_proto.scalar) = "cosmos.AddressString"];
  string   validator_address               = 2 [(cosmos_proto.scalar) = "cosmos.AddressString"];
  repeated cosmos.base.v1beta1.Coin amount = 3
      [(gogoproto.nullable) = false, (gogoproto.castrepeated) = "github.com/cosmos/cosmos-sdk/types.Coins"];
>>>>>>> 86eca4c7
}

// MsgDepositValidatorRewardsPoolResponse defines the response to executing a
// MsgDepositValidatorRewardsPool message.
//
// Since: cosmos-sdk 0.48
message MsgDepositValidatorRewardsPoolResponse {}<|MERGE_RESOLUTION|>--- conflicted
+++ resolved
@@ -198,7 +198,6 @@
   option (gogoproto.equal)           = false;
   option (gogoproto.goproto_getters) = false;
 
-<<<<<<< HEAD
   string authority         = 1 [(cosmos_proto.scalar) = "cosmos.AddressString"];
   string validator_address = 2 [(cosmos_proto.scalar) = "cosmos.AddressString"];
   repeated cosmos.base.v1beta1.Coin amount = 3 [
@@ -207,12 +206,6 @@
     (amino.dont_omitempty)   = true,
     (gogoproto.castrepeated) = "github.com/cosmos/cosmos-sdk/types.Coins"
   ];
-=======
-  string   authority                       = 1 [(cosmos_proto.scalar) = "cosmos.AddressString"];
-  string   validator_address               = 2 [(cosmos_proto.scalar) = "cosmos.AddressString"];
-  repeated cosmos.base.v1beta1.Coin amount = 3
-      [(gogoproto.nullable) = false, (gogoproto.castrepeated) = "github.com/cosmos/cosmos-sdk/types.Coins"];
->>>>>>> 86eca4c7
 }
 
 // MsgDepositValidatorRewardsPoolResponse defines the response to executing a
