--- conflicted
+++ resolved
@@ -18,9 +18,5 @@
   int64                     height            = 1;
   google.protobuf.Timestamp time              = 2 [(gogoproto.nullable) = false, (gogoproto.stdtime) = true];
   int64                     power             = 3;
-<<<<<<< HEAD
-  string                    consensus_address = 4;
-=======
   string                    consensus_address = 4 [(cosmos_proto.scalar) = "cosmos.AddressString", (gogoproto.moretags) = "yaml:\"consensus_address\""];
->>>>>>> 6e70d25d
 }