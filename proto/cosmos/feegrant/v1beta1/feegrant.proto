--- conflicted
+++ resolved
@@ -64,35 +64,9 @@
   repeated string allowed_messages = 2;
 }
 
-<<<<<<< HEAD
-// FeeAllowanceGrant is stored in the KVStore to record a grant with full context
-message FeeAllowanceGrant {
-
-=======
-// Duration is a span of a clock time or number of blocks.
-// This is designed to be added to an ExpiresAt struct.
-message Duration {
-  // sum is the oneof that represents either duration or block
-  oneof sum {
-    google.protobuf.Duration duration = 1 [(gogoproto.stdduration) = true];
-    uint64                   blocks   = 2;
-  }
-}
-
-// ExpiresAt is a point in time where something expires.
-// It may be *either* block time or block height
-message ExpiresAt {
-  // sum is the oneof that represents either time or height
-  oneof sum {
-    google.protobuf.Timestamp time   = 1 [(gogoproto.stdtime) = true];
-    int64                     height = 2;
-  }
-}
-
 // Grant is stored in the KVStore to record a grant with full context
 message Grant {
   // granter is the address of the user granting an allowance of their funds.
->>>>>>> d3bcc15b
   string              granter   = 1;
 
   // grantee is the address of the user being granted an allowance of another user's funds.
