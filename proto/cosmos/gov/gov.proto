--- conflicted
+++ resolved
@@ -165,24 +165,15 @@
 // DepositParams defines the params around deposits for governance
 message DepositParams {
   repeated cosmos.Coin min_deposit = 1 [
-<<<<<<< HEAD
-    (gogoproto.nullable) = false,
-    (gogoproto.castrepeated) = "github.com/cosmos/cosmos-sdk/types.Coins",
-    (gogoproto.moretags)    = "yaml:\"min_deposit\""
-=======
     (gogoproto.nullable)     = false,
     (gogoproto.castrepeated) = "github.com/cosmos/cosmos-sdk/types.Coins",
     (gogoproto.moretags)     = "yaml:\"min_deposit\"",
     (gogoproto.jsontag)      = "min_deposit,omitempty"
->>>>>>> ae380a0d
   ];
   google.protobuf.Duration max_deposit_period = 2 [
     (gogoproto.nullable)    = false,
     (gogoproto.stdduration) = true,
-<<<<<<< HEAD
-=======
     (gogoproto.jsontag)     = "max_deposit_period,omitempty",
->>>>>>> ae380a0d
     (gogoproto.moretags)    = "yaml:\"max_deposit_period\""
   ];
 }
@@ -192,10 +183,7 @@
   google.protobuf.Duration voting_period = 1 [
     (gogoproto.nullable)    = false,
     (gogoproto.stdduration) = true,
-<<<<<<< HEAD
-=======
     (gogoproto.jsontag)     = "voting_period,omitempty",
->>>>>>> ae380a0d
     (gogoproto.moretags)    = "yaml:\"voting_period\""
   ];
 }
@@ -203,32 +191,18 @@
 // TallyParams defines the params around Tallying votes in governance
 message TallyParams {
   bytes quorum = 1 [
-<<<<<<< HEAD
-    (gogoproto.customtype) = "github.com/cosmos/cosmos-sdk/types.Dec", 
-    (gogoproto.nullable) = false,
-    (gogoproto.moretags)    = "yaml:\"quorum\""
-=======
     (gogoproto.customtype) = "github.com/cosmos/cosmos-sdk/types.Dec",
     (gogoproto.nullable) = false,
     (gogoproto.jsontag) = "quorum,omitempty"
->>>>>>> ae380a0d
   ];
   bytes threshold = 2 [
     (gogoproto.customtype) = "github.com/cosmos/cosmos-sdk/types.Dec", 
     (gogoproto.nullable) = false,
-<<<<<<< HEAD
-    (gogoproto.moretags)    = "yaml:\"threshold\""
-=======
     (gogoproto.jsontag) = "threshold,omitempty"
->>>>>>> ae380a0d
   ];
   bytes veto = 3 [
     (gogoproto.customtype) = "github.com/cosmos/cosmos-sdk/types.Dec", 
     (gogoproto.nullable) = false,
-<<<<<<< HEAD
-    (gogoproto.moretags)    = "yaml:\"veto\""
-=======
     (gogoproto.jsontag) = "veto,omitempty"
->>>>>>> ae380a0d
   ];
 }