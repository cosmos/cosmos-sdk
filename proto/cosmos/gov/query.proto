syntax = "proto3";
package cosmos.gov;

import "cosmos/query/pagination.proto";
import "gogoproto/gogo.proto";
import "cosmos/gov/gov.proto";
import "google/api/annotations.proto";

option go_package = "github.com/cosmos/cosmos-sdk/x/gov/types";

// Query defines the gRPC querier service for gov module
service Query {
<<<<<<< HEAD
  // Proposal queries proposal details based on ProposalID.
  rpc Proposal (QueryProposalRequest) returns (QueryProposalResponse) {}

  // Proposals queries all proposals based on given status.
  rpc Proposals (QueryProposalsRequest) returns (QueryProposalsResponse) {}

  // Vote queries voted information based on proposalID, voterAddr.
  rpc Vote(QueryVoteRequest) returns (QueryVoteResponse) {}

  // Votes queries votes of a given proposal.
  rpc Votes (QueryVotesRequest) returns (QueryVotesResponse) {}

  // Params queries all parameters of the gov module.
  rpc Params(QueryParamsRequest) returns (QueryParamsResponse) {}

  // Deposit queries single deposit information based proposalID, depositAddr.
  rpc Deposit(QueryDepositRequest) returns (QueryDepositResponse) {}

  // Deposits queries all deposits of a single proposal.
  rpc Deposits(QueryDepositsRequest) returns (QueryDepositsResponse) {}

  // TallyResult queries the tally of a proposal vote.
  rpc TallyResult(QueryTallyResultRequest) returns (QueryTallyResultResponse) {}
=======
  // Proposal queries proposal details based on ProposalID
  rpc Proposal (QueryProposalRequest) returns (QueryProposalResponse) {
    option (google.api.http).get = "/cosmos/gov/v1beta/proposals/{proposal_id}";
  }

  // Proposals queries all proposals based on given status
  rpc Proposals (QueryProposalsRequest) returns (QueryProposalsResponse) {
    option (google.api.http).get = "/cosmos/gov/v1beta/proposals";
  }

  // Vote queries Voted information based on proposalID, voterAddr
  rpc Vote(QueryVoteRequest) returns (QueryVoteResponse) {
    option (google.api.http).get = "/cosmos/gov/v1beta/proposals/{proposal_id}/votes/{voter}";
  }

  // Votes queries votes of a given proposal
  rpc Votes (QueryVotesRequest) returns (QueryVotesResponse) {
    option (google.api.http).get = "/cosmos/gov/v1beta/proposals/{proposal_id}/votes";
  }

  // Params queries all parameters of the gov module
  rpc Params(QueryParamsRequest) returns (QueryParamsResponse) {
    option (google.api.http).get = "/cosmos/gov/v1beta/params/{params_type}";
  }

  // Deposit queries single deposit information based proposalID, depositAddr
  rpc Deposit(QueryDepositRequest) returns (QueryDepositResponse) {
    option (google.api.http).get = "/cosmos/gov/v1beta/proposals/{proposal_id}/deposits/{depositor}";
  }

  // Deposits queries all deposits of a single proposal
  rpc Deposits(QueryDepositsRequest) returns (QueryDepositsResponse) {
    option (google.api.http).get = "/cosmos/gov/v1beta/proposals/{proposal_id}/deposits";
  }

  // TallyResult queries the tally of a proposal vote
  rpc TallyResult(QueryTallyResultRequest) returns (QueryTallyResultResponse) {
    option (google.api.http).get = "/cosmos/gov/v1beta/proposals/{proposal_id}/tally";
  }
>>>>>>> e0bb1b41
}

// QueryProposalRequest is the request type for the Query/Proposal RPC method.
message QueryProposalRequest {
  // proposal_id defines the unique id of the proposal.
  uint64 proposal_id = 1;
}

// QueryProposalResponse is the response type for the Query/Proposal RPC method.
message QueryProposalResponse {
  Proposal proposal = 1 [(gogoproto.nullable) = false];
}

// QueryProposalsRequest is the request type for the Query/Proposals RPC method.
message QueryProposalsRequest {
  // proposal_status defines the status of the proposals.
  ProposalStatus proposal_status = 1 ;
  
  // voter defines the voter address for the proposals.
  bytes voter = 2 [(gogoproto.casttype) = "github.com/cosmos/cosmos-sdk/types.AccAddress"]; 

  // depositor defines the deposit addresses from the proposals.
  bytes depositor = 3 [(gogoproto.casttype) = "github.com/cosmos/cosmos-sdk/types.AccAddress"];

  // pagination defines an optional pagination for the request.
  cosmos.query.PageRequest pagination = 4;
}

// QueryProposalsResponse is the response type for the Query/Proposals RPC method.
message QueryProposalsResponse {
  repeated Proposal proposals = 1 [(gogoproto.nullable) = false];

  // pagination defines the pagination in the response.
  cosmos.query.PageResponse pagination = 2;
}

// QueryVoteRequest is the request type for the Query/Vote RPC method.
message QueryVoteRequest {
  // proposal_id defines the unique id of the proposal.
  uint64 proposal_id = 1;
  
  // voter defines the oter address for the proposals.
  bytes voter = 2 [(gogoproto.casttype) = "github.com/cosmos/cosmos-sdk/types.AccAddress"]; 
}

// QueryVoteResponse is the response type for the Query/Vote RPC method.
message QueryVoteResponse {
  // vote defined the queried vote.
  Vote vote = 1 [(gogoproto.nullable) = false];
}

// QueryVotesRequest is the request type for the Query/Votes RPC method.
message QueryVotesRequest {
  // proposal_id defines the unique id of the proposal.
  uint64 proposal_id = 1;

  // pagination defines an optional pagination for the request.
  cosmos.query.PageRequest pagination = 2;
}

// QueryVotesResponse is the response type for the Query/Votes RPC method.
message QueryVotesResponse {
  // votes defined the queried votes.
  repeated Vote votes = 1 [(gogoproto.nullable) = false];

  // pagination defines the pagination in the response.
  cosmos.query.PageResponse pagination = 2;
}

// QueryParamsRequest is the request type for the Query/Params RPC method.
message QueryParamsRequest { 
  // params_type defines which parameters to query for, can be one of "voting", "tallying" or "deposit".
  string params_type = 1;
}

// QueryParamsResponse is the response type for the Query/Params RPC method.
message QueryParamsResponse {
  // voting_params defines the parameters related to voting.
  VotingParams voting_params = 1 [(gogoproto.nullable) = false];
  // deposit_params defines the parameters related to deposit.
  DepositParams deposit_params = 2 [(gogoproto.nullable) = false];
  // tally_params defines the parameters related to tally.
  TallyParams tally_params = 3 [(gogoproto.nullable) = false];
}

// QueryDepositRequest is the request type for the Query/Deposit RPC method.
message QueryDepositRequest {
  // proposal_id defines the unique id of the proposal.
  uint64 proposal_id = 1;
  
  // depositor defines the deposit addresses from the proposals.
  bytes depositor = 2 [(gogoproto.casttype) = "github.com/cosmos/cosmos-sdk/types.AccAddress"];
}

// QueryDepositResponse is the response type for the Query/Deposit RPC method.
message QueryDepositResponse {
  // deposit defines the requested deposit.
  Deposit deposit = 1 [(gogoproto.nullable) = false];
}

// QueryDepositsRequest is the request type for the Query/Deposits RPC method.
message QueryDepositsRequest {
  // proposal_id defines the unique id of the proposal.
  uint64 proposal_id = 1;

  // pagination defines an optional pagination for the request.
  cosmos.query.PageRequest pagination = 2;
}

// QueryDepositsResponse is the response type for the Query/Deposits RPC method.
message QueryDepositsResponse {
  repeated Deposit deposits = 1 [(gogoproto.nullable) = false];

  // pagination defines the pagination in the response.
  cosmos.query.PageResponse pagination = 2;
}

// QueryTallyResultRequest is the request type for the Query/Tally RPC method.
message QueryTallyResultRequest {
  // proposal_id defines the unique id of the proposal.
  uint64 proposal_id = 1;
}

// QueryTallyResultResponse is the response type for the Query/Tally RPC method.
message QueryTallyResultResponse {
  // tally defines the requested tally.
  TallyResult tally = 1 [(gogoproto.nullable) = false];
} <|MERGE_RESOLUTION|>--- conflicted
+++ resolved
@@ -10,71 +10,45 @@
 
 // Query defines the gRPC querier service for gov module
 service Query {
-<<<<<<< HEAD
   // Proposal queries proposal details based on ProposalID.
-  rpc Proposal (QueryProposalRequest) returns (QueryProposalResponse) {}
-
-  // Proposals queries all proposals based on given status.
-  rpc Proposals (QueryProposalsRequest) returns (QueryProposalsResponse) {}
-
-  // Vote queries voted information based on proposalID, voterAddr.
-  rpc Vote(QueryVoteRequest) returns (QueryVoteResponse) {}
-
-  // Votes queries votes of a given proposal.
-  rpc Votes (QueryVotesRequest) returns (QueryVotesResponse) {}
-
-  // Params queries all parameters of the gov module.
-  rpc Params(QueryParamsRequest) returns (QueryParamsResponse) {}
-
-  // Deposit queries single deposit information based proposalID, depositAddr.
-  rpc Deposit(QueryDepositRequest) returns (QueryDepositResponse) {}
-
-  // Deposits queries all deposits of a single proposal.
-  rpc Deposits(QueryDepositsRequest) returns (QueryDepositsResponse) {}
-
-  // TallyResult queries the tally of a proposal vote.
-  rpc TallyResult(QueryTallyResultRequest) returns (QueryTallyResultResponse) {}
-=======
-  // Proposal queries proposal details based on ProposalID
   rpc Proposal (QueryProposalRequest) returns (QueryProposalResponse) {
     option (google.api.http).get = "/cosmos/gov/v1beta/proposals/{proposal_id}";
   }
 
-  // Proposals queries all proposals based on given status
+  // Proposals queries all proposals based on given status.
   rpc Proposals (QueryProposalsRequest) returns (QueryProposalsResponse) {
     option (google.api.http).get = "/cosmos/gov/v1beta/proposals";
   }
 
-  // Vote queries Voted information based on proposalID, voterAddr
+  // Vote queries voted information based on proposalID, voterAddr.
   rpc Vote(QueryVoteRequest) returns (QueryVoteResponse) {
     option (google.api.http).get = "/cosmos/gov/v1beta/proposals/{proposal_id}/votes/{voter}";
   }
 
-  // Votes queries votes of a given proposal
+  // Votes queries votes of a given proposal.
   rpc Votes (QueryVotesRequest) returns (QueryVotesResponse) {
     option (google.api.http).get = "/cosmos/gov/v1beta/proposals/{proposal_id}/votes";
   }
 
-  // Params queries all parameters of the gov module
+  // Params queries all parameters of the gov module.
   rpc Params(QueryParamsRequest) returns (QueryParamsResponse) {
     option (google.api.http).get = "/cosmos/gov/v1beta/params/{params_type}";
   }
 
-  // Deposit queries single deposit information based proposalID, depositAddr
+  // Deposit queries single deposit information based proposalID, depositAddr.
   rpc Deposit(QueryDepositRequest) returns (QueryDepositResponse) {
     option (google.api.http).get = "/cosmos/gov/v1beta/proposals/{proposal_id}/deposits/{depositor}";
   }
 
-  // Deposits queries all deposits of a single proposal
+  // Deposits queries all deposits of a single proposal.
   rpc Deposits(QueryDepositsRequest) returns (QueryDepositsResponse) {
     option (google.api.http).get = "/cosmos/gov/v1beta/proposals/{proposal_id}/deposits";
   }
 
-  // TallyResult queries the tally of a proposal vote
+  // TallyResult queries the tally of a proposal vote.
   rpc TallyResult(QueryTallyResultRequest) returns (QueryTallyResultResponse) {
     option (google.api.http).get = "/cosmos/gov/v1beta/proposals/{proposal_id}/tally";
   }
->>>>>>> e0bb1b41
 }
 
 // QueryProposalRequest is the request type for the Query/Proposal RPC method.
