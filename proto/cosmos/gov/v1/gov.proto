--- conflicted
+++ resolved
@@ -82,12 +82,6 @@
   // metadata is any arbitrary metadata attached to the proposal.
   string metadata = 10;
 
-<<<<<<< HEAD
-  // proposer defines the address of the proposal's proposer.
-  //
-  // Since: cosmos-sdk 0.48
-  string proposer = 11 [(cosmos_proto.scalar) = "cosmos.AddressString"];
-=======
   // title is the title of the proposal
   string title = 11;
 
@@ -95,7 +89,6 @@
   string summary = 12;
 
   string proposer = 13 [(cosmos_proto.scalar) = "cosmos.AddressString"];
->>>>>>> 7d2ba363
 }
 
 // ProposalStatus enumerates the valid statuses of a proposal.
