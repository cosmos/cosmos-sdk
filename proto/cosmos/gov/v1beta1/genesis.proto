--- conflicted
+++ resolved
@@ -7,11 +7,7 @@
 
 option go_package = "github.com/cosmos/cosmos-sdk/x/gov/types";
 
-<<<<<<< HEAD
-// GenesisState - all governance state that must be provided at genesis
-=======
 // GenesisState defines the gov module's genesis state.
->>>>>>> 277ad71c
 message GenesisState{
   // starting_proposal_id is the ID of the starting proposal.
   uint64 starting_proposal_id  = 1 [
