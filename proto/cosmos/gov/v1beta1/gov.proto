--- conflicted
+++ resolved
@@ -56,13 +56,8 @@
   option (gogoproto.goproto_getters) = false;
   option (gogoproto.equal)           = false;
 
-<<<<<<< HEAD
-  uint64   proposal_id                     = 1;
-  string   depositor                       = 2;
-=======
   uint64   proposal_id                     = 1 [(gogoproto.moretags) = "yaml:\"proposal_id\""];
   string   depositor                       = 2 [(cosmos_proto.scalar) = "cosmos.AddressString"];
->>>>>>> 6e70d25d
   repeated cosmos.base.v1beta1.Coin amount = 3
       [(gogoproto.nullable) = false, (gogoproto.castrepeated) = "github.com/cosmos/cosmos-sdk/types.Coins"];
 }
@@ -133,13 +128,8 @@
   option (gogoproto.goproto_stringer) = false;
   option (gogoproto.equal)            = false;
 
-<<<<<<< HEAD
-  uint64 proposal_id = 1;
-  string voter       = 2;
-=======
   uint64 proposal_id = 1 [(gogoproto.moretags) = "yaml:\"proposal_id\""];
   string voter       = 2 [(cosmos_proto.scalar) = "cosmos.AddressString"];
->>>>>>> 6e70d25d
   // Deprecated: Prefer to use `options` instead. This field is set in queries
   // if and only if `len(options) == 1` and that option has weight 1. In all
   // other cases, this field will default to VOTE_OPTION_UNSPECIFIED.
