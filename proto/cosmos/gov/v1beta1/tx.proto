--- conflicted
+++ resolved
@@ -52,13 +52,8 @@
   option (gogoproto.stringer)         = false;
   option (gogoproto.goproto_getters)  = false;
 
-<<<<<<< HEAD
-  uint64     proposal_id = 1 [(gogoproto.jsontag) = "proposal_id"];
-  string     voter       = 2;
-=======
   uint64     proposal_id = 1 [(gogoproto.jsontag) = "proposal_id", (gogoproto.moretags) = "yaml:\"proposal_id\""];
   string     voter       = 2 [(cosmos_proto.scalar) = "cosmos.AddressString"];
->>>>>>> 6e70d25d
   VoteOption option      = 3;
 }
 
@@ -72,13 +67,8 @@
   option (gogoproto.stringer)         = false;
   option (gogoproto.goproto_getters)  = false;
 
-<<<<<<< HEAD
-  uint64                      proposal_id = 1;
-  string                      voter       = 2;
-=======
   uint64                      proposal_id = 1 [(gogoproto.moretags) = "yaml:\"proposal_id\""];
   string                      voter       = 2 [(cosmos_proto.scalar) = "cosmos.AddressString"];
->>>>>>> 6e70d25d
   repeated WeightedVoteOption options     = 3 [(gogoproto.nullable) = false];
 }
 
@@ -92,13 +82,8 @@
   option (gogoproto.stringer)         = false;
   option (gogoproto.goproto_getters)  = false;
 
-<<<<<<< HEAD
-  uint64   proposal_id = 1 [(gogoproto.jsontag) = "proposal_id"];
-  string   depositor   = 2;
-=======
   uint64   proposal_id = 1 [(gogoproto.jsontag) = "proposal_id", (gogoproto.moretags) = "yaml:\"proposal_id\""];
   string   depositor   = 2 [(cosmos_proto.scalar) = "cosmos.AddressString"];
->>>>>>> 6e70d25d
   repeated cosmos.base.v1beta1.Coin amount = 3
       [(gogoproto.nullable) = false, (gogoproto.castrepeated) = "github.com/cosmos/cosmos-sdk/types.Coins"];
 }
