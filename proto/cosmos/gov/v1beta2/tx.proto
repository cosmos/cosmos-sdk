--- conflicted
+++ resolved
@@ -40,16 +40,7 @@
 
 // MsgVote defines a message to cast a vote.
 message MsgVote {
-<<<<<<< HEAD
-  option (gogoproto.equal)            = false;
-  option (gogoproto.goproto_stringer) = false;
-  option (gogoproto.stringer)         = false;
-  option (gogoproto.goproto_getters)  = false;
-
-  uint64     proposal_id = 1 [(gogoproto.moretags) = "yaml:\"proposal_id\""];
-=======
   uint64     proposal_id = 1;
->>>>>>> 47cc86df
   string     voter       = 2 [(cosmos_proto.scalar) = "cosmos.AddressString"];
   VoteOption option      = 3;
 }
@@ -73,14 +64,6 @@
 
 // MsgDeposit defines a message to submit a deposit to an existing proposal.
 message MsgDeposit {
-<<<<<<< HEAD
-  option (gogoproto.equal)            = false;
-  option (gogoproto.goproto_stringer) = false;
-  option (gogoproto.stringer)         = false;
-  option (gogoproto.goproto_getters)  = false;
-
-=======
->>>>>>> 47cc86df
   uint64   proposal_id                     = 1;
   string   depositor                       = 2 [(cosmos_proto.scalar) = "cosmos.AddressString"];
   repeated cosmos.base.v1beta1.Coin amount = 3;
