--- conflicted
+++ resolved
@@ -296,11 +296,7 @@
 // QueryTallyResultResponse is the Query/TallyResult response type.
 message QueryTallyResultResponse {
   // tally defines the requested tally.
-<<<<<<< HEAD
-  TallyResult tally = 1 [(gogoproto.nullable) = false];
-=======
   TallyResult tally = 1 [(gogoproto.nullable) = false, (amino.dont_omitempty) = true];
->>>>>>> f008f84e
 }
 
 // QueryGroupsRequest is the Query/Groups request type.
