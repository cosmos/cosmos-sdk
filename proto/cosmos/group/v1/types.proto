--- conflicted
+++ resolved
@@ -199,15 +199,6 @@
   // This field is here for informational purposes only.
   uint64 group_version = 6;
 
-<<<<<<< HEAD
-=======
-  // group_policy_version tracks the version of the group policy at proposal submission.
-  // When a decision policy is changed, existing proposals from previous policy
-  // versions will become invalid with the `ABORTED` status.
-  // This field is here for informational purposes only.
-  uint64 group_policy_version = 7;
-
->>>>>>> 8800d2e4
   // status represents the high level position in the life cycle of the proposal. Initial value is Submitted.
   ProposalStatus status = 8;
 
