--- conflicted
+++ resolved
@@ -61,11 +61,9 @@
 
   // proposal_id is the unique ID of the proposal.
   uint64 proposal_id = 1;
-<<<<<<< HEAD
 
   // result is the proposal execution result.
   ProposalExecutorResult result = 2;
-=======
 }
 
 // EventLeaveGroup is an event emitted when group member leaves the group.
@@ -76,5 +74,4 @@
 
   // address is the account address of the group member.
   string address = 2 [(cosmos_proto.scalar) = "cosmos.AddressString"];
->>>>>>> 3d3cf255
 }