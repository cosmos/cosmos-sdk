--- conflicted
+++ resolved
@@ -178,16 +178,9 @@
   // PROPOSAL_EXECUTOR_RESULT is the final result based on the votes and election rule. Initial value is NotRun.
   ProposalExecutorResult PROPOSAL_EXECUTOR_RESULT = 12;
 
-<<<<<<< HEAD
   // messages is a list of Msgs that will be executed if the proposal passes.
   repeated google.protobuf.Any messages = 13;
 }
-=======
-    // A proposal can be deleted before the voting start time by the owner. When this happens the final status
-    // is Withdrawn.
-    STATUS_WITHDRAWN = 4 [(gogoproto.enumvalue_customname) = "ProposalStatusWithdrawn"];
-  }
->>>>>>> a7fb1a1d
 
 // ProposalStatus defines proposal statuses.
 enum ProposalStatus {
@@ -205,10 +198,10 @@
   // Final status of a proposal when the group was modified before the final tally.
   PROPOSAL_STATUS_ABORTED = 3;
 
-  // TODO: do we want to support a withdrawn operation?
   // A proposal can be deleted before the voting start time by the owner. When this happens the final status
   // is Withdrawn.
-  //        PROPOSAL_STATUS_WITHDRAWN = 4;
+  PROPOSAL_STATUS_WITHDRAWN = 4;
+  }
 }
 
 // ProposalResult defines types of proposal results.
