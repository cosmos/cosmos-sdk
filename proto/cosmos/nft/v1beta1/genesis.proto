--- conflicted
+++ resolved
@@ -11,11 +11,7 @@
   repeated cosmos.nft.v1beta1.Class classes = 1;
 
   // entry defines all nft owned by a person.
-<<<<<<< HEAD
-  repeated Entry                    entries = 2;
-=======
   repeated Entry entries = 2;
->>>>>>> a8987fdd
 }
 
 // Entry Defines all nft owned by a person
