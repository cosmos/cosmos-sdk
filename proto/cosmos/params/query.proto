syntax = "proto3";
package cosmos.params;

import "gogoproto/gogo.proto";
import "cosmos/params/params.proto";
import "google/api/annotations.proto";

option go_package = "github.com/cosmos/cosmos-sdk/x/params/types/proposal";

// Query defines the gRPC querier service.
service Query{
<<<<<<< HEAD
    // Params queries a specific parameter of a module, given its subspace and key.
    rpc Params (QueryParamsRequest) returns (QueryParamsResponse) {}
=======
    // Params queries all parameters of the params module
    rpc Params (QueryParamsRequest) returns (QueryParamsResponse) {
        option (google.api.http).get = "/cosmos/params/v1beta/params";
    }
>>>>>>> e0bb1b41
}

// QueryParamsRequest is request type for the Query/Params RPC method.
message QueryParamsRequest{
    // subspace defines the module to query the parameter for.
    string subspace = 1;

    // key defines the key of the parameter in the subspace.
    string key = 2;
}

// QueryParamsResponse is response type for the Query/Params RPC method.
message QueryParamsResponse{
    // param defines the queried parameter.
    cosmos.params.ParamChange param = 1 [(gogoproto.nullable) = false];
} <|MERGE_RESOLUTION|>--- conflicted
+++ resolved
@@ -9,15 +9,10 @@
 
 // Query defines the gRPC querier service.
 service Query{
-<<<<<<< HEAD
     // Params queries a specific parameter of a module, given its subspace and key.
-    rpc Params (QueryParamsRequest) returns (QueryParamsResponse) {}
-=======
-    // Params queries all parameters of the params module
     rpc Params (QueryParamsRequest) returns (QueryParamsResponse) {
         option (google.api.http).get = "/cosmos/params/v1beta/params";
     }
->>>>>>> e0bb1b41
 }
 
 // QueryParamsRequest is request type for the Query/Params RPC method.
