syntax = "proto3";
package cosmos.params.v1beta1;

option go_package            = "github.com/cosmos/cosmos-sdk/x/params/types/proposal";
option (gogoproto.equal_all) = true;

import "gogoproto/gogo.proto";
import "cosmos_proto/cosmos.proto";
<<<<<<< HEAD
=======
import "amino/amino.proto";
>>>>>>> f008f84e

// ParameterChangeProposal defines a proposal to change one or more parameters.
message ParameterChangeProposal {
  option (gogoproto.goproto_getters)         = false;
  option (gogoproto.goproto_stringer)        = false;
  option (cosmos_proto.implements_interface) = "cosmos.gov.v1beta1.Content";
<<<<<<< HEAD
=======
  option (amino.name)                        = "cosmos-sdk/ParameterChangeProposal";
>>>>>>> f008f84e

  string               title       = 1;
  string               description = 2;
  repeated ParamChange changes     = 3 [(gogoproto.nullable) = false, (amino.dont_omitempty) = true];
}

// ParamChange defines an individual parameter change, for use in
// ParameterChangeProposal.
message ParamChange {
  option (gogoproto.goproto_stringer) = false;

  string subspace = 1;
  string key      = 2;
  string value    = 3;
}<|MERGE_RESOLUTION|>--- conflicted
+++ resolved
@@ -6,20 +6,14 @@
 
 import "gogoproto/gogo.proto";
 import "cosmos_proto/cosmos.proto";
-<<<<<<< HEAD
-=======
 import "amino/amino.proto";
->>>>>>> f008f84e
 
 // ParameterChangeProposal defines a proposal to change one or more parameters.
 message ParameterChangeProposal {
   option (gogoproto.goproto_getters)         = false;
   option (gogoproto.goproto_stringer)        = false;
   option (cosmos_proto.implements_interface) = "cosmos.gov.v1beta1.Content";
-<<<<<<< HEAD
-=======
   option (amino.name)                        = "cosmos-sdk/ParameterChangeProposal";
->>>>>>> f008f84e
 
   string               title       = 1;
   string               description = 2;
