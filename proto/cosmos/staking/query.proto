syntax = "proto3";
package cosmos.staking;

import "cosmos/query/pagination.proto";
import "gogoproto/gogo.proto";
import "cosmos/staking/staking.proto";
import "google/api/annotations.proto";

option go_package = "github.com/cosmos/cosmos-sdk/x/staking/types";

// Query defines the gRPC querier service.
service Query {
<<<<<<< HEAD
  // Validators queries all validators that match the given status.
  rpc Validators (QueryValidatorsRequest) returns (QueryValidatorsResponse) {}

  // Validator queries validator info for given validator address.
  rpc Validator (QueryValidatorRequest) returns (QueryValidatorResponse) {}

  // ValidatorDelegations queries delegate info for given validator.
  rpc ValidatorDelegations (QueryValidatorDelegationsRequest) returns (QueryValidatorDelegationsResponse) {}

  // ValidatorUnbondingDelegations queries unbonding delegations of a validator.
  rpc ValidatorUnbondingDelegations (QueryValidatorUnbondingDelegationsRequest) returns (QueryValidatorUnbondingDelegationsResponse) {}

  // Delegation queries delegate info for given validator delegator pair.
  rpc Delegation (QueryDelegationRequest) returns (QueryDelegationResponse) {}

  // UnbondingDelegation queries unbonding info for given validator delegator pair.
  rpc UnbondingDelegation (QueryUnbondingDelegationRequest) returns (QueryUnbondingDelegationResponse) {}

  // DelegatorDelegations queries all delegations of a given delegator address.
  rpc DelegatorDelegations (QueryDelegatorDelegationsRequest) returns (QueryDelegatorDelegationsResponse) {}

  // DelegatorUnbondingDelegations queries all unbonding delegations of a give delegator address.
  rpc DelegatorUnbondingDelegations (QueryDelegatorUnbondingDelegationsRequest) returns (QueryDelegatorUnbondingDelegationsResponse) {}

  // Redelegations queries redelegations of given address.
  rpc Redelegations (QueryRedelegationsRequest) returns (QueryRedelegationsResponse) {}

  // DelegatorValidators queries all validator info for given delegator address.
  rpc DelegatorValidators (QueryDelegatorValidatorsRequest) returns (QueryDelegatorValidatorsResponse) {}

  // DelegatorValidator queries validator info for given delegator validator pair.
  rpc DelegatorValidator (QueryDelegatorValidatorRequest) returns (QueryDelegatorValidatorResponse) {}

  // HistoricalInfo queries the historical info for given height.
  rpc HistoricalInfo (QueryHistoricalInfoRequest) returns (QueryHistoricalInfoResponse) {}

  // Pool queries the pool info.
  rpc Pool (QueryPoolRequest) returns (QueryPoolResponse) {}

  // Parameters queries the staking parameters.
  rpc Params (QueryParamsRequest) returns (QueryParamsResponse) {}
=======
  // Validators queries all validators that match the given status
  rpc Validators (QueryValidatorsRequest) returns (QueryValidatorsResponse) {
		option (google.api.http).get = "/cosmos/staking/v1beta/validators";
  }

  // Validator queries validator info for given validator addr
  rpc Validator (QueryValidatorRequest) returns (QueryValidatorResponse) {
		option (google.api.http).get = "/cosmos/staking/v1beta/validators/{validator_addr}";
  }

  // ValidatorDelegations queries delegate info for given validator
  rpc ValidatorDelegations (QueryValidatorDelegationsRequest) returns (QueryValidatorDelegationsResponse) {
		option (google.api.http).get = "/cosmos/staking/v1beta/validators/{validator_addr}/delegations";
  }

  // ValidatorUnbondingDelegations queries unbonding delegations of a validator
  rpc ValidatorUnbondingDelegations (QueryValidatorUnbondingDelegationsRequest) returns (QueryValidatorUnbondingDelegationsResponse) {
		option (google.api.http).get = "/cosmos/staking/v1beta/validators/{validator_addr}/unbonding-delegations";
  }

  // Delegation queries delegate info for given validator delegator pair
  rpc Delegation (QueryDelegationRequest) returns (QueryDelegationResponse) {
		option (google.api.http).get = "/cosmos/staking/v1beta/validators/{validator_addr}/delegations/{delegator_addr}";
  }

  // UnbondingDelegation queries unbonding info for given validator delegator pair
  rpc UnbondingDelegation (QueryUnbondingDelegationRequest) returns (QueryUnbondingDelegationResponse) {
		option (google.api.http).get = "/cosmos/staking/v1beta/validators/{validator_addr}/delegations/{delegator_addr}/unbonding_delegation";
  }

  // DelegatorDelegations queries all delegations of a given delegator address
  rpc DelegatorDelegations (QueryDelegatorDelegationsRequest) returns (QueryDelegatorDelegationsResponse) {
		option (google.api.http).get = "/cosmos/staking/v1beta/delegations/{delegator_addr}";
  }

  // DelegatorUnbondingDelegations queries all unbonding delegations of a given delegator address
  rpc DelegatorUnbondingDelegations (QueryDelegatorUnbondingDelegationsRequest) returns (QueryDelegatorUnbondingDelegationsResponse) {
		option (google.api.http).get = "/cosmos/staking/v1beta/delegators/{delegator_addr}/unbonding_delegations";
  }

  // Redelegations queries redelegations of given address
  rpc Redelegations (QueryRedelegationsRequest) returns (QueryRedelegationsResponse) {
		option (google.api.http).get = "/cosmos/staking/v1beta/delegators/{delegator_addr}/redelegations";
  }

  // DelegatorValidators queries all validators info for given delegator address
  rpc DelegatorValidators (QueryDelegatorValidatorsRequest) returns (QueryDelegatorValidatorsResponse) {
		option (google.api.http).get = "/cosmos/staking/v1beta/delegators/{delegator_addr}/validators";  
  }

  // DelegatorValidator queries validator info for given delegator validator pair
  rpc DelegatorValidator (QueryDelegatorValidatorRequest) returns (QueryDelegatorValidatorResponse) {
		option (google.api.http).get = "/cosmos/staking/v1beta/delegators/{delegator_addr}/validators/{validator_addr}";
  }

  // HistoricalInfo queries the historical info for given height
  rpc HistoricalInfo (QueryHistoricalInfoRequest) returns (QueryHistoricalInfoResponse) {
		option (google.api.http).get = "/cosmos/staking/v1beta/historical_info/{height}";
  }

  // Pool queries the pool info
  rpc Pool (QueryPoolRequest) returns (QueryPoolResponse) {
		option (google.api.http).get = "/cosmos/staking/v1beta/pool";
  }

  // Parameters queries the staking parameters
  rpc Params (QueryParamsRequest) returns (QueryParamsResponse) {
		option (google.api.http).get = "/cosmos/staking/v1beta/params";
  }
>>>>>>> e0bb1b41
}

// QueryValidatorsRequest is request type for Query/Validators RPC method.
message QueryValidatorsRequest{
  // status enables to query for validators matching a given status.
  string status = 1;

  // pagination defines an optional pagination for the request.
  cosmos.query.PageRequest pagination = 2;
}

// QueryValidatorsResponse is response type for the Query/Validators RPC method
message QueryValidatorsResponse {
  // validators contains all the queried validators
  repeated cosmos.staking.Validator validators = 1 [(gogoproto.nullable) = false];

  // pagination defines the pagination in the response.
  cosmos.query.PageResponse pagination = 2;
}

// QueryValidatorRequest is response type for the Query/Validator RPC method
message QueryValidatorRequest {
  // validator_addr defines the validator address to query for.
  bytes validator_addr = 1 [(gogoproto.casttype) = "github.com/cosmos/cosmos-sdk/types.ValAddress"];
}

// QueryValidatorResponse is response type for the Query/Validator RPC method
message QueryValidatorResponse {
  // validator defines the the validator info.
  Validator validator = 1 [(gogoproto.nullable) = false];
}

// QueryValidatorDelegationsRequest is request type for the Query/ValidatorDelegations RPC method
message QueryValidatorDelegationsRequest {
  // validator_addr defines the validator address to query for.
  bytes validator_addr = 1 [(gogoproto.casttype) = "github.com/cosmos/cosmos-sdk/types.ValAddress"];

  // pagination defines an optional pagination for the request.
  cosmos.query.PageRequest pagination = 2;
}

// QueryValidatorDelegationsResponse is response type for the Query/ValidatorDelegations RPC method
message QueryValidatorDelegationsResponse {
  repeated DelegationResponse delegation_responses = 1 [(gogoproto.nullable) = false, (gogoproto.castrepeated) = "DelegationResponses"];

  // pagination defines the pagination in the response.
  cosmos.query.PageResponse pagination = 2;
}

// QueryValidatorUnbondingDelegationsRequest is required type for the Query/ValidatorUnbondingDelegations RPC method
message QueryValidatorUnbondingDelegationsRequest {
  // validator_addr defines the validator address to query for.
  bytes validator_addr = 1 [(gogoproto.casttype) = "github.com/cosmos/cosmos-sdk/types.ValAddress"];

  // pagination defines an optional pagination for the request.
  cosmos.query.PageRequest pagination = 2;
}

// QueryValidatorUnbondingDelegationsResponse is response type for the Query/ValidatorUnbondingDelegations RPC method.
message QueryValidatorUnbondingDelegationsResponse {
  repeated UnbondingDelegation unbonding_responses = 1 [(gogoproto.nullable) = false];

  // pagination defines the pagination in the response.
  cosmos.query.PageResponse pagination = 2;
}

// QueryDelegationRequest is request type for the Query/Delegation RPC method.
message QueryDelegationRequest {
  // delegator_addr defines the delegator address to query for.
  bytes delegator_addr = 1 [(gogoproto.casttype) = "github.com/cosmos/cosmos-sdk/types.AccAddress"];

  // validator_addr defines the validator address to query for.
  bytes validator_addr = 2 [(gogoproto.casttype) = "github.com/cosmos/cosmos-sdk/types.ValAddress"];
}

// QueryDelegationResponse is response type for the Query/Delegation RPC method.
message QueryDelegationResponse {
  // delegation_responses defines the delegation info of a delegation.
  DelegationResponse delegation_response = 1;
}

// QueryUnbondingDelegationRequest is request type for the Query/UnbondingDelegation RPC method.
message QueryUnbondingDelegationRequest {
  // delegator_addr defines the delegator address to query for.
  bytes delegator_addr = 1 [(gogoproto.casttype) = "github.com/cosmos/cosmos-sdk/types.AccAddress"];

  // validator_addr defines the validator address to query for.
  bytes validator_addr = 2 [(gogoproto.casttype) = "github.com/cosmos/cosmos-sdk/types.ValAddress"];
}

// QueryDelegationResponse is response type for the Query/UnbondingDelegation RPC method.
message QueryUnbondingDelegationResponse {
  // unbond defines the unbonding information of a delegation.
  UnbondingDelegation unbond =1 [(gogoproto.nullable) = false];
}

// QueryDelegatorDelegationsRequest is request type for the Query/DelegatorDelegations RPC method.
message QueryDelegatorDelegationsRequest {
  // delegator_addr defines the delegator address to query for.
  bytes delegator_addr = 1 [(gogoproto.casttype) = "github.com/cosmos/cosmos-sdk/types.AccAddress"];

  // pagination defines an optional pagination for the request.
  cosmos.query.PageRequest pagination = 2;
}

// QueryDelegatorDelegationsResponse is response type for the Query/DelegatorDelegations RPC method.
message QueryDelegatorDelegationsResponse {
  // delegation_responses defines all the delegations' info of a delegator.
  repeated DelegationResponse delegation_responses = 1 [(gogoproto.nullable) = false];

  // pagination defines the pagination in the response.
  cosmos.query.PageResponse pagination = 2;
}

// QueryDelegatorUnbondingDelegationsRequest is request type for the Query/DelegatorUnbondingDelegations RPC method.
message QueryDelegatorUnbondingDelegationsRequest {
  // delegator_addr defines the delegator address to query for.
  bytes delegator_addr = 1 [(gogoproto.casttype) = "github.com/cosmos/cosmos-sdk/types.AccAddress"];

  // pagination defines an optional pagination for the request.
  cosmos.query.PageRequest pagination = 2;
}
// QueryUnbondingDelegatorDelegationsResponse is response type for the Query/UnbondingDelegatorDelegations RPC method.
message QueryDelegatorUnbondingDelegationsResponse {
  repeated UnbondingDelegation unbonding_responses = 1 [(gogoproto.nullable) = false];

  // pagination defines the pagination in the response.
  cosmos.query.PageResponse pagination = 2;
}

// QueryRedelegationsRequest is request type for the Query/Redelegations RPC method.
message QueryRedelegationsRequest {
  // delegator_addr defines the delegator address to query for.
  bytes delegator_addr = 1 [(gogoproto.casttype) = "github.com/cosmos/cosmos-sdk/types.AccAddress"];

  // src_validator_addr defines the validator address to redelegate from.
  bytes src_validator_addr = 2 [(gogoproto.casttype) = "github.com/cosmos/cosmos-sdk/types.ValAddress"];

  // dst_validator_addr defines the validator address to redelegate to.
  bytes dst_validator_addr = 3 [(gogoproto.casttype) = "github.com/cosmos/cosmos-sdk/types.ValAddress"];

  // pagination defines an optional pagination for the request.
  cosmos.query.PageRequest pagination = 4;
}

// QueryRedelegationsResponse is response type for the Query/Redelegations RPC method.
message QueryRedelegationsResponse {
  repeated RedelegationResponse redelegation_responses = 1 [(gogoproto.nullable) = false];

  // pagination defines the pagination in the response.
  cosmos.query.PageResponse pagination = 2;
}

// QueryDelegatorValidatorsRequest is request type for the Query/DelegatorValidators RPC method.
message QueryDelegatorValidatorsRequest {
  // delegator_addr defines the delegator address to query for.
  bytes delegator_addr = 1 [(gogoproto.casttype) = "github.com/cosmos/cosmos-sdk/types.AccAddress"];

  // pagination defines an optional pagination for the request.
  cosmos.query.PageRequest pagination = 2;
}

// QueryDelegatorValidatorsResponse is response type for the Query/DelegatorValidators RPC method.
message QueryDelegatorValidatorsResponse {
  // validators defines the the validators' info of a delegator.
  repeated Validator validators = 1 [(gogoproto.nullable) = false];

  // pagination defines the pagination in the response.
  cosmos.query.PageResponse pagination = 2;
}

// QueryDelegatorValidatorRequest is request type for the Query/DelegatorValidator RPC method.
message QueryDelegatorValidatorRequest {
  // delegator_addr defines the delegator address to query for.
  bytes delegator_addr = 1 [(gogoproto.casttype) = "github.com/cosmos/cosmos-sdk/types.AccAddress"];

  // validator_addr defines the validator address to query for.
  bytes validator_addr = 2 [(gogoproto.casttype) = "github.com/cosmos/cosmos-sdk/types.ValAddress"];
}

// QueryDelegatorValidatorResponse response type for the Query/DelegatorValidator RPC method.
message QueryDelegatorValidatorResponse {
  // validator defines the the validator info.
  Validator validator = 1 [(gogoproto.nullable) = false];
}

// QueryHistoricalInfoRequest is request type for the Query/HistoricalInfo RPC method.
message QueryHistoricalInfoRequest {
  // height defines at which height to query the historical info.
  int64 height = 1;
}

// QueryHistoricalInfoResponse is response type for the Query/HistoricalInfo RPC method.
message QueryHistoricalInfoResponse {
  // hist defines the historical info at the given height.
  HistoricalInfo hist = 1;
}

// QueryPoolRequest is request type for the Query/Pool RPC method.
message QueryPoolRequest { }

// QueryPoolResponse is response type for the Query/Pool RPC method.
message QueryPoolResponse {
  // pool defines the pool info.
  Pool pool = 1 [(gogoproto.nullable) = false];
}

// QueryParamsRequest is request type for the Query/Params RPC method.
message QueryParamsRequest { }

// QueryParamsResponse is response type for the Query/Params RPC method.
message QueryParamsResponse {
  // params holds all the parameters of this module.
  Params params = 1 [(gogoproto.nullable) = false];
}<|MERGE_RESOLUTION|>--- conflicted
+++ resolved
@@ -10,119 +10,75 @@
 
 // Query defines the gRPC querier service.
 service Query {
-<<<<<<< HEAD
   // Validators queries all validators that match the given status.
-  rpc Validators (QueryValidatorsRequest) returns (QueryValidatorsResponse) {}
-
-  // Validator queries validator info for given validator address.
-  rpc Validator (QueryValidatorRequest) returns (QueryValidatorResponse) {}
-
-  // ValidatorDelegations queries delegate info for given validator.
-  rpc ValidatorDelegations (QueryValidatorDelegationsRequest) returns (QueryValidatorDelegationsResponse) {}
-
-  // ValidatorUnbondingDelegations queries unbonding delegations of a validator.
-  rpc ValidatorUnbondingDelegations (QueryValidatorUnbondingDelegationsRequest) returns (QueryValidatorUnbondingDelegationsResponse) {}
-
-  // Delegation queries delegate info for given validator delegator pair.
-  rpc Delegation (QueryDelegationRequest) returns (QueryDelegationResponse) {}
-
-  // UnbondingDelegation queries unbonding info for given validator delegator pair.
-  rpc UnbondingDelegation (QueryUnbondingDelegationRequest) returns (QueryUnbondingDelegationResponse) {}
-
-  // DelegatorDelegations queries all delegations of a given delegator address.
-  rpc DelegatorDelegations (QueryDelegatorDelegationsRequest) returns (QueryDelegatorDelegationsResponse) {}
-
-  // DelegatorUnbondingDelegations queries all unbonding delegations of a give delegator address.
-  rpc DelegatorUnbondingDelegations (QueryDelegatorUnbondingDelegationsRequest) returns (QueryDelegatorUnbondingDelegationsResponse) {}
-
-  // Redelegations queries redelegations of given address.
-  rpc Redelegations (QueryRedelegationsRequest) returns (QueryRedelegationsResponse) {}
-
-  // DelegatorValidators queries all validator info for given delegator address.
-  rpc DelegatorValidators (QueryDelegatorValidatorsRequest) returns (QueryDelegatorValidatorsResponse) {}
-
-  // DelegatorValidator queries validator info for given delegator validator pair.
-  rpc DelegatorValidator (QueryDelegatorValidatorRequest) returns (QueryDelegatorValidatorResponse) {}
-
-  // HistoricalInfo queries the historical info for given height.
-  rpc HistoricalInfo (QueryHistoricalInfoRequest) returns (QueryHistoricalInfoResponse) {}
-
-  // Pool queries the pool info.
-  rpc Pool (QueryPoolRequest) returns (QueryPoolResponse) {}
-
-  // Parameters queries the staking parameters.
-  rpc Params (QueryParamsRequest) returns (QueryParamsResponse) {}
-=======
-  // Validators queries all validators that match the given status
   rpc Validators (QueryValidatorsRequest) returns (QueryValidatorsResponse) {
 		option (google.api.http).get = "/cosmos/staking/v1beta/validators";
   }
 
-  // Validator queries validator info for given validator addr
+  // Validator queries validator info for given validator address.
   rpc Validator (QueryValidatorRequest) returns (QueryValidatorResponse) {
 		option (google.api.http).get = "/cosmos/staking/v1beta/validators/{validator_addr}";
   }
 
-  // ValidatorDelegations queries delegate info for given validator
+  // ValidatorDelegations queries delegate info for given validator.
   rpc ValidatorDelegations (QueryValidatorDelegationsRequest) returns (QueryValidatorDelegationsResponse) {
 		option (google.api.http).get = "/cosmos/staking/v1beta/validators/{validator_addr}/delegations";
   }
 
-  // ValidatorUnbondingDelegations queries unbonding delegations of a validator
+  // ValidatorUnbondingDelegations queries unbonding delegations of a validator.
   rpc ValidatorUnbondingDelegations (QueryValidatorUnbondingDelegationsRequest) returns (QueryValidatorUnbondingDelegationsResponse) {
 		option (google.api.http).get = "/cosmos/staking/v1beta/validators/{validator_addr}/unbonding-delegations";
   }
 
-  // Delegation queries delegate info for given validator delegator pair
+  // Delegation queries delegate info for given validator delegator pair.
   rpc Delegation (QueryDelegationRequest) returns (QueryDelegationResponse) {
 		option (google.api.http).get = "/cosmos/staking/v1beta/validators/{validator_addr}/delegations/{delegator_addr}";
   }
 
-  // UnbondingDelegation queries unbonding info for given validator delegator pair
+  // UnbondingDelegation queries unbonding info for given validator delegator pair.
   rpc UnbondingDelegation (QueryUnbondingDelegationRequest) returns (QueryUnbondingDelegationResponse) {
 		option (google.api.http).get = "/cosmos/staking/v1beta/validators/{validator_addr}/delegations/{delegator_addr}/unbonding_delegation";
   }
 
-  // DelegatorDelegations queries all delegations of a given delegator address
+  // DelegatorDelegations queries all delegations of a given delegator address.
   rpc DelegatorDelegations (QueryDelegatorDelegationsRequest) returns (QueryDelegatorDelegationsResponse) {
 		option (google.api.http).get = "/cosmos/staking/v1beta/delegations/{delegator_addr}";
   }
 
-  // DelegatorUnbondingDelegations queries all unbonding delegations of a given delegator address
+  // DelegatorUnbondingDelegations queries all unbonding delegations of a give delegator address.
   rpc DelegatorUnbondingDelegations (QueryDelegatorUnbondingDelegationsRequest) returns (QueryDelegatorUnbondingDelegationsResponse) {
 		option (google.api.http).get = "/cosmos/staking/v1beta/delegators/{delegator_addr}/unbonding_delegations";
   }
 
-  // Redelegations queries redelegations of given address
+  // Redelegations queries redelegations of given address.
   rpc Redelegations (QueryRedelegationsRequest) returns (QueryRedelegationsResponse) {
 		option (google.api.http).get = "/cosmos/staking/v1beta/delegators/{delegator_addr}/redelegations";
   }
 
-  // DelegatorValidators queries all validators info for given delegator address
+  // DelegatorValidators queries all validator info for given delegator address.
   rpc DelegatorValidators (QueryDelegatorValidatorsRequest) returns (QueryDelegatorValidatorsResponse) {
 		option (google.api.http).get = "/cosmos/staking/v1beta/delegators/{delegator_addr}/validators";  
   }
 
-  // DelegatorValidator queries validator info for given delegator validator pair
+  // DelegatorValidator queries validator info for given delegator validator pair.
   rpc DelegatorValidator (QueryDelegatorValidatorRequest) returns (QueryDelegatorValidatorResponse) {
 		option (google.api.http).get = "/cosmos/staking/v1beta/delegators/{delegator_addr}/validators/{validator_addr}";
   }
 
-  // HistoricalInfo queries the historical info for given height
+  // HistoricalInfo queries the historical info for given height.
   rpc HistoricalInfo (QueryHistoricalInfoRequest) returns (QueryHistoricalInfoResponse) {
 		option (google.api.http).get = "/cosmos/staking/v1beta/historical_info/{height}";
   }
 
-  // Pool queries the pool info
+  // Pool queries the pool info.
   rpc Pool (QueryPoolRequest) returns (QueryPoolResponse) {
 		option (google.api.http).get = "/cosmos/staking/v1beta/pool";
   }
 
-  // Parameters queries the staking parameters
+  // Parameters queries the staking parameters.
   rpc Params (QueryParamsRequest) returns (QueryParamsResponse) {
 		option (google.api.http).get = "/cosmos/staking/v1beta/params";
   }
->>>>>>> e0bb1b41
 }
 
 // QueryValidatorsRequest is request type for Query/Validators RPC method.
