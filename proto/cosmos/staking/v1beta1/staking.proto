syntax = "proto3";
package cosmos.staking.v1beta1;

import "gogoproto/gogo.proto";
import "google/protobuf/any.proto";
import "google/protobuf/duration.proto";
import "google/protobuf/timestamp.proto";

import "cosmos_proto/cosmos.proto";
import "cosmos/base/v1beta1/coin.proto";
import "tendermint/types/types.proto";

option go_package = "github.com/cosmos/cosmos-sdk/x/staking/types";

// HistoricalInfo contains header and validator information for a given block.
// It is stored as part of staking module's state, which persists the `n` most
// recent HistoricalInfo
// (`n` is set by the staking module's `historical_entries` parameter).
message HistoricalInfo {
  tendermint.types.Header header = 1 [(gogoproto.nullable) = false];
  repeated Validator      valset = 2 [(gogoproto.nullable) = false];
}

// CommissionRates defines the initial commission rates to be used for creating
// a validator.
message CommissionRates {
  option (gogoproto.equal)            = true;
  option (gogoproto.goproto_stringer) = false;

  // rate is the commission rate charged to delegators, as a fraction.
  string rate = 1 [(cosmos_proto.scalar) = "cosmos.Dec", (gogoproto.customtype) = "github.com/cosmos/cosmos-sdk/types.Dec", (gogoproto.nullable) = false];
  // max_rate defines the maximum commission rate which validator can ever charge, as a fraction.
  string max_rate = 2 [
<<<<<<< HEAD
=======
    (cosmos_proto.scalar) = "cosmos.Dec",
    (gogoproto.moretags)   = "yaml:\"max_rate\"",
>>>>>>> 6e70d25d
    (gogoproto.customtype) = "github.com/cosmos/cosmos-sdk/types.Dec",
    (gogoproto.nullable)   = false
  ];
  // max_change_rate defines the maximum daily increase of the validator commission, as a fraction.
  string max_change_rate = 3 [
<<<<<<< HEAD
=======
    (cosmos_proto.scalar) = "cosmos.Dec",
    (gogoproto.moretags)   = "yaml:\"max_change_rate\"",
>>>>>>> 6e70d25d
    (gogoproto.customtype) = "github.com/cosmos/cosmos-sdk/types.Dec",
    (gogoproto.nullable)   = false
  ];
}

// Commission defines commission parameters for a given validator.
message Commission {
  option (gogoproto.equal)            = true;
  option (gogoproto.goproto_stringer) = false;

  // commission_rates defines the initial commission rates to be used for creating a validator.
  CommissionRates commission_rates = 1 [(gogoproto.embed) = true, (gogoproto.nullable) = false];
  // update_time is the last time the commission rate was changed.
  google.protobuf.Timestamp update_time = 2
      [(gogoproto.nullable) = false, (gogoproto.stdtime) = true];
}

// Description defines a validator description.
message Description {
  option (gogoproto.equal)            = true;
  option (gogoproto.goproto_stringer) = false;

  // moniker defines a human-readable name for the validator.
  string moniker = 1;
  // identity defines an optional identity signature (ex. UPort or Keybase).
  string identity = 2;
  // website defines an optional website link.
  string website = 3;
  // security_contact defines an optional email for security contact.
  string security_contact = 4;
  // details define other optional details.
  string details = 5;
}

// Validator defines a validator, together with the total amount of the
// Validator's bond shares and their exchange rate to coins. Slashing results in
// a decrease in the exchange rate, allowing correct calculation of future
// undelegations without iterating over delegators. When coins are delegated to
// this validator, the validator is credited with a delegation whose number of
// bond shares is based on the amount of coins delegated divided by the current
// exchange rate. Voting power can be calculated as total bonded shares
// multiplied by exchange rate.
message Validator {
  option (gogoproto.equal)            = false;
  option (gogoproto.goproto_stringer) = false;
  option (gogoproto.goproto_getters)  = false;

  // operator_address defines the address of the validator's operator; bech encoded in JSON.
<<<<<<< HEAD
  string operator_address = 1;
=======
  string operator_address = 1 [(cosmos_proto.scalar) = "cosmos.AddressString", (gogoproto.moretags) = "yaml:\"operator_address\""];
>>>>>>> 6e70d25d
  // consensus_pubkey is the consensus public key of the validator, as a Protobuf Any.
  google.protobuf.Any consensus_pubkey = 2
      [(cosmos_proto.accepts_interface) = "cosmos.crypto.PubKey"];
  // jailed defined whether the validator has been jailed from bonded status or not.
  bool jailed = 3;
  // status is the validator status (bonded/unbonding/unbonded).
  BondStatus status = 4;
  // tokens define the delegated tokens (incl. self-delegation).
  string tokens = 5 [(cosmos_proto.scalar) = "cosmos.Int", (gogoproto.customtype) = "github.com/cosmos/cosmos-sdk/types.Int", (gogoproto.nullable) = false];
  // delegator_shares defines total shares issued to a validator's delegators.
  string delegator_shares = 6 [
<<<<<<< HEAD
=======
    (cosmos_proto.scalar) = "cosmos.Dec",
    (gogoproto.moretags)   = "yaml:\"delegator_shares\"",
>>>>>>> 6e70d25d
    (gogoproto.customtype) = "github.com/cosmos/cosmos-sdk/types.Dec",
    (gogoproto.nullable)   = false
  ];
  // description defines the description terms for the validator.
  Description description = 7 [(gogoproto.nullable) = false];
  // unbonding_height defines, if unbonding, the height at which this validator has begun unbonding.
  int64 unbonding_height = 8;
  // unbonding_time defines, if unbonding, the min time for the validator to complete unbonding.
  google.protobuf.Timestamp unbonding_time = 9
      [(gogoproto.nullable) = false, (gogoproto.stdtime) = true];
  // commission defines the commission parameters.
  Commission commission = 10 [(gogoproto.nullable) = false];
  // min_self_delegation is the validator's self declared minimum self delegation.
  string min_self_delegation = 11 [
<<<<<<< HEAD
=======
    (cosmos_proto.scalar) = "cosmos.Int", 
    (gogoproto.moretags)   = "yaml:\"min_self_delegation\"",
>>>>>>> 6e70d25d
    (gogoproto.customtype) = "github.com/cosmos/cosmos-sdk/types.Int",
    (gogoproto.nullable)   = false
  ];
}

// BondStatus is the status of a validator.
enum BondStatus {
  option (gogoproto.goproto_enum_prefix) = false;

  // UNSPECIFIED defines an invalid validator status.
  BOND_STATUS_UNSPECIFIED = 0 [(gogoproto.enumvalue_customname) = "Unspecified"];
  // UNBONDED defines a validator that is not bonded.
  BOND_STATUS_UNBONDED = 1 [(gogoproto.enumvalue_customname) = "Unbonded"];
  // UNBONDING defines a validator that is unbonding.
  BOND_STATUS_UNBONDING = 2 [(gogoproto.enumvalue_customname) = "Unbonding"];
  // BONDED defines a validator that is bonded.
  BOND_STATUS_BONDED = 3 [(gogoproto.enumvalue_customname) = "Bonded"];
}

// ValAddresses defines a repeated set of validator addresses.
message ValAddresses {
  option (gogoproto.goproto_stringer) = false;
  option (gogoproto.stringer)         = true;

  repeated string addresses = 1 [(cosmos_proto.scalar) = "cosmos.AddressString"];
}

// DVPair is struct that just has a delegator-validator pair with no other data.
// It is intended to be used as a marshalable pointer. For example, a DVPair can
// be used to construct the key to getting an UnbondingDelegation from state.
message DVPair {
  option (gogoproto.equal)            = false;
  option (gogoproto.goproto_getters)  = false;
  option (gogoproto.goproto_stringer) = false;

<<<<<<< HEAD
  string delegator_address = 1;
  string validator_address = 2;
=======
  string delegator_address = 1 [(cosmos_proto.scalar) = "cosmos.AddressString", (gogoproto.moretags) = "yaml:\"delegator_address\""];
  string validator_address = 2 [(cosmos_proto.scalar) = "cosmos.AddressString", (gogoproto.moretags) = "yaml:\"validator_address\""];
>>>>>>> 6e70d25d
}

// DVPairs defines an array of DVPair objects.
message DVPairs {
  repeated DVPair pairs = 1 [(gogoproto.nullable) = false];
}

// DVVTriplet is struct that just has a delegator-validator-validator triplet
// with no other data. It is intended to be used as a marshalable pointer. For
// example, a DVVTriplet can be used to construct the key to getting a
// Redelegation from state.
message DVVTriplet {
  option (gogoproto.equal)            = false;
  option (gogoproto.goproto_getters)  = false;
  option (gogoproto.goproto_stringer) = false;

<<<<<<< HEAD
  string delegator_address     = 1;
  string validator_src_address = 2;
  string validator_dst_address = 3;
=======
  string delegator_address     = 1 [(cosmos_proto.scalar) = "cosmos.AddressString", (gogoproto.moretags) = "yaml:\"delegator_address\""];
  string validator_src_address = 2 [(cosmos_proto.scalar) = "cosmos.AddressString", (gogoproto.moretags) = "yaml:\"validator_src_address\""];
  string validator_dst_address = 3 [(cosmos_proto.scalar) = "cosmos.AddressString", (gogoproto.moretags) = "yaml:\"validator_dst_address\""];
>>>>>>> 6e70d25d
}

// DVVTriplets defines an array of DVVTriplet objects.
message DVVTriplets {
  repeated DVVTriplet triplets = 1 [(gogoproto.nullable) = false];
}

// Delegation represents the bond with tokens held by an account. It is
// owned by one delegator, and is associated with the voting power of one
// validator.
message Delegation {
  option (gogoproto.equal)            = false;
  option (gogoproto.goproto_getters)  = false;
  option (gogoproto.goproto_stringer) = false;

  // delegator_address is the bech32-encoded address of the delegator.
<<<<<<< HEAD
  string delegator_address = 1;
  // validator_address is the bech32-encoded address of the validator.
  string validator_address = 2;
=======
  string delegator_address = 1 [(cosmos_proto.scalar) = "cosmos.AddressString", (gogoproto.moretags) = "yaml:\"delegator_address\""];
  // validator_address is the bech32-encoded address of the validator.
  string validator_address = 2 [(cosmos_proto.scalar) = "cosmos.AddressString", (gogoproto.moretags) = "yaml:\"validator_address\""];
>>>>>>> 6e70d25d
  // shares define the delegation shares received.
  string shares = 3 [(cosmos_proto.scalar) = "cosmos.Dec", (gogoproto.customtype) = "github.com/cosmos/cosmos-sdk/types.Dec", (gogoproto.nullable) = false];
}

// UnbondingDelegation stores all of a single delegator's unbonding bonds
// for a single validator in an time-ordered list.
message UnbondingDelegation {
  option (gogoproto.equal)            = false;
  option (gogoproto.goproto_getters)  = false;
  option (gogoproto.goproto_stringer) = false;

  // delegator_address is the bech32-encoded address of the delegator.
<<<<<<< HEAD
  string delegator_address = 1;
  // validator_address is the bech32-encoded address of the validator.
  string validator_address = 2;
=======
  string delegator_address = 1 [(cosmos_proto.scalar) = "cosmos.AddressString", (gogoproto.moretags) = "yaml:\"delegator_address\""];
  // validator_address is the bech32-encoded address of the validator.
  string validator_address = 2 [(cosmos_proto.scalar) = "cosmos.AddressString", (gogoproto.moretags) = "yaml:\"validator_address\""];
>>>>>>> 6e70d25d
  // entries are the unbonding delegation entries.
  repeated UnbondingDelegationEntry entries = 3 [(gogoproto.nullable) = false]; // unbonding delegation entries
}

// UnbondingDelegationEntry defines an unbonding object with relevant metadata.
message UnbondingDelegationEntry {
  option (gogoproto.equal)            = true;
  option (gogoproto.goproto_stringer) = false;

  // creation_height is the height which the unbonding took place.
  int64 creation_height = 1;
  // completion_time is the unix time for unbonding completion.
  google.protobuf.Timestamp completion_time = 2
      [(gogoproto.nullable) = false, (gogoproto.stdtime) = true];
  // initial_balance defines the tokens initially scheduled to receive at completion.
  string initial_balance = 3 [
    (cosmos_proto.scalar) = "cosmos.Int",
    (gogoproto.customtype) = "github.com/cosmos/cosmos-sdk/types.Int",
    (gogoproto.nullable)   = false
  ];
  // balance defines the tokens to receive at completion.
  string balance = 4 [(cosmos_proto.scalar) = "cosmos.Int", (gogoproto.customtype) = "github.com/cosmos/cosmos-sdk/types.Int", (gogoproto.nullable) = false];
}

// RedelegationEntry defines a redelegation object with relevant metadata.
message RedelegationEntry {
  option (gogoproto.equal)            = true;
  option (gogoproto.goproto_stringer) = false;

  // creation_height  defines the height which the redelegation took place.
  int64 creation_height = 1;
  // completion_time defines the unix time for redelegation completion.
  google.protobuf.Timestamp completion_time = 2
      [(gogoproto.nullable) = false, (gogoproto.stdtime) = true];
  // initial_balance defines the initial balance when redelegation started.
  string initial_balance = 3 [
    (cosmos_proto.scalar) = "cosmos.Int", 
    (gogoproto.customtype) = "github.com/cosmos/cosmos-sdk/types.Int",
    (gogoproto.nullable)   = false
  ];
  // shares_dst is the amount of destination-validator shares created by redelegation.
  string shares_dst = 4
      [(cosmos_proto.scalar) = "cosmos.Dec", (gogoproto.customtype) = "github.com/cosmos/cosmos-sdk/types.Dec", (gogoproto.nullable) = false];
}

// Redelegation contains the list of a particular delegator's redelegating bonds
// from a particular source validator to a particular destination validator.
message Redelegation {
  option (gogoproto.equal)            = false;
  option (gogoproto.goproto_getters)  = false;
  option (gogoproto.goproto_stringer) = false;

  // delegator_address is the bech32-encoded address of the delegator.
<<<<<<< HEAD
  string delegator_address = 1;
  // validator_src_address is the validator redelegation source operator address.
  string validator_src_address = 2;
  // validator_dst_address is the validator redelegation destination operator address.
  string validator_dst_address = 3;
=======
  string delegator_address = 1 [(cosmos_proto.scalar) = "cosmos.AddressString", (gogoproto.moretags) = "yaml:\"delegator_address\""];
  // validator_src_address is the validator redelegation source operator address.
  string validator_src_address = 2 [(cosmos_proto.scalar) = "cosmos.AddressString", (gogoproto.moretags) = "yaml:\"validator_src_address\""];
  // validator_dst_address is the validator redelegation destination operator address.
  string validator_dst_address = 3 [(cosmos_proto.scalar) = "cosmos.AddressString", (gogoproto.moretags) = "yaml:\"validator_dst_address\""];
>>>>>>> 6e70d25d
  // entries are the redelegation entries.
  repeated RedelegationEntry entries = 4 [(gogoproto.nullable) = false]; // redelegation entries
}

// Params defines the parameters for the staking module.
message Params {
  option (gogoproto.equal)            = true;
  option (gogoproto.goproto_stringer) = false;

  // unbonding_time is the time duration of unbonding.
  google.protobuf.Duration unbonding_time = 1
      [(gogoproto.nullable) = false, (gogoproto.stdduration) = true];
  // max_validators is the maximum number of validators.
  uint32 max_validators = 2;
  // max_entries is the max entries for either unbonding delegation or redelegation (per pair/trio).
  uint32 max_entries = 3;
  // historical_entries is the number of historical entries to persist.
  uint32 historical_entries = 4;
  // bond_denom defines the bondable coin denomination.
  string bond_denom = 5;
}

// DelegationResponse is equivalent to Delegation except that it contains a
// balance in addition to shares which is more suitable for client responses.
message DelegationResponse {
  option (gogoproto.equal)            = false;
  option (gogoproto.goproto_stringer) = false;

  Delegation delegation = 1 [(gogoproto.nullable) = false];

  cosmos.base.v1beta1.Coin balance = 2 [(gogoproto.nullable) = false];
}

// RedelegationEntryResponse is equivalent to a RedelegationEntry except that it
// contains a balance in addition to shares which is more suitable for client
// responses.
message RedelegationEntryResponse {
  option (gogoproto.equal) = true;

  RedelegationEntry redelegation_entry = 1 [(gogoproto.nullable) = false];
  string balance = 4 [(cosmos_proto.scalar) = "cosmos.Int", (gogoproto.customtype) = "github.com/cosmos/cosmos-sdk/types.Int", (gogoproto.nullable) = false];
}

// RedelegationResponse is equivalent to a Redelegation except that its entries
// contain a balance in addition to shares which is more suitable for client
// responses.
message RedelegationResponse {
  option (gogoproto.equal) = false;

  Redelegation                       redelegation = 1 [(gogoproto.nullable) = false];
  repeated RedelegationEntryResponse entries      = 2 [(gogoproto.nullable) = false];
}

// Pool is used for tracking bonded and not-bonded token supply of the bond
// denomination.
message Pool {
  option (gogoproto.description) = true;
  option (gogoproto.equal)       = true;
  string not_bonded_tokens       = 1 [
    (cosmos_proto.scalar) = "cosmos.Int",
    (gogoproto.customtype) = "github.com/cosmos/cosmos-sdk/types.Int",
    (gogoproto.jsontag)    = "not_bonded_tokens",
    (gogoproto.nullable)   = false
  ];
  string bonded_tokens = 2 [
    (cosmos_proto.scalar) = "cosmos.Int",
    (gogoproto.jsontag)    = "bonded_tokens",
    (gogoproto.customtype) = "github.com/cosmos/cosmos-sdk/types.Int",
    (gogoproto.nullable)   = false
  ];
}<|MERGE_RESOLUTION|>--- conflicted
+++ resolved
@@ -31,21 +31,15 @@
   string rate = 1 [(cosmos_proto.scalar) = "cosmos.Dec", (gogoproto.customtype) = "github.com/cosmos/cosmos-sdk/types.Dec", (gogoproto.nullable) = false];
   // max_rate defines the maximum commission rate which validator can ever charge, as a fraction.
   string max_rate = 2 [
-<<<<<<< HEAD
-=======
     (cosmos_proto.scalar) = "cosmos.Dec",
     (gogoproto.moretags)   = "yaml:\"max_rate\"",
->>>>>>> 6e70d25d
     (gogoproto.customtype) = "github.com/cosmos/cosmos-sdk/types.Dec",
     (gogoproto.nullable)   = false
   ];
   // max_change_rate defines the maximum daily increase of the validator commission, as a fraction.
   string max_change_rate = 3 [
-<<<<<<< HEAD
-=======
     (cosmos_proto.scalar) = "cosmos.Dec",
     (gogoproto.moretags)   = "yaml:\"max_change_rate\"",
->>>>>>> 6e70d25d
     (gogoproto.customtype) = "github.com/cosmos/cosmos-sdk/types.Dec",
     (gogoproto.nullable)   = false
   ];
@@ -94,11 +88,7 @@
   option (gogoproto.goproto_getters)  = false;
 
   // operator_address defines the address of the validator's operator; bech encoded in JSON.
-<<<<<<< HEAD
-  string operator_address = 1;
-=======
   string operator_address = 1 [(cosmos_proto.scalar) = "cosmos.AddressString", (gogoproto.moretags) = "yaml:\"operator_address\""];
->>>>>>> 6e70d25d
   // consensus_pubkey is the consensus public key of the validator, as a Protobuf Any.
   google.protobuf.Any consensus_pubkey = 2
       [(cosmos_proto.accepts_interface) = "cosmos.crypto.PubKey"];
@@ -110,11 +100,8 @@
   string tokens = 5 [(cosmos_proto.scalar) = "cosmos.Int", (gogoproto.customtype) = "github.com/cosmos/cosmos-sdk/types.Int", (gogoproto.nullable) = false];
   // delegator_shares defines total shares issued to a validator's delegators.
   string delegator_shares = 6 [
-<<<<<<< HEAD
-=======
     (cosmos_proto.scalar) = "cosmos.Dec",
     (gogoproto.moretags)   = "yaml:\"delegator_shares\"",
->>>>>>> 6e70d25d
     (gogoproto.customtype) = "github.com/cosmos/cosmos-sdk/types.Dec",
     (gogoproto.nullable)   = false
   ];
@@ -129,11 +116,8 @@
   Commission commission = 10 [(gogoproto.nullable) = false];
   // min_self_delegation is the validator's self declared minimum self delegation.
   string min_self_delegation = 11 [
-<<<<<<< HEAD
-=======
     (cosmos_proto.scalar) = "cosmos.Int", 
     (gogoproto.moretags)   = "yaml:\"min_self_delegation\"",
->>>>>>> 6e70d25d
     (gogoproto.customtype) = "github.com/cosmos/cosmos-sdk/types.Int",
     (gogoproto.nullable)   = false
   ];
@@ -169,13 +153,8 @@
   option (gogoproto.goproto_getters)  = false;
   option (gogoproto.goproto_stringer) = false;
 
-<<<<<<< HEAD
-  string delegator_address = 1;
-  string validator_address = 2;
-=======
   string delegator_address = 1 [(cosmos_proto.scalar) = "cosmos.AddressString", (gogoproto.moretags) = "yaml:\"delegator_address\""];
   string validator_address = 2 [(cosmos_proto.scalar) = "cosmos.AddressString", (gogoproto.moretags) = "yaml:\"validator_address\""];
->>>>>>> 6e70d25d
 }
 
 // DVPairs defines an array of DVPair objects.
@@ -192,15 +171,9 @@
   option (gogoproto.goproto_getters)  = false;
   option (gogoproto.goproto_stringer) = false;
 
-<<<<<<< HEAD
-  string delegator_address     = 1;
-  string validator_src_address = 2;
-  string validator_dst_address = 3;
-=======
   string delegator_address     = 1 [(cosmos_proto.scalar) = "cosmos.AddressString", (gogoproto.moretags) = "yaml:\"delegator_address\""];
   string validator_src_address = 2 [(cosmos_proto.scalar) = "cosmos.AddressString", (gogoproto.moretags) = "yaml:\"validator_src_address\""];
   string validator_dst_address = 3 [(cosmos_proto.scalar) = "cosmos.AddressString", (gogoproto.moretags) = "yaml:\"validator_dst_address\""];
->>>>>>> 6e70d25d
 }
 
 // DVVTriplets defines an array of DVVTriplet objects.
@@ -217,15 +190,9 @@
   option (gogoproto.goproto_stringer) = false;
 
   // delegator_address is the bech32-encoded address of the delegator.
-<<<<<<< HEAD
-  string delegator_address = 1;
-  // validator_address is the bech32-encoded address of the validator.
-  string validator_address = 2;
-=======
   string delegator_address = 1 [(cosmos_proto.scalar) = "cosmos.AddressString", (gogoproto.moretags) = "yaml:\"delegator_address\""];
   // validator_address is the bech32-encoded address of the validator.
   string validator_address = 2 [(cosmos_proto.scalar) = "cosmos.AddressString", (gogoproto.moretags) = "yaml:\"validator_address\""];
->>>>>>> 6e70d25d
   // shares define the delegation shares received.
   string shares = 3 [(cosmos_proto.scalar) = "cosmos.Dec", (gogoproto.customtype) = "github.com/cosmos/cosmos-sdk/types.Dec", (gogoproto.nullable) = false];
 }
@@ -238,15 +205,9 @@
   option (gogoproto.goproto_stringer) = false;
 
   // delegator_address is the bech32-encoded address of the delegator.
-<<<<<<< HEAD
-  string delegator_address = 1;
-  // validator_address is the bech32-encoded address of the validator.
-  string validator_address = 2;
-=======
   string delegator_address = 1 [(cosmos_proto.scalar) = "cosmos.AddressString", (gogoproto.moretags) = "yaml:\"delegator_address\""];
   // validator_address is the bech32-encoded address of the validator.
   string validator_address = 2 [(cosmos_proto.scalar) = "cosmos.AddressString", (gogoproto.moretags) = "yaml:\"validator_address\""];
->>>>>>> 6e70d25d
   // entries are the unbonding delegation entries.
   repeated UnbondingDelegationEntry entries = 3 [(gogoproto.nullable) = false]; // unbonding delegation entries
 }
@@ -300,19 +261,11 @@
   option (gogoproto.goproto_stringer) = false;
 
   // delegator_address is the bech32-encoded address of the delegator.
-<<<<<<< HEAD
-  string delegator_address = 1;
-  // validator_src_address is the validator redelegation source operator address.
-  string validator_src_address = 2;
-  // validator_dst_address is the validator redelegation destination operator address.
-  string validator_dst_address = 3;
-=======
   string delegator_address = 1 [(cosmos_proto.scalar) = "cosmos.AddressString", (gogoproto.moretags) = "yaml:\"delegator_address\""];
   // validator_src_address is the validator redelegation source operator address.
   string validator_src_address = 2 [(cosmos_proto.scalar) = "cosmos.AddressString", (gogoproto.moretags) = "yaml:\"validator_src_address\""];
   // validator_dst_address is the validator redelegation destination operator address.
   string validator_dst_address = 3 [(cosmos_proto.scalar) = "cosmos.AddressString", (gogoproto.moretags) = "yaml:\"validator_dst_address\""];
->>>>>>> 6e70d25d
   // entries are the redelegation entries.
   repeated RedelegationEntry entries = 4 [(gogoproto.nullable) = false]; // redelegation entries
 }
