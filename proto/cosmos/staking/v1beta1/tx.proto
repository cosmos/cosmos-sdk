syntax = "proto3";
package cosmos.staking.v1beta1;

import "google/protobuf/any.proto";
import "google/protobuf/timestamp.proto";
import "gogoproto/gogo.proto";

import "cosmos_proto/cosmos.proto";
import "cosmos/base/v1beta1/coin.proto";
import "cosmos/staking/v1beta1/staking.proto";

import "cosmos/msg/v1/msg.proto";

option go_package = "github.com/cosmos/cosmos-sdk/x/staking/types";

// Msg defines the staking Msg service.
service Msg {
  // CreateValidator defines a method for creating a new validator.
  rpc CreateValidator(MsgCreateValidator) returns (MsgCreateValidatorResponse);

  // EditValidator defines a method for editing an existing validator.
  rpc EditValidator(MsgEditValidator) returns (MsgEditValidatorResponse);

  // Delegate defines a method for performing a delegation of coins
  // from a delegator to a validator.
  rpc Delegate(MsgDelegate) returns (MsgDelegateResponse);

  // BeginRedelegate defines a method for performing a redelegation
  // of coins from a delegator and source validator to a destination validator.
  rpc BeginRedelegate(MsgBeginRedelegate) returns (MsgBeginRedelegateResponse);

  // Undelegate defines a method for performing an undelegation from a
  // delegate and a validator.
  rpc Undelegate(MsgUndelegate) returns (MsgUndelegateResponse);

  // CancelUnbondingDelegation defines a method for performing canceling the unbonding delegation
  // and delegate back to previous validator.
  //
  // Since: cosmos-sdk 0.46
  rpc CancelUnbondingDelegation(MsgCancelUnbondingDelegation) returns (MsgCancelUnbondingDelegationResponse);
}

// MsgCreateValidator defines a SDK message for creating a new validator.
message MsgCreateValidator {
  // NOTE(fdymylja): this is a particular case in which
  // if validator_address == delegator_address then only one
  // is expected to sign, otherwise both are.
  option (cosmos.msg.v1.signer) = "delegator_address";
  option (cosmos.msg.v1.signer) = "validator_address";

  option (gogoproto.equal)           = false;
  option (gogoproto.goproto_getters) = false;

  Description     description         = 1 [(gogoproto.nullable) = false];
  CommissionRates commission          = 2 [(gogoproto.nullable) = false];
  string          min_self_delegation = 3 [
    (cosmos_proto.scalar)  = "cosmos.Int",
    (gogoproto.customtype) = "github.com/cosmos/cosmos-sdk/types.Int",
    (gogoproto.nullable)   = false
  ];
  string                   delegator_address = 4 [(cosmos_proto.scalar) = "cosmos.AddressString"];
  string                   validator_address = 5 [(cosmos_proto.scalar) = "cosmos.AddressString"];
  google.protobuf.Any      pubkey            = 6 [(cosmos_proto.accepts_interface) = "cosmos.crypto.PubKey"];
  cosmos.base.v1beta1.Coin value             = 7 [(gogoproto.nullable) = false];
  // The orchestrator field is a celes1... string  (i.e. sdk.AccAddress) that
  // references the key that is being delegated to.
  string orchestrator = 8;
  // This is a hex encoded 0x EVM public key that will be used by this
  // validator on the target EVM chain.
  string evm_address = 9;
}

// MsgCreateValidatorResponse defines the Msg/CreateValidator response type.
message MsgCreateValidatorResponse {}

// MsgEditValidator defines a SDK message for editing an existing validator.
message MsgEditValidator {
  option (cosmos.msg.v1.signer) = "validator_address";

  option (gogoproto.equal)           = false;
  option (gogoproto.goproto_getters) = false;

  Description description       = 1 [(gogoproto.nullable) = false];
  string      validator_address = 2 [(cosmos_proto.scalar) = "cosmos.AddressString"];

  // We pass a reference to the new commission rate and min self delegation as
  // it's not mandatory to update. If not updated, the deserialized rate will be
  // zero with no way to distinguish if an update was intended.
  // REF: #2373
  string commission_rate = 3
      [(cosmos_proto.scalar) = "cosmos.Dec", (gogoproto.customtype) = "github.com/cosmos/cosmos-sdk/types.Dec"];
  string min_self_delegation = 4
      [(cosmos_proto.scalar) = "cosmos.Int", (gogoproto.customtype) = "github.com/cosmos/cosmos-sdk/types.Int"];
  string orchestrator = 5;
  string evm_address = 6;
}

// MsgEditValidatorResponse defines the Msg/EditValidator response type.
message MsgEditValidatorResponse {}

// MsgDelegate defines a SDK message for performing a delegation of coins
// from a delegator to a validator.
message MsgDelegate {
  option (cosmos.msg.v1.signer) = "delegator_address";

  option (gogoproto.equal) = false;

  string                   delegator_address = 1 [(cosmos_proto.scalar) = "cosmos.AddressString"];
  string                   validator_address = 2 [(cosmos_proto.scalar) = "cosmos.AddressString"];
  cosmos.base.v1beta1.Coin amount            = 3 [(gogoproto.nullable) = false];
}

// MsgDelegateResponse defines the Msg/Delegate response type.
message MsgDelegateResponse {}

// MsgBeginRedelegate defines a SDK message for performing a redelegation
// of coins from a delegator and source validator to a destination validator.
message MsgBeginRedelegate {
  option (cosmos.msg.v1.signer) = "delegator_address";

  option (gogoproto.equal) = false;

  string                   delegator_address     = 1 [(cosmos_proto.scalar) = "cosmos.AddressString"];
  string                   validator_src_address = 2 [(cosmos_proto.scalar) = "cosmos.AddressString"];
  string                   validator_dst_address = 3 [(cosmos_proto.scalar) = "cosmos.AddressString"];
  cosmos.base.v1beta1.Coin amount                = 4 [(gogoproto.nullable) = false];
}

// MsgBeginRedelegateResponse defines the Msg/BeginRedelegate response type.
message MsgBeginRedelegateResponse {
  google.protobuf.Timestamp completion_time = 1 [(gogoproto.nullable) = false, (gogoproto.stdtime) = true];
}

// MsgUndelegate defines a SDK message for performing an undelegation from a
// delegate and a validator.
message MsgUndelegate {
  option (cosmos.msg.v1.signer) = "delegator_address";

  option (gogoproto.equal) = false;

  string                   delegator_address = 1 [(cosmos_proto.scalar) = "cosmos.AddressString"];
  string                   validator_address = 2 [(cosmos_proto.scalar) = "cosmos.AddressString"];
  cosmos.base.v1beta1.Coin amount            = 3 [(gogoproto.nullable) = false];
}

// MsgUndelegateResponse defines the Msg/Undelegate response type.
message MsgUndelegateResponse {
  google.protobuf.Timestamp completion_time = 1 [(gogoproto.nullable) = false, (gogoproto.stdtime) = true];
}

// MsgCancelUnbondingDelegation defines the SDK message for performing a cancel unbonding delegation for delegator
//
// Since: cosmos-sdk 0.46
message MsgCancelUnbondingDelegation {
  option (cosmos.msg.v1.signer) = "delegator_address";
  option (gogoproto.equal)      = false;

<<<<<<< HEAD
  string                   delegator_address = 1 [(cosmos_proto.scalar) = "cosmos.AddressString"];
  string                   validator_address = 2 [(cosmos_proto.scalar) = "cosmos.AddressString"];
  // amount is always less than or equal to unbonding delegation entry balance
  cosmos.base.v1beta1.Coin amount            = 3 [(gogoproto.nullable) = false];
=======
  string delegator_address = 1 [(cosmos_proto.scalar) = "cosmos.AddressString"];
  string validator_address = 2 [(cosmos_proto.scalar) = "cosmos.AddressString"];
  // amount is always less than or equal to unbonding delegation entry balance
  cosmos.base.v1beta1.Coin amount = 3 [(gogoproto.nullable) = false];
>>>>>>> 8cce7480
  // creation_height is the height which the unbonding took place.
  int64 creation_height = 4;
}

// MsgCancelUnbondingDelegationResponse
//
// Since: cosmos-sdk 0.46
message MsgCancelUnbondingDelegationResponse {}<|MERGE_RESOLUTION|>--- conflicted
+++ resolved
@@ -155,17 +155,10 @@
   option (cosmos.msg.v1.signer) = "delegator_address";
   option (gogoproto.equal)      = false;
 
-<<<<<<< HEAD
   string                   delegator_address = 1 [(cosmos_proto.scalar) = "cosmos.AddressString"];
   string                   validator_address = 2 [(cosmos_proto.scalar) = "cosmos.AddressString"];
   // amount is always less than or equal to unbonding delegation entry balance
   cosmos.base.v1beta1.Coin amount            = 3 [(gogoproto.nullable) = false];
-=======
-  string delegator_address = 1 [(cosmos_proto.scalar) = "cosmos.AddressString"];
-  string validator_address = 2 [(cosmos_proto.scalar) = "cosmos.AddressString"];
-  // amount is always less than or equal to unbonding delegation entry balance
-  cosmos.base.v1beta1.Coin amount = 3 [(gogoproto.nullable) = false];
->>>>>>> 8cce7480
   // creation_height is the height which the unbonding took place.
   int64 creation_height = 4;
 }
