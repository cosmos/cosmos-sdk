syntax = "proto3";
package cosmos.staking.v1beta1;

import "google/protobuf/any.proto";
import "google/protobuf/timestamp.proto";
import "gogoproto/gogo.proto";

import "cosmos_proto/cosmos.proto";
import "cosmos/base/v1beta1/coin.proto";
import "cosmos/staking/v1beta1/staking.proto";

option go_package = "github.com/cosmos/cosmos-sdk/x/staking/types";

// Msg defines the staking Msg service.
service Msg {
  // CreateValidator defines a method for creating a new validator.
  rpc CreateValidator(MsgCreateValidator) returns (MsgCreateValidatorResponse);

  // EditValidator defines a method for editing an existing validator.
  rpc EditValidator(MsgEditValidator) returns (MsgEditValidatorResponse);

  // Delegate defines a method for performing a delegation of coins
  // from a delegator to a validator.
  rpc Delegate(MsgDelegate) returns (MsgDelegateResponse);

  // BeginRedelegate defines a method for performing a redelegation
  // of coins from a delegator and source validator to a destination validator.
  rpc BeginRedelegate(MsgBeginRedelegate) returns (MsgBeginRedelegateResponse);

  // Undelegate defines a method for performing an undelegation from a
  // delegate and a validator.
  rpc Undelegate(MsgUndelegate) returns (MsgUndelegateResponse);
}

// MsgCreateValidator defines a SDK message for creating a new validator.
message MsgCreateValidator {
  option (gogoproto.equal)           = false;
  option (gogoproto.goproto_getters) = false;

  Description     description         = 1 [(gogoproto.nullable) = false];
  CommissionRates commission          = 2 [(gogoproto.nullable) = false];
  string          min_self_delegation = 3 [
    (cosmos_proto.scalar) = "cosmos.Int",
    (gogoproto.customtype) = "github.com/cosmos/cosmos-sdk/types.Int",
    (gogoproto.nullable)   = false
  ];
<<<<<<< HEAD
  string                   delegator_address = 4;
  string                   validator_address = 5;
=======
  string                   delegator_address = 4 [(cosmos_proto.scalar) = "cosmos.AddressString", (gogoproto.moretags) = "yaml:\"delegator_address\""];
  string                   validator_address = 5 [(cosmos_proto.scalar) = "cosmos.AddressString", (gogoproto.moretags) = "yaml:\"validator_address\""];
>>>>>>> 6e70d25d
  google.protobuf.Any      pubkey            = 6 [(cosmos_proto.accepts_interface) = "cosmos.crypto.PubKey"];
  cosmos.base.v1beta1.Coin value             = 7 [(gogoproto.nullable) = false];
}

// MsgCreateValidatorResponse defines the Msg/CreateValidator response type.
message MsgCreateValidatorResponse {}

// MsgEditValidator defines a SDK message for editing an existing validator.
message MsgEditValidator {
  option (gogoproto.equal)           = false;
  option (gogoproto.goproto_getters) = false;

  Description description       = 1 [(gogoproto.nullable) = false];
<<<<<<< HEAD
  string      validator_address = 2;
=======
  string      validator_address = 2 [(cosmos_proto.scalar) = "cosmos.AddressString", (gogoproto.moretags) = "yaml:\"address\""];
>>>>>>> 6e70d25d

  // We pass a reference to the new commission rate and min self delegation as
  // it's not mandatory to update. If not updated, the deserialized rate will be
  // zero with no way to distinguish if an update was intended.
  // REF: #2373
  string commission_rate = 3 [
<<<<<<< HEAD
    (gogoproto.customtype) = "github.com/cosmos/cosmos-sdk/types.Dec"
  ];
  string min_self_delegation = 4 [
    (gogoproto.customtype) = "github.com/cosmos/cosmos-sdk/types.Int"
=======
    (cosmos_proto.scalar) = "cosmos.Dec",
    (gogoproto.customtype) = "github.com/cosmos/cosmos-sdk/types.Dec",
    (gogoproto.moretags)   = "yaml:\"commission_rate\""
  ];
  string min_self_delegation = 4 [
    (cosmos_proto.scalar) = "cosmos.Int",
    (gogoproto.customtype) = "github.com/cosmos/cosmos-sdk/types.Int",
    (gogoproto.moretags)   = "yaml:\"min_self_delegation\""
>>>>>>> 6e70d25d
  ];
}

// MsgEditValidatorResponse defines the Msg/EditValidator response type.
message MsgEditValidatorResponse {}

// MsgDelegate defines a SDK message for performing a delegation of coins
// from a delegator to a validator.
message MsgDelegate {
  option (gogoproto.equal)           = false;
  option (gogoproto.goproto_getters) = false;

<<<<<<< HEAD
  string                   delegator_address = 1;
  string                   validator_address = 2;
=======
  string                   delegator_address = 1 [(cosmos_proto.scalar) = "cosmos.AddressString", (gogoproto.moretags) = "yaml:\"delegator_address\""];
  string                   validator_address = 2 [(cosmos_proto.scalar) = "cosmos.AddressString", (gogoproto.moretags) = "yaml:\"validator_address\""];
>>>>>>> 6e70d25d
  cosmos.base.v1beta1.Coin amount            = 3 [(gogoproto.nullable) = false];
}

// MsgDelegateResponse defines the Msg/Delegate response type.
message MsgDelegateResponse {}

// MsgBeginRedelegate defines a SDK message for performing a redelegation
// of coins from a delegator and source validator to a destination validator.
message MsgBeginRedelegate {
  option (gogoproto.equal)           = false;
  option (gogoproto.goproto_getters) = false;

<<<<<<< HEAD
  string                   delegator_address     = 1;
  string                   validator_src_address = 2;
  string                   validator_dst_address = 3;
=======
  string                   delegator_address     = 1 [(cosmos_proto.scalar) = "cosmos.AddressString", (gogoproto.moretags) = "yaml:\"delegator_address\""];
  string                   validator_src_address = 2 [(cosmos_proto.scalar) = "cosmos.AddressString", (gogoproto.moretags) = "yaml:\"validator_src_address\""];
  string                   validator_dst_address = 3 [(cosmos_proto.scalar) = "cosmos.AddressString", (gogoproto.moretags) = "yaml:\"validator_dst_address\""];
>>>>>>> 6e70d25d
  cosmos.base.v1beta1.Coin amount                = 4 [(gogoproto.nullable) = false];
}

// MsgBeginRedelegateResponse defines the Msg/BeginRedelegate response type.
message MsgBeginRedelegateResponse {
  google.protobuf.Timestamp completion_time = 1 [(gogoproto.nullable) = false, (gogoproto.stdtime) = true];
}

// MsgUndelegate defines a SDK message for performing an undelegation from a
// delegate and a validator.
message MsgUndelegate {
  option (gogoproto.equal)           = false;
  option (gogoproto.goproto_getters) = false;

<<<<<<< HEAD
  string                   delegator_address = 1;
  string                   validator_address = 2;
=======
  string                   delegator_address = 1 [(cosmos_proto.scalar) = "cosmos.AddressString", (gogoproto.moretags) = "yaml:\"delegator_address\""];
  string                   validator_address = 2 [(cosmos_proto.scalar) = "cosmos.AddressString", (gogoproto.moretags) = "yaml:\"validator_address\""];
>>>>>>> 6e70d25d
  cosmos.base.v1beta1.Coin amount            = 3 [(gogoproto.nullable) = false];
}

// MsgUndelegateResponse defines the Msg/Undelegate response type.
message MsgUndelegateResponse {
  google.protobuf.Timestamp completion_time = 1 [(gogoproto.nullable) = false, (gogoproto.stdtime) = true];
}<|MERGE_RESOLUTION|>--- conflicted
+++ resolved
@@ -44,13 +44,8 @@
     (gogoproto.customtype) = "github.com/cosmos/cosmos-sdk/types.Int",
     (gogoproto.nullable)   = false
   ];
-<<<<<<< HEAD
-  string                   delegator_address = 4;
-  string                   validator_address = 5;
-=======
   string                   delegator_address = 4 [(cosmos_proto.scalar) = "cosmos.AddressString", (gogoproto.moretags) = "yaml:\"delegator_address\""];
   string                   validator_address = 5 [(cosmos_proto.scalar) = "cosmos.AddressString", (gogoproto.moretags) = "yaml:\"validator_address\""];
->>>>>>> 6e70d25d
   google.protobuf.Any      pubkey            = 6 [(cosmos_proto.accepts_interface) = "cosmos.crypto.PubKey"];
   cosmos.base.v1beta1.Coin value             = 7 [(gogoproto.nullable) = false];
 }
@@ -64,23 +59,13 @@
   option (gogoproto.goproto_getters) = false;
 
   Description description       = 1 [(gogoproto.nullable) = false];
-<<<<<<< HEAD
-  string      validator_address = 2;
-=======
   string      validator_address = 2 [(cosmos_proto.scalar) = "cosmos.AddressString", (gogoproto.moretags) = "yaml:\"address\""];
->>>>>>> 6e70d25d
 
   // We pass a reference to the new commission rate and min self delegation as
   // it's not mandatory to update. If not updated, the deserialized rate will be
   // zero with no way to distinguish if an update was intended.
   // REF: #2373
   string commission_rate = 3 [
-<<<<<<< HEAD
-    (gogoproto.customtype) = "github.com/cosmos/cosmos-sdk/types.Dec"
-  ];
-  string min_self_delegation = 4 [
-    (gogoproto.customtype) = "github.com/cosmos/cosmos-sdk/types.Int"
-=======
     (cosmos_proto.scalar) = "cosmos.Dec",
     (gogoproto.customtype) = "github.com/cosmos/cosmos-sdk/types.Dec",
     (gogoproto.moretags)   = "yaml:\"commission_rate\""
@@ -89,7 +74,6 @@
     (cosmos_proto.scalar) = "cosmos.Int",
     (gogoproto.customtype) = "github.com/cosmos/cosmos-sdk/types.Int",
     (gogoproto.moretags)   = "yaml:\"min_self_delegation\""
->>>>>>> 6e70d25d
   ];
 }
 
@@ -102,13 +86,8 @@
   option (gogoproto.equal)           = false;
   option (gogoproto.goproto_getters) = false;
 
-<<<<<<< HEAD
-  string                   delegator_address = 1;
-  string                   validator_address = 2;
-=======
   string                   delegator_address = 1 [(cosmos_proto.scalar) = "cosmos.AddressString", (gogoproto.moretags) = "yaml:\"delegator_address\""];
   string                   validator_address = 2 [(cosmos_proto.scalar) = "cosmos.AddressString", (gogoproto.moretags) = "yaml:\"validator_address\""];
->>>>>>> 6e70d25d
   cosmos.base.v1beta1.Coin amount            = 3 [(gogoproto.nullable) = false];
 }
 
@@ -121,15 +100,9 @@
   option (gogoproto.equal)           = false;
   option (gogoproto.goproto_getters) = false;
 
-<<<<<<< HEAD
-  string                   delegator_address     = 1;
-  string                   validator_src_address = 2;
-  string                   validator_dst_address = 3;
-=======
   string                   delegator_address     = 1 [(cosmos_proto.scalar) = "cosmos.AddressString", (gogoproto.moretags) = "yaml:\"delegator_address\""];
   string                   validator_src_address = 2 [(cosmos_proto.scalar) = "cosmos.AddressString", (gogoproto.moretags) = "yaml:\"validator_src_address\""];
   string                   validator_dst_address = 3 [(cosmos_proto.scalar) = "cosmos.AddressString", (gogoproto.moretags) = "yaml:\"validator_dst_address\""];
->>>>>>> 6e70d25d
   cosmos.base.v1beta1.Coin amount                = 4 [(gogoproto.nullable) = false];
 }
 
@@ -144,13 +117,8 @@
   option (gogoproto.equal)           = false;
   option (gogoproto.goproto_getters) = false;
 
-<<<<<<< HEAD
-  string                   delegator_address = 1;
-  string                   validator_address = 2;
-=======
   string                   delegator_address = 1 [(cosmos_proto.scalar) = "cosmos.AddressString", (gogoproto.moretags) = "yaml:\"delegator_address\""];
   string                   validator_address = 2 [(cosmos_proto.scalar) = "cosmos.AddressString", (gogoproto.moretags) = "yaml:\"validator_address\""];
->>>>>>> 6e70d25d
   cosmos.base.v1beta1.Coin amount            = 3 [(gogoproto.nullable) = false];
 }
 
