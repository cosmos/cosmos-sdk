--- conflicted
+++ resolved
@@ -105,7 +105,8 @@
   option (cosmos.msg.v1.signer) = "delegator_address";
   option (amino.name)           = "cosmos-sdk/MsgDelegate";
 
-  option (gogoproto.equal) = false;
+  option (gogoproto.equal)           = false;
+  option (gogoproto.goproto_getters) = false;
 
   string                   delegator_address = 1 [(cosmos_proto.scalar) = "cosmos.AddressString"];
   string                   validator_address = 2 [(cosmos_proto.scalar) = "cosmos.AddressString"];
@@ -121,7 +122,8 @@
   option (cosmos.msg.v1.signer) = "delegator_address";
   option (amino.name)           = "cosmos-sdk/MsgBeginRedelegate";
 
-  option (gogoproto.equal) = false;
+  option (gogoproto.equal)           = false;
+  option (gogoproto.goproto_getters) = false;
 
   string                   delegator_address     = 1 [(cosmos_proto.scalar) = "cosmos.AddressString"];
   string                   validator_src_address = 2 [(cosmos_proto.scalar) = "cosmos.AddressString"];
@@ -141,7 +143,8 @@
   option (cosmos.msg.v1.signer) = "delegator_address";
   option (amino.name)           = "cosmos-sdk/MsgUndelegate";
 
-  option (gogoproto.equal) = false;
+  option (gogoproto.equal)           = false;
+  option (gogoproto.goproto_getters) = false;
 
   string                   delegator_address = 1 [(cosmos_proto.scalar) = "cosmos.AddressString"];
   string                   validator_address = 2 [(cosmos_proto.scalar) = "cosmos.AddressString"];
@@ -158,24 +161,15 @@
 //
 // Since: cosmos-sdk 0.46
 message MsgCancelUnbondingDelegation {
-<<<<<<< HEAD
-  option (cosmos.msg.v1.signer) = "delegator_address";
-  option (gogoproto.equal)      = false;
-=======
   option (cosmos.msg.v1.signer)      = "delegator_address";
   option (amino.name)                = "cosmos-sdk/MsgCancelUnbondingDelegation";
   option (gogoproto.equal)           = false;
   option (gogoproto.goproto_getters) = false;
->>>>>>> f008f84e
 
   string delegator_address = 1 [(cosmos_proto.scalar) = "cosmos.AddressString"];
   string validator_address = 2 [(cosmos_proto.scalar) = "cosmos.AddressString"];
   // amount is always less than or equal to unbonding delegation entry balance
-<<<<<<< HEAD
-  cosmos.base.v1beta1.Coin amount = 3 [(gogoproto.nullable) = false];
-=======
   cosmos.base.v1beta1.Coin amount = 3 [(gogoproto.nullable) = false, (amino.dont_omitempty) = true];
->>>>>>> f008f84e
   // creation_height is the height which the unbonding took place.
   int64 creation_height = 4;
 }
@@ -183,9 +177,6 @@
 // MsgCancelUnbondingDelegationResponse
 //
 // Since: cosmos-sdk 0.46
-<<<<<<< HEAD
-message MsgCancelUnbondingDelegationResponse {}
-=======
 message MsgCancelUnbondingDelegationResponse {}
 
 // MsgUpdateParams is the Msg/UpdateParams request type.
@@ -207,5 +198,4 @@
 // MsgUpdateParams message.
 //
 // Since: cosmos-sdk 0.47
-message MsgUpdateParamsResponse {};
->>>>>>> f008f84e
+message MsgUpdateParamsResponse {};