syntax = "proto3";
package cosmos.tx.v1beta1;

import "gogoproto/gogo.proto";
import "cosmos/crypto/multisig/v1beta1/multisig.proto";
import "cosmos/base/v1beta1/coin.proto";
import "cosmos/tx/signing/v1beta1/signing.proto";
import "google/protobuf/any.proto";

option go_package = "github.com/cosmos/cosmos-sdk/types/tx";

// Tx is the standard type used for broadcasting transactions.
message Tx {
  // body is the processable content of the transaction
  TxBody body = 1;

  // auth_info is the authorization related content of the transaction,
  // specifically signers, signer modes and fee
  AuthInfo auth_info = 2;

  // signatures is a list of signatures that matches the length and order of
  // AuthInfo's signer_infos to allow connecting signature meta information like
  // public key and signing mode by position.
  repeated bytes signatures = 3;
}

// TxRaw is a variant of Tx that pins the signer's exact binary representation
// of body and auth_info. This is used for signing, broadcasting and
// verification. The binary `serialize(tx: TxRaw)` is stored in Tendermint and
// the hash `sha256(serialize(tx: TxRaw))` becomes the "txhash", commonly used
// as the transaction ID.
message TxRaw {
  // body_bytes is a protobuf serialization of a TxBody that matches the
  // representation in SignDoc.
  bytes body_bytes = 1;

  // auth_info_bytes is a protobuf serialization of an AuthInfo that matches the
  // representation in SignDoc.
  bytes auth_info_bytes = 2;

  // signatures is a list of signatures that matches the length and order of
  // AuthInfo's signer_infos to allow connecting signature meta information like
  // public key and signing mode by position.
  repeated bytes signatures = 3;
}

// SignDoc is the type used for generating sign bytes for SIGN_MODE_DIRECT.
message SignDoc {
  // body_bytes is protobuf serialization of a TxBody that matches the
  // representation in TxRaw.
  bytes body_bytes = 1;

  // auth_info_bytes is a protobuf serialization of an AuthInfo that matches the
  // representation in TxRaw.
  bytes auth_info_bytes = 2;

  // chain_id is the unique identifier of the chain this transaction targets.
  // It prevents signed transactions from being used on another chain by an
  // attacker
  string chain_id = 3;

  // account_number is the account number of the account in state
  uint64 account_number = 4;
}

<<<<<<< HEAD
message SignDocAux {
  bytes               body_bytes     = 1;
  google.protobuf.Any public_key     = 2;
  string              chain_id       = 3;
  uint64              account_number = 4;
  uint64              sequence = 5;

  // tip should be left empty if the signer is not the tipper for this transaction
  Tip tip = 6;
=======
// SignDocJSON is the type used for generating sign bytes for
// SIGN_MODE_DIRECT_JSON. It is designed to be serialized as proto3 JSON
// following the rules defined here:
// https://github.com/regen-network/canonical-proto3/blob/master/README.md#json.
message SignDocJSON {
  // body is the processable content of the transaction
  TxBody body = 1;

  // auth_info is the authorization related content of the transaction,
  // specifically signers, signer modes and fee
  AuthInfo auth_info = 2;

  // chain_id is the identifier of the chain this transaction targets.
  // It prevents signed transactions from being used on another chain by an
  // attacker
  string chain_id = 3;

  // account_number is the account number of the signing account in state
  uint64 account_number = 4;

  // sign_doc_sha256_hash is the SHA-256 hash of SignDoc. It is included here to
  // reduce the malleability attack surface of SIGN_MODE_DIRECT_JSON vs
  // SIGN_MODE_DIRECT to zero. Basically this means that any discrepancy between
  // protobuf bytes over the wire and protobuf bytes that are signed cannot be
  // exploited. This information is obviously redundant with information already
  // in SignDocJSON, but is included as a security check for scenarios where
  // this information may have inadvertently been excluded. We include the hash
  // of SignDoc rather than the full SignDoc bytes to reduce the size of
  // SignDocJSON for scenarios where large payloads could cause problems for
  // hardware wallets.
  bytes sign_doc_sha256_hash = 5;
>>>>>>> 56589f1c
}

// TxBody is the body of a transaction that all signers sign over.
message TxBody {
  // messages is a list of messages to be executed. The required signers of
  // those messages define the number and order of elements in AuthInfo's
  // signer_infos and Tx's signatures. Each required signer address is added to
  // the list only the first time it occurs.
  // By convention, the first required signer (usually from the first message)
  // is referred to as the primary signer and pays the fee for the whole
  // transaction.
  repeated google.protobuf.Any messages = 1;

  // memo is any arbitrary note/comment to be added to the transaction.
  // WARNING: in clients, any publicly exposed text should not be called memo,
  // but should be called `note` instead (see https://github.com/cosmos/cosmos-sdk/issues/9122).
  string memo = 2;

  // timeout is the block height after which this transaction will not
  // be processed by the chain
  uint64 timeout_height = 3;

  // extension_options are arbitrary options that can be added by chains
  // when the default options are not sufficient. If any of these are present
  // and can't be handled, the transaction will be rejected
  repeated google.protobuf.Any extension_options = 1023;

  // extension_options are arbitrary options that can be added by chains
  // when the default options are not sufficient. If any of these are present
  // and can't be handled, they will be ignored
  repeated google.protobuf.Any non_critical_extension_options = 2047;
}

// AuthInfo describes the fee and signer modes that are used to sign a
// transaction.
message AuthInfo {
  // signer_infos defines the signing modes for the required signers. The number
  // and order of elements must match the required signers from TxBody's
  // messages. The first element is the primary signer and the one which pays
  // the fee.
  repeated SignerInfo signer_infos = 1;

  // Fee is the fee and gas limit for the transaction. The first signer is the
  // primary signer and the one which pays the fee. The fee can be calculated
  // based on the cost of evaluating the body and doing signature verification
  // of the signers. This can be estimated via simulation.
  Fee fee = 2;

  Tip tip = 3;
}

// SignerInfo describes the public key and signing mode of a single top-level
// signer.
message SignerInfo {
  // public_key is the public key of the signer. It is optional for accounts
  // that already exist in state. If unset, the verifier can use the required \
    // signer address for this position and lookup the public key.
  google.protobuf.Any public_key = 1;

  // mode_info describes the signing mode of the signer and is a nested
  // structure to support nested multisig pubkey's
  ModeInfo mode_info = 2;

  // sequence is the sequence of the account, which describes the
  // number of committed transactions signed by a given address. It is used to
  // prevent replay attacks.
  uint64 sequence = 3;
}

// ModeInfo describes the signing mode of a single or nested multisig signer.
message ModeInfo {
  // sum is the oneof that specifies whether this represents a single or nested
  // multisig signer
  oneof sum {
    // single represents a single signer
    Single single = 1;

    // multi represents a nested multisig signer
    Multi multi = 2;
  }

  // Single is the mode info for a single signer. It is structured as a message
  // to allow for additional fields such as locale for SIGN_MODE_TEXTUAL in the
  // future
  message Single {
    // mode is the signing mode of the single signer
    cosmos.tx.signing.v1beta1.SignMode mode = 1;
  }

  // Multi is the mode info for a multisig public key
  message Multi {
    // bitarray specifies which keys within the multisig are signing
    cosmos.crypto.multisig.v1beta1.CompactBitArray bitarray = 1;

    // mode_infos is the corresponding modes of the signers of the multisig
    // which could include nested multisig public keys
    repeated ModeInfo mode_infos = 2;
  }
}

// Fee includes the amount of coins paid in fees and the maximum
// gas to be used by the transaction. The ratio yields an effective "gasprice",
// which must be above some miminum to be accepted into the mempool.
message Fee {
  // amount is the amount of coins to be paid as a fee
  repeated cosmos.base.v1beta1.Coin amount = 1
      [(gogoproto.nullable) = false, (gogoproto.castrepeated) = "github.com/cosmos/cosmos-sdk/types.Coins"];

  // gas_limit is the maximum gas that can be used in transaction processing
  // before an out of gas error occurs
  uint64 gas_limit = 2;

  // if unset, the first signer is responsible for paying the fees. If set, the specified account must pay the fees.
  // the payer must be a tx signer (and thus have signed this field in AuthInfo).
  // setting this field does *not* change the ordering of required signers for the transaction.
  string payer = 3;

  // if set, the fee payer (either the first signer or the value of the payer field) requests that a fee grant be used
  // to pay fees instead of the fee payer's own balance. If an appropriate fee grant does not exist or the chain does
  // not support fee grants, this will fail
  string granter = 4;
}

message Tip {
  repeated cosmos.base.v1beta1.Coin amount = 1
      [(gogoproto.nullable) = false, (gogoproto.castrepeated) = "github.com/cosmos/cosmos-sdk/types.Coins"];
  string tipper = 2;
}<|MERGE_RESOLUTION|>--- conflicted
+++ resolved
@@ -63,17 +63,6 @@
   uint64 account_number = 4;
 }
 
-<<<<<<< HEAD
-message SignDocAux {
-  bytes               body_bytes     = 1;
-  google.protobuf.Any public_key     = 2;
-  string              chain_id       = 3;
-  uint64              account_number = 4;
-  uint64              sequence = 5;
-
-  // tip should be left empty if the signer is not the tipper for this transaction
-  Tip tip = 6;
-=======
 // SignDocJSON is the type used for generating sign bytes for
 // SIGN_MODE_DIRECT_JSON. It is designed to be serialized as proto3 JSON
 // following the rules defined here:
@@ -105,7 +94,26 @@
   // SignDocJSON for scenarios where large payloads could cause problems for
   // hardware wallets.
   bytes sign_doc_sha256_hash = 5;
->>>>>>> 56589f1c
+}
+
+message SignDocDirectAux {
+  // body_bytes is protobuf serialization of a TxBody that matches the
+  // representation in TxRaw.
+  bytes               body_bytes     = 1;
+  google.protobuf.Any public_key     = 2;
+
+  // chain_id is the identifier of the chain this transaction targets.
+  // It prevents signed transactions from being used on another chain by an
+  // attacker
+  string chain_id = 3;
+
+  // account_number is the account number of the account in state
+  uint64 account_number = 4;
+
+  uint64              sequence = 5;
+
+  // tip should be left empty if the signer is not the tipper for this transaction
+  Tip tip = 6;
 }
 
 // TxBody is the body of a transaction that all signers sign over.
