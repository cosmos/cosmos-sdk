--- conflicted
+++ resolved
@@ -5,10 +5,7 @@
 import "gogoproto/gogo.proto";
 import "google/protobuf/timestamp.proto";
 import "cosmos_proto/cosmos.proto";
-<<<<<<< HEAD
-=======
 import "amino/amino.proto";
->>>>>>> f008f84e
 
 option go_package                      = "github.com/cosmos/cosmos-sdk/x/upgrade/types";
 option (gogoproto.goproto_getters_all) = false;
@@ -54,10 +51,7 @@
 message SoftwareUpgradeProposal {
   option deprecated                          = true;
   option (cosmos_proto.implements_interface) = "cosmos.gov.v1beta1.Content";
-<<<<<<< HEAD
-=======
   option (amino.name)                        = "cosmos-sdk/SoftwareUpgradeProposal";
->>>>>>> f008f84e
   option (gogoproto.equal)                   = true;
   option (gogoproto.goproto_stringer)        = false;
 
@@ -78,10 +72,7 @@
 message CancelSoftwareUpgradeProposal {
   option deprecated                          = true;
   option (cosmos_proto.implements_interface) = "cosmos.gov.v1beta1.Content";
-<<<<<<< HEAD
-=======
   option (amino.name)                        = "cosmos-sdk/CancelSoftwareUpgradeProposal";
->>>>>>> f008f84e
   option (gogoproto.equal)                   = true;
   option (gogoproto.goproto_stringer)        = false;
 
