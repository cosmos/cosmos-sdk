syntax = "proto3";
package cosmos.vesting.v1beta1;

import "gogoproto/gogo.proto";
import "cosmos/base/v1beta1/coin.proto";
<<<<<<< HEAD
import "cosmos/vesting/v1beta1/vesting.proto";
=======
import "cosmos_proto/cosmos.proto";
import "cosmos/vesting/v1beta1/vesting.proto";

import "cosmos/msg/v1/msg.proto";
>>>>>>> 6e0ddf02

option go_package = "github.com/cosmos/cosmos-sdk/x/auth/vesting/types";

// Msg defines the bank Msg service.
service Msg {
  // CreateVestingAccount defines a method that enables creating a vesting
  // account.
  rpc CreateVestingAccount(MsgCreateVestingAccount) returns (MsgCreateVestingAccountResponse);
<<<<<<< HEAD
  // CreatePeriodicVestingAccount defines a method that enables creating a
  // periodic vesting account.
  rpc CreatePeriodicVestingAccount(MsgCreatePeriodicVestingAccount) returns (MsgCreatePeriodicVestingAccountResponse);
  // CreateClawbackVestingAccount defines a method that enables creating a
  // vesting account that is subject to clawback.
  rpc CreateClawbackVestingAccount(MsgCreateClawbackVestingAccount) returns (MsgCreateClawbackVestingAccountResponse);
  // Clawback removes the unvested tokens from a ClawbackVestingAccount.
  rpc Clawback(MsgClawback) returns (MsgClawbackResponse);
  // ReturnGrants returns vesting grants to the funder.
  rpc ReturnGrants(MsgReturnGrants) returns (MsgReturnGrantsResponse);
=======
  // CreatePermanentLockedAccount defines a method that enables creating a permanent
  // locked account.
  //
  // Since: cosmos-sdk 0.46
  rpc CreatePermanentLockedAccount(MsgCreatePermanentLockedAccount) returns (MsgCreatePermanentLockedAccountResponse);
  // CreatePeriodicVestingAccount defines a method that enables creating a
  // periodic vesting account.
  //
  // Since: cosmos-sdk 0.46
  rpc CreatePeriodicVestingAccount(MsgCreatePeriodicVestingAccount) returns (MsgCreatePeriodicVestingAccountResponse);
>>>>>>> 6e0ddf02
}

// MsgCreateVestingAccount defines a message that enables creating a vesting
// account.
message MsgCreateVestingAccount {
  option (cosmos.msg.v1.signer) = "from_address";

  option (gogoproto.equal) = true;

<<<<<<< HEAD
  // Address of the account providing the funds, which must also sign the request.
  string from_address = 1 [(gogoproto.moretags) = "yaml:\"from_address\""];
  // Address of the vesting account to create.
  string to_address = 2 [(gogoproto.moretags) = "yaml:\"to_address\""];
  // Amount to transfer to the new account.
  repeated cosmos.base.v1beta1.Coin amount = 3
      [(gogoproto.nullable) = false, (gogoproto.castrepeated) = "github.com/cosmos/cosmos-sdk/types.Coins"];
  // End time of the vesting duration.
  int64 end_time = 4 [(gogoproto.moretags) = "yaml:\"end_time\""];
  // If true, creates a DelayedVestingAccount,
  // otherwise creates a ContinuousVestingAccount.
  bool delayed = 5;
}

// MsgCreateVestingAccountResponse defines the MsgCreateVestingAccount response type.
message MsgCreateVestingAccountResponse {}

// MsgCreatePeriodicVestingAccount defines a message that enables creating a vesting
// account.
message MsgCreatePeriodicVestingAccount {
  option (gogoproto.equal) = false;

  // Address of the account providing the funds, which must also sign the request.
  string from_address = 1 [(gogoproto.moretags) = "yaml:\"from_address\""];
  // Address of the account to receive the funds.
  string to_address = 2 [(gogoproto.moretags) = "yaml:\"to_address\""];
  // Start time of the vesting. Periods start relative to this time.
  int64 start_time = 3 [(gogoproto.moretags) = "yaml:\"start_time\""];
  // Vesting events as a sequence of durations and amounts, starting relative to start_time.
  repeated Period vesting_periods = 4 [(gogoproto.nullable) = false];
  // If true, merge this new grant into an existing PeriodicVestingAccount,
  // or create it if it does not exist. If false, creates a new account,
  // or fails if an account already exists
  bool merge = 5;
}

// MsgCreatePeriodicVestingAccountResponse defines the MsgCreatePeriodicVestingAccount
// response type.
message MsgCreatePeriodicVestingAccountResponse {}

// MsgCreateClawbackVestingAccount defines a message that enables creating a ClawbackVestingAccount.
message MsgCreateClawbackVestingAccount {
  option (gogoproto.equal) = false;

  // Address of the account providing the funds, which must also sign the request.
  string from_address = 1 [(gogoproto.moretags) = "yaml:\"from_address\""];
  // Address of the account to receive the funds.
  string to_address = 2 [(gogoproto.moretags) = "yaml:\"to_address\""];
  // Start time of the vesting. Periods start relative to this time.
  int64 start_time = 3 [(gogoproto.moretags) = "yaml:\"start_time\""];
  // Unlocking events as a sequence of durations and amounts, starting relative to start_time.
  repeated Period lockup_periods = 4 [(gogoproto.nullable) = false];
  // Vesting events as a sequence of durations and amounts, starting relative to start_time.
  repeated Period vesting_periods = 5 [(gogoproto.nullable) = false];
  // If true, merge this new grant into an existing ClawbackVestingAccount,
  // or create it if it does not exist. If false, creates a new account.
  // New grants to an existing account must be from the same from_address.
  bool merge = 6;
}

// MsgCreateClawbackVestingAccountResponse defines the MsgCreateClawbackVestingAccount response type.
message MsgCreateClawbackVestingAccountResponse {}

// MsgClawback defines a message that removes unvested tokens from a ClawbackVestingAccount.
message MsgClawback {
  // funder_address is the address which funded the account
  string funder_address = 1;
  // address is the address of the ClawbackVestingAccount to claw back from.
  string address = 2;
  // dest_address specifies where the clawed-back tokens should be transferred.
  // If empty, the tokens will be transferred back to the original funder of the account.
  string dest_address = 3;
}

// MsgClawbackResponse defines the MsgClawback response type.
message MsgClawbackResponse {}

// MsgReturnGrants defines a message for a grantee to return all granted assets,
// including delegated, undelegated and unbonding, vested and unvested,
// are transferred to the original funder of the account. Might not be complete if
// some vested assets have been transferred out of the account. Currently only applies to
// ClawbackVesting accounts.
message MsgReturnGrants {
  // address is the address of the grantee account returning the grant.
  string address = 1;
}

// MsgReturnGrantsResponse defines the ReturnGrants response type.
message MsgReturnGrantsResponse {}
=======
  string   from_address                    = 1 [(cosmos_proto.scalar) = "cosmos.AddressString"];
  string   to_address                      = 2 [(cosmos_proto.scalar) = "cosmos.AddressString"];
  repeated cosmos.base.v1beta1.Coin amount = 3
      [(gogoproto.nullable) = false, (gogoproto.castrepeated) = "github.com/cosmos/cosmos-sdk/types.Coins"];

  // end of vesting as unix time (in seconds).
  int64 end_time = 4;
  bool  delayed  = 5;
}

// MsgCreateVestingAccountResponse defines the Msg/CreateVestingAccount response type.
message MsgCreateVestingAccountResponse {}

// MsgCreatePermanentLockedAccount defines a message that enables creating a permanent
// locked account.
//
// Since: cosmos-sdk 0.46
message MsgCreatePermanentLockedAccount {
  option (gogoproto.equal) = true;

  string   from_address                    = 1 [(gogoproto.moretags) = "yaml:\"from_address\""];
  string   to_address                      = 2 [(gogoproto.moretags) = "yaml:\"to_address\""];
  repeated cosmos.base.v1beta1.Coin amount = 3
      [(gogoproto.nullable) = false, (gogoproto.castrepeated) = "github.com/cosmos/cosmos-sdk/types.Coins"];
}

// MsgCreatePermanentLockedAccountResponse defines the Msg/CreatePermanentLockedAccount response type.
//
// Since: cosmos-sdk 0.46
message MsgCreatePermanentLockedAccountResponse {}

// MsgCreateVestingAccount defines a message that enables creating a vesting
// account.
//
// Since: cosmos-sdk 0.46
message MsgCreatePeriodicVestingAccount {
  option (cosmos.msg.v1.signer) = "from_address";

  option (gogoproto.equal) = false;

  string          from_address    = 1;
  string          to_address      = 2;
  // start of vesting as unix time (in seconds).
  int64           start_time      = 3;
  repeated Period vesting_periods = 4 [(gogoproto.nullable) = false];
}

// MsgCreateVestingAccountResponse defines the Msg/CreatePeriodicVestingAccount
// response type.
//
// Since: cosmos-sdk 0.46
message MsgCreatePeriodicVestingAccountResponse {}
>>>>>>> 6e0ddf02
<|MERGE_RESOLUTION|>--- conflicted
+++ resolved
@@ -3,14 +3,10 @@
 
 import "gogoproto/gogo.proto";
 import "cosmos/base/v1beta1/coin.proto";
-<<<<<<< HEAD
-import "cosmos/vesting/v1beta1/vesting.proto";
-=======
 import "cosmos_proto/cosmos.proto";
 import "cosmos/vesting/v1beta1/vesting.proto";
 
 import "cosmos/msg/v1/msg.proto";
->>>>>>> 6e0ddf02
 
 option go_package = "github.com/cosmos/cosmos-sdk/x/auth/vesting/types";
 
@@ -19,18 +15,6 @@
   // CreateVestingAccount defines a method that enables creating a vesting
   // account.
   rpc CreateVestingAccount(MsgCreateVestingAccount) returns (MsgCreateVestingAccountResponse);
-<<<<<<< HEAD
-  // CreatePeriodicVestingAccount defines a method that enables creating a
-  // periodic vesting account.
-  rpc CreatePeriodicVestingAccount(MsgCreatePeriodicVestingAccount) returns (MsgCreatePeriodicVestingAccountResponse);
-  // CreateClawbackVestingAccount defines a method that enables creating a
-  // vesting account that is subject to clawback.
-  rpc CreateClawbackVestingAccount(MsgCreateClawbackVestingAccount) returns (MsgCreateClawbackVestingAccountResponse);
-  // Clawback removes the unvested tokens from a ClawbackVestingAccount.
-  rpc Clawback(MsgClawback) returns (MsgClawbackResponse);
-  // ReturnGrants returns vesting grants to the funder.
-  rpc ReturnGrants(MsgReturnGrants) returns (MsgReturnGrantsResponse);
-=======
   // CreatePermanentLockedAccount defines a method that enables creating a permanent
   // locked account.
   //
@@ -41,7 +25,13 @@
   //
   // Since: cosmos-sdk 0.46
   rpc CreatePeriodicVestingAccount(MsgCreatePeriodicVestingAccount) returns (MsgCreatePeriodicVestingAccountResponse);
->>>>>>> 6e0ddf02
+  // CreateClawbackVestingAccount defines a method that enables creating a
+  // vesting account that is subject to clawback.
+  rpc CreateClawbackVestingAccount(MsgCreateClawbackVestingAccount) returns (MsgCreateClawbackVestingAccountResponse);
+  // Clawback removes the unvested tokens from a ClawbackVestingAccount.
+  rpc Clawback(MsgClawback) returns (MsgClawbackResponse);
+  // ReturnGrants returns vesting grants to the funder.
+  rpc ReturnGrants(MsgReturnGrants) returns (MsgReturnGrantsResponse);
 }
 
 // MsgCreateVestingAccount defines a message that enables creating a vesting
@@ -51,36 +41,50 @@
 
   option (gogoproto.equal) = true;
 
-<<<<<<< HEAD
-  // Address of the account providing the funds, which must also sign the request.
-  string from_address = 1 [(gogoproto.moretags) = "yaml:\"from_address\""];
-  // Address of the vesting account to create.
-  string to_address = 2 [(gogoproto.moretags) = "yaml:\"to_address\""];
-  // Amount to transfer to the new account.
+  string   from_address                    = 1 [(cosmos_proto.scalar) = "cosmos.AddressString"];
+  string   to_address                      = 2 [(cosmos_proto.scalar) = "cosmos.AddressString"];
   repeated cosmos.base.v1beta1.Coin amount = 3
       [(gogoproto.nullable) = false, (gogoproto.castrepeated) = "github.com/cosmos/cosmos-sdk/types.Coins"];
-  // End time of the vesting duration.
-  int64 end_time = 4 [(gogoproto.moretags) = "yaml:\"end_time\""];
-  // If true, creates a DelayedVestingAccount,
-  // otherwise creates a ContinuousVestingAccount.
-  bool delayed = 5;
+
+  // end of vesting as unix time (in seconds).
+  int64 end_time = 4;
+  bool  delayed  = 5;
 }
 
-// MsgCreateVestingAccountResponse defines the MsgCreateVestingAccount response type.
+// MsgCreateVestingAccountResponse defines the Msg/CreateVestingAccount response type.
 message MsgCreateVestingAccountResponse {}
 
-// MsgCreatePeriodicVestingAccount defines a message that enables creating a vesting
+// MsgCreatePermanentLockedAccount defines a message that enables creating a permanent
+// locked account.
+//
+// Since: cosmos-sdk 0.46
+message MsgCreatePermanentLockedAccount {
+  option (gogoproto.equal) = true;
+
+  string   from_address                    = 1 [(gogoproto.moretags) = "yaml:\"from_address\""];
+  string   to_address                      = 2 [(gogoproto.moretags) = "yaml:\"to_address\""];
+  repeated cosmos.base.v1beta1.Coin amount = 3
+      [(gogoproto.nullable) = false, (gogoproto.castrepeated) = "github.com/cosmos/cosmos-sdk/types.Coins"];
+}
+
+// MsgCreatePermanentLockedAccountResponse defines the Msg/CreatePermanentLockedAccount response type.
+//
+// Since: cosmos-sdk 0.46
+message MsgCreatePermanentLockedAccountResponse {}
+
+// MsgCreateVestingAccount defines a message that enables creating a vesting
 // account.
+//
+// Since: cosmos-sdk 0.46
 message MsgCreatePeriodicVestingAccount {
+  option (cosmos.msg.v1.signer) = "from_address";
+
   option (gogoproto.equal) = false;
 
-  // Address of the account providing the funds, which must also sign the request.
-  string from_address = 1 [(gogoproto.moretags) = "yaml:\"from_address\""];
-  // Address of the account to receive the funds.
-  string to_address = 2 [(gogoproto.moretags) = "yaml:\"to_address\""];
-  // Start time of the vesting. Periods start relative to this time.
-  int64 start_time = 3 [(gogoproto.moretags) = "yaml:\"start_time\""];
-  // Vesting events as a sequence of durations and amounts, starting relative to start_time.
+  string          from_address    = 1;
+  string          to_address      = 2;
+  // start of vesting as unix time (in seconds).
+  int64           start_time      = 3;
   repeated Period vesting_periods = 4 [(gogoproto.nullable) = false];
   // If true, merge this new grant into an existing PeriodicVestingAccount,
   // or create it if it does not exist. If false, creates a new account,
@@ -88,8 +92,10 @@
   bool merge = 5;
 }
 
-// MsgCreatePeriodicVestingAccountResponse defines the MsgCreatePeriodicVestingAccount
+// MsgCreateVestingAccountResponse defines the Msg/CreatePeriodicVestingAccount
 // response type.
+//
+// Since: cosmos-sdk 0.46
 message MsgCreatePeriodicVestingAccountResponse {}
 
 // MsgCreateClawbackVestingAccount defines a message that enables creating a ClawbackVestingAccount.
@@ -140,58 +146,4 @@
 }
 
 // MsgReturnGrantsResponse defines the ReturnGrants response type.
-message MsgReturnGrantsResponse {}
-=======
-  string   from_address                    = 1 [(cosmos_proto.scalar) = "cosmos.AddressString"];
-  string   to_address                      = 2 [(cosmos_proto.scalar) = "cosmos.AddressString"];
-  repeated cosmos.base.v1beta1.Coin amount = 3
-      [(gogoproto.nullable) = false, (gogoproto.castrepeated) = "github.com/cosmos/cosmos-sdk/types.Coins"];
-
-  // end of vesting as unix time (in seconds).
-  int64 end_time = 4;
-  bool  delayed  = 5;
-}
-
-// MsgCreateVestingAccountResponse defines the Msg/CreateVestingAccount response type.
-message MsgCreateVestingAccountResponse {}
-
-// MsgCreatePermanentLockedAccount defines a message that enables creating a permanent
-// locked account.
-//
-// Since: cosmos-sdk 0.46
-message MsgCreatePermanentLockedAccount {
-  option (gogoproto.equal) = true;
-
-  string   from_address                    = 1 [(gogoproto.moretags) = "yaml:\"from_address\""];
-  string   to_address                      = 2 [(gogoproto.moretags) = "yaml:\"to_address\""];
-  repeated cosmos.base.v1beta1.Coin amount = 3
-      [(gogoproto.nullable) = false, (gogoproto.castrepeated) = "github.com/cosmos/cosmos-sdk/types.Coins"];
-}
-
-// MsgCreatePermanentLockedAccountResponse defines the Msg/CreatePermanentLockedAccount response type.
-//
-// Since: cosmos-sdk 0.46
-message MsgCreatePermanentLockedAccountResponse {}
-
-// MsgCreateVestingAccount defines a message that enables creating a vesting
-// account.
-//
-// Since: cosmos-sdk 0.46
-message MsgCreatePeriodicVestingAccount {
-  option (cosmos.msg.v1.signer) = "from_address";
-
-  option (gogoproto.equal) = false;
-
-  string          from_address    = 1;
-  string          to_address      = 2;
-  // start of vesting as unix time (in seconds).
-  int64           start_time      = 3;
-  repeated Period vesting_periods = 4 [(gogoproto.nullable) = false];
-}
-
-// MsgCreateVestingAccountResponse defines the Msg/CreatePeriodicVestingAccount
-// response type.
-//
-// Since: cosmos-sdk 0.46
-message MsgCreatePeriodicVestingAccountResponse {}
->>>>>>> 6e0ddf02
+message MsgReturnGrantsResponse {}