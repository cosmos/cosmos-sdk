--- conflicted
+++ resolved
@@ -65,14 +65,8 @@
   option (gogoproto.goproto_stringer) = false;
 
   BaseVestingAccount base_vesting_account = 1 [(gogoproto.embed) = true];
-<<<<<<< HEAD
-  int64              start_time           = 2 [(gogoproto.moretags) = "yaml:\"start_time\""];
-  // unlocking schedule relative to the BaseVestingAccount start_time.
-  repeated Period vesting_periods = 3 [(gogoproto.moretags) = "yaml:\"vesting_periods\"", (gogoproto.nullable) = false];
-=======
   int64              start_time           = 2;
   repeated Period    vesting_periods      = 3 [(gogoproto.nullable) = false];
->>>>>>> 6e0ddf02
 }
 
 // PermanentLockedAccount implements the VestingAccount interface. It does
