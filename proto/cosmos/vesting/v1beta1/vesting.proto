--- conflicted
+++ resolved
@@ -16,14 +16,6 @@
   option (gogoproto.goproto_stringer) = false;
 
   cosmos.auth.v1beta1.BaseAccount base_account       = 1 [(gogoproto.embed) = true];
-<<<<<<< HEAD
-  repeated cosmos.base.v1beta1.Coin original_vesting = 2
-      [(gogoproto.nullable) = false, (gogoproto.castrepeated) = "github.com/cosmos/cosmos-sdk/types.Coins"];
-  repeated cosmos.base.v1beta1.Coin delegated_free = 3
-      [(gogoproto.nullable) = false, (gogoproto.castrepeated) = "github.com/cosmos/cosmos-sdk/types.Coins"];
-  repeated cosmos.base.v1beta1.Coin delegated_vesting = 4
-      [(gogoproto.nullable) = false, (gogoproto.castrepeated) = "github.com/cosmos/cosmos-sdk/types.Coins"];
-=======
   repeated cosmos.base.v1beta1.Coin original_vesting = 2 [
     (gogoproto.nullable)     = false,
     (amino.dont_omitempty)   = true,
@@ -39,7 +31,6 @@
     (amino.dont_omitempty)   = true,
     (gogoproto.castrepeated) = "github.com/cosmos/cosmos-sdk/types.Coins"
   ];
->>>>>>> f008f84e
   // Vesting end time, as unix timestamp (in seconds).
   int64 end_time = 5;
 }
