syntax = "proto3";
package ibc.channel;

option go_package = "github.com/cosmos/cosmos-sdk/x/ibc/04-channel/types";

import "gogoproto/gogo.proto";
import "ibc/client/client.proto";

// MsgChannelOpenInit defines an sdk.Msg to initialize a channel handshake. It
// is called by a relayer on Chain A.
message MsgChannelOpenInit {
  option (gogoproto.equal)            = false;
  option (gogoproto.goproto_getters)  = false;

  string  port_id    = 1 [(gogoproto.moretags) = "yaml:\"port_id\""];
  string  channel_id = 2 [(gogoproto.moretags) = "yaml:\"channel_id\""];
  Channel channel    = 3 [(gogoproto.nullable) = false];
  string   signer     = 4
      [(gogoproto.casttype) = "github.com/cosmos/cosmos-sdk/types.AccAddress"];
}

// MsgChannelOpenInit  defines a msg sent by a Relayer to try to open a channel
// on Chain B.
message MsgChannelOpenTry {
  option (gogoproto.equal)            = false;
  option (gogoproto.goproto_getters)  = false;

  string  port_id    = 1 [(gogoproto.moretags) = "yaml:\"port_id\""];
  string  channel_id = 2 [(gogoproto.moretags) = "yaml:\"channel_id\""];
  Channel channel    = 3 [(gogoproto.nullable) = false];
  string  counterparty_version = 4
      [(gogoproto.moretags) = "yaml:\"counterparty_version\""];
  bytes  proof_init   = 5 [(gogoproto.moretags) = "yaml:\"proof_init\""];
<<<<<<< HEAD
  uint64 proof_height = 6 [(gogoproto.moretags) = "yaml:\"proof_height\""];
  string  signer       = 7
=======
  ibc.client.Height proof_height = 6 [
    (gogoproto.moretags) = "yaml:\"proof_height\"",
    (gogoproto.nullable) = false
  ];
  bytes  signer       = 7
>>>>>>> 2539f6e4
      [(gogoproto.casttype) = "github.com/cosmos/cosmos-sdk/types.AccAddress"];
}

// MsgChannelOpenAck defines a msg sent by a Relayer to Chain A to acknowledge
// the change of channel state to TRYOPEN on Chain B.
message MsgChannelOpenAck {
  option (gogoproto.equal)            = false;
  option (gogoproto.goproto_getters)  = false;

  string port_id    = 1 [(gogoproto.moretags) = "yaml:\"port_id\""];
  string channel_id = 2 [(gogoproto.moretags) = "yaml:\"channel_id\""];
  string counterparty_version = 3
      [(gogoproto.moretags) = "yaml:\"counterparty_version\""];
  bytes  proof_try    = 4 [(gogoproto.moretags) = "yaml:\"proof_try\""];
<<<<<<< HEAD
  uint64 proof_height = 5 [(gogoproto.moretags) = "yaml:\"proof_height\""];
  string  signer       = 6
=======
  ibc.client.Height proof_height = 5 [
    (gogoproto.moretags) = "yaml:\"proof_height\"",
    (gogoproto.nullable) = false
  ];
  bytes  signer       = 6
>>>>>>> 2539f6e4
      [(gogoproto.casttype) = "github.com/cosmos/cosmos-sdk/types.AccAddress"];
}

// MsgChannelOpenConfirm defines a msg sent by a Relayer to Chain B to
// acknowledge the change of channel state to OPEN on Chain A.
message MsgChannelOpenConfirm {
  option (gogoproto.equal)            = false;
  option (gogoproto.goproto_getters)  = false;

  string port_id      = 1 [(gogoproto.moretags) = "yaml:\"port_id\""];
  string channel_id   = 2 [(gogoproto.moretags) = "yaml:\"channel_id\""];
  bytes  proof_ack    = 3 [(gogoproto.moretags) = "yaml:\"proof_ack\""];
<<<<<<< HEAD
  uint64 proof_height = 4 [(gogoproto.moretags) = "yaml:\"proof_height\""];
  string  signer       = 5
=======
  ibc.client.Height proof_height = 4 [
    (gogoproto.moretags) = "yaml:\"proof_height\"",
    (gogoproto.nullable) = false
  ];
  bytes  signer       = 5
>>>>>>> 2539f6e4
      [(gogoproto.casttype) = "github.com/cosmos/cosmos-sdk/types.AccAddress"];
}

// MsgChannelOpenConfirm defines a msg sent by a Relayer to Chain A
// to close a channel with Chain B.
message MsgChannelCloseInit {
  option (gogoproto.equal)            = false;
  option (gogoproto.goproto_getters)  = false;

  string port_id    = 1 [(gogoproto.moretags) = "yaml:\"port_id\""];
  string channel_id = 2 [(gogoproto.moretags) = "yaml:\"channel_id\""];
  string  signer     = 3
      [(gogoproto.casttype) = "github.com/cosmos/cosmos-sdk/types.AccAddress"];
}

// MsgChannelCloseConfirm defines a msg sent by a Relayer to Chain B
// to acknowledge the change of channel state to CLOSED on Chain A.
message MsgChannelCloseConfirm {
  option (gogoproto.equal)            = false;
  option (gogoproto.goproto_getters)  = false;

  string port_id      = 1 [(gogoproto.moretags) = "yaml:\"port_id\""];
  string channel_id   = 2 [(gogoproto.moretags) = "yaml:\"channel_id\""];
  bytes  proof_init   = 3 [(gogoproto.moretags) = "yaml:\"proof_init\""];
<<<<<<< HEAD
  uint64 proof_height = 4 [(gogoproto.moretags) = "yaml:\"proof_height\""];
  string  signer       = 5
=======
  ibc.client.Height proof_height = 4 [
    (gogoproto.moretags) = "yaml:\"proof_height\"",
    (gogoproto.nullable) = false
  ];
  bytes  signer       = 5
>>>>>>> 2539f6e4
      [(gogoproto.casttype) = "github.com/cosmos/cosmos-sdk/types.AccAddress"];
}

// MsgRecvPacket receives incoming IBC packet
message MsgRecvPacket {
  option (gogoproto.equal)            = false;
  option (gogoproto.goproto_getters)  = false;

  Packet packet       = 1 [(gogoproto.nullable) = false];
  bytes  proof        = 2;
<<<<<<< HEAD
  uint64 proof_height = 3 [(gogoproto.moretags) = "yaml:\"proof_height\""];
  string  signer       = 4
=======
  ibc.client.Height proof_height = 3 [
    (gogoproto.moretags) = "yaml:\"proof_height\"",
    (gogoproto.nullable) = false
  ];
  bytes  signer       = 4
>>>>>>> 2539f6e4
      [(gogoproto.casttype) = "github.com/cosmos/cosmos-sdk/types.AccAddress"];
}

// MsgTimeout receives timed-out packet
message MsgTimeout {
  option (gogoproto.equal)            = false;
  option (gogoproto.goproto_getters)  = false;

  Packet packet       = 1 [(gogoproto.nullable) = false];
  bytes  proof        = 2;
  ibc.client.Height proof_height = 3 [
    (gogoproto.moretags) = "yaml:\"proof_height\"",
    (gogoproto.nullable) = false
  ];
  uint64 next_sequence_recv = 4
      [(gogoproto.moretags) = "yaml:\"next_sequence_recv\""];
  string signer = 5
      [(gogoproto.casttype) = "github.com/cosmos/cosmos-sdk/types.AccAddress"];
}

// MsgTimeoutOnClose timed-out packet upon counterparty channel closure.
message MsgTimeoutOnClose {
  option (gogoproto.equal)            = false;
  option (gogoproto.goproto_getters)  = false;

  Packet packet       = 1 [(gogoproto.nullable) = false];
  bytes  proof        = 2;
  bytes  proof_close  = 3 [(gogoproto.moretags) = "yaml:\"proof_close\""];
  ibc.client.Height proof_height = 4 [
    (gogoproto.moretags) = "yaml:\"proof_height\"",
    (gogoproto.nullable) = false
  ];
  uint64 next_sequence_recv = 5
      [(gogoproto.moretags) = "yaml:\"next_sequence_recv\""];
  string signer = 6
      [(gogoproto.casttype) = "github.com/cosmos/cosmos-sdk/types.AccAddress"];
}

// MsgAcknowledgement receives incoming IBC acknowledgement
message MsgAcknowledgement {
  option (gogoproto.equal)            = false;
  option (gogoproto.goproto_getters)  = false;

  Packet packet          = 1 [(gogoproto.nullable) = false];
  bytes  acknowledgement = 2;
  bytes  proof           = 3;
<<<<<<< HEAD
  uint64 proof_height    = 4 [(gogoproto.moretags) = "yaml:\"proof_height\""];
  string  signer          = 5
=======
  ibc.client.Height proof_height    = 4 [
    (gogoproto.moretags) = "yaml:\"proof_height\"",
    (gogoproto.nullable) = false
  ];
  bytes  signer          = 5
>>>>>>> 2539f6e4
      [(gogoproto.casttype) = "github.com/cosmos/cosmos-sdk/types.AccAddress"];
}

// Channel defines pipeline for exactly-once packet delivery between specific
// modules on separate blockchains, which has at least one end capable of
// sending packets and one end capable of receiving packets.
message Channel {
  option (gogoproto.goproto_getters) = false;

  // current state of the channel end
  State state = 1;
  // whether the channel is ordered or unordered
  Order ordering = 2;
  // counterparty channel end
  Counterparty counterparty = 3 [(gogoproto.nullable) = false];
  // list of connection identifiers, in order, along which packets sent on this
  // channel will travel
  repeated string connection_hops = 4
      [(gogoproto.moretags) = "yaml:\"connection_hops\""];
  // opaque channel version, which is agreed upon during the handshake
  string version = 5;
}

// IdentifiedChannel defines a channel with additional port and channel
// identifier fields.
message IdentifiedChannel {
  option (gogoproto.goproto_getters) = false;

  // current state of the channel end
  State state = 1;
  // whether the channel is ordered or unordered
  Order ordering = 2;
  // counterparty channel end
  Counterparty counterparty = 3 [(gogoproto.nullable) = false];
  // list of connection identifiers, in order, along which packets sent on this
  // channel will travel
  repeated string connection_hops = 4
      [(gogoproto.moretags) = "yaml:\"connection_hops\""];
  // opaque channel version, which is agreed upon during the handshake
  string version = 5;
  // port identifier
  string port_id = 6;
  // channel identifier
  string channel_id = 7;
}

// State defines if a channel is in one of the following states:
// CLOSED, INIT, TRYOPEN, OPEN or UNINITIALIZED.
enum State {
  option (gogoproto.goproto_enum_prefix) = false;

  // Default State
  STATE_UNINITIALIZED_UNSPECIFIED = 0
      [(gogoproto.enumvalue_customname) = "UNINITIALIZED"];
  // A channel has just started the opening handshake.
  STATE_INIT = 1 [(gogoproto.enumvalue_customname) = "INIT"];
  // A channel has acknowledged the handshake step on the counterparty chain.
  STATE_TRYOPEN = 2 [(gogoproto.enumvalue_customname) = "TRYOPEN"];
  // A channel has completed the handshake. Open channels are
  // ready to send and receive packets.
  STATE_OPEN = 3 [(gogoproto.enumvalue_customname) = "OPEN"];
  // A channel has been closed and can no longer be used to send or receive
  // packets.
  STATE_CLOSED = 4 [(gogoproto.enumvalue_customname) = "CLOSED"];
}

// Order defines if a channel is ORDERED or UNORDERED
enum Order {
  option (gogoproto.goproto_enum_prefix) = false;

  // zero-value for channel ordering
  ORDER_NONE_UNSPECIFIED = 0 [(gogoproto.enumvalue_customname) = "NONE"];
  // packets can be delivered in any order, which may differ from the order in
  // which they were sent.
  ORDER_UNORDERED = 1 [(gogoproto.enumvalue_customname) = "UNORDERED"];
  // packets are delivered exactly in the order which they were sent
  ORDER_ORDERED = 2 [(gogoproto.enumvalue_customname) = "ORDERED"];
}

// Counterparty defines a channel end counterparty
message Counterparty {
  option (gogoproto.goproto_getters) = false;

  // port on the counterparty chain which owns the other end of the channel.
  string port_id = 1 [(gogoproto.moretags) = "yaml:\"port_id\""];
  // channel end on the counterparty chain
  string channel_id = 2 [(gogoproto.moretags) = "yaml:\"channel_id\""];
}

// Packet defines a type that carries data across different chains through IBC
message Packet {
  option (gogoproto.goproto_getters) = false;

  // number corresponds to the order of sends and receives, where a Packet with
  // an earlier sequence number must be sent and received before a Packet with a
  // later sequence number.
  uint64 sequence = 1;
  // identifies the port on the sending chain.
  string source_port = 2 [(gogoproto.moretags) = "yaml:\"source_port\""];
  // identifies the channel end on the sending chain.
  string source_channel = 3 [(gogoproto.moretags) = "yaml:\"source_channel\""];
  // identifies the port on the receiving chain.
  string destination_port = 4
      [(gogoproto.moretags) = "yaml:\"destination_port\""];
  // identifies the channel end on the receiving chain.
  string destination_channel = 5
      [(gogoproto.moretags) = "yaml:\"destination_channel\""];
  // actual opaque bytes transferred directly to the application module
  bytes data = 6;
  // block height after which the packet times out
  ibc.client.Height timeout_height = 7 [
    (gogoproto.moretags) = "yaml:\"timeout_height\"",
    (gogoproto.nullable) = false
  ];
  // block timestamp (in nanoseconds) after which the packet times out
  uint64 timeout_timestamp = 8
      [(gogoproto.moretags) = "yaml:\"timeout_timestamp\""];
}

// PacketAckCommitment defines the genesis type necessary to retrieve and store
// acknowlegements.
message PacketAckCommitment {
  option (gogoproto.goproto_getters) = false;

  // channel port identifier.
  string port_id = 1 [(gogoproto.moretags) = "yaml:\"port_id\""];
  // channel unique identifier.
  string channel_id = 2 [(gogoproto.moretags) = "yaml:\"channel_id\""];
  // packet sequence.
  uint64 sequence = 3;
  // packet commitment hash.
  bytes hash = 4;
}<|MERGE_RESOLUTION|>--- conflicted
+++ resolved
@@ -31,16 +31,11 @@
   string  counterparty_version = 4
       [(gogoproto.moretags) = "yaml:\"counterparty_version\""];
   bytes  proof_init   = 5 [(gogoproto.moretags) = "yaml:\"proof_init\""];
-<<<<<<< HEAD
-  uint64 proof_height = 6 [(gogoproto.moretags) = "yaml:\"proof_height\""];
+  ibc.client.Height proof_height = 6 [
+    (gogoproto.moretags) = "yaml:\"proof_height\"",
+    (gogoproto.nullable) = false
+  ];
   string  signer       = 7
-=======
-  ibc.client.Height proof_height = 6 [
-    (gogoproto.moretags) = "yaml:\"proof_height\"",
-    (gogoproto.nullable) = false
-  ];
-  bytes  signer       = 7
->>>>>>> 2539f6e4
       [(gogoproto.casttype) = "github.com/cosmos/cosmos-sdk/types.AccAddress"];
 }
 
@@ -55,16 +50,11 @@
   string counterparty_version = 3
       [(gogoproto.moretags) = "yaml:\"counterparty_version\""];
   bytes  proof_try    = 4 [(gogoproto.moretags) = "yaml:\"proof_try\""];
-<<<<<<< HEAD
-  uint64 proof_height = 5 [(gogoproto.moretags) = "yaml:\"proof_height\""];
-  string  signer       = 6
-=======
   ibc.client.Height proof_height = 5 [
     (gogoproto.moretags) = "yaml:\"proof_height\"",
     (gogoproto.nullable) = false
   ];
-  bytes  signer       = 6
->>>>>>> 2539f6e4
+  string signer       = 6
       [(gogoproto.casttype) = "github.com/cosmos/cosmos-sdk/types.AccAddress"];
 }
 
@@ -77,16 +67,11 @@
   string port_id      = 1 [(gogoproto.moretags) = "yaml:\"port_id\""];
   string channel_id   = 2 [(gogoproto.moretags) = "yaml:\"channel_id\""];
   bytes  proof_ack    = 3 [(gogoproto.moretags) = "yaml:\"proof_ack\""];
-<<<<<<< HEAD
-  uint64 proof_height = 4 [(gogoproto.moretags) = "yaml:\"proof_height\""];
-  string  signer       = 5
-=======
   ibc.client.Height proof_height = 4 [
     (gogoproto.moretags) = "yaml:\"proof_height\"",
     (gogoproto.nullable) = false
   ];
-  bytes  signer       = 5
->>>>>>> 2539f6e4
+  string signer       = 5
       [(gogoproto.casttype) = "github.com/cosmos/cosmos-sdk/types.AccAddress"];
 }
 
@@ -111,16 +96,11 @@
   string port_id      = 1 [(gogoproto.moretags) = "yaml:\"port_id\""];
   string channel_id   = 2 [(gogoproto.moretags) = "yaml:\"channel_id\""];
   bytes  proof_init   = 3 [(gogoproto.moretags) = "yaml:\"proof_init\""];
-<<<<<<< HEAD
-  uint64 proof_height = 4 [(gogoproto.moretags) = "yaml:\"proof_height\""];
+  ibc.client.Height proof_height = 4 [
+    (gogoproto.moretags) = "yaml:\"proof_height\"",
+    (gogoproto.nullable) = false
+  ];
   string  signer       = 5
-=======
-  ibc.client.Height proof_height = 4 [
-    (gogoproto.moretags) = "yaml:\"proof_height\"",
-    (gogoproto.nullable) = false
-  ];
-  bytes  signer       = 5
->>>>>>> 2539f6e4
       [(gogoproto.casttype) = "github.com/cosmos/cosmos-sdk/types.AccAddress"];
 }
 
@@ -131,16 +111,11 @@
 
   Packet packet       = 1 [(gogoproto.nullable) = false];
   bytes  proof        = 2;
-<<<<<<< HEAD
-  uint64 proof_height = 3 [(gogoproto.moretags) = "yaml:\"proof_height\""];
+  ibc.client.Height proof_height = 3 [
+    (gogoproto.moretags) = "yaml:\"proof_height\"",
+    (gogoproto.nullable) = false
+  ];
   string  signer       = 4
-=======
-  ibc.client.Height proof_height = 3 [
-    (gogoproto.moretags) = "yaml:\"proof_height\"",
-    (gogoproto.nullable) = false
-  ];
-  bytes  signer       = 4
->>>>>>> 2539f6e4
       [(gogoproto.casttype) = "github.com/cosmos/cosmos-sdk/types.AccAddress"];
 }
 
@@ -187,16 +162,11 @@
   Packet packet          = 1 [(gogoproto.nullable) = false];
   bytes  acknowledgement = 2;
   bytes  proof           = 3;
-<<<<<<< HEAD
-  uint64 proof_height    = 4 [(gogoproto.moretags) = "yaml:\"proof_height\""];
+  ibc.client.Height proof_height    = 4 [
+    (gogoproto.moretags) = "yaml:\"proof_height\"",
+    (gogoproto.nullable) = false
+  ];
   string  signer          = 5
-=======
-  ibc.client.Height proof_height    = 4 [
-    (gogoproto.moretags) = "yaml:\"proof_height\"",
-    (gogoproto.nullable) = false
-  ];
-  bytes  signer          = 5
->>>>>>> 2539f6e4
       [(gogoproto.casttype) = "github.com/cosmos/cosmos-sdk/types.AccAddress"];
 }
 
@@ -307,10 +277,7 @@
   // actual opaque bytes transferred directly to the application module
   bytes data = 6;
   // block height after which the packet times out
-  ibc.client.Height timeout_height = 7 [
-    (gogoproto.moretags) = "yaml:\"timeout_height\"",
-    (gogoproto.nullable) = false
-  ];
+  uint64 timeout_height = 7 [(gogoproto.moretags) = "yaml:\"timeout_height\""];
   // block timestamp (in nanoseconds) after which the packet times out
   uint64 timeout_timestamp = 8
       [(gogoproto.moretags) = "yaml:\"timeout_timestamp\""];
