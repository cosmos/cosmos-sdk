syntax = "proto3";
package ibc.channel;

import "ibc/client/client.proto";
import "gogoproto/gogo.proto";
import "cosmos/base/query/v1beta1/pagination.proto";
import "ibc/channel/channel.proto";
<<<<<<< HEAD
import "google/api/annotations.proto";
=======
import "google/protobuf/any.proto";
>>>>>>> 1744194e

option go_package = "github.com/cosmos/cosmos-sdk/x/ibc/04-channel/types";

// Query provides defines the gRPC querier service
service Query {
  // Channel queries an IBC Channel.
  rpc Channel(QueryChannelRequest) returns (QueryChannelResponse) {
<<<<<<< HEAD
		option (google.api.http).get = "/cosmos/ibc/channel/v1beta1/channels/{channel_id}/ports/{port_id}";
=======
>>>>>>> 1744194e
  }

  // Channels queries all the IBC channels of a chain.
  rpc Channels(QueryChannelsRequest) returns (QueryChannelsResponse) {
<<<<<<< HEAD
		option (google.api.http).get = "/cosmos/ibc/channel/v1beta1/channels";
  }

  // ConnectionChannels queries all the channels associated with a connection end.
  rpc ConnectionChannels(QueryConnectionChannelsRequest) returns (QueryConnectionChannelsResponse) {
		option (google.api.http).get = "/cosmos/ibc/channel/v1beta1/connections/{connection}/channels";
  }

  // PacketCommitment queries a stored packet commitment hash.
  rpc PacketCommitment(QueryPacketCommitmentRequest) returns (QueryPacketCommitmentResponse) {
		option (google.api.http).get = "/cosmos/ibc/channel/v1beta1/channels/{channel_id}/ports/{port_id}/packet_commitments/{sequence}";
  }

  // PacketCommitments returns the all the packet commitments hashes associated with a channel.
  rpc PacketCommitments(QueryPacketCommitmentsRequest) returns (QueryPacketCommitmentsResponse) {
		option (google.api.http).get = "/cosmos/ibc/channel/v1beta1/channels/{channel_id}/ports/{port_id}/packet_commitments";
  }

  // PacketAcknowledgement queries a stored packet acknowledgement hash.
  rpc PacketAcknowledgement(QueryPacketAcknowledgementRequest) returns (QueryPacketAcknowledgementResponse) {
		option (google.api.http).get = "/cosmos/ibc/channel/v1beta1/channels/{channel_id}/ports/{port_id}/packet_acks/{sequence}";
  }

  // UnrelayedPackets returns all the unrelayed IBC packets associated with a channel and sequences.
  rpc UnrelayedPackets(QueryUnrelayedPacketsRequest) returns (QueryUnrelayedPacketsResponse) {
		option (google.api.http).get = "/cosmos/ibc/channel/v1beta1/channels/{channel_id}/ports/{port_id}/packet_commitments/{packet_commitment_sequences}/packet_acks/{acknowledgements}/unrelayed_packets";
  }

  // NextSequenceReceive returns the next receive sequence for a given channel
  rpc NextSequenceReceive(QueryNextSequenceReceiveRequest) returns (QueryNextSequenceReceiveResponse) {
		option (google.api.http).get = "/cosmos/ibc/channel/v1beta1/channels/{channel_id}/ports/{port_id}/next_sequence";
  }

  // TODO: blocked by client proto migration
  // rpc ChannelClientState(QueryChannelClientStateRequest) returns (QueryChannelClientStateRequest) {}
  // rpc ChannelConsensusState(QueryChannelConsensusStateRequest) returns (QueryChannelConsensusStateRequest) {}  
=======
  }

  // ConnectionChannels queries all the channels associated with a connection
  // end.
  rpc ConnectionChannels(QueryConnectionChannelsRequest)
      returns (QueryConnectionChannelsResponse) {
  }

  // ChannelClientState queries for the client state for the channel associated
  // with the provided channel identifiers.
  rpc ChannelClientState(QueryChannelClientStateRequest)
      returns (QueryChannelClientStateResponse) {
  }

  // ChannelConsensusState queries for the consensus state for the channel
  // associated with the provided channel identifiers.
  rpc ChannelConsensusState(QueryChannelConsensusStateRequest)
      returns (QueryChannelConsensusStateResponse) {
  }

  // PacketCommitment queries a stored packet commitment hash.
  rpc PacketCommitment(QueryPacketCommitmentRequest)
      returns (QueryPacketCommitmentResponse) {
  }

  // PacketCommitments returns the all the packet commitments hashes associated
  // with a channel.
  rpc PacketCommitments(QueryPacketCommitmentsRequest)
      returns (QueryPacketCommitmentsResponse) {
  }

  // PacketAcknowledgement queries a stored packet acknowledgement hash.
  rpc PacketAcknowledgement(QueryPacketAcknowledgementRequest)
      returns (QueryPacketAcknowledgementResponse) {
  }

  // UnrelayedPackets returns all the unrelayed IBC packets associated with a
  // channel and sequences.
  rpc UnrelayedPackets(QueryUnrelayedPacketsRequest)
      returns (QueryUnrelayedPacketsResponse) {
  }

  // NextSequenceReceive returns the next receive sequence for a given channel
  rpc NextSequenceReceive(QueryNextSequenceReceiveRequest)
      returns (QueryNextSequenceReceiveResponse) {
  }
>>>>>>> 1744194e
}

// QueryChannelRequest is the request type for the Query/Channel RPC method
message QueryChannelRequest {
  // port unique identifier
  string port_id = 1 [(gogoproto.customname) = "PortID"];
  // channel unique identifier
  string channel_id = 2 [(gogoproto.customname) = "ChannelID"];
}

// QueryChannelResponse is the response type for the Query/Channel RPC method.
// Besides the Channel end, it includes a proof and the height from which the
// proof was retrieved.
message QueryChannelResponse {
  // channel associated with the request identifiers
  ibc.channel.Channel channel = 1;
  // merkle proof of existence
  bytes proof = 2;
  // merkle proof path
  string proof_path = 3;
  // height at which the proof was retrieved
  uint64 proof_height = 4;
}

// QueryChannelsRequest is the request type for the Query/Channels RPC method
message QueryChannelsRequest {
  // pagination request
  cosmos.base.query.v1beta1.PageRequest pagination = 1;
}

// QueryChannelsResponse is the response type for the Query/Channels RPC method.
message QueryChannelsResponse {
  // list of stored channels of the chain.
  repeated ibc.channel.IdentifiedChannel channels = 1;
  // pagination response
  cosmos.base.query.v1beta1.PageResponse pagination = 2;
  // query block height
  int64 height = 3;
}

// QueryConnectionChannelsRequest is the request type for the
// Query/QueryConnectionChannels RPC method
message QueryConnectionChannelsRequest {
  // connection unique identifier
  string connection = 1;
  // pagination request
  cosmos.base.query.v1beta1.PageRequest pagination = 2;
}

// QueryConnectionChannelsResponse is the Response type for the
// Query/QueryConnectionChannels RPC method
message QueryConnectionChannelsResponse {
  // list of channels associated with a connection.
  repeated ibc.channel.IdentifiedChannel channels = 1;
  // pagination response
  cosmos.base.query.v1beta1.PageResponse pagination = 2;
  // query block height
  int64 height = 3;
}

// QueryChannelClientStateRequest is the request type for the Query/ClientState
// RPC method
message QueryChannelClientStateRequest {
  // port unique identifier
  string port_id = 1 [(gogoproto.customname) = "PortID"];
  // channel unique identifier
  string channel_id = 2 [(gogoproto.customname) = "ChannelID"];
}

// QueryChannelClientStateResponse is the Response type for the
// Query/QueryChannelClientState RPC method
message QueryChannelClientStateResponse {
  // client state associated with the channel
  ibc.client.IdentifiedClientState identified_client_state = 1;
  // merkle proof of existence
  bytes proof = 2;
  // merkle proof path
  string proof_path = 3;
  // height at which the proof was retrieved
  uint64 proof_height = 4;
}

// QueryChannelConsensusStateRequest is the request type for the
// Query/ConsensusState RPC method
message QueryChannelConsensusStateRequest {
  // port unique identifier
  string port_id = 1 [(gogoproto.customname) = "PortID"];
  // channel unique identifier
  string channel_id = 2 [(gogoproto.customname) = "ChannelID"];
  // height of the consensus state
  uint64 height = 3;
}

// QueryChannelClientStateResponse is the Response type for the
// Query/QueryChannelClientState RPC method
message QueryChannelConsensusStateResponse {
  // consensus state associated with the channel
  google.protobuf.Any consensus_state = 1;
  // client ID associated with the consensus state
  string client_id = 2 [(gogoproto.customname) = "ClientID"];
  // merkle proof of existence
  bytes proof = 3;
  // merkle proof path
  string proof_path = 4;
  // height at which the proof was retrieved
  uint64 proof_height = 5;
}

// QueryPacketCommitmentRequest is the request type for the
// Query/PacketCommitment RPC method
message QueryPacketCommitmentRequest {
  // port unique identifier
  string port_id = 1 [(gogoproto.customname) = "PortID"];
  // channel unique identifier
  string channel_id = 2 [(gogoproto.customname) = "ChannelID"];
  // packet sequence
  uint64 sequence = 3;
}

// QueryPacketCommitmentResponse defines the client query response for a packet
// which also includes a proof, its path and the height form which the proof was
// retrieved
message QueryPacketCommitmentResponse {
  // packet associated with the request fields
  bytes commitment = 1;
  // merkle proof of existence
  bytes proof = 2;
  // merkle proof path
  string proof_path = 3;
  // height at which the proof was retrieved
  uint64 proof_height = 4;
}

// QueryPacketCommitmentsRequest is the request type for the
// Query/QueryPacketCommitments RPC method
message QueryPacketCommitmentsRequest {
  // port unique identifier
  string port_id = 1 [(gogoproto.customname) = "PortID"];
  // channel unique identifier
  string channel_id = 2 [(gogoproto.customname) = "ChannelID"];
  // pagination request
  cosmos.base.query.v1beta1.PageRequest pagination = 3;
}

// QueryPacketCommitmentsResponse is the request type for the
// Query/QueryPacketCommitments RPC method
message QueryPacketCommitmentsResponse {
  repeated ibc.channel.PacketAckCommitment commitments = 1;
  // pagination response
  cosmos.base.query.v1beta1.PageResponse pagination = 2;
  // query block height
  int64 height = 3;
}

// QueryPacketAcknowledgementRequest is the request type for the
// Query/PacketAcknowledgement RPC method
message QueryPacketAcknowledgementRequest {
  // port unique identifier
  string port_id = 1 [(gogoproto.customname) = "PortID"];
  // channel unique identifier
  string channel_id = 2 [(gogoproto.customname) = "ChannelID"];
  // packet sequence
  uint64 sequence = 3;
}

// QueryPacketAcknowledgementResponse defines the client query response for a
// packet which also includes a proof, its path and the height form which the
// proof was retrieved
message QueryPacketAcknowledgementResponse {
  // packet associated with the request fields
  bytes acknowledgement = 1;
  // merkle proof of existence
  bytes proof = 2;
  // merkle proof path
  string proof_path = 3;
  // height at which the proof was retrieved
  uint64 proof_height = 4;
}

// QueryUnrelayedPacketsRequest is the request type for the
// Query/UnrelayedPackets RPC method
message QueryUnrelayedPacketsRequest {
  // port unique identifier
  string port_id = 1 [(gogoproto.customname) = "PortID"];
  // channel unique identifier
  string channel_id = 2 [(gogoproto.customname) = "ChannelID"];
  // list of packet sequences
  repeated uint64 packet_commitment_sequences = 3
      [(gogoproto.customname) = "PacketCommitmentSequences"];
  // flag indicating if the return value is packet commitments or
  // acknowledgements
  bool acknowledgements = 4;
}

// QueryUnrelayedPacketsResponse is the request type for the
// Query/UnrelayedPacketCommitments RPC method
message QueryUnrelayedPacketsResponse {
  // list of unrelayed packet sequences
  repeated uint64 sequences = 1;
  // query block height
  int64 height = 2;
}

// QueryNextSequenceReceiveRequest is the request type for the
// Query/QueryNextSequenceReceiveRequest RPC method
message QueryNextSequenceReceiveRequest {
  // port unique identifier
  string port_id = 1 [(gogoproto.customname) = "PortID"];
  // channel unique identifier
  string channel_id = 2 [(gogoproto.customname) = "ChannelID"];
}

// QuerySequenceResponse is the request type for the
// Query/QueryNextSequenceReceiveResponse RPC method
message QueryNextSequenceReceiveResponse {
  // next sequence receive number
  uint64 next_sequence_receive = 1;
  // merkle proof of existence
  bytes proof = 2;
  // merkle proof path
  string proof_path = 3;
  // height at which the proof was retrieved
  uint64 proof_height = 4;
}
<|MERGE_RESOLUTION|>--- conflicted
+++ resolved
@@ -5,11 +5,8 @@
 import "gogoproto/gogo.proto";
 import "cosmos/base/query/v1beta1/pagination.proto";
 import "ibc/channel/channel.proto";
-<<<<<<< HEAD
 import "google/api/annotations.proto";
-=======
 import "google/protobuf/any.proto";
->>>>>>> 1744194e
 
 option go_package = "github.com/cosmos/cosmos-sdk/x/ibc/04-channel/types";
 
@@ -17,29 +14,27 @@
 service Query {
   // Channel queries an IBC Channel.
   rpc Channel(QueryChannelRequest) returns (QueryChannelResponse) {
-<<<<<<< HEAD
 		option (google.api.http).get = "/cosmos/ibc/channel/v1beta1/channels/{channel_id}/ports/{port_id}";
-=======
->>>>>>> 1744194e
   }
 
   // Channels queries all the IBC channels of a chain.
   rpc Channels(QueryChannelsRequest) returns (QueryChannelsResponse) {
-<<<<<<< HEAD
 		option (google.api.http).get = "/cosmos/ibc/channel/v1beta1/channels";
   }
 
-  // ConnectionChannels queries all the channels associated with a connection end.
+  // ConnectionChannels queries all the channels associated with a connection
+  // end.
   rpc ConnectionChannels(QueryConnectionChannelsRequest) returns (QueryConnectionChannelsResponse) {
 		option (google.api.http).get = "/cosmos/ibc/channel/v1beta1/connections/{connection}/channels";
   }
 
-  // PacketCommitment queries a stored packet commitment hash.
+  // ChannelClientState queries for the client state for the channel associated
+  // with the provided channel identifiers.
   rpc PacketCommitment(QueryPacketCommitmentRequest) returns (QueryPacketCommitmentResponse) {
 		option (google.api.http).get = "/cosmos/ibc/channel/v1beta1/channels/{channel_id}/ports/{port_id}/packet_commitments/{sequence}";
   }
 
-  // PacketCommitments returns the all the packet commitments hashes associated with a channel.
+  // PacketCommitment queries a stored packet commitment hash.
   rpc PacketCommitments(QueryPacketCommitmentsRequest) returns (QueryPacketCommitmentsResponse) {
 		option (google.api.http).get = "/cosmos/ibc/channel/v1beta1/channels/{channel_id}/ports/{port_id}/packet_commitments";
   }
@@ -49,12 +44,13 @@
 		option (google.api.http).get = "/cosmos/ibc/channel/v1beta1/channels/{channel_id}/ports/{port_id}/packet_acks/{sequence}";
   }
 
-  // UnrelayedPackets returns all the unrelayed IBC packets associated with a channel and sequences.
+  // UnrelayedPackets returns all the unrelayed IBC packets associated with a
+  // channel and sequences.
   rpc UnrelayedPackets(QueryUnrelayedPacketsRequest) returns (QueryUnrelayedPacketsResponse) {
 		option (google.api.http).get = "/cosmos/ibc/channel/v1beta1/channels/{channel_id}/ports/{port_id}/packet_commitments/{packet_commitment_sequences}/packet_acks/{acknowledgements}/unrelayed_packets";
   }
 
-  // NextSequenceReceive returns the next receive sequence for a given channel
+  // NextSequenceReceive returns the next receive sequence for a given channel.
   rpc NextSequenceReceive(QueryNextSequenceReceiveRequest) returns (QueryNextSequenceReceiveResponse) {
 		option (google.api.http).get = "/cosmos/ibc/channel/v1beta1/channels/{channel_id}/ports/{port_id}/next_sequence";
   }
@@ -62,54 +58,6 @@
   // TODO: blocked by client proto migration
   // rpc ChannelClientState(QueryChannelClientStateRequest) returns (QueryChannelClientStateRequest) {}
   // rpc ChannelConsensusState(QueryChannelConsensusStateRequest) returns (QueryChannelConsensusStateRequest) {}  
-=======
-  }
-
-  // ConnectionChannels queries all the channels associated with a connection
-  // end.
-  rpc ConnectionChannels(QueryConnectionChannelsRequest)
-      returns (QueryConnectionChannelsResponse) {
-  }
-
-  // ChannelClientState queries for the client state for the channel associated
-  // with the provided channel identifiers.
-  rpc ChannelClientState(QueryChannelClientStateRequest)
-      returns (QueryChannelClientStateResponse) {
-  }
-
-  // ChannelConsensusState queries for the consensus state for the channel
-  // associated with the provided channel identifiers.
-  rpc ChannelConsensusState(QueryChannelConsensusStateRequest)
-      returns (QueryChannelConsensusStateResponse) {
-  }
-
-  // PacketCommitment queries a stored packet commitment hash.
-  rpc PacketCommitment(QueryPacketCommitmentRequest)
-      returns (QueryPacketCommitmentResponse) {
-  }
-
-  // PacketCommitments returns the all the packet commitments hashes associated
-  // with a channel.
-  rpc PacketCommitments(QueryPacketCommitmentsRequest)
-      returns (QueryPacketCommitmentsResponse) {
-  }
-
-  // PacketAcknowledgement queries a stored packet acknowledgement hash.
-  rpc PacketAcknowledgement(QueryPacketAcknowledgementRequest)
-      returns (QueryPacketAcknowledgementResponse) {
-  }
-
-  // UnrelayedPackets returns all the unrelayed IBC packets associated with a
-  // channel and sequences.
-  rpc UnrelayedPackets(QueryUnrelayedPacketsRequest)
-      returns (QueryUnrelayedPacketsResponse) {
-  }
-
-  // NextSequenceReceive returns the next receive sequence for a given channel
-  rpc NextSequenceReceive(QueryNextSequenceReceiveRequest)
-      returns (QueryNextSequenceReceiveResponse) {
-  }
->>>>>>> 1744194e
 }
 
 // QueryChannelRequest is the request type for the Query/Channel RPC method
