--- conflicted
+++ resolved
@@ -9,9 +9,17 @@
 // IdentifiedClientState defines a client state with additional client identifier field.
 message IdentifiedClientState {
   // client identifier
-<<<<<<< HEAD
-  string              id           = 1 [(gogoproto.moretags) = "yaml:\"id\""];
-  google.protobuf.Any client_state = 2;
+  string client_id = 1 [(gogoproto.moretags) = "yaml:\"client_id\""];
+  // client state
+  google.protobuf.Any client_state = 2 [(gogoproto.moretags) = "yaml:\"client_state\""];
+}
+
+// ClientConsensusStates defines all the stored consensus states for a given client.
+message ClientConsensusStates {
+  // client identifier
+  string client_id = 1 [(gogoproto.moretags) = "yaml:\"client_id\""];
+  // consensus states associated with the client
+  repeated google.protobuf.Any consensus_states = 2 [(gogoproto.moretags) = "yaml:\"consensus_states\""];
 }
 
 
@@ -25,17 +33,3 @@
   string client_id                    = 3 [(gogoproto.moretags) = "yaml:\"client_id\""];
   bytes  header                       = 4 [(gogoproto.moretags) = "yaml:\"header\""];
 }
-=======
-  string client_id = 1 [(gogoproto.moretags) = "yaml:\"client_id\""];
-  // client state
-  google.protobuf.Any client_state = 2 [(gogoproto.moretags) = "yaml:\"client_state\""];
-}
-
-// ClientConsensusStates defines all the stored consensus states for a given client.
-message ClientConsensusStates {
-  // client identifier
-  string client_id = 1 [(gogoproto.moretags) = "yaml:\"client_id\""];
-  // consensus states associated with the client
-  repeated google.protobuf.Any consensus_states = 2 [(gogoproto.moretags) = "yaml:\"consensus_states\""];
-}
->>>>>>> 2e1fbaed
