syntax = "proto3";
package ibc.client;

option go_package = "github.com/cosmos/cosmos-sdk/x/ibc/02-client/types";

import "gogoproto/gogo.proto";
import "google/protobuf/any.proto";

// IdentifiedClientState defines a client state with additional client identifier field.
message IdentifiedClientState {
  // client identifier
  string client_id = 1 [(gogoproto.moretags) = "yaml:\"client_id\""];
  // client state
  google.protobuf.Any client_state = 2 [(gogoproto.moretags) = "yaml:\"client_state\""];
}

// ClientConsensusStates defines all the stored consensus states for a given client.
message ClientConsensusStates {
  // client identifier
  string client_id = 1 [(gogoproto.moretags) = "yaml:\"client_id\""];
  // consensus states associated with the client
  repeated google.protobuf.Any consensus_states = 2 [(gogoproto.moretags) = "yaml:\"consensus_states\""];
}

<<<<<<< HEAD
// MsgCreateClient defines a message to create an IBC client
message MsgCreateClient {
  // client unique identifier
  string              client_id    = 1 [(gogoproto.moretags) = "yaml:\"client_id\""];  
  // light client state
  google.protobuf.Any client_state = 2 [(gogoproto.moretags) = "yaml:\"client_state\""];
  // consensus state associated with the client that corresponds to a given height.
  google.protobuf.Any consensus_state = 3 [(gogoproto.moretags) = "yaml:\"consensus_state\""];
  // signer address
  bytes signer = 4 [(gogoproto.casttype) = "github.com/cosmos/cosmos-sdk/types.AccAddress"];
}

// MsgUpdateClient defines an sdk.Msg to update a IBC client state using
// the given header.
message MsgUpdateClient {
  // client unique identifier
  string client_id = 1 [(gogoproto.moretags) = "yaml:\"client_id\""];
  // header to update the light client
  google.protobuf.Any header = 2;
  // signer address
  bytes signer = 3 [(gogoproto.casttype) = "github.com/cosmos/cosmos-sdk/types.AccAddress"];
}

// MsgSubmitMisbehaviour defines an sdk.Msg type that submits Evidence for
// light client misbehaviour.
message MsgSubmitMisbehaviour {
  // client unique identifier
  string client_id = 1 [(gogoproto.moretags) = "yaml:\"client_id\""];
  // misbehaviour used for freezing the light client
  google.protobuf.Any misbehaviour = 2;
  // signer address
  bytes signer = 3 [(gogoproto.casttype) = "github.com/cosmos/cosmos-sdk/types.AccAddress"];
=======
// Height is a monotonically increasing data type
// that can be compared against another Height for the purposes of updating and freezing clients
//
// Normally the EpochHeight is incremented at each height while keeping epoch number the same
// However some consensus algorithms may choose to reset the height in certain conditions
// e.g. hard forks, state-machine breaking changes
// In these cases, the epoch number is incremented so that height continues to be monitonically increasing
// even as the EpochHeight gets reset
message Height {
  option (gogoproto.goproto_stringer) = false;

  // the epoch that the client is currently on
  uint64 epoch_number = 1 [(gogoproto.moretags) = "yaml:\"epoch_number\""];
  // the height within the given epoch
  uint64 epoch_height = 2 [(gogoproto.moretags) = "yaml:\"epoch_height\""];
>>>>>>> 1c9158b7
}<|MERGE_RESOLUTION|>--- conflicted
+++ resolved
@@ -6,33 +6,40 @@
 import "gogoproto/gogo.proto";
 import "google/protobuf/any.proto";
 
-// IdentifiedClientState defines a client state with additional client identifier field.
+// IdentifiedClientState defines a client state with additional client
+// identifier field.
 message IdentifiedClientState {
   // client identifier
   string client_id = 1 [(gogoproto.moretags) = "yaml:\"client_id\""];
   // client state
-  google.protobuf.Any client_state = 2 [(gogoproto.moretags) = "yaml:\"client_state\""];
+  google.protobuf.Any client_state = 2
+      [(gogoproto.moretags) = "yaml:\"client_state\""];
 }
 
-// ClientConsensusStates defines all the stored consensus states for a given client.
+// ClientConsensusStates defines all the stored consensus states for a given
+// client.
 message ClientConsensusStates {
   // client identifier
   string client_id = 1 [(gogoproto.moretags) = "yaml:\"client_id\""];
   // consensus states associated with the client
-  repeated google.protobuf.Any consensus_states = 2 [(gogoproto.moretags) = "yaml:\"consensus_states\""];
+  repeated google.protobuf.Any consensus_states = 2
+      [(gogoproto.moretags) = "yaml:\"consensus_states\""];
 }
 
-<<<<<<< HEAD
 // MsgCreateClient defines a message to create an IBC client
 message MsgCreateClient {
   // client unique identifier
-  string              client_id    = 1 [(gogoproto.moretags) = "yaml:\"client_id\""];  
+  string client_id = 1 [(gogoproto.moretags) = "yaml:\"client_id\""];
   // light client state
-  google.protobuf.Any client_state = 2 [(gogoproto.moretags) = "yaml:\"client_state\""];
-  // consensus state associated with the client that corresponds to a given height.
-  google.protobuf.Any consensus_state = 3 [(gogoproto.moretags) = "yaml:\"consensus_state\""];
+  google.protobuf.Any client_state = 2
+      [(gogoproto.moretags) = "yaml:\"client_state\""];
+  // consensus state associated with the client that corresponds to a given
+  // height.
+  google.protobuf.Any consensus_state = 3
+      [(gogoproto.moretags) = "yaml:\"consensus_state\""];
   // signer address
-  bytes signer = 4 [(gogoproto.casttype) = "github.com/cosmos/cosmos-sdk/types.AccAddress"];
+  bytes signer = 4
+      [(gogoproto.casttype) = "github.com/cosmos/cosmos-sdk/types.AccAddress"];
 }
 
 // MsgUpdateClient defines an sdk.Msg to update a IBC client state using
@@ -43,7 +50,8 @@
   // header to update the light client
   google.protobuf.Any header = 2;
   // signer address
-  bytes signer = 3 [(gogoproto.casttype) = "github.com/cosmos/cosmos-sdk/types.AccAddress"];
+  bytes signer = 3
+      [(gogoproto.casttype) = "github.com/cosmos/cosmos-sdk/types.AccAddress"];
 }
 
 // MsgSubmitMisbehaviour defines an sdk.Msg type that submits Evidence for
@@ -54,16 +62,19 @@
   // misbehaviour used for freezing the light client
   google.protobuf.Any misbehaviour = 2;
   // signer address
-  bytes signer = 3 [(gogoproto.casttype) = "github.com/cosmos/cosmos-sdk/types.AccAddress"];
-=======
+  bytes signer = 3
+      [(gogoproto.casttype) = "github.com/cosmos/cosmos-sdk/types.AccAddress"];
+}
+
 // Height is a monotonically increasing data type
-// that can be compared against another Height for the purposes of updating and freezing clients
+// that can be compared against another Height for the purposes of updating and
+// freezing clients
 //
-// Normally the EpochHeight is incremented at each height while keeping epoch number the same
-// However some consensus algorithms may choose to reset the height in certain conditions
-// e.g. hard forks, state-machine breaking changes
-// In these cases, the epoch number is incremented so that height continues to be monitonically increasing
-// even as the EpochHeight gets reset
+// Normally the EpochHeight is incremented at each height while keeping epoch
+// number the same However some consensus algorithms may choose to reset the
+// height in certain conditions e.g. hard forks, state-machine breaking changes
+// In these cases, the epoch number is incremented so that height continues to
+// be monitonically increasing even as the EpochHeight gets reset
 message Height {
   option (gogoproto.goproto_stringer) = false;
 
@@ -71,5 +82,4 @@
   uint64 epoch_number = 1 [(gogoproto.moretags) = "yaml:\"epoch_number\""];
   // the height within the given epoch
   uint64 epoch_height = 2 [(gogoproto.moretags) = "yaml:\"epoch_height\""];
->>>>>>> 1c9158b7
 }