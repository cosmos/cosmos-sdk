--- conflicted
+++ resolved
@@ -26,7 +26,6 @@
       [(gogoproto.moretags) = "yaml:\"consensus_states\""];
 }
 
-<<<<<<< HEAD
 // ClientUpdateProposal is a governance proposal.
 // If it passes, the client is updated with the provided header
 message ClientUpdateProposal {
@@ -39,7 +38,8 @@
   string client_id = 3 [(gogoproto.moretags) = "yaml:\"client_id\""];
   // the header used to update the client if the proposal passes
   google.protobuf.Any header = 4;
-=======
+}
+
 // MsgCreateClient defines a message to create an IBC client
 message MsgCreateClient {
   // client unique identifier
@@ -78,7 +78,6 @@
   // signer address
   bytes signer = 3
       [(gogoproto.casttype) = "github.com/cosmos/cosmos-sdk/types.AccAddress"];
->>>>>>> 5560a124
 }
 
 // Height is a monotonically increasing data type
