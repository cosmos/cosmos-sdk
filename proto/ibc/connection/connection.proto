--- conflicted
+++ resolved
@@ -17,12 +17,8 @@
   string       client_id     = 1 [(gogoproto.moretags) = "yaml:\"client_id\""];
   string       connection_id = 2 [(gogoproto.moretags) = "yaml:\"connection_id\""];
   Counterparty counterparty  = 3 [(gogoproto.nullable) = false];
-<<<<<<< HEAD
   string       version       = 4;
-  bytes        signer        = 5 [(gogoproto.casttype) = "github.com/cosmos/cosmos-sdk/types.AccAddress"];
-=======
-  string       signer        = 4;
->>>>>>> 72353902
+  string       signer        = 5;
 }
 
 // MsgConnectionOpenTry defines a msg sent by a Relayer to try to open a
