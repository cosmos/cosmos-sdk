--- conflicted
+++ resolved
@@ -17,12 +17,8 @@
   string       client_id     = 1 [(gogoproto.moretags) = "yaml:\"client_id\""];
   string       connection_id = 2 [(gogoproto.moretags) = "yaml:\"connection_id\""];
   Counterparty counterparty  = 3 [(gogoproto.nullable) = false];
-<<<<<<< HEAD
   string       version       = 4;
-  bytes        signer        = 5 [(gogoproto.casttype) = "github.com/cosmos/cosmos-sdk/types.AccAddress"];
-=======
-  string       signer        = 4;
->>>>>>> 6a92ed69
+  string       signer        = 5;
 }
 
 // MsgConnectionOpenTry defines a msg sent by a Relayer to try to open a
@@ -47,31 +43,20 @@
   bytes             proof_consensus  = 10 [(gogoproto.moretags) = "yaml:\"proof_consensus\""];
   ibc.client.Height consensus_height = 11
       [(gogoproto.moretags) = "yaml:\"consensus_height\"", (gogoproto.nullable) = false];
-<<<<<<< HEAD
-  bytes signer = 12 [(gogoproto.casttype) = "github.com/cosmos/cosmos-sdk/types.AccAddress"];
-=======
-  string signer = 11;
->>>>>>> 6a92ed69
+  string signer = 12;
 }
 
 // MsgConnectionOpenAck defines a msg sent by a Relayer to Chain A to
 // acknowledge the change of connection state to TRYOPEN on Chain B.
 message MsgConnectionOpenAck {
-<<<<<<< HEAD
+  option (gogoproto.equal)           = false;
+  option (gogoproto.goproto_getters) = false;
+
   string              connection_id              = 1 [(gogoproto.moretags) = "yaml:\"connection_id\""];
   string              counterparty_connection_id = 2 [(gogoproto.moretags) = "yaml:\"counterparty_connection_id\""];
   string              version                    = 3;
   google.protobuf.Any client_state               = 4 [(gogoproto.moretags) = "yaml:\"client_state\""];
   ibc.client.Height   proof_height = 5 [(gogoproto.moretags) = "yaml:\"proof_height\"", (gogoproto.nullable) = false];
-=======
-  option (gogoproto.equal)           = false;
-  option (gogoproto.goproto_getters) = false;
-
-  string              connection_id = 1 [(gogoproto.moretags) = "yaml:\"connection_id\""];
-  string              version       = 2;
-  google.protobuf.Any client_state  = 3 [(gogoproto.moretags) = "yaml:\"client_state\""];
-  ibc.client.Height   proof_height  = 4 [(gogoproto.moretags) = "yaml:\"proof_height\"", (gogoproto.nullable) = false];
->>>>>>> 6a92ed69
   // proof of the initialization the connection on Chain B: `UNITIALIZED ->
   // TRYOPEN`
   bytes proof_try = 6 [(gogoproto.moretags) = "yaml:\"proof_try\""];
@@ -81,11 +66,7 @@
   bytes             proof_consensus  = 8 [(gogoproto.moretags) = "yaml:\"proof_consensus\""];
   ibc.client.Height consensus_height = 9
       [(gogoproto.moretags) = "yaml:\"consensus_height\"", (gogoproto.nullable) = false];
-<<<<<<< HEAD
-  bytes signer = 10 [(gogoproto.casttype) = "github.com/cosmos/cosmos-sdk/types.AccAddress"];
-=======
-  string signer = 9;
->>>>>>> 6a92ed69
+  string signer = 10;
 }
 
 // MsgConnectionOpenConfirm defines a msg sent by a Relayer to Chain B to
