syntax = "proto3";
package ibc.core.client.v1;

option go_package = "github.com/cosmos/cosmos-sdk/x/ibc/core/02-client/types";

import "ibc/core/client/v1/client.proto";
import "gogoproto/gogo.proto";

// GenesisState defines the ibc client submodule's genesis state.
message GenesisState {
  // client states with their corresponding identifiers
  repeated IdentifiedClientState clients = 1
      [(gogoproto.nullable) = false, (gogoproto.castrepeated) = "IdentifiedClientStates"];
  // consensus states from each client
  repeated ClientConsensusStates clients_consensus = 2 [
    (gogoproto.nullable)     = false,
    (gogoproto.castrepeated) = "ClientsConsensusStates",
    (gogoproto.moretags)     = "yaml:\"clients_consensus\""
  ];
<<<<<<< HEAD
  // metadata from each client
  repeated IdentifiedGenesisMetadata clients_metadata = 3 [
    (gogoproto.nullable)     = false,
    (gogoproto.moretags) = "yaml:\"clients_metadata\""
  ];
  // create localhost on initialization
  bool create_localhost = 4 [(gogoproto.moretags) = "yaml:\"create_localhost\""];
}

// GenesisMetadata defines the genesis type for metadata that clients may return
// with ExportMetadata
message GenesisMetadata {
  option (gogoproto.goproto_getters)  = false;

  // store key of metadata without clientID-prefix
  bytes key = 1;
  // metadata value
  bytes value = 2;
}

// IdentifiedGenesisMetadata has the client metadata with the corresponding client id.
message IdentifiedGenesisMetadata {
  string client_id = 1 [(gogoproto.moretags) = "yaml:\"client_id\""];
  repeated GenesisMetadata client_metadata = 2 [
    (gogoproto.nullable)     = false,
    (gogoproto.moretags) = "yaml:\"client_metadata\""
  ];
=======
  Params params = 3 [(gogoproto.nullable) = false];
  // create localhost on initialization
  bool create_localhost = 4 [(gogoproto.moretags) = "yaml:\"create_localhost\""];
>>>>>>> 6344d626
}<|MERGE_RESOLUTION|>--- conflicted
+++ resolved
@@ -17,14 +17,14 @@
     (gogoproto.castrepeated) = "ClientsConsensusStates",
     (gogoproto.moretags)     = "yaml:\"clients_consensus\""
   ];
-<<<<<<< HEAD
   // metadata from each client
   repeated IdentifiedGenesisMetadata clients_metadata = 3 [
     (gogoproto.nullable)     = false,
     (gogoproto.moretags) = "yaml:\"clients_metadata\""
   ];
+  Params params = 4 [(gogoproto.nullable) = false];
   // create localhost on initialization
-  bool create_localhost = 4 [(gogoproto.moretags) = "yaml:\"create_localhost\""];
+  bool create_localhost = 5 [(gogoproto.moretags) = "yaml:\"create_localhost\""];
 }
 
 // GenesisMetadata defines the genesis type for metadata that clients may return
@@ -45,9 +45,4 @@
     (gogoproto.nullable)     = false,
     (gogoproto.moretags) = "yaml:\"client_metadata\""
   ];
-=======
-  Params params = 3 [(gogoproto.nullable) = false];
-  // create localhost on initialization
-  bool create_localhost = 4 [(gogoproto.moretags) = "yaml:\"create_localhost\""];
->>>>>>> 6344d626
 }