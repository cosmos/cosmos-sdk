--- conflicted
+++ resolved
@@ -172,15 +172,9 @@
   bytes acknowledgement = 2;
 }
 
-<<<<<<< HEAD
-// PacketAcknowledgementAbsenceData returns the SignBytes data for
-// acknowledgement absence verification.
-message PacketAcknowledgementAbsenceData {
-=======
-// PacketReceiptAbsenceSignBytes returns the SignBytes data for
+// PacketReceiptAbsenceData returns the SignBytes data for
 // packet receipt absence verification.
-message PacketReceiptAbsenseData {
->>>>>>> dcf3b54c
+message PacketReceiptAbsenceData {
   bytes path = 1;
 }
 
