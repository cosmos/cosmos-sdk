syntax = "proto3";
package ibc.lightclients.solomachine.v1;

option go_package = "github.com/cosmos/cosmos-sdk/x/ibc/light-clients/solomachine/types";

import "cosmos/base/crypto/v1beta1/crypto.proto";
import "gogoproto/gogo.proto";

// ClientState defines a solo machine client that tracks the current consensus
// state and if the client is frozen.
message ClientState {
  option (gogoproto.goproto_getters) = false;
  // frozen sequence of the solo machine
  uint64 frozen_sequence = 1
      [(gogoproto.moretags) = "yaml:\"frozen_sequence\""];
  ConsensusState consensus_state = 2
      [(gogoproto.moretags) = "yaml:\"consensus_state\""];
}

// ConsensusState defines a solo machine consensus state
message ConsensusState {
  option (gogoproto.goproto_getters) = false;
  // current sequence of the consensus state
  uint64 sequence = 1;
  // public key of the solo machine
  cosmos.base.crypto.v1beta1.PublicKey public_key = 2
      [(gogoproto.moretags) = "yaml:\"public_key\""];
  uint64 timestamp = 3;
}

// Header defines a solo machine consensus header
message Header {
  option (gogoproto.goproto_getters) = false;
  // sequence to update solo machine public key at
  uint64                               sequence       = 1;
  bytes                                signature      = 2;
  cosmos.base.crypto.v1beta1.PublicKey new_public_key = 3
      [(gogoproto.moretags) = "yaml:\"new_public_key\""];
}

// Misbehaviour defines misbehaviour for a solo machine which consists
// of a sequence and two signatures over different messages at that sequence.
message Misbehaviour {
  option (gogoproto.goproto_getters)  = false;
  option (gogoproto.goproto_stringer) = false;
  string           client_id = 1 [(gogoproto.moretags) = "yaml:\"client_id\""];
  uint64           sequence  = 2;
  SignatureAndData signature_one = 3
      [(gogoproto.moretags) = "yaml:\"signature_one\""];
  SignatureAndData signature_two = 4
      [(gogoproto.moretags) = "yaml:\"signature_two\""];
}

// SignatureAndData contains a signature and the data signed over to create that
// signature.
message SignatureAndData {
  option (gogoproto.goproto_getters) = false;
  bytes signature                    = 1;
  bytes data                         = 2;
}

// TimestampedSignature contains the signature and the timestamp of the
// signature.
message TimestampedSignature {
  option (gogoproto.goproto_getters) = false;
  bytes  signature                   = 1;
  uint64 timestamp                   = 2;
}
// MsgCreateClient defines a message to create an IBC client
message MsgCreateClient {
  option (gogoproto.goproto_getters) = false;
  string         client_id = 1 [(gogoproto.moretags) = "yaml:\"client_id\""];
  ConsensusState consensus_state = 2
      [(gogoproto.moretags) = "yaml:\"consensus_state\""];
}

// MsgUpdateClient defines a message to update an IBC client
message MsgUpdateClient {
  option (gogoproto.goproto_getters) = false;
  string client_id = 1 [(gogoproto.moretags) = "yaml:\"client_id\""];
  Header header    = 2;
}

// MsgSubmitClientMisbehaviour defines an sdk.Msg type that supports submitting
// arbitrary Misbehaviour.
message MsgSubmitClientMisbehaviour {
  option (gogoproto.goproto_getters) = false;
  bytes submitter                    = 1
      [(gogoproto.casttype) = "github.com/cosmos/cosmos-sdk/types.AccAddress"];
<<<<<<< HEAD
  Misbehaviour misbehaviour = 2 [(gogoproto.nullable) = false];
=======
  Evidence evidence = 2;
>>>>>>> 56f4ccfd
}
<|MERGE_RESOLUTION|>--- conflicted
+++ resolved
@@ -87,9 +87,5 @@
   option (gogoproto.goproto_getters) = false;
   bytes submitter                    = 1
       [(gogoproto.casttype) = "github.com/cosmos/cosmos-sdk/types.AccAddress"];
-<<<<<<< HEAD
-  Misbehaviour misbehaviour = 2 [(gogoproto.nullable) = false];
-=======
-  Evidence evidence = 2;
->>>>>>> 56f4ccfd
+  Misbehaviour misbehaviour = 2;
 }
