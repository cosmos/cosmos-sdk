--- conflicted
+++ resolved
@@ -136,69 +136,3 @@
   int64 numerator   = 1;
   int64 denominator = 2;
 }
-<<<<<<< HEAD
-
-// MsgCreateClient defines a message to create a tendermint client.
-message MsgCreateClient {
-  option (gogoproto.goproto_getters) = false;
-
-  string   client_id   = 1 [(gogoproto.moretags) = "yaml:\"client_id\""];
-  Header   header      = 2;
-  Fraction trust_level = 3 [
-    (gogoproto.nullable) = false,
-    (gogoproto.moretags) = "yaml:\"trust_level\""
-  ];
-  google.protobuf.Duration trusting_period = 4 [
-    (gogoproto.nullable)    = false,
-    (gogoproto.stdduration) = true,
-    (gogoproto.moretags)    = "yaml:\"trusting_period\""
-  ];
-  google.protobuf.Duration unbonding_period = 5 [
-    (gogoproto.nullable)    = false,
-    (gogoproto.stdduration) = true,
-    (gogoproto.moretags)    = "yaml:\"unbonding_period\""
-  ];
-  google.protobuf.Duration max_clock_drift = 6 [
-    (gogoproto.nullable)    = false,
-    (gogoproto.stdduration) = true,
-    (gogoproto.moretags)    = "yaml:\"max_clock_drift\""
-  ];
-  repeated ics23.ProofSpec proof_specs = 7
-      [(gogoproto.moretags) = "yaml:\"proof_specs\""];
-  bytes signer = 8
-      [(gogoproto.casttype) = "github.com/cosmos/cosmos-sdk/types.AccAddress"];
-
-  // This flag, when set to true, will allow governance to recover a client
-  // which has expired
-  bool allow_governance_override_after_expiry = 9
-      [(gogoproto.moretags) =
-           "yaml:\"allow_governance_override_after_expiry,omitempty\""];
-  // This flag, when set to true, will allow governance to unfreeze a client
-  // whose chain has experienced a misbehaviour event
-  bool allow_governance_override_after_misbehaviour = 10
-      [(gogoproto.moretags) =
-           "yaml:\"allow_governance_override_after_misbehaviour,omitempty\""];
-}
-
-// MsgCreateClient defines an sdk.Msg to update a tendermint client state to
-// the given header.
-message MsgUpdateClient {
-  option (gogoproto.goproto_getters) = false;
-
-  string client_id = 1 [(gogoproto.moretags) = "yaml:\"client_id\""];
-  Header header    = 2;
-  bytes  signer    = 3
-      [(gogoproto.casttype) = "github.com/cosmos/cosmos-sdk/types.AccAddress"];
-}
-
-// MsgSubmitClientMisbehaviour defines an sdk.Msg type that submits Evidence for
-// light client misbehaviour.
-message MsgSubmitClientMisbehaviour {
-  option (gogoproto.goproto_getters) = false;
-
-  Misbehaviour misbehaviour = 1;
-  bytes        signer       = 2
-      [(gogoproto.casttype) = "github.com/cosmos/cosmos-sdk/types.AccAddress"];
-}
-=======
->>>>>>> b043797a
