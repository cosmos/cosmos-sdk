syntax = "proto3";
package ibc.transfer;

option go_package = "github.com/cosmos/cosmos-sdk/x/ibc-transfer/types";

import "gogoproto/gogo.proto";
import "cosmos/base/v1beta1/coin.proto";
import "ibc/client/client.proto";

// MsgTransfer defines a msg to transfer fungible tokens (i.e Coins) between
// ICS20 enabled chains. See ICS Spec here:
// https://github.com/cosmos/ics/tree/master/spec/ics-020-fungible-token-transfer#data-structures
message MsgTransfer {
  option (gogoproto.equal)           = false;
  option (gogoproto.goproto_getters) = false;

  // the port on which the packet will be sent
  string source_port = 1 [(gogoproto.moretags) = "yaml:\"source_port\""];
  // the channel by which the packet will be sent
  string source_channel = 2 [(gogoproto.moretags) = "yaml:\"source_channel\""];
  // the tokens to be transferred
  cosmos.base.v1beta1.Coin token = 3 [(gogoproto.nullable) = false];
  // the sender address
  string sender = 4;
  // the recipient address on the destination chain
  string receiver = 5;
  // Timeout height relative to the current block height.
  // The timeout is disabled when set to 0.
  ibc.client.Height timeout_height = 6 [(gogoproto.moretags) = "yaml:\"timeout_height\"", (gogoproto.nullable) = false];
  // Timeout timestamp (in nanoseconds) relative to the current block timestamp.
  // The timeout is disabled when set to 0.
  uint64 timeout_timestamp = 7 [(gogoproto.moretags) = "yaml:\"timeout_timestamp\""];
}

// FungibleTokenPacketData defines a struct for the packet payload
// See FungibleTokenPacketData spec:
// https://github.com/cosmos/ics/tree/master/spec/ics-020-fungible-token-transfer#data-structures
message FungibleTokenPacketData {
  // the token denomination to be transferred
  string denom = 1;
  // the token amount to be transferred
  uint64 amount = 2;
  // the sender address
  string sender = 3;
  // the recipient address on the destination chain
  string receiver = 4;
}

<<<<<<< HEAD
// FungibleTokenPacketAcknowledgement contains a boolean success flag and an
// optional error msg error msg is empty string on success See spec for
// onAcknowledgePacket:
// https://github.com/cosmos/ics/tree/master/spec/ics-020-fungible-token-transfer#packet-relay
message FungibleTokenPacketAcknowledgement {
  bool   success = 1;
  string error   = 2;
}

=======
>>>>>>> d84296a5
// DenomTrace contains the base denomination for ICS20 fungible tokens and the
// source tracing information path.
message DenomTrace {
  // path defines the chain of port/channel identifiers used for tracing the
  // source of the fungible token.
  string path = 1;
  // base denomination of the relayed fungible token.
  string base_denom = 2;
}

// Params defines the set of IBC transfer parameters.
// NOTE: To prevent a single token from being transferred, set the
// TransfersEnabled parameter to true and then set the bank module's SendEnabled
// parameter for the denomination to false.
message Params {
  // send_enabled enables or disables all cross-chain token transfers from this
  // chain.
  bool send_enabled = 1 [(gogoproto.moretags) = "yaml:\"send_enabled\""];
  // receive_enabled enables or disables all cross-chain token transfers to this
  // chain.
  bool receive_enabled = 2 [(gogoproto.moretags) = "yaml:\"receive_enabled\""];
}<|MERGE_RESOLUTION|>--- conflicted
+++ resolved
@@ -46,18 +46,6 @@
   string receiver = 4;
 }
 
-<<<<<<< HEAD
-// FungibleTokenPacketAcknowledgement contains a boolean success flag and an
-// optional error msg error msg is empty string on success See spec for
-// onAcknowledgePacket:
-// https://github.com/cosmos/ics/tree/master/spec/ics-020-fungible-token-transfer#packet-relay
-message FungibleTokenPacketAcknowledgement {
-  bool   success = 1;
-  string error   = 2;
-}
-
-=======
->>>>>>> d84296a5
 // DenomTrace contains the base denomination for ICS20 fungible tokens and the
 // source tracing information path.
 message DenomTrace {
