syntax = "proto3";
package ibc.transfer;

option go_package = "github.com/cosmos/cosmos-sdk/x/ibc-transfer/types";

import "gogoproto/gogo.proto";
import "cosmos/base/coin.proto";

// MsgTransfer defines a msg to transfer fungible tokens (i.e Coins) between
// ICS20 enabled chains. See ICS Spec here:
// https://github.com/cosmos/ics/tree/master/spec/ics-020-fungible-token-transfer#data-structures
message MsgTransfer {
  // the port on which the packet will be sent
  string source_port = 1 [(gogoproto.moretags) = "yaml:\"source_port\""];
  // the channel by which the packet will be sent
  string source_channel = 2 [(gogoproto.moretags) = "yaml:\"source_channel\""];
  // the tokens to be transferred
<<<<<<< HEAD
  repeated cosmos.base.Coin amount = 3 [
    (gogoproto.nullable)     = false,
    (gogoproto.castrepeated) = "github.com/cosmos/cosmos-sdk/types.Coins"
  ];
=======
  cosmos.Coin token = 3 [(gogoproto.nullable) = false];
>>>>>>> 5f5bdcba
  // the sender address
  bytes sender = 4
      [(gogoproto.casttype) = "github.com/cosmos/cosmos-sdk/types.AccAddress"];
  // the recipient address on the destination chain
  string receiver = 5;
  // Timeout height relative to the current block height.
  // The timeout is disabled when set to 0.
  uint64 timeout_height = 6 [(gogoproto.moretags) = "yaml:\"timeout_height\""];
  // Timeout timestamp (in nanoseconds) relative to the current block timestamp.
  // The timeout is disabled when set to 0.
  uint64 timeout_timestamp = 7
      [(gogoproto.moretags) = "yaml:\"timeout_timestamp\""];
}

// FungibleTokenPacketData defines a struct for the packet payload
// See FungibleTokenPacketData spec:
// https://github.com/cosmos/ics/tree/master/spec/ics-020-fungible-token-transfer#data-structures
message FungibleTokenPacketData {
<<<<<<< HEAD
  // the tokens to be transferred
  repeated cosmos.base.Coin amount = 1 [
    (gogoproto.nullable)     = false,
    (gogoproto.castrepeated) = "github.com/cosmos/cosmos-sdk/types.Coins"
  ];
=======
  // the token denomination to be transferred
  string denom = 1;
  // the token amount to be transferred
  uint64 amount = 2;
>>>>>>> 5f5bdcba
  // the sender address
  string sender = 3;
  // the recipient address on the destination chain
  string receiver = 4;
}

// FungibleTokenPacketAcknowledgement contains a boolean success flag and an
// optional error msg error msg is empty string on success See spec for
// onAcknowledgePacket:
// https://github.com/cosmos/ics/tree/master/spec/ics-020-fungible-token-transfer#packet-relay
message FungibleTokenPacketAcknowledgement {
  bool success = 1;
  string error = 2;
}<|MERGE_RESOLUTION|>--- conflicted
+++ resolved
@@ -15,14 +15,7 @@
   // the channel by which the packet will be sent
   string source_channel = 2 [(gogoproto.moretags) = "yaml:\"source_channel\""];
   // the tokens to be transferred
-<<<<<<< HEAD
-  repeated cosmos.base.Coin amount = 3 [
-    (gogoproto.nullable)     = false,
-    (gogoproto.castrepeated) = "github.com/cosmos/cosmos-sdk/types.Coins"
-  ];
-=======
-  cosmos.Coin token = 3 [(gogoproto.nullable) = false];
->>>>>>> 5f5bdcba
+  cosmos.base.Coin token = 3 [(gogoproto.nullable) = false];
   // the sender address
   bytes sender = 4
       [(gogoproto.casttype) = "github.com/cosmos/cosmos-sdk/types.AccAddress"];
@@ -41,18 +34,10 @@
 // See FungibleTokenPacketData spec:
 // https://github.com/cosmos/ics/tree/master/spec/ics-020-fungible-token-transfer#data-structures
 message FungibleTokenPacketData {
-<<<<<<< HEAD
-  // the tokens to be transferred
-  repeated cosmos.base.Coin amount = 1 [
-    (gogoproto.nullable)     = false,
-    (gogoproto.castrepeated) = "github.com/cosmos/cosmos-sdk/types.Coins"
-  ];
-=======
   // the token denomination to be transferred
   string denom = 1;
   // the token amount to be transferred
   uint64 amount = 2;
->>>>>>> 5f5bdcba
   // the sender address
   string sender = 3;
   // the recipient address on the destination chain
