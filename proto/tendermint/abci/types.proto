syntax = "proto3";
package tendermint.abci;

option go_package = "github.com/cometbft/cometbft/abci/types";

// For more information on gogo.proto, see:
// https://github.com/cosmos/gogoproto/blob/master/extensions.md
import "tendermint/crypto/proof.proto";
import "tendermint/types/types.proto";
import "tendermint/crypto/keys.proto";
import "tendermint/types/params.proto";
import "google/protobuf/timestamp.proto";
import "gogoproto/gogo.proto";

// This file is copied from http://github.com/tendermint/abci
// NOTE: When using custom types, mind the warnings.
// https://github.com/cosmos/gogoproto/blob/master/custom_types.md#warnings-and-issues

//----------------------------------------
// Request types

message Request {
  oneof value {
    RequestEcho               echo                 = 1;
    RequestFlush              flush                = 2;
    RequestInfo               info                 = 3;
    RequestInitChain          init_chain           = 5;
    RequestQuery              query                = 6;
    RequestBeginBlock         begin_block          = 7;
    RequestCheckTx            check_tx             = 8;
    RequestDeliverTx          deliver_tx           = 9;
    RequestEndBlock           end_block            = 10;
    RequestCommit             commit               = 11;
    RequestListSnapshots      list_snapshots       = 12;
    RequestOfferSnapshot      offer_snapshot       = 13;
    RequestLoadSnapshotChunk  load_snapshot_chunk  = 14;
    RequestApplySnapshotChunk apply_snapshot_chunk = 15;
    RequestPrepareProposal    prepare_proposal     = 16;
    RequestProcessProposal    process_proposal     = 17;
  }
  reserved 4;
}

message RequestEcho {
  string message = 1;
}

message RequestFlush {}

message RequestInfo {
  string version       = 1;
  uint64 block_version = 2;
  uint64 p2p_version   = 3;
  string abci_version  = 4;
}

message RequestInitChain {
  google.protobuf.Timestamp time = 1
      [(gogoproto.nullable) = false, (gogoproto.stdtime) = true];
<<<<<<< HEAD
  string                   chain_id         = 2;
  ConsensusParams          consensus_params = 3;
  repeated ValidatorUpdate validators       = 4 [(gogoproto.nullable) = false];
  bytes                    app_state_bytes  = 5;
  int64                    initial_height   = 6;
=======
  string                           chain_id         = 2;
  tendermint.types.ConsensusParams consensus_params = 3;
  repeated ValidatorUpdate         validators       = 4 [(gogoproto.nullable) = false];
  bytes                            app_state_bytes  = 5;
  int64                            initial_height   = 6;
>>>>>>> f008f84e
}

message RequestQuery {
  bytes  data   = 1;
  string path   = 2;
  int64  height = 3;
  bool   prove  = 4;
}

message RequestBeginBlock {
  bytes                   hash                 = 1;
  tendermint.types.Header header               = 2 [(gogoproto.nullable) = false];
  CommitInfo              last_commit_info     = 3 [(gogoproto.nullable) = false];
  repeated Misbehavior    byzantine_validators = 4 [(gogoproto.nullable) = false];
}

enum CheckTxType {
  NEW     = 0 [(gogoproto.enumvalue_customname) = "New"];
  RECHECK = 1 [(gogoproto.enumvalue_customname) = "Recheck"];
}

message RequestCheckTx {
  bytes       tx   = 1;
  CheckTxType type = 2;
}

message RequestDeliverTx {
  bytes tx = 1;
}

message RequestEndBlock {
  int64 height = 1;
}

message RequestCommit {}

// lists available snapshots
message RequestListSnapshots {}

// offers a snapshot to the application
message RequestOfferSnapshot {
  Snapshot snapshot = 1;  // snapshot offered by peers
  bytes    app_hash = 2;  // light client-verified app hash for snapshot height
}

// loads a snapshot chunk
message RequestLoadSnapshotChunk {
  uint64 height = 1;
  uint32 format = 2;
  uint32 chunk  = 3;
}

// Applies a snapshot chunk
message RequestApplySnapshotChunk {
  uint32 index  = 1;
  bytes  chunk  = 2;
  string sender = 3;
}

message RequestPrepareProposal {
  // the modified transactions cannot exceed this size.
  int64 max_tx_bytes = 1;
  // txs is an array of transactions that will be included in a block,
  // sent to the app for possible modifications.
  repeated bytes            txs                  = 2;
  ExtendedCommitInfo        local_last_commit    = 3 [(gogoproto.nullable) = false];
  repeated Misbehavior      misbehavior          = 4 [(gogoproto.nullable) = false];
  int64                     height               = 5;
  google.protobuf.Timestamp time                 = 6 [(gogoproto.nullable) = false, (gogoproto.stdtime) = true];
  bytes                     next_validators_hash = 7;
  // address of the public key of the validator proposing the block.
  bytes proposer_address = 8;
}

message RequestProcessProposal {
  repeated bytes       txs                  = 1;
  CommitInfo           proposed_last_commit = 2 [(gogoproto.nullable) = false];
  repeated Misbehavior misbehavior          = 3 [(gogoproto.nullable) = false];
  // hash is the merkle root hash of the fields of the proposed block.
  bytes                     hash                 = 4;
  int64                     height               = 5;
  google.protobuf.Timestamp time                 = 6 [(gogoproto.nullable) = false, (gogoproto.stdtime) = true];
  bytes                     next_validators_hash = 7;
  // address of the public key of the original proposer of the block.
  bytes proposer_address = 8;
}

//----------------------------------------
// Response types

message Response {
  oneof value {
    ResponseException          exception            = 1;
    ResponseEcho               echo                 = 2;
    ResponseFlush              flush                = 3;
    ResponseInfo               info                 = 4;
    ResponseInitChain          init_chain           = 6;
    ResponseQuery              query                = 7;
    ResponseBeginBlock         begin_block          = 8;
    ResponseCheckTx            check_tx             = 9;
    ResponseDeliverTx          deliver_tx           = 10;
    ResponseEndBlock           end_block            = 11;
    ResponseCommit             commit               = 12;
    ResponseListSnapshots      list_snapshots       = 13;
    ResponseOfferSnapshot      offer_snapshot       = 14;
    ResponseLoadSnapshotChunk  load_snapshot_chunk  = 15;
    ResponseApplySnapshotChunk apply_snapshot_chunk = 16;
    ResponsePrepareProposal    prepare_proposal     = 17;
    ResponseProcessProposal    process_proposal     = 18;
  }
  reserved 5;
}

// nondeterministic
message ResponseException {
  string error = 1;
}

message ResponseEcho {
  string message = 1;
}

message ResponseFlush {}

message ResponseInfo {
  string data = 1;

  string version     = 2;
  uint64 app_version = 3;

  int64 last_block_height   = 4;
  bytes last_block_app_hash = 5;
}

message ResponseInitChain {
  tendermint.types.ConsensusParams consensus_params = 1;
  repeated ValidatorUpdate         validators       = 2 [(gogoproto.nullable) = false];
  bytes                            app_hash         = 3;
}

message ResponseQuery {
  uint32 code = 1;
  // bytes data = 2; // use "value" instead.
  string                     log       = 3;  // nondeterministic
  string                     info      = 4;  // nondeterministic
  int64                      index     = 5;
  bytes                      key       = 6;
  bytes                      value     = 7;
  tendermint.crypto.ProofOps proof_ops = 8;
  int64                      height    = 9;
  string                     codespace = 10;
}

message ResponseBeginBlock {
  repeated Event events = 1
      [(gogoproto.nullable) = false, (gogoproto.jsontag) = "events,omitempty"];
}

message ResponseCheckTx {
  uint32         code       = 1;
  bytes          data       = 2;
  string         log        = 3;  // nondeterministic
  string         info       = 4;  // nondeterministic
  int64          gas_wanted = 5 [json_name = "gas_wanted"];
  int64          gas_used   = 6 [json_name = "gas_used"];
  repeated Event events     = 7
      [(gogoproto.nullable) = false, (gogoproto.jsontag) = "events,omitempty"];
  string codespace = 8;
  string sender    = 9;
  int64  priority  = 10;

  // mempool_error is set by CometBFT.
  // ABCI applictions creating a ResponseCheckTX should not set mempool_error.
  string mempool_error = 11;
}

message ResponseDeliverTx {
  uint32         code       = 1;
  bytes          data       = 2;
  string         log        = 3;  // nondeterministic
  string         info       = 4;  // nondeterministic
  int64          gas_wanted = 5 [json_name = "gas_wanted"];
  int64          gas_used   = 6 [json_name = "gas_used"];
  repeated Event events     = 7 [
    (gogoproto.nullable) = false,
    (gogoproto.jsontag)  = "events,omitempty"
  ];  // nondeterministic
  string codespace = 8;
}

message ResponseEndBlock {
<<<<<<< HEAD
  repeated ValidatorUpdate validator_updates       = 1 [(gogoproto.nullable) = false];
  ConsensusParams          consensus_param_updates = 2;
  repeated Event           events                  = 3
=======
  repeated ValidatorUpdate         validator_updates       = 1 [(gogoproto.nullable) = false];
  tendermint.types.ConsensusParams consensus_param_updates = 2;
  repeated Event                   events                  = 3
>>>>>>> f008f84e
      [(gogoproto.nullable) = false, (gogoproto.jsontag) = "events,omitempty"];
}

message ResponseCommit {
  // reserve 1
  bytes data          = 2;
  int64 retain_height = 3;
}

message ResponseListSnapshots {
  repeated Snapshot snapshots = 1;
}

message ResponseOfferSnapshot {
  Result result = 1;

  enum Result {
    UNKNOWN       = 0;  // Unknown result, abort all snapshot restoration
    ACCEPT        = 1;  // Snapshot accepted, apply chunks
    ABORT         = 2;  // Abort all snapshot restoration
    REJECT        = 3;  // Reject this specific snapshot, try others
    REJECT_FORMAT = 4;  // Reject all snapshots of this format, try others
    REJECT_SENDER = 5;  // Reject all snapshots from the sender(s), try others
  }
}

message ResponseLoadSnapshotChunk {
  bytes chunk = 1;
}

message ResponseApplySnapshotChunk {
  Result          result         = 1;
  repeated uint32 refetch_chunks = 2;  // Chunks to refetch and reapply
  repeated string reject_senders = 3;  // Chunk senders to reject and ban

  enum Result {
    UNKNOWN         = 0;  // Unknown result, abort all snapshot restoration
    ACCEPT          = 1;  // Chunk successfully accepted
    ABORT           = 2;  // Abort all snapshot restoration
    RETRY           = 3;  // Retry chunk (combine with refetch and reject)
    RETRY_SNAPSHOT  = 4;  // Retry snapshot (combine with refetch and reject)
    REJECT_SNAPSHOT = 5;  // Reject this snapshot, try others
  }
}

message ResponsePrepareProposal {
  repeated bytes txs = 1;
}

message ResponseProcessProposal {
  ProposalStatus status = 1;

  enum ProposalStatus {
    UNKNOWN = 0;
    ACCEPT  = 1;
    REJECT  = 2;
  }
}

//----------------------------------------
// Misc.

message CommitInfo {
  int32             round = 1;
  repeated VoteInfo votes = 2 [(gogoproto.nullable) = false];
}

message ExtendedCommitInfo {
  // The round at which the block proposer decided in the previous height.
  int32 round = 1;
  // List of validators' addresses in the last validator set with their voting
  // information, including vote extensions.
  repeated ExtendedVoteInfo votes = 2 [(gogoproto.nullable) = false];
}

// Event allows application developers to attach additional information to
// ResponseBeginBlock, ResponseEndBlock, ResponseCheckTx and ResponseDeliverTx.
// Later, transactions may be queried using these events.
message Event {
  string                  type       = 1;
  repeated EventAttribute attributes = 2 [
    (gogoproto.nullable) = false,
    (gogoproto.jsontag)  = "attributes,omitempty"
  ];
}

// EventAttribute is a single key-value pair, associated with an event.
message EventAttribute {
<<<<<<< HEAD
  bytes key   = 1;
  bytes value = 2;
  bool  index = 3;  // nondeterministic
=======
  string key   = 1;
  string value = 2;
  bool   index = 3;  // nondeterministic
>>>>>>> f008f84e
}

// TxResult contains results of executing the transaction.
//
// One usage is indexing transaction results.
message TxResult {
  int64             height = 1;
  uint32            index  = 2;
  bytes             tx     = 3;
  ResponseDeliverTx result = 4 [(gogoproto.nullable) = false];
}

//----------------------------------------
// Blockchain Types

// Validator
message Validator {
  bytes address = 1;  // The first 20 bytes of SHA256(public key)
  // PubKey pub_key = 2 [(gogoproto.nullable)=false];
  int64 power = 3;  // The voting power
}

// ValidatorUpdate
message ValidatorUpdate {
  tendermint.crypto.PublicKey pub_key = 1 [(gogoproto.nullable) = false];
  int64                       power   = 2;
}

// VoteInfo
message VoteInfo {
  Validator validator         = 1 [(gogoproto.nullable) = false];
  bool      signed_last_block = 2;
}

message ExtendedVoteInfo {
  Validator validator         = 1 [(gogoproto.nullable) = false];
  bool      signed_last_block = 2;
  bytes     vote_extension    = 3;  // Reserved for future use
}

enum MisbehaviorType {
  UNKNOWN             = 0;
  DUPLICATE_VOTE      = 1;
  LIGHT_CLIENT_ATTACK = 2;
}

message Misbehavior {
  MisbehaviorType type = 1;
  // The offending validator
  Validator validator = 2 [(gogoproto.nullable) = false];
  // The height when the offense occurred
  int64 height = 3;
  // The corresponding time where the offense occurred
  google.protobuf.Timestamp time = 4
      [(gogoproto.nullable) = false, (gogoproto.stdtime) = true];
  // Total voting power of the validator set in case the ABCI application does
  // not store historical validators.
  // https://github.com/tendermint/tendermint/issues/4581
  int64 total_voting_power = 5;
}

//----------------------------------------
// State Sync Types

message Snapshot {
  uint64 height   = 1;  // The height at which the snapshot was taken
  uint32 format   = 2;  // The application-specific snapshot format
  uint32 chunks   = 3;  // Number of chunks in the snapshot
  bytes  hash     = 4;  // Arbitrary snapshot hash, equal only if identical
  bytes  metadata = 5;  // Arbitrary application metadata
}

//----------------------------------------
// Service Definition

service ABCIApplication {
  rpc Echo(RequestEcho) returns (ResponseEcho);
  rpc Flush(RequestFlush) returns (ResponseFlush);
  rpc Info(RequestInfo) returns (ResponseInfo);
  rpc DeliverTx(RequestDeliverTx) returns (ResponseDeliverTx);
  rpc CheckTx(RequestCheckTx) returns (ResponseCheckTx);
  rpc Query(RequestQuery) returns (ResponseQuery);
  rpc Commit(RequestCommit) returns (ResponseCommit);
  rpc InitChain(RequestInitChain) returns (ResponseInitChain);
  rpc BeginBlock(RequestBeginBlock) returns (ResponseBeginBlock);
  rpc EndBlock(RequestEndBlock) returns (ResponseEndBlock);
  rpc ListSnapshots(RequestListSnapshots) returns (ResponseListSnapshots);
  rpc OfferSnapshot(RequestOfferSnapshot) returns (ResponseOfferSnapshot);
  rpc LoadSnapshotChunk(RequestLoadSnapshotChunk)
      returns (ResponseLoadSnapshotChunk);
  rpc ApplySnapshotChunk(RequestApplySnapshotChunk)
      returns (ResponseApplySnapshotChunk);
<<<<<<< HEAD
=======
  rpc PrepareProposal(RequestPrepareProposal) returns (ResponsePrepareProposal);
  rpc ProcessProposal(RequestProcessProposal) returns (ResponseProcessProposal);
>>>>>>> f008f84e
}<|MERGE_RESOLUTION|>--- conflicted
+++ resolved
@@ -57,19 +57,11 @@
 message RequestInitChain {
   google.protobuf.Timestamp time = 1
       [(gogoproto.nullable) = false, (gogoproto.stdtime) = true];
-<<<<<<< HEAD
-  string                   chain_id         = 2;
-  ConsensusParams          consensus_params = 3;
-  repeated ValidatorUpdate validators       = 4 [(gogoproto.nullable) = false];
-  bytes                    app_state_bytes  = 5;
-  int64                    initial_height   = 6;
-=======
   string                           chain_id         = 2;
   tendermint.types.ConsensusParams consensus_params = 3;
   repeated ValidatorUpdate         validators       = 4 [(gogoproto.nullable) = false];
   bytes                            app_state_bytes  = 5;
   int64                            initial_height   = 6;
->>>>>>> f008f84e
 }
 
 message RequestQuery {
@@ -261,15 +253,9 @@
 }
 
 message ResponseEndBlock {
-<<<<<<< HEAD
-  repeated ValidatorUpdate validator_updates       = 1 [(gogoproto.nullable) = false];
-  ConsensusParams          consensus_param_updates = 2;
-  repeated Event           events                  = 3
-=======
   repeated ValidatorUpdate         validator_updates       = 1 [(gogoproto.nullable) = false];
   tendermint.types.ConsensusParams consensus_param_updates = 2;
   repeated Event                   events                  = 3
->>>>>>> f008f84e
       [(gogoproto.nullable) = false, (gogoproto.jsontag) = "events,omitempty"];
 }
 
@@ -358,15 +344,9 @@
 
 // EventAttribute is a single key-value pair, associated with an event.
 message EventAttribute {
-<<<<<<< HEAD
-  bytes key   = 1;
-  bytes value = 2;
-  bool  index = 3;  // nondeterministic
-=======
   string key   = 1;
   string value = 2;
   bool   index = 3;  // nondeterministic
->>>>>>> f008f84e
 }
 
 // TxResult contains results of executing the transaction.
@@ -459,9 +439,6 @@
       returns (ResponseLoadSnapshotChunk);
   rpc ApplySnapshotChunk(RequestApplySnapshotChunk)
       returns (ResponseApplySnapshotChunk);
-<<<<<<< HEAD
-=======
   rpc PrepareProposal(RequestPrepareProposal) returns (ResponsePrepareProposal);
   rpc ProcessProposal(RequestProcessProposal) returns (ResponseProcessProposal);
->>>>>>> f008f84e
 }