package runtime

import (
	"encoding/json"
	"fmt"

	abci "github.com/tendermint/tendermint/abci/types"
	"golang.org/x/exp/slices"

	runtimev1alpha1 "cosmossdk.io/api/cosmos/app/runtime/v1alpha1"
	appv1alpha1 "cosmossdk.io/api/cosmos/app/v1alpha1"

	"github.com/cosmos/cosmos-sdk/baseapp"
	"github.com/cosmos/cosmos-sdk/client"
	nodeservice "github.com/cosmos/cosmos-sdk/client/grpc/node"
	"github.com/cosmos/cosmos-sdk/client/grpc/tmservice"
	"github.com/cosmos/cosmos-sdk/codec"
	codectypes "github.com/cosmos/cosmos-sdk/codec/types"
	"github.com/cosmos/cosmos-sdk/server/api"
	"github.com/cosmos/cosmos-sdk/server/config"
	servertypes "github.com/cosmos/cosmos-sdk/server/types"
	storetypes "github.com/cosmos/cosmos-sdk/store/types"
	sdk "github.com/cosmos/cosmos-sdk/types"
	"github.com/cosmos/cosmos-sdk/types/module"
	authtx "github.com/cosmos/cosmos-sdk/x/auth/tx"
)

// App is a wrapper around BaseApp and ModuleManager that can be used in hybrid
// app.go/app config scenarios or directly as a servertypes.Application instance.
// To get an instance of *App, *AppBuilder must be requested as a dependency
// in a container which declares the runtime module and the AppBuilder.Build()
// method must be called.
//
// App can be used to create a hybrid app.go setup where some configuration is
// done declaratively with an app config and the rest of it is done the old way.
// See simapp/app.go for an example of this setup.
type App struct {
	*baseapp.BaseApp

	ModuleManager     *module.Manager
	configurator      module.Configurator
	config            *runtimev1alpha1.Module
	storeKeys         []storetypes.StoreKey
	interfaceRegistry codectypes.InterfaceRegistry
	cdc               codec.Codec
	amino             *codec.LegacyAmino
	basicManager      module.BasicManager
	baseAppOptions    []BaseAppOption
	msgServiceRouter  *baseapp.MsgServiceRouter
	appConfig         *appv1alpha1.Config
}

// RegisterModules registers the provided modules with the module manager and
// the basic module manager. This is the primary hook for integrating with
// modules which are not registered using the app config.
func (a *App) RegisterModules(modules ...module.AppModule) error {
	for _, appModule := range modules {
		name := appModule.Name()
		if _, ok := a.ModuleManager.Modules[name]; ok {
			return fmt.Errorf("AppModule named %q already exists", name)
		}

		if _, ok := a.basicManager[name]; ok {
			return fmt.Errorf("AppModuleBasic named %q already exists", name)
		}

		a.ModuleManager.Modules[name] = appModule
		a.basicManager[name] = appModule
		appModule.RegisterInterfaces(a.interfaceRegistry)
		appModule.RegisterLegacyAminoCodec(a.amino)

	}
	return nil
}

// Load finishes all initialization operations and loads the app.
func (a *App) Load(loadLatest bool) error {
<<<<<<< HEAD
	a.configurator = module.NewConfigurator(a.cdc, a.MsgServiceRouter(), a.GRPCQueryRouter())
	a.ModuleManager.RegisterServices(a.configurator)
=======
	// register runtime module services
	if err := a.registerRuntimeServices(); err != nil {
		return err
	}
>>>>>>> 7050eb91

	if len(a.config.InitGenesis) != 0 {
		a.ModuleManager.SetOrderInitGenesis(a.config.InitGenesis...)
		a.SetInitChainer(a.InitChainer)
	}

	if len(a.config.ExportGenesis) != 0 {
		a.ModuleManager.SetOrderExportGenesis(a.config.ExportGenesis...)
	} else if len(a.config.InitGenesis) != 0 {
		a.ModuleManager.SetOrderExportGenesis(a.config.InitGenesis...)
	}

	if len(a.config.BeginBlockers) != 0 {
		a.ModuleManager.SetOrderBeginBlockers(a.config.BeginBlockers...)
		a.SetBeginBlocker(a.BeginBlocker)
	}

	if len(a.config.EndBlockers) != 0 {
		a.ModuleManager.SetOrderEndBlockers(a.config.EndBlockers...)
		a.SetEndBlocker(a.EndBlocker)
	}

	if len(a.config.OrderMigrations) != 0 {
		a.ModuleManager.SetOrderMigrations(a.config.OrderMigrations...)
	}

	if loadLatest {
		if err := a.LoadLatestVersion(); err != nil {
			return err
		}
	}

	return nil
}

// BeginBlocker application updates every begin block
func (a *App) BeginBlocker(ctx sdk.Context, req abci.RequestBeginBlock) abci.ResponseBeginBlock {
	return a.ModuleManager.BeginBlock(ctx, req)
}

// EndBlocker application updates every end block
func (a *App) EndBlocker(ctx sdk.Context, req abci.RequestEndBlock) abci.ResponseEndBlock {
	return a.ModuleManager.EndBlock(ctx, req)
}

// InitChainer initializes the chain.
func (a *App) InitChainer(ctx sdk.Context, req abci.RequestInitChain) abci.ResponseInitChain {
	var genesisState map[string]json.RawMessage
	if err := json.Unmarshal(req.AppStateBytes, &genesisState); err != nil {
		panic(err)
	}
	return a.ModuleManager.InitGenesis(ctx, a.cdc, genesisState)
}

// RegisterAPIRoutes registers all application module routes with the provided
// API server.
func (a *App) RegisterAPIRoutes(apiSvr *api.Server, _ config.APIConfig) {
	clientCtx := apiSvr.ClientCtx
	// Register new tx routes from grpc-gateway.
	authtx.RegisterGRPCGatewayRoutes(clientCtx, apiSvr.GRPCGatewayRouter)

	// Register new tendermint queries routes from grpc-gateway.
	tmservice.RegisterGRPCGatewayRoutes(clientCtx, apiSvr.GRPCGatewayRouter)

	// Register node gRPC service for grpc-gateway.
	nodeservice.RegisterGRPCGatewayRoutes(clientCtx, apiSvr.GRPCGatewayRouter)

	// Register grpc-gateway routes for all modules.
	a.basicManager.RegisterGRPCGatewayRoutes(clientCtx, apiSvr.GRPCGatewayRouter)
}

// RegisterTxService implements the Application.RegisterTxService method.
func (a *App) RegisterTxService(clientCtx client.Context) {
	authtx.RegisterTxService(a.GRPCQueryRouter(), clientCtx, a.Simulate, a.interfaceRegistry)
}

// RegisterTendermintService implements the Application.RegisterTendermintService method.
func (a *App) RegisterTendermintService(clientCtx client.Context) {
	tmservice.RegisterTendermintService(
		clientCtx,
		a.GRPCQueryRouter(),
		a.interfaceRegistry,
		a.Query,
	)
}

func (a *App) RegisterNodeService(clientCtx client.Context) {
	nodeservice.RegisterNodeService(clientCtx, a.GRPCQueryRouter())
}

func (a *App) Configurator() module.Configurator {
	return a.configurator
}

// LoadHeight loads a particular height
func (a *App) LoadHeight(height int64) error {
	return a.LoadVersion(height)
}

// DefaultGenesis returns a default genesis from the registered AppModuleBasic's.
func (a *App) DefaultGenesis() map[string]json.RawMessage {
	return a.basicManager.DefaultGenesis(a.cdc)
}

// GetStoreKeys returns all the keys stored store keys.
func (a *App) GetStoreKeys() []storetypes.StoreKey {
	return a.storeKeys
}

// UnsafeFindStoreKey fetches a registered StoreKey from the App in linear time.
//
// NOTE: This should only be used in testing.
func (a *App) UnsafeFindStoreKey(storeKey string) storetypes.StoreKey {
	i := slices.IndexFunc(a.storeKeys, func(s storetypes.StoreKey) bool { return s.Name() == storeKey })
	if i == -1 {
		return nil
	}

	return a.storeKeys[i]
}

var _ servertypes.Application = &App{}<|MERGE_RESOLUTION|>--- conflicted
+++ resolved
@@ -75,15 +75,10 @@
 
 // Load finishes all initialization operations and loads the app.
 func (a *App) Load(loadLatest bool) error {
-<<<<<<< HEAD
-	a.configurator = module.NewConfigurator(a.cdc, a.MsgServiceRouter(), a.GRPCQueryRouter())
-	a.ModuleManager.RegisterServices(a.configurator)
-=======
 	// register runtime module services
 	if err := a.registerRuntimeServices(); err != nil {
 		return err
 	}
->>>>>>> 7050eb91
 
 	if len(a.config.InitGenesis) != 0 {
 		a.ModuleManager.SetOrderInitGenesis(a.config.InitGenesis...)
