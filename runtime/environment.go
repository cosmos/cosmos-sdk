package runtime

import (
	"context"

	"google.golang.org/grpc"
	"google.golang.org/protobuf/runtime/protoiface"

	"cosmossdk.io/core/appmodule"
	"cosmossdk.io/core/store"
	"cosmossdk.io/log"

	"github.com/cosmos/cosmos-sdk/baseapp"
	codectypes "github.com/cosmos/cosmos-sdk/codec/types"
	sdk "github.com/cosmos/cosmos-sdk/types"
)

// NewEnvironment creates a new environment for the application
// For setting custom services that aren't set by default, use the EnvOption
// Note: Depinject always provide an environment with all services (mandatory and optional)
func NewEnvironment(
	kvService store.KVStoreService,
	logger log.Logger,
	opts ...EnvOption,
) appmodule.Environment {
	env := appmodule.Environment{
		Logger:             logger,
		EventService:       EventService{},
		HeaderService:      HeaderService{},
		BranchService:      BranchService{},
		GasService:         GasService{},
		TransactionService: TransactionService{},
		KVStoreService:     kvService,
		RouterService:      NewRouterService(&failingQueryRouter{}, &failingMsgRouter{}),
		MemStoreService:    failingMemStore{},
	}

	for _, opt := range opts {
		opt(&env)
	}

	return env
}

type EnvOption func(*appmodule.Environment)

func EnvWithMsgRouterService(msgServiceRouter *baseapp.MsgServiceRouter) EnvOption {
	return func(env *appmodule.Environment) {
<<<<<<< HEAD
		env.RouterService = NewRouterService(queryServiceRouter, msgServiceRouter)
=======
		env.MsgRouterService = NewMsgRouterService(msgServiceRouter)
	}
}

func EnvWithQueryRouterService(queryServiceRouter *baseapp.GRPCQueryRouter) EnvOption {
	return func(env *appmodule.Environment) {
		env.QueryRouterService = NewQueryRouterService(queryServiceRouter)
>>>>>>> f02a1246
	}
}

func EnvWithMemStoreService(memStoreService store.MemoryStoreService) EnvOption {
	return func(env *appmodule.Environment) {
		env.MemStoreService = memStoreService
	}
}

type failingMsgRouter struct {
	*baseapp.MsgServiceRouter
}

func (failingMsgRouter) Handler(msg sdk.Msg) baseapp.MsgServiceHandler {
	panic("message router not set")
}

func (failingMsgRouter) HandlerByTypeURL(typeURL string) baseapp.MsgServiceHandler {
	panic("message router not set")
}

func (failingMsgRouter) ResponseNameByMsgName(msgName string) string {
	panic("message router not set")
}

func (failingMsgRouter) HybridHandlerByMsgName(msgName string) func(ctx context.Context, req, resp protoiface.MessageV1) error {
	panic("message router not set")
}

type failingQueryRouter struct {
	*baseapp.GRPCQueryRouter
}

func (failingQueryRouter) HybridHandlerByRequestName(name string) []func(ctx context.Context, req, resp protoiface.MessageV1) error {
	panic("query router not set")
}

func (failingQueryRouter) RegisterService(sd *grpc.ServiceDesc, handler interface{}) {
	panic("query router not set")
}

func (failingQueryRouter) ResponseNameByRequestName(requestName string) string {
	panic("query router not set")
}

func (failingQueryRouter) Route(path string) baseapp.GRPCQueryHandler {
	panic("query router not set")
}

func (failingQueryRouter) SetInterfaceRegistry(interfaceRegistry codectypes.InterfaceRegistry) {
	panic("query router not set")
}

type failingMemStore struct {
	store.MemoryStoreService
}

func (failingMemStore) OpenMemoryStore(context.Context) store.KVStore {
	panic("memory store not set")
}<|MERGE_RESOLUTION|>--- conflicted
+++ resolved
@@ -31,7 +31,8 @@
 		GasService:         GasService{},
 		TransactionService: TransactionService{},
 		KVStoreService:     kvService,
-		RouterService:      NewRouterService(&failingQueryRouter{}, &failingMsgRouter{}),
+		MsgRouterService:   NewMsgRouterService(failingMsgRouter{}),
+		QueryRouterService: NewQueryRouterService(failingQueryRouter{}),
 		MemStoreService:    failingMemStore{},
 	}
 
@@ -46,9 +47,6 @@
 
 func EnvWithMsgRouterService(msgServiceRouter *baseapp.MsgServiceRouter) EnvOption {
 	return func(env *appmodule.Environment) {
-<<<<<<< HEAD
-		env.RouterService = NewRouterService(queryServiceRouter, msgServiceRouter)
-=======
 		env.MsgRouterService = NewMsgRouterService(msgServiceRouter)
 	}
 }
@@ -56,7 +54,6 @@
 func EnvWithQueryRouterService(queryServiceRouter *baseapp.GRPCQueryRouter) EnvOption {
 	return func(env *appmodule.Environment) {
 		env.QueryRouterService = NewQueryRouterService(queryServiceRouter)
->>>>>>> f02a1246
 	}
 }
 
