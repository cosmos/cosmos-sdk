package runtime

import (
	"fmt"

	abci "github.com/tendermint/tendermint/abci/types"

	runtimev1alpha1 "cosmossdk.io/api/cosmos/app/runtime/v1alpha1"
	"cosmossdk.io/core/appmodule"
	"cosmossdk.io/depinject"

	"github.com/cosmos/cosmos-sdk/baseapp"
	"github.com/cosmos/cosmos-sdk/codec"
	codectypes "github.com/cosmos/cosmos-sdk/codec/types"
	"github.com/cosmos/cosmos-sdk/std"
	storetypes "github.com/cosmos/cosmos-sdk/store/types"
	"github.com/cosmos/cosmos-sdk/types/mempool"
	"github.com/cosmos/cosmos-sdk/types/module"
)

// BaseAppOption is a depinject.AutoGroupType which can be used to pass
// BaseApp options into the depinject. It should be used carefully.
type BaseAppOption func(*baseapp.BaseApp)

// IsManyPerContainerType indicates that this is a depinject.ManyPerContainerType.
func (b BaseAppOption) IsManyPerContainerType() {}

func init() {
	appmodule.Register(&runtimev1alpha1.Module{},
		appmodule.Provide(
			ProvideCodecs,
			ProvideKVStoreKey,
			ProvideTransientStoreKey,
			ProvideMemoryStoreKey,
			ProvideDeliverTx,
		),
		appmodule.Invoke(SetupAppBuilder),
	)
}

func ProvideCodecs(moduleBasics map[string]AppModuleBasicWrapper) (
	codectypes.InterfaceRegistry,
	codec.Codec,
	*codec.LegacyAmino,
	*AppBuilder,
	codec.ProtoCodecMarshaler,
	*baseapp.MsgServiceRouter,
) {
	interfaceRegistry := codectypes.NewInterfaceRegistry()
	amino := codec.NewLegacyAmino()

	// build codecs
	basicManager := module.BasicManager{}
	for name, wrapper := range moduleBasics {
		basicManager[name] = wrapper
		wrapper.RegisterInterfaces(interfaceRegistry)
		wrapper.RegisterLegacyAminoCodec(amino)
	}
	std.RegisterInterfaces(interfaceRegistry)
	std.RegisterLegacyAminoCodec(amino)

	cdc := codec.NewProtoCodec(interfaceRegistry)
	msgServiceRouter := baseapp.NewMsgServiceRouter()
	app := &AppBuilder{
		&App{
			storeKeys:         nil,
			interfaceRegistry: interfaceRegistry,
			cdc:               cdc,
			amino:             amino,
			basicManager:      basicManager,
			msgServiceRouter:  msgServiceRouter,
		},
	}

	return interfaceRegistry, cdc, amino, app, cdc, msgServiceRouter
}

type appInputs struct {
	depinject.In

	Config         *runtimev1alpha1.Module
<<<<<<< HEAD
	MempoolFn      mempool.Factory
	App            appWrapper
=======
	AppBuilder     *AppBuilder
>>>>>>> 1cb53a06
	Modules        map[string]AppModuleWrapper
	BaseAppOptions []BaseAppOption
}

func SetupAppBuilder(inputs appInputs) {
	mm := &module.Manager{Modules: map[string]module.AppModule{}}
	for name, wrapper := range inputs.Modules {
		mm.Modules[name] = wrapper.AppModule
	}
	app := inputs.AppBuilder.app
	app.baseAppOptions = inputs.BaseAppOptions
	app.baseAppOptions = append(app.baseAppOptions, func(app *baseapp.BaseApp) {
		app.SetMempool(inputs.MempoolFn())
	})
	app.config = inputs.Config
	app.ModuleManager = mm
}

func registerStoreKey(wrapper *AppBuilder, key storetypes.StoreKey) {
	wrapper.app.storeKeys = append(wrapper.app.storeKeys, key)
}

func storeKeyOverride(config *runtimev1alpha1.Module, moduleName string) *runtimev1alpha1.StoreKeyConfig {
	for _, cfg := range config.OverrideStoreKeys {
		if cfg.ModuleName == moduleName {
			return cfg
		}
	}
	return nil
}

func ProvideKVStoreKey(config *runtimev1alpha1.Module, key depinject.ModuleKey, app *AppBuilder) *storetypes.KVStoreKey {
	override := storeKeyOverride(config, key.Name())

	var storeKeyName string
	if override != nil {
		storeKeyName = override.KvStoreKey
	} else {
		storeKeyName = key.Name()
	}

	storeKey := storetypes.NewKVStoreKey(storeKeyName)
	registerStoreKey(app, storeKey)
	return storeKey
}

func ProvideTransientStoreKey(key depinject.ModuleKey, app *AppBuilder) *storetypes.TransientStoreKey {
	storeKey := storetypes.NewTransientStoreKey(fmt.Sprintf("transient:%s", key.Name()))
	registerStoreKey(app, storeKey)
	return storeKey
}

func ProvideMemoryStoreKey(key depinject.ModuleKey, app *AppBuilder) *storetypes.MemoryStoreKey {
	storeKey := storetypes.NewMemoryStoreKey(fmt.Sprintf("memory:%s", key.Name()))
	registerStoreKey(app, storeKey)
	return storeKey
}

func ProvideDeliverTx(appBuilder *AppBuilder) func(abci.RequestDeliverTx) abci.ResponseDeliverTx {
	return func(tx abci.RequestDeliverTx) abci.ResponseDeliverTx {
		return appBuilder.app.BaseApp.DeliverTx(tx)
	}
}<|MERGE_RESOLUTION|>--- conflicted
+++ resolved
@@ -14,7 +14,6 @@
 	codectypes "github.com/cosmos/cosmos-sdk/codec/types"
 	"github.com/cosmos/cosmos-sdk/std"
 	storetypes "github.com/cosmos/cosmos-sdk/store/types"
-	"github.com/cosmos/cosmos-sdk/types/mempool"
 	"github.com/cosmos/cosmos-sdk/types/module"
 )
 
@@ -79,12 +78,7 @@
 	depinject.In
 
 	Config         *runtimev1alpha1.Module
-<<<<<<< HEAD
-	MempoolFn      mempool.Factory
-	App            appWrapper
-=======
 	AppBuilder     *AppBuilder
->>>>>>> 1cb53a06
 	Modules        map[string]AppModuleWrapper
 	BaseAppOptions []BaseAppOption
 }
@@ -96,9 +90,6 @@
 	}
 	app := inputs.AppBuilder.app
 	app.baseAppOptions = inputs.BaseAppOptions
-	app.baseAppOptions = append(app.baseAppOptions, func(app *baseapp.BaseApp) {
-		app.SetMempool(inputs.MempoolFn())
-	})
 	app.config = inputs.Config
 	app.ModuleManager = mm
 }
