package runtime

import (
	"fmt"
	"os"

	runtimev1alpha1 "cosmossdk.io/api/cosmos/app/runtime/v1alpha1"
	appv1alpha1 "cosmossdk.io/api/cosmos/app/v1alpha1"
	"cosmossdk.io/depinject"
	"cosmossdk.io/log"
	"cosmossdk.io/x/tx/signing"
	"github.com/cosmos/gogoproto/proto"
	"google.golang.org/protobuf/reflect/protodesc"
	"google.golang.org/protobuf/reflect/protoregistry"

	"cosmossdk.io/core/appmodule"
	"cosmossdk.io/core/comet"
	"cosmossdk.io/core/event"
	"cosmossdk.io/core/genesis"
	"cosmossdk.io/core/header"
	"cosmossdk.io/core/store"
	storetypes "cosmossdk.io/store/types"

	"github.com/cosmos/cosmos-sdk/codec/address"

	"github.com/cosmos/cosmos-sdk/baseapp"
	"github.com/cosmos/cosmos-sdk/codec"
	codectypes "github.com/cosmos/cosmos-sdk/codec/types"
	"github.com/cosmos/cosmos-sdk/std"
	sdk "github.com/cosmos/cosmos-sdk/types"
	"github.com/cosmos/cosmos-sdk/types/module"
	"github.com/cosmos/cosmos-sdk/types/msgservice"
)

type appModule struct {
	app *App
}

func (m appModule) RegisterServices(configurator module.Configurator) {
	err := m.app.registerRuntimeServices(configurator)
	if err != nil {
		panic(err)
	}
}

func (m appModule) IsOnePerModuleType() {}
func (m appModule) IsAppModule()        {}

var (
	_ appmodule.AppModule = appModule{}
	_ module.HasServices  = appModule{}
)

// BaseAppOption is a depinject.AutoGroupType which can be used to pass
// BaseApp options into the depinject. It should be used carefully.
type BaseAppOption func(*baseapp.BaseApp)

// IsManyPerContainerType indicates that this is a depinject.ManyPerContainerType.
func (b BaseAppOption) IsManyPerContainerType() {}

func init() {
	appmodule.Register(&runtimev1alpha1.Module{},
		appmodule.Provide(
			ProvideApp,
			ProvideInterfaceRegistry,
			ProvideKVStoreKey,
			ProvideTransientStoreKey,
			ProvideMemoryStoreKey,
			ProvideGenesisTxHandler,
			ProvideKVStoreService,
			ProvideMemoryStoreService,
			ProvideTransientStoreService,
			ProvideEventService,
			ProvideHeaderInfoService,
			ProvideCometInfoService,
			ProvideBasicManager,
			ProvideAppVersionModifier,
		),
		appmodule.Invoke(SetupAppBuilder),
	)
}

func ProvideApp(interfaceRegistry codectypes.InterfaceRegistry) (
	codec.Codec,
	*codec.LegacyAmino,
	*AppBuilder,
	codec.ProtoCodecMarshaler,
	*baseapp.MsgServiceRouter,
	appmodule.AppModule,
	protodesc.Resolver,
	protoregistry.MessageTypeResolver,
	error,
) {
	protoFiles := proto.HybridResolver
	protoTypes := protoregistry.GlobalTypes

	// At startup, check that all proto annotations are correct.
	if err := msgservice.ValidateProtoAnnotations(protoFiles); err != nil {
		// Once we switch to using protoreflect-based antehandlers, we might
		// want to panic here instead of logging a warning.
		_, _ = fmt.Fprintln(os.Stderr, err.Error())
	}

	amino := codec.NewLegacyAmino()

	std.RegisterInterfaces(interfaceRegistry)
	std.RegisterLegacyAminoCodec(amino)

	cdc := codec.NewProtoCodec(interfaceRegistry)
	msgServiceRouter := baseapp.NewMsgServiceRouter()
	app := &App{
		storeKeys:         nil,
		interfaceRegistry: interfaceRegistry,
		cdc:               cdc,
		amino:             amino,
		basicManager:      module.BasicManager{},
		msgServiceRouter:  msgServiceRouter,
	}
	appBuilder := &AppBuilder{app}

	return cdc, amino, appBuilder, cdc, msgServiceRouter, appModule{app}, protoFiles, protoTypes, nil
}

type AppInputs struct {
	depinject.In

	AppConfig          *appv1alpha1.Config
	Config             *runtimev1alpha1.Module
	AppBuilder         *AppBuilder
	Modules            map[string]appmodule.AppModule
	CustomModuleBasics map[string]module.AppModuleBasic `optional:"true"`
	BaseAppOptions     []BaseAppOption
	InterfaceRegistry  codectypes.InterfaceRegistry
	LegacyAmino        *codec.LegacyAmino
	Logger             log.Logger
}

func SetupAppBuilder(inputs AppInputs) {
	app := inputs.AppBuilder.app
	app.baseAppOptions = inputs.BaseAppOptions
	app.config = inputs.Config
	app.appConfig = inputs.AppConfig
	app.logger = inputs.Logger
	app.ModuleManager = module.NewManagerFromMap(inputs.Modules)

	for name, mod := range inputs.Modules {
		if customBasicMod, ok := inputs.CustomModuleBasics[name]; ok {
			app.basicManager[name] = customBasicMod
			customBasicMod.RegisterInterfaces(inputs.InterfaceRegistry)
			customBasicMod.RegisterLegacyAminoCodec(inputs.LegacyAmino)
			continue
		}

		coreAppModuleBasic := module.CoreAppModuleBasicAdaptor(name, mod)
		app.basicManager[name] = coreAppModuleBasic
		coreAppModuleBasic.RegisterInterfaces(inputs.InterfaceRegistry)
		coreAppModuleBasic.RegisterLegacyAminoCodec(inputs.LegacyAmino)
	}
}

func ProvideInterfaceRegistry(customGetSigners []signing.CustomGetSigner) (codectypes.InterfaceRegistry, error) {
	signingOptions := signing.Options{
		// using the global prefixes is a temporary solution until we refactor this
		// to get the address.Codec's from the container
		AddressCodec: address.Bech32Codec{
			Bech32Prefix: sdk.GetConfig().GetBech32AccountAddrPrefix(),
		},
		ValidatorAddressCodec: address.Bech32Codec{
			Bech32Prefix: sdk.GetConfig().GetBech32ValidatorAddrPrefix(),
		},
	}
	for _, signer := range customGetSigners {
		signingOptions.DefineCustomGetSigners(signer.MsgType, signer.Fn)
	}

	interfaceRegistry, err := codectypes.NewInterfaceRegistryWithOptions(codectypes.InterfaceRegistryOptions{
		ProtoFiles:     proto.HybridResolver,
		SigningOptions: signingOptions,
	})
	if err != nil {
		return nil, err
	}
	err = interfaceRegistry.SigningContext().Validate()
	if err != nil {
		return nil, err
	}
	return interfaceRegistry, nil
}

func registerStoreKey(wrapper *AppBuilder, key storetypes.StoreKey) {
	wrapper.app.storeKeys = append(wrapper.app.storeKeys, key)
}

func storeKeyOverride(config *runtimev1alpha1.Module, moduleName string) *runtimev1alpha1.StoreKeyConfig {
	for _, cfg := range config.OverrideStoreKeys {
		if cfg.ModuleName == moduleName {
			return cfg
		}
	}
	return nil
}

func ProvideKVStoreKey(config *runtimev1alpha1.Module, key depinject.ModuleKey, app *AppBuilder) *storetypes.KVStoreKey {
	override := storeKeyOverride(config, key.Name())

	var storeKeyName string
	if override != nil {
		storeKeyName = override.KvStoreKey
	} else {
		storeKeyName = key.Name()
	}

	storeKey := storetypes.NewKVStoreKey(storeKeyName)
	registerStoreKey(app, storeKey)
	return storeKey
}

func ProvideTransientStoreKey(key depinject.ModuleKey, app *AppBuilder) *storetypes.TransientStoreKey {
	storeKey := storetypes.NewTransientStoreKey(fmt.Sprintf("transient:%s", key.Name()))
	registerStoreKey(app, storeKey)
	return storeKey
}

func ProvideMemoryStoreKey(key depinject.ModuleKey, app *AppBuilder) *storetypes.MemoryStoreKey {
	storeKey := storetypes.NewMemoryStoreKey(fmt.Sprintf("memory:%s", key.Name()))
	registerStoreKey(app, storeKey)
	return storeKey
}

func ProvideGenesisTxHandler(appBuilder *AppBuilder) genesis.TxHandler {
	return appBuilder.app
}

func ProvideKVStoreService(config *runtimev1alpha1.Module, key depinject.ModuleKey, app *AppBuilder) store.KVStoreService {
	storeKey := ProvideKVStoreKey(config, key, app)
	return kvStoreService{key: storeKey}
}

func ProvideMemoryStoreService(key depinject.ModuleKey, app *AppBuilder) store.MemoryStoreService {
	storeKey := ProvideMemoryStoreKey(key, app)
	return memStoreService{key: storeKey}
}

func ProvideTransientStoreService(key depinject.ModuleKey, app *AppBuilder) store.TransientStoreService {
	storeKey := ProvideTransientStoreKey(key, app)
	return transientStoreService{key: storeKey}
}

func ProvideEventService() event.Service {
	return EventService{}
}

func ProvideCometInfoService() comet.BlockInfoService {
	return cometInfoService{}
}

func ProvideHeaderInfoService(app *AppBuilder) header.Service {
	return headerInfoService{}
}

func ProvideBasicManager(app *AppBuilder) module.BasicManager {
	return app.app.basicManager
<<<<<<< HEAD
}

func ProvideAppVersionModifier(app *AppBuilder) baseapp.AppVersionModifier {
	return app.app
}

// globalAccAddressCodec is a temporary address codec that we will use until we
// can populate it with the correct bech32 prefixes without depending on the global.
type globalAccAddressCodec struct{}

func (g globalAccAddressCodec) StringToBytes(text string) ([]byte, error) {
	if text == "" {
		return nil, nil
	}
	return sdk.AccAddressFromBech32(text)
}

func (g globalAccAddressCodec) BytesToString(bz []byte) (string, error) {
	if bz == nil {
		return "", nil
	}
	return sdk.AccAddress(bz).String(), nil
}

// globalValAddressCodec is a temporary address codec that we will use until we
// can populate it with the correct bech32 prefixes without depending on the global.
type globalValAddressCodec struct{}

func (g globalValAddressCodec) StringToBytes(text string) ([]byte, error) {
	return sdk.ValAddressFromBech32(text)
}

func (g globalValAddressCodec) BytesToString(bz []byte) (string, error) {
	return sdk.ValAddress(bz).String(), nil
=======
>>>>>>> 5235593e
}<|MERGE_RESOLUTION|>--- conflicted
+++ resolved
@@ -260,41 +260,8 @@
 
 func ProvideBasicManager(app *AppBuilder) module.BasicManager {
 	return app.app.basicManager
-<<<<<<< HEAD
 }
 
 func ProvideAppVersionModifier(app *AppBuilder) baseapp.AppVersionModifier {
 	return app.app
-}
-
-// globalAccAddressCodec is a temporary address codec that we will use until we
-// can populate it with the correct bech32 prefixes without depending on the global.
-type globalAccAddressCodec struct{}
-
-func (g globalAccAddressCodec) StringToBytes(text string) ([]byte, error) {
-	if text == "" {
-		return nil, nil
-	}
-	return sdk.AccAddressFromBech32(text)
-}
-
-func (g globalAccAddressCodec) BytesToString(bz []byte) (string, error) {
-	if bz == nil {
-		return "", nil
-	}
-	return sdk.AccAddress(bz).String(), nil
-}
-
-// globalValAddressCodec is a temporary address codec that we will use until we
-// can populate it with the correct bech32 prefixes without depending on the global.
-type globalValAddressCodec struct{}
-
-func (g globalValAddressCodec) StringToBytes(text string) ([]byte, error) {
-	return sdk.ValAddressFromBech32(text)
-}
-
-func (g globalValAddressCodec) BytesToString(bz []byte) (string, error) {
-	return sdk.ValAddress(bz).String(), nil
-=======
->>>>>>> 5235593e
 }