--- conflicted
+++ resolved
@@ -4,16 +4,13 @@
 	"fmt"
 	"os"
 
-<<<<<<< HEAD
 	runtimev1alpha1 "cosmossdk.io/api/cosmos/app/runtime/v1alpha1"
 	appv1alpha1 "cosmossdk.io/api/cosmos/app/v1alpha1"
+	"cosmossdk.io/core/store"
 	"cosmossdk.io/depinject"
+	"cosmossdk.io/log"
 	storetypes "cosmossdk.io/store/types"
 	abci "github.com/cometbft/cometbft/abci/types"
-=======
-	"cosmossdk.io/core/store"
-	"cosmossdk.io/log"
->>>>>>> 7c59eade
 	"github.com/cosmos/gogoproto/proto"
 	"google.golang.org/protobuf/reflect/protodesc"
 	"google.golang.org/protobuf/reflect/protoregistry"
@@ -235,14 +232,14 @@
 	return EventService{}
 }
 
-<<<<<<< HEAD
 func ProvideCometInfoService() comet.InfoService {
 	return cometInfoService{}
 }
 
 func ProvideHeaderInfoService(app *AppBuilder) header.Service {
 	return headerInfoService{}
-=======
+}
+
 // globalAccAddressCodec is a temporary address codec that we will use until we
 // can populate it with the correct bech32 prefixes without depending on the global.
 type globalAccAddressCodec struct{}
@@ -271,5 +268,4 @@
 
 func (g globalValAddressCodec) BytesToString(bz []byte) (string, error) {
 	return sdk.ValAddress(bz).String(), nil
->>>>>>> 7c59eade
 }