package runtime

import (
	abci "github.com/cometbft/cometbft/abci/types"

	"github.com/cosmos/cosmos-sdk/codec"
	"github.com/cosmos/cosmos-sdk/server/types"
	sdk "github.com/cosmos/cosmos-sdk/types"
	"github.com/cosmos/cosmos-sdk/types/module"
)

const ModuleName = "runtime"

// AppI implements the common methods for a Cosmos SDK-based application
// specific blockchain.
type AppI interface {
	// Name is the assigned name of the app.
	Name() string

	// LegacyAmino is the application types codec.
	// NOTE: This should NOT be sealed before being returned.
	LegacyAmino() *codec.LegacyAmino

	// BeginBlocker is logic run every begin block.
	BeginBlocker(ctx sdk.Context) (sdk.BeginBlock, error)

	// EndBlocker is logic run every end block.
	EndBlocker(ctx sdk.Context) (sdk.EndBlock, error)

<<<<<<< HEAD
	// InitChainer is the application update at chain (i.e app) initialization.
	InitChainer(ctx sdk.Context, req *abci.RequestInitChain) (*abci.ResponseInitChain, error)
=======
	// Application update at chain (i.e app) initialization.
	InitChainer(ctx sdk.Context, req *abci.InitChainRequest) (*abci.InitChainResponse, error)
>>>>>>> b71d0894

	// LoadHeight loads the app at a given height.
	LoadHeight(height int64) error

	// ExportAppStateAndValidators exports the state of the application for a genesis file.
	ExportAppStateAndValidators(forZeroHeight bool, jailAllowedAddrs, modulesToExport []string) (types.ExportedApp, error)

	// SimulationManager is a helper for the simulation framework.
	SimulationManager() *module.SimulationManager
}<|MERGE_RESOLUTION|>--- conflicted
+++ resolved
@@ -27,13 +27,8 @@
 	// EndBlocker is logic run every end block.
 	EndBlocker(ctx sdk.Context) (sdk.EndBlock, error)
 
-<<<<<<< HEAD
 	// InitChainer is the application update at chain (i.e app) initialization.
-	InitChainer(ctx sdk.Context, req *abci.RequestInitChain) (*abci.ResponseInitChain, error)
-=======
-	// Application update at chain (i.e app) initialization.
 	InitChainer(ctx sdk.Context, req *abci.InitChainRequest) (*abci.InitChainResponse, error)
->>>>>>> b71d0894
 
 	// LoadHeight loads the app at a given height.
 	LoadHeight(height int64) error
