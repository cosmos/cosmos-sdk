--- conflicted
+++ resolved
@@ -48,19 +48,10 @@
 	*appmanager.AppManager[transaction.Tx]
 
 	// app manager dependencies
-<<<<<<< HEAD
-	stf                  *stf.STF[transaction.Tx]
-	msgRouterBuilder     *handlerRouter
-	preMsgRouterBuilder  *preHandlerRouter
-	postMsgRouterBuilder *postHandlerRouter
-	queryRouterBuilder   *handlerRouter
-	db                   Store
-=======
 	stf                *stf.STF[transaction.Tx]
 	msgRouterBuilder   *stf.MsgRouterBuilder
 	queryRouterBuilder *stf.MsgRouterBuilder
 	db                 Store // TODO: double check
->>>>>>> be150a9a
 
 	// app configuration
 	logger    log.Logger
