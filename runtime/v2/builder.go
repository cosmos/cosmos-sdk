package runtime

import (
	"context"
	"encoding/json"
	"errors"
	"fmt"
	"io"

	"cosmossdk.io/core/appmodule"
	appmodulev2 "cosmossdk.io/core/appmodule/v2"
	"cosmossdk.io/core/store"
	"cosmossdk.io/core/transaction"
	"cosmossdk.io/runtime/v2/services"
	"cosmossdk.io/server/v2/appmanager"
	"cosmossdk.io/server/v2/stf"
	"cosmossdk.io/server/v2/stf/branch"
)

// AppBuilder is a type that is injected into a container by the runtime/v2 module
// (as *AppBuilder) which can be used to create an app which is compatible with
// the existing app.go initialization conventions.
type AppBuilder[T transaction.Tx] struct {
<<<<<<< HEAD
	app *App[T]
=======
	app          *App[T]
	config       server.DynamicConfig
	storeOptions *rootstore.Options
>>>>>>> ea930ac0

	// the following fields are used to overwrite the default
	branch      func(state store.ReaderMap) store.WriterMap
	txValidator func(ctx context.Context, tx T) error
	postTxExec  func(ctx context.Context, tx T, success bool) error
}

// DefaultGenesis returns a default genesis from the registered AppModule's.
func (a *AppBuilder[T]) DefaultGenesis() map[string]json.RawMessage {
	return a.app.moduleManager.DefaultGenesis()
}

// RegisterModules registers the provided modules with the module manager.
// This is the primary hook for integrating with modules which are not registered using the app config.
func (a *AppBuilder[T]) RegisterModules(modules map[string]appmodulev2.AppModule) error {
	for name, appModule := range modules {
		// if a (legacy) module implements the HasName interface, check that the name matches
		if mod, ok := appModule.(interface{ Name() string }); ok {
			if name != mod.Name() {
				a.app.logger.Warn(
					fmt.Sprintf(
						"module name %q does not match name returned by HasName: %q",
						name,
						mod.Name(),
					),
				)
			}
		}

		if _, ok := a.app.moduleManager.modules[name]; ok {
			return fmt.Errorf("module named %q already exists", name)
		}
		a.app.moduleManager.modules[name] = appModule

		if mod, ok := appModule.(appmodulev2.HasRegisterInterfaces); ok {
			mod.RegisterInterfaces(a.app.interfaceRegistrar)
		}

		if mod, ok := appModule.(appmodule.HasAminoCodec); ok {
			mod.RegisterLegacyAminoCodec(a.app.amino)
		}
	}

	return nil
}

// RegisterStores registers the provided store keys.
// This method should only be used for registering extra stores
// which is necessary for modules that not registered using the app config.
// To be used in combination of RegisterModules.
func (a *AppBuilder[T]) RegisterStores(keys ...string) {
	a.app.storeKeys = append(a.app.storeKeys, keys...)
}

// Build builds an *App instance.
func (a *AppBuilder[T]) Build(opts ...AppBuilderOption[T]) (*App[T], error) {
	for _, opt := range opts {
		opt(a)
	}

	// default branch
	if a.branch == nil {
		a.branch = branch.DefaultNewWriterMap
	}

	// default tx validator
	if a.txValidator == nil {
		a.txValidator = a.app.moduleManager.TxValidators()
	}

	// default post tx exec
	if a.postTxExec == nil {
		a.postTxExec = func(ctx context.Context, tx T, success bool) error {
			return nil
		}
	}

	if a.app.db == nil {
		return nil, fmt.Errorf("app.db is not set, it is required to build the app")
	}

	if err := a.app.moduleManager.RegisterServices(a.app); err != nil {
		return nil, err
	}

	endBlocker, valUpdate := a.app.moduleManager.EndBlock()

	stf, err := stf.NewSTF[T](
		a.app.logger.With("module", "stf"),
		a.app.msgRouterBuilder,
		a.app.queryRouterBuilder,
		a.app.moduleManager.PreBlocker(),
		a.app.moduleManager.BeginBlock(),
		endBlocker,
		a.txValidator,
		valUpdate,
		a.postTxExec,
		a.branch,
	)
	if err != nil {
		return nil, fmt.Errorf("failed to create STF: %w", err)
	}
	a.app.stf = stf

<<<<<<< HEAD
=======
	home := a.config.GetString(FlagHome)
	scRawDb, err := db.NewDB(
		db.DBType(a.config.GetString("store.app-db-backend")),
		"application",
		filepath.Join(home, "data"),
		nil,
	)
	if err != nil {
		panic(err)
	}

	var storeOptions rootstore.Options
	if a.storeOptions != nil {
		storeOptions = *a.storeOptions
	} else {
		storeOptions = rootstore.DefaultStoreOptions()
	}
	factoryOptions := &rootstore.FactoryOptions{
		Logger:    a.app.logger,
		RootDir:   home,
		Options:   storeOptions,
		StoreKeys: append(a.app.storeKeys, "stf"),
		SCRawDB:   scRawDb,
	}

	rs, err := rootstore.CreateRootStore(factoryOptions)
	if err != nil {
		return nil, fmt.Errorf("failed to create root store: %w", err)
	}
	a.app.db = rs

>>>>>>> ea930ac0
	appManagerBuilder := appmanager.Builder[T]{
		STF:                a.app.stf,
		DB:                 a.app.db,
		ValidateTxGasLimit: a.app.config.GasConfig.ValidateTxGasLimit,
		QueryGasLimit:      a.app.config.GasConfig.QueryGasLimit,
		SimulationGasLimit: a.app.config.GasConfig.SimulationGasLimit,
		InitGenesis: func(
			ctx context.Context,
			src io.Reader,
			txHandler func(json.RawMessage) error,
		) (store.WriterMap, error) {
			// this implementation assumes that the state is a JSON object
			bz, err := io.ReadAll(src)
			if err != nil {
				return nil, fmt.Errorf("failed to read import state: %w", err)
			}
			var genesisJSON map[string]json.RawMessage
			if err = json.Unmarshal(bz, &genesisJSON); err != nil {
				return nil, err
<<<<<<< HEAD
			}

			v, zeroState, err := a.app.db.StateLatest()
			if err != nil {
				return nil, fmt.Errorf("unable to get latest state: %w", err)
			}
			if v != 0 { // TODO: genesis state may be > 0, we need to set version on store
				return nil, errors.New("cannot init genesis on non-zero state")
			}
			genesisCtx := makeGenesisContext(a.branch(zeroState))
=======
			}

			v, zeroState, err := a.app.db.StateLatest()
			if err != nil {
				return nil, fmt.Errorf("unable to get latest state: %w", err)
			}
			if v != 0 { // TODO: genesis state may be > 0, we need to set version on store
				return nil, errors.New("cannot init genesis on non-zero state")
			}
			genesisCtx := services.NewGenesisContext(a.branch(zeroState))
>>>>>>> ea930ac0
			genesisState, err := genesisCtx.Run(ctx, func(ctx context.Context) error {
				err = a.app.moduleManager.InitGenesisJSON(ctx, genesisJSON, txHandler)
				if err != nil {
					return fmt.Errorf("failed to init genesis: %w", err)
				}
				return nil
			})

			return genesisState, err
		},
		ExportGenesis: func(ctx context.Context, version uint64) ([]byte, error) {
			_, state, err := a.app.db.StateLatest()
			if err != nil {
				return nil, fmt.Errorf("unable to get latest state: %w", err)
			}
			genesisCtx := services.NewGenesisContext(a.branch(state))

			var genesisJson map[string]json.RawMessage
			_, err = genesisCtx.Run(ctx, func(ctx context.Context) error {
				genesisJson, err = a.app.moduleManager.ExportGenesisForModules(ctx)
				return err
			})
			if err != nil {
				return nil, fmt.Errorf("failed to export genesis: %w", err)
			}

			bz, err := json.Marshal(genesisJson)
			if err != nil {
				return nil, fmt.Errorf("failed to marshal genesis: %w", err)
			}

			return bz, nil
		},
	}

	appManager, err := appManagerBuilder.Build()
	if err != nil {
		return nil, fmt.Errorf("failed to build app manager: %w", err)
	}
	a.app.AppManager = appManager

	return a.app, nil
}

// AppBuilderOption is a function that can be passed to AppBuilder.Build to customize the resulting app.
type AppBuilderOption[T transaction.Tx] func(*AppBuilder[T])

// AppBuilderWithBranch sets a custom branch implementation for the app.
func AppBuilderWithBranch[T transaction.Tx](
	branch func(state store.ReaderMap) store.WriterMap,
) AppBuilderOption[T] {
	return func(a *AppBuilder[T]) {
		a.branch = branch
	}
}

// AppBuilderWithTxValidator sets the tx validator for the app.
// It overrides all default tx validators defined by modules.
func AppBuilderWithTxValidator[T transaction.Tx](
	txValidators func(
		ctx context.Context, tx T,
	) error,
) AppBuilderOption[T] {
	return func(a *AppBuilder[T]) {
		a.txValidator = txValidators
	}
}

// AppBuilderWithPostTxExec sets logic that will be executed after each transaction.
// When not provided, a no-op function will be used.
func AppBuilderWithPostTxExec[T transaction.Tx](
	postTxExec func(
		ctx context.Context, tx T, success bool,
	) error,
) AppBuilderOption[T] {
	return func(a *AppBuilder[T]) {
		a.postTxExec = postTxExec
	}
<<<<<<< HEAD
=======
}

func AppBuilderWithStoreOptions[T transaction.Tx](opts *rootstore.Options) AppBuilderOption[T] {
	return func(a *AppBuilder[T]) {
		a.storeOptions = opts
	}
>>>>>>> ea930ac0
}<|MERGE_RESOLUTION|>--- conflicted
+++ resolved
@@ -21,13 +21,7 @@
 // (as *AppBuilder) which can be used to create an app which is compatible with
 // the existing app.go initialization conventions.
 type AppBuilder[T transaction.Tx] struct {
-<<<<<<< HEAD
 	app *App[T]
-=======
-	app          *App[T]
-	config       server.DynamicConfig
-	storeOptions *rootstore.Options
->>>>>>> ea930ac0
 
 	// the following fields are used to overwrite the default
 	branch      func(state store.ReaderMap) store.WriterMap
@@ -132,40 +126,6 @@
 	}
 	a.app.stf = stf
 
-<<<<<<< HEAD
-=======
-	home := a.config.GetString(FlagHome)
-	scRawDb, err := db.NewDB(
-		db.DBType(a.config.GetString("store.app-db-backend")),
-		"application",
-		filepath.Join(home, "data"),
-		nil,
-	)
-	if err != nil {
-		panic(err)
-	}
-
-	var storeOptions rootstore.Options
-	if a.storeOptions != nil {
-		storeOptions = *a.storeOptions
-	} else {
-		storeOptions = rootstore.DefaultStoreOptions()
-	}
-	factoryOptions := &rootstore.FactoryOptions{
-		Logger:    a.app.logger,
-		RootDir:   home,
-		Options:   storeOptions,
-		StoreKeys: append(a.app.storeKeys, "stf"),
-		SCRawDB:   scRawDb,
-	}
-
-	rs, err := rootstore.CreateRootStore(factoryOptions)
-	if err != nil {
-		return nil, fmt.Errorf("failed to create root store: %w", err)
-	}
-	a.app.db = rs
-
->>>>>>> ea930ac0
 	appManagerBuilder := appmanager.Builder[T]{
 		STF:                a.app.stf,
 		DB:                 a.app.db,
@@ -185,7 +145,6 @@
 			var genesisJSON map[string]json.RawMessage
 			if err = json.Unmarshal(bz, &genesisJSON); err != nil {
 				return nil, err
-<<<<<<< HEAD
 			}
 
 			v, zeroState, err := a.app.db.StateLatest()
@@ -196,18 +155,6 @@
 				return nil, errors.New("cannot init genesis on non-zero state")
 			}
 			genesisCtx := makeGenesisContext(a.branch(zeroState))
-=======
-			}
-
-			v, zeroState, err := a.app.db.StateLatest()
-			if err != nil {
-				return nil, fmt.Errorf("unable to get latest state: %w", err)
-			}
-			if v != 0 { // TODO: genesis state may be > 0, we need to set version on store
-				return nil, errors.New("cannot init genesis on non-zero state")
-			}
-			genesisCtx := services.NewGenesisContext(a.branch(zeroState))
->>>>>>> ea930ac0
 			genesisState, err := genesisCtx.Run(ctx, func(ctx context.Context) error {
 				err = a.app.moduleManager.InitGenesisJSON(ctx, genesisJSON, txHandler)
 				if err != nil {
@@ -286,13 +233,4 @@
 	return func(a *AppBuilder[T]) {
 		a.postTxExec = postTxExec
 	}
-<<<<<<< HEAD
-=======
-}
-
-func AppBuilderWithStoreOptions[T transaction.Tx](opts *rootstore.Options) AppBuilderOption[T] {
-	return func(a *AppBuilder[T]) {
-		a.storeOptions = opts
-	}
->>>>>>> ea930ac0
 }