--- conflicted
+++ resolved
@@ -29,13 +29,8 @@
 // the existing app.go initialization conventions.
 type AppBuilder[T transaction.Tx] struct {
 	app          *App[T]
-<<<<<<< HEAD
-	storeOptions *rootstore.FactoryOptions
-	config       server.DynamicConfig
-=======
 	config       server.DynamicConfig
 	storeOptions rootstore.Options
->>>>>>> e0c9e3d9
 
 	// the following fields are used to overwrite the default
 	branch      func(state store.ReaderMap) store.WriterMap
@@ -130,16 +125,6 @@
 	}
 	a.app.stf = stf
 
-<<<<<<< HEAD
-	storeOpts := rootstore.DefaultStoreOptions()
-	ok, err := a.config.UnmarshalSub("store.options", &storeOpts)
-	if ok && err != nil {
-		return nil, fmt.Errorf("failed to unmarshal store options: %w", err)
-	}
-
-	home := a.config.GetString(FlagHome)
-	scRawDb, err := db.NewDB(db.DBType(a.config.GetString("store.app-db-backend")), "application", filepath.Join(home, "data"), nil)
-=======
 	home := a.config.GetString(FlagHome)
 	scRawDb, err := db.NewDB(
 		db.DBType(a.config.GetString("store.app-db-backend")),
@@ -147,7 +132,6 @@
 		filepath.Join(home, "data"),
 		nil,
 	)
->>>>>>> e0c9e3d9
 	if err != nil {
 		panic(err)
 	}
