--- conflicted
+++ resolved
@@ -79,14 +79,9 @@
 		return nil, err
 	}
 
-	stfMsgHandler, err := a.app.msgRouterBuilder.build(a.app.preMsgRouterBuilder, a.app.postMsgRouterBuilder)
+	stfMsgHandler, err := a.app.msgRouterBuilder.Build()
 	if err != nil {
 		return nil, fmt.Errorf("failed to build STF message handler: %w", err)
-	}
-
-	stfQueryMsgHandler, err := a.app.queryRouterBuilder.build(nil, nil)
-	if err != nil {
-		return nil, fmt.Errorf("failed to build STF message query handler: %w", err)
 	}
 
 	endBlocker, valUpdate := a.app.moduleManager.EndBlock()
@@ -94,13 +89,8 @@
 	_ = stfMsgHandler
 
 	a.app.stf = stf.NewSTF[transaction.Tx](
-<<<<<<< HEAD
-		stfMsgHandler,
-		stfQueryMsgHandler,
-=======
 		nil, // stfMsgHandler, // re-enable in https://github.com/cosmos/cosmos-sdk/pull/19639
 		nil, // stfMsgHandler  // re-enable in https://github.com/cosmos/cosmos-sdk/pull/19639
->>>>>>> be150a9a
 		a.app.moduleManager.PreBlocker(),
 		a.app.moduleManager.BeginBlock(),
 		endBlocker,
