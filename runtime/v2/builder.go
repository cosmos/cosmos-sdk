--- conflicted
+++ resolved
@@ -193,26 +193,17 @@
 			return genesisState, err
 		},
 		ExportGenesis: func(ctx context.Context, version uint64) ([]byte, error) {
-<<<<<<< HEAD
 			state, err := a.app.db.StateAt(version)
 			if err != nil {
-				return nil, fmt.Errorf("unable to get latest state: %w", err)
-			}
-
-			genesisJson, err := a.app.moduleManager.ExportGenesisForModules(ctx, a.app.stf, state)
-=======
-			_, state, err := a.app.db.StateLatest()
-			if err != nil {
-				return nil, fmt.Errorf("unable to get latest state: %w", err)
+				return nil, fmt.Errorf("unable to get state at given version: %w", err)
 			}
 			genesisCtx := services.NewGenesisContext(a.branch(state))
 
 			var genesisJson map[string]json.RawMessage
 			_, err = genesisCtx.Run(ctx, func(ctx context.Context) error {
-				genesisJson, err = a.app.moduleManager.ExportGenesisForModules(ctx)
+				genesisJson, err = a.app.moduleManager.ExportGenesisForModules(ctx, a.branch(state))
 				return err
 			})
->>>>>>> d6364b89
 			if err != nil {
 				return nil, fmt.Errorf("failed to export genesis: %w", err)
 			}
