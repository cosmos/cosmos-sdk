--- conflicted
+++ resolved
@@ -77,13 +77,8 @@
 	github.com/tendermint/go-amino v0.16.0 // indirect
 	github.com/tidwall/btree v1.7.0 // indirect
 	github.com/twitchyliquid64/golang-asm v0.15.1 // indirect
-<<<<<<< HEAD
-	golang.org/x/arch v0.13.0 // indirect
-	golang.org/x/crypto v0.31.0 // indirect
-=======
 	golang.org/x/arch v0.12.0 // indirect
 	golang.org/x/crypto v0.32.0 // indirect
->>>>>>> ebb3724f
 	golang.org/x/exp v0.0.0-20241108190413-2d47ceb2692f // indirect
 	golang.org/x/net v0.34.0 // indirect
 	golang.org/x/sync v0.10.0 // indirect
