package runtime

import (
	"context"
	"encoding/json"
	"errors"
	"fmt"
	"maps"
	"reflect"
	"slices"
	"sort"

	gogoproto "github.com/cosmos/gogoproto/proto"
	"google.golang.org/grpc"
	proto "google.golang.org/protobuf/proto"
	"google.golang.org/protobuf/reflect/protoreflect"
	"google.golang.org/protobuf/reflect/protoregistry"

	runtimev2 "cosmossdk.io/api/cosmos/app/runtime/v2"
	cosmosmsg "cosmossdk.io/api/cosmos/msg/v1"
	"cosmossdk.io/core/appmodule"
	appmodulev2 "cosmossdk.io/core/appmodule/v2"
	"cosmossdk.io/core/registry"
	"cosmossdk.io/core/store"
	"cosmossdk.io/core/transaction"
	"cosmossdk.io/log"
	"cosmossdk.io/runtime/v2/services"
	"cosmossdk.io/server/v2/stf"
)

type MM[T transaction.Tx] struct {
	logger             log.Logger
	config             *runtimev2.Module
	modules            map[string]appmodulev2.AppModule
	migrationRegistrar *migrationRegistrar
}

// NewModuleManager is the constructor for the module manager
// It handles all the interactions between the modules and the application
func NewModuleManager[T transaction.Tx](
	logger log.Logger,
	config *runtimev2.Module,
	modules map[string]appmodulev2.AppModule,
) *MM[T] {
	// good defaults for the module manager order
	modulesName := slices.Sorted(maps.Keys(modules))
	if len(config.PreBlockers) == 0 {
		config.PreBlockers = modulesName
	}
	if len(config.BeginBlockers) == 0 {
		config.BeginBlockers = modulesName
	}
	if len(config.EndBlockers) == 0 {
		config.EndBlockers = modulesName
	}
	if len(config.TxValidators) == 0 {
		config.TxValidators = modulesName
	}
	if len(config.InitGenesis) == 0 {
		config.InitGenesis = modulesName
	}
	if len(config.ExportGenesis) == 0 {
		config.ExportGenesis = modulesName
	}
	if len(config.OrderMigrations) == 0 {
		config.OrderMigrations = defaultMigrationsOrder(modulesName)
	}

	mm := &MM[T]{
		logger:             logger,
		config:             config,
		modules:            modules,
		migrationRegistrar: newMigrationRegistrar(),
	}

	if err := mm.validateConfig(); err != nil {
		panic(err)
	}

	return mm
}

// Modules returns the modules registered in the module manager
func (m *MM[T]) Modules() map[string]appmodulev2.AppModule {
	return m.modules
}

// RegisterLegacyAminoCodec registers all module codecs
func (m *MM[T]) RegisterLegacyAminoCodec(registrar registry.AminoRegistrar) {
	for _, b := range m.modules {
		if mod, ok := b.(appmodule.HasAminoCodec); ok {
			mod.RegisterLegacyAminoCodec(registrar)
		}
	}
}

// RegisterInterfaces registers all module interface types
func (m *MM[T]) RegisterInterfaces(registry registry.InterfaceRegistrar) {
	for _, b := range m.modules {
		if mod, ok := b.(appmodulev2.HasRegisterInterfaces); ok {
			mod.RegisterInterfaces(registry)
		}
	}
}

// DefaultGenesis provides default genesis information for all modules
func (m *MM[T]) DefaultGenesis() map[string]json.RawMessage {
	genesisData := make(map[string]json.RawMessage)
	for name, b := range m.modules {
		if mod, ok := b.(appmodule.HasGenesisBasics); ok {
			genesisData[name] = mod.DefaultGenesis()
		} else if mod, ok := b.(appmodulev2.HasGenesis); ok {
			genesisData[name] = mod.DefaultGenesis()
		} else {
			genesisData[name] = []byte("{}")
		}
	}

	return genesisData
}

// ValidateGenesis performs genesis state validation for all modules
func (m *MM[T]) ValidateGenesis(genesisData map[string]json.RawMessage) error {
	for name, b := range m.modules {
		if mod, ok := b.(appmodule.HasGenesisBasics); ok {
			if err := mod.ValidateGenesis(genesisData[name]); err != nil {
				return err
			}
		} else if mod, ok := b.(appmodulev2.HasGenesis); ok {
			if err := mod.ValidateGenesis(genesisData[name]); err != nil {
				return err
			}
		}
	}

	return nil
}

// InitGenesisJSON performs init genesis functionality for modules from genesis data in JSON format
func (m *MM[T]) InitGenesisJSON(
	ctx context.Context,
	genesisData map[string]json.RawMessage,
	txHandler func(json.RawMessage) error,
) error {
	m.logger.Info("initializing blockchain state from genesis.json", "order", m.config.InitGenesis)
	var seenValUpdates bool
	for _, moduleName := range m.config.InitGenesis {
		if genesisData[moduleName] == nil {
			continue
		}

		mod := m.modules[moduleName]

		// we might get an adapted module, a native core API module or a legacy module
		switch module := mod.(type) {
		case appmodule.HasGenesisAuto:
			panic(fmt.Sprintf("module %s isn't server/v2 compatible", moduleName))
		case appmodulev2.GenesisDecoder: // GenesisDecoder needs to supersede HasGenesis and HasABCIGenesis.
			genTxs, err := module.DecodeGenesisJSON(genesisData[moduleName])
			if err != nil {
				return err
			}
			for _, jsonTx := range genTxs {
				if err := txHandler(jsonTx); err != nil {
					return fmt.Errorf("failed to handle genesis transaction: %w", err)
				}
			}
		case appmodulev2.HasGenesis:
			m.logger.Debug("running initialization for module", "module", moduleName)
			if err := module.InitGenesis(ctx, genesisData[moduleName]); err != nil {
				return fmt.Errorf("init module %s: %w", moduleName, err)
			}
		case appmodulev2.HasABCIGenesis:
			m.logger.Debug("running initialization for module", "module", moduleName)
			moduleValUpdates, err := module.InitGenesis(ctx, genesisData[moduleName])
			if err != nil {
				return err
			}

			// use these validator updates if provided, the module manager assumes
			// only one module will update the validator set
			if len(moduleValUpdates) > 0 {
				if seenValUpdates {
					return fmt.Errorf("validator InitGenesis updates already set by a previous module: current module %s", moduleName)
				} else {
					seenValUpdates = true
				}
			}
		}

	}
	return nil
}

// ExportGenesisForModules performs export genesis functionality for modules
func (m *MM[T]) ExportGenesisForModules(
	ctx context.Context,
	stateFactory func() store.WriterMap,
	modulesToExport ...string,
) (map[string]json.RawMessage, error) {
	if len(modulesToExport) == 0 {
		modulesToExport = m.config.ExportGenesis
	}
	// verify modules exists in app, so that we don't panic in the middle of an export
	if err := m.checkModulesExists(modulesToExport); err != nil {
		return nil, err
	}

	type genesisResult struct {
		bz  json.RawMessage
		err error
	}

	type ModuleI interface {
		ExportGenesis(ctx context.Context) (json.RawMessage, error)
	}

	channels := make(map[string]chan genesisResult)
	for _, moduleName := range modulesToExport {
		mod := m.modules[moduleName]
		var moduleI ModuleI
		if module, hasGenesis := mod.(appmodulev2.HasGenesis); hasGenesis {
			moduleI = module.(ModuleI)
		} else if module, hasABCIGenesis := mod.(appmodulev2.HasABCIGenesis); hasABCIGenesis {
			moduleI = module.(ModuleI)
		} else {
			continue
		}

		channels[moduleName] = make(chan genesisResult)
		go func(moduleI ModuleI, ch chan genesisResult) {
			genesisCtx := services.NewGenesisContext(stateFactory())
			_, _ = genesisCtx.Run(ctx, func(ctx context.Context) error {
				jm, err := moduleI.ExportGenesis(ctx)
				if err != nil {
					ch <- genesisResult{nil, err}
					return err
				}
				ch <- genesisResult{jm, nil}
				return nil
			})
		}(moduleI, channels[moduleName])
	}

	genesisData := make(map[string]json.RawMessage)
	for moduleName := range channels {
		res := <-channels[moduleName]
		if res.err != nil {
			return nil, fmt.Errorf("genesis export error in %s: %w", moduleName, res.err)
		}

		genesisData[moduleName] = res.bz
	}

	return genesisData, nil
}

// checkModulesExists verifies that all modules in the list exist in the app
func (m *MM[T]) checkModulesExists(moduleName []string) error {
	for _, name := range moduleName {
		if _, ok := m.modules[name]; !ok {
			return fmt.Errorf("module %s does not exist", name)
		}
	}

	return nil
}

// BeginBlock runs the begin-block logic of all modules
func (m *MM[T]) BeginBlock() func(ctx context.Context) error {
	return func(ctx context.Context) error {
		for _, moduleName := range m.config.BeginBlockers {
			if module, ok := m.modules[moduleName].(appmodulev2.HasBeginBlocker); ok {
				if err := module.BeginBlock(ctx); err != nil {
					return fmt.Errorf("failed to run beginblocker for %s: %w", moduleName, err)
				}
			}
		}

		return nil
	}
}

// hasABCIEndBlock is the legacy EndBlocker implemented by x/staking in the CosmosSDK
type hasABCIEndBlock interface {
	EndBlock(context.Context) ([]appmodulev2.ValidatorUpdate, error)
}

// EndBlock runs the end-block logic of all modules and tx validator updates
func (m *MM[T]) EndBlock() (
	endBlockFunc func(ctx context.Context) error,
	valUpdateFunc func(ctx context.Context) ([]appmodulev2.ValidatorUpdate, error),
) {
	var validatorUpdates []appmodulev2.ValidatorUpdate
	endBlockFunc = func(ctx context.Context) error {
		for _, moduleName := range m.config.EndBlockers {
			if module, ok := m.modules[moduleName].(appmodulev2.HasEndBlocker); ok {
				err := module.EndBlock(ctx)
				if err != nil {
					return fmt.Errorf("failed to run endblock for %s: %w", moduleName, err)
				}
			} else if module, ok := m.modules[moduleName].(hasABCIEndBlock); ok { // we need to keep this for our module compatibility promise
				moduleValUpdates, err := module.EndBlock(ctx)
				if err != nil {
					return fmt.Errorf("failed to run enblock for %s: %w", moduleName, err)
				}
				// use these validator updates if provided, the module manager assumes
				// only one module will update the validator set
				if len(moduleValUpdates) > 0 {
					if len(validatorUpdates) > 0 {
						return errors.New("validator end block updates already set by a previous module")
					}

					validatorUpdates = append(validatorUpdates, moduleValUpdates...)
				}
			}
		}

		return nil
	}

	valUpdateFunc = func(ctx context.Context) ([]appmodulev2.ValidatorUpdate, error) {
		// get validator updates of modules implementing directly the new HasUpdateValidators interface
		for _, v := range m.modules {
			if module, ok := v.(appmodulev2.HasUpdateValidators); ok {
				moduleValUpdates, err := module.UpdateValidators(ctx)
				if err != nil {
					return nil, err
				}

				if len(moduleValUpdates) > 0 {
					if len(validatorUpdates) > 0 {
						return nil, errors.New("validator end block updates already set by a previous module")
					}

					validatorUpdates = append(validatorUpdates, moduleValUpdates...)
				}
			}
		}

		// Reset validatorUpdates
		res := validatorUpdates
		validatorUpdates = []appmodulev2.ValidatorUpdate{}

		return res, nil
	}

	return endBlockFunc, valUpdateFunc
}

// PreBlocker runs the pre-block logic of all modules
func (m *MM[T]) PreBlocker() func(ctx context.Context, txs []T) error {
	return func(ctx context.Context, txs []T) error {
		for _, moduleName := range m.config.PreBlockers {
			if module, ok := m.modules[moduleName].(appmodulev2.HasPreBlocker); ok {
				if err := module.PreBlock(ctx); err != nil {
					return fmt.Errorf("failed to run preblock for %s: %w", moduleName, err)
				}
			}
		}

		return nil
	}
}

// TxValidators validates incoming transactions
func (m *MM[T]) TxValidators() func(ctx context.Context, tx T) error {
	return func(ctx context.Context, tx T) error {
		for _, moduleName := range m.config.TxValidators {
			if module, ok := m.modules[moduleName].(appmodulev2.HasTxValidator[T]); ok {
				if err := module.TxValidator(ctx, tx); err != nil {
					return fmt.Errorf("failed to run tx validator for %s: %w", moduleName, err)
				}
			}
		}

		return nil
	}
}

// RunMigrations performs in-place store migrations for all modules. This
// function MUST be called inside an x/upgrade UpgradeHandler.
//
// Recall that in an upgrade handler, the `fromVM` VersionMap is retrieved from
// x/upgrade's store, and the function needs to return the target VersionMap
// that will in turn be persisted to the x/upgrade's store. In general,
// returning RunMigrations should be enough:
//
// Example:
//
//	app.UpgradeKeeper.SetUpgradeHandler("my-plan", func(ctx context.Context, plan upgradetypes.Plan, fromVM appmodule.VersionMap) (appmodule.VersionMap, error) {
//	    return app.ModuleManager().RunMigrations(ctx, fromVM)
//	})
//
// Internally, RunMigrations will perform the following steps:
//   - create an `updatedVM` VersionMap of module with their latest ConsensusVersion
//   - if module implements `HasConsensusVersion` interface get the consensus version as `toVersion`,
//     if not `toVersion` is set to 0.
//   - get `fromVersion` from `fromVM` with module's name.
//   - if the module's name exists in `fromVM` map, then run in-place store migrations
//     for that module between `fromVersion` and `toVersion`.
//   - if the module does not exist in the `fromVM` (which means that it's a new module,
//     because it was not in the previous x/upgrade's store), then run
//     `InitGenesis` on that module.
//
// - return the `updatedVM` to be persisted in the x/upgrade's store.
//
// Migrations are run in an order defined by `mm.config.OrderMigrations`.
//
// As an app developer, if you wish to skip running InitGenesis for your new
// module "foo", you need to manually pass a `fromVM` argument to this function
// foo's module version set to its latest ConsensusVersion. That way, the diff
// between the function's `fromVM` and `udpatedVM` will be empty, hence not
// running anything for foo.
//
// Example:
//
//	app.UpgradeKeeper.SetUpgradeHandler("my-plan", func(ctx context.Context, plan upgradetypes.Plan, fromVM module.VersionMap) (module.VersionMap, error) {
//	    // Assume "foo" is a new module.
//	    // `fromVM` is fetched from existing x/upgrade store. Since foo didn't exist
//	    // before this upgrade, `v, exists := fromVM["foo"]; exists == false`, and RunMigration will by default
//	    // run InitGenesis on foo.
//	    // To skip running foo's InitGenesis, you need set `fromVM`'s foo to its latest
//	    // consensus version:
//	    fromVM["foo"] = foo.AppModule{}.ConsensusVersion()
//
//	    return app.ModuleManager().RunMigrations(ctx, fromVM)
//	})
//
// Please also refer to https://docs.cosmos.network/main/core/upgrade for more information.
func (m *MM[T]) RunMigrations(ctx context.Context, fromVM appmodulev2.VersionMap) (appmodulev2.VersionMap, error) {
	updatedVM := appmodulev2.VersionMap{}
	for _, moduleName := range m.config.OrderMigrations {
		module := m.modules[moduleName]
		fromVersion, exists := fromVM[moduleName]
		toVersion := uint64(0)
		if module, ok := module.(appmodulev2.HasConsensusVersion); ok {
			toVersion = module.ConsensusVersion()
		}

		// We run migration if the module is specified in `fromVM`.
		// Otherwise we run InitGenesis.
		//
		// The module won't exist in the fromVM in two cases:
		// 1. A new module is added. In this case we run InitGenesis with an
		// empty genesis state.
		// 2. An existing chain is upgrading from version < 0.43 to v0.43+ for the first time.
		// In this case, all modules have yet to be added to x/upgrade's VersionMap store.
		if exists {
			m.logger.Info(fmt.Sprintf("migrating module %s from version %d to version %d", moduleName, fromVersion, toVersion))
			if err := m.migrationRegistrar.RunModuleMigrations(ctx, moduleName, fromVersion, toVersion); err != nil {
				return nil, err
			}
		} else {
			m.logger.Info(fmt.Sprintf("adding a new module: %s", moduleName))
			if mod, ok := m.modules[moduleName].(appmodule.HasGenesis); ok {
				if err := mod.InitGenesis(ctx, mod.DefaultGenesis()); err != nil {
					return nil, fmt.Errorf("failed to run InitGenesis for %s: %w", moduleName, err)
				}
			}
			if mod, ok := m.modules[moduleName].(appmodulev2.HasABCIGenesis); ok {
				moduleValUpdates, err := mod.InitGenesis(ctx, mod.DefaultGenesis())
				if err != nil {
					return nil, err
				}

				// The module manager assumes only one module will update the validator set, and it can't be a new module.
				if len(moduleValUpdates) > 0 {
					return nil, errors.New("validator InitGenesis update is already set by another module")
				}
			}
		}

		updatedVM[moduleName] = toVersion
	}

	return updatedVM, nil
}

// RegisterServices registers all module services.
func (m *MM[T]) RegisterServices(app *App[T]) error {
	for _, module := range m.modules {
		// register msg + query
		if err := registerServices(module, app, protoregistry.GlobalFiles); err != nil {
			return err
		}

		// register migrations
		if module, ok := module.(appmodulev2.HasMigrations); ok {
			if err := module.RegisterMigrations(m.migrationRegistrar); err != nil {
				return err
			}
		}

		// register pre and post msg
		if module, ok := module.(appmodulev2.HasPreMsgHandlers); ok {
			module.RegisterPreMsgHandlers(app.msgRouterBuilder)
		}

		if module, ok := module.(appmodulev2.HasPostMsgHandlers); ok {
			module.RegisterPostMsgHandlers(app.msgRouterBuilder)
		}
	}

	return nil
}

// validateConfig validates the module manager configuration
// it asserts that all modules are defined in the configuration and that no modules are forgotten
func (m *MM[T]) validateConfig() error {
	if err := m.assertNoForgottenModules("PreBlockers", m.config.PreBlockers, func(moduleName string) bool {
		module := m.modules[moduleName]
		_, hasPreBlock := module.(appmodulev2.HasPreBlocker)
		return !hasPreBlock
	}); err != nil {
		return err
	}

	if err := m.assertNoForgottenModules("BeginBlockers", m.config.BeginBlockers, func(moduleName string) bool {
		module := m.modules[moduleName]
		_, hasBeginBlock := module.(appmodulev2.HasBeginBlocker)
		return !hasBeginBlock
	}); err != nil {
		return err
	}

	if err := m.assertNoForgottenModules("EndBlockers", m.config.EndBlockers, func(moduleName string) bool {
		module := m.modules[moduleName]
		if _, hasEndBlock := module.(appmodulev2.HasEndBlocker); hasEndBlock {
			return !hasEndBlock
		}

		_, hasABCIEndBlock := module.(hasABCIEndBlock)
		return !hasABCIEndBlock
	}); err != nil {
		return err
	}

	if err := m.assertNoForgottenModules("TxValidators", m.config.TxValidators, func(moduleName string) bool {
		module := m.modules[moduleName]
		_, hasTxValidator := module.(appmodulev2.HasTxValidator[T])
		return !hasTxValidator
	}); err != nil {
		return err
	}

	if err := m.assertNoForgottenModules("InitGenesis", m.config.InitGenesis, func(moduleName string) bool {
		module := m.modules[moduleName]
		if _, hasGenesis := module.(appmodule.HasGenesisAuto); hasGenesis {
			panic(fmt.Sprintf("module %s isn't server/v2 compatible", moduleName))
		}

		if _, hasGenesis := module.(appmodulev2.HasGenesis); hasGenesis {
			return !hasGenesis
		}

		_, hasABCIGenesis := module.(appmodulev2.HasABCIGenesis)
		return !hasABCIGenesis
	}); err != nil {
		return err
	}

	if err := m.assertNoForgottenModules("ExportGenesis", m.config.ExportGenesis, func(moduleName string) bool {
		module := m.modules[moduleName]
		if _, hasGenesis := module.(appmodule.HasGenesisAuto); hasGenesis {
			panic(fmt.Sprintf("module %s isn't server/v2 compatible", moduleName))
		}

		if _, hasGenesis := module.(appmodulev2.HasGenesis); hasGenesis {
			return !hasGenesis
		}

		_, hasABCIGenesis := module.(appmodulev2.HasABCIGenesis)
		return !hasABCIGenesis
	}); err != nil {
		return err
	}

	if err := m.assertNoForgottenModules("OrderMigrations", m.config.OrderMigrations, nil); err != nil {
		return err
	}

	return nil
}

// assertNoForgottenModules checks that we didn't forget any modules in the *runtimev2.Module config.
// `pass` is a closure which allows one to omit modules from `moduleNames`.
// If you provide non-nil `pass` and it returns true, the module would not be subject of the assertion.
func (m *MM[T]) assertNoForgottenModules(
	setOrderFnName string,
	moduleNames []string,
	pass func(moduleName string) bool,
) error {
	ms := make(map[string]bool)
	for _, m := range moduleNames {
		ms[m] = true
	}
	var missing []string
	for m := range m.modules {
		if pass != nil && pass(m) {
			continue
		}

		if !ms[m] {
			missing = append(missing, m)
		}
	}

	if len(missing) != 0 {
		sort.Strings(missing)
		return fmt.Errorf("all modules must be defined when setting %s, missing: %v", setOrderFnName, missing)
	}

	return nil
}

<<<<<<< HEAD
=======
func registerServices[T transaction.Tx](s appmodulev2.AppModule, app *App[T], registry *protoregistry.Files) error {
	c := &configurator{
		grpcQueryDecoders: map[string]func() gogoproto.Message{},
		stfQueryRouter:    app.queryRouterBuilder,
		stfMsgRouter:      app.msgRouterBuilder,
		registry:          registry,
		err:               nil,
	}

	if services, ok := s.(hasServicesV1); ok {
		if err := services.RegisterServices(c); err != nil {
			return fmt.Errorf("unable to register services: %w", err)
		}
	} else {
		// If module not implement RegisterServices, register msg & query handler.
		if module, ok := s.(appmodulev2.HasMsgHandlers); ok {
			wrapper := stfRouterWrapper{stfRouter: app.msgRouterBuilder}
			module.RegisterMsgHandlers(&wrapper)
			if wrapper.error != nil {
				return fmt.Errorf("unable to register handlers: %w", wrapper.error)
			}
		}

		if module, ok := s.(appmodulev2.HasQueryHandlers); ok {
			wrapper := stfRouterWrapper{stfRouter: app.msgRouterBuilder}
			module.RegisterQueryHandlers(&wrapper)

			for path, decoder := range wrapper.decoders {
				app.GRPCMethodsToMessageMap[path] = decoder
			}
		}

	}

	if c.err != nil {
		app.logger.Warn("error registering services", "error", c.err)
	}

	// merge maps
	for path, decoder := range c.grpcQueryDecoders {
		app.GRPCMethodsToMessageMap[path] = decoder
	}

	return nil
}

>>>>>>> 947ffe01
var _ grpc.ServiceRegistrar = (*configurator)(nil)

type configurator struct {
	// grpcQueryDecoders is required because module expose queries through gRPC
	// this provides a way to route to modules using gRPC.
	grpcQueryDecoders map[string]func() gogoproto.Message

	stfQueryRouter *stf.MsgRouterBuilder
	stfMsgRouter   *stf.MsgRouterBuilder
	registry       *protoregistry.Files
	err            error
}

func (c *configurator) RegisterService(sd *grpc.ServiceDesc, ss interface{}) {
	// first we check if it's a msg server
	prefSd, err := c.registry.FindDescriptorByName(protoreflect.FullName(sd.ServiceName))
	if err != nil {
		c.err = fmt.Errorf("register service: unable to find protov2 service descriptor: please make sure protov2 API counterparty is imported: %s", sd.ServiceName)
		return
	}

	if !proto.HasExtension(prefSd.(protoreflect.ServiceDescriptor).Options(), cosmosmsg.E_Service) {
		err = c.registerQueryHandlers(sd, ss)
		if err != nil {
			c.err = err
		}
	} else {
		err = c.registerMsgHandlers(sd, ss)
		if err != nil {
			c.err = err
		}
	}
}

func (c *configurator) registerQueryHandlers(sd *grpc.ServiceDesc, ss interface{}) error {
	for _, md := range sd.Methods {
		// TODO(tip): what if a query is not deterministic?
		requestFullName, err := registerMethod(c.stfQueryRouter, sd, md, ss)
		if err != nil {
			return fmt.Errorf("unable to register query handler %s.%s: %w", sd.ServiceName, md.MethodName, err)
		}

		// register gRPC query method.
		typ := gogoproto.MessageType(requestFullName)
		if typ == nil {
			return fmt.Errorf("unable to find message in gogotype registry: %w", err)
		}
		decoderFunc := func() gogoproto.Message {
			return reflect.New(typ.Elem()).Interface().(gogoproto.Message)
		}
		methodName := fmt.Sprintf("/%s/%s", sd.ServiceName, md.MethodName)
		c.grpcQueryDecoders[methodName] = decoderFunc
	}
	return nil
}

func (c *configurator) registerMsgHandlers(sd *grpc.ServiceDesc, ss interface{}) error {
	for _, md := range sd.Methods {
		_, err := registerMethod(c.stfMsgRouter, sd, md, ss)
		if err != nil {
			return fmt.Errorf("unable to register msg handler %s.%s: %w", sd.ServiceName, md.MethodName, err)
		}
	}
	return nil
}

// requestFullNameFromMethodDesc returns the fully-qualified name of the request message of the provided service's method.
func requestFullNameFromMethodDesc(sd *grpc.ServiceDesc, method grpc.MethodDesc) (protoreflect.FullName, error) {
	methodFullName := protoreflect.FullName(fmt.Sprintf("%s.%s", sd.ServiceName, method.MethodName))
	desc, err := gogoproto.HybridResolver.FindDescriptorByName(methodFullName)
	if err != nil {
		return "", fmt.Errorf("cannot find method descriptor %s", methodFullName)
	}
	methodDesc, ok := desc.(protoreflect.MethodDescriptor)
	if !ok {
		return "", fmt.Errorf("invalid method descriptor %s", methodFullName)
	}
	return methodDesc.Input().FullName(), nil
}

func registerMethod(
	stfRouter *stf.MsgRouterBuilder,
	sd *grpc.ServiceDesc,
	md grpc.MethodDesc,
	ss interface{},
) (string, error) {
	requestName, err := requestFullNameFromMethodDesc(sd, md)
	if err != nil {
		return "", err
	}

	return string(requestName), stfRouter.RegisterHandler(string(requestName), func(
		ctx context.Context,
		msg transaction.Msg,
	) (resp transaction.Msg, err error) {
		res, err := md.Handler(ss, ctx, noopDecoder, messagePassingInterceptor(msg))
		if err != nil {
			return nil, err
		}
		return res.(transaction.Msg), nil
	})
}

func noopDecoder(_ interface{}) error { return nil }

func messagePassingInterceptor(msg transaction.Msg) grpc.UnaryServerInterceptor {
	return func(
		ctx context.Context,
		req interface{},
		_ *grpc.UnaryServerInfo,
		handler grpc.UnaryHandler,
	) (interface{}, error) {
		return handler(ctx, msg)
	}
}

// defaultMigrationsOrder returns a default migrations order: ascending alphabetical by module name,
// except x/auth which will run last, see:
// https://github.com/cosmos/cosmos-sdk/issues/10591
func defaultMigrationsOrder(modules []string) []string {
	const authName = "auth"
	out := make([]string, 0, len(modules))
	hasAuth := false
	for _, m := range modules {
		if m == authName {
			hasAuth = true
		} else {
			out = append(out, m)
		}
	}
	sort.Strings(out)
	if hasAuth {
		out = append(out, authName)
	}
	return out
}

// hasServicesV1 is the interface for registering service in baseapp Cosmos SDK.
// This API is part of core/appmodule but commented out for dependencies.
type hasServicesV1 interface {
	RegisterServices(grpc.ServiceRegistrar) error
}

var _ appmodulev2.MsgRouter = (*stfRouterWrapper)(nil)

// stfRouterWrapper wraps the stf router and implements the core appmodulev2.MsgRouter
// interface.
// The difference between this type and stf router is that the stf router expects
// us to provide it the msg name, but the core router interface does not have
// such requirement.
type stfRouterWrapper struct {
	stfRouter *stf.MsgRouterBuilder

	error error

	decoders map[string]func() gogoproto.Message
}

func (s *stfRouterWrapper) RegisterHandler(handler appmodulev2.Handler) {
	req := handler.MakeMsg()
	requestName := gogoproto.MessageName(req)
	if requestName == "" {
		s.error = errors.Join(s.error, fmt.Errorf("unable to extract request name for type: %T", req))
	}

	// register handler to stf router
	err := s.stfRouter.RegisterHandler(requestName, handler.Func)
	s.error = errors.Join(s.error, err)

	// also make the decoder
	if s.error == nil {
		s.decoders = map[string]func() gogoproto.Message{}
	}
	s.decoders[requestName] = handler.MakeMsg
}<|MERGE_RESOLUTION|>--- conflicted
+++ resolved
@@ -614,8 +614,6 @@
 	return nil
 }
 
-<<<<<<< HEAD
-=======
 func registerServices[T transaction.Tx](s appmodulev2.AppModule, app *App[T], registry *protoregistry.Files) error {
 	c := &configurator{
 		grpcQueryDecoders: map[string]func() gogoproto.Message{},
@@ -662,7 +660,6 @@
 	return nil
 }
 
->>>>>>> 947ffe01
 var _ grpc.ServiceRegistrar = (*configurator)(nil)
 
 type configurator struct {
