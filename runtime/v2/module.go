--- conflicted
+++ resolved
@@ -126,22 +126,12 @@
 
 	msgRouterBuilder := stf.NewMsgRouterBuilder()
 	app := &App[T]{
-<<<<<<< HEAD
-		interfaceRegistrar:      interfaceRegistrar,
-		amino:                   amino,
-		msgRouterBuilder:        msgRouterBuilder,
-		queryRouterBuilder:      stf.NewMsgRouterBuilder(), // TODO dedicated query router
-		GRPCMethodsToMessageMap: map[string]func() proto.Message{},
-		storeLoader:             DefaultStoreLoader,
-=======
-		storeKeys:          nil,
 		interfaceRegistrar: interfaceRegistrar,
 		amino:              amino,
 		msgRouterBuilder:   msgRouterBuilder,
 		queryRouterBuilder: stf.NewMsgRouterBuilder(), // TODO dedicated query router
 		QueryHandlers:      map[string]appmodulev2.Handler{},
 		storeLoader:        DefaultStoreLoader,
->>>>>>> 76862a08
 	}
 	appBuilder := &AppBuilder[T]{app: app}
 
