package runtime

import (
	"fmt"
	"os"
	"slices"

	"github.com/cosmos/gogoproto/proto"
	"google.golang.org/grpc"
	"google.golang.org/protobuf/reflect/protodesc"
	"google.golang.org/protobuf/reflect/protoregistry"

	runtimev2 "cosmossdk.io/api/cosmos/app/runtime/v2"
	appv1alpha1 "cosmossdk.io/api/cosmos/app/v1alpha1"
	autocliv1 "cosmossdk.io/api/cosmos/autocli/v1"
	reflectionv1 "cosmossdk.io/api/cosmos/reflection/v1"
	appmodulev2 "cosmossdk.io/core/appmodule/v2"
	"cosmossdk.io/core/comet"
	"cosmossdk.io/core/event"
	"cosmossdk.io/core/header"
	"cosmossdk.io/core/registry"
	"cosmossdk.io/core/store"
	"cosmossdk.io/core/transaction"
	"cosmossdk.io/depinject"
	"cosmossdk.io/depinject/appconfig"
	"cosmossdk.io/log"
	"cosmossdk.io/runtime/v2/services"
	"cosmossdk.io/server/v2/stf"
<<<<<<< HEAD
	rootstore "cosmossdk.io/store/v2/root"
=======
	"cosmossdk.io/store/v2/root"
>>>>>>> 78cfc68c
)

var (
	_ appmodulev2.AppModule = appModule[transaction.Tx]{}
	_ hasServicesV1         = appModule[transaction.Tx]{}
)

type appModule[T transaction.Tx] struct {
	app *App[T]
}

func (m appModule[T]) IsOnePerModuleType() {}
func (m appModule[T]) IsAppModule()        {}

func (m appModule[T]) RegisterServices(registrar grpc.ServiceRegistrar) error {
	autoCliQueryService, err := services.NewAutoCLIQueryService(m.app.moduleManager.modules)
	if err != nil {
		return err
	}

	autocliv1.RegisterQueryServer(registrar, autoCliQueryService)

	reflectionSvc, err := services.NewReflectionService()
	if err != nil {
		return err
	}
	reflectionv1.RegisterReflectionServiceServer(registrar, reflectionSvc)

	return nil
}

func (m appModule[T]) AutoCLIOptions() *autocliv1.ModuleOptions {
	return &autocliv1.ModuleOptions{
		Query: &autocliv1.ServiceCommandDescriptor{
			Service: appv1alpha1.Query_ServiceDesc.ServiceName,
			RpcCommandOptions: []*autocliv1.RpcCommandOptions{
				{
					RpcMethod: "Config",
					Short:     "Query the current app config",
				},
			},
			SubCommands: map[string]*autocliv1.ServiceCommandDescriptor{
				"autocli": {
					Service: autocliv1.Query_ServiceDesc.ServiceName,
					RpcCommandOptions: []*autocliv1.RpcCommandOptions{
						{
							RpcMethod: "AppOptions",
							Short:     "Query the custom autocli options",
						},
					},
				},
				"reflection": {
					Service: reflectionv1.ReflectionService_ServiceDesc.ServiceName,
					RpcCommandOptions: []*autocliv1.RpcCommandOptions{
						{
							RpcMethod: "FileDescriptors",
							Short:     "Query the app's protobuf file descriptors",
						},
					},
				},
			},
		},
	}
}

func init() {
	appconfig.Register(&runtimev2.Module{},
		appconfig.Provide(
			ProvideAppBuilder[transaction.Tx],
			ProvideModuleManager[transaction.Tx],
<<<<<<< HEAD
			ProvideStoreBuilder,
=======
			ProvideEnvironment,
			ProvideKVService,
			ProvideModuleConfigMaps,
			ProvideModuleScopedConfigMap,
>>>>>>> 78cfc68c
		),
		appconfig.Invoke(SetupAppBuilder),
	)
}

func ProvideAppBuilder[T transaction.Tx](
	interfaceRegistrar registry.InterfaceRegistrar,
	amino registry.AminoRegistrar,
	storeBuilder root.Builder,
	storeConfig *root.Config,
) (
	*AppBuilder[T],
	*stf.MsgRouterBuilder,
	appmodulev2.AppModule,
	protodesc.Resolver,
	protoregistry.MessageTypeResolver,
) {
	protoFiles := proto.HybridResolver
	protoTypes := protoregistry.GlobalTypes

	// At startup, check that all proto annotations are correct.
	if err := validateProtoAnnotations(protoFiles); err != nil {
		// Once we switch to using protoreflect-based ante handlers, we might
		// want to panic here instead of logging a warning.
		_, _ = fmt.Fprintln(os.Stderr, err.Error())
	}

	msgRouterBuilder := stf.NewMsgRouterBuilder()
	app := &App[T]{
		interfaceRegistrar: interfaceRegistrar,
		amino:              amino,
		msgRouterBuilder:   msgRouterBuilder,
		queryRouterBuilder: stf.NewMsgRouterBuilder(), // TODO dedicated query router
		queryHandlers:      map[string]appmodulev2.Handler{},
		storeLoader:        DefaultStoreLoader,
	}
	appBuilder := &AppBuilder[T]{app: app, storeBuilder: storeBuilder, storeConfig: storeConfig}

	return appBuilder, msgRouterBuilder, appModule[T]{app}, protoFiles, protoTypes
}

type AppInputs struct {
	depinject.In

	StoreConfig        *root.Config
	Config             *runtimev2.Module
	AppBuilder         *AppBuilder[transaction.Tx]
	ModuleManager      *MM[transaction.Tx]
	InterfaceRegistrar registry.InterfaceRegistrar
	LegacyAmino        registry.AminoRegistrar
	Logger             log.Logger
<<<<<<< HEAD
	// StoreBuilder is a builder for a store/v2 RootStore satisfying the Store interface
	StoreBuilder *StoreBuilder
	// StoreOptions are required as input for the StoreBuilder. If not provided, the default options are used.
	StoreOptions *rootstore.Options `optional:"true"`
	// DynamicConfig can be nil in client wiring, but is required in server wiring.
	DynamicConfig server.DynamicConfig `optional:"true"`
=======
	StoreBuilder       root.Builder
>>>>>>> 78cfc68c
}

func SetupAppBuilder(inputs AppInputs) {
	app := inputs.AppBuilder.app
	app.config = inputs.Config
	app.logger = inputs.Logger
	app.moduleManager = inputs.ModuleManager
	app.moduleManager.RegisterInterfaces(inputs.InterfaceRegistrar)
	app.moduleManager.RegisterLegacyAminoCodec(inputs.LegacyAmino)
<<<<<<< HEAD

	if inputs.DynamicConfig == nil {
		return
	}
	storeOptions := rootstore.DefaultStoreOptions()
	if inputs.StoreOptions != nil {
		storeOptions = *inputs.StoreOptions
	}
	var err error
	app.db, err = inputs.StoreBuilder.Build(
		inputs.Logger,
		app.storeKeys,
		inputs.DynamicConfig,
		storeOptions,
	)
	if err != nil {
		panic(err)
	}
=======
	// STF requires some state to run
	inputs.StoreBuilder.RegisterKey("stf")
>>>>>>> 78cfc68c
}

func ProvideModuleManager[T transaction.Tx](
	logger log.Logger,
	config *runtimev2.Module,
	modules map[string]appmodulev2.AppModule,
) *MM[T] {
	return NewModuleManager[T](logger, config, modules)
}

func ProvideKVService(
	config *runtimev2.Module,
	key depinject.ModuleKey,
	kvFactory store.KVStoreServiceFactory,
<<<<<<< HEAD
	headerService header.Service,
	eventService event.Service,
) (
	appmodulev2.Environment,
	store.KVStoreService,
	store.MemoryStoreService,
) {
	var (
		kvService    store.KVStoreService     = failingStoreService{}
		memKvService store.MemoryStoreService = failingStoreService{}
	)

=======
	storeBuilder root.Builder,
) (store.KVStoreService, store.MemoryStoreService) {
>>>>>>> 78cfc68c
	// skips modules that have no store
	if slices.Contains(config.SkipStoreKeys, key.Name()) {
		return &failingStoreService{}, &failingStoreService{}
	}
	var kvStoreKey string
	override := storeKeyOverride(config, key.Name())
	if override != nil {
		kvStoreKey = override.KvStoreKey
	} else {
		kvStoreKey = key.Name()
	}

	storeBuilder.RegisterKey(kvStoreKey)
	return kvFactory([]byte(kvStoreKey)), stf.NewMemoryStoreService([]byte(fmt.Sprintf("memory:%s", kvStoreKey)))
}

func storeKeyOverride(config *runtimev2.Module, moduleName string) *runtimev2.StoreKeyConfig {
	for _, cfg := range config.OverrideStoreKeys {
		if cfg.ModuleName == moduleName {
			return cfg
		}
	}
	return nil
}

// ProvideEnvironment provides the environment for keeper modules, while maintaining backward compatibility and provide services directly as well.
func ProvideEnvironment(
	logger log.Logger,
	key depinject.ModuleKey,
	kvService store.KVStoreService,
	memKvService store.MemoryStoreService,
	headerService header.Service,
	eventService event.Service,
) appmodulev2.Environment {
	return appmodulev2.Environment{
		Logger:             logger,
		BranchService:      stf.BranchService{},
		EventService:       eventService,
		GasService:         stf.NewGasMeterService(),
		HeaderService:      headerService,
		QueryRouterService: stf.NewQueryRouterService(),
		MsgRouterService:   stf.NewMsgRouterService([]byte(key.Name())),
		TransactionService: services.NewContextAwareTransactionService(),
		KVStoreService:     kvService,
		MemStoreService:    memKvService,
	}
}

// DefaultServiceBindings provides default services for the following service interfaces:
// - store.KVStoreServiceFactory
// - header.Service
// - comet.Service
// - event.Service
// - store/v2/root.Builder
//
// They are all required.  For most use cases these default services bindings should be sufficient.
// Power users (or tests) may wish to provide their own services bindings, in which case they must
// supply implementations for each of the above interfaces.
func DefaultServiceBindings() depinject.Config {
	var (
		kvServiceFactory store.KVStoreServiceFactory = func(actor []byte) store.KVStoreService {
			return services.NewGenesisKVService(
				actor,
				stf.NewKVStoreService(actor),
			)
		}
<<<<<<< HEAD
		headerService header.Service = services.NewGenesisHeaderService(stf.HeaderService{})
		cometService  comet.Service  = &services.ContextAwareCometInfoService{}
		eventService                 = stf.NewEventService()
=======
		cometService  comet.Service = &services.ContextAwareCometInfoService{}
		headerService               = services.NewGenesisHeaderService(stf.HeaderService{})
		eventService                = services.NewGenesisEventService(stf.NewEventService())
		storeBuilder                = root.NewBuilder()
>>>>>>> 78cfc68c
	)
	return depinject.Supply(
		kvServiceFactory,
		headerService,
		cometService,
		eventService,
<<<<<<< HEAD
=======
		storeBuilder,
>>>>>>> 78cfc68c
	)
}<|MERGE_RESOLUTION|>--- conflicted
+++ resolved
@@ -26,11 +26,7 @@
 	"cosmossdk.io/log"
 	"cosmossdk.io/runtime/v2/services"
 	"cosmossdk.io/server/v2/stf"
-<<<<<<< HEAD
-	rootstore "cosmossdk.io/store/v2/root"
-=======
 	"cosmossdk.io/store/v2/root"
->>>>>>> 78cfc68c
 )
 
 var (
@@ -101,14 +97,10 @@
 		appconfig.Provide(
 			ProvideAppBuilder[transaction.Tx],
 			ProvideModuleManager[transaction.Tx],
-<<<<<<< HEAD
-			ProvideStoreBuilder,
-=======
 			ProvideEnvironment,
 			ProvideKVService,
 			ProvideModuleConfigMaps,
 			ProvideModuleScopedConfigMap,
->>>>>>> 78cfc68c
 		),
 		appconfig.Invoke(SetupAppBuilder),
 	)
@@ -160,16 +152,7 @@
 	InterfaceRegistrar registry.InterfaceRegistrar
 	LegacyAmino        registry.AminoRegistrar
 	Logger             log.Logger
-<<<<<<< HEAD
-	// StoreBuilder is a builder for a store/v2 RootStore satisfying the Store interface
-	StoreBuilder *StoreBuilder
-	// StoreOptions are required as input for the StoreBuilder. If not provided, the default options are used.
-	StoreOptions *rootstore.Options `optional:"true"`
-	// DynamicConfig can be nil in client wiring, but is required in server wiring.
-	DynamicConfig server.DynamicConfig `optional:"true"`
-=======
 	StoreBuilder       root.Builder
->>>>>>> 78cfc68c
 }
 
 func SetupAppBuilder(inputs AppInputs) {
@@ -179,29 +162,8 @@
 	app.moduleManager = inputs.ModuleManager
 	app.moduleManager.RegisterInterfaces(inputs.InterfaceRegistrar)
 	app.moduleManager.RegisterLegacyAminoCodec(inputs.LegacyAmino)
-<<<<<<< HEAD
-
-	if inputs.DynamicConfig == nil {
-		return
-	}
-	storeOptions := rootstore.DefaultStoreOptions()
-	if inputs.StoreOptions != nil {
-		storeOptions = *inputs.StoreOptions
-	}
-	var err error
-	app.db, err = inputs.StoreBuilder.Build(
-		inputs.Logger,
-		app.storeKeys,
-		inputs.DynamicConfig,
-		storeOptions,
-	)
-	if err != nil {
-		panic(err)
-	}
-=======
 	// STF requires some state to run
 	inputs.StoreBuilder.RegisterKey("stf")
->>>>>>> 78cfc68c
 }
 
 func ProvideModuleManager[T transaction.Tx](
@@ -216,23 +178,8 @@
 	config *runtimev2.Module,
 	key depinject.ModuleKey,
 	kvFactory store.KVStoreServiceFactory,
-<<<<<<< HEAD
-	headerService header.Service,
-	eventService event.Service,
-) (
-	appmodulev2.Environment,
-	store.KVStoreService,
-	store.MemoryStoreService,
-) {
-	var (
-		kvService    store.KVStoreService     = failingStoreService{}
-		memKvService store.MemoryStoreService = failingStoreService{}
-	)
-
-=======
 	storeBuilder root.Builder,
 ) (store.KVStoreService, store.MemoryStoreService) {
->>>>>>> 78cfc68c
 	// skips modules that have no store
 	if slices.Contains(config.SkipStoreKeys, key.Name()) {
 		return &failingStoreService{}, &failingStoreService{}
@@ -299,25 +246,16 @@
 				stf.NewKVStoreService(actor),
 			)
 		}
-<<<<<<< HEAD
-		headerService header.Service = services.NewGenesisHeaderService(stf.HeaderService{})
-		cometService  comet.Service  = &services.ContextAwareCometInfoService{}
-		eventService                 = stf.NewEventService()
-=======
 		cometService  comet.Service = &services.ContextAwareCometInfoService{}
 		headerService               = services.NewGenesisHeaderService(stf.HeaderService{})
 		eventService                = services.NewGenesisEventService(stf.NewEventService())
 		storeBuilder                = root.NewBuilder()
->>>>>>> 78cfc68c
 	)
 	return depinject.Supply(
 		kvServiceFactory,
 		headerService,
 		cometService,
 		eventService,
-<<<<<<< HEAD
-=======
 		storeBuilder,
->>>>>>> 78cfc68c
 	)
 }