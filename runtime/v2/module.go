--- conflicted
+++ resolved
@@ -242,16 +242,10 @@
 				stf.NewKVStoreService(actor),
 			)
 		}
-<<<<<<< HEAD
-		headerService header.Service = services.NewGenesisHeaderService(stf.HeaderService{})
-		cometService  comet.Service  = &services.ContextAwareCometInfoService{}
-		eventService                 = stf.NewEventService()
-		storeBuilder                 = root.NewBuilder()
-=======
 		cometService  comet.Service = &services.ContextAwareCometInfoService{}
 		headerService               = services.NewGenesisHeaderService(stf.HeaderService{})
 		eventService                = services.NewGenesisEventService(stf.NewEventService())
->>>>>>> c39ec6ff
+		storeBuilder                = root.NewBuilder()
 	)
 	return depinject.Supply(
 		kvServiceFactory,
