package runtime

import (
	"cosmossdk.io/core/store"
	corestore "cosmossdk.io/server/v2/core/store"
	"cosmossdk.io/server/v2/stf"
	storetypes "cosmossdk.io/store/types"
	storev2 "cosmossdk.io/store/v2"
)

// NewKVStoreService creates a new KVStoreService.
// This wrapper is kept for backwards compatibility.
func NewKVStoreService(storeKey *storetypes.KVStoreKey) store.KVStoreService {
	return stf.NewKVStoreService([]byte(storeKey.Name()))
}

type Store interface {
	// LatestVersion returns the latest version that consensus has been made on
	LatestVersion() (uint64, error)
	// StateLatest returns a readonly view over the latest
	// committed state of the store. Alongside the version
	// associated with it.
	StateLatest() (uint64, corestore.ReaderMap, error)

	// StateAt returns a readonly view over the provided
	// state. Must error when the version does not exist.
	StateAt(version uint64) (corestore.ReaderMap, error)

<<<<<<< HEAD
	// StateCommit commits the provided changeset and returns
	// the new state root of the state.
	StateCommit(changes []corestore.StateChanges) (corestore.Hash, error)

	// Query is a key/value query directly to the underlying database. This skips the appmanager
	Query(storeKey string, version uint64, key []byte, prove bool) (storev2.QueryResult, error)

	// GetStateStorage returns the SS backend.
	GetStateStorage() storev2.VersionedDatabase

	// GetStateCommitment returns the SC backend.
	GetStateCommitment() storev2.Committer
=======
	// LoadVersion loads the RootStore to the given version.
	LoadVersion(version uint64) error

	// LoadLatestVersion behaves identically to LoadVersion except it loads the
	// latest version implicitly.
	LoadLatestVersion() error
>>>>>>> 710df046
}<|MERGE_RESOLUTION|>--- conflicted
+++ resolved
@@ -26,7 +26,6 @@
 	// state. Must error when the version does not exist.
 	StateAt(version uint64) (corestore.ReaderMap, error)
 
-<<<<<<< HEAD
 	// StateCommit commits the provided changeset and returns
 	// the new state root of the state.
 	StateCommit(changes []corestore.StateChanges) (corestore.Hash, error)
@@ -39,12 +38,11 @@
 
 	// GetStateCommitment returns the SC backend.
 	GetStateCommitment() storev2.Committer
-=======
+
 	// LoadVersion loads the RootStore to the given version.
 	LoadVersion(version uint64) error
 
 	// LoadLatestVersion behaves identically to LoadVersion except it loads the
 	// latest version implicitly.
 	LoadLatestVersion() error
->>>>>>> 710df046
 }