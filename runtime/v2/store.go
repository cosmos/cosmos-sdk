--- conflicted
+++ resolved
@@ -2,10 +2,6 @@
 
 import (
 	"cosmossdk.io/core/store"
-<<<<<<< HEAD
-=======
-	corestore "cosmossdk.io/core/store"
->>>>>>> 632a89aa
 	"cosmossdk.io/server/v2/stf"
 	storetypes "cosmossdk.io/store/types"
 	storev2 "cosmossdk.io/store/v2"
@@ -30,7 +26,7 @@
 	// state. Must error when the version does not exist.
 	StateAt(version uint64) (store.ReaderMap, error)
 
-	Commit(changeset *storev2.Changeset) (store.Hash, error)
+	Commit(changeset *store.Changeset) (store.Hash, error)
 
 	// Query is a key/value query directly to the underlying database. This skips the appmanager
 	Query(storeKey string, version uint64, key []byte, prove bool) (storev2.QueryResult, error)
