--- conflicted
+++ resolved
@@ -138,13 +138,8 @@
 	}
 
 	mux.onBatch = func(batch PacketBatch) error {
-<<<<<<< HEAD
-		for _, listener := range listeners {
-			err := batch.apply(&listener)
-=======
 		for i := range listeners {
 			err := batch.apply(&listeners[i])
->>>>>>> 5fb5ddaa
 			if err != nil {
 				return err
 			}
