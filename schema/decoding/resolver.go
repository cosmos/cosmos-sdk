package decoding

import (
	"fmt"
	"sort"

	"cosmossdk.io/schema"
)

// DecoderResolver is an interface that allows indexers to discover and use module decoders.
type DecoderResolver interface {
<<<<<<< HEAD
	// AllDecoders iterates over all available module decoders.
	AllDecoders(func(moduleName string, cdc schema.ModuleCodec) error) error
=======
	// DecodeModuleName decodes a module name from a byte slice passed as the actor in a KVPairUpdate.
	DecodeModuleName([]byte) (string, error)

	// EncodeModuleName encodes a module name into a byte slice that can be used as the actor in a KVPairUpdate.
	EncodeModuleName(string) ([]byte, error)

	// IterateAll iterates over all available module decoders.
	IterateAll(func(moduleName string, cdc schema.ModuleCodec) error) error
>>>>>>> 08a3da44

	// LookupDecoder looks up a specific module decoder.
	LookupDecoder(moduleName string) (decoder schema.ModuleCodec, found bool, err error)
}

// ModuleSetDecoderResolver returns DecoderResolver that will discover modules implementing
// DecodeableModule in the provided module set.
func ModuleSetDecoderResolver(moduleSet map[string]interface{}) DecoderResolver {
	return &moduleSetDecoderResolver{
		moduleSet: moduleSet,
	}
}

type moduleSetDecoderResolver struct {
	moduleSet map[string]interface{}
}

<<<<<<< HEAD
func (a moduleSetDecoderResolver) AllDecoders(f func(string, schema.ModuleCodec) error) error {
=======
func (a moduleSetDecoderResolver) DecodeModuleName(bytes []byte) (string, error) {
	if _, ok := a.moduleSet[string(bytes)]; ok {
		return string(bytes), nil
	}
	return "", fmt.Errorf("module %s not found", bytes)
}

func (a moduleSetDecoderResolver) EncodeModuleName(s string) ([]byte, error) {
	if _, ok := a.moduleSet[s]; ok {
		return []byte(s), nil
	}
	return nil, fmt.Errorf("module %s not found", s)
}

func (a moduleSetDecoderResolver) IterateAll(f func(string, schema.ModuleCodec) error) error {
>>>>>>> 08a3da44
	keys := make([]string, 0, len(a.moduleSet))
	for k := range a.moduleSet {
		keys = append(keys, k)
	}
	sort.Strings(keys)
	for _, k := range keys {
		module := a.moduleSet[k]
		dm, ok := module.(schema.HasModuleCodec)
		if ok {
			decoder, err := dm.ModuleCodec()
			if err != nil {
				return err
			}
			err = f(k, decoder)
			if err != nil {
				return err
			}
		}
	}
	return nil
}

func (a moduleSetDecoderResolver) LookupDecoder(moduleName string) (schema.ModuleCodec, bool, error) {
	mod, ok := a.moduleSet[moduleName]
	if !ok {
		return schema.ModuleCodec{}, false, nil
	}

	dm, ok := mod.(schema.HasModuleCodec)
	if !ok {
		return schema.ModuleCodec{}, false, nil
	}

	decoder, err := dm.ModuleCodec()
	return decoder, true, err
}<|MERGE_RESOLUTION|>--- conflicted
+++ resolved
@@ -9,19 +9,14 @@
 
 // DecoderResolver is an interface that allows indexers to discover and use module decoders.
 type DecoderResolver interface {
-<<<<<<< HEAD
-	// AllDecoders iterates over all available module decoders.
-	AllDecoders(func(moduleName string, cdc schema.ModuleCodec) error) error
-=======
 	// DecodeModuleName decodes a module name from a byte slice passed as the actor in a KVPairUpdate.
 	DecodeModuleName([]byte) (string, error)
 
 	// EncodeModuleName encodes a module name into a byte slice that can be used as the actor in a KVPairUpdate.
 	EncodeModuleName(string) ([]byte, error)
 
-	// IterateAll iterates over all available module decoders.
-	IterateAll(func(moduleName string, cdc schema.ModuleCodec) error) error
->>>>>>> 08a3da44
+	// AllDecoders iterates over all available module decoders.
+	AllDecoders(func(moduleName string, cdc schema.ModuleCodec) error) error
 
 	// LookupDecoder looks up a specific module decoder.
 	LookupDecoder(moduleName string) (decoder schema.ModuleCodec, found bool, err error)
@@ -39,9 +34,6 @@
 	moduleSet map[string]interface{}
 }
 
-<<<<<<< HEAD
-func (a moduleSetDecoderResolver) AllDecoders(f func(string, schema.ModuleCodec) error) error {
-=======
 func (a moduleSetDecoderResolver) DecodeModuleName(bytes []byte) (string, error) {
 	if _, ok := a.moduleSet[string(bytes)]; ok {
 		return string(bytes), nil
@@ -56,8 +48,7 @@
 	return nil, fmt.Errorf("module %s not found", s)
 }
 
-func (a moduleSetDecoderResolver) IterateAll(f func(string, schema.ModuleCodec) error) error {
->>>>>>> 08a3da44
+func (a moduleSetDecoderResolver) AllDecoders(f func(string, schema.ModuleCodec) error) error {
 	keys := make([]string, 0, len(a.moduleSet))
 	for k := range a.moduleSet {
 		keys = append(keys, k)
