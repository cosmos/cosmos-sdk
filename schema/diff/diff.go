package diff

import "cosmossdk.io/schema"

// ModuleSchemaDiff represents the difference between two module schemas.
type ModuleSchemaDiff struct {
	// AddedObjectTypes is a list of object types that were added.
	AddedObjectTypes []schema.StateObjectType

	// ChangedObjectTypes is a list of object types that were changed.
	ChangedObjectTypes []ObjectTypeDiff

	// RemovedObjectTypes is a list of object types that were removed.
	RemovedObjectTypes []schema.StateObjectType

	// AddedEnumTypes is a list of enum types that were added.
	AddedEnumTypes []schema.EnumType

	// ChangedEnumTypes is a list of enum types that were changed.
	ChangedEnumTypes []EnumTypeDiff

	// RemovedEnumTypes is a list of enum types that were removed.
	RemovedEnumTypes []schema.EnumType
}

// CompareModuleSchemas compares an old and a new module schemas and returns the difference between them.
// If the schemas are equivalent, the Empty method of the returned ModuleSchemaDiff will return true.
//
// Indexer implementations can use these diffs to perform automatic schema migration.
// The specific supported changes that a specific indexer supports are defined by that indexer implementation.
// However, as a general rule, it is suggested that indexers support the following changes to module schemas:
// - Adding object types
// - Adding enum types
// - Adding nullable value fields to object types
// - Adding enum values to enum types
//
// These changes are officially considered "compatible" changes, and the HasCompatibleChanges method of the returned
// ModuleSchemaDiff will return true if only compatible changes are present.
// Module authors can use the above guidelines as a reference point for what changes are generally
// considered safe to make to a module schema without breaking existing indexers.
func CompareModuleSchemas(oldSchema, newSchema schema.ModuleSchema) ModuleSchemaDiff {
	diff := ModuleSchemaDiff{}

<<<<<<< HEAD
	oldSchema.ObjectTypes(func(oldObj schema.StateObjectType) bool {
		newTyp, found := newSchema.LookupType(oldObj.Name)
		newObj, typeMatch := newTyp.(schema.StateObjectType)
		if !found || !typeMatch {
=======
	oldSchema.ObjectTypes(func(oldObj schema.ObjectType) bool {
		newObj, found := newSchema.LookupObjectType(oldObj.Name)
		if !found {
>>>>>>> bd52dcf0
			diff.RemovedObjectTypes = append(diff.RemovedObjectTypes, oldObj)
			return true
		}
		objDiff := compareObjectType(oldObj, newObj)
		if !objDiff.Empty() {
			diff.ChangedObjectTypes = append(diff.ChangedObjectTypes, objDiff)
		}
		return true
	})

<<<<<<< HEAD
	newSchema.ObjectTypes(func(newObj schema.StateObjectType) bool {
		oldTyp, found := oldSchema.LookupType(newObj.TypeName())
		_, typeMatch := oldTyp.(schema.StateObjectType)
		if !found || !typeMatch {
=======
	newSchema.ObjectTypes(func(newObj schema.ObjectType) bool {
		_, found := oldSchema.LookupObjectType(newObj.TypeName())
		if !found {
>>>>>>> bd52dcf0
			diff.AddedObjectTypes = append(diff.AddedObjectTypes, newObj)
		}
		return true
	})

	oldSchema.EnumTypes(func(oldEnum schema.EnumType) bool {
		newEnum, found := newSchema.LookupEnumType(oldEnum.Name)
		if !found {
			diff.RemovedEnumTypes = append(diff.RemovedEnumTypes, oldEnum)
			return true
		}
		enumDiff := compareEnumType(oldEnum, newEnum)
		if !enumDiff.Empty() {
			diff.ChangedEnumTypes = append(diff.ChangedEnumTypes, enumDiff)
		}
		return true
	})

	newSchema.EnumTypes(func(newEnum schema.EnumType) bool {
		_, found := oldSchema.LookupEnumType(newEnum.TypeName())
		if !found {
			diff.AddedEnumTypes = append(diff.AddedEnumTypes, newEnum)
		}
		return true
	})

	return diff
}

func (m ModuleSchemaDiff) Empty() bool {
	return len(m.AddedObjectTypes) == 0 &&
		len(m.ChangedObjectTypes) == 0 &&
		len(m.RemovedObjectTypes) == 0 &&
		len(m.AddedEnumTypes) == 0 &&
		len(m.ChangedEnumTypes) == 0 &&
		len(m.RemovedEnumTypes) == 0
}

// HasCompatibleChanges returns true if the diff contains only compatible changes.
// Compatible changes are changes that are generally safe to make to a module schema without breaking existing indexers
// and indexers should aim to automatically migrate to such changes.
// See the CompareModuleSchemas function for a list of changes that are considered compatible.
func (m ModuleSchemaDiff) HasCompatibleChanges() bool {
	// object and enum types can be added but not removed
	// changed object and enum types must have compatible changes
	if len(m.RemovedObjectTypes) != 0 || len(m.RemovedEnumTypes) != 0 {
		return false
	}

	for _, objectType := range m.ChangedObjectTypes {
		if !objectType.HasCompatibleChanges() {
			return false
		}
	}

	for _, enumType := range m.ChangedEnumTypes {
		if !enumType.HasCompatibleChanges() {
			return false
		}
	}

	return true
}<|MERGE_RESOLUTION|>--- conflicted
+++ resolved
@@ -41,16 +41,9 @@
 func CompareModuleSchemas(oldSchema, newSchema schema.ModuleSchema) ModuleSchemaDiff {
 	diff := ModuleSchemaDiff{}
 
-<<<<<<< HEAD
-	oldSchema.ObjectTypes(func(oldObj schema.StateObjectType) bool {
-		newTyp, found := newSchema.LookupType(oldObj.Name)
-		newObj, typeMatch := newTyp.(schema.StateObjectType)
-		if !found || !typeMatch {
-=======
 	oldSchema.ObjectTypes(func(oldObj schema.ObjectType) bool {
 		newObj, found := newSchema.LookupObjectType(oldObj.Name)
 		if !found {
->>>>>>> bd52dcf0
 			diff.RemovedObjectTypes = append(diff.RemovedObjectTypes, oldObj)
 			return true
 		}
@@ -61,16 +54,9 @@
 		return true
 	})
 
-<<<<<<< HEAD
-	newSchema.ObjectTypes(func(newObj schema.StateObjectType) bool {
-		oldTyp, found := oldSchema.LookupType(newObj.TypeName())
-		_, typeMatch := oldTyp.(schema.StateObjectType)
-		if !found || !typeMatch {
-=======
 	newSchema.ObjectTypes(func(newObj schema.ObjectType) bool {
 		_, found := oldSchema.LookupObjectType(newObj.TypeName())
 		if !found {
->>>>>>> bd52dcf0
 			diff.AddedObjectTypes = append(diff.AddedObjectTypes, newObj)
 		}
 		return true
