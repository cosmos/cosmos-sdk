--- conflicted
+++ resolved
@@ -11,16 +11,8 @@
 	// It must conform to the NameFormat regular expression.
 	// Its name must be unique between all enum types and object types in the module.
 	// The same enum, however, can be used in multiple object types and fields as long as the
-<<<<<<< HEAD
-	// definition is identical each time
+	// definition is identical each time.
 	Name string `json:"name,omitempty"`
-
-	// Values is a list of distinct, non-empty values that are part of the enum type.
-	// Each value must conform to the NameFormat regular expression.
-	Values []string `json:"values,omitempty"`
-=======
-	// definition is identical each time.
-	Name string
 
 	// Values is a list of distinct, non-empty values that are part of the enum type.
 	// Each value must conform to the NameFormat regular expression.
@@ -42,7 +34,6 @@
 	// Value is the numeric value of the enum.
 	// It must be unique between all values in the enum.
 	Value int32
->>>>>>> 8ca94d9a
 }
 
 // TypeName implements the Type interface.
