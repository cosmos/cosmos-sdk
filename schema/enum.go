package schema

import (
	"errors"
	"fmt"
)

// EnumType represents the definition of an enum type.
type EnumType struct {
	// Name is the name of the enum type.
	// It must conform to the NameFormat regular expression.
	// Its name must be unique between all enum types and object types in the module.
	// The same enum, however, can be used in multiple object types and fields as long as the
	// definition is identical each time.
	Name string `json:"name,omitempty"`

	// Values is a list of distinct, non-empty values that are part of the enum type.
	// Each value must conform to the NameFormat regular expression.
<<<<<<< HEAD
	Values []EnumValueDefinition
=======
	Values []EnumValueDefinition `json:"values"`
>>>>>>> 41a9af76

	// NumericKind is the numeric kind used to represent the enum values numerically.
	// If it is left empty, Int32Kind is used by default.
	// Valid values are Uint8Kind, Int8Kind, Uint16Kind, Int16Kind, and Int32Kind.
<<<<<<< HEAD
	NumericKind Kind
=======
	NumericKind Kind `json:"numeric_kind,omitempty"`
}

// EnumValueDefinition represents a value in an enum type.
type EnumValueDefinition struct {
	// Name is the name of the enum value.
	// It must conform to the NameFormat regular expression.
	// Its name must be unique between all values in the enum.
	Name string `json:"name"`

	// Value is the numeric value of the enum.
	// It must be unique between all values in the enum.
	Value int32 `json:"value"`
>>>>>>> 41a9af76
}
// EnumValueDefinitio represents a value in an enum type.
type EnumValueDefinition struct {
	// Name is the name of the enum value. It must conform to the NameFormat regular expression.
	Name string

	// Value is the numeric value of the enum.
	Value int32
}


// TypeName implements the Type interface.
func (e EnumType) TypeName() string {
	return e.Name
}

func (EnumType) isType() {}

// Validate validates the enum definition.
func (e EnumType) Validate(Schema) error {
	if !ValidateName(e.Name) {
		return fmt.Errorf("invalid enum definition name %q", e.Name)
	}

	if len(e.Values) == 0 {
		return errors.New("enum definition values cannot be empty")
	}
	names := make(map[string]bool, len(e.Values))
	values := make(map[int32]bool, len(e.Values))
	for i, v := range e.Values {
		if !ValidateName(v.Name) {
			return fmt.Errorf("invalid enum definition value %q at index %d for enum %s", v, i, e.Name)
		}

<<<<<<< HEAD
		if seen[v.Name] {
			return fmt.Errorf("duplicate enum definition value %q for enum %s", v, e.Name)
		}
		seen[v.Name] = true
=======
		if names[v.Name] {
			return fmt.Errorf("duplicate enum value name %q for enum %s", v.Name, e.Name)
		}
		names[v.Name] = true

		if values[v.Value] {
			return fmt.Errorf("duplicate enum numeric value %d for enum %s", v.Value, e.Name)
		}
		values[v.Value] = true

		switch e.GetNumericKind() {
		case Int8Kind:
			if v.Value < -128 || v.Value > 127 {
				return fmt.Errorf("enum value %q for enum %s is out of range for Int8Kind", v.Name, e.Name)
			}
		case Uint8Kind:
			if v.Value < 0 || v.Value > 255 {
				return fmt.Errorf("enum value %q for enum %s is out of range for Uint8Kind", v.Name, e.Name)
			}
		case Int16Kind:
			if v.Value < -32768 || v.Value > 32767 {
				return fmt.Errorf("enum value %q for enum %s is out of range for Int16Kind", v.Name, e.Name)
			}
		case Uint16Kind:
			if v.Value < 0 || v.Value > 65535 {
				return fmt.Errorf("enum value %q for enum %s is out of range for Uint16Kind", v.Name, e.Name)
			}
		case Int32Kind:
			// no range check needed
		default:
			return fmt.Errorf("invalid numeric kind %s for enum %s", e.NumericKind, e.Name)
		}
>>>>>>> 41a9af76
	}
	return nil
}

// ValidateValue validates that the value is a valid enum value.
func (e EnumType) ValidateValue(value string) error {
	for _, v := range e.Values {
		if v.Name == value {
			return nil
		}
	}
	return fmt.Errorf("value %q is not a valid enum value for %s", value, e.Name)
}

// GetNumericKind returns the numeric kind used to represent the enum values numerically.
// When EnumType.NumericKind is not set, the default value of Int32Kind is returned here.
func (e EnumType) GetNumericKind() Kind {
	if e.NumericKind == InvalidKind {
		return Int32Kind
	}
	return e.NumericKind
}<|MERGE_RESOLUTION|>--- conflicted
+++ resolved
@@ -16,18 +16,11 @@
 
 	// Values is a list of distinct, non-empty values that are part of the enum type.
 	// Each value must conform to the NameFormat regular expression.
-<<<<<<< HEAD
-	Values []EnumValueDefinition
-=======
 	Values []EnumValueDefinition `json:"values"`
->>>>>>> 41a9af76
 
 	// NumericKind is the numeric kind used to represent the enum values numerically.
 	// If it is left empty, Int32Kind is used by default.
 	// Valid values are Uint8Kind, Int8Kind, Uint16Kind, Int16Kind, and Int32Kind.
-<<<<<<< HEAD
-	NumericKind Kind
-=======
 	NumericKind Kind `json:"numeric_kind,omitempty"`
 }
 
@@ -41,17 +34,7 @@
 	// Value is the numeric value of the enum.
 	// It must be unique between all values in the enum.
 	Value int32 `json:"value"`
->>>>>>> 41a9af76
 }
-// EnumValueDefinitio represents a value in an enum type.
-type EnumValueDefinition struct {
-	// Name is the name of the enum value. It must conform to the NameFormat regular expression.
-	Name string
-
-	// Value is the numeric value of the enum.
-	Value int32
-}
-
 
 // TypeName implements the Type interface.
 func (e EnumType) TypeName() string {
@@ -76,12 +59,6 @@
 			return fmt.Errorf("invalid enum definition value %q at index %d for enum %s", v, i, e.Name)
 		}
 
-<<<<<<< HEAD
-		if seen[v.Name] {
-			return fmt.Errorf("duplicate enum definition value %q for enum %s", v, e.Name)
-		}
-		seen[v.Name] = true
-=======
 		if names[v.Name] {
 			return fmt.Errorf("duplicate enum value name %q for enum %s", v.Name, e.Name)
 		}
@@ -114,7 +91,6 @@
 		default:
 			return fmt.Errorf("invalid numeric kind %s for enum %s", e.NumericKind, e.Name)
 		}
->>>>>>> 41a9af76
 	}
 	return nil
 }
