--- conflicted
+++ resolved
@@ -13,29 +13,19 @@
 	// Nullable indicates whether null values are accepted for the field. Key fields CANNOT be nullable.
 	Nullable bool
 
-<<<<<<< HEAD
 	// ElementKind is the element type when Kind is ListKind.
 	ElementKind Kind
 
 	// String is the referenced type name when Kind is EnumKind, StructKind, OneOfKind or ObjectType.
 	// When the main kind is ListKind, this type name is the referenced type of the ElementKind.
 	Type string
-=======
-	// EnumType is the definition of the enum type and is only valid when Kind is EnumKind.
-	// The same enum types can be reused in the same module schema, but they always must contain
-	// the same values for the same enum name. This possibly introduces some duplication of
-	// definitions but makes it easier to reason about correctness and validation in isolation.
-	EnumType EnumType
 
 	// Width specifies the width of the field for IntNKind and UintNKind fields.
 	// It is invalid to have a non-zero Width for other kinds.
-	Width int
-
 	// MaxLength specifies a maximum length for StringKind, BytesKind, AddressKind, and JSONKind fields.
 	// If it is 0, the field has no maximum length.
 	// It is invalid to have a non-zero MaxLength for other kinds.
-	MaxLength int
->>>>>>> 07802d8b
+	MaxSize uint32
 }
 
 // Validate validates the field.
