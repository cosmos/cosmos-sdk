--- conflicted
+++ resolved
@@ -16,16 +16,8 @@
 	// Nullable indicates whether null values are accepted for the field. Key fields CANNOT be nullable.
 	Nullable bool `json:"nullable,omitempty"`
 
-<<<<<<< HEAD
-	// EnumType is the definition of the enum type and is only valid when Kind is EnumKind.
-	// The same enum types can be reused in the same module schema, but they always must contain
-	// the same values for the same enum name. This possibly introduces some duplication of
-	// definitions but makes it easier to reason about correctness and validation in isolation.
-	EnumType EnumType `json:"enum_type,omitempty"`
-=======
 	// ReferencedType is the referenced type name when Kind is EnumKind.
 	ReferencedType string
->>>>>>> 8ca94d9a
 }
 
 // Validate validates the field.
