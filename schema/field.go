package schema

import "fmt"

// Field represents a field in an object type.
type Field struct {
	// Name is the name of the field. It must conform to the NameFormat regular expression.
	Name string

	// Kind is the basic type of the field.
	Kind Kind

	// Nullable indicates whether null values are accepted for the field. Key fields CANNOT be nullable.
	Nullable bool

<<<<<<< HEAD
	// AddressPrefix is the address prefix of the field's kind, currently only used for Bech32AddressKind.
	// TODO: add validation for valid address prefixes
	AddressPrefix string

	// EnumDefinition is the definition of the enum type and is only valid when Kind is EnumKind.
=======
	// EnumType is the definition of the enum type and is only valid when Kind is EnumKind.
>>>>>>> 8fb47b36
	// The same enum types can be reused in the same module schema, but they always must contain
	// the same values for the same enum name. This possibly introduces some duplication of
	// definitions but makes it easier to reason about correctness and validation in isolation.
	EnumType EnumType
}

// Validate validates the field.
func (c Field) Validate() error {
	// valid name
	if !ValidateName(c.Name) {
		return fmt.Errorf("invalid field name %q", c.Name)
	}

	// valid kind
	if err := c.Kind.Validate(); err != nil {
		return fmt.Errorf("invalid field kind for %q: %v", c.Name, err) //nolint:errorlint // false positive due to using go1.12
	}

	// enum definition only valid with EnumKind
	if c.Kind == EnumKind {
		if err := c.EnumType.Validate(); err != nil {
			return fmt.Errorf("invalid enum definition for field %q: %v", c.Name, err) //nolint:errorlint // false positive due to using go1.12
		}
	} else if c.Kind != EnumKind && (c.EnumType.Name != "" || c.EnumType.Values != nil) {
		return fmt.Errorf("enum definition is only valid for field %q with type EnumKind", c.Name)
	}

	return nil
}

// ValidateValue validates that the value conforms to the field's kind and nullability.
// Unlike Kind.ValidateValue, it also checks that the value conforms to the EnumType
// if the field is an EnumKind.
func (c Field) ValidateValue(value interface{}) error {
	if value == nil {
		if !c.Nullable {
			return fmt.Errorf("field %q cannot be null", c.Name)
		}
		return nil
	}
	err := c.Kind.ValidateValueType(value)
	if err != nil {
		return fmt.Errorf("invalid value for field %q: %v", c.Name, err) //nolint:errorlint // false positive due to using go1.12
	}

	if c.Kind == EnumKind {
		return c.EnumType.ValidateValue(value.(string))
	}

	return nil
}<|MERGE_RESOLUTION|>--- conflicted
+++ resolved
@@ -13,15 +13,7 @@
 	// Nullable indicates whether null values are accepted for the field. Key fields CANNOT be nullable.
 	Nullable bool
 
-<<<<<<< HEAD
-	// AddressPrefix is the address prefix of the field's kind, currently only used for Bech32AddressKind.
-	// TODO: add validation for valid address prefixes
-	AddressPrefix string
-
-	// EnumDefinition is the definition of the enum type and is only valid when Kind is EnumKind.
-=======
 	// EnumType is the definition of the enum type and is only valid when Kind is EnumKind.
->>>>>>> 8fb47b36
 	// The same enum types can be reused in the same module schema, but they always must contain
 	// the same values for the same enum name. This possibly introduces some duplication of
 	// definitions but makes it easier to reason about correctness and validation in isolation.
