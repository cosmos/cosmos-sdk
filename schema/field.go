--- conflicted
+++ resolved
@@ -14,11 +14,7 @@
 	Nullable bool
 
 	// AddressPrefix is the address prefix of the field's kind, currently only used for Bech32AddressKind.
-<<<<<<< HEAD
-	// TODO: add validation for valid address prefixes
-=======
 	// TODO: in a future update, stricter criteria and validation for address prefixes should be added.
->>>>>>> 25e99c54
 	AddressPrefix string
 
 	// EnumDefinition is the definition of the enum type and is only valid when Kind is EnumKind.
