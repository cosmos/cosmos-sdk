package schema

import (
	"encoding/json"
	"reflect"
	"strings"
	"testing"
)

func TestField_Validate(t *testing.T) {
	tests := []struct {
		name        string
		field       Field
		errContains string
	}{
		{
			name: "valid field",
			field: Field{
				Name: "field1",
				Kind: StringKind,
			},
			errContains: "",
		},
		{
			name: "empty name",
			field: Field{
				Name: "",
				Kind: StringKind,
			},
			errContains: "invalid field name",
		},
		{
			name: "invalid kind",
			field: Field{
				Name: "field1",
				Kind: InvalidKind,
			},
			errContains: "invalid field kind",
		},
		{
			name: "missing enum type",
			field: Field{
				Name: "field1",
				Kind: EnumKind,
			},
			errContains: `enum field "field1" must have a referenced type`,
		},
		{
			name: "enum definition with non-EnumKind",
			field: Field{
				Name:           "field1",
				Kind:           StringKind,
				ReferencedType: "enum",
			},
			errContains: `field "field1" with kind "string" cannot have a referenced type`,
		},
		{
			name: "valid enum",
			field: Field{
				Name:           "field1",
				Kind:           EnumKind,
				ReferencedType: "enum",
			},
		},
	}

	for _, tt := range tests {
		t.Run(tt.name, func(t *testing.T) {
			err := tt.field.Validate(testEnumSchema)
			if tt.errContains == "" {
				if err != nil {
					t.Errorf("expected no error, got: %v", err)
				}
			} else {
				if err == nil {
					t.Errorf("expected error, got nil")
				} else if !strings.Contains(err.Error(), tt.errContains) {
					t.Errorf("expected error contains: %s, got: %v", tt.errContains, err)
				}
			}
		})
	}
}

func TestField_ValidateValue(t *testing.T) {
	tests := []struct {
		name        string
		field       Field
		value       interface{}
		errContains string
	}{
		{
			name: "valid field",
			field: Field{
				Name: "field1",
				Kind: StringKind,
			},
			value:       "value",
			errContains: "",
		},
		{
			name: "null non-nullable field",
			field: Field{
				Name:     "field1",
				Kind:     StringKind,
				Nullable: false,
			},
			value:       nil,
			errContains: "cannot be null",
		},
		{
			name: "null nullable field",
			field: Field{
				Name:     "field1",
				Kind:     StringKind,
				Nullable: true,
			},
			value:       nil,
			errContains: "",
		},
		{
			name: "invalid value",
			field: Field{
				Name: "field1",
				Kind: StringKind,
			},
			value:       1,
			errContains: "invalid value for field \"field1\"",
		},
		{
			name: "valid enum",
			field: Field{
				Name:           "field1",
				Kind:           EnumKind,
				ReferencedType: "enum",
			},
			value:       "a",
			errContains: "",
		},
		{
			name: "invalid enum",
			field: Field{
				Name:           "field1",
				Kind:           EnumKind,
				ReferencedType: "enum",
			},
			value:       "c",
			errContains: "not a valid enum value",
		},
	}

	for _, tt := range tests {
		t.Run(tt.name, func(t *testing.T) {
			err := tt.field.ValidateValue(tt.value, testEnumSchema)
			if tt.errContains == "" {
				if err != nil {
					t.Errorf("expected no error, got: %v", err)
				}
			} else {
				if err == nil {
					t.Errorf("expected error, got nil")
				} else if !strings.Contains(err.Error(), tt.errContains) {
					t.Errorf("expected error contains: %s, got: %v", tt.errContains, err)
				}
			}
		})
	}
}

<<<<<<< HEAD
func TestFieldJSON(t *testing.T) {
	tt := []struct {
		field     Field
		json      string
		expectErr bool
	}{
		{
			field: Field{
				Name: "field1",
				Kind: StringKind,
			},
			json: `{"name":"field1","kind":"string"}`,
		},
		{
			field: Field{
				Name:     "field1",
				Kind:     Int32Kind,
				Nullable: true,
			},
			json: `{"name":"field1","kind":"int32","nullable":true}`,
		},
		{
			field: Field{
				Name: "field1",
				Kind: EnumKind,
				EnumType: EnumType{
					Name:   "enum",
					Values: []string{"a", "b"},
				},
			},
			json: `{"name":"field1","kind":"enum","enum_type":{"name":"enum","values":["a","b"]}}`,
		},
	}

	for _, tc := range tt {
		t.Run(tc.json, func(t *testing.T) {
			b, err := json.Marshal(tc.field)
			if tc.expectErr {
				if err == nil {
					t.Fatalf("expected error, got nil")
				}
			} else {
				if err != nil {
					t.Fatalf("unexpected error: %v", err)
				}
				if string(b) != tc.json {
					t.Fatalf("expected %s, got %s", tc.json, string(b))
				}
				var field Field
				err = json.Unmarshal(b, &field)
				if err != nil {
					t.Fatalf("unexpected error: %v", err)
				}
				if !reflect.DeepEqual(field, tc.field) {
					t.Fatalf("expected %v, got %v", tc.field, field)
				}
			}
		})
	}
}
=======
var testEnumSchema = MustNewModuleSchema(EnumType{
	Name:   "enum",
	Values: []EnumValueDefinition{{Name: "a", Value: 1}, {Name: "b", Value: 2}},
})
>>>>>>> 8ca94d9a
<|MERGE_RESOLUTION|>--- conflicted
+++ resolved
@@ -167,7 +167,6 @@
 	}
 }
 
-<<<<<<< HEAD
 func TestFieldJSON(t *testing.T) {
 	tt := []struct {
 		field     Field
@@ -228,9 +227,8 @@
 		})
 	}
 }
-=======
+
 var testEnumSchema = MustNewModuleSchema(EnumType{
 	Name:   "enum",
 	Values: []EnumValueDefinition{{Name: "a", Value: 1}, {Name: "b", Value: 2}},
-})
->>>>>>> 8ca94d9a
+})