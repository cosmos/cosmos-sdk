--- conflicted
+++ resolved
@@ -121,15 +121,9 @@
 	// Go Encoding: string which matches the IntegerFormat regex (unstable, subject to change).
 	// JSON Encoding: base10 integer string
 	// Canonically encoded values should include no leading zeros.
-<<<<<<< HEAD
-	// Key Binary Encoding: string encoding with no leading zeros.
-	// Value Binary Encoding: string encoding with no leading zeros.
-	IntegerStringKind
-=======
 	// Equality comparison with integers should be done using numerical equality rather
 	// than string equality.
 	IntegerKind
->>>>>>> 7c6e0388
 
 	// DecimalKind represents an arbitrary precision decimal or integer number.
 	// Support for optionally limiting the precision may be added in the future.
@@ -138,15 +132,9 @@
 	// Canonically encoded values should include no leading zeros or trailing zeros,
 	// and exponential notation with a lowercase 'e' should be used for any numbers
 	// with an absolute value less than or equal to 1e-6 or greater than or equal to 1e6.
-<<<<<<< HEAD
-	// Key Binary Encoding: string encoding with the above canonicalization rules.
-	// Value Binary Encoding: string encoding with the above canonicalization rules.
-	DecimalStringKind
-=======
 	// Equality comparison with decimals should be done using numerical equality rather
 	// than string equality.
 	DecimalKind
->>>>>>> 7c6e0388
 
 	// BoolKind represents a boolean true or false value.
 	// Go Encoding: bool
