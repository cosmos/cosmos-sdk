--- conflicted
+++ resolved
@@ -19,10 +19,6 @@
 
 	// StringKind is a string type and values of this type must be of the go type string
 	// containing valid UTF-8 and cannot contain null characters.
-<<<<<<< HEAD
-	// TODO: add validation for null characters
-=======
->>>>>>> 65716948
 	StringKind
 
 	// BytesKind is a bytes type and values of this type must be of the go type []byte.
@@ -290,11 +286,6 @@
 
 	switch t {
 	case StringKind:
-<<<<<<< HEAD
-		if !utf8.ValidString(value.(string)) {
-			return fmt.Errorf("expected valid utf-8 string, got %s", value)
-		}
-=======
 		str := value.(string)
 		if !utf8.ValidString(str) {
 			return fmt.Errorf("expected valid utf-8 string, got %s", value)
@@ -306,7 +297,6 @@
 				return fmt.Errorf("expected string without null characters, got %s", value)
 			}
 		}
->>>>>>> 65716948
 	case IntegerStringKind:
 		if !integerRegex.Match([]byte(value.(string))) {
 			return fmt.Errorf("expected base10 integer, got %s", value)
