package schema

import (
	"encoding/json"
	"fmt"
	"testing"
	"time"
)

func TestKind_Validate(t *testing.T) {
	for kind := InvalidKind + 1; kind <= MAX_VALID_KIND; kind++ {
		if err := kind.Validate(); err != nil {
			t.Errorf("expected valid kind %s to pass validation, got: %v", kind, err)
		}
	}

	invalidKinds := []Kind{
		Kind(-1),
		InvalidKind,
		Kind(100),
	}

	for _, kind := range invalidKinds {
		if err := kind.Validate(); err == nil {
			t.Errorf("expected invalid kind %s to fail validation, got: %v", kind, err)
		}
	}
}

func TestKind_ValidateValueType(t *testing.T) {
	tests := []struct {
		kind  Kind
		value interface{}
		valid bool
	}{
		{kind: StringKind, value: "hello", valid: true},
		{kind: StringKind, value: []byte("hello"), valid: false},
		{kind: BytesKind, value: []byte("hello"), valid: true},
		{kind: BytesKind, value: "hello", valid: false},
		{kind: Int8Kind, value: int8(1), valid: true},
		{kind: Int8Kind, value: int16(1), valid: false},
		{kind: Uint8Kind, value: uint8(1), valid: true},
		{kind: Uint8Kind, value: uint16(1), valid: false},
		{kind: Int16Kind, value: int16(1), valid: true},
		{kind: Int16Kind, value: int32(1), valid: false},
		{kind: Uint16Kind, value: uint16(1), valid: true},
		{kind: Uint16Kind, value: uint32(1), valid: false},
		{kind: Int32Kind, value: int32(1), valid: true},
		{kind: Int32Kind, value: int64(1), valid: false},
		{kind: Uint32Kind, value: uint32(1), valid: true},
		{kind: Uint32Kind, value: uint64(1), valid: false},
		{kind: Int64Kind, value: int64(1), valid: true},
		{kind: Int64Kind, value: int32(1), valid: false},
		{kind: Uint64Kind, value: uint64(1), valid: true},
		{kind: Uint64Kind, value: uint32(1), valid: false},
		{kind: IntegerStringKind, value: "1", valid: true},
		{kind: IntegerStringKind, value: int32(1), valid: false},
		{kind: DecimalStringKind, value: "1.0", valid: true},
		{kind: DecimalStringKind, value: "1", valid: true},
		{kind: DecimalStringKind, value: "1.1e4", valid: true},
		{kind: DecimalStringKind, value: int32(1), valid: false},
<<<<<<< HEAD
		{kind: Bech32AddressKind, value: []byte("hello"), valid: true},
		{kind: Bech32AddressKind, value: 1, valid: false},
=======
		{kind: AddressKind, value: []byte("hello"), valid: true},
		{kind: AddressKind, value: 1, valid: false},
>>>>>>> 8fb47b36
		{kind: BoolKind, value: true, valid: true},
		{kind: BoolKind, value: false, valid: true},
		{kind: BoolKind, value: 1, valid: false},
		{kind: EnumKind, value: "hello", valid: true},
		{kind: EnumKind, value: 1, valid: false},
		{kind: TimeKind, value: time.Now(), valid: true},
		{kind: TimeKind, value: "hello", valid: false},
		{kind: DurationKind, value: time.Second, valid: true},
		{kind: DurationKind, value: "hello", valid: false},
		{kind: Float32Kind, value: float32(1.0), valid: true},
		{kind: Float32Kind, value: float64(1.0), valid: false},
		{kind: Float64Kind, value: float64(1.0), valid: true},
		{kind: Float64Kind, value: float32(1.0), valid: false},
		{kind: JSONKind, value: json.RawMessage("{}"), valid: true},
		{kind: JSONKind, value: "hello", valid: false},
		{kind: InvalidKind, value: "hello", valid: false},
	}

	for i, tt := range tests {
		t.Run(fmt.Sprintf("test %d", i), func(t *testing.T) {
			err := tt.kind.ValidateValueType(tt.value)
			if tt.valid && err != nil {
				t.Errorf("test %d: expected valid value %v for kind %s to pass validation, got: %v", i, tt.value, tt.kind, err)
			}
			if !tt.valid && err == nil {
				t.Errorf("test %d: expected invalid value %v for kind %s to fail validation, got: %v", i, tt.value, tt.kind, err)
			}
		})
	}

	// nils get rejected
	for kind := InvalidKind + 1; kind <= MAX_VALID_KIND; kind++ {
		if err := kind.ValidateValueType(nil); err == nil {
			t.Errorf("expected nil value to fail validation for kind %s", kind)
		}
	}
}

func TestKind_ValidateValue(t *testing.T) {
	tests := []struct {
		kind  Kind
		value interface{}
		valid bool
	}{
		// check a few basic cases that should get caught be ValidateValueType
		{StringKind, "hello", true},
		{Int64Kind, int64(1), true},
		{Int32Kind, "abc", false},
		{BytesKind, nil, false},
		// string must be valid UTF-8
		{StringKind, string([]byte{0xff, 0xfe, 0xfd}), false},
		// strings with null characters are invalid
		{StringKind, string([]byte{1, 2, 0, 3}), false},
		// check integer, decimal and json more thoroughly
		{IntegerStringKind, "1", true},
		{IntegerStringKind, "0", true},
		{IntegerStringKind, "10", true},
		{IntegerStringKind, "-100", true},
		{IntegerStringKind, "1.0", false},
		{IntegerStringKind, "00", true}, // leading zeros are allowed
		{IntegerStringKind, "001", true},
		{IntegerStringKind, "-01", true},
		// 100 digits
		{IntegerStringKind, "1000000000000000000000000000000000000000000000000000000000000000000000000000000000000000000000000000", true},
		// more than 100 digits
		{IntegerStringKind, "10000000000000000000000000000000000000000000000000000000000000000000000000000000000000000000000000000000000000000000", false},
		{IntegerStringKind, "", false},
		{IntegerStringKind, "abc", false},
		{IntegerStringKind, "abc100", false},
		{DecimalStringKind, "1.0", true},
		{DecimalStringKind, "0.0", true},
		{DecimalStringKind, "-100.075", true},
		{DecimalStringKind, "1002346.000", true},
		{DecimalStringKind, "0", true},
		{DecimalStringKind, "10", true},
		{DecimalStringKind, "-100", true},
		{DecimalStringKind, "1", true},
		{DecimalStringKind, "1.0e4", true},
		{DecimalStringKind, "1.0e-4", true},
		{DecimalStringKind, "1.0e+4", true},
		{DecimalStringKind, "1.0e", false},
		{DecimalStringKind, "1.0e4.0", false},
		{DecimalStringKind, "1.0e-4.0", false},
		{DecimalStringKind, "1.0e+4.0", false},
		{DecimalStringKind, "-1.0e-4", true},
		{DecimalStringKind, "-1.0e+4", true},
		{DecimalStringKind, "-1.0E4", true},
		{DecimalStringKind, "1E-9", true},
		{DecimalStringKind, "1E-99", true},
		{DecimalStringKind, "1E+9", true},
		{DecimalStringKind, "1E+99", true},
		// 50 digits before and after the decimal point
		{DecimalStringKind, "10000000000000000000000000000000000000000000000000.10000000000000000000000000000000000000000000000001", true},
		// too many digits before the decimal point
		{DecimalStringKind, "10000000000000000000000000000000000000000000000000000000000000000000000000", false},
		// too many digits after the decimal point
		{DecimalStringKind, "1.0000000000000000000000000000000000000000000000000000000000000000000000001", false},
		// exponent too big
		{DecimalStringKind, "1E-999", false},
		{DecimalStringKind, "", false},
		{DecimalStringKind, "abc", false},
		{DecimalStringKind, "abc", false},
		{JSONKind, json.RawMessage(`{"a":10}`), true},
		{JSONKind, json.RawMessage("10"), true},
		{JSONKind, json.RawMessage("10.0"), true},
		{JSONKind, json.RawMessage("true"), true},
		{JSONKind, json.RawMessage("null"), true},
		{JSONKind, json.RawMessage(`"abc"`), true},
		{JSONKind, json.RawMessage(`[1,true,0.1,"abc",{"b":3}]`), true},
		{JSONKind, json.RawMessage(`"abc`), false},
		{JSONKind, json.RawMessage(`tru`), false},
		{JSONKind, json.RawMessage(`[`), false},
		{JSONKind, json.RawMessage(`{`), false},
	}

	for i, tt := range tests {
		t.Run(fmt.Sprintf("test %v %s", tt.kind, tt.value), func(t *testing.T) {
			err := tt.kind.ValidateValue(tt.value)
			if tt.valid && err != nil {
				t.Errorf("test %d: expected valid value %v for kind %s to pass validation, got: %v", i, tt.value, tt.kind, err)
			}
			if !tt.valid && err == nil {
				t.Errorf("test %d: expected invalid value %v for kind %s to fail validation, got: %v", i, tt.value, tt.kind, err)
			}
		})
	}
}

func TestKind_String(t *testing.T) {
	tests := []struct {
		kind Kind
		want string
	}{
		{StringKind, "string"},
		{BytesKind, "bytes"},
		{Int8Kind, "int8"},
		{Uint8Kind, "uint8"},
		{Int16Kind, "int16"},
		{Uint16Kind, "uint16"},
		{Int32Kind, "int32"},
		{Uint32Kind, "uint32"},
		{Int64Kind, "int64"},
		{Uint64Kind, "uint64"},
		{IntegerStringKind, "integer"},
		{DecimalStringKind, "decimal"},
		{BoolKind, "bool"},
		{TimeKind, "time"},
		{DurationKind, "duration"},
		{Float32Kind, "float32"},
		{Float64Kind, "float64"},
		{JSONKind, "json"},
		{EnumKind, "enum"},
		{AddressKind, "address"},
		{InvalidKind, "invalid(0)"},
	}
	for i, tt := range tests {
		t.Run(fmt.Sprintf("test %s", tt.kind), func(t *testing.T) {
			if got := tt.kind.String(); got != tt.want {
				t.Errorf("test %d: Kind.String() = %v, want %v", i, got, tt.want)
			}
		})
	}
}

func TestKindForGoValue(t *testing.T) {
	tests := []struct {
		value interface{}
		want  Kind
	}{
		{"hello", StringKind},
		{[]byte("hello"), BytesKind},
		{int8(1), Int8Kind},
		{uint8(1), Uint8Kind},
		{int16(1), Int16Kind},
		{uint16(1), Uint16Kind},
		{int32(1), Int32Kind},
		{uint32(1), Uint32Kind},
		{int64(1), Int64Kind},
		{uint64(1), Uint64Kind},
		{float32(1.0), Float32Kind},
		{float64(1.0), Float64Kind},
		{true, BoolKind},
		{time.Now(), TimeKind},
		{time.Second, DurationKind},
		{json.RawMessage("{}"), JSONKind},
		{map[string]interface{}{"a": 1}, InvalidKind},
	}
	for i, tt := range tests {
		t.Run(fmt.Sprintf("test %d", i), func(t *testing.T) {
			if got := KindForGoValue(tt.value); got != tt.want {
				t.Errorf("test %d: KindForGoValue(%v) = %v, want %v", i, tt.value, got, tt.want)
			}

			// for valid kinds check valid value
			if tt.want.Validate() == nil {
				if err := tt.want.ValidateValue(tt.value); err != nil {
					t.Errorf("test %d: expected valid value %v for kind %s to pass validation, got: %v", i, tt.value, tt.want, err)
				}
			}
		})
	}
}<|MERGE_RESOLUTION|>--- conflicted
+++ resolved
@@ -59,13 +59,8 @@
 		{kind: DecimalStringKind, value: "1", valid: true},
 		{kind: DecimalStringKind, value: "1.1e4", valid: true},
 		{kind: DecimalStringKind, value: int32(1), valid: false},
-<<<<<<< HEAD
-		{kind: Bech32AddressKind, value: []byte("hello"), valid: true},
-		{kind: Bech32AddressKind, value: 1, valid: false},
-=======
 		{kind: AddressKind, value: []byte("hello"), valid: true},
 		{kind: AddressKind, value: 1, valid: false},
->>>>>>> 8fb47b36
 		{kind: BoolKind, value: true, valid: true},
 		{kind: BoolKind, value: false, valid: true},
 		{kind: BoolKind, value: 1, valid: false},
