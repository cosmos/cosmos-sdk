--- conflicted
+++ resolved
@@ -114,7 +114,6 @@
 	})
 }
 
-<<<<<<< HEAD
 type moduleSchemaJson struct {
 	ObjectTypes []ObjectType `json:"object_types"`
 	EnumTypes   []EnumType   `json:"enum_types"`
@@ -169,6 +168,5 @@
 
 	return nil
 }
-=======
-var _ Schema = ModuleSchema{}
->>>>>>> 8ca94d9a
+
+var _ Schema = ModuleSchema{}