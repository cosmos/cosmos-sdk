--- conflicted
+++ resolved
@@ -10,15 +10,6 @@
 	types map[string]Type
 }
 
-<<<<<<< HEAD
-// Validate validates the module schema.
-func (s ModuleSchema) Validate() error {
-	enumValueMap := map[string]map[string]bool{}
-	for _, objType := range s.ObjectTypes {
-		if err := objType.validate(enumValueMap); err != nil {
-			return err
-		}
-=======
 // NewModuleSchema constructs a new ModuleSchema and validates it. Any module schema returned without an error
 // is guaranteed to be valid.
 func NewModuleSchema(objectTypes []ObjectType) (ModuleSchema, error) {
@@ -34,14 +25,11 @@
 	err := res.Validate()
 	if err != nil {
 		return ModuleSchema{}, err
->>>>>>> 8fb47b36
 	}
 
 	return res, nil
 }
 
-<<<<<<< HEAD
-=======
 func addEnumType(types map[string]Type, field Field) error {
 	enumDef := field.EnumType
 	if enumDef.Name == "" {
@@ -96,7 +84,6 @@
 	return nil
 }
 
->>>>>>> 8fb47b36
 // ValidateObjectUpdate validates that the update conforms to the module schema.
 func (s ModuleSchema) ValidateObjectUpdate(update ObjectUpdate) error {
 	typ, ok := s.types[update.TypeName]
