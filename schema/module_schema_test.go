--- conflicted
+++ resolved
@@ -192,14 +192,6 @@
 		t.Fatalf("expected to find object type \"object1\"")
 	}
 
-<<<<<<< HEAD
-	objectType, ok := typ.(StateObjectType)
-	if !ok {
-		t.Fatalf("expected object type, got %T", typ)
-	}
-
-=======
->>>>>>> bd52dcf0
 	if objectType.Name != "object1" {
 		t.Fatalf("expected object type name \"object1\", got %q", objectType.Name)
 	}
