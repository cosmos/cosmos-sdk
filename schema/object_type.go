--- conflicted
+++ resolved
@@ -50,10 +50,6 @@
 			return fmt.Errorf("key field %q cannot be nullable", field.Name)
 		}
 
-		if field.Nullable {
-			return fmt.Errorf("key field %q cannot be nullable", field.Name)
-		}
-
 		if fieldNames[field.Name] {
 			return fmt.Errorf("duplicate field name %q", field.Name)
 		}
@@ -93,11 +89,7 @@
 	}
 
 	if err := ValidateObjectKey(o.KeyFields, update.Key); err != nil {
-<<<<<<< HEAD
-		return fmt.Errorf("invalid key for object type %q: %w", update.TypeName, err)
-=======
 		return fmt.Errorf("invalid key for object type %q: %v", update.TypeName, err)
->>>>>>> 25e99c54
 	}
 
 	if update.Delete {
