package schema

import "fmt"

// ObjectType describes an object type a module schema.
type ObjectType struct {
	// Name is the name of the object type. It must be unique within the module schema amongst all object and enum
	// types and conform to the NameFormat regular expression.
	Name string

	// KeyFields is a list of fields that make up the primary key of the object.
	// It can be empty in which case indexers should assume that this object is
	// a singleton and only has one value. Field names must be unique within the
	// object between both key and value fields. Key fields CANNOT be nullable.
	KeyFields []Field

	// ValueFields is a list of fields that are not part of the primary key of the object.
	// It can be empty in the case where all fields are part of the primary key.
	// Field names must be unique within the object between both key and value fields.
	ValueFields []Field

	// RetainDeletions is a flag that indicates whether the indexer should retain
	// deleted rows in the database and flag them as deleted rather than actually
	// deleting the row. For many types of data in state, the data is deleted even
	// though it is still valid in order to save space. Indexers will want to have
	// the option of retaining such data and distinguishing from other "true" deletions.
	RetainDeletions bool
}

// TypeName implements the Type interface.
func (o ObjectType) TypeName() string {
	return o.Name
}

func (ObjectType) isType() {}

// Validate validates the object type.
func (o ObjectType) Validate() error {
<<<<<<< HEAD
	return o.validate(map[string]map[string]bool{})
=======
	return o.validate(map[string]Type{})
>>>>>>> 8fb47b36
}

// validate validates the object type with an enumValueMap that can be
// shared across a whole module schema.
<<<<<<< HEAD
func (o ObjectType) validate(enumValueMap map[string]map[string]bool) error {
=======
func (o ObjectType) validate(types map[string]Type) error {
>>>>>>> 8fb47b36
	if !ValidateName(o.Name) {
		return fmt.Errorf("invalid object type name %q", o.Name)
	}

	fieldNames := map[string]bool{}

	for _, field := range o.KeyFields {
		if err := field.Validate(); err != nil {
			return fmt.Errorf("invalid key field %q: %v", field.Name, err) //nolint:errorlint // false positive due to using go1.12
		}

		if field.Nullable {
			return fmt.Errorf("key field %q cannot be nullable", field.Name)
		}

		if field.Nullable {
			return fmt.Errorf("key field %q cannot be nullable", field.Name)
		}

		if fieldNames[field.Name] {
			return fmt.Errorf("duplicate field name %q", field.Name)
		}
		fieldNames[field.Name] = true

<<<<<<< HEAD
		if err := checkEnumCompatibility(enumValueMap, field); err != nil {
=======
		err := addEnumType(types, field)
		if err != nil {
>>>>>>> 8fb47b36
			return err
		}
	}

	for _, field := range o.ValueFields {
		if err := field.Validate(); err != nil {
			return fmt.Errorf("invalid value field %q: %v", field.Name, err) //nolint:errorlint // false positive due to using go1.12
		}

		if fieldNames[field.Name] {
			return fmt.Errorf("duplicate field name %q", field.Name)
		}
		fieldNames[field.Name] = true

<<<<<<< HEAD
		if err := checkEnumCompatibility(enumValueMap, field); err != nil {
=======
		err := addEnumType(types, field)
		if err != nil {
>>>>>>> 8fb47b36
			return err
		}
	}

	if len(o.KeyFields) == 0 && len(o.ValueFields) == 0 {
		return fmt.Errorf("object type %q has no key or value fields", o.Name)
	}

	return nil
}

// ValidateObjectUpdate validates that the update conforms to the object type.
func (o ObjectType) ValidateObjectUpdate(update ObjectUpdate) error {
	if o.Name != update.TypeName {
		return fmt.Errorf("object type name %q does not match update type name %q", o.Name, update.TypeName)
	}

	if err := ValidateObjectKey(o.KeyFields, update.Key); err != nil {
<<<<<<< HEAD
		return fmt.Errorf("invalid key for object type %q: %w", update.TypeName, err)
=======
		return fmt.Errorf("invalid key for object type %q: %v", update.TypeName, err) //nolint:errorlint // false positive due to using go1.12
>>>>>>> 8fb47b36
	}

	if update.Delete {
		return nil
	}

	return ValidateObjectValue(o.ValueFields, update.Value)
}<|MERGE_RESOLUTION|>--- conflicted
+++ resolved
@@ -36,20 +36,12 @@
 
 // Validate validates the object type.
 func (o ObjectType) Validate() error {
-<<<<<<< HEAD
-	return o.validate(map[string]map[string]bool{})
-=======
 	return o.validate(map[string]Type{})
->>>>>>> 8fb47b36
 }
 
 // validate validates the object type with an enumValueMap that can be
 // shared across a whole module schema.
-<<<<<<< HEAD
-func (o ObjectType) validate(enumValueMap map[string]map[string]bool) error {
-=======
 func (o ObjectType) validate(types map[string]Type) error {
->>>>>>> 8fb47b36
 	if !ValidateName(o.Name) {
 		return fmt.Errorf("invalid object type name %q", o.Name)
 	}
@@ -65,21 +57,13 @@
 			return fmt.Errorf("key field %q cannot be nullable", field.Name)
 		}
 
-		if field.Nullable {
-			return fmt.Errorf("key field %q cannot be nullable", field.Name)
-		}
-
 		if fieldNames[field.Name] {
 			return fmt.Errorf("duplicate field name %q", field.Name)
 		}
 		fieldNames[field.Name] = true
 
-<<<<<<< HEAD
-		if err := checkEnumCompatibility(enumValueMap, field); err != nil {
-=======
 		err := addEnumType(types, field)
 		if err != nil {
->>>>>>> 8fb47b36
 			return err
 		}
 	}
@@ -94,12 +78,8 @@
 		}
 		fieldNames[field.Name] = true
 
-<<<<<<< HEAD
-		if err := checkEnumCompatibility(enumValueMap, field); err != nil {
-=======
 		err := addEnumType(types, field)
 		if err != nil {
->>>>>>> 8fb47b36
 			return err
 		}
 	}
@@ -118,11 +98,7 @@
 	}
 
 	if err := ValidateObjectKey(o.KeyFields, update.Key); err != nil {
-<<<<<<< HEAD
-		return fmt.Errorf("invalid key for object type %q: %w", update.TypeName, err)
-=======
 		return fmt.Errorf("invalid key for object type %q: %v", update.TypeName, err) //nolint:errorlint // false positive due to using go1.12
->>>>>>> 8fb47b36
 	}
 
 	if update.Delete {
