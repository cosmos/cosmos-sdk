package statesim

import (
	"fmt"

	"cosmossdk.io/schema/view"
)

// DiffModuleStates compares the module state of two objects that implement ModuleState and returns a string with a diff if they
// are different or the empty string if they are the same.
func DiffModuleStates(expected, actual view.ModuleState) string {
	res := ""

	expectedNumObjectCollections, err := expected.NumObjectCollections()
	if err != nil {
		res += fmt.Sprintf("ERROR getting expected num object collections: %s\n", err)
		return res
	}

	actualNumObjectCollections, err := actual.NumObjectCollections()
	if err != nil {
		res += fmt.Sprintf("ERROR getting actual num object collections: %s\n", err)
		return res
	}

	if expectedNumObjectCollections != actualNumObjectCollections {
		res += fmt.Sprintf("OBJECT COLLECTION COUNT ERROR: expected %d, got %d\n", expectedNumObjectCollections, actualNumObjectCollections)
	}

<<<<<<< HEAD
	expected.ObjectCollections(func(expectedColl view.ObjectCollection, err error) bool {
		if err != nil {
			res += fmt.Sprintf("ERROR getting expected object collection: %s\n", err)
			return true
=======
	for expectedColl, err := range expected.ObjectCollections {
		if err != nil {
			res += fmt.Sprintf("ERROR getting expected object collection: %s\n", err)
			continue
>>>>>>> 6f30de3a
		}

		objTypeName := expectedColl.ObjectType().Name
		actualColl, err := actual.GetObjectCollection(objTypeName)
		if err != nil {
			res += fmt.Sprintf("ERROR getting actual object collection: %s\n", err)
<<<<<<< HEAD
			return true
		}
		if actualColl == nil {
			res += fmt.Sprintf("Object Collection %s: actuall collection NOT FOUND\n", objTypeName)
			return true
=======
			continue
		}
		if actualColl == nil {
			res += fmt.Sprintf("Object Collection %s: actuall collection NOT FOUND\n", objTypeName)
			continue
>>>>>>> 6f30de3a
		}

		diff := DiffObjectCollections(expectedColl, actualColl)
		if diff != "" {
			res += "Object Collection " + objTypeName + "\n"
			res += indentAllLines(diff)
		}
	}

	return res
}<|MERGE_RESOLUTION|>--- conflicted
+++ resolved
@@ -27,36 +27,21 @@
 		res += fmt.Sprintf("OBJECT COLLECTION COUNT ERROR: expected %d, got %d\n", expectedNumObjectCollections, actualNumObjectCollections)
 	}
 
-<<<<<<< HEAD
-	expected.ObjectCollections(func(expectedColl view.ObjectCollection, err error) bool {
-		if err != nil {
-			res += fmt.Sprintf("ERROR getting expected object collection: %s\n", err)
-			return true
-=======
 	for expectedColl, err := range expected.ObjectCollections {
 		if err != nil {
 			res += fmt.Sprintf("ERROR getting expected object collection: %s\n", err)
 			continue
->>>>>>> 6f30de3a
 		}
 
 		objTypeName := expectedColl.ObjectType().Name
 		actualColl, err := actual.GetObjectCollection(objTypeName)
 		if err != nil {
 			res += fmt.Sprintf("ERROR getting actual object collection: %s\n", err)
-<<<<<<< HEAD
-			return true
-		}
-		if actualColl == nil {
-			res += fmt.Sprintf("Object Collection %s: actuall collection NOT FOUND\n", objTypeName)
-			return true
-=======
 			continue
 		}
 		if actualColl == nil {
 			res += fmt.Sprintf("Object Collection %s: actuall collection NOT FOUND\n", objTypeName)
 			continue
->>>>>>> 6f30de3a
 		}
 
 		diff := DiffObjectCollections(expectedColl, actualColl)
