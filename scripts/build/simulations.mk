
#? test-sim-nondeterminism: Run non-determinism test for simapp
test-sim-nondeterminism:
<<<<<<< HEAD
	@echo "Running non-determinism test..."
	@cd ${CURRENT_DIR}/simapp && go test -failfast -mod=readonly -timeout=30m -tags='sims' -run TestAppStateDeterminism \
		-NumBlocks=100 -BlockSize=200

# Requires an exported plugin. See store/streaming/README.md for documentation.
#
# example:
#   export COSMOS_SDK_ABCI_V1=<path-to-plugin-binary>
#   make test-sim-nondeterminism-streaming
#
# Using the built-in examples:
#   export COSMOS_SDK_ABCI_V1=<path-to-sdk>/store/streaming/abci/examples/file/file
#   make test-sim-nondeterminism-streaming
test-sim-nondeterminism-streaming:
	@echo "Running non-determinism-streaming test..."
	@cd ${CURRENT_DIR}/simapp && go test -failfast -mod=readonly -timeout=30m -tags='sims' -run TestAppStateDeterminism \
		-NumBlocks=100 -BlockSize=200 -Period=0 -EnableStreaming=true

test-sim-custom-genesis-fast:
	@echo "Running custom genesis simulation..."
	@echo "By default, ${HOME}/.simapp/config/genesis.json will be used."
	@cd ${CURRENT_DIR}/simapp && go test -failfast -mod=readonly -timeout=30m -tags='sims' -run TestFullAppSimulation -Genesis=${HOME}/.simapp/config/genesis.json \
		-NumBlocks=100 -BlockSize=200 -Seed=99 -Period=5 -SigverifyTx=false
=======
	 @echo "Running non-determinism test..."
	 @cd ${CURRENT_DIR}/simapp/v2 && go test -failfast -mod=readonly -timeout=30m -tags='sims' -run TestAppStateDeterminism \
	   	-NumBlocks=100 -BlockSize=200
>>>>>>> aef1a2a0

test-sim-import-export:
	@echo "Running application import/export simulation. This may take several minutes..."
	@cd ${CURRENT_DIR}/simapp && go test -failfast -mod=readonly -timeout 20m -tags='sims' -run TestAppImportExport \
		-NumBlocks=50 -Period=5

test-sim-after-import:
	@echo "Running application simulation-after-import. This may take several minutes..."
	@cd ${CURRENT_DIR}/simapp && go test -failfast -mod=readonly -timeout 30m -tags='sims' -run TestAppSimulationAfterImport \
		-NumBlocks=50 -Period=5


<<<<<<< HEAD
test-sim-custom-genesis-multi-seed:
	@echo "Running multi-seed custom genesis simulation..."
	@echo "By default, ${HOME}/.simapp/config/genesis.json will be used."
	@cd ${CURRENT_DIR}/simapp && go test -failfast -mod=readonly -timeout 30m -tags='sims' -run TestFullAppSimulation -Genesis=${HOME}/.simapp/config/genesis.json \
		-NumBlocks=400 -Period=5
=======
>>>>>>> aef1a2a0

test-sim-multi-seed-long:
	@echo "Running long multi-seed application simulation. This may take awhile!"
	@cd ${CURRENT_DIR}/simapp && go test -failfast -mod=readonly -timeout=2h -tags='sims' -run TestFullAppSimulation \
		-NumBlocks=150 -Period=50

test-sim-multi-seed-short:
	@echo "Running short multi-seed application simulation. This may take awhile!"
	@cd ${CURRENT_DIR}/simapp && go test -failfast -mod=readonly -timeout 30m -tags='sims' -run TestFullAppSimulation \
		-NumBlocks=50 -Period=10 -FauxMerkle=true


test-sim-benchmark-invariants:
	@echo "Running simulation invariant benchmarks..."
	cd ${CURRENT_DIR}/simapp && go test -failfast -mod=readonly -benchmem -bench=BenchmarkInvariants -tags='sims' -run=^$ \
	-Enabled=true -NumBlocks=1000 -BlockSize=200 \
	-Period=1 -Commit=true -Seed=57 -v -timeout 24h

.PHONY: \
test-sim-nondeterminism \
test-sim-import-export \
test-sim-after-import \
test-sim-multi-seed-short \
test-sim-multi-seed-long \

SIM_NUM_BLOCKS ?= 500
SIM_BLOCK_SIZE ?= 200

#? test-sim-fuzz: Run fuzz test for simapp
test-sim-fuzz:
	@echo "Running application fuzz for numBlocks=2, blockSize=20. This may take awhile!"
#ld flags are a quick fix to make it work on current osx
	@cd ${CURRENT_DIR}/simapp/v2 && go test -failfast -mod=readonly -json -tags='sims' -timeout=60m -fuzztime=60m -run=^$$ -fuzz=FuzzFullAppSimulation -GenesisTime=1714720615 -NumBlocks=2 -BlockSize=20

#? test-sim-benchmark: Run benchmark test for simapp
test-sim-benchmark:
	@echo "Running application benchmark for numBlocks=$(SIM_NUM_BLOCKS), blockSize=$(SIM_BLOCK_SIZE). This may take awhile!"
	@cd ${CURRENT_DIR}/simapp/v2 && go test -failfast -mod=readonly -tags='sims' -run=^$$ $(.) -bench ^BenchmarkFullAppSimulation$$  \
		-NumBlocks=$(SIM_NUM_BLOCKS) -BlockSize=$(SIM_BLOCK_SIZE)


test-sim-profile:
	@echo "Running application benchmark for numBlocks=$(SIM_NUM_BLOCKS), blockSize=$(SIM_BLOCK_SIZE). This may take awhile!"
	@cd ${CURRENT_DIR}/simapp/v2 && go test -failfast -mod=readonly -tags='sims' -benchmem -run=^$$ $(.) -bench ^BenchmarkFullAppSimulation$$ \
		-NumBlocks=$(SIM_NUM_BLOCKS) -BlockSize=$(SIM_BLOCK_SIZE) -cpuprofile cpu.out -memprofile mem.out

.PHONY: test-sim-profile test-sim-benchmark test-sim-fuzz

#? benchmark: Run benchmark tests
benchmark:
	@go test -failfast -mod=readonly -bench=. $(PACKAGES_NOSIMULATION)
.PHONY: benchmark<|MERGE_RESOLUTION|>--- conflicted
+++ resolved
@@ -1,7 +1,6 @@
 
 #? test-sim-nondeterminism: Run non-determinism test for simapp
 test-sim-nondeterminism:
-<<<<<<< HEAD
 	@echo "Running non-determinism test..."
 	@cd ${CURRENT_DIR}/simapp && go test -failfast -mod=readonly -timeout=30m -tags='sims' -run TestAppStateDeterminism \
 		-NumBlocks=100 -BlockSize=200
@@ -25,11 +24,6 @@
 	@echo "By default, ${HOME}/.simapp/config/genesis.json will be used."
 	@cd ${CURRENT_DIR}/simapp && go test -failfast -mod=readonly -timeout=30m -tags='sims' -run TestFullAppSimulation -Genesis=${HOME}/.simapp/config/genesis.json \
 		-NumBlocks=100 -BlockSize=200 -Seed=99 -Period=5 -SigverifyTx=false
-=======
-	 @echo "Running non-determinism test..."
-	 @cd ${CURRENT_DIR}/simapp/v2 && go test -failfast -mod=readonly -timeout=30m -tags='sims' -run TestAppStateDeterminism \
-	   	-NumBlocks=100 -BlockSize=200
->>>>>>> aef1a2a0
 
 test-sim-import-export:
 	@echo "Running application import/export simulation. This may take several minutes..."
@@ -42,14 +36,11 @@
 		-NumBlocks=50 -Period=5
 
 
-<<<<<<< HEAD
 test-sim-custom-genesis-multi-seed:
 	@echo "Running multi-seed custom genesis simulation..."
 	@echo "By default, ${HOME}/.simapp/config/genesis.json will be used."
 	@cd ${CURRENT_DIR}/simapp && go test -failfast -mod=readonly -timeout 30m -tags='sims' -run TestFullAppSimulation -Genesis=${HOME}/.simapp/config/genesis.json \
 		-NumBlocks=400 -Period=5
-=======
->>>>>>> aef1a2a0
 
 test-sim-multi-seed-long:
 	@echo "Running long multi-seed application simulation. This may take awhile!"
