--- conflicted
+++ resolved
@@ -30,12 +30,8 @@
 
 # move proto files to the right places
 cp -r github.com/cosmos/cosmos-sdk/* ./
-<<<<<<< HEAD
-rm -rf github.com
-=======
 rm -rf github.com
 
 go mod tidy
 
-./scripts/protocgen-pulsar.sh
->>>>>>> f008f84e
+./scripts/protocgen-pulsar.sh