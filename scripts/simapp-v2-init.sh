#!/usr/bin/env bash

set -o errexit
set -o nounset
set -x

ROOT=$PWD

SIMD="$ROOT/build/simdv2"
CONFIG="${CONFIG:-$HOME/.simappv2/config}"

COSMOS_BUILD_OPTIONS=v2 make build     

if [ -d "$($SIMD config home)" ]; then rm -rv $($SIMD config home); fi

$SIMD init simapp-v2-node --chain-id simapp-v2-chain

cd "$CONFIG"

# to change the voting_period
jq '.app_state.gov.voting_params.voting_period = "600s"' genesis.json > temp.json && mv temp.json genesis.json

# to change the inflation
jq '.app_state.mint.minter.inflation = "0.300000000000000000"' genesis.json > temp.json && mv temp.json genesis.json

<<<<<<< HEAD
=======
# change the initial height to 2 to work around store/v2 and iavl limitations with a genesis block
jq '.initial_height = 2' genesis.json > temp.json && mv temp.json genesis.json

$SIMD config set client chain-id simapp-v2-chain
>>>>>>> 9e89aace
$SIMD keys add test_validator --indiscreet
VALIDATOR_ADDRESS=$($SIMD keys show test_validator -a --keyring-backend test)

$SIMD genesis add-genesis-account "$VALIDATOR_ADDRESS" 1000000000stake
$SIMD genesis gentx test_validator 1000000000stake --keyring-backend test
$SIMD genesis collect-gentxs

$SIMD start &
SIMD_PID=$!

cnt=0
while ! $SIMD query block --type=height 5; do
  cnt=$((cnt + 1))
  if [ $cnt -gt 30 ]; then
    kill -9 "$SIMD_PID"
    exit 1
  fi
  sleep 1
done

kill -9 "$SIMD_PID"<|MERGE_RESOLUTION|>--- conflicted
+++ resolved
@@ -23,13 +23,7 @@
 # to change the inflation
 jq '.app_state.mint.minter.inflation = "0.300000000000000000"' genesis.json > temp.json && mv temp.json genesis.json
 
-<<<<<<< HEAD
-=======
-# change the initial height to 2 to work around store/v2 and iavl limitations with a genesis block
-jq '.initial_height = 2' genesis.json > temp.json && mv temp.json genesis.json
-
 $SIMD config set client chain-id simapp-v2-chain
->>>>>>> 9e89aace
 $SIMD keys add test_validator --indiscreet
 VALIDATOR_ADDRESS=$($SIMD keys show test_validator -a --keyring-backend test)
 
