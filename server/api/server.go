--- conflicted
+++ resolved
@@ -2,6 +2,7 @@
 
 import (
 	"context"
+	"fmt"
 	"net"
 	"net/http"
 	"strings"
@@ -23,6 +24,7 @@
 	"github.com/cosmos/cosmos-sdk/codec/legacy"
 	"github.com/cosmos/cosmos-sdk/server/config"
 	cmtlogwrapper "github.com/cosmos/cosmos-sdk/server/log"
+	"github.com/cosmos/cosmos-sdk/telemetry"
 	grpctypes "github.com/cosmos/cosmos-sdk/types/grpc"
 )
 
@@ -33,12 +35,9 @@
 	ClientCtx         client.Context
 	GRPCSrv           *grpc.Server
 	logger            log.Logger
-<<<<<<< HEAD
-=======
 
 	//nolint:staticcheck // TODO: switch to OpenTelemetry
 	metrics *telemetry.Metrics
->>>>>>> d868512a
 
 	// Start() is blocking and generally called from a separate goroutine.
 	// Close() can be called asynchronously and access shared memory
@@ -194,8 +193,6 @@
 	return s.listener.Close()
 }
 
-<<<<<<< HEAD
-=======
 // Deprecated: Use OpenTelemetry instead, see the `telemetry` package for more details.
 func (s *Server) SetTelemetry(m *telemetry.Metrics) {
 	s.mtx.Lock()
@@ -223,7 +220,6 @@
 	s.Router.HandleFunc("/metrics", metricsHandler).Methods("GET")
 }
 
->>>>>>> d868512a
 // errorResponse defines the attributes of a JSON error response.
 type errorResponse struct {
 	Code  int    `json:"code,omitempty"`
