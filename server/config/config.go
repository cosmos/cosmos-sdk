package config

import (
	"fmt"
	"math"

	"github.com/spf13/viper"

	clientflags "github.com/cosmos/cosmos-sdk/client/flags"
	pruningtypes "github.com/cosmos/cosmos-sdk/store/pruning/types"
	"github.com/cosmos/cosmos-sdk/telemetry"
	sdk "github.com/cosmos/cosmos-sdk/types"
	sdkerrors "github.com/cosmos/cosmos-sdk/types/errors"
)

const (
	defaultMinGasPrices = ""

	// DefaultAPIAddress defines the default address to bind the API server to.
	DefaultAPIAddress = "tcp://localhost:1317"

	// DefaultGRPCAddress defines the default address to bind the gRPC server to.
	DefaultGRPCAddress = "localhost:9090"

	// DefaultGRPCWebAddress defines the default address to bind the gRPC-web server to.
	DefaultGRPCWebAddress = "localhost:9091"

	// DefaultGRPCMaxRecvMsgSize defines the default gRPC max message size in
	// bytes the server can receive.
	DefaultGRPCMaxRecvMsgSize = 1024 * 1024 * 10

	// DefaultGRPCMaxSendMsgSize defines the default gRPC max message size in
	// bytes the server can send.
	DefaultGRPCMaxSendMsgSize = math.MaxInt32

	// FileStreamer defines the store streaming type for file streaming.
	FileStreamer = "file"
)

// BaseConfig defines the server's basic configuration
type BaseConfig struct {
	// The minimum gas prices a validator is willing to accept for processing a
	// transaction. A transaction's fees must meet the minimum of any denomination
	// specified in this config (e.g. 0.25token1;0.0001token2).
	MinGasPrices string `mapstructure:"minimum-gas-prices"`

	Pruning           string `mapstructure:"pruning"`
	PruningKeepRecent string `mapstructure:"pruning-keep-recent"`
	PruningInterval   string `mapstructure:"pruning-interval"`

	// HaltHeight contains a non-zero block height at which a node will gracefully
	// halt and shutdown that can be used to assist upgrades and testing.
	//
	// Note: Commitment of state will be attempted on the corresponding block.
	HaltHeight uint64 `mapstructure:"halt-height"`

	// HaltTime contains a non-zero minimum block time (in Unix seconds) at which
	// a node will gracefully halt and shutdown that can be used to assist
	// upgrades and testing.
	//
	// Note: Commitment of state will be attempted on the corresponding block.
	HaltTime uint64 `mapstructure:"halt-time"`

	// MinRetainBlocks defines the minimum block height offset from the current
	// block being committed, such that blocks past this offset may be pruned
	// from Tendermint. It is used as part of the process of determining the
	// ResponseCommit.RetainHeight value during ABCI Commit. A value of 0 indicates
	// that no blocks should be pruned.
	//
	// This configuration value is only responsible for pruning Tendermint blocks.
	// It has no bearing on application state pruning which is determined by the
	// "pruning-*" configurations.
	//
	// Note: Tendermint block pruning is dependant on this parameter in conunction
	// with the unbonding (safety threshold) period, state pruning and state sync
	// snapshot parameters to determine the correct minimum value of
	// ResponseCommit.RetainHeight.
	MinRetainBlocks uint64 `mapstructure:"min-retain-blocks"`

	// InterBlockCache enables inter-block caching.
	InterBlockCache bool `mapstructure:"inter-block-cache"`

	// IndexEvents defines the set of events in the form {eventType}.{attributeKey},
	// which informs Tendermint what to index. If empty, all events will be indexed.
	IndexEvents []string `mapstructure:"index-events"`

	// IavlCacheSize set the size of the iavl tree cache.
	IAVLCacheSize uint64 `mapstructure:"iavl-cache-size"`

	// IAVLDisableFastNode enables or disables the fast sync node.
	IAVLDisableFastNode bool `mapstructure:"iavl-disable-fastnode"`

	// IAVLLazyLoading enable/disable the lazy loading of iavl store.
	IAVLLazyLoading bool `mapstructure:"iavl-lazy-loading"`

	// AppDBBackend defines the type of Database to use for the application and snapshots databases.
	// An empty string indicates that the Tendermint config's DBBackend value should be used.
	AppDBBackend string `mapstructure:"app-db-backend"`
}

// APIConfig defines the API listener configuration.
type APIConfig struct {
	// Enable defines if the API server should be enabled.
	Enable bool `mapstructure:"enable"`

	// Swagger defines if swagger documentation should automatically be registered.
	Swagger bool `mapstructure:"swagger"`

	// EnableUnsafeCORS defines if CORS should be enabled (unsafe - use it at your own risk)
	EnableUnsafeCORS bool `mapstructure:"enabled-unsafe-cors"`

	// Address defines the API server to listen on
	Address string `mapstructure:"address"`

	// MaxOpenConnections defines the number of maximum open connections
	MaxOpenConnections uint `mapstructure:"max-open-connections"`

	// RPCReadTimeout defines the Tendermint RPC read timeout (in seconds)
	RPCReadTimeout uint `mapstructure:"rpc-read-timeout"`

	// RPCWriteTimeout defines the Tendermint RPC write timeout (in seconds)
	RPCWriteTimeout uint `mapstructure:"rpc-write-timeout"`

	// RPCMaxBodyBytes defines the Tendermint maximum request body (in bytes)
	RPCMaxBodyBytes uint `mapstructure:"rpc-max-body-bytes"`

	// TODO: TLS/Proxy configuration.
	//
	// Ref: https://github.com/cosmos/cosmos-sdk/issues/6420
}

// RosettaConfig defines the Rosetta API listener configuration.
type RosettaConfig struct {
	// Address defines the API server to listen on
	Address string `mapstructure:"address"`

	// Blockchain defines the blockchain name
	// defaults to DefaultBlockchain
	Blockchain string `mapstructure:"blockchain"`

	// Network defines the network name
	Network string `mapstructure:"network"`

	// Retries defines the maximum number of retries
	// rosetta will do before quitting
	Retries int `mapstructure:"retries"`

	// Enable defines if the API server should be enabled.
	Enable bool `mapstructure:"enable"`

	// Offline defines if the server must be run in offline mode
	Offline bool `mapstructure:"offline"`

	// EnableFeeSuggestion defines if the server should suggest fee by default
	EnableFeeSuggestion bool `mapstructure:"enable-fee-suggestion"`

	// GasToSuggest defines gas limit when calculating the fee
	GasToSuggest int `mapstructure:"gas-to-suggest"`

	// DenomToSuggest defines the defult denom for fee suggestion
	DenomToSuggest string `mapstructure:"denom-to-suggest"`
}

// GRPCConfig defines configuration for the gRPC server.
type GRPCConfig struct {
	// Enable defines if the gRPC server should be enabled.
	Enable bool `mapstructure:"enable"`

	// Address defines the API server to listen on
	Address string `mapstructure:"address"`

	// MaxRecvMsgSize defines the max message size in bytes the server can receive.
	// The default value is 10MB.
	MaxRecvMsgSize int `mapstructure:"max-recv-msg-size"`

	// MaxSendMsgSize defines the max message size in bytes the server can send.
	// The default value is math.MaxInt32.
	MaxSendMsgSize int `mapstructure:"max-send-msg-size"`
}

// GRPCWebConfig defines configuration for the gRPC-web server.
type GRPCWebConfig struct {
	// Enable defines if the gRPC-web should be enabled.
	Enable bool `mapstructure:"enable"`

	// Address defines the gRPC-web server to listen on
	Address string `mapstructure:"address"`

	// EnableUnsafeCORS defines if CORS should be enabled (unsafe - use it at your own risk)
	EnableUnsafeCORS bool `mapstructure:"enable-unsafe-cors"`
}

// StateSyncConfig defines the state sync snapshot configuration.
type StateSyncConfig struct {
	// SnapshotInterval sets the interval at which state sync snapshots are taken.
	// 0 disables snapshots.
	SnapshotInterval uint64 `mapstructure:"snapshot-interval"`

	// SnapshotKeepRecent sets the number of recent state sync snapshots to keep.
	// 0 keeps all snapshots.
	SnapshotKeepRecent uint32 `mapstructure:"snapshot-keep-recent"`
}

<<<<<<< HEAD
=======
// MempoolConfig defines the configurations for the SDK built-in app-side mempool
// implementations.
type MempoolConfig struct {
	// MaxTxs defines the behavior of the mempool. A negative value indicates
	// the mempool is disabled entirely, zero indicates that the mempool is
	// unbounded in how many txs it may contain, and a positive value indicates
	// the maximum amount of txs it may contain.
	MaxTxs int `mapstructure:"max-txs"`
}

>>>>>>> f008f84e
type (
	// StoreConfig defines application configuration for state streaming and other
	// storage related operations.
	StoreConfig struct {
		Streamers []string `mapstructure:"streamers"`
	}

	// StreamersConfig defines concrete state streaming configuration options. These
	// fields are required to be set when state streaming is enabled via a non-empty
	// list defined by 'StoreConfig.Streamers'.
	StreamersConfig struct {
		File FileStreamerConfig `mapstructure:"file"`
	}

	// FileStreamerConfig defines the file streaming configuration options.
	FileStreamerConfig struct {
		Keys     []string `mapstructure:"keys"`
		WriteDir string   `mapstructure:"write_dir"`
		Prefix   string   `mapstructure:"prefix"`
		// OutputMetadata specifies if output the block metadata file which includes
		// the abci requests/responses, otherwise only the data file is outputted.
		OutputMetadata bool `mapstructure:"output-metadata"`
		// StopNodeOnError specifies if propagate the streamer errors to the consensus
		// state machine, it's nesserary for data integrity of output.
		StopNodeOnError bool `mapstructure:"stop-node-on-error"`
		// Fsync specifies if calling fsync after writing the files, it slows down
		// the commit, but don't lose data in face of system crash.
		Fsync bool `mapstructure:"fsync"`
	}
)

// Config defines the server's top level configuration
type Config struct {
	BaseConfig `mapstructure:",squash"`

	// Telemetry defines the application telemetry configuration
	Telemetry telemetry.Config `mapstructure:"telemetry"`
	API       APIConfig        `mapstructure:"api"`
	GRPC      GRPCConfig       `mapstructure:"grpc"`
	Rosetta   RosettaConfig    `mapstructure:"rosetta"`
	GRPCWeb   GRPCWebConfig    `mapstructure:"grpc-web"`
	StateSync StateSyncConfig  `mapstructure:"state-sync"`
	Store     StoreConfig      `mapstructure:"store"`
	Streamers StreamersConfig  `mapstructure:"streamers"`
<<<<<<< HEAD
=======
	Mempool   MempoolConfig    `mapstructure:"mempool"`
>>>>>>> f008f84e
}

// SetMinGasPrices sets the validator's minimum gas prices.
func (c *Config) SetMinGasPrices(gasPrices sdk.DecCoins) {
	c.MinGasPrices = gasPrices.String()
}

// GetMinGasPrices returns the validator's minimum gas prices based on the set configuration.
func (c *Config) GetMinGasPrices() sdk.DecCoins {
	if c.MinGasPrices == "" {
		return sdk.DecCoins{}
	}

	gasPrices, err := sdk.ParseDecCoins(c.MinGasPrices)
	if err != nil {
		panic(fmt.Sprintf("invalid minimum gas prices: %v", err))
	}

	return gasPrices
}

// DefaultConfig returns server's default configuration.
func DefaultConfig() *Config {
	return &Config{
		BaseConfig: BaseConfig{
			MinGasPrices:        defaultMinGasPrices,
			InterBlockCache:     true,
			Pruning:             pruningtypes.PruningOptionDefault,
			PruningKeepRecent:   "0",
			PruningInterval:     "0",
			MinRetainBlocks:     0,
			IndexEvents:         make([]string, 0),
<<<<<<< HEAD
			IAVLCacheSize:       781250, // 50 MB
=======
			IAVLCacheSize:       781250,
>>>>>>> f008f84e
			IAVLDisableFastNode: false,
			IAVLLazyLoading:     false,
			AppDBBackend:        "",
		},
		Telemetry: telemetry.Config{
			Enabled:      false,
			GlobalLabels: [][]string{},
		},
		API: APIConfig{
			Enable:             false,
			Swagger:            false,
			Address:            DefaultAPIAddress,
			MaxOpenConnections: 1000,
			RPCReadTimeout:     10,
			RPCMaxBodyBytes:    1000000,
		},
		GRPC: GRPCConfig{
			Enable:         true,
			Address:        DefaultGRPCAddress,
			MaxRecvMsgSize: DefaultGRPCMaxRecvMsgSize,
			MaxSendMsgSize: DefaultGRPCMaxSendMsgSize,
		},
		Rosetta: RosettaConfig{
			Enable:              false,
			Address:             ":8080",
			Blockchain:          "app",
			Network:             "network",
			Retries:             3,
			Offline:             false,
			EnableFeeSuggestion: false,
			GasToSuggest:        clientflags.DefaultGasLimit,
			DenomToSuggest:      "uatom",
		},
		GRPCWeb: GRPCWebConfig{
			Enable:  true,
			Address: DefaultGRPCWebAddress,
		},
		StateSync: StateSyncConfig{
			SnapshotInterval:   0,
			SnapshotKeepRecent: 2,
		},
		Store: StoreConfig{
			Streamers: []string{},
		},
		Streamers: StreamersConfig{
			File: FileStreamerConfig{
				Keys:            []string{"*"},
				WriteDir:        "",
				OutputMetadata:  true,
				StopNodeOnError: true,
				// NOTICE: The default config doesn't protect the streamer data integrity
				// in face of system crash.
				Fsync: false,
			},
		},
<<<<<<< HEAD
=======
		Mempool: MempoolConfig{
			MaxTxs: 5_000,
		},
>>>>>>> f008f84e
	}
}

// GetConfig returns a fully parsed Config object.
func GetConfig(v *viper.Viper) (Config, error) {
	conf := DefaultConfig()
	if err := v.Unmarshal(conf); err != nil {
		return Config{}, fmt.Errorf("error extracting app config: %w", err)
	}
	return *conf, nil
}

// ValidateBasic returns an error if min-gas-prices field is empty in BaseConfig. Otherwise, it returns nil.
func (c Config) ValidateBasic() error {
	if c.BaseConfig.MinGasPrices == "" {
		return sdkerrors.ErrAppConfig.Wrap("set min gas price in app.toml or flag or env variable")
	}
	if c.Pruning == pruningtypes.PruningOptionEverything && c.StateSync.SnapshotInterval > 0 {
		return sdkerrors.ErrAppConfig.Wrapf(
			"cannot enable state sync snapshots with '%s' pruning setting", pruningtypes.PruningOptionEverything,
		)
	}

	return nil
}<|MERGE_RESOLUTION|>--- conflicted
+++ resolved
@@ -201,8 +201,6 @@
 	SnapshotKeepRecent uint32 `mapstructure:"snapshot-keep-recent"`
 }
 
-<<<<<<< HEAD
-=======
 // MempoolConfig defines the configurations for the SDK built-in app-side mempool
 // implementations.
 type MempoolConfig struct {
@@ -213,7 +211,6 @@
 	MaxTxs int `mapstructure:"max-txs"`
 }
 
->>>>>>> f008f84e
 type (
 	// StoreConfig defines application configuration for state streaming and other
 	// storage related operations.
@@ -258,10 +255,7 @@
 	StateSync StateSyncConfig  `mapstructure:"state-sync"`
 	Store     StoreConfig      `mapstructure:"store"`
 	Streamers StreamersConfig  `mapstructure:"streamers"`
-<<<<<<< HEAD
-=======
 	Mempool   MempoolConfig    `mapstructure:"mempool"`
->>>>>>> f008f84e
 }
 
 // SetMinGasPrices sets the validator's minimum gas prices.
@@ -294,11 +288,7 @@
 			PruningInterval:     "0",
 			MinRetainBlocks:     0,
 			IndexEvents:         make([]string, 0),
-<<<<<<< HEAD
-			IAVLCacheSize:       781250, // 50 MB
-=======
 			IAVLCacheSize:       781250,
->>>>>>> f008f84e
 			IAVLDisableFastNode: false,
 			IAVLLazyLoading:     false,
 			AppDBBackend:        "",
@@ -354,12 +344,9 @@
 				Fsync: false,
 			},
 		},
-<<<<<<< HEAD
-=======
 		Mempool: MempoolConfig{
 			MaxTxs: 5_000,
 		},
->>>>>>> f008f84e
 	}
 }
 
