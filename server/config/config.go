package config

import (
	"encoding/json"
	"fmt"
	"math"

	"github.com/spf13/viper"
	"google.golang.org/grpc"

	pruningtypes "cosmossdk.io/store/pruning/types"

	_ "github.com/cosmos/cosmos-sdk/telemetry"
	sdk "github.com/cosmos/cosmos-sdk/types"
	sdkerrors "github.com/cosmos/cosmos-sdk/types/errors"
)

const (
	defaultMinGasPrices = ""

	// DefaultAPIAddress defines the default address to bind the API server to.
	DefaultAPIAddress = "tcp://localhost:1317"

	// DefaultGRPCAddress defines the default address to bind the gRPC server to.
	DefaultGRPCAddress = "localhost:9090"

	// DefaultGRPCMaxRecvMsgSize defines the default gRPC max message size in
	// bytes the server can receive.
	DefaultGRPCMaxRecvMsgSize = 1024 * 1024 * 10

	// DefaultGRPCMaxSendMsgSize defines the default gRPC max message size in
	// bytes the server can send.
	DefaultGRPCMaxSendMsgSize = math.MaxInt32
)

// BaseConfig defines the server's basic configuration
type BaseConfig struct {
	// The minimum gas prices a validator is willing to accept for processing a
	// transaction. A transaction's fees must meet the minimum of any denomination
	// specified in this config (e.g. 0.25token1;0.0001token2).
	MinGasPrices string `mapstructure:"minimum-gas-prices"`

	// The maximum amount of gas a grpc/Rest query may consume.
	// If set to 0, it is unbounded.
	QueryGasLimit uint64 `mapstructure:"query-gas-limit"`

	Pruning           string `mapstructure:"pruning"`
	PruningKeepRecent string `mapstructure:"pruning-keep-recent"`
	PruningInterval   string `mapstructure:"pruning-interval"`

	// HaltHeight contains a non-zero block height at which a node will gracefully
	// halt and shutdown that can be used to assist upgrades and testing.
	//
	// Note: Commitment of state will be attempted on the corresponding block.
	HaltHeight uint64 `mapstructure:"halt-height"`

	// HaltTime contains a non-zero minimum block time (in Unix seconds) at which
	// a node will gracefully halt and shutdown that can be used to assist
	// upgrades and testing.
	//
	// Note: Commitment of state will be attempted on the corresponding block.
	HaltTime uint64 `mapstructure:"halt-time"`

	// MinRetainBlocks defines the minimum block height offset from the current
	// block being committed, such that blocks past this offset may be pruned
	// from CometBFT. It is used as part of the process of determining the
	// ResponseCommit.RetainHeight value during ABCI Commit. A value of 0 indicates
	// that no blocks should be pruned.
	//
	// This configuration value is only responsible for pruning CometBFT blocks.
	// It has no bearing on application state pruning which is determined by the
	// "pruning-*" configurations.
	//
	// Note: CometBFT block pruning is dependent on this parameter in conjunction
	// with the unbonding (safety threshold) period, state pruning and state sync
	// snapshot parameters to determine the correct minimum value of
	// ResponseCommit.RetainHeight.
	MinRetainBlocks uint64 `mapstructure:"min-retain-blocks"`

	// InterBlockCache enables inter-block caching.
	InterBlockCache bool `mapstructure:"inter-block-cache"`

	// IndexEvents defines the set of events in the form {eventType}.{attributeKey},
	// which informs CometBFT what to index. If empty, all events will be indexed.
	IndexEvents []string `mapstructure:"index-events"`

	// IavlCacheSize sets the size of the iavl tree cache.
	IAVLCacheSize uint64 `mapstructure:"iavl-cache-size"`

	// IAVLDisableFastNode enables or disables the fast sync node.
	IAVLDisableFastNode bool `mapstructure:"iavl-disable-fastnode"`

	// AppDBBackend defines the type of Database to use for the application and snapshots databases.
	// An empty string indicates that the CometBFT config's DBBackend value should be used.
	AppDBBackend string `mapstructure:"app-db-backend"`
}

// APIConfig defines the API listener configuration.
type APIConfig struct {
	// Enable defines if the API server should be enabled.
	Enable bool `mapstructure:"enable"`

	// Swagger defines if swagger documentation should automatically be registered.
	Swagger bool `mapstructure:"swagger"`

	// EnableUnsafeCORS defines if CORS should be enabled (unsafe - use it at your own risk)
	EnableUnsafeCORS bool `mapstructure:"enabled-unsafe-cors"`

	// Address defines the API server to listen on
	Address string `mapstructure:"address"`

	// MaxOpenConnections defines the number of maximum open connections
	MaxOpenConnections uint `mapstructure:"max-open-connections"`

	// RPCReadTimeout defines the CometBFT RPC read timeout (in seconds)
	RPCReadTimeout uint `mapstructure:"rpc-read-timeout"`

	// RPCWriteTimeout defines the CometBFT RPC write timeout (in seconds)
	RPCWriteTimeout uint `mapstructure:"rpc-write-timeout"`

	// RPCMaxBodyBytes defines the CometBFT maximum request body (in bytes)
	RPCMaxBodyBytes uint `mapstructure:"rpc-max-body-bytes"`

	// TODO: TLS/Proxy configuration.
	//
	// Ref: https://github.com/cosmos/cosmos-sdk/issues/6420
}

// BlockRange represents a range of block heights as [start_block, end_block] (inclusive).
// It is used to map gRPC historical connections to specific block height ranges for routing
// historical queries to appropriate archive nodes.
//
// Example:
//   - [0, 1000] represents blocks from genesis (0) through block 1000
//   - [1001, 2000] represents blocks from 1001 through 2000
//
// Both start and end blocks must be non-negative, and start must be less than or equal to end.
type BlockRange [2]int

// HistoricalGRPCConnections is a map of block ranges to gRPC client connections
// used for routing requests to different backend nodes based on block height.
type HistoricalGRPCConnections map[BlockRange]*grpc.ClientConn

// GRPCConfig defines configuration for the gRPC server.
type GRPCConfig struct {
	// Enable defines if the gRPC server should be enabled.
	Enable bool `mapstructure:"enable"`

	// Address defines the API server to listen on
	Address string `mapstructure:"address"`

	// MaxRecvMsgSize defines the max message size in bytes the server can receive.
	// The default value is 10MB.
	MaxRecvMsgSize int `mapstructure:"max-recv-msg-size"`

	// MaxSendMsgSize defines the max message size in bytes the server can send.
	// The default value is math.MaxInt32.
	MaxSendMsgSize int `mapstructure:"max-send-msg-size"`

	// SkipCheckHeader defines if the gRPC server should bypass header checking.
	SkipCheckHeader bool `mapstructure:"skip-check-header"`

	// HistoricalGRPCAddressBlockRange maps block ranges to gRPC addresses for routing historical queries.
	HistoricalGRPCAddressBlockRange map[BlockRange]string `mapstructure:"-"`
}

// GRPCWebConfig defines configuration for the gRPC-web server.
type GRPCWebConfig struct {
	// Enable defines if the gRPC-web should be enabled.
	Enable bool `mapstructure:"enable"`
}

// StateSyncConfig defines the state sync snapshot configuration.
type StateSyncConfig struct {
	// SnapshotInterval sets the interval at which state sync snapshots are taken.
	// 0 disables snapshots.
	SnapshotInterval uint64 `mapstructure:"snapshot-interval"`

	// SnapshotKeepRecent sets the number of recent state sync snapshots to keep.
	// 0 keeps all snapshots.
	SnapshotKeepRecent uint32 `mapstructure:"snapshot-keep-recent"`
}

// MempoolConfig defines the configuration for the SDK built-in app-side mempool
// implementations.
type MempoolConfig struct {
	// MaxTxs defines the behavior of the mempool. A negative value indicates
	// the mempool is disabled entirely, zero indicates that the mempool is
	// unbounded in how many txs it may contain, and a positive value indicates
	// the maximum amount of txs it may contain.
	MaxTxs int `mapstructure:"max-txs"`
}

// State Streaming configuration
type (
	// StreamingConfig defines application configuration for external streaming services
	StreamingConfig struct {
		ABCI ABCIListenerConfig `mapstructure:"abci"`
	}
	// ABCIListenerConfig defines application configuration for ABCIListener streaming service
	ABCIListenerConfig struct {
		Keys          []string `mapstructure:"keys"`
		Plugin        string   `mapstructure:"plugin"`
		StopNodeOnErr bool     `mapstructure:"stop-node-on-err"`
	}
)

// Config defines the server's top level configuration
type Config struct {
	BaseConfig `mapstructure:",squash"`

<<<<<<< HEAD
	// Telemetry defines the application telemetry configuration
	API       APIConfig       `mapstructure:"api"`
	GRPC      GRPCConfig      `mapstructure:"grpc"`
	GRPCWeb   GRPCWebConfig   `mapstructure:"grpc-web"`
	StateSync StateSyncConfig `mapstructure:"state-sync"`
	Streaming StreamingConfig `mapstructure:"streaming"`
	Mempool   MempoolConfig   `mapstructure:"mempool"`
=======
	// Deprecated: Use OpenTelemetry instead, see the `telemetry` package for more details.
	Telemetry telemetry.Config `mapstructure:"telemetry"` //nolint:staticcheck // TODO: switch to OpenTelemetry
	API       APIConfig        `mapstructure:"api"`
	GRPC      GRPCConfig       `mapstructure:"grpc"`
	GRPCWeb   GRPCWebConfig    `mapstructure:"grpc-web"`
	StateSync StateSyncConfig  `mapstructure:"state-sync"`
	Streaming StreamingConfig  `mapstructure:"streaming"`
	Mempool   MempoolConfig    `mapstructure:"mempool"`
>>>>>>> d868512a
}

// SetMinGasPrices sets the validator's minimum gas prices.
func (c *Config) SetMinGasPrices(gasPrices sdk.DecCoins) {
	c.MinGasPrices = gasPrices.String()
}

// GetMinGasPrices returns the validator's minimum gas prices based on the set configuration.
func (c *Config) GetMinGasPrices() sdk.DecCoins {
	if c.MinGasPrices == "" {
		return sdk.DecCoins{}
	}

	gasPrices, err := sdk.ParseDecCoins(c.MinGasPrices)
	if err != nil {
		panic(fmt.Sprintf("invalid minimum gas prices: %v", err))
	}

	return gasPrices
}

// DefaultConfig returns server's default configuration.
func DefaultConfig() *Config {
	return &Config{
		BaseConfig: BaseConfig{
			MinGasPrices:        defaultMinGasPrices,
			QueryGasLimit:       0,
			InterBlockCache:     true,
			Pruning:             pruningtypes.PruningOptionDefault,
			PruningKeepRecent:   "0",
			PruningInterval:     "0",
			MinRetainBlocks:     0,
			IndexEvents:         make([]string, 0),
			IAVLCacheSize:       781250,
			IAVLDisableFastNode: false,
			AppDBBackend:        "",
		},
<<<<<<< HEAD
=======
		//nolint:staticcheck // TODO: switch to OpenTelemetry
		Telemetry: telemetry.Config{
			Enabled:      false,
			GlobalLabels: [][]string{},
		},
>>>>>>> d868512a
		API: APIConfig{
			Enable:             false,
			Swagger:            false,
			Address:            DefaultAPIAddress,
			MaxOpenConnections: 1000,
			RPCReadTimeout:     10,
			RPCMaxBodyBytes:    1000000,
		},
		GRPC: GRPCConfig{
			Enable:          true,
			Address:         DefaultGRPCAddress,
			MaxRecvMsgSize:  DefaultGRPCMaxRecvMsgSize,
			MaxSendMsgSize:  DefaultGRPCMaxSendMsgSize,
			SkipCheckHeader: false,
		},
		GRPCWeb: GRPCWebConfig{
			Enable: true,
		},
		StateSync: StateSyncConfig{
			SnapshotInterval:   0,
			SnapshotKeepRecent: 2,
		},
		Streaming: StreamingConfig{
			ABCI: ABCIListenerConfig{
				Keys:          []string{},
				StopNodeOnErr: true,
			},
		},
		Mempool: MempoolConfig{
			MaxTxs: -1,
		},
	}
}

// GetConfig returns a fully parsed Config object.
func GetConfig(v *viper.Viper) (Config, error) {
	conf := DefaultConfig()
	if err := v.Unmarshal(conf); err != nil {
		return Config{}, fmt.Errorf("error extracting app config: %w", err)
	}
	raw := v.GetString("grpc.historical-grpc-address-block-range")
	if len(raw) > 0 {
		data := make(map[string]BlockRange)
		if err := json.Unmarshal([]byte(raw), &data); err != nil {
			return Config{}, fmt.Errorf("failed to parse historical-grpc-address-block-range as JSON: %w (value: %s)", err, raw)
		}
		historicalGRPCAddressBlockRange := make(map[BlockRange]string, len(data))
		for address, blockRange := range data {
			if blockRange[0] < 0 || blockRange[1] < 0 {
				return Config{}, fmt.Errorf("invalid block range [%d, %d] for address %s: block numbers cannot be negative",
					blockRange[0], blockRange[1], address)
			}
			if blockRange[0] > blockRange[1] {
				return Config{}, fmt.Errorf("invalid block range [%d, %d] for address %s: start block must be <= end block",
					blockRange[0], blockRange[1], address)
			}
			historicalGRPCAddressBlockRange[blockRange] = address
		}
		conf.GRPC.HistoricalGRPCAddressBlockRange = historicalGRPCAddressBlockRange
	}
	return *conf, nil
}

// ValidateBasic returns an error if min-gas-prices field is empty in BaseConfig. Otherwise, it returns nil.
func (c Config) ValidateBasic() error {
	if c.MinGasPrices == "" {
		return sdkerrors.ErrAppConfig.Wrap("set min gas price in app.toml or flag or env variable")
	}
	if c.Pruning == pruningtypes.PruningOptionEverything && c.StateSync.SnapshotInterval > 0 {
		return sdkerrors.ErrAppConfig.Wrapf(
			"cannot enable state sync snapshots with '%s' pruning setting", pruningtypes.PruningOptionEverything,
		)
	}

	return nil
}<|MERGE_RESOLUTION|>--- conflicted
+++ resolved
@@ -10,7 +10,7 @@
 
 	pruningtypes "cosmossdk.io/store/pruning/types"
 
-	_ "github.com/cosmos/cosmos-sdk/telemetry"
+	"github.com/cosmos/cosmos-sdk/telemetry"
 	sdk "github.com/cosmos/cosmos-sdk/types"
 	sdkerrors "github.com/cosmos/cosmos-sdk/types/errors"
 )
@@ -209,15 +209,6 @@
 type Config struct {
 	BaseConfig `mapstructure:",squash"`
 
-<<<<<<< HEAD
-	// Telemetry defines the application telemetry configuration
-	API       APIConfig       `mapstructure:"api"`
-	GRPC      GRPCConfig      `mapstructure:"grpc"`
-	GRPCWeb   GRPCWebConfig   `mapstructure:"grpc-web"`
-	StateSync StateSyncConfig `mapstructure:"state-sync"`
-	Streaming StreamingConfig `mapstructure:"streaming"`
-	Mempool   MempoolConfig   `mapstructure:"mempool"`
-=======
 	// Deprecated: Use OpenTelemetry instead, see the `telemetry` package for more details.
 	Telemetry telemetry.Config `mapstructure:"telemetry"` //nolint:staticcheck // TODO: switch to OpenTelemetry
 	API       APIConfig        `mapstructure:"api"`
@@ -226,7 +217,6 @@
 	StateSync StateSyncConfig  `mapstructure:"state-sync"`
 	Streaming StreamingConfig  `mapstructure:"streaming"`
 	Mempool   MempoolConfig    `mapstructure:"mempool"`
->>>>>>> d868512a
 }
 
 // SetMinGasPrices sets the validator's minimum gas prices.
@@ -264,14 +254,11 @@
 			IAVLDisableFastNode: false,
 			AppDBBackend:        "",
 		},
-<<<<<<< HEAD
-=======
 		//nolint:staticcheck // TODO: switch to OpenTelemetry
 		Telemetry: telemetry.Config{
 			Enabled:      false,
 			GlobalLabels: [][]string{},
 		},
->>>>>>> d868512a
 		API: APIConfig{
 			Enable:             false,
 			Swagger:            false,
