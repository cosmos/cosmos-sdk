package config

import (
	"fmt"
	"strings"

	"github.com/cosmos/cosmos-sdk/store"
	"github.com/cosmos/cosmos-sdk/telemetry"
	sdk "github.com/cosmos/cosmos-sdk/types"
)

const (
	defaultMinGasPrices = ""
)

// BaseConfig defines the server's basic configuration
type BaseConfig struct {
	// The minimum gas prices a validator is willing to accept for processing a
	// transaction. A transaction's fees must meet the minimum of any denomination
	// specified in this config (e.g. 0.25token1;0.0001token2).
	MinGasPrices string `mapstructure:"minimum-gas-prices"`

	Pruning              string `mapstructure:"pruning"`
	PruningKeepEvery     string `mapstructure:"pruning-keep-every"`
	PruningSnapshotEvery string `mapstructure:"pruning-snapshot-every"`

	// HaltHeight contains a non-zero block height at which a node will gracefully
	// halt and shutdown that can be used to assist upgrades and testing.
	//
	// Note: Commitment of state will be attempted on the corresponding block.
	HaltHeight uint64 `mapstructure:"halt-height"`

	// HaltTime contains a non-zero minimum block time (in Unix seconds) at which
	// a node will gracefully halt and shutdown that can be used to assist
	// upgrades and testing.
	//
	// Note: Commitment of state will be attempted on the corresponding block.
	HaltTime uint64 `mapstructure:"halt-time"`

	// InterBlockCache enables inter-block caching.
	InterBlockCache bool `mapstructure:"inter-block-cache"`
<<<<<<< HEAD
=======
}

// APIConfig defines the API listener configuration.
type APIConfig struct {
	// Enable defines if the API server should be enabled.
	Enable bool `mapstructure:"enable"`

	// Swagger defines if swagger documentation should automatically be registered.
	Swagger bool `mapstructure:"swagger"`

	// EnableUnsafeCORS defines if CORS should be enabled (unsafe - use it at your own risk)
	EnableUnsafeCORS bool `mapstructure:"enabled-unsafe-cors"`

	// Address defines the API server to listen on
	Address string `mapstructure:"address"`

	// MaxOpenConnections defines the number of maximum open connections
	MaxOpenConnections uint `mapstructure:"max-open-connections"`

	// RPCReadTimeout defines the Tendermint RPC read timeout (in seconds)
	RPCReadTimeout uint `mapstructure:"rpc-read-timeout"`

	// RPCWriteTimeout defines the Tendermint RPC write timeout (in seconds)
	RPCWriteTimeout uint `mapstructure:"rpc-write-timeout"`

	// RPCMaxBodyBytes defines the Tendermint maximum response body (in bytes)
	RPCMaxBodyBytes uint `mapstructure:"rpc-max-body-bytes"`

	// TODO: TLS/Proxy configuration.
	//
	// Ref: https://github.com/cosmos/cosmos-sdk/issues/6420
>>>>>>> 821b298f
}

// Config defines the server's top level configuration
type Config struct {
	BaseConfig `mapstructure:",squash"`

<<<<<<< HEAD
	// Telemetry defines the application telemetry configuration
	Telemetry telemetry.Config `mapstructure:"telemetry"`
=======
	API APIConfig `mapstructure:"api"`
>>>>>>> 821b298f
}

// SetMinGasPrices sets the validator's minimum gas prices.
func (c *Config) SetMinGasPrices(gasPrices sdk.DecCoins) {
	c.MinGasPrices = gasPrices.String()
}

// GetMinGasPrices returns the validator's minimum gas prices based on the set
// configuration.
func (c *Config) GetMinGasPrices() sdk.DecCoins {
	if c.MinGasPrices == "" {
		return sdk.DecCoins{}
	}

	gasPricesStr := strings.Split(c.MinGasPrices, ";")
	gasPrices := make(sdk.DecCoins, len(gasPricesStr))

	for i, s := range gasPricesStr {
		gasPrice, err := sdk.ParseDecCoin(s)
		if err != nil {
			panic(fmt.Errorf("failed to parse minimum gas price coin (%s): %s", s, err))
		}

		gasPrices[i] = gasPrice
	}

	return gasPrices
}

// DefaultConfig returns server's default configuration.
func DefaultConfig() *Config {
	return &Config{
		BaseConfig: BaseConfig{
			MinGasPrices:         defaultMinGasPrices,
			InterBlockCache:      true,
			Pruning:              store.PruningStrategySyncable,
			PruningKeepEvery:     "0",
			PruningSnapshotEvery: "0",
		},
<<<<<<< HEAD
		Telemetry: telemetry.Config{},
=======
		API: APIConfig{
			Enable:             false,
			Swagger:            false,
			Address:            "tcp://0.0.0.0:1317",
			MaxOpenConnections: 1000,
			RPCReadTimeout:     10,
			RPCMaxBodyBytes:    1000000,
		},
>>>>>>> 821b298f
	}
}<|MERGE_RESOLUTION|>--- conflicted
+++ resolved
@@ -39,8 +39,6 @@
 
 	// InterBlockCache enables inter-block caching.
 	InterBlockCache bool `mapstructure:"inter-block-cache"`
-<<<<<<< HEAD
-=======
 }
 
 // APIConfig defines the API listener configuration.
@@ -72,19 +70,15 @@
 	// TODO: TLS/Proxy configuration.
 	//
 	// Ref: https://github.com/cosmos/cosmos-sdk/issues/6420
->>>>>>> 821b298f
 }
 
 // Config defines the server's top level configuration
 type Config struct {
 	BaseConfig `mapstructure:",squash"`
 
-<<<<<<< HEAD
 	// Telemetry defines the application telemetry configuration
 	Telemetry telemetry.Config `mapstructure:"telemetry"`
-=======
-	API APIConfig `mapstructure:"api"`
->>>>>>> 821b298f
+	API       APIConfig        `mapstructure:"api"`
 }
 
 // SetMinGasPrices sets the validator's minimum gas prices.
@@ -124,9 +118,7 @@
 			PruningKeepEvery:     "0",
 			PruningSnapshotEvery: "0",
 		},
-<<<<<<< HEAD
 		Telemetry: telemetry.Config{},
-=======
 		API: APIConfig{
 			Enable:             false,
 			Swagger:            false,
@@ -135,6 +127,5 @@
 			RPCReadTimeout:     10,
 			RPCMaxBodyBytes:    1000000,
 		},
->>>>>>> 821b298f
 	}
 }