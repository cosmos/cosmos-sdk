--- conflicted
+++ resolved
@@ -73,19 +73,11 @@
 # IavlCacheSize set the size of the iavl tree cache (in number of nodes).
 iavl-cache-size = {{ .BaseConfig.IAVLCacheSize }}
 
-<<<<<<< HEAD
-# IavlDisableFastNode enables or disables the fast node feature of IAVL. 
-# Default is false.
-iavl-disable-fastnode = {{ .BaseConfig.IAVLDisableFastNode }}
-
-# EXPERIMENTAL: IAVLLazyLoading enable/disable the lazy loading of iavl store.
-=======
 # IAVLDisableFastNode enables or disables the fast node feature of IAVL. 
 # Default is false.
 iavl-disable-fastnode = {{ .BaseConfig.IAVLDisableFastNode }}
 
 # IAVLLazyLoading enable/disable the lazy loading of iavl store.
->>>>>>> f008f84e
 # Default is false.
 iavl-lazy-loading = {{ .BaseConfig.IAVLLazyLoading }}
 
@@ -268,8 +260,6 @@
 
 # fsync specifies if call fsync after writing the files.
 fsync = "{{ .Streamers.File.Fsync }}"
-<<<<<<< HEAD
-=======
 
 ###############################################################################
 ###                         Mempool                                         ###
@@ -283,7 +273,6 @@
 # Note, this configuration only applies to SDK built-in app-side mempool
 # implementations.
 max-txs = {{ .Mempool.MaxTxs }}
->>>>>>> f008f84e
 `
 
 var configTemplate *template.Template
