--- conflicted
+++ resolved
@@ -212,7 +212,6 @@
 keys = [{{ range .Streamers.File.Keys }}{{ printf "%q, " . }}{{end}}]
 write_dir = "{{ .Streamers.File.WriteDir }}"
 prefix = "{{ .Streamers.File.Prefix }}"
-<<<<<<< HEAD
 # output-metadata specifies if output the metadata file which includes the abci request/responses 
 # during processing the block.
 output-metadata = "{{ .Streamers.File.OutputMetadata }}"
@@ -220,7 +219,6 @@
 stop-node-on-error = "{{ .Streamers.File.StopNodeOnError }}"
 # fsync specifies if call fsync after writing the files.
 fsync = "{{ .Streamers.File.Fsync }}"
-=======
 
 ###############################################################################
 ###                         Mempool                                         ###
@@ -229,7 +227,6 @@
 [mempool]
 max-txs = "{{ .Mempool.MaxTxs }}"
 
->>>>>>> 754ca316
 `
 
 var configTemplate *template.Template
