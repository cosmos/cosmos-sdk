--- conflicted
+++ resolved
@@ -6,7 +6,6 @@
 	"os"
 	"path/filepath"
 
-	"github.com/spf13/viper"
 	abci "github.com/tendermint/tendermint/abci/types"
 	"github.com/tendermint/tendermint/libs/log"
 	tmtypes "github.com/tendermint/tendermint/types"
@@ -39,11 +38,7 @@
 
 	// AppCreator is a function that allows us to lazily initialize an
 	// application using various configurations.
-<<<<<<< HEAD
-	AppCreator func(log.Logger, dbm.DB, io.Writer, *viper.Viper) Application
-=======
 	AppCreator func(log.Logger, dbm.DB, io.Writer, AppOptions) Application
->>>>>>> 437b0351
 
 	// AppExporter is a function that dumps all app state to
 	// JSON-serializable structure and returns the current validator set.
