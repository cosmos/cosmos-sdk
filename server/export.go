package server

// DONTCOVER

import (
	"fmt"
	"os"

	tmjson "github.com/cometbft/cometbft/libs/json"
	tmtypes "github.com/cometbft/cometbft/types"
	"github.com/spf13/cobra"
<<<<<<< HEAD
	tmjson "github.com/tendermint/tendermint/libs/json"
	tmproto "github.com/tendermint/tendermint/proto/tendermint/types"
	tmtypes "github.com/tendermint/tendermint/types"
=======
>>>>>>> f008f84e

	"github.com/cosmos/cosmos-sdk/client/flags"
	"github.com/cosmos/cosmos-sdk/server/types"
	sdk "github.com/cosmos/cosmos-sdk/types"
)

const (
	FlagHeight           = "height"
	FlagForZeroHeight    = "for-zero-height"
	FlagJailAllowedAddrs = "jail-allowed-addrs"
	FlagModulesToExport  = "modules-to-export"
	FlagOutputDocument   = "output-document"
)

// ExportCmd dumps app state to JSON.
func ExportCmd(appExporter types.AppExporter, defaultNodeHome string) *cobra.Command {
	cmd := &cobra.Command{
		Use:   "export",
		Short: "Export state to JSON",
		RunE: func(cmd *cobra.Command, args []string) error {
			serverCtx := GetServerContextFromCmd(cmd)
			config := serverCtx.Config

			homeDir, _ := cmd.Flags().GetString(flags.FlagHome)
			config.SetRoot(homeDir)

			if _, err := os.Stat(config.GenesisFile()); os.IsNotExist(err) {
				return err
			}

			db, err := openDB(config.RootDir, GetAppDBBackend(serverCtx.Viper))
			if err != nil {
				return err
			}

			if appExporter == nil {
				if _, err := fmt.Fprintln(os.Stderr, "WARNING: App exporter not defined. Returning genesis file."); err != nil {
					return err
				}

				genesis, err := os.ReadFile(config.GenesisFile())
				if err != nil {
					return err
				}

				fmt.Println(string(genesis))
				return nil
			}

			traceWriterFile, _ := cmd.Flags().GetString(flagTraceStore)
			traceWriter, err := openTraceWriter(traceWriterFile)
			if err != nil {
				return err
			}

			height, _ := cmd.Flags().GetInt64(FlagHeight)
			forZeroHeight, _ := cmd.Flags().GetBool(FlagForZeroHeight)
			jailAllowedAddrs, _ := cmd.Flags().GetStringSlice(FlagJailAllowedAddrs)
			modulesToExport, _ := cmd.Flags().GetStringSlice(FlagModulesToExport)
			outputDocument, _ := cmd.Flags().GetString(FlagOutputDocument)

			exported, err := appExporter(serverCtx.Logger, db, traceWriter, height, forZeroHeight, jailAllowedAddrs, serverCtx.Viper, modulesToExport)
			if err != nil {
				return fmt.Errorf("error exporting state: %v", err)
			}

			doc, err := tmtypes.GenesisDocFromFile(serverCtx.Config.GenesisFile())
			if err != nil {
				return err
			}

			doc.AppState = exported.AppState
			doc.Validators = exported.Validators
			doc.InitialHeight = exported.Height
			doc.ConsensusParams = &tmproto.ConsensusParams{
				Block: tmproto.BlockParams{
					MaxBytes:   exported.ConsensusParams.Block.MaxBytes,
					MaxGas:     exported.ConsensusParams.Block.MaxGas,
					TimeIotaMs: doc.ConsensusParams.Block.TimeIotaMs,
				},
				Evidence: tmproto.EvidenceParams{
					MaxAgeNumBlocks: exported.ConsensusParams.Evidence.MaxAgeNumBlocks,
					MaxAgeDuration:  exported.ConsensusParams.Evidence.MaxAgeDuration,
					MaxBytes:        exported.ConsensusParams.Evidence.MaxBytes,
				},
				Validator: tmproto.ValidatorParams{
					PubKeyTypes: exported.ConsensusParams.Validator.PubKeyTypes,
				},
			}

			// NOTE: Tendermint uses a custom JSON decoder for GenesisDoc
			// (except for stuff inside AppState). Inside AppState, we're free
			// to encode as protobuf or amino.
			encoded, err := tmjson.Marshal(doc)
			if err != nil {
				return err
			}

			cmd.SetOut(cmd.OutOrStdout())
			cmd.SetErr(cmd.OutOrStderr())
<<<<<<< HEAD
			cmd.Println(string(sdk.MustSortJSON(encoded)))
=======
			out := sdk.MustSortJSON(encoded)

			if outputDocument == "" {
				cmd.Println(string(out))
				return nil
			}

			var exportedGenDoc tmtypes.GenesisDoc
			if err = tmjson.Unmarshal(out, &exportedGenDoc); err != nil {
				return err
			}
			if err = exportedGenDoc.SaveAs(outputDocument); err != nil {
				return err
			}

>>>>>>> f008f84e
			return nil
		},
	}

	cmd.Flags().String(flags.FlagHome, defaultNodeHome, "The application home directory")
	cmd.Flags().Int64(FlagHeight, -1, "Export state from a particular height (-1 means latest height)")
	cmd.Flags().Bool(FlagForZeroHeight, false, "Export state to start at height zero (perform preproccessing)")
	cmd.Flags().StringSlice(FlagJailAllowedAddrs, []string{}, "Comma-separated list of operator addresses of jailed validators to unjail")
	cmd.Flags().StringSlice(FlagModulesToExport, []string{}, "Comma-separated list of modules to export. If empty, will export all modules")
	cmd.Flags().String(FlagOutputDocument, "", "Exported state is written to the given file instead of STDOUT")

	return cmd
}<|MERGE_RESOLUTION|>--- conflicted
+++ resolved
@@ -9,12 +9,6 @@
 	tmjson "github.com/cometbft/cometbft/libs/json"
 	tmtypes "github.com/cometbft/cometbft/types"
 	"github.com/spf13/cobra"
-<<<<<<< HEAD
-	tmjson "github.com/tendermint/tendermint/libs/json"
-	tmproto "github.com/tendermint/tendermint/proto/tendermint/types"
-	tmtypes "github.com/tendermint/tendermint/types"
-=======
->>>>>>> f008f84e
 
 	"github.com/cosmos/cosmos-sdk/client/flags"
 	"github.com/cosmos/cosmos-sdk/server/types"
@@ -89,18 +83,17 @@
 			doc.AppState = exported.AppState
 			doc.Validators = exported.Validators
 			doc.InitialHeight = exported.Height
-			doc.ConsensusParams = &tmproto.ConsensusParams{
-				Block: tmproto.BlockParams{
-					MaxBytes:   exported.ConsensusParams.Block.MaxBytes,
-					MaxGas:     exported.ConsensusParams.Block.MaxGas,
-					TimeIotaMs: doc.ConsensusParams.Block.TimeIotaMs,
+			doc.ConsensusParams = &tmtypes.ConsensusParams{
+				Block: tmtypes.BlockParams{
+					MaxBytes: exported.ConsensusParams.Block.MaxBytes,
+					MaxGas:   exported.ConsensusParams.Block.MaxGas,
 				},
-				Evidence: tmproto.EvidenceParams{
+				Evidence: tmtypes.EvidenceParams{
 					MaxAgeNumBlocks: exported.ConsensusParams.Evidence.MaxAgeNumBlocks,
 					MaxAgeDuration:  exported.ConsensusParams.Evidence.MaxAgeDuration,
 					MaxBytes:        exported.ConsensusParams.Evidence.MaxBytes,
 				},
-				Validator: tmproto.ValidatorParams{
+				Validator: tmtypes.ValidatorParams{
 					PubKeyTypes: exported.ConsensusParams.Validator.PubKeyTypes,
 				},
 			}
@@ -115,9 +108,6 @@
 
 			cmd.SetOut(cmd.OutOrStdout())
 			cmd.SetErr(cmd.OutOrStderr())
-<<<<<<< HEAD
-			cmd.Println(string(sdk.MustSortJSON(encoded)))
-=======
 			out := sdk.MustSortJSON(encoded)
 
 			if outputDocument == "" {
@@ -133,7 +123,6 @@
 				return err
 			}
 
->>>>>>> f008f84e
 			return nil
 		},
 	}
