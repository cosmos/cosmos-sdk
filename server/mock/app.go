--- conflicted
+++ resolved
@@ -128,11 +128,7 @@
 }
 
 // Return a validator, not much else
-<<<<<<< HEAD
-func AppGenTx(_ *wire.Codec, pk crypto.PubKey, genTxConfig gc.GenTx) (
-=======
 func AppGenTx(_ *codec.Codec, pk crypto.PubKey, genTxConfig gc.GenTx) (
->>>>>>> b09e8599
 	appGenTx, cliPrint json.RawMessage, validator tmtypes.GenesisValidator, err error) {
 
 	validator = tmtypes.GenesisValidator{
