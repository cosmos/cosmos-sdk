package mock

import (
	"encoding/json"
	"errors"
	"fmt"
	"path/filepath"

	"github.com/tendermint/tendermint/types"

	abci "github.com/tendermint/tendermint/abci/types"
	"github.com/tendermint/tendermint/libs/log"
<<<<<<< HEAD
	"github.com/tendermint/tendermint/types"

	bam "github.com/cosmos/cosmos-sdk/baseapp"
	"github.com/cosmos/cosmos-sdk/codec"
	codectypes "github.com/cosmos/cosmos-sdk/codec/types"
	"github.com/cosmos/cosmos-sdk/db/badgerdb"
	"github.com/cosmos/cosmos-sdk/simapp"
=======

	bam "github.com/cosmos/cosmos-sdk/baseapp"
	"github.com/cosmos/cosmos-sdk/codec"
>>>>>>> dafdc107
	storetypes "github.com/cosmos/cosmos-sdk/store/types"
	sdk "github.com/cosmos/cosmos-sdk/types"
)

// NewApp creates a simple mock kvstore app for testing. It should work
// similar to a real app. Make sure rootDir is empty before running the test,
// in order to guarantee consistent results
func NewApp(rootDir string, logger log.Logger) (abci.Application, error) {
<<<<<<< HEAD
	db, err := badgerdb.NewDB(filepath.Join(rootDir, "data", "mock"))
=======
	db, err := sdk.NewLevelDB("mock", filepath.Join(rootDir, "data"))
>>>>>>> dafdc107
	if err != nil {
		return nil, err
	}

	// Capabilities key to access the main KVStore.
	capKeyMainStore := sdk.NewKVStoreKey("main")

	// Create BaseApp.
<<<<<<< HEAD
	opt := bam.SetSubstores(capKeyMainStore)
	baseApp := bam.NewBaseApp("kvstore", logger, db, opt)
=======
	baseApp := bam.NewBaseApp("kvstore", logger, db, decodeTx)

	// Set mounts for BaseApp's MultiStore.
	baseApp.MountStores(capKeyMainStore)
>>>>>>> dafdc107

	baseApp.SetInitChainer(InitChainer(capKeyMainStore))

	// Set a Route.
<<<<<<< HEAD
	encCfg := simapp.MakeTestEncodingConfig()
	legacyRouter := middleware.NewLegacyRouter()
	// We're adding a test legacy route here, which accesses the kvstore
	// and simply sets the Msg's key/value pair in the kvstore.
	legacyRouter.AddRoute(sdk.NewRoute("kvstore", KVStoreHandler(capKeyMainStore)))
	txHandler := testTxHandler(
		middleware.TxHandlerOptions{
			LegacyRouter:     legacyRouter,
			MsgServiceRouter: middleware.NewMsgServiceRouter(encCfg.InterfaceRegistry),
			TxDecoder:        decodeTx,
		},
	)
	baseApp.SetTxHandler(txHandler)
	if err = baseApp.Init(); err != nil {
=======
	baseApp.Router().AddRoute(sdk.NewRoute("kvstore", KVStoreHandler(capKeyMainStore)))

	// Load latest version.
	if err := baseApp.LoadLatestVersion(); err != nil {
>>>>>>> dafdc107
		return nil, err
	}
	return baseApp, nil
}

// KVStoreHandler is a simple handler that takes kvstoreTx and writes
// them to the db
func KVStoreHandler(storeKey storetypes.StoreKey) sdk.Handler {
	return func(ctx sdk.Context, msg sdk.Msg) (*sdk.Result, error) {
		dTx, ok := msg.(kvstoreTx)
		if !ok {
			return nil, errors.New("KVStoreHandler should only receive kvstoreTx")
		}

		// tx is already unmarshalled
		key := dTx.key
		value := dTx.value

		store := ctx.KVStore(storeKey)
		store.Set(key, value)

		return &sdk.Result{
			Log: fmt.Sprintf("set %s=%s", key, value),
		}, nil
	}
}

// basic KV structure
type KV struct {
	Key   string `json:"key"`
	Value string `json:"value"`
}

// What Genesis JSON is formatted as
type GenesisJSON struct {
	Values []KV `json:"values"`
}

// InitChainer returns a function that can initialize the chain
// with key/value pairs
func InitChainer(key storetypes.StoreKey) func(sdk.Context, abci.RequestInitChain) abci.ResponseInitChain {
	return func(ctx sdk.Context, req abci.RequestInitChain) abci.ResponseInitChain {
		stateJSON := req.AppStateBytes

		genesisState := new(GenesisJSON)
		err := json.Unmarshal(stateJSON, genesisState)
		if err != nil {
			panic(err) // TODO https://github.com/cosmos/cosmos-sdk/issues/468
			// return sdk.ErrGenesisParse("").TraceCause(err, "")
		}

		for _, val := range genesisState.Values {
			store := ctx.KVStore(key)
			store.Set([]byte(val.Key), []byte(val.Value))
		}
		return abci.ResponseInitChain{}
	}
}

// AppGenState can be passed into InitCmd, returns a static string of a few
// key-values that can be parsed by InitChainer
func AppGenState(_ *codec.LegacyAmino, _ types.GenesisDoc, _ []json.RawMessage) (appState json.RawMessage, err error) {
	appState = json.RawMessage(`{
  "values": [
    {
        "key": "hello",
        "value": "goodbye"
    },
    {
        "key": "foo",
        "value": "bar"
    }
  ]
}`)
	return
}

// AppGenStateEmpty returns an empty transaction state for mocking.
func AppGenStateEmpty(_ *codec.LegacyAmino, _ types.GenesisDoc, _ []json.RawMessage) (appState json.RawMessage, err error) {
	appState = json.RawMessage(``)
	return
}<|MERGE_RESOLUTION|>--- conflicted
+++ resolved
@@ -10,7 +10,6 @@
 
 	abci "github.com/tendermint/tendermint/abci/types"
 	"github.com/tendermint/tendermint/libs/log"
-<<<<<<< HEAD
 	"github.com/tendermint/tendermint/types"
 
 	bam "github.com/cosmos/cosmos-sdk/baseapp"
@@ -18,11 +17,9 @@
 	codectypes "github.com/cosmos/cosmos-sdk/codec/types"
 	"github.com/cosmos/cosmos-sdk/db/badgerdb"
 	"github.com/cosmos/cosmos-sdk/simapp"
-=======
 
 	bam "github.com/cosmos/cosmos-sdk/baseapp"
 	"github.com/cosmos/cosmos-sdk/codec"
->>>>>>> dafdc107
 	storetypes "github.com/cosmos/cosmos-sdk/store/types"
 	sdk "github.com/cosmos/cosmos-sdk/types"
 )
@@ -31,11 +28,7 @@
 // similar to a real app. Make sure rootDir is empty before running the test,
 // in order to guarantee consistent results
 func NewApp(rootDir string, logger log.Logger) (abci.Application, error) {
-<<<<<<< HEAD
 	db, err := badgerdb.NewDB(filepath.Join(rootDir, "data", "mock"))
-=======
-	db, err := sdk.NewLevelDB("mock", filepath.Join(rootDir, "data"))
->>>>>>> dafdc107
 	if err != nil {
 		return nil, err
 	}
@@ -44,42 +37,14 @@
 	capKeyMainStore := sdk.NewKVStoreKey("main")
 
 	// Create BaseApp.
-<<<<<<< HEAD
 	opt := bam.SetSubstores(capKeyMainStore)
-	baseApp := bam.NewBaseApp("kvstore", logger, db, opt)
-=======
-	baseApp := bam.NewBaseApp("kvstore", logger, db, decodeTx)
-
-	// Set mounts for BaseApp's MultiStore.
-	baseApp.MountStores(capKeyMainStore)
->>>>>>> dafdc107
+	baseApp := bam.NewBaseApp("kvstore", logger, db, decodeTx, opt)
 
 	baseApp.SetInitChainer(InitChainer(capKeyMainStore))
 
 	// Set a Route.
-<<<<<<< HEAD
-	encCfg := simapp.MakeTestEncodingConfig()
-	legacyRouter := middleware.NewLegacyRouter()
-	// We're adding a test legacy route here, which accesses the kvstore
-	// and simply sets the Msg's key/value pair in the kvstore.
-	legacyRouter.AddRoute(sdk.NewRoute("kvstore", KVStoreHandler(capKeyMainStore)))
-	txHandler := testTxHandler(
-		middleware.TxHandlerOptions{
-			LegacyRouter:     legacyRouter,
-			MsgServiceRouter: middleware.NewMsgServiceRouter(encCfg.InterfaceRegistry),
-			TxDecoder:        decodeTx,
-		},
-	)
-	baseApp.SetTxHandler(txHandler)
-	if err = baseApp.Init(); err != nil {
-=======
 	baseApp.Router().AddRoute(sdk.NewRoute("kvstore", KVStoreHandler(capKeyMainStore)))
 
-	// Load latest version.
-	if err := baseApp.LoadLatestVersion(); err != nil {
->>>>>>> dafdc107
-		return nil, err
-	}
 	return baseApp, nil
 }
 
