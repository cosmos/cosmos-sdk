package mock

import (
	"context"
	"encoding/json"
	"errors"
	"fmt"
	"path/filepath"

	db "github.com/cometbft/cometbft-db"
	abci "github.com/cometbft/cometbft/abci/types"
	"github.com/cometbft/cometbft/libs/log"
	"github.com/cometbft/cometbft/types"
	"google.golang.org/grpc"

	bam "github.com/cosmos/cosmos-sdk/baseapp"
	"github.com/cosmos/cosmos-sdk/codec"
	codectypes "github.com/cosmos/cosmos-sdk/codec/types"
	storetypes "github.com/cosmos/cosmos-sdk/store/types"
	sdk "github.com/cosmos/cosmos-sdk/types"
)

// NewApp creates a simple mock kvstore app for testing. It should work
// similar to a real app. Make sure rootDir is empty before running the test,
// in order to guarantee consistent results.
func NewApp(rootDir string, logger log.Logger) (abci.Application, error) {
<<<<<<< HEAD
	db, err := sdk.NewLevelDB("mock", filepath.Join(rootDir, "data")) //nolint: staticcheck
=======
	db, err := db.NewGoLevelDB("mock", filepath.Join(rootDir, "data"))
>>>>>>> f008f84e
	if err != nil {
		return nil, err
	}

	capKeyMainStore := sdk.NewKVStoreKey("main")

	baseApp := bam.NewBaseApp("kvstore", logger, db, decodeTx)
	baseApp.MountStores(capKeyMainStore)
	baseApp.SetInitChainer(InitChainer(capKeyMainStore))

	interfaceRegistry := codectypes.NewInterfaceRegistry()
	interfaceRegistry.RegisterImplementations((*sdk.Msg)(nil), &kvstoreTx{})

	router := bam.NewMsgServiceRouter()
	router.SetInterfaceRegistry(interfaceRegistry)

	newDesc := &grpc.ServiceDesc{
		ServiceName: "test",
		Methods: []grpc.MethodDesc{
			{
				MethodName: "Test",
				Handler:    _Msg_Test_Handler,
			},
		},
	}

	router.RegisterService(newDesc, &MsgServerImpl{capKeyMainStore})
	baseApp.SetMsgServiceRouter(router)

	if err := baseApp.LoadLatestVersion(); err != nil {
		return nil, err
	}

	return baseApp, nil
}

// KVStoreHandler is a simple handler that takes kvstoreTx and writes
// them to the db.
func KVStoreHandler(storeKey storetypes.StoreKey) sdk.Handler {
	return func(ctx sdk.Context, msg sdk.Msg) (*sdk.Result, error) {
		dTx, ok := msg.(*kvstoreTx)
		if !ok {
			return nil, errors.New("KVStoreHandler should only receive kvstoreTx")
		}

		key := dTx.key
		value := dTx.value

		store := ctx.KVStore(storeKey)
		store.Set(key, value)

		return &sdk.Result{
			Log: fmt.Sprintf("set %s=%s", key, value),
		}, nil
	}
}

// basic KV structure
type KV struct {
	Key   string `json:"key"`
	Value string `json:"value"`
}

// What Genesis JSON is formatted as
type GenesisJSON struct {
	Values []KV `json:"values"`
}

// InitChainer returns a function that can initialize the chain
// with key/value pairs
func InitChainer(key storetypes.StoreKey) func(sdk.Context, abci.RequestInitChain) abci.ResponseInitChain {
	return func(ctx sdk.Context, req abci.RequestInitChain) abci.ResponseInitChain {
		stateJSON := req.AppStateBytes

		genesisState := new(GenesisJSON)
		err := json.Unmarshal(stateJSON, genesisState)
		if err != nil {
			panic(err) // TODO https://github.com/cosmos/cosmos-sdk/issues/468
			// return sdk.ErrGenesisParse("").TraceCause(err, "")
		}

		for _, val := range genesisState.Values {
			store := ctx.KVStore(key)
			store.Set([]byte(val.Key), []byte(val.Value))
		}
		return abci.ResponseInitChain{}
	}
}

// AppGenState can be passed into InitCmd, returns a static string of a few
// key-values that can be parsed by InitChainer
func AppGenState(_ *codec.LegacyAmino, _ types.GenesisDoc, _ []json.RawMessage) (appState json.RawMessage, err error) {
	appState = json.RawMessage(`{
  "values": [
    {
        "key": "hello",
        "value": "goodbye"
    },
    {
        "key": "foo",
        "value": "bar"
    }
  ]
}`)
	return
}

// AppGenStateEmpty returns an empty transaction state for mocking.
func AppGenStateEmpty(_ *codec.LegacyAmino, _ types.GenesisDoc, _ []json.RawMessage) (appState json.RawMessage, err error) {
	appState = json.RawMessage(``)
	return
}

// Manually write the handlers for this custom message
type MsgServer interface {
	Test(ctx context.Context, msg *kvstoreTx) (*sdk.Result, error)
}

type MsgServerImpl struct {
	capKeyMainStore *storetypes.KVStoreKey
}

func _Msg_Test_Handler(srv interface{}, ctx context.Context, dec func(interface{}) error, interceptor grpc.UnaryServerInterceptor) (interface{}, error) {
	in := new(kvstoreTx)
	if err := dec(in); err != nil {
		return nil, err
	}
	if interceptor == nil {
		return srv.(MsgServer).Test(ctx, in)
	}
	info := &grpc.UnaryServerInfo{
		Server:     srv,
		FullMethod: "/kvstoreTx",
	}
	handler := func(ctx context.Context, req interface{}) (interface{}, error) {
		return srv.(MsgServer).Test(ctx, req.(*kvstoreTx))
	}
	return interceptor(ctx, in, info, handler)
}

func (m MsgServerImpl) Test(ctx context.Context, msg *kvstoreTx) (*sdk.Result, error) {
	return KVStoreHandler(m.capKeyMainStore)(sdk.UnwrapSDKContext(ctx), msg)
}<|MERGE_RESOLUTION|>--- conflicted
+++ resolved
@@ -24,11 +24,7 @@
 // similar to a real app. Make sure rootDir is empty before running the test,
 // in order to guarantee consistent results.
 func NewApp(rootDir string, logger log.Logger) (abci.Application, error) {
-<<<<<<< HEAD
-	db, err := sdk.NewLevelDB("mock", filepath.Join(rootDir, "data")) //nolint: staticcheck
-=======
 	db, err := db.NewGoLevelDB("mock", filepath.Join(rootDir, "data"))
->>>>>>> f008f84e
 	if err != nil {
 		return nil, err
 	}
