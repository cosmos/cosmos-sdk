package mock

import (
	"io"

	dbm "github.com/tendermint/tm-db"

	store "github.com/cosmos/cosmos-sdk/store/types"
	sdk "github.com/cosmos/cosmos-sdk/types"
)

var _ sdk.MultiStore = multiStore{}

type multiStore struct {
	kv map[sdk.StoreKey]kvStore
}

func (ms multiStore) CacheMultiStore() sdk.CacheMultiStore {
	panic("not implemented")
}

func (ms multiStore) CacheMultiStoreWithVersion(_ int64) (sdk.CacheMultiStore, error) {
	panic("not implemented")
}

func (ms multiStore) CacheWrap() sdk.CacheWrap {
	panic("not implemented")
}

func (ms multiStore) CacheWrapWithTrace(_ io.Writer, _ sdk.TraceContext) sdk.CacheWrap {
	panic("not implemented")
}

func (ms multiStore) TracingEnabled() bool {
	panic("not implemented")
}

func (ms multiStore) SetTracingContext(tc sdk.TraceContext) sdk.MultiStore {
	panic("not implemented")
}

func (ms multiStore) SetTracer(w io.Writer) sdk.MultiStore {
	panic("not implemented")
}

func (ms multiStore) Commit() sdk.CommitID {
	panic("not implemented")
}

func (ms multiStore) LastCommitID() sdk.CommitID {
	panic("not implemented")
}

func (ms multiStore) SetPruning(opts sdk.PruningOptions) {
	panic("not implemented")
}

func (ms multiStore) GetCommitKVStore(key sdk.StoreKey) sdk.CommitKVStore {
	panic("not implemented")
}

func (ms multiStore) GetCommitStore(key sdk.StoreKey) sdk.CommitStore {
	panic("not implemented")
}

func (ms multiStore) MountStoreWithDB(key sdk.StoreKey, typ sdk.StoreType, db dbm.DB) {
	ms.kv[key] = kvStore{store: make(map[string][]byte)}
}

func (ms multiStore) LoadLatestVersion() error {
	return nil
}

func (ms multiStore) LoadLatestVersionAndUpgrade(upgrades *store.StoreUpgrades) error {
	return nil
}

func (ms multiStore) LoadVersionAndUpgrade(ver int64, upgrades *store.StoreUpgrades) error {
	panic("not implemented")
}

func (ms multiStore) LoadVersion(ver int64) error {
	panic("not implemented")
}

func (ms multiStore) GetKVStore(key sdk.StoreKey) sdk.KVStore {
	return ms.kv[key]
}

func (ms multiStore) GetStore(key sdk.StoreKey) sdk.Store {
	panic("not implemented")
}

func (ms multiStore) GetStoreType() sdk.StoreType {
	panic("not implemented")
}

func (ms multiStore) SetInterBlockCache(_ sdk.MultiStorePersistentCache) {
	panic("not implemented")
}

<<<<<<< HEAD
func (ms multiStore) Snapshot(height uint64, format uint32) (<-chan io.ReadCloser, error) {
	panic("not implemented")
}

func (ms multiStore) Restore(
	height uint64, format uint32, chunks <-chan io.ReadCloser, ready chan<- struct{},
) error {
=======
func (ms multiStore) SetInitialVersion(version int64) error {
>>>>>>> d61fa431
	panic("not implemented")
}

var _ sdk.KVStore = kvStore{}

type kvStore struct {
	store map[string][]byte
}

func (kv kvStore) CacheWrap() sdk.CacheWrap {
	panic("not implemented")
}

func (kv kvStore) CacheWrapWithTrace(w io.Writer, tc sdk.TraceContext) sdk.CacheWrap {
	panic("not implemented")
}

func (kv kvStore) GetStoreType() sdk.StoreType {
	panic("not implemented")
}

func (kv kvStore) Get(key []byte) []byte {
	v, ok := kv.store[string(key)]
	if !ok {
		return nil
	}
	return v
}

func (kv kvStore) Has(key []byte) bool {
	_, ok := kv.store[string(key)]
	return ok
}

func (kv kvStore) Set(key, value []byte) {
	store.AssertValidKey(key)
	kv.store[string(key)] = value
}

func (kv kvStore) Delete(key []byte) {
	delete(kv.store, string(key))
}

func (kv kvStore) Prefix(prefix []byte) sdk.KVStore {
	panic("not implemented")
}

func (kv kvStore) Gas(meter sdk.GasMeter, config sdk.GasConfig) sdk.KVStore {
	panic("not implmeneted")
}

func (kv kvStore) Iterator(start, end []byte) sdk.Iterator {
	panic("not implemented")
}

func (kv kvStore) ReverseIterator(start, end []byte) sdk.Iterator {
	panic("not implemented")
}

func (kv kvStore) SubspaceIterator(prefix []byte) sdk.Iterator {
	panic("not implemented")
}

func (kv kvStore) ReverseSubspaceIterator(prefix []byte) sdk.Iterator {
	panic("not implemented")
}

func NewCommitMultiStore() sdk.CommitMultiStore {
	return multiStore{kv: make(map[sdk.StoreKey]kvStore)}
}<|MERGE_RESOLUTION|>--- conflicted
+++ resolved
@@ -99,7 +99,10 @@
 	panic("not implemented")
 }
 
-<<<<<<< HEAD
+func (ms multiStore) SetInitialVersion(version int64) error {
+	panic("not implemented")
+}
+
 func (ms multiStore) Snapshot(height uint64, format uint32) (<-chan io.ReadCloser, error) {
 	panic("not implemented")
 }
@@ -107,11 +110,6 @@
 func (ms multiStore) Restore(
 	height uint64, format uint32, chunks <-chan io.ReadCloser, ready chan<- struct{},
 ) error {
-=======
-func (ms multiStore) SetInitialVersion(version int64) error {
->>>>>>> d61fa431
-	panic("not implemented")
-}
 
 var _ sdk.KVStore = kvStore{}
 
