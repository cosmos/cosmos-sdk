<<<<<<< HEAD
// nolint
=======
>>>>>>> f008f84e
package mock

import (
	"bytes"
	"fmt"

	"github.com/cosmos/cosmos-sdk/x/auth/signing"

	cryptotypes "github.com/cosmos/cosmos-sdk/crypto/types"
	sdk "github.com/cosmos/cosmos-sdk/types"
	sdkerrors "github.com/cosmos/cosmos-sdk/types/errors"
	txsigning "github.com/cosmos/cosmos-sdk/types/tx/signing"
)

// An sdk.Tx which is its own sdk.Msg.
type kvstoreTx struct {
	key     []byte
	value   []byte
	bytes   []byte
	address sdk.AccAddress
}

// testPubKey is a dummy implementation of PubKey used for testing.
type testPubKey struct {
	address sdk.AccAddress
}

<<<<<<< HEAD
var (
	_ sdk.Tx  = kvstoreTx{}
	_ sdk.Msg = kvstoreTx{}
)
=======
func (t testPubKey) Reset() { panic("not implemented") }
>>>>>>> f008f84e

func (t testPubKey) String() string { panic("not implemented") }

func (t testPubKey) ProtoMessage() { panic("not implemented") }

func (t testPubKey) Address() cryptotypes.Address { return t.address.Bytes() }

func (t testPubKey) Bytes() []byte { panic("not implemented") }

func (t testPubKey) VerifySignature(msg []byte, sig []byte) bool { panic("not implemented") }

func (t testPubKey) Equals(key cryptotypes.PubKey) bool { panic("not implemented") }

func (t testPubKey) Type() string { panic("not implemented") }

func (msg *kvstoreTx) GetSignaturesV2() (res []txsigning.SignatureV2, err error) {
	res = append(res, txsigning.SignatureV2{
		PubKey:   testPubKey{address: msg.address},
		Data:     nil,
		Sequence: 1,
	})

	return res, nil
}

func (msg *kvstoreTx) VerifySignature(msgByte []byte, sig []byte) bool {
	panic("implement me")
}

func (msg *kvstoreTx) Address() cryptotypes.Address {
	panic("implement me")
}

func (msg *kvstoreTx) Bytes() []byte {
	panic("implement me")
}

func (msg *kvstoreTx) Equals(key cryptotypes.PubKey) bool {
	panic("implement me")
}

// dummy implementation of proto.Message
func (msg *kvstoreTx) Reset()         {}
func (msg *kvstoreTx) String() string { return "TODO" }
func (msg *kvstoreTx) ProtoMessage()  {}

var (
	_ sdk.Tx                  = &kvstoreTx{}
	_ sdk.Msg                 = &kvstoreTx{}
	_ signing.SigVerifiableTx = &kvstoreTx{}
	_ cryptotypes.PubKey      = &kvstoreTx{}
	_ cryptotypes.PubKey      = &testPubKey{}
)

func NewTx(key, value string, accAddress sdk.AccAddress) *kvstoreTx {
	bytes := fmt.Sprintf("%s=%s", key, value)
	return &kvstoreTx{
		key:     []byte(key),
		value:   []byte(value),
		bytes:   []byte(bytes),
		address: accAddress,
	}
}

func (tx *kvstoreTx) Type() string {
	return "kvstore_tx"
}

func (tx *kvstoreTx) GetMsgs() []sdk.Msg {
	return []sdk.Msg{tx}
}

func (tx *kvstoreTx) GetSignBytes() []byte {
	return tx.bytes
}

// Should the app be calling this? Or only handlers?
func (tx *kvstoreTx) ValidateBasic() error {
	return nil
}

func (tx *kvstoreTx) GetSigners() []sdk.AccAddress {
	return nil
}

func (tx *kvstoreTx) GetPubKeys() ([]cryptotypes.PubKey, error) { panic("GetPubKeys not implemented") }

// takes raw transaction bytes and decodes them into an sdk.Tx. An sdk.Tx has
// all the signatures and can be used to authenticate.
func decodeTx(txBytes []byte) (sdk.Tx, error) {
	var tx sdk.Tx

	split := bytes.Split(txBytes, []byte("="))
	if len(split) == 1 { //nolint:gocritic
		k := split[0]
		tx = &kvstoreTx{k, k, txBytes, nil}
	} else if len(split) == 2 {
		k, v := split[0], split[1]
		tx = &kvstoreTx{k, v, txBytes, nil}
	} else {
		return nil, sdkerrors.Wrap(sdkerrors.ErrTxDecode, "too many '='")
	}

	return tx, nil
}<|MERGE_RESOLUTION|>--- conflicted
+++ resolved
@@ -1,7 +1,3 @@
-<<<<<<< HEAD
-// nolint
-=======
->>>>>>> f008f84e
 package mock
 
 import (
@@ -29,14 +25,7 @@
 	address sdk.AccAddress
 }
 
-<<<<<<< HEAD
-var (
-	_ sdk.Tx  = kvstoreTx{}
-	_ sdk.Msg = kvstoreTx{}
-)
-=======
 func (t testPubKey) Reset() { panic("not implemented") }
->>>>>>> f008f84e
 
 func (t testPubKey) String() string { panic("not implemented") }
 
