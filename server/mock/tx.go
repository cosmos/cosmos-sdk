--- conflicted
+++ resolved
@@ -6,12 +6,8 @@
 
 	"github.com/cosmos/cosmos-sdk/x/auth/signing"
 
-<<<<<<< HEAD
-	"cosmossdk.io/errors"
-=======
 	errorsmod "cosmossdk.io/errors"
 
->>>>>>> 4a6a1e3c
 	cryptotypes "github.com/cosmos/cosmos-sdk/crypto/types"
 	sdk "github.com/cosmos/cosmos-sdk/types"
 	sdkerrors "github.com/cosmos/cosmos-sdk/types/errors"
@@ -132,11 +128,7 @@
 		k, v := split[0], split[1]
 		tx = &KVStoreTx{k, v, txBytes, nil}
 	} else {
-<<<<<<< HEAD
-		return nil, errors.Wrap(sdkerrors.ErrTxDecode, "too many '='")
-=======
 		return nil, errorsmod.Wrap(sdkerrors.ErrTxDecode, "too many '='")
->>>>>>> 4a6a1e3c
 	}
 
 	return tx, nil
