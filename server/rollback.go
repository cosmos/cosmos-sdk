package server

import (
	"fmt"

	"github.com/cosmos/cosmos-sdk/client/flags"
	"github.com/spf13/cobra"
	tmcmd "github.com/tendermint/tendermint/cmd/tendermint/commands"
)

// NewRollbackCmd creates a command to rollback tendermint and multistore state by one height.
func NewRollbackCmd(defaultNodeHome string) *cobra.Command {
	cmd := &cobra.Command{
		Use:   "rollback",
		Short: "rollback cosmos-sdk and tendermint state by one height",
		Long: `
A state rollback is performed to recover from an incorrect application state transition,
when Tendermint has persisted an incorrect app hash and is thus unable to make
progress. Rollback overwrites a state at height n with the state at height n - 1.
The application also rolls back to height n - 1. No blocks are removed, so upon
restarting Tendermint the transactions in block n will be re-executed against the
application.
`,
		RunE: func(cmd *cobra.Command, args []string) error {
			ctx := GetServerContextFromCmd(cmd)
			cfg := ctx.Config
			home := cfg.RootDir
			db, err := openDB(home, GetAppDBBackend(ctx.Viper))
			if err != nil {
				return err
			}
			// rollback tendermint state
			height, hash, err := tmcmd.RollbackState(ctx.Config)
			if err != nil {
				return fmt.Errorf("failed to rollback tendermint state: %w", err)
			}
<<<<<<< HEAD
			// rollback the database
			if err = db.RevertTo(uint64(height)); err != nil {
				panic(err)
			}
			if err = db.Close(); err != nil {
				panic(err)
			}
=======
			// rollback the multistore
			cms := rootmulti.NewStore(db, ctx.Logger)
			cms.RollbackToVersion(height)
>>>>>>> dafdc107

			fmt.Printf("Rolled back state to height %d and hash %X", height, hash)
			return nil
		},
	}

	cmd.Flags().String(flags.FlagHome, defaultNodeHome, "The application home directory")
	return cmd
}<|MERGE_RESOLUTION|>--- conflicted
+++ resolved
@@ -34,7 +34,6 @@
 			if err != nil {
 				return fmt.Errorf("failed to rollback tendermint state: %w", err)
 			}
-<<<<<<< HEAD
 			// rollback the database
 			if err = db.RevertTo(uint64(height)); err != nil {
 				panic(err)
@@ -42,11 +41,6 @@
 			if err = db.Close(); err != nil {
 				panic(err)
 			}
-=======
-			// rollback the multistore
-			cms := rootmulti.NewStore(db, ctx.Logger)
-			cms.RollbackToVersion(height)
->>>>>>> dafdc107
 
 			fmt.Printf("Rolled back state to height %d and hash %X", height, hash)
 			return nil
