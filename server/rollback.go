package server

import (
	"fmt"

<<<<<<< HEAD
	"github.com/cosmos/cosmos-sdk/client/flags"
	"github.com/cosmos/cosmos-sdk/server/types"
	"github.com/spf13/cobra"
	tmcmd "github.com/tendermint/tendermint/cmd/cometbft/commands"
=======
	tmcmd "github.com/cometbft/cometbft/cmd/cometbft/commands"
	"github.com/spf13/cobra"

	"github.com/cosmos/cosmos-sdk/client/flags"
	"github.com/cosmos/cosmos-sdk/server/types"
>>>>>>> f008f84e
)

// NewRollbackCmd creates a command to rollback tendermint and multistore state by one height.
func NewRollbackCmd(appCreator types.AppCreator, defaultNodeHome string) *cobra.Command {
<<<<<<< HEAD
=======
	var removeBlock bool

>>>>>>> f008f84e
	cmd := &cobra.Command{
		Use:   "rollback",
		Short: "rollback cosmos-sdk and tendermint state by one height",
		Long: `
A state rollback is performed to recover from an incorrect application state transition,
when Tendermint has persisted an incorrect app hash and is thus unable to make
progress. Rollback overwrites a state at height n with the state at height n - 1.
The application also rolls back to height n - 1. No blocks are removed, so upon
restarting Tendermint the transactions in block n will be re-executed against the
application.
`,
		RunE: func(cmd *cobra.Command, args []string) error {
			ctx := GetServerContextFromCmd(cmd)
			cfg := ctx.Config
			home := cfg.RootDir
			db, err := openDB(home, GetAppDBBackend(ctx.Viper))
			if err != nil {
				return err
			}
			app := appCreator(ctx.Logger, db, nil, ctx.Viper)
			// rollback tendermint state
			height, hash, err := tmcmd.RollbackState(ctx.Config, removeBlock)
			if err != nil {
				return fmt.Errorf("failed to rollback tendermint state: %w", err)
			}
			// rollback the multistore

			if err := app.CommitMultiStore().RollbackToVersion(height); err != nil {
				return fmt.Errorf("failed to rollback to version: %w", err)
			}

			fmt.Printf("Rolled back state to height %d and hash %X", height, hash)
			return nil
		},
	}

	cmd.Flags().String(flags.FlagHome, defaultNodeHome, "The application home directory")
	cmd.Flags().BoolVar(&removeBlock, "hard", false, "remove last block as well as state")
	return cmd
}<|MERGE_RESOLUTION|>--- conflicted
+++ resolved
@@ -3,27 +3,17 @@
 import (
 	"fmt"
 
-<<<<<<< HEAD
-	"github.com/cosmos/cosmos-sdk/client/flags"
-	"github.com/cosmos/cosmos-sdk/server/types"
-	"github.com/spf13/cobra"
-	tmcmd "github.com/tendermint/tendermint/cmd/cometbft/commands"
-=======
 	tmcmd "github.com/cometbft/cometbft/cmd/cometbft/commands"
 	"github.com/spf13/cobra"
 
 	"github.com/cosmos/cosmos-sdk/client/flags"
 	"github.com/cosmos/cosmos-sdk/server/types"
->>>>>>> f008f84e
 )
 
 // NewRollbackCmd creates a command to rollback tendermint and multistore state by one height.
 func NewRollbackCmd(appCreator types.AppCreator, defaultNodeHome string) *cobra.Command {
-<<<<<<< HEAD
-=======
 	var removeBlock bool
 
->>>>>>> f008f84e
 	cmd := &cobra.Command{
 		Use:   "rollback",
 		Short: "rollback cosmos-sdk and tendermint state by one height",
