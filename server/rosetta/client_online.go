--- conflicted
+++ resolved
@@ -201,19 +201,7 @@
 		return crgtypes.BlockTransactionsResponse{}, err
 	}
 
-<<<<<<< HEAD
-	txs, err := c.listTransactionsInBlock(ctx, blockResp.Block.Index, "asc")
-	if err != nil {
-		return crgtypes.BlockTransactionsResponse{}, err
-	}
-
-	return crgtypes.BlockTransactionsResponse{
-		BlockResponse: blockResp,
-		Transactions:  sdkTxsWithHashToRosettaTxs(txs),
-	}, nil
-=======
 	return c.blockTxs(ctx, &blockResp.Block.Index)
->>>>>>> b9f3db1b
 }
 
 func (c *Client) BlockTransactionsByHeight(ctx context.Context, height *int64) (crgtypes.BlockTransactionsResponse, error) {
@@ -221,20 +209,7 @@
 	if err != nil {
 		return crgtypes.BlockTransactionsResponse{}, err
 	}
-<<<<<<< HEAD
-
-	txs, err := c.listTransactionsInBlock(ctx, blockResp.Block.Index, "asc")
-	if err != nil {
-		return crgtypes.BlockTransactionsResponse{}, err
-	}
-
-	return crgtypes.BlockTransactionsResponse{
-		BlockResponse: blockResp,
-		Transactions:  sdkTxsWithHashToRosettaTxs(txs),
-	}, nil
-=======
 	return blockTxResp, nil
->>>>>>> b9f3db1b
 }
 
 // Coins fetches the existing coins in the application
@@ -246,19 +221,6 @@
 	return supply.Supply, nil
 }
 
-<<<<<<< HEAD
-// listTransactionsInBlock returns the list of the transactions in a block given its height
-func (c *Client) listTransactionsInBlock(ctx context.Context, height int64, orderBy string) ([]*sdkTxWithHash, error) {
-	txQuery := fmt.Sprintf(`tx.height=%d`, height)
-	txList, err := c.clientCtx.Client.TxSearch(ctx, txQuery, true, nil, nil, orderBy)
-	if err != nil {
-		return nil, crgerrs.WrapError(crgerrs.ErrUnknown, err.Error())
-	}
-
-	sdkTxs, err := tmResultTxsToSdkTxsWithHash(c.clientCtx.TxConfig.TxDecoder(), txList.Txs)
-	if err != nil {
-		return nil, err
-=======
 func (c *Client) TxOperationsAndSignersAccountIdentifiers(signed bool, txBytes []byte) (ops []*rosettatypes.Operation, signers []*rosettatypes.AccountIdentifier, err error) {
 	switch signed {
 	case false:
@@ -270,7 +232,6 @@
 	default:
 		ops, signers, err = c.converter.ToRosetta().OpsAndSigners(txBytes)
 		return
->>>>>>> b9f3db1b
 	}
 }
 
