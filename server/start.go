package server

// DONTCOVER

import (
	"fmt"
	"net"
	"net/http"
	"os"
	"runtime/pprof"
	"time"

	"github.com/spf13/cobra"
	abciclient "github.com/tendermint/tendermint/abci/client"
	"github.com/tendermint/tendermint/abci/server"
	tcmd "github.com/tendermint/tendermint/cmd/tendermint/commands"
	tmos "github.com/tendermint/tendermint/libs/os"
	tmservice "github.com/tendermint/tendermint/libs/service"
	"github.com/tendermint/tendermint/node"
	"github.com/tendermint/tendermint/rpc/client/local"
	tmtypes "github.com/tendermint/tendermint/types"
	"google.golang.org/grpc"
	"google.golang.org/grpc/credentials/insecure"

	"github.com/cosmos/cosmos-sdk/client"
	"github.com/cosmos/cosmos-sdk/client/flags"
	"github.com/cosmos/cosmos-sdk/codec"
	pruningtypes "github.com/cosmos/cosmos-sdk/pruning/types"
	"github.com/cosmos/cosmos-sdk/server/api"
	serverconfig "github.com/cosmos/cosmos-sdk/server/config"
	servergrpc "github.com/cosmos/cosmos-sdk/server/grpc"
	"github.com/cosmos/cosmos-sdk/server/rosetta"
	crgserver "github.com/cosmos/cosmos-sdk/server/rosetta/lib/server"
	"github.com/cosmos/cosmos-sdk/server/types"
	sdktypes "github.com/cosmos/cosmos-sdk/types"
)

const (
	// Tendermint full-node start flags
	flagWithTendermint     = "with-tendermint"
	flagAddress            = "address"
	flagTransport          = "transport"
	flagTraceStore         = "trace-store"
	flagCPUProfile         = "cpu-profile"
	FlagMinGasPrices       = "minimum-gas-prices"
	FlagHaltHeight         = "halt-height"
	FlagHaltTime           = "halt-time"
	FlagInterBlockCache    = "inter-block-cache"
	FlagUnsafeSkipUpgrades = "unsafe-skip-upgrades"
	FlagTrace              = "trace"
	FlagInvCheckPeriod     = "inv-check-period"

	FlagPruning           = "pruning"
	FlagPruningKeepRecent = "pruning-keep-recent"
	FlagPruningInterval   = "pruning-interval"
	FlagIndexEvents       = "index-events"
	FlagMinRetainBlocks   = "min-retain-blocks"

	// state sync-related flags
	FlagStateSyncSnapshotInterval   = "state-sync.snapshot-interval"
	FlagStateSyncSnapshotKeepRecent = "state-sync.snapshot-keep-recent"

	// api-related flags
	FlagAPIEnable             = "api.enable"
	FlagAPISwagger            = "api.swagger"
	FlagAPIAddress            = "api.address"
	FlagAPIMaxOpenConnections = "api.max-open-connections"
	FlagRPCReadTimeout        = "api.rpc-read-timeout"
	FlagRPCWriteTimeout       = "api.rpc-write-timeout"
	FlagRPCMaxBodyBytes       = "api.rpc-max-body-bytes"
	FlagAPIEnableUnsafeCORS   = "api.enabled-unsafe-cors"

	// gRPC-related flags
	flagGRPCOnly       = "grpc-only"
	flagGRPCEnable     = "grpc.enable"
	flagGRPCAddress    = "grpc.address"
	flagGRPCWebEnable  = "grpc-web.enable"
	flagGRPCWebAddress = "grpc-web.address"
)

// StartCmd runs the service passed in, either stand-alone or in-process with
// Tendermint.
func StartCmd(appCreator types.AppCreator, defaultNodeHome string) *cobra.Command {
	cmd := &cobra.Command{
		Use:   "start",
		Short: "Run the full node",
		Long: `Run the full node application with Tendermint in or out of process. By
default, the application will run with Tendermint in process.

Pruning options can be provided via the '--pruning' flag or alternatively with '--pruning-keep-recent', and
'pruning-interval' together.

For '--pruning' the options are as follows:

default: the last 362880 states are kept, pruning at 10 block intervals
nothing: all historic states will be saved, nothing will be deleted (i.e. archiving node)
everything: 2 latest states will be kept; pruning at 10 block intervals.
custom: allow pruning options to be manually specified through 'pruning-keep-recent', and 'pruning-interval'

Node halting configurations exist in the form of two flags: '--halt-height' and '--halt-time'. During
the ABCI Commit phase, the node will check if the current block height is greater than or equal to
the halt-height or if the current block time is greater than or equal to the halt-time. If so, the
node will attempt to gracefully shutdown and the block will not be committed. In addition, the node
will not be able to commit subsequent blocks.

For profiling and benchmarking purposes, CPU profiling can be enabled via the '--cpu-profile' flag
which accepts a path for the resulting pprof file.

The node may be started in a 'query only' mode where only the gRPC and JSON HTTP
API services are enabled via the 'grpc-only' flag. In this mode, Tendermint is
bypassed and can be used when legacy queries are needed after an on-chain upgrade
is performed. Note, when enabled, gRPC will also be automatically enabled.
`,
		PreRunE: func(cmd *cobra.Command, _ []string) error {
			serverCtx := GetServerContextFromCmd(cmd)

			// Bind flags to the Context's Viper so the app construction can set
			// options accordingly.
			if err := serverCtx.Viper.BindPFlags(cmd.Flags()); err != nil {
				return err
			}

			_, err := GetPruningOptionsFromFlags(serverCtx.Viper)
			return err
		},
		RunE: func(cmd *cobra.Command, _ []string) error {
			serverCtx := GetServerContextFromCmd(cmd)
			clientCtx, err := client.GetClientQueryContext(cmd)
			if err != nil {
				return err
			}

			withTM, _ := cmd.Flags().GetBool(flagWithTendermint)
			if !withTM {
				serverCtx.Logger.Info("starting ABCI without Tendermint")
				return startStandAlone(serverCtx, appCreator)
			}

			// amino is needed here for backwards compatibility of REST routes
			err = startInProcess(serverCtx, clientCtx, appCreator)
			errCode, ok := err.(ErrorCode)
			if !ok {
				return err
			}

			serverCtx.Logger.Debug(fmt.Sprintf("received quit signal: %d", errCode.Code))
			return nil
		},
	}

	cmd.Flags().String(flags.FlagHome, defaultNodeHome, "The application home directory")
	cmd.Flags().Bool(flagWithTendermint, true, "Run abci app embedded in-process with tendermint")
	cmd.Flags().String(flagAddress, "tcp://0.0.0.0:26658", "Listen address")
	cmd.Flags().String(flagTransport, "socket", "Transport protocol: socket, grpc")
	cmd.Flags().String(flagTraceStore, "", "Enable KVStore tracing to an output file")
	cmd.Flags().String(FlagMinGasPrices, "", "Minimum gas prices to accept for transactions; Any fee in a tx must meet this minimum (e.g. 0.01photino;0.0001stake)")
	cmd.Flags().IntSlice(FlagUnsafeSkipUpgrades, []int{}, "Skip a set of upgrade heights to continue the old binary")
	cmd.Flags().Uint64(FlagHaltHeight, 0, "Block height at which to gracefully halt the chain and shutdown the node")
	cmd.Flags().Uint64(FlagHaltTime, 0, "Minimum block time (in Unix seconds) at which to gracefully halt the chain and shutdown the node")
	cmd.Flags().Bool(FlagInterBlockCache, true, "Enable inter-block caching")
	cmd.Flags().String(flagCPUProfile, "", "Enable CPU profiling and write to the provided file")
	cmd.Flags().Bool(FlagTrace, false, "Provide full stack traces for errors in ABCI Log")
	cmd.Flags().String(FlagPruning, pruningtypes.PruningOptionDefault, "Pruning strategy (default|nothing|everything|custom)")
	cmd.Flags().Uint64(FlagPruningKeepRecent, 0, "Number of recent heights to keep on disk (ignored if pruning is not 'custom')")
	cmd.Flags().Uint64(FlagPruningInterval, 0, "Height interval at which pruned heights are removed from disk (ignored if pruning is not 'custom')")
	cmd.Flags().Uint(FlagInvCheckPeriod, 0, "Assert registered invariants every N blocks")
	cmd.Flags().Uint64(FlagMinRetainBlocks, 0, "Minimum block height offset during ABCI commit to prune Tendermint blocks")

	cmd.Flags().Bool(FlagAPIEnable, false, "Define if the API server should be enabled")
<<<<<<< HEAD
	cmd.Flags().Bool(FlagAPISwagger, false, "Define if swagger documentation should automatically be registered (Note: the API must also be enabled)")
	cmd.Flags().String(FlagAPIAddress, config.DefaultAPIAddress, "the API server address to listen on")
=======
	cmd.Flags().Bool(FlagAPISwagger, false, "Define if swagger documentation should automatically be registered (Note: api must also be enabled.)")
	cmd.Flags().String(FlagAPIAddress, serverconfig.DefaultAPIAddress, "the API server address to listen on")
>>>>>>> 5e418045
	cmd.Flags().Uint(FlagAPIMaxOpenConnections, 1000, "Define the number of maximum open connections")
	cmd.Flags().Uint(FlagRPCReadTimeout, 10, "Define the Tendermint RPC read timeout (in seconds)")
	cmd.Flags().Uint(FlagRPCWriteTimeout, 0, "Define the Tendermint RPC write timeout (in seconds)")
	cmd.Flags().Uint(FlagRPCMaxBodyBytes, 1000000, "Define the Tendermint maximum response body (in bytes)")
	cmd.Flags().Bool(FlagAPIEnableUnsafeCORS, false, "Define if CORS should be enabled (unsafe - use it at your own risk)")

	cmd.Flags().Bool(flagGRPCOnly, false, "Start the node in gRPC query only mode (no Tendermint process is started)")
	cmd.Flags().Bool(flagGRPCEnable, true, "Define if the gRPC server should be enabled")
	cmd.Flags().String(flagGRPCAddress, serverconfig.DefaultGRPCAddress, "the gRPC server address to listen on")

<<<<<<< HEAD
	cmd.Flags().Bool(flagGRPCWebEnable, true, "Define if the gRPC-Web server should be enabled. (Note: gRPC must also be enabled)")
	cmd.Flags().String(flagGRPCWebAddress, config.DefaultGRPCWebAddress, "The gRPC-Web server address to listen on")
=======
	cmd.Flags().Bool(flagGRPCWebEnable, true, "Define if the gRPC-Web server should be enabled. (Note: gRPC must also be enabled.)")
	cmd.Flags().String(flagGRPCWebAddress, serverconfig.DefaultGRPCWebAddress, "The gRPC-Web server address to listen on")
>>>>>>> 5e418045

	cmd.Flags().Uint64(FlagStateSyncSnapshotInterval, 0, "State sync snapshot interval")
	cmd.Flags().Uint32(FlagStateSyncSnapshotKeepRecent, 2, "State sync snapshot to keep")

	// add support for all Tendermint-specific command line options
	tcmd.AddNodeFlags(cmd)
	return cmd
}

func startStandAlone(ctx *Context, appCreator types.AppCreator) error {
	addr := ctx.Viper.GetString(flagAddress)
	transport := ctx.Viper.GetString(flagTransport)
	home := ctx.Viper.GetString(flags.FlagHome)

	db, err := openDB(home, GetAppDBBackend(ctx.Viper))
	if err != nil {
		return err
	}

	traceWriterFile := ctx.Viper.GetString(flagTraceStore)
	traceWriter, err := openTraceWriter(traceWriterFile)
	if err != nil {
		return err
	}

	app := appCreator(ctx.Logger, db, traceWriter, ctx.Viper)

	svr, err := server.NewServer(addr, transport, app)
	if err != nil {
		return fmt.Errorf("error creating listener: %v", err)
	}

	svr.SetLogger(ctx.Logger.With("module", "abci-server"))

	err = svr.Start()
	if err != nil {
		tmos.Exit(err.Error())
	}

	defer func() {
		if err = svr.Stop(); err != nil {
			tmos.Exit(err.Error())
		}
	}()

	// Wait for SIGINT or SIGTERM signal
	return WaitForQuitSignals()
}

func startInProcess(ctx *Context, clientCtx client.Context, appCreator types.AppCreator) error {
	cfg := ctx.Config
	home := cfg.RootDir
	var cpuProfileCleanup func()

	if cpuProfile := ctx.Viper.GetString(flagCPUProfile); cpuProfile != "" {
		f, err := os.Create(cpuProfile)
		if err != nil {
			return err
		}

		ctx.Logger.Info("starting CPU profiler", "profile", cpuProfile)
		if err := pprof.StartCPUProfile(f); err != nil {
			return err
		}

		cpuProfileCleanup = func() {
			ctx.Logger.Info("stopping CPU profiler", "profile", cpuProfile)
			pprof.StopCPUProfile()
			if err := f.Close(); err != nil {
				ctx.Logger.Info("failed to close cpu-profile file", "profile", cpuProfile, "err", err.Error())
			}
		}
	}

	db, err := openDB(home, GetAppDBBackend(ctx.Viper))
	if err != nil {
		return err
	}

	traceWriterFile := ctx.Viper.GetString(flagTraceStore)
	traceWriter, err := openTraceWriter(traceWriterFile)
	if err != nil {
		return err
	}

	config := serverconfig.GetConfig(ctx.Viper)
	if err := config.ValidateBasic(); err != nil {
		return err
	}

	app := appCreator(ctx.Logger, db, traceWriter, ctx.Viper)

	genDoc, err := tmtypes.GenesisDocFromFile(cfg.GenesisFile())
	if err != nil {
		return err
	}

	var (
		tmNode   tmservice.Service
		gRPCOnly = ctx.Viper.GetBool(flagGRPCOnly)
	)
	if gRPCOnly {
		ctx.Logger.Info("starting node in gRPC only mode; Tendermint is disabled")
		config.GRPC.Enable = true
	} else {
		ctx.Logger.Info("starting node with ABCI Tendermint in-process")

		tmNode, err = node.New(cfg, ctx.Logger, abciclient.NewLocalCreator(app), genDoc)
		if err != nil {
			return err
		}

		if err := tmNode.Start(); err != nil {
			return err
		}
	}

	// Add the tx service to the gRPC router. We only need to register this
	// service if API or gRPC is enabled, and avoid doing so in the general
	// case, because it spawns a new local tendermint RPC client.
	if (config.API.Enable || config.GRPC.Enable) && tmNode != nil {
		node, ok := tmNode.(local.NodeService)
		if !ok {
			return fmt.Errorf("unable to set node type; please try re-installing the binary")
		}

		localNode, err := local.New(node)
		if err != nil {
			return err
		}

		clientCtx = clientCtx.WithClient(localNode)

		app.RegisterTxService(clientCtx)
		app.RegisterTendermintService(clientCtx)
	}

	var apiSrv *api.Server
	if config.API.Enable {
		genDoc, err := tmtypes.GenesisDocFromFile(cfg.GenesisFile())
		if err != nil {
			return err
		}

		clientCtx := clientCtx.WithHomeDir(home).WithChainID(genDoc.ChainID)

		if config.GRPC.Enable {
			_, port, err := net.SplitHostPort(config.GRPC.Address)
			if err != nil {
				return err
			}

			maxSendMsgSize := config.GRPC.MaxSendMsgSize
			if maxSendMsgSize == 0 {
				maxSendMsgSize = serverconfig.DefaultGRPCMaxSendMsgSize
			}

			maxRecvMsgSize := config.GRPC.MaxRecvMsgSize
			if maxRecvMsgSize == 0 {
				maxRecvMsgSize = serverconfig.DefaultGRPCMaxRecvMsgSize
			}

			grpcAddress := fmt.Sprintf("127.0.0.1:%s", port)

			// If grpc is enabled, configure grpc client for grpc gateway.
			grpcClient, err := grpc.Dial(
				grpcAddress,
				grpc.WithTransportCredentials(insecure.NewCredentials()),
				grpc.WithDefaultCallOptions(
					grpc.ForceCodec(codec.NewProtoCodec(clientCtx.InterfaceRegistry).GRPCCodec()),
					grpc.MaxCallRecvMsgSize(maxRecvMsgSize),
					grpc.MaxCallSendMsgSize(maxSendMsgSize),
				),
			)
			if err != nil {
				return err
			}

			clientCtx = clientCtx.WithGRPCClient(grpcClient)
			ctx.Logger.Debug("grpc client assigned to client context", "target", grpcAddress)
		}

		apiSrv = api.New(clientCtx, ctx.Logger.With("module", "api-server"))
		app.RegisterAPIRoutes(apiSrv, config.API)
		errCh := make(chan error)

		go func() {
			if err := apiSrv.Start(config); err != nil {
				errCh <- err
			}
		}()

		select {
		case err := <-errCh:
			return err

		case <-time.After(types.ServerStartTime): // assume server started successfully
		}
	}

	var (
		grpcSrv    *grpc.Server
		grpcWebSrv *http.Server
	)

	if config.GRPC.Enable {
		grpcSrv, err = servergrpc.StartGRPCServer(clientCtx, app, config.GRPC)
		if err != nil {
			return err
		}

		if config.GRPCWeb.Enable {
			grpcWebSrv, err = servergrpc.StartGRPCWeb(grpcSrv, config)
			if err != nil {
				ctx.Logger.Error("failed to start grpc-web http server: ", err)
				return err
			}
		}
	}

	// At this point it is safe to block the process if we're in gRPC only mode as
	// we do not need to start Rosetta or handle any Tendermint related processes.
	if gRPCOnly {
		// wait for signal capture and gracefully return
		return WaitForQuitSignals()
	}

	var rosettaSrv crgserver.Server
	if config.Rosetta.Enable {
		offlineMode := config.Rosetta.Offline

		// If GRPC is not enabled rosetta cannot work in online mode, so it works in
		// offline mode.
		if !config.GRPC.Enable {
			offlineMode = true
		}

		minGasPrices, err := sdktypes.ParseDecCoins(config.MinGasPrices)
		if err != nil {
			ctx.Logger.Error("failed to parse minimum-gas-prices: ", err)
			return err
		}

		conf := &rosetta.Config{
			Blockchain:          config.Rosetta.Blockchain,
			Network:             config.Rosetta.Network,
			TendermintRPC:       ctx.Config.RPC.ListenAddress,
			GRPCEndpoint:        config.GRPC.Address,
			Addr:                config.Rosetta.Address,
			Retries:             config.Rosetta.Retries,
			Offline:             offlineMode,
			GasToSuggest:        config.Rosetta.GasToSuggest,
			EnableFeeSuggestion: config.Rosetta.EnableFeeSuggestion,
			GasPrices:           minGasPrices.Sort(),
			Codec:               clientCtx.Codec.(*codec.ProtoCodec),
			InterfaceRegistry:   clientCtx.InterfaceRegistry,
		}

		rosettaSrv, err = rosetta.ServerFromConfig(conf)
		if err != nil {
			return err
		}

		errCh := make(chan error)
		go func() {
			if err := rosettaSrv.Start(); err != nil {
				errCh <- err
			}
		}()

		select {
		case err := <-errCh:
			return err

		case <-time.After(types.ServerStartTime): // assume server started successfully
		}
	}

	defer func() {
		if tmNode.IsRunning() {
			_ = tmNode.Stop()
		}

		if cpuProfileCleanup != nil {
			cpuProfileCleanup()
		}

		if apiSrv != nil {
			_ = apiSrv.Close()
		}

		if grpcSrv != nil {
			grpcSrv.Stop()
			if grpcWebSrv != nil {
				if err := grpcWebSrv.Close(); err != nil {
					ctx.Logger.Error("failed to close grpc-web http server: ", err)
				}
			}
		}

		ctx.Logger.Info("exiting...")
	}()

	// wait for signal capture and gracefully return
	return WaitForQuitSignals()
}<|MERGE_RESOLUTION|>--- conflicted
+++ resolved
@@ -167,13 +167,8 @@
 	cmd.Flags().Uint64(FlagMinRetainBlocks, 0, "Minimum block height offset during ABCI commit to prune Tendermint blocks")
 
 	cmd.Flags().Bool(FlagAPIEnable, false, "Define if the API server should be enabled")
-<<<<<<< HEAD
 	cmd.Flags().Bool(FlagAPISwagger, false, "Define if swagger documentation should automatically be registered (Note: the API must also be enabled)")
-	cmd.Flags().String(FlagAPIAddress, config.DefaultAPIAddress, "the API server address to listen on")
-=======
-	cmd.Flags().Bool(FlagAPISwagger, false, "Define if swagger documentation should automatically be registered (Note: api must also be enabled.)")
 	cmd.Flags().String(FlagAPIAddress, serverconfig.DefaultAPIAddress, "the API server address to listen on")
->>>>>>> 5e418045
 	cmd.Flags().Uint(FlagAPIMaxOpenConnections, 1000, "Define the number of maximum open connections")
 	cmd.Flags().Uint(FlagRPCReadTimeout, 10, "Define the Tendermint RPC read timeout (in seconds)")
 	cmd.Flags().Uint(FlagRPCWriteTimeout, 0, "Define the Tendermint RPC write timeout (in seconds)")
@@ -184,13 +179,8 @@
 	cmd.Flags().Bool(flagGRPCEnable, true, "Define if the gRPC server should be enabled")
 	cmd.Flags().String(flagGRPCAddress, serverconfig.DefaultGRPCAddress, "the gRPC server address to listen on")
 
-<<<<<<< HEAD
 	cmd.Flags().Bool(flagGRPCWebEnable, true, "Define if the gRPC-Web server should be enabled. (Note: gRPC must also be enabled)")
-	cmd.Flags().String(flagGRPCWebAddress, config.DefaultGRPCWebAddress, "The gRPC-Web server address to listen on")
-=======
-	cmd.Flags().Bool(flagGRPCWebEnable, true, "Define if the gRPC-Web server should be enabled. (Note: gRPC must also be enabled.)")
 	cmd.Flags().String(flagGRPCWebAddress, serverconfig.DefaultGRPCWebAddress, "The gRPC-Web server address to listen on")
->>>>>>> 5e418045
 
 	cmd.Flags().Uint64(FlagStateSyncSnapshotInterval, 0, "State sync snapshot interval")
 	cmd.Flags().Uint32(FlagStateSyncSnapshotKeepRecent, 2, "State sync snapshot to keep")
