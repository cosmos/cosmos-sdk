package server

import (
	"fmt"

	"github.com/spf13/cobra"
	"github.com/spf13/viper"

	"github.com/tendermint/tendermint/abci/server"

	tcmd "github.com/tendermint/tendermint/cmd/tendermint/commands"
	cmn "github.com/tendermint/tendermint/libs/common"
	"github.com/tendermint/tendermint/node"
	"github.com/tendermint/tendermint/p2p"
	pvm "github.com/tendermint/tendermint/privval"
	"github.com/tendermint/tendermint/proxy"
)

// Tendermint full-node start flags
const (
	flagWithTendermint = "with-tendermint"
	flagAddress        = "address"
	flagTraceStore     = "trace-store"
	flagPruning        = "pruning"
	FlagMinGasPrices   = "minimum-gas-prices"
	FlagHaltHeight     = "halt-height"
)

// StartCmd runs the service passed in, either stand-alone or in-process with
// Tendermint.
func StartCmd(ctx *Context, appCreator AppCreator) *cobra.Command {
	cmd := &cobra.Command{
		Use:   "start",
		Short: "Run the full node",
		RunE: func(cmd *cobra.Command, args []string) error {
			if !viper.GetBool(flagWithTendermint) {
				ctx.Logger.Info("Starting ABCI without Tendermint")
				return startStandAlone(ctx, appCreator)
			}

			ctx.Logger.Info("Starting ABCI with Tendermint")

			_, err := startInProcess(ctx, appCreator)
			return err
		},
	}

	// core flags for the ABCI application
	cmd.Flags().Bool(flagWithTendermint, true, "Run abci app embedded in-process with tendermint")
	cmd.Flags().String(flagAddress, "tcp://0.0.0.0:26658", "Listen address")
	cmd.Flags().String(flagTraceStore, "", "Enable KVStore tracing to an output file")
	cmd.Flags().String(flagPruning, "syncable", "Pruning strategy: syncable, nothing, everything")
	cmd.Flags().String(
		FlagMinGasPrices, "",
		"Minimum gas prices to accept for transactions; Any fee in a tx must meet this minimum (e.g. 0.01photino;0.0001stake)",
	)
	cmd.Flags().Uint64(FlagHaltHeight, 0, "Height at which to gracefully halt the chain and shutdown the node")

	// add support for all Tendermint-specific command line options
	tcmd.AddNodeFlags(cmd)
	return cmd
}

func startStandAlone(ctx *Context, appCreator AppCreator) error {
	addr := viper.GetString(flagAddress)
	home := viper.GetString("home")
	traceWriterFile := viper.GetString(flagTraceStore)

	db, err := openDB(home)
	if err != nil {
		return err
	}
	traceWriter, err := openTraceWriter(traceWriterFile)
	if err != nil {
		return err
	}

	app := appCreator(ctx.Logger, db, traceWriter)

	svr, err := server.NewServer(addr, "socket", app)
	if err != nil {
		return fmt.Errorf("error creating listener: %v", err)
	}

	svr.SetLogger(ctx.Logger.With("module", "abci-server"))

	err = svr.Start()
	if err != nil {
		cmn.Exit(err.Error())
	}

	cmn.TrapSignal(ctx.Logger, func() {
		// cleanup
		err = svr.Stop()
		if err != nil {
			cmn.Exit(err.Error())
		}
	})

	// run forever (the node will not be returned)
	select {}
<<<<<<< HEAD

	// return nil unreachable code
=======
>>>>>>> 57cc5ae3
}

func startInProcess(ctx *Context, appCreator AppCreator) (*node.Node, error) {
	cfg := ctx.Config
	home := cfg.RootDir
	traceWriterFile := viper.GetString(flagTraceStore)

	db, err := openDB(home)
	if err != nil {
		return nil, err
	}
	traceWriter, err := openTraceWriter(traceWriterFile)
	if err != nil {
		return nil, err
	}

	app := appCreator(ctx.Logger, db, traceWriter)

	nodeKey, err := p2p.LoadOrGenNodeKey(cfg.NodeKeyFile())
	if err != nil {
		return nil, err
	}

	UpgradeOldPrivValFile(cfg)
	// create & start tendermint node
	tmNode, err := node.NewNode(
		cfg,
		pvm.LoadOrGenFilePV(cfg.PrivValidatorKeyFile(), cfg.PrivValidatorStateFile()),
		nodeKey,
		proxy.NewLocalClientCreator(app),
		node.DefaultGenesisDocProviderFunc(cfg),
		node.DefaultDBProvider,
		node.DefaultMetricsProvider(cfg.Instrumentation),
		ctx.Logger.With("module", "node"),
	)
	if err != nil {
		return nil, err
	}

	err = tmNode.Start()
	if err != nil {
		return nil, err
	}

	TrapSignal(func() {
		if tmNode.IsRunning() {
			_ = tmNode.Stop()
		}
	})

	// run forever (the node will not be returned)
	select {}
}

// DONTCOVER<|MERGE_RESOLUTION|>--- conflicted
+++ resolved
@@ -99,11 +99,7 @@
 
 	// run forever (the node will not be returned)
 	select {}
-<<<<<<< HEAD
 
-	// return nil unreachable code
-=======
->>>>>>> 57cc5ae3
 }
 
 func startInProcess(ctx *Context, appCreator AppCreator) (*node.Node, error) {
