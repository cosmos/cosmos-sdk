--- conflicted
+++ resolved
@@ -117,13 +117,9 @@
 	DBOpener func(rootDir string, backendType dbm.BackendType) (dbm.DB, error)
 	// PostSetup can be used to setup extra services under the same cancellable context,
 	// it's not called in stand-alone mode, only for in-process mode.
-<<<<<<< HEAD
 	PostSetup func(svrCtx *Context, clientCtx client.Context, ctx context.Context, g *errgroup.Group, app types.Application) error
-=======
-	PostSetup func(svrCtx *Context, clientCtx client.Context, ctx context.Context, g *errgroup.Group) error
 	// PostSetupStandalone can be used to setup extra services under the same cancellable context,
 	PostSetupStandalone func(svrCtx *Context, clientCtx client.Context, ctx context.Context, g *errgroup.Group) error
->>>>>>> c4d9a495
 	// AddFlags add custom flags to start cmd
 	AddFlags func(cmd *cobra.Command)
 	// StartCommandHanlder can be used to customize the start command handler
