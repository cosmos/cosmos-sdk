package server

import (
	"bufio"
	"context"
	"errors"
	"fmt"
	"io"
	"net"
	"os"
	"path/filepath"
	"runtime/pprof"
	"strings"
	"time"

	"github.com/cometbft/cometbft/abci/server"
	cmtcmd "github.com/cometbft/cometbft/cmd/cometbft/commands"
	cmtcfg "github.com/cometbft/cometbft/config"
	cmtjson "github.com/cometbft/cometbft/libs/json"
	"github.com/cometbft/cometbft/node"
	"github.com/cometbft/cometbft/p2p"
	pvm "github.com/cometbft/cometbft/privval"
	cmtstate "github.com/cometbft/cometbft/proto/tendermint/state"
	cmtproto "github.com/cometbft/cometbft/proto/tendermint/types"
	"github.com/cometbft/cometbft/proxy"
	rpchttp "github.com/cometbft/cometbft/rpc/client/http"
	"github.com/cometbft/cometbft/rpc/client/local"
	sm "github.com/cometbft/cometbft/state"
	"github.com/cometbft/cometbft/store"
	cmttypes "github.com/cometbft/cometbft/types"
	dbm "github.com/cosmos/cosmos-db"
	"github.com/hashicorp/go-metrics"
	"github.com/spf13/cobra"
	"github.com/spf13/pflag"
	"golang.org/x/sync/errgroup"
	"google.golang.org/grpc"
	"google.golang.org/grpc/credentials/insecure"

	pruningtypes "cosmossdk.io/store/pruning/types"

	"github.com/cosmos/cosmos-sdk/client"
	"github.com/cosmos/cosmos-sdk/client/flags"
	"github.com/cosmos/cosmos-sdk/codec"
	"github.com/cosmos/cosmos-sdk/server/api"
	serverconfig "github.com/cosmos/cosmos-sdk/server/config"
	servergrpc "github.com/cosmos/cosmos-sdk/server/grpc"
	servercmtlog "github.com/cosmos/cosmos-sdk/server/log"
	"github.com/cosmos/cosmos-sdk/server/types"
	"github.com/cosmos/cosmos-sdk/telemetry"
	"github.com/cosmos/cosmos-sdk/types/mempool"
	"github.com/cosmos/cosmos-sdk/version"
	genutiltypes "github.com/cosmos/cosmos-sdk/x/genutil/types"
)

// CometBFT full-node start flags

const (
	flagWithComet          = "with-comet"
	flagAddress            = "address"
	flagTransport          = "transport"
	flagTraceStore         = "trace-store"
	flagCPUProfile         = "cpu-profile"
	FlagMinGasPrices       = "minimum-gas-prices"
	FlagQueryGasLimit      = "query-gas-limit"
	FlagHaltHeight         = "halt-height"
	FlagHaltTime           = "halt-time"
	FlagInterBlockCache    = "inter-block-cache"
	FlagUnsafeSkipUpgrades = "unsafe-skip-upgrades"
	FlagTrace              = "trace"
	FlagInvCheckPeriod     = "inv-check-period"

	FlagPruning             = "pruning"
	FlagPruningKeepRecent   = "pruning-keep-recent"
	FlagPruningInterval     = "pruning-interval"
	FlagIndexEvents         = "index-events"
	FlagMinRetainBlocks     = "min-retain-blocks"
	FlagIAVLCacheSize       = "iavl-cache-size"
	FlagDisableIAVLFastNode = "iavl-disable-fastnode"
	FlagIAVLSyncPruning     = "iavl-sync-pruning"
	FlagIAVLXOptions        = "iavlx-options"
	FlagShutdownGrace       = "shutdown-grace"

	// state sync-related flags

	FlagStateSyncSnapshotInterval   = "state-sync.snapshot-interval"
	FlagStateSyncSnapshotKeepRecent = "state-sync.snapshot-keep-recent"

	// api-related flags

	FlagAPIEnable             = "api.enable"
	FlagAPISwagger            = "api.swagger"
	FlagAPIAddress            = "api.address"
	FlagAPIMaxOpenConnections = "api.max-open-connections"
	FlagRPCReadTimeout        = "api.rpc-read-timeout"
	FlagRPCWriteTimeout       = "api.rpc-write-timeout"
	FlagRPCMaxBodyBytes       = "api.rpc-max-body-bytes"
	FlagAPIEnableUnsafeCORS   = "api.enabled-unsafe-cors"

	// gRPC-related flags

	flagGRPCOnly                        = "grpc-only"
	flagGRPCEnable                      = "grpc.enable"
	flagGRPCAddress                     = "grpc.address"
	flagGRPCWebEnable                   = "grpc-web.enable"
	flagGRPCSkipCheckHeader             = "grpc.skip-check-header"
	flagHistoricalGRPCAddressBlockRange = "grpc.historical-grpc-address-block-range"

	// mempool flags

	FlagMempoolMaxTxs = "mempool.max-txs"

	// testnet keys

	KeyIsTestnet             = "is-testnet"
	KeyNewChainID            = "new-chain-ID"
	KeyNewOpAddr             = "new-operator-addr"
	KeyNewValAddr            = "new-validator-addr"
	KeyUserPubKey            = "user-pub-key"
	KeyTriggerTestnetUpgrade = "trigger-testnet-upgrade"
)

// StartCmdOptions defines options that can be customized in `StartCmdWithOptions`,
type StartCmdOptions struct {
	// DBOpener can be used to customize db opening, for example customize db options or support different db backends,
	// default to the builtin db opener.
	DBOpener func(rootDir string, backendType dbm.BackendType) (dbm.DB, error)
	// PostSetup can be used to setup extra services under the same cancellable context,
	// it's not called in stand-alone mode, only for in-process mode.
	PostSetup func(svrCtx *Context, clientCtx client.Context, ctx context.Context, g *errgroup.Group) error
	// PostSetupStandalone can be used to setup extra services under the same cancellable context,
	PostSetupStandalone func(svrCtx *Context, clientCtx client.Context, ctx context.Context, g *errgroup.Group) error
	// AddFlags add custom flags to start cmd
	AddFlags func(cmd *cobra.Command)
	// StartCommandHandler can be used to customize the start command handler
	StartCommandHandler func(svrCtx *Context, clientCtx client.Context, appCreator types.AppCreator, inProcessConsensus bool, opts StartCmdOptions) error
}

// StartCmd runs the service passed in, either stand-alone or in-process with
// CometBFT.
func StartCmd(appCreator types.AppCreator, defaultNodeHome string) *cobra.Command {
	return StartCmdWithOptions(appCreator, defaultNodeHome, StartCmdOptions{})
}

// StartCmdWithOptions runs the service passed in, either stand-alone or in-process with
// CometBFT.
func StartCmdWithOptions(appCreator types.AppCreator, defaultNodeHome string, opts StartCmdOptions) *cobra.Command {
	if opts.DBOpener == nil {
		opts.DBOpener = openDB
	}

	if opts.StartCommandHandler == nil {
		opts.StartCommandHandler = start
	}

	cmd := &cobra.Command{
		Use:   "start",
		Short: "Run the full node",
		Long: `Run the full node application with CometBFT in or out of process. By
default, the application will run with CometBFT in process.

Pruning options can be provided via the '--pruning' flag or alternatively with '--pruning-keep-recent', and
'pruning-interval' together.

For '--pruning' the options are as follows:

default: the last 362880 states are kept, pruning at 10 block intervals
nothing: all historic states will be saved, nothing will be deleted (i.e. archiving node)
everything: 2 latest states will be kept; pruning at 10 block intervals.
custom: allow pruning options to be manually specified through 'pruning-keep-recent', and 'pruning-interval'

Node halting configurations exist in the form of two flags: '--halt-height' and '--halt-time'. During
the ABCI Commit phase, the node will check if the current block height is greater than or equal to
the halt-height or if the current block time is greater than or equal to the halt-time. If so, the
node will attempt to gracefully shutdown and the block will not be committed. In addition, the node
will not be able to commit subsequent blocks.

For profiling and benchmarking purposes, CPU profiling can be enabled via the '--cpu-profile' flag
which accepts a path for the resulting pprof file.

The node may be started in a 'query only' mode where only the gRPC and JSON HTTP
API services are enabled via the 'grpc-only' flag. In this mode, CometBFT is
bypassed and can be used when legacy queries are needed after an on-chain upgrade
is performed. Note, when enabled, gRPC will also be automatically enabled.
`,
		RunE: func(cmd *cobra.Command, _ []string) error {
			serverCtx := GetServerContextFromCmd(cmd)

			_, err := GetPruningOptionsFromFlags(serverCtx.Viper)
			if err != nil {
				return fmt.Errorf("failed to get pruning options: %w", err)
			}

			clientCtx, err := client.GetClientQueryContext(cmd)
			if err != nil {
				return fmt.Errorf("failed to get client context: %w", err)
			}

			withCMT, _ := cmd.Flags().GetBool(flagWithComet)
			if !withCMT {
				serverCtx.Logger.Info("starting ABCI without CometBFT")
			}

			err = wrapCPUProfile(serverCtx, func() error {
				return opts.StartCommandHandler(serverCtx, clientCtx, appCreator, withCMT, opts)
			})

			serverCtx.Logger.Debug("received quit signal")
			graceDuration, _ := cmd.Flags().GetDuration(FlagShutdownGrace)
			if graceDuration > 0 {
				serverCtx.Logger.Info("graceful shutdown start", FlagShutdownGrace, graceDuration)
				<-time.After(graceDuration)
				serverCtx.Logger.Info("graceful shutdown complete")
			}

			return err
		},
	}

	cmd.Flags().String(flags.FlagHome, defaultNodeHome, "The application home directory")
	addStartNodeFlags(cmd, opts)
	return cmd
}

func start(svrCtx *Context, clientCtx client.Context, appCreator types.AppCreator, withCmt bool, opts StartCmdOptions) error {
	svrCfg, err := getAndValidateConfig(svrCtx)
	if err != nil {
		return fmt.Errorf("failed to get and validate config: %w", err)
	}

	app, appCleanupFn, err := startApp(svrCtx, appCreator, opts)
	if err != nil {
		return fmt.Errorf("failed to start app: %w", err)
	}
	defer appCleanupFn()

<<<<<<< HEAD
=======
	metrics, err := startTelemetry(svrCfg)
	if err != nil {
		return fmt.Errorf("failed to start telemetry: %w", err)
	}

	otelFile := filepath.Join(clientCtx.HomeDir, "config", telemetry.OtelFileName)
	if err := telemetry.InitializeOpenTelemetry(otelFile); err != nil {
		return fmt.Errorf("failed to initialize OpenTelemetry: %w", err)
	}

>>>>>>> d868512a
	emitServerInfoMetrics()

	if !withCmt {
		return startStandAlone(svrCtx, svrCfg, clientCtx, app, opts)
	}
	return startInProcess(svrCtx, svrCfg, clientCtx, app, opts)
}

<<<<<<< HEAD
func startStandAlone(svrCtx *Context, svrCfg serverconfig.Config, clientCtx client.Context, app types.Application, opts StartCmdOptions) error {
=======
//nolint:staticcheck // TODO: switch to OpenTelemetry
func startStandAlone(svrCtx *Context, svrCfg serverconfig.Config, clientCtx client.Context, app types.Application, metrics *telemetry.Metrics, opts StartCmdOptions) error {
>>>>>>> d868512a
	addr := svrCtx.Viper.GetString(flagAddress)
	transport := svrCtx.Viper.GetString(flagTransport)

	cmtApp := NewCometABCIWrapper(app)
	svr, err := server.NewServer(addr, transport, cmtApp)
	if err != nil {
		return fmt.Errorf("error creating listener: %w", err)
	}

	svr.SetLogger(servercmtlog.CometLoggerWrapper{Logger: svrCtx.Logger.With("module", "abci-server")})

	g, ctx := getCtx(svrCtx, false)

	// Add the tx service to the gRPC router. We only need to register this
	// service if API or gRPC is enabled, and avoid doing so in the general
	// case, because it spawns a new local CometBFT RPC client.
	if svrCfg.API.Enable || svrCfg.GRPC.Enable {
		// create tendermint client
		// assumes the rpc listen address is where tendermint has its rpc server
		rpcclient, err := rpchttp.New(svrCtx.Config.RPC.ListenAddress, "/websocket")
		if err != nil {
			return err
		}
		// re-assign for making the client available below
		// do not use := to avoid shadowing clientCtx
		clientCtx = clientCtx.WithClient(rpcclient)

		// use the provided clientCtx to register the services
		app.RegisterTxService(clientCtx)
		app.RegisterTendermintService(clientCtx)
		app.RegisterNodeService(clientCtx, svrCfg)
	}

	grpcSrv, clientCtx, err := StartGrpcServer(ctx, g, svrCfg.GRPC, clientCtx, svrCtx, app)
	if err != nil {
		return err
	}

	err = startAPIServer(ctx, g, svrCfg, clientCtx, svrCtx, app, svrCtx.Config.RootDir, grpcSrv)
	if err != nil {
		return err
	}

	if opts.PostSetupStandalone != nil {
		if err := opts.PostSetupStandalone(svrCtx, clientCtx, ctx, g); err != nil {
			return err
		}
	}

	g.Go(func() error {
		if err := svr.Start(); err != nil {
			svrCtx.Logger.Error("failed to start out-of-process ABCI server", "err", err)
			return err
		}

		// Wait for the calling process to be canceled or close the provided context,
		// so we can gracefully stop the ABCI server.
		<-ctx.Done()
		svrCtx.Logger.Info("stopping the ABCI server...")
		return errors.Join(svr.Stop(), app.Close())
	})

	return g.Wait()
}

<<<<<<< HEAD
func startInProcess(svrCtx *Context, svrCfg serverconfig.Config, clientCtx client.Context, app types.Application, opts StartCmdOptions) error {
=======
func startInProcess(svrCtx *Context, svrCfg serverconfig.Config, clientCtx client.Context, app types.Application,
	metrics *telemetry.Metrics, opts StartCmdOptions, //nolint:staticcheck // TODO: switch to OpenTelemetry
) error {
>>>>>>> d868512a
	cmtCfg := svrCtx.Config
	gRPCOnly := svrCtx.Viper.GetBool(flagGRPCOnly)

	g, ctx := getCtx(svrCtx, true)

	if gRPCOnly {
		// TODO: Generalize logic so that gRPC only is really in startStandAlone
		svrCtx.Logger.Info("starting node in gRPC only mode; CometBFT is disabled")
		svrCfg.GRPC.Enable = true
	} else {
		svrCtx.Logger.Info("starting node with ABCI CometBFT in-process")
		tmNode, cleanupFn, err := startCmtNode(ctx, cmtCfg, app, svrCtx)
		if err != nil {
			return err
		}
		defer cleanupFn()

		// Add the tx service to the gRPC router. We only need to register this
		// service if API or gRPC is enabled, and avoid doing so in the general
		// case, because it spawns a new local CometBFT RPC client.
		if svrCfg.API.Enable || svrCfg.GRPC.Enable {
			// Re-assign for making the client available below do not use := to avoid
			// shadowing the clientCtx variable.
			clientCtx = clientCtx.WithClient(local.New(tmNode))

			app.RegisterTxService(clientCtx)
			app.RegisterTendermintService(clientCtx)
			app.RegisterNodeService(clientCtx, svrCfg)
		}
	}

	grpcSrv, clientCtx, err := StartGrpcServer(ctx, g, svrCfg.GRPC, clientCtx, svrCtx, app)
	if err != nil {
		return fmt.Errorf("failed to start grpc server: %w", err)
	}

	err = startAPIServer(ctx, g, svrCfg, clientCtx, svrCtx, app, cmtCfg.RootDir, grpcSrv)
	if err != nil {
		return fmt.Errorf("failed to start api server: %w", err)
	}

	if opts.PostSetup != nil {
		if err := opts.PostSetup(svrCtx, clientCtx, ctx, g); err != nil {
			return err
		}
	}

	// wait for signal capture and gracefully return
	// we are guaranteed to be waiting for the "ListenForQuitSignals" goroutine.
	return g.Wait()
}

// TODO: Move nodeKey into being created within the function.
func startCmtNode(
	ctx context.Context,
	cfg *cmtcfg.Config,
	app types.Application,
	svrCtx *Context,
) (tmNode *node.Node, cleanupFn func(), err error) {
	nodeKey, err := p2p.LoadOrGenNodeKey(cfg.NodeKeyFile())
	if err != nil {
		return nil, cleanupFn, err
	}

	cmtApp := NewCometABCIWrapper(app)
	tmNode, err = node.NewNodeWithContext(
		ctx,
		cfg,
		pvm.LoadOrGenFilePV(cfg.PrivValidatorKeyFile(), cfg.PrivValidatorStateFile()),
		nodeKey,
		proxy.NewLocalClientCreator(cmtApp),
		getGenDocProvider(cfg),
		cmtcfg.DefaultDBProvider,
		node.DefaultMetricsProvider(cfg.Instrumentation),
		servercmtlog.CometLoggerWrapper{Logger: svrCtx.Logger},
	)
	if err != nil {
		return tmNode, cleanupFn, err
	}

	if err := tmNode.Start(); err != nil {
		return tmNode, cleanupFn, err
	}

	cleanupFn = func() {
		if tmNode != nil && tmNode.IsRunning() {
			_ = tmNode.Stop()
			_ = app.Close()
		}
	}

	return tmNode, cleanupFn, nil
}

func getAndValidateConfig(svrCtx *Context) (serverconfig.Config, error) {
	config, err := serverconfig.GetConfig(svrCtx.Viper)
	if err != nil {
		return config, err
	}

	if err := config.ValidateBasic(); err != nil {
		return config, err
	}
	return config, nil
}

// returns a function which returns the genesis doc from the genesis file.
func getGenDocProvider(cfg *cmtcfg.Config) func() (*cmttypes.GenesisDoc, error) {
	return func() (*cmttypes.GenesisDoc, error) {
		appGenesis, err := genutiltypes.AppGenesisFromFile(cfg.GenesisFile())
		if err != nil {
			return nil, err
		}

		return appGenesis.ToGenesisDoc()
	}
}

func setupTraceWriter(svrCtx *Context) (traceWriter io.WriteCloser, cleanup func(), err error) {
	// clean up the traceWriter when the server is shutting down
	cleanup = func() {}

	traceWriterFile := svrCtx.Viper.GetString(flagTraceStore)
	traceWriter, err = openTraceWriter(traceWriterFile)
	if err != nil {
		return traceWriter, cleanup, err
	}

	// if flagTraceStore is not used then traceWriter is nil
	if traceWriter != nil {
		cleanup = func() {
			if err = traceWriter.Close(); err != nil {
				svrCtx.Logger.Error("failed to close trace writer", "err", err)
			}
		}
	}

	return traceWriter, cleanup, nil
}

// StartGrpcServer starts a gRPC server with the provided configuration.
// It returns the gRPC server instance, updated client context with historical connections,
// and any error encountered during setup.
//
// The function will:
// - Create a gRPC client connection
// - Setup historical gRPC connections if configured
// - Start the gRPC server in a goroutine
//
// Note: The provided context will ensure that the server is gracefully shut down.
func StartGrpcServer(
	ctx context.Context,
	g *errgroup.Group,
	config serverconfig.GRPCConfig,
	clientCtx client.Context,
	svrCtx *Context,
	app types.Application,
) (*grpc.Server, client.Context, error) {
	if !config.Enable {
		// return grpcServer as nil if gRPC is disabled
		return nil, clientCtx, nil
	}
	_, _, err := net.SplitHostPort(config.Address)
	if err != nil {
		return nil, clientCtx, err
	}

	maxSendMsgSize := config.MaxSendMsgSize
	if maxSendMsgSize == 0 {
		maxSendMsgSize = serverconfig.DefaultGRPCMaxSendMsgSize
	}

	maxRecvMsgSize := config.MaxRecvMsgSize
	if maxRecvMsgSize == 0 {
		maxRecvMsgSize = serverconfig.DefaultGRPCMaxRecvMsgSize
	}

	// if gRPC is enabled, configure gRPC client for gRPC gateway
	grpcClient, err := grpc.NewClient(
		config.Address,
		grpc.WithTransportCredentials(insecure.NewCredentials()),
		grpc.WithDefaultCallOptions(
			grpc.ForceCodec(codec.NewProtoCodec(clientCtx.InterfaceRegistry).GRPCCodec()),
			grpc.MaxCallRecvMsgSize(maxRecvMsgSize),
			grpc.MaxCallSendMsgSize(maxSendMsgSize),
		),
	)
	if err != nil {
		return nil, clientCtx, err
	}

	clientCtx = clientCtx.WithGRPCClient(grpcClient)
	svrCtx.Logger.Debug("gRPC client assigned to client context", "target", config.Address)

	logger := svrCtx.Logger.With("module", "grpc-server")
	var grpcSrv *grpc.Server
	grpcSrv, clientCtx, err = servergrpc.NewGRPCServerAndContext(clientCtx, app, config, logger)
	if err != nil {
		return nil, clientCtx, err
	}

	// Start the gRPC server in a goroutine. Note, the provided ctx will ensure
	// that the server is gracefully shut down.
	g.Go(func() error {
		return servergrpc.StartGRPCServer(ctx, logger, config, grpcSrv)
	})
	return grpcSrv, clientCtx, nil
}

func startAPIServer(
	ctx context.Context,
	g *errgroup.Group,
	svrCfg serverconfig.Config,
	clientCtx client.Context,
	svrCtx *Context,
	app types.Application,
	home string,
	grpcSrv *grpc.Server,
<<<<<<< HEAD
=======
	metrics *telemetry.Metrics, //nolint:staticcheck // TODO: switch to OpenTelemetry
>>>>>>> d868512a
) error {
	if !svrCfg.API.Enable {
		return nil
	}

	clientCtx = clientCtx.WithHomeDir(home)

	apiSrv := api.New(clientCtx, svrCtx.Logger.With("module", "api-server"), grpcSrv)
	app.RegisterAPIRoutes(apiSrv, svrCfg.API)

<<<<<<< HEAD
=======
	//nolint:staticcheck // TODO: switch to OpenTelemetry
	if svrCfg.Telemetry.Enabled {
		//nolint:staticcheck // TODO: switch to OpenTelemetry
		apiSrv.SetTelemetry(metrics)
	}

>>>>>>> d868512a
	g.Go(func() error {
		return apiSrv.Start(ctx, svrCfg)
	})
	return nil
}

<<<<<<< HEAD
=======
//nolint:staticcheck // TODO: switch to OpenTelemetry
func startTelemetry(cfg serverconfig.Config) (*telemetry.Metrics, error) {
	//nolint:staticcheck // TODO: switch to OpenTelemetry
	return telemetry.New(cfg.Telemetry)
}

>>>>>>> d868512a
// wrapCPUProfile starts CPU profiling, if enabled, and executes the provided
// callbackFn in a separate goroutine, then will wait for that callback to
// return.
//
// NOTE: We expect the caller to handle graceful shutdown and signal handling.
func wrapCPUProfile(svrCtx *Context, callbackFn func() error) error {
	if cpuProfile := svrCtx.Viper.GetString(flagCPUProfile); cpuProfile != "" {
		f, err := os.Create(cpuProfile)
		if err != nil {
			return err
		}

		svrCtx.Logger.Info("starting CPU profiler", "profile", cpuProfile)

		if err := pprof.StartCPUProfile(f); err != nil {
			return err
		}

		defer func() {
			svrCtx.Logger.Info("stopping CPU profiler", "profile", cpuProfile)
			pprof.StopCPUProfile()

			if err := f.Close(); err != nil {
				svrCtx.Logger.Info("failed to close cpu-profile file", "profile", cpuProfile, "err", err.Error())
			}
		}()
	}

	return callbackFn()
}

// emitServerInfoMetrics emits server info related metrics using application telemetry.
func emitServerInfoMetrics() {
	var ls []metrics.Label

	versionInfo := version.NewInfo()
	if len(versionInfo.GoVersion) > 0 {
		ls = append(ls, telemetry.NewLabel("go", versionInfo.GoVersion)) //nolint:staticcheck // TODO: switch to OpenTelemetry
	}
	if len(versionInfo.CosmosSdkVersion) > 0 {
		ls = append(ls, telemetry.NewLabel("version", versionInfo.CosmosSdkVersion)) //nolint:staticcheck // TODO: switch to OpenTelemetry
	}

	if len(ls) == 0 {
		return
	}

	telemetry.SetGaugeWithLabels([]string{"server", "info"}, 1, ls) //nolint:staticcheck // TODO: switch to OpenTelemetry
}

func getCtx(svrCtx *Context, block bool) (*errgroup.Group, context.Context) {
	ctx, cancelFn := context.WithCancel(context.Background())
	g, ctx := errgroup.WithContext(ctx)
	// listen for quit signals so the calling parent process can gracefully exit
	ListenForQuitSignals(g, block, cancelFn, svrCtx.Logger)
	return g, ctx
}

func startApp(svrCtx *Context, appCreator types.AppCreator, opts StartCmdOptions) (app types.Application, cleanupFn func(), err error) {
	traceWriter, traceCleanupFn, err := setupTraceWriter(svrCtx)
	if err != nil {
		return app, traceCleanupFn, err
	}

	home := svrCtx.Config.RootDir
	db, err := opts.DBOpener(home, GetAppDBBackend(svrCtx.Viper))
	if err != nil {
		return app, traceCleanupFn, err
	}

	if isTestnet, ok := svrCtx.Viper.Get(KeyIsTestnet).(bool); ok && isTestnet {
		app, err = testnetify(svrCtx, appCreator, db, traceWriter)
		if err != nil {
			return app, traceCleanupFn, err
		}
	} else {
		app = appCreator(svrCtx.Logger, db, traceWriter, svrCtx.Viper)
	}

	cleanupFn = func() {
		traceCleanupFn()

<<<<<<< HEAD
		shutdownCtx, cancel := context.WithTimeout(context.Background(), 5*time.Second)
		defer cancel()
=======
		// shutdown telemetry with a 5 second timeout
		shutdownCtx, cancel := context.WithTimeout(context.Background(), 5*time.Second)
		defer cancel()

>>>>>>> d868512a
		if err := telemetry.Shutdown(shutdownCtx); err != nil {
			svrCtx.Logger.Error("failed to shutdown telemetry", "error", err)
		}

		if localErr := app.Close(); localErr != nil {
			svrCtx.Logger.Error(localErr.Error())
		}
	}
	return app, cleanupFn, nil
}

// InPlaceTestnetCreator utilizes the provided chainID and operatorAddress as well as the local private validator key to
// control the network represented in the data folder. This is useful to create testnets nearly identical to your
// mainnet environment.
func InPlaceTestnetCreator(testnetAppCreator types.AppCreator) *cobra.Command {
	opts := StartCmdOptions{}
	if opts.DBOpener == nil {
		opts.DBOpener = openDB
	}

	if opts.StartCommandHandler == nil {
		opts.StartCommandHandler = start
	}

	cmd := &cobra.Command{
		Use:   "in-place-testnet [newChainID] [newOperatorAddress]",
		Short: "Create and start a testnet from current local state",
		Long: `Create and start a testnet from current local state.
After utilizing this command the network will start. If the network is stopped,
the normal "start" command should be used. Reusing this command on state that
has already been modified by this command could result in unexpected behavior.

Additionally, the first block may take up to one minute to be committed, depending
on how old the block is. For instance, if a snapshot was taken weeks ago and we want
to turn this into a testnet, it is possible lots of pending state needs to be committed
(expiring locks, etc.). It is recommended that you should wait for this block to be committed
before stopping the daemon.

If the --trigger-testnet-upgrade flag is set, the upgrade handler specified by the flag will be run
on the first block of the testnet.

Regardless of whether the flag is set or not, if any new stores are introduced in the daemon being run,
those stores will be registered in order to prevent panics. Therefore, you only need to set the flag if
you want to test the upgrade handler itself.
`,
		Example: "in-place-testnet localosmosis osmo12smx2wdlyttvyzvzg54y2vnqwq2qjateuf7thj",
		Args:    cobra.ExactArgs(2),
		RunE: func(cmd *cobra.Command, args []string) error {
			serverCtx := GetServerContextFromCmd(cmd)
			_, err := GetPruningOptionsFromFlags(serverCtx.Viper)
			if err != nil {
				return err
			}

			clientCtx, err := client.GetClientQueryContext(cmd)
			if err != nil {
				return err
			}

			withCMT, _ := cmd.Flags().GetBool(flagWithComet)
			if !withCMT {
				serverCtx.Logger.Info("starting ABCI without CometBFT")
			}

			newChainID := args[0]
			newOperatorAddress := args[1]

			skipConfirmation, _ := cmd.Flags().GetBool("skip-confirmation")

			if !skipConfirmation {
				// Confirmation prompt to prevent accidental modification of state.
				reader := bufio.NewReader(os.Stdin)
				fmt.Println("This operation will modify state in your data folder and cannot be undone. Do you want to continue? (y/n)")
				text, _ := reader.ReadString('\n')
				response := strings.TrimSpace(strings.ToLower(text))
				if response != "y" && response != "yes" {
					fmt.Println("Operation canceled.")
					return nil
				}
			}

			// Set testnet keys to be used by the application.
			// This is done to prevent changes to existing start API.
			serverCtx.Viper.Set(KeyIsTestnet, true)
			serverCtx.Viper.Set(KeyNewChainID, newChainID)
			serverCtx.Viper.Set(KeyNewOpAddr, newOperatorAddress)

			err = wrapCPUProfile(serverCtx, func() error {
				return opts.StartCommandHandler(serverCtx, clientCtx, testnetAppCreator, withCMT, opts)
			})

			serverCtx.Logger.Debug("received quit signal")
			graceDuration, _ := cmd.Flags().GetDuration(FlagShutdownGrace)
			if graceDuration > 0 {
				serverCtx.Logger.Info("graceful shutdown start", FlagShutdownGrace, graceDuration)
				<-time.After(graceDuration)
				serverCtx.Logger.Info("graceful shutdown complete")
			}

			return err
		},
	}

	addStartNodeFlags(cmd, opts)
	cmd.Flags().String(KeyTriggerTestnetUpgrade, "", "If set (example: \"v21\"), triggers the v21 upgrade handler to run on the first block of the testnet")
	cmd.Flags().Bool("skip-confirmation", false, "Skip the confirmation prompt")
	return cmd
}

// testnetify modifies both state and blockStore, allowing the provided operator address and local validator key to control the network
// that the state in the data folder represents. The chainID of the local genesis file is modified to match the provided chainID.
func testnetify(ctx *Context, testnetAppCreator types.AppCreator, db dbm.DB, traceWriter io.WriteCloser) (types.Application, error) {
	config := ctx.Config

	newChainID, ok := ctx.Viper.Get(KeyNewChainID).(string)
	if !ok {
		return nil, fmt.Errorf("expected string for key %s", KeyNewChainID)
	}

	// Modify app genesis chain ID and save to genesis file.
	genFilePath := config.GenesisFile()
	appGen, err := genutiltypes.AppGenesisFromFile(genFilePath)
	if err != nil {
		return nil, err
	}
	appGen.ChainID = newChainID
	if err := appGen.ValidateAndComplete(); err != nil {
		return nil, err
	}
	if err := appGen.SaveAs(genFilePath); err != nil {
		return nil, err
	}

	// Regenerate addrbook.json to prevent peers on old network from causing error logs.
	addrBookPath := filepath.Join(config.RootDir, "config", "addrbook.json")
	if err := os.Remove(addrBookPath); err != nil && !os.IsNotExist(err) {
		return nil, fmt.Errorf("failed to remove existing addrbook.json: %w", err)
	}

	emptyAddrBook := []byte("{}")
	if err := os.WriteFile(addrBookPath, emptyAddrBook, 0o600); err != nil {
		return nil, fmt.Errorf("failed to create empty addrbook.json: %w", err)
	}

	// Load the comet genesis doc provider.
	genDocProvider := node.DefaultGenesisDocProviderFunc(config)

	// Initialize blockStore and stateDB.
	blockStoreDB, err := cmtcfg.DefaultDBProvider(&cmtcfg.DBContext{ID: "blockstore", Config: config})
	if err != nil {
		return nil, err
	}
	blockStore := store.NewBlockStore(blockStoreDB)

	stateDB, err := cmtcfg.DefaultDBProvider(&cmtcfg.DBContext{ID: "state", Config: config})
	if err != nil {
		return nil, err
	}

	defer blockStore.Close()
	defer stateDB.Close()

	privValidator := pvm.LoadOrGenFilePV(config.PrivValidatorKeyFile(), config.PrivValidatorStateFile())
	userPubKey, err := privValidator.GetPubKey()
	if err != nil {
		return nil, err
	}
	validatorAddress := userPubKey.Address()

	stateStore := sm.NewStore(stateDB, sm.StoreOptions{
		DiscardABCIResponses: config.Storage.DiscardABCIResponses,
	})

	state, genDoc, err := node.LoadStateFromDBOrGenesisDocProvider(stateDB, genDocProvider)
	if err != nil {
		return nil, err
	}

	ctx.Viper.Set(KeyNewValAddr, validatorAddress)
	ctx.Viper.Set(KeyUserPubKey, userPubKey)
	testnetApp := testnetAppCreator(ctx.Logger, db, traceWriter, ctx.Viper)

	// We need to create a temporary proxyApp to get the initial state of the application.
	// Depending on how the node was stopped, the application height can differ from the blockStore height.
	// This height difference changes how we go about modifying the state.
	cmtApp := NewCometABCIWrapper(testnetApp)
	_, context := getCtx(ctx, true)
	clientCreator := proxy.NewLocalClientCreator(cmtApp)
	metrics := node.DefaultMetricsProvider(cmtcfg.DefaultConfig().Instrumentation)
	_, _, _, _, proxyMetrics, _, _ := metrics(genDoc.ChainID)
	proxyApp := proxy.NewAppConns(clientCreator, proxyMetrics)
	if err := proxyApp.Start(); err != nil {
		return nil, fmt.Errorf("error starting proxy app connections: %w", err)
	}
	res, err := proxyApp.Query().Info(context, proxy.RequestInfo)
	if err != nil {
		return nil, fmt.Errorf("error calling Info: %w", err)
	}
	err = proxyApp.Stop()
	if err != nil {
		return nil, err
	}
	appHash := res.LastBlockAppHash
	appHeight := res.LastBlockHeight

	var block *cmttypes.Block
	switch {
	case appHeight == blockStore.Height():
		block = blockStore.LoadBlock(blockStore.Height())
		// If the state's last blockstore height does not match the app and blockstore height, we likely stopped with the halt height flag.
		if state.LastBlockHeight != appHeight {
			state.LastBlockHeight = appHeight
			block.AppHash = appHash
			state.AppHash = appHash
		} else {
			// Node was likely stopped via SIGTERM, delete the next block's seen commit
			err := blockStoreDB.Delete(fmt.Appendf(nil, "SC:%v", blockStore.Height()+1))
			if err != nil {
				return nil, err
			}
		}
	case blockStore.Height() > state.LastBlockHeight:
		// This state usually occurs when we gracefully stop the node.
		err = blockStore.DeleteLatestBlock()
		if err != nil {
			return nil, err
		}
		block = blockStore.LoadBlock(blockStore.Height())
	default:
		// If there is any other state, we just load the block
		block = blockStore.LoadBlock(blockStore.Height())
	}

	block.ChainID = newChainID
	state.ChainID = newChainID

	block.LastBlockID = state.LastBlockID
	block.LastCommit.BlockID = state.LastBlockID

	// Create a vote from our validator
	vote := cmttypes.Vote{
		Type:             cmtproto.PrecommitType,
		Height:           state.LastBlockHeight,
		Round:            0,
		BlockID:          state.LastBlockID,
		Timestamp:        time.Now(),
		ValidatorAddress: validatorAddress,
		ValidatorIndex:   0,
		Signature:        []byte{},
	}

	// Sign the vote and copy the proto changes from the act of signing to the vote itself
	voteProto := vote.ToProto()
	err = privValidator.SignVote(newChainID, voteProto)
	if err != nil {
		return nil, err
	}
	vote.Signature = voteProto.Signature
	vote.Timestamp = voteProto.Timestamp

	// Modify the block's lastCommit to be signed only by our validator
	block.LastCommit.Signatures[0].ValidatorAddress = validatorAddress
	block.LastCommit.Signatures[0].Signature = vote.Signature
	block.LastCommit.Signatures = []cmttypes.CommitSig{block.LastCommit.Signatures[0]}

	// Load the seenCommit of the lastBlockHeight and modify it to be signed from our validator
	seenCommit := blockStore.LoadSeenCommit(state.LastBlockHeight)
	seenCommit.BlockID = state.LastBlockID
	seenCommit.Round = vote.Round
	seenCommit.Signatures[0].Signature = vote.Signature
	seenCommit.Signatures[0].ValidatorAddress = validatorAddress
	seenCommit.Signatures[0].Timestamp = vote.Timestamp
	seenCommit.Signatures = []cmttypes.CommitSig{seenCommit.Signatures[0]}
	err = blockStore.SaveSeenCommit(state.LastBlockHeight, seenCommit)
	if err != nil {
		return nil, err
	}

	// Create ValidatorSet struct containing just our validator.
	newVal := &cmttypes.Validator{
		Address:     validatorAddress,
		PubKey:      userPubKey,
		VotingPower: 900000000000000,
	}
	newValSet := &cmttypes.ValidatorSet{
		Validators: []*cmttypes.Validator{newVal},
		Proposer:   newVal,
	}

	// Replace all valSets in state to be the valSet with just our validator.
	state.Validators = newValSet
	state.LastValidators = newValSet
	state.NextValidators = newValSet
	state.LastHeightValidatorsChanged = blockStore.Height()

	err = stateStore.Save(state)
	if err != nil {
		return nil, err
	}

	// Create a ValidatorsInfo struct to store in stateDB.
	valSet, err := state.Validators.ToProto()
	if err != nil {
		return nil, err
	}
	valInfo := &cmtstate.ValidatorsInfo{
		ValidatorSet:      valSet,
		LastHeightChanged: state.LastBlockHeight,
	}
	buf, err := valInfo.Marshal()
	if err != nil {
		return nil, err
	}

	// Modify Validators stateDB entry.
	err = stateDB.Set(fmt.Appendf(nil, "validatorsKey:%v", blockStore.Height()), buf)
	if err != nil {
		return nil, err
	}

	// Modify LastValidators stateDB entry.
	err = stateDB.Set(fmt.Appendf(nil, "validatorsKey:%v", blockStore.Height()-1), buf)
	if err != nil {
		return nil, err
	}

	// Modify NextValidators stateDB entry.
	err = stateDB.Set(fmt.Appendf(nil, "validatorsKey:%v", blockStore.Height()+1), buf)
	if err != nil {
		return nil, err
	}

	// Since we modified the chainID, we set the new genesisDoc in the stateDB.
	b, err := cmtjson.Marshal(genDoc)
	if err != nil {
		return nil, err
	}
	if err := stateDB.SetSync([]byte("genesisDoc"), b); err != nil {
		return nil, err
	}

	return testnetApp, err
}

// addStartNodeFlags should be added to any CLI commands that start the network.
func addStartNodeFlags(cmd *cobra.Command, opts StartCmdOptions) {
	cmd.Flags().Bool(flagWithComet, true, "Run abci app embedded in-process with CometBFT")
	cmd.Flags().String(flagAddress, "tcp://127.0.0.1:26658", "Listen address")
	cmd.Flags().String(flagTransport, "socket", "Transport protocol: socket, grpc")
	cmd.Flags().String(flagTraceStore, "", "Enable KVStore tracing to an output file")
	cmd.Flags().String(FlagMinGasPrices, "", "Minimum gas prices to accept for transactions; Any fee in a tx must meet this minimum (e.g. 0.01photino;0.0001stake)")
	cmd.Flags().Uint64(FlagQueryGasLimit, 0, "Maximum gas a Rest/Grpc query can consume. Blank and 0 imply unbounded.")
	cmd.Flags().IntSlice(FlagUnsafeSkipUpgrades, []int{}, "Skip a set of upgrade heights to continue the old binary")
	cmd.Flags().Uint64(FlagHaltHeight, 0, "Block height at which to gracefully halt the chain and shutdown the node")
	cmd.Flags().Uint64(FlagHaltTime, 0, "Minimum block time (in Unix seconds) at which to gracefully halt the chain and shutdown the node")
	cmd.Flags().Bool(FlagInterBlockCache, true, "Enable inter-block caching")
	cmd.Flags().String(flagCPUProfile, "", "Enable CPU profiling and write to the provided file")
	cmd.Flags().Bool(FlagTrace, false, "Provide full stack traces for errors in ABCI Log")
	cmd.Flags().String(FlagPruning, pruningtypes.PruningOptionDefault, "Pruning strategy (default|nothing|everything|custom)")
	cmd.Flags().Uint64(FlagPruningKeepRecent, 0, "Number of recent heights to keep on disk (ignored if pruning is not 'custom')")
	cmd.Flags().Uint64(FlagPruningInterval, 0, "Height interval at which pruned heights are removed from disk (ignored if pruning is not 'custom')")
	cmd.Flags().Uint(FlagInvCheckPeriod, 0, "Assert registered invariants every N blocks")
	cmd.Flags().Uint64(FlagMinRetainBlocks, 0, "Minimum block height offset during ABCI commit to prune CometBFT blocks")
	cmd.Flags().Bool(FlagAPIEnable, false, "Define if the API server should be enabled")
	cmd.Flags().Bool(FlagAPISwagger, false, "Define if swagger documentation should automatically be registered (Note: the API must also be enabled)")
	cmd.Flags().String(FlagAPIAddress, serverconfig.DefaultAPIAddress, "the API server address to listen on")
	cmd.Flags().Uint(FlagAPIMaxOpenConnections, 1000, "Define the number of maximum open connections")
	cmd.Flags().Uint(FlagRPCReadTimeout, 10, "Define the CometBFT RPC read timeout (in seconds)")
	cmd.Flags().Uint(FlagRPCWriteTimeout, 0, "Define the CometBFT RPC write timeout (in seconds)")
	cmd.Flags().Uint(FlagRPCMaxBodyBytes, 1000000, "Define the CometBFT maximum request body (in bytes)")
	cmd.Flags().Bool(FlagAPIEnableUnsafeCORS, false, "Define if CORS should be enabled (unsafe - use it at your own risk)")
	cmd.Flags().Bool(flagGRPCOnly, false, "Start the node in gRPC query only mode (no CometBFT process is started)")
	cmd.Flags().Bool(flagGRPCEnable, true, "Define if the gRPC server should be enabled")
	cmd.Flags().String(flagGRPCAddress, serverconfig.DefaultGRPCAddress, "the gRPC server address to listen on")
	cmd.Flags().Bool(flagGRPCWebEnable, true, "Define if the gRPC-Web server should be enabled. (Note: gRPC must also be enabled)")
	cmd.Flags().String(flagHistoricalGRPCAddressBlockRange, "", "Define if historical grpc and block range is available")
	cmd.Flags().Uint64(FlagStateSyncSnapshotInterval, 0, "State sync snapshot interval")
	cmd.Flags().Uint32(FlagStateSyncSnapshotKeepRecent, 2, "State sync snapshot to keep")
	cmd.Flags().Bool(FlagDisableIAVLFastNode, false, "Disable fast node for IAVL tree")
	cmd.Flags().Int(FlagMempoolMaxTxs, mempool.DefaultMaxTx, "Sets MaxTx value for the app-side mempool")
	cmd.Flags().Duration(FlagShutdownGrace, 0*time.Second, "On Shutdown, duration to wait for resource clean up")

	// support old flags name for backwards compatibility
	cmd.Flags().SetNormalizeFunc(func(f *pflag.FlagSet, name string) pflag.NormalizedName {
		if name == "with-tendermint" {
			name = flagWithComet
		}

		return pflag.NormalizedName(name)
	})

	// add support for all CometBFT-specific command line options
	cmtcmd.AddNodeFlags(cmd)

	if opts.AddFlags != nil {
		opts.AddFlags(cmd)
	}
}<|MERGE_RESOLUTION|>--- conflicted
+++ resolved
@@ -77,7 +77,6 @@
 	FlagIAVLCacheSize       = "iavl-cache-size"
 	FlagDisableIAVLFastNode = "iavl-disable-fastnode"
 	FlagIAVLSyncPruning     = "iavl-sync-pruning"
-	FlagIAVLXOptions        = "iavlx-options"
 	FlagShutdownGrace       = "shutdown-grace"
 
 	// state sync-related flags
@@ -233,8 +232,6 @@
 	}
 	defer appCleanupFn()
 
-<<<<<<< HEAD
-=======
 	metrics, err := startTelemetry(svrCfg)
 	if err != nil {
 		return fmt.Errorf("failed to start telemetry: %w", err)
@@ -245,21 +242,16 @@
 		return fmt.Errorf("failed to initialize OpenTelemetry: %w", err)
 	}
 
->>>>>>> d868512a
 	emitServerInfoMetrics()
 
 	if !withCmt {
-		return startStandAlone(svrCtx, svrCfg, clientCtx, app, opts)
-	}
-	return startInProcess(svrCtx, svrCfg, clientCtx, app, opts)
-}
-
-<<<<<<< HEAD
-func startStandAlone(svrCtx *Context, svrCfg serverconfig.Config, clientCtx client.Context, app types.Application, opts StartCmdOptions) error {
-=======
+		return startStandAlone(svrCtx, svrCfg, clientCtx, app, metrics, opts)
+	}
+	return startInProcess(svrCtx, svrCfg, clientCtx, app, metrics, opts)
+}
+
 //nolint:staticcheck // TODO: switch to OpenTelemetry
 func startStandAlone(svrCtx *Context, svrCfg serverconfig.Config, clientCtx client.Context, app types.Application, metrics *telemetry.Metrics, opts StartCmdOptions) error {
->>>>>>> d868512a
 	addr := svrCtx.Viper.GetString(flagAddress)
 	transport := svrCtx.Viper.GetString(flagTransport)
 
@@ -298,7 +290,7 @@
 		return err
 	}
 
-	err = startAPIServer(ctx, g, svrCfg, clientCtx, svrCtx, app, svrCtx.Config.RootDir, grpcSrv)
+	err = startAPIServer(ctx, g, svrCfg, clientCtx, svrCtx, app, svrCtx.Config.RootDir, grpcSrv, metrics)
 	if err != nil {
 		return err
 	}
@@ -325,13 +317,9 @@
 	return g.Wait()
 }
 
-<<<<<<< HEAD
-func startInProcess(svrCtx *Context, svrCfg serverconfig.Config, clientCtx client.Context, app types.Application, opts StartCmdOptions) error {
-=======
 func startInProcess(svrCtx *Context, svrCfg serverconfig.Config, clientCtx client.Context, app types.Application,
 	metrics *telemetry.Metrics, opts StartCmdOptions, //nolint:staticcheck // TODO: switch to OpenTelemetry
 ) error {
->>>>>>> d868512a
 	cmtCfg := svrCtx.Config
 	gRPCOnly := svrCtx.Viper.GetBool(flagGRPCOnly)
 
@@ -368,7 +356,7 @@
 		return fmt.Errorf("failed to start grpc server: %w", err)
 	}
 
-	err = startAPIServer(ctx, g, svrCfg, clientCtx, svrCtx, app, cmtCfg.RootDir, grpcSrv)
+	err = startAPIServer(ctx, g, svrCfg, clientCtx, svrCtx, app, cmtCfg.RootDir, grpcSrv, metrics)
 	if err != nil {
 		return fmt.Errorf("failed to start api server: %w", err)
 	}
@@ -550,10 +538,7 @@
 	app types.Application,
 	home string,
 	grpcSrv *grpc.Server,
-<<<<<<< HEAD
-=======
 	metrics *telemetry.Metrics, //nolint:staticcheck // TODO: switch to OpenTelemetry
->>>>>>> d868512a
 ) error {
 	if !svrCfg.API.Enable {
 		return nil
@@ -564,30 +549,24 @@
 	apiSrv := api.New(clientCtx, svrCtx.Logger.With("module", "api-server"), grpcSrv)
 	app.RegisterAPIRoutes(apiSrv, svrCfg.API)
 
-<<<<<<< HEAD
-=======
 	//nolint:staticcheck // TODO: switch to OpenTelemetry
 	if svrCfg.Telemetry.Enabled {
 		//nolint:staticcheck // TODO: switch to OpenTelemetry
 		apiSrv.SetTelemetry(metrics)
 	}
 
->>>>>>> d868512a
 	g.Go(func() error {
 		return apiSrv.Start(ctx, svrCfg)
 	})
 	return nil
 }
 
-<<<<<<< HEAD
-=======
 //nolint:staticcheck // TODO: switch to OpenTelemetry
 func startTelemetry(cfg serverconfig.Config) (*telemetry.Metrics, error) {
 	//nolint:staticcheck // TODO: switch to OpenTelemetry
 	return telemetry.New(cfg.Telemetry)
 }
 
->>>>>>> d868512a
 // wrapCPUProfile starts CPU profiling, if enabled, and executes the provided
 // callbackFn in a separate goroutine, then will wait for that callback to
 // return.
@@ -670,15 +649,10 @@
 	cleanupFn = func() {
 		traceCleanupFn()
 
-<<<<<<< HEAD
-		shutdownCtx, cancel := context.WithTimeout(context.Background(), 5*time.Second)
-		defer cancel()
-=======
 		// shutdown telemetry with a 5 second timeout
 		shutdownCtx, cancel := context.WithTimeout(context.Background(), 5*time.Second)
 		defer cancel()
 
->>>>>>> d868512a
 		if err := telemetry.Shutdown(shutdownCtx); err != nil {
 			svrCtx.Logger.Error("failed to shutdown telemetry", "error", err)
 		}
