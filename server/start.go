--- conflicted
+++ resolved
@@ -245,14 +245,11 @@
 			svrCtx.Logger.Error("failed to start out-of-process ABCI server", "err", err)
 			return err
 		}
-<<<<<<< HEAD
-=======
 
 		if err = app.Close(); err != nil {
-			tmos.Exit(err.Error())
-		}
-	}()
->>>>>>> 557da6eb
+      svrCtx.Logger.Error("failed to close application", "err", err)
+			return err
+		}
 
 		// Wait for the calling process to be canceled or close the provided context,
 		// so we can gracefully stop the ABCI server.
