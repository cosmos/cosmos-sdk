--- conflicted
+++ resolved
@@ -489,10 +489,7 @@
 	defer func() {
 		if tmNode != nil && tmNode.IsRunning() {
 			_ = tmNode.Stop()
-<<<<<<< HEAD
-=======
 			_ = app.Close()
->>>>>>> fd90480b
 		}
 
 		if apiSrv != nil {
