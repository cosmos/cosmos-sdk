--- conflicted
+++ resolved
@@ -289,15 +289,6 @@
 
 	gRPCOnly := svrCtx.Viper.GetBool(flagGRPCOnly)
 
-<<<<<<< HEAD
-	genDocProvider := getGenDocProvider(cmtCfg)
-	genDoc, err := genDocProvider()
-	if err != nil {
-		return err
-	}
-
-=======
->>>>>>> a2e3711c
 	if gRPCOnly {
 		// TODO: Generalize logic so that gRPC only is really in startStandAlone
 		svrCtx.Logger.Info("starting node in gRPC only mode; CometBFT is disabled")
@@ -310,8 +301,6 @@
 		}
 		defer cleanupFn()
 
-		defer cleanupFn()
-
 		// Add the tx service to the gRPC router. We only need to register this
 		// service if API or gRPC is enabled, and avoid doing so in the general
 		// case, because it spawns a new local CometBFT RPC client.
@@ -333,7 +322,6 @@
 		return err
 	}
 
-	clientCtx = clientCtx.WithChainID(genDoc.ChainID)
 	err = startAPIServer(ctx, g, cmtCfg, svrCfg, clientCtx, svrCtx, app, home, grpcSrv, metrics)
 	if err != nil {
 		return err
@@ -348,7 +336,6 @@
 	// wait for signal capture and gracefully return
 	// we are guaranteed to be waiting for the "ListenForQuitSignals" goroutine.
 	return g.Wait()
-<<<<<<< HEAD
 }
 
 // TODO: Move nodeKey into being created within the function.
@@ -357,51 +344,12 @@
 	app types.Application,
 	svrCtx *Context,
 ) (tmNode *node.Node, cleanupFn func(), err error) {
-=======
-}
-
-func startApp(svrCtx *Context, appCreator types.AppCreator, opts StartCmdOptions) (app types.Application, cleanupFn func(), err error) {
-	traceWriter, traceCleanupFn, err := setupTraceWriter(svrCtx)
-	if err != nil {
-		return app, traceCleanupFn, err
-	}
-
-	home := svrCtx.Config.RootDir
-	db, err := opts.DBOpener(home, GetAppDBBackend(svrCtx.Viper))
-	if err != nil {
-		return app, traceCleanupFn, err
-	}
-
-	app = appCreator(svrCtx.Logger, db, traceWriter, svrCtx.Viper)
-	cleanupFn = func() {
-		traceCleanupFn()
-		if localErr := app.Close(); localErr != nil {
-			svrCtx.Logger.Error(localErr.Error())
-		}
-	}
-	return app, cleanupFn, nil
-}
-
-func getCtx(svrCtx *Context, block bool) (*errgroup.Group, context.Context) {
-	ctx, cancelFn := context.WithCancel(context.Background())
-	g, ctx := errgroup.WithContext(ctx)
-	// listen for quit signals so the calling parent process can gracefully exit
-	ListenForQuitSignals(g, block, cancelFn, svrCtx.Logger)
-	return g, ctx
-}
-
-func startCmtNode(cfg *cmtcfg.Config, app types.Application, svrCtx *Context) (tmNode *node.Node, cleanupFn func(), err error) {
-	cleanupFn = func() {}
->>>>>>> a2e3711c
 	nodeKey, err := p2p.LoadOrGenNodeKey(cfg.NodeKeyFile())
 	if err != nil {
 		return nil, cleanupFn, err
 	}
 
-<<<<<<< HEAD
 	cmtApp := NewCometABCIWrapper(app)
-=======
->>>>>>> a2e3711c
 	tmNode, err = node.NewNode(
 		cfg,
 		pvm.LoadOrGenFilePV(cfg.PrivValidatorKeyFile(), cfg.PrivValidatorStateFile()),
@@ -418,7 +366,6 @@
 
 	if err := tmNode.Start(); err != nil {
 		return tmNode, cleanupFn, err
-<<<<<<< HEAD
 	}
 
 	cleanupFn = func() {
@@ -428,17 +375,6 @@
 		}
 	}
 
-=======
-	}
-
-	cleanupFn = func() {
-		if tmNode != nil && tmNode.IsRunning() {
-			_ = tmNode.Stop()
-			_ = app.Close()
-		}
-	}
-
->>>>>>> a2e3711c
 	return tmNode, cleanupFn, nil
 }
 
@@ -562,17 +498,6 @@
 	if !svrCfg.API.Enable {
 		return nil
 	}
-<<<<<<< HEAD
-=======
-	// TODO: Why do we reload and unmarshal the entire genesis doc in order to get the chain ID.
-	// surely theres a better way. This is likely a serious node start time overhead.
-	// Shouldn't it be in cmtCfg.ChainID() ?
-	genDocProvider := getGenDocProvider(cmtCfg)
-	genDoc, err := genDocProvider()
-	if err != nil {
-		return err
-	}
->>>>>>> a2e3711c
 
 	clientCtx = clientCtx.WithHomeDir(home)
 
