package server

// DONTCOVER

import (
	"fmt"
	"net"
	"net/http"
	"os"
	"runtime/pprof"
	"time"

	"github.com/spf13/cobra"
	abciclient "github.com/tendermint/tendermint/abci/client"
	"github.com/tendermint/tendermint/abci/server"
	tcmd "github.com/tendermint/tendermint/cmd/tendermint/commands"
	tmos "github.com/tendermint/tendermint/libs/os"
	tmservice "github.com/tendermint/tendermint/libs/service"
	"github.com/tendermint/tendermint/node"
	"github.com/tendermint/tendermint/rpc/client/local"
	tmtypes "github.com/tendermint/tendermint/types"
	"google.golang.org/grpc"
	"google.golang.org/grpc/credentials/insecure"

	"github.com/cosmos/cosmos-sdk/client"
	"github.com/cosmos/cosmos-sdk/client/flags"
	"github.com/cosmos/cosmos-sdk/codec"
	"github.com/cosmos/cosmos-sdk/server/api"
	"github.com/cosmos/cosmos-sdk/server/config"
	servergrpc "github.com/cosmos/cosmos-sdk/server/grpc"
	"github.com/cosmos/cosmos-sdk/server/rosetta"
	crgserver "github.com/cosmos/cosmos-sdk/server/rosetta/lib/server"
	"github.com/cosmos/cosmos-sdk/server/types"
	storetypes "github.com/cosmos/cosmos-sdk/store/types"
	sdktypes "github.com/cosmos/cosmos-sdk/types"
)

const (
	// Tendermint full-node start flags
	flagWithTendermint     = "with-tendermint"
	flagAddress            = "address"
	flagTransport          = "transport"
	flagTraceStore         = "trace-store"
	flagCPUProfile         = "cpu-profile"
	FlagMinGasPrices       = "minimum-gas-prices"
	FlagHaltHeight         = "halt-height"
	FlagHaltTime           = "halt-time"
	FlagInterBlockCache    = "inter-block-cache"
	FlagUnsafeSkipUpgrades = "unsafe-skip-upgrades"
	FlagTrace              = "trace"
	FlagInvCheckPeriod     = "inv-check-period"

	FlagPruning           = "pruning"
	FlagPruningKeepRecent = "pruning-keep-recent"
	FlagPruningInterval   = "pruning-interval"
	FlagIndexEvents       = "index-events"
	FlagMinRetainBlocks   = "min-retain-blocks"

	// state sync-related flags
	FlagStateSyncSnapshotInterval   = "state-sync.snapshot-interval"
	FlagStateSyncSnapshotKeepRecent = "state-sync.snapshot-keep-recent"

	// api-related flags
	FlagAPIEnable             = "api.enable"
	FlagAPISwagger            = "api.swagger"
	FlagAPIAddress            = "api.address"
	FlagAPIMaxOpenConnections = "api.max-open-connections"
	FlagRPCReadTimeout        = "api.rpc-read-timeout"
	FlagRPCWriteTimeout       = "api.rpc-write-timeout"
	FlagRPCMaxBodyBytes       = "api.rpc-max-body-bytes"
	FlagAPIEnableUnsafeCORS   = "api.enabled-unsafe-cors"

	// gRPC-related flags
	flagGRPCOnly       = "grpc-only"
	flagGRPCEnable     = "grpc.enable"
	flagGRPCAddress    = "grpc.address"
	flagGRPCWebEnable  = "grpc-web.enable"
	flagGRPCWebAddress = "grpc-web.address"
)

// StartCmd runs the service passed in, either stand-alone or in-process with
// Tendermint.
func StartCmd(appCreator types.AppCreator, defaultNodeHome string) *cobra.Command {
	cmd := &cobra.Command{
		Use:   "start",
		Short: "Run the full node",
		Long: `Run the full node application with Tendermint in or out of process. By
default, the application will run with Tendermint in process.

Pruning options can be provided via the '--pruning' flag or alternatively with '--pruning-keep-recent'
and 'pruning-interval' together.

For '--pruning' the options are as follows:

default: the last 362880 states are kept, pruning at 10 block intervals
nothing: all historic states will be saved, nothing will be deleted (i.e. archiving node)
everything: all saved states will be deleted, storing only the current and previous state; pruning at 10 block intervals
custom: allow pruning options to be manually specified through 'pruning-keep-recent' and 'pruning-interval'

Node halting configurations exist in the form of two flags: '--halt-height' and '--halt-time'. During
the ABCI Commit phase, the node will check if the current block height is greater than or equal to
the halt-height or if the current block time is greater than or equal to the halt-time. If so, the
node will attempt to gracefully shutdown and the block will not be committed. In addition, the node
will not be able to commit subsequent blocks.

For profiling and benchmarking purposes, CPU profiling can be enabled via the '--cpu-profile' flag
which accepts a path for the resulting pprof file.

The node may be started in a 'query only' mode where only the gRPC and JSON HTTP
API services are enabled via the 'grpc-only' flag. In this mode, Tendermint is
bypassed and can be used when legacy queries are needed after an on-chain upgrade
is performed. Note, when enabled, gRPC will also be automatically enabled.
`,
		PreRunE: func(cmd *cobra.Command, _ []string) error {
			serverCtx := GetServerContextFromCmd(cmd)

			// Bind flags to the Context's Viper so the app construction can set
			// options accordingly.
			serverCtx.Viper.BindPFlags(cmd.Flags())

			_, err := GetPruningOptionsFromFlags(serverCtx.Viper)
			return err
		},
		RunE: func(cmd *cobra.Command, _ []string) error {
			serverCtx := GetServerContextFromCmd(cmd)
			clientCtx, err := client.GetClientQueryContext(cmd)
			if err != nil {
				return err
			}

			withTM, _ := cmd.Flags().GetBool(flagWithTendermint)
			if !withTM {
				serverCtx.Logger.Info("starting ABCI without Tendermint")
				return startStandAlone(serverCtx, appCreator)
			}

			// amino is needed here for backwards compatibility of REST routes
			err = startInProcess(serverCtx, clientCtx, appCreator)
			errCode, ok := err.(ErrorCode)
			if !ok {
				return err
			}

			serverCtx.Logger.Debug(fmt.Sprintf("received quit signal: %d", errCode.Code))
			return nil
		},
	}

	cmd.Flags().String(flags.FlagHome, defaultNodeHome, "The application home directory")
	cmd.Flags().Bool(flagWithTendermint, true, "Run abci app embedded in-process with tendermint")
	cmd.Flags().String(flagAddress, "tcp://0.0.0.0:26658", "Listen address")
	cmd.Flags().String(flagTransport, "socket", "Transport protocol: socket, grpc")
	cmd.Flags().String(flagTraceStore, "", "Enable KVStore tracing to an output file")
	cmd.Flags().String(FlagMinGasPrices, "", "Minimum gas prices to accept for transactions; Any fee in a tx must meet this minimum (e.g. 0.01photino;0.0001stake)")
	cmd.Flags().IntSlice(FlagUnsafeSkipUpgrades, []int{}, "Skip a set of upgrade heights to continue the old binary")
	cmd.Flags().Uint64(FlagHaltHeight, 0, "Block height at which to gracefully halt the chain and shutdown the node")
	cmd.Flags().Uint64(FlagHaltTime, 0, "Minimum block time (in Unix seconds) at which to gracefully halt the chain and shutdown the node")
	cmd.Flags().Bool(FlagInterBlockCache, true, "Enable inter-block caching")
	cmd.Flags().String(flagCPUProfile, "", "Enable CPU profiling and write to the provided file")
	cmd.Flags().Bool(FlagTrace, false, "Provide full stack traces for errors in ABCI Log")
	cmd.Flags().String(FlagPruning, storetypes.PruningOptionDefault, "Pruning strategy (default|nothing|everything|custom)")
	cmd.Flags().Uint64(FlagPruningKeepRecent, 0, "Number of recent heights to keep on disk (ignored if pruning is not 'custom')")
	cmd.Flags().Uint64(FlagPruningInterval, 0, "Height interval at which pruned heights are removed from disk (ignored if pruning is not 'custom')")
	cmd.Flags().Uint(FlagInvCheckPeriod, 0, "Assert registered invariants every N blocks")
	cmd.Flags().Uint64(FlagMinRetainBlocks, 0, "Minimum block height offset during ABCI commit to prune Tendermint blocks")

	cmd.Flags().Bool(FlagAPIEnable, false, "Define if the API server should be enabled")
	cmd.Flags().Bool(FlagAPISwagger, false, "Define if swagger documentation should automatically be registered (Note: api must also be enabled.)")
	cmd.Flags().String(FlagAPIAddress, config.DefaultAPIAddress, "the API server address to listen on")
	cmd.Flags().Uint(FlagAPIMaxOpenConnections, 1000, "Define the number of maximum open connections")
	cmd.Flags().Uint(FlagRPCReadTimeout, 10, "Define the Tendermint RPC read timeout (in seconds)")
	cmd.Flags().Uint(FlagRPCWriteTimeout, 0, "Define the Tendermint RPC write timeout (in seconds)")
	cmd.Flags().Uint(FlagRPCMaxBodyBytes, 1000000, "Define the Tendermint maximum response body (in bytes)")
	cmd.Flags().Bool(FlagAPIEnableUnsafeCORS, false, "Define if CORS should be enabled (unsafe - use it at your own risk)")

	cmd.Flags().Bool(flagGRPCOnly, false, "Start the node in gRPC query only mode (no Tendermint process is started)")
	cmd.Flags().Bool(flagGRPCEnable, true, "Define if the gRPC server should be enabled")
	cmd.Flags().String(flagGRPCAddress, config.DefaultGRPCAddress, "the gRPC server address to listen on")

	cmd.Flags().Bool(flagGRPCWebEnable, true, "Define if the gRPC-Web server should be enabled. (Note: gRPC must also be enabled.)")
	cmd.Flags().String(flagGRPCWebAddress, config.DefaultGRPCWebAddress, "The gRPC-Web server address to listen on")

	cmd.Flags().Uint64(FlagStateSyncSnapshotInterval, 0, "State sync snapshot interval")
	cmd.Flags().Uint32(FlagStateSyncSnapshotKeepRecent, 2, "State sync snapshot to keep")

	// add support for all Tendermint-specific command line options
	tcmd.AddNodeFlags(cmd)
	return cmd
}

func startStandAlone(ctx *Context, appCreator types.AppCreator) error {
	addr := ctx.Viper.GetString(flagAddress)
	transport := ctx.Viper.GetString(flagTransport)
	home := ctx.Viper.GetString(flags.FlagHome)

	db, err := openDB(home, GetAppDBBackend(ctx.Viper))
	if err != nil {
		return err
	}

	traceWriterFile := ctx.Viper.GetString(flagTraceStore)
	traceWriter, err := openTraceWriter(traceWriterFile)
	if err != nil {
		return err
	}

	app := appCreator(ctx.Logger, db, traceWriter, ctx.Viper)

	svr, err := server.NewServer(addr, transport, app)
	if err != nil {
		return fmt.Errorf("error creating listener: %v", err)
	}

	svr.SetLogger(ctx.Logger.With("module", "abci-server"))

	err = svr.Start()
	if err != nil {
		tmos.Exit(err.Error())
	}

	defer func() {
		if err = svr.Stop(); err != nil {
			tmos.Exit(err.Error())
		}
	}()

	// Wait for SIGINT or SIGTERM signal
	return WaitForQuitSignals()
}

func startInProcess(ctx *Context, clientCtx client.Context, appCreator types.AppCreator) error {
	cfg := ctx.Config
	home := cfg.RootDir
	var cpuProfileCleanup func()

	if cpuProfile := ctx.Viper.GetString(flagCPUProfile); cpuProfile != "" {
		f, err := os.Create(cpuProfile)
		if err != nil {
			return err
		}

		ctx.Logger.Info("starting CPU profiler", "profile", cpuProfile)
		if err := pprof.StartCPUProfile(f); err != nil {
			return err
		}

		cpuProfileCleanup = func() {
			ctx.Logger.Info("stopping CPU profiler", "profile", cpuProfile)
			pprof.StopCPUProfile()
			f.Close()
		}
	}

	db, err := openDB(home, GetAppDBBackend(ctx.Viper))
	if err != nil {
		return err
	}

	traceWriterFile := ctx.Viper.GetString(flagTraceStore)
	traceWriter, err := openTraceWriter(traceWriterFile)
	if err != nil {
		return err
	}

	config := config.GetConfig(ctx.Viper)
	if err := config.ValidateBasic(); err != nil {
		return err
	}

	app := appCreator(ctx.Logger, db, traceWriter, ctx.Viper)

	genDoc, err := tmtypes.GenesisDocFromFile(cfg.GenesisFile())
	if err != nil {
		return err
	}

	var (
		tmNode   tmservice.Service
		gRPCOnly = ctx.Viper.GetBool(flagGRPCOnly)
	)
	if gRPCOnly {
		ctx.Logger.Info("starting node in gRPC only mode; Tendermint is disabled")
		config.GRPC.Enable = true
	} else {
		ctx.Logger.Info("starting node with ABCI Tendermint in-process")

		tmNode, err = node.New(cfg, ctx.Logger, abciclient.NewLocalCreator(app), genDoc)
		if err != nil {
			return err
		}

		if err := tmNode.Start(); err != nil {
			return err
		}
	}

	// Add the tx service to the gRPC router. We only need to register this
	// service if API or gRPC is enabled, and avoid doing so in the general
	// case, because it spawns a new local tendermint RPC client.
	if (config.API.Enable || config.GRPC.Enable) && tmNode != nil {
		node, ok := tmNode.(local.NodeService)
		if !ok {
			return fmt.Errorf("unable to set node type; please try re-installing the binary")
		}

		localNode, err := local.New(node)
		if err != nil {
			return err
		}

		clientCtx = clientCtx.WithClient(localNode)

		app.RegisterTxService(clientCtx)
		app.RegisterTendermintService(clientCtx)
	}

	var apiSrv *api.Server
	if config.API.Enable {
		genDoc, err := tmtypes.GenesisDocFromFile(cfg.GenesisFile())
		if err != nil {
			return err
		}

		clientCtx := clientCtx.WithHomeDir(home).WithChainID(genDoc.ChainID)

		if config.GRPC.Enable {
			_, port, err := net.SplitHostPort(config.GRPC.Address)
			if err != nil {
				return err
			}

			grpcAddress := fmt.Sprintf("127.0.0.1:%s", port)

			// If grpc is enabled, configure grpc client for grpc gateway.
			grpcClient, err := grpc.Dial(
				grpcAddress,
				grpc.WithTransportCredentials(insecure.NewCredentials()),
				grpc.WithDefaultCallOptions(grpc.ForceCodec(codec.NewProtoCodec(clientCtx.InterfaceRegistry).GRPCCodec())),
			)
			if err != nil {
				return err
			}

			clientCtx = clientCtx.WithGRPCClient(grpcClient)
			ctx.Logger.Debug("grpc client assigned to client context", "target", grpcAddress)
		}

		apiSrv = api.New(clientCtx, ctx.Logger.With("module", "api-server"))
		app.RegisterAPIRoutes(apiSrv, config.API)
		errCh := make(chan error)

		go func() {
			if err := apiSrv.Start(config); err != nil {
				errCh <- err
			}
		}()

		select {
		case err := <-errCh:
			return err

		case <-time.After(types.ServerStartTime): // assume server started successfully
		}
	}

	var (
		grpcSrv    *grpc.Server
		grpcWebSrv *http.Server
	)

	if config.GRPC.Enable {
		grpcSrv, err = servergrpc.StartGRPCServer(clientCtx, app, config.GRPC.Address)
		if err != nil {
			return err
		}

		if config.GRPCWeb.Enable {
			grpcWebSrv, err = servergrpc.StartGRPCWeb(grpcSrv, config)
			if err != nil {
				ctx.Logger.Error("failed to start grpc-web http server: ", err)
				return err
			}
		}
	}

	// At this point it is safe to block the process if we're in gRPC only mode as
	// we do not need to start Rosetta or handle any Tendermint related processes.
	if gRPCOnly {
		// wait for signal capture and gracefully return
		return WaitForQuitSignals()
	}

	var rosettaSrv crgserver.Server
	if config.Rosetta.Enable {
		offlineMode := config.Rosetta.Offline

		// If GRPC is not enabled rosetta cannot work in online mode, so it works in
		// offline mode.
		if !config.GRPC.Enable {
			offlineMode = true
		}

		minGasPrices, err := sdktypes.ParseDecCoins(config.MinGasPrices)
		if err != nil {
			ctx.Logger.Error("failed to parse minimum-gas-prices: ", err)
			return err
		}

		conf := &rosetta.Config{
<<<<<<< HEAD
			Blockchain:          config.Rosetta.Blockchain,
			Network:             config.Rosetta.Network,
			TendermintRPC:       ctx.Config.RPC.ListenAddress,
			GRPCEndpoint:        config.GRPC.Address,
			Addr:                config.Rosetta.Address,
			Retries:             config.Rosetta.Retries,
			Offline:             offlineMode,
			SuggestGas:          config.Rosetta.SuggestGas,
			DefaultSuggestDenom: config.Rosetta.DefaultSuggestDenom,
			SuggestPrices:       minGasPrices.Sort(),
=======
			Blockchain:        config.Rosetta.Blockchain,
			Network:           config.Rosetta.Network,
			TendermintRPC:     ctx.Config.RPC.ListenAddress,
			GRPCEndpoint:      config.GRPC.Address,
			Addr:              config.Rosetta.Address,
			Retries:           config.Rosetta.Retries,
			Offline:           offlineMode,
			Codec:             clientCtx.Codec.(*codec.ProtoCodec),
			InterfaceRegistry: clientCtx.InterfaceRegistry,
>>>>>>> b518c84f
		}

		rosettaSrv, err = rosetta.ServerFromConfig(conf)
		if err != nil {
			return err
		}

		errCh := make(chan error)
		go func() {
			if err := rosettaSrv.Start(); err != nil {
				errCh <- err
			}
		}()

		select {
		case err := <-errCh:
			return err

		case <-time.After(types.ServerStartTime): // assume server started successfully
		}
	}

	defer func() {
		if tmNode.IsRunning() {
			_ = tmNode.Stop()
		}

		if cpuProfileCleanup != nil {
			cpuProfileCleanup()
		}

		if apiSrv != nil {
			_ = apiSrv.Close()
		}

		if grpcSrv != nil {
			grpcSrv.Stop()
			if grpcWebSrv != nil {
				grpcWebSrv.Close()
			}
		}

		ctx.Logger.Info("exiting...")
	}()

	// wait for signal capture and gracefully return
	return WaitForQuitSignals()
}<|MERGE_RESOLUTION|>--- conflicted
+++ resolved
@@ -407,7 +407,6 @@
 		}
 
 		conf := &rosetta.Config{
-<<<<<<< HEAD
 			Blockchain:          config.Rosetta.Blockchain,
 			Network:             config.Rosetta.Network,
 			TendermintRPC:       ctx.Config.RPC.ListenAddress,
@@ -418,17 +417,8 @@
 			SuggestGas:          config.Rosetta.SuggestGas,
 			DefaultSuggestDenom: config.Rosetta.DefaultSuggestDenom,
 			SuggestPrices:       minGasPrices.Sort(),
-=======
-			Blockchain:        config.Rosetta.Blockchain,
-			Network:           config.Rosetta.Network,
-			TendermintRPC:     ctx.Config.RPC.ListenAddress,
-			GRPCEndpoint:      config.GRPC.Address,
-			Addr:              config.Rosetta.Address,
-			Retries:           config.Rosetta.Retries,
-			Offline:           offlineMode,
-			Codec:             clientCtx.Codec.(*codec.ProtoCodec),
-			InterfaceRegistry: clientCtx.InterfaceRegistry,
->>>>>>> b518c84f
+			Codec:               clientCtx.Codec.(*codec.ProtoCodec),
+			InterfaceRegistry:   clientCtx.InterfaceRegistry,
 		}
 
 		rosettaSrv, err = rosetta.ServerFromConfig(conf)
