package server

// DONTCOVER

import (
	"fmt"
	"net"
	"os"
	"runtime/pprof"
	"time"

	"google.golang.org/grpc/reflection"

	"google.golang.org/grpc"

	"github.com/spf13/cobra"
	"github.com/tendermint/tendermint/abci/server"
	tcmd "github.com/tendermint/tendermint/cmd/tendermint/commands"
	tmos "github.com/tendermint/tendermint/libs/os"
	"github.com/tendermint/tendermint/node"
	"github.com/tendermint/tendermint/p2p"
	pvm "github.com/tendermint/tendermint/privval"
	"github.com/tendermint/tendermint/proxy"
	"github.com/tendermint/tendermint/rpc/client/local"

	"github.com/cosmos/cosmos-sdk/client"
	"github.com/cosmos/cosmos-sdk/client/flags"
	"github.com/cosmos/cosmos-sdk/codec"
	"github.com/cosmos/cosmos-sdk/server/api"
	"github.com/cosmos/cosmos-sdk/server/config"
<<<<<<< HEAD
	grpcproxy "github.com/cosmos/cosmos-sdk/server/grpc"
=======
	storetypes "github.com/cosmos/cosmos-sdk/store/types"
>>>>>>> 5656e864
)

// Tendermint full-node start flags
const (
	flagWithTendermint     = "with-tendermint"
	flagAddress            = "address"
	flagTraceStore         = "trace-store"
	flagCPUProfile         = "cpu-profile"
	FlagMinGasPrices       = "minimum-gas-prices"
	FlagHaltHeight         = "halt-height"
	FlagHaltTime           = "halt-time"
	FlagInterBlockCache    = "inter-block-cache"
	FlagUnsafeSkipUpgrades = "unsafe-skip-upgrades"
	FlagTrace              = "trace"
	FlagInvCheckPeriod     = "inv-check-period"

	FlagPruning           = "pruning"
	FlagPruningKeepRecent = "pruning-keep-recent"
	FlagPruningKeepEvery  = "pruning-keep-every"
	FlagPruningInterval   = "pruning-interval"
)

// StartCmd runs the service passed in, either stand-alone or in-process with
// Tendermint.
func StartCmd(appCreator AppCreator) *cobra.Command {
	cmd := &cobra.Command{
		Use:   "start",
		Short: "Run the full node",
		Long: `Run the full node application with Tendermint in or out of process. By
default, the application will run with Tendermint in process.

Pruning options can be provided via the '--pruning' flag or alternatively with '--pruning-keep-recent',
'pruning-keep-every', and 'pruning-interval' together.

For '--pruning' the options are as follows:

default: the last 100 states are kept in addition to every 500th state; pruning at 10 block intervals
nothing: all historic states will be saved, nothing will be deleted (i.e. archiving node)
everything: all saved states will be deleted, storing only the current state; pruning at 10 block intervals
custom: allow pruning options to be manually specified through 'pruning-keep-recent', 'pruning-keep-every', and 'pruning-interval'

Node halting configurations exist in the form of two flags: '--halt-height' and '--halt-time'. During
the ABCI Commit phase, the node will check if the current block height is greater than or equal to
the halt-height or if the current block time is greater than or equal to the halt-time. If so, the
node will attempt to gracefully shutdown and the block will not be committed. In addition, the node
will not be able to commit subsequent blocks.

For profiling and benchmarking purposes, CPU profiling can be enabled via the '--cpu-profile' flag
which accepts a path for the resulting pprof file.
`,
		PreRunE: func(cmd *cobra.Command, _ []string) error {
			serverCtx := GetServerContextFromCmd(cmd)

			// Bind flags to the Context's Viper so the app construction can set
			// options accordingly.
			serverCtx.Viper.BindPFlags(cmd.Flags())

			_, err := GetPruningOptionsFromFlags(serverCtx.Viper)
			return err
		},
		RunE: func(cmd *cobra.Command, _ []string) error {
			serverCtx := GetServerContextFromCmd(cmd)
			clientCtx := client.GetClientContextFromCmd(cmd)

			withTM, _ := cmd.Flags().GetBool(flagWithTendermint)
			if !withTM {
				serverCtx.Logger.Info("starting ABCI without Tendermint")
				return startStandAlone(serverCtx, appCreator)
			}

			serverCtx.Logger.Info("starting ABCI with Tendermint")

			err := startInProcess(serverCtx, clientCtx.JSONMarshaler, appCreator)
			return err
		},
	}

	cmd.Flags().String(flags.FlagHome, "", "The application home directory")
	cmd.Flags().Bool(flagWithTendermint, true, "Run abci app embedded in-process with tendermint")
	cmd.Flags().String(flagAddress, "tcp://0.0.0.0:26658", "Listen address")
	cmd.Flags().String(flagTraceStore, "", "Enable KVStore tracing to an output file")
	cmd.Flags().String(FlagMinGasPrices, "", "Minimum gas prices to accept for transactions; Any fee in a tx must meet this minimum (e.g. 0.01photino;0.0001stake)")
	cmd.Flags().IntSlice(FlagUnsafeSkipUpgrades, []int{}, "Skip a set of upgrade heights to continue the old binary")
	cmd.Flags().Uint64(FlagHaltHeight, 0, "Block height at which to gracefully halt the chain and shutdown the node")
	cmd.Flags().Uint64(FlagHaltTime, 0, "Minimum block time (in Unix seconds) at which to gracefully halt the chain and shutdown the node")
	cmd.Flags().Bool(FlagInterBlockCache, true, "Enable inter-block caching")
	cmd.Flags().String(flagCPUProfile, "", "Enable CPU profiling and write to the provided file")
	cmd.Flags().Bool(FlagTrace, false, "Provide full stack traces for errors in ABCI Log")
	cmd.Flags().String(FlagPruning, storetypes.PruningOptionDefault, "Pruning strategy (default|nothing|everything|custom)")
	cmd.Flags().Uint64(FlagPruningKeepRecent, 0, "Number of recent heights to keep on disk (ignored if pruning is not 'custom')")
	cmd.Flags().Uint64(FlagPruningKeepEvery, 0, "Offset heights to keep on disk after 'keep-every' (ignored if pruning is not 'custom')")
	cmd.Flags().Uint64(FlagPruningInterval, 0, "Height interval at which pruned heights are removed from disk (ignored if pruning is not 'custom')")
	cmd.Flags().Uint(FlagInvCheckPeriod, 0, "Assert registered invariants every N blocks")

	// add support for all Tendermint-specific command line options
	tcmd.AddNodeFlags(cmd)
	return cmd
}

func startStandAlone(ctx *Context, appCreator AppCreator) error {
	addr := ctx.Viper.GetString(flagAddress)
	home := ctx.Viper.GetString(flags.FlagHome)

	db, err := openDB(home)
	if err != nil {
		return err
	}

	traceWriterFile := ctx.Viper.GetString(flagTraceStore)
	traceWriter, err := openTraceWriter(traceWriterFile)
	if err != nil {
		return err
	}

	app := appCreator(ctx.Logger, db, traceWriter, ctx.Viper)

	svr, err := server.NewServer(addr, "socket", app)
	if err != nil {
		return fmt.Errorf("error creating listener: %v", err)
	}

	svr.SetLogger(ctx.Logger.With("module", "abci-server"))

	err = svr.Start()
	if err != nil {
		tmos.Exit(err.Error())
	}

	TrapSignal(func() {
		if err = svr.Stop(); err != nil {
			tmos.Exit(err.Error())
		}
	})

	// run forever (the node will not be returned)
	select {}
}

func startInProcess(ctx *Context, cdc codec.JSONMarshaler, appCreator AppCreator) error {
	cfg := ctx.Config
	home := cfg.RootDir

	traceWriterFile := ctx.Viper.GetString(flagTraceStore)
	db, err := openDB(home)
	if err != nil {
		return err
	}

	traceWriter, err := openTraceWriter(traceWriterFile)
	if err != nil {
		return err
	}

	app := appCreator(ctx.Logger, db, traceWriter, ctx.Viper)

	nodeKey, err := p2p.LoadOrGenNodeKey(cfg.NodeKeyFile())
	if err != nil {
		return err
	}

	genDocProvider := node.DefaultGenesisDocProviderFunc(cfg)
	tmNode, err := node.NewNode(
		cfg,
		pvm.LoadOrGenFilePV(cfg.PrivValidatorKeyFile(), cfg.PrivValidatorStateFile()),
		nodeKey,
		proxy.NewLocalClientCreator(app),
		genDocProvider,
		node.DefaultDBProvider,
		node.DefaultMetricsProvider(cfg.Instrumentation),
		ctx.Logger.With("module", "node"),
	)
	if err != nil {
		return err
	}

	if err := tmNode.Start(); err != nil {
		return err
	}

<<<<<<< HEAD
	config := config.GetConfig()

	genDoc, err := genDocProvider()
	if err != nil {
		return err
	}

	// TODO: Since this is running in process, do we need to provide a verifier
	// and set TrustNode=false? If so, we need to add additional logic that
	// waits for a block to be committed first before starting the API server.
	clientCtx := client.Context{}.
		WithHomeDir(home).
		WithChainID(genDoc.ChainID).
		WithJSONMarshaler(cdc).
		WithClient(local.New(tmNode)).
		WithTrustNode(true)

=======
>>>>>>> 5656e864
	var apiSrv *api.Server

	config := config.GetConfig(ctx.Viper)
	if config.API.Enable {
		apiSrv = api.New(clientCtx)
		app.RegisterAPIRoutes(apiSrv)

		if err := apiSrv.Start(config); err != nil {
			return err
		}
	}

<<<<<<< HEAD
	var grpcSrv *grpc.Server
	if config.GRPC.Enable {
		grpcSrv = grpc.NewServer()

		app.RegisterGRPC(grpcSrv)

		// proxy queries to the ABCI query endpoint
		proxyInterceptor := grpcproxy.ABCIQueryProxyInterceptor(clientCtx)
		proxySrv := grpcproxy.NewProxyServer(grpcSrv, proxyInterceptor)
		app.RegisterGRPCProxy(proxySrv)

		reflection.Register(grpcSrv)

		listener, err := net.Listen("tcp", config.GRPC.Address)
		if err != nil {
			return err
		}

		err = grpcSrv.Serve(listener)
		if err != nil {
=======
		clientCtx := client.Context{}.
			WithHomeDir(home).
			WithChainID(genDoc.ChainID).
			WithJSONMarshaler(cdc).
			WithClient(local.New(tmNode)).
			WithTrustNode(true)

		apiSrv = api.New(clientCtx, ctx.Logger.With("module", "api-server"))
		app.RegisterAPIRoutes(apiSrv)

		errCh := make(chan error)

		go func() {
			if err := apiSrv.Start(config); err != nil {
				errCh <- err
			}
		}()

		select {
		case err := <-errCh:
>>>>>>> 5656e864
			return err
		case <-time.After(5 * time.Second): // assume server started successfully
		}
	}

	var cpuProfileCleanup func()

	if cpuProfile := ctx.Viper.GetString(flagCPUProfile); cpuProfile != "" {
		f, err := os.Create(cpuProfile)
		if err != nil {
			return err
		}

		ctx.Logger.Info("starting CPU profiler", "profile", cpuProfile)
		if err := pprof.StartCPUProfile(f); err != nil {
			return err
		}

		cpuProfileCleanup = func() {
			ctx.Logger.Info("stopping CPU profiler", "profile", cpuProfile)
			pprof.StopCPUProfile()
			f.Close()
		}
	}

	TrapSignal(func() {
		if tmNode.IsRunning() {
			_ = tmNode.Stop()
		}

		if cpuProfileCleanup != nil {
			cpuProfileCleanup()
		}

		if apiSrv != nil {
			_ = apiSrv.Close()
		}

		if grpcSrv != nil {
			_ = grpcSrv.Stop
		}

		ctx.Logger.Info("exiting...")
	})

	// run forever (the node will not be returned)
	select {}
}<|MERGE_RESOLUTION|>--- conflicted
+++ resolved
@@ -28,11 +28,8 @@
 	"github.com/cosmos/cosmos-sdk/codec"
 	"github.com/cosmos/cosmos-sdk/server/api"
 	"github.com/cosmos/cosmos-sdk/server/config"
-<<<<<<< HEAD
 	grpcproxy "github.com/cosmos/cosmos-sdk/server/grpc"
-=======
 	storetypes "github.com/cosmos/cosmos-sdk/store/types"
->>>>>>> 5656e864
 )
 
 // Tendermint full-node start flags
@@ -212,60 +209,15 @@
 		return err
 	}
 
-<<<<<<< HEAD
-	config := config.GetConfig()
-
-	genDoc, err := genDocProvider()
-	if err != nil {
-		return err
-	}
-
-	// TODO: Since this is running in process, do we need to provide a verifier
-	// and set TrustNode=false? If so, we need to add additional logic that
-	// waits for a block to be committed first before starting the API server.
-	clientCtx := client.Context{}.
-		WithHomeDir(home).
-		WithChainID(genDoc.ChainID).
-		WithJSONMarshaler(cdc).
-		WithClient(local.New(tmNode)).
-		WithTrustNode(true)
-
-=======
->>>>>>> 5656e864
 	var apiSrv *api.Server
 
 	config := config.GetConfig(ctx.Viper)
 	if config.API.Enable {
-		apiSrv = api.New(clientCtx)
-		app.RegisterAPIRoutes(apiSrv)
-
-		if err := apiSrv.Start(config); err != nil {
-			return err
-		}
-	}
-
-<<<<<<< HEAD
-	var grpcSrv *grpc.Server
-	if config.GRPC.Enable {
-		grpcSrv = grpc.NewServer()
-
-		app.RegisterGRPC(grpcSrv)
-
-		// proxy queries to the ABCI query endpoint
-		proxyInterceptor := grpcproxy.ABCIQueryProxyInterceptor(clientCtx)
-		proxySrv := grpcproxy.NewProxyServer(grpcSrv, proxyInterceptor)
-		app.RegisterGRPCProxy(proxySrv)
-
-		reflection.Register(grpcSrv)
-
-		listener, err := net.Listen("tcp", config.GRPC.Address)
+		genDoc, err := genDocProvider()
 		if err != nil {
 			return err
 		}
 
-		err = grpcSrv.Serve(listener)
-		if err != nil {
-=======
 		clientCtx := client.Context{}.
 			WithHomeDir(home).
 			WithChainID(genDoc.ChainID).
@@ -286,9 +238,32 @@
 
 		select {
 		case err := <-errCh:
->>>>>>> 5656e864
 			return err
 		case <-time.After(5 * time.Second): // assume server started successfully
+		}
+	}
+
+	var grpcSrv *grpc.Server
+	if config.GRPC.Enable {
+		grpcSrv = grpc.NewServer()
+
+		app.RegisterGRPC(grpcSrv)
+
+		// proxy queries to the ABCI query endpoint
+		proxyInterceptor := grpcproxy.ABCIQueryProxyInterceptor(clientCtx)
+		proxySrv := grpcproxy.NewProxyServer(grpcSrv, proxyInterceptor)
+		app.RegisterGRPCProxy(proxySrv)
+
+		reflection.Register(grpcSrv)
+
+		listener, err := net.Listen("tcp", config.GRPC.Address)
+		if err != nil {
+			return err
+		}
+
+		err = grpcSrv.Serve(listener)
+		if err != nil {
+			return err
 		}
 	}
 
