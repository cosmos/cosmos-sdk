package server

import (
	"fmt"
	"net"
<<<<<<< HEAD
	"os"
	"testing"

	"github.com/KiraCore/cosmos-sdk/client/flags"

	"github.com/spf13/viper"
	"github.com/stretchr/testify/require"
=======
>>>>>>> f59df68a
)

// Get a free address for a test tendermint server
// protocol is either tcp, http, etc
func FreeTCPAddr() (addr, port string, err error) {
	l, err := net.Listen("tcp", "localhost:0")
	if err != nil {
		return "", "", err
	}

	closer := func() {
		err := l.Close()
		if err != nil {
			// TODO: Handle with #870
			panic(err)
		}
	}

	defer closer()

	portI := l.Addr().(*net.TCPAddr).Port
	port = fmt.Sprintf("%d", portI)
	addr = fmt.Sprintf("tcp://0.0.0.0:%s", port)
	return
}<|MERGE_RESOLUTION|>--- conflicted
+++ resolved
@@ -3,16 +3,6 @@
 import (
 	"fmt"
 	"net"
-<<<<<<< HEAD
-	"os"
-	"testing"
-
-	"github.com/KiraCore/cosmos-sdk/client/flags"
-
-	"github.com/spf13/viper"
-	"github.com/stretchr/testify/require"
-=======
->>>>>>> f59df68a
 )
 
 // Get a free address for a test tendermint server
