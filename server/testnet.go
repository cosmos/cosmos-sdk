--- conflicted
+++ resolved
@@ -18,17 +18,11 @@
 )
 
 var (
-<<<<<<< HEAD
 	nodeDirPrefix  = "node-dir-prefix"
 	nValidators    = "v"
-	outputDir      = "o"
+	outputDir      = "output-dir"
 	nodeDaemonHome = "node-daemon-home"
 	nodeCliHome    = "node-cli-home"
-=======
-	nodeDirPrefix = "node-dir-prefix"
-	nValidators   = "v"
-	outputDir     = "output-dir"
->>>>>>> e5e7c4fa
 
 	startingIPAddress = "starting-ip-address"
 )
