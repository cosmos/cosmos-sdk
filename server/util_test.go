package server_test

import (
	"context"
	"errors"
	"fmt"
	"os"
	"path"
	"path/filepath"
	"strings"
	"testing"

	"github.com/spf13/cobra"
	"github.com/stretchr/testify/require"

	"github.com/cosmos/cosmos-sdk/client"
	"github.com/cosmos/cosmos-sdk/client/flags"
	"github.com/cosmos/cosmos-sdk/server"
	"github.com/cosmos/cosmos-sdk/server/config"
	"github.com/cosmos/cosmos-sdk/simapp"
	genutilcli "github.com/cosmos/cosmos-sdk/x/genutil/client/cli"
)

var cancelledInPreRun = errors.New("Cancelled in prerun")

// Used in each test to run the function under test via Cobra
// but to always halt the command
func preRunETestImpl(cmd *cobra.Command, args []string) error {
<<<<<<< HEAD
	err := server.InterceptConfigsPreRunHandler(cmd)
=======
	err := InterceptConfigsPreRunHandler(cmd, "", nil)
>>>>>>> 29c7a469
	if err != nil {
		return err
	}

	return cancelledInPreRun
}

func TestInterceptConfigsPreRunHandlerCreatesConfigFilesWhenMissing(t *testing.T) {
	tempDir := t.TempDir()
	cmd := server.StartCmd(nil, "/foobar")
	if err := cmd.Flags().Set(flags.FlagHome, tempDir); err != nil {
		t.Fatalf("Could not set home flag [%T] %v", err, err)
	}

	cmd.PreRunE = preRunETestImpl

	serverCtx := &server.Context{}
	ctx := context.WithValue(context.Background(), server.ServerContextKey, serverCtx)
	if err := cmd.ExecuteContext(ctx); err != cancelledInPreRun {
		t.Fatalf("function failed with [%T] %v", err, err)
	}

	// Test that config.toml is created
	configTomlPath := path.Join(tempDir, "config", "config.toml")
	s, err := os.Stat(configTomlPath)
	if err != nil {
		t.Fatalf("Could not stat config.toml after run %v", err)
	}

	if !s.Mode().IsRegular() {
		t.Fatal("config.toml not created as regular file")
	}

	if s.Size() == 0 {
		t.Fatal("config.toml created as empty file")
	}

	// Test that tendermint config is initialized
	if serverCtx.Config == nil {
		t.Fatal("tendermint config not created")
	}

	// Test that app.toml is created
	appTomlPath := path.Join(tempDir, "config", "app.toml")
	s, err = os.Stat(appTomlPath)
	if err != nil {
		t.Fatalf("Could not stat app.toml after run %v", err)
	}

	if !s.Mode().IsRegular() {
		t.Fatal("appp.toml not created as regular file")
	}

	if s.Size() == 0 {
		t.Fatal("config.toml created as empty file")
	}

	// Test that the config for use in server/start.go is created
	if serverCtx.Viper == nil {
		t.Error("app config Viper instance not created")
	}
}

func TestInterceptConfigsPreRunHandlerReadsConfigToml(t *testing.T) {
	const testDbBackend = "awesome_test_db"
	tempDir := t.TempDir()
	err := os.Mkdir(path.Join(tempDir, "config"), os.ModePerm)
	if err != nil {
		t.Fatalf("creating config dir failed: %v", err)
	}
	configTomlPath := path.Join(tempDir, "config", "config.toml")
	writer, err := os.Create(configTomlPath)
	if err != nil {
		t.Fatalf("creating config.toml file failed: %v", err)
	}

	_, err = writer.WriteString(fmt.Sprintf("db_backend = '%s'\n", testDbBackend))
	if err != nil {
		t.Fatalf("Failed writing string to config.toml: %v", err)
	}

	if err := writer.Close(); err != nil {
		t.Fatalf("Failed closing config.toml: %v", err)
	}

	cmd := server.StartCmd(nil, "/foobar")
	if err := cmd.Flags().Set(flags.FlagHome, tempDir); err != nil {
		t.Fatalf("Could not set home flag [%T] %v", err, err)
	}

	cmd.PreRunE = preRunETestImpl

	serverCtx := &server.Context{}
	ctx := context.WithValue(context.Background(), server.ServerContextKey, serverCtx)

	if err := cmd.ExecuteContext(ctx); err != cancelledInPreRun {
		t.Fatalf("function failed with [%T] %v", err, err)
	}

	if testDbBackend != serverCtx.Config.DBBackend {
		t.Error("DBPath was not set from config.toml")
	}
}

func TestInterceptConfigsPreRunHandlerReadsAppToml(t *testing.T) {
	const testHaltTime = 1337
	tempDir := t.TempDir()
	err := os.Mkdir(path.Join(tempDir, "config"), os.ModePerm)
	if err != nil {
		t.Fatalf("creating config dir failed: %v", err)
	}
	appTomlPath := path.Join(tempDir, "config", "app.toml")
	writer, err := os.Create(appTomlPath)
	if err != nil {
		t.Fatalf("creating app.toml file failed: %v", err)
	}

	_, err = writer.WriteString(fmt.Sprintf("halt-time = %d\n", testHaltTime))
	if err != nil {
		t.Fatalf("Failed writing string to app.toml: %v", err)
	}

	if err := writer.Close(); err != nil {
		t.Fatalf("Failed closing app.toml: %v", err)
	}
	cmd := server.StartCmd(nil, tempDir)

	cmd.PreRunE = preRunETestImpl

	serverCtx := &server.Context{}
	ctx := context.WithValue(context.Background(), server.ServerContextKey, serverCtx)

	if err := cmd.ExecuteContext(ctx); err != cancelledInPreRun {
		t.Fatalf("function failed with [%T] %v", err, err)
	}

	if testHaltTime != serverCtx.Viper.GetInt("halt-time") {
		t.Error("Halt time was not set from app.toml")
	}
}

func TestInterceptConfigsPreRunHandlerReadsFlags(t *testing.T) {
	const testAddr = "tcp://127.1.2.3:12345"
	tempDir := t.TempDir()
	cmd := server.StartCmd(nil, "/foobar")

	if err := cmd.Flags().Set(flags.FlagHome, tempDir); err != nil {
		t.Fatalf("Could not set home flag [%T] %v", err, err)
	}

	// This flag is added by tendermint
	if err := cmd.Flags().Set("rpc.laddr", testAddr); err != nil {
		t.Fatalf("Could not set address flag [%T] %v", err, err)
	}

	cmd.PreRunE = preRunETestImpl

	serverCtx := &server.Context{}
	ctx := context.WithValue(context.Background(), server.ServerContextKey, serverCtx)

	if err := cmd.ExecuteContext(ctx); err != cancelledInPreRun {
		t.Fatalf("function failed with [%T] %v", err, err)
	}

	if testAddr != serverCtx.Config.RPC.ListenAddress {
		t.Error("RPCListenAddress was not set from command flags")
	}
}

func TestInterceptConfigsPreRunHandlerReadsEnvVars(t *testing.T) {
	const testAddr = "tcp://127.1.2.3:12345"
	tempDir := t.TempDir()
	cmd := server.StartCmd(nil, "/foobar")
	if err := cmd.Flags().Set(flags.FlagHome, tempDir); err != nil {
		t.Fatalf("Could not set home flag [%T] %v", err, err)
	}

	executableName, err := os.Executable()
	if err != nil {
		t.Fatalf("Could not get executable name: %v", err)
	}
	basename := path.Base(executableName)
	basename = strings.ReplaceAll(basename, ".", "_")
	// This is added by tendermint
	envVarName := fmt.Sprintf("%s_RPC_LADDR", strings.ToUpper(basename))
	os.Setenv(envVarName, testAddr)
	t.Cleanup(func() {
		os.Unsetenv(envVarName)
	})

	cmd.PreRunE = preRunETestImpl

	serverCtx := &server.Context{}
	ctx := context.WithValue(context.Background(), server.ServerContextKey, serverCtx)

	if err := cmd.ExecuteContext(ctx); err != cancelledInPreRun {
		t.Fatalf("function failed with [%T] %v", err, err)
	}

	if testAddr != serverCtx.Config.RPC.ListenAddress {
		t.Errorf("RPCListenAddress was not set from env. var. %q", envVarName)
	}
}

/*
 The following tests are here to check the precedence of each
 of the configuration sources. A common setup functionality is used
 to avoid duplication of code between tests.
*/

var (
	TestAddrExpected    = "tcp://127.126.125.124:12345" // expected to be used in test
	TestAddrNotExpected = "tcp://127.127.127.127:11111" // not expected to be used in test
)

type precedenceCommon struct {
	envVarName     string
	flagName       string
	configTomlPath string

	cmd *cobra.Command
}

func newPrecedenceCommon(t *testing.T) precedenceCommon {
	retval := precedenceCommon{}

	// Determine the env. var. name based off the executable name
	executableName, err := os.Executable()
	if err != nil {
		t.Fatalf("Could not get executable name: %v", err)
	}
	basename := path.Base(executableName)
	basename = strings.ReplaceAll(basename, ".", "_")
	basename = strings.ReplaceAll(basename, "-", "_")
	// Store the name of the env. var.
	retval.envVarName = fmt.Sprintf("%s_RPC_LADDR", strings.ToUpper(basename))

	// Store the flag name. This flag is added by tendermint
	retval.flagName = "rpc.laddr"

	// Create a tempdir and create './config' under that
	tempDir := t.TempDir()
	err = os.Mkdir(path.Join(tempDir, "config"), os.ModePerm)
	if err != nil {
		t.Fatalf("creating config dir failed: %v", err)
	}
	// Store the path for config.toml
	retval.configTomlPath = path.Join(tempDir, "config", "config.toml")

	// always remove the env. var. after each test execution
	t.Cleanup(func() {
		// This should not fail but if it does just panic
		if err := os.Unsetenv(retval.envVarName); err != nil {
			panic("Could not clear configuration env. var. used in test")
		}
	})

	// Set up the command object that is used in this test
	retval.cmd = server.StartCmd(nil, tempDir)
	retval.cmd.PreRunE = preRunETestImpl

	return retval
}

func (v precedenceCommon) setAll(t *testing.T, setFlag *string, setEnvVar *string, setConfigFile *string) {
	if setFlag != nil {
		if err := v.cmd.Flags().Set(v.flagName, *setFlag); err != nil {
			t.Fatalf("Failed setting flag %q", v.flagName)
		}
	}

	if setEnvVar != nil {
		os.Setenv(v.envVarName, *setEnvVar)
	}

	if setConfigFile != nil {
		writer, err := os.Create(v.configTomlPath)
		if err != nil {
			t.Fatalf("creating config.toml file failed: %v", err)
		}

		_, err = writer.WriteString(fmt.Sprintf("[rpc]\nladdr = \"%s\"\n", *setConfigFile))
		if err != nil {
			t.Fatalf("Failed writing string to config.toml: %v", err)
		}

		if err := writer.Close(); err != nil {
			t.Fatalf("Failed closing config.toml: %v", err)
		}
	}
}

func TestInterceptConfigsPreRunHandlerPrecedenceFlag(t *testing.T) {
	testCommon := newPrecedenceCommon(t)
	testCommon.setAll(t, &TestAddrExpected, &TestAddrNotExpected, &TestAddrNotExpected)

	serverCtx := &server.Context{}
	ctx := context.WithValue(context.Background(), server.ServerContextKey, serverCtx)

	if err := testCommon.cmd.ExecuteContext(ctx); err != cancelledInPreRun {
		t.Fatalf("function failed with [%T] %v", err, err)
	}

	if TestAddrExpected != serverCtx.Config.RPC.ListenAddress {
		t.Fatalf("RPCListenAddress was not set from flag %q", testCommon.flagName)
	}
}

func TestInterceptConfigsPreRunHandlerPrecedenceEnvVar(t *testing.T) {
	testCommon := newPrecedenceCommon(t)
	testCommon.setAll(t, nil, &TestAddrExpected, &TestAddrNotExpected)

	serverCtx := &server.Context{}
	ctx := context.WithValue(context.Background(), server.ServerContextKey, serverCtx)

	if err := testCommon.cmd.ExecuteContext(ctx); err != cancelledInPreRun {
		t.Fatalf("function failed with [%T] %v", err, err)
	}

	if TestAddrExpected != serverCtx.Config.RPC.ListenAddress {
		t.Errorf("RPCListenAddress was not set from env. var. %q", testCommon.envVarName)
	}
}

func TestInterceptConfigsPreRunHandlerPrecedenceConfigFile(t *testing.T) {
	testCommon := newPrecedenceCommon(t)
	testCommon.setAll(t, nil, nil, &TestAddrExpected)

	serverCtx := &server.Context{}
	ctx := context.WithValue(context.Background(), server.ServerContextKey, serverCtx)

	if err := testCommon.cmd.ExecuteContext(ctx); err != cancelledInPreRun {
		t.Fatalf("function failed with [%T] %v", err, err)
	}

	if TestAddrExpected != serverCtx.Config.RPC.ListenAddress {
		t.Errorf("RPCListenAddress was not read from file %q", testCommon.configTomlPath)
	}
}

func TestInterceptConfigsPreRunHandlerPrecedenceConfigDefault(t *testing.T) {
	testCommon := newPrecedenceCommon(t)
	// Do not set anything

	serverCtx := &server.Context{}
	ctx := context.WithValue(context.Background(), server.ServerContextKey, serverCtx)

	if err := testCommon.cmd.ExecuteContext(ctx); err != cancelledInPreRun {
		t.Fatalf("function failed with [%T] %v", err, err)
	}

	if "tcp://127.0.0.1:26657" != serverCtx.Config.RPC.ListenAddress {
		t.Error("RPCListenAddress is not using default")
	}
}

// Ensure that if interceptConfigs encounters any error other than non-existen errors
// that we correctly return the offending error, for example a permission error.
// See https://github.com/cosmos/cosmos-sdk/issues/7578
func TestInterceptConfigsWithBadPermissions(t *testing.T) {
	tempDir := t.TempDir()
	subDir := filepath.Join(tempDir, "nonPerms")
	if err := os.Mkdir(subDir, 0600); err != nil {
		t.Fatalf("Failed to create sub directory: %v", err)
	}
	cmd := server.StartCmd(nil, "/foobar")
	if err := cmd.Flags().Set(flags.FlagHome, subDir); err != nil {
		t.Fatalf("Could not set home flag [%T] %v", err, err)
	}

	cmd.PreRunE = preRunETestImpl

	serverCtx := &server.Context{}
	ctx := context.WithValue(context.Background(), server.ServerContextKey, serverCtx)
	if err := cmd.ExecuteContext(ctx); !os.IsPermission(err) {
		t.Fatalf("Failed to catch permissions error, got: [%T] %v", err, err)
	}
}

func TestEmptyMinGasPrices(t *testing.T) {
	tempDir := t.TempDir()
	err := os.Mkdir(filepath.Join(tempDir, "config"), os.ModePerm)
	require.NoError(t, err)
	encCfg := simapp.MakeTestEncodingConfig()

	// Run InitCmd to create necessary config files.
	clientCtx := client.Context{}.WithHomeDir(tempDir).WithJSONCodec(encCfg.Marshaler)
	serverCtx := server.NewDefaultContext()
	ctx := context.WithValue(context.Background(), server.ServerContextKey, serverCtx)
	ctx = context.WithValue(ctx, client.ClientContextKey, &clientCtx)
	cmd := genutilcli.InitCmd(simapp.ModuleBasics, tempDir)
	cmd.SetArgs([]string{"appnode-test"})
	err = cmd.ExecuteContext(ctx)
	require.NoError(t, err)

	// Modify app.toml.
	appCfgTempFilePath := filepath.Join(tempDir, "config", "app.toml")
	appConf := config.DefaultConfig()
	appConf.BaseConfig.MinGasPrices = ""
	config.WriteConfigFile(appCfgTempFilePath, appConf)

	// Run StartCmd.
	cmd = server.StartCmd(nil, tempDir)
	cmd.PreRunE = func(cmd *cobra.Command, _ []string) error {
		return server.InterceptConfigsPreRunHandler(cmd)
	}
	err = cmd.ExecuteContext(ctx)
	require.Errorf(t, err, config.ErrSetMinGasPrice.Error())
}<|MERGE_RESOLUTION|>--- conflicted
+++ resolved
@@ -26,11 +26,7 @@
 // Used in each test to run the function under test via Cobra
 // but to always halt the command
 func preRunETestImpl(cmd *cobra.Command, args []string) error {
-<<<<<<< HEAD
-	err := server.InterceptConfigsPreRunHandler(cmd)
-=======
-	err := InterceptConfigsPreRunHandler(cmd, "", nil)
->>>>>>> 29c7a469
+	err := server.InterceptConfigsPreRunHandler(cmd, "", nil)
 	if err != nil {
 		return err
 	}
