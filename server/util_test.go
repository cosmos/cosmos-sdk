package server_test

import (
	"context"
	"errors"
	"fmt"
	"os"
	"path"
	"path/filepath"
	"strings"
	"testing"

	db "github.com/cometbft/cometbft-db"
	tmcfg "github.com/cometbft/cometbft/config"
	"github.com/spf13/cobra"
	"github.com/spf13/viper"
	"github.com/stretchr/testify/require"

	"github.com/cosmos/cosmos-sdk/client"
	"github.com/cosmos/cosmos-sdk/client/flags"
	"github.com/cosmos/cosmos-sdk/server"
	"github.com/cosmos/cosmos-sdk/server/config"
	servertypes "github.com/cosmos/cosmos-sdk/server/types"
	sdkerrors "github.com/cosmos/cosmos-sdk/types/errors"
	"github.com/cosmos/cosmos-sdk/types/module"
	"github.com/cosmos/cosmos-sdk/types/module/testutil"
	genutilcli "github.com/cosmos/cosmos-sdk/x/genutil/client/cli"
)

var cancelledInPreRun = errors.New("Cancelled in prerun")

// Used in each test to run the function under test via Cobra
// but to always halt the command
func preRunETestImpl(cmd *cobra.Command, args []string) error {
	err := server.InterceptConfigsPreRunHandler(cmd, "", nil, tmcfg.DefaultConfig())
	if err != nil {
		return err
	}

	return cancelledInPreRun
}

func TestGetAppDBBackend(t *testing.T) {
	v := viper.New()
	require.Equal(t, server.GetAppDBBackend(v), db.GoLevelDBBackend)
	v.Set("db_backend", "dbtype1") // value from CometBFT config
	require.Equal(t, server.GetAppDBBackend(v), db.BackendType("dbtype1"))
	v.Set("app-db-backend", "dbtype2") // value from app.toml
	require.Equal(t, server.GetAppDBBackend(v), db.BackendType("dbtype2"))
}

func TestInterceptConfigsPreRunHandlerCreatesConfigFilesWhenMissing(t *testing.T) {
	tempDir := t.TempDir()
	cmd := server.StartCmd(nil, "/foobar")
	if err := cmd.Flags().Set(flags.FlagHome, tempDir); err != nil {
		t.Fatalf("Could not set home flag [%T] %v", err, err)
	}

	cmd.PreRunE = preRunETestImpl

	serverCtx := &server.Context{}
	ctx := context.WithValue(context.Background(), server.ServerContextKey, serverCtx)
	if err := cmd.ExecuteContext(ctx); err != cancelledInPreRun {
		t.Fatalf("function failed with [%T] %v", err, err)
	}

	// Test that config.toml is created
	configTomlPath := path.Join(tempDir, "config", "config.toml")
	s, err := os.Stat(configTomlPath)
	if err != nil {
		t.Fatalf("Could not stat config.toml after run %v", err)
	}

	if !s.Mode().IsRegular() {
		t.Fatal("config.toml not created as regular file")
	}

	if s.Size() == 0 {
		t.Fatal("config.toml created as empty file")
	}

	// Test that tendermint config is initialized
	if serverCtx.Config == nil {
		t.Fatal("tendermint config not created")
	}

	// Test that app.toml is created
	appTomlPath := path.Join(tempDir, "config", "app.toml")
	s, err = os.Stat(appTomlPath)
	if err != nil {
		t.Fatalf("Could not stat app.toml after run %v", err)
	}

	if !s.Mode().IsRegular() {
		t.Fatal("appp.toml not created as regular file")
	}

	if s.Size() == 0 {
		t.Fatal("config.toml created as empty file")
	}

	// Test that the config for use in server/start.go is created
	if serverCtx.Viper == nil {
		t.Error("app config Viper instance not created")
	}
}

func TestInterceptConfigsPreRunHandlerReadsConfigToml(t *testing.T) {
	const testDbBackend = "awesome_test_db"
	tempDir := t.TempDir()
	err := os.Mkdir(path.Join(tempDir, "config"), os.ModePerm)
	if err != nil {
		t.Fatalf("creating config dir failed: %v", err)
	}
	configTomlPath := path.Join(tempDir, "config", "config.toml")
	writer, err := os.Create(configTomlPath)
	if err != nil {
		t.Fatalf("creating config.toml file failed: %v", err)
	}

<<<<<<< HEAD
	_, err = writer.WriteString(fmt.Sprintf("db_backend = '%s'\n", testDbBackend))
=======
	_, err = fmt.Fprintf(writer, "db_backend = '%s'\n", testDbBackend)
>>>>>>> f008f84e
	if err != nil {
		t.Fatalf("Failed writing string to config.toml: %v", err)
	}

	if err := writer.Close(); err != nil {
		t.Fatalf("Failed closing config.toml: %v", err)
	}

	cmd := server.StartCmd(nil, "/foobar")
	if err := cmd.Flags().Set(flags.FlagHome, tempDir); err != nil {
		t.Fatalf("Could not set home flag [%T] %v", err, err)
	}

	cmd.PreRunE = preRunETestImpl

	serverCtx := &server.Context{}
	ctx := context.WithValue(context.Background(), server.ServerContextKey, serverCtx)

	if err := cmd.ExecuteContext(ctx); err != cancelledInPreRun {
		t.Fatalf("function failed with [%T] %v", err, err)
	}

	if testDbBackend != serverCtx.Config.DBBackend {
		t.Error("backend was not set from config.toml")
	}
}

func TestInterceptConfigsPreRunHandlerReadsAppToml(t *testing.T) {
	const testHaltTime = 1337
	tempDir := t.TempDir()
	err := os.Mkdir(path.Join(tempDir, "config"), os.ModePerm)
	if err != nil {
		t.Fatalf("creating config dir failed: %v", err)
	}
	appTomlPath := path.Join(tempDir, "config", "app.toml")
	writer, err := os.Create(appTomlPath)
	if err != nil {
		t.Fatalf("creating app.toml file failed: %v", err)
	}

	_, err = fmt.Fprintf(writer, "halt-time = %d\n", testHaltTime)
	if err != nil {
		t.Fatalf("Failed writing string to app.toml: %v", err)
	}

	if err := writer.Close(); err != nil {
		t.Fatalf("Failed closing app.toml: %v", err)
	}
	cmd := server.StartCmd(nil, tempDir)

	cmd.PreRunE = preRunETestImpl

	serverCtx := &server.Context{}
	ctx := context.WithValue(context.Background(), server.ServerContextKey, serverCtx)

	if err := cmd.ExecuteContext(ctx); err != cancelledInPreRun {
		t.Fatalf("function failed with [%T] %v", err, err)
	}

	if testHaltTime != serverCtx.Viper.GetInt("halt-time") {
		t.Error("Halt time was not set from app.toml")
	}
}

func TestInterceptConfigsPreRunHandlerReadsFlags(t *testing.T) {
	const testAddr = "tcp://127.1.2.3:12345"
	tempDir := t.TempDir()
	cmd := server.StartCmd(nil, "/foobar")

	if err := cmd.Flags().Set(flags.FlagHome, tempDir); err != nil {
		t.Fatalf("Could not set home flag [%T] %v", err, err)
	}

	// This flag is added by tendermint
	if err := cmd.Flags().Set("rpc.laddr", testAddr); err != nil {
		t.Fatalf("Could not set address flag [%T] %v", err, err)
	}

	cmd.PreRunE = preRunETestImpl

	serverCtx := &server.Context{}
	ctx := context.WithValue(context.Background(), server.ServerContextKey, serverCtx)

	if err := cmd.ExecuteContext(ctx); err != cancelledInPreRun {
		t.Fatalf("function failed with [%T] %v", err, err)
	}

	if testAddr != serverCtx.Config.RPC.ListenAddress {
		t.Error("RPCListenAddress was not set from command flags")
	}
}

func TestInterceptConfigsPreRunHandlerReadsEnvVars(t *testing.T) {
	const testAddr = "tcp://127.1.2.3:12345"
	tempDir := t.TempDir()
	cmd := server.StartCmd(nil, "/foobar")
	if err := cmd.Flags().Set(flags.FlagHome, tempDir); err != nil {
		t.Fatalf("Could not set home flag [%T] %v", err, err)
	}

	executableName, err := os.Executable()
	if err != nil {
		t.Fatalf("Could not get executable name: %v", err)
	}
	basename := path.Base(executableName)
	basename = strings.ReplaceAll(basename, ".", "_")
	// This is added by tendermint
	envVarName := fmt.Sprintf("%s_RPC_LADDR", strings.ToUpper(basename))
	require.NoError(t, os.Setenv(envVarName, testAddr))
	t.Cleanup(func() {
		require.NoError(t, os.Unsetenv(envVarName))
	})

	cmd.PreRunE = preRunETestImpl

	serverCtx := &server.Context{}
	ctx := context.WithValue(context.Background(), server.ServerContextKey, serverCtx)

	if err := cmd.ExecuteContext(ctx); err != cancelledInPreRun {
		t.Fatalf("function failed with [%T] %v", err, err)
	}

	if testAddr != serverCtx.Config.RPC.ListenAddress {
		t.Errorf("RPCListenAddress was not set from env. var. %q", envVarName)
	}
}

/*
 The following tests are here to check the precedence of each
 of the configuration sources. A common setup functionality is used
 to avoid duplication of code between tests.
*/

var (
	TestAddrExpected    = "tcp://127.126.125.124:12345" // expected to be used in test
	TestAddrNotExpected = "tcp://127.127.127.127:11111" // not expected to be used in test
)

type precedenceCommon struct {
	envVarName     string
	flagName       string
	configTomlPath string

	cmd *cobra.Command
}

func newPrecedenceCommon(t *testing.T) precedenceCommon {
	retval := precedenceCommon{}

	// Determine the env. var. name based off the executable name
	executableName, err := os.Executable()
	if err != nil {
		t.Fatalf("Could not get executable name: %v", err)
	}
	basename := path.Base(executableName)
	basename = strings.ReplaceAll(basename, ".", "_")
	basename = strings.ReplaceAll(basename, "-", "_")
	// Store the name of the env. var.
	retval.envVarName = fmt.Sprintf("%s_RPC_LADDR", strings.ToUpper(basename))

	// Store the flag name. This flag is added by tendermint
	retval.flagName = "rpc.laddr"

	// Create a tempdir and create './config' under that
	tempDir := t.TempDir()
	err = os.Mkdir(path.Join(tempDir, "config"), os.ModePerm)
	if err != nil {
		t.Fatalf("creating config dir failed: %v", err)
	}
	// Store the path for config.toml
	retval.configTomlPath = path.Join(tempDir, "config", "config.toml")

	// always remove the env. var. after each test execution
	t.Cleanup(func() {
		// This should not fail but if it does just panic
		if err := os.Unsetenv(retval.envVarName); err != nil {
			panic("Could not clear configuration env. var. used in test")
		}
	})

	// Set up the command object that is used in this test
	retval.cmd = server.StartCmd(nil, tempDir)
	retval.cmd.PreRunE = preRunETestImpl

	return retval
}

func (v precedenceCommon) setAll(t *testing.T, setFlag *string, setEnvVar *string, setConfigFile *string) {
	if setFlag != nil {
		if err := v.cmd.Flags().Set(v.flagName, *setFlag); err != nil {
			t.Fatalf("Failed setting flag %q", v.flagName)
		}
	}

	if setEnvVar != nil {
		require.NoError(t, os.Setenv(v.envVarName, *setEnvVar))
	}

	if setConfigFile != nil {
		writer, err := os.Create(v.configTomlPath)
		if err != nil {
			t.Fatalf("creating config.toml file failed: %v", err)
		}

		_, err = fmt.Fprintf(writer, "[rpc]\nladdr = \"%s\"\n", *setConfigFile)
		if err != nil {
			t.Fatalf("Failed writing string to config.toml: %v", err)
		}

		if err := writer.Close(); err != nil {
			t.Fatalf("Failed closing config.toml: %v", err)
		}
	}
}

func TestInterceptConfigsPreRunHandlerPrecedenceFlag(t *testing.T) {
	testCommon := newPrecedenceCommon(t)
	testCommon.setAll(t, &TestAddrExpected, &TestAddrNotExpected, &TestAddrNotExpected)

	serverCtx := &server.Context{}
	ctx := context.WithValue(context.Background(), server.ServerContextKey, serverCtx)

	if err := testCommon.cmd.ExecuteContext(ctx); err != cancelledInPreRun {
		t.Fatalf("function failed with [%T] %v", err, err)
	}

	if TestAddrExpected != serverCtx.Config.RPC.ListenAddress {
		t.Fatalf("RPCListenAddress was not set from flag %q", testCommon.flagName)
	}
}

func TestInterceptConfigsPreRunHandlerPrecedenceEnvVar(t *testing.T) {
	testCommon := newPrecedenceCommon(t)
	testCommon.setAll(t, nil, &TestAddrExpected, &TestAddrNotExpected)

	serverCtx := &server.Context{}
	ctx := context.WithValue(context.Background(), server.ServerContextKey, serverCtx)

	if err := testCommon.cmd.ExecuteContext(ctx); err != cancelledInPreRun {
		t.Fatalf("function failed with [%T] %v", err, err)
	}

	if TestAddrExpected != serverCtx.Config.RPC.ListenAddress {
		t.Errorf("RPCListenAddress was not set from env. var. %q", testCommon.envVarName)
	}
}

func TestInterceptConfigsPreRunHandlerPrecedenceConfigFile(t *testing.T) {
	testCommon := newPrecedenceCommon(t)
	testCommon.setAll(t, nil, nil, &TestAddrExpected)

	serverCtx := &server.Context{}
	ctx := context.WithValue(context.Background(), server.ServerContextKey, serverCtx)

	if err := testCommon.cmd.ExecuteContext(ctx); err != cancelledInPreRun {
		t.Fatalf("function failed with [%T] %v", err, err)
	}

	if TestAddrExpected != serverCtx.Config.RPC.ListenAddress {
		t.Errorf("RPCListenAddress was not read from file %q", testCommon.configTomlPath)
	}
}

func TestInterceptConfigsPreRunHandlerPrecedenceConfigDefault(t *testing.T) {
	testCommon := newPrecedenceCommon(t)
	// Do not set anything

	serverCtx := &server.Context{}
	ctx := context.WithValue(context.Background(), server.ServerContextKey, serverCtx)

	if err := testCommon.cmd.ExecuteContext(ctx); err != cancelledInPreRun {
		t.Fatalf("function failed with [%T] %v", err, err)
	}

	if "tcp://127.0.0.1:26657" != serverCtx.Config.RPC.ListenAddress {
		t.Error("RPCListenAddress is not using default")
	}
}

// Ensure that if interceptConfigs encounters any error other than non-existen errors
// that we correctly return the offending error, for example a permission error.
// See https://github.com/cosmos/cosmos-sdk/issues/7578
func TestInterceptConfigsWithBadPermissions(t *testing.T) {
	tempDir := t.TempDir()
	subDir := filepath.Join(tempDir, "nonPerms")
	if err := os.Mkdir(subDir, 0o600); err != nil {
		t.Fatalf("Failed to create sub directory: %v", err)
	}
	cmd := server.StartCmd(nil, "/foobar")
	if err := cmd.Flags().Set(flags.FlagHome, subDir); err != nil {
		t.Fatalf("Could not set home flag [%T] %v", err, err)
	}

	cmd.PreRunE = preRunETestImpl

	serverCtx := &server.Context{}
	ctx := context.WithValue(context.Background(), server.ServerContextKey, serverCtx)
	if err := cmd.ExecuteContext(ctx); !os.IsPermission(err) {
		t.Fatalf("Failed to catch permissions error, got: [%T] %v", err, err)
	}
}

func TestEmptyMinGasPrices(t *testing.T) {
	tempDir := t.TempDir()
	err := os.Mkdir(filepath.Join(tempDir, "config"), os.ModePerm)
	require.NoError(t, err)
	encCfg := testutil.MakeTestEncodingConfig()

	// Run InitCmd to create necessary config files.
	clientCtx := client.Context{}.WithHomeDir(tempDir).WithCodec(encCfg.Codec)
	serverCtx := server.NewDefaultContext()
	ctx := context.WithValue(context.Background(), server.ServerContextKey, serverCtx)
	ctx = context.WithValue(ctx, client.ClientContextKey, &clientCtx)
	cmd := genutilcli.InitCmd(module.NewBasicManager(), tempDir)
	cmd.SetArgs([]string{"appnode-test"})
	err = cmd.ExecuteContext(ctx)
	require.NoError(t, err)

	// Modify app.toml.
	appCfgTempFilePath := filepath.Join(tempDir, "config", "app.toml")
	appConf := config.DefaultConfig()
	appConf.BaseConfig.MinGasPrices = ""
	config.WriteConfigFile(appCfgTempFilePath, appConf)

	// Run StartCmd.
	cmd = server.StartCmd(nil, tempDir)
	cmd.PreRunE = func(cmd *cobra.Command, _ []string) error {
		return server.InterceptConfigsPreRunHandler(cmd, "", nil, tmcfg.DefaultConfig())
	}
	err = cmd.ExecuteContext(ctx)
	require.Errorf(t, err, sdkerrors.ErrAppConfig.Error())
}

type mapGetter map[string]interface{}

func (m mapGetter) Get(key string) interface{} {
	return m[key]
}

<<<<<<< HEAD
var _ servertypes.AppOptions = mapGetter{}

func TestGetAppDBBackend(t *testing.T) {
	origDBBackend := types.DBBackend
	defer func() {
		types.DBBackend = origDBBackend
	}()
	tests := []struct {
		name   string
		dbBack string
		opts   mapGetter
		exp    dbm.BackendType
	}{
		{
			name:   "nothing set",
			dbBack: "",
			opts:   mapGetter{},
			exp:    dbm.GoLevelDBBackend,
		},

		{
			name:   "only db_backend set",
			dbBack: "",
			opts:   mapGetter{"db_backend": "db_backend value 1"},
			exp:    dbm.BackendType("db_backend value 1"),
		},
		{
			name:   "only DBBackend set",
			dbBack: "DBBackend value 2",
			opts:   mapGetter{},
			exp:    dbm.BackendType("DBBackend value 2"),
		},
		{
			name:   "only app-db-backend set",
			dbBack: "",
			opts:   mapGetter{"app-db-backend": "app-db-backend value 3"},
			exp:    dbm.BackendType("app-db-backend value 3"),
		},

		{
			name:   "app-db-backend and db-backend set",
			dbBack: "",
			opts:   mapGetter{"db_backend": "db_backend value 4", "app-db-backend": "app-db-backend value 5"},
			exp:    dbm.BackendType("app-db-backend value 5"),
		},
		{
			name:   "app-db-backend and DBBackend set",
			dbBack: "DBBackend value 6",
			opts:   mapGetter{"app-db-backend": "app-db-backend value 7"},
			exp:    dbm.BackendType("app-db-backend value 7"),
		},
		{
			name:   "db_backend and DBBackend set",
			dbBack: "DBBackend value 8",
			opts:   mapGetter{"db_backend": "db_backend value 9"},
			exp:    dbm.BackendType("DBBackend value 8"),
		},

		{
			name:   "all of app-db-backend db-backend DBBackend set",
			dbBack: "DBBackend value 10",
			opts:   mapGetter{"db_backend": "db_backend value 11", "app-db-backend": "app-db-backend value 12"},
			exp:    dbm.BackendType("app-db-backend value 12"),
		},
	}

	for _, tc := range tests {
		t.Run(tc.name, func(st *testing.T) {
			types.DBBackend = tc.dbBack
			act := server.GetAppDBBackend(tc.opts)
			assert.Equal(st, tc.exp, act)
		})
	}
}
=======
var _ servertypes.AppOptions = mapGetter{}
>>>>>>> f008f84e
<|MERGE_RESOLUTION|>--- conflicted
+++ resolved
@@ -118,11 +118,7 @@
 		t.Fatalf("creating config.toml file failed: %v", err)
 	}
 
-<<<<<<< HEAD
-	_, err = writer.WriteString(fmt.Sprintf("db_backend = '%s'\n", testDbBackend))
-=======
 	_, err = fmt.Fprintf(writer, "db_backend = '%s'\n", testDbBackend)
->>>>>>> f008f84e
 	if err != nil {
 		t.Fatalf("Failed writing string to config.toml: %v", err)
 	}
@@ -462,81 +458,4 @@
 	return m[key]
 }
 
-<<<<<<< HEAD
-var _ servertypes.AppOptions = mapGetter{}
-
-func TestGetAppDBBackend(t *testing.T) {
-	origDBBackend := types.DBBackend
-	defer func() {
-		types.DBBackend = origDBBackend
-	}()
-	tests := []struct {
-		name   string
-		dbBack string
-		opts   mapGetter
-		exp    dbm.BackendType
-	}{
-		{
-			name:   "nothing set",
-			dbBack: "",
-			opts:   mapGetter{},
-			exp:    dbm.GoLevelDBBackend,
-		},
-
-		{
-			name:   "only db_backend set",
-			dbBack: "",
-			opts:   mapGetter{"db_backend": "db_backend value 1"},
-			exp:    dbm.BackendType("db_backend value 1"),
-		},
-		{
-			name:   "only DBBackend set",
-			dbBack: "DBBackend value 2",
-			opts:   mapGetter{},
-			exp:    dbm.BackendType("DBBackend value 2"),
-		},
-		{
-			name:   "only app-db-backend set",
-			dbBack: "",
-			opts:   mapGetter{"app-db-backend": "app-db-backend value 3"},
-			exp:    dbm.BackendType("app-db-backend value 3"),
-		},
-
-		{
-			name:   "app-db-backend and db-backend set",
-			dbBack: "",
-			opts:   mapGetter{"db_backend": "db_backend value 4", "app-db-backend": "app-db-backend value 5"},
-			exp:    dbm.BackendType("app-db-backend value 5"),
-		},
-		{
-			name:   "app-db-backend and DBBackend set",
-			dbBack: "DBBackend value 6",
-			opts:   mapGetter{"app-db-backend": "app-db-backend value 7"},
-			exp:    dbm.BackendType("app-db-backend value 7"),
-		},
-		{
-			name:   "db_backend and DBBackend set",
-			dbBack: "DBBackend value 8",
-			opts:   mapGetter{"db_backend": "db_backend value 9"},
-			exp:    dbm.BackendType("DBBackend value 8"),
-		},
-
-		{
-			name:   "all of app-db-backend db-backend DBBackend set",
-			dbBack: "DBBackend value 10",
-			opts:   mapGetter{"db_backend": "db_backend value 11", "app-db-backend": "app-db-backend value 12"},
-			exp:    dbm.BackendType("app-db-backend value 12"),
-		},
-	}
-
-	for _, tc := range tests {
-		t.Run(tc.name, func(st *testing.T) {
-			types.DBBackend = tc.dbBack
-			act := server.GetAppDBBackend(tc.opts)
-			assert.Equal(st, tc.exp, act)
-		})
-	}
-}
-=======
-var _ servertypes.AppOptions = mapGetter{}
->>>>>>> f008f84e
+var _ servertypes.AppOptions = mapGetter{}