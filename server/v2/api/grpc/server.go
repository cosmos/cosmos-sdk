--- conflicted
+++ resolved
@@ -229,16 +229,7 @@
 	}
 
 	s.logger.Info("stopping gRPC server...", "address", s.config.Address)
-<<<<<<< HEAD
-	return api.DoUntilCtxExpired(ctx, s.grpcSrv.GracefulStop)
-=======
 	s.grpcSrv.GracefulStop()
 
 	return nil
-}
-
-// GetGRPCServer returns the underlying gRPC server.
-func (s *Server[T]) GetGRPCServer() *grpc.Server {
-	return s.grpcSrv
->>>>>>> 606544c7
 }