--- conflicted
+++ resolved
@@ -61,7 +61,6 @@
 	gasLimit uint64,
 	interfaceRegistry server.InterfaceRegistry,
 	queryHandlers map[string]appmodulev2.Handler,
-<<<<<<< HEAD
 	queryable interface {
 		Query(
 			ctx context.Context,
@@ -70,9 +69,6 @@
 			req transaction.Msg,
 		) (transaction.Msg, error)
 	},
-=======
-	queryable func(ctx context.Context, version uint64, msg transaction.Msg) (transaction.Msg, error),
->>>>>>> 606544c7
 	cfg server.ConfigMap,
 	cfgOptions ...CfgOption,
 ) (*Server[T], error) {
@@ -121,7 +117,6 @@
 	return flags
 }
 
-<<<<<<< HEAD
 func makeUnknownServiceHandler(handlers map[string]appmodulev2.Handler, querier interface {
 	Query(
 		ctx context.Context,
@@ -132,11 +127,6 @@
 },
 	store Store,
 	gasLimit uint64,
-=======
-func makeUnknownServiceHandler(
-	handlers map[string]appmodulev2.Handler,
-	queryable func(ctx context.Context, version uint64, msg transaction.Msg) (transaction.Msg, error),
->>>>>>> 606544c7
 ) grpc.StreamHandler {
 	getRegistry := sync.OnceValues(gogoproto.MergedRegistry)
 
@@ -184,7 +174,6 @@
 			if err != nil {
 				return status.Errorf(codes.InvalidArgument, "invalid get height from context: %v", err)
 			}
-<<<<<<< HEAD
 
 			var state corestore.ReaderMap
 			if height == 0 {
@@ -199,9 +188,6 @@
 				}
 			}
 			resp, err := querier.Query(ctx, state, gasLimit, req)
-=======
-			resp, err := queryable(ctx, height, req)
->>>>>>> 606544c7
 			if err != nil {
 				return err
 			}
