--- conflicted
+++ resolved
@@ -48,14 +48,8 @@
 	logger log.Logger,
 	interfaceRegistry server.InterfaceRegistry,
 	queryHandlers map[string]appmodulev2.Handler,
-<<<<<<< HEAD
-	queryable interface {
-		Query(ctx context.Context, version uint64, msg transaction.Msg) (transaction.Msg, error)
-	},
+	queryable func(ctx context.Context, version uint64, msg transaction.Msg) (transaction.Msg, error),
 	extraGRPCHandlers []func(*grpc.Server),
-=======
-	queryable func(ctx context.Context, version uint64, msg transaction.Msg) (transaction.Msg, error),
->>>>>>> 406f977b
 	cfg server.ConfigMap,
 	cfgOptions ...CfgOption,
 ) (*Server[T], error) {
@@ -79,11 +73,7 @@
 	// reflection allows external clients to see what services and methods the gRPC server exposes.
 	gogoreflection.Register(grpcSrv, slices.Collect(maps.Keys(queryHandlers)), logger.With("sub-module", "grpc-reflection"))
 
-<<<<<<< HEAD
-	// register V2 service
-=======
 	// Register V2 grpc handlers
->>>>>>> 406f977b
 	RegisterServiceServer(grpcSrv, &v2Service{queryHandlers, queryable})
 
 	// register extra handlers on the grpc server
