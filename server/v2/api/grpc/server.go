--- conflicted
+++ resolved
@@ -23,10 +23,6 @@
 	"cosmossdk.io/server/v2/api/grpc/gogoreflection"
 )
 
-<<<<<<< HEAD
-<<<<<<< HEAD
-type GRPCServer[T transaction.Tx] struct {
-=======
 const (
 	ServerName = "grpc"
 
@@ -34,15 +30,6 @@
 )
 
 type Server[T transaction.Tx] struct {
->>>>>>> 98e09a720 (refactor(server/v2): add missing comet flags (#21123))
-=======
-const (
-	BlockHeightHeader = "x-cosmos-block-height"
-	FlagAddress       = "address"
-)
-
-type Server[T transaction.Tx] struct {
->>>>>>> 0ca08e1e
 	logger     log.Logger
 	config     *Config
 	cfgOptions []CfgOption
@@ -87,21 +74,9 @@
 	return nil
 }
 
-<<<<<<< HEAD
-<<<<<<< HEAD
-func (s *GRPCServer[T]) Name() string {
-=======
 func (s *Server[T]) StartCmdFlags() *pflag.FlagSet {
-	flags := pflag.NewFlagSet("grpc", pflag.ExitOnError)
-
-	// start flags are prefixed with the server name
-	// as the config in prefixed with the server name
-	// this allows viper to properly bind the flags
-	prefix := func(f string) string {
-		return fmt.Sprintf("%s.%s", s.Name(), f)
-	}
-
-	flags.String(prefix(FlagAddress), "localhost:9090", "Listen address")
+	flags := pflag.NewFlagSet(s.Name(), pflag.ExitOnError)
+	flags.String(FlagAddress, "localhost:9090", "Listen address")
 	return flags
 }
 
@@ -169,81 +144,7 @@
 }
 
 func (s *Server[T]) Name() string {
->>>>>>> 0ca08e1e
-	return "grpc"
-=======
-func (s *Server[T]) StartCmdFlags() *pflag.FlagSet {
-	flags := pflag.NewFlagSet(s.Name(), pflag.ExitOnError)
-	flags.String(FlagAddress, "localhost:9090", "Listen address")
-	return flags
-}
-
-func makeUnknownServiceHandler(messageMap map[string]func() proto.Message, querier interface {
-	Query(ctx context.Context, version uint64, msg proto.Message) (proto.Message, error)
-},
-) grpc.StreamHandler {
-	return func(srv any, stream grpc.ServerStream) error {
-		method, ok := grpc.MethodFromServerStream(stream)
-		if !ok {
-			return status.Error(codes.InvalidArgument, "unable to get method")
-		}
-		makeMsg, exists := messageMap[method]
-		if !exists {
-			return status.Errorf(codes.Unimplemented, "gRPC method %s is not handled", method)
-		}
-		for {
-			req := makeMsg()
-			err := stream.RecvMsg(req)
-			if err != nil {
-				if errors.Is(err, io.EOF) {
-					return nil
-				}
-				return err
-			}
-
-			// extract height header
-			ctx := stream.Context()
-			height, err := getHeightFromCtx(ctx)
-			if err != nil {
-				return status.Errorf(codes.InvalidArgument, "invalid get height from context: %v", err)
-			}
-			resp, err := querier.Query(ctx, height, req)
-			if err != nil {
-				return err
-			}
-			err = stream.SendMsg(resp)
-			if err != nil {
-				return err
-			}
-		}
-	}
-}
-
-func getHeightFromCtx(ctx context.Context) (uint64, error) {
-	md, ok := metadata.FromIncomingContext(ctx)
-	if !ok {
-		return 0, nil
-	}
-	values := md.Get(BlockHeightHeader)
-	if len(values) == 0 {
-		return 0, nil
-	}
-	if len(values) != 1 {
-		return 0, fmt.Errorf("gRPC height metadata must be of length 1, got: %d", len(values))
-	}
-
-	heightStr := values[0]
-	height, err := strconv.ParseUint(heightStr, 10, 64)
-	if err != nil {
-		return 0, fmt.Errorf("unable to parse height string from gRPC metadata %s: %w", heightStr, err)
-	}
-
-	return height, nil
-}
-
-func (s *Server[T]) Name() string {
 	return ServerName
->>>>>>> 98e09a720 (refactor(server/v2): add missing comet flags (#21123))
 }
 
 func (s *Server[T]) Config() any {
