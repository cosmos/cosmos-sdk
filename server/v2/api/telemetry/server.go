package telemetry

import (
	"context"
	"encoding/json"
	"fmt"
	"net/http"
	"strings"

	"cosmossdk.io/core/server"
	"cosmossdk.io/core/transaction"
	"cosmossdk.io/log"
	serverv2 "cosmossdk.io/server/v2"
)

var (
	_ serverv2.ServerComponent[transaction.Tx] = (*Server[transaction.Tx])(nil)
	_ serverv2.HasConfig                       = (*Server[transaction.Tx])(nil)
)

const ServerName = "telemetry"

type Server[T transaction.Tx] struct {
	config  *Config
	logger  log.Logger
	server  *http.Server
	metrics *Metrics
}

// New creates a new telemetry server.
func New[T transaction.Tx](cfg server.ConfigMap, logger log.Logger) (*Server[T], error) {
	srv := &Server[T]{}
	serverCfg := srv.Config().(*Config)
	if len(cfg) > 0 {
		if err := serverv2.UnmarshalSubConfig(cfg, srv.Name(), &serverCfg); err != nil {
			return nil, fmt.Errorf("failed to unmarshal config: %w", err)
		}
	}
	srv.config = serverCfg
	srv.logger = logger.With(log.ModuleKey, srv.Name())

	metrics, err := NewMetrics(srv.config)
	if err != nil {
		return nil, fmt.Errorf("failed to initialize metrics: %w", err)
	}
	srv.metrics = metrics
	return srv, nil
}

// Name returns the server name.
func (s *Server[T]) Name() string {
	return ServerName
}

func (s *Server[T]) Config() any {
	if s.config == nil || s.config.Address == "" {
		return DefaultConfig()
	}

	return s.config
}

<<<<<<< HEAD
// Init implements serverv2.ServerComponent.
func (s *Server[T]) Init(_ serverv2.AppI[T], cfg map[string]any, logger log.Logger) error {
	serverCfg := s.Config().(*Config)
	if len(cfg) > 0 {
		if err := serverv2.UnmarshalSubConfig(cfg, s.Name(), &serverCfg); err != nil {
			return fmt.Errorf("failed to unmarshal config: %w", err)
		}
	}
	s.config = serverCfg
	s.logger = logger.With(log.ModuleKey, s.Name())

	metrics, err := NewMetrics(s.config)
	if err != nil {
		return fmt.Errorf("failed to initialize metrics: %w", err)
	}
	s.metrics = metrics

	return nil
}

=======
>>>>>>> 78cfc68c
func (s *Server[T]) Start(ctx context.Context) error {
	if !s.config.Enable {
		s.logger.Info(fmt.Sprintf("%s server is disabled via config", s.Name()))
		return nil
	}

	mux := http.NewServeMux()
	mux.HandleFunc("/", s.metricsHandler)
	// keeping /metrics for backwards compatibility
	mux.HandleFunc("/metrics", func(w http.ResponseWriter, r *http.Request) {
		http.Redirect(w, r, "/", http.StatusMovedPermanently)
	})

	s.server = &http.Server{
		Addr:    s.config.Address,
		Handler: mux,
	}

	s.logger.Info("starting telemetry server...", "address", s.config.Address)
	if err := s.server.ListenAndServe(); err != nil && err != http.ErrServerClosed {
		return fmt.Errorf("failed to start telemetry server: %w", err)
	}

	return nil
}

func (s *Server[T]) Stop(ctx context.Context) error {
	if !s.config.Enable || s.server == nil {
		return nil
	}

	s.logger.Info("stopping telemetry server...", "address", s.config.Address)
	return s.server.Shutdown(ctx)
}

func (s *Server[T]) metricsHandler(w http.ResponseWriter, r *http.Request) {
	format := strings.TrimSpace(r.FormValue("format"))

	// errorResponse defines the attributes of a JSON error response.
	type errorResponse struct {
		Code  int    `json:"code,omitempty"`
		Error string `json:"error"`
	}

	gr, err := s.metrics.Gather(format)
	if err != nil {
		w.Header().Set("Content-Type", "application/json")
		w.WriteHeader(http.StatusBadRequest)
		bz, err := json.Marshal(errorResponse{Code: 400, Error: fmt.Sprintf("failed to gather metrics: %s", err)})
		if err != nil {
			return
		}
		_, _ = w.Write(bz)

		return
	}

	w.Header().Set("Content-Type", gr.ContentType)
	_, _ = w.Write(gr.Metrics)
}<|MERGE_RESOLUTION|>--- conflicted
+++ resolved
@@ -60,29 +60,6 @@
 	return s.config
 }
 
-<<<<<<< HEAD
-// Init implements serverv2.ServerComponent.
-func (s *Server[T]) Init(_ serverv2.AppI[T], cfg map[string]any, logger log.Logger) error {
-	serverCfg := s.Config().(*Config)
-	if len(cfg) > 0 {
-		if err := serverv2.UnmarshalSubConfig(cfg, s.Name(), &serverCfg); err != nil {
-			return fmt.Errorf("failed to unmarshal config: %w", err)
-		}
-	}
-	s.config = serverCfg
-	s.logger = logger.With(log.ModuleKey, s.Name())
-
-	metrics, err := NewMetrics(s.config)
-	if err != nil {
-		return fmt.Errorf("failed to initialize metrics: %w", err)
-	}
-	s.metrics = metrics
-
-	return nil
-}
-
-=======
->>>>>>> 78cfc68c
 func (s *Server[T]) Start(ctx context.Context) error {
 	if !s.config.Enable {
 		s.logger.Info(fmt.Sprintf("%s server is disabled via config", s.Name()))
