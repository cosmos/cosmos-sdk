package appmanager

import (
	"bytes"
	"context"
	"encoding/json"
	"errors"
	"fmt"

	"cosmossdk.io/core/server"
	corestore "cosmossdk.io/core/store"
	"cosmossdk.io/core/transaction"
)

// Store defines the underlying storage behavior needed by AppManager.
type Store interface {
	// StateLatest returns a readonly view over the latest
	// committed state of the store. Alongside the version
	// associated with it.
	StateLatest() (uint64, corestore.ReaderMap, error)

	// StateAt returns a readonly view over the provided
	// state. Must error when the version does not exist.
	StateAt(version uint64) (corestore.ReaderMap, error)
}

// AppManager is a coordinator for all things related to an application
type AppManager[T transaction.Tx] struct {
	config Config

	db Store

	initGenesis   InitGenesis
	exportGenesis ExportGenesis

	stf StateTransitionFunction[T]
}

// InitGenesis initializes the genesis state of the application.
func (a AppManager[T]) InitGenesis(
	ctx context.Context,
	blockRequest *server.BlockRequest[T],
	initGenesisJSON []byte,
	txCodec transaction.Codec[T],
) (*server.BlockResponse, corestore.WriterMap, error) {
	v, zeroState, err := a.db.StateLatest()
	if err != nil {
		return nil, nil, fmt.Errorf("unable to get latest state: %w", err)
	}
	if v != 0 { // TODO: genesis state may be > 0, we need to set version on store
		return nil, nil, errors.New("cannot init genesis on non-zero state")
	}

	var genTxs []T
	genesisState, err := a.stf.RunWithCtx(
		ctx,
		zeroState,
		func(ctx context.Context) error {
			return a.initGenesis(
				ctx,
				bytes.NewBuffer(initGenesisJSON),
				func(jsonTx json.RawMessage) error {
					genTx, err := txCodec.DecodeJSON(jsonTx)
					if err != nil {
						return fmt.Errorf(
							"failed to decode genesis transaction: %w",
							err,
						)
					}
					genTxs = append(genTxs, genTx)
					return nil
				},
			)
		},
	)
	if err != nil {
		return nil, nil, fmt.Errorf("failed to import genesis state: %w", err)
	}
	// run block
	blockRequest.Txs = genTxs

	blockResponse, blockZeroState, err := a.stf.DeliverBlock(
		ctx,
		blockRequest,
		genesisState,
	)
	if err != nil {
		return blockResponse, nil, fmt.Errorf(
			"failed to deliver block %d: %w",
			blockRequest.Height,
			err,
		)
	}

	// after executing block 0, we extract the changes and apply them to the genesis state.
	stateChanges, err := blockZeroState.GetStateChanges()
	if err != nil {
		return nil, nil, fmt.Errorf(
			"failed to get block zero state changes: %w",
			err,
		)
	}

	err = genesisState.ApplyStateChanges(stateChanges)
	if err != nil {
		return nil, nil, fmt.Errorf(
			"failed to apply block zero state changes to genesis state: %w",
			err,
		)
	}

	return blockResponse, genesisState, err
}

// ExportGenesis exports the genesis state of the application.
func (a AppManager[T]) ExportGenesis(
	ctx context.Context,
	version uint64,
) ([]byte, error) {
	zeroState, err := a.db.StateAt(version)
	if err != nil {
		return nil, fmt.Errorf("unable to get latest state: %w", err)
	}

	bz := make([]byte, 0)
	_, err = a.stf.RunWithCtx(ctx, zeroState, func(ctx context.Context) error {
		if a.exportGenesis == nil {
			return errors.New("export genesis function not set")
		}

		bz, err = a.exportGenesis(ctx, version)
		if err != nil {
			return fmt.Errorf("failed to export genesis state: %w", err)
		}

		return nil
	})
	if err != nil {
		return nil, fmt.Errorf("failed to export genesis state: %w", err)
	}

	return bz, nil
}

func (a AppManager[T]) DeliverBlock(
	ctx context.Context,
	block *server.BlockRequest[T],
) (*server.BlockResponse, corestore.WriterMap, error) {
	latestVersion, currentState, err := a.db.StateLatest()
	if err != nil {
		return nil, nil, fmt.Errorf(
			"unable to create new state for height %d: %w",
			block.Height,
			err,
		)
	}

	if latestVersion+1 != block.Height {
		return nil, nil, fmt.Errorf(
			"invalid DeliverBlock height wanted %d, got %d",
			latestVersion+1,
			block.Height,
		)
	}

	blockResponse, newState, err := a.stf.DeliverBlock(ctx, block, currentState)
	if err != nil {
		return nil, nil, fmt.Errorf("block delivery failed: %w", err)
	}

	return blockResponse, newState, nil
}

// ValidateTx will validate the tx against the latest storage state. This means that
// only the stateful validation will be run, not the execution portion of the tx.
// If full execution is needed, Simulate must be used.
func (a AppManager[T]) ValidateTx(
	ctx context.Context,
	tx T,
) (server.TxResult, error) {
	_, latestState, err := a.db.StateLatest()
	if err != nil {
		return server.TxResult{}, err
	}
<<<<<<< HEAD
	return a.stf.ValidateTx(
		ctx,
		latestState,
		a.config.ValidateTxGasLimit,
		tx,
	), nil
=======
	res := a.stf.ValidateTx(ctx, latestState, a.config.ValidateTxGasLimit, tx)
	return res, res.Error
>>>>>>> c7c3fa7c
}

// Simulate runs validation and execution flow of a Tx.
func (a AppManager[T]) Simulate(
	ctx context.Context,
	tx T,
) (server.TxResult, corestore.WriterMap, error) {
	_, state, err := a.db.StateLatest()
	if err != nil {
		return server.TxResult{}, nil, err
	}
	result, cs := a.stf.Simulate(
		ctx,
		state,
		a.config.SimulationGasLimit,
		tx,
	) // TODO: check if this is done in the antehandler
	return result, cs, nil
}

// Query queries the application at the provided version.
// CONTRACT: Version must always be provided, if 0, get latest
func (a AppManager[T]) Query(
	ctx context.Context,
	version uint64,
	request transaction.Msg,
) (transaction.Msg, error) {
	// if version is provided attempt to do a height query.
	if version != 0 {
		queryState, err := a.db.StateAt(version)
		if err != nil {
			return nil, err
		}
		return a.stf.Query(ctx, queryState, a.config.QueryGasLimit, request)
	}

	// otherwise rely on latest available state.
	_, queryState, err := a.db.StateLatest()
	if err != nil {
		return nil, err
	}
	return a.stf.Query(ctx, queryState, a.config.QueryGasLimit, request)
}

// QueryWithState executes a query with the provided state. This allows to process a query
// independently of the db state. For example, it can be used to process a query with temporary
// and uncommitted state
func (a AppManager[T]) QueryWithState(
	ctx context.Context,
	state corestore.ReaderMap,
	request transaction.Msg,
) (transaction.Msg, error) {
	return a.stf.Query(ctx, state, a.config.QueryGasLimit, request)
}<|MERGE_RESOLUTION|>--- conflicted
+++ resolved
@@ -182,17 +182,8 @@
 	if err != nil {
 		return server.TxResult{}, err
 	}
-<<<<<<< HEAD
-	return a.stf.ValidateTx(
-		ctx,
-		latestState,
-		a.config.ValidateTxGasLimit,
-		tx,
-	), nil
-=======
 	res := a.stf.ValidateTx(ctx, latestState, a.config.ValidateTxGasLimit, tx)
 	return res, res.Error
->>>>>>> c7c3fa7c
 }
 
 // Simulate runs validation and execution flow of a Tx.
