--- conflicted
+++ resolved
@@ -34,10 +34,7 @@
 	"cosmossdk.io/store/v2/snapshots"
 	consensustypes "cosmossdk.io/x/consensus/types"
 
-<<<<<<< HEAD
-=======
 	"github.com/cosmos/cosmos-sdk/codec"
->>>>>>> efc05e81
 	codectypes "github.com/cosmos/cosmos-sdk/codec/types"
 	sdk "github.com/cosmos/cosmos-sdk/types"
 	txtypes "github.com/cosmos/cosmos-sdk/types/tx"
@@ -243,11 +240,7 @@
 
 		txResult, _, err := c.app.Simulate(ctx, tx)
 		if err != nil {
-<<<<<<< HEAD
-			return nil, true, fmt.Errorf("%w with gas used: '%d'", err, txResult.GasUsed)
-=======
 			return nil, true, fmt.Errorf("failed with gas used: '%d': %w", txResult.GasUsed, err)
->>>>>>> efc05e81
 		}
 
 		msgResponses := make([]*codectypes.Any, 0, len(txResult.Resp))
