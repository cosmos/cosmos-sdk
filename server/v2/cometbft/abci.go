--- conflicted
+++ resolved
@@ -154,7 +154,6 @@
 
 // Query implements types.Application.
 // It is called by cometbft to query application state.
-<<<<<<< HEAD
 func (c *Consensus[T]) Query(ctx context.Context, req *abciproto.QueryRequest) (resp *abciproto.QueryResponse, err error) {
 	// check if it's a gRPC method
 	grpcQueryDecoder, isGRPC := c.grpcQueryDecoders[req.Path]
@@ -165,20 +164,6 @@
 		}
 		res, err := c.app.Query(ctx, uint64(req.Height), protoRequest)
 
-=======
-func (c *Consensus[T]) Query(ctx context.Context, req *abciproto.QueryRequest) (*abciproto.QueryResponse, error) {
-	// follow the query path from here
-	decodedMsg, err := c.txCodec.Decode(req.Data)
-	protoMsg, ok := any(decodedMsg).(transaction.Msg)
-	if !ok {
-		return nil, fmt.Errorf("decoded type T %T must implement core/transaction.Msg", decodedMsg)
-	}
-
-	// if no error is returned then we can handle the query with the appmanager
-	// otherwise it is a KV store query
-	if err == nil {
-		res, err := c.app.Query(ctx, uint64(req.Height), protoMsg)
->>>>>>> ab6400fb
 		if err != nil {
 			resp := queryResult(err)
 			resp.Height = req.Height
