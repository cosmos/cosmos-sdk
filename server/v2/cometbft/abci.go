--- conflicted
+++ resolved
@@ -33,15 +33,6 @@
 var _ abci.Application = (*Consensus[transaction.Tx])(nil)
 
 type Consensus[T transaction.Tx] struct {
-<<<<<<< HEAD
-	app       appmanager.AppManager[T]
-	cfg       Config
-	store     types.Store
-	logger    log.Logger
-	txCodec   transaction.Codec[T]
-	streaming streaming.Manager
-	mempool   mempool.Mempool[T]
-=======
 	app             appmanager.AppManager[T]
 	cfg             Config
 	store           store.Store
@@ -50,7 +41,6 @@
 	streaming       streaming.Manager
 	snapshotManager *snapshots.Manager
 	mempool         mempool.Mempool[T]
->>>>>>> 910b90cc
 
 	// this is only available after this node has committed a block (in FinalizeBlock),
 	// otherwise it will be empty and we will need to query the app for the last
