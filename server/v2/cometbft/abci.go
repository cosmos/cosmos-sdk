--- conflicted
+++ resolved
@@ -497,13 +497,8 @@
 		return nil, err
 	}
 
-<<<<<<< HEAD
-	return &abciproto.CommitResponse{
-		RetainHeight: c.GetBlockRetentionHeight(cp, lastCommittedBlock.Height),
-=======
 	return &abci.CommitResponse{
 		RetainHeight: c.GetBlockRetentionHeight(cp, lastCommittedHeight),
->>>>>>> c7375f7c
 	}, nil
 }
 
