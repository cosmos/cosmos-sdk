--- conflicted
+++ resolved
@@ -12,7 +12,7 @@
 	abci "github.com/cometbft/cometbft/abci/types"
 	abciproto "github.com/cometbft/cometbft/api/cometbft/abci/v1"
 	gogoproto "github.com/cosmos/gogoproto/proto"
-	"google.golang.org/protobuf/reflect/protoreflect"
+	protoreflect "google.golang.org/protobuf/reflect/protoreflect"
 	"google.golang.org/protobuf/reflect/protoregistry"
 
 	"cosmossdk.io/collections"
@@ -90,66 +90,6 @@
 	getProtoRegistry func() (*protoregistry.Files, error)
 }
 
-<<<<<<< HEAD
-func NewConsensus[T transaction.Tx](
-	logger log.Logger,
-	appName string,
-	app appmanager.AppManager[T],
-	appCloser func() error,
-	mp mempool.Mempool[T],
-	indexedEvents map[string]struct{},
-	queryHandlersMap map[string]appmodulev2.Handler,
-	store types.Store,
-	cfg Config,
-	txCodec transaction.Codec[T],
-	chainId string,
-) *Consensus[T] {
-	return &Consensus[T]{
-		appName:                appName,
-		version:                getCometBFTServerVersion(),
-		app:                    app,
-		appCloser:              appCloser,
-		cfg:                    cfg,
-		store:                  store,
-		logger:                 logger,
-		txCodec:                txCodec,
-		streaming:              streaming.Manager{},
-		snapshotManager:        nil,
-		mempool:                mp,
-		lastCommittedHeight:    atomic.Int64{},
-		prepareProposalHandler: nil,
-		processProposalHandler: nil,
-		verifyVoteExt:          nil,
-		extendVote:             nil,
-		chainID:                chainId,
-		indexedEvents:          indexedEvents,
-		initialHeight:          0,
-		queryHandlersMap:       queryHandlersMap,
-		getProtoRegistry:       sync.OnceValues(gogoproto.MergedRegistry),
-	}
-}
-
-// SetStreamingManager sets the streaming manager for the consensus module.
-func (c *Consensus[T]) SetStreamingManager(sm streaming.Manager) {
-	c.streaming = sm
-}
-
-func (c *Consensus[T]) SetOptimisticExecution(oe *oe.OptimisticExecution) {
-	c.optimisticExec = oe
-}
-
-// RegisterSnapshotExtensions registers the given extensions with the consensus module's snapshot manager.
-// It allows additional snapshotter implementations to be used for creating and restoring snapshots.
-func (c *Consensus[T]) RegisterSnapshotExtensions(extensions ...snapshots.ExtensionSnapshotter) error {
-	if err := c.snapshotManager.RegisterExtensions(extensions...); err != nil {
-		return fmt.Errorf("failed to register snapshot extensions: %w", err)
-	}
-
-	return nil
-}
-
-=======
->>>>>>> 14d98d27
 // CheckTx implements types.Application.
 // It is called by cometbft to verify transaction validity
 func (c *consensus[T]) CheckTx(ctx context.Context, req *abciproto.CheckTxRequest) (*abciproto.CheckTxResponse, error) {
@@ -562,7 +502,7 @@
 	return c.internalFinalizeBlock(ctx, req)
 }
 
-func (c *Consensus[T]) internalFinalizeBlock(
+func (c *consensus[T]) internalFinalizeBlock(
 	ctx context.Context,
 	req *abciproto.FinalizeBlockRequest,
 ) (*abciproto.FinalizeBlockResponse, error) {
