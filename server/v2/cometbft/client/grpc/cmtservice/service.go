package cmtservice

import (
	"context"
	"strings"

	tmp2p "buf.build/gen/go/tendermint/tendermint/protocolbuffers/go/tendermint/p2p"
	tmtypes "buf.build/gen/go/tendermint/tendermint/protocolbuffers/go/tendermint/types"
	queryv1beta1 "cosmossdk.io/api/cosmos/base/query/v1beta1"
	tmv1beta1 "cosmossdk.io/api/cosmos/base/tendermint/v1beta1"
	"cosmossdk.io/core/address"
	"cosmossdk.io/server/v2/cometbft/client/rpc"
	abci "github.com/cometbft/cometbft/abci/types"
	coretypes "github.com/cometbft/cometbft/rpc/core/types"
	gogogrpc "github.com/cosmos/gogoproto/grpc"
	"github.com/grpc-ecosystem/grpc-gateway/runtime"
	"google.golang.org/grpc/codes"
	"google.golang.org/grpc/status"

	"github.com/cosmos/cosmos-sdk/version"
)

var (
	_ tmv1beta1.ServiceServer = queryServer{}
)

type (
	abciQueryFn = func(context.Context, *abci.RequestQuery) (*abci.ResponseQuery, error)

	queryServer struct {
		tmv1beta1.UnimplementedServiceServer
		client      rpc.CometRPC
		queryFn     abciQueryFn
		consAddrCdc address.Codec
	}
)

// NewQueryServer creates a new CometBFT query server.
func NewQueryServer(
	client rpc.CometRPC,
	queryFn abciQueryFn,
	consAddrCdc address.Codec,
) tmv1beta1.ServiceServer {
	return &queryServer{
		queryFn:     queryFn,
		client:      client,
		consAddrCdc: consAddrCdc,
	}
}

// GetNodeStatus returns the status of the node.
func (s queryServer) GetNodeStatus(ctx context.Context) (*coretypes.ResultStatus, error) {
	return s.client.Status(ctx)
}

// GetSyncing implements ServiceServer.GetSyncing
func (s queryServer) GetSyncing(ctx context.Context, _ *tmv1beta1.GetSyncingRequest) (*tmv1beta1.GetSyncingResponse, error) {
	status, err := s.client.Status(ctx)
	if err != nil {
		return nil, err
	}

	return &tmv1beta1.GetSyncingResponse{
		Syncing: status.SyncInfo.CatchingUp,
	}, nil
}

// GetLatestBlock implements ServiceServer.GetLatestBlock
func (s queryServer) GetLatestBlock(ctx context.Context, _ *tmv1beta1.GetLatestBlockRequest) (*tmv1beta1.GetLatestBlockResponse, error) {
	block, err := s.client.Block(ctx, nil)
	if err != nil {
		return nil, err
	}

	return &tmv1beta1.GetLatestBlockResponse{
		BlockId: &tmtypes.BlockID{
			Hash: block.BlockID.Hash,
			PartSetHeader: &tmtypes.PartSetHeader{
				Total: block.BlockID.PartSetHeader.Total,
				Hash:  block.BlockID.PartSetHeader.Hash,
			},
		},
		Block:    blockToProto(block.Block),
		SdkBlock: blockToSdkBlock(block.Block, s.consAddrCdc),
	}, nil
}

// GetBlockByHeight implements ServiceServer.GetBlockByHeight
<<<<<<< HEAD
func (s queryServer) GetBlockByHeight(ctx context.Context, req *tmv1beta1.GetBlockByHeightRequest) (*tmv1beta1.GetBlockByHeightResponse, error) {
=======
func (s queryServer) GetBlockByHeight(
	ctx context.Context,
	req *GetBlockByHeightRequest,
) (*GetBlockByHeightResponse, error) {
>>>>>>> 2916aad1
	nodeStatus, err := s.client.Status(ctx)
	if err != nil {
		return nil, err
	}

	blockHeight := nodeStatus.SyncInfo.LatestBlockHeight

	if req.Height > blockHeight {
		return nil, status.Error(codes.InvalidArgument, "requested block height is bigger then the chain length")
	}

	b, err := s.client.Block(ctx, &req.Height)
	if err != nil {
		return nil, err
	}

	return &tmv1beta1.GetBlockByHeightResponse{
		BlockId: &tmtypes.BlockID{
			Hash: b.BlockID.Hash,
			PartSetHeader: &tmtypes.PartSetHeader{
				Total: b.BlockID.PartSetHeader.Total,
				Hash:  b.BlockID.PartSetHeader.Hash,
			},
		},
		Block:    blockToProto(b.Block),
		SdkBlock: blockToSdkBlock(b.Block, s.consAddrCdc),
	}, nil
}

// GetLatestValidatorSet implements ServiceServer.GetLatestValidatorSet
<<<<<<< HEAD
func (s queryServer) GetLatestValidatorSet(ctx context.Context, req *tmv1beta1.GetLatestValidatorSetRequest) (*tmv1beta1.GetLatestValidatorSetResponse, error) {
	page, limit, err := ParsePagination(req.Pagination)
=======
func (s queryServer) GetLatestValidatorSet(
	ctx context.Context,
	req *GetLatestValidatorSetRequest,
) (*GetLatestValidatorSetResponse, error) {
	page, limit, err := qtypes.ParsePagination(req.Pagination)
>>>>>>> 2916aad1
	if err != nil {
		return nil, err
	}

	return ValidatorsOutput(ctx, s.consAddrCdc, s.client, nil, page, limit)
}

// GetValidatorSetByHeight implements ServiceServer.GetValidatorSetByHeight
<<<<<<< HEAD
func (s queryServer) GetValidatorSetByHeight(ctx context.Context, req *tmv1beta1.GetValidatorSetByHeightRequest) (*tmv1beta1.GetValidatorSetByHeightResponse, error) {
	page, limit, err := ParsePagination(req.Pagination)
=======
func (s queryServer) GetValidatorSetByHeight(
	ctx context.Context,
	req *GetValidatorSetByHeightRequest,
) (*GetValidatorSetByHeightResponse, error) {
	page, limit, err := qtypes.ParsePagination(req.Pagination)
>>>>>>> 2916aad1
	if err != nil {
		return nil, err
	}

	nodeStatus, err := s.client.Status(ctx)
	if err != nil {
		return nil, err
	}

	blockHeight := nodeStatus.SyncInfo.LatestBlockHeight

	if req.Height > blockHeight {
		return nil, status.Error(codes.InvalidArgument, "requested block height is bigger then the chain length")
	}

	r, err := ValidatorsOutput(ctx, s.consAddrCdc, s.client, &req.Height, page, limit)
	if err != nil {
		return nil, err
	}

	return &tmv1beta1.GetValidatorSetByHeightResponse{
		BlockHeight: r.BlockHeight,
		Validators:  r.Validators,
		Pagination:  r.Pagination,
	}, nil
}

<<<<<<< HEAD
func ValidatorsOutput(ctx context.Context, consAddrCdc address.Codec, client rpc.CometRPC, height *int64, page, limit int) (*tmv1beta1.GetLatestValidatorSetResponse, error) {
=======
func ValidatorsOutput(
	ctx context.Context,
	client rpc.CometRPC,
	height *int64,
	page, limit int,
) (*GetLatestValidatorSetResponse, error) {
>>>>>>> 2916aad1
	vs, err := client.Validators(ctx, height, &page, &limit)
	if err != nil {
		return nil, err
	}

	resp := &tmv1beta1.GetLatestValidatorSetResponse{
		BlockHeight: vs.BlockHeight,
		Validators:  make([]*tmv1beta1.Validator, len(vs.Validators)),
		Pagination: &queryv1beta1.PageResponse{
			Total: uint64(vs.Total),
		},
	}

	for i, v := range vs.Validators {
		pk, err := pubKeyToProto(v.PubKey)
		if err != nil {
			return nil, err
		}

		addr, err := consAddrCdc.BytesToString(v.Address.Bytes())
		if err != nil {
			return nil, err
		}

		resp.Validators[i] = &tmv1beta1.Validator{
			Address:          addr,
			ProposerPriority: v.ProposerPriority,
			PubKey:           pk,
			VotingPower:      v.VotingPower,
		}
	}

	return resp, nil
}

// GetNodeInfo implements ServiceServer.GetNodeInfo
func (s queryServer) GetNodeInfo(ctx context.Context, _ *tmv1beta1.GetNodeInfoRequest) (*tmv1beta1.GetNodeInfoResponse, error) {
	nodeStatus, err := s.client.Status(ctx)
	if err != nil {
		return nil, err
	}

	nodeInfo := version.NewInfo()

	deps := make([]*tmv1beta1.Module, len(nodeInfo.BuildDeps))

	for i, dep := range nodeInfo.BuildDeps {
		deps[i] = &tmv1beta1.Module{
			Path:    dep.Path,
			Sum:     dep.Sum,
			Version: dep.Version,
		}
	}

	resp := tmv1beta1.GetNodeInfoResponse{
		DefaultNodeInfo: &tmp2p.DefaultNodeInfo{
			ProtocolVersion: &tmp2p.ProtocolVersion{
				P2P:   nodeStatus.NodeInfo.ProtocolVersion.P2P,
				Block: nodeStatus.NodeInfo.ProtocolVersion.Block,
				App:   nodeStatus.NodeInfo.ProtocolVersion.App,
			},
			DefaultNodeId: string(nodeStatus.NodeInfo.DefaultNodeID),
			ListenAddr:    nodeStatus.NodeInfo.ListenAddr,
			Network:       nodeStatus.NodeInfo.Network,
			Version:       nodeStatus.NodeInfo.Version,
			Channels:      nodeStatus.NodeInfo.Channels,
			Moniker:       nodeStatus.NodeInfo.Moniker,
			Other: &tmp2p.DefaultNodeInfoOther{
				TxIndex:    nodeStatus.NodeInfo.Other.TxIndex,
				RpcAddress: nodeStatus.NodeInfo.Other.RPCAddress,
			},
		},
		ApplicationVersion: &tmv1beta1.VersionInfo{
			AppName:          nodeInfo.AppName,
			Name:             nodeInfo.Name,
			GitCommit:        nodeInfo.GitCommit,
			GoVersion:        nodeInfo.GoVersion,
			Version:          nodeInfo.Version,
			BuildTags:        nodeInfo.BuildTags,
			BuildDeps:        deps,
			CosmosSdkVersion: nodeInfo.CosmosSdkVersion,
		},
	}
	return &resp, nil
}

func (s queryServer) ABCIQuery(ctx context.Context, req *tmv1beta1.ABCIQueryRequest) (*tmv1beta1.ABCIQueryResponse, error) {
	if s.queryFn == nil {
		return nil, status.Error(codes.Internal, "ABCI Query handler undefined")
	}
	if req == nil {
		return nil, status.Error(codes.InvalidArgument, "empty request")
	}
	if len(req.Path) == 0 {
		return nil, status.Error(codes.InvalidArgument, "empty query path")
	}

	if path := SplitABCIQueryPath(req.Path); len(path) > 0 {
		switch path[0] {
		case "app", "store", "p2p", "custom": // TODO: check if we can use the ones from abci.go without having circular deps.
			panic("not implemented")

		default:
			// Otherwise, error as to prevent either valid gRPC service requests or
			// bogus ABCI queries.
			return nil, status.Errorf(codes.InvalidArgument, "unsupported ABCI query path: %s", req.Path)
		}
	}

	res, err := s.queryFn(ctx, ToABCIRequestQuery(req))
	if err != nil {
		return nil, err
	}
	return FromABCIResponseQuery(res), nil
}

// RegisterTendermintService registers the CometBFT queries on the gRPC router.
func RegisterTendermintService(
	client rpc.CometRPC,
	server gogogrpc.Server,
	queryFn abciQueryFn,
	consAddrCodec address.Codec,
) {
	tmv1beta1.RegisterServiceServer(server, NewQueryServer(client, queryFn, consAddrCodec))
}

// RegisterGRPCGatewayRoutes mounts the CometBFT service's GRPC-gateway routes on the
// given Mux.
func RegisterGRPCGatewayRoutes(clientConn gogogrpc.ClientConn, mux *runtime.ServeMux) {
	// TODO: how to fix this? the generated gw file uses gogoproto.
	_ = RegisterServiceHandlerClient(context.Background(), mux, tmv1beta1.NewServiceClient(clientConn))
}

// SplitABCIQueryPath splits a string path using the delimiter '/'.
//
// e.g. "this/is/funny" becomes []string{"this", "is", "funny"}
func SplitABCIQueryPath(requestPath string) (path []string) {
	path = strings.Split(requestPath, "/")

	// first element is empty string
	if len(path) > 0 && path[0] == "" {
		path = path[1:]
	}

	return path
}<|MERGE_RESOLUTION|>--- conflicted
+++ resolved
@@ -86,14 +86,10 @@
 }
 
 // GetBlockByHeight implements ServiceServer.GetBlockByHeight
-<<<<<<< HEAD
-func (s queryServer) GetBlockByHeight(ctx context.Context, req *tmv1beta1.GetBlockByHeightRequest) (*tmv1beta1.GetBlockByHeightResponse, error) {
-=======
 func (s queryServer) GetBlockByHeight(
 	ctx context.Context,
-	req *GetBlockByHeightRequest,
-) (*GetBlockByHeightResponse, error) {
->>>>>>> 2916aad1
+	req *tmv1beta1.GetBlockByHeightRequest,
+) (*tmv1beta1.GetBlockByHeightResponse, error) {
 	nodeStatus, err := s.client.Status(ctx)
 	if err != nil {
 		return nil, err
@@ -124,16 +120,11 @@
 }
 
 // GetLatestValidatorSet implements ServiceServer.GetLatestValidatorSet
-<<<<<<< HEAD
-func (s queryServer) GetLatestValidatorSet(ctx context.Context, req *tmv1beta1.GetLatestValidatorSetRequest) (*tmv1beta1.GetLatestValidatorSetResponse, error) {
-	page, limit, err := ParsePagination(req.Pagination)
-=======
 func (s queryServer) GetLatestValidatorSet(
 	ctx context.Context,
-	req *GetLatestValidatorSetRequest,
-) (*GetLatestValidatorSetResponse, error) {
-	page, limit, err := qtypes.ParsePagination(req.Pagination)
->>>>>>> 2916aad1
+	req *tmv1beta1.GetLatestValidatorSetRequest,
+) (*tmv1beta1.GetLatestValidatorSetResponse, error) {
+	page, limit, err := ParsePagination(req.Pagination)
 	if err != nil {
 		return nil, err
 	}
@@ -142,16 +133,11 @@
 }
 
 // GetValidatorSetByHeight implements ServiceServer.GetValidatorSetByHeight
-<<<<<<< HEAD
-func (s queryServer) GetValidatorSetByHeight(ctx context.Context, req *tmv1beta1.GetValidatorSetByHeightRequest) (*tmv1beta1.GetValidatorSetByHeightResponse, error) {
-	page, limit, err := ParsePagination(req.Pagination)
-=======
 func (s queryServer) GetValidatorSetByHeight(
 	ctx context.Context,
-	req *GetValidatorSetByHeightRequest,
-) (*GetValidatorSetByHeightResponse, error) {
-	page, limit, err := qtypes.ParsePagination(req.Pagination)
->>>>>>> 2916aad1
+	req *tmv1beta1.GetValidatorSetByHeightRequest,
+) (*tmv1beta1.GetValidatorSetByHeightResponse, error) {
+	page, limit, err := ParsePagination(req.Pagination)
 	if err != nil {
 		return nil, err
 	}
@@ -179,16 +165,12 @@
 	}, nil
 }
 
-<<<<<<< HEAD
-func ValidatorsOutput(ctx context.Context, consAddrCdc address.Codec, client rpc.CometRPC, height *int64, page, limit int) (*tmv1beta1.GetLatestValidatorSetResponse, error) {
-=======
 func ValidatorsOutput(
 	ctx context.Context,
 	client rpc.CometRPC,
 	height *int64,
 	page, limit int,
-) (*GetLatestValidatorSetResponse, error) {
->>>>>>> 2916aad1
+) (*tmv1beta1.GetLatestValidatorSetResponse, error) {
 	vs, err := client.Validators(ctx, height, &page, &limit)
 	if err != nil {
 		return nil, err
