--- conflicted
+++ resolved
@@ -60,11 +60,8 @@
 	github.com/Microsoft/go-winio v0.6.1 // indirect
 	github.com/beorn7/perks v1.0.1 // indirect
 	github.com/bgentry/speakeasy v0.2.0 // indirect
-<<<<<<< HEAD
 	github.com/btcsuite/btcd/btcec/v2 v2.3.4 // indirect
 	github.com/bvinc/go-sqlite-lite v0.6.1 // indirect
-=======
->>>>>>> 6cfe2dc1
 	github.com/bytedance/sonic v1.12.4 // indirect
 	github.com/bytedance/sonic/loader v0.2.1 // indirect
 	github.com/cespare/xxhash/v2 v2.3.0 // indirect
