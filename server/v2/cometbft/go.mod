--- conflicted
+++ resolved
@@ -153,12 +153,7 @@
 	github.com/sasha-s/go-deadlock v0.3.1 // indirect
 	github.com/sourcegraph/conc v0.3.0 // indirect
 	github.com/spf13/afero v1.11.0 // indirect
-<<<<<<< HEAD
-	github.com/spf13/cast v1.6.0 // indirect
-=======
 	github.com/spf13/cast v1.7.0 // indirect
-	github.com/stretchr/testify v1.9.0 // indirect
->>>>>>> 22fb7530
 	github.com/subosito/gotenv v1.6.0 // indirect
 	github.com/supranational/blst v0.3.12 // indirect
 	github.com/syndtr/goleveldb v1.0.1-0.20220721030215-126854af5e6d // indirect
