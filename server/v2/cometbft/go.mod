module cosmossdk.io/server/v2/cometbft

go 1.21

replace (
	cosmossdk.io/core => ../../../core
	cosmossdk.io/server/v2 => ../
	cosmossdk.io/server/v2/appmanager => ../appmanager
	cosmossdk.io/server/v2/core => ../core
	cosmossdk.io/server/v2/stf => ../stf
	cosmossdk.io/store/v2 => ../../../store
	github.com/cometbft/cometbft/api => github.com/cometbft/cometbft/api v1.0.0-alpha.1
	github.com/cosmos/iavl => github.com/cosmos/iavl v1.0.0-beta.1.0.20240125174944-11ba4961dae9
)

require (
	buf.build/gen/go/tendermint/tendermint/protocolbuffers/go v1.32.0-20231117195010-33ed361a9051.1
	cosmossdk.io/api v0.7.2
	cosmossdk.io/core v0.12.0
	cosmossdk.io/errors v1.0.1
	cosmossdk.io/log v1.3.1
	cosmossdk.io/server/v2 v2.0.0-00010101000000-000000000000
	cosmossdk.io/server/v2/appmanager v0.0.0-00010101000000-000000000000
	cosmossdk.io/server/v2/core v0.0.0-00010101000000-000000000000
	cosmossdk.io/store/v2 v2.0.0-00010101000000-000000000000
	github.com/cometbft/cometbft v0.38.5
	github.com/cosmos/gogoproto v1.4.11
	github.com/cosmos/ics23/go v0.10.0
	google.golang.org/protobuf v1.32.0
)

require (
	buf.build/gen/go/cosmos/gogo-proto/protocolbuffers/go v1.32.0-20230509103710-5e5b9fdd0180.1 // indirect
	github.com/btcsuite/btcd/btcec/v2 v2.3.2 // indirect
	github.com/cespare/xxhash v1.1.0 // indirect
	github.com/cespare/xxhash/v2 v2.2.0 // indirect
	github.com/cometbft/cometbft-db v0.9.1 // indirect
	github.com/cosmos/cosmos-proto v1.0.0-beta.3 // indirect
	github.com/davecgh/go-spew v1.1.2-0.20180830191138-d8f796af33cc // indirect
	github.com/decred/dcrd/dcrec/secp256k1/v4 v4.2.0 // indirect
	github.com/dgraph-io/badger/v2 v2.2007.4 // indirect
	github.com/dgraph-io/ristretto v0.1.1 // indirect
	github.com/dgryski/go-farm v0.0.0-20200201041132-a6ae2369ad13 // indirect
	github.com/dustin/go-humanize v1.0.1 // indirect
	github.com/fatih/color v1.15.0 // indirect
	github.com/go-kit/log v0.2.1 // indirect
	github.com/go-logfmt/logfmt v0.6.0 // indirect
	github.com/golang/glog v1.2.0 // indirect
	github.com/golang/protobuf v1.5.3 // indirect
	github.com/golang/snappy v0.0.4 // indirect
	github.com/google/btree v1.1.2 // indirect
	github.com/google/go-cmp v0.6.0 // indirect
	github.com/hashicorp/go-hclog v1.6.2 // indirect
	github.com/hashicorp/go-immutable-radix v1.3.1 // indirect
	github.com/hashicorp/go-metrics v0.5.3 // indirect
	github.com/hashicorp/go-plugin v1.6.0 // indirect
	github.com/hashicorp/golang-lru v1.0.2 // indirect
	github.com/hashicorp/yamux v0.1.1 // indirect
	github.com/jmhodges/levigo v1.0.0 // indirect
	github.com/klauspost/compress v1.17.7 // indirect
	github.com/linxGnu/grocksdb v1.8.12 // indirect
	github.com/mattn/go-colorable v0.1.13 // indirect
	github.com/mattn/go-isatty v0.0.20 // indirect
	github.com/mitchellh/go-testing-interface v1.0.0 // indirect
	github.com/oasisprotocol/curve25519-voi v0.0.0-20230904125328-1f23a7beb09a // indirect
	github.com/oklog/run v1.0.0 // indirect
	github.com/petermattis/goid v0.0.0-20230904192822-1876fd5063bc // indirect
	github.com/pkg/errors v0.9.1 // indirect
	github.com/pmezard/go-difflib v1.0.1-0.20181226105442-5d4384ee4fb2 // indirect
	github.com/rs/zerolog v1.32.0 // indirect
	github.com/sasha-s/go-deadlock v0.3.1 // indirect
	github.com/stretchr/testify v1.9.0 // indirect
	github.com/syndtr/goleveldb v1.0.1-0.20220721030215-126854af5e6d // indirect
	go.etcd.io/bbolt v1.3.8 // indirect
<<<<<<< HEAD
	golang.org/x/crypto v0.20.0 // indirect
=======
	golang.org/x/crypto v0.21.0 // indirect
>>>>>>> a991d551
	golang.org/x/exp v0.0.0-20240222234643-814bf88cf225 // indirect
	golang.org/x/net v0.21.0 // indirect
	golang.org/x/sys v0.18.0 // indirect
	golang.org/x/text v0.14.0 // indirect
	google.golang.org/genproto v0.0.0-20240213162025-012b6fc9bca9 // indirect
	google.golang.org/genproto/googleapis/api v0.0.0-20240205150955-31a09d347014 // indirect
	google.golang.org/genproto/googleapis/rpc v0.0.0-20240221002015-b0ce06bbee7c // indirect
	google.golang.org/grpc v1.62.0 // indirect
	gopkg.in/yaml.v3 v3.0.1 // indirect
)<|MERGE_RESOLUTION|>--- conflicted
+++ resolved
@@ -72,11 +72,7 @@
 	github.com/stretchr/testify v1.9.0 // indirect
 	github.com/syndtr/goleveldb v1.0.1-0.20220721030215-126854af5e6d // indirect
 	go.etcd.io/bbolt v1.3.8 // indirect
-<<<<<<< HEAD
-	golang.org/x/crypto v0.20.0 // indirect
-=======
 	golang.org/x/crypto v0.21.0 // indirect
->>>>>>> a991d551
 	golang.org/x/exp v0.0.0-20240222234643-814bf88cf225 // indirect
 	golang.org/x/net v0.21.0 // indirect
 	golang.org/x/sys v0.18.0 // indirect
