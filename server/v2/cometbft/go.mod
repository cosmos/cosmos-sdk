--- conflicted
+++ resolved
@@ -81,12 +81,7 @@
 	github.com/dvsekhvalnov/jose2go v1.6.0 // indirect
 	github.com/emicklei/dot v1.6.2 // indirect
 	github.com/fatih/color v1.18.0 // indirect
-<<<<<<< HEAD
-	github.com/fsnotify/fsnotify v1.7.0 // indirect
-=======
-	github.com/felixge/httpsnoop v1.0.4 // indirect
 	github.com/fsnotify/fsnotify v1.8.0 // indirect
->>>>>>> 62ddd3e9
 	github.com/getsentry/sentry-go v0.27.0 // indirect
 	github.com/go-kit/kit v0.13.0 // indirect
 	github.com/go-kit/log v0.2.1 // indirect
