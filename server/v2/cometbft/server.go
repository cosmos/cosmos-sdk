package cometbft

import (
	"context"
	"crypto/sha256"
	"encoding/json"
	"fmt"
	"os"
	"path/filepath"

	abciserver "github.com/cometbft/cometbft/abci/server"
	cmtcmd "github.com/cometbft/cometbft/cmd/cometbft/commands"
	cmtcfg "github.com/cometbft/cometbft/config"
	"github.com/cometbft/cometbft/node"
	"github.com/cometbft/cometbft/p2p"
	pvm "github.com/cometbft/cometbft/privval"
	"github.com/cometbft/cometbft/proxy"
	"github.com/spf13/cobra"
	"github.com/spf13/pflag"
	"github.com/spf13/viper"

	"cosmossdk.io/core/log"
	"cosmossdk.io/core/transaction"
	serverv2 "cosmossdk.io/server/v2"
	"cosmossdk.io/server/v2/appmanager"
	"cosmossdk.io/server/v2/cometbft/handlers"
	cometlog "cosmossdk.io/server/v2/cometbft/log"
	"cosmossdk.io/server/v2/cometbft/mempool"
	"cosmossdk.io/server/v2/cometbft/types"
	"cosmossdk.io/store/v2/snapshots"

	corectx "cosmossdk.io/core/context"
	genutiltypes "github.com/cosmos/cosmos-sdk/x/genutil/types"
	"github.com/pelletier/go-toml/v2"
)

const (
	flagWithComet     = "with-comet"
	flagAddress       = "address"
	flagTransport     = "transport"
	flagTraceStore    = "trace-store"
	flagCPUProfile    = "cpu-profile"
	FlagMinGasPrices  = "minimum-gas-prices"
	FlagQueryGasLimit = "query-gas-limit"
	FlagHaltHeight    = "halt-height"
	FlagHaltTime      = "halt-time"
	FlagTrace         = "trace"
)

var _ serverv2.ServerModule[transaction.Tx] = (*CometBFTServer[transaction.Tx])(nil)

type CometBFTServer[T transaction.Tx] struct {
	Node   *node.Node
	App    *Consensus[T]
	logger log.Logger

	config    Config
	cleanupFn func()
}

// App is an interface that represents an application in the CometBFT server.
// It provides methods to access the app manager, logger, and store.
type App[T transaction.Tx] interface {
	GetApp() *appmanager.AppManager[T]
	GetLogger() log.Logger
	GetStore() types.Store
}

func New[T transaction.Tx](home string, txCodec transaction.Codec[T]) *CometBFTServer[T] {
	// Write default cmt config
	configPath := filepath.Join(home, "config")
	configFilePath := filepath.Join(configPath, "config.toml")

	if _, err := os.Stat(configFilePath); os.IsNotExist(err) {
		if err := os.MkdirAll(configPath, os.ModePerm); err != nil {
			return nil
		}
	}

	cometConfig := cmtcfg.DefaultConfig()
	cmtcfg.WriteConfigFile(configFilePath, cometConfig)

	consensus := &Consensus[T]{txCodec: txCodec}
	return &CometBFTServer[T]{
		App: consensus,
	}
}

func (s *CometBFTServer[T]) Init(appI serverv2.App[T], v *viper.Viper, logger log.Logger) (serverv2.ServerModule[T], error) {
	app := appI.Application
	store := appI.Store.(types.Store)

	cfg := Config{CmtConfig: serverv2.GetConfigFromViper(v), ConsensusAuthority: app.GetConsensusAuthority()}
	logger = logger.With("module", "cometbft-server")

	// create noop mempool
	mempool := mempool.NoOpMempool[T]{}

	// create consensus
	// txCodec should be in server from New()
	consensus := NewConsensus[T](app.GetAppManager(), mempool, store, cfg, s.App.txCodec, logger)

	consensus.SetPrepareProposalHandler(handlers.NoOpPrepareProposal[T]())
	consensus.SetProcessProposalHandler(handlers.NoOpProcessProposal[T]())
	consensus.SetVerifyVoteExtension(handlers.NoOpVerifyVoteExtensionHandler())
	consensus.SetExtendVoteExtension(handlers.NoOpExtendVote())

	// TODO: set these; what is the appropriate presence of the Store interface here?
	var ss snapshots.StorageSnapshotter
	var sc snapshots.CommitSnapshotter

	snapshotStore, err := GetSnapshotStore(cfg.CmtConfig.RootDir)
	if err != nil {
		panic(err)
	}

	sm := snapshots.NewManager(snapshotStore, snapshots.SnapshotOptions{}, sc, ss, nil, logger) // TODO: set options somehow
	consensus.SetSnapshotManager(sm)

	s.config = cfg
	s.App = consensus
	s.logger = logger

	return &CometBFTServer[T]{
		logger: logger,
		App:    consensus,
		config: cfg,
	}, nil
}

func NewCometBFTServer[T transaction.Tx](
	app *appmanager.AppManager[T],
	store types.Store,
	logger log.Logger,
	cfg Config,
	txCodec transaction.Codec[T],
) *CometBFTServer[T] {
	logger = logger.With("module", "cometbft-server")

	// create noop mempool
	mempool := mempool.NoOpMempool[T]{}

	// create consensus
	consensus := NewConsensus[T](app, mempool, store, cfg, txCodec, logger)

	consensus.SetPrepareProposalHandler(handlers.NoOpPrepareProposal[T]())
	consensus.SetProcessProposalHandler(handlers.NoOpProcessProposal[T]())
	consensus.SetVerifyVoteExtension(handlers.NoOpVerifyVoteExtensionHandler())
	consensus.SetExtendVoteExtension(handlers.NoOpExtendVote())

	// TODO: set these; what is the appropriate presence of the Store interface here?
	var ss snapshots.StorageSnapshotter
	var sc snapshots.CommitSnapshotter

	snapshotStore, err := GetSnapshotStore(cfg.CmtConfig.RootDir)
	if err != nil {
		panic(err)
	}

	sm := snapshots.NewManager(snapshotStore, snapshots.SnapshotOptions{}, sc, ss, nil, logger) // TODO: set options somehow
	consensus.SetSnapshotManager(sm)

	return &CometBFTServer[T]{
		logger: logger,
		App:    consensus,
		config: cfg,
	}
}

func (s *CometBFTServer[T]) Name() string {
	return "cometbft"
}

func (s *CometBFTServer[T]) Start(ctx context.Context) error {
	viper := ctx.Value(corectx.ViperContextKey{}).(*viper.Viper)
	cometConfig := serverv2.GetConfigFromViper(viper)

	wrappedLogger := cometlog.CometLoggerWrapper{Logger: s.logger}
	if s.config.Standalone {
		svr, err := abciserver.NewServer(s.config.Addr, s.config.Transport, s.App)
		if err != nil {
			return fmt.Errorf("error creating listener: %w", err)
		}

		svr.SetLogger(wrappedLogger)

		return svr.Start()
	}

	nodeKey, err := p2p.LoadOrGenNodeKey(cometConfig.NodeKeyFile())
	if err != nil {
		return err
	}

	s.Node, err = node.NewNode(
		ctx,
		cometConfig,
		pvm.LoadOrGenFilePV(cometConfig.PrivValidatorKeyFile(), cometConfig.PrivValidatorStateFile()),
		nodeKey,
		proxy.NewLocalClientCreator(s.App),
		getGenDocProvider(cometConfig),
		cmtcfg.DefaultDBProvider,
		node.DefaultMetricsProvider(cometConfig.Instrumentation),
		wrappedLogger,
	)
	if err != nil {
		return err
	}

	s.cleanupFn = func() {
		if s.Node != nil && s.Node.IsRunning() {
			_ = s.Node.Stop()
		}
	}

	return s.Node.Start()
}

func (s *CometBFTServer[T]) Stop(_ context.Context) error {
	defer s.cleanupFn()
	if s.Node != nil {
		return s.Node.Stop()
	}
	return nil
}

<<<<<<< HEAD
func (s *CometBFTServer[T]) Config() any {
	return cmtcfg.DefaultConfig()
}

func (s *CometBFTServer[T]) WriteConfig(configPath string) error {
	cfg := s.Config()
	b, err := toml.Marshal(cfg)
	if err != nil {
		return fmt.Errorf("failed to marshal config: %w", err)
	}

	if err := os.WriteFile(filepath.Join(configPath, "config.toml"), b, 0o666); err != nil {
		return fmt.Errorf("failed to write config: %w", err)
	}
	return nil
}
=======
// func (s *CometBFTServer[T]) Config() any {
// 	return cmtcfg.DefaultConfig()
// }

// func (s *CometBFTServer[T]) WriteConfig(configPath string) error {
// 	cfg := s.Config()
// 	b, err := toml.Marshal(cfg)
// 	if err != nil {
// 		return fmt.Errorf("failed to marshal config: %w", err)
// 	}

// 	if err := os.WriteFile(filepath.Join(configPath, "config.toml"), b, 0o666); err != nil {
// 		return fmt.Errorf("failed to write config: %w", err)
// 	}
// 	return nil
// }
>>>>>>> cadd5e13

// returns a function which returns the genesis doc from the genesis file.
func getGenDocProvider(cfg *cmtcfg.Config) func() (node.ChecksummedGenesisDoc, error) {
	return func() (node.ChecksummedGenesisDoc, error) {
		appGenesis, err := genutiltypes.AppGenesisFromFile(cfg.GenesisFile())
		if err != nil {
			return node.ChecksummedGenesisDoc{
				Sha256Checksum: []byte{},
			}, err
		}

		gen, err := appGenesis.ToGenesisDoc()
		if err != nil {
			return node.ChecksummedGenesisDoc{
				Sha256Checksum: []byte{},
			}, err
		}
		genbz, err := gen.AppState.MarshalJSON()
		if err != nil {
			return node.ChecksummedGenesisDoc{
				Sha256Checksum: []byte{},
			}, err
		}

		bz, err := json.Marshal(genbz)
		if err != nil {
			return node.ChecksummedGenesisDoc{
				Sha256Checksum: []byte{},
			}, err
		}
		sum := sha256.Sum256(bz)

		return node.ChecksummedGenesisDoc{
			GenesisDoc:     gen,
			Sha256Checksum: sum[:],
		}, nil
	}
}

func (s *CometBFTServer[T]) StartCmdFlags() pflag.FlagSet {
	flags := *pflag.NewFlagSet("cometbft", pflag.ExitOnError)
	flags.Bool(flagWithComet, true, "Run abci app embedded in-process with CometBFT")
	flags.String(flagAddress, "tcp://127.0.0.1:26658", "Listen address")
	flags.String(flagTransport, "socket", "Transport protocol: socket, grpc")
	flags.String(flagTraceStore, "", "Enable KVStore tracing to an output file")
	flags.String(FlagMinGasPrices, "", "Minimum gas prices to accept for transactions; Any fee in a tx must meet this minimum (e.g. 0.01photino;0.0001stake)")
	flags.Uint64(FlagQueryGasLimit, 0, "Maximum gas a Rest/Grpc query can consume. Blank and 0 imply unbounded.")
	flags.Uint64(FlagHaltHeight, 0, "Block height at which to gracefully halt the chain and shutdown the node")
	flags.Uint64(FlagHaltTime, 0, "Minimum block time (in Unix seconds) at which to gracefully halt the chain and shutdown the node")
	flags.String(flagCPUProfile, "", "Enable CPU profiling and write to the provided file")
	flags.Bool(FlagTrace, false, "Provide full stack traces for errors in ABCI Log")
	return flags
}

func (s *CometBFTServer[T]) CLICommands() serverv2.CLIConfig {
	return serverv2.CLIConfig{
		Commands: []*cobra.Command{
			s.StatusCommand(),
			s.ShowNodeIDCmd(),
			s.ShowValidatorCmd(),
			s.ShowAddressCmd(),
			s.VersionCmd(),
			s.QueryBlockCmd(),
			s.QueryBlocksCmd(),
			s.QueryBlockResultsCmd(),
			cmtcmd.ResetAllCmd,
			cmtcmd.ResetStateCmd,
		},
	}
}<|MERGE_RESOLUTION|>--- conflicted
+++ resolved
@@ -224,24 +224,6 @@
 	return nil
 }
 
-<<<<<<< HEAD
-func (s *CometBFTServer[T]) Config() any {
-	return cmtcfg.DefaultConfig()
-}
-
-func (s *CometBFTServer[T]) WriteConfig(configPath string) error {
-	cfg := s.Config()
-	b, err := toml.Marshal(cfg)
-	if err != nil {
-		return fmt.Errorf("failed to marshal config: %w", err)
-	}
-
-	if err := os.WriteFile(filepath.Join(configPath, "config.toml"), b, 0o666); err != nil {
-		return fmt.Errorf("failed to write config: %w", err)
-	}
-	return nil
-}
-=======
 // func (s *CometBFTServer[T]) Config() any {
 // 	return cmtcfg.DefaultConfig()
 // }
@@ -258,7 +240,6 @@
 // 	}
 // 	return nil
 // }
->>>>>>> cadd5e13
 
 // returns a function which returns the genesis doc from the genesis file.
 func getGenDocProvider(cfg *cmtcfg.Config) func() (node.ChecksummedGenesisDoc, error) {
