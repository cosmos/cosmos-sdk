--- conflicted
+++ resolved
@@ -109,33 +109,18 @@
 		indexEvents[e] = struct{}{}
 	}
 
-<<<<<<< HEAD
 	srv.logger = logger.With(log.ModuleKey, srv.Name())
 	consensus := NewConsensus(
 		logger,
 		appName,
 		appManager,
+		nil,
 		srv.serverOptions.Mempool(cfg),
 		indexEvents,
 		queryHandlers,
 		store,
 		srv.config,
 		srv.initTxCodec,
-=======
-	s.logger = logger.With(log.ModuleKey, s.Name())
-	rs := appI.Store()
-	consensus := NewConsensus(
-		s.logger,
-		appI.Name(),
-		appI,
-		appI.Close,
-		s.serverOptions.Mempool(cfg),
-		indexEvents,
-		appI.QueryHandlers(),
-		rs,
-		s.config,
-		s.initTxCodec,
->>>>>>> 762fad2a
 		chainID,
 	)
 	consensus.prepareProposalHandler = srv.serverOptions.PrepareProposalHandler
@@ -156,9 +141,8 @@
 	consensus.snapshotManager = snapshots.NewManager(
 		snapshotStore, srv.serverOptions.SnapshotOptions(cfg), sc, ss, nil, logger)
 
-<<<<<<< HEAD
 	srv.Consensus = consensus
-=======
+
 	// initialize the indexer
 	if indexerCfg := s.config.AppTomlConfig.Indexer; len(indexerCfg.Target) > 0 {
 		listener, err := indexer.StartIndexing(indexer.IndexingOptions{
@@ -173,10 +157,9 @@
 	}
 
 	s.Consensus = consensus
->>>>>>> 762fad2a
 
 	return srv, nil
-}
+	}
 
 func (s *CometBFTServer[T]) Init(appI serverv2.AppI[T], cfg map[string]any, logger log.Logger) error {
 	return nil
