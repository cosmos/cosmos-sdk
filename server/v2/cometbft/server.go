--- conflicted
+++ resolved
@@ -127,33 +127,6 @@
 		indexEvents[e] = struct{}{}
 	}
 
-<<<<<<< HEAD
-	srv.logger = logger.With(log.ModuleKey, srv.Name())
-	consensus := NewConsensus(
-		logger,
-		appName,
-		appManager,
-		nil,
-		srv.serverOptions.Mempool(cfg),
-		indexEvents,
-		queryHandlers,
-		store,
-		srv.config,
-		srv.initTxCodec,
-		chainID,
-	)
-	consensus.prepareProposalHandler = srv.serverOptions.PrepareProposalHandler
-	consensus.processProposalHandler = srv.serverOptions.ProcessProposalHandler
-	consensus.checkTxHandler = srv.serverOptions.CheckTxHandler
-	consensus.verifyVoteExt = srv.serverOptions.VerifyVoteExtensionHandler
-	consensus.extendVote = srv.serverOptions.ExtendVoteHandler
-	consensus.addrPeerFilter = srv.serverOptions.AddrPeerFilter
-	consensus.idPeerFilter = srv.serverOptions.IdPeerFilter
-
-	consensus.SetOptimisticExecution(oe.NewOptimisticExecution(logger, consensus.internalFinalizeBlock))
-
-=======
->>>>>>> 14d98d27
 	ss := store.GetStateStorage().(snapshots.StorageSnapshotter)
 	sc := store.GetStateCommitment().(snapshots.CommitSnapshotter)
 
@@ -218,6 +191,7 @@
 		getProtoRegistry:       sync.OnceValues(gogoproto.MergedRegistry),
 		addrPeerFilter:         srv.serverOptions.AddrPeerFilter,
 		idPeerFilter:           srv.serverOptions.IdPeerFilter,
+		optimisticExec:         oe.NewOptimisticExecution(logger, consensus.internalFinalizeBlock),
 	}
 
 	return srv, nil
