package cometbft

import (
	"context"
	"errors"
	"fmt"
	"os"
	"path/filepath"

	abci "github.com/cometbft/cometbft/abci/types"
	"github.com/spf13/cast"

<<<<<<< HEAD
	"cosmossdk.io/server/v2/cometbft/flags"
=======
	// "cosmossdk.io/store/v2/db"
>>>>>>> bcb19314
	"cosmossdk.io/store/v2/snapshots"
	snapshottypes "cosmossdk.io/store/v2/snapshots/types"
)

type AppOptions interface {
	Get(string) interface{}
}

// GetSnapshotStore returns a snapshot store for the given application options.
// It creates a directory for storing snapshots if it doesn't exist.
// It initializes a GoLevelDB database for storing metadata of the snapshots.
// The snapshot store is then created using the initialized database and directory.
// If any error occurs during the process, it is returned along with a nil snapshot store.
func GetSnapshotStore(appOpts AppOptions) (*snapshots.Store, error) {
	homeDir := cast.ToString(appOpts.Get(flags.FlagHome))
	snapshotDir := filepath.Join(homeDir, "data", "snapshots")
	if err := os.MkdirAll(snapshotDir, 0o744); err != nil {
		return nil, fmt.Errorf("failed to create snapshots directory: %w", err)
	}

<<<<<<< HEAD
=======
	// snapshotDB, err := db.NewGoLevelDB("metadata", snapshotDir, nil) // TODO: goleveldb? talk with storage team on if this will change
	// if err != nil {
	// 	return nil, err
	// }
>>>>>>> bcb19314
	snapshotStore, err := snapshots.NewStore(snapshotDir)
	if err != nil {
		return nil, err
	}

	return snapshotStore, nil
}

// ApplySnapshotChunk implements types.Application.
func (c *Consensus[T]) ApplySnapshotChunk(_ context.Context, req *abci.RequestApplySnapshotChunk) (*abci.ResponseApplySnapshotChunk, error) {
	if c.snapshotManager == nil {
		c.logger.Error("snapshot manager not configured")
		return &abci.ResponseApplySnapshotChunk{Result: abci.ResponseApplySnapshotChunk_ABORT}, nil
	}

	_, err := c.snapshotManager.RestoreChunk(req.Chunk)
	switch {
	case err == nil:
		return &abci.ResponseApplySnapshotChunk{Result: abci.ResponseApplySnapshotChunk_ACCEPT}, nil

	case errors.Is(err, snapshottypes.ErrChunkHashMismatch):
		c.logger.Error(
			"chunk checksum mismatch; rejecting sender and requesting refetch",
			"chunk", req.Index,
			"sender", req.Sender,
			"err", err,
		)
		return &abci.ResponseApplySnapshotChunk{
			Result:        abci.ResponseApplySnapshotChunk_RETRY,
			RefetchChunks: []uint32{req.Index},
			RejectSenders: []string{req.Sender},
		}, nil

	default:
		c.logger.Error("failed to restore snapshot", "err", err)
		return &abci.ResponseApplySnapshotChunk{Result: abci.ResponseApplySnapshotChunk_ABORT}, nil
	}
}

// ListSnapshots implements types.Application.
func (c *Consensus[T]) ListSnapshots(_ context.Context, ctx *abci.RequestListSnapshots) (resp *abci.ResponseListSnapshots, err error) {
	if c.snapshotManager == nil {
		return resp, nil
	}

	snapshots, err := c.snapshotManager.List()
	if err != nil {
		c.logger.Error("failed to list snapshots", "err", err)
		return nil, err
	}

	for _, snapshot := range snapshots {
		abciSnapshot, err := snapshot.ToABCI()
		if err != nil {
			c.logger.Error("failed to convert ABCI snapshots", "err", err)
			return nil, err
		}

		resp.Snapshots = append(resp.Snapshots, &abciSnapshot)
	}

	return resp, nil
}

// LoadSnapshotChunk implements types.Application.
func (c *Consensus[T]) LoadSnapshotChunk(_ context.Context, req *abci.RequestLoadSnapshotChunk) (*abci.ResponseLoadSnapshotChunk, error) {
	if c.snapshotManager == nil {
		return &abci.ResponseLoadSnapshotChunk{}, nil
	}

	chunk, err := c.snapshotManager.LoadChunk(req.Height, req.Format, req.Chunk)
	if err != nil {
		c.logger.Error(
			"failed to load snapshot chunk",
			"height", req.Height,
			"format", req.Format,
			"chunk", req.Chunk,
			"err", err,
		)
		return nil, err
	}

	return &abci.ResponseLoadSnapshotChunk{Chunk: chunk}, nil
}

// OfferSnapshot implements types.Application.
func (c *Consensus[T]) OfferSnapshot(_ context.Context, req *abci.RequestOfferSnapshot) (*abci.ResponseOfferSnapshot, error) {
	if c.snapshotManager == nil {
		c.logger.Error("snapshot manager not configured")
		return &abci.ResponseOfferSnapshot{Result: abci.ResponseOfferSnapshot_ABORT}, nil
	}

	if req.Snapshot == nil {
		c.logger.Error("received nil snapshot")
		return &abci.ResponseOfferSnapshot{Result: abci.ResponseOfferSnapshot_REJECT}, nil
	}

	snapshot, err := snapshottypes.SnapshotFromABCI(req.Snapshot)
	if err != nil {
		c.logger.Error("failed to decode snapshot metadata", "err", err)
		return &abci.ResponseOfferSnapshot{Result: abci.ResponseOfferSnapshot_REJECT}, nil
	}

	err = c.snapshotManager.Restore(snapshot)
	switch {
	case err == nil:
		return &abci.ResponseOfferSnapshot{Result: abci.ResponseOfferSnapshot_ACCEPT}, nil

	case errors.Is(err, snapshottypes.ErrUnknownFormat):
		return &abci.ResponseOfferSnapshot{Result: abci.ResponseOfferSnapshot_REJECT_FORMAT}, nil

	case errors.Is(err, snapshottypes.ErrInvalidMetadata):
		c.logger.Error(
			"rejecting invalid snapshot",
			"height", req.Snapshot.Height,
			"format", req.Snapshot.Format,
			"err", err,
		)
		return &abci.ResponseOfferSnapshot{Result: abci.ResponseOfferSnapshot_REJECT}, nil

	default:
		c.logger.Error(
			"failed to restore snapshot",
			"height", req.Snapshot.Height,
			"format", req.Snapshot.Format,
			"err", err,
		)

		// We currently don't support resetting the IAVL stores and retrying a
		// different snapshot, so we ask CometBFT to abort all snapshot restoration.
		return &abci.ResponseOfferSnapshot{Result: abci.ResponseOfferSnapshot_ABORT}, nil
	}
}<|MERGE_RESOLUTION|>--- conflicted
+++ resolved
@@ -10,11 +10,8 @@
 	abci "github.com/cometbft/cometbft/abci/types"
 	"github.com/spf13/cast"
 
-<<<<<<< HEAD
 	"cosmossdk.io/server/v2/cometbft/flags"
-=======
 	// "cosmossdk.io/store/v2/db"
->>>>>>> bcb19314
 	"cosmossdk.io/store/v2/snapshots"
 	snapshottypes "cosmossdk.io/store/v2/snapshots/types"
 )
@@ -35,13 +32,6 @@
 		return nil, fmt.Errorf("failed to create snapshots directory: %w", err)
 	}
 
-<<<<<<< HEAD
-=======
-	// snapshotDB, err := db.NewGoLevelDB("metadata", snapshotDir, nil) // TODO: goleveldb? talk with storage team on if this will change
-	// if err != nil {
-	// 	return nil, err
-	// }
->>>>>>> bcb19314
 	snapshotStore, err := snapshots.NewStore(snapshotDir)
 	if err != nil {
 		return nil, err
