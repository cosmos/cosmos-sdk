package types

import (
	"cosmossdk.io/server/v2/core/store"
<<<<<<< HEAD
	storev2 "cosmossdk.io/store/v2"
=======
	"cosmossdk.io/store/v2/proof"
>>>>>>> 605b724e
)

type Store interface {
	// LatestVersion returns the latest version that consensus has been made on
	LatestVersion() (uint64, error)
	// StateLatest returns a readonly view over the latest
	// committed state of the store. Alongside the version
	// associated with it.
	StateLatest() (uint64, store.ReaderMap, error)

	// StateCommit commits the provided changeset and returns
	// the new state root of the state.
	StateCommit(changes []store.StateChanges) (store.Hash, error)

	// Query is a key/value query directly to the underlying database. This skips the appmanager
<<<<<<< HEAD
	Query(storeKey string, version uint64, key []byte, prove bool) (storev2.QueryResult, error)

	// GetStateStorage returns the SS backend.
	GetStateStorage() storev2.VersionedDatabase
=======
	Query(storeKey string, version uint64, key []byte, prove bool) (QueryResult, error)

	// LastCommitID returns a CommitID pertaining to the last commitment.
	LastCommitID() (proof.CommitID, error)
}
>>>>>>> 605b724e

	// GetStateCommitment returns the SC backend.
	GetStateCommitment() storev2.Committer
}<|MERGE_RESOLUTION|>--- conflicted
+++ resolved
@@ -2,11 +2,8 @@
 
 import (
 	"cosmossdk.io/server/v2/core/store"
-<<<<<<< HEAD
 	storev2 "cosmossdk.io/store/v2"
-=======
 	"cosmossdk.io/store/v2/proof"
->>>>>>> 605b724e
 )
 
 type Store interface {
@@ -22,18 +19,13 @@
 	StateCommit(changes []store.StateChanges) (store.Hash, error)
 
 	// Query is a key/value query directly to the underlying database. This skips the appmanager
-<<<<<<< HEAD
-	Query(storeKey string, version uint64, key []byte, prove bool) (storev2.QueryResult, error)
-
-	// GetStateStorage returns the SS backend.
-	GetStateStorage() storev2.VersionedDatabase
-=======
 	Query(storeKey string, version uint64, key []byte, prove bool) (QueryResult, error)
 
 	// LastCommitID returns a CommitID pertaining to the last commitment.
 	LastCommitID() (proof.CommitID, error)
-}
->>>>>>> 605b724e
+
+	// GetStateStorage returns the SS backend.
+	GetStateStorage() storev2.VersionedDatabase
 
 	// GetStateCommitment returns the SC backend.
 	GetStateCommitment() storev2.Committer
