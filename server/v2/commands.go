--- conflicted
+++ resolved
@@ -18,9 +18,6 @@
 	"cosmossdk.io/log"
 )
 
-<<<<<<< HEAD
-func Commands(rootCmd *cobra.Command, newApp servercore.AppCreator[transaction.Tx], logger log.Logger, components ...ServerComponent[transaction.Tx]) (CLIConfig, error) {
-=======
 // Execute executes the root command of an application.
 // It handles adding core CLI flags, specifically the logging flags.
 func Execute(rootCmd *cobra.Command, envPrefix, defaultHome string) error {
@@ -37,8 +34,7 @@
 	return rootCmd.Execute()
 }
 
-func Commands(rootCmd *cobra.Command, newApp AppCreator[transaction.Tx], logger log.Logger, components ...ServerComponent[transaction.Tx]) (CLIConfig, error) {
->>>>>>> 29360733
+func Commands(rootCmd *cobra.Command, newApp servercore.AppCreator[transaction.Tx], logger log.Logger, components ...ServerComponent[transaction.Tx]) (CLIConfig, error) {
 	if len(components) == 0 {
 		return CLIConfig{}, errors.New("no components provided")
 	}
