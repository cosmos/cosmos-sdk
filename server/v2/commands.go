--- conflicted
+++ resolved
@@ -16,11 +16,6 @@
 	"github.com/spf13/viper"
 )
 
-<<<<<<< HEAD
-type NewServerModulesFunc func(*viper.Viper, log.Logger, transaction.Codec[transaction.Tx]) []ServerModule
-
-func Commands(rootCmd *cobra.Command, appCreator NewServerModulesFunc, codec transaction.Codec[transaction.Tx], logger log.Logger, homePath string, modules ...ServerModule) (CLIConfig, error) {
-=======
 type App[T transaction.Tx] struct {
 	Application Application[T]
 	Store any
@@ -29,7 +24,6 @@
 type AppCreator[T transaction.Tx] func(*viper.Viper, log.Logger) App[T]
 
 func Commands(rootCmd *cobra.Command, newApp AppCreator[transaction.Tx], logger log.Logger, homePath string, modules ...ServerModule[transaction.Tx]) (CLIConfig, error) {
->>>>>>> cadd5e13
 	if len(modules) == 0 {
 		// TODO figure if we should define default modules
 		// and if so it should be done here to avoid uncessary dependencies
@@ -40,13 +34,8 @@
 	// Write default config for each server module
 	flags := server.StartFlags()
 
-<<<<<<< HEAD
-	if _, err := os.Stat(filepath.Join(homePath, "config")); os.IsNotExist(err) {
-		err = server.WriteConfig(filepath.Join(homePath, "config"))
-=======
 	if _, err := os.Stat(filepath.Join(homePath, "config", "app.toml")); os.IsNotExist(err) {
 		err = server.WriteConfig(filepath.Join(homePath, "config", "app.toml"))
->>>>>>> cadd5e13
 		if err != nil {
 			return CLIConfig{}, err
 		}
@@ -58,14 +47,8 @@
 			v := GetViperFromCmd(cmd)
 			l := GetLoggerFromCmd(cmd)
 
-<<<<<<< HEAD
-			server.modules = appCreator(v, l, codec)
-=======
-			// server.modules = appCreator(v, l, codec)
-
 			app := newApp(v, l)
 			server.Init(app, v, l)
->>>>>>> cadd5e13
 
 			for _, startFlags := range flags {
 				v.BindPFlags(startFlags)
@@ -105,13 +88,8 @@
 	return cmds, nil
 }
 
-<<<<<<< HEAD
-func AddCommands(rootCmd *cobra.Command, appCreator NewServerModulesFunc, codec transaction.Codec[transaction.Tx], logger log.Logger, homePath string, modules ...ServerModule) error {
-	cmds, err := Commands(rootCmd, appCreator, codec, logger, homePath, modules...)
-=======
 func AddCommands(rootCmd *cobra.Command, newApp AppCreator[transaction.Tx], logger log.Logger, homePath string, modules ...ServerModule[transaction.Tx]) error {
 	cmds, err := Commands(rootCmd, newApp, logger, homePath, modules...)
->>>>>>> cadd5e13
 	if err != nil {
 		return err
 	}
