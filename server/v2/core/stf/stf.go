--- conflicted
+++ resolved
@@ -3,11 +3,8 @@
 import (
 	"context"
 
-<<<<<<< HEAD
 	corecontext "cosmossdk.io/core/context"
-=======
 	"cosmossdk.io/core/transaction"
->>>>>>> c4de3dc9
 	"cosmossdk.io/server/v2/core/appmanager"
 	"cosmossdk.io/server/v2/core/store"
 )
@@ -28,9 +25,5 @@
 	// Query runs the provided query over the provided readonly state.
 	Query(ctx context.Context, state store.GetReader, gasLimit uint64, queryRequest appmanager.Type) (queryResponse appmanager.Type, err error)
 	// ValidateTx validates the TX.
-<<<<<<< HEAD
-	ValidateTx(ctx context.Context, state store.ReadonlyState, gasLimit uint64, tx T, execMode corecontext.ExecMode) appmanager.TxResult
-=======
-	ValidateTx(ctx context.Context, state store.GetReader, gasLimit uint64, tx T) appmanager.TxResult
->>>>>>> c4de3dc9
+	ValidateTx(ctx context.Context, state store.Reader, gasLimit uint64, tx T, execMode corecontext.ExecMode) appmanager.TxResult
 }