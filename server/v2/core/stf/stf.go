package stf

import (
	"context"
	"errors"
	"math"

	corecontext "cosmossdk.io/core/context"
	"cosmossdk.io/core/transaction"
	"cosmossdk.io/server/v2/core/appmanager"
	"cosmossdk.io/server/v2/core/store"
)

// STF defines the state transition handler used by AppManager to execute
// state transitions over some state. STF never writes to state, instead
// returns the state changes caused by the state transitions.
type STF[T transaction.Tx] interface {
	// DeliverBlock is used to process an entire block, given a state to apply the state transition to.
	// Returns the state changes of the transition.
	DeliverBlock(
		ctx context.Context,
		block *appmanager.BlockRequest[T],
		state store.ReaderMap,
	) (*appmanager.BlockResponse, store.WriterMap, error)
	// Simulate simulates the execution of a transaction over the provided state, with the provided gas limit.
	Simulate(ctx context.Context, state store.ReaderMap, gasLimit uint64, tx T) (appmanager.TxResult, store.WriterMap)
	// Query runs the provided query over the provided readonly state.
	Query(ctx context.Context, state store.ReaderMap, gasLimit uint64, queryRequest appmanager.Type) (queryResponse appmanager.Type, err error)
	// ValidateTx validates the TX.
<<<<<<< HEAD
	ValidateTx(ctx context.Context, state store.GetReader, gasLimit uint64, tx T, execMode corecontext.ExecMode) appmanager.TxResult
=======
	ValidateTx(ctx context.Context, state store.ReaderMap, gasLimit uint64, tx T) appmanager.TxResult
}

// ErrOutOfGas must be used by GasMeter implementers to signal
// that the state transition consumed all the allowed computational
// gas.
var ErrOutOfGas = errors.New("out of gas")

// Gas defines type alias of uint64 for gas consumption. Gas is used
// to measure computational overhead when executing state transitions,
// it might be related to storage access and not only.
type Gas = uint64

// NoGasLimit signals that no gas limit must be applied.
const NoGasLimit Gas = math.MaxUint64

// GasMeter defines an interface for gas consumption tracking.
type GasMeter interface {
	// GasConsumed returns the amount of gas consumed so far.
	GasConsumed() Gas
	// Limit returns the gas limit (if any).
	Limit() Gas
	// ConsumeGas adds the given amount of gas to the gas consumed and should error
	// if it overflows the gas limit (if any).
	ConsumeGas(amount Gas, descriptor string) error
	// RefundGas will deduct the given amount from the gas consumed so far. If the
	// amount is greater than the gas consumed, the function should error.
	RefundGas(amount Gas, descriptor string) error
>>>>>>> 206129a7
}<|MERGE_RESOLUTION|>--- conflicted
+++ resolved
@@ -5,7 +5,6 @@
 	"errors"
 	"math"
 
-	corecontext "cosmossdk.io/core/context"
 	"cosmossdk.io/core/transaction"
 	"cosmossdk.io/server/v2/core/appmanager"
 	"cosmossdk.io/server/v2/core/store"
@@ -27,9 +26,6 @@
 	// Query runs the provided query over the provided readonly state.
 	Query(ctx context.Context, state store.ReaderMap, gasLimit uint64, queryRequest appmanager.Type) (queryResponse appmanager.Type, err error)
 	// ValidateTx validates the TX.
-<<<<<<< HEAD
-	ValidateTx(ctx context.Context, state store.GetReader, gasLimit uint64, tx T, execMode corecontext.ExecMode) appmanager.TxResult
-=======
 	ValidateTx(ctx context.Context, state store.ReaderMap, gasLimit uint64, tx T) appmanager.TxResult
 }
 
@@ -58,5 +54,4 @@
 	// RefundGas will deduct the given amount from the gas consumed so far. If the
 	// amount is greater than the gas consumed, the function should error.
 	RefundGas(amount Gas, descriptor string) error
->>>>>>> 206129a7
 }