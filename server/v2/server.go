package serverv2

import (
	"context"
	"fmt"
	"os"
	"path/filepath"
	"strings"

	"github.com/pelletier/go-toml/v2"
	"github.com/spf13/cobra"
	"github.com/spf13/pflag"
	"github.com/spf13/viper"
	"golang.org/x/sync/errgroup"

	"cosmossdk.io/core/transaction"
	"cosmossdk.io/log"
)

// ServerComponent is a server module that can be started and stopped.
type ServerComponent[AppT AppI[T], T transaction.Tx] interface {
	Name() string

	Start(context.Context) error
	Stop(context.Context) error
	Init(AppT, *viper.Viper, log.Logger) error
}

// HasCLICommands is a server module that has CLI commands.
type HasCLICommands interface {
	CLICommands() CLIConfig
}

// HasConfig is a server module that has a config.
type HasConfig interface {
	Config() any
}

// HasStartFlags is a server module that has start flags.
type HasStartFlags interface {
	StartCmdFlags() *pflag.FlagSet
}

var _ ServerComponent[AppI[transaction.Tx], transaction.Tx] = (*Server[AppI[transaction.Tx], transaction.Tx])(nil)

// Configs returns a viper instance of the config file
func ReadConfig(configPath string) (*viper.Viper, error) {
	v := viper.New()
	v.SetConfigType("toml")
	v.SetConfigName("config")
	v.AddConfigPath(configPath)
	if err := v.ReadInConfig(); err != nil {
		return nil, fmt.Errorf("failed to read config: %s: %w", configPath, err)
	}

	v.SetConfigName("app")
	if err := v.MergeInConfig(); err != nil {
		return nil, fmt.Errorf("failed to merge configuration: %w", err)
	}

	v.WatchConfig()

	return v, nil
}

type Server[AppT AppI[T], T transaction.Tx] struct {
	logger     log.Logger
	components []ServerComponent[AppT, T]
}

func NewServer[AppT AppI[T], T transaction.Tx](
	logger log.Logger, components ...ServerComponent[AppT, T],
) *Server[AppT, T] {
	return &Server[AppT, T]{
		logger:     logger,
		components: components,
	}
}

func (s *Server[AppT, T]) Name() string {
	return "server"
}

// Start starts all components concurrently.
func (s *Server[AppT, T]) Start(ctx context.Context) error {
	s.logger.Info("starting servers...")

	g, ctx := errgroup.WithContext(ctx)
	for _, mod := range s.components {
		mod := mod
		g.Go(func() error {
			return mod.Start(ctx)
		})
	}

	if err := g.Wait(); err != nil {
		return fmt.Errorf("failed to start servers: %w", err)
	}

	serverCfg := ctx.Value(ServerContextKey).(Config)
	if serverCfg.StartBlock {
		<-ctx.Done()
	}

	return nil
}

// Stop stops all components concurrently.
func (s *Server[AppT, T]) Stop(ctx context.Context) error {
	s.logger.Info("stopping servers...")

	g, ctx := errgroup.WithContext(ctx)
	for _, mod := range s.components {
		mod := mod
		g.Go(func() error {
			return mod.Stop(ctx)
		})
	}

	return g.Wait()
}

// CLICommands returns all CLI commands of all components.
<<<<<<< HEAD
func (s *Server[AppT, T]) CLICommands() CLIConfig {
=======
func (s *Server) CLICommands() CLIConfig {
	compart := func(name string, cmds ...*cobra.Command) *cobra.Command {
		if len(cmds) == 1 && strings.HasPrefix(cmds[0].Use, name) {
			return cmds[0]
		}

		rootCmd := &cobra.Command{
			Use:   name,
			Short: fmt.Sprintf("Commands from the %s server component", name),
		}
		rootCmd.AddCommand(cmds...)

		return rootCmd
	}

>>>>>>> 38c1d6a5
	commands := CLIConfig{}
	for _, mod := range s.components {
		if climod, ok := mod.(HasCLICommands); ok {
			commands.Commands = append(commands.Commands, compart(mod.Name(), climod.CLICommands().Commands...))
			commands.Txs = append(commands.Txs, compart(mod.Name(), climod.CLICommands().Txs...))
			commands.Queries = append(commands.Queries, compart(mod.Name(), climod.CLICommands().Queries...))
		}
	}

	return commands
}

// Configs returns all configs of all server components.
func (s *Server[AppT, T]) Configs() map[string]any {
	cfgs := make(map[string]any)
	for _, mod := range s.components {
		if configmod, ok := mod.(HasConfig); ok {
			cfg := configmod.Config()
			cfgs[mod.Name()] = cfg
		}
	}

	return cfgs
}

// Configs returns all configs of all server components.
func (s *Server[AppT, T]) Init(appI AppT, v *viper.Viper, logger log.Logger) error {
	var components []ServerComponent[AppT, T]
	for _, mod := range s.components {
		mod := mod
		if err := mod.Init(appI, v, logger); err != nil {
			return err
		}

		components = append(components, mod)
	}

	s.components = components
	return nil
}

// WriteConfig writes the config to the given path.
// Note: it does not use viper.WriteConfigAs because we do not want to store flag values in the config.
func (s *Server[AppT, T]) WriteConfig(configPath string) error {
	cfgs := s.Configs()
	b, err := toml.Marshal(cfgs)
	if err != nil {
		return err
	}

	if _, err := os.Stat(configPath); os.IsNotExist(err) {
		if err := os.MkdirAll(configPath, os.ModePerm); err != nil {
			return err
		}
	}

	if err := os.WriteFile(filepath.Join(configPath, "app.toml"), b, 0o600); err != nil {
		return fmt.Errorf("failed to write config: %w", err)
	}

	for _, component := range s.components {
		if mod, ok := component.(interface{ WriteDefaultConfigAt(string) error }); ok {
			if err := mod.WriteDefaultConfigAt(configPath); err != nil {
				return err
			}
		}
	}

	return nil
}

// Flags returns all flags of all server components.
func (s *Server[AppT, T]) StartFlags() []*pflag.FlagSet {
	flags := []*pflag.FlagSet{}
	for _, mod := range s.components {
		if startmod, ok := mod.(HasStartFlags); ok {
			flags = append(flags, startmod.StartCmdFlags())
		}
	}

	return flags
}<|MERGE_RESOLUTION|>--- conflicted
+++ resolved
@@ -121,10 +121,7 @@
 }
 
 // CLICommands returns all CLI commands of all components.
-<<<<<<< HEAD
 func (s *Server[AppT, T]) CLICommands() CLIConfig {
-=======
-func (s *Server) CLICommands() CLIConfig {
 	compart := func(name string, cmds ...*cobra.Command) *cobra.Command {
 		if len(cmds) == 1 && strings.HasPrefix(cmds[0].Use, name) {
 			return cmds[0]
@@ -139,7 +136,6 @@
 		return rootCmd
 	}
 
->>>>>>> 38c1d6a5
 	commands := CLIConfig{}
 	for _, mod := range s.components {
 		if climod, ok := mod.(HasCLICommands); ok {
