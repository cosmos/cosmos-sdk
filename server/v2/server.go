package serverv2

import (
	"context"
	"fmt"
	"os"
	"path/filepath"

	"github.com/spf13/pflag"
	"github.com/spf13/viper"
	"golang.org/x/sync/errgroup"

	"cosmossdk.io/core/transaction"
	"cosmossdk.io/log"
	"github.com/pelletier/go-toml/v2"
)

// ServerModule is a server module that can be started and stopped.
type ServerModule[T transaction.Tx] interface {
	Name() string

	Start(context.Context) error
	Stop(context.Context) error
	Init(App[T], *viper.Viper, log.Logger) (ServerModule[T], error)
}

// HasCLICommands is a server module that has CLI commands.
type HasCLICommands interface {
	CLICommands() CLIConfig
}

// HasConfig is a server module that has a config.
type HasConfig interface {
	Config() any
	WriteConfig(string) error
}

// HasStartFlags is a server module that has start flags.
type HasStartFlags interface {
	StartFlags() *pflag.FlagSet
}

var _ ServerModule[transaction.Tx] = (*Server)(nil)

// Configs returns a viper instance of the config file
func ReadConfig(configPath string) (*viper.Viper, error) {
	v := viper.New()

	v.SetConfigType("toml")
	v.SetConfigName("config")
	v.AddConfigPath(configPath)
	if err := v.ReadInConfig(); err != nil {
		return nil, fmt.Errorf("failed to read config: %s: %w", configPath, err)
	}

	v.SetConfigType("toml")
	v.SetConfigName("app")
	v.AddConfigPath(configPath)
	if err := v.MergeInConfig(); err != nil {
		return nil, fmt.Errorf("failed to merge configuration: %w", err)
	}

	v.WatchConfig()

	return v, nil
}

type Server struct {
	logger  log.Logger
	modules []ServerModule[transaction.Tx]
}

func NewServer(logger log.Logger, modules ...ServerModule[transaction.Tx]) *Server {
	return &Server{
		logger:  logger,
		modules: modules,
	}
}

func (s *Server) Name() string {
	return "server"
}

// Start starts all modules concurrently.
func (s *Server) Start(ctx context.Context) error {
	s.logger.Info("starting servers...")

	g, ctx := errgroup.WithContext(ctx)
	for _, mod := range s.modules {
		mod := mod
		g.Go(func() error {
			return mod.Start(ctx)
		})
	}

	if err := g.Wait(); err != nil {
		return fmt.Errorf("failed to start servers: %w", err)
	}

	serverCfg := ctx.Value(ServerContextKey).(Config)
	if serverCfg.StartBlock {
		<-ctx.Done()
	}

	return nil
}

// Stop stops all modules concurrently.
func (s *Server) Stop(ctx context.Context) error {
	s.logger.Info("stopping servers...")

	g, ctx := errgroup.WithContext(ctx)
	for _, mod := range s.modules {
		mod := mod
		g.Go(func() error {
			return mod.Stop(ctx)
		})
	}

	return g.Wait()
}

// CLICommands returns all CLI commands of all modules.
func (s *Server) CLICommands() CLIConfig {
	commands := CLIConfig{}
	for _, mod := range s.modules {
		if climod, ok := mod.(HasCLICommands); ok {
			commands.Commands = append(commands.Commands, climod.CLICommands().Commands...)
			commands.Queries = append(commands.Queries, climod.CLICommands().Queries...)
			commands.Txs = append(commands.Txs, climod.CLICommands().Txs...)
		}
	}

	return commands
}

// Configs returns all configs of all server modules.
func (s *Server) Configs() map[string]any {
	cfgs := make(map[string]any)
	for _, mod := range s.modules {
		if configmod, ok := mod.(HasConfig); ok {
			cfg := configmod.Config()
			cfgs[mod.Name()] = cfg
		}
	}

	return cfgs
}

// Configs returns all configs of all server modules.
func (s *Server) Init(appI App[transaction.Tx], v *viper.Viper, logger log.Logger) (ServerModule[transaction.Tx], error) {
	var modules []ServerModule[transaction.Tx]
	for _, mod := range s.modules {
		mod := mod
		module, err := mod.Init(appI, v, logger)
		if err != nil {
			return nil, err
		}
		modules = append(modules, module)
	}
	s.modules = modules

	return s, nil
}

// WriteConfig writes the config to the given path.
// Note: it does not use viper.WriteConfigAs because we do not want to store flag values in the config.
func (s *Server) WriteConfig(configPath string) error {
<<<<<<< HEAD
	err := os.MkdirAll(configPath, 0777)
=======
	cfgs := s.Configs()
	b, err := toml.Marshal(cfgs)
	fmt.Println("marshal err", cfgs, b, err)
>>>>>>> cadd5e13
	if err != nil {
		return err
	}

<<<<<<< HEAD
	for _, mod := range s.modules {
		if configmod, ok := mod.(HasConfig); ok {
			err := configmod.WriteConfig(configPath)
			if err != nil {
				return err
			}
		}
=======
	if err := os.WriteFile(filepath.Join(configPath), b, 0o600); err != nil {
		return fmt.Errorf("failed to write config: %w", err)
>>>>>>> cadd5e13
	}

	return nil
}

// Flags returns all flags of all server modules.
func (s *Server) StartFlags() []*pflag.FlagSet {
	flags := []*pflag.FlagSet{}
	for _, mod := range s.modules {
		if startmod, ok := mod.(HasStartFlags); ok {
			flags = append(flags, startmod.StartFlags())
		}
	}

	return flags
}<|MERGE_RESOLUTION|>--- conflicted
+++ resolved
@@ -166,29 +166,14 @@
 // WriteConfig writes the config to the given path.
 // Note: it does not use viper.WriteConfigAs because we do not want to store flag values in the config.
 func (s *Server) WriteConfig(configPath string) error {
-<<<<<<< HEAD
-	err := os.MkdirAll(configPath, 0777)
-=======
 	cfgs := s.Configs()
 	b, err := toml.Marshal(cfgs)
-	fmt.Println("marshal err", cfgs, b, err)
->>>>>>> cadd5e13
 	if err != nil {
 		return err
 	}
 
-<<<<<<< HEAD
-	for _, mod := range s.modules {
-		if configmod, ok := mod.(HasConfig); ok {
-			err := configmod.WriteConfig(configPath)
-			if err != nil {
-				return err
-			}
-		}
-=======
 	if err := os.WriteFile(filepath.Join(configPath), b, 0o600); err != nil {
 		return fmt.Errorf("failed to write config: %w", err)
->>>>>>> cadd5e13
 	}
 
 	return nil
