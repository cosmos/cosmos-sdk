module cosmossdk.io/server/v2/stf

go 1.21

replace (
	cosmossdk.io/core => ../../../core
	cosmossdk.io/server/v2/core => ../core
)

require (
	cosmossdk.io/core v0.11.0
	cosmossdk.io/server/v2/core v0.0.0-00010101000000-000000000000
	github.com/cosmos/gogoproto v1.4.11
	github.com/stretchr/testify v1.8.4
	github.com/tidwall/btree v1.7.0
	golang.org/x/exp v0.0.0-20231006140011-7918f672742d
	google.golang.org/protobuf v1.32.0
)

require (
	cosmossdk.io/log v1.3.1 // indirect
	github.com/davecgh/go-spew v1.1.1 // indirect
	github.com/google/go-cmp v0.6.0 // indirect
	github.com/kr/text v0.1.0 // indirect
	github.com/mattn/go-colorable v0.1.13 // indirect
	github.com/mattn/go-isatty v0.0.20 // indirect
	github.com/pkg/errors v0.9.1 // indirect
	github.com/pmezard/go-difflib v1.0.0 // indirect
	github.com/rs/zerolog v1.32.0 // indirect
<<<<<<< HEAD
	golang.org/x/exp v0.0.0-20231006140011-7918f672742d // indirect
=======
	golang.org/x/net v0.21.0 // indirect
>>>>>>> cb208856
	golang.org/x/sys v0.17.0 // indirect
	gopkg.in/yaml.v3 v3.0.1 // indirect
)<|MERGE_RESOLUTION|>--- conflicted
+++ resolved
@@ -27,11 +27,8 @@
 	github.com/pkg/errors v0.9.1 // indirect
 	github.com/pmezard/go-difflib v1.0.0 // indirect
 	github.com/rs/zerolog v1.32.0 // indirect
-<<<<<<< HEAD
 	golang.org/x/exp v0.0.0-20231006140011-7918f672742d // indirect
-=======
 	golang.org/x/net v0.21.0 // indirect
->>>>>>> cb208856
 	golang.org/x/sys v0.17.0 // indirect
 	gopkg.in/yaml.v3 v3.0.1 // indirect
 )