package stf

import (
	"context"
	"errors"
	"fmt"

	appmanager "cosmossdk.io/core/app"
	appmodulev2 "cosmossdk.io/core/appmodule/v2"
	"cosmossdk.io/core/branch"
	corecontext "cosmossdk.io/core/context"
	"cosmossdk.io/core/event"
	"cosmossdk.io/core/gas"
	"cosmossdk.io/core/header"
	"cosmossdk.io/core/store"
	"cosmossdk.io/core/transaction"
	stfgas "cosmossdk.io/server/v2/stf/gas"
)

// STF is a struct that manages the state transition component of the app.
type STF[T transaction.Tx] struct {
	handleMsg   func(ctx context.Context, msg transaction.Type) (transaction.Type, error)
	handleQuery func(ctx context.Context, req transaction.Type) (transaction.Type, error)

	doPreBlock        func(ctx context.Context, txs []T) error
	doBeginBlock      func(ctx context.Context) error
	doEndBlock        func(ctx context.Context) error
	doValidatorUpdate func(ctx context.Context) ([]appmodulev2.ValidatorUpdate, error)

	doTxValidation func(ctx context.Context, tx T) error
	postTxExec     func(ctx context.Context, tx T, success bool) error

	branch           branchdb // branch is a function that given a readonly state it returns a writable version of it.
	getGasMeter      func(gasLimit uint64) gas.Meter
	wrapWithGasMeter func(meter gas.Meter, store store.WriterMap) store.WriterMap
}

// NewSTF returns a new STF instance.
func NewSTF[T transaction.Tx](
	handleMsg func(ctx context.Context, msg transaction.Type) (transaction.Type, error),
	handleQuery func(ctx context.Context, req transaction.Type) (transaction.Type, error),
	doPreBlock func(ctx context.Context, txs []T) error,
	doBeginBlock func(ctx context.Context) error,
	doEndBlock func(ctx context.Context) error,
	doTxValidation func(ctx context.Context, tx T) error,
	doValidatorUpdate func(ctx context.Context) ([]appmodulev2.ValidatorUpdate, error),
	postTxExec func(ctx context.Context, tx T, success bool) error,
	branch func(store store.ReaderMap) store.WriterMap,
) *STF[T] {
	return &STF[T]{
		handleMsg:         handleMsg,
		handleQuery:       handleQuery,
		doPreBlock:        doPreBlock,
		doBeginBlock:      doBeginBlock,
		doEndBlock:        doEndBlock,
		doTxValidation:    doTxValidation,
		doValidatorUpdate: doValidatorUpdate,
		postTxExec:        postTxExec, // TODO
		branch:            branch,
		getGasMeter:       stfgas.DefaultGasMeter,
		wrapWithGasMeter:  stfgas.DefaultWrapWithGasMeter,
	}
}

// DeliverBlock is our state transition function.
// It takes a read only view of the state to apply the block to,
// executes the block and returns the block results and the new state.
func (s STF[T]) DeliverBlock(
	ctx context.Context,
	block *appmanager.BlockRequest[T],
	state store.ReaderMap,
) (blockResult *appmanager.BlockResponse, newState store.WriterMap, err error) {
	// creates a new branch state, from the readonly view of the state
	// that can be written to.
	newState = s.branch(state)
<<<<<<< HEAD
	ctx = s.contextInitCache(ctx)
=======
	// set header info
	err = s.setHeaderInfo(newState, header.Info{
		Hash:    block.Hash,
		AppHash: block.AppHash,
		ChainID: block.ChainId,
		Time:    block.Time,
		Height:  int64(block.Height),
	})
	if err != nil {
		return nil, nil, fmt.Errorf("unable to set initial header info")
	}
>>>>>>> aeb20557

	consMessagesResponses, err := s.runConsensusMessages(ctx, newState, block.ConsensusMessages)
	if err != nil {
		return nil, nil, fmt.Errorf("failed to execute consensus messages: %w", err)
	}

	// pre block is called separate from begin block in order to prepopulate state
	preBlockEvents, err := s.preBlock(ctx, newState, block.Txs)
	if err != nil {
		return nil, nil, err
	}

	if err = isCtxCancelled(ctx); err != nil {
		return nil, nil, err
	}

	// begin block
	beginBlockEvents, err := s.beginBlock(ctx, newState)
	if err != nil {
		return nil, nil, err
	}

	// check if we need to return early
	if err = isCtxCancelled(ctx); err != nil {
		return nil, nil, err
	}

	// execute txs
	txResults := make([]appmanager.TxResult, len(block.Txs))
	// TODO: skip first tx if vote extensions are enabled (marko)
	for i, txBytes := range block.Txs {
		// check if we need to return early or continue delivering txs
		if err = isCtxCancelled(ctx); err != nil {
			return nil, nil, err
		}
		txResults[i] = s.deliverTx(ctx, newState, txBytes, corecontext.ExecModeFinalize)
	}
	// end block
	endBlockEvents, valset, err := s.endBlock(ctx, newState)
	if err != nil {
		return nil, nil, err
	}

	return &appmanager.BlockResponse{
		Apphash:                   nil,
		ConsensusMessagesResponse: consMessagesResponses,
		ValidatorUpdates:          valset,
		PreBlockEvents:            preBlockEvents,
		BeginBlockEvents:          beginBlockEvents,
		TxResults:                 txResults,
		EndBlockEvents:            endBlockEvents,
	}, newState, nil
}

// deliverTx executes a TX and returns the result.
func (s STF[T]) deliverTx(
	ctx context.Context,
	state store.WriterMap,
	tx T,
	execMode corecontext.ExecMode,
) appmanager.TxResult {
	// recover in the case of a panic
	var recoveryError error
	defer func() {
		if r := recover(); r != nil {
			recoveryError = fmt.Errorf("panic during transaction execution: %s", r)
			fmt.Println(recoveryError)
		}
	}()
	// handle error from GetGasLimit
	gasLimit, gasLimitErr := tx.GetGasLimit()
	if gasLimitErr != nil {
		return appmanager.TxResult{
			Error: gasLimitErr,
		}
	}

	if recoveryError != nil {
		return appmanager.TxResult{
			Error: recoveryError,
		}
	}

	validateGas, validationEvents, err := s.validateTx(ctx, state, gasLimit, tx)
	if err != nil {
		return appmanager.TxResult{
			Error: err,
		}
	}

	execResp, execGas, execEvents, err := s.execTx(ctx, state, gasLimit-validateGas, tx, execMode)
	return appmanager.TxResult{
		Events:    append(validationEvents, execEvents...),
		GasUsed:   execGas + validateGas,
		GasWanted: gasLimit,
		Resp:      execResp,
		Error:     err,
	}
}

// validateTx validates a transaction given the provided WritableState and gas limit.
// If the validation is successful, state is committed
func (s STF[T]) validateTx(
	ctx context.Context,
	state store.WriterMap,
	gasLimit uint64,
	tx T,
) (gasUsed uint64, events []event.Event, err error) {
	validateState := s.branch(state)
	validateCtx := s.makeContext(ctx, appmanager.RuntimeIdentity, validateState, gasLimit, corecontext.ExecModeCheck)
	err = s.doTxValidation(validateCtx, tx)
	if err != nil {
		return 0, nil, err
	}
	applyContextCache(ctx, validateCtx)

	return validateCtx.meter.Consumed(), validateCtx.events, applyStateChanges(state, validateState)
}

// execTx executes the tx messages on the provided state. If the tx fails then the state is discarded.
func (s STF[T]) execTx(
	ctx context.Context,
	state store.WriterMap,
	gasLimit uint64,
	tx T,
	execMode corecontext.ExecMode,
) ([]transaction.Type, uint64, []event.Event, error) {
	execState := s.branch(state)

	msgsResp, gasUsed, runTxMsgsEvents, txErr := s.runTxMsgs(ctx, execState, gasLimit, tx, execMode)
	if txErr != nil {
		// in case of error during message execution, we do not apply the exec state.
		// instead we run the post exec handler in a new branch from the initial state.
		postTxState := s.branch(state)
		postTxCtx := s.makeContext(ctx, appmanager.RuntimeIdentity, postTxState, gas.NoGasLimit, execMode)

		// TODO: runtime sets a noop posttxexec if the app doesnt set anything (julien)

		postTxErr := s.postTxExec(postTxCtx, tx, false)
		if postTxErr != nil {
			// if the post tx handler fails, then we do not apply any state change to the initial state.
			// we just return the exec gas used and a joined error from TX error and post TX error.
			return nil, gasUsed, nil, errors.Join(txErr, postTxErr)
		}
		// in case post tx is successful, then we commit the post tx state to the initial state,
		// and we return post tx events alongside exec gas used and the error of the tx.
		applyErr := applyStateChanges(state, postTxState)
		if applyErr != nil {
			return nil, 0, nil, applyErr
		}
<<<<<<< HEAD
		applyContextCache(ctx, postTxCtx)
		return nil, execCtx.meter.Consumed(), postTxCtx.events, txErr
=======
		return nil, gasUsed, postTxCtx.events, txErr
>>>>>>> aeb20557
	}
	// tx execution went fine, now we use the same state to run the post tx exec handler,
	// in case the execution of the post tx fails, then no state change is applied and the
	// whole execution step is rolled back.
	postTxCtx := s.makeContext(ctx, appmanager.RuntimeIdentity, execState, gas.NoGasLimit, execMode) // NO gas limit.
	postTxErr := s.postTxExec(postTxCtx, tx, true)
	if postTxErr != nil {
		// if post tx fails, then we do not apply any state change, we return the post tx error,
		// alongside the gas used.
		return nil, gasUsed, nil, postTxErr
	}
	// both the execution and post tx execution step were successful, so we apply the state changes
	// to the provided state, and we return responses, and events from exec tx and post tx exec.
	applyErr := applyStateChanges(state, execState)
	if applyErr != nil {
		return nil, 0, nil, applyErr
	}
	applyContextCache(ctx, postTxCtx)

	return msgsResp, gasUsed, append(runTxMsgsEvents, postTxCtx.events...), nil
}

// runTxMsgs will execute the messages contained in the TX with the provided state.
func (s STF[T]) runTxMsgs(
	ctx context.Context,
	state store.WriterMap,
	gasLimit uint64,
	tx T,
	execMode corecontext.ExecMode,
) ([]transaction.Type, uint64, []event.Event, error) {
	txSenders, err := tx.GetSenders()
	if err != nil {
		return nil, 0, nil, err
	}
	msgs, err := tx.GetMessages()
	if err != nil {
		return nil, 0, nil, err
	}
	msgResps := make([]transaction.Type, len(msgs))

	execCtx := s.makeContext(ctx, nil, state, gasLimit, execMode)
	for i, msg := range msgs {
		execCtx.sender = txSenders[i]
		resp, err := s.handleMsg(execCtx, msg)
		if err != nil {
			return nil, 0, nil, fmt.Errorf("message execution at index %d failed: %w", i, err)
		}
		msgResps[i] = resp
	}
<<<<<<< HEAD
	applyContextCache(ctx, execCtx)
	return msgResps, nil
=======
	return msgResps, execCtx.meter.Consumed(), execCtx.events, nil
>>>>>>> aeb20557
}

func (s STF[T]) preBlock(ctx context.Context, state store.WriterMap, txs []T) ([]event.Event, error) {
	pbCtx := s.makeContext(ctx, appmanager.RuntimeIdentity, state, gas.NoGasLimit, corecontext.ExecModeFinalize)
	err := s.doPreBlock(pbCtx, txs)
	if err != nil {
		return nil, err
	}

	for i, e := range pbCtx.events {
		pbCtx.events[i].Attributes = append(
			e.Attributes,
			event.Attribute{Key: "mode", Value: "PreBlock"},
		)
	}
	applyContextCache(ctx, pbCtx)

	return pbCtx.events, nil
}

func (s STF[T]) runConsensusMessages(
	ctx context.Context,
	state store.WriterMap,
	messages []transaction.Type,
) ([]transaction.Type, error) {
	cmCtx := s.makeContext(ctx, appmanager.ConsensusIdentity, state, gas.NoGasLimit, corecontext.ExecModeFinalize)

	responses := make([]transaction.Type, len(messages))
	for i := range messages {
		resp, err := s.handleMsg(cmCtx, messages[i])
		if err != nil {
			return nil, err
		}
		responses[i] = resp
	}

	return responses, nil
}

func (s STF[T]) beginBlock(ctx context.Context, state store.WriterMap) (beginBlockEvents []event.Event, err error) {
	bbCtx := s.makeContext(ctx, appmanager.RuntimeIdentity, state, gas.NoGasLimit, corecontext.ExecModeFinalize)
	err = s.doBeginBlock(bbCtx)
	if err != nil {
		return nil, err
	}

	for i, e := range bbCtx.events {
		bbCtx.events[i].Attributes = append(
			e.Attributes,
			event.Attribute{Key: "mode", Value: "BeginBlock"},
		)
	}
	applyContextCache(ctx, bbCtx)

	return bbCtx.events, nil
}

func (s STF[T]) endBlock(
	ctx context.Context,
	state store.WriterMap,
) ([]event.Event, []appmodulev2.ValidatorUpdate, error) {
	ebCtx := s.makeContext(ctx, appmanager.RuntimeIdentity, state, gas.NoGasLimit, corecontext.ExecModeFinalize)
	err := s.doEndBlock(ebCtx)
	if err != nil {
		return nil, nil, err
	}

	events, valsetUpdates, err := s.validatorUpdates(ctx, state)
	if err != nil {
		return nil, nil, err
	}

	ebCtx.events = append(ebCtx.events, events...)

	for i, e := range ebCtx.events {
		ebCtx.events[i].Attributes = append(
			e.Attributes,
			event.Attribute{Key: "mode", Value: "BeginBlock"},
		)
	}
	applyContextCache(ctx, ebCtx)

	return ebCtx.events, valsetUpdates, nil
}

// validatorUpdates returns the validator updates for the current block. It is called by endBlock after the endblock execution has concluded
func (s STF[T]) validatorUpdates(
	ctx context.Context,
	state store.WriterMap,
) ([]event.Event, []appmodulev2.ValidatorUpdate, error) {
	ebCtx := s.makeContext(ctx, appmanager.RuntimeIdentity, state, gas.NoGasLimit, corecontext.ExecModeFinalize)
	valSetUpdates, err := s.doValidatorUpdate(ebCtx)
	if err != nil {
		return nil, nil, err
	}
	applyContextCache(ctx, ebCtx)
	return ebCtx.events, valSetUpdates, nil
}

const headerInfoPrefix = 0x0

func (s STF[T]) setHeaderInfo(state store.WriterMap, headerInfo header.Info) error {
	runtimeStore, err := state.GetWriter(appmanager.RuntimeIdentity)
	if err != nil {
		return err
	}
	err = runtimeStore.Set([]byte{headerInfoPrefix}, headerInfo.Bytes())
	if err != nil {
		return err
	}
	return nil
}

func (s STF[T]) getHeaderInfo(state store.WriterMap) (i header.Info, err error) {
	runtimeStore, err := state.GetWriter(appmanager.RuntimeIdentity)
	if err != nil {
		return header.Info{}, err
	}
	v, err := runtimeStore.Get([]byte{headerInfoPrefix})
	if err != nil {
		return header.Info{}, err
	}
	if v == nil {
		return header.Info{}, nil
	}

	err = i.FromBytes(v)
	return i, err
}

// Simulate simulates the execution of a tx on the provided state.
func (s STF[T]) Simulate(
	ctx context.Context,
	state store.ReaderMap,
	gasLimit uint64,
	tx T,
) (appmanager.TxResult, store.WriterMap) {
	simulationState := s.branch(state)
	txr := s.deliverTx(ctx, simulationState, tx, corecontext.ExecModeSimulate)

	return txr, simulationState
}

// ValidateTx will run only the validation steps required for a transaction.
// Validations are run over the provided state, with the provided gas limit.
func (s STF[T]) ValidateTx(
	ctx context.Context,
	state store.ReaderMap,
	gasLimit uint64,
	tx T,
) appmanager.TxResult {
	validationState := s.branch(state)
	gasUsed, events, err := s.validateTx(ctx, validationState, gasLimit, tx)
	return appmanager.TxResult{
		Events:  events,
		GasUsed: gasUsed,
		Error:   err,
	}
}

// Query executes the query on the provided state with the provided gas limits.
func (s STF[T]) Query(
	ctx context.Context,
	state store.ReaderMap,
	gasLimit uint64,
	req transaction.Type,
) (transaction.Type, error) {
	queryState := s.branch(state)
	queryCtx := s.makeContext(ctx, nil, queryState, gasLimit, corecontext.ExecModeSimulate)
	return s.handleQuery(queryCtx, req)
}

func (s STF[T]) Message(ctx context.Context, msg transaction.Type) (response transaction.Type, err error) {
	return s.handleMsg(ctx, msg)
}

// RunWithCtx is made to support genesis, if genesis was just the execution of messages instead
// of being something custom then we would not need this. PLEASE DO NOT USE.
// TODO: Remove
func (s STF[T]) RunWithCtx(
	ctx context.Context,
	state store.ReaderMap,
	closure func(ctx context.Context) error,
) (store.WriterMap, error) {
	branchedState := s.branch(state)
	stfCtx := s.makeContext(ctx, nil, branchedState, gas.NoGasLimit, corecontext.ExecModeFinalize)
	return branchedState, closure(stfCtx)
}

// clone clones STF.
func (s STF[T]) clone() STF[T] {
	return STF[T]{
		handleMsg:         s.handleMsg,
		handleQuery:       s.handleQuery,
		doPreBlock:        s.doPreBlock,
		doBeginBlock:      s.doBeginBlock,
		doEndBlock:        s.doEndBlock,
		doValidatorUpdate: s.doValidatorUpdate,
		doTxValidation:    s.doTxValidation,
		postTxExec:        s.postTxExec,
		branch:            s.branch,
		getGasMeter:       s.getGasMeter,
		wrapWithGasMeter:  s.wrapWithGasMeter,
	}
}

// executionContext is a struct that holds the context for the execution of a tx.
type executionContext struct {
	context.Context

<<<<<<< HEAD
	state         store.WriterMap
	meter         gas.Meter
	events        []event.Event
	sender        []transaction.Identity
	branchdb      branch.Service
	headerService header.Service
	execMode      corecontext.ExecMode
	State         store.WriterMap
	Cache         ModuleContainer
=======
	state      store.WriterMap
	meter      gas.Meter
	events     []event.Event
	sender     transaction.Identity
	branchdb   branch.Service
	headerInfo header.Info
	execMode   corecontext.ExecMode
>>>>>>> aeb20557
}

// TODO: too many calls to makeContext can be expensive
func (s STF[T]) makeContext(
	ctx context.Context,
	sender transaction.Identity,
	store store.WriterMap,
	gasLimit uint64,
	execMode corecontext.ExecMode,
) *executionContext {
	headerInfo, err := s.getHeaderInfo(store)
	if err != nil {
		panic(err) // TODO: remove panic pls
	}

	meter := s.getGasMeter(gasLimit)
	store = s.wrapWithGasMeter(meter, store)
	var cache ModuleContainer
	executionCtx, ok := ctx.(*executionContext)
	if ok {
		cache = executionCtx.Cache
	} else {
		cache = NewModuleContainer()
	}
	return &executionContext{
<<<<<<< HEAD
		Context:       ctx,
		state:         store,
		meter:         meter,
		events:        make([]event.Event, 0),
		sender:        sender,
		execMode:      execMode,
		branchdb:      BrachService{s.branch},
		headerService: headerservice, // todo need a wrapper
		State:         store,
		Cache:         cache,
	}
}

func (s STF[T]) contextInitCache(
	ctx context.Context,
) *executionContext {
	return &executionContext{
		Context: ctx,
		Cache:   NewModuleContainer(),
=======
		Context:    ctx,
		state:      store,
		meter:      meter,
		events:     make([]event.Event, 0),
		sender:     sender,
		branchdb:   BrachService{s.branch},
		headerInfo: headerInfo,
		execMode:   execMode,
>>>>>>> aeb20557
	}
}

func applyStateChanges(dst, src store.WriterMap) error {
	changes, err := src.GetStateChanges()
	if err != nil {
		return err
	}
	return dst.ApplyStateChanges(changes)
}

func applyContextCache(dst, src context.Context) error {
	srcExecutionCtx, ok := src.(*executionContext)
	if !ok {
		return fmt.Errorf("Can not convert ctx to executionContext")
	}
	_, ok = dst.(*executionContext)
	if !ok {
		return fmt.Errorf("Can not convert ctx to executionContext")
	}
	dst.(*executionContext).Cache = srcExecutionCtx.Cache
	return nil
}

// isCtxCancelled reports if the context was canceled.
func isCtxCancelled(ctx context.Context) error {
	select {
	case <-ctx.Done():
		return ctx.Err()
	default:
		return nil
	}
}<|MERGE_RESOLUTION|>--- conflicted
+++ resolved
@@ -73,9 +73,7 @@
 	// creates a new branch state, from the readonly view of the state
 	// that can be written to.
 	newState = s.branch(state)
-<<<<<<< HEAD
 	ctx = s.contextInitCache(ctx)
-=======
 	// set header info
 	err = s.setHeaderInfo(newState, header.Info{
 		Hash:    block.Hash,
@@ -87,7 +85,6 @@
 	if err != nil {
 		return nil, nil, fmt.Errorf("unable to set initial header info")
 	}
->>>>>>> aeb20557
 
 	consMessagesResponses, err := s.runConsensusMessages(ctx, newState, block.ConsensusMessages)
 	if err != nil {
@@ -238,12 +235,8 @@
 		if applyErr != nil {
 			return nil, 0, nil, applyErr
 		}
-<<<<<<< HEAD
 		applyContextCache(ctx, postTxCtx)
-		return nil, execCtx.meter.Consumed(), postTxCtx.events, txErr
-=======
 		return nil, gasUsed, postTxCtx.events, txErr
->>>>>>> aeb20557
 	}
 	// tx execution went fine, now we use the same state to run the post tx exec handler,
 	// in case the execution of the post tx fails, then no state change is applied and the
@@ -293,12 +286,8 @@
 		}
 		msgResps[i] = resp
 	}
-<<<<<<< HEAD
-	applyContextCache(ctx, execCtx)
-	return msgResps, nil
-=======
+	applyContextCache(ctx, postTxCtx)
 	return msgResps, execCtx.meter.Consumed(), execCtx.events, nil
->>>>>>> aeb20557
 }
 
 func (s STF[T]) preBlock(ctx context.Context, state store.WriterMap, txs []T) ([]event.Event, error) {
@@ -509,17 +498,6 @@
 type executionContext struct {
 	context.Context
 
-<<<<<<< HEAD
-	state         store.WriterMap
-	meter         gas.Meter
-	events        []event.Event
-	sender        []transaction.Identity
-	branchdb      branch.Service
-	headerService header.Service
-	execMode      corecontext.ExecMode
-	State         store.WriterMap
-	Cache         ModuleContainer
-=======
 	state      store.WriterMap
 	meter      gas.Meter
 	events     []event.Event
@@ -527,7 +505,7 @@
 	branchdb   branch.Service
 	headerInfo header.Info
 	execMode   corecontext.ExecMode
->>>>>>> aeb20557
+	Cache         ModuleContainer
 }
 
 // TODO: too many calls to makeContext can be expensive
@@ -553,27 +531,6 @@
 		cache = NewModuleContainer()
 	}
 	return &executionContext{
-<<<<<<< HEAD
-		Context:       ctx,
-		state:         store,
-		meter:         meter,
-		events:        make([]event.Event, 0),
-		sender:        sender,
-		execMode:      execMode,
-		branchdb:      BrachService{s.branch},
-		headerService: headerservice, // todo need a wrapper
-		State:         store,
-		Cache:         cache,
-	}
-}
-
-func (s STF[T]) contextInitCache(
-	ctx context.Context,
-) *executionContext {
-	return &executionContext{
-		Context: ctx,
-		Cache:   NewModuleContainer(),
-=======
 		Context:    ctx,
 		state:      store,
 		meter:      meter,
@@ -582,7 +539,16 @@
 		branchdb:   BrachService{s.branch},
 		headerInfo: headerInfo,
 		execMode:   execMode,
->>>>>>> aeb20557
+		Cache: 		cache
+	}
+}
+
+func (s STF[T]) contextInitCache(
+	ctx context.Context,
+) *executionContext {
+	return &executionContext{
+		Context: ctx,
+		Cache:   NewModuleContainer(),
 	}
 }
 
