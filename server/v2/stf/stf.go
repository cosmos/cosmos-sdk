--- conflicted
+++ resolved
@@ -348,26 +348,7 @@
 	return ctx.events, nil
 }
 
-<<<<<<< HEAD
-func (s STF[T]) runConsensusMessages(
-	ctx *executionContext,
-	messages []transaction.Msg,
-) ([]transaction.Msg, error) {
-	responses := make([]transaction.Msg, len(messages))
-	for i := range messages {
-		resp, err := s.msgRouter.Invoke(ctx, messages[i])
-		if err != nil {
-			return nil, err
-		}
-		responses[i] = resp
-	}
-
-	return responses, nil
-}
-
-=======
 // beginBlock executes the begin block logic.
->>>>>>> 3e413243
 func (s STF[T]) beginBlock(
 	ctx *executionContext,
 ) (beginBlockEvents []event.Event, err error) {
