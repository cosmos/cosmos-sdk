package stf

import (
	"context"
	"errors"
	"fmt"

	appmanager "cosmossdk.io/core/app"
	appmodulev2 "cosmossdk.io/core/appmodule/v2"
	"cosmossdk.io/core/event"
	"cosmossdk.io/core/gas"
	"cosmossdk.io/core/header"
	"cosmossdk.io/core/store"
	"cosmossdk.io/core/transaction"
	"cosmossdk.io/log"
	stfgas "cosmossdk.io/server/v2/stf/gas"
	"cosmossdk.io/server/v2/stf/internal"
)

// STF is a struct that manages the state transition component of the app.
type STF[T transaction.Tx] struct {
	logger      log.Logger
	handleMsg   func(ctx context.Context, msg transaction.Msg) (transaction.Msg, error)
	handleQuery func(ctx context.Context, req transaction.Msg) (transaction.Msg, error)

	doPreBlock        func(ctx context.Context, txs []T) error
	doBeginBlock      func(ctx context.Context) error
	doEndBlock        func(ctx context.Context) error
	doValidatorUpdate func(ctx context.Context) ([]appmodulev2.ValidatorUpdate, error)

	doTxValidation func(ctx context.Context, tx T) error
	postTxExec     func(ctx context.Context, tx T, success bool) error

	branchFn            branchFn // branchFn is a function that given a readonly state it returns a writable version of it.
	makeGasMeter        makeGasMeterFn
	makeGasMeteredState makeGasMeteredStateFn
}

// NewSTF returns a new STF instance.
func NewSTF[T transaction.Tx](
	handleMsg func(ctx context.Context, msg transaction.Msg) (transaction.Msg, error),
	handleQuery func(ctx context.Context, req transaction.Msg) (transaction.Msg, error),
	doPreBlock func(ctx context.Context, txs []T) error,
	doBeginBlock func(ctx context.Context) error,
	doEndBlock func(ctx context.Context) error,
	doTxValidation func(ctx context.Context, tx T) error,
	doValidatorUpdate func(ctx context.Context) ([]appmodulev2.ValidatorUpdate, error),
	postTxExec func(ctx context.Context, tx T, success bool) error,
	branch func(store store.ReaderMap) store.WriterMap,
) *STF[T] {
	return &STF[T]{
		handleMsg:           handleMsg,
		handleQuery:         handleQuery,
		doPreBlock:          doPreBlock,
		doBeginBlock:        doBeginBlock,
		doEndBlock:          doEndBlock,
		doTxValidation:      doTxValidation,
		doValidatorUpdate:   doValidatorUpdate,
		postTxExec:          postTxExec, // TODO
		branchFn:            branch,
		makeGasMeter:        stfgas.DefaultGasMeter,
		makeGasMeteredState: stfgas.DefaultWrapWithGasMeter,
	}
}

// DeliverBlock is our state transition function.
// It takes a read only view of the state to apply the block to,
// executes the block and returns the block results and the new state.
func (s STF[T]) DeliverBlock(
	ctx context.Context,
	block *appmanager.BlockRequest[T],
	state store.ReaderMap,
) (blockResult *appmanager.BlockResponse, newState store.WriterMap, err error) {
	// creates a new branchFn state, from the readonly view of the state
	// that can be written to.
	newState = s.branchFn(state)
	hi := header.Info{
		Hash:    block.Hash,
		AppHash: block.AppHash,
		ChainID: block.ChainId,
		Time:    block.Time,
		Height:  int64(block.Height),
	}
	// set header info
	err = s.setHeaderInfo(newState, hi)
	if err != nil {
		return nil, nil, fmt.Errorf("unable to set initial header info, %w", err)
	}

	exCtx := s.makeContext(ctx, appmanager.ConsensusIdentity, newState, internal.ExecModeFinalize)
	exCtx.setHeaderInfo(hi)
	consMessagesResponses, err := s.runConsensusMessages(exCtx, block.ConsensusMessages)
	if err != nil {
		return nil, nil, fmt.Errorf("failed to execute consensus messages: %w", err)
	}

	// reset events
	exCtx.events = make([]event.Event, 0)
	// pre block is called separate from begin block in order to prepopulate state
	preBlockEvents, err := s.preBlock(exCtx, block.Txs)
	if err != nil {
		return nil, nil, err
	}

	if err = isCtxCancelled(ctx); err != nil {
		return nil, nil, err
	}

	// reset events
	exCtx.events = make([]event.Event, 0)
	// begin block
	beginBlockEvents, err := s.beginBlock(exCtx)
	if err != nil {
		return nil, nil, err
	}

	// check if we need to return early
	if err = isCtxCancelled(ctx); err != nil {
		return nil, nil, err
	}

	// execute txs
	txResults := make([]appmanager.TxResult, len(block.Txs))
	// TODO: skip first tx if vote extensions are enabled (marko)
	for i, txBytes := range block.Txs {
		// check if we need to return early or continue delivering txs
		if err = isCtxCancelled(ctx); err != nil {
			return nil, nil, err
		}
		txResults[i] = s.deliverTx(ctx, newState, txBytes, transaction.ExecModeFinalize, hi)
	}
	// reset events
	exCtx.events = make([]event.Event, 0)
	// end block
	endBlockEvents, valset, err := s.endBlock(exCtx)
	if err != nil {
		return nil, nil, err
	}

	return &appmanager.BlockResponse{
		Apphash:                   nil,
		ConsensusMessagesResponse: consMessagesResponses,
		ValidatorUpdates:          valset,
		PreBlockEvents:            preBlockEvents,
		BeginBlockEvents:          beginBlockEvents,
		TxResults:                 txResults,
		EndBlockEvents:            endBlockEvents,
	}, newState, nil
}

// deliverTx executes a TX and returns the result.
func (s STF[T]) deliverTx(
	ctx context.Context,
	state store.WriterMap,
	tx T,
	execMode transaction.ExecMode,
	hi header.Info,
) appmanager.TxResult {
	// recover in the case of a panic
	var recoveryError error
	defer func() {
		if r := recover(); r != nil {
			recoveryError = fmt.Errorf("panic during transaction execution: %s", r)
			s.logger.Error("panic during transaction execution", "error", recoveryError)
		}
	}()
	// handle error from GetGasLimit
	gasLimit, gasLimitErr := tx.GetGasLimit()
	if gasLimitErr != nil {
		return appmanager.TxResult{
			Error: gasLimitErr,
		}
	}

	if recoveryError != nil {
		return appmanager.TxResult{
			Error: recoveryError,
		}
	}

	validateGas, validationEvents, err := s.validateTx(ctx, state, gasLimit, tx)
	if err != nil {
		return appmanager.TxResult{
			Error: err,
		}
	}

	execResp, execGas, execEvents, err := s.execTx(ctx, state, gasLimit-validateGas, tx, execMode, hi)
	return appmanager.TxResult{
		Events:    append(validationEvents, execEvents...),
		GasUsed:   execGas + validateGas,
		GasWanted: gasLimit,
		Resp:      execResp,
		Error:     err,
	}
}

// validateTx validates a transaction given the provided WritableState and gas limit.
// If the validation is successful, state is committed
func (s STF[T]) validateTx(
	ctx context.Context,
	state store.WriterMap,
	gasLimit uint64,
	tx T,
) (gasUsed uint64, events []event.Event, err error) {
	validateState := s.branchFn(state)
	hi, err := s.getHeaderInfo(validateState)
	if err != nil {
		return 0, nil, err
	}
	validateCtx := s.makeContext(ctx, appmanager.RuntimeIdentity, validateState, transaction.ExecModeCheck)
	validateCtx.setHeaderInfo(hi)
	validateCtx.setGasLimit(gasLimit)
	err = s.doTxValidation(validateCtx, tx)
	if err != nil {
		return 0, nil, err
	}

	consumed := validateCtx.meter.Limit() - validateCtx.meter.Remaining()

	return consumed, validateCtx.events, applyStateChanges(state, validateState)
}

// execTx executes the tx messages on the provided state. If the tx fails then the state is discarded.
func (s STF[T]) execTx(
	ctx context.Context,
	state store.WriterMap,
	gasLimit uint64,
	tx T,
	execMode transaction.ExecMode,
	hi header.Info,
) ([]transaction.Msg, uint64, []event.Event, error) {
	execState := s.branchFn(state)

	msgsResp, gasUsed, runTxMsgsEvents, txErr := s.runTxMsgs(ctx, execState, gasLimit, tx, execMode, hi)
	if txErr != nil {
		// in case of error during message execution, we do not apply the exec state.
		// instead we run the post exec handler in a new branchFn from the initial state.
		postTxState := s.branchFn(state)
		postTxCtx := s.makeContext(ctx, appmanager.RuntimeIdentity, postTxState, execMode)
		postTxCtx.setHeaderInfo(hi)

		// TODO: runtime sets a noop posttxexec if the app doesnt set anything (julien)

		postTxErr := s.postTxExec(postTxCtx, tx, false)
		if postTxErr != nil {
			// if the post tx handler fails, then we do not apply any state change to the initial state.
			// we just return the exec gas used and a joined error from TX error and post TX error.
			return nil, gasUsed, nil, errors.Join(txErr, postTxErr)
		}
		// in case post tx is successful, then we commit the post tx state to the initial state,
		// and we return post tx events alongside exec gas used and the error of the tx.
		applyErr := applyStateChanges(state, postTxState)
		if applyErr != nil {
			return nil, 0, nil, applyErr
		}
		return nil, gasUsed, postTxCtx.events, txErr
	}
	// tx execution went fine, now we use the same state to run the post tx exec handler,
	// in case the execution of the post tx fails, then no state change is applied and the
	// whole execution step is rolled back.
	postTxCtx := s.makeContext(ctx, appmanager.RuntimeIdentity, execState, execMode) // NO gas limit.
	postTxCtx.setHeaderInfo(hi)
	postTxErr := s.postTxExec(postTxCtx, tx, true)
	if postTxErr != nil {
		// if post tx fails, then we do not apply any state change, we return the post tx error,
		// alongside the gas used.
		return nil, gasUsed, nil, postTxErr
	}
	// both the execution and post tx execution step were successful, so we apply the state changes
	// to the provided state, and we return responses, and events from exec tx and post tx exec.
	applyErr := applyStateChanges(state, execState)
	if applyErr != nil {
		return nil, 0, nil, applyErr
	}

	return msgsResp, gasUsed, append(runTxMsgsEvents, postTxCtx.events...), nil
}

// runTxMsgs will execute the messages contained in the TX with the provided state.
func (s STF[T]) runTxMsgs(
	ctx context.Context,
	state store.WriterMap,
	gasLimit uint64,
	tx T,
	execMode transaction.ExecMode,
	hi header.Info,
) ([]transaction.Msg, uint64, []event.Event, error) {
	txSenders, err := tx.GetSenders()
	if err != nil {
		return nil, 0, nil, err
	}
	msgs := tx.GetMessages()
	if err != nil {
		return nil, 0, nil, err
	}
	msgResps := make([]transaction.Msg, len(msgs))

	execCtx := s.makeContext(ctx, nil, state, execMode)
	execCtx.setHeaderInfo(hi)
	execCtx.setGasLimit(gasLimit)
	for i, msg := range msgs {
		execCtx.sender = txSenders[i]
		resp, err := s.handleMsg(execCtx, msg)
		if err != nil {
			return nil, 0, nil, fmt.Errorf("message execution at index %d failed: %w", i, err)
		}
		msgResps[i] = resp
	}

	consumed := execCtx.meter.Limit() - execCtx.meter.Remaining()
	return msgResps, consumed, execCtx.events, nil
}

func (s STF[T]) preBlock(
	ctx *executionContext,
	txs []T,
) ([]event.Event, error) {
	err := s.doPreBlock(ctx, txs)
	if err != nil {
		return nil, err
	}

	for i, e := range ctx.events {
		ctx.events[i].Attributes = append(
			e.Attributes,
			event.Attribute{Key: "mode", Value: "PreBlock"},
		)
	}

	return ctx.events, nil
}

func (s STF[T]) runConsensusMessages(
	ctx *executionContext,
	messages []transaction.Msg,
) ([]transaction.Msg, error) {
	responses := make([]transaction.Msg, len(messages))
	for i := range messages {
		resp, err := s.handleMsg(ctx, messages[i])
		if err != nil {
			return nil, err
		}
		responses[i] = resp
	}

	return responses, nil
}

func (s STF[T]) beginBlock(
	ctx *executionContext,
) (beginBlockEvents []event.Event, err error) {
	err = s.doBeginBlock(ctx)
	if err != nil {
		return nil, err
	}

	for i, e := range ctx.events {
		ctx.events[i].Attributes = append(
			e.Attributes,
			event.Attribute{Key: "mode", Value: "BeginBlock"},
		)
	}

	return ctx.events, nil
}

func (s STF[T]) endBlock(
	ctx *executionContext,
) ([]event.Event, []appmodulev2.ValidatorUpdate, error) {
	err := s.doEndBlock(ctx)
	if err != nil {
		return nil, nil, err
	}

	events, valsetUpdates, err := s.validatorUpdates(ctx)
	if err != nil {
		return nil, nil, err
	}

	ctx.events = append(ctx.events, events...)

	for i, e := range ctx.events {
		ctx.events[i].Attributes = append(
			e.Attributes,
			event.Attribute{Key: "mode", Value: "BeginBlock"},
		)
	}

	return ctx.events, valsetUpdates, nil
}

// validatorUpdates returns the validator updates for the current block. It is called by endBlock after the endblock execution has concluded
func (s STF[T]) validatorUpdates(
	ctx *executionContext,
) ([]event.Event, []appmodulev2.ValidatorUpdate, error) {
	valSetUpdates, err := s.doValidatorUpdate(ctx)
	if err != nil {
		return nil, nil, err
	}
	return ctx.events, valSetUpdates, nil
}

const headerInfoPrefix = 0x0

// setHeaderInfo sets the header info in the state to be used by queries in the future.
func (s STF[T]) setHeaderInfo(state store.WriterMap, headerInfo header.Info) error {
	runtimeStore, err := state.GetWriter(appmanager.RuntimeIdentity)
	if err != nil {
		return err
	}
	bz, err := headerInfo.Bytes()
	if err != nil {
		return err
	}
	err = runtimeStore.Set([]byte{headerInfoPrefix}, bz)
	if err != nil {
		return err
	}
	return nil
}

// getHeaderInfo gets the header info from the state. It should only be used for queries
func (s STF[T]) getHeaderInfo(state store.WriterMap) (i header.Info, err error) {
	runtimeStore, err := state.GetWriter(appmanager.RuntimeIdentity)
	if err != nil {
		return header.Info{}, err
	}
	v, err := runtimeStore.Get([]byte{headerInfoPrefix})
	if err != nil {
		return header.Info{}, err
	}
	if v == nil {
		return header.Info{}, nil
	}

	err = i.FromBytes(v)
	return i, err
}

// Simulate simulates the execution of a tx on the provided state.
func (s STF[T]) Simulate(
	ctx context.Context,
	state store.ReaderMap,
	gasLimit uint64,
	tx T,
) (appmanager.TxResult, store.WriterMap) {
	simulationState := s.branchFn(state)
	hi, err := s.getHeaderInfo(simulationState)
	if err != nil {
		return appmanager.TxResult{}, nil
	}
	txr := s.deliverTx(ctx, simulationState, tx, internal.ExecModeSimulate, hi)

	return txr, simulationState
}

// ValidateTx will run only the validation steps required for a transaction.
// Validations are run over the provided state, with the provided gas limit.
func (s STF[T]) ValidateTx(
	ctx context.Context,
	state store.ReaderMap,
	gasLimit uint64,
	tx T,
) appmanager.TxResult {
	validationState := s.branchFn(state)
	gasUsed, events, err := s.validateTx(ctx, validationState, gasLimit, tx)
	return appmanager.TxResult{
		Events:  events,
		GasUsed: gasUsed,
		Error:   err,
	}
}

// Query executes the query on the provided state with the provided gas limits.
func (s STF[T]) Query(
	ctx context.Context,
	state store.ReaderMap,
	gasLimit uint64,
	req transaction.Msg,
) (transaction.Msg, error) {
	queryState := s.branchFn(state)
	hi, err := s.getHeaderInfo(queryState)
	if err != nil {
		return nil, err
	}
	queryCtx := s.makeContext(ctx, nil, queryState, internal.ExecModeSimulate)
	queryCtx.setHeaderInfo(hi)
	queryCtx.setGasLimit(gasLimit)
	return s.handleQuery(queryCtx, req)
}

func (s STF[T]) Message(ctx context.Context, msg transaction.Msg) (response transaction.Msg, err error) {
	return s.handleMsg(ctx, msg)
}

// RunWithCtx is made to support genesis, if genesis was just the execution of messages instead
// of being something custom then we would not need this. PLEASE DO NOT USE.
// TODO: Remove
func (s STF[T]) RunWithCtx(
	ctx context.Context,
	state store.ReaderMap,
	closure func(ctx context.Context) error,
) (store.WriterMap, error) {
	branchedState := s.branchFn(state)
<<<<<<< HEAD
	// TODO  do we need headerinfo for genesis?
	stfCtx := s.makeContext(ctx, nil, branchedState, internal.ExecModeFinalize)
=======
	stfCtx := s.makeContext(ctx, nil, branchedState, corecontext.ExecModeFinalize)
>>>>>>> 946c6241
	return branchedState, closure(stfCtx)
}

// clone clones STF.
func (s STF[T]) clone() STF[T] {
	return STF[T]{
		handleMsg:           s.handleMsg,
		handleQuery:         s.handleQuery,
		doPreBlock:          s.doPreBlock,
		doBeginBlock:        s.doBeginBlock,
		doEndBlock:          s.doEndBlock,
		doValidatorUpdate:   s.doValidatorUpdate,
		doTxValidation:      s.doTxValidation,
		postTxExec:          s.postTxExec,
		branchFn:            s.branchFn,
		makeGasMeter:        s.makeGasMeter,
		makeGasMeteredState: s.makeGasMeteredState,
	}
}

// executionContext is a struct that holds the context for the execution of a tx.
type executionContext struct {
	context.Context

	// unmeteredState is storage without metering. Changes here are propagated to state which is the metered
	// version.
	unmeteredState store.WriterMap
	// state is the gas metered state.
	state store.WriterMap
	// meter is the gas meter.
	meter gas.Meter
	// events are the current events.
	events []event.Event
	// sender is the causer of the state transition.
	sender transaction.Identity
	// headerInfo contains the block info.
	headerInfo header.Info
	// execMode retains information about the exec mode.
	execMode transaction.ExecMode

	branchFn            branchFn
	makeGasMeter        makeGasMeterFn
	makeGasMeteredStore makeGasMeteredStateFn
}

// setHeaderInfo sets the header info in the state to be used by queries in the future.
func (e *executionContext) setHeaderInfo(hi header.Info) {
	e.headerInfo = hi
}

// setGasLimit will update the gas limit of the *executionContext
func (e *executionContext) setGasLimit(limit uint64) {
	meter := e.makeGasMeter(limit)
	meteredState := e.makeGasMeteredStore(meter, e.unmeteredState)

	e.meter = meter
	e.state = meteredState
}

// TODO: too many calls to makeContext can be expensive
// makeContext creates and returns a new execution context for the STF[T] type.
// It takes in the following parameters:
// - ctx: The context.Context object for the execution.
// - sender: The transaction.Identity object representing the sender of the transaction.
// - state: The store.WriterMap object for accessing and modifying the state.
// - gasLimit: The maximum amount of gas allowed for the execution.
// - execMode: The corecontext.ExecMode object representing the execution mode.
//
// It returns a pointer to the executionContext struct
func (s STF[T]) makeContext(
	ctx context.Context,
	sender transaction.Identity,
	store store.WriterMap,
	execMode transaction.ExecMode,
) *executionContext {
	return newExecutionContext(
		s.makeGasMeter,
		s.makeGasMeteredState,
		s.branchFn,
		ctx,
		sender,
		store,
		execMode,
	)
}

func newExecutionContext(
	makeGasMeterFn makeGasMeterFn,
	makeGasMeteredStoreFn makeGasMeteredStateFn,
	branchFn branchFn,
	ctx context.Context,
	sender transaction.Identity,
	state store.WriterMap,
	execMode transaction.ExecMode,
) *executionContext {
	meter := makeGasMeterFn(gas.NoGasLimit)
	meteredState := makeGasMeteredStoreFn(meter, state)

	return &executionContext{
		Context:             ctx,
		unmeteredState:      state,
		state:               meteredState,
		meter:               meter,
		events:              make([]event.Event, 0),
		sender:              sender,
		headerInfo:          header.Info{},
		execMode:            execMode,
		branchFn:            branchFn,
		makeGasMeter:        makeGasMeterFn,
		makeGasMeteredStore: makeGasMeteredStoreFn,
	}
}

// applyStateChanges applies the state changes from the source store to the destination store.
// It retrieves the state changes from the source store using GetStateChanges method,
// and then applies those changes to the destination store using ApplyStateChanges method.
// If an error occurs during the retrieval or application of state changes, it is returned.
func applyStateChanges(dst, src store.WriterMap) error {
	changes, err := src.GetStateChanges()
	if err != nil {
		return err
	}
	return dst.ApplyStateChanges(changes)
}

// isCtxCancelled reports if the context was canceled.
func isCtxCancelled(ctx context.Context) error {
	select {
	case <-ctx.Done():
		return ctx.Err()
	default:
		return nil
	}
}<|MERGE_RESOLUTION|>--- conflicted
+++ resolved
@@ -503,12 +503,7 @@
 	closure func(ctx context.Context) error,
 ) (store.WriterMap, error) {
 	branchedState := s.branchFn(state)
-<<<<<<< HEAD
-	// TODO  do we need headerinfo for genesis?
 	stfCtx := s.makeContext(ctx, nil, branchedState, internal.ExecModeFinalize)
-=======
-	stfCtx := s.makeContext(ctx, nil, branchedState, corecontext.ExecModeFinalize)
->>>>>>> 946c6241
 	return branchedState, closure(stfCtx)
 }
 
