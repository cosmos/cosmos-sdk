--- conflicted
+++ resolved
@@ -205,12 +205,6 @@
 
 func (s STF[T]) preBlock(ctx context.Context, state store.WritableState, txs []T) ([]event.Event, error) {
 	pbCtx := s.makeContext(ctx, []transaction.Identity{runtimeIdentity}, state, 0) // TODO: gas limit
-<<<<<<< HEAD
-	_, err := s.doUpgradeBlock(pbCtx)
-	if err != nil {
-		return nil, err
-	}
-=======
 	err := s.doPreBlock(pbCtx, txs)
 	if err != nil {
 		return nil, err
@@ -222,8 +216,6 @@
 			coreevent.Attribute{Key: "mode", Value: "PreBlock"},
 		)
 	}
-	// TODO deprecate consensus params on context (marko)
->>>>>>> 9a17d8bd
 	// TODO: update consensus module to accept consensus messages (facu)
 
 	return pbCtx.events, nil
