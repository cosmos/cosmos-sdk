--- conflicted
+++ resolved
@@ -14,11 +14,7 @@
 	"cosmossdk.io/core/header"
 	"cosmossdk.io/core/store"
 	"cosmossdk.io/core/transaction"
-<<<<<<< HEAD
-=======
-	"cosmossdk.io/server/v2/core/appmanager"
 	stfgas "cosmossdk.io/server/v2/stf/gas"
->>>>>>> bcb19314
 )
 
 var _ STF[transaction.Tx] = STF[transaction.Tx]{} // Ensure STF implements STFI.
@@ -404,7 +400,6 @@
 type executionContext struct {
 	context.Context
 
-<<<<<<< HEAD
 	state         store.WriterMap
 	meter         gas.Meter
 	events        []event.Event
@@ -412,14 +407,7 @@
 	branchdb      branch.Service
 	headerService header.Service
 	execMode      corecontext.ExecMode
-=======
-	State  store.WriterMap
-	meter  gas.Meter
-	events []event.Event
-	sender []transaction.Identity
-	// TODO: add headerservice
-	// branchdb?
->>>>>>> bcb19314
+	State         store.WriterMap
 }
 
 func (s STF[T]) makeContext(
@@ -433,7 +421,6 @@
 	meter := s.getGasMeter(gasLimit)
 	store = s.wrapWithGasMeter(meter, store)
 	return &executionContext{
-<<<<<<< HEAD
 		Context:       ctx,
 		state:         store,
 		meter:         meter,
@@ -442,14 +429,7 @@
 		execMode:      execMode,
 		branchdb:      BrachService{s.branch},
 		headerService: headerservice, // todo need a wrapper
-
-=======
-		Context: ctx,
-		State:   store,
-		meter:   meter,
-		events:  make([]event.Event, 0),
-		sender:  sender,
->>>>>>> bcb19314
+		State:         store,
 	}
 }
 
