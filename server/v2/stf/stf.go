package stf

import (
	"context"
	"errors"
	"fmt"

	appmanager "cosmossdk.io/core/app"
	appmodulev2 "cosmossdk.io/core/appmodule/v2"
	"cosmossdk.io/core/branch"
	corecontext "cosmossdk.io/core/context"
	"cosmossdk.io/core/event"
	"cosmossdk.io/core/gas"
	"cosmossdk.io/core/header"
	"cosmossdk.io/core/store"
	"cosmossdk.io/core/transaction"
	stfgas "cosmossdk.io/server/v2/stf/gas"
)

var _ STF[transaction.Tx] = STF[transaction.Tx]{} // Ensure STF implements STFI.

// STFI defines the state transition handler used by AppManager to execute
// state transitions over some state. STF never writes to state, instead
// returns the state changes caused by the state transitions.
type STFI[T transaction.Tx] interface {
	// DeliverBlock is used to process an entire block, given a state to apply the state transition to.
	// Returns the state changes of the transition.
	DeliverBlock(
		ctx context.Context,
		block *appmanager.BlockRequest[T],
		state store.ReaderMap,
	) (*appmanager.BlockResponse, store.WriterMap, error)
	// Simulate simulates the execution of a transaction over the provided state, with the provided gas limit.
	Simulate(ctx context.Context, state store.ReaderMap, gasLimit uint64, tx T) (appmanager.TxResult, store.WriterMap)
	// Query runs the provided query over the provided readonly state.
	Query(ctx context.Context, state store.ReaderMap, gasLimit uint64, queryRequest transaction.Type) (queryResponse transaction.Type, err error)
	// ValidateTx validates the TX.
	ValidateTx(ctx context.Context, state store.ReaderMap, gasLimit uint64, tx T, hs header.Service) appmanager.TxResult
}

// STF is a struct that manages the state transition component of the app.
type STF[T transaction.Tx] struct {
	handleMsg   func(ctx context.Context, msg transaction.Type) (msgResp transaction.Type, err error)
	handleQuery func(ctx context.Context, req transaction.Type) (resp transaction.Type, err error)

	doPreBlock        func(ctx context.Context, txs []T) error
	doBeginBlock      func(ctx context.Context) error
	doEndBlock        func(ctx context.Context) error
	doValidatorUpdate func(ctx context.Context) ([]appmodulev2.ValidatorUpdate, error)

	doTxValidation func(ctx context.Context, tx T) error
	postTxExec     func(ctx context.Context, tx T, success bool) error

	branch           branchdb // branch is a function that given a readonly state it returns a writable version of it.
	getGasMeter      func(gasLimit uint64) gas.Meter
	wrapWithGasMeter func(meter gas.Meter, store store.WriterMap) store.WriterMap
}

// NewSTF returns a new STF instance.
func NewSTF[T transaction.Tx](
	handleMsg func(ctx context.Context, msg transaction.Type) (msgResp transaction.Type, err error),
	handleQuery func(ctx context.Context, req transaction.Type) (resp transaction.Type, err error),
	doPreBlock func(ctx context.Context, txs []T) error,
	doBeginBlock func(ctx context.Context) error,
	doEndBlock func(ctx context.Context) error,
	doTxValidation func(ctx context.Context, tx T) error,
	doValidatorUpdate func(ctx context.Context) ([]appmodulev2.ValidatorUpdate, error),
	postTxExec func(ctx context.Context, tx T, success bool) error,
	branch func(store store.ReaderMap) store.WriterMap,
) *STF[T] {
	return &STF[T]{
		handleMsg:         handleMsg,
		handleQuery:       handleQuery,
		doPreBlock:        doPreBlock,
		doBeginBlock:      doBeginBlock,
		doEndBlock:        doEndBlock,
		doTxValidation:    doTxValidation,
		doValidatorUpdate: doValidatorUpdate,
		postTxExec:        postTxExec, // TODO
		branch:            branch,
		getGasMeter:       stfgas.DefaultGetMeter,
		wrapWithGasMeter:  stfgas.DefaultWrapWithGasMeter,
	}
}

// DeliverBlock is our state transition function.
// It takes a read only view of the state to apply the block to,
// executes the block and returns the block results and the new state.
func (s STF[T]) DeliverBlock(ctx context.Context, block *appmanager.BlockRequest[T], state store.ReaderMap) (blockResult *appmanager.BlockResponse, newState store.WriterMap, err error) {
	// creates a new branch state, from the readonly view of the state
	// that can be written to.
	newState = s.branch(state)
	ctx = s.contextInitCache(ctx)

	for _, msg := range block.ConsensusMessages {
		_, err := s.handleMsg(ctx, msg)
		if err != nil {
			return nil, nil, err
		}
	}

	// pre block is called separate from begin block in order to prepopulate state
	preBlockEvents, err := s.preBlock(ctx, newState, block.Txs)
	if err != nil {
		return nil, nil, err
	}

	if err = isCtxCancelled(ctx); err != nil {
		return nil, nil, err
	}

	// begin block
	beginBlockEvents, err := s.beginBlock(ctx, newState)
	if err != nil {
		return nil, nil, err
	}

	// check if we need to return early
	if err = isCtxCancelled(ctx); err != nil {
		return nil, nil, err
	}

	hs := HeaderService{Info: header.Info{
		Hash:    block.Hash,
		AppHash: block.AppHash,
		ChainID: block.ChainId,
		Time:    block.Time,
		Height:  int64(block.Height),
	}}

	// execute txs
	txResults := make([]appmanager.TxResult, len(block.Txs))
	// TODO: skip first tx if vote extensions are enabled (marko)
	for i, txBytes := range block.Txs {
		// check if we need to return early or continue delivering txs
		if err = isCtxCancelled(ctx); err != nil {
			return nil, nil, err
		}
		txResults[i] = s.deliverTx(ctx, newState, txBytes, corecontext.ExecModeFinalize, hs)
	}
	// end block
	endBlockEvents, valset, err := s.endBlock(ctx, newState, hs)
	if err != nil {
		return nil, nil, err
	}

	return &appmanager.BlockResponse{
		PreBlockEvents:   preBlockEvents,
		BeginBlockEvents: beginBlockEvents,
		TxResults:        txResults,
		EndBlockEvents:   endBlockEvents,
		ValidatorUpdates: valset,
	}, newState, nil
}

// deliverTx executes a TX and returns the result.
func (s STF[T]) deliverTx(ctx context.Context, state store.WriterMap, tx T, execMode corecontext.ExecMode, hs header.Service) appmanager.TxResult {
	// recover in the case of a panic
	var recoveryError error
	defer func() {
		if r := recover(); r != nil {
			recoveryError = fmt.Errorf("panic during transaction execution: %s", r)
		}
	}()
	// handle error from GetGasLimit
	gasLimit, gasLimitErr := tx.GetGasLimit()
	if gasLimitErr != nil {
		return appmanager.TxResult{
			Error: gasLimitErr,
		}
	}

	if recoveryError != nil {
		return appmanager.TxResult{
			Error: recoveryError,
		}
	}

	validateGas, validationEvents, err := s.validateTx(ctx, state, gasLimit, tx, hs)
	if err != nil {
		return appmanager.TxResult{
			Error: err,
		}
	}

	execResp, execGas, execEvents, err := s.execTx(ctx, state, gasLimit-validateGas, tx, execMode, hs)
	return appmanager.TxResult{
		Events:    append(validationEvents, execEvents...),
		GasUsed:   execGas + validateGas,
		GasWanted: gasLimit,
		Resp:      execResp,
		Error:     err,
	}
}

// validateTx validates a transaction given the provided WritableState and gas limit.
// If the validation is successful, state is committed
func (s STF[T]) validateTx(ctx context.Context, state store.WriterMap, gasLimit uint64, tx T, hs header.Service) (gasUsed uint64, events []event.Event, err error) {
	validateState := s.branch(state)
	txSenders, err := tx.GetSenders()
	if err != nil {
		return 0, nil, err
	}
	validateCtx := s.makeContext(ctx, txSenders, validateState, gasLimit, corecontext.ExecModeCheck, hs)
	err = s.doTxValidation(validateCtx, tx)
	if err != nil {
		return 0, nil, err
	}
	applyContextCache(ctx, validateCtx)

	return validateCtx.meter.Consumed(), validateCtx.events, applyStateChanges(state, validateState)
}

// execTx executes the tx messages on the provided state. If the tx fails then the state is discarded.
func (s STF[T]) execTx(ctx context.Context, state store.WriterMap, gasLimit uint64, tx T, execMode corecontext.ExecMode, hs header.Service) ([]transaction.Type, uint64, []event.Event, error) {
	execState := s.branch(state)
	txSenders, err := tx.GetSenders()
	if err != nil {
		return nil, 0, nil, err
	}
	execCtx := s.makeContext(ctx, txSenders, execState, gasLimit, execMode, nil)

	// atomic execution of the all messages in a transaction,
	msgsResp, txErr := s.runTxMsgs(ctx, execState, gasLimit, tx, execMode, hs)
	if txErr != nil {
		// in case of error during message execution, we do not apply the exec state.
		// instead we run the post exec handler in a new branch from the initial state.
		postTxState := s.branch(state)
		postTxCtx := s.makeContext(ctx, []transaction.Identity{appmanager.RuntimeIdentity}, postTxState, gas.NoGasLimit, execMode, hs)

		// TODO: runtime sets a noop posttxexec if the app doesnt set anything (julien)

		postTxErr := s.postTxExec(postTxCtx, tx, false)
		if postTxErr != nil {
			// if the post tx handler fails, then we do not apply any state change to the initial state.
			// we just return the exec gas used and a joined error from TX error and post TX error.
			return nil, execCtx.meter.Consumed(), nil, errors.Join(txErr, postTxErr)
		}
		// in case post tx is successful, then we commit the post tx state to the initial state,
		// and we return post tx events alongside exec gas used and the error of the tx.
		applyErr := applyStateChanges(state, postTxState)
		if applyErr != nil {
			return nil, 0, nil, applyErr
		}
		applyContextCache(ctx, postTxCtx)
		return nil, execCtx.meter.Consumed(), postTxCtx.events, txErr
	}
	// tx execution went fine, now we use the same state to run the post tx exec handler,
	// in case the execution of the post tx fails, then no state change is applied and the
	// whole execution step is rolled back.
	postTxCtx := s.makeContext(ctx, []transaction.Identity{appmanager.RuntimeIdentity}, execState, gas.NoGasLimit, execMode, hs) // NO gas limit.
	postTxErr := s.postTxExec(postTxCtx, tx, true)
	if postTxErr != nil {
		// if post tx fails, then we do not apply any state change, we return the post tx error,
		// alongside the gas used.
		return nil, execCtx.meter.Consumed(), nil, postTxErr
	}
	// both the execution and post tx execution step were successful, so we apply the state changes
	// to the provided state, and we return responses, and events from exec tx and post tx exec.
	applyErr := applyStateChanges(state, execState)
	if applyErr != nil {
		return nil, 0, nil, applyErr
	}
	applyContextCache(ctx, postTxCtx)

	return msgsResp, execCtx.meter.Consumed(), append(execCtx.events, postTxCtx.events...), nil
}

// runTxMsgs will execute the messages contained in the TX with the provided state.
func (s STF[T]) runTxMsgs(ctx context.Context, state store.WriterMap, gasLimit uint64, tx T, execMode corecontext.ExecMode, hs header.Service) ([]transaction.Type, error) {
	txSenders, err := tx.GetSenders()
	if err != nil {
		return nil, err
	}
	execCtx := s.makeContext(ctx, txSenders, state, gasLimit, execMode, hs)
	msgs, err := tx.GetMessages()
	if err != nil {
		return nil, err
	}
	msgResps := make([]transaction.Type, len(msgs))
	for i, msg := range msgs {
		resp, err := s.handleMsg(execCtx, msg)
		if err != nil {
			return nil, fmt.Errorf("message execution at index %d failed: %w", i, err)
		}
		msgResps[i] = resp
	}
	applyContextCache(ctx, execCtx)
	return msgResps, nil
}

func (s STF[T]) preBlock(ctx context.Context, state store.WriterMap, txs []T) ([]event.Event, error) {
	pbCtx := s.makeContext(ctx, []transaction.Identity{appmanager.RuntimeIdentity}, state, gas.NoGasLimit, corecontext.ExecModeFinalize, nil)
	err := s.doPreBlock(pbCtx, txs)
	if err != nil {
		return nil, err
	}

	for i, e := range pbCtx.events {
		pbCtx.events[i].Attributes = append(
			e.Attributes,
			event.Attribute{Key: "mode", Value: "PreBlock"},
		)
	}
	applyContextCache(ctx, pbCtx)

	return pbCtx.events, nil
}

func (s STF[T]) beginBlock(ctx context.Context, state store.WriterMap) (beginBlockEvents []event.Event, err error) {
	bbCtx := s.makeContext(ctx, []transaction.Identity{appmanager.RuntimeIdentity}, state, gas.NoGasLimit, corecontext.ExecModeFinalize, nil)
	err = s.doBeginBlock(bbCtx)
	if err != nil {
		return nil, err
	}

	for i, e := range bbCtx.events {
		bbCtx.events[i].Attributes = append(
			e.Attributes,
			event.Attribute{Key: "mode", Value: "BeginBlock"},
		)
	}
	applyContextCache(ctx, bbCtx)

	return bbCtx.events, nil
}

func (s STF[T]) endBlock(ctx context.Context, state store.WriterMap, hs header.Service) ([]event.Event, []appmodulev2.ValidatorUpdate, error) {
	ebCtx := s.makeContext(ctx, []transaction.Identity{appmanager.RuntimeIdentity}, state, gas.NoGasLimit, corecontext.ExecModeFinalize, hs)
	err := s.doEndBlock(ebCtx)
	if err != nil {
		return nil, nil, err
	}

	events, valsetUpdates, err := s.validatorUpdates(ctx, state, hs)
	if err != nil {
		return nil, nil, err
	}

	ebCtx.events = append(ebCtx.events, events...)

	for i, e := range ebCtx.events {
		ebCtx.events[i].Attributes = append(
			e.Attributes,
			event.Attribute{Key: "mode", Value: "BeginBlock"},
		)
	}
	applyContextCache(ctx, ebCtx)

	return ebCtx.events, valsetUpdates, nil
}

// validatorUpdates returns the validator updates for the current block. It is called by endBlock after the endblock execution has concluded
func (s STF[T]) validatorUpdates(ctx context.Context, state store.WriterMap, hs header.Service) ([]event.Event, []appmodulev2.ValidatorUpdate, error) {
	ebCtx := s.makeContext(ctx, []transaction.Identity{appmanager.RuntimeIdentity}, state, gas.NoGasLimit, corecontext.ExecModeFinalize, hs)
	valSetUpdates, err := s.doValidatorUpdate(ebCtx)
	if err != nil {
		return nil, nil, err
	}
	applyContextCache(ctx, ebCtx)
	return ebCtx.events, valSetUpdates, nil
}

// Simulate simulates the execution of a tx on the provided state.
func (s STF[T]) Simulate(ctx context.Context, state store.ReaderMap, gasLimit uint64, tx T) (appmanager.TxResult, store.WriterMap) {
	simulationState := s.branch(state)
	txr := s.deliverTx(ctx, simulationState, tx, corecontext.ExecModeSimulate, nil)

	return txr, simulationState
}

// ValidateTx will run only the validation steps required for a transaction.
// Validations are run over the provided state, with the provided gas limit.
func (s STF[T]) ValidateTx(ctx context.Context, state store.ReaderMap, gasLimit uint64, tx T, hs header.Service) appmanager.TxResult {
	validationState := s.branch(state)
	gasUsed, events, err := s.validateTx(ctx, validationState, gasLimit, tx, hs)
	return appmanager.TxResult{
		Events:  events,
		GasUsed: gasUsed,
		Error:   err,
	}
}

// Query executes the query on the provided state with the provided gas limits.
func (s STF[T]) Query(ctx context.Context, state store.ReaderMap, gasLimit uint64, req transaction.Type) (transaction.Type, error) {
	queryState := s.branch(state)
	queryCtx := s.makeContext(ctx, nil, queryState, gasLimit, corecontext.ExecModeSimulate, nil)
	return s.handleQuery(queryCtx, req)
}

// clone clones STF.
func (s STF[T]) clone() STF[T] {
	return STF[T]{
		handleMsg:         s.handleMsg,
		handleQuery:       s.handleQuery,
		doPreBlock:        s.doPreBlock,
		doBeginBlock:      s.doBeginBlock,
		doEndBlock:        s.doEndBlock,
		doValidatorUpdate: s.doValidatorUpdate,
		doTxValidation:    s.doTxValidation,
		postTxExec:        s.postTxExec,
		branch:            s.branch,
		getGasMeter:       s.getGasMeter,
		wrapWithGasMeter:  s.wrapWithGasMeter,
	}
}

// executionContext is a struct that holds the context for the execution of a tx.
type executionContext struct {
	context.Context

<<<<<<< HEAD
	State  store.WriterMap
	meter  gas.Meter
	events []event.Event
	sender []transaction.Identity
	Cache  ModuleContainer
	// TODO: add headerservice
	// branchdb?
=======
	state         store.WriterMap
	meter         gas.Meter
	events        []event.Event
	sender        []transaction.Identity
	branchdb      branch.Service
	headerService header.Service
	execMode      corecontext.ExecMode
	State         store.WriterMap
>>>>>>> a2dd6492
}

func (s STF[T]) makeContext(
	ctx context.Context,
	sender []transaction.Identity,
	store store.WriterMap,
	gasLimit uint64,
	execMode corecontext.ExecMode,
	headerservice header.Service,
) *executionContext {
	meter := s.getGasMeter(gasLimit)
	store = s.wrapWithGasMeter(meter, store)
	var cache ModuleContainer
	executionCtx, ok := ctx.(*executionContext)
	if ok {
		cache = executionCtx.Cache
	} else {
		cache = NewModuleContainer()
	}
	return &executionContext{
<<<<<<< HEAD
		Context: ctx,
		State:   store,
		meter:   meter,
		events:  make([]event.Event, 0),
		sender:  sender,
		Cache:   cache,
	}
}

func (s STF[T]) contextInitCache(
	ctx context.Context,
) *executionContext {
	return &executionContext{
		Context: ctx,
		Cache:   NewModuleContainer(),
=======
		Context:       ctx,
		state:         store,
		meter:         meter,
		events:        make([]event.Event, 0),
		sender:        sender,
		execMode:      execMode,
		branchdb:      BrachService{s.branch},
		headerService: headerservice, // todo need a wrapper
		State:         store,
>>>>>>> a2dd6492
	}
}

func applyStateChanges(dst, src store.WriterMap) error {
	changes, err := src.GetStateChanges()
	if err != nil {
		return err
	}
	return dst.ApplyStateChanges(changes)
}

func applyContextCache(dst, src context.Context) error {
	srcExecutionCtx, ok := src.(*executionContext)
	if !ok {
		return fmt.Errorf("Can not convert ctx to executionContext")
	}
	_, ok = dst.(*executionContext)
	if !ok {
		return fmt.Errorf("Can not convert ctx to executionContext")
	}
	dst.(*executionContext).Cache = srcExecutionCtx.Cache
	return nil
}

// isCtxCancelled reports if the context was canceled.
func isCtxCancelled(ctx context.Context) error {
	select {
	case <-ctx.Done():
		return ctx.Err()
	default:
		return nil
	}
}<|MERGE_RESOLUTION|>--- conflicted
+++ resolved
@@ -409,15 +409,6 @@
 type executionContext struct {
 	context.Context
 
-<<<<<<< HEAD
-	State  store.WriterMap
-	meter  gas.Meter
-	events []event.Event
-	sender []transaction.Identity
-	Cache  ModuleContainer
-	// TODO: add headerservice
-	// branchdb?
-=======
 	state         store.WriterMap
 	meter         gas.Meter
 	events        []event.Event
@@ -426,7 +417,7 @@
 	headerService header.Service
 	execMode      corecontext.ExecMode
 	State         store.WriterMap
->>>>>>> a2dd6492
+	Cache         ModuleContainer
 }
 
 func (s STF[T]) makeContext(
@@ -447,23 +438,6 @@
 		cache = NewModuleContainer()
 	}
 	return &executionContext{
-<<<<<<< HEAD
-		Context: ctx,
-		State:   store,
-		meter:   meter,
-		events:  make([]event.Event, 0),
-		sender:  sender,
-		Cache:   cache,
-	}
-}
-
-func (s STF[T]) contextInitCache(
-	ctx context.Context,
-) *executionContext {
-	return &executionContext{
-		Context: ctx,
-		Cache:   NewModuleContainer(),
-=======
 		Context:       ctx,
 		state:         store,
 		meter:         meter,
@@ -473,7 +447,16 @@
 		branchdb:      BrachService{s.branch},
 		headerService: headerservice, // todo need a wrapper
 		State:         store,
->>>>>>> a2dd6492
+		Cache:         cache,
+	}
+}
+
+func (s STF[T]) contextInitCache(
+	ctx context.Context,
+) *executionContext {
+	return &executionContext{
+		Context: ctx,
+		Cache:   NewModuleContainer(),
 	}
 }
 
