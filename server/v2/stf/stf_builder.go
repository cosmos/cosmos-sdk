--- conflicted
+++ resolved
@@ -30,12 +30,8 @@
 	txValidators       map[string]func(ctx context.Context, tx T) error
 	beginBlockers      map[string]func(ctx context.Context) error
 	endBlockers        map[string]func(ctx context.Context) error
-<<<<<<< HEAD
-	valSetUpdate       func(ctx context.Context) (appmanager.ValidatorUpdate, error)
+	valSetUpdate       func(ctx context.Context) ([]appmanager.ValidatorUpdate, error)
 	postExecHandler    map[string]func(ctx context.Context, tx T, success bool) error
-=======
-	valSetUpdate       func(ctx context.Context) ([]appmanager.ValidatorUpdate, error)
->>>>>>> 55cf33d8
 	txCodec            transaction.Codec[T]
 }
 
