package stf

import (
	"context"
	"errors"
	"fmt"

	"cosmossdk.io/server/v2/core/transaction"
)

var ErrNoHandler = errors.New("no handler")

// MsgHandler is a function that handles the message execution.
// TODO: move to appmanager.Module.go (marko)
type MsgHandler = func(ctx context.Context, msg transaction.Type) (msgResp transaction.Type, err error)

// PreMsgHandler is a function that executes before the message execution.
// TODO: move to appmanager.Module.go (marko)
type PreMsgHandler = func(ctx context.Context, msg transaction.Type) (err error)

// PostMsgHandler is a function that executes after the message execution.
// TODO: move to appmanager.Module.go (marko)
type PostMsgHandler = func(ctx context.Context, msg, msgResp transaction.Type) (err error)

type QueryHandler = MsgHandler

<<<<<<< HEAD
func NewMsgRouterBuilder() *MsgRouterBuilder {
	return &MsgRouterBuilder{
=======
// TODO: make a case for *, listen to all messages

// newMsgRouter is a router that routes messages to their respective handlers.
func newMsgRouterBuilder() *msgRouterBuilder {
	return &msgRouterBuilder{
>>>>>>> 3ba4db5c
		handlers:     make(map[string]MsgHandler),
		preHandlers:  make(map[string][]PreMsgHandler),
		postHandlers: make(map[string][]PostMsgHandler),
	}
}

type MsgRouterBuilder struct {
	handlers     map[string]MsgHandler
	preHandlers  map[string][]PreMsgHandler // TODO document how to do ordering, if needed
	postHandlers map[string][]PostMsgHandler
}

func (b *MsgRouterBuilder) RegisterHandler(msgType string, handler MsgHandler) error {
	// panic on override
	if _, ok := b.handlers[msgType]; ok {
		return fmt.Errorf("handler already registered: %s", msgType)
	}
	b.handlers[msgType] = handler
	return nil
}

func (b *MsgRouterBuilder) RegisterPreHandler(msgType string, handler PreMsgHandler) {
	b.preHandlers[msgType] = append(b.preHandlers[msgType], handler)
}

func (b *MsgRouterBuilder) RegisterPostHandler(msgType string, handler PostMsgHandler) {
	b.postHandlers[msgType] = append(b.postHandlers[msgType], handler)
}

func (b *MsgRouterBuilder) Build() (MsgHandler, error) {
	handlers := make(map[string]MsgHandler)
	for msgType, handler := range b.handlers {
		// find pre handler
		preHandlers := b.preHandlers[msgType]
		// find post handler
		postHandlers := b.postHandlers[msgType]
		// build the handler
		handlers[msgType] = buildHandler(handler, preHandlers, postHandlers)
	}
	// TODO: add checks for when a pre handler/post handler is registered but there is no matching handler.

	// return handler as function
	return func(ctx context.Context, msg transaction.Type) (transaction.Type, error) {
		typeName := typeName(msg)
		handler, exists := handlers[typeName]
		if !exists {
			return nil, fmt.Errorf("%w: %s", ErrNoHandler, typeName)
		}
		return handler(ctx, msg)
	}, nil
}

func buildHandler(handler MsgHandler, preHandlers []PreMsgHandler, postHandlers []PostMsgHandler) MsgHandler {
	return func(ctx context.Context, msg transaction.Type) (msgResp transaction.Type, err error) {
		if len(preHandlers) != 0 {
			for _, preHandler := range preHandlers {
				if err := preHandler(ctx, msg); err != nil {
					return nil, err
				}
			}
		}
		msgResp, err = handler(ctx, msg)
		if err != nil {
			return nil, err
		}

		if len(postHandlers) != 0 {
			for _, postHandler := range postHandlers {
				if err := postHandler(ctx, msg, msgResp); err != nil {
					return nil, err
				}
			}
		}
		return msgResp, nil
	}
}<|MERGE_RESOLUTION|>--- conflicted
+++ resolved
@@ -24,16 +24,11 @@
 
 type QueryHandler = MsgHandler
 
-<<<<<<< HEAD
+// TODO: make a case for *, listen to all messages
+
+// NewMsgRouterBuilder is a router that routes messages to their respective handlers.
 func NewMsgRouterBuilder() *MsgRouterBuilder {
 	return &MsgRouterBuilder{
-=======
-// TODO: make a case for *, listen to all messages
-
-// newMsgRouter is a router that routes messages to their respective handlers.
-func newMsgRouterBuilder() *msgRouterBuilder {
-	return &msgRouterBuilder{
->>>>>>> 3ba4db5c
 		handlers:     make(map[string]MsgHandler),
 		preHandlers:  make(map[string][]PreMsgHandler),
 		postHandlers: make(map[string][]PostMsgHandler),
