--- conflicted
+++ resolved
@@ -12,22 +12,6 @@
 Unless otherwise noted, every step must be done by everyone who wants to participate
 in this testnet.
 
-<<<<<<< HEAD
-1. `$ make build`. This will build the `simd` binary and install it in your Cosmos SDK repo,
-    inside a new `build` directory. The following instructions are run from inside
-    that directory.
-2. If you've run `simd` before, you may need to reset your database before starting a new
-    testnet: `$ ./simd unsafe-reset-all`
-3. `$ ./simd init [moniker]`. This will initialize a new working directory, by default at
-    `~/.simapp`. You need a provide a "moniker," but it doesn't matter what it is.
-4. `$ ./simd keys add [key_name]`. This will create a new key, with a name of your choosing.
-    Save the output of this command somewhere; you'll need the address generated here later.
-5. `$ ./simd add-genesis-account  $(simd keys show [key_name] -a) [amount]`, where `key_name`
-    is the same key name as before; and `amount` is something like `10000000000000000000000000stake`.
-6. `$ ./simd gentx [key_name] [amount] --chain-id [chain-id]`. This will create the
-    genesis transaction for your new chain.
-7. Now, one person needs to create the genesis file `genesis.json` using the genesis transactions
-=======
 1. From the root directory of the Cosmos SDK repository, run `$ make build`. This will build the
     `simd` binary inside a new `build` directory. The following instructions are run from inside
     the `build` directory.
@@ -36,15 +20,14 @@
 3. `$ ./simd init [moniker] --chain-id [chain-id]`. This will initialize a new working directory
     at the default location `~/.simapp`. You need to provide a "moniker" and a "chain id". These
     two names can be anything, but you will need to use the same "chain id" in the following steps.
-4. `$ ./simd keys add [key_name]`. This will create a new key, with a name of your choosing. 
+4. `$ ./simd keys add [key_name]`. This will create a new key, with a name of your choosing.
     Save the output of this command somewhere; you'll need the address generated here later.
 5. `$ ./simd add-genesis-account [key_name] [amount]`, where `key_name` is the same key name as
     before; and `amount` is something like `10000000000000000000000000stake`.
 6. `$ ./simd gentx [key_name] [amount] --chain-id [chain-id]`. This will create the genesis
     transaction for your new chain. Here `amount` should be at least `1000000000stake`. If you
     provide too much or too little, you will encounter an error when starting your node.
-7. Now, one person needs to create the genesis file `genesis.json` using the genesis transactions 
->>>>>>> 61bd6cbd
+7. Now, one person needs to create the genesis file `genesis.json` using the genesis transactions
    from every participant, by gathering all the genesis transactions under `config/gentx` and then
    calling `$ ./simd collect-gentxs`. This will create a new `genesis.json` file that includes data
    from all the validators (we sometimes call it the "super genesis file" to distinguish it from
@@ -59,15 +42,9 @@
     persistent_peers = "[validator_address]@[ip_address]:[port],[validator_address]@[ip_address]:[port]"
     ```
 
-<<<<<<< HEAD
-    You can find `validator address` by running `./simd tendermint show-node-id`. (It will be hex-encoded.)
-    By default, `port` is 26656.
-10. Now you can start your nodes: `$ ./simd start`.
-=======
     You can find `validator_address` by running `$ ./simd tendermint show-node-id`. The output will
     be the hex-encoded `validator_address`. The default `port` is 26656.
-10. Now you can start your nodes: `$ ./simd start`. 
->>>>>>> 61bd6cbd
+10. Now you can start your nodes: `$ ./simd start`.
 
 Now you have a small testnet that you can use to try out changes to the Cosmos SDK or Tendermint!
 
