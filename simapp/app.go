//go:build app_v1

package simapp

import (
	"encoding/json"
	"fmt"
	"io"
	"os"
	"path/filepath"

	autocliv1 "cosmossdk.io/api/cosmos/autocli/v1"
	reflectionv1 "cosmossdk.io/api/cosmos/reflection/v1"
	dbm "github.com/cometbft/cometbft-db"
	abci "github.com/cometbft/cometbft/abci/types"
	"github.com/cometbft/cometbft/libs/log"
	"github.com/spf13/cast"

	simappparams "cosmossdk.io/simapp/params"

	"github.com/cosmos/cosmos-sdk/baseapp"
	"github.com/cosmos/cosmos-sdk/client"
<<<<<<< HEAD
=======
	"github.com/cosmos/cosmos-sdk/client/flags"
>>>>>>> f008f84e
	nodeservice "github.com/cosmos/cosmos-sdk/client/grpc/node"
	"github.com/cosmos/cosmos-sdk/client/grpc/tmservice"
	"github.com/cosmos/cosmos-sdk/codec"
	"github.com/cosmos/cosmos-sdk/codec/types"
<<<<<<< HEAD
=======
	"github.com/cosmos/cosmos-sdk/runtime"
	runtimeservices "github.com/cosmos/cosmos-sdk/runtime/services"
	"github.com/cosmos/cosmos-sdk/server"
>>>>>>> f008f84e
	"github.com/cosmos/cosmos-sdk/server/api"
	"github.com/cosmos/cosmos-sdk/server/config"
	servertypes "github.com/cosmos/cosmos-sdk/server/types"
	"github.com/cosmos/cosmos-sdk/std"
	"github.com/cosmos/cosmos-sdk/store/streaming"
	storetypes "github.com/cosmos/cosmos-sdk/store/types"
<<<<<<< HEAD
	"github.com/cosmos/cosmos-sdk/testutil/testdata"
=======
	testdata_pulsar "github.com/cosmos/cosmos-sdk/testutil/testdata/testpb"
>>>>>>> f008f84e
	sdk "github.com/cosmos/cosmos-sdk/types"
	"github.com/cosmos/cosmos-sdk/types/module"
	"github.com/cosmos/cosmos-sdk/version"
	"github.com/cosmos/cosmos-sdk/x/auth"
	"github.com/cosmos/cosmos-sdk/x/auth/ante"
	authkeeper "github.com/cosmos/cosmos-sdk/x/auth/keeper"
	"github.com/cosmos/cosmos-sdk/x/auth/posthandler"
	authsims "github.com/cosmos/cosmos-sdk/x/auth/simulation"
	authtx "github.com/cosmos/cosmos-sdk/x/auth/tx"
	authtypes "github.com/cosmos/cosmos-sdk/x/auth/types"
	"github.com/cosmos/cosmos-sdk/x/auth/vesting"
	vestingtypes "github.com/cosmos/cosmos-sdk/x/auth/vesting/types"
	"github.com/cosmos/cosmos-sdk/x/authz"
	authzkeeper "github.com/cosmos/cosmos-sdk/x/authz/keeper"
	authzmodule "github.com/cosmos/cosmos-sdk/x/authz/module"
	"github.com/cosmos/cosmos-sdk/x/bank"
	bankkeeper "github.com/cosmos/cosmos-sdk/x/bank/keeper"
	banktypes "github.com/cosmos/cosmos-sdk/x/bank/types"
	"github.com/cosmos/cosmos-sdk/x/capability"
	capabilitykeeper "github.com/cosmos/cosmos-sdk/x/capability/keeper"
	capabilitytypes "github.com/cosmos/cosmos-sdk/x/capability/types"
	consensus "github.com/cosmos/cosmos-sdk/x/consensus"
	consensusparamkeeper "github.com/cosmos/cosmos-sdk/x/consensus/keeper"
	consensusparamtypes "github.com/cosmos/cosmos-sdk/x/consensus/types"
	"github.com/cosmos/cosmos-sdk/x/crisis"
	crisiskeeper "github.com/cosmos/cosmos-sdk/x/crisis/keeper"
	crisistypes "github.com/cosmos/cosmos-sdk/x/crisis/types"
	distr "github.com/cosmos/cosmos-sdk/x/distribution"
	distrkeeper "github.com/cosmos/cosmos-sdk/x/distribution/keeper"
	distrtypes "github.com/cosmos/cosmos-sdk/x/distribution/types"
	"github.com/cosmos/cosmos-sdk/x/evidence"
	evidencekeeper "github.com/cosmos/cosmos-sdk/x/evidence/keeper"
	evidencetypes "github.com/cosmos/cosmos-sdk/x/evidence/types"
	"github.com/cosmos/cosmos-sdk/x/feegrant"
	feegrantkeeper "github.com/cosmos/cosmos-sdk/x/feegrant/keeper"
	feegrantmodule "github.com/cosmos/cosmos-sdk/x/feegrant/module"
	"github.com/cosmos/cosmos-sdk/x/genutil"
	genutiltypes "github.com/cosmos/cosmos-sdk/x/genutil/types"
	"github.com/cosmos/cosmos-sdk/x/gov"
	govclient "github.com/cosmos/cosmos-sdk/x/gov/client"
	govkeeper "github.com/cosmos/cosmos-sdk/x/gov/keeper"
	govtypes "github.com/cosmos/cosmos-sdk/x/gov/types"
	govv1beta1 "github.com/cosmos/cosmos-sdk/x/gov/types/v1beta1"
	"github.com/cosmos/cosmos-sdk/x/group"
	groupkeeper "github.com/cosmos/cosmos-sdk/x/group/keeper"
	groupmodule "github.com/cosmos/cosmos-sdk/x/group/module"
	"github.com/cosmos/cosmos-sdk/x/mint"
	mintkeeper "github.com/cosmos/cosmos-sdk/x/mint/keeper"
	minttypes "github.com/cosmos/cosmos-sdk/x/mint/types"
	"github.com/cosmos/cosmos-sdk/x/nft"
	nftkeeper "github.com/cosmos/cosmos-sdk/x/nft/keeper"
	nftmodule "github.com/cosmos/cosmos-sdk/x/nft/module"
	"github.com/cosmos/cosmos-sdk/x/params"
	paramsclient "github.com/cosmos/cosmos-sdk/x/params/client"
	paramskeeper "github.com/cosmos/cosmos-sdk/x/params/keeper"
	paramstypes "github.com/cosmos/cosmos-sdk/x/params/types"
	paramproposal "github.com/cosmos/cosmos-sdk/x/params/types/proposal"
	"github.com/cosmos/cosmos-sdk/x/slashing"
	slashingkeeper "github.com/cosmos/cosmos-sdk/x/slashing/keeper"
	slashingtypes "github.com/cosmos/cosmos-sdk/x/slashing/types"
	"github.com/cosmos/cosmos-sdk/x/staking"
	stakingkeeper "github.com/cosmos/cosmos-sdk/x/staking/keeper"
	stakingtypes "github.com/cosmos/cosmos-sdk/x/staking/types"
	"github.com/cosmos/cosmos-sdk/x/upgrade"
	upgradeclient "github.com/cosmos/cosmos-sdk/x/upgrade/client"
	upgradekeeper "github.com/cosmos/cosmos-sdk/x/upgrade/keeper"
	upgradetypes "github.com/cosmos/cosmos-sdk/x/upgrade/types"
)

const appName = "SimApp"

var (
	// DefaultNodeHome default home directories for the application daemon
	DefaultNodeHome string

	// ModuleBasics defines the module BasicManager is in charge of setting up basic,
	// non-dependant module elements, such as codec registration
	// and genesis verification.
	ModuleBasics = module.NewBasicManager(
		auth.AppModuleBasic{},
		genutil.NewAppModuleBasic(genutiltypes.DefaultMessageValidator),
		bank.AppModuleBasic{},
		capability.AppModuleBasic{},
		staking.AppModuleBasic{},
		mint.AppModuleBasic{},
		distr.AppModuleBasic{},
		gov.NewAppModuleBasic(
			[]govclient.ProposalHandler{
				paramsclient.ProposalHandler,
				upgradeclient.LegacyProposalHandler,
				upgradeclient.LegacyCancelProposalHandler,
			},
		),
		params.AppModuleBasic{},
		crisis.AppModuleBasic{},
		slashing.AppModuleBasic{},
		feegrantmodule.AppModuleBasic{},
		upgrade.AppModuleBasic{},
		evidence.AppModuleBasic{},
		authzmodule.AppModuleBasic{},
		groupmodule.AppModuleBasic{},
		vesting.AppModuleBasic{},
		nftmodule.AppModuleBasic{},
		consensus.AppModuleBasic{},
	)

	// module account permissions
	maccPerms = map[string][]string{
		authtypes.FeeCollectorName:     nil,
		distrtypes.ModuleName:          nil,
		minttypes.ModuleName:           {authtypes.Minter},
		stakingtypes.BondedPoolName:    {authtypes.Burner, authtypes.Staking},
		stakingtypes.NotBondedPoolName: {authtypes.Burner, authtypes.Staking},
		govtypes.ModuleName:            {authtypes.Burner},
		nft.ModuleName:                 nil,
	}
)

var (
	_ runtime.AppI            = (*SimApp)(nil)
	_ servertypes.Application = (*SimApp)(nil)
)

// SimApp extends an ABCI application, but with most of its parameters exported.
// They are exported for convenience in creating helper functions, as object
// capabilities aren't needed for testing.
type SimApp struct {
	*baseapp.BaseApp
	legacyAmino       *codec.LegacyAmino
	appCodec          codec.Codec
	txConfig          client.TxConfig
	interfaceRegistry types.InterfaceRegistry

	// keys to access the substores
	keys    map[string]*storetypes.KVStoreKey
	tkeys   map[string]*storetypes.TransientStoreKey
	memKeys map[string]*storetypes.MemoryStoreKey

	// keepers
	AccountKeeper         authkeeper.AccountKeeper
	BankKeeper            bankkeeper.Keeper
	CapabilityKeeper      *capabilitykeeper.Keeper
	StakingKeeper         *stakingkeeper.Keeper
	SlashingKeeper        slashingkeeper.Keeper
	MintKeeper            mintkeeper.Keeper
	DistrKeeper           distrkeeper.Keeper
	GovKeeper             govkeeper.Keeper
	CrisisKeeper          *crisiskeeper.Keeper
	UpgradeKeeper         *upgradekeeper.Keeper
	ParamsKeeper          paramskeeper.Keeper
	AuthzKeeper           authzkeeper.Keeper
	EvidenceKeeper        evidencekeeper.Keeper
	FeeGrantKeeper        feegrantkeeper.Keeper
	GroupKeeper           groupkeeper.Keeper
	NFTKeeper             nftkeeper.Keeper
	ConsensusParamsKeeper consensusparamkeeper.Keeper

	// the module manager
	ModuleManager *module.Manager

	// simulation manager
	sm *module.SimulationManager

	// module configurator
	configurator module.Configurator
}

func init() {
	userHomeDir, err := os.UserHomeDir()
	if err != nil {
		panic(err)
	}

	DefaultNodeHome = filepath.Join(userHomeDir, ".simapp")
}

// NewSimApp returns a reference to an initialized SimApp.
func NewSimApp(
	logger log.Logger,
	db dbm.DB,
	traceStore io.Writer,
	loadLatest bool,
	appOpts servertypes.AppOptions,
	baseAppOptions ...func(*baseapp.BaseApp),
) *SimApp {
	encodingConfig := makeEncodingConfig()

	appCodec := encodingConfig.Codec
	legacyAmino := encodingConfig.Amino
	interfaceRegistry := encodingConfig.InterfaceRegistry
	txConfig := encodingConfig.TxConfig

	// Below we could construct and set an application specific mempool and
	// ABCI 1.0 PrepareProposal and ProcessProposal handlers. These defaults are
	// already set in the SDK's BaseApp, this shows an example of how to override
	// them.
	//
	// Example:
	//
	// bApp := baseapp.NewBaseApp(...)
	// nonceMempool := mempool.NewSenderNonceMempool()
	// abciPropHandler := NewDefaultProposalHandler(nonceMempool, bApp)
	//
	// bApp.SetMempool(nonceMempool)
	// bApp.SetPrepareProposal(abciPropHandler.PrepareProposalHandler())
	// bApp.SetProcessProposal(abciPropHandler.ProcessProposalHandler())
	//
	// Alternatively, you can construct BaseApp options, append those to
	// baseAppOptions and pass them to NewBaseApp.
	//
	// Example:
	//
	// prepareOpt = func(app *baseapp.BaseApp) {
	// 	abciPropHandler := baseapp.NewDefaultProposalHandler(nonceMempool, app)
	// 	app.SetPrepareProposal(abciPropHandler.PrepareProposalHandler())
	// }
	// baseAppOptions = append(baseAppOptions, prepareOpt)

	bApp := baseapp.NewBaseApp(appName, logger, db, txConfig.TxDecoder(), baseAppOptions...)
	bApp.SetCommitMultiStoreTracer(traceStore)
	bApp.SetVersion(version.Version)
	bApp.SetInterfaceRegistry(interfaceRegistry)
	bApp.SetTxEncoder(txConfig.TxEncoder())

	keys := sdk.NewKVStoreKeys(
		authtypes.StoreKey, banktypes.StoreKey, stakingtypes.StoreKey, crisistypes.StoreKey,
		minttypes.StoreKey, distrtypes.StoreKey, slashingtypes.StoreKey,
		govtypes.StoreKey, paramstypes.StoreKey, consensusparamtypes.StoreKey, upgradetypes.StoreKey, feegrant.StoreKey,
		evidencetypes.StoreKey, capabilitytypes.StoreKey,
		authzkeeper.StoreKey, nftkeeper.StoreKey, group.StoreKey,
	)

	tkeys := sdk.NewTransientStoreKeys(paramstypes.TStoreKey)
	// NOTE: The testingkey is just mounted for testing purposes. Actual applications should
	// not include this key.
	memKeys := sdk.NewMemoryStoreKeys(capabilitytypes.MemStoreKey, "testingkey")

	// load state streaming if enabled
<<<<<<< HEAD
	if _, _, err := streaming.LoadStreamingServices(bApp, appOpts, appCodec, keys); err != nil {
		fmt.Printf("failed to load state streaming: %s", err)
=======
	if _, _, err := streaming.LoadStreamingServices(bApp, appOpts, appCodec, logger, keys); err != nil {
		logger.Error("failed to load state streaming", "err", err)
>>>>>>> f008f84e
		os.Exit(1)
	}

	app := &SimApp{
		BaseApp:           bApp,
		legacyAmino:       legacyAmino,
		appCodec:          appCodec,
		txConfig:          txConfig,
		interfaceRegistry: interfaceRegistry,
		keys:              keys,
		tkeys:             tkeys,
		memKeys:           memKeys,
	}

	app.ParamsKeeper = initParamsKeeper(appCodec, legacyAmino, keys[paramstypes.StoreKey], tkeys[paramstypes.TStoreKey])

	// set the BaseApp's parameter store
	app.ConsensusParamsKeeper = consensusparamkeeper.NewKeeper(appCodec, keys[consensusparamtypes.StoreKey], authtypes.NewModuleAddress(govtypes.ModuleName).String())
	bApp.SetParamStore(&app.ConsensusParamsKeeper)

	app.CapabilityKeeper = capabilitykeeper.NewKeeper(appCodec, keys[capabilitytypes.StoreKey], memKeys[capabilitytypes.MemStoreKey])
	// Applications that wish to enforce statically created ScopedKeepers should call `Seal` after creating
	// their scoped modules in `NewApp` with `ScopeToModule`
	app.CapabilityKeeper.Seal()

	// add keepers
	app.AccountKeeper = authkeeper.NewAccountKeeper(appCodec, keys[authtypes.StoreKey], authtypes.ProtoBaseAccount, maccPerms, sdk.Bech32MainPrefix, authtypes.NewModuleAddress(govtypes.ModuleName).String())

	app.BankKeeper = bankkeeper.NewBaseKeeper(
		appCodec,
		keys[banktypes.StoreKey],
		app.AccountKeeper,
		BlockedAddresses(),
		authtypes.NewModuleAddress(govtypes.ModuleName).String(),
	)
	app.StakingKeeper = stakingkeeper.NewKeeper(
		appCodec, keys[stakingtypes.StoreKey], app.AccountKeeper, app.BankKeeper, authtypes.NewModuleAddress(govtypes.ModuleName).String(),
	)
	app.MintKeeper = mintkeeper.NewKeeper(appCodec, keys[minttypes.StoreKey], app.StakingKeeper, app.AccountKeeper, app.BankKeeper, authtypes.FeeCollectorName, authtypes.NewModuleAddress(govtypes.ModuleName).String())

	app.DistrKeeper = distrkeeper.NewKeeper(appCodec, keys[distrtypes.StoreKey], app.AccountKeeper, app.BankKeeper, app.StakingKeeper, authtypes.FeeCollectorName, authtypes.NewModuleAddress(govtypes.ModuleName).String())

	app.SlashingKeeper = slashingkeeper.NewKeeper(
		appCodec, legacyAmino, keys[slashingtypes.StoreKey], app.StakingKeeper, authtypes.NewModuleAddress(govtypes.ModuleName).String(),
	)

	invCheckPeriod := cast.ToUint(appOpts.Get(server.FlagInvCheckPeriod))
	app.CrisisKeeper = crisiskeeper.NewKeeper(appCodec, keys[crisistypes.StoreKey], invCheckPeriod,
		app.BankKeeper, authtypes.FeeCollectorName, authtypes.NewModuleAddress(govtypes.ModuleName).String())

	app.FeeGrantKeeper = feegrantkeeper.NewKeeper(appCodec, keys[feegrant.StoreKey], app.AccountKeeper)

	// register the staking hooks
	// NOTE: stakingKeeper above is passed by reference, so that it will contain these hooks
	app.StakingKeeper.SetHooks(
		stakingtypes.NewMultiStakingHooks(app.DistrKeeper.Hooks(), app.SlashingKeeper.Hooks()),
	)

	app.AuthzKeeper = authzkeeper.NewKeeper(keys[authzkeeper.StoreKey], appCodec, app.MsgServiceRouter(), app.AccountKeeper)

	groupConfig := group.DefaultConfig()
	/*
		Example of setting group params:
		groupConfig.MaxMetadataLen = 1000
	*/
	app.GroupKeeper = groupkeeper.NewKeeper(keys[group.StoreKey], appCodec, app.MsgServiceRouter(), app.AccountKeeper, groupConfig)

<<<<<<< HEAD
=======
	// get skipUpgradeHeights from the app options
	skipUpgradeHeights := map[int64]bool{}
	for _, h := range cast.ToIntSlice(appOpts.Get(server.FlagUnsafeSkipUpgrades)) {
		skipUpgradeHeights[int64(h)] = true
	}
	homePath := cast.ToString(appOpts.Get(flags.FlagHome))
>>>>>>> f008f84e
	// set the governance module account as the authority for conducting upgrades
	app.UpgradeKeeper = upgradekeeper.NewKeeper(skipUpgradeHeights, keys[upgradetypes.StoreKey], appCodec, homePath, app.BaseApp, authtypes.NewModuleAddress(govtypes.ModuleName).String())

	// Register the proposal types
	// Deprecated: Avoid adding new handlers, instead use the new proposal flow
	// by granting the governance module the right to execute the message.
<<<<<<< HEAD
	// See: https://github.com/cosmos/cosmos-sdk/blob/release/v0.46.x/x/gov/spec/01_concepts.md#proposal-messages
=======
	// See: https://docs.cosmos.network/main/modules/gov#proposal-messages
>>>>>>> f008f84e
	govRouter := govv1beta1.NewRouter()
	govRouter.AddRoute(govtypes.RouterKey, govv1beta1.ProposalHandler).
		AddRoute(paramproposal.RouterKey, params.NewParamChangeProposalHandler(app.ParamsKeeper)).
		AddRoute(upgradetypes.RouterKey, upgrade.NewSoftwareUpgradeProposalHandler(app.UpgradeKeeper))
	govConfig := govtypes.DefaultConfig()
	/*
		Example of setting gov params:
		govConfig.MaxMetadataLen = 10000
	*/
	govKeeper := govkeeper.NewKeeper(
		appCodec, keys[govtypes.StoreKey], app.AccountKeeper, app.BankKeeper,
		app.StakingKeeper, app.MsgServiceRouter(), govConfig, authtypes.NewModuleAddress(govtypes.ModuleName).String(),
	)

	// Set legacy router for backwards compatibility with gov v1beta1
	govKeeper.SetLegacyRouter(govRouter)

	app.GovKeeper = *govKeeper.SetHooks(
		govtypes.NewMultiGovHooks(
		// register the governance hooks
		),
	)

	app.NFTKeeper = nftkeeper.NewKeeper(keys[nftkeeper.StoreKey], appCodec, app.AccountKeeper, app.BankKeeper)

	// create evidence keeper with router
	evidenceKeeper := evidencekeeper.NewKeeper(
		appCodec, keys[evidencetypes.StoreKey], app.StakingKeeper, app.SlashingKeeper,
	)
	// If evidence needs to be handled for the app, set routes in router here and seal
	app.EvidenceKeeper = *evidenceKeeper

	/****  Module Options ****/

	// NOTE: we may consider parsing `appOpts` inside module constructors. For the moment
	// we prefer to be more strict in what arguments the modules expect.
	skipGenesisInvariants := cast.ToBool(appOpts.Get(crisis.FlagSkipGenesisInvariants))

	// NOTE: Any module instantiated in the module manager that is later modified
	// must be passed by reference here.
	app.ModuleManager = module.NewManager(
		genutil.NewAppModule(
			app.AccountKeeper, app.StakingKeeper, app.BaseApp.DeliverTx,
			encodingConfig.TxConfig,
		),
		auth.NewAppModule(appCodec, app.AccountKeeper, authsims.RandomGenesisAccounts, app.GetSubspace(authtypes.ModuleName)),
		vesting.NewAppModule(app.AccountKeeper, app.BankKeeper),
		bank.NewAppModule(appCodec, app.BankKeeper, app.AccountKeeper, app.GetSubspace(banktypes.ModuleName)),
		capability.NewAppModule(appCodec, *app.CapabilityKeeper, false),
		crisis.NewAppModule(app.CrisisKeeper, skipGenesisInvariants, app.GetSubspace(crisistypes.ModuleName)),
		feegrantmodule.NewAppModule(appCodec, app.AccountKeeper, app.BankKeeper, app.FeeGrantKeeper, app.interfaceRegistry),
		gov.NewAppModule(appCodec, &app.GovKeeper, app.AccountKeeper, app.BankKeeper, app.GetSubspace(govtypes.ModuleName)),
		mint.NewAppModule(appCodec, app.MintKeeper, app.AccountKeeper, nil, app.GetSubspace(minttypes.ModuleName)),
		slashing.NewAppModule(appCodec, app.SlashingKeeper, app.AccountKeeper, app.BankKeeper, app.StakingKeeper, app.GetSubspace(slashingtypes.ModuleName)),
		distr.NewAppModule(appCodec, app.DistrKeeper, app.AccountKeeper, app.BankKeeper, app.StakingKeeper, app.GetSubspace(distrtypes.ModuleName)),
		staking.NewAppModule(appCodec, app.StakingKeeper, app.AccountKeeper, app.BankKeeper, app.GetSubspace(stakingtypes.ModuleName)),
		upgrade.NewAppModule(app.UpgradeKeeper),
		evidence.NewAppModule(app.EvidenceKeeper),
		params.NewAppModule(app.ParamsKeeper),
		authzmodule.NewAppModule(appCodec, app.AuthzKeeper, app.AccountKeeper, app.BankKeeper, app.interfaceRegistry),
		groupmodule.NewAppModule(appCodec, app.GroupKeeper, app.AccountKeeper, app.BankKeeper, app.interfaceRegistry),
		nftmodule.NewAppModule(appCodec, app.NFTKeeper, app.AccountKeeper, app.BankKeeper, app.interfaceRegistry),
		consensus.NewAppModule(appCodec, app.ConsensusParamsKeeper),
	)

	// During begin block slashing happens after distr.BeginBlocker so that
	// there is nothing left over in the validator fee pool, so as to keep the
	// CanWithdrawInvariant invariant.
	// NOTE: staking module is required if HistoricalEntries param > 0
	// NOTE: capability module's beginblocker must come before any modules using capabilities (e.g. IBC)
	app.ModuleManager.SetOrderBeginBlockers(
		upgradetypes.ModuleName, capabilitytypes.ModuleName, minttypes.ModuleName, distrtypes.ModuleName, slashingtypes.ModuleName,
		evidencetypes.ModuleName, stakingtypes.ModuleName,
		authtypes.ModuleName, banktypes.ModuleName, govtypes.ModuleName, crisistypes.ModuleName, genutiltypes.ModuleName,
		authz.ModuleName, feegrant.ModuleName, nft.ModuleName, group.ModuleName,
		paramstypes.ModuleName, vestingtypes.ModuleName, consensusparamtypes.ModuleName,
	)
	app.ModuleManager.SetOrderEndBlockers(
		crisistypes.ModuleName, govtypes.ModuleName, stakingtypes.ModuleName,
		capabilitytypes.ModuleName, authtypes.ModuleName, banktypes.ModuleName, distrtypes.ModuleName,
		slashingtypes.ModuleName, minttypes.ModuleName,
		genutiltypes.ModuleName, evidencetypes.ModuleName, authz.ModuleName,
		feegrant.ModuleName, nft.ModuleName, group.ModuleName,
		paramstypes.ModuleName, upgradetypes.ModuleName, vestingtypes.ModuleName, consensusparamtypes.ModuleName,
	)

	// NOTE: The genutils module must occur after staking so that pools are
	// properly initialized with tokens from genesis accounts.
	// NOTE: The genutils module must also occur after auth so that it can access the params from auth.
	// NOTE: Capability module must occur first so that it can initialize any capabilities
	// so that other modules that want to create or claim capabilities afterwards in InitChain
	// can do so safely.
	genesisModuleOrder := []string{
		capabilitytypes.ModuleName, authtypes.ModuleName, banktypes.ModuleName,
		distrtypes.ModuleName, stakingtypes.ModuleName, slashingtypes.ModuleName, govtypes.ModuleName,
		minttypes.ModuleName, crisistypes.ModuleName, genutiltypes.ModuleName, evidencetypes.ModuleName, authz.ModuleName,
		feegrant.ModuleName, nft.ModuleName, group.ModuleName, paramstypes.ModuleName, upgradetypes.ModuleName,
		vestingtypes.ModuleName, consensusparamtypes.ModuleName,
	}
	app.ModuleManager.SetOrderInitGenesis(genesisModuleOrder...)
	app.ModuleManager.SetOrderExportGenesis(genesisModuleOrder...)

	// Uncomment if you want to set a custom migration order here.
	// app.ModuleManager.SetOrderMigrations(custom order)

	app.ModuleManager.RegisterInvariants(app.CrisisKeeper)
	app.configurator = module.NewConfigurator(app.appCodec, app.MsgServiceRouter(), app.GRPCQueryRouter())
	app.ModuleManager.RegisterServices(app.configurator)

	// RegisterUpgradeHandlers is used for registering any on-chain upgrades.
	// Make sure it's called after `app.ModuleManager` and `app.configurator` are set.
	app.RegisterUpgradeHandlers()

	autocliv1.RegisterQueryServer(app.GRPCQueryRouter(), runtimeservices.NewAutoCLIQueryService(app.ModuleManager.Modules))

	reflectionSvc, err := runtimeservices.NewReflectionService()
	if err != nil {
		panic(err)
	}
	reflectionv1.RegisterReflectionServiceServer(app.GRPCQueryRouter(), reflectionSvc)

	// RegisterUpgradeHandlers is used for registering any on-chain upgrades.
	// Make sure it's called after `app.mm` and `app.configurator` are set.
	app.RegisterUpgradeHandlers()

	// add test gRPC service for testing gRPC queries in isolation
	testdata.RegisterQueryServer(app.GRPCQueryRouter(), testdata.QueryImpl{})

	// create the simulation manager and define the order of the modules for deterministic simulations
	//
	// NOTE: this is not required apps that don't use the simulator for fuzz testing
	// transactions
	overrideModules := map[string]module.AppModuleSimulation{
<<<<<<< HEAD
		authtypes.ModuleName: auth.NewAppModule(app.appCodec, app.AccountKeeper, authsims.RandomGenesisAccounts),
	}
	app.sm = module.NewSimulationManagerFromAppModules(app.mm.Modules, overrideModules)
=======
		authtypes.ModuleName: auth.NewAppModule(app.appCodec, app.AccountKeeper, authsims.RandomGenesisAccounts, app.GetSubspace(authtypes.ModuleName)),
	}
	app.sm = module.NewSimulationManagerFromAppModules(app.ModuleManager.Modules, overrideModules)
>>>>>>> f008f84e

	app.sm.RegisterStoreDecoders()

	// initialize stores
	app.MountKVStores(keys)
	app.MountTransientStores(tkeys)
	app.MountMemoryStores(memKeys)

	// initialize BaseApp
	app.SetInitChainer(app.InitChainer)
	app.SetBeginBlocker(app.BeginBlocker)
	app.SetEndBlocker(app.EndBlocker)
	app.setAnteHandler(encodingConfig.TxConfig)
<<<<<<< HEAD
=======

>>>>>>> f008f84e
	// In v0.46, the SDK introduces _postHandlers_. PostHandlers are like
	// antehandlers, but are run _after_ the `runMsgs` execution. They are also
	// defined as a chain, and have the same signature as antehandlers.
	//
	// In baseapp, postHandlers are run in the same store branch as `runMsgs`,
	// meaning that both `runMsgs` and `postHandler` state will be committed if
	// both are successful, and both will be reverted if any of the two fails.
	//
	// The SDK exposes a default empty postHandlers chain.
	//
	// Please note that changing any of the anteHandler or postHandler chain is
	// likely to be a state-machine breaking change, which needs a coordinated
	// upgrade.
	app.setPostHandler()

	if loadLatest {
		if err := app.LoadLatestVersion(); err != nil {
			logger.Error("error on loading last version", "err", err)
			os.Exit(1)
		}
	}

	return app
}

func (app *SimApp) setAnteHandler(txConfig client.TxConfig) {
	anteHandler, err := ante.NewAnteHandler(
		ante.HandlerOptions{
			AccountKeeper:   app.AccountKeeper,
			BankKeeper:      app.BankKeeper,
			SignModeHandler: txConfig.SignModeHandler(),
			FeegrantKeeper:  app.FeeGrantKeeper,
			SigGasConsumer:  ante.DefaultSigVerificationGasConsumer,
		},
	)
	if err != nil {
		panic(err)
	}

	app.SetAnteHandler(anteHandler)
}

func (app *SimApp) setPostHandler() {
	postHandler, err := posthandler.NewPostHandler(
		posthandler.HandlerOptions{},
	)
	if err != nil {
		panic(err)
	}

	app.SetPostHandler(postHandler)
}

// Name returns the name of the App
func (app *SimApp) Name() string { return app.BaseApp.Name() }

// BeginBlocker application updates every begin block
func (app *SimApp) BeginBlocker(ctx sdk.Context, req abci.RequestBeginBlock) abci.ResponseBeginBlock {
	return app.ModuleManager.BeginBlock(ctx, req)
}

// EndBlocker application updates every end block
func (app *SimApp) EndBlocker(ctx sdk.Context, req abci.RequestEndBlock) abci.ResponseEndBlock {
	return app.ModuleManager.EndBlock(ctx, req)
}

func (a *SimApp) Configurator() module.Configurator {
	return a.configurator
}

// InitChainer application update at chain initialization
func (app *SimApp) InitChainer(ctx sdk.Context, req abci.RequestInitChain) abci.ResponseInitChain {
	var genesisState GenesisState
	if err := json.Unmarshal(req.AppStateBytes, &genesisState); err != nil {
		panic(err)
	}
	app.UpgradeKeeper.SetModuleVersionMap(ctx, app.ModuleManager.GetVersionMap())
	return app.ModuleManager.InitGenesis(ctx, app.appCodec, genesisState)
}

// LoadHeight loads a particular height
func (app *SimApp) LoadHeight(height int64) error {
	return app.LoadVersion(height)
}

// LegacyAmino returns SimApp's amino codec.
//
// NOTE: This is solely to be used for testing purposes as it may be desirable
// for modules to register their own custom testing types.
func (app *SimApp) LegacyAmino() *codec.LegacyAmino {
	return app.legacyAmino
}

// AppCodec returns SimApp's app codec.
//
// NOTE: This is solely to be used for testing purposes as it may be desirable
// for modules to register their own custom testing types.
func (app *SimApp) AppCodec() codec.Codec {
	return app.appCodec
}

// InterfaceRegistry returns SimApp's InterfaceRegistry
func (app *SimApp) InterfaceRegistry() types.InterfaceRegistry {
	return app.interfaceRegistry
}

// TxConfig returns SimApp's TxConfig
func (app *SimApp) TxConfig() client.TxConfig {
	return app.txConfig
}

// DefaultGenesis returns a default genesis from the registered AppModuleBasic's.
func (a *SimApp) DefaultGenesis() map[string]json.RawMessage {
	return ModuleBasics.DefaultGenesis(a.appCodec)
}

// GetKey returns the KVStoreKey for the provided store key.
//
// NOTE: This is solely to be used for testing purposes.
func (app *SimApp) GetKey(storeKey string) *storetypes.KVStoreKey {
	return app.keys[storeKey]
}

// GetTKey returns the TransientStoreKey for the provided store key.
//
// NOTE: This is solely to be used for testing purposes.
func (app *SimApp) GetTKey(storeKey string) *storetypes.TransientStoreKey {
	return app.tkeys[storeKey]
}

// GetMemKey returns the MemStoreKey for the provided mem key.
//
// NOTE: This is solely used for testing purposes.
func (app *SimApp) GetMemKey(storeKey string) *storetypes.MemoryStoreKey {
	return app.memKeys[storeKey]
}

// GetSubspace returns a param subspace for a given module name.
//
// NOTE: This is solely to be used for testing purposes.
func (app *SimApp) GetSubspace(moduleName string) paramstypes.Subspace {
	subspace, _ := app.ParamsKeeper.GetSubspace(moduleName)
	return subspace
}

// SimulationManager implements the SimulationApp interface
func (app *SimApp) SimulationManager() *module.SimulationManager {
	return app.sm
}

// RegisterAPIRoutes registers all application module routes with the provided
// API server.
func (app *SimApp) RegisterAPIRoutes(apiSvr *api.Server, apiConfig config.APIConfig) {
	clientCtx := apiSvr.ClientCtx
	// Register new tx routes from grpc-gateway.
	authtx.RegisterGRPCGatewayRoutes(clientCtx, apiSvr.GRPCGatewayRouter)

	// Register new tendermint queries routes from grpc-gateway.
	tmservice.RegisterGRPCGatewayRoutes(clientCtx, apiSvr.GRPCGatewayRouter)

	// Register node gRPC service for grpc-gateway.
	nodeservice.RegisterGRPCGatewayRoutes(clientCtx, apiSvr.GRPCGatewayRouter)

	// Register grpc-gateway routes for all modules.
	ModuleBasics.RegisterGRPCGatewayRoutes(clientCtx, apiSvr.GRPCGatewayRouter)

	// register swagger API from root so that other applications can override easily
	if err := server.RegisterSwaggerAPI(apiSvr.ClientCtx, apiSvr.Router, apiConfig.Swagger); err != nil {
		panic(err)
	}
}

// RegisterTxService implements the Application.RegisterTxService method.
func (app *SimApp) RegisterTxService(clientCtx client.Context) {
	authtx.RegisterTxService(app.BaseApp.GRPCQueryRouter(), clientCtx, app.BaseApp.Simulate, app.interfaceRegistry)
}

// RegisterTendermintService implements the Application.RegisterTendermintService method.
func (app *SimApp) RegisterTendermintService(clientCtx client.Context) {
	tmservice.RegisterTendermintService(
		clientCtx,
		app.BaseApp.GRPCQueryRouter(),
		app.interfaceRegistry,
		app.Query,
	)
}

func (app *SimApp) RegisterNodeService(clientCtx client.Context) {
	nodeservice.RegisterNodeService(clientCtx, app.GRPCQueryRouter())
<<<<<<< HEAD
}

// RegisterSwaggerAPI registers swagger route with API Server
func RegisterSwaggerAPI(_ client.Context, rtr *mux.Router) {
	statikFS, err := fs.New()
	if err != nil {
		panic(err)
	}

	staticServer := http.FileServer(statikFS)
	rtr.PathPrefix("/swagger/").Handler(http.StripPrefix("/swagger/", staticServer))
=======
>>>>>>> f008f84e
}

// GetMaccPerms returns a copy of the module account permissions
//
// NOTE: This is solely to be used for testing purposes.
func GetMaccPerms() map[string][]string {
	dupMaccPerms := make(map[string][]string)
	for k, v := range maccPerms {
		dupMaccPerms[k] = v
	}

	return dupMaccPerms
}

// BlockedAddresses returns all the app's blocked account addresses.
func BlockedAddresses() map[string]bool {
	modAccAddrs := make(map[string]bool)
	for acc := range GetMaccPerms() {
		modAccAddrs[authtypes.NewModuleAddress(acc).String()] = true
	}

	// allow the following addresses to receive funds
	delete(modAccAddrs, authtypes.NewModuleAddress(govtypes.ModuleName).String())

	return modAccAddrs
}

// initParamsKeeper init params keeper and its subspaces
func initParamsKeeper(appCodec codec.BinaryCodec, legacyAmino *codec.LegacyAmino, key, tkey storetypes.StoreKey) paramskeeper.Keeper {
	paramsKeeper := paramskeeper.NewKeeper(appCodec, legacyAmino, key, tkey)

	paramsKeeper.Subspace(authtypes.ModuleName)
	paramsKeeper.Subspace(banktypes.ModuleName)
	paramsKeeper.Subspace(stakingtypes.ModuleName)
	paramsKeeper.Subspace(minttypes.ModuleName)
	paramsKeeper.Subspace(distrtypes.ModuleName)
	paramsKeeper.Subspace(slashingtypes.ModuleName)
	paramsKeeper.Subspace(govtypes.ModuleName)
	paramsKeeper.Subspace(crisistypes.ModuleName)

	return paramsKeeper
}

func makeEncodingConfig() simappparams.EncodingConfig {
	encodingConfig := simappparams.MakeTestEncodingConfig()
	std.RegisterLegacyAminoCodec(encodingConfig.Amino)
	std.RegisterInterfaces(encodingConfig.InterfaceRegistry)
	ModuleBasics.RegisterLegacyAminoCodec(encodingConfig.Amino)
	ModuleBasics.RegisterInterfaces(encodingConfig.InterfaceRegistry)
	return encodingConfig
}<|MERGE_RESOLUTION|>--- conflicted
+++ resolved
@@ -4,7 +4,6 @@
 
 import (
 	"encoding/json"
-	"fmt"
 	"io"
 	"os"
 	"path/filepath"
@@ -20,31 +19,21 @@
 
 	"github.com/cosmos/cosmos-sdk/baseapp"
 	"github.com/cosmos/cosmos-sdk/client"
-<<<<<<< HEAD
-=======
 	"github.com/cosmos/cosmos-sdk/client/flags"
->>>>>>> f008f84e
 	nodeservice "github.com/cosmos/cosmos-sdk/client/grpc/node"
 	"github.com/cosmos/cosmos-sdk/client/grpc/tmservice"
 	"github.com/cosmos/cosmos-sdk/codec"
 	"github.com/cosmos/cosmos-sdk/codec/types"
-<<<<<<< HEAD
-=======
 	"github.com/cosmos/cosmos-sdk/runtime"
 	runtimeservices "github.com/cosmos/cosmos-sdk/runtime/services"
 	"github.com/cosmos/cosmos-sdk/server"
->>>>>>> f008f84e
 	"github.com/cosmos/cosmos-sdk/server/api"
 	"github.com/cosmos/cosmos-sdk/server/config"
 	servertypes "github.com/cosmos/cosmos-sdk/server/types"
 	"github.com/cosmos/cosmos-sdk/std"
 	"github.com/cosmos/cosmos-sdk/store/streaming"
 	storetypes "github.com/cosmos/cosmos-sdk/store/types"
-<<<<<<< HEAD
-	"github.com/cosmos/cosmos-sdk/testutil/testdata"
-=======
 	testdata_pulsar "github.com/cosmos/cosmos-sdk/testutil/testdata/testpb"
->>>>>>> f008f84e
 	sdk "github.com/cosmos/cosmos-sdk/types"
 	"github.com/cosmos/cosmos-sdk/types/module"
 	"github.com/cosmos/cosmos-sdk/version"
@@ -283,13 +272,8 @@
 	memKeys := sdk.NewMemoryStoreKeys(capabilitytypes.MemStoreKey, "testingkey")
 
 	// load state streaming if enabled
-<<<<<<< HEAD
-	if _, _, err := streaming.LoadStreamingServices(bApp, appOpts, appCodec, keys); err != nil {
-		fmt.Printf("failed to load state streaming: %s", err)
-=======
 	if _, _, err := streaming.LoadStreamingServices(bApp, appOpts, appCodec, logger, keys); err != nil {
 		logger.Error("failed to load state streaming", "err", err)
->>>>>>> f008f84e
 		os.Exit(1)
 	}
 
@@ -357,26 +341,19 @@
 	*/
 	app.GroupKeeper = groupkeeper.NewKeeper(keys[group.StoreKey], appCodec, app.MsgServiceRouter(), app.AccountKeeper, groupConfig)
 
-<<<<<<< HEAD
-=======
 	// get skipUpgradeHeights from the app options
 	skipUpgradeHeights := map[int64]bool{}
 	for _, h := range cast.ToIntSlice(appOpts.Get(server.FlagUnsafeSkipUpgrades)) {
 		skipUpgradeHeights[int64(h)] = true
 	}
 	homePath := cast.ToString(appOpts.Get(flags.FlagHome))
->>>>>>> f008f84e
 	// set the governance module account as the authority for conducting upgrades
 	app.UpgradeKeeper = upgradekeeper.NewKeeper(skipUpgradeHeights, keys[upgradetypes.StoreKey], appCodec, homePath, app.BaseApp, authtypes.NewModuleAddress(govtypes.ModuleName).String())
 
 	// Register the proposal types
 	// Deprecated: Avoid adding new handlers, instead use the new proposal flow
 	// by granting the governance module the right to execute the message.
-<<<<<<< HEAD
-	// See: https://github.com/cosmos/cosmos-sdk/blob/release/v0.46.x/x/gov/spec/01_concepts.md#proposal-messages
-=======
 	// See: https://docs.cosmos.network/main/modules/gov#proposal-messages
->>>>>>> f008f84e
 	govRouter := govv1beta1.NewRouter()
 	govRouter.AddRoute(govtypes.RouterKey, govv1beta1.ProposalHandler).
 		AddRoute(paramproposal.RouterKey, params.NewParamChangeProposalHandler(app.ParamsKeeper)).
@@ -498,27 +475,17 @@
 	}
 	reflectionv1.RegisterReflectionServiceServer(app.GRPCQueryRouter(), reflectionSvc)
 
-	// RegisterUpgradeHandlers is used for registering any on-chain upgrades.
-	// Make sure it's called after `app.mm` and `app.configurator` are set.
-	app.RegisterUpgradeHandlers()
-
 	// add test gRPC service for testing gRPC queries in isolation
-	testdata.RegisterQueryServer(app.GRPCQueryRouter(), testdata.QueryImpl{})
+	testdata_pulsar.RegisterQueryServer(app.GRPCQueryRouter(), testdata_pulsar.QueryImpl{})
 
 	// create the simulation manager and define the order of the modules for deterministic simulations
 	//
 	// NOTE: this is not required apps that don't use the simulator for fuzz testing
 	// transactions
 	overrideModules := map[string]module.AppModuleSimulation{
-<<<<<<< HEAD
-		authtypes.ModuleName: auth.NewAppModule(app.appCodec, app.AccountKeeper, authsims.RandomGenesisAccounts),
-	}
-	app.sm = module.NewSimulationManagerFromAppModules(app.mm.Modules, overrideModules)
-=======
 		authtypes.ModuleName: auth.NewAppModule(app.appCodec, app.AccountKeeper, authsims.RandomGenesisAccounts, app.GetSubspace(authtypes.ModuleName)),
 	}
 	app.sm = module.NewSimulationManagerFromAppModules(app.ModuleManager.Modules, overrideModules)
->>>>>>> f008f84e
 
 	app.sm.RegisterStoreDecoders()
 
@@ -532,10 +499,7 @@
 	app.SetBeginBlocker(app.BeginBlocker)
 	app.SetEndBlocker(app.EndBlocker)
 	app.setAnteHandler(encodingConfig.TxConfig)
-<<<<<<< HEAD
-=======
-
->>>>>>> f008f84e
+
 	// In v0.46, the SDK introduces _postHandlers_. PostHandlers are like
 	// antehandlers, but are run _after_ the `runMsgs` execution. They are also
 	// defined as a chain, and have the same signature as antehandlers.
@@ -544,7 +508,12 @@
 	// meaning that both `runMsgs` and `postHandler` state will be committed if
 	// both are successful, and both will be reverted if any of the two fails.
 	//
-	// The SDK exposes a default empty postHandlers chain.
+	// The SDK exposes a default postHandlers chain, which comprises of only
+	// one decorator: the Transaction Tips decorator. However, some chains do
+	// not need it by default, so feel free to comment the next line if you do
+	// not need tips.
+	// To read more about tips:
+	// https://docs.cosmos.network/main/core/tips.html
 	//
 	// Please note that changing any of the anteHandler or postHandler chain is
 	// likely to be a state-machine breaking change, which needs a coordinated
@@ -725,20 +694,6 @@
 
 func (app *SimApp) RegisterNodeService(clientCtx client.Context) {
 	nodeservice.RegisterNodeService(clientCtx, app.GRPCQueryRouter())
-<<<<<<< HEAD
-}
-
-// RegisterSwaggerAPI registers swagger route with API Server
-func RegisterSwaggerAPI(_ client.Context, rtr *mux.Router) {
-	statikFS, err := fs.New()
-	if err != nil {
-		panic(err)
-	}
-
-	staticServer := http.FileServer(statikFS)
-	rtr.PathPrefix("/swagger/").Handler(http.StripPrefix("/swagger/", staticServer))
-=======
->>>>>>> f008f84e
 }
 
 // GetMaccPerms returns a copy of the module account permissions
