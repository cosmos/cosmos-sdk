--- conflicted
+++ resolved
@@ -57,10 +57,10 @@
 		supply.AppModuleBasic{},
 	)
 
-	// account permissions
+	// module account permissions
 	maccPerms = map[string][]string{
-		auth.FeeCollectorName:     {supply.Basic},
-		distr.ModuleName:          {supply.Basic},
+		auth.FeeCollectorName:     nil,
+		distr.ModuleName:          nil,
 		mint.ModuleName:           {supply.Minter},
 		staking.BondedPoolName:    {supply.Burner, supply.Staking},
 		staking.NotBondedPoolName: {supply.Burner, supply.Staking},
@@ -155,19 +155,6 @@
 	govSubspace := app.paramsKeeper.Subspace(gov.DefaultParamspace)
 	crisisSubspace := app.paramsKeeper.Subspace(crisis.DefaultParamspace)
 
-<<<<<<< HEAD
-=======
-	// account permissions
-	maccPerms := map[string][]string{
-		auth.FeeCollectorName:     nil,
-		distr.ModuleName:          nil,
-		mint.ModuleName:           []string{supply.Minter},
-		staking.BondedPoolName:    []string{supply.Burner, supply.Staking},
-		staking.NotBondedPoolName: []string{supply.Burner, supply.Staking},
-		gov.ModuleName:            []string{supply.Burner},
-	}
-
->>>>>>> 257d3bfb
 	// add keepers
 	app.accountKeeper = auth.NewAccountKeeper(app.cdc, app.keyAccount, authSubspace, auth.ProtoBaseAccount)
 	app.bankKeeper = bank.NewBaseKeeper(app.accountKeeper, bankSubspace, bank.DefaultCodespace)
