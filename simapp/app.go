--- conflicted
+++ resolved
@@ -249,13 +249,6 @@
 	bApp.SetTxEncoder(txConfig.TxEncoder())
 
 	keys := storetypes.NewKVStoreKeys(
-<<<<<<< HEAD
-		authtypes.StoreKey, banktypes.StoreKey, stakingtypes.StoreKey,
-		minttypes.StoreKey, distrtypes.StoreKey, slashingtypes.StoreKey,
-		govtypes.StoreKey, paramstypes.StoreKey, consensusparamtypes.StoreKey, upgradetypes.StoreKey, feegrant.StoreKey,
-		evidencetypes.StoreKey, circuittypes.StoreKey,
-		authzkeeper.StoreKey, nftkeeper.StoreKey, group.StoreKey, epochstypes.StoreKey,
-=======
 		authtypes.StoreKey,
 		banktypes.StoreKey,
 		stakingtypes.StoreKey,
@@ -271,7 +264,7 @@
 		authzkeeper.StoreKey,
 		nftkeeper.StoreKey,
 		group.StoreKey,
->>>>>>> 4ed61468
+		epochstypes.StoreKey,
 	)
 
 	// register streaming services
@@ -400,7 +393,7 @@
 
 	app.EpochsKeeper.SetHooks(
 		epochstypes.NewMultiEpochHooks(
-		// insert epoch hooks receivers here
+			// insert epoch hooks receivers here
 		),
 	)
 
@@ -490,18 +483,11 @@
 		feegrant.ModuleName,
 		nft.ModuleName,
 		group.ModuleName,
-<<<<<<< HEAD
-		paramstypes.ModuleName,
-=======
->>>>>>> 4ed61468
 		upgradetypes.ModuleName,
 		vestingtypes.ModuleName,
 		consensusparamtypes.ModuleName,
 		circuittypes.ModuleName,
-<<<<<<< HEAD
 		epochstypes.ModuleName,
-=======
->>>>>>> 4ed61468
 	}
 	app.ModuleManager.SetOrderInitGenesis(genesisModuleOrder...)
 	app.ModuleManager.SetOrderExportGenesis(genesisModuleOrder...)
