package simapp

import (
	_ "embed"
	"io"
	"net/http"
	"os"
	"path/filepath"

	"github.com/gorilla/mux"
	"github.com/rakyll/statik/fs"
	"github.com/spf13/cast"
	abci "github.com/tendermint/tendermint/abci/types"
	"github.com/tendermint/tendermint/libs/log"
	tmos "github.com/tendermint/tendermint/libs/os"
	dbm "github.com/tendermint/tm-db"

	"cosmossdk.io/core/appconfig"
	"github.com/cosmos/cosmos-sdk/depinject"

	"github.com/cosmos/cosmos-sdk/baseapp"
	"github.com/cosmos/cosmos-sdk/client"
	"github.com/cosmos/cosmos-sdk/codec"
	codectypes "github.com/cosmos/cosmos-sdk/codec/types"
	"github.com/cosmos/cosmos-sdk/runtime"
	"github.com/cosmos/cosmos-sdk/server/api"
	"github.com/cosmos/cosmos-sdk/server/config"
	servertypes "github.com/cosmos/cosmos-sdk/server/types"
	simappparams "github.com/cosmos/cosmos-sdk/simapp/params"
	"github.com/cosmos/cosmos-sdk/store/streaming"
	storetypes "github.com/cosmos/cosmos-sdk/store/types"
	"github.com/cosmos/cosmos-sdk/testutil/testdata_pulsar"
	sdk "github.com/cosmos/cosmos-sdk/types"
	"github.com/cosmos/cosmos-sdk/types/module"
	"github.com/cosmos/cosmos-sdk/x/auth"
	authkeeper "github.com/cosmos/cosmos-sdk/x/auth/keeper"
	authsims "github.com/cosmos/cosmos-sdk/x/auth/simulation"
	_ "github.com/cosmos/cosmos-sdk/x/auth/tx/module" // import for side-effects
	authtypes "github.com/cosmos/cosmos-sdk/x/auth/types"
	"github.com/cosmos/cosmos-sdk/x/auth/vesting"
	vestingtypes "github.com/cosmos/cosmos-sdk/x/auth/vesting/types"
	"github.com/cosmos/cosmos-sdk/x/authz"
	authzkeeper "github.com/cosmos/cosmos-sdk/x/authz/keeper"
	authzmodule "github.com/cosmos/cosmos-sdk/x/authz/module"
	"github.com/cosmos/cosmos-sdk/x/bank"
	bankkeeper "github.com/cosmos/cosmos-sdk/x/bank/keeper"
	banktypes "github.com/cosmos/cosmos-sdk/x/bank/types"
	"github.com/cosmos/cosmos-sdk/x/capability"
	capabilitykeeper "github.com/cosmos/cosmos-sdk/x/capability/keeper"
	capabilitytypes "github.com/cosmos/cosmos-sdk/x/capability/types"
	"github.com/cosmos/cosmos-sdk/x/crisis"
	crisiskeeper "github.com/cosmos/cosmos-sdk/x/crisis/keeper"
	crisistypes "github.com/cosmos/cosmos-sdk/x/crisis/types"
	distr "github.com/cosmos/cosmos-sdk/x/distribution"
	distrclient "github.com/cosmos/cosmos-sdk/x/distribution/client"
	distrkeeper "github.com/cosmos/cosmos-sdk/x/distribution/keeper"
	distrtypes "github.com/cosmos/cosmos-sdk/x/distribution/types"
	"github.com/cosmos/cosmos-sdk/x/evidence"
	evidencekeeper "github.com/cosmos/cosmos-sdk/x/evidence/keeper"
	evidencetypes "github.com/cosmos/cosmos-sdk/x/evidence/types"
	"github.com/cosmos/cosmos-sdk/x/feegrant"
	feegrantkeeper "github.com/cosmos/cosmos-sdk/x/feegrant/keeper"
	feegrantmodule "github.com/cosmos/cosmos-sdk/x/feegrant/module"
	"github.com/cosmos/cosmos-sdk/x/genutil"
	genutiltypes "github.com/cosmos/cosmos-sdk/x/genutil/types"
	"github.com/cosmos/cosmos-sdk/x/gov"
	govclient "github.com/cosmos/cosmos-sdk/x/gov/client"
	govkeeper "github.com/cosmos/cosmos-sdk/x/gov/keeper"
	govtypes "github.com/cosmos/cosmos-sdk/x/gov/types"
	govv1 "github.com/cosmos/cosmos-sdk/x/gov/types/v1"
	govv1beta1 "github.com/cosmos/cosmos-sdk/x/gov/types/v1beta1"
	"github.com/cosmos/cosmos-sdk/x/group"
	groupkeeper "github.com/cosmos/cosmos-sdk/x/group/keeper"
	groupmodule "github.com/cosmos/cosmos-sdk/x/group/module"
	"github.com/cosmos/cosmos-sdk/x/mint"
	mintkeeper "github.com/cosmos/cosmos-sdk/x/mint/keeper"
	minttypes "github.com/cosmos/cosmos-sdk/x/mint/types"
	"github.com/cosmos/cosmos-sdk/x/nft"
	nftkeeper "github.com/cosmos/cosmos-sdk/x/nft/keeper"
	nftmodule "github.com/cosmos/cosmos-sdk/x/nft/module"
	"github.com/cosmos/cosmos-sdk/x/params"
	paramsclient "github.com/cosmos/cosmos-sdk/x/params/client"
	paramskeeper "github.com/cosmos/cosmos-sdk/x/params/keeper"
	paramstypes "github.com/cosmos/cosmos-sdk/x/params/types"
	paramproposal "github.com/cosmos/cosmos-sdk/x/params/types/proposal"
	"github.com/cosmos/cosmos-sdk/x/slashing"
	slashingkeeper "github.com/cosmos/cosmos-sdk/x/slashing/keeper"
	slashingtypes "github.com/cosmos/cosmos-sdk/x/slashing/types"
	"github.com/cosmos/cosmos-sdk/x/staking"
	stakingkeeper "github.com/cosmos/cosmos-sdk/x/staking/keeper"
	stakingtypes "github.com/cosmos/cosmos-sdk/x/staking/types"
	"github.com/cosmos/cosmos-sdk/x/upgrade"
	upgradeclient "github.com/cosmos/cosmos-sdk/x/upgrade/client"
	upgradekeeper "github.com/cosmos/cosmos-sdk/x/upgrade/keeper"
	upgradetypes "github.com/cosmos/cosmos-sdk/x/upgrade/types"

	// unnamed import of statik for swagger UI support
	_ "github.com/cosmos/cosmos-sdk/client/docs/statik"
)

const appName = "SimApp"

var (
	// DefaultNodeHome default home directories for the application daemon
	DefaultNodeHome string

	// ModuleBasics defines the module BasicManager is in charge of setting up basic,
	// non-dependant module elements, such as codec registration
	// and genesis verification.
	ModuleBasics = module.NewBasicManager(
		auth.AppModuleBasic{},
		genutil.AppModuleBasic{},
		bank.AppModuleBasic{},
		capability.AppModuleBasic{},
		staking.AppModuleBasic{},
		mint.AppModuleBasic{},
		distr.AppModuleBasic{},
		gov.NewAppModuleBasic(
			[]govclient.ProposalHandler{paramsclient.ProposalHandler, distrclient.ProposalHandler, upgradeclient.LegacyProposalHandler, upgradeclient.LegacyCancelProposalHandler},
		),
		params.AppModuleBasic{},
		crisis.AppModuleBasic{},
		slashing.AppModuleBasic{},
		feegrantmodule.AppModuleBasic{},
		upgrade.AppModuleBasic{},
		evidence.AppModuleBasic{},
		authzmodule.AppModuleBasic{},
		groupmodule.AppModuleBasic{},
		vesting.AppModuleBasic{},
		nftmodule.AppModuleBasic{},
	)

	// module account permissions
	maccPerms = map[string][]string{
		authtypes.FeeCollectorName:     nil,
		distrtypes.ModuleName:          nil,
		minttypes.ModuleName:           {authtypes.Minter},
		stakingtypes.BondedPoolName:    {authtypes.Burner, authtypes.Staking},
		stakingtypes.NotBondedPoolName: {authtypes.Burner, authtypes.Staking},
		govtypes.ModuleName:            {authtypes.Burner},
		nft.ModuleName:                 nil,
	}
)

var (
	_ App                     = (*SimApp)(nil)
	_ servertypes.Application = (*SimApp)(nil)
)

// SimApp extends an ABCI application, but with most of its parameters exported.
// They are exported for convenience in creating helper functions, as object
// capabilities aren't needed for testing.
type SimApp struct {
	*runtime.App
	legacyAmino       *codec.LegacyAmino
	appCodec          codec.Codec
	interfaceRegistry codectypes.InterfaceRegistry

	invCheckPeriod uint

	// keys to access the substores
	keys    map[string]*storetypes.KVStoreKey
	tkeys   map[string]*storetypes.TransientStoreKey
	memKeys map[string]*storetypes.MemoryStoreKey

	// keepers
	AccountKeeper    authkeeper.AccountKeeper
	BankKeeper       bankkeeper.Keeper
	CapabilityKeeper *capabilitykeeper.Keeper
	StakingKeeper    *stakingkeeper.Keeper
	SlashingKeeper   slashingkeeper.Keeper
	MintKeeper       mintkeeper.Keeper
	DistrKeeper      distrkeeper.Keeper
	GovKeeper        govkeeper.Keeper
	CrisisKeeper     crisiskeeper.Keeper
	UpgradeKeeper    upgradekeeper.Keeper
	ParamsKeeper     paramskeeper.Keeper
	AuthzKeeper      authzkeeper.Keeper
	EvidenceKeeper   evidencekeeper.Keeper
	FeeGrantKeeper   feegrantkeeper.Keeper
	GroupKeeper      groupkeeper.Keeper
	NFTKeeper        nftkeeper.Keeper

	// simulation manager
	sm *module.SimulationManager
}

func init() {
	userHomeDir, err := os.UserHomeDir()
	if err != nil {
		panic(err)
	}

	DefaultNodeHome = filepath.Join(userHomeDir, ".simapp")
}

//go:embed app.yaml
var appConfigYaml []byte

var AppConfig = appconfig.LoadYAML(appConfigYaml)

// NewSimApp returns a reference to an initialized SimApp.
func NewSimApp(
	logger log.Logger, db dbm.DB, traceStore io.Writer, loadLatest bool, skipUpgradeHeights map[int64]bool,
	homePath string, invCheckPeriod uint, encodingConfig simappparams.EncodingConfig,
	appOpts servertypes.AppOptions, baseAppOptions ...func(*baseapp.BaseApp),
) *SimApp {
	app := &SimApp{
		invCheckPeriod: invCheckPeriod,
	}

	var appBuilder *runtime.AppBuilder
	var msgServiceRouter *baseapp.MsgServiceRouter

	if err := depinject.Inject(AppConfig,
		&appBuilder,
		&app.ParamsKeeper,
		&app.CapabilityKeeper,
		&app.appCodec,
		&app.legacyAmino,
		&app.interfaceRegistry,
		&app.AccountKeeper,
		&app.BankKeeper,
		&app.AuthzKeeper,
		&app.FeeGrantKeeper,
		&app.StakingKeeper,
		&app.GroupKeeper,
		&app.NFTKeeper,
		&app.SlashingKeeper,
		&app.MintKeeper,
		&app.EvidenceKeeper,
		&msgServiceRouter,
	); err != nil {
		panic(err)
	}

	app.App = appBuilder.Build(logger, db, traceStore, msgServiceRouter, baseAppOptions...)

	app.keys = sdk.NewKVStoreKeys(
<<<<<<< HEAD
		minttypes.StoreKey, distrtypes.StoreKey,
		govtypes.StoreKey, upgradetypes.StoreKey,
		evidencetypes.StoreKey,
=======
		distrtypes.StoreKey,
		govtypes.StoreKey,
		upgradetypes.StoreKey,
>>>>>>> d705a8bc
	)
	// NOTE: The testingkey is just mounted for testing purposes. Actual applications should
	// not include this key.
	app.memKeys = sdk.NewMemoryStoreKeys("testingkey")

	// configure state listening capabilities using AppOptions
	// we are doing nothing with the returned streamingServices and waitGroup in this case
	if _, _, err := streaming.LoadStreamingServices(app.App.BaseApp, appOpts, app.appCodec, app.keys); err != nil {
		tmos.Exit(err.Error())
	}

	initParamsKeeper(app.ParamsKeeper)

	app.DistrKeeper = distrkeeper.NewKeeper(
		app.appCodec, app.keys[distrtypes.StoreKey], app.GetSubspace(distrtypes.ModuleName), app.AccountKeeper, app.BankKeeper,
		app.StakingKeeper, authtypes.FeeCollectorName,
	)
	app.CrisisKeeper = crisiskeeper.NewKeeper(
		app.GetSubspace(crisistypes.ModuleName), invCheckPeriod, app.BankKeeper, authtypes.FeeCollectorName,
	)

	app.StakingKeeper.SetHooks(
		stakingtypes.NewMultiStakingHooks(app.DistrKeeper.Hooks(), app.SlashingKeeper.Hooks()),
	)

	// register the proposal types
	govRouter := govv1beta1.NewRouter()
	govRouter.AddRoute(govtypes.RouterKey, govv1beta1.ProposalHandler).
		AddRoute(paramproposal.RouterKey, params.NewParamChangeProposalHandler(app.ParamsKeeper)).
		AddRoute(distrtypes.RouterKey, distr.NewCommunityPoolSpendProposalHandler(app.DistrKeeper)).
		AddRoute(upgradetypes.RouterKey, upgrade.NewSoftwareUpgradeProposalHandler(app.UpgradeKeeper))
	govConfig := govtypes.DefaultConfig()
	/*
		Example of setting gov params:
		govConfig.MaxMetadataLen = 10000
	*/
	govKeeper := govkeeper.NewKeeper(
		app.appCodec, app.keys[govtypes.StoreKey], app.GetSubspace(govtypes.ModuleName), app.AccountKeeper, app.BankKeeper,
		app.StakingKeeper, govRouter, app.MsgServiceRouter(), govConfig,
	)

	app.GovKeeper = *govKeeper.SetHooks(
		govtypes.NewMultiGovHooks(
		// register the governance hooks
		),
	)
	// set the governance module account as the authority for conducting upgrades
	app.UpgradeKeeper = upgradekeeper.NewKeeper(skipUpgradeHeights, app.keys[upgradetypes.StoreKey], app.appCodec, homePath, app.BaseApp, authtypes.NewModuleAddress(govtypes.ModuleName).String())

	/****  Module Options ****/

	// NOTE: we may consider parsing `appOpts` inside module constructors. For the moment
	// we prefer to be more strict in what arguments the modules expect.
	skipGenesisInvariants := cast.ToBool(appOpts.Get(crisis.FlagSkipGenesisInvariants))

	// NOTE: Any module instantiated in the module manager that is later modified
	// must be passed by reference here.
	if err := app.RegisterModules(
		vesting.NewAppModule(app.AccountKeeper, app.BankKeeper),
		crisis.NewAppModule(&app.CrisisKeeper, skipGenesisInvariants),
		gov.NewAppModule(app.appCodec, app.GovKeeper, app.AccountKeeper, app.BankKeeper),
		distr.NewAppModule(app.appCodec, app.DistrKeeper, app.AccountKeeper, app.BankKeeper, app.StakingKeeper),
		upgrade.NewAppModule(app.UpgradeKeeper),
<<<<<<< HEAD
		evidence.NewAppModule(app.EvidenceKeeper),
=======
>>>>>>> d705a8bc
	); err != nil {
		panic(err)
	}

	// NOTE: The genutils module must occur after staking so that pools are
	// properly initialized with tokens from genesis accounts.
	// NOTE: The genutils module must also occur after auth so that it can access the params from auth.
	// NOTE: Capability module must occur first so that it can initialize any capabilities
	// so that other modules that want to create or claim capabilities afterwards in InitChain
	// can do so safely.
	genesisModuleOrder := []string{
		capabilitytypes.ModuleName, authtypes.ModuleName, banktypes.ModuleName,
		distrtypes.ModuleName, stakingtypes.ModuleName, slashingtypes.ModuleName, govtypes.ModuleName,
		minttypes.ModuleName, crisistypes.ModuleName, genutiltypes.ModuleName, evidencetypes.ModuleName, authz.ModuleName,
		feegrant.ModuleName, nft.ModuleName, group.ModuleName, paramstypes.ModuleName, upgradetypes.ModuleName,
		vestingtypes.ModuleName,
	}
	app.ModuleManager.SetOrderInitGenesis(genesisModuleOrder...)
	app.ModuleManager.SetOrderExportGenesis(genesisModuleOrder...)

	// Uncomment if you want to set a custom migration order here.
	// app.mm.SetOrderMigrations(custom order)

	app.ModuleManager.RegisterInvariants(&app.CrisisKeeper)
	app.ModuleManager.RegisterRoutes(app.Router(), app.QueryRouter(), encodingConfig.Amino)

	// RegisterUpgradeHandlers is used for registering any on-chain upgrades.
	// Make sure it's called after `app.mm` and `app.configurator` are set.
	app.RegisterUpgradeHandlers()

	// add test gRPC service for testing gRPC queries in isolation
	testdata_pulsar.RegisterQueryServer(app.GRPCQueryRouter(), testdata_pulsar.QueryImpl{})

	// create the simulation manager and define the order of the modules for deterministic simulations
	//
	// NOTE: this is not required apps that don't use the simulator for fuzz testing
	// transactions
	overrideModules := map[string]module.AppModuleSimulation{
		authtypes.ModuleName: auth.NewAppModule(app.appCodec, app.AccountKeeper, authsims.RandomGenesisAccounts),
	}
	app.sm = module.NewSimulationManagerFromAppModules(app.ModuleManager.Modules, overrideModules)

	app.sm.RegisterStoreDecoders()

	// initialize stores
	app.MountKVStores(app.keys)
	app.MountMemoryStores(app.memKeys)

	// initialize BaseApp
	app.SetInitChainer(app.InitChainer)

	if err := app.Load(loadLatest); err != nil {
		panic(err)
	}

	return app
}

// Name returns the name of the App
func (app *SimApp) Name() string { return app.BaseApp.Name() }

// InitChainer application update at chain initialization
func (app *SimApp) InitChainer(ctx sdk.Context, req abci.RequestInitChain) abci.ResponseInitChain {
	app.UpgradeKeeper.SetModuleVersionMap(ctx, app.ModuleManager.GetVersionMap())
	return app.App.InitChainer(ctx, req)
}

// LoadHeight loads a particular height
func (app *SimApp) LoadHeight(height int64) error {
	return app.LoadVersion(height)
}

// LegacyAmino returns SimApp's amino codec.
//
// NOTE: This is solely to be used for testing purposes as it may be desirable
// for modules to register their own custom testing types.
func (app *SimApp) LegacyAmino() *codec.LegacyAmino {
	return app.legacyAmino
}

// AppCodec returns SimApp's app codec.
//
// NOTE: This is solely to be used for testing purposes as it may be desirable
// for modules to register their own custom testing types.
func (app *SimApp) AppCodec() codec.Codec {
	return app.appCodec
}

// InterfaceRegistry returns SimApp's InterfaceRegistry
func (app *SimApp) InterfaceRegistry() codectypes.InterfaceRegistry {
	return app.interfaceRegistry
}

// GetKey returns the KVStoreKey for the provided store key.
//
// NOTE: This is solely to be used for testing purposes.
func (app *SimApp) GetKey(storeKey string) *storetypes.KVStoreKey {
	kvsk := app.keys[storeKey]
	if kvsk != nil {
		return kvsk
	}

	sk := app.UnsafeFindStoreKey(storeKey)
	kvStoreKey, ok := sk.(*storetypes.KVStoreKey)
	if !ok {
		return nil
	}
	return kvStoreKey
}

// GetTKey returns the TransientStoreKey for the provided store key.
//
// NOTE: This is solely to be used for testing purposes.
func (app *SimApp) GetTKey(storeKey string) *storetypes.TransientStoreKey {
	return app.tkeys[storeKey]
}

// GetMemKey returns the MemStoreKey for the provided mem key.
//
// NOTE: This is solely used for testing purposes.
func (app *SimApp) GetMemKey(storeKey string) *storetypes.MemoryStoreKey {
	msk := app.memKeys[storeKey]
	if msk != nil {
		return msk
	}

	sk := app.UnsafeFindStoreKey(storeKey)
	memStoreKey, ok := sk.(*storetypes.MemoryStoreKey)
	if !ok {
		return nil
	}

	return memStoreKey
}

// GetSubspace returns a param subspace for a given module name.
//
// NOTE: This is solely to be used for testing purposes.
func (app *SimApp) GetSubspace(moduleName string) paramstypes.Subspace {
	subspace, _ := app.ParamsKeeper.GetSubspace(moduleName)
	return subspace
}

// SimulationManager implements the SimulationApp interface
func (app *SimApp) SimulationManager() *module.SimulationManager {
	return app.sm
}

// RegisterAPIRoutes registers all application module routes with the provided
// API server.
func (app *SimApp) RegisterAPIRoutes(apiSvr *api.Server, apiConfig config.APIConfig) {
	app.App.RegisterAPIRoutes(apiSvr, apiConfig)

	// register swagger API from root so that other applications can override easily
	if apiConfig.Swagger {
		RegisterSwaggerAPI(apiSvr.ClientCtx, apiSvr.Router)
	}
}

// RegisterSwaggerAPI registers swagger route with API Server
func RegisterSwaggerAPI(_ client.Context, rtr *mux.Router) {
	statikFS, err := fs.New()
	if err != nil {
		panic(err)
	}

	staticServer := http.FileServer(statikFS)
	rtr.PathPrefix("/swagger/").Handler(http.StripPrefix("/swagger/", staticServer))
}

// GetMaccPerms returns a copy of the module account permissions
func GetMaccPerms() map[string][]string {
	dupMaccPerms := make(map[string][]string)
	for k, v := range maccPerms {
		dupMaccPerms[k] = v
	}
	return dupMaccPerms
}

// initParamsKeeper init params keeper and its subspaces
func initParamsKeeper(paramsKeeper paramskeeper.Keeper) {
	paramsKeeper.Subspace(distrtypes.ModuleName)
	paramsKeeper.Subspace(govtypes.ModuleName).WithKeyTable(govv1.ParamKeyTable())
	paramsKeeper.Subspace(crisistypes.ModuleName)
}<|MERGE_RESOLUTION|>--- conflicted
+++ resolved
@@ -237,15 +237,9 @@
 	app.App = appBuilder.Build(logger, db, traceStore, msgServiceRouter, baseAppOptions...)
 
 	app.keys = sdk.NewKVStoreKeys(
-<<<<<<< HEAD
-		minttypes.StoreKey, distrtypes.StoreKey,
-		govtypes.StoreKey, upgradetypes.StoreKey,
-		evidencetypes.StoreKey,
-=======
 		distrtypes.StoreKey,
 		govtypes.StoreKey,
 		upgradetypes.StoreKey,
->>>>>>> d705a8bc
 	)
 	// NOTE: The testingkey is just mounted for testing purposes. Actual applications should
 	// not include this key.
@@ -309,10 +303,6 @@
 		gov.NewAppModule(app.appCodec, app.GovKeeper, app.AccountKeeper, app.BankKeeper),
 		distr.NewAppModule(app.appCodec, app.DistrKeeper, app.AccountKeeper, app.BankKeeper, app.StakingKeeper),
 		upgrade.NewAppModule(app.UpgradeKeeper),
-<<<<<<< HEAD
-		evidence.NewAppModule(app.EvidenceKeeper),
-=======
->>>>>>> d705a8bc
 	); err != nil {
 		panic(err)
 	}
