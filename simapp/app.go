package simapp

import (
	"io"
	"os"

	abci "github.com/tendermint/tendermint/abci/types"
	"github.com/tendermint/tendermint/libs/log"
	tmos "github.com/tendermint/tendermint/libs/os"
	dbm "github.com/tendermint/tm-db"

	"github.com/cosmos/cosmos-sdk/baseapp"
	"github.com/cosmos/cosmos-sdk/codec"
	"github.com/cosmos/cosmos-sdk/codec/testdata"
	"github.com/cosmos/cosmos-sdk/codec/types"
	"github.com/cosmos/cosmos-sdk/std"
	sdk "github.com/cosmos/cosmos-sdk/types"
	"github.com/cosmos/cosmos-sdk/types/module"
	"github.com/cosmos/cosmos-sdk/version"
	"github.com/cosmos/cosmos-sdk/x/auth"
	"github.com/cosmos/cosmos-sdk/x/auth/ante"
	"github.com/cosmos/cosmos-sdk/x/bank"
	bankkeeper "github.com/cosmos/cosmos-sdk/x/bank/keeper"
	banktypes "github.com/cosmos/cosmos-sdk/x/bank/types"
	"github.com/cosmos/cosmos-sdk/x/capability"
	capabilitykeeper "github.com/cosmos/cosmos-sdk/x/capability/keeper"
	capabilitytypes "github.com/cosmos/cosmos-sdk/x/capability/types"
	"github.com/cosmos/cosmos-sdk/x/crisis"
	crisiskeeper "github.com/cosmos/cosmos-sdk/x/crisis/keeper"
	crisistypes "github.com/cosmos/cosmos-sdk/x/crisis/types"
	distr "github.com/cosmos/cosmos-sdk/x/distribution"
	distrclient "github.com/cosmos/cosmos-sdk/x/distribution/client"
	distrkeeper "github.com/cosmos/cosmos-sdk/x/distribution/keeper"
	distrtypes "github.com/cosmos/cosmos-sdk/x/distribution/types"
	"github.com/cosmos/cosmos-sdk/x/evidence"
	evidencekeeper "github.com/cosmos/cosmos-sdk/x/evidence/keeper"
	evidencetypes "github.com/cosmos/cosmos-sdk/x/evidence/types"
	"github.com/cosmos/cosmos-sdk/x/genutil"
	genutiltypes "github.com/cosmos/cosmos-sdk/x/genutil/types"
	"github.com/cosmos/cosmos-sdk/x/gov"
	govkeeper "github.com/cosmos/cosmos-sdk/x/gov/keeper"
	govtypes "github.com/cosmos/cosmos-sdk/x/gov/types"
	"github.com/cosmos/cosmos-sdk/x/ibc"
	transfer "github.com/cosmos/cosmos-sdk/x/ibc-transfer"
	ibctransferkeeper "github.com/cosmos/cosmos-sdk/x/ibc-transfer/keeper"
	ibctransfertypes "github.com/cosmos/cosmos-sdk/x/ibc-transfer/types"
	ibcclient "github.com/cosmos/cosmos-sdk/x/ibc/02-client"
	port "github.com/cosmos/cosmos-sdk/x/ibc/05-port"
	ibchost "github.com/cosmos/cosmos-sdk/x/ibc/24-host"
	ibckeeper "github.com/cosmos/cosmos-sdk/x/ibc/keeper"
	"github.com/cosmos/cosmos-sdk/x/mint"
	mintkeeper "github.com/cosmos/cosmos-sdk/x/mint/keeper"
	minttypes "github.com/cosmos/cosmos-sdk/x/mint/types"
	"github.com/cosmos/cosmos-sdk/x/params"
	paramsclient "github.com/cosmos/cosmos-sdk/x/params/client"
	paramskeeper "github.com/cosmos/cosmos-sdk/x/params/keeper"
	paramstypes "github.com/cosmos/cosmos-sdk/x/params/types"
	paramproposal "github.com/cosmos/cosmos-sdk/x/params/types/proposal"
	"github.com/cosmos/cosmos-sdk/x/slashing"
	slashingkeeper "github.com/cosmos/cosmos-sdk/x/slashing/keeper"
	slashingtypes "github.com/cosmos/cosmos-sdk/x/slashing/types"
	"github.com/cosmos/cosmos-sdk/x/staking"
	stakingkeeper "github.com/cosmos/cosmos-sdk/x/staking/keeper"
	stakingtypes "github.com/cosmos/cosmos-sdk/x/staking/types"
	"github.com/cosmos/cosmos-sdk/x/upgrade"
	upgradeclient "github.com/cosmos/cosmos-sdk/x/upgrade/client"
	upgradekeeper "github.com/cosmos/cosmos-sdk/x/upgrade/keeper"
	upgradetypes "github.com/cosmos/cosmos-sdk/x/upgrade/types"
)

const appName = "SimApp"

var (
	// DefaultCLIHome default home directories for the application CLI
	DefaultCLIHome = os.ExpandEnv("$HOME/.simapp")

	// DefaultNodeHome default home directories for the application daemon
	DefaultNodeHome = os.ExpandEnv("$HOME/.simapp")

	// ModuleBasics defines the module BasicManager is in charge of setting up basic,
	// non-dependant module elements, such as codec registration
	// and genesis verification.
	ModuleBasics = module.NewBasicManager(
		auth.AppModuleBasic{},
		genutil.AppModuleBasic{},
		bank.AppModuleBasic{},
		capability.AppModuleBasic{},
		staking.AppModuleBasic{},
		mint.AppModuleBasic{},
		distr.AppModuleBasic{},
		gov.NewAppModuleBasic(
			paramsclient.ProposalHandler, distrclient.ProposalHandler, upgradeclient.ProposalHandler,
		),
		params.AppModuleBasic{},
		crisis.AppModuleBasic{},
		slashing.AppModuleBasic{},
		ibc.AppModuleBasic{},
		upgrade.AppModuleBasic{},
		evidence.AppModuleBasic{},
		transfer.AppModuleBasic{},
	)

	// module account permissions
	maccPerms = map[string][]string{
		auth.FeeCollectorName:          nil,
		distrtypes.ModuleName:          nil,
		minttypes.ModuleName:           {auth.Minter},
		stakingtypes.BondedPoolName:    {auth.Burner, auth.Staking},
		stakingtypes.NotBondedPoolName: {auth.Burner, auth.Staking},
		govtypes.ModuleName:            {auth.Burner},
		ibctransfertypes.ModuleName:    {auth.Minter, auth.Burner},
	}

	// module accounts that are allowed to receive tokens
	allowedReceivingModAcc = map[string]bool{
		distrtypes.ModuleName: true,
	}
)

var _ App = (*SimApp)(nil)

// SimApp extends an ABCI application, but with most of its parameters exported.
// They are exported for convenience in creating helper functions, as object
// capabilities aren't needed for testing.
type SimApp struct {
	*baseapp.BaseApp
	cdc      *codec.Codec
	appCodec *std.Codec

	invCheckPeriod uint

	// keys to access the substores
	keys    map[string]*sdk.KVStoreKey
	tkeys   map[string]*sdk.TransientStoreKey
	memKeys map[string]*sdk.MemoryStoreKey

	// subspaces
	subspaces map[string]paramstypes.Subspace

	// keepers
	AccountKeeper    auth.AccountKeeper
<<<<<<< HEAD
	BankKeeper       bankkeeper.Keeper
	CapabilityKeeper *capability.Keeper
=======
	BankKeeper       bank.Keeper
	CapabilityKeeper *capabilitykeeper.Keeper
>>>>>>> 8cf80988
	StakingKeeper    stakingkeeper.Keeper
	SlashingKeeper   slashingkeeper.Keeper
	MintKeeper       mintkeeper.Keeper
	DistrKeeper      distrkeeper.Keeper
	GovKeeper        govkeeper.Keeper
	CrisisKeeper     crisiskeeper.Keeper
	UpgradeKeeper    upgradekeeper.Keeper
	ParamsKeeper     paramskeeper.Keeper
	IBCKeeper        *ibckeeper.Keeper // IBC Keeper must be a pointer in the app, so we can SetRouter on it correctly
	EvidenceKeeper   evidencekeeper.Keeper
	TransferKeeper   ibctransferkeeper.Keeper

	// make scoped keepers public for test purposes
	ScopedIBCKeeper      capabilitykeeper.ScopedKeeper
	ScopedTransferKeeper capabilitykeeper.ScopedKeeper

	// the module manager
	mm *module.Manager

	// simulation manager
	sm *module.SimulationManager
}

// NewSimApp returns a reference to an initialized SimApp.
func NewSimApp(
	logger log.Logger, db dbm.DB, traceStore io.Writer, loadLatest bool, skipUpgradeHeights map[int64]bool,
	homePath string, invCheckPeriod uint, baseAppOptions ...func(*baseapp.BaseApp),
) *SimApp {

	// TODO: Remove cdc in favor of appCodec once all modules are migrated.
	appCodec, cdc := MakeCodecs()

	bApp := baseapp.NewBaseApp(appName, logger, db, auth.DefaultTxDecoder(cdc), baseAppOptions...)
	bApp.SetCommitMultiStoreTracer(traceStore)
	bApp.SetAppVersion(version.Version)

	keys := sdk.NewKVStoreKeys(
<<<<<<< HEAD
		auth.StoreKey, banktypes.StoreKey, stakingtypes.StoreKey,
		minttypes.StoreKey, distr.StoreKey, slashingtypes.StoreKey,
=======
		auth.StoreKey, bank.StoreKey, stakingtypes.StoreKey,
		minttypes.StoreKey, distrtypes.StoreKey, slashingtypes.StoreKey,
>>>>>>> 8cf80988
		govtypes.StoreKey, paramstypes.StoreKey, ibchost.StoreKey, upgradetypes.StoreKey,
		evidencetypes.StoreKey, ibctransfertypes.StoreKey, capabilitytypes.StoreKey,
	)
	tkeys := sdk.NewTransientStoreKeys(paramstypes.TStoreKey)
	memKeys := sdk.NewMemoryStoreKeys(capabilitytypes.MemStoreKey)

	app := &SimApp{
		BaseApp:        bApp,
		cdc:            cdc,
		appCodec:       appCodec,
		invCheckPeriod: invCheckPeriod,
		keys:           keys,
		tkeys:          tkeys,
		memKeys:        memKeys,
		subspaces:      make(map[string]paramstypes.Subspace),
	}

	// init params keeper and subspaces
	app.ParamsKeeper = paramskeeper.NewKeeper(appCodec, keys[paramstypes.StoreKey], tkeys[paramstypes.TStoreKey])
	app.subspaces[auth.ModuleName] = app.ParamsKeeper.Subspace(auth.DefaultParamspace)
	app.subspaces[banktypes.ModuleName] = app.ParamsKeeper.Subspace(banktypes.DefaultParamspace)
	app.subspaces[stakingtypes.ModuleName] = app.ParamsKeeper.Subspace(stakingkeeper.DefaultParamspace)
	app.subspaces[minttypes.ModuleName] = app.ParamsKeeper.Subspace(minttypes.DefaultParamspace)
	app.subspaces[distrtypes.ModuleName] = app.ParamsKeeper.Subspace(distrtypes.DefaultParamspace)
	app.subspaces[slashingtypes.ModuleName] = app.ParamsKeeper.Subspace(slashingtypes.DefaultParamspace)
	app.subspaces[govtypes.ModuleName] = app.ParamsKeeper.Subspace(govtypes.DefaultParamspace).WithKeyTable(govtypes.ParamKeyTable())
	app.subspaces[crisistypes.ModuleName] = app.ParamsKeeper.Subspace(crisistypes.DefaultParamspace)

	// set the BaseApp's parameter store
	bApp.SetParamStore(app.ParamsKeeper.Subspace(baseapp.Paramspace).WithKeyTable(std.ConsensusParamsKeyTable()))

	// add capability keeper and ScopeToModule for ibc module
	app.CapabilityKeeper = capabilitykeeper.NewKeeper(appCodec, keys[capabilitytypes.StoreKey], memKeys[capabilitytypes.MemStoreKey])
	scopedIBCKeeper := app.CapabilityKeeper.ScopeToModule(ibchost.ModuleName)
	scopedTransferKeeper := app.CapabilityKeeper.ScopeToModule(ibctransfertypes.ModuleName)

	// add keepers
	app.AccountKeeper = auth.NewAccountKeeper(
		appCodec, keys[auth.StoreKey], app.subspaces[auth.ModuleName], auth.ProtoBaseAccount, maccPerms,
	)
	app.BankKeeper = bankkeeper.NewBaseKeeper(
		appCodec, keys[banktypes.StoreKey], app.AccountKeeper, app.subspaces[banktypes.ModuleName], app.BlacklistedAccAddrs(),
	)
	stakingKeeper := stakingkeeper.NewKeeper(
		appCodec, keys[stakingtypes.StoreKey], app.AccountKeeper, app.BankKeeper, app.subspaces[stakingtypes.ModuleName],
	)
	app.MintKeeper = mintkeeper.NewKeeper(
		appCodec, keys[minttypes.StoreKey], app.subspaces[minttypes.ModuleName], &stakingKeeper,
		app.AccountKeeper, app.BankKeeper, auth.FeeCollectorName,
	)
	app.DistrKeeper = distrkeeper.NewKeeper(
		appCodec, keys[distrtypes.StoreKey], app.subspaces[distrtypes.ModuleName], app.AccountKeeper, app.BankKeeper,
		&stakingKeeper, auth.FeeCollectorName, app.ModuleAccountAddrs(),
	)
	app.SlashingKeeper = slashingkeeper.NewKeeper(
		appCodec, keys[slashingtypes.StoreKey], &stakingKeeper, app.subspaces[slashingtypes.ModuleName],
	)
	app.CrisisKeeper = crisiskeeper.NewKeeper(
		app.subspaces[crisistypes.ModuleName], invCheckPeriod, app.BankKeeper, auth.FeeCollectorName,
	)
	app.UpgradeKeeper = upgradekeeper.NewKeeper(skipUpgradeHeights, keys[upgradetypes.StoreKey], appCodec, homePath)

	// register the proposal types
	govRouter := govtypes.NewRouter()
	govRouter.AddRoute(govtypes.RouterKey, govtypes.ProposalHandler).
		AddRoute(paramproposal.RouterKey, params.NewParamChangeProposalHandler(app.ParamsKeeper)).
		AddRoute(distrtypes.RouterKey, distr.NewCommunityPoolSpendProposalHandler(app.DistrKeeper)).
		AddRoute(upgradetypes.RouterKey, upgrade.NewSoftwareUpgradeProposalHandler(app.UpgradeKeeper))
	app.GovKeeper = govkeeper.NewKeeper(
		appCodec, keys[govtypes.StoreKey], app.subspaces[govtypes.ModuleName], app.AccountKeeper, app.BankKeeper,
		&stakingKeeper, govRouter,
	)

	// register the staking hooks
	// NOTE: stakingKeeper above is passed by reference, so that it will contain these hooks
	app.StakingKeeper = *stakingKeeper.SetHooks(
		stakingtypes.NewMultiStakingHooks(app.DistrKeeper.Hooks(), app.SlashingKeeper.Hooks()),
	)

	// Create IBC Keeper
	// TODO: remove amino codec dependency once Tendermint version is upgraded with
	// protobuf changes
	app.IBCKeeper = ibckeeper.NewKeeper(
		app.cdc, appCodec, keys[ibchost.StoreKey], app.StakingKeeper, scopedIBCKeeper,
	)

	// Create Transfer Keepers
	app.TransferKeeper = ibctransferkeeper.NewKeeper(
		appCodec, keys[ibctransfertypes.StoreKey],
		app.IBCKeeper.ChannelKeeper, &app.IBCKeeper.PortKeeper,
		app.AccountKeeper, app.BankKeeper, scopedTransferKeeper,
	)
	transferModule := transfer.NewAppModule(app.TransferKeeper)

	// Create static IBC router, add transfer route, then set and seal it
	ibcRouter := port.NewRouter()
	ibcRouter.AddRoute(ibctransfertypes.ModuleName, transferModule)
	app.IBCKeeper.SetRouter(ibcRouter)

	// create evidence keeper with router
	evidenceKeeper := evidencekeeper.NewKeeper(
		appCodec, keys[evidencetypes.StoreKey], &app.StakingKeeper, app.SlashingKeeper,
	)
	evidenceRouter := evidencetypes.NewRouter().
		AddRoute(ibcclient.RouterKey, ibcclient.HandlerClientMisbehaviour(app.IBCKeeper.ClientKeeper))

	evidenceKeeper.SetRouter(evidenceRouter)
	app.EvidenceKeeper = *evidenceKeeper

	// NOTE: Any module instantiated in the module manager that is later modified
	// must be passed by reference here.
	app.mm = module.NewManager(
		genutil.NewAppModule(app.AccountKeeper, app.StakingKeeper, app.BaseApp.DeliverTx),
		auth.NewAppModule(appCodec, app.AccountKeeper),
		bank.NewAppModule(appCodec, app.BankKeeper, app.AccountKeeper),
		capability.NewAppModule(appCodec, *app.CapabilityKeeper),
		crisis.NewAppModule(&app.CrisisKeeper),
		gov.NewAppModule(appCodec, app.GovKeeper, app.AccountKeeper, app.BankKeeper),
		mint.NewAppModule(appCodec, app.MintKeeper, app.AccountKeeper),
		slashing.NewAppModule(appCodec, app.SlashingKeeper, app.AccountKeeper, app.BankKeeper, app.StakingKeeper),
		distr.NewAppModule(appCodec, app.DistrKeeper, app.AccountKeeper, app.BankKeeper, app.StakingKeeper),
		staking.NewAppModule(appCodec, app.StakingKeeper, app.AccountKeeper, app.BankKeeper),
		upgrade.NewAppModule(app.UpgradeKeeper),
		evidence.NewAppModule(app.EvidenceKeeper),
		ibc.NewAppModule(app.IBCKeeper),
		params.NewAppModule(app.ParamsKeeper),
		transferModule,
	)

	// During begin block slashing happens after distr.BeginBlocker so that
	// there is nothing left over in the validator fee pool, so as to keep the
	// CanWithdrawInvariant invariant.
	// NOTE: staking module is required if HistoricalEntries param > 0
	app.mm.SetOrderBeginBlockers(
		upgradetypes.ModuleName, minttypes.ModuleName, distrtypes.ModuleName, slashingtypes.ModuleName,
		evidencetypes.ModuleName, stakingtypes.ModuleName, ibchost.ModuleName,
	)
	app.mm.SetOrderEndBlockers(crisistypes.ModuleName, govtypes.ModuleName, stakingtypes.ModuleName)

	// NOTE: The genutils moodule must occur after staking so that pools are
	// properly initialized with tokens from genesis accounts.
	// NOTE: Capability module must occur first so that it can initialize any capabilities
	// so that other modules that want to create or claim capabilities afterwards in InitChain
	// can do so safely.
	app.mm.SetOrderInitGenesis(
<<<<<<< HEAD
		capability.ModuleName, auth.ModuleName, distr.ModuleName, stakingtypes.ModuleName, banktypes.ModuleName,
		slashingtypes.ModuleName, govtypes.ModuleName, minttypes.ModuleName, crisis.ModuleName,
		ibchost.ModuleName, genutiltypes.ModuleName, evidence.ModuleName, transfer.ModuleName,
=======
		capabilitytypes.ModuleName, auth.ModuleName, distrtypes.ModuleName, stakingtypes.ModuleName, bank.ModuleName,
		slashingtypes.ModuleName, govtypes.ModuleName, minttypes.ModuleName, crisistypes.ModuleName,
		ibchost.ModuleName, genutiltypes.ModuleName, evidencetypes.ModuleName, ibctransfertypes.ModuleName,
>>>>>>> 8cf80988
	)

	app.mm.RegisterInvariants(&app.CrisisKeeper)
	app.mm.RegisterRoutes(app.Router(), app.QueryRouter())
	app.mm.RegisterQueryServices(app.GRPCQueryRouter())

	// add test gRPC service for testing gRPC queries in isolation
	testdata.RegisterTestServiceServer(app.GRPCQueryRouter(), testdata.TestServiceImpl{})

	// create the simulation manager and define the order of the modules for deterministic simulations
	//
	// NOTE: this is not required apps that don't use the simulator for fuzz testing
	// transactions
	app.sm = module.NewSimulationManager(
		auth.NewAppModule(appCodec, app.AccountKeeper),
		bank.NewAppModule(appCodec, app.BankKeeper, app.AccountKeeper),
		capability.NewAppModule(appCodec, *app.CapabilityKeeper),
		gov.NewAppModule(appCodec, app.GovKeeper, app.AccountKeeper, app.BankKeeper),
		mint.NewAppModule(appCodec, app.MintKeeper, app.AccountKeeper),
		staking.NewAppModule(appCodec, app.StakingKeeper, app.AccountKeeper, app.BankKeeper),
		distr.NewAppModule(appCodec, app.DistrKeeper, app.AccountKeeper, app.BankKeeper, app.StakingKeeper),
		slashing.NewAppModule(appCodec, app.SlashingKeeper, app.AccountKeeper, app.BankKeeper, app.StakingKeeper),
		params.NewAppModule(app.ParamsKeeper),
		evidence.NewAppModule(app.EvidenceKeeper),
		ibc.NewAppModule(app.IBCKeeper),
		transferModule,
	)

	app.sm.RegisterStoreDecoders()

	// initialize stores
	app.MountKVStores(keys)
	app.MountTransientStores(tkeys)
	app.MountMemoryStores(memKeys)

	// initialize BaseApp
	app.SetInitChainer(app.InitChainer)
	app.SetBeginBlocker(app.BeginBlocker)
	app.SetAnteHandler(
		ante.NewAnteHandler(
			app.AccountKeeper, app.BankKeeper, *app.IBCKeeper, ante.DefaultSigVerificationGasConsumer,
		),
	)
	app.SetEndBlocker(app.EndBlocker)

	if loadLatest {
		if err := app.LoadLatestVersion(); err != nil {
			tmos.Exit(err.Error())
		}
	}

	// Initialize and seal the capability keeper so all persistent capabilities
	// are loaded in-memory and prevent any further modules from creating scoped
	// sub-keepers.
	// This must be done during creation of baseapp rather than in InitChain so
	// that in-memory capabilities get regenerated on app restart
	ctx := app.BaseApp.NewUncachedContext(true, abci.Header{})
	app.CapabilityKeeper.InitializeAndSeal(ctx)

	app.ScopedIBCKeeper = scopedIBCKeeper
	app.ScopedTransferKeeper = scopedTransferKeeper

	return app
}

// MakeCodecs constructs the *std.Codec and *codec.Codec instances used by
// simapp. It is useful for tests and clients who do not want to construct the
// full simapp
func MakeCodecs() (*std.Codec, *codec.Codec) {
	cdc := std.MakeCodec(ModuleBasics)
	interfaceRegistry := types.NewInterfaceRegistry()
	std.RegisterInterfaces(interfaceRegistry)
	ModuleBasics.RegisterInterfaceModules(interfaceRegistry)
	appCodec := std.NewAppCodec(cdc, interfaceRegistry)
	return appCodec, cdc
}

// Name returns the name of the App
func (app *SimApp) Name() string { return app.BaseApp.Name() }

// BeginBlocker application updates every begin block
func (app *SimApp) BeginBlocker(ctx sdk.Context, req abci.RequestBeginBlock) abci.ResponseBeginBlock {
	return app.mm.BeginBlock(ctx, req)
}

// EndBlocker application updates every end block
func (app *SimApp) EndBlocker(ctx sdk.Context, req abci.RequestEndBlock) abci.ResponseEndBlock {
	return app.mm.EndBlock(ctx, req)
}

// InitChainer application update at chain initialization
func (app *SimApp) InitChainer(ctx sdk.Context, req abci.RequestInitChain) abci.ResponseInitChain {
	var genesisState GenesisState
	app.cdc.MustUnmarshalJSON(req.AppStateBytes, &genesisState)
	return app.mm.InitGenesis(ctx, app.cdc, genesisState)
}

// LoadHeight loads a particular height
func (app *SimApp) LoadHeight(height int64) error {
	return app.LoadVersion(height)
}

// ModuleAccountAddrs returns all the app's module account addresses.
func (app *SimApp) ModuleAccountAddrs() map[string]bool {
	modAccAddrs := make(map[string]bool)
	for acc := range maccPerms {
		modAccAddrs[auth.NewModuleAddress(acc).String()] = true
	}

	return modAccAddrs
}

// BlacklistedAccAddrs returns all the app's module account addresses black listed for receiving tokens.
func (app *SimApp) BlacklistedAccAddrs() map[string]bool {
	blacklistedAddrs := make(map[string]bool)
	for acc := range maccPerms {
		blacklistedAddrs[auth.NewModuleAddress(acc).String()] = !allowedReceivingModAcc[acc]
	}

	return blacklistedAddrs
}

// Codec returns SimApp's codec.
//
// NOTE: This is solely to be used for testing purposes as it may be desirable
// for modules to register their own custom testing types.
func (app *SimApp) Codec() *codec.Codec {
	return app.cdc
}

// AppCodec returns SimApp's app codec.
//
// NOTE: This is solely to be used for testing purposes as it may be desirable
// for modules to register their own custom testing types.
func (app *SimApp) AppCodec() *std.Codec {
	return app.appCodec
}

// GetKey returns the KVStoreKey for the provided store key.
//
// NOTE: This is solely to be used for testing purposes.
func (app *SimApp) GetKey(storeKey string) *sdk.KVStoreKey {
	return app.keys[storeKey]
}

// GetTKey returns the TransientStoreKey for the provided store key.
//
// NOTE: This is solely to be used for testing purposes.
func (app *SimApp) GetTKey(storeKey string) *sdk.TransientStoreKey {
	return app.tkeys[storeKey]
}

// GetMemKey returns the MemStoreKey for the provided mem key.
//
// NOTE: This is solely used for testing purposes.
func (app *SimApp) GetMemKey(storeKey string) *sdk.MemoryStoreKey {
	return app.memKeys[storeKey]
}

// GetSubspace returns a param subspace for a given module name.
//
// NOTE: This is solely to be used for testing purposes.
func (app *SimApp) GetSubspace(moduleName string) paramstypes.Subspace {
	return app.subspaces[moduleName]
}

// SimulationManager implements the SimulationApp interface
func (app *SimApp) SimulationManager() *module.SimulationManager {
	return app.sm
}

// GetMaccPerms returns a copy of the module account permissions
func GetMaccPerms() map[string][]string {
	dupMaccPerms := make(map[string][]string)
	for k, v := range maccPerms {
		dupMaccPerms[k] = v
	}
	return dupMaccPerms
}<|MERGE_RESOLUTION|>--- conflicted
+++ resolved
@@ -139,13 +139,8 @@
 
 	// keepers
 	AccountKeeper    auth.AccountKeeper
-<<<<<<< HEAD
 	BankKeeper       bankkeeper.Keeper
-	CapabilityKeeper *capability.Keeper
-=======
-	BankKeeper       bank.Keeper
 	CapabilityKeeper *capabilitykeeper.Keeper
->>>>>>> 8cf80988
 	StakingKeeper    stakingkeeper.Keeper
 	SlashingKeeper   slashingkeeper.Keeper
 	MintKeeper       mintkeeper.Keeper
@@ -183,13 +178,8 @@
 	bApp.SetAppVersion(version.Version)
 
 	keys := sdk.NewKVStoreKeys(
-<<<<<<< HEAD
 		auth.StoreKey, banktypes.StoreKey, stakingtypes.StoreKey,
-		minttypes.StoreKey, distr.StoreKey, slashingtypes.StoreKey,
-=======
-		auth.StoreKey, bank.StoreKey, stakingtypes.StoreKey,
 		minttypes.StoreKey, distrtypes.StoreKey, slashingtypes.StoreKey,
->>>>>>> 8cf80988
 		govtypes.StoreKey, paramstypes.StoreKey, ibchost.StoreKey, upgradetypes.StoreKey,
 		evidencetypes.StoreKey, ibctransfertypes.StoreKey, capabilitytypes.StoreKey,
 	)
@@ -335,15 +325,9 @@
 	// so that other modules that want to create or claim capabilities afterwards in InitChain
 	// can do so safely.
 	app.mm.SetOrderInitGenesis(
-<<<<<<< HEAD
-		capability.ModuleName, auth.ModuleName, distr.ModuleName, stakingtypes.ModuleName, banktypes.ModuleName,
-		slashingtypes.ModuleName, govtypes.ModuleName, minttypes.ModuleName, crisis.ModuleName,
-		ibchost.ModuleName, genutiltypes.ModuleName, evidence.ModuleName, transfer.ModuleName,
-=======
-		capabilitytypes.ModuleName, auth.ModuleName, distrtypes.ModuleName, stakingtypes.ModuleName, bank.ModuleName,
+		capabilitytypes.ModuleName, auth.ModuleName, distrtypes.ModuleName, stakingtypes.ModuleName, banktypes.ModuleName,
 		slashingtypes.ModuleName, govtypes.ModuleName, minttypes.ModuleName, crisistypes.ModuleName,
 		ibchost.ModuleName, genutiltypes.ModuleName, evidencetypes.ModuleName, ibctransfertypes.ModuleName,
->>>>>>> 8cf80988
 	)
 
 	app.mm.RegisterInvariants(&app.CrisisKeeper)
