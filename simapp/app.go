//go:build app_v1

package simapp

import (
	"encoding/json"
	"fmt"
	"io"
	"os"
	"path/filepath"
<<<<<<< HEAD
	"strings"

	"github.com/gorilla/mux"
	"github.com/rakyll/statik/fs"
=======

	autocliv1 "cosmossdk.io/api/cosmos/autocli/v1"
	reflectionv1 "cosmossdk.io/api/cosmos/reflection/v1"
>>>>>>> ca0b1dee
	"github.com/spf13/cast"

	abci "github.com/tendermint/tendermint/abci/types"
	"github.com/tendermint/tendermint/libs/log"
	dbm "github.com/tendermint/tm-db"

	simappparams "cosmossdk.io/simapp/params"

	"github.com/cosmos/cosmos-sdk/baseapp"
	"github.com/cosmos/cosmos-sdk/client"
	"github.com/cosmos/cosmos-sdk/client/flags"
<<<<<<< HEAD
=======
	nodeservice "github.com/cosmos/cosmos-sdk/client/grpc/node"
>>>>>>> ca0b1dee
	"github.com/cosmos/cosmos-sdk/client/grpc/tmservice"
	"github.com/cosmos/cosmos-sdk/codec"
	"github.com/cosmos/cosmos-sdk/codec/types"
	"github.com/cosmos/cosmos-sdk/runtime"
	runtimeservices "github.com/cosmos/cosmos-sdk/runtime/services"
	"github.com/cosmos/cosmos-sdk/server"
	"github.com/cosmos/cosmos-sdk/server/api"
	"github.com/cosmos/cosmos-sdk/server/config"
	servertypes "github.com/cosmos/cosmos-sdk/server/types"
<<<<<<< HEAD
	simappparams "github.com/cosmos/cosmos-sdk/simapp/params"
	storetypes "github.com/cosmos/cosmos-sdk/store/types"
	"github.com/cosmos/cosmos-sdk/streaming"
=======
	"github.com/cosmos/cosmos-sdk/std"
	"github.com/cosmos/cosmos-sdk/store/streaming"
	storetypes "github.com/cosmos/cosmos-sdk/store/types"
>>>>>>> ca0b1dee
	"github.com/cosmos/cosmos-sdk/testutil/testdata_pulsar"
	sdk "github.com/cosmos/cosmos-sdk/types"
	"github.com/cosmos/cosmos-sdk/types/module"
	"github.com/cosmos/cosmos-sdk/version"
	"github.com/cosmos/cosmos-sdk/x/auth"
	"github.com/cosmos/cosmos-sdk/x/auth/ante"
	authkeeper "github.com/cosmos/cosmos-sdk/x/auth/keeper"
	"github.com/cosmos/cosmos-sdk/x/auth/posthandler"
	authsims "github.com/cosmos/cosmos-sdk/x/auth/simulation"
	authtx "github.com/cosmos/cosmos-sdk/x/auth/tx"
	authtypes "github.com/cosmos/cosmos-sdk/x/auth/types"
	"github.com/cosmos/cosmos-sdk/x/auth/vesting"
	vestingtypes "github.com/cosmos/cosmos-sdk/x/auth/vesting/types"
	"github.com/cosmos/cosmos-sdk/x/authz"
	authzkeeper "github.com/cosmos/cosmos-sdk/x/authz/keeper"
	authzmodule "github.com/cosmos/cosmos-sdk/x/authz/module"
	"github.com/cosmos/cosmos-sdk/x/bank"
	bankkeeper "github.com/cosmos/cosmos-sdk/x/bank/keeper"
	banktypes "github.com/cosmos/cosmos-sdk/x/bank/types"
	"github.com/cosmos/cosmos-sdk/x/capability"
	capabilitykeeper "github.com/cosmos/cosmos-sdk/x/capability/keeper"
	capabilitytypes "github.com/cosmos/cosmos-sdk/x/capability/types"
	consensus "github.com/cosmos/cosmos-sdk/x/consensus"
	consensusparamkeeper "github.com/cosmos/cosmos-sdk/x/consensus/keeper"
	consensusparamtypes "github.com/cosmos/cosmos-sdk/x/consensus/types"
	"github.com/cosmos/cosmos-sdk/x/crisis"
	crisiskeeper "github.com/cosmos/cosmos-sdk/x/crisis/keeper"
	crisistypes "github.com/cosmos/cosmos-sdk/x/crisis/types"
	distr "github.com/cosmos/cosmos-sdk/x/distribution"
	distrkeeper "github.com/cosmos/cosmos-sdk/x/distribution/keeper"
	distrtypes "github.com/cosmos/cosmos-sdk/x/distribution/types"
	"github.com/cosmos/cosmos-sdk/x/evidence"
	evidencekeeper "github.com/cosmos/cosmos-sdk/x/evidence/keeper"
	evidencetypes "github.com/cosmos/cosmos-sdk/x/evidence/types"
	"github.com/cosmos/cosmos-sdk/x/feegrant"
	feegrantkeeper "github.com/cosmos/cosmos-sdk/x/feegrant/keeper"
	feegrantmodule "github.com/cosmos/cosmos-sdk/x/feegrant/module"
	"github.com/cosmos/cosmos-sdk/x/genutil"
	genutiltypes "github.com/cosmos/cosmos-sdk/x/genutil/types"
	"github.com/cosmos/cosmos-sdk/x/gov"
	govclient "github.com/cosmos/cosmos-sdk/x/gov/client"
	govkeeper "github.com/cosmos/cosmos-sdk/x/gov/keeper"
	govtypes "github.com/cosmos/cosmos-sdk/x/gov/types"
	govv1 "github.com/cosmos/cosmos-sdk/x/gov/types/v1"
	govv1beta1 "github.com/cosmos/cosmos-sdk/x/gov/types/v1beta1"
	"github.com/cosmos/cosmos-sdk/x/group"
	groupkeeper "github.com/cosmos/cosmos-sdk/x/group/keeper"
	groupmodule "github.com/cosmos/cosmos-sdk/x/group/module"
	"github.com/cosmos/cosmos-sdk/x/mint"
	mintkeeper "github.com/cosmos/cosmos-sdk/x/mint/keeper"
	minttypes "github.com/cosmos/cosmos-sdk/x/mint/types"
	"github.com/cosmos/cosmos-sdk/x/nft"
	nftkeeper "github.com/cosmos/cosmos-sdk/x/nft/keeper"
	nftmodule "github.com/cosmos/cosmos-sdk/x/nft/module"
	"github.com/cosmos/cosmos-sdk/x/params"
	paramsclient "github.com/cosmos/cosmos-sdk/x/params/client"
	paramskeeper "github.com/cosmos/cosmos-sdk/x/params/keeper"
	paramstypes "github.com/cosmos/cosmos-sdk/x/params/types"
	paramproposal "github.com/cosmos/cosmos-sdk/x/params/types/proposal"
	"github.com/cosmos/cosmos-sdk/x/slashing"
	slashingkeeper "github.com/cosmos/cosmos-sdk/x/slashing/keeper"
	slashingtypes "github.com/cosmos/cosmos-sdk/x/slashing/types"
	"github.com/cosmos/cosmos-sdk/x/staking"
	stakingkeeper "github.com/cosmos/cosmos-sdk/x/staking/keeper"
	stakingtypes "github.com/cosmos/cosmos-sdk/x/staking/types"
	"github.com/cosmos/cosmos-sdk/x/upgrade"
	upgradeclient "github.com/cosmos/cosmos-sdk/x/upgrade/client"
	upgradekeeper "github.com/cosmos/cosmos-sdk/x/upgrade/keeper"
	upgradetypes "github.com/cosmos/cosmos-sdk/x/upgrade/types"
)

const appName = "SimApp"

var (
	// DefaultNodeHome default home directories for the application daemon
	DefaultNodeHome string

	// ModuleBasics defines the module BasicManager is in charge of setting up basic,
	// non-dependant module elements, such as codec registration
	// and genesis verification.
	ModuleBasics = module.NewBasicManager(
		auth.AppModuleBasic{},
		genutil.NewAppModuleBasic(genutiltypes.DefaultMessageValidator),
		bank.AppModuleBasic{},
		capability.AppModuleBasic{},
		staking.AppModuleBasic{},
		mint.AppModuleBasic{},
		distr.AppModuleBasic{},
		gov.NewAppModuleBasic(
			[]govclient.ProposalHandler{
				paramsclient.ProposalHandler,
				upgradeclient.LegacyProposalHandler,
				upgradeclient.LegacyCancelProposalHandler,
			},
		),
		params.AppModuleBasic{},
		crisis.AppModuleBasic{},
		slashing.AppModuleBasic{},
		feegrantmodule.AppModuleBasic{},
		upgrade.AppModuleBasic{},
		evidence.AppModuleBasic{},
		authzmodule.AppModuleBasic{},
		groupmodule.AppModuleBasic{},
		vesting.AppModuleBasic{},
		nftmodule.AppModuleBasic{},
		consensus.AppModuleBasic{},
	)

	// module account permissions
	maccPerms = map[string][]string{
		authtypes.FeeCollectorName:     nil,
		distrtypes.ModuleName:          nil,
		minttypes.ModuleName:           {authtypes.Minter},
		stakingtypes.BondedPoolName:    {authtypes.Burner, authtypes.Staking},
		stakingtypes.NotBondedPoolName: {authtypes.Burner, authtypes.Staking},
		govtypes.ModuleName:            {authtypes.Burner},
		nft.ModuleName:                 nil,
	}
)

var (
	_ runtime.AppI            = (*SimApp)(nil)
	_ servertypes.Application = (*SimApp)(nil)
)

// SimApp extends an ABCI application, but with most of its parameters exported.
// They are exported for convenience in creating helper functions, as object
// capabilities aren't needed for testing.
type SimApp struct {
	*baseapp.BaseApp
	legacyAmino       *codec.LegacyAmino
	appCodec          codec.Codec
	txConfig          client.TxConfig
	interfaceRegistry types.InterfaceRegistry

	// keys to access the substores
	keys    map[string]*storetypes.KVStoreKey
	tkeys   map[string]*storetypes.TransientStoreKey
	memKeys map[string]*storetypes.MemoryStoreKey

	// keepers
	AccountKeeper         authkeeper.AccountKeeper
	BankKeeper            bankkeeper.Keeper
	CapabilityKeeper      *capabilitykeeper.Keeper
	StakingKeeper         *stakingkeeper.Keeper
	SlashingKeeper        slashingkeeper.Keeper
	MintKeeper            mintkeeper.Keeper
	DistrKeeper           distrkeeper.Keeper
	GovKeeper             govkeeper.Keeper
	CrisisKeeper          *crisiskeeper.Keeper
	UpgradeKeeper         upgradekeeper.Keeper
	ParamsKeeper          paramskeeper.Keeper
	AuthzKeeper           authzkeeper.Keeper
	EvidenceKeeper        evidencekeeper.Keeper
	FeeGrantKeeper        feegrantkeeper.Keeper
	GroupKeeper           groupkeeper.Keeper
	NFTKeeper             nftkeeper.Keeper
	ConsensusParamsKeeper consensusparamkeeper.Keeper

	// the module manager
	ModuleManager *module.Manager

	// simulation manager
	sm *module.SimulationManager

	// module configurator
	configurator module.Configurator
}

func init() {
	userHomeDir, err := os.UserHomeDir()
	if err != nil {
		panic(err)
	}

	DefaultNodeHome = filepath.Join(userHomeDir, ".simapp")
}

// NewSimApp returns a reference to an initialized SimApp.
func NewSimApp(
	logger log.Logger,
	db dbm.DB,
	traceStore io.Writer,
	loadLatest bool,
	appOpts servertypes.AppOptions,
	baseAppOptions ...func(*baseapp.BaseApp),
) *SimApp {
	encodingConfig := makeEncodingConfig()

	appCodec := encodingConfig.Codec
	legacyAmino := encodingConfig.Amino
	interfaceRegistry := encodingConfig.InterfaceRegistry
	txConfig := encodingConfig.TxConfig

	bApp := baseapp.NewBaseApp(appName, logger, db, txConfig.TxDecoder(), baseAppOptions...)
	bApp.SetCommitMultiStoreTracer(traceStore)
	bApp.SetVersion(version.Version)
	bApp.SetInterfaceRegistry(interfaceRegistry)
	bApp.SetTxEncoder(txConfig.TxEncoder())

	keys := sdk.NewKVStoreKeys(
		authtypes.StoreKey, banktypes.StoreKey, stakingtypes.StoreKey, crisistypes.StoreKey,
		minttypes.StoreKey, distrtypes.StoreKey, slashingtypes.StoreKey,
		govtypes.StoreKey, paramstypes.StoreKey, consensusparamtypes.StoreKey, upgradetypes.StoreKey, feegrant.StoreKey,
		evidencetypes.StoreKey, capabilitytypes.StoreKey,
		authzkeeper.StoreKey, nftkeeper.StoreKey, group.StoreKey,
	)

	tkeys := sdk.NewTransientStoreKeys(paramstypes.TStoreKey)
	// NOTE: The testingkey is just mounted for testing purposes. Actual applications should
	// not include this key.
	memKeys := sdk.NewMemoryStoreKeys(capabilitytypes.MemStoreKey, "testingkey")

<<<<<<< HEAD
	// register streaming services
	streamingCfg := cast.ToStringMap(appOpts.Get(baseapp.StreamingTomlKey))
	for service := range streamingCfg {
		pluginKey := fmt.Sprintf("%s.%s.%s", baseapp.StreamingTomlKey, service, baseapp.StreamingABCIPluginTomlKey)
		pluginName := strings.TrimSpace(cast.ToString(appOpts.Get(pluginKey)))
		if len(pluginName) > 0 {
			logLevel := cast.ToString(appOpts.Get(flags.FlagLogLevel))
			plugin, err := streaming.NewStreamingPlugin(pluginName, logLevel)
			if err != nil {
				tmos.Exit(err.Error())
			}
			if err := baseapp.RegisterStreamingPlugin(bApp, appOpts, keys, plugin); err != nil {
				tmos.Exit(err.Error())
			}
		}
=======
	// load state streaming if enabled
	if _, _, err := streaming.LoadStreamingServices(bApp, appOpts, appCodec, logger, keys); err != nil {
		fmt.Printf("failed to load state streaming: %s", err)
		os.Exit(1)
>>>>>>> ca0b1dee
	}

	app := &SimApp{
		BaseApp:           bApp,
		legacyAmino:       legacyAmino,
		appCodec:          appCodec,
		txConfig:          txConfig,
		interfaceRegistry: interfaceRegistry,
		keys:              keys,
		tkeys:             tkeys,
		memKeys:           memKeys,
	}

	app.ParamsKeeper = initParamsKeeper(appCodec, legacyAmino, keys[paramstypes.StoreKey], tkeys[paramstypes.TStoreKey])

	// set the BaseApp's parameter store
	app.ConsensusParamsKeeper = consensusparamkeeper.NewKeeper(appCodec, keys[upgradetypes.StoreKey], authtypes.NewModuleAddress(govtypes.ModuleName).String())
	bApp.SetParamStore(&app.ConsensusParamsKeeper)

	app.CapabilityKeeper = capabilitykeeper.NewKeeper(appCodec, keys[capabilitytypes.StoreKey], memKeys[capabilitytypes.MemStoreKey])
	// Applications that wish to enforce statically created ScopedKeepers should call `Seal` after creating
	// their scoped modules in `NewApp` with `ScopeToModule`
	app.CapabilityKeeper.Seal()

	// add keepers
	app.AccountKeeper = authkeeper.NewAccountKeeper(appCodec, keys[authtypes.StoreKey], authtypes.ProtoBaseAccount, maccPerms, sdk.Bech32MainPrefix, authtypes.NewModuleAddress(govtypes.ModuleName).String())

	app.BankKeeper = bankkeeper.NewBaseKeeper(
		appCodec,
		keys[banktypes.StoreKey],
		app.AccountKeeper,
		BlockedAddresses(),
		authtypes.NewModuleAddress(govtypes.ModuleName).String(),
	)
	app.StakingKeeper = stakingkeeper.NewKeeper(
		appCodec, keys[stakingtypes.StoreKey], app.AccountKeeper, app.BankKeeper, authtypes.NewModuleAddress(govtypes.ModuleName).String(),
	)
	app.MintKeeper = mintkeeper.NewKeeper(appCodec, keys[minttypes.StoreKey], app.StakingKeeper, app.AccountKeeper, app.BankKeeper, authtypes.FeeCollectorName, authtypes.NewModuleAddress(govtypes.ModuleName).String())

	app.DistrKeeper = distrkeeper.NewKeeper(appCodec, keys[distrtypes.StoreKey], app.AccountKeeper, app.BankKeeper, app.StakingKeeper, authtypes.FeeCollectorName, authtypes.NewModuleAddress(govtypes.ModuleName).String())

	app.SlashingKeeper = slashingkeeper.NewKeeper(
		appCodec, legacyAmino, keys[slashingtypes.StoreKey], app.StakingKeeper, authtypes.NewModuleAddress(govtypes.ModuleName).String(),
	)

	invCheckPeriod := cast.ToUint(appOpts.Get(server.FlagInvCheckPeriod))
	app.CrisisKeeper = crisiskeeper.NewKeeper(appCodec, keys[crisistypes.StoreKey], invCheckPeriod,
		app.BankKeeper, authtypes.FeeCollectorName, authtypes.NewModuleAddress(govtypes.ModuleName).String())

	app.FeeGrantKeeper = feegrantkeeper.NewKeeper(appCodec, keys[feegrant.StoreKey], app.AccountKeeper)

	// register the staking hooks
	// NOTE: stakingKeeper above is passed by reference, so that it will contain these hooks
	app.StakingKeeper.SetHooks(
		stakingtypes.NewMultiStakingHooks(app.DistrKeeper.Hooks(), app.SlashingKeeper.Hooks()),
	)

	app.AuthzKeeper = authzkeeper.NewKeeper(keys[authzkeeper.StoreKey], appCodec, app.MsgServiceRouter(), app.AccountKeeper)

	groupConfig := group.DefaultConfig()
	/*
		Example of setting group params:
		groupConfig.MaxMetadataLen = 1000
	*/
	app.GroupKeeper = groupkeeper.NewKeeper(keys[group.StoreKey], appCodec, app.MsgServiceRouter(), app.AccountKeeper, groupConfig)

	// get skipUpgradeHeights from the app options
	skipUpgradeHeights := map[int64]bool{}
	for _, h := range cast.ToIntSlice(appOpts.Get(server.FlagUnsafeSkipUpgrades)) {
		skipUpgradeHeights[int64(h)] = true
	}
	homePath := cast.ToString(appOpts.Get(flags.FlagHome))
	// set the governance module account as the authority for conducting upgrades
	app.UpgradeKeeper = upgradekeeper.NewKeeper(skipUpgradeHeights, keys[upgradetypes.StoreKey], appCodec, homePath, app.BaseApp, authtypes.NewModuleAddress(govtypes.ModuleName).String())

	// Register the proposal types
	// Deprecated: Avoid adding new handlers, instead use the new proposal flow
	// by granting the governance module the right to execute the message.
	// See: https://github.com/cosmos/cosmos-sdk/blob/release/v0.46.x/x/gov/spec/01_concepts.md#proposal-messages
	govRouter := govv1beta1.NewRouter()
	govRouter.AddRoute(govtypes.RouterKey, govv1beta1.ProposalHandler).
		AddRoute(paramproposal.RouterKey, params.NewParamChangeProposalHandler(app.ParamsKeeper)).
		AddRoute(upgradetypes.RouterKey, upgrade.NewSoftwareUpgradeProposalHandler(app.UpgradeKeeper))
	govConfig := govtypes.DefaultConfig()
	/*
		Example of setting gov params:
		govConfig.MaxMetadataLen = 10000
	*/
	govKeeper := govkeeper.NewKeeper(
		appCodec, keys[govtypes.StoreKey], app.AccountKeeper, app.BankKeeper,
		app.StakingKeeper, app.MsgServiceRouter(), govConfig, authtypes.NewModuleAddress(govtypes.ModuleName).String(),
	)

	app.GovKeeper = *govKeeper.SetHooks(
		govtypes.NewMultiGovHooks(
		// register the governance hooks
		),
	)

	// RegisterUpgradeHandlers is used for registering any on-chain upgrades.
	app.RegisterUpgradeHandlers()

	app.NFTKeeper = nftkeeper.NewKeeper(keys[nftkeeper.StoreKey], appCodec, app.AccountKeeper, app.BankKeeper)

	// create evidence keeper with router
	evidenceKeeper := evidencekeeper.NewKeeper(
		appCodec, keys[evidencetypes.StoreKey], app.StakingKeeper, app.SlashingKeeper,
	)
	// If evidence needs to be handled for the app, set routes in router here and seal
	app.EvidenceKeeper = *evidenceKeeper

	/****  Module Options ****/

	// NOTE: we may consider parsing `appOpts` inside module constructors. For the moment
	// we prefer to be more strict in what arguments the modules expect.
	skipGenesisInvariants := cast.ToBool(appOpts.Get(crisis.FlagSkipGenesisInvariants))

	// NOTE: Any module instantiated in the module manager that is later modified
	// must be passed by reference here.
	app.ModuleManager = module.NewManager(
		genutil.NewAppModule(
			app.AccountKeeper, app.StakingKeeper, app.BaseApp.DeliverTx,
			encodingConfig.TxConfig,
		),
		auth.NewAppModule(appCodec, app.AccountKeeper, authsims.RandomGenesisAccounts, app.GetSubspace(authtypes.ModuleName)),
		vesting.NewAppModule(app.AccountKeeper, app.BankKeeper),
		bank.NewAppModule(appCodec, app.BankKeeper, app.AccountKeeper, app.GetSubspace(banktypes.ModuleName)),
		capability.NewAppModule(appCodec, *app.CapabilityKeeper, false),
		crisis.NewAppModule(app.CrisisKeeper, skipGenesisInvariants, app.GetSubspace(crisistypes.ModuleName)),
		feegrantmodule.NewAppModule(appCodec, app.AccountKeeper, app.BankKeeper, app.FeeGrantKeeper, app.interfaceRegistry),
		gov.NewAppModule(appCodec, &app.GovKeeper, app.AccountKeeper, app.BankKeeper, app.GetSubspace(govtypes.ModuleName)),
		mint.NewAppModule(appCodec, app.MintKeeper, app.AccountKeeper, nil, app.GetSubspace(minttypes.ModuleName)),
		slashing.NewAppModule(appCodec, app.SlashingKeeper, app.AccountKeeper, app.BankKeeper, app.StakingKeeper, app.GetSubspace(slashingtypes.ModuleName)),
		distr.NewAppModule(appCodec, app.DistrKeeper, app.AccountKeeper, app.BankKeeper, app.StakingKeeper, app.GetSubspace(distrtypes.ModuleName)),
		staking.NewAppModule(appCodec, app.StakingKeeper, app.AccountKeeper, app.BankKeeper, app.GetSubspace(stakingtypes.ModuleName)),
		upgrade.NewAppModule(app.UpgradeKeeper),
		evidence.NewAppModule(app.EvidenceKeeper),
		params.NewAppModule(app.ParamsKeeper),
		authzmodule.NewAppModule(appCodec, app.AuthzKeeper, app.AccountKeeper, app.BankKeeper, app.interfaceRegistry),
		groupmodule.NewAppModule(appCodec, app.GroupKeeper, app.AccountKeeper, app.BankKeeper, app.interfaceRegistry),
		nftmodule.NewAppModule(appCodec, app.NFTKeeper, app.AccountKeeper, app.BankKeeper, app.interfaceRegistry),
		consensus.NewAppModule(appCodec, app.ConsensusParamsKeeper),
	)

	// During begin block slashing happens after distr.BeginBlocker so that
	// there is nothing left over in the validator fee pool, so as to keep the
	// CanWithdrawInvariant invariant.
	// NOTE: staking module is required if HistoricalEntries param > 0
	// NOTE: capability module's beginblocker must come before any modules using capabilities (e.g. IBC)
	app.ModuleManager.SetOrderBeginBlockers(
		upgradetypes.ModuleName, capabilitytypes.ModuleName, minttypes.ModuleName, distrtypes.ModuleName, slashingtypes.ModuleName,
		evidencetypes.ModuleName, stakingtypes.ModuleName,
		authtypes.ModuleName, banktypes.ModuleName, govtypes.ModuleName, crisistypes.ModuleName, genutiltypes.ModuleName,
		authz.ModuleName, feegrant.ModuleName, nft.ModuleName, group.ModuleName,
		paramstypes.ModuleName, vestingtypes.ModuleName, consensusparamtypes.ModuleName,
	)
	app.ModuleManager.SetOrderEndBlockers(
		crisistypes.ModuleName, govtypes.ModuleName, stakingtypes.ModuleName,
		capabilitytypes.ModuleName, authtypes.ModuleName, banktypes.ModuleName, distrtypes.ModuleName,
		slashingtypes.ModuleName, minttypes.ModuleName,
		genutiltypes.ModuleName, evidencetypes.ModuleName, authz.ModuleName,
		feegrant.ModuleName, nft.ModuleName, group.ModuleName,
		paramstypes.ModuleName, upgradetypes.ModuleName, vestingtypes.ModuleName, consensusparamtypes.ModuleName,
	)

	// NOTE: The genutils module must occur after staking so that pools are
	// properly initialized with tokens from genesis accounts.
	// NOTE: The genutils module must also occur after auth so that it can access the params from auth.
	// NOTE: Capability module must occur first so that it can initialize any capabilities
	// so that other modules that want to create or claim capabilities afterwards in InitChain
	// can do so safely.
	genesisModuleOrder := []string{
		capabilitytypes.ModuleName, authtypes.ModuleName, banktypes.ModuleName,
		distrtypes.ModuleName, stakingtypes.ModuleName, slashingtypes.ModuleName, govtypes.ModuleName,
		minttypes.ModuleName, crisistypes.ModuleName, genutiltypes.ModuleName, evidencetypes.ModuleName, authz.ModuleName,
		feegrant.ModuleName, nft.ModuleName, group.ModuleName, paramstypes.ModuleName, upgradetypes.ModuleName,
		vestingtypes.ModuleName, consensusparamtypes.ModuleName,
	}
	app.ModuleManager.SetOrderInitGenesis(genesisModuleOrder...)
	app.ModuleManager.SetOrderExportGenesis(genesisModuleOrder...)

	// Uncomment if you want to set a custom migration order here.
	// app.ModuleManager.SetOrderMigrations(custom order)

	app.ModuleManager.RegisterInvariants(app.CrisisKeeper)
	app.configurator = module.NewConfigurator(app.appCodec, app.MsgServiceRouter(), app.GRPCQueryRouter())
	app.ModuleManager.RegisterServices(app.configurator)

	autocliv1.RegisterQueryServer(app.GRPCQueryRouter(), runtimeservices.NewAutoCLIQueryService(app.ModuleManager.Modules))

	reflectionSvc, err := runtimeservices.NewReflectionService()
	if err != nil {
		panic(err)
	}
	reflectionv1.RegisterReflectionServiceServer(app.GRPCQueryRouter(), reflectionSvc)

	// add test gRPC service for testing gRPC queries in isolation
	testdata_pulsar.RegisterQueryServer(app.GRPCQueryRouter(), testdata_pulsar.QueryImpl{})

	// create the simulation manager and define the order of the modules for deterministic simulations
	//
	// NOTE: this is not required apps that don't use the simulator for fuzz testing
	// transactions
	overrideModules := map[string]module.AppModuleSimulation{
		authtypes.ModuleName: auth.NewAppModule(app.appCodec, app.AccountKeeper, authsims.RandomGenesisAccounts, app.GetSubspace(authtypes.ModuleName)),
	}
	app.sm = module.NewSimulationManagerFromAppModules(app.ModuleManager.Modules, overrideModules)

	app.sm.RegisterStoreDecoders()

	// initialize stores
	app.MountKVStores(keys)
	app.MountTransientStores(tkeys)
	app.MountMemoryStores(memKeys)

	// initialize BaseApp
	app.SetInitChainer(app.InitChainer)
	app.SetBeginBlocker(app.BeginBlocker)
	app.SetEndBlocker(app.EndBlocker)
	app.setAnteHandler(encodingConfig.TxConfig)

	// In v0.46, the SDK introduces _postHandlers_. PostHandlers are like
	// antehandlers, but are run _after_ the `runMsgs` execution. They are also
	// defined as a chain, and have the same signature as antehandlers.
	//
	// In baseapp, postHandlers are run in the same store branch as `runMsgs`,
	// meaning that both `runMsgs` and `postHandler` state will be committed if
	// both are successful, and both will be reverted if any of the two fails.
	//
	// The SDK exposes a default postHandlers chain, which comprises of only
	// one decorator: the Transaction Tips decorator. However, some chains do
	// not need it by default, so feel free to comment the next line if you do
	// not need tips.
	// To read more about tips:
	// https://docs.cosmos.network/main/core/tips.html
	//
	// Please note that changing any of the anteHandler or postHandler chain is
	// likely to be a state-machine breaking change, which needs a coordinated
	// upgrade.
	app.setPostHandler()

	if loadLatest {
		if err := app.LoadLatestVersion(); err != nil {
			fmt.Println(err.Error())
			os.Exit(1)
		}
	}

	return app
}

func (app *SimApp) setAnteHandler(txConfig client.TxConfig) {
	anteHandler, err := ante.NewAnteHandler(
		ante.HandlerOptions{
			AccountKeeper:   app.AccountKeeper,
			BankKeeper:      app.BankKeeper,
			SignModeHandler: txConfig.SignModeHandler(),
			FeegrantKeeper:  app.FeeGrantKeeper,
			SigGasConsumer:  ante.DefaultSigVerificationGasConsumer,
		},
	)
	if err != nil {
		panic(err)
	}

	app.SetAnteHandler(anteHandler)
}

func (app *SimApp) setPostHandler() {
	postHandler, err := posthandler.NewPostHandler(
		posthandler.HandlerOptions{},
	)
	if err != nil {
		panic(err)
	}

	app.SetPostHandler(postHandler)
}

// Name returns the name of the App
func (app *SimApp) Name() string { return app.BaseApp.Name() }

// BeginBlocker application updates every begin block
func (app *SimApp) BeginBlocker(ctx sdk.Context, req abci.RequestBeginBlock) abci.ResponseBeginBlock {
	return app.ModuleManager.BeginBlock(ctx, req)
}

// EndBlocker application updates every end block
func (app *SimApp) EndBlocker(ctx sdk.Context, req abci.RequestEndBlock) abci.ResponseEndBlock {
	return app.ModuleManager.EndBlock(ctx, req)
}

func (a *SimApp) Configurator() module.Configurator {
	return a.configurator
}

// InitChainer application update at chain initialization
func (app *SimApp) InitChainer(ctx sdk.Context, req abci.RequestInitChain) abci.ResponseInitChain {
	var genesisState GenesisState
	if err := json.Unmarshal(req.AppStateBytes, &genesisState); err != nil {
		panic(err)
	}
	app.UpgradeKeeper.SetModuleVersionMap(ctx, app.ModuleManager.GetVersionMap())
	return app.ModuleManager.InitGenesis(ctx, app.appCodec, genesisState)
}

// LoadHeight loads a particular height
func (app *SimApp) LoadHeight(height int64) error {
	return app.LoadVersion(height)
}

// LegacyAmino returns SimApp's amino codec.
//
// NOTE: This is solely to be used for testing purposes as it may be desirable
// for modules to register their own custom testing types.
func (app *SimApp) LegacyAmino() *codec.LegacyAmino {
	return app.legacyAmino
}

// AppCodec returns SimApp's app codec.
//
// NOTE: This is solely to be used for testing purposes as it may be desirable
// for modules to register their own custom testing types.
func (app *SimApp) AppCodec() codec.Codec {
	return app.appCodec
}

// InterfaceRegistry returns SimApp's InterfaceRegistry
func (app *SimApp) InterfaceRegistry() types.InterfaceRegistry {
	return app.interfaceRegistry
}

// TxConfig returns SimApp's TxConfig
func (app *SimApp) TxConfig() client.TxConfig {
	return app.txConfig
}

// GetKey returns the KVStoreKey for the provided store key.
//
// NOTE: This is solely to be used for testing purposes.
func (app *SimApp) GetKey(storeKey string) *storetypes.KVStoreKey {
	return app.keys[storeKey]
}

// GetTKey returns the TransientStoreKey for the provided store key.
//
// NOTE: This is solely to be used for testing purposes.
func (app *SimApp) GetTKey(storeKey string) *storetypes.TransientStoreKey {
	return app.tkeys[storeKey]
}

// GetMemKey returns the MemStoreKey for the provided mem key.
//
// NOTE: This is solely used for testing purposes.
func (app *SimApp) GetMemKey(storeKey string) *storetypes.MemoryStoreKey {
	return app.memKeys[storeKey]
}

// GetSubspace returns a param subspace for a given module name.
//
// NOTE: This is solely to be used for testing purposes.
func (app *SimApp) GetSubspace(moduleName string) paramstypes.Subspace {
	subspace, _ := app.ParamsKeeper.GetSubspace(moduleName)
	return subspace
}

// SimulationManager implements the SimulationApp interface
func (app *SimApp) SimulationManager() *module.SimulationManager {
	return app.sm
}

// RegisterAPIRoutes registers all application module routes with the provided
// API server.
func (app *SimApp) RegisterAPIRoutes(apiSvr *api.Server, apiConfig config.APIConfig) {
	clientCtx := apiSvr.ClientCtx
	// Register new tx routes from grpc-gateway.
	authtx.RegisterGRPCGatewayRoutes(clientCtx, apiSvr.GRPCGatewayRouter)

	// Register new tendermint queries routes from grpc-gateway.
	tmservice.RegisterGRPCGatewayRoutes(clientCtx, apiSvr.GRPCGatewayRouter)

	// Register node gRPC service for grpc-gateway.
	nodeservice.RegisterGRPCGatewayRoutes(clientCtx, apiSvr.GRPCGatewayRouter)

	// Register grpc-gateway routes for all modules.
	ModuleBasics.RegisterGRPCGatewayRoutes(clientCtx, apiSvr.GRPCGatewayRouter)

	// register swagger API from root so that other applications can override easily
	if err := server.RegisterSwaggerAPI(apiSvr.ClientCtx, apiSvr.Router, apiConfig.Swagger); err != nil {
		panic(err)
	}
}

// RegisterTxService implements the Application.RegisterTxService method.
func (app *SimApp) RegisterTxService(clientCtx client.Context) {
	authtx.RegisterTxService(app.BaseApp.GRPCQueryRouter(), clientCtx, app.BaseApp.Simulate, app.interfaceRegistry)
}

// RegisterTendermintService implements the Application.RegisterTendermintService method.
func (app *SimApp) RegisterTendermintService(clientCtx client.Context) {
	tmservice.RegisterTendermintService(
		clientCtx,
		app.BaseApp.GRPCQueryRouter(),
		app.interfaceRegistry,
		app.Query,
	)
}

func (app *SimApp) RegisterNodeService(clientCtx client.Context) {
	nodeservice.RegisterNodeService(clientCtx, app.GRPCQueryRouter())
}

// GetMaccPerms returns a copy of the module account permissions
//
// NOTE: This is solely to be used for testing purposes.
func GetMaccPerms() map[string][]string {
	dupMaccPerms := make(map[string][]string)
	for k, v := range maccPerms {
		dupMaccPerms[k] = v
	}

	return dupMaccPerms
}

// BlockedAddresses returns all the app's blocked account addresses.
func BlockedAddresses() map[string]bool {
	modAccAddrs := make(map[string]bool)
	for acc := range GetMaccPerms() {
		modAccAddrs[authtypes.NewModuleAddress(acc).String()] = true
	}

	// allow the following addresses to receive funds
	delete(modAccAddrs, authtypes.NewModuleAddress(govtypes.ModuleName).String())

	return modAccAddrs
}

// initParamsKeeper init params keeper and its subspaces
func initParamsKeeper(appCodec codec.BinaryCodec, legacyAmino *codec.LegacyAmino, key, tkey storetypes.StoreKey) paramskeeper.Keeper {
	paramsKeeper := paramskeeper.NewKeeper(appCodec, legacyAmino, key, tkey)

	paramsKeeper.Subspace(authtypes.ModuleName)
	paramsKeeper.Subspace(banktypes.ModuleName)
	paramsKeeper.Subspace(stakingtypes.ModuleName)
	paramsKeeper.Subspace(minttypes.ModuleName)
	paramsKeeper.Subspace(distrtypes.ModuleName)
	paramsKeeper.Subspace(slashingtypes.ModuleName)
	paramsKeeper.Subspace(govtypes.ModuleName).WithKeyTable(govv1.ParamKeyTable())
	paramsKeeper.Subspace(crisistypes.ModuleName)

	return paramsKeeper
}

func makeEncodingConfig() simappparams.EncodingConfig {
	encodingConfig := simappparams.MakeTestEncodingConfig()
	std.RegisterLegacyAminoCodec(encodingConfig.Amino)
	std.RegisterInterfaces(encodingConfig.InterfaceRegistry)
	ModuleBasics.RegisterLegacyAminoCodec(encodingConfig.Amino)
	ModuleBasics.RegisterInterfaces(encodingConfig.InterfaceRegistry)
	return encodingConfig
}<|MERGE_RESOLUTION|>--- conflicted
+++ resolved
@@ -8,16 +8,10 @@
 	"io"
 	"os"
 	"path/filepath"
-<<<<<<< HEAD
 	"strings"
-
-	"github.com/gorilla/mux"
-	"github.com/rakyll/statik/fs"
-=======
 
 	autocliv1 "cosmossdk.io/api/cosmos/autocli/v1"
 	reflectionv1 "cosmossdk.io/api/cosmos/reflection/v1"
->>>>>>> ca0b1dee
 	"github.com/spf13/cast"
 
 	abci "github.com/tendermint/tendermint/abci/types"
@@ -29,10 +23,7 @@
 	"github.com/cosmos/cosmos-sdk/baseapp"
 	"github.com/cosmos/cosmos-sdk/client"
 	"github.com/cosmos/cosmos-sdk/client/flags"
-<<<<<<< HEAD
-=======
 	nodeservice "github.com/cosmos/cosmos-sdk/client/grpc/node"
->>>>>>> ca0b1dee
 	"github.com/cosmos/cosmos-sdk/client/grpc/tmservice"
 	"github.com/cosmos/cosmos-sdk/codec"
 	"github.com/cosmos/cosmos-sdk/codec/types"
@@ -42,15 +33,9 @@
 	"github.com/cosmos/cosmos-sdk/server/api"
 	"github.com/cosmos/cosmos-sdk/server/config"
 	servertypes "github.com/cosmos/cosmos-sdk/server/types"
-<<<<<<< HEAD
-	simappparams "github.com/cosmos/cosmos-sdk/simapp/params"
+	"github.com/cosmos/cosmos-sdk/std"
 	storetypes "github.com/cosmos/cosmos-sdk/store/types"
 	"github.com/cosmos/cosmos-sdk/streaming"
-=======
-	"github.com/cosmos/cosmos-sdk/std"
-	"github.com/cosmos/cosmos-sdk/store/streaming"
-	storetypes "github.com/cosmos/cosmos-sdk/store/types"
->>>>>>> ca0b1dee
 	"github.com/cosmos/cosmos-sdk/testutil/testdata_pulsar"
 	sdk "github.com/cosmos/cosmos-sdk/types"
 	"github.com/cosmos/cosmos-sdk/types/module"
@@ -264,7 +249,6 @@
 	// not include this key.
 	memKeys := sdk.NewMemoryStoreKeys(capabilitytypes.MemStoreKey, "testingkey")
 
-<<<<<<< HEAD
 	// register streaming services
 	streamingCfg := cast.ToStringMap(appOpts.Get(baseapp.StreamingTomlKey))
 	for service := range streamingCfg {
@@ -274,18 +258,14 @@
 			logLevel := cast.ToString(appOpts.Get(flags.FlagLogLevel))
 			plugin, err := streaming.NewStreamingPlugin(pluginName, logLevel)
 			if err != nil {
-				tmos.Exit(err.Error())
+				fmt.Printf("failed to load streaming plugin: %s", err)
+				os.Exit(1)
 			}
 			if err := baseapp.RegisterStreamingPlugin(bApp, appOpts, keys, plugin); err != nil {
-				tmos.Exit(err.Error())
+				fmt.Printf("failed to register streaming plugin: %s", err)
+				os.Exit(1)
 			}
 		}
-=======
-	// load state streaming if enabled
-	if _, _, err := streaming.LoadStreamingServices(bApp, appOpts, appCodec, logger, keys); err != nil {
-		fmt.Printf("failed to load state streaming: %s", err)
-		os.Exit(1)
->>>>>>> ca0b1dee
 	}
 
 	app := &SimApp{
