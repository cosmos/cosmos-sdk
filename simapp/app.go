package simapp

import (
	_ "embed"
	"io"
	"net/http"
	"os"
	"path/filepath"

	"github.com/gorilla/mux"
	"github.com/rakyll/statik/fs"
	"github.com/spf13/cast"
	abci "github.com/tendermint/tendermint/abci/types"
	"github.com/tendermint/tendermint/libs/log"
	tmos "github.com/tendermint/tendermint/libs/os"
	dbm "github.com/tendermint/tm-db"

	"cosmossdk.io/core/appconfig"

	"github.com/cosmos/cosmos-sdk/depinject"

	"github.com/cosmos/cosmos-sdk/baseapp"
	"github.com/cosmos/cosmos-sdk/client"
	"github.com/cosmos/cosmos-sdk/codec"
	codectypes "github.com/cosmos/cosmos-sdk/codec/types"
	"github.com/cosmos/cosmos-sdk/runtime"
	"github.com/cosmos/cosmos-sdk/server/api"
	"github.com/cosmos/cosmos-sdk/server/config"
	servertypes "github.com/cosmos/cosmos-sdk/server/types"
	simappparams "github.com/cosmos/cosmos-sdk/simapp/params"
	"github.com/cosmos/cosmos-sdk/store/streaming"
	storetypes "github.com/cosmos/cosmos-sdk/store/types"
	"github.com/cosmos/cosmos-sdk/testutil/testdata_pulsar"
	sdk "github.com/cosmos/cosmos-sdk/types"
	"github.com/cosmos/cosmos-sdk/types/module"
	"github.com/cosmos/cosmos-sdk/x/auth"
	authkeeper "github.com/cosmos/cosmos-sdk/x/auth/keeper"
	authsims "github.com/cosmos/cosmos-sdk/x/auth/simulation"
	_ "github.com/cosmos/cosmos-sdk/x/auth/tx/module" // import for side-effects
	authtypes "github.com/cosmos/cosmos-sdk/x/auth/types"
	"github.com/cosmos/cosmos-sdk/x/auth/vesting"
	vestingtypes "github.com/cosmos/cosmos-sdk/x/auth/vesting/types"
	"github.com/cosmos/cosmos-sdk/x/authz"
	authzkeeper "github.com/cosmos/cosmos-sdk/x/authz/keeper"
	authzmodule "github.com/cosmos/cosmos-sdk/x/authz/module"
	"github.com/cosmos/cosmos-sdk/x/bank"
	bankkeeper "github.com/cosmos/cosmos-sdk/x/bank/keeper"
	banktypes "github.com/cosmos/cosmos-sdk/x/bank/types"
	"github.com/cosmos/cosmos-sdk/x/capability"
	capabilitykeeper "github.com/cosmos/cosmos-sdk/x/capability/keeper"
	capabilitytypes "github.com/cosmos/cosmos-sdk/x/capability/types"
	"github.com/cosmos/cosmos-sdk/x/crisis"
	crisiskeeper "github.com/cosmos/cosmos-sdk/x/crisis/keeper"
	crisistypes "github.com/cosmos/cosmos-sdk/x/crisis/types"
	distr "github.com/cosmos/cosmos-sdk/x/distribution"
	distrclient "github.com/cosmos/cosmos-sdk/x/distribution/client"
	distrkeeper "github.com/cosmos/cosmos-sdk/x/distribution/keeper"
	distrtypes "github.com/cosmos/cosmos-sdk/x/distribution/types"
	"github.com/cosmos/cosmos-sdk/x/evidence"
	evidencekeeper "github.com/cosmos/cosmos-sdk/x/evidence/keeper"
	evidencetypes "github.com/cosmos/cosmos-sdk/x/evidence/types"
	"github.com/cosmos/cosmos-sdk/x/feegrant"
	feegrantkeeper "github.com/cosmos/cosmos-sdk/x/feegrant/keeper"
	feegrantmodule "github.com/cosmos/cosmos-sdk/x/feegrant/module"
	"github.com/cosmos/cosmos-sdk/x/genutil"
	genutiltypes "github.com/cosmos/cosmos-sdk/x/genutil/types"
	"github.com/cosmos/cosmos-sdk/x/gov"
	govclient "github.com/cosmos/cosmos-sdk/x/gov/client"
	govkeeper "github.com/cosmos/cosmos-sdk/x/gov/keeper"
	govtypes "github.com/cosmos/cosmos-sdk/x/gov/types"
	govv1 "github.com/cosmos/cosmos-sdk/x/gov/types/v1"
	govv1beta1 "github.com/cosmos/cosmos-sdk/x/gov/types/v1beta1"
	"github.com/cosmos/cosmos-sdk/x/group"
	groupkeeper "github.com/cosmos/cosmos-sdk/x/group/keeper"
	groupmodule "github.com/cosmos/cosmos-sdk/x/group/module"
	"github.com/cosmos/cosmos-sdk/x/mint"
	mintkeeper "github.com/cosmos/cosmos-sdk/x/mint/keeper"
	minttypes "github.com/cosmos/cosmos-sdk/x/mint/types"
	"github.com/cosmos/cosmos-sdk/x/nft"
	nftkeeper "github.com/cosmos/cosmos-sdk/x/nft/keeper"
	nftmodule "github.com/cosmos/cosmos-sdk/x/nft/module"
	"github.com/cosmos/cosmos-sdk/x/params"
	paramsclient "github.com/cosmos/cosmos-sdk/x/params/client"
	paramskeeper "github.com/cosmos/cosmos-sdk/x/params/keeper"
	paramstypes "github.com/cosmos/cosmos-sdk/x/params/types"
	paramproposal "github.com/cosmos/cosmos-sdk/x/params/types/proposal"
	"github.com/cosmos/cosmos-sdk/x/slashing"
	slashingkeeper "github.com/cosmos/cosmos-sdk/x/slashing/keeper"
	slashingtypes "github.com/cosmos/cosmos-sdk/x/slashing/types"
	"github.com/cosmos/cosmos-sdk/x/staking"
	stakingkeeper "github.com/cosmos/cosmos-sdk/x/staking/keeper"
	stakingtypes "github.com/cosmos/cosmos-sdk/x/staking/types"
	"github.com/cosmos/cosmos-sdk/x/upgrade"
	upgradeclient "github.com/cosmos/cosmos-sdk/x/upgrade/client"
	upgradekeeper "github.com/cosmos/cosmos-sdk/x/upgrade/keeper"
	upgradetypes "github.com/cosmos/cosmos-sdk/x/upgrade/types"

	// unnamed import of statik for swagger UI support
	_ "github.com/cosmos/cosmos-sdk/client/docs/statik"
)

<<<<<<< HEAD
const appName = "SimApp" //nolint:deadcode,unused // we need this

=======
>>>>>>> 165e6127
var (
	// DefaultNodeHome default home directories for the application daemon
	DefaultNodeHome string

	// ModuleBasics defines the module BasicManager is in charge of setting up basic,
	// non-dependant module elements, such as codec registration
	// and genesis verification.
	ModuleBasics = module.NewBasicManager(
		auth.AppModuleBasic{},
		genutil.AppModuleBasic{},
		bank.AppModuleBasic{},
		capability.AppModuleBasic{},
		staking.AppModuleBasic{},
		mint.AppModuleBasic{},
		distr.AppModuleBasic{},
		gov.NewAppModuleBasic(
			[]govclient.ProposalHandler{paramsclient.ProposalHandler, distrclient.ProposalHandler, upgradeclient.LegacyProposalHandler, upgradeclient.LegacyCancelProposalHandler},
		),
		params.AppModuleBasic{},
		crisis.AppModuleBasic{},
		slashing.AppModuleBasic{},
		feegrantmodule.AppModuleBasic{},
		upgrade.AppModuleBasic{},
		evidence.AppModuleBasic{},
		authzmodule.AppModuleBasic{},
		groupmodule.AppModuleBasic{},
		vesting.AppModuleBasic{},
		nftmodule.AppModuleBasic{},
	)

	// module account permissions
	maccPerms = map[string][]string{
		authtypes.FeeCollectorName:     nil,
		distrtypes.ModuleName:          nil,
		minttypes.ModuleName:           {authtypes.Minter},
		stakingtypes.BondedPoolName:    {authtypes.Burner, authtypes.Staking},
		stakingtypes.NotBondedPoolName: {authtypes.Burner, authtypes.Staking},
		govtypes.ModuleName:            {authtypes.Burner},
		nft.ModuleName:                 nil,
	}
)

var (
	_ App                     = (*SimApp)(nil)
	_ servertypes.Application = (*SimApp)(nil)
)

// SimApp extends an ABCI application, but with most of its parameters exported.
// They are exported for convenience in creating helper functions, as object
// capabilities aren't needed for testing.
type SimApp struct {
	*runtime.App
	legacyAmino       *codec.LegacyAmino
	appCodec          codec.Codec
	interfaceRegistry codectypes.InterfaceRegistry

	invCheckPeriod uint

	// keys to access the substores
	keys map[string]*storetypes.KVStoreKey

	// keepers
	AccountKeeper    authkeeper.AccountKeeper
	BankKeeper       bankkeeper.Keeper
	CapabilityKeeper *capabilitykeeper.Keeper
	StakingKeeper    *stakingkeeper.Keeper
	SlashingKeeper   slashingkeeper.Keeper
	MintKeeper       mintkeeper.Keeper
	DistrKeeper      distrkeeper.Keeper
	GovKeeper        govkeeper.Keeper
	CrisisKeeper     crisiskeeper.Keeper
	UpgradeKeeper    upgradekeeper.Keeper
	ParamsKeeper     paramskeeper.Keeper
	AuthzKeeper      authzkeeper.Keeper
	EvidenceKeeper   evidencekeeper.Keeper
	FeeGrantKeeper   feegrantkeeper.Keeper
	GroupKeeper      groupkeeper.Keeper
	NFTKeeper        nftkeeper.Keeper

	// simulation manager
	sm *module.SimulationManager
}

func init() {
	userHomeDir, err := os.UserHomeDir()
	if err != nil {
		panic(err)
	}

	DefaultNodeHome = filepath.Join(userHomeDir, ".simapp")
}

//go:embed app.yaml
var appConfigYaml []byte

var AppConfig = appconfig.LoadYAML(appConfigYaml)

// NewSimApp returns a reference to an initialized SimApp.
func NewSimApp(
	logger log.Logger, db dbm.DB, traceStore io.Writer, loadLatest bool, invCheckPeriod uint, encodingConfig simappparams.EncodingConfig,
	appOpts servertypes.AppOptions, baseAppOptions ...func(*baseapp.BaseApp),
) *SimApp {

	var (
		appBuilder *runtime.AppBuilder
		app        = &SimApp{invCheckPeriod: invCheckPeriod}
		// merge the app.yaml and the appOpts in one config
		appConfig = depinject.Configs(AppConfig, depinject.Supply(appOpts))
	)

	if err := depinject.Inject(appConfig,
		&appBuilder,
		&app.ParamsKeeper,
		&app.CapabilityKeeper,
		&app.appCodec,
		&app.legacyAmino,
		&app.interfaceRegistry,
		&app.AccountKeeper,
		&app.BankKeeper,
		&app.AuthzKeeper,
		&app.FeeGrantKeeper,
		&app.StakingKeeper,
		&app.GroupKeeper,
		&app.NFTKeeper,
		&app.SlashingKeeper,
		&app.MintKeeper,
		&app.EvidenceKeeper,
		&app.DistrKeeper,
		&app.UpgradeKeeper,
	); err != nil {
		panic(err)
	}

	app.App = appBuilder.Build(logger, db, traceStore, baseAppOptions...)

	app.keys = sdk.NewKVStoreKeys(govtypes.StoreKey)

	// configure state listening capabilities using AppOptions
	// we are doing nothing with the returned streamingServices and waitGroup in this case
	if _, _, err := streaming.LoadStreamingServices(app.App.BaseApp, appOpts, app.appCodec, app.keys); err != nil {
		tmos.Exit(err.Error())
	}

	initParamsKeeper(app.ParamsKeeper)

	app.CrisisKeeper = crisiskeeper.NewKeeper(
		app.GetSubspace(crisistypes.ModuleName), invCheckPeriod, app.BankKeeper, authtypes.FeeCollectorName,
	)

	// register the proposal types
	govRouter := govv1beta1.NewRouter()
	govRouter.AddRoute(govtypes.RouterKey, govv1beta1.ProposalHandler).
		AddRoute(paramproposal.RouterKey, params.NewParamChangeProposalHandler(app.ParamsKeeper)).
		AddRoute(distrtypes.RouterKey, distr.NewCommunityPoolSpendProposalHandler(app.DistrKeeper)).
		AddRoute(upgradetypes.RouterKey, upgrade.NewSoftwareUpgradeProposalHandler(app.UpgradeKeeper))
	govConfig := govtypes.DefaultConfig()
	/*
		Example of setting gov params:
		govConfig.MaxMetadataLen = 10000
	*/
	govKeeper := govkeeper.NewKeeper(
		app.appCodec, app.keys[govtypes.StoreKey], app.GetSubspace(govtypes.ModuleName), app.AccountKeeper, app.BankKeeper,
		app.StakingKeeper, govRouter, app.MsgServiceRouter(), govConfig,
	)

	app.GovKeeper = *govKeeper.SetHooks(
		govtypes.NewMultiGovHooks(
		// register the governance hooks
		),
	)

	/****  Module Options ****/

	// Sets the version setter for the upgrade module
	app.UpgradeKeeper.SetVersionSetter(app.BaseApp)

	// NOTE: we may consider parsing `appOpts` inside module constructors. For the moment
	// we prefer to be more strict in what arguments the modules expect.
	skipGenesisInvariants := cast.ToBool(appOpts.Get(crisis.FlagSkipGenesisInvariants))

	// NOTE: Any module instantiated in the module manager that is later modified
	// must be passed by reference here.
	if err := app.RegisterModules(
		crisis.NewAppModule(&app.CrisisKeeper, skipGenesisInvariants),
		gov.NewAppModule(app.appCodec, app.GovKeeper, app.AccountKeeper, app.BankKeeper),
	); err != nil {
		panic(err)
	}

	// NOTE: The genutils module must occur after staking so that pools are
	// properly initialized with tokens from genesis accounts.
	// NOTE: The genutils module must also occur after auth so that it can access the params from auth.
	// NOTE: Capability module must occur first so that it can initialize any capabilities
	// so that other modules that want to create or claim capabilities afterwards in InitChain
	// can do so safely.
	genesisModuleOrder := []string{
		capabilitytypes.ModuleName, authtypes.ModuleName, banktypes.ModuleName,
		distrtypes.ModuleName, stakingtypes.ModuleName, slashingtypes.ModuleName, govtypes.ModuleName,
		minttypes.ModuleName, crisistypes.ModuleName, genutiltypes.ModuleName, evidencetypes.ModuleName, authz.ModuleName,
		feegrant.ModuleName, nft.ModuleName, group.ModuleName, paramstypes.ModuleName, upgradetypes.ModuleName,
		vestingtypes.ModuleName,
	}
	app.ModuleManager.SetOrderInitGenesis(genesisModuleOrder...)
	app.ModuleManager.SetOrderExportGenesis(genesisModuleOrder...)

	// Uncomment if you want to set a custom migration order here.
	// app.ModuleManager.SetOrderMigrations(custom order)

	app.ModuleManager.RegisterInvariants(&app.CrisisKeeper)
	app.ModuleManager.RegisterRoutes(app.Router(), app.QueryRouter(), encodingConfig.Amino)

	// RegisterUpgradeHandlers is used for registering any on-chain upgrades.
	// Make sure it's called after `app.ModuleManager` and `app.configurator` are set.
	app.RegisterUpgradeHandlers()

	// add test gRPC service for testing gRPC queries in isolation
	testdata_pulsar.RegisterQueryServer(app.GRPCQueryRouter(), testdata_pulsar.QueryImpl{})

	// create the simulation manager and define the order of the modules for deterministic simulations
	//
	// NOTE: this is not required apps that don't use the simulator for fuzz testing
	// transactions
	overrideModules := map[string]module.AppModuleSimulation{
		authtypes.ModuleName: auth.NewAppModule(app.appCodec, app.AccountKeeper, authsims.RandomGenesisAccounts),
	}
	app.sm = module.NewSimulationManagerFromAppModules(app.ModuleManager.Modules, overrideModules)

	app.sm.RegisterStoreDecoders()

	// initialize stores
	app.MountKVStores(app.keys)

	// initialize BaseApp
	app.SetInitChainer(app.InitChainer)

	if err := app.Load(loadLatest); err != nil {
		panic(err)
	}

	return app
}

// Name returns the name of the App
func (app *SimApp) Name() string { return app.BaseApp.Name() }

// InitChainer application update at chain initialization
func (app *SimApp) InitChainer(ctx sdk.Context, req abci.RequestInitChain) abci.ResponseInitChain {
	app.UpgradeKeeper.SetModuleVersionMap(ctx, app.ModuleManager.GetVersionMap())
	return app.App.InitChainer(ctx, req)
}

// LoadHeight loads a particular height
func (app *SimApp) LoadHeight(height int64) error {
	return app.LoadVersion(height)
}

// LegacyAmino returns SimApp's amino codec.
//
// NOTE: This is solely to be used for testing purposes as it may be desirable
// for modules to register their own custom testing types.
func (app *SimApp) LegacyAmino() *codec.LegacyAmino {
	return app.legacyAmino
}

// AppCodec returns SimApp's app codec.
//
// NOTE: This is solely to be used for testing purposes as it may be desirable
// for modules to register their own custom testing types.
func (app *SimApp) AppCodec() codec.Codec {
	return app.appCodec
}

// InterfaceRegistry returns SimApp's InterfaceRegistry
func (app *SimApp) InterfaceRegistry() codectypes.InterfaceRegistry {
	return app.interfaceRegistry
}

// GetKey returns the KVStoreKey for the provided store key.
//
// NOTE: This is solely to be used for testing purposes.
func (app *SimApp) GetKey(storeKey string) *storetypes.KVStoreKey {
	kvsk := app.keys[storeKey]
	if kvsk != nil {
		return kvsk
	}

	sk := app.UnsafeFindStoreKey(storeKey)
	kvStoreKey, ok := sk.(*storetypes.KVStoreKey)
	if !ok {
		return nil
	}
	return kvStoreKey
}

// GetSubspace returns a param subspace for a given module name.
//
// NOTE: This is solely to be used for testing purposes.
func (app *SimApp) GetSubspace(moduleName string) paramstypes.Subspace {
	subspace, _ := app.ParamsKeeper.GetSubspace(moduleName)
	return subspace
}

// SimulationManager implements the SimulationApp interface
func (app *SimApp) SimulationManager() *module.SimulationManager {
	return app.sm
}

// RegisterAPIRoutes registers all application module routes with the provided
// API server.
func (app *SimApp) RegisterAPIRoutes(apiSvr *api.Server, apiConfig config.APIConfig) {
	app.App.RegisterAPIRoutes(apiSvr, apiConfig)

	// register swagger API from root so that other applications can override easily
	if apiConfig.Swagger {
		RegisterSwaggerAPI(apiSvr.ClientCtx, apiSvr.Router)
	}
}

// RegisterSwaggerAPI registers swagger route with API Server
func RegisterSwaggerAPI(_ client.Context, rtr *mux.Router) {
	statikFS, err := fs.New()
	if err != nil {
		panic(err)
	}

	staticServer := http.FileServer(statikFS)
	rtr.PathPrefix("/swagger/").Handler(http.StripPrefix("/swagger/", staticServer))
}

// GetMaccPerms returns a copy of the module account permissions
func GetMaccPerms() map[string][]string {
	dupMaccPerms := make(map[string][]string)
	for k, v := range maccPerms {
		dupMaccPerms[k] = v
	}
	return dupMaccPerms
}

// initParamsKeeper init params keeper and its subspaces
func initParamsKeeper(paramsKeeper paramskeeper.Keeper) {
	paramsKeeper.Subspace(govtypes.ModuleName).WithKeyTable(govv1.ParamKeyTable())
	paramsKeeper.Subspace(crisistypes.ModuleName)
}<|MERGE_RESOLUTION|>--- conflicted
+++ resolved
@@ -99,11 +99,6 @@
 	_ "github.com/cosmos/cosmos-sdk/client/docs/statik"
 )
 
-<<<<<<< HEAD
-const appName = "SimApp" //nolint:deadcode,unused // we need this
-
-=======
->>>>>>> 165e6127
 var (
 	// DefaultNodeHome default home directories for the application daemon
 	DefaultNodeHome string
