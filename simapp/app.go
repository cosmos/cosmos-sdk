--- conflicted
+++ resolved
@@ -213,9 +213,8 @@
 	}
 
 	var appBuilder *runtime.AppBuilder
-<<<<<<< HEAD
-
-	err := depinject.Inject(appConfig,
+
+	err := depinject.Inject(AppConfig,
 		&appBuilder,
 		&app.ParamsKeeper,
 		&app.CapabilityKeeper,
@@ -223,22 +222,6 @@
 		&app.legacyAmino,
 		&app.interfaceRegistry,
 		&app.AccountKeeper,
-=======
-	var paramsKeeper paramskeeper.Keeper
-	var accountKeeper authkeeper.AccountKeeper
-	var bankKeeper bankkeeper.Keeper
-	var appCodec codec.Codec
-	var legacyAmino *codec.LegacyAmino
-	var interfaceRegistry codectypes.InterfaceRegistry
-	err := depinject.Inject(AppConfig,
-		&appBuilder,
-		&paramsKeeper,
-		&appCodec,
-		&legacyAmino,
-		&interfaceRegistry,
-		&accountKeeper,
-		&bankKeeper,
->>>>>>> 4c3255e4
 	)
 	if err != nil {
 		panic(err)
@@ -246,17 +229,11 @@
 
 	app.App = appBuilder.Build(logger, db, traceStore, baseAppOptions...)
 
-<<<<<<< HEAD
 	app.keys = sdk.NewKVStoreKeys(
-		banktypes.StoreKey, stakingtypes.StoreKey,
-=======
-	keys := sdk.NewKVStoreKeys(
-		stakingtypes.StoreKey,
->>>>>>> 4c3255e4
-		minttypes.StoreKey, distrtypes.StoreKey, slashingtypes.StoreKey,
-		govtypes.StoreKey, upgradetypes.StoreKey, feegrant.StoreKey,
-		evidencetypes.StoreKey, authzkeeper.StoreKey, nftkeeper.StoreKey,
-		group.StoreKey,
+		stakingtypes.StoreKey, minttypes.StoreKey, distrtypes.StoreKey,
+		slashingtypes.StoreKey, govtypes.StoreKey, upgradetypes.StoreKey,
+		feegrant.StoreKey, evidencetypes.StoreKey, authzkeeper.StoreKey,
+		nftkeeper.StoreKey, group.StoreKey,
 	)
 	// NOTE: The testingkey is just mounted for testing purposes. Actual applications should
 	// not include this key.
@@ -271,14 +248,6 @@
 	initParamsKeeper(app.ParamsKeeper)
 
 	// add keepers
-<<<<<<< HEAD
-	app.BankKeeper = bankkeeper.NewBaseKeeper(
-		app.appCodec, app.keys[banktypes.StoreKey], app.AccountKeeper, app.GetSubspace(banktypes.ModuleName), app.ModuleAccountAddrs(),
-	)
-=======
-	app.BankKeeper = bankKeeper
-
->>>>>>> 4c3255e4
 	stakingKeeper := stakingkeeper.NewKeeper(
 		app.appCodec, app.keys[stakingtypes.StoreKey], app.AccountKeeper, app.BankKeeper, app.GetSubspace(stakingtypes.ModuleName),
 	)
@@ -361,11 +330,6 @@
 			encodingConfig.TxConfig,
 		),
 		vesting.NewAppModule(app.AccountKeeper, app.BankKeeper),
-<<<<<<< HEAD
-		bank.NewAppModule(app.appCodec, app.BankKeeper, app.AccountKeeper),
-=======
-		capability.NewAppModule(appCodec, *app.CapabilityKeeper),
->>>>>>> 4c3255e4
 		crisis.NewAppModule(&app.CrisisKeeper, skipGenesisInvariants),
 		feegrantmodule.NewAppModule(app.appCodec, app.AccountKeeper, app.BankKeeper, app.FeeGrantKeeper, app.interfaceRegistry),
 		gov.NewAppModule(app.appCodec, app.GovKeeper, app.AccountKeeper, app.BankKeeper),
