--- conflicted
+++ resolved
@@ -190,20 +190,12 @@
 
 // NewSimApp returns a reference to an initialized SimApp.
 func NewSimApp(
-<<<<<<< HEAD
 	logger log.Logger,
 	db dbm.DBConnection,
 	traceStore io.Writer,
-	loadLatest bool,
-	skipUpgradeHeights map[int64]bool,
-	homePath string,
-	invCheckPeriod uint,
 	encodingConfig simappparams.EncodingConfig,
-	appOpts servertypes.AppOptions, baseAppOptions ...baseapp.AppOption,
-=======
-	logger log.Logger, db dbm.DB, traceStore io.Writer, loadLatest bool, encodingConfig simappparams.EncodingConfig,
-	appOpts servertypes.AppOptions, baseAppOptions ...func(*baseapp.BaseApp),
->>>>>>> eee23d95
+	appOpts servertypes.AppOptions,
+	baseAppOptions ...baseapp.AppOption,
 ) *SimApp {
 	var (
 		app        = &SimApp{}
@@ -238,28 +230,13 @@
 		panic(err)
 	}
 
-<<<<<<< HEAD
-	app.keys = sdk.NewKVStoreKeys(
-		distrtypes.StoreKey,
-		govtypes.StoreKey,
-		upgradetypes.StoreKey,
-		group.StoreKey,
-	)
-	// NOTE: The testingkey is just mounted for testing purposes. Actual applications should
-	// not include this key.
-	app.memKeys = sdk.NewMemoryStoreKeys(capabilitytypes.MemStoreKey, "testingkey")
-	baseAppOptions = append(baseAppOptions, baseapp.SetSubstoresFromMaps(keys, tkeys, memKeys))
-
-	// set the governance module account as the authority for conducting upgrades
-	upgradeKeeper := upgradekeeper.NewKeeper(skipUpgradeHeights, app.keys[upgradetypes.StoreKey], app.appCodec, homePath, nil, authtypes.NewModuleAddress(govtypes.ModuleName).String())
-	if upgradeOpt := GetUpgradeStoreOption(upgradeKeeper); upgradeOpt != nil {
-		baseAppOptions = append(baseAppOptions, upgradeOpt)
-	}
-
-	app.App = appBuilder.Build(logger, db, traceStore, msgServiceRouter, baseAppOptions...)
-=======
+	// // set the governance module account as the authority for conducting upgrades
+	// upgradeKeeper := upgradekeeper.NewKeeper(skipUpgradeHeights, app.keys[upgradetypes.StoreKey], app.appCodec, homePath, nil, authtypes.NewModuleAddress(govtypes.ModuleName).String())
+	// if upgradeOpt := GetUpgradeStoreOption(upgradeKeeper); upgradeOpt != nil {
+	// 	baseAppOptions = append(baseAppOptions, upgradeOpt)
+	// }
+
 	app.App = appBuilder.Build(logger, db, traceStore, baseAppOptions...)
->>>>>>> eee23d95
 
 	// configure state listening capabilities using AppOptions
 	// we are doing nothing with the returned streamingServices and waitGroup in this case
@@ -267,55 +244,10 @@
 		tmos.Exit(err.Error())
 	}
 
-<<<<<<< HEAD
-	initParamsKeeper(app.ParamsKeeper)
-
-	app.DistrKeeper = distrkeeper.NewKeeper(
-		app.appCodec, app.keys[distrtypes.StoreKey], app.GetSubspace(distrtypes.ModuleName), app.AccountKeeper, app.BankKeeper,
-		app.StakingKeeper, authtypes.FeeCollectorName,
-	)
-	app.CrisisKeeper = crisiskeeper.NewKeeper(
-		app.GetSubspace(crisistypes.ModuleName), invCheckPeriod, app.BankKeeper, authtypes.FeeCollectorName,
-	)
-
-	app.StakingKeeper.SetHooks(
-		stakingtypes.NewMultiStakingHooks(app.DistrKeeper.Hooks(), app.SlashingKeeper.Hooks()),
-	)
-
-	groupConfig := group.DefaultConfig()
-	/*
-		Example of setting group params:
-		groupConfig.MaxMetadataLen = 1000
-	*/
-	app.GroupKeeper = groupkeeper.NewKeeper(app.keys[group.StoreKey], app.appCodec, app.MsgServiceRouter(), app.AccountKeeper, groupConfig)
-
-	// register the proposal types
-	govRouter := govv1beta1.NewRouter()
-	govRouter.AddRoute(govtypes.RouterKey, govv1beta1.ProposalHandler).
-		AddRoute(paramproposal.RouterKey, params.NewParamChangeProposalHandler(app.ParamsKeeper)).
-		AddRoute(distrtypes.RouterKey, distr.NewCommunityPoolSpendProposalHandler(app.DistrKeeper)).
-		AddRoute(upgradetypes.RouterKey, upgrade.NewSoftwareUpgradeProposalHandler(app.UpgradeKeeper))
-	govConfig := govtypes.DefaultConfig()
-	/*
-		Example of setting gov params:
-		govConfig.MaxMetadataLen = 10000
-	*/
-	govKeeper := govkeeper.NewKeeper(
-		app.appCodec, app.keys[govtypes.StoreKey], app.GetSubspace(govtypes.ModuleName), app.AccountKeeper, app.BankKeeper,
-		app.StakingKeeper, govRouter, app.MsgServiceRouter(), govConfig,
-	)
-
-	app.GovKeeper = *govKeeper.SetHooks(
-		govtypes.NewMultiGovHooks(
-		// register the governance hooks
-		),
-	)
-	// set the governance module account as the authority for conducting upgrades
-	upgradeKeeper.SetVersionSetter(app.BaseApp)
-	app.UpgradeKeeper = upgradeKeeper
-
-=======
->>>>>>> eee23d95
+	// // set the governance module account as the authority for conducting upgrades
+	// upgradeKeeper.SetVersionSetter(app.BaseApp)
+	// app.UpgradeKeeper = upgradeKeeper
+
 	/****  Module Options ****/
 
 	// Sets the version setter for the upgrade module
@@ -361,12 +293,6 @@
 
 	app.sm.RegisterStoreDecoders()
 
-<<<<<<< HEAD
-=======
-	// initialize stores
-	app.MountKVStores(app.keys)
-
->>>>>>> eee23d95
 	// initialize BaseApp
 	app.SetInitChainer(app.InitChainer)
 
