--- conflicted
+++ resolved
@@ -81,7 +81,7 @@
 // capabilities aren't needed for testing.
 type SimApp struct {
 	*bam.BaseApp
-	Cdc *codec.Codec
+	cdc *codec.Codec
 
 	invCheckPeriod uint
 
@@ -90,18 +90,6 @@
 	tkeys map[string]*sdk.TransientStoreKey
 
 	// keepers
-<<<<<<< HEAD
-	accountKeeper  auth.AccountKeeper
-	bankKeeper     bank.Keeper
-	supplyKeeper   supply.Keeper
-	stakingKeeper  staking.Keeper
-	slashingKeeper slashing.Keeper
-	MintKeeper     mint.Keeper
-	distrKeeper    distr.Keeper
-	govKeeper      gov.Keeper
-	crisisKeeper   crisis.Keeper
-	paramsKeeper   params.Keeper
-=======
 	AccountKeeper  auth.AccountKeeper
 	BankKeeper     bank.Keeper
 	SupplyKeeper   supply.Keeper
@@ -112,7 +100,6 @@
 	GovKeeper      gov.Keeper
 	CrisisKeeper   crisis.Keeper
 	ParamsKeeper   params.Keeper
->>>>>>> c441ce2f
 
 	// the module manager
 	mm *module.Manager
@@ -140,35 +127,13 @@
 
 	app := &SimApp{
 		BaseApp:        bApp,
-		Cdc:            cdc,
+		cdc:            cdc,
 		invCheckPeriod: invCheckPeriod,
 		keys:           keys,
 		tkeys:          tkeys,
 	}
 
 	// init params keeper and subspaces
-<<<<<<< HEAD
-	app.paramsKeeper = params.NewKeeper(app.Cdc, keys[params.StoreKey], tkeys[params.TStoreKey], params.DefaultCodespace)
-	authSubspace := app.paramsKeeper.Subspace(auth.DefaultParamspace)
-	bankSubspace := app.paramsKeeper.Subspace(bank.DefaultParamspace)
-	stakingSubspace := app.paramsKeeper.Subspace(staking.DefaultParamspace)
-	mintSubspace := app.paramsKeeper.Subspace(mint.DefaultParamspace)
-	distrSubspace := app.paramsKeeper.Subspace(distr.DefaultParamspace)
-	slashingSubspace := app.paramsKeeper.Subspace(slashing.DefaultParamspace)
-	govSubspace := app.paramsKeeper.Subspace(gov.DefaultParamspace).WithKeyTable(gov.ParamKeyTable())
-	crisisSubspace := app.paramsKeeper.Subspace(crisis.DefaultParamspace)
-
-	// add keepers
-	app.accountKeeper = auth.NewAccountKeeper(app.Cdc, keys[auth.StoreKey], authSubspace, auth.ProtoBaseAccount)
-	app.bankKeeper = bank.NewBaseKeeper(app.accountKeeper, bankSubspace, bank.DefaultCodespace, app.ModuleAccountAddrs())
-	app.supplyKeeper = supply.NewKeeper(app.Cdc, keys[supply.StoreKey], app.accountKeeper, app.bankKeeper, maccPerms)
-	stakingKeeper := staking.NewKeeper(app.Cdc, keys[staking.StoreKey], tkeys[staking.TStoreKey],
-		app.supplyKeeper, stakingSubspace, staking.DefaultCodespace)
-	app.MintKeeper = mint.NewKeeper(app.Cdc, keys[mint.StoreKey], mintSubspace, &stakingKeeper, app.supplyKeeper, auth.FeeCollectorName)
-	app.distrKeeper = distr.NewKeeper(app.Cdc, keys[distr.StoreKey], distrSubspace, &stakingKeeper,
-		app.supplyKeeper, distr.DefaultCodespace, auth.FeeCollectorName, app.ModuleAccountAddrs())
-	app.slashingKeeper = slashing.NewKeeper(app.Cdc, keys[slashing.StoreKey], &stakingKeeper,
-=======
 	app.ParamsKeeper = params.NewKeeper(app.cdc, keys[params.StoreKey], tkeys[params.TStoreKey], params.DefaultCodespace)
 	authSubspace := app.ParamsKeeper.Subspace(auth.DefaultParamspace)
 	bankSubspace := app.ParamsKeeper.Subspace(bank.DefaultParamspace)
@@ -189,24 +154,16 @@
 	app.DistrKeeper = distr.NewKeeper(app.cdc, keys[distr.StoreKey], distrSubspace, &stakingKeeper,
 		app.SupplyKeeper, distr.DefaultCodespace, auth.FeeCollectorName, app.ModuleAccountAddrs())
 	app.SlashingKeeper = slashing.NewKeeper(app.cdc, keys[slashing.StoreKey], &stakingKeeper,
->>>>>>> c441ce2f
 		slashingSubspace, slashing.DefaultCodespace)
 	app.CrisisKeeper = crisis.NewKeeper(crisisSubspace, invCheckPeriod, app.SupplyKeeper, auth.FeeCollectorName)
 
 	// register the proposal types
 	govRouter := gov.NewRouter()
 	govRouter.AddRoute(gov.RouterKey, gov.ProposalHandler).
-<<<<<<< HEAD
-		AddRoute(params.RouterKey, params.NewParamChangeProposalHandler(app.paramsKeeper)).
-		AddRoute(distr.RouterKey, distr.NewCommunityPoolSpendProposalHandler(app.distrKeeper))
-	app.govKeeper = gov.NewKeeper(app.Cdc, keys[gov.StoreKey], govSubspace,
-		app.supplyKeeper, &stakingKeeper, gov.DefaultCodespace, govRouter)
-=======
 		AddRoute(params.RouterKey, params.NewParamChangeProposalHandler(app.ParamsKeeper)).
 		AddRoute(distr.RouterKey, distr.NewCommunityPoolSpendProposalHandler(app.DistrKeeper))
 	app.GovKeeper = gov.NewKeeper(app.cdc, keys[gov.StoreKey], govSubspace,
 		app.SupplyKeeper, &stakingKeeper, gov.DefaultCodespace, govRouter)
->>>>>>> c441ce2f
 
 	// register the staking hooks
 	// NOTE: stakingKeeper above is passed by reference, so that it will contain these hooks
@@ -217,19 +174,6 @@
 	// NOTE: Any module instantiated in the module manager that is later modified
 	// must be passed by reference here.
 	app.mm = module.NewManager(
-<<<<<<< HEAD
-		genaccounts.NewAppModule(app.accountKeeper),
-		genutil.NewAppModule(app.accountKeeper, app.stakingKeeper, app.BaseApp.DeliverTx),
-		auth.NewAppModule(app.accountKeeper),
-		bank.NewAppModule(app.bankKeeper, app.accountKeeper),
-		crisis.NewAppModule(&app.crisisKeeper),
-		supply.NewAppModule(app.supplyKeeper, app.accountKeeper),
-		distr.NewAppModule(app.distrKeeper, app.supplyKeeper),
-		gov.NewAppModule(app.govKeeper, app.supplyKeeper),
-		mint.NewAppModule(app.MintKeeper),
-		slashing.NewAppModule(app.slashingKeeper, app.stakingKeeper),
-		staking.NewAppModule(app.stakingKeeper, app.distrKeeper, app.accountKeeper, app.supplyKeeper),
-=======
 		genaccounts.NewAppModule(app.AccountKeeper),
 		genutil.NewAppModule(app.AccountKeeper, app.StakingKeeper, app.BaseApp.DeliverTx),
 		auth.NewAppModule(app.AccountKeeper),
@@ -241,7 +185,6 @@
 		mint.NewAppModule(app.MintKeeper),
 		slashing.NewAppModule(app.SlashingKeeper, app.StakingKeeper),
 		staking.NewAppModule(app.StakingKeeper, app.DistrKeeper, app.AccountKeeper, app.SupplyKeeper),
->>>>>>> c441ce2f
 	)
 
 	// During begin block slashing happens after distr.BeginBlocker so that
@@ -305,7 +248,7 @@
 // application update at chain initialization
 func (app *SimApp) InitChainer(ctx sdk.Context, req abci.RequestInitChain) abci.ResponseInitChain {
 	var genesisState GenesisState
-	app.Cdc.MustUnmarshalJSON(req.AppStateBytes, &genesisState)
+	app.cdc.MustUnmarshalJSON(req.AppStateBytes, &genesisState)
 	return app.mm.InitGenesis(ctx, genesisState)
 }
 
