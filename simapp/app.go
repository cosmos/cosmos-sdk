//go:build app_v1

package simapp

import (
	"encoding/json"
	"fmt"
	"io"
	"os"
	"path/filepath"

	autocliv1 "cosmossdk.io/api/cosmos/autocli/v1"
	reflectionv1 "cosmossdk.io/api/cosmos/reflection/v1"
	"cosmossdk.io/client/v2/autocli"
	"cosmossdk.io/core/appmodule"
	"cosmossdk.io/log"
	authcodec "github.com/cosmos/cosmos-sdk/x/auth/codec"

	abci "github.com/cometbft/cometbft/abci/types"
	dbm "github.com/cosmos/cosmos-db"
	"github.com/cosmos/gogoproto/proto"
	"github.com/spf13/cast"

	simappparams "cosmossdk.io/simapp/params"
	storetypes "cosmossdk.io/store/types"
	"cosmossdk.io/x/evidence"
	evidencekeeper "cosmossdk.io/x/evidence/keeper"
	evidencetypes "cosmossdk.io/x/evidence/types"
	"cosmossdk.io/x/feegrant"
	feegrantkeeper "cosmossdk.io/x/feegrant/keeper"
	feegrantmodule "cosmossdk.io/x/feegrant/module"
	"cosmossdk.io/x/nft"
	nftkeeper "cosmossdk.io/x/nft/keeper"
	nftmodule "cosmossdk.io/x/nft/module"
	"cosmossdk.io/x/upgrade"
	upgradekeeper "cosmossdk.io/x/upgrade/keeper"
	upgradetypes "cosmossdk.io/x/upgrade/types"

	"cosmossdk.io/x/circuit"
	circuitkeeper "cosmossdk.io/x/circuit/keeper"
	circuittypes "cosmossdk.io/x/circuit/types"
	"github.com/cosmos/cosmos-sdk/baseapp"
	"github.com/cosmos/cosmos-sdk/client"
	"github.com/cosmos/cosmos-sdk/client/flags"
	"github.com/cosmos/cosmos-sdk/client/grpc/cmtservice"
	nodeservice "github.com/cosmos/cosmos-sdk/client/grpc/node"
	"github.com/cosmos/cosmos-sdk/codec"
	"github.com/cosmos/cosmos-sdk/codec/types"
	"github.com/cosmos/cosmos-sdk/runtime"
	runtimeservices "github.com/cosmos/cosmos-sdk/runtime/services"
	"github.com/cosmos/cosmos-sdk/server"
	"github.com/cosmos/cosmos-sdk/server/api"
	"github.com/cosmos/cosmos-sdk/server/config"
	servertypes "github.com/cosmos/cosmos-sdk/server/types"
	"github.com/cosmos/cosmos-sdk/std"
	testdata_pulsar "github.com/cosmos/cosmos-sdk/testutil/testdata/testpb"
	sdk "github.com/cosmos/cosmos-sdk/types"
	"github.com/cosmos/cosmos-sdk/types/module"
	"github.com/cosmos/cosmos-sdk/types/msgservice"
	"github.com/cosmos/cosmos-sdk/version"
	"github.com/cosmos/cosmos-sdk/x/auth"
	"github.com/cosmos/cosmos-sdk/x/auth/ante"
	authkeeper "github.com/cosmos/cosmos-sdk/x/auth/keeper"
	"github.com/cosmos/cosmos-sdk/x/auth/posthandler"
	authsims "github.com/cosmos/cosmos-sdk/x/auth/simulation"
	authtx "github.com/cosmos/cosmos-sdk/x/auth/tx"
	authtypes "github.com/cosmos/cosmos-sdk/x/auth/types"
	"github.com/cosmos/cosmos-sdk/x/auth/vesting"
	vestingtypes "github.com/cosmos/cosmos-sdk/x/auth/vesting/types"
	"github.com/cosmos/cosmos-sdk/x/authz"
	authzkeeper "github.com/cosmos/cosmos-sdk/x/authz/keeper"
	authzmodule "github.com/cosmos/cosmos-sdk/x/authz/module"
	"github.com/cosmos/cosmos-sdk/x/bank"
	bankkeeper "github.com/cosmos/cosmos-sdk/x/bank/keeper"
	banktypes "github.com/cosmos/cosmos-sdk/x/bank/types"
	consensus "github.com/cosmos/cosmos-sdk/x/consensus"
	consensusparamkeeper "github.com/cosmos/cosmos-sdk/x/consensus/keeper"
	consensusparamtypes "github.com/cosmos/cosmos-sdk/x/consensus/types"
	"github.com/cosmos/cosmos-sdk/x/crisis"
	crisiskeeper "github.com/cosmos/cosmos-sdk/x/crisis/keeper"
	crisistypes "github.com/cosmos/cosmos-sdk/x/crisis/types"
	distr "github.com/cosmos/cosmos-sdk/x/distribution"
	distrkeeper "github.com/cosmos/cosmos-sdk/x/distribution/keeper"
	distrtypes "github.com/cosmos/cosmos-sdk/x/distribution/types"
	"github.com/cosmos/cosmos-sdk/x/genutil"
	genutiltypes "github.com/cosmos/cosmos-sdk/x/genutil/types"
	"github.com/cosmos/cosmos-sdk/x/gov"
	govclient "github.com/cosmos/cosmos-sdk/x/gov/client"
	govkeeper "github.com/cosmos/cosmos-sdk/x/gov/keeper"
	govtypes "github.com/cosmos/cosmos-sdk/x/gov/types"
	govv1beta1 "github.com/cosmos/cosmos-sdk/x/gov/types/v1beta1"
	"github.com/cosmos/cosmos-sdk/x/group"
	groupkeeper "github.com/cosmos/cosmos-sdk/x/group/keeper"
	groupmodule "github.com/cosmos/cosmos-sdk/x/group/module"
	"github.com/cosmos/cosmos-sdk/x/mint"
	mintkeeper "github.com/cosmos/cosmos-sdk/x/mint/keeper"
	minttypes "github.com/cosmos/cosmos-sdk/x/mint/types"
	"github.com/cosmos/cosmos-sdk/x/params"
	paramsclient "github.com/cosmos/cosmos-sdk/x/params/client"
	paramskeeper "github.com/cosmos/cosmos-sdk/x/params/keeper"
	paramstypes "github.com/cosmos/cosmos-sdk/x/params/types"
	paramproposal "github.com/cosmos/cosmos-sdk/x/params/types/proposal"
	"github.com/cosmos/cosmos-sdk/x/slashing"
	slashingkeeper "github.com/cosmos/cosmos-sdk/x/slashing/keeper"
	slashingtypes "github.com/cosmos/cosmos-sdk/x/slashing/types"
	"github.com/cosmos/cosmos-sdk/x/staking"
	stakingkeeper "github.com/cosmos/cosmos-sdk/x/staking/keeper"
	stakingtypes "github.com/cosmos/cosmos-sdk/x/staking/types"
)

const appName = "SimApp"

var (
	// DefaultNodeHome default home directories for the application daemon
	DefaultNodeHome string

<<<<<<< HEAD
	// ModuleBasics defines the module BasicManager is in charge of setting up basic,
	// non-dependant module elements, such as codec registration
	// and genesis verification.
	ModuleBasics = module.NewBasicManager(
		auth.AppModuleBasic{},
		genutil.NewAppModuleBasic(genutiltypes.DefaultMessageValidator),
		bank.AppModuleBasic{},
		staking.AppModuleBasic{},
		mint.AppModuleBasic{},
		distr.AppModuleBasic{},
		gov.NewAppModuleBasic(
			[]govclient.ProposalHandler{
				paramsclient.ProposalHandler,
			},
		),
		params.AppModuleBasic{},
		crisis.AppModuleBasic{},
		slashing.AppModuleBasic{},
		feegrantmodule.AppModuleBasic{},
		upgrade.AppModuleBasic{},
		evidence.AppModuleBasic{},
		authzmodule.AppModuleBasic{},
		groupmodule.AppModuleBasic{},
		vesting.AppModuleBasic{},
		nftmodule.AppModuleBasic{},
		consensus.AppModuleBasic{},
		circuit.AppModuleBasic{},
	)

=======
>>>>>>> 6c07d59b
	// module account permissions
	maccPerms = map[string][]string{
		authtypes.FeeCollectorName:     nil,
		distrtypes.ModuleName:          nil,
		minttypes.ModuleName:           {authtypes.Minter},
		stakingtypes.BondedPoolName:    {authtypes.Burner, authtypes.Staking},
		stakingtypes.NotBondedPoolName: {authtypes.Burner, authtypes.Staking},
		govtypes.ModuleName:            {authtypes.Burner},
		nft.ModuleName:                 nil,
	}
)

var (
	_ runtime.AppI            = (*SimApp)(nil)
	_ servertypes.Application = (*SimApp)(nil)
)

// SimApp extends an ABCI application, but with most of its parameters exported.
// They are exported for convenience in creating helper functions, as object
// capabilities aren't needed for testing.
type SimApp struct {
	*baseapp.BaseApp
	legacyAmino       *codec.LegacyAmino
	appCodec          codec.Codec
	txConfig          client.TxConfig
	interfaceRegistry types.InterfaceRegistry

	// keys to access the substores
	keys  map[string]*storetypes.KVStoreKey
	tkeys map[string]*storetypes.TransientStoreKey

	// keepers
	AccountKeeper         authkeeper.AccountKeeper
	BankKeeper            bankkeeper.Keeper
	StakingKeeper         *stakingkeeper.Keeper
	SlashingKeeper        slashingkeeper.Keeper
	MintKeeper            mintkeeper.Keeper
	DistrKeeper           distrkeeper.Keeper
	GovKeeper             govkeeper.Keeper
	CrisisKeeper          *crisiskeeper.Keeper
	UpgradeKeeper         *upgradekeeper.Keeper
	ParamsKeeper          paramskeeper.Keeper
	AuthzKeeper           authzkeeper.Keeper
	EvidenceKeeper        evidencekeeper.Keeper
	FeeGrantKeeper        feegrantkeeper.Keeper
	GroupKeeper           groupkeeper.Keeper
	NFTKeeper             nftkeeper.Keeper
	ConsensusParamsKeeper consensusparamkeeper.Keeper
	CircuitKeeper         circuitkeeper.Keeper

	// the module manager
	ModuleManager      *module.Manager
	BasicModuleManager module.BasicManager

	// simulation manager
	sm *module.SimulationManager

	// module configurator
	configurator module.Configurator
}

func init() {
	userHomeDir, err := os.UserHomeDir()
	if err != nil {
		panic(err)
	}

	DefaultNodeHome = filepath.Join(userHomeDir, ".simapp")
}

// NewSimApp returns a reference to an initialized SimApp.
func NewSimApp(
	logger log.Logger,
	db dbm.DB,
	traceStore io.Writer,
	loadLatest bool,
	appOpts servertypes.AppOptions,
	baseAppOptions ...func(*baseapp.BaseApp),
) *SimApp {
	encodingConfig := simappparams.MakeTestEncodingConfig()

	appCodec := encodingConfig.Codec
	legacyAmino := encodingConfig.Amino
	interfaceRegistry := encodingConfig.InterfaceRegistry
	txConfig := encodingConfig.TxConfig

	std.RegisterLegacyAminoCodec(legacyAmino)
	std.RegisterInterfaces(interfaceRegistry)

	// Below we could construct and set an application specific mempool and
	// ABCI 1.0 PrepareProposal and ProcessProposal handlers. These defaults are
	// already set in the SDK's BaseApp, this shows an example of how to override
	// them.
	//
	// Example:
	//
	// bApp := baseapp.NewBaseApp(...)
	// nonceMempool := mempool.NewSenderNonceMempool()
	// abciPropHandler := NewDefaultProposalHandler(nonceMempool, bApp)
	//
	// bApp.SetMempool(nonceMempool)
	// bApp.SetPrepareProposal(abciPropHandler.PrepareProposalHandler())
	// bApp.SetProcessProposal(abciPropHandler.ProcessProposalHandler())
	//
	// Alternatively, you can construct BaseApp options, append those to
	// baseAppOptions and pass them to NewBaseApp.
	//
	// Example:
	//
	// prepareOpt = func(app *baseapp.BaseApp) {
	// 	abciPropHandler := baseapp.NewDefaultProposalHandler(nonceMempool, app)
	// 	app.SetPrepareProposal(abciPropHandler.PrepareProposalHandler())
	// }
	// baseAppOptions = append(baseAppOptions, prepareOpt)

	bApp := baseapp.NewBaseApp(appName, logger, db, txConfig.TxDecoder(), baseAppOptions...)
	bApp.SetCommitMultiStoreTracer(traceStore)
	bApp.SetVersion(version.Version)
	bApp.SetInterfaceRegistry(interfaceRegistry)
	bApp.SetTxEncoder(txConfig.TxEncoder())

	keys := storetypes.NewKVStoreKeys(
		authtypes.StoreKey, banktypes.StoreKey, stakingtypes.StoreKey, crisistypes.StoreKey,
		minttypes.StoreKey, distrtypes.StoreKey, slashingtypes.StoreKey,
		govtypes.StoreKey, paramstypes.StoreKey, consensusparamtypes.StoreKey, upgradetypes.StoreKey, feegrant.StoreKey,
		evidencetypes.StoreKey, circuittypes.StoreKey,
		authzkeeper.StoreKey, nftkeeper.StoreKey, group.StoreKey,
	)

	// register streaming services
	if err := bApp.RegisterStreamingServices(appOpts, keys); err != nil {
		panic(err)
	}

	tkeys := storetypes.NewTransientStoreKeys(paramstypes.TStoreKey)
	app := &SimApp{
		BaseApp:           bApp,
		legacyAmino:       legacyAmino,
		appCodec:          appCodec,
		txConfig:          txConfig,
		interfaceRegistry: interfaceRegistry,
		keys:              keys,
		tkeys:             tkeys,
	}

	app.ParamsKeeper = initParamsKeeper(appCodec, legacyAmino, keys[paramstypes.StoreKey], tkeys[paramstypes.TStoreKey])

	// set the BaseApp's parameter store
	app.ConsensusParamsKeeper = consensusparamkeeper.NewKeeper(appCodec, runtime.NewKVStoreService(keys[consensusparamtypes.StoreKey]), authtypes.NewModuleAddress(govtypes.ModuleName).String(), runtime.EventService{})
	bApp.SetParamStore(app.ConsensusParamsKeeper.ParamsStore)

	// add keepers
	app.AccountKeeper = authkeeper.NewAccountKeeper(appCodec, runtime.NewKVStoreService(keys[authtypes.StoreKey]), authtypes.ProtoBaseAccount, maccPerms, sdk.Bech32MainPrefix, authtypes.NewModuleAddress(govtypes.ModuleName).String())

	app.BankKeeper = bankkeeper.NewBaseKeeper(
		appCodec,
		runtime.NewKVStoreService(keys[banktypes.StoreKey]),
		app.AccountKeeper,
		BlockedAddresses(),
		authtypes.NewModuleAddress(govtypes.ModuleName).String(),
		logger,
	)
	app.StakingKeeper = stakingkeeper.NewKeeper(
		appCodec, keys[stakingtypes.StoreKey], app.AccountKeeper, app.BankKeeper, authtypes.NewModuleAddress(govtypes.ModuleName).String(),
	)
	app.MintKeeper = mintkeeper.NewKeeper(appCodec, keys[minttypes.StoreKey], app.StakingKeeper, app.AccountKeeper, app.BankKeeper, authtypes.FeeCollectorName, authtypes.NewModuleAddress(govtypes.ModuleName).String())

	app.DistrKeeper = distrkeeper.NewKeeper(appCodec, runtime.NewKVStoreService(keys[distrtypes.StoreKey]), app.AccountKeeper, app.BankKeeper, app.StakingKeeper, authtypes.FeeCollectorName, authtypes.NewModuleAddress(govtypes.ModuleName).String())

	app.SlashingKeeper = slashingkeeper.NewKeeper(
		appCodec, legacyAmino, keys[slashingtypes.StoreKey], app.StakingKeeper, authtypes.NewModuleAddress(govtypes.ModuleName).String(),
	)

	invCheckPeriod := cast.ToUint(appOpts.Get(server.FlagInvCheckPeriod))
	app.CrisisKeeper = crisiskeeper.NewKeeper(appCodec, keys[crisistypes.StoreKey], invCheckPeriod,
		app.BankKeeper, authtypes.FeeCollectorName, authtypes.NewModuleAddress(govtypes.ModuleName).String(), app.AccountKeeper.GetAddressCodec())

	app.FeeGrantKeeper = feegrantkeeper.NewKeeper(appCodec, runtime.NewKVStoreService(keys[feegrant.StoreKey]), app.AccountKeeper)

	// register the staking hooks
	// NOTE: stakingKeeper above is passed by reference, so that it will contain these hooks
	app.StakingKeeper.SetHooks(
		stakingtypes.NewMultiStakingHooks(app.DistrKeeper.Hooks(), app.SlashingKeeper.Hooks()),
	)

	app.CircuitKeeper = circuitkeeper.NewKeeper(keys[circuittypes.StoreKey], authtypes.NewModuleAddress(govtypes.ModuleName).String(), app.AccountKeeper.GetAddressCodec())

	app.AuthzKeeper = authzkeeper.NewKeeper(runtime.NewKVStoreService(keys[authzkeeper.StoreKey]), appCodec, app.MsgServiceRouter(), app.AccountKeeper)

	groupConfig := group.DefaultConfig()
	/*
		Example of setting group params:
		groupConfig.MaxMetadataLen = 1000
	*/
	app.GroupKeeper = groupkeeper.NewKeeper(keys[group.StoreKey], appCodec, app.MsgServiceRouter(), app.AccountKeeper, groupConfig)

	// get skipUpgradeHeights from the app options
	skipUpgradeHeights := map[int64]bool{}
	for _, h := range cast.ToIntSlice(appOpts.Get(server.FlagUnsafeSkipUpgrades)) {
		skipUpgradeHeights[int64(h)] = true
	}
	homePath := cast.ToString(appOpts.Get(flags.FlagHome))
	// set the governance module account as the authority for conducting upgrades
	app.UpgradeKeeper = upgradekeeper.NewKeeper(skipUpgradeHeights, keys[upgradetypes.StoreKey], appCodec, homePath, app.BaseApp, authtypes.NewModuleAddress(govtypes.ModuleName).String())

	// Register the proposal types
	// Deprecated: Avoid adding new handlers, instead use the new proposal flow
	// by granting the governance module the right to execute the message.
	// See: https://docs.cosmos.network/main/modules/gov#proposal-messages
	govRouter := govv1beta1.NewRouter()
	govRouter.AddRoute(govtypes.RouterKey, govv1beta1.ProposalHandler).
		AddRoute(paramproposal.RouterKey, params.NewParamChangeProposalHandler(app.ParamsKeeper)).
		AddRoute(upgradetypes.RouterKey, upgrade.NewSoftwareUpgradeProposalHandler(app.UpgradeKeeper))
	govConfig := govtypes.DefaultConfig()
	/*
		Example of setting gov params:
		govConfig.MaxMetadataLen = 10000
	*/
	govKeeper := govkeeper.NewKeeper(
		appCodec, runtime.NewKVStoreService(keys[govtypes.StoreKey]), app.AccountKeeper, app.BankKeeper,
		app.StakingKeeper, app.DistrKeeper, app.MsgServiceRouter(), govConfig, authtypes.NewModuleAddress(govtypes.ModuleName).String(),
	)

	// Set legacy router for backwards compatibility with gov v1beta1
	govKeeper.SetLegacyRouter(govRouter)

	app.GovKeeper = *govKeeper.SetHooks(
		govtypes.NewMultiGovHooks(
		// register the governance hooks
		),
	)

	app.NFTKeeper = nftkeeper.NewKeeper(runtime.NewKVStoreService(keys[nftkeeper.StoreKey]), appCodec, app.AccountKeeper, app.BankKeeper)

	// create evidence keeper with router
	evidenceKeeper := evidencekeeper.NewKeeper(
		appCodec, keys[evidencetypes.StoreKey], app.StakingKeeper, app.SlashingKeeper, app.AccountKeeper.GetAddressCodec(), runtime.ProvideCometInfoService(),
	)
	// If evidence needs to be handled for the app, set routes in router here and seal
	app.EvidenceKeeper = *evidenceKeeper

	/****  Module Options ****/

	// NOTE: we may consider parsing `appOpts` inside module constructors. For the moment
	// we prefer to be more strict in what arguments the modules expect.
	skipGenesisInvariants := cast.ToBool(appOpts.Get(crisis.FlagSkipGenesisInvariants))

	// NOTE: Any module instantiated in the module manager that is later modified
	// must be passed by reference here.
	app.ModuleManager = module.NewManager(
		genutil.NewAppModule(
			app.AccountKeeper, app.StakingKeeper, app,
			encodingConfig.TxConfig,
		),
		auth.NewAppModule(appCodec, app.AccountKeeper, authsims.RandomGenesisAccounts, app.GetSubspace(authtypes.ModuleName)),
		vesting.NewAppModule(app.AccountKeeper, app.BankKeeper),
		bank.NewAppModule(appCodec, app.BankKeeper, app.AccountKeeper, app.GetSubspace(banktypes.ModuleName)),
		crisis.NewAppModule(app.CrisisKeeper, skipGenesisInvariants, app.GetSubspace(crisistypes.ModuleName)),
		feegrantmodule.NewAppModule(appCodec, app.AccountKeeper, app.BankKeeper, app.FeeGrantKeeper, app.interfaceRegistry),
		gov.NewAppModule(appCodec, &app.GovKeeper, app.AccountKeeper, app.BankKeeper, app.GetSubspace(govtypes.ModuleName)),
		mint.NewAppModule(appCodec, app.MintKeeper, app.AccountKeeper, nil, app.GetSubspace(minttypes.ModuleName)),
		slashing.NewAppModule(appCodec, app.SlashingKeeper, app.AccountKeeper, app.BankKeeper, app.StakingKeeper, app.GetSubspace(slashingtypes.ModuleName), app.interfaceRegistry),
		distr.NewAppModule(appCodec, app.DistrKeeper, app.AccountKeeper, app.BankKeeper, app.StakingKeeper, app.GetSubspace(distrtypes.ModuleName)),
		staking.NewAppModule(appCodec, app.StakingKeeper, app.AccountKeeper, app.BankKeeper, app.GetSubspace(stakingtypes.ModuleName)),
		upgrade.NewAppModule(app.UpgradeKeeper, app.AccountKeeper.GetAddressCodec()),
		evidence.NewAppModule(app.EvidenceKeeper),
		params.NewAppModule(app.ParamsKeeper),
		authzmodule.NewAppModule(appCodec, app.AuthzKeeper, app.AccountKeeper, app.BankKeeper, app.interfaceRegistry),
		groupmodule.NewAppModule(appCodec, app.GroupKeeper, app.AccountKeeper, app.BankKeeper, app.interfaceRegistry),
		nftmodule.NewAppModule(appCodec, app.NFTKeeper, app.AccountKeeper, app.BankKeeper, app.interfaceRegistry),
		consensus.NewAppModule(appCodec, app.ConsensusParamsKeeper),
		circuit.NewAppModule(appCodec, app.CircuitKeeper),
	)

	// BasicModuleManager defines the module BasicManager is in charge of setting up basic,
	// non-dependant module elements, such as codec registration and genesis verification.
	// By default it is composed of all the module from the module manager.
	// Additionally, app module basics can be overwritten by passing them as argument.
	app.BasicModuleManager = module.NewBasicManagerFromManager(
		app.ModuleManager,
		map[string]module.AppModuleBasic{
			genutiltypes.ModuleName: genutil.NewAppModuleBasic(genutiltypes.DefaultMessageValidator),
			govtypes.ModuleName: gov.NewAppModuleBasic(
				[]govclient.ProposalHandler{
					paramsclient.ProposalHandler,
				},
			),
		})
	app.BasicModuleManager.RegisterLegacyAminoCodec(encodingConfig.Amino)
	app.BasicModuleManager.RegisterInterfaces(encodingConfig.InterfaceRegistry)

	// During begin block slashing happens after distr.BeginBlocker so that
	// there is nothing left over in the validator fee pool, so as to keep the
	// CanWithdrawInvariant invariant.
	// NOTE: staking module is required if HistoricalEntries param > 0
	app.ModuleManager.SetOrderBeginBlockers(
		upgradetypes.ModuleName,
		minttypes.ModuleName,
		distrtypes.ModuleName,
		slashingtypes.ModuleName,
		evidencetypes.ModuleName,
		stakingtypes.ModuleName,
		genutiltypes.ModuleName,
		authz.ModuleName,
	)
	app.ModuleManager.SetOrderEndBlockers(
		crisistypes.ModuleName,
		govtypes.ModuleName,
		stakingtypes.ModuleName,
		genutiltypes.ModuleName,
		feegrant.ModuleName,
		group.ModuleName,
	)

	// NOTE: The genutils module must occur after staking so that pools are
	// properly initialized with tokens from genesis accounts.
	// NOTE: The genutils module must also occur after auth so that it can access the params from auth.
	genesisModuleOrder := []string{
		authtypes.ModuleName, banktypes.ModuleName,
		distrtypes.ModuleName, stakingtypes.ModuleName, slashingtypes.ModuleName, govtypes.ModuleName,
		minttypes.ModuleName, crisistypes.ModuleName, genutiltypes.ModuleName, evidencetypes.ModuleName, authz.ModuleName,
		feegrant.ModuleName, nft.ModuleName, group.ModuleName, paramstypes.ModuleName, upgradetypes.ModuleName,
		vestingtypes.ModuleName, consensusparamtypes.ModuleName, circuittypes.ModuleName,
	}
	app.ModuleManager.SetOrderInitGenesis(genesisModuleOrder...)
	app.ModuleManager.SetOrderExportGenesis(genesisModuleOrder...)

	// Uncomment if you want to set a custom migration order here.
	// app.ModuleManager.SetOrderMigrations(custom order)

	app.ModuleManager.RegisterInvariants(app.CrisisKeeper)
	app.configurator = module.NewConfigurator(app.appCodec, app.MsgServiceRouter(), app.GRPCQueryRouter())
	err := app.ModuleManager.RegisterServices(app.configurator)
	if err != nil {
		panic(err)
	}

	// RegisterUpgradeHandlers is used for registering any on-chain upgrades.
	// Make sure it's called after `app.ModuleManager` and `app.configurator` are set.
	app.RegisterUpgradeHandlers()

	autocliv1.RegisterQueryServer(app.GRPCQueryRouter(), runtimeservices.NewAutoCLIQueryService(app.ModuleManager.Modules))

	reflectionSvc, err := runtimeservices.NewReflectionService()
	if err != nil {
		panic(err)
	}
	reflectionv1.RegisterReflectionServiceServer(app.GRPCQueryRouter(), reflectionSvc)

	// add test gRPC service for testing gRPC queries in isolation
	testdata_pulsar.RegisterQueryServer(app.GRPCQueryRouter(), testdata_pulsar.QueryImpl{})

	// create the simulation manager and define the order of the modules for deterministic simulations
	//
	// NOTE: this is not required apps that don't use the simulator for fuzz testing
	// transactions
	overrideModules := map[string]module.AppModuleSimulation{
		authtypes.ModuleName: auth.NewAppModule(app.appCodec, app.AccountKeeper, authsims.RandomGenesisAccounts, app.GetSubspace(authtypes.ModuleName)),
	}
	app.sm = module.NewSimulationManagerFromAppModules(app.ModuleManager.Modules, overrideModules)

	app.sm.RegisterStoreDecoders()

	// initialize stores
	app.MountKVStores(keys)
	app.MountTransientStores(tkeys)

	// initialize BaseApp
	app.SetInitChainer(app.InitChainer)
	app.SetBeginBlocker(app.BeginBlocker)
	app.SetEndBlocker(app.EndBlocker)
	app.setAnteHandler(encodingConfig.TxConfig)

	// In v0.46, the SDK introduces _postHandlers_. PostHandlers are like
	// antehandlers, but are run _after_ the `runMsgs` execution. They are also
	// defined as a chain, and have the same signature as antehandlers.
	//
	// In baseapp, postHandlers are run in the same store branch as `runMsgs`,
	// meaning that both `runMsgs` and `postHandler` state will be committed if
	// both are successful, and both will be reverted if any of the two fails.
	//
	// The SDK exposes a default postHandlers chain, which comprises of only
	// one decorator: the Transaction Tips decorator. However, some chains do
	// not need it by default, so feel free to comment the next line if you do
	// not need tips.
	// To read more about tips:
	// https://docs.cosmos.network/main/core/tips.html
	//
	// Please note that changing any of the anteHandler or postHandler chain is
	// likely to be a state-machine breaking change, which needs a coordinated
	// upgrade.
	app.setPostHandler()

	// At startup, after all modules have been registered, check that all prot
	// annotations are correct.
	protoFiles, err := proto.MergedRegistry()
	if err != nil {
		panic(err)
	}
	err = msgservice.ValidateProtoAnnotations(protoFiles)
	if err != nil {
		// Once we switch to using protoreflect-based antehandlers, we might
		// want to panic here instead of logging a warning.
		fmt.Fprintln(os.Stderr, err.Error())
	}

	if loadLatest {
		if err := app.LoadLatestVersion(); err != nil {
			panic(fmt.Errorf("error loading last version: %w", err))
		}
	}

	return app
}

func (app *SimApp) setAnteHandler(txConfig client.TxConfig) {
	anteHandler, err := NewAnteHandler(
		HandlerOptions{
			ante.HandlerOptions{
				AccountKeeper:   app.AccountKeeper,
				BankKeeper:      app.BankKeeper,
				SignModeHandler: txConfig.SignModeHandler(),
				FeegrantKeeper:  app.FeeGrantKeeper,
				SigGasConsumer:  ante.DefaultSigVerificationGasConsumer,
			},
			&app.CircuitKeeper,
		},
	)
	if err != nil {
		panic(err)
	}

	// Set the AnteHandler for the app
	app.SetAnteHandler(anteHandler)
}

func (app *SimApp) setPostHandler() {
	postHandler, err := posthandler.NewPostHandler(
		posthandler.HandlerOptions{},
	)
	if err != nil {
		panic(err)
	}

	app.SetPostHandler(postHandler)
}

// Name returns the name of the App
func (app *SimApp) Name() string { return app.BaseApp.Name() }

// BeginBlocker application updates every begin block
func (app *SimApp) BeginBlocker(ctx sdk.Context, req abci.RequestBeginBlock) (abci.ResponseBeginBlock, error) {
	return app.ModuleManager.BeginBlock(ctx, req)
}

// EndBlocker application updates every end block
func (app *SimApp) EndBlocker(ctx sdk.Context, req abci.RequestEndBlock) (abci.ResponseEndBlock, error) {
	return app.ModuleManager.EndBlock(ctx, req)
}

func (a *SimApp) Configurator() module.Configurator {
	return a.configurator
}

// InitChainer application update at chain initialization
func (app *SimApp) InitChainer(ctx sdk.Context, req abci.RequestInitChain) (abci.ResponseInitChain, error) {
	var genesisState GenesisState
	if err := json.Unmarshal(req.AppStateBytes, &genesisState); err != nil {
		panic(err)
	}
	app.UpgradeKeeper.SetModuleVersionMap(ctx, app.ModuleManager.GetVersionMap())
	return app.ModuleManager.InitGenesis(ctx, app.appCodec, genesisState)
}

// LoadHeight loads a particular height
func (app *SimApp) LoadHeight(height int64) error {
	return app.LoadVersion(height)
}

// LegacyAmino returns SimApp's amino codec.
//
// NOTE: This is solely to be used for testing purposes as it may be desirable
// for modules to register their own custom testing types.
func (app *SimApp) LegacyAmino() *codec.LegacyAmino {
	return app.legacyAmino
}

// AppCodec returns SimApp's app codec.
//
// NOTE: This is solely to be used for testing purposes as it may be desirable
// for modules to register their own custom testing types.
func (app *SimApp) AppCodec() codec.Codec {
	return app.appCodec
}

// InterfaceRegistry returns SimApp's InterfaceRegistry
func (app *SimApp) InterfaceRegistry() types.InterfaceRegistry {
	return app.interfaceRegistry
}

// TxConfig returns SimApp's TxConfig
func (app *SimApp) TxConfig() client.TxConfig {
	return app.txConfig
}

// AutoCliOpts returns the autocli options for the app.
func (app *SimApp) AutoCliOpts() autocli.AppOptions {
	modules := make(map[string]appmodule.AppModule, 0)
	for _, m := range app.ModuleManager.Modules {
		if moduleWithName, ok := m.(module.HasName); ok {
			moduleName := moduleWithName.Name()
			if appModule, ok := moduleWithName.(appmodule.AppModule); ok {
				modules[moduleName] = appModule
			}
		}
	}

	return autocli.AppOptions{
		Modules:      modules,
		AddressCodec: authcodec.NewBech32Codec(sdk.GetConfig().GetBech32AccountAddrPrefix()),
	}
}

// DefaultGenesis returns a default genesis from the registered AppModuleBasic's.
func (a *SimApp) DefaultGenesis() map[string]json.RawMessage {
	return a.BasicModuleManager.DefaultGenesis(a.appCodec)
}

// GetKey returns the KVStoreKey for the provided store key.
//
// NOTE: This is solely to be used for testing purposes.
func (app *SimApp) GetKey(storeKey string) *storetypes.KVStoreKey {
	return app.keys[storeKey]
}

// GetStoreKeys returns all the stored store keys.
func (app *SimApp) GetStoreKeys() []storetypes.StoreKey {
	keys := make([]storetypes.StoreKey, len(app.keys))
	for _, key := range app.keys {
		keys = append(keys, key)
	}

	return keys
}

// GetSubspace returns a param subspace for a given module name.
//
// NOTE: This is solely to be used for testing purposes.
func (app *SimApp) GetSubspace(moduleName string) paramstypes.Subspace {
	subspace, _ := app.ParamsKeeper.GetSubspace(moduleName)
	return subspace
}

// SimulationManager implements the SimulationApp interface
func (app *SimApp) SimulationManager() *module.SimulationManager {
	return app.sm
}

// RegisterAPIRoutes registers all application module routes with the provided
// API server.
func (app *SimApp) RegisterAPIRoutes(apiSvr *api.Server, apiConfig config.APIConfig) {
	clientCtx := apiSvr.ClientCtx
	// Register new tx routes from grpc-gateway.
	authtx.RegisterGRPCGatewayRoutes(clientCtx, apiSvr.GRPCGatewayRouter)

	// Register new CometBFT queries routes from grpc-gateway.
	cmtservice.RegisterGRPCGatewayRoutes(clientCtx, apiSvr.GRPCGatewayRouter)

	// Register node gRPC service for grpc-gateway.
	nodeservice.RegisterGRPCGatewayRoutes(clientCtx, apiSvr.GRPCGatewayRouter)

	// Register grpc-gateway routes for all modules.
	app.BasicModuleManager.RegisterGRPCGatewayRoutes(clientCtx, apiSvr.GRPCGatewayRouter)

	// register swagger API from root so that other applications can override easily
	if err := server.RegisterSwaggerAPI(apiSvr.ClientCtx, apiSvr.Router, apiConfig.Swagger); err != nil {
		panic(err)
	}
}

// RegisterTxService implements the Application.RegisterTxService method.
func (app *SimApp) RegisterTxService(clientCtx client.Context) {
	authtx.RegisterTxService(app.BaseApp.GRPCQueryRouter(), clientCtx, app.BaseApp.Simulate, app.interfaceRegistry)
}

// RegisterTendermintService implements the Application.RegisterTendermintService method.
func (app *SimApp) RegisterTendermintService(clientCtx client.Context) {
	cmtservice.RegisterTendermintService(
		clientCtx,
		app.BaseApp.GRPCQueryRouter(),
		app.interfaceRegistry,
		app.Query,
	)
}

func (app *SimApp) RegisterNodeService(clientCtx client.Context, cfg config.Config) {
	nodeservice.RegisterNodeService(clientCtx, app.GRPCQueryRouter(), cfg)
}

// GetMaccPerms returns a copy of the module account permissions
//
// NOTE: This is solely to be used for testing purposes.
func GetMaccPerms() map[string][]string {
	dupMaccPerms := make(map[string][]string)
	for k, v := range maccPerms {
		dupMaccPerms[k] = v
	}

	return dupMaccPerms
}

// BlockedAddresses returns all the app's blocked account addresses.
func BlockedAddresses() map[string]bool {
	modAccAddrs := make(map[string]bool)
	for acc := range GetMaccPerms() {
		modAccAddrs[authtypes.NewModuleAddress(acc).String()] = true
	}

	// allow the following addresses to receive funds
	delete(modAccAddrs, authtypes.NewModuleAddress(govtypes.ModuleName).String())

	return modAccAddrs
}

// initParamsKeeper init params keeper and its subspaces
func initParamsKeeper(appCodec codec.BinaryCodec, legacyAmino *codec.LegacyAmino, key, tkey storetypes.StoreKey) paramskeeper.Keeper {
	paramsKeeper := paramskeeper.NewKeeper(appCodec, legacyAmino, key, tkey)

	paramsKeeper.Subspace(authtypes.ModuleName)
	paramsKeeper.Subspace(banktypes.ModuleName)
	paramsKeeper.Subspace(stakingtypes.ModuleName)
	paramsKeeper.Subspace(minttypes.ModuleName)
	paramsKeeper.Subspace(distrtypes.ModuleName)
	paramsKeeper.Subspace(slashingtypes.ModuleName)
	paramsKeeper.Subspace(govtypes.ModuleName)
	paramsKeeper.Subspace(crisistypes.ModuleName)

	return paramsKeeper
}<|MERGE_RESOLUTION|>--- conflicted
+++ resolved
@@ -114,38 +114,6 @@
 	// DefaultNodeHome default home directories for the application daemon
 	DefaultNodeHome string
 
-<<<<<<< HEAD
-	// ModuleBasics defines the module BasicManager is in charge of setting up basic,
-	// non-dependant module elements, such as codec registration
-	// and genesis verification.
-	ModuleBasics = module.NewBasicManager(
-		auth.AppModuleBasic{},
-		genutil.NewAppModuleBasic(genutiltypes.DefaultMessageValidator),
-		bank.AppModuleBasic{},
-		staking.AppModuleBasic{},
-		mint.AppModuleBasic{},
-		distr.AppModuleBasic{},
-		gov.NewAppModuleBasic(
-			[]govclient.ProposalHandler{
-				paramsclient.ProposalHandler,
-			},
-		),
-		params.AppModuleBasic{},
-		crisis.AppModuleBasic{},
-		slashing.AppModuleBasic{},
-		feegrantmodule.AppModuleBasic{},
-		upgrade.AppModuleBasic{},
-		evidence.AppModuleBasic{},
-		authzmodule.AppModuleBasic{},
-		groupmodule.AppModuleBasic{},
-		vesting.AppModuleBasic{},
-		nftmodule.AppModuleBasic{},
-		consensus.AppModuleBasic{},
-		circuit.AppModuleBasic{},
-	)
-
-=======
->>>>>>> 6c07d59b
 	// module account permissions
 	maccPerms = map[string][]string{
 		authtypes.FeeCollectorName:     nil,
