package simapp

import (
	"io"
	"os"

	abci "github.com/tendermint/tendermint/abci/types"
	"github.com/tendermint/tendermint/libs/log"
	tmos "github.com/tendermint/tendermint/libs/os"
	dbm "github.com/tendermint/tm-db"

	"github.com/cosmos/cosmos-sdk/baseapp"
	"github.com/cosmos/cosmos-sdk/codec"
	"github.com/cosmos/cosmos-sdk/codec/testdata"
	"github.com/cosmos/cosmos-sdk/codec/types"
	"github.com/cosmos/cosmos-sdk/std"
	sdk "github.com/cosmos/cosmos-sdk/types"
	"github.com/cosmos/cosmos-sdk/types/module"
	"github.com/cosmos/cosmos-sdk/version"
	"github.com/cosmos/cosmos-sdk/x/auth"
	"github.com/cosmos/cosmos-sdk/x/auth/ante"
	"github.com/cosmos/cosmos-sdk/x/bank"
	"github.com/cosmos/cosmos-sdk/x/capability"
	"github.com/cosmos/cosmos-sdk/x/crisis"
	distr "github.com/cosmos/cosmos-sdk/x/distribution"
	"github.com/cosmos/cosmos-sdk/x/evidence"
	evidencekeeper "github.com/cosmos/cosmos-sdk/x/evidence/keeper"
	evidencetypes "github.com/cosmos/cosmos-sdk/x/evidence/types"
	"github.com/cosmos/cosmos-sdk/x/genutil"
	genutiltypes "github.com/cosmos/cosmos-sdk/x/genutil/types"
	"github.com/cosmos/cosmos-sdk/x/gov"
	govkeeper "github.com/cosmos/cosmos-sdk/x/gov/keeper"
	govtypes "github.com/cosmos/cosmos-sdk/x/gov/types"
	"github.com/cosmos/cosmos-sdk/x/ibc"
	transfer "github.com/cosmos/cosmos-sdk/x/ibc-transfer"
	ibctransferkeeper "github.com/cosmos/cosmos-sdk/x/ibc-transfer/keeper"
	ibctransfertypes "github.com/cosmos/cosmos-sdk/x/ibc-transfer/types"
	ibcclient "github.com/cosmos/cosmos-sdk/x/ibc/02-client"
	port "github.com/cosmos/cosmos-sdk/x/ibc/05-port"
	ibchost "github.com/cosmos/cosmos-sdk/x/ibc/24-host"
	ibckeeper "github.com/cosmos/cosmos-sdk/x/ibc/keeper"
	"github.com/cosmos/cosmos-sdk/x/mint"
	mintkeeper "github.com/cosmos/cosmos-sdk/x/mint/keeper"
	minttypes "github.com/cosmos/cosmos-sdk/x/mint/types"
	"github.com/cosmos/cosmos-sdk/x/params"
	paramsclient "github.com/cosmos/cosmos-sdk/x/params/client"
	paramskeeper "github.com/cosmos/cosmos-sdk/x/params/keeper"
	paramstypes "github.com/cosmos/cosmos-sdk/x/params/types"
	paramproposal "github.com/cosmos/cosmos-sdk/x/params/types/proposal"
	"github.com/cosmos/cosmos-sdk/x/slashing"
	slashingkeeper "github.com/cosmos/cosmos-sdk/x/slashing/keeper"
	slashingtypes "github.com/cosmos/cosmos-sdk/x/slashing/types"
	"github.com/cosmos/cosmos-sdk/x/staking"
	stakingkeeper "github.com/cosmos/cosmos-sdk/x/staking/keeper"
	stakingtypes "github.com/cosmos/cosmos-sdk/x/staking/types"
	"github.com/cosmos/cosmos-sdk/x/upgrade"
	upgradeclient "github.com/cosmos/cosmos-sdk/x/upgrade/client"
	upgradekeeper "github.com/cosmos/cosmos-sdk/x/upgrade/keeper"
	upgradetypes "github.com/cosmos/cosmos-sdk/x/upgrade/types"
)

const appName = "SimApp"

var (
	// DefaultCLIHome default home directories for the application CLI
	DefaultCLIHome = os.ExpandEnv("$HOME/.simapp")

	// DefaultNodeHome default home directories for the application daemon
	DefaultNodeHome = os.ExpandEnv("$HOME/.simapp")

	// ModuleBasics defines the module BasicManager is in charge of setting up basic,
	// non-dependant module elements, such as codec registration
	// and genesis verification.
	ModuleBasics = module.NewBasicManager(
		auth.AppModuleBasic{},
		genutil.AppModuleBasic{},
		bank.AppModuleBasic{},
		capability.AppModuleBasic{},
		staking.AppModuleBasic{},
		mint.AppModuleBasic{},
		distr.AppModuleBasic{},
		gov.NewAppModuleBasic(
			paramsclient.ProposalHandler, distr.ProposalHandler, upgradeclient.ProposalHandler,
		),
		params.AppModuleBasic{},
		crisis.AppModuleBasic{},
		slashing.AppModuleBasic{},
		ibc.AppModuleBasic{},
		upgrade.AppModuleBasic{},
		evidence.AppModuleBasic{},
		transfer.AppModuleBasic{},
	)

	// module account permissions
	maccPerms = map[string][]string{
		auth.FeeCollectorName:          nil,
		distr.ModuleName:               nil,
		minttypes.ModuleName:           {auth.Minter},
		stakingtypes.BondedPoolName:    {auth.Burner, auth.Staking},
		stakingtypes.NotBondedPoolName: {auth.Burner, auth.Staking},
		govtypes.ModuleName:            {auth.Burner},
		ibctransfertypes.ModuleName:    {auth.Minter, auth.Burner},
	}

	// module accounts that are allowed to receive tokens
	allowedReceivingModAcc = map[string]bool{
		distr.ModuleName: true,
	}
)

var _ App = (*SimApp)(nil)

// SimApp extends an ABCI application, but with most of its parameters exported.
// They are exported for convenience in creating helper functions, as object
// capabilities aren't needed for testing.
type SimApp struct {
	*baseapp.BaseApp
	cdc      *codec.Codec
	appCodec *std.Codec

	invCheckPeriod uint

	// keys to access the substores
	keys    map[string]*sdk.KVStoreKey
	tkeys   map[string]*sdk.TransientStoreKey
	memKeys map[string]*sdk.MemoryStoreKey

	// subspaces
	subspaces map[string]paramstypes.Subspace

	// keepers
	AccountKeeper    auth.AccountKeeper
	BankKeeper       bank.Keeper
	CapabilityKeeper *capability.Keeper
	StakingKeeper    stakingkeeper.Keeper
	SlashingKeeper   slashingkeeper.Keeper
	MintKeeper       mintkeeper.Keeper
	DistrKeeper      distr.Keeper
	GovKeeper        govkeeper.Keeper
	CrisisKeeper     crisis.Keeper
	UpgradeKeeper    upgradekeeper.Keeper
	ParamsKeeper     paramskeeper.Keeper
<<<<<<< HEAD
	IBCKeeper        *ibc.Keeper // IBC Keeper must be a pointer in the app, so we can SetRouter on it correctly
	EvidenceKeeper   evidencekeeper.Keeper
	TransferKeeper   transfer.Keeper
=======
	IBCKeeper        *ibckeeper.Keeper // IBC Keeper must be a pointer in the app, so we can SetRouter on it correctly
	EvidenceKeeper   evidence.Keeper
	TransferKeeper   ibctransferkeeper.Keeper
>>>>>>> 0286a4a5

	// make scoped keepers public for test purposes
	ScopedIBCKeeper      capability.ScopedKeeper
	ScopedTransferKeeper capability.ScopedKeeper

	// the module manager
	mm *module.Manager

	// simulation manager
	sm *module.SimulationManager
}

// NewSimApp returns a reference to an initialized SimApp.
func NewSimApp(
	logger log.Logger, db dbm.DB, traceStore io.Writer, loadLatest bool, skipUpgradeHeights map[int64]bool,
	homePath string, invCheckPeriod uint, baseAppOptions ...func(*baseapp.BaseApp),
) *SimApp {

	// TODO: Remove cdc in favor of appCodec once all modules are migrated.
	appCodec, cdc := MakeCodecs()

	bApp := baseapp.NewBaseApp(appName, logger, db, auth.DefaultTxDecoder(cdc), baseAppOptions...)
	bApp.SetCommitMultiStoreTracer(traceStore)
	bApp.SetAppVersion(version.Version)

	keys := sdk.NewKVStoreKeys(
		auth.StoreKey, bank.StoreKey, stakingtypes.StoreKey,
		minttypes.StoreKey, distr.StoreKey, slashingtypes.StoreKey,
<<<<<<< HEAD
		govtypes.StoreKey, paramstypes.StoreKey, ibc.StoreKey, upgradetypes.StoreKey,
		evidencetypes.StoreKey, transfer.StoreKey, capability.StoreKey,
=======
		govtypes.StoreKey, paramstypes.StoreKey, ibchost.StoreKey, upgradetypes.StoreKey,
		evidence.StoreKey, ibctransfertypes.StoreKey, capability.StoreKey,
>>>>>>> 0286a4a5
	)
	tkeys := sdk.NewTransientStoreKeys(paramstypes.TStoreKey)
	memKeys := sdk.NewMemoryStoreKeys(capability.MemStoreKey)

	app := &SimApp{
		BaseApp:        bApp,
		cdc:            cdc,
		appCodec:       appCodec,
		invCheckPeriod: invCheckPeriod,
		keys:           keys,
		tkeys:          tkeys,
		memKeys:        memKeys,
		subspaces:      make(map[string]paramstypes.Subspace),
	}

	// init params keeper and subspaces
	app.ParamsKeeper = paramskeeper.NewKeeper(appCodec, keys[paramstypes.StoreKey], tkeys[paramstypes.TStoreKey])
	app.subspaces[auth.ModuleName] = app.ParamsKeeper.Subspace(auth.DefaultParamspace)
	app.subspaces[bank.ModuleName] = app.ParamsKeeper.Subspace(bank.DefaultParamspace)
	app.subspaces[stakingtypes.ModuleName] = app.ParamsKeeper.Subspace(stakingkeeper.DefaultParamspace)
	app.subspaces[minttypes.ModuleName] = app.ParamsKeeper.Subspace(minttypes.DefaultParamspace)
	app.subspaces[distr.ModuleName] = app.ParamsKeeper.Subspace(distr.DefaultParamspace)
	app.subspaces[slashingtypes.ModuleName] = app.ParamsKeeper.Subspace(slashingtypes.DefaultParamspace)
	app.subspaces[govtypes.ModuleName] = app.ParamsKeeper.Subspace(govtypes.DefaultParamspace).WithKeyTable(govtypes.ParamKeyTable())
	app.subspaces[crisis.ModuleName] = app.ParamsKeeper.Subspace(crisis.DefaultParamspace)

	// set the BaseApp's parameter store
	bApp.SetParamStore(app.ParamsKeeper.Subspace(baseapp.Paramspace).WithKeyTable(std.ConsensusParamsKeyTable()))

	// add capability keeper and ScopeToModule for ibc module
	app.CapabilityKeeper = capability.NewKeeper(appCodec, keys[capability.StoreKey], memKeys[capability.MemStoreKey])
	scopedIBCKeeper := app.CapabilityKeeper.ScopeToModule(ibchost.ModuleName)
	scopedTransferKeeper := app.CapabilityKeeper.ScopeToModule(ibctransfertypes.ModuleName)

	// add keepers
	app.AccountKeeper = auth.NewAccountKeeper(
		appCodec, keys[auth.StoreKey], app.subspaces[auth.ModuleName], auth.ProtoBaseAccount, maccPerms,
	)
	app.BankKeeper = bank.NewBaseKeeper(
		appCodec, keys[bank.StoreKey], app.AccountKeeper, app.subspaces[bank.ModuleName], app.BlacklistedAccAddrs(),
	)
	stakingKeeper := stakingkeeper.NewKeeper(
		appCodec, keys[stakingtypes.StoreKey], app.AccountKeeper, app.BankKeeper, app.subspaces[stakingtypes.ModuleName],
	)
	app.MintKeeper = mintkeeper.NewKeeper(
		appCodec, keys[minttypes.StoreKey], app.subspaces[minttypes.ModuleName], &stakingKeeper,
		app.AccountKeeper, app.BankKeeper, auth.FeeCollectorName,
	)
	app.DistrKeeper = distr.NewKeeper(
		appCodec, keys[distr.StoreKey], app.subspaces[distr.ModuleName], app.AccountKeeper, app.BankKeeper,
		&stakingKeeper, auth.FeeCollectorName, app.ModuleAccountAddrs(),
	)
	app.SlashingKeeper = slashingkeeper.NewKeeper(
		appCodec, keys[slashingtypes.StoreKey], &stakingKeeper, app.subspaces[slashingtypes.ModuleName],
	)
	app.CrisisKeeper = crisis.NewKeeper(
		app.subspaces[crisis.ModuleName], invCheckPeriod, app.BankKeeper, auth.FeeCollectorName,
	)
	app.UpgradeKeeper = upgradekeeper.NewKeeper(skipUpgradeHeights, keys[upgradetypes.StoreKey], appCodec, homePath)

	// register the proposal types
	govRouter := govtypes.NewRouter()
	govRouter.AddRoute(govtypes.RouterKey, govtypes.ProposalHandler).
		AddRoute(paramproposal.RouterKey, params.NewParamChangeProposalHandler(app.ParamsKeeper)).
		AddRoute(distr.RouterKey, distr.NewCommunityPoolSpendProposalHandler(app.DistrKeeper)).
		AddRoute(upgradetypes.RouterKey, upgrade.NewSoftwareUpgradeProposalHandler(app.UpgradeKeeper))
	app.GovKeeper = govkeeper.NewKeeper(
		appCodec, keys[govtypes.StoreKey], app.subspaces[govtypes.ModuleName], app.AccountKeeper, app.BankKeeper,
		&stakingKeeper, govRouter,
	)

	// register the staking hooks
	// NOTE: stakingKeeper above is passed by reference, so that it will contain these hooks
	app.StakingKeeper = *stakingKeeper.SetHooks(
		stakingtypes.NewMultiStakingHooks(app.DistrKeeper.Hooks(), app.SlashingKeeper.Hooks()),
	)

	// Create IBC Keeper
	// TODO: remove amino codec dependency once Tendermint version is upgraded with
	// protobuf changes
	app.IBCKeeper = ibckeeper.NewKeeper(
		app.cdc, appCodec, keys[ibchost.StoreKey], app.StakingKeeper, scopedIBCKeeper,
	)

	// Create Transfer Keepers
	app.TransferKeeper = ibctransferkeeper.NewKeeper(
		appCodec, keys[ibctransfertypes.StoreKey],
		app.IBCKeeper.ChannelKeeper, &app.IBCKeeper.PortKeeper,
		app.AccountKeeper, app.BankKeeper, scopedTransferKeeper,
	)
	transferModule := transfer.NewAppModule(app.TransferKeeper)

	// Create static IBC router, add transfer route, then set and seal it
	ibcRouter := port.NewRouter()
	ibcRouter.AddRoute(ibctransfertypes.ModuleName, transferModule)
	app.IBCKeeper.SetRouter(ibcRouter)

	// create evidence keeper with router
	evidenceKeeper := evidencekeeper.NewKeeper(
		appCodec, keys[evidencetypes.StoreKey], &app.StakingKeeper, app.SlashingKeeper,
	)
	evidenceRouter := evidencetypes.NewRouter().
		AddRoute(ibcclient.RouterKey, ibcclient.HandlerClientMisbehaviour(app.IBCKeeper.ClientKeeper))

	evidenceKeeper.SetRouter(evidenceRouter)
	app.EvidenceKeeper = *evidenceKeeper

	// NOTE: Any module instantiated in the module manager that is later modified
	// must be passed by reference here.
	app.mm = module.NewManager(
		genutil.NewAppModule(app.AccountKeeper, app.StakingKeeper, app.BaseApp.DeliverTx),
		auth.NewAppModule(appCodec, app.AccountKeeper),
		bank.NewAppModule(appCodec, app.BankKeeper, app.AccountKeeper),
		capability.NewAppModule(appCodec, *app.CapabilityKeeper),
		crisis.NewAppModule(&app.CrisisKeeper),
		gov.NewAppModule(appCodec, app.GovKeeper, app.AccountKeeper, app.BankKeeper),
		mint.NewAppModule(appCodec, app.MintKeeper, app.AccountKeeper),
		slashing.NewAppModule(appCodec, app.SlashingKeeper, app.AccountKeeper, app.BankKeeper, app.StakingKeeper),
		distr.NewAppModule(appCodec, app.DistrKeeper, app.AccountKeeper, app.BankKeeper, app.StakingKeeper),
		staking.NewAppModule(appCodec, app.StakingKeeper, app.AccountKeeper, app.BankKeeper),
		upgrade.NewAppModule(app.UpgradeKeeper),
		evidence.NewAppModule(app.EvidenceKeeper),
		ibc.NewAppModule(app.IBCKeeper),
		params.NewAppModule(app.ParamsKeeper),
		transferModule,
	)

	// During begin block slashing happens after distr.BeginBlocker so that
	// there is nothing left over in the validator fee pool, so as to keep the
	// CanWithdrawInvariant invariant.
	// NOTE: staking module is required if HistoricalEntries param > 0
	app.mm.SetOrderBeginBlockers(
		upgradetypes.ModuleName, minttypes.ModuleName, distr.ModuleName, slashingtypes.ModuleName,
<<<<<<< HEAD
		evidencetypes.ModuleName, stakingtypes.ModuleName, ibc.ModuleName,
=======
		evidence.ModuleName, stakingtypes.ModuleName, ibchost.ModuleName,
>>>>>>> 0286a4a5
	)
	app.mm.SetOrderEndBlockers(crisis.ModuleName, govtypes.ModuleName, stakingtypes.ModuleName)

	// NOTE: The genutils moodule must occur after staking so that pools are
	// properly initialized with tokens from genesis accounts.
	// NOTE: Capability module must occur first so that it can initialize any capabilities
	// so that other modules that want to create or claim capabilities afterwards in InitChain
	// can do so safely.
	app.mm.SetOrderInitGenesis(
		capability.ModuleName, auth.ModuleName, distr.ModuleName, stakingtypes.ModuleName, bank.ModuleName,
		slashingtypes.ModuleName, govtypes.ModuleName, minttypes.ModuleName, crisis.ModuleName,
<<<<<<< HEAD
		ibc.ModuleName, genutiltypes.ModuleName, evidencetypes.ModuleName, transfer.ModuleName,
=======
		ibchost.ModuleName, genutiltypes.ModuleName, evidence.ModuleName, ibctransfertypes.ModuleName,
>>>>>>> 0286a4a5
	)

	app.mm.RegisterInvariants(&app.CrisisKeeper)
	app.mm.RegisterRoutes(app.Router(), app.QueryRouter())
	app.mm.RegisterQueryServices(app.GRPCQueryRouter())

	// add test gRPC service for testing gRPC queries in isolation
	testdata.RegisterTestServiceServer(app.GRPCQueryRouter(), testdata.TestServiceImpl{})

	// create the simulation manager and define the order of the modules for deterministic simulations
	//
	// NOTE: this is not required apps that don't use the simulator for fuzz testing
	// transactions
	app.sm = module.NewSimulationManager(
		auth.NewAppModule(appCodec, app.AccountKeeper),
		bank.NewAppModule(appCodec, app.BankKeeper, app.AccountKeeper),
		capability.NewAppModule(appCodec, *app.CapabilityKeeper),
		gov.NewAppModule(appCodec, app.GovKeeper, app.AccountKeeper, app.BankKeeper),
		mint.NewAppModule(appCodec, app.MintKeeper, app.AccountKeeper),
		staking.NewAppModule(appCodec, app.StakingKeeper, app.AccountKeeper, app.BankKeeper),
		distr.NewAppModule(appCodec, app.DistrKeeper, app.AccountKeeper, app.BankKeeper, app.StakingKeeper),
		slashing.NewAppModule(appCodec, app.SlashingKeeper, app.AccountKeeper, app.BankKeeper, app.StakingKeeper),
		params.NewAppModule(app.ParamsKeeper),
		evidence.NewAppModule(app.EvidenceKeeper),
		ibc.NewAppModule(app.IBCKeeper),
		transferModule,
	)

	app.sm.RegisterStoreDecoders()

	// initialize stores
	app.MountKVStores(keys)
	app.MountTransientStores(tkeys)
	app.MountMemoryStores(memKeys)

	// initialize BaseApp
	app.SetInitChainer(app.InitChainer)
	app.SetBeginBlocker(app.BeginBlocker)
	app.SetAnteHandler(
		ante.NewAnteHandler(
			app.AccountKeeper, app.BankKeeper, *app.IBCKeeper, ante.DefaultSigVerificationGasConsumer,
		),
	)
	app.SetEndBlocker(app.EndBlocker)

	if loadLatest {
		if err := app.LoadLatestVersion(); err != nil {
			tmos.Exit(err.Error())
		}
	}

	// Initialize and seal the capability keeper so all persistent capabilities
	// are loaded in-memory and prevent any further modules from creating scoped
	// sub-keepers.
	// This must be done during creation of baseapp rather than in InitChain so
	// that in-memory capabilities get regenerated on app restart
	ctx := app.BaseApp.NewUncachedContext(true, abci.Header{})
	app.CapabilityKeeper.InitializeAndSeal(ctx)

	app.ScopedIBCKeeper = scopedIBCKeeper
	app.ScopedTransferKeeper = scopedTransferKeeper

	return app
}

// MakeCodecs constructs the *std.Codec and *codec.Codec instances used by
// simapp. It is useful for tests and clients who do not want to construct the
// full simapp
func MakeCodecs() (*std.Codec, *codec.Codec) {
	cdc := std.MakeCodec(ModuleBasics)
	interfaceRegistry := types.NewInterfaceRegistry()
	std.RegisterInterfaces(interfaceRegistry)
	ModuleBasics.RegisterInterfaceModules(interfaceRegistry)
	appCodec := std.NewAppCodec(cdc, interfaceRegistry)
	return appCodec, cdc
}

// Name returns the name of the App
func (app *SimApp) Name() string { return app.BaseApp.Name() }

// BeginBlocker application updates every begin block
func (app *SimApp) BeginBlocker(ctx sdk.Context, req abci.RequestBeginBlock) abci.ResponseBeginBlock {
	return app.mm.BeginBlock(ctx, req)
}

// EndBlocker application updates every end block
func (app *SimApp) EndBlocker(ctx sdk.Context, req abci.RequestEndBlock) abci.ResponseEndBlock {
	return app.mm.EndBlock(ctx, req)
}

// InitChainer application update at chain initialization
func (app *SimApp) InitChainer(ctx sdk.Context, req abci.RequestInitChain) abci.ResponseInitChain {
	var genesisState GenesisState
	app.cdc.MustUnmarshalJSON(req.AppStateBytes, &genesisState)
	return app.mm.InitGenesis(ctx, app.cdc, genesisState)
}

// LoadHeight loads a particular height
func (app *SimApp) LoadHeight(height int64) error {
	return app.LoadVersion(height)
}

// ModuleAccountAddrs returns all the app's module account addresses.
func (app *SimApp) ModuleAccountAddrs() map[string]bool {
	modAccAddrs := make(map[string]bool)
	for acc := range maccPerms {
		modAccAddrs[auth.NewModuleAddress(acc).String()] = true
	}

	return modAccAddrs
}

// BlacklistedAccAddrs returns all the app's module account addresses black listed for receiving tokens.
func (app *SimApp) BlacklistedAccAddrs() map[string]bool {
	blacklistedAddrs := make(map[string]bool)
	for acc := range maccPerms {
		blacklistedAddrs[auth.NewModuleAddress(acc).String()] = !allowedReceivingModAcc[acc]
	}

	return blacklistedAddrs
}

// Codec returns SimApp's codec.
//
// NOTE: This is solely to be used for testing purposes as it may be desirable
// for modules to register their own custom testing types.
func (app *SimApp) Codec() *codec.Codec {
	return app.cdc
}

// AppCodec returns SimApp's app codec.
//
// NOTE: This is solely to be used for testing purposes as it may be desirable
// for modules to register their own custom testing types.
func (app *SimApp) AppCodec() *std.Codec {
	return app.appCodec
}

// GetKey returns the KVStoreKey for the provided store key.
//
// NOTE: This is solely to be used for testing purposes.
func (app *SimApp) GetKey(storeKey string) *sdk.KVStoreKey {
	return app.keys[storeKey]
}

// GetTKey returns the TransientStoreKey for the provided store key.
//
// NOTE: This is solely to be used for testing purposes.
func (app *SimApp) GetTKey(storeKey string) *sdk.TransientStoreKey {
	return app.tkeys[storeKey]
}

// GetMemKey returns the MemStoreKey for the provided mem key.
//
// NOTE: This is solely used for testing purposes.
func (app *SimApp) GetMemKey(storeKey string) *sdk.MemoryStoreKey {
	return app.memKeys[storeKey]
}

// GetSubspace returns a param subspace for a given module name.
//
// NOTE: This is solely to be used for testing purposes.
func (app *SimApp) GetSubspace(moduleName string) paramstypes.Subspace {
	return app.subspaces[moduleName]
}

// SimulationManager implements the SimulationApp interface
func (app *SimApp) SimulationManager() *module.SimulationManager {
	return app.sm
}

// GetMaccPerms returns a copy of the module account permissions
func GetMaccPerms() map[string][]string {
	dupMaccPerms := make(map[string][]string)
	for k, v := range maccPerms {
		dupMaccPerms[k] = v
	}
	return dupMaccPerms
}<|MERGE_RESOLUTION|>--- conflicted
+++ resolved
@@ -140,15 +140,9 @@
 	CrisisKeeper     crisis.Keeper
 	UpgradeKeeper    upgradekeeper.Keeper
 	ParamsKeeper     paramskeeper.Keeper
-<<<<<<< HEAD
-	IBCKeeper        *ibc.Keeper // IBC Keeper must be a pointer in the app, so we can SetRouter on it correctly
+	IBCKeeper        *ibckeeper.Keeper // IBC Keeper must be a pointer in the app, so we can SetRouter on it correctly
 	EvidenceKeeper   evidencekeeper.Keeper
-	TransferKeeper   transfer.Keeper
-=======
-	IBCKeeper        *ibckeeper.Keeper // IBC Keeper must be a pointer in the app, so we can SetRouter on it correctly
-	EvidenceKeeper   evidence.Keeper
 	TransferKeeper   ibctransferkeeper.Keeper
->>>>>>> 0286a4a5
 
 	// make scoped keepers public for test purposes
 	ScopedIBCKeeper      capability.ScopedKeeper
@@ -177,13 +171,8 @@
 	keys := sdk.NewKVStoreKeys(
 		auth.StoreKey, bank.StoreKey, stakingtypes.StoreKey,
 		minttypes.StoreKey, distr.StoreKey, slashingtypes.StoreKey,
-<<<<<<< HEAD
-		govtypes.StoreKey, paramstypes.StoreKey, ibc.StoreKey, upgradetypes.StoreKey,
-		evidencetypes.StoreKey, transfer.StoreKey, capability.StoreKey,
-=======
 		govtypes.StoreKey, paramstypes.StoreKey, ibchost.StoreKey, upgradetypes.StoreKey,
-		evidence.StoreKey, ibctransfertypes.StoreKey, capability.StoreKey,
->>>>>>> 0286a4a5
+		evidencetypes.StoreKey, ibctransfertypes.StoreKey, capability.StoreKey,
 	)
 	tkeys := sdk.NewTransientStoreKeys(paramstypes.TStoreKey)
 	memKeys := sdk.NewMemoryStoreKeys(capability.MemStoreKey)
@@ -317,11 +306,7 @@
 	// NOTE: staking module is required if HistoricalEntries param > 0
 	app.mm.SetOrderBeginBlockers(
 		upgradetypes.ModuleName, minttypes.ModuleName, distr.ModuleName, slashingtypes.ModuleName,
-<<<<<<< HEAD
-		evidencetypes.ModuleName, stakingtypes.ModuleName, ibc.ModuleName,
-=======
-		evidence.ModuleName, stakingtypes.ModuleName, ibchost.ModuleName,
->>>>>>> 0286a4a5
+		evidencetypes.ModuleName, stakingtypes.ModuleName, ibchost.ModuleName,
 	)
 	app.mm.SetOrderEndBlockers(crisis.ModuleName, govtypes.ModuleName, stakingtypes.ModuleName)
 
@@ -333,11 +318,7 @@
 	app.mm.SetOrderInitGenesis(
 		capability.ModuleName, auth.ModuleName, distr.ModuleName, stakingtypes.ModuleName, bank.ModuleName,
 		slashingtypes.ModuleName, govtypes.ModuleName, minttypes.ModuleName, crisis.ModuleName,
-<<<<<<< HEAD
-		ibc.ModuleName, genutiltypes.ModuleName, evidencetypes.ModuleName, transfer.ModuleName,
-=======
-		ibchost.ModuleName, genutiltypes.ModuleName, evidence.ModuleName, ibctransfertypes.ModuleName,
->>>>>>> 0286a4a5
+		ibchost.ModuleName, genutiltypes.ModuleName, evidencetypes.ModuleName, ibctransfertypes.ModuleName,
 	)
 
 	app.mm.RegisterInvariants(&app.CrisisKeeper)
