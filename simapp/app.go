--- conflicted
+++ resolved
@@ -209,11 +209,7 @@
 	legacyAmino := codec.NewLegacyAmino()
 	txConfig := tx.NewTxConfig(appCodec, tx.DefaultSignModes)
 
-<<<<<<< HEAD
-	if err := txConfig.SigningContext().Validate(); err != nil {
-=======
 	if err := interfaceRegistry.SigningContext().Validate(); err != nil {
->>>>>>> eb1a8e88
 		panic(err)
 	}
 
