//go:build app_v1

package simapp

import (
	"encoding/json"
	"fmt"
	"io"
	"maps"
	"os"
	"path/filepath"

	abci "github.com/cometbft/cometbft/api/cometbft/abci/v1"
	dbm "github.com/cosmos/cosmos-db"
	"github.com/cosmos/gogoproto/proto"
	"github.com/spf13/cast"

	autocliv1 "cosmossdk.io/api/cosmos/autocli/v1"
	reflectionv1 "cosmossdk.io/api/cosmos/reflection/v1"
	"cosmossdk.io/client/v2/autocli"
	clienthelpers "cosmossdk.io/client/v2/helpers"
	"cosmossdk.io/log"
	storetypes "cosmossdk.io/store/types"
	"cosmossdk.io/x/accounts"
	"cosmossdk.io/x/accounts/accountstd"
	baseaccount "cosmossdk.io/x/accounts/defaults/base"
	lockup "cosmossdk.io/x/accounts/defaults/lockup"
	"cosmossdk.io/x/accounts/testing/account_abstraction"
	"cosmossdk.io/x/accounts/testing/counter"
	"cosmossdk.io/x/auth"
	"cosmossdk.io/x/auth/ante"
	"cosmossdk.io/x/auth/ante/unorderedtx"
	authcodec "cosmossdk.io/x/auth/codec"
	authkeeper "cosmossdk.io/x/auth/keeper"
	"cosmossdk.io/x/auth/posthandler"
	authsims "cosmossdk.io/x/auth/simulation"
	authtx "cosmossdk.io/x/auth/tx"
	txmodule "cosmossdk.io/x/auth/tx/config"
	authtypes "cosmossdk.io/x/auth/types"
	"cosmossdk.io/x/auth/vesting"
	vestingtypes "cosmossdk.io/x/auth/vesting/types"
	"cosmossdk.io/x/authz"
	authzkeeper "cosmossdk.io/x/authz/keeper"
	authzmodule "cosmossdk.io/x/authz/module"
	"cosmossdk.io/x/bank"
	bankkeeper "cosmossdk.io/x/bank/keeper"
	banktypes "cosmossdk.io/x/bank/types"
	"cosmossdk.io/x/circuit"
	circuitkeeper "cosmossdk.io/x/circuit/keeper"
	circuittypes "cosmossdk.io/x/circuit/types"
	"cosmossdk.io/x/consensus"
	consensusparamkeeper "cosmossdk.io/x/consensus/keeper"
	consensustypes "cosmossdk.io/x/consensus/types"
	distr "cosmossdk.io/x/distribution"
	distrkeeper "cosmossdk.io/x/distribution/keeper"
	distrtypes "cosmossdk.io/x/distribution/types"
	"cosmossdk.io/x/epochs"
	epochskeeper "cosmossdk.io/x/epochs/keeper"
	epochstypes "cosmossdk.io/x/epochs/types"
	"cosmossdk.io/x/evidence"
	evidencekeeper "cosmossdk.io/x/evidence/keeper"
	evidencetypes "cosmossdk.io/x/evidence/types"
	"cosmossdk.io/x/feegrant"
	feegrantkeeper "cosmossdk.io/x/feegrant/keeper"
	feegrantmodule "cosmossdk.io/x/feegrant/module"
	"cosmossdk.io/x/gov"
	govkeeper "cosmossdk.io/x/gov/keeper"
	govtypes "cosmossdk.io/x/gov/types"
	govv1 "cosmossdk.io/x/gov/types/v1"
	govv1beta1 "cosmossdk.io/x/gov/types/v1beta1"
	"cosmossdk.io/x/group"
	groupkeeper "cosmossdk.io/x/group/keeper"
	groupmodule "cosmossdk.io/x/group/module"
	"cosmossdk.io/x/mint"
	mintkeeper "cosmossdk.io/x/mint/keeper"
	minttypes "cosmossdk.io/x/mint/types"
	"cosmossdk.io/x/nft"
	nftkeeper "cosmossdk.io/x/nft/keeper"
	nftmodule "cosmossdk.io/x/nft/module"
	"cosmossdk.io/x/protocolpool"
	poolkeeper "cosmossdk.io/x/protocolpool/keeper"
	pooltypes "cosmossdk.io/x/protocolpool/types"
	"cosmossdk.io/x/slashing"
	slashingkeeper "cosmossdk.io/x/slashing/keeper"
	slashingtypes "cosmossdk.io/x/slashing/types"
	"cosmossdk.io/x/staking"
	stakingkeeper "cosmossdk.io/x/staking/keeper"
	stakingtypes "cosmossdk.io/x/staking/types"
	"cosmossdk.io/x/tx/signing"
	"cosmossdk.io/x/upgrade"
	upgradekeeper "cosmossdk.io/x/upgrade/keeper"
	upgradetypes "cosmossdk.io/x/upgrade/types"

	"github.com/cosmos/cosmos-sdk/baseapp"
	"github.com/cosmos/cosmos-sdk/client"
	"github.com/cosmos/cosmos-sdk/client/flags"
	"github.com/cosmos/cosmos-sdk/client/grpc/cmtservice"
	nodeservice "github.com/cosmos/cosmos-sdk/client/grpc/node"
	"github.com/cosmos/cosmos-sdk/codec"
	"github.com/cosmos/cosmos-sdk/codec/address"
	"github.com/cosmos/cosmos-sdk/codec/types"
	"github.com/cosmos/cosmos-sdk/runtime"
	runtimeservices "github.com/cosmos/cosmos-sdk/runtime/services"
	"github.com/cosmos/cosmos-sdk/server"
	"github.com/cosmos/cosmos-sdk/server/api"
	"github.com/cosmos/cosmos-sdk/server/config"
	servertypes "github.com/cosmos/cosmos-sdk/server/types"
	"github.com/cosmos/cosmos-sdk/std"
	testdata_pulsar "github.com/cosmos/cosmos-sdk/testutil/testdata/testpb"
	sdk "github.com/cosmos/cosmos-sdk/types"
	"github.com/cosmos/cosmos-sdk/types/module"
	"github.com/cosmos/cosmos-sdk/types/msgservice"
	sigtypes "github.com/cosmos/cosmos-sdk/types/tx/signing"
	"github.com/cosmos/cosmos-sdk/version"
	"github.com/cosmos/cosmos-sdk/x/genutil"
	genutiltypes "github.com/cosmos/cosmos-sdk/x/genutil/types"
)

const appName = "SimApp"

var (
	// DefaultNodeHome default home directories for the application daemon
	DefaultNodeHome string

	// module account permissions
	maccPerms = map[string][]string{
		authtypes.FeeCollectorName:         nil,
		distrtypes.ModuleName:              nil,
		pooltypes.ModuleName:               nil,
		pooltypes.StreamAccount:            nil,
		pooltypes.ProtocolPoolDistrAccount: nil,
		minttypes.ModuleName:               {authtypes.Minter},
		stakingtypes.BondedPoolName:        {authtypes.Burner, authtypes.Staking},
		stakingtypes.NotBondedPoolName:     {authtypes.Burner, authtypes.Staking},
		govtypes.ModuleName:                {authtypes.Burner},
		nft.ModuleName:                     nil,
	}
)

var (
	_ runtime.AppI            = (*SimApp)(nil)
	_ servertypes.Application = (*SimApp)(nil)
)

// SimApp extends an ABCI application, but with most of its parameters exported.
// They are exported for convenience in creating helper functions, as object
// capabilities aren't needed for testing.
type SimApp struct {
	*baseapp.BaseApp
	logger            log.Logger
	legacyAmino       *codec.LegacyAmino
	appCodec          codec.Codec
	txConfig          client.TxConfig
	interfaceRegistry types.InterfaceRegistry

	// keys to access the substores
	keys map[string]*storetypes.KVStoreKey

	// keepers
	AccountsKeeper        accounts.Keeper
	AuthKeeper            authkeeper.AccountKeeper
	BankKeeper            bankkeeper.BaseKeeper
	StakingKeeper         *stakingkeeper.Keeper
	SlashingKeeper        slashingkeeper.Keeper
	MintKeeper            mintkeeper.Keeper
	DistrKeeper           distrkeeper.Keeper
	GovKeeper             govkeeper.Keeper
	UpgradeKeeper         *upgradekeeper.Keeper
	AuthzKeeper           authzkeeper.Keeper
	EvidenceKeeper        evidencekeeper.Keeper
	FeeGrantKeeper        feegrantkeeper.Keeper
	GroupKeeper           groupkeeper.Keeper
	NFTKeeper             nftkeeper.Keeper
	ConsensusParamsKeeper consensusparamkeeper.Keeper
	CircuitKeeper         circuitkeeper.Keeper
	PoolKeeper            poolkeeper.Keeper
	EpochsKeeper          *epochskeeper.Keeper

	// managers
	ModuleManager      *module.Manager
	UnorderedTxManager *unorderedtx.Manager
	sm                 *module.SimulationManager

	// module configurator
	configurator module.Configurator // nolint:staticcheck // SA1019: Configurator is deprecated but still used in runtime v1.
}

func init() {
	var err error
	DefaultNodeHome, err = clienthelpers.GetNodeHomeDirectory(".simapp")
	if err != nil {
		panic(err)
	}
}

// NewSimApp returns a reference to an initialized SimApp.
func NewSimApp(
	logger log.Logger,
	db dbm.DB,
	traceStore io.Writer,
	loadLatest bool,
	appOpts servertypes.AppOptions,
	baseAppOptions ...func(*baseapp.BaseApp),
) *SimApp {
	interfaceRegistry, _ := types.NewInterfaceRegistryWithOptions(types.InterfaceRegistryOptions{
		ProtoFiles: proto.HybridResolver,
		SigningOptions: signing.Options{
			AddressCodec:          address.NewBech32Codec(sdk.GetConfig().GetBech32AccountAddrPrefix()),
			ValidatorAddressCodec: address.NewBech32Codec(sdk.GetConfig().GetBech32ValidatorAddrPrefix()),
		},
	})
	appCodec := codec.NewProtoCodec(interfaceRegistry)
	legacyAmino := codec.NewLegacyAmino()
	signingCtx := interfaceRegistry.SigningContext()
	txConfig := authtx.NewTxConfig(appCodec, signingCtx.AddressCodec(), signingCtx.ValidatorAddressCodec(), authtx.DefaultSignModes)

	if err := signingCtx.Validate(); err != nil {
		panic(err)
	}

	std.RegisterLegacyAminoCodec(legacyAmino)
	std.RegisterInterfaces(interfaceRegistry)

	// Below we could construct and set an application specific mempool and
	// ABCI 1.0 PrepareProposal and ProcessProposal handlers. These defaults are
	// already set in the SDK's BaseApp, this shows an example of how to override
	// them.
	//
	// Example:
	//
	// bApp := baseapp.NewBaseApp(...)
	// nonceMempool := mempool.NewSenderNonceMempool()
	// abciPropHandler := NewDefaultProposalHandler(nonceMempool, bApp)
	//
	// bApp.SetMempool(nonceMempool)
	// bApp.SetPrepareProposal(abciPropHandler.PrepareProposalHandler())
	// bApp.SetProcessProposal(abciPropHandler.ProcessProposalHandler())
	//
	// Alternatively, you can construct BaseApp options, append those to
	// baseAppOptions and pass them to NewBaseApp.
	//
	// Example:
	//
	// prepareOpt = func(app *baseapp.BaseApp) {
	// 	abciPropHandler := baseapp.NewDefaultProposalHandler(nonceMempool, app)
	// 	app.SetPrepareProposal(abciPropHandler.PrepareProposalHandler())
	// }
	// baseAppOptions = append(baseAppOptions, prepareOpt)

	// create and set dummy vote extension handler
	voteExtOp := func(bApp *baseapp.BaseApp) {
		voteExtHandler := NewVoteExtensionHandler()
		voteExtHandler.SetHandlers(bApp)
	}
	baseAppOptions = append(baseAppOptions, voteExtOp, baseapp.SetOptimisticExecution(),
		baseapp.SetIncludeNestedMsgsGas([]sdk.Msg{&govv1.MsgSubmitProposal{}}))

	bApp := baseapp.NewBaseApp(appName, logger, db, txConfig.TxDecoder(), baseAppOptions...)
	bApp.SetCommitMultiStoreTracer(traceStore)
	bApp.SetVersion(version.Version)
	bApp.SetInterfaceRegistry(interfaceRegistry)
	bApp.SetTxEncoder(txConfig.TxEncoder())

	keys := storetypes.NewKVStoreKeys(
		authtypes.StoreKey, banktypes.StoreKey, stakingtypes.StoreKey,
		minttypes.StoreKey, distrtypes.StoreKey, slashingtypes.StoreKey,
		govtypes.StoreKey, consensustypes.StoreKey, upgradetypes.StoreKey, feegrant.StoreKey,
		evidencetypes.StoreKey, circuittypes.StoreKey,
		authzkeeper.StoreKey, nftkeeper.StoreKey, group.StoreKey, pooltypes.StoreKey,
		accounts.StoreKey, epochstypes.StoreKey,
	)

	// register streaming services
	if err := bApp.RegisterStreamingServices(appOpts, keys); err != nil {
		panic(err)
	}

	app := &SimApp{
		BaseApp:           bApp,
		logger:            logger,
		legacyAmino:       legacyAmino,
		appCodec:          appCodec,
		txConfig:          txConfig,
		interfaceRegistry: interfaceRegistry,
		keys:              keys,
	}
	cometService := runtime.NewContextAwareCometInfoService()

	// set the BaseApp's parameter store
	app.ConsensusParamsKeeper = consensusparamkeeper.NewKeeper(appCodec, runtime.NewEnvironment(runtime.NewKVStoreService(keys[consensustypes.StoreKey]), logger.With(log.ModuleKey, "x/consensus")), authtypes.NewModuleAddress(govtypes.ModuleName).String())
	bApp.SetParamStore(app.ConsensusParamsKeeper.ParamsStore)

	// add keepers
	accountsKeeper, err := accounts.NewKeeper(
		appCodec,
		runtime.NewEnvironment(runtime.NewKVStoreService(keys[accounts.StoreKey]), logger.With(log.ModuleKey, "x/accounts"), runtime.EnvWithMsgRouterService(app.MsgServiceRouter()), runtime.EnvWithQueryRouterService(app.GRPCQueryRouter())),
		signingCtx.AddressCodec(),
		appCodec.InterfaceRegistry(),
		// TESTING: do not add
		accountstd.AddAccount("counter", counter.NewAccount),
		accountstd.AddAccount("aa_minimal", account_abstraction.NewMinimalAbstractedAccount),
		// Lockup account
		accountstd.AddAccount(lockup.CONTINUOUS_LOCKING_ACCOUNT, lockup.NewContinuousLockingAccount),
		accountstd.AddAccount(lockup.PERIODIC_LOCKING_ACCOUNT, lockup.NewPeriodicLockingAccount),
		accountstd.AddAccount(lockup.DELAYED_LOCKING_ACCOUNT, lockup.NewDelayedLockingAccount),
		accountstd.AddAccount(lockup.PERMANENT_LOCKING_ACCOUNT, lockup.NewPermanentLockingAccount),
		// PRODUCTION: add
		baseaccount.NewAccount("base", txConfig.SignModeHandler()),
	)
	if err != nil {
		panic(err)
	}
	app.AccountsKeeper = accountsKeeper

	app.AuthKeeper = authkeeper.NewAccountKeeper(runtime.NewEnvironment(runtime.NewKVStoreService(keys[authtypes.StoreKey]), logger.With(log.ModuleKey, "x/auth")), appCodec, authtypes.ProtoBaseAccount, accountsKeeper, maccPerms, signingCtx.AddressCodec(), sdk.Bech32MainPrefix, authtypes.NewModuleAddress(govtypes.ModuleName).String())

	app.BankKeeper = bankkeeper.NewBaseKeeper(
		runtime.NewEnvironment(runtime.NewKVStoreService(keys[banktypes.StoreKey]), logger.With(log.ModuleKey, "x/bank")),
		appCodec,
		app.AuthKeeper,
		BlockedAddresses(),
		authtypes.NewModuleAddress(govtypes.ModuleName).String(),
	)

	// optional: enable sign mode textual by overwriting the default tx config (after setting the bank keeper)
	enabledSignModes := append(authtx.DefaultSignModes, sigtypes.SignMode_SIGN_MODE_TEXTUAL)
	txConfigOpts := authtx.ConfigOptions{
		EnabledSignModes:           enabledSignModes,
		TextualCoinMetadataQueryFn: txmodule.NewBankKeeperCoinMetadataQueryFn(app.BankKeeper),
		SigningOptions: &signing.Options{
			AddressCodec:          signingCtx.AddressCodec(),
			ValidatorAddressCodec: signingCtx.ValidatorAddressCodec(),
		},
	}
	txConfig, err = authtx.NewTxConfigWithOptions(
		appCodec,
		txConfigOpts,
	)
	if err != nil {
		panic(err)
	}
	app.txConfig = txConfig

	app.StakingKeeper = stakingkeeper.NewKeeper(
		appCodec,
		runtime.NewEnvironment(
			runtime.NewKVStoreService(keys[stakingtypes.StoreKey]),
			logger.With(log.ModuleKey, "x/staking"),
			runtime.EnvWithMsgRouterService(app.MsgServiceRouter()),
			runtime.EnvWithQueryRouterService(app.GRPCQueryRouter())),
		app.AuthKeeper,
		app.BankKeeper,
		authtypes.NewModuleAddress(govtypes.ModuleName).String(),
		signingCtx.ValidatorAddressCodec(),
		authcodec.NewBech32Codec(sdk.Bech32PrefixConsAddr),
		cometService,
	)

	app.MintKeeper = mintkeeper.NewKeeper(appCodec, runtime.NewEnvironment(runtime.NewKVStoreService(keys[minttypes.StoreKey]), logger.With(log.ModuleKey, "x/mint")), app.StakingKeeper, app.AuthKeeper, app.BankKeeper, authtypes.FeeCollectorName, authtypes.NewModuleAddress(govtypes.ModuleName).String())

	app.PoolKeeper = poolkeeper.NewKeeper(appCodec, runtime.NewEnvironment(runtime.NewKVStoreService(keys[pooltypes.StoreKey]), logger.With(log.ModuleKey, "x/protocolpool")), app.AuthKeeper, app.BankKeeper, app.StakingKeeper, authtypes.NewModuleAddress(govtypes.ModuleName).String())

	app.DistrKeeper = distrkeeper.NewKeeper(appCodec, runtime.NewEnvironment(runtime.NewKVStoreService(keys[distrtypes.StoreKey]), logger.With(log.ModuleKey, "x/distribution")), app.AuthKeeper, app.BankKeeper, app.StakingKeeper, cometService, authtypes.FeeCollectorName, authtypes.NewModuleAddress(govtypes.ModuleName).String())

	app.SlashingKeeper = slashingkeeper.NewKeeper(runtime.NewEnvironment(runtime.NewKVStoreService(keys[slashingtypes.StoreKey]), logger.With(log.ModuleKey, "x/slashing")),
		appCodec, legacyAmino, app.StakingKeeper, authtypes.NewModuleAddress(govtypes.ModuleName).String(),
	)

	app.FeeGrantKeeper = feegrantkeeper.NewKeeper(runtime.NewEnvironment(runtime.NewKVStoreService(keys[feegrant.StoreKey]), logger.With(log.ModuleKey, "x/feegrant")), appCodec, app.AuthKeeper)

	// register the staking hooks
	// NOTE: stakingKeeper above is passed by reference, so that it will contain these hooks
	app.StakingKeeper.SetHooks(
		stakingtypes.NewMultiStakingHooks(app.DistrKeeper.Hooks(), app.SlashingKeeper.Hooks()),
	)

	app.CircuitKeeper = circuitkeeper.NewKeeper(runtime.NewEnvironment(runtime.NewKVStoreService(keys[circuittypes.StoreKey]), logger.With(log.ModuleKey, "x/circuit")), appCodec, authtypes.NewModuleAddress(govtypes.ModuleName).String(), app.AuthKeeper.AddressCodec())
	app.BaseApp.SetCircuitBreaker(&app.CircuitKeeper)

	app.AuthzKeeper = authzkeeper.NewKeeper(runtime.NewEnvironment(runtime.NewKVStoreService(keys[authzkeeper.StoreKey]), logger.With(log.ModuleKey, "x/authz"), runtime.EnvWithMsgRouterService(app.MsgServiceRouter()), runtime.EnvWithQueryRouterService(app.GRPCQueryRouter())), appCodec, app.AuthKeeper)

	groupConfig := group.DefaultConfig()
	/*
		Example of group params:
		config.MaxExecutionPeriod = "1209600s" 	// example execution period in seconds
		config.MaxMetadataLen = 1000 			// example metadata length in bytes
		config.MaxProposalTitleLen = 255 		// example max title length in characters
		config.MaxProposalSummaryLen = 10200 	// example max summary length in characters
	*/
	app.GroupKeeper = groupkeeper.NewKeeper(runtime.NewEnvironment(runtime.NewKVStoreService(keys[group.StoreKey]), logger.With(log.ModuleKey, "x/group"), runtime.EnvWithMsgRouterService(app.MsgServiceRouter()), runtime.EnvWithQueryRouterService(app.GRPCQueryRouter())), appCodec, app.AuthKeeper, groupConfig)

	// get skipUpgradeHeights from the app options
	skipUpgradeHeights := map[int64]bool{}
	for _, h := range cast.ToIntSlice(appOpts.Get(server.FlagUnsafeSkipUpgrades)) {
		skipUpgradeHeights[int64(h)] = true
	}
	homePath := cast.ToString(appOpts.Get(flags.FlagHome))
	// set the governance module account as the authority for conducting upgrades
	app.UpgradeKeeper = upgradekeeper.NewKeeper(runtime.NewEnvironment(runtime.NewKVStoreService(keys[upgradetypes.StoreKey]), logger.With(log.ModuleKey, "x/upgrade"), runtime.EnvWithMsgRouterService(app.MsgServiceRouter()), runtime.EnvWithQueryRouterService(app.GRPCQueryRouter())), skipUpgradeHeights, appCodec, homePath, app.BaseApp, authtypes.NewModuleAddress(govtypes.ModuleName).String())

	// Register the proposal types
	// Deprecated: Avoid adding new handlers, instead use the new proposal flow
	// by granting the governance module the right to execute the message.
	// See: https://docs.cosmos.network/main/modules/gov#proposal-messages
	govRouter := govv1beta1.NewRouter()
	govConfig := govkeeper.DefaultConfig()
	/*
		Example of setting gov params:
		govConfig.MaxMetadataLen = 10000
	*/
	govKeeper := govkeeper.NewKeeper(appCodec, runtime.NewEnvironment(runtime.NewKVStoreService(keys[govtypes.StoreKey]), logger.With(log.ModuleKey, "x/gov"), runtime.EnvWithMsgRouterService(app.MsgServiceRouter()), runtime.EnvWithQueryRouterService(app.GRPCQueryRouter())), app.AuthKeeper, app.BankKeeper, app.StakingKeeper, app.PoolKeeper, govConfig, authtypes.NewModuleAddress(govtypes.ModuleName).String())

	// Set legacy router for backwards compatibility with gov v1beta1
	govKeeper.SetLegacyRouter(govRouter)

	app.GovKeeper = *govKeeper.SetHooks(
		govtypes.NewMultiGovHooks(
		// register the governance hooks
		),
	)

	app.NFTKeeper = nftkeeper.NewKeeper(runtime.NewEnvironment(runtime.NewKVStoreService(keys[nftkeeper.StoreKey]), logger.With(log.ModuleKey, "x/nft")), appCodec, app.AuthKeeper, app.BankKeeper)

	// create evidence keeper with router
	evidenceKeeper := evidencekeeper.NewKeeper(
		appCodec, runtime.NewEnvironment(runtime.NewKVStoreService(keys[evidencetypes.StoreKey]), logger.With(log.ModuleKey, "x/evidence"), runtime.EnvWithMsgRouterService(app.MsgServiceRouter()), runtime.EnvWithQueryRouterService(app.GRPCQueryRouter())), app.StakingKeeper, app.SlashingKeeper, app.AuthKeeper.AddressCodec(),
	)
	// If evidence needs to be handled for the app, set routes in router here and seal
	app.EvidenceKeeper = *evidenceKeeper

	app.EpochsKeeper = epochskeeper.NewKeeper(
		runtime.NewEnvironment(runtime.NewKVStoreService(keys[epochstypes.StoreKey]), logger.With(log.ModuleKey, "x/epochs")),
		appCodec,
	)

	app.EpochsKeeper.SetHooks(
		epochstypes.NewMultiEpochHooks(
		// insert epoch hooks receivers here
		),
	)

	/****  Module Options ****/

	// NOTE: Any module instantiated in the module manager that is later modified
	// must be passed by reference here.
	app.ModuleManager = module.NewManager(
		genutil.NewAppModule(appCodec, app.AuthKeeper, app.StakingKeeper, app, txConfig, genutiltypes.DefaultMessageValidator),
		accounts.NewAppModule(appCodec, app.AccountsKeeper),
		auth.NewAppModule(appCodec, app.AuthKeeper, app.AccountsKeeper, authsims.RandomGenesisAccounts, nil),
		vesting.NewAppModule(app.AuthKeeper, app.BankKeeper),
		bank.NewAppModule(appCodec, app.BankKeeper, app.AuthKeeper),
		feegrantmodule.NewAppModule(appCodec, app.AuthKeeper, app.BankKeeper, app.FeeGrantKeeper, app.interfaceRegistry),
		gov.NewAppModule(appCodec, &app.GovKeeper, app.AuthKeeper, app.BankKeeper, app.PoolKeeper),
		mint.NewAppModule(appCodec, app.MintKeeper, app.AuthKeeper, nil),
		slashing.NewAppModule(appCodec, app.SlashingKeeper, app.AuthKeeper, app.BankKeeper, app.StakingKeeper, app.interfaceRegistry, cometService),
		distr.NewAppModule(appCodec, app.DistrKeeper, app.AuthKeeper, app.BankKeeper, app.StakingKeeper),
		staking.NewAppModule(appCodec, app.StakingKeeper, app.AuthKeeper, app.BankKeeper),
		upgrade.NewAppModule(app.UpgradeKeeper),
		evidence.NewAppModule(appCodec, app.EvidenceKeeper, cometService),
		authzmodule.NewAppModule(appCodec, app.AuthzKeeper, app.AuthKeeper, app.BankKeeper, app.interfaceRegistry),
		groupmodule.NewAppModule(appCodec, app.GroupKeeper, app.AuthKeeper, app.BankKeeper, app.interfaceRegistry),
		nftmodule.NewAppModule(appCodec, app.NFTKeeper, app.AuthKeeper, app.BankKeeper, app.interfaceRegistry),
		consensus.NewAppModule(appCodec, app.ConsensusParamsKeeper),
		circuit.NewAppModule(appCodec, app.CircuitKeeper),
		protocolpool.NewAppModule(appCodec, app.PoolKeeper, app.AuthKeeper, app.BankKeeper),
		epochs.NewAppModule(appCodec, app.EpochsKeeper),
	)

	app.ModuleManager.RegisterLegacyAminoCodec(legacyAmino)
	app.ModuleManager.RegisterInterfaces(interfaceRegistry)

	// NOTE: upgrade module is required to be prioritized
	app.ModuleManager.SetOrderPreBlockers(
		upgradetypes.ModuleName,
	)
	// During begin block slashing happens after distr.BeginBlocker so that
	// there is nothing left over in the validator fee pool, so as to keep the
	// CanWithdrawInvariant invariant.
	// NOTE: staking module is required if HistoricalEntries param > 0
	app.ModuleManager.SetOrderBeginBlockers(
		minttypes.ModuleName,
		distrtypes.ModuleName,
		pooltypes.ModuleName,
		slashingtypes.ModuleName,
		evidencetypes.ModuleName,
		stakingtypes.ModuleName,
		genutiltypes.ModuleName,
		authz.ModuleName,
		epochstypes.ModuleName,
	)
	app.ModuleManager.SetOrderEndBlockers(
		govtypes.ModuleName,
		stakingtypes.ModuleName,
		genutiltypes.ModuleName,
		feegrant.ModuleName,
		group.ModuleName,
		pooltypes.ModuleName,
	)

	// NOTE: The genutils module must occur after staking so that pools are
	// properly initialized with tokens from genesis accounts.
	// NOTE: The genutils module must also occur after auth so that it can access the params from auth.
	genesisModuleOrder := []string{
		consensustypes.ModuleName,
		accounts.ModuleName,
		authtypes.ModuleName,
		banktypes.ModuleName,
		distrtypes.ModuleName,
		stakingtypes.ModuleName,
		slashingtypes.ModuleName,
		govtypes.ModuleName,
		minttypes.ModuleName,
		genutiltypes.ModuleName,
		evidencetypes.ModuleName,
		authz.ModuleName,
		feegrant.ModuleName,
		nft.ModuleName,
		group.ModuleName,
		upgradetypes.ModuleName,
		vestingtypes.ModuleName,
<<<<<<< HEAD
=======
		consensustypes.ModuleName,
>>>>>>> 58af7ee0
		circuittypes.ModuleName,
		pooltypes.ModuleName,
		epochstypes.ModuleName,
	}
	app.ModuleManager.SetOrderInitGenesis(genesisModuleOrder...)
	app.ModuleManager.SetOrderExportGenesis(genesisModuleOrder...)

	// Uncomment if you want to set a custom migration order here.
	// app.ModuleManager.SetOrderMigrations(custom order)

	app.configurator = module.NewConfigurator(app.appCodec, app.MsgServiceRouter(), app.GRPCQueryRouter())
	err = app.ModuleManager.RegisterServices(app.configurator)
	if err != nil {
		panic(err)
	}

	// RegisterUpgradeHandlers is used for registering any on-chain upgrades.
	// Make sure it's called after `app.ModuleManager` and `app.configurator` are set.
	app.RegisterUpgradeHandlers()

	autocliv1.RegisterQueryServer(app.GRPCQueryRouter(), runtimeservices.NewAutoCLIQueryService(app.ModuleManager.Modules))

	reflectionSvc, err := runtimeservices.NewReflectionService()
	if err != nil {
		panic(err)
	}
	reflectionv1.RegisterReflectionServiceServer(app.GRPCQueryRouter(), reflectionSvc)

	// add test gRPC service for testing gRPC queries in isolation
	testdata_pulsar.RegisterQueryServer(app.GRPCQueryRouter(), testdata_pulsar.QueryImpl{})

	// create the simulation manager and define the order of the modules for deterministic simulations
	//
	// NOTE: this is not required apps that don't use the simulator for fuzz testing
	// transactions
	overrideModules := map[string]module.AppModuleSimulation{
		authtypes.ModuleName: auth.NewAppModule(app.appCodec, app.AuthKeeper, app.AccountsKeeper, authsims.RandomGenesisAccounts, nil),
	}
	app.sm = module.NewSimulationManagerFromAppModules(app.ModuleManager.Modules, overrideModules)

	// create, start, and load the unordered tx manager
	utxDataDir := filepath.Join(homePath, "data")
	app.UnorderedTxManager = unorderedtx.NewManager(utxDataDir)
	app.UnorderedTxManager.Start()

	if err := app.UnorderedTxManager.OnInit(); err != nil {
		panic(fmt.Errorf("failed to initialize unordered tx manager: %w", err))
	}

	// register custom snapshot extensions (if any)
	if manager := app.SnapshotManager(); manager != nil {
		err := manager.RegisterExtensions(
			unorderedtx.NewSnapshotter(app.UnorderedTxManager),
		)
		if err != nil {
			panic(fmt.Errorf("failed to register snapshot extension: %w", err))
		}
	}

	app.sm.RegisterStoreDecoders()

	// initialize stores
	app.MountKVStores(keys)

	// initialize BaseApp
	app.SetInitChainer(app.InitChainer)
	app.SetPreBlocker(app.PreBlocker)
	app.SetBeginBlocker(app.BeginBlocker)
	app.SetEndBlocker(app.EndBlocker)
	app.setAnteHandler(txConfig)

	// In v0.46, the SDK introduces _postHandlers_. PostHandlers are like
	// antehandlers, but are run _after_ the `runMsgs` execution. They are also
	// defined as a chain, and have the same signature as antehandlers.
	//
	// In baseapp, postHandlers are run in the same store branch as `runMsgs`,
	// meaning that both `runMsgs` and `postHandler` state will be committed if
	// both are successful, and both will be reverted if any of the two fails.
	//
	// The SDK exposes a default postHandlers chain
	//
	// Please note that changing any of the anteHandler or postHandler chain is
	// likely to be a state-machine breaking change, which needs a coordinated
	// upgrade.
	app.setPostHandler()

	// At startup, after all modules have been registered, check that all prot
	// annotations are correct.
	protoFiles, err := proto.MergedRegistry()
	if err != nil {
		panic(err)
	}
	err = msgservice.ValidateProtoAnnotations(protoFiles)
	if err != nil {
		// Once we switch to using protoreflect-based antehandlers, we might
		// want to panic here instead of logging a warning.
		fmt.Fprintln(os.Stderr, err.Error())
	}

	if loadLatest {
		if err := app.LoadLatestVersion(); err != nil {
			panic(fmt.Errorf("error loading last version: %w", err))
		}
	}

	return app
}

func (app *SimApp) setAnteHandler(txConfig client.TxConfig) {
	anteHandler, err := NewAnteHandler(
		HandlerOptions{
			ante.HandlerOptions{
				Environment:              runtime.NewEnvironment(nil, app.logger, runtime.EnvWithMsgRouterService(app.MsgServiceRouter()), runtime.EnvWithQueryRouterService(app.GRPCQueryRouter())), // nil is set as the kvstoreservice to avoid module access
				AccountAbstractionKeeper: app.AccountsKeeper,
				AccountKeeper:            app.AuthKeeper,
				BankKeeper:               app.BankKeeper,
				SignModeHandler:          txConfig.SignModeHandler(),
				FeegrantKeeper:           app.FeeGrantKeeper,
				SigGasConsumer:           ante.DefaultSigVerificationGasConsumer,
			},
			&app.CircuitKeeper,
			app.UnorderedTxManager,
		},
	)
	if err != nil {
		panic(err)
	}

	// Set the AnteHandler for the app
	app.SetAnteHandler(anteHandler)
}

func (app *SimApp) setPostHandler() {
	postHandler, err := posthandler.NewPostHandler(
		posthandler.HandlerOptions{},
	)
	if err != nil {
		panic(err)
	}

	app.SetPostHandler(postHandler)
}

// Close implements the Application interface and closes all necessary application
// resources.
func (app *SimApp) Close() error {
	return app.UnorderedTxManager.Close()
}

// Name returns the name of the App
func (app *SimApp) Name() string { return app.BaseApp.Name() }

// PreBlocker application updates every pre block
func (app *SimApp) PreBlocker(ctx sdk.Context, _ *abci.FinalizeBlockRequest) error {
	return app.ModuleManager.PreBlock(ctx)
}

// BeginBlocker application updates every begin block
func (app *SimApp) BeginBlocker(ctx sdk.Context) (sdk.BeginBlock, error) {
	return app.ModuleManager.BeginBlock(ctx)
}

// EndBlocker application updates every end block
func (app *SimApp) EndBlocker(ctx sdk.Context) (sdk.EndBlock, error) {
	return app.ModuleManager.EndBlock(ctx)
}

func (a *SimApp) Configurator() module.Configurator { // nolint:staticcheck // SA1019: Configurator is deprecated but still used in runtime v1.
	return a.configurator
}

// InitChainer application update at chain initialization
func (app *SimApp) InitChainer(ctx sdk.Context, req *abci.InitChainRequest) (*abci.InitChainResponse, error) {
	var genesisState GenesisState
	err := json.Unmarshal(req.AppStateBytes, &genesisState)
	if err != nil {
		return nil, err
	}
	err = app.UpgradeKeeper.SetModuleVersionMap(ctx, app.ModuleManager.GetVersionMap())
	if err != nil {
		return nil, err
	}
	return app.ModuleManager.InitGenesis(ctx, genesisState)
}

// LoadHeight loads a particular height
func (app *SimApp) LoadHeight(height int64) error {
	return app.LoadVersion(height)
}

// LegacyAmino returns SimApp's amino codec.
//
// NOTE: This is solely to be used for testing purposes as it may be desirable
// for modules to register their own custom testing types.
func (app *SimApp) LegacyAmino() *codec.LegacyAmino {
	return app.legacyAmino
}

// AppCodec returns SimApp's app codec.
//
// NOTE: This is solely to be used for testing purposes as it may be desirable
// for modules to register their own custom testing types.
func (app *SimApp) AppCodec() codec.Codec {
	return app.appCodec
}

// InterfaceRegistry returns SimApp's InterfaceRegistry
func (app *SimApp) InterfaceRegistry() types.InterfaceRegistry {
	return app.interfaceRegistry
}

// TxConfig returns SimApp's TxConfig
func (app *SimApp) TxConfig() client.TxConfig {
	return app.txConfig
}

// AutoCliOpts returns the autocli options for the app.
func (app *SimApp) AutoCliOpts() autocli.AppOptions {
	return autocli.AppOptions{
		Modules:       app.ModuleManager.Modules,
		ModuleOptions: runtimeservices.ExtractAutoCLIOptions(app.ModuleManager.Modules),
	}
}

// DefaultGenesis returns a default genesis from the registered AppModule's.
func (a *SimApp) DefaultGenesis() map[string]json.RawMessage {
	return a.ModuleManager.DefaultGenesis()
}

// GetKey returns the KVStoreKey for the provided store key.
//
// NOTE: This is solely to be used for testing purposes.
func (app *SimApp) GetKey(storeKey string) *storetypes.KVStoreKey {
	return app.keys[storeKey]
}

// GetStoreKeys returns all the stored store keys.
func (app *SimApp) GetStoreKeys() []storetypes.StoreKey {
	keys := make([]storetypes.StoreKey, 0, len(app.keys))
	for _, key := range app.keys {
		keys = append(keys, key)
	}

	return keys
}

// SimulationManager implements the SimulationApp interface
func (app *SimApp) SimulationManager() *module.SimulationManager {
	return app.sm
}

// RegisterAPIRoutes registers all application module routes with the provided
// API server.
func (app *SimApp) RegisterAPIRoutes(apiSvr *api.Server, apiConfig config.APIConfig) {
	clientCtx := apiSvr.ClientCtx
	// Register new tx routes from grpc-gateway.
	authtx.RegisterGRPCGatewayRoutes(clientCtx, apiSvr.GRPCGatewayRouter)

	// Register new CometBFT queries routes from grpc-gateway.
	cmtservice.RegisterGRPCGatewayRoutes(clientCtx, apiSvr.GRPCGatewayRouter)

	// Register node gRPC service for grpc-gateway.
	nodeservice.RegisterGRPCGatewayRoutes(clientCtx, apiSvr.GRPCGatewayRouter)

	// Register grpc-gateway routes for all modules.
	app.ModuleManager.RegisterGRPCGatewayRoutes(clientCtx, apiSvr.GRPCGatewayRouter)

	// register swagger API from root so that other applications can override easily
	if err := server.RegisterSwaggerAPI(apiSvr.ClientCtx, apiSvr.Router, apiConfig.Swagger); err != nil {
		panic(err)
	}
}

// RegisterTxService implements the Application.RegisterTxService method.
func (app *SimApp) RegisterTxService(clientCtx client.Context) {
	authtx.RegisterTxService(app.BaseApp.GRPCQueryRouter(), clientCtx, app.BaseApp.Simulate, app.interfaceRegistry)
}

// RegisterTendermintService implements the Application.RegisterTendermintService method.
func (app *SimApp) RegisterTendermintService(clientCtx client.Context) {
	cmtApp := server.NewCometABCIWrapper(app)
	cmtservice.RegisterTendermintService(
		clientCtx,
		app.BaseApp.GRPCQueryRouter(),
		app.interfaceRegistry,
		cmtApp.Query,
	)
}

func (app *SimApp) RegisterNodeService(clientCtx client.Context, cfg config.Config) {
	nodeservice.RegisterNodeService(clientCtx, app.GRPCQueryRouter(), cfg)
}

// GetMaccPerms returns a copy of the module account permissions
//
// NOTE: This is solely to be used for testing purposes.
func GetMaccPerms() map[string][]string {
	return maps.Clone(maccPerms)
}

// BlockedAddresses returns all the app's blocked account addresses.
func BlockedAddresses() map[string]bool {
	modAccAddrs := make(map[string]bool)
	for acc := range GetMaccPerms() {
		modAccAddrs[authtypes.NewModuleAddress(acc).String()] = true
	}

	// allow the following addresses to receive funds
	delete(modAccAddrs, authtypes.NewModuleAddress(govtypes.ModuleName).String())

	return modAccAddrs
}<|MERGE_RESOLUTION|>--- conflicted
+++ resolved
@@ -518,10 +518,6 @@
 		group.ModuleName,
 		upgradetypes.ModuleName,
 		vestingtypes.ModuleName,
-<<<<<<< HEAD
-=======
-		consensustypes.ModuleName,
->>>>>>> 58af7ee0
 		circuittypes.ModuleName,
 		pooltypes.ModuleName,
 		epochstypes.ModuleName,
