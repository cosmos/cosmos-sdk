--- conflicted
+++ resolved
@@ -86,24 +86,8 @@
 	invCheckPeriod uint
 
 	// keys to access the substores
-<<<<<<< HEAD
-	keyMain     *sdk.KVStoreKey
-	keyAccount  *sdk.KVStoreKey
-	keySupply   *sdk.KVStoreKey
-	keyStaking  *sdk.KVStoreKey
-	tkeyStaking *sdk.TransientStoreKey
-	keySlashing *sdk.KVStoreKey
-	keyMint     *sdk.KVStoreKey
-	keyDistr    *sdk.KVStoreKey
-	tkeyDistr   *sdk.TransientStoreKey
-	keyGov      *sdk.KVStoreKey
-	keyParams   *sdk.KVStoreKey
-	tkeyParams  *sdk.TransientStoreKey
-	keyNFT      *sdk.KVStoreKey
-=======
 	keys  map[string]*sdk.KVStoreKey
 	tkeys map[string]*sdk.TransientStoreKey
->>>>>>> f218de81
 
 	// keepers
 	accountKeeper  auth.AccountKeeper
@@ -136,31 +120,15 @@
 
 	keys := sdk.NewKVStoreKeys(bam.MainStoreKey, auth.StoreKey, staking.StoreKey,
 		supply.StoreKey, mint.StoreKey, distr.StoreKey, slashing.StoreKey,
-		gov.StoreKey, params.StoreKey)
+		gov.StoreKey, params.StoreKey, nft.StoreKey)
 	tkeys := sdk.NewTransientStoreKeys(staking.TStoreKey, params.TStoreKey)
 
 	app := &SimApp{
 		BaseApp:        bApp,
 		cdc:            cdc,
 		invCheckPeriod: invCheckPeriod,
-<<<<<<< HEAD
-		keyMain:        sdk.NewKVStoreKey(bam.MainStoreKey),
-		keyAccount:     sdk.NewKVStoreKey(auth.StoreKey),
-		keyStaking:     sdk.NewKVStoreKey(staking.StoreKey),
-		keySupply:      sdk.NewKVStoreKey(supply.StoreKey),
-		tkeyStaking:    sdk.NewTransientStoreKey(staking.TStoreKey),
-		keyMint:        sdk.NewKVStoreKey(mint.StoreKey),
-		keyDistr:       sdk.NewKVStoreKey(distr.StoreKey),
-		tkeyDistr:      sdk.NewTransientStoreKey(distr.TStoreKey),
-		keySlashing:    sdk.NewKVStoreKey(slashing.StoreKey),
-		keyGov:         sdk.NewKVStoreKey(gov.StoreKey),
-		keyParams:      sdk.NewKVStoreKey(params.StoreKey),
-		tkeyParams:     sdk.NewTransientStoreKey(params.TStoreKey),
-		keyNFT:         sdk.NewKVStoreKey(nft.StoreKey),
-=======
 		keys:           keys,
 		tkeys:          tkeys,
->>>>>>> f218de81
 	}
 
 	// init params keeper and subspaces
@@ -186,7 +154,7 @@
 	app.slashingKeeper = slashing.NewKeeper(app.cdc, keys[slashing.StoreKey], &stakingKeeper,
 		slashingSubspace, slashing.DefaultCodespace)
 	app.crisisKeeper = crisis.NewKeeper(crisisSubspace, invCheckPeriod, app.supplyKeeper, auth.FeeCollectorName)
-	app.nftKeeper = nft.NewKeeper(app.cdc, app.keyNFT)
+	app.nftKeeper = nft.NewKeeper(app.cdc, keys[nft.StoreKey])
 
 	// register the proposal types
 	govRouter := gov.NewRouter()
@@ -233,14 +201,8 @@
 	app.mm.RegisterRoutes(app.Router(), app.QueryRouter())
 
 	// initialize stores
-<<<<<<< HEAD
-	app.MountStores(app.keyMain, app.keyAccount, app.keySupply, app.keyStaking,
-		app.keyMint, app.keyDistr, app.keySlashing, app.keyGov, app.keyParams,
-		app.tkeyParams, app.tkeyStaking, app.tkeyDistr, app.keyNFT)
-=======
 	app.MountKVStores(keys)
 	app.MountTransientStores(tkeys)
->>>>>>> f218de81
 
 	// initialize BaseApp
 	app.SetInitChainer(app.InitChainer)
