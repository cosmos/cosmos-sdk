--- conflicted
+++ resolved
@@ -227,11 +227,8 @@
 		&app.MintKeeper,
 		&app.EvidenceKeeper,
 		&app.DistrKeeper,
-<<<<<<< HEAD
+		&app.UpgradeKeeper,
 		&app.CrisisKeeper,
-=======
-		&app.UpgradeKeeper,
->>>>>>> 91b1d83f
 	); err != nil {
 		panic(err)
 	}
