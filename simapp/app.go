package simapp

import (
<<<<<<< HEAD
	"encoding/json"
	"errors"
=======
	_ "embed"
>>>>>>> df41b656
	"io"
	"net/http"
	"os"
	"path/filepath"

	"github.com/gorilla/mux"
	"github.com/rakyll/statik/fs"
	"github.com/spf13/cast"
	abci "github.com/tendermint/tendermint/abci/types"
	"github.com/tendermint/tendermint/libs/log"
	tmos "github.com/tendermint/tendermint/libs/os"

	"cosmossdk.io/core/appconfig"
	"github.com/cosmos/cosmos-sdk/depinject"

	"github.com/cosmos/cosmos-sdk/baseapp"
	"github.com/cosmos/cosmos-sdk/client"
	"github.com/cosmos/cosmos-sdk/codec"
<<<<<<< HEAD
	"github.com/cosmos/cosmos-sdk/codec/types"
	dbm "github.com/cosmos/cosmos-sdk/db"
	"github.com/cosmos/cosmos-sdk/server"
=======
	codectypes "github.com/cosmos/cosmos-sdk/codec/types"
	"github.com/cosmos/cosmos-sdk/runtime"
>>>>>>> df41b656
	"github.com/cosmos/cosmos-sdk/server/api"
	"github.com/cosmos/cosmos-sdk/server/config"
	servertypes "github.com/cosmos/cosmos-sdk/server/types"
	simappparams "github.com/cosmos/cosmos-sdk/simapp/params"
	"github.com/cosmos/cosmos-sdk/store/streaming"
	storetypes "github.com/cosmos/cosmos-sdk/store/v2alpha1"
	"github.com/cosmos/cosmos-sdk/store/v2alpha1/multi"
	"github.com/cosmos/cosmos-sdk/testutil/testdata_pulsar"
	sdk "github.com/cosmos/cosmos-sdk/types"
	"github.com/cosmos/cosmos-sdk/types/module"
	"github.com/cosmos/cosmos-sdk/x/auth"
	authkeeper "github.com/cosmos/cosmos-sdk/x/auth/keeper"
	authsims "github.com/cosmos/cosmos-sdk/x/auth/simulation"
	_ "github.com/cosmos/cosmos-sdk/x/auth/tx/module" // import for side-effects
	authtypes "github.com/cosmos/cosmos-sdk/x/auth/types"
	"github.com/cosmos/cosmos-sdk/x/auth/vesting"
	vestingtypes "github.com/cosmos/cosmos-sdk/x/auth/vesting/types"
	"github.com/cosmos/cosmos-sdk/x/authz"
	authzkeeper "github.com/cosmos/cosmos-sdk/x/authz/keeper"
	authzmodule "github.com/cosmos/cosmos-sdk/x/authz/module"
	"github.com/cosmos/cosmos-sdk/x/bank"
	bankkeeper "github.com/cosmos/cosmos-sdk/x/bank/keeper"
	banktypes "github.com/cosmos/cosmos-sdk/x/bank/types"
	"github.com/cosmos/cosmos-sdk/x/capability"
	capabilitykeeper "github.com/cosmos/cosmos-sdk/x/capability/keeper"
	capabilitytypes "github.com/cosmos/cosmos-sdk/x/capability/types"
	"github.com/cosmos/cosmos-sdk/x/crisis"
	crisiskeeper "github.com/cosmos/cosmos-sdk/x/crisis/keeper"
	crisistypes "github.com/cosmos/cosmos-sdk/x/crisis/types"
	distr "github.com/cosmos/cosmos-sdk/x/distribution"
	distrclient "github.com/cosmos/cosmos-sdk/x/distribution/client"
	distrkeeper "github.com/cosmos/cosmos-sdk/x/distribution/keeper"
	distrtypes "github.com/cosmos/cosmos-sdk/x/distribution/types"
	"github.com/cosmos/cosmos-sdk/x/evidence"
	evidencekeeper "github.com/cosmos/cosmos-sdk/x/evidence/keeper"
	evidencetypes "github.com/cosmos/cosmos-sdk/x/evidence/types"
	"github.com/cosmos/cosmos-sdk/x/feegrant"
	feegrantkeeper "github.com/cosmos/cosmos-sdk/x/feegrant/keeper"
	feegrantmodule "github.com/cosmos/cosmos-sdk/x/feegrant/module"
	"github.com/cosmos/cosmos-sdk/x/genutil"
	genutiltypes "github.com/cosmos/cosmos-sdk/x/genutil/types"
	"github.com/cosmos/cosmos-sdk/x/gov"
	govclient "github.com/cosmos/cosmos-sdk/x/gov/client"
	govkeeper "github.com/cosmos/cosmos-sdk/x/gov/keeper"
	govtypes "github.com/cosmos/cosmos-sdk/x/gov/types"
	govv1 "github.com/cosmos/cosmos-sdk/x/gov/types/v1"
	govv1beta1 "github.com/cosmos/cosmos-sdk/x/gov/types/v1beta1"
	"github.com/cosmos/cosmos-sdk/x/group"
	groupkeeper "github.com/cosmos/cosmos-sdk/x/group/keeper"
	groupmodule "github.com/cosmos/cosmos-sdk/x/group/module"
	"github.com/cosmos/cosmos-sdk/x/mint"
	mintkeeper "github.com/cosmos/cosmos-sdk/x/mint/keeper"
	minttypes "github.com/cosmos/cosmos-sdk/x/mint/types"
	"github.com/cosmos/cosmos-sdk/x/nft"
	nftkeeper "github.com/cosmos/cosmos-sdk/x/nft/keeper"
	nftmodule "github.com/cosmos/cosmos-sdk/x/nft/module"
	"github.com/cosmos/cosmos-sdk/x/params"
	paramsclient "github.com/cosmos/cosmos-sdk/x/params/client"
	paramskeeper "github.com/cosmos/cosmos-sdk/x/params/keeper"
	paramstypes "github.com/cosmos/cosmos-sdk/x/params/types"
	paramproposal "github.com/cosmos/cosmos-sdk/x/params/types/proposal"
	"github.com/cosmos/cosmos-sdk/x/slashing"
	slashingkeeper "github.com/cosmos/cosmos-sdk/x/slashing/keeper"
	slashingtypes "github.com/cosmos/cosmos-sdk/x/slashing/types"
	"github.com/cosmos/cosmos-sdk/x/staking"
	stakingkeeper "github.com/cosmos/cosmos-sdk/x/staking/keeper"
	stakingtypes "github.com/cosmos/cosmos-sdk/x/staking/types"
	"github.com/cosmos/cosmos-sdk/x/upgrade"
	upgradeclient "github.com/cosmos/cosmos-sdk/x/upgrade/client"
	upgradekeeper "github.com/cosmos/cosmos-sdk/x/upgrade/keeper"
	upgradetypes "github.com/cosmos/cosmos-sdk/x/upgrade/types"

	// unnamed import of statik for swagger UI support
	_ "github.com/cosmos/cosmos-sdk/client/docs/statik"
)

const appName = "SimApp"

var (
	// DefaultNodeHome default home directories for the application daemon
	DefaultNodeHome string

	// ModuleBasics defines the module BasicManager is in charge of setting up basic,
	// non-dependant module elements, such as codec registration
	// and genesis verification.
	ModuleBasics = module.NewBasicManager(
		auth.AppModuleBasic{},
		genutil.AppModuleBasic{},
		bank.AppModuleBasic{},
		capability.AppModuleBasic{},
		staking.AppModuleBasic{},
		mint.AppModuleBasic{},
		distr.AppModuleBasic{},
		gov.NewAppModuleBasic(
			[]govclient.ProposalHandler{paramsclient.ProposalHandler, distrclient.ProposalHandler, upgradeclient.LegacyProposalHandler, upgradeclient.LegacyCancelProposalHandler},
		),
		params.AppModuleBasic{},
		crisis.AppModuleBasic{},
		slashing.AppModuleBasic{},
		feegrantmodule.AppModuleBasic{},
		upgrade.AppModuleBasic{},
		evidence.AppModuleBasic{},
		authzmodule.AppModuleBasic{},
		groupmodule.AppModuleBasic{},
		vesting.AppModuleBasic{},
		nftmodule.AppModuleBasic{},
	)

	// module account permissions
	maccPerms = map[string][]string{
		authtypes.FeeCollectorName:     nil,
		distrtypes.ModuleName:          nil,
		minttypes.ModuleName:           {authtypes.Minter},
		stakingtypes.BondedPoolName:    {authtypes.Burner, authtypes.Staking},
		stakingtypes.NotBondedPoolName: {authtypes.Burner, authtypes.Staking},
		govtypes.ModuleName:            {authtypes.Burner},
		nft.ModuleName:                 nil,
	}
)

var (
	_ App                     = (*SimApp)(nil)
	_ servertypes.Application = (*SimApp)(nil)
)

// SimApp extends an ABCI application, but with most of its parameters exported.
// They are exported for convenience in creating helper functions, as object
// capabilities aren't needed for testing.
type SimApp struct {
	*runtime.App
	legacyAmino       *codec.LegacyAmino
	appCodec          codec.Codec
	interfaceRegistry codectypes.InterfaceRegistry

	invCheckPeriod uint

	// keys to access the substores
	keys    map[string]*storetypes.KVStoreKey
	tkeys   map[string]*storetypes.TransientStoreKey
	memKeys map[string]*storetypes.MemoryStoreKey

	// keepers
	AccountKeeper    authkeeper.AccountKeeper
	BankKeeper       bankkeeper.Keeper
	CapabilityKeeper *capabilitykeeper.Keeper
	StakingKeeper    *stakingkeeper.Keeper
	SlashingKeeper   slashingkeeper.Keeper
	MintKeeper       mintkeeper.Keeper
	DistrKeeper      distrkeeper.Keeper
	GovKeeper        govkeeper.Keeper
	CrisisKeeper     crisiskeeper.Keeper
	UpgradeKeeper    upgradekeeper.Keeper
	ParamsKeeper     paramskeeper.Keeper
	AuthzKeeper      authzkeeper.Keeper
	EvidenceKeeper   evidencekeeper.Keeper
	FeeGrantKeeper   feegrantkeeper.Keeper
	GroupKeeper      groupkeeper.Keeper
	NFTKeeper        nftkeeper.Keeper

	// simulation manager
	sm *module.SimulationManager
}

func init() {
	userHomeDir, err := os.UserHomeDir()
	if err != nil {
		panic(err)
	}

	DefaultNodeHome = filepath.Join(userHomeDir, ".simapp")
}

//go:embed app.yaml
var appConfigYaml []byte

var AppConfig = appconfig.LoadYAML(appConfigYaml)

// NewSimApp returns a reference to an initialized SimApp.
func NewSimApp(
	logger log.Logger,
	db dbm.DBConnection,
	traceStore io.Writer,
	loadLatest bool,
	skipUpgradeHeights map[int64]bool,
	homePath string,
	invCheckPeriod uint,
	encodingConfig simappparams.EncodingConfig,
	appOpts servertypes.AppOptions, baseAppOptions ...baseapp.AppOption,
) *SimApp {
<<<<<<< HEAD
	appCodec := encodingConfig.Codec
	legacyAmino := encodingConfig.Amino
	interfaceRegistry := encodingConfig.InterfaceRegistry

	keys := sdk.NewKVStoreKeys(
		authtypes.StoreKey, banktypes.StoreKey, stakingtypes.StoreKey,
		minttypes.StoreKey, distrtypes.StoreKey, slashingtypes.StoreKey,
		govtypes.StoreKey, paramstypes.StoreKey, upgradetypes.StoreKey, feegrant.StoreKey,
		evidencetypes.StoreKey, capabilitytypes.StoreKey,
		authzkeeper.StoreKey, nftkeeper.StoreKey, group.StoreKey,
=======
	app := &SimApp{
		invCheckPeriod: invCheckPeriod,
	}

	var appBuilder *runtime.AppBuilder
	var msgServiceRouter *baseapp.MsgServiceRouter

	if err := depinject.Inject(AppConfig,
		&appBuilder,
		&app.ParamsKeeper,
		&app.CapabilityKeeper,
		&app.appCodec,
		&app.legacyAmino,
		&app.interfaceRegistry,
		&app.AccountKeeper,
		&app.BankKeeper,
		&app.AuthzKeeper,
		&app.FeeGrantKeeper,
		&app.StakingKeeper,
		&app.NFTKeeper,
		&app.SlashingKeeper,
		&app.MintKeeper,
		&app.EvidenceKeeper,
		&msgServiceRouter,
	); err != nil {
		panic(err)
	}

	app.App = appBuilder.Build(logger, db, traceStore, msgServiceRouter, baseAppOptions...)

	app.keys = sdk.NewKVStoreKeys(
		distrtypes.StoreKey,
		govtypes.StoreKey,
		upgradetypes.StoreKey,
		group.StoreKey,
>>>>>>> df41b656
	)
	// NOTE: The testingkey is just mounted for testing purposes. Actual applications should
	// not include this key.
<<<<<<< HEAD
	memKeys := sdk.NewMemoryStoreKeys(capabilitytypes.MemStoreKey, "testingkey")
	// initialize stores
	setNamespaces := func(config *multi.StoreParams, ver uint64) error {
		for _, key := range keys {
			typ, err := storetypes.StoreKeyToType(key)
			if err != nil {
				return err
			}
			if err = config.RegisterSubstore(key, typ); err != nil {
				return err
			}
		}
		for _, key := range memKeys {
			typ, err := storetypes.StoreKeyToType(key)
			if err != nil {
				return err
			}
			if err = config.RegisterSubstore(key, typ); err != nil {
				return err
			}
		}
		for _, key := range tkeys {
			typ, err := storetypes.StoreKeyToType(key)
			if err != nil {
				return err
			}
			if err = config.RegisterSubstore(key, typ); err != nil {
				return err
			}
		}
		return nil
	}
	baseAppOptions = append(baseAppOptions, baseapp.StoreOption(setNamespaces))

	// set the governance module account as the authority for conducting upgrades
	upgradeKeeper := upgradekeeper.NewKeeper(skipUpgradeHeights, keys[upgradetypes.StoreKey], appCodec, homePath, nil, authtypes.NewModuleAddress(govtypes.ModuleName).String())
	if upgradeOpt := GetUpgradeStoreOption(upgradeKeeper); upgradeOpt != nil {
		baseAppOptions = append(baseAppOptions, upgradeOpt)
	}

	bApp := baseapp.NewBaseApp(appName, logger, db, encodingConfig.TxConfig.TxDecoder(), baseAppOptions...)
	bApp.SetCommitMultiStoreTracer(traceStore)
	bApp.SetVersion(version.Version)
	bApp.SetInterfaceRegistry(interfaceRegistry)
=======
	app.memKeys = sdk.NewMemoryStoreKeys("testingkey")
>>>>>>> df41b656

	// configure state listening capabilities using AppOptions
	// we are doing nothing with the returned streamingServices and waitGroup in this case
	if _, _, err := streaming.LoadStreamingServices(app.App.BaseApp, appOpts, app.appCodec, app.keys); err != nil {
		tmos.Exit(err.Error())
	}

	initParamsKeeper(app.ParamsKeeper)

	app.DistrKeeper = distrkeeper.NewKeeper(
		app.appCodec, app.keys[distrtypes.StoreKey], app.GetSubspace(distrtypes.ModuleName), app.AccountKeeper, app.BankKeeper,
		app.StakingKeeper, authtypes.FeeCollectorName,
	)
	app.CrisisKeeper = crisiskeeper.NewKeeper(
		app.GetSubspace(crisistypes.ModuleName), invCheckPeriod, app.BankKeeper, authtypes.FeeCollectorName,
	)

	app.StakingKeeper.SetHooks(
		stakingtypes.NewMultiStakingHooks(app.DistrKeeper.Hooks(), app.SlashingKeeper.Hooks()),
	)

	groupConfig := group.DefaultConfig()
	/*
		Example of setting group params:
		groupConfig.MaxMetadataLen = 1000
	*/
	app.GroupKeeper = groupkeeper.NewKeeper(app.keys[group.StoreKey], app.appCodec, app.MsgServiceRouter(), app.AccountKeeper, groupConfig)

	// register the proposal types
	govRouter := govv1beta1.NewRouter()
	govRouter.AddRoute(govtypes.RouterKey, govv1beta1.ProposalHandler).
		AddRoute(paramproposal.RouterKey, params.NewParamChangeProposalHandler(app.ParamsKeeper)).
		AddRoute(distrtypes.RouterKey, distr.NewCommunityPoolSpendProposalHandler(app.DistrKeeper)).
		AddRoute(upgradetypes.RouterKey, upgrade.NewSoftwareUpgradeProposalHandler(app.UpgradeKeeper))
	govConfig := govtypes.DefaultConfig()
	/*
		Example of setting gov params:
		govConfig.MaxMetadataLen = 10000
	*/
	govKeeper := govkeeper.NewKeeper(
		app.appCodec, app.keys[govtypes.StoreKey], app.GetSubspace(govtypes.ModuleName), app.AccountKeeper, app.BankKeeper,
		app.StakingKeeper, govRouter, app.MsgServiceRouter(), govConfig,
	)

	app.GovKeeper = *govKeeper.SetHooks(
		govtypes.NewMultiGovHooks(
		// register the governance hooks
		),
	)
<<<<<<< HEAD

	upgradeKeeper.SetVersionSetter(app.BaseApp)
	app.UpgradeKeeper = upgradeKeeper
	// RegisterUpgradeHandlers is used for registering any on-chain upgrades
	app.RegisterUpgradeHandlers()

	app.NFTKeeper = nftkeeper.NewKeeper(keys[nftkeeper.StoreKey], appCodec, app.AccountKeeper, app.BankKeeper)

	// create evidence keeper with router
	evidenceKeeper := evidencekeeper.NewKeeper(
		appCodec, keys[evidencetypes.StoreKey], &app.StakingKeeper, app.SlashingKeeper,
	)
	// If evidence needs to be handled for the app, set routes in router here and seal
	app.EvidenceKeeper = *evidenceKeeper
=======
	// set the governance module account as the authority for conducting upgrades
	app.UpgradeKeeper = upgradekeeper.NewKeeper(skipUpgradeHeights, app.keys[upgradetypes.StoreKey], app.appCodec, homePath, app.BaseApp, authtypes.NewModuleAddress(govtypes.ModuleName).String())
>>>>>>> df41b656

	/****  Module Options ****/

	// NOTE: we may consider parsing `appOpts` inside module constructors. For the moment
	// we prefer to be more strict in what arguments the modules expect.
	skipGenesisInvariants := cast.ToBool(appOpts.Get(crisis.FlagSkipGenesisInvariants))

	// NOTE: Any module instantiated in the module manager that is later modified
	// must be passed by reference here.
	if err := app.RegisterModules(
		vesting.NewAppModule(app.AccountKeeper, app.BankKeeper),
		crisis.NewAppModule(&app.CrisisKeeper, skipGenesisInvariants),
		gov.NewAppModule(app.appCodec, app.GovKeeper, app.AccountKeeper, app.BankKeeper),
		distr.NewAppModule(app.appCodec, app.DistrKeeper, app.AccountKeeper, app.BankKeeper, app.StakingKeeper),
		upgrade.NewAppModule(app.UpgradeKeeper),
		groupmodule.NewAppModule(app.appCodec, app.GroupKeeper, app.AccountKeeper, app.BankKeeper, app.interfaceRegistry),
	); err != nil {
		panic(err)
	}

	// NOTE: The genutils module must occur after staking so that pools are
	// properly initialized with tokens from genesis accounts.
	// NOTE: The genutils module must also occur after auth so that it can access the params from auth.
	// NOTE: Capability module must occur first so that it can initialize any capabilities
	// so that other modules that want to create or claim capabilities afterwards in InitChain
	// can do so safely.
	genesisModuleOrder := []string{
		capabilitytypes.ModuleName, authtypes.ModuleName, banktypes.ModuleName,
		distrtypes.ModuleName, stakingtypes.ModuleName, slashingtypes.ModuleName, govtypes.ModuleName,
		minttypes.ModuleName, crisistypes.ModuleName, genutiltypes.ModuleName, evidencetypes.ModuleName, authz.ModuleName,
		feegrant.ModuleName, nft.ModuleName, group.ModuleName, paramstypes.ModuleName, upgradetypes.ModuleName,
		vestingtypes.ModuleName,
	}
	app.ModuleManager.SetOrderInitGenesis(genesisModuleOrder...)
	app.ModuleManager.SetOrderExportGenesis(genesisModuleOrder...)

	// Uncomment if you want to set a custom migration order here.
	// app.mm.SetOrderMigrations(custom order)

	app.ModuleManager.RegisterInvariants(&app.CrisisKeeper)
	app.ModuleManager.RegisterRoutes(app.Router(), app.QueryRouter(), encodingConfig.Amino)

	// RegisterUpgradeHandlers is used for registering any on-chain upgrades.
	// Make sure it's called after `app.mm` and `app.configurator` are set.
	app.RegisterUpgradeHandlers()

	// add test gRPC service for testing gRPC queries in isolation
	testdata_pulsar.RegisterQueryServer(app.GRPCQueryRouter(), testdata_pulsar.QueryImpl{})

	// create the simulation manager and define the order of the modules for deterministic simulations
	//
	// NOTE: this is not required apps that don't use the simulator for fuzz testing
	// transactions
	overrideModules := map[string]module.AppModuleSimulation{
		authtypes.ModuleName: auth.NewAppModule(app.appCodec, app.AccountKeeper, authsims.RandomGenesisAccounts),
	}
	app.sm = module.NewSimulationManagerFromAppModules(app.ModuleManager.Modules, overrideModules)

	app.sm.RegisterStoreDecoders()

<<<<<<< HEAD
	// initialize BaseApp
	app.SetInitChainer(app.InitChainer)
	app.SetBeginBlocker(app.BeginBlocker)
	app.SetEndBlocker(app.EndBlocker)
	app.setAnteHandler(encodingConfig.TxConfig, cast.ToStringSlice(appOpts.Get(server.FlagIndexEvents)))
	// In v0.46, the SDK introduces _postHandlers_. PostHandlers are like
	// antehandlers, but are run _after_ the `runMsgs` execution. They are also
	// defined as a chain, and have the same signature as antehandlers.
	//
	// In baseapp, postHandlers are run in the same store branch as `runMsgs`,
	// meaning that both `runMsgs` and `postHandler` state will be committed if
	// both are successful, and both will be reverted if any of the two fails.
	//
	// The SDK exposes a default postHandlers chain, which comprises of only
	// one decorator: the Transaction Tips decorator. However, some chains do
	// not need it by default, so feel free to comment the next line if you do
	// not need tips.
	// To read more about tips:
	// https://docs.cosmos.network/main/core/tips.html
	//
	// Please note that changing any of the anteHandler or postHandler chain is
	// likely to be a state-machine breaking change, which needs a coordinated
	// upgrade.
	app.setPostHandler()

	return app
}

func (app *SimApp) setAnteHandler(txConfig client.TxConfig, indexEventsStr []string) {
	indexEvents := map[string]struct{}{}
	for _, e := range indexEventsStr {
		indexEvents[e] = struct{}{}
	}
	anteHandler, err := ante.NewAnteHandler(
		ante.HandlerOptions{
			AccountKeeper:   app.AccountKeeper,
			BankKeeper:      app.BankKeeper,
			SignModeHandler: txConfig.SignModeHandler(),
			FeegrantKeeper:  app.FeeGrantKeeper,
			SigGasConsumer:  ante.DefaultSigVerificationGasConsumer,
		},
	)

	if err != nil {
		panic(err)
	}

	app.SetAnteHandler(anteHandler)
}
=======
	// initialize stores
	app.MountKVStores(app.keys)
	app.MountMemoryStores(app.memKeys)

	// initialize BaseApp
	app.SetInitChainer(app.InitChainer)
>>>>>>> df41b656

	if err := app.Load(loadLatest); err != nil {
		panic(err)
	}

	return app
}

// Name returns the name of the App
func (app *SimApp) Name() string { return app.BaseApp.Name() }

// InitChainer application update at chain initialization
func (app *SimApp) InitChainer(ctx sdk.Context, req abci.RequestInitChain) abci.ResponseInitChain {
	app.UpgradeKeeper.SetModuleVersionMap(ctx, app.ModuleManager.GetVersionMap())
	return app.App.InitChainer(ctx, req)
}

// LoadHeight loads a particular height
func (app *SimApp) LoadHeight(height int64) error {
	// return app.LoadVersion(height)
	return errors.New("cannot load arbitrary height")
}

// LegacyAmino returns SimApp's amino codec.
//
// NOTE: This is solely to be used for testing purposes as it may be desirable
// for modules to register their own custom testing types.
func (app *SimApp) LegacyAmino() *codec.LegacyAmino {
	return app.legacyAmino
}

// AppCodec returns SimApp's app codec.
//
// NOTE: This is solely to be used for testing purposes as it may be desirable
// for modules to register their own custom testing types.
func (app *SimApp) AppCodec() codec.Codec {
	return app.appCodec
}

// InterfaceRegistry returns SimApp's InterfaceRegistry
func (app *SimApp) InterfaceRegistry() codectypes.InterfaceRegistry {
	return app.interfaceRegistry
}

// GetKey returns the KVStoreKey for the provided store key.
//
// NOTE: This is solely to be used for testing purposes.
func (app *SimApp) GetKey(storeKey string) *storetypes.KVStoreKey {
	kvsk := app.keys[storeKey]
	if kvsk != nil {
		return kvsk
	}

	sk := app.UnsafeFindStoreKey(storeKey)
	kvStoreKey, ok := sk.(*storetypes.KVStoreKey)
	if !ok {
		return nil
	}
	return kvStoreKey
}

// GetTKey returns the TransientStoreKey for the provided store key.
//
// NOTE: This is solely to be used for testing purposes.
func (app *SimApp) GetTKey(storeKey string) *storetypes.TransientStoreKey {
	return app.tkeys[storeKey]
}

// GetMemKey returns the MemStoreKey for the provided mem key.
//
// NOTE: This is solely used for testing purposes.
func (app *SimApp) GetMemKey(storeKey string) *storetypes.MemoryStoreKey {
	msk := app.memKeys[storeKey]
	if msk != nil {
		return msk
	}

	sk := app.UnsafeFindStoreKey(storeKey)
	memStoreKey, ok := sk.(*storetypes.MemoryStoreKey)
	if !ok {
		return nil
	}

	return memStoreKey
}

// GetSubspace returns a param subspace for a given module name.
//
// NOTE: This is solely to be used for testing purposes.
func (app *SimApp) GetSubspace(moduleName string) paramstypes.Subspace {
	subspace, _ := app.ParamsKeeper.GetSubspace(moduleName)
	return subspace
}

// SimulationManager implements the SimulationApp interface
func (app *SimApp) SimulationManager() *module.SimulationManager {
	return app.sm
}

// RegisterAPIRoutes registers all application module routes with the provided
// API server.
func (app *SimApp) RegisterAPIRoutes(apiSvr *api.Server, apiConfig config.APIConfig) {
	app.App.RegisterAPIRoutes(apiSvr, apiConfig)

	// register swagger API from root so that other applications can override easily
	if apiConfig.Swagger {
		RegisterSwaggerAPI(apiSvr.ClientCtx, apiSvr.Router)
	}
}

// RegisterSwaggerAPI registers swagger route with API Server
func RegisterSwaggerAPI(_ client.Context, rtr *mux.Router) {
	statikFS, err := fs.New()
	if err != nil {
		panic(err)
	}

	staticServer := http.FileServer(statikFS)
	rtr.PathPrefix("/swagger/").Handler(http.StripPrefix("/swagger/", staticServer))
}

// GetMaccPerms returns a copy of the module account permissions
func GetMaccPerms() map[string][]string {
	dupMaccPerms := make(map[string][]string)
	for k, v := range maccPerms {
		dupMaccPerms[k] = v
	}
	return dupMaccPerms
}

// initParamsKeeper init params keeper and its subspaces
func initParamsKeeper(paramsKeeper paramskeeper.Keeper) {
	paramsKeeper.Subspace(distrtypes.ModuleName)
	paramsKeeper.Subspace(govtypes.ModuleName).WithKeyTable(govv1.ParamKeyTable())
	paramsKeeper.Subspace(crisistypes.ModuleName)
}<|MERGE_RESOLUTION|>--- conflicted
+++ resolved
@@ -1,12 +1,9 @@
 package simapp
 
 import (
-<<<<<<< HEAD
+	_ "embed"
 	"encoding/json"
 	"errors"
-=======
-	_ "embed"
->>>>>>> df41b656
 	"io"
 	"net/http"
 	"os"
@@ -25,14 +22,11 @@
 	"github.com/cosmos/cosmos-sdk/baseapp"
 	"github.com/cosmos/cosmos-sdk/client"
 	"github.com/cosmos/cosmos-sdk/codec"
-<<<<<<< HEAD
-	"github.com/cosmos/cosmos-sdk/codec/types"
+
+	codectypes "github.com/cosmos/cosmos-sdk/codec/types"
 	dbm "github.com/cosmos/cosmos-sdk/db"
+	"github.com/cosmos/cosmos-sdk/runtime"
 	"github.com/cosmos/cosmos-sdk/server"
-=======
-	codectypes "github.com/cosmos/cosmos-sdk/codec/types"
-	"github.com/cosmos/cosmos-sdk/runtime"
->>>>>>> df41b656
 	"github.com/cosmos/cosmos-sdk/server/api"
 	"github.com/cosmos/cosmos-sdk/server/config"
 	servertypes "github.com/cosmos/cosmos-sdk/server/types"
@@ -222,18 +216,6 @@
 	encodingConfig simappparams.EncodingConfig,
 	appOpts servertypes.AppOptions, baseAppOptions ...baseapp.AppOption,
 ) *SimApp {
-<<<<<<< HEAD
-	appCodec := encodingConfig.Codec
-	legacyAmino := encodingConfig.Amino
-	interfaceRegistry := encodingConfig.InterfaceRegistry
-
-	keys := sdk.NewKVStoreKeys(
-		authtypes.StoreKey, banktypes.StoreKey, stakingtypes.StoreKey,
-		minttypes.StoreKey, distrtypes.StoreKey, slashingtypes.StoreKey,
-		govtypes.StoreKey, paramstypes.StoreKey, upgradetypes.StoreKey, feegrant.StoreKey,
-		evidencetypes.StoreKey, capabilitytypes.StoreKey,
-		authzkeeper.StoreKey, nftkeeper.StoreKey, group.StoreKey,
-=======
 	app := &SimApp{
 		invCheckPeriod: invCheckPeriod,
 	}
@@ -262,20 +244,17 @@
 		panic(err)
 	}
 
-	app.App = appBuilder.Build(logger, db, traceStore, msgServiceRouter, baseAppOptions...)
-
 	app.keys = sdk.NewKVStoreKeys(
 		distrtypes.StoreKey,
 		govtypes.StoreKey,
 		upgradetypes.StoreKey,
 		group.StoreKey,
->>>>>>> df41b656
 	)
 	// NOTE: The testingkey is just mounted for testing purposes. Actual applications should
 	// not include this key.
-<<<<<<< HEAD
-	memKeys := sdk.NewMemoryStoreKeys(capabilitytypes.MemStoreKey, "testingkey")
-	// initialize stores
+	app.memKeys = sdk.NewMemoryStoreKeys("testingkey")
+
+	// Store loader which initialized substores
 	setNamespaces := func(config *multi.StoreParams, ver uint64) error {
 		for _, key := range keys {
 			typ, err := storetypes.StoreKeyToType(key)
@@ -309,18 +288,12 @@
 	baseAppOptions = append(baseAppOptions, baseapp.StoreOption(setNamespaces))
 
 	// set the governance module account as the authority for conducting upgrades
-	upgradeKeeper := upgradekeeper.NewKeeper(skipUpgradeHeights, keys[upgradetypes.StoreKey], appCodec, homePath, nil, authtypes.NewModuleAddress(govtypes.ModuleName).String())
+	upgradeKeeper := upgradekeeper.NewKeeper(skipUpgradeHeights, app.keys[upgradetypes.StoreKey], app.appCodec, homePath, nil, authtypes.NewModuleAddress(govtypes.ModuleName).String())
 	if upgradeOpt := GetUpgradeStoreOption(upgradeKeeper); upgradeOpt != nil {
 		baseAppOptions = append(baseAppOptions, upgradeOpt)
 	}
 
-	bApp := baseapp.NewBaseApp(appName, logger, db, encodingConfig.TxConfig.TxDecoder(), baseAppOptions...)
-	bApp.SetCommitMultiStoreTracer(traceStore)
-	bApp.SetVersion(version.Version)
-	bApp.SetInterfaceRegistry(interfaceRegistry)
-=======
-	app.memKeys = sdk.NewMemoryStoreKeys("testingkey")
->>>>>>> df41b656
+	app.App = appBuilder.Build(logger, db, traceStore, msgServiceRouter, baseAppOptions...)
 
 	// configure state listening capabilities using AppOptions
 	// we are doing nothing with the returned streamingServices and waitGroup in this case
@@ -370,25 +343,9 @@
 		// register the governance hooks
 		),
 	)
-<<<<<<< HEAD
-
+	// set the governance module account as the authority for conducting upgrades
 	upgradeKeeper.SetVersionSetter(app.BaseApp)
 	app.UpgradeKeeper = upgradeKeeper
-	// RegisterUpgradeHandlers is used for registering any on-chain upgrades
-	app.RegisterUpgradeHandlers()
-
-	app.NFTKeeper = nftkeeper.NewKeeper(keys[nftkeeper.StoreKey], appCodec, app.AccountKeeper, app.BankKeeper)
-
-	// create evidence keeper with router
-	evidenceKeeper := evidencekeeper.NewKeeper(
-		appCodec, keys[evidencetypes.StoreKey], &app.StakingKeeper, app.SlashingKeeper,
-	)
-	// If evidence needs to be handled for the app, set routes in router here and seal
-	app.EvidenceKeeper = *evidenceKeeper
-=======
-	// set the governance module account as the authority for conducting upgrades
-	app.UpgradeKeeper = upgradekeeper.NewKeeper(skipUpgradeHeights, app.keys[upgradetypes.StoreKey], app.appCodec, homePath, app.BaseApp, authtypes.NewModuleAddress(govtypes.ModuleName).String())
->>>>>>> df41b656
 
 	/****  Module Options ****/
 
@@ -449,64 +406,8 @@
 
 	app.sm.RegisterStoreDecoders()
 
-<<<<<<< HEAD
 	// initialize BaseApp
 	app.SetInitChainer(app.InitChainer)
-	app.SetBeginBlocker(app.BeginBlocker)
-	app.SetEndBlocker(app.EndBlocker)
-	app.setAnteHandler(encodingConfig.TxConfig, cast.ToStringSlice(appOpts.Get(server.FlagIndexEvents)))
-	// In v0.46, the SDK introduces _postHandlers_. PostHandlers are like
-	// antehandlers, but are run _after_ the `runMsgs` execution. They are also
-	// defined as a chain, and have the same signature as antehandlers.
-	//
-	// In baseapp, postHandlers are run in the same store branch as `runMsgs`,
-	// meaning that both `runMsgs` and `postHandler` state will be committed if
-	// both are successful, and both will be reverted if any of the two fails.
-	//
-	// The SDK exposes a default postHandlers chain, which comprises of only
-	// one decorator: the Transaction Tips decorator. However, some chains do
-	// not need it by default, so feel free to comment the next line if you do
-	// not need tips.
-	// To read more about tips:
-	// https://docs.cosmos.network/main/core/tips.html
-	//
-	// Please note that changing any of the anteHandler or postHandler chain is
-	// likely to be a state-machine breaking change, which needs a coordinated
-	// upgrade.
-	app.setPostHandler()
-
-	return app
-}
-
-func (app *SimApp) setAnteHandler(txConfig client.TxConfig, indexEventsStr []string) {
-	indexEvents := map[string]struct{}{}
-	for _, e := range indexEventsStr {
-		indexEvents[e] = struct{}{}
-	}
-	anteHandler, err := ante.NewAnteHandler(
-		ante.HandlerOptions{
-			AccountKeeper:   app.AccountKeeper,
-			BankKeeper:      app.BankKeeper,
-			SignModeHandler: txConfig.SignModeHandler(),
-			FeegrantKeeper:  app.FeeGrantKeeper,
-			SigGasConsumer:  ante.DefaultSigVerificationGasConsumer,
-		},
-	)
-
-	if err != nil {
-		panic(err)
-	}
-
-	app.SetAnteHandler(anteHandler)
-}
-=======
-	// initialize stores
-	app.MountKVStores(app.keys)
-	app.MountMemoryStores(app.memKeys)
-
-	// initialize BaseApp
-	app.SetInitChainer(app.InitChainer)
->>>>>>> df41b656
 
 	if err := app.Load(loadLatest); err != nil {
 		panic(err)
