//go:build !legacy_simapp

package simapp

import (
	_ "embed"
	"io"
	"net/http"
	"os"
	"path/filepath"

	"github.com/gorilla/mux"
	"github.com/rakyll/statik/fs"
	abci "github.com/tendermint/tendermint/abci/types"
	"github.com/tendermint/tendermint/libs/log"
	tmos "github.com/tendermint/tendermint/libs/os"
	dbm "github.com/tendermint/tm-db"

<<<<<<< HEAD
	"cosmossdk.io/core/appconfig"

	"github.com/cosmos/cosmos-sdk/depinject"

=======
	"cosmossdk.io/depinject"
>>>>>>> ccc8003a
	"github.com/cosmos/cosmos-sdk/baseapp"
	"github.com/cosmos/cosmos-sdk/client"
	"github.com/cosmos/cosmos-sdk/codec"
	codectypes "github.com/cosmos/cosmos-sdk/codec/types"
	"github.com/cosmos/cosmos-sdk/runtime"
	"github.com/cosmos/cosmos-sdk/server/api"
	"github.com/cosmos/cosmos-sdk/server/config"
	servertypes "github.com/cosmos/cosmos-sdk/server/types"
	"github.com/cosmos/cosmos-sdk/store/streaming"
	storetypes "github.com/cosmos/cosmos-sdk/store/types"
	"github.com/cosmos/cosmos-sdk/testutil/testdata_pulsar"
	sdk "github.com/cosmos/cosmos-sdk/types"
	"github.com/cosmos/cosmos-sdk/types/module"
	"github.com/cosmos/cosmos-sdk/x/auth"
	authkeeper "github.com/cosmos/cosmos-sdk/x/auth/keeper"
	authsims "github.com/cosmos/cosmos-sdk/x/auth/simulation"
	_ "github.com/cosmos/cosmos-sdk/x/auth/tx/module" // import for side-effects
	authtypes "github.com/cosmos/cosmos-sdk/x/auth/types"
	"github.com/cosmos/cosmos-sdk/x/auth/vesting"
	vestingtypes "github.com/cosmos/cosmos-sdk/x/auth/vesting/types"
	"github.com/cosmos/cosmos-sdk/x/authz"
	authzkeeper "github.com/cosmos/cosmos-sdk/x/authz/keeper"
	authzmodule "github.com/cosmos/cosmos-sdk/x/authz/module"
	"github.com/cosmos/cosmos-sdk/x/bank"
	bankkeeper "github.com/cosmos/cosmos-sdk/x/bank/keeper"
	banktypes "github.com/cosmos/cosmos-sdk/x/bank/types"
	"github.com/cosmos/cosmos-sdk/x/capability"
	capabilitykeeper "github.com/cosmos/cosmos-sdk/x/capability/keeper"
	capabilitytypes "github.com/cosmos/cosmos-sdk/x/capability/types"
	"github.com/cosmos/cosmos-sdk/x/crisis"
	crisiskeeper "github.com/cosmos/cosmos-sdk/x/crisis/keeper"
	crisistypes "github.com/cosmos/cosmos-sdk/x/crisis/types"
	distr "github.com/cosmos/cosmos-sdk/x/distribution"
	distrkeeper "github.com/cosmos/cosmos-sdk/x/distribution/keeper"
	distrtypes "github.com/cosmos/cosmos-sdk/x/distribution/types"
	"github.com/cosmos/cosmos-sdk/x/evidence"
	evidencekeeper "github.com/cosmos/cosmos-sdk/x/evidence/keeper"
	evidencetypes "github.com/cosmos/cosmos-sdk/x/evidence/types"
	"github.com/cosmos/cosmos-sdk/x/feegrant"
	feegrantkeeper "github.com/cosmos/cosmos-sdk/x/feegrant/keeper"
	feegrantmodule "github.com/cosmos/cosmos-sdk/x/feegrant/module"
	"github.com/cosmos/cosmos-sdk/x/genutil"
	genutiltypes "github.com/cosmos/cosmos-sdk/x/genutil/types"
	"github.com/cosmos/cosmos-sdk/x/gov"
	govclient "github.com/cosmos/cosmos-sdk/x/gov/client"
	govkeeper "github.com/cosmos/cosmos-sdk/x/gov/keeper"
	govtypes "github.com/cosmos/cosmos-sdk/x/gov/types"
	"github.com/cosmos/cosmos-sdk/x/group"
	groupkeeper "github.com/cosmos/cosmos-sdk/x/group/keeper"
	groupmodule "github.com/cosmos/cosmos-sdk/x/group/module"
	"github.com/cosmos/cosmos-sdk/x/mint"
	mintkeeper "github.com/cosmos/cosmos-sdk/x/mint/keeper"
	minttypes "github.com/cosmos/cosmos-sdk/x/mint/types"
	"github.com/cosmos/cosmos-sdk/x/nft"
	nftkeeper "github.com/cosmos/cosmos-sdk/x/nft/keeper"
	nftmodule "github.com/cosmos/cosmos-sdk/x/nft/module"
	"github.com/cosmos/cosmos-sdk/x/params"
	paramsclient "github.com/cosmos/cosmos-sdk/x/params/client"
	paramskeeper "github.com/cosmos/cosmos-sdk/x/params/keeper"
	paramstypes "github.com/cosmos/cosmos-sdk/x/params/types"
	"github.com/cosmos/cosmos-sdk/x/slashing"
	slashingkeeper "github.com/cosmos/cosmos-sdk/x/slashing/keeper"
	slashingtypes "github.com/cosmos/cosmos-sdk/x/slashing/types"
	"github.com/cosmos/cosmos-sdk/x/staking"
	stakingkeeper "github.com/cosmos/cosmos-sdk/x/staking/keeper"
	stakingtypes "github.com/cosmos/cosmos-sdk/x/staking/types"
	"github.com/cosmos/cosmos-sdk/x/upgrade"
	upgradeclient "github.com/cosmos/cosmos-sdk/x/upgrade/client"
	upgradekeeper "github.com/cosmos/cosmos-sdk/x/upgrade/keeper"
	upgradetypes "github.com/cosmos/cosmos-sdk/x/upgrade/types"

	// unnamed import of statik for swagger UI support
	_ "github.com/cosmos/cosmos-sdk/client/docs/statik"
)

var (
	// DefaultNodeHome default home directories for the application daemon
	DefaultNodeHome string

	// ModuleBasics defines the module BasicManager is in charge of setting up basic,
	// non-dependant module elements, such as codec registration
	// and genesis verification.
	ModuleBasics = module.NewBasicManager(
		auth.AppModuleBasic{},
		genutil.AppModuleBasic{},
		bank.AppModuleBasic{},
		capability.AppModuleBasic{},
		staking.AppModuleBasic{},
		mint.AppModuleBasic{},
		distr.AppModuleBasic{},
		gov.NewAppModuleBasic(
			[]govclient.ProposalHandler{
				paramsclient.ProposalHandler,
				upgradeclient.LegacyProposalHandler,
				upgradeclient.LegacyCancelProposalHandler,
			},
		),
		params.AppModuleBasic{},
		crisis.AppModuleBasic{},
		slashing.AppModuleBasic{},
		feegrantmodule.AppModuleBasic{},
		upgrade.AppModuleBasic{},
		evidence.AppModuleBasic{},
		authzmodule.AppModuleBasic{},
		groupmodule.AppModuleBasic{},
		vesting.AppModuleBasic{},
		nftmodule.AppModuleBasic{},
	)

	// module account permissions
	maccPerms = map[string][]string{
		authtypes.FeeCollectorName:     nil,
		distrtypes.ModuleName:          nil,
		minttypes.ModuleName:           {authtypes.Minter},
		stakingtypes.BondedPoolName:    {authtypes.Burner, authtypes.Staking},
		stakingtypes.NotBondedPoolName: {authtypes.Burner, authtypes.Staking},
		govtypes.ModuleName:            {authtypes.Burner},
		nft.ModuleName:                 nil,
	}
)

var (
	_ App                     = (*SimApp)(nil)
	_ servertypes.Application = (*SimApp)(nil)
)

// SimApp extends an ABCI application, but with most of its parameters exported.
// They are exported for convenience in creating helper functions, as object
// capabilities aren't needed for testing.
type SimApp struct {
	*runtime.App
	legacyAmino       *codec.LegacyAmino
	appCodec          codec.Codec
	txConfig          client.TxConfig
	interfaceRegistry codectypes.InterfaceRegistry

	// keys to access the substores
	keys map[string]*storetypes.KVStoreKey

	// keepers
	AccountKeeper    authkeeper.AccountKeeper
	BankKeeper       bankkeeper.Keeper
	CapabilityKeeper *capabilitykeeper.Keeper
	StakingKeeper    *stakingkeeper.Keeper
	SlashingKeeper   slashingkeeper.Keeper
	MintKeeper       mintkeeper.Keeper
	DistrKeeper      distrkeeper.Keeper
	GovKeeper        *govkeeper.Keeper
	CrisisKeeper     *crisiskeeper.Keeper
	UpgradeKeeper    upgradekeeper.Keeper
	ParamsKeeper     paramskeeper.Keeper
	AuthzKeeper      authzkeeper.Keeper
	EvidenceKeeper   evidencekeeper.Keeper
	FeeGrantKeeper   feegrantkeeper.Keeper
	GroupKeeper      groupkeeper.Keeper
	NFTKeeper        nftkeeper.Keeper

	// simulation manager
	sm *module.SimulationManager
}

func init() {
	userHomeDir, err := os.UserHomeDir()
	if err != nil {
		panic(err)
	}

	DefaultNodeHome = filepath.Join(userHomeDir, ".simapp")
}

// NewSimApp returns a reference to an initialized SimApp.
func NewSimApp(
	logger log.Logger,
	db dbm.DB,
	traceStore io.Writer,
	loadLatest bool,
	appOpts servertypes.AppOptions,
	baseAppOptions ...func(*baseapp.BaseApp),
) *SimApp {
	var (
		app        = &SimApp{}
		appBuilder *runtime.AppBuilder

		// merge the AppConfig and other configuration in one config
		appConfig = depinject.Configs(
			AppConfig,
			depinject.Supply(
				// supply the application options
				appOpts,

				// for providing a custom inflaction function for x/mint
				// add here your custom function that implements the minttypes.InflationCalculationFn interface.

				// for providing a custom authority to a module simply add it below. By default the governance module is the default authority.
				// map[string]sdk.AccAddress{
				// 	minttypes.ModuleName: authtypes.NewModuleAddress(authtypes.ModuleName),
				// },
			),
		)
	)

	if err := depinject.Inject(appConfig,
		&appBuilder,
		&app.appCodec,
		&app.legacyAmino,
		&app.txConfig,
		&app.interfaceRegistry,
		&app.AccountKeeper,
		&app.BankKeeper,
		&app.CapabilityKeeper,
		&app.StakingKeeper,
		&app.SlashingKeeper,
		&app.MintKeeper,
		&app.DistrKeeper,
		&app.GovKeeper,
		&app.CrisisKeeper,
		&app.UpgradeKeeper,
		&app.ParamsKeeper,
		&app.AuthzKeeper,
		&app.EvidenceKeeper,
		&app.FeeGrantKeeper,
		&app.GroupKeeper,
		&app.NFTKeeper,
	); err != nil {
		panic(err)
	}

	app.App = appBuilder.Build(logger, db, traceStore, baseAppOptions...)

	// configure state listening capabilities using AppOptions
	// we are doing nothing with the returned streamingServices and waitGroup in this case
	if _, _, err := streaming.LoadStreamingServices(app.App.BaseApp, appOpts, app.appCodec, app.keys); err != nil {
		tmos.Exit(err.Error())
	}

<<<<<<< HEAD
	app := &SimApp{
		App:               runtimeApp,
		legacyAmino:       legacyAmino,
		appCodec:          appCodec,
		interfaceRegistry: interfaceRegistry,
		invCheckPeriod:    invCheckPeriod,
		keys:              keys,
		memKeys:           memKeys,
	}

	app.ParamsKeeper = paramsKeeper
	initParamsKeeper(paramsKeeper)

	app.AccountKeeper = accountKeeper

	app.CapabilityKeeper = capabilitykeeper.NewKeeper(appCodec, keys[capabilitytypes.StoreKey], memKeys[capabilitytypes.MemStoreKey])
	// Applications that wish to enforce statically created ScopedKeepers should call `Seal` after creating
	// their scoped modules in `NewApp` with `ScopeToModule`
	app.CapabilityKeeper.Seal()

	// add keepers
	app.BankKeeper = bankkeeper.NewBaseKeeper(
		appCodec, keys[banktypes.StoreKey], app.AccountKeeper, app.GetSubspace(banktypes.ModuleName), app.ModuleAccountAddrs(),
	)
	stakingKeeper := stakingkeeper.NewKeeper(
		appCodec, keys[stakingtypes.StoreKey], app.AccountKeeper, app.BankKeeper, app.GetSubspace(stakingtypes.ModuleName),
	)
	app.MintKeeper = mintkeeper.NewKeeper(
		appCodec, keys[minttypes.StoreKey], app.GetSubspace(minttypes.ModuleName), &stakingKeeper,
		app.AccountKeeper, app.BankKeeper, authtypes.FeeCollectorName,
	)
	app.DistrKeeper = distrkeeper.NewKeeper(
		appCodec, keys[distrtypes.StoreKey], app.GetSubspace(distrtypes.ModuleName), app.AccountKeeper, app.BankKeeper,
		&stakingKeeper, authtypes.FeeCollectorName,
	)
	app.SlashingKeeper = slashingkeeper.NewKeeper(
		appCodec, keys[slashingtypes.StoreKey], &stakingKeeper, app.GetSubspace(slashingtypes.ModuleName),
	)
	app.CrisisKeeper = crisiskeeper.NewKeeper(
		app.GetSubspace(crisistypes.ModuleName), invCheckPeriod, app.BankKeeper, authtypes.FeeCollectorName,
	)

	app.FeeGrantKeeper = feegrantkeeper.NewKeeper(appCodec, keys[feegrant.StoreKey], app.AccountKeeper)

	// register the staking hooks
	// NOTE: stakingKeeper above is passed by reference, so that it will contain these hooks
	app.StakingKeeper = *stakingKeeper.SetHooks(
		stakingtypes.NewMultiStakingHooks(app.DistrKeeper.Hooks(), app.SlashingKeeper.Hooks()),
	)

	app.AuthzKeeper = authzkeeper.NewKeeper(keys[authzkeeper.StoreKey], appCodec, app.MsgServiceRouter(), app.AccountKeeper)

	groupConfig := group.DefaultConfig()
	/*
		Example of setting group params:
		groupConfig.MaxMetadataLen = 1000
	*/
	app.GroupKeeper = groupkeeper.NewKeeper(keys[group.StoreKey], appCodec, app.MsgServiceRouter(), app.AccountKeeper, groupConfig)

	// register the proposal types
	govRouter := govv1beta1.NewRouter()
	govRouter.AddRoute(govtypes.RouterKey, govv1beta1.ProposalHandler).
		AddRoute(paramproposal.RouterKey, params.NewParamChangeProposalHandler(app.ParamsKeeper)).
		AddRoute(upgradetypes.RouterKey, upgrade.NewSoftwareUpgradeProposalHandler(app.UpgradeKeeper))

	govConfig := govtypes.DefaultConfig()
	/*
		Example of setting gov params:
		govConfig.MaxMetadataLen = 10000
	*/
	govKeeper := govkeeper.NewKeeper(
		appCodec, keys[govtypes.StoreKey], app.GetSubspace(govtypes.ModuleName), app.AccountKeeper, app.BankKeeper,
		&stakingKeeper, govRouter, app.MsgServiceRouter(), govConfig,
	)

	app.GovKeeper = *govKeeper.SetHooks(
		govtypes.NewMultiGovHooks(
		// register the governance hooks
		),
	)
	// set the governance module account as the authority for conducting upgrades
	app.UpgradeKeeper = upgradekeeper.NewKeeper(skipUpgradeHeights, keys[upgradetypes.StoreKey], appCodec, homePath, app.BaseApp, authtypes.NewModuleAddress(govtypes.ModuleName).String())

	app.NFTKeeper = nftkeeper.NewKeeper(keys[nftkeeper.StoreKey], appCodec, app.AccountKeeper, app.BankKeeper)

	// create evidence keeper with router
	evidenceKeeper := evidencekeeper.NewKeeper(
		appCodec, keys[evidencetypes.StoreKey], &app.StakingKeeper, app.SlashingKeeper,
	)
	// If evidence needs to be handled for the app, set routes in router here and seal
	app.EvidenceKeeper = *evidenceKeeper

=======
>>>>>>> ccc8003a
	/****  Module Options ****/

	// Sets the version setter for the upgrade module
	app.UpgradeKeeper.SetVersionSetter(app.BaseApp)

	// NOTE: The genutils module must occur after staking so that pools are
	// properly initialized with tokens from genesis accounts.
	// NOTE: The genutils module must also occur after auth so that it can access the params from auth.
	// NOTE: Capability module must occur first so that it can initialize any capabilities
	// so that other modules that want to create or claim capabilities afterwards in InitChain
	// can do so safely.
	genesisModuleOrder := []string{
		capabilitytypes.ModuleName, authtypes.ModuleName, banktypes.ModuleName,
		distrtypes.ModuleName, stakingtypes.ModuleName, slashingtypes.ModuleName, govtypes.ModuleName,
		minttypes.ModuleName, crisistypes.ModuleName, genutiltypes.ModuleName, evidencetypes.ModuleName, authz.ModuleName,
		feegrant.ModuleName, nft.ModuleName, group.ModuleName, paramstypes.ModuleName, upgradetypes.ModuleName,
		vestingtypes.ModuleName,
	}
	app.ModuleManager.SetOrderInitGenesis(genesisModuleOrder...)
	app.ModuleManager.SetOrderExportGenesis(genesisModuleOrder...)

	// Uncomment if you want to set a custom migration order here.
	// app.ModuleManager.SetOrderMigrations(custom order)

	app.ModuleManager.RegisterInvariants(app.CrisisKeeper)

	// RegisterUpgradeHandlers is used for registering any on-chain upgrades.
	// Make sure it's called after `app.ModuleManager` and `app.configurator` are set.
	app.RegisterUpgradeHandlers()

	// add test gRPC service for testing gRPC queries in isolation
	testdata_pulsar.RegisterQueryServer(app.GRPCQueryRouter(), testdata_pulsar.QueryImpl{})

	// create the simulation manager and define the order of the modules for deterministic simulations
	//
	// NOTE: this is not required apps that don't use the simulator for fuzz testing
	// transactions
	overrideModules := map[string]module.AppModuleSimulation{
		authtypes.ModuleName: auth.NewAppModule(app.appCodec, app.AccountKeeper, authsims.RandomGenesisAccounts, app.GetSubspace(authtypes.ModuleName)),
	}
	app.sm = module.NewSimulationManagerFromAppModules(app.ModuleManager.Modules, overrideModules)

	app.sm.RegisterStoreDecoders()

	// initialize stores
	app.MountKVStores(app.keys)

	// initialize BaseApp
	app.SetInitChainer(app.InitChainer)

	if err := app.Load(loadLatest); err != nil {
		panic(err)
	}

	return app
}

// Name returns the name of the App
func (app *SimApp) Name() string { return app.BaseApp.Name() }

// InitChainer application update at chain initialization
func (app *SimApp) InitChainer(ctx sdk.Context, req abci.RequestInitChain) abci.ResponseInitChain {
	app.UpgradeKeeper.SetModuleVersionMap(ctx, app.ModuleManager.GetVersionMap())
	return app.App.InitChainer(ctx, req)
}

// LoadHeight loads a particular height
func (app *SimApp) LoadHeight(height int64) error {
	return app.LoadVersion(height)
}

// LegacyAmino returns SimApp's amino codec.
//
// NOTE: This is solely to be used for testing purposes as it may be desirable
// for modules to register their own custom testing types.
func (app *SimApp) LegacyAmino() *codec.LegacyAmino {
	return app.legacyAmino
}

// AppCodec returns SimApp's app codec.
//
// NOTE: This is solely to be used for testing purposes as it may be desirable
// for modules to register their own custom testing types.
func (app *SimApp) AppCodec() codec.Codec {
	return app.appCodec
}

// InterfaceRegistry returns SimApp's InterfaceRegistry
func (app *SimApp) InterfaceRegistry() codectypes.InterfaceRegistry {
	return app.interfaceRegistry
}

// TxConfig returns SimApp's TxConfig
func (app *SimApp) TxConfig() client.TxConfig {
	return app.txConfig
}

// GetKey returns the KVStoreKey for the provided store key.
//
// NOTE: This is solely to be used for testing purposes.
func (app *SimApp) GetKey(storeKey string) *storetypes.KVStoreKey {
	kvsk := app.keys[storeKey]
	if kvsk != nil {
		return kvsk
	}

	sk := app.UnsafeFindStoreKey(storeKey)
	kvStoreKey, ok := sk.(*storetypes.KVStoreKey)
	if !ok {
		return nil
	}
	return kvStoreKey
}

// GetSubspace returns a param subspace for a given module name.
//
// NOTE: This is solely to be used for testing purposes.
func (app *SimApp) GetSubspace(moduleName string) paramstypes.Subspace {
	subspace, _ := app.ParamsKeeper.GetSubspace(moduleName)
	return subspace
}

// SimulationManager implements the SimulationApp interface
func (app *SimApp) SimulationManager() *module.SimulationManager {
	return app.sm
}

// RegisterAPIRoutes registers all application module routes with the provided
// API server.
func (app *SimApp) RegisterAPIRoutes(apiSvr *api.Server, apiConfig config.APIConfig) {
	app.App.RegisterAPIRoutes(apiSvr, apiConfig)

	// register swagger API from root so that other applications can override easily
	if apiConfig.Swagger {
		RegisterSwaggerAPI(apiSvr.ClientCtx, apiSvr.Router)
	}
}

// RegisterSwaggerAPI registers swagger route with API Server
func RegisterSwaggerAPI(_ client.Context, rtr *mux.Router) {
	statikFS, err := fs.New()
	if err != nil {
		panic(err)
	}

	staticServer := http.FileServer(statikFS)
	rtr.PathPrefix("/swagger/").Handler(http.StripPrefix("/swagger/", staticServer))
}

// GetMaccPerms returns a copy of the module account permissions
func GetMaccPerms() map[string][]string {
	dupMaccPerms := make(map[string][]string)
	for k, v := range maccPerms {
		dupMaccPerms[k] = v
	}
	return dupMaccPerms
}<|MERGE_RESOLUTION|>--- conflicted
+++ resolved
@@ -16,14 +16,8 @@
 	tmos "github.com/tendermint/tendermint/libs/os"
 	dbm "github.com/tendermint/tm-db"
 
-<<<<<<< HEAD
-	"cosmossdk.io/core/appconfig"
-
-	"github.com/cosmos/cosmos-sdk/depinject"
-
-=======
 	"cosmossdk.io/depinject"
->>>>>>> ccc8003a
+
 	"github.com/cosmos/cosmos-sdk/baseapp"
 	"github.com/cosmos/cosmos-sdk/client"
 	"github.com/cosmos/cosmos-sdk/codec"
@@ -259,101 +253,6 @@
 		tmos.Exit(err.Error())
 	}
 
-<<<<<<< HEAD
-	app := &SimApp{
-		App:               runtimeApp,
-		legacyAmino:       legacyAmino,
-		appCodec:          appCodec,
-		interfaceRegistry: interfaceRegistry,
-		invCheckPeriod:    invCheckPeriod,
-		keys:              keys,
-		memKeys:           memKeys,
-	}
-
-	app.ParamsKeeper = paramsKeeper
-	initParamsKeeper(paramsKeeper)
-
-	app.AccountKeeper = accountKeeper
-
-	app.CapabilityKeeper = capabilitykeeper.NewKeeper(appCodec, keys[capabilitytypes.StoreKey], memKeys[capabilitytypes.MemStoreKey])
-	// Applications that wish to enforce statically created ScopedKeepers should call `Seal` after creating
-	// their scoped modules in `NewApp` with `ScopeToModule`
-	app.CapabilityKeeper.Seal()
-
-	// add keepers
-	app.BankKeeper = bankkeeper.NewBaseKeeper(
-		appCodec, keys[banktypes.StoreKey], app.AccountKeeper, app.GetSubspace(banktypes.ModuleName), app.ModuleAccountAddrs(),
-	)
-	stakingKeeper := stakingkeeper.NewKeeper(
-		appCodec, keys[stakingtypes.StoreKey], app.AccountKeeper, app.BankKeeper, app.GetSubspace(stakingtypes.ModuleName),
-	)
-	app.MintKeeper = mintkeeper.NewKeeper(
-		appCodec, keys[minttypes.StoreKey], app.GetSubspace(minttypes.ModuleName), &stakingKeeper,
-		app.AccountKeeper, app.BankKeeper, authtypes.FeeCollectorName,
-	)
-	app.DistrKeeper = distrkeeper.NewKeeper(
-		appCodec, keys[distrtypes.StoreKey], app.GetSubspace(distrtypes.ModuleName), app.AccountKeeper, app.BankKeeper,
-		&stakingKeeper, authtypes.FeeCollectorName,
-	)
-	app.SlashingKeeper = slashingkeeper.NewKeeper(
-		appCodec, keys[slashingtypes.StoreKey], &stakingKeeper, app.GetSubspace(slashingtypes.ModuleName),
-	)
-	app.CrisisKeeper = crisiskeeper.NewKeeper(
-		app.GetSubspace(crisistypes.ModuleName), invCheckPeriod, app.BankKeeper, authtypes.FeeCollectorName,
-	)
-
-	app.FeeGrantKeeper = feegrantkeeper.NewKeeper(appCodec, keys[feegrant.StoreKey], app.AccountKeeper)
-
-	// register the staking hooks
-	// NOTE: stakingKeeper above is passed by reference, so that it will contain these hooks
-	app.StakingKeeper = *stakingKeeper.SetHooks(
-		stakingtypes.NewMultiStakingHooks(app.DistrKeeper.Hooks(), app.SlashingKeeper.Hooks()),
-	)
-
-	app.AuthzKeeper = authzkeeper.NewKeeper(keys[authzkeeper.StoreKey], appCodec, app.MsgServiceRouter(), app.AccountKeeper)
-
-	groupConfig := group.DefaultConfig()
-	/*
-		Example of setting group params:
-		groupConfig.MaxMetadataLen = 1000
-	*/
-	app.GroupKeeper = groupkeeper.NewKeeper(keys[group.StoreKey], appCodec, app.MsgServiceRouter(), app.AccountKeeper, groupConfig)
-
-	// register the proposal types
-	govRouter := govv1beta1.NewRouter()
-	govRouter.AddRoute(govtypes.RouterKey, govv1beta1.ProposalHandler).
-		AddRoute(paramproposal.RouterKey, params.NewParamChangeProposalHandler(app.ParamsKeeper)).
-		AddRoute(upgradetypes.RouterKey, upgrade.NewSoftwareUpgradeProposalHandler(app.UpgradeKeeper))
-
-	govConfig := govtypes.DefaultConfig()
-	/*
-		Example of setting gov params:
-		govConfig.MaxMetadataLen = 10000
-	*/
-	govKeeper := govkeeper.NewKeeper(
-		appCodec, keys[govtypes.StoreKey], app.GetSubspace(govtypes.ModuleName), app.AccountKeeper, app.BankKeeper,
-		&stakingKeeper, govRouter, app.MsgServiceRouter(), govConfig,
-	)
-
-	app.GovKeeper = *govKeeper.SetHooks(
-		govtypes.NewMultiGovHooks(
-		// register the governance hooks
-		),
-	)
-	// set the governance module account as the authority for conducting upgrades
-	app.UpgradeKeeper = upgradekeeper.NewKeeper(skipUpgradeHeights, keys[upgradetypes.StoreKey], appCodec, homePath, app.BaseApp, authtypes.NewModuleAddress(govtypes.ModuleName).String())
-
-	app.NFTKeeper = nftkeeper.NewKeeper(keys[nftkeeper.StoreKey], appCodec, app.AccountKeeper, app.BankKeeper)
-
-	// create evidence keeper with router
-	evidenceKeeper := evidencekeeper.NewKeeper(
-		appCodec, keys[evidencetypes.StoreKey], &app.StakingKeeper, app.SlashingKeeper,
-	)
-	// If evidence needs to be handled for the app, set routes in router here and seal
-	app.EvidenceKeeper = *evidenceKeeper
-
-=======
->>>>>>> ccc8003a
 	/****  Module Options ****/
 
 	// Sets the version setter for the upgrade module
