--- conflicted
+++ resolved
@@ -19,7 +19,6 @@
 	reflectionv1 "cosmossdk.io/api/cosmos/reflection/v1"
 	"cosmossdk.io/client/v2/autocli"
 	clienthelpers "cosmossdk.io/client/v2/helpers"
-	"cosmossdk.io/core/appmodule"
 	"cosmossdk.io/core/log"
 	storetypes "cosmossdk.io/store/types"
 	"cosmossdk.io/x/accounts"
@@ -438,7 +437,6 @@
 
 	// NOTE: Any module instantiated in the module manager that is later modified
 	// must be passed by reference here.
-<<<<<<< HEAD
 	app.ModuleManager = module.NewManager(
 		genutil.NewAppModule(appCodec, app.AuthKeeper, app.StakingKeeper, app, txConfig, genutiltypes.DefaultMessageValidator),
 		accounts.NewAppModule(appCodec, app.AccountsKeeper),
@@ -461,31 +459,7 @@
 		protocolpool.NewAppModule(appCodec, app.PoolKeeper, app.AuthKeeper, app.BankKeeper),
 		epochs.NewAppModule(appCodec, app.EpochsKeeper),
 	)
-=======
-	app.ModuleManager = module.NewManagerFromMap(map[string]appmodule.AppModule{
-		genutiltypes.ModuleName:        genutil.NewAppModule(appCodec, app.AuthKeeper, app.StakingKeeper, app, txConfig, genutiltypes.DefaultMessageValidator),
-		accounts.ModuleName:            accounts.NewAppModule(appCodec, app.AccountsKeeper),
-		authtypes.ModuleName:           auth.NewAppModule(appCodec, app.AuthKeeper, app.AccountsKeeper, authsims.RandomGenesisAccounts),
-		vestingtypes.ModuleName:        vesting.NewAppModule(app.AuthKeeper, app.BankKeeper),
-		banktypes.ModuleName:           bank.NewAppModule(appCodec, app.BankKeeper, app.AuthKeeper),
-		feegrant.ModuleName:            feegrantmodule.NewAppModule(appCodec, app.AuthKeeper, app.BankKeeper, app.FeeGrantKeeper, app.interfaceRegistry),
-		govtypes.ModuleName:            gov.NewAppModule(appCodec, &app.GovKeeper, app.AuthKeeper, app.BankKeeper, app.PoolKeeper),
-		minttypes.ModuleName:           mint.NewAppModule(appCodec, app.MintKeeper, app.AuthKeeper, nil),
-		slashingtypes.ModuleName:       slashing.NewAppModule(appCodec, app.SlashingKeeper, app.AuthKeeper, app.BankKeeper, app.StakingKeeper, app.interfaceRegistry, cometService),
-		distrtypes.ModuleName:          distr.NewAppModule(appCodec, app.DistrKeeper, app.AuthKeeper, app.BankKeeper, app.StakingKeeper, app.PoolKeeper),
-		stakingtypes.ModuleName:        staking.NewAppModule(appCodec, app.StakingKeeper, app.AuthKeeper, app.BankKeeper),
-		upgradetypes.ModuleName:        upgrade.NewAppModule(app.UpgradeKeeper),
-		evidencetypes.ModuleName:       evidence.NewAppModule(appCodec, app.EvidenceKeeper, cometService),
-		authz.ModuleName:               authzmodule.NewAppModule(appCodec, app.AuthzKeeper, app.AuthKeeper, app.BankKeeper, app.interfaceRegistry),
-		group.ModuleName:               groupmodule.NewAppModule(appCodec, app.GroupKeeper, app.AuthKeeper, app.BankKeeper, app.interfaceRegistry),
-		nft.ModuleName:                 nftmodule.NewAppModule(appCodec, app.NFTKeeper, app.AuthKeeper, app.BankKeeper, app.interfaceRegistry),
-		consensusparamtypes.ModuleName: consensus.NewAppModule(appCodec, app.ConsensusParamsKeeper),
-		circuittypes.ModuleName:        circuit.NewAppModule(appCodec, app.CircuitKeeper),
-		pooltypes.ModuleName:           protocolpool.NewAppModule(appCodec, app.PoolKeeper, app.AuthKeeper, app.BankKeeper),
-		epochstypes.ModuleName:         epochs.NewAppModule(appCodec, app.EpochsKeeper),
-	})
-
->>>>>>> 24977a92
+
 	app.ModuleManager.RegisterLegacyAminoCodec(legacyAmino)
 	app.ModuleManager.RegisterInterfaces(interfaceRegistry)
 
