package simapp

import (
	"io"
	"os"

	"github.com/cosmos/cosmos-sdk/codec/types"

	abci "github.com/tendermint/tendermint/abci/types"
	"github.com/tendermint/tendermint/libs/log"
	tmos "github.com/tendermint/tendermint/libs/os"
	tmproto "github.com/tendermint/tendermint/proto/types"
	dbm "github.com/tendermint/tm-db"

	"github.com/cosmos/cosmos-sdk/baseapp"
	"github.com/cosmos/cosmos-sdk/codec"
	"github.com/cosmos/cosmos-sdk/std"
	sdk "github.com/cosmos/cosmos-sdk/types"
	"github.com/cosmos/cosmos-sdk/types/module"
	"github.com/cosmos/cosmos-sdk/version"
	"github.com/cosmos/cosmos-sdk/x/auth"
	"github.com/cosmos/cosmos-sdk/x/auth/ante"
	"github.com/cosmos/cosmos-sdk/x/bank"
	"github.com/cosmos/cosmos-sdk/x/capability"
	"github.com/cosmos/cosmos-sdk/x/crisis"
	distr "github.com/cosmos/cosmos-sdk/x/distribution"
	"github.com/cosmos/cosmos-sdk/x/evidence"
	"github.com/cosmos/cosmos-sdk/x/genutil"
	"github.com/cosmos/cosmos-sdk/x/gov"
	"github.com/cosmos/cosmos-sdk/x/ibc"
	ibcclient "github.com/cosmos/cosmos-sdk/x/ibc/02-client"
	port "github.com/cosmos/cosmos-sdk/x/ibc/05-port"
	transfer "github.com/cosmos/cosmos-sdk/x/ibc/20-transfer"
	"github.com/cosmos/cosmos-sdk/x/mint"
	"github.com/cosmos/cosmos-sdk/x/params"
	paramsclient "github.com/cosmos/cosmos-sdk/x/params/client"
	paramproposal "github.com/cosmos/cosmos-sdk/x/params/types/proposal"
	"github.com/cosmos/cosmos-sdk/x/slashing"
	"github.com/cosmos/cosmos-sdk/x/staking"
	"github.com/cosmos/cosmos-sdk/x/upgrade"
	upgradeclient "github.com/cosmos/cosmos-sdk/x/upgrade/client"
)

const appName = "SimApp"

var (
	// DefaultCLIHome default home directories for the application CLI
	DefaultCLIHome = os.ExpandEnv("$HOME/.simapp")

	// DefaultNodeHome default home directories for the application daemon
	DefaultNodeHome = os.ExpandEnv("$HOME/.simapp")

	// ModuleBasics defines the module BasicManager is in charge of setting up basic,
	// non-dependant module elements, such as codec registration
	// and genesis verification.
	ModuleBasics = module.NewBasicManager(
		auth.AppModuleBasic{},
		genutil.AppModuleBasic{},
		bank.AppModuleBasic{},
		capability.AppModuleBasic{},
		staking.AppModuleBasic{},
		mint.AppModuleBasic{},
		distr.AppModuleBasic{},
		gov.NewAppModuleBasic(
			paramsclient.ProposalHandler, distr.ProposalHandler, upgradeclient.ProposalHandler,
		),
		params.AppModuleBasic{},
		crisis.AppModuleBasic{},
		slashing.AppModuleBasic{},
		ibc.AppModuleBasic{},
		upgrade.AppModuleBasic{},
		evidence.AppModuleBasic{},
		transfer.AppModuleBasic{},
	)

	// module account permissions
	maccPerms = map[string][]string{
		auth.FeeCollectorName:           nil,
		distr.ModuleName:                nil,
		mint.ModuleName:                 {auth.Minter},
		staking.BondedPoolName:          {auth.Burner, auth.Staking},
		staking.NotBondedPoolName:       {auth.Burner, auth.Staking},
		gov.ModuleName:                  {auth.Burner},
		transfer.GetModuleAccountName(): {auth.Minter, auth.Burner},
	}

	// module accounts that are allowed to receive tokens
	allowedReceivingModAcc = map[string]bool{
		distr.ModuleName: true,
	}
)

var _ App = (*SimApp)(nil)

// SimApp extends an ABCI application, but with most of its parameters exported.
// They are exported for convenience in creating helper functions, as object
// capabilities aren't needed for testing.
type SimApp struct {
	*baseapp.BaseApp
	cdc      *codec.Codec
	appCodec *std.Codec

	invCheckPeriod uint

	// keys to access the substores
	keys    map[string]*sdk.KVStoreKey
	tkeys   map[string]*sdk.TransientStoreKey
	memKeys map[string]*sdk.MemoryStoreKey

	// subspaces
	subspaces map[string]params.Subspace

	// keepers
	AccountKeeper    auth.AccountKeeper
	BankKeeper       bank.Keeper
	CapabilityKeeper *capability.Keeper
	StakingKeeper    staking.Keeper
	SlashingKeeper   slashing.Keeper
	MintKeeper       mint.Keeper
	DistrKeeper      distr.Keeper
	GovKeeper        gov.Keeper
	CrisisKeeper     crisis.Keeper
	UpgradeKeeper    upgrade.Keeper
	ParamsKeeper     params.Keeper
	IBCKeeper        *ibc.Keeper // IBC Keeper must be a pointer in the app, so we can SetRouter on it correctly
	EvidenceKeeper   evidence.Keeper
	TransferKeeper   transfer.Keeper

	// make scoped keepers public for test purposes
	ScopedIBCKeeper      capability.ScopedKeeper
	ScopedTransferKeeper capability.ScopedKeeper

	// the module manager
	mm *module.Manager

	// simulation manager
	sm *module.SimulationManager
}

// NewSimApp returns a reference to an initialized SimApp.
func NewSimApp(
	logger log.Logger, db dbm.DB, traceStore io.Writer, loadLatest bool, skipUpgradeHeights map[int64]bool,
	homePath string, invCheckPeriod uint, baseAppOptions ...func(*baseapp.BaseApp),
) *SimApp {

	// TODO: Remove cdc in favor of appCodec once all modules are migrated.
	appCodec, cdc := MakeCodecs()

	bApp := baseapp.NewBaseApp(appName, logger, db, auth.DefaultTxDecoder(cdc), baseAppOptions...)
	bApp.SetCommitMultiStoreTracer(traceStore)
	bApp.SetAppVersion(version.Version)

	keys := sdk.NewKVStoreKeys(
		auth.StoreKey, bank.StoreKey, staking.StoreKey,
		mint.StoreKey, distr.StoreKey, slashing.StoreKey,
		gov.StoreKey, params.StoreKey, ibc.StoreKey, upgrade.StoreKey,
		evidence.StoreKey, transfer.StoreKey, capability.StoreKey,
	)
	tkeys := sdk.NewTransientStoreKeys(params.TStoreKey)
	memKeys := sdk.NewMemoryStoreKeys(capability.MemStoreKey)

	app := &SimApp{
		BaseApp:        bApp,
		cdc:            cdc,
		appCodec:       appCodec,
		invCheckPeriod: invCheckPeriod,
		keys:           keys,
		tkeys:          tkeys,
		memKeys:        memKeys,
		subspaces:      make(map[string]params.Subspace),
	}

	// init params keeper and subspaces
	app.ParamsKeeper = params.NewKeeper(appCodec, keys[params.StoreKey], tkeys[params.TStoreKey])
	app.subspaces[auth.ModuleName] = app.ParamsKeeper.Subspace(auth.DefaultParamspace)
	app.subspaces[bank.ModuleName] = app.ParamsKeeper.Subspace(bank.DefaultParamspace)
	app.subspaces[staking.ModuleName] = app.ParamsKeeper.Subspace(staking.DefaultParamspace)
	app.subspaces[mint.ModuleName] = app.ParamsKeeper.Subspace(mint.DefaultParamspace)
	app.subspaces[distr.ModuleName] = app.ParamsKeeper.Subspace(distr.DefaultParamspace)
	app.subspaces[slashing.ModuleName] = app.ParamsKeeper.Subspace(slashing.DefaultParamspace)
	app.subspaces[gov.ModuleName] = app.ParamsKeeper.Subspace(gov.DefaultParamspace).WithKeyTable(gov.ParamKeyTable())
	app.subspaces[crisis.ModuleName] = app.ParamsKeeper.Subspace(crisis.DefaultParamspace)

	// set the BaseApp's parameter store
	bApp.SetParamStore(app.ParamsKeeper.Subspace(baseapp.Paramspace).WithKeyTable(std.ConsensusParamsKeyTable()))

	// add capability keeper and ScopeToModule for ibc module
	app.CapabilityKeeper = capability.NewKeeper(appCodec, keys[capability.StoreKey], memKeys[capability.MemStoreKey])
	scopedIBCKeeper := app.CapabilityKeeper.ScopeToModule(ibc.ModuleName)
	scopedTransferKeeper := app.CapabilityKeeper.ScopeToModule(transfer.ModuleName)

	// add keepers
	app.AccountKeeper = auth.NewAccountKeeper(
		appCodec, keys[auth.StoreKey], app.subspaces[auth.ModuleName], auth.ProtoBaseAccount, maccPerms,
	)
	app.BankKeeper = bank.NewBaseKeeper(
		appCodec, keys[bank.StoreKey], app.AccountKeeper, app.subspaces[bank.ModuleName], app.BlacklistedAccAddrs(),
	)
	stakingKeeper := staking.NewKeeper(
		appCodec, keys[staking.StoreKey], app.AccountKeeper, app.BankKeeper, app.subspaces[staking.ModuleName],
	)
	app.MintKeeper = mint.NewKeeper(
		appCodec, keys[mint.StoreKey], app.subspaces[mint.ModuleName], &stakingKeeper,
		app.AccountKeeper, app.BankKeeper, auth.FeeCollectorName,
	)
	app.DistrKeeper = distr.NewKeeper(
		appCodec, keys[distr.StoreKey], app.subspaces[distr.ModuleName], app.AccountKeeper, app.BankKeeper,
		&stakingKeeper, auth.FeeCollectorName, app.ModuleAccountAddrs(),
	)
	app.SlashingKeeper = slashing.NewKeeper(
		appCodec, keys[slashing.StoreKey], &stakingKeeper, app.subspaces[slashing.ModuleName],
	)
	app.CrisisKeeper = crisis.NewKeeper(
		app.subspaces[crisis.ModuleName], invCheckPeriod, app.BankKeeper, auth.FeeCollectorName,
	)
	app.UpgradeKeeper = upgrade.NewKeeper(skipUpgradeHeights, keys[upgrade.StoreKey], appCodec, homePath)

	// register the proposal types
	govRouter := gov.NewRouter()
	govRouter.AddRoute(gov.RouterKey, gov.ProposalHandler).
		AddRoute(paramproposal.RouterKey, params.NewParamChangeProposalHandler(app.ParamsKeeper)).
		AddRoute(distr.RouterKey, distr.NewCommunityPoolSpendProposalHandler(app.DistrKeeper)).
		AddRoute(upgrade.RouterKey, upgrade.NewSoftwareUpgradeProposalHandler(app.UpgradeKeeper))
	app.GovKeeper = gov.NewKeeper(
		appCodec, keys[gov.StoreKey], app.subspaces[gov.ModuleName], app.AccountKeeper, app.BankKeeper,
		&stakingKeeper, govRouter,
	)

	// register the staking hooks
	// NOTE: stakingKeeper above is passed by reference, so that it will contain these hooks
	app.StakingKeeper = *stakingKeeper.SetHooks(
		staking.NewMultiStakingHooks(app.DistrKeeper.Hooks(), app.SlashingKeeper.Hooks()),
	)

	// Create IBC Keeper
	// TODO: remove amino codec dependency once Tendermint version is upgraded with
	// protobuf changes
	app.IBCKeeper = ibc.NewKeeper(
		app.cdc, appCodec, keys[ibc.StoreKey], app.StakingKeeper, scopedIBCKeeper,
	)

	// Create Transfer Keepers
	app.TransferKeeper = transfer.NewKeeper(
		appCodec, keys[transfer.StoreKey],
		app.IBCKeeper.ChannelKeeper, &app.IBCKeeper.PortKeeper,
		app.AccountKeeper, app.BankKeeper, scopedTransferKeeper,
	)
	transferModule := transfer.NewAppModule(app.TransferKeeper)

	// Create static IBC router, add transfer route, then set and seal it
	ibcRouter := port.NewRouter()
	ibcRouter.AddRoute(transfer.ModuleName, transferModule)
	app.IBCKeeper.SetRouter(ibcRouter)

	// create evidence keeper with router
	evidenceKeeper := evidence.NewKeeper(
		appCodec, keys[evidence.StoreKey], &app.StakingKeeper, app.SlashingKeeper,
	)
	evidenceRouter := evidence.NewRouter().
		AddRoute(ibcclient.RouterKey, ibcclient.HandlerClientMisbehaviour(app.IBCKeeper.ClientKeeper))

	evidenceKeeper.SetRouter(evidenceRouter)
	app.EvidenceKeeper = *evidenceKeeper

	// NOTE: Any module instantiated in the module manager that is later modified
	// must be passed by reference here.
	app.mm = module.NewManager(
		genutil.NewAppModule(app.AccountKeeper, app.StakingKeeper, app.BaseApp.DeliverTx),
		auth.NewAppModule(appCodec, app.AccountKeeper),
		bank.NewAppModule(appCodec, app.BankKeeper, app.AccountKeeper),
		capability.NewAppModule(appCodec, *app.CapabilityKeeper),
		crisis.NewAppModule(&app.CrisisKeeper),
		gov.NewAppModule(appCodec, app.GovKeeper, app.AccountKeeper, app.BankKeeper),
		mint.NewAppModule(appCodec, app.MintKeeper, app.AccountKeeper),
		slashing.NewAppModule(appCodec, app.SlashingKeeper, app.AccountKeeper, app.BankKeeper, app.StakingKeeper),
		distr.NewAppModule(appCodec, app.DistrKeeper, app.AccountKeeper, app.BankKeeper, app.StakingKeeper),
		staking.NewAppModule(appCodec, app.StakingKeeper, app.AccountKeeper, app.BankKeeper),
		upgrade.NewAppModule(app.UpgradeKeeper),
		evidence.NewAppModule(app.EvidenceKeeper),
		ibc.NewAppModule(app.IBCKeeper),
		params.NewAppModule(app.ParamsKeeper),
		transferModule,
	)

	// During begin block slashing happens after distr.BeginBlocker so that
	// there is nothing left over in the validator fee pool, so as to keep the
	// CanWithdrawInvariant invariant.
	// NOTE: staking module is required if HistoricalEntries param > 0
	app.mm.SetOrderBeginBlockers(
		upgrade.ModuleName, mint.ModuleName, distr.ModuleName, slashing.ModuleName,
		evidence.ModuleName, staking.ModuleName, ibc.ModuleName,
	)
	app.mm.SetOrderEndBlockers(crisis.ModuleName, gov.ModuleName, staking.ModuleName)

	// NOTE: The genutils moodule must occur after staking so that pools are
	// properly initialized with tokens from genesis accounts.
	// NOTE: Capability module must occur first so that it can initialize any capabilities
	// so that other modules that want to create or claim capabilities afterwards in InitChain
	// can do so safely.
	app.mm.SetOrderInitGenesis(
		capability.ModuleName, auth.ModuleName, distr.ModuleName, staking.ModuleName, bank.ModuleName,
		slashing.ModuleName, gov.ModuleName, mint.ModuleName, crisis.ModuleName,
		ibc.ModuleName, genutil.ModuleName, evidence.ModuleName, transfer.ModuleName,
	)

	app.mm.RegisterInvariants(&app.CrisisKeeper)
	app.mm.RegisterRoutes(app.Router(), app.QueryRouter())

	// create the simulation manager and define the order of the modules for deterministic simulations
	//
	// NOTE: this is not required apps that don't use the simulator for fuzz testing
	// transactions
	app.sm = module.NewSimulationManager(
		auth.NewAppModule(appCodec, app.AccountKeeper),
		bank.NewAppModule(appCodec, app.BankKeeper, app.AccountKeeper),
		capability.NewAppModule(appCodec, *app.CapabilityKeeper),
		gov.NewAppModule(appCodec, app.GovKeeper, app.AccountKeeper, app.BankKeeper),
		mint.NewAppModule(appCodec, app.MintKeeper, app.AccountKeeper),
		staking.NewAppModule(appCodec, app.StakingKeeper, app.AccountKeeper, app.BankKeeper),
		distr.NewAppModule(appCodec, app.DistrKeeper, app.AccountKeeper, app.BankKeeper, app.StakingKeeper),
		slashing.NewAppModule(appCodec, app.SlashingKeeper, app.AccountKeeper, app.BankKeeper, app.StakingKeeper),
		params.NewAppModule(app.ParamsKeeper),
		evidence.NewAppModule(app.EvidenceKeeper),
	)

	app.sm.RegisterStoreDecoders()

	// initialize stores
	app.MountKVStores(keys)
	app.MountTransientStores(tkeys)
	app.MountMemoryStores(memKeys)

	// initialize BaseApp
	app.SetInitChainer(app.InitChainer)
	app.SetBeginBlocker(app.BeginBlocker)
	app.SetAnteHandler(
		ante.NewAnteHandler(
			app.AccountKeeper, app.BankKeeper, *app.IBCKeeper, ante.DefaultSigVerificationGasConsumer,
		),
	)
	app.SetEndBlocker(app.EndBlocker)

	if loadLatest {
		if err := app.LoadLatestVersion(); err != nil {
			tmos.Exit(err.Error())
		}
	}

	// Initialize and seal the capability keeper so all persistent capabilities
	// are loaded in-memory and prevent any further modules from creating scoped
	// sub-keepers.
	// This must be done during creation of baseapp rather than in InitChain so
	// that in-memory capabilities get regenerated on app restart
<<<<<<< HEAD
	ctx := app.BaseApp.NewContext(true, tmproto.Header{})
=======
	ctx := app.BaseApp.NewUncachedContext(true, abci.Header{})
>>>>>>> 9d022c17
	app.CapabilityKeeper.InitializeAndSeal(ctx)

	app.ScopedIBCKeeper = scopedIBCKeeper
	app.ScopedTransferKeeper = scopedTransferKeeper

	return app
}

// MakeCodecs constructs the *std.Codec and *codec.Codec instances used by
// simapp. It is useful for tests and clients who do not want to construct the
// full simapp
func MakeCodecs() (*std.Codec, *codec.Codec) {
	cdc := std.MakeCodec(ModuleBasics)
	interfaceRegistry := types.NewInterfaceRegistry()
	sdk.RegisterInterfaces(interfaceRegistry)
	ModuleBasics.RegisterInterfaceModules(interfaceRegistry)
	appCodec := std.NewAppCodec(cdc, interfaceRegistry)
	return appCodec, cdc
}

// Name returns the name of the App
func (app *SimApp) Name() string { return app.BaseApp.Name() }

// BeginBlocker application updates every begin block
func (app *SimApp) BeginBlocker(ctx sdk.Context, req abci.RequestBeginBlock) abci.ResponseBeginBlock {
	return app.mm.BeginBlock(ctx, req)
}

// EndBlocker application updates every end block
func (app *SimApp) EndBlocker(ctx sdk.Context, req abci.RequestEndBlock) abci.ResponseEndBlock {
	return app.mm.EndBlock(ctx, req)
}

// InitChainer application update at chain initialization
func (app *SimApp) InitChainer(ctx sdk.Context, req abci.RequestInitChain) abci.ResponseInitChain {
	var genesisState GenesisState
	app.cdc.MustUnmarshalJSON(req.AppStateBytes, &genesisState)
	return app.mm.InitGenesis(ctx, app.cdc, genesisState)
}

// LoadHeight loads a particular height
func (app *SimApp) LoadHeight(height int64) error {
	return app.LoadVersion(height)
}

// ModuleAccountAddrs returns all the app's module account addresses.
func (app *SimApp) ModuleAccountAddrs() map[string]bool {
	modAccAddrs := make(map[string]bool)
	for acc := range maccPerms {
		modAccAddrs[auth.NewModuleAddress(acc).String()] = true
	}

	return modAccAddrs
}

// BlacklistedAccAddrs returns all the app's module account addresses black listed for receiving tokens.
func (app *SimApp) BlacklistedAccAddrs() map[string]bool {
	blacklistedAddrs := make(map[string]bool)
	for acc := range maccPerms {
		blacklistedAddrs[auth.NewModuleAddress(acc).String()] = !allowedReceivingModAcc[acc]
	}

	return blacklistedAddrs
}

// Codec returns SimApp's codec.
//
// NOTE: This is solely to be used for testing purposes as it may be desirable
// for modules to register their own custom testing types.
func (app *SimApp) Codec() *codec.Codec {
	return app.cdc
}

// AppCodec returns SimApp's app codec.
//
// NOTE: This is solely to be used for testing purposes as it may be desirable
// for modules to register their own custom testing types.
func (app *SimApp) AppCodec() *std.Codec {
	return app.appCodec
}

// GetKey returns the KVStoreKey for the provided store key.
//
// NOTE: This is solely to be used for testing purposes.
func (app *SimApp) GetKey(storeKey string) *sdk.KVStoreKey {
	return app.keys[storeKey]
}

// GetTKey returns the TransientStoreKey for the provided store key.
//
// NOTE: This is solely to be used for testing purposes.
func (app *SimApp) GetTKey(storeKey string) *sdk.TransientStoreKey {
	return app.tkeys[storeKey]
}

// GetMemKey returns the MemStoreKey for the provided mem key.
//
// NOTE: This is solely used for testing purposes.
func (app *SimApp) GetMemKey(storeKey string) *sdk.MemoryStoreKey {
	return app.memKeys[storeKey]
}

// GetSubspace returns a param subspace for a given module name.
//
// NOTE: This is solely to be used for testing purposes.
func (app *SimApp) GetSubspace(moduleName string) params.Subspace {
	return app.subspaces[moduleName]
}

// SimulationManager implements the SimulationApp interface
func (app *SimApp) SimulationManager() *module.SimulationManager {
	return app.sm
}

// GetMaccPerms returns a copy of the module account permissions
func GetMaccPerms() map[string][]string {
	dupMaccPerms := make(map[string][]string)
	for k, v := range maccPerms {
		dupMaccPerms[k] = v
	}
	return dupMaccPerms
}<|MERGE_RESOLUTION|>--- conflicted
+++ resolved
@@ -351,11 +351,7 @@
 	// sub-keepers.
 	// This must be done during creation of baseapp rather than in InitChain so
 	// that in-memory capabilities get regenerated on app restart
-<<<<<<< HEAD
-	ctx := app.BaseApp.NewContext(true, tmproto.Header{})
-=======
-	ctx := app.BaseApp.NewUncachedContext(true, abci.Header{})
->>>>>>> 9d022c17
+	ctx := app.BaseApp.NewUncachedContext(true, tmproto.Header{})
 	app.CapabilityKeeper.InitializeAndSeal(ctx)
 
 	app.ScopedIBCKeeper = scopedIBCKeeper
