package simapp

import (
	"io"
	"os"

	abci "github.com/tendermint/tendermint/abci/types"
	cmn "github.com/tendermint/tendermint/libs/common"
	dbm "github.com/tendermint/tendermint/libs/db"
	"github.com/tendermint/tendermint/libs/log"

	bam "github.com/cosmos/cosmos-sdk/baseapp"
	"github.com/cosmos/cosmos-sdk/codec"
	sdk "github.com/cosmos/cosmos-sdk/types"
	"github.com/cosmos/cosmos-sdk/types/module"
	"github.com/cosmos/cosmos-sdk/version"
	"github.com/cosmos/cosmos-sdk/x/auth"
	"github.com/cosmos/cosmos-sdk/x/bank"
	"github.com/cosmos/cosmos-sdk/x/crisis"
	distr "github.com/cosmos/cosmos-sdk/x/distribution"
	distrclient "github.com/cosmos/cosmos-sdk/x/distribution/client"
	"github.com/cosmos/cosmos-sdk/x/genaccounts"
	"github.com/cosmos/cosmos-sdk/x/genutil"
	"github.com/cosmos/cosmos-sdk/x/gov"
	"github.com/cosmos/cosmos-sdk/x/mint"
	"github.com/cosmos/cosmos-sdk/x/nft"
	"github.com/cosmos/cosmos-sdk/x/params"
	paramsclient "github.com/cosmos/cosmos-sdk/x/params/client"
	"github.com/cosmos/cosmos-sdk/x/slashing"
	"github.com/cosmos/cosmos-sdk/x/staking"
	"github.com/cosmos/cosmos-sdk/x/supply"
)

const appName = "SimApp"

var (
	// default home directories for the application CLI
	DefaultCLIHome = os.ExpandEnv("$HOME/.simapp")

	// default home directories for the application daemon
	DefaultNodeHome = os.ExpandEnv("$HOME/.simapp")

	// The module BasicManager is in charge of setting up basic,
	// non-dependant module elements, such as codec registration
	// and genesis verification.
	ModuleBasics = module.NewBasicManager(
		genaccounts.AppModuleBasic{},
		genutil.AppModuleBasic{},
		auth.AppModuleBasic{},
		bank.AppModuleBasic{},
		staking.AppModuleBasic{},
		mint.AppModuleBasic{},
		distr.AppModuleBasic{},
		gov.NewAppModuleBasic(paramsclient.ProposalHandler, distrclient.ProposalHandler),
		params.AppModuleBasic{},
		crisis.AppModuleBasic{},
		slashing.AppModuleBasic{},
<<<<<<< HEAD
		nft.AppModuleBasic{},
=======
		supply.AppModuleBasic{},
>>>>>>> 48e8161f
	)
)

// custom tx codec
func MakeCodec() *codec.Codec {
	var cdc = codec.New()
	ModuleBasics.RegisterCodec(cdc)
	sdk.RegisterCodec(cdc)
	codec.RegisterCrypto(cdc)
	return cdc
}

// Extended ABCI application
type SimApp struct {
	*bam.BaseApp
	cdc *codec.Codec

	invCheckPeriod uint

	// keys to access the substores
<<<<<<< HEAD
	keyMain          *sdk.KVStoreKey
	keyAccount       *sdk.KVStoreKey
	keyStaking       *sdk.KVStoreKey
	tkeyStaking      *sdk.TransientStoreKey
	keySlashing      *sdk.KVStoreKey
	keyMint          *sdk.KVStoreKey
	keyDistr         *sdk.KVStoreKey
	tkeyDistr        *sdk.TransientStoreKey
	keyGov           *sdk.KVStoreKey
	keyFeeCollection *sdk.KVStoreKey
	keyParams        *sdk.KVStoreKey
	tkeyParams       *sdk.TransientStoreKey
	keyNFT           *sdk.KVStoreKey

	// keepers
	accountKeeper       auth.AccountKeeper
	feeCollectionKeeper auth.FeeCollectionKeeper
	bankKeeper          bank.Keeper
	stakingKeeper       staking.Keeper
	slashingKeeper      slashing.Keeper
	mintKeeper          mint.Keeper
	distrKeeper         distr.Keeper
	govKeeper           gov.Keeper
	crisisKeeper        crisis.Keeper
	paramsKeeper        params.Keeper
	nftKeeper           nft.Keeper
=======
	keyMain     *sdk.KVStoreKey
	keyAccount  *sdk.KVStoreKey
	keySupply   *sdk.KVStoreKey
	keyStaking  *sdk.KVStoreKey
	tkeyStaking *sdk.TransientStoreKey
	keySlashing *sdk.KVStoreKey
	keyMint     *sdk.KVStoreKey
	keyDistr    *sdk.KVStoreKey
	tkeyDistr   *sdk.TransientStoreKey
	keyGov      *sdk.KVStoreKey
	keyParams   *sdk.KVStoreKey
	tkeyParams  *sdk.TransientStoreKey

	// keepers
	accountKeeper  auth.AccountKeeper
	bankKeeper     bank.Keeper
	supplyKeeper   supply.Keeper
	stakingKeeper  staking.Keeper
	slashingKeeper slashing.Keeper
	mintKeeper     mint.Keeper
	distrKeeper    distr.Keeper
	govKeeper      gov.Keeper
	crisisKeeper   crisis.Keeper
	paramsKeeper   params.Keeper
>>>>>>> 48e8161f

	// the module manager
	mm *module.Manager
}

// NewSimApp returns a reference to an initialized SimApp.
func NewSimApp(logger log.Logger, db dbm.DB, traceStore io.Writer, loadLatest bool,
	invCheckPeriod uint, baseAppOptions ...func(*bam.BaseApp)) *SimApp {

	cdc := MakeCodec()

	bApp := bam.NewBaseApp(appName, logger, db, auth.DefaultTxDecoder(cdc), baseAppOptions...)
	bApp.SetCommitMultiStoreTracer(traceStore)
	bApp.SetAppVersion(version.Version)

	var app = &SimApp{
<<<<<<< HEAD
		BaseApp:          bApp,
		cdc:              cdc,
		invCheckPeriod:   invCheckPeriod,
		keyMain:          sdk.NewKVStoreKey(bam.MainStoreKey),
		keyAccount:       sdk.NewKVStoreKey(auth.StoreKey),
		keyStaking:       sdk.NewKVStoreKey(staking.StoreKey),
		tkeyStaking:      sdk.NewTransientStoreKey(staking.TStoreKey),
		keyMint:          sdk.NewKVStoreKey(mint.StoreKey),
		keyDistr:         sdk.NewKVStoreKey(distr.StoreKey),
		tkeyDistr:        sdk.NewTransientStoreKey(distr.TStoreKey),
		keySlashing:      sdk.NewKVStoreKey(slashing.StoreKey),
		keyGov:           sdk.NewKVStoreKey(gov.StoreKey),
		keyFeeCollection: sdk.NewKVStoreKey(auth.FeeStoreKey),
		keyParams:        sdk.NewKVStoreKey(params.StoreKey),
		tkeyParams:       sdk.NewTransientStoreKey(params.TStoreKey),
		keyNFT:           sdk.NewKVStoreKey(nft.StoreKey),
=======
		BaseApp:        bApp,
		cdc:            cdc,
		invCheckPeriod: invCheckPeriod,
		keyMain:        sdk.NewKVStoreKey(bam.MainStoreKey),
		keyAccount:     sdk.NewKVStoreKey(auth.StoreKey),
		keyStaking:     sdk.NewKVStoreKey(staking.StoreKey),
		keySupply:      sdk.NewKVStoreKey(supply.StoreKey),
		tkeyStaking:    sdk.NewTransientStoreKey(staking.TStoreKey),
		keyMint:        sdk.NewKVStoreKey(mint.StoreKey),
		keyDistr:       sdk.NewKVStoreKey(distr.StoreKey),
		tkeyDistr:      sdk.NewTransientStoreKey(distr.TStoreKey),
		keySlashing:    sdk.NewKVStoreKey(slashing.StoreKey),
		keyGov:         sdk.NewKVStoreKey(gov.StoreKey),
		keyParams:      sdk.NewKVStoreKey(params.StoreKey),
		tkeyParams:     sdk.NewTransientStoreKey(params.TStoreKey),
>>>>>>> 48e8161f
	}

	// init params keeper and subspaces
	app.paramsKeeper = params.NewKeeper(app.cdc, app.keyParams, app.tkeyParams, params.DefaultCodespace)
	authSubspace := app.paramsKeeper.Subspace(auth.DefaultParamspace)
	bankSubspace := app.paramsKeeper.Subspace(bank.DefaultParamspace)
	stakingSubspace := app.paramsKeeper.Subspace(staking.DefaultParamspace)
	mintSubspace := app.paramsKeeper.Subspace(mint.DefaultParamspace)
	distrSubspace := app.paramsKeeper.Subspace(distr.DefaultParamspace)
	slashingSubspace := app.paramsKeeper.Subspace(slashing.DefaultParamspace)
	govSubspace := app.paramsKeeper.Subspace(gov.DefaultParamspace)
	crisisSubspace := app.paramsKeeper.Subspace(crisis.DefaultParamspace)

	// account permissions
	basicModuleAccs := []string{auth.FeeCollectorName, distr.ModuleName}
	minterModuleAccs := []string{mint.ModuleName}
	burnerModuleAccs := []string{staking.BondedPoolName, staking.NotBondedPoolName, gov.ModuleName}

	// add keepers
	app.accountKeeper = auth.NewAccountKeeper(app.cdc, app.keyAccount, authSubspace, auth.ProtoBaseAccount)
	app.bankKeeper = bank.NewBaseKeeper(app.accountKeeper, bankSubspace, bank.DefaultCodespace)
	app.supplyKeeper = supply.NewKeeper(app.cdc, app.keySupply, app.accountKeeper,
		app.bankKeeper, supply.DefaultCodespace, basicModuleAccs, minterModuleAccs, burnerModuleAccs)
	stakingKeeper := staking.NewKeeper(app.cdc, app.keyStaking, app.tkeyStaking,
		app.supplyKeeper, stakingSubspace, staking.DefaultCodespace)
	app.mintKeeper = mint.NewKeeper(app.cdc, app.keyMint, mintSubspace, &stakingKeeper, app.supplyKeeper, auth.FeeCollectorName)
	app.distrKeeper = distr.NewKeeper(app.cdc, app.keyDistr, distrSubspace, &stakingKeeper,
		app.supplyKeeper, distr.DefaultCodespace, auth.FeeCollectorName)
	app.slashingKeeper = slashing.NewKeeper(app.cdc, app.keySlashing, &stakingKeeper,
		slashingSubspace, slashing.DefaultCodespace)
<<<<<<< HEAD
	app.crisisKeeper = crisis.NewKeeper(crisisSubspace, invCheckPeriod, app.distrKeeper,
		app.bankKeeper, app.feeCollectionKeeper)
	app.nftKeeper = nft.NewKeeper(app.cdc, app.keyNFT)
=======
	app.crisisKeeper = crisis.NewKeeper(crisisSubspace, invCheckPeriod, app.supplyKeeper, auth.FeeCollectorName)
>>>>>>> 48e8161f

	// register the proposal types
	govRouter := gov.NewRouter()
	govRouter.AddRoute(gov.RouterKey, gov.ProposalHandler).
		AddRoute(params.RouterKey, params.NewParamChangeProposalHandler(app.paramsKeeper)).
		AddRoute(distr.RouterKey, distr.NewCommunityPoolSpendProposalHandler(app.distrKeeper))
	app.govKeeper = gov.NewKeeper(app.cdc, app.keyGov, app.paramsKeeper, govSubspace,
		app.supplyKeeper, &stakingKeeper, gov.DefaultCodespace, govRouter)

	// register the staking hooks
	// NOTE: stakingKeeper above is passed by reference, so that it will contain these hooks
	app.stakingKeeper = *stakingKeeper.SetHooks(
		staking.NewMultiStakingHooks(app.distrKeeper.Hooks(), app.slashingKeeper.Hooks()))

	app.mm = module.NewManager(
		genaccounts.NewAppModule(app.accountKeeper),
		genutil.NewAppModule(app.accountKeeper, app.stakingKeeper, app.BaseApp.DeliverTx),
		auth.NewAppModule(app.accountKeeper),
		bank.NewAppModule(app.bankKeeper, app.accountKeeper),
		crisis.NewAppModule(app.crisisKeeper),
		supply.NewAppModule(app.supplyKeeper, app.accountKeeper),
		distr.NewAppModule(app.distrKeeper, app.supplyKeeper),
		gov.NewAppModule(app.govKeeper, app.supplyKeeper),
		mint.NewAppModule(app.mintKeeper),
		slashing.NewAppModule(app.slashingKeeper, app.stakingKeeper),
<<<<<<< HEAD
		staking.NewAppModule(app.stakingKeeper, app.feeCollectionKeeper, app.distrKeeper, app.accountKeeper),
		nft.NewAppModule(app.nftKeeper),
=======
		staking.NewAppModule(app.stakingKeeper, app.distrKeeper, app.accountKeeper, app.supplyKeeper),
>>>>>>> 48e8161f
	)

	// During begin block slashing happens after distr.BeginBlocker so that
	// there is nothing left over in the validator fee pool, so as to keep the
	// CanWithdrawInvariant invariant.
	app.mm.SetOrderBeginBlockers(mint.ModuleName, distr.ModuleName, slashing.ModuleName)

	app.mm.SetOrderEndBlockers(gov.ModuleName, staking.ModuleName)

	// genutils must occur after staking so that pools are properly
	// initialized with tokens from genesis accounts.
	app.mm.SetOrderInitGenesis(genaccounts.ModuleName, supply.ModuleName, distr.ModuleName,
		staking.ModuleName, auth.ModuleName, bank.ModuleName, slashing.ModuleName,
		gov.ModuleName, mint.ModuleName, crisis.ModuleName, genutil.ModuleName)

	app.mm.RegisterInvariants(&app.crisisKeeper)
	app.mm.RegisterRoutes(app.Router(), app.QueryRouter())

	// initialize stores
<<<<<<< HEAD
	app.MountStores(app.keyMain, app.keyAccount, app.keyStaking, app.keyMint,
		app.keyDistr, app.keySlashing, app.keyGov, app.keyFeeCollection,
		app.keyParams, app.tkeyParams, app.tkeyStaking, app.tkeyDistr, app.keyNFT)
=======
	app.MountStores(app.keyMain, app.keyAccount, app.keySupply, app.keyStaking,
		app.keyMint, app.keyDistr, app.keySlashing, app.keyGov, app.keyParams,
		app.tkeyParams, app.tkeyStaking, app.tkeyDistr)
>>>>>>> 48e8161f

	// initialize BaseApp
	app.SetInitChainer(app.InitChainer)
	app.SetBeginBlocker(app.BeginBlocker)
	app.SetAnteHandler(auth.NewAnteHandler(app.accountKeeper, app.supplyKeeper, auth.DefaultSigVerificationGasConsumer))
	app.SetEndBlocker(app.EndBlocker)

	if loadLatest {
		err := app.LoadLatestVersion(app.keyMain)
		if err != nil {
			cmn.Exit(err.Error())
		}
	}
	return app
}

// application updates every begin block
func (app *SimApp) BeginBlocker(ctx sdk.Context, req abci.RequestBeginBlock) abci.ResponseBeginBlock {
	return app.mm.BeginBlock(ctx, req)
}

// application updates every end block
func (app *SimApp) EndBlocker(ctx sdk.Context, req abci.RequestEndBlock) abci.ResponseEndBlock {
	return app.mm.EndBlock(ctx, req)
}

// application update at chain initialization
func (app *SimApp) InitChainer(ctx sdk.Context, req abci.RequestInitChain) abci.ResponseInitChain {
	var genesisState GenesisState
	app.cdc.MustUnmarshalJSON(req.AppStateBytes, &genesisState)
	return app.mm.InitGenesis(ctx, genesisState)
}

// load a particular height
func (app *SimApp) LoadHeight(height int64) error {
	return app.LoadVersion(height, app.keyMain)
}<|MERGE_RESOLUTION|>--- conflicted
+++ resolved
@@ -55,11 +55,8 @@
 		params.AppModuleBasic{},
 		crisis.AppModuleBasic{},
 		slashing.AppModuleBasic{},
-<<<<<<< HEAD
 		nft.AppModuleBasic{},
-=======
 		supply.AppModuleBasic{},
->>>>>>> 48e8161f
 	)
 )
 
@@ -80,34 +77,6 @@
 	invCheckPeriod uint
 
 	// keys to access the substores
-<<<<<<< HEAD
-	keyMain          *sdk.KVStoreKey
-	keyAccount       *sdk.KVStoreKey
-	keyStaking       *sdk.KVStoreKey
-	tkeyStaking      *sdk.TransientStoreKey
-	keySlashing      *sdk.KVStoreKey
-	keyMint          *sdk.KVStoreKey
-	keyDistr         *sdk.KVStoreKey
-	tkeyDistr        *sdk.TransientStoreKey
-	keyGov           *sdk.KVStoreKey
-	keyFeeCollection *sdk.KVStoreKey
-	keyParams        *sdk.KVStoreKey
-	tkeyParams       *sdk.TransientStoreKey
-	keyNFT           *sdk.KVStoreKey
-
-	// keepers
-	accountKeeper       auth.AccountKeeper
-	feeCollectionKeeper auth.FeeCollectionKeeper
-	bankKeeper          bank.Keeper
-	stakingKeeper       staking.Keeper
-	slashingKeeper      slashing.Keeper
-	mintKeeper          mint.Keeper
-	distrKeeper         distr.Keeper
-	govKeeper           gov.Keeper
-	crisisKeeper        crisis.Keeper
-	paramsKeeper        params.Keeper
-	nftKeeper           nft.Keeper
-=======
 	keyMain     *sdk.KVStoreKey
 	keyAccount  *sdk.KVStoreKey
 	keySupply   *sdk.KVStoreKey
@@ -120,6 +89,7 @@
 	keyGov      *sdk.KVStoreKey
 	keyParams   *sdk.KVStoreKey
 	tkeyParams  *sdk.TransientStoreKey
+	keyNFT      *sdk.KVStoreKey
 
 	// keepers
 	accountKeeper  auth.AccountKeeper
@@ -132,7 +102,7 @@
 	govKeeper      gov.Keeper
 	crisisKeeper   crisis.Keeper
 	paramsKeeper   params.Keeper
->>>>>>> 48e8161f
+	nftKeeper      nft.Keeper
 
 	// the module manager
 	mm *module.Manager
@@ -149,24 +119,6 @@
 	bApp.SetAppVersion(version.Version)
 
 	var app = &SimApp{
-<<<<<<< HEAD
-		BaseApp:          bApp,
-		cdc:              cdc,
-		invCheckPeriod:   invCheckPeriod,
-		keyMain:          sdk.NewKVStoreKey(bam.MainStoreKey),
-		keyAccount:       sdk.NewKVStoreKey(auth.StoreKey),
-		keyStaking:       sdk.NewKVStoreKey(staking.StoreKey),
-		tkeyStaking:      sdk.NewTransientStoreKey(staking.TStoreKey),
-		keyMint:          sdk.NewKVStoreKey(mint.StoreKey),
-		keyDistr:         sdk.NewKVStoreKey(distr.StoreKey),
-		tkeyDistr:        sdk.NewTransientStoreKey(distr.TStoreKey),
-		keySlashing:      sdk.NewKVStoreKey(slashing.StoreKey),
-		keyGov:           sdk.NewKVStoreKey(gov.StoreKey),
-		keyFeeCollection: sdk.NewKVStoreKey(auth.FeeStoreKey),
-		keyParams:        sdk.NewKVStoreKey(params.StoreKey),
-		tkeyParams:       sdk.NewTransientStoreKey(params.TStoreKey),
-		keyNFT:           sdk.NewKVStoreKey(nft.StoreKey),
-=======
 		BaseApp:        bApp,
 		cdc:            cdc,
 		invCheckPeriod: invCheckPeriod,
@@ -182,7 +134,7 @@
 		keyGov:         sdk.NewKVStoreKey(gov.StoreKey),
 		keyParams:      sdk.NewKVStoreKey(params.StoreKey),
 		tkeyParams:     sdk.NewTransientStoreKey(params.TStoreKey),
->>>>>>> 48e8161f
+		keyNFT:         sdk.NewKVStoreKey(nft.StoreKey),
 	}
 
 	// init params keeper and subspaces
@@ -213,13 +165,8 @@
 		app.supplyKeeper, distr.DefaultCodespace, auth.FeeCollectorName)
 	app.slashingKeeper = slashing.NewKeeper(app.cdc, app.keySlashing, &stakingKeeper,
 		slashingSubspace, slashing.DefaultCodespace)
-<<<<<<< HEAD
-	app.crisisKeeper = crisis.NewKeeper(crisisSubspace, invCheckPeriod, app.distrKeeper,
-		app.bankKeeper, app.feeCollectionKeeper)
+	app.crisisKeeper = crisis.NewKeeper(crisisSubspace, invCheckPeriod, app.supplyKeeper, auth.FeeCollectorName)
 	app.nftKeeper = nft.NewKeeper(app.cdc, app.keyNFT)
-=======
-	app.crisisKeeper = crisis.NewKeeper(crisisSubspace, invCheckPeriod, app.supplyKeeper, auth.FeeCollectorName)
->>>>>>> 48e8161f
 
 	// register the proposal types
 	govRouter := gov.NewRouter()
@@ -245,12 +192,8 @@
 		gov.NewAppModule(app.govKeeper, app.supplyKeeper),
 		mint.NewAppModule(app.mintKeeper),
 		slashing.NewAppModule(app.slashingKeeper, app.stakingKeeper),
-<<<<<<< HEAD
-		staking.NewAppModule(app.stakingKeeper, app.feeCollectionKeeper, app.distrKeeper, app.accountKeeper),
+		staking.NewAppModule(app.stakingKeeper, app.distrKeeper, app.accountKeeper, app.supplyKeeper),
 		nft.NewAppModule(app.nftKeeper),
-=======
-		staking.NewAppModule(app.stakingKeeper, app.distrKeeper, app.accountKeeper, app.supplyKeeper),
->>>>>>> 48e8161f
 	)
 
 	// During begin block slashing happens after distr.BeginBlocker so that
@@ -270,15 +213,9 @@
 	app.mm.RegisterRoutes(app.Router(), app.QueryRouter())
 
 	// initialize stores
-<<<<<<< HEAD
-	app.MountStores(app.keyMain, app.keyAccount, app.keyStaking, app.keyMint,
-		app.keyDistr, app.keySlashing, app.keyGov, app.keyFeeCollection,
-		app.keyParams, app.tkeyParams, app.tkeyStaking, app.tkeyDistr, app.keyNFT)
-=======
 	app.MountStores(app.keyMain, app.keyAccount, app.keySupply, app.keyStaking,
 		app.keyMint, app.keyDistr, app.keySlashing, app.keyGov, app.keyParams,
-		app.tkeyParams, app.tkeyStaking, app.tkeyDistr)
->>>>>>> 48e8161f
+		app.tkeyParams, app.tkeyStaking, app.tkeyDistr, app.keyNFT)
 
 	// initialize BaseApp
 	app.SetInitChainer(app.InitChainer)
