--- conflicted
+++ resolved
@@ -94,13 +94,8 @@
 		minttypes.ModuleName:           {auth.Minter},
 		stakingtypes.BondedPoolName:    {auth.Burner, auth.Staking},
 		stakingtypes.NotBondedPoolName: {auth.Burner, auth.Staking},
-<<<<<<< HEAD
-		gov.ModuleName:                 {auth.Burner},
+		govtypes.ModuleName:                 {auth.Burner},
 		ibctransfertypes.ModuleName:    {auth.Minter, auth.Burner},
-=======
-		govtypes.ModuleName:            {auth.Burner},
-		transfer.ModuleName:            {auth.Minter, auth.Burner},
->>>>>>> 1783f5ef
 	}
 
 	// module accounts that are allowed to receive tokens
@@ -171,15 +166,9 @@
 
 	keys := sdk.NewKVStoreKeys(
 		auth.StoreKey, bank.StoreKey, stakingtypes.StoreKey,
-<<<<<<< HEAD
-		mint.StoreKey, distr.StoreKey, slashingtypes.StoreKey,
-		gov.StoreKey, paramstypes.StoreKey, ibc.StoreKey, upgradetypes.StoreKey,
-		evidence.StoreKey, ibctransfertypes.StoreKey, capability.StoreKey,
-=======
 		minttypes.StoreKey, distr.StoreKey, slashingtypes.StoreKey,
 		govtypes.StoreKey, paramstypes.StoreKey, ibc.StoreKey, upgradetypes.StoreKey,
-		evidence.StoreKey, transfer.StoreKey, capability.StoreKey,
->>>>>>> 1783f5ef
+		evidence.StoreKey, ibctransfertypes.StoreKey, capability.StoreKey,
 	)
 	tkeys := sdk.NewTransientStoreKeys(paramstypes.TStoreKey)
 	memKeys := sdk.NewMemoryStoreKeys(capability.MemStoreKey)
@@ -324,13 +313,8 @@
 	// can do so safely.
 	app.mm.SetOrderInitGenesis(
 		capability.ModuleName, auth.ModuleName, distr.ModuleName, stakingtypes.ModuleName, bank.ModuleName,
-<<<<<<< HEAD
-		slashingtypes.ModuleName, gov.ModuleName, mint.ModuleName, crisis.ModuleName,
-		ibc.ModuleName, genutil.ModuleName, evidence.ModuleName, ibctransfertypes.ModuleName,
-=======
 		slashingtypes.ModuleName, govtypes.ModuleName, minttypes.ModuleName, crisis.ModuleName,
-		ibc.ModuleName, genutiltypes.ModuleName, evidence.ModuleName, transfer.ModuleName,
->>>>>>> 1783f5ef
+		ibc.ModuleName, genutiltypes.ModuleName, evidence.ModuleName, ibctransfertypes.ModuleName,
 	)
 
 	app.mm.RegisterInvariants(&app.CrisisKeeper)
