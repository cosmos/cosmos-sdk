//go:build app_v1

package simapp

import (
	"encoding/json"
	"io"
	"os"
	"path/filepath"

	autocliv1 "cosmossdk.io/api/cosmos/autocli/v1"
	reflectionv1 "cosmossdk.io/api/cosmos/reflection/v1"
	"cosmossdk.io/client/v2/autocli"
	"cosmossdk.io/core/appmodule"
	dbm "github.com/cosmos/cosmos-db"
	"github.com/spf13/cast"
	abci "github.com/tendermint/tendermint/abci/types"
	"github.com/tendermint/tendermint/libs/log"

	simappparams "cosmossdk.io/simapp/params"
	"cosmossdk.io/x/evidence"
	evidencekeeper "cosmossdk.io/x/evidence/keeper"
	evidencetypes "cosmossdk.io/x/evidence/types"
	"cosmossdk.io/x/nft"
	nftkeeper "cosmossdk.io/x/nft/keeper"
	nftmodule "cosmossdk.io/x/nft/module"

	"cosmossdk.io/x/upgrade"
	upgradekeeper "cosmossdk.io/x/upgrade/keeper"
	upgradetypes "cosmossdk.io/x/upgrade/types"

	storetypes "cosmossdk.io/store/types"
	"cosmossdk.io/x/feegrant"
	feegrantkeeper "cosmossdk.io/x/feegrant/keeper"
	feegrantmodule "cosmossdk.io/x/feegrant/module"

	"github.com/cosmos/cosmos-sdk/baseapp"
	"github.com/cosmos/cosmos-sdk/client"
	"github.com/cosmos/cosmos-sdk/client/flags"
	nodeservice "github.com/cosmos/cosmos-sdk/client/grpc/node"
	"github.com/cosmos/cosmos-sdk/client/grpc/tmservice"
	"github.com/cosmos/cosmos-sdk/codec"
	"github.com/cosmos/cosmos-sdk/codec/types"
	"github.com/cosmos/cosmos-sdk/runtime"
	runtimeservices "github.com/cosmos/cosmos-sdk/runtime/services"
	"github.com/cosmos/cosmos-sdk/server"
	"github.com/cosmos/cosmos-sdk/server/api"
	"github.com/cosmos/cosmos-sdk/server/config"
	servertypes "github.com/cosmos/cosmos-sdk/server/types"
	"github.com/cosmos/cosmos-sdk/std"
	"github.com/cosmos/cosmos-sdk/testutil/testdata_pulsar"
	sdk "github.com/cosmos/cosmos-sdk/types"
	"github.com/cosmos/cosmos-sdk/types/module"
	"github.com/cosmos/cosmos-sdk/version"
	"github.com/cosmos/cosmos-sdk/x/auth"
	"github.com/cosmos/cosmos-sdk/x/auth/ante"
	authkeeper "github.com/cosmos/cosmos-sdk/x/auth/keeper"
	"github.com/cosmos/cosmos-sdk/x/auth/posthandler"
	authsims "github.com/cosmos/cosmos-sdk/x/auth/simulation"
	authtx "github.com/cosmos/cosmos-sdk/x/auth/tx"
	authtypes "github.com/cosmos/cosmos-sdk/x/auth/types"
	"github.com/cosmos/cosmos-sdk/x/auth/vesting"
	vestingtypes "github.com/cosmos/cosmos-sdk/x/auth/vesting/types"
	"github.com/cosmos/cosmos-sdk/x/authz"
	authzkeeper "github.com/cosmos/cosmos-sdk/x/authz/keeper"
	authzmodule "github.com/cosmos/cosmos-sdk/x/authz/module"
	"github.com/cosmos/cosmos-sdk/x/bank"
	bankkeeper "github.com/cosmos/cosmos-sdk/x/bank/keeper"
	banktypes "github.com/cosmos/cosmos-sdk/x/bank/types"
	"github.com/cosmos/cosmos-sdk/x/capability"
	capabilitykeeper "github.com/cosmos/cosmos-sdk/x/capability/keeper"
	capabilitytypes "github.com/cosmos/cosmos-sdk/x/capability/types"
	consensus "github.com/cosmos/cosmos-sdk/x/consensus"
	consensusparamkeeper "github.com/cosmos/cosmos-sdk/x/consensus/keeper"
	consensusparamtypes "github.com/cosmos/cosmos-sdk/x/consensus/types"
	"github.com/cosmos/cosmos-sdk/x/crisis"
	crisiskeeper "github.com/cosmos/cosmos-sdk/x/crisis/keeper"
	crisistypes "github.com/cosmos/cosmos-sdk/x/crisis/types"
	distr "github.com/cosmos/cosmos-sdk/x/distribution"
	distrkeeper "github.com/cosmos/cosmos-sdk/x/distribution/keeper"
	distrtypes "github.com/cosmos/cosmos-sdk/x/distribution/types"
	"github.com/cosmos/cosmos-sdk/x/genutil"
	genutiltypes "github.com/cosmos/cosmos-sdk/x/genutil/types"
	"github.com/cosmos/cosmos-sdk/x/gov"
	govclient "github.com/cosmos/cosmos-sdk/x/gov/client"
	govkeeper "github.com/cosmos/cosmos-sdk/x/gov/keeper"
	govtypes "github.com/cosmos/cosmos-sdk/x/gov/types"
	govv1 "github.com/cosmos/cosmos-sdk/x/gov/types/v1"
	govv1beta1 "github.com/cosmos/cosmos-sdk/x/gov/types/v1beta1"
	"github.com/cosmos/cosmos-sdk/x/group"
	groupkeeper "github.com/cosmos/cosmos-sdk/x/group/keeper"
	groupmodule "github.com/cosmos/cosmos-sdk/x/group/module"
	"github.com/cosmos/cosmos-sdk/x/mint"
	mintkeeper "github.com/cosmos/cosmos-sdk/x/mint/keeper"
	minttypes "github.com/cosmos/cosmos-sdk/x/mint/types"
	"github.com/cosmos/cosmos-sdk/x/params"
	paramsclient "github.com/cosmos/cosmos-sdk/x/params/client"
	paramskeeper "github.com/cosmos/cosmos-sdk/x/params/keeper"
	paramstypes "github.com/cosmos/cosmos-sdk/x/params/types"
	paramproposal "github.com/cosmos/cosmos-sdk/x/params/types/proposal"
	"github.com/cosmos/cosmos-sdk/x/slashing"
	slashingkeeper "github.com/cosmos/cosmos-sdk/x/slashing/keeper"
	slashingtypes "github.com/cosmos/cosmos-sdk/x/slashing/types"
	"github.com/cosmos/cosmos-sdk/x/staking"
	stakingkeeper "github.com/cosmos/cosmos-sdk/x/staking/keeper"
	stakingtypes "github.com/cosmos/cosmos-sdk/x/staking/types"
)

const appName = "SimApp"

var (
	// DefaultNodeHome default home directories for the application daemon
	DefaultNodeHome string

	// ModuleBasics defines the module BasicManager is in charge of setting up basic,
	// non-dependant module elements, such as codec registration
	// and genesis verification.
	ModuleBasics = module.NewBasicManager(
		auth.AppModuleBasic{},
		genutil.NewAppModuleBasic(genutiltypes.DefaultMessageValidator),
		bank.AppModuleBasic{},
		capability.AppModuleBasic{},
		staking.AppModuleBasic{},
		mint.AppModuleBasic{},
		distr.AppModuleBasic{},
		gov.NewAppModuleBasic(
			[]govclient.ProposalHandler{
				paramsclient.ProposalHandler,
<<<<<<< HEAD
				upgradeclient.LegacyCancelProposalHandler,
=======
>>>>>>> 49792713
			},
		),
		params.AppModuleBasic{},
		crisis.AppModuleBasic{},
		slashing.AppModuleBasic{},
		feegrantmodule.AppModuleBasic{},
		upgrade.AppModuleBasic{},
		evidence.AppModuleBasic{},
		authzmodule.AppModuleBasic{},
		groupmodule.AppModuleBasic{},
		vesting.AppModuleBasic{},
		nftmodule.AppModuleBasic{},
		consensus.AppModuleBasic{},
	)

	// module account permissions
	maccPerms = map[string][]string{
		authtypes.FeeCollectorName:     nil,
		distrtypes.ModuleName:          nil,
		minttypes.ModuleName:           {authtypes.Minter},
		stakingtypes.BondedPoolName:    {authtypes.Burner, authtypes.Staking},
		stakingtypes.NotBondedPoolName: {authtypes.Burner, authtypes.Staking},
		govtypes.ModuleName:            {authtypes.Burner},
		nft.ModuleName:                 nil,
	}
)

var (
	_ runtime.AppI            = (*SimApp)(nil)
	_ servertypes.Application = (*SimApp)(nil)
)

// SimApp extends an ABCI application, but with most of its parameters exported.
// They are exported for convenience in creating helper functions, as object
// capabilities aren't needed for testing.
type SimApp struct {
	*baseapp.BaseApp
	legacyAmino       *codec.LegacyAmino
	appCodec          codec.Codec
	txConfig          client.TxConfig
	interfaceRegistry types.InterfaceRegistry

	// keys to access the substores
	keys    map[string]*storetypes.KVStoreKey
	tkeys   map[string]*storetypes.TransientStoreKey
	memKeys map[string]*storetypes.MemoryStoreKey

	// keepers
	AccountKeeper         authkeeper.AccountKeeper
	BankKeeper            bankkeeper.Keeper
	CapabilityKeeper      *capabilitykeeper.Keeper
	StakingKeeper         *stakingkeeper.Keeper
	SlashingKeeper        slashingkeeper.Keeper
	MintKeeper            mintkeeper.Keeper
	DistrKeeper           distrkeeper.Keeper
	GovKeeper             govkeeper.Keeper
	CrisisKeeper          *crisiskeeper.Keeper
	UpgradeKeeper         *upgradekeeper.Keeper
	ParamsKeeper          paramskeeper.Keeper
	AuthzKeeper           authzkeeper.Keeper
	EvidenceKeeper        evidencekeeper.Keeper
	FeeGrantKeeper        feegrantkeeper.Keeper
	GroupKeeper           groupkeeper.Keeper
	NFTKeeper             nftkeeper.Keeper
	ConsensusParamsKeeper consensusparamkeeper.Keeper

	// the module manager
	ModuleManager *module.Manager

	// simulation manager
	sm *module.SimulationManager

	// module configurator
	configurator module.Configurator
}

func init() {
	userHomeDir, err := os.UserHomeDir()
	if err != nil {
		panic(err)
	}

	DefaultNodeHome = filepath.Join(userHomeDir, ".simapp")
}

// NewSimApp returns a reference to an initialized SimApp.
func NewSimApp(
	logger log.Logger,
	db dbm.DB,
	traceStore io.Writer,
	loadLatest bool,
	appOpts servertypes.AppOptions,
	baseAppOptions ...func(*baseapp.BaseApp),
) *SimApp {
	encodingConfig := makeEncodingConfig()

	appCodec := encodingConfig.Codec
	legacyAmino := encodingConfig.Amino
	interfaceRegistry := encodingConfig.InterfaceRegistry
	txConfig := encodingConfig.TxConfig

	// Below we could construct and set an application specific mempool and ABCI 1.0 Prepare and Process Proposal
	// handlers. These defaults are already set in the SDK's BaseApp, this shows an example of how to override
	// them.
	//
	// nonceMempool := mempool.NewSenderNonceMempool()
	// mempoolOpt   := baseapp.SetMempool(nonceMempool)
	// prepareOpt   := func(app *baseapp.BaseApp) {
	// 	app.SetPrepareProposal(app.DefaultPrepareProposal())
	// }
	// processOpt := func(app *baseapp.BaseApp) {
	// 	app.SetProcessProposal(app.DefaultProcessProposal())
	// }
	//
	// Further down we'd set the options in the AppBuilder like below.
	// baseAppOptions = append(baseAppOptions, mempoolOpt, prepareOpt, processOpt)

	bApp := baseapp.NewBaseApp(appName, logger, db, txConfig.TxDecoder(), baseAppOptions...)
	bApp.SetCommitMultiStoreTracer(traceStore)
	bApp.SetVersion(version.Version)
	bApp.SetInterfaceRegistry(interfaceRegistry)
	bApp.SetTxEncoder(txConfig.TxEncoder())

	keys := storetypes.NewKVStoreKeys(
		authtypes.StoreKey, banktypes.StoreKey, stakingtypes.StoreKey, crisistypes.StoreKey,
		minttypes.StoreKey, distrtypes.StoreKey, slashingtypes.StoreKey,
		govtypes.StoreKey, paramstypes.StoreKey, consensusparamtypes.StoreKey, upgradetypes.StoreKey, feegrant.StoreKey,
		evidencetypes.StoreKey, capabilitytypes.StoreKey,
		authzkeeper.StoreKey, nftkeeper.StoreKey, group.StoreKey,
	)

	tkeys := storetypes.NewTransientStoreKeys(paramstypes.TStoreKey)
	// NOTE: The testingkey is just mounted for testing purposes. Actual applications should
	// not include this key.
	memKeys := storetypes.NewMemoryStoreKeys(capabilitytypes.MemStoreKey, "testingkey")

	// register the streaming service with the BaseApp
	if err := bApp.SetStreamingService(appOpts, appCodec, keys); err != nil {
		logger.Error("failed to load state streaming", "err", err)
		os.Exit(1)
	}

	app := &SimApp{
		BaseApp:           bApp,
		legacyAmino:       legacyAmino,
		appCodec:          appCodec,
		txConfig:          txConfig,
		interfaceRegistry: interfaceRegistry,
		keys:              keys,
		tkeys:             tkeys,
		memKeys:           memKeys,
	}

	app.ParamsKeeper = initParamsKeeper(appCodec, legacyAmino, keys[paramstypes.StoreKey], tkeys[paramstypes.TStoreKey])

	// set the BaseApp's parameter store
	app.ConsensusParamsKeeper = consensusparamkeeper.NewKeeper(appCodec, keys[upgradetypes.StoreKey], authtypes.NewModuleAddress(govtypes.ModuleName).String())
	bApp.SetParamStore(&app.ConsensusParamsKeeper)

	app.CapabilityKeeper = capabilitykeeper.NewKeeper(appCodec, keys[capabilitytypes.StoreKey], memKeys[capabilitytypes.MemStoreKey])
	// Applications that wish to enforce statically created ScopedKeepers should call `Seal` after creating
	// their scoped modules in `NewApp` with `ScopeToModule`
	app.CapabilityKeeper.Seal()

	// add keepers
	app.AccountKeeper = authkeeper.NewAccountKeeper(appCodec, keys[authtypes.StoreKey], authtypes.ProtoBaseAccount, maccPerms, sdk.Bech32MainPrefix, authtypes.NewModuleAddress(govtypes.ModuleName).String())

	app.BankKeeper = bankkeeper.NewBaseKeeper(
		appCodec,
		keys[banktypes.StoreKey],
		app.AccountKeeper,
		BlockedAddresses(),
		authtypes.NewModuleAddress(govtypes.ModuleName).String(),
	)
	app.StakingKeeper = stakingkeeper.NewKeeper(
		appCodec, keys[stakingtypes.StoreKey], app.AccountKeeper, app.BankKeeper, authtypes.NewModuleAddress(govtypes.ModuleName).String(),
	)
	app.MintKeeper = mintkeeper.NewKeeper(appCodec, keys[minttypes.StoreKey], app.StakingKeeper, app.AccountKeeper, app.BankKeeper, authtypes.FeeCollectorName, authtypes.NewModuleAddress(govtypes.ModuleName).String())

	app.DistrKeeper = distrkeeper.NewKeeper(appCodec, keys[distrtypes.StoreKey], app.AccountKeeper, app.BankKeeper, app.StakingKeeper, authtypes.FeeCollectorName, authtypes.NewModuleAddress(govtypes.ModuleName).String())

	app.SlashingKeeper = slashingkeeper.NewKeeper(
		appCodec, legacyAmino, keys[slashingtypes.StoreKey], app.StakingKeeper, authtypes.NewModuleAddress(govtypes.ModuleName).String(),
	)

	invCheckPeriod := cast.ToUint(appOpts.Get(server.FlagInvCheckPeriod))
	app.CrisisKeeper = crisiskeeper.NewKeeper(appCodec, keys[crisistypes.StoreKey], invCheckPeriod,
		app.BankKeeper, authtypes.FeeCollectorName, authtypes.NewModuleAddress(govtypes.ModuleName).String())

	app.FeeGrantKeeper = feegrantkeeper.NewKeeper(appCodec, keys[feegrant.StoreKey], app.AccountKeeper)

	// register the staking hooks
	// NOTE: stakingKeeper above is passed by reference, so that it will contain these hooks
	app.StakingKeeper.SetHooks(
		stakingtypes.NewMultiStakingHooks(app.DistrKeeper.Hooks(), app.SlashingKeeper.Hooks()),
	)

	app.AuthzKeeper = authzkeeper.NewKeeper(keys[authzkeeper.StoreKey], appCodec, app.MsgServiceRouter(), app.AccountKeeper)

	groupConfig := group.DefaultConfig()
	/*
		Example of setting group params:
		groupConfig.MaxMetadataLen = 1000
	*/
	app.GroupKeeper = groupkeeper.NewKeeper(keys[group.StoreKey], appCodec, app.MsgServiceRouter(), app.AccountKeeper, groupConfig)

	// get skipUpgradeHeights from the app options
	skipUpgradeHeights := map[int64]bool{}
	for _, h := range cast.ToIntSlice(appOpts.Get(server.FlagUnsafeSkipUpgrades)) {
		skipUpgradeHeights[int64(h)] = true
	}
	homePath := cast.ToString(appOpts.Get(flags.FlagHome))
	// set the governance module account as the authority for conducting upgrades
	app.UpgradeKeeper = upgradekeeper.NewKeeper(skipUpgradeHeights, keys[upgradetypes.StoreKey], appCodec, homePath, app.BaseApp, authtypes.NewModuleAddress(govtypes.ModuleName).String())

	// Register the proposal types
	// Deprecated: Avoid adding new handlers, instead use the new proposal flow
	// by granting the governance module the right to execute the message.
	// See: https://docs.cosmos.network/main/modules/gov#proposal-messages
	govRouter := govv1beta1.NewRouter()
	govRouter.AddRoute(govtypes.RouterKey, govv1beta1.ProposalHandler).
		AddRoute(paramproposal.RouterKey, params.NewParamChangeProposalHandler(app.ParamsKeeper)).
		AddRoute(upgradetypes.RouterKey, upgrade.NewSoftwareUpgradeProposalHandler(app.UpgradeKeeper))
	govConfig := govtypes.DefaultConfig()
	/*
		Example of setting gov params:
		govConfig.MaxMetadataLen = 10000
	*/
	govKeeper := govkeeper.NewKeeper(
		appCodec, keys[govtypes.StoreKey], app.AccountKeeper, app.BankKeeper,
		app.StakingKeeper, app.DistrKeeper, app.MsgServiceRouter(), govConfig, authtypes.NewModuleAddress(govtypes.ModuleName).String(),
	)

	// Set legacy router for backwards compatibility with gov v1beta1
	govKeeper.SetLegacyRouter(govRouter)

	app.GovKeeper = *govKeeper.SetHooks(
		govtypes.NewMultiGovHooks(
		// register the governance hooks
		),
	)

	app.NFTKeeper = nftkeeper.NewKeeper(keys[nftkeeper.StoreKey], appCodec, app.AccountKeeper, app.BankKeeper)

	// create evidence keeper with router
	evidenceKeeper := evidencekeeper.NewKeeper(
		appCodec, keys[evidencetypes.StoreKey], app.StakingKeeper, app.SlashingKeeper,
	)
	// If evidence needs to be handled for the app, set routes in router here and seal
	app.EvidenceKeeper = *evidenceKeeper

	/****  Module Options ****/

	// NOTE: we may consider parsing `appOpts` inside module constructors. For the moment
	// we prefer to be more strict in what arguments the modules expect.
	skipGenesisInvariants := cast.ToBool(appOpts.Get(crisis.FlagSkipGenesisInvariants))

	// NOTE: Any module instantiated in the module manager that is later modified
	// must be passed by reference here.
	app.ModuleManager = module.NewManager(
		genutil.NewAppModule(
			app.AccountKeeper, app.StakingKeeper, app.BaseApp.DeliverTx,
			encodingConfig.TxConfig,
		),
		auth.NewAppModule(appCodec, app.AccountKeeper, authsims.RandomGenesisAccounts, app.GetSubspace(authtypes.ModuleName)),
		vesting.NewAppModule(app.AccountKeeper, app.BankKeeper),
		bank.NewAppModule(appCodec, app.BankKeeper, app.AccountKeeper, app.GetSubspace(banktypes.ModuleName)),
		capability.NewAppModule(appCodec, *app.CapabilityKeeper, false),
		crisis.NewAppModule(app.CrisisKeeper, skipGenesisInvariants, app.GetSubspace(crisistypes.ModuleName)),
		feegrantmodule.NewAppModule(appCodec, app.AccountKeeper, app.BankKeeper, app.FeeGrantKeeper, app.interfaceRegistry),
		gov.NewAppModule(appCodec, &app.GovKeeper, app.AccountKeeper, app.BankKeeper, app.GetSubspace(govtypes.ModuleName)),
		mint.NewAppModule(appCodec, app.MintKeeper, app.AccountKeeper, nil, app.GetSubspace(minttypes.ModuleName)),
		slashing.NewAppModule(appCodec, app.SlashingKeeper, app.AccountKeeper, app.BankKeeper, app.StakingKeeper, app.GetSubspace(slashingtypes.ModuleName)),
		distr.NewAppModule(appCodec, app.DistrKeeper, app.AccountKeeper, app.BankKeeper, app.StakingKeeper, app.GetSubspace(distrtypes.ModuleName)),
		staking.NewAppModule(appCodec, app.StakingKeeper, app.AccountKeeper, app.BankKeeper, app.GetSubspace(stakingtypes.ModuleName)),
		upgrade.NewAppModule(app.UpgradeKeeper),
		evidence.NewAppModule(app.EvidenceKeeper),
		params.NewAppModule(app.ParamsKeeper),
		authzmodule.NewAppModule(appCodec, app.AuthzKeeper, app.AccountKeeper, app.BankKeeper, app.interfaceRegistry),
		groupmodule.NewAppModule(appCodec, app.GroupKeeper, app.AccountKeeper, app.BankKeeper, app.interfaceRegistry),
		nftmodule.NewAppModule(appCodec, app.NFTKeeper, app.AccountKeeper, app.BankKeeper, app.interfaceRegistry),
		consensus.NewAppModule(appCodec, app.ConsensusParamsKeeper),
	)

	// During begin block slashing happens after distr.BeginBlocker so that
	// there is nothing left over in the validator fee pool, so as to keep the
	// CanWithdrawInvariant invariant.
	// NOTE: staking module is required if HistoricalEntries param > 0
	// NOTE: capability module's beginblocker must come before any modules using capabilities (e.g. IBC)
	app.ModuleManager.SetOrderBeginBlockers(
		upgradetypes.ModuleName,
		capabilitytypes.ModuleName,
		minttypes.ModuleName,
		distrtypes.ModuleName,
		slashingtypes.ModuleName,
		evidencetypes.ModuleName,
		stakingtypes.ModuleName,
		genutiltypes.ModuleName,
		authz.ModuleName,
	)
	app.ModuleManager.SetOrderEndBlockers(
		crisistypes.ModuleName,
		govtypes.ModuleName,
		stakingtypes.ModuleName,
		genutiltypes.ModuleName,
		feegrant.ModuleName,
		group.ModuleName,
	)

	// NOTE: The genutils module must occur after staking so that pools are
	// properly initialized with tokens from genesis accounts.
	// NOTE: The genutils module must also occur after auth so that it can access the params from auth.
	// NOTE: Capability module must occur first so that it can initialize any capabilities
	// so that other modules that want to create or claim capabilities afterwards in InitChain
	// can do so safely.
	genesisModuleOrder := []string{
		capabilitytypes.ModuleName, authtypes.ModuleName, banktypes.ModuleName,
		distrtypes.ModuleName, stakingtypes.ModuleName, slashingtypes.ModuleName, govtypes.ModuleName,
		minttypes.ModuleName, crisistypes.ModuleName, genutiltypes.ModuleName, evidencetypes.ModuleName, authz.ModuleName,
		feegrant.ModuleName, nft.ModuleName, group.ModuleName, paramstypes.ModuleName, upgradetypes.ModuleName,
		vestingtypes.ModuleName, consensusparamtypes.ModuleName,
	}
	app.ModuleManager.SetOrderInitGenesis(genesisModuleOrder...)
	app.ModuleManager.SetOrderExportGenesis(genesisModuleOrder...)

	// Uncomment if you want to set a custom migration order here.
	// app.ModuleManager.SetOrderMigrations(custom order)

	app.ModuleManager.RegisterInvariants(app.CrisisKeeper)
	app.configurator = module.NewConfigurator(app.appCodec, app.MsgServiceRouter(), app.GRPCQueryRouter())
	app.ModuleManager.RegisterServices(app.configurator)

	// RegisterUpgradeHandlers is used for registering any on-chain upgrades.
	// Make sure it's called after `app.ModuleManager` and `app.configurator` are set.
	app.RegisterUpgradeHandlers()

	autocliv1.RegisterQueryServer(app.GRPCQueryRouter(), runtimeservices.NewAutoCLIQueryService(app.ModuleManager.Modules))

	reflectionSvc, err := runtimeservices.NewReflectionService()
	if err != nil {
		panic(err)
	}
	reflectionv1.RegisterReflectionServiceServer(app.GRPCQueryRouter(), reflectionSvc)

	// add test gRPC service for testing gRPC queries in isolation
	testdata_pulsar.RegisterQueryServer(app.GRPCQueryRouter(), testdata_pulsar.QueryImpl{})

	// create the simulation manager and define the order of the modules for deterministic simulations
	//
	// NOTE: this is not required apps that don't use the simulator for fuzz testing
	// transactions
	overrideModules := map[string]module.AppModuleSimulation{
		authtypes.ModuleName: auth.NewAppModule(app.appCodec, app.AccountKeeper, authsims.RandomGenesisAccounts, app.GetSubspace(authtypes.ModuleName)),
	}
	app.sm = module.NewSimulationManagerFromAppModules(app.ModuleManager.Modules, overrideModules)

	app.sm.RegisterStoreDecoders()

	// initialize stores
	app.MountKVStores(keys)
	app.MountTransientStores(tkeys)
	app.MountMemoryStores(memKeys)

	// initialize BaseApp
	app.SetInitChainer(app.InitChainer)
	app.SetBeginBlocker(app.BeginBlocker)
	app.SetEndBlocker(app.EndBlocker)
	app.setAnteHandler(encodingConfig.TxConfig)

	// In v0.46, the SDK introduces _postHandlers_. PostHandlers are like
	// antehandlers, but are run _after_ the `runMsgs` execution. They are also
	// defined as a chain, and have the same signature as antehandlers.
	//
	// In baseapp, postHandlers are run in the same store branch as `runMsgs`,
	// meaning that both `runMsgs` and `postHandler` state will be committed if
	// both are successful, and both will be reverted if any of the two fails.
	//
	// The SDK exposes a default postHandlers chain, which comprises of only
	// one decorator: the Transaction Tips decorator. However, some chains do
	// not need it by default, so feel free to comment the next line if you do
	// not need tips.
	// To read more about tips:
	// https://docs.cosmos.network/main/core/tips.html
	//
	// Please note that changing any of the anteHandler or postHandler chain is
	// likely to be a state-machine breaking change, which needs a coordinated
	// upgrade.
	app.setPostHandler()

	if loadLatest {
		if err := app.LoadLatestVersion(); err != nil {
			logger.Error("error on loading last version", "err", err)
			os.Exit(1)
		}
	}

	return app
}

func (app *SimApp) setAnteHandler(txConfig client.TxConfig) {
	anteHandler, err := ante.NewAnteHandler(
		ante.HandlerOptions{
			AccountKeeper:   app.AccountKeeper,
			BankKeeper:      app.BankKeeper,
			SignModeHandler: txConfig.SignModeHandler(),
			FeegrantKeeper:  app.FeeGrantKeeper,
			SigGasConsumer:  ante.DefaultSigVerificationGasConsumer,
		},
	)
	if err != nil {
		panic(err)
	}

	app.SetAnteHandler(anteHandler)
}

func (app *SimApp) setPostHandler() {
	postHandler, err := posthandler.NewPostHandler(
		posthandler.HandlerOptions{},
	)
	if err != nil {
		panic(err)
	}

	app.SetPostHandler(postHandler)
}

// Name returns the name of the App
func (app *SimApp) Name() string { return app.BaseApp.Name() }

// BeginBlocker application updates every begin block
func (app *SimApp) BeginBlocker(ctx sdk.Context, req abci.RequestBeginBlock) (abci.ResponseBeginBlock, error) {
	return app.ModuleManager.BeginBlock(ctx, req)
}

// EndBlocker application updates every end block
func (app *SimApp) EndBlocker(ctx sdk.Context, req abci.RequestEndBlock) (abci.ResponseEndBlock, error) {
	return app.ModuleManager.EndBlock(ctx, req)
}

func (a *SimApp) Configurator() module.Configurator {
	return a.configurator
}

// InitChainer application update at chain initialization
func (app *SimApp) InitChainer(ctx sdk.Context, req abci.RequestInitChain) (abci.ResponseInitChain, error) {
	var genesisState GenesisState
	if err := json.Unmarshal(req.AppStateBytes, &genesisState); err != nil {
		panic(err)
	}
	app.UpgradeKeeper.SetModuleVersionMap(ctx, app.ModuleManager.GetVersionMap())
	return app.ModuleManager.InitGenesis(ctx, app.appCodec, genesisState)
}

// LoadHeight loads a particular height
func (app *SimApp) LoadHeight(height int64) error {
	return app.LoadVersion(height)
}

// LegacyAmino returns SimApp's amino codec.
//
// NOTE: This is solely to be used for testing purposes as it may be desirable
// for modules to register their own custom testing types.
func (app *SimApp) LegacyAmino() *codec.LegacyAmino {
	return app.legacyAmino
}

// AppCodec returns SimApp's app codec.
//
// NOTE: This is solely to be used for testing purposes as it may be desirable
// for modules to register their own custom testing types.
func (app *SimApp) AppCodec() codec.Codec {
	return app.appCodec
}

// InterfaceRegistry returns SimApp's InterfaceRegistry
func (app *SimApp) InterfaceRegistry() types.InterfaceRegistry {
	return app.interfaceRegistry
}

// TxConfig returns SimApp's TxConfig
func (app *SimApp) TxConfig() client.TxConfig {
	return app.txConfig
}

// AutoCliOpts returns the autocli options for the app.
func (app *SimApp) AutoCliOpts() autocli.AppOptions {
	modules := make(map[string]appmodule.AppModule, 0)
	for _, m := range app.ModuleManager.Modules {
		if moduleWithName, ok := m.(module.HasName); ok {
			moduleName := moduleWithName.Name()
			if appModule, ok := moduleWithName.(appmodule.AppModule); ok {
				modules[moduleName] = appModule
			}
		}
	}

	return autocli.AppOptions{Modules: modules}
}

// DefaultGenesis returns a default genesis from the registered AppModuleBasic's.
func (a *SimApp) DefaultGenesis() map[string]json.RawMessage {
	return ModuleBasics.DefaultGenesis(a.appCodec)
}

// GetKey returns the KVStoreKey for the provided store key.
//
// NOTE: This is solely to be used for testing purposes.
func (app *SimApp) GetKey(storeKey string) *storetypes.KVStoreKey {
	return app.keys[storeKey]
}

// GetTKey returns the TransientStoreKey for the provided store key.
//
// NOTE: This is solely to be used for testing purposes.
func (app *SimApp) GetTKey(storeKey string) *storetypes.TransientStoreKey {
	return app.tkeys[storeKey]
}

// GetMemKey returns the MemStoreKey for the provided mem key.
//
// NOTE: This is solely used for testing purposes.
func (app *SimApp) GetMemKey(storeKey string) *storetypes.MemoryStoreKey {
	return app.memKeys[storeKey]
}

// GetSubspace returns a param subspace for a given module name.
//
// NOTE: This is solely to be used for testing purposes.
func (app *SimApp) GetSubspace(moduleName string) paramstypes.Subspace {
	subspace, _ := app.ParamsKeeper.GetSubspace(moduleName)
	return subspace
}

// SimulationManager implements the SimulationApp interface
func (app *SimApp) SimulationManager() *module.SimulationManager {
	return app.sm
}

// RegisterAPIRoutes registers all application module routes with the provided
// API server.
func (app *SimApp) RegisterAPIRoutes(apiSvr *api.Server, apiConfig config.APIConfig) {
	clientCtx := apiSvr.ClientCtx
	// Register new tx routes from grpc-gateway.
	authtx.RegisterGRPCGatewayRoutes(clientCtx, apiSvr.GRPCGatewayRouter)

	// Register new tendermint queries routes from grpc-gateway.
	tmservice.RegisterGRPCGatewayRoutes(clientCtx, apiSvr.GRPCGatewayRouter)

	// Register node gRPC service for grpc-gateway.
	nodeservice.RegisterGRPCGatewayRoutes(clientCtx, apiSvr.GRPCGatewayRouter)

	// Register grpc-gateway routes for all modules.
	ModuleBasics.RegisterGRPCGatewayRoutes(clientCtx, apiSvr.GRPCGatewayRouter)

	// register swagger API from root so that other applications can override easily
	if err := server.RegisterSwaggerAPI(apiSvr.ClientCtx, apiSvr.Router, apiConfig.Swagger); err != nil {
		panic(err)
	}
}

// RegisterTxService implements the Application.RegisterTxService method.
func (app *SimApp) RegisterTxService(clientCtx client.Context) {
	authtx.RegisterTxService(app.BaseApp.GRPCQueryRouter(), clientCtx, app.BaseApp.Simulate, app.interfaceRegistry)
}

// RegisterTendermintService implements the Application.RegisterTendermintService method.
func (app *SimApp) RegisterTendermintService(clientCtx client.Context) {
	tmservice.RegisterTendermintService(
		clientCtx,
		app.BaseApp.GRPCQueryRouter(),
		app.interfaceRegistry,
		app.Query,
	)
}

func (app *SimApp) RegisterNodeService(clientCtx client.Context) {
	nodeservice.RegisterNodeService(clientCtx, app.GRPCQueryRouter())
}

// GetMaccPerms returns a copy of the module account permissions
//
// NOTE: This is solely to be used for testing purposes.
func GetMaccPerms() map[string][]string {
	dupMaccPerms := make(map[string][]string)
	for k, v := range maccPerms {
		dupMaccPerms[k] = v
	}

	return dupMaccPerms
}

// BlockedAddresses returns all the app's blocked account addresses.
func BlockedAddresses() map[string]bool {
	modAccAddrs := make(map[string]bool)
	for acc := range GetMaccPerms() {
		modAccAddrs[authtypes.NewModuleAddress(acc).String()] = true
	}

	// allow the following addresses to receive funds
	delete(modAccAddrs, authtypes.NewModuleAddress(govtypes.ModuleName).String())

	return modAccAddrs
}

// initParamsKeeper init params keeper and its subspaces
func initParamsKeeper(appCodec codec.BinaryCodec, legacyAmino *codec.LegacyAmino, key, tkey storetypes.StoreKey) paramskeeper.Keeper {
	paramsKeeper := paramskeeper.NewKeeper(appCodec, legacyAmino, key, tkey)

	paramsKeeper.Subspace(authtypes.ModuleName)
	paramsKeeper.Subspace(banktypes.ModuleName)
	paramsKeeper.Subspace(stakingtypes.ModuleName)
	paramsKeeper.Subspace(minttypes.ModuleName)
	paramsKeeper.Subspace(distrtypes.ModuleName)
	paramsKeeper.Subspace(slashingtypes.ModuleName)
	paramsKeeper.Subspace(govtypes.ModuleName).WithKeyTable(govv1.ParamKeyTable())
	paramsKeeper.Subspace(crisistypes.ModuleName)

	return paramsKeeper
}

func makeEncodingConfig() simappparams.EncodingConfig {
	encodingConfig := simappparams.MakeTestEncodingConfig()
	std.RegisterLegacyAminoCodec(encodingConfig.Amino)
	std.RegisterInterfaces(encodingConfig.InterfaceRegistry)
	ModuleBasics.RegisterLegacyAminoCodec(encodingConfig.Amino)
	ModuleBasics.RegisterInterfaces(encodingConfig.InterfaceRegistry)
	return encodingConfig
}<|MERGE_RESOLUTION|>--- conflicted
+++ resolved
@@ -126,10 +126,6 @@
 		gov.NewAppModuleBasic(
 			[]govclient.ProposalHandler{
 				paramsclient.ProposalHandler,
-<<<<<<< HEAD
-				upgradeclient.LegacyCancelProposalHandler,
-=======
->>>>>>> 49792713
 			},
 		),
 		params.AppModuleBasic{},
