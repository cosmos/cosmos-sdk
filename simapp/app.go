--- conflicted
+++ resolved
@@ -18,10 +18,7 @@
 	"github.com/cosmos/cosmos-sdk/container"
 
 	"cosmossdk.io/core/appconfig"
-<<<<<<< HEAD
-=======
-
->>>>>>> 16badb17
+
 	"github.com/cosmos/cosmos-sdk/baseapp"
 	"github.com/cosmos/cosmos-sdk/client"
 	"github.com/cosmos/cosmos-sdk/codec"
@@ -162,11 +159,6 @@
 	legacyAmino       *codec.LegacyAmino
 	appCodec          codec.Codec
 	interfaceRegistry codectypes.InterfaceRegistry
-<<<<<<< HEAD
-	msgSvcRouter      *authmiddleware.MsgServiceRouter
-	legacyRouter      sdk.Router
-=======
->>>>>>> 16badb17
 
 	invCheckPeriod uint
 
@@ -391,15 +383,6 @@
 	// NOTE: Capability module must occur first so that it can initialize any capabilities
 	// so that other modules that want to create or claim capabilities afterwards in InitChain
 	// can do so safely.
-<<<<<<< HEAD
-	app.ModuleManager.SetOrderInitGenesis(
-		capabilitytypes.ModuleName, authtypes.ModuleName, banktypes.ModuleName, distrtypes.ModuleName, stakingtypes.ModuleName,
-		slashingtypes.ModuleName, govtypes.ModuleName, minttypes.ModuleName, crisistypes.ModuleName,
-		genutiltypes.ModuleName, evidencetypes.ModuleName, authz.ModuleName,
-		feegrant.ModuleName, nft.ModuleName, group.ModuleName,
-		paramstypes.ModuleName, upgradetypes.ModuleName, vestingtypes.ModuleName,
-	)
-=======
 	genesisModuleOrder := []string{capabilitytypes.ModuleName, authtypes.ModuleName, banktypes.ModuleName,
 		distrtypes.ModuleName, stakingtypes.ModuleName, slashingtypes.ModuleName, govtypes.ModuleName,
 		minttypes.ModuleName, crisistypes.ModuleName, genutiltypes.ModuleName, evidencetypes.ModuleName, authz.ModuleName,
@@ -407,19 +390,13 @@
 		vestingtypes.ModuleName}
 	app.ModuleManager.SetOrderInitGenesis(genesisModuleOrder...)
 	app.ModuleManager.SetOrderExportGenesis(genesisModuleOrder...)
->>>>>>> 16badb17
 
 	// Uncomment if you want to set a custom migration order here.
 	// app.mm.SetOrderMigrations(custom order)
 
 	app.ModuleManager.RegisterInvariants(&app.CrisisKeeper)
-<<<<<<< HEAD
-	app.ModuleManager.RegisterRoutes(app.legacyRouter, app.QueryRouter(), encodingConfig.Amino)
-	app.configurator = module.NewConfigurator(app.appCodec, app.msgSvcRouter, app.GRPCQueryRouter())
-=======
 	app.ModuleManager.RegisterRoutes(app.Router(), app.QueryRouter(), encodingConfig.Amino)
 	app.configurator = module.NewConfigurator(app.appCodec, app.MsgServiceRouter(), app.GRPCQueryRouter())
->>>>>>> 16badb17
 	app.ModuleManager.RegisterServices(app.configurator)
 
 	// add test gRPC service for testing gRPC queries in isolation
@@ -454,9 +431,6 @@
 	// initialize BaseApp
 	app.SetTxDecoder(encodingConfig.TxConfig.TxDecoder())
 	app.SetInitChainer(app.InitChainer)
-<<<<<<< HEAD
-	app.setTxHandler(encodingConfig.TxConfig, cast.ToStringSlice(appOpts.Get(server.FlagIndexEvents)))
-=======
 	app.setAnteHandler(encodingConfig.TxConfig, cast.ToStringSlice(appOpts.Get(server.FlagIndexEvents)))
 	// In v0.46, the SDK introduces _postHandlers_. PostHandlers are like
 	// antehandlers, but are run _after_ the `runMsgs` execution. They are also
@@ -477,7 +451,6 @@
 	// likely to be a state-machine breaking change, which needs a coordinated
 	// upgrade.
 	app.setPostHandler()
->>>>>>> 16badb17
 
 	err = app.Load(loadLatest)
 	if err != nil {
@@ -519,15 +492,12 @@
 		panic(err)
 	}
 
-<<<<<<< HEAD
-=======
 	app.SetPostHandler(postHandler)
 }
 
 // Name returns the name of the App
 func (app *SimApp) Name() string { return app.BaseApp.Name() }
 
->>>>>>> 16badb17
 // InitChainer application update at chain initialization
 func (app *SimApp) InitChainer(ctx sdk.Context, req abci.RequestInitChain) abci.ResponseInitChain {
 	app.UpgradeKeeper.SetModuleVersionMap(ctx, app.ModuleManager.GetVersionMap())
