--- conflicted
+++ resolved
@@ -210,11 +210,8 @@
 ) *SimApp {
 	var appBuilder *runtime.AppBuilder
 	var paramsKeeper paramskeeper.Keeper
-<<<<<<< HEAD
 	var capabilityKeeper *capabilitykeeper.Keeper
-=======
 	var accountKeeper authkeeper.AccountKeeper
->>>>>>> b1453335
 	var appCodec codec.Codec
 	var legacyAmino *codec.LegacyAmino
 	var interfaceRegistry codectypes.InterfaceRegistry
@@ -263,13 +260,9 @@
 	app.ParamsKeeper = paramsKeeper
 	initParamsKeeper(paramsKeeper)
 
-<<<<<<< HEAD
 	app.CapabilityKeeper = capabilityKeeper
-=======
 	app.AccountKeeper = accountKeeper
 
-	app.CapabilityKeeper = capabilitykeeper.NewKeeper(appCodec, keys[capabilitytypes.StoreKey], memKeys[capabilitytypes.MemStoreKey])
->>>>>>> b1453335
 	// Applications that wish to enforce statically created ScopedKeepers should call `Seal` after creating
 	// their scoped modules in `NewApp` with `ScopeToModule`
 	app.CapabilityKeeper.Seal()
