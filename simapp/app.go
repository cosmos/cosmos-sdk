package simapp

import (
	_ "embed"
	"io"
	"net/http"
	"os"
	"path/filepath"

	"github.com/gorilla/mux"
	"github.com/rakyll/statik/fs"
	"github.com/spf13/cast"
	abci "github.com/tendermint/tendermint/abci/types"
	"github.com/tendermint/tendermint/libs/log"
	tmos "github.com/tendermint/tendermint/libs/os"
	dbm "github.com/tendermint/tm-db"

	"cosmossdk.io/core/appconfig"
	"github.com/cosmos/cosmos-sdk/depinject"

	"github.com/cosmos/cosmos-sdk/baseapp"
	"github.com/cosmos/cosmos-sdk/client"
	"github.com/cosmos/cosmos-sdk/codec"
	codectypes "github.com/cosmos/cosmos-sdk/codec/types"
	"github.com/cosmos/cosmos-sdk/runtime"
	_ "github.com/cosmos/cosmos-sdk/runtime"
	"github.com/cosmos/cosmos-sdk/server"
	"github.com/cosmos/cosmos-sdk/server/api"
	"github.com/cosmos/cosmos-sdk/server/config"
	servertypes "github.com/cosmos/cosmos-sdk/server/types"
	simappparams "github.com/cosmos/cosmos-sdk/simapp/params"
	"github.com/cosmos/cosmos-sdk/store/streaming"
	storetypes "github.com/cosmos/cosmos-sdk/store/types"
	"github.com/cosmos/cosmos-sdk/testutil/testdata_pulsar"
	sdk "github.com/cosmos/cosmos-sdk/types"
	"github.com/cosmos/cosmos-sdk/types/module"
	"github.com/cosmos/cosmos-sdk/x/auth"
	"github.com/cosmos/cosmos-sdk/x/auth/ante"
	authkeeper "github.com/cosmos/cosmos-sdk/x/auth/keeper"
	"github.com/cosmos/cosmos-sdk/x/auth/posthandler"
	authsims "github.com/cosmos/cosmos-sdk/x/auth/simulation"
	authtypes "github.com/cosmos/cosmos-sdk/x/auth/types"
	"github.com/cosmos/cosmos-sdk/x/auth/vesting"
	vestingtypes "github.com/cosmos/cosmos-sdk/x/auth/vesting/types"
	"github.com/cosmos/cosmos-sdk/x/authz"
	authzkeeper "github.com/cosmos/cosmos-sdk/x/authz/keeper"
	authzmodule "github.com/cosmos/cosmos-sdk/x/authz/module"
	"github.com/cosmos/cosmos-sdk/x/bank"
	bankkeeper "github.com/cosmos/cosmos-sdk/x/bank/keeper"
	banktypes "github.com/cosmos/cosmos-sdk/x/bank/types"
	"github.com/cosmos/cosmos-sdk/x/capability"
	capabilitykeeper "github.com/cosmos/cosmos-sdk/x/capability/keeper"
	capabilitytypes "github.com/cosmos/cosmos-sdk/x/capability/types"
	"github.com/cosmos/cosmos-sdk/x/crisis"
	crisiskeeper "github.com/cosmos/cosmos-sdk/x/crisis/keeper"
	crisistypes "github.com/cosmos/cosmos-sdk/x/crisis/types"
	distr "github.com/cosmos/cosmos-sdk/x/distribution"
	distrclient "github.com/cosmos/cosmos-sdk/x/distribution/client"
	distrkeeper "github.com/cosmos/cosmos-sdk/x/distribution/keeper"
	distrtypes "github.com/cosmos/cosmos-sdk/x/distribution/types"
	"github.com/cosmos/cosmos-sdk/x/evidence"
	evidencekeeper "github.com/cosmos/cosmos-sdk/x/evidence/keeper"
	evidencetypes "github.com/cosmos/cosmos-sdk/x/evidence/types"
	"github.com/cosmos/cosmos-sdk/x/feegrant"
	feegrantkeeper "github.com/cosmos/cosmos-sdk/x/feegrant/keeper"
	feegrantmodule "github.com/cosmos/cosmos-sdk/x/feegrant/module"
	"github.com/cosmos/cosmos-sdk/x/genutil"
	genutiltypes "github.com/cosmos/cosmos-sdk/x/genutil/types"
	"github.com/cosmos/cosmos-sdk/x/gov"
	govclient "github.com/cosmos/cosmos-sdk/x/gov/client"
	govkeeper "github.com/cosmos/cosmos-sdk/x/gov/keeper"
	govtypes "github.com/cosmos/cosmos-sdk/x/gov/types"
	govv1 "github.com/cosmos/cosmos-sdk/x/gov/types/v1"
	govv1beta1 "github.com/cosmos/cosmos-sdk/x/gov/types/v1beta1"
	"github.com/cosmos/cosmos-sdk/x/group"
	groupkeeper "github.com/cosmos/cosmos-sdk/x/group/keeper"
	groupmodule "github.com/cosmos/cosmos-sdk/x/group/module"
	"github.com/cosmos/cosmos-sdk/x/mint"
	mintkeeper "github.com/cosmos/cosmos-sdk/x/mint/keeper"
	minttypes "github.com/cosmos/cosmos-sdk/x/mint/types"
	"github.com/cosmos/cosmos-sdk/x/nft"
	nftkeeper "github.com/cosmos/cosmos-sdk/x/nft/keeper"
	nftmodule "github.com/cosmos/cosmos-sdk/x/nft/module"
	"github.com/cosmos/cosmos-sdk/x/params"
	paramsclient "github.com/cosmos/cosmos-sdk/x/params/client"
	paramskeeper "github.com/cosmos/cosmos-sdk/x/params/keeper"
	paramstypes "github.com/cosmos/cosmos-sdk/x/params/types"
	paramproposal "github.com/cosmos/cosmos-sdk/x/params/types/proposal"
	"github.com/cosmos/cosmos-sdk/x/slashing"
	slashingkeeper "github.com/cosmos/cosmos-sdk/x/slashing/keeper"
	slashingtypes "github.com/cosmos/cosmos-sdk/x/slashing/types"
	"github.com/cosmos/cosmos-sdk/x/staking"
	stakingkeeper "github.com/cosmos/cosmos-sdk/x/staking/keeper"
	stakingtypes "github.com/cosmos/cosmos-sdk/x/staking/types"
	"github.com/cosmos/cosmos-sdk/x/upgrade"
	upgradeclient "github.com/cosmos/cosmos-sdk/x/upgrade/client"
	upgradekeeper "github.com/cosmos/cosmos-sdk/x/upgrade/keeper"
	upgradetypes "github.com/cosmos/cosmos-sdk/x/upgrade/types"

	// unnamed import of statik for swagger UI support
	_ "github.com/cosmos/cosmos-sdk/client/docs/statik"
)

const appName = "SimApp"

var (
	// DefaultNodeHome default home directories for the application daemon
	DefaultNodeHome string

	// ModuleBasics defines the module BasicManager is in charge of setting up basic,
	// non-dependant module elements, such as codec registration
	// and genesis verification.
	ModuleBasics = module.NewBasicManager(
		auth.AppModuleBasic{},
		genutil.AppModuleBasic{},
		bank.AppModuleBasic{},
		capability.AppModuleBasic{},
		staking.AppModuleBasic{},
		mint.AppModuleBasic{},
		distr.AppModuleBasic{},
		gov.NewAppModuleBasic(
			[]govclient.ProposalHandler{paramsclient.ProposalHandler, distrclient.ProposalHandler, upgradeclient.LegacyProposalHandler, upgradeclient.LegacyCancelProposalHandler},
		),
		params.AppModuleBasic{},
		crisis.AppModuleBasic{},
		slashing.AppModuleBasic{},
		feegrantmodule.AppModuleBasic{},
		upgrade.AppModuleBasic{},
		evidence.AppModuleBasic{},
		authzmodule.AppModuleBasic{},
		groupmodule.AppModuleBasic{},
		vesting.AppModuleBasic{},
		nftmodule.AppModuleBasic{},
	)

	// module account permissions
	maccPerms = map[string][]string{
		authtypes.FeeCollectorName:     nil,
		distrtypes.ModuleName:          nil,
		minttypes.ModuleName:           {authtypes.Minter},
		stakingtypes.BondedPoolName:    {authtypes.Burner, authtypes.Staking},
		stakingtypes.NotBondedPoolName: {authtypes.Burner, authtypes.Staking},
		govtypes.ModuleName:            {authtypes.Burner},
		nft.ModuleName:                 nil,
	}
)

var (
	_ App                     = (*SimApp)(nil)
	_ servertypes.Application = (*SimApp)(nil)
)

// SimApp extends an ABCI application, but with most of its parameters exported.
// They are exported for convenience in creating helper functions, as object
// capabilities aren't needed for testing.
type SimApp struct {
	*runtime.App
	legacyAmino       *codec.LegacyAmino
	appCodec          codec.Codec
	interfaceRegistry codectypes.InterfaceRegistry

	invCheckPeriod uint

	// keys to access the substores
	keys    map[string]*storetypes.KVStoreKey
	tkeys   map[string]*storetypes.TransientStoreKey
	memKeys map[string]*storetypes.MemoryStoreKey

	// keepers
	AccountKeeper    authkeeper.AccountKeeper
	BankKeeper       bankkeeper.Keeper
	CapabilityKeeper *capabilitykeeper.Keeper
	StakingKeeper    stakingkeeper.Keeper
	SlashingKeeper   slashingkeeper.Keeper
	MintKeeper       mintkeeper.Keeper
	DistrKeeper      distrkeeper.Keeper
	GovKeeper        govkeeper.Keeper
	CrisisKeeper     crisiskeeper.Keeper
	UpgradeKeeper    upgradekeeper.Keeper
	ParamsKeeper     paramskeeper.Keeper
	AuthzKeeper      authzkeeper.Keeper
	EvidenceKeeper   evidencekeeper.Keeper
	FeeGrantKeeper   feegrantkeeper.Keeper
	GroupKeeper      groupkeeper.Keeper
	NFTKeeper        nftkeeper.Keeper

	// simulation manager
	sm *module.SimulationManager
}

func init() {
	userHomeDir, err := os.UserHomeDir()
	if err != nil {
		panic(err)
	}

	DefaultNodeHome = filepath.Join(userHomeDir, ".simapp")
}

//go:embed app.yaml
var appConfigYaml []byte

var AppConfig = appconfig.LoadYAML(appConfigYaml)

// NewSimApp returns a reference to an initialized SimApp.
func NewSimApp(
	logger log.Logger, db dbm.DB, traceStore io.Writer, loadLatest bool, skipUpgradeHeights map[int64]bool,
	homePath string, invCheckPeriod uint, encodingConfig simappparams.EncodingConfig,
	appOpts servertypes.AppOptions, baseAppOptions ...func(*baseapp.BaseApp),
) *SimApp {
	app := &SimApp{
		invCheckPeriod: invCheckPeriod,
	}

	var appBuilder *runtime.AppBuilder

	err := depinject.Inject(AppConfig,
		&appBuilder,
		&app.ParamsKeeper,
		&app.CapabilityKeeper,
		&app.appCodec,
		&app.legacyAmino,
		&app.interfaceRegistry,
		&app.AccountKeeper,
		&app.BankKeeper,
<<<<<<< HEAD
		&app.StakingKeeper,
=======
		&app.FeeGrantKeeper,
>>>>>>> fe5c22eb
	)
	if err != nil {
		panic(err)
	}

	app.App = appBuilder.Build(logger, db, traceStore, baseAppOptions...)

	app.keys = sdk.NewKVStoreKeys(
		minttypes.StoreKey, distrtypes.StoreKey,
		slashingtypes.StoreKey, govtypes.StoreKey, upgradetypes.StoreKey,
		evidencetypes.StoreKey, authzkeeper.StoreKey, nftkeeper.StoreKey,
		group.StoreKey,
	)
	// NOTE: The testingkey is just mounted for testing purposes. Actual applications should
	// not include this key.
	app.memKeys = sdk.NewMemoryStoreKeys("testingkey")

	// configure state listening capabilities using AppOptions
	// we are doing nothing with the returned streamingServices and waitGroup in this case
	if _, _, err := streaming.LoadStreamingServices(app.App.BaseApp, appOpts, app.appCodec, app.keys); err != nil {
		tmos.Exit(err.Error())
	}

	initParamsKeeper(app.ParamsKeeper)

	// add keepers
	app.BankKeeper = bankKeeper

	app.MintKeeper = mintkeeper.NewKeeper(
		app.appCodec, app.keys[minttypes.StoreKey], app.GetSubspace(minttypes.ModuleName), &stakingKeeper,
		app.AccountKeeper, app.BankKeeper, authtypes.FeeCollectorName,
	)
	app.DistrKeeper = distrkeeper.NewKeeper(
		app.appCodec, app.keys[distrtypes.StoreKey], app.GetSubspace(distrtypes.ModuleName), app.AccountKeeper, app.BankKeeper,
		&stakingKeeper, authtypes.FeeCollectorName,
	)
	app.SlashingKeeper = slashingkeeper.NewKeeper(
		app.appCodec, app.keys[slashingtypes.StoreKey], &stakingKeeper, app.GetSubspace(slashingtypes.ModuleName),
	)
	app.CrisisKeeper = crisiskeeper.NewKeeper(
		app.GetSubspace(crisistypes.ModuleName), invCheckPeriod, app.BankKeeper, authtypes.FeeCollectorName,
	)

	// register the staking hooks
	// NOTE: stakingKeeper above is passed by reference, so that it will contain these hooks
	app.StakingKeeper = *stakingKeeper.SetHooks(
		stakingtypes.NewMultiStakingHooks(app.DistrKeeper.Hooks(), app.SlashingKeeper.Hooks()),
	)

	app.AuthzKeeper = authzkeeper.NewKeeper(app.keys[authzkeeper.StoreKey], app.appCodec, app.MsgServiceRouter(), app.AccountKeeper)

	groupConfig := group.DefaultConfig()
	/*
		Example of setting group params:
		groupConfig.MaxMetadataLen = 1000
	*/
	app.GroupKeeper = groupkeeper.NewKeeper(app.keys[group.StoreKey], app.appCodec, app.MsgServiceRouter(), app.AccountKeeper, groupConfig)

	// register the proposal types
	govRouter := govv1beta1.NewRouter()
	govRouter.AddRoute(govtypes.RouterKey, govv1beta1.ProposalHandler).
		AddRoute(paramproposal.RouterKey, params.NewParamChangeProposalHandler(app.ParamsKeeper)).
		AddRoute(distrtypes.RouterKey, distr.NewCommunityPoolSpendProposalHandler(app.DistrKeeper)).
		AddRoute(upgradetypes.RouterKey, upgrade.NewSoftwareUpgradeProposalHandler(app.UpgradeKeeper))
	govConfig := govtypes.DefaultConfig()
	/*
		Example of setting gov params:
		govConfig.MaxMetadataLen = 10000
	*/
	govKeeper := govkeeper.NewKeeper(
		app.appCodec, app.keys[govtypes.StoreKey], app.GetSubspace(govtypes.ModuleName), app.AccountKeeper, app.BankKeeper,
		&stakingKeeper, govRouter, app.MsgServiceRouter(), govConfig,
	)

	app.GovKeeper = *govKeeper.SetHooks(
		govtypes.NewMultiGovHooks(
			// register the governance hooks
		),
	)
	// set the governance module account as the authority for conducting upgrades
	app.UpgradeKeeper = upgradekeeper.NewKeeper(skipUpgradeHeights, app.keys[upgradetypes.StoreKey], app.appCodec, homePath, app.BaseApp, authtypes.NewModuleAddress(govtypes.ModuleName).String())

	app.NFTKeeper = nftkeeper.NewKeeper(app.keys[nftkeeper.StoreKey], app.appCodec, app.AccountKeeper, app.BankKeeper)

	// create evidence keeper with router
	evidenceKeeper := evidencekeeper.NewKeeper(
		app.appCodec, app.keys[evidencetypes.StoreKey], &app.StakingKeeper, app.SlashingKeeper,
	)
	// If evidence needs to be handled for the app, set routes in router here and seal
	app.EvidenceKeeper = *evidenceKeeper

	/****  Module Options ****/

	// NOTE: we may consider parsing `appOpts` inside module constructors. For the moment
	// we prefer to be more strict in what arguments the modules expect.
	skipGenesisInvariants := cast.ToBool(appOpts.Get(crisis.FlagSkipGenesisInvariants))

	// NOTE: Any module instantiated in the module manager that is later modified
	// must be passed by reference here.
	err = app.RegisterModules(
		genutil.NewAppModule(
			app.AccountKeeper, app.StakingKeeper, app.BaseApp.DeliverTx,
			encodingConfig.TxConfig,
		),
		vesting.NewAppModule(app.AccountKeeper, app.BankKeeper),
		crisis.NewAppModule(&app.CrisisKeeper, skipGenesisInvariants),
		gov.NewAppModule(app.appCodec, app.GovKeeper, app.AccountKeeper, app.BankKeeper),
		mint.NewAppModule(app.appCodec, app.MintKeeper, app.AccountKeeper, nil),
		slashing.NewAppModule(app.appCodec, app.SlashingKeeper, app.AccountKeeper, app.BankKeeper, app.StakingKeeper),
		distr.NewAppModule(app.appCodec, app.DistrKeeper, app.AccountKeeper, app.BankKeeper, app.StakingKeeper),
		upgrade.NewAppModule(app.UpgradeKeeper),
		evidence.NewAppModule(app.EvidenceKeeper),
		authzmodule.NewAppModule(app.appCodec, app.AuthzKeeper, app.AccountKeeper, app.BankKeeper, app.interfaceRegistry),
		groupmodule.NewAppModule(app.appCodec, app.GroupKeeper, app.AccountKeeper, app.BankKeeper, app.interfaceRegistry),
		nftmodule.NewAppModule(app.appCodec, app.NFTKeeper, app.AccountKeeper, app.BankKeeper, app.interfaceRegistry),
	)
	if err != nil {
		panic(err)
	}

	// NOTE: The genutils module must occur after staking so that pools are
	// properly initialized with tokens from genesis accounts.
	// NOTE: The genutils module must also occur after auth so that it can access the params from auth.
	// NOTE: Capability module must occur first so that it can initialize any capabilities
	// so that other modules that want to create or claim capabilities afterwards in InitChain
	// can do so safely.
	genesisModuleOrder := []string{capabilitytypes.ModuleName, authtypes.ModuleName, banktypes.ModuleName,
		distrtypes.ModuleName, stakingtypes.ModuleName, slashingtypes.ModuleName, govtypes.ModuleName,
		minttypes.ModuleName, crisistypes.ModuleName, genutiltypes.ModuleName, evidencetypes.ModuleName, authz.ModuleName,
		feegrant.ModuleName, nft.ModuleName, group.ModuleName, paramstypes.ModuleName, upgradetypes.ModuleName,
		vestingtypes.ModuleName}
	app.ModuleManager.SetOrderInitGenesis(genesisModuleOrder...)
	app.ModuleManager.SetOrderExportGenesis(genesisModuleOrder...)

	// Uncomment if you want to set a custom migration order here.
	// app.mm.SetOrderMigrations(custom order)

	app.ModuleManager.RegisterInvariants(&app.CrisisKeeper)
	app.ModuleManager.RegisterRoutes(app.Router(), app.QueryRouter(), encodingConfig.Amino)

	// RegisterUpgradeHandlers is used for registering any on-chain upgrades.
	// Make sure it's called after `app.mm` and `app.configurator` are set.
	app.RegisterUpgradeHandlers()

	// add test gRPC service for testing gRPC queries in isolation
	testdata_pulsar.RegisterQueryServer(app.GRPCQueryRouter(), testdata_pulsar.QueryImpl{})

	// create the simulation manager and define the order of the modules for deterministic simulations
	//
	// NOTE: this is not required apps that don't use the simulator for fuzz testing
	// transactions
	app.sm = module.NewSimulationManager(
		auth.NewAppModule(app.appCodec, app.AccountKeeper, authsims.RandomGenesisAccounts),
		bank.NewAppModule(app.appCodec, app.BankKeeper, app.AccountKeeper),
		feegrantmodule.NewAppModule(app.appCodec, app.AccountKeeper, app.BankKeeper, app.FeeGrantKeeper, app.interfaceRegistry),
		gov.NewAppModule(app.appCodec, app.GovKeeper, app.AccountKeeper, app.BankKeeper),
		mint.NewAppModule(app.appCodec, app.MintKeeper, app.AccountKeeper, nil),
		staking.NewAppModule(app.appCodec, app.StakingKeeper, app.AccountKeeper, app.BankKeeper),
		distr.NewAppModule(app.appCodec, app.DistrKeeper, app.AccountKeeper, app.BankKeeper, app.StakingKeeper),
		slashing.NewAppModule(app.appCodec, app.SlashingKeeper, app.AccountKeeper, app.BankKeeper, app.StakingKeeper),
		params.NewAppModule(app.ParamsKeeper),
		evidence.NewAppModule(app.EvidenceKeeper),
		authzmodule.NewAppModule(app.appCodec, app.AuthzKeeper, app.AccountKeeper, app.BankKeeper, app.interfaceRegistry),
		groupmodule.NewAppModule(app.appCodec, app.GroupKeeper, app.AccountKeeper, app.BankKeeper, app.interfaceRegistry),
		nftmodule.NewAppModule(app.appCodec, app.NFTKeeper, app.AccountKeeper, app.BankKeeper, app.interfaceRegistry),
	)

	app.sm.RegisterStoreDecoders()

	// initialize stores
	app.MountKVStores(app.keys)
	app.MountMemoryStores(app.memKeys)

	// initialize BaseApp
	app.SetTxDecoder(encodingConfig.TxConfig.TxDecoder())
	app.SetInitChainer(app.InitChainer)
	app.setAnteHandler(encodingConfig.TxConfig, cast.ToStringSlice(appOpts.Get(server.FlagIndexEvents)))
	// In v0.46, the SDK introduces _postHandlers_. PostHandlers are like
	// antehandlers, but are run _after_ the `runMsgs` execution. They are also
	// defined as a chain, and have the same signature as antehandlers.
	//
	// In baseapp, postHandlers are run in the same store branch as `runMsgs`,
	// meaning that both `runMsgs` and `postHandler` state will be committed if
	// both are successful, and both will be reverted if any of the two fails.
	//
	// The SDK exposes a default empty postHandlers chain.
	//
	// Please note that changing any of the anteHandler or postHandler chain is
	// likely to be a state-machine breaking change, which needs a coordinated
	// upgrade.
	app.setPostHandler()

	err = app.Load(loadLatest)
	if err != nil {
		panic(err)
	}

	return app
}

func (app *SimApp) setAnteHandler(txConfig client.TxConfig, indexEventsStr []string) {
	indexEvents := map[string]struct{}{}
	for _, e := range indexEventsStr {
		indexEvents[e] = struct{}{}
	}
	anteHandler, err := ante.NewAnteHandler(
		ante.HandlerOptions{
			AccountKeeper:   app.AccountKeeper,
			BankKeeper:      app.BankKeeper,
			SignModeHandler: txConfig.SignModeHandler(),
			FeegrantKeeper:  app.FeeGrantKeeper,
			SigGasConsumer:  ante.DefaultSigVerificationGasConsumer,
		},
	)

	if err != nil {
		panic(err)
	}

	app.SetAnteHandler(anteHandler)
}

func (app *SimApp) setPostHandler() {
	postHandler, err := posthandler.NewPostHandler(
		posthandler.HandlerOptions{},
	)
	if err != nil {
		panic(err)
	}

	app.SetPostHandler(postHandler)
}

// Name returns the name of the App
func (app *SimApp) Name() string { return app.BaseApp.Name() }

// InitChainer application update at chain initialization
func (app *SimApp) InitChainer(ctx sdk.Context, req abci.RequestInitChain) abci.ResponseInitChain {
	app.UpgradeKeeper.SetModuleVersionMap(ctx, app.ModuleManager.GetVersionMap())
	return app.App.InitChainer(ctx, req)
}

// LoadHeight loads a particular height
func (app *SimApp) LoadHeight(height int64) error {
	return app.LoadVersion(height)
}

// LegacyAmino returns SimApp's amino codec.
//
// NOTE: This is solely to be used for testing purposes as it may be desirable
// for modules to register their own custom testing types.
func (app *SimApp) LegacyAmino() *codec.LegacyAmino {
	return app.legacyAmino
}

// AppCodec returns SimApp's app codec.
//
// NOTE: This is solely to be used for testing purposes as it may be desirable
// for modules to register their own custom testing types.
func (app *SimApp) AppCodec() codec.Codec {
	return app.appCodec
}

// InterfaceRegistry returns SimApp's InterfaceRegistry
func (app *SimApp) InterfaceRegistry() codectypes.InterfaceRegistry {
	return app.interfaceRegistry
}

// GetKey returns the KVStoreKey for the provided store key.
//
// NOTE: This is solely to be used for testing purposes.
func (app *SimApp) GetKey(storeKey string) *storetypes.KVStoreKey {
	kvsk := app.keys[storeKey]
	if kvsk != nil {
		return kvsk
	}

	sk := app.UnsafeFindStoreKey(storeKey)
	kvStoreKey, ok := sk.(*storetypes.KVStoreKey)
	if !ok {
		return nil
	}
	return kvStoreKey
}

// GetTKey returns the TransientStoreKey for the provided store key.
//
// NOTE: This is solely to be used for testing purposes.
func (app *SimApp) GetTKey(storeKey string) *storetypes.TransientStoreKey {
	return app.tkeys[storeKey]
}

// GetMemKey returns the MemStoreKey for the provided mem key.
//
// NOTE: This is solely used for testing purposes.
func (app *SimApp) GetMemKey(storeKey string) *storetypes.MemoryStoreKey {
	msk := app.memKeys[storeKey]
	if msk != nil {
		return msk
	}

	sk := app.UnsafeFindStoreKey(storeKey)
	memStoreKey, ok := sk.(*storetypes.MemoryStoreKey)
	if !ok {
		return nil
	}

	return memStoreKey
}

// GetSubspace returns a param subspace for a given module name.
//
// NOTE: This is solely to be used for testing purposes.
func (app *SimApp) GetSubspace(moduleName string) paramstypes.Subspace {
	subspace, _ := app.ParamsKeeper.GetSubspace(moduleName)
	return subspace
}

// SimulationManager implements the SimulationApp interface
func (app *SimApp) SimulationManager() *module.SimulationManager {
	return app.sm
}

// RegisterAPIRoutes registers all application module routes with the provided
// API server.
func (app *SimApp) RegisterAPIRoutes(apiSvr *api.Server, apiConfig config.APIConfig) {
	app.App.RegisterAPIRoutes(apiSvr, apiConfig)

	// register swagger API from root so that other applications can override easily
	if apiConfig.Swagger {
		RegisterSwaggerAPI(apiSvr.ClientCtx, apiSvr.Router)
	}
}

// RegisterSwaggerAPI registers swagger route with API Server
func RegisterSwaggerAPI(_ client.Context, rtr *mux.Router) {
	statikFS, err := fs.New()
	if err != nil {
		panic(err)
	}

	staticServer := http.FileServer(statikFS)
	rtr.PathPrefix("/swagger/").Handler(http.StripPrefix("/swagger/", staticServer))
}

// GetMaccPerms returns a copy of the module account permissions
func GetMaccPerms() map[string][]string {
	dupMaccPerms := make(map[string][]string)
	for k, v := range maccPerms {
		dupMaccPerms[k] = v
	}
	return dupMaccPerms
}

// initParamsKeeper init params keeper and its subspaces
func initParamsKeeper(paramsKeeper paramskeeper.Keeper) {
	paramsKeeper.Subspace(minttypes.ModuleName)
	paramsKeeper.Subspace(distrtypes.ModuleName)
	paramsKeeper.Subspace(slashingtypes.ModuleName)
	paramsKeeper.Subspace(govtypes.ModuleName).WithKeyTable(govv1.ParamKeyTable())
	paramsKeeper.Subspace(crisistypes.ModuleName)
}<|MERGE_RESOLUTION|>--- conflicted
+++ resolved
@@ -223,11 +223,8 @@
 		&app.interfaceRegistry,
 		&app.AccountKeeper,
 		&app.BankKeeper,
-<<<<<<< HEAD
+		&app.FeeGrantKeeper,
 		&app.StakingKeeper,
-=======
-		&app.FeeGrantKeeper,
->>>>>>> fe5c22eb
 	)
 	if err != nil {
 		panic(err)
