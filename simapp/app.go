//go:build app_v1

package simapp

import (
	"encoding/json"
	"fmt"
	"io"
	"maps"

	abci "github.com/cometbft/cometbft/abci/types"
	dbm "github.com/cosmos/cosmos-db"
	"github.com/cosmos/gogoproto/proto"
	"github.com/spf13/cast"

	autocliv1 "cosmossdk.io/api/cosmos/autocli/v1"
	reflectionv1 "cosmossdk.io/api/cosmos/reflection/v1"
	"cosmossdk.io/client/v2/autocli"
	clienthelpers "cosmossdk.io/client/v2/helpers"
	"cosmossdk.io/core/appmodule"
	"cosmossdk.io/log"
	storetypes "cosmossdk.io/store/types"
	"cosmossdk.io/x/evidence"
	evidencekeeper "cosmossdk.io/x/evidence/keeper"
	evidencetypes "cosmossdk.io/x/evidence/types"
	"cosmossdk.io/x/feegrant"
	feegrantkeeper "cosmossdk.io/x/feegrant/keeper"
	feegrantmodule "cosmossdk.io/x/feegrant/module"
<<<<<<< HEAD
=======
	"cosmossdk.io/x/nft"                  //nolint:staticcheck // deprecated and to be removed
	nftkeeper "cosmossdk.io/x/nft/keeper" //nolint:staticcheck // deprecated and to be removed
	nftmodule "cosmossdk.io/x/nft/module" //nolint:staticcheck // deprecated and to be removed
>>>>>>> 245a5faf
	"cosmossdk.io/x/tx/signing"
	"cosmossdk.io/x/upgrade"
	upgradekeeper "cosmossdk.io/x/upgrade/keeper"
	upgradetypes "cosmossdk.io/x/upgrade/types"
	"github.com/cosmos/cosmos-sdk/x/circuit"
	circuitkeeper "github.com/cosmos/cosmos-sdk/x/circuit/keeper"
	circuittypes "github.com/cosmos/cosmos-sdk/x/circuit/types"
	"github.com/cosmos/cosmos-sdk/x/nft"
	nftkeeper "github.com/cosmos/cosmos-sdk/x/nft/keeper"
	nftmodule "github.com/cosmos/cosmos-sdk/x/nft/module"

	"github.com/cosmos/cosmos-sdk/baseapp"
	"github.com/cosmos/cosmos-sdk/client"
	"github.com/cosmos/cosmos-sdk/client/flags"
	"github.com/cosmos/cosmos-sdk/client/grpc/cmtservice"
	nodeservice "github.com/cosmos/cosmos-sdk/client/grpc/node"
	"github.com/cosmos/cosmos-sdk/codec"
	"github.com/cosmos/cosmos-sdk/codec/address"
	"github.com/cosmos/cosmos-sdk/codec/types"
	"github.com/cosmos/cosmos-sdk/runtime"
	runtimeservices "github.com/cosmos/cosmos-sdk/runtime/services"
	"github.com/cosmos/cosmos-sdk/server"
	"github.com/cosmos/cosmos-sdk/server/api"
	"github.com/cosmos/cosmos-sdk/server/config"
	servertypes "github.com/cosmos/cosmos-sdk/server/types"
	"github.com/cosmos/cosmos-sdk/std"
	testdata_pulsar "github.com/cosmos/cosmos-sdk/testutil/testdata/testpb"
	sdk "github.com/cosmos/cosmos-sdk/types"
	"github.com/cosmos/cosmos-sdk/types/module"
	sigtypes "github.com/cosmos/cosmos-sdk/types/tx/signing"
	"github.com/cosmos/cosmos-sdk/version"
	"github.com/cosmos/cosmos-sdk/x/auth"
	"github.com/cosmos/cosmos-sdk/x/auth/ante"
	authcodec "github.com/cosmos/cosmos-sdk/x/auth/codec"
	authkeeper "github.com/cosmos/cosmos-sdk/x/auth/keeper"
	"github.com/cosmos/cosmos-sdk/x/auth/posthandler"
	authsims "github.com/cosmos/cosmos-sdk/x/auth/simulation"
	"github.com/cosmos/cosmos-sdk/x/auth/tx"
	authtx "github.com/cosmos/cosmos-sdk/x/auth/tx"
	txmodule "github.com/cosmos/cosmos-sdk/x/auth/tx/config"
	authtypes "github.com/cosmos/cosmos-sdk/x/auth/types"
	"github.com/cosmos/cosmos-sdk/x/auth/vesting"
	vestingtypes "github.com/cosmos/cosmos-sdk/x/auth/vesting/types"
	"github.com/cosmos/cosmos-sdk/x/authz"
	authzkeeper "github.com/cosmos/cosmos-sdk/x/authz/keeper"
	authzmodule "github.com/cosmos/cosmos-sdk/x/authz/module"
	"github.com/cosmos/cosmos-sdk/x/bank"
	bankkeeper "github.com/cosmos/cosmos-sdk/x/bank/keeper"
	banktypes "github.com/cosmos/cosmos-sdk/x/bank/types"
	consensus "github.com/cosmos/cosmos-sdk/x/consensus"
	consensusparamkeeper "github.com/cosmos/cosmos-sdk/x/consensus/keeper"
	consensusparamtypes "github.com/cosmos/cosmos-sdk/x/consensus/types"
	distr "github.com/cosmos/cosmos-sdk/x/distribution"
	distrkeeper "github.com/cosmos/cosmos-sdk/x/distribution/keeper"
	distrtypes "github.com/cosmos/cosmos-sdk/x/distribution/types"
	"github.com/cosmos/cosmos-sdk/x/epochs"
	epochskeeper "github.com/cosmos/cosmos-sdk/x/epochs/keeper"
	epochstypes "github.com/cosmos/cosmos-sdk/x/epochs/types"
	"github.com/cosmos/cosmos-sdk/x/genutil"
	genutiltypes "github.com/cosmos/cosmos-sdk/x/genutil/types"
	"github.com/cosmos/cosmos-sdk/x/gov"
	govclient "github.com/cosmos/cosmos-sdk/x/gov/client"
	govkeeper "github.com/cosmos/cosmos-sdk/x/gov/keeper"
	govtypes "github.com/cosmos/cosmos-sdk/x/gov/types"
	govv1beta1 "github.com/cosmos/cosmos-sdk/x/gov/types/v1beta1"
	"github.com/cosmos/cosmos-sdk/x/group"                    //nolint:staticcheck // deprecated and to be removed
	groupkeeper "github.com/cosmos/cosmos-sdk/x/group/keeper" //nolint:staticcheck // deprecated and to be removed
	groupmodule "github.com/cosmos/cosmos-sdk/x/group/module" //nolint:staticcheck // deprecated and to be removed
	"github.com/cosmos/cosmos-sdk/x/mint"
	mintkeeper "github.com/cosmos/cosmos-sdk/x/mint/keeper"
	minttypes "github.com/cosmos/cosmos-sdk/x/mint/types"
	"github.com/cosmos/cosmos-sdk/x/protocolpool"
	protocolpoolkeeper "github.com/cosmos/cosmos-sdk/x/protocolpool/keeper"
	protocolpooltypes "github.com/cosmos/cosmos-sdk/x/protocolpool/types"
	"github.com/cosmos/cosmos-sdk/x/slashing"
	slashingkeeper "github.com/cosmos/cosmos-sdk/x/slashing/keeper"
	slashingtypes "github.com/cosmos/cosmos-sdk/x/slashing/types"
	"github.com/cosmos/cosmos-sdk/x/staking"
	stakingkeeper "github.com/cosmos/cosmos-sdk/x/staking/keeper"
	stakingtypes "github.com/cosmos/cosmos-sdk/x/staking/types"
)

const appName = "SimApp"

var (
	// DefaultNodeHome default home directories for the application daemon
	DefaultNodeHome string

	// module account permissions
	maccPerms = map[string][]string{
		authtypes.FeeCollectorName:                  nil,
		distrtypes.ModuleName:                       nil,
		minttypes.ModuleName:                        {authtypes.Minter},
		stakingtypes.BondedPoolName:                 {authtypes.Burner, authtypes.Staking},
		stakingtypes.NotBondedPoolName:              {authtypes.Burner, authtypes.Staking},
		govtypes.ModuleName:                         {authtypes.Burner},
		nft.ModuleName:                              nil,
		protocolpooltypes.ModuleName:                nil,
		protocolpooltypes.ProtocolPoolEscrowAccount: nil}
)

var (
	_ runtime.AppI            = (*SimApp)(nil)
	_ servertypes.Application = (*SimApp)(nil)
)

// SimApp extends an ABCI application, but with most of its parameters exported.
// They are exported for convenience in creating helper functions, as object
// capabilities aren't needed for testing.
type SimApp struct {
	*baseapp.BaseApp
	legacyAmino       *codec.LegacyAmino
	appCodec          codec.Codec
	txConfig          client.TxConfig
	interfaceRegistry types.InterfaceRegistry

	// keys to access the substores
	keys map[string]*storetypes.KVStoreKey

	// essential keepers
	AccountKeeper         authkeeper.AccountKeeper
	BankKeeper            bankkeeper.BaseKeeper
	StakingKeeper         *stakingkeeper.Keeper
	SlashingKeeper        slashingkeeper.Keeper
	MintKeeper            mintkeeper.Keeper
	DistrKeeper           distrkeeper.Keeper
	GovKeeper             govkeeper.Keeper
	UpgradeKeeper         *upgradekeeper.Keeper
	EvidenceKeeper        evidencekeeper.Keeper
	ConsensusParamsKeeper consensusparamkeeper.Keeper
	CircuitKeeper         circuitkeeper.Keeper

	// supplementary keepers
	FeeGrantKeeper     feegrantkeeper.Keeper
	GroupKeeper        groupkeeper.Keeper
	AuthzKeeper        authzkeeper.Keeper
	NFTKeeper          nftkeeper.Keeper
	EpochsKeeper       epochskeeper.Keeper
	ProtocolPoolKeeper protocolpoolkeeper.Keeper

	// the module manager
	ModuleManager      *module.Manager
	BasicModuleManager module.BasicManager

	// simulation manager
	sm *module.SimulationManager

	// module configurator
	configurator module.Configurator
}

func init() {
	var err error
	DefaultNodeHome, err = clienthelpers.GetNodeHomeDirectory(".simapp")
	if err != nil {
		panic(err)
	}
}

// NewSimApp returns a reference to an initialized SimApp.
func NewSimApp(
	logger log.Logger,
	db dbm.DB,
	traceStore io.Writer,
	loadLatest bool,
	appOpts servertypes.AppOptions,
	baseAppOptions ...func(*baseapp.BaseApp),
) *SimApp {
	interfaceRegistry, _ := types.NewInterfaceRegistryWithOptions(types.InterfaceRegistryOptions{
		ProtoFiles: proto.HybridResolver,
		SigningOptions: signing.Options{
			AddressCodec: address.Bech32Codec{
				Bech32Prefix: sdk.GetConfig().GetBech32AccountAddrPrefix(),
			},
			ValidatorAddressCodec: address.Bech32Codec{
				Bech32Prefix: sdk.GetConfig().GetBech32ValidatorAddrPrefix(),
			},
		},
	})
	appCodec := codec.NewProtoCodec(interfaceRegistry)
	legacyAmino := codec.NewLegacyAmino()
	txConfig := tx.NewTxConfig(appCodec, tx.DefaultSignModes)

	if err := interfaceRegistry.SigningContext().Validate(); err != nil {
		panic(err)
	}

	std.RegisterLegacyAminoCodec(legacyAmino)
	std.RegisterInterfaces(interfaceRegistry)

	// Below we could construct and set an application specific mempool and
	// ABCI 1.0 PrepareProposal and ProcessProposal handlers. These defaults are
	// already set in the SDK's BaseApp, this shows an example of how to override
	// them.
	//
	// Example:
	//
	// bApp := baseapp.NewBaseApp(...)
	// nonceMempool := mempool.NewSenderNonceMempool()
	// abciPropHandler := NewDefaultProposalHandler(nonceMempool, bApp)
	//
	// bApp.SetMempool(nonceMempool)
	// bApp.SetPrepareProposal(abciPropHandler.PrepareProposalHandler())
	// bApp.SetProcessProposal(abciPropHandler.ProcessProposalHandler())
	//
	// Alternatively, you can construct BaseApp options, append those to
	// baseAppOptions and pass them to NewBaseApp.
	//
	// Example:
	//
	// prepareOpt = func(app *baseapp.BaseApp) {
	// 	abciPropHandler := baseapp.NewDefaultProposalHandler(nonceMempool, app)
	// 	app.SetPrepareProposal(abciPropHandler.PrepareProposalHandler())
	// }
	// baseAppOptions = append(baseAppOptions, prepareOpt)

	// create and set dummy vote extension handler
	voteExtOp := func(bApp *baseapp.BaseApp) {
		voteExtHandler := NewVoteExtensionHandler()
		voteExtHandler.SetHandlers(bApp)
	}
	baseAppOptions = append(baseAppOptions, voteExtOp, baseapp.SetOptimisticExecution())

	bApp := baseapp.NewBaseApp(appName, logger, db, txConfig.TxDecoder(), baseAppOptions...)
	bApp.SetCommitMultiStoreTracer(traceStore)
	bApp.SetVersion(version.Version)
	bApp.SetInterfaceRegistry(interfaceRegistry)
	bApp.SetTxEncoder(txConfig.TxEncoder())

	keys := storetypes.NewKVStoreKeys(
		authtypes.StoreKey,
		banktypes.StoreKey,
		stakingtypes.StoreKey,
		minttypes.StoreKey,
		distrtypes.StoreKey,
		slashingtypes.StoreKey,
		govtypes.StoreKey,
		consensusparamtypes.StoreKey,
		upgradetypes.StoreKey,
		feegrant.StoreKey,
		evidencetypes.StoreKey,
		circuittypes.StoreKey,
		authzkeeper.StoreKey,
		nftkeeper.StoreKey,
		group.StoreKey,
		epochstypes.StoreKey,
		protocolpooltypes.StoreKey,
	)

	// register streaming services
	if err := bApp.RegisterStreamingServices(appOpts, keys); err != nil {
		panic(err)
	}

	app := &SimApp{
		BaseApp:           bApp,
		legacyAmino:       legacyAmino,
		appCodec:          appCodec,
		txConfig:          txConfig,
		interfaceRegistry: interfaceRegistry,
		keys:              keys,
	}

	// set the BaseApp's parameter store
	app.ConsensusParamsKeeper = consensusparamkeeper.NewKeeper(
		appCodec,
		runtime.NewKVStoreService(keys[consensusparamtypes.StoreKey]),
		authtypes.NewModuleAddress(govtypes.ModuleName).String(),
		runtime.EventService{},
	)
	bApp.SetParamStore(app.ConsensusParamsKeeper.ParamsStore)

	// add keepers
	app.AccountKeeper = authkeeper.NewAccountKeeper(
		appCodec,
		runtime.NewKVStoreService(keys[authtypes.StoreKey]),
		authtypes.ProtoBaseAccount,
		maccPerms,
		authcodec.NewBech32Codec(sdk.Bech32MainPrefix),
		sdk.Bech32MainPrefix,
		authtypes.NewModuleAddress(govtypes.ModuleName).String(),
		authkeeper.WithUnorderedTransactions(true),
	)

	app.BankKeeper = bankkeeper.NewBaseKeeper(
		appCodec,
		runtime.NewKVStoreService(keys[banktypes.StoreKey]),
		app.AccountKeeper,
		BlockedAddresses(),
		authtypes.NewModuleAddress(govtypes.ModuleName).String(),
		logger,
	)

	// optional: enable sign mode textual by overwriting the default tx config (after setting the bank keeper)
	enabledSignModes := append(tx.DefaultSignModes, sigtypes.SignMode_SIGN_MODE_TEXTUAL)
	txConfigOpts := tx.ConfigOptions{
		EnabledSignModes:           enabledSignModes,
		TextualCoinMetadataQueryFn: txmodule.NewBankKeeperCoinMetadataQueryFn(app.BankKeeper),
	}
	txConfig, err := tx.NewTxConfigWithOptions(
		appCodec,
		txConfigOpts,
	)
	if err != nil {
		panic(err)
	}
	app.txConfig = txConfig

	app.StakingKeeper = stakingkeeper.NewKeeper(
		appCodec,
		runtime.NewKVStoreService(keys[stakingtypes.StoreKey]),
		app.AccountKeeper,
		app.BankKeeper,
		authtypes.NewModuleAddress(govtypes.ModuleName).String(),
		authcodec.NewBech32Codec(sdk.Bech32PrefixValAddr),
		authcodec.NewBech32Codec(sdk.Bech32PrefixConsAddr),
	)
	app.MintKeeper = mintkeeper.NewKeeper(
		appCodec,
		runtime.NewKVStoreService(keys[minttypes.StoreKey]),
		app.StakingKeeper,
		app.AccountKeeper,
		app.BankKeeper,
		authtypes.FeeCollectorName,
		authtypes.NewModuleAddress(govtypes.ModuleName).String(),
		// mintkeeper.WithMintFn(mintkeeper.DefaultMintFn(minttypes.DefaultInflationCalculationFn)), custom mintFn can be added here
	)

	app.ProtocolPoolKeeper = protocolpoolkeeper.NewKeeper(
		appCodec,
		runtime.NewKVStoreService(keys[protocolpooltypes.StoreKey]),
		app.AccountKeeper,
		app.BankKeeper,
		authtypes.NewModuleAddress(govtypes.ModuleName).String(),
	)

	app.DistrKeeper = distrkeeper.NewKeeper(
		appCodec,
		runtime.NewKVStoreService(keys[distrtypes.StoreKey]),
		app.AccountKeeper,
		app.BankKeeper,
		app.StakingKeeper,
		authtypes.FeeCollectorName,
		authtypes.NewModuleAddress(govtypes.ModuleName).String(),
		distrkeeper.WithExternalCommunityPool(app.ProtocolPoolKeeper),
	)

	app.SlashingKeeper = slashingkeeper.NewKeeper(
		appCodec,
		legacyAmino,
		runtime.NewKVStoreService(keys[slashingtypes.StoreKey]),
		app.StakingKeeper,
		authtypes.NewModuleAddress(govtypes.ModuleName).String(),
	)

	app.FeeGrantKeeper = feegrantkeeper.NewKeeper(
		appCodec,
		runtime.NewKVStoreService(keys[feegrant.StoreKey]),
		app.AccountKeeper,
	)

	// register the staking hooks
	// NOTE: stakingKeeper above is passed by reference, so that it will contain these hooks
	app.StakingKeeper.SetHooks(
		stakingtypes.NewMultiStakingHooks(
			app.DistrKeeper.Hooks(),
			app.SlashingKeeper.Hooks(),
		),
	)

	app.CircuitKeeper = circuitkeeper.NewKeeper(
		appCodec,
		runtime.NewKVStoreService(keys[circuittypes.StoreKey]),
		authtypes.NewModuleAddress(govtypes.ModuleName).String(),
		app.AccountKeeper.AddressCodec(),
	)
	app.BaseApp.SetCircuitBreaker(&app.CircuitKeeper)

	app.AuthzKeeper = authzkeeper.NewKeeper(
		runtime.NewKVStoreService(keys[authzkeeper.StoreKey]),
		appCodec,
		app.MsgServiceRouter(),
		app.AccountKeeper,
	)

	groupConfig := group.DefaultConfig()
	/*
		Example of setting group params:
		groupConfig.MaxMetadataLen = 1000
	*/
	app.GroupKeeper = groupkeeper.NewKeeper(
		keys[group.StoreKey],
		appCodec,
		app.MsgServiceRouter(),
		app.AccountKeeper,
		groupConfig,
	)

	// get skipUpgradeHeights from the app options
	skipUpgradeHeights := map[int64]bool{}
	for _, h := range cast.ToIntSlice(appOpts.Get(server.FlagUnsafeSkipUpgrades)) {
		skipUpgradeHeights[int64(h)] = true
	}
	homePath := cast.ToString(appOpts.Get(flags.FlagHome))
	// set the governance module account as the authority for conducting upgrades
	app.UpgradeKeeper = upgradekeeper.NewKeeper(
		skipUpgradeHeights,
		runtime.NewKVStoreService(keys[upgradetypes.StoreKey]),
		appCodec,
		homePath,
		app.BaseApp,
		authtypes.NewModuleAddress(govtypes.ModuleName).String(),
	)

	// Register the proposal types
	// Deprecated: Avoid adding new handlers, instead use the new proposal flow
	// by granting the governance module the right to execute the message.
	// See: https://docs.cosmos.network/main/modules/gov#proposal-messages
	govRouter := govv1beta1.NewRouter()
	govRouter.AddRoute(govtypes.RouterKey, govv1beta1.ProposalHandler)
	govConfig := govtypes.DefaultConfig()
	/*
		Example of setting gov params:
		govConfig.MaxMetadataLen = 10000
	*/
	govKeeper := govkeeper.NewKeeper(
		appCodec,
		runtime.NewKVStoreService(keys[govtypes.StoreKey]),
		app.AccountKeeper,
		app.BankKeeper,
		app.StakingKeeper,
		app.DistrKeeper,
		app.MsgServiceRouter(),
		govConfig,
		authtypes.NewModuleAddress(govtypes.ModuleName).String(),
		// govkeeper.WithCustomCalculateVoteResultsAndVotingPowerFn(...), // Add if you want to use a custom vote calculation function.
	)

	// Set legacy router for backwards compatibility with gov v1beta1
	govKeeper.SetLegacyRouter(govRouter)

	app.GovKeeper = *govKeeper.SetHooks(
		govtypes.NewMultiGovHooks(
		// register the governance hooks
		),
	)

	app.NFTKeeper = nftkeeper.NewKeeper(
		runtime.NewKVStoreService(keys[nftkeeper.StoreKey]),
		appCodec,
		app.AccountKeeper,
		app.BankKeeper,
	)

	// create evidence keeper with router
	evidenceKeeper := evidencekeeper.NewKeeper(
		appCodec,
		runtime.NewKVStoreService(keys[evidencetypes.StoreKey]),
		app.StakingKeeper,
		app.SlashingKeeper,
		app.AccountKeeper.AddressCodec(),
		runtime.ProvideCometInfoService(),
	)
	// If evidence needs to be handled for the app, set routes in router here and seal
	app.EvidenceKeeper = *evidenceKeeper

	app.EpochsKeeper = epochskeeper.NewKeeper(
		runtime.NewKVStoreService(keys[epochstypes.StoreKey]),
		appCodec,
	)

	app.EpochsKeeper.SetHooks(
		epochstypes.NewMultiEpochHooks(
		// insert epoch hooks receivers here
		),
	)

	/****  Module Options ****/

	// NOTE: Any module instantiated in the module manager that is later modified
	// must be passed by reference here.
	app.ModuleManager = module.NewManager(
		genutil.NewAppModule(
			app.AccountKeeper, app.StakingKeeper, app,
			txConfig,
		),
		auth.NewAppModule(appCodec, app.AccountKeeper, authsims.RandomGenesisAccounts, nil),
		vesting.NewAppModule(app.AccountKeeper, app.BankKeeper),
		bank.NewAppModule(appCodec, app.BankKeeper, app.AccountKeeper, nil),
		feegrantmodule.NewAppModule(appCodec, app.AccountKeeper, app.BankKeeper, app.FeeGrantKeeper, app.interfaceRegistry),
		gov.NewAppModule(appCodec, &app.GovKeeper, app.AccountKeeper, app.BankKeeper, nil),
		mint.NewAppModule(appCodec, app.MintKeeper, app.AccountKeeper, nil, nil),
		slashing.NewAppModule(appCodec, app.SlashingKeeper, app.AccountKeeper, app.BankKeeper, app.StakingKeeper, nil, app.interfaceRegistry),
		distr.NewAppModule(appCodec, app.DistrKeeper, app.AccountKeeper, app.BankKeeper, app.StakingKeeper, nil),
		staking.NewAppModule(appCodec, app.StakingKeeper, app.AccountKeeper, app.BankKeeper, nil),
		upgrade.NewAppModule(app.UpgradeKeeper, app.AccountKeeper.AddressCodec()),
		evidence.NewAppModule(app.EvidenceKeeper),
		authzmodule.NewAppModule(appCodec, app.AuthzKeeper, app.AccountKeeper, app.BankKeeper, app.interfaceRegistry),
		groupmodule.NewAppModule(appCodec, app.GroupKeeper, app.AccountKeeper, app.BankKeeper, app.interfaceRegistry),
		nftmodule.NewAppModule(appCodec, app.NFTKeeper, app.AccountKeeper, app.BankKeeper, app.interfaceRegistry),
		consensus.NewAppModule(appCodec, app.ConsensusParamsKeeper),
		circuit.NewAppModule(appCodec, app.CircuitKeeper),
		epochs.NewAppModule(app.EpochsKeeper),
		protocolpool.NewAppModule(app.ProtocolPoolKeeper, app.AccountKeeper, app.BankKeeper),
	)

	// BasicModuleManager defines the module BasicManager is in charge of setting up basic,
	// non-dependant module elements, such as codec registration and genesis verification.
	// By default it is composed of all the module from the module manager.
	// Additionally, app module basics can be overwritten by passing them as argument.
	app.BasicModuleManager = module.NewBasicManagerFromManager(
		app.ModuleManager,
		map[string]module.AppModuleBasic{
			genutiltypes.ModuleName: genutil.NewAppModuleBasic(genutiltypes.DefaultMessageValidator),
			govtypes.ModuleName: gov.NewAppModuleBasic(
				[]govclient.ProposalHandler{},
			),
		})
	app.BasicModuleManager.RegisterLegacyAminoCodec(legacyAmino)
	app.BasicModuleManager.RegisterInterfaces(interfaceRegistry)

	// NOTE: upgrade module is required to be prioritized
	app.ModuleManager.SetOrderPreBlockers(
		upgradetypes.ModuleName,
		authtypes.ModuleName,
	)
	// During begin block slashing happens after distr.BeginBlocker so that
	// there is nothing left over in the validator fee pool, so as to keep the
	// CanWithdrawInvariant invariant.
	// NOTE: staking module is required if HistoricalEntries param > 0
	app.ModuleManager.SetOrderBeginBlockers(
		minttypes.ModuleName,
		distrtypes.ModuleName,
		protocolpooltypes.ModuleName,
		slashingtypes.ModuleName,
		evidencetypes.ModuleName,
		stakingtypes.ModuleName,
		genutiltypes.ModuleName,
		authz.ModuleName,
		epochstypes.ModuleName,
	)
	app.ModuleManager.SetOrderEndBlockers(
		govtypes.ModuleName,
		stakingtypes.ModuleName,
		genutiltypes.ModuleName,
		feegrant.ModuleName,
		group.ModuleName,
		protocolpooltypes.ModuleName,
	)

	// NOTE: The genutils module must occur after staking so that pools are
	// properly initialized with tokens from genesis accounts.
	// NOTE: The genutils module must also occur after auth so that it can access the params from auth.
	genesisModuleOrder := []string{
		authtypes.ModuleName,
		banktypes.ModuleName,
		distrtypes.ModuleName,
		stakingtypes.ModuleName,
		slashingtypes.ModuleName,
		govtypes.ModuleName,
		minttypes.ModuleName,
		genutiltypes.ModuleName,
		evidencetypes.ModuleName,
		authz.ModuleName,
		feegrant.ModuleName,
		nft.ModuleName,
		group.ModuleName,
		upgradetypes.ModuleName,
		vestingtypes.ModuleName,
		consensusparamtypes.ModuleName,
		circuittypes.ModuleName,
		epochstypes.ModuleName,
		protocolpooltypes.ModuleName,
	}

	exportModuleOrder := []string{
		consensusparamtypes.ModuleName,
		authtypes.ModuleName,
		protocolpooltypes.ModuleName, // Must be exported before bank
		banktypes.ModuleName,
		distrtypes.ModuleName,
		stakingtypes.ModuleName,
		slashingtypes.ModuleName,
		govtypes.ModuleName,
		minttypes.ModuleName,
		genutiltypes.ModuleName,
		evidencetypes.ModuleName,
		authz.ModuleName,
		feegrant.ModuleName,
		nft.ModuleName,
		group.ModuleName,
		upgradetypes.ModuleName,
		vestingtypes.ModuleName,
		circuittypes.ModuleName,
		epochstypes.ModuleName,
	}

	app.ModuleManager.SetOrderInitGenesis(genesisModuleOrder...)
	app.ModuleManager.SetOrderExportGenesis(exportModuleOrder...)

	// Uncomment if you want to set a custom migration order here.
	// app.ModuleManager.SetOrderMigrations(custom order)

	app.configurator = module.NewConfigurator(app.appCodec, app.MsgServiceRouter(), app.GRPCQueryRouter())
	err = app.ModuleManager.RegisterServices(app.configurator)
	if err != nil {
		panic(err)
	}

	// RegisterUpgradeHandlers is used for registering any on-chain upgrades.
	// Make sure it's called after `app.ModuleManager` and `app.configurator` are set.
	app.RegisterUpgradeHandlers()

	autocliv1.RegisterQueryServer(app.GRPCQueryRouter(), runtimeservices.NewAutoCLIQueryService(app.ModuleManager.Modules))

	reflectionSvc, err := runtimeservices.NewReflectionService()
	if err != nil {
		panic(err)
	}
	reflectionv1.RegisterReflectionServiceServer(app.GRPCQueryRouter(), reflectionSvc)

	// add test gRPC service for testing gRPC queries in isolation
	testdata_pulsar.RegisterQueryServer(app.GRPCQueryRouter(), testdata_pulsar.QueryImpl{})

	// create the simulation manager and define the order of the modules for deterministic simulations
	//
	// NOTE: this is not required apps that don't use the simulator for fuzz testing
	// transactions
	overrideModules := map[string]module.AppModuleSimulation{
		authtypes.ModuleName: auth.NewAppModule(app.appCodec, app.AccountKeeper, authsims.RandomGenesisAccounts, nil),
	}
	app.sm = module.NewSimulationManagerFromAppModules(app.ModuleManager.Modules, overrideModules)

	app.sm.RegisterStoreDecoders()

	// initialize stores
	app.MountKVStores(keys)

	// initialize BaseApp
	app.SetInitChainer(app.InitChainer)
	app.SetPreBlocker(app.PreBlocker)
	app.SetBeginBlocker(app.BeginBlocker)
	app.SetEndBlocker(app.EndBlocker)
	app.setAnteHandler(txConfig)

	// In v0.46, the SDK introduces _postHandlers_. PostHandlers are like
	// antehandlers, but are run _after_ the `runMsgs` execution. They are also
	// defined as a chain, and have the same signature as antehandlers.
	//
	// In baseapp, postHandlers are run in the same store branch as `runMsgs`,
	// meaning that both `runMsgs` and `postHandler` state will be committed if
	// both are successful, and both will be reverted if any of the two fails.
	//
	// The SDK exposes a default postHandlers chain
	//
	// Please note that changing any of the anteHandler or postHandler chain is
	// likely to be a state-machine breaking change, which needs a coordinated
	// upgrade.
	app.setPostHandler()

	if loadLatest {
		if err := app.LoadLatestVersion(); err != nil {
			panic(fmt.Errorf("error loading last version: %w", err))
		}
	}

	return app
}

func (app *SimApp) setAnteHandler(txConfig client.TxConfig) {
	anteHandler, err := NewAnteHandler(
		HandlerOptions{
			ante.HandlerOptions{
				AccountKeeper:   app.AccountKeeper,
				BankKeeper:      app.BankKeeper,
				SignModeHandler: txConfig.SignModeHandler(),
				FeegrantKeeper:  app.FeeGrantKeeper,
				SigGasConsumer:  ante.DefaultSigVerificationGasConsumer,
				SigVerifyOptions: []ante.SigVerificationDecoratorOption{
					// change below as needed.
					ante.WithUnorderedTxGasCost(ante.DefaultUnorderedTxGasCost),
					ante.WithMaxUnorderedTxTimeoutDuration(ante.DefaultMaxTimeoutDuration),
				},
			},
			&app.CircuitKeeper,
		},
	)
	if err != nil {
		panic(err)
	}

	// Set the AnteHandler for the app
	app.SetAnteHandler(anteHandler)
}

func (app *SimApp) setPostHandler() {
	postHandler, err := posthandler.NewPostHandler(
		posthandler.HandlerOptions{},
	)
	if err != nil {
		panic(err)
	}

	app.SetPostHandler(postHandler)
}

// Name returns the name of the App
func (app *SimApp) Name() string { return app.BaseApp.Name() }

// PreBlocker application updates every pre block
func (app *SimApp) PreBlocker(ctx sdk.Context, _ *abci.RequestFinalizeBlock) (*sdk.ResponsePreBlock, error) {
	return app.ModuleManager.PreBlock(ctx)
}

// BeginBlocker application updates every begin block
func (app *SimApp) BeginBlocker(ctx sdk.Context) (sdk.BeginBlock, error) {
	return app.ModuleManager.BeginBlock(ctx)
}

// EndBlocker application updates every end block
func (app *SimApp) EndBlocker(ctx sdk.Context) (sdk.EndBlock, error) {
	return app.ModuleManager.EndBlock(ctx)
}

func (a *SimApp) Configurator() module.Configurator {
	return a.configurator
}

// InitChainer application update at chain initialization
func (app *SimApp) InitChainer(ctx sdk.Context, req *abci.RequestInitChain) (*abci.ResponseInitChain, error) {
	var genesisState GenesisState
	if err := json.Unmarshal(req.AppStateBytes, &genesisState); err != nil {
		panic(err)
	}
	app.UpgradeKeeper.SetModuleVersionMap(ctx, app.ModuleManager.GetVersionMap())
	return app.ModuleManager.InitGenesis(ctx, app.appCodec, genesisState)
}

// LoadHeight loads a particular height
func (app *SimApp) LoadHeight(height int64) error {
	return app.LoadVersion(height)
}

// LegacyAmino returns SimApp's amino codec.
//
// NOTE: This is solely to be used for testing purposes as it may be desirable
// for modules to register their own custom testing types.
func (app *SimApp) LegacyAmino() *codec.LegacyAmino {
	return app.legacyAmino
}

// AppCodec returns SimApp's app codec.
//
// NOTE: This is solely to be used for testing purposes as it may be desirable
// for modules to register their own custom testing types.
func (app *SimApp) AppCodec() codec.Codec {
	return app.appCodec
}

// InterfaceRegistry returns SimApp's InterfaceRegistry
func (app *SimApp) InterfaceRegistry() types.InterfaceRegistry {
	return app.interfaceRegistry
}

// TxConfig returns SimApp's TxConfig
func (app *SimApp) TxConfig() client.TxConfig {
	return app.txConfig
}

// AutoCliOpts returns the autocli options for the app.
func (app *SimApp) AutoCliOpts() autocli.AppOptions {
	modules := make(map[string]appmodule.AppModule, 0)
	for _, m := range app.ModuleManager.Modules {
		if moduleWithName, ok := m.(module.HasName); ok {
			moduleName := moduleWithName.Name()
			if appModule, ok := moduleWithName.(appmodule.AppModule); ok {
				modules[moduleName] = appModule
			}
		}
	}

	return autocli.AppOptions{
		Modules:               modules,
		ModuleOptions:         runtimeservices.ExtractAutoCLIOptions(app.ModuleManager.Modules),
		AddressCodec:          authcodec.NewBech32Codec(sdk.GetConfig().GetBech32AccountAddrPrefix()),
		ValidatorAddressCodec: authcodec.NewBech32Codec(sdk.GetConfig().GetBech32ValidatorAddrPrefix()),
		ConsensusAddressCodec: authcodec.NewBech32Codec(sdk.GetConfig().GetBech32ConsensusAddrPrefix()),
	}
}

// DefaultGenesis returns a default genesis from the registered AppModuleBasic's.
func (a *SimApp) DefaultGenesis() map[string]json.RawMessage {
	return a.BasicModuleManager.DefaultGenesis(a.appCodec)
}

// GetKey returns the KVStoreKey for the provided store key.
//
// NOTE: This is solely to be used for testing purposes.
func (app *SimApp) GetKey(storeKey string) *storetypes.KVStoreKey {
	return app.keys[storeKey]
}

// GetStoreKeys returns all the stored store keys.
func (app *SimApp) GetStoreKeys() []storetypes.StoreKey {
	keys := make([]storetypes.StoreKey, 0, len(app.keys))
	for _, key := range app.keys {
		keys = append(keys, key)
	}

	return keys
}

// SimulationManager implements the SimulationApp interface
func (app *SimApp) SimulationManager() *module.SimulationManager {
	return app.sm
}

// RegisterAPIRoutes registers all application module routes with the provided
// API server.
func (app *SimApp) RegisterAPIRoutes(apiSvr *api.Server, apiConfig config.APIConfig) {
	clientCtx := apiSvr.ClientCtx
	// Register new tx routes from grpc-gateway.
	authtx.RegisterGRPCGatewayRoutes(clientCtx, apiSvr.GRPCGatewayRouter)

	// Register new CometBFT queries routes from grpc-gateway.
	cmtservice.RegisterGRPCGatewayRoutes(clientCtx, apiSvr.GRPCGatewayRouter)

	// Register node gRPC service for grpc-gateway.
	nodeservice.RegisterGRPCGatewayRoutes(clientCtx, apiSvr.GRPCGatewayRouter)

	// Register grpc-gateway routes for all modules.
	app.BasicModuleManager.RegisterGRPCGatewayRoutes(clientCtx, apiSvr.GRPCGatewayRouter)

	// register swagger API from root so that other applications can override easily
	if err := server.RegisterSwaggerAPI(apiSvr.ClientCtx, apiSvr.Router, apiConfig.Swagger); err != nil {
		panic(err)
	}
}

// RegisterTxService implements the Application.RegisterTxService method.
func (app *SimApp) RegisterTxService(clientCtx client.Context) {
	authtx.RegisterTxService(app.BaseApp.GRPCQueryRouter(), clientCtx, app.BaseApp.Simulate, app.interfaceRegistry)
}

// RegisterTendermintService implements the Application.RegisterTendermintService method.
func (app *SimApp) RegisterTendermintService(clientCtx client.Context) {
	cmtApp := server.NewCometABCIWrapper(app)
	cmtservice.RegisterTendermintService(
		clientCtx,
		app.BaseApp.GRPCQueryRouter(),
		app.interfaceRegistry,
		cmtApp.Query,
	)
}

func (app *SimApp) RegisterNodeService(clientCtx client.Context, cfg config.Config) {
	nodeservice.RegisterNodeService(clientCtx, app.GRPCQueryRouter(), cfg)
}

// GetMaccPerms returns a copy of the module account permissions
//
// NOTE: This is solely to be used for testing purposes.
func GetMaccPerms() map[string][]string {
	return maps.Clone(maccPerms)
}

// BlockedAddresses returns all the app's blocked account addresses.
func BlockedAddresses() map[string]bool {
	modAccAddrs := make(map[string]bool)
	for acc := range GetMaccPerms() {
		modAccAddrs[authtypes.NewModuleAddress(acc).String()] = true
	}

	// allow the following addresses to receive funds
	delete(modAccAddrs, authtypes.NewModuleAddress(govtypes.ModuleName).String())

	return modAccAddrs
}<|MERGE_RESOLUTION|>--- conflicted
+++ resolved
@@ -5,6 +5,9 @@
 import (
 	"encoding/json"
 	"fmt"
+	"io"
+	"maps"
+
 	"io"
 	"maps"
 
@@ -26,12 +29,6 @@
 	"cosmossdk.io/x/feegrant"
 	feegrantkeeper "cosmossdk.io/x/feegrant/keeper"
 	feegrantmodule "cosmossdk.io/x/feegrant/module"
-<<<<<<< HEAD
-=======
-	"cosmossdk.io/x/nft"                  //nolint:staticcheck // deprecated and to be removed
-	nftkeeper "cosmossdk.io/x/nft/keeper" //nolint:staticcheck // deprecated and to be removed
-	nftmodule "cosmossdk.io/x/nft/module" //nolint:staticcheck // deprecated and to be removed
->>>>>>> 245a5faf
 	"cosmossdk.io/x/tx/signing"
 	"cosmossdk.io/x/upgrade"
 	upgradekeeper "cosmossdk.io/x/upgrade/keeper"
