package simapp

import (
	_ "embed"
	"io"
	"net/http"
	"os"
	"path/filepath"

	"github.com/gorilla/mux"
	"github.com/rakyll/statik/fs"
	"github.com/spf13/cast"
	abci "github.com/tendermint/tendermint/abci/types"
	"github.com/tendermint/tendermint/libs/log"
	tmos "github.com/tendermint/tendermint/libs/os"
	dbm "github.com/tendermint/tm-db"

	"cosmossdk.io/core/appconfig"
	"github.com/cosmos/cosmos-sdk/depinject"

	"github.com/cosmos/cosmos-sdk/baseapp"
	"github.com/cosmos/cosmos-sdk/client"
	"github.com/cosmos/cosmos-sdk/codec"
	codectypes "github.com/cosmos/cosmos-sdk/codec/types"
	"github.com/cosmos/cosmos-sdk/runtime"
	"github.com/cosmos/cosmos-sdk/server/api"
	"github.com/cosmos/cosmos-sdk/server/config"
	servertypes "github.com/cosmos/cosmos-sdk/server/types"
	simappparams "github.com/cosmos/cosmos-sdk/simapp/params"
	"github.com/cosmos/cosmos-sdk/store/streaming"
	storetypes "github.com/cosmos/cosmos-sdk/store/types"
	"github.com/cosmos/cosmos-sdk/testutil/testdata_pulsar"
	sdk "github.com/cosmos/cosmos-sdk/types"
	"github.com/cosmos/cosmos-sdk/types/module"
	"github.com/cosmos/cosmos-sdk/x/auth"
	authkeeper "github.com/cosmos/cosmos-sdk/x/auth/keeper"
	authsims "github.com/cosmos/cosmos-sdk/x/auth/simulation"
	_ "github.com/cosmos/cosmos-sdk/x/auth/tx/module" // import for side-effects
	authtypes "github.com/cosmos/cosmos-sdk/x/auth/types"
	"github.com/cosmos/cosmos-sdk/x/auth/vesting"
	vestingtypes "github.com/cosmos/cosmos-sdk/x/auth/vesting/types"
	"github.com/cosmos/cosmos-sdk/x/authz"
	authzkeeper "github.com/cosmos/cosmos-sdk/x/authz/keeper"
	authzmodule "github.com/cosmos/cosmos-sdk/x/authz/module"
	"github.com/cosmos/cosmos-sdk/x/bank"
	bankkeeper "github.com/cosmos/cosmos-sdk/x/bank/keeper"
	banktypes "github.com/cosmos/cosmos-sdk/x/bank/types"
	"github.com/cosmos/cosmos-sdk/x/capability"
	capabilitykeeper "github.com/cosmos/cosmos-sdk/x/capability/keeper"
	capabilitytypes "github.com/cosmos/cosmos-sdk/x/capability/types"
	"github.com/cosmos/cosmos-sdk/x/crisis"
	crisiskeeper "github.com/cosmos/cosmos-sdk/x/crisis/keeper"
	crisistypes "github.com/cosmos/cosmos-sdk/x/crisis/types"
	distr "github.com/cosmos/cosmos-sdk/x/distribution"
	distrclient "github.com/cosmos/cosmos-sdk/x/distribution/client"
	distrkeeper "github.com/cosmos/cosmos-sdk/x/distribution/keeper"
	distrtypes "github.com/cosmos/cosmos-sdk/x/distribution/types"
	"github.com/cosmos/cosmos-sdk/x/evidence"
	evidencekeeper "github.com/cosmos/cosmos-sdk/x/evidence/keeper"
	evidencetypes "github.com/cosmos/cosmos-sdk/x/evidence/types"
	"github.com/cosmos/cosmos-sdk/x/feegrant"
	feegrantkeeper "github.com/cosmos/cosmos-sdk/x/feegrant/keeper"
	feegrantmodule "github.com/cosmos/cosmos-sdk/x/feegrant/module"
	"github.com/cosmos/cosmos-sdk/x/genutil"
	genutiltypes "github.com/cosmos/cosmos-sdk/x/genutil/types"
	"github.com/cosmos/cosmos-sdk/x/gov"
	govclient "github.com/cosmos/cosmos-sdk/x/gov/client"
	govkeeper "github.com/cosmos/cosmos-sdk/x/gov/keeper"
	govtypes "github.com/cosmos/cosmos-sdk/x/gov/types"
	govv1 "github.com/cosmos/cosmos-sdk/x/gov/types/v1"
	govv1beta1 "github.com/cosmos/cosmos-sdk/x/gov/types/v1beta1"
	"github.com/cosmos/cosmos-sdk/x/group"
	groupkeeper "github.com/cosmos/cosmos-sdk/x/group/keeper"
	groupmodule "github.com/cosmos/cosmos-sdk/x/group/module"
	"github.com/cosmos/cosmos-sdk/x/mint"
	mintkeeper "github.com/cosmos/cosmos-sdk/x/mint/keeper"
	minttypes "github.com/cosmos/cosmos-sdk/x/mint/types"
	"github.com/cosmos/cosmos-sdk/x/nft"
	nftkeeper "github.com/cosmos/cosmos-sdk/x/nft/keeper"
	nftmodule "github.com/cosmos/cosmos-sdk/x/nft/module"
	"github.com/cosmos/cosmos-sdk/x/params"
	paramsclient "github.com/cosmos/cosmos-sdk/x/params/client"
	paramskeeper "github.com/cosmos/cosmos-sdk/x/params/keeper"
	paramstypes "github.com/cosmos/cosmos-sdk/x/params/types"
	paramproposal "github.com/cosmos/cosmos-sdk/x/params/types/proposal"
	"github.com/cosmos/cosmos-sdk/x/slashing"
	slashingkeeper "github.com/cosmos/cosmos-sdk/x/slashing/keeper"
	slashingtypes "github.com/cosmos/cosmos-sdk/x/slashing/types"
	"github.com/cosmos/cosmos-sdk/x/staking"
	stakingkeeper "github.com/cosmos/cosmos-sdk/x/staking/keeper"
	stakingtypes "github.com/cosmos/cosmos-sdk/x/staking/types"
	"github.com/cosmos/cosmos-sdk/x/upgrade"
	upgradeclient "github.com/cosmos/cosmos-sdk/x/upgrade/client"
	upgradekeeper "github.com/cosmos/cosmos-sdk/x/upgrade/keeper"
	upgradetypes "github.com/cosmos/cosmos-sdk/x/upgrade/types"

	// unnamed import of statik for swagger UI support
	_ "github.com/cosmos/cosmos-sdk/client/docs/statik"
)

const appName = "SimApp"

var (
	// DefaultNodeHome default home directories for the application daemon
	DefaultNodeHome string

	// ModuleBasics defines the module BasicManager is in charge of setting up basic,
	// non-dependant module elements, such as codec registration
	// and genesis verification.
	ModuleBasics = module.NewBasicManager(
		auth.AppModuleBasic{},
		genutil.AppModuleBasic{},
		bank.AppModuleBasic{},
		capability.AppModuleBasic{},
		staking.AppModuleBasic{},
		mint.AppModuleBasic{},
		distr.AppModuleBasic{},
		gov.NewAppModuleBasic(
			[]govclient.ProposalHandler{paramsclient.ProposalHandler, distrclient.ProposalHandler, upgradeclient.LegacyProposalHandler, upgradeclient.LegacyCancelProposalHandler},
		),
		params.AppModuleBasic{},
		crisis.AppModuleBasic{},
		slashing.AppModuleBasic{},
		feegrantmodule.AppModuleBasic{},
		upgrade.AppModuleBasic{},
		evidence.AppModuleBasic{},
		authzmodule.AppModuleBasic{},
		groupmodule.AppModuleBasic{},
		vesting.AppModuleBasic{},
		nftmodule.AppModuleBasic{},
	)

	// module account permissions
	maccPerms = map[string][]string{
		authtypes.FeeCollectorName:     nil,
		distrtypes.ModuleName:          nil,
		minttypes.ModuleName:           {authtypes.Minter},
		stakingtypes.BondedPoolName:    {authtypes.Burner, authtypes.Staking},
		stakingtypes.NotBondedPoolName: {authtypes.Burner, authtypes.Staking},
		govtypes.ModuleName:            {authtypes.Burner},
		nft.ModuleName:                 nil,
	}
)

var (
	_ App                     = (*SimApp)(nil)
	_ servertypes.Application = (*SimApp)(nil)
)

// SimApp extends an ABCI application, but with most of its parameters exported.
// They are exported for convenience in creating helper functions, as object
// capabilities aren't needed for testing.
type SimApp struct {
	*runtime.App
	legacyAmino       *codec.LegacyAmino
	appCodec          codec.Codec
	interfaceRegistry codectypes.InterfaceRegistry

	invCheckPeriod uint

	// keys to access the substores
	keys    map[string]*storetypes.KVStoreKey
	tkeys   map[string]*storetypes.TransientStoreKey
	memKeys map[string]*storetypes.MemoryStoreKey

	// keepers
	AccountKeeper    authkeeper.AccountKeeper
	BankKeeper       bankkeeper.Keeper
	CapabilityKeeper *capabilitykeeper.Keeper
	StakingKeeper    *stakingkeeper.Keeper
	SlashingKeeper   slashingkeeper.Keeper
	MintKeeper       mintkeeper.Keeper
	DistrKeeper      distrkeeper.Keeper
	GovKeeper        govkeeper.Keeper
	CrisisKeeper     crisiskeeper.Keeper
	UpgradeKeeper    upgradekeeper.Keeper
	ParamsKeeper     paramskeeper.Keeper
	AuthzKeeper      authzkeeper.Keeper
	EvidenceKeeper   evidencekeeper.Keeper
	FeeGrantKeeper   feegrantkeeper.Keeper
	GroupKeeper      groupkeeper.Keeper
	NFTKeeper        nftkeeper.Keeper

	// simulation manager
	sm *module.SimulationManager
}

func init() {
	userHomeDir, err := os.UserHomeDir()
	if err != nil {
		panic(err)
	}

	DefaultNodeHome = filepath.Join(userHomeDir, ".simapp")
}

//go:embed app.yaml
var appConfigYaml []byte

var AppConfig = appconfig.LoadYAML(appConfigYaml)

// NewSimApp returns a reference to an initialized SimApp.
func NewSimApp(
	logger log.Logger, db dbm.DB, traceStore io.Writer, loadLatest bool, skipUpgradeHeights map[int64]bool,
	homePath string, invCheckPeriod uint, encodingConfig simappparams.EncodingConfig,
	appOpts servertypes.AppOptions, baseAppOptions ...func(*baseapp.BaseApp),
) *SimApp {
	app := &SimApp{
		invCheckPeriod: invCheckPeriod,
	}

	var appBuilder *runtime.AppBuilder
	var msgServiceRouter *baseapp.MsgServiceRouter

	if err := depinject.Inject(AppConfig,
		&appBuilder,
		&app.ParamsKeeper,
		&app.CapabilityKeeper,
		&app.appCodec,
		&app.legacyAmino,
		&app.interfaceRegistry,
		&app.AccountKeeper,
		&app.BankKeeper,
		&app.AuthzKeeper,
		&app.FeeGrantKeeper,
		&app.StakingKeeper,
		&app.NFTKeeper,
		&app.SlashingKeeper,
		&msgServiceRouter,
	); err != nil {
		panic(err)
	}

	app.App = appBuilder.Build(logger, db, traceStore, msgServiceRouter, baseAppOptions...)

	app.keys = sdk.NewKVStoreKeys(
		minttypes.StoreKey, distrtypes.StoreKey,
		govtypes.StoreKey, upgradetypes.StoreKey,
		evidencetypes.StoreKey,
		group.StoreKey,
	)
	// NOTE: The testingkey is just mounted for testing purposes. Actual applications should
	// not include this key.
	app.memKeys = sdk.NewMemoryStoreKeys("testingkey")

	// configure state listening capabilities using AppOptions
	// we are doing nothing with the returned streamingServices and waitGroup in this case
	if _, _, err := streaming.LoadStreamingServices(app.App.BaseApp, appOpts, app.appCodec, app.keys); err != nil {
		tmos.Exit(err.Error())
	}

	initParamsKeeper(app.ParamsKeeper)

	app.MintKeeper = mintkeeper.NewKeeper(
		app.appCodec, app.keys[minttypes.StoreKey], app.GetSubspace(minttypes.ModuleName), app.StakingKeeper,
		app.AccountKeeper, app.BankKeeper, authtypes.FeeCollectorName,
	)
	app.DistrKeeper = distrkeeper.NewKeeper(
		app.appCodec, app.keys[distrtypes.StoreKey], app.GetSubspace(distrtypes.ModuleName), app.AccountKeeper, app.BankKeeper,
		app.StakingKeeper, authtypes.FeeCollectorName,
	)
	app.CrisisKeeper = crisiskeeper.NewKeeper(
		app.GetSubspace(crisistypes.ModuleName), invCheckPeriod, app.BankKeeper, authtypes.FeeCollectorName,
	)

	app.StakingKeeper.SetHooks(
		stakingtypes.NewMultiStakingHooks(app.DistrKeeper.Hooks(), app.SlashingKeeper.Hooks()),
	)

	groupConfig := group.DefaultConfig()
	/*
		Example of setting group params:
		groupConfig.MaxMetadataLen = 1000
	*/
	app.GroupKeeper = groupkeeper.NewKeeper(app.keys[group.StoreKey], app.appCodec, app.MsgServiceRouter(), app.AccountKeeper, groupConfig)

	// register the proposal types
	govRouter := govv1beta1.NewRouter()
	govRouter.AddRoute(govtypes.RouterKey, govv1beta1.ProposalHandler).
		AddRoute(paramproposal.RouterKey, params.NewParamChangeProposalHandler(app.ParamsKeeper)).
		AddRoute(distrtypes.RouterKey, distr.NewCommunityPoolSpendProposalHandler(app.DistrKeeper)).
		AddRoute(upgradetypes.RouterKey, upgrade.NewSoftwareUpgradeProposalHandler(app.UpgradeKeeper))
	govConfig := govtypes.DefaultConfig()
	/*
		Example of setting gov params:
		govConfig.MaxMetadataLen = 10000
	*/
	govKeeper := govkeeper.NewKeeper(
		app.appCodec, app.keys[govtypes.StoreKey], app.GetSubspace(govtypes.ModuleName), app.AccountKeeper, app.BankKeeper,
		app.StakingKeeper, govRouter, app.MsgServiceRouter(), govConfig,
	)

	app.GovKeeper = *govKeeper.SetHooks(
		govtypes.NewMultiGovHooks(
		// register the governance hooks
		),
	)
	// set the governance module account as the authority for conducting upgrades
	app.UpgradeKeeper = upgradekeeper.NewKeeper(skipUpgradeHeights, app.keys[upgradetypes.StoreKey], app.appCodec, homePath, app.BaseApp, authtypes.NewModuleAddress(govtypes.ModuleName).String())

	// create evidence keeper with router
	evidenceKeeper := evidencekeeper.NewKeeper(
		app.appCodec, app.keys[evidencetypes.StoreKey], app.StakingKeeper, app.SlashingKeeper,
	)
	// If evidence needs to be handled for the app, set routes in router here and seal
	app.EvidenceKeeper = *evidenceKeeper

	/****  Module Options ****/

	// NOTE: we may consider parsing `appOpts` inside module constructors. For the moment
	// we prefer to be more strict in what arguments the modules expect.
	skipGenesisInvariants := cast.ToBool(appOpts.Get(crisis.FlagSkipGenesisInvariants))

	// NOTE: Any module instantiated in the module manager that is later modified
	// must be passed by reference here.
<<<<<<< HEAD
	err = app.RegisterModules(
=======
	if err := app.RegisterModules(
		genutil.NewAppModule(
			app.AccountKeeper, app.StakingKeeper, app.BaseApp.DeliverTx,
			encodingConfig.TxConfig,
		),
>>>>>>> c859589f
		vesting.NewAppModule(app.AccountKeeper, app.BankKeeper),
		crisis.NewAppModule(&app.CrisisKeeper, skipGenesisInvariants),
		gov.NewAppModule(app.appCodec, app.GovKeeper, app.AccountKeeper, app.BankKeeper),
		mint.NewAppModule(app.appCodec, app.MintKeeper, app.AccountKeeper, nil),
		distr.NewAppModule(app.appCodec, app.DistrKeeper, app.AccountKeeper, app.BankKeeper, app.StakingKeeper),
		upgrade.NewAppModule(app.UpgradeKeeper),
		evidence.NewAppModule(app.EvidenceKeeper),
		groupmodule.NewAppModule(app.appCodec, app.GroupKeeper, app.AccountKeeper, app.BankKeeper, app.interfaceRegistry),
	); err != nil {
		panic(err)
	}

	// NOTE: The genutils module must occur after staking so that pools are
	// properly initialized with tokens from genesis accounts.
	// NOTE: The genutils module must also occur after auth so that it can access the params from auth.
	// NOTE: Capability module must occur first so that it can initialize any capabilities
	// so that other modules that want to create or claim capabilities afterwards in InitChain
	// can do so safely.
	genesisModuleOrder := []string{
		capabilitytypes.ModuleName, authtypes.ModuleName, banktypes.ModuleName,
		distrtypes.ModuleName, stakingtypes.ModuleName, slashingtypes.ModuleName, govtypes.ModuleName,
		minttypes.ModuleName, crisistypes.ModuleName, genutiltypes.ModuleName, evidencetypes.ModuleName, authz.ModuleName,
		feegrant.ModuleName, nft.ModuleName, group.ModuleName, paramstypes.ModuleName, upgradetypes.ModuleName,
		vestingtypes.ModuleName,
	}
	app.ModuleManager.SetOrderInitGenesis(genesisModuleOrder...)
	app.ModuleManager.SetOrderExportGenesis(genesisModuleOrder...)

	// Uncomment if you want to set a custom migration order here.
	// app.mm.SetOrderMigrations(custom order)

	app.ModuleManager.RegisterInvariants(&app.CrisisKeeper)
	app.ModuleManager.RegisterRoutes(app.Router(), app.QueryRouter(), encodingConfig.Amino)

	// RegisterUpgradeHandlers is used for registering any on-chain upgrades.
	// Make sure it's called after `app.mm` and `app.configurator` are set.
	app.RegisterUpgradeHandlers()

	// add test gRPC service for testing gRPC queries in isolation
	testdata_pulsar.RegisterQueryServer(app.GRPCQueryRouter(), testdata_pulsar.QueryImpl{})

	// create the simulation manager and define the order of the modules for deterministic simulations
	//
	// NOTE: this is not required apps that don't use the simulator for fuzz testing
	// transactions
	overrideModules := map[string]module.AppModuleSimulation{
		authtypes.ModuleName: auth.NewAppModule(app.appCodec, app.AccountKeeper, authsims.RandomGenesisAccounts),
	}
	app.sm = module.NewSimulationManagerFromAppModules(app.ModuleManager.Modules, overrideModules)

	app.sm.RegisterStoreDecoders()

	// initialize stores
	app.MountKVStores(app.keys)
	app.MountMemoryStores(app.memKeys)

	// initialize BaseApp
	app.SetInitChainer(app.InitChainer)

	if err := app.Load(loadLatest); err != nil {
		panic(err)
	}

	return app
}

// Name returns the name of the App
func (app *SimApp) Name() string { return app.BaseApp.Name() }

// InitChainer application update at chain initialization
func (app *SimApp) InitChainer(ctx sdk.Context, req abci.RequestInitChain) abci.ResponseInitChain {
	app.UpgradeKeeper.SetModuleVersionMap(ctx, app.ModuleManager.GetVersionMap())
	return app.App.InitChainer(ctx, req)
}

// LoadHeight loads a particular height
func (app *SimApp) LoadHeight(height int64) error {
	return app.LoadVersion(height)
}

// LegacyAmino returns SimApp's amino codec.
//
// NOTE: This is solely to be used for testing purposes as it may be desirable
// for modules to register their own custom testing types.
func (app *SimApp) LegacyAmino() *codec.LegacyAmino {
	return app.legacyAmino
}

// AppCodec returns SimApp's app codec.
//
// NOTE: This is solely to be used for testing purposes as it may be desirable
// for modules to register their own custom testing types.
func (app *SimApp) AppCodec() codec.Codec {
	return app.appCodec
}

// InterfaceRegistry returns SimApp's InterfaceRegistry
func (app *SimApp) InterfaceRegistry() codectypes.InterfaceRegistry {
	return app.interfaceRegistry
}

// GetKey returns the KVStoreKey for the provided store key.
//
// NOTE: This is solely to be used for testing purposes.
func (app *SimApp) GetKey(storeKey string) *storetypes.KVStoreKey {
	kvsk := app.keys[storeKey]
	if kvsk != nil {
		return kvsk
	}

	sk := app.UnsafeFindStoreKey(storeKey)
	kvStoreKey, ok := sk.(*storetypes.KVStoreKey)
	if !ok {
		return nil
	}
	return kvStoreKey
}

// GetTKey returns the TransientStoreKey for the provided store key.
//
// NOTE: This is solely to be used for testing purposes.
func (app *SimApp) GetTKey(storeKey string) *storetypes.TransientStoreKey {
	return app.tkeys[storeKey]
}

// GetMemKey returns the MemStoreKey for the provided mem key.
//
// NOTE: This is solely used for testing purposes.
func (app *SimApp) GetMemKey(storeKey string) *storetypes.MemoryStoreKey {
	msk := app.memKeys[storeKey]
	if msk != nil {
		return msk
	}

	sk := app.UnsafeFindStoreKey(storeKey)
	memStoreKey, ok := sk.(*storetypes.MemoryStoreKey)
	if !ok {
		return nil
	}

	return memStoreKey
}

// GetSubspace returns a param subspace for a given module name.
//
// NOTE: This is solely to be used for testing purposes.
func (app *SimApp) GetSubspace(moduleName string) paramstypes.Subspace {
	subspace, _ := app.ParamsKeeper.GetSubspace(moduleName)
	return subspace
}

// SimulationManager implements the SimulationApp interface
func (app *SimApp) SimulationManager() *module.SimulationManager {
	return app.sm
}

// RegisterAPIRoutes registers all application module routes with the provided
// API server.
func (app *SimApp) RegisterAPIRoutes(apiSvr *api.Server, apiConfig config.APIConfig) {
	app.App.RegisterAPIRoutes(apiSvr, apiConfig)

	// register swagger API from root so that other applications can override easily
	if apiConfig.Swagger {
		RegisterSwaggerAPI(apiSvr.ClientCtx, apiSvr.Router)
	}
}

// RegisterSwaggerAPI registers swagger route with API Server
func RegisterSwaggerAPI(_ client.Context, rtr *mux.Router) {
	statikFS, err := fs.New()
	if err != nil {
		panic(err)
	}

	staticServer := http.FileServer(statikFS)
	rtr.PathPrefix("/swagger/").Handler(http.StripPrefix("/swagger/", staticServer))
}

// GetMaccPerms returns a copy of the module account permissions
func GetMaccPerms() map[string][]string {
	dupMaccPerms := make(map[string][]string)
	for k, v := range maccPerms {
		dupMaccPerms[k] = v
	}
	return dupMaccPerms
}

// initParamsKeeper init params keeper and its subspaces
func initParamsKeeper(paramsKeeper paramskeeper.Keeper) {
	paramsKeeper.Subspace(minttypes.ModuleName)
	paramsKeeper.Subspace(distrtypes.ModuleName)
	paramsKeeper.Subspace(govtypes.ModuleName).WithKeyTable(govv1.ParamKeyTable())
	paramsKeeper.Subspace(crisistypes.ModuleName)
}<|MERGE_RESOLUTION|>--- conflicted
+++ resolved
@@ -313,15 +313,7 @@
 
 	// NOTE: Any module instantiated in the module manager that is later modified
 	// must be passed by reference here.
-<<<<<<< HEAD
-	err = app.RegisterModules(
-=======
 	if err := app.RegisterModules(
-		genutil.NewAppModule(
-			app.AccountKeeper, app.StakingKeeper, app.BaseApp.DeliverTx,
-			encodingConfig.TxConfig,
-		),
->>>>>>> c859589f
 		vesting.NewAppModule(app.AccountKeeper, app.BankKeeper),
 		crisis.NewAppModule(&app.CrisisKeeper, skipGenesisInvariants),
 		gov.NewAppModule(app.appCodec, app.GovKeeper, app.AccountKeeper, app.BankKeeper),
