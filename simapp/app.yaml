modules:
  - name: runtime
    config:
      "@type": cosmos.app.runtime.v1alpha1.Module

      app_name: SimApp

      # During begin block slashing happens after distr.BeginBlocker so that
      # there is nothing left over in the validator fee pool, so as to keep the
      # CanWithdrawInvariant invariant.
      # NOTE: staking module is required if HistoricalEntries param > 0
      # NOTE: capability module's beginblocker must come before any modules using capabilities (e.g. IBC)
      begin_blockers: [ upgrade, capability, mint, distribution, slashing,
                        evidence, staking, auth, bank, gov, crisis, genutil,
                        authz, feegrant, nft, group,
                        params, vesting ]

      end_blockers: [ crisis, gov, staking,
                      capability, auth, bank, distribution,
                      slashing, mint,
                      genutil, evidence, authz,
                      feegrant, nft, group,
                      params, upgrade, vesting ]

      override_store_keys:
        - module_name: auth
          kv_store_key: acc

  - name: auth
    config:
      "@type": cosmos.auth.module.v1.Module
      bech32_prefix: cosmos
      module_account_permissions:
        - account: fee_collector
        - account: distribution
        - account: mint
          permissions: [ minter ]
        - account: bonded_tokens_pool
          permissions: [ burner, staking ]
        - account: not_bonded_tokens_pool
          permissions: [ burner, staking ]
        - account: gov
          permissions: [ burner ]
        - account: nft

  - name: params
    config:
      "@type": cosmos.params.module.v1.Module

<<<<<<< HEAD
  - name: capability
    config:
      "@type": cosmos.capability.module.v1.Module
      seal_keeper: true
=======
  - name: bank
    config:
      "@type": cosmos.bank.module.v1.Module
>>>>>>> 4c3255e4
<|MERGE_RESOLUTION|>--- conflicted
+++ resolved
@@ -47,13 +47,11 @@
     config:
       "@type": cosmos.params.module.v1.Module
 
-<<<<<<< HEAD
+  - name: bank
+    config:
+      "@type": cosmos.bank.module.v1.Module
+
   - name: capability
     config:
       "@type": cosmos.capability.module.v1.Module
-      seal_keeper: true
-=======
-  - name: bank
-    config:
-      "@type": cosmos.bank.module.v1.Module
->>>>>>> 4c3255e4
+      seal_keeper: true