modules:
  - name: runtime
    config:
      "@type": cosmos.app.runtime.v1alpha1.Module

      app_name: SimApp

      # During begin block slashing happens after distr.BeginBlocker so that
      # there is nothing left over in the validator fee pool, so as to keep the
      # CanWithdrawInvariant invariant.
      # NOTE: staking module is required if HistoricalEntries param > 0
      # NOTE: capability module's beginblocker must come before any modules using capabilities (e.g. IBC)
      begin_blockers:
        [
          upgrade,
          capability,
          mint,
          distribution,
          slashing,
          evidence,
          staking,
          auth,
          bank,
          gov,
          crisis,
          genutil,
          authz,
          feegrant,
          nft,
          group,
          params,
          vesting,
        ]

      end_blockers:
        [
          crisis,
          gov,
          staking,
          capability,
          auth,
          bank,
          distribution,
          slashing,
          mint,
          genutil,
          evidence,
          authz,
          feegrant,
          nft,
          group,
          params,
          upgrade,
          vesting,
        ]

      override_store_keys:
        - module_name: auth
          kv_store_key: acc

  - name: auth
    config:
      "@type": cosmos.auth.module.v1.Module
      bech32_prefix: cosmos
      module_account_permissions:
        - account: fee_collector
        - account: distribution
        - account: mint
          permissions: [minter]
        - account: bonded_tokens_pool
          permissions: [burner, staking]
        - account: not_bonded_tokens_pool
          permissions: [burner, staking]
        - account: gov
          permissions: [burner]
        - account: nft

  - name: params
    config:
      "@type": cosmos.params.module.v1.Module

  - name: tx
    config:
      "@type": cosmos.tx.module.v1.Module

  - name: feegrant
    config:
      "@type": cosmos.feegrant.module.v1.Module

  - name: bank
    config:
      "@type": cosmos.bank.module.v1.Module

  - name: authz
    config:
      "@type": cosmos.authz.module.v1.Module

  - name: capability
    config:
      "@type": cosmos.capability.module.v1.Module
      seal_keeper: true

  - name: staking
    config:
      "@type": cosmos.staking.module.v1.Module

<<<<<<< HEAD
  - name: genutil
    config:
      "@type": cosmos.genutil.module.v1.Module
=======
  - name: nft
    config:
      "@type": cosmos.nft.module.v1.Module

  - name: slashing
    config:
      "@type": cosmos.slashing.module.v1.Module
>>>>>>> c859589f
<|MERGE_RESOLUTION|>--- conflicted
+++ resolved
@@ -104,11 +104,6 @@
     config:
       "@type": cosmos.staking.module.v1.Module
 
-<<<<<<< HEAD
-  - name: genutil
-    config:
-      "@type": cosmos.genutil.module.v1.Module
-=======
   - name: nft
     config:
       "@type": cosmos.nft.module.v1.Module
@@ -116,4 +111,7 @@
   - name: slashing
     config:
       "@type": cosmos.slashing.module.v1.Module
->>>>>>> c859589f
+
+  - name: genutil
+    config:
+      "@type": cosmos.genutil.module.v1.Module