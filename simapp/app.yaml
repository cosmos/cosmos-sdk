--- conflicted
+++ resolved
@@ -129,12 +129,6 @@
   - name: evidence
     config:
       "@type": cosmos.evidence.module.v1.Module
-<<<<<<< HEAD
-      
-  - name: crisis
-    config:
-      "@type": cosmos.crisis.module.v1.Module
-=======
 
   - name: distribution
     config:
@@ -143,4 +137,7 @@
   - name: vesting
     config:
       "@type": cosmos.vesting.module.v1.Module
->>>>>>> daf8f597
+      
+  - name: crisis
+    config:
+      "@type": cosmos.crisis.module.v1.Module