modules:
  - name: runtime
    config:
      "@type": cosmos.app.runtime.v1alpha1.Module

      app_name: SimApp

      # During begin block slashing happens after distr.BeginBlocker so that
      # there is nothing left over in the validator fee pool, so as to keep the
      # CanWithdrawInvariant invariant.
      # NOTE: staking module is required if HistoricalEntries param > 0
      # NOTE: capability module's beginblocker must come before any modules using capabilities (e.g. IBC)
      begin_blockers: [ upgrade, capability, mint, distribution, slashing,
                        evidence, staking, auth, bank, gov, crisis, genutil,
                        authz, feegrant, nft, group,
                        params, vesting ]

      end_blockers: [ crisis, gov, staking,
                      capability, auth, bank, distribution,
                      slashing, mint,
                      genutil, evidence, authz,
                      feegrant, nft, group,
                      params, upgrade, vesting ]

      override_store_keys:
        - module_name: auth
          kv_store_key: acc

  - name: auth
    config:
      "@type": cosmos.auth.module.v1.Module
      bech32_prefix: cosmos
      module_account_permissions:
        - account: fee_collector
        - account: distribution
        - account: mint
          permissions: [ minter ]
        - account: bonded_tokens_pool
          permissions: [ burner, staking ]
        - account: not_bonded_tokens_pool
          permissions: [ burner, staking ]
        - account: gov
          permissions: [ burner ]
        - account: nft

  - name: params
    config:
      "@type": cosmos.params.module.v1.Module

  - name: bank
    config:
      "@type": cosmos.bank.module.v1.Module
<<<<<<< HEAD
      
  - name: staking
    config:
      "@type": cosmos.staking.module.v1.Module
=======

  - name: capability
    config:
      "@type": cosmos.capability.module.v1.Module
      seal_keeper: true
>>>>>>> 17232fa8
<|MERGE_RESOLUTION|>--- conflicted
+++ resolved
@@ -50,15 +50,12 @@
   - name: bank
     config:
       "@type": cosmos.bank.module.v1.Module
-<<<<<<< HEAD
-      
-  - name: staking
-    config:
-      "@type": cosmos.staking.module.v1.Module
-=======
 
   - name: capability
     config:
       "@type": cosmos.capability.module.v1.Module
       seal_keeper: true
->>>>>>> 17232fa8
+      
+  - name: staking
+    config:
+      "@type": cosmos.staking.module.v1.Module