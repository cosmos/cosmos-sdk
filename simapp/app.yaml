--- conflicted
+++ resolved
@@ -55,13 +55,11 @@
     config:
       "@type": cosmos.bank.module.v1.Module
 
-<<<<<<< HEAD
-  - name: genutil
-    config:
-      "@type": cosmos.genutil.module.v1.Module
-=======
   - name: capability
     config:
       "@type": cosmos.capability.module.v1.Module
       seal_keeper: true
->>>>>>> fe5c22eb
+
+  - name: genutil
+    config:
+      "@type": cosmos.genutil.module.v1.Module