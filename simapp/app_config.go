package simapp

import (
	"time"

	"google.golang.org/protobuf/types/known/durationpb"

	runtimev1alpha1 "cosmossdk.io/api/cosmos/app/runtime/v1alpha1"
	appv1alpha1 "cosmossdk.io/api/cosmos/app/v1alpha1"
	authmodulev1 "cosmossdk.io/api/cosmos/auth/module/v1"
	authzmodulev1 "cosmossdk.io/api/cosmos/authz/module/v1"
	bankmodulev1 "cosmossdk.io/api/cosmos/bank/module/v1"
	circuitmodulev1 "cosmossdk.io/api/cosmos/circuit/module/v1"
	consensusmodulev1 "cosmossdk.io/api/cosmos/consensus/module/v1"
	distrmodulev1 "cosmossdk.io/api/cosmos/distribution/module/v1"
	epochsmodulev1 "cosmossdk.io/api/cosmos/epochs/module/v1"
	evidencemodulev1 "cosmossdk.io/api/cosmos/evidence/module/v1"
	feegrantmodulev1 "cosmossdk.io/api/cosmos/feegrant/module/v1"
	genutilmodulev1 "cosmossdk.io/api/cosmos/genutil/module/v1"
	govmodulev1 "cosmossdk.io/api/cosmos/gov/module/v1"
	groupmodulev1 "cosmossdk.io/api/cosmos/group/module/v1"
	mintmodulev1 "cosmossdk.io/api/cosmos/mint/module/v1"
	nftmodulev1 "cosmossdk.io/api/cosmos/nft/module/v1"
	protocolpoolmodulev1 "cosmossdk.io/api/cosmos/protocolpool/module/v1"
	slashingmodulev1 "cosmossdk.io/api/cosmos/slashing/module/v1"
	stakingmodulev1 "cosmossdk.io/api/cosmos/staking/module/v1"
	txconfigv1 "cosmossdk.io/api/cosmos/tx/config/v1"
	upgrademodulev1 "cosmossdk.io/api/cosmos/upgrade/module/v1"
	vestingmodulev1 "cosmossdk.io/api/cosmos/vesting/module/v1"
	"cosmossdk.io/core/appconfig"
	"cosmossdk.io/depinject"
	_ "cosmossdk.io/x/circuit" // import for side-effects
	circuittypes "cosmossdk.io/x/circuit/types"
	_ "cosmossdk.io/x/evidence" // import for side-effects
	evidencetypes "cosmossdk.io/x/evidence/types"
	"cosmossdk.io/x/feegrant"
	_ "cosmossdk.io/x/feegrant/module" // import for side-effects
	"cosmossdk.io/x/nft"
	_ "cosmossdk.io/x/nft/module" // import for side-effects
	_ "cosmossdk.io/x/upgrade"    // import for side-effects
	upgradetypes "cosmossdk.io/x/upgrade/types"

	"github.com/cosmos/cosmos-sdk/runtime"
	"github.com/cosmos/cosmos-sdk/types/module"
	_ "github.com/cosmos/cosmos-sdk/x/auth/tx/config" // import for side-effects
	authtypes "github.com/cosmos/cosmos-sdk/x/auth/types"
	_ "github.com/cosmos/cosmos-sdk/x/auth/vesting" // import for side-effects
	vestingtypes "github.com/cosmos/cosmos-sdk/x/auth/vesting/types"
	"github.com/cosmos/cosmos-sdk/x/authz"
	_ "github.com/cosmos/cosmos-sdk/x/authz/module" // import for side-effects
	_ "github.com/cosmos/cosmos-sdk/x/bank"         // import for side-effects
	banktypes "github.com/cosmos/cosmos-sdk/x/bank/types"
	_ "github.com/cosmos/cosmos-sdk/x/consensus" // import for side-effects
	consensustypes "github.com/cosmos/cosmos-sdk/x/consensus/types"
	_ "github.com/cosmos/cosmos-sdk/x/distribution" // import for side-effects
	distrtypes "github.com/cosmos/cosmos-sdk/x/distribution/types"
	_ "github.com/cosmos/cosmos-sdk/x/epochs" // import for side-effects
	epochstypes "github.com/cosmos/cosmos-sdk/x/epochs/types"
	"github.com/cosmos/cosmos-sdk/x/genutil"
	genutiltypes "github.com/cosmos/cosmos-sdk/x/genutil/types"
	"github.com/cosmos/cosmos-sdk/x/gov"
	govclient "github.com/cosmos/cosmos-sdk/x/gov/client"
	govtypes "github.com/cosmos/cosmos-sdk/x/gov/types"
	"github.com/cosmos/cosmos-sdk/x/group"
	_ "github.com/cosmos/cosmos-sdk/x/group/module" // import for side-effects
	_ "github.com/cosmos/cosmos-sdk/x/mint"         // import for side-effects
	minttypes "github.com/cosmos/cosmos-sdk/x/mint/types"
	_ "github.com/cosmos/cosmos-sdk/x/protocolpool" // import for side-effects
	protocolpooltypes "github.com/cosmos/cosmos-sdk/x/protocolpool/types"
	_ "github.com/cosmos/cosmos-sdk/x/slashing" // import for side-effects
	slashingtypes "github.com/cosmos/cosmos-sdk/x/slashing/types"
	_ "github.com/cosmos/cosmos-sdk/x/staking" // import for side-effects
	stakingtypes "github.com/cosmos/cosmos-sdk/x/staking/types"
)

var (
	// module account permissions
	moduleAccPerms = []*authmodulev1.ModuleAccountPermission{
		{Account: authtypes.FeeCollectorName},
		{Account: distrtypes.ModuleName},
		{Account: minttypes.ModuleName, Permissions: []string{authtypes.Minter}},
		{Account: stakingtypes.BondedPoolName, Permissions: []string{authtypes.Burner, stakingtypes.ModuleName}},
		{Account: stakingtypes.NotBondedPoolName, Permissions: []string{authtypes.Burner, stakingtypes.ModuleName}},
		{Account: govtypes.ModuleName, Permissions: []string{authtypes.Burner}},
		{Account: nft.ModuleName},
		{Account: protocolpooltypes.ModuleName},
		{Account: protocolpooltypes.StreamAccount},
		{Account: protocolpooltypes.ProtocolPoolDistrAccount},
	}

	// blocked account addresses
	blockAccAddrs = []string{
		authtypes.FeeCollectorName,
		distrtypes.ModuleName,
		minttypes.ModuleName,
		stakingtypes.BondedPoolName,
		stakingtypes.NotBondedPoolName,
		nft.ModuleName,
		// We allow the following module accounts to receive funds:
		// govtypes.ModuleName
	}

	ModuleConfig = []*appv1alpha1.ModuleConfig{
		{
			Name: runtime.ModuleName,
			Config: appconfig.WrapAny(&runtimev1alpha1.Module{
				AppName: "SimApp",
				// NOTE: upgrade module is required to be prioritized
				PreBlockers: []string{
					upgradetypes.ModuleName,
<<<<<<< HEAD
=======
					authtypes.ModuleName,
>>>>>>> a0d83f10
				},
				// During begin block slashing happens after distr.BeginBlocker so that
				// there is nothing left over in the validator fee pool, so as to keep the
				// CanWithdrawInvariant invariant.
				// NOTE: staking module is required if HistoricalEntries param > 0
				BeginBlockers: []string{
					minttypes.ModuleName,
					distrtypes.ModuleName,
					protocolpooltypes.ModuleName,
					slashingtypes.ModuleName,
					evidencetypes.ModuleName,
					stakingtypes.ModuleName,
					authz.ModuleName,
					epochstypes.ModuleName,
				},
				EndBlockers: []string{
					govtypes.ModuleName,
					stakingtypes.ModuleName,
					feegrant.ModuleName,
					group.ModuleName,
					protocolpooltypes.ModuleName,
				},
				OverrideStoreKeys: []*runtimev1alpha1.StoreKeyConfig{
					{
						ModuleName: authtypes.ModuleName,
						KvStoreKey: "acc",
					},
				},
				// NOTE: The genutils module must occur after staking so that pools are
				// properly initialized with tokens from genesis accounts.
				// NOTE: The genutils module must also occur after auth so that it can access the params from auth.
				InitGenesis: []string{
					authtypes.ModuleName,
					banktypes.ModuleName,
					distrtypes.ModuleName,
					stakingtypes.ModuleName,
					slashingtypes.ModuleName,
					govtypes.ModuleName,
					minttypes.ModuleName,
					genutiltypes.ModuleName,
					evidencetypes.ModuleName,
					authz.ModuleName,
					feegrant.ModuleName,
					nft.ModuleName,
					group.ModuleName,
					upgradetypes.ModuleName,
					vestingtypes.ModuleName,
					circuittypes.ModuleName,
					epochstypes.ModuleName,
					protocolpooltypes.ModuleName,
				},
				// When ExportGenesis is not specified, the export genesis module order
				// is equal to the init genesis order
				ExportGenesis: []string{
					consensustypes.ModuleName,
					authtypes.ModuleName,
					protocolpooltypes.ModuleName, // Must be exported before bank
					banktypes.ModuleName,
					distrtypes.ModuleName,
					stakingtypes.ModuleName,
					slashingtypes.ModuleName,
					govtypes.ModuleName,
					minttypes.ModuleName,
					genutiltypes.ModuleName,
					evidencetypes.ModuleName,
					authz.ModuleName,
					feegrant.ModuleName,
					nft.ModuleName,
					group.ModuleName,
					upgradetypes.ModuleName,
					vestingtypes.ModuleName,
					circuittypes.ModuleName,
					epochstypes.ModuleName,
				},
				// Uncomment if you want to set a custom migration order here.
				// OrderMigrations: []string{},
			}),
		},
		{
			Name: authtypes.ModuleName,
			Config: appconfig.WrapAny(&authmodulev1.Module{
				Bech32Prefix:             "cosmos",
				ModuleAccountPermissions: moduleAccPerms,
				// By default modules authority is the governance module. This is configurable with the following:
				// Authority: "group", // A custom module authority can be set using a module name
				// Authority: "cosmos1cwwv22j5ca08ggdv9c2uky355k908694z577tv", // or a specific address
			}),
		},
		{
			Name:   vestingtypes.ModuleName,
			Config: appconfig.WrapAny(&vestingmodulev1.Module{}),
		},
		{
			Name: banktypes.ModuleName,
			Config: appconfig.WrapAny(&bankmodulev1.Module{
				BlockedModuleAccountsOverride: blockAccAddrs,
			}),
		},
		{
			Name: stakingtypes.ModuleName,
			Config: appconfig.WrapAny(&stakingmodulev1.Module{
				// NOTE: specifying a prefix is only necessary when using bech32 addresses
				// If not specfied, the auth Bech32Prefix appended with "valoper" and "valcons" is used by default
				Bech32PrefixValidator: "cosmosvaloper",
				Bech32PrefixConsensus: "cosmosvalcons",
			}),
		},
		{
			Name:   slashingtypes.ModuleName,
			Config: appconfig.WrapAny(&slashingmodulev1.Module{}),
		},
		{
			Name: "tx",
			Config: appconfig.WrapAny(&txconfigv1.Config{
				SkipAnteHandler: true, // Enable this to skip the default antehandlers and set custom ante handlers.
			}),
		},
		{
			Name:   genutiltypes.ModuleName,
			Config: appconfig.WrapAny(&genutilmodulev1.Module{}),
		},
		{
			Name:   authz.ModuleName,
			Config: appconfig.WrapAny(&authzmodulev1.Module{}),
		},
		{
			Name:   upgradetypes.ModuleName,
			Config: appconfig.WrapAny(&upgrademodulev1.Module{}),
		},
		{
			Name:   distrtypes.ModuleName,
			Config: appconfig.WrapAny(&distrmodulev1.Module{}),
		},
		{
			Name:   evidencetypes.ModuleName,
			Config: appconfig.WrapAny(&evidencemodulev1.Module{}),
		},
		{
			Name:   minttypes.ModuleName,
			Config: appconfig.WrapAny(&mintmodulev1.Module{}),
		},
		{
			Name: group.ModuleName,
			Config: appconfig.WrapAny(&groupmodulev1.Module{
				MaxExecutionPeriod: durationpb.New(time.Second * 1209600),
				MaxMetadataLen:     255,
			}),
		},
		{
			Name:   nft.ModuleName,
			Config: appconfig.WrapAny(&nftmodulev1.Module{}),
		},
		{
			Name:   feegrant.ModuleName,
			Config: appconfig.WrapAny(&feegrantmodulev1.Module{}),
		},
		{
			Name:   govtypes.ModuleName,
			Config: appconfig.WrapAny(&govmodulev1.Module{}),
		},
		{
			Name:   consensustypes.ModuleName,
			Config: appconfig.WrapAny(&consensusmodulev1.Module{}),
		},
		{
			Name:   circuittypes.ModuleName,
			Config: appconfig.WrapAny(&circuitmodulev1.Module{}),
		},
		{
			Name:   epochstypes.ModuleName,
			Config: appconfig.WrapAny(&epochsmodulev1.Module{}),
		},
		{
			Name:   protocolpooltypes.ModuleName,
			Config: appconfig.WrapAny(&protocolpoolmodulev1.Module{}),
		},
	}

	// AppConfig is application configuration (used by depinject)
	AppConfig = depinject.Configs(appconfig.Compose(&appv1alpha1.Config{
		Modules: ModuleConfig,
	}),
		depinject.Supply(
			// supply custom module basics
			map[string]module.AppModuleBasic{
				genutiltypes.ModuleName: genutil.NewAppModuleBasic(genutiltypes.DefaultMessageValidator),
				govtypes.ModuleName: gov.NewAppModuleBasic(
					[]govclient.ProposalHandler{},
				),
			},
		),
	)
)<|MERGE_RESOLUTION|>--- conflicted
+++ resolved
@@ -108,10 +108,7 @@
 				// NOTE: upgrade module is required to be prioritized
 				PreBlockers: []string{
 					upgradetypes.ModuleName,
-<<<<<<< HEAD
-=======
 					authtypes.ModuleName,
->>>>>>> a0d83f10
 				},
 				// During begin block slashing happens after distr.BeginBlocker so that
 				// there is nothing left over in the validator fee pool, so as to keep the
