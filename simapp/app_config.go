package simapp

import (
	"time"

	"google.golang.org/protobuf/types/known/durationpb"

	runtimev1alpha1 "cosmossdk.io/api/cosmos/app/runtime/v1alpha1"
	appv1alpha1 "cosmossdk.io/api/cosmos/app/v1alpha1"
	authmodulev1 "cosmossdk.io/api/cosmos/auth/module/v1"
	authzmodulev1 "cosmossdk.io/api/cosmos/authz/module/v1"
	bankmodulev1 "cosmossdk.io/api/cosmos/bank/module/v1"
	circuitmodulev1 "cosmossdk.io/api/cosmos/circuit/module/v1"
	consensusmodulev1 "cosmossdk.io/api/cosmos/consensus/module/v1"
	distrmodulev1 "cosmossdk.io/api/cosmos/distribution/module/v1"
	epochsmodulev1 "cosmossdk.io/api/cosmos/epochs/module/v1"
	evidencemodulev1 "cosmossdk.io/api/cosmos/evidence/module/v1"
	feegrantmodulev1 "cosmossdk.io/api/cosmos/feegrant/module/v1"
	genutilmodulev1 "cosmossdk.io/api/cosmos/genutil/module/v1"
	govmodulev1 "cosmossdk.io/api/cosmos/gov/module/v1"
	groupmodulev1 "cosmossdk.io/api/cosmos/group/module/v1"
	mintmodulev1 "cosmossdk.io/api/cosmos/mint/module/v1"
	nftmodulev1 "cosmossdk.io/api/cosmos/nft/module/v1"
	protocolpoolmodulev1 "cosmossdk.io/api/cosmos/protocolpool/module/v1"
	slashingmodulev1 "cosmossdk.io/api/cosmos/slashing/module/v1"
	stakingmodulev1 "cosmossdk.io/api/cosmos/staking/module/v1"
	txconfigv1 "cosmossdk.io/api/cosmos/tx/config/v1"
	upgrademodulev1 "cosmossdk.io/api/cosmos/upgrade/module/v1"
	vestingmodulev1 "cosmossdk.io/api/cosmos/vesting/module/v1"
	"cosmossdk.io/core/appconfig"
	"cosmossdk.io/depinject"
	_ "cosmossdk.io/x/evidence" // import for side-effects
	evidencetypes "cosmossdk.io/x/evidence/types"
	"cosmossdk.io/x/feegrant"
	_ "cosmossdk.io/x/feegrant/module" // import for side-effects
<<<<<<< HEAD
	_ "cosmossdk.io/x/upgrade"         // import for side-effects
=======
	"cosmossdk.io/x/nft"
	_ "cosmossdk.io/x/nft/module"
	_ "cosmossdk.io/x/upgrade" // import for side-effects
>>>>>>> 245a5faf
	upgradetypes "cosmossdk.io/x/upgrade/types"
	_ "github.com/cosmos/cosmos-sdk/x/circuit" // import for side-effects
	circuittypes "github.com/cosmos/cosmos-sdk/x/circuit/types"
	"github.com/cosmos/cosmos-sdk/x/nft"
	_ "github.com/cosmos/cosmos-sdk/x/nft/module" // import for side-effects

	"github.com/cosmos/cosmos-sdk/runtime"
	"github.com/cosmos/cosmos-sdk/types/module"
	_ "github.com/cosmos/cosmos-sdk/x/auth/tx/config" // import for side-effects
	authtypes "github.com/cosmos/cosmos-sdk/x/auth/types"
	_ "github.com/cosmos/cosmos-sdk/x/auth/vesting" // import for side-effects
	vestingtypes "github.com/cosmos/cosmos-sdk/x/auth/vesting/types"
	"github.com/cosmos/cosmos-sdk/x/authz"
	_ "github.com/cosmos/cosmos-sdk/x/authz/module" // import for side-effects
	_ "github.com/cosmos/cosmos-sdk/x/bank"         // import for side-effects
	banktypes "github.com/cosmos/cosmos-sdk/x/bank/types"
	_ "github.com/cosmos/cosmos-sdk/x/consensus" // import for side-effects
	consensustypes "github.com/cosmos/cosmos-sdk/x/consensus/types"
	_ "github.com/cosmos/cosmos-sdk/x/distribution" // import for side-effects
	distrtypes "github.com/cosmos/cosmos-sdk/x/distribution/types"
	_ "github.com/cosmos/cosmos-sdk/x/epochs" // import for side-effects
	epochstypes "github.com/cosmos/cosmos-sdk/x/epochs/types"
	"github.com/cosmos/cosmos-sdk/x/genutil"
	genutiltypes "github.com/cosmos/cosmos-sdk/x/genutil/types"
	"github.com/cosmos/cosmos-sdk/x/gov"
	govclient "github.com/cosmos/cosmos-sdk/x/gov/client"
	govtypes "github.com/cosmos/cosmos-sdk/x/gov/types"
	"github.com/cosmos/cosmos-sdk/x/group"          //nolint:staticcheck // deprecated and to be removed
	_ "github.com/cosmos/cosmos-sdk/x/group/module" //nolint:staticcheck // deprecated and to be removed // import for side-effects
	_ "github.com/cosmos/cosmos-sdk/x/mint"         // import for side-effects
	minttypes "github.com/cosmos/cosmos-sdk/x/mint/types"
	_ "github.com/cosmos/cosmos-sdk/x/protocolpool" // import for side-effects
	protocolpooltypes "github.com/cosmos/cosmos-sdk/x/protocolpool/types"
	_ "github.com/cosmos/cosmos-sdk/x/slashing" // import for side-effects
	slashingtypes "github.com/cosmos/cosmos-sdk/x/slashing/types"
	_ "github.com/cosmos/cosmos-sdk/x/staking" // import for side-effects
	stakingtypes "github.com/cosmos/cosmos-sdk/x/staking/types"
)

var (
	// module account permissions
	moduleAccPerms = []*authmodulev1.ModuleAccountPermission{
		{Account: authtypes.FeeCollectorName},
		{Account: distrtypes.ModuleName},
		{Account: minttypes.ModuleName, Permissions: []string{authtypes.Minter}},
		{Account: stakingtypes.BondedPoolName, Permissions: []string{authtypes.Burner, stakingtypes.ModuleName}},
		{Account: stakingtypes.NotBondedPoolName, Permissions: []string{authtypes.Burner, stakingtypes.ModuleName}},
		{Account: govtypes.ModuleName, Permissions: []string{authtypes.Burner}},
		{Account: nft.ModuleName},
		{Account: protocolpooltypes.ModuleName},
		{Account: protocolpooltypes.ProtocolPoolEscrowAccount},
	}

	// blocked account addresses
	blockAccAddrs = []string{
		authtypes.FeeCollectorName,
		distrtypes.ModuleName,
		minttypes.ModuleName,
		stakingtypes.BondedPoolName,
		stakingtypes.NotBondedPoolName,
		nft.ModuleName,
		// We allow the following module accounts to receive funds:
		// govtypes.ModuleName
	}

	ModuleConfig = []*appv1alpha1.ModuleConfig{
		{
			Name: runtime.ModuleName,
			Config: appconfig.WrapAny(&runtimev1alpha1.Module{
				AppName: "SimApp",
				// NOTE: upgrade module is required to be prioritized
				PreBlockers: []string{
					upgradetypes.ModuleName,
					authtypes.ModuleName,
				},
				// During begin block slashing happens after distr.BeginBlocker so that
				// there is nothing left over in the validator fee pool, so as to keep the
				// CanWithdrawInvariant invariant.
				// NOTE: staking module is required if HistoricalEntries param > 0
				BeginBlockers: []string{
					minttypes.ModuleName,
					distrtypes.ModuleName,
					protocolpooltypes.ModuleName,
					slashingtypes.ModuleName,
					evidencetypes.ModuleName,
					stakingtypes.ModuleName,
					authz.ModuleName,
					epochstypes.ModuleName,
				},
				EndBlockers: []string{
					govtypes.ModuleName,
					stakingtypes.ModuleName,
					feegrant.ModuleName,
					group.ModuleName,
					protocolpooltypes.ModuleName,
				},
				OverrideStoreKeys: []*runtimev1alpha1.StoreKeyConfig{
					{
						ModuleName: authtypes.ModuleName,
						KvStoreKey: "acc",
					},
				},
				SkipStoreKeys: []string{
					"tx",
				},
				// NOTE: The genutils module must occur after staking so that pools are
				// properly initialized with tokens from genesis accounts.
				// NOTE: The genutils module must also occur after auth so that it can access the params from auth.
				InitGenesis: []string{
					authtypes.ModuleName,
					banktypes.ModuleName,
					distrtypes.ModuleName,
					stakingtypes.ModuleName,
					slashingtypes.ModuleName,
					govtypes.ModuleName,
					minttypes.ModuleName,
					genutiltypes.ModuleName,
					evidencetypes.ModuleName,
					authz.ModuleName,
					feegrant.ModuleName,
					nft.ModuleName,
					group.ModuleName,
					upgradetypes.ModuleName,
					vestingtypes.ModuleName,
					circuittypes.ModuleName,
					epochstypes.ModuleName,
					protocolpooltypes.ModuleName,
				},
				// When ExportGenesis is not specified, the export genesis module order
				// is equal to the init genesis order
				ExportGenesis: []string{
					consensustypes.ModuleName,
					authtypes.ModuleName,
					protocolpooltypes.ModuleName, // Must be exported before bank
					banktypes.ModuleName,
					distrtypes.ModuleName,
					stakingtypes.ModuleName,
					slashingtypes.ModuleName,
					govtypes.ModuleName,
					minttypes.ModuleName,
					genutiltypes.ModuleName,
					evidencetypes.ModuleName,
					authz.ModuleName,
					feegrant.ModuleName,
					nft.ModuleName,
					group.ModuleName,
					upgradetypes.ModuleName,
					vestingtypes.ModuleName,
					circuittypes.ModuleName,
					epochstypes.ModuleName,
				},
				// Uncomment if you want to set a custom migration order here.
				// OrderMigrations: []string{},
			}),
		},
		{
			Name: authtypes.ModuleName,
			Config: appconfig.WrapAny(&authmodulev1.Module{
				Bech32Prefix:             "cosmos",
				ModuleAccountPermissions: moduleAccPerms,
				// By default modules authority is the governance module. This is configurable with the following:
				// Authority: "group", // A custom module authority can be set using a module name
				// Authority: "cosmos1cwwv22j5ca08ggdv9c2uky355k908694z577tv", // or a specific address
				EnableUnorderedTransactions: true,
			}),
		},
		{
			Name:   vestingtypes.ModuleName,
			Config: appconfig.WrapAny(&vestingmodulev1.Module{}),
		},
		{
			Name: banktypes.ModuleName,
			Config: appconfig.WrapAny(&bankmodulev1.Module{
				BlockedModuleAccountsOverride: blockAccAddrs,
			}),
		},
		{
			Name: stakingtypes.ModuleName,
			Config: appconfig.WrapAny(&stakingmodulev1.Module{
				// NOTE: specifying a prefix is only necessary when using bech32 addresses
				// If not specfied, the auth Bech32Prefix appended with "valoper" and "valcons" is used by default
				Bech32PrefixValidator: "cosmosvaloper",
				Bech32PrefixConsensus: "cosmosvalcons",
			}),
		},
		{
			Name:   slashingtypes.ModuleName,
			Config: appconfig.WrapAny(&slashingmodulev1.Module{}),
		},
		{
			Name: "tx",
			Config: appconfig.WrapAny(&txconfigv1.Config{
				SkipAnteHandler: true, // Enable this to skip the default antehandlers and set custom ante handlers.
			}),
		},
		{
			Name:   genutiltypes.ModuleName,
			Config: appconfig.WrapAny(&genutilmodulev1.Module{}),
		},
		{
			Name:   authz.ModuleName,
			Config: appconfig.WrapAny(&authzmodulev1.Module{}),
		},
		{
			Name:   upgradetypes.ModuleName,
			Config: appconfig.WrapAny(&upgrademodulev1.Module{}),
		},
		{
			Name:   distrtypes.ModuleName,
			Config: appconfig.WrapAny(&distrmodulev1.Module{}),
		},
		{
			Name:   evidencetypes.ModuleName,
			Config: appconfig.WrapAny(&evidencemodulev1.Module{}),
		},
		{
			Name:   minttypes.ModuleName,
			Config: appconfig.WrapAny(&mintmodulev1.Module{}),
		},
		{
			Name: group.ModuleName,
			Config: appconfig.WrapAny(&groupmodulev1.Module{
				MaxExecutionPeriod: durationpb.New(time.Second * 1209600),
				MaxMetadataLen:     255,
			}),
		},
		{
			Name:   nft.ModuleName,
			Config: appconfig.WrapAny(&nftmodulev1.Module{}),
		},
		{
			Name:   feegrant.ModuleName,
			Config: appconfig.WrapAny(&feegrantmodulev1.Module{}),
		},
		{
			Name:   govtypes.ModuleName,
			Config: appconfig.WrapAny(&govmodulev1.Module{}),
		},
		{
			Name:   consensustypes.ModuleName,
			Config: appconfig.WrapAny(&consensusmodulev1.Module{}),
		},
		{
			Name:   circuittypes.ModuleName,
			Config: appconfig.WrapAny(&circuitmodulev1.Module{}),
		},
		{
			Name:   epochstypes.ModuleName,
			Config: appconfig.WrapAny(&epochsmodulev1.Module{}),
		},
		{
			Name:   protocolpooltypes.ModuleName,
			Config: appconfig.WrapAny(&protocolpoolmodulev1.Module{}),
		},
	}

	// AppConfig is application configuration (used by depinject)
	AppConfig = depinject.Configs(appconfig.Compose(&appv1alpha1.Config{
		Modules: ModuleConfig,
	}),
		depinject.Supply(
			// supply custom module basics
			map[string]module.AppModuleBasic{
				genutiltypes.ModuleName: genutil.NewAppModuleBasic(genutiltypes.DefaultMessageValidator),
				govtypes.ModuleName: gov.NewAppModuleBasic(
					[]govclient.ProposalHandler{},
				),
			},
		),
	)
)<|MERGE_RESOLUTION|>--- conflicted
+++ resolved
@@ -33,13 +33,7 @@
 	evidencetypes "cosmossdk.io/x/evidence/types"
 	"cosmossdk.io/x/feegrant"
 	_ "cosmossdk.io/x/feegrant/module" // import for side-effects
-<<<<<<< HEAD
 	_ "cosmossdk.io/x/upgrade"         // import for side-effects
-=======
-	"cosmossdk.io/x/nft"
-	_ "cosmossdk.io/x/nft/module"
-	_ "cosmossdk.io/x/upgrade" // import for side-effects
->>>>>>> 245a5faf
 	upgradetypes "cosmossdk.io/x/upgrade/types"
 	_ "github.com/cosmos/cosmos-sdk/x/circuit" // import for side-effects
 	circuittypes "github.com/cosmos/cosmos-sdk/x/circuit/types"
