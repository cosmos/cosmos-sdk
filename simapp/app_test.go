package simapp

import (
	"context"
	"encoding/json"
	"fmt"
	"testing"

	abci "github.com/cometbft/cometbft/abci/types"
	cmtproto "github.com/cometbft/cometbft/proto/tendermint/types"
	dbm "github.com/cosmos/cosmos-db"
	"github.com/cosmos/gogoproto/proto"
	"github.com/golang/mock/gomock"
	"github.com/stretchr/testify/require"

	"cosmossdk.io/core/address"
	"cosmossdk.io/core/appmodule"
	appmodulev2 "cosmossdk.io/core/appmodule/v2"
	"cosmossdk.io/depinject"
	"cosmossdk.io/log"
	"cosmossdk.io/x/accounts"
	"cosmossdk.io/x/auth"
	"cosmossdk.io/x/auth/vesting"
	authzmodule "cosmossdk.io/x/authz/module"
	"cosmossdk.io/x/bank"
	banktypes "cosmossdk.io/x/bank/types"
	"cosmossdk.io/x/distribution"
	"cosmossdk.io/x/evidence"
	feegrantmodule "cosmossdk.io/x/feegrant/module"
	"cosmossdk.io/x/gov"
	group "cosmossdk.io/x/group/module"
	"cosmossdk.io/x/mint"
	"cosmossdk.io/x/protocolpool"
	"cosmossdk.io/x/slashing"
	"cosmossdk.io/x/staking"
	"cosmossdk.io/x/upgrade"

	"github.com/cosmos/cosmos-sdk/baseapp"
	"github.com/cosmos/cosmos-sdk/runtime"
	"github.com/cosmos/cosmos-sdk/testutil/mock"
	"github.com/cosmos/cosmos-sdk/testutil/network"
	simtestutil "github.com/cosmos/cosmos-sdk/testutil/sims"
	sdk "github.com/cosmos/cosmos-sdk/types"
	"github.com/cosmos/cosmos-sdk/types/module"
	"github.com/cosmos/cosmos-sdk/types/msgservice"
	"github.com/cosmos/cosmos-sdk/x/genutil"
)

func TestSimAppExportAndBlockedAddrs(t *testing.T) {
	db := dbm.NewMemDB()
	logger := log.NewTestLogger(t)
	app := NewSimappWithCustomOptions(t, false, SetupOptions{
		Logger:  logger.With("instance", "first"),
		DB:      db,
		AppOpts: simtestutil.NewAppOptionsWithFlagHome(t.TempDir()),
	})

	// BlockedAddresses returns a map of addresses in app v1 and a map of modules name in app v2.
	for acc := range BlockedAddresses() {
		var addr sdk.AccAddress
		if modAddr, err := sdk.AccAddressFromBech32(acc); err == nil {
			addr = modAddr
		} else {
			addr = app.AuthKeeper.GetModuleAddress(acc)
		}

		require.True(
			t,
			app.BankKeeper.BlockedAddr(addr),
			fmt.Sprintf("ensure that blocked addresses are properly set in bank keeper: %s should be blocked", acc),
		)
	}

	// finalize block so we have CheckTx state set
	_, err := app.FinalizeBlock(&abci.RequestFinalizeBlock{
		Height: 1,
	})
	require.NoError(t, err)

	_, err = app.Commit()
	require.NoError(t, err)

	// Making a new app object with the db, so that initchain hasn't been called
	app2 := NewSimApp(logger.With("instance", "second"), db, nil, true, simtestutil.NewAppOptionsWithFlagHome(t.TempDir()))
	_, err = app2.ExportAppStateAndValidators(false, []string{}, []string{})
	require.NoError(t, err, "ExportAppStateAndValidators should not have an error")
}

func TestRunMigrations(t *testing.T) {
	db := dbm.NewMemDB()
	logger := log.NewTestLogger(t)
	app := NewSimApp(logger.With("instance", "simapp"), db, nil, true, simtestutil.NewAppOptionsWithFlagHome(t.TempDir()))

	// Create a new baseapp and configurator for the purpose of this test.
	bApp := baseapp.NewBaseApp(app.Name(), logger.With("instance", "baseapp"), db, app.TxConfig().TxDecoder())
	bApp.SetCommitMultiStoreTracer(nil)
	bApp.SetInterfaceRegistry(app.InterfaceRegistry())
	app.BaseApp = bApp
	configurator := module.NewConfigurator(app.appCodec, bApp.MsgServiceRouter(), app.GRPCQueryRouter())

	// We register all modules on the Configurator, except x/bank. x/bank will
	// serve as the test subject on which we run the migration tests.
	//
	// The loop below is the same as calling `RegisterServices` on
	// ModuleManager, except that we skip x/bank.
	for name, mod := range app.ModuleManager.Modules {
		if name == banktypes.ModuleName {
			continue
		}

		if mod, ok := mod.(module.HasServices); ok {
			mod.RegisterServices(configurator)
		}

		if mod, ok := mod.(appmodule.HasServices); ok {
			err := mod.RegisterServices(configurator)
			require.NoError(t, err)
		}

		require.NoError(t, configurator.Error())
	}

	// Initialize the chain
	_, err := app.InitChain(&abci.RequestInitChain{})
	require.NoError(t, err)
	_, err = app.Commit()
	require.NoError(t, err)

	testCases := []struct {
		name         string
		moduleName   string
		fromVersion  uint64
		toVersion    uint64
		expRegErr    bool // errors while registering migration
		expRegErrMsg string
		expRunErr    bool // errors while running migration
		expRunErrMsg string
		expCalled    int
	}{
		{
			"cannot register migration for version 0",
			"bank", 0, 1,
			true, "module migration versions should start at 1: invalid version", false, "", 0,
		},
		{
			"throws error on RunMigrations if no migration registered for bank",
			"", 1, 2,
			false, "", true, "no migrations found for module bank: not found", 0,
		},
		{
			"can register 1->2 migration handler for x/bank, cannot run migration",
			"bank", 1, 2,
			false, "", true, "no migration found for module bank from version 2 to version 3: not found", 0,
		},
		{
			"can register 2->3 migration handler for x/bank, can run migration",
			"bank", 2, bank.AppModule{}.ConsensusVersion(),
			false, "", false, "", int(bank.AppModule{}.ConsensusVersion() - 2), // minus 2 because 1-2 is run in the previous test case.
		},
		{
			"cannot register migration handler for same module & fromVersion",
			"bank", 1, 2,
			true, "another migration for module bank and version 1 already exists: internal logic error", false, "", 0,
		},
	}

	for _, tc := range testCases {
		t.Run(tc.name, func(tt *testing.T) {
			var err error

			// Since it's very hard to test actual in-place store migrations in
			// tests (due to the difficulty of maintaining multiple versions of a
			// module), we're just testing here that the migration logic is
			// called.
			called := 0

			if tc.moduleName != "" {
				for i := tc.fromVersion; i < tc.toVersion; i++ {
					// Register migration for module from version `fromVersion` to `fromVersion+1`.
					tt.Logf("Registering migration for %q v%d", tc.moduleName, i)
					err = configurator.Register(tc.moduleName, i, func(context.Context) error {
						called++

						return nil
					})

					if tc.expRegErr {
						require.EqualError(tt, err, tc.expRegErrMsg)

						return
					}
					require.NoError(tt, err, "registering migration")
				}
			}

			// Run migrations only for bank. That's why we put the initial
			// version for bank as 1, and for all other modules, we put as
			// their latest ConsensusVersion.
			_, err = app.ModuleManager.RunMigrations(
				app.NewContextLegacy(true, cmtproto.Header{Height: app.LastBlockHeight()}), configurator,
				appmodule.VersionMap{
					"accounts":     accounts.AppModule{}.ConsensusVersion(),
					"bank":         1,
					"auth":         auth.AppModule{}.ConsensusVersion(),
					"authz":        authzmodule.AppModule{}.ConsensusVersion(),
					"staking":      staking.AppModule{}.ConsensusVersion(),
					"mint":         mint.AppModule{}.ConsensusVersion(),
					"distribution": distribution.AppModule{}.ConsensusVersion(),
					"slashing":     slashing.AppModule{}.ConsensusVersion(),
					"gov":          gov.AppModule{}.ConsensusVersion(),
					"group":        group.AppModule{}.ConsensusVersion(),
					"upgrade":      upgrade.AppModule{}.ConsensusVersion(),
					"vesting":      vesting.AppModule{}.ConsensusVersion(),
					"feegrant":     feegrantmodule.AppModule{}.ConsensusVersion(),
					"evidence":     evidence.AppModule{}.ConsensusVersion(),
					"genutil":      genutil.AppModule{}.ConsensusVersion(),
					"protocolpool": protocolpool.AppModule{}.ConsensusVersion(),
				},
			)
			if tc.expRunErr {
				require.EqualError(tt, err, tc.expRunErrMsg, "running migration")
			} else {
				require.NoError(tt, err, "running migration")
				// Make sure bank's migration is called.
				require.Equal(tt, tc.expCalled, called)
			}
		})
	}
}

func TestInitGenesisOnMigration(t *testing.T) {
	db := dbm.NewMemDB()
	app := NewSimApp(log.NewTestLogger(t), db, nil, true, simtestutil.NewAppOptionsWithFlagHome(t.TempDir()))
	ctx := app.NewContextLegacy(true, cmtproto.Header{Height: app.LastBlockHeight()})

	// Create a mock module. This module will serve as the new module we're
	// adding during a migration.
	mockCtrl := gomock.NewController(t)
	t.Cleanup(mockCtrl.Finish)
	mockModule := mock.NewMockAppModuleWithAllExtensions(mockCtrl)
	mockDefaultGenesis := json.RawMessage(`{"key": "value"}`)
	mockModule.EXPECT().DefaultGenesis(gomock.Eq(app.appCodec)).Times(1).Return(mockDefaultGenesis)
	mockModule.EXPECT().InitGenesis(gomock.Eq(ctx), gomock.Eq(app.appCodec), gomock.Eq(mockDefaultGenesis)).Times(1)

	app.ModuleManager.Modules["mock"] = mockModule

	// Run migrations only for "mock" module. We exclude it from
	// the VersionMap to simulate upgrading with a new module.
	_, err := app.ModuleManager.RunMigrations(ctx, app.Configurator(),
<<<<<<< HEAD
		appmodulev2.VersionMap{
=======
		appmodule.VersionMap{
>>>>>>> d9634f1c
			"bank":         bank.AppModule{}.ConsensusVersion(),
			"auth":         auth.AppModule{}.ConsensusVersion(),
			"authz":        authzmodule.AppModule{}.ConsensusVersion(),
			"staking":      staking.AppModule{}.ConsensusVersion(),
			"mint":         mint.AppModule{}.ConsensusVersion(),
			"distribution": distribution.AppModule{}.ConsensusVersion(),
			"slashing":     slashing.AppModule{}.ConsensusVersion(),
			"gov":          gov.AppModule{}.ConsensusVersion(),
			"upgrade":      upgrade.AppModule{}.ConsensusVersion(),
			"vesting":      vesting.AppModule{}.ConsensusVersion(),
			"feegrant":     feegrantmodule.AppModule{}.ConsensusVersion(),
			"evidence":     evidence.AppModule{}.ConsensusVersion(),
			"genutil":      genutil.AppModule{}.ConsensusVersion(),
		},
	)
	require.NoError(t, err)
}

func TestUpgradeStateOnGenesis(t *testing.T) {
	db := dbm.NewMemDB()
	app := NewSimappWithCustomOptions(t, false, SetupOptions{
		Logger:  log.NewTestLogger(t),
		DB:      db,
		AppOpts: simtestutil.NewAppOptionsWithFlagHome(t.TempDir()),
	})

	// make sure the upgrade keeper has version map in state
	ctx := app.NewContext(false)
	vm, err := app.UpgradeKeeper.GetModuleVersionMap(ctx)
	require.NoError(t, err)
	for v, i := range app.ModuleManager.Modules {
<<<<<<< HEAD
		if i, ok := i.(appmodulev2.HasConsensusVersion); ok {
=======
		if i, ok := i.(appmodule.HasConsensusVersion); ok {
>>>>>>> d9634f1c
			require.Equal(t, vm[v], i.ConsensusVersion())
		}
	}
}

// TestMergedRegistry tests that fetching the gogo/protov2 merged registry
// doesn't fail after loading all file descriptors.
func TestMergedRegistry(t *testing.T) {
	r, err := proto.MergedRegistry()
	require.NoError(t, err)
	require.Greater(t, r.NumFiles(), 0)
}

func TestProtoAnnotations(t *testing.T) {
	r, err := proto.MergedRegistry()
	require.NoError(t, err)
	err = msgservice.ValidateProtoAnnotations(r)
	require.NoError(t, err)
}

var _ address.Codec = (*customAddressCodec)(nil)

type customAddressCodec struct{}

func (c customAddressCodec) StringToBytes(text string) ([]byte, error) {
	return []byte(text), nil
}

func (c customAddressCodec) BytesToString(bz []byte) (string, error) {
	return string(bz), nil
}

func TestAddressCodecFactory(t *testing.T) {
	var addrCodec address.Codec
	var valAddressCodec runtime.ValidatorAddressCodec
	var consAddressCodec runtime.ConsensusAddressCodec

	err := depinject.Inject(
		depinject.Configs(
			network.MinimumAppConfig(),
			depinject.Supply(log.NewNopLogger()),
		),
		&addrCodec, &valAddressCodec, &consAddressCodec)
	require.NoError(t, err)
	require.NotNil(t, addrCodec)
	_, ok := addrCodec.(customAddressCodec)
	require.False(t, ok)
	require.NotNil(t, valAddressCodec)
	_, ok = valAddressCodec.(customAddressCodec)
	require.False(t, ok)
	require.NotNil(t, consAddressCodec)
	_, ok = consAddressCodec.(customAddressCodec)
	require.False(t, ok)

	// Set the address codec to the custom one
	err = depinject.Inject(
		depinject.Configs(
			network.MinimumAppConfig(),
			depinject.Supply(
				log.NewNopLogger(),
				func() address.Codec { return customAddressCodec{} },
				func() runtime.ValidatorAddressCodec { return customAddressCodec{} },
				func() runtime.ConsensusAddressCodec { return customAddressCodec{} },
			),
		),
		&addrCodec, &valAddressCodec, &consAddressCodec)
	require.NoError(t, err)
	require.NotNil(t, addrCodec)
	_, ok = addrCodec.(customAddressCodec)
	require.True(t, ok)
	require.NotNil(t, valAddressCodec)
	_, ok = valAddressCodec.(customAddressCodec)
	require.True(t, ok)
	require.NotNil(t, consAddressCodec)
	_, ok = consAddressCodec.(customAddressCodec)
	require.True(t, ok)
}<|MERGE_RESOLUTION|>--- conflicted
+++ resolved
@@ -247,11 +247,7 @@
 	// Run migrations only for "mock" module. We exclude it from
 	// the VersionMap to simulate upgrading with a new module.
 	_, err := app.ModuleManager.RunMigrations(ctx, app.Configurator(),
-<<<<<<< HEAD
 		appmodulev2.VersionMap{
-=======
-		appmodule.VersionMap{
->>>>>>> d9634f1c
 			"bank":         bank.AppModule{}.ConsensusVersion(),
 			"auth":         auth.AppModule{}.ConsensusVersion(),
 			"authz":        authzmodule.AppModule{}.ConsensusVersion(),
@@ -283,11 +279,7 @@
 	vm, err := app.UpgradeKeeper.GetModuleVersionMap(ctx)
 	require.NoError(t, err)
 	for v, i := range app.ModuleManager.Modules {
-<<<<<<< HEAD
 		if i, ok := i.(appmodulev2.HasConsensusVersion); ok {
-=======
-		if i, ok := i.(appmodule.HasConsensusVersion); ok {
->>>>>>> d9634f1c
 			require.Equal(t, vm[v], i.ConsensusVersion())
 		}
 	}
