--- conflicted
+++ resolved
@@ -50,12 +50,7 @@
 	grouptypes "github.com/cosmos/cosmos-sdk/x/group"
 	group "github.com/cosmos/cosmos-sdk/x/group/module"
 	"github.com/cosmos/cosmos-sdk/x/mint"
-<<<<<<< HEAD
 	minttypes "github.com/cosmos/cosmos-sdk/x/mint/types"
-	"github.com/cosmos/cosmos-sdk/x/params"
-	paramstypes "github.com/cosmos/cosmos-sdk/x/params/types"
-=======
->>>>>>> 4ed61468
 	"github.com/cosmos/cosmos-sdk/x/slashing"
 	slashingtypes "github.com/cosmos/cosmos-sdk/x/slashing/types"
 	"github.com/cosmos/cosmos-sdk/x/staking"
@@ -213,7 +208,6 @@
 			_, err = app.ModuleManager.RunMigrations(
 				app.NewContextLegacy(true, cmtproto.Header{Height: app.LastBlockHeight()}), configurator,
 				module.VersionMap{
-<<<<<<< HEAD
 					banktypes.ModuleName:     1,
 					authtypes.ModuleName:     auth.AppModule{}.ConsensusVersion(),
 					authz.ModuleName:         authzmodule.AppModule{}.ConsensusVersion(),
@@ -223,29 +217,12 @@
 					slashingtypes.ModuleName: slashing.AppModule{}.ConsensusVersion(),
 					govtypes.ModuleName:      gov.AppModule{}.ConsensusVersion(),
 					grouptypes.ModuleName:    group.AppModule{}.ConsensusVersion(),
-					paramstypes.ModuleName:   params.AppModule{}.ConsensusVersion(),
 					upgradetypes.ModuleName:  upgrade.AppModule{}.ConsensusVersion(),
 					vestingtypes.ModuleName:  vesting.AppModule{}.ConsensusVersion(),
 					feegrant.ModuleName:      feegrantmodule.AppModule{}.ConsensusVersion(),
 					evidencetypes.ModuleName: evidence.AppModule{}.ConsensusVersion(),
 					genutiltypes.ModuleName:  genutil.AppModule{}.ConsensusVersion(),
 					epochstypes.ModuleName:   epochs.AppModule{}.ConsensusVersion(),
-=======
-					"bank":         1,
-					"auth":         auth.AppModule{}.ConsensusVersion(),
-					"authz":        authzmodule.AppModule{}.ConsensusVersion(),
-					"staking":      staking.AppModule{}.ConsensusVersion(),
-					"mint":         mint.AppModule{}.ConsensusVersion(),
-					"distribution": distribution.AppModule{}.ConsensusVersion(),
-					"slashing":     slashing.AppModule{}.ConsensusVersion(),
-					"gov":          gov.AppModule{}.ConsensusVersion(),
-					"group":        group.AppModule{}.ConsensusVersion(),
-					"upgrade":      upgrade.AppModule{}.ConsensusVersion(),
-					"vesting":      vesting.AppModule{}.ConsensusVersion(),
-					"feegrant":     feegrantmodule.AppModule{}.ConsensusVersion(),
-					"evidence":     evidence.AppModule{}.ConsensusVersion(),
-					"genutil":      genutil.AppModule{}.ConsensusVersion(),
->>>>>>> 4ed61468
 				},
 			)
 			if tc.expRunErr {
