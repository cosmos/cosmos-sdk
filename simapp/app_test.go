package simapp

import (
	"encoding/json"
	"fmt"
	"testing"

	"cosmossdk.io/core/appmodule"
	"cosmossdk.io/log"
	"cosmossdk.io/x/evidence"
	feegrantmodule "cosmossdk.io/x/feegrant/module"
	"cosmossdk.io/x/upgrade"
	abci "github.com/cometbft/cometbft/abci/types"
	cmtproto "github.com/cometbft/cometbft/proto/tendermint/types"
	dbm "github.com/cosmos/cosmos-db"
	"github.com/cosmos/gogoproto/proto"
	"github.com/golang/mock/gomock"
	"github.com/stretchr/testify/require"

	"github.com/cosmos/cosmos-sdk/baseapp"
	"github.com/cosmos/cosmos-sdk/testutil/mock"
	simtestutil "github.com/cosmos/cosmos-sdk/testutil/sims"
	sdk "github.com/cosmos/cosmos-sdk/types"
	"github.com/cosmos/cosmos-sdk/types/module"
	"github.com/cosmos/cosmos-sdk/types/msgservice"
	"github.com/cosmos/cosmos-sdk/x/auth"
	"github.com/cosmos/cosmos-sdk/x/auth/vesting"
	authzmodule "github.com/cosmos/cosmos-sdk/x/authz/module"
	"github.com/cosmos/cosmos-sdk/x/bank"
	banktypes "github.com/cosmos/cosmos-sdk/x/bank/types"
	"github.com/cosmos/cosmos-sdk/x/crisis"
	"github.com/cosmos/cosmos-sdk/x/distribution"
	"github.com/cosmos/cosmos-sdk/x/genutil"
	"github.com/cosmos/cosmos-sdk/x/gov"
	group "github.com/cosmos/cosmos-sdk/x/group/module"
	"github.com/cosmos/cosmos-sdk/x/mint"
	"github.com/cosmos/cosmos-sdk/x/params"
	"github.com/cosmos/cosmos-sdk/x/slashing"
	"github.com/cosmos/cosmos-sdk/x/staking"
)

func TestSimAppExportAndBlockedAddrs(t *testing.T) {
	db := dbm.NewMemDB()
	logger := log.NewTestLogger(t)
	app := NewSimappWithCustomOptions(t, false, SetupOptions{
		Logger:  logger.With("instance", "first"),
		DB:      db,
		AppOpts: simtestutil.NewAppOptionsWithFlagHome(t.TempDir()),
	})

	// BlockedAddresses returns a map of addresses in app v1 and a map of modules name in app v2.
	for acc := range BlockedAddresses() {
		var addr sdk.AccAddress
		if modAddr, err := sdk.AccAddressFromBech32(acc); err == nil {
			addr = modAddr
		} else {
			addr = app.AccountKeeper.GetModuleAddress(acc)
		}

		require.True(
			t,
			app.BankKeeper.BlockedAddr(addr),
			fmt.Sprintf("ensure that blocked addresses are properly set in bank keeper: %s should be blocked", acc),
		)
	}

	// finalize block so we have CheckTx state set
	_, err := app.FinalizeBlock(&abci.RequestFinalizeBlock{
		Height: 1,
	})
	require.NoError(t, err)

	_, err = app.Commit()
	require.NoError(t, err)

	// Making a new app object with the db, so that initchain hasn't been called
	app2 := NewSimApp(logger.With("instance", "second"), db, nil, true, simtestutil.NewAppOptionsWithFlagHome(t.TempDir()))
	_, err = app2.ExportAppStateAndValidators(false, []string{}, []string{})
	require.NoError(t, err, "ExportAppStateAndValidators should not have an error")
}

func TestRunMigrations(t *testing.T) {
	db := dbm.NewMemDB()
	logger := log.NewTestLogger(t)
	app := NewSimApp(logger.With("instance", "simapp"), db, nil, true, simtestutil.NewAppOptionsWithFlagHome(t.TempDir()))

	// Create a new baseapp and configurator for the purpose of this test.
	bApp := baseapp.NewBaseApp(app.Name(), logger.With("instance", "baseapp"), db, app.TxConfig().TxDecoder())
	bApp.SetCommitMultiStoreTracer(nil)
	bApp.SetInterfaceRegistry(app.InterfaceRegistry())
	app.BaseApp = bApp
	configurator := module.NewConfigurator(app.appCodec, bApp.MsgServiceRouter(), app.GRPCQueryRouter())

	// We register all modules on the Configurator, except x/bank. x/bank will
	// serve as the test subject on which we run the migration tests.
	//
	// The loop below is the same as calling `RegisterServices` on
	// ModuleManager, except that we skip x/bank.
	for name, mod := range app.ModuleManager.Modules {
		if name == banktypes.ModuleName {
			continue
		}

		if mod, ok := mod.(module.HasServices); ok {
			mod.RegisterServices(configurator)
		}

		if mod, ok := mod.(appmodule.HasServices); ok {
			err := mod.RegisterServices(configurator)
			require.NoError(t, err)
		}

		require.NoError(t, configurator.Error())
	}

	// Initialize the chain
	app.InitChain(&abci.RequestInitChain{})
	app.Commit()

	testCases := []struct {
		name         string
		moduleName   string
		fromVersion  uint64
		toVersion    uint64
		expRegErr    bool // errors while registering migration
		expRegErrMsg string
		expRunErr    bool // errors while running migration
		expRunErrMsg string
		expCalled    int
	}{
		{
			"cannot register migration for version 0",
			"bank", 0, 1,
			true, "module migration versions should start at 1: invalid version", false, "", 0,
		},
		{
			"throws error on RunMigrations if no migration registered for bank",
			"", 1, 2,
			false, "", true, "no migrations found for module bank: not found", 0,
		},
		{
			"can register 1->2 migration handler for x/bank, cannot run migration",
			"bank", 1, 2,
			false, "", true, "no migration found for module bank from version 2 to version 3: not found", 0,
		},
		{
			"can register 2->3 migration handler for x/bank, can run migration",
			"bank", 2, bank.AppModule{}.ConsensusVersion(),
			false, "", false, "", int(bank.AppModule{}.ConsensusVersion() - 2), // minus 2 because 1-2 is run in the previous test case.
		},
		{
			"cannot register migration handler for same module & fromVersion",
			"bank", 1, 2,
			true, "another migration for module bank and version 1 already exists: internal logic error", false, "", 0,
		},
	}

	for _, tc := range testCases {
		t.Run(tc.name, func(tt *testing.T) {
			var err error

			// Since it's very hard to test actual in-place store migrations in
			// tests (due to the difficulty of maintaining multiple versions of a
			// module), we're just testing here that the migration logic is
			// called.
			called := 0

			if tc.moduleName != "" {
				for i := tc.fromVersion; i < tc.toVersion; i++ {
					// Register migration for module from version `fromVersion` to `fromVersion+1`.
					tt.Logf("Registering migration for %q v%d", tc.moduleName, i)
					err = configurator.RegisterMigration(tc.moduleName, i, func(sdk.Context) error {
						called++

						return nil
					})

					if tc.expRegErr {
						require.EqualError(tt, err, tc.expRegErrMsg)

						return
					}
					require.NoError(tt, err, "registering migration")
				}
			}

			// Run migrations only for bank. That's why we put the initial
			// version for bank as 1, and for all other modules, we put as
			// their latest ConsensusVersion.
			_, err = app.ModuleManager.RunMigrations(
				app.NewContextLegacy(true, cmtproto.Header{Height: app.LastBlockHeight()}), configurator,
				module.VersionMap{
					"bank":         1,
					"auth":         auth.AppModule{}.ConsensusVersion(),
					"authz":        authzmodule.AppModule{}.ConsensusVersion(),
					"staking":      staking.AppModule{}.ConsensusVersion(),
					"mint":         mint.AppModule{}.ConsensusVersion(),
					"distribution": distribution.AppModule{}.ConsensusVersion(),
					"slashing":     slashing.AppModule{}.ConsensusVersion(),
					"gov":          gov.AppModule{}.ConsensusVersion(),
					"group":        group.AppModule{}.ConsensusVersion(),
					"params":       params.AppModule{}.ConsensusVersion(),
					"upgrade":      upgrade.AppModule{}.ConsensusVersion(),
					"vesting":      vesting.AppModule{}.ConsensusVersion(),
					"feegrant":     feegrantmodule.AppModule{}.ConsensusVersion(),
					"evidence":     evidence.AppModule{}.ConsensusVersion(),
					"crisis":       crisis.AppModule{}.ConsensusVersion(),
					"genutil":      genutil.AppModule{}.ConsensusVersion(),
				},
			)
			if tc.expRunErr {
				require.EqualError(tt, err, tc.expRunErrMsg, "running migration")
			} else {
				require.NoError(tt, err, "running migration")
				// Make sure bank's migration is called.
				require.Equal(tt, tc.expCalled, called)
			}
		})
	}
}

func TestInitGenesisOnMigration(t *testing.T) {
	db := dbm.NewMemDB()
	app := NewSimApp(log.NewTestLogger(t), db, nil, true, simtestutil.NewAppOptionsWithFlagHome(t.TempDir()))
	ctx := app.NewContextLegacy(true, cmtproto.Header{Height: app.LastBlockHeight()})

	// Create a mock module. This module will serve as the new module we're
	// adding during a migration.
	mockCtrl := gomock.NewController(t)
	t.Cleanup(mockCtrl.Finish)
	mockModule := mock.NewMockAppModuleWithAllExtensions(mockCtrl)
	mockDefaultGenesis := json.RawMessage(`{"key": "value"}`)
	mockModule.EXPECT().DefaultGenesis(gomock.Eq(app.appCodec)).Times(1).Return(mockDefaultGenesis)
	mockModule.EXPECT().InitGenesis(gomock.Eq(ctx), gomock.Eq(app.appCodec), gomock.Eq(mockDefaultGenesis)).Times(1).Return(nil)
	mockModule.EXPECT().ConsensusVersion().Times(1).Return(uint64(0))

	app.ModuleManager.Modules["mock"] = mockModule

	// Run migrations only for "mock" module. We exclude it from
	// the VersionMap to simulate upgrading with a new module.
	_, err := app.ModuleManager.RunMigrations(ctx, app.Configurator(),
		module.VersionMap{
			"bank":         bank.AppModule{}.ConsensusVersion(),
			"auth":         auth.AppModule{}.ConsensusVersion(),
			"authz":        authzmodule.AppModule{}.ConsensusVersion(),
			"staking":      staking.AppModule{}.ConsensusVersion(),
			"mint":         mint.AppModule{}.ConsensusVersion(),
			"distribution": distribution.AppModule{}.ConsensusVersion(),
			"slashing":     slashing.AppModule{}.ConsensusVersion(),
			"gov":          gov.AppModule{}.ConsensusVersion(),
			"params":       params.AppModule{}.ConsensusVersion(),
			"upgrade":      upgrade.AppModule{}.ConsensusVersion(),
			"vesting":      vesting.AppModule{}.ConsensusVersion(),
			"feegrant":     feegrantmodule.AppModule{}.ConsensusVersion(),
			"evidence":     evidence.AppModule{}.ConsensusVersion(),
			"crisis":       crisis.AppModule{}.ConsensusVersion(),
			"genutil":      genutil.AppModule{}.ConsensusVersion(),
		},
	)
	require.NoError(t, err)
}

func TestUpgradeStateOnGenesis(t *testing.T) {
	db := dbm.NewMemDB()
	app := NewSimappWithCustomOptions(t, false, SetupOptions{
		Logger:  log.NewTestLogger(t),
		DB:      db,
		AppOpts: simtestutil.NewAppOptionsWithFlagHome(t.TempDir()),
	})

	// make sure the upgrade keeper has version map in state
<<<<<<< HEAD
	ctx := app.NewContext(false, cmtproto.Header{})
	vm, err := app.UpgradeKeeper.GetModuleVersionMap(ctx)
	require.NoError(t, err)
=======
	ctx := app.NewContext(false)
	vm := app.UpgradeKeeper.GetModuleVersionMap(ctx)
>>>>>>> 5097b0c2
	for v, i := range app.ModuleManager.Modules {
		if i, ok := i.(module.HasConsensusVersion); ok {
			require.Equal(t, vm[v], i.ConsensusVersion())
		}
	}

	require.NotNil(t, app.UpgradeKeeper.GetVersionSetter())
}

// TestMergedRegistry tests that fetching the gogo/protov2 merged registry
// doesn't fail after loading all file descriptors.
func TestMergedRegistry(t *testing.T) {
	r, err := proto.MergedRegistry()
	require.NoError(t, err)
	require.Greater(t, r.NumFiles(), 0)
}

func TestProtoAnnotations(t *testing.T) {
	r, err := proto.MergedRegistry()
	require.NoError(t, err)
	err = msgservice.ValidateProtoAnnotations(r)
	require.NoError(t, err)
}<|MERGE_RESOLUTION|>--- conflicted
+++ resolved
@@ -269,14 +269,9 @@
 	})
 
 	// make sure the upgrade keeper has version map in state
-<<<<<<< HEAD
-	ctx := app.NewContext(false, cmtproto.Header{})
+	ctx := app.NewContext(false)
 	vm, err := app.UpgradeKeeper.GetModuleVersionMap(ctx)
 	require.NoError(t, err)
-=======
-	ctx := app.NewContext(false)
-	vm := app.UpgradeKeeper.GetModuleVersionMap(ctx)
->>>>>>> 5097b0c2
 	for v, i := range app.ModuleManager.Modules {
 		if i, ok := i.(module.HasConsensusVersion); ok {
 			require.Equal(t, vm[v], i.ConsensusVersion())
