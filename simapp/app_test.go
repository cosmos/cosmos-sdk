--- conflicted
+++ resolved
@@ -14,10 +14,6 @@
 	"github.com/cosmos/cosmos-sdk/baseapp"
 	sdk "github.com/cosmos/cosmos-sdk/types"
 	"github.com/cosmos/cosmos-sdk/types/module"
-<<<<<<< HEAD
-=======
-	"github.com/cosmos/cosmos-sdk/version"
->>>>>>> 0e24bad1
 	"github.com/cosmos/cosmos-sdk/x/auth"
 	"github.com/cosmos/cosmos-sdk/x/auth/vesting"
 	"github.com/cosmos/cosmos-sdk/x/authz"
@@ -81,10 +77,6 @@
 	// Create a new baseapp and configurator for the purpose of this test.
 	bApp := baseapp.NewBaseApp(appName, logger, db, encCfg.TxConfig.TxDecoder())
 	bApp.SetCommitMultiStoreTracer(nil)
-<<<<<<< HEAD
-=======
-	bApp.SetAppVersion(version.Version)
->>>>>>> 0e24bad1
 	bApp.SetInterfaceRegistry(encCfg.InterfaceRegistry)
 	app.BaseApp = bApp
 	app.configurator = module.NewConfigurator(app.MsgServiceRouter(), app.GRPCQueryRouter())
@@ -164,15 +156,9 @@
 			}
 			require.NoError(t, err)
 
-<<<<<<< HEAD
 			// Run migrations only for bank. That's why we put the initial
 			// version for bank as 1, and for all other modules, we put as
 			// their latest ConsensusVersion.
-=======
-			// Run migrations for all modules from their current
-			// Consensusversion, except x/bank, which we start from the initial
-			// version 1, as we are specifically testing x/bank.
->>>>>>> 0e24bad1
 			err = app.RunMigrations(
 				app.NewContext(true, tmproto.Header{Height: app.LastBlockHeight()}),
 				module.MigrationMap{
