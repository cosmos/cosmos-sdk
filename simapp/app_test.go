--- conflicted
+++ resolved
@@ -79,11 +79,7 @@
 	app := NewSimApp(logger, memdb.NewDB(), nil, true, map[int64]bool{}, DefaultNodeHome, 0, encCfg, EmptyAppOptions{})
 
 	// Create a new baseapp and configurator for the purpose of this test.
-<<<<<<< HEAD
-	bApp := baseapp.NewBaseApp(appName, logger, memdb.NewDB())
-=======
-	bApp := baseapp.NewBaseApp(appName, logger, db, encCfg.TxConfig.TxDecoder())
->>>>>>> dafdc107
+	bApp := baseapp.NewBaseApp(appName, logger, memdb.NewDB(), encCfg.TxConfig.TxDecoder())
 	bApp.SetCommitMultiStoreTracer(nil)
 	bApp.SetInterfaceRegistry(encCfg.InterfaceRegistry)
 	app.BaseApp = bApp
