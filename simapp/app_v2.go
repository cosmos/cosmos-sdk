--- conflicted
+++ resolved
@@ -12,12 +12,12 @@
 
 	"github.com/spf13/cast"
 
-	dbm "github.com/cosmos/cosmos-db"
 	"github.com/tendermint/tendermint/libs/log"
 
 	"cosmossdk.io/client/v2/autocli"
 	"cosmossdk.io/depinject"
 
+	dbm "github.com/cosmos/cosmos-db"
 	"github.com/cosmos/cosmos-sdk/baseapp"
 	"github.com/cosmos/cosmos-sdk/client"
 	"github.com/cosmos/cosmos-sdk/client/flags"
@@ -253,7 +253,6 @@
 
 	app.App = appBuilder.Build(logger, db, traceStore, baseAppOptions...)
 
-<<<<<<< HEAD
 	// register streaming services
 	streamingCfg := cast.ToStringMap(appOpts.Get(baseapp.StreamingTomlKey))
 	for service := range streamingCfg {
@@ -271,11 +270,6 @@
 				os.Exit(1)
 			}
 		}
-=======
-	if err := app.App.BaseApp.SetStreamingService(appOpts, app.appCodec, app.kvStoreKeys()); err != nil {
-		logger.Error("failed to load state streaming", "err", err)
-		os.Exit(1)
->>>>>>> 97d2206f
 	}
 
 	/****  Module Options ****/
