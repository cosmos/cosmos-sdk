package main

import (
	"fmt"
	"os"
	"path"

	simappparams "github.com/cosmos/cosmos-sdk/simapp/params"

	"github.com/spf13/cobra"
	"github.com/spf13/viper"
	"github.com/tendermint/tendermint/libs/cli"

	"github.com/cosmos/cosmos-sdk/client"
	"github.com/cosmos/cosmos-sdk/client/flags"
	"github.com/cosmos/cosmos-sdk/client/keys"
	"github.com/cosmos/cosmos-sdk/client/rpc"
	"github.com/cosmos/cosmos-sdk/simapp"
	sdk "github.com/cosmos/cosmos-sdk/types"
	authclient "github.com/cosmos/cosmos-sdk/x/auth/client"
	authcmd "github.com/cosmos/cosmos-sdk/x/auth/client/cli"
	"github.com/cosmos/cosmos-sdk/x/auth/types"
	bankcmd "github.com/cosmos/cosmos-sdk/x/bank/client/cli"
)

var (
	encodingConfig = simapp.MakeEncodingConfig()
)

func init() {
	authclient.Codec = encodingConfig.Marshaler
}

func main() {
	// Configure cobra to sort commands
	cobra.EnableCommandSorting = false

	// Read in the configuration file for the sdk
	config := sdk.GetConfig()
	config.SetBech32PrefixForAccount(sdk.Bech32PrefixAccAddr, sdk.Bech32PrefixAccPub)
	config.SetBech32PrefixForValidator(sdk.Bech32PrefixValAddr, sdk.Bech32PrefixValPub)
	config.SetBech32PrefixForConsensusNode(sdk.Bech32PrefixConsAddr, sdk.Bech32PrefixConsPub)
	config.Seal()

	// TODO: setup keybase, viper object, etc. to be passed into
	// the below functions and eliminate global vars, like we do
	// with the cdc

	rootCmd := &cobra.Command{
		Use:   "simcli",
		Short: "Command line interface for interacting with simd",
	}

	// Add --chain-id to persistent flags and mark it required
	rootCmd.PersistentFlags().String(flags.FlagChainID, "", "Chain ID of tendermint node")
	rootCmd.PersistentPreRunE = func(_ *cobra.Command, _ []string) error {
		return initConfig(rootCmd)
	}

	// Construct Root Command
	rootCmd.AddCommand(
		rpc.StatusCommand(),
		client.ConfigCmd(simapp.DefaultCLIHome),
		queryCmd(encodingConfig),
		txCmd(encodingConfig),
		flags.LineBreak,
<<<<<<< HEAD
		lcd.ServeCommand(encodingConfig.Amino, registerRoutes),
=======
>>>>>>> 6a05b830
		flags.LineBreak,
		keys.Commands(),
		flags.LineBreak,
		flags.NewCompletionCmd(rootCmd, true),
	)

	// Add flags and prefix all env exposed with GA
	executor := cli.PrepareMainCmd(rootCmd, "GA", simapp.DefaultCLIHome)

	err := executor.Execute()
	if err != nil {
		fmt.Printf("Failed executing CLI command: %s, exiting...\n", err)
		os.Exit(1)
	}
}

func queryCmd(config simappparams.EncodingConfig) *cobra.Command {
	queryCmd := &cobra.Command{
		Use:                        "query",
		Aliases:                    []string{"q"},
		Short:                      "Querying subcommands",
		DisableFlagParsing:         true,
		SuggestionsMinimumDistance: 2,
		RunE:                       client.ValidateCmd,
	}

	cdc := config.Amino

	queryCmd.AddCommand(
		authcmd.GetAccountCmd(cdc),
		flags.LineBreak,
		rpc.ValidatorCommand(cdc),
		rpc.BlockCommand(),
		authcmd.QueryTxsByEventsCmd(cdc),
		authcmd.QueryTxCmd(cdc),
		flags.LineBreak,
	)

	// add modules' query commands
	clientCtx := client.Context{}
	clientCtx = clientCtx.
		WithJSONMarshaler(config.Marshaler).
		WithCodec(cdc)
	simapp.ModuleBasics.AddQueryCommands(queryCmd, clientCtx)

	return queryCmd
}

func txCmd(config simappparams.EncodingConfig) *cobra.Command {
	txCmd := &cobra.Command{
		Use:                        "tx",
		Short:                      "Transactions subcommands",
		DisableFlagParsing:         true,
		SuggestionsMinimumDistance: 2,
		RunE:                       client.ValidateCmd,
	}

	cdc := config.Amino
	clientCtx := client.Context{}
	clientCtx = clientCtx.
		WithJSONMarshaler(config.Marshaler).
		WithTxGenerator(config.TxGenerator).
		WithAccountRetriever(types.NewAccountRetriever(config.Marshaler)).
		WithCodec(cdc)

	txCmd.AddCommand(
		bankcmd.NewSendTxCmd(clientCtx),
		flags.LineBreak,
		authcmd.GetSignCommand(clientCtx),
		authcmd.GetSignBatchCommand(cdc),
		authcmd.GetMultiSignCommand(clientCtx),
		authcmd.GetValidateSignaturesCommand(clientCtx),
		flags.LineBreak,
		authcmd.GetBroadcastCommand(clientCtx),
		authcmd.GetEncodeCommand(clientCtx),
		authcmd.GetDecodeCommand(clientCtx),
		flags.LineBreak,
	)

	// add modules' tx commands
	simapp.ModuleBasics.AddTxCommands(txCmd, clientCtx)

	return txCmd
}

func initConfig(cmd *cobra.Command) error {
	home, err := cmd.PersistentFlags().GetString(cli.HomeFlag)
	if err != nil {
		return err
	}

	cfgFile := path.Join(home, "config", "config.toml")
	if _, err := os.Stat(cfgFile); err == nil {
		viper.SetConfigFile(cfgFile)

		if err := viper.ReadInConfig(); err != nil {
			return err
		}
	}
	if err := viper.BindPFlag(flags.FlagChainID, cmd.PersistentFlags().Lookup(flags.FlagChainID)); err != nil {
		return err
	}
	if err := viper.BindPFlag(cli.EncodingFlag, cmd.PersistentFlags().Lookup(cli.EncodingFlag)); err != nil {
		return err
	}
	return viper.BindPFlag(cli.OutputFlag, cmd.PersistentFlags().Lookup(cli.OutputFlag))
}<|MERGE_RESOLUTION|>--- conflicted
+++ resolved
@@ -64,10 +64,7 @@
 		queryCmd(encodingConfig),
 		txCmd(encodingConfig),
 		flags.LineBreak,
-<<<<<<< HEAD
 		lcd.ServeCommand(encodingConfig.Amino, registerRoutes),
-=======
->>>>>>> 6a05b830
 		flags.LineBreak,
 		keys.Commands(),
 		flags.LineBreak,
