package main

import (
	"bufio"
	"errors"
	"fmt"

	"github.com/cosmos/cosmos-sdk/codec"

	"github.com/spf13/cobra"
	"github.com/spf13/viper"

	"github.com/tendermint/tendermint/libs/cli"

	"github.com/cosmos/cosmos-sdk/client/flags"
	"github.com/cosmos/cosmos-sdk/crypto/keyring"
	"github.com/cosmos/cosmos-sdk/server"
	sdk "github.com/cosmos/cosmos-sdk/types"
	"github.com/cosmos/cosmos-sdk/x/auth"
	"github.com/cosmos/cosmos-sdk/x/auth/types"
	authvesting "github.com/cosmos/cosmos-sdk/x/auth/vesting"
	banktypes "github.com/cosmos/cosmos-sdk/x/bank/types"
	"github.com/cosmos/cosmos-sdk/x/genutil"
	genutiltypes "github.com/cosmos/cosmos-sdk/x/genutil/types"
)

const (
	flagClientHome   = "home-client"
	flagVestingStart = "vesting-start-time"
	flagVestingEnd   = "vesting-end-time"
	flagVestingAmt   = "vesting-amount"
)

// AddGenesisAccountCmd returns add-genesis-account cobra Command.
func AddGenesisAccountCmd(
<<<<<<< HEAD
	ctx *server.Context, depCdc *codec.Codec, cdc codec.Marshaler, defaultNodeHome, defaultClientHome string,
=======
	ctx *server.Context, depCdc codec.JSONMarshaler, cdc *std.Codec, defaultNodeHome, defaultClientHome string,
>>>>>>> 6a05b830
) *cobra.Command {

	cmd := &cobra.Command{
		Use:   "add-genesis-account [address_or_key_name] [coin][,[coin]]",
		Short: "Add a genesis account to genesis.json",
		Long: `Add a genesis account to genesis.json. The provided account must specify
the account address or key name and a list of initial coins. If a key name is given,
the address will be looked up in the local Keybase. The list of initial tokens must
contain valid denominations. Accounts may optionally be supplied with vesting parameters.
`,
		Args: cobra.ExactArgs(2),
		RunE: func(cmd *cobra.Command, args []string) error {
			config := ctx.Config
			config.SetRoot(viper.GetString(cli.HomeFlag))

			addr, err := sdk.AccAddressFromBech32(args[0])
			inBuf := bufio.NewReader(cmd.InOrStdin())
			if err != nil {
				// attempt to lookup address from Keybase if no address was provided
				kb, err := keyring.New(
					sdk.KeyringServiceName(),
					viper.GetString(flags.FlagKeyringBackend),
					viper.GetString(flagClientHome),
					inBuf,
				)
				if err != nil {
					return err
				}

				info, err := kb.Key(args[0])
				if err != nil {
					return fmt.Errorf("failed to get address from Keybase: %w", err)
				}

				addr = info.GetAddress()
			}

			coins, err := sdk.ParseCoins(args[1])
			if err != nil {
				return fmt.Errorf("failed to parse coins: %w", err)
			}

			vestingStart := viper.GetInt64(flagVestingStart)
			vestingEnd := viper.GetInt64(flagVestingEnd)
			vestingAmt, err := sdk.ParseCoins(viper.GetString(flagVestingAmt))
			if err != nil {
				return fmt.Errorf("failed to parse vesting amount: %w", err)
			}

			// create concrete account type based on input parameters
			var genAccount types.GenesisAccount

			balances := banktypes.Balance{Address: addr, Coins: coins.Sort()}
			baseAccount := auth.NewBaseAccount(addr, nil, 0, 0)
			if !vestingAmt.IsZero() {
				baseVestingAccount := authvesting.NewBaseVestingAccount(baseAccount, vestingAmt.Sort(), vestingEnd)

				if (balances.Coins.IsZero() && !baseVestingAccount.OriginalVesting.IsZero()) ||
					baseVestingAccount.OriginalVesting.IsAnyGT(balances.Coins) {
					return errors.New("vesting amount cannot be greater than total amount")
				}

				switch {
				case vestingStart != 0 && vestingEnd != 0:
					genAccount = authvesting.NewContinuousVestingAccountRaw(baseVestingAccount, vestingStart)

				case vestingEnd != 0:
					genAccount = authvesting.NewDelayedVestingAccountRaw(baseVestingAccount)

				default:
					return errors.New("invalid vesting parameters; must supply start and end time or end time")
				}
			} else {
				genAccount = baseAccount
			}

			if err := genAccount.Validate(); err != nil {
				return fmt.Errorf("failed to validate new genesis account: %w", err)
			}

			genFile := config.GenesisFile()
			appState, genDoc, err := genutiltypes.GenesisStateFromGenFile(depCdc, genFile)
			if err != nil {
				return fmt.Errorf("failed to unmarshal genesis state: %w", err)
			}

			authGenState := auth.GetGenesisStateFromAppState(cdc, appState)

			if authGenState.Accounts.Contains(addr) {
				return fmt.Errorf("cannot add account at existing address %s", addr)
			}

			// Add the new account to the set of genesis accounts and sanitize the
			// accounts afterwards.
			authGenState.Accounts = append(authGenState.Accounts, genAccount)
			authGenState.Accounts = auth.SanitizeGenesisAccounts(authGenState.Accounts)

			authGenStateBz, err := cdc.MarshalJSON(authGenState)
			if err != nil {
				return fmt.Errorf("failed to marshal auth genesis state: %w", err)
			}

			appState[auth.ModuleName] = authGenStateBz

			bankGenState := banktypes.GetGenesisStateFromAppState(depCdc, appState)
			bankGenState.Balances = append(bankGenState.Balances, balances)
			bankGenState.Balances = banktypes.SanitizeGenesisBalances(bankGenState.Balances)

			bankGenStateBz, err := cdc.MarshalJSON(bankGenState)
			if err != nil {
				return fmt.Errorf("failed to marshal bank genesis state: %w", err)
			}

			appState[banktypes.ModuleName] = bankGenStateBz

			appStateJSON, err := cdc.MarshalJSON(appState)
			if err != nil {
				return fmt.Errorf("failed to marshal application genesis state: %w", err)
			}

			genDoc.AppState = appStateJSON
			return genutil.ExportGenesisFile(genDoc, genFile)
		},
	}

	cmd.Flags().String(cli.HomeFlag, defaultNodeHome, "node's home directory")
	cmd.Flags().String(flags.FlagKeyringBackend, flags.DefaultKeyringBackend, "Select keyring's backend (os|file|test)")
	cmd.Flags().String(flagClientHome, defaultClientHome, "client's home directory")
	cmd.Flags().String(flagVestingAmt, "", "amount of coins for vesting accounts")
	cmd.Flags().Uint64(flagVestingStart, 0, "schedule start time (unix epoch) for vesting accounts")
	cmd.Flags().Uint64(flagVestingEnd, 0, "schedule end time (unix epoch) for vesting accounts")

	return cmd
}<|MERGE_RESOLUTION|>--- conflicted
+++ resolved
@@ -33,11 +33,7 @@
 
 // AddGenesisAccountCmd returns add-genesis-account cobra Command.
 func AddGenesisAccountCmd(
-<<<<<<< HEAD
-	ctx *server.Context, depCdc *codec.Codec, cdc codec.Marshaler, defaultNodeHome, defaultClientHome string,
-=======
-	ctx *server.Context, depCdc codec.JSONMarshaler, cdc *std.Codec, defaultNodeHome, defaultClientHome string,
->>>>>>> 6a05b830
+	ctx *server.Context, depCdc codec.JSONMarshaler, cdc codec.Marshaler, defaultNodeHome, defaultClientHome string,
 ) *cobra.Command {
 
 	cmd := &cobra.Command{
