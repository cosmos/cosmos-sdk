--- conflicted
+++ resolved
@@ -87,13 +87,9 @@
 			// create concrete account type based on input parameters
 			var genAccount authtypes.GenesisAccount
 
-<<<<<<< HEAD
-			balances := bank.Balance{Address: addr, Coins: coins.Sort()}
+			balances := banktypes.Balance{Address: addr, Coins: coins.Sort()}
 			baseAccount := authtypes.NewBaseAccount(addr, nil, 0, 0)
-=======
-			balances := banktypes.Balance{Address: addr, Coins: coins.Sort()}
-			baseAccount := auth.NewBaseAccount(addr, nil, 0, 0)
->>>>>>> 6a05b830
+
 			if !vestingAmt.IsZero() {
 				baseVestingAccount := authvesting.NewBaseVestingAccount(baseAccount, vestingAmt.Sort(), vestingEnd)
 
