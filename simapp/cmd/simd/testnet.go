--- conflicted
+++ resolved
@@ -203,13 +203,8 @@
 			sdk.NewCoin(sdk.DefaultBondDenom, accStakingTokens),
 		}
 
-<<<<<<< HEAD
-		genBalances = append(genBalances, bank.Balance{Address: addr, Coins: coins.Sort()})
+		genBalances = append(genBalances, banktypes.Balance{Address: addr, Coins: coins.Sort()})
 		genAccounts = append(genAccounts, authtypes.NewBaseAccount(addr, nil, 0, 0))
-=======
-		genBalances = append(genBalances, banktypes.Balance{Address: addr, Coins: coins.Sort()})
-		genAccounts = append(genAccounts, auth.NewBaseAccount(addr, nil, 0, 0))
->>>>>>> 6a05b830
 
 		valTokens := sdk.TokensFromConsensusPower(100)
 		msg := stakingtypes.NewMsgCreateValidator(
