package simapp

import (
	"encoding/json"
	"log"

	abci "github.com/tendermint/tendermint/abci/types"
	tmproto "github.com/tendermint/tendermint/proto/tendermint/types"
	tmtypes "github.com/tendermint/tendermint/types"

	sdk "github.com/cosmos/cosmos-sdk/types"
	slashingtypes "github.com/cosmos/cosmos-sdk/x/slashing/types"
	"github.com/cosmos/cosmos-sdk/x/staking"
	"github.com/cosmos/cosmos-sdk/x/staking/exported"
	stakingtypes "github.com/cosmos/cosmos-sdk/x/staking/types"
)

// ExportAppStateAndValidators exports the state of the application for a genesis
// file.
func (app *SimApp) ExportAppStateAndValidators(
<<<<<<< HEAD
	forZeroHeight bool, jailWhiteList []string,
) (appState json.RawMessage, validators []tmtypes.GenesisValidator, height int64, cp *abci.ConsensusParams, err error) {
=======
	forZeroHeight bool, jailAllowedAddrs []string,
) (appState json.RawMessage, validators []tmtypes.GenesisValidator, cp *abci.ConsensusParams, err error) {
>>>>>>> 56f4ccfd

	// as if they could withdraw from the start of the next block
	ctx := app.NewContext(true, tmproto.Header{Height: app.LastBlockHeight()})

	if forZeroHeight {
		app.prepForZeroHeightGenesis(ctx, jailAllowedAddrs)
	}

	genState := app.mm.ExportGenesis(ctx, app.appCodec)
	appState, err = json.MarshalIndent(genState, "", "  ")
	if err != nil {
		return nil, nil, 0, nil, err
	}

	validators = staking.WriteValidators(ctx, app.StakingKeeper)
	return appState, validators, app.LastBlockHeight(), app.BaseApp.GetConsensusParams(ctx), nil
}

// prepare for fresh start at zero height
// NOTE zero height genesis is a temporary feature which will be deprecated
//      in favour of export at a block height
func (app *SimApp) prepForZeroHeightGenesis(ctx sdk.Context, jailAllowedAddrs []string) {
	applyAllowedAddrs := false

	// check if there is a allowed address list
	if len(jailAllowedAddrs) > 0 {
		applyAllowedAddrs = true
	}

	allowedAddrsMap := make(map[string]bool)

	for _, addr := range jailAllowedAddrs {
		_, err := sdk.ValAddressFromBech32(addr)
		if err != nil {
			log.Fatal(err)
		}
		allowedAddrsMap[addr] = true
	}

	/* Just to be safe, assert the invariants on current state. */
	app.CrisisKeeper.AssertInvariants(ctx)

	/* Handle fee distribution state. */

	// withdraw all validator commission
	app.StakingKeeper.IterateValidators(ctx, func(_ int64, val exported.ValidatorI) (stop bool) {
		_, _ = app.DistrKeeper.WithdrawValidatorCommission(ctx, val.GetOperator())
		return false
	})

	// withdraw all delegator rewards
	dels := app.StakingKeeper.GetAllDelegations(ctx)
	for _, delegation := range dels {
		_, _ = app.DistrKeeper.WithdrawDelegationRewards(ctx, delegation.DelegatorAddress, delegation.ValidatorAddress)
	}

	// clear validator slash events
	app.DistrKeeper.DeleteAllValidatorSlashEvents(ctx)

	// clear validator historical rewards
	app.DistrKeeper.DeleteAllValidatorHistoricalRewards(ctx)

	// set context height to zero
	height := ctx.BlockHeight()
	ctx = ctx.WithBlockHeight(0)

	// reinitialize all validators
	app.StakingKeeper.IterateValidators(ctx, func(_ int64, val exported.ValidatorI) (stop bool) {
		// donate any unwithdrawn outstanding reward fraction tokens to the community pool
		scraps := app.DistrKeeper.GetValidatorOutstandingRewardsCoins(ctx, val.GetOperator())
		feePool := app.DistrKeeper.GetFeePool(ctx)
		feePool.CommunityPool = feePool.CommunityPool.Add(scraps...)
		app.DistrKeeper.SetFeePool(ctx, feePool)

		app.DistrKeeper.Hooks().AfterValidatorCreated(ctx, val.GetOperator())
		return false
	})

	// reinitialize all delegations
	for _, del := range dels {
		app.DistrKeeper.Hooks().BeforeDelegationCreated(ctx, del.DelegatorAddress, del.ValidatorAddress)
		app.DistrKeeper.Hooks().AfterDelegationModified(ctx, del.DelegatorAddress, del.ValidatorAddress)
	}

	// reset context height
	ctx = ctx.WithBlockHeight(height)

	/* Handle staking state. */

	// iterate through redelegations, reset creation height
	app.StakingKeeper.IterateRedelegations(ctx, func(_ int64, red stakingtypes.Redelegation) (stop bool) {
		for i := range red.Entries {
			red.Entries[i].CreationHeight = 0
		}
		app.StakingKeeper.SetRedelegation(ctx, red)
		return false
	})

	// iterate through unbonding delegations, reset creation height
	app.StakingKeeper.IterateUnbondingDelegations(ctx, func(_ int64, ubd stakingtypes.UnbondingDelegation) (stop bool) {
		for i := range ubd.Entries {
			ubd.Entries[i].CreationHeight = 0
		}
		app.StakingKeeper.SetUnbondingDelegation(ctx, ubd)
		return false
	})

	// Iterate through validators by power descending, reset bond heights, and
	// update bond intra-tx counters.
	store := ctx.KVStore(app.keys[stakingtypes.StoreKey])
	iter := sdk.KVStoreReversePrefixIterator(store, stakingtypes.ValidatorsKey)
	counter := int16(0)

	for ; iter.Valid(); iter.Next() {
		addr := sdk.ValAddress(iter.Key()[1:])
		validator, found := app.StakingKeeper.GetValidator(ctx, addr)
		if !found {
			panic("expected validator, not found")
		}

		validator.UnbondingHeight = 0
		if applyAllowedAddrs && !allowedAddrsMap[addr.String()] {
			validator.Jailed = true
		}

		app.StakingKeeper.SetValidator(ctx, validator)
		counter++
	}

	iter.Close()

	_ = app.StakingKeeper.ApplyAndReturnValidatorSetUpdates(ctx)

	/* Handle slashing state. */

	// reset start height on signing infos
	app.SlashingKeeper.IterateValidatorSigningInfos(
		ctx,
		func(addr sdk.ConsAddress, info slashingtypes.ValidatorSigningInfo) (stop bool) {
			info.StartHeight = 0
			app.SlashingKeeper.SetValidatorSigningInfo(ctx, addr, info)
			return false
		},
	)
}<|MERGE_RESOLUTION|>--- conflicted
+++ resolved
@@ -18,13 +18,8 @@
 // ExportAppStateAndValidators exports the state of the application for a genesis
 // file.
 func (app *SimApp) ExportAppStateAndValidators(
-<<<<<<< HEAD
-	forZeroHeight bool, jailWhiteList []string,
+	forZeroHeight bool, jailAllowedAddrs []string,
 ) (appState json.RawMessage, validators []tmtypes.GenesisValidator, height int64, cp *abci.ConsensusParams, err error) {
-=======
-	forZeroHeight bool, jailAllowedAddrs []string,
-) (appState json.RawMessage, validators []tmtypes.GenesisValidator, cp *abci.ConsensusParams, err error) {
->>>>>>> 56f4ccfd
 
 	// as if they could withdraw from the start of the next block
 	ctx := app.NewContext(true, tmproto.Header{Height: app.LastBlockHeight()})
