package simapp

import (
	"encoding/json"
	"fmt"

	cmtproto "github.com/cometbft/cometbft/api/cometbft/types/v1"

	"cosmossdk.io/collections"
	storetypes "cosmossdk.io/store/types"
	slashingtypes "cosmossdk.io/x/slashing/types"
	"cosmossdk.io/x/staking"
	stakingtypes "cosmossdk.io/x/staking/types"

	servertypes "github.com/cosmos/cosmos-sdk/server/types"
	sdk "github.com/cosmos/cosmos-sdk/types"
)

// ExportAppStateAndValidators exports the state of the application for a genesis
// file.
func (app *SimApp) ExportAppStateAndValidators(forZeroHeight bool, jailAllowedAddrs, modulesToExport []string) (servertypes.ExportedApp, error) {
	// as if they could withdraw from the start of the next block
	ctx := app.NewContextLegacy(true, cmtproto.Header{Height: app.LastBlockHeight()})

	// We export at last height + 1, because that's the height at which
	// CometBFT will start InitChain.
	height := app.LastBlockHeight() + 1
	if forZeroHeight {
		height = 0
		app.prepForZeroHeightGenesis(ctx, jailAllowedAddrs)
	}

	genState, err := app.ModuleManager.ExportGenesisForModules(ctx, modulesToExport)
	if err != nil {
		return servertypes.ExportedApp{}, err
	}

	appState, err := json.MarshalIndent(genState, "", "  ")
	if err != nil {
		return servertypes.ExportedApp{}, err
	}

	validators, err := staking.WriteValidators(ctx, app.StakingKeeper)
	return servertypes.ExportedApp{
		AppState:        appState,
		Validators:      validators,
		Height:          height,
		ConsensusParams: app.BaseApp.GetConsensusParams(ctx),
	}, err
}

// prepForZeroHeightGenesis prepares for fresh start at zero height
// NOTE zero height genesis is a temporary feature which will be deprecated
//
//	in favor of export at a block height
func (app *SimApp) prepForZeroHeightGenesis(ctx sdk.Context, jailAllowedAddrs []string) {
	applyAllowedAddrs := false

	// check if there is a allowed address list
	if len(jailAllowedAddrs) > 0 {
		applyAllowedAddrs = true
	}

	allowedAddrsMap := make(map[string]bool)

	for _, addr := range jailAllowedAddrs {
		_, err := app.InterfaceRegistry().SigningContext().ValidatorAddressCodec().StringToBytes(addr)
		if err != nil {
			panic(err)
		}
		allowedAddrsMap[addr] = true
	}

	/* Handle fee distribution state. */

	// withdraw all validator commission
	err := app.StakingKeeper.IterateValidators(ctx, func(_ int64, val sdk.ValidatorI) (stop bool) {
		valBz, err := app.StakingKeeper.ValidatorAddressCodec().StringToBytes(val.GetOperator())
		if err != nil {
			panic(err)
		}
		_, _ = app.DistrKeeper.WithdrawValidatorCommission(ctx, valBz)
		return false
	})
	if err != nil {
		panic(err)
	}

	// withdraw all delegator rewards
	dels, err := app.StakingKeeper.GetAllDelegations(ctx)
	if err != nil {
		panic(err)
	}

	for _, delegation := range dels {
<<<<<<< HEAD
		valAddr, err := app.InterfaceRegistry().SigningContext().ValidatorAddressCodec().StringToBytes(delegation.ValidatorAddress)
		if err != nil {
			panic(err)
		}

		delAddr, err := app.InterfaceRegistry().SigningContext().AddressCodec().StringToBytes(delegation.DelegatorAddress)
		if err != nil {
			panic(err)
		}
=======
		valAddr:= sdk.MustValAddressFromBech32(delegation.ValidatorAddress)
		delAddr := sdk.MustAccAddressFromBech32(delegation.DelegatorAddress)
>>>>>>> efb11b3b

		_, _ = app.DistrKeeper.WithdrawDelegationRewards(ctx, delAddr, valAddr)
	}

	// clear validator slash events
	err = app.DistrKeeper.ValidatorSlashEvents.Clear(ctx, nil)
	if err != nil {
		panic(err)
	}

	// clear validator historical rewards
	err = app.DistrKeeper.ValidatorHistoricalRewards.Clear(ctx, nil)
	if err != nil {
		panic(err)
	}

	// set context height to zero
	height := ctx.BlockHeight()
	ctx = ctx.WithBlockHeight(0)

	// reinitialize all validators
	err = app.StakingKeeper.IterateValidators(ctx, func(_ int64, val sdk.ValidatorI) (stop bool) {
		valBz, err := app.StakingKeeper.ValidatorAddressCodec().StringToBytes(val.GetOperator())
		if err != nil {
			panic(err)
		}
		// donate any unwithdrawn outstanding reward tokens to the community pool
		rewards, err := app.DistrKeeper.GetValidatorOutstandingRewardsCoins(ctx, valBz)
		if err != nil {
			panic(err)
		}
		feePool, err := app.DistrKeeper.FeePool.Get(ctx)
		if err != nil {
			panic(err)
		}
		feePool.DecimalPool = feePool.DecimalPool.Add(rewards...) // distribution will allocate this to the protocolpool eventually
		if err := app.DistrKeeper.FeePool.Set(ctx, feePool); err != nil {
			panic(err)
		}

		if err := app.DistrKeeper.Hooks().AfterValidatorCreated(ctx, valBz); err != nil {
			panic(err)
		}
		return false
	})
	if err != nil {
		panic(err)
	}

	// reinitialize all delegations
	for _, del := range dels {
<<<<<<< HEAD
		valAddr, err := app.InterfaceRegistry().SigningContext().ValidatorAddressCodec().StringToBytes(del.ValidatorAddress)
		if err != nil {
			panic(err)
		}
		delAddr, err := app.InterfaceRegistry().SigningContext().ValidatorAddressCodec().StringToBytes(del.DelegatorAddress)
		if err != nil {
			panic(err)
		}
=======
		valAddr := sdk.MustValAddressFromBech32(del.ValidatorAddress)
		delAddr := sdk.MustAccAddressFromBech32(del.DelegatorAddress)
>>>>>>> efb11b3b

		if err := app.DistrKeeper.Hooks().BeforeDelegationCreated(ctx, delAddr, valAddr); err != nil {
			// never called as BeforeDelegationCreated always returns nil
			panic(fmt.Errorf("error while incrementing period: %w", err))
		}

		if err := app.DistrKeeper.Hooks().AfterDelegationModified(ctx, delAddr, valAddr); err != nil {
			// never called as AfterDelegationModified always returns nil
			panic(fmt.Errorf("error while creating a new delegation period record: %w", err))
		}
	}

	// reset context height
	ctx = ctx.WithBlockHeight(height)

	/* Handle staking state. */

	// iterate through redelegations, reset creation height
	err = app.StakingKeeper.IterateRedelegations(ctx, func(_ int64, red stakingtypes.Redelegation) (stop bool) {
		for i := range red.Entries {
			red.Entries[i].CreationHeight = 0
		}
		err = app.StakingKeeper.SetRedelegation(ctx, red)
		if err != nil {
			panic(err)
		}
		return false
	})
	if err != nil {
		panic(err)
	}

	// iterate through unbonding delegations, reset creation height
	err = app.StakingKeeper.UnbondingDelegations.Walk(
		ctx,
		nil,
		func(_ collections.Pair[[]byte, []byte], ubd stakingtypes.UnbondingDelegation) (stop bool, err error) {
			for i := range ubd.Entries {
				ubd.Entries[i].CreationHeight = 0
			}
			err = app.StakingKeeper.SetUnbondingDelegation(ctx, ubd)
			if err != nil {
				return true, err
			}
			return false, err
		},
	)
	if err != nil {
		panic(err)
	}
	// Iterate through validators by power descending, reset bond heights, and
	// update bond intra-tx counters.
	store := ctx.KVStore(app.GetKey(stakingtypes.StoreKey))
	iter := storetypes.KVStoreReversePrefixIterator(store, stakingtypes.ValidatorsKey)
	counter := int16(0)

	for ; iter.Valid(); iter.Next() {
		addr := sdk.ValAddress(stakingtypes.AddressFromValidatorsKey(iter.Key()))
		validator, err := app.StakingKeeper.GetValidator(ctx, addr)
		if err != nil {
			panic("expected validator, not found")
		}

		valAddr, err := app.StakingKeeper.ValidatorAddressCodec().BytesToString(addr)
		if err != nil {
			panic(err)
		}

		validator.UnbondingHeight = 0
		if applyAllowedAddrs && !allowedAddrsMap[valAddr] {
			validator.Jailed = true
		}

		if err = app.StakingKeeper.SetValidator(ctx, validator); err != nil {
			panic(err)
		}
		counter++
	}

	if err := iter.Close(); err != nil {
		app.Logger().Error("error while closing the key-value store reverse prefix iterator: ", err)
		return
	}

	_, err = app.StakingKeeper.ApplyAndReturnValidatorSetUpdates(ctx)
	if err != nil {
		panic(err)
	}

	/* Handle slashing state. */

	// reset start height on signing infos
	err = app.SlashingKeeper.ValidatorSigningInfo.Walk(ctx, nil, func(addr sdk.ConsAddress, info slashingtypes.ValidatorSigningInfo) (stop bool, err error) {
		info.StartHeight = 0
		err = app.SlashingKeeper.ValidatorSigningInfo.Set(ctx, addr, info)
		if err != nil {
			return true, err
		}
		return false, nil
	})
	if err != nil {
		panic(err)
	}
}<|MERGE_RESOLUTION|>--- conflicted
+++ resolved
@@ -93,7 +93,6 @@
 	}
 
 	for _, delegation := range dels {
-<<<<<<< HEAD
 		valAddr, err := app.InterfaceRegistry().SigningContext().ValidatorAddressCodec().StringToBytes(delegation.ValidatorAddress)
 		if err != nil {
 			panic(err)
@@ -103,10 +102,6 @@
 		if err != nil {
 			panic(err)
 		}
-=======
-		valAddr:= sdk.MustValAddressFromBech32(delegation.ValidatorAddress)
-		delAddr := sdk.MustAccAddressFromBech32(delegation.DelegatorAddress)
->>>>>>> efb11b3b
 
 		_, _ = app.DistrKeeper.WithdrawDelegationRewards(ctx, delAddr, valAddr)
 	}
@@ -158,19 +153,14 @@
 
 	// reinitialize all delegations
 	for _, del := range dels {
-<<<<<<< HEAD
 		valAddr, err := app.InterfaceRegistry().SigningContext().ValidatorAddressCodec().StringToBytes(del.ValidatorAddress)
 		if err != nil {
 			panic(err)
 		}
-		delAddr, err := app.InterfaceRegistry().SigningContext().ValidatorAddressCodec().StringToBytes(del.DelegatorAddress)
-		if err != nil {
-			panic(err)
-		}
-=======
-		valAddr := sdk.MustValAddressFromBech32(del.ValidatorAddress)
-		delAddr := sdk.MustAccAddressFromBech32(del.DelegatorAddress)
->>>>>>> efb11b3b
+		delAddr, err := app.InterfaceRegistry().SigningContext().AddressCodec().StringToBytes(del.DelegatorAddress)
+		if err != nil {
+			panic(err)
+		}
 
 		if err := app.DistrKeeper.Hooks().BeforeDelegationCreated(ctx, delAddr, valAddr); err != nil {
 			// never called as BeforeDelegationCreated always returns nil
