module cosmossdk.io/simapp

go 1.20

require (
	cosmossdk.io/api v0.3.2-0.20230313131911-55bf5d4efbe7
	cosmossdk.io/client/v2 v2.0.0-20230309163709-87da587416ba
	cosmossdk.io/core v0.6.1
	cosmossdk.io/depinject v1.0.0-alpha.3
	cosmossdk.io/log v0.1.0
	cosmossdk.io/math v1.0.0-rc.0
	cosmossdk.io/store v0.1.0-alpha.1
	cosmossdk.io/tools/confix v0.0.0-20230120150717-4f6f6c00021f
	cosmossdk.io/tools/rosetta v0.2.1
	cosmossdk.io/x/circuit v0.0.0-20230220112800-f69b9ff58fbe
	cosmossdk.io/x/evidence v0.1.0
	cosmossdk.io/x/feegrant v0.0.0-20230117113717-50e7c4a4ceff
	cosmossdk.io/x/nft v0.0.0-20230113085233-fae3332d62fc
	cosmossdk.io/x/upgrade v0.0.0-20230127052425-54c8e1568335
	github.com/cometbft/cometbft v0.37.0
	github.com/cosmos/cosmos-db v1.0.0-rc.1
	// this version is not used as it is always replaced by the latest Cosmos SDK version
<<<<<<< HEAD
	github.com/cosmos/cosmos-sdk v0.47.0
=======
	github.com/cosmos/cosmos-sdk v0.46.0-beta2.0.20230321173237-fe77d4bca302
>>>>>>> 750d1250
	github.com/cosmos/gogoproto v1.4.6
	github.com/golang/mock v1.6.0
	github.com/spf13/cast v1.5.0
	github.com/spf13/cobra v1.6.1
	github.com/spf13/pflag v1.0.5
	github.com/spf13/viper v1.15.0
	github.com/stretchr/testify v1.8.2
	google.golang.org/protobuf v1.30.0
)

require (
	cloud.google.com/go v0.110.0 // indirect
	cloud.google.com/go/compute v1.18.0 // indirect
	cloud.google.com/go/compute/metadata v0.2.3 // indirect
	cloud.google.com/go/iam v0.13.0 // indirect
	cloud.google.com/go/storage v1.30.0 // indirect
	cosmossdk.io/collections v0.0.0-20230309163709-87da587416ba // indirect
	cosmossdk.io/errors v1.0.0-beta.7 // indirect
	cosmossdk.io/x/tx v0.3.1-0.20230321155358-6522dd1731b5 // indirect
	filippo.io/edwards25519 v1.0.0 // indirect
	github.com/99designs/go-keychain v0.0.0-20191008050251-8e49817e8af4 // indirect
	github.com/99designs/keyring v1.2.1 // indirect
	github.com/ChainSafe/go-schnorrkel v0.0.0-20200405005733-88cbf1b4c40d // indirect
	github.com/DataDog/zstd v1.5.2 // indirect
	github.com/armon/go-metrics v0.4.1 // indirect
	github.com/aws/aws-sdk-go v1.44.224 // indirect
	github.com/beorn7/perks v1.0.1 // indirect
	github.com/bgentry/go-netrc v0.0.0-20140422174119-9fd32a8b3d3d // indirect
	github.com/bgentry/speakeasy v0.1.1-0.20220910012023-760eaf8b6816 // indirect
	github.com/btcsuite/btcd/btcec/v2 v2.3.2 // indirect
	github.com/cenkalti/backoff/v4 v4.1.3 // indirect
	github.com/cespare/xxhash v1.1.0 // indirect
	github.com/cespare/xxhash/v2 v2.2.0 // indirect
	github.com/chzyer/readline v1.5.1 // indirect
	github.com/cockroachdb/apd/v2 v2.0.2 // indirect
	github.com/cockroachdb/errors v1.9.1 // indirect
	github.com/cockroachdb/logtags v0.0.0-20230118201751-21c54148d20b // indirect
	github.com/cockroachdb/pebble v0.0.0-20230315223031-1e5ddd10389e // indirect
	github.com/cockroachdb/redact v1.1.3 // indirect
	github.com/coinbase/rosetta-sdk-go/types v1.0.0 // indirect
	github.com/cometbft/cometbft-db v0.7.0 // indirect
	github.com/confio/ics23/go v0.9.0 // indirect
	github.com/cosmos/btcutil v1.0.5 // indirect
	github.com/cosmos/cosmos-proto v1.0.0-beta.3 // indirect
	github.com/cosmos/go-bip39 v1.0.0 // indirect
	github.com/cosmos/gogogateway v1.2.0 // indirect
	github.com/cosmos/iavl v0.21.0-beta.1 // indirect
	github.com/cosmos/ledger-cosmos-go v0.13.0 // indirect
	github.com/cosmos/rosetta-sdk-go v0.10.0 // indirect
	github.com/creachadair/atomicfile v0.2.8 // indirect
	github.com/creachadair/taskgroup v0.4.2 // indirect
	github.com/creachadair/tomledit v0.0.24 // indirect
	github.com/danieljoos/wincred v1.1.2 // indirect
	github.com/davecgh/go-spew v1.1.1 // indirect
	github.com/decred/dcrd/dcrec/secp256k1/v4 v4.1.0 // indirect
	github.com/desertbit/timer v0.0.0-20180107155436-c41aec40b27f // indirect
	github.com/dgraph-io/badger/v2 v2.2007.4 // indirect
	github.com/dgraph-io/ristretto v0.1.1 // indirect
	github.com/dgryski/go-farm v0.0.0-20200201041132-a6ae2369ad13 // indirect
	github.com/dustin/go-humanize v1.0.1 // indirect
	github.com/dvsekhvalnov/jose2go v1.5.0 // indirect
	github.com/fatih/color v1.15.0 // indirect
	github.com/felixge/httpsnoop v1.0.2 // indirect
	github.com/fsnotify/fsnotify v1.6.0 // indirect
	github.com/getsentry/sentry-go v0.19.0 // indirect
	github.com/go-kit/kit v0.12.0 // indirect
	github.com/go-kit/log v0.2.1 // indirect
	github.com/go-logfmt/logfmt v0.6.0 // indirect
	github.com/godbus/dbus v0.0.0-20190726142602-4481cbc300e2 // indirect
	github.com/gogo/googleapis v1.4.1 // indirect
	github.com/gogo/protobuf v1.3.2 // indirect
	github.com/golang/glog v1.1.0 // indirect
	github.com/golang/groupcache v0.0.0-20210331224755-41bb18bfe9da // indirect
	github.com/golang/protobuf v1.5.3 // indirect
	github.com/golang/snappy v0.0.4 // indirect
	github.com/google/btree v1.1.2 // indirect
	github.com/google/go-cmp v0.5.9 // indirect
	github.com/google/orderedcode v0.0.1 // indirect
	github.com/google/uuid v1.3.0 // indirect
	github.com/googleapis/enterprise-certificate-proxy v0.2.3 // indirect
	github.com/googleapis/gax-go/v2 v2.8.0 // indirect
	github.com/gorilla/handlers v1.5.1 // indirect
	github.com/gorilla/mux v1.8.0 // indirect
	github.com/gorilla/websocket v1.5.0 // indirect
	github.com/grpc-ecosystem/go-grpc-middleware v1.4.0 // indirect
	github.com/grpc-ecosystem/grpc-gateway v1.16.0 // indirect
	github.com/gsterjov/go-libsecret v0.0.0-20161001094733-a6f4afe4910c // indirect
	github.com/gtank/merlin v0.1.1 // indirect
	github.com/gtank/ristretto255 v0.1.2 // indirect
	github.com/hashicorp/go-cleanhttp v0.5.2 // indirect
	github.com/hashicorp/go-getter v1.7.1 // indirect
	github.com/hashicorp/go-hclog v1.5.0 // indirect
	github.com/hashicorp/go-immutable-radix v1.3.1 // indirect
	github.com/hashicorp/go-plugin v1.4.9 // indirect
	github.com/hashicorp/go-safetemp v1.0.0 // indirect
	github.com/hashicorp/go-version v1.6.0 // indirect
	github.com/hashicorp/golang-lru v0.5.5-0.20210104140557-80c98217689d // indirect
	github.com/hashicorp/hcl v1.0.0 // indirect
	github.com/hashicorp/yamux v0.1.1 // indirect
	github.com/hdevalence/ed25519consensus v0.1.0 // indirect
	github.com/huandu/skiplist v1.2.0 // indirect
	github.com/improbable-eng/grpc-web v0.15.0 // indirect
	github.com/inconshreveable/mousetrap v1.1.0 // indirect
	github.com/jmespath/go-jmespath v0.4.0 // indirect
	github.com/jmhodges/levigo v1.0.0 // indirect
	github.com/klauspost/compress v1.16.3 // indirect
	github.com/kr/pretty v0.3.1 // indirect
	github.com/kr/text v0.2.0 // indirect
	github.com/lib/pq v1.10.7 // indirect
	github.com/libp2p/go-buffer-pool v0.1.0 // indirect
	github.com/linxGnu/grocksdb v1.7.15 // indirect
	github.com/magiconair/properties v1.8.7 // indirect
	github.com/manifoldco/promptui v0.9.0 // indirect
	github.com/mattn/go-colorable v0.1.13 // indirect
	github.com/mattn/go-isatty v0.0.18 // indirect
	github.com/matttproud/golang_protobuf_extensions v1.0.4 // indirect
	github.com/mimoo/StrobeGo v0.0.0-20210601165009-122bf33a46e0 // indirect
	github.com/minio/highwayhash v1.0.2 // indirect
	github.com/mitchellh/go-homedir v1.1.0 // indirect
	github.com/mitchellh/go-testing-interface v1.14.1 // indirect
	github.com/mitchellh/mapstructure v1.5.0 // indirect
	github.com/mtibben/percent v0.2.1 // indirect
	github.com/oklog/run v1.1.0 // indirect
	github.com/pelletier/go-toml/v2 v2.0.7 // indirect
	github.com/petermattis/goid v0.0.0-20230317030725-371a4b8eda08 // indirect
	github.com/pkg/errors v0.9.1 // indirect
	github.com/pmezard/go-difflib v1.0.0 // indirect
	github.com/prometheus/client_golang v1.14.0 // indirect
	github.com/prometheus/client_model v0.3.0 // indirect
	github.com/prometheus/common v0.42.0 // indirect
	github.com/prometheus/procfs v0.9.0 // indirect
	github.com/rcrowley/go-metrics v0.0.0-20201227073835-cf1acfcdf475 // indirect
	github.com/rogpeppe/go-internal v1.9.0 // indirect
	github.com/rs/cors v1.8.3 // indirect
	github.com/rs/zerolog v1.29.0 // indirect
	github.com/sasha-s/go-deadlock v0.3.1 // indirect
	github.com/spf13/afero v1.9.3 // indirect
	github.com/spf13/jwalterweatherman v1.1.0 // indirect
	github.com/subosito/gotenv v1.4.2 // indirect
	github.com/syndtr/goleveldb v1.0.1-0.20220721030215-126854af5e6d // indirect
	github.com/tecbot/gorocksdb v0.0.0-20191217155057-f0fad39f321c // indirect
	github.com/tendermint/go-amino v0.16.0 // indirect
	github.com/tidwall/btree v1.6.0 // indirect
	github.com/ulikunitz/xz v0.5.11 // indirect
	github.com/zondax/hid v0.9.1 // indirect
	github.com/zondax/ledger-go v0.14.1 // indirect
	go.etcd.io/bbolt v1.3.7 // indirect
	go.opencensus.io v0.24.0 // indirect
	golang.org/x/crypto v0.7.0 // indirect
	golang.org/x/exp v0.0.0-20230315142452-642cacee5cc0 // indirect
	golang.org/x/net v0.8.0 // indirect
	golang.org/x/oauth2 v0.6.0 // indirect
	golang.org/x/sync v0.1.0 // indirect
	golang.org/x/sys v0.6.0 // indirect
	golang.org/x/term v0.6.0 // indirect
	golang.org/x/text v0.8.0 // indirect
	golang.org/x/xerrors v0.0.0-20220907171357-04be3eba64a2 // indirect
	google.golang.org/api v0.114.0 // indirect
	google.golang.org/appengine v1.6.7 // indirect
	google.golang.org/genproto v0.0.0-20230320184635-7606e756e683 // indirect
	google.golang.org/grpc v1.54.0 // indirect
	gopkg.in/ini.v1 v1.67.0 // indirect
	gopkg.in/yaml.v2 v2.4.0 // indirect
	gopkg.in/yaml.v3 v3.0.1 // indirect
	gotest.tools/v3 v3.4.0 // indirect
	nhooyr.io/websocket v1.8.6 // indirect
	pgregory.net/rapid v0.5.5 // indirect
	sigs.k8s.io/yaml v1.3.0 // indirect
)

// Here are the short-lived replace from the SimApp
// Replace here are pending PRs, or version to be tagged
replace (
	// TODO tag all extracted modules after SDK refactor
	cosmossdk.io/api => ../api
	cosmossdk.io/tools/confix => ../tools/confix
	cosmossdk.io/tools/rosetta => ../tools/rosetta
	cosmossdk.io/x/circuit => ../x/circuit
	cosmossdk.io/x/evidence => ../x/evidence
	cosmossdk.io/x/feegrant => ../x/feegrant
	cosmossdk.io/x/nft => ../x/nft
	cosmossdk.io/x/upgrade => ../x/upgrade
)

// Below are the long-lived replace of the SimApp
replace (
	// use cosmos fork of keyring
	github.com/99designs/keyring => github.com/cosmos/keyring v1.2.0
	// Simapp always use the latest version of the cosmos-sdk
	github.com/cosmos/cosmos-sdk => ../.
	// Fix upstream GHSA-h395-qcrw-5vmq vulnerability.
	// TODO Remove it: https://github.com/cosmos/cosmos-sdk/issues/10409
	github.com/gin-gonic/gin => github.com/gin-gonic/gin v1.8.1
	// Downgraded to avoid bugs in following commits which caused simulations to fail.
	github.com/syndtr/goleveldb => github.com/syndtr/goleveldb v1.0.1-0.20210819022825-2ae1ddf74ef7
)<|MERGE_RESOLUTION|>--- conflicted
+++ resolved
@@ -20,11 +20,7 @@
 	github.com/cometbft/cometbft v0.37.0
 	github.com/cosmos/cosmos-db v1.0.0-rc.1
 	// this version is not used as it is always replaced by the latest Cosmos SDK version
-<<<<<<< HEAD
-	github.com/cosmos/cosmos-sdk v0.47.0
-=======
 	github.com/cosmos/cosmos-sdk v0.46.0-beta2.0.20230321173237-fe77d4bca302
->>>>>>> 750d1250
 	github.com/cosmos/gogoproto v1.4.6
 	github.com/golang/mock v1.6.0
 	github.com/spf13/cast v1.5.0
