--- conflicted
+++ resolved
@@ -187,11 +187,7 @@
 // TODO tag all extracted modules after SDK refactor
 replace (
 	cosmossdk.io/collections => ../collections
-<<<<<<< HEAD
-=======
 	cosmossdk.io/x/evidence => ../x/evidence
-	// TODO tag all extracted modules after SDK refactor
->>>>>>> 57bedb10
 	cosmossdk.io/x/nft => ../x/nft
 )
 
