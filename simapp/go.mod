--- conflicted
+++ resolved
@@ -13,12 +13,7 @@
 	cosmossdk.io/store v1.1.2
 	cosmossdk.io/tools/confix v0.1.2
 	cosmossdk.io/x/tx v0.14.0
-<<<<<<< HEAD
-	cosmossdk.io/x/upgrade v0.2.0
 	github.com/cometbft/cometbft v1.0.1
-=======
-	github.com/cometbft/cometbft v0.38.17
->>>>>>> 5fcd5911
 	github.com/cosmos/cosmos-db v1.1.1
 	// this version is not used as it is always replaced by the latest Cosmos SDK version
 	github.com/cosmos/cosmos-sdk v0.53.0
@@ -234,12 +229,7 @@
 	cosmossdk.io/core => ../core
 	cosmossdk.io/store => ../store
 	cosmossdk.io/tools/confix => ../tools/confix
-	cosmossdk.io/x/circuit => ../x/circuit
-	cosmossdk.io/x/evidence => ../x/evidence
-	cosmossdk.io/x/feegrant => ../x/feegrant
-	cosmossdk.io/x/nft => ../x/nft
 	cosmossdk.io/x/tx => ../x/tx
-	cosmossdk.io/x/upgrade => ../x/upgrade
 )
 
 // Below are the long-lived replace of the SimApp
