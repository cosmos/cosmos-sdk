module cosmossdk.io/simapp

go 1.25.0

require (
	cosmossdk.io/client/v2 v2.0.0-beta.9
	cosmossdk.io/core v0.11.3
	cosmossdk.io/depinject v1.2.1 // indirect
	cosmossdk.io/log v1.6.1
	cosmossdk.io/math v1.5.3
	cosmossdk.io/store v1.3.0-beta.0
	cosmossdk.io/tools/confix v0.1.2
	github.com/cometbft/cometbft v0.39.0-beta.2
	github.com/cosmos/cosmos-db v1.1.3
	// this version is not used as it is always replaced by the latest Cosmos SDK version
	github.com/cosmos/cosmos-sdk v0.54.0-alpha.0.0.20250611155041-9fa93c9afe32
	github.com/cosmos/gogoproto v1.7.2
	github.com/spf13/cobra v1.10.1
	github.com/spf13/pflag v1.0.10
	github.com/spf13/viper v1.21.0
	github.com/stretchr/testify v1.11.1
	go.uber.org/mock v0.6.0
)

require (
	cel.dev/expr v0.24.0 // indirect
	cloud.google.com/go v0.122.0 // indirect
	cloud.google.com/go/auth v0.16.5 // indirect
	cloud.google.com/go/auth/oauth2adapt v0.2.8 // indirect
	cloud.google.com/go/compute/metadata v0.8.0 // indirect
	cloud.google.com/go/iam v1.5.2 // indirect
	cloud.google.com/go/monitoring v1.24.2 // indirect
	cloud.google.com/go/storage v1.56.1 // indirect
	cosmossdk.io/api v0.9.2 // indirect
	cosmossdk.io/collections v1.3.1 // indirect
	cosmossdk.io/errors v1.0.2 // indirect
	cosmossdk.io/schema v1.1.0 // indirect
	cosmossdk.io/x/tx v0.14.0 // indirect
	filippo.io/edwards25519 v1.1.0 // indirect
	github.com/99designs/go-keychain v0.0.0-20191008050251-8e49817e8af4 // indirect
	github.com/99designs/keyring v1.2.2 // indirect
	github.com/DataDog/datadog-go v3.2.0+incompatible // indirect
	github.com/DataDog/zstd v1.5.7 // indirect
	github.com/GoogleCloudPlatform/opentelemetry-operations-go/detectors/gcp v1.29.0 // indirect
	github.com/GoogleCloudPlatform/opentelemetry-operations-go/exporter/metric v0.53.0 // indirect
	github.com/GoogleCloudPlatform/opentelemetry-operations-go/internal/resourcemapping v0.53.0 // indirect
	github.com/aws/aws-sdk-go-v2 v1.39.0 // indirect
	github.com/aws/aws-sdk-go-v2/aws/protocol/eventstream v1.7.1 // indirect
	github.com/aws/aws-sdk-go-v2/config v1.31.8 // indirect
	github.com/aws/aws-sdk-go-v2/credentials v1.18.12 // indirect
	github.com/aws/aws-sdk-go-v2/feature/ec2/imds v1.18.7 // indirect
	github.com/aws/aws-sdk-go-v2/internal/configsources v1.4.7 // indirect
	github.com/aws/aws-sdk-go-v2/internal/endpoints/v2 v2.7.7 // indirect
	github.com/aws/aws-sdk-go-v2/internal/ini v1.8.3 // indirect
	github.com/aws/aws-sdk-go-v2/internal/v4a v1.4.7 // indirect
	github.com/aws/aws-sdk-go-v2/service/internal/accept-encoding v1.13.1 // indirect
	github.com/aws/aws-sdk-go-v2/service/internal/checksum v1.7.2 // indirect
	github.com/aws/aws-sdk-go-v2/service/internal/presigned-url v1.13.7 // indirect
	github.com/aws/aws-sdk-go-v2/service/internal/s3shared v1.18.15 // indirect
	github.com/aws/aws-sdk-go-v2/service/s3 v1.80.1 // indirect
	github.com/aws/aws-sdk-go-v2/service/sso v1.29.3 // indirect
	github.com/aws/aws-sdk-go-v2/service/ssooidc v1.34.4 // indirect
	github.com/aws/aws-sdk-go-v2/service/sts v1.38.4 // indirect
	github.com/aws/smithy-go v1.23.0 // indirect
	github.com/beorn7/perks v1.0.1 // indirect
	github.com/bgentry/go-netrc v0.0.0-20140422174119-9fd32a8b3d3d // indirect
	github.com/bgentry/speakeasy v0.2.0 // indirect
	github.com/bits-and-blooms/bitset v1.24.3 // indirect
	github.com/bytedance/gopkg v0.1.3 // indirect
	github.com/bytedance/sonic v1.14.2 // indirect
	github.com/bytedance/sonic/loader v0.4.0 // indirect
	github.com/cenkalti/backoff/v4 v4.3.0 // indirect
	github.com/cespare/xxhash/v2 v2.3.0 // indirect
	github.com/chzyer/readline v1.5.1 // indirect
	github.com/cloudwego/base64x v0.1.6 // indirect
	github.com/cncf/xds/go v0.0.0-20250501225837-2ac532fd4443 // indirect
	github.com/cockroachdb/apd/v2 v2.0.2 // indirect
	github.com/cockroachdb/errors v1.12.0 // indirect
	github.com/cockroachdb/fifo v0.0.0-20240816210425-c5d0cb0b6fc0 // indirect
	github.com/cockroachdb/logtags v0.0.0-20241215232642-bb51bb14a506 // indirect
	github.com/cockroachdb/pebble v1.1.5 // indirect
	github.com/cockroachdb/redact v1.1.6 // indirect
	github.com/cockroachdb/tokenbucket v0.0.0-20250429170803-42689b6311bb // indirect
	github.com/cometbft/cometbft-db v1.0.4 // indirect
	github.com/cosmos/btcutil v1.0.5 // indirect
	github.com/cosmos/cosmos-proto v1.0.0-beta.5 // indirect
	github.com/cosmos/go-bip39 v1.0.0 // indirect
	github.com/cosmos/gogogateway v1.2.0 // indirect
	github.com/cosmos/iavl v1.2.6 // indirect
	github.com/cosmos/ics23/go v0.11.0 // indirect
	github.com/cosmos/ledger-cosmos-go v0.16.0 // indirect
	github.com/creachadair/atomicfile v0.3.8 // indirect
	github.com/creachadair/tomledit v0.0.29 // indirect
	github.com/danieljoos/wincred v1.2.2 // indirect
	github.com/davecgh/go-spew v1.1.2-0.20180830191138-d8f796af33cc // indirect
	github.com/decred/dcrd/dcrec/secp256k1/v4 v4.4.0 // indirect
	github.com/desertbit/timer v0.0.0-20180107155436-c41aec40b27f // indirect
	github.com/dgraph-io/badger/v4 v4.6.0 // indirect
	github.com/dgraph-io/ristretto/v2 v2.1.0 // indirect
	github.com/dustin/go-humanize v1.0.1 // indirect
	github.com/dvsekhvalnov/jose2go v1.8.0 // indirect
	github.com/emicklei/dot v1.8.0 // indirect
	github.com/envoyproxy/go-control-plane/envoy v1.32.4 // indirect
	github.com/envoyproxy/protoc-gen-validate v1.2.1 // indirect
	github.com/fatih/color v1.18.0 // indirect
	github.com/felixge/httpsnoop v1.0.4 // indirect
	github.com/fsnotify/fsnotify v1.9.0 // indirect
	github.com/getsentry/sentry-go v0.35.0 // indirect
	github.com/go-jose/go-jose/v4 v4.1.2 // indirect
	github.com/go-kit/kit v0.13.0 // indirect
	github.com/go-kit/log v0.2.1 // indirect
	github.com/go-logfmt/logfmt v0.6.1 // indirect
	github.com/go-logr/logr v1.4.3 // indirect
	github.com/go-logr/stdr v1.2.2 // indirect
	github.com/go-viper/mapstructure/v2 v2.4.0 // indirect
	github.com/godbus/dbus v0.0.0-20190726142602-4481cbc300e2 // indirect
	github.com/gogo/googleapis v1.4.1 // indirect
	github.com/gogo/protobuf v1.3.2 // indirect
	github.com/golang/protobuf v1.5.4 // indirect
	github.com/golang/snappy v1.0.0 // indirect
	github.com/google/btree v1.1.3 // indirect
	github.com/google/flatbuffers v25.2.10+incompatible // indirect
	github.com/google/go-cmp v0.7.0 // indirect
	github.com/google/orderedcode v0.0.1 // indirect
	github.com/google/s2a-go v0.1.9 // indirect
	github.com/google/uuid v1.6.0 // indirect
	github.com/googleapis/enterprise-certificate-proxy v0.3.6 // indirect
	github.com/googleapis/gax-go/v2 v2.15.0 // indirect
	github.com/gorilla/handlers v1.5.2 // indirect
	github.com/gorilla/mux v1.8.1 // indirect
	github.com/gorilla/websocket v1.5.3 // indirect
	github.com/grpc-ecosystem/go-grpc-middleware v1.4.0 // indirect
	github.com/grpc-ecosystem/grpc-gateway v1.16.0 // indirect
	github.com/gsterjov/go-libsecret v0.0.0-20161001094733-a6f4afe4910c // indirect
	github.com/hashicorp/aws-sdk-go-base/v2 v2.0.0-beta.65 // indirect
	github.com/hashicorp/go-cleanhttp v0.5.2 // indirect
	github.com/hashicorp/go-getter v1.8.3 // indirect
	github.com/hashicorp/go-hclog v1.6.3 // indirect
	github.com/hashicorp/go-immutable-radix v1.3.1 // indirect
	github.com/hashicorp/go-metrics v0.5.4 // indirect
	github.com/hashicorp/go-plugin v1.7.0 // indirect
	github.com/hashicorp/go-version v1.7.0 // indirect
	github.com/hashicorp/golang-lru v1.0.2 // indirect
	github.com/hashicorp/golang-lru/v2 v2.0.7 // indirect
	github.com/hashicorp/yamux v0.1.2 // indirect
	github.com/hdevalence/ed25519consensus v0.2.0 // indirect
	github.com/huandu/skiplist v1.2.1 // indirect
	github.com/iancoleman/strcase v0.3.0 // indirect
	github.com/improbable-eng/grpc-web v0.15.0 // indirect
	github.com/inconshreveable/mousetrap v1.1.0 // indirect
	github.com/jmhodges/levigo v1.0.0 // indirect
	github.com/klauspost/compress v1.18.0 // indirect
	github.com/klauspost/cpuid/v2 v2.2.10 // indirect
	github.com/kr/pretty v0.3.1 // indirect
	github.com/kr/text v0.2.0 // indirect
	github.com/lib/pq v1.10.9 // indirect
	github.com/linxGnu/grocksdb v1.10.3 // indirect
	github.com/manifoldco/promptui v0.9.0 // indirect
	github.com/mattn/go-colorable v0.1.14 // indirect
	github.com/mattn/go-isatty v0.0.20 // indirect
	github.com/mdp/qrterminal/v3 v3.2.1 // indirect
	github.com/minio/highwayhash v1.0.3 // indirect
	github.com/mitchellh/go-homedir v1.1.0 // indirect
	github.com/mtibben/percent v0.2.1 // indirect
	github.com/munnerz/goautoneg v0.0.0-20191010083416-a7dc8b61c822 // indirect
	github.com/oasisprotocol/curve25519-voi v0.0.0-20230904125328-1f23a7beb09a // indirect
	github.com/oklog/run v1.1.0 // indirect
	github.com/pelletier/go-toml/v2 v2.2.4 // indirect
	github.com/petermattis/goid v0.0.0-20250813065127-a731cc31b4fe // indirect
	github.com/pkg/errors v0.9.1 // indirect
	github.com/planetscale/vtprotobuf v0.6.1-0.20240319094008-0393e58bdf10 // indirect
	github.com/pmezard/go-difflib v1.0.1-0.20181226105442-5d4384ee4fb2 // indirect
	github.com/prometheus/client_golang v1.23.2 // indirect
	github.com/prometheus/client_model v0.6.2 // indirect
	github.com/prometheus/common v0.67.2 // indirect
	github.com/prometheus/procfs v0.16.1 // indirect
	github.com/rcrowley/go-metrics v0.0.0-20250401214520-65e299d6c5c9 // indirect
	github.com/rogpeppe/go-internal v1.14.1 // indirect
	github.com/rs/cors v1.11.1 // indirect
	github.com/rs/zerolog v1.34.0 // indirect
	github.com/sagikazarmark/locafero v0.11.0 // indirect
	github.com/sasha-s/go-deadlock v0.3.6 // indirect
	github.com/sourcegraph/conc v0.3.1-0.20240121214520-5f936abd7ae8 // indirect
	github.com/spf13/afero v1.15.0 // indirect
	github.com/spf13/cast v1.10.0 // indirect
	github.com/spiffe/go-spiffe/v2 v2.5.0 // indirect
	github.com/subosito/gotenv v1.6.0 // indirect
	github.com/supranational/blst v0.3.16 // indirect
	github.com/syndtr/goleveldb v1.0.1-0.20220721030215-126854af5e6d // indirect
	github.com/tendermint/go-amino v0.16.0 // indirect
	github.com/tidwall/btree v1.8.1 // indirect
	github.com/twitchyliquid64/golang-asm v0.15.1 // indirect
	github.com/ulikunitz/xz v0.5.15 // indirect
	github.com/zeebo/errs v1.4.0 // indirect
	github.com/zondax/golem v0.27.0 // indirect
	github.com/zondax/hid v0.9.2 // indirect
	github.com/zondax/ledger-go v1.0.1 // indirect
	go.etcd.io/bbolt v1.4.0 // indirect
	go.opentelemetry.io/auto/sdk v1.1.0 // indirect
	go.opentelemetry.io/contrib/detectors/gcp v1.36.0 // indirect
	go.opentelemetry.io/contrib/instrumentation/google.golang.org/grpc/otelgrpc v0.61.0 // indirect
	go.opentelemetry.io/contrib/instrumentation/net/http/otelhttp v0.62.0 // indirect
	go.opentelemetry.io/otel v1.37.0 // indirect
	go.opentelemetry.io/otel/metric v1.37.0 // indirect
	go.opentelemetry.io/otel/sdk v1.37.0 // indirect
	go.opentelemetry.io/otel/sdk/metric v1.37.0 // indirect
	go.opentelemetry.io/otel/trace v1.37.0 // indirect
	go.uber.org/multierr v1.11.0 // indirect
	go.uber.org/zap v1.27.0 // indirect
	go.yaml.in/yaml/v2 v2.4.3 // indirect
	go.yaml.in/yaml/v3 v3.0.4 // indirect
	golang.org/x/arch v0.21.0 // indirect
	golang.org/x/crypto v0.44.0 // indirect
	golang.org/x/exp v0.0.0-20250506013437-ce4c2cf36ca6 // indirect
	golang.org/x/net v0.46.0 // indirect
<<<<<<< HEAD
	golang.org/x/oauth2 v0.32.0 // indirect
	golang.org/x/sync v0.17.0 // indirect
	golang.org/x/sys v0.37.0 // indirect
	golang.org/x/term v0.36.0 // indirect
	golang.org/x/text v0.30.0 // indirect
=======
	golang.org/x/oauth2 v0.31.0 // indirect
	golang.org/x/sync v0.18.0 // indirect
	golang.org/x/sys v0.38.0 // indirect
	golang.org/x/term v0.37.0 // indirect
	golang.org/x/text v0.31.0 // indirect
>>>>>>> 002ae6e3
	golang.org/x/time v0.13.0 // indirect
	google.golang.org/api v0.247.0 // indirect
	google.golang.org/genproto v0.0.0-20250603155806-513f23925822 // indirect
	google.golang.org/genproto/googleapis/api v0.0.0-20250818200422-3122310a409c // indirect
	google.golang.org/genproto/googleapis/rpc v0.0.0-20250818200422-3122310a409c // indirect
	google.golang.org/grpc v1.76.0 // indirect
	google.golang.org/protobuf v1.36.10 // indirect
	gopkg.in/yaml.v3 v3.0.1 // indirect
	gotest.tools/v3 v3.5.2 // indirect
	nhooyr.io/websocket v1.8.17 // indirect
	pgregory.net/rapid v1.2.0 // indirect
	rsc.io/qr v0.2.0 // indirect
	sigs.k8s.io/yaml v1.6.0 // indirect
)

// Here are the short-lived replace from the SimApp
// Replace here are pending PRs, or version to be tagged
// replace (
// 	<temporary replace>
// )

// Below are the long-lived replace of the SimApp
replace (
	// use cosmos fork of keyring
	github.com/99designs/keyring => github.com/cosmos/keyring v1.2.0
	// Simapp always use the latest version of the cosmos-sdk
	github.com/cosmos/cosmos-sdk => ../.
	// Fix upstream GHSA-h395-qcrw-5vmq and GHSA-3vp4-m3rf-835h vulnerabilities.
	// TODO Remove it: https://github.com/cosmos/cosmos-sdk/issues/10409
	github.com/gin-gonic/gin => github.com/gin-gonic/gin v1.9.1
	// replace broken goleveldb
	github.com/syndtr/goleveldb => github.com/syndtr/goleveldb v1.0.1-0.20210819022825-2ae1ddf74ef7
)<|MERGE_RESOLUTION|>--- conflicted
+++ resolved
@@ -213,19 +213,11 @@
 	golang.org/x/crypto v0.44.0 // indirect
 	golang.org/x/exp v0.0.0-20250506013437-ce4c2cf36ca6 // indirect
 	golang.org/x/net v0.46.0 // indirect
-<<<<<<< HEAD
 	golang.org/x/oauth2 v0.32.0 // indirect
-	golang.org/x/sync v0.17.0 // indirect
-	golang.org/x/sys v0.37.0 // indirect
-	golang.org/x/term v0.36.0 // indirect
-	golang.org/x/text v0.30.0 // indirect
-=======
-	golang.org/x/oauth2 v0.31.0 // indirect
 	golang.org/x/sync v0.18.0 // indirect
 	golang.org/x/sys v0.38.0 // indirect
 	golang.org/x/term v0.37.0 // indirect
 	golang.org/x/text v0.31.0 // indirect
->>>>>>> 002ae6e3
 	golang.org/x/time v0.13.0 // indirect
 	google.golang.org/api v0.247.0 // indirect
 	google.golang.org/genproto v0.0.0-20250603155806-513f23925822 // indirect
