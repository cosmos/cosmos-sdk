module cosmossdk.io/simapp

go 1.20

require (
	cosmossdk.io/api v0.3.0
	cosmossdk.io/client/v2 v2.0.0-20230104083136-11f46a0bae58
	cosmossdk.io/core v0.5.1
	cosmossdk.io/depinject v1.0.0-alpha.3
	cosmossdk.io/log v0.0.0
	cosmossdk.io/math v1.0.0-beta.6
	cosmossdk.io/store v0.0.0-20230206092147-e03195e4b8a7
	cosmossdk.io/tools/confix v0.0.0-20230120150717-4f6f6c00021f
	cosmossdk.io/tools/rosetta v0.2.0
	cosmossdk.io/x/evidence v0.1.0
	cosmossdk.io/x/feegrant v0.0.0-20230117113717-50e7c4a4ceff
	cosmossdk.io/x/nft v0.0.0-20230113085233-fae3332d62fc
	cosmossdk.io/x/upgrade v0.0.0-20230127052425-54c8e1568335
	github.com/cometbft/cometbft v0.0.0-20230203130311-387422ac220d
	github.com/cosmos/cosmos-db v1.0.0-rc.1
	// this version is not used as it is always replaced by the latest Cosmos SDK version
	github.com/cosmos/cosmos-sdk v0.48.0
	github.com/golang/mock v1.6.0
	github.com/spf13/cast v1.5.0
	github.com/spf13/cobra v1.6.1
	github.com/spf13/pflag v1.0.5
	github.com/spf13/viper v1.15.0
	github.com/stretchr/testify v1.8.1
	google.golang.org/protobuf v1.28.2-0.20230208135220-49eaa78c6c9c
)

require (
	cloud.google.com/go v0.107.0 // indirect
	cloud.google.com/go/compute v1.15.1 // indirect
	cloud.google.com/go/compute/metadata v0.2.3 // indirect
	cloud.google.com/go/iam v0.8.0 // indirect
	cloud.google.com/go/storage v1.27.0 // indirect
	cosmossdk.io/collections v0.0.0-20230204135315-697871069999 // indirect
	cosmossdk.io/errors v1.0.0-beta.7 // indirect
	cosmossdk.io/x/tx v0.1.0 // indirect
	filippo.io/edwards25519 v1.0.0-rc.1 // indirect
	github.com/99designs/go-keychain v0.0.0-20191008050251-8e49817e8af4 // indirect
	github.com/99designs/keyring v1.2.1 // indirect
	github.com/ChainSafe/go-schnorrkel v0.0.0-20200405005733-88cbf1b4c40d // indirect
	github.com/DataDog/zstd v1.5.2 // indirect
	github.com/armon/go-metrics v0.4.1 // indirect
	github.com/aws/aws-sdk-go v1.40.45 // indirect
	github.com/beorn7/perks v1.0.1 // indirect
	github.com/bgentry/go-netrc v0.0.0-20140422174119-9fd32a8b3d3d // indirect
	github.com/bgentry/speakeasy v0.1.1-0.20220910012023-760eaf8b6816 // indirect
	github.com/btcsuite/btcd/btcec/v2 v2.3.2 // indirect
	github.com/cenkalti/backoff/v4 v4.1.3 // indirect
	github.com/cespare/xxhash v1.1.0 // indirect
	github.com/cespare/xxhash/v2 v2.2.0 // indirect
	github.com/chzyer/readline v0.0.0-20180603132655-2972be24d48e // indirect
	github.com/cockroachdb/apd/v2 v2.0.2 // indirect
	github.com/cockroachdb/errors v1.9.1 // indirect
	github.com/cockroachdb/logtags v0.0.0-20230118201751-21c54148d20b // indirect
	github.com/cockroachdb/pebble v0.0.0-20230203182935-f2e58dc4a0e1 // indirect
	github.com/cockroachdb/redact v1.1.3 // indirect
	github.com/coinbase/rosetta-sdk-go/types v1.0.0 // indirect
	github.com/cometbft/cometbft-db v0.7.0 // indirect
	github.com/confio/ics23/go v0.9.0 // indirect
	github.com/cosmos/btcutil v1.0.5 // indirect
	github.com/cosmos/cosmos-proto v1.0.0-beta.1 // indirect
	github.com/cosmos/go-bip39 v1.0.0 // indirect
	github.com/cosmos/gogogateway v1.2.0 // indirect
	github.com/cosmos/gogoproto v1.4.4 // indirect
	github.com/cosmos/iavl v0.20.0-alpha3 // indirect
	github.com/cosmos/ledger-cosmos-go v0.13.0 // indirect
	github.com/cosmos/rosetta-sdk-go v0.10.0 // indirect
	github.com/creachadair/atomicfile v0.2.8 // indirect
	github.com/creachadair/taskgroup v0.4.2 // indirect
	github.com/creachadair/tomledit v0.0.24 // indirect
	github.com/danieljoos/wincred v1.1.2 // indirect
	github.com/davecgh/go-spew v1.1.1 // indirect
	github.com/decred/dcrd/dcrec/secp256k1/v4 v4.1.0 // indirect
	github.com/desertbit/timer v0.0.0-20180107155436-c41aec40b27f // indirect
	github.com/dgraph-io/badger/v2 v2.2007.4 // indirect
	github.com/dgraph-io/ristretto v0.1.1 // indirect
	github.com/dgryski/go-farm v0.0.0-20200201041132-a6ae2369ad13 // indirect
	github.com/dustin/go-humanize v1.0.1 // indirect
	github.com/dvsekhvalnov/jose2go v1.5.0 // indirect
	github.com/fatih/color v1.13.0 // indirect
	github.com/felixge/httpsnoop v1.0.2 // indirect
	github.com/fsnotify/fsnotify v1.6.0 // indirect
	github.com/getsentry/sentry-go v0.17.0 // indirect
	github.com/go-kit/kit v0.12.0 // indirect
	github.com/go-kit/log v0.2.1 // indirect
	github.com/go-logfmt/logfmt v0.6.0 // indirect
	github.com/godbus/dbus v0.0.0-20190726142602-4481cbc300e2 // indirect
	github.com/gogo/googleapis v1.4.1 // indirect
	github.com/gogo/protobuf v1.3.2 // indirect
	github.com/golang/glog v1.0.0 // indirect
	github.com/golang/groupcache v0.0.0-20210331224755-41bb18bfe9da // indirect
	github.com/golang/protobuf v1.5.2 // indirect
	github.com/golang/snappy v0.0.4 // indirect
	github.com/google/btree v1.1.2 // indirect
	github.com/google/go-cmp v0.5.9 // indirect
	github.com/google/orderedcode v0.0.1 // indirect
	github.com/google/uuid v1.3.0 // indirect
	github.com/googleapis/enterprise-certificate-proxy v0.2.1 // indirect
	github.com/googleapis/gax-go/v2 v2.7.0 // indirect
	github.com/gorilla/handlers v1.5.1 // indirect
	github.com/gorilla/mux v1.8.0 // indirect
	github.com/gorilla/websocket v1.5.0 // indirect
	github.com/grpc-ecosystem/go-grpc-middleware v1.3.0 // indirect
	github.com/grpc-ecosystem/grpc-gateway v1.16.0 // indirect
	github.com/gsterjov/go-libsecret v0.0.0-20161001094733-a6f4afe4910c // indirect
	github.com/gtank/merlin v0.1.1 // indirect
	github.com/gtank/ristretto255 v0.1.2 // indirect
	github.com/hashicorp/errwrap v1.1.0 // indirect
	github.com/hashicorp/go-cleanhttp v0.5.2 // indirect
	github.com/hashicorp/go-getter v1.6.2 // indirect
	github.com/hashicorp/go-hclog v1.2.0 // indirect
	github.com/hashicorp/go-immutable-radix v1.3.1 // indirect
	github.com/hashicorp/go-multierror v1.1.1 // indirect
	github.com/hashicorp/go-plugin v1.4.8 // indirect
	github.com/hashicorp/go-safetemp v1.0.0 // indirect
	github.com/hashicorp/go-version v1.6.0 // indirect
	github.com/hashicorp/golang-lru v0.5.5-0.20210104140557-80c98217689d // indirect
	github.com/hashicorp/hcl v1.0.0 // indirect
	github.com/hashicorp/yamux v0.0.0-20180604194846-3520598351bb // indirect
	github.com/hdevalence/ed25519consensus v0.0.0-20220222234857-c00d1f31bab3 // indirect
	github.com/huandu/skiplist v1.2.0 // indirect
	github.com/improbable-eng/grpc-web v0.15.0 // indirect
	github.com/inconshreveable/mousetrap v1.1.0 // indirect
	github.com/jmespath/go-jmespath v0.4.0 // indirect
	github.com/jmhodges/levigo v1.0.0 // indirect
	github.com/klauspost/compress v1.15.15 // indirect
	github.com/kr/pretty v0.3.1 // indirect
	github.com/kr/text v0.2.0 // indirect
	github.com/lib/pq v1.10.7 // indirect
	github.com/libp2p/go-buffer-pool v0.1.0 // indirect
	github.com/linxGnu/grocksdb v1.7.14 // indirect
	github.com/magiconair/properties v1.8.7 // indirect
	github.com/manifoldco/promptui v0.9.0 // indirect
	github.com/mattn/go-colorable v0.1.13 // indirect
	github.com/mattn/go-isatty v0.0.17 // indirect
	github.com/matttproud/golang_protobuf_extensions v1.0.4 // indirect
	github.com/mimoo/StrobeGo v0.0.0-20210601165009-122bf33a46e0 // indirect
	github.com/minio/highwayhash v1.0.2 // indirect
	github.com/mitchellh/go-homedir v1.1.0 // indirect
	github.com/mitchellh/go-testing-interface v1.0.0 // indirect
	github.com/mitchellh/mapstructure v1.5.0 // indirect
	github.com/mtibben/percent v0.2.1 // indirect
	github.com/oklog/run v1.0.0 // indirect
	github.com/pelletier/go-toml/v2 v2.0.6 // indirect
	github.com/petermattis/goid v0.0.0-20221215004737-a150e88a970d // indirect
	github.com/pkg/errors v0.9.1 // indirect
	github.com/pmezard/go-difflib v1.0.0 // indirect
	github.com/prometheus/client_golang v1.14.0 // indirect
	github.com/prometheus/client_model v0.3.0 // indirect
	github.com/prometheus/common v0.39.0 // indirect
	github.com/prometheus/procfs v0.9.0 // indirect
	github.com/rakyll/statik v0.1.7 // indirect
	github.com/rcrowley/go-metrics v0.0.0-20201227073835-cf1acfcdf475 // indirect
	github.com/rogpeppe/go-internal v1.9.0 // indirect
	github.com/rs/cors v1.8.3 // indirect
	github.com/rs/zerolog v1.29.0 // indirect
	github.com/sasha-s/go-deadlock v0.3.1 // indirect
	github.com/spf13/afero v1.9.3 // indirect
	github.com/spf13/jwalterweatherman v1.1.0 // indirect
	github.com/subosito/gotenv v1.4.2 // indirect
	github.com/syndtr/goleveldb v1.0.1-0.20220721030215-126854af5e6d // indirect
	github.com/tecbot/gorocksdb v0.0.0-20191217155057-f0fad39f321c // indirect
	github.com/tendermint/go-amino v0.16.0 // indirect
	github.com/tidwall/btree v1.6.0 // indirect
	github.com/ulikunitz/xz v0.5.8 // indirect
	github.com/zondax/hid v0.9.1 // indirect
	github.com/zondax/ledger-go v0.14.1 // indirect
	go.etcd.io/bbolt v1.3.6 // indirect
	go.opencensus.io v0.24.0 // indirect
	golang.org/x/crypto v0.6.0 // indirect
	golang.org/x/exp v0.0.0-20230203172020-98cc5a0785f9 // indirect
	golang.org/x/net v0.6.0 // indirect
	golang.org/x/oauth2 v0.4.0 // indirect
	golang.org/x/sys v0.5.0 // indirect
	golang.org/x/term v0.5.0 // indirect
	golang.org/x/text v0.7.0 // indirect
	golang.org/x/xerrors v0.0.0-20220907171357-04be3eba64a2 // indirect
	google.golang.org/api v0.107.0 // indirect
	google.golang.org/appengine v1.6.7 // indirect
	google.golang.org/genproto v0.0.0-20230202175211-008b39050e57 // indirect
	google.golang.org/grpc v1.53.0 // indirect
	gopkg.in/ini.v1 v1.67.0 // indirect
	gopkg.in/yaml.v2 v2.4.0 // indirect
	gopkg.in/yaml.v3 v3.0.1 // indirect
	gotest.tools/v3 v3.4.0 // indirect
	nhooyr.io/websocket v1.8.6 // indirect
	pgregory.net/rapid v0.5.5 // indirect
	sigs.k8s.io/yaml v1.3.0 // indirect
)

// Here are the short-lived replace from the SimApp
// Replace here are pending PRs, or version to be tagged
replace (
	// TODO tag all extracted modules after SDK refactor
	cosmossdk.io/log => ../log
<<<<<<< HEAD
	cosmossdk.io/store => ../store
=======
	cosmossdk.io/tools/confix => ../tools/confix
>>>>>>> 3c538704
	cosmossdk.io/tools/rosetta => ../tools/rosetta
	cosmossdk.io/x/evidence => ../x/evidence
	cosmossdk.io/x/feegrant => ../x/feegrant
	cosmossdk.io/x/nft => ../x/nft
	cosmossdk.io/x/upgrade => ../x/upgrade
	// TODO update/remove after v0.37.x tag of CometBFT
	github.com/cometbft/cometbft => github.com/cometbft/cometbft v0.0.0-20230203130311-387422ac220d
)

// Below are the long-lived replace of the SimApp
replace (
	// use cosmos fork of keyring
	github.com/99designs/keyring => github.com/cosmos/keyring v1.2.0
	// Simapp always use the latest version of the cosmos-sdk
	github.com/cosmos/cosmos-sdk => ../.
	// Fix upstream GHSA-h395-qcrw-5vmq vulnerability.
	// TODO Remove it: https://github.com/cosmos/cosmos-sdk/issues/10409
	github.com/gin-gonic/gin => github.com/gin-gonic/gin v1.8.1
	// Downgraded to avoid bugs in following commits which caused simulations to fail.
	github.com/syndtr/goleveldb => github.com/syndtr/goleveldb v1.0.1-0.20210819022825-2ae1ddf74ef7
)<|MERGE_RESOLUTION|>--- conflicted
+++ resolved
@@ -197,11 +197,8 @@
 replace (
 	// TODO tag all extracted modules after SDK refactor
 	cosmossdk.io/log => ../log
-<<<<<<< HEAD
 	cosmossdk.io/store => ../store
-=======
 	cosmossdk.io/tools/confix => ../tools/confix
->>>>>>> 3c538704
 	cosmossdk.io/tools/rosetta => ../tools/rosetta
 	cosmossdk.io/x/evidence => ../x/evidence
 	cosmossdk.io/x/feegrant => ../x/feegrant
