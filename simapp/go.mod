module cosmossdk.io/simapp

go 1.19

require (
	cosmossdk.io/api v0.3.1
	cosmossdk.io/core v0.5.1
	cosmossdk.io/depinject v1.0.0-alpha.3
	cosmossdk.io/math v1.0.0
	cosmossdk.io/tools/rosetta v0.2.1
	github.com/cometbft/cometbft v0.37.1
	github.com/cometbft/cometbft-db v0.7.0
	github.com/cosmos/cosmos-sdk v0.47.2
	github.com/golang/mock v1.6.0
	github.com/spf13/cast v1.5.0
	github.com/spf13/cobra v1.6.1
	github.com/spf13/pflag v1.0.5
	github.com/spf13/viper v1.14.0
	github.com/stretchr/testify v1.8.2
	google.golang.org/protobuf v1.30.0
)

require (
	cloud.google.com/go v0.110.0 // indirect
	cloud.google.com/go/compute v1.18.0 // indirect
	cloud.google.com/go/compute/metadata v0.2.3 // indirect
	cloud.google.com/go/iam v0.12.0 // indirect
	cloud.google.com/go/storage v1.29.0 // indirect
	cosmossdk.io/errors v1.0.0-beta.7 // indirect
	cosmossdk.io/log v1.1.0 // indirect
	filippo.io/edwards25519 v1.0.0 // indirect
	github.com/99designs/go-keychain v0.0.0-20191008050251-8e49817e8af4 // indirect
	github.com/99designs/keyring v1.2.1 // indirect
	github.com/ChainSafe/go-schnorrkel v0.0.0-20200405005733-88cbf1b4c40d // indirect
	github.com/armon/go-metrics v0.4.1 // indirect
	github.com/aws/aws-sdk-go v1.44.203 // indirect
	github.com/beorn7/perks v1.0.1 // indirect
	github.com/bgentry/go-netrc v0.0.0-20140422174119-9fd32a8b3d3d // indirect
	github.com/bgentry/speakeasy v0.1.1-0.20220910012023-760eaf8b6816 // indirect
	github.com/btcsuite/btcd/btcec/v2 v2.3.2 // indirect
	github.com/cenkalti/backoff/v4 v4.1.3 // indirect
	github.com/cespare/xxhash v1.1.0 // indirect
	github.com/cespare/xxhash/v2 v2.2.0 // indirect
	github.com/chzyer/readline v1.5.1 // indirect
	github.com/cockroachdb/apd/v2 v2.0.2 // indirect
	github.com/coinbase/rosetta-sdk-go/types v1.0.0 // indirect
	github.com/confio/ics23/go v0.9.0 // indirect
	github.com/cosmos/btcutil v1.0.5 // indirect
	github.com/cosmos/cosmos-proto v1.0.0-beta.2 // indirect
	github.com/cosmos/go-bip39 v1.0.0 // indirect
	github.com/cosmos/gogogateway v1.2.0 // indirect
	github.com/cosmos/gogoproto v1.4.10 // indirect
	github.com/cosmos/iavl v0.20.0 // indirect
	github.com/cosmos/ledger-cosmos-go v0.12.1 // indirect
	github.com/cosmos/rosetta-sdk-go v0.10.0 // indirect
	github.com/creachadair/taskgroup v0.3.2 // indirect
	github.com/danieljoos/wincred v1.1.2 // indirect
	github.com/davecgh/go-spew v1.1.1 // indirect
	github.com/decred/dcrd/dcrec/secp256k1/v4 v4.1.0 // indirect
	github.com/desertbit/timer v0.0.0-20180107155436-c41aec40b27f // indirect
	github.com/dgraph-io/badger/v2 v2.2007.4 // indirect
	github.com/dgraph-io/ristretto v0.1.1 // indirect
	github.com/dgryski/go-farm v0.0.0-20200201041132-a6ae2369ad13 // indirect
	github.com/dustin/go-humanize v1.0.1 // indirect
	github.com/dvsekhvalnov/jose2go v1.5.0 // indirect
	github.com/felixge/httpsnoop v1.0.2 // indirect
	github.com/fsnotify/fsnotify v1.6.0 // indirect
	github.com/go-kit/kit v0.12.0 // indirect
	github.com/go-kit/log v0.2.1 // indirect
	github.com/go-logfmt/logfmt v0.5.1 // indirect
	github.com/godbus/dbus v0.0.0-20190726142602-4481cbc300e2 // indirect
	github.com/gogo/googleapis v1.4.1 // indirect
	github.com/gogo/protobuf v1.3.2 // indirect
	github.com/golang/glog v1.1.0 // indirect
	github.com/golang/groupcache v0.0.0-20210331224755-41bb18bfe9da // indirect
	github.com/golang/protobuf v1.5.3 // indirect
	github.com/golang/snappy v0.0.4 // indirect
	github.com/google/btree v1.1.2 // indirect
	github.com/google/go-cmp v0.5.9 // indirect
	github.com/google/orderedcode v0.0.1 // indirect
	github.com/google/uuid v1.3.0 // indirect
	github.com/googleapis/enterprise-certificate-proxy v0.2.3 // indirect
	github.com/googleapis/gax-go/v2 v2.7.0 // indirect
	github.com/gorilla/handlers v1.5.1 // indirect
	github.com/gorilla/mux v1.8.0 // indirect
	github.com/gorilla/websocket v1.5.0 // indirect
	github.com/grpc-ecosystem/go-grpc-middleware v1.3.0 // indirect
	github.com/grpc-ecosystem/grpc-gateway v1.16.0 // indirect
	github.com/gsterjov/go-libsecret v0.0.0-20161001094733-a6f4afe4910c // indirect
	github.com/gtank/merlin v0.1.1 // indirect
	github.com/gtank/ristretto255 v0.1.2 // indirect
	github.com/hashicorp/go-cleanhttp v0.5.2 // indirect
	github.com/hashicorp/go-getter v1.7.1 // indirect
	github.com/hashicorp/go-immutable-radix v1.3.1 // indirect
	github.com/hashicorp/go-safetemp v1.0.0 // indirect
	github.com/hashicorp/go-version v1.6.0 // indirect
	github.com/hashicorp/golang-lru v0.5.5-0.20210104140557-80c98217689d // indirect
	github.com/hashicorp/hcl v1.0.0 // indirect
	github.com/hdevalence/ed25519consensus v0.1.0 // indirect
	github.com/huandu/skiplist v1.2.0 // indirect
	github.com/improbable-eng/grpc-web v0.15.0 // indirect
	github.com/inconshreveable/mousetrap v1.0.1 // indirect
	github.com/jmespath/go-jmespath v0.4.0 // indirect
	github.com/jmhodges/levigo v1.0.0 // indirect
	github.com/klauspost/compress v1.16.3 // indirect
	github.com/lib/pq v1.10.7 // indirect
	github.com/libp2p/go-buffer-pool v0.1.0 // indirect
	github.com/magiconair/properties v1.8.6 // indirect
	github.com/manifoldco/promptui v0.9.0 // indirect
	github.com/mattn/go-colorable v0.1.13 // indirect
	github.com/mattn/go-isatty v0.0.18 // indirect
	github.com/matttproud/golang_protobuf_extensions v1.0.4 // indirect
	github.com/mimoo/StrobeGo v0.0.0-20210601165009-122bf33a46e0 // indirect
	github.com/minio/highwayhash v1.0.2 // indirect
	github.com/mitchellh/go-homedir v1.1.0 // indirect
	github.com/mitchellh/go-testing-interface v1.14.1 // indirect
	github.com/mitchellh/mapstructure v1.5.0 // indirect
	github.com/mtibben/percent v0.2.1 // indirect
	github.com/pelletier/go-toml v1.9.5 // indirect
	github.com/pelletier/go-toml/v2 v2.0.7 // indirect
	github.com/petermattis/goid v0.0.0-20230317030725-371a4b8eda08 // indirect
	github.com/pkg/errors v0.9.1 // indirect
	github.com/pmezard/go-difflib v1.0.0 // indirect
	github.com/prometheus/client_golang v1.14.0 // indirect
	github.com/prometheus/client_model v0.3.0 // indirect
	github.com/prometheus/common v0.42.0 // indirect
	github.com/prometheus/procfs v0.9.0 // indirect
	github.com/rakyll/statik v0.1.7 // indirect
	github.com/rcrowley/go-metrics v0.0.0-20201227073835-cf1acfcdf475 // indirect
	github.com/rs/cors v1.8.2 // indirect
	github.com/rs/zerolog v1.29.1 // indirect
	github.com/sasha-s/go-deadlock v0.3.1 // indirect
	github.com/spf13/afero v1.9.2 // indirect
	github.com/spf13/jwalterweatherman v1.1.0 // indirect
	github.com/subosito/gotenv v1.4.1 // indirect
	github.com/syndtr/goleveldb v1.0.1-0.20220721030215-126854af5e6d // indirect
	github.com/tecbot/gorocksdb v0.0.0-20191217155057-f0fad39f321c // indirect
	github.com/tendermint/go-amino v0.16.0 // indirect
	github.com/tidwall/btree v1.6.0 // indirect
	github.com/ulikunitz/xz v0.5.11 // indirect
	github.com/zondax/hid v0.9.1 // indirect
	github.com/zondax/ledger-go v0.14.0 // indirect
	go.etcd.io/bbolt v1.3.7 // indirect
	go.opencensus.io v0.24.0 // indirect
	golang.org/x/crypto v0.7.0 // indirect
	golang.org/x/exp v0.0.0-20230321023759-10a507213a29 // indirect
	golang.org/x/net v0.9.0 // indirect
	golang.org/x/oauth2 v0.6.0 // indirect
	golang.org/x/sys v0.7.0 // indirect
	golang.org/x/term v0.7.0 // indirect
	golang.org/x/text v0.9.0 // indirect
	golang.org/x/xerrors v0.0.0-20220907171357-04be3eba64a2 // indirect
	google.golang.org/api v0.110.0 // indirect
	google.golang.org/appengine v1.6.7 // indirect
	google.golang.org/genproto v0.0.0-20230306155012-7f2fa6fef1f4 // indirect
<<<<<<< HEAD
	google.golang.org/grpc v1.54.0 // indirect
=======
	google.golang.org/grpc v1.55.0 // indirect
>>>>>>> 6aa7de4f
	gopkg.in/ini.v1 v1.67.0 // indirect
	gopkg.in/yaml.v2 v2.4.0 // indirect
	gopkg.in/yaml.v3 v3.0.1 // indirect
	nhooyr.io/websocket v1.8.6 // indirect
	pgregory.net/rapid v0.5.5 // indirect
	sigs.k8s.io/yaml v1.3.0 // indirect
)

replace (
	// use cosmos fork of keyring
	github.com/99designs/keyring => github.com/cosmos/keyring v1.2.0
	// Simapp always use the latest version of the cosmos-sdk
	github.com/cosmos/cosmos-sdk => ../.
	// Fix upstream GHSA-h395-qcrw-5vmq and GHSA-3vp4-m3rf-835h vulnerabilities.
	// TODO Remove it: https://github.com/cosmos/cosmos-sdk/issues/10409
	github.com/gin-gonic/gin => github.com/gin-gonic/gin v1.9.0
	// Downgraded to avoid bugs in following commits which caused simulations to fail.
	github.com/syndtr/goleveldb => github.com/syndtr/goleveldb v1.0.1-0.20210819022825-2ae1ddf74ef7
)<|MERGE_RESOLUTION|>--- conflicted
+++ resolved
@@ -153,11 +153,7 @@
 	google.golang.org/api v0.110.0 // indirect
 	google.golang.org/appengine v1.6.7 // indirect
 	google.golang.org/genproto v0.0.0-20230306155012-7f2fa6fef1f4 // indirect
-<<<<<<< HEAD
-	google.golang.org/grpc v1.54.0 // indirect
-=======
 	google.golang.org/grpc v1.55.0 // indirect
->>>>>>> 6aa7de4f
 	gopkg.in/ini.v1 v1.67.0 // indirect
 	gopkg.in/yaml.v2 v2.4.0 // indirect
 	gopkg.in/yaml.v3 v3.0.1 // indirect
