--- conflicted
+++ resolved
@@ -69,13 +69,8 @@
 	github.com/cosmos/iavl v0.20.0-alpha3 // indirect
 	github.com/cosmos/ledger-cosmos-go v0.13.0 // indirect
 	github.com/cosmos/rosetta-sdk-go v0.9.0 // indirect
-<<<<<<< HEAD
-	github.com/creachadair/atomicfile v0.2.8 // indirect
-	github.com/creachadair/taskgroup v0.4.2 // indirect
-=======
 	github.com/creachadair/atomicfile v0.2.7 // indirect
 	github.com/creachadair/taskgroup v0.3.2 // indirect
->>>>>>> 69787106
 	github.com/creachadair/tomledit v0.0.24 // indirect
 	github.com/danieljoos/wincred v1.1.2 // indirect
 	github.com/davecgh/go-spew v1.1.1 // indirect
@@ -156,13 +151,8 @@
 	github.com/rakyll/statik v0.1.7 // indirect
 	github.com/rcrowley/go-metrics v0.0.0-20201227073835-cf1acfcdf475 // indirect
 	github.com/rogpeppe/go-internal v1.9.0 // indirect
-<<<<<<< HEAD
-	github.com/rs/cors v1.8.3 // indirect
-	github.com/rs/zerolog v1.29.0 // indirect
-=======
 	github.com/rs/cors v1.8.2 // indirect
 	github.com/rs/zerolog v1.28.0 // indirect
->>>>>>> 69787106
 	github.com/sasha-s/go-deadlock v0.3.1 // indirect
 	github.com/spf13/afero v1.9.3 // indirect
 	github.com/spf13/jwalterweatherman v1.1.0 // indirect
