--- conflicted
+++ resolved
@@ -197,11 +197,8 @@
 replace (
 	// TODO tag all extracted modules after SDK refactor
 	cosmossdk.io/api => ../api
-<<<<<<< HEAD
+	cosmossdk.io/client/v2 => ../client/v2
 	cosmossdk.io/core => ../core
-=======
-	cosmossdk.io/client/v2 => ../client/v2
->>>>>>> 6dfe7351
 	cosmossdk.io/store => ../store
 	cosmossdk.io/tools/confix => ../tools/confix
 	cosmossdk.io/tools/rosetta => ../tools/rosetta
