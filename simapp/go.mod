--- conflicted
+++ resolved
@@ -10,11 +10,8 @@
 	cosmossdk.io/math v1.0.0-beta.4
 	cosmossdk.io/tools/confix v0.0.0-20230120150717-4f6f6c00021f
 	cosmossdk.io/tools/rosetta v0.2.0
-<<<<<<< HEAD
 	cosmossdk.io/x/evidence v0.1.0
-=======
 	cosmossdk.io/x/nft v0.0.0-20230113085233-fae3332d62fc
->>>>>>> 6b029a6b
 	github.com/cosmos/cosmos-db v0.0.0-20221226095112-f3c38ecb5e32
 	// this version is not used as it is always replaced by the latest cosmos-sdk version
 	github.com/cosmos/cosmos-sdk v0.47.0-rc1
@@ -187,14 +184,9 @@
 )
 
 replace (
-<<<<<<< HEAD
-	// TODO delete after release of confix
-	cosmossdk.io/tools/confix => ../tools/confix
-	cosmossdk.io/x/evidence => ../x/evidence
-=======
 	// TODO tag all extracted modules after SDK refactor
 	cosmossdk.io/x/nft => ../x/nft
->>>>>>> 6b029a6b
+  cosmossdk.io/x/evidence => ../x/evidence
 	// use cosmos fork of keyring
 	github.com/99designs/keyring => github.com/cosmos/keyring v1.2.0
 	// Simapp always use the latest version of the cosmos-sdk
