module cosmossdk.io/simapp

go 1.21

require (
<<<<<<< HEAD
	cosmossdk.io/api v0.7.5
	cosmossdk.io/client/v2 v2.0.0-beta.4.0.20240918122632-1879050ca719
	cosmossdk.io/collections v0.4.0 // indirect
	cosmossdk.io/core v0.11.1
	cosmossdk.io/depinject v1.0.0
	cosmossdk.io/log v1.4.1
	cosmossdk.io/math v1.3.0
=======
	cosmossdk.io/api v0.7.6
	cosmossdk.io/client/v2 v2.0.0-beta.5.0.20241121152743-3dad36d9a29e
	cosmossdk.io/collections v0.4.0 // indirect
	cosmossdk.io/core v0.11.1
	cosmossdk.io/depinject v1.1.0
	cosmossdk.io/log v1.4.1
	cosmossdk.io/math v1.4.0
>>>>>>> eb1a8e88
	cosmossdk.io/store v1.1.1
	cosmossdk.io/tools/confix v0.1.1
	cosmossdk.io/x/circuit v0.1.1
	cosmossdk.io/x/evidence v0.1.1
	cosmossdk.io/x/feegrant v0.1.1
	cosmossdk.io/x/nft v0.1.1
<<<<<<< HEAD
	cosmossdk.io/x/tx v0.13.5
	cosmossdk.io/x/upgrade v0.1.4
	github.com/cometbft/cometbft v0.38.12
	github.com/cosmos/cosmos-db v1.0.2
=======
	cosmossdk.io/x/tx v0.13.7
	cosmossdk.io/x/upgrade v0.1.4
	github.com/cometbft/cometbft v0.38.12
	github.com/cosmos/cosmos-db v1.1.0
>>>>>>> eb1a8e88
	// this version is not used as it is always replaced by the latest Cosmos SDK version
	github.com/cosmos/cosmos-sdk v0.50.8
	github.com/cosmos/gogoproto v1.7.0
	github.com/golang/mock v1.6.0
<<<<<<< HEAD
	github.com/spf13/cast v1.6.0
=======
	github.com/spf13/cast v1.7.0
>>>>>>> eb1a8e88
	github.com/spf13/cobra v1.8.1
	github.com/spf13/pflag v1.0.5
	github.com/spf13/viper v1.19.0
	github.com/stretchr/testify v1.9.0
<<<<<<< HEAD
	google.golang.org/protobuf v1.34.2
=======
	google.golang.org/protobuf v1.35.1
>>>>>>> eb1a8e88
)

require (
	cloud.google.com/go v0.112.1 // indirect
<<<<<<< HEAD
	cloud.google.com/go/compute/metadata v0.3.0 // indirect
=======
	cloud.google.com/go/compute/metadata v0.5.0 // indirect
>>>>>>> eb1a8e88
	cloud.google.com/go/iam v1.1.6 // indirect
	cloud.google.com/go/storage v1.38.0 // indirect
	cosmossdk.io/errors v1.0.1 // indirect
	filippo.io/edwards25519 v1.0.0 // indirect
	github.com/99designs/go-keychain v0.0.0-20191008050251-8e49817e8af4 // indirect
	github.com/99designs/keyring v1.2.1 // indirect
	github.com/DataDog/datadog-go v3.2.0+incompatible // indirect
	github.com/DataDog/zstd v1.5.5 // indirect
	github.com/aws/aws-sdk-go v1.44.224 // indirect
	github.com/beorn7/perks v1.0.1 // indirect
	github.com/bgentry/go-netrc v0.0.0-20140422174119-9fd32a8b3d3d // indirect
	github.com/bgentry/speakeasy v0.1.1-0.20220910012023-760eaf8b6816 // indirect
	github.com/bits-and-blooms/bitset v1.8.0 // indirect
	github.com/btcsuite/btcd/btcec/v2 v2.3.4 // indirect
	github.com/cenkalti/backoff/v4 v4.1.3 // indirect
	github.com/cespare/xxhash v1.1.0 // indirect
	github.com/cespare/xxhash/v2 v2.3.0 // indirect
	github.com/chzyer/readline v1.5.1 // indirect
	github.com/cockroachdb/apd/v2 v2.0.2 // indirect
	github.com/cockroachdb/errors v1.11.3 // indirect
	github.com/cockroachdb/fifo v0.0.0-20240606204812-0bbfbd93a7ce // indirect
	github.com/cockroachdb/logtags v0.0.0-20230118201751-21c54148d20b // indirect
<<<<<<< HEAD
	github.com/cockroachdb/pebble v1.1.1 // indirect
=======
	github.com/cockroachdb/pebble v1.1.2 // indirect
>>>>>>> eb1a8e88
	github.com/cockroachdb/redact v1.1.5 // indirect
	github.com/cockroachdb/tokenbucket v0.0.0-20230807174530-cc333fc44b06 // indirect
	github.com/cometbft/cometbft-db v0.11.0 // indirect
	github.com/cosmos/btcutil v1.0.5 // indirect
	github.com/cosmos/cosmos-proto v1.0.0-beta.5 // indirect
	github.com/cosmos/go-bip39 v1.0.0 // indirect
	github.com/cosmos/gogogateway v1.2.0 // indirect
<<<<<<< HEAD
	github.com/cosmos/iavl v1.2.0 // indirect
=======
	github.com/cosmos/iavl v1.2.2 // indirect
>>>>>>> eb1a8e88
	github.com/cosmos/ics23/go v0.11.0 // indirect
	github.com/cosmos/ledger-cosmos-go v0.13.3 // indirect
	github.com/creachadair/atomicfile v0.3.1 // indirect
	github.com/creachadair/tomledit v0.0.24 // indirect
	github.com/danieljoos/wincred v1.1.2 // indirect
	github.com/davecgh/go-spew v1.1.2-0.20180830191138-d8f796af33cc // indirect
	github.com/decred/dcrd/dcrec/secp256k1/v4 v4.2.0 // indirect
	github.com/desertbit/timer v0.0.0-20180107155436-c41aec40b27f // indirect
	github.com/dgraph-io/badger/v2 v2.2007.4 // indirect
	github.com/dgraph-io/ristretto v0.1.1 // indirect
	github.com/dgryski/go-farm v0.0.0-20200201041132-a6ae2369ad13 // indirect
	github.com/dustin/go-humanize v1.0.1 // indirect
	github.com/dvsekhvalnov/jose2go v1.6.0 // indirect
	github.com/emicklei/dot v1.6.2 // indirect
	github.com/fatih/color v1.15.0 // indirect
	github.com/felixge/httpsnoop v1.0.4 // indirect
	github.com/fsnotify/fsnotify v1.7.0 // indirect
	github.com/getsentry/sentry-go v0.27.0 // indirect
	github.com/go-kit/kit v0.12.0 // indirect
	github.com/go-kit/log v0.2.1 // indirect
	github.com/go-logfmt/logfmt v0.6.0 // indirect
	github.com/go-logr/logr v1.4.1 // indirect
	github.com/go-logr/stdr v1.2.2 // indirect
	github.com/godbus/dbus v0.0.0-20190726142602-4481cbc300e2 // indirect
	github.com/gogo/googleapis v1.4.1 // indirect
	github.com/gogo/protobuf v1.3.2 // indirect
	github.com/golang/glog v1.2.2 // indirect
	github.com/golang/groupcache v0.0.0-20210331224755-41bb18bfe9da // indirect
	github.com/golang/protobuf v1.5.4 // indirect
	github.com/golang/snappy v0.0.4 // indirect
	github.com/google/btree v1.1.3 // indirect
	github.com/google/go-cmp v0.6.0 // indirect
	github.com/google/orderedcode v0.0.1 // indirect
	github.com/google/s2a-go v0.1.7 // indirect
	github.com/google/uuid v1.6.0 // indirect
	github.com/googleapis/enterprise-certificate-proxy v0.3.2 // indirect
	github.com/googleapis/gax-go/v2 v2.12.3 // indirect
	github.com/gorilla/handlers v1.5.1 // indirect
	github.com/gorilla/mux v1.8.0 // indirect
	github.com/gorilla/websocket v1.5.3 // indirect
	github.com/grpc-ecosystem/go-grpc-middleware v1.4.0 // indirect
	github.com/grpc-ecosystem/grpc-gateway v1.16.0 // indirect
	github.com/gsterjov/go-libsecret v0.0.0-20161001094733-a6f4afe4910c // indirect
	github.com/hashicorp/go-cleanhttp v0.5.2 // indirect
	github.com/hashicorp/go-getter v1.7.4 // indirect
	github.com/hashicorp/go-hclog v1.5.0 // indirect
	github.com/hashicorp/go-immutable-radix v1.3.1 // indirect
	github.com/hashicorp/go-metrics v0.5.3 // indirect
	github.com/hashicorp/go-plugin v1.5.2 // indirect
	github.com/hashicorp/go-safetemp v1.0.0 // indirect
	github.com/hashicorp/go-version v1.6.0 // indirect
	github.com/hashicorp/golang-lru v1.0.2 // indirect
	github.com/hashicorp/golang-lru/v2 v2.0.7 // indirect
	github.com/hashicorp/hcl v1.0.0 // indirect
	github.com/hashicorp/yamux v0.1.1 // indirect
	github.com/hdevalence/ed25519consensus v0.1.0 // indirect
	github.com/huandu/skiplist v1.2.0 // indirect
	github.com/iancoleman/strcase v0.3.0 // indirect
	github.com/improbable-eng/grpc-web v0.15.0 // indirect
	github.com/inconshreveable/mousetrap v1.1.0 // indirect
	github.com/jmespath/go-jmespath v0.4.0 // indirect
	github.com/jmhodges/levigo v1.0.0 // indirect
	github.com/klauspost/compress v1.17.9 // indirect
	github.com/kr/pretty v0.3.1 // indirect
	github.com/kr/text v0.2.0 // indirect
	github.com/lib/pq v1.10.7 // indirect
	github.com/linxGnu/grocksdb v1.8.14 // indirect
	github.com/magiconair/properties v1.8.7 // indirect
	github.com/manifoldco/promptui v0.9.0 // indirect
	github.com/mattn/go-colorable v0.1.13 // indirect
	github.com/mattn/go-isatty v0.0.20 // indirect
	github.com/minio/highwayhash v1.0.2 // indirect
	github.com/mitchellh/go-homedir v1.1.0 // indirect
	github.com/mitchellh/go-testing-interface v1.14.1 // indirect
	github.com/mitchellh/mapstructure v1.5.0 // indirect
	github.com/mtibben/percent v0.2.1 // indirect
	github.com/munnerz/goautoneg v0.0.0-20191010083416-a7dc8b61c822 // indirect
	github.com/oasisprotocol/curve25519-voi v0.0.0-20230904125328-1f23a7beb09a // indirect
	github.com/oklog/run v1.1.0 // indirect
	github.com/pelletier/go-toml/v2 v2.2.2 // indirect
	github.com/petermattis/goid v0.0.0-20231207134359-e60b3f734c67 // indirect
	github.com/pkg/errors v0.9.1 // indirect
	github.com/pmezard/go-difflib v1.0.1-0.20181226105442-5d4384ee4fb2 // indirect
	github.com/prometheus/client_golang v1.20.1 // indirect
	github.com/prometheus/client_model v0.6.1 // indirect
	github.com/prometheus/common v0.55.0 // indirect
	github.com/prometheus/procfs v0.15.1 // indirect
	github.com/rcrowley/go-metrics v0.0.0-20201227073835-cf1acfcdf475 // indirect
	github.com/rogpeppe/go-internal v1.12.0 // indirect
	github.com/rs/cors v1.11.1 // indirect
	github.com/rs/zerolog v1.33.0 // indirect
	github.com/sagikazarmark/locafero v0.4.0 // indirect
	github.com/sagikazarmark/slog-shim v0.1.0 // indirect
	github.com/sasha-s/go-deadlock v0.3.1 // indirect
	github.com/sourcegraph/conc v0.3.0 // indirect
	github.com/spf13/afero v1.11.0 // indirect
	github.com/subosito/gotenv v1.6.0 // indirect
	github.com/syndtr/goleveldb v1.0.1-0.20220721030215-126854af5e6d // indirect
	github.com/tendermint/go-amino v0.16.0 // indirect
	github.com/tidwall/btree v1.7.0 // indirect
	github.com/ulikunitz/xz v0.5.11 // indirect
	github.com/zondax/hid v0.9.2 // indirect
	github.com/zondax/ledger-go v0.14.3 // indirect
	go.etcd.io/bbolt v1.3.10 // indirect
	go.opencensus.io v0.24.0 // indirect
	go.opentelemetry.io/contrib/instrumentation/google.golang.org/grpc/otelgrpc v0.49.0 // indirect
	go.opentelemetry.io/contrib/instrumentation/net/http/otelhttp v0.49.0 // indirect
	go.opentelemetry.io/otel v1.24.0 // indirect
	go.opentelemetry.io/otel/metric v1.24.0 // indirect
	go.opentelemetry.io/otel/trace v1.24.0 // indirect
	go.uber.org/multierr v1.10.0 // indirect
<<<<<<< HEAD
	golang.org/x/crypto v0.26.0 // indirect
	golang.org/x/exp v0.0.0-20240404231335-c0f41cb1a7a0 // indirect
	golang.org/x/net v0.28.0 // indirect
	golang.org/x/oauth2 v0.21.0 // indirect
	golang.org/x/sync v0.8.0 // indirect
	golang.org/x/sys v0.24.0 // indirect
	golang.org/x/term v0.23.0 // indirect
	golang.org/x/text v0.17.0 // indirect
	golang.org/x/time v0.5.0 // indirect
	google.golang.org/api v0.171.0 // indirect
	google.golang.org/genproto v0.0.0-20240227224415-6ceb2ff114de // indirect
	google.golang.org/genproto/googleapis/api v0.0.0-20240318140521-94a12d6c2237 // indirect
	google.golang.org/genproto/googleapis/rpc v0.0.0-20240709173604-40e1e62336c5 // indirect
	google.golang.org/grpc v1.64.1 // indirect
=======
	golang.org/x/crypto v0.27.0 // indirect
	golang.org/x/exp v0.0.0-20240404231335-c0f41cb1a7a0 // indirect
	golang.org/x/net v0.29.0 // indirect
	golang.org/x/oauth2 v0.22.0 // indirect
	golang.org/x/sync v0.8.0 // indirect
	golang.org/x/sys v0.25.0 // indirect
	golang.org/x/term v0.24.0 // indirect
	golang.org/x/text v0.18.0 // indirect
	golang.org/x/time v0.5.0 // indirect
	google.golang.org/api v0.171.0 // indirect
	google.golang.org/genproto v0.0.0-20240227224415-6ceb2ff114de // indirect
	google.golang.org/genproto/googleapis/api v0.0.0-20240814211410-ddb44dafa142 // indirect
	google.golang.org/genproto/googleapis/rpc v0.0.0-20240930140551-af27646dc61f // indirect
	google.golang.org/grpc v1.67.1 // indirect
>>>>>>> eb1a8e88
	gopkg.in/ini.v1 v1.67.0 // indirect
	gopkg.in/yaml.v3 v3.0.1 // indirect
	gotest.tools/v3 v3.5.1 // indirect
	nhooyr.io/websocket v1.8.6 // indirect
	pgregory.net/rapid v1.1.0 // indirect
	sigs.k8s.io/yaml v1.4.0 // indirect
)

// Here are the short-lived replace from the SimApp
// Replace here are pending PRs, or version to be tagged
// replace (
// 	<temporary replace>
// )

// Below are the long-lived replace of the SimApp
replace (
	// Use version with lsm changes
	cosmossdk.io/api => github.com/informalsystems/cosmos-sdk/api v0.7.5-lsm
	// use cosmos fork of keyring
	github.com/99designs/keyring => github.com/cosmos/keyring v1.2.0
	// Simapp always use the latest version of the cosmos-sdk
	github.com/cosmos/cosmos-sdk => ../.
	// Fix upstream GHSA-h395-qcrw-5vmq and GHSA-3vp4-m3rf-835h vulnerabilities.
	// TODO Remove it: https://github.com/cosmos/cosmos-sdk/issues/10409
	github.com/gin-gonic/gin => github.com/gin-gonic/gin v1.9.1
	// replace broken goleveldb
	github.com/syndtr/goleveldb => github.com/syndtr/goleveldb v1.0.1-0.20210819022825-2ae1ddf74ef7
)<|MERGE_RESOLUTION|>--- conflicted
+++ resolved
@@ -3,15 +3,6 @@
 go 1.21
 
 require (
-<<<<<<< HEAD
-	cosmossdk.io/api v0.7.5
-	cosmossdk.io/client/v2 v2.0.0-beta.4.0.20240918122632-1879050ca719
-	cosmossdk.io/collections v0.4.0 // indirect
-	cosmossdk.io/core v0.11.1
-	cosmossdk.io/depinject v1.0.0
-	cosmossdk.io/log v1.4.1
-	cosmossdk.io/math v1.3.0
-=======
 	cosmossdk.io/api v0.7.6
 	cosmossdk.io/client/v2 v2.0.0-beta.5.0.20241121152743-3dad36d9a29e
 	cosmossdk.io/collections v0.4.0 // indirect
@@ -19,51 +10,31 @@
 	cosmossdk.io/depinject v1.1.0
 	cosmossdk.io/log v1.4.1
 	cosmossdk.io/math v1.4.0
->>>>>>> eb1a8e88
 	cosmossdk.io/store v1.1.1
 	cosmossdk.io/tools/confix v0.1.1
 	cosmossdk.io/x/circuit v0.1.1
 	cosmossdk.io/x/evidence v0.1.1
 	cosmossdk.io/x/feegrant v0.1.1
 	cosmossdk.io/x/nft v0.1.1
-<<<<<<< HEAD
-	cosmossdk.io/x/tx v0.13.5
-	cosmossdk.io/x/upgrade v0.1.4
-	github.com/cometbft/cometbft v0.38.12
-	github.com/cosmos/cosmos-db v1.0.2
-=======
 	cosmossdk.io/x/tx v0.13.7
 	cosmossdk.io/x/upgrade v0.1.4
 	github.com/cometbft/cometbft v0.38.12
 	github.com/cosmos/cosmos-db v1.1.0
->>>>>>> eb1a8e88
 	// this version is not used as it is always replaced by the latest Cosmos SDK version
 	github.com/cosmos/cosmos-sdk v0.50.8
 	github.com/cosmos/gogoproto v1.7.0
 	github.com/golang/mock v1.6.0
-<<<<<<< HEAD
-	github.com/spf13/cast v1.6.0
-=======
 	github.com/spf13/cast v1.7.0
->>>>>>> eb1a8e88
 	github.com/spf13/cobra v1.8.1
 	github.com/spf13/pflag v1.0.5
 	github.com/spf13/viper v1.19.0
 	github.com/stretchr/testify v1.9.0
-<<<<<<< HEAD
-	google.golang.org/protobuf v1.34.2
-=======
 	google.golang.org/protobuf v1.35.1
->>>>>>> eb1a8e88
 )
 
 require (
 	cloud.google.com/go v0.112.1 // indirect
-<<<<<<< HEAD
-	cloud.google.com/go/compute/metadata v0.3.0 // indirect
-=======
 	cloud.google.com/go/compute/metadata v0.5.0 // indirect
->>>>>>> eb1a8e88
 	cloud.google.com/go/iam v1.1.6 // indirect
 	cloud.google.com/go/storage v1.38.0 // indirect
 	cosmossdk.io/errors v1.0.1 // indirect
@@ -86,11 +57,7 @@
 	github.com/cockroachdb/errors v1.11.3 // indirect
 	github.com/cockroachdb/fifo v0.0.0-20240606204812-0bbfbd93a7ce // indirect
 	github.com/cockroachdb/logtags v0.0.0-20230118201751-21c54148d20b // indirect
-<<<<<<< HEAD
-	github.com/cockroachdb/pebble v1.1.1 // indirect
-=======
 	github.com/cockroachdb/pebble v1.1.2 // indirect
->>>>>>> eb1a8e88
 	github.com/cockroachdb/redact v1.1.5 // indirect
 	github.com/cockroachdb/tokenbucket v0.0.0-20230807174530-cc333fc44b06 // indirect
 	github.com/cometbft/cometbft-db v0.11.0 // indirect
@@ -98,11 +65,7 @@
 	github.com/cosmos/cosmos-proto v1.0.0-beta.5 // indirect
 	github.com/cosmos/go-bip39 v1.0.0 // indirect
 	github.com/cosmos/gogogateway v1.2.0 // indirect
-<<<<<<< HEAD
-	github.com/cosmos/iavl v1.2.0 // indirect
-=======
 	github.com/cosmos/iavl v1.2.2 // indirect
->>>>>>> eb1a8e88
 	github.com/cosmos/ics23/go v0.11.0 // indirect
 	github.com/cosmos/ledger-cosmos-go v0.13.3 // indirect
 	github.com/creachadair/atomicfile v0.3.1 // indirect
@@ -214,22 +177,6 @@
 	go.opentelemetry.io/otel/metric v1.24.0 // indirect
 	go.opentelemetry.io/otel/trace v1.24.0 // indirect
 	go.uber.org/multierr v1.10.0 // indirect
-<<<<<<< HEAD
-	golang.org/x/crypto v0.26.0 // indirect
-	golang.org/x/exp v0.0.0-20240404231335-c0f41cb1a7a0 // indirect
-	golang.org/x/net v0.28.0 // indirect
-	golang.org/x/oauth2 v0.21.0 // indirect
-	golang.org/x/sync v0.8.0 // indirect
-	golang.org/x/sys v0.24.0 // indirect
-	golang.org/x/term v0.23.0 // indirect
-	golang.org/x/text v0.17.0 // indirect
-	golang.org/x/time v0.5.0 // indirect
-	google.golang.org/api v0.171.0 // indirect
-	google.golang.org/genproto v0.0.0-20240227224415-6ceb2ff114de // indirect
-	google.golang.org/genproto/googleapis/api v0.0.0-20240318140521-94a12d6c2237 // indirect
-	google.golang.org/genproto/googleapis/rpc v0.0.0-20240709173604-40e1e62336c5 // indirect
-	google.golang.org/grpc v1.64.1 // indirect
-=======
 	golang.org/x/crypto v0.27.0 // indirect
 	golang.org/x/exp v0.0.0-20240404231335-c0f41cb1a7a0 // indirect
 	golang.org/x/net v0.29.0 // indirect
@@ -244,7 +191,6 @@
 	google.golang.org/genproto/googleapis/api v0.0.0-20240814211410-ddb44dafa142 // indirect
 	google.golang.org/genproto/googleapis/rpc v0.0.0-20240930140551-af27646dc61f // indirect
 	google.golang.org/grpc v1.67.1 // indirect
->>>>>>> eb1a8e88
 	gopkg.in/ini.v1 v1.67.0 // indirect
 	gopkg.in/yaml.v3 v3.0.1 // indirect
 	gotest.tools/v3 v3.5.1 // indirect
