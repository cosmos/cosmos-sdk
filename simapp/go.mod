--- conflicted
+++ resolved
@@ -23,13 +23,8 @@
 	github.com/spf13/pflag v1.0.7
 	github.com/spf13/viper v1.20.1
 	github.com/stretchr/testify v1.10.0
-<<<<<<< HEAD
-	go.uber.org/mock v0.5.2
+	go.uber.org/mock v0.6.0
 	google.golang.org/protobuf v1.36.7 // indirect
-=======
-	go.uber.org/mock v0.6.0
-	google.golang.org/protobuf v1.36.7
->>>>>>> 4953d5bf
 )
 
 require (
