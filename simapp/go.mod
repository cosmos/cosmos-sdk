module cosmossdk.io/simapp

go 1.23.2

require (
	cosmossdk.io/api v0.9.0
	cosmossdk.io/client/v2 v2.0.0-beta.5.0.20241121152743-3dad36d9a29e
	cosmossdk.io/collections v1.2.0 // indirect
	cosmossdk.io/core v0.11.3
	cosmossdk.io/depinject v1.2.0
	cosmossdk.io/log v1.5.1
	cosmossdk.io/math v1.5.3
	cosmossdk.io/store v1.1.2
	cosmossdk.io/tools/confix v0.1.2
	cosmossdk.io/x/circuit v0.2.0-rc.2
	cosmossdk.io/x/evidence v0.2.0-rc.2
	cosmossdk.io/x/feegrant v0.2.0-rc.2
	cosmossdk.io/x/nft v0.2.0-rc.2
	cosmossdk.io/x/tx v0.14.0-rc.1
	cosmossdk.io/x/upgrade v0.2.0-rc.2
	github.com/cometbft/cometbft v0.38.17
	github.com/cosmos/cosmos-db v1.1.1
	// this version is not used as it is always replaced by the latest Cosmos SDK version
	github.com/cosmos/cosmos-sdk v0.53.0-rc.2
	github.com/cosmos/gogoproto v1.7.0
	github.com/spf13/cast v1.7.1
	github.com/spf13/cobra v1.9.1
	github.com/spf13/pflag v1.0.6
	github.com/spf13/viper v1.20.1
	github.com/stretchr/testify v1.10.0
	go.uber.org/mock v0.5.1
	google.golang.org/protobuf v1.36.6
)

require (
	cel.dev/expr v0.19.1 // indirect
	cloud.google.com/go v0.116.0 // indirect
	cloud.google.com/go/auth v0.14.1 // indirect
	cloud.google.com/go/auth/oauth2adapt v0.2.7 // indirect
	cloud.google.com/go/compute/metadata v0.6.0 // indirect
	cloud.google.com/go/iam v1.2.2 // indirect
	cloud.google.com/go/monitoring v1.21.2 // indirect
	cloud.google.com/go/storage v1.49.0 // indirect
	cosmossdk.io/errors v1.0.2 // indirect
	cosmossdk.io/schema v1.0.0 // indirect
	filippo.io/edwards25519 v1.1.0 // indirect
	github.com/99designs/go-keychain v0.0.0-20191008050251-8e49817e8af4 // indirect
	github.com/99designs/keyring v1.2.2 // indirect
	github.com/DataDog/datadog-go v3.2.0+incompatible // indirect
	github.com/DataDog/zstd v1.5.6 // indirect
	github.com/GoogleCloudPlatform/opentelemetry-operations-go/detectors/gcp v1.25.0 // indirect
	github.com/GoogleCloudPlatform/opentelemetry-operations-go/exporter/metric v0.48.1 // indirect
	github.com/GoogleCloudPlatform/opentelemetry-operations-go/internal/resourcemapping v0.48.1 // indirect
	github.com/aws/aws-sdk-go v1.44.224 // indirect
	github.com/beorn7/perks v1.0.1 // indirect
	github.com/bgentry/go-netrc v0.0.0-20140422174119-9fd32a8b3d3d // indirect
	github.com/bgentry/speakeasy v0.2.0 // indirect
	github.com/bits-and-blooms/bitset v1.22.0 // indirect
	github.com/bytedance/sonic v1.13.1 // indirect
	github.com/bytedance/sonic/loader v0.2.4 // indirect
	github.com/cenkalti/backoff/v4 v4.3.0 // indirect
	github.com/cespare/xxhash/v2 v2.3.0 // indirect
	github.com/chzyer/readline v1.5.1 // indirect
	github.com/cloudwego/base64x v0.1.5 // indirect
	github.com/cncf/xds/go v0.0.0-20241223141626-cff3c89139a3 // indirect
	github.com/cockroachdb/apd/v2 v2.0.2 // indirect
	github.com/cockroachdb/errors v1.11.3 // indirect
	github.com/cockroachdb/fifo v0.0.0-20240606204812-0bbfbd93a7ce // indirect
	github.com/cockroachdb/logtags v0.0.0-20230118201751-21c54148d20b // indirect
	github.com/cockroachdb/pebble v1.1.2 // indirect
	github.com/cockroachdb/redact v1.1.5 // indirect
	github.com/cockroachdb/tokenbucket v0.0.0-20230807174530-cc333fc44b06 // indirect
	github.com/cometbft/cometbft-db v0.14.1 // indirect
	github.com/cosmos/btcutil v1.0.5 // indirect
	github.com/cosmos/cosmos-proto v1.0.0-beta.5 // indirect
	github.com/cosmos/go-bip39 v1.0.0 // indirect
	github.com/cosmos/gogogateway v1.2.0 // indirect
	github.com/cosmos/iavl v1.2.2 // indirect
	github.com/cosmos/ics23/go v0.11.0 // indirect
	github.com/cosmos/ledger-cosmos-go v0.14.0 // indirect
	github.com/creachadair/atomicfile v0.3.1 // indirect
	github.com/creachadair/tomledit v0.0.24 // indirect
	github.com/danieljoos/wincred v1.1.2 // indirect
	github.com/davecgh/go-spew v1.1.2-0.20180830191138-d8f796af33cc // indirect
	github.com/decred/dcrd/dcrec/secp256k1/v4 v4.4.0 // indirect
	github.com/desertbit/timer v0.0.0-20180107155436-c41aec40b27f // indirect
	github.com/dgraph-io/badger/v4 v4.2.0 // indirect
	github.com/dgraph-io/ristretto v0.1.1 // indirect
	github.com/dustin/go-humanize v1.0.1 // indirect
	github.com/dvsekhvalnov/jose2go v1.6.0 // indirect
	github.com/emicklei/dot v1.6.2 // indirect
	github.com/envoyproxy/go-control-plane/envoy v1.32.4 // indirect
	github.com/envoyproxy/protoc-gen-validate v1.2.1 // indirect
	github.com/fatih/color v1.15.0 // indirect
	github.com/felixge/httpsnoop v1.0.4 // indirect
	github.com/fsnotify/fsnotify v1.8.0 // indirect
	github.com/getsentry/sentry-go v0.27.0 // indirect
	github.com/go-kit/kit v0.13.0 // indirect
	github.com/go-kit/log v0.2.1 // indirect
	github.com/go-logfmt/logfmt v0.6.0 // indirect
	github.com/go-logr/logr v1.4.2 // indirect
	github.com/go-logr/stdr v1.2.2 // indirect
	github.com/go-viper/mapstructure/v2 v2.2.1 // indirect
	github.com/godbus/dbus v0.0.0-20190726142602-4481cbc300e2 // indirect
	github.com/gogo/googleapis v1.4.1 // indirect
	github.com/gogo/protobuf v1.3.2 // indirect
	github.com/golang/glog v1.2.4 // indirect
	github.com/golang/groupcache v0.0.0-20210331224755-41bb18bfe9da // indirect
	github.com/golang/protobuf v1.5.4 // indirect
	github.com/golang/snappy v0.0.4 // indirect
	github.com/google/btree v1.1.3 // indirect
	github.com/google/flatbuffers v2.0.8+incompatible // indirect
	github.com/google/go-cmp v0.7.0 // indirect
	github.com/google/orderedcode v0.0.1 // indirect
	github.com/google/s2a-go v0.1.9 // indirect
	github.com/google/uuid v1.6.0 // indirect
	github.com/googleapis/enterprise-certificate-proxy v0.3.4 // indirect
	github.com/googleapis/gax-go/v2 v2.14.1 // indirect
	github.com/gorilla/handlers v1.5.2 // indirect
	github.com/gorilla/mux v1.8.1 // indirect
	github.com/gorilla/websocket v1.5.3 // indirect
	github.com/grpc-ecosystem/go-grpc-middleware v1.4.0 // indirect
	github.com/grpc-ecosystem/grpc-gateway v1.16.0 // indirect
	github.com/gsterjov/go-libsecret v0.0.0-20161001094733-a6f4afe4910c // indirect
	github.com/hashicorp/go-cleanhttp v0.5.2 // indirect
	github.com/hashicorp/go-getter v1.7.8 // indirect
	github.com/hashicorp/go-hclog v1.6.3 // indirect
	github.com/hashicorp/go-immutable-radix v1.3.1 // indirect
	github.com/hashicorp/go-metrics v0.5.4 // indirect
	github.com/hashicorp/go-plugin v1.6.3 // indirect
	github.com/hashicorp/go-safetemp v1.0.0 // indirect
	github.com/hashicorp/go-version v1.6.0 // indirect
	github.com/hashicorp/golang-lru v1.0.2 // indirect
	github.com/hashicorp/golang-lru/v2 v2.0.7 // indirect
	github.com/hashicorp/yamux v0.1.1 // indirect
	github.com/hdevalence/ed25519consensus v0.2.0 // indirect
	github.com/huandu/skiplist v1.2.1 // indirect
	github.com/iancoleman/strcase v0.3.0 // indirect
	github.com/improbable-eng/grpc-web v0.15.0 // indirect
	github.com/inconshreveable/mousetrap v1.1.0 // indirect
	github.com/jmespath/go-jmespath v0.4.0 // indirect
	github.com/jmhodges/levigo v1.0.0 // indirect
	github.com/klauspost/compress v1.18.0 // indirect
	github.com/klauspost/cpuid/v2 v2.2.10 // indirect
	github.com/kr/pretty v0.3.1 // indirect
	github.com/kr/text v0.2.0 // indirect
	github.com/lib/pq v1.10.9 // indirect
	github.com/linxGnu/grocksdb v1.8.14 // indirect
	github.com/manifoldco/promptui v0.9.0 // indirect
	github.com/mattn/go-colorable v0.1.14 // indirect
	github.com/mattn/go-isatty v0.0.20 // indirect
	github.com/mdp/qrterminal/v3 v3.2.1 // indirect
	github.com/minio/highwayhash v1.0.3 // indirect
	github.com/mitchellh/go-homedir v1.1.0 // indirect
	github.com/mitchellh/go-testing-interface v1.14.1 // indirect
	github.com/mtibben/percent v0.2.1 // indirect
	github.com/munnerz/goautoneg v0.0.0-20191010083416-a7dc8b61c822 // indirect
	github.com/oasisprotocol/curve25519-voi v0.0.0-20230904125328-1f23a7beb09a // indirect
	github.com/oklog/run v1.1.0 // indirect
	github.com/pelletier/go-toml/v2 v2.2.4 // indirect
	github.com/petermattis/goid v0.0.0-20240813172612-4fcff4a6cae7 // indirect
	github.com/pkg/errors v0.9.1 // indirect
	github.com/planetscale/vtprotobuf v0.6.1-0.20240319094008-0393e58bdf10 // indirect
	github.com/pmezard/go-difflib v1.0.1-0.20181226105442-5d4384ee4fb2 // indirect
	github.com/prometheus/client_golang v1.21.1 // indirect
	github.com/prometheus/client_model v0.6.1 // indirect
	github.com/prometheus/common v0.63.0 // indirect
	github.com/prometheus/procfs v0.15.1 // indirect
	github.com/rcrowley/go-metrics v0.0.0-20201227073835-cf1acfcdf475 // indirect
	github.com/rogpeppe/go-internal v1.14.1 // indirect
	github.com/rs/cors v1.11.1 // indirect
	github.com/rs/zerolog v1.34.0 // indirect
	github.com/sagikazarmark/locafero v0.7.0 // indirect
	github.com/sasha-s/go-deadlock v0.3.5 // indirect
	github.com/sourcegraph/conc v0.3.0 // indirect
	github.com/spf13/afero v1.12.0 // indirect
	github.com/subosito/gotenv v1.6.0 // indirect
	github.com/syndtr/goleveldb v1.0.1-0.20220721030215-126854af5e6d // indirect
	github.com/tendermint/go-amino v0.16.0 // indirect
	github.com/tidwall/btree v1.7.0 // indirect
	github.com/twitchyliquid64/golang-asm v0.15.1 // indirect
	github.com/ulikunitz/xz v0.5.11 // indirect
	github.com/zondax/hid v0.9.2 // indirect
	github.com/zondax/ledger-go v0.14.3 // indirect
	go.etcd.io/bbolt v1.4.0-alpha.0.0.20240404170359-43604f3112c5 // indirect
	go.opencensus.io v0.24.0 // indirect
	go.opentelemetry.io/auto/sdk v1.1.0 // indirect
	go.opentelemetry.io/contrib/detectors/gcp v1.34.0 // indirect
	go.opentelemetry.io/contrib/instrumentation/google.golang.org/grpc/otelgrpc v0.58.0 // indirect
	go.opentelemetry.io/contrib/instrumentation/net/http/otelhttp v0.58.0 // indirect
	go.opentelemetry.io/otel v1.34.0 // indirect
	go.opentelemetry.io/otel/metric v1.34.0 // indirect
	go.opentelemetry.io/otel/sdk v1.34.0 // indirect
	go.opentelemetry.io/otel/sdk/metric v1.34.0 // indirect
	go.opentelemetry.io/otel/trace v1.34.0 // indirect
	go.uber.org/multierr v1.11.0 // indirect
	golang.org/x/arch v0.15.0 // indirect
	golang.org/x/crypto v0.37.0 // indirect
	golang.org/x/exp v0.0.0-20250305212735-054e65f0b394 // indirect
	golang.org/x/net v0.38.0 // indirect
	golang.org/x/oauth2 v0.27.0 // indirect
	golang.org/x/sync v0.13.0 // indirect
	golang.org/x/sys v0.32.0 // indirect
	golang.org/x/term v0.31.0 // indirect
	golang.org/x/text v0.24.0 // indirect
	golang.org/x/time v0.10.0 // indirect
	google.golang.org/api v0.222.0 // indirect
	google.golang.org/genproto v0.0.0-20241118233622-e639e219e697 // indirect
	google.golang.org/genproto/googleapis/api v0.0.0-20250324211829-b45e905df463 // indirect
	google.golang.org/genproto/googleapis/rpc v0.0.0-20250324211829-b45e905df463 // indirect
	google.golang.org/grpc v1.71.1 // indirect
	gopkg.in/yaml.v3 v3.0.1 // indirect
	gotest.tools/v3 v3.5.2 // indirect
	nhooyr.io/websocket v1.8.6 // indirect
	pgregory.net/rapid v1.2.0 // indirect
	rsc.io/qr v0.2.0 // indirect
	sigs.k8s.io/yaml v1.4.0 // indirect
)

// Here are the short-lived replace from the SimApp
// Replace here are pending PRs, or version to be tagged
// replace (
// 	<temporary replace>
// )

replace (
	cosmossdk.io/client/v2 => ../client/v2
	cosmossdk.io/x/circuit => ../x/circuit
)

// Below are the long-lived replace of the SimApp
replace (
<<<<<<< HEAD
	cosmossdk.io/api => ../api
	cosmossdk.io/log => ../log
=======
>>>>>>> 29083cb7
	// use cosmos fork of keyring
	github.com/99designs/keyring => github.com/cosmos/keyring v1.2.0
	// Simapp always use the latest version of the cosmos-sdk
	github.com/cosmos/cosmos-sdk => ../.
	// Fix upstream GHSA-h395-qcrw-5vmq and GHSA-3vp4-m3rf-835h vulnerabilities.
	// TODO Remove it: https://github.com/cosmos/cosmos-sdk/issues/10409
	github.com/gin-gonic/gin => github.com/gin-gonic/gin v1.9.1
	// replace broken goleveldb
	github.com/syndtr/goleveldb => github.com/syndtr/goleveldb v1.0.1-0.20210819022825-2ae1ddf74ef7
)

replace cosmossdk.io/store => ../store<|MERGE_RESOLUTION|>--- conflicted
+++ resolved
@@ -230,11 +230,8 @@
 
 // Below are the long-lived replace of the SimApp
 replace (
-<<<<<<< HEAD
 	cosmossdk.io/api => ../api
 	cosmossdk.io/log => ../log
-=======
->>>>>>> 29083cb7
 	// use cosmos fork of keyring
 	github.com/99designs/keyring => github.com/cosmos/keyring v1.2.0
 	// Simapp always use the latest version of the cosmos-sdk
