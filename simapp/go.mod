--- conflicted
+++ resolved
@@ -225,17 +225,13 @@
 
 // Below are the long-lived replace of the SimApp
 replace (
-<<<<<<< HEAD
-	cosmossdk.io/api => ../api
-	cosmossdk.io/store => ../store
 	cosmossdk.io/x/circuit => ../x/circuit
 	cosmossdk.io/x/evidence => ../x/evidence
 	cosmossdk.io/x/feegrant => ../x/feegrant
 	cosmossdk.io/x/nft => ../x/nft
 	cosmossdk.io/x/tx => ../x/tx
 	cosmossdk.io/x/upgrade => ../x/upgrade
-=======
->>>>>>> a6faafb1
+
 	// use cosmos fork of keyring
 	github.com/99designs/keyring => github.com/cosmos/keyring v1.2.0
 	// Simapp always use the latest version of the cosmos-sdk
