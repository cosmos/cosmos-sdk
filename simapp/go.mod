--- conflicted
+++ resolved
@@ -208,11 +208,7 @@
 	cosmossdk.io/x/evidence => ../x/evidence
 	cosmossdk.io/x/feegrant => ../x/feegrant
 	cosmossdk.io/x/nft => ../x/nft
-<<<<<<< HEAD
-	// TODO: remove after release 0.6.2
-=======
 	// TODO: remove after 0.7.0 release
->>>>>>> 6c07d59b
 	cosmossdk.io/x/tx => ../x/tx
 	cosmossdk.io/x/upgrade => ../x/upgrade
 )
