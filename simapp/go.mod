module cosmossdk.io/simapp

go 1.20

require (
	cosmossdk.io/api v0.3.1
	cosmossdk.io/client/v2 v2.0.0-20230220152935-67f04e629623
	cosmossdk.io/core v0.5.1
	cosmossdk.io/depinject v1.0.0-alpha.3
	cosmossdk.io/log v0.0.0-20230219145338-9553bf1eec78
	cosmossdk.io/math v1.0.0-beta.6.0.20230216172121-959ce49135e4
	cosmossdk.io/store v0.0.0-20230220120340-067ee92d4d1f
	cosmossdk.io/tools/confix v0.0.0-20230120150717-4f6f6c00021f
	cosmossdk.io/tools/rosetta v0.2.0
	cosmossdk.io/x/evidence v0.1.0
	cosmossdk.io/x/feegrant v0.0.0-20230117113717-50e7c4a4ceff
	cosmossdk.io/x/nft v0.0.0-20230113085233-fae3332d62fc
	cosmossdk.io/x/upgrade v0.0.0-20230127052425-54c8e1568335
	github.com/cometbft/cometbft v0.37.0-alpha.3
	github.com/cosmos/cosmos-db v1.0.0-rc.1
	// this version is not used as it is always replaced by the latest Cosmos SDK version
	github.com/cosmos/cosmos-sdk v0.48.0
	github.com/cosmos/gogoproto v1.4.6
	github.com/golang/mock v1.6.0
	github.com/spf13/cast v1.5.0
	github.com/spf13/cobra v1.6.1
	github.com/spf13/pflag v1.0.5
	github.com/spf13/viper v1.15.0
	github.com/stretchr/testify v1.8.1
	google.golang.org/protobuf v1.28.2-0.20230208135220-49eaa78c6c9c
)

require github.com/cosmos/cosmos-sdk/x/circuit v0.0.0-20230220112800-f69b9ff58fbe

require (
	cloud.google.com/go v0.110.0 // indirect
	cloud.google.com/go/compute v1.18.0 // indirect
	cloud.google.com/go/compute/metadata v0.2.3 // indirect
	cloud.google.com/go/iam v0.11.0 // indirect
	cloud.google.com/go/storage v1.29.0 // indirect
	cosmossdk.io/collections v0.0.0-20230214153846-b6c6e4e99177 // indirect
	cosmossdk.io/errors v1.0.0-beta.7 // indirect
	cosmossdk.io/x/tx v0.2.0 // indirect
	filippo.io/edwards25519 v1.0.0 // indirect
	github.com/99designs/go-keychain v0.0.0-20191008050251-8e49817e8af4 // indirect
	github.com/99designs/keyring v1.2.1 // indirect
	github.com/ChainSafe/go-schnorrkel v0.0.0-20200405005733-88cbf1b4c40d // indirect
	github.com/DataDog/zstd v1.5.2 // indirect
	github.com/armon/go-metrics v0.4.1 // indirect
	github.com/aws/aws-sdk-go v1.44.203 // indirect
	github.com/beorn7/perks v1.0.1 // indirect
	github.com/bgentry/go-netrc v0.0.0-20140422174119-9fd32a8b3d3d // indirect
	github.com/bgentry/speakeasy v0.1.1-0.20220910012023-760eaf8b6816 // indirect
	github.com/btcsuite/btcd/btcec/v2 v2.3.2 // indirect
	github.com/cenkalti/backoff/v4 v4.1.3 // indirect
	github.com/cespare/xxhash v1.1.0 // indirect
	github.com/cespare/xxhash/v2 v2.2.0 // indirect
	github.com/chzyer/readline v1.5.1 // indirect
	github.com/cockroachdb/apd/v2 v2.0.2 // indirect
	github.com/cockroachdb/errors v1.9.1 // indirect
	github.com/cockroachdb/logtags v0.0.0-20230118201751-21c54148d20b // indirect
	github.com/cockroachdb/pebble v0.0.0-20230217215838-f01d8eff3f8b // indirect
	github.com/cockroachdb/redact v1.1.3 // indirect
	github.com/coinbase/rosetta-sdk-go/types v1.0.0 // indirect
	github.com/cometbft/cometbft-db v0.7.0 // indirect
	github.com/confio/ics23/go v0.9.0 // indirect
	github.com/cosmos/btcutil v1.0.5 // indirect
	github.com/cosmos/cosmos-proto v1.0.0-beta.2 // indirect
	github.com/cosmos/go-bip39 v1.0.0 // indirect
	github.com/cosmos/gogogateway v1.2.0 // indirect
	github.com/cosmos/iavl v0.21.0-alpha.1 // indirect
	github.com/cosmos/ledger-cosmos-go v0.13.0 // indirect
	github.com/cosmos/rosetta-sdk-go v0.10.0 // indirect
	github.com/creachadair/atomicfile v0.2.8 // indirect
	github.com/creachadair/taskgroup v0.4.2 // indirect
	github.com/creachadair/tomledit v0.0.24 // indirect
	github.com/danieljoos/wincred v1.1.2 // indirect
	github.com/davecgh/go-spew v1.1.1 // indirect
	github.com/decred/dcrd/dcrec/secp256k1/v4 v4.1.0 // indirect
	github.com/desertbit/timer v0.0.0-20180107155436-c41aec40b27f // indirect
	github.com/dgraph-io/badger/v2 v2.2007.4 // indirect
	github.com/dgraph-io/ristretto v0.1.1 // indirect
	github.com/dgryski/go-farm v0.0.0-20200201041132-a6ae2369ad13 // indirect
	github.com/dustin/go-humanize v1.0.1 // indirect
	github.com/dvsekhvalnov/jose2go v1.5.0 // indirect
	github.com/felixge/httpsnoop v1.0.2 // indirect
	github.com/fsnotify/fsnotify v1.6.0 // indirect
	github.com/getsentry/sentry-go v0.18.0 // indirect
	github.com/go-kit/kit v0.12.0 // indirect
	github.com/go-kit/log v0.2.1 // indirect
	github.com/go-logfmt/logfmt v0.6.0 // indirect
	github.com/godbus/dbus v0.0.0-20190726142602-4481cbc300e2 // indirect
	github.com/gogo/googleapis v1.4.1 // indirect
	github.com/gogo/protobuf v1.3.2 // indirect
	github.com/golang/glog v1.0.0 // indirect
	github.com/golang/groupcache v0.0.0-20210331224755-41bb18bfe9da // indirect
	github.com/golang/protobuf v1.5.2 // indirect
	github.com/golang/snappy v0.0.4 // indirect
	github.com/google/btree v1.1.2 // indirect
	github.com/google/go-cmp v0.5.9 // indirect
	github.com/google/orderedcode v0.0.1 // indirect
	github.com/google/uuid v1.3.0 // indirect
	github.com/googleapis/enterprise-certificate-proxy v0.2.3 // indirect
	github.com/googleapis/gax-go/v2 v2.7.0 // indirect
	github.com/gorilla/handlers v1.5.1 // indirect
	github.com/gorilla/mux v1.8.0 // indirect
	github.com/gorilla/websocket v1.5.0 // indirect
	github.com/grpc-ecosystem/go-grpc-middleware v1.3.0 // indirect
	github.com/grpc-ecosystem/grpc-gateway v1.16.0 // indirect
	github.com/gsterjov/go-libsecret v0.0.0-20161001094733-a6f4afe4910c // indirect
	github.com/gtank/merlin v0.1.1 // indirect
	github.com/gtank/ristretto255 v0.1.2 // indirect
	github.com/hashicorp/errwrap v1.1.0 // indirect
	github.com/hashicorp/go-cleanhttp v0.5.2 // indirect
	github.com/hashicorp/go-getter v1.7.0 // indirect
	github.com/hashicorp/go-immutable-radix v1.3.1 // indirect
	github.com/hashicorp/go-multierror v1.1.1 // indirect
	github.com/hashicorp/go-safetemp v1.0.0 // indirect
	github.com/hashicorp/go-version v1.6.0 // indirect
	github.com/hashicorp/golang-lru v0.5.5-0.20210104140557-80c98217689d // indirect
	github.com/hashicorp/hcl v1.0.0 // indirect
	github.com/hdevalence/ed25519consensus v0.1.0 // indirect
	github.com/huandu/skiplist v1.2.0 // indirect
	github.com/improbable-eng/grpc-web v0.15.0 // indirect
	github.com/inconshreveable/mousetrap v1.1.0 // indirect
	github.com/jmespath/go-jmespath v0.4.0 // indirect
	github.com/jmhodges/levigo v1.0.0 // indirect
	github.com/json-iterator/go v1.1.12 // indirect
	github.com/klauspost/compress v1.15.15 // indirect
	github.com/kr/pretty v0.3.1 // indirect
	github.com/kr/text v0.2.0 // indirect
	github.com/lib/pq v1.10.7 // indirect
	github.com/libp2p/go-buffer-pool v0.1.0 // indirect
	github.com/linxGnu/grocksdb v1.7.14 // indirect
	github.com/magiconair/properties v1.8.7 // indirect
	github.com/manifoldco/promptui v0.9.0 // indirect
	github.com/mattn/go-colorable v0.1.13 // indirect
	github.com/mattn/go-isatty v0.0.17 // indirect
	github.com/matttproud/golang_protobuf_extensions v1.0.4 // indirect
	github.com/mimoo/StrobeGo v0.0.0-20210601165009-122bf33a46e0 // indirect
	github.com/minio/highwayhash v1.0.2 // indirect
	github.com/mitchellh/go-homedir v1.1.0 // indirect
	github.com/mitchellh/go-testing-interface v1.14.1 // indirect
	github.com/mitchellh/mapstructure v1.5.0 // indirect
	github.com/modern-go/concurrent v0.0.0-20180306012644-bacd9c7ef1dd // indirect
	github.com/modern-go/reflect2 v1.0.2 // indirect
	github.com/mtibben/percent v0.2.1 // indirect
	github.com/pelletier/go-toml/v2 v2.0.6 // indirect
	github.com/petermattis/goid v0.0.0-20221215004737-a150e88a970d // indirect
	github.com/pkg/errors v0.9.1 // indirect
	github.com/pmezard/go-difflib v1.0.0 // indirect
	github.com/prometheus/client_golang v1.14.0 // indirect
	github.com/prometheus/client_model v0.3.0 // indirect
	github.com/prometheus/common v0.40.0 // indirect
	github.com/prometheus/procfs v0.9.0 // indirect
	github.com/rakyll/statik v0.1.7 // indirect
	github.com/rcrowley/go-metrics v0.0.0-20201227073835-cf1acfcdf475 // indirect
	github.com/rogpeppe/go-internal v1.9.0 // indirect
	github.com/rs/cors v1.8.3 // indirect
	github.com/rs/zerolog v1.29.0 // indirect
	github.com/sasha-s/go-deadlock v0.3.1 // indirect
	github.com/spf13/afero v1.9.3 // indirect
	github.com/spf13/jwalterweatherman v1.1.0 // indirect
	github.com/subosito/gotenv v1.4.2 // indirect
	github.com/syndtr/goleveldb v1.0.1-0.20220721030215-126854af5e6d // indirect
	github.com/tecbot/gorocksdb v0.0.0-20191217155057-f0fad39f321c // indirect
	github.com/tendermint/go-amino v0.16.0 // indirect
	github.com/tidwall/btree v1.6.0 // indirect
	github.com/ulikunitz/xz v0.5.11 // indirect
	github.com/zondax/hid v0.9.1 // indirect
	github.com/zondax/ledger-go v0.14.1 // indirect
	go.etcd.io/bbolt v1.3.6 // indirect
	go.opencensus.io v0.24.0 // indirect
	golang.org/x/crypto v0.6.0 // indirect
	golang.org/x/exp v0.0.0-20230213192124-5e25df0256eb // indirect
	golang.org/x/net v0.7.0 // indirect
	golang.org/x/oauth2 v0.5.0 // indirect
	golang.org/x/sync v0.1.0 // indirect
	golang.org/x/sys v0.5.0 // indirect
	golang.org/x/term v0.5.0 // indirect
	golang.org/x/text v0.7.0 // indirect
	golang.org/x/xerrors v0.0.0-20220907171357-04be3eba64a2 // indirect
	google.golang.org/api v0.110.0 // indirect
	google.golang.org/appengine v1.6.7 // indirect
	google.golang.org/genproto v0.0.0-20230216225411-c8e22ba71e44 // indirect
	google.golang.org/grpc v1.53.0 // indirect
	gopkg.in/ini.v1 v1.67.0 // indirect
	gopkg.in/yaml.v2 v2.4.0 // indirect
	gopkg.in/yaml.v3 v3.0.1 // indirect
	gotest.tools/v3 v3.4.0 // indirect
	nhooyr.io/websocket v1.8.6 // indirect
	pgregory.net/rapid v0.5.5 // indirect
	sigs.k8s.io/yaml v1.3.0 // indirect
)

// Here are the short-lived replace from the SimApp
// Replace here are pending PRs, or version to be tagged
replace (
	// TODO tag all extracted modules after SDK refactor
	cosmossdk.io/tools/confix => ../tools/confix
	cosmossdk.io/tools/rosetta => ../tools/rosetta
	cosmossdk.io/x/evidence => ../x/evidence
	cosmossdk.io/x/feegrant => ../x/feegrant
	cosmossdk.io/x/nft => ../x/nft
	cosmossdk.io/x/upgrade => ../x/upgrade
<<<<<<< HEAD
	// TODO update/remove after v0.37.x tag of CometBFT
	github.com/cometbft/cometbft => github.com/cometbft/cometbft v0.0.0-20230203130311-387422ac220d
	github.com/cosmos/cosmos-sdk/x/circuit => ../x/circuit
=======
>>>>>>> caf94106
)

// Below are the long-lived replace of the SimApp
replace (
	// use cosmos fork of keyring
	github.com/99designs/keyring => github.com/cosmos/keyring v1.2.0
	// Simapp always use the latest version of the cosmos-sdk
	github.com/cosmos/cosmos-sdk => ../.
	// Fix upstream GHSA-h395-qcrw-5vmq vulnerability.
	// TODO Remove it: https://github.com/cosmos/cosmos-sdk/issues/10409
	github.com/gin-gonic/gin => github.com/gin-gonic/gin v1.8.1
	// Downgraded to avoid bugs in following commits which caused simulations to fail.
	github.com/syndtr/goleveldb => github.com/syndtr/goleveldb v1.0.1-0.20210819022825-2ae1ddf74ef7
)<|MERGE_RESOLUTION|>--- conflicted
+++ resolved
@@ -203,12 +203,9 @@
 	cosmossdk.io/x/feegrant => ../x/feegrant
 	cosmossdk.io/x/nft => ../x/nft
 	cosmossdk.io/x/upgrade => ../x/upgrade
-<<<<<<< HEAD
 	// TODO update/remove after v0.37.x tag of CometBFT
 	github.com/cometbft/cometbft => github.com/cometbft/cometbft v0.0.0-20230203130311-387422ac220d
 	github.com/cosmos/cosmos-sdk/x/circuit => ../x/circuit
-=======
->>>>>>> caf94106
 )
 
 // Below are the long-lived replace of the SimApp
