--- conflicted
+++ resolved
@@ -226,15 +226,12 @@
 // 	<temporary replace>
 // )
 
-<<<<<<< HEAD
-=======
 replace (
 	cosmossdk.io/client/v2 => ../client/v2
 	cosmossdk.io/store => ../store
 	cosmossdk.io/x/circuit => ../x/circuit
 )
 
->>>>>>> 9ee27ce5
 // Below are the long-lived replace of the SimApp
 replace (
 	cosmossdk.io/api => ../api
