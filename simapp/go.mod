module cosmossdk.io/simapp

go 1.23.0

require (
	cosmossdk.io/api v0.7.6
	cosmossdk.io/client/v2 v2.0.0-beta.5.0.20241121152743-3dad36d9a29e
	cosmossdk.io/collections v0.4.0 // indirect
	cosmossdk.io/core v0.11.1
	cosmossdk.io/depinject v1.1.0
	cosmossdk.io/log v1.5.0
	cosmossdk.io/math v1.5.0
	cosmossdk.io/store v1.1.1
	cosmossdk.io/tools/confix v0.1.2
	cosmossdk.io/x/circuit v0.1.1
	cosmossdk.io/x/evidence v0.1.1
	cosmossdk.io/x/feegrant v0.1.1
	cosmossdk.io/x/nft v0.1.1
	cosmossdk.io/x/tx v0.13.7
	cosmossdk.io/x/upgrade v0.1.4
	github.com/cometbft/cometbft v0.38.17
	github.com/cosmos/cosmos-db v1.1.1
	// this version is not used as it is always replaced by the latest Cosmos SDK version
	github.com/cosmos/cosmos-sdk v0.50.13
	github.com/cosmos/gogoproto v1.7.0
	github.com/spf13/cast v1.7.1
	github.com/spf13/cobra v1.9.1
	github.com/spf13/pflag v1.0.6
	github.com/spf13/viper v1.20.0
	github.com/stretchr/testify v1.10.0
	go.uber.org/mock v0.5.0
	google.golang.org/protobuf v1.36.5
)

require (
	cel.dev/expr v0.19.1 // indirect
	cloud.google.com/go v0.116.0 // indirect
	cloud.google.com/go/auth v0.13.0 // indirect
	cloud.google.com/go/auth/oauth2adapt v0.2.6 // indirect
	cloud.google.com/go/compute/metadata v0.6.0 // indirect
	cloud.google.com/go/iam v1.2.2 // indirect
	cloud.google.com/go/monitoring v1.21.2 // indirect
	cloud.google.com/go/storage v1.49.0 // indirect
	cosmossdk.io/errors v1.0.1 // indirect
	filippo.io/edwards25519 v1.1.0 // indirect
	github.com/99designs/go-keychain v0.0.0-20191008050251-8e49817e8af4 // indirect
	github.com/99designs/keyring v1.2.1 // indirect
	github.com/DataDog/datadog-go v3.2.0+incompatible // indirect
	github.com/DataDog/zstd v1.5.6 // indirect
	github.com/GoogleCloudPlatform/opentelemetry-operations-go/detectors/gcp v1.25.0 // indirect
	github.com/GoogleCloudPlatform/opentelemetry-operations-go/exporter/metric v0.48.1 // indirect
	github.com/GoogleCloudPlatform/opentelemetry-operations-go/internal/resourcemapping v0.48.1 // indirect
	github.com/aws/aws-sdk-go v1.44.224 // indirect
	github.com/beorn7/perks v1.0.1 // indirect
	github.com/bgentry/go-netrc v0.0.0-20140422174119-9fd32a8b3d3d // indirect
	github.com/bgentry/speakeasy v0.2.0 // indirect
	github.com/bits-and-blooms/bitset v1.22.0 // indirect
	github.com/bytedance/sonic v1.13.1 // indirect
	github.com/bytedance/sonic/loader v0.2.4 // indirect
	github.com/cenkalti/backoff/v4 v4.1.3 // indirect
	github.com/cespare/xxhash/v2 v2.3.0 // indirect
	github.com/chzyer/readline v1.5.1 // indirect
	github.com/cloudwego/base64x v0.1.5 // indirect
	github.com/cncf/xds/go v0.0.0-20241223141626-cff3c89139a3 // indirect
	github.com/cockroachdb/apd/v2 v2.0.2 // indirect
	github.com/cockroachdb/apd/v3 v3.2.1 // indirect
	github.com/cockroachdb/errors v1.11.3 // indirect
	github.com/cockroachdb/fifo v0.0.0-20240606204812-0bbfbd93a7ce // indirect
	github.com/cockroachdb/logtags v0.0.0-20230118201751-21c54148d20b // indirect
	github.com/cockroachdb/pebble v1.1.2 // indirect
	github.com/cockroachdb/redact v1.1.5 // indirect
	github.com/cockroachdb/tokenbucket v0.0.0-20230807174530-cc333fc44b06 // indirect
	github.com/cometbft/cometbft-db v0.14.1 // indirect
	github.com/cosmos/btcutil v1.0.5 // indirect
	github.com/cosmos/cosmos-proto v1.0.0-beta.5 // indirect
	github.com/cosmos/go-bip39 v1.0.0 // indirect
	github.com/cosmos/gogogateway v1.2.0 // indirect
	github.com/cosmos/iavl v1.2.2 // indirect
	github.com/cosmos/ics23/go v0.11.0 // indirect
	github.com/cosmos/ledger-cosmos-go v0.14.0 // indirect
	github.com/creachadair/atomicfile v0.3.1 // indirect
	github.com/creachadair/tomledit v0.0.24 // indirect
	github.com/danieljoos/wincred v1.1.2 // indirect
	github.com/davecgh/go-spew v1.1.2-0.20180830191138-d8f796af33cc // indirect
	github.com/decred/dcrd/dcrec/secp256k1/v4 v4.4.0 // indirect
	github.com/desertbit/timer v0.0.0-20180107155436-c41aec40b27f // indirect
	github.com/dgraph-io/badger/v4 v4.2.0 // indirect
	github.com/dgraph-io/ristretto v0.1.1 // indirect
	github.com/dustin/go-humanize v1.0.1 // indirect
	github.com/dvsekhvalnov/jose2go v1.6.0 // indirect
	github.com/emicklei/dot v1.6.2 // indirect
	github.com/envoyproxy/go-control-plane/envoy v1.32.4 // indirect
	github.com/envoyproxy/protoc-gen-validate v1.2.1 // indirect
	github.com/fatih/color v1.15.0 // indirect
	github.com/felixge/httpsnoop v1.0.4 // indirect
	github.com/fsnotify/fsnotify v1.8.0 // indirect
	github.com/getsentry/sentry-go v0.27.0 // indirect
	github.com/go-kit/kit v0.13.0 // indirect
	github.com/go-kit/log v0.2.1 // indirect
	github.com/go-logfmt/logfmt v0.6.0 // indirect
	github.com/go-logr/logr v1.4.2 // indirect
	github.com/go-logr/stdr v1.2.2 // indirect
	github.com/go-viper/mapstructure/v2 v2.2.1 // indirect
	github.com/godbus/dbus v0.0.0-20190726142602-4481cbc300e2 // indirect
	github.com/gogo/googleapis v1.4.1 // indirect
	github.com/gogo/protobuf v1.3.2 // indirect
	github.com/golang/glog v1.2.4 // indirect
	github.com/golang/groupcache v0.0.0-20210331224755-41bb18bfe9da // indirect
	github.com/golang/protobuf v1.5.4 // indirect
	github.com/golang/snappy v0.0.4 // indirect
	github.com/google/btree v1.1.3 // indirect
	github.com/google/flatbuffers v1.12.1 // indirect
	github.com/google/go-cmp v0.7.0 // indirect
	github.com/google/orderedcode v0.0.1 // indirect
	github.com/google/s2a-go v0.1.8 // indirect
	github.com/google/uuid v1.6.0 // indirect
	github.com/googleapis/enterprise-certificate-proxy v0.3.4 // indirect
	github.com/googleapis/gax-go/v2 v2.14.1 // indirect
	github.com/gorilla/handlers v1.5.2 // indirect
	github.com/gorilla/mux v1.8.1 // indirect
	github.com/gorilla/websocket v1.5.3 // indirect
	github.com/grpc-ecosystem/go-grpc-middleware v1.4.0 // indirect
	github.com/grpc-ecosystem/grpc-gateway v1.16.0 // indirect
	github.com/gsterjov/go-libsecret v0.0.0-20161001094733-a6f4afe4910c // indirect
	github.com/hashicorp/go-cleanhttp v0.5.2 // indirect
	github.com/hashicorp/go-getter v1.7.4 // indirect
	github.com/hashicorp/go-hclog v1.5.0 // indirect
	github.com/hashicorp/go-immutable-radix v1.3.1 // indirect
	github.com/hashicorp/go-metrics v0.5.4 // indirect
	github.com/hashicorp/go-plugin v1.5.2 // indirect
	github.com/hashicorp/go-safetemp v1.0.0 // indirect
	github.com/hashicorp/go-version v1.6.0 // indirect
	github.com/hashicorp/golang-lru v1.0.2 // indirect
	github.com/hashicorp/golang-lru/v2 v2.0.7 // indirect
	github.com/hashicorp/yamux v0.1.1 // indirect
	github.com/hdevalence/ed25519consensus v0.2.0 // indirect
	github.com/huandu/skiplist v1.2.1 // indirect
	github.com/iancoleman/strcase v0.3.0 // indirect
	github.com/improbable-eng/grpc-web v0.15.0 // indirect
	github.com/inconshreveable/mousetrap v1.1.0 // indirect
	github.com/jmespath/go-jmespath v0.4.0 // indirect
	github.com/jmhodges/levigo v1.0.0 // indirect
	github.com/klauspost/compress v1.17.11 // indirect
	github.com/klauspost/cpuid/v2 v2.2.10 // indirect
	github.com/kr/pretty v0.3.1 // indirect
	github.com/kr/text v0.2.0 // indirect
	github.com/lib/pq v1.10.9 // indirect
	github.com/linxGnu/grocksdb v1.8.14 // indirect
	github.com/manifoldco/promptui v0.9.0 // indirect
	github.com/mattn/go-colorable v0.1.14 // indirect
	github.com/mattn/go-isatty v0.0.20 // indirect
	github.com/mdp/qrterminal/v3 v3.2.0 // indirect
	github.com/minio/highwayhash v1.0.3 // indirect
	github.com/mitchellh/go-homedir v1.1.0 // indirect
	github.com/mitchellh/go-testing-interface v1.14.1 // indirect
	github.com/mtibben/percent v0.2.1 // indirect
	github.com/munnerz/goautoneg v0.0.0-20191010083416-a7dc8b61c822 // indirect
	github.com/oasisprotocol/curve25519-voi v0.0.0-20230904125328-1f23a7beb09a // indirect
	github.com/oklog/run v1.1.0 // indirect
	github.com/pelletier/go-toml/v2 v2.2.3 // indirect
	github.com/petermattis/goid v0.0.0-20240813172612-4fcff4a6cae7 // indirect
	github.com/pkg/errors v0.9.1 // indirect
	github.com/planetscale/vtprotobuf v0.6.1-0.20240319094008-0393e58bdf10 // indirect
	github.com/pmezard/go-difflib v1.0.1-0.20181226105442-5d4384ee4fb2 // indirect
	github.com/prometheus/client_golang v1.21.1 // indirect
	github.com/prometheus/client_model v0.6.1 // indirect
	github.com/prometheus/common v0.62.0 // indirect
	github.com/prometheus/procfs v0.15.1 // indirect
	github.com/rcrowley/go-metrics v0.0.0-20201227073835-cf1acfcdf475 // indirect
	github.com/rogpeppe/go-internal v1.13.1 // indirect
	github.com/rs/cors v1.11.1 // indirect
	github.com/rs/zerolog v1.33.0 // indirect
	github.com/sagikazarmark/locafero v0.7.0 // indirect
	github.com/sasha-s/go-deadlock v0.3.5 // indirect
	github.com/sourcegraph/conc v0.3.0 // indirect
	github.com/spf13/afero v1.12.0 // indirect
	github.com/subosito/gotenv v1.6.0 // indirect
	github.com/syndtr/goleveldb v1.0.1-0.20220721030215-126854af5e6d // indirect
	github.com/tendermint/go-amino v0.16.0 // indirect
	github.com/tidwall/btree v1.7.0 // indirect
	github.com/twitchyliquid64/golang-asm v0.15.1 // indirect
	github.com/ulikunitz/xz v0.5.11 // indirect
	github.com/zondax/hid v0.9.2 // indirect
	github.com/zondax/ledger-go v0.14.3 // indirect
	go.etcd.io/bbolt v1.4.0-alpha.0.0.20240404170359-43604f3112c5 // indirect
	go.opencensus.io v0.24.0 // indirect
	go.opentelemetry.io/auto/sdk v1.1.0 // indirect
	go.opentelemetry.io/contrib/detectors/gcp v1.34.0 // indirect
	go.opentelemetry.io/contrib/instrumentation/google.golang.org/grpc/otelgrpc v0.54.0 // indirect
	go.opentelemetry.io/contrib/instrumentation/net/http/otelhttp v0.54.0 // indirect
	go.opentelemetry.io/otel v1.34.0 // indirect
	go.opentelemetry.io/otel/metric v1.34.0 // indirect
	go.opentelemetry.io/otel/sdk v1.34.0 // indirect
	go.opentelemetry.io/otel/sdk/metric v1.34.0 // indirect
	go.opentelemetry.io/otel/trace v1.34.0 // indirect
	go.uber.org/multierr v1.10.0 // indirect
	golang.org/x/arch v0.15.0 // indirect
	golang.org/x/crypto v0.36.0 // indirect
	golang.org/x/exp v0.0.0-20240719175910-8a7402abbf56 // indirect
	golang.org/x/net v0.35.0 // indirect
	golang.org/x/oauth2 v0.25.0 // indirect
	golang.org/x/sync v0.12.0 // indirect
	golang.org/x/sys v0.31.0 // indirect
	golang.org/x/term v0.30.0 // indirect
	golang.org/x/text v0.23.0 // indirect
	golang.org/x/time v0.8.0 // indirect
	google.golang.org/api v0.215.0 // indirect
	google.golang.org/genproto v0.0.0-20241118233622-e639e219e697 // indirect
	google.golang.org/genproto/googleapis/api v0.0.0-20250218202821-56aae31c358a // indirect
	google.golang.org/genproto/googleapis/rpc v0.0.0-20250218202821-56aae31c358a // indirect
	google.golang.org/grpc v1.71.0 // indirect
	gopkg.in/yaml.v3 v3.0.1 // indirect
	gotest.tools/v3 v3.5.2 // indirect
	nhooyr.io/websocket v1.8.6 // indirect
<<<<<<< HEAD
	pgregory.net/rapid v1.1.0 // indirect
	rsc.io/qr v0.2.0 // indirect
=======
	pgregory.net/rapid v1.2.0 // indirect
>>>>>>> 998a124b
	sigs.k8s.io/yaml v1.4.0 // indirect
)

// Here are the short-lived replace from the SimApp
// Replace here are pending PRs, or version to be tagged
// replace (
// 	<temporary replace>
// )

// Below are the long-lived replace of the SimApp
replace (
	cosmossdk.io/api => ../api
	cosmossdk.io/log => ../log
	// use cosmos fork of keyring
	github.com/99designs/keyring => github.com/cosmos/keyring v1.2.0
	// Simapp always use the latest version of the cosmos-sdk
	github.com/cosmos/cosmos-sdk => ../.
	// Fix upstream GHSA-h395-qcrw-5vmq and GHSA-3vp4-m3rf-835h vulnerabilities.
	// TODO Remove it: https://github.com/cosmos/cosmos-sdk/issues/10409
	github.com/gin-gonic/gin => github.com/gin-gonic/gin v1.9.1
	// replace broken goleveldb
	github.com/syndtr/goleveldb => github.com/syndtr/goleveldb v1.0.1-0.20210819022825-2ae1ddf74ef7
)<|MERGE_RESOLUTION|>--- conflicted
+++ resolved
@@ -212,12 +212,8 @@
 	gopkg.in/yaml.v3 v3.0.1 // indirect
 	gotest.tools/v3 v3.5.2 // indirect
 	nhooyr.io/websocket v1.8.6 // indirect
-<<<<<<< HEAD
-	pgregory.net/rapid v1.1.0 // indirect
+	pgregory.net/rapid v1.2.0 // indirect
 	rsc.io/qr v0.2.0 // indirect
-=======
-	pgregory.net/rapid v1.2.0 // indirect
->>>>>>> 998a124b
 	sigs.k8s.io/yaml v1.4.0 // indirect
 )
 
