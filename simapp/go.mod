module cosmossdk.io/simapp

go 1.19

require (
	cosmossdk.io/api v0.2.6
	cosmossdk.io/client/v2 v2.0.0-20230104083136-11f46a0bae58
	cosmossdk.io/core v0.5.0
	cosmossdk.io/depinject v1.0.0-alpha.3
	cosmossdk.io/math v1.0.0-beta.4
	cosmossdk.io/store v0.1.0
	cosmossdk.io/tools/confix v0.0.0-20230120150717-4f6f6c00021f
	cosmossdk.io/tools/rosetta v0.2.0
	cosmossdk.io/x/evidence v0.1.0
	cosmossdk.io/x/feegrant v0.0.0-20230117113717-50e7c4a4ceff
	cosmossdk.io/x/nft v0.0.0-20230113085233-fae3332d62fc
	github.com/cosmos/cosmos-db v0.0.0-20230119180254-161cf3632b7c
	// this version is not used as it is always replaced by the latest cosmos-sdk version
	github.com/cosmos/cosmos-sdk v0.47.0-rc1
	github.com/golang/mock v1.6.0
	github.com/spf13/cast v1.5.0
	github.com/spf13/cobra v1.6.1
	github.com/spf13/pflag v1.0.5
	github.com/spf13/viper v1.15.0
	github.com/stretchr/testify v1.8.1
	github.com/tendermint/tendermint v0.37.0-rc2
	google.golang.org/protobuf v1.28.1
)

require (
	cloud.google.com/go v0.105.0 // indirect
	cloud.google.com/go/compute v1.14.0 // indirect
	cloud.google.com/go/compute/metadata v0.2.3 // indirect
	cloud.google.com/go/iam v0.8.0 // indirect
	cloud.google.com/go/storage v1.27.0 // indirect
	cosmossdk.io/collections v0.0.0-20230124101704-57bedb100648 // indirect
	cosmossdk.io/errors v1.0.0-beta.7 // indirect
	cosmossdk.io/x/tx v0.1.0 // indirect
	filippo.io/edwards25519 v1.0.0-rc.1 // indirect
	github.com/99designs/go-keychain v0.0.0-20191008050251-8e49817e8af4 // indirect
	github.com/99designs/keyring v1.2.1 // indirect
	github.com/ChainSafe/go-schnorrkel v0.0.0-20200405005733-88cbf1b4c40d // indirect
	github.com/DataDog/zstd v1.4.5 // indirect
	github.com/HdrHistogram/hdrhistogram-go v1.1.2 // indirect
	github.com/armon/go-metrics v0.4.1 // indirect
	github.com/aws/aws-sdk-go v1.40.45 // indirect
	github.com/beorn7/perks v1.0.1 // indirect
	github.com/bgentry/go-netrc v0.0.0-20140422174119-9fd32a8b3d3d // indirect
	github.com/bgentry/speakeasy v0.1.1-0.20220910012023-760eaf8b6816 // indirect
	github.com/btcsuite/btcd/btcec/v2 v2.3.2 // indirect
	github.com/cenkalti/backoff/v4 v4.1.3 // indirect
	github.com/cespare/xxhash v1.1.0 // indirect
	github.com/cespare/xxhash/v2 v2.1.2 // indirect
	github.com/chzyer/readline v0.0.0-20180603132655-2972be24d48e // indirect
	github.com/cockroachdb/apd/v2 v2.0.2 // indirect
	github.com/cockroachdb/errors v1.9.1 // indirect
	github.com/cockroachdb/logtags v0.0.0-20230118201751-21c54148d20b // indirect
	github.com/cockroachdb/pebble v0.0.0-20220817183557-09c6e030a677 // indirect
	github.com/cockroachdb/redact v1.1.3 // indirect
	github.com/confio/ics23/go v0.9.0 // indirect
	github.com/cosmos/btcutil v1.0.5 // indirect
	github.com/cosmos/cosmos-proto v1.0.0-beta.1 // indirect
	github.com/cosmos/go-bip39 v1.0.0 // indirect
	github.com/cosmos/gogogateway v1.2.0 // indirect
	github.com/cosmos/gogoproto v1.4.3 // indirect
	github.com/cosmos/gorocksdb v1.2.0 // indirect
	github.com/cosmos/iavl v0.20.0-alpha1 // indirect
	github.com/cosmos/ledger-cosmos-go v0.13.0 // indirect
	github.com/cosmos/rosetta-sdk-go v0.9.0 // indirect
	github.com/creachadair/atomicfile v0.2.7 // indirect
	github.com/creachadair/taskgroup v0.3.2 // indirect
	github.com/creachadair/tomledit v0.0.24 // indirect
	github.com/danieljoos/wincred v1.1.2 // indirect
	github.com/davecgh/go-spew v1.1.1 // indirect
	github.com/decred/dcrd/dcrec/secp256k1/v4 v4.1.0 // indirect
	github.com/desertbit/timer v0.0.0-20180107155436-c41aec40b27f // indirect
	github.com/dgraph-io/badger/v2 v2.2007.4 // indirect
	github.com/dgraph-io/ristretto v0.1.1 // indirect
	github.com/dgryski/go-farm v0.0.0-20200201041132-a6ae2369ad13 // indirect
	github.com/dustin/go-humanize v1.0.0 // indirect
	github.com/dvsekhvalnov/jose2go v1.5.0 // indirect
	github.com/felixge/httpsnoop v1.0.2 // indirect
	github.com/fsnotify/fsnotify v1.6.0 // indirect
	github.com/getsentry/sentry-go v0.17.0 // indirect
	github.com/go-kit/kit v0.12.0 // indirect
	github.com/go-kit/log v0.2.1 // indirect
	github.com/go-logfmt/logfmt v0.5.1 // indirect
	github.com/godbus/dbus v0.0.0-20190726142602-4481cbc300e2 // indirect
	github.com/gogo/googleapis v1.4.1 // indirect
	github.com/gogo/protobuf v1.3.2 // indirect
	github.com/golang/glog v1.0.0 // indirect
	github.com/golang/groupcache v0.0.0-20210331224755-41bb18bfe9da // indirect
	github.com/golang/protobuf v1.5.2 // indirect
	github.com/golang/snappy v0.0.4 // indirect
	github.com/google/btree v1.1.2 // indirect
	github.com/google/go-cmp v0.5.9 // indirect
	github.com/google/orderedcode v0.0.1 // indirect
	github.com/google/uuid v1.3.0 // indirect
	github.com/googleapis/enterprise-certificate-proxy v0.2.1 // indirect
	github.com/googleapis/gax-go/v2 v2.7.0 // indirect
	github.com/gorilla/handlers v1.5.1 // indirect
	github.com/gorilla/mux v1.8.0 // indirect
	github.com/gorilla/websocket v1.5.0 // indirect
	github.com/grpc-ecosystem/go-grpc-middleware v1.3.0 // indirect
	github.com/grpc-ecosystem/grpc-gateway v1.16.0 // indirect
	github.com/gsterjov/go-libsecret v0.0.0-20161001094733-a6f4afe4910c // indirect
	github.com/gtank/merlin v0.1.1 // indirect
	github.com/gtank/ristretto255 v0.1.2 // indirect
	github.com/hashicorp/errwrap v1.1.0 // indirect
	github.com/hashicorp/go-cleanhttp v0.5.2 // indirect
	github.com/hashicorp/go-getter v1.6.2 // indirect
	github.com/hashicorp/go-immutable-radix v1.3.1 // indirect
	github.com/hashicorp/go-multierror v1.1.1 // indirect
	github.com/hashicorp/go-safetemp v1.0.0 // indirect
	github.com/hashicorp/go-version v1.6.0 // indirect
	github.com/hashicorp/golang-lru v0.5.5-0.20210104140557-80c98217689d // indirect
	github.com/hashicorp/hcl v1.0.0 // indirect
	github.com/hdevalence/ed25519consensus v0.0.0-20220222234857-c00d1f31bab3 // indirect
	github.com/huandu/skiplist v1.2.0 // indirect
	github.com/improbable-eng/grpc-web v0.15.0 // indirect
	github.com/inconshreveable/mousetrap v1.0.1 // indirect
	github.com/jmespath/go-jmespath v0.4.0 // indirect
	github.com/jmhodges/levigo v1.0.0 // indirect
	github.com/klauspost/compress v1.15.12 // indirect
	github.com/kr/pretty v0.3.1 // indirect
	github.com/kr/text v0.2.0 // indirect
	github.com/lib/pq v1.10.7 // indirect
	github.com/libp2p/go-buffer-pool v0.1.0 // indirect
	github.com/linxGnu/grocksdb v1.7.10 // indirect
	github.com/magiconair/properties v1.8.7 // indirect
	github.com/manifoldco/promptui v0.9.0 // indirect
	github.com/mattn/go-colorable v0.1.13 // indirect
	github.com/mattn/go-isatty v0.0.17 // indirect
	github.com/matttproud/golang_protobuf_extensions v1.0.4 // indirect
	github.com/mimoo/StrobeGo v0.0.0-20210601165009-122bf33a46e0 // indirect
	github.com/minio/highwayhash v1.0.2 // indirect
	github.com/mitchellh/go-homedir v1.1.0 // indirect
	github.com/mitchellh/go-testing-interface v1.0.0 // indirect
	github.com/mitchellh/mapstructure v1.5.0 // indirect
	github.com/mtibben/percent v0.2.1 // indirect
	github.com/pelletier/go-toml/v2 v2.0.6 // indirect
	github.com/petermattis/goid v0.0.0-20180202154549-b0b1615b78e5 // indirect
	github.com/pkg/errors v0.9.1 // indirect
	github.com/pmezard/go-difflib v1.0.0 // indirect
	github.com/prometheus/client_golang v1.14.0 // indirect
	github.com/prometheus/client_model v0.3.0 // indirect
	github.com/prometheus/common v0.39.0 // indirect
	github.com/prometheus/procfs v0.8.0 // indirect
	github.com/rakyll/statik v0.1.7 // indirect
	github.com/rcrowley/go-metrics v0.0.0-20201227073835-cf1acfcdf475 // indirect
	github.com/rogpeppe/go-internal v1.9.0 // indirect
	github.com/rs/cors v1.8.2 // indirect
	github.com/rs/zerolog v1.28.0 // indirect
	github.com/sasha-s/go-deadlock v0.3.1 // indirect
	github.com/spf13/afero v1.9.3 // indirect
	github.com/spf13/jwalterweatherman v1.1.0 // indirect
	github.com/subosito/gotenv v1.4.2 // indirect
	github.com/syndtr/goleveldb v1.0.1-0.20210819022825-2ae1ddf74ef7 // indirect
	github.com/tendermint/go-amino v0.16.0 // indirect
	github.com/tendermint/tm-db v0.6.7 // indirect
	github.com/tidwall/btree v1.6.0 // indirect
	github.com/ulikunitz/xz v0.5.8 // indirect
	github.com/zondax/hid v0.9.1 // indirect
	github.com/zondax/ledger-go v0.14.1 // indirect
	go.etcd.io/bbolt v1.3.6 // indirect
	go.opencensus.io v0.24.0 // indirect
	golang.org/x/crypto v0.5.0 // indirect
	golang.org/x/exp v0.0.0-20230118134722-a68e582fa157 // indirect
	golang.org/x/net v0.5.0 // indirect
	golang.org/x/oauth2 v0.3.0 // indirect
	golang.org/x/sys v0.4.0 // indirect
	golang.org/x/term v0.4.0 // indirect
	golang.org/x/text v0.6.0 // indirect
	golang.org/x/xerrors v0.0.0-20220907171357-04be3eba64a2 // indirect
	google.golang.org/api v0.107.0 // indirect
	google.golang.org/appengine v1.6.7 // indirect
<<<<<<< HEAD
	google.golang.org/genproto v0.0.0-20230117162540-28d6b9783ac4 // indirect
	google.golang.org/grpc v1.52.0 // indirect
=======
	google.golang.org/genproto v0.0.0-20230124163310-31e0e69b6fc2 // indirect
	google.golang.org/grpc v1.52.1 // indirect
>>>>>>> 8cc3346e
	gopkg.in/ini.v1 v1.67.0 // indirect
	gopkg.in/yaml.v2 v2.4.0 // indirect
	gopkg.in/yaml.v3 v3.0.1 // indirect
	gotest.tools/v3 v3.4.0 // indirect
	nhooyr.io/websocket v1.8.6 // indirect
	pgregory.net/rapid v0.5.5 // indirect
	sigs.k8s.io/yaml v1.3.0 // indirect
)

// TODO tag all extracted modules after SDK refactor
replace (
	cosmossdk.io/x/evidence => ../x/evidence
<<<<<<< HEAD
	cosmossdk.io/x/feegrant => ../x/feegrant
	// TODO tag all extracted modules after SDK refactor
=======
>>>>>>> 8cc3346e
	cosmossdk.io/x/nft => ../x/nft
)

replace (
	cosmossdk.io/store => ../store
	// use cosmos fork of keyring
	github.com/99designs/keyring => github.com/cosmos/keyring v1.2.0
	// Simapp always use the latest version of the cosmos-sdk
	github.com/cosmos/cosmos-sdk => ../.
	// Fix upstream GHSA-h395-qcrw-5vmq vulnerability.
	// TODO Remove it: https://github.com/cosmos/cosmos-sdk/issues/10409
	github.com/gin-gonic/gin => github.com/gin-gonic/gin v1.8.1
	// use informal systems fork of tendermint
	github.com/tendermint/tendermint => github.com/informalsystems/tendermint v0.37.0-rc2

)<|MERGE_RESOLUTION|>--- conflicted
+++ resolved
@@ -174,13 +174,8 @@
 	golang.org/x/xerrors v0.0.0-20220907171357-04be3eba64a2 // indirect
 	google.golang.org/api v0.107.0 // indirect
 	google.golang.org/appengine v1.6.7 // indirect
-<<<<<<< HEAD
-	google.golang.org/genproto v0.0.0-20230117162540-28d6b9783ac4 // indirect
-	google.golang.org/grpc v1.52.0 // indirect
-=======
 	google.golang.org/genproto v0.0.0-20230124163310-31e0e69b6fc2 // indirect
 	google.golang.org/grpc v1.52.1 // indirect
->>>>>>> 8cc3346e
 	gopkg.in/ini.v1 v1.67.0 // indirect
 	gopkg.in/yaml.v2 v2.4.0 // indirect
 	gopkg.in/yaml.v3 v3.0.1 // indirect
@@ -193,11 +188,8 @@
 // TODO tag all extracted modules after SDK refactor
 replace (
 	cosmossdk.io/x/evidence => ../x/evidence
-<<<<<<< HEAD
 	cosmossdk.io/x/feegrant => ../x/feegrant
 	// TODO tag all extracted modules after SDK refactor
-=======
->>>>>>> 8cc3346e
 	cosmossdk.io/x/nft => ../x/nft
 )
 
