module cosmossdk.io/simapp

go 1.21

require (
	cosmossdk.io/api v0.7.2
	cosmossdk.io/client/v2 v2.0.0-20230630094428-02b760776860
	cosmossdk.io/collections v0.4.0
	cosmossdk.io/core v0.12.0
	cosmossdk.io/depinject v1.0.0-alpha.4
	cosmossdk.io/log v1.2.1
	cosmossdk.io/math v1.1.3-rc.1
	cosmossdk.io/store v1.0.0-rc.0
	cosmossdk.io/tools/confix v0.0.0-20230613133644-0a778132a60f
	cosmossdk.io/x/circuit v0.0.0-20230613133644-0a778132a60f
	cosmossdk.io/x/evidence v0.0.0-20230613133644-0a778132a60f
	cosmossdk.io/x/feegrant v0.0.0-20230613133644-0a778132a60f
	cosmossdk.io/x/nft v0.0.0-20230613133644-0a778132a60f
	cosmossdk.io/x/protocolpool v0.0.0-20230925135524-a1bc045b3190
	cosmossdk.io/x/tx v0.11.0
	cosmossdk.io/x/upgrade v0.0.0-20230613133644-0a778132a60f
	github.com/cometbft/cometbft v0.38.0
	github.com/cosmos/cosmos-db v1.0.0
	// this version is not used as it is always replaced by the latest Cosmos SDK version
	github.com/cosmos/cosmos-sdk v0.51.0
	github.com/cosmos/gogoproto v1.4.11
	github.com/golang/mock v1.6.0
	github.com/spf13/cast v1.5.1
	github.com/spf13/cobra v1.7.0
	github.com/spf13/pflag v1.0.5
	github.com/spf13/viper v1.17.0
	github.com/stretchr/testify v1.8.4
	google.golang.org/protobuf v1.31.0
)

require cosmossdk.io/x/accounts v0.0.0-20231013072015-ec9bcc41ef9c

require (
	cosmossdk.io/x/authz v0.0.0-00010101000000-000000000000
	cosmossdk.io/x/bank v0.0.0-00010101000000-000000000000
	cosmossdk.io/x/distribution v0.0.0-20230925135524-a1bc045b3190
	cosmossdk.io/x/gov v0.0.0-20230925135524-a1bc045b3190
	cosmossdk.io/x/group v0.0.0-00010101000000-000000000000
	cosmossdk.io/x/mint v0.0.0-00010101000000-000000000000
	cosmossdk.io/x/slashing v0.0.0-00010101000000-000000000000
	cosmossdk.io/x/staking v0.0.0-00010101000000-000000000000
)

require (
	cloud.google.com/go v0.110.8 // indirect
	cloud.google.com/go/compute v1.23.1 // indirect
	cloud.google.com/go/compute/metadata v0.2.3 // indirect
	cloud.google.com/go/iam v1.1.3 // indirect
	cloud.google.com/go/storage v1.33.0 // indirect
	cosmossdk.io/errors v1.0.0 // indirect
	filippo.io/edwards25519 v1.0.0 // indirect
	github.com/99designs/go-keychain v0.0.0-20191008050251-8e49817e8af4 // indirect
	github.com/99designs/keyring v1.2.2 // indirect
	github.com/DataDog/zstd v1.5.5 // indirect
	github.com/aws/aws-sdk-go v1.45.25 // indirect
	github.com/beorn7/perks v1.0.1 // indirect
	github.com/bgentry/go-netrc v0.0.0-20140422174119-9fd32a8b3d3d // indirect
	github.com/bgentry/speakeasy v0.1.1-0.20220910012023-760eaf8b6816 // indirect
	github.com/bits-and-blooms/bitset v1.10.0 // indirect
	github.com/btcsuite/btcd/btcec/v2 v2.3.2 // indirect
	github.com/cenkalti/backoff/v4 v4.1.3 // indirect
	github.com/cespare/xxhash v1.1.0 // indirect
	github.com/cespare/xxhash/v2 v2.2.0 // indirect
	github.com/chzyer/readline v1.5.1 // indirect
	github.com/cockroachdb/apd/v2 v2.0.2 // indirect
	github.com/cockroachdb/errors v1.11.1 // indirect
	github.com/cockroachdb/logtags v0.0.0-20230118201751-21c54148d20b // indirect
	github.com/cockroachdb/pebble v0.0.0-20230928194634-aa077af62593 // indirect
	github.com/cockroachdb/redact v1.1.5 // indirect
	github.com/cockroachdb/tokenbucket v0.0.0-20230807174530-cc333fc44b06 // indirect
	github.com/cometbft/cometbft-db v0.8.0 // indirect
	github.com/cosmos/btcutil v1.0.5 // indirect
	github.com/cosmos/cosmos-proto v1.0.0-beta.3 // indirect
	github.com/cosmos/go-bip39 v1.0.0 // indirect
	github.com/cosmos/gogogateway v1.2.0 // indirect
	github.com/cosmos/iavl v1.0.0-rc.1 // indirect
	github.com/cosmos/ics23/go v0.10.0 // indirect
	github.com/cosmos/ledger-cosmos-go v0.13.2 // indirect
	github.com/creachadair/atomicfile v0.3.2 // indirect
	github.com/creachadair/tomledit v0.0.25 // indirect
	github.com/danieljoos/wincred v1.2.0 // indirect
	github.com/davecgh/go-spew v1.1.2-0.20180830191138-d8f796af33cc // indirect
	github.com/decred/dcrd/dcrec/secp256k1/v4 v4.2.0 // indirect
	github.com/desertbit/timer v0.0.0-20180107155436-c41aec40b27f // indirect
	github.com/dgraph-io/badger/v2 v2.2007.4 // indirect
	github.com/dgraph-io/ristretto v0.1.1 // indirect
	github.com/dgryski/go-farm v0.0.0-20200201041132-a6ae2369ad13 // indirect
	github.com/dustin/go-humanize v1.0.1 // indirect
	github.com/dvsekhvalnov/jose2go v1.5.0 // indirect
	github.com/emicklei/dot v1.6.0 // indirect
	github.com/fatih/color v1.15.0 // indirect
	github.com/felixge/httpsnoop v1.0.3 // indirect
	github.com/fsnotify/fsnotify v1.6.0 // indirect
	github.com/getsentry/sentry-go v0.24.1 // indirect
	github.com/go-kit/kit v0.13.0 // indirect
	github.com/go-kit/log v0.2.1 // indirect
	github.com/go-logfmt/logfmt v0.6.0 // indirect
	github.com/godbus/dbus v0.0.0-20190726142602-4481cbc300e2 // indirect
	github.com/gogo/googleapis v1.4.1 // indirect
	github.com/gogo/protobuf v1.3.2 // indirect
	github.com/golang/glog v1.1.2 // indirect
	github.com/golang/groupcache v0.0.0-20210331224755-41bb18bfe9da // indirect
	github.com/golang/protobuf v1.5.3 // indirect
	github.com/golang/snappy v0.0.4 // indirect
	github.com/google/btree v1.1.2 // indirect
	github.com/google/go-cmp v0.6.0 // indirect
	github.com/google/orderedcode v0.0.1 // indirect
	github.com/google/s2a-go v0.1.7 // indirect
	github.com/google/uuid v1.3.1 // indirect
	github.com/googleapis/enterprise-certificate-proxy v0.3.1 // indirect
	github.com/googleapis/gax-go/v2 v2.12.0 // indirect
	github.com/gorilla/handlers v1.5.1 // indirect
	github.com/gorilla/mux v1.8.0 // indirect
	github.com/gorilla/websocket v1.5.0 // indirect
	github.com/grpc-ecosystem/go-grpc-middleware v1.4.0 // indirect
	github.com/grpc-ecosystem/grpc-gateway v1.16.0 // indirect
	github.com/gsterjov/go-libsecret v0.0.0-20161001094733-a6f4afe4910c // indirect
	github.com/hashicorp/go-cleanhttp v0.5.2 // indirect
	github.com/hashicorp/go-getter v1.7.3 // indirect
	github.com/hashicorp/go-hclog v1.5.0 // indirect
	github.com/hashicorp/go-immutable-radix v1.3.1 // indirect
	github.com/hashicorp/go-metrics v0.5.1 // indirect
	github.com/hashicorp/go-plugin v1.5.2 // indirect
	github.com/hashicorp/go-safetemp v1.0.0 // indirect
	github.com/hashicorp/go-version v1.6.0 // indirect
	github.com/hashicorp/golang-lru v1.0.2 // indirect
	github.com/hashicorp/hcl v1.0.0 // indirect
	github.com/hashicorp/yamux v0.1.1 // indirect
	github.com/hdevalence/ed25519consensus v0.1.0 // indirect
	github.com/huandu/skiplist v1.2.0 // indirect
	github.com/iancoleman/strcase v0.3.0 // indirect
	github.com/improbable-eng/grpc-web v0.15.0 // indirect
	github.com/inconshreveable/mousetrap v1.1.0 // indirect
	github.com/jmespath/go-jmespath v0.4.0 // indirect
	github.com/jmhodges/levigo v1.0.0 // indirect
	github.com/klauspost/compress v1.17.1 // indirect
	github.com/kr/pretty v0.3.1 // indirect
	github.com/kr/text v0.2.0 // indirect
	github.com/lib/pq v1.10.7 // indirect
	github.com/libp2p/go-buffer-pool v0.1.0 // indirect
	github.com/linxGnu/grocksdb v1.8.4 // indirect
	github.com/magiconair/properties v1.8.7 // indirect
	github.com/manifoldco/promptui v0.9.0 // indirect
	github.com/mattn/go-colorable v0.1.13 // indirect
	github.com/mattn/go-isatty v0.0.20 // indirect
	github.com/matttproud/golang_protobuf_extensions/v2 v2.0.0 // indirect
	github.com/minio/highwayhash v1.0.2 // indirect
	github.com/mitchellh/go-homedir v1.1.0 // indirect
	github.com/mitchellh/go-testing-interface v1.14.1 // indirect
	github.com/mitchellh/mapstructure v1.5.0 // indirect
	github.com/mtibben/percent v0.2.1 // indirect
	github.com/oasisprotocol/curve25519-voi v0.0.0-20230904125328-1f23a7beb09a // indirect
	github.com/oklog/run v1.1.0 // indirect
	github.com/pelletier/go-toml/v2 v2.1.0 // indirect
	github.com/petermattis/goid v0.0.0-20230904192822-1876fd5063bc // indirect
	github.com/pkg/errors v0.9.1 // indirect
	github.com/pmezard/go-difflib v1.0.1-0.20181226105442-5d4384ee4fb2 // indirect
	github.com/prometheus/client_golang v1.17.0 // indirect
	github.com/prometheus/client_model v0.4.1-0.20230718164431-9a2bf3000d16 // indirect
	github.com/prometheus/common v0.45.0 // indirect
	github.com/prometheus/procfs v0.12.0 // indirect
	github.com/rcrowley/go-metrics v0.0.0-20201227073835-cf1acfcdf475 // indirect
	github.com/rogpeppe/go-internal v1.11.0 // indirect
	github.com/rs/cors v1.8.3 // indirect
	github.com/rs/zerolog v1.31.0 // indirect
	github.com/sagikazarmark/locafero v0.3.0 // indirect
	github.com/sagikazarmark/slog-shim v0.1.0 // indirect
	github.com/sasha-s/go-deadlock v0.3.1 // indirect
	github.com/sourcegraph/conc v0.3.0 // indirect
	github.com/spf13/afero v1.10.0 // indirect
	github.com/subosito/gotenv v1.6.0 // indirect
	github.com/syndtr/goleveldb v1.0.1-0.20220721030215-126854af5e6d // indirect
	github.com/tendermint/go-amino v0.16.0 // indirect
	github.com/tidwall/btree v1.7.0 // indirect
	github.com/ulikunitz/xz v0.5.11 // indirect
	github.com/zondax/hid v0.9.2 // indirect
	github.com/zondax/ledger-go v0.14.3 // indirect
	go.etcd.io/bbolt v1.3.7 // indirect
	go.opencensus.io v0.24.0 // indirect
	go.uber.org/multierr v1.11.0 // indirect
	golang.org/x/crypto v0.14.0 // indirect
	golang.org/x/exp v0.0.0-20231006140011-7918f672742d // indirect
	golang.org/x/net v0.17.0 // indirect
	golang.org/x/oauth2 v0.13.0 // indirect
	golang.org/x/sync v0.4.0 // indirect
	golang.org/x/sys v0.13.0 // indirect
	golang.org/x/term v0.13.0 // indirect
	golang.org/x/text v0.13.0 // indirect
	golang.org/x/xerrors v0.0.0-20231012003039-104605ab7028 // indirect
	google.golang.org/api v0.147.0 // indirect
	google.golang.org/appengine v1.6.8 // indirect
	google.golang.org/genproto v0.0.0-20231012201019-e917dd12ba7a // indirect
	google.golang.org/genproto/googleapis/api v0.0.0-20231012201019-e917dd12ba7a // indirect
	google.golang.org/genproto/googleapis/rpc v0.0.0-20231016165738-49dd2c1f3d0b // indirect
	google.golang.org/grpc v1.59.0 // indirect
	gopkg.in/ini.v1 v1.67.0 // indirect
	gopkg.in/yaml.v2 v2.4.0 // indirect
	gopkg.in/yaml.v3 v3.0.1 // indirect
	gotest.tools/v3 v3.5.1 // indirect
	nhooyr.io/websocket v1.8.6 // indirect
	pgregory.net/rapid v1.1.0 // indirect
	sigs.k8s.io/yaml v1.3.0 // indirect
)

// Here are the short-lived replace from the SimApp
// Replace here are pending PRs, or version to be tagged
// replace (
// 	<temporary replace>
// )

// SimApp on main always tests the latest extracted SDK modules importing the sdk
replace (
	cosmossdk.io/client/v2 => ../client/v2
	cosmossdk.io/tools/confix => ../tools/confix
<<<<<<< HEAD
	cosmossdk.io/x/accounts => ../x/accounts
=======
	cosmossdk.io/x/authz => ../x/authz
	cosmossdk.io/x/bank => ../x/bank
>>>>>>> 798d6d25
	cosmossdk.io/x/circuit => ../x/circuit
	cosmossdk.io/x/distribution => ../x/distribution
	cosmossdk.io/x/evidence => ../x/evidence
	cosmossdk.io/x/feegrant => ../x/feegrant
	cosmossdk.io/x/gov => ../x/gov
	cosmossdk.io/x/group => ../x/group
	cosmossdk.io/x/mint => ../x/mint
	cosmossdk.io/x/nft => ../x/nft
	cosmossdk.io/x/protocolpool => ../x/protocolpool
	cosmossdk.io/x/slashing => ../x/slashing
	cosmossdk.io/x/staking => ../x/staking
	cosmossdk.io/x/upgrade => ../x/upgrade
)

// Below are the long-lived replace of the SimApp
replace (
	cosmossdk.io/api => ../api
	cosmossdk.io/x/params => ../x/params
	// use cosmos fork of keyring
	github.com/99designs/keyring => github.com/cosmos/keyring v1.2.0
	// Simapp always use the latest version of the cosmos-sdk
	github.com/cosmos/cosmos-sdk => ../.
	// Fix upstream GHSA-h395-qcrw-5vmq and GHSA-3vp4-m3rf-835h vulnerabilities.
	// TODO Remove it: https://github.com/cosmos/cosmos-sdk/issues/10409
	github.com/gin-gonic/gin => github.com/gin-gonic/gin v1.9.1
	// replace broken goleveldb
	github.com/syndtr/goleveldb => github.com/syndtr/goleveldb v1.0.1-0.20210819022825-2ae1ddf74ef7
)<|MERGE_RESOLUTION|>--- conflicted
+++ resolved
@@ -217,12 +217,9 @@
 replace (
 	cosmossdk.io/client/v2 => ../client/v2
 	cosmossdk.io/tools/confix => ../tools/confix
-<<<<<<< HEAD
 	cosmossdk.io/x/accounts => ../x/accounts
-=======
 	cosmossdk.io/x/authz => ../x/authz
 	cosmossdk.io/x/bank => ../x/bank
->>>>>>> 798d6d25
 	cosmossdk.io/x/circuit => ../x/circuit
 	cosmossdk.io/x/distribution => ../x/distribution
 	cosmossdk.io/x/evidence => ../x/evidence
