--- conflicted
+++ resolved
@@ -179,13 +179,8 @@
 )
 
 replace (
-<<<<<<< HEAD
-	// todo remove at next tag of client/v2
-	cosmossdk.io/client/v2 => ../client/v2
 	// todo remove at pseudo version of confix
 	cosmossdk.io/tools/confix => ../tools/confix
-=======
->>>>>>> b244ffb4
 	github.com/99designs/keyring => github.com/cosmos/keyring v1.2.0
 	// Simapp always use the latest version of the cosmos-sdk
 	github.com/cosmos/cosmos-sdk => ../.
