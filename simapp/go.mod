--- conflicted
+++ resolved
@@ -219,16 +219,8 @@
 // replace (
 // 	<temporary replace>
 // )
-
-<<<<<<< HEAD
-replace (
-	cosmossdk.io/client/v2 => ../client/v2
-	cosmossdk.io/store => ../store
-	cosmossdk.io/x/circuit => ../x/circuit
-)
-
-=======
->>>>>>> b070d0ba
+replace cosmossdk.io/store => ../store
+
 // Below are the long-lived replace of the SimApp
 replace (
 	// use cosmos fork of keyring
