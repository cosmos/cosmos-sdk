module cosmossdk.io/simapp

go 1.22.2

require (
	cosmossdk.io/api v0.7.4
	cosmossdk.io/client/v2 v2.0.0-20230630094428-02b760776860
	cosmossdk.io/collections v0.4.0
	cosmossdk.io/core v0.12.1-0.20231114100755-569e3ff6a0d7
	cosmossdk.io/depinject v1.0.0-alpha.4
	cosmossdk.io/log v1.3.1
	cosmossdk.io/math v1.3.0
	cosmossdk.io/store v1.1.1-0.20240418092142-896cdf1971bc
	cosmossdk.io/tools/confix v0.0.0-20230613133644-0a778132a60f
	cosmossdk.io/x/accounts v0.0.0-20240226161501-23359a0b6d91
	cosmossdk.io/x/accounts/defaults/lockup v0.0.0-20240417181816-5e7aae0db1f5
	cosmossdk.io/x/auth v0.0.0-20240226161501-23359a0b6d91
	cosmossdk.io/x/authz v0.0.0-00010101000000-000000000000
	cosmossdk.io/x/bank v0.0.0-20240226161501-23359a0b6d91
	cosmossdk.io/x/circuit v0.0.0-20230613133644-0a778132a60f
	cosmossdk.io/x/distribution v0.0.0-20240227221813-a248d05f70f4
	cosmossdk.io/x/epochs v0.0.0-00010101000000-000000000000
	cosmossdk.io/x/evidence v0.0.0-20230613133644-0a778132a60f
	cosmossdk.io/x/feegrant v0.0.0-20230613133644-0a778132a60f
	cosmossdk.io/x/gov v0.0.0-20231113122742-912390d5fc4a
	cosmossdk.io/x/group v0.0.0-00010101000000-000000000000
	cosmossdk.io/x/mint v0.0.0-00010101000000-000000000000
	cosmossdk.io/x/nft v0.0.0-20230613133644-0a778132a60f
	cosmossdk.io/x/protocolpool v0.0.0-20230925135524-a1bc045b3190
	cosmossdk.io/x/slashing v0.0.0-00010101000000-000000000000
	cosmossdk.io/x/staking v0.0.0-20240226161501-23359a0b6d91
	cosmossdk.io/x/tx v0.13.3
	cosmossdk.io/x/upgrade v0.0.0-20230613133644-0a778132a60f
<<<<<<< HEAD
	github.com/cometbft/cometbft v1.0.0-alpha.2.0.20240429102542-490e9bc3de65
=======
	github.com/cometbft/cometbft v0.38.7
>>>>>>> 94338e51
	github.com/cosmos/cosmos-db v1.0.2
	// this version is not used as it is always replaced by the latest Cosmos SDK version
	github.com/cosmos/cosmos-sdk v0.51.0
	github.com/cosmos/gogoproto v1.4.12
	github.com/golang/mock v1.6.0
	github.com/spf13/cast v1.6.0
	github.com/spf13/cobra v1.8.0
	github.com/spf13/pflag v1.0.5
	github.com/spf13/viper v1.18.2
	github.com/stretchr/testify v1.9.0
	google.golang.org/protobuf v1.34.0
)

require github.com/cometbft/cometbft/api v1.0.0-alpha.2.0.20240429102542-490e9bc3de65

require (
	buf.build/gen/go/cometbft/cometbft/protocolbuffers/go v1.33.0-20240312114316-c0d3497e35d6.1 // indirect
	buf.build/gen/go/cosmos/gogo-proto/protocolbuffers/go v1.33.0-20240130113600-88ef6483f90f.1 // indirect
	cloud.google.com/go v0.112.2 // indirect
	cloud.google.com/go/auth v0.2.2 // indirect
	cloud.google.com/go/auth/oauth2adapt v0.2.1 // indirect
	cloud.google.com/go/compute/metadata v0.3.0 // indirect
	cloud.google.com/go/iam v1.1.7 // indirect
	cloud.google.com/go/storage v1.40.0 // indirect
	cosmossdk.io/errors v1.0.1 // indirect
	filippo.io/edwards25519 v1.1.0 // indirect
	github.com/99designs/go-keychain v0.0.0-20191008050251-8e49817e8af4 // indirect
	github.com/99designs/keyring v1.2.2 // indirect
	github.com/DataDog/datadog-go v4.8.3+incompatible // indirect
	github.com/DataDog/zstd v1.5.5 // indirect
	github.com/Microsoft/go-winio v0.6.1 // indirect
	github.com/aws/aws-sdk-go v1.51.25 // indirect
	github.com/aymanbagabas/go-osc52/v2 v2.0.1 // indirect
	github.com/beorn7/perks v1.0.1 // indirect
	github.com/bgentry/go-netrc v0.0.0-20140422174119-9fd32a8b3d3d // indirect
	github.com/bgentry/speakeasy v0.1.1-0.20220910012023-760eaf8b6816 // indirect
	github.com/bits-and-blooms/bitset v1.10.0 // indirect
	github.com/btcsuite/btcd/btcec/v2 v2.3.3 // indirect
	github.com/cespare/xxhash/v2 v2.3.0 // indirect
	github.com/chzyer/readline v1.5.1 // indirect
	github.com/cockroachdb/apd/v2 v2.0.2 // indirect
	github.com/cockroachdb/errors v1.11.1 // indirect
	github.com/cockroachdb/logtags v0.0.0-20230118201751-21c54148d20b // indirect
	github.com/cockroachdb/pebble v1.1.0 // indirect
	github.com/cockroachdb/redact v1.1.5 // indirect
	github.com/cockroachdb/tokenbucket v0.0.0-20230807174530-cc333fc44b06 // indirect
	github.com/cometbft/cometbft-db v0.12.0 // indirect
	github.com/cosmos/btcutil v1.0.5 // indirect
	github.com/cosmos/cosmos-proto v1.0.0-beta.5 // indirect
	github.com/cosmos/crypto v0.0.0-20240309083813-82ed2537802e // indirect
	github.com/cosmos/go-bip39 v1.0.0 // indirect
	github.com/cosmos/gogogateway v1.2.0 // indirect
	github.com/cosmos/iavl v1.1.2 // indirect
	github.com/cosmos/ics23/go v0.10.0 // indirect
	github.com/cosmos/ledger-cosmos-go v0.13.3 // indirect
	github.com/creachadair/atomicfile v0.3.4 // indirect
	github.com/creachadair/tomledit v0.0.26 // indirect
	github.com/danieljoos/wincred v1.2.1 // indirect
	github.com/davecgh/go-spew v1.1.2-0.20180830191138-d8f796af33cc // indirect
	github.com/decred/dcrd/dcrec/secp256k1/v4 v4.3.0 // indirect
	github.com/dgraph-io/badger/v4 v4.2.0 // indirect
	github.com/dgraph-io/ristretto v0.1.1 // indirect
	github.com/dustin/go-humanize v1.0.1 // indirect
	github.com/dvsekhvalnov/jose2go v1.6.0 // indirect
	github.com/emicklei/dot v1.6.2 // indirect
	github.com/fatih/color v1.16.0 // indirect
	github.com/felixge/httpsnoop v1.0.4 // indirect
	github.com/fsnotify/fsnotify v1.7.0 // indirect
	github.com/getsentry/sentry-go v0.27.0 // indirect
	github.com/go-kit/kit v0.13.0 // indirect
	github.com/go-kit/log v0.2.1 // indirect
	github.com/go-logfmt/logfmt v0.6.0 // indirect
	github.com/go-logr/logr v1.4.1 // indirect
	github.com/go-logr/stdr v1.2.2 // indirect
	github.com/godbus/dbus v0.0.0-20190726142602-4481cbc300e2 // indirect
	github.com/gofrs/uuid v4.4.0+incompatible // indirect
	github.com/gogo/googleapis v1.4.1 // indirect
	github.com/gogo/protobuf v1.3.2 // indirect
	github.com/golang/glog v1.2.0 // indirect
	github.com/golang/groupcache v0.0.0-20210331224755-41bb18bfe9da // indirect
	github.com/golang/protobuf v1.5.4 // indirect
	github.com/golang/snappy v0.0.4 // indirect
	github.com/google/btree v1.1.2 // indirect
	github.com/google/flatbuffers v2.0.8+incompatible // indirect
	github.com/google/go-cmp v0.6.0 // indirect
	github.com/google/orderedcode v0.0.1 // indirect
	github.com/google/s2a-go v0.1.7 // indirect
	github.com/google/uuid v1.6.0 // indirect
	github.com/googleapis/enterprise-certificate-proxy v0.3.2 // indirect
	github.com/googleapis/gax-go/v2 v2.12.3 // indirect
	github.com/gorilla/handlers v1.5.2 // indirect
	github.com/gorilla/mux v1.8.1 // indirect
	github.com/gorilla/websocket v1.5.1 // indirect
	github.com/grpc-ecosystem/go-grpc-middleware v1.4.0 // indirect
	github.com/grpc-ecosystem/grpc-gateway v1.16.0 // indirect
	github.com/gsterjov/go-libsecret v0.0.0-20161001094733-a6f4afe4910c // indirect
	github.com/hashicorp/go-cleanhttp v0.5.2 // indirect
	github.com/hashicorp/go-getter v1.7.4 // indirect
	github.com/hashicorp/go-hclog v1.6.2 // indirect
	github.com/hashicorp/go-immutable-radix v1.3.1 // indirect
	github.com/hashicorp/go-metrics v0.5.3 // indirect
	github.com/hashicorp/go-plugin v1.6.0 // indirect
	github.com/hashicorp/go-safetemp v1.0.0 // indirect
	github.com/hashicorp/go-version v1.6.0 // indirect
	github.com/hashicorp/golang-lru v1.0.2 // indirect
	github.com/hashicorp/hcl v1.0.0 // indirect
	github.com/hashicorp/yamux v0.1.1 // indirect
	github.com/hdevalence/ed25519consensus v0.2.0 // indirect
	github.com/huandu/skiplist v1.2.0 // indirect
	github.com/iancoleman/strcase v0.3.0 // indirect
	github.com/inconshreveable/mousetrap v1.1.0 // indirect
	github.com/jmespath/go-jmespath v0.4.0 // indirect
	github.com/jmhodges/levigo v1.0.0 // indirect
	github.com/klauspost/compress v1.17.8 // indirect
	github.com/klauspost/cpuid/v2 v2.2.4 // indirect
	github.com/kr/pretty v0.3.1 // indirect
	github.com/kr/text v0.2.0 // indirect
	github.com/lib/pq v1.10.9 // indirect
	github.com/libp2p/go-buffer-pool v0.1.0 // indirect
	github.com/linxGnu/grocksdb v1.8.14 // indirect
	github.com/lucasb-eyer/go-colorful v1.2.0 // indirect
	github.com/magiconair/properties v1.8.7 // indirect
	github.com/manifoldco/promptui v0.9.0 // indirect
	github.com/mattn/go-colorable v0.1.13 // indirect
	github.com/mattn/go-isatty v0.0.20 // indirect
	github.com/mattn/go-runewidth v0.0.14 // indirect
	github.com/mdp/qrterminal/v3 v3.2.0 // indirect
	github.com/minio/highwayhash v1.0.2 // indirect
	github.com/minio/sha256-simd v1.0.1 // indirect
	github.com/mitchellh/go-homedir v1.1.0 // indirect
	github.com/mitchellh/go-testing-interface v1.14.1 // indirect
	github.com/mitchellh/mapstructure v1.5.0 // indirect
	github.com/mtibben/percent v0.2.1 // indirect
	github.com/muesli/termenv v0.15.2 // indirect
	github.com/oasisprotocol/curve25519-voi v0.0.0-20230904125328-1f23a7beb09a // indirect
	github.com/oklog/run v1.1.0 // indirect
	github.com/pelletier/go-toml/v2 v2.2.1 // indirect
	github.com/petermattis/goid v0.0.0-20240327183114-c42a807a84ba // indirect
	github.com/pkg/errors v0.9.1 // indirect
	github.com/pmezard/go-difflib v1.0.1-0.20181226105442-5d4384ee4fb2 // indirect
	github.com/prometheus/client_golang v1.19.0 // indirect
	github.com/prometheus/client_model v0.6.1 // indirect
	github.com/prometheus/common v0.53.0 // indirect
	github.com/prometheus/procfs v0.14.0 // indirect
	github.com/rcrowley/go-metrics v0.0.0-20201227073835-cf1acfcdf475 // indirect
	github.com/rivo/uniseg v0.2.0 // indirect
	github.com/rogpeppe/go-internal v1.12.0 // indirect
	github.com/rs/cors v1.11.0 // indirect
	github.com/rs/zerolog v1.32.0 // indirect
	github.com/sagikazarmark/locafero v0.4.0 // indirect
	github.com/sagikazarmark/slog-shim v0.1.0 // indirect
	github.com/sasha-s/go-deadlock v0.3.1 // indirect
	github.com/sourcegraph/conc v0.3.0 // indirect
	github.com/spf13/afero v1.11.0 // indirect
	github.com/subosito/gotenv v1.6.0 // indirect
	github.com/supranational/blst v0.3.11 // indirect
	github.com/syndtr/goleveldb v1.0.1-0.20220721030215-126854af5e6d // indirect
	github.com/tendermint/go-amino v0.16.0 // indirect
	github.com/tidwall/btree v1.7.0 // indirect
	github.com/ulikunitz/xz v0.5.12 // indirect
	github.com/zondax/hid v0.9.2 // indirect
	github.com/zondax/ledger-go v0.14.3 // indirect
	gitlab.com/yawning/secp256k1-voi v0.0.0-20230925100816-f2616030848b // indirect
	gitlab.com/yawning/tuplehash v0.0.0-20230713102510-df83abbf9a02 // indirect
	go.etcd.io/bbolt v1.4.0-alpha.0.0.20240404170359-43604f3112c5 // indirect
	go.opencensus.io v0.24.0 // indirect
	go.opentelemetry.io/contrib/instrumentation/google.golang.org/grpc/otelgrpc v0.50.0 // indirect
	go.opentelemetry.io/contrib/instrumentation/net/http/otelhttp v0.50.0 // indirect
	go.opentelemetry.io/otel v1.25.0 // indirect
	go.opentelemetry.io/otel/metric v1.25.0 // indirect
	go.opentelemetry.io/otel/trace v1.25.0 // indirect
	go.uber.org/multierr v1.11.0 // indirect
	golang.org/x/crypto v0.22.0 // indirect
	golang.org/x/exp v0.0.0-20240416160154-fe59bbe5cc7f // indirect
	golang.org/x/mod v0.17.0 // indirect
	golang.org/x/net v0.24.0 // indirect
	golang.org/x/oauth2 v0.19.0 // indirect
	golang.org/x/sync v0.7.0 // indirect
	golang.org/x/sys v0.19.0 // indirect
	golang.org/x/term v0.19.0 // indirect
	golang.org/x/text v0.14.0 // indirect
	golang.org/x/time v0.5.0 // indirect
	golang.org/x/tools v0.20.0 // indirect
	google.golang.org/api v0.175.0 // indirect
	google.golang.org/genproto v0.0.0-20240415180920-8c6c420018be // indirect
	google.golang.org/genproto/googleapis/api v0.0.0-20240415180920-8c6c420018be // indirect
	google.golang.org/genproto/googleapis/rpc v0.0.0-20240415180920-8c6c420018be // indirect
	google.golang.org/grpc v1.63.2 // indirect
	gopkg.in/ini.v1 v1.67.0 // indirect
	gopkg.in/yaml.v3 v3.0.1 // indirect
	gotest.tools/v3 v3.5.1 // indirect
	pgregory.net/rapid v1.1.0 // indirect
	rsc.io/qr v0.2.0 // indirect
	sigs.k8s.io/yaml v1.4.0 // indirect
)

// Here are the short-lived replace from the SimApp
// Replace here are pending PRs, or version to be tagged
// replace (
// 	<temporary replace>
// )

// SimApp on main always tests the latest extracted SDK modules importing the sdk
replace (
	cosmossdk.io/api => ../api
	cosmossdk.io/client/v2 => ../client/v2
	cosmossdk.io/collections => ../collections
	cosmossdk.io/core => ../core
	cosmossdk.io/depinject => ../depinject
	cosmossdk.io/tools/confix => ../tools/confix
	cosmossdk.io/x/accounts => ../x/accounts
	cosmossdk.io/x/accounts/defaults/lockup => ../x/accounts/defaults/lockup
	cosmossdk.io/x/auth => ../x/auth
	cosmossdk.io/x/authz => ../x/authz
	cosmossdk.io/x/bank => ../x/bank
	cosmossdk.io/x/circuit => ../x/circuit
	cosmossdk.io/x/distribution => ../x/distribution
	cosmossdk.io/x/epochs => ../x/epochs
	cosmossdk.io/x/evidence => ../x/evidence
	cosmossdk.io/x/feegrant => ../x/feegrant
	cosmossdk.io/x/gov => ../x/gov
	cosmossdk.io/x/group => ../x/group
	cosmossdk.io/x/mint => ../x/mint
	cosmossdk.io/x/nft => ../x/nft
	cosmossdk.io/x/params => ../x/params
	cosmossdk.io/x/protocolpool => ../x/protocolpool
	cosmossdk.io/x/slashing => ../x/slashing
	cosmossdk.io/x/staking => ../x/staking
	cosmossdk.io/x/upgrade => ../x/upgrade
)

// Below are the long-lived replace of the SimApp
replace (
	// use cosmos fork of keyring
	github.com/99designs/keyring => github.com/cosmos/keyring v1.2.0
	// Simapp always use the latest version of the cosmos-sdk
	github.com/cosmos/cosmos-sdk => ../.
	// Fix upstream GHSA-h395-qcrw-5vmq and GHSA-3vp4-m3rf-835h vulnerabilities.
	// TODO Remove it: https://github.com/cosmos/cosmos-sdk/issues/10409
	github.com/gin-gonic/gin => github.com/gin-gonic/gin v1.9.1
	// replace broken goleveldb
	github.com/syndtr/goleveldb => github.com/syndtr/goleveldb v1.0.1-0.20210819022825-2ae1ddf74ef7
)<|MERGE_RESOLUTION|>--- conflicted
+++ resolved
@@ -1,6 +1,6 @@
 module cosmossdk.io/simapp
 
-go 1.22.2
+go 1.22
 
 require (
 	cosmossdk.io/api v0.7.4
@@ -31,11 +31,7 @@
 	cosmossdk.io/x/staking v0.0.0-20240226161501-23359a0b6d91
 	cosmossdk.io/x/tx v0.13.3
 	cosmossdk.io/x/upgrade v0.0.0-20230613133644-0a778132a60f
-<<<<<<< HEAD
 	github.com/cometbft/cometbft v1.0.0-alpha.2.0.20240429102542-490e9bc3de65
-=======
-	github.com/cometbft/cometbft v0.38.7
->>>>>>> 94338e51
 	github.com/cosmos/cosmos-db v1.0.2
 	// this version is not used as it is always replaced by the latest Cosmos SDK version
 	github.com/cosmos/cosmos-sdk v0.51.0
