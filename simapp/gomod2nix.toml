schema = 3

[mod]
  [mod."cloud.google.com/go"]
    version = "v0.110.6"
    hash = "sha256-d6gleO749fDuNx0F/3R+ZNAIliCVqBVZauCu4A4Cbwg="
  [mod."cloud.google.com/go/compute"]
    version = "v1.23.0"
    hash = "sha256-Pd5tMfeatH7p/Mh4b5qUqE9vMDgwwTg6/3Hb8uFZyUw="
  [mod."cloud.google.com/go/compute/metadata"]
    version = "v0.2.3"
    hash = "sha256-kYB1FTQRdTDqCqJzSU/jJYbVUGyxbkASUKbEs36FUyU="
  [mod."cloud.google.com/go/iam"]
    version = "v1.1.1"
    hash = "sha256-VANDj1f2Ckjco+l0KG4uboPE5i2xbbclvZGCojqWepc="
  [mod."cloud.google.com/go/storage"]
    version = "v1.31.0"
    hash = "sha256-d59Q6JjMga6/7d1TtFW9GuAq+6O2U4LhNesz3Knmo0E="
  [mod."cosmossdk.io/api"]
    version = "v0.7.0"
    hash = "sha256-PuYJB6k6Vv9nMmaY7pfCnSJTmcARssZvA5oz1Yq4YF4="
  [mod."cosmossdk.io/collections"]
<<<<<<< HEAD
    version = "v0.3.1-0.20230808102719-f04fefdc7a68"
    hash = "sha256-YnT8xyA06uI9zg583bIkbmZKh/Db+xy3dbGyOS7eBtc="
=======
    version = "v0.4.0"
    hash = "sha256-minFyzgO/D+Oda4E3B1qvOAN5qd65SjS6nmjca4cp/8="
  [mod."cosmossdk.io/core"]
    version = "v0.10.0"
    hash = "sha256-VLVMqLMvbPLdJ5NmFtQvG0RIcHNpaiR/BvboXXWl0+I="
>>>>>>> 066f8a7a
  [mod."cosmossdk.io/depinject"]
    version = "v1.0.0-alpha.4"
    hash = "sha256-xpLH0K6ivQznFrLw2hmhWIIyYgqjstV47OhTEj/c1oQ="
  [mod."cosmossdk.io/errors"]
    version = "v1.0.0"
    hash = "sha256-ZD1fhIefk3qkt9I4+ed9NBmBqTDvym9cXWmgFBh5qu0="
  [mod."cosmossdk.io/log"]
    version = "v1.2.0"
    hash = "sha256-c3rrloofFFuyW8TikJusWhKh0q9LjXqrD7l6Xdcvmq4="
  [mod."cosmossdk.io/math"]
    version = "v1.0.1"
    hash = "sha256-ZTibgcCj1SkZteUzeLUfAca/jx1oZmE7JIPxdWv3QUs="
  [mod."cosmossdk.io/store"]
    version = "v1.0.0-alpha.1.0.20230728080422-54ed7dab3982"
    hash = "sha256-LevgmMWi/aZnT1oyZ3S7kfShxTcMlHB/rwBX4Hw2uwg="
  [mod."cosmossdk.io/x/tx"]
    version = "v0.9.1"
    hash = "sha256-/fopDRDbfIUr8Ub0qqu3k0y6FsLKTAwf51PJaCL18Bk="
  [mod."filippo.io/edwards25519"]
    version = "v1.0.0"
    hash = "sha256-APnPAcmItvtJ5Zsy863lzR2TjEBF9Y66TY1e4M1ap98="
  [mod."github.com/99designs/go-keychain"]
    version = "v0.0.0-20191008050251-8e49817e8af4"
    hash = "sha256-4EndKcspGC3GOPCmctXF1NnWzxWwMyY/OQpFMmr8Sc0="
  [mod."github.com/99designs/keyring"]
    version = "v1.2.0"
    hash = "sha256-emQlH+RQpESoFCzpHS38fEhs1SLjotxNPlRK4B5Aybs="
    replaced = "github.com/cosmos/keyring"
  [mod."github.com/DataDog/zstd"]
    version = "v1.5.5"
    hash = "sha256-tSw0aq0pPyroZtQYYb9lWOtPVNaQOt8skYQ4TMXGvAQ="
  [mod."github.com/aws/aws-sdk-go"]
    version = "v1.44.312"
    hash = "sha256-1QuiJJ9G6VMzKc9xu6706nZr06UDIhxAb2u2snNrQRc="
  [mod."github.com/beorn7/perks"]
    version = "v1.0.1"
    hash = "sha256-h75GUqfwJKngCJQVE5Ao5wnO3cfKD9lSIteoLp/3xJ4="
  [mod."github.com/bgentry/go-netrc"]
    version = "v0.0.0-20140422174119-9fd32a8b3d3d"
    hash = "sha256-NDxQzO5C5M/aDz5/pjUHfZUh4VwIXovbb3irtxWCwjY="
  [mod."github.com/bgentry/speakeasy"]
    version = "v0.1.1-0.20220910012023-760eaf8b6816"
    hash = "sha256-Tx3sPuhsoVwrCfJdIwf4ipn7pD92OQNYvpCxl1Z9Wt0="
  [mod."github.com/bits-and-blooms/bitset"]
    version = "v1.8.0"
    hash = "sha256-ySle5MJXSGMHJa1HSf/ZMDTYXdow9ct7JXth4k5Po50="
  [mod."github.com/btcsuite/btcd/btcec/v2"]
    version = "v2.3.2"
    hash = "sha256-natWs+yIAuD1UI07iZtjPilroQLfXizFn3lNOiOT83U="
  [mod."github.com/cenkalti/backoff/v4"]
    version = "v4.1.3"
    hash = "sha256-u6MEDopHoTWAZoVvvXOKnAg++xre53YgQx0gmf6t2KU="
  [mod."github.com/cespare/xxhash"]
    version = "v1.1.0"
    hash = "sha256-nVDTtXH9PC3yJ0THaQZEN243UP9xgLi/clt5xRqj3+M="
  [mod."github.com/cespare/xxhash/v2"]
    version = "v2.2.0"
    hash = "sha256-nPufwYQfTkyrEkbBrpqM3C2vnMxfIz6tAaBmiUP7vd4="
  [mod."github.com/chzyer/readline"]
    version = "v1.5.1"
    hash = "sha256-6wKd6/JZ9/O7FwSyNKE3KOt8fVPZEunqbTHQUxlOUNc="
  [mod."github.com/cockroachdb/apd/v2"]
    version = "v2.0.2"
    hash = "sha256-UrPHkvqVF8V78+kXKmjTHl79XsgDBnqFsje5BMYh0E4="
  [mod."github.com/cockroachdb/errors"]
    version = "v1.10.0"
    hash = "sha256-l6CCw3FKGNaGlwzLfAaF0cruf3E9MZr6GK1GZ+vQm2c="
  [mod."github.com/cockroachdb/logtags"]
    version = "v0.0.0-20230118201751-21c54148d20b"
    hash = "sha256-7dQH6j1o99fuxHKkw0RhNC5wJKkvRLMDJpUiVnDx6h8="
  [mod."github.com/cockroachdb/pebble"]
    version = "v0.0.0-20230817233644-564b068800e0"
    hash = "sha256-loZCO8ya+rQoVDrqSwLiuBCHLOq3JHHONfjH+BzIfmo="
  [mod."github.com/cockroachdb/redact"]
    version = "v1.1.5"
    hash = "sha256-0rtT7LRO0wxf9XovOK8GXRrhmx8OcbdPK/mXOKbJdog="
  [mod."github.com/cockroachdb/tokenbucket"]
    version = "v0.0.0-20230807174530-cc333fc44b06"
    hash = "sha256-yZdBXkTVzPxRYntI9I2Gu4gkI11m52Nwl8RNNdlXSrA="
  [mod."github.com/cometbft/cometbft"]
    version = "v0.38.0-rc3"
    hash = "sha256-705uJ5zZa4xtkwB++3zCg2bU5Px5zdMkDwVrPxluXAk="
  [mod."github.com/cometbft/cometbft-db"]
    version = "v0.8.0"
    hash = "sha256-Tlm2V9zDs/wVoFvMmJSdCzCdZKiFRC7Qk8FS3FaqQyk="
  [mod."github.com/cosmos/btcutil"]
    version = "v1.0.5"
    hash = "sha256-t572Sr5iiHcuMKLMWa2i+LBAt192oa+G1oA371tG/eI="
  [mod."github.com/cosmos/cosmos-db"]
    version = "v1.0.0"
    hash = "sha256-3EL4xQsSpovTy/V3gwulybqSDHvuu7bPodBZib9JKAk="
  [mod."github.com/cosmos/cosmos-proto"]
    version = "v1.0.0-beta.3"
    hash = "sha256-V0/ZhRdqK7Cqcv8X30gr33/hlI54bRXeHhI9LZKyLt8="
  [mod."github.com/cosmos/go-bip39"]
    version = "v1.0.0"
    hash = "sha256-Qm2aC2vaS8tjtMUbHmlBSagOSqbduEEDwc51qvQaBmA="
  [mod."github.com/cosmos/gogogateway"]
    version = "v1.2.0"
    hash = "sha256-Hd19V0RCiMoCL67NsqvWIsvWF8KM3LnuJTbYjWtQkEo="
  [mod."github.com/cosmos/gogoproto"]
    version = "v1.4.11"
    hash = "sha256-hXJIGN8Arg09ldCgrSyYZK+xMelYavEj2I3ltxJfAqE="
  [mod."github.com/cosmos/iavl"]
    version = "v1.0.0-beta.2"
    hash = "sha256-LM71ZcKUTYx/E4oOdicm6AoWL+1ya2CQ3N1JUZe5VWE="
  [mod."github.com/cosmos/ics23/go"]
    version = "v0.10.0"
    hash = "sha256-KYEv727BO/ht63JO02xiKFGFAddg41Ve9l2vSSZZBq0="
  [mod."github.com/cosmos/ledger-cosmos-go"]
    version = "v0.13.0"
    hash = "sha256-Ufa7YvD/L8zLCr8ZX/WtVE8+awJSGFbWV6VRBrsXr0Q="
  [mod."github.com/creachadair/atomicfile"]
    version = "v0.3.1"
    hash = "sha256-GEp1gRxKfBYI6K0XbElcVYcJMPu6eeLufaYxr7Z0MAQ="
  [mod."github.com/creachadair/tomledit"]
    version = "v0.0.24"
    hash = "sha256-4vUukHONOjNn0qfQr4esK6TWfPWsIp+rbdz65og84lw="
  [mod."github.com/danieljoos/wincred"]
    version = "v1.1.2"
    hash = "sha256-Nnklfg12vmWCOhELGyoRqEF4w4srp0WbPwreaChYLKs="
  [mod."github.com/davecgh/go-spew"]
    version = "v1.1.1"
    hash = "sha256-nhzSUrE1fCkN0+RL04N4h8jWmRFPPPWbCuDc7Ss0akI="
  [mod."github.com/decred/dcrd/dcrec/secp256k1/v4"]
    version = "v4.2.0"
    hash = "sha256-Mw+axGW3RzaRFzcYc7/9/gpqZgWXZHeyT2c4USFtAQA="
  [mod."github.com/desertbit/timer"]
    version = "v0.0.0-20180107155436-c41aec40b27f"
    hash = "sha256-abLOtEcomAqCWLphd2X6WkD/ED764w6sa6unox4BXss="
  [mod."github.com/dgraph-io/badger/v2"]
    version = "v2.2007.4"
    hash = "sha256-+KwqZJZpViv8S3TqUVvPXrFoMgWFyS3NoLsi4RR5fGk="
  [mod."github.com/dgraph-io/ristretto"]
    version = "v0.1.1"
    hash = "sha256-Wr9ovXhGi71+n37EnrpIj2o9goyaQHtY4Vvurv6IVlY="
  [mod."github.com/dgryski/go-farm"]
    version = "v0.0.0-20200201041132-a6ae2369ad13"
    hash = "sha256-aOMlPwFY36bLiiIx4HonbCYRAhagk5N6HAWN7Ygif+E="
  [mod."github.com/dustin/go-humanize"]
    version = "v1.0.1"
    hash = "sha256-yuvxYYngpfVkUg9yAmG99IUVmADTQA0tMbBXe0Fq0Mc="
  [mod."github.com/dvsekhvalnov/jose2go"]
    version = "v1.5.0"
    hash = "sha256-dsju6Xt83pe5SRPN/pUOnDUQByZ6hrhKIXWs3sSu7t8="
  [mod."github.com/emicklei/dot"]
    version = "v1.5.0"
    hash = "sha256-dnI2czMoZvN3xm1PU5iR0uvH/7Fufca+TAICBoZeK4c="
  [mod."github.com/fatih/color"]
    version = "v1.15.0"
    hash = "sha256-7b+scFVQeEUoXfeCDd8X2gS8GMoWA+HxjK8wfbypa5s="
  [mod."github.com/felixge/httpsnoop"]
    version = "v1.0.2"
    hash = "sha256-hj6FZQ1fDAV+1wGIViAt8XaAkWZ1I5vJzgjIJa7XRBA="
  [mod."github.com/fsnotify/fsnotify"]
    version = "v1.6.0"
    hash = "sha256-DQesOCweQPEwmAn6s7DCP/Dwy8IypC+osbpfsvpkdP0="
  [mod."github.com/getsentry/sentry-go"]
    version = "v0.23.0"
    hash = "sha256-VR6IL+yIc+BV5xBGfPJ7ixsAVzJ/hzuvXmkkAn1cTk4="
  [mod."github.com/go-kit/kit"]
    version = "v0.12.0"
    hash = "sha256-5RkXo6s0oye8etgD5qy+AvkkkNsQ6jc0kWJj6flA4GM="
  [mod."github.com/go-kit/log"]
    version = "v0.2.1"
    hash = "sha256-puLJ+up45X2j9E3lXvBPKqHPKOA/sFAhfCqGxsITW/Y="
  [mod."github.com/go-logfmt/logfmt"]
    version = "v0.6.0"
    hash = "sha256-RtIG2qARd5sT10WQ7F3LR8YJhS8exs+KiuUiVf75bWg="
  [mod."github.com/godbus/dbus"]
    version = "v0.0.0-20190726142602-4481cbc300e2"
    hash = "sha256-R7Gb9+Zjy80FbQSDGketoVEqfdOQKuOVTfWRjQ5kxZY="
  [mod."github.com/gogo/googleapis"]
    version = "v1.4.1"
    hash = "sha256-4KgwVRIA6GOV/Lkv11c/vj2RMlgu4ZMjwJGeyb2DZC4="
  [mod."github.com/gogo/protobuf"]
    version = "v1.3.2"
    hash = "sha256-pogILFrrk+cAtb0ulqn9+gRZJ7sGnnLLdtqITvxvG6c="
  [mod."github.com/golang/glog"]
    version = "v1.1.0"
    hash = "sha256-FgkBzn32nsq5Fpz0KKOrOqKap6pa2A1P3N2C0/Qp820="
  [mod."github.com/golang/groupcache"]
    version = "v0.0.0-20210331224755-41bb18bfe9da"
    hash = "sha256-7Gs7CS9gEYZkbu5P4hqPGBpeGZWC64VDwraSKFF+VR0="
  [mod."github.com/golang/mock"]
    version = "v1.6.0"
    hash = "sha256-fWdnMQisRbiRzGT3ISrUHovquzLRHWvcv1JEsJFZRno="
  [mod."github.com/golang/protobuf"]
    version = "v1.5.3"
    hash = "sha256-svogITcP4orUIsJFjMtp+Uv1+fKJv2Q5Zwf2dMqnpOQ="
  [mod."github.com/golang/snappy"]
    version = "v0.0.4"
    hash = "sha256-Umx+5xHAQCN/Gi4HbtMhnDCSPFAXSsjVbXd8n5LhjAA="
  [mod."github.com/google/btree"]
    version = "v1.1.2"
    hash = "sha256-K7V2obq3pLM71Mg0vhhHtZ+gtaubwXPQx3xcIyZDCjM="
  [mod."github.com/google/go-cmp"]
    version = "v0.5.9"
    hash = "sha256-lQc4O00R3QSMGs9LP8Sy7A9kj0cqV5rrUdpnGeipIyg="
  [mod."github.com/google/orderedcode"]
    version = "v0.0.1"
    hash = "sha256-KrExYovtUQrHGI1mPQf57jGw8soz7eWOC2xqEaV0uGk="
  [mod."github.com/google/s2a-go"]
    version = "v0.1.4"
    hash = "sha256-amTAj6SNERMPxAA43KrzwYgu6GMooayfHCsdkoTI17c="
  [mod."github.com/google/uuid"]
    version = "v1.3.0"
    hash = "sha256-QoR55eBtA94T2tBszyxfDtO7/pjZZSGb5vm7U0Xhs0Y="
  [mod."github.com/googleapis/enterprise-certificate-proxy"]
    version = "v0.2.5"
    hash = "sha256-+Ege2AtPnjJmD6ZmP1osKADCHOAJaMnTOLveNxdoWs8="
  [mod."github.com/googleapis/gax-go/v2"]
    version = "v2.12.0"
    hash = "sha256-ZcXS+1B11UaJHf8D15N3ZCh00fiMUncpHd+eNRffLZ4="
  [mod."github.com/gorilla/handlers"]
    version = "v1.5.1"
    hash = "sha256-GnBAARgOx1E+hDMQ63SI17hdhGtLQxb31lZOmn5j/pU="
  [mod."github.com/gorilla/mux"]
    version = "v1.8.0"
    hash = "sha256-s905hpzMH9bOLue09E2JmzPXfIS4HhAlgT7g13HCwKE="
  [mod."github.com/gorilla/websocket"]
    version = "v1.5.0"
    hash = "sha256-EYVgkSEMo4HaVrsWKqnsYRp8SSS8gNf7t+Elva02Ofc="
  [mod."github.com/grpc-ecosystem/go-grpc-middleware"]
    version = "v1.4.0"
    hash = "sha256-0UymBjkg41C9MPqkBLz/ZY9WbimZrabpJk+8C/X63h8="
  [mod."github.com/grpc-ecosystem/grpc-gateway"]
    version = "v1.16.0"
    hash = "sha256-wLymGic7wZ6fSiBYDAaGqnQ9Ste1fUWeqXeolZXCHvI="
  [mod."github.com/gsterjov/go-libsecret"]
    version = "v0.0.0-20161001094733-a6f4afe4910c"
    hash = "sha256-Z5upjItPU9onq5t7VzhdQFp13lMJrSiE3gNRapuK6ic="
  [mod."github.com/hashicorp/go-cleanhttp"]
    version = "v0.5.2"
    hash = "sha256-N9GOKYo7tK6XQUFhvhImtL7PZW/mr4C4Manx/yPVvcQ="
  [mod."github.com/hashicorp/go-getter"]
    version = "v1.7.2"
    hash = "sha256-rCeS4o+VhqCqAcYewweFAdVfzd4QGF8Qe7kIi4/oHPE="
  [mod."github.com/hashicorp/go-hclog"]
    version = "v1.5.0"
    hash = "sha256-u3Jqg7Qex11IZ7vbk4hRGgLy6e0cF70CCx7ERF0GUHo="
  [mod."github.com/hashicorp/go-immutable-radix"]
    version = "v1.3.1"
    hash = "sha256-65+A2HiVfS/GV9G+6/TkXXjzXhI/V98e6RlJWjxy+mg="
  [mod."github.com/hashicorp/go-metrics"]
    version = "v0.5.1"
    hash = "sha256-nQ+qduNhVwj+YIyPTuq8rytQYT3zWcEQM3zQ7LTegdI="
  [mod."github.com/hashicorp/go-plugin"]
    version = "v1.4.10"
    hash = "sha256-tQ5jxvGhB1vvMjtjYQGVJGUdUKIsQabLw9bvcZMJkeg="
  [mod."github.com/hashicorp/go-safetemp"]
    version = "v1.0.0"
    hash = "sha256-g5i9m7FSRInQzZ4iRpIsoUu685AY7fppUwjhuZCezT8="
  [mod."github.com/hashicorp/go-version"]
    version = "v1.6.0"
    hash = "sha256-UV0equpmW6BiJnp4W3TZlSJ+PTHuTA+CdOs2JTeHhjs="
  [mod."github.com/hashicorp/golang-lru"]
    version = "v1.0.2"
    hash = "sha256-yy+5botc6T5wXgOe2mfNXJP3wr+MkVlUZ2JBkmmrA48="
  [mod."github.com/hashicorp/hcl"]
    version = "v1.0.0"
    hash = "sha256-xsRCmYyBfglMxeWUvTZqkaRLSW+V2FvNodEDjTGg1WA="
  [mod."github.com/hashicorp/yamux"]
    version = "v0.1.1"
    hash = "sha256-jr4ZFM3XHSwGoZcRcmmdGTq4IqxBTnimojIPDgK0USU="
  [mod."github.com/hdevalence/ed25519consensus"]
    version = "v0.1.0"
    hash = "sha256-MkqFWnyXt653RaJQUMWWxcW6NCskIxou8VEfj+8vd3Y="
  [mod."github.com/huandu/skiplist"]
    version = "v1.2.0"
    hash = "sha256-/r4QP1SldMlhpkr1ZQFHImSYaeMZEtqBW7R53yN+JtQ="
  [mod."github.com/iancoleman/strcase"]
    version = "v0.3.0"
    hash = "sha256-lVOk4klrikSCUviR16qcyAr6eoIbniUSfsLFOE1ZLpk="
  [mod."github.com/improbable-eng/grpc-web"]
    version = "v0.15.0"
    hash = "sha256-9oqKb5Y3hjleOFE2BczbEzLH6q2Jg7kUTP/M8Yk4Ne4="
  [mod."github.com/inconshreveable/mousetrap"]
    version = "v1.1.0"
    hash = "sha256-XWlYH0c8IcxAwQTnIi6WYqq44nOKUylSWxWO/vi+8pE="
  [mod."github.com/jmespath/go-jmespath"]
    version = "v0.4.0"
    hash = "sha256-xpT9g2qIXmPq7eeHUXHiDqJeQoHCudh44G/KCSFbcuo="
  [mod."github.com/jmhodges/levigo"]
    version = "v1.0.0"
    hash = "sha256-xEd0mDBeq3eR/GYeXjoTVb2sPs8sTCosn5ayWkcgENI="
  [mod."github.com/klauspost/compress"]
    version = "v1.16.7"
    hash = "sha256-8miX/lnXyNLPSqhhn5BesLauaIAxETpQpWtr1cu2f+0="
  [mod."github.com/kr/pretty"]
    version = "v0.3.1"
    hash = "sha256-DlER7XM+xiaLjvebcIPiB12oVNjyZHuJHoRGITzzpKU="
  [mod."github.com/kr/text"]
    version = "v0.2.0"
    hash = "sha256-fadcWxZOORv44oak3jTxm6YcITcFxdGt4bpn869HxUE="
  [mod."github.com/lib/pq"]
    version = "v1.10.7"
    hash = "sha256-YPUv1VBZNFVUjFxQKdYd0Djje6KYYE99Hz6FnTfrmMw="
  [mod."github.com/libp2p/go-buffer-pool"]
    version = "v0.1.0"
    hash = "sha256-wQqGTtRWsfR9n0O/SXHVgECebbnNmHddxJIbG63OJBQ="
  [mod."github.com/linxGnu/grocksdb"]
    version = "v1.8.0"
    hash = "sha256-o6zj18at4oN6pqSioFqd1AXduR/cx0xDgtL1rPPw+1M="
  [mod."github.com/magiconair/properties"]
    version = "v1.8.7"
    hash = "sha256-XQ2bnc2s7/IH3WxEO4GishZurMyKwEclZy1DXg+2xXc="
  [mod."github.com/manifoldco/promptui"]
    version = "v0.9.0"
    hash = "sha256-Fe2OPoyRExZejwtUBivKhfJAJW7o9b1eyYpgDlWQ1No="
  [mod."github.com/mattn/go-colorable"]
    version = "v0.1.13"
    hash = "sha256-qb3Qbo0CELGRIzvw7NVM1g/aayaz4Tguppk9MD2/OI8="
  [mod."github.com/mattn/go-isatty"]
    version = "v0.0.19"
    hash = "sha256-wYQqGxeqV3Elkmn26Md8mKZ/viw598R4Ych3vtt72YE="
  [mod."github.com/matttproud/golang_protobuf_extensions"]
    version = "v1.0.4"
    hash = "sha256-uovu7OycdeZ2oYQ7FhVxLey5ZX3T0FzShaRldndyGvc="
  [mod."github.com/minio/highwayhash"]
    version = "v1.0.2"
    hash = "sha256-UeHeepKtToyA5e/w3KdmpbCn+4medesZG0cAcU6P2cY="
  [mod."github.com/mitchellh/go-homedir"]
    version = "v1.1.0"
    hash = "sha256-oduBKXHAQG8X6aqLEpqZHs5DOKe84u6WkBwi4W6cv3k="
  [mod."github.com/mitchellh/go-testing-interface"]
    version = "v1.14.1"
    hash = "sha256-TMGi38D13BEVN5cpeKDzKRIgLclm4ErOG+JEyqJrN/c="
  [mod."github.com/mitchellh/mapstructure"]
    version = "v1.5.0"
    hash = "sha256-ztVhGQXs67MF8UadVvG72G3ly0ypQW0IRDdOOkjYwoE="
  [mod."github.com/mtibben/percent"]
    version = "v0.2.1"
    hash = "sha256-Zj1lpCP6mKQ0UUTMs2By4LC414ou+iJzKkK+eBHfEcc="
  [mod."github.com/oasisprotocol/curve25519-voi"]
    version = "v0.0.0-20230110094441-db37f07504ce"
    hash = "sha256-AtxzGEgmEt+bc4m17lJfHO/xxnokYGNCowYyzP/gDNs="
  [mod."github.com/oklog/run"]
    version = "v1.1.0"
    hash = "sha256-U4IS0keJa4BSBSeEBqtIV1Zg6N4b0zFiKfzN9ua4pWQ="
  [mod."github.com/pelletier/go-toml/v2"]
    version = "v2.0.9"
    hash = "sha256-mLpNBZOK72qPpForSmzQkDrqR5xzmpUdM/0XxB2AYFA="
  [mod."github.com/petermattis/goid"]
    version = "v0.0.0-20230518223814-80aa455d8761"
    hash = "sha256-PxSWG219xbSAw+NA/LHL6SvBd2XYH7W0EvtckRHtT9U="
  [mod."github.com/pkg/errors"]
    version = "v0.9.1"
    hash = "sha256-mNfQtcrQmu3sNg/7IwiieKWOgFQOVVe2yXgKBpe/wZw="
  [mod."github.com/pmezard/go-difflib"]
    version = "v1.0.0"
    hash = "sha256-/FtmHnaGjdvEIKAJtrUfEhV7EVo5A/eYrtdnUkuxLDA="
  [mod."github.com/prometheus/client_golang"]
    version = "v1.16.0"
    hash = "sha256-P/b4/8m1ztF0fCLSJ+eRXN74Bncx2vjOJx7nFl2QEg4="
  [mod."github.com/prometheus/client_model"]
    version = "v0.4.0"
    hash = "sha256-4P0sPWpxa69gGM6zm3dA06cH6twaeopq22VVDJjucHA="
  [mod."github.com/prometheus/common"]
    version = "v0.44.0"
    hash = "sha256-8n3gSWKDSJtGfOQgxsiCGyTnUjb5hvSxJi/hPcrE5Oo="
  [mod."github.com/prometheus/procfs"]
    version = "v0.11.1"
    hash = "sha256-yphZ7NZtYC/tb0HVag2T58SuN64Ial9sBo/TdCEQx6Q="
  [mod."github.com/rcrowley/go-metrics"]
    version = "v0.0.0-20201227073835-cf1acfcdf475"
    hash = "sha256-10ytHQ1SpMKYTiKuOPdEMuOVa8HVvv9ryYSIF9BHEBI="
  [mod."github.com/rogpeppe/go-internal"]
    version = "v1.11.0"
    hash = "sha256-BucSndJVnqX9e6p5PfA6Z8N2bGfIeRfxAxYLUDXTbIo="
  [mod."github.com/rs/cors"]
    version = "v1.8.3"
    hash = "sha256-VgVB4HKAhPSjNg96mIEUN1bt5ZQng8Fi3ZABy3CDWQE="
  [mod."github.com/rs/zerolog"]
    version = "v1.30.0"
    hash = "sha256-fOJEpuiJmsp9ONqvmPGOyoBEDfJHBfUH8liiRCWDe1E="
  [mod."github.com/sasha-s/go-deadlock"]
    version = "v0.3.1"
    hash = "sha256-2CBEi9/iN/OMt7wEIG+hRjgDH6CRWIgibGGGy1dQ78I="
  [mod."github.com/spf13/afero"]
    version = "v1.9.5"
    hash = "sha256-+XECQxkx0P+ZaQDm4dQ6ItMtHMj+2uNemEC18dsdor0="
  [mod."github.com/spf13/cast"]
    version = "v1.5.1"
    hash = "sha256-/tQNGGQv+Osp+2jepQaQe6GlncZbqdxzSR82FieiUBU="
  [mod."github.com/spf13/cobra"]
    version = "v1.7.0"
    hash = "sha256-bom9Zpnz8XPwx9IVF+GAodd3NVQ1dM1Uwxn8sy4Gmzs="
  [mod."github.com/spf13/jwalterweatherman"]
    version = "v1.1.0"
    hash = "sha256-62BQtqTLF/eVrTOr7pUXE7AiHRjOVC8jQs3/Ehmflfs="
  [mod."github.com/spf13/pflag"]
    version = "v1.0.5"
    hash = "sha256-w9LLYzxxP74WHT4ouBspH/iQZXjuAh2WQCHsuvyEjAw="
  [mod."github.com/spf13/viper"]
    version = "v1.16.0"
    hash = "sha256-TgBr1SBMaus1oAlA5Kn+iNUJfQCMyo0hT/xFaA7hreQ="
  [mod."github.com/stretchr/testify"]
    version = "v1.8.4"
    hash = "sha256-MoOmRzbz9QgiJ+OOBo5h5/LbilhJfRUryvzHJmXAWjo="
  [mod."github.com/subosito/gotenv"]
    version = "v1.4.2"
    hash = "sha256-LnrDR1k/AoCFWBMcU7vQsoQLkZ65evT2hoQHLDudTsg="
  [mod."github.com/syndtr/goleveldb"]
    version = "v1.0.1-0.20210819022825-2ae1ddf74ef7"
    hash = "sha256-36a4hgVQfwtS2zhylKpQuFhrjdc/Y8pF0dxc26jcZIU="
    replaced = "github.com/syndtr/goleveldb"
  [mod."github.com/tendermint/go-amino"]
    version = "v0.16.0"
    hash = "sha256-JW4zO/0vMzf1dXLePOqaMtiLUZgNbuIseh9GV+jQlf0="
  [mod."github.com/tidwall/btree"]
    version = "v1.6.0"
    hash = "sha256-H4S46Yk3tVfOtrEhVWUrF4S1yWYmzU43W80HlzS9rcY="
  [mod."github.com/ulikunitz/xz"]
    version = "v0.5.11"
    hash = "sha256-SUyrjc2wyN3cTGKe5JdBEXjtZC1rJySRxJHVUZ59row="
  [mod."github.com/zondax/hid"]
    version = "v0.9.1"
    hash = "sha256-hSVmN/f/lQHFhF60o6ej78ELC0MMoqQgqIX2hHjdTXg="
  [mod."github.com/zondax/ledger-go"]
    version = "v0.14.1"
    hash = "sha256-iQmShSaty50yYTbYPNd4fnOyrcEG7P2fWmj+fLJQW4s="
  [mod."go.etcd.io/bbolt"]
    version = "v1.3.7"
    hash = "sha256-poZk8tPLDWwW95oCOkTJcQtEvOJTD9UXAZ2TqGJutwk="
  [mod."go.opencensus.io"]
    version = "v0.24.0"
    hash = "sha256-4H+mGZgG2c9I1y0m8avF4qmt8LUKxxVsTqR8mKgP4yo="
  [mod."golang.org/x/crypto"]
    version = "v0.12.0"
    hash = "sha256-Wes72EA9ICTG8o0nEYWZk9xjpqlniorFeY6o26GExns="
  [mod."golang.org/x/exp"]
    version = "v0.0.0-20230817173708-d852ddb80c63"
    hash = "sha256-mXqobW94++1Ei5cFMyb9rVkA+lyc7kqj0tz7JOFIF4w="
  [mod."golang.org/x/net"]
    version = "v0.14.0"
    hash = "sha256-QScKgO7lBWOsd0Y31wLRzFETv3tjqdB/eRQWW5q7aV4="
  [mod."golang.org/x/oauth2"]
    version = "v0.10.0"
    hash = "sha256-fKUwQ8HPEP4y6ZAtNHHHMDMYn2Fo6qTMcY45BbpE+Eg="
  [mod."golang.org/x/sync"]
    version = "v0.3.0"
    hash = "sha256-bCJKLvwExhYacH2ZrWlZ38lr1d6oNenNt2m1QqDCs0o="
  [mod."golang.org/x/sys"]
    version = "v0.11.0"
    hash = "sha256-g/LjhABK2c/u6v7M2aAIrHvZjmx/ikGHkef86775N38="
  [mod."golang.org/x/term"]
    version = "v0.11.0"
    hash = "sha256-muSv/d8Qpl+NXiOB01n6LeFEzC+hrlGviDdfu+6QdQ4="
  [mod."golang.org/x/text"]
    version = "v0.12.0"
    hash = "sha256-aNQaW3EgCK9ehpnBzIAkZX6TmiUU1S175YlJUH7P5Qg="
  [mod."golang.org/x/xerrors"]
    version = "v0.0.0-20220907171357-04be3eba64a2"
    hash = "sha256-6+zueutgefIYmgXinOflz8qGDDDj0Zhv+2OkGhBTKno="
  [mod."google.golang.org/api"]
    version = "v0.134.0"
    hash = "sha256-G5pAyyiAQYbwrg319AxP8RB3vraBDVaplgGXFQLExmU="
  [mod."google.golang.org/appengine"]
    version = "v1.6.7"
    hash = "sha256-zIxGRHiq4QBvRqkrhMGMGCaVL4iM4TtlYpAi/hrivS4="
  [mod."google.golang.org/genproto"]
    version = "v0.0.0-20230803162519-f966b187b2e5"
    hash = "sha256-OZHnOp5lPfVy70LEBNdaMqlLjoJZdTkLAZODmvWRqJE="
  [mod."google.golang.org/genproto/googleapis/api"]
    version = "v0.0.0-20230726155614-23370e0ffb3e"
    hash = "sha256-C5k3rjFGJasm5uQd1oz/oxZ2Qvu0WQ2n8imG4vyvf7k="
  [mod."google.golang.org/genproto/googleapis/rpc"]
    version = "v0.0.0-20230815205213-6bfd019c3878"
    hash = "sha256-1kP7lqQ+fKtARDzTrRNob0owX4GsUnxzOwLyBZSmHOc="
  [mod."google.golang.org/grpc"]
    version = "v1.57.0"
    hash = "sha256-hP6alxFu+pcLI4gT3idzEMYNp+DbU3P4xhkpIqGCPXg="
  [mod."google.golang.org/protobuf"]
    version = "v1.31.0"
    hash = "sha256-UdIk+xRaMfdhVICvKRk1THe3R1VU+lWD8hqoW/y8jT0="
  [mod."gopkg.in/ini.v1"]
    version = "v1.67.0"
    hash = "sha256-V10ahGNGT+NLRdKUyRg1dos5RxLBXBk1xutcnquc/+4="
  [mod."gopkg.in/yaml.v2"]
    version = "v2.4.0"
    hash = "sha256-uVEGglIedjOIGZzHW4YwN1VoRSTK8o0eGZqzd+TNdd0="
  [mod."gopkg.in/yaml.v3"]
    version = "v3.0.1"
    hash = "sha256-FqL9TKYJ0XkNwJFnq9j0VvJ5ZUU1RvH/52h/f5bkYAU="
  [mod."gotest.tools/v3"]
    version = "v3.5.0"
    hash = "sha256-QZhzxX+G/6SOdztVIi6EQMwUcL79Za1dh7xGRQvc0W4="
  [mod."nhooyr.io/websocket"]
    version = "v1.8.6"
    hash = "sha256-DyaiCc/1iELrl6JSpz6WYMtFwUiSCOSoNF8IhSyP1ag="
  [mod."pgregory.net/rapid"]
    version = "v1.1.0"
    hash = "sha256-sVQY9EQ9Y5blYyVYfaOa+y12e+399OqdHiEY3BaDnqo="
  [mod."sigs.k8s.io/yaml"]
    version = "v1.3.0"
    hash = "sha256-RVp8vca2wxg8pcBDYospG7Z1dujoH7zXNu2rgZ1kky0="<|MERGE_RESOLUTION|>--- conflicted
+++ resolved
@@ -20,16 +20,8 @@
     version = "v0.7.0"
     hash = "sha256-PuYJB6k6Vv9nMmaY7pfCnSJTmcARssZvA5oz1Yq4YF4="
   [mod."cosmossdk.io/collections"]
-<<<<<<< HEAD
-    version = "v0.3.1-0.20230808102719-f04fefdc7a68"
-    hash = "sha256-YnT8xyA06uI9zg583bIkbmZKh/Db+xy3dbGyOS7eBtc="
-=======
     version = "v0.4.0"
     hash = "sha256-minFyzgO/D+Oda4E3B1qvOAN5qd65SjS6nmjca4cp/8="
-  [mod."cosmossdk.io/core"]
-    version = "v0.10.0"
-    hash = "sha256-VLVMqLMvbPLdJ5NmFtQvG0RIcHNpaiR/BvboXXWl0+I="
->>>>>>> 066f8a7a
   [mod."cosmossdk.io/depinject"]
     version = "v1.0.0-alpha.4"
     hash = "sha256-xpLH0K6ivQznFrLw2hmhWIIyYgqjstV47OhTEj/c1oQ="
