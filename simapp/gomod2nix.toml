--- conflicted
+++ resolved
@@ -2,7 +2,7 @@
 
 [mod]
   [mod."buf.build/gen/go/cosmos/gogo-proto/protocolbuffers/go"]
-    version = "v1.32.0-20230509103710-5e5b9fdd0180.1"
+    version = "v1.32.0-20240130113600-88ef6483f90f.1"
     hash = "sha256-+BS0SWZDFyUHohKwCt2pN3ybSR8NZ8DcfqZxhcJn4ho="
   [mod."buf.build/gen/go/tendermint/tendermint/protocolbuffers/go"]
     version = "v1.32.0-20231117195010-33ed361a9051.1"
@@ -22,9 +22,6 @@
   [mod."cloud.google.com/go/storage"]
     version = "v1.36.0"
     hash = "sha256-dRKH1NEyAfEpVo5Mma677L7z0JO9Mfd1bv1lr1uFngI="
-  [mod."cosmossdk.io/collections"]
-    version = "v0.4.0"
-    hash = "sha256-minFyzgO/D+Oda4E3B1qvOAN5qd65SjS6nmjca4cp/8="
   [mod."cosmossdk.io/errors"]
     version = "v1.0.1"
     hash = "sha256-MgTocXkBzri9FKkNtkARJXPmxRrRO/diQJS5ZzvYrJY="
@@ -81,8 +78,8 @@
     version = "v2.3.2"
     hash = "sha256-natWs+yIAuD1UI07iZtjPilroQLfXizFn3lNOiOT83U="
   [mod."github.com/cenkalti/backoff/v4"]
-    version = "v4.1.3"
-    hash = "sha256-u6MEDopHoTWAZoVvvXOKnAg++xre53YgQx0gmf6t2KU="
+    version = "v4.2.1"
+    hash = "sha256-CKogmPe0pCcAdpztzPwr24rLTJZfq8QVZ9AUduwAcoA="
   [mod."github.com/cespare/xxhash"]
     version = "v1.1.0"
     hash = "sha256-nVDTtXH9PC3yJ0THaQZEN243UP9xgLi/clt5xRqj3+M="
@@ -114,8 +111,8 @@
     version = "v0.38.5"
     hash = "sha256-F1NmnJxYCt3dTDS6Z/9zbCEUf2vjUdQs9mQiZEhxyj0="
   [mod."github.com/cometbft/cometbft-db"]
-    version = "v0.9.1"
-    hash = "sha256-ftRdle5ok2aCyqT3u5rYY0jKB8WT8uDus26Pw4Mo1go="
+    version = "v0.11.0"
+    hash = "sha256-qs3J+9ZW7gStN2W+5SQf/JSmgX5Q5kmIau1BLxze5iE="
   [mod."github.com/cosmos/btcutil"]
     version = "v1.0.5"
     hash = "sha256-t572Sr5iiHcuMKLMWa2i+LBAt192oa+G1oA371tG/eI="
@@ -150,8 +147,8 @@
     version = "v0.0.25"
     hash = "sha256-EW3K2z4sfCdgKTQsjTpHxV96xdnTbnggu1EF34BlTzk="
   [mod."github.com/danieljoos/wincred"]
-    version = "v1.2.0"
-    hash = "sha256-LHcvTJCc8++bFndbd8ZgMSTe4L5h2C4rN+cSWHCz54Y="
+    version = "v1.2.1"
+    hash = "sha256-hmJediHYMONMEvrRnMs88OXEp4SDt1Pmi8t8eOEk83o="
   [mod."github.com/davecgh/go-spew"]
     version = "v1.1.2-0.20180830191138-d8f796af33cc"
     hash = "sha256-fV9oI51xjHdOmEx6+dlq7Ku2Ag+m/bmbzPo6A4Y74qc="
@@ -180,8 +177,8 @@
     version = "v1.6.1"
     hash = "sha256-zOpoaepCfPLmU9iQji/Ait+SVEHI9eF3rwtW0h/8lho="
   [mod."github.com/fatih/color"]
-    version = "v1.15.0"
-    hash = "sha256-7b+scFVQeEUoXfeCDd8X2gS8GMoWA+HxjK8wfbypa5s="
+    version = "v1.16.0"
+    hash = "sha256-Aq/SM28aPJVzvapllQ64R/DM4aZ5CHPewcm/AUJPyJQ="
   [mod."github.com/felixge/httpsnoop"]
     version = "v1.0.4"
     hash = "sha256-c1JKoRSndwwOyOxq9ddCe+8qn7mG9uRq2o/822x5O/c="
@@ -258,8 +255,8 @@
     version = "v1.8.1"
     hash = "sha256-nDABvAhlYgxUW2N/brrep7NkQXoSGcHhA+XI4+tK0F0="
   [mod."github.com/gorilla/websocket"]
-    version = "v1.5.0"
-    hash = "sha256-EYVgkSEMo4HaVrsWKqnsYRp8SSS8gNf7t+Elva02Ofc="
+    version = "v1.5.1"
+    hash = "sha256-eHZ/U+eeE5tSgWc1jEDuBwtTRbXKP9fqP9zfW4Zw8T0="
   [mod."github.com/grpc-ecosystem/go-grpc-middleware"]
     version = "v1.4.0"
     hash = "sha256-0UymBjkg41C9MPqkBLz/ZY9WbimZrabpJk+8C/X63h8="
@@ -276,8 +273,8 @@
     version = "v1.7.3"
     hash = "sha256-z3zrjcOsgJrZkGLwaKVauq/MFAPtulXatV/RrkKNJv4="
   [mod."github.com/hashicorp/go-hclog"]
-    version = "v1.5.0"
-    hash = "sha256-u3Jqg7Qex11IZ7vbk4hRGgLy6e0cF70CCx7ERF0GUHo="
+    version = "v1.6.2"
+    hash = "sha256-cGlKyuctpU6Jd+L1ybCoJrBwnBlHXks4CQYkTQMCxDU="
   [mod."github.com/hashicorp/go-immutable-radix"]
     version = "v1.3.1"
     hash = "sha256-65+A2HiVfS/GV9G+6/TkXXjzXhI/V98e6RlJWjxy+mg="
@@ -285,8 +282,8 @@
     version = "v0.5.3"
     hash = "sha256-5jQftEvEhL88yWeVnu+IZKzV5p9osZcgFmwP1zlrjzY="
   [mod."github.com/hashicorp/go-plugin"]
-    version = "v1.5.2"
-    hash = "sha256-bdBT9TyHUJkUogQZWj0waniVv/Qauy/iKEbegyK2HZA="
+    version = "v1.6.0"
+    hash = "sha256-NeY86Z+qJwt0NPV4cNmWDiTryDPSiyKMkS1ivRX9ThE="
   [mod."github.com/hashicorp/go-safetemp"]
     version = "v1.0.0"
     hash = "sha256-g5i9m7FSRInQzZ4iRpIsoUu685AY7fppUwjhuZCezT8="
@@ -420,8 +417,8 @@
     version = "v1.12.0"
     hash = "sha256-qvDNCe3l84/LgrA8X4O15e1FeDcazyX91m9LmXGXX6M="
   [mod."github.com/rs/cors"]
-    version = "v1.8.3"
-    hash = "sha256-VgVB4HKAhPSjNg96mIEUN1bt5ZQng8Fi3ZABy3CDWQE="
+    version = "v1.10.1"
+    hash = "sha256-um4INJM5/675MLK42npIsDbSQ1/Iy5ZiUNuAFReUfeM="
   [mod."github.com/rs/zerolog"]
     version = "v1.32.0"
     hash = "sha256-9dZjtsES+wLp1cFiSVMuEUbdeXVFcgT0dgg5ACZkILk="
@@ -484,8 +481,8 @@
     version = "v0.0.0-20230713102510-df83abbf9a02"
     hash = "sha256-pehQduoaJRLchebhgvMYacVvbuNIBA++XkiqCuqdato="
   [mod."go.etcd.io/bbolt"]
-    version = "v1.3.8"
-    hash = "sha256-ekKy8198B2GfPldHLYZnvNjID6x07dUPYKgFx84TgVs="
+    version = "v1.3.9"
+    hash = "sha256-98cKiMZcxl11laO3IiRHnhSgh7mEjl0iKlPxsSPdbww="
   [mod."go.opencensus.io"]
     version = "v0.24.0"
     hash = "sha256-4H+mGZgG2c9I1y0m8avF4qmt8LUKxxVsTqR8mKgP4yo="
@@ -511,13 +508,8 @@
     version = "v0.21.0"
     hash = "sha256-Z4k1LvFh4Jai7HUe6TTuXSG3VnuiRpMwdARIdZZqSYk="
   [mod."golang.org/x/exp"]
-<<<<<<< HEAD
-    version = "v0.0.0-20240213143201-ec583247a57a"
-    hash = "sha256-Fm6N/kfT5pZrD6tzqAecpGG11NQMUkYfltmiObzSKjE="
-=======
     version = "v0.0.0-20240222234643-814bf88cf225"
     hash = "sha256-DM6/KUjyqyuqXai7UH1vMsoKXQAlYfcHTwK1dHqjRAc="
->>>>>>> d54335e1
   [mod."golang.org/x/mod"]
     version = "v0.15.0"
     hash = "sha256-ANSnGmd525BfnkMZpCmu6deMPFGADtnZx3lmZpdm2aM="
@@ -552,11 +544,11 @@
     version = "v1.6.8"
     hash = "sha256-decMa0MiWfW/Bzr8QPPzzpeya0YWGHhZAt4Cr/bD1wQ="
   [mod."google.golang.org/genproto"]
-    version = "v0.0.0-20240213162025-012b6fc9bca9"
-    hash = "sha256-Xn9/mncRY7WS/O5TiFDMMtJLCAzc0JZNQ8z6yV8jnjY="
+    version = "v0.0.0-20240221002015-b0ce06bbee7c"
+    hash = "sha256-XxWl5Ejw/HOet2bm+hqiYj6ZzBCMq6qT6PhVHRsDazk="
   [mod."google.golang.org/genproto/googleapis/api"]
-    version = "v0.0.0-20240205150955-31a09d347014"
-    hash = "sha256-SgYAbD0iBY8XCp4c9PLpaS4TeKVBexTfTCyV0MUOu98="
+    version = "v0.0.0-20240221002015-b0ce06bbee7c"
+    hash = "sha256-H3d2ZhPJI9RH5EK9NsxUAFmT6tr2DgGV9SjZgqJ80r4="
   [mod."google.golang.org/genproto/googleapis/rpc"]
     version = "v0.0.0-20240221002015-b0ce06bbee7c"
     hash = "sha256-XF1eaB8Uwjuii1SVpiZABBhrpszJy5ujOtN+7qAAouM="
@@ -576,8 +568,8 @@
     version = "v3.5.1"
     hash = "sha256-ps2GEc3P2xvlrU4TCtXz+nLTxyP0RrF7SScz5jUqE5E="
   [mod."nhooyr.io/websocket"]
-    version = "v1.8.6"
-    hash = "sha256-DyaiCc/1iELrl6JSpz6WYMtFwUiSCOSoNF8IhSyP1ag="
+    version = "v1.8.10"
+    hash = "sha256-EsUWUFIA2uJTap1DfsYuSxlPMH3UHDpxEohJMalDOcI="
   [mod."pgregory.net/rapid"]
     version = "v1.1.0"
     hash = "sha256-sVQY9EQ9Y5blYyVYfaOa+y12e+399OqdHiEY3BaDnqo="
