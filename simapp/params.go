package simapp

// Simulation parameter constants
const (
<<<<<<< HEAD
	StakePerAccount                        = "stake_per_account"
	InitiallyBondedValidators              = "initially_bonded_validators"
	OpWeightDeductFee                      = "op_weight_deduct_fee"
	OpWeightMsgSend                        = "op_weight_msg_send"
	OpWeightSingleInputMsgMultiSend        = "op_weight_single_input_msg_multisend"
	OpWeightMsgSetWithdrawAddress          = "op_weight_msg_set_withdraw_address"
	OpWeightMsgWithdrawDelegationReward    = "op_weight_msg_withdraw_delegation_reward"
	OpWeightMsgWithdrawValidatorCommission = "op_weight_msg_withdraw_validator_commission"
	OpWeightSubmitTextProposal             = "op_weight_submit_text_proposal"
	OpWeightSubmitCommunitySpendProposal   = "op_weight_submit_community_spend_proposal"
	OpWeightSubmitParamChangeProposal      = "op_weight_submit_param_change_proposal"
	OpWeightMsgDeposit                     = "op_weight_msg_deposit"
	OpWeightMsgVote                        = "op_weight_msg_vote"
	OpWeightMsgCreateValidator             = "op_weight_msg_create_validator"
	OpWeightMsgEditValidator               = "op_weight_msg_edit_validator"
	OpWeightMsgDelegate                    = "op_weight_msg_delegate"
	OpWeightMsgUndelegate                  = "op_weight_msg_undelegate"
	OpWeightMsgBeginRedelegate             = "op_weight_msg_begin_redelegate"
	OpWeightMsgUnjail                      = "op_weight_msg_unjail"
	OpWeightMsgTransferNFT                 = "op_weight_msg_transfer_nft"
	OpWeightMsgEditNFTMetadata             = "op_weight_msg_edit_nft_metadata"
	OpWeightMsgMintNFT                     = "op_weight_msg_mint_nft"
	OpWeightMsgBurnNFT                     = "op_weight_msg_burn_nft"
=======
	StakePerAccount                                    = "stake_per_account"
	InitiallyBondedValidators                          = "initially_bonded_validators"
	OpWeightDeductFee                                  = "op_weight_deduct_fee"
	OpWeightMsgSend                                    = "op_weight_msg_send"
	OpWeightSingleInputMsgMultiSend                    = "op_weight_single_input_msg_multisend"
	OpWeightMsgSetWithdrawAddress                      = "op_weight_msg_set_withdraw_address"
	OpWeightMsgWithdrawDelegationReward                = "op_weight_msg_withdraw_delegation_reward"
	OpWeightMsgWithdrawValidatorCommission             = "op_weight_msg_withdraw_validator_commission"
	OpWeightSubmitVotingSlashingTextProposal           = "op_weight_submit_voting_slashing_text_proposal"
	OpWeightSubmitVotingSlashingCommunitySpendProposal = "op_weight_submit_voting_slashing_community_spend_proposal"
	OpWeightSubmitVotingSlashingParamChangeProposal    = "op_weight_submit_voting_slashing_param_change_proposal"
	OpWeightMsgDeposit                                 = "op_weight_msg_deposit"
	OpWeightMsgCreateValidator                         = "op_weight_msg_create_validator"
	OpWeightMsgEditValidator                           = "op_weight_msg_edit_validator"
	OpWeightMsgDelegate                                = "op_weight_msg_delegate"
	OpWeightMsgUndelegate                              = "op_weight_msg_undelegate"
	OpWeightMsgBeginRedelegate                         = "op_weight_msg_begin_redelegate"
	OpWeightMsgUnjail                                  = "op_weight_msg_unjail"
>>>>>>> 7094463f
)<|MERGE_RESOLUTION|>--- conflicted
+++ resolved
@@ -2,7 +2,6 @@
 
 // Simulation parameter constants
 const (
-<<<<<<< HEAD
 	StakePerAccount                        = "stake_per_account"
 	InitiallyBondedValidators              = "initially_bonded_validators"
 	OpWeightDeductFee                      = "op_weight_deduct_fee"
@@ -22,28 +21,4 @@
 	OpWeightMsgUndelegate                  = "op_weight_msg_undelegate"
 	OpWeightMsgBeginRedelegate             = "op_weight_msg_begin_redelegate"
 	OpWeightMsgUnjail                      = "op_weight_msg_unjail"
-	OpWeightMsgTransferNFT                 = "op_weight_msg_transfer_nft"
-	OpWeightMsgEditNFTMetadata             = "op_weight_msg_edit_nft_metadata"
-	OpWeightMsgMintNFT                     = "op_weight_msg_mint_nft"
-	OpWeightMsgBurnNFT                     = "op_weight_msg_burn_nft"
-=======
-	StakePerAccount                                    = "stake_per_account"
-	InitiallyBondedValidators                          = "initially_bonded_validators"
-	OpWeightDeductFee                                  = "op_weight_deduct_fee"
-	OpWeightMsgSend                                    = "op_weight_msg_send"
-	OpWeightSingleInputMsgMultiSend                    = "op_weight_single_input_msg_multisend"
-	OpWeightMsgSetWithdrawAddress                      = "op_weight_msg_set_withdraw_address"
-	OpWeightMsgWithdrawDelegationReward                = "op_weight_msg_withdraw_delegation_reward"
-	OpWeightMsgWithdrawValidatorCommission             = "op_weight_msg_withdraw_validator_commission"
-	OpWeightSubmitVotingSlashingTextProposal           = "op_weight_submit_voting_slashing_text_proposal"
-	OpWeightSubmitVotingSlashingCommunitySpendProposal = "op_weight_submit_voting_slashing_community_spend_proposal"
-	OpWeightSubmitVotingSlashingParamChangeProposal    = "op_weight_submit_voting_slashing_param_change_proposal"
-	OpWeightMsgDeposit                                 = "op_weight_msg_deposit"
-	OpWeightMsgCreateValidator                         = "op_weight_msg_create_validator"
-	OpWeightMsgEditValidator                           = "op_weight_msg_edit_validator"
-	OpWeightMsgDelegate                                = "op_weight_msg_delegate"
-	OpWeightMsgUndelegate                              = "op_weight_msg_undelegate"
-	OpWeightMsgBeginRedelegate                         = "op_weight_msg_begin_redelegate"
-	OpWeightMsgUnjail                                  = "op_weight_msg_unjail"
->>>>>>> 7094463f
 )