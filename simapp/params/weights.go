--- conflicted
+++ resolved
@@ -2,7 +2,6 @@
 
 // Default simulation operation weights for messages and gov proposals
 const (
-<<<<<<< HEAD
 	DefaultWeightMsgSend                                 int = 100
 	DefaultWeightMsgMultiSend                            int = 10
 	DefaultWeightMsgSetWithdrawAddress                   int = 50
@@ -18,37 +17,14 @@
 	DefaultWeightMsgDelegate                             int = 100
 	DefaultWeightMsgUndelegate                           int = 100
 	DefaultWeightMsgBeginRedelegate                      int = 100
-	DefaultWeightMsgCancelUnbondingDelegation            int = 100
-	DefaultWeightMsgTokenizeShares                       int = 100
-	DefaultWeightMsgRedeemTokensforShares                int = 100
-	DefaultWeightMsgTransferTokenizeShareRecord          int = 50
-	DefaultWeightMsgEnableTokenizeShares                 int = 100
-	DefaultWeightMsgDisableTokenizeShares                int = 100
+	DefaultWeightMsgCancelUnbondingDelegation            int = 5
+	DefaultWeightMsgValidatorBond                        int = 100
+	DefaultWeightMsgTokenizeShares                       int = 25
+	DefaultWeightMsgRedeemTokensforShares                int = 25
+	DefaultWeightMsgTransferTokenizeShareRecord          int = 5
+	DefaultWeightMsgEnableTokenizeShares                 int = 1
+	DefaultWeightMsgDisableTokenizeShares                int = 1
 	DefaultWeightMsgWithdrawAllTokenizeShareRecordReward int = 50
-=======
-	DefaultWeightMsgSend                        int = 100
-	DefaultWeightMsgMultiSend                   int = 10
-	DefaultWeightMsgSetWithdrawAddress          int = 50
-	DefaultWeightMsgWithdrawDelegationReward    int = 50
-	DefaultWeightMsgWithdrawValidatorCommission int = 50
-	DefaultWeightMsgFundCommunityPool           int = 50
-	DefaultWeightMsgDeposit                     int = 100
-	DefaultWeightMsgVote                        int = 67
-	DefaultWeightMsgVoteWeighted                int = 33
-	DefaultWeightMsgUnjail                      int = 100
-	DefaultWeightMsgCreateValidator             int = 100
-	DefaultWeightMsgEditValidator               int = 5
-	DefaultWeightMsgDelegate                    int = 100
-	DefaultWeightMsgUndelegate                  int = 100
-	DefaultWeightMsgBeginRedelegate             int = 100
-	DefaultWeightMsgCancelUnbondingDelegation   int = 5
-	DefaultWeightMsgValidatorBond               int = 100
-	DefaultWeightMsgTokenizeShares              int = 25
-	DefaultWeightMsgRedeemTokensforShares       int = 25
-	DefaultWeightMsgTransferTokenizeShareRecord int = 5
-	DefaultWeightMsgEnableTokenizeShares        int = 1
-	DefaultWeightMsgDisableTokenizeShares       int = 1
->>>>>>> cbd11e96
 
 	DefaultWeightCommunitySpendProposal int = 5
 	DefaultWeightTextProposal           int = 5
