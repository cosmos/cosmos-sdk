--- conflicted
+++ resolved
@@ -10,7 +10,6 @@
 	"github.com/spf13/viper"
 	"github.com/stretchr/testify/require"
 
-	coretesting "cosmossdk.io/core/testing"
 	"cosmossdk.io/log"
 
 	"github.com/cosmos/cosmos-sdk/baseapp"
@@ -87,13 +86,9 @@
 	}
 
 	if config.Commit {
-<<<<<<< HEAD
-		simtestutil.PrintStats(db.(*coretesting.GoLevelDB))
-=======
-		db, ok := db.(dbm.DB)
+		db, ok := db.(simtestutil.DBStatsInterface)
 		if ok {
 			simtestutil.PrintStats(db)
 		}
->>>>>>> 3c9fa960
 	}
 }