package simapp

import (
	"encoding/json"
	"fmt"
	"io/ioutil"
	"math/rand"
	"os"
	"testing"

	"github.com/stretchr/testify/require"

	abci "github.com/tendermint/tendermint/abci/types"
	"github.com/tendermint/tendermint/libs/log"
	dbm "github.com/tendermint/tm-db"

	"github.com/cosmos/cosmos-sdk/baseapp"
	"github.com/cosmos/cosmos-sdk/simapp/helpers"
	"github.com/cosmos/cosmos-sdk/store"
	sdk "github.com/cosmos/cosmos-sdk/types"
	"github.com/cosmos/cosmos-sdk/x/auth"
<<<<<<< HEAD
	distr "github.com/cosmos/cosmos-sdk/x/distribution"
	"github.com/cosmos/cosmos-sdk/x/gov"
	"github.com/cosmos/cosmos-sdk/x/mint"
	"github.com/cosmos/cosmos-sdk/x/params"
	"github.com/cosmos/cosmos-sdk/x/simulation"
	"github.com/cosmos/cosmos-sdk/x/slashing"
	"github.com/cosmos/cosmos-sdk/x/staking"
=======
	banksim "github.com/cosmos/cosmos-sdk/x/bank/simulation"
	distr "github.com/cosmos/cosmos-sdk/x/distribution"
	distrsim "github.com/cosmos/cosmos-sdk/x/distribution/simulation"
	"github.com/cosmos/cosmos-sdk/x/gov"
	govsim "github.com/cosmos/cosmos-sdk/x/gov/simulation"
	"github.com/cosmos/cosmos-sdk/x/mint"
	"github.com/cosmos/cosmos-sdk/x/params"
	paramsim "github.com/cosmos/cosmos-sdk/x/params/simulation"
	"github.com/cosmos/cosmos-sdk/x/simulation"
	"github.com/cosmos/cosmos-sdk/x/slashing"
	slashingsim "github.com/cosmos/cosmos-sdk/x/slashing/simulation"
	"github.com/cosmos/cosmos-sdk/x/staking"
	stakingsim "github.com/cosmos/cosmos-sdk/x/staking/simulation"
>>>>>>> 496fa153
	"github.com/cosmos/cosmos-sdk/x/supply"
)

// Get flags every time the simulator is run
func init() {
	GetSimulatorFlags()
}

<<<<<<< HEAD
=======
func testAndRunTxs(app *SimApp, config simulation.Config) []simulation.WeightedOperation {
	ap := make(simulation.AppParams)

	paramChanges := app.sm.GenerateParamChanges(config.Seed)

	if config.ParamsFile != "" {
		bz, err := ioutil.ReadFile(config.ParamsFile)
		if err != nil {
			panic(err)
		}

		app.cdc.MustUnmarshalJSON(bz, &ap)
	}

	// nolint: govet
	return []simulation.WeightedOperation{
		{
			func(_ *rand.Rand) int {
				var v int
				ap.GetOrGenerate(app.cdc, OpWeightMsgSend, &v, nil,
					func(_ *rand.Rand) {
						v = 100
					})
				return v
			}(nil),
			banksim.SimulateMsgSend(app.AccountKeeper, app.BankKeeper),
		},
		{
			func(_ *rand.Rand) int {
				var v int
				ap.GetOrGenerate(app.cdc, OpWeightSingleInputMsgMultiSend, &v, nil,
					func(_ *rand.Rand) {
						v = 10
					})
				return v
			}(nil),
			banksim.SimulateSingleInputMsgMultiSend(app.AccountKeeper, app.BankKeeper),
		},
		{
			func(_ *rand.Rand) int {
				var v int
				ap.GetOrGenerate(app.cdc, OpWeightMsgSetWithdrawAddress, &v, nil,
					func(_ *rand.Rand) {
						v = 50
					})
				return v
			}(nil),
			distrsim.SimulateMsgSetWithdrawAddress(app.AccountKeeper, app.DistrKeeper),
		},
		{
			func(_ *rand.Rand) int {
				var v int
				ap.GetOrGenerate(app.cdc, OpWeightMsgWithdrawDelegationReward, &v, nil,
					func(_ *rand.Rand) {
						v = 50
					})
				return v
			}(nil),
			distrsim.SimulateMsgWithdrawDelegatorReward(app.AccountKeeper, app.DistrKeeper, app.StakingKeeper),
		},
		{
			func(_ *rand.Rand) int {
				var v int
				ap.GetOrGenerate(app.cdc, OpWeightMsgWithdrawValidatorCommission, &v, nil,
					func(_ *rand.Rand) {
						v = 50
					})
				return v
			}(nil),
			distrsim.SimulateMsgWithdrawValidatorCommission(app.AccountKeeper, app.DistrKeeper, app.StakingKeeper),
		},
		{
			func(_ *rand.Rand) int {
				var v int
				ap.GetOrGenerate(app.cdc, OpWeightSubmitVotingSlashingTextProposal, &v, nil,
					func(_ *rand.Rand) {
						v = 5
					})
				return v
			}(nil),
			govsim.SimulateSubmittingVotingAndSlashingForProposal(app.AccountKeeper, app.GovKeeper, govsim.SimulateTextProposalContent),
		},
		{
			func(_ *rand.Rand) int {
				var v int
				ap.GetOrGenerate(app.cdc, OpWeightSubmitVotingSlashingCommunitySpendProposal, &v, nil,
					func(_ *rand.Rand) {
						v = 5
					})
				return v
			}(nil),
			govsim.SimulateSubmittingVotingAndSlashingForProposal(app.AccountKeeper, app.GovKeeper, distrsim.SimulateCommunityPoolSpendProposalContent(app.DistrKeeper)),
		},
		{
			func(_ *rand.Rand) int {
				var v int
				ap.GetOrGenerate(app.cdc, OpWeightSubmitVotingSlashingParamChangeProposal, &v, nil,
					func(_ *rand.Rand) {
						v = 5
					})
				return v
			}(nil),
			govsim.SimulateSubmittingVotingAndSlashingForProposal(app.AccountKeeper, app.GovKeeper, paramsim.SimulateParamChangeProposalContent(paramChanges)),
		},
		{
			func(_ *rand.Rand) int {
				var v int
				ap.GetOrGenerate(app.cdc, OpWeightMsgDeposit, &v, nil,
					func(_ *rand.Rand) {
						v = 100
					})
				return v
			}(nil),
			govsim.SimulateMsgDeposit(app.AccountKeeper, app.GovKeeper),
		},
		{
			func(_ *rand.Rand) int {
				var v int
				ap.GetOrGenerate(app.cdc, OpWeightMsgVote, &v, nil,
					func(_ *rand.Rand) {
						v = 67
					})
				return v
			}(nil),
			govsim.SimulateMsgVote(app.AccountKeeper, app.GovKeeper),
		},
		{
			func(_ *rand.Rand) int {
				var v int
				ap.GetOrGenerate(app.cdc, OpWeightMsgCreateValidator, &v, nil,
					func(_ *rand.Rand) {
						v = 100
					})
				return v
			}(nil),
			stakingsim.SimulateMsgCreateValidator(app.AccountKeeper, app.StakingKeeper),
		},
		{
			func(_ *rand.Rand) int {
				var v int
				ap.GetOrGenerate(app.cdc, OpWeightMsgEditValidator, &v, nil,
					func(_ *rand.Rand) {
						v = 5
					})
				return v
			}(nil),
			stakingsim.SimulateMsgEditValidator(app.AccountKeeper, app.StakingKeeper),
		},
		{
			func(_ *rand.Rand) int {
				var v int
				ap.GetOrGenerate(app.cdc, OpWeightMsgDelegate, &v, nil,
					func(_ *rand.Rand) {
						v = 100
					})
				return v
			}(nil),
			stakingsim.SimulateMsgDelegate(app.AccountKeeper, app.StakingKeeper),
		},
		{
			func(_ *rand.Rand) int {
				var v int
				ap.GetOrGenerate(app.cdc, OpWeightMsgUndelegate, &v, nil,
					func(_ *rand.Rand) {
						v = 100
					})
				return v
			}(nil),
			stakingsim.SimulateMsgUndelegate(app.AccountKeeper, app.StakingKeeper),
		},
		{
			func(_ *rand.Rand) int {
				var v int
				ap.GetOrGenerate(app.cdc, OpWeightMsgBeginRedelegate, &v, nil,
					func(_ *rand.Rand) {
						v = 100
					})
				return v
			}(nil),
			stakingsim.SimulateMsgBeginRedelegate(app.AccountKeeper, app.StakingKeeper),
		},
		{
			func(_ *rand.Rand) int {
				var v int
				ap.GetOrGenerate(app.cdc, OpWeightMsgUnjail, &v, nil,
					func(_ *rand.Rand) {
						v = 100
					})
				return v
			}(nil),
			slashingsim.SimulateMsgUnjail(app.AccountKeeper, app.SlashingKeeper, app.StakingKeeper),
		},
		// {
		// 	func(_ *rand.Rand) int {
		// 		var v int
		// 		ap.GetOrGenerate(app.cdc, OpWeightMsgTransferNFT, &v, nil,
		// 			func(_ *rand.Rand) {
		// 				v = 33
		// 			})
		// 		return v
		// 	}(nil),
		// 	nftsim.SimulateMsgTransferNFT(app.NFTKeeper),
		// },
		// {
		// 	func(_ *rand.Rand) int {
		// 		var v int
		// 		ap.GetOrGenerate(app.cdc, OpWeightMsgEditNFTMetadata, &v, nil,
		// 			func(_ *rand.Rand) {
		// 				v = 5
		// 			})
		// 		return v
		// 	}(nil),
		// 	nftsim.SimulateMsgEditNFTMetadata(app.NFTKeeper),
		// },
		// {
		// 	func(_ *rand.Rand) int {
		// 		var v int
		// 		ap.GetOrGenerate(app.cdc, OpWeightMsgMintNFT, &v, nil,
		// 			func(_ *rand.Rand) {
		// 				v = 10
		// 			})
		// 		return v
		// 	}(nil),
		// 	nftsim.SimulateMsgMintNFT(app.NFTKeeper),
		// },
		// {
		// 	func(_ *rand.Rand) int {
		// 		var v int
		// 		ap.GetOrGenerate(app.cdc, OpWeightMsgBurnNFT, &v, nil,
		// 			func(_ *rand.Rand) {
		// 				v = 5
		// 			})
		// 		return v
		// 	}(nil),
		// 	nftsim.SimulateMsgBurnNFT(app.NFTKeeper),
		// },
	}
}

func invariants(app *SimApp) []sdk.Invariant {
	// TODO: fix PeriodicInvariants, it doesn't seem to call individual invariants for a period of 1
	// Ref: https://github.com/cosmos/cosmos-sdk/issues/4631
	if flagPeriodValue == 1 {
		return app.CrisisKeeper.Invariants()
	}
	return simulation.PeriodicInvariants(app.CrisisKeeper.Invariants(), flagPeriodValue, 0)
}

>>>>>>> 496fa153
// fauxMerkleModeOpt returns a BaseApp option to use a dbStoreAdapter instead of
// an IAVLStore for faster simulation speed.
func fauxMerkleModeOpt(bapp *baseapp.BaseApp) {
	bapp.SetFauxMerkleMode()
}

// interBlockCacheOpt returns a BaseApp option function that sets the persistent
// inter-block write-through cache.
func interBlockCacheOpt() func(*baseapp.BaseApp) {
	return baseapp.SetInterBlockCache(store.NewCommitKVStoreCacheManager())
}

// Profile with:
// /usr/local/go/bin/go test -benchmem -run=^$ github.com/cosmos/cosmos-sdk/simapp -bench ^BenchmarkFullAppSimulation$ -Commit=true -cpuprofile cpu.out
func BenchmarkFullAppSimulation(b *testing.B) {
	logger := log.NewNopLogger()
	config := NewConfigFromFlags()
	config.ChainID = helpers.SimAppChainID

	var db dbm.DB
	dir, _ := ioutil.TempDir("", "goleveldb-app-sim")
	db, _ = sdk.NewLevelDB("Simulation", dir)
	defer func() {
		db.Close()
		os.RemoveAll(dir)
	}()

	app := NewSimApp(logger, db, nil, true, flagPeriodValue, interBlockCacheOpt())

	// Run randomized simulation
	// TODO: parameterize numbers, save for a later PR
	_, simParams, simErr := simulation.SimulateFromSeed(
		b, os.Stdout, app.BaseApp, AppStateFn(app.Codec(), app.sm),
		SimulationOperations(app, app.Codec(), config),
		app.ModuleAccountAddrs(), config,
	)

	// export state and params before the simulation error is checked
	if config.ExportStatePath != "" {
		if err := ExportStateToJSON(app, config.ExportStatePath); err != nil {
			fmt.Println(err)
			b.Fail()
		}
	}

	if config.ExportParamsPath != "" {
		if err := ExportParamsToJSON(simParams, config.ExportParamsPath); err != nil {
			fmt.Println(err)
			b.Fail()
		}
	}

	if simErr != nil {
		fmt.Println(simErr)
		b.FailNow()
	}

	if config.Commit {
		fmt.Println("\nGoLevelDB Stats")
		fmt.Println(db.Stats()["leveldb.stats"])
		fmt.Println("GoLevelDB cached block size", db.Stats()["leveldb.cachedblock"])
	}
}

func TestFullAppSimulation(t *testing.T) {
	if !flagEnabledValue {
		t.Skip("skipping application simulation")
	}

	var logger log.Logger
	config := NewConfigFromFlags()
	config.ChainID = helpers.SimAppChainID

	if flagVerboseValue {
		logger = log.TestingLogger()
	} else {
		logger = log.NewNopLogger()
	}

	var db dbm.DB
	dir, _ := ioutil.TempDir("", "goleveldb-app-sim")
	db, _ = sdk.NewLevelDB("Simulation", dir)

	defer func() {
		db.Close()
		os.RemoveAll(dir)
	}()

	app := NewSimApp(logger, db, nil, true, flagPeriodValue, fauxMerkleModeOpt)
	require.Equal(t, "SimApp", app.Name())

	// Run randomized simulation
	_, simParams, simErr := simulation.SimulateFromSeed(
		t, os.Stdout, app.BaseApp, AppStateFn(app.Codec(), app.sm),
		SimulationOperations(app, app.Codec(), config),
		app.ModuleAccountAddrs(), config,
	)

	// export state and params before the simulation error is checked
	if config.ExportStatePath != "" {
		err := ExportStateToJSON(app, config.ExportStatePath)
		require.NoError(t, err)
	}

	if config.ExportParamsPath != "" {
		err := ExportParamsToJSON(simParams, config.ExportParamsPath)
		require.NoError(t, err)
	}

	require.NoError(t, simErr)

	if config.Commit {
		// for memdb:
		// fmt.Println("Database Size", db.Stats()["database.size"])
		fmt.Println("\nGoLevelDB Stats")
		fmt.Println(db.Stats()["leveldb.stats"])
		fmt.Println("GoLevelDB cached block size", db.Stats()["leveldb.cachedblock"])
	}
}

func TestAppImportExport(t *testing.T) {
	if !flagEnabledValue {
		t.Skip("skipping application import/export simulation")
	}

	var logger log.Logger
	config := NewConfigFromFlags()
	config.ChainID = helpers.SimAppChainID

	if flagVerboseValue {
		logger = log.TestingLogger()
	} else {
		logger = log.NewNopLogger()
	}

	var db dbm.DB
	dir, _ := ioutil.TempDir("", "goleveldb-app-sim")
	db, _ = sdk.NewLevelDB("Simulation", dir)

	defer func() {
		db.Close()
		os.RemoveAll(dir)
	}()

	app := NewSimApp(logger, db, nil, true, flagPeriodValue, fauxMerkleModeOpt)
	require.Equal(t, "SimApp", app.Name())

	// Run randomized simulation
	_, simParams, simErr := simulation.SimulateFromSeed(
		t, os.Stdout, app.BaseApp, AppStateFn(app.Codec(), app.sm),
		SimulationOperations(app, app.Codec(), config),
		app.ModuleAccountAddrs(), config,
	)

	// export state and simParams before the simulation error is checked
	if config.ExportStatePath != "" {
		err := ExportStateToJSON(app, config.ExportStatePath)
		require.NoError(t, err)
	}

	if config.ExportParamsPath != "" {
		err := ExportParamsToJSON(simParams, config.ExportParamsPath)
		require.NoError(t, err)
	}

	require.NoError(t, simErr)

	if config.Commit {
		// for memdb:
		// fmt.Println("Database Size", db.Stats()["database.size"])
		fmt.Println("\nGoLevelDB Stats")
		fmt.Println(db.Stats()["leveldb.stats"])
		fmt.Println("GoLevelDB cached block size", db.Stats()["leveldb.cachedblock"])
	}

	fmt.Printf("exporting genesis...\n")

	appState, _, err := app.ExportAppStateAndValidators(false, []string{})
	require.NoError(t, err)
	fmt.Printf("importing genesis...\n")

	newDir, _ := ioutil.TempDir("", "goleveldb-app-sim-2")
	newDB, _ := sdk.NewLevelDB("Simulation-2", dir)

	defer func() {
		newDB.Close()
		_ = os.RemoveAll(newDir)
	}()

	newApp := NewSimApp(log.NewNopLogger(), newDB, nil, true, flagPeriodValue, fauxMerkleModeOpt)
	require.Equal(t, "SimApp", newApp.Name())

	var genesisState GenesisState
	err = app.cdc.UnmarshalJSON(appState, &genesisState)
	require.NoError(t, err)

	ctxB := newApp.NewContext(true, abci.Header{Height: app.LastBlockHeight()})
	newApp.mm.InitGenesis(ctxB, genesisState)

	fmt.Printf("comparing stores...\n")
	ctxA := app.NewContext(true, abci.Header{Height: app.LastBlockHeight()})

	type StoreKeysPrefixes struct {
		A        sdk.StoreKey
		B        sdk.StoreKey
		Prefixes [][]byte
	}

	storeKeysPrefixes := []StoreKeysPrefixes{
		{app.keys[baseapp.MainStoreKey], newApp.keys[baseapp.MainStoreKey], [][]byte{}},
		{app.keys[auth.StoreKey], newApp.keys[auth.StoreKey], [][]byte{}},
		{app.keys[staking.StoreKey], newApp.keys[staking.StoreKey],
			[][]byte{
				staking.UnbondingQueueKey, staking.RedelegationQueueKey, staking.ValidatorQueueKey,
			}}, // ordering may change but it doesn't matter
		{app.keys[slashing.StoreKey], newApp.keys[slashing.StoreKey], [][]byte{}},
		{app.keys[mint.StoreKey], newApp.keys[mint.StoreKey], [][]byte{}},
		{app.keys[distr.StoreKey], newApp.keys[distr.StoreKey], [][]byte{}},
		{app.keys[supply.StoreKey], newApp.keys[supply.StoreKey], [][]byte{}},
		{app.keys[params.StoreKey], newApp.keys[params.StoreKey], [][]byte{}},
		{app.keys[gov.StoreKey], newApp.keys[gov.StoreKey], [][]byte{}},
	}

	for _, storeKeysPrefix := range storeKeysPrefixes {
		storeKeyA := storeKeysPrefix.A
		storeKeyB := storeKeysPrefix.B
		prefixes := storeKeysPrefix.Prefixes

		storeA := ctxA.KVStore(storeKeyA)
		storeB := ctxB.KVStore(storeKeyB)

		failedKVAs, failedKVBs := sdk.DiffKVStores(storeA, storeB, prefixes)
		require.Equal(t, len(failedKVAs), len(failedKVBs), "unequal sets of key-values to compare")

		fmt.Printf("compared %d key/value pairs between %s and %s\n", len(failedKVAs), storeKeyA, storeKeyB)
		require.Equal(t, len(failedKVAs), 0, GetSimulationLog(storeKeyA.Name(), app.sm.StoreDecoders, app.cdc, failedKVAs, failedKVBs))
	}
}

func TestAppSimulationAfterImport(t *testing.T) {
	if !flagEnabledValue {
		t.Skip("skipping application simulation after import")
	}

	var logger log.Logger
	config := NewConfigFromFlags()
	config.ChainID = helpers.SimAppChainID

	if flagVerboseValue {
		logger = log.TestingLogger()
	} else {
		logger = log.NewNopLogger()
	}

	dir, _ := ioutil.TempDir("", "goleveldb-app-sim")
	db, _ := sdk.NewLevelDB("Simulation", dir)

	defer func() {
		db.Close()
		os.RemoveAll(dir)
	}()

	app := NewSimApp(logger, db, nil, true, flagPeriodValue, fauxMerkleModeOpt)
	require.Equal(t, "SimApp", app.Name())

	// Run randomized simulation
	stopEarly, simParams, simErr := simulation.SimulateFromSeed(
		t, os.Stdout, app.BaseApp, AppStateFn(app.Codec(), app.sm),
		SimulationOperations(app, app.Codec(), config),
		app.ModuleAccountAddrs(), config,
	)

	// export state and params before the simulation error is checked
	if config.ExportStatePath != "" {
		err := ExportStateToJSON(app, config.ExportStatePath)
		require.NoError(t, err)
	}

	if config.ExportParamsPath != "" {
		err := ExportParamsToJSON(simParams, config.ExportParamsPath)
		require.NoError(t, err)
	}

	require.NoError(t, simErr)

	if config.Commit {
		// for memdb:
		// fmt.Println("Database Size", db.Stats()["database.size"])
		fmt.Println("\nGoLevelDB Stats")
		fmt.Println(db.Stats()["leveldb.stats"])
		fmt.Println("GoLevelDB cached block size", db.Stats()["leveldb.cachedblock"])
	}

	if stopEarly {
		// we can't export or import a zero-validator genesis
		fmt.Printf("we can't export or import a zero-validator genesis, exiting test...\n")
		return
	}

	fmt.Printf("exporting genesis...\n")

	appState, _, err := app.ExportAppStateAndValidators(true, []string{})
	require.NoError(t, err)

	fmt.Printf("importing genesis...\n")

	newDir, _ := ioutil.TempDir("", "goleveldb-app-sim-2")
	newDB, _ := sdk.NewLevelDB("Simulation-2", dir)

	defer func() {
		newDB.Close()
		_ = os.RemoveAll(newDir)
	}()

	newApp := NewSimApp(log.NewNopLogger(), newDB, nil, true, flagPeriodValue, fauxMerkleModeOpt)
	require.Equal(t, "SimApp", newApp.Name())

	newApp.InitChain(abci.RequestInitChain{
		AppStateBytes: appState,
	})

	// Run randomized simulation on imported app
	_, _, err = simulation.SimulateFromSeed(
		t, os.Stdout, newApp.BaseApp, AppStateFn(app.Codec(), app.sm),
		SimulationOperations(newApp, newApp.Codec(), config),
		newApp.ModuleAccountAddrs(), config,
	)

	require.NoError(t, err)
}

// TODO: Make another test for the fuzzer itself, which just has noOp txs
// and doesn't depend on the application.
func TestAppStateDeterminism(t *testing.T) {
	if !flagEnabledValue {
		t.Skip("skipping application simulation")
	}

	config := NewConfigFromFlags()
	config.InitialBlockHeight = 1
	config.ExportParamsPath = ""
	config.OnOperation = false
	config.AllInvariants = false
	config.ChainID = helpers.SimAppChainID

	numSeeds := 3
	numTimesToRunPerSeed := 5
	appHashList := make([]json.RawMessage, numTimesToRunPerSeed)

	for i := 0; i < numSeeds; i++ {
		config.Seed = rand.Int63()

		for j := 0; j < numTimesToRunPerSeed; j++ {
			var logger log.Logger
			if flagVerboseValue {
				logger = log.TestingLogger()
			} else {
				logger = log.NewNopLogger()
			}

			db := dbm.NewMemDB()

			app := NewSimApp(logger, db, nil, true, flagPeriodValue, interBlockCacheOpt())

			fmt.Printf(
				"running non-determinism simulation; seed %d: %d/%d, attempt: %d/%d\n",
				config.Seed, i+1, numSeeds, j+1, numTimesToRunPerSeed,
			)

			_, _, err := simulation.SimulateFromSeed(
				t, os.Stdout, app.BaseApp, AppStateFn(app.Codec(), app.sm),
				SimulationOperations(app, app.Codec(), config),
				app.ModuleAccountAddrs(), config,
			)
			require.NoError(t, err)

			appHash := app.LastCommitID().Hash
			appHashList[j] = appHash

			if j != 0 {
				require.Equal(
					t, appHashList[0], appHashList[j],
					"non-determinism in seed %d: %d/%d, attempt: %d/%d\n", config.Seed, i+1, numSeeds, j+1, numTimesToRunPerSeed,
				)
			}
		}
	}
}

func BenchmarkInvariants(b *testing.B) {
	logger := log.NewNopLogger()

	config := NewConfigFromFlags()
	config.AllInvariants = false
	config.ChainID = helpers.SimAppChainID

	dir, _ := ioutil.TempDir("", "goleveldb-app-invariant-bench")
	db, _ := sdk.NewLevelDB("simulation", dir)

	defer func() {
		db.Close()
		os.RemoveAll(dir)
	}()

	app := NewSimApp(logger, db, nil, true, flagPeriodValue, interBlockCacheOpt())

	// 2. Run parameterized simulation (w/o invariants)
	_, simParams, simErr := simulation.SimulateFromSeed(
		b, ioutil.Discard, app.BaseApp, AppStateFn(app.Codec(), app.sm),
		SimulationOperations(app, app.Codec(), config),
		app.ModuleAccountAddrs(), config,
	)

	// export state and params before the simulation error is checked
	if config.ExportStatePath != "" {
		if err := ExportStateToJSON(app, config.ExportStatePath); err != nil {
			fmt.Println(err)
			b.Fail()
		}
	}

	if config.ExportParamsPath != "" {
		if err := ExportParamsToJSON(simParams, config.ExportParamsPath); err != nil {
			fmt.Println(err)
			b.Fail()
		}
	}

	if simErr != nil {
		fmt.Println(simErr)
		b.FailNow()
	}

	ctx := app.NewContext(true, abci.Header{Height: app.LastBlockHeight() + 1})

	// 3. Benchmark each invariant separately
	//
	// NOTE: We use the crisis keeper as it has all the invariants registered with
	// their respective metadata which makes it useful for testing/benchmarking.
	for _, cr := range app.CrisisKeeper.Routes() {
		b.Run(fmt.Sprintf("%s/%s", cr.ModuleName, cr.Route), func(b *testing.B) {
			if res, stop := cr.Invar(ctx); stop {
				fmt.Printf("broken invariant at block %d of %d\n%s", ctx.BlockHeight()-1, config.NumBlocks, res)
				b.FailNow()
			}
		})
	}
}<|MERGE_RESOLUTION|>--- conflicted
+++ resolved
@@ -19,7 +19,6 @@
 	"github.com/cosmos/cosmos-sdk/store"
 	sdk "github.com/cosmos/cosmos-sdk/types"
 	"github.com/cosmos/cosmos-sdk/x/auth"
-<<<<<<< HEAD
 	distr "github.com/cosmos/cosmos-sdk/x/distribution"
 	"github.com/cosmos/cosmos-sdk/x/gov"
 	"github.com/cosmos/cosmos-sdk/x/mint"
@@ -27,21 +26,6 @@
 	"github.com/cosmos/cosmos-sdk/x/simulation"
 	"github.com/cosmos/cosmos-sdk/x/slashing"
 	"github.com/cosmos/cosmos-sdk/x/staking"
-=======
-	banksim "github.com/cosmos/cosmos-sdk/x/bank/simulation"
-	distr "github.com/cosmos/cosmos-sdk/x/distribution"
-	distrsim "github.com/cosmos/cosmos-sdk/x/distribution/simulation"
-	"github.com/cosmos/cosmos-sdk/x/gov"
-	govsim "github.com/cosmos/cosmos-sdk/x/gov/simulation"
-	"github.com/cosmos/cosmos-sdk/x/mint"
-	"github.com/cosmos/cosmos-sdk/x/params"
-	paramsim "github.com/cosmos/cosmos-sdk/x/params/simulation"
-	"github.com/cosmos/cosmos-sdk/x/simulation"
-	"github.com/cosmos/cosmos-sdk/x/slashing"
-	slashingsim "github.com/cosmos/cosmos-sdk/x/slashing/simulation"
-	"github.com/cosmos/cosmos-sdk/x/staking"
-	stakingsim "github.com/cosmos/cosmos-sdk/x/staking/simulation"
->>>>>>> 496fa153
 	"github.com/cosmos/cosmos-sdk/x/supply"
 )
 
@@ -50,257 +34,6 @@
 	GetSimulatorFlags()
 }
 
-<<<<<<< HEAD
-=======
-func testAndRunTxs(app *SimApp, config simulation.Config) []simulation.WeightedOperation {
-	ap := make(simulation.AppParams)
-
-	paramChanges := app.sm.GenerateParamChanges(config.Seed)
-
-	if config.ParamsFile != "" {
-		bz, err := ioutil.ReadFile(config.ParamsFile)
-		if err != nil {
-			panic(err)
-		}
-
-		app.cdc.MustUnmarshalJSON(bz, &ap)
-	}
-
-	// nolint: govet
-	return []simulation.WeightedOperation{
-		{
-			func(_ *rand.Rand) int {
-				var v int
-				ap.GetOrGenerate(app.cdc, OpWeightMsgSend, &v, nil,
-					func(_ *rand.Rand) {
-						v = 100
-					})
-				return v
-			}(nil),
-			banksim.SimulateMsgSend(app.AccountKeeper, app.BankKeeper),
-		},
-		{
-			func(_ *rand.Rand) int {
-				var v int
-				ap.GetOrGenerate(app.cdc, OpWeightSingleInputMsgMultiSend, &v, nil,
-					func(_ *rand.Rand) {
-						v = 10
-					})
-				return v
-			}(nil),
-			banksim.SimulateSingleInputMsgMultiSend(app.AccountKeeper, app.BankKeeper),
-		},
-		{
-			func(_ *rand.Rand) int {
-				var v int
-				ap.GetOrGenerate(app.cdc, OpWeightMsgSetWithdrawAddress, &v, nil,
-					func(_ *rand.Rand) {
-						v = 50
-					})
-				return v
-			}(nil),
-			distrsim.SimulateMsgSetWithdrawAddress(app.AccountKeeper, app.DistrKeeper),
-		},
-		{
-			func(_ *rand.Rand) int {
-				var v int
-				ap.GetOrGenerate(app.cdc, OpWeightMsgWithdrawDelegationReward, &v, nil,
-					func(_ *rand.Rand) {
-						v = 50
-					})
-				return v
-			}(nil),
-			distrsim.SimulateMsgWithdrawDelegatorReward(app.AccountKeeper, app.DistrKeeper, app.StakingKeeper),
-		},
-		{
-			func(_ *rand.Rand) int {
-				var v int
-				ap.GetOrGenerate(app.cdc, OpWeightMsgWithdrawValidatorCommission, &v, nil,
-					func(_ *rand.Rand) {
-						v = 50
-					})
-				return v
-			}(nil),
-			distrsim.SimulateMsgWithdrawValidatorCommission(app.AccountKeeper, app.DistrKeeper, app.StakingKeeper),
-		},
-		{
-			func(_ *rand.Rand) int {
-				var v int
-				ap.GetOrGenerate(app.cdc, OpWeightSubmitVotingSlashingTextProposal, &v, nil,
-					func(_ *rand.Rand) {
-						v = 5
-					})
-				return v
-			}(nil),
-			govsim.SimulateSubmittingVotingAndSlashingForProposal(app.AccountKeeper, app.GovKeeper, govsim.SimulateTextProposalContent),
-		},
-		{
-			func(_ *rand.Rand) int {
-				var v int
-				ap.GetOrGenerate(app.cdc, OpWeightSubmitVotingSlashingCommunitySpendProposal, &v, nil,
-					func(_ *rand.Rand) {
-						v = 5
-					})
-				return v
-			}(nil),
-			govsim.SimulateSubmittingVotingAndSlashingForProposal(app.AccountKeeper, app.GovKeeper, distrsim.SimulateCommunityPoolSpendProposalContent(app.DistrKeeper)),
-		},
-		{
-			func(_ *rand.Rand) int {
-				var v int
-				ap.GetOrGenerate(app.cdc, OpWeightSubmitVotingSlashingParamChangeProposal, &v, nil,
-					func(_ *rand.Rand) {
-						v = 5
-					})
-				return v
-			}(nil),
-			govsim.SimulateSubmittingVotingAndSlashingForProposal(app.AccountKeeper, app.GovKeeper, paramsim.SimulateParamChangeProposalContent(paramChanges)),
-		},
-		{
-			func(_ *rand.Rand) int {
-				var v int
-				ap.GetOrGenerate(app.cdc, OpWeightMsgDeposit, &v, nil,
-					func(_ *rand.Rand) {
-						v = 100
-					})
-				return v
-			}(nil),
-			govsim.SimulateMsgDeposit(app.AccountKeeper, app.GovKeeper),
-		},
-		{
-			func(_ *rand.Rand) int {
-				var v int
-				ap.GetOrGenerate(app.cdc, OpWeightMsgVote, &v, nil,
-					func(_ *rand.Rand) {
-						v = 67
-					})
-				return v
-			}(nil),
-			govsim.SimulateMsgVote(app.AccountKeeper, app.GovKeeper),
-		},
-		{
-			func(_ *rand.Rand) int {
-				var v int
-				ap.GetOrGenerate(app.cdc, OpWeightMsgCreateValidator, &v, nil,
-					func(_ *rand.Rand) {
-						v = 100
-					})
-				return v
-			}(nil),
-			stakingsim.SimulateMsgCreateValidator(app.AccountKeeper, app.StakingKeeper),
-		},
-		{
-			func(_ *rand.Rand) int {
-				var v int
-				ap.GetOrGenerate(app.cdc, OpWeightMsgEditValidator, &v, nil,
-					func(_ *rand.Rand) {
-						v = 5
-					})
-				return v
-			}(nil),
-			stakingsim.SimulateMsgEditValidator(app.AccountKeeper, app.StakingKeeper),
-		},
-		{
-			func(_ *rand.Rand) int {
-				var v int
-				ap.GetOrGenerate(app.cdc, OpWeightMsgDelegate, &v, nil,
-					func(_ *rand.Rand) {
-						v = 100
-					})
-				return v
-			}(nil),
-			stakingsim.SimulateMsgDelegate(app.AccountKeeper, app.StakingKeeper),
-		},
-		{
-			func(_ *rand.Rand) int {
-				var v int
-				ap.GetOrGenerate(app.cdc, OpWeightMsgUndelegate, &v, nil,
-					func(_ *rand.Rand) {
-						v = 100
-					})
-				return v
-			}(nil),
-			stakingsim.SimulateMsgUndelegate(app.AccountKeeper, app.StakingKeeper),
-		},
-		{
-			func(_ *rand.Rand) int {
-				var v int
-				ap.GetOrGenerate(app.cdc, OpWeightMsgBeginRedelegate, &v, nil,
-					func(_ *rand.Rand) {
-						v = 100
-					})
-				return v
-			}(nil),
-			stakingsim.SimulateMsgBeginRedelegate(app.AccountKeeper, app.StakingKeeper),
-		},
-		{
-			func(_ *rand.Rand) int {
-				var v int
-				ap.GetOrGenerate(app.cdc, OpWeightMsgUnjail, &v, nil,
-					func(_ *rand.Rand) {
-						v = 100
-					})
-				return v
-			}(nil),
-			slashingsim.SimulateMsgUnjail(app.AccountKeeper, app.SlashingKeeper, app.StakingKeeper),
-		},
-		// {
-		// 	func(_ *rand.Rand) int {
-		// 		var v int
-		// 		ap.GetOrGenerate(app.cdc, OpWeightMsgTransferNFT, &v, nil,
-		// 			func(_ *rand.Rand) {
-		// 				v = 33
-		// 			})
-		// 		return v
-		// 	}(nil),
-		// 	nftsim.SimulateMsgTransferNFT(app.NFTKeeper),
-		// },
-		// {
-		// 	func(_ *rand.Rand) int {
-		// 		var v int
-		// 		ap.GetOrGenerate(app.cdc, OpWeightMsgEditNFTMetadata, &v, nil,
-		// 			func(_ *rand.Rand) {
-		// 				v = 5
-		// 			})
-		// 		return v
-		// 	}(nil),
-		// 	nftsim.SimulateMsgEditNFTMetadata(app.NFTKeeper),
-		// },
-		// {
-		// 	func(_ *rand.Rand) int {
-		// 		var v int
-		// 		ap.GetOrGenerate(app.cdc, OpWeightMsgMintNFT, &v, nil,
-		// 			func(_ *rand.Rand) {
-		// 				v = 10
-		// 			})
-		// 		return v
-		// 	}(nil),
-		// 	nftsim.SimulateMsgMintNFT(app.NFTKeeper),
-		// },
-		// {
-		// 	func(_ *rand.Rand) int {
-		// 		var v int
-		// 		ap.GetOrGenerate(app.cdc, OpWeightMsgBurnNFT, &v, nil,
-		// 			func(_ *rand.Rand) {
-		// 				v = 5
-		// 			})
-		// 		return v
-		// 	}(nil),
-		// 	nftsim.SimulateMsgBurnNFT(app.NFTKeeper),
-		// },
-	}
-}
-
-func invariants(app *SimApp) []sdk.Invariant {
-	// TODO: fix PeriodicInvariants, it doesn't seem to call individual invariants for a period of 1
-	// Ref: https://github.com/cosmos/cosmos-sdk/issues/4631
-	if flagPeriodValue == 1 {
-		return app.CrisisKeeper.Invariants()
-	}
-	return simulation.PeriodicInvariants(app.CrisisKeeper.Invariants(), flagPeriodValue, 0)
-}
-
->>>>>>> 496fa153
 // fauxMerkleModeOpt returns a BaseApp option to use a dbStoreAdapter instead of
 // an IAVLStore for faster simulation speed.
 func fauxMerkleModeOpt(bapp *baseapp.BaseApp) {
