package simapp

import (
	"encoding/json"
	"flag"
	"math/rand"
	"os"
	"runtime/debug"
	"strings"
	"testing"

	abci "github.com/cometbft/cometbft/abci/types"
	cmtproto "github.com/cometbft/cometbft/proto/tendermint/types"
	dbm "github.com/cosmos/cosmos-db"
	"github.com/spf13/viper"
	"github.com/stretchr/testify/assert"
	"github.com/stretchr/testify/require"

	"cosmossdk.io/log"
	"cosmossdk.io/store"
	storetypes "cosmossdk.io/store/types"
	authzkeeper "cosmossdk.io/x/authz/keeper"
	"cosmossdk.io/x/feegrant"
	slashingtypes "cosmossdk.io/x/slashing/types"
	stakingtypes "cosmossdk.io/x/staking/types"

	"github.com/cosmos/cosmos-sdk/baseapp"
	"github.com/cosmos/cosmos-sdk/client/flags"
	codectestutil "github.com/cosmos/cosmos-sdk/codec/testutil"
	"github.com/cosmos/cosmos-sdk/server"
	simtypes "github.com/cosmos/cosmos-sdk/types/simulation"
	"github.com/cosmos/cosmos-sdk/x/simulation"
	simcli "github.com/cosmos/cosmos-sdk/x/simulation/client/cli"
	"github.com/cosmos/cosmos-sdk/x/simulation/helper"
)

// SimAppChainID hardcoded chainID for simulation
const SimAppChainID = "simulation-app"

var FlagEnableStreamingValue bool

// Get flags every time the simulator is run
func init() {
	simcli.GetSimulatorFlags()
	flag.BoolVar(&FlagEnableStreamingValue, "EnableStreaming", false, "Enable streaming service")
}

// fauxMerkleModeOpt returns a BaseApp option to use a dbStoreAdapter instead of
// an IAVLStore for faster simulation speed.
func fauxMerkleModeOpt(bapp *baseapp.BaseApp) {
	bapp.SetFauxMerkleMode()
}

// interBlockCacheOpt returns a BaseApp option function that sets the persistent
// inter-block write-through cache.
func interBlockCacheOpt() func(*baseapp.BaseApp) {
	return baseapp.SetInterBlockCache(store.NewCommitKVStoreCacheManager())
}

func TestFullAppSimulation(t *testing.T) {
<<<<<<< HEAD
	config := simcli.NewConfigFromFlags()
	config.ChainID = SimAppChainID

	db, dir, logger, skip, err := helper.SetupSimulation(config, "leveldb-app-sim", "Simulation", simcli.FlagVerboseValue, simcli.FlagEnabledValue)
	if skip {
		t.Skip("skipping application simulation")
	}
	require.NoError(t, err, "simulation setup failed")

	defer func() {
		require.NoError(t, db.Close())
		require.NoError(t, os.RemoveAll(dir))
	}()

	appOptions := make(helper.AppOptionsMap, 0)
	appOptions[flags.FlagHome] = DefaultNodeHome
	appOptions[server.FlagInvCheckPeriod] = simcli.FlagPeriodValue

	app := NewSimApp(logger, db, nil, true, appOptions, fauxMerkleModeOpt, baseapp.SetChainID(SimAppChainID))
	if !simcli.FlagSigverifyTxValue {
		app.SetNotSigverifyTx()
	}
	require.Equal(t, "SimApp", app.Name())

=======
	config, db, _, app := setupSimulationApp(t, "skipping application simulation")
>>>>>>> ca05e4dc
	// run randomized simulation
	_, simParams, simErr := simulation.SimulateFromSeed(
		t,
		os.Stdout,
		app.BaseApp,
		helper.AppStateFn(app.AppCodec(), app.AuthKeeper.AddressCodec(), app.StakingKeeper.ValidatorAddressCodec(), app.SimulationManager(), app.DefaultGenesis()),
		simtypes.RandomAccounts, // Replace with own random account function if using keys other than secp256k1
		helper.SimulationOperations(app, app.AppCodec(), config),
		BlockedAddresses(),
		config,
		app.AppCodec(),
		codectestutil.CodecOptions{}.GetAddressCodec(),
	)

	// export state and simParams before the simulation error is checked
<<<<<<< HEAD
	err = helper.CheckExportSimulation(app, config, simParams)
=======
	err := simtestutil.CheckExportSimulation(app, config, simParams)
>>>>>>> ca05e4dc
	require.NoError(t, err)
	require.NoError(t, simErr)

	if config.Commit {
		helper.PrintStats(db)
	}
}

func TestAppImportExport(t *testing.T) {
<<<<<<< HEAD
	config := simcli.NewConfigFromFlags()
	config.ChainID = SimAppChainID

	db, dir, logger, skip, err := helper.SetupSimulation(config, "leveldb-app-sim", "Simulation", simcli.FlagVerboseValue, simcli.FlagEnabledValue)
	if skip {
		t.Skip("skipping application import/export simulation")
	}
	require.NoError(t, err, "simulation setup failed")

	defer func() {
		require.NoError(t, db.Close())
		require.NoError(t, os.RemoveAll(dir))
	}()

	appOptions := make(helper.AppOptionsMap, 0)
	appOptions[flags.FlagHome] = DefaultNodeHome
	appOptions[server.FlagInvCheckPeriod] = simcli.FlagPeriodValue

	app := NewSimApp(logger, db, nil, true, appOptions, fauxMerkleModeOpt, baseapp.SetChainID(SimAppChainID))
	if !simcli.FlagSigverifyTxValue {
		app.SetNotSigverifyTx()
	}
	require.Equal(t, "SimApp", app.Name())
=======
	config, db, appOptions, app := setupSimulationApp(t, "skipping application import/export simulation")
>>>>>>> ca05e4dc

	// Run randomized simulation
	_, simParams, simErr := simulation.SimulateFromSeed(
		t,
		os.Stdout,
		app.BaseApp,
		helper.AppStateFn(app.AppCodec(), app.AuthKeeper.AddressCodec(), app.StakingKeeper.ValidatorAddressCodec(), app.SimulationManager(), app.DefaultGenesis()),
		simtypes.RandomAccounts, // Replace with own random account function if using keys other than secp256k1
		helper.SimulationOperations(app, app.AppCodec(), config),
		BlockedAddresses(),
		config,
		app.AppCodec(),
		codectestutil.CodecOptions{}.GetAddressCodec(),
	)

	// export state and simParams before the simulation error is checked
<<<<<<< HEAD
	err = helper.CheckExportSimulation(app, config, simParams)
=======
	err := simtestutil.CheckExportSimulation(app, config, simParams)
>>>>>>> ca05e4dc
	require.NoError(t, err)
	require.NoError(t, simErr)

	if config.Commit {
		helper.PrintStats(db)
	}

	t.Log("exporting genesis...\n")

	exported, err := app.ExportAppStateAndValidators(false, []string{}, []string{})
	require.NoError(t, err)

	t.Log("importing genesis...\n")

	newDB, newDir, _, _, err := helper.SetupSimulation(config, "leveldb-app-sim-2", "Simulation-2", simcli.FlagVerboseValue, simcli.FlagEnabledValue)
	require.NoError(t, err, "simulation setup failed")

	defer func() {
		require.NoError(t, newDB.Close())
		require.NoError(t, os.RemoveAll(newDir))
	}()

	appOptions[flags.FlagHome] = newDir // ensure a unique folder for the new app
	newApp := NewSimApp(log.NewNopLogger(), newDB, nil, true, appOptions, fauxMerkleModeOpt, baseapp.SetChainID(SimAppChainID))
	require.Equal(t, "SimApp", newApp.Name())

	var genesisState GenesisState
	err = json.Unmarshal(exported.AppState, &genesisState)
	require.NoError(t, err)

	ctxA := app.NewContextLegacy(true, cmtproto.Header{Height: app.LastBlockHeight()})
	ctxB := newApp.NewContextLegacy(true, cmtproto.Header{Height: app.LastBlockHeight()})
	_, err = newApp.ModuleManager.InitGenesis(ctxB, genesisState)
	if err != nil {
		if strings.Contains(err.Error(), "validator set is empty after InitGenesis") {
			t.Log("Skipping simulation as all validators have been unbonded")
			t.Logf("err: %s stacktrace: %s\n", err, string(debug.Stack()))
			return
		}
	}

	require.NoError(t, err)
	err = newApp.StoreConsensusParams(ctxB, exported.ConsensusParams)
	require.NoError(t, err)

	t.Log("comparing stores...")
	// skip certain prefixes
	skipPrefixes := map[string][][]byte{
		stakingtypes.StoreKey: {
			stakingtypes.UnbondingQueueKey, stakingtypes.RedelegationQueueKey, stakingtypes.ValidatorQueueKey,
			stakingtypes.HistoricalInfoKey, stakingtypes.UnbondingIDKey, stakingtypes.UnbondingIndexKey,
			stakingtypes.UnbondingTypeKey,
		},
		authzkeeper.StoreKey:   {authzkeeper.GrantQueuePrefix},
		feegrant.StoreKey:      {feegrant.FeeAllowanceQueueKeyPrefix},
		slashingtypes.StoreKey: {slashingtypes.ValidatorMissedBlockBitmapKeyPrefix},
	}

	storeKeys := app.GetStoreKeys()
	require.NotEmpty(t, storeKeys)

	for _, appKeyA := range storeKeys {
		// only compare kvstores
		if _, ok := appKeyA.(*storetypes.KVStoreKey); !ok {
			continue
		}

		keyName := appKeyA.Name()
		appKeyB := newApp.GetKey(keyName)

		storeA := ctxA.KVStore(appKeyA)
		storeB := ctxB.KVStore(appKeyB)

		failedKVAs, failedKVBs := helper.DiffKVStores(storeA, storeB, skipPrefixes[keyName])
		require.Equal(t, len(failedKVAs), len(failedKVBs), "unequal sets of key-values to compare %s, key stores %s and %s", keyName, appKeyA, appKeyB)

<<<<<<< HEAD
		fmt.Printf("compared %d different key/value pairs between %s and %s\n", len(failedKVAs), appKeyA, appKeyB)

		require.Equal(t, 0, len(failedKVAs), helper.GetSimulationLog(keyName, app.SimulationManager().StoreDecoders, failedKVAs, failedKVBs))
=======
		t.Logf("compared %d different key/value pairs between %s and %s\n", len(failedKVAs), appKeyA, appKeyB)
		if !assert.Equal(t, 0, len(failedKVAs), simtestutil.GetSimulationLog(keyName, app.SimulationManager().StoreDecoders, failedKVAs, failedKVBs)) {
			for _, v := range failedKVAs {
				t.Logf("store missmatch: %q\n", v)
			}
			t.FailNow()
		}
>>>>>>> ca05e4dc
	}
}

func TestAppSimulationAfterImport(t *testing.T) {
<<<<<<< HEAD
	config := simcli.NewConfigFromFlags()
	config.ChainID = SimAppChainID

	db, dir, logger, skip, err := helper.SetupSimulation(config, "leveldb-app-sim", "Simulation", simcli.FlagVerboseValue, simcli.FlagEnabledValue)
	if skip {
		t.Skip("skipping application simulation after import")
	}
	require.NoError(t, err, "simulation setup failed")

	defer func() {
		require.NoError(t, db.Close())
		require.NoError(t, os.RemoveAll(dir))
	}()

	appOptions := make(helper.AppOptionsMap, 0)
	appOptions[flags.FlagHome] = DefaultNodeHome
	appOptions[server.FlagInvCheckPeriod] = simcli.FlagPeriodValue

	app := NewSimApp(logger, db, nil, true, appOptions, fauxMerkleModeOpt, baseapp.SetChainID(SimAppChainID))
	if !simcli.FlagSigverifyTxValue {
		app.SetNotSigverifyTx()
	}
	require.Equal(t, "SimApp", app.Name())
=======
	config, db, appOptions, app := setupSimulationApp(t, "skipping application simulation after import")
>>>>>>> ca05e4dc

	// Run randomized simulation
	stopEarly, simParams, simErr := simulation.SimulateFromSeed(
		t,
		os.Stdout,
		app.BaseApp,
		helper.AppStateFn(app.AppCodec(), app.AuthKeeper.AddressCodec(), app.StakingKeeper.ValidatorAddressCodec(), app.SimulationManager(), app.DefaultGenesis()),
		simtypes.RandomAccounts, // Replace with own random account function if using keys other than secp256k1
		helper.SimulationOperations(app, app.AppCodec(), config),
		BlockedAddresses(),
		config,
		app.AppCodec(),
		codectestutil.CodecOptions{}.GetAddressCodec(),
	)
	require.NoError(t, simErr)

	// export state and simParams before the simulation error is checked
<<<<<<< HEAD
	err = helper.CheckExportSimulation(app, config, simParams)
=======
	err := simtestutil.CheckExportSimulation(app, config, simParams)
>>>>>>> ca05e4dc
	require.NoError(t, err)

	if config.Commit {
		helper.PrintStats(db)
	}

	if stopEarly {
		t.Log("can't export or import a zero-validator genesis, exiting test...")
		return
	}

	t.Logf("exporting genesis...\n")

	exported, err := app.ExportAppStateAndValidators(true, []string{}, []string{})
	require.NoError(t, err)

	t.Logf("importing genesis...\n")

	newDB, newDir, _, _, err := helper.SetupSimulation(config, "leveldb-app-sim-2", "Simulation-2", simcli.FlagVerboseValue, simcli.FlagEnabledValue)
	require.NoError(t, err, "simulation setup failed")

	defer func() {
		require.NoError(t, newDB.Close())
		require.NoError(t, os.RemoveAll(newDir))
	}()

	newApp := NewSimApp(log.NewNopLogger(), newDB, nil, true, appOptions, fauxMerkleModeOpt, baseapp.SetChainID(SimAppChainID))
	if !simcli.FlagSigverifyTxValue {
		newApp.SetNotSigverifyTx()
	}
	require.Equal(t, "SimApp", newApp.Name())

	_, err = newApp.InitChain(&abci.RequestInitChain{
		AppStateBytes: exported.AppState,
		ChainId:       SimAppChainID,
	})
	require.NoError(t, err)
	_, _, err = simulation.SimulateFromSeed(
		t,
		os.Stdout,
		newApp.BaseApp,
		helper.AppStateFn(app.AppCodec(), app.AuthKeeper.AddressCodec(), app.StakingKeeper.ValidatorAddressCodec(), app.SimulationManager(), app.DefaultGenesis()),
		simtypes.RandomAccounts, // Replace with own random account function if using keys other than secp256k1
		helper.SimulationOperations(newApp, newApp.AppCodec(), config),
		BlockedAddresses(),
		config,
		app.AppCodec(),
		codectestutil.CodecOptions{}.GetAddressCodec(),
	)
	require.NoError(t, err)
}

func setupSimulationApp(t *testing.T, msg string) (simtypes.Config, dbm.DB, simtestutil.AppOptionsMap, *SimApp) {
	config := simcli.NewConfigFromFlags()
	config.ChainID = SimAppChainID

	db, dir, logger, skip, err := simtestutil.SetupSimulation(config, "leveldb-app-sim", "Simulation", simcli.FlagVerboseValue, simcli.FlagEnabledValue)
	if skip {
		t.Skip(msg)
	}
	require.NoError(t, err, "simulation setup failed")

	t.Cleanup(func() {
		require.NoError(t, db.Close())
		require.NoError(t, os.RemoveAll(dir))
	})

	appOptions := make(simtestutil.AppOptionsMap, 0)
	appOptions[flags.FlagHome] = dir // ensure a unique folder
	appOptions[server.FlagInvCheckPeriod] = simcli.FlagPeriodValue

	app := NewSimApp(logger, db, nil, true, appOptions, fauxMerkleModeOpt, baseapp.SetChainID(SimAppChainID))
	if !simcli.FlagSigverifyTxValue {
		app.SetNotSigverifyTx()
	}
	require.Equal(t, "SimApp", app.Name())
	return config, db, appOptions, app
}

// TODO: Make another test for the fuzzer itself, which just has noOp txs
// and doesn't depend on the application.
func TestAppStateDeterminism(t *testing.T) {
	if !simcli.FlagEnabledValue {
		t.Skip("skipping application simulation")
	}

	config := simcli.NewConfigFromFlags()
	config.InitialBlockHeight = 1
	config.ExportParamsPath = ""
	config.OnOperation = false
	config.AllInvariants = false
	config.ChainID = SimAppChainID

	numSeeds := 3
	numTimesToRunPerSeed := 3 // This used to be set to 5, but we've temporarily reduced it to 3 for the sake of faster CI.
	appHashList := make([]json.RawMessage, numTimesToRunPerSeed)

	// We will be overriding the random seed and just run a single simulation on the provided seed value
	if config.Seed != simcli.DefaultSeedValue {
		numSeeds = 1
	}

	appOptions := viper.New()
	if FlagEnableStreamingValue {
		m := make(map[string]interface{})
		m["streaming.abci.keys"] = []string{"*"}
		m["streaming.abci.plugin"] = "abci_v1"
		m["streaming.abci.stop-node-on-err"] = true
		for key, value := range m {
			appOptions.SetDefault(key, value)
		}
	}
	appOptions.SetDefault(server.FlagInvCheckPeriod, simcli.FlagPeriodValue)
	if simcli.FlagVerboseValue {
		appOptions.SetDefault(flags.FlagLogLevel, "debug")
	}

	for i := 0; i < numSeeds; i++ {
		if config.Seed == simcli.DefaultSeedValue {
			config.Seed = rand.Int63()
		}

		t.Log("config.Seed: ", config.Seed)

		for j := 0; j < numTimesToRunPerSeed; j++ {
			var logger log.Logger
			if simcli.FlagVerboseValue {
				logger = log.NewTestLogger(t)
			} else {
				logger = log.NewNopLogger()
			}

			appOptions.SetDefault(flags.FlagHome, t.TempDir())
			db := dbm.NewMemDB()
			app := NewSimApp(logger, db, nil, true, appOptions, interBlockCacheOpt(), baseapp.SetChainID(SimAppChainID))
			if !simcli.FlagSigverifyTxValue {
				app.SetNotSigverifyTx()
			}

			t.Logf(
				"running non-determinism simulation; seed %d: %d/%d, attempt: %d/%d\n",
				config.Seed, i+1, numSeeds, j+1, numTimesToRunPerSeed,
			)

			_, _, err := simulation.SimulateFromSeed(
				t,
				os.Stdout,
				app.BaseApp,
				helper.AppStateFn(app.AppCodec(), app.AuthKeeper.AddressCodec(), app.StakingKeeper.ValidatorAddressCodec(), app.SimulationManager(), app.DefaultGenesis()),
				simtypes.RandomAccounts, // Replace with own random account function if using keys other than secp256k1
				helper.SimulationOperations(app, app.AppCodec(), config),
				BlockedAddresses(),
				config,
				app.AppCodec(),
				codectestutil.CodecOptions{}.GetAddressCodec(),
			)
			require.NoError(t, err)

			if config.Commit {
				helper.PrintStats(db)
			}

			appHash := app.LastCommitID().Hash
			appHashList[j] = appHash

			if j != 0 {
				require.Equal(
					t, string(appHashList[0]), string(appHashList[j]),
					"non-determinism in seed %d: %d/%d, attempt: %d/%d\n", config.Seed, i+1, numSeeds, j+1, numTimesToRunPerSeed,
				)
			}
		}
	}
}<|MERGE_RESOLUTION|>--- conflicted
+++ resolved
@@ -58,34 +58,7 @@
 }
 
 func TestFullAppSimulation(t *testing.T) {
-<<<<<<< HEAD
-	config := simcli.NewConfigFromFlags()
-	config.ChainID = SimAppChainID
-
-	db, dir, logger, skip, err := helper.SetupSimulation(config, "leveldb-app-sim", "Simulation", simcli.FlagVerboseValue, simcli.FlagEnabledValue)
-	if skip {
-		t.Skip("skipping application simulation")
-	}
-	require.NoError(t, err, "simulation setup failed")
-
-	defer func() {
-		require.NoError(t, db.Close())
-		require.NoError(t, os.RemoveAll(dir))
-	}()
-
-	appOptions := make(helper.AppOptionsMap, 0)
-	appOptions[flags.FlagHome] = DefaultNodeHome
-	appOptions[server.FlagInvCheckPeriod] = simcli.FlagPeriodValue
-
-	app := NewSimApp(logger, db, nil, true, appOptions, fauxMerkleModeOpt, baseapp.SetChainID(SimAppChainID))
-	if !simcli.FlagSigverifyTxValue {
-		app.SetNotSigverifyTx()
-	}
-	require.Equal(t, "SimApp", app.Name())
-
-=======
 	config, db, _, app := setupSimulationApp(t, "skipping application simulation")
->>>>>>> ca05e4dc
 	// run randomized simulation
 	_, simParams, simErr := simulation.SimulateFromSeed(
 		t,
@@ -101,11 +74,7 @@
 	)
 
 	// export state and simParams before the simulation error is checked
-<<<<<<< HEAD
-	err = helper.CheckExportSimulation(app, config, simParams)
-=======
-	err := simtestutil.CheckExportSimulation(app, config, simParams)
->>>>>>> ca05e4dc
+	err := helper.CheckExportSimulation(app, config, simParams)
 	require.NoError(t, err)
 	require.NoError(t, simErr)
 
@@ -115,33 +84,7 @@
 }
 
 func TestAppImportExport(t *testing.T) {
-<<<<<<< HEAD
-	config := simcli.NewConfigFromFlags()
-	config.ChainID = SimAppChainID
-
-	db, dir, logger, skip, err := helper.SetupSimulation(config, "leveldb-app-sim", "Simulation", simcli.FlagVerboseValue, simcli.FlagEnabledValue)
-	if skip {
-		t.Skip("skipping application import/export simulation")
-	}
-	require.NoError(t, err, "simulation setup failed")
-
-	defer func() {
-		require.NoError(t, db.Close())
-		require.NoError(t, os.RemoveAll(dir))
-	}()
-
-	appOptions := make(helper.AppOptionsMap, 0)
-	appOptions[flags.FlagHome] = DefaultNodeHome
-	appOptions[server.FlagInvCheckPeriod] = simcli.FlagPeriodValue
-
-	app := NewSimApp(logger, db, nil, true, appOptions, fauxMerkleModeOpt, baseapp.SetChainID(SimAppChainID))
-	if !simcli.FlagSigverifyTxValue {
-		app.SetNotSigverifyTx()
-	}
-	require.Equal(t, "SimApp", app.Name())
-=======
 	config, db, appOptions, app := setupSimulationApp(t, "skipping application import/export simulation")
->>>>>>> ca05e4dc
 
 	// Run randomized simulation
 	_, simParams, simErr := simulation.SimulateFromSeed(
@@ -158,11 +101,7 @@
 	)
 
 	// export state and simParams before the simulation error is checked
-<<<<<<< HEAD
-	err = helper.CheckExportSimulation(app, config, simParams)
-=======
-	err := simtestutil.CheckExportSimulation(app, config, simParams)
->>>>>>> ca05e4dc
+	err := helper.CheckExportSimulation(app, config, simParams)
 	require.NoError(t, err)
 	require.NoError(t, simErr)
 
@@ -239,50 +178,18 @@
 		failedKVAs, failedKVBs := helper.DiffKVStores(storeA, storeB, skipPrefixes[keyName])
 		require.Equal(t, len(failedKVAs), len(failedKVBs), "unequal sets of key-values to compare %s, key stores %s and %s", keyName, appKeyA, appKeyB)
 
-<<<<<<< HEAD
-		fmt.Printf("compared %d different key/value pairs between %s and %s\n", len(failedKVAs), appKeyA, appKeyB)
-
-		require.Equal(t, 0, len(failedKVAs), helper.GetSimulationLog(keyName, app.SimulationManager().StoreDecoders, failedKVAs, failedKVBs))
-=======
 		t.Logf("compared %d different key/value pairs between %s and %s\n", len(failedKVAs), appKeyA, appKeyB)
-		if !assert.Equal(t, 0, len(failedKVAs), simtestutil.GetSimulationLog(keyName, app.SimulationManager().StoreDecoders, failedKVAs, failedKVBs)) {
+		if !assert.Equal(t, 0, len(failedKVAs), helper.GetSimulationLog(keyName, app.SimulationManager().StoreDecoders, failedKVAs, failedKVBs)) {
 			for _, v := range failedKVAs {
 				t.Logf("store missmatch: %q\n", v)
 			}
 			t.FailNow()
 		}
->>>>>>> ca05e4dc
 	}
 }
 
 func TestAppSimulationAfterImport(t *testing.T) {
-<<<<<<< HEAD
-	config := simcli.NewConfigFromFlags()
-	config.ChainID = SimAppChainID
-
-	db, dir, logger, skip, err := helper.SetupSimulation(config, "leveldb-app-sim", "Simulation", simcli.FlagVerboseValue, simcli.FlagEnabledValue)
-	if skip {
-		t.Skip("skipping application simulation after import")
-	}
-	require.NoError(t, err, "simulation setup failed")
-
-	defer func() {
-		require.NoError(t, db.Close())
-		require.NoError(t, os.RemoveAll(dir))
-	}()
-
-	appOptions := make(helper.AppOptionsMap, 0)
-	appOptions[flags.FlagHome] = DefaultNodeHome
-	appOptions[server.FlagInvCheckPeriod] = simcli.FlagPeriodValue
-
-	app := NewSimApp(logger, db, nil, true, appOptions, fauxMerkleModeOpt, baseapp.SetChainID(SimAppChainID))
-	if !simcli.FlagSigverifyTxValue {
-		app.SetNotSigverifyTx()
-	}
-	require.Equal(t, "SimApp", app.Name())
-=======
 	config, db, appOptions, app := setupSimulationApp(t, "skipping application simulation after import")
->>>>>>> ca05e4dc
 
 	// Run randomized simulation
 	stopEarly, simParams, simErr := simulation.SimulateFromSeed(
@@ -300,11 +207,7 @@
 	require.NoError(t, simErr)
 
 	// export state and simParams before the simulation error is checked
-<<<<<<< HEAD
-	err = helper.CheckExportSimulation(app, config, simParams)
-=======
-	err := simtestutil.CheckExportSimulation(app, config, simParams)
->>>>>>> ca05e4dc
+	err := helper.CheckExportSimulation(app, config, simParams)
 	require.NoError(t, err)
 
 	if config.Commit {
@@ -357,11 +260,11 @@
 	require.NoError(t, err)
 }
 
-func setupSimulationApp(t *testing.T, msg string) (simtypes.Config, dbm.DB, simtestutil.AppOptionsMap, *SimApp) {
+func setupSimulationApp(t *testing.T, msg string) (simtypes.Config, dbm.DB, helper.AppOptionsMap, *SimApp) {
 	config := simcli.NewConfigFromFlags()
 	config.ChainID = SimAppChainID
 
-	db, dir, logger, skip, err := simtestutil.SetupSimulation(config, "leveldb-app-sim", "Simulation", simcli.FlagVerboseValue, simcli.FlagEnabledValue)
+	db, dir, logger, skip, err := helper.SetupSimulation(config, "leveldb-app-sim", "Simulation", simcli.FlagVerboseValue, simcli.FlagEnabledValue)
 	if skip {
 		t.Skip(msg)
 	}
@@ -372,7 +275,7 @@
 		require.NoError(t, os.RemoveAll(dir))
 	})
 
-	appOptions := make(simtestutil.AppOptionsMap, 0)
+	appOptions := make(helper.AppOptionsMap, 0)
 	appOptions[flags.FlagHome] = dir // ensure a unique folder
 	appOptions[server.FlagInvCheckPeriod] = simcli.FlagPeriodValue
 
