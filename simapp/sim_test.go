package simapp

import (
	"encoding/json"
	"fmt"
	"math/rand"
	"os"
	"runtime/debug"
	"strings"
	"testing"

	"github.com/stretchr/testify/require"
	abci "github.com/tendermint/tendermint/abci/types"
	"github.com/tendermint/tendermint/libs/log"
	tmproto "github.com/tendermint/tendermint/proto/tendermint/types"

	"github.com/cosmos/cosmos-sdk/client/flags"
	"github.com/cosmos/cosmos-sdk/server"
	storetypes "github.com/cosmos/cosmos-sdk/store/types"

	"github.com/cosmos/cosmos-sdk/baseapp"
<<<<<<< HEAD
	"github.com/cosmos/cosmos-sdk/db/memdb"
	"github.com/cosmos/cosmos-sdk/simapp/helpers"
=======
	"github.com/cosmos/cosmos-sdk/store"
	simtestutil "github.com/cosmos/cosmos-sdk/testutil/sims"
>>>>>>> eee23d95
	sdk "github.com/cosmos/cosmos-sdk/types"
	simtypes "github.com/cosmos/cosmos-sdk/types/simulation"
	authtypes "github.com/cosmos/cosmos-sdk/x/auth/types"
	authzkeeper "github.com/cosmos/cosmos-sdk/x/authz/keeper"
	banktypes "github.com/cosmos/cosmos-sdk/x/bank/types"
	capabilitytypes "github.com/cosmos/cosmos-sdk/x/capability/types"
	distrtypes "github.com/cosmos/cosmos-sdk/x/distribution/types"
	evidencetypes "github.com/cosmos/cosmos-sdk/x/evidence/types"
	govtypes "github.com/cosmos/cosmos-sdk/x/gov/types"
	minttypes "github.com/cosmos/cosmos-sdk/x/mint/types"
	paramtypes "github.com/cosmos/cosmos-sdk/x/params/types"
	"github.com/cosmos/cosmos-sdk/x/simulation"
	slashingtypes "github.com/cosmos/cosmos-sdk/x/slashing/types"
	stakingtypes "github.com/cosmos/cosmos-sdk/x/staking/types"
)

// Get flags every time the simulator is run
func init() {
	GetSimulatorFlags()
}

type StoreKeysPrefixes struct {
	A        storetypes.StoreKey
	B        storetypes.StoreKey
	Prefixes [][]byte
}

// fauxMerkleModeOpt returns a BaseApp option to use a dbStoreAdapter instead of
// a Merkle tree store for faster simulation speed.
var fauxMerkleModeOpt = baseapp.AppOptionFunc(func(bapp *baseapp.BaseApp) {
	bapp.SetFauxMerkleMode()
})

// interBlockCacheOpt returns a BaseApp option function that sets the persistent
// inter-block write-through cache.
// TODO: implement this cache as enhancement to v2 multistore
func interBlockCacheOpt() baseapp.AppOptionFunc {
	return func(*baseapp.BaseApp) {}
}

func TestFullAppSimulation(t *testing.T) {
	config, db, dir, logger, skip, err := SetupSimulation("leveldb-app-sim", "Simulation")
	if skip {
		t.Skip("skipping application simulation")
	}
	require.NoError(t, err, "simulation setup failed")

	defer func() {
		require.NoError(t, db.Close())
		require.NoError(t, os.RemoveAll(dir))
	}()

	appOptions := make(simtestutil.AppOptionsMap, 0)
	appOptions[flags.FlagHome] = DefaultNodeHome
	appOptions[server.FlagInvCheckPeriod] = FlagPeriodValue

	app := NewSimApp(logger, db, nil, true, MakeTestEncodingConfig(), appOptions, fauxMerkleModeOpt)
	require.Equal(t, "SimApp", app.Name())

	// run randomized simulation
	_, simParams, simErr := simulation.SimulateFromSeed(
		t,
		os.Stdout,
		app.BaseApp,
		AppStateFn(app.AppCodec(), app.SimulationManager()),
		simtypes.RandomAccounts, // Replace with own random account function if using keys other than secp256k1
		SimulationOperations(app, app.AppCodec(), config),
		ModuleAccountAddrs(),
		config,
		app.AppCodec(),
	)

	// export state and simParams before the simulation error is checked
	err = CheckExportSimulation(app, config, simParams)
	require.NoError(t, err)
	require.NoError(t, simErr)

	if config.Commit {
		PrintStats(db)
	}
}

func TestAppImportExport(t *testing.T) {
	config, db, dir, logger, skip, err := SetupSimulation("leveldb-app-sim", "Simulation")
	if skip {
		t.Skip("skipping application import/export simulation")
	}
	require.NoError(t, err, "simulation setup failed")

	defer func() {
		require.NoError(t, db.Close())
		require.NoError(t, os.RemoveAll(dir))
	}()

	appOptions := make(simtestutil.AppOptionsMap, 0)
	appOptions[flags.FlagHome] = DefaultNodeHome
	appOptions[server.FlagInvCheckPeriod] = FlagPeriodValue

	app := NewSimApp(logger, db, nil, true, MakeTestEncodingConfig(), appOptions, fauxMerkleModeOpt)
	require.Equal(t, "SimApp", app.Name())

	// Run randomized simulation
	_, simParams, simErr := simulation.SimulateFromSeed(
		t,
		os.Stdout,
		app.BaseApp,
		AppStateFn(app.AppCodec(), app.SimulationManager()),
		simtypes.RandomAccounts, // Replace with own random account function if using keys other than secp256k1
		SimulationOperations(app, app.AppCodec(), config),
		ModuleAccountAddrs(),
		config,
		app.AppCodec(),
	)

	// export state and simParams before the simulation error is checked
	err = CheckExportSimulation(app, config, simParams)
	require.NoError(t, err)
	require.NoError(t, simErr)

	if config.Commit {
		PrintStats(db)
	}

	fmt.Printf("exporting genesis...\n")

	exported, err := app.ExportAppStateAndValidators(false, []string{})
	require.NoError(t, err)

	fmt.Printf("importing genesis...\n")

	_, newDB, newDir, _, _, err := SetupSimulation("leveldb-app-sim-2", "Simulation-2")
	require.NoError(t, err, "simulation setup failed")

	defer func() {
		require.NoError(t, newDB.Close())
		require.NoError(t, os.RemoveAll(newDir))
	}()

	newApp := NewSimApp(log.NewNopLogger(), newDB, nil, true, MakeTestEncodingConfig(), appOptions, fauxMerkleModeOpt)
	require.Equal(t, "SimApp", newApp.Name())

	var genesisState GenesisState
	err = json.Unmarshal(exported.AppState, &genesisState)
	require.NoError(t, err)

	defer func() {
		if r := recover(); r != nil {
			err := fmt.Sprintf("%v", r)
			if !strings.Contains(err, "validator set is empty after InitGenesis") {
				panic(r)
			}
			logger.Info("Skipping simulation as all validators have been unbonded")
			logger.Info("err", err, "stacktrace", string(debug.Stack()))
		}
	}()

	ctxA := app.NewContext(true, tmproto.Header{Height: app.LastBlockHeight()})
	ctxB := newApp.NewContext(true, tmproto.Header{Height: app.LastBlockHeight()})
	newApp.ModuleManager.InitGenesis(ctxB, app.AppCodec(), genesisState)
	newApp.StoreConsensusParams(ctxB, exported.ConsensusParams)

	fmt.Printf("comparing stores...\n")

	storeKeysPrefixes := []StoreKeysPrefixes{
		{app.GetKey(authtypes.StoreKey), newApp.GetKey(authtypes.StoreKey), [][]byte{}},
		{
			app.GetKey(stakingtypes.StoreKey), newApp.GetKey(stakingtypes.StoreKey),
			[][]byte{
				stakingtypes.UnbondingQueueKey, stakingtypes.RedelegationQueueKey, stakingtypes.ValidatorQueueKey,
				stakingtypes.HistoricalInfoKey,
			},
		}, // ordering may change but it doesn't matter
		{app.GetKey(slashingtypes.StoreKey), newApp.GetKey(slashingtypes.StoreKey), [][]byte{}},
		{app.GetKey(minttypes.StoreKey), newApp.GetKey(minttypes.StoreKey), [][]byte{}},
		{app.GetKey(distrtypes.StoreKey), newApp.GetKey(distrtypes.StoreKey), [][]byte{}},
		{app.GetKey(banktypes.StoreKey), newApp.GetKey(banktypes.StoreKey), [][]byte{banktypes.BalancesPrefix}},
		{app.GetKey(paramtypes.StoreKey), newApp.GetKey(paramtypes.StoreKey), [][]byte{}},
		{app.GetKey(govtypes.StoreKey), newApp.GetKey(govtypes.StoreKey), [][]byte{}},
		{app.GetKey(evidencetypes.StoreKey), newApp.GetKey(evidencetypes.StoreKey), [][]byte{}},
		{app.GetKey(capabilitytypes.StoreKey), newApp.GetKey(capabilitytypes.StoreKey), [][]byte{}},
		{app.GetKey(authzkeeper.StoreKey), newApp.GetKey(authzkeeper.StoreKey), [][]byte{authzkeeper.GrantKey, authzkeeper.GrantQueuePrefix}},
	}

	for _, skp := range storeKeysPrefixes {
		storeA := ctxA.KVStore(skp.A)
		storeB := ctxB.KVStore(skp.B)

		failedKVAs, failedKVBs := sdk.DiffKVStores(storeA, storeB, skp.Prefixes)
		require.Equal(t, len(failedKVAs), len(failedKVBs), "unequal sets of key-values to compare")

		fmt.Printf("compared %d different key/value pairs between %s and %s\n", len(failedKVAs), skp.A, skp.B)
		require.Equal(t, 0, len(failedKVAs), GetSimulationLog(skp.A.Name(), app.SimulationManager().StoreDecoders, failedKVAs, failedKVBs))
	}
}

func TestAppSimulationAfterImport(t *testing.T) {
	config, db, dir, logger, skip, err := SetupSimulation("leveldb-app-sim", "Simulation")
	if skip {
		t.Skip("skipping application simulation after import")
	}
	require.NoError(t, err, "simulation setup failed")

	defer func() {
		require.NoError(t, db.Close())
		require.NoError(t, os.RemoveAll(dir))
	}()

	appOptions := make(simtestutil.AppOptionsMap, 0)
	appOptions[flags.FlagHome] = DefaultNodeHome
	appOptions[server.FlagInvCheckPeriod] = FlagPeriodValue

	app := NewSimApp(logger, db, nil, true, MakeTestEncodingConfig(), appOptions, fauxMerkleModeOpt)
	require.Equal(t, "SimApp", app.Name())

	// Run randomized simulation
	stopEarly, simParams, simErr := simulation.SimulateFromSeed(
		t,
		os.Stdout,
		app.BaseApp,
		AppStateFn(app.AppCodec(), app.SimulationManager()),
		simtypes.RandomAccounts, // Replace with own random account function if using keys other than secp256k1
		SimulationOperations(app, app.AppCodec(), config),
		ModuleAccountAddrs(),
		config,
		app.AppCodec(),
	)

	// export state and simParams before the simulation error is checked
	err = CheckExportSimulation(app, config, simParams)
	require.NoError(t, err)
	require.NoError(t, simErr)

	if config.Commit {
		PrintStats(db)
	}

	if stopEarly {
		fmt.Println("can't export or import a zero-validator genesis, exiting test...")
		return
	}

	fmt.Printf("exporting genesis...\n")

	exported, err := app.ExportAppStateAndValidators(true, []string{})
	require.NoError(t, err)

	fmt.Printf("importing genesis...\n")

	_, newDB, newDir, _, _, err := SetupSimulation("leveldb-app-sim-2", "Simulation-2")
	require.NoError(t, err, "simulation setup failed")

	defer func() {
		require.NoError(t, newDB.Close())
		require.NoError(t, os.RemoveAll(newDir))
	}()

	newApp := NewSimApp(log.NewNopLogger(), newDB, nil, true, MakeTestEncodingConfig(), appOptions, fauxMerkleModeOpt)
	require.Equal(t, "SimApp", newApp.Name())

	newApp.InitChain(abci.RequestInitChain{
		AppStateBytes: exported.AppState,
	})

	_, _, err = simulation.SimulateFromSeed(
		t,
		os.Stdout,
		newApp.BaseApp,
		AppStateFn(app.AppCodec(), app.SimulationManager()),
		simtypes.RandomAccounts, // Replace with own random account function if using keys other than secp256k1
		SimulationOperations(newApp, newApp.AppCodec(), config),
		ModuleAccountAddrs(),
		config,
		app.AppCodec(),
	)
	require.NoError(t, err)
}

// TODO: Make another test for the fuzzer itself, which just has noOp txs
// and doesn't depend on the application.
func TestAppStateDeterminism(t *testing.T) {
	if !FlagEnabledValue {
		t.Skip("skipping application simulation")
	}

	config := NewConfigFromFlags()
	config.InitialBlockHeight = 1
	config.ExportParamsPath = ""
	config.OnOperation = false
	config.AllInvariants = false
	config.ChainID = simtestutil.SimAppChainID

	numSeeds := 3
	numTimesToRunPerSeed := 5
	appHashList := make([]json.RawMessage, numTimesToRunPerSeed)

	appOptions := make(simtestutil.AppOptionsMap, 0)
	appOptions[flags.FlagHome] = DefaultNodeHome
	appOptions[server.FlagInvCheckPeriod] = FlagPeriodValue

	for i := 0; i < numSeeds; i++ {
		config.Seed = rand.Int63()

		for j := 0; j < numTimesToRunPerSeed; j++ {
			var logger log.Logger
			if FlagVerboseValue {
				logger = log.TestingLogger()
			} else {
				logger = log.NewNopLogger()
			}

<<<<<<< HEAD
			db := memdb.NewDB()
			app := NewSimApp(logger, db, nil, true, map[int64]bool{}, DefaultNodeHome, FlagPeriodValue, MakeTestEncodingConfig(), EmptyAppOptions{}, interBlockCacheOpt())
=======
			db := dbm.NewMemDB()
			app := NewSimApp(logger, db, nil, true, MakeTestEncodingConfig(), appOptions, interBlockCacheOpt())
>>>>>>> eee23d95

			fmt.Printf(
				"running non-determinism simulation; seed %d: %d/%d, attempt: %d/%d\n",
				config.Seed, i+1, numSeeds, j+1, numTimesToRunPerSeed,
			)

			_, _, err := simulation.SimulateFromSeed(
				t,
				os.Stdout,
				app.BaseApp,
				AppStateFn(app.AppCodec(), app.SimulationManager()),
				simtypes.RandomAccounts, // Replace with own random account function if using keys other than secp256k1
				SimulationOperations(app, app.AppCodec(), config),
				ModuleAccountAddrs(),
				config,
				app.AppCodec(),
			)
			require.NoError(t, err)

			if config.Commit {
				PrintStats(db) //TODO
			}

			appHash := app.LastCommitID().Hash
			appHashList[j] = appHash

			if j != 0 {
				require.Equal(
					t, string(appHashList[0]), string(appHashList[j]),
					"non-determinism in seed %d: %d/%d, attempt: %d/%d\n", config.Seed, i+1, numSeeds, j+1, numTimesToRunPerSeed,
				)
			}
		}
	}
}<|MERGE_RESOLUTION|>--- conflicted
+++ resolved
@@ -19,13 +19,9 @@
 	storetypes "github.com/cosmos/cosmos-sdk/store/types"
 
 	"github.com/cosmos/cosmos-sdk/baseapp"
-<<<<<<< HEAD
 	"github.com/cosmos/cosmos-sdk/db/memdb"
-	"github.com/cosmos/cosmos-sdk/simapp/helpers"
-=======
 	"github.com/cosmos/cosmos-sdk/store"
 	simtestutil "github.com/cosmos/cosmos-sdk/testutil/sims"
->>>>>>> eee23d95
 	sdk "github.com/cosmos/cosmos-sdk/types"
 	simtypes "github.com/cosmos/cosmos-sdk/types/simulation"
 	authtypes "github.com/cosmos/cosmos-sdk/x/auth/types"
@@ -336,13 +332,8 @@
 				logger = log.NewNopLogger()
 			}
 
-<<<<<<< HEAD
 			db := memdb.NewDB()
-			app := NewSimApp(logger, db, nil, true, map[int64]bool{}, DefaultNodeHome, FlagPeriodValue, MakeTestEncodingConfig(), EmptyAppOptions{}, interBlockCacheOpt())
-=======
-			db := dbm.NewMemDB()
 			app := NewSimApp(logger, db, nil, true, MakeTestEncodingConfig(), appOptions, interBlockCacheOpt())
->>>>>>> eee23d95
 
 			fmt.Printf(
 				"running non-determinism simulation; seed %d: %d/%d, attempt: %d/%d\n",
