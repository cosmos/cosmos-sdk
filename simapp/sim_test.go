package simapp

import (
	"encoding/json"
	"fmt"
	"io"
	"io/ioutil"
	"math/rand"
	"os"
	"testing"

	"github.com/stretchr/testify/require"

	abci "github.com/tendermint/tendermint/abci/types"
	"github.com/tendermint/tendermint/libs/log"
	dbm "github.com/tendermint/tm-db"

	"github.com/cosmos/cosmos-sdk/baseapp"
	sdk "github.com/cosmos/cosmos-sdk/types"
	"github.com/cosmos/cosmos-sdk/x/auth"
<<<<<<< HEAD
	authsim "github.com/cosmos/cosmos-sdk/x/auth/simulation"
	banksim "github.com/cosmos/cosmos-sdk/x/bank/simulation"
=======
	authsimops "github.com/cosmos/cosmos-sdk/x/auth/simulation/operations"
	banksimops "github.com/cosmos/cosmos-sdk/x/bank/simulation/operations"
>>>>>>> 258e3e6b
	distr "github.com/cosmos/cosmos-sdk/x/distribution"
	distrsimops "github.com/cosmos/cosmos-sdk/x/distribution/simulation/operations"
	"github.com/cosmos/cosmos-sdk/x/gov"
	govsimops "github.com/cosmos/cosmos-sdk/x/gov/simulation/operations"
	"github.com/cosmos/cosmos-sdk/x/mint"
	"github.com/cosmos/cosmos-sdk/x/params"
	paramsimops "github.com/cosmos/cosmos-sdk/x/params/simulation/operations"
	"github.com/cosmos/cosmos-sdk/x/simulation"
	"github.com/cosmos/cosmos-sdk/x/slashing"
	slashingsimops "github.com/cosmos/cosmos-sdk/x/slashing/simulation/operations"
	"github.com/cosmos/cosmos-sdk/x/staking"
	stakingsimops "github.com/cosmos/cosmos-sdk/x/staking/simulation/operations"
	"github.com/cosmos/cosmos-sdk/x/supply"
)

// Get flags every time the simulator is run
func init() { GetSimulatorFlags() }

// helper function for populating input for SimulateFromSeed
// TODO: clean up this function along with the simulation refactor
func getSimulateFromSeedInput(tb testing.TB, w io.Writer, app *SimApp) (
	testing.TB, io.Writer, *baseapp.BaseApp, simulation.AppStateFn, int64,
	simulation.WeightedOperations, sdk.Invariants, int, int, int, int, string,
	bool, bool, bool, bool, bool, map[string]bool) {

	exportParams := exportParamsPath != ""

	return tb, w, app.BaseApp, AppStateFn, seed,
		testAndRunTxs(app), invariants(app),
		initialBlockHeight, numBlocks, exportParamsHeight, blockSize,
		exportStatsPath, exportParams, commit, lean, onOperation, allInvariants, app.ModuleAccountAddrs()
}

// TODO: add description
func testAndRunTxs(app *SimApp) []simulation.WeightedOperation {
	cdc := MakeCodec()
	ap := make(simulation.AppParams)

	if paramsFile != "" {
		bz, err := ioutil.ReadFile(paramsFile)
		if err != nil {
			panic(err)
		}

		cdc.MustUnmarshalJSON(bz, &ap)
	}

	return []simulation.WeightedOperation{
		{
			func(_ *rand.Rand) int {
				var v int
				ap.GetOrGenerate(cdc, OpWeightDeductFee, &v, nil,
					func(_ *rand.Rand) {
						v = 5
					})
				return v
			}(nil),
			authsimops.SimulateDeductFee(app.accountKeeper, app.supplyKeeper),
		},
		{
			func(_ *rand.Rand) int {
				var v int
				ap.GetOrGenerate(cdc, OpWeightMsgSend, &v, nil,
					func(_ *rand.Rand) {
						v = 100
					})
				return v
			}(nil),
<<<<<<< HEAD
			banksim.SimulateMsgSend(app.accountKeeper, app.bankKeeper),
=======
			banksimops.SimulateMsgSend(app.accountKeeper, app.bankKeeper),
>>>>>>> 258e3e6b
		},
		{
			func(_ *rand.Rand) int {
				var v int
				ap.GetOrGenerate(cdc, OpWeightSingleInputMsgMultiSend, &v, nil,
					func(_ *rand.Rand) {
						v = 10
					})
				return v
			}(nil),
<<<<<<< HEAD
			banksim.SimulateSingleInputMsgMultiSend(app.accountKeeper, app.bankKeeper),
=======
			banksimops.SimulateSingleInputMsgMultiSend(app.accountKeeper, app.bankKeeper),
>>>>>>> 258e3e6b
		},
		{
			func(_ *rand.Rand) int {
				var v int
				ap.GetOrGenerate(cdc, OpWeightMsgSetWithdrawAddress, &v, nil,
					func(_ *rand.Rand) {
						v = 50
					})
				return v
			}(nil),
			distrsimops.SimulateMsgSetWithdrawAddress(app.distrKeeper),
		},
		{
			func(_ *rand.Rand) int {
				var v int
				ap.GetOrGenerate(cdc, OpWeightMsgWithdrawDelegationReward, &v, nil,
					func(_ *rand.Rand) {
						v = 50
					})
				return v
			}(nil),
			distrsimops.SimulateMsgWithdrawDelegatorReward(app.distrKeeper),
		},
		{
			func(_ *rand.Rand) int {
				var v int
				ap.GetOrGenerate(cdc, OpWeightMsgWithdrawValidatorCommission, &v, nil,
					func(_ *rand.Rand) {
						v = 50
					})
				return v
			}(nil),
			distrsimops.SimulateMsgWithdrawValidatorCommission(app.distrKeeper),
		},
		{
			func(_ *rand.Rand) int {
				var v int
				ap.GetOrGenerate(cdc, OpWeightSubmitVotingSlashingTextProposal, &v, nil,
					func(_ *rand.Rand) {
						v = 5
					})
				return v
			}(nil),
			govsimops.SimulateSubmittingVotingAndSlashingForProposal(app.govKeeper, govsimops.SimulateTextProposalContent),
		},
		{
			func(_ *rand.Rand) int {
				var v int
				ap.GetOrGenerate(cdc, OpWeightSubmitVotingSlashingCommunitySpendProposal, &v, nil,
					func(_ *rand.Rand) {
						v = 5
					})
				return v
			}(nil),
			govsimops.SimulateSubmittingVotingAndSlashingForProposal(app.govKeeper, distrsimops.SimulateCommunityPoolSpendProposalContent(app.distrKeeper)),
		},
		{
			func(_ *rand.Rand) int {
				var v int
				ap.GetOrGenerate(cdc, OpWeightSubmitVotingSlashingParamChangeProposal, &v, nil,
					func(_ *rand.Rand) {
						v = 5
					})
				return v
			}(nil),
			govsimops.SimulateSubmittingVotingAndSlashingForProposal(app.govKeeper, paramsimops.SimulateParamChangeProposalContent),
		},
		{
			func(_ *rand.Rand) int {
				var v int
				ap.GetOrGenerate(cdc, OpWeightMsgDeposit, &v, nil,
					func(_ *rand.Rand) {
						v = 100
					})
				return v
			}(nil),
			govsimops.SimulateMsgDeposit(app.govKeeper),
		},
		{
			func(_ *rand.Rand) int {
				var v int
				ap.GetOrGenerate(cdc, OpWeightMsgCreateValidator, &v, nil,
					func(_ *rand.Rand) {
						v = 100
					})
				return v
			}(nil),
			stakingsimops.SimulateMsgCreateValidator(app.accountKeeper, app.stakingKeeper),
		},
		{
			func(_ *rand.Rand) int {
				var v int
				ap.GetOrGenerate(cdc, OpWeightMsgEditValidator, &v, nil,
					func(_ *rand.Rand) {
						v = 5
					})
				return v
			}(nil),
			stakingsimops.SimulateMsgEditValidator(app.stakingKeeper),
		},
		{
			func(_ *rand.Rand) int {
				var v int
				ap.GetOrGenerate(cdc, OpWeightMsgDelegate, &v, nil,
					func(_ *rand.Rand) {
						v = 100
					})
				return v
			}(nil),
			stakingsimops.SimulateMsgDelegate(app.accountKeeper, app.stakingKeeper),
		},
		{
			func(_ *rand.Rand) int {
				var v int
				ap.GetOrGenerate(cdc, OpWeightMsgUndelegate, &v, nil,
					func(_ *rand.Rand) {
						v = 100
					})
				return v
			}(nil),
			stakingsimops.SimulateMsgUndelegate(app.accountKeeper, app.stakingKeeper),
		},
		{
			func(_ *rand.Rand) int {
				var v int
				ap.GetOrGenerate(cdc, OpWeightMsgBeginRedelegate, &v, nil,
					func(_ *rand.Rand) {
						v = 100
					})
				return v
			}(nil),
			stakingsimops.SimulateMsgBeginRedelegate(app.accountKeeper, app.stakingKeeper),
		},
		{
			func(_ *rand.Rand) int {
				var v int
				ap.GetOrGenerate(cdc, OpWeightMsgUnjail, &v, nil,
					func(_ *rand.Rand) {
						v = 100
					})
				return v
			}(nil),
			slashingsimops.SimulateMsgUnjail(app.slashingKeeper),
		},
	}
}

func invariants(app *SimApp) []sdk.Invariant {
	// TODO: fix PeriodicInvariants, it doesn't seem to call individual invariants for a period of 1
	// Ref: https://github.com/cosmos/cosmos-sdk/issues/4631
	if period == 1 {
		return app.crisisKeeper.Invariants()
	}
	return simulation.PeriodicInvariants(app.crisisKeeper.Invariants(), period, 0)
}

// Pass this in as an option to use a dbStoreAdapter instead of an IAVLStore for simulation speed.
func fauxMerkleModeOpt(bapp *baseapp.BaseApp) {
	bapp.SetFauxMerkleMode()
}

// Profile with:
// /usr/local/go/bin/go test -benchmem -run=^$ github.com/cosmos/cosmos-sdk/simapp -bench ^BenchmarkFullAppSimulation$ -Commit=true -cpuprofile cpu.out
func BenchmarkFullAppSimulation(b *testing.B) {
	logger := log.NewNopLogger()

	var db dbm.DB
	dir, _ := ioutil.TempDir("", "goleveldb-app-sim")
	db, _ = sdk.NewLevelDB("Simulation", dir)
	defer func() {
		db.Close()
		os.RemoveAll(dir)
	}()
	app := NewSimApp(logger, db, nil, true, 0)

	// Run randomized simulation
	// TODO: parameterize numbers, save for a later PR
	_, params, simErr := simulation.SimulateFromSeed(getSimulateFromSeedInput(b, os.Stdout, app))

	// export state and params before the simulation error is checked
	if exportStatePath != "" {
		fmt.Println("Exporting app state...")
		appState, _, err := app.ExportAppStateAndValidators(false, nil)
		if err != nil {
			fmt.Println(err)
			b.Fail()
		}
		err = ioutil.WriteFile(exportStatePath, []byte(appState), 0644)
		if err != nil {
			fmt.Println(err)
			b.Fail()
		}
	}

	if exportParamsPath != "" {
		fmt.Println("Exporting simulation params...")
		paramsBz, err := json.MarshalIndent(params, "", " ")
		if err != nil {
			fmt.Println(err)
			b.Fail()
		}

		err = ioutil.WriteFile(exportParamsPath, paramsBz, 0644)
		if err != nil {
			fmt.Println(err)
			b.Fail()
		}
	}

	if simErr != nil {
		fmt.Println(simErr)
		b.FailNow()
	}

	if commit {
		fmt.Println("\nGoLevelDB Stats")
		fmt.Println(db.Stats()["leveldb.stats"])
		fmt.Println("GoLevelDB cached block size", db.Stats()["leveldb.cachedblock"])
	}
}

func TestFullAppSimulation(t *testing.T) {
	if !enabled {
		t.Skip("Skipping application simulation")
	}

	var logger log.Logger

	if verbose {
		logger = log.TestingLogger()
	} else {
		logger = log.NewNopLogger()
	}

	var db dbm.DB
	dir, _ := ioutil.TempDir("", "goleveldb-app-sim")
	db, _ = sdk.NewLevelDB("Simulation", dir)

	defer func() {
		db.Close()
		os.RemoveAll(dir)
	}()

	app := NewSimApp(logger, db, nil, true, 0, fauxMerkleModeOpt)
	require.Equal(t, "SimApp", app.Name())

	// Run randomized simulation
	_, params, simErr := simulation.SimulateFromSeed(getSimulateFromSeedInput(t, os.Stdout, app))

	// export state and params before the simulation error is checked
	if exportStatePath != "" {
		fmt.Println("Exporting app state...")
		appState, _, err := app.ExportAppStateAndValidators(false, nil)
		require.NoError(t, err)

		err = ioutil.WriteFile(exportStatePath, []byte(appState), 0644)
		require.NoError(t, err)
	}

	if exportParamsPath != "" {
		fmt.Println("Exporting simulation params...")
		fmt.Println(params)
		paramsBz, err := json.MarshalIndent(params, "", " ")
		require.NoError(t, err)

		err = ioutil.WriteFile(exportParamsPath, paramsBz, 0644)
		require.NoError(t, err)
	}

	require.NoError(t, simErr)

	if commit {
		// for memdb:
		// fmt.Println("Database Size", db.Stats()["database.size"])
		fmt.Println("\nGoLevelDB Stats")
		fmt.Println(db.Stats()["leveldb.stats"])
		fmt.Println("GoLevelDB cached block size", db.Stats()["leveldb.cachedblock"])
	}
}

func TestAppImportExport(t *testing.T) {
	if !enabled {
		t.Skip("Skipping application import/export simulation")
	}

	var logger log.Logger
	if verbose {
		logger = log.TestingLogger()
	} else {
		logger = log.NewNopLogger()
	}

	var db dbm.DB
	dir, _ := ioutil.TempDir("", "goleveldb-app-sim")
	db, _ = sdk.NewLevelDB("Simulation", dir)

	defer func() {
		db.Close()
		os.RemoveAll(dir)
	}()

	app := NewSimApp(logger, db, nil, true, 0, fauxMerkleModeOpt)
	require.Equal(t, "SimApp", app.Name())

	// Run randomized simulation
	_, simParams, simErr := simulation.SimulateFromSeed(getSimulateFromSeedInput(t, os.Stdout, app))

	// export state and simParams before the simulation error is checked
	if exportStatePath != "" {
		fmt.Println("Exporting app state...")
		appState, _, err := app.ExportAppStateAndValidators(false, nil)
		require.NoError(t, err)

		err = ioutil.WriteFile(exportStatePath, []byte(appState), 0644)
		require.NoError(t, err)
	}

	if exportParamsPath != "" {
		fmt.Println("Exporting simulation params...")
		simParamsBz, err := json.MarshalIndent(simParams, "", " ")
		require.NoError(t, err)

		err = ioutil.WriteFile(exportParamsPath, simParamsBz, 0644)
		require.NoError(t, err)
	}

	require.NoError(t, simErr)

	if commit {
		// for memdb:
		// fmt.Println("Database Size", db.Stats()["database.size"])
		fmt.Println("\nGoLevelDB Stats")
		fmt.Println(db.Stats()["leveldb.stats"])
		fmt.Println("GoLevelDB cached block size", db.Stats()["leveldb.cachedblock"])
	}

	fmt.Printf("Exporting genesis...\n")

	appState, _, err := app.ExportAppStateAndValidators(false, []string{})
	require.NoError(t, err)
	fmt.Printf("Importing genesis...\n")

	newDir, _ := ioutil.TempDir("", "goleveldb-app-sim-2")
	newDB, _ := sdk.NewLevelDB("Simulation-2", dir)

	defer func() {
		newDB.Close()
		_ = os.RemoveAll(newDir)
	}()

	newApp := NewSimApp(log.NewNopLogger(), newDB, nil, true, 0, fauxMerkleModeOpt)
	require.Equal(t, "SimApp", newApp.Name())

	var genesisState GenesisState
	err = app.cdc.UnmarshalJSON(appState, &genesisState)
	if err != nil {
		panic(err)
	}

	ctxB := newApp.NewContext(true, abci.Header{Height: app.LastBlockHeight()})
	newApp.mm.InitGenesis(ctxB, genesisState)

	fmt.Printf("Comparing stores...\n")
	ctxA := app.NewContext(true, abci.Header{Height: app.LastBlockHeight()})

	type StoreKeysPrefixes struct {
		A        sdk.StoreKey
		B        sdk.StoreKey
		Prefixes [][]byte
	}

	storeKeysPrefixes := []StoreKeysPrefixes{
		{app.keys[baseapp.MainStoreKey], newApp.keys[baseapp.MainStoreKey], [][]byte{}},
		{app.keys[auth.StoreKey], newApp.keys[auth.StoreKey], [][]byte{}},
		{app.keys[staking.StoreKey], newApp.keys[staking.StoreKey],
			[][]byte{
				staking.UnbondingQueueKey, staking.RedelegationQueueKey, staking.ValidatorQueueKey,
			}}, // ordering may change but it doesn't matter
		{app.keys[slashing.StoreKey], newApp.keys[slashing.StoreKey], [][]byte{}},
		{app.keys[mint.StoreKey], newApp.keys[mint.StoreKey], [][]byte{}},
		{app.keys[distr.StoreKey], newApp.keys[distr.StoreKey], [][]byte{}},
		{app.keys[supply.StoreKey], newApp.keys[supply.StoreKey], [][]byte{}},
		{app.keys[params.StoreKey], newApp.keys[params.StoreKey], [][]byte{}},
		{app.keys[gov.StoreKey], newApp.keys[gov.StoreKey], [][]byte{}},
	}

	for _, storeKeysPrefix := range storeKeysPrefixes {
		storeKeyA := storeKeysPrefix.A
		storeKeyB := storeKeysPrefix.B
		prefixes := storeKeysPrefix.Prefixes

		storeA := ctxA.KVStore(storeKeyA)
		storeB := ctxB.KVStore(storeKeyB)

		failedKVAs, failedKVBs := sdk.DiffKVStores(storeA, storeB, prefixes)
		require.Equal(t, len(failedKVAs), len(failedKVBs), "unequal sets of key-values to compare")

		fmt.Printf("Compared %d key/value pairs between %s and %s\n", len(failedKVAs), storeKeyA, storeKeyB)
		require.Len(t, failedKVAs, 0, GetSimulationLog(storeKeyA.Name(), app.sm.StoreDecoders, app.cdc, failedKVAs, failedKVBs))
	}

}

func TestAppSimulationAfterImport(t *testing.T) {
	if !enabled {
		t.Skip("Skipping application simulation after import")
	}

	var logger log.Logger
	if verbose {
		logger = log.TestingLogger()
	} else {
		logger = log.NewNopLogger()
	}

	dir, _ := ioutil.TempDir("", "goleveldb-app-sim")
	db, _ := sdk.NewLevelDB("Simulation", dir)

	defer func() {
		db.Close()
		os.RemoveAll(dir)
	}()

	app := NewSimApp(logger, db, nil, true, 0, fauxMerkleModeOpt)
	require.Equal(t, "SimApp", app.Name())

	// Run randomized simulation
	stopEarly, params, simErr := simulation.SimulateFromSeed(getSimulateFromSeedInput(t, os.Stdout, app))

	// export state and params before the simulation error is checked
	if exportStatePath != "" {
		fmt.Println("Exporting app state...")
		appState, _, err := app.ExportAppStateAndValidators(false, nil)
		require.NoError(t, err)

		err = ioutil.WriteFile(exportStatePath, []byte(appState), 0644)
		require.NoError(t, err)
	}

	if exportParamsPath != "" {
		fmt.Println("Exporting simulation params...")
		paramsBz, err := json.MarshalIndent(params, "", " ")
		require.NoError(t, err)

		err = ioutil.WriteFile(exportParamsPath, paramsBz, 0644)
		require.NoError(t, err)
	}

	require.NoError(t, simErr)

	if commit {
		// for memdb:
		// fmt.Println("Database Size", db.Stats()["database.size"])
		fmt.Println("\nGoLevelDB Stats")
		fmt.Println(db.Stats()["leveldb.stats"])
		fmt.Println("GoLevelDB cached block size", db.Stats()["leveldb.cachedblock"])
	}

	if stopEarly {
		// we can't export or import a zero-validator genesis
		fmt.Printf("We can't export or import a zero-validator genesis, exiting test...\n")
		return
	}

	fmt.Printf("Exporting genesis...\n")

	appState, _, err := app.ExportAppStateAndValidators(true, []string{})
	if err != nil {
		panic(err)
	}

	fmt.Printf("Importing genesis...\n")

	newDir, _ := ioutil.TempDir("", "goleveldb-app-sim-2")
	newDB, _ := sdk.NewLevelDB("Simulation-2", dir)

	defer func() {
		newDB.Close()
		_ = os.RemoveAll(newDir)
	}()

	newApp := NewSimApp(log.NewNopLogger(), newDB, nil, true, 0, fauxMerkleModeOpt)
	require.Equal(t, "SimApp", newApp.Name())
	newApp.InitChain(abci.RequestInitChain{
		AppStateBytes: appState,
	})

	// Run randomized simulation on imported app
	_, _, err = simulation.SimulateFromSeed(getSimulateFromSeedInput(t, os.Stdout, newApp))
	require.Nil(t, err)
}

// TODO: Make another test for the fuzzer itself, which just has noOp txs
// and doesn't depend on the application.
func TestAppStateDeterminism(t *testing.T) {
	if !enabled {
		t.Skip("Skipping application simulation")
	}

	numSeeds := 3
	numTimesToRunPerSeed := 5
	appHashList := make([]json.RawMessage, numTimesToRunPerSeed)

	for i := 0; i < numSeeds; i++ {
		seed := rand.Int63()

		for j := 0; j < numTimesToRunPerSeed; j++ {
			logger := log.NewNopLogger()
			db := dbm.NewMemDB()
			app := NewSimApp(logger, db, nil, true, 0)

			fmt.Printf(
				"Running non-determinism simulation; seed: %d/%d (%d), attempt: %d/%d\n",
				i+1, numSeeds, seed, j+1, numTimesToRunPerSeed,
			)

			_, _, err := simulation.SimulateFromSeed(
				t, os.Stdout, app.BaseApp, appStateFn, seed, testAndRunTxs(app),
				[]sdk.Invariant{}, 1, numBlocks, exportParamsHeight,
				blockSize, "", false, commit, lean,
				false, false, app.ModuleAccountAddrs(),
			)
			require.NoError(t, err)

			appHash := app.LastCommitID().Hash
			appHashList[j] = appHash
		}

		for k := 1; k < numTimesToRunPerSeed; k++ {
			require.Equal(t, appHashList[0], appHashList[k], "appHash list: %v", appHashList)
		}
	}
}

func BenchmarkInvariants(b *testing.B) {
	logger := log.NewNopLogger()
	dir, _ := ioutil.TempDir("", "goleveldb-app-invariant-bench")
	db, _ := sdk.NewLevelDB("simulation", dir)

	defer func() {
		db.Close()
		os.RemoveAll(dir)
	}()

	app := NewSimApp(logger, db, nil, true, 0)
	exportParams := exportParamsPath != ""

	// 2. Run parameterized simulation (w/o invariants)
	_, params, simErr := simulation.SimulateFromSeed(
		b, ioutil.Discard, app.BaseApp, appStateFn, seed, testAndRunTxs(app),
		[]sdk.Invariant{}, initialBlockHeight, numBlocks, exportParamsHeight, blockSize,
		exportStatsPath, exportParams, commit, lean, onOperation, false, app.ModuleAccountAddrs(),
	)

	// export state and params before the simulation error is checked
	if exportStatePath != "" {
		fmt.Println("Exporting app state...")
		appState, _, err := app.ExportAppStateAndValidators(false, nil)
		if err != nil {
			fmt.Println(err)
			b.Fail()
		}
		err = ioutil.WriteFile(exportStatePath, []byte(appState), 0644)
		if err != nil {
			fmt.Println(err)
			b.Fail()
		}
	}

	if exportParamsPath != "" {
		fmt.Println("Exporting simulation params...")
		paramsBz, err := json.MarshalIndent(params, "", " ")
		if err != nil {
			fmt.Println(err)
			b.Fail()
		}

		err = ioutil.WriteFile(exportParamsPath, paramsBz, 0644)
		if err != nil {
			fmt.Println(err)
			b.Fail()
		}
	}

	if simErr != nil {
		fmt.Println(simErr)
		b.FailNow()
	}

	ctx := app.NewContext(true, abci.Header{Height: app.LastBlockHeight() + 1})

	// 3. Benchmark each invariant separately
	//
	// NOTE: We use the crisis keeper as it has all the invariants registered with
	// their respective metadata which makes it useful for testing/benchmarking.
	for _, cr := range app.crisisKeeper.Routes() {
		b.Run(fmt.Sprintf("%s/%s", cr.ModuleName, cr.Route), func(b *testing.B) {
			if res, stop := cr.Invar(ctx); stop {
				fmt.Printf("broken invariant at block %d of %d\n%s", ctx.BlockHeight()-1, numBlocks, res)
				b.FailNow()
			}
		})
	}
}<|MERGE_RESOLUTION|>--- conflicted
+++ resolved
@@ -18,13 +18,8 @@
 	"github.com/cosmos/cosmos-sdk/baseapp"
 	sdk "github.com/cosmos/cosmos-sdk/types"
 	"github.com/cosmos/cosmos-sdk/x/auth"
-<<<<<<< HEAD
-	authsim "github.com/cosmos/cosmos-sdk/x/auth/simulation"
-	banksim "github.com/cosmos/cosmos-sdk/x/bank/simulation"
-=======
 	authsimops "github.com/cosmos/cosmos-sdk/x/auth/simulation/operations"
 	banksimops "github.com/cosmos/cosmos-sdk/x/bank/simulation/operations"
->>>>>>> 258e3e6b
 	distr "github.com/cosmos/cosmos-sdk/x/distribution"
 	distrsimops "github.com/cosmos/cosmos-sdk/x/distribution/simulation/operations"
 	"github.com/cosmos/cosmos-sdk/x/gov"
@@ -93,11 +88,7 @@
 					})
 				return v
 			}(nil),
-<<<<<<< HEAD
-			banksim.SimulateMsgSend(app.accountKeeper, app.bankKeeper),
-=======
 			banksimops.SimulateMsgSend(app.accountKeeper, app.bankKeeper),
->>>>>>> 258e3e6b
 		},
 		{
 			func(_ *rand.Rand) int {
@@ -108,11 +99,7 @@
 					})
 				return v
 			}(nil),
-<<<<<<< HEAD
-			banksim.SimulateSingleInputMsgMultiSend(app.accountKeeper, app.bankKeeper),
-=======
 			banksimops.SimulateSingleInputMsgMultiSend(app.accountKeeper, app.bankKeeper),
->>>>>>> 258e3e6b
 		},
 		{
 			func(_ *rand.Rand) int {
