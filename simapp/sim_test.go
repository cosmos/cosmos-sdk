package simapp

import (
	"encoding/json"
	"flag"
	"fmt"
	"io"
	"io/ioutil"
	"math/rand"
	"os"
	"testing"
	"time"

	"github.com/stretchr/testify/require"

	abci "github.com/tendermint/tendermint/abci/types"
	"github.com/tendermint/tendermint/crypto/secp256k1"
	dbm "github.com/tendermint/tendermint/libs/db"
	"github.com/tendermint/tendermint/libs/log"
	tmtypes "github.com/tendermint/tendermint/types"

	"github.com/cosmos/cosmos-sdk/baseapp"
	"github.com/cosmos/cosmos-sdk/codec"
	sdk "github.com/cosmos/cosmos-sdk/types"
	"github.com/cosmos/cosmos-sdk/x/auth"
<<<<<<< HEAD
	"github.com/cosmos/cosmos-sdk/x/auth/genaccounts"
=======
	authsim "github.com/cosmos/cosmos-sdk/x/auth/simulation"
>>>>>>> 35267843
	"github.com/cosmos/cosmos-sdk/x/bank"
	distr "github.com/cosmos/cosmos-sdk/x/distribution"
	distrsim "github.com/cosmos/cosmos-sdk/x/distribution/simulation"
	"github.com/cosmos/cosmos-sdk/x/genaccounts"
	"github.com/cosmos/cosmos-sdk/x/gov"
	govsim "github.com/cosmos/cosmos-sdk/x/gov/simulation"
	"github.com/cosmos/cosmos-sdk/x/mint"
	paramsim "github.com/cosmos/cosmos-sdk/x/params/simulation"
	"github.com/cosmos/cosmos-sdk/x/simulation"
	"github.com/cosmos/cosmos-sdk/x/slashing"
	slashingsim "github.com/cosmos/cosmos-sdk/x/slashing/simulation"
	"github.com/cosmos/cosmos-sdk/x/staking"
	stakingsim "github.com/cosmos/cosmos-sdk/x/staking/simulation"
	"github.com/cosmos/cosmos-sdk/x/supply"
)

var (
	genesisFile string
	paramsFile  string
	seed        int64
	numBlocks   int
	blockSize   int
	enabled     bool
	verbose     bool
	lean        bool
	commit      bool
	period      int
	onOperation bool // TODO Remove in favor of binary search for invariant violation
)

func init() {
	flag.StringVar(&genesisFile, "SimulationGenesis", "", "custom simulation genesis file; cannot be used with params file")
	flag.StringVar(&paramsFile, "SimulationParams", "", "custom simulation params file which overrides any random params; cannot be used with genesis")
	flag.Int64Var(&seed, "SimulationSeed", 42, "simulation random seed")
	flag.IntVar(&numBlocks, "SimulationNumBlocks", 500, "number of blocks")
	flag.IntVar(&blockSize, "SimulationBlockSize", 200, "operations per block")
	flag.BoolVar(&enabled, "SimulationEnabled", false, "enable the simulation")
	flag.BoolVar(&verbose, "SimulationVerbose", false, "verbose log output")
	flag.BoolVar(&lean, "SimulationLean", false, "lean simulation log output")
	flag.BoolVar(&commit, "SimulationCommit", false, "have the simulation commit")
	flag.IntVar(&period, "SimulationPeriod", 1, "run slow invariants only once every period assertions")
	flag.BoolVar(&onOperation, "SimulateEveryOperation", false, "run slow invariants every operation")
}

// helper function for populating input for SimulateFromSeed
func getSimulateFromSeedInput(tb testing.TB, w io.Writer, app *SimApp) (
	testing.TB, io.Writer, *baseapp.BaseApp, simulation.AppStateFn, int64,
	simulation.WeightedOperations, sdk.Invariants, int, int, bool, bool, bool) {

	return tb, w, app.BaseApp, appStateFn, seed,
		testAndRunTxs(app), invariants(app), numBlocks, blockSize, commit, lean, onOperation
}

func appStateFromGenesisFileFn(
	r *rand.Rand, _ []simulation.Account, _ time.Time,
) (json.RawMessage, []simulation.Account, string) {

	var genesis tmtypes.GenesisDoc
	cdc := MakeCodec()

	bytes, err := ioutil.ReadFile(genesisFile)
	if err != nil {
		panic(err)
	}

	cdc.MustUnmarshalJSON(bytes, &genesis)

	var appState GenesisState
	cdc.MustUnmarshalJSON(genesis.AppState, &appState)

	accounts := genaccounts.GetGenesisStateFromAppState(cdc, appState)

	var newAccs []simulation.Account
	for _, acc := range accounts {
		// Pick a random private key, since we don't know the actual key
		// This should be fine as it's only used for mock Tendermint validators
		// and these keys are never actually used to sign by mock Tendermint.
		privkeySeed := make([]byte, 15)
		r.Read(privkeySeed)

		privKey := secp256k1.GenPrivKeySecp256k1(privkeySeed)
		newAccs = append(newAccs, simulation.Account{privKey, privKey.PubKey(), acc.Address})
	}

	return genesis.AppState, newAccs, genesis.ChainID
}

// TODO refactor out random initialization code to the modules
func appStateRandomizedFn(
	r *rand.Rand, accs []simulation.Account, genesisTimestamp time.Time, appParams simulation.AppParams,
) (json.RawMessage, []simulation.Account, string) {

	cdc := MakeCodec()
	genesisState := NewDefaultGenesisState()

	var (
		amount             int64
		numInitiallyBonded int64
	)

	appParams.GetOrGenerate(cdc, StakePerAccount, &amount, r,
		func(r *rand.Rand) { amount = int64(r.Intn(1e12)) })
	appParams.GetOrGenerate(cdc, InitiallyBondedValidators, &amount, r,
		func(r *rand.Rand) { numInitiallyBonded = int64(r.Intn(250)) })

	numAccs := int64(len(accs))
	if numInitiallyBonded > numAccs {
		numInitiallyBonded = numAccs
	}

	fmt.Printf(
		`Selected randomly generated parameters for simulated genesis:
{
  stake_per_account: "%v",
  initially_bonded_validators: "%v"
}
`, amount, numInitiallyBonded,
	)

	genGenesisAccounts(cdc, r, accs, genesisTimestamp, amount, numInitiallyBonded, genesisState)
	genAuthGenesisState(cdc, r, appParams, genesisState)
	genBankGenesisState(cdc, r, appParams, genesisState)
	genSupplyGenesisState(cdc, amount, numInitiallyBonded, int64(len(accs)), genesisState)
	genGovGenesisState(cdc, r, appParams, genesisState)
	genMintGenesisState(cdc, r, appParams, genesisState)
	genDistrGenesisState(cdc, r, appParams, genesisState)
	stakingGen := genStakingGenesisState(cdc, r, accs, amount, numAccs, numInitiallyBonded, appParams, genesisState)
	genSlashingGenesisState(cdc, r, stakingGen, appParams, genesisState)

	appState, err := MakeCodec().MarshalJSON(genesisState)
	if err != nil {
		panic(err)
	}

	return appState, accs, "simulation"
}

func appStateFn(
	r *rand.Rand, accs []simulation.Account, genesisTimestamp time.Time,
) (appState json.RawMessage, simAccs []simulation.Account, chainID string) {

	cdc := MakeCodec()

	switch {
	case paramsFile != "" && genesisFile != "":
		panic("cannot provide both a genesis file and a params file")

	case genesisFile != "":
		appState, simAccs, chainID = appStateFromGenesisFileFn(r, accs, genesisTimestamp)

	case paramsFile != "":
		appParams := make(simulation.AppParams)
		bz, err := ioutil.ReadFile(paramsFile)
		if err != nil {
			panic(err)
		}

		cdc.MustUnmarshalJSON(bz, &appParams)
		appState, simAccs, chainID = appStateRandomizedFn(r, accs, genesisTimestamp, appParams)

	default:
		appParams := make(simulation.AppParams)
		appState, simAccs, chainID = appStateRandomizedFn(r, accs, genesisTimestamp, appParams)
	}

	return appState, simAccs, chainID
}

func genAuthGenesisState(cdc *codec.Codec, r *rand.Rand, ap simulation.AppParams, genesisState map[string]json.RawMessage) {
	authGenesis := auth.NewGenesisState(
		auth.NewParams(
			func(r *rand.Rand) uint64 {
				var v uint64
				ap.GetOrGenerate(cdc, simulation.MaxMemoChars, &v, r,
					func(r *rand.Rand) {
						v = simulation.ModuleParamSimulator[simulation.MaxMemoChars](r).(uint64)
					})
				return v
			}(r),
			func(r *rand.Rand) uint64 {
				var v uint64
				ap.GetOrGenerate(cdc, simulation.TxSigLimit, &v, r,
					func(r *rand.Rand) {
						v = simulation.ModuleParamSimulator[simulation.TxSigLimit](r).(uint64)
					})
				return v
			}(r),
			func(r *rand.Rand) uint64 {
				var v uint64
				ap.GetOrGenerate(cdc, simulation.TxSizeCostPerByte, &v, r,
					func(r *rand.Rand) {
						v = simulation.ModuleParamSimulator[simulation.TxSizeCostPerByte](r).(uint64)
					})
				return v
			}(r),
			func(r *rand.Rand) uint64 {
				var v uint64
				ap.GetOrGenerate(cdc, simulation.SigVerifyCostED25519, &v, r,
					func(r *rand.Rand) {
						v = simulation.ModuleParamSimulator[simulation.SigVerifyCostED25519](r).(uint64)
					})
				return v
			}(r),
			func(r *rand.Rand) uint64 {
				var v uint64
				ap.GetOrGenerate(cdc, simulation.SigVerifyCostSECP256K1, &v, r,
					func(r *rand.Rand) {
						v = simulation.ModuleParamSimulator[simulation.SigVerifyCostSECP256K1](r).(uint64)
					})
				return v
			}(r),
		),
	)

	fmt.Printf("Selected randomly generated auth parameters:\n%s\n", codec.MustMarshalJSONIndent(cdc, authGenesis.Params))
	genesisState[auth.ModuleName] = cdc.MustMarshalJSON(authGenesis)
}

func genBankGenesisState(cdc *codec.Codec, r *rand.Rand, ap simulation.AppParams, genesisState map[string]json.RawMessage) {
	bankGenesis := bank.NewGenesisState(
		func(r *rand.Rand) bool {
			var v bool
			ap.GetOrGenerate(cdc, simulation.SendEnabled, &v, r,
				func(r *rand.Rand) {
					v = simulation.ModuleParamSimulator[simulation.SendEnabled](r).(bool)
				})
			return v
		}(r),
	)

	fmt.Printf("Selected randomly generated bank parameters:\n%s\n", codec.MustMarshalJSONIndent(cdc, bankGenesis))
	genesisState[bank.ModuleName] = cdc.MustMarshalJSON(bankGenesis)
}

func genSupplyGenesisState(cdc *codec.Codec, amount, numInitiallyBonded, numAccs int64, genesisState map[string]json.RawMessage) {
	totalSupply := sdk.NewInt(amount * (numAccs + numInitiallyBonded))
	supplyGenesis := supply.NewGenesisState(
		supply.NewSupply(sdk.NewCoins(sdk.NewCoin(sdk.DefaultBondDenom, totalSupply))),
	)

	fmt.Printf("Generated supply parameters:\n%s\n", codec.MustMarshalJSONIndent(cdc, supplyGenesis))
	genesisState[supply.ModuleName] = cdc.MustMarshalJSON(supplyGenesis)
}

func genGenesisAccounts(
	cdc *codec.Codec, r *rand.Rand, accs []simulation.Account,
	genesisTimestamp time.Time, amount, numInitiallyBonded int64,
	genesisState map[string]json.RawMessage,
) {

	var genesisAccounts []genaccounts.GenesisAccount

	// randomly generate some genesis accounts
	for i, acc := range accs {
		coins := sdk.Coins{sdk.NewCoin(sdk.DefaultBondDenom, sdk.NewInt(amount))}
		bacc := auth.NewBaseAccountWithAddress(acc.Address)
		bacc.SetCoins(coins)

		var gacc genaccounts.GenesisAccount

		// Only consider making a vesting account once the initial bonded validator
		// set is exhausted due to needing to track DelegatedVesting.
		if int64(i) > numInitiallyBonded && r.Intn(100) < 50 {
			var (
				vacc    auth.VestingAccount
				endTime int64
			)

			startTime := genesisTimestamp.Unix()

			// Allow for some vesting accounts to vest very quickly while others very slowly.
			if r.Intn(100) < 50 {
				endTime = int64(simulation.RandIntBetween(r, int(startTime), int(startTime+(60*60*24*30))))
			} else {
				endTime = int64(simulation.RandIntBetween(r, int(startTime), int(startTime+(60*60*12))))
			}

			if startTime == endTime {
				endTime++
			}

			if r.Intn(100) < 50 {
				vacc = auth.NewContinuousVestingAccount(&bacc, startTime, endTime)
			} else {
				vacc = auth.NewDelayedVestingAccount(&bacc, endTime)
			}

			var err error
			gacc, err = genaccounts.NewGenesisAccountI(vacc)
			if err != nil {
				panic(err)
			}
		} else {
			gacc = genaccounts.NewGenesisAccount(&bacc)
		}

		genesisAccounts = append(genesisAccounts, gacc)
	}

	genesisState[genaccounts.ModuleName] = cdc.MustMarshalJSON(genesisAccounts)
}

func genGovGenesisState(cdc *codec.Codec, r *rand.Rand, ap simulation.AppParams, genesisState map[string]json.RawMessage) {
	var vp time.Duration
	ap.GetOrGenerate(cdc, simulation.VotingParamsVotingPeriod, &vp, r,
		func(r *rand.Rand) {
			vp = simulation.ModuleParamSimulator[simulation.VotingParamsVotingPeriod](r).(time.Duration)
		})

	govGenesis := gov.NewGenesisState(
		uint64(r.Intn(100)),
		gov.NewDepositParams(
			func(r *rand.Rand) sdk.Coins {
				var v sdk.Coins
				ap.GetOrGenerate(cdc, simulation.DepositParamsMinDeposit, &v, r,
					func(r *rand.Rand) {
						v = simulation.ModuleParamSimulator[simulation.DepositParamsMinDeposit](r).(sdk.Coins)
					})
				return v
			}(r),
			vp,
		),
		gov.NewVotingParams(vp),
		gov.NewTallyParams(
			func(r *rand.Rand) sdk.Dec {
				var v sdk.Dec
				ap.GetOrGenerate(cdc, simulation.TallyParamsQuorum, &v, r,
					func(r *rand.Rand) {
						v = simulation.ModuleParamSimulator[simulation.TallyParamsQuorum](r).(sdk.Dec)
					})
				return v
			}(r),
			func(r *rand.Rand) sdk.Dec {
				var v sdk.Dec
				ap.GetOrGenerate(cdc, simulation.TallyParamsThreshold, &v, r,
					func(r *rand.Rand) {
						v = simulation.ModuleParamSimulator[simulation.TallyParamsThreshold](r).(sdk.Dec)
					})
				return v
			}(r),
			func(r *rand.Rand) sdk.Dec {
				var v sdk.Dec
				ap.GetOrGenerate(cdc, simulation.TallyParamsVeto, &v, r,
					func(r *rand.Rand) {
						v = simulation.ModuleParamSimulator[simulation.TallyParamsVeto](r).(sdk.Dec)
					})
				return v
			}(r),
		),
	)

	fmt.Printf("Selected randomly generated governance parameters:\n%s\n", codec.MustMarshalJSONIndent(cdc, govGenesis))
	genesisState[gov.ModuleName] = cdc.MustMarshalJSON(govGenesis)
}

func genMintGenesisState(cdc *codec.Codec, r *rand.Rand, ap simulation.AppParams, genesisState map[string]json.RawMessage) {
	mintGenesis := mint.NewGenesisState(
		mint.InitialMinter(
			func(r *rand.Rand) sdk.Dec {
				var v sdk.Dec
				ap.GetOrGenerate(cdc, simulation.Inflation, &v, r,
					func(r *rand.Rand) {
						v = simulation.ModuleParamSimulator[simulation.Inflation](r).(sdk.Dec)
					})
				return v
			}(r),
		),
		mint.NewParams(
			sdk.DefaultBondDenom,
			func(r *rand.Rand) sdk.Dec {
				var v sdk.Dec
				ap.GetOrGenerate(cdc, simulation.InflationRateChange, &v, r,
					func(r *rand.Rand) {
						v = simulation.ModuleParamSimulator[simulation.InflationRateChange](r).(sdk.Dec)
					})
				return v
			}(r),
			func(r *rand.Rand) sdk.Dec {
				var v sdk.Dec
				ap.GetOrGenerate(cdc, simulation.InflationMax, &v, r,
					func(r *rand.Rand) {
						v = simulation.ModuleParamSimulator[simulation.InflationMax](r).(sdk.Dec)
					})
				return v
			}(r),
			func(r *rand.Rand) sdk.Dec {
				var v sdk.Dec
				ap.GetOrGenerate(cdc, simulation.InflationMin, &v, r,
					func(r *rand.Rand) {
						v = simulation.ModuleParamSimulator[simulation.InflationMin](r).(sdk.Dec)
					})
				return v
			}(r),
			func(r *rand.Rand) sdk.Dec {
				var v sdk.Dec
				ap.GetOrGenerate(cdc, simulation.GoalBonded, &v, r,
					func(r *rand.Rand) {
						v = simulation.ModuleParamSimulator[simulation.GoalBonded](r).(sdk.Dec)
					})
				return v
			}(r),
			uint64(60*60*8766/5),
		),
	)

	fmt.Printf("Selected randomly generated minting parameters:\n%s\n", codec.MustMarshalJSONIndent(cdc, mintGenesis.Params))
	genesisState[mint.ModuleName] = cdc.MustMarshalJSON(mintGenesis)
}

func genDistrGenesisState(cdc *codec.Codec, r *rand.Rand, ap simulation.AppParams, genesisState map[string]json.RawMessage) {
	distrGenesis := distr.GenesisState{
		FeePool: distr.InitialFeePool(),
		CommunityTax: func(r *rand.Rand) sdk.Dec {
			var v sdk.Dec
			ap.GetOrGenerate(cdc, simulation.CommunityTax, &v, r,
				func(r *rand.Rand) {
					v = simulation.ModuleParamSimulator[simulation.CommunityTax](r).(sdk.Dec)
				})
			return v
		}(r),
		BaseProposerReward: func(r *rand.Rand) sdk.Dec {
			var v sdk.Dec
			ap.GetOrGenerate(cdc, simulation.BaseProposerReward, &v, r,
				func(r *rand.Rand) {
					v = simulation.ModuleParamSimulator[simulation.BaseProposerReward](r).(sdk.Dec)
				})
			return v
		}(r),
		BonusProposerReward: func(r *rand.Rand) sdk.Dec {
			var v sdk.Dec
			ap.GetOrGenerate(cdc, simulation.BonusProposerReward, &v, r,
				func(r *rand.Rand) {
					v = simulation.ModuleParamSimulator[simulation.BonusProposerReward](r).(sdk.Dec)
				})
			return v
		}(r),
	}

	fmt.Printf("Selected randomly generated distribution parameters:\n%s\n", codec.MustMarshalJSONIndent(cdc, distrGenesis))
	genesisState[distr.ModuleName] = cdc.MustMarshalJSON(distrGenesis)
}

func genSlashingGenesisState(
	cdc *codec.Codec, r *rand.Rand, stakingGen staking.GenesisState,
	ap simulation.AppParams, genesisState map[string]json.RawMessage,
) {
	slashingGenesis := slashing.NewGenesisState(
		slashing.NewParams(
			stakingGen.Params.UnbondingTime,
			func(r *rand.Rand) int64 {
				var v int64
				ap.GetOrGenerate(cdc, simulation.SignedBlocksWindow, &v, r,
					func(r *rand.Rand) {
						v = simulation.ModuleParamSimulator[simulation.SignedBlocksWindow](r).(int64)
					})
				return v
			}(r),
			func(r *rand.Rand) sdk.Dec {
				var v sdk.Dec
				ap.GetOrGenerate(cdc, simulation.MinSignedPerWindow, &v, r,
					func(r *rand.Rand) {
						v = simulation.ModuleParamSimulator[simulation.MinSignedPerWindow](r).(sdk.Dec)
					})
				return v
			}(r),
			func(r *rand.Rand) time.Duration {
				var v time.Duration
				ap.GetOrGenerate(cdc, simulation.DowntimeJailDuration, &v, r,
					func(r *rand.Rand) {
						v = simulation.ModuleParamSimulator[simulation.DowntimeJailDuration](r).(time.Duration)
					})
				return v
			}(r),
			func(r *rand.Rand) sdk.Dec {
				var v sdk.Dec
				ap.GetOrGenerate(cdc, simulation.SlashFractionDoubleSign, &v, r,
					func(r *rand.Rand) {
						v = simulation.ModuleParamSimulator[simulation.SlashFractionDoubleSign](r).(sdk.Dec)
					})
				return v
			}(r),
			func(r *rand.Rand) sdk.Dec {
				var v sdk.Dec
				ap.GetOrGenerate(cdc, simulation.SlashFractionDowntime, &v, r,
					func(r *rand.Rand) {
						v = simulation.ModuleParamSimulator[simulation.SlashFractionDowntime](r).(sdk.Dec)
					})
				return v
			}(r),
		),
		nil,
		nil,
	)

	fmt.Printf("Selected randomly generated slashing parameters:\n%s\n", codec.MustMarshalJSONIndent(cdc, slashingGenesis.Params))
	genesisState[slashing.ModuleName] = cdc.MustMarshalJSON(slashingGenesis)
}

func genStakingGenesisState(
	cdc *codec.Codec, r *rand.Rand, accs []simulation.Account, amount, numAccs, numInitiallyBonded int64,
	ap simulation.AppParams, genesisState map[string]json.RawMessage,
) staking.GenesisState {

	stakingGenesis := staking.NewGenesisState(
		staking.NewParams(
			func(r *rand.Rand) time.Duration {
				var v time.Duration
				ap.GetOrGenerate(cdc, simulation.UnbondingTime, &v, r,
					func(r *rand.Rand) {
						v = simulation.ModuleParamSimulator[simulation.UnbondingTime](r).(time.Duration)
					})
				return v
			}(r),
			func(r *rand.Rand) uint16 {
				var v uint16
				ap.GetOrGenerate(cdc, simulation.MaxValidators, &v, r,
					func(r *rand.Rand) {
						v = simulation.ModuleParamSimulator[simulation.MaxValidators](r).(uint16)
					})
				return v
			}(r),
			7,
			sdk.DefaultBondDenom,
		),
		nil,
		nil,
	)

	var (
		validators  []staking.Validator
		delegations []staking.Delegation
	)

	valAddrs := make([]sdk.ValAddress, numInitiallyBonded)
	for i := 0; i < int(numInitiallyBonded); i++ {
		valAddr := sdk.ValAddress(accs[i].Address)
		valAddrs[i] = valAddr

		validator := staking.NewValidator(valAddr, accs[i].PubKey, staking.Description{})
		validator.Tokens = sdk.NewInt(amount)
		validator.DelegatorShares = sdk.NewDec(amount)
		delegation := staking.NewDelegation(accs[i].Address, valAddr, sdk.NewDec(amount))
		validators = append(validators, validator)
		delegations = append(delegations, delegation)
	}

	stakingGenesis.Validators = validators
	stakingGenesis.Delegations = delegations

	fmt.Printf("Selected randomly generated staking parameters:\n%s\n", codec.MustMarshalJSONIndent(cdc, stakingGenesis.Params))
	genesisState[staking.ModuleName] = cdc.MustMarshalJSON(stakingGenesis)

	return stakingGenesis
}

func testAndRunTxs(app *SimApp) []simulation.WeightedOperation {
	cdc := MakeCodec()
	ap := make(simulation.AppParams)

	if paramsFile != "" {
		bz, err := ioutil.ReadFile(paramsFile)
		if err != nil {
			panic(err)
		}

		cdc.MustUnmarshalJSON(bz, &ap)
	}

	return []simulation.WeightedOperation{
		{
			func(_ *rand.Rand) int {
				var v int
				ap.GetOrGenerate(cdc, OpWeightDeductFee, &v, nil,
					func(_ *rand.Rand) {
						v = 5
					})
				return v
			}(nil),
<<<<<<< HEAD
			distrsim.SimulateDeductFee(app.accountKeeper, app.feeCollectionKeeper),
=======
			authsim.SimulateDeductFee(app.accountKeeper, app.supplyKeeper),
>>>>>>> 35267843
		},
		{
			func(_ *rand.Rand) int {
				var v int
				ap.GetOrGenerate(cdc, OpWeightMsgSend, &v, nil,
					func(_ *rand.Rand) {
						v = 100
					})
				return v
			}(nil),
			bank.SimulateMsgSend(app.accountKeeper, app.bankKeeper),
		},
		{
			func(_ *rand.Rand) int {
				var v int
				ap.GetOrGenerate(cdc, OpWeightSingleInputMsgMultiSend, &v, nil,
					func(_ *rand.Rand) {
						v = 10
					})
				return v
			}(nil),
			bank.SimulateSingleInputMsgMultiSend(app.accountKeeper, app.bankKeeper),
		},
		{
			func(_ *rand.Rand) int {
				var v int
				ap.GetOrGenerate(cdc, OpWeightMsgSetWithdrawAddress, &v, nil,
					func(_ *rand.Rand) {
						v = 50
					})
				return v
			}(nil),
			distrsim.SimulateMsgSetWithdrawAddress(app.accountKeeper, app.distrKeeper),
		},
		{
			func(_ *rand.Rand) int {
				var v int
				ap.GetOrGenerate(cdc, OpWeightMsgWithdrawDelegationReward, &v, nil,
					func(_ *rand.Rand) {
						v = 50
					})
				return v
			}(nil),
			distrsim.SimulateMsgWithdrawDelegatorReward(app.accountKeeper, app.distrKeeper),
		},
		{
			func(_ *rand.Rand) int {
				var v int
				ap.GetOrGenerate(cdc, OpWeightMsgWithdrawValidatorCommission, &v, nil,
					func(_ *rand.Rand) {
						v = 50
					})
				return v
			}(nil),
			distrsim.SimulateMsgWithdrawValidatorCommission(app.accountKeeper, app.distrKeeper),
		},
		{
			func(_ *rand.Rand) int {
				var v int
				ap.GetOrGenerate(cdc, OpWeightSubmitVotingSlashingTextProposal, &v, nil,
					func(_ *rand.Rand) {
						v = 5
					})
				return v
			}(nil),
			govsim.SimulateSubmittingVotingAndSlashingForProposal(app.govKeeper, govsim.SimulateTextProposalContent),
		},
		{
			func(_ *rand.Rand) int {
				var v int
				ap.GetOrGenerate(cdc, OpWeightSubmitVotingSlashingCommunitySpendProposal, &v, nil,
					func(_ *rand.Rand) {
						v = 5
					})
				return v
			}(nil),
			govsim.SimulateSubmittingVotingAndSlashingForProposal(app.govKeeper, distrsim.SimulateCommunityPoolSpendProposalContent(app.distrKeeper)),
		},
		{
			func(_ *rand.Rand) int {
				var v int
				ap.GetOrGenerate(cdc, OpWeightSubmitVotingSlashingParamChangeProposal, &v, nil,
					func(_ *rand.Rand) {
						v = 5
					})
				return v
			}(nil),
			govsim.SimulateSubmittingVotingAndSlashingForProposal(app.govKeeper, paramsim.SimulateParamChangeProposalContent),
		},
		{
			func(_ *rand.Rand) int {
				var v int
				ap.GetOrGenerate(cdc, OpWeightMsgDeposit, &v, nil,
					func(_ *rand.Rand) {
						v = 100
					})
				return v
			}(nil),
			govsim.SimulateMsgDeposit(app.govKeeper),
		},
		{
			func(_ *rand.Rand) int {
				var v int
				ap.GetOrGenerate(cdc, OpWeightMsgCreateValidator, &v, nil,
					func(_ *rand.Rand) {
						v = 100
					})
				return v
			}(nil),
			stakingsim.SimulateMsgCreateValidator(app.accountKeeper, app.stakingKeeper),
		},
		{
			func(_ *rand.Rand) int {
				var v int
				ap.GetOrGenerate(cdc, OpWeightMsgEditValidator, &v, nil,
					func(_ *rand.Rand) {
						v = 5
					})
				return v
			}(nil),
			stakingsim.SimulateMsgEditValidator(app.stakingKeeper),
		},
		{
			func(_ *rand.Rand) int {
				var v int
				ap.GetOrGenerate(cdc, OpWeightMsgDelegate, &v, nil,
					func(_ *rand.Rand) {
						v = 100
					})
				return v
			}(nil),
			stakingsim.SimulateMsgDelegate(app.accountKeeper, app.stakingKeeper),
		},
		{
			func(_ *rand.Rand) int {
				var v int
				ap.GetOrGenerate(cdc, OpWeightMsgUndelegate, &v, nil,
					func(_ *rand.Rand) {
						v = 100
					})
				return v
			}(nil),
			stakingsim.SimulateMsgUndelegate(app.accountKeeper, app.stakingKeeper),
		},
		{
			func(_ *rand.Rand) int {
				var v int
				ap.GetOrGenerate(cdc, OpWeightMsgBeginRedelegate, &v, nil,
					func(_ *rand.Rand) {
						v = 100
					})
				return v
			}(nil),
			stakingsim.SimulateMsgBeginRedelegate(app.accountKeeper, app.stakingKeeper),
		},
		{
			func(_ *rand.Rand) int {
				var v int
				ap.GetOrGenerate(cdc, OpWeightMsgUnjail, &v, nil,
					func(_ *rand.Rand) {
						v = 100
					})
				return v
			}(nil),
			slashingsim.SimulateMsgUnjail(app.slashingKeeper),
		},
	}
}

func invariants(app *SimApp) []sdk.Invariant {
	// TODO: fix PeriodicInvariants, it doesn't seem to call individual invariants for a period of 1
	// Ref: https://github.com/cosmos/cosmos-sdk/issues/4631
	if period == 1 {
		return app.crisisKeeper.Invariants()
	}
	return simulation.PeriodicInvariants(app.crisisKeeper.Invariants(), period, 0)
}

// Pass this in as an option to use a dbStoreAdapter instead of an IAVLStore for simulation speed.
func fauxMerkleModeOpt(bapp *baseapp.BaseApp) {
	bapp.SetFauxMerkleMode()
}

// Profile with:
// /usr/local/go/bin/go test -benchmem -run=^$ github.com/cosmos/cosmos-sdk/simapp -bench ^BenchmarkFullAppSimulation$ -SimulationCommit=true -cpuprofile cpu.out
func BenchmarkFullAppSimulation(b *testing.B) {
	logger := log.NewNopLogger()

	var db dbm.DB
	dir, _ := ioutil.TempDir("", "goleveldb-app-sim")
	db, _ = sdk.NewLevelDB("Simulation", dir)
	defer func() {
		db.Close()
		os.RemoveAll(dir)
	}()
	app := NewSimApp(logger, db, nil, true, 0)

	// Run randomized simulation
	// TODO parameterize numbers, save for a later PR
	_, err := simulation.SimulateFromSeed(getSimulateFromSeedInput(b, os.Stdout, app))
	if err != nil {
		fmt.Println(err)
		b.Fail()
	}
	if commit {
		fmt.Println("GoLevelDB Stats")
		fmt.Println(db.Stats()["leveldb.stats"])
		fmt.Println("GoLevelDB cached block size", db.Stats()["leveldb.cachedblock"])
	}
}

func TestFullAppSimulation(t *testing.T) {
	if !enabled {
		t.Skip("Skipping application simulation")
	}

	var logger log.Logger

	if verbose {
		logger = log.TestingLogger()
	} else {
		logger = log.NewNopLogger()
	}

	var db dbm.DB
	dir, _ := ioutil.TempDir("", "goleveldb-app-sim")
	db, _ = sdk.NewLevelDB("Simulation", dir)

	defer func() {
		db.Close()
		os.RemoveAll(dir)
	}()

	app := NewSimApp(logger, db, nil, true, 0, fauxMerkleModeOpt)
	require.Equal(t, "SimApp", app.Name())

	// Run randomized simulation
	_, err := simulation.SimulateFromSeed(getSimulateFromSeedInput(t, os.Stdout, app))
	if commit {
		// for memdb:
		// fmt.Println("Database Size", db.Stats()["database.size"])
		fmt.Println("GoLevelDB Stats")
		fmt.Println(db.Stats()["leveldb.stats"])
		fmt.Println("GoLevelDB cached block size", db.Stats()["leveldb.cachedblock"])
	}

	require.Nil(t, err)
}

func TestAppImportExport(t *testing.T) {
	if !enabled {
		t.Skip("Skipping application import/export simulation")
	}

	var logger log.Logger
	if verbose {
		logger = log.TestingLogger()
	} else {
		logger = log.NewNopLogger()
	}

	var db dbm.DB
	dir, _ := ioutil.TempDir("", "goleveldb-app-sim")
	db, _ = sdk.NewLevelDB("Simulation", dir)

	defer func() {
		db.Close()
		os.RemoveAll(dir)
	}()

	app := NewSimApp(logger, db, nil, true, 0, fauxMerkleModeOpt)
	require.Equal(t, "SimApp", app.Name())

	// Run randomized simulation
	_, err := simulation.SimulateFromSeed(getSimulateFromSeedInput(t, os.Stdout, app))

	if commit {
		// for memdb:
		// fmt.Println("Database Size", db.Stats()["database.size"])
		fmt.Println("GoLevelDB Stats")
		fmt.Println(db.Stats()["leveldb.stats"])
		fmt.Println("GoLevelDB cached block size", db.Stats()["leveldb.cachedblock"])
	}

	require.Nil(t, err)
	fmt.Printf("Exporting genesis...\n")

	appState, _, err := app.ExportAppStateAndValidators(false, []string{})
	require.NoError(t, err)
	fmt.Printf("Importing genesis...\n")

	newDir, _ := ioutil.TempDir("", "goleveldb-app-sim-2")
	newDB, _ := sdk.NewLevelDB("Simulation-2", dir)

	defer func() {
		newDB.Close()
		os.RemoveAll(newDir)
	}()

	newApp := NewSimApp(log.NewNopLogger(), newDB, nil, true, 0, fauxMerkleModeOpt)
	require.Equal(t, "SimApp", newApp.Name())

	var genesisState GenesisState
	err = app.cdc.UnmarshalJSON(appState, &genesisState)
	if err != nil {
		panic(err)
	}
	fmt.Printf("debug genesisState: %s\n", genesisState)

	ctxB := newApp.NewContext(true, abci.Header{})
	newApp.mm.InitGenesis(ctxB, genesisState)

	fmt.Printf("Comparing stores...\n")
	ctxA := app.NewContext(true, abci.Header{})

	type StoreKeysPrefixes struct {
		A        sdk.StoreKey
		B        sdk.StoreKey
		Prefixes [][]byte
	}

	storeKeysPrefixes := []StoreKeysPrefixes{
		{app.keyMain, newApp.keyMain, [][]byte{}},
		{app.keyAccount, newApp.keyAccount, [][]byte{}},
		{app.keyStaking, newApp.keyStaking, [][]byte{staking.UnbondingQueueKey,
			staking.RedelegationQueueKey, staking.ValidatorQueueKey}}, // ordering may change but it doesn't matter
		{app.keySlashing, newApp.keySlashing, [][]byte{}},
		{app.keyMint, newApp.keyMint, [][]byte{}},
		{app.keyDistr, newApp.keyDistr, [][]byte{}},
		{app.keySupply, newApp.keySupply, [][]byte{}},
		{app.keyParams, newApp.keyParams, [][]byte{}},
		{app.keyGov, newApp.keyGov, [][]byte{}},
	}

	for _, storeKeysPrefix := range storeKeysPrefixes {
		storeKeyA := storeKeysPrefix.A
		storeKeyB := storeKeysPrefix.B
		prefixes := storeKeysPrefix.Prefixes
		storeA := ctxA.KVStore(storeKeyA)
		storeB := ctxB.KVStore(storeKeyB)
		kvA, kvB, count, equal := sdk.DiffKVStores(storeA, storeB, prefixes)
		fmt.Printf("Compared %d key/value pairs between %s and %s\n", count, storeKeyA, storeKeyB)
		require.True(t, equal, getSimulationLog(storeKeyA.Name(), app.cdc, newApp.cdc, kvA, kvB))
	}

}

func TestAppSimulationAfterImport(t *testing.T) {
	if !enabled {
		t.Skip("Skipping application simulation after import")
	}

	var logger log.Logger
	if verbose {
		logger = log.TestingLogger()
	} else {
		logger = log.NewNopLogger()
	}

	dir, _ := ioutil.TempDir("", "goleveldb-app-sim")
	db, _ := sdk.NewLevelDB("Simulation", dir)

	defer func() {
		db.Close()
		os.RemoveAll(dir)
	}()

	app := NewSimApp(logger, db, nil, true, 0, fauxMerkleModeOpt)
	require.Equal(t, "SimApp", app.Name())

	// Run randomized simulation
	stopEarly, err := simulation.SimulateFromSeed(getSimulateFromSeedInput(t, os.Stdout, app))

	if commit {
		// for memdb:
		// fmt.Println("Database Size", db.Stats()["database.size"])
		fmt.Println("GoLevelDB Stats")
		fmt.Println(db.Stats()["leveldb.stats"])
		fmt.Println("GoLevelDB cached block size", db.Stats()["leveldb.cachedblock"])
	}

	require.Nil(t, err)

	if stopEarly {
		// we can't export or import a zero-validator genesis
		fmt.Printf("We can't export or import a zero-validator genesis, exiting test...\n")
		return
	}

	fmt.Printf("Exporting genesis...\n")

	appState, _, err := app.ExportAppStateAndValidators(true, []string{})
	if err != nil {
		panic(err)
	}

	fmt.Printf("Importing genesis...\n")

	newDir, _ := ioutil.TempDir("", "goleveldb-app-sim-2")
	newDB, _ := sdk.NewLevelDB("Simulation-2", dir)

	defer func() {
		newDB.Close()
		os.RemoveAll(newDir)
	}()

	newApp := NewSimApp(log.NewNopLogger(), newDB, nil, true, 0, fauxMerkleModeOpt)
	require.Equal(t, "SimApp", newApp.Name())
	newApp.InitChain(abci.RequestInitChain{
		AppStateBytes: appState,
	})

	// Run randomized simulation on imported app
	_, err = simulation.SimulateFromSeed(getSimulateFromSeedInput(t, os.Stdout, newApp))
	require.Nil(t, err)
}

// TODO: Make another test for the fuzzer itself, which just has noOp txs
// and doesn't depend on the application.
func TestAppStateDeterminism(t *testing.T) {
	if !enabled {
		t.Skip("Skipping application simulation")
	}

	numSeeds := 3
	numTimesToRunPerSeed := 5
	appHashList := make([]json.RawMessage, numTimesToRunPerSeed)

	for i := 0; i < numSeeds; i++ {
		seed := rand.Int63()
		for j := 0; j < numTimesToRunPerSeed; j++ {
			logger := log.NewNopLogger()
			db := dbm.NewMemDB()
			app := NewSimApp(logger, db, nil, true, 0)

			// Run randomized simulation
			simulation.SimulateFromSeed(
				t, os.Stdout, app.BaseApp, appStateFn, seed,
				testAndRunTxs(app),
				[]sdk.Invariant{},
				50,
				100,
				true,
				false,
				false,
			)
			appHash := app.LastCommitID().Hash
			appHashList[j] = appHash
		}
		for k := 1; k < numTimesToRunPerSeed; k++ {
			require.Equal(t, appHashList[0], appHashList[k], "appHash list: %v", appHashList)
		}
	}
}

func BenchmarkInvariants(b *testing.B) {
	logger := log.NewNopLogger()
	dir, _ := ioutil.TempDir("", "goleveldb-app-invariant-bench")
	db, _ := sdk.NewLevelDB("simulation", dir)

	defer func() {
		db.Close()
		os.RemoveAll(dir)
	}()

	app := NewSimApp(logger, db, nil, true, 0)

	// 2. Run parameterized simulation (w/o invariants)
	_, err := simulation.SimulateFromSeed(
		b, ioutil.Discard, app.BaseApp, appStateFn, seed, testAndRunTxs(app),
		[]sdk.Invariant{}, numBlocks, blockSize, commit, lean, onOperation,
	)
	if err != nil {
		fmt.Println(err)
		b.FailNow()
	}

	ctx := app.NewContext(true, abci.Header{Height: app.LastBlockHeight() + 1})

	// 3. Benchmark each invariant separately
	//
	// NOTE: We use the crisis keeper as it has all the invariants registered with
	// their respective metadata which makes it useful for testing/benchmarking.
	for _, cr := range app.crisisKeeper.Routes() {
		b.Run(fmt.Sprintf("%s/%s", cr.ModuleName, cr.Route), func(b *testing.B) {
			if err := cr.Invar(ctx); err != nil {
				fmt.Printf("broken invariant at block %d of %d\n%s", ctx.BlockHeight()-1, numBlocks, err)
				b.FailNow()
			}
		})
	}
}<|MERGE_RESOLUTION|>--- conflicted
+++ resolved
@@ -23,11 +23,8 @@
 	"github.com/cosmos/cosmos-sdk/codec"
 	sdk "github.com/cosmos/cosmos-sdk/types"
 	"github.com/cosmos/cosmos-sdk/x/auth"
-<<<<<<< HEAD
 	"github.com/cosmos/cosmos-sdk/x/auth/genaccounts"
-=======
 	authsim "github.com/cosmos/cosmos-sdk/x/auth/simulation"
->>>>>>> 35267843
 	"github.com/cosmos/cosmos-sdk/x/bank"
 	distr "github.com/cosmos/cosmos-sdk/x/distribution"
 	distrsim "github.com/cosmos/cosmos-sdk/x/distribution/simulation"
@@ -606,11 +603,7 @@
 					})
 				return v
 			}(nil),
-<<<<<<< HEAD
 			distrsim.SimulateDeductFee(app.accountKeeper, app.feeCollectionKeeper),
-=======
-			authsim.SimulateDeductFee(app.accountKeeper, app.supplyKeeper),
->>>>>>> 35267843
 		},
 		{
 			func(_ *rand.Rand) int {
