--- conflicted
+++ resolved
@@ -184,11 +184,7 @@
 					})
 				return v
 			}(nil),
-<<<<<<< HEAD
-			authsim.SimulateDeductFee(app.AccountKeeper, app.SupplyKeeper),
-=======
 			authsimops.SimulateDeductFee(app.AccountKeeper, app.SupplyKeeper),
->>>>>>> c441ce2f
 		},
 		{
 			func(_ *rand.Rand) int {
@@ -199,11 +195,7 @@
 					})
 				return v
 			}(nil),
-<<<<<<< HEAD
-			bank.SimulateMsgSend(app.AccountKeeper, app.BankKeeper),
-=======
 			banksimops.SimulateMsgSend(app.AccountKeeper, app.BankKeeper),
->>>>>>> c441ce2f
 		},
 		{
 			func(_ *rand.Rand) int {
@@ -214,11 +206,7 @@
 					})
 				return v
 			}(nil),
-<<<<<<< HEAD
-			bank.SimulateSingleInputMsgMultiSend(app.AccountKeeper, app.BankKeeper),
-=======
 			banksimops.SimulateSingleInputMsgMultiSend(app.AccountKeeper, app.BankKeeper),
->>>>>>> c441ce2f
 		},
 		{
 			func(_ *rand.Rand) int {
@@ -229,11 +217,7 @@
 					})
 				return v
 			}(nil),
-<<<<<<< HEAD
-			distrsim.SimulateMsgSetWithdrawAddress(app.AccountKeeper, app.distrKeeper),
-=======
 			distrsimops.SimulateMsgSetWithdrawAddress(app.DistrKeeper),
->>>>>>> c441ce2f
 		},
 		{
 			func(_ *rand.Rand) int {
@@ -244,11 +228,7 @@
 					})
 				return v
 			}(nil),
-<<<<<<< HEAD
-			distrsim.SimulateMsgWithdrawDelegatorReward(app.AccountKeeper, app.distrKeeper),
-=======
 			distrsimops.SimulateMsgWithdrawDelegatorReward(app.DistrKeeper),
->>>>>>> c441ce2f
 		},
 		{
 			func(_ *rand.Rand) int {
@@ -259,11 +239,7 @@
 					})
 				return v
 			}(nil),
-<<<<<<< HEAD
-			distrsim.SimulateMsgWithdrawValidatorCommission(app.AccountKeeper, app.distrKeeper),
-=======
 			distrsimops.SimulateMsgWithdrawValidatorCommission(app.DistrKeeper),
->>>>>>> c441ce2f
 		},
 		{
 			func(_ *rand.Rand) int {
@@ -318,11 +294,7 @@
 					})
 				return v
 			}(nil),
-<<<<<<< HEAD
-			stakingsim.SimulateMsgCreateValidator(app.AccountKeeper, app.stakingKeeper),
-=======
 			stakingsimops.SimulateMsgCreateValidator(app.AccountKeeper, app.StakingKeeper),
->>>>>>> c441ce2f
 		},
 		{
 			func(_ *rand.Rand) int {
@@ -344,11 +316,7 @@
 					})
 				return v
 			}(nil),
-<<<<<<< HEAD
-			stakingsim.SimulateMsgDelegate(app.AccountKeeper, app.stakingKeeper),
-=======
 			stakingsimops.SimulateMsgDelegate(app.AccountKeeper, app.StakingKeeper),
->>>>>>> c441ce2f
 		},
 		{
 			func(_ *rand.Rand) int {
@@ -359,11 +327,7 @@
 					})
 				return v
 			}(nil),
-<<<<<<< HEAD
-			stakingsim.SimulateMsgUndelegate(app.AccountKeeper, app.stakingKeeper),
-=======
 			stakingsimops.SimulateMsgUndelegate(app.AccountKeeper, app.StakingKeeper),
->>>>>>> c441ce2f
 		},
 		{
 			func(_ *rand.Rand) int {
@@ -374,11 +338,7 @@
 					})
 				return v
 			}(nil),
-<<<<<<< HEAD
-			stakingsim.SimulateMsgBeginRedelegate(app.AccountKeeper, app.stakingKeeper),
-=======
 			stakingsimops.SimulateMsgBeginRedelegate(app.AccountKeeper, app.StakingKeeper),
->>>>>>> c441ce2f
 		},
 		{
 			func(_ *rand.Rand) int {
@@ -640,18 +600,12 @@
 
 		storeA := ctxA.KVStore(storeKeyA)
 		storeB := ctxB.KVStore(storeKeyB)
-<<<<<<< HEAD
-		failedKVs := sdk.DiffKVStores(storeA, storeB, prefixes)
-		fmt.Printf("Compared %d key/value pairs between %s and %s\n", len(failedKVs)/2, storeKeyA, storeKeyB)
-		require.Len(t, failedKVs, 0, GetSimulationLog(storeKeyA.Name(), app.Cdc, newApp.Cdc, failedKVs))
-=======
 
 		failedKVAs, failedKVBs := sdk.DiffKVStores(storeA, storeB, prefixes)
 		require.Equal(t, len(failedKVAs), len(failedKVBs), "unequal sets of key-values to compare")
 
 		fmt.Printf("Compared %d key/value pairs between %s and %s\n", len(failedKVAs), storeKeyA, storeKeyB)
 		require.Len(t, failedKVAs, 0, GetSimulationLog(storeKeyA.Name(), app.sm.StoreDecoders, app.cdc, failedKVAs, failedKVBs))
->>>>>>> c441ce2f
 	}
 
 }
