package simapp

import (
	"encoding/json"
	"fmt"
	"io/ioutil"
	"math/rand"
	"os"
	"testing"

	"github.com/stretchr/testify/require"

	abci "github.com/tendermint/tendermint/abci/types"
	"github.com/tendermint/tendermint/libs/log"
	dbm "github.com/tendermint/tm-db"

	"github.com/cosmos/cosmos-sdk/baseapp"
<<<<<<< HEAD
	"github.com/cosmos/cosmos-sdk/simapp/helpers"
=======
	"github.com/cosmos/cosmos-sdk/store"
>>>>>>> e3e49fc7
	sdk "github.com/cosmos/cosmos-sdk/types"
	"github.com/cosmos/cosmos-sdk/x/auth"
	distr "github.com/cosmos/cosmos-sdk/x/distribution"
	"github.com/cosmos/cosmos-sdk/x/gov"
	"github.com/cosmos/cosmos-sdk/x/mint"
	"github.com/cosmos/cosmos-sdk/x/params"
	"github.com/cosmos/cosmos-sdk/x/simulation"
	"github.com/cosmos/cosmos-sdk/x/slashing"
	"github.com/cosmos/cosmos-sdk/x/staking"
	"github.com/cosmos/cosmos-sdk/x/supply"
)

// Get flags every time the simulator is run
func init() {
	GetSimulatorFlags()
}

<<<<<<< HEAD
func invariants(app *SimApp) []sdk.Invariant {
	// TODO: fix PeriodicInvariants, it doesn't seem to call individual invariants for a period of 1
	// Ref: https://github.com/cosmos/cosmos-sdk/issues/4631
	if flagPeriodValue == 1 {
		return app.CrisisKeeper.Invariants()
	}
	return simulation.PeriodicInvariants(app.CrisisKeeper.Invariants(), flagPeriodValue, 0)
}

// Pass this in as an option to use a dbStoreAdapter instead of an IAVLStore for simulation speed.
=======
// TODO: add description
func testAndRunTxs(app *SimApp, config simulation.Config) []simulation.WeightedOperation {
	ap := make(simulation.AppParams)

	paramChanges := app.sm.GenerateParamChanges(config.Seed)

	if config.ParamsFile != "" {
		bz, err := ioutil.ReadFile(config.ParamsFile)
		if err != nil {
			panic(err)
		}

		app.cdc.MustUnmarshalJSON(bz, &ap)
	}

	// nolint: govet
	return []simulation.WeightedOperation{
		{
			func(_ *rand.Rand) int {
				var v int
				ap.GetOrGenerate(app.cdc, OpWeightDeductFee, &v, nil,
					func(_ *rand.Rand) {
						v = 5
					})
				return v
			}(nil),
			authsimops.SimulateDeductFee(app.AccountKeeper, app.SupplyKeeper),
		},
		{
			func(_ *rand.Rand) int {
				var v int
				ap.GetOrGenerate(app.cdc, OpWeightMsgSend, &v, nil,
					func(_ *rand.Rand) {
						v = 100
					})
				return v
			}(nil),
			banksimops.SimulateMsgSend(app.AccountKeeper, app.BankKeeper),
		},
		{
			func(_ *rand.Rand) int {
				var v int
				ap.GetOrGenerate(app.cdc, OpWeightSingleInputMsgMultiSend, &v, nil,
					func(_ *rand.Rand) {
						v = 10
					})
				return v
			}(nil),
			banksimops.SimulateSingleInputMsgMultiSend(app.AccountKeeper, app.BankKeeper),
		},
		{
			func(_ *rand.Rand) int {
				var v int
				ap.GetOrGenerate(app.cdc, OpWeightMsgSetWithdrawAddress, &v, nil,
					func(_ *rand.Rand) {
						v = 50
					})
				return v
			}(nil),
			distrsimops.SimulateMsgSetWithdrawAddress(app.DistrKeeper),
		},
		{
			func(_ *rand.Rand) int {
				var v int
				ap.GetOrGenerate(app.cdc, OpWeightMsgWithdrawDelegationReward, &v, nil,
					func(_ *rand.Rand) {
						v = 50
					})
				return v
			}(nil),
			distrsimops.SimulateMsgWithdrawDelegatorReward(app.DistrKeeper),
		},
		{
			func(_ *rand.Rand) int {
				var v int
				ap.GetOrGenerate(app.cdc, OpWeightMsgWithdrawValidatorCommission, &v, nil,
					func(_ *rand.Rand) {
						v = 50
					})
				return v
			}(nil),
			distrsimops.SimulateMsgWithdrawValidatorCommission(app.DistrKeeper),
		},
		{
			func(_ *rand.Rand) int {
				var v int
				ap.GetOrGenerate(app.cdc, OpWeightSubmitVotingSlashingTextProposal, &v, nil,
					func(_ *rand.Rand) {
						v = 5
					})
				return v
			}(nil),
			govsimops.SimulateSubmittingVotingAndSlashingForProposal(app.GovKeeper, govsimops.SimulateTextProposalContent),
		},
		{
			func(_ *rand.Rand) int {
				var v int
				ap.GetOrGenerate(app.cdc, OpWeightSubmitVotingSlashingCommunitySpendProposal, &v, nil,
					func(_ *rand.Rand) {
						v = 5
					})
				return v
			}(nil),
			govsimops.SimulateSubmittingVotingAndSlashingForProposal(app.GovKeeper, distrsimops.SimulateCommunityPoolSpendProposalContent(app.DistrKeeper)),
		},
		{
			func(_ *rand.Rand) int {
				var v int
				ap.GetOrGenerate(app.cdc, OpWeightSubmitVotingSlashingParamChangeProposal, &v, nil,
					func(_ *rand.Rand) {
						v = 5
					})
				return v
			}(nil),
			govsimops.SimulateSubmittingVotingAndSlashingForProposal(app.GovKeeper, paramsimops.SimulateParamChangeProposalContent(paramChanges)),
		},
		{
			func(_ *rand.Rand) int {
				var v int
				ap.GetOrGenerate(app.cdc, OpWeightMsgDeposit, &v, nil,
					func(_ *rand.Rand) {
						v = 100
					})
				return v
			}(nil),
			govsimops.SimulateMsgDeposit(app.GovKeeper),
		},
		{
			func(_ *rand.Rand) int {
				var v int
				ap.GetOrGenerate(app.cdc, OpWeightMsgCreateValidator, &v, nil,
					func(_ *rand.Rand) {
						v = 100
					})
				return v
			}(nil),
			stakingsimops.SimulateMsgCreateValidator(app.AccountKeeper, app.StakingKeeper),
		},
		{
			func(_ *rand.Rand) int {
				var v int
				ap.GetOrGenerate(app.cdc, OpWeightMsgEditValidator, &v, nil,
					func(_ *rand.Rand) {
						v = 5
					})
				return v
			}(nil),
			stakingsimops.SimulateMsgEditValidator(app.StakingKeeper),
		},
		{
			func(_ *rand.Rand) int {
				var v int
				ap.GetOrGenerate(app.cdc, OpWeightMsgDelegate, &v, nil,
					func(_ *rand.Rand) {
						v = 100
					})
				return v
			}(nil),
			stakingsimops.SimulateMsgDelegate(app.AccountKeeper, app.StakingKeeper),
		},
		{
			func(_ *rand.Rand) int {
				var v int
				ap.GetOrGenerate(app.cdc, OpWeightMsgUndelegate, &v, nil,
					func(_ *rand.Rand) {
						v = 100
					})
				return v
			}(nil),
			stakingsimops.SimulateMsgUndelegate(app.AccountKeeper, app.StakingKeeper),
		},
		{
			func(_ *rand.Rand) int {
				var v int
				ap.GetOrGenerate(app.cdc, OpWeightMsgBeginRedelegate, &v, nil,
					func(_ *rand.Rand) {
						v = 100
					})
				return v
			}(nil),
			stakingsimops.SimulateMsgBeginRedelegate(app.AccountKeeper, app.StakingKeeper),
		},
		{
			func(_ *rand.Rand) int {
				var v int
				ap.GetOrGenerate(app.cdc, OpWeightMsgUnjail, &v, nil,
					func(_ *rand.Rand) {
						v = 100
					})
				return v
			}(nil),
			slashingsimops.SimulateMsgUnjail(app.SlashingKeeper),
		},
		// {
		// 	func(_ *rand.Rand) int {
		// 		var v int
		// 		ap.GetOrGenerate(app.cdc, OpWeightMsgTransferNFT, &v, nil,
		// 			func(_ *rand.Rand) {
		// 				v = 33
		// 			})
		// 		return v
		// 	}(nil),
		// 	nftsimops.SimulateMsgTransferNFT(app.NFTKeeper),
		// },
		// {
		// 	func(_ *rand.Rand) int {
		// 		var v int
		// 		ap.GetOrGenerate(app.cdc, OpWeightMsgEditNFTMetadata, &v, nil,
		// 			func(_ *rand.Rand) {
		// 				v = 5
		// 			})
		// 		return v
		// 	}(nil),
		// 	nftsimops.SimulateMsgEditNFTMetadata(app.NFTKeeper),
		// },
		// {
		// 	func(_ *rand.Rand) int {
		// 		var v int
		// 		ap.GetOrGenerate(app.cdc, OpWeightMsgMintNFT, &v, nil,
		// 			func(_ *rand.Rand) {
		// 				v = 10
		// 			})
		// 		return v
		// 	}(nil),
		// 	nftsimops.SimulateMsgMintNFT(app.NFTKeeper),
		// },
		// {
		// 	func(_ *rand.Rand) int {
		// 		var v int
		// 		ap.GetOrGenerate(app.cdc, OpWeightMsgBurnNFT, &v, nil,
		// 			func(_ *rand.Rand) {
		// 				v = 5
		// 			})
		// 		return v
		// 	}(nil),
		// 	nftsimops.SimulateMsgBurnNFT(app.NFTKeeper),
		// },
	}
}

// fauxMerkleModeOpt returns a BaseApp option to use a dbStoreAdapter instead of
// an IAVLStore for faster simulation speed.
>>>>>>> e3e49fc7
func fauxMerkleModeOpt(bapp *baseapp.BaseApp) {
	bapp.SetFauxMerkleMode()
}

// interBlockCacheOpt returns a BaseApp option function that sets the persistent
// inter-block write-through cache.
func interBlockCacheOpt() func(*baseapp.BaseApp) {
	return baseapp.SetInterBlockCache(store.NewCommitKVStoreCacheManager())
}

// Profile with:
// /usr/local/go/bin/go test -benchmem -run=^$ github.com/cosmos/cosmos-sdk/simapp -bench ^BenchmarkFullAppSimulation$ -Commit=true -cpuprofile cpu.out
func BenchmarkFullAppSimulation(b *testing.B) {
	logger := log.NewNopLogger()
	config := NewConfigFromFlags()
	config.ChainID = helpers.SimAppChainID

	var db dbm.DB
	dir, _ := ioutil.TempDir("", "goleveldb-app-sim")
	db, _ = sdk.NewLevelDB("Simulation", dir)
	defer func() {
		db.Close()
		os.RemoveAll(dir)
	}()

	app := NewSimApp(logger, db, nil, true, flagPeriodValue, interBlockCacheOpt())

	// Run randomized simulation
	// TODO: parameterize numbers, save for a later PR
	_, simParams, simErr := simulation.SimulateFromSeed(
		b, os.Stdout, app.BaseApp, AppStateFn(app.Codec(), app.sm),
<<<<<<< HEAD
		SimulationOperations(app, app.Codec(), config),
		invariants(app), app.ModuleAccountAddrs(), config,
=======
		testAndRunTxs(app, config), app.ModuleAccountAddrs(), config,
>>>>>>> e3e49fc7
	)

	// export state and params before the simulation error is checked
	if config.ExportStatePath != "" {
		if err := ExportStateToJSON(app, config.ExportStatePath); err != nil {
			fmt.Println(err)
			b.Fail()
		}
	}

	if config.ExportParamsPath != "" {
		if err := ExportParamsToJSON(simParams, config.ExportParamsPath); err != nil {
			fmt.Println(err)
			b.Fail()
		}
	}

	if simErr != nil {
		fmt.Println(simErr)
		b.FailNow()
	}

	if config.Commit {
		fmt.Println("\nGoLevelDB Stats")
		fmt.Println(db.Stats()["leveldb.stats"])
		fmt.Println("GoLevelDB cached block size", db.Stats()["leveldb.cachedblock"])
	}
}

func TestFullAppSimulation(t *testing.T) {
	if !flagEnabledValue {
		t.Skip("skipping application simulation")
	}

	var logger log.Logger
	config := NewConfigFromFlags()
	config.ChainID = helpers.SimAppChainID

	if flagVerboseValue {
		logger = log.TestingLogger()
	} else {
		logger = log.NewNopLogger()
	}

	var db dbm.DB
	dir, _ := ioutil.TempDir("", "goleveldb-app-sim")
	db, _ = sdk.NewLevelDB("Simulation", dir)

	defer func() {
		db.Close()
		os.RemoveAll(dir)
	}()

	app := NewSimApp(logger, db, nil, true, flagPeriodValue, fauxMerkleModeOpt)
	require.Equal(t, "SimApp", app.Name())

	// Run randomized simulation
	_, simParams, simErr := simulation.SimulateFromSeed(
		t, os.Stdout, app.BaseApp, AppStateFn(app.Codec(), app.sm),
<<<<<<< HEAD
		SimulationOperations(app, app.Codec(), config),
		invariants(app), app.ModuleAccountAddrs(), config,
=======
		testAndRunTxs(app, config), app.ModuleAccountAddrs(), config,
>>>>>>> e3e49fc7
	)

	// export state and params before the simulation error is checked
	if config.ExportStatePath != "" {
		err := ExportStateToJSON(app, config.ExportStatePath)
		require.NoError(t, err)
	}

	if config.ExportParamsPath != "" {
		err := ExportParamsToJSON(simParams, config.ExportParamsPath)
		require.NoError(t, err)
	}

	require.NoError(t, simErr)

	if config.Commit {
		// for memdb:
		// fmt.Println("Database Size", db.Stats()["database.size"])
		fmt.Println("\nGoLevelDB Stats")
		fmt.Println(db.Stats()["leveldb.stats"])
		fmt.Println("GoLevelDB cached block size", db.Stats()["leveldb.cachedblock"])
	}
}

func TestAppImportExport(t *testing.T) {
	if !flagEnabledValue {
		t.Skip("skipping application import/export simulation")
	}

	var logger log.Logger
	config := NewConfigFromFlags()
	config.ChainID = helpers.SimAppChainID

	if flagVerboseValue {
		logger = log.TestingLogger()
	} else {
		logger = log.NewNopLogger()
	}

	var db dbm.DB
	dir, _ := ioutil.TempDir("", "goleveldb-app-sim")
	db, _ = sdk.NewLevelDB("Simulation", dir)

	defer func() {
		db.Close()
		os.RemoveAll(dir)
	}()

	app := NewSimApp(logger, db, nil, true, flagPeriodValue, fauxMerkleModeOpt)
	require.Equal(t, "SimApp", app.Name())

	// Run randomized simulation
	_, simParams, simErr := simulation.SimulateFromSeed(
		t, os.Stdout, app.BaseApp, AppStateFn(app.Codec(), app.sm),
<<<<<<< HEAD
		SimulationOperations(app, app.Codec(), config),
		invariants(app), app.ModuleAccountAddrs(), config,
=======
		testAndRunTxs(app, config), app.ModuleAccountAddrs(), config,
>>>>>>> e3e49fc7
	)

	// export state and simParams before the simulation error is checked
	if config.ExportStatePath != "" {
		err := ExportStateToJSON(app, config.ExportStatePath)
		require.NoError(t, err)
	}

	if config.ExportParamsPath != "" {
		err := ExportParamsToJSON(simParams, config.ExportParamsPath)
		require.NoError(t, err)
	}

	require.NoError(t, simErr)

	if config.Commit {
		// for memdb:
		// fmt.Println("Database Size", db.Stats()["database.size"])
		fmt.Println("\nGoLevelDB Stats")
		fmt.Println(db.Stats()["leveldb.stats"])
		fmt.Println("GoLevelDB cached block size", db.Stats()["leveldb.cachedblock"])
	}

	fmt.Printf("exporting genesis...\n")

	appState, _, err := app.ExportAppStateAndValidators(false, []string{})
	require.NoError(t, err)
	fmt.Printf("importing genesis...\n")

	newDir, _ := ioutil.TempDir("", "goleveldb-app-sim-2")
	newDB, _ := sdk.NewLevelDB("Simulation-2", dir)

	defer func() {
		newDB.Close()
		_ = os.RemoveAll(newDir)
	}()

	newApp := NewSimApp(log.NewNopLogger(), newDB, nil, true, flagPeriodValue, fauxMerkleModeOpt)
	require.Equal(t, "SimApp", newApp.Name())

	var genesisState GenesisState
	err = app.cdc.UnmarshalJSON(appState, &genesisState)
	require.NoError(t, err)

	ctxB := newApp.NewContext(true, abci.Header{Height: app.LastBlockHeight()})
	newApp.mm.InitGenesis(ctxB, genesisState)

	fmt.Printf("comparing stores...\n")
	ctxA := app.NewContext(true, abci.Header{Height: app.LastBlockHeight()})

	type StoreKeysPrefixes struct {
		A        sdk.StoreKey
		B        sdk.StoreKey
		Prefixes [][]byte
	}

	storeKeysPrefixes := []StoreKeysPrefixes{
		{app.keys[baseapp.MainStoreKey], newApp.keys[baseapp.MainStoreKey], [][]byte{}},
		{app.keys[auth.StoreKey], newApp.keys[auth.StoreKey], [][]byte{}},
		{app.keys[staking.StoreKey], newApp.keys[staking.StoreKey],
			[][]byte{
				staking.UnbondingQueueKey, staking.RedelegationQueueKey, staking.ValidatorQueueKey,
			}}, // ordering may change but it doesn't matter
		{app.keys[slashing.StoreKey], newApp.keys[slashing.StoreKey], [][]byte{}},
		{app.keys[mint.StoreKey], newApp.keys[mint.StoreKey], [][]byte{}},
		{app.keys[distr.StoreKey], newApp.keys[distr.StoreKey], [][]byte{}},
		{app.keys[supply.StoreKey], newApp.keys[supply.StoreKey], [][]byte{}},
		{app.keys[params.StoreKey], newApp.keys[params.StoreKey], [][]byte{}},
		{app.keys[gov.StoreKey], newApp.keys[gov.StoreKey], [][]byte{}},
	}

	for _, storeKeysPrefix := range storeKeysPrefixes {
		storeKeyA := storeKeysPrefix.A
		storeKeyB := storeKeysPrefix.B
		prefixes := storeKeysPrefix.Prefixes

		storeA := ctxA.KVStore(storeKeyA)
		storeB := ctxB.KVStore(storeKeyB)

		failedKVAs, failedKVBs := sdk.DiffKVStores(storeA, storeB, prefixes)
		require.Equal(t, len(failedKVAs), len(failedKVBs), "unequal sets of key-values to compare")

		fmt.Printf("compared %d key/value pairs between %s and %s\n", len(failedKVAs), storeKeyA, storeKeyB)
		require.Equal(t, len(failedKVAs), 0, GetSimulationLog(storeKeyA.Name(), app.sm.StoreDecoders, app.cdc, failedKVAs, failedKVBs))
	}
}

func TestAppSimulationAfterImport(t *testing.T) {
	if !flagEnabledValue {
		t.Skip("skipping application simulation after import")
	}

	var logger log.Logger
	config := NewConfigFromFlags()
	config.ChainID = helpers.SimAppChainID

	if flagVerboseValue {
		logger = log.TestingLogger()
	} else {
		logger = log.NewNopLogger()
	}

	dir, _ := ioutil.TempDir("", "goleveldb-app-sim")
	db, _ := sdk.NewLevelDB("Simulation", dir)

	defer func() {
		db.Close()
		os.RemoveAll(dir)
	}()

	app := NewSimApp(logger, db, nil, true, flagPeriodValue, fauxMerkleModeOpt)
	require.Equal(t, "SimApp", app.Name())

	// Run randomized simulation
	stopEarly, simParams, simErr := simulation.SimulateFromSeed(
		t, os.Stdout, app.BaseApp, AppStateFn(app.Codec(), app.sm),
<<<<<<< HEAD
		SimulationOperations(app, app.Codec(), config),
		invariants(app), app.ModuleAccountAddrs(), config,
=======
		testAndRunTxs(app, config), app.ModuleAccountAddrs(), config,
>>>>>>> e3e49fc7
	)

	// export state and params before the simulation error is checked
	if config.ExportStatePath != "" {
		err := ExportStateToJSON(app, config.ExportStatePath)
		require.NoError(t, err)
	}

	if config.ExportParamsPath != "" {
		err := ExportParamsToJSON(simParams, config.ExportParamsPath)
		require.NoError(t, err)
	}

	require.NoError(t, simErr)

	if config.Commit {
		// for memdb:
		// fmt.Println("Database Size", db.Stats()["database.size"])
		fmt.Println("\nGoLevelDB Stats")
		fmt.Println(db.Stats()["leveldb.stats"])
		fmt.Println("GoLevelDB cached block size", db.Stats()["leveldb.cachedblock"])
	}

	if stopEarly {
		// we can't export or import a zero-validator genesis
		fmt.Printf("we can't export or import a zero-validator genesis, exiting test...\n")
		return
	}

	fmt.Printf("exporting genesis...\n")

	appState, _, err := app.ExportAppStateAndValidators(true, []string{})
	require.NoError(t, err)

	fmt.Printf("importing genesis...\n")

	newDir, _ := ioutil.TempDir("", "goleveldb-app-sim-2")
	newDB, _ := sdk.NewLevelDB("Simulation-2", dir)

	defer func() {
		newDB.Close()
		_ = os.RemoveAll(newDir)
	}()

	newApp := NewSimApp(log.NewNopLogger(), newDB, nil, true, flagPeriodValue, fauxMerkleModeOpt)
	require.Equal(t, "SimApp", newApp.Name())

	newApp.InitChain(abci.RequestInitChain{
		AppStateBytes: appState,
	})

	// Run randomized simulation on imported app
	_, _, err = simulation.SimulateFromSeed(
		t, os.Stdout, newApp.BaseApp, AppStateFn(app.Codec(), app.sm),
<<<<<<< HEAD
		SimulationOperations(newApp, newApp.Codec(), config),
		invariants(newApp), newApp.ModuleAccountAddrs(), config,
=======
		testAndRunTxs(newApp, config), newApp.ModuleAccountAddrs(), config,
>>>>>>> e3e49fc7
	)

	require.NoError(t, err)
}

// TODO: Make another test for the fuzzer itself, which just has noOp txs
// and doesn't depend on the application.
func TestAppStateDeterminism(t *testing.T) {
	if !flagEnabledValue {
		t.Skip("skipping application simulation")
	}

	config := NewConfigFromFlags()
	config.InitialBlockHeight = 1
	config.ExportParamsPath = ""
	config.OnOperation = false
	config.AllInvariants = false
	config.ChainID = helpers.SimAppChainID

	numSeeds := 3
	numTimesToRunPerSeed := 5
	appHashList := make([]json.RawMessage, numTimesToRunPerSeed)

	for i := 0; i < numSeeds; i++ {
		config.Seed = rand.Int63()

		for j := 0; j < numTimesToRunPerSeed; j++ {
			logger := log.NewNopLogger()
			db := dbm.NewMemDB()

			app := NewSimApp(logger, db, nil, true, flagPeriodValue, interBlockCacheOpt())

			fmt.Printf(
				"running non-determinism simulation; seed %d: %d/%d, attempt: %d/%d\n",
				config.Seed, i+1, numSeeds, j+1, numTimesToRunPerSeed,
			)

			_, _, err := simulation.SimulateFromSeed(
				t, os.Stdout, app.BaseApp, AppStateFn(app.Codec(), app.sm),
<<<<<<< HEAD
				SimulationOperations(app, app.Codec(), config), []sdk.Invariant{},
				app.ModuleAccountAddrs(), config,
=======
				testAndRunTxs(app, config), app.ModuleAccountAddrs(), config,
>>>>>>> e3e49fc7
			)
			require.NoError(t, err)

			appHash := app.LastCommitID().Hash
			appHashList[j] = appHash

			if j != 0 {
				require.Equal(
					t, appHashList[0], appHashList[j],
					"non-determinism in seed %d: %d/%d, attempt: %d/%d\n", config.Seed, i+1, numSeeds, j+1, numTimesToRunPerSeed,
				)
			}
		}
	}
}

func BenchmarkInvariants(b *testing.B) {
	logger := log.NewNopLogger()

	config := NewConfigFromFlags()
	config.AllInvariants = false
	config.ChainID = helpers.SimAppChainID

	dir, _ := ioutil.TempDir("", "goleveldb-app-invariant-bench")
	db, _ := sdk.NewLevelDB("simulation", dir)

	defer func() {
		db.Close()
		os.RemoveAll(dir)
	}()

	app := NewSimApp(logger, db, nil, true, flagPeriodValue, interBlockCacheOpt())

	// 2. Run parameterized simulation (w/o invariants)
	_, simParams, simErr := simulation.SimulateFromSeed(
		b, ioutil.Discard, app.BaseApp, AppStateFn(app.Codec(), app.sm),
<<<<<<< HEAD
		SimulationOperations(app, app.Codec(), config),
		[]sdk.Invariant{}, app.ModuleAccountAddrs(), config,
=======
		testAndRunTxs(app, config), app.ModuleAccountAddrs(), config,
>>>>>>> e3e49fc7
	)

	// export state and params before the simulation error is checked
	if config.ExportStatePath != "" {
		if err := ExportStateToJSON(app, config.ExportStatePath); err != nil {
			fmt.Println(err)
			b.Fail()
		}
	}

	if config.ExportParamsPath != "" {
		if err := ExportParamsToJSON(simParams, config.ExportParamsPath); err != nil {
			fmt.Println(err)
			b.Fail()
		}
	}

	if simErr != nil {
		fmt.Println(simErr)
		b.FailNow()
	}

	ctx := app.NewContext(true, abci.Header{Height: app.LastBlockHeight() + 1})

	// 3. Benchmark each invariant separately
	//
	// NOTE: We use the crisis keeper as it has all the invariants registered with
	// their respective metadata which makes it useful for testing/benchmarking.
	for _, cr := range app.CrisisKeeper.Routes() {
		b.Run(fmt.Sprintf("%s/%s", cr.ModuleName, cr.Route), func(b *testing.B) {
			if res, stop := cr.Invar(ctx); stop {
				fmt.Printf("broken invariant at block %d of %d\n%s", ctx.BlockHeight()-1, config.NumBlocks, res)
				b.FailNow()
			}
		})
	}
}<|MERGE_RESOLUTION|>--- conflicted
+++ resolved
@@ -15,11 +15,8 @@
 	dbm "github.com/tendermint/tm-db"
 
 	"github.com/cosmos/cosmos-sdk/baseapp"
-<<<<<<< HEAD
 	"github.com/cosmos/cosmos-sdk/simapp/helpers"
-=======
 	"github.com/cosmos/cosmos-sdk/store"
->>>>>>> e3e49fc7
 	sdk "github.com/cosmos/cosmos-sdk/types"
 	"github.com/cosmos/cosmos-sdk/x/auth"
 	distr "github.com/cosmos/cosmos-sdk/x/distribution"
@@ -37,261 +34,8 @@
 	GetSimulatorFlags()
 }
 
-<<<<<<< HEAD
-func invariants(app *SimApp) []sdk.Invariant {
-	// TODO: fix PeriodicInvariants, it doesn't seem to call individual invariants for a period of 1
-	// Ref: https://github.com/cosmos/cosmos-sdk/issues/4631
-	if flagPeriodValue == 1 {
-		return app.CrisisKeeper.Invariants()
-	}
-	return simulation.PeriodicInvariants(app.CrisisKeeper.Invariants(), flagPeriodValue, 0)
-}
-
-// Pass this in as an option to use a dbStoreAdapter instead of an IAVLStore for simulation speed.
-=======
-// TODO: add description
-func testAndRunTxs(app *SimApp, config simulation.Config) []simulation.WeightedOperation {
-	ap := make(simulation.AppParams)
-
-	paramChanges := app.sm.GenerateParamChanges(config.Seed)
-
-	if config.ParamsFile != "" {
-		bz, err := ioutil.ReadFile(config.ParamsFile)
-		if err != nil {
-			panic(err)
-		}
-
-		app.cdc.MustUnmarshalJSON(bz, &ap)
-	}
-
-	// nolint: govet
-	return []simulation.WeightedOperation{
-		{
-			func(_ *rand.Rand) int {
-				var v int
-				ap.GetOrGenerate(app.cdc, OpWeightDeductFee, &v, nil,
-					func(_ *rand.Rand) {
-						v = 5
-					})
-				return v
-			}(nil),
-			authsimops.SimulateDeductFee(app.AccountKeeper, app.SupplyKeeper),
-		},
-		{
-			func(_ *rand.Rand) int {
-				var v int
-				ap.GetOrGenerate(app.cdc, OpWeightMsgSend, &v, nil,
-					func(_ *rand.Rand) {
-						v = 100
-					})
-				return v
-			}(nil),
-			banksimops.SimulateMsgSend(app.AccountKeeper, app.BankKeeper),
-		},
-		{
-			func(_ *rand.Rand) int {
-				var v int
-				ap.GetOrGenerate(app.cdc, OpWeightSingleInputMsgMultiSend, &v, nil,
-					func(_ *rand.Rand) {
-						v = 10
-					})
-				return v
-			}(nil),
-			banksimops.SimulateSingleInputMsgMultiSend(app.AccountKeeper, app.BankKeeper),
-		},
-		{
-			func(_ *rand.Rand) int {
-				var v int
-				ap.GetOrGenerate(app.cdc, OpWeightMsgSetWithdrawAddress, &v, nil,
-					func(_ *rand.Rand) {
-						v = 50
-					})
-				return v
-			}(nil),
-			distrsimops.SimulateMsgSetWithdrawAddress(app.DistrKeeper),
-		},
-		{
-			func(_ *rand.Rand) int {
-				var v int
-				ap.GetOrGenerate(app.cdc, OpWeightMsgWithdrawDelegationReward, &v, nil,
-					func(_ *rand.Rand) {
-						v = 50
-					})
-				return v
-			}(nil),
-			distrsimops.SimulateMsgWithdrawDelegatorReward(app.DistrKeeper),
-		},
-		{
-			func(_ *rand.Rand) int {
-				var v int
-				ap.GetOrGenerate(app.cdc, OpWeightMsgWithdrawValidatorCommission, &v, nil,
-					func(_ *rand.Rand) {
-						v = 50
-					})
-				return v
-			}(nil),
-			distrsimops.SimulateMsgWithdrawValidatorCommission(app.DistrKeeper),
-		},
-		{
-			func(_ *rand.Rand) int {
-				var v int
-				ap.GetOrGenerate(app.cdc, OpWeightSubmitVotingSlashingTextProposal, &v, nil,
-					func(_ *rand.Rand) {
-						v = 5
-					})
-				return v
-			}(nil),
-			govsimops.SimulateSubmittingVotingAndSlashingForProposal(app.GovKeeper, govsimops.SimulateTextProposalContent),
-		},
-		{
-			func(_ *rand.Rand) int {
-				var v int
-				ap.GetOrGenerate(app.cdc, OpWeightSubmitVotingSlashingCommunitySpendProposal, &v, nil,
-					func(_ *rand.Rand) {
-						v = 5
-					})
-				return v
-			}(nil),
-			govsimops.SimulateSubmittingVotingAndSlashingForProposal(app.GovKeeper, distrsimops.SimulateCommunityPoolSpendProposalContent(app.DistrKeeper)),
-		},
-		{
-			func(_ *rand.Rand) int {
-				var v int
-				ap.GetOrGenerate(app.cdc, OpWeightSubmitVotingSlashingParamChangeProposal, &v, nil,
-					func(_ *rand.Rand) {
-						v = 5
-					})
-				return v
-			}(nil),
-			govsimops.SimulateSubmittingVotingAndSlashingForProposal(app.GovKeeper, paramsimops.SimulateParamChangeProposalContent(paramChanges)),
-		},
-		{
-			func(_ *rand.Rand) int {
-				var v int
-				ap.GetOrGenerate(app.cdc, OpWeightMsgDeposit, &v, nil,
-					func(_ *rand.Rand) {
-						v = 100
-					})
-				return v
-			}(nil),
-			govsimops.SimulateMsgDeposit(app.GovKeeper),
-		},
-		{
-			func(_ *rand.Rand) int {
-				var v int
-				ap.GetOrGenerate(app.cdc, OpWeightMsgCreateValidator, &v, nil,
-					func(_ *rand.Rand) {
-						v = 100
-					})
-				return v
-			}(nil),
-			stakingsimops.SimulateMsgCreateValidator(app.AccountKeeper, app.StakingKeeper),
-		},
-		{
-			func(_ *rand.Rand) int {
-				var v int
-				ap.GetOrGenerate(app.cdc, OpWeightMsgEditValidator, &v, nil,
-					func(_ *rand.Rand) {
-						v = 5
-					})
-				return v
-			}(nil),
-			stakingsimops.SimulateMsgEditValidator(app.StakingKeeper),
-		},
-		{
-			func(_ *rand.Rand) int {
-				var v int
-				ap.GetOrGenerate(app.cdc, OpWeightMsgDelegate, &v, nil,
-					func(_ *rand.Rand) {
-						v = 100
-					})
-				return v
-			}(nil),
-			stakingsimops.SimulateMsgDelegate(app.AccountKeeper, app.StakingKeeper),
-		},
-		{
-			func(_ *rand.Rand) int {
-				var v int
-				ap.GetOrGenerate(app.cdc, OpWeightMsgUndelegate, &v, nil,
-					func(_ *rand.Rand) {
-						v = 100
-					})
-				return v
-			}(nil),
-			stakingsimops.SimulateMsgUndelegate(app.AccountKeeper, app.StakingKeeper),
-		},
-		{
-			func(_ *rand.Rand) int {
-				var v int
-				ap.GetOrGenerate(app.cdc, OpWeightMsgBeginRedelegate, &v, nil,
-					func(_ *rand.Rand) {
-						v = 100
-					})
-				return v
-			}(nil),
-			stakingsimops.SimulateMsgBeginRedelegate(app.AccountKeeper, app.StakingKeeper),
-		},
-		{
-			func(_ *rand.Rand) int {
-				var v int
-				ap.GetOrGenerate(app.cdc, OpWeightMsgUnjail, &v, nil,
-					func(_ *rand.Rand) {
-						v = 100
-					})
-				return v
-			}(nil),
-			slashingsimops.SimulateMsgUnjail(app.SlashingKeeper),
-		},
-		// {
-		// 	func(_ *rand.Rand) int {
-		// 		var v int
-		// 		ap.GetOrGenerate(app.cdc, OpWeightMsgTransferNFT, &v, nil,
-		// 			func(_ *rand.Rand) {
-		// 				v = 33
-		// 			})
-		// 		return v
-		// 	}(nil),
-		// 	nftsimops.SimulateMsgTransferNFT(app.NFTKeeper),
-		// },
-		// {
-		// 	func(_ *rand.Rand) int {
-		// 		var v int
-		// 		ap.GetOrGenerate(app.cdc, OpWeightMsgEditNFTMetadata, &v, nil,
-		// 			func(_ *rand.Rand) {
-		// 				v = 5
-		// 			})
-		// 		return v
-		// 	}(nil),
-		// 	nftsimops.SimulateMsgEditNFTMetadata(app.NFTKeeper),
-		// },
-		// {
-		// 	func(_ *rand.Rand) int {
-		// 		var v int
-		// 		ap.GetOrGenerate(app.cdc, OpWeightMsgMintNFT, &v, nil,
-		// 			func(_ *rand.Rand) {
-		// 				v = 10
-		// 			})
-		// 		return v
-		// 	}(nil),
-		// 	nftsimops.SimulateMsgMintNFT(app.NFTKeeper),
-		// },
-		// {
-		// 	func(_ *rand.Rand) int {
-		// 		var v int
-		// 		ap.GetOrGenerate(app.cdc, OpWeightMsgBurnNFT, &v, nil,
-		// 			func(_ *rand.Rand) {
-		// 				v = 5
-		// 			})
-		// 		return v
-		// 	}(nil),
-		// 	nftsimops.SimulateMsgBurnNFT(app.NFTKeeper),
-		// },
-	}
-}
-
 // fauxMerkleModeOpt returns a BaseApp option to use a dbStoreAdapter instead of
 // an IAVLStore for faster simulation speed.
->>>>>>> e3e49fc7
 func fauxMerkleModeOpt(bapp *baseapp.BaseApp) {
 	bapp.SetFauxMerkleMode()
 }
@@ -323,12 +67,8 @@
 	// TODO: parameterize numbers, save for a later PR
 	_, simParams, simErr := simulation.SimulateFromSeed(
 		b, os.Stdout, app.BaseApp, AppStateFn(app.Codec(), app.sm),
-<<<<<<< HEAD
 		SimulationOperations(app, app.Codec(), config),
-		invariants(app), app.ModuleAccountAddrs(), config,
-=======
-		testAndRunTxs(app, config), app.ModuleAccountAddrs(), config,
->>>>>>> e3e49fc7
+		app.ModuleAccountAddrs(), config,
 	)
 
 	// export state and params before the simulation error is checked
@@ -388,12 +128,8 @@
 	// Run randomized simulation
 	_, simParams, simErr := simulation.SimulateFromSeed(
 		t, os.Stdout, app.BaseApp, AppStateFn(app.Codec(), app.sm),
-<<<<<<< HEAD
 		SimulationOperations(app, app.Codec(), config),
-		invariants(app), app.ModuleAccountAddrs(), config,
-=======
-		testAndRunTxs(app, config), app.ModuleAccountAddrs(), config,
->>>>>>> e3e49fc7
+		app.ModuleAccountAddrs(), config,
 	)
 
 	// export state and params before the simulation error is checked
@@ -448,12 +184,8 @@
 	// Run randomized simulation
 	_, simParams, simErr := simulation.SimulateFromSeed(
 		t, os.Stdout, app.BaseApp, AppStateFn(app.Codec(), app.sm),
-<<<<<<< HEAD
 		SimulationOperations(app, app.Codec(), config),
-		invariants(app), app.ModuleAccountAddrs(), config,
-=======
-		testAndRunTxs(app, config), app.ModuleAccountAddrs(), config,
->>>>>>> e3e49fc7
+		app.ModuleAccountAddrs(), config,
 	)
 
 	// export state and simParams before the simulation error is checked
@@ -570,12 +302,8 @@
 	// Run randomized simulation
 	stopEarly, simParams, simErr := simulation.SimulateFromSeed(
 		t, os.Stdout, app.BaseApp, AppStateFn(app.Codec(), app.sm),
-<<<<<<< HEAD
 		SimulationOperations(app, app.Codec(), config),
-		invariants(app), app.ModuleAccountAddrs(), config,
-=======
-		testAndRunTxs(app, config), app.ModuleAccountAddrs(), config,
->>>>>>> e3e49fc7
+		app.ModuleAccountAddrs(), config,
 	)
 
 	// export state and params before the simulation error is checked
@@ -630,12 +358,8 @@
 	// Run randomized simulation on imported app
 	_, _, err = simulation.SimulateFromSeed(
 		t, os.Stdout, newApp.BaseApp, AppStateFn(app.Codec(), app.sm),
-<<<<<<< HEAD
 		SimulationOperations(newApp, newApp.Codec(), config),
-		invariants(newApp), newApp.ModuleAccountAddrs(), config,
-=======
-		testAndRunTxs(newApp, config), newApp.ModuleAccountAddrs(), config,
->>>>>>> e3e49fc7
+		newApp.ModuleAccountAddrs(), config,
 	)
 
 	require.NoError(t, err)
@@ -675,12 +399,8 @@
 
 			_, _, err := simulation.SimulateFromSeed(
 				t, os.Stdout, app.BaseApp, AppStateFn(app.Codec(), app.sm),
-<<<<<<< HEAD
-				SimulationOperations(app, app.Codec(), config), []sdk.Invariant{},
+				SimulationOperations(app, app.Codec(), config),
 				app.ModuleAccountAddrs(), config,
-=======
-				testAndRunTxs(app, config), app.ModuleAccountAddrs(), config,
->>>>>>> e3e49fc7
 			)
 			require.NoError(t, err)
 
@@ -717,12 +437,8 @@
 	// 2. Run parameterized simulation (w/o invariants)
 	_, simParams, simErr := simulation.SimulateFromSeed(
 		b, ioutil.Discard, app.BaseApp, AppStateFn(app.Codec(), app.sm),
-<<<<<<< HEAD
 		SimulationOperations(app, app.Codec(), config),
-		[]sdk.Invariant{}, app.ModuleAccountAddrs(), config,
-=======
-		testAndRunTxs(app, config), app.ModuleAccountAddrs(), config,
->>>>>>> e3e49fc7
+		app.ModuleAccountAddrs(), config,
 	)
 
 	// export state and params before the simulation error is checked
