--- conflicted
+++ resolved
@@ -62,24 +62,15 @@
 // TODO: clean up this function along with the simulation refactor
 func getSimulateFromSeedInput(tb testing.TB, w io.Writer, app *SimApp) (
 	testing.TB, io.Writer, *baseapp.BaseApp, simulation.AppStateFn, int64,
-<<<<<<< HEAD
-	simulation.WeightedOperations, sdk.Invariants, int, int, int, int,
-=======
-	simulation.WeightedOperations, sdk.Invariants, int, int, int, string,
->>>>>>> 861e4798
+	simulation.WeightedOperations, sdk.Invariants, int, int, int, int, string,
 	bool, bool, bool, bool, bool, map[string]bool) {
 
 	exportParams := exportParamsPath != ""
 
 	return tb, w, app.BaseApp, appStateFn, seed,
 		testAndRunTxs(app), invariants(app),
-<<<<<<< HEAD
 		initialBlockHeight, numBlocks, exportParamsHeight, blockSize,
-		exportParams, commit, lean, onOperation, allInvariants, app.ModuleAccountAddrs()
-=======
-		numBlocks, exportParamsHeight, blockSize,
 		exportStatsPath, exportParams, commit, lean, onOperation, allInvariants, app.ModuleAccountAddrs()
->>>>>>> 861e4798
 }
 
 func appStateFn(
@@ -726,11 +717,7 @@
 			simulation.SimulateFromSeed(
 				t, os.Stdout, app.BaseApp, appStateFn, seed,
 				testAndRunTxs(app), []sdk.Invariant{},
-<<<<<<< HEAD
-				1, 50, 100, 0,
-=======
-				50, 100, 0, "",
->>>>>>> 861e4798
+				1, 50, 100, 0, "",
 				false, true, false, false, false, app.ModuleAccountAddrs(),
 			)
 			appHash := app.LastCommitID().Hash
@@ -758,13 +745,8 @@
 	// 2. Run parameterized simulation (w/o invariants)
 	_, params, simErr := simulation.SimulateFromSeed(
 		b, ioutil.Discard, app.BaseApp, appStateFn, seed, testAndRunTxs(app),
-<<<<<<< HEAD
 		[]sdk.Invariant{}, initialBlockHeight, numBlocks, exportParamsHeight, blockSize,
-		exportParams, commit, lean, onOperation, false, app.ModuleAccountAddrs(),
-=======
-		[]sdk.Invariant{}, numBlocks, exportParamsHeight, blockSize,
 		exportStatsPath, exportParams, commit, lean, onOperation, false, app.ModuleAccountAddrs(),
->>>>>>> 861e4798
 	)
 
 	// export state and params before the simulation error is checked
