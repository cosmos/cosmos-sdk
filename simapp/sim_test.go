package simapp

import (
	"encoding/json"
	"flag"
	"fmt"
	"io"
	"io/ioutil"
	"math/rand"
	"os"
	"testing"
	"time"

	"github.com/stretchr/testify/require"

	abci "github.com/tendermint/tendermint/abci/types"
	dbm "github.com/tendermint/tendermint/libs/db"
	"github.com/tendermint/tendermint/libs/log"

	"github.com/cosmos/cosmos-sdk/baseapp"
	sdk "github.com/cosmos/cosmos-sdk/types"
	authsim "github.com/cosmos/cosmos-sdk/x/auth/simulation"
	"github.com/cosmos/cosmos-sdk/x/bank"
	distrsim "github.com/cosmos/cosmos-sdk/x/distribution/simulation"
	govsim "github.com/cosmos/cosmos-sdk/x/gov/simulation"
<<<<<<< HEAD
	"github.com/cosmos/cosmos-sdk/x/mint"

	"github.com/cosmos/cosmos-sdk/x/nft"
=======
>>>>>>> d3bb9f50
	paramsim "github.com/cosmos/cosmos-sdk/x/params/simulation"
	"github.com/cosmos/cosmos-sdk/x/simulation"
	slashingsim "github.com/cosmos/cosmos-sdk/x/slashing/simulation"
	"github.com/cosmos/cosmos-sdk/x/staking"
	stakingsim "github.com/cosmos/cosmos-sdk/x/staking/simulation"
)

func init() {
	flag.StringVar(&genesisFile, "SimulationGenesis", "", "custom simulation genesis file; cannot be used with params file")
	flag.StringVar(&paramsFile, "SimulationParams", "", "custom simulation params file which overrides any random params; cannot be used with genesis")
	flag.Int64Var(&seed, "SimulationSeed", 42, "simulation random seed")
	flag.IntVar(&numBlocks, "SimulationNumBlocks", 500, "number of blocks")
	flag.IntVar(&blockSize, "SimulationBlockSize", 200, "operations per block")
	flag.BoolVar(&enabled, "SimulationEnabled", false, "enable the simulation")
	flag.BoolVar(&verbose, "SimulationVerbose", false, "verbose log output")
	flag.BoolVar(&lean, "SimulationLean", false, "lean simulation log output")
	flag.BoolVar(&commit, "SimulationCommit", false, "have the simulation commit")
	flag.IntVar(&period, "SimulationPeriod", 1, "run slow invariants only once every period assertions")
	flag.BoolVar(&onOperation, "SimulateEveryOperation", false, "run slow invariants every operation")
	flag.BoolVar(&allInvariants, "PrintAllInvariants", false, "print all invariants if a broken invariant is found")
}

// helper function for populating input for SimulateFromSeed
func getSimulateFromSeedInput(tb testing.TB, w io.Writer, app *SimApp) (
	testing.TB, io.Writer, *baseapp.BaseApp, simulation.AppStateFn, int64,
	simulation.WeightedOperations, sdk.Invariants, int, int, bool, bool, bool, bool) {

	return tb, w, app.BaseApp, appStateFn, seed,
		testAndRunTxs(app), invariants(app), numBlocks, blockSize, commit, lean, onOperation, allInvariants
}

func appStateFn(
	r *rand.Rand, accs []simulation.Account, genesisTimestamp time.Time,
) (appState json.RawMessage, simAccs []simulation.Account, chainID string) {

	cdc := MakeCodec()

	switch {
	case paramsFile != "" && genesisFile != "":
		panic("cannot provide both a genesis file and a params file")

	case genesisFile != "":
		appState, simAccs, chainID = AppStateFromGenesisFileFn(r, accs, genesisTimestamp)

	case paramsFile != "":
		appParams := make(simulation.AppParams)
		bz, err := ioutil.ReadFile(paramsFile)
		if err != nil {
			panic(err)
		}

		cdc.MustUnmarshalJSON(bz, &appParams)
		appState, simAccs, chainID = appStateRandomizedFn(r, accs, genesisTimestamp, appParams)

	default:
		appParams := make(simulation.AppParams)
		appState, simAccs, chainID = appStateRandomizedFn(r, accs, genesisTimestamp, appParams)
	}

	return appState, simAccs, chainID
}

// TODO refactor out random initialization code to the modules
func appStateRandomizedFn(
	r *rand.Rand, accs []simulation.Account, genesisTimestamp time.Time, appParams simulation.AppParams,
) (json.RawMessage, []simulation.Account, string) {

	cdc := MakeCodec()
	genesisState := NewDefaultGenesisState()

	var (
		amount             int64
		numInitiallyBonded int64
	)

	appParams.GetOrGenerate(cdc, StakePerAccount, &amount, r,
		func(r *rand.Rand) { amount = int64(r.Intn(1e12)) })
	appParams.GetOrGenerate(cdc, InitiallyBondedValidators, &amount, r,
		func(r *rand.Rand) { numInitiallyBonded = int64(r.Intn(250)) })

	numAccs := int64(len(accs))
	if numInitiallyBonded > numAccs {
		numInitiallyBonded = numAccs
	}

	fmt.Printf(
		`Selected randomly generated parameters for simulated genesis:
{
  stake_per_account: "%v",
  initially_bonded_validators: "%v"
}
`, amount, numInitiallyBonded,
	)

	GenGenesisAccounts(cdc, r, accs, genesisTimestamp, amount, numInitiallyBonded, genesisState)
	GenAuthGenesisState(cdc, r, appParams, genesisState)
	GenBankGenesisState(cdc, r, appParams, genesisState)
	GenSupplyGenesisState(cdc, amount, numInitiallyBonded, int64(len(accs)), genesisState)
	GenGovGenesisState(cdc, r, appParams, genesisState)
	GenMintGenesisState(cdc, r, appParams, genesisState)
	GenDistrGenesisState(cdc, r, appParams, genesisState)
	stakingGen := GenStakingGenesisState(cdc, r, accs, amount, numAccs, numInitiallyBonded, appParams, genesisState)
	GenSlashingGenesisState(cdc, r, stakingGen, appParams, genesisState)
	GenNFTGenesisState(cdc, r, accs, appParams, genesisState)

	appState, err := MakeCodec().MarshalJSON(genesisState)
	if err != nil {
		panic(err)
	}

	return appState, accs, "simulation"
}

<<<<<<< HEAD
func AppStateFn(
	r *rand.Rand, accs []simulation.Account, genesisTimestamp time.Time,
) (appState json.RawMessage, simAccs []simulation.Account, chainID string) {

	cdc := MakeCodec()

	switch {
	case paramsFile != "" && genesisFile != "":
		panic("cannot provide both a genesis file and a params file")

	case genesisFile != "":
		appState, simAccs, chainID = AppStateFromGenesisFileFn(r, accs, genesisTimestamp)

	case paramsFile != "":
		appParams := make(simulation.AppParams)
		bz, err := ioutil.ReadFile(paramsFile)
		if err != nil {
			panic(err)
		}

		cdc.MustUnmarshalJSON(bz, &appParams)
		appState, simAccs, chainID = appStateRandomizedFn(r, accs, genesisTimestamp, appParams)

	default:
		appParams := make(simulation.AppParams)
		appState, simAccs, chainID = appStateRandomizedFn(r, accs, genesisTimestamp, appParams)
	}

	return appState, simAccs, chainID
}

func GenAuthGenesisState(cdc *codec.Codec, r *rand.Rand, ap simulation.AppParams, genesisState map[string]json.RawMessage) {
	authGenesis := auth.NewGenesisState(
		auth.NewParams(
			func(r *rand.Rand) uint64 {
				var v uint64
				ap.GetOrGenerate(cdc, simulation.MaxMemoChars, &v, r,
					func(r *rand.Rand) {
						v = simulation.ModuleParamSimulator[simulation.MaxMemoChars](r).(uint64)
					})
				return v
			}(r),
			func(r *rand.Rand) uint64 {
				var v uint64
				ap.GetOrGenerate(cdc, simulation.TxSigLimit, &v, r,
					func(r *rand.Rand) {
						v = simulation.ModuleParamSimulator[simulation.TxSigLimit](r).(uint64)
					})
				return v
			}(r),
			func(r *rand.Rand) uint64 {
				var v uint64
				ap.GetOrGenerate(cdc, simulation.TxSizeCostPerByte, &v, r,
					func(r *rand.Rand) {
						v = simulation.ModuleParamSimulator[simulation.TxSizeCostPerByte](r).(uint64)
					})
				return v
			}(r),
			func(r *rand.Rand) uint64 {
				var v uint64
				ap.GetOrGenerate(cdc, simulation.SigVerifyCostED25519, &v, r,
					func(r *rand.Rand) {
						v = simulation.ModuleParamSimulator[simulation.SigVerifyCostED25519](r).(uint64)
					})
				return v
			}(r),
			func(r *rand.Rand) uint64 {
				var v uint64
				ap.GetOrGenerate(cdc, simulation.SigVerifyCostSECP256K1, &v, r,
					func(r *rand.Rand) {
						v = simulation.ModuleParamSimulator[simulation.SigVerifyCostSECP256K1](r).(uint64)
					})
				return v
			}(r),
		),
	)

	fmt.Printf("Selected randomly generated auth parameters:\n%s\n", codec.MustMarshalJSONIndent(cdc, authGenesis.Params))
	genesisState[auth.ModuleName] = cdc.MustMarshalJSON(authGenesis)
}

func GenBankGenesisState(cdc *codec.Codec, r *rand.Rand, ap simulation.AppParams, genesisState map[string]json.RawMessage) {
	bankGenesis := bank.NewGenesisState(
		func(r *rand.Rand) bool {
			var v bool
			ap.GetOrGenerate(cdc, simulation.SendEnabled, &v, r,
				func(r *rand.Rand) {
					v = simulation.ModuleParamSimulator[simulation.SendEnabled](r).(bool)
				})
			return v
		}(r),
	)

	fmt.Printf("Selected randomly generated bank parameters:\n%s\n", codec.MustMarshalJSONIndent(cdc, bankGenesis))
	genesisState[bank.ModuleName] = cdc.MustMarshalJSON(bankGenesis)
}

func GenSupplyGenesisState(cdc *codec.Codec, amount, numInitiallyBonded, numAccs int64, genesisState map[string]json.RawMessage) {
	totalSupply := sdk.NewInt(amount * (numAccs + numInitiallyBonded))
	supplyGenesis := supply.NewGenesisState(
		supply.NewSupply(sdk.NewCoins(sdk.NewCoin(sdk.DefaultBondDenom, totalSupply))),
	)

	fmt.Printf("Generated supply parameters:\n%s\n", codec.MustMarshalJSONIndent(cdc, supplyGenesis))
	genesisState[supply.ModuleName] = cdc.MustMarshalJSON(supplyGenesis)
}

func GenGenesisAccounts(
	cdc *codec.Codec, r *rand.Rand, accs []simulation.Account,
	genesisTimestamp time.Time, amount, numInitiallyBonded int64,
	genesisState map[string]json.RawMessage,
) {

	var genesisAccounts []genaccounts.GenesisAccount

	// randomly generate some genesis accounts
	for i, acc := range accs {
		coins := sdk.Coins{sdk.NewCoin(sdk.DefaultBondDenom, sdk.NewInt(amount))}
		bacc := auth.NewBaseAccountWithAddress(acc.Address)
		bacc.SetCoins(coins)

		var gacc genaccounts.GenesisAccount

		// Only consider making a vesting account once the initial bonded validator
		// set is exhausted due to needing to track DelegatedVesting.
		if int64(i) > numInitiallyBonded && r.Intn(100) < 50 {
			var (
				vacc    auth.VestingAccount
				endTime int64
			)

			startTime := genesisTimestamp.Unix()

			// Allow for some vesting accounts to vest very quickly while others very slowly.
			if r.Intn(100) < 50 {
				endTime = int64(simulation.RandIntBetween(r, int(startTime), int(startTime+(60*60*24*30))))
			} else {
				endTime = int64(simulation.RandIntBetween(r, int(startTime), int(startTime+(60*60*12))))
			}

			if startTime == endTime {
				endTime++
			}

			if r.Intn(100) < 50 {
				vacc = auth.NewContinuousVestingAccount(&bacc, startTime, endTime)
			} else {
				vacc = auth.NewDelayedVestingAccount(&bacc, endTime)
			}

			var err error
			gacc, err = genaccounts.NewGenesisAccountI(vacc)
			if err != nil {
				panic(err)
			}
		} else {
			gacc = genaccounts.NewGenesisAccount(&bacc)
		}

		genesisAccounts = append(genesisAccounts, gacc)
	}

	genesisState[genaccounts.ModuleName] = cdc.MustMarshalJSON(genesisAccounts)
}

func GenNFTGenesisState(cdc *codec.Codec, r *rand.Rand, accs []simulation.Account, ap simulation.AppParams, genesisState map[string]json.RawMessage) {
	const (
		Kitties = "crypto-kitties"
		Doggos  = "crypto-doggos"
	)

	collections := nft.NewCollections(nft.NewCollection(Kitties, nft.NFTs{}), nft.NewCollection(Doggos, nft.NFTs{}))
	var ownerships []nft.Owner

	for _, acc := range accs {
		if r.Intn(100) < 50 {
			baseNFT := nft.NewBaseNFT(
				simulation.RandStringOfLength(r, 10), // id
				acc.Address,
				simulation.RandStringOfLength(r, 15), // name
				simulation.RandStringOfLength(r, 50), // description
				simulation.RandStringOfLength(r, 30), // image
				simulation.RandStringOfLength(r, 45), // tokenURI
			)

			var idCollection nft.IDCollection
			if r.Intn(100) < 50 {
				collections[0].AddNFT(&baseNFT)
				idCollection = nft.NewIDCollection(Kitties, []string{baseNFT.ID})
			} else {
				collections[1].AddNFT(&baseNFT)
				idCollection = nft.NewIDCollection(Doggos, []string{baseNFT.ID})
			}
			ownership := nft.NewOwner(acc.Address, idCollection)
			ownerships = append(ownerships, ownership)
		}
	}

	nftGenesis := nft.NewGenesisState(ownerships, collections)

	fmt.Printf("Selected randomly generated NFT parameters:\n%s\n", codec.MustMarshalJSONIndent(cdc, nftGenesis))
	genesisState[nft.ModuleName] = cdc.MustMarshalJSON(nftGenesis)
}

func GenGovGenesisState(cdc *codec.Codec, r *rand.Rand, ap simulation.AppParams, genesisState map[string]json.RawMessage) {
	var vp time.Duration
	ap.GetOrGenerate(cdc, simulation.VotingParamsVotingPeriod, &vp, r,
		func(r *rand.Rand) {
			vp = simulation.ModuleParamSimulator[simulation.VotingParamsVotingPeriod](r).(time.Duration)
		})

	govGenesis := gov.NewGenesisState(
		uint64(r.Intn(100)),
		gov.NewDepositParams(
			func(r *rand.Rand) sdk.Coins {
				var v sdk.Coins
				ap.GetOrGenerate(cdc, simulation.DepositParamsMinDeposit, &v, r,
					func(r *rand.Rand) {
						v = simulation.ModuleParamSimulator[simulation.DepositParamsMinDeposit](r).(sdk.Coins)
					})
				return v
			}(r),
			vp,
		),
		gov.NewVotingParams(vp),
		gov.NewTallyParams(
			func(r *rand.Rand) sdk.Dec {
				var v sdk.Dec
				ap.GetOrGenerate(cdc, simulation.TallyParamsQuorum, &v, r,
					func(r *rand.Rand) {
						v = simulation.ModuleParamSimulator[simulation.TallyParamsQuorum](r).(sdk.Dec)
					})
				return v
			}(r),
			func(r *rand.Rand) sdk.Dec {
				var v sdk.Dec
				ap.GetOrGenerate(cdc, simulation.TallyParamsThreshold, &v, r,
					func(r *rand.Rand) {
						v = simulation.ModuleParamSimulator[simulation.TallyParamsThreshold](r).(sdk.Dec)
					})
				return v
			}(r),
			func(r *rand.Rand) sdk.Dec {
				var v sdk.Dec
				ap.GetOrGenerate(cdc, simulation.TallyParamsVeto, &v, r,
					func(r *rand.Rand) {
						v = simulation.ModuleParamSimulator[simulation.TallyParamsVeto](r).(sdk.Dec)
					})
				return v
			}(r),
		),
	)

	fmt.Printf("Selected randomly generated governance parameters:\n%s\n", codec.MustMarshalJSONIndent(cdc, govGenesis))
	genesisState[gov.ModuleName] = cdc.MustMarshalJSON(govGenesis)
}

func GenMintGenesisState(cdc *codec.Codec, r *rand.Rand, ap simulation.AppParams, genesisState map[string]json.RawMessage) {
	mintGenesis := mint.NewGenesisState(
		mint.InitialMinter(
			func(r *rand.Rand) sdk.Dec {
				var v sdk.Dec
				ap.GetOrGenerate(cdc, simulation.Inflation, &v, r,
					func(r *rand.Rand) {
						v = simulation.ModuleParamSimulator[simulation.Inflation](r).(sdk.Dec)
					})
				return v
			}(r),
		),
		mint.NewParams(
			sdk.DefaultBondDenom,
			func(r *rand.Rand) sdk.Dec {
				var v sdk.Dec
				ap.GetOrGenerate(cdc, simulation.InflationRateChange, &v, r,
					func(r *rand.Rand) {
						v = simulation.ModuleParamSimulator[simulation.InflationRateChange](r).(sdk.Dec)
					})
				return v
			}(r),
			func(r *rand.Rand) sdk.Dec {
				var v sdk.Dec
				ap.GetOrGenerate(cdc, simulation.InflationMax, &v, r,
					func(r *rand.Rand) {
						v = simulation.ModuleParamSimulator[simulation.InflationMax](r).(sdk.Dec)
					})
				return v
			}(r),
			func(r *rand.Rand) sdk.Dec {
				var v sdk.Dec
				ap.GetOrGenerate(cdc, simulation.InflationMin, &v, r,
					func(r *rand.Rand) {
						v = simulation.ModuleParamSimulator[simulation.InflationMin](r).(sdk.Dec)
					})
				return v
			}(r),
			func(r *rand.Rand) sdk.Dec {
				var v sdk.Dec
				ap.GetOrGenerate(cdc, simulation.GoalBonded, &v, r,
					func(r *rand.Rand) {
						v = simulation.ModuleParamSimulator[simulation.GoalBonded](r).(sdk.Dec)
					})
				return v
			}(r),
			uint64(60*60*8766/5),
		),
	)

	fmt.Printf("Selected randomly generated minting parameters:\n%s\n", codec.MustMarshalJSONIndent(cdc, mintGenesis.Params))
	genesisState[mint.ModuleName] = cdc.MustMarshalJSON(mintGenesis)
}

func GenDistrGenesisState(cdc *codec.Codec, r *rand.Rand, ap simulation.AppParams, genesisState map[string]json.RawMessage) {
	distrGenesis := distr.GenesisState{
		FeePool: distr.InitialFeePool(),
		CommunityTax: func(r *rand.Rand) sdk.Dec {
			var v sdk.Dec
			ap.GetOrGenerate(cdc, simulation.CommunityTax, &v, r,
				func(r *rand.Rand) {
					v = simulation.ModuleParamSimulator[simulation.CommunityTax](r).(sdk.Dec)
				})
			return v
		}(r),
		BaseProposerReward: func(r *rand.Rand) sdk.Dec {
			var v sdk.Dec
			ap.GetOrGenerate(cdc, simulation.BaseProposerReward, &v, r,
				func(r *rand.Rand) {
					v = simulation.ModuleParamSimulator[simulation.BaseProposerReward](r).(sdk.Dec)
				})
			return v
		}(r),
		BonusProposerReward: func(r *rand.Rand) sdk.Dec {
			var v sdk.Dec
			ap.GetOrGenerate(cdc, simulation.BonusProposerReward, &v, r,
				func(r *rand.Rand) {
					v = simulation.ModuleParamSimulator[simulation.BonusProposerReward](r).(sdk.Dec)
				})
			return v
		}(r),
	}

	fmt.Printf("Selected randomly generated distribution parameters:\n%s\n", codec.MustMarshalJSONIndent(cdc, distrGenesis))
	genesisState[distr.ModuleName] = cdc.MustMarshalJSON(distrGenesis)
}

func GenSlashingGenesisState(
	cdc *codec.Codec, r *rand.Rand, stakingGen staking.GenesisState,
	ap simulation.AppParams, genesisState map[string]json.RawMessage,
) {
	slashingGenesis := slashing.NewGenesisState(
		slashing.NewParams(
			stakingGen.Params.UnbondingTime,
			func(r *rand.Rand) int64 {
				var v int64
				ap.GetOrGenerate(cdc, simulation.SignedBlocksWindow, &v, r,
					func(r *rand.Rand) {
						v = simulation.ModuleParamSimulator[simulation.SignedBlocksWindow](r).(int64)
					})
				return v
			}(r),
			func(r *rand.Rand) sdk.Dec {
				var v sdk.Dec
				ap.GetOrGenerate(cdc, simulation.MinSignedPerWindow, &v, r,
					func(r *rand.Rand) {
						v = simulation.ModuleParamSimulator[simulation.MinSignedPerWindow](r).(sdk.Dec)
					})
				return v
			}(r),
			func(r *rand.Rand) time.Duration {
				var v time.Duration
				ap.GetOrGenerate(cdc, simulation.DowntimeJailDuration, &v, r,
					func(r *rand.Rand) {
						v = simulation.ModuleParamSimulator[simulation.DowntimeJailDuration](r).(time.Duration)
					})
				return v
			}(r),
			func(r *rand.Rand) sdk.Dec {
				var v sdk.Dec
				ap.GetOrGenerate(cdc, simulation.SlashFractionDoubleSign, &v, r,
					func(r *rand.Rand) {
						v = simulation.ModuleParamSimulator[simulation.SlashFractionDoubleSign](r).(sdk.Dec)
					})
				return v
			}(r),
			func(r *rand.Rand) sdk.Dec {
				var v sdk.Dec
				ap.GetOrGenerate(cdc, simulation.SlashFractionDowntime, &v, r,
					func(r *rand.Rand) {
						v = simulation.ModuleParamSimulator[simulation.SlashFractionDowntime](r).(sdk.Dec)
					})
				return v
			}(r),
		),
		nil,
		nil,
	)

	fmt.Printf("Selected randomly generated slashing parameters:\n%s\n", codec.MustMarshalJSONIndent(cdc, slashingGenesis.Params))
	genesisState[slashing.ModuleName] = cdc.MustMarshalJSON(slashingGenesis)
}

func GenStakingGenesisState(
	cdc *codec.Codec, r *rand.Rand, accs []simulation.Account, amount, numAccs, numInitiallyBonded int64,
	ap simulation.AppParams, genesisState map[string]json.RawMessage,
) staking.GenesisState {

	stakingGenesis := staking.NewGenesisState(
		staking.NewParams(
			func(r *rand.Rand) time.Duration {
				var v time.Duration
				ap.GetOrGenerate(cdc, simulation.UnbondingTime, &v, r,
					func(r *rand.Rand) {
						v = simulation.ModuleParamSimulator[simulation.UnbondingTime](r).(time.Duration)
					})
				return v
			}(r),
			func(r *rand.Rand) uint16 {
				var v uint16
				ap.GetOrGenerate(cdc, simulation.MaxValidators, &v, r,
					func(r *rand.Rand) {
						v = simulation.ModuleParamSimulator[simulation.MaxValidators](r).(uint16)
					})
				return v
			}(r),
			7,
			sdk.DefaultBondDenom,
		),
		nil,
		nil,
	)

	var (
		validators  []staking.Validator
		delegations []staking.Delegation
	)

	valAddrs := make([]sdk.ValAddress, numInitiallyBonded)
	for i := 0; i < int(numInitiallyBonded); i++ {
		valAddr := sdk.ValAddress(accs[i].Address)
		valAddrs[i] = valAddr

		validator := staking.NewValidator(valAddr, accs[i].PubKey, staking.Description{})
		validator.Tokens = sdk.NewInt(amount)
		validator.DelegatorShares = sdk.NewDec(amount)
		delegation := staking.NewDelegation(accs[i].Address, valAddr, sdk.NewDec(amount))
		validators = append(validators, validator)
		delegations = append(delegations, delegation)
	}

	stakingGenesis.Validators = validators
	stakingGenesis.Delegations = delegations

	fmt.Printf("Selected randomly generated staking parameters:\n%s\n", codec.MustMarshalJSONIndent(cdc, stakingGenesis.Params))
	genesisState[staking.ModuleName] = cdc.MustMarshalJSON(stakingGenesis)

	return stakingGenesis
}

=======
>>>>>>> d3bb9f50
func testAndRunTxs(app *SimApp) []simulation.WeightedOperation {
	cdc := MakeCodec()
	ap := make(simulation.AppParams)

	if paramsFile != "" {
		bz, err := ioutil.ReadFile(paramsFile)
		if err != nil {
			panic(err)
		}

		cdc.MustUnmarshalJSON(bz, &ap)
	}

	return []simulation.WeightedOperation{
		{
			func(_ *rand.Rand) int {
				var v int
				ap.GetOrGenerate(cdc, OpWeightDeductFee, &v, nil,
					func(_ *rand.Rand) {
						v = 5
					})
				return v
			}(nil),
			authsim.SimulateDeductFee(app.accountKeeper, app.supplyKeeper),
		},
		{
			func(_ *rand.Rand) int {
				var v int
				ap.GetOrGenerate(cdc, OpWeightMsgSend, &v, nil,
					func(_ *rand.Rand) {
						v = 100
					})
				return v
			}(nil),
			bank.SimulateMsgSend(app.accountKeeper, app.bankKeeper),
		},
		{
			func(_ *rand.Rand) int {
				var v int
				ap.GetOrGenerate(cdc, OpWeightSingleInputMsgMultiSend, &v, nil,
					func(_ *rand.Rand) {
						v = 10
					})
				return v
			}(nil),
			bank.SimulateSingleInputMsgMultiSend(app.accountKeeper, app.bankKeeper),
		},
		{
			func(_ *rand.Rand) int {
				var v int
				ap.GetOrGenerate(cdc, OpWeightMsgSetWithdrawAddress, &v, nil,
					func(_ *rand.Rand) {
						v = 50
					})
				return v
			}(nil),
			distrsim.SimulateMsgSetWithdrawAddress(app.accountKeeper, app.distrKeeper),
		},
		{
			func(_ *rand.Rand) int {
				var v int
				ap.GetOrGenerate(cdc, OpWeightMsgWithdrawDelegationReward, &v, nil,
					func(_ *rand.Rand) {
						v = 50
					})
				return v
			}(nil),
			distrsim.SimulateMsgWithdrawDelegatorReward(app.accountKeeper, app.distrKeeper),
		},
		{
			func(_ *rand.Rand) int {
				var v int
				ap.GetOrGenerate(cdc, OpWeightMsgWithdrawValidatorCommission, &v, nil,
					func(_ *rand.Rand) {
						v = 50
					})
				return v
			}(nil),
			distrsim.SimulateMsgWithdrawValidatorCommission(app.accountKeeper, app.distrKeeper),
		},
		{
			func(_ *rand.Rand) int {
				var v int
				ap.GetOrGenerate(cdc, OpWeightSubmitVotingSlashingTextProposal, &v, nil,
					func(_ *rand.Rand) {
						v = 5
					})
				return v
			}(nil),
			govsim.SimulateSubmittingVotingAndSlashingForProposal(app.govKeeper, govsim.SimulateTextProposalContent),
		},
		{
			func(_ *rand.Rand) int {
				var v int
				ap.GetOrGenerate(cdc, OpWeightSubmitVotingSlashingCommunitySpendProposal, &v, nil,
					func(_ *rand.Rand) {
						v = 5
					})
				return v
			}(nil),
			govsim.SimulateSubmittingVotingAndSlashingForProposal(app.govKeeper, distrsim.SimulateCommunityPoolSpendProposalContent(app.distrKeeper)),
		},
		{
			func(_ *rand.Rand) int {
				var v int
				ap.GetOrGenerate(cdc, OpWeightSubmitVotingSlashingParamChangeProposal, &v, nil,
					func(_ *rand.Rand) {
						v = 5
					})
				return v
			}(nil),
			govsim.SimulateSubmittingVotingAndSlashingForProposal(app.govKeeper, paramsim.SimulateParamChangeProposalContent),
		},
		{
			func(_ *rand.Rand) int {
				var v int
				ap.GetOrGenerate(cdc, OpWeightMsgDeposit, &v, nil,
					func(_ *rand.Rand) {
						v = 100
					})
				return v
			}(nil),
			govsim.SimulateMsgDeposit(app.govKeeper),
		},
		{
			func(_ *rand.Rand) int {
				var v int
				ap.GetOrGenerate(cdc, OpWeightMsgCreateValidator, &v, nil,
					func(_ *rand.Rand) {
						v = 100
					})
				return v
			}(nil),
			stakingsim.SimulateMsgCreateValidator(app.accountKeeper, app.stakingKeeper),
		},
		{
			func(_ *rand.Rand) int {
				var v int
				ap.GetOrGenerate(cdc, OpWeightMsgEditValidator, &v, nil,
					func(_ *rand.Rand) {
						v = 5
					})
				return v
			}(nil),
			stakingsim.SimulateMsgEditValidator(app.stakingKeeper),
		},
		{
			func(_ *rand.Rand) int {
				var v int
				ap.GetOrGenerate(cdc, OpWeightMsgDelegate, &v, nil,
					func(_ *rand.Rand) {
						v = 100
					})
				return v
			}(nil),
			stakingsim.SimulateMsgDelegate(app.accountKeeper, app.stakingKeeper),
		},
		{
			func(_ *rand.Rand) int {
				var v int
				ap.GetOrGenerate(cdc, OpWeightMsgUndelegate, &v, nil,
					func(_ *rand.Rand) {
						v = 100
					})
				return v
			}(nil),
			stakingsim.SimulateMsgUndelegate(app.accountKeeper, app.stakingKeeper),
		},
		{
			func(_ *rand.Rand) int {
				var v int
				ap.GetOrGenerate(cdc, OpWeightMsgBeginRedelegate, &v, nil,
					func(_ *rand.Rand) {
						v = 100
					})
				return v
			}(nil),
			stakingsim.SimulateMsgBeginRedelegate(app.accountKeeper, app.stakingKeeper),
		},
		{
			func(_ *rand.Rand) int {
				var v int
				ap.GetOrGenerate(cdc, OpWeightMsgUnjail, &v, nil,
					func(_ *rand.Rand) {
						v = 100
					})
				return v
			}(nil),
			slashingsim.SimulateMsgUnjail(app.slashingKeeper),
		},
		{
			func(_ *rand.Rand) int {
				var v int
				ap.GetOrGenerate(cdc, OpWeightMsgTransferNFT, &v, nil,
					func(_ *rand.Rand) {
						v = 100
					})
				return v
			}(nil),
			nft.SimulateMsgEditNFTMetadata(app.nftKeeper),
		},
		{
			func(_ *rand.Rand) int {
				var v int
				ap.GetOrGenerate(cdc, OpWeightMsgTransferNFT, &v, nil,
					func(_ *rand.Rand) {
						v = 100
					})
				return v
			}(nil),
			nft.SimulateMsgTransferNFT(app.nftKeeper),
		},
	}
}

func invariants(app *SimApp) []sdk.Invariant {
	// TODO: fix PeriodicInvariants, it doesn't seem to call individual invariants for a period of 1
	// Ref: https://github.com/cosmos/cosmos-sdk/issues/4631
	if period == 1 {
		return app.crisisKeeper.Invariants()
	}
	return simulation.PeriodicInvariants(app.crisisKeeper.Invariants(), period, 0)
}

// Pass this in as an option to use a dbStoreAdapter instead of an IAVLStore for simulation speed.
func fauxMerkleModeOpt(bapp *baseapp.BaseApp) {
	bapp.SetFauxMerkleMode()
}

// Profile with:
// /usr/local/go/bin/go test -benchmem -run=^$ github.com/cosmos/cosmos-sdk/simapp -bench ^BenchmarkFullAppSimulation$ -SimulationCommit=true -cpuprofile cpu.out
func BenchmarkFullAppSimulation(b *testing.B) {
	logger := log.NewNopLogger()

	var db dbm.DB
	dir, _ := ioutil.TempDir("", "goleveldb-app-sim")
	db, _ = sdk.NewLevelDB("Simulation", dir)
	defer func() {
		db.Close()
		os.RemoveAll(dir)
	}()
	app := NewSimApp(logger, db, nil, true, 0)

	// Run randomized simulation
	// TODO parameterize numbers, save for a later PR
	_, err := simulation.SimulateFromSeed(getSimulateFromSeedInput(b, os.Stdout, app))
	if err != nil {
		fmt.Println(err)
		b.Fail()
	}
	if commit {
		fmt.Println("GoLevelDB Stats")
		fmt.Println(db.Stats()["leveldb.stats"])
		fmt.Println("GoLevelDB cached block size", db.Stats()["leveldb.cachedblock"])
	}
}

func TestFullAppSimulation(t *testing.T) {
	if !enabled {
		t.Skip("Skipping application simulation")
	}

	var logger log.Logger

	if verbose {
		logger = log.TestingLogger()
	} else {
		logger = log.NewNopLogger()
	}

	var db dbm.DB
	dir, _ := ioutil.TempDir("", "goleveldb-app-sim")
	db, _ = sdk.NewLevelDB("Simulation", dir)

	defer func() {
		db.Close()
		os.RemoveAll(dir)
	}()

	app := NewSimApp(logger, db, nil, true, 0, fauxMerkleModeOpt)
	require.Equal(t, "SimApp", app.Name())

	// Run randomized simulation
	_, err := simulation.SimulateFromSeed(getSimulateFromSeedInput(t, os.Stdout, app))
	if commit {
		// for memdb:
		// fmt.Println("Database Size", db.Stats()["database.size"])
		fmt.Println("GoLevelDB Stats")
		fmt.Println(db.Stats()["leveldb.stats"])
		fmt.Println("GoLevelDB cached block size", db.Stats()["leveldb.cachedblock"])
	}

	require.Nil(t, err)
}

func TestAppImportExport(t *testing.T) {
	if !enabled {
		t.Skip("Skipping application import/export simulation")
	}

	var logger log.Logger
	if verbose {
		logger = log.TestingLogger()
	} else {
		logger = log.NewNopLogger()
	}

	var db dbm.DB
	dir, _ := ioutil.TempDir("", "goleveldb-app-sim")
	db, _ = sdk.NewLevelDB("Simulation", dir)

	defer func() {
		db.Close()
		os.RemoveAll(dir)
	}()

	app := NewSimApp(logger, db, nil, true, 0, fauxMerkleModeOpt)
	require.Equal(t, "SimApp", app.Name())

	// Run randomized simulation
	_, err := simulation.SimulateFromSeed(getSimulateFromSeedInput(t, os.Stdout, app))

	if commit {
		// for memdb:
		// fmt.Println("Database Size", db.Stats()["database.size"])
		fmt.Println("GoLevelDB Stats")
		fmt.Println(db.Stats()["leveldb.stats"])
		fmt.Println("GoLevelDB cached block size", db.Stats()["leveldb.cachedblock"])
	}

	require.Nil(t, err)
	fmt.Printf("Exporting genesis...\n")

	appState, _, err := app.ExportAppStateAndValidators(false, []string{})
	require.NoError(t, err)
	fmt.Printf("Importing genesis...\n")

	newDir, _ := ioutil.TempDir("", "goleveldb-app-sim-2")
	newDB, _ := sdk.NewLevelDB("Simulation-2", dir)

	defer func() {
		newDB.Close()
		os.RemoveAll(newDir)
	}()

	newApp := NewSimApp(log.NewNopLogger(), newDB, nil, true, 0, fauxMerkleModeOpt)
	require.Equal(t, "SimApp", newApp.Name())

	var genesisState GenesisState
	err = app.cdc.UnmarshalJSON(appState, &genesisState)
	if err != nil {
		panic(err)
	}

	ctxB := newApp.NewContext(true, abci.Header{})
	newApp.mm.InitGenesis(ctxB, genesisState)

	fmt.Printf("Comparing stores...\n")
	ctxA := app.NewContext(true, abci.Header{})

	type StoreKeysPrefixes struct {
		A        sdk.StoreKey
		B        sdk.StoreKey
		Prefixes [][]byte
	}

	storeKeysPrefixes := []StoreKeysPrefixes{
		{app.keyMain, newApp.keyMain, [][]byte{}},
		{app.keyAccount, newApp.keyAccount, [][]byte{}},
		{app.keyStaking, newApp.keyStaking, [][]byte{staking.UnbondingQueueKey,
			staking.RedelegationQueueKey, staking.ValidatorQueueKey}}, // ordering may change but it doesn't matter
		{app.keySlashing, newApp.keySlashing, [][]byte{}},
		{app.keyMint, newApp.keyMint, [][]byte{}},
		{app.keyDistr, newApp.keyDistr, [][]byte{}},
		{app.keySupply, newApp.keySupply, [][]byte{}},
		{app.keyParams, newApp.keyParams, [][]byte{}},
		{app.keyGov, newApp.keyGov, [][]byte{}},
	}

	for _, storeKeysPrefix := range storeKeysPrefixes {
		storeKeyA := storeKeysPrefix.A
		storeKeyB := storeKeysPrefix.B
		prefixes := storeKeysPrefix.Prefixes
		storeA := ctxA.KVStore(storeKeyA)
		storeB := ctxB.KVStore(storeKeyB)
		kvA, kvB, count, equal := sdk.DiffKVStores(storeA, storeB, prefixes)
		fmt.Printf("Compared %d key/value pairs between %s and %s\n", count, storeKeyA, storeKeyB)
		require.True(t, equal, GetSimulationLog(storeKeyA.Name(), app.cdc, newApp.cdc, kvA, kvB))
	}

}

func TestAppSimulationAfterImport(t *testing.T) {
	if !enabled {
		t.Skip("Skipping application simulation after import")
	}

	var logger log.Logger
	if verbose {
		logger = log.TestingLogger()
	} else {
		logger = log.NewNopLogger()
	}

	dir, _ := ioutil.TempDir("", "goleveldb-app-sim")
	db, _ := sdk.NewLevelDB("Simulation", dir)

	defer func() {
		db.Close()
		os.RemoveAll(dir)
	}()

	app := NewSimApp(logger, db, nil, true, 0, fauxMerkleModeOpt)
	require.Equal(t, "SimApp", app.Name())

	// Run randomized simulation
	stopEarly, err := simulation.SimulateFromSeed(getSimulateFromSeedInput(t, os.Stdout, app))

	if commit {
		// for memdb:
		// fmt.Println("Database Size", db.Stats()["database.size"])
		fmt.Println("GoLevelDB Stats")
		fmt.Println(db.Stats()["leveldb.stats"])
		fmt.Println("GoLevelDB cached block size", db.Stats()["leveldb.cachedblock"])
	}

	require.Nil(t, err)

	if stopEarly {
		// we can't export or import a zero-validator genesis
		fmt.Printf("We can't export or import a zero-validator genesis, exiting test...\n")
		return
	}

	fmt.Printf("Exporting genesis...\n")

	appState, _, err := app.ExportAppStateAndValidators(true, []string{})
	if err != nil {
		panic(err)
	}

	fmt.Printf("Importing genesis...\n")

	newDir, _ := ioutil.TempDir("", "goleveldb-app-sim-2")
	newDB, _ := sdk.NewLevelDB("Simulation-2", dir)

	defer func() {
		newDB.Close()
		os.RemoveAll(newDir)
	}()

	newApp := NewSimApp(log.NewNopLogger(), newDB, nil, true, 0, fauxMerkleModeOpt)
	require.Equal(t, "SimApp", newApp.Name())
	newApp.InitChain(abci.RequestInitChain{
		AppStateBytes: appState,
	})

	// Run randomized simulation on imported app
	_, err = simulation.SimulateFromSeed(getSimulateFromSeedInput(t, os.Stdout, newApp))
	require.Nil(t, err)
}

// TODO: Make another test for the fuzzer itself, which just has noOp txs
// and doesn't depend on the application.
func TestAppStateDeterminism(t *testing.T) {
	if !enabled {
		t.Skip("Skipping application simulation")
	}

	numSeeds := 3
	numTimesToRunPerSeed := 5
	appHashList := make([]json.RawMessage, numTimesToRunPerSeed)

	for i := 0; i < numSeeds; i++ {
		seed := rand.Int63()
		for j := 0; j < numTimesToRunPerSeed; j++ {
			logger := log.NewNopLogger()
			db := dbm.NewMemDB()
			app := NewSimApp(logger, db, nil, true, 0)

			// Run randomized simulation
			simulation.SimulateFromSeed(
				t, os.Stdout, app.BaseApp, appStateFn, seed,
				testAndRunTxs(app),
				[]sdk.Invariant{},
				50,
				100,
				true,
				false,
				false,
				false,
			)
			appHash := app.LastCommitID().Hash
			appHashList[j] = appHash
		}
		for k := 1; k < numTimesToRunPerSeed; k++ {
			require.Equal(t, appHashList[0], appHashList[k], "appHash list: %v", appHashList)
		}
	}
}

func BenchmarkInvariants(b *testing.B) {
	logger := log.NewNopLogger()
	dir, _ := ioutil.TempDir("", "goleveldb-app-invariant-bench")
	db, _ := sdk.NewLevelDB("simulation", dir)

	defer func() {
		db.Close()
		os.RemoveAll(dir)
	}()

	app := NewSimApp(logger, db, nil, true, 0)

	// 2. Run parameterized simulation (w/o invariants)
	_, err := simulation.SimulateFromSeed(
		b, ioutil.Discard, app.BaseApp, appStateFn, seed, testAndRunTxs(app),
		[]sdk.Invariant{}, numBlocks, blockSize, commit, lean, onOperation, false,
	)
	if err != nil {
		fmt.Println(err)
		b.FailNow()
	}

	ctx := app.NewContext(true, abci.Header{Height: app.LastBlockHeight() + 1})

	// 3. Benchmark each invariant separately
	//
	// NOTE: We use the crisis keeper as it has all the invariants registered with
	// their respective metadata which makes it useful for testing/benchmarking.
	for _, cr := range app.crisisKeeper.Routes() {
		b.Run(fmt.Sprintf("%s/%s", cr.ModuleName, cr.Route), func(b *testing.B) {
			if res, stop := cr.Invar(ctx); stop {
				fmt.Printf("broken invariant at block %d of %d\n%s", ctx.BlockHeight()-1, numBlocks, res)
				b.FailNow()
			}
		})
	}
}<|MERGE_RESOLUTION|>--- conflicted
+++ resolved
@@ -23,16 +23,11 @@
 	"github.com/cosmos/cosmos-sdk/x/bank"
 	distrsim "github.com/cosmos/cosmos-sdk/x/distribution/simulation"
 	govsim "github.com/cosmos/cosmos-sdk/x/gov/simulation"
-<<<<<<< HEAD
-	"github.com/cosmos/cosmos-sdk/x/mint"
-
-	"github.com/cosmos/cosmos-sdk/x/nft"
-=======
->>>>>>> d3bb9f50
 	paramsim "github.com/cosmos/cosmos-sdk/x/params/simulation"
 	"github.com/cosmos/cosmos-sdk/x/simulation"
 	slashingsim "github.com/cosmos/cosmos-sdk/x/slashing/simulation"
 	"github.com/cosmos/cosmos-sdk/x/staking"
+	"github.com/cosmos/cosmos-sdk/x/nft"
 	stakingsim "github.com/cosmos/cosmos-sdk/x/staking/simulation"
 )
 
@@ -142,466 +137,6 @@
 	return appState, accs, "simulation"
 }
 
-<<<<<<< HEAD
-func AppStateFn(
-	r *rand.Rand, accs []simulation.Account, genesisTimestamp time.Time,
-) (appState json.RawMessage, simAccs []simulation.Account, chainID string) {
-
-	cdc := MakeCodec()
-
-	switch {
-	case paramsFile != "" && genesisFile != "":
-		panic("cannot provide both a genesis file and a params file")
-
-	case genesisFile != "":
-		appState, simAccs, chainID = AppStateFromGenesisFileFn(r, accs, genesisTimestamp)
-
-	case paramsFile != "":
-		appParams := make(simulation.AppParams)
-		bz, err := ioutil.ReadFile(paramsFile)
-		if err != nil {
-			panic(err)
-		}
-
-		cdc.MustUnmarshalJSON(bz, &appParams)
-		appState, simAccs, chainID = appStateRandomizedFn(r, accs, genesisTimestamp, appParams)
-
-	default:
-		appParams := make(simulation.AppParams)
-		appState, simAccs, chainID = appStateRandomizedFn(r, accs, genesisTimestamp, appParams)
-	}
-
-	return appState, simAccs, chainID
-}
-
-func GenAuthGenesisState(cdc *codec.Codec, r *rand.Rand, ap simulation.AppParams, genesisState map[string]json.RawMessage) {
-	authGenesis := auth.NewGenesisState(
-		auth.NewParams(
-			func(r *rand.Rand) uint64 {
-				var v uint64
-				ap.GetOrGenerate(cdc, simulation.MaxMemoChars, &v, r,
-					func(r *rand.Rand) {
-						v = simulation.ModuleParamSimulator[simulation.MaxMemoChars](r).(uint64)
-					})
-				return v
-			}(r),
-			func(r *rand.Rand) uint64 {
-				var v uint64
-				ap.GetOrGenerate(cdc, simulation.TxSigLimit, &v, r,
-					func(r *rand.Rand) {
-						v = simulation.ModuleParamSimulator[simulation.TxSigLimit](r).(uint64)
-					})
-				return v
-			}(r),
-			func(r *rand.Rand) uint64 {
-				var v uint64
-				ap.GetOrGenerate(cdc, simulation.TxSizeCostPerByte, &v, r,
-					func(r *rand.Rand) {
-						v = simulation.ModuleParamSimulator[simulation.TxSizeCostPerByte](r).(uint64)
-					})
-				return v
-			}(r),
-			func(r *rand.Rand) uint64 {
-				var v uint64
-				ap.GetOrGenerate(cdc, simulation.SigVerifyCostED25519, &v, r,
-					func(r *rand.Rand) {
-						v = simulation.ModuleParamSimulator[simulation.SigVerifyCostED25519](r).(uint64)
-					})
-				return v
-			}(r),
-			func(r *rand.Rand) uint64 {
-				var v uint64
-				ap.GetOrGenerate(cdc, simulation.SigVerifyCostSECP256K1, &v, r,
-					func(r *rand.Rand) {
-						v = simulation.ModuleParamSimulator[simulation.SigVerifyCostSECP256K1](r).(uint64)
-					})
-				return v
-			}(r),
-		),
-	)
-
-	fmt.Printf("Selected randomly generated auth parameters:\n%s\n", codec.MustMarshalJSONIndent(cdc, authGenesis.Params))
-	genesisState[auth.ModuleName] = cdc.MustMarshalJSON(authGenesis)
-}
-
-func GenBankGenesisState(cdc *codec.Codec, r *rand.Rand, ap simulation.AppParams, genesisState map[string]json.RawMessage) {
-	bankGenesis := bank.NewGenesisState(
-		func(r *rand.Rand) bool {
-			var v bool
-			ap.GetOrGenerate(cdc, simulation.SendEnabled, &v, r,
-				func(r *rand.Rand) {
-					v = simulation.ModuleParamSimulator[simulation.SendEnabled](r).(bool)
-				})
-			return v
-		}(r),
-	)
-
-	fmt.Printf("Selected randomly generated bank parameters:\n%s\n", codec.MustMarshalJSONIndent(cdc, bankGenesis))
-	genesisState[bank.ModuleName] = cdc.MustMarshalJSON(bankGenesis)
-}
-
-func GenSupplyGenesisState(cdc *codec.Codec, amount, numInitiallyBonded, numAccs int64, genesisState map[string]json.RawMessage) {
-	totalSupply := sdk.NewInt(amount * (numAccs + numInitiallyBonded))
-	supplyGenesis := supply.NewGenesisState(
-		supply.NewSupply(sdk.NewCoins(sdk.NewCoin(sdk.DefaultBondDenom, totalSupply))),
-	)
-
-	fmt.Printf("Generated supply parameters:\n%s\n", codec.MustMarshalJSONIndent(cdc, supplyGenesis))
-	genesisState[supply.ModuleName] = cdc.MustMarshalJSON(supplyGenesis)
-}
-
-func GenGenesisAccounts(
-	cdc *codec.Codec, r *rand.Rand, accs []simulation.Account,
-	genesisTimestamp time.Time, amount, numInitiallyBonded int64,
-	genesisState map[string]json.RawMessage,
-) {
-
-	var genesisAccounts []genaccounts.GenesisAccount
-
-	// randomly generate some genesis accounts
-	for i, acc := range accs {
-		coins := sdk.Coins{sdk.NewCoin(sdk.DefaultBondDenom, sdk.NewInt(amount))}
-		bacc := auth.NewBaseAccountWithAddress(acc.Address)
-		bacc.SetCoins(coins)
-
-		var gacc genaccounts.GenesisAccount
-
-		// Only consider making a vesting account once the initial bonded validator
-		// set is exhausted due to needing to track DelegatedVesting.
-		if int64(i) > numInitiallyBonded && r.Intn(100) < 50 {
-			var (
-				vacc    auth.VestingAccount
-				endTime int64
-			)
-
-			startTime := genesisTimestamp.Unix()
-
-			// Allow for some vesting accounts to vest very quickly while others very slowly.
-			if r.Intn(100) < 50 {
-				endTime = int64(simulation.RandIntBetween(r, int(startTime), int(startTime+(60*60*24*30))))
-			} else {
-				endTime = int64(simulation.RandIntBetween(r, int(startTime), int(startTime+(60*60*12))))
-			}
-
-			if startTime == endTime {
-				endTime++
-			}
-
-			if r.Intn(100) < 50 {
-				vacc = auth.NewContinuousVestingAccount(&bacc, startTime, endTime)
-			} else {
-				vacc = auth.NewDelayedVestingAccount(&bacc, endTime)
-			}
-
-			var err error
-			gacc, err = genaccounts.NewGenesisAccountI(vacc)
-			if err != nil {
-				panic(err)
-			}
-		} else {
-			gacc = genaccounts.NewGenesisAccount(&bacc)
-		}
-
-		genesisAccounts = append(genesisAccounts, gacc)
-	}
-
-	genesisState[genaccounts.ModuleName] = cdc.MustMarshalJSON(genesisAccounts)
-}
-
-func GenNFTGenesisState(cdc *codec.Codec, r *rand.Rand, accs []simulation.Account, ap simulation.AppParams, genesisState map[string]json.RawMessage) {
-	const (
-		Kitties = "crypto-kitties"
-		Doggos  = "crypto-doggos"
-	)
-
-	collections := nft.NewCollections(nft.NewCollection(Kitties, nft.NFTs{}), nft.NewCollection(Doggos, nft.NFTs{}))
-	var ownerships []nft.Owner
-
-	for _, acc := range accs {
-		if r.Intn(100) < 50 {
-			baseNFT := nft.NewBaseNFT(
-				simulation.RandStringOfLength(r, 10), // id
-				acc.Address,
-				simulation.RandStringOfLength(r, 15), // name
-				simulation.RandStringOfLength(r, 50), // description
-				simulation.RandStringOfLength(r, 30), // image
-				simulation.RandStringOfLength(r, 45), // tokenURI
-			)
-
-			var idCollection nft.IDCollection
-			if r.Intn(100) < 50 {
-				collections[0].AddNFT(&baseNFT)
-				idCollection = nft.NewIDCollection(Kitties, []string{baseNFT.ID})
-			} else {
-				collections[1].AddNFT(&baseNFT)
-				idCollection = nft.NewIDCollection(Doggos, []string{baseNFT.ID})
-			}
-			ownership := nft.NewOwner(acc.Address, idCollection)
-			ownerships = append(ownerships, ownership)
-		}
-	}
-
-	nftGenesis := nft.NewGenesisState(ownerships, collections)
-
-	fmt.Printf("Selected randomly generated NFT parameters:\n%s\n", codec.MustMarshalJSONIndent(cdc, nftGenesis))
-	genesisState[nft.ModuleName] = cdc.MustMarshalJSON(nftGenesis)
-}
-
-func GenGovGenesisState(cdc *codec.Codec, r *rand.Rand, ap simulation.AppParams, genesisState map[string]json.RawMessage) {
-	var vp time.Duration
-	ap.GetOrGenerate(cdc, simulation.VotingParamsVotingPeriod, &vp, r,
-		func(r *rand.Rand) {
-			vp = simulation.ModuleParamSimulator[simulation.VotingParamsVotingPeriod](r).(time.Duration)
-		})
-
-	govGenesis := gov.NewGenesisState(
-		uint64(r.Intn(100)),
-		gov.NewDepositParams(
-			func(r *rand.Rand) sdk.Coins {
-				var v sdk.Coins
-				ap.GetOrGenerate(cdc, simulation.DepositParamsMinDeposit, &v, r,
-					func(r *rand.Rand) {
-						v = simulation.ModuleParamSimulator[simulation.DepositParamsMinDeposit](r).(sdk.Coins)
-					})
-				return v
-			}(r),
-			vp,
-		),
-		gov.NewVotingParams(vp),
-		gov.NewTallyParams(
-			func(r *rand.Rand) sdk.Dec {
-				var v sdk.Dec
-				ap.GetOrGenerate(cdc, simulation.TallyParamsQuorum, &v, r,
-					func(r *rand.Rand) {
-						v = simulation.ModuleParamSimulator[simulation.TallyParamsQuorum](r).(sdk.Dec)
-					})
-				return v
-			}(r),
-			func(r *rand.Rand) sdk.Dec {
-				var v sdk.Dec
-				ap.GetOrGenerate(cdc, simulation.TallyParamsThreshold, &v, r,
-					func(r *rand.Rand) {
-						v = simulation.ModuleParamSimulator[simulation.TallyParamsThreshold](r).(sdk.Dec)
-					})
-				return v
-			}(r),
-			func(r *rand.Rand) sdk.Dec {
-				var v sdk.Dec
-				ap.GetOrGenerate(cdc, simulation.TallyParamsVeto, &v, r,
-					func(r *rand.Rand) {
-						v = simulation.ModuleParamSimulator[simulation.TallyParamsVeto](r).(sdk.Dec)
-					})
-				return v
-			}(r),
-		),
-	)
-
-	fmt.Printf("Selected randomly generated governance parameters:\n%s\n", codec.MustMarshalJSONIndent(cdc, govGenesis))
-	genesisState[gov.ModuleName] = cdc.MustMarshalJSON(govGenesis)
-}
-
-func GenMintGenesisState(cdc *codec.Codec, r *rand.Rand, ap simulation.AppParams, genesisState map[string]json.RawMessage) {
-	mintGenesis := mint.NewGenesisState(
-		mint.InitialMinter(
-			func(r *rand.Rand) sdk.Dec {
-				var v sdk.Dec
-				ap.GetOrGenerate(cdc, simulation.Inflation, &v, r,
-					func(r *rand.Rand) {
-						v = simulation.ModuleParamSimulator[simulation.Inflation](r).(sdk.Dec)
-					})
-				return v
-			}(r),
-		),
-		mint.NewParams(
-			sdk.DefaultBondDenom,
-			func(r *rand.Rand) sdk.Dec {
-				var v sdk.Dec
-				ap.GetOrGenerate(cdc, simulation.InflationRateChange, &v, r,
-					func(r *rand.Rand) {
-						v = simulation.ModuleParamSimulator[simulation.InflationRateChange](r).(sdk.Dec)
-					})
-				return v
-			}(r),
-			func(r *rand.Rand) sdk.Dec {
-				var v sdk.Dec
-				ap.GetOrGenerate(cdc, simulation.InflationMax, &v, r,
-					func(r *rand.Rand) {
-						v = simulation.ModuleParamSimulator[simulation.InflationMax](r).(sdk.Dec)
-					})
-				return v
-			}(r),
-			func(r *rand.Rand) sdk.Dec {
-				var v sdk.Dec
-				ap.GetOrGenerate(cdc, simulation.InflationMin, &v, r,
-					func(r *rand.Rand) {
-						v = simulation.ModuleParamSimulator[simulation.InflationMin](r).(sdk.Dec)
-					})
-				return v
-			}(r),
-			func(r *rand.Rand) sdk.Dec {
-				var v sdk.Dec
-				ap.GetOrGenerate(cdc, simulation.GoalBonded, &v, r,
-					func(r *rand.Rand) {
-						v = simulation.ModuleParamSimulator[simulation.GoalBonded](r).(sdk.Dec)
-					})
-				return v
-			}(r),
-			uint64(60*60*8766/5),
-		),
-	)
-
-	fmt.Printf("Selected randomly generated minting parameters:\n%s\n", codec.MustMarshalJSONIndent(cdc, mintGenesis.Params))
-	genesisState[mint.ModuleName] = cdc.MustMarshalJSON(mintGenesis)
-}
-
-func GenDistrGenesisState(cdc *codec.Codec, r *rand.Rand, ap simulation.AppParams, genesisState map[string]json.RawMessage) {
-	distrGenesis := distr.GenesisState{
-		FeePool: distr.InitialFeePool(),
-		CommunityTax: func(r *rand.Rand) sdk.Dec {
-			var v sdk.Dec
-			ap.GetOrGenerate(cdc, simulation.CommunityTax, &v, r,
-				func(r *rand.Rand) {
-					v = simulation.ModuleParamSimulator[simulation.CommunityTax](r).(sdk.Dec)
-				})
-			return v
-		}(r),
-		BaseProposerReward: func(r *rand.Rand) sdk.Dec {
-			var v sdk.Dec
-			ap.GetOrGenerate(cdc, simulation.BaseProposerReward, &v, r,
-				func(r *rand.Rand) {
-					v = simulation.ModuleParamSimulator[simulation.BaseProposerReward](r).(sdk.Dec)
-				})
-			return v
-		}(r),
-		BonusProposerReward: func(r *rand.Rand) sdk.Dec {
-			var v sdk.Dec
-			ap.GetOrGenerate(cdc, simulation.BonusProposerReward, &v, r,
-				func(r *rand.Rand) {
-					v = simulation.ModuleParamSimulator[simulation.BonusProposerReward](r).(sdk.Dec)
-				})
-			return v
-		}(r),
-	}
-
-	fmt.Printf("Selected randomly generated distribution parameters:\n%s\n", codec.MustMarshalJSONIndent(cdc, distrGenesis))
-	genesisState[distr.ModuleName] = cdc.MustMarshalJSON(distrGenesis)
-}
-
-func GenSlashingGenesisState(
-	cdc *codec.Codec, r *rand.Rand, stakingGen staking.GenesisState,
-	ap simulation.AppParams, genesisState map[string]json.RawMessage,
-) {
-	slashingGenesis := slashing.NewGenesisState(
-		slashing.NewParams(
-			stakingGen.Params.UnbondingTime,
-			func(r *rand.Rand) int64 {
-				var v int64
-				ap.GetOrGenerate(cdc, simulation.SignedBlocksWindow, &v, r,
-					func(r *rand.Rand) {
-						v = simulation.ModuleParamSimulator[simulation.SignedBlocksWindow](r).(int64)
-					})
-				return v
-			}(r),
-			func(r *rand.Rand) sdk.Dec {
-				var v sdk.Dec
-				ap.GetOrGenerate(cdc, simulation.MinSignedPerWindow, &v, r,
-					func(r *rand.Rand) {
-						v = simulation.ModuleParamSimulator[simulation.MinSignedPerWindow](r).(sdk.Dec)
-					})
-				return v
-			}(r),
-			func(r *rand.Rand) time.Duration {
-				var v time.Duration
-				ap.GetOrGenerate(cdc, simulation.DowntimeJailDuration, &v, r,
-					func(r *rand.Rand) {
-						v = simulation.ModuleParamSimulator[simulation.DowntimeJailDuration](r).(time.Duration)
-					})
-				return v
-			}(r),
-			func(r *rand.Rand) sdk.Dec {
-				var v sdk.Dec
-				ap.GetOrGenerate(cdc, simulation.SlashFractionDoubleSign, &v, r,
-					func(r *rand.Rand) {
-						v = simulation.ModuleParamSimulator[simulation.SlashFractionDoubleSign](r).(sdk.Dec)
-					})
-				return v
-			}(r),
-			func(r *rand.Rand) sdk.Dec {
-				var v sdk.Dec
-				ap.GetOrGenerate(cdc, simulation.SlashFractionDowntime, &v, r,
-					func(r *rand.Rand) {
-						v = simulation.ModuleParamSimulator[simulation.SlashFractionDowntime](r).(sdk.Dec)
-					})
-				return v
-			}(r),
-		),
-		nil,
-		nil,
-	)
-
-	fmt.Printf("Selected randomly generated slashing parameters:\n%s\n", codec.MustMarshalJSONIndent(cdc, slashingGenesis.Params))
-	genesisState[slashing.ModuleName] = cdc.MustMarshalJSON(slashingGenesis)
-}
-
-func GenStakingGenesisState(
-	cdc *codec.Codec, r *rand.Rand, accs []simulation.Account, amount, numAccs, numInitiallyBonded int64,
-	ap simulation.AppParams, genesisState map[string]json.RawMessage,
-) staking.GenesisState {
-
-	stakingGenesis := staking.NewGenesisState(
-		staking.NewParams(
-			func(r *rand.Rand) time.Duration {
-				var v time.Duration
-				ap.GetOrGenerate(cdc, simulation.UnbondingTime, &v, r,
-					func(r *rand.Rand) {
-						v = simulation.ModuleParamSimulator[simulation.UnbondingTime](r).(time.Duration)
-					})
-				return v
-			}(r),
-			func(r *rand.Rand) uint16 {
-				var v uint16
-				ap.GetOrGenerate(cdc, simulation.MaxValidators, &v, r,
-					func(r *rand.Rand) {
-						v = simulation.ModuleParamSimulator[simulation.MaxValidators](r).(uint16)
-					})
-				return v
-			}(r),
-			7,
-			sdk.DefaultBondDenom,
-		),
-		nil,
-		nil,
-	)
-
-	var (
-		validators  []staking.Validator
-		delegations []staking.Delegation
-	)
-
-	valAddrs := make([]sdk.ValAddress, numInitiallyBonded)
-	for i := 0; i < int(numInitiallyBonded); i++ {
-		valAddr := sdk.ValAddress(accs[i].Address)
-		valAddrs[i] = valAddr
-
-		validator := staking.NewValidator(valAddr, accs[i].PubKey, staking.Description{})
-		validator.Tokens = sdk.NewInt(amount)
-		validator.DelegatorShares = sdk.NewDec(amount)
-		delegation := staking.NewDelegation(accs[i].Address, valAddr, sdk.NewDec(amount))
-		validators = append(validators, validator)
-		delegations = append(delegations, delegation)
-	}
-
-	stakingGenesis.Validators = validators
-	stakingGenesis.Delegations = delegations
-
-	fmt.Printf("Selected randomly generated staking parameters:\n%s\n", codec.MustMarshalJSONIndent(cdc, stakingGenesis.Params))
-	genesisState[staking.ModuleName] = cdc.MustMarshalJSON(stakingGenesis)
-
-	return stakingGenesis
-}
-
-=======
->>>>>>> d3bb9f50
 func testAndRunTxs(app *SimApp) []simulation.WeightedOperation {
 	cdc := MakeCodec()
 	ap := make(simulation.AppParams)
