package simapp

import (
	"encoding/json"
	"fmt"
	"io/ioutil"
	"math/rand"
	"os"
	"testing"

	"github.com/stretchr/testify/require"
	abci "github.com/tendermint/tendermint/abci/types"
	"github.com/tendermint/tendermint/libs/log"
	dbm "github.com/tendermint/tm-db"

	"github.com/cosmos/cosmos-sdk/baseapp"
	"github.com/cosmos/cosmos-sdk/simapp/helpers"
	"github.com/cosmos/cosmos-sdk/store"
	sdk "github.com/cosmos/cosmos-sdk/types"
	"github.com/cosmos/cosmos-sdk/x/auth"
	banksim "github.com/cosmos/cosmos-sdk/x/bank/simulation"
	distr "github.com/cosmos/cosmos-sdk/x/distribution"
	distrsim "github.com/cosmos/cosmos-sdk/x/distribution/simulation"
	"github.com/cosmos/cosmos-sdk/x/gov"
	govsim "github.com/cosmos/cosmos-sdk/x/gov/simulation"
	"github.com/cosmos/cosmos-sdk/x/mint"
	"github.com/cosmos/cosmos-sdk/x/params"
	paramsim "github.com/cosmos/cosmos-sdk/x/params/simulation"
	"github.com/cosmos/cosmos-sdk/x/simulation"
	"github.com/cosmos/cosmos-sdk/x/slashing"
	slashingsim "github.com/cosmos/cosmos-sdk/x/slashing/simulation"
	"github.com/cosmos/cosmos-sdk/x/staking"
	stakingsim "github.com/cosmos/cosmos-sdk/x/staking/simulation"
	"github.com/cosmos/cosmos-sdk/x/supply"
)

// Get flags every time the simulator is run
func init() {
	GetSimulatorFlags()
}

func testAndRunTxs(app *SimApp, config simulation.Config) []simulation.WeightedOperation {
	ap := make(simulation.AppParams)

	paramChanges := app.sm.GenerateParamChanges(config.Seed)

	if config.ParamsFile != "" {
		bz, err := ioutil.ReadFile(config.ParamsFile)
		if err != nil {
			panic(err)
		}

		app.cdc.MustUnmarshalJSON(bz, &ap)
	}

	// nolint: govet
	return []simulation.WeightedOperation{
		{
			func(_ *rand.Rand) int {
				var v int
				ap.GetOrGenerate(app.cdc, OpWeightMsgSend, &v, nil,
					func(_ *rand.Rand) {
						v = 100
					})
				return v
			}(nil),
			banksim.SimulateMsgSend(app.AccountKeeper, app.BankKeeper),
		},
		{
			func(_ *rand.Rand) int {
				var v int
				ap.GetOrGenerate(app.cdc, OpWeightSingleInputMsgMultiSend, &v, nil,
					func(_ *rand.Rand) {
						v = 40
					})
				return v
			}(nil),
			banksim.SimulateSingleInputMsgMultiSend(app.AccountKeeper, app.BankKeeper),
		},
		{
			func(_ *rand.Rand) int {
				var v int
				ap.GetOrGenerate(app.cdc, OpWeightMsgSetWithdrawAddress, &v, nil,
					func(_ *rand.Rand) {
						v = 50
					})
				return v
			}(nil),
			distrsim.SimulateMsgSetWithdrawAddress(app.AccountKeeper, app.DistrKeeper),
		},
		{
			func(_ *rand.Rand) int {
				var v int
				ap.GetOrGenerate(app.cdc, OpWeightMsgWithdrawDelegationReward, &v, nil,
					func(_ *rand.Rand) {
						v = 50
					})
				return v
			}(nil),
			distrsim.SimulateMsgWithdrawDelegatorReward(app.AccountKeeper, app.DistrKeeper, app.StakingKeeper),
		},
		{
			func(_ *rand.Rand) int {
				var v int
				ap.GetOrGenerate(app.cdc, OpWeightMsgWithdrawValidatorCommission, &v, nil,
					func(_ *rand.Rand) {
						v = 50
					})
				return v
			}(nil),
			distrsim.SimulateMsgWithdrawValidatorCommission(app.AccountKeeper, app.DistrKeeper, app.StakingKeeper),
		},
		{
			func(_ *rand.Rand) int {
				var v int
				ap.GetOrGenerate(app.cdc, OpWeightSubmitVotingSlashingTextProposal, &v, nil,
					func(_ *rand.Rand) {
						v = 20
					})
				return v
			}(nil),
			govsim.SimulateSubmitProposal(app.AccountKeeper, app.GovKeeper, govsim.SimulateTextProposalContent),
		},
		{
			func(_ *rand.Rand) int {
				var v int
				ap.GetOrGenerate(app.cdc, OpWeightSubmitVotingSlashingCommunitySpendProposal, &v, nil,
					func(_ *rand.Rand) {
						v = 20
					})
				return v
			}(nil),
			govsim.SimulateSubmitProposal(app.AccountKeeper, app.GovKeeper, distrsim.SimulateCommunityPoolSpendProposalContent(app.DistrKeeper)),
		},
		{
			func(_ *rand.Rand) int {
				var v int
				ap.GetOrGenerate(app.cdc, OpWeightSubmitVotingSlashingParamChangeProposal, &v, nil,
					func(_ *rand.Rand) {
						v = 20
					})
				return v
			}(nil),
			govsim.SimulateSubmitProposal(app.AccountKeeper, app.GovKeeper, paramsim.SimulateParamChangeProposalContent(paramChanges)),
		},
		{
			func(_ *rand.Rand) int {
				var v int
				ap.GetOrGenerate(app.cdc, OpWeightMsgDeposit, &v, nil,
					func(_ *rand.Rand) {
						v = 100
					})
				return v
			}(nil),
			govsim.SimulateMsgDeposit(app.AccountKeeper, app.GovKeeper),
		},
		{
			func(_ *rand.Rand) int {
				var v int
				ap.GetOrGenerate(app.cdc, OpWeightMsgVote, &v, nil,
					func(_ *rand.Rand) {
						v = 100
					})
				return v
			}(nil),
			govsim.SimulateMsgVote(app.AccountKeeper, app.GovKeeper),
		},
		{
			func(_ *rand.Rand) int {
				var v int
				ap.GetOrGenerate(app.cdc, OpWeightMsgCreateValidator, &v, nil,
					func(_ *rand.Rand) {
						v = 100
					})
				return v
			}(nil),
			stakingsim.SimulateMsgCreateValidator(app.AccountKeeper, app.StakingKeeper),
		},
		{
			func(_ *rand.Rand) int {
				var v int
				ap.GetOrGenerate(app.cdc, OpWeightMsgEditValidator, &v, nil,
					func(_ *rand.Rand) {
						v = 20
					})
				return v
			}(nil),
			stakingsim.SimulateMsgEditValidator(app.AccountKeeper, app.StakingKeeper),
		},
		{
			func(_ *rand.Rand) int {
				var v int
				ap.GetOrGenerate(app.cdc, OpWeightMsgDelegate, &v, nil,
					func(_ *rand.Rand) {
						v = 100
					})
				return v
			}(nil),
			stakingsim.SimulateMsgDelegate(app.AccountKeeper, app.StakingKeeper),
		},
		{
			func(_ *rand.Rand) int {
				var v int
				ap.GetOrGenerate(app.cdc, OpWeightMsgUndelegate, &v, nil,
					func(_ *rand.Rand) {
						v = 100
					})
				return v
			}(nil),
			stakingsim.SimulateMsgUndelegate(app.AccountKeeper, app.StakingKeeper),
		},
		{
			func(_ *rand.Rand) int {
				var v int
				ap.GetOrGenerate(app.cdc, OpWeightMsgBeginRedelegate, &v, nil,
					func(_ *rand.Rand) {
						v = 100
					})
				return v
			}(nil),
			stakingsim.SimulateMsgBeginRedelegate(app.AccountKeeper, app.StakingKeeper),
		},
		{
			func(_ *rand.Rand) int {
				var v int
				ap.GetOrGenerate(app.cdc, OpWeightMsgUnjail, &v, nil,
					func(_ *rand.Rand) {
						v = 100
					})
				return v
			}(nil),
			slashingsim.SimulateMsgUnjail(app.AccountKeeper, app.SlashingKeeper, app.StakingKeeper),
		},
	}
}

// fauxMerkleModeOpt returns a BaseApp option to use a dbStoreAdapter instead of
// an IAVLStore for faster simulation speed.
func fauxMerkleModeOpt(bapp *baseapp.BaseApp) {
	bapp.SetFauxMerkleMode()
}

// interBlockCacheOpt returns a BaseApp option function that sets the persistent
// inter-block write-through cache.
func interBlockCacheOpt() func(*baseapp.BaseApp) {
	return baseapp.SetInterBlockCache(store.NewCommitKVStoreCacheManager())
}

<<<<<<< HEAD
// Profile with:
// /usr/local/go/bin/go test -benchmem -run=^$ github.com/cosmos/cosmos-sdk/simapp -bench ^BenchmarkFullAppSimulation$ -Commit=true -cpuprofile cpu.out
func BenchmarkFullAppSimulation(b *testing.B) {
	logger := log.NewNopLogger()
	config := NewConfigFromFlags()
	config.ChainID = helpers.SimAppChainID

	var db dbm.DB
	dir, _ := ioutil.TempDir("", "goleveldb-app-sim")
	db, _ = sdk.NewLevelDB("Simulation", dir)
	defer func() {
		db.Close()
		os.RemoveAll(dir)
	}()

	app := NewSimApp(logger, db, nil, true, FlagPeriodValue, interBlockCacheOpt())

	// Run randomized simulation
	// TODO: parameterize numbers, save for a later PR
	_, simParams, simErr := simulation.SimulateFromSeed(
		b, os.Stdout, app.BaseApp, AppStateFn(app.Codec(), app.sm),
		testAndRunTxs(app, config), app.ModuleAccountAddrs(), config,
	)

	// export state and params before the simulation error is checked
	if config.ExportStatePath != "" {
		if err := ExportStateToJSON(app, config.ExportStatePath); err != nil {
			fmt.Println(err)
			b.Fail()
		}
	}

	if config.ExportParamsPath != "" {
		if err := ExportParamsToJSON(simParams, config.ExportParamsPath); err != nil {
			fmt.Println(err)
			b.Fail()
		}
	}

	if simErr != nil {
		fmt.Println(simErr)
		b.FailNow()
	}

	if config.Commit {
		fmt.Println("\nGoLevelDB Stats")
		fmt.Println(db.Stats()["leveldb.stats"])
		fmt.Println("GoLevelDB cached block size", db.Stats()["leveldb.cachedblock"])
	}
}

=======
>>>>>>> 5a94f34d
func TestFullAppSimulation(t *testing.T) {
	if !FlagEnabledValue {
		t.Skip("skipping application simulation")
	}

	var logger log.Logger
	config := NewConfigFromFlags()
	config.ChainID = helpers.SimAppChainID

	if FlagVerboseValue {
		logger = log.TestingLogger()
	} else {
		logger = log.NewNopLogger()
	}

	var db dbm.DB
	dir, _ := ioutil.TempDir("", "goleveldb-app-sim")
	db, _ = sdk.NewLevelDB("Simulation", dir)

	defer func() {
		db.Close()
		os.RemoveAll(dir)
	}()

	app := NewSimApp(logger, db, nil, true, FlagPeriodValue, fauxMerkleModeOpt)
	require.Equal(t, "SimApp", app.Name())

	// Run randomized simulation
	_, simParams, simErr := simulation.SimulateFromSeed(
		t, os.Stdout, app.BaseApp, AppStateFn(app.Codec(), app.sm),
		testAndRunTxs(app, config), app.ModuleAccountAddrs(), config,
	)

	// export state and params before the simulation error is checked
	if config.ExportStatePath != "" {
		err := ExportStateToJSON(app, config.ExportStatePath)
		require.NoError(t, err)
	}

	if config.ExportParamsPath != "" {
		err := ExportParamsToJSON(simParams, config.ExportParamsPath)
		require.NoError(t, err)
	}

	require.NoError(t, simErr)

	if config.Commit {
		// for memdb:
		// fmt.Println("Database Size", db.Stats()["database.size"])
		fmt.Println("\nGoLevelDB Stats")
		fmt.Println(db.Stats()["leveldb.stats"])
		fmt.Println("GoLevelDB cached block size", db.Stats()["leveldb.cachedblock"])
	}
}

func TestAppImportExport(t *testing.T) {
	if !FlagEnabledValue {
		t.Skip("skipping application import/export simulation")
	}

	var logger log.Logger
	config := NewConfigFromFlags()
	config.ChainID = helpers.SimAppChainID

	if FlagVerboseValue {
		logger = log.TestingLogger()
	} else {
		logger = log.NewNopLogger()
	}

	var db dbm.DB
	dir, _ := ioutil.TempDir("", "goleveldb-app-sim")
	db, _ = sdk.NewLevelDB("Simulation", dir)

	defer func() {
		db.Close()
		os.RemoveAll(dir)
	}()

	app := NewSimApp(logger, db, nil, true, FlagPeriodValue, fauxMerkleModeOpt)
	require.Equal(t, "SimApp", app.Name())

	// Run randomized simulation
	_, simParams, simErr := simulation.SimulateFromSeed(
		t, os.Stdout, app.BaseApp, AppStateFn(app.Codec(), app.sm),
		testAndRunTxs(app, config), app.ModuleAccountAddrs(), config,
	)

	// export state and simParams before the simulation error is checked
	if config.ExportStatePath != "" {
		err := ExportStateToJSON(app, config.ExportStatePath)
		require.NoError(t, err)
	}

	if config.ExportParamsPath != "" {
		err := ExportParamsToJSON(simParams, config.ExportParamsPath)
		require.NoError(t, err)
	}

	require.NoError(t, simErr)

	if config.Commit {
		// for memdb:
		// fmt.Println("Database Size", db.Stats()["database.size"])
		fmt.Println("\nGoLevelDB Stats")
		fmt.Println(db.Stats()["leveldb.stats"])
		fmt.Println("GoLevelDB cached block size", db.Stats()["leveldb.cachedblock"])
	}

	fmt.Printf("exporting genesis...\n")

	appState, _, err := app.ExportAppStateAndValidators(false, []string{})
	require.NoError(t, err)
	fmt.Printf("importing genesis...\n")

	newDir, _ := ioutil.TempDir("", "goleveldb-app-sim-2")
	newDB, _ := sdk.NewLevelDB("Simulation-2", dir)

	defer func() {
		newDB.Close()
		_ = os.RemoveAll(newDir)
	}()

	newApp := NewSimApp(log.NewNopLogger(), newDB, nil, true, FlagPeriodValue, fauxMerkleModeOpt)
	require.Equal(t, "SimApp", newApp.Name())

	var genesisState GenesisState
	err = app.cdc.UnmarshalJSON(appState, &genesisState)
	require.NoError(t, err)

	ctxB := newApp.NewContext(true, abci.Header{Height: app.LastBlockHeight()})
	newApp.mm.InitGenesis(ctxB, genesisState)

	fmt.Printf("comparing stores...\n")
	ctxA := app.NewContext(true, abci.Header{Height: app.LastBlockHeight()})

	type StoreKeysPrefixes struct {
		A        sdk.StoreKey
		B        sdk.StoreKey
		Prefixes [][]byte
	}

	storeKeysPrefixes := []StoreKeysPrefixes{
		{app.keys[baseapp.MainStoreKey], newApp.keys[baseapp.MainStoreKey], [][]byte{}},
		{app.keys[auth.StoreKey], newApp.keys[auth.StoreKey], [][]byte{}},
		{app.keys[staking.StoreKey], newApp.keys[staking.StoreKey],
			[][]byte{
				staking.UnbondingQueueKey, staking.RedelegationQueueKey, staking.ValidatorQueueKey,
			}}, // ordering may change but it doesn't matter
		{app.keys[slashing.StoreKey], newApp.keys[slashing.StoreKey], [][]byte{}},
		{app.keys[mint.StoreKey], newApp.keys[mint.StoreKey], [][]byte{}},
		{app.keys[distr.StoreKey], newApp.keys[distr.StoreKey], [][]byte{}},
		{app.keys[supply.StoreKey], newApp.keys[supply.StoreKey], [][]byte{}},
		{app.keys[params.StoreKey], newApp.keys[params.StoreKey], [][]byte{}},
		{app.keys[gov.StoreKey], newApp.keys[gov.StoreKey], [][]byte{}},
	}

	for _, storeKeysPrefix := range storeKeysPrefixes {
		storeKeyA := storeKeysPrefix.A
		storeKeyB := storeKeysPrefix.B
		prefixes := storeKeysPrefix.Prefixes

		storeA := ctxA.KVStore(storeKeyA)
		storeB := ctxB.KVStore(storeKeyB)

		failedKVAs, failedKVBs := sdk.DiffKVStores(storeA, storeB, prefixes)
		require.Equal(t, len(failedKVAs), len(failedKVBs), "unequal sets of key-values to compare")

		fmt.Printf("compared %d key/value pairs between %s and %s\n", len(failedKVAs), storeKeyA, storeKeyB)
		require.Equal(t, len(failedKVAs), 0, GetSimulationLog(storeKeyA.Name(), app.sm.StoreDecoders, app.cdc, failedKVAs, failedKVBs))
	}

}

func TestAppSimulationAfterImport(t *testing.T) {
	if !FlagEnabledValue {
		t.Skip("skipping application simulation after import")
	}

	var logger log.Logger
	config := NewConfigFromFlags()
	config.ChainID = helpers.SimAppChainID

	if FlagVerboseValue {
		logger = log.TestingLogger()
	} else {
		logger = log.NewNopLogger()
	}

	dir, _ := ioutil.TempDir("", "goleveldb-app-sim")
	db, _ := sdk.NewLevelDB("Simulation", dir)

	defer func() {
		db.Close()
		os.RemoveAll(dir)
	}()

	app := NewSimApp(logger, db, nil, true, FlagPeriodValue, fauxMerkleModeOpt)
	require.Equal(t, "SimApp", app.Name())

	// Run randomized simulation
	stopEarly, simParams, simErr := simulation.SimulateFromSeed(
		t, os.Stdout, app.BaseApp, AppStateFn(app.Codec(), app.sm),
		testAndRunTxs(app, config), app.ModuleAccountAddrs(), config,
	)

	// export state and params before the simulation error is checked
	if config.ExportStatePath != "" {
		err := ExportStateToJSON(app, config.ExportStatePath)
		require.NoError(t, err)
	}

	if config.ExportParamsPath != "" {
		err := ExportParamsToJSON(simParams, config.ExportParamsPath)
		require.NoError(t, err)
	}

	require.NoError(t, simErr)

	if config.Commit {
		// for memdb:
		// fmt.Println("Database Size", db.Stats()["database.size"])
		fmt.Println("\nGoLevelDB Stats")
		fmt.Println(db.Stats()["leveldb.stats"])
		fmt.Println("GoLevelDB cached block size", db.Stats()["leveldb.cachedblock"])
	}

	if stopEarly {
		// we can't export or import a zero-validator genesis
		fmt.Printf("we can't export or import a zero-validator genesis, exiting test...\n")
		return
	}

	fmt.Printf("exporting genesis...\n")

	appState, _, err := app.ExportAppStateAndValidators(true, []string{})
	require.NoError(t, err)

	fmt.Printf("importing genesis...\n")

	newDir, _ := ioutil.TempDir("", "goleveldb-app-sim-2")
	newDB, _ := sdk.NewLevelDB("Simulation-2", dir)

	defer func() {
		newDB.Close()
		_ = os.RemoveAll(newDir)
	}()

	newApp := NewSimApp(log.NewNopLogger(), newDB, nil, true, FlagPeriodValue, fauxMerkleModeOpt)
	require.Equal(t, "SimApp", newApp.Name())

	newApp.InitChain(abci.RequestInitChain{
		AppStateBytes: appState,
	})

	// Run randomized simulation on imported app
	_, _, err = simulation.SimulateFromSeed(
		t, os.Stdout, newApp.BaseApp, AppStateFn(app.Codec(), app.sm),
		testAndRunTxs(newApp, config), newApp.ModuleAccountAddrs(), config,
	)

	require.NoError(t, err)
}

// TODO: Make another test for the fuzzer itself, which just has noOp txs
// and doesn't depend on the application.
func TestAppStateDeterminism(t *testing.T) {
	if !FlagEnabledValue {
		t.Skip("skipping application simulation")
	}

	config := NewConfigFromFlags()
	config.InitialBlockHeight = 1
	config.ExportParamsPath = ""
	config.OnOperation = false
	config.AllInvariants = false
	config.ChainID = helpers.SimAppChainID

	numSeeds := 3
	numTimesToRunPerSeed := 5
	appHashList := make([]json.RawMessage, numTimesToRunPerSeed)

	for i := 0; i < numSeeds; i++ {
		config.Seed = rand.Int63()

		for j := 0; j < numTimesToRunPerSeed; j++ {
			var logger log.Logger
			if FlagVerboseValue {
				logger = log.TestingLogger()
			} else {
				logger = log.NewNopLogger()
			}

			db := dbm.NewMemDB()

			app := NewSimApp(logger, db, nil, true, FlagPeriodValue, interBlockCacheOpt())

			fmt.Printf(
				"running non-determinism simulation; seed %d: %d/%d, attempt: %d/%d\n",
				config.Seed, i+1, numSeeds, j+1, numTimesToRunPerSeed,
			)

			_, _, err := simulation.SimulateFromSeed(
				t, os.Stdout, app.BaseApp, AppStateFn(app.Codec(), app.sm),
				testAndRunTxs(app, config), app.ModuleAccountAddrs(), config,
			)
			require.NoError(t, err)

			appHash := app.LastCommitID().Hash
			appHashList[j] = appHash

			if j != 0 {
				require.Equal(
					t, appHashList[0], appHashList[j],
					"non-determinism in seed %d: %d/%d, attempt: %d/%d\n", config.Seed, i+1, numSeeds, j+1, numTimesToRunPerSeed,
				)
			}
		}
	}
<<<<<<< HEAD
}

func BenchmarkInvariants(b *testing.B) {
	logger := log.NewNopLogger()

	config := NewConfigFromFlags()
	config.AllInvariants = false
	config.ChainID = helpers.SimAppChainID

	dir, _ := ioutil.TempDir("", "goleveldb-app-invariant-bench")
	db, _ := sdk.NewLevelDB("simulation", dir)

	defer func() {
		db.Close()
		os.RemoveAll(dir)
	}()

	app := NewSimApp(logger, db, nil, true, FlagPeriodValue, interBlockCacheOpt())

	// 2. Run parameterized simulation (w/o invariants)
	_, simParams, simErr := simulation.SimulateFromSeed(
		b, ioutil.Discard, app.BaseApp, AppStateFn(app.Codec(), app.sm),
		testAndRunTxs(app, config), app.ModuleAccountAddrs(), config,
	)

	// export state and params before the simulation error is checked
	if config.ExportStatePath != "" {
		if err := ExportStateToJSON(app, config.ExportStatePath); err != nil {
			fmt.Println(err)
			b.Fail()
		}
	}

	if config.ExportParamsPath != "" {
		if err := ExportParamsToJSON(simParams, config.ExportParamsPath); err != nil {
			fmt.Println(err)
			b.Fail()
		}
	}

	if simErr != nil {
		fmt.Println(simErr)
		b.FailNow()
	}

	ctx := app.NewContext(true, abci.Header{Height: app.LastBlockHeight() + 1})

	// 3. Benchmark each invariant separately
	//
	// NOTE: We use the crisis keeper as it has all the invariants registered with
	// their respective metadata which makes it useful for testing/benchmarking.
	for _, cr := range app.CrisisKeeper.Routes() {
		b.Run(fmt.Sprintf("%s/%s", cr.ModuleName, cr.Route), func(b *testing.B) {
			if res, stop := cr.Invar(ctx); stop {
				fmt.Printf("broken invariant at block %d of %d\n%s", ctx.BlockHeight()-1, config.NumBlocks, res)
				b.FailNow()
			}
		})
	}
=======
>>>>>>> 5a94f34d
}<|MERGE_RESOLUTION|>--- conflicted
+++ resolved
@@ -113,7 +113,7 @@
 		{
 			func(_ *rand.Rand) int {
 				var v int
-				ap.GetOrGenerate(app.cdc, OpWeightSubmitVotingSlashingTextProposal, &v, nil,
+				ap.GetOrGenerate(app.cdc, OpWeightSubmitTextProposal, &v, nil,
 					func(_ *rand.Rand) {
 						v = 20
 					})
@@ -124,7 +124,7 @@
 		{
 			func(_ *rand.Rand) int {
 				var v int
-				ap.GetOrGenerate(app.cdc, OpWeightSubmitVotingSlashingCommunitySpendProposal, &v, nil,
+				ap.GetOrGenerate(app.cdc, OpWeightSubmitCommunitySpendProposal, &v, nil,
 					func(_ *rand.Rand) {
 						v = 20
 					})
@@ -135,7 +135,7 @@
 		{
 			func(_ *rand.Rand) int {
 				var v int
-				ap.GetOrGenerate(app.cdc, OpWeightSubmitVotingSlashingParamChangeProposal, &v, nil,
+				ap.GetOrGenerate(app.cdc, OpWeightSubmitParamChangeProposal, &v, nil,
 					func(_ *rand.Rand) {
 						v = 20
 					})
@@ -246,60 +246,6 @@
 	return baseapp.SetInterBlockCache(store.NewCommitKVStoreCacheManager())
 }
 
-<<<<<<< HEAD
-// Profile with:
-// /usr/local/go/bin/go test -benchmem -run=^$ github.com/cosmos/cosmos-sdk/simapp -bench ^BenchmarkFullAppSimulation$ -Commit=true -cpuprofile cpu.out
-func BenchmarkFullAppSimulation(b *testing.B) {
-	logger := log.NewNopLogger()
-	config := NewConfigFromFlags()
-	config.ChainID = helpers.SimAppChainID
-
-	var db dbm.DB
-	dir, _ := ioutil.TempDir("", "goleveldb-app-sim")
-	db, _ = sdk.NewLevelDB("Simulation", dir)
-	defer func() {
-		db.Close()
-		os.RemoveAll(dir)
-	}()
-
-	app := NewSimApp(logger, db, nil, true, FlagPeriodValue, interBlockCacheOpt())
-
-	// Run randomized simulation
-	// TODO: parameterize numbers, save for a later PR
-	_, simParams, simErr := simulation.SimulateFromSeed(
-		b, os.Stdout, app.BaseApp, AppStateFn(app.Codec(), app.sm),
-		testAndRunTxs(app, config), app.ModuleAccountAddrs(), config,
-	)
-
-	// export state and params before the simulation error is checked
-	if config.ExportStatePath != "" {
-		if err := ExportStateToJSON(app, config.ExportStatePath); err != nil {
-			fmt.Println(err)
-			b.Fail()
-		}
-	}
-
-	if config.ExportParamsPath != "" {
-		if err := ExportParamsToJSON(simParams, config.ExportParamsPath); err != nil {
-			fmt.Println(err)
-			b.Fail()
-		}
-	}
-
-	if simErr != nil {
-		fmt.Println(simErr)
-		b.FailNow()
-	}
-
-	if config.Commit {
-		fmt.Println("\nGoLevelDB Stats")
-		fmt.Println(db.Stats()["leveldb.stats"])
-		fmt.Println("GoLevelDB cached block size", db.Stats()["leveldb.cachedblock"])
-	}
-}
-
-=======
->>>>>>> 5a94f34d
 func TestFullAppSimulation(t *testing.T) {
 	if !FlagEnabledValue {
 		t.Skip("skipping application simulation")
@@ -619,66 +565,4 @@
 			}
 		}
 	}
-<<<<<<< HEAD
-}
-
-func BenchmarkInvariants(b *testing.B) {
-	logger := log.NewNopLogger()
-
-	config := NewConfigFromFlags()
-	config.AllInvariants = false
-	config.ChainID = helpers.SimAppChainID
-
-	dir, _ := ioutil.TempDir("", "goleveldb-app-invariant-bench")
-	db, _ := sdk.NewLevelDB("simulation", dir)
-
-	defer func() {
-		db.Close()
-		os.RemoveAll(dir)
-	}()
-
-	app := NewSimApp(logger, db, nil, true, FlagPeriodValue, interBlockCacheOpt())
-
-	// 2. Run parameterized simulation (w/o invariants)
-	_, simParams, simErr := simulation.SimulateFromSeed(
-		b, ioutil.Discard, app.BaseApp, AppStateFn(app.Codec(), app.sm),
-		testAndRunTxs(app, config), app.ModuleAccountAddrs(), config,
-	)
-
-	// export state and params before the simulation error is checked
-	if config.ExportStatePath != "" {
-		if err := ExportStateToJSON(app, config.ExportStatePath); err != nil {
-			fmt.Println(err)
-			b.Fail()
-		}
-	}
-
-	if config.ExportParamsPath != "" {
-		if err := ExportParamsToJSON(simParams, config.ExportParamsPath); err != nil {
-			fmt.Println(err)
-			b.Fail()
-		}
-	}
-
-	if simErr != nil {
-		fmt.Println(simErr)
-		b.FailNow()
-	}
-
-	ctx := app.NewContext(true, abci.Header{Height: app.LastBlockHeight() + 1})
-
-	// 3. Benchmark each invariant separately
-	//
-	// NOTE: We use the crisis keeper as it has all the invariants registered with
-	// their respective metadata which makes it useful for testing/benchmarking.
-	for _, cr := range app.CrisisKeeper.Routes() {
-		b.Run(fmt.Sprintf("%s/%s", cr.ModuleName, cr.Route), func(b *testing.B) {
-			if res, stop := cr.Invar(ctx); stop {
-				fmt.Printf("broken invariant at block %d of %d\n%s", ctx.BlockHeight()-1, config.NumBlocks, res)
-				b.FailNow()
-			}
-		})
-	}
-=======
->>>>>>> 5a94f34d
 }