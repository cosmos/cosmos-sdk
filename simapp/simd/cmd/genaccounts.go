--- conflicted
+++ resolved
@@ -50,19 +50,10 @@
 			if err != nil {
 				inBuf := bufio.NewReader(cmd.InOrStdin())
 				keyringBackend, _ := cmd.Flags().GetString(flags.FlagKeyringBackend)
-<<<<<<< HEAD
 
-				// attempt to lookup address from Keybase if no address was provided
-				kb, err := keyring.New(sdk.KeyringServiceName(), keyringBackend, clientCtx.HomeDir, inBuf, cdc)
-				if err != nil {
-					return err
-				}
-
-				k, err := kb.Key(args[0])
-=======
 				if keyringBackend != "" && clientCtx.Keyring == nil {
 					var err error
-					kr, err = keyring.New(sdk.KeyringServiceName(), keyringBackend, clientCtx.HomeDir, inBuf)
+					kr, err = keyring.New(sdk.KeyringServiceName(), keyringBackend, clientCtx.HomeDir, inBuf, clientCtx.Codec)
 					if err != nil {
 						return err
 					}
@@ -70,20 +61,15 @@
 					kr = clientCtx.Keyring
 				}
 
-				info, err := kr.Key(args[0])
->>>>>>> eb0113e4
+				k, err := kr.Key(args[0])
 				if err != nil {
 					return fmt.Errorf("failed to get address from Keyring: %w", err)
 				}
-<<<<<<< HEAD
 
 				addr, err = k.GetAddress()
 				if err != nil {
 					return err
 				}
-=======
-				addr = info.GetAddress()
->>>>>>> eb0113e4
 			}
 
 			coins, err := sdk.ParseCoinsNormalized(args[1])
