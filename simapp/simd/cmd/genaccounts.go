--- conflicted
+++ resolved
@@ -41,7 +41,6 @@
 		RunE: func(cmd *cobra.Command, args []string) error {
 			clientCtx := client.GetClientContextFromCmd(cmd)
 			depCdc := clientCtx.JSONMarshaler
-			legacyAmino := clientCtx.LegacyAmino
 			cdc := depCdc.(codec.Marshaler)
 
 			serverCtx := server.GetServerContextFromCmd(cmd)
@@ -160,11 +159,7 @@
 
 			appState[banktypes.ModuleName] = bankGenStateBz
 
-<<<<<<< HEAD
-			appStateJSON, err := legacyAmino.MarshalJSON(appState)
-=======
 			appStateJSON, err := json.Marshal(appState)
->>>>>>> f02b0b57
 			if err != nil {
 				return fmt.Errorf("failed to marshal application genesis state: %w", err)
 			}
