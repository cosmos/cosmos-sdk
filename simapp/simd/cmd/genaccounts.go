--- conflicted
+++ resolved
@@ -39,11 +39,6 @@
 		Args: cobra.ExactArgs(2),
 		RunE: func(cmd *cobra.Command, args []string) error {
 			clientCtx := client.GetClientContextFromCmd(cmd)
-<<<<<<< HEAD
-			depCdc := clientCtx.Codec
-			cdc := depCdc
-=======
->>>>>>> 8a73b266
 
 			serverCtx := server.GetServerContextFromCmd(cmd)
 			config := serverCtx.Config
