--- conflicted
+++ resolved
@@ -192,13 +192,8 @@
 }
 
 func exportAppStateAndTMValidators(
-<<<<<<< HEAD
-	logger log.Logger, db dbm.DB, traceStore io.Writer, height int64, forZeroHeight bool, jailWhiteList []string,
+	logger log.Logger, db dbm.DB, traceStore io.Writer, height int64, forZeroHeight bool, jailAllowedAddrs []string,
 ) (json.RawMessage, []tmtypes.GenesisValidator, int64, *abci.ConsensusParams, error) {
-=======
-	logger log.Logger, db dbm.DB, traceStore io.Writer, height int64, forZeroHeight bool, jailAllowedAddrs []string,
-) (json.RawMessage, []tmtypes.GenesisValidator, *abci.ConsensusParams, error) {
->>>>>>> 56f4ccfd
 
 	encCfg := simapp.MakeEncodingConfig() // Ideally, we would reuse the one created by NewRootCmd.
 	encCfg.Marshaler = codec.NewProtoCodec(encCfg.InterfaceRegistry)
