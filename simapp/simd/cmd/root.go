package cmd

import (
	"errors"
	"io"
	"os"
	"path/filepath"

	"github.com/spf13/cast"
	"github.com/spf13/cobra"
	"github.com/spf13/viper"
	tmcfg "github.com/tendermint/tendermint/config"
	tmcli "github.com/tendermint/tendermint/libs/cli"
	"github.com/tendermint/tendermint/libs/log"

	"github.com/cosmos/cosmos-sdk/baseapp"
	"github.com/cosmos/cosmos-sdk/client"
	"github.com/cosmos/cosmos-sdk/client/config"
	"github.com/cosmos/cosmos-sdk/client/debug"
	"github.com/cosmos/cosmos-sdk/client/flags"
	"github.com/cosmos/cosmos-sdk/client/keys"
	"github.com/cosmos/cosmos-sdk/client/rpc"
	dbm "github.com/cosmos/cosmos-sdk/db"
	"github.com/cosmos/cosmos-sdk/db/badgerdb"
	"github.com/cosmos/cosmos-sdk/server"
	serverconfig "github.com/cosmos/cosmos-sdk/server/config"
	servertypes "github.com/cosmos/cosmos-sdk/server/types"
	"github.com/cosmos/cosmos-sdk/simapp"
	"github.com/cosmos/cosmos-sdk/simapp/params"
	"github.com/cosmos/cosmos-sdk/snapshots"
	snapshottypes "github.com/cosmos/cosmos-sdk/snapshots/types"
	"github.com/cosmos/cosmos-sdk/store"
	sdk "github.com/cosmos/cosmos-sdk/types"
	authcmd "github.com/cosmos/cosmos-sdk/x/auth/client/cli"
	"github.com/cosmos/cosmos-sdk/x/auth/types"
	banktypes "github.com/cosmos/cosmos-sdk/x/bank/types"
	"github.com/cosmos/cosmos-sdk/x/crisis"
	genutilcli "github.com/cosmos/cosmos-sdk/x/genutil/client/cli"
)

// NewRootCmd creates a new root command for simd. It is called once in the
// main function.
func NewRootCmd() (*cobra.Command, params.EncodingConfig) {
	encodingConfig := simapp.MakeTestEncodingConfig()
	initClientCtx := client.Context{}.
		WithCodec(encodingConfig.Codec).
		WithInterfaceRegistry(encodingConfig.InterfaceRegistry).
		WithTxConfig(encodingConfig.TxConfig).
		WithLegacyAmino(encodingConfig.Amino).
		WithInput(os.Stdin).
		WithAccountRetriever(types.AccountRetriever{}).
		WithHomeDir(simapp.DefaultNodeHome).
		WithViper("") // In simapp, we don't use any prefix for env variables.

	rootCmd := &cobra.Command{
		Use:   "simd",
		Short: "simulation app",
		PersistentPreRunE: func(cmd *cobra.Command, _ []string) error {
			// set the default command outputs
			cmd.SetOut(cmd.OutOrStdout())
			cmd.SetErr(cmd.ErrOrStderr())

			initClientCtx, err := client.ReadPersistentCommandFlags(initClientCtx, cmd.Flags())
			if err != nil {
				return err
			}

			initClientCtx, err = config.ReadFromClientConfig(initClientCtx)
			if err != nil {
				return err
			}

			if err := client.SetCmdClientContextHandler(initClientCtx, cmd); err != nil {
				return err
			}

			customAppTemplate, customAppConfig := initAppConfig()
			customTMConfig := initTendermintConfig()

			return server.InterceptConfigsPreRunHandler(cmd, customAppTemplate, customAppConfig, customTMConfig)
		},
	}

	initRootCmd(rootCmd, encodingConfig)

	return rootCmd, encodingConfig
}

// initTendermintConfig helps to override default Tendermint Config values.
// return tmcfg.DefaultConfig if no custom configuration is required for the application.
func initTendermintConfig() *tmcfg.Config {
	cfg := tmcfg.DefaultConfig()

	// these values put a higher strain on node memory
	// cfg.P2P.MaxNumInboundPeers = 100
	// cfg.P2P.MaxNumOutboundPeers = 40

	return cfg
}

// initAppConfig helps to override default appConfig template and configs.
// return "", nil if no custom configuration is required for the application.
func initAppConfig() (string, interface{}) {
	// The following code snippet is just for reference.

	// WASMConfig defines configuration for the wasm module.
	type WASMConfig struct {
		// This is the maximum sdk gas (wasm and storage) that we allow for any x/wasm "smart" queries
		QueryGasLimit uint64 `mapstructure:"query_gas_limit"`

		// Address defines the gRPC-web server to listen on
		LruSize uint64 `mapstructure:"lru_size"`
	}

	type CustomAppConfig struct {
		serverconfig.Config

		WASM WASMConfig `mapstructure:"wasm"`
	}

	// Optionally allow the chain developer to overwrite the SDK's default
	// server config.
	srvCfg := serverconfig.DefaultConfig()
	// The SDK's default minimum gas price is set to "" (empty value) inside
	// app.toml. If left empty by validators, the node will halt on startup.
	// However, the chain developer can set a default app.toml value for their
	// validators here.
	//
	// In summary:
	// - if you leave srvCfg.MinGasPrices = "", all validators MUST tweak their
	//   own app.toml config,
	// - if you set srvCfg.MinGasPrices non-empty, validators CAN tweak their
	//   own app.toml to override, or use this default value.
	//
	// In simapp, we set the min gas prices to 0.
	srvCfg.MinGasPrices = "0stake"

	customAppConfig := CustomAppConfig{
		Config: *srvCfg,
		WASM: WASMConfig{
			LruSize:       1,
			QueryGasLimit: 300000,
		},
	}

	customAppTemplate := serverconfig.DefaultConfigTemplate + `
[wasm]
# This is the maximum sdk gas (wasm and storage) that we allow for any x/wasm "smart" queries
query_gas_limit = 300000
# This is the number of wasm vm instances we keep cached in memory for speed-up
# Warning: this is currently unstable and may lead to crashes, best to keep for 0 unless testing locally
lru_size = 0`

	return customAppTemplate, customAppConfig
}

func initRootCmd(rootCmd *cobra.Command, encodingConfig params.EncodingConfig) {
	cfg := sdk.GetConfig()
	cfg.Seal()

	rootCmd.AddCommand(
		genutilcli.InitCmd(simapp.ModuleBasics, simapp.DefaultNodeHome),
		genutilcli.CollectGenTxsCmd(banktypes.GenesisBalancesIterator{}, simapp.DefaultNodeHome),
		genutilcli.MigrateGenesisCmd(),
		genutilcli.GenTxCmd(simapp.ModuleBasics, encodingConfig.TxConfig, banktypes.GenesisBalancesIterator{}, simapp.DefaultNodeHome),
		genutilcli.ValidateGenesisCmd(simapp.ModuleBasics),
		AddGenesisAccountCmd(simapp.DefaultNodeHome),
		tmcli.NewCompletionCmd(rootCmd, true),
		NewTestnetCmd(simapp.ModuleBasics, banktypes.GenesisBalancesIterator{}),
		debug.Cmd(),
		config.Cmd(),
	)

	a := appCreator{encodingConfig}
	server.AddCommands(rootCmd, simapp.DefaultNodeHome, a.newApp, a.appExport, addModuleInitFlags)

	// add keybase, auxiliary RPC, query, and tx child commands
	rootCmd.AddCommand(
		rpc.StatusCommand(),
		queryCommand(),
		txCommand(),
		keys.Commands(simapp.DefaultNodeHome),
	)

	// add rosetta
	rootCmd.AddCommand(server.RosettaCommand(encodingConfig.InterfaceRegistry, encodingConfig.Codec))
}

func addModuleInitFlags(startCmd *cobra.Command) {
	crisis.AddModuleInitFlags(startCmd)
}

func queryCommand() *cobra.Command {
	cmd := &cobra.Command{
		Use:                        "query",
		Aliases:                    []string{"q"},
		Short:                      "Querying subcommands",
		DisableFlagParsing:         false,
		SuggestionsMinimumDistance: 2,
		RunE:                       client.ValidateCmd,
	}

	cmd.AddCommand(
		authcmd.GetAccountCmd(),
		rpc.ValidatorCommand(),
		rpc.BlockCommand(),
		authcmd.QueryTxsByEventsCmd(),
		authcmd.QueryTxCmd(),
	)

	simapp.ModuleBasics.AddQueryCommands(cmd)
	cmd.PersistentFlags().String(flags.FlagChainID, "", "The network chain ID")

	return cmd
}

func txCommand() *cobra.Command {
	cmd := &cobra.Command{
		Use:                        "tx",
		Short:                      "Transactions subcommands",
		DisableFlagParsing:         false,
		SuggestionsMinimumDistance: 2,
		RunE:                       client.ValidateCmd,
	}

	cmd.AddCommand(
		authcmd.GetSignCommand(),
		authcmd.GetSignBatchCommand(),
		authcmd.GetMultiSignCommand(),
		authcmd.GetMultiSignBatchCmd(),
		authcmd.GetValidateSignaturesCommand(),
		authcmd.GetBroadcastCommand(),
		authcmd.GetEncodeCommand(),
		authcmd.GetDecodeCommand(),
		authcmd.GetAuxToFeeCommand(),
	)

	simapp.ModuleBasics.AddTxCommands(cmd)
	cmd.PersistentFlags().String(flags.FlagChainID, "", "The network chain ID")

	return cmd
}

type appCreator struct {
	encCfg params.EncodingConfig
}

// newApp is an appCreator
func (a appCreator) newApp(
	logger log.Logger,
	db dbm.DBConnection,
	traceStore io.Writer,
	appOpts servertypes.AppOptions,
) servertypes.Application {
	var cache sdk.MultiStorePersistentCache

	if cast.ToBool(appOpts.Get(server.FlagInterBlockCache)) {
		cache = store.NewCommitKVStoreCacheManager()
	}

	skipUpgradeHeights := make(map[int64]bool)
	for _, h := range cast.ToIntSlice(appOpts.Get(server.FlagUnsafeSkipUpgrades)) {
		skipUpgradeHeights[int64(h)] = true
	}

	pruningOpts, err := server.GetPruningOptionsFromFlags(appOpts)
	if err != nil {
		panic(err)
	}

	snapshotDir := filepath.Join(cast.ToString(appOpts.Get(flags.FlagHome)), "data", "snapshots")
	snapshotDB, err := badgerdb.NewDB(filepath.Join(snapshotDir, "metadata"))
	if err != nil {
		panic(err)
	}
	snapshotStore, err := snapshots.NewStore(snapshotDB, snapshotDir)
	if err != nil {
		panic(err)
	}

	snapshotOptions := snapshottypes.NewSnapshotOptions(
		cast.ToUint64(appOpts.Get(server.FlagStateSyncSnapshotInterval)),
		cast.ToUint32(appOpts.Get(server.FlagStateSyncSnapshotKeepRecent)),
	)

	return simapp.NewSimApp(
		logger, db, traceStore, true,
		a.encCfg,
		appOpts,
		baseapp.SetPruning(pruningOpts),
		baseapp.SetMinGasPrices(cast.ToString(appOpts.Get(server.FlagMinGasPrices))),
		baseapp.SetHaltHeight(cast.ToUint64(appOpts.Get(server.FlagHaltHeight))),
		baseapp.SetHaltTime(cast.ToUint64(appOpts.Get(server.FlagHaltTime))),
		baseapp.SetMinRetainBlocks(cast.ToUint64(appOpts.Get(server.FlagMinRetainBlocks))),
		baseapp.SetInterBlockCache(cache),
		baseapp.SetTrace(cast.ToBool(appOpts.Get(server.FlagTrace))),
		baseapp.SetIndexEvents(cast.ToStringSlice(appOpts.Get(server.FlagIndexEvents))),
		baseapp.SetSnapshot(snapshotStore, snapshotOptions),
	)
}

// appExport creates a new simapp (optionally at a given height)
// and exports state.
func (a appCreator) appExport(
	logger log.Logger, db dbm.DBConnection, traceStore io.Writer, height int64, forZeroHeight bool, jailAllowedAddrs []string, appOpts servertypes.AppOptions,
) (servertypes.ExportedApp, error) {
	var simApp *simapp.SimApp

	// this check is necessary as we use the flag in x/upgrade.
	// we can exit more gracefully by checking the flag here.
	homePath, ok := appOpts.Get(flags.FlagHome).(string)
	if !ok || homePath == "" {
		return servertypes.ExportedApp{}, errors.New("application home not set")
	}

<<<<<<< HEAD
	simApp = simapp.NewSimApp(logger, db, traceStore, false, map[int64]bool{}, homePath, uint(1), a.encCfg, appOpts)
	if height != -1 {
		return simApp.ExportAppStateAndValidatorsAt(forZeroHeight, jailAllowedAddrs, height)
=======
	viperAppOpts, ok := appOpts.(*viper.Viper)
	if !ok {
		return servertypes.ExportedApp{}, errors.New("appOpts is not viper.Viper")
	}

	// overwrite the FlagInvCheckPeriod
	viperAppOpts.Set(server.FlagInvCheckPeriod, 1)
	appOpts = viperAppOpts

	if height != -1 {
		simApp = simapp.NewSimApp(logger, db, traceStore, false, a.encCfg, appOpts)

		if err := simApp.LoadHeight(height); err != nil {
			return servertypes.ExportedApp{}, err
		}
	} else {
		simApp = simapp.NewSimApp(logger, db, traceStore, true, a.encCfg, appOpts)
>>>>>>> eee23d95
	}

	return simApp.ExportAppStateAndValidators(forZeroHeight, jailAllowedAddrs)
}<|MERGE_RESOLUTION|>--- conflicted
+++ resolved
@@ -313,11 +313,6 @@
 		return servertypes.ExportedApp{}, errors.New("application home not set")
 	}
 
-<<<<<<< HEAD
-	simApp = simapp.NewSimApp(logger, db, traceStore, false, map[int64]bool{}, homePath, uint(1), a.encCfg, appOpts)
-	if height != -1 {
-		return simApp.ExportAppStateAndValidatorsAt(forZeroHeight, jailAllowedAddrs, height)
-=======
 	viperAppOpts, ok := appOpts.(*viper.Viper)
 	if !ok {
 		return servertypes.ExportedApp{}, errors.New("appOpts is not viper.Viper")
@@ -327,16 +322,9 @@
 	viperAppOpts.Set(server.FlagInvCheckPeriod, 1)
 	appOpts = viperAppOpts
 
+	simApp = simapp.NewSimApp(logger, db, traceStore, true, a.encCfg, appOpts)
 	if height != -1 {
-		simApp = simapp.NewSimApp(logger, db, traceStore, false, a.encCfg, appOpts)
-
-		if err := simApp.LoadHeight(height); err != nil {
-			return servertypes.ExportedApp{}, err
-		}
-	} else {
-		simApp = simapp.NewSimApp(logger, db, traceStore, true, a.encCfg, appOpts)
->>>>>>> eee23d95
-	}
-
+		return simApp.ExportAppStateAndValidatorsAt(forZeroHeight, jailAllowedAddrs, height)
+	}
 	return simApp.ExportAppStateAndValidators(forZeroHeight, jailAllowedAddrs)
 }