--- conflicted
+++ resolved
@@ -5,11 +5,8 @@
 	"io"
 	"os"
 
-<<<<<<< HEAD
 	"cosmossdk.io/core/address"
 	"cosmossdk.io/log"
-=======
->>>>>>> 7c59eade
 	cmtcfg "github.com/cometbft/cometbft/config"
 	dbm "github.com/cosmos/cosmos-db"
 	"github.com/spf13/cobra"
