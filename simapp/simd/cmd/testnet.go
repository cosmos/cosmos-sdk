--- conflicted
+++ resolved
@@ -6,11 +6,7 @@
 	"bufio"
 	"encoding/json"
 	"fmt"
-<<<<<<< HEAD
 	"github.com/cosmos/cosmos-sdk/x/staking/teststaking"
-	"io/ioutil"
-=======
->>>>>>> 8cce7480
 	"net"
 	"os"
 	"path/filepath"
