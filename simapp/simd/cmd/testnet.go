package cmd

// DONTCOVER

import (
	"bufio"
	"encoding/json"
	"fmt"
	"net"
	"os"
	"path/filepath"

	"github.com/spf13/cobra"
	tmconfig "github.com/tendermint/tendermint/config"
	tmos "github.com/tendermint/tendermint/libs/os"
	tmrand "github.com/tendermint/tendermint/libs/rand"
	"github.com/tendermint/tendermint/types"
	tmtime "github.com/tendermint/tendermint/types/time"

	"github.com/cosmos/cosmos-sdk/client"
	"github.com/cosmos/cosmos-sdk/client/flags"
	"github.com/cosmos/cosmos-sdk/client/tx"
	"github.com/cosmos/cosmos-sdk/crypto/hd"
	"github.com/cosmos/cosmos-sdk/crypto/keyring"
	cryptotypes "github.com/cosmos/cosmos-sdk/crypto/types"
	"github.com/cosmos/cosmos-sdk/server"
	srvconfig "github.com/cosmos/cosmos-sdk/server/config"
	sdk "github.com/cosmos/cosmos-sdk/types"
	"github.com/cosmos/cosmos-sdk/types/module"
	authtypes "github.com/cosmos/cosmos-sdk/x/auth/types"
	banktypes "github.com/cosmos/cosmos-sdk/x/bank/types"
	"github.com/cosmos/cosmos-sdk/x/genutil"
	genutiltypes "github.com/cosmos/cosmos-sdk/x/genutil/types"
	stakingtypes "github.com/cosmos/cosmos-sdk/x/staking/types"
)

var (
	flagNodeDirPrefix     = "node-dir-prefix"
	flagNumValidators     = "v"
	flagOutputDir         = "output-dir"
	flagNodeDaemonHome    = "node-daemon-home"
	flagStartingIPAddress = "starting-ip-address"
)

// get cmd to initialize all files for tendermint testnet and application
func testnetCmd(mbm module.BasicManager, genBalIterator banktypes.GenesisBalancesIterator) *cobra.Command {
	cmd := &cobra.Command{
		Use:   "testnet",
		Short: "Initialize files for a simapp testnet",
		Long: `testnet will create "v" number of directories and populate each with
necessary files (private validator, genesis, config, etc.).

Note, strict routability for addresses is turned off in the config file.

Example:
	simd testnet --v 4 --output-dir ./output --starting-ip-address 192.168.10.2
	`,
		RunE: func(cmd *cobra.Command, _ []string) error {
			clientCtx, err := client.GetClientQueryContext(cmd)
			if err != nil {
				return err
			}

			serverCtx := server.GetServerContextFromCmd(cmd)
			config := serverCtx.Config

			outputDir, _ := cmd.Flags().GetString(flagOutputDir)
			keyringBackend, _ := cmd.Flags().GetString(flags.FlagKeyringBackend)
			chainID, _ := cmd.Flags().GetString(flags.FlagChainID)
			minGasPrices, _ := cmd.Flags().GetString(server.FlagMinGasPrices)
			nodeDirPrefix, _ := cmd.Flags().GetString(flagNodeDirPrefix)
			nodeDaemonHome, _ := cmd.Flags().GetString(flagNodeDaemonHome)
			startingIPAddress, _ := cmd.Flags().GetString(flagStartingIPAddress)
			numValidators, _ := cmd.Flags().GetInt(flagNumValidators)
			algo, _ := cmd.Flags().GetString(flags.FlagKeyAlgorithm)

			return InitTestnet(
				clientCtx, cmd, config, mbm, genBalIterator, outputDir, chainID, minGasPrices,
				nodeDirPrefix, nodeDaemonHome, startingIPAddress, keyringBackend, algo, numValidators,
			)
		},
	}

	cmd.Flags().Int(flagNumValidators, 4, "Number of validators to initialize the testnet with")
	cmd.Flags().StringP(flagOutputDir, "o", "./mytestnet", "Directory to store initialization data for the testnet")
	cmd.Flags().String(flagNodeDirPrefix, "node", "Prefix the directory name for each node with (node results in node0, node1, ...)")
	cmd.Flags().String(flagNodeDaemonHome, "simd", "Home directory of the node's daemon configuration")
	cmd.Flags().String(flagStartingIPAddress, "192.168.0.1", "Starting IP address (192.168.0.1 results in persistent peers list ID0@192.168.0.1:46656, ID1@192.168.0.2:46656, ...)")
	cmd.Flags().String(flags.FlagChainID, "", "genesis file chain-id, if left blank will be randomly created")
	cmd.Flags().String(server.FlagMinGasPrices, fmt.Sprintf("0.000006%s", sdk.DefaultBondDenom), "Minimum gas prices to accept for transactions; All fees in a tx must meet this minimum (e.g. 0.01photino,0.001stake)")
	cmd.Flags().String(flags.FlagKeyringBackend, flags.DefaultKeyringBackend, "Select keyring's backend (os|file|test)")
	cmd.Flags().String(flags.FlagKeyAlgorithm, string(hd.Secp256k1Type), "Key signing algorithm to generate keys for")

	return cmd
}

const nodeDirPerm = 0755

// Initialize the testnet
func InitTestnet(
	clientCtx client.Context,
	cmd *cobra.Command,
	nodeConfig *tmconfig.Config,
	mbm module.BasicManager,
	genBalIterator banktypes.GenesisBalancesIterator,
	outputDir,
	chainID,
	minGasPrices,
	nodeDirPrefix,
	nodeDaemonHome,
	startingIPAddress,
	keyringBackend,
	algoStr string,
	numValidators int,
) error {

	if chainID == "" {
		chainID = "chain-" + tmrand.NewRand().Str(6)
	}

	nodeIDs := make([]string, numValidators)
	valPubKeys := make([]cryptotypes.PubKey, numValidators)

	simappConfig := srvconfig.DefaultConfig()
	simappConfig.MinGasPrices = minGasPrices
	simappConfig.API.Enable = true
	simappConfig.Telemetry.Enabled = true
	simappConfig.Telemetry.PrometheusRetentionTime = 60
	simappConfig.Telemetry.EnableHostnameLabel = false
	simappConfig.Telemetry.GlobalLabels = [][]string{{"chain_id", chainID}}

	var (
		genAccounts []authtypes.GenesisAccount
		genBalances []banktypes.Balance
		genFiles    []string
	)

	inBuf := bufio.NewReader(cmd.InOrStdin())
	// generate private keys, node IDs, and initial transactions
	for i := 0; i < numValidators; i++ {
		nodeDirName := fmt.Sprintf("%s%d", nodeDirPrefix, i)
		nodeDir := filepath.Join(outputDir, nodeDirName, nodeDaemonHome)
		gentxsDir := filepath.Join(outputDir, "gentxs")

		nodeConfig.SetRoot(nodeDir)
		nodeConfig.RPC.ListenAddress = "tcp://0.0.0.0:26657"

		if err := os.MkdirAll(filepath.Join(nodeDir, "config"), nodeDirPerm); err != nil {
			_ = os.RemoveAll(outputDir)
			return err
		}

		nodeConfig.Moniker = nodeDirName

		ip, err := getIP(i, startingIPAddress)
		if err != nil {
			_ = os.RemoveAll(outputDir)
			return err
		}

		nodeIDs[i], valPubKeys[i], err = genutil.InitializeNodeValidatorFiles(nodeConfig)
		if err != nil {
			_ = os.RemoveAll(outputDir)
			return err
		}

		memo := fmt.Sprintf("%s@%s:26656", nodeIDs[i], ip)
		genFiles = append(genFiles, nodeConfig.GenesisFile())

		kb, err := keyring.New(sdk.KeyringServiceName(), keyringBackend, nodeDir, inBuf)
		if err != nil {
			return err
		}

		keyringAlgos, _ := kb.SupportedAlgorithms()
		algo, err := keyring.NewSigningAlgoFromString(algoStr, keyringAlgos)
		if err != nil {
			return err
		}

		addr, secret, err := server.GenerateSaveCoinKey(kb, nodeDirName, true, algo)
		if err != nil {
			_ = os.RemoveAll(outputDir)
			return err
		}

		info := map[string]string{"secret": secret}

		cliPrint, err := json.Marshal(info)
		if err != nil {
			return err
		}

		// save private key seed words
		if err := writeFile(fmt.Sprintf("%v.json", "key_seed"), nodeDir, cliPrint); err != nil {
			return err
		}

		accTokens := sdk.TokensFromConsensusPower(1000, sdk.DefaultPowerReduction)
		accStakingTokens := sdk.TokensFromConsensusPower(500, sdk.DefaultPowerReduction)
		coins := sdk.Coins{
			sdk.NewCoin("testtoken", accTokens),
			sdk.NewCoin(sdk.DefaultBondDenom, accStakingTokens),
		}

		genBalances = append(genBalances, banktypes.Balance{Address: addr.String(), Coins: coins.Sort()})
		genAccounts = append(genAccounts, authtypes.NewBaseAccount(addr, nil, 0, 0))

		valTokens := sdk.TokensFromConsensusPower(100, sdk.DefaultPowerReduction)
		createValMsg, err := stakingtypes.NewMsgCreateValidator(
			sdk.ValAddress(addr),
			valPubKeys[i],
			sdk.NewCoin(sdk.DefaultBondDenom, valTokens),
			stakingtypes.NewDescription(nodeDirName, "", "", "", ""),
			stakingtypes.NewCommissionRates(sdk.OneDec(), sdk.OneDec(), sdk.OneDec()),
			sdk.OneInt(),
		)
		if err != nil {
			return err
		}

		txBuilder := clientCtx.TxConfig.NewTxBuilder()
		if err := txBuilder.SetMsgs(createValMsg); err != nil {
			return err
		}

		txBuilder.SetMemo(memo)

		txFactory := tx.Factory{}
		txFactory = txFactory.
			WithChainID(chainID).
			WithMemo(memo).
			WithKeybase(kb).
			WithTxConfig(clientCtx.TxConfig)

		if err := tx.Sign(txFactory, nodeDirName, txBuilder, true); err != nil {
			return err
		}

		txBz, err := clientCtx.TxConfig.TxJSONEncoder()(txBuilder.GetTx())
		if err != nil {
			return err
		}

		if err := writeFile(fmt.Sprintf("%v.json", nodeDirName), gentxsDir, txBz); err != nil {
			return err
		}

		srvconfig.WriteConfigFile(filepath.Join(nodeDir, "config/app.toml"), simappConfig)
	}

	if err := initGenFiles(clientCtx, mbm, chainID, genAccounts, genBalances, genFiles, numValidators); err != nil {
		return err
	}

	err := collectGenFiles(
		clientCtx, nodeConfig, chainID, nodeIDs, valPubKeys, numValidators,
		outputDir, nodeDirPrefix, nodeDaemonHome, genBalIterator,
	)
	if err != nil {
		return err
	}

	cmd.PrintErrf("Successfully initialized %d node directories\n", numValidators)
	return nil
}

func initGenFiles(
	clientCtx client.Context, mbm module.BasicManager, chainID string,
	genAccounts []authtypes.GenesisAccount, genBalances []banktypes.Balance,
	genFiles []string, numValidators int,
) error {

	appGenState := mbm.DefaultGenesis(clientCtx.Codec)

	// set the accounts in the genesis state
	var authGenState authtypes.GenesisState
	clientCtx.Codec.MustUnmarshalJSON(appGenState[authtypes.ModuleName], &authGenState)

	accounts, err := authtypes.PackAccounts(genAccounts)
	if err != nil {
		return err
	}

	authGenState.Accounts = accounts
	appGenState[authtypes.ModuleName] = clientCtx.Codec.MustMarshalJSON(&authGenState)

	// set the balances in the genesis state
	var bankGenState banktypes.GenesisState
	clientCtx.Codec.MustUnmarshalJSON(appGenState[banktypes.ModuleName], &bankGenState)

	bankGenState.Balances = banktypes.SanitizeGenesisBalances(genBalances)
	for _, bal := range bankGenState.Balances {
		bankGenState.Supply = bankGenState.Supply.Add(bal.Coins...)
	}
<<<<<<< HEAD
	appGenState[banktypes.ModuleName] = clientCtx.JSONMarshaler.MustMarshalJSON(&bankGenState)
=======
	appGenState[banktypes.ModuleName] = clientCtx.Codec.MustMarshalJSON(&bankGenState)
>>>>>>> 33dbf6a7

	appGenStateJSON, err := json.MarshalIndent(appGenState, "", "  ")
	if err != nil {
		return err
	}

	genDoc := types.GenesisDoc{
		ChainID:    chainID,
		AppState:   appGenStateJSON,
		Validators: nil,
	}

	// generate empty genesis files for each validator and save
	for i := 0; i < numValidators; i++ {
		if err := genDoc.SaveAs(genFiles[i]); err != nil {
			return err
		}
	}
	return nil
}

func collectGenFiles(
	clientCtx client.Context, nodeConfig *tmconfig.Config, chainID string,
	nodeIDs []string, valPubKeys []cryptotypes.PubKey, numValidators int,
	outputDir, nodeDirPrefix, nodeDaemonHome string, genBalIterator banktypes.GenesisBalancesIterator,
) error {

	var appState json.RawMessage
	genTime := tmtime.Now()

	for i := 0; i < numValidators; i++ {
		nodeDirName := fmt.Sprintf("%s%d", nodeDirPrefix, i)
		nodeDir := filepath.Join(outputDir, nodeDirName, nodeDaemonHome)
		gentxsDir := filepath.Join(outputDir, "gentxs")
		nodeConfig.Moniker = nodeDirName

		nodeConfig.SetRoot(nodeDir)

		nodeID, valPubKey := nodeIDs[i], valPubKeys[i]
		initCfg := genutiltypes.NewInitConfig(chainID, gentxsDir, nodeID, valPubKey)

		genDoc, err := types.GenesisDocFromFile(nodeConfig.GenesisFile())
		if err != nil {
			return err
		}

		nodeAppState, err := genutil.GenAppStateFromConfig(clientCtx.Codec, clientCtx.TxConfig, nodeConfig, initCfg, *genDoc, genBalIterator)
		if err != nil {
			return err
		}

		if appState == nil {
			// set the canonical application state (they should not differ)
			appState = nodeAppState
		}

		genFile := nodeConfig.GenesisFile()

		// overwrite each validator's genesis file to have a canonical genesis time
		if err := genutil.ExportGenesisFileWithTime(genFile, chainID, nil, appState, genTime); err != nil {
			return err
		}
	}

	return nil
}

func getIP(i int, startingIPAddr string) (ip string, err error) {
	if len(startingIPAddr) == 0 {
		ip, err = server.ExternalIP()
		if err != nil {
			return "", err
		}
		return ip, nil
	}
	return calculateIP(startingIPAddr, i)
}

func calculateIP(ip string, i int) (string, error) {
	ipv4 := net.ParseIP(ip).To4()
	if ipv4 == nil {
		return "", fmt.Errorf("%v: non ipv4 address", ip)
	}

	for j := 0; j < i; j++ {
		ipv4[3]++
	}

	return ipv4.String(), nil
}

func writeFile(name string, dir string, contents []byte) error {
	writePath := filepath.Join(dir)
	file := filepath.Join(writePath, name)

	err := tmos.EnsureDir(writePath, 0755)
	if err != nil {
		return err
	}

	err = tmos.WriteFile(file, contents, 0644)
	if err != nil {
		return err
	}

	return nil
}<|MERGE_RESOLUTION|>--- conflicted
+++ resolved
@@ -293,11 +293,7 @@
 	for _, bal := range bankGenState.Balances {
 		bankGenState.Supply = bankGenState.Supply.Add(bal.Coins...)
 	}
-<<<<<<< HEAD
-	appGenState[banktypes.ModuleName] = clientCtx.JSONMarshaler.MustMarshalJSON(&bankGenState)
-=======
 	appGenState[banktypes.ModuleName] = clientCtx.Codec.MustMarshalJSON(&bankGenState)
->>>>>>> 33dbf6a7
 
 	appGenStateJSON, err := json.MarshalIndent(appGenState, "", "  ")
 	if err != nil {
