package cmd

// DONTCOVER

import (
	"bufio"
	"encoding/json"
	"fmt"
	"net"
	"os"
	"path/filepath"

	tmconfig "github.com/cometbft/cometbft/config"
	tmrand "github.com/cometbft/cometbft/libs/rand"
	"github.com/cometbft/cometbft/types"
	tmtime "github.com/cometbft/cometbft/types/time"
	"github.com/spf13/cobra"
<<<<<<< HEAD
	tmconfig "github.com/tendermint/tendermint/config"
	tmos "github.com/tendermint/tendermint/libs/os"
	tmrand "github.com/tendermint/tendermint/libs/rand"
	"github.com/tendermint/tendermint/types"
	tmtime "github.com/tendermint/tendermint/types/time"
=======
	"github.com/spf13/pflag"
>>>>>>> f008f84e

	"cosmossdk.io/math"

	"cosmossdk.io/simapp"
	"github.com/cosmos/cosmos-sdk/client"
	"github.com/cosmos/cosmos-sdk/client/flags"
	"github.com/cosmos/cosmos-sdk/client/tx"
	"github.com/cosmos/cosmos-sdk/crypto/hd"
	"github.com/cosmos/cosmos-sdk/crypto/keyring"
	cryptotypes "github.com/cosmos/cosmos-sdk/crypto/types"
	"github.com/cosmos/cosmos-sdk/server"
	srvconfig "github.com/cosmos/cosmos-sdk/server/config"
	"github.com/cosmos/cosmos-sdk/testutil"
	"github.com/cosmos/cosmos-sdk/testutil/network"
	sdk "github.com/cosmos/cosmos-sdk/types"
	"github.com/cosmos/cosmos-sdk/types/module"
	authtypes "github.com/cosmos/cosmos-sdk/x/auth/types"
	banktypes "github.com/cosmos/cosmos-sdk/x/bank/types"
	"github.com/cosmos/cosmos-sdk/x/genutil"
	genutiltypes "github.com/cosmos/cosmos-sdk/x/genutil/types"
	stakingtypes "github.com/cosmos/cosmos-sdk/x/staking/types"
)

var (
	flagNodeDirPrefix     = "node-dir-prefix"
	flagNumValidators     = "v"
	flagOutputDir         = "output-dir"
	flagNodeDaemonHome    = "node-daemon-home"
	flagStartingIPAddress = "starting-ip-address"
	flagEnableLogging     = "enable-logging"
	flagGRPCAddress       = "grpc.address"
	flagRPCAddress        = "rpc.address"
	flagAPIAddress        = "api.address"
	flagPrintMnemonic     = "print-mnemonic"
)

type initArgs struct {
	algo              string
	chainID           string
	keyringBackend    string
	minGasPrices      string
	nodeDaemonHome    string
	nodeDirPrefix     string
	numValidators     int
	outputDir         string
	startingIPAddress string
}

type startArgs struct {
	algo          string
	apiAddress    string
	chainID       string
	enableLogging bool
	grpcAddress   string
	minGasPrices  string
	numValidators int
	outputDir     string
	printMnemonic bool
	rpcAddress    string
}

func addTestnetFlagsToCmd(cmd *cobra.Command) {
	cmd.Flags().Int(flagNumValidators, 4, "Number of validators to initialize the testnet with")
	cmd.Flags().StringP(flagOutputDir, "o", "./.testnets", "Directory to store initialization data for the testnet")
	cmd.Flags().String(flags.FlagChainID, "", "genesis file chain-id, if left blank will be randomly created")
	cmd.Flags().String(server.FlagMinGasPrices, fmt.Sprintf("0.000006%s", sdk.DefaultBondDenom), "Minimum gas prices to accept for transactions; All fees in a tx must meet this minimum (e.g. 0.01photino,0.001stake)")
	cmd.Flags().String(flags.FlagKeyType, string(hd.Secp256k1Type), "Key signing algorithm to generate keys for")

	// support old flags name for backwards compatibility
	cmd.Flags().SetNormalizeFunc(func(f *pflag.FlagSet, name string) pflag.NormalizedName {
		if name == "algo" {
			name = flags.FlagKeyType
		}

		return pflag.NormalizedName(name)
	})
}

// NewTestnetCmd creates a root testnet command with subcommands to run an in-process testnet or initialize
// validator configuration files for running a multi-validator testnet in a separate process
func NewTestnetCmd(mbm module.BasicManager, genBalIterator banktypes.GenesisBalancesIterator) *cobra.Command {
	testnetCmd := &cobra.Command{
		Use:                        "testnet",
		Short:                      "subcommands for starting or configuring local testnets",
		DisableFlagParsing:         true,
		SuggestionsMinimumDistance: 2,
		RunE:                       client.ValidateCmd,
	}

	testnetCmd.AddCommand(testnetStartCmd())
	testnetCmd.AddCommand(testnetInitFilesCmd(mbm, genBalIterator))

	return testnetCmd
}

// testnetInitFilesCmd returns a cmd to initialize all files for tendermint testnet and application
func testnetInitFilesCmd(mbm module.BasicManager, genBalIterator banktypes.GenesisBalancesIterator) *cobra.Command {
	cmd := &cobra.Command{
		Use:   "init-files",
		Short: "Initialize config directories & files for a multi-validator testnet running locally via separate processes (e.g. Docker Compose or similar)",
		Long: `init-files will setup "v" number of directories and populate each with
necessary files (private validator, genesis, config, etc.) for running "v" validator nodes.

Booting up a network with these validator folders is intended to be used with Docker Compose,
or a similar setup where each node has a manually configurable IP address.

Note, strict routability for addresses is turned off in the config file.

Example:
	simd testnet init-files --v 4 --output-dir ./.testnets --starting-ip-address 192.168.10.2
	`,
		RunE: func(cmd *cobra.Command, _ []string) error {
			clientCtx, err := client.GetClientQueryContext(cmd)
			if err != nil {
				return err
			}

			serverCtx := server.GetServerContextFromCmd(cmd)
			config := serverCtx.Config

			args := initArgs{}
			args.outputDir, _ = cmd.Flags().GetString(flagOutputDir)
			args.keyringBackend, _ = cmd.Flags().GetString(flags.FlagKeyringBackend)
			args.chainID, _ = cmd.Flags().GetString(flags.FlagChainID)
			args.minGasPrices, _ = cmd.Flags().GetString(server.FlagMinGasPrices)
			args.nodeDirPrefix, _ = cmd.Flags().GetString(flagNodeDirPrefix)
			args.nodeDaemonHome, _ = cmd.Flags().GetString(flagNodeDaemonHome)
			args.startingIPAddress, _ = cmd.Flags().GetString(flagStartingIPAddress)
			args.numValidators, _ = cmd.Flags().GetInt(flagNumValidators)
			args.algo, _ = cmd.Flags().GetString(flags.FlagKeyType)

			return initTestnetFiles(clientCtx, cmd, config, mbm, genBalIterator, args)
		},
	}

	addTestnetFlagsToCmd(cmd)
	cmd.Flags().String(flagNodeDirPrefix, "node", "Prefix the directory name for each node with (node results in node0, node1, ...)")
	cmd.Flags().String(flagNodeDaemonHome, "simd", "Home directory of the node's daemon configuration")
	cmd.Flags().String(flagStartingIPAddress, "192.168.0.1", "Starting IP address (192.168.0.1 results in persistent peers list ID0@192.168.0.1:46656, ID1@192.168.0.2:46656, ...)")
	cmd.Flags().String(flags.FlagKeyringBackend, flags.DefaultKeyringBackend, "Select keyring's backend (os|file|test)")

	return cmd
}

// testnetStartCmd returns a cmd to start multi validator in-process testnet
func testnetStartCmd() *cobra.Command {
	cmd := &cobra.Command{
		Use:   "start",
		Short: "Launch an in-process multi-validator testnet",
		Long: `testnet will launch an in-process multi-validator testnet,
and generate "v" directories, populated with necessary validator configuration files
(private validator, genesis, config, etc.).

Example:
	simd testnet --v 4 --output-dir ./.testnets
	`,
		RunE: func(cmd *cobra.Command, _ []string) error {
			args := startArgs{}
			args.outputDir, _ = cmd.Flags().GetString(flagOutputDir)
			args.chainID, _ = cmd.Flags().GetString(flags.FlagChainID)
			args.minGasPrices, _ = cmd.Flags().GetString(server.FlagMinGasPrices)
			args.numValidators, _ = cmd.Flags().GetInt(flagNumValidators)
			args.algo, _ = cmd.Flags().GetString(flags.FlagKeyType)
			args.enableLogging, _ = cmd.Flags().GetBool(flagEnableLogging)
			args.rpcAddress, _ = cmd.Flags().GetString(flagRPCAddress)
			args.apiAddress, _ = cmd.Flags().GetString(flagAPIAddress)
			args.grpcAddress, _ = cmd.Flags().GetString(flagGRPCAddress)
			args.printMnemonic, _ = cmd.Flags().GetBool(flagPrintMnemonic)

			return startTestnet(cmd, args)
		},
	}

	addTestnetFlagsToCmd(cmd)
	cmd.Flags().Bool(flagEnableLogging, false, "Enable INFO logging of tendermint validator nodes")
	cmd.Flags().String(flagRPCAddress, "tcp://0.0.0.0:26657", "the RPC address to listen on")
	cmd.Flags().String(flagAPIAddress, "tcp://0.0.0.0:1317", "the address to listen on for REST API")
	cmd.Flags().String(flagGRPCAddress, "0.0.0.0:9090", "the gRPC server address to listen on")
	cmd.Flags().Bool(flagPrintMnemonic, true, "print mnemonic of first validator to stdout for manual testing")
	return cmd
}

const nodeDirPerm = 0o755

// initTestnetFiles initializes testnet files for a testnet to be run in a separate process
func initTestnetFiles(
	clientCtx client.Context,
	cmd *cobra.Command,
	nodeConfig *tmconfig.Config,
	mbm module.BasicManager,
	genBalIterator banktypes.GenesisBalancesIterator,
	args initArgs,
) error {
	if args.chainID == "" {
		args.chainID = "chain-" + tmrand.Str(6)
	}
	nodeIDs := make([]string, args.numValidators)
	valPubKeys := make([]cryptotypes.PubKey, args.numValidators)

	simappConfig := srvconfig.DefaultConfig()
	simappConfig.MinGasPrices = args.minGasPrices
	simappConfig.API.Enable = true
	simappConfig.Telemetry.Enabled = true
	simappConfig.Telemetry.PrometheusRetentionTime = 60
	simappConfig.Telemetry.EnableHostnameLabel = false
	simappConfig.Telemetry.GlobalLabels = [][]string{{"chain_id", args.chainID}}

	var (
		genAccounts []authtypes.GenesisAccount
		genBalances []banktypes.Balance
		genFiles    []string
	)

	inBuf := bufio.NewReader(cmd.InOrStdin())
	// generate private keys, node IDs, and initial transactions
	for i := 0; i < args.numValidators; i++ {
		nodeDirName := fmt.Sprintf("%s%d", args.nodeDirPrefix, i)
		nodeDir := filepath.Join(args.outputDir, nodeDirName, args.nodeDaemonHome)
		gentxsDir := filepath.Join(args.outputDir, "gentxs")

		nodeConfig.SetRoot(nodeDir)
		nodeConfig.Moniker = nodeDirName
		nodeConfig.RPC.ListenAddress = "tcp://0.0.0.0:26657"

		if err := os.MkdirAll(filepath.Join(nodeDir, "config"), nodeDirPerm); err != nil {
			_ = os.RemoveAll(args.outputDir)
			return err
		}

		ip, err := getIP(i, args.startingIPAddress)
		if err != nil {
			_ = os.RemoveAll(args.outputDir)
			return err
		}

		nodeIDs[i], valPubKeys[i], err = genutil.InitializeNodeValidatorFiles(nodeConfig)
		if err != nil {
			_ = os.RemoveAll(args.outputDir)
			return err
		}

		memo := fmt.Sprintf("%s@%s:26656", nodeIDs[i], ip)
		genFiles = append(genFiles, nodeConfig.GenesisFile())

		kb, err := keyring.New(sdk.KeyringServiceName(), args.keyringBackend, nodeDir, inBuf, clientCtx.Codec)
		if err != nil {
			return err
		}

		keyringAlgos, _ := kb.SupportedAlgorithms()
		algo, err := keyring.NewSigningAlgoFromString(args.algo, keyringAlgos)
		if err != nil {
			return err
		}

		addr, secret, err := testutil.GenerateSaveCoinKey(kb, nodeDirName, "", true, algo)
		if err != nil {
			_ = os.RemoveAll(args.outputDir)
			return err
		}

		info := map[string]string{"secret": secret}

		cliPrint, err := json.Marshal(info)
		if err != nil {
			return err
		}

		// save private key seed words
		if err := writeFile(fmt.Sprintf("%v.json", "key_seed"), nodeDir, cliPrint); err != nil {
			return err
		}

		accTokens := sdk.TokensFromConsensusPower(1000, sdk.DefaultPowerReduction)
		accStakingTokens := sdk.TokensFromConsensusPower(500, sdk.DefaultPowerReduction)
		coins := sdk.Coins{
			sdk.NewCoin("testtoken", accTokens),
			sdk.NewCoin(sdk.DefaultBondDenom, accStakingTokens),
		}

		genBalances = append(genBalances, banktypes.Balance{Address: addr.String(), Coins: coins.Sort()})
		genAccounts = append(genAccounts, authtypes.NewBaseAccount(addr, nil, 0, 0))

		valTokens := sdk.TokensFromConsensusPower(100, sdk.DefaultPowerReduction)
		createValMsg, err := stakingtypes.NewMsgCreateValidator(
			sdk.ValAddress(addr),
			valPubKeys[i],
			sdk.NewCoin(sdk.DefaultBondDenom, valTokens),
			stakingtypes.NewDescription(nodeDirName, "", "", "", ""),
			stakingtypes.NewCommissionRates(math.LegacyOneDec(), math.LegacyOneDec(), math.LegacyOneDec()),
			math.OneInt(),
		)
		if err != nil {
			return err
		}

		txBuilder := clientCtx.TxConfig.NewTxBuilder()
		if err := txBuilder.SetMsgs(createValMsg); err != nil {
			return err
		}

		txBuilder.SetMemo(memo)

		txFactory := tx.Factory{}
		txFactory = txFactory.
			WithChainID(args.chainID).
			WithMemo(memo).
			WithKeybase(kb).
			WithTxConfig(clientCtx.TxConfig)

		if err := tx.Sign(txFactory, nodeDirName, txBuilder, true); err != nil {
			return err
		}

		txBz, err := clientCtx.TxConfig.TxJSONEncoder()(txBuilder.GetTx())
		if err != nil {
			return err
		}

		if err := writeFile(fmt.Sprintf("%v.json", nodeDirName), gentxsDir, txBz); err != nil {
			return err
		}

		srvconfig.WriteConfigFile(filepath.Join(nodeDir, "config", "app.toml"), simappConfig)
	}

	if err := initGenFiles(clientCtx, mbm, args.chainID, genAccounts, genBalances, genFiles, args.numValidators); err != nil {
		return err
	}

	err := collectGenFiles(
		clientCtx, nodeConfig, args.chainID, nodeIDs, valPubKeys, args.numValidators,
		args.outputDir, args.nodeDirPrefix, args.nodeDaemonHome, genBalIterator,
	)
	if err != nil {
		return err
	}

	cmd.PrintErrf("Successfully initialized %d node directories\n", args.numValidators)
	return nil
}

func initGenFiles(
	clientCtx client.Context, mbm module.BasicManager, chainID string,
	genAccounts []authtypes.GenesisAccount, genBalances []banktypes.Balance,
	genFiles []string, numValidators int,
) error {
	appGenState := mbm.DefaultGenesis(clientCtx.Codec)

	// set the accounts in the genesis state
	var authGenState authtypes.GenesisState
	clientCtx.Codec.MustUnmarshalJSON(appGenState[authtypes.ModuleName], &authGenState)

	accounts, err := authtypes.PackAccounts(genAccounts)
	if err != nil {
		return err
	}

	authGenState.Accounts = accounts
	appGenState[authtypes.ModuleName] = clientCtx.Codec.MustMarshalJSON(&authGenState)

	// set the balances in the genesis state
	var bankGenState banktypes.GenesisState
	clientCtx.Codec.MustUnmarshalJSON(appGenState[banktypes.ModuleName], &bankGenState)

	bankGenState.Balances = banktypes.SanitizeGenesisBalances(genBalances)
	for _, bal := range bankGenState.Balances {
		bankGenState.Supply = bankGenState.Supply.Add(bal.Coins...)
	}
	appGenState[banktypes.ModuleName] = clientCtx.Codec.MustMarshalJSON(&bankGenState)

	appGenStateJSON, err := json.MarshalIndent(appGenState, "", "  ")
	if err != nil {
		return err
	}

	genDoc := types.GenesisDoc{
		ChainID:    chainID,
		AppState:   appGenStateJSON,
		Validators: nil,
	}

	// generate empty genesis files for each validator and save
	for i := 0; i < numValidators; i++ {
		if err := genDoc.SaveAs(genFiles[i]); err != nil {
			return err
		}
	}
	return nil
}

func collectGenFiles(
	clientCtx client.Context, nodeConfig *tmconfig.Config, chainID string,
	nodeIDs []string, valPubKeys []cryptotypes.PubKey, numValidators int,
	outputDir, nodeDirPrefix, nodeDaemonHome string, genBalIterator banktypes.GenesisBalancesIterator,
) error {
	var appState json.RawMessage
	genTime := tmtime.Now()

	for i := 0; i < numValidators; i++ {
		nodeDirName := fmt.Sprintf("%s%d", nodeDirPrefix, i)
		nodeDir := filepath.Join(outputDir, nodeDirName, nodeDaemonHome)
		gentxsDir := filepath.Join(outputDir, "gentxs")
		nodeConfig.Moniker = nodeDirName

		nodeConfig.SetRoot(nodeDir)

		nodeID, valPubKey := nodeIDs[i], valPubKeys[i]
		initCfg := genutiltypes.NewInitConfig(chainID, gentxsDir, nodeID, valPubKey)

		genDoc, err := types.GenesisDocFromFile(nodeConfig.GenesisFile())
		if err != nil {
			return err
		}

		nodeAppState, err := genutil.GenAppStateFromConfig(clientCtx.Codec, clientCtx.TxConfig, nodeConfig, initCfg, *genDoc, genBalIterator, genutiltypes.DefaultMessageValidator)
		if err != nil {
			return err
		}

		if appState == nil {
			// set the canonical application state (they should not differ)
			appState = nodeAppState
		}

		genFile := nodeConfig.GenesisFile()

		// overwrite each validator's genesis file to have a canonical genesis time
		if err := genutil.ExportGenesisFileWithTime(genFile, chainID, nil, appState, genTime); err != nil {
			return err
		}
	}

	return nil
}

func getIP(i int, startingIPAddr string) (ip string, err error) {
	if len(startingIPAddr) == 0 {
		ip, err = server.ExternalIP()
		if err != nil {
			return "", err
		}
		return ip, nil
	}
	return calculateIP(startingIPAddr, i)
}

func calculateIP(ip string, i int) (string, error) {
	ipv4 := net.ParseIP(ip).To4()
	if ipv4 == nil {
		return "", fmt.Errorf("%v: non ipv4 address", ip)
	}

	for j := 0; j < i; j++ {
		ipv4[3]++
	}

	return ipv4.String(), nil
}

func writeFile(name string, dir string, contents []byte) error {
<<<<<<< HEAD
	writePath := filepath.Join(dir) //nolint:gocritic
	file := filepath.Join(writePath, name)
=======
	file := filepath.Join(dir, name)
>>>>>>> f008f84e

	if err := os.MkdirAll(dir, 0o755); err != nil {
		return fmt.Errorf("could not create directory %q: %w", dir, err)
	}

<<<<<<< HEAD
	err = os.WriteFile(file, contents, 0o644) // nolint: gosec
	if err != nil {
=======
	if err := os.WriteFile(file, contents, 0o644); err != nil { //nolint: gosec
>>>>>>> f008f84e
		return err
	}

	return nil
}

// startTestnet starts an in-process testnet
func startTestnet(cmd *cobra.Command, args startArgs) error {
	networkConfig := network.DefaultConfig(simapp.NewTestNetworkFixture)

	// Default networkConfig.ChainID is random, and we should only override it if chainID provided
	// is non-empty
	if args.chainID != "" {
		networkConfig.ChainID = args.chainID
	}
	networkConfig.SigningAlgo = args.algo
	networkConfig.MinGasPrices = args.minGasPrices
	networkConfig.NumValidators = args.numValidators
	networkConfig.EnableTMLogging = args.enableLogging
	networkConfig.RPCAddress = args.rpcAddress
	networkConfig.APIAddress = args.apiAddress
	networkConfig.GRPCAddress = args.grpcAddress
	networkConfig.PrintMnemonic = args.printMnemonic
	networkLogger := network.NewCLILogger(cmd)

	baseDir := fmt.Sprintf("%s/%s", args.outputDir, networkConfig.ChainID)
	if _, err := os.Stat(baseDir); !os.IsNotExist(err) {
		return fmt.Errorf(
			"testnests directory already exists for chain-id '%s': %s, please remove or select a new --chain-id",
			networkConfig.ChainID, baseDir)
	}

	testnet, err := network.New(networkLogger, baseDir, networkConfig)
	if err != nil {
		return err
	}

	if _, err := testnet.WaitForHeight(1); err != nil {
		return err
	}
	cmd.Println("press the Enter Key to terminate")
	if _, err := fmt.Scanln(); err != nil { // wait for Enter Key
		return err
	}
	testnet.Cleanup()

	return nil
}<|MERGE_RESOLUTION|>--- conflicted
+++ resolved
@@ -15,15 +15,7 @@
 	"github.com/cometbft/cometbft/types"
 	tmtime "github.com/cometbft/cometbft/types/time"
 	"github.com/spf13/cobra"
-<<<<<<< HEAD
-	tmconfig "github.com/tendermint/tendermint/config"
-	tmos "github.com/tendermint/tendermint/libs/os"
-	tmrand "github.com/tendermint/tendermint/libs/rand"
-	"github.com/tendermint/tendermint/types"
-	tmtime "github.com/tendermint/tendermint/types/time"
-=======
 	"github.com/spf13/pflag"
->>>>>>> f008f84e
 
 	"cosmossdk.io/math"
 
@@ -485,23 +477,13 @@
 }
 
 func writeFile(name string, dir string, contents []byte) error {
-<<<<<<< HEAD
-	writePath := filepath.Join(dir) //nolint:gocritic
-	file := filepath.Join(writePath, name)
-=======
 	file := filepath.Join(dir, name)
->>>>>>> f008f84e
 
 	if err := os.MkdirAll(dir, 0o755); err != nil {
 		return fmt.Errorf("could not create directory %q: %w", dir, err)
 	}
 
-<<<<<<< HEAD
-	err = os.WriteFile(file, contents, 0o644) // nolint: gosec
-	if err != nil {
-=======
 	if err := os.WriteFile(file, contents, 0o644); err != nil { //nolint: gosec
->>>>>>> f008f84e
 		return err
 	}
 
