--- conflicted
+++ resolved
@@ -20,8 +20,8 @@
 // It panics if the user provides files for both of them.
 // If a file is not given for the genesis or the sim params, it creates a randomized one.
 func AppStateFn(cdc *codec.Codec, simManager *module.SimulationManager) simulation.AppStateFn {
-	return func(r *rand.Rand, accs []simulation.Account, config *simulation.Config,
-	) (appState json.RawMessage, simAccs []simulation.Account, genesisTimestamp time.Time) {
+	return func(r *rand.Rand, accs []simulation.Account, config simulation.Config,
+	) (appState json.RawMessage, simAccs []simulation.Account, chainID string, genesisTimestamp time.Time) {
 
 		if flagGenesisTimeValue == 0 {
 			genesisTimestamp = simulation.RandTimestamp(r)
@@ -35,13 +35,8 @@
 			panic("cannot provide both a genesis file and a params file")
 
 		case config.GenesisFile != "":
-<<<<<<< HEAD
-			// override the default chain-id from simapp
-			appState, simAccs, config.ChainID = AppStateFromGenesisFileFn(r, cdc, config.GenesisFile)
-=======
 			// override the default chain-id from simapp to set it later to the config
 			appState, simAccs, chainID = AppStateFromGenesisFileFn(r, cdc, config.GenesisFile)
->>>>>>> 496fa153
 
 		case config.ParamsFile != "":
 			appParams := make(simulation.AppParams)
@@ -58,7 +53,7 @@
 			appState, simAccs = AppStateRandomizedFn(simManager, r, cdc, accs, genesisTimestamp, appParams)
 		}
 
-		return appState, simAccs, genesisTimestamp
+		return appState, simAccs, chainID, genesisTimestamp
 	}
 }
 
