package simapp

import (
	"encoding/json"
	"fmt"
	"io"
	"io/ioutil"
	"math/rand"
	"time"

	"github.com/tendermint/tendermint/crypto/secp256k1"
	tmtypes "github.com/tendermint/tendermint/types"

	"github.com/cosmos/cosmos-sdk/codec"
	"github.com/cosmos/cosmos-sdk/types/module"
	"github.com/cosmos/cosmos-sdk/x/auth"
	"github.com/cosmos/cosmos-sdk/x/simulation"
)

// AppStateFn returns the initial application state using a genesis or the simulation parameters.
// It panics if the user provides files for both of them.
// If a file is not given for the genesis or the sim params, it creates a randomized one.
func AppStateFn(cdc *codec.Codec, simManager *module.SimulationManager) simulation.AppStateFn {
	return func(r *rand.Rand, accs []simulation.Account, config simulation.Config,
	) (appState json.RawMessage, simAccs []simulation.Account, chainID string, genesisTimestamp time.Time) {

		if FlagGenesisTimeValue == 0 {
			genesisTimestamp = simulation.RandTimestamp(r)
		} else {
			genesisTimestamp = time.Unix(FlagGenesisTimeValue, 0)
		}

		chainID = config.ChainID
		switch {
		case config.ParamsFile != "" && config.GenesisFile != "":
			panic("cannot provide both a genesis file and a params file")

		case config.GenesisFile != "":
			// override the default chain-id from simapp to set it later to the config
<<<<<<< HEAD
			appState, simAccs, chainID = AppStateFromGenesisFileFn(r, cdc, config.GenesisFile)
=======
			genesisDoc, accounts := AppStateFromGenesisFileFn(r, cdc, config.GenesisFile)

			if FlagGenesisTimeValue == 0 {
				// use genesis timestamp if no custom timestamp is provided (i.e no random timestamp)
				genesisTimestamp = genesisDoc.GenesisTime
			}

			appState = genesisDoc.AppState
			chainID = genesisDoc.ChainID
			simAccs = accounts
>>>>>>> a13909a9

		case config.ParamsFile != "":
			appParams := make(simulation.AppParams)
			bz, err := ioutil.ReadFile(config.ParamsFile)
			if err != nil {
				panic(err)
			}

			cdc.MustUnmarshalJSON(bz, &appParams)
			appState, simAccs = AppStateRandomizedFn(simManager, r, cdc, accs, genesisTimestamp, appParams)

		default:
			appParams := make(simulation.AppParams)
			appState, simAccs = AppStateRandomizedFn(simManager, r, cdc, accs, genesisTimestamp, appParams)
		}

		return appState, simAccs, chainID, genesisTimestamp
	}
}

// AppStateRandomizedFn creates calls each module's GenesisState generator function
// and creates the simulation params
func AppStateRandomizedFn(
	simManager *module.SimulationManager, r *rand.Rand, cdc *codec.Codec,
	accs []simulation.Account, genesisTimestamp time.Time, appParams simulation.AppParams,
) (json.RawMessage, []simulation.Account) {
	numAccs := int64(len(accs))
	genesisState := NewDefaultGenesisState()

	// generate a random amount of initial stake coins and a random initial
	// number of bonded accounts
	var initialStake, numInitiallyBonded int64
	appParams.GetOrGenerate(
		cdc, StakePerAccount, &initialStake, r,
		func(r *rand.Rand) { initialStake = int64(r.Intn(1e12)) },
	)
	appParams.GetOrGenerate(
		cdc, InitiallyBondedValidators, &numInitiallyBonded, r,
		func(r *rand.Rand) { numInitiallyBonded = int64(r.Intn(300)) },
	)

	if numInitiallyBonded > numAccs {
		numInitiallyBonded = numAccs
	}

	fmt.Printf(
		`Selected randomly generated parameters for simulated genesis:
{
  stake_per_account: "%d",
  initially_bonded_validators: "%d"
}
`, initialStake, numInitiallyBonded,
	)

	simState := &module.SimulationState{
		AppParams:    appParams,
		Cdc:          cdc,
		Rand:         r,
		GenState:     genesisState,
		Accounts:     accs,
		InitialStake: initialStake,
		NumBonded:    numInitiallyBonded,
		GenTimestamp: genesisTimestamp,
	}

	simManager.GenerateGenesisStates(simState)

	appState, err := cdc.MarshalJSON(genesisState)
	if err != nil {
		panic(err)
	}

	return appState, accs
}

// AppStateFromGenesisFileFn util function to generate the genesis AppState
// from a genesis.json file.
func AppStateFromGenesisFileFn(r io.Reader, cdc *codec.Codec, genesisFile string) (tmtypes.GenesisDoc, []simulation.Account) {
	bytes, err := ioutil.ReadFile(genesisFile)
	if err != nil {
		panic(err)
	}

	var genesis tmtypes.GenesisDoc
	cdc.MustUnmarshalJSON(bytes, &genesis)

	var appState GenesisState
	cdc.MustUnmarshalJSON(genesis.AppState, &appState)

	var authGenesis auth.GenesisState
	if appState[auth.ModuleName] != nil {
		cdc.MustUnmarshalJSON(appState[auth.ModuleName], &authGenesis)
	}

	newAccs := make([]simulation.Account, len(authGenesis.Accounts))
	for i, acc := range authGenesis.Accounts {
		// Pick a random private key, since we don't know the actual key
		// This should be fine as it's only used for mock Tendermint validators
		// and these keys are never actually used to sign by mock Tendermint.
		privkeySeed := make([]byte, 15)
		if _, err := r.Read(privkeySeed); err != nil {
			panic(err)
		}

		privKey := secp256k1.GenPrivKeySecp256k1(privkeySeed)

		// create simulator accounts
		simAcc := simulation.Account{PrivKey: privKey, PubKey: privKey.PubKey(), Address: acc.GetAddress()}
		newAccs[i] = simAcc
	}

	return genesis, newAccs
}<|MERGE_RESOLUTION|>--- conflicted
+++ resolved
@@ -37,9 +37,6 @@
 
 		case config.GenesisFile != "":
 			// override the default chain-id from simapp to set it later to the config
-<<<<<<< HEAD
-			appState, simAccs, chainID = AppStateFromGenesisFileFn(r, cdc, config.GenesisFile)
-=======
 			genesisDoc, accounts := AppStateFromGenesisFileFn(r, cdc, config.GenesisFile)
 
 			if FlagGenesisTimeValue == 0 {
@@ -50,7 +47,6 @@
 			appState = genesisDoc.AppState
 			chainID = genesisDoc.ChainID
 			simAccs = accounts
->>>>>>> a13909a9
 
 		case config.ParamsFile != "":
 			appParams := make(simulation.AppParams)
