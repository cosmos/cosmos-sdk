package simapp

import (
	"encoding/json"
	"fmt"
	"io/ioutil"
	"math/rand"
	"time"

	"github.com/tendermint/tendermint/crypto/secp256k1"
	tmtypes "github.com/tendermint/tendermint/types"

	"github.com/cosmos/cosmos-sdk/codec"
	"github.com/cosmos/cosmos-sdk/types/module"
	"github.com/cosmos/cosmos-sdk/x/auth"
	"github.com/cosmos/cosmos-sdk/x/simulation"
)

// AppStateFn returns the initial application state using a genesis or the simulation parameters.
// It panics if the user provides files for both of them.
// If a file is not given for the genesis or the sim params, it creates a randomized one.
func AppStateFn(cdc *codec.Codec, simManager *module.SimulationManager) simulation.AppStateFn {
	return func(r *rand.Rand, accs []simulation.Account, config simulation.Config,
	) (appState json.RawMessage, simAccs []simulation.Account, chainID string, genesisTimestamp time.Time) {

		if FlagGenesisTimeValue == 0 {
			genesisTimestamp = simulation.RandTimestamp(r)
		} else {
			genesisTimestamp = time.Unix(FlagGenesisTimeValue, 0)
		}

		chainID = config.ChainID
		switch {
		case config.ParamsFile != "" && config.GenesisFile != "":
			panic("cannot provide both a genesis file and a params file")

		case config.GenesisFile != "":
<<<<<<< HEAD
			// override the default chain-id from simapp to set it later to the config
			appState, simAccs, chainID = AppStateFromGenesisFileFn(r, cdc, config.GenesisFile)
=======
			genesisDoc, accounts := AppStateFromGenesisFileFn(r, cdc, config.GenesisFile)

			if FlagGenesisTimeValue == 0 {
				// use genesis timestamp if no custom timestamp is provided (i.e no random timestamp)
				genesisTimestamp = genesisDoc.GenesisTime
			}

			appState = genesisDoc.AppState
			chainID = genesisDoc.ChainID
			simAccs = accounts
>>>>>>> 7094463f

		case config.ParamsFile != "":
			appParams := make(simulation.AppParams)
			bz, err := ioutil.ReadFile(config.ParamsFile)
			if err != nil {
				panic(err)
			}

			cdc.MustUnmarshalJSON(bz, &appParams)
			appState, simAccs = AppStateRandomizedFn(simManager, r, cdc, accs, genesisTimestamp, appParams)

		default:
			appParams := make(simulation.AppParams)
			appState, simAccs = AppStateRandomizedFn(simManager, r, cdc, accs, genesisTimestamp, appParams)
		}

		return appState, simAccs, chainID, genesisTimestamp
	}
}

// AppStateRandomizedFn creates calls each module's GenesisState generator function
// and creates the simulation params
func AppStateRandomizedFn(
	simManager *module.SimulationManager, r *rand.Rand, cdc *codec.Codec,
	accs []simulation.Account, genesisTimestamp time.Time, appParams simulation.AppParams,
) (json.RawMessage, []simulation.Account) {
	numAccs := int64(len(accs))
	genesisState := NewDefaultGenesisState()

	// generate a random amount of initial stake coins and a random initial
	// number of bonded accounts
	var initialStake, numInitiallyBonded int64
	appParams.GetOrGenerate(
		cdc, StakePerAccount, &initialStake, r,
		func(r *rand.Rand) { initialStake = int64(r.Intn(1e12)) },
	)
	appParams.GetOrGenerate(
		cdc, InitiallyBondedValidators, &numInitiallyBonded, r,
		func(r *rand.Rand) { numInitiallyBonded = int64(r.Intn(300)) },
	)

	if numInitiallyBonded > numAccs {
		numInitiallyBonded = numAccs
	}

	fmt.Printf(
		`Selected randomly generated parameters for simulated genesis:
{
  stake_per_account: "%d",
  initially_bonded_validators: "%d"
}
`, initialStake, numInitiallyBonded,
	)

	simState := &module.SimulationState{
		AppParams:    appParams,
		Cdc:          cdc,
		Rand:         r,
		GenState:     genesisState,
		Accounts:     accs,
		InitialStake: initialStake,
		NumBonded:    numInitiallyBonded,
		GenTimestamp: genesisTimestamp,
	}

	simManager.GenerateGenesisStates(simState)

	appState, err := cdc.MarshalJSON(genesisState)
	if err != nil {
		panic(err)
	}

	return appState, accs
}

// AppStateFromGenesisFileFn util function to generate the genesis AppState
// from a genesis.json file.
func AppStateFromGenesisFileFn(r *rand.Rand, cdc *codec.Codec, genesisFile string) (tmtypes.GenesisDoc, []simulation.Account) {
	bytes, err := ioutil.ReadFile(genesisFile)
	if err != nil {
		panic(err)
	}

	var genesis tmtypes.GenesisDoc
	cdc.MustUnmarshalJSON(bytes, &genesis)

	var appState GenesisState
	cdc.MustUnmarshalJSON(genesis.AppState, &appState)

	var authGenesis auth.GenesisState
	if appState[auth.ModuleName] != nil {
		cdc.MustUnmarshalJSON(appState[auth.ModuleName], &authGenesis)
	}

	newAccs := make([]simulation.Account, len(authGenesis.Accounts))
	for i, acc := range authGenesis.Accounts {
		// Pick a random private key, since we don't know the actual key
		// This should be fine as it's only used for mock Tendermint validators
		// and these keys are never actually used to sign by mock Tendermint.
		privkeySeed := make([]byte, 15)
		if _, err := r.Read(privkeySeed); err != nil {
			panic(err)
		}

		privKey := secp256k1.GenPrivKeySecp256k1(privkeySeed)

		// create simulator accounts
		simAcc := simulation.Account{PrivKey: privKey, PubKey: privKey.PubKey(), Address: acc.GetAddress()}
		newAccs[i] = simAcc
	}

	return genesis, newAccs
}<|MERGE_RESOLUTION|>--- conflicted
+++ resolved
@@ -29,16 +29,13 @@
 			genesisTimestamp = time.Unix(FlagGenesisTimeValue, 0)
 		}
 
-		chainID = config.ChainID
+		// chainID = config.ChainID
 		switch {
 		case config.ParamsFile != "" && config.GenesisFile != "":
 			panic("cannot provide both a genesis file and a params file")
 
 		case config.GenesisFile != "":
-<<<<<<< HEAD
 			// override the default chain-id from simapp to set it later to the config
-			appState, simAccs, chainID = AppStateFromGenesisFileFn(r, cdc, config.GenesisFile)
-=======
 			genesisDoc, accounts := AppStateFromGenesisFileFn(r, cdc, config.GenesisFile)
 
 			if FlagGenesisTimeValue == 0 {
@@ -49,7 +46,6 @@
 			appState = genesisDoc.AppState
 			chainID = genesisDoc.ChainID
 			simAccs = accounts
->>>>>>> 7094463f
 
 		case config.ParamsFile != "":
 			appParams := make(simulation.AppParams)
