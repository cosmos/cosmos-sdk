package simapp

import (
	"encoding/json"
	"fmt"
	"io"
	"io/ioutil"
	"math/rand"
	"time"

	"github.com/tendermint/tendermint/crypto/secp256k1"
	tmtypes "github.com/tendermint/tendermint/types"

	"github.com/cosmos/cosmos-sdk/codec"
	simapparams "github.com/cosmos/cosmos-sdk/simapp/params"
	"github.com/cosmos/cosmos-sdk/types/module"
	"github.com/cosmos/cosmos-sdk/x/auth"
	"github.com/cosmos/cosmos-sdk/x/simulation"
)

// AppStateFn returns the initial application state using a genesis or the simulation parameters.
// It panics if the user provides files for both of them.
// If a file is not given for the genesis or the sim params, it creates a randomized one.
func AppStateFn(cdc *codec.Codec, simManager *module.SimulationManager) simulation.AppStateFn {
	return func(r *rand.Rand, accs []simulation.Account, config simulation.Config,
	) (appState json.RawMessage, simAccs []simulation.Account, chainID string, genesisTimestamp time.Time) {

		if FlagGenesisTimeValue == 0 {
			genesisTimestamp = simulation.RandTimestamp(r)
		} else {
			genesisTimestamp = time.Unix(FlagGenesisTimeValue, 0)
		}

		chainID = config.ChainID
		switch {
		case config.ParamsFile != "" && config.GenesisFile != "":
			panic("cannot provide both a genesis file and a params file")

		case config.GenesisFile != "":
			// override the default chain-id from simapp to set it later to the config
			genesisDoc, accounts := AppStateFromGenesisFileFn(r, cdc, config.GenesisFile)

			if FlagGenesisTimeValue == 0 {
				// use genesis timestamp if no custom timestamp is provided (i.e no random timestamp)
				genesisTimestamp = genesisDoc.GenesisTime
			}

			appState = genesisDoc.AppState
			chainID = genesisDoc.ChainID
			simAccs = accounts

		case config.ParamsFile != "":
			appParams := make(simulation.AppParams)
			bz, err := ioutil.ReadFile(config.ParamsFile)
			if err != nil {
				panic(err)
			}

			cdc.MustUnmarshalJSON(bz, &appParams)
			appState, simAccs = AppStateRandomizedFn(simManager, r, cdc, accs, genesisTimestamp, appParams)

		default:
			appParams := make(simulation.AppParams)
			appState, simAccs = AppStateRandomizedFn(simManager, r, cdc, accs, genesisTimestamp, appParams)
		}

		return appState, simAccs, chainID, genesisTimestamp
	}
}

// AppStateRandomizedFn creates calls each module's GenesisState generator function
// and creates the simulation params
func AppStateRandomizedFn(
	simManager *module.SimulationManager, r *rand.Rand, cdc *codec.Codec,
	accs []simulation.Account, genesisTimestamp time.Time, appParams simulation.AppParams,
) (json.RawMessage, []simulation.Account) {
	numAccs := int64(len(accs))
	genesisState := NewDefaultGenesisState()

	// generate a random amount of initial stake coins and a random initial
	// number of bonded accounts
	var initialStake, numInitiallyBonded int64
	appParams.GetOrGenerate(
<<<<<<< HEAD
		cdc, simapparams.StakePerAccount, &initialStake, r,
		func(r *rand.Rand) { initialStake = int64(r.Intn(1e12)) },
=======
		cdc, StakePerAccount, &initialStake, r,
		func(r *rand.Rand) { initialStake = r.Int63n(1e12) },
>>>>>>> aa28dca5
	)
	appParams.GetOrGenerate(
		cdc, simapparams.InitiallyBondedValidators, &numInitiallyBonded, r,
		func(r *rand.Rand) { numInitiallyBonded = int64(r.Intn(300)) },
	)

	if numInitiallyBonded > numAccs {
		numInitiallyBonded = numAccs
	}

	fmt.Printf(
		`Selected randomly generated parameters for simulated genesis:
{
  stake_per_account: "%d",
  initially_bonded_validators: "%d"
}
`, initialStake, numInitiallyBonded,
	)

	simState := &module.SimulationState{
		AppParams:    appParams,
		Cdc:          cdc,
		Rand:         r,
		GenState:     genesisState,
		Accounts:     accs,
		InitialStake: initialStake,
		NumBonded:    numInitiallyBonded,
		GenTimestamp: genesisTimestamp,
	}

	simManager.GenerateGenesisStates(simState)

	appState, err := cdc.MarshalJSON(genesisState)
	if err != nil {
		panic(err)
	}

	return appState, accs
}

// AppStateFromGenesisFileFn util function to generate the genesis AppState
// from a genesis.json file.
func AppStateFromGenesisFileFn(r io.Reader, cdc *codec.Codec, genesisFile string) (tmtypes.GenesisDoc, []simulation.Account) {
	bytes, err := ioutil.ReadFile(genesisFile)
	if err != nil {
		panic(err)
	}

	var genesis tmtypes.GenesisDoc
	cdc.MustUnmarshalJSON(bytes, &genesis)

	var appState GenesisState
	cdc.MustUnmarshalJSON(genesis.AppState, &appState)

	var authGenesis auth.GenesisState
	if appState[auth.ModuleName] != nil {
		cdc.MustUnmarshalJSON(appState[auth.ModuleName], &authGenesis)
	}

	newAccs := make([]simulation.Account, len(authGenesis.Accounts))
	for i, acc := range authGenesis.Accounts {
		// Pick a random private key, since we don't know the actual key
		// This should be fine as it's only used for mock Tendermint validators
		// and these keys are never actually used to sign by mock Tendermint.
		privkeySeed := make([]byte, 15)
		if _, err := r.Read(privkeySeed); err != nil {
			panic(err)
		}

		privKey := secp256k1.GenPrivKeySecp256k1(privkeySeed)

		// create simulator accounts
		simAcc := simulation.Account{PrivKey: privKey, PubKey: privKey.PubKey(), Address: acc.GetAddress()}
		newAccs[i] = simAcc
	}

	return genesis, newAccs
}<|MERGE_RESOLUTION|>--- conflicted
+++ resolved
@@ -81,13 +81,8 @@
 	// number of bonded accounts
 	var initialStake, numInitiallyBonded int64
 	appParams.GetOrGenerate(
-<<<<<<< HEAD
 		cdc, simapparams.StakePerAccount, &initialStake, r,
-		func(r *rand.Rand) { initialStake = int64(r.Intn(1e12)) },
-=======
-		cdc, StakePerAccount, &initialStake, r,
 		func(r *rand.Rand) { initialStake = r.Int63n(1e12) },
->>>>>>> aa28dca5
 	)
 	appParams.GetOrGenerate(
 		cdc, simapparams.InitiallyBondedValidators, &numInitiallyBonded, r,
