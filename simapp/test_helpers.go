package simapp

import (
	"bytes"
	"encoding/hex"
	"encoding/json"
	"fmt"
	"strconv"
	"testing"
	"time"

	"github.com/stretchr/testify/require"
	abci "github.com/tendermint/tendermint/abci/types"
	"github.com/tendermint/tendermint/libs/log"
	tmproto "github.com/tendermint/tendermint/proto/tendermint/types"
	tmtypes "github.com/tendermint/tendermint/types"
	dbm "github.com/tendermint/tm-db"

	bam "github.com/cosmos/cosmos-sdk/baseapp"
	"github.com/cosmos/cosmos-sdk/client"
	codectypes "github.com/cosmos/cosmos-sdk/codec/types"
	cryptocodec "github.com/cosmos/cosmos-sdk/crypto/codec"
	"github.com/cosmos/cosmos-sdk/crypto/keys/ed25519"
	cryptotypes "github.com/cosmos/cosmos-sdk/crypto/types"
	"github.com/cosmos/cosmos-sdk/simapp/helpers"
	sdk "github.com/cosmos/cosmos-sdk/types"
	"github.com/cosmos/cosmos-sdk/types/errors"
	authtypes "github.com/cosmos/cosmos-sdk/x/auth/types"
	banktypes "github.com/cosmos/cosmos-sdk/x/bank/types"
	minttypes "github.com/cosmos/cosmos-sdk/x/mint/types"
	stakingtypes "github.com/cosmos/cosmos-sdk/x/staking/types"
)

// DefaultConsensusParams defines the default Tendermint consensus params used in
// SimApp testing.
var DefaultConsensusParams = &abci.ConsensusParams{
	Block: &abci.BlockParams{
		MaxBytes: 200000,
		MaxGas:   2000000,
	},
	Evidence: &tmproto.EvidenceParams{
		MaxAgeNumBlocks: 302400,
		MaxAgeDuration:  504 * time.Hour, // 3 weeks is the max duration
		MaxBytes:        10000,
	},
	Validator: &tmproto.ValidatorParams{
		PubKeyTypes: []string{
			tmtypes.ABCIPubKeyTypeEd25519,
		},
	},
}

func setup(withGenesis bool, invCheckPeriod uint) (*SimApp, GenesisState) {
	db := dbm.NewMemDB()
	encCdc := MakeTestEncodingConfig()
	app := NewSimApp(log.NewNopLogger(), db, nil, true, map[int64]bool{}, DefaultNodeHome, invCheckPeriod, encCdc, EmptyAppOptions{})
	if withGenesis {
		return app, NewDefaultGenesisState(encCdc.Marshaler)
	}
	return app, GenesisState{}
}

// Setup initializes a new SimApp. A Nop logger is set in SimApp.
func Setup(isCheckTx bool) *SimApp {
	app, genesisState := setup(!isCheckTx, 5)
	if !isCheckTx {
		// init chain must be called to stop deliverState from being nil
		stateBytes, err := json.MarshalIndent(genesisState, "", " ")
		if err != nil {
			panic(err)
		}

		// Initialize the chain
		app.InitChain(
			abci.RequestInitChain{
				Validators:      []abci.ValidatorUpdate{},
				ConsensusParams: DefaultConsensusParams,
				AppStateBytes:   stateBytes,
			},
		)
	}

	return app
}

// SetupWithGenesisValSet initializes a new SimApp with a validator set and genesis accounts
// that also act as delegators. For simplicity, each validator is bonded with a delegation
// of one consensus engine unit (10^6) in the default token of the simapp from first genesis
// account. A Nop logger is set in SimApp.
func SetupWithGenesisValSet(t *testing.T, valSet *tmtypes.ValidatorSet, genAccs []authtypes.GenesisAccount, balances ...banktypes.Balance) *SimApp {
	app, genesisState := setup(true, 5)
	// set genesis accounts
	authGenesis := authtypes.NewGenesisState(authtypes.DefaultParams(), genAccs)
	genesisState[authtypes.ModuleName] = app.AppCodec().MustMarshalJSON(authGenesis)

	validators := make([]stakingtypes.Validator, 0, len(valSet.Validators))
	delegations := make([]stakingtypes.Delegation, 0, len(valSet.Validators))

	bondAmt := sdk.NewInt(1000000)

	for _, val := range valSet.Validators {
		pk, err := cryptocodec.FromTmPubKeyInterface(val.PubKey)
		require.NoError(t, err)
		pkAny, err := codectypes.NewAnyWithValue(pk)
		require.NoError(t, err)
		validator := stakingtypes.Validator{
			OperatorAddress:   sdk.ValAddress(val.Address).String(),
			ConsensusPubkey:   pkAny,
			Jailed:            false,
			Status:            stakingtypes.Bonded,
			Tokens:            bondAmt,
			DelegatorShares:   sdk.OneDec(),
			Description:       stakingtypes.Description{},
			UnbondingHeight:   int64(0),
			UnbondingTime:     time.Unix(0, 0).UTC(),
			Commission:        stakingtypes.NewCommission(sdk.ZeroDec(), sdk.ZeroDec(), sdk.ZeroDec()),
			MinSelfDelegation: sdk.ZeroInt(),
		}
		validators = append(validators, validator)
		delegations = append(delegations, stakingtypes.NewDelegation(genAccs[0].GetAddress(), val.Address.Bytes(), sdk.OneDec()))

	}
	// set validators and delegations
	stakingGenesis := stakingtypes.NewGenesisState(stakingtypes.DefaultParams(), validators, delegations)
	genesisState[stakingtypes.ModuleName] = app.AppCodec().MustMarshalJSON(stakingGenesis)

	totalSupply := sdk.NewCoins()
	for _, b := range balances {
		// add genesis acc tokens and delegated tokens to total supply
		totalSupply = totalSupply.Add(b.Coins.Add(sdk.NewCoin(sdk.DefaultBondDenom, bondAmt))...)
	}

	// add bonded amount to bonded pool module account
	balances = append(balances, banktypes.Balance{
		Address: authtypes.NewModuleAddress(stakingtypes.BondedPoolName).String(),
		Coins:   sdk.Coins{sdk.NewCoin(sdk.DefaultBondDenom, bondAmt)},
	})

	// update total supply
	bankGenesis := banktypes.NewGenesisState(banktypes.DefaultGenesisState().Params, balances, totalSupply, []banktypes.Metadata{})
	genesisState[banktypes.ModuleName] = app.AppCodec().MustMarshalJSON(bankGenesis)

	stateBytes, err := json.MarshalIndent(genesisState, "", " ")
	require.NoError(t, err)

	// init chain will set the validator set and initialize the genesis accounts
	app.InitChain(
		abci.RequestInitChain{
			Validators:      []abci.ValidatorUpdate{},
			ConsensusParams: DefaultConsensusParams,
			AppStateBytes:   stateBytes,
		},
	)

	// commit genesis changes
	app.Commit()
	app.BeginBlock(abci.RequestBeginBlock{Header: tmproto.Header{
		Height:             app.LastBlockHeight() + 1,
		AppHash:            app.LastCommitID().Hash,
		ValidatorsHash:     valSet.Hash(),
		NextValidatorsHash: valSet.Hash(),
	}})

	return app
}

// SetupWithGenesisAccounts initializes a new SimApp with the provided genesis
// accounts and possible balances.
func SetupWithGenesisAccounts(genAccs []authtypes.GenesisAccount, balances ...banktypes.Balance) *SimApp {
	app, genesisState := setup(true, 0)
	authGenesis := authtypes.NewGenesisState(authtypes.DefaultParams(), genAccs)
	genesisState[authtypes.ModuleName] = app.AppCodec().MustMarshalJSON(authGenesis)

	totalSupply := sdk.NewCoins()
	for _, b := range balances {
		totalSupply = totalSupply.Add(b.Coins...)
	}

	bankGenesis := banktypes.NewGenesisState(banktypes.DefaultGenesisState().Params, balances, totalSupply, []banktypes.Metadata{})
	genesisState[banktypes.ModuleName] = app.AppCodec().MustMarshalJSON(bankGenesis)

	stateBytes, err := json.MarshalIndent(genesisState, "", " ")
	if err != nil {
		panic(err)
	}

	app.InitChain(
		abci.RequestInitChain{
			Validators:      []abci.ValidatorUpdate{},
			ConsensusParams: DefaultConsensusParams,
			AppStateBytes:   stateBytes,
		},
	)

	app.Commit()
	app.BeginBlock(abci.RequestBeginBlock{Header: tmproto.Header{Height: app.LastBlockHeight() + 1}})

	return app
}

type GenerateAccountStrategy func(int) []sdk.AccAddress

// createRandomAccounts is a strategy used by addTestAddrs() in order to generated addresses in random order.
func createRandomAccounts(accNum int) []sdk.AccAddress {
	testAddrs := make([]sdk.AccAddress, accNum)
	for i := 0; i < accNum; i++ {
		pk := ed25519.GenPrivKey().PubKey()
		testAddrs[i] = sdk.AccAddress(pk.Address())
	}

	return testAddrs
}

// createIncrementalAccounts is a strategy used by addTestAddrs() in order to generated addresses in ascending order.
func createIncrementalAccounts(accNum int) []sdk.AccAddress {
	var addresses []sdk.AccAddress
	var buffer bytes.Buffer

	// start at 100 so we can make up to 999 test addresses with valid test addresses
	for i := 100; i < (accNum + 100); i++ {
		numString := strconv.Itoa(i)
		buffer.WriteString("A58856F0FD53BF058B4909A21AEC019107BA6") //base address string

		buffer.WriteString(numString) //adding on final two digits to make addresses unique
		res, _ := sdk.AccAddressFromHex(buffer.String())
		bech := res.String()
		addr, _ := TestAddr(buffer.String(), bech)

		addresses = append(addresses, addr)
		buffer.Reset()
	}

	return addresses
}

// AddTestAddrsFromPubKeys adds the addresses into the SimApp providing only the public keys.
func AddTestAddrsFromPubKeys(app *SimApp, ctx sdk.Context, pubKeys []cryptotypes.PubKey, accAmt sdk.Int) {
	initCoins := sdk.NewCoins(sdk.NewCoin(app.StakingKeeper.BondDenom(ctx), accAmt))

	for _, pk := range pubKeys {
		initAccountWithCoins(app, ctx, sdk.AccAddress(pk.Address()), initCoins)
	}
}

<<<<<<< HEAD
// setTotalSupply provides the total supply based on accAmt * totalAccounts.
func setTotalSupply(app *SimApp, ctx sdk.Context, accAmt sdk.Int, totalAccounts int) {
	totalSupply := sdk.NewCoins(sdk.NewCoin(app.StakingKeeper.BondDenom(ctx), accAmt.MulRaw(int64(totalAccounts))))
	prevSupply := app.BankKeeper.GetTotalSupply(ctx)
	app.BankKeeper.SetSupply(ctx, prevSupply.Add(totalSupply...))
}

=======
>>>>>>> ef8dabcf
// AddTestAddrs constructs and returns accNum amount of accounts with an
// initial balance of accAmt in random order
func AddTestAddrs(app *SimApp, ctx sdk.Context, accNum int, accAmt sdk.Int) []sdk.AccAddress {
	return addTestAddrs(app, ctx, accNum, accAmt, createRandomAccounts)
}

// AddTestAddrs constructs and returns accNum amount of accounts with an
// initial balance of accAmt in random order
func AddTestAddrsIncremental(app *SimApp, ctx sdk.Context, accNum int, accAmt sdk.Int) []sdk.AccAddress {
	return addTestAddrs(app, ctx, accNum, accAmt, createIncrementalAccounts)
}

func addTestAddrs(app *SimApp, ctx sdk.Context, accNum int, accAmt sdk.Int, strategy GenerateAccountStrategy) []sdk.AccAddress {
	testAddrs := strategy(accNum)

	initCoins := sdk.NewCoins(sdk.NewCoin(app.StakingKeeper.BondDenom(ctx), accAmt))

	for _, addr := range testAddrs {
		initAccountWithCoins(app, ctx, addr, initCoins)
	}

	return testAddrs
}

func initAccountWithCoins(app *SimApp, ctx sdk.Context, addr sdk.AccAddress, coins sdk.Coins) {
	err := app.BankKeeper.MintCoins(ctx, minttypes.ModuleName, coins)
	if err != nil {
		panic(err)
	}

	err = app.BankKeeper.SendCoinsFromModuleToAccount(ctx, minttypes.ModuleName, addr, coins)
	if err != nil {
		panic(err)
	}
}

// ConvertAddrsToValAddrs converts the provided addresses to ValAddress.
func ConvertAddrsToValAddrs(addrs []sdk.AccAddress) []sdk.ValAddress {
	valAddrs := make([]sdk.ValAddress, len(addrs))

	for i, addr := range addrs {
		valAddrs[i] = sdk.ValAddress(addr)
	}

	return valAddrs
}

func TestAddr(addr string, bech string) (sdk.AccAddress, error) {
	res, err := sdk.AccAddressFromHex(addr)
	if err != nil {
		return nil, err
	}
	bechexpected := res.String()
	if bech != bechexpected {
		return nil, fmt.Errorf("bech encoding doesn't match reference")
	}

	bechres, err := sdk.AccAddressFromBech32(bech)
	if err != nil {
		return nil, err
	}
	if !bytes.Equal(bechres, res) {
		return nil, err
	}

	return res, nil
}

// CheckBalance checks the balance of an account.
func CheckBalance(t *testing.T, app *SimApp, addr sdk.AccAddress, balances sdk.Coins) {
	ctxCheck := app.BaseApp.NewContext(true, tmproto.Header{})
	require.True(t, balances.IsEqual(app.BankKeeper.GetAllBalances(ctxCheck, addr)))
}

// SignCheckDeliver checks a generated signed transaction and simulates a
// block commitment with the given transaction. A test assertion is made using
// the parameter 'expPass' against the result. A corresponding result is
// returned.
func SignCheckDeliver(
	t *testing.T, txCfg client.TxConfig, app *bam.BaseApp, header tmproto.Header, msgs []sdk.Msg,
	chainID string, accNums, accSeqs []uint64, expSimPass, expPass bool, priv ...cryptotypes.PrivKey,
) (sdk.GasInfo, *sdk.Result, error) {

	tx, err := helpers.GenTx(
		txCfg,
		msgs,
		sdk.Coins{sdk.NewInt64Coin(sdk.DefaultBondDenom, 0)},
		helpers.DefaultGenTxGas,
		chainID,
		accNums,
		accSeqs,
		priv...,
	)
	require.NoError(t, err)
	txBytes, err := txCfg.TxEncoder()(tx)
	require.Nil(t, err)

	// Must simulate now as CheckTx doesn't run Msgs anymore
	_, res, err := app.Simulate(txBytes)

	if expSimPass {
		require.NoError(t, err)
		require.NotNil(t, res)
	} else {
		require.Error(t, err)
		require.Nil(t, res)
	}

	// Simulate a sending a transaction and committing a block
	app.BeginBlock(abci.RequestBeginBlock{Header: header})
	gInfo, res, err := app.Deliver(txCfg.TxEncoder(), tx)

	if expPass {
		require.NoError(t, err)
		require.NotNil(t, res)
	} else {
		require.Error(t, err)
		require.Nil(t, res)
	}

	app.EndBlock(abci.RequestEndBlock{})
	app.Commit()

	return gInfo, res, err
}

// GenSequenceOfTxs generates a set of signed transactions of messages, such
// that they differ only by having the sequence numbers incremented between
// every transaction.
func GenSequenceOfTxs(txGen client.TxConfig, msgs []sdk.Msg, accNums []uint64, initSeqNums []uint64, numToGenerate int, priv ...cryptotypes.PrivKey) ([]sdk.Tx, error) {
	txs := make([]sdk.Tx, numToGenerate)
	var err error
	for i := 0; i < numToGenerate; i++ {
		txs[i], err = helpers.GenTx(
			txGen,
			msgs,
			sdk.Coins{sdk.NewInt64Coin(sdk.DefaultBondDenom, 0)},
			helpers.DefaultGenTxGas,
			"",
			accNums,
			initSeqNums,
			priv...,
		)
		if err != nil {
			break
		}
		incrementAllSequenceNumbers(initSeqNums)
	}

	return txs, err
}

func incrementAllSequenceNumbers(initSeqNums []uint64) {
	for i := 0; i < len(initSeqNums); i++ {
		initSeqNums[i]++
	}
}

// CreateTestPubKeys returns a total of numPubKeys public keys in ascending order.
func CreateTestPubKeys(numPubKeys int) []cryptotypes.PubKey {
	var publicKeys []cryptotypes.PubKey
	var buffer bytes.Buffer

	// start at 10 to avoid changing 1 to 01, 2 to 02, etc
	for i := 100; i < (numPubKeys + 100); i++ {
		numString := strconv.Itoa(i)
		buffer.WriteString("0B485CFC0EECC619440448436F8FC9DF40566F2369E72400281454CB552AF") // base pubkey string
		buffer.WriteString(numString)                                                       // adding on final two digits to make pubkeys unique
		publicKeys = append(publicKeys, NewPubKeyFromHex(buffer.String()))
		buffer.Reset()
	}

	return publicKeys
}

// NewPubKeyFromHex returns a PubKey from a hex string.
func NewPubKeyFromHex(pk string) (res cryptotypes.PubKey) {
	pkBytes, err := hex.DecodeString(pk)
	if err != nil {
		panic(err)
	}
	if len(pkBytes) != ed25519.PubKeySize {
		panic(errors.Wrap(errors.ErrInvalidPubKey, "invalid pubkey size"))
	}
	return &ed25519.PubKey{Key: pkBytes}
}

// EmptyAppOptions is a stub implementing AppOptions
type EmptyAppOptions struct{}

// Get implements AppOptions
func (ao EmptyAppOptions) Get(o string) interface{} {
	return nil
}

// FundAccount is a utility function that funds an account by minting and sending the coins to the address
// TODO(fdymylja): instead of using the mint module account, which has the permission of minting, create a "faucet" account
func FundAccount(app *SimApp, ctx sdk.Context, addr sdk.AccAddress, amounts sdk.Coins) error {
	err := app.BankKeeper.MintCoins(ctx, minttypes.ModuleName, amounts)
	if err != nil {
		return err
	}
	return app.BankKeeper.SendCoinsFromModuleToAccount(ctx, minttypes.ModuleName, addr, amounts)
}<|MERGE_RESOLUTION|>--- conflicted
+++ resolved
@@ -242,16 +242,6 @@
 	}
 }
 
-<<<<<<< HEAD
-// setTotalSupply provides the total supply based on accAmt * totalAccounts.
-func setTotalSupply(app *SimApp, ctx sdk.Context, accAmt sdk.Int, totalAccounts int) {
-	totalSupply := sdk.NewCoins(sdk.NewCoin(app.StakingKeeper.BondDenom(ctx), accAmt.MulRaw(int64(totalAccounts))))
-	prevSupply := app.BankKeeper.GetTotalSupply(ctx)
-	app.BankKeeper.SetSupply(ctx, prevSupply.Add(totalSupply...))
-}
-
-=======
->>>>>>> ef8dabcf
 // AddTestAddrs constructs and returns accNum amount of accounts with an
 // initial balance of accAmt in random order
 func AddTestAddrs(app *SimApp, ctx sdk.Context, accNum int, accAmt sdk.Int) []sdk.AccAddress {
