--- conflicted
+++ resolved
@@ -319,11 +319,7 @@
 // returned.
 func SignCheckDeliver(
 	t *testing.T, txGen client.TxConfig, app *bam.BaseApp, header tmproto.Header, msgs []sdk.Msg,
-<<<<<<< HEAD
-	accNums, accSeqs []uint64, expSimPass, expPass bool, priv ...crypto.PrivKey,
-=======
-	chainID string, accNums, seq []uint64, expSimPass, expPass bool, priv ...crypto.PrivKey,
->>>>>>> a6defabb
+	chainID string, accNums, accSeqs []uint64, expSimPass, expPass bool, priv ...crypto.PrivKey,
 ) (sdk.GasInfo, *sdk.Result, error) {
 
 	tx, err := helpers.GenTx(
