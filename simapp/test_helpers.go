--- conflicted
+++ resolved
@@ -387,17 +387,12 @@
 
 	return network.TestFixture{
 		AppConstructor: appCtr,
-<<<<<<< HEAD
 		GenesisState:   ModuleBasics.DefaultGenesis(),
-		EncodingConfig: cfg,
-=======
-		GenesisState:   ModuleBasics.DefaultGenesis(app.AppCodec()),
 		EncodingConfig: testutil.TestEncodingConfig{
 			InterfaceRegistry: app.InterfaceRegistry(),
 			Codec:             app.AppCodec(),
 			TxConfig:          app.TxConfig(),
 			Amino:             app.LegacyAmino(),
 		},
->>>>>>> 9c51d9ac
 	}
 }