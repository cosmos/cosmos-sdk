package simapp

import (
	"bytes"
	"encoding/hex"
	"fmt"
	"strconv"
	"testing"
	"time"

	"github.com/stretchr/testify/require"
	abci "github.com/tendermint/tendermint/abci/types"
	"github.com/tendermint/tendermint/crypto"
	"github.com/tendermint/tendermint/crypto/ed25519"
	"github.com/tendermint/tendermint/libs/log"
	tmproto "github.com/tendermint/tendermint/proto/tendermint/types"
	tmtypes "github.com/tendermint/tendermint/types"
	dbm "github.com/tendermint/tm-db"

	bam "github.com/cosmos/cosmos-sdk/baseapp"
	"github.com/cosmos/cosmos-sdk/client"
	"github.com/cosmos/cosmos-sdk/codec"
	"github.com/cosmos/cosmos-sdk/simapp/helpers"
	sdk "github.com/cosmos/cosmos-sdk/types"
	authtypes "github.com/cosmos/cosmos-sdk/x/auth/types"
	banktypes "github.com/cosmos/cosmos-sdk/x/bank/types"
	stakingtypes "github.com/cosmos/cosmos-sdk/x/staking/types"
)

// DefaultConsensusParams defines the default Tendermint consensus params used in
// SimApp testing.
var DefaultConsensusParams = &abci.ConsensusParams{
	Block: &abci.BlockParams{
		MaxBytes: 200000,
		MaxGas:   2000000,
	},
	Evidence: &tmproto.EvidenceParams{
		MaxAgeNumBlocks: 302400,
		MaxAgeDuration:  1814400,
	},
	Validator: &tmproto.ValidatorParams{
		PubKeyTypes: []string{
			tmtypes.ABCIPubKeyTypeEd25519,
		},
	},
}

// Setup initializes a new SimApp. A Nop logger is set in SimApp.
func Setup(isCheckTx bool) *SimApp {
	db := dbm.NewMemDB()
	app := NewSimApp(log.NewNopLogger(), db, nil, true, map[int64]bool{}, DefaultNodeHome, 5)
	if !isCheckTx {
		// init chain must be called to stop deliverState from being nil
		genesisState := NewDefaultGenesisState()
		stateBytes, err := codec.MarshalJSONIndent(app.Codec(), genesisState)
		if err != nil {
			panic(err)
		}

		// Initialize the chain
		app.InitChain(
			abci.RequestInitChain{
				Validators:      []abci.ValidatorUpdate{},
				ConsensusParams: DefaultConsensusParams,
				AppStateBytes:   stateBytes,
			},
		)
	}

	return app
}

// SetupWithGenesisValSet initializes a new SimApp with a validator set and genesis accounts
// that also act as delegators. For simplicity, each validator is bonded with a delegation
// of one consensus engine unit (10^6) in the default token of the simapp from first genesis
// account. A Nop logger is set in SimApp.
func SetupWithGenesisValSet(t *testing.T, valSet *tmtypes.ValidatorSet, genAccs []authtypes.GenesisAccount, balances ...banktypes.Balance) *SimApp {
	db := dbm.NewMemDB()
	app := NewSimApp(log.NewNopLogger(), db, nil, true, map[int64]bool{}, DefaultNodeHome, 5)

	genesisState := NewDefaultGenesisState()

	// set genesis accounts
	authGenesis := authtypes.NewGenesisState(authtypes.DefaultParams(), genAccs)
	genesisState[authtypes.ModuleName] = app.Codec().MustMarshalJSON(authGenesis)

	validators := make([]stakingtypes.Validator, 0, len(valSet.Validators))
	delegations := make([]stakingtypes.Delegation, 0, len(valSet.Validators))

	bondAmt := sdk.NewInt(1000000)

	for _, val := range valSet.Validators {
		validator := stakingtypes.Validator{
			OperatorAddress:   val.Address.Bytes(),
			ConsensusPubkey:   sdk.MustBech32ifyPubKey(sdk.Bech32PubKeyTypeConsPub, val.PubKey),
			Jailed:            false,
			Status:            sdk.Bonded,
			Tokens:            bondAmt,
			DelegatorShares:   sdk.OneDec(),
			Description:       stakingtypes.Description{},
			UnbondingHeight:   int64(0),
			UnbondingTime:     time.Unix(0, 0).UTC(),
			Commission:        stakingtypes.NewCommission(sdk.ZeroDec(), sdk.ZeroDec(), sdk.ZeroDec()),
			MinSelfDelegation: sdk.ZeroInt(),
		}
		validators = append(validators, validator)
		delegations = append(delegations, stakingtypes.NewDelegation(genAccs[0].GetAddress(), val.Address.Bytes(), sdk.OneDec()))

	}

	// set validators and delegations
	stakingGenesis := stakingtypes.NewGenesisState(stakingtypes.DefaultParams(), validators, delegations)
	genesisState[stakingtypes.ModuleName] = app.Codec().MustMarshalJSON(stakingGenesis)

	totalSupply := sdk.NewCoins()
	for _, b := range balances {
		// add genesis acc tokens and delegated tokens to total supply
		totalSupply = totalSupply.Add(b.Coins.Add(sdk.NewCoin(sdk.DefaultBondDenom, bondAmt))...)
	}

	// update total supply
	bankGenesis := banktypes.NewGenesisState(banktypes.DefaultGenesisState().Params, balances, totalSupply, []banktypes.Metadata{})
	genesisState[banktypes.ModuleName] = app.Codec().MustMarshalJSON(bankGenesis)

	stateBytes, err := codec.MarshalJSONIndent(app.Codec(), genesisState)
	require.NoError(t, err)

	// init chain will set the validator set and initialize the genesis accounts
	app.InitChain(
		abci.RequestInitChain{
			Validators:      []abci.ValidatorUpdate{},
			ConsensusParams: DefaultConsensusParams,
			AppStateBytes:   stateBytes,
		},
	)

	// commit genesis changes
	app.Commit()
<<<<<<< HEAD
	app.BeginBlock(abci.RequestBeginBlock{Header: tmproto.Header{Height: app.LastBlockHeight() + 1, AppHash: app.LastCommitID().Hash}})
=======
	app.BeginBlock(abci.RequestBeginBlock{Header: abci.Header{
		Height:             app.LastBlockHeight() + 1,
		AppHash:            app.LastCommitID().Hash,
		ValidatorsHash:     valSet.Hash(),
		NextValidatorsHash: valSet.Hash(),
	}})
>>>>>>> 662aa7fa

	return app
}

// SetupWithGenesisAccounts initializes a new SimApp with the provided genesis
// accounts and possible balances.
func SetupWithGenesisAccounts(genAccs []authtypes.GenesisAccount, balances ...banktypes.Balance) *SimApp {
	db := dbm.NewMemDB()
	app := NewSimApp(log.NewNopLogger(), db, nil, true, map[int64]bool{}, DefaultNodeHome, 0)

	// initialize the chain with the passed in genesis accounts
	genesisState := NewDefaultGenesisState()

	authGenesis := authtypes.NewGenesisState(authtypes.DefaultParams(), genAccs)
	genesisState[authtypes.ModuleName] = app.Codec().MustMarshalJSON(authGenesis)

	totalSupply := sdk.NewCoins()
	for _, b := range balances {
		totalSupply = totalSupply.Add(b.Coins...)
	}

	bankGenesis := banktypes.NewGenesisState(banktypes.DefaultGenesisState().Params, balances, totalSupply, []banktypes.Metadata{})
	genesisState[banktypes.ModuleName] = app.Codec().MustMarshalJSON(bankGenesis)

	stateBytes, err := codec.MarshalJSONIndent(app.Codec(), genesisState)
	if err != nil {
		panic(err)
	}

	app.InitChain(
		abci.RequestInitChain{
			Validators:      []abci.ValidatorUpdate{},
			ConsensusParams: DefaultConsensusParams,
			AppStateBytes:   stateBytes,
		},
	)

	app.Commit()
	app.BeginBlock(abci.RequestBeginBlock{Header: tmproto.Header{Height: app.LastBlockHeight() + 1}})

	return app
}

type GenerateAccountStrategy func(int) []sdk.AccAddress

// createRandomAccounts is a strategy used by addTestAddrs() in order to generated addresses in random order.
func createRandomAccounts(accNum int) []sdk.AccAddress {
	testAddrs := make([]sdk.AccAddress, accNum)
	for i := 0; i < accNum; i++ {
		pk := ed25519.GenPrivKey().PubKey()
		testAddrs[i] = sdk.AccAddress(pk.Address())
	}

	return testAddrs
}

// createIncrementalAccounts is a strategy used by addTestAddrs() in order to generated addresses in ascending order.
func createIncrementalAccounts(accNum int) []sdk.AccAddress {
	var addresses []sdk.AccAddress
	var buffer bytes.Buffer

	// start at 100 so we can make up to 999 test addresses with valid test addresses
	for i := 100; i < (accNum + 100); i++ {
		numString := strconv.Itoa(i)
		buffer.WriteString("A58856F0FD53BF058B4909A21AEC019107BA6") //base address string

		buffer.WriteString(numString) //adding on final two digits to make addresses unique
		res, _ := sdk.AccAddressFromHex(buffer.String())
		bech := res.String()
		addr, _ := TestAddr(buffer.String(), bech)

		addresses = append(addresses, addr)
		buffer.Reset()
	}

	return addresses
}

// AddTestAddrsFromPubKeys adds the addresses into the SimApp providing only the public keys.
func AddTestAddrsFromPubKeys(app *SimApp, ctx sdk.Context, pubKeys []crypto.PubKey, accAmt sdk.Int) {
	initCoins := sdk.NewCoins(sdk.NewCoin(app.StakingKeeper.BondDenom(ctx), accAmt))

	setTotalSupply(app, ctx, accAmt, len(pubKeys))

	// fill all the addresses with some coins, set the loose pool tokens simultaneously
	for _, pubKey := range pubKeys {
		saveAccount(app, ctx, sdk.AccAddress(pubKey.Address()), initCoins)
	}
}

// setTotalSupply provides the total supply based on accAmt * totalAccounts.
func setTotalSupply(app *SimApp, ctx sdk.Context, accAmt sdk.Int, totalAccounts int) {
	totalSupply := sdk.NewCoins(sdk.NewCoin(app.StakingKeeper.BondDenom(ctx), accAmt.MulRaw(int64(totalAccounts))))
	prevSupply := app.BankKeeper.GetSupply(ctx)
	app.BankKeeper.SetSupply(ctx, banktypes.NewSupply(prevSupply.GetTotal().Add(totalSupply...)))
}

// AddTestAddrs constructs and returns accNum amount of accounts with an
// initial balance of accAmt in random order
func AddTestAddrs(app *SimApp, ctx sdk.Context, accNum int, accAmt sdk.Int) []sdk.AccAddress {
	return addTestAddrs(app, ctx, accNum, accAmt, createRandomAccounts)
}

// AddTestAddrs constructs and returns accNum amount of accounts with an
// initial balance of accAmt in random order
func AddTestAddrsIncremental(app *SimApp, ctx sdk.Context, accNum int, accAmt sdk.Int) []sdk.AccAddress {
	return addTestAddrs(app, ctx, accNum, accAmt, createIncrementalAccounts)
}

func addTestAddrs(app *SimApp, ctx sdk.Context, accNum int, accAmt sdk.Int, strategy GenerateAccountStrategy) []sdk.AccAddress {
	testAddrs := strategy(accNum)

	initCoins := sdk.NewCoins(sdk.NewCoin(app.StakingKeeper.BondDenom(ctx), accAmt))
	setTotalSupply(app, ctx, accAmt, accNum)

	// fill all the addresses with some coins, set the loose pool tokens simultaneously
	for _, addr := range testAddrs {
		saveAccount(app, ctx, addr, initCoins)
	}

	return testAddrs
}

// saveAccount saves the provided account into the simapp with balance based on initCoins.
func saveAccount(app *SimApp, ctx sdk.Context, addr sdk.AccAddress, initCoins sdk.Coins) {
	acc := app.AccountKeeper.NewAccountWithAddress(ctx, addr)
	app.AccountKeeper.SetAccount(ctx, acc)
	_, err := app.BankKeeper.AddCoins(ctx, addr, initCoins)
	if err != nil {
		panic(err)
	}
}

// ConvertAddrsToValAddrs converts the provided addresses to ValAddress.
func ConvertAddrsToValAddrs(addrs []sdk.AccAddress) []sdk.ValAddress {
	valAddrs := make([]sdk.ValAddress, len(addrs))

	for i, addr := range addrs {
		valAddrs[i] = sdk.ValAddress(addr)
	}

	return valAddrs
}

func TestAddr(addr string, bech string) (sdk.AccAddress, error) {
	res, err := sdk.AccAddressFromHex(addr)
	if err != nil {
		return nil, err
	}
	bechexpected := res.String()
	if bech != bechexpected {
		return nil, fmt.Errorf("bech encoding doesn't match reference")
	}

	bechres, err := sdk.AccAddressFromBech32(bech)
	if err != nil {
		return nil, err
	}
	if !bytes.Equal(bechres, res) {
		return nil, err
	}

	return res, nil
}

// CheckBalance checks the balance of an account.
func CheckBalance(t *testing.T, app *SimApp, addr sdk.AccAddress, balances sdk.Coins) {
	ctxCheck := app.BaseApp.NewContext(true, tmproto.Header{})
	require.True(t, balances.IsEqual(app.BankKeeper.GetAllBalances(ctxCheck, addr)))
}

// SignCheckDeliver checks a generated signed transaction and simulates a
// block commitment with the given transaction. A test assertion is made using
// the parameter 'expPass' against the result. A corresponding result is
// returned.
func SignCheckDeliver(
	t *testing.T, txGen client.TxConfig, app *bam.BaseApp, header tmproto.Header, msgs []sdk.Msg,
	accNums, seq []uint64, expSimPass, expPass bool, priv ...crypto.PrivKey,
) (sdk.GasInfo, *sdk.Result, error) {

	tx, err := helpers.GenTx(
		txGen,
		msgs,
		sdk.Coins{sdk.NewInt64Coin(sdk.DefaultBondDenom, 0)},
		helpers.DefaultGenTxGas,
		"",
		accNums,
		seq,
		priv...,
	)
	require.NoError(t, err)
	txBytes, err := txGen.TxEncoder()(tx)
	require.Nil(t, err)

	// Must simulate now as CheckTx doesn't run Msgs anymore
	_, res, err := app.Simulate(txBytes, tx)

	if expSimPass {
		require.NoError(t, err)
		require.NotNil(t, res)
	} else {
		require.Error(t, err)
		require.Nil(t, res)
	}

	// Simulate a sending a transaction and committing a block
	app.BeginBlock(abci.RequestBeginBlock{Header: header})
	gInfo, res, err := app.Deliver(tx)

	if expPass {
		require.NoError(t, err)
		require.NotNil(t, res)
	} else {
		require.Error(t, err)
		require.Nil(t, res)
	}

	app.EndBlock(abci.RequestEndBlock{})
	app.Commit()

	return gInfo, res, err
}

// GenSequenceOfTxs generates a set of signed transactions of messages, such
// that they differ only by having the sequence numbers incremented between
// every transaction.
func GenSequenceOfTxs(txGen client.TxConfig, msgs []sdk.Msg, accNums []uint64, initSeqNums []uint64, numToGenerate int, priv ...crypto.PrivKey) ([]sdk.Tx, error) {
	txs := make([]sdk.Tx, numToGenerate)
	var err error
	for i := 0; i < numToGenerate; i++ {
		txs[i], err = helpers.GenTx(
			txGen,
			msgs,
			sdk.Coins{sdk.NewInt64Coin(sdk.DefaultBondDenom, 0)},
			helpers.DefaultGenTxGas,
			"",
			accNums,
			initSeqNums,
			priv...,
		)
		if err != nil {
			break
		}
		incrementAllSequenceNumbers(initSeqNums)
	}

	return txs, err
}

func incrementAllSequenceNumbers(initSeqNums []uint64) {
	for i := 0; i < len(initSeqNums); i++ {
		initSeqNums[i]++
	}
}

// CreateTestPubKeys returns a total of numPubKeys public keys in ascending order.
func CreateTestPubKeys(numPubKeys int) []crypto.PubKey {
	var publicKeys []crypto.PubKey
	var buffer bytes.Buffer

	// start at 10 to avoid changing 1 to 01, 2 to 02, etc
	for i := 100; i < (numPubKeys + 100); i++ {
		numString := strconv.Itoa(i)
		buffer.WriteString("0B485CFC0EECC619440448436F8FC9DF40566F2369E72400281454CB552AF") // base pubkey string
		buffer.WriteString(numString)                                                       // adding on final two digits to make pubkeys unique
		publicKeys = append(publicKeys, NewPubKeyFromHex(buffer.String()))
		buffer.Reset()
	}

	return publicKeys
}

// NewPubKeyFromHex returns a PubKey from a hex string.
func NewPubKeyFromHex(pk string) (res crypto.PubKey) {
	pkBytes, err := hex.DecodeString(pk)
	if err != nil {
		panic(err)
	}
	var pkEd ed25519.PubKey
	copy(pkEd[:], pkBytes)
	return pkEd
}<|MERGE_RESOLUTION|>--- conflicted
+++ resolved
@@ -136,16 +136,12 @@
 
 	// commit genesis changes
 	app.Commit()
-<<<<<<< HEAD
-	app.BeginBlock(abci.RequestBeginBlock{Header: tmproto.Header{Height: app.LastBlockHeight() + 1, AppHash: app.LastCommitID().Hash}})
-=======
-	app.BeginBlock(abci.RequestBeginBlock{Header: abci.Header{
+	app.BeginBlock(abci.RequestBeginBlock{Header: tmproto.Header{
 		Height:             app.LastBlockHeight() + 1,
 		AppHash:            app.LastCommitID().Hash,
 		ValidatorsHash:     valSet.Hash(),
 		NextValidatorsHash: valSet.Hash(),
 	}})
->>>>>>> 662aa7fa
 
 	return app
 }
