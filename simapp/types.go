package simapp

import (
	"encoding/json"

	abci "github.com/tendermint/tendermint/abci/types"
	tmtypes "github.com/tendermint/tendermint/types"

	"github.com/cosmos/cosmos-sdk/codec"
	sdk "github.com/cosmos/cosmos-sdk/types"
	"github.com/cosmos/cosmos-sdk/types/module"
)

// App implements the common methods for a Cosmos SDK-based application
// specific blockchain.
type App interface {
	// The assigned name of the app.
	Name() string

	// The application types codec.
	// NOTE: This shoult be sealed before being returned.
	LegacyAmino() *codec.LegacyAmino

	// Application updates every begin block.
	BeginBlocker(ctx sdk.Context, req abci.RequestBeginBlock) abci.ResponseBeginBlock

	// Application updates every end block.
	EndBlocker(ctx sdk.Context, req abci.RequestEndBlock) abci.ResponseEndBlock

	// Application update at chain (i.e app) initialization.
	InitChainer(ctx sdk.Context, req abci.RequestInitChain) abci.ResponseInitChain

	// Loads the app at a given height.
	LoadHeight(height int64) error

	// Exports the state of the application for a genesis file.
	ExportAppStateAndValidators(
<<<<<<< HEAD
		forZeroHeight bool, jailWhiteList []string,
	) (json.RawMessage, []tmtypes.GenesisValidator, int64, *abci.ConsensusParams, error)
=======
		forZeroHeight bool, jailAllowedAddrs []string,
	) (json.RawMessage, []tmtypes.GenesisValidator, *abci.ConsensusParams, error)
>>>>>>> 56f4ccfd

	// All the registered module account addreses.
	ModuleAccountAddrs() map[string]bool

	// Helper for the simulation framework.
	SimulationManager() *module.SimulationManager
}<|MERGE_RESOLUTION|>--- conflicted
+++ resolved
@@ -35,13 +35,8 @@
 
 	// Exports the state of the application for a genesis file.
 	ExportAppStateAndValidators(
-<<<<<<< HEAD
-		forZeroHeight bool, jailWhiteList []string,
+		forZeroHeight bool, jailAllowedAddrs []string,
 	) (json.RawMessage, []tmtypes.GenesisValidator, int64, *abci.ConsensusParams, error)
-=======
-		forZeroHeight bool, jailAllowedAddrs []string,
-	) (json.RawMessage, []tmtypes.GenesisValidator, *abci.ConsensusParams, error)
->>>>>>> 56f4ccfd
 
 	// All the registered module account addreses.
 	ModuleAccountAddrs() map[string]bool
