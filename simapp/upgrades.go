package simapp

import (
	"github.com/cosmos/cosmos-sdk/baseapp"
	storetypes "github.com/cosmos/cosmos-sdk/store/types"
	sdk "github.com/cosmos/cosmos-sdk/types"
	"github.com/cosmos/cosmos-sdk/types/module"
	authtypes "github.com/cosmos/cosmos-sdk/x/auth/types"
	banktypes "github.com/cosmos/cosmos-sdk/x/bank/types"
	consensustypes "github.com/cosmos/cosmos-sdk/x/consensus/types"
	crisistypes "github.com/cosmos/cosmos-sdk/x/crisis/types"
	distrtypes "github.com/cosmos/cosmos-sdk/x/distribution/types"
	govtypes "github.com/cosmos/cosmos-sdk/x/gov/types"
	govv1 "github.com/cosmos/cosmos-sdk/x/gov/types/v1"
	minttypes "github.com/cosmos/cosmos-sdk/x/mint/types"
	paramstypes "github.com/cosmos/cosmos-sdk/x/params/types"
	slashingtypes "github.com/cosmos/cosmos-sdk/x/slashing/types"
	stakingtypes "github.com/cosmos/cosmos-sdk/x/staking/types"
	upgradetypes "github.com/cosmos/cosmos-sdk/x/upgrade/types"
)

// UpgradeName defines the on-chain upgrade name for the sample SimApp upgrade
// from v046 to v047.
//
// NOTE: This upgrade defines a reference implementation of what an upgrade
// could look like when an application is migrating from Cosmos SDK version
// v0.46.x to v0.47.x.
const UpgradeName = "v046-to-v047"

func (app SimApp) RegisterUpgradeHandlers() {
<<<<<<< HEAD
	app.UpgradeKeeper.SetUpgradeHandler(UpgradeName,
		func(ctx sdk.Context, plan upgradetypes.Plan, fromVM module.VersionMap) (module.VersionMap, error) {
			return app.mm.RunMigrations(ctx, app.configurator, fromVM)
		})
=======
	// Set param key table for params module migration
	for _, subspace := range app.ParamsKeeper.GetSubspaces() {
		subspace := subspace

		var keyTable paramstypes.KeyTable
		switch subspace.Name() {
		case authtypes.ModuleName:
			keyTable = authtypes.ParamKeyTable() //nolint:staticcheck
		case banktypes.ModuleName:
			keyTable = banktypes.ParamKeyTable() //nolint:staticcheck
		case stakingtypes.ModuleName:
			keyTable = stakingtypes.ParamKeyTable() //nolint:staticcheck
		case minttypes.ModuleName:
			keyTable = minttypes.ParamKeyTable() //nolint:staticcheck
		case distrtypes.ModuleName:
			keyTable = distrtypes.ParamKeyTable() //nolint:staticcheck
		case slashingtypes.ModuleName:
			keyTable = slashingtypes.ParamKeyTable() //nolint:staticcheck
		case govtypes.ModuleName:
			keyTable = govv1.ParamKeyTable() //nolint:staticcheck
		case crisistypes.ModuleName:
			keyTable = crisistypes.ParamKeyTable() //nolint:staticcheck
		}

		if !subspace.HasKeyTable() {
			subspace.WithKeyTable(keyTable)
		}
	}

	baseAppLegacySS := app.ParamsKeeper.Subspace(baseapp.Paramspace).WithKeyTable(paramstypes.ConsensusParamsKeyTable())

	app.UpgradeKeeper.SetUpgradeHandler(
		UpgradeName,
		func(ctx sdk.Context, _ upgradetypes.Plan, fromVM module.VersionMap) (module.VersionMap, error) {
			// Migrate Tendermint consensus parameters from x/params module to a dedicated x/consensus module.
			baseapp.MigrateParams(ctx, baseAppLegacySS, &app.ConsensusParamsKeeper)

			// Note: this migration is optional,
			// You can include x/gov proposal migration documented in [UPGRADING.md](https://github.com/cosmos/cosmos-sdk/blob/main/UPGRADING.md)

			return app.ModuleManager.RunMigrations(ctx, app.Configurator(), fromVM)
		},
	)
>>>>>>> f008f84e

	upgradeInfo, err := app.UpgradeKeeper.ReadUpgradeInfoFromDisk()
	if err != nil {
		panic(err)
	}

	if upgradeInfo.Name == UpgradeName && !app.UpgradeKeeper.IsSkipHeight(upgradeInfo.Height) {
		storeUpgrades := storetypes.StoreUpgrades{
			Added: []string{
				consensustypes.ModuleName,
				crisistypes.ModuleName,
			},
		}

		// configure store loader that checks if version == upgradeHeight and applies store upgrades
		app.SetStoreLoader(upgradetypes.UpgradeStoreLoader(upgradeInfo.Height, &storeUpgrades))
	}
}<|MERGE_RESOLUTION|>--- conflicted
+++ resolved
@@ -28,12 +28,6 @@
 const UpgradeName = "v046-to-v047"
 
 func (app SimApp) RegisterUpgradeHandlers() {
-<<<<<<< HEAD
-	app.UpgradeKeeper.SetUpgradeHandler(UpgradeName,
-		func(ctx sdk.Context, plan upgradetypes.Plan, fromVM module.VersionMap) (module.VersionMap, error) {
-			return app.mm.RunMigrations(ctx, app.configurator, fromVM)
-		})
-=======
 	// Set param key table for params module migration
 	for _, subspace := range app.ParamsKeeper.GetSubspaces() {
 		subspace := subspace
@@ -77,7 +71,6 @@
 			return app.ModuleManager.RunMigrations(ctx, app.Configurator(), fromVM)
 		},
 	)
->>>>>>> f008f84e
 
 	upgradeInfo, err := app.UpgradeKeeper.ReadUpgradeInfoFromDisk()
 	if err != nil {
