//nolint
package simapp

import (
<<<<<<< HEAD
	"bytes"
	"encoding/binary"
	"flag"
=======
	"encoding/json"
>>>>>>> c48a0359
	"fmt"

<<<<<<< HEAD
	"github.com/tendermint/tendermint/crypto"
=======
	"github.com/tendermint/tendermint/crypto/secp256k1"
>>>>>>> c48a0359
	cmn "github.com/tendermint/tendermint/libs/common"

	"github.com/cosmos/cosmos-sdk/codec"
	sdk "github.com/cosmos/cosmos-sdk/types"
	"github.com/cosmos/cosmos-sdk/x/auth"
	"github.com/cosmos/cosmos-sdk/x/distribution"
	"github.com/cosmos/cosmos-sdk/x/gov"
	"github.com/cosmos/cosmos-sdk/x/mint"
	"github.com/cosmos/cosmos-sdk/x/slashing"
	"github.com/cosmos/cosmos-sdk/x/staking"
	"github.com/cosmos/cosmos-sdk/x/supply"
)

//---------------------------------------------------------------------
// Flags

// List of available flags for the simulator
var (
	genesisFile        string
	paramsFile         string
	exportParamsPath   string
	exportParamsHeight int
	exportStatePath    string
	exportStatsPath    string
	seed               int64
	initialBlockHeight int
	numBlocks          int
	blockSize          int
	enabled            bool
	verbose            bool
	lean               bool
	commit             bool
	period             int
	onOperation        bool // TODO Remove in favor of binary search for invariant violation
	allInvariants      bool
	genesisTime        int64
)

// getSimulatorFlags gets the values of all the available simulation flags
func getSimulatorFlags() {
	flag.StringVar(&genesisFile, "Genesis", "", "custom simulation genesis file; cannot be used with params file")
	flag.StringVar(&paramsFile, "Params", "", "custom simulation params file which overrides any random params; cannot be used with genesis")
	flag.StringVar(&exportParamsPath, "ExportParamsPath", "", "custom file path to save the exported params JSON")
	flag.IntVar(&exportParamsHeight, "ExportParamsHeight", 0, "height to which export the randomly generated params")
	flag.StringVar(&exportStatePath, "ExportStatePath", "", "custom file path to save the exported app state JSON")
	flag.StringVar(&exportStatsPath, "ExportStatsPath", "", "custom file path to save the exported simulation statistics JSON")
	flag.Int64Var(&seed, "Seed", 42, "simulation random seed")
	flag.IntVar(&initialBlockHeight, "InitialBlockHeight", 1, "initial block to start the simulation")
	flag.IntVar(&numBlocks, "NumBlocks", 500, "number of new blocks to simulate from the initial block height")
	flag.IntVar(&blockSize, "BlockSize", 200, "operations per block")
	flag.BoolVar(&enabled, "Enabled", false, "enable the simulation")
	flag.BoolVar(&verbose, "Verbose", false, "verbose log output")
	flag.BoolVar(&lean, "Lean", false, "lean simulation log output")
	flag.BoolVar(&commit, "Commit", false, "have the simulation commit")
	flag.IntVar(&period, "Period", 1, "run slow invariants only once every period assertions")
	flag.BoolVar(&onOperation, "SimulateEveryOperation", false, "run slow invariants every operation")
	flag.BoolVar(&allInvariants, "PrintAllInvariants", false, "print all invariants if a broken invariant is found")
	flag.Int64Var(&genesisTime, "GenesisTime", 0, "override genesis UNIX time instead of using a random UNIX time")
}

//---------------------------------------------------------------------
// Simulation Utils

// GetSimulationLog unmarshals the KVPair's Value to the corresponding type based on the
// each's module store key and the prefix bytes of the KVPair's key.
func GetSimulationLog(storeName string, sdr sdk.StoreDecoderRegistry, cdc *codec.Codec, kvs []cmn.KVPair) (log string) {
	if len(kvs)%2 != 0 {
		panic("KVPairs are not multiple of 2. There should be one for each app store")
	}

	var kvA, kvB cmn.KVPair
	for i := 0; i < len(kvs); i += 2 {
		kvA = kvs[i]
		kvB = kvs[i+1]

		if len(kvA.Value) == 0 && len(kvB.Value) == 0 {
			// skip if the value doesn't have any bytes
			continue
		}

		decoder, ok := sdr[storeName]
		if ok {
			log += decoder(cdc, kvA, kvB)
		} else {
			log += fmt.Sprintf("store A %X => %X\nstore B %X => %X\n", kvA.Key, kvA.Value, kvB.Key, kvB.Value)
		}
	}

	return
}<|MERGE_RESOLUTION|>--- conflicted
+++ resolved
@@ -2,20 +2,10 @@
 package simapp
 
 import (
-<<<<<<< HEAD
 	"bytes"
 	"encoding/binary"
 	"flag"
-=======
-	"encoding/json"
->>>>>>> c48a0359
 	"fmt"
-
-<<<<<<< HEAD
-	"github.com/tendermint/tendermint/crypto"
-=======
-	"github.com/tendermint/tendermint/crypto/secp256k1"
->>>>>>> c48a0359
 	cmn "github.com/tendermint/tendermint/libs/common"
 
 	"github.com/cosmos/cosmos-sdk/codec"
