--- conflicted
+++ resolved
@@ -37,21 +37,6 @@
 )
 
 var (
-<<<<<<< HEAD
-	genesisFile   string
-	paramsFile    string
-	seed          int64
-	numBlocks     int
-	blockSize     int
-	enabled       bool
-	verbose       bool
-	lean          bool
-	commit        bool
-	period        int
-	onOperation   bool // TODO Remove in favor of binary search for invariant violation
-	allInvariants bool
-	genesisTime   int64
-=======
 	genesisFile        string
 	paramsFile         string
 	exportParamsPath   string
@@ -67,7 +52,7 @@
 	period             int
 	onOperation        bool // TODO Remove in favor of binary search for invariant violation
 	allInvariants      bool
->>>>>>> 8af2230e
+	genesisTime        int64
 )
 
 // NewSimAppUNSAFE is used for debugging purposes only.
