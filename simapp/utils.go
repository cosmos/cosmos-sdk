//nolint
package simapp

import (
	"encoding/json"
	"flag"
	"fmt"
	"math/rand"
	"time"

	cmn "github.com/tendermint/tendermint/libs/common"

	"github.com/cosmos/cosmos-sdk/codec"
	sdk "github.com/cosmos/cosmos-sdk/types"
	"github.com/cosmos/cosmos-sdk/x/auth"
	"github.com/cosmos/cosmos-sdk/x/bank"
	"github.com/cosmos/cosmos-sdk/x/distribution"
	"github.com/cosmos/cosmos-sdk/x/genaccounts"
	"github.com/cosmos/cosmos-sdk/x/gov"
	"github.com/cosmos/cosmos-sdk/x/mint"
	"github.com/cosmos/cosmos-sdk/x/nft"
	"github.com/cosmos/cosmos-sdk/x/simulation"
	"github.com/cosmos/cosmos-sdk/x/slashing"
	"github.com/cosmos/cosmos-sdk/x/staking"
	"github.com/cosmos/cosmos-sdk/x/supply"
)

//---------------------------------------------------------------------
// Flags

// List of SimApp flags for the simulator
var (
	flagGenesisFileValue        string
	flagParamsFileValue         string
	flagExportParamsPathValue   string
	flagExportParamsHeightValue int
	flagExportStatePathValue    string
	flagExportStatsPathValue    string
	flagSeedValue               int64
	flagInitialBlockHeightValue int
	flagNumBlocksValue          int
	flagBlockSizeValue          int
	flagLeanValue               bool
	flagCommitValue             bool
	flagOnOperationValue        bool // TODO: Remove in favor of binary search for invariant violation
	flagAllInvariantsValue      bool

	flagEnabledValue     bool
	flagVerboseValue     bool
	flagPeriodValue      int
	flagGenesisTimeValue int64
)

// GetSimulatorFlags gets the values of all the available simulation flags
func GetSimulatorFlags() {

	// Config fields
	flag.StringVar(&flagGenesisFileValue, "Genesis", "", "custom simulation genesis file; cannot be used with params file")
	flag.StringVar(&flagParamsFileValue, "Params", "", "custom simulation params file which overrides any random params; cannot be used with genesis")
	flag.StringVar(&flagExportParamsPathValue, "ExportParamsPath", "", "custom file path to save the exported params JSON")
	flag.IntVar(&flagExportParamsHeightValue, "ExportParamsHeight", 0, "height to which export the randomly generated params")
	flag.StringVar(&flagExportStatePathValue, "ExportStatePath", "", "custom file path to save the exported app state JSON")
	flag.StringVar(&flagExportStatsPathValue, "ExportStatsPath", "", "custom file path to save the exported simulation statistics JSON")
	flag.Int64Var(&flagSeedValue, "Seed", 42, "simulation random seed")
	flag.IntVar(&flagInitialBlockHeightValue, "InitialBlockHeight", 1, "initial block to start the simulation")
	flag.IntVar(&flagNumBlocksValue, "NumBlocks", 500, "number of new blocks to simulate from the initial block height")
	flag.IntVar(&flagBlockSizeValue, "BlockSize", 200, "operations per block")
	flag.BoolVar(&flagLeanValue, "Lean", false, "lean simulation log output")
	flag.BoolVar(&flagCommitValue, "Commit", false, "have the simulation commit")
	flag.BoolVar(&flagOnOperationValue, "SimulateEveryOperation", false, "run slow invariants every operation")
	flag.BoolVar(&flagAllInvariantsValue, "PrintAllInvariants", false, "print all invariants if a broken invariant is found")

	// SimApp flags
	flag.BoolVar(&flagEnabledValue, "Enabled", false, "enable the simulation")
	flag.BoolVar(&flagVerboseValue, "Verbose", false, "verbose log output")
	flag.IntVar(&flagPeriodValue, "Period", 1, "run slow invariants only once every period assertions")
	flag.Int64Var(&flagGenesisTimeValue, "GenesisTime", 0, "override genesis UNIX time instead of using a random UNIX time")
}

// NewConfigFromFlags creates a simulation from the retrieved values of the flags
func NewConfigFromFlags() simulation.Config {
	return simulation.Config{
		GenesisFile:        flagGenesisFileValue,
		ParamsFile:         flagParamsFileValue,
		ExportParamsPath:   flagExportParamsPathValue,
		ExportParamsHeight: flagExportParamsHeightValue,
		ExportStatePath:    flagExportStatePathValue,
		ExportStatsPath:    flagExportStatsPathValue,
		Seed:               flagSeedValue,
		InitialBlockHeight: flagInitialBlockHeightValue,
		NumBlocks:          flagNumBlocksValue,
		BlockSize:          flagBlockSizeValue,
		Lean:               flagLeanValue,
		Commit:             flagCommitValue,
		OnOperation:        flagOnOperationValue,
		AllInvariants:      flagAllInvariantsValue,
	}
}

// GenAuthGenesisState generates a random GenesisState for auth
func GenAuthGenesisState(cdc *codec.Codec, r *rand.Rand, ap simulation.AppParams, genesisState map[string]json.RawMessage) {
	authGenesis := auth.NewGenesisState(
		auth.NewParams(
			func(r *rand.Rand) uint64 {
				var v uint64
				ap.GetOrGenerate(cdc, simulation.MaxMemoChars, &v, r,
					func(r *rand.Rand) {
						v = simulation.ModuleParamSimulator[simulation.MaxMemoChars](r).(uint64)
					})
				return v
			}(r),
			func(r *rand.Rand) uint64 {
				var v uint64
				ap.GetOrGenerate(cdc, simulation.TxSigLimit, &v, r,
					func(r *rand.Rand) {
						v = simulation.ModuleParamSimulator[simulation.TxSigLimit](r).(uint64)
					})
				return v
			}(r),
			func(r *rand.Rand) uint64 {
				var v uint64
				ap.GetOrGenerate(cdc, simulation.TxSizeCostPerByte, &v, r,
					func(r *rand.Rand) {
						v = simulation.ModuleParamSimulator[simulation.TxSizeCostPerByte](r).(uint64)
					})
				return v
			}(r),
			func(r *rand.Rand) uint64 {
				var v uint64
				ap.GetOrGenerate(cdc, simulation.SigVerifyCostED25519, &v, r,
					func(r *rand.Rand) {
						v = simulation.ModuleParamSimulator[simulation.SigVerifyCostED25519](r).(uint64)
					})
				return v
			}(r),
			func(r *rand.Rand) uint64 {
				var v uint64
				ap.GetOrGenerate(cdc, simulation.SigVerifyCostSECP256K1, &v, r,
					func(r *rand.Rand) {
						v = simulation.ModuleParamSimulator[simulation.SigVerifyCostSECP256K1](r).(uint64)
					})
				return v
			}(r),
		),
	)

	fmt.Printf("Selected randomly generated auth parameters:\n%s\n", codec.MustMarshalJSONIndent(cdc, authGenesis.Params))
	genesisState[auth.ModuleName] = cdc.MustMarshalJSON(authGenesis)
}

// GenBankGenesisState generates a random GenesisState for bank
func GenBankGenesisState(cdc *codec.Codec, r *rand.Rand, ap simulation.AppParams, genesisState map[string]json.RawMessage) {
	bankGenesis := bank.NewGenesisState(
		func(r *rand.Rand) bool {
			var v bool
			ap.GetOrGenerate(cdc, simulation.SendEnabled, &v, r,
				func(r *rand.Rand) {
					v = simulation.ModuleParamSimulator[simulation.SendEnabled](r).(bool)
				})
			return v
		}(r),
	)

	fmt.Printf("Selected randomly generated bank parameters:\n%s\n", codec.MustMarshalJSONIndent(cdc, bankGenesis))
	genesisState[bank.ModuleName] = cdc.MustMarshalJSON(bankGenesis)
}

// GenSupplyGenesisState generates a random GenesisState for supply
func GenSupplyGenesisState(cdc *codec.Codec, amount, numInitiallyBonded, numAccs int64, genesisState map[string]json.RawMessage) {
	totalSupply := sdk.NewInt(amount * (numAccs + numInitiallyBonded))
	supplyGenesis := supply.NewGenesisState(
		sdk.NewCoins(sdk.NewCoin(sdk.DefaultBondDenom, totalSupply)),
	)

	fmt.Printf("Generated supply parameters:\n%s\n", codec.MustMarshalJSONIndent(cdc, supplyGenesis))
	genesisState[supply.ModuleName] = cdc.MustMarshalJSON(supplyGenesis)
}

// GenGenesisAccounts generates a random GenesisState for the genesis accounts
func GenGenesisAccounts(
	cdc *codec.Codec, r *rand.Rand, accs []simulation.Account,
	genesisTimestamp time.Time, amount, numInitiallyBonded int64,
	genesisState map[string]json.RawMessage,
) {

	var genesisAccounts []genaccounts.GenesisAccount

	// randomly generate some genesis accounts
	for i, acc := range accs {
		coins := sdk.Coins{sdk.NewCoin(sdk.DefaultBondDenom, sdk.NewInt(amount))}
		bacc := auth.NewBaseAccountWithAddress(acc.Address)
		bacc.SetCoins(coins)

		var gacc genaccounts.GenesisAccount

		// Only consider making a vesting account once the initial bonded validator
		// set is exhausted due to needing to track DelegatedVesting.
		if int64(i) > numInitiallyBonded && r.Intn(100) < 50 {
			var (
				vacc    auth.VestingAccount
				endTime int64
			)

			startTime := genesisTimestamp.Unix()

			// Allow for some vesting accounts to vest very quickly while others very slowly.
			if r.Intn(100) < 50 {
				endTime = int64(simulation.RandIntBetween(r, int(startTime), int(startTime+(60*60*24*30))))
			} else {
				endTime = int64(simulation.RandIntBetween(r, int(startTime), int(startTime+(60*60*12))))
			}

			if startTime == endTime {
				endTime++
			}

			if r.Intn(100) < 50 {
				vacc = auth.NewContinuousVestingAccount(&bacc, startTime, endTime)
			} else {
				vacc = auth.NewDelayedVestingAccount(&bacc, endTime)
			}

			var err error
			gacc, err = genaccounts.NewGenesisAccountI(vacc)
			if err != nil {
				panic(err)
			}
		} else {
			gacc = genaccounts.NewGenesisAccount(&bacc)
		}

		genesisAccounts = append(genesisAccounts, gacc)
	}

	genesisState[genaccounts.ModuleName] = cdc.MustMarshalJSON(genesisAccounts)
}

// GenGovGenesisState generates a random GenesisState for gov
func GenGovGenesisState(cdc *codec.Codec, r *rand.Rand, ap simulation.AppParams, genesisState map[string]json.RawMessage) {
	var vp time.Duration
	ap.GetOrGenerate(cdc, simulation.VotingParamsVotingPeriod, &vp, r,
		func(r *rand.Rand) {
			vp = simulation.ModuleParamSimulator[simulation.VotingParamsVotingPeriod](r).(time.Duration)
		})

	govGenesis := gov.NewGenesisState(
		uint64(r.Intn(100)),
		gov.NewDepositParams(
			func(r *rand.Rand) sdk.Coins {
				var v sdk.Coins
				ap.GetOrGenerate(cdc, simulation.DepositParamsMinDeposit, &v, r,
					func(r *rand.Rand) {
						v = simulation.ModuleParamSimulator[simulation.DepositParamsMinDeposit](r).(sdk.Coins)
					})
				return v
			}(r),
			vp,
		),
		gov.NewVotingParams(vp),
		gov.NewTallyParams(
			func(r *rand.Rand) sdk.Dec {
				var v sdk.Dec
				ap.GetOrGenerate(cdc, simulation.TallyParamsQuorum, &v, r,
					func(r *rand.Rand) {
						v = simulation.ModuleParamSimulator[simulation.TallyParamsQuorum](r).(sdk.Dec)
					})
				return v
			}(r),
			func(r *rand.Rand) sdk.Dec {
				var v sdk.Dec
				ap.GetOrGenerate(cdc, simulation.TallyParamsThreshold, &v, r,
					func(r *rand.Rand) {
						v = simulation.ModuleParamSimulator[simulation.TallyParamsThreshold](r).(sdk.Dec)
					})
				return v
			}(r),
			func(r *rand.Rand) sdk.Dec {
				var v sdk.Dec
				ap.GetOrGenerate(cdc, simulation.TallyParamsVeto, &v, r,
					func(r *rand.Rand) {
						v = simulation.ModuleParamSimulator[simulation.TallyParamsVeto](r).(sdk.Dec)
					})
				return v
			}(r),
		),
	)

	fmt.Printf("Selected randomly generated governance parameters:\n%s\n", codec.MustMarshalJSONIndent(cdc, govGenesis))
	genesisState[gov.ModuleName] = cdc.MustMarshalJSON(govGenesis)
}

// GenMintGenesisState generates a random GenesisState for mint
func GenMintGenesisState(cdc *codec.Codec, r *rand.Rand, ap simulation.AppParams, genesisState map[string]json.RawMessage) {
	mintGenesis := mint.NewGenesisState(
		mint.InitialMinter(
			func(r *rand.Rand) sdk.Dec {
				var v sdk.Dec
				ap.GetOrGenerate(cdc, simulation.Inflation, &v, r,
					func(r *rand.Rand) {
						v = simulation.ModuleParamSimulator[simulation.Inflation](r).(sdk.Dec)
					})
				return v
			}(r),
		),
		mint.NewParams(
			sdk.DefaultBondDenom,
			func(r *rand.Rand) sdk.Dec {
				var v sdk.Dec
				ap.GetOrGenerate(cdc, simulation.InflationRateChange, &v, r,
					func(r *rand.Rand) {
						v = simulation.ModuleParamSimulator[simulation.InflationRateChange](r).(sdk.Dec)
					})
				return v
			}(r),
			func(r *rand.Rand) sdk.Dec {
				var v sdk.Dec
				ap.GetOrGenerate(cdc, simulation.InflationMax, &v, r,
					func(r *rand.Rand) {
						v = simulation.ModuleParamSimulator[simulation.InflationMax](r).(sdk.Dec)
					})
				return v
			}(r),
			func(r *rand.Rand) sdk.Dec {
				var v sdk.Dec
				ap.GetOrGenerate(cdc, simulation.InflationMin, &v, r,
					func(r *rand.Rand) {
						v = simulation.ModuleParamSimulator[simulation.InflationMin](r).(sdk.Dec)
					})
				return v
			}(r),
			func(r *rand.Rand) sdk.Dec {
				var v sdk.Dec
				ap.GetOrGenerate(cdc, simulation.GoalBonded, &v, r,
					func(r *rand.Rand) {
						v = simulation.ModuleParamSimulator[simulation.GoalBonded](r).(sdk.Dec)
					})
				return v
			}(r),
			uint64(60*60*8766/5),
		),
	)

	fmt.Printf("Selected randomly generated minting parameters:\n%s\n", codec.MustMarshalJSONIndent(cdc, mintGenesis.Params))
	genesisState[mint.ModuleName] = cdc.MustMarshalJSON(mintGenesis)
}

// GenDistrGenesisState generates a random GenesisState for distribution
func GenDistrGenesisState(cdc *codec.Codec, r *rand.Rand, ap simulation.AppParams, genesisState map[string]json.RawMessage) {
	distrGenesis := distribution.GenesisState{
		FeePool: distribution.InitialFeePool(),
		CommunityTax: func(r *rand.Rand) sdk.Dec {
			var v sdk.Dec
			ap.GetOrGenerate(cdc, simulation.CommunityTax, &v, r,
				func(r *rand.Rand) {
					v = simulation.ModuleParamSimulator[simulation.CommunityTax](r).(sdk.Dec)
				})
			return v
		}(r),
		BaseProposerReward: func(r *rand.Rand) sdk.Dec {
			var v sdk.Dec
			ap.GetOrGenerate(cdc, simulation.BaseProposerReward, &v, r,
				func(r *rand.Rand) {
					v = simulation.ModuleParamSimulator[simulation.BaseProposerReward](r).(sdk.Dec)
				})
			return v
		}(r),
		BonusProposerReward: func(r *rand.Rand) sdk.Dec {
			var v sdk.Dec
			ap.GetOrGenerate(cdc, simulation.BonusProposerReward, &v, r,
				func(r *rand.Rand) {
					v = simulation.ModuleParamSimulator[simulation.BonusProposerReward](r).(sdk.Dec)
				})
			return v
		}(r),
	}

	fmt.Printf("Selected randomly generated distribution parameters:\n%s\n", codec.MustMarshalJSONIndent(cdc, distrGenesis))
	genesisState[distribution.ModuleName] = cdc.MustMarshalJSON(distrGenesis)
}

// GenSlashingGenesisState generates a random GenesisState for slashing
func GenSlashingGenesisState(
	cdc *codec.Codec, r *rand.Rand, stakingGen staking.GenesisState,
	ap simulation.AppParams, genesisState map[string]json.RawMessage,
) {
	slashingGenesis := slashing.NewGenesisState(
		slashing.NewParams(
			stakingGen.Params.UnbondingTime,
			func(r *rand.Rand) int64 {
				var v int64
				ap.GetOrGenerate(cdc, simulation.SignedBlocksWindow, &v, r,
					func(r *rand.Rand) {
						v = simulation.ModuleParamSimulator[simulation.SignedBlocksWindow](r).(int64)
					})
				return v
			}(r),
			func(r *rand.Rand) sdk.Dec {
				var v sdk.Dec
				ap.GetOrGenerate(cdc, simulation.MinSignedPerWindow, &v, r,
					func(r *rand.Rand) {
						v = simulation.ModuleParamSimulator[simulation.MinSignedPerWindow](r).(sdk.Dec)
					})
				return v
			}(r),
			func(r *rand.Rand) time.Duration {
				var v time.Duration
				ap.GetOrGenerate(cdc, simulation.DowntimeJailDuration, &v, r,
					func(r *rand.Rand) {
						v = simulation.ModuleParamSimulator[simulation.DowntimeJailDuration](r).(time.Duration)
					})
				return v
			}(r),
			func(r *rand.Rand) sdk.Dec {
				var v sdk.Dec
				ap.GetOrGenerate(cdc, simulation.SlashFractionDoubleSign, &v, r,
					func(r *rand.Rand) {
						v = simulation.ModuleParamSimulator[simulation.SlashFractionDoubleSign](r).(sdk.Dec)
					})
				return v
			}(r),
			func(r *rand.Rand) sdk.Dec {
				var v sdk.Dec
				ap.GetOrGenerate(cdc, simulation.SlashFractionDowntime, &v, r,
					func(r *rand.Rand) {
						v = simulation.ModuleParamSimulator[simulation.SlashFractionDowntime](r).(sdk.Dec)
					})
				return v
			}(r),
		),
		nil,
		nil,
	)

	fmt.Printf("Selected randomly generated slashing parameters:\n%s\n", codec.MustMarshalJSONIndent(cdc, slashingGenesis.Params))
	genesisState[slashing.ModuleName] = cdc.MustMarshalJSON(slashingGenesis)
}

// GenStakingGenesisState generates a random GenesisState for staking
func GenStakingGenesisState(
	cdc *codec.Codec, r *rand.Rand, accs []simulation.Account, amount, numAccs, numInitiallyBonded int64,
	ap simulation.AppParams, genesisState map[string]json.RawMessage,
) staking.GenesisState {

	stakingGenesis := staking.NewGenesisState(
		staking.NewParams(
			func(r *rand.Rand) time.Duration {
				var v time.Duration
				ap.GetOrGenerate(cdc, simulation.UnbondingTime, &v, r,
					func(r *rand.Rand) {
						v = simulation.ModuleParamSimulator[simulation.UnbondingTime](r).(time.Duration)
					})
				return v
			}(r),
			func(r *rand.Rand) uint16 {
				var v uint16
				ap.GetOrGenerate(cdc, simulation.MaxValidators, &v, r,
					func(r *rand.Rand) {
						v = simulation.ModuleParamSimulator[simulation.MaxValidators](r).(uint16)
					})
				return v
			}(r),
			7,
			sdk.DefaultBondDenom,
		),
		nil,
		nil,
	)

	var (
		validators  []staking.Validator
		delegations []staking.Delegation
	)

	valAddrs := make([]sdk.ValAddress, numInitiallyBonded)
	for i := 0; i < int(numInitiallyBonded); i++ {
		valAddr := sdk.ValAddress(accs[i].Address)
		valAddrs[i] = valAddr

		validator := staking.NewValidator(valAddr, accs[i].PubKey, staking.Description{})
		validator.Tokens = sdk.NewInt(amount)
		validator.DelegatorShares = sdk.NewDec(amount)
		delegation := staking.NewDelegation(accs[i].Address, valAddr, sdk.NewDec(amount))
		validators = append(validators, validator)
		delegations = append(delegations, delegation)
	}

	stakingGenesis.Validators = validators
	stakingGenesis.Delegations = delegations

	fmt.Printf("Selected randomly generated staking parameters:\n%s\n", codec.MustMarshalJSONIndent(cdc, stakingGenesis.Params))
	genesisState[staking.ModuleName] = cdc.MustMarshalJSON(stakingGenesis)

	return stakingGenesis
}

<<<<<<< HEAD
// GenNFTGenesisState generates a random GenesisState for nft
func GenNFTGenesisState(cdc *codec.Codec, r *rand.Rand, accs []simulation.Account, ap simulation.AppParams, genesisState map[string]json.RawMessage) {
	const (
		Kitties = "crypto-kitties"
		Doggos  = "crypto-doggos"
	)

	collections := nft.NewCollections(nft.NewCollection(Kitties, nft.NFTs{}), nft.NewCollection(Doggos, nft.NFTs{}))
	var ownerships []nft.Owner

	for _, acc := range accs {
		if r.Intn(100) < 50 {
			baseNFT := nft.NewBaseNFT(
				simulation.RandStringOfLength(r, 10), // id
				acc.Address,
				simulation.RandStringOfLength(r, 45), // tokenURI
			)

			var idCollection nft.IDCollection
			var err error
			if r.Intn(100) < 50 {
				collections[0], err = collections[0].AddNFT(&baseNFT)
				if err != nil {
					panic(err)
				}
				idCollection = nft.NewIDCollection(Kitties, []string{baseNFT.ID})
			} else {
				collections[1], err = collections[1].AddNFT(&baseNFT)
				if err != nil {
					panic(err)
				}
				idCollection = nft.NewIDCollection(Doggos, []string{baseNFT.ID})
			}
			ownership := nft.NewOwner(acc.Address, idCollection)
			ownerships = append(ownerships, ownership)
		}
	}

	nftGenesis := nft.NewGenesisState(ownerships, collections)

	fmt.Printf("Selected randomly generated NFT parameters:\n%s\n", codec.MustMarshalJSONIndent(cdc, nftGenesis))
	genesisState[nft.ModuleName] = cdc.MustMarshalJSON(nftGenesis)
}
=======
//---------------------------------------------------------------------
// Simulation Utils
>>>>>>> 1a15f683

// GetSimulationLog unmarshals the KVPair's Value to the corresponding type based on the
// each's module store key and the prefix bytes of the KVPair's key.
func GetSimulationLog(storeName string, sdr sdk.StoreDecoderRegistry, cdc *codec.Codec, kvAs, kvBs []cmn.KVPair) (log string) {
	for i := 0; i < len(kvAs); i++ {

		if len(kvAs[i].Value) == 0 && len(kvBs[i].Value) == 0 {
			// skip if the value doesn't have any bytes
			continue
		}

		decoder, ok := sdr[storeName]
		if ok {
			log += decoder(cdc, kvAs[i], kvBs[i])
		} else {
			log += fmt.Sprintf("store A %X => %X\nstore B %X => %X\n", kvAs[i].Key, kvAs[i].Value, kvBs[i].Key, kvBs[i].Value)
		}
	}

	return
}<|MERGE_RESOLUTION|>--- conflicted
+++ resolved
@@ -18,7 +18,6 @@
 	"github.com/cosmos/cosmos-sdk/x/genaccounts"
 	"github.com/cosmos/cosmos-sdk/x/gov"
 	"github.com/cosmos/cosmos-sdk/x/mint"
-	"github.com/cosmos/cosmos-sdk/x/nft"
 	"github.com/cosmos/cosmos-sdk/x/simulation"
 	"github.com/cosmos/cosmos-sdk/x/slashing"
 	"github.com/cosmos/cosmos-sdk/x/staking"
@@ -493,54 +492,8 @@
 	return stakingGenesis
 }
 
-<<<<<<< HEAD
-// GenNFTGenesisState generates a random GenesisState for nft
-func GenNFTGenesisState(cdc *codec.Codec, r *rand.Rand, accs []simulation.Account, ap simulation.AppParams, genesisState map[string]json.RawMessage) {
-	const (
-		Kitties = "crypto-kitties"
-		Doggos  = "crypto-doggos"
-	)
-
-	collections := nft.NewCollections(nft.NewCollection(Kitties, nft.NFTs{}), nft.NewCollection(Doggos, nft.NFTs{}))
-	var ownerships []nft.Owner
-
-	for _, acc := range accs {
-		if r.Intn(100) < 50 {
-			baseNFT := nft.NewBaseNFT(
-				simulation.RandStringOfLength(r, 10), // id
-				acc.Address,
-				simulation.RandStringOfLength(r, 45), // tokenURI
-			)
-
-			var idCollection nft.IDCollection
-			var err error
-			if r.Intn(100) < 50 {
-				collections[0], err = collections[0].AddNFT(&baseNFT)
-				if err != nil {
-					panic(err)
-				}
-				idCollection = nft.NewIDCollection(Kitties, []string{baseNFT.ID})
-			} else {
-				collections[1], err = collections[1].AddNFT(&baseNFT)
-				if err != nil {
-					panic(err)
-				}
-				idCollection = nft.NewIDCollection(Doggos, []string{baseNFT.ID})
-			}
-			ownership := nft.NewOwner(acc.Address, idCollection)
-			ownerships = append(ownerships, ownership)
-		}
-	}
-
-	nftGenesis := nft.NewGenesisState(ownerships, collections)
-
-	fmt.Printf("Selected randomly generated NFT parameters:\n%s\n", codec.MustMarshalJSONIndent(cdc, nftGenesis))
-	genesisState[nft.ModuleName] = cdc.MustMarshalJSON(nftGenesis)
-}
-=======
 //---------------------------------------------------------------------
 // Simulation Utils
->>>>>>> 1a15f683
 
 // GetSimulationLog unmarshals the KVPair's Value to the corresponding type based on the
 // each's module store key and the prefix bytes of the KVPair's key.
