package simapp

import (
	_ "embed"
	"fmt"

	"github.com/spf13/viper"

	clienthelpers "cosmossdk.io/client/v2/helpers"
	"cosmossdk.io/core/registry"
	"cosmossdk.io/core/server"
	"cosmossdk.io/core/transaction"
	"cosmossdk.io/depinject"
	"cosmossdk.io/log"
	"cosmossdk.io/runtime/v2"
	serverstore "cosmossdk.io/server/v2/store"
	"cosmossdk.io/store/v2"
	"cosmossdk.io/store/v2/root"
	basedepinject "cosmossdk.io/x/accounts/defaults/base/depinject"
	lockupdepinject "cosmossdk.io/x/accounts/defaults/lockup/depinject"
	multisigdepinject "cosmossdk.io/x/accounts/defaults/multisig/depinject"
	stakingkeeper "cosmossdk.io/x/staking/keeper"
	upgradekeeper "cosmossdk.io/x/upgrade/keeper"

	"github.com/cosmos/cosmos-sdk/client"
	"github.com/cosmos/cosmos-sdk/codec"
	codectypes "github.com/cosmos/cosmos-sdk/codec/types"
	"github.com/cosmos/cosmos-sdk/std"
	_ "github.com/cosmos/cosmos-sdk/x/genutil"
)

// DefaultNodeHome default home directories for the application daemon
var DefaultNodeHome string

// SimApp extends an ABCI application, but with most of its parameters exported.
// They are exported for convenience in creating helper functions, as object
// capabilities aren't needed for testing.
type SimApp[T transaction.Tx] struct {
	*runtime.App[T]
	legacyAmino       registry.AminoRegistrar
	appCodec          codec.Codec
	txConfig          client.TxConfig
	interfaceRegistry codectypes.InterfaceRegistry
	store             store.RootStore

	// required keepers during wiring
	// others keepers are all in the app
	UpgradeKeeper *upgradekeeper.Keeper
	StakingKeeper *stakingkeeper.Keeper
}

func init() {
	var err error
	DefaultNodeHome, err = clienthelpers.GetNodeHomeDirectory(".simappv2")
	if err != nil {
		panic(err)
	}
}

// AppConfig returns the default app config.
func AppConfig() depinject.Config {
	return depinject.Configs(
		ModuleConfig, // Alternatively use appconfig.LoadYAML(AppConfigYAML)
		runtime.DefaultServiceBindings(),
		depinject.Provide(
			codec.ProvideInterfaceRegistry,
			codec.ProvideAddressCodec,
			codec.ProvideProtoCodec,
			codec.ProvideLegacyAmino,
			ProvideModuleScopedConfigMap,
			SanelyProvideModuleConfigMap,
			ProvideRootStoreConfig,
		),
		depinject.Invoke(
			std.RegisterInterfaces,
			std.RegisterLegacyAminoCodec,
		),
	)
}

func NewSimAppWithConfig[T transaction.Tx](
	config depinject.Config,
	outputs ...any,
) (*SimApp[T], error) {
	var (
		app          = &SimApp[T]{}
		appBuilder   *runtime.AppBuilder[T]
		storeBuilder root.Builder
		logger       log.Logger

		// merge the AppConfig and other configuration in one config
		appConfig = depinject.Configs(
			AppConfig(),
			config,
			depinject.Provide(
				multisigdepinject.ProvideAccount,
				basedepinject.ProvideAccount,
				lockupdepinject.ProvideAllLockupAccounts,
				basedepinject.ProvideSecp256K1PubKey,
			),
		)
	)

	outputs = append(outputs,
		&logger,
		&storeBuilder,
		&appBuilder,
		&app.appCodec,
		&app.legacyAmino,
		&app.txConfig,
		&app.interfaceRegistry,
		&app.UpgradeKeeper,
		&app.StakingKeeper)

	if err := depinject.Inject(appConfig, outputs...); err != nil {
		return nil, err
	}

	var err error
	app.App, err = appBuilder.Build()
	if err != nil {
		return nil, err
	}

	app.store = storeBuilder.Get()
	if app.store == nil {
		return nil, fmt.Errorf("store builder not return a db")
	}

	/****  Module Options ****/

	// RegisterUpgradeHandlers is used for registering any on-chain upgrades.
	app.RegisterUpgradeHandlers()

	if err = app.LoadLatest(); err != nil {
		return nil, err
	}
	return app, nil
}

// NewSimApp returns a reference to an initialized SimApp.
func NewSimApp[T transaction.Tx](
	logger log.Logger,
	viper *viper.Viper,
) *SimApp[T] {
	var (
		app          = &SimApp[T]{}
		appBuilder   *runtime.AppBuilder[T]
		err          error
		storeBuilder root.Builder

		// merge the AppConfig and other configuration in one config
		appConfig = depinject.Configs(
			AppConfig(),
			depinject.Supply(
				logger,

				// ADVANCED CONFIGURATION

				//
				// AUTH
				//
				// For providing a custom function required in auth to generate custom account types
				// add it below. By default the auth module uses simulation.RandomGenesisAccounts.
				//
				// authtypes.RandomGenesisAccountsFn(simulation.RandomGenesisAccounts),
				//
				// For providing a custom a base account type add it below.
				// By default the auth module uses authtypes.ProtoBaseAccount().
				//
				// func() sdk.AccountI { return authtypes.ProtoBaseAccount() },
				//
				// For providing a different address codec, add it below.
				// By default the auth module uses a Bech32 address codec,
				// with the prefix defined in the auth module configuration.
				//
				// func() address.Codec { return <- custom address codec type -> }

				//
				// STAKING
				//
				// For provinding a different validator and consensus address codec, add it below.
				// By default the staking module uses the bech32 prefix provided in the auth config,
				// and appends "valoper" and "valcons" for validator and consensus addresses respectively.
				// When providing a custom address codec in auth, custom address codecs must be provided here as well.
				//
				// func() runtime.ValidatorAddressCodec { return <- custom validator address codec type -> }
				// func() runtime.ConsensusAddressCodec { return <- custom consensus address codec type -> }

				//
				// MINT
				//

				// For providing a custom inflation function for x/mint add here your
				// custom function that implements the minttypes.InflationCalculationFn
				// interface.
			),
			depinject.Provide(
				// inject desired account types:
				multisigdepinject.ProvideAccount,
				basedepinject.ProvideAccount,
				lockupdepinject.ProvideAllLockupAccounts,

				// provide base account options
				basedepinject.ProvideSecp256K1PubKey,
				// if you want to provide a custom public key you
				// can do it from here.
				// Example:
				// 		basedepinject.ProvideCustomPubkey[Ed25519PublicKey]()
				//
				// You can also provide a custom public key with a custom validation function:
				//
				// 		basedepinject.ProvideCustomPubKeyAndValidationFunc(func(pub Ed25519PublicKey) error {
				//			if len(pub.Key) != 64 {
				//				return fmt.Errorf("invalid pub key size")
				//			}
				// 		})
			),
		)
	)

	if err := depinject.Inject(appConfig,
		&storeBuilder,
		&appBuilder,
		&app.appCodec,
		&app.legacyAmino,
		&app.txConfig,
		&app.interfaceRegistry,
		&app.UpgradeKeeper,
		&app.StakingKeeper,
	); err != nil {
		panic(err)
	}

	// store/v2 follows a slightly more eager config life cycle than server components
	storeConfig, err := serverstore.UnmarshalConfig(viper.AllSettings())
	if err != nil {
		panic(err)
	}

	app.store, err = storeBuilder.Build(logger, storeConfig)
	if err != nil {
		panic(err)
	}

	app.App, err = appBuilder.Build()
	if err != nil {
		panic(err)
	}

	/****  Module Options ****/

	// RegisterUpgradeHandlers is used for registering any on-chain upgrades.
	app.RegisterUpgradeHandlers()

	// TODO (here or in runtime/v2)
	// wire simulation manager
	// wire unordered tx manager

	if err := app.LoadLatest(); err != nil {
		panic(err)
	}
	return app
}

func (app *SimApp[T]) Build() error {
	return nil
}

// AppCodec returns SimApp's app codec.
//
// NOTE: This is solely to be used for testing purposes as it may be desirable
// for modules to register their own custom testing types.
func (app *SimApp[T]) AppCodec() codec.Codec {
	return app.appCodec
}

// InterfaceRegistry returns SimApp's InterfaceRegistry.
func (app *SimApp[T]) InterfaceRegistry() server.InterfaceRegistry {
	return app.interfaceRegistry
}

// TxConfig returns SimApp's TxConfig.
func (app *SimApp[T]) TxConfig() client.TxConfig {
	return app.txConfig
}

// Store returns the root store.
func (app *SimApp[T]) Store() store.RootStore {
	return app.store
}

<<<<<<< HEAD
type GlobalConfig server.ConfigMap
type ModuleConfigMaps map[string]server.ConfigMap

// TODO combine below 2 functions
// - linear search for module name in provider is OK
// - move elsewhere, server/v2 or runtime/v2 ?

func SanelyProvideModuleConfigMap(
	moduleConfigs []server.ModuleConfigMap,
	globalConfig GlobalConfig,
) ModuleConfigMaps {
	moduleConfigMaps := make(ModuleConfigMaps)
	for _, moduleConfig := range moduleConfigs {
		cfg := moduleConfig.Config
		name := moduleConfig.Module
		moduleConfigMaps[name] = make(server.ConfigMap)
		for flag, df := range cfg {
			if val, ok := globalConfig[flag]; ok {
				moduleConfigMaps[name][flag] = val
			} else {
				moduleConfigMaps[name][flag] = df
			}
		}
	}
	return moduleConfigMaps
}

func ProvideModuleScopedConfigMap(
	key depinject.ModuleKey,
	moduleConfigs ModuleConfigMaps,
) server.ConfigMap {
	return moduleConfigs[key.Name()]
}

func ProvideRootStoreConfig(config GlobalConfig) (*root.Config, error) {
	return serverstore.UnmarshalConfig(config)
=======
// Close overwrites the base Close method to close the stores.
func (app *SimApp[T]) Close() error {
	if err := app.store.Close(); err != nil {
		return err
	}

	return app.App.Close()
>>>>>>> 762fad2a
}<|MERGE_RESOLUTION|>--- conflicted
+++ resolved
@@ -290,7 +290,15 @@
 	return app.store
 }
 
-<<<<<<< HEAD
+// Close overwrites the base Close method to close the stores.
+func (app *SimApp[T]) Close() error {
+	if err := app.store.Close(); err != nil {
+		return err
+	}
+
+	return app.App.Close()
+}
+
 type GlobalConfig server.ConfigMap
 type ModuleConfigMaps map[string]server.ConfigMap
 
@@ -327,13 +335,4 @@
 
 func ProvideRootStoreConfig(config GlobalConfig) (*root.Config, error) {
 	return serverstore.UnmarshalConfig(config)
-=======
-// Close overwrites the base Close method to close the stores.
-func (app *SimApp[T]) Close() error {
-	if err := app.store.Close(); err != nil {
-		return err
-	}
-
-	return app.App.Close()
->>>>>>> 762fad2a
 }