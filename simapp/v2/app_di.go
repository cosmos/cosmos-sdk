--- conflicted
+++ resolved
@@ -74,16 +74,10 @@
 	outputs ...any,
 ) (*SimApp[T], error) {
 	var (
-<<<<<<< HEAD
-		app        = &SimApp[T]{}
-		appBuilder *runtime.AppBuilder[T]
-		err        error
-=======
 		app          = &SimApp[T]{}
 		appBuilder   *runtime.AppBuilder[T]
 		storeBuilder root.Builder
 		logger       log.Logger
->>>>>>> 78cfc68c
 
 		// merge the AppConfig and other configuration in one config
 		appConfig = depinject.Configs(
@@ -147,26 +141,9 @@
 		)
 	)
 
-<<<<<<< HEAD
-	// the subsection of config that contains the store options (in app.toml [store.options] header)
-	// is unmarshaled into a store.Options struct and passed to the store builder.
-	// future work may move this specification and retrieval into store/v2.
-	// If these options are not specified then default values will be used.
-	if sub := viper.Sub("store.options"); sub != nil {
-		storeOptions := &root.Options{}
-		err := sub.Unmarshal(storeOptions)
-		if err != nil {
-			panic(err)
-		}
-		appConfig = depinject.Configs(appConfig, depinject.Supply(storeOptions))
-	}
-
-	if err := depinject.Inject(appConfig,
-=======
 	outputs = append(outputs,
 		&logger,
 		&storeBuilder,
->>>>>>> 78cfc68c
 		&appBuilder,
 		&app.appCodec,
 		&app.legacyAmino,
@@ -175,14 +152,11 @@
 		&app.UpgradeKeeper,
 		&app.StakingKeeper)
 
-<<<<<<< HEAD
-=======
 	if err := depinject.Inject(appConfig, outputs...); err != nil {
 		return nil, err
 	}
 
 	var err error
->>>>>>> 78cfc68c
 	app.App, err = appBuilder.Build()
 	if err != nil {
 		return nil, err
