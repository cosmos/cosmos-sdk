package simapp

import (
	"context"
	"encoding/json"
	"testing"
	"time"

	"github.com/cometbft/cometbft/types"
	"github.com/spf13/viper"
	"github.com/stretchr/testify/require"

	"cosmossdk.io/core/comet"
	context2 "cosmossdk.io/core/context"
	"cosmossdk.io/core/server"
	"cosmossdk.io/core/store"
	"cosmossdk.io/core/transaction"
	"cosmossdk.io/depinject"
	"cosmossdk.io/log"
	sdkmath "cosmossdk.io/math"
	"cosmossdk.io/runtime/v2"
	serverv2 "cosmossdk.io/server/v2"
	serverv2store "cosmossdk.io/server/v2/store"
	"cosmossdk.io/store/v2/db"
	banktypes "cosmossdk.io/x/bank/types"

	"github.com/cosmos/cosmos-sdk/crypto/keys/secp256k1"
	"github.com/cosmos/cosmos-sdk/testutil/mock"
	simtestutil "github.com/cosmos/cosmos-sdk/testutil/sims"
	sdk "github.com/cosmos/cosmos-sdk/types"
	authtypes "github.com/cosmos/cosmos-sdk/x/auth/types"
)

func NewTestApp(t *testing.T) (*SimApp[transaction.Tx], context.Context) {
	t.Helper()

	logger := log.NewTestLogger(t)

	vp := viper.New()
	vp.Set(serverv2store.FlagAppDBBackend, string(db.DBTypeGoLevelDB))
	vp.Set(serverv2.FlagHome, t.TempDir())

	app, err := NewSimApp[transaction.Tx](depinject.Configs(
		depinject.Supply(logger, runtime.GlobalConfig(vp.AllSettings()))),
	)
	require.NoError(t, err)

	genesis := app.ModuleManager().DefaultGenesis()

	privVal := mock.NewPV()
	pubKey, err := privVal.GetPubKey()
	require.NoError(t, err)

	// create validator set with single validator
	validator := types.NewValidator(pubKey, 1)
	valSet := types.NewValidatorSet([]*types.Validator{validator})

	// generate genesis account
	senderPrivKey := secp256k1.GenPrivKey()
	acc := authtypes.NewBaseAccount(senderPrivKey.PubKey().Address().Bytes(), senderPrivKey.PubKey(), 0, 0)
	accAddr, err := app.txConfig.SigningContext().AddressCodec().BytesToString(acc.GetAddress())
	require.NoError(t, err)
	balance := banktypes.Balance{
		Address: accAddr,
		Coins:   sdk.NewCoins(sdk.NewCoin(sdk.DefaultBondDenom, sdkmath.NewInt(100000000000000))),
	}

	genesis, err = simtestutil.GenesisStateWithValSet(
		app.AppCodec(),
		genesis,
		valSet,
		[]authtypes.GenesisAccount{acc},
		balance,
	)
	require.NoError(t, err)

	genesisBytes, err := json.Marshal(genesis)
	require.NoError(t, err)

	st := app.Store()

	ctx := context.Background()

	_, newState, err := app.InitGenesis(
		ctx,
		&server.BlockRequest[transaction.Tx]{
			Time:      time.Now(),
			IsGenesis: true,
			Height:    1,
		},
		genesisBytes,
		nil,
	)
	require.NoError(t, err)

	changes, err := newState.GetStateChanges()
	require.NoError(t, err)

	_, err = st.Commit(&store.Changeset{Version: 1, Changes: changes})
	require.NoError(t, err)

	return app, ctx
}

func MoveNextBlock(t *testing.T, app *SimApp[transaction.Tx], ctx context.Context) {
	t.Helper()

	height, err := app.LoadLatestHeight()
	height++
	require.NoError(t, err)

	// TODO: this is a hack to set the comet info in the context for distribution module dependency.
	ctx = context.WithValue(ctx, context2.CometInfoKey, comet.Info{
		Evidence:        nil,
		ValidatorsHash:  nil,
		ProposerAddress: nil,
		LastCommit:      comet.CommitInfo{},
	})

	_, newState, err := app.DeliverBlock(
		ctx,
		&server.BlockRequest[transaction.Tx]{
<<<<<<< HEAD
			Height: height + 1,
			Time:   time.Now(),
=======
			Height:  height,
			Time:    time.Now(),
			Hash:    bz[:],
			AppHash: ci.Hash,
>>>>>>> 606544c7
		})
	require.NoError(t, err)

	changes, err := newState.GetStateChanges()
	require.NoError(t, err)

	_, err = st.Commit(&store.Changeset{Version: height, Changes: changes})
	require.NoError(t, err)
}

func TestSimAppExportAndBlockedAddrs_WithOneBlockProduced(t *testing.T) {
	app, ctx := NewTestApp(t)

	MoveNextBlock(t, app, ctx)

	_, err := app.ExportAppStateAndValidators(nil)
	require.NoError(t, err)
}

func TestSimAppExportAndBlockedAddrs_NoBlocksProduced(t *testing.T) {
	app, _ := NewTestApp(t)

	_, err := app.ExportAppStateAndValidators(nil)
	require.NoError(t, err)
}<|MERGE_RESOLUTION|>--- conflicted
+++ resolved
@@ -120,15 +120,8 @@
 	_, newState, err := app.DeliverBlock(
 		ctx,
 		&server.BlockRequest[transaction.Tx]{
-<<<<<<< HEAD
 			Height: height + 1,
 			Time:   time.Now(),
-=======
-			Height:  height,
-			Time:    time.Now(),
-			Hash:    bz[:],
-			AppHash: ci.Hash,
->>>>>>> 606544c7
 		})
 	require.NoError(t, err)
 
