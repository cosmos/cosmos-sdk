package simapp

import (
	"context"
	"encoding/json"
	"fmt"
	"log"

	cmtproto "github.com/cometbft/cometbft/api/cometbft/types/v1"

	"cosmossdk.io/collections"
	slashingtypes "cosmossdk.io/x/slashing/types"
	"cosmossdk.io/x/staking"
	stakingtypes "cosmossdk.io/x/staking/types"

	servertypes "github.com/cosmos/cosmos-sdk/server/types"
	sdk "github.com/cosmos/cosmos-sdk/types"
)

<<<<<<< HEAD
// ExportAppStateAndValidators exports the state of the application for a genesis
// file.
func (app *SimApp) ExportAppStateAndValidators(ctx context.Context, forZeroHeight bool, jailAllowedAddrs, modulesToExport []string) (servertypes.ExportedApp, error) {
	// as if they could withdraw from the start of the next block

	// We export at last height + 1, because that's the height at which
	// CometBFT will start InitChain.
	latestHeight, err := app.LoadLatestHeight()
	if err != nil {
		return servertypes.ExportedApp{}, err
	}
	height := latestHeight + 1
	if forZeroHeight {
		height = 0
		app.prepForZeroHeightGenesis(ctx, jailAllowedAddrs)
	}

	genState, err := app.ModuleManager().ExportGenesisForModules(ctx, modulesToExport...)
	if err != nil {
		return servertypes.ExportedApp{}, err
	}

	appState, err := json.MarshalIndent(genState, "", "  ")
	if err != nil {
		return servertypes.ExportedApp{}, err
	}

	res, err := app.ConsensusParamsKeeper.ParamsStore.Get(ctx)
	if err != nil {
		log.Fatal(err)
	}
	cometParams := cmtproto.ConsensusParams{
		Block:     res.Block,
		Evidence:  res.Evidence,
		Validator: res.Validator,
		Feature:   res.Feature,
		Version:   res.Version,
		Synchrony: res.Synchrony,
		Abci:      res.Abci,
	}

	validators, err := staking.WriteValidators(ctx, app.StakingKeeper)
	return servertypes.ExportedApp{
		AppState:        appState,
		Validators:      validators,
		Height:          int64(height),
		ConsensusParams: cometParams,
	}, err
}

// prepare for fresh start at zero height
// NOTE zero height genesis is a temporary feature which will be deprecated
//
//	in favor of export at a block height
func (app *SimApp) prepForZeroHeightGenesis(ctx context.Context, jailAllowedAddrs []string) {
	applyAllowedAddrs := false

	// check if there is a allowed address list
	if len(jailAllowedAddrs) > 0 {
		applyAllowedAddrs = true
	}

	allowedAddrsMap := make(map[string]bool)

	for _, addr := range jailAllowedAddrs {
		_, err := sdk.ValAddressFromBech32(addr)
		if err != nil {
			log.Fatal(err)
		}
		allowedAddrsMap[addr] = true
	}

	/* Handle fee distribution state. */

	// withdraw all validator commission
	err := app.StakingKeeper.IterateValidators(ctx, func(_ int64, val sdk.ValidatorI) (stop bool) {
		valBz, err := app.StakingKeeper.ValidatorAddressCodec().StringToBytes(val.GetOperator())
		if err != nil {
			panic(err)
		}
		_, _ = app.DistrKeeper.WithdrawValidatorCommission(ctx, valBz)
		return false
	})
	if err != nil {
		panic(err)
	}

	// withdraw all delegator rewards
	dels, err := app.StakingKeeper.GetAllDelegations(ctx)
	if err != nil {
		panic(err)
	}

	for _, delegation := range dels {
		valAddr, err := sdk.ValAddressFromBech32(delegation.ValidatorAddress)
		if err != nil {
			panic(err)
		}

		delAddr := sdk.MustAccAddressFromBech32(delegation.DelegatorAddress)

		_, _ = app.DistrKeeper.WithdrawDelegationRewards(ctx, delAddr, valAddr)
	}

	// clear validator slash events
	err = app.DistrKeeper.ValidatorSlashEvents.Clear(ctx, nil)
	if err != nil {
		panic(err)
	}

	// clear validator historical rewards
	err = app.DistrKeeper.ValidatorHistoricalRewards.Clear(ctx, nil)
	if err != nil {
		panic(err)
	}

	//TODO: set height to 0

	// reinitialize all validators
	err = app.StakingKeeper.IterateValidators(ctx, func(_ int64, val sdk.ValidatorI) (stop bool) {
		valBz, err := app.StakingKeeper.ValidatorAddressCodec().StringToBytes(val.GetOperator())
		if err != nil {
			panic(err)
		}
		// donate any unwithdrawn outstanding reward tokens to the community pool
		rewards, err := app.DistrKeeper.GetValidatorOutstandingRewardsCoins(ctx, valBz)
		if err != nil {
			panic(err)
		}
		feePool, err := app.DistrKeeper.FeePool.Get(ctx)
		if err != nil {
			panic(err)
		}
		feePool.DecimalPool = feePool.DecimalPool.Add(rewards...) // distribution will allocate this to the protocolpool eventually
		if err := app.DistrKeeper.FeePool.Set(ctx, feePool); err != nil {
			panic(err)
		}

		if err := app.DistrKeeper.Hooks().AfterValidatorCreated(ctx, valBz); err != nil {
			panic(err)
		}
		return false
	})
	if err != nil {
		panic(err)
	}

	// reinitialize all delegations
	for _, del := range dels {
		valAddr, err := sdk.ValAddressFromBech32(del.ValidatorAddress)
		if err != nil {
			panic(err)
		}
		delAddr := sdk.MustAccAddressFromBech32(del.DelegatorAddress)

		if err := app.DistrKeeper.Hooks().BeforeDelegationCreated(ctx, delAddr, valAddr); err != nil {
			// never called as BeforeDelegationCreated always returns nil
			panic(fmt.Errorf("error while incrementing period: %w", err))
		}

		if err := app.DistrKeeper.Hooks().AfterDelegationModified(ctx, delAddr, valAddr); err != nil {
			// never called as AfterDelegationModified always returns nil
			panic(fmt.Errorf("error while creating a new delegation period record: %w", err))
		}
	}

	/* Handle staking state. */

	// iterate through redelegations, reset creation height
	err = app.StakingKeeper.IterateRedelegations(ctx, func(_ int64, red stakingtypes.Redelegation) (stop bool) {
		for i := range red.Entries {
			red.Entries[i].CreationHeight = 0
		}
		err = app.StakingKeeper.SetRedelegation(ctx, red)
		if err != nil {
			panic(err)
		}
		return false
	})
	if err != nil {
		panic(err)
	}

	// iterate through unbonding delegations, reset creation height
	err = app.StakingKeeper.UnbondingDelegations.Walk(
		ctx,
		nil,
		func(key collections.Pair[[]byte, []byte], ubd stakingtypes.UnbondingDelegation) (stop bool, err error) {
			for i := range ubd.Entries {
				ubd.Entries[i].CreationHeight = 0
			}
			err = app.StakingKeeper.SetUnbondingDelegation(ctx, ubd)
			if err != nil {
				return true, err
			}
			return false, err
		},
	)
	if err != nil {
		panic(err)
	}

	counter := 0
	iter, err := app.StakingKeeper.Validators.IterateRaw(ctx, []byte{}, []byte{}, collections.OrderDescending)
	if err != nil {
		log.Fatal(err)
	}

	for ; iter.Valid(); iter.Next() {
		key, err := iter.KeyValue()
		if err != nil {
			log.Fatal(err)
		}
		addr := sdk.ValAddress(stakingtypes.AddressFromValidatorsKey(key.Key))
		validator, err := app.StakingKeeper.GetValidator(ctx, addr)
		if err != nil {
			panic("expected validator, not found")
		}

		validator.UnbondingHeight = 0
		if applyAllowedAddrs && !allowedAddrsMap[addr.String()] {
			validator.Jailed = true
		}

		if err = app.StakingKeeper.SetValidator(ctx, validator); err != nil {
			panic(err)
		}
		counter++
	}

	if err := iter.Close(); err != nil {
		app.Logger().Error("error while closing the key-value store reverse prefix iterator: ", err)
		return
	}

	_, err = app.StakingKeeper.ApplyAndReturnValidatorSetUpdates(ctx)
	if err != nil {
		log.Fatal(err)
	}

	/* Handle slashing state. */

	// reset start height on signing infos
	err = app.SlashingKeeper.ValidatorSigningInfo.Walk(ctx, nil, func(addr sdk.ConsAddress, info slashingtypes.ValidatorSigningInfo) (stop bool, err error) {
		info.StartHeight = 0
		err = app.SlashingKeeper.ValidatorSigningInfo.Set(ctx, addr, info)
		if err != nil {
			return true, err
		}
		return false, nil
	})
	if err != nil {
		panic(err)
	}
=======
// ExportAppStateAndValidators exports the state of the application for a genesis file.
func (app *SimApp[T]) ExportAppStateAndValidators(forZeroHeight bool, jailAllowedAddrs, modulesToExport []string) (servertypes.ExportedApp, error) {
	panic("not implemented")
>>>>>>> 07a50eef
}<|MERGE_RESOLUTION|>--- conflicted
+++ resolved
@@ -17,10 +17,9 @@
 	sdk "github.com/cosmos/cosmos-sdk/types"
 )
 
-<<<<<<< HEAD
 // ExportAppStateAndValidators exports the state of the application for a genesis
 // file.
-func (app *SimApp) ExportAppStateAndValidators(ctx context.Context, forZeroHeight bool, jailAllowedAddrs, modulesToExport []string) (servertypes.ExportedApp, error) {
+func (app *SimApp[T]) ExportAppStateAndValidators(forZeroHeight bool, jailAllowedAddrs, modulesToExport []string) (servertypes.ExportedApp, error) {
 	// as if they could withdraw from the start of the next block
 
 	// We export at last height + 1, because that's the height at which
@@ -72,7 +71,7 @@
 // NOTE zero height genesis is a temporary feature which will be deprecated
 //
 //	in favor of export at a block height
-func (app *SimApp) prepForZeroHeightGenesis(ctx context.Context, jailAllowedAddrs []string) {
+func (app *SimApp[T]) prepForZeroHeightGenesis(ctx context.Context, jailAllowedAddrs []string) {
 	applyAllowedAddrs := false
 
 	// check if there is a allowed address list
@@ -272,9 +271,4 @@
 	if err != nil {
 		panic(err)
 	}
-=======
-// ExportAppStateAndValidators exports the state of the application for a genesis file.
-func (app *SimApp[T]) ExportAppStateAndValidators(forZeroHeight bool, jailAllowedAddrs, modulesToExport []string) (servertypes.ExportedApp, error) {
-	panic("not implemented")
->>>>>>> 07a50eef
 }