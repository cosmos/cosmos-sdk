package simapp

import (
	"context"

<<<<<<< HEAD
	"cosmossdk.io/collections"
	slashingtypes "cosmossdk.io/x/slashing/types"
	stakingtypes "cosmossdk.io/x/staking/types"
=======
	"cosmossdk.io/runtime/v2/services"
	"cosmossdk.io/x/staking"
>>>>>>> ebbf3e24

	v2 "github.com/cosmos/cosmos-sdk/x/genutil/v2"
)

// ExportAppStateAndValidators exports the state of the application for a genesis
// file.
func (app *SimApp[T]) ExportAppStateAndValidators(
	jailAllowedAddrs []string,
) (v2.ExportedApp, error) {
	ctx := context.Background()
	var exportedApp v2.ExportedApp

	latestHeight, err := app.LoadLatestHeight()
	if err != nil {
		return exportedApp, err
	}

	genesis, err := app.ExportGenesis(ctx, latestHeight)
	if err != nil {
		return exportedApp, err
	}

	readerMap, err := app.GetStore().StateAt(latestHeight)
	if err != nil {
		return exportedApp, err
	}
	genesisCtx := services.NewGenesisContext(readerMap)
	err = genesisCtx.Read(ctx, func(ctx context.Context) error {
		exportedApp.Validators, err = staking.WriteValidators(ctx, app.StakingKeeper)
		return err
	})
	if err != nil {
		return exportedApp, err
	}

<<<<<<< HEAD
	return v2.ExportedApp{
		AppState:   genesis,
		Height:     int64(latestHeight),
		Validators: genesisVals,
	}, err
}

// prepForZeroHeightGenesis prepares for fresh start at zero height
func (app *SimApp[T]) prepForZeroHeightGenesis(ctx context.Context, jailAllowedAddrs []string) {
	applyAllowedAddrs := false

	// check if there is a allowed address list
	if len(jailAllowedAddrs) > 0 {
		applyAllowedAddrs = true
	}

	allowedAddrsMap := make(map[string]bool)

	for _, addr := range jailAllowedAddrs {
		_, err := app.TxConfig().SigningContext().ValidatorAddressCodec().StringToBytes(addr)
		if err != nil {
			panic(err)
		}
		allowedAddrsMap[addr] = true
	}

	/* Handle fee distribution state. */

	// withdraw all validator commission
	err := app.StakingKeeper.IterateValidators(ctx, func(_ int64, val sdk.ValidatorI) (stop bool) {
		valBz, err := app.StakingKeeper.ValidatorAddressCodec().StringToBytes(val.GetOperator())
		if err != nil {
			panic(err)
		}
		_, _ = app.DistrKeeper.WithdrawValidatorCommission(ctx, valBz)
		return false
	})
	if err != nil {
		panic(err)
	}

	// withdraw all delegator rewards
	dels, err := app.StakingKeeper.GetAllDelegations(ctx)
	if err != nil {
		panic(err)
	}

	for _, delegation := range dels {
		valAddr, err := app.TxConfig().SigningContext().ValidatorAddressCodec().StringToBytes(delegation.ValidatorAddress)
		if err != nil {
			panic(err)
		}

		delAddr, err := app.TxConfig().SigningContext().AddressCodec().StringToBytes(delegation.DelegatorAddress)
		if err != nil {
			panic(err)
		}

		_, _ = app.DistrKeeper.WithdrawDelegationRewards(ctx, delAddr, valAddr)
	}

	// clear validator slash events
	err = app.DistrKeeper.ValidatorSlashEvents.Clear(ctx, nil)
	if err != nil {
		panic(err)
	}

	// clear validator historical rewards
	err = app.DistrKeeper.ValidatorHistoricalRewards.Clear(ctx, nil)
	if err != nil {
		panic(err)
	}

	// reinitialize all validators
	err = app.StakingKeeper.IterateValidators(ctx, func(_ int64, val sdk.ValidatorI) (stop bool) {
		valBz, err := app.StakingKeeper.ValidatorAddressCodec().StringToBytes(val.GetOperator())
		if err != nil {
			panic(err)
		}
		// donate any unwithdrawn outstanding reward tokens to the community pool
		rewards, err := app.DistrKeeper.GetValidatorOutstandingRewardsCoins(ctx, valBz)
		if err != nil {
			panic(err)
		}
		feePool, err := app.DistrKeeper.FeePool.Get(ctx)
		if err != nil {
			panic(err)
		}
		feePool.DecimalPool = feePool.DecimalPool.Add(rewards...) // distribution will allocate this to the protocolpool eventually
		if err := app.DistrKeeper.FeePool.Set(ctx, feePool); err != nil {
			panic(err)
		}

		if err := app.DistrKeeper.Hooks().AfterValidatorCreated(ctx, valBz); err != nil {
			panic(err)
		}
		return false
	})
	if err != nil {
		panic(err)
	}

	// reinitialize all delegations
	for _, del := range dels {
		valAddr, err := app.TxConfig().SigningContext().ValidatorAddressCodec().StringToBytes(del.ValidatorAddress)
		if err != nil {
			panic(err)
		}
		delAddr, err := app.TxConfig().SigningContext().AddressCodec().StringToBytes(del.DelegatorAddress)
		if err != nil {
			panic(err)
		}

		if err := app.DistrKeeper.Hooks().BeforeDelegationCreated(ctx, delAddr, valAddr); err != nil {
			// never called as BeforeDelegationCreated always returns nil
			panic(fmt.Errorf("error while incrementing period: %w", err))
		}

		if err := app.DistrKeeper.Hooks().AfterDelegationModified(ctx, delAddr, valAddr); err != nil {
			// never called as AfterDelegationModified always returns nil
			panic(fmt.Errorf("error while creating a new delegation period record: %w", err))
		}
	}

	/* Handle staking state. */

	// iterate through redelegations, reset creation height
	err = app.StakingKeeper.IterateRedelegations(ctx, func(_ int64, red stakingtypes.Redelegation) (stop bool) {
		for i := range red.Entries {
			red.Entries[i].CreationHeight = 0
		}
		err = app.StakingKeeper.SetRedelegation(ctx, red)
		if err != nil {
			panic(err)
		}
		return false
	})
	if err != nil {
		panic(err)
	}

	// iterate through unbonding delegations, reset creation height
	err = app.StakingKeeper.UnbondingDelegations.Walk(
		ctx,
		nil,
		func(_ collections.Pair[[]byte, []byte], ubd stakingtypes.UnbondingDelegation) (stop bool, err error) {
			for i := range ubd.Entries {
				ubd.Entries[i].CreationHeight = 0
			}
			err = app.StakingKeeper.SetUnbondingDelegation(ctx, ubd)
			if err != nil {
				return true, err
			}
			return false, err
		},
	)
	if err != nil {
		panic(err)
	}
	// Iterate through validators by power descending, reset bond heights, and
	// update bond intra-tx counters.
	store := ctx.KVStore(app.UnsafeFindStoreKey(stakingtypes.StoreKey))
	iter := storetypes.KVStoreReversePrefixIterator(store, stakingtypes.ValidatorsKey)
	counter := int16(0)

	app.StakingKeeper.Validators.Walk(ctx)

	for ; iter.Valid(); iter.Next() {
		addr := sdk.ValAddress(stakingtypes.AddressFromValidatorsKey(iter.Key()))
		validator, err := app.StakingKeeper.GetValidator(ctx, addr)
		if err != nil {
			panic("expected validator, not found")
		}

		valAddr, err := app.StakingKeeper.ValidatorAddressCodec().BytesToString(addr)
		if err != nil {
			panic(err)
		}

		validator.UnbondingHeight = 0
		if applyAllowedAddrs && !allowedAddrsMap[valAddr] {
			validator.Jailed = true
		}

		if err = app.StakingKeeper.SetValidator(ctx, validator); err != nil {
			panic(err)
		}
		counter++
	}

	if err := iter.Close(); err != nil {
		app.Logger().Error("error while closing the key-value store reverse prefix iterator: ", err)
		return
	}

	_, err = app.StakingKeeper.ApplyAndReturnValidatorSetUpdates(ctx)
	if err != nil {
		panic(err)
	}

	/* Handle slashing state. */

	// reset start height on signing infos
	err = app.SlashingKeeper.ValidatorSigningInfo.Walk(ctx, nil, func(addr sdk.ConsAddress, info slashingtypes.ValidatorSigningInfo) (stop bool, err error) {
		info.StartHeight = 0
		err = app.SlashingKeeper.ValidatorSigningInfo.Set(ctx, addr, info)
		if err != nil {
			return true, err
		}
		return false, nil
	})
	if err != nil {
		panic(err)
	}
=======
	exportedApp.AppState = genesis
	exportedApp.Height = int64(latestHeight)
	return exportedApp, nil
>>>>>>> ebbf3e24
}<|MERGE_RESOLUTION|>--- conflicted
+++ resolved
@@ -3,20 +3,16 @@
 import (
 	"context"
 
-<<<<<<< HEAD
-	"cosmossdk.io/collections"
-	slashingtypes "cosmossdk.io/x/slashing/types"
-	stakingtypes "cosmossdk.io/x/staking/types"
-=======
 	"cosmossdk.io/runtime/v2/services"
 	"cosmossdk.io/x/staking"
->>>>>>> ebbf3e24
 
 	v2 "github.com/cosmos/cosmos-sdk/x/genutil/v2"
 )
 
 // ExportAppStateAndValidators exports the state of the application for a genesis
 // file.
+// This is a demonstation of how to export a genesis file. Export may need extended at
+// the user discretion for cleaning the genesis state at the end provided with jailAllowedAddrs
 func (app *SimApp[T]) ExportAppStateAndValidators(
 	jailAllowedAddrs []string,
 ) (v2.ExportedApp, error) {
@@ -46,224 +42,7 @@
 		return exportedApp, err
 	}
 
-<<<<<<< HEAD
-	return v2.ExportedApp{
-		AppState:   genesis,
-		Height:     int64(latestHeight),
-		Validators: genesisVals,
-	}, err
-}
-
-// prepForZeroHeightGenesis prepares for fresh start at zero height
-func (app *SimApp[T]) prepForZeroHeightGenesis(ctx context.Context, jailAllowedAddrs []string) {
-	applyAllowedAddrs := false
-
-	// check if there is a allowed address list
-	if len(jailAllowedAddrs) > 0 {
-		applyAllowedAddrs = true
-	}
-
-	allowedAddrsMap := make(map[string]bool)
-
-	for _, addr := range jailAllowedAddrs {
-		_, err := app.TxConfig().SigningContext().ValidatorAddressCodec().StringToBytes(addr)
-		if err != nil {
-			panic(err)
-		}
-		allowedAddrsMap[addr] = true
-	}
-
-	/* Handle fee distribution state. */
-
-	// withdraw all validator commission
-	err := app.StakingKeeper.IterateValidators(ctx, func(_ int64, val sdk.ValidatorI) (stop bool) {
-		valBz, err := app.StakingKeeper.ValidatorAddressCodec().StringToBytes(val.GetOperator())
-		if err != nil {
-			panic(err)
-		}
-		_, _ = app.DistrKeeper.WithdrawValidatorCommission(ctx, valBz)
-		return false
-	})
-	if err != nil {
-		panic(err)
-	}
-
-	// withdraw all delegator rewards
-	dels, err := app.StakingKeeper.GetAllDelegations(ctx)
-	if err != nil {
-		panic(err)
-	}
-
-	for _, delegation := range dels {
-		valAddr, err := app.TxConfig().SigningContext().ValidatorAddressCodec().StringToBytes(delegation.ValidatorAddress)
-		if err != nil {
-			panic(err)
-		}
-
-		delAddr, err := app.TxConfig().SigningContext().AddressCodec().StringToBytes(delegation.DelegatorAddress)
-		if err != nil {
-			panic(err)
-		}
-
-		_, _ = app.DistrKeeper.WithdrawDelegationRewards(ctx, delAddr, valAddr)
-	}
-
-	// clear validator slash events
-	err = app.DistrKeeper.ValidatorSlashEvents.Clear(ctx, nil)
-	if err != nil {
-		panic(err)
-	}
-
-	// clear validator historical rewards
-	err = app.DistrKeeper.ValidatorHistoricalRewards.Clear(ctx, nil)
-	if err != nil {
-		panic(err)
-	}
-
-	// reinitialize all validators
-	err = app.StakingKeeper.IterateValidators(ctx, func(_ int64, val sdk.ValidatorI) (stop bool) {
-		valBz, err := app.StakingKeeper.ValidatorAddressCodec().StringToBytes(val.GetOperator())
-		if err != nil {
-			panic(err)
-		}
-		// donate any unwithdrawn outstanding reward tokens to the community pool
-		rewards, err := app.DistrKeeper.GetValidatorOutstandingRewardsCoins(ctx, valBz)
-		if err != nil {
-			panic(err)
-		}
-		feePool, err := app.DistrKeeper.FeePool.Get(ctx)
-		if err != nil {
-			panic(err)
-		}
-		feePool.DecimalPool = feePool.DecimalPool.Add(rewards...) // distribution will allocate this to the protocolpool eventually
-		if err := app.DistrKeeper.FeePool.Set(ctx, feePool); err != nil {
-			panic(err)
-		}
-
-		if err := app.DistrKeeper.Hooks().AfterValidatorCreated(ctx, valBz); err != nil {
-			panic(err)
-		}
-		return false
-	})
-	if err != nil {
-		panic(err)
-	}
-
-	// reinitialize all delegations
-	for _, del := range dels {
-		valAddr, err := app.TxConfig().SigningContext().ValidatorAddressCodec().StringToBytes(del.ValidatorAddress)
-		if err != nil {
-			panic(err)
-		}
-		delAddr, err := app.TxConfig().SigningContext().AddressCodec().StringToBytes(del.DelegatorAddress)
-		if err != nil {
-			panic(err)
-		}
-
-		if err := app.DistrKeeper.Hooks().BeforeDelegationCreated(ctx, delAddr, valAddr); err != nil {
-			// never called as BeforeDelegationCreated always returns nil
-			panic(fmt.Errorf("error while incrementing period: %w", err))
-		}
-
-		if err := app.DistrKeeper.Hooks().AfterDelegationModified(ctx, delAddr, valAddr); err != nil {
-			// never called as AfterDelegationModified always returns nil
-			panic(fmt.Errorf("error while creating a new delegation period record: %w", err))
-		}
-	}
-
-	/* Handle staking state. */
-
-	// iterate through redelegations, reset creation height
-	err = app.StakingKeeper.IterateRedelegations(ctx, func(_ int64, red stakingtypes.Redelegation) (stop bool) {
-		for i := range red.Entries {
-			red.Entries[i].CreationHeight = 0
-		}
-		err = app.StakingKeeper.SetRedelegation(ctx, red)
-		if err != nil {
-			panic(err)
-		}
-		return false
-	})
-	if err != nil {
-		panic(err)
-	}
-
-	// iterate through unbonding delegations, reset creation height
-	err = app.StakingKeeper.UnbondingDelegations.Walk(
-		ctx,
-		nil,
-		func(_ collections.Pair[[]byte, []byte], ubd stakingtypes.UnbondingDelegation) (stop bool, err error) {
-			for i := range ubd.Entries {
-				ubd.Entries[i].CreationHeight = 0
-			}
-			err = app.StakingKeeper.SetUnbondingDelegation(ctx, ubd)
-			if err != nil {
-				return true, err
-			}
-			return false, err
-		},
-	)
-	if err != nil {
-		panic(err)
-	}
-	// Iterate through validators by power descending, reset bond heights, and
-	// update bond intra-tx counters.
-	store := ctx.KVStore(app.UnsafeFindStoreKey(stakingtypes.StoreKey))
-	iter := storetypes.KVStoreReversePrefixIterator(store, stakingtypes.ValidatorsKey)
-	counter := int16(0)
-
-	app.StakingKeeper.Validators.Walk(ctx)
-
-	for ; iter.Valid(); iter.Next() {
-		addr := sdk.ValAddress(stakingtypes.AddressFromValidatorsKey(iter.Key()))
-		validator, err := app.StakingKeeper.GetValidator(ctx, addr)
-		if err != nil {
-			panic("expected validator, not found")
-		}
-
-		valAddr, err := app.StakingKeeper.ValidatorAddressCodec().BytesToString(addr)
-		if err != nil {
-			panic(err)
-		}
-
-		validator.UnbondingHeight = 0
-		if applyAllowedAddrs && !allowedAddrsMap[valAddr] {
-			validator.Jailed = true
-		}
-
-		if err = app.StakingKeeper.SetValidator(ctx, validator); err != nil {
-			panic(err)
-		}
-		counter++
-	}
-
-	if err := iter.Close(); err != nil {
-		app.Logger().Error("error while closing the key-value store reverse prefix iterator: ", err)
-		return
-	}
-
-	_, err = app.StakingKeeper.ApplyAndReturnValidatorSetUpdates(ctx)
-	if err != nil {
-		panic(err)
-	}
-
-	/* Handle slashing state. */
-
-	// reset start height on signing infos
-	err = app.SlashingKeeper.ValidatorSigningInfo.Walk(ctx, nil, func(addr sdk.ConsAddress, info slashingtypes.ValidatorSigningInfo) (stop bool, err error) {
-		info.StartHeight = 0
-		err = app.SlashingKeeper.ValidatorSigningInfo.Set(ctx, addr, info)
-		if err != nil {
-			return true, err
-		}
-		return false, nil
-	})
-	if err != nil {
-		panic(err)
-	}
-=======
 	exportedApp.AppState = genesis
 	exportedApp.Height = int64(latestHeight)
 	return exportedApp, nil
->>>>>>> ebbf3e24
 }