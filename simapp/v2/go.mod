module cosmossdk.io/simapp/v2

go 1.23.3

require (
	cosmossdk.io/api v0.8.0-rc.2
	cosmossdk.io/client/v2 v2.0.0-beta.6
	cosmossdk.io/core v1.0.0-alpha.6
	cosmossdk.io/depinject v1.1.0
	cosmossdk.io/log v1.5.0
	cosmossdk.io/math v1.4.0
	cosmossdk.io/runtime/v2 v2.0.0-00010101000000-000000000000
	cosmossdk.io/server/v2 v2.0.0-20240718121635-a877e3e8048a
	cosmossdk.io/server/v2/cometbft v0.0.0-20241015140036-ee3d320eaa55
	cosmossdk.io/store/v2 v2.0.0
	cosmossdk.io/tools/confix v0.0.0-00010101000000-000000000000
	cosmossdk.io/x/accounts v0.0.0-20240913065641-0064ccbce64e
	cosmossdk.io/x/authz v0.0.0-00010101000000-000000000000
	cosmossdk.io/x/bank v0.0.0-20240226161501-23359a0b6d91
	cosmossdk.io/x/circuit v0.0.0-20230613133644-0a778132a60f
	cosmossdk.io/x/consensus v0.0.0-00010101000000-000000000000
	cosmossdk.io/x/distribution v0.0.0-20230925135524-a1bc045b3190
	cosmossdk.io/x/epochs v0.0.0-20240522060652-a1ae4c3e0337
	cosmossdk.io/x/evidence v0.0.0-20230613133644-0a778132a60f
	cosmossdk.io/x/feegrant v0.0.0-20230613133644-0a778132a60f
	cosmossdk.io/x/gov v0.0.0-20231113122742-912390d5fc4a
	cosmossdk.io/x/group v0.0.0-00010101000000-000000000000
	cosmossdk.io/x/mint v0.0.0-00010101000000-000000000000
	cosmossdk.io/x/nft v0.0.0-20230613133644-0a778132a60f
	cosmossdk.io/x/protocolpool v0.0.0-20230925135524-a1bc045b3190
	cosmossdk.io/x/slashing v0.0.0-00010101000000-000000000000
	cosmossdk.io/x/staking v0.0.0-00010101000000-000000000000
	cosmossdk.io/x/upgrade v0.0.0-20230613133644-0a778132a60f
	github.com/cometbft/cometbft v1.0.0-rc2.0.20241127125717-4ce33b646ac9
	// this version is not used as it is always replaced by the latest Cosmos SDK version
	github.com/cosmos/cosmos-sdk v0.53.0
	github.com/spf13/cast v1.7.0 // indirect
	github.com/spf13/cobra v1.8.1
	github.com/spf13/pflag v1.0.5
	github.com/spf13/viper v1.19.0
	github.com/stretchr/testify v1.10.0
	google.golang.org/protobuf v1.35.2
)

require (
	cosmossdk.io/indexer/postgres v0.0.0-20241204160609-556102cfa046
	cosmossdk.io/tools/benchmark v0.0.0-00010101000000-000000000000
	cosmossdk.io/x/accounts/defaults/base v0.0.0-00010101000000-000000000000
	cosmossdk.io/x/accounts/defaults/lockup v0.0.0-00010101000000-000000000000
	cosmossdk.io/x/accounts/defaults/multisig v0.0.0-00010101000000-000000000000
	github.com/jackc/pgx/v5 v5.7.1
)

require (
	buf.build/gen/go/cometbft/cometbft/protocolbuffers/go v1.35.2-20241120201313-68e42a58b301.1 // indirect
	buf.build/gen/go/cosmos/gogo-proto/protocolbuffers/go v1.35.2-20240130113600-88ef6483f90f.1 // indirect
	cloud.google.com/go v0.115.1 // indirect
	cloud.google.com/go/auth v0.8.1 // indirect
	cloud.google.com/go/auth/oauth2adapt v0.2.4 // indirect
	cloud.google.com/go/compute/metadata v0.5.0 // indirect
	cloud.google.com/go/iam v1.1.13 // indirect
	cloud.google.com/go/storage v1.43.0 // indirect
	cosmossdk.io/collections v0.4.1-0.20241128094659-bd76b47e1d8b // indirect
	cosmossdk.io/core/testing v0.0.0 // indirect
	cosmossdk.io/errors v1.0.1 // indirect
	cosmossdk.io/errors/v2 v2.0.0-20240731132947-df72853b3ca5 // indirect
	cosmossdk.io/schema v0.4.0 // indirect
	cosmossdk.io/server/v2/appmanager v0.0.0-20240802110823-cffeedff643d // indirect
	cosmossdk.io/server/v2/stf v0.0.0-20240708142107-25e99c54bac1 // indirect
	cosmossdk.io/store v1.1.1 // indirect
	cosmossdk.io/x/tx v1.0.0-alpha.3 // indirect
	filippo.io/edwards25519 v1.1.0 // indirect
	github.com/99designs/go-keychain v0.0.0-20191008050251-8e49817e8af4 // indirect
	github.com/99designs/keyring v1.2.2 // indirect
	github.com/DataDog/datadog-go v4.8.3+incompatible // indirect
	github.com/DataDog/zstd v1.5.5 // indirect
	github.com/Microsoft/go-winio v0.6.1 // indirect
	github.com/aws/aws-sdk-go v1.55.5 // indirect
	github.com/aymanbagabas/go-osc52/v2 v2.0.1 // indirect
	github.com/beorn7/perks v1.0.1 // indirect
	github.com/bgentry/go-netrc v0.0.0-20140422174119-9fd32a8b3d3d // indirect
	github.com/bgentry/speakeasy v0.2.0 // indirect
	github.com/bits-and-blooms/bitset v1.10.0 // indirect
	github.com/bytedance/sonic v1.12.4 // indirect
	github.com/bytedance/sonic/loader v0.2.1 // indirect
	github.com/cespare/xxhash/v2 v2.3.0 // indirect
	github.com/chzyer/readline v1.5.1 // indirect
	github.com/cloudwego/base64x v0.1.4 // indirect
	github.com/cloudwego/iasm v0.2.0 // indirect
	github.com/cockroachdb/apd/v3 v3.2.1 // indirect
	github.com/cockroachdb/errors v1.11.3 // indirect
	github.com/cockroachdb/fifo v0.0.0-20240606204812-0bbfbd93a7ce // indirect
	github.com/cockroachdb/logtags v0.0.0-20230118201751-21c54148d20b // indirect
	github.com/cockroachdb/pebble v1.1.2 // indirect
	github.com/cockroachdb/redact v1.1.5 // indirect
	github.com/cockroachdb/tokenbucket v0.0.0-20230807174530-cc333fc44b06 // indirect
	github.com/cometbft/cometbft-db v1.0.1 // indirect
	github.com/cometbft/cometbft/api v1.0.0-rc2 // indirect
	github.com/cosmos/btcutil v1.0.5 // indirect
	github.com/cosmos/cosmos-db v1.1.0 // indirect
	github.com/cosmos/cosmos-proto v1.0.0-beta.5 // indirect
	github.com/cosmos/go-bip39 v1.0.0 // indirect
	github.com/cosmos/gogogateway v1.2.0 // indirect
	github.com/cosmos/gogoproto v1.7.0 // indirect
	github.com/cosmos/iavl v1.3.2 // indirect
	github.com/cosmos/ics23/go v0.11.0 // indirect
	github.com/cosmos/ledger-cosmos-go v0.13.3 // indirect
	github.com/creachadair/atomicfile v0.3.6 // indirect
	github.com/creachadair/tomledit v0.0.26 // indirect
	github.com/danieljoos/wincred v1.2.1 // indirect
	github.com/davecgh/go-spew v1.1.2-0.20180830191138-d8f796af33cc // indirect
	github.com/decred/dcrd/dcrec/secp256k1/v4 v4.3.0 // indirect
	github.com/dgraph-io/badger/v4 v4.4.0 // indirect
	github.com/dgraph-io/ristretto/v2 v2.0.0 // indirect
	github.com/dustin/go-humanize v1.0.1 // indirect
	github.com/dvsekhvalnov/jose2go v1.6.0 // indirect
	github.com/emicklei/dot v1.6.2 // indirect
	github.com/fatih/color v1.18.0 // indirect
	github.com/felixge/httpsnoop v1.0.4 // indirect
	github.com/fsnotify/fsnotify v1.8.0 // indirect
	github.com/getsentry/sentry-go v0.27.0 // indirect
	github.com/go-kit/log v0.2.1 // indirect
	github.com/go-logfmt/logfmt v0.6.0 // indirect
	github.com/go-logr/logr v1.4.2 // indirect
	github.com/go-logr/stdr v1.2.2 // indirect
	github.com/godbus/dbus v0.0.0-20190726142602-4481cbc300e2 // indirect
	github.com/gogo/googleapis v1.4.1 // indirect
	github.com/gogo/protobuf v1.3.2 // indirect
	github.com/golang/groupcache v0.0.0-20210331224755-41bb18bfe9da // indirect
	github.com/golang/protobuf v1.5.4 // indirect
	github.com/golang/snappy v0.0.4 // indirect
	github.com/google/btree v1.1.3 // indirect
	github.com/google/flatbuffers v24.3.25+incompatible // indirect
	github.com/google/go-cmp v0.6.0 // indirect
	github.com/google/orderedcode v0.0.1 // indirect
	github.com/google/s2a-go v0.1.8 // indirect
	github.com/google/uuid v1.6.0 // indirect
	github.com/googleapis/enterprise-certificate-proxy v0.3.2 // indirect
	github.com/googleapis/gax-go/v2 v2.13.0 // indirect
	github.com/gorilla/handlers v1.5.2 // indirect
	github.com/gorilla/mux v1.8.1 // indirect
	github.com/gorilla/websocket v1.5.3 // indirect
	github.com/grpc-ecosystem/go-grpc-middleware v1.4.0 // indirect
	github.com/grpc-ecosystem/grpc-gateway v1.16.0 // indirect
	github.com/gsterjov/go-libsecret v0.0.0-20161001094733-a6f4afe4910c // indirect
	github.com/hashicorp/go-cleanhttp v0.5.2 // indirect
	github.com/hashicorp/go-getter v1.7.6 // indirect
	github.com/hashicorp/go-hclog v1.6.3 // indirect
	github.com/hashicorp/go-immutable-radix v1.3.1 // indirect
	github.com/hashicorp/go-metrics v0.5.3 // indirect
	github.com/hashicorp/go-plugin v1.6.2 // indirect
	github.com/hashicorp/go-safetemp v1.0.0 // indirect
	github.com/hashicorp/go-version v1.7.0 // indirect
	github.com/hashicorp/golang-lru v1.0.2 // indirect
	github.com/hashicorp/golang-lru/v2 v2.0.7 // indirect
	github.com/hashicorp/hcl v1.0.0 // indirect
	github.com/hashicorp/yamux v0.1.2 // indirect
	github.com/hdevalence/ed25519consensus v0.2.0 // indirect
	github.com/huandu/skiplist v1.2.1 // indirect
	github.com/iancoleman/strcase v0.3.0 // indirect
	github.com/inconshreveable/mousetrap v1.1.0 // indirect
	github.com/jackc/pgpassfile v1.0.0 // indirect
	github.com/jackc/pgservicefile v0.0.0-20240606120523-5a60cdf6a761 // indirect
	github.com/jackc/puddle/v2 v2.2.2 // indirect
	github.com/jmespath/go-jmespath v0.4.0 // indirect
	github.com/jmhodges/levigo v1.0.0 // indirect
	github.com/klauspost/compress v1.17.11 // indirect
	github.com/klauspost/cpuid/v2 v2.2.9 // indirect
	github.com/kr/pretty v0.3.1 // indirect
	github.com/kr/text v0.2.0 // indirect
	github.com/lib/pq v1.10.9 // indirect
	github.com/linxGnu/grocksdb v1.9.3 // indirect
	github.com/lucasb-eyer/go-colorful v1.2.0 // indirect
	github.com/magiconair/properties v1.8.9 // indirect
	github.com/manifoldco/promptui v0.9.0 // indirect
	github.com/mattn/go-colorable v0.1.13 // indirect
	github.com/mattn/go-isatty v0.0.20 // indirect
	github.com/mattn/go-runewidth v0.0.14 // indirect
	github.com/mdp/qrterminal/v3 v3.2.0 // indirect
	github.com/minio/highwayhash v1.0.3 // indirect
	github.com/mitchellh/go-homedir v1.1.0 // indirect
	github.com/mitchellh/go-testing-interface v1.14.1 // indirect
	github.com/mitchellh/mapstructure v1.5.0 // indirect
	github.com/mtibben/percent v0.2.1 // indirect
	github.com/muesli/termenv v0.15.2 // indirect
	github.com/munnerz/goautoneg v0.0.0-20191010083416-a7dc8b61c822 // indirect
	github.com/oasisprotocol/curve25519-voi v0.0.0-20230904125328-1f23a7beb09a // indirect
	github.com/oklog/run v1.1.0 // indirect
	github.com/pelletier/go-toml/v2 v2.2.3 // indirect
	github.com/petermattis/goid v0.0.0-20240813172612-4fcff4a6cae7 // indirect
	github.com/pkg/errors v0.9.1 // indirect
	github.com/pmezard/go-difflib v1.0.1-0.20181226105442-5d4384ee4fb2 // indirect
	github.com/prometheus/client_golang v1.20.5 // indirect
	github.com/prometheus/client_model v0.6.1 // indirect
	github.com/prometheus/common v0.61.0 // indirect
	github.com/prometheus/procfs v0.15.1 // indirect
	github.com/rcrowley/go-metrics v0.0.0-20201227073835-cf1acfcdf475 // indirect
	github.com/rivo/uniseg v0.2.0 // indirect
	github.com/rogpeppe/go-internal v1.12.0 // indirect
	github.com/rs/cors v1.11.1 // indirect
	github.com/rs/zerolog v1.33.0 // indirect
	github.com/sagikazarmark/locafero v0.4.0 // indirect
	github.com/sagikazarmark/slog-shim v0.1.0 // indirect
	github.com/sasha-s/go-deadlock v0.3.5 // indirect
	github.com/sourcegraph/conc v0.3.0 // indirect
	github.com/spf13/afero v1.11.0 // indirect
	github.com/subosito/gotenv v1.6.0 // indirect
	github.com/supranational/blst v0.3.13 // indirect
	github.com/syndtr/goleveldb v1.0.1-0.20220721030215-126854af5e6d // indirect
	github.com/tendermint/go-amino v0.16.0 // indirect
	github.com/tidwall/btree v1.7.0 // indirect
	github.com/twitchyliquid64/golang-asm v0.15.1 // indirect
	github.com/ulikunitz/xz v0.5.12 // indirect
	github.com/zondax/hid v0.9.2 // indirect
	github.com/zondax/ledger-go v0.14.3 // indirect
	gitlab.com/yawning/secp256k1-voi v0.0.0-20230925100816-f2616030848b // indirect
	gitlab.com/yawning/tuplehash v0.0.0-20230713102510-df83abbf9a02 // indirect
	go.etcd.io/bbolt v1.4.0-alpha.0.0.20240404170359-43604f3112c5 // indirect
	go.opencensus.io v0.24.0 // indirect
	go.opentelemetry.io/contrib/instrumentation/google.golang.org/grpc/otelgrpc v0.53.0 // indirect
	go.opentelemetry.io/contrib/instrumentation/net/http/otelhttp v0.53.0 // indirect
	go.opentelemetry.io/otel v1.28.0 // indirect
	go.opentelemetry.io/otel/metric v1.28.0 // indirect
	go.opentelemetry.io/otel/trace v1.28.0 // indirect
	go.uber.org/mock v0.5.0 // indirect
	go.uber.org/multierr v1.11.0 // indirect
	golang.org/x/arch v0.12.0 // indirect
	golang.org/x/crypto v0.31.0 // indirect
	golang.org/x/exp v0.0.0-20241108190413-2d47ceb2692f // indirect
	golang.org/x/mod v0.22.0 // indirect
	golang.org/x/net v0.32.0 // indirect
	golang.org/x/oauth2 v0.24.0 // indirect
	golang.org/x/sync v0.10.0 // indirect
	golang.org/x/sys v0.28.0 // indirect
	golang.org/x/term v0.27.0 // indirect
	golang.org/x/text v0.21.0 // indirect
	golang.org/x/time v0.6.0 // indirect
	golang.org/x/tools v0.27.0 // indirect
	google.golang.org/api v0.192.0 // indirect
	google.golang.org/genproto v0.0.0-20240814211410-ddb44dafa142 // indirect
	google.golang.org/genproto/googleapis/api v0.0.0-20240903143218-8af14fe29dc1 // indirect
	google.golang.org/genproto/googleapis/rpc v0.0.0-20241202173237-19429a94021a // indirect
	google.golang.org/grpc v1.68.1 // indirect
	gopkg.in/ini.v1 v1.67.0 // indirect
	gopkg.in/yaml.v3 v3.0.1 // indirect
	gotest.tools/v3 v3.5.1 // indirect
	pgregory.net/rapid v1.1.0 // indirect
	rsc.io/qr v0.2.0 // indirect
	sigs.k8s.io/yaml v1.4.0 // indirect
)

// Here are the short-lived replace from the SimApp
// Replace here are pending PRs, or version to be tagged
// replace (
// 	<temporary replace>
// )

// SimApp on main always tests the latest extracted SDK modules importing the sdk
replace (
	cosmossdk.io/client/v2 => ../../client/v2
	cosmossdk.io/tools/benchmark => ../../tools/benchmark
	cosmossdk.io/tools/confix => ../../tools/confix
	cosmossdk.io/x/accounts => ../../x/accounts
	cosmossdk.io/x/accounts/defaults/base => ../../x/accounts/defaults/base
	cosmossdk.io/x/accounts/defaults/lockup => ../../x/accounts/defaults/lockup
	cosmossdk.io/x/accounts/defaults/multisig => ../../x/accounts/defaults/multisig
	cosmossdk.io/x/authz => ../../x/authz
	cosmossdk.io/x/bank => ../../x/bank
	cosmossdk.io/x/circuit => ../../x/circuit
	cosmossdk.io/x/consensus => ../../x/consensus
	cosmossdk.io/x/distribution => ../../x/distribution
	cosmossdk.io/x/epochs => ../../x/epochs
	cosmossdk.io/x/evidence => ../../x/evidence
	cosmossdk.io/x/feegrant => ../../x/feegrant
	cosmossdk.io/x/gov => ../../x/gov
	cosmossdk.io/x/group => ../../x/group
	cosmossdk.io/x/mint => ../../x/mint
	cosmossdk.io/x/nft => ../../x/nft
	cosmossdk.io/x/params => ../../x/params
	cosmossdk.io/x/protocolpool => ../../x/protocolpool
	cosmossdk.io/x/slashing => ../../x/slashing
	cosmossdk.io/x/staking => ../../x/staking
<<<<<<< HEAD
	cosmossdk.io/x/tx => ../../x/tx
	cosmossdk.io/x/auth => ../../x/auth
=======
>>>>>>> c263939f
	cosmossdk.io/x/upgrade => ../../x/upgrade
)

// Below are the long-lived replace of the SimApp
replace (
	// use cosmos fork of keyring
	github.com/99designs/keyring => github.com/cosmos/keyring v1.2.0
	// Simapp always use the latest version of the cosmos-sdk
	github.com/cosmos/cosmos-sdk => ../../.
	// Fix upstream GHSA-h395-qcrw-5vmq and GHSA-3vp4-m3rf-835h vulnerabilities.
	// TODO Remove it: https://github.com/cosmos/cosmos-sdk/issues/10409
	github.com/gin-gonic/gin => github.com/gin-gonic/gin v1.9.1
	// replace broken goleveldb
	github.com/syndtr/goleveldb => github.com/syndtr/goleveldb v1.0.1-0.20210819022825-2ae1ddf74ef7
)

// server v2 integration
replace (
	cosmossdk.io/core/testing => ../../core/testing
	cosmossdk.io/core => ../../core
	cosmossdk.io/indexer/postgres => ../../indexer/postgres
	cosmossdk.io/runtime/v2 => ../../runtime/v2
	cosmossdk.io/server/v2 => ../../server/v2
	cosmossdk.io/server/v2/appmanager => ../../server/v2/appmanager
	cosmossdk.io/server/v2/cometbft => ../../server/v2/cometbft
	cosmossdk.io/server/v2/stf => ../../server/v2/stf
	cosmossdk.io/store => ../../store
	cosmossdk.io/store/v2 => ../../store/v2
)<|MERGE_RESOLUTION|>--- conflicted
+++ resolved
@@ -280,11 +280,8 @@
 	cosmossdk.io/x/protocolpool => ../../x/protocolpool
 	cosmossdk.io/x/slashing => ../../x/slashing
 	cosmossdk.io/x/staking => ../../x/staking
-<<<<<<< HEAD
 	cosmossdk.io/x/tx => ../../x/tx
 	cosmossdk.io/x/auth => ../../x/auth
-=======
->>>>>>> c263939f
 	cosmossdk.io/x/upgrade => ../../x/upgrade
 )
 
