module cosmossdk.io/simapp/v2

go 1.22.2

require (
	cosmossdk.io/api v0.7.5
	cosmossdk.io/client/v2 v2.0.0-20230630094428-02b760776860
	cosmossdk.io/collections v0.4.0 // indirect
	cosmossdk.io/core v0.12.1-0.20231114100755-569e3ff6a0d7
	cosmossdk.io/depinject v1.0.0-alpha.4
	cosmossdk.io/log v1.3.1
	cosmossdk.io/math v1.3.0 // indirect
	cosmossdk.io/runtime/v2 v2.0.0-00010101000000-000000000000
	cosmossdk.io/server/v2 v2.0.0-00010101000000-000000000000
	cosmossdk.io/server/v2/cometbft v0.0.0-00010101000000-000000000000
	cosmossdk.io/store/v2 v2.0.0
	cosmossdk.io/tools/confix v0.0.0-20230613133644-0a778132a60f
	cosmossdk.io/x/accounts v0.0.0-20240226161501-23359a0b6d91
	cosmossdk.io/x/auth v0.0.0-00010101000000-000000000000
	cosmossdk.io/x/authz v0.0.0-00010101000000-000000000000
	cosmossdk.io/x/bank v0.0.0-20240226161501-23359a0b6d91
	cosmossdk.io/x/circuit v0.0.0-20230613133644-0a778132a60f
	cosmossdk.io/x/consensus v0.0.0-00010101000000-000000000000
	cosmossdk.io/x/distribution v0.0.0-20230925135524-a1bc045b3190
	cosmossdk.io/x/evidence v0.0.0-20230613133644-0a778132a60f
	cosmossdk.io/x/feegrant v0.0.0-20230613133644-0a778132a60f
	cosmossdk.io/x/gov v0.0.0-20231113122742-912390d5fc4a
	cosmossdk.io/x/group v0.0.0-00010101000000-000000000000
	cosmossdk.io/x/mint v0.0.0-00010101000000-000000000000
	cosmossdk.io/x/nft v0.0.0-20230613133644-0a778132a60f
	cosmossdk.io/x/protocolpool v0.0.0-20230925135524-a1bc045b3190
	cosmossdk.io/x/slashing v0.0.0-00010101000000-000000000000
	cosmossdk.io/x/staking v0.0.0-00010101000000-000000000000
	cosmossdk.io/x/tx v0.13.3 // indirect
	cosmossdk.io/x/upgrade v0.0.0-20230613133644-0a778132a60f
	github.com/cometbft/cometbft v1.0.0-alpha.2.0.20240530055211-ae27f7eb3c08
	github.com/cosmos/cosmos-db v1.0.2
	// this version is not used as it is always replaced by the latest Cosmos SDK version
	github.com/cosmos/cosmos-sdk v0.51.0
	github.com/cosmos/gogoproto v1.5.0 // indirect
	github.com/golang/mock v1.6.0 // indirect
	github.com/spf13/cast v1.6.0 // indirect
	github.com/spf13/cobra v1.8.1
	github.com/spf13/pflag v1.0.5 // indirect
	github.com/spf13/viper v1.19.0
	github.com/stretchr/testify v1.9.0
<<<<<<< HEAD
	golang.org/x/sync v0.7.0 // indirect
	google.golang.org/protobuf v1.34.1
=======
	golang.org/x/sync v0.7.0
	google.golang.org/protobuf v1.34.2
>>>>>>> 921be8a9
)

require (
	buf.build/gen/go/cometbft/cometbft/protocolbuffers/go v1.34.1-20240312114316-c0d3497e35d6.1 // indirect
	buf.build/gen/go/cosmos/gogo-proto/protocolbuffers/go v1.34.1-20240130113600-88ef6483f90f.1 // indirect
	cloud.google.com/go v0.112.2 // indirect
	cloud.google.com/go/auth v0.2.2 // indirect
	cloud.google.com/go/auth/oauth2adapt v0.2.1 // indirect
	cloud.google.com/go/compute/metadata v0.3.0 // indirect
	cloud.google.com/go/iam v1.1.7 // indirect
	cloud.google.com/go/storage v1.40.0 // indirect
	cosmossdk.io/core/testing v0.0.0-00010101000000-000000000000 // indirect
	cosmossdk.io/errors v1.0.1 // indirect
	cosmossdk.io/server/v2/appmanager v0.0.0-00010101000000-000000000000 // indirect
	cosmossdk.io/server/v2/stf v0.0.0-00010101000000-000000000000 // indirect
	cosmossdk.io/store v1.1.1-0.20240418092142-896cdf1971bc // indirect
	cosmossdk.io/x/accounts/defaults/lockup v0.0.0-20240417181816-5e7aae0db1f5 // indirect
	cosmossdk.io/x/epochs v0.0.0-20240522060652-a1ae4c3e0337 // indirect
	filippo.io/edwards25519 v1.1.0 // indirect
	github.com/99designs/go-keychain v0.0.0-20191008050251-8e49817e8af4 // indirect
	github.com/99designs/keyring v1.2.2 // indirect
	github.com/DataDog/datadog-go v4.8.3+incompatible // indirect
	github.com/DataDog/zstd v1.5.5 // indirect
	github.com/Microsoft/go-winio v0.6.1 // indirect
	github.com/aws/aws-sdk-go v1.51.25 // indirect
	github.com/aymanbagabas/go-osc52/v2 v2.0.1 // indirect
	github.com/beorn7/perks v1.0.1 // indirect
	github.com/bgentry/go-netrc v0.0.0-20140422174119-9fd32a8b3d3d // indirect
	github.com/bgentry/speakeasy v0.1.1-0.20220910012023-760eaf8b6816 // indirect
	github.com/bits-and-blooms/bitset v1.10.0 // indirect
	github.com/btcsuite/btcd/btcec/v2 v2.3.3 // indirect
	github.com/cespare/xxhash/v2 v2.3.0 // indirect
	github.com/chzyer/readline v1.5.1 // indirect
	github.com/cockroachdb/apd/v2 v2.0.2 // indirect
	github.com/cockroachdb/errors v1.11.1 // indirect
	github.com/cockroachdb/logtags v0.0.0-20230118201751-21c54148d20b // indirect
	github.com/cockroachdb/pebble v1.1.0 // indirect
	github.com/cockroachdb/redact v1.1.5 // indirect
	github.com/cockroachdb/tokenbucket v0.0.0-20230807174530-cc333fc44b06 // indirect
	github.com/cometbft/cometbft-db v0.12.0 // indirect
	github.com/cometbft/cometbft/api v1.0.0-rc.1 // indirect
	github.com/cosmos/btcutil v1.0.5 // indirect
	github.com/cosmos/cosmos-proto v1.0.0-beta.5 // indirect
	github.com/cosmos/crypto v0.0.0-20240309083813-82ed2537802e // indirect
	github.com/cosmos/go-bip39 v1.0.0 // indirect
	github.com/cosmos/gogogateway v1.2.0 // indirect
	github.com/cosmos/iavl v1.2.0 // indirect
	github.com/cosmos/ics23/go v0.10.0 // indirect
	github.com/cosmos/ledger-cosmos-go v0.13.3 // indirect
	github.com/creachadair/atomicfile v0.3.4 // indirect
	github.com/creachadair/tomledit v0.0.26 // indirect
	github.com/danieljoos/wincred v1.2.1 // indirect
	github.com/davecgh/go-spew v1.1.2-0.20180830191138-d8f796af33cc // indirect
	github.com/decred/dcrd/dcrec/secp256k1/v4 v4.3.0 // indirect
	github.com/dgraph-io/badger/v4 v4.2.0 // indirect
	github.com/dgraph-io/ristretto v0.1.1 // indirect
	github.com/dustin/go-humanize v1.0.1 // indirect
	github.com/dvsekhvalnov/jose2go v1.6.0 // indirect
	github.com/emicklei/dot v1.6.2 // indirect
	github.com/fatih/color v1.17.0 // indirect
	github.com/felixge/httpsnoop v1.0.4 // indirect
	github.com/fsnotify/fsnotify v1.7.0 // indirect
	github.com/getsentry/sentry-go v0.27.0 // indirect
	github.com/go-kit/kit v0.13.0 // indirect
	github.com/go-kit/log v0.2.1 // indirect
	github.com/go-logfmt/logfmt v0.6.0 // indirect
	github.com/go-logr/logr v1.4.1 // indirect
	github.com/go-logr/stdr v1.2.2 // indirect
	github.com/godbus/dbus v0.0.0-20190726142602-4481cbc300e2 // indirect
	github.com/gofrs/uuid v4.4.0+incompatible // indirect
	github.com/gogo/googleapis v1.4.1 // indirect
	github.com/gogo/protobuf v1.3.2 // indirect
	github.com/golang/glog v1.2.0 // indirect
	github.com/golang/groupcache v0.0.0-20210331224755-41bb18bfe9da // indirect
	github.com/golang/protobuf v1.5.4 // indirect
	github.com/golang/snappy v0.0.4 // indirect
	github.com/google/btree v1.1.2 // indirect
	github.com/google/flatbuffers v2.0.8+incompatible // indirect
	github.com/google/go-cmp v0.6.0 // indirect
	github.com/google/orderedcode v0.0.1 // indirect
	github.com/google/s2a-go v0.1.7 // indirect
	github.com/google/uuid v1.6.0 // indirect
	github.com/googleapis/enterprise-certificate-proxy v0.3.2 // indirect
	github.com/googleapis/gax-go/v2 v2.12.3 // indirect
	github.com/gorilla/handlers v1.5.2 // indirect
	github.com/gorilla/mux v1.8.1 // indirect
	github.com/gorilla/websocket v1.5.1 // indirect
	github.com/grpc-ecosystem/go-grpc-middleware v1.4.0 // indirect
	github.com/grpc-ecosystem/grpc-gateway v1.16.0 // indirect
	github.com/gsterjov/go-libsecret v0.0.0-20161001094733-a6f4afe4910c // indirect
	github.com/hashicorp/go-cleanhttp v0.5.2 // indirect
	github.com/hashicorp/go-getter v1.7.4 // indirect
	github.com/hashicorp/go-hclog v1.6.3 // indirect
	github.com/hashicorp/go-immutable-radix v1.3.1 // indirect
	github.com/hashicorp/go-metrics v0.5.3 // indirect
	github.com/hashicorp/go-plugin v1.6.1 // indirect
	github.com/hashicorp/go-safetemp v1.0.0 // indirect
	github.com/hashicorp/go-version v1.6.0 // indirect
	github.com/hashicorp/golang-lru v1.0.2 // indirect
	github.com/hashicorp/golang-lru/v2 v2.0.7 // indirect
	github.com/hashicorp/hcl v1.0.0 // indirect
	github.com/hashicorp/yamux v0.1.1 // indirect
	github.com/hdevalence/ed25519consensus v0.2.0 // indirect
	github.com/huandu/skiplist v1.2.0 // indirect
	github.com/iancoleman/strcase v0.3.0 // indirect
	github.com/inconshreveable/mousetrap v1.1.0 // indirect
	github.com/jmespath/go-jmespath v0.4.0 // indirect
	github.com/jmhodges/levigo v1.0.0 // indirect
	github.com/klauspost/compress v1.17.8 // indirect
	github.com/kr/pretty v0.3.1 // indirect
	github.com/kr/text v0.2.0 // indirect
	github.com/lib/pq v1.10.9 // indirect
	github.com/libp2p/go-buffer-pool v0.1.0 // indirect
	github.com/linxGnu/grocksdb v1.8.14 // indirect
	github.com/lucasb-eyer/go-colorful v1.2.0 // indirect
	github.com/magiconair/properties v1.8.7 // indirect
	github.com/manifoldco/promptui v0.9.0 // indirect
	github.com/mattn/go-colorable v0.1.13 // indirect
	github.com/mattn/go-isatty v0.0.20 // indirect
	github.com/mattn/go-runewidth v0.0.14 // indirect
	github.com/mattn/go-sqlite3 v1.14.22 // indirect
	github.com/mdp/qrterminal/v3 v3.2.0 // indirect
	github.com/minio/highwayhash v1.0.2 // indirect
	github.com/mitchellh/go-homedir v1.1.0 // indirect
	github.com/mitchellh/go-testing-interface v1.14.1 // indirect
	github.com/mitchellh/mapstructure v1.5.0 // indirect
	github.com/mtibben/percent v0.2.1 // indirect
	github.com/muesli/termenv v0.15.2 // indirect
	github.com/oasisprotocol/curve25519-voi v0.0.0-20230904125328-1f23a7beb09a // indirect
	github.com/oklog/run v1.1.0 // indirect
	github.com/pelletier/go-toml/v2 v2.2.2 // indirect
	github.com/petermattis/goid v0.0.0-20240327183114-c42a807a84ba // indirect
	github.com/pkg/errors v0.9.1 // indirect
	github.com/pmezard/go-difflib v1.0.1-0.20181226105442-5d4384ee4fb2 // indirect
	github.com/prometheus/client_golang v1.19.1 // indirect
	github.com/prometheus/client_model v0.6.1 // indirect
	github.com/prometheus/common v0.54.0 // indirect
	github.com/prometheus/procfs v0.14.0 // indirect
	github.com/rcrowley/go-metrics v0.0.0-20201227073835-cf1acfcdf475 // indirect
	github.com/rivo/uniseg v0.2.0 // indirect
	github.com/rogpeppe/go-internal v1.12.0 // indirect
	github.com/rs/cors v1.11.0 // indirect
	github.com/rs/zerolog v1.33.0 // indirect
	github.com/sagikazarmark/locafero v0.4.0 // indirect
	github.com/sagikazarmark/slog-shim v0.1.0 // indirect
	github.com/sasha-s/go-deadlock v0.3.1 // indirect
	github.com/sourcegraph/conc v0.3.0 // indirect
	github.com/spf13/afero v1.11.0 // indirect
	github.com/subosito/gotenv v1.6.0 // indirect
	github.com/supranational/blst v0.3.11 // indirect
	github.com/syndtr/goleveldb v1.0.1-0.20220721030215-126854af5e6d // indirect
	github.com/tendermint/go-amino v0.16.0 // indirect
	github.com/tidwall/btree v1.7.0 // indirect
	github.com/ulikunitz/xz v0.5.12 // indirect
	github.com/zondax/hid v0.9.2 // indirect
	github.com/zondax/ledger-go v0.14.3 // indirect
	gitlab.com/yawning/secp256k1-voi v0.0.0-20230925100816-f2616030848b // indirect
	gitlab.com/yawning/tuplehash v0.0.0-20230713102510-df83abbf9a02 // indirect
	go.etcd.io/bbolt v1.4.0-alpha.0.0.20240404170359-43604f3112c5 // indirect
	go.opencensus.io v0.24.0 // indirect
	go.opentelemetry.io/contrib/instrumentation/google.golang.org/grpc/otelgrpc v0.50.0 // indirect
	go.opentelemetry.io/contrib/instrumentation/net/http/otelhttp v0.50.0 // indirect
	go.opentelemetry.io/otel v1.25.0 // indirect
	go.opentelemetry.io/otel/metric v1.25.0 // indirect
	go.opentelemetry.io/otel/trace v1.25.0 // indirect
	go.uber.org/multierr v1.11.0 // indirect
	golang.org/x/crypto v0.24.0 // indirect
	golang.org/x/exp v0.0.0-20240531132922-fd00a4e0eefc // indirect
	golang.org/x/mod v0.17.0 // indirect
	golang.org/x/net v0.25.0 // indirect
	golang.org/x/oauth2 v0.19.0 // indirect
	golang.org/x/sys v0.21.0 // indirect
	golang.org/x/term v0.21.0 // indirect
	golang.org/x/text v0.16.0 // indirect
	golang.org/x/time v0.5.0 // indirect
	golang.org/x/tools v0.21.1-0.20240508182429-e35e4ccd0d2d // indirect
	google.golang.org/api v0.175.0 // indirect
	google.golang.org/genproto v0.0.0-20240415180920-8c6c420018be // indirect
	google.golang.org/genproto/googleapis/api v0.0.0-20240415180920-8c6c420018be // indirect
	google.golang.org/genproto/googleapis/rpc v0.0.0-20240515191416-fc5f0ca64291 // indirect
	google.golang.org/grpc v1.64.0 // indirect
	gopkg.in/ini.v1 v1.67.0 // indirect
	gopkg.in/yaml.v3 v3.0.1 // indirect
	gotest.tools/v3 v3.5.1 // indirect
	pgregory.net/rapid v1.1.0 // indirect
	rsc.io/qr v0.2.0 // indirect
	sigs.k8s.io/yaml v1.4.0 // indirect
)

// Here are the short-lived replace from the SimApp
// Replace here are pending PRs, or version to be tagged
// replace (
// 	<temporary replace>
// )

// SimApp on main always tests the latest extracted SDK modules importing the sdk
replace (
	cosmossdk.io/client/v2 => ../../client/v2
	cosmossdk.io/collections => ../../collections
	cosmossdk.io/core => ../../core
	cosmossdk.io/depinject => ../../depinject
	cosmossdk.io/tools/confix => ../../tools/confix
	cosmossdk.io/x/accounts => ../../x/accounts
	cosmossdk.io/x/accounts/defaults/lockup => ../../x/accounts/defaults/lockup
	cosmossdk.io/x/auth => ../../x/auth
	cosmossdk.io/x/authz => ../../x/authz
	cosmossdk.io/x/bank => ../../x/bank
	cosmossdk.io/x/circuit => ../../x/circuit
	cosmossdk.io/x/consensus => ../../x/consensus
	cosmossdk.io/x/distribution => ../../x/distribution
	cosmossdk.io/x/evidence => ../../x/evidence
	cosmossdk.io/x/feegrant => ../../x/feegrant
	cosmossdk.io/x/gov => ../../x/gov
	cosmossdk.io/x/group => ../../x/group
	cosmossdk.io/x/mint => ../../x/mint
	cosmossdk.io/x/nft => ../../x/nft
	cosmossdk.io/x/params => ../../x/params
	cosmossdk.io/x/protocolpool => ../../x/protocolpool
	cosmossdk.io/x/slashing => ../../x/slashing
	cosmossdk.io/x/staking => ../../x/staking
	cosmossdk.io/x/tx => ../../x/tx
	cosmossdk.io/x/upgrade => ../../x/upgrade
)

// Below are the long-lived replace of the SimApp
replace (
	// use cosmos fork of keyring
	github.com/99designs/keyring => github.com/cosmos/keyring v1.2.0
	// Simapp always use the latest version of the cosmos-sdk
	github.com/cosmos/cosmos-sdk => ../../.
	// Fix upstream GHSA-h395-qcrw-5vmq and GHSA-3vp4-m3rf-835h vulnerabilities.
	// TODO Remove it: https://github.com/cosmos/cosmos-sdk/issues/10409
	github.com/gin-gonic/gin => github.com/gin-gonic/gin v1.9.1
	// replace broken goleveldb
	github.com/syndtr/goleveldb => github.com/syndtr/goleveldb v1.0.1-0.20210819022825-2ae1ddf74ef7
)

// server v2 integration
replace (
	cosmossdk.io/api => ../../api
	cosmossdk.io/core/testing => ../../core/testing
	cosmossdk.io/log => ../../log
	cosmossdk.io/runtime/v2 => ../../runtime/v2
	cosmossdk.io/server/v2 => ../../server/v2
	cosmossdk.io/server/v2/appmanager => ../../server/v2/appmanager
	cosmossdk.io/server/v2/cometbft => ../../server/v2/cometbft
	cosmossdk.io/server/v2/stf => ../../server/v2/stf
	cosmossdk.io/store => ../../store
	cosmossdk.io/store/v2 => ../../store/v2
)<|MERGE_RESOLUTION|>--- conflicted
+++ resolved
@@ -44,13 +44,8 @@
 	github.com/spf13/pflag v1.0.5 // indirect
 	github.com/spf13/viper v1.19.0
 	github.com/stretchr/testify v1.9.0
-<<<<<<< HEAD
 	golang.org/x/sync v0.7.0 // indirect
-	google.golang.org/protobuf v1.34.1
-=======
-	golang.org/x/sync v0.7.0
 	google.golang.org/protobuf v1.34.2
->>>>>>> 921be8a9
 )
 
 require (
