--- conflicted
+++ resolved
@@ -15,11 +15,8 @@
 	runtimev2 "cosmossdk.io/runtime/v2"
 	serverv2 "cosmossdk.io/server/v2"
 	"cosmossdk.io/server/v2/api/grpc"
-<<<<<<< HEAD
 	"cosmossdk.io/server/v2/api/rest"
-=======
 	"cosmossdk.io/server/v2/api/telemetry"
->>>>>>> 947ffe01
 	"cosmossdk.io/server/v2/cometbft"
 	"cosmossdk.io/server/v2/store"
 	"cosmossdk.io/simapp/v2"
@@ -86,11 +83,8 @@
 		),
 		grpc.New[T](),
 		store.New[T](newApp),
-<<<<<<< HEAD
+		telemetry.New[T](),
 		rest.New[T](),
-=======
-		telemetry.New[T](),
->>>>>>> 947ffe01
 	); err != nil {
 		panic(err)
 	}
