--- conflicted
+++ resolved
@@ -83,11 +83,7 @@
 
 	// build full app!
 	simApp := deps.SimApp
-<<<<<<< HEAD
-	grpcServer, err := grpc.New[T](logger, simApp.InterfaceRegistry(), simApp.QueryHandlers(), nil, simApp, deps.GlobalConfig)
-=======
 	grpcServer, err := grpc.New[T](logger, simApp.InterfaceRegistry(), simApp.QueryHandlers(), simApp.Query, deps.GlobalConfig)
->>>>>>> 406f977b
 	if err != nil {
 		return nil, err
 	}
