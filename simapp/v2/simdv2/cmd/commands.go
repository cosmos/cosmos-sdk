package cmd

import (
	"errors"
	"fmt"
	"io"

	dbm "github.com/cosmos/cosmos-db"
	"github.com/spf13/cobra"
	"github.com/spf13/viper"

	"cosmossdk.io/client/v2/offchain"
	servercore "cosmossdk.io/core/server"
	"cosmossdk.io/core/transaction"
	"cosmossdk.io/log"
	runtimev2 "cosmossdk.io/runtime/v2"
	serverv2 "cosmossdk.io/server/v2"
	"cosmossdk.io/server/v2/api/grpc"
	"cosmossdk.io/server/v2/cometbft"
	"cosmossdk.io/simapp/v2"
	storev2 "cosmossdk.io/store/v2"
	confixcmd "cosmossdk.io/tools/confix/cmd"
	authcmd "cosmossdk.io/x/auth/client/cli"

	"github.com/cosmos/cosmos-sdk/client"
	"github.com/cosmos/cosmos-sdk/client/debug"
	"github.com/cosmos/cosmos-sdk/client/keys"
	"github.com/cosmos/cosmos-sdk/client/rpc"
	"github.com/cosmos/cosmos-sdk/server"
	servertypes "github.com/cosmos/cosmos-sdk/server/types"
	sdk "github.com/cosmos/cosmos-sdk/types"
	"github.com/cosmos/cosmos-sdk/x/genutil"
	genutilcli "github.com/cosmos/cosmos-sdk/x/genutil/client/cli"
	genutiltypes "github.com/cosmos/cosmos-sdk/x/genutil/types"
)

var _ transaction.Codec[transaction.Tx] = &temporaryTxDecoder{}

type temporaryTxDecoder struct {
	txConfig client.TxConfig
}

// Decode implements transaction.Codec.
func (t *temporaryTxDecoder) Decode(bz []byte) (transaction.Tx, error) {
	return t.txConfig.TxDecoder()(bz)
}

// DecodeJSON implements transaction.Codec.
func (t *temporaryTxDecoder) DecodeJSON(bz []byte) (transaction.Tx, error) {
	return t.txConfig.TxJSONDecoder()(bz)
}

<<<<<<< HEAD
func newApp(
	logger log.Logger,
	viper *viper.Viper,
) servercore.AppI[transaction.Tx] {
	sa := simapp.NewSimApp(logger, viper)
	return sa
=======
func newApp(logger log.Logger, viper *viper.Viper) serverv2.AppI[transaction.Tx] {
	return simapp.NewSimApp(logger, viper)
>>>>>>> 929803d6
}

func initRootCmd(
	rootCmd *cobra.Command,
	txConfig client.TxConfig,
	moduleManager *runtimev2.MM,
) {
	cfg := sdk.GetConfig()
	cfg.Seal()

	rootCmd.AddCommand(
		genutilcli.InitCmd(moduleManager),
		debug.Cmd(),
		confixcmd.ConfigCommand(),
		// snapshot.Cmd(newApp), // TODO add to comet server
	)

	logger, err := serverv2.NewLogger(viper.New(), rootCmd.OutOrStdout())
	if err != nil {
		panic(fmt.Sprintf("failed to create logger: %v", err))
	}

	// Add empty server struct here for writing default config
	if err = serverv2.AddCommands(
		rootCmd,
		newApp,
		logger,
		cometbft.New(&temporaryTxDecoder{txConfig}),
		grpc.New(),
		storev2.New(),
	); err != nil {
		panic(err)
	}

	// add keybase, auxiliary RPC, query, genesis, and tx child commands
	rootCmd.AddCommand(
		server.StatusCommand(),
		genesisCommand(txConfig, moduleManager, appExport),
		queryCommand(),
		txCommand(),
		keys.Commands(),
		offchain.OffChain(),
	)
}

// genesisCommand builds genesis-related `simd genesis` command. Users may provide application specific commands as a parameter
func genesisCommand(
	txConfig client.TxConfig,
	moduleManager *runtimev2.MM,
	appExport func(logger log.Logger,
		height int64,
		forZeroHeight bool,
		jailAllowedAddrs []string,
		viper *viper.Viper,
		modulesToExport []string,
	) (servertypes.ExportedApp, error),
	cmds ...*cobra.Command,
) *cobra.Command {
	compatAppExporter := func(logger log.Logger, db dbm.DB, traceWriter io.Writer, height int64, forZeroHeight bool, jailAllowedAddrs []string, appOpts servertypes.AppOptions, modulesToExport []string) (servertypes.ExportedApp, error) {
		viperAppOpts, ok := appOpts.(*viper.Viper)
		if !ok {
			return servertypes.ExportedApp{}, errors.New("appOpts is not viper.Viper")
		}

		return appExport(logger, height, forZeroHeight, jailAllowedAddrs, viperAppOpts, modulesToExport)
	}

	cmd := genutilcli.Commands(txConfig, moduleManager.Modules()[genutiltypes.ModuleName].(genutil.AppModule), moduleManager, compatAppExporter)
	for _, subCmd := range cmds {
		cmd.AddCommand(subCmd)
	}
	return cmd
}

func queryCommand() *cobra.Command {
	cmd := &cobra.Command{
		Use:                        "query",
		Aliases:                    []string{"q"},
		Short:                      "Querying subcommands",
		DisableFlagParsing:         false,
		SuggestionsMinimumDistance: 2,
		RunE:                       client.ValidateCmd,
	}

	cmd.AddCommand(
		rpc.QueryEventForTxCmd(),
		server.QueryBlockCmd(),
		authcmd.QueryTxsByEventsCmd(),
		server.QueryBlocksCmd(),
		authcmd.QueryTxCmd(),
		server.QueryBlockResultsCmd(),
	)

	return cmd
}

func txCommand() *cobra.Command {
	cmd := &cobra.Command{
		Use:                        "tx",
		Short:                      "Transactions subcommands",
		DisableFlagParsing:         false,
		SuggestionsMinimumDistance: 2,
		RunE:                       client.ValidateCmd,
	}

	cmd.AddCommand(
		authcmd.GetSignCommand(),
		authcmd.GetSignBatchCommand(),
		authcmd.GetMultiSignCommand(),
		authcmd.GetMultiSignBatchCmd(),
		authcmd.GetValidateSignaturesCommand(),
		authcmd.GetBroadcastCommand(),
		authcmd.GetEncodeCommand(),
		authcmd.GetDecodeCommand(),
		authcmd.GetSimulateCmd(),
	)

	return cmd
}

// appExport creates a new simapp (optionally at a given height) and exports state.
func appExport(
	logger log.Logger,
	height int64,
	forZeroHeight bool,
	jailAllowedAddrs []string,
	viper *viper.Viper,
	modulesToExport []string,
) (servertypes.ExportedApp, error) {
	// overwrite the FlagInvCheckPeriod
	viper.Set(server.FlagInvCheckPeriod, 1)

	var simApp *simapp.SimApp
	if height != -1 {
		simApp = simapp.NewSimApp(logger, viper)

		if err := simApp.LoadHeight(uint64(height)); err != nil {
			return servertypes.ExportedApp{}, err
		}
	} else {
		simApp = simapp.NewSimApp(logger, viper)
	}

	return simApp.ExportAppStateAndValidators(forZeroHeight, jailAllowedAddrs, modulesToExport)
}<|MERGE_RESOLUTION|>--- conflicted
+++ resolved
@@ -50,17 +50,8 @@
 	return t.txConfig.TxJSONDecoder()(bz)
 }
 
-<<<<<<< HEAD
-func newApp(
-	logger log.Logger,
-	viper *viper.Viper,
-) servercore.AppI[transaction.Tx] {
-	sa := simapp.NewSimApp(logger, viper)
-	return sa
-=======
-func newApp(logger log.Logger, viper *viper.Viper) serverv2.AppI[transaction.Tx] {
+func newApp(logger log.Logger, viper *viper.Viper) servercore.AppI[transaction.Tx] {
 	return simapp.NewSimApp(logger, viper)
->>>>>>> 929803d6
 }
 
 func initRootCmd(
