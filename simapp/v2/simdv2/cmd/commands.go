package cmd

import (
	"context"
	"errors"
	"fmt"

	"github.com/spf13/cobra"
	"github.com/spf13/viper"

	"cosmossdk.io/client/v2/offchain"
	corectx "cosmossdk.io/core/context"
	"cosmossdk.io/core/transaction"
	"cosmossdk.io/log"
	runtimev2 "cosmossdk.io/runtime/v2"
	serverv2 "cosmossdk.io/server/v2"
	"cosmossdk.io/server/v2/api/grpc"
	"cosmossdk.io/server/v2/cometbft"
	"cosmossdk.io/server/v2/store"
	"cosmossdk.io/simapp/v2"
	confixcmd "cosmossdk.io/tools/confix/cmd"

	"github.com/cosmos/cosmos-sdk/client"
	"github.com/cosmos/cosmos-sdk/client/debug"
	"github.com/cosmos/cosmos-sdk/client/keys"
	"github.com/cosmos/cosmos-sdk/client/rpc"
	"github.com/cosmos/cosmos-sdk/server"
	sdk "github.com/cosmos/cosmos-sdk/types"
	authcmd "github.com/cosmos/cosmos-sdk/x/auth/client/cli"
	"github.com/cosmos/cosmos-sdk/x/genutil"
	genutilcli "github.com/cosmos/cosmos-sdk/x/genutil/client/cli"
	genutiltypes "github.com/cosmos/cosmos-sdk/x/genutil/types"
	genutilv2 "github.com/cosmos/cosmos-sdk/x/genutil/v2"
	v2 "github.com/cosmos/cosmos-sdk/x/genutil/v2/cli"
)

func newApp[T transaction.Tx](
	logger log.Logger, viper *viper.Viper,
) serverv2.AppI[T] {
	viper.Set(serverv2.FlagHome, simapp.DefaultNodeHome)

	return serverv2.AppI[T](
		simapp.NewSimApp[T](logger, viper))
}

func initRootCmd[T transaction.Tx](
	rootCmd *cobra.Command,
	txConfig client.TxConfig,
	moduleManager *runtimev2.MM[T],
) {
	cfg := sdk.GetConfig()
	cfg.Seal()

	rootCmd.AddCommand(
		genutilcli.InitCmd(moduleManager),
		debug.Cmd(),
		confixcmd.ConfigCommand(),
		NewTestnetCmd(moduleManager),
	)

	logger, err := serverv2.NewLogger(viper.New(), rootCmd.OutOrStdout())
	if err != nil {
		panic(fmt.Sprintf("failed to create logger: %v", err))
	}

	// add keybase, auxiliary RPC, query, genesis, and tx child commands
	rootCmd.AddCommand(
		genesisCommand(moduleManager),
		queryCommand(),
		txCommand(),
		keys.Commands(),
		offchain.OffChain(),
	)

	// wire server commands
	if err = serverv2.AddCommands(
		rootCmd,
		newApp,
		logger,
		initServerConfig(),
		cometbft.New(&genericTxDecoder[T]{txConfig}, cometbft.DefaultServerOptions[T]()),
		grpc.New[T](),
		store.New[T](newApp),
	); err != nil {
		panic(err)
	}
}

// genesisCommand builds genesis-related `simd genesis` command.
func genesisCommand[T transaction.Tx](
	moduleManager *runtimev2.MM[T],
<<<<<<< HEAD
	appExport genutilv2.AppExporter,
	cmds ...*cobra.Command,
) *cobra.Command {
	cmd := v2.Commands(moduleManager.Modules()[genutiltypes.ModuleName].(genutil.AppModule), moduleManager, appExport)
=======
	cmds ...*cobra.Command,
) *cobra.Command {
	cmd := v2.Commands(
		moduleManager.Modules()[genutiltypes.ModuleName].(genutil.AppModule),
		moduleManager,
		appExport[T],
	)
>>>>>>> 4c7cc864

	for _, subCmd := range cmds {
		cmd.AddCommand(subCmd)
	}
	return cmd
}

func queryCommand() *cobra.Command {
	cmd := &cobra.Command{
		Use:                        "query",
		Aliases:                    []string{"q"},
		Short:                      "Querying subcommands",
		DisableFlagParsing:         false,
		SuggestionsMinimumDistance: 2,
		RunE:                       client.ValidateCmd,
	}

	cmd.AddCommand(
		rpc.QueryEventForTxCmd(),
		authcmd.QueryTxsByEventsCmd(),
		authcmd.QueryTxCmd(),
	)

	return cmd
}

func txCommand() *cobra.Command {
	cmd := &cobra.Command{
		Use:                        "tx",
		Short:                      "Transactions subcommands",
		DisableFlagParsing:         false,
		SuggestionsMinimumDistance: 2,
		RunE:                       client.ValidateCmd,
	}

	cmd.AddCommand(
		authcmd.GetSignCommand(),
		authcmd.GetSignBatchCommand(),
		authcmd.GetMultiSignCommand(),
		authcmd.GetMultiSignBatchCmd(),
		authcmd.GetValidateSignaturesCommand(),
		authcmd.GetBroadcastCommand(),
		authcmd.GetEncodeCommand(),
		authcmd.GetDecodeCommand(),
		authcmd.GetSimulateCmd(),
	)

	return cmd
}

// appExport creates a new simapp (optionally at a given height) and exports state.
func appExport[T transaction.Tx](
	ctx context.Context,
	height int64,
	jailAllowedAddrs []string,
<<<<<<< HEAD
	viper *viper.Viper,
) (genutilv2.ExportedApp, error) {
=======
) (genutilv2.ExportedApp, error) {
	value := ctx.Value(corectx.ViperContextKey)
	viper, ok := value.(*viper.Viper)
	if !ok {
		return genutilv2.ExportedApp{},
			fmt.Errorf("incorrect viper type %T: expected *viper.Viper in context", value)
	}
	value = ctx.Value(corectx.LoggerContextKey)
	logger, ok := value.(log.Logger)
	if !ok {
		return genutilv2.ExportedApp{},
			fmt.Errorf("incorrect logger type %T: expected log.Logger in context", value)
	}

>>>>>>> 4c7cc864
	// overwrite the FlagInvCheckPeriod
	viper.Set(server.FlagInvCheckPeriod, 1)
	viper.Set(serverv2.FlagHome, simapp.DefaultNodeHome)

	var simApp *simapp.SimApp[T]
	if height != -1 {
		simApp = simapp.NewSimApp[T](logger, viper)

		if err := simApp.LoadHeight(uint64(height)); err != nil {
			return genutilv2.ExportedApp{}, err
		}
	} else {
		simApp = simapp.NewSimApp[T](logger, viper)
	}

	return simApp.ExportAppStateAndValidators(jailAllowedAddrs)
}

var _ transaction.Codec[transaction.Tx] = &genericTxDecoder[transaction.Tx]{}

type genericTxDecoder[T transaction.Tx] struct {
	txConfig client.TxConfig
}

// Decode implements transaction.Codec.
func (t *genericTxDecoder[T]) Decode(bz []byte) (T, error) {
	var out T
	tx, err := t.txConfig.TxDecoder()(bz)
	if err != nil {
		return out, err
	}

	var ok bool
	out, ok = tx.(T)
	if !ok {
		return out, errors.New("unexpected Tx type")
	}

	return out, nil
}

// DecodeJSON implements transaction.Codec.
func (t *genericTxDecoder[T]) DecodeJSON(bz []byte) (T, error) {
	var out T
	tx, err := t.txConfig.TxJSONDecoder()(bz)
	if err != nil {
		return out, err
	}

	var ok bool
	out, ok = tx.(T)
	if !ok {
		return out, errors.New("unexpected Tx type")
	}

	return out, nil
}<|MERGE_RESOLUTION|>--- conflicted
+++ resolved
@@ -89,12 +89,6 @@
 // genesisCommand builds genesis-related `simd genesis` command.
 func genesisCommand[T transaction.Tx](
 	moduleManager *runtimev2.MM[T],
-<<<<<<< HEAD
-	appExport genutilv2.AppExporter,
-	cmds ...*cobra.Command,
-) *cobra.Command {
-	cmd := v2.Commands(moduleManager.Modules()[genutiltypes.ModuleName].(genutil.AppModule), moduleManager, appExport)
-=======
 	cmds ...*cobra.Command,
 ) *cobra.Command {
 	cmd := v2.Commands(
@@ -102,7 +96,6 @@
 		moduleManager,
 		appExport[T],
 	)
->>>>>>> 4c7cc864
 
 	for _, subCmd := range cmds {
 		cmd.AddCommand(subCmd)
@@ -158,10 +151,6 @@
 	ctx context.Context,
 	height int64,
 	jailAllowedAddrs []string,
-<<<<<<< HEAD
-	viper *viper.Viper,
-) (genutilv2.ExportedApp, error) {
-=======
 ) (genutilv2.ExportedApp, error) {
 	value := ctx.Value(corectx.ViperContextKey)
 	viper, ok := value.(*viper.Viper)
@@ -176,7 +165,6 @@
 			fmt.Errorf("incorrect logger type %T: expected log.Logger in context", value)
 	}
 
->>>>>>> 4c7cc864
 	// overwrite the FlagInvCheckPeriod
 	viper.Set(server.FlagInvCheckPeriod, 1)
 	viper.Set(serverv2.FlagHome, simapp.DefaultNodeHome)
