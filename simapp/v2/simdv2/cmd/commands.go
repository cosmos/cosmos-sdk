--- conflicted
+++ resolved
@@ -12,14 +12,6 @@
 	"cosmossdk.io/log"
 	runtimev2 "cosmossdk.io/runtime/v2"
 	serverv2 "cosmossdk.io/server/v2"
-<<<<<<< HEAD
-=======
-	"cosmossdk.io/server/v2/api/grpc"
-	"cosmossdk.io/server/v2/api/rest"
-	"cosmossdk.io/server/v2/api/telemetry"
-	"cosmossdk.io/server/v2/cometbft"
-	serverstore "cosmossdk.io/server/v2/store"
->>>>>>> 762fad2a
 	"cosmossdk.io/simapp/v2"
 	confixcmd "cosmossdk.io/tools/confix/cmd"
 
@@ -71,13 +63,11 @@
 		offchain.OffChain(),
 	)
 
-<<<<<<< HEAD
-	//// wire server commands
-	//return serverv2.AddCommands(
+	// wire server commands
+	//if _, err := serverv2.AddCommands(
 	//	rootCmd,
-	//	app,
-	//	logger,
-	//	globalAppConfig,
+	//	newApp,
+	//	initServerConfig(),
 	//	cometbft.New(
 	//		&genericTxDecoder[T]{txConfig},
 	//		initCometOptions[T](),
@@ -86,28 +76,12 @@
 	//	grpc.New[T](),
 	//	serverstore.New[T](),
 	//	telemetry.New[T](),
-	//)
+	//	rest.New[T](),
+	//); err != nil {
+	//	panic(err)
+	//}
 
 	return nil, nil
-=======
-	// wire server commands
-	if err := serverv2.AddCommands(
-		rootCmd,
-		newApp,
-		initServerConfig(),
-		cometbft.New(
-			&genericTxDecoder[T]{txConfig},
-			initCometOptions[T](),
-			initCometConfig(),
-		),
-		grpc.New[T](),
-		serverstore.New[T](),
-		telemetry.New[T](),
-		rest.New[T](),
-	); err != nil {
-		panic(err)
-	}
->>>>>>> 762fad2a
 }
 
 // genesisCommand builds genesis-related `simd genesis` command.
