package cmd

import (
	"bufio"
	"encoding/json"
	"fmt"
	"net"
	"os"
	"path/filepath"
	"time"

	cmtconfig "github.com/cometbft/cometbft/config"
	cmttime "github.com/cometbft/cometbft/types/time"
	"github.com/spf13/cobra"
	"github.com/spf13/pflag"

	"cosmossdk.io/core/transaction"
	"cosmossdk.io/log"
	"cosmossdk.io/math"
	"cosmossdk.io/math/unsafe"
	runtimev2 "cosmossdk.io/runtime/v2"
	serverv2 "cosmossdk.io/server/v2"
	"cosmossdk.io/server/v2/api/grpc"
	"cosmossdk.io/server/v2/cometbft"
	"cosmossdk.io/server/v2/store"
	authtypes "cosmossdk.io/x/auth/types"
	banktypes "cosmossdk.io/x/bank/types"
	stakingtypes "cosmossdk.io/x/staking/types"

	"github.com/cosmos/cosmos-sdk/client"
	"github.com/cosmos/cosmos-sdk/client/flags"
	"github.com/cosmos/cosmos-sdk/client/tx"
	"github.com/cosmos/cosmos-sdk/crypto/hd"
	"github.com/cosmos/cosmos-sdk/crypto/keyring"
	cryptotypes "github.com/cosmos/cosmos-sdk/crypto/types"
	"github.com/cosmos/cosmos-sdk/testutil"
	sdk "github.com/cosmos/cosmos-sdk/types"
	"github.com/cosmos/cosmos-sdk/version"
	"github.com/cosmos/cosmos-sdk/x/genutil"
	genutiltypes "github.com/cosmos/cosmos-sdk/x/genutil/types"
)

var (
	flagMinGasPrices      = "minimum-gas-prices"
	flagNodeDirPrefix     = "node-dir-prefix"
	flagNumValidators     = "validator-count"
	flagOutputDir         = "output-dir"
	flagNodeDaemonHome    = "node-daemon-home"
	flagStartingIPAddress = "starting-ip-address"
	flagListenIPAddress   = "listen-ip-address"
	flagStakingDenom      = "staking-denom"
	flagCommitTimeout     = "commit-timeout"
	flagSingleHost        = "single-host"
)

type initArgs struct {
	algo              string
	chainID           string
	keyringBackend    string
	minGasPrices      string
	nodeDaemonHome    string
	nodeDirPrefix     string
	numValidators     int
	outputDir         string
	startingIPAddress string
	listenIPAddress   string
	singleMachine     bool
	bondTokenDenom    string
}

func addTestnetFlagsToCmd(cmd *cobra.Command) {
	cmd.Flags().IntP(flagNumValidators, "n", 4, "Number of validators to initialize the testnet with")
	cmd.Flags().StringP(flagOutputDir, "o", "./.testnets", "Directory to store initialization data for the testnet")
	cmd.Flags().String(flags.FlagChainID, "", "genesis file chain-id, if left blank will be randomly created")
	cmd.Flags().String(flagMinGasPrices, fmt.Sprintf("0.000006%s", sdk.DefaultBondDenom), "Minimum gas prices to accept for transactions; All fees in a tx must meet this minimum (e.g. 0.01photino,0.001stake)")
	cmd.Flags().String(flags.FlagKeyType, string(hd.Secp256k1Type), "Key signing algorithm to generate keys for")

	// support old flags name for backwards compatibility
	cmd.Flags().SetNormalizeFunc(func(f *pflag.FlagSet, name string) pflag.NormalizedName {
		if name == flags.FlagKeyAlgorithm {
			name = flags.FlagKeyType
		}

		return pflag.NormalizedName(name)
	})
}

// NewTestnetCmd creates a root testnet command with subcommands to run an in-process testnet or initialize
// validator configuration files for running a multi-validator testnet in a separate process
func NewTestnetCmd[T transaction.Tx](mm *runtimev2.MM[T]) *cobra.Command {
	testnetCmd := &cobra.Command{
		Use:                        "testnet",
		Short:                      "subcommands for starting or configuring local testnets",
		DisableFlagParsing:         true,
		SuggestionsMinimumDistance: 2,
		RunE:                       client.ValidateCmd,
	}

	testnetCmd.AddCommand(testnetInitFilesCmd(mm))

	return testnetCmd
}

// testnetInitFilesCmd returns a cmd to initialize all files for CometBFT testnet and application
func testnetInitFilesCmd[T transaction.Tx](mm *runtimev2.MM[T]) *cobra.Command {
	cmd := &cobra.Command{
		Use:   "init-files",
		Short: "Initialize config directories & files for a multi-validator testnet running locally via separate processes (e.g. Docker Compose or similar)",
		Long: fmt.Sprintf(`init-files will setup one directory per validator and populate each with
necessary files (private validator, genesis, config, etc.) for running validator nodes.

Booting up a network with these validator folders is intended to be used with Docker Compose,
or a similar setup where each node has a manually configurable IP address.

Note, strict routability for addresses is turned off in the config file.

Example:
	%s testnet init-files --validator-count 4 --output-dir ./.testnets --starting-ip-address 192.168.10.2
	`, version.AppName),
		RunE: func(cmd *cobra.Command, _ []string) error {
			clientCtx, err := client.GetClientQueryContext(cmd)
			if err != nil {
				return err
			}

			config := client.GetConfigFromCmd(cmd)

			args := initArgs{}
			args.outputDir, _ = cmd.Flags().GetString(flagOutputDir)
			args.keyringBackend, _ = cmd.Flags().GetString(flags.FlagKeyringBackend)
			args.chainID, _ = cmd.Flags().GetString(flags.FlagChainID)
			args.minGasPrices, _ = cmd.Flags().GetString(flagMinGasPrices)
			args.nodeDirPrefix, _ = cmd.Flags().GetString(flagNodeDirPrefix)
			args.nodeDaemonHome, _ = cmd.Flags().GetString(flagNodeDaemonHome)
			args.startingIPAddress, _ = cmd.Flags().GetString(flagStartingIPAddress)
			args.listenIPAddress, _ = cmd.Flags().GetString(flagListenIPAddress)
			args.numValidators, _ = cmd.Flags().GetInt(flagNumValidators)
			args.algo, _ = cmd.Flags().GetString(flags.FlagKeyType)
			args.bondTokenDenom, _ = cmd.Flags().GetString(flagStakingDenom)
			args.singleMachine, _ = cmd.Flags().GetBool(flagSingleHost)
			config.Consensus.TimeoutCommit, err = cmd.Flags().GetDuration(flagCommitTimeout)
			if err != nil {
				return err
			}

			return initTestnetFiles(clientCtx, cmd, config, mm, args)
		},
	}

	addTestnetFlagsToCmd(cmd)
	cmd.Flags().String(flagNodeDirPrefix, "node", "Prefix for the name of per-validator subdirectories (to be number-suffixed like node0, node1, ...)")
	cmd.Flags().String(flagNodeDaemonHome, "simdv2", "Home directory of the node's daemon configuration")
	cmd.Flags().String(flagStartingIPAddress, "192.168.0.1", "Starting IP address (192.168.0.1 results in persistent peers list ID0@192.168.0.1:46656, ID1@192.168.0.2:46656, ...)")
	cmd.Flags().String(flagListenIPAddress, "127.0.0.1", "TCP or UNIX socket IP address for the RPC server to listen on")
	cmd.Flags().String(flags.FlagKeyringBackend, flags.DefaultKeyringBackend, "Select keyring's backend (os|file|test)")
	cmd.Flags().Duration(flagCommitTimeout, 5*time.Second, "Time to wait after a block commit before starting on the new height")
	cmd.Flags().Bool(flagSingleHost, false, "Cluster runs on a single host machine with different ports")
	cmd.Flags().String(flagStakingDenom, sdk.DefaultBondDenom, "Default staking token denominator")

	return cmd
}

const nodeDirPerm = 0o755

// initTestnetFiles initializes testnet files for a testnet to be run in a separate process
func initTestnetFiles[T transaction.Tx](
	clientCtx client.Context,
	cmd *cobra.Command,
	nodeConfig *cmtconfig.Config,
	mm *runtimev2.MM[T],
	args initArgs,
) error {
	if args.chainID == "" {
		args.chainID = "chain-" + unsafe.Str(6)
	}
	nodeIDs := make([]string, args.numValidators)
	valPubKeys := make([]cryptotypes.PubKey, args.numValidators)

	// appConfig := srvconfig.DefaultConfig()
	// appConfig.MinGasPrices = args.minGasPrices
	// appConfig.API.Enable = true
	// appConfig.Telemetry.Enabled = true
	// appConfig.Telemetry.PrometheusRetentionTime = 60
	// appConfig.Telemetry.EnableHostnameLabel = false
	// appConfig.Telemetry.GlobalLabels = [][]string{{"chain_id", args.chainID}}

	var (
		genAccounts []authtypes.GenesisAccount
		genBalances []banktypes.Balance
		genFiles    []string
	)
	const (
		rpcPort  = 26657
		apiPort  = 1317
		grpcPort = 9090
	)
	p2pPortStart := 26656

	inBuf := bufio.NewReader(cmd.InOrStdin())
	// generate private keys, node IDs, and initial transactions
	for i := 0; i < args.numValidators; i++ {
		var portOffset int
		grpcConfig := grpc.DefaultConfig()
		if args.singleMachine {
			portOffset = i
			p2pPortStart = 16656 // use different start point to not conflict with rpc port
			nodeConfig.P2P.AddrBookStrict = false
			nodeConfig.P2P.PexReactor = false
			nodeConfig.P2P.AllowDuplicateIP = true

			grpcConfig = &grpc.Config{
				Enable:         true,
				Address:        fmt.Sprintf("127.0.0.1:%d", grpcPort+portOffset),
				MaxRecvMsgSize: grpc.DefaultConfig().MaxRecvMsgSize,
				MaxSendMsgSize: grpc.DefaultConfig().MaxSendMsgSize,
			}
		}

		nodeDirName := fmt.Sprintf("%s%d", args.nodeDirPrefix, i)
		nodeDir := filepath.Join(args.outputDir, nodeDirName, args.nodeDaemonHome)
		cmd.Println("Node dir", nodeDir)
		gentxsDir := filepath.Join(args.outputDir, "gentxs")

		nodeConfig.SetRoot(nodeDir)
		nodeConfig.Moniker = nodeDirName
		nodeConfig.RPC.ListenAddress = fmt.Sprintf("tcp://%s:%d", args.listenIPAddress, rpcPort+portOffset)

		if err := os.MkdirAll(filepath.Join(nodeDir, "config"), nodeDirPerm); err != nil {
			_ = os.RemoveAll(args.outputDir)
			return err
		}
		var (
			err error
			ip  string
		)
		if args.singleMachine {
			ip = "127.0.0.1"
		} else {
			ip, err = getIP(i, args.startingIPAddress)
			if err != nil {
				_ = os.RemoveAll(args.outputDir)
				return err
			}
		}

		nodeIDs[i], valPubKeys[i], err = genutil.InitializeNodeValidatorFiles(nodeConfig, args.algo)
		if err != nil {
			_ = os.RemoveAll(args.outputDir)
			return err
		}

		memo := fmt.Sprintf("%s@%s:%d", nodeIDs[i], ip, p2pPortStart+portOffset)
		genFiles = append(genFiles, nodeConfig.GenesisFile())

		kb, err := keyring.New(sdk.KeyringServiceName(), args.keyringBackend, nodeDir, inBuf, clientCtx.Codec)
		if err != nil {
			return err
		}

		keyringAlgos, _ := kb.SupportedAlgorithms()
		algo, err := keyring.NewSigningAlgoFromString(args.algo, keyringAlgos)
		if err != nil {
			return err
		}

		addr, secret, err := testutil.GenerateSaveCoinKey(kb, nodeDirName, "", true, algo, sdk.GetFullBIP44Path())
		if err != nil {
			_ = os.RemoveAll(args.outputDir)
			return err
		}

		info := map[string]string{"secret": secret}

		cliPrint, err := json.Marshal(info)
		if err != nil {
			return err
		}

		// save private key seed words
		if err := writeFile(fmt.Sprintf("%v.json", "key_seed"), nodeDir, cliPrint); err != nil {
			return err
		}

		accTokens := sdk.TokensFromConsensusPower(1000, sdk.DefaultPowerReduction)
		accStakingTokens := sdk.TokensFromConsensusPower(500, sdk.DefaultPowerReduction)
		coins := sdk.Coins{
			sdk.NewCoin("testtoken", accTokens),
			sdk.NewCoin(args.bondTokenDenom, accStakingTokens),
		}

		genBalances = append(genBalances, banktypes.Balance{Address: addr.String(), Coins: coins.Sort()})
		genAccounts = append(genAccounts, authtypes.NewBaseAccount(addr, nil, 0, 0))

		valStr, err := clientCtx.ValidatorAddressCodec.BytesToString(addr)
		if err != nil {
			return err
		}
		valTokens := sdk.TokensFromConsensusPower(100, sdk.DefaultPowerReduction)
		createValMsg, err := stakingtypes.NewMsgCreateValidator(
			valStr,
			valPubKeys[i],
			sdk.NewCoin(args.bondTokenDenom, valTokens),
			stakingtypes.NewDescription(nodeDirName, "", "", "", ""),
			stakingtypes.NewCommissionRates(math.LegacyOneDec(), math.LegacyOneDec(), math.LegacyOneDec()),
			math.OneInt(),
		)
		if err != nil {
			return err
		}

		txBuilder := clientCtx.TxConfig.NewTxBuilder()
		if err := txBuilder.SetMsgs(createValMsg); err != nil {
			return err
		}

		txBuilder.SetMemo(memo)
		txBuilder.SetGasLimit(flags.DefaultGasLimit)
		txBuilder.SetFeePayer(addr)

		txFactory := tx.Factory{}
		txFactory = txFactory.
			WithChainID(args.chainID).
			WithMemo(memo).
			WithKeybase(kb).
			WithTxConfig(clientCtx.TxConfig)

		if err := tx.Sign(cmd.Context(), txFactory, nodeDirName, txBuilder, true); err != nil {
			return err
		}

		txBz, err := clientCtx.TxConfig.TxJSONEncoder()(txBuilder.GetTx())
		if err != nil {
			return err
		}

		if err := writeFile(fmt.Sprintf("%v.json", nodeDirName), gentxsDir, txBz); err != nil {
			return err
		}

		// Write server config
		cometServer := cometbft.New[T](
			&genericTxDecoder[T]{clientCtx.TxConfig},
			cometbft.ServerOptions[T]{},
			cometbft.OverwriteDefaultConfigTomlConfig(nodeConfig),
		)
		storeServer := store.New[T]()
		grpcServer := grpc.New[T](grpc.OverwriteDefaultConfig(grpcConfig))
<<<<<<< HEAD
		server := serverv2.NewServer(coretesting.NewNopLogger(), cometServer, grpcServer, storeServer)
=======
		storeServer := store.New[T]()
		server := serverv2.NewServer(log.NewNopLogger(), cometServer, grpcServer, storeServer)
>>>>>>> aee9803a
		err = server.WriteConfig(filepath.Join(nodeDir, "config"))
		if err != nil {
			return err
		}
	}

	if err := initGenFiles(clientCtx, mm, args.chainID, genAccounts, genBalances, genFiles, args.numValidators); err != nil {
		return err
	}

	err := collectGenFiles(
		clientCtx, nodeConfig, args.chainID, nodeIDs, valPubKeys, args.numValidators,
		args.outputDir, args.nodeDirPrefix, args.nodeDaemonHome,
		rpcPort, p2pPortStart, args.singleMachine,
	)
	if err != nil {
		return err
	}

	// Update viper root since root dir become rootdir/node/simd
	client.GetViperFromCmd(cmd).Set(flags.FlagHome, nodeConfig.RootDir)

	cmd.PrintErrf("Successfully initialized %d node directories\n", args.numValidators)
	return nil
}

func initGenFiles[T transaction.Tx](
	clientCtx client.Context, mm *runtimev2.MM[T], chainID string,
	genAccounts []authtypes.GenesisAccount, genBalances []banktypes.Balance,
	genFiles []string, numValidators int,
) error {
	appGenState := mm.DefaultGenesis()

	// set the accounts in the genesis state
	var authGenState authtypes.GenesisState
	clientCtx.Codec.MustUnmarshalJSON(appGenState[authtypes.ModuleName], &authGenState)

	accounts, err := authtypes.PackAccounts(genAccounts)
	if err != nil {
		return err
	}

	authGenState.Accounts = accounts
	appGenState[authtypes.ModuleName] = clientCtx.Codec.MustMarshalJSON(&authGenState)

	// set the balances in the genesis state
	var bankGenState banktypes.GenesisState
	clientCtx.Codec.MustUnmarshalJSON(appGenState[banktypes.ModuleName], &bankGenState)

	bankGenState.Balances, err = banktypes.SanitizeGenesisBalances(genBalances, clientCtx.AddressCodec)
	if err != nil {
		return err
	}
	for _, bal := range bankGenState.Balances {
		bankGenState.Supply = bankGenState.Supply.Add(bal.Coins...)
	}
	appGenState[banktypes.ModuleName] = clientCtx.Codec.MustMarshalJSON(&bankGenState)

	appGenStateJSON, err := json.MarshalIndent(appGenState, "", "  ")
	if err != nil {
		return err
	}

	appGenesis := genutiltypes.NewAppGenesisWithVersion(chainID, appGenStateJSON)
	// generate empty genesis files for each validator and save
	for i := 0; i < numValidators; i++ {
		if err := appGenesis.SaveAs(genFiles[i]); err != nil {
			return err
		}
	}
	return nil
}

func collectGenFiles(
	clientCtx client.Context, nodeConfig *cmtconfig.Config, chainID string,
	nodeIDs []string, valPubKeys []cryptotypes.PubKey, numValidators int,
	outputDir, nodeDirPrefix, nodeDaemonHome string,
	rpcPortStart, p2pPortStart int,
	singleMachine bool,
) error {
	var appState json.RawMessage
	genTime := cmttime.Now()

	for i := 0; i < numValidators; i++ {
		if singleMachine {
			portOffset := i
			nodeConfig.RPC.ListenAddress = fmt.Sprintf("tcp://127.0.0.1:%d", rpcPortStart+portOffset)
			nodeConfig.P2P.ListenAddress = fmt.Sprintf("tcp://127.0.0.1:%d", p2pPortStart+portOffset)
		}

		nodeDirName := fmt.Sprintf("%s%d", nodeDirPrefix, i)
		nodeDir := filepath.Join(outputDir, nodeDirName, nodeDaemonHome)
		gentxsDir := filepath.Join(outputDir, "gentxs")
		nodeConfig.Moniker = nodeDirName

		nodeConfig.SetRoot(nodeDir)

		nodeID, valPubKey := nodeIDs[i], valPubKeys[i]
		initCfg := genutiltypes.NewInitConfig(chainID, gentxsDir, nodeID, valPubKey)

		appGenesis, err := genutiltypes.AppGenesisFromFile(nodeConfig.GenesisFile())
		if err != nil {
			return err
		}

		nodeAppState, err := genutil.GenAppStateFromConfig(clientCtx.Codec, clientCtx.TxConfig, nodeConfig, initCfg, appGenesis, genutiltypes.DefaultMessageValidator,
			clientCtx.ValidatorAddressCodec, clientCtx.AddressCodec)
		if err != nil {
			return err
		}

		if appState == nil {
			// set the canonical application state (they should not differ)
			appState = nodeAppState
		}

		genFile := nodeConfig.GenesisFile()

		// overwrite each validator's genesis file to have a canonical genesis time
		if err := genutil.ExportGenesisFileWithTime(genFile, chainID, nil, appState, genTime); err != nil {
			return err
		}
	}

	return nil
}

func getIP(i int, startingIPAddr string) (ip string, err error) {
	if len(startingIPAddr) == 0 {
		ip, err = serverv2.ExternalIP()
		if err != nil {
			return "", err
		}
		return ip, nil
	}
	return calculateIP(startingIPAddr, i)
}

func calculateIP(ip string, i int) (string, error) {
	ipv4 := net.ParseIP(ip).To4()
	if ipv4 == nil {
		return "", fmt.Errorf("%v: non ipv4 address", ip)
	}

	for j := 0; j < i; j++ {
		ipv4[3]++
	}

	return ipv4.String(), nil
}

func writeFile(name, dir string, contents []byte) error {
	file := filepath.Join(dir, name)

	if err := os.MkdirAll(dir, 0o755); err != nil {
		return fmt.Errorf("could not create directory %q: %w", dir, err)
	}

	if err := os.WriteFile(file, contents, 0o600); err != nil {
		return err
	}

	return nil
}<|MERGE_RESOLUTION|>--- conflicted
+++ resolved
@@ -345,12 +345,7 @@
 		)
 		storeServer := store.New[T]()
 		grpcServer := grpc.New[T](grpc.OverwriteDefaultConfig(grpcConfig))
-<<<<<<< HEAD
-		server := serverv2.NewServer(coretesting.NewNopLogger(), cometServer, grpcServer, storeServer)
-=======
-		storeServer := store.New[T]()
 		server := serverv2.NewServer(log.NewNopLogger(), cometServer, grpcServer, storeServer)
->>>>>>> aee9803a
 		err = server.WriteConfig(filepath.Join(nodeDir, "config"))
 		if err != nil {
 			return err
