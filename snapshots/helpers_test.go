package snapshots_test

import (
	"bufio"
	"bytes"
	"compress/zlib"
	"crypto/sha256"
	"errors"
	"io"
	"testing"
	"time"

	protoio "github.com/gogo/protobuf/io"
	"github.com/stretchr/testify/require"
<<<<<<< HEAD
=======
	"github.com/tendermint/tendermint/libs/log"
	db "github.com/tendermint/tm-db"
>>>>>>> dafdc107

	"github.com/cosmos/cosmos-sdk/db/memdb"
	"github.com/cosmos/cosmos-sdk/snapshots"
	snapshottypes "github.com/cosmos/cosmos-sdk/snapshots/types"
	"github.com/cosmos/cosmos-sdk/testutil"
	sdkerrors "github.com/cosmos/cosmos-sdk/types/errors"
)

func checksums(slice [][]byte) [][]byte {
	hasher := sha256.New()
	checksums := make([][]byte, len(slice))
	for i, chunk := range slice {
		hasher.Write(chunk)
		checksums[i] = hasher.Sum(nil)
		hasher.Reset()
	}
	return checksums
}

func hash(chunks [][]byte) []byte {
	hasher := sha256.New()
	for _, chunk := range chunks {
		hasher.Write(chunk)
	}
	return hasher.Sum(nil)
}

func makeChunks(chunks [][]byte) <-chan io.ReadCloser {
	ch := make(chan io.ReadCloser, len(chunks))
	for _, chunk := range chunks {
		ch <- io.NopCloser(bytes.NewReader(chunk))
	}
	close(ch)
	return ch
}

func readChunks(chunks <-chan io.ReadCloser) [][]byte {
	bodies := [][]byte{}
	for chunk := range chunks {
		body, err := io.ReadAll(chunk)
		if err != nil {
			panic(err)
		}
		bodies = append(bodies, body)
	}
	return bodies
}

// snapshotItems serialize a array of bytes as SnapshotItem_ExtensionPayload, and return the chunks.
func snapshotItems(items [][]byte) [][]byte {
	// copy the same parameters from the code
	snapshotChunkSize := uint64(10e6)
	snapshotBufferSize := int(snapshotChunkSize)

	ch := make(chan io.ReadCloser)
	go func() {
		chunkWriter := snapshots.NewChunkWriter(ch, snapshotChunkSize)
		bufWriter := bufio.NewWriterSize(chunkWriter, snapshotBufferSize)
		zWriter, _ := zlib.NewWriterLevel(bufWriter, 7)
		protoWriter := protoio.NewDelimitedWriter(zWriter)
		for _, item := range items {
			_ = snapshottypes.WriteExtensionItem(protoWriter, item)
		}
		_ = protoWriter.Close()
		_ = zWriter.Close()
		_ = bufWriter.Flush()
		_ = chunkWriter.Close()
	}()

	var chunks [][]byte
	for chunkBody := range ch {
		chunk, err := io.ReadAll(chunkBody)
		if err != nil {
			panic(err)
		}
		chunks = append(chunks, chunk)
	}

	return chunks
}

type mockSnapshotter struct {
	items            [][]byte
	prunedHeights    map[int64]struct{}
	snapshotInterval uint64
}

func (m *mockSnapshotter) Restore(
	height uint64, format uint32, protoReader protoio.Reader,
) (snapshottypes.SnapshotItem, error) {
	if format == 0 {
		return snapshottypes.SnapshotItem{}, snapshottypes.ErrUnknownFormat
	}
	if m.items != nil {
		return snapshottypes.SnapshotItem{}, errors.New("already has contents")
	}

	m.items = [][]byte{}
	for {
		item := &snapshottypes.SnapshotItem{}
		err := protoReader.ReadMsg(item)
		if err == io.EOF {
			break
		} else if err != nil {
			return snapshottypes.SnapshotItem{}, sdkerrors.Wrap(err, "invalid protobuf message")
		}
		payload := item.GetExtensionPayload()
		if payload == nil {
			return snapshottypes.SnapshotItem{}, sdkerrors.Wrap(err, "invalid protobuf message")
		}
		m.items = append(m.items, payload.Payload)
	}

	return snapshottypes.SnapshotItem{}, nil
}

func (m *mockSnapshotter) Snapshot(height uint64, protoWriter protoio.Writer) error {
	for _, item := range m.items {
		if err := snapshottypes.WriteExtensionItem(protoWriter, item); err != nil {
			return err
		}
	}
	return nil
}

func (m *mockSnapshotter) SnapshotFormat() uint32 {
	return snapshottypes.CurrentFormat
}

func (m *mockSnapshotter) SupportedFormats() []uint32 {
	return []uint32{snapshottypes.CurrentFormat}
}

func (m *mockSnapshotter) PruneSnapshotHeight(height int64) {
	m.prunedHeights[height] = struct{}{}
}

func (m *mockSnapshotter) GetSnapshotInterval() uint64 {
	return m.snapshotInterval
}

func (m *mockSnapshotter) SetSnapshotInterval(snapshotInterval uint64) {
	m.snapshotInterval = snapshotInterval
}

// setupBusyManager creates a manager with an empty store that is busy creating a snapshot at height 1.
// The snapshot will complete when the returned closer is called.
func setupBusyManager(t *testing.T) *snapshots.Manager {
<<<<<<< HEAD
	// os.MkdirTemp() is used instead of testing.T.TempDir()
	// see https://github.com/cosmos/cosmos-sdk/pull/8475 for
	// this change's rationale.
	tempdir, err := os.MkdirTemp("", "")
	require.NoError(t, err)
	t.Cleanup(func() { _ = os.RemoveAll(tempdir) })

	store, err := snapshots.NewStore(memdb.NewDB(), tempdir)
=======
	store, err := snapshots.NewStore(db.NewMemDB(), testutil.GetTempDir(t))
>>>>>>> dafdc107
	require.NoError(t, err)
	hung := newHungSnapshotter()
	hung.SetSnapshotInterval(opts.Interval)
	mgr := snapshots.NewManager(store, opts, hung, nil, log.NewNopLogger())
	require.Equal(t, opts.Interval, hung.snapshotInterval)

	go func() {
		_, err := mgr.Create(1)
		require.NoError(t, err)
		_, didPruneHeight := hung.prunedHeights[1]
		require.True(t, didPruneHeight)
	}()
	time.Sleep(10 * time.Millisecond)
	t.Cleanup(hung.Close)

	return mgr
}

// hungSnapshotter can be used to test operations in progress. Call close to end the snapshot.
type hungSnapshotter struct {
	ch               chan struct{}
	prunedHeights    map[int64]struct{}
	snapshotInterval uint64
}

func newHungSnapshotter() *hungSnapshotter {
	return &hungSnapshotter{
		ch:            make(chan struct{}),
		prunedHeights: make(map[int64]struct{}),
	}
}

func (m *hungSnapshotter) Close() {
	close(m.ch)
}

func (m *hungSnapshotter) Snapshot(height uint64, protoWriter protoio.Writer) error {
	<-m.ch
	return nil
}

func (m *hungSnapshotter) PruneSnapshotHeight(height int64) {
	m.prunedHeights[height] = struct{}{}
}

func (m *hungSnapshotter) SetSnapshotInterval(snapshotInterval uint64) {
	m.snapshotInterval = snapshotInterval
}

func (m *hungSnapshotter) Restore(
	height uint64, format uint32, protoReader protoio.Reader,
) (snapshottypes.SnapshotItem, error) {
	panic("not implemented")
}<|MERGE_RESOLUTION|>--- conflicted
+++ resolved
@@ -12,11 +12,7 @@
 
 	protoio "github.com/gogo/protobuf/io"
 	"github.com/stretchr/testify/require"
-<<<<<<< HEAD
-=======
 	"github.com/tendermint/tendermint/libs/log"
-	db "github.com/tendermint/tm-db"
->>>>>>> dafdc107
 
 	"github.com/cosmos/cosmos-sdk/db/memdb"
 	"github.com/cosmos/cosmos-sdk/snapshots"
@@ -165,18 +161,7 @@
 // setupBusyManager creates a manager with an empty store that is busy creating a snapshot at height 1.
 // The snapshot will complete when the returned closer is called.
 func setupBusyManager(t *testing.T) *snapshots.Manager {
-<<<<<<< HEAD
-	// os.MkdirTemp() is used instead of testing.T.TempDir()
-	// see https://github.com/cosmos/cosmos-sdk/pull/8475 for
-	// this change's rationale.
-	tempdir, err := os.MkdirTemp("", "")
-	require.NoError(t, err)
-	t.Cleanup(func() { _ = os.RemoveAll(tempdir) })
-
-	store, err := snapshots.NewStore(memdb.NewDB(), tempdir)
-=======
-	store, err := snapshots.NewStore(db.NewMemDB(), testutil.GetTempDir(t))
->>>>>>> dafdc107
+	store, err := snapshots.NewStore(memdb.NewDB(), testutil.GetTempDir(t))
 	require.NoError(t, err)
 	hung := newHungSnapshotter()
 	hung.SetSnapshotInterval(opts.Interval)
