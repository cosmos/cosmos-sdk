--- conflicted
+++ resolved
@@ -17,32 +17,6 @@
 	sdkerrors "github.com/cosmos/cosmos-sdk/types/errors"
 )
 
-<<<<<<< HEAD
-const (
-	opNone     operation = ""
-	opSnapshot operation = "snapshot"
-	opPrune    operation = "prune"
-	opRestore  operation = "restore"
-
-	chunkBufferSize = 4
-
-	// snapshotMaxItemSize limits the size of both KVStore entries and snapshot
-	// extension payloads during a state-sync restore.
-	// Unexported so copied in manager_test.go for testing
-	snapshotMaxItemSize = int(512e6)
-)
-
-// operation represents a Manager operation. Only one operation can be in progress at a time.
-type operation string
-
-// restoreDone represents the result of a restore operation.
-type restoreDone struct {
-	complete bool  // if true, restore completed successfully (not prematurely)
-	err      error // if non-nil, restore errored
-}
-
-=======
->>>>>>> 6e0ddf02
 // Manager manages snapshot and restore operations for an app, making sure only a single
 // long-running operation is in progress at any given time, and provides convenience methods
 // mirroring the ABCI interface.
@@ -91,7 +65,10 @@
 	chunkBufferSize   = 4
 	chunkIDBufferSize = 1024
 
-	snapshotMaxItemSize = int(64e6) // SDK has no key/value size limit, so we set an arbitrary limit
+	// snapshotMaxItemSize limits the size of both KVStore entries and snapshot
+	// extension payloads during a state-sync restore.
+	// Unexported so copied in manager_test.go for testing
+	snapshotMaxItemSize = int(512e6)
 )
 
 var ErrOptsZeroSnapshotInterval = errors.New("snaphot-interval must not be 0")
@@ -344,11 +321,6 @@
 	return nil
 }
 
-<<<<<<< HEAD
-// restoreSnapshot do the heavy work of snapshot restoration after preliminary checks on request have passed.
-func (m *Manager) restoreSnapshot(snapshot types.Snapshot, chChunks <-chan io.ReadCloser) error {
-	var nextItem types.SnapshotItem
-=======
 func (m *Manager) loadChunkStream(height uint64, format uint32, chunkIDs <-chan uint32) <-chan io.ReadCloser {
 	chunks := make(chan io.ReadCloser, chunkBufferSize)
 	go func() {
@@ -373,7 +345,8 @@
 	if err := os.MkdirAll(dir, 0o750); err != nil {
 		return sdkerrors.Wrapf(err, "failed to create snapshot directory %q", dir)
 	}
->>>>>>> 6e0ddf02
+
+	var nextItem types.SnapshotItem
 
 	streamReader, err := NewStreamReader(chChunks)
 	if err != nil {
@@ -398,7 +371,6 @@
 	if err != nil {
 		return sdkerrors.Wrap(err, "multistore restore")
 	}
-
 	for {
 		if nextItem.Item == nil {
 			// end of stream
@@ -541,19 +513,24 @@
 	if m == nil {
 		return
 	}
-	if !m.shouldTakeSnapshot(height) {
+	if !m.ShouldTakeSnapshot(height) {
 		m.logger.Debug("snapshot is skipped", "height", height)
 		return
 	}
-	m.snapshot(height)
-}
-
-// shouldTakeSnapshot returns true is snapshot should be taken at height.
-func (m *Manager) shouldTakeSnapshot(height int64) bool {
+	m.Snapshot(height)
+}
+
+// ShouldTakeSnapshot returns true if a snapshot should be taken at height.
+func (m *Manager) ShouldTakeSnapshot(height int64) bool {
+	if m == nil {
+		return false
+	}
 	return m.opts.Interval > 0 && uint64(height)%m.opts.Interval == 0
 }
 
-func (m *Manager) snapshot(height int64) {
+// Snapshot taks a snapshot of the current state and prunes any old snapshottypes.
+// It should be started as a goroutine
+func (m *Manager) Snapshot(height int64) {
 	m.logger.Info("creating state snapshot", "height", height)
 
 	if height <= 0 {
