package std

import (
	"github.com/cosmos/cosmos-sdk/codec"
	"github.com/cosmos/cosmos-sdk/codec/types"
	sdk "github.com/cosmos/cosmos-sdk/types"
	"github.com/cosmos/cosmos-sdk/types/module"
	"github.com/cosmos/cosmos-sdk/x/auth/vesting"
	gov "github.com/cosmos/cosmos-sdk/x/gov/types"
)

var (
<<<<<<< HEAD
	_ bank.Codec = (*Codec)(nil)
=======
	_ auth.Codec = (*Codec)(nil)
>>>>>>> 10ce15f5
	_ gov.Codec  = (*Codec)(nil)
)

// Codec defines the application-level codec. This codec contains all the
// required module-specific codecs that are to be provided upon initialization.
type Codec struct {
	codec.Marshaler

	// Keep reference to the amino codec to allow backwards compatibility along
	// with type, and interface registration.
	amino *codec.Codec

	anyUnpacker types.AnyUnpacker
}

func NewAppCodec(amino *codec.Codec, anyUnpacker types.AnyUnpacker) *Codec {
	return &Codec{Marshaler: codec.NewHybridCodec(amino, anyUnpacker), amino: amino, anyUnpacker: anyUnpacker}
}

<<<<<<< HEAD
// MarshalSupply marshals a SupplyI interface. If the given type implements
// the Marshaler interface, it is treated as a Proto-defined message and
// serialized that way. Otherwise, it falls back on the internal Amino codec.
func (c *Codec) MarshalSupply(supplyI bankexported.SupplyI) ([]byte, error) {
	supply := &Supply{}
	if err := supply.SetSupplyI(supplyI); err != nil {
		return nil, err
	}

	return c.Marshaler.MarshalBinaryBare(supply)
}

// UnmarshalSupply returns a SupplyI interface from raw encoded account bytes
// of a Proto-based SupplyI type. An error is returned upon decoding failure.
func (c *Codec) UnmarshalSupply(bz []byte) (bankexported.SupplyI, error) {
	supply := &Supply{}
	if err := c.Marshaler.UnmarshalBinaryBare(bz, supply); err != nil {
		return nil, err
	}

	return supply.GetSupplyI(), nil
}

// MarshalSupplyJSON JSON encodes a supply object implementing the SupplyI
// interface.
func (c *Codec) MarshalSupplyJSON(supply bankexported.SupplyI) ([]byte, error) {
	return c.Marshaler.MarshalJSON(supply)
}

// UnmarshalSupplyJSON returns a SupplyI from JSON encoded bytes.
func (c *Codec) UnmarshalSupplyJSON(bz []byte) (bankexported.SupplyI, error) {
	supply := &Supply{}
	if err := c.Marshaler.UnmarshalJSON(bz, supply); err != nil {
		return nil, err
	}

	return supply.GetSupplyI(), nil
=======
// MarshalAccount marshals an Account interface. If the given type implements
// the Marshaler interface, it is treated as a Proto-defined message and
// serialized that way. Otherwise, it falls back on the internal Amino codec.
func (c *Codec) MarshalAccount(accI authexported.Account) ([]byte, error) {
	acc := &Account{}
	if err := acc.SetAccount(accI); err != nil {
		return nil, err
	}

	return c.Marshaler.MarshalBinaryBare(acc)
}

// UnmarshalAccount returns an Account interface from raw encoded account bytes
// of a Proto-based Account type. An error is returned upon decoding failure.
func (c *Codec) UnmarshalAccount(bz []byte) (authexported.Account, error) {
	acc := &Account{}
	if err := c.Marshaler.UnmarshalBinaryBare(bz, acc); err != nil {
		return nil, err
	}

	return acc.GetAccount(), nil
}

// MarshalAccountJSON JSON encodes an account object implementing the Account
// interface.
func (c *Codec) MarshalAccountJSON(acc authexported.Account) ([]byte, error) {
	return c.Marshaler.MarshalJSON(acc)
}

// UnmarshalAccountJSON returns an Account from JSON encoded bytes.
func (c *Codec) UnmarshalAccountJSON(bz []byte) (authexported.Account, error) {
	acc := &Account{}
	if err := c.Marshaler.UnmarshalJSON(bz, acc); err != nil {
		return nil, err
	}

	return acc.GetAccount(), nil
>>>>>>> 10ce15f5
}

// MarshalProposal marshals a Proposal. It accepts a Proposal defined by the x/gov
// module and uses the application-level Proposal type which has the concrete
// Content implementation to serialize.
func (c *Codec) MarshalProposal(p gov.Proposal) ([]byte, error) {
	proposal := &Proposal{ProposalBase: p.ProposalBase}
	if err := proposal.Content.SetContent(p.Content); err != nil {
		return nil, err
	}

	return c.Marshaler.MarshalBinaryBare(proposal)
}

// UnmarshalProposal decodes a Proposal defined by the x/gov module and uses the
// application-level Proposal type which has the concrete Content implementation
// to deserialize.
func (c *Codec) UnmarshalProposal(bz []byte) (gov.Proposal, error) {
	proposal := &Proposal{}
	if err := c.Marshaler.UnmarshalBinaryBare(bz, proposal); err != nil {
		return gov.Proposal{}, err
	}

	return gov.Proposal{
		Content:      proposal.Content.GetContent(),
		ProposalBase: proposal.ProposalBase,
	}, nil
}

// ----------------------------------------------------------------------------
// necessary types and interfaces registered. This codec is provided to all the
// modules the application depends on.
//
// NOTE: This codec will be deprecated in favor of AppCodec once all modules are
// migrated.
func MakeCodec(bm module.BasicManager) *codec.Codec {
	cdc := codec.New()

	bm.RegisterCodec(cdc)
	vesting.RegisterCodec(cdc)
	sdk.RegisterCodec(cdc)
	codec.RegisterCrypto(cdc)

	return cdc
}

// RegisterInterfaces registers Interfaces from sdk/types and vesting
func RegisterInterfaces(interfaceRegistry types.InterfaceRegistry) {
	sdk.RegisterInterfaces(interfaceRegistry)
	vesting.RegisterInterfaces(interfaceRegistry)
}<|MERGE_RESOLUTION|>--- conflicted
+++ resolved
@@ -10,12 +10,7 @@
 )
 
 var (
-<<<<<<< HEAD
-	_ bank.Codec = (*Codec)(nil)
-=======
-	_ auth.Codec = (*Codec)(nil)
->>>>>>> 10ce15f5
-	_ gov.Codec  = (*Codec)(nil)
+	_ gov.Codec = (*Codec)(nil)
 )
 
 // Codec defines the application-level codec. This codec contains all the
@@ -34,7 +29,6 @@
 	return &Codec{Marshaler: codec.NewHybridCodec(amino, anyUnpacker), amino: amino, anyUnpacker: anyUnpacker}
 }
 
-<<<<<<< HEAD
 // MarshalSupply marshals a SupplyI interface. If the given type implements
 // the Marshaler interface, it is treated as a Proto-defined message and
 // serialized that way. Otherwise, it falls back on the internal Amino codec.
@@ -72,7 +66,8 @@
 	}
 
 	return supply.GetSupplyI(), nil
-=======
+}
+
 // MarshalAccount marshals an Account interface. If the given type implements
 // the Marshaler interface, it is treated as a Proto-defined message and
 // serialized that way. Otherwise, it falls back on the internal Amino codec.
@@ -110,7 +105,6 @@
 	}
 
 	return acc.GetAccount(), nil
->>>>>>> 10ce15f5
 }
 
 // MarshalProposal marshals a Proposal. It accepts a Proposal defined by the x/gov
