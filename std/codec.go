package std

import (
	"github.com/cosmos/cosmos-sdk/codec"
	"github.com/cosmos/cosmos-sdk/codec/types"
	sdk "github.com/cosmos/cosmos-sdk/types"
	"github.com/cosmos/cosmos-sdk/types/module"
	"github.com/cosmos/cosmos-sdk/x/auth"
	authexported "github.com/cosmos/cosmos-sdk/x/auth/exported"
	"github.com/cosmos/cosmos-sdk/x/auth/vesting"
	"github.com/cosmos/cosmos-sdk/x/bank"
	bankexported "github.com/cosmos/cosmos-sdk/x/bank/exported"
	gov "github.com/cosmos/cosmos-sdk/x/gov/types"
	ibc "github.com/cosmos/cosmos-sdk/x/ibc"
	connectionexported "github.com/cosmos/cosmos-sdk/x/ibc/03-connection/exported"
	channelexported "github.com/cosmos/cosmos-sdk/x/ibc/04-channel/exported"
)

var (
<<<<<<< HEAD
	_ auth.Codec     = (*Codec)(nil)
	_ bank.Codec     = (*Codec)(nil)
	_ evidence.Codec = (*Codec)(nil)
	_ gov.Codec      = (*Codec)(nil)
	_ ibc.Codec      = (*Codec)(nil)
=======
	_ auth.Codec = (*Codec)(nil)
	_ bank.Codec = (*Codec)(nil)
	_ gov.Codec  = (*Codec)(nil)
>>>>>>> 68042043
)

// Codec defines the application-level codec. This codec contains all the
// required module-specific codecs that are to be provided upon initialization.
type Codec struct {
	codec.Marshaler

	// Keep reference to the amino codec to allow backwards compatibility along
	// with type, and interface registration.
	amino *codec.Codec

	anyUnpacker types.AnyUnpacker
}

func NewAppCodec(amino *codec.Codec, anyUnpacker types.AnyUnpacker) *Codec {
	return &Codec{Marshaler: codec.NewHybridCodec(amino, anyUnpacker), amino: amino, anyUnpacker: anyUnpacker}
}

// MarshalAccount marshals an Account interface. If the given type implements
// the Marshaler interface, it is treated as a Proto-defined message and
// serialized that way. Otherwise, it falls back on the internal Amino codec.
func (c *Codec) MarshalAccount(accI authexported.Account) ([]byte, error) {
	acc := &Account{}
	if err := acc.SetAccount(accI); err != nil {
		return nil, err
	}

	return c.Marshaler.MarshalBinaryBare(acc)
}

// UnmarshalAccount returns an Account interface from raw encoded account bytes
// of a Proto-based Account type. An error is returned upon decoding failure.
func (c *Codec) UnmarshalAccount(bz []byte) (authexported.Account, error) {
	acc := &Account{}
	if err := c.Marshaler.UnmarshalBinaryBare(bz, acc); err != nil {
		return nil, err
	}

	return acc.GetAccount(), nil
}

// MarshalAccountJSON JSON encodes an account object implementing the Account
// interface.
func (c *Codec) MarshalAccountJSON(acc authexported.Account) ([]byte, error) {
	return c.Marshaler.MarshalJSON(acc)
}

// UnmarshalAccountJSON returns an Account from JSON encoded bytes.
func (c *Codec) UnmarshalAccountJSON(bz []byte) (authexported.Account, error) {
	acc := &Account{}
	if err := c.Marshaler.UnmarshalJSON(bz, acc); err != nil {
		return nil, err
	}

	return acc.GetAccount(), nil
}

// MarshalSupply marshals a SupplyI interface. If the given type implements
// the Marshaler interface, it is treated as a Proto-defined message and
// serialized that way. Otherwise, it falls back on the internal Amino codec.
func (c *Codec) MarshalSupply(supplyI bankexported.SupplyI) ([]byte, error) {
	supply := &Supply{}
	if err := supply.SetSupplyI(supplyI); err != nil {
		return nil, err
	}

	return c.Marshaler.MarshalBinaryBare(supply)
}

// UnmarshalSupply returns a SupplyI interface from raw encoded account bytes
// of a Proto-based SupplyI type. An error is returned upon decoding failure.
func (c *Codec) UnmarshalSupply(bz []byte) (bankexported.SupplyI, error) {
	supply := &Supply{}
	if err := c.Marshaler.UnmarshalBinaryBare(bz, supply); err != nil {
		return nil, err
	}

	return supply.GetSupplyI(), nil
}

// MarshalSupplyJSON JSON encodes a supply object implementing the SupplyI
// interface.
func (c *Codec) MarshalSupplyJSON(supply bankexported.SupplyI) ([]byte, error) {
	return c.Marshaler.MarshalJSON(supply)
}

// UnmarshalSupplyJSON returns a SupplyI from JSON encoded bytes.
func (c *Codec) UnmarshalSupplyJSON(bz []byte) (bankexported.SupplyI, error) {
	supply := &Supply{}
	if err := c.Marshaler.UnmarshalJSON(bz, supply); err != nil {
		return nil, err
	}

	return supply.GetSupplyI(), nil
}

// MarshalProposal marshals a Proposal. It accepts a Proposal defined by the x/gov
// module and uses the application-level Proposal type which has the concrete
// Content implementation to serialize.
func (c *Codec) MarshalProposal(p gov.Proposal) ([]byte, error) {
	proposal := &Proposal{ProposalBase: p.ProposalBase}
	if err := proposal.Content.SetContent(p.Content); err != nil {
		return nil, err
	}

	return c.Marshaler.MarshalBinaryBare(proposal)
}

// UnmarshalProposal decodes a Proposal defined by the x/gov module and uses the
// application-level Proposal type which has the concrete Content implementation
// to deserialize.
func (c *Codec) UnmarshalProposal(bz []byte) (gov.Proposal, error) {
	proposal := &Proposal{}
	if err := c.Marshaler.UnmarshalBinaryBare(bz, proposal); err != nil {
		return gov.Proposal{}, err
	}

	return gov.Proposal{
		Content:      proposal.Content.GetContent(),
		ProposalBase: proposal.ProposalBase,
	}, nil
}

// MarshalConnection marshals an Connection interface. If the given type implements
// the Marshaler interface, it is treated as a Proto-defined message and
// serialized that way. Otherwise, it falls back on the internal Amino codec.
func (c *Codec) MarshalConnection(connectionI connectionexported.ConnectionI) ([]byte, error) {
	connection := &Connection{}
	if err := connection.SetConnectionI(connectionI); err != nil {
		return nil, err
	}

	return c.Marshaler.MarshalBinaryBare(connection)
}

// UnmarshalConnection returns a Connection interface from raw encoded evidence
// bytes of a Proto-based Connection type. An error is returned upon decoding
// failure.
func (c *Codec) UnmarshalConnection(bz []byte) (connectionexported.ConnectionI, error) {
	connection := &Connection{}
	if err := c.Marshaler.UnmarshalBinaryBare(bz, connection); err != nil {
		return nil, err
	}

	return connection.GetConnectionI(), nil
}

// MarshalConnectionJSON JSON encodes a connection object implementing the Connection
// interface.
func (c *Codec) MarshalConnectionJSON(connection connectionexported.ConnectionI) ([]byte, error) {
	return c.Marshaler.MarshalJSON(connection)
}

// UnmarshalConnectionJSON returns a Connection from JSON encoded bytes
func (c *Codec) UnmarshalConnectionJSON(bz []byte) (connectionexported.ConnectionI, error) {
	connection := &Connection{}
	if err := c.Marshaler.UnmarshalJSON(bz, connection); err != nil {
		return nil, err
	}

	return connection.GetConnectionI(), nil
}

// MarshalChannel marshals an Channel interface. If the given type implements
// the Marshaler interface, it is treated as a Proto-defined message and
// serialized that way. Otherwise, it falls back on the internal Amino codec.
func (c *Codec) MarshalChannel(channelI channelexported.ChannelI) ([]byte, error) {
	channel := &Channel{}
	if err := channel.SetChannelI(channelI); err != nil {
		return nil, err
	}

	return c.Marshaler.MarshalBinaryBare(channel)
}

// UnmarshalChannel returns a Channel interface from raw encoded evidence
// bytes of a Proto-based Channel type. An error is returned upon decoding
// failure.
func (c *Codec) UnmarshalChannel(bz []byte) (channelexported.ChannelI, error) {
	channel := &Channel{}
	if err := c.Marshaler.UnmarshalBinaryBare(bz, channel); err != nil {
		return nil, err
	}

	return channel.GetChannelI(), nil
}

// MarshalChannelJSON JSON encodes a channel object implementing the Channel
// interface.
func (c *Codec) MarshalChannelJSON(channel channelexported.ChannelI) ([]byte, error) {
	return c.Marshaler.MarshalJSON(channel)
}

// UnmarshalChannelJSON returns a Channel from JSON encoded bytes
func (c *Codec) UnmarshalChannelJSON(bz []byte) (channelexported.ChannelI, error) {
	channel := &Channel{}
	if err := c.Marshaler.UnmarshalJSON(bz, channel); err != nil {
		return nil, err
	}

	return channel.GetChannelI(), nil
}

// ----------------------------------------------------------------------------
// necessary types and interfaces registered. This codec is provided to all the
// modules the application depends on.
//
// NOTE: This codec will be deprecated in favor of AppCodec once all modules are
// migrated.
func MakeCodec(bm module.BasicManager) *codec.Codec {
	cdc := codec.New()

	bm.RegisterCodec(cdc)
	vesting.RegisterCodec(cdc)
	sdk.RegisterCodec(cdc)
	codec.RegisterCrypto(cdc)

	return cdc
}<|MERGE_RESOLUTION|>--- conflicted
+++ resolved
@@ -11,23 +11,12 @@
 	"github.com/cosmos/cosmos-sdk/x/bank"
 	bankexported "github.com/cosmos/cosmos-sdk/x/bank/exported"
 	gov "github.com/cosmos/cosmos-sdk/x/gov/types"
-	ibc "github.com/cosmos/cosmos-sdk/x/ibc"
-	connectionexported "github.com/cosmos/cosmos-sdk/x/ibc/03-connection/exported"
-	channelexported "github.com/cosmos/cosmos-sdk/x/ibc/04-channel/exported"
 )
 
 var (
-<<<<<<< HEAD
-	_ auth.Codec     = (*Codec)(nil)
-	_ bank.Codec     = (*Codec)(nil)
-	_ evidence.Codec = (*Codec)(nil)
-	_ gov.Codec      = (*Codec)(nil)
-	_ ibc.Codec      = (*Codec)(nil)
-=======
 	_ auth.Codec = (*Codec)(nil)
 	_ bank.Codec = (*Codec)(nil)
 	_ gov.Codec  = (*Codec)(nil)
->>>>>>> 68042043
 )
 
 // Codec defines the application-level codec. This codec contains all the
@@ -151,86 +140,6 @@
 	}, nil
 }
 
-// MarshalConnection marshals an Connection interface. If the given type implements
-// the Marshaler interface, it is treated as a Proto-defined message and
-// serialized that way. Otherwise, it falls back on the internal Amino codec.
-func (c *Codec) MarshalConnection(connectionI connectionexported.ConnectionI) ([]byte, error) {
-	connection := &Connection{}
-	if err := connection.SetConnectionI(connectionI); err != nil {
-		return nil, err
-	}
-
-	return c.Marshaler.MarshalBinaryBare(connection)
-}
-
-// UnmarshalConnection returns a Connection interface from raw encoded evidence
-// bytes of a Proto-based Connection type. An error is returned upon decoding
-// failure.
-func (c *Codec) UnmarshalConnection(bz []byte) (connectionexported.ConnectionI, error) {
-	connection := &Connection{}
-	if err := c.Marshaler.UnmarshalBinaryBare(bz, connection); err != nil {
-		return nil, err
-	}
-
-	return connection.GetConnectionI(), nil
-}
-
-// MarshalConnectionJSON JSON encodes a connection object implementing the Connection
-// interface.
-func (c *Codec) MarshalConnectionJSON(connection connectionexported.ConnectionI) ([]byte, error) {
-	return c.Marshaler.MarshalJSON(connection)
-}
-
-// UnmarshalConnectionJSON returns a Connection from JSON encoded bytes
-func (c *Codec) UnmarshalConnectionJSON(bz []byte) (connectionexported.ConnectionI, error) {
-	connection := &Connection{}
-	if err := c.Marshaler.UnmarshalJSON(bz, connection); err != nil {
-		return nil, err
-	}
-
-	return connection.GetConnectionI(), nil
-}
-
-// MarshalChannel marshals an Channel interface. If the given type implements
-// the Marshaler interface, it is treated as a Proto-defined message and
-// serialized that way. Otherwise, it falls back on the internal Amino codec.
-func (c *Codec) MarshalChannel(channelI channelexported.ChannelI) ([]byte, error) {
-	channel := &Channel{}
-	if err := channel.SetChannelI(channelI); err != nil {
-		return nil, err
-	}
-
-	return c.Marshaler.MarshalBinaryBare(channel)
-}
-
-// UnmarshalChannel returns a Channel interface from raw encoded evidence
-// bytes of a Proto-based Channel type. An error is returned upon decoding
-// failure.
-func (c *Codec) UnmarshalChannel(bz []byte) (channelexported.ChannelI, error) {
-	channel := &Channel{}
-	if err := c.Marshaler.UnmarshalBinaryBare(bz, channel); err != nil {
-		return nil, err
-	}
-
-	return channel.GetChannelI(), nil
-}
-
-// MarshalChannelJSON JSON encodes a channel object implementing the Channel
-// interface.
-func (c *Codec) MarshalChannelJSON(channel channelexported.ChannelI) ([]byte, error) {
-	return c.Marshaler.MarshalJSON(channel)
-}
-
-// UnmarshalChannelJSON returns a Channel from JSON encoded bytes
-func (c *Codec) UnmarshalChannelJSON(bz []byte) (channelexported.ChannelI, error) {
-	channel := &Channel{}
-	if err := c.Marshaler.UnmarshalJSON(bz, channel); err != nil {
-		return nil, err
-	}
-
-	return channel.GetChannelI(), nil
-}
-
 // ----------------------------------------------------------------------------
 // necessary types and interfaces registered. This codec is provided to all the
 // modules the application depends on.
