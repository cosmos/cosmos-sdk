--- conflicted
+++ resolved
@@ -8,21 +8,10 @@
 	"github.com/cosmos/cosmos-sdk/x/auth"
 	authexported "github.com/cosmos/cosmos-sdk/x/auth/exported"
 	"github.com/cosmos/cosmos-sdk/x/auth/vesting"
-<<<<<<< HEAD
-	"github.com/cosmos/cosmos-sdk/x/bank"
-	bankexported "github.com/cosmos/cosmos-sdk/x/bank/exported"
-=======
-	gov "github.com/cosmos/cosmos-sdk/x/gov/types"
->>>>>>> 8dccc520
 )
 
 var (
 	_ auth.Codec = (*Codec)(nil)
-<<<<<<< HEAD
-	_ bank.Codec = (*Codec)(nil)
-=======
-	_ gov.Codec  = (*Codec)(nil)
->>>>>>> 8dccc520
 )
 
 // Codec defines the application-level codec. This codec contains all the
@@ -80,73 +69,6 @@
 	return acc.GetAccount(), nil
 }
 
-<<<<<<< HEAD
-// MarshalSupply marshals a SupplyI interface. If the given type implements
-// the Marshaler interface, it is treated as a Proto-defined message and
-// serialized that way. Otherwise, it falls back on the internal Amino codec.
-func (c *Codec) MarshalSupply(supplyI bankexported.SupplyI) ([]byte, error) {
-	supply := &Supply{}
-	if err := supply.SetSupplyI(supplyI); err != nil {
-		return nil, err
-	}
-
-	return c.Marshaler.MarshalBinaryBare(supply)
-}
-
-// UnmarshalSupply returns a SupplyI interface from raw encoded account bytes
-// of a Proto-based SupplyI type. An error is returned upon decoding failure.
-func (c *Codec) UnmarshalSupply(bz []byte) (bankexported.SupplyI, error) {
-	supply := &Supply{}
-	if err := c.Marshaler.UnmarshalBinaryBare(bz, supply); err != nil {
-		return nil, err
-	}
-
-	return supply.GetSupplyI(), nil
-}
-
-// MarshalSupplyJSON JSON encodes a supply object implementing the SupplyI
-// interface.
-func (c *Codec) MarshalSupplyJSON(supply bankexported.SupplyI) ([]byte, error) {
-	return c.Marshaler.MarshalJSON(supply)
-}
-
-// UnmarshalSupplyJSON returns a SupplyI from JSON encoded bytes.
-func (c *Codec) UnmarshalSupplyJSON(bz []byte) (bankexported.SupplyI, error) {
-	supply := &Supply{}
-	if err := c.Marshaler.UnmarshalJSON(bz, supply); err != nil {
-		return nil, err
-	}
-
-	return supply.GetSupplyI(), nil
-=======
-// MarshalProposal marshals a Proposal. It accepts a Proposal defined by the x/gov
-// module and uses the application-level Proposal type which has the concrete
-// Content implementation to serialize.
-func (c *Codec) MarshalProposal(p gov.Proposal) ([]byte, error) {
-	proposal := &Proposal{ProposalBase: p.ProposalBase}
-	if err := proposal.Content.SetContent(p.Content); err != nil {
-		return nil, err
-	}
-
-	return c.Marshaler.MarshalBinaryBare(proposal)
-}
-
-// UnmarshalProposal decodes a Proposal defined by the x/gov module and uses the
-// application-level Proposal type which has the concrete Content implementation
-// to deserialize.
-func (c *Codec) UnmarshalProposal(bz []byte) (gov.Proposal, error) {
-	proposal := &Proposal{}
-	if err := c.Marshaler.UnmarshalBinaryBare(bz, proposal); err != nil {
-		return gov.Proposal{}, err
-	}
-
-	return gov.Proposal{
-		Content:      proposal.Content.GetContent(),
-		ProposalBase: proposal.ProposalBase,
-	}, nil
->>>>>>> 8dccc520
-}
-
 // ----------------------------------------------------------------------------
 // necessary types and interfaces registered. This codec is provided to all the
 // modules the application depends on.
