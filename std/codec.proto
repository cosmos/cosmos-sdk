syntax = "proto3";
package cosmos_sdk.std.v1;

import "third_party/proto/cosmos-proto/cosmos.proto";
import "third_party/proto/gogoproto/gogo.proto";
import "types/types.proto";
import "x/auth/types/types.proto";
import "x/auth/vesting/types/types.proto";
import "x/bank/types/types.proto";
import "x/crisis/types/types.proto";
import "x/distribution/types/types.proto";
import "x/gov/types/types.proto";
import "x/slashing/types/types.proto";
import "x/staking/types/types.proto";

option go_package = "github.com/cosmos/cosmos-sdk/std";

// Account defines the application-level Account type.
message Account {
  option (cosmos_proto.interface_type) = "*github.com/cosmos/cosmos-sdk/x/auth/exported.Account";

  // sum defines a list of all acceptable concrete Account implementations.
  oneof sum {
    cosmos_sdk.x.auth.v1.BaseAccount                      base_account               = 1;
    cosmos_sdk.x.auth.vesting.v1.ContinuousVestingAccount continuous_vesting_account = 2;
    cosmos_sdk.x.auth.vesting.v1.DelayedVestingAccount    delayed_vesting_account    = 3;
    cosmos_sdk.x.auth.vesting.v1.PeriodicVestingAccount   periodic_vesting_account   = 4;
    cosmos_sdk.x.auth.v1.ModuleAccount                    module_account             = 5;
  }
}

<<<<<<< HEAD
// Supply defines the application-level Supply type.
message Supply {
  option (gogoproto.equal)             = true;
  option (cosmos_proto.interface_type) = "*github.com/cosmos/cosmos-sdk/x/bank/exported.SupplyI";

  // sum defines a set of all acceptable concrete Supply implementations.
  oneof sum {
    cosmos_sdk.x.bank.v1.Supply supply = 1;
=======
// MsgSubmitProposal defines the application-level message type for handling
// governance proposals.
message MsgSubmitProposal {
  option (gogoproto.equal)           = true;
  option (gogoproto.goproto_getters) = false;

  cosmos_sdk.x.gov.v1.MsgSubmitProposalBase base    = 1 [(gogoproto.nullable) = false, (gogoproto.embed) = true];
  Content                                   content = 2;
}

// Proposal defines the application-level concrete proposal type used in
// governance proposals.
message Proposal {
  option (gogoproto.equal) = true;

  cosmos_sdk.x.gov.v1.ProposalBase base    = 1 [(gogoproto.embed) = true, (gogoproto.nullable) = false];
  Content                          content = 2 [(gogoproto.nullable) = false];
}

// Content defines the application-level allowed Content to be included in a
// governance proposal.
message Content {
  option (gogoproto.equal)             = true;
  option (cosmos_proto.interface_type) = "*github.com/cosmos/cosmos-sdk/x/gov/types.Content";

  // sum defines a set of all acceptable concrete governance proposal Content
  // types.
  oneof sum {
    cosmos_sdk.x.gov.v1.TextProposal                        text                    = 1;
    cosmos_sdk.x.params.v1.ParameterChangeProposal          parameter_change        = 2;
    cosmos_sdk.x.upgrade.v1.SoftwareUpgradeProposal         software_upgrade        = 3;
    cosmos_sdk.x.upgrade.v1.CancelSoftwareUpgradeProposal   cancel_software_upgrade = 4;
    cosmos_sdk.x.distribution.v1.CommunityPoolSpendProposal community_pool_spend    = 5;
>>>>>>> 8dccc520
  }
}

// Transaction defines the application-level transaction that can be signed and
// processed by the state-machine. It contains a base of common fields and
// repeated set of Message types.
message Transaction {
  option (gogoproto.goproto_getters) = false;

  StdTxBase        base = 1 [(gogoproto.jsontag) = "", (gogoproto.embed) = true, (gogoproto.nullable) = false];
  repeated Message msgs = 2 [(gogoproto.nullable) = false];
}

// Message defines the set of valid concrete message types that can be used to
// construct a transaction.
message Message {
  option (cosmos_proto.interface_type) = "github.com/cosmos/cosmos-sdk/types.Msg";

  // sum defines the set of all allowed valid messages defined in modules.
  oneof sum {
    cosmos_sdk.x.bank.v1.MsgSend                                msg_send                          = 1;
    cosmos_sdk.x.bank.v1.MsgMultiSend                           msg_multi_send                    = 2;
    cosmos_sdk.x.crisis.v1.MsgVerifyInvariant                   msg_verify_invariant              = 3;
    cosmos_sdk.x.distribution.v1.MsgSetWithdrawAddress          msg_set_withdraw_address          = 4;
    cosmos_sdk.x.distribution.v1.MsgWithdrawDelegatorReward     msg_withdraw_delegator_reward     = 5;
    cosmos_sdk.x.distribution.v1.MsgWithdrawValidatorCommission msg_withdraw_validator_commission = 6;
    cosmos_sdk.x.distribution.v1.MsgFundCommunityPool           msg_fund_community_pool           = 7;
    cosmos_sdk.x.gov.v1.MsgVote                                 msg_vote                          = 10;
    cosmos_sdk.x.gov.v1.MsgDeposit                              msg_deposit                       = 11;
    cosmos_sdk.x.slashing.v1.MsgUnjail                          msg_unjail                        = 12;
    cosmos_sdk.x.staking.v1.MsgCreateValidator                  msg_create_validator              = 13;
    cosmos_sdk.x.staking.v1.MsgEditValidator                    msg_edit_validator                = 14;
    cosmos_sdk.x.staking.v1.MsgDelegate                         msg_delegate                      = 15;
    cosmos_sdk.x.staking.v1.MsgBeginRedelegate                  msg_begin_redelegate              = 16;
    cosmos_sdk.x.staking.v1.MsgUndelegate                       msg_undelegate                    = 17;
  }
}

// SignDoc defines a standard application-level signing document to compose
// signatures for a Transaction.
message SignDoc {
  StdSignDocBase   base = 1 [(gogoproto.jsontag) = "", (gogoproto.embed) = true, (gogoproto.nullable) = false];
  repeated Message msgs = 2 [(gogoproto.nullable) = false];
}

// StdFee includes the amount of coins paid in fees and the maximum
// gas to be used by the transaction. The ratio yields an effective "gasprice",
// which must be above some miminum to be accepted into the mempool.
message StdFee {
  option (gogoproto.goproto_getters) = false;
  option (gogoproto.equal)           = true;

  repeated cosmos_sdk.v1.Coin amount = 1
      [(gogoproto.nullable) = false, (gogoproto.castrepeated) = "github.com/cosmos/cosmos-sdk/types.Coins"];
  uint64 gas = 2;
}

// StdSignature defines a signature structure that contains the signature of a
// transaction and an optional public key.
message StdSignature {
  option (gogoproto.goproto_getters) = false;

  bytes pub_key   = 1 [(gogoproto.jsontag) = "public_key,omitempty", (gogoproto.moretags) = "yaml:\"public_key\""];
  bytes signature = 2;
}

// StdTxBase defines a transaction base which application-level concrete transaction
// types can extend.
message StdTxBase {
  StdFee                fee        = 1 [(gogoproto.nullable) = false];
  repeated StdSignature signatures = 2 [(gogoproto.nullable) = false];
  string                memo       = 3;
}

// StdSignDocBase defines the base structure for which applications can extend
// to define the concrete structure that signers sign over.
message StdSignDocBase {
  string chain_id       = 1 [(gogoproto.customname) = "ChainID", (gogoproto.moretags) = "yaml:\"chain_id\""];
  uint64 account_number = 2 [(gogoproto.moretags) = "yaml:\"account_number\""];
  uint64 sequence       = 3;
  string memo           = 4;
  StdFee fee            = 5 [(gogoproto.nullable) = false];
}<|MERGE_RESOLUTION|>--- conflicted
+++ resolved
@@ -29,52 +29,6 @@
   }
 }
 
-<<<<<<< HEAD
-// Supply defines the application-level Supply type.
-message Supply {
-  option (gogoproto.equal)             = true;
-  option (cosmos_proto.interface_type) = "*github.com/cosmos/cosmos-sdk/x/bank/exported.SupplyI";
-
-  // sum defines a set of all acceptable concrete Supply implementations.
-  oneof sum {
-    cosmos_sdk.x.bank.v1.Supply supply = 1;
-=======
-// MsgSubmitProposal defines the application-level message type for handling
-// governance proposals.
-message MsgSubmitProposal {
-  option (gogoproto.equal)           = true;
-  option (gogoproto.goproto_getters) = false;
-
-  cosmos_sdk.x.gov.v1.MsgSubmitProposalBase base    = 1 [(gogoproto.nullable) = false, (gogoproto.embed) = true];
-  Content                                   content = 2;
-}
-
-// Proposal defines the application-level concrete proposal type used in
-// governance proposals.
-message Proposal {
-  option (gogoproto.equal) = true;
-
-  cosmos_sdk.x.gov.v1.ProposalBase base    = 1 [(gogoproto.embed) = true, (gogoproto.nullable) = false];
-  Content                          content = 2 [(gogoproto.nullable) = false];
-}
-
-// Content defines the application-level allowed Content to be included in a
-// governance proposal.
-message Content {
-  option (gogoproto.equal)             = true;
-  option (cosmos_proto.interface_type) = "*github.com/cosmos/cosmos-sdk/x/gov/types.Content";
-
-  // sum defines a set of all acceptable concrete governance proposal Content
-  // types.
-  oneof sum {
-    cosmos_sdk.x.gov.v1.TextProposal                        text                    = 1;
-    cosmos_sdk.x.params.v1.ParameterChangeProposal          parameter_change        = 2;
-    cosmos_sdk.x.upgrade.v1.SoftwareUpgradeProposal         software_upgrade        = 3;
-    cosmos_sdk.x.upgrade.v1.CancelSoftwareUpgradeProposal   cancel_software_upgrade = 4;
-    cosmos_sdk.x.distribution.v1.CommunityPoolSpendProposal community_pool_spend    = 5;
->>>>>>> 8dccc520
-  }
-}
 
 // Transaction defines the application-level transaction that can be signed and
 // processed by the state-machine. It contains a base of common fields and
