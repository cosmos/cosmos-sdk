syntax = "proto3";
package cosmos_sdk.std.v1;

import "third_party/proto/cosmos-proto/cosmos.proto";
import "third_party/proto/gogoproto/gogo.proto";
import "types/types.proto";
import "x/bank/types/types.proto";
import "x/crisis/types/types.proto";
import "x/distribution/types/types.proto";
import "x/gov/types/types.proto";
import "x/slashing/types/types.proto";
import "x/staking/types/types.proto";
import "x/params/types/proposal/types.proto";
import "x/upgrade/types/types.proto";

option go_package = "github.com/cosmos/cosmos-sdk/std";

<<<<<<< HEAD
// Supply defines the application-level Supply type.
message Supply {
  option (gogoproto.equal)             = true;
  option (cosmos_proto.interface_type) = "*github.com/cosmos/cosmos-sdk/x/bank/exported.SupplyI";

  // sum defines a set of all acceptable concrete Supply implementations.
  oneof sum {
    cosmos_sdk.x.bank.v1.Supply supply = 1;
=======
// Account defines the application-level Account type.
message Account {
  option (cosmos_proto.interface_type) = "*github.com/cosmos/cosmos-sdk/x/auth/exported.Account";

  // sum defines a list of all acceptable concrete Account implementations.
  oneof sum {
    cosmos_sdk.x.auth.v1.BaseAccount                      base_account               = 1;
    cosmos_sdk.x.auth.vesting.v1.ContinuousVestingAccount continuous_vesting_account = 2;
    cosmos_sdk.x.auth.vesting.v1.DelayedVestingAccount    delayed_vesting_account    = 3;
    cosmos_sdk.x.auth.vesting.v1.PeriodicVestingAccount   periodic_vesting_account   = 4;
    cosmos_sdk.x.auth.v1.ModuleAccount                    module_account             = 5;
>>>>>>> 10ce15f5
  }
}

// MsgSubmitProposal defines the application-level message type for handling
// governance proposals.
message MsgSubmitProposal {
  option (gogoproto.equal)           = true;
  option (gogoproto.goproto_getters) = false;

  cosmos_sdk.x.gov.v1.MsgSubmitProposalBase base    = 1 [(gogoproto.nullable) = false, (gogoproto.embed) = true];
  Content                                   content = 2;
}

// Proposal defines the application-level concrete proposal type used in
// governance proposals.
message Proposal {
  option (gogoproto.equal) = true;

  cosmos_sdk.x.gov.v1.ProposalBase base    = 1 [(gogoproto.embed) = true, (gogoproto.nullable) = false];
  Content                          content = 2 [(gogoproto.nullable) = false];
}

// Content defines the application-level allowed Content to be included in a
// governance proposal.
message Content {
  option (gogoproto.equal)             = true;
  option (cosmos_proto.interface_type) = "*github.com/cosmos/cosmos-sdk/x/gov/types.Content";

  // sum defines a set of all acceptable concrete governance proposal Content
  // types.
  oneof sum {
    cosmos_sdk.x.gov.v1.TextProposal                        text                    = 1;
    cosmos_sdk.x.params.v1.ParameterChangeProposal          parameter_change        = 2;
    cosmos_sdk.x.upgrade.v1.SoftwareUpgradeProposal         software_upgrade        = 3;
    cosmos_sdk.x.upgrade.v1.CancelSoftwareUpgradeProposal   cancel_software_upgrade = 4;
    cosmos_sdk.x.distribution.v1.CommunityPoolSpendProposal community_pool_spend    = 5;
  }
}

// Transaction defines the application-level transaction that can be signed and
// processed by the state-machine. It contains a base of common fields and
// repeated set of Message types.
message Transaction {
  option (gogoproto.goproto_getters) = false;

  StdTxBase        base = 1 [(gogoproto.jsontag) = "", (gogoproto.embed) = true, (gogoproto.nullable) = false];
  repeated Message msgs = 2 [(gogoproto.nullable) = false];
}

// Message defines the set of valid concrete message types that can be used to
// construct a transaction.
message Message {
  option (cosmos_proto.interface_type) = "github.com/cosmos/cosmos-sdk/types.Msg";

  // sum defines the set of all allowed valid messages defined in modules.
  oneof sum {
    cosmos_sdk.x.bank.v1.MsgSend                                msg_send                          = 1;
    cosmos_sdk.x.bank.v1.MsgMultiSend                           msg_multi_send                    = 2;
    cosmos_sdk.x.crisis.v1.MsgVerifyInvariant                   msg_verify_invariant              = 3;
    cosmos_sdk.x.distribution.v1.MsgSetWithdrawAddress          msg_set_withdraw_address          = 4;
    cosmos_sdk.x.distribution.v1.MsgWithdrawDelegatorReward     msg_withdraw_delegator_reward     = 5;
    cosmos_sdk.x.distribution.v1.MsgWithdrawValidatorCommission msg_withdraw_validator_commission = 6;
    cosmos_sdk.x.distribution.v1.MsgFundCommunityPool           msg_fund_community_pool           = 7;
    MsgSubmitProposal                                           msg_submit_proposal               = 9;
    cosmos_sdk.x.gov.v1.MsgVote                                 msg_vote                          = 10;
    cosmos_sdk.x.gov.v1.MsgDeposit                              msg_deposit                       = 11;
    cosmos_sdk.x.slashing.v1.MsgUnjail                          msg_unjail                        = 12;
    cosmos_sdk.x.staking.v1.MsgCreateValidator                  msg_create_validator              = 13;
    cosmos_sdk.x.staking.v1.MsgEditValidator                    msg_edit_validator                = 14;
    cosmos_sdk.x.staking.v1.MsgDelegate                         msg_delegate                      = 15;
    cosmos_sdk.x.staking.v1.MsgBeginRedelegate                  msg_begin_redelegate              = 16;
    cosmos_sdk.x.staking.v1.MsgUndelegate                       msg_undelegate                    = 17;
  }
}

// SignDoc defines a standard application-level signing document to compose
// signatures for a Transaction.
message SignDoc {
  StdSignDocBase   base = 1 [(gogoproto.jsontag) = "", (gogoproto.embed) = true, (gogoproto.nullable) = false];
  repeated Message msgs = 2 [(gogoproto.nullable) = false];
}

// StdFee includes the amount of coins paid in fees and the maximum
// gas to be used by the transaction. The ratio yields an effective "gasprice",
// which must be above some miminum to be accepted into the mempool.
message StdFee {
  option (gogoproto.goproto_getters) = false;
  option (gogoproto.equal)           = true;

  repeated cosmos_sdk.v1.Coin amount = 1
      [(gogoproto.nullable) = false, (gogoproto.castrepeated) = "github.com/cosmos/cosmos-sdk/types.Coins"];
  uint64 gas = 2;
}

// StdSignature defines a signature structure that contains the signature of a
// transaction and an optional public key.
message StdSignature {
  option (gogoproto.goproto_getters) = false;

  bytes pub_key   = 1 [(gogoproto.jsontag) = "public_key,omitempty", (gogoproto.moretags) = "yaml:\"public_key\""];
  bytes signature = 2;
}

// StdTxBase defines a transaction base which application-level concrete transaction
// types can extend.
message StdTxBase {
  StdFee                fee        = 1 [(gogoproto.nullable) = false];
  repeated StdSignature signatures = 2 [(gogoproto.nullable) = false];
  string                memo       = 3;
}

// StdSignDocBase defines the base structure for which applications can extend
// to define the concrete structure that signers sign over.
message StdSignDocBase {
  string chain_id       = 1 [(gogoproto.customname) = "ChainID", (gogoproto.moretags) = "yaml:\"chain_id\""];
  uint64 account_number = 2 [(gogoproto.moretags) = "yaml:\"account_number\""];
  uint64 sequence       = 3;
  string memo           = 4;
  StdFee fee            = 5 [(gogoproto.nullable) = false];
}<|MERGE_RESOLUTION|>--- conflicted
+++ resolved
@@ -15,16 +15,6 @@
 
 option go_package = "github.com/cosmos/cosmos-sdk/std";
 
-<<<<<<< HEAD
-// Supply defines the application-level Supply type.
-message Supply {
-  option (gogoproto.equal)             = true;
-  option (cosmos_proto.interface_type) = "*github.com/cosmos/cosmos-sdk/x/bank/exported.SupplyI";
-
-  // sum defines a set of all acceptable concrete Supply implementations.
-  oneof sum {
-    cosmos_sdk.x.bank.v1.Supply supply = 1;
-=======
 // Account defines the application-level Account type.
 message Account {
   option (cosmos_proto.interface_type) = "*github.com/cosmos/cosmos-sdk/x/auth/exported.Account";
@@ -36,7 +26,17 @@
     cosmos_sdk.x.auth.vesting.v1.DelayedVestingAccount    delayed_vesting_account    = 3;
     cosmos_sdk.x.auth.vesting.v1.PeriodicVestingAccount   periodic_vesting_account   = 4;
     cosmos_sdk.x.auth.v1.ModuleAccount                    module_account             = 5;
->>>>>>> 10ce15f5
+  }
+}
+
+// Supply defines the application-level Supply type.
+message Supply {
+  option (gogoproto.equal)             = true;
+  option (cosmos_proto.interface_type) = "*github.com/cosmos/cosmos-sdk/x/bank/exported.SupplyI";
+
+  // sum defines a set of all acceptable concrete Supply implementations.
+  oneof sum {
+    cosmos_sdk.x.bank.v1.Supply supply = 1;
   }
 }
 
