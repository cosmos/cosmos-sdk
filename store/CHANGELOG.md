<!--
Guiding Principles:
Changelogs are for humans, not machines.
There should be an entry for every single version.
The same types of changes should be grouped.
Versions and sections should be linkable.
The latest version comes first.
The release date of each version is displayed.
Mention whether you follow Semantic Versioning.
Usage:
Change log entries are to be added to the Unreleased section under the
appropriate stanza (see below). Each entry should ideally include a tag and
the Github issue reference in the following format:
* (<tag>) [#<issue-number>] Changelog message.
Types of changes (Stanzas):
"Features" for new features.
"Improvements" for changes in existing functionality.
"Deprecated" for soon-to-be removed features.
"Bug Fixes" for any bug fixes.
"API Breaking" for breaking exported APIs used by developers building on SDK.
Ref: https://keepachangelog.com/en/1.0.0/
-->

# Changelog

## [Unreleased]

### Bug Fixes

* [#20425](https://github.com/cosmos/cosmos-sdk/pull/20425) Fix nil pointer panic when querying historical state where a new store does not exist.

## v1.1.2 (March 31, 2025)

### Bug Fixes

* [#24090](https://github.com/cosmos/cosmos-sdk/pull/24090) Running the `prune` command now disables async pruning.

### Features

<<<<<<< HEAD
* [#24159](https://github.com/cosmos/cosmos-sdk/pull/24159) Support mount object store in baseapp, add `ObjectStore` api in context.
=======
* [#25470](https://github.com/cosmos/cosmos-sdk/pull/25470) Adds object KV stores and refactors the base store to be generic across the value parameter.
>>>>>>> 905e1e46

## v1.1.1 (September 06, 2024)

### Improvements

* [#21574](https://github.com/cosmos/cosmos-sdk/pull/21574) Upgrade IVL to IAVL 1.2.0.


## v1.1.0 (March 20, 2024)

### Improvements

* [#19770](https://github.com/cosmos/cosmos-sdk/pull/19770) Upgrade IAVL to IAVL v1.1.1.

## v1.0.2 (January 10, 2024)

### Bug Fixes

* [#18897](https://github.com/cosmos/cosmos-sdk/pull/18897) Replace panic in pruning to avoid consensus halting. 

## v1.0.1 (November 28, 2023)

### Bug Fixes

* [#18563](https://github.com/cosmos/cosmos-sdk/pull/18563) `LastCommitID().Hash` will always return `sha256([]byte{})` if the store is empty.

## v1.0.0 (October 31, 2023)

### Features

* [#17294](https://github.com/cosmos/cosmos-sdk/pull/17294) Add snapshot manager Close method.
* [#15568](https://github.com/cosmos/cosmos-sdk/pull/15568) Migrate the `iavl` to the new key format.
    * Remove `DeleteVersion`, `DeleteVersions`, `LazyLoadVersionForOverwriting` from `iavl` tree API.
    * Add `DeleteVersionsTo` and `SaveChangeSet`, since it will keep versions sequentially like `fromVersion` to `toVersion`.
    * Refactor the pruning manager to use `DeleteVersionsTo`.
* [#15712](https://github.com/cosmos/cosmos-sdk/pull/15712) Add `WorkingHash` function to the store interface  to get the current app hash before commit.
* [#14645](https://github.com/cosmos/cosmos-sdk/pull/14645) Add limit to the length of key and value.
* [#15683](https://github.com/cosmos/cosmos-sdk/pull/15683) `rootmulti.Store.CacheMultiStoreWithVersion` now can handle loading archival states that don't persist any of the module stores the current state has.
* [#16060](https://github.com/cosmos/cosmos-sdk/pull/16060) Support saving restoring snapshot locally.
* [#14746](https://github.com/cosmos/cosmos-sdk/pull/14746) The `store` module is extracted to have a separate go.mod file which allows it be a standalone module.
* [#14410](https://github.com/cosmos/cosmos-sdk/pull/14410) `rootmulti.Store.loadVersion` has validation to check if all the module stores' height is correct, it will error if any module store has incorrect height.

### Improvements

* [#17158](https://github.com/cosmos/cosmos-sdk/pull/17158) Start the goroutine after need to create a snapshot.

### API Breaking Changes

* [#16321](https://github.com/cosmos/cosmos-sdk/pull/16321) QueryInterface defines its own request and response types instead of relying on comet/abci & returns an error<|MERGE_RESOLUTION|>--- conflicted
+++ resolved
@@ -37,11 +37,7 @@
 
 ### Features
 
-<<<<<<< HEAD
-* [#24159](https://github.com/cosmos/cosmos-sdk/pull/24159) Support mount object store in baseapp, add `ObjectStore` api in context.
-=======
 * [#25470](https://github.com/cosmos/cosmos-sdk/pull/25470) Adds object KV stores and refactors the base store to be generic across the value parameter.
->>>>>>> 905e1e46
 
 ## v1.1.1 (September 06, 2024)
 
