<!--
Guiding Principles:
Changelogs are for humans, not machines.
There should be an entry for every single version.
The same types of changes should be grouped.
Versions and sections should be linkable.
The latest version comes first.
The release date of each version is displayed.
Mention whether you follow Semantic Versioning.
Usage:
Change log entries are to be added to the Unreleased section under the
appropriate stanza (see below). Each entry should ideally include a tag and
the Github issue reference in the following format:
* (<tag>) [#<issue-number>] Changelog message.
Types of changes (Stanzas):
"Features" for new features.
"Improvements" for changes in existing functionality.
"Deprecated" for soon-to-be removed features.
"Bug Fixes" for any bug fixes.
"API Breaking" for breaking exported APIs used by developers building on SDK.
Ref: https://keepachangelog.com/en/1.0.0/
-->

# Changelog

<<<<<<< HEAD
=======
> **Disclaimer**: Numbers from v1.0.x to v1.9.x are reserved for the v0.50 line.
> cosmossdk.io/store compatible with the v0.50 line is tagged from release/v0.50.x
> Numbers from v1.10.x onwards are reserved for the 0.52+ line.
> With Cosmos SDK v2 (with store/v2), CometBFT has been pushed to the boundaries, so issues like this
> are not expected to happen again.

>>>>>>> eb1a8e88
## v1.1.1 (September 06, 2024)

### Improvements

* [#21574](https://github.com/cosmos/cosmos-sdk/pull/21574) Upgrade IVL to IAVL 1.2.0.

## v1.1.0 (March 20, 2024)

### Improvements

* [#19770](https://github.com/cosmos/cosmos-sdk/pull/19770) Upgrade IAVL to IAVL v1.1.1.

## v1.0.2 (January 10, 2024)

### Bug Fixes

* [#18897](https://github.com/cosmos/cosmos-sdk/pull/18897) Replace panic in pruning to avoid consensus halting. 

## v1.0.1 (November 28, 2023)

### Bug Fixes

* [#18563](https://github.com/cosmos/cosmos-sdk/pull/18563) `LastCommitID().Hash` will always return `sha256([]byte{})` if the store is empty.

## v1.0.0 (October 31, 2023)

### Features

* [#17294](https://github.com/cosmos/cosmos-sdk/pull/17294) Add snapshot manager Close method.
* [#15568](https://github.com/cosmos/cosmos-sdk/pull/15568) Migrate the `iavl` to the new key format.
    * Remove `DeleteVersion`, `DeleteVersions`, `LazyLoadVersionForOverwriting` from `iavl` tree API.
    * Add `DeleteVersionsTo` and `SaveChangeSet`, since it will keep versions sequentially like `fromVersion` to `toVersion`.
    * Refactor the pruning manager to use `DeleteVersionsTo`.
* [#15712](https://github.com/cosmos/cosmos-sdk/pull/15712) Add `WorkingHash` function to the store interface  to get the current app hash before commit.
* [#14645](https://github.com/cosmos/cosmos-sdk/pull/14645) Add limit to the length of key and value.
* [#15683](https://github.com/cosmos/cosmos-sdk/pull/15683) `rootmulti.Store.CacheMultiStoreWithVersion` now can handle loading archival states that don't persist any of the module stores the current state has.
* [#16060](https://github.com/cosmos/cosmos-sdk/pull/16060) Support saving restoring snapshot locally.
* [#14746](https://github.com/cosmos/cosmos-sdk/pull/14746) The `store` module is extracted to have a separate go.mod file which allows it be a standalone module.
* [#14410](https://github.com/cosmos/cosmos-sdk/pull/14410) `rootmulti.Store.loadVersion` has validation to check if all the module stores' height is correct, it will error if any module store has incorrect height.

### Improvements

* [#17158](https://github.com/cosmos/cosmos-sdk/pull/17158) Start the goroutine after need to create a snapshot.

### API Breaking Changes

* [#16321](https://github.com/cosmos/cosmos-sdk/pull/16321) QueryInterface defines its own request and response types instead of relying on comet/abci & returns an error<|MERGE_RESOLUTION|>--- conflicted
+++ resolved
@@ -23,15 +23,12 @@
 
 # Changelog
 
-<<<<<<< HEAD
-=======
 > **Disclaimer**: Numbers from v1.0.x to v1.9.x are reserved for the v0.50 line.
 > cosmossdk.io/store compatible with the v0.50 line is tagged from release/v0.50.x
 > Numbers from v1.10.x onwards are reserved for the 0.52+ line.
 > With Cosmos SDK v2 (with store/v2), CometBFT has been pushed to the boundaries, so issues like this
 > are not expected to happen again.
 
->>>>>>> eb1a8e88
 ## v1.1.1 (September 06, 2024)
 
 ### Improvements
