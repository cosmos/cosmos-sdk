package internal

import (
	"bytes"
	"errors"

	"cosmossdk.io/store/types"
)

// cacheMergeIterator merges a parent Iterator and a cache Iterator.
// The cache iterator may return nil keys to signal that an item
// had been deleted (but not deleted in the parent).
// If the cache iterator has the same key as the parent, the
// cache shadows (overrides) the parent.
//
// TODO: Optimize by memoizing.
type cacheMergeIterator[V any] struct {
	parent    types.GIterator[V]
	cache     types.GIterator[V]
	ascending bool

	valid bool

	isZero func(V) bool
}

var _ types.Iterator = (*cacheMergeIterator[[]byte])(nil)

func NewCacheMergeIterator[V any](parent, cache types.GIterator[V], ascending bool, isZero func(V) bool) types.GIterator[V] {
	iter := &cacheMergeIterator[V]{
		parent:    parent,
		cache:     cache,
		ascending: ascending,
		isZero:    isZero,
	}

	iter.valid = iter.skipUntilExistsOrInvalid()
	return iter
}

// Domain implements Iterator.
// Returns parent domain because cache and parent domains are the same.
func (iter *cacheMergeIterator[V]) Domain() (start, end []byte) {
	return iter.parent.Domain()
}

// Valid implements Iterator.
func (iter *cacheMergeIterator[V]) Valid() bool {
	return iter.valid
}

// Next implements Iterator
func (iter *cacheMergeIterator[V]) Next() {
	iter.assertValid()

	switch {
	case !iter.parent.Valid():
		// If parent is invalid, get the next cache item.
		iter.cache.Next()
	case !iter.cache.Valid():
		// If cache is invalid, get the next parent item.
		iter.parent.Next()
	default:
		// Both are valid.  Compare keys.
		keyP, keyC := iter.parent.Key(), iter.cache.Key()
		switch iter.compare(keyP, keyC) {
		case -1: // parent < cache
			iter.parent.Next()
		case 0: // parent == cache
			iter.parent.Next()
			iter.cache.Next()
		case 1: // parent > cache
			iter.cache.Next()
		}
	}
	iter.valid = iter.skipUntilExistsOrInvalid()
}

// Key implements Iterator
func (iter *cacheMergeIterator[V]) Key() []byte {
	iter.assertValid()

	// If parent is invalid, get the cache key.
	if !iter.parent.Valid() {
		return iter.cache.Key()
	}

	// If cache is invalid, get the parent key.
	if !iter.cache.Valid() {
		return iter.parent.Key()
	}

	// Both are valid.  Compare keys.
	keyP, keyC := iter.parent.Key(), iter.cache.Key()

	cmp := iter.compare(keyP, keyC)
	switch cmp {
	case -1: // parent < cache
		return keyP
	case 0: // parent == cache
		return keyP
	case 1: // parent > cache
		return keyC
	default:
		panic("invalid compare result")
	}
}

// Value implements Iterator
func (iter *cacheMergeIterator[V]) Value() V {
	iter.assertValid()

	// If parent is invalid, get the cache value.
	if !iter.parent.Valid() {
		return iter.cache.Value()
	}

	// If cache is invalid, get the parent value.
	if !iter.cache.Valid() {
		return iter.parent.Value()
	}

	// Both are valid.  Compare keys.
	keyP, keyC := iter.parent.Key(), iter.cache.Key()

	cmp := iter.compare(keyP, keyC)
	switch cmp {
	case -1: // parent < cache
		return iter.parent.Value()
	case 0: // parent == cache
		return iter.cache.Value()
	case 1: // parent > cache
		return iter.cache.Value()
	default:
		panic("invalid comparison result")
	}
}

// Close implements Iterator
func (iter *cacheMergeIterator[V]) Close() error {
	err1 := iter.cache.Close()
	if err := iter.parent.Close(); err != nil {
		return err
	}

	return err1
}

// Error returns an error if the cacheMergeIterator is invalid defined by the
// Valid method.
func (iter *cacheMergeIterator[V]) Error() error {
	if !iter.Valid() {
		return errors.New("invalid cacheMergeIterator")
	}

	return nil
}

// assertValid checks if not valid, panics.
// NOTE: May have side-effect of iterating over cache.
func (iter *cacheMergeIterator[V]) assertValid() {
	if err := iter.Error(); err != nil {
		panic(err)
	}
}

<<<<<<< HEAD
// Like bytes.Compare but opposite if not ascending.
=======
// compare is like bytes.Compare but opposite if not ascending.
>>>>>>> 905e1e46
func (iter *cacheMergeIterator[V]) compare(a, b []byte) int {
	if iter.ascending {
		return bytes.Compare(a, b)
	}

	return bytes.Compare(a, b) * -1
}

// skipCacheDeletes skips all delete-items from the cache w/ `key < until`.  After this function,
// current cache item is a non-delete-item, or `until <= key`.
// If the current cache item is not a delete item, does nothing.
// If `until` is nil, there is no limit, and cache may end up invalid.
// CONTRACT: cache is valid.
func (iter *cacheMergeIterator[V]) skipCacheDeletes(until []byte) {
	for iter.cache.Valid() &&
		iter.isZero(iter.cache.Value()) &&
		(until == nil || iter.compare(iter.cache.Key(), until) < 0) {
		iter.cache.Next()
	}
}

// skipUntilExistsOrInvalid fast forwards cache (or parent+cache in case of deleted items) until current
// item exists, or until iterator becomes invalid.
// Returns whether the iterator is valid.
func (iter *cacheMergeIterator[V]) skipUntilExistsOrInvalid() bool {
	for {
		// If parent is invalid, fast-forward cache.
		if !iter.parent.Valid() {
			iter.skipCacheDeletes(nil)
			return iter.cache.Valid()
		}
		// Parent is valid.

		if !iter.cache.Valid() {
			return true
		}
		// Parent is valid, cache is valid.

		// Compare parent and cache.
		keyP := iter.parent.Key()
		keyC := iter.cache.Key()

		switch iter.compare(keyP, keyC) {
		case -1: // parent < cache.
			return true

		case 0: // parent == cache.
			// Skip over if cache item is a delete.
			valueC := iter.cache.Value()
			if iter.isZero(valueC) {
				iter.parent.Next()
				iter.cache.Next()

				continue
			}
			// Cache is not a delete.

			return true // cache exists.
		case 1: // cache < parent
			// Skip over if cache item is a delete.
			valueC := iter.cache.Value()
			if iter.isZero(valueC) {
				iter.skipCacheDeletes(keyP)
				continue
			}
			// Cache is not a delete.

			return true // cache exists.
		}
	}
}<|MERGE_RESOLUTION|>--- conflicted
+++ resolved
@@ -164,11 +164,7 @@
 	}
 }
 
-<<<<<<< HEAD
-// Like bytes.Compare but opposite if not ascending.
-=======
 // compare is like bytes.Compare but opposite if not ascending.
->>>>>>> 905e1e46
 func (iter *cacheMergeIterator[V]) compare(a, b []byte) int {
 	if iter.ascending {
 		return bytes.Compare(a, b)
