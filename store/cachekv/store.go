package cachekv

import (
	"bytes"
	"io"
	"sort"
	"sync"

	dbm "github.com/cosmos/cosmos-db"

	"cosmossdk.io/math"
	"cosmossdk.io/store/cachekv/internal"
	"cosmossdk.io/store/internal/btree"
	"cosmossdk.io/store/internal/conv"
	"cosmossdk.io/store/tracekv"
	"cosmossdk.io/store/types"
)

// cValue represents a cached value.
// If dirty is true, it indicates the cached value is different from the underlying value.
type cValue[V any] struct {
	value V
	dirty bool
}

type kvPair[V any] struct {
	Key   []byte
	Value V
}

type Store = GStore[[]byte]

var _ types.CacheKVStore = (*Store)(nil)

func NewStore(parent types.KVStore) *Store {
	return NewGStore(
		parent,
		func(v []byte) bool { return v == nil },
		func(v []byte) int { return len(v) },
	)
}

// GStore wraps an in-memory cache around an underlying types.KVStore.
type GStore[V any] struct {
	mtx           sync.Mutex
	cache         map[string]*cValue[V]
	unsortedCache map[string]struct{}
	sortedCache   btree.BTree[V] // always ascending sorted
	parent        types.GKVStore[V]

	// isZero is a function that returns true if the value is considered "zero", for []byte and pointers the zero value
	// is `nil`, zero value is not allowed to set to a key, and it's returned if the key is not found.
	isZero    func(V) bool
	zeroValue V
	// valueLen validates the value before it's set
	valueLen func(V) int
}

// NewStore creates a new Store object
func NewGStore[V any](parent types.GKVStore[V], isZero func(V) bool, valueLen func(V) int) *GStore[V] {
	return &GStore[V]{
		cache:         make(map[string]*cValue[V]),
		unsortedCache: make(map[string]struct{}),
		sortedCache:   btree.NewBTree[V](),
		parent:        parent,
		isZero:        isZero,
		valueLen:      valueLen,
	}
}

// GetStoreType implements Store.
func (store *GStore[V]) GetStoreType() types.StoreType {
	return store.parent.GetStoreType()
}

// Get implements types.KVStore.
func (store *GStore[V]) Get(key []byte) (value V) {
	store.mtx.Lock()
	defer store.mtx.Unlock()

	types.AssertValidKey(key)

	cacheValue, ok := store.cache[conv.UnsafeBytesToStr(key)]
	if !ok {
		value = store.parent.Get(key)
		store.setCacheValue(key, value, false)
	} else {
		value = cacheValue.value
	}

	return value
}

// Set implements types.KVStore.
func (store *GStore[V]) Set(key []byte, value V) {
	types.AssertValidKey(key)
	types.AssertValidValueGeneric(value, store.isZero, store.valueLen)

	store.mtx.Lock()
	defer store.mtx.Unlock()
	store.setCacheValue(key, value, true)
}

// Has implements types.KVStore.
func (store *GStore[V]) Has(key []byte) bool {
	value := store.Get(key)
	return !store.isZero(value)
}

// Delete implements types.KVStore.
func (store *GStore[V]) Delete(key []byte) {
	types.AssertValidKey(key)

	store.mtx.Lock()
	defer store.mtx.Unlock()

	store.setCacheValue(key, store.zeroValue, true)
}

func (store *GStore[V]) resetCaches() {
	if len(store.cache) > 100_000 {
		// Cache is too large. We likely did something linear time
		// (e.g. Epoch block, Genesis block, etc). Free the old caches from memory, and let them get re-allocated.
		// TODO: In a future CacheKV redesign, such linear workloads should get into a different cache instantiation.
		// 100_000 is arbitrarily chosen as it solved Osmosis' InitGenesis RAM problem.
		store.cache = make(map[string]*cValue[V])
		store.unsortedCache = make(map[string]struct{})
	} else {
		// Clear the cache using the map clearing idiom
		// and not allocating fresh objects.
		// Please see https://bencher.orijtech.com/perfclinic/mapclearing/
		for key := range store.cache {
			delete(store.cache, key)
		}
		for key := range store.unsortedCache {
			delete(store.unsortedCache, key)
		}
	}
	store.sortedCache = btree.NewBTree[V]()
}

<<<<<<< HEAD
// Implements Cachetypes.KVStore.
func (store *GStore[V]) Write() {
=======
// Write implements Cachetypes.KVStore.
func (store *Store) Write() {
>>>>>>> b070d0ba
	store.mtx.Lock()
	defer store.mtx.Unlock()

	if len(store.cache) == 0 && len(store.unsortedCache) == 0 {
		store.sortedCache = btree.NewBTree[V]()
		return
	}

	type cEntry struct {
		key string
		val *cValue[V]
	}

	// We need a copy of all of the keys.
	// Not the best. To reduce RAM pressure, we copy the values as well
	// and clear out the old caches right after the copy.
	sortedCache := make([]cEntry, 0, len(store.cache))

	for key, dbValue := range store.cache {
		if dbValue.dirty {
			sortedCache = append(sortedCache, cEntry{key, dbValue})
		}
	}
	store.resetCaches()
	sort.Slice(sortedCache, func(i, j int) bool {
		return sortedCache[i].key < sortedCache[j].key
	})

	// TODO: Consider allowing usage of Batch, which would allow the write to
	// at least happen atomically.
	for _, obj := range sortedCache {
		// We use []byte(key) instead of conv.UnsafeStrToBytes because we cannot
		// be sure if the underlying store might do a save with the byteslice or
		// not. Once we get confirmation that .Delete is guaranteed not to
		// save the byteslice, then we can assume only a read-only copy is sufficient.
		if !store.isZero(obj.val.value) {
			// It already exists in the parent, hence update it.
			store.parent.Set([]byte(obj.key), obj.val.value)
		} else {
			store.parent.Delete([]byte(obj.key))
		}
	}
}

// CacheWrap implements CacheWrapper.
func (store *GStore[V]) CacheWrap() types.CacheWrap {
	return NewGStore(store, store.isZero, store.valueLen)
}

// CacheWrapWithTrace implements the CacheWrapper interface.
func (store *GStore[V]) CacheWrapWithTrace(w io.Writer, tc types.TraceContext) types.CacheWrap {
	if store, ok := any(store).(*GStore[[]byte]); ok {
		return NewStore(tracekv.NewStore(store, w, tc))
	}
	return store.CacheWrap()
}

//----------------------------------------
// Iteration

// Iterator implements types.KVStore.
func (store *GStore[V]) Iterator(start, end []byte) types.GIterator[V] {
	return store.iterator(start, end, true)
}

// ReverseIterator implements types.KVStore.
func (store *GStore[V]) ReverseIterator(start, end []byte) types.GIterator[V] {
	return store.iterator(start, end, false)
}

func (store *GStore[V]) iterator(start, end []byte, ascending bool) types.GIterator[V] {
	store.mtx.Lock()
	defer store.mtx.Unlock()

	store.dirtyItems(start, end)
	isoSortedCache := store.sortedCache.Copy()

	var (
		err           error
		parent, cache types.GIterator[V]
	)

	if ascending {
		parent = store.parent.Iterator(start, end)
		cache, err = isoSortedCache.Iterator(start, end)
	} else {
		parent = store.parent.ReverseIterator(start, end)
		cache, err = isoSortedCache.ReverseIterator(start, end)
	}
	if err != nil {
		panic(err)
	}

	return internal.NewCacheMergeIterator(parent, cache, ascending, store.isZero)
}

func findStartIndex(strL []string, startQ string) int {
	// Modified binary search to find the very first element in >=startQ.
	if len(strL) == 0 {
		return -1
	}

	var left, right, mid int
	right = len(strL) - 1
	for left <= right {
		mid = (left + right) >> 1
		midStr := strL[mid]
		if midStr == startQ {
			// Handle condition where there might be multiple values equal to startQ.
			// We are looking for the very first value < midStL, that i+1 will be the first
			// element >= midStr.
			for i := mid - 1; i >= 0; i-- {
				if strL[i] != midStr {
					return i + 1
				}
			}
			return 0
		}
		if midStr < startQ {
			left = mid + 1
		} else { // midStrL > startQ
			right = mid - 1
		}
	}
	if left >= 0 && left < len(strL) && strL[left] >= startQ {
		return left
	}
	return -1
}

func findEndIndex(strL []string, endQ string) int {
	if len(strL) == 0 {
		return -1
	}

	// Modified binary search to find the very first element <endQ.
	var left, right, mid int
	right = len(strL) - 1
	for left <= right {
		mid = (left + right) >> 1
		midStr := strL[mid]
		if midStr == endQ {
			// Handle condition where there might be multiple values equal to startQ.
			// We are looking for the very first value < midStL, that i+1 will be the first
			// element >= midStr.
			for i := mid - 1; i >= 0; i-- {
				if strL[i] < midStr {
					return i + 1
				}
			}
			return 0
		}
		if midStr < endQ {
			left = mid + 1
		} else { // midStrL > startQ
			right = mid - 1
		}
	}

	// Binary search failed, now let's find a value less than endQ.
	for i := right; i >= 0; i-- {
		if strL[i] < endQ {
			return i
		}
	}

	return -1
}

type sortState int

const (
	stateUnsorted sortState = iota
	stateAlreadySorted
)

const minSortSize = 1024

<<<<<<< HEAD
// Constructs a slice of dirty items, to use w/ memIterator.
func (store *GStore[V]) dirtyItems(start, end []byte) {
=======
// dirtyItems constructs a slice of dirty items, to use w/ memIterator.
func (store *Store) dirtyItems(start, end []byte) {
>>>>>>> b070d0ba
	startStr, endStr := conv.UnsafeBytesToStr(start), conv.UnsafeBytesToStr(end)
	if end != nil && startStr > endStr {
		// Nothing to do here.
		return
	}

	n := len(store.unsortedCache)
	unsorted := make([]*kvPair[V], 0)
	// If the unsortedCache is too big, its costs too much to determine
	// what's in the subset we are concerned about.
	// If you are interleaving iterator calls with writes, this can easily become an
	// O(N^2) overhead.
	// Even without that, too many range checks eventually becomes more expensive
	// than just not having the cache.
	if n < minSortSize {
		for key := range store.unsortedCache {
			// dbm.IsKeyInDomain is nil safe and returns true iff key is greater than start
			if dbm.IsKeyInDomain(conv.UnsafeStrToBytes(key), start, end) {
				cacheValue := store.cache[key]
				unsorted = append(unsorted, &kvPair[V]{Key: []byte(key), Value: cacheValue.value})
			}
		}
		store.clearUnsortedCacheSubset(unsorted, stateUnsorted)
		return
	}

	// Otherwise it is large so perform a modified binary search to find
	// the target ranges for the keys that we should be looking for.
	strL := make([]string, 0, n)
	for key := range store.unsortedCache {
		strL = append(strL, key)
	}
	sort.Strings(strL)

	// Now find the values within the domain
	//  [start, end)
	startIndex := findStartIndex(strL, startStr)
	if startIndex < 0 {
		startIndex = 0
	}

	var endIndex int
	if end == nil {
		endIndex = len(strL) - 1
	} else {
		endIndex = findEndIndex(strL, endStr)
	}
	if endIndex < 0 {
		endIndex = len(strL) - 1
	}

	// Since we spent cycles to sort the values, we should process and remove a reasonable amount
	// ensure start to end is at least minSortSize in size
	// if below minSortSize, expand it to cover additional values
	// this amortizes the cost of processing elements across multiple calls
	if endIndex-startIndex < minSortSize {
		endIndex = math.Min(startIndex+minSortSize, len(strL)-1)
		if endIndex-startIndex < minSortSize {
			startIndex = math.Max(endIndex-minSortSize, 0)
		}
	}

	kvL := make([]*kvPair[V], 0, 1+endIndex-startIndex)
	for i := startIndex; i <= endIndex; i++ {
		key := strL[i]
		cacheValue := store.cache[key]
		kvL = append(kvL, &kvPair[V]{Key: []byte(key), Value: cacheValue.value})
	}

	// kvL was already sorted so pass it in as is.
	store.clearUnsortedCacheSubset(kvL, stateAlreadySorted)
}

func (store *GStore[V]) clearUnsortedCacheSubset(unsorted []*kvPair[V], sortState sortState) {
	n := len(store.unsortedCache)
	if len(unsorted) == n { // This pattern allows the Go compiler to emit the map clearing idiom for the entire map.
		for key := range store.unsortedCache {
			delete(store.unsortedCache, key)
		}
	} else { // Otherwise, normally delete the unsorted keys from the map.
		for _, kv := range unsorted {
			delete(store.unsortedCache, conv.UnsafeBytesToStr(kv.Key))
		}
	}

	if sortState == stateUnsorted {
		sort.Slice(unsorted, func(i, j int) bool {
			return bytes.Compare(unsorted[i].Key, unsorted[j].Key) < 0
		})
	}

	for _, item := range unsorted {
		// sortedCache is able to store `nil` value to represent deleted items.
		store.sortedCache.Set(item.Key, item.Value)
	}
}

//----------------------------------------
// etc

// setCacheValue is the only entrypoint to mutate store.cache.
// A `nil` value means a deletion.
func (store *GStore[V]) setCacheValue(key []byte, value V, dirty bool) {
	keyStr := conv.UnsafeBytesToStr(key)
	store.cache[keyStr] = &cValue[V]{
		value: value,
		dirty: dirty,
	}
	if dirty {
		store.unsortedCache[keyStr] = struct{}{}
	}
}<|MERGE_RESOLUTION|>--- conflicted
+++ resolved
@@ -56,7 +56,7 @@
 	valueLen func(V) int
 }
 
-// NewStore creates a new Store object
+// NewGStore creates a new Store object
 func NewGStore[V any](parent types.GKVStore[V], isZero func(V) bool, valueLen func(V) int) *GStore[V] {
 	return &GStore[V]{
 		cache:         make(map[string]*cValue[V]),
@@ -139,13 +139,8 @@
 	store.sortedCache = btree.NewBTree[V]()
 }
 
-<<<<<<< HEAD
-// Implements Cachetypes.KVStore.
+// Write implements Cachetypes.KVStore.
 func (store *GStore[V]) Write() {
-=======
-// Write implements Cachetypes.KVStore.
-func (store *Store) Write() {
->>>>>>> b070d0ba
 	store.mtx.Lock()
 	defer store.mtx.Unlock()
 
@@ -324,13 +319,8 @@
 
 const minSortSize = 1024
 
-<<<<<<< HEAD
-// Constructs a slice of dirty items, to use w/ memIterator.
+// dirtyItems constructs a slice of dirty items, to use w/ memIterator.
 func (store *GStore[V]) dirtyItems(start, end []byte) {
-=======
-// dirtyItems constructs a slice of dirty items, to use w/ memIterator.
-func (store *Store) dirtyItems(start, end []byte) {
->>>>>>> b070d0ba
 	startStr, endStr := conv.UnsafeBytesToStr(start), conv.UnsafeBytesToStr(end)
 	if end != nil && startStr > endStr {
 		// Nothing to do here.
