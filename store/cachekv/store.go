package cachekv

import (
	"bytes"
	"io"
	"sort"
	"sync"

	dbm "github.com/cometbft/cometbft-db"
	"github.com/cometbft/cometbft/libs/math"

	"github.com/cosmos/cosmos-sdk/internal/conv"
	"github.com/cosmos/cosmos-sdk/store/cachekv/internal"
	"github.com/cosmos/cosmos-sdk/store/tracekv"
	"github.com/cosmos/cosmos-sdk/store/types"
	"github.com/cosmos/cosmos-sdk/types/kv"
)

// cValue represents a cached value.
// If dirty is true, it indicates the cached value is different from the underlying value.
type cValue struct {
	value []byte
	dirty bool
}

// Store wraps an in-memory cache around an underlying types.KVStore.
type Store struct {
	mtx           sync.Mutex
	cache         map[string]*cValue
	unsortedCache map[string]struct{}
<<<<<<< HEAD
	sortedCache   *internal.BTree // always ascending sorted
=======
	sortedCache   internal.BTree // always ascending sorted
>>>>>>> f008f84e
	parent        types.KVStore
}

var _ types.CacheKVStore = (*Store)(nil)

// NewStore creates a new Store object
func NewStore(parent types.KVStore) *Store {
	return &Store{
		cache:         make(map[string]*cValue),
		unsortedCache: make(map[string]struct{}),
		sortedCache:   internal.NewBTree(),
		parent:        parent,
	}
}

// GetStoreType implements Store.
func (store *Store) GetStoreType() types.StoreType {
	return store.parent.GetStoreType()
}

// Get implements types.KVStore.
func (store *Store) Get(key []byte) (value []byte) {
	store.mtx.Lock()
	defer store.mtx.Unlock()

	types.AssertValidKey(key)

	cacheValue, ok := store.cache[conv.UnsafeBytesToStr(key)]
	if !ok {
		value = store.parent.Get(key)
		store.setCacheValue(key, value, false)
	} else {
		value = cacheValue.value
	}

	return value
}

// Set implements types.KVStore.
func (store *Store) Set(key []byte, value []byte) {
	store.mtx.Lock()
	defer store.mtx.Unlock()

	types.AssertValidKey(key)
	types.AssertValidValue(value)

	store.setCacheValue(key, value, true)
}

// Has implements types.KVStore.
func (store *Store) Has(key []byte) bool {
	value := store.Get(key)
	return value != nil
}

// Delete implements types.KVStore.
func (store *Store) Delete(key []byte) {
	store.mtx.Lock()
	defer store.mtx.Unlock()

	types.AssertValidKey(key)
	store.setCacheValue(key, nil, true)
}

// Implements Cachetypes.KVStore.
func (store *Store) Write() {
	store.mtx.Lock()
	defer store.mtx.Unlock()

<<<<<<< HEAD
	if len(store.cache) == 0 && len(store.deleted) == 0 && len(store.unsortedCache) == 0 {
=======
	if len(store.cache) == 0 && len(store.unsortedCache) == 0 {
>>>>>>> f008f84e
		store.sortedCache = internal.NewBTree()
		return
	}

	// We need a copy of all of the keys.
	// Not the best, but probably not a bottleneck depending.
	keys := make([]string, 0, len(store.cache))

	for key, dbValue := range store.cache {
		if dbValue.dirty {
			keys = append(keys, key)
		}
	}

	sort.Strings(keys)

	// TODO: Consider allowing usage of Batch, which would allow the write to
	// at least happen atomically.
	for _, key := range keys {
		// We use []byte(key) instead of conv.UnsafeStrToBytes because we cannot
		// be sure if the underlying store might do a save with the byteslice or
		// not. Once we get confirmation that .Delete is guaranteed not to
		// save the byteslice, then we can assume only a read-only copy is sufficient.
		cacheValue := store.cache[key]
		if cacheValue.value != nil {
			// It already exists in the parent, hence update it.
			store.parent.Set([]byte(key), cacheValue.value)
		} else {
			store.parent.Delete([]byte(key))
		}
	}

	// Clear the cache using the map clearing idiom
	// and not allocating fresh objects.
	// Please see https://bencher.orijtech.com/perfclinic/mapclearing/
	for key := range store.cache {
		delete(store.cache, key)
	}
	for key := range store.unsortedCache {
		delete(store.unsortedCache, key)
	}
	store.sortedCache = internal.NewBTree()
}

// CacheWrap implements CacheWrapper.
func (store *Store) CacheWrap() types.CacheWrap {
	return NewStore(store)
}

// CacheWrapWithTrace implements the CacheWrapper interface.
func (store *Store) CacheWrapWithTrace(w io.Writer, tc types.TraceContext) types.CacheWrap {
	return NewStore(tracekv.NewStore(store, w, tc))
}

//----------------------------------------
// Iteration

// Iterator implements types.KVStore.
func (store *Store) Iterator(start, end []byte) types.Iterator {
	return store.iterator(start, end, true)
}

// ReverseIterator implements types.KVStore.
func (store *Store) ReverseIterator(start, end []byte) types.Iterator {
	return store.iterator(start, end, false)
}

func (store *Store) iterator(start, end []byte, ascending bool) types.Iterator {
	store.mtx.Lock()
	defer store.mtx.Unlock()

	store.dirtyItems(start, end)
	isoSortedCache := store.sortedCache.Copy()

	var (
		err           error
		parent, cache types.Iterator
	)

	if ascending {
		parent = store.parent.Iterator(start, end)
		cache, err = isoSortedCache.Iterator(start, end)
	} else {
		parent = store.parent.ReverseIterator(start, end)
		cache, err = isoSortedCache.ReverseIterator(start, end)
	}
	if err != nil {
		panic(err)
	}

<<<<<<< HEAD
	store.dirtyItems(start, end)
	cache = internal.NewMemIterator(start, end, store.sortedCache.Copy(), store.deleted, ascending)

=======
>>>>>>> f008f84e
	return internal.NewCacheMergeIterator(parent, cache, ascending)
}

func findStartIndex(strL []string, startQ string) int {
	// Modified binary search to find the very first element in >=startQ.
	if len(strL) == 0 {
		return -1
	}

	var left, right, mid int
	right = len(strL) - 1
	for left <= right {
		mid = (left + right) >> 1
		midStr := strL[mid]
		if midStr == startQ {
			// Handle condition where there might be multiple values equal to startQ.
			// We are looking for the very first value < midStL, that i+1 will be the first
			// element >= midStr.
			for i := mid - 1; i >= 0; i-- {
				if strL[i] != midStr {
					return i + 1
				}
			}
			return 0
		}
		if midStr < startQ {
			left = mid + 1
		} else { // midStrL > startQ
			right = mid - 1
		}
	}
	if left >= 0 && left < len(strL) && strL[left] >= startQ {
		return left
	}
	return -1
}

func findEndIndex(strL []string, endQ string) int {
	if len(strL) == 0 {
		return -1
	}

	// Modified binary search to find the very first element <endQ.
	var left, right, mid int
	right = len(strL) - 1
	for left <= right {
		mid = (left + right) >> 1
		midStr := strL[mid]
		if midStr == endQ {
			// Handle condition where there might be multiple values equal to startQ.
			// We are looking for the very first value < midStL, that i+1 will be the first
			// element >= midStr.
			for i := mid - 1; i >= 0; i-- {
				if strL[i] < midStr {
					return i + 1
				}
			}
			return 0
		}
		if midStr < endQ {
			left = mid + 1
		} else { // midStrL > startQ
			right = mid - 1
		}
	}

	// Binary search failed, now let's find a value less than endQ.
	for i := right; i >= 0; i-- {
		if strL[i] < endQ {
			return i
		}
	}

	return -1
}

type sortState int

const (
	stateUnsorted sortState = iota
	stateAlreadySorted
)

const minSortSize = 1024

// Constructs a slice of dirty items, to use w/ memIterator.
func (store *Store) dirtyItems(start, end []byte) {
	startStr, endStr := conv.UnsafeBytesToStr(start), conv.UnsafeBytesToStr(end)
	if end != nil && startStr > endStr {
		// Nothing to do here.
		return
	}

	n := len(store.unsortedCache)
	unsorted := make([]*kv.Pair, 0)
	// If the unsortedCache is too big, its costs too much to determine
	// whats in the subset we are concerned about.
	// If you are interleaving iterator calls with writes, this can easily become an
	// O(N^2) overhead.
	// Even without that, too many range checks eventually becomes more expensive
	// than just not having the cache.
	if n < minSortSize {
		for key := range store.unsortedCache {
			// dbm.IsKeyInDomain is nil safe and returns true iff key is greater than start
			if dbm.IsKeyInDomain(conv.UnsafeStrToBytes(key), start, end) {
				cacheValue := store.cache[key]
				unsorted = append(unsorted, &kv.Pair{Key: []byte(key), Value: cacheValue.value})
			}
		}
		store.clearUnsortedCacheSubset(unsorted, stateUnsorted)
		return
	}

	// Otherwise it is large so perform a modified binary search to find
	// the target ranges for the keys that we should be looking for.
	strL := make([]string, 0, n)
	for key := range store.unsortedCache {
		strL = append(strL, key)
	}
	sort.Strings(strL)

	// Now find the values within the domain
	//  [start, end)
	startIndex := findStartIndex(strL, startStr)
	if startIndex < 0 {
		startIndex = 0
	}

	var endIndex int
	if end == nil {
<<<<<<< HEAD
=======
		endIndex = len(strL) - 1
	} else {
		endIndex = findEndIndex(strL, endStr)
	}
	if endIndex < 0 {
>>>>>>> f008f84e
		endIndex = len(strL) - 1
	} else {
		endIndex = findEndIndex(strL, endStr)
	}
<<<<<<< HEAD
	if endIndex < 0 {
		endIndex = len(strL) - 1
=======

	// Since we spent cycles to sort the values, we should process and remove a reasonable amount
	// ensure start to end is at least minSortSize in size
	// if below minSortSize, expand it to cover additional values
	// this amortizes the cost of processing elements across multiple calls
	if endIndex-startIndex < minSortSize {
		endIndex = math.MinInt(startIndex+minSortSize, len(strL)-1)
		if endIndex-startIndex < minSortSize {
			startIndex = math.MaxInt(endIndex-minSortSize, 0)
		}
>>>>>>> f008f84e
	}

	kvL := make([]*kv.Pair, 0)
	for i := startIndex; i <= endIndex; i++ {
		key := strL[i]
		cacheValue := store.cache[key]
		kvL = append(kvL, &kv.Pair{Key: []byte(key), Value: cacheValue.value})
	}

	// kvL was already sorted so pass it in as is.
	store.clearUnsortedCacheSubset(kvL, stateAlreadySorted)
}

func (store *Store) clearUnsortedCacheSubset(unsorted []*kv.Pair, sortState sortState) {
	n := len(store.unsortedCache)
	if len(unsorted) == n { // This pattern allows the Go compiler to emit the map clearing idiom for the entire map.
		for key := range store.unsortedCache {
			delete(store.unsortedCache, key)
		}
	} else { // Otherwise, normally delete the unsorted keys from the map.
		for _, kv := range unsorted {
			delete(store.unsortedCache, conv.UnsafeBytesToStr(kv.Key))
		}
	}

	if sortState == stateUnsorted {
		sort.Slice(unsorted, func(i, j int) bool {
			return bytes.Compare(unsorted[i].Key, unsorted[j].Key) < 0
		})
	}

	for _, item := range unsorted {
<<<<<<< HEAD
		if item.Value == nil {
			// deleted element, tracked by store.deleted
			// setting arbitrary value
			store.sortedCache.Set(item.Key, []byte{})
			continue
		}
=======
		// sortedCache is able to store `nil` value to represent deleted items.
>>>>>>> f008f84e
		store.sortedCache.Set(item.Key, item.Value)
	}
}

//----------------------------------------
// etc

// Only entrypoint to mutate store.cache.
// A `nil` value means a deletion.
func (store *Store) setCacheValue(key, value []byte, dirty bool) {
	keyStr := conv.UnsafeBytesToStr(key)
	store.cache[keyStr] = &cValue{
		value: value,
		dirty: dirty,
	}
	if dirty {
		store.unsortedCache[keyStr] = struct{}{}
	}
}<|MERGE_RESOLUTION|>--- conflicted
+++ resolved
@@ -28,11 +28,7 @@
 	mtx           sync.Mutex
 	cache         map[string]*cValue
 	unsortedCache map[string]struct{}
-<<<<<<< HEAD
-	sortedCache   *internal.BTree // always ascending sorted
-=======
 	sortedCache   internal.BTree // always ascending sorted
->>>>>>> f008f84e
 	parent        types.KVStore
 }
 
@@ -102,11 +98,7 @@
 	store.mtx.Lock()
 	defer store.mtx.Unlock()
 
-<<<<<<< HEAD
-	if len(store.cache) == 0 && len(store.deleted) == 0 && len(store.unsortedCache) == 0 {
-=======
 	if len(store.cache) == 0 && len(store.unsortedCache) == 0 {
->>>>>>> f008f84e
 		store.sortedCache = internal.NewBTree()
 		return
 	}
@@ -197,12 +189,6 @@
 		panic(err)
 	}
 
-<<<<<<< HEAD
-	store.dirtyItems(start, end)
-	cache = internal.NewMemIterator(start, end, store.sortedCache.Copy(), store.deleted, ascending)
-
-=======
->>>>>>> f008f84e
 	return internal.NewCacheMergeIterator(parent, cache, ascending)
 }
 
@@ -333,22 +319,13 @@
 
 	var endIndex int
 	if end == nil {
-<<<<<<< HEAD
-=======
 		endIndex = len(strL) - 1
 	} else {
 		endIndex = findEndIndex(strL, endStr)
 	}
 	if endIndex < 0 {
->>>>>>> f008f84e
 		endIndex = len(strL) - 1
-	} else {
-		endIndex = findEndIndex(strL, endStr)
-	}
-<<<<<<< HEAD
-	if endIndex < 0 {
-		endIndex = len(strL) - 1
-=======
+	}
 
 	// Since we spent cycles to sort the values, we should process and remove a reasonable amount
 	// ensure start to end is at least minSortSize in size
@@ -359,7 +336,6 @@
 		if endIndex-startIndex < minSortSize {
 			startIndex = math.MaxInt(endIndex-minSortSize, 0)
 		}
->>>>>>> f008f84e
 	}
 
 	kvL := make([]*kv.Pair, 0)
@@ -392,16 +368,7 @@
 	}
 
 	for _, item := range unsorted {
-<<<<<<< HEAD
-		if item.Value == nil {
-			// deleted element, tracked by store.deleted
-			// setting arbitrary value
-			store.sortedCache.Set(item.Key, []byte{})
-			continue
-		}
-=======
 		// sortedCache is able to store `nil` value to represent deleted items.
->>>>>>> f008f84e
 		store.sortedCache.Set(item.Key, item.Value)
 	}
 }
