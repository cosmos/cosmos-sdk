--- conflicted
+++ resolved
@@ -109,31 +109,11 @@
 	return cms.traceWriter != nil
 }
 
-<<<<<<< HEAD
-=======
-// AddListeners adds listeners for a specific KVStore
-func (cms Store) AddListeners(key types.StoreKey, listeners []types.WriteListener) {
-	if ls, ok := cms.listeners[key]; ok {
-		cms.listeners[key] = append(ls, listeners...)
-	} else {
-		cms.listeners[key] = listeners
-	}
-}
-
-// ListeningEnabled returns if listening is enabled for a specific KVStore
-func (cms Store) ListeningEnabled(key types.StoreKey) bool {
-	if ls, ok := cms.listeners[key]; ok {
-		return len(ls) != 0
-	}
-	return false
-}
-
 // LatestVersion returns the branch version of the store
 func (cms Store) LatestVersion() int64 {
 	panic("cannot get latest version from branch cached multi-store")
 }
 
->>>>>>> a627446d
 // GetStoreType returns the type of the store.
 func (cms Store) GetStoreType() types.StoreType {
 	return types.StoreTypeMulti
