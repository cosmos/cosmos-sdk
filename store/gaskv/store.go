--- conflicted
+++ resolved
@@ -6,22 +6,14 @@
 	"cosmossdk.io/store/types"
 )
 
-// ObjectValueLength is the emulated number of bytes for storing transient objects in gas accounting.
-const ObjectValueLength = 16
-
 var _ types.KVStore = &Store{}
 
 type Store = GStore[[]byte]
 
 func NewStore(parent types.KVStore, gasMeter types.GasMeter, gasConfig types.GasConfig) *Store {
 	return NewGStore(parent, gasMeter, gasConfig,
-<<<<<<< HEAD
-		func(v []byte) bool { return v == nil },
-		func(v []byte) int { return len(v) },
-=======
 		types.BytesIsZero,
 		types.BytesValueLen,
->>>>>>> 905e1e46
 	)
 }
 
@@ -29,13 +21,8 @@
 
 func NewObjStore(parent types.ObjKVStore, gasMeter types.GasMeter, gasConfig types.GasConfig) *ObjStore {
 	return NewGStore(parent, gasMeter, gasConfig,
-<<<<<<< HEAD
-		func(v any) bool { return v == nil },
-		func(v any) int { return ObjectValueLength },
-=======
 		types.AnyIsZero,
 		types.AnyValueLen,
->>>>>>> 905e1e46
 	)
 }
 
@@ -68,21 +55,13 @@
 	return kvs
 }
 
-<<<<<<< HEAD
-// GetStoreType calls GetStoreType on the wrapped store.
-=======
 // GetStoreType implements Store, consuming no gas and returning the underlying
 // store's type.
->>>>>>> 905e1e46
 func (gs *GStore[V]) GetStoreType() types.StoreType {
 	return gs.parent.GetStoreType()
 }
 
-<<<<<<< HEAD
-// Get retrieves a key from the wrapped store.
-=======
 // Get implements KVStore, consuming gas based on ReadCostFlat and the read per bytes cost.
->>>>>>> 905e1e46
 func (gs *GStore[V]) Get(key []byte) (value V) {
 	gs.gasMeter.ConsumeGas(gs.gasConfig.ReadCostFlat, types.GasReadCostFlatDesc)
 	value = gs.parent.Get(key)
@@ -94,11 +73,7 @@
 	return value
 }
 
-<<<<<<< HEAD
-// Set stores a value in the wrapped store.
-=======
 // Set implements KVStore, consuming gas based on WriteCostFlat and the write per bytes cost.
->>>>>>> 905e1e46
 func (gs *GStore[V]) Set(key []byte, value V) {
 	types.AssertValidKey(key)
 	types.AssertValidValueGeneric(value, gs.isZero, gs.valueLen)
@@ -109,21 +84,13 @@
 	gs.parent.Set(key, value)
 }
 
-<<<<<<< HEAD
-// Has checks if the wrapped store contains the key.
-=======
 // Has implements KVStore, consuming gas based on HasCost.
->>>>>>> 905e1e46
 func (gs *GStore[V]) Has(key []byte) bool {
 	gs.gasMeter.ConsumeGas(gs.gasConfig.HasCost, types.GasHasDesc)
 	return gs.parent.Has(key)
 }
 
-<<<<<<< HEAD
-// Delete removes a key from the wrapped store.
-=======
 // Delete implements KVStore consuming gas based on DeleteCost.
->>>>>>> 905e1e46
 func (gs *GStore[V]) Delete(key []byte) {
 	// charge gas to prevent certain attack vectors even though space is being freed
 	gs.gasMeter.ConsumeGas(gs.gasConfig.DeleteCost, types.GasDeleteDesc)
@@ -145,11 +112,7 @@
 	return gs.iterator(start, end, false)
 }
 
-<<<<<<< HEAD
-// CacheWrap implements KVStore.
-=======
 // CacheWrap implements KVStore - it PANICS as you cannot cache a GasKVStore.
->>>>>>> 905e1e46
 func (gs *GStore[V]) CacheWrap() types.CacheWrap {
 	panic("cannot CacheWrap a GasKVStore")
 }
@@ -189,20 +152,12 @@
 	}
 }
 
-<<<<<<< HEAD
-// Implements Iterator.
-=======
 // Domain implements Iterator, getting the underlying iterator's domain.
->>>>>>> 905e1e46
 func (gi *gasIterator[V]) Domain() (start, end []byte) {
 	return gi.parent.Domain()
 }
 
-<<<<<<< HEAD
-// Implements Iterator.
-=======
 // Valid implements Iterator by checking the underlying iterator.
->>>>>>> 905e1e46
 func (gi *gasIterator[V]) Valid() bool {
 	return gi.parent.Valid()
 }
@@ -228,11 +183,7 @@
 	return gi.parent.Value()
 }
 
-<<<<<<< HEAD
-// Implements Iterator.
-=======
 // Close implements Iterator by closing the underlying iterator.
->>>>>>> 905e1e46
 func (gi *gasIterator[V]) Close() error {
 	return gi.parent.Close()
 }
