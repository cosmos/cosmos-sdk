package gaskv_test

import (
	"fmt"
	"testing"

	"github.com/stretchr/testify/require"
	dbm "github.com/tendermint/tm-db"

	"github.com/cosmos/cosmos-sdk/store/dbadapter"
	"github.com/cosmos/cosmos-sdk/store/gaskv"
	"github.com/cosmos/cosmos-sdk/store/types"
)

func bz(s string) []byte { return []byte(s) }

func keyFmt(i int) []byte { return bz(fmt.Sprintf("key%0.8d", i)) }
func valFmt(i int) []byte { return bz(fmt.Sprintf("value%0.8d", i)) }

func TestGasKVStoreBasic(t *testing.T) {
	mem := dbadapter.Store{DB: dbm.NewMemDB()}
	meter := types.NewGasMeter(10000)
	st := gaskv.NewStore(mem, meter, types.KVGasConfig())

	require.Equal(t, types.StoreTypeDB, st.GetStoreType())
	require.Panics(t, func() { st.CacheWrap() })
	require.Panics(t, func() { st.CacheWrapWithTrace(nil, nil) })
	require.Panics(t, func() { st.CacheWrapWithListeners(nil, nil) })

	require.Panics(t, func() { st.Set(nil, []byte("value")) }, "setting a nil key should panic")
	require.Panics(t, func() { st.Set([]byte(""), []byte("value")) }, "setting an empty key should panic")

	require.Empty(t, st.Get(keyFmt(1)), "Expected `key1` to be empty")
	st.Set(keyFmt(1), valFmt(1))
	require.Equal(t, valFmt(1), st.Get(keyFmt(1)))
	st.Delete(keyFmt(1))
	require.Empty(t, st.Get(keyFmt(1)), "Expected `key1` to be empty")
	require.Equal(t, meter.GasConsumed(), types.Gas(6858))
}

func TestGasKVStoreIterator(t *testing.T) {
	mem := dbadapter.Store{DB: dbm.NewMemDB()}
	meter := types.NewGasMeter(100000)
	st := gaskv.NewStore(mem, meter, types.KVGasConfig())
	require.False(t, st.Has(keyFmt(1)))
	require.Empty(t, st.Get(keyFmt(1)), "Expected `key1` to be empty")
	require.Empty(t, st.Get(keyFmt(2)), "Expected `key2` to be empty")
	require.Empty(t, st.Get(keyFmt(3)), "Expected `key3` to be empty")

	st.Set(keyFmt(1), valFmt(1))
	require.True(t, st.Has(keyFmt(1)))
	st.Set(keyFmt(2), valFmt(2))
	require.True(t, st.Has(keyFmt(2)))
	st.Set(keyFmt(3), valFmt(0))

	iterator := st.Iterator(nil, nil)
	start, end := iterator.Domain()
	require.Nil(t, start)
	require.Nil(t, end)
	require.NoError(t, iterator.Error())

	t.Cleanup(func() {
		if err := iterator.Close(); err != nil {
			t.Fatal(err)
		}
	})
	ka := iterator.Key()
	require.Equal(t, ka, keyFmt(1))
	va := iterator.Value()
	require.Equal(t, va, valFmt(1))
	iterator.Next()
	kb := iterator.Key()
	require.Equal(t, kb, keyFmt(2))
	vb := iterator.Value()
	require.Equal(t, vb, valFmt(2))
	iterator.Next()
<<<<<<< HEAD
<<<<<<< HEAD
	require.False(t, iterator.Valid())
	require.Panics(t, iterator.Next)
=======
	require.Equal(t, types.Gas(14565), meter.GasConsumed())
	kc := iterator.Key()
	require.Equal(t, kc, keyFmt(3))
	vc := iterator.Value()
	require.Equal(t, vc, valFmt(0))
	iterator.Next()
	require.Equal(t, types.Gas(14667), meter.GasConsumed())
	require.False(t, iterator.Valid())
	require.Panics(t, iterator.Next)
	require.Equal(t, types.Gas(14697), meter.GasConsumed())
>>>>>>> dcf67d7ee (fix!: Charge gas for key length in gas meter (#10247))
=======
	require.Equal(t, types.Gas(13377), meter.GasConsumed())
	kc := iterator.Key()
	require.Equal(t, kc, keyFmt(3))
	vc := iterator.Value()
	require.Equal(t, vc, valFmt(0))
	iterator.Next()
	require.Equal(t, types.Gas(13446), meter.GasConsumed())
	require.False(t, iterator.Valid())
	require.Panics(t, iterator.Next)
	require.Equal(t, types.Gas(13476), meter.GasConsumed())
>>>>>>> d404619b
	require.NoError(t, iterator.Error())

	reverseIterator := st.ReverseIterator(nil, nil)
	t.Cleanup(func() {
		if err := reverseIterator.Close(); err != nil {
			t.Fatal(err)
		}
	})
	require.Equal(t, reverseIterator.Key(), keyFmt(3))
	reverseIterator.Next()
	require.Equal(t, reverseIterator.Key(), keyFmt(2))
	reverseIterator.Next()
	require.Equal(t, reverseIterator.Key(), keyFmt(1))
	reverseIterator.Next()
	require.False(t, reverseIterator.Valid())
	require.Panics(t, reverseIterator.Next)
<<<<<<< HEAD

<<<<<<< HEAD
	require.Equal(t, types.Gas(9194), meter.GasConsumed())
=======
	require.Equal(t, types.Gas(15135), meter.GasConsumed())
>>>>>>> dcf67d7ee (fix!: Charge gas for key length in gas meter (#10247))
=======
	require.Equal(t, types.Gas(13782), meter.GasConsumed())
>>>>>>> d404619b
}

func TestGasKVStoreOutOfGasSet(t *testing.T) {
	mem := dbadapter.Store{DB: dbm.NewMemDB()}
	meter := types.NewGasMeter(0)
	st := gaskv.NewStore(mem, meter, types.KVGasConfig())
	require.Panics(t, func() { st.Set(keyFmt(1), valFmt(1)) }, "Expected out-of-gas")
}

func TestGasKVStoreOutOfGasIterator(t *testing.T) {
	mem := dbadapter.Store{DB: dbm.NewMemDB()}
	meter := types.NewGasMeter(20000)
	st := gaskv.NewStore(mem, meter, types.KVGasConfig())
	st.Set(keyFmt(1), valFmt(1))
	iterator := st.Iterator(nil, nil)
	iterator.Next()
	require.Panics(t, func() { iterator.Value() }, "Expected out-of-gas")
}<|MERGE_RESOLUTION|>--- conflicted
+++ resolved
@@ -74,11 +74,7 @@
 	vb := iterator.Value()
 	require.Equal(t, vb, valFmt(2))
 	iterator.Next()
-<<<<<<< HEAD
-<<<<<<< HEAD
-	require.False(t, iterator.Valid())
-	require.Panics(t, iterator.Next)
-=======
+
 	require.Equal(t, types.Gas(14565), meter.GasConsumed())
 	kc := iterator.Key()
 	require.Equal(t, kc, keyFmt(3))
@@ -89,19 +85,7 @@
 	require.False(t, iterator.Valid())
 	require.Panics(t, iterator.Next)
 	require.Equal(t, types.Gas(14697), meter.GasConsumed())
->>>>>>> dcf67d7ee (fix!: Charge gas for key length in gas meter (#10247))
-=======
-	require.Equal(t, types.Gas(13377), meter.GasConsumed())
-	kc := iterator.Key()
-	require.Equal(t, kc, keyFmt(3))
-	vc := iterator.Value()
-	require.Equal(t, vc, valFmt(0))
-	iterator.Next()
-	require.Equal(t, types.Gas(13446), meter.GasConsumed())
-	require.False(t, iterator.Valid())
-	require.Panics(t, iterator.Next)
-	require.Equal(t, types.Gas(13476), meter.GasConsumed())
->>>>>>> d404619b
+
 	require.NoError(t, iterator.Error())
 
 	reverseIterator := st.ReverseIterator(nil, nil)
@@ -118,16 +102,8 @@
 	reverseIterator.Next()
 	require.False(t, reverseIterator.Valid())
 	require.Panics(t, reverseIterator.Next)
-<<<<<<< HEAD
 
-<<<<<<< HEAD
-	require.Equal(t, types.Gas(9194), meter.GasConsumed())
-=======
 	require.Equal(t, types.Gas(15135), meter.GasConsumed())
->>>>>>> dcf67d7ee (fix!: Charge gas for key length in gas meter (#10247))
-=======
-	require.Equal(t, types.Gas(13782), meter.GasConsumed())
->>>>>>> d404619b
 }
 
 func TestGasKVStoreOutOfGasSet(t *testing.T) {
