module cosmossdk.io/store

go 1.23.5

toolchain go1.23.7

require (
	cosmossdk.io/errors v1.0.2
	cosmossdk.io/log v1.5.1
<<<<<<< HEAD
	cosmossdk.io/math v1.5.1
	github.com/cometbft/cometbft v1.0.1
=======
	cosmossdk.io/math v1.5.3
	github.com/cometbft/cometbft v0.38.17
>>>>>>> 430eba80
	github.com/cosmos/cosmos-db v1.1.1
	github.com/cosmos/gogoproto v1.7.0
	github.com/cosmos/iavl v1.2.0
	github.com/cosmos/ics23/go v0.11.0
	github.com/golang/protobuf v1.5.4 // indirect
	github.com/hashicorp/go-hclog v1.6.3
	github.com/hashicorp/go-metrics v0.5.4
	github.com/hashicorp/go-plugin v1.6.3
	github.com/hashicorp/golang-lru v1.0.2
	github.com/spf13/cast v1.7.1 // indirect
	github.com/stretchr/testify v1.10.0
	github.com/tidwall/btree v1.7.0
	go.uber.org/mock v0.5.1
	golang.org/x/exp v0.0.0-20250305212735-054e65f0b394 // indirect
	google.golang.org/grpc v1.71.1
	google.golang.org/protobuf v1.36.6
	gotest.tools/v3 v3.5.2
)

require (
	github.com/cometbft/cometbft/api v1.0.0
	github.com/cosmos/cosmos-proto v1.0.0-beta.5
)

require (
	github.com/DataDog/zstd v1.5.6 // indirect
	github.com/beorn7/perks v1.0.1 // indirect
	github.com/bytedance/sonic v1.13.1 // indirect
	github.com/bytedance/sonic/loader v0.2.4 // indirect
	github.com/cespare/xxhash/v2 v2.3.0 // indirect
	github.com/cloudwego/base64x v0.1.5 // indirect
	github.com/cockroachdb/errors v1.11.3 // indirect
	github.com/cockroachdb/fifo v0.0.0-20240606204812-0bbfbd93a7ce // indirect
	github.com/cockroachdb/logtags v0.0.0-20230118201751-21c54148d20b // indirect
	github.com/cockroachdb/pebble v1.1.2 // indirect
	github.com/cockroachdb/redact v1.1.5 // indirect
	github.com/cockroachdb/tokenbucket v0.0.0-20230807174530-cc333fc44b06 // indirect
	github.com/davecgh/go-spew v1.1.2-0.20180830191138-d8f796af33cc // indirect
	github.com/emicklei/dot v1.6.2 // indirect
	github.com/fatih/color v1.15.0 // indirect
	github.com/getsentry/sentry-go v0.27.0 // indirect
	github.com/gogo/protobuf v1.3.2 // indirect
	github.com/golang/snappy v0.0.4 // indirect
	github.com/google/btree v1.1.3 // indirect
	github.com/google/go-cmp v0.7.0 // indirect
	github.com/hashicorp/go-immutable-radix v1.0.0 // indirect
	github.com/hashicorp/go-uuid v1.0.1 // indirect
	github.com/hashicorp/yamux v0.1.1 // indirect
	github.com/jhump/protoreflect v1.15.3 // indirect
	github.com/klauspost/compress v1.17.11 // indirect
	github.com/klauspost/cpuid/v2 v2.2.10 // indirect
	github.com/kr/pretty v0.3.1 // indirect
	github.com/kr/text v0.2.0 // indirect
	github.com/linxGnu/grocksdb v1.9.3 // indirect
	github.com/mattn/go-colorable v0.1.14 // indirect
	github.com/mattn/go-isatty v0.0.20 // indirect
	github.com/munnerz/goautoneg v0.0.0-20191010083416-a7dc8b61c822 // indirect
	github.com/oklog/run v1.1.0 // indirect
	github.com/pkg/errors v0.9.1 // indirect
	github.com/pmezard/go-difflib v1.0.1-0.20181226105442-5d4384ee4fb2 // indirect
	github.com/prometheus/client_golang v1.20.5 // indirect
	github.com/prometheus/client_model v0.6.1 // indirect
	github.com/prometheus/common v0.62.0 // indirect
	github.com/prometheus/procfs v0.15.1 // indirect
	github.com/rogpeppe/go-internal v1.14.1 // indirect
	github.com/rs/zerolog v1.34.0 // indirect
	github.com/syndtr/goleveldb v1.0.1-0.20220721030215-126854af5e6d // indirect
	github.com/twitchyliquid64/golang-asm v0.15.1 // indirect
	golang.org/x/arch v0.15.0 // indirect
	golang.org/x/crypto v0.37.0 // indirect
	golang.org/x/net v0.35.0 // indirect
	golang.org/x/sys v0.32.0 // indirect
	golang.org/x/text v0.24.0 // indirect
	google.golang.org/genproto/googleapis/rpc v0.0.0-20250303144028-a0af3efb3deb // indirect
	gopkg.in/yaml.v3 v3.0.1 // indirect
)<|MERGE_RESOLUTION|>--- conflicted
+++ resolved
@@ -7,13 +7,8 @@
 require (
 	cosmossdk.io/errors v1.0.2
 	cosmossdk.io/log v1.5.1
-<<<<<<< HEAD
-	cosmossdk.io/math v1.5.1
+	cosmossdk.io/math v1.5.3
 	github.com/cometbft/cometbft v1.0.1
-=======
-	cosmossdk.io/math v1.5.3
-	github.com/cometbft/cometbft v0.38.17
->>>>>>> 430eba80
 	github.com/cosmos/cosmos-db v1.1.1
 	github.com/cosmos/gogoproto v1.7.0
 	github.com/cosmos/iavl v1.2.0
