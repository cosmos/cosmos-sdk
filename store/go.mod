module cosmossdk.io/store

go 1.23.4

require (
	cosmossdk.io/core v1.0.0
	cosmossdk.io/core/testing v0.0.1
	cosmossdk.io/errors v1.0.1
	cosmossdk.io/log v1.5.0
	cosmossdk.io/math v1.5.0
	github.com/cometbft/cometbft v1.0.0
	github.com/cometbft/cometbft/api v1.0.0
	github.com/cosmos/cosmos-proto v1.0.0-beta.5
	github.com/cosmos/gogoproto v1.7.0
	github.com/cosmos/iavl v1.3.5
	github.com/cosmos/ics23/go v0.11.0
	github.com/hashicorp/go-hclog v1.6.3
	github.com/hashicorp/go-metrics v0.5.4
	github.com/hashicorp/go-plugin v1.6.2
	github.com/hashicorp/golang-lru v1.0.2
	github.com/stretchr/testify v1.10.0
	github.com/tidwall/btree v1.7.0
	go.uber.org/mock v0.5.0
	google.golang.org/grpc v1.69.4
	google.golang.org/protobuf v1.36.3
	gotest.tools/v3 v3.5.1
)

require (
	cosmossdk.io/schema v1.0.0 // indirect
	github.com/bytedance/sonic v1.12.7 // indirect
	github.com/bytedance/sonic/loader v0.2.2 // indirect
	github.com/cloudwego/base64x v0.1.4 // indirect
	github.com/cockroachdb/apd/v3 v3.2.1 // indirect
	github.com/davecgh/go-spew v1.1.2-0.20180830191138-d8f796af33cc // indirect
	github.com/emicklei/dot v1.6.2 // indirect
	github.com/fatih/color v1.18.0 // indirect
	github.com/gogo/protobuf v1.3.2 // indirect
	github.com/golang/protobuf v1.5.4 // indirect
	github.com/golang/snappy v0.0.4 // indirect
	github.com/google/btree v1.1.3 // indirect
	github.com/google/go-cmp v0.6.0 // indirect
	github.com/hashicorp/go-immutable-radix v1.3.1 // indirect
	github.com/hashicorp/go-uuid v1.0.1 // indirect
	github.com/hashicorp/yamux v0.1.2 // indirect
	github.com/jhump/protoreflect v1.17.0 // indirect
	github.com/klauspost/cpuid/v2 v2.2.9 // indirect
	github.com/mattn/go-colorable v0.1.13 // indirect
	github.com/mattn/go-isatty v0.0.20 // indirect
	github.com/oklog/run v1.1.0 // indirect
	github.com/pkg/errors v0.9.1 // indirect
	github.com/pmezard/go-difflib v1.0.1-0.20181226105442-5d4384ee4fb2 // indirect
	github.com/rs/zerolog v1.33.0 // indirect
	github.com/syndtr/goleveldb v1.0.1-0.20220721030215-126854af5e6d // indirect
	github.com/twitchyliquid64/golang-asm v0.15.1 // indirect
<<<<<<< HEAD
	golang.org/x/arch v0.13.0 // indirect
	golang.org/x/crypto v0.31.0 // indirect
=======
	golang.org/x/arch v0.12.0 // indirect
	golang.org/x/crypto v0.32.0 // indirect
>>>>>>> ebb3724f
	golang.org/x/exp v0.0.0-20250106191152-7588d65b2ba8 // indirect
	golang.org/x/net v0.34.0 // indirect
	golang.org/x/sys v0.29.0 // indirect
	golang.org/x/text v0.21.0 // indirect
	google.golang.org/genproto/googleapis/rpc v0.0.0-20250106144421-5f5ef82da422 // indirect
	gopkg.in/yaml.v3 v3.0.1 // indirect
)<|MERGE_RESOLUTION|>--- conflicted
+++ resolved
@@ -53,13 +53,8 @@
 	github.com/rs/zerolog v1.33.0 // indirect
 	github.com/syndtr/goleveldb v1.0.1-0.20220721030215-126854af5e6d // indirect
 	github.com/twitchyliquid64/golang-asm v0.15.1 // indirect
-<<<<<<< HEAD
 	golang.org/x/arch v0.13.0 // indirect
-	golang.org/x/crypto v0.31.0 // indirect
-=======
-	golang.org/x/arch v0.12.0 // indirect
 	golang.org/x/crypto v0.32.0 // indirect
->>>>>>> ebb3724f
 	golang.org/x/exp v0.0.0-20250106191152-7588d65b2ba8 // indirect
 	golang.org/x/net v0.34.0 // indirect
 	golang.org/x/sys v0.29.0 // indirect
