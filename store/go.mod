module cosmossdk.io/store/v2

go 1.21

require (
	cosmossdk.io/errors v1.0.0
	cosmossdk.io/log v1.2.1
	cosmossdk.io/math v1.2.0
	github.com/cockroachdb/errors v1.11.1
	github.com/cockroachdb/pebble v0.0.0-20231102162011-844f0582c2eb
	github.com/cometbft/cometbft v0.38.0
	github.com/cosmos/cosmos-db v1.0.0
	github.com/cosmos/gogoproto v1.4.11
	github.com/cosmos/iavl v1.0.0
	github.com/cosmos/ics23/go v0.10.0
	github.com/linxGnu/grocksdb v1.8.4
	github.com/mattn/go-sqlite3 v1.14.17
	github.com/stretchr/testify v1.8.4
	github.com/tidwall/btree v1.7.0
<<<<<<< HEAD
	golang.org/x/exp v0.0.0-20230817173708-d852ddb80c63
=======
	golang.org/x/exp v0.0.0-20231006140011-7918f672742d
	modernc.org/sqlite v1.27.0
>>>>>>> 8fbf6166
)

require (
	github.com/DataDog/zstd v1.5.5 // indirect
	github.com/beorn7/perks v1.0.1 // indirect
	github.com/btcsuite/btcd/btcec/v2 v2.3.2 // indirect
	github.com/cespare/xxhash/v2 v2.2.0 // indirect
	github.com/cockroachdb/logtags v0.0.0-20230118201751-21c54148d20b // indirect
	github.com/cockroachdb/redact v1.1.5 // indirect
	github.com/cockroachdb/tokenbucket v0.0.0-20230807174530-cc333fc44b06 // indirect
	github.com/davecgh/go-spew v1.1.1 // indirect
	github.com/decred/dcrd/dcrec/secp256k1/v4 v4.0.1 // indirect
<<<<<<< HEAD
	github.com/emicklei/dot v1.4.2 // indirect
	github.com/getsentry/sentry-go v0.18.0 // indirect
=======
	github.com/dustin/go-humanize v1.0.1 // indirect
	github.com/emicklei/dot v1.6.0 // indirect
	github.com/getsentry/sentry-go v0.25.0 // indirect
>>>>>>> 8fbf6166
	github.com/gogo/protobuf v1.3.2 // indirect
	github.com/golang/protobuf v1.5.3 // indirect
	github.com/golang/snappy v0.0.4 // indirect
	github.com/google/btree v1.1.2 // indirect
<<<<<<< HEAD
	github.com/google/go-cmp v0.5.9 // indirect
	github.com/klauspost/compress v1.16.0 // indirect
=======
	github.com/google/go-cmp v0.6.0 // indirect
	github.com/google/uuid v1.4.0 // indirect
	github.com/kballard/go-shellquote v0.0.0-20180428030007-95032a82bc51 // indirect
	github.com/klauspost/compress v1.17.2 // indirect
>>>>>>> 8fbf6166
	github.com/kr/pretty v0.3.1 // indirect
	github.com/kr/text v0.2.0 // indirect
	github.com/mattn/go-colorable v0.1.13 // indirect
	github.com/mattn/go-isatty v0.0.20 // indirect
	github.com/matttproud/golang_protobuf_extensions/v2 v2.0.0 // indirect
	github.com/oasisprotocol/curve25519-voi v0.0.0-20220708102147-0a8a51822cae // indirect
	github.com/petermattis/goid v0.0.0-20180202154549-b0b1615b78e5 // indirect
	github.com/pkg/errors v0.9.1 // indirect
	github.com/pmezard/go-difflib v1.0.0 // indirect
	github.com/prometheus/client_golang v1.17.0 // indirect
	github.com/prometheus/client_model v0.5.0 // indirect
	github.com/prometheus/common v0.45.0 // indirect
<<<<<<< HEAD
	github.com/prometheus/procfs v0.11.1 // indirect
	github.com/rogpeppe/go-internal v1.10.0 // indirect
	github.com/rs/zerolog v1.30.0 // indirect
=======
	github.com/prometheus/procfs v0.12.0 // indirect
	github.com/remyoudompheng/bigfft v0.0.0-20230129092748-24d4a6f8daec // indirect
	github.com/rogpeppe/go-internal v1.11.0 // indirect
	github.com/rs/zerolog v1.31.0 // indirect
>>>>>>> 8fbf6166
	github.com/sasha-s/go-deadlock v0.3.1 // indirect
	github.com/spf13/cast v1.5.1 // indirect
	github.com/syndtr/goleveldb v1.0.1-0.20210819022825-2ae1ddf74ef7 // indirect
	golang.org/x/crypto v0.14.0 // indirect
	golang.org/x/net v0.17.0 // indirect
	golang.org/x/sync v0.4.0 // indirect
	golang.org/x/sys v0.13.0 // indirect
	golang.org/x/text v0.13.0 // indirect
	google.golang.org/genproto/googleapis/rpc v0.0.0-20230822172742-b8732ec3820d // indirect
	google.golang.org/grpc v1.59.0 // indirect
	google.golang.org/protobuf v1.31.0 // indirect
	gopkg.in/yaml.v3 v3.0.1 // indirect
	gotest.tools/v3 v3.5.1 // indirect
<<<<<<< HEAD
=======
	lukechampine.com/uint128 v1.3.0 // indirect
	modernc.org/cc/v3 v3.41.0 // indirect
	modernc.org/ccgo/v3 v3.16.15 // indirect
	modernc.org/libc v1.29.0 // indirect
	modernc.org/mathutil v1.6.0 // indirect
	modernc.org/memory v1.7.2 // indirect
	modernc.org/opt v0.1.3 // indirect
	modernc.org/strutil v1.2.0 // indirect
	modernc.org/token v1.1.0 // indirect
>>>>>>> 8fbf6166
)<|MERGE_RESOLUTION|>--- conflicted
+++ resolved
@@ -17,12 +17,7 @@
 	github.com/mattn/go-sqlite3 v1.14.17
 	github.com/stretchr/testify v1.8.4
 	github.com/tidwall/btree v1.7.0
-<<<<<<< HEAD
-	golang.org/x/exp v0.0.0-20230817173708-d852ddb80c63
-=======
 	golang.org/x/exp v0.0.0-20231006140011-7918f672742d
-	modernc.org/sqlite v1.27.0
->>>>>>> 8fbf6166
 )
 
 require (
@@ -35,27 +30,21 @@
 	github.com/cockroachdb/tokenbucket v0.0.0-20230807174530-cc333fc44b06 // indirect
 	github.com/davecgh/go-spew v1.1.1 // indirect
 	github.com/decred/dcrd/dcrec/secp256k1/v4 v4.0.1 // indirect
-<<<<<<< HEAD
 	github.com/emicklei/dot v1.4.2 // indirect
 	github.com/getsentry/sentry-go v0.18.0 // indirect
-=======
 	github.com/dustin/go-humanize v1.0.1 // indirect
 	github.com/emicklei/dot v1.6.0 // indirect
 	github.com/getsentry/sentry-go v0.25.0 // indirect
->>>>>>> 8fbf6166
 	github.com/gogo/protobuf v1.3.2 // indirect
 	github.com/golang/protobuf v1.5.3 // indirect
 	github.com/golang/snappy v0.0.4 // indirect
 	github.com/google/btree v1.1.2 // indirect
-<<<<<<< HEAD
 	github.com/google/go-cmp v0.5.9 // indirect
 	github.com/klauspost/compress v1.16.0 // indirect
-=======
 	github.com/google/go-cmp v0.6.0 // indirect
 	github.com/google/uuid v1.4.0 // indirect
 	github.com/kballard/go-shellquote v0.0.0-20180428030007-95032a82bc51 // indirect
 	github.com/klauspost/compress v1.17.2 // indirect
->>>>>>> 8fbf6166
 	github.com/kr/pretty v0.3.1 // indirect
 	github.com/kr/text v0.2.0 // indirect
 	github.com/mattn/go-colorable v0.1.13 // indirect
@@ -68,16 +57,13 @@
 	github.com/prometheus/client_golang v1.17.0 // indirect
 	github.com/prometheus/client_model v0.5.0 // indirect
 	github.com/prometheus/common v0.45.0 // indirect
-<<<<<<< HEAD
 	github.com/prometheus/procfs v0.11.1 // indirect
 	github.com/rogpeppe/go-internal v1.10.0 // indirect
 	github.com/rs/zerolog v1.30.0 // indirect
-=======
 	github.com/prometheus/procfs v0.12.0 // indirect
 	github.com/remyoudompheng/bigfft v0.0.0-20230129092748-24d4a6f8daec // indirect
 	github.com/rogpeppe/go-internal v1.11.0 // indirect
 	github.com/rs/zerolog v1.31.0 // indirect
->>>>>>> 8fbf6166
 	github.com/sasha-s/go-deadlock v0.3.1 // indirect
 	github.com/spf13/cast v1.5.1 // indirect
 	github.com/syndtr/goleveldb v1.0.1-0.20210819022825-2ae1ddf74ef7 // indirect
@@ -91,8 +77,6 @@
 	google.golang.org/protobuf v1.31.0 // indirect
 	gopkg.in/yaml.v3 v3.0.1 // indirect
 	gotest.tools/v3 v3.5.1 // indirect
-<<<<<<< HEAD
-=======
 	lukechampine.com/uint128 v1.3.0 // indirect
 	modernc.org/cc/v3 v3.41.0 // indirect
 	modernc.org/ccgo/v3 v3.16.15 // indirect
@@ -102,5 +86,4 @@
 	modernc.org/opt v0.1.3 // indirect
 	modernc.org/strutil v1.2.0 // indirect
 	modernc.org/token v1.1.0 // indirect
->>>>>>> 8fbf6166
 )