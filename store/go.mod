module cosmossdk.io/store

go 1.24.0

require (
	cosmossdk.io/errors v1.0.2
	cosmossdk.io/log v1.6.1
	cosmossdk.io/math v1.5.3
	github.com/cometbft/cometbft v0.38.18
	github.com/cosmos/cosmos-db v1.1.1
	github.com/cosmos/cosmos-proto v1.0.0-beta.5
	github.com/cosmos/gogoproto v1.7.0
	github.com/cosmos/iavl v1.2.6
	github.com/cosmos/ics23/go v0.11.0
	github.com/hashicorp/go-hclog v1.6.3
	github.com/hashicorp/go-metrics v0.5.4
	github.com/hashicorp/go-plugin v1.7.0
	github.com/hashicorp/golang-lru v1.0.2
	github.com/stretchr/testify v1.11.1
	github.com/tidwall/btree v1.8.1
	go.uber.org/mock v0.6.0
	google.golang.org/grpc v1.75.1
	google.golang.org/protobuf v1.36.9
	gotest.tools/v3 v3.5.2
)

require github.com/decred/dcrd/dcrec/secp256k1/v4 v4.4.0 // indirect

require (
	github.com/DataDog/zstd v1.5.7 // indirect
	github.com/beorn7/perks v1.0.1 // indirect
	github.com/bytedance/sonic v1.14.0 // indirect
	github.com/bytedance/sonic/loader v0.3.0 // indirect
	github.com/cespare/xxhash/v2 v2.3.0 // indirect
	github.com/cloudwego/base64x v0.1.5 // indirect
	github.com/cockroachdb/errors v1.12.0 // indirect
	github.com/cockroachdb/fifo v0.0.0-20240816210425-c5d0cb0b6fc0 // indirect
	github.com/cockroachdb/logtags v0.0.0-20241215232642-bb51bb14a506 // indirect
	github.com/cockroachdb/pebble v1.1.5 // indirect
	github.com/cockroachdb/redact v1.1.6 // indirect
	github.com/cockroachdb/tokenbucket v0.0.0-20250429170803-42689b6311bb // indirect
	github.com/davecgh/go-spew v1.1.2-0.20180830191138-d8f796af33cc // indirect
	github.com/emicklei/dot v1.8.0 // indirect
	github.com/fatih/color v1.18.0 // indirect
	github.com/getsentry/sentry-go v0.33.0 // indirect
	github.com/gogo/protobuf v1.3.2 // indirect
	github.com/golang/protobuf v1.5.4 // indirect
	github.com/golang/snappy v1.0.0 // indirect
	github.com/google/btree v1.1.3 // indirect
	github.com/google/go-cmp v0.7.0 // indirect
	github.com/hashicorp/go-immutable-radix v1.3.1 // indirect
	github.com/hashicorp/go-uuid v1.0.3 // indirect
	github.com/hashicorp/yamux v0.1.2 // indirect
	github.com/klauspost/compress v1.18.0 // indirect
	github.com/klauspost/cpuid/v2 v2.2.10 // indirect
	github.com/kr/pretty v0.3.1 // indirect
	github.com/kr/text v0.2.0 // indirect
	github.com/linxGnu/grocksdb v1.10.1 // indirect
	github.com/mattn/go-colorable v0.1.14 // indirect
	github.com/mattn/go-isatty v0.0.20 // indirect
	github.com/munnerz/goautoneg v0.0.0-20191010083416-a7dc8b61c822 // indirect
	github.com/oasisprotocol/curve25519-voi v0.0.0-20220708102147-0a8a51822cae // indirect
	github.com/oklog/run v1.1.0 // indirect
	github.com/petermattis/goid v0.0.0-20240813172612-4fcff4a6cae7 // indirect
	github.com/pkg/errors v0.9.1 // indirect
	github.com/pmezard/go-difflib v1.0.1-0.20181226105442-5d4384ee4fb2 // indirect
	github.com/prometheus/client_golang v1.22.0 // indirect
	github.com/prometheus/client_model v0.6.2 // indirect
	github.com/prometheus/common v0.64.0 // indirect
	github.com/prometheus/procfs v0.16.1 // indirect
	github.com/rogpeppe/go-internal v1.14.1 // indirect
	github.com/rs/zerolog v1.34.0 // indirect
	github.com/sasha-s/go-deadlock v0.3.5 // indirect
	github.com/spf13/cast v1.8.0 // indirect
	github.com/syndtr/goleveldb v1.0.1-0.20220721030215-126854af5e6d // indirect
	github.com/twitchyliquid64/golang-asm v0.15.1 // indirect
	golang.org/x/arch v0.17.0 // indirect
	golang.org/x/crypto v0.42.0 // indirect
	golang.org/x/exp v0.0.0-20250506013437-ce4c2cf36ca6 // indirect
<<<<<<< HEAD
	golang.org/x/net v0.42.0 // indirect
	golang.org/x/sys v0.35.0 // indirect
	golang.org/x/text v0.28.0 // indirect
=======
	golang.org/x/net v0.43.0 // indirect; indirectg
	golang.org/x/sys v0.36.0 // indirect
	golang.org/x/text v0.29.0 // indirect
>>>>>>> 81de795d
	google.golang.org/genproto/googleapis/rpc v0.0.0-20250707201910-8d1bb00bc6a7 // indirect
	gopkg.in/yaml.v3 v3.0.1 // indirect
)

// replace (
// 	<temporary replace>
// )<|MERGE_RESOLUTION|>--- conflicted
+++ resolved
@@ -77,15 +77,9 @@
 	golang.org/x/arch v0.17.0 // indirect
 	golang.org/x/crypto v0.42.0 // indirect
 	golang.org/x/exp v0.0.0-20250506013437-ce4c2cf36ca6 // indirect
-<<<<<<< HEAD
-	golang.org/x/net v0.42.0 // indirect
-	golang.org/x/sys v0.35.0 // indirect
-	golang.org/x/text v0.28.0 // indirect
-=======
 	golang.org/x/net v0.43.0 // indirect; indirectg
 	golang.org/x/sys v0.36.0 // indirect
 	golang.org/x/text v0.29.0 // indirect
->>>>>>> 81de795d
 	google.golang.org/genproto/googleapis/rpc v0.0.0-20250707201910-8d1bb00bc6a7 // indirect
 	gopkg.in/yaml.v3 v3.0.1 // indirect
 )
