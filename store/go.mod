--- conflicted
+++ resolved
@@ -17,13 +17,7 @@
 	github.com/stretchr/testify v1.8.4
 	github.com/tidwall/btree v1.7.0
 	golang.org/x/exp v0.0.0-20230817173708-d852ddb80c63
-<<<<<<< HEAD
 	modernc.org/sqlite v1.25.0
-=======
-	google.golang.org/grpc v1.58.3
-	google.golang.org/protobuf v1.31.0
-	gotest.tools/v3 v3.5.1
->>>>>>> 5edabb5c
 )
 
 require (
@@ -43,19 +37,10 @@
 	github.com/golang/protobuf v1.5.3 // indirect
 	github.com/golang/snappy v0.0.4 // indirect
 	github.com/google/btree v1.1.2 // indirect
-<<<<<<< HEAD
 	github.com/google/go-cmp v0.5.9 // indirect
 	github.com/google/uuid v1.3.0 // indirect
 	github.com/kballard/go-shellquote v0.0.0-20180428030007-95032a82bc51 // indirect
 	github.com/klauspost/compress v1.16.0 // indirect
-=======
-	github.com/google/go-cmp v0.6.0 // indirect
-	github.com/hashicorp/go-immutable-radix v1.0.0 // indirect
-	github.com/hashicorp/go-uuid v1.0.1 // indirect
-	github.com/hashicorp/yamux v0.1.1 // indirect
-	github.com/jhump/protoreflect v1.15.3 // indirect
-	github.com/klauspost/compress v1.16.5 // indirect
->>>>>>> 5edabb5c
 	github.com/kr/pretty v0.3.1 // indirect
 	github.com/kr/text v0.2.0 // indirect
 	github.com/mattn/go-colorable v0.1.13 // indirect
@@ -73,7 +58,6 @@
 	github.com/rogpeppe/go-internal v1.9.0 // indirect
 	github.com/rs/zerolog v1.30.0 // indirect
 	github.com/sasha-s/go-deadlock v0.3.1 // indirect
-<<<<<<< HEAD
 	github.com/spf13/cast v1.5.1 // indirect
 	github.com/syndtr/goleveldb v1.0.1-0.20210819022825-2ae1ddf74ef7 // indirect
 	golang.org/x/crypto v0.12.0 // indirect
@@ -83,17 +67,10 @@
 	golang.org/x/text v0.12.0 // indirect
 	golang.org/x/tools v0.12.1-0.20230815132531-74c255bcf846 // indirect
 	google.golang.org/genproto/googleapis/rpc v0.0.0-20230815205213-6bfd019c3878 // indirect
-	google.golang.org/grpc v1.57.0 // indirect
+	google.golang.org/grpc v1.58.3 // indirect
 	google.golang.org/protobuf v1.31.0 // indirect
-=======
-	github.com/syndtr/goleveldb v1.0.1-0.20220721030215-126854af5e6d // indirect
-	golang.org/x/crypto v0.14.0 // indirect
-	golang.org/x/net v0.17.0 // indirect
-	golang.org/x/sys v0.13.0 // indirect
-	golang.org/x/text v0.13.0 // indirect
-	google.golang.org/genproto/googleapis/rpc v0.0.0-20231009173412-8bfb1ae86b6c // indirect
->>>>>>> 5edabb5c
 	gopkg.in/yaml.v3 v3.0.1 // indirect
+	gotest.tools/v3 v3.5.1 // indirect
 	lukechampine.com/uint128 v1.2.0 // indirect
 	modernc.org/cc/v3 v3.40.0 // indirect
 	modernc.org/ccgo/v3 v3.16.13 // indirect
