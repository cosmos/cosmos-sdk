module cosmossdk.io/store/v2

go 1.20

require (
	cosmossdk.io/errors v1.0.0
	cosmossdk.io/log v1.2.0
	github.com/cockroachdb/pebble v0.0.0-20220817183557-09c6e030a677
	github.com/cometbft/cometbft v0.38.0-rc3
	github.com/cosmos/cosmos-db v1.0.0
	github.com/cosmos/gogoproto v1.4.11
	github.com/cosmos/iavl v1.0.0-beta.2
	github.com/cosmos/ics23/go v0.10.0
	github.com/golang/protobuf v1.5.3 // indirect
	github.com/linxGnu/grocksdb v1.7.15
	github.com/spf13/cast v1.5.1 // indirect
	github.com/stretchr/testify v1.8.4
<<<<<<< HEAD
	modernc.org/sqlite v1.25.0
=======
	golang.org/x/exp v0.0.0-20230817173708-d852ddb80c63 // indirect
	google.golang.org/grpc v1.57.0 // indirect
	google.golang.org/protobuf v1.31.0 // indirect
>>>>>>> 039302df
)

require (
	github.com/DataDog/zstd v1.5.5 // indirect
	github.com/HdrHistogram/hdrhistogram-go v1.1.2 // indirect
	github.com/btcsuite/btcd/btcec/v2 v2.3.2 // indirect
	github.com/cespare/xxhash/v2 v2.2.0 // indirect
	github.com/cockroachdb/errors v1.10.0 // indirect
	github.com/cockroachdb/logtags v0.0.0-20230118201751-21c54148d20b // indirect
	github.com/cockroachdb/redact v1.1.5 // indirect
	github.com/davecgh/go-spew v1.1.1 // indirect
	github.com/decred/dcrd/dcrec/secp256k1/v4 v4.2.0 // indirect
	github.com/dustin/go-humanize v1.0.1 // indirect
	github.com/emicklei/dot v1.4.2 // indirect
	github.com/getsentry/sentry-go v0.21.0 // indirect
	github.com/gogo/protobuf v1.3.2 // indirect
	github.com/golang/snappy v0.0.4 // indirect
	github.com/google/btree v1.1.2 // indirect
	github.com/google/go-cmp v0.5.9 // indirect
	github.com/google/uuid v1.3.0 // indirect
	github.com/kballard/go-shellquote v0.0.0-20180428030007-95032a82bc51 // indirect
	github.com/klauspost/compress v1.16.5 // indirect
	github.com/kr/pretty v0.3.1 // indirect
	github.com/kr/text v0.2.0 // indirect
	github.com/mattn/go-colorable v0.1.13 // indirect
	github.com/mattn/go-isatty v0.0.19 // indirect
	github.com/oasisprotocol/curve25519-voi v0.0.0-20220708102147-0a8a51822cae // indirect
	github.com/petermattis/goid v0.0.0-20221215004737-a150e88a970d // indirect
	github.com/pkg/errors v0.9.1 // indirect
	github.com/pmezard/go-difflib v1.0.0 // indirect
<<<<<<< HEAD
	github.com/prometheus/client_golang v1.16.0 // indirect
	github.com/prometheus/client_model v0.4.0 // indirect
	github.com/prometheus/common v0.44.0 // indirect
	github.com/prometheus/procfs v0.10.1 // indirect
	github.com/remyoudompheng/bigfft v0.0.0-20230129092748-24d4a6f8daec // indirect
=======
>>>>>>> 039302df
	github.com/rogpeppe/go-internal v1.10.0 // indirect
	github.com/rs/zerolog v1.30.0 // indirect
	github.com/sasha-s/go-deadlock v0.3.1 // indirect
	github.com/syndtr/goleveldb v1.0.1-0.20220721030215-126854af5e6d // indirect
<<<<<<< HEAD
	golang.org/x/crypto v0.11.0 // indirect
	golang.org/x/exp v0.0.0-20230522175609-2e198f4a06a1 // indirect
	golang.org/x/mod v0.9.0 // indirect
	golang.org/x/net v0.12.0 // indirect
	golang.org/x/sys v0.10.0 // indirect
	golang.org/x/text v0.11.0 // indirect
	golang.org/x/tools v0.7.0 // indirect
	google.golang.org/genproto/googleapis/rpc v0.0.0-20230706204954-ccb25ca9f130 // indirect
	google.golang.org/grpc v1.56.2 // indirect
	google.golang.org/protobuf v1.31.0 // indirect
=======
	golang.org/x/crypto v0.12.0 // indirect
	golang.org/x/net v0.14.0 // indirect
	golang.org/x/sync v0.2.0 // indirect
	golang.org/x/sys v0.11.0 // indirect
	golang.org/x/text v0.12.0 // indirect
	google.golang.org/genproto/googleapis/rpc v0.0.0-20230815205213-6bfd019c3878 // indirect
>>>>>>> 039302df
	gopkg.in/yaml.v3 v3.0.1 // indirect
	lukechampine.com/uint128 v1.2.0 // indirect
	modernc.org/cc/v3 v3.40.0 // indirect
	modernc.org/ccgo/v3 v3.16.13 // indirect
	modernc.org/libc v1.24.1 // indirect
	modernc.org/mathutil v1.5.0 // indirect
	modernc.org/memory v1.6.0 // indirect
	modernc.org/opt v0.1.3 // indirect
	modernc.org/strutil v1.1.3 // indirect
	modernc.org/token v1.0.1 // indirect
)<|MERGE_RESOLUTION|>--- conflicted
+++ resolved
@@ -15,13 +15,10 @@
 	github.com/linxGnu/grocksdb v1.7.15
 	github.com/spf13/cast v1.5.1 // indirect
 	github.com/stretchr/testify v1.8.4
-<<<<<<< HEAD
-	modernc.org/sqlite v1.25.0
-=======
 	golang.org/x/exp v0.0.0-20230817173708-d852ddb80c63 // indirect
 	google.golang.org/grpc v1.57.0 // indirect
 	google.golang.org/protobuf v1.31.0 // indirect
->>>>>>> 039302df
+	modernc.org/sqlite v1.25.0
 )
 
 require (
@@ -52,37 +49,18 @@
 	github.com/petermattis/goid v0.0.0-20221215004737-a150e88a970d // indirect
 	github.com/pkg/errors v0.9.1 // indirect
 	github.com/pmezard/go-difflib v1.0.0 // indirect
-<<<<<<< HEAD
-	github.com/prometheus/client_golang v1.16.0 // indirect
-	github.com/prometheus/client_model v0.4.0 // indirect
-	github.com/prometheus/common v0.44.0 // indirect
-	github.com/prometheus/procfs v0.10.1 // indirect
 	github.com/remyoudompheng/bigfft v0.0.0-20230129092748-24d4a6f8daec // indirect
-=======
->>>>>>> 039302df
 	github.com/rogpeppe/go-internal v1.10.0 // indirect
 	github.com/rs/zerolog v1.30.0 // indirect
 	github.com/sasha-s/go-deadlock v0.3.1 // indirect
 	github.com/syndtr/goleveldb v1.0.1-0.20220721030215-126854af5e6d // indirect
-<<<<<<< HEAD
-	golang.org/x/crypto v0.11.0 // indirect
-	golang.org/x/exp v0.0.0-20230522175609-2e198f4a06a1 // indirect
-	golang.org/x/mod v0.9.0 // indirect
-	golang.org/x/net v0.12.0 // indirect
-	golang.org/x/sys v0.10.0 // indirect
-	golang.org/x/text v0.11.0 // indirect
-	golang.org/x/tools v0.7.0 // indirect
-	google.golang.org/genproto/googleapis/rpc v0.0.0-20230706204954-ccb25ca9f130 // indirect
-	google.golang.org/grpc v1.56.2 // indirect
-	google.golang.org/protobuf v1.31.0 // indirect
-=======
 	golang.org/x/crypto v0.12.0 // indirect
+	golang.org/x/mod v0.12.0 // indirect
 	golang.org/x/net v0.14.0 // indirect
-	golang.org/x/sync v0.2.0 // indirect
 	golang.org/x/sys v0.11.0 // indirect
 	golang.org/x/text v0.12.0 // indirect
+	golang.org/x/tools v0.12.1-0.20230815132531-74c255bcf846 // indirect
 	google.golang.org/genproto/googleapis/rpc v0.0.0-20230815205213-6bfd019c3878 // indirect
->>>>>>> 039302df
 	gopkg.in/yaml.v3 v3.0.1 // indirect
 	lukechampine.com/uint128 v1.2.0 // indirect
 	modernc.org/cc/v3 v3.40.0 // indirect
