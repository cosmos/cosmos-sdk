module cosmossdk.io/store/v2

go 1.21

require (
	cosmossdk.io/errors v1.0.0
	cosmossdk.io/log v1.2.1
	cosmossdk.io/math v1.1.3-rc.1
	github.com/cockroachdb/errors v1.11.1
	github.com/cockroachdb/pebble v0.0.0-20230819001538-1798fbf5956c
	github.com/cometbft/cometbft v0.38.0
	github.com/cosmos/cosmos-db v1.0.0
	github.com/cosmos/gogoproto v1.4.11
	github.com/cosmos/iavl v1.0.0-rc.1
	github.com/cosmos/ics23/go v0.10.0
	github.com/linxGnu/grocksdb v1.8.4
	github.com/stretchr/testify v1.8.4
	github.com/tidwall/btree v1.7.0
	golang.org/x/exp v0.0.0-20230817173708-d852ddb80c63
<<<<<<< HEAD
	google.golang.org/grpc v1.58.3
	google.golang.org/protobuf v1.31.0
	gotest.tools/v3 v3.5.1
=======
	modernc.org/sqlite v1.26.0
>>>>>>> eda82b06
)

require (
	github.com/DataDog/zstd v1.4.5 // indirect
	github.com/beorn7/perks v1.0.1 // indirect
	github.com/btcsuite/btcd/btcec/v2 v2.3.2 // indirect
	github.com/cespare/xxhash/v2 v2.2.0 // indirect
	github.com/cockroachdb/logtags v0.0.0-20230118201751-21c54148d20b // indirect
	github.com/cockroachdb/redact v1.1.5 // indirect
	github.com/cockroachdb/tokenbucket v0.0.0-20230807174530-cc333fc44b06 // indirect
	github.com/davecgh/go-spew v1.1.1 // indirect
	github.com/decred/dcrd/dcrec/secp256k1/v4 v4.0.1 // indirect
	github.com/dustin/go-humanize v1.0.1 // indirect
	github.com/emicklei/dot v1.4.2 // indirect
	github.com/getsentry/sentry-go v0.18.0 // indirect
	github.com/gogo/protobuf v1.3.2 // indirect
	github.com/golang/protobuf v1.5.3 // indirect
	github.com/golang/snappy v0.0.4 // indirect
	github.com/google/btree v1.1.2 // indirect
<<<<<<< HEAD
	github.com/google/go-cmp v0.6.0 // indirect
	github.com/hashicorp/go-immutable-radix v1.0.0 // indirect
	github.com/hashicorp/go-uuid v1.0.1 // indirect
	github.com/hashicorp/yamux v0.1.1 // indirect
	github.com/jhump/protoreflect v1.15.3 // indirect
	github.com/klauspost/compress v1.16.5 // indirect
=======
	github.com/google/go-cmp v0.5.9 // indirect
	github.com/google/uuid v1.3.1 // indirect
	github.com/kballard/go-shellquote v0.0.0-20180428030007-95032a82bc51 // indirect
	github.com/klauspost/compress v1.16.0 // indirect
>>>>>>> eda82b06
	github.com/kr/pretty v0.3.1 // indirect
	github.com/kr/text v0.2.0 // indirect
	github.com/mattn/go-colorable v0.1.13 // indirect
	github.com/mattn/go-isatty v0.0.20 // indirect
	github.com/matttproud/golang_protobuf_extensions/v2 v2.0.0 // indirect
	github.com/oasisprotocol/curve25519-voi v0.0.0-20220708102147-0a8a51822cae // indirect
	github.com/petermattis/goid v0.0.0-20180202154549-b0b1615b78e5 // indirect
	github.com/pkg/errors v0.9.1 // indirect
	github.com/pmezard/go-difflib v1.0.0 // indirect
	github.com/prometheus/client_golang v1.17.0 // indirect
	github.com/prometheus/client_model v0.4.1-0.20230718164431-9a2bf3000d16 // indirect
	github.com/prometheus/common v0.45.0 // indirect
	github.com/prometheus/procfs v0.11.1 // indirect
	github.com/remyoudompheng/bigfft v0.0.0-20230129092748-24d4a6f8daec // indirect
	github.com/rogpeppe/go-internal v1.10.0 // indirect
	github.com/rs/zerolog v1.30.0 // indirect
	github.com/sasha-s/go-deadlock v0.3.1 // indirect
	github.com/spf13/cast v1.5.1 // indirect
	github.com/syndtr/goleveldb v1.0.1-0.20210819022825-2ae1ddf74ef7 // indirect
	golang.org/x/crypto v0.14.0 // indirect
<<<<<<< HEAD
	golang.org/x/net v0.17.0 // indirect
	golang.org/x/sys v0.13.0 // indirect
	golang.org/x/text v0.13.0 // indirect
	google.golang.org/genproto/googleapis/rpc v0.0.0-20231009173412-8bfb1ae86b6c // indirect
=======
	golang.org/x/mod v0.13.0 // indirect
	golang.org/x/net v0.17.0 // indirect
	golang.org/x/sys v0.13.0 // indirect
	golang.org/x/text v0.13.0 // indirect
	golang.org/x/tools v0.14.0 // indirect
	google.golang.org/genproto/googleapis/rpc v0.0.0-20230822172742-b8732ec3820d // indirect
	google.golang.org/grpc v1.59.0 // indirect
	google.golang.org/protobuf v1.31.0 // indirect
>>>>>>> eda82b06
	gopkg.in/yaml.v3 v3.0.1 // indirect
	gotest.tools/v3 v3.5.1 // indirect
	lukechampine.com/uint128 v1.3.0 // indirect
	modernc.org/cc/v3 v3.41.0 // indirect
	modernc.org/ccgo/v3 v3.16.15 // indirect
	modernc.org/libc v1.24.1 // indirect
	modernc.org/mathutil v1.6.0 // indirect
	modernc.org/memory v1.7.2 // indirect
	modernc.org/opt v0.1.3 // indirect
	modernc.org/strutil v1.2.0 // indirect
	modernc.org/token v1.1.0 // indirect
)<|MERGE_RESOLUTION|>--- conflicted
+++ resolved
@@ -17,13 +17,7 @@
 	github.com/stretchr/testify v1.8.4
 	github.com/tidwall/btree v1.7.0
 	golang.org/x/exp v0.0.0-20230817173708-d852ddb80c63
-<<<<<<< HEAD
-	google.golang.org/grpc v1.58.3
-	google.golang.org/protobuf v1.31.0
-	gotest.tools/v3 v3.5.1
-=======
 	modernc.org/sqlite v1.26.0
->>>>>>> eda82b06
 )
 
 require (
@@ -43,19 +37,10 @@
 	github.com/golang/protobuf v1.5.3 // indirect
 	github.com/golang/snappy v0.0.4 // indirect
 	github.com/google/btree v1.1.2 // indirect
-<<<<<<< HEAD
-	github.com/google/go-cmp v0.6.0 // indirect
-	github.com/hashicorp/go-immutable-radix v1.0.0 // indirect
-	github.com/hashicorp/go-uuid v1.0.1 // indirect
-	github.com/hashicorp/yamux v0.1.1 // indirect
-	github.com/jhump/protoreflect v1.15.3 // indirect
-	github.com/klauspost/compress v1.16.5 // indirect
-=======
 	github.com/google/go-cmp v0.5.9 // indirect
 	github.com/google/uuid v1.3.1 // indirect
 	github.com/kballard/go-shellquote v0.0.0-20180428030007-95032a82bc51 // indirect
 	github.com/klauspost/compress v1.16.0 // indirect
->>>>>>> eda82b06
 	github.com/kr/pretty v0.3.1 // indirect
 	github.com/kr/text v0.2.0 // indirect
 	github.com/mattn/go-colorable v0.1.13 // indirect
@@ -76,12 +61,6 @@
 	github.com/spf13/cast v1.5.1 // indirect
 	github.com/syndtr/goleveldb v1.0.1-0.20210819022825-2ae1ddf74ef7 // indirect
 	golang.org/x/crypto v0.14.0 // indirect
-<<<<<<< HEAD
-	golang.org/x/net v0.17.0 // indirect
-	golang.org/x/sys v0.13.0 // indirect
-	golang.org/x/text v0.13.0 // indirect
-	google.golang.org/genproto/googleapis/rpc v0.0.0-20231009173412-8bfb1ae86b6c // indirect
-=======
 	golang.org/x/mod v0.13.0 // indirect
 	golang.org/x/net v0.17.0 // indirect
 	golang.org/x/sys v0.13.0 // indirect
@@ -90,7 +69,6 @@
 	google.golang.org/genproto/googleapis/rpc v0.0.0-20230822172742-b8732ec3820d // indirect
 	google.golang.org/grpc v1.59.0 // indirect
 	google.golang.org/protobuf v1.31.0 // indirect
->>>>>>> eda82b06
 	gopkg.in/yaml.v3 v3.0.1 // indirect
 	gotest.tools/v3 v3.5.1 // indirect
 	lukechampine.com/uint128 v1.3.0 // indirect
