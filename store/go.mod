--- conflicted
+++ resolved
@@ -5,7 +5,7 @@
 toolchain go1.23.0
 
 require (
-	cosmossdk.io/core v1.0.0-alpha.1
+	cosmossdk.io/core v1.0.0-alpha.2
 	cosmossdk.io/core/testing v0.0.0-00010101000000-000000000000
 	cosmossdk.io/errors v1.0.1
 	cosmossdk.io/log v1.4.1
@@ -40,13 +40,6 @@
 	github.com/hashicorp/go-uuid v1.0.1 // indirect
 	github.com/hashicorp/yamux v0.1.1 // indirect
 	github.com/jhump/protoreflect v1.17.0 // indirect
-<<<<<<< HEAD
-=======
-	github.com/klauspost/compress v1.17.9 // indirect
-	github.com/kr/pretty v0.3.1 // indirect
-	github.com/kr/text v0.2.0 // indirect
-	github.com/linxGnu/grocksdb v1.9.3 // indirect
->>>>>>> 7d6ff0df
 	github.com/mattn/go-colorable v0.1.13 // indirect
 	github.com/mattn/go-isatty v0.0.20 // indirect
 	github.com/mitchellh/go-testing-interface v1.14.1 // indirect
