--- conflicted
+++ resolved
@@ -207,7 +207,12 @@
 	return newIAVLIterator(iTree, start, end, false)
 }
 
-<<<<<<< HEAD
+// SetInitialVersion sets the initial version of the IAVL tree. It is used when
+// starting a new chain at an arbitrary height.
+func (st *Store) SetInitialVersion(version int64) {
+	st.tree.SetInitialVersion(uint64(version))
+}
+
 // Exports the IAVL store at the given version, returning an iavl.Exporter for the tree.
 func (st *Store) Export(version int64) (*iavl.Exporter, error) {
 	istore, err := st.GetImmutable(version)
@@ -228,12 +233,6 @@
 		return nil, errors.New("iavl import failed: unable to find mutable tree")
 	}
 	return tree.Import(version)
-=======
-// SetInitialVersion sets the initial version of the IAVL tree. It is used when
-// starting a new chain at an arbitrary height.
-func (st *Store) SetInitialVersion(version int64) {
-	st.tree.SetInitialVersion(uint64(version))
->>>>>>> d61fa431
 }
 
 // Handle gatest the latest height, if height is 0
