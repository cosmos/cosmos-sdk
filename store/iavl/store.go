--- conflicted
+++ resolved
@@ -160,10 +160,7 @@
 
 // Implements types.KVStore.
 func (st *Store) Set(key, value []byte) {
-<<<<<<< HEAD
-=======
 	types.AssertValidKey(key)
->>>>>>> 4467d502
 	types.AssertValidValue(value)
 	st.tree.Set(key, value)
 }
