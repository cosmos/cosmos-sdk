--- conflicted
+++ resolved
@@ -303,11 +303,7 @@
 }
 
 // Handle gatest the latest height, if height is 0
-<<<<<<< HEAD
-func getHeight(tree Tree, req types.RequestQuery) int64 {
-=======
 func getHeight(tree Tree, req *types.RequestQuery) int64 {
->>>>>>> d1a337eb
 	height := req.Height
 	if height == 0 {
 		latest := tree.Version()
@@ -327,11 +323,7 @@
 // If latest-1 is not present, use latest (which must be present)
 // if you care to have the latest data to see a tx results, you must
 // explicitly set the height you want to see
-<<<<<<< HEAD
-func (st *Store) Query(req types.RequestQuery) (res types.ResponseQuery) {
-=======
 func (st *Store) Query(req *types.RequestQuery) (res *types.ResponseQuery, err error) {
->>>>>>> d1a337eb
 	defer st.metrics.MeasureSince("store", "iavl", "query")
 
 	if len(req.Data) == 0 {
@@ -342,11 +334,7 @@
 
 	// store the height we chose in the response, with 0 being changed to the
 	// latest height
-<<<<<<< HEAD
-	res = types.ResponseQuery{
-=======
 	res = &types.ResponseQuery{
->>>>>>> d1a337eb
 		Height: getHeight(tree, req),
 	}
 
