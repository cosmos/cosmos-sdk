package iavl

import (
	"errors"
	"fmt"
	"io"
	"time"

	ics23 "github.com/confio/ics23/go"
	"github.com/cosmos/iavl"
	abci "github.com/tendermint/tendermint/abci/types"
	"github.com/tendermint/tendermint/libs/log"
	tmcrypto "github.com/tendermint/tendermint/proto/tendermint/crypto"
	dbm "github.com/tendermint/tm-db"

<<<<<<< HEAD
	errorsmod "cosmossdk.io/errors"
=======
	sdkerrors "cosmossdk.io/errors"
>>>>>>> 390262f5
	"github.com/cosmos/cosmos-sdk/store/cachekv"
	pruningtypes "github.com/cosmos/cosmos-sdk/store/pruning/types"
	"github.com/cosmos/cosmos-sdk/store/tracekv"
	"github.com/cosmos/cosmos-sdk/store/types"
	"github.com/cosmos/cosmos-sdk/telemetry"
	"github.com/cosmos/cosmos-sdk/types/kv"
)

const (
	DefaultIAVLCacheSize = 500000
)

var (
	_ types.KVStore                 = (*Store)(nil)
	_ types.CommitStore             = (*Store)(nil)
	_ types.CommitKVStore           = (*Store)(nil)
	_ types.Queryable               = (*Store)(nil)
	_ types.StoreWithInitialVersion = (*Store)(nil)
)

// Store Implements types.KVStore and CommitKVStore.
type Store struct {
	tree   Tree
	logger log.Logger
}

// LoadStore returns an IAVL Store as a CommitKVStore. Internally, it will load the
// store's version (id) from the provided DB. An error is returned if the version
// fails to load, or if called with a positive version on an empty tree.
func LoadStore(db dbm.DB, logger log.Logger, key types.StoreKey, id types.CommitID, lazyLoading bool, cacheSize int, disableFastNode bool) (types.CommitKVStore, error) {
	return LoadStoreWithInitialVersion(db, logger, key, id, lazyLoading, 0, cacheSize, disableFastNode)
}

// LoadStoreWithInitialVersion returns an IAVL Store as a CommitKVStore setting its initialVersion
// to the one given. Internally, it will load the store's version (id) from the
// provided DB. An error is returned if the version fails to load, or if called with a positive
// version on an empty tree.
func LoadStoreWithInitialVersion(db dbm.DB, logger log.Logger, key types.StoreKey, id types.CommitID, lazyLoading bool, initialVersion uint64, cacheSize int, disableFastNode bool) (types.CommitKVStore, error) {
	tree, err := iavl.NewMutableTreeWithOpts(db, cacheSize, &iavl.Options{InitialVersion: initialVersion}, disableFastNode)
	if err != nil {
		return nil, err
	}

	isUpgradeable, err := tree.IsUpgradeable()
	if err != nil {
		return nil, err
	}

	if isUpgradeable && logger != nil {
		logger.Info(
			"Upgrading IAVL storage for faster queries + execution on live state. This may take a while",
			"store_key", key.String(),
			"version", initialVersion,
			"commit", fmt.Sprintf("%X", id),
			"is_lazy", lazyLoading,
		)
	}

	if lazyLoading {
		_, err = tree.LazyLoadVersion(id.Version)
	} else {
		_, err = tree.LoadVersion(id.Version)
	}

	if err != nil {
		return nil, err
	}

	if logger != nil {
		logger.Debug("Finished loading IAVL tree")
	}

	return &Store{
		tree:   tree,
		logger: logger,
	}, nil
}

// UnsafeNewStore returns a reference to a new IAVL Store with a given mutable
// IAVL tree reference. It should only be used for testing purposes.
//
// CONTRACT: The IAVL tree should be fully loaded.
// CONTRACT: PruningOptions passed in as argument must be the same as pruning options
// passed into iavl.MutableTree
func UnsafeNewStore(tree *iavl.MutableTree) *Store {
	return &Store{
		tree: tree,
	}
}

// GetImmutable returns a reference to a new store backed by an immutable IAVL
// tree at a specific version (height) without any pruning options. This should
// be used for querying and iteration only. If the version does not exist or has
// been pruned, an empty immutable IAVL tree will be used.
// Any mutable operations executed will result in a panic.
func (st *Store) GetImmutable(version int64) (*Store, error) {
	if !st.VersionExists(version) {
		return nil, errors.New("version mismatch on immutable IAVL tree; version does not exist. Version has either been pruned, or is for a future block height")
	}

	iTree, err := st.tree.GetImmutable(version)
	if err != nil {
		return nil, err
	}

	return &Store{
		tree: &immutableTree{iTree},
	}, nil
}

// Commit commits the current store state and returns a CommitID with the new
// version and hash.
func (st *Store) Commit() types.CommitID {
	defer telemetry.MeasureSince(time.Now(), "store", "iavl", "commit")

	hash, version, err := st.tree.SaveVersion()
	if err != nil {
		panic(err)
	}

	return types.CommitID{
		Version: version,
		Hash:    hash,
	}
}

// LastCommitID implements Committer.
func (st *Store) LastCommitID() types.CommitID {
	hash, err := st.tree.Hash()
	if err != nil {
		panic(err)
	}

	return types.CommitID{
		Version: st.tree.Version(),
		Hash:    hash,
	}
}

// SetPruning panics as pruning options should be provided at initialization
// since IAVl accepts pruning options directly.
func (st *Store) SetPruning(_ pruningtypes.PruningOptions) {
	panic("cannot set pruning options on an initialized IAVL store")
}

// SetPruning panics as pruning options should be provided at initialization
// since IAVl accepts pruning options directly.
func (st *Store) GetPruning() pruningtypes.PruningOptions {
	panic("cannot get pruning options on an initialized IAVL store")
}

// VersionExists returns whether or not a given version is stored.
func (st *Store) VersionExists(version int64) bool {
	return st.tree.VersionExists(version)
}

// GetAllVersions returns all versions in the iavl tree
func (st *Store) GetAllVersions() []int {
	return st.tree.AvailableVersions()
}

// Implements Store.
func (st *Store) GetStoreType() types.StoreType {
	return types.StoreTypeIAVL
}

// Implements Store.
func (st *Store) CacheWrap() types.CacheWrap {
	return cachekv.NewStore(st)
}

// CacheWrapWithTrace implements the Store interface.
func (st *Store) CacheWrapWithTrace(w io.Writer, tc types.TraceContext) types.CacheWrap {
	return cachekv.NewStore(tracekv.NewStore(st, w, tc))
}

// Implements types.KVStore.
func (st *Store) Set(key, value []byte) {
	types.AssertValidKey(key)
	types.AssertValidValue(value)
	_, err := st.tree.Set(key, value)
	if err != nil && st.logger != nil {
		st.logger.Error("iavl set error", "error", err.Error())
	}
}

// Implements types.KVStore.
func (st *Store) Get(key []byte) []byte {
	defer telemetry.MeasureSince(time.Now(), "store", "iavl", "get")
	value, err := st.tree.Get(key)
	if err != nil {
		panic(err)
	}
	return value
}

// Implements types.KVStore.
func (st *Store) Has(key []byte) (exists bool) {
	defer telemetry.MeasureSince(time.Now(), "store", "iavl", "has")
	has, err := st.tree.Has(key)
	if err != nil {
		panic(err)
	}
	return has
}

// Implements types.KVStore.
func (st *Store) Delete(key []byte) {
	defer telemetry.MeasureSince(time.Now(), "store", "iavl", "delete")
	st.tree.Remove(key)
}

// DeleteVersions deletes a series of versions from the MutableTree. An error
// is returned if any single version is invalid or the delete fails. All writes
// happen in a single batch with a single commit.
func (st *Store) DeleteVersions(versions ...int64) error {
	return st.tree.DeleteVersions(versions...)
}

// LoadVersionForOverwriting attempts to load a tree at a previously committed
// version, or the latest version below it. Any versions greater than targetVersion will be deleted.
func (st *Store) LoadVersionForOverwriting(targetVersion int64) (int64, error) {
	return st.tree.LoadVersionForOverwriting(targetVersion)
}

// Implements types.KVStore.
func (st *Store) Iterator(start, end []byte) types.Iterator {
	iterator, err := st.tree.Iterator(start, end, true)
	if err != nil {
		panic(err)
	}
	return iterator
}

// Implements types.KVStore.
func (st *Store) ReverseIterator(start, end []byte) types.Iterator {
	iterator, err := st.tree.Iterator(start, end, false)
	if err != nil {
		panic(err)
	}
	return iterator
}

// SetInitialVersion sets the initial version of the IAVL tree. It is used when
// starting a new chain at an arbitrary height.
func (st *Store) SetInitialVersion(version int64) {
	st.tree.SetInitialVersion(uint64(version))
}

// Exports the IAVL store at the given version, returning an iavl.Exporter for the tree.
func (st *Store) Export(version int64) (*iavl.Exporter, error) {
	istore, err := st.GetImmutable(version)
	if err != nil {
		return nil, sdkerrors.Wrapf(err, "iavl export failed for version %v", version)
	}
	tree, ok := istore.tree.(*immutableTree)
	if !ok || tree == nil {
		return nil, fmt.Errorf("iavl export failed: unable to fetch tree for version %v", version)
	}
	return tree.Export(), nil
}

// Import imports an IAVL tree at the given version, returning an iavl.Importer for importing.
func (st *Store) Import(version int64) (*iavl.Importer, error) {
	tree, ok := st.tree.(*iavl.MutableTree)
	if !ok {
		return nil, errors.New("iavl import failed: unable to find mutable tree")
	}
	return tree.Import(version)
}

// Handle gatest the latest height, if height is 0
func getHeight(tree Tree, req abci.RequestQuery) int64 {
	height := req.Height
	if height == 0 {
		latest := tree.Version()
		if tree.VersionExists(latest - 1) {
			height = latest - 1
		} else {
			height = latest
		}
	}
	return height
}

// Query implements ABCI interface, allows queries
//
// by default we will return from (latest height -1),
// as we will have merkle proofs immediately (header height = data height + 1)
// If latest-1 is not present, use latest (which must be present)
// if you care to have the latest data to see a tx results, you must
// explicitly set the height you want to see
func (st *Store) Query(req abci.RequestQuery) (res abci.ResponseQuery) {
	defer telemetry.MeasureSince(time.Now(), "store", "iavl", "query")

	if len(req.Data) == 0 {
<<<<<<< HEAD
		return types.QueryResult(errorsmod.Wrap(types.ErrTxDecode, "query cannot be zero length"), false)
=======
		return types.QueryResult(sdkerrors.Wrap(types.ErrTxDecode, "query cannot be zero length"), false)
>>>>>>> 390262f5
	}

	tree := st.tree

	// store the height we chose in the response, with 0 being changed to the
	// latest height
	res.Height = getHeight(tree, req)

	switch req.Path {
	case "/key": // get by key
		key := req.Data // data holds the key bytes

		res.Key = key
		if !st.VersionExists(res.Height) {
			res.Log = iavl.ErrVersionDoesNotExist.Error()
			break
		}

		value, err := tree.GetVersioned(key, res.Height)
		if err != nil {
			panic(err)
		}
		res.Value = value

		if !req.Prove {
			break
		}

		// Continue to prove existence/absence of value
		// Must convert store.Tree to iavl.MutableTree with given version to use in CreateProof
		iTree, err := tree.GetImmutable(res.Height)
		if err != nil {
			// sanity check: If value for given version was retrieved, immutable tree must also be retrievable
			panic(fmt.Sprintf("version exists in store but could not retrieve corresponding versioned tree in store, %s", err.Error()))
		}
		mtree := &iavl.MutableTree{
			ImmutableTree: iTree,
		}

		// get proof from tree and convert to merkle.Proof before adding to result
		res.ProofOps = getProofFromTree(mtree, req.Data, res.Value != nil)

	case "/subspace":
		pairs := kv.Pairs{
			Pairs: make([]kv.Pair, 0),
		}

		subspace := req.Data
		res.Key = subspace

		iterator := types.KVStorePrefixIterator(st, subspace)
		for ; iterator.Valid(); iterator.Next() {
			pairs.Pairs = append(pairs.Pairs, kv.Pair{Key: iterator.Key(), Value: iterator.Value()})
		}
		iterator.Close()

		bz, err := pairs.Marshal()
		if err != nil {
			panic(fmt.Errorf("failed to marshal KV pairs: %w", err))
		}

		res.Value = bz

	default:
<<<<<<< HEAD
		return types.QueryResult(errorsmod.Wrapf(types.ErrUnknownRequest, "unexpected query path: %v", req.Path), false)
=======
		return types.QueryResult(sdkerrors.Wrapf(types.ErrUnknownRequest, "unexpected query path: %v", req.Path), false)
>>>>>>> 390262f5
	}

	return res
}

// Takes a MutableTree, a key, and a flag for creating existence or absence proof and returns the
// appropriate merkle.Proof. Since this must be called after querying for the value, this function should never error
// Thus, it will panic on error rather than returning it
func getProofFromTree(tree *iavl.MutableTree, key []byte, exists bool) *tmcrypto.ProofOps {
	var (
		commitmentProof *ics23.CommitmentProof
		err             error
	)

	if exists {
		// value was found
		commitmentProof, err = tree.GetMembershipProof(key)
		if err != nil {
			// sanity check: If value was found, membership proof must be creatable
			panic(fmt.Sprintf("unexpected value for empty proof: %s", err.Error()))
		}
	} else {
		// value wasn't found
		commitmentProof, err = tree.GetNonMembershipProof(key)
		if err != nil {
			// sanity check: If value wasn't found, nonmembership proof must be creatable
			panic(fmt.Sprintf("unexpected error for nonexistence proof: %s", err.Error()))
		}
	}

	op := types.NewIavlCommitmentOp(key, commitmentProof)
	return &tmcrypto.ProofOps{Ops: []tmcrypto.ProofOp{op.ProofOp()}}
}<|MERGE_RESOLUTION|>--- conflicted
+++ resolved
@@ -13,11 +13,7 @@
 	tmcrypto "github.com/tendermint/tendermint/proto/tendermint/crypto"
 	dbm "github.com/tendermint/tm-db"
 
-<<<<<<< HEAD
-	errorsmod "cosmossdk.io/errors"
-=======
 	sdkerrors "cosmossdk.io/errors"
->>>>>>> 390262f5
 	"github.com/cosmos/cosmos-sdk/store/cachekv"
 	pruningtypes "github.com/cosmos/cosmos-sdk/store/pruning/types"
 	"github.com/cosmos/cosmos-sdk/store/tracekv"
@@ -314,11 +310,7 @@
 	defer telemetry.MeasureSince(time.Now(), "store", "iavl", "query")
 
 	if len(req.Data) == 0 {
-<<<<<<< HEAD
-		return types.QueryResult(errorsmod.Wrap(types.ErrTxDecode, "query cannot be zero length"), false)
-=======
 		return types.QueryResult(sdkerrors.Wrap(types.ErrTxDecode, "query cannot be zero length"), false)
->>>>>>> 390262f5
 	}
 
 	tree := st.tree
@@ -383,11 +375,7 @@
 		res.Value = bz
 
 	default:
-<<<<<<< HEAD
-		return types.QueryResult(errorsmod.Wrapf(types.ErrUnknownRequest, "unexpected query path: %v", req.Path), false)
-=======
 		return types.QueryResult(sdkerrors.Wrapf(types.ErrUnknownRequest, "unexpected query path: %v", req.Path), false)
->>>>>>> 390262f5
 	}
 
 	return res
