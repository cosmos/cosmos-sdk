package iavl

import (
	"errors"
	"fmt"
	"io"
	"time"

	dbm "github.com/cometbft/cometbft-db"
	abci "github.com/cometbft/cometbft/abci/types"
	"github.com/cometbft/cometbft/libs/log"
	tmcrypto "github.com/cometbft/cometbft/proto/tendermint/crypto"
	ics23 "github.com/confio/ics23/go"
	"github.com/cosmos/iavl"
<<<<<<< HEAD
	abci "github.com/tendermint/tendermint/abci/types"
	"github.com/tendermint/tendermint/libs/log"
	tmcrypto "github.com/tendermint/tendermint/proto/tendermint/crypto"
	dbm "github.com/tendermint/tm-db"
=======
>>>>>>> f008f84e

	"github.com/cosmos/cosmos-sdk/store/cachekv"
<<<<<<< HEAD
=======
	pruningtypes "github.com/cosmos/cosmos-sdk/store/pruning/types"
>>>>>>> f008f84e
	"github.com/cosmos/cosmos-sdk/store/tracekv"
	"github.com/cosmos/cosmos-sdk/store/types"
	"github.com/cosmos/cosmos-sdk/telemetry"
	sdkerrors "github.com/cosmos/cosmos-sdk/types/errors"
	"github.com/cosmos/cosmos-sdk/types/kv"
)

const (
	DefaultIAVLCacheSize = 500000
)

var (
	_ types.KVStore                 = (*Store)(nil)
	_ types.CommitStore             = (*Store)(nil)
	_ types.CommitKVStore           = (*Store)(nil)
	_ types.Queryable               = (*Store)(nil)
	_ types.StoreWithInitialVersion = (*Store)(nil)
)

// Store Implements types.KVStore and CommitKVStore.
type Store struct {
	tree   Tree
	logger log.Logger
}

// LoadStore returns an IAVL Store as a CommitKVStore. Internally, it will load the
// store's version (id) from the provided DB. An error is returned if the version
// fails to load, or if called with a positive version on an empty tree.
func LoadStore(db dbm.DB, logger log.Logger, key types.StoreKey, id types.CommitID, lazyLoading bool, cacheSize int, disableFastNode bool) (types.CommitKVStore, error) {
	return LoadStoreWithInitialVersion(db, logger, key, id, lazyLoading, 0, cacheSize, disableFastNode)
}

// LoadStoreWithInitialVersion returns an IAVL Store as a CommitKVStore setting its initialVersion
// to the one given. Internally, it will load the store's version (id) from the
// provided DB. An error is returned if the version fails to load, or if called with a positive
// version on an empty tree.
func LoadStoreWithInitialVersion(db dbm.DB, logger log.Logger, key types.StoreKey, id types.CommitID, lazyLoading bool, initialVersion uint64, cacheSize int, disableFastNode bool) (types.CommitKVStore, error) {
	tree, err := iavl.NewMutableTreeWithOpts(db, cacheSize, &iavl.Options{InitialVersion: initialVersion}, disableFastNode)
	if err != nil {
		return nil, err
	}

	isUpgradeable, err := tree.IsUpgradeable()
	if err != nil {
		return nil, err
	}

	if isUpgradeable && logger != nil {
		logger.Info(
			"Upgrading IAVL storage for faster queries + execution on live state. This may take a while",
			"store_key", key.String(),
			"version", initialVersion,
			"commit", fmt.Sprintf("%X", id),
			"is_lazy", lazyLoading,
		)
	}

	if lazyLoading {
		_, err = tree.LazyLoadVersion(id.Version)
	} else {
		_, err = tree.LoadVersion(id.Version)
	}

	if err != nil {
		return nil, err
	}

	if logger != nil {
		logger.Debug("Finished loading IAVL tree")
	}

	return &Store{
		tree:   tree,
		logger: logger,
	}, nil
}

// UnsafeNewStore returns a reference to a new IAVL Store with a given mutable
// IAVL tree reference. It should only be used for testing purposes.
//
// CONTRACT: The IAVL tree should be fully loaded.
// CONTRACT: PruningOptions passed in as argument must be the same as pruning options
// passed into iavl.MutableTree
func UnsafeNewStore(tree *iavl.MutableTree) *Store {
	return &Store{
		tree: tree,
	}
}

// GetImmutable returns a reference to a new store backed by an immutable IAVL
// tree at a specific version (height) without any pruning options. This should
// be used for querying and iteration only. If the version does not exist or has
// been pruned, an empty immutable IAVL tree will be used.
// Any mutable operations executed will result in a panic.
func (st *Store) GetImmutable(version int64) (*Store, error) {
	if !st.VersionExists(version) {
		return nil, fmt.Errorf("version mismatch on immutable IAVL tree; version does not exist. Version has either been pruned, or is for a future block height")
	}

	iTree, err := st.tree.GetImmutable(version)
	if err != nil {
		return nil, err
	}

	return &Store{
		tree: &immutableTree{iTree},
	}, nil
}

// Commit commits the current store state and returns a CommitID with the new
// version and hash.
func (st *Store) Commit() types.CommitID {
	defer telemetry.MeasureSince(time.Now(), "store", "iavl", "commit")

	hash, version, err := st.tree.SaveVersion()
	if err != nil {
		panic(err)
	}

	return types.CommitID{
		Version: version,
		Hash:    hash,
	}
}

// LastCommitID implements Committer.
func (st *Store) LastCommitID() types.CommitID {
	hash, err := st.tree.Hash()
	if err != nil {
		panic(err)
	}

	return types.CommitID{
		Version: st.tree.Version(),
		Hash:    hash,
	}
}

// SetPruning panics as pruning options should be provided at initialization
// since IAVl accepts pruning options directly.
func (st *Store) SetPruning(_ pruningtypes.PruningOptions) {
	panic("cannot set pruning options on an initialized IAVL store")
}

// SetPruning panics as pruning options should be provided at initialization
// since IAVl accepts pruning options directly.
func (st *Store) GetPruning() pruningtypes.PruningOptions {
	panic("cannot get pruning options on an initialized IAVL store")
}

// VersionExists returns whether or not a given version is stored.
func (st *Store) VersionExists(version int64) bool {
	return st.tree.VersionExists(version)
}

// GetAllVersions returns all versions in the iavl tree
func (st *Store) GetAllVersions() []int {
	return st.tree.AvailableVersions()
}

// Implements Store.
func (st *Store) GetStoreType() types.StoreType {
	return types.StoreTypeIAVL
}

// Implements Store.
func (st *Store) CacheWrap() types.CacheWrap {
	return cachekv.NewStore(st)
}

// CacheWrapWithTrace implements the Store interface.
func (st *Store) CacheWrapWithTrace(w io.Writer, tc types.TraceContext) types.CacheWrap {
	return cachekv.NewStore(tracekv.NewStore(st, w, tc))
}

// Implements types.KVStore.
func (st *Store) Set(key, value []byte) {
	types.AssertValidKey(key)
	types.AssertValidValue(value)
	_, err := st.tree.Set(key, value)
	if err != nil && st.logger != nil {
		st.logger.Error("iavl set error", "error", err.Error())
	}
}

// Implements types.KVStore.
func (st *Store) Get(key []byte) []byte {
	defer telemetry.MeasureSince(time.Now(), "store", "iavl", "get")
	value, err := st.tree.Get(key)
	if err != nil {
		panic(err)
	}
	return value
}

// Implements types.KVStore.
func (st *Store) Has(key []byte) (exists bool) {
	defer telemetry.MeasureSince(time.Now(), "store", "iavl", "has")
	has, err := st.tree.Has(key)
	if err != nil {
		panic(err)
	}
	return has
}

// Implements types.KVStore.
func (st *Store) Delete(key []byte) {
	defer telemetry.MeasureSince(time.Now(), "store", "iavl", "delete")
	if _, _, err := st.tree.Remove(key); err != nil {
		panic(err)
	}
}

// DeleteVersions deletes a series of versions from the MutableTree. An error
// is returned if any single version is invalid or the delete fails. All writes
// happen in a single batch with a single commit.
func (st *Store) DeleteVersions(versions ...int64) error {
	return st.tree.DeleteVersions(versions...)
}

// LoadVersionForOverwriting attempts to load a tree at a previously committed
// version, or the latest version below it. Any versions greater than targetVersion will be deleted.
func (st *Store) LoadVersionForOverwriting(targetVersion int64) (int64, error) {
	return st.tree.LoadVersionForOverwriting(targetVersion)
}

// LazyLoadVersionForOverwriting is the lazy version of LoadVersionForOverwriting.
func (st *Store) LazyLoadVersionForOverwriting(targetVersion int64) (int64, error) {
	return st.tree.LazyLoadVersionForOverwriting(targetVersion)
}

// Implements types.KVStore.
func (st *Store) Iterator(start, end []byte) types.Iterator {
	iterator, err := st.tree.Iterator(start, end, true)
	if err != nil {
		panic(err)
	}
	return iterator
}

// Implements types.KVStore.
func (st *Store) ReverseIterator(start, end []byte) types.Iterator {
	iterator, err := st.tree.Iterator(start, end, false)
	if err != nil {
		panic(err)
	}
	return iterator
}

// SetInitialVersion sets the initial version of the IAVL tree. It is used when
// starting a new chain at an arbitrary height.
func (st *Store) SetInitialVersion(version int64) {
	st.tree.SetInitialVersion(uint64(version))
}

// Exports the IAVL store at the given version, returning an iavl.Exporter for the tree.
func (st *Store) Export(version int64) (*iavl.Exporter, error) {
	istore, err := st.GetImmutable(version)
	if err != nil {
		return nil, fmt.Errorf("iavl export failed for version %v: %w", version, err)
	}
	tree, ok := istore.tree.(*immutableTree)
	if !ok || tree == nil {
		return nil, fmt.Errorf("iavl export failed: unable to fetch tree for version %v", version)
	}
	return tree.Export()
}

// Import imports an IAVL tree at the given version, returning an iavl.Importer for importing.
func (st *Store) Import(version int64) (*iavl.Importer, error) {
	tree, ok := st.tree.(*iavl.MutableTree)
	if !ok {
		return nil, errors.New("iavl import failed: unable to find mutable tree")
	}
	return tree.Import(version)
}

// Handle gatest the latest height, if height is 0
func getHeight(tree Tree, req abci.RequestQuery) int64 {
	height := req.Height
	if height == 0 {
		latest := tree.Version()
		if tree.VersionExists(latest - 1) {
			height = latest - 1
		} else {
			height = latest
		}
	}
	return height
}

// Query implements ABCI interface, allows queries
//
// by default we will return from (latest height -1),
// as we will have merkle proofs immediately (header height = data height + 1)
// If latest-1 is not present, use latest (which must be present)
// if you care to have the latest data to see a tx results, you must
// explicitly set the height you want to see
func (st *Store) Query(req abci.RequestQuery) (res abci.ResponseQuery) {
	defer telemetry.MeasureSince(time.Now(), "store", "iavl", "query")

	if len(req.Data) == 0 {
		return sdkerrors.QueryResult(sdkerrors.Wrap(sdkerrors.ErrTxDecode, "query cannot be zero length"), false)
	}

	tree := st.tree

	// store the height we chose in the response, with 0 being changed to the
	// latest height
	res.Height = getHeight(tree, req)

	switch req.Path {
	case "/key": // get by key
		key := req.Data // data holds the key bytes

		res.Key = key
		if !st.VersionExists(res.Height) {
			res.Log = iavl.ErrVersionDoesNotExist.Error()
			break
		}

		value, err := tree.GetVersioned(key, res.Height)
		if err != nil {
			panic(err)
		}
		res.Value = value

		if !req.Prove {
			break
		}

		// Continue to prove existence/absence of value
		// Must convert store.Tree to iavl.MutableTree with given version to use in CreateProof
		iTree, err := tree.GetImmutable(res.Height)
		if err != nil {
			// sanity check: If value for given version was retrieved, immutable tree must also be retrievable
			panic(fmt.Sprintf("version exists in store but could not retrieve corresponding versioned tree in store, %s", err.Error()))
		}
		mtree := &iavl.MutableTree{
			ImmutableTree: iTree,
		}

		// get proof from tree and convert to merkle.Proof before adding to result
		res.ProofOps = getProofFromTree(mtree, req.Data, res.Value != nil)

	case "/subspace":
		pairs := kv.Pairs{
			Pairs: make([]kv.Pair, 0),
		}

		subspace := req.Data
		res.Key = subspace

		iterator := types.KVStorePrefixIterator(st, subspace)
		for ; iterator.Valid(); iterator.Next() {
			pairs.Pairs = append(pairs.Pairs, kv.Pair{Key: iterator.Key(), Value: iterator.Value()})
		}

		_ = iterator.Close()

		bz, err := pairs.Marshal()
		if err != nil {
			panic(fmt.Errorf("failed to marshal KV pairs: %w", err))
		}

		res.Value = bz

	default:
		return sdkerrors.QueryResult(sdkerrors.Wrapf(sdkerrors.ErrUnknownRequest, "unexpected query path: %v", req.Path), false)
	}

	return res
}

// Takes a MutableTree, a key, and a flag for creating existence or absence proof and returns the
// appropriate merkle.Proof. Since this must be called after querying for the value, this function should never error
// Thus, it will panic on error rather than returning it
func getProofFromTree(tree *iavl.MutableTree, key []byte, exists bool) *tmcrypto.ProofOps {
	var (
		commitmentProof *ics23.CommitmentProof
		err             error
	)

	if exists {
		// value was found
		commitmentProof, err = tree.GetMembershipProof(key)
		if err != nil {
			// sanity check: If value was found, membership proof must be creatable
			panic(fmt.Sprintf("unexpected value for empty proof: %s", err.Error()))
		}
	} else {
		// value wasn't found
		commitmentProof, err = tree.GetNonMembershipProof(key)
		if err != nil {
			// sanity check: If value wasn't found, nonmembership proof must be creatable
			panic(fmt.Sprintf("unexpected error for nonexistence proof: %s", err.Error()))
		}
	}

	op := types.NewIavlCommitmentOp(key, commitmentProof)
	return &tmcrypto.ProofOps{Ops: []tmcrypto.ProofOp{op.ProofOp()}}
<<<<<<< HEAD
}

//----------------------------------------

// iavlIterator implements types.Iterator.
type iavlIterator struct {
	dbm.Iterator
}

var _ types.Iterator = (*iavlIterator)(nil)

// newIAVLIterator will create a new iavlIterator.
// CONTRACT: Caller must release the iavlIterator, as each one creates a new
// goroutine.
func newIAVLIterator(tree *iavl.ImmutableTree, start, end []byte, ascending bool) *iavlIterator { //nolint:unused
	iterator, err := tree.Iterator(start, end, ascending)
	if err != nil {
		panic(err)
	}
	iter := &iavlIterator{
		Iterator: iterator,
	}
	return iter
=======
>>>>>>> f008f84e
}<|MERGE_RESOLUTION|>--- conflicted
+++ resolved
@@ -12,19 +12,9 @@
 	tmcrypto "github.com/cometbft/cometbft/proto/tendermint/crypto"
 	ics23 "github.com/confio/ics23/go"
 	"github.com/cosmos/iavl"
-<<<<<<< HEAD
-	abci "github.com/tendermint/tendermint/abci/types"
-	"github.com/tendermint/tendermint/libs/log"
-	tmcrypto "github.com/tendermint/tendermint/proto/tendermint/crypto"
-	dbm "github.com/tendermint/tm-db"
-=======
->>>>>>> f008f84e
 
 	"github.com/cosmos/cosmos-sdk/store/cachekv"
-<<<<<<< HEAD
-=======
 	pruningtypes "github.com/cosmos/cosmos-sdk/store/pruning/types"
->>>>>>> f008f84e
 	"github.com/cosmos/cosmos-sdk/store/tracekv"
 	"github.com/cosmos/cosmos-sdk/store/types"
 	"github.com/cosmos/cosmos-sdk/telemetry"
@@ -426,30 +416,4 @@
 
 	op := types.NewIavlCommitmentOp(key, commitmentProof)
 	return &tmcrypto.ProofOps{Ops: []tmcrypto.ProofOp{op.ProofOp()}}
-<<<<<<< HEAD
-}
-
-//----------------------------------------
-
-// iavlIterator implements types.Iterator.
-type iavlIterator struct {
-	dbm.Iterator
-}
-
-var _ types.Iterator = (*iavlIterator)(nil)
-
-// newIAVLIterator will create a new iavlIterator.
-// CONTRACT: Caller must release the iavlIterator, as each one creates a new
-// goroutine.
-func newIAVLIterator(tree *iavl.ImmutableTree, start, end []byte, ascending bool) *iavlIterator { //nolint:unused
-	iterator, err := tree.Iterator(start, end, ascending)
-	if err != nil {
-		panic(err)
-	}
-	iter := &iavlIterator{
-		Iterator: iterator,
-	}
-	return iter
-=======
->>>>>>> f008f84e
 }