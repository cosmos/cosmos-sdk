package iavl

import (
	"fmt"

	"github.com/cosmos/cosmos-sdk/store/types"
	"github.com/cosmos/iavl"
)

var (
	_ Tree = (*immutableTree)(nil)
	_ Tree = (*iavl.MutableTree)(nil)
)

type (
	// Tree defines an interface that both mutable and immutable IAVL trees
	// must implement. For mutable IAVL trees, the interface is directly
	// implemented by an iavl.MutableTree. For an immutable IAVL tree, a wrapper
	// must be made.
	Tree interface {
		Has(key []byte) (bool, error)
		Get(key []byte) ([]byte, error)
		Set(key, value []byte) (bool, error)
		Remove(key []byte) ([]byte, bool, error)
		SaveVersion() ([]byte, int64, error)
		DeleteVersion(version int64) error
		DeleteVersions(versions ...int64) error
		Version() int64
		Hash() ([]byte, error)
		VersionExists(version int64) bool
		GetVersioned(key []byte, version int64) ([]byte, error)
<<<<<<< HEAD
		GetVersionedWithProof(key []byte, version int64) ([]byte, *iavl.RangeProof, error)
=======
>>>>>>> f008f84e
		GetImmutable(version int64) (*iavl.ImmutableTree, error)
		SetInitialVersion(version uint64)
		Iterator(start, end []byte, ascending bool) (types.Iterator, error)
		AvailableVersions() []int
		LoadVersionForOverwriting(targetVersion int64) (int64, error)
		LazyLoadVersionForOverwriting(targetVersion int64) (int64, error)
	}

	// immutableTree is a simple wrapper around a reference to an iavl.ImmutableTree
	// that implements the Tree interface. It should only be used for querying
	// and iteration, specifically at previous heights.
	immutableTree struct {
		*iavl.ImmutableTree
	}
)

func (it *immutableTree) Set(_, _ []byte) (bool, error) {
	panic("cannot call 'Set' on an immutable IAVL tree")
}

func (it *immutableTree) Remove(_ []byte) ([]byte, bool, error) {
	panic("cannot call 'Remove' on an immutable IAVL tree")
}

func (it *immutableTree) SaveVersion() ([]byte, int64, error) {
	panic("cannot call 'SaveVersion' on an immutable IAVL tree")
}

func (it *immutableTree) DeleteVersion(_ int64) error {
	panic("cannot call 'DeleteVersion' on an immutable IAVL tree")
}

func (it *immutableTree) DeleteVersions(_ ...int64) error {
	panic("cannot call 'DeleteVersions' on an immutable IAVL tree")
}

func (it *immutableTree) SetInitialVersion(_ uint64) {
	panic("cannot call 'SetInitialVersion' on an immutable IAVL tree")
}

func (it *immutableTree) VersionExists(version int64) bool {
	return it.Version() == version
}

func (it *immutableTree) GetVersioned(key []byte, version int64) ([]byte, error) {
	if it.Version() != version {
		return nil, fmt.Errorf("version mismatch on immutable IAVL tree; got: %d, expected: %d", version, it.Version())
	}

	return it.Get(key)
}

func (it *immutableTree) GetImmutable(version int64) (*iavl.ImmutableTree, error) {
	if it.Version() != version {
		return nil, fmt.Errorf("version mismatch on immutable IAVL tree; got: %d, expected: %d", version, it.Version())
	}

	return it.ImmutableTree, nil
}

func (it *immutableTree) AvailableVersions() []int {
	return []int{}
}

func (it *immutableTree) LoadVersionForOverwriting(targetVersion int64) (int64, error) {
	panic("cannot call 'LoadVersionForOverwriting' on an immutable IAVL tree")
}

func (it *immutableTree) LazyLoadVersionForOverwriting(targetVersion int64) (int64, error) {
	panic("cannot call 'LazyLoadVersionForOverwriting' on an immutable IAVL tree")
}<|MERGE_RESOLUTION|>--- conflicted
+++ resolved
@@ -29,10 +29,6 @@
 		Hash() ([]byte, error)
 		VersionExists(version int64) bool
 		GetVersioned(key []byte, version int64) ([]byte, error)
-<<<<<<< HEAD
-		GetVersionedWithProof(key []byte, version int64) ([]byte, *iavl.RangeProof, error)
-=======
->>>>>>> f008f84e
 		GetImmutable(version int64) (*iavl.ImmutableTree, error)
 		SetInitialVersion(version uint64)
 		Iterator(start, end []byte, ascending bool) (types.Iterator, error)
