package store

import (
	"fmt"
	"sync"

	abci "github.com/tendermint/abci/types"
	"github.com/tendermint/iavl"
	cmn "github.com/tendermint/tmlibs/common"
	dbm "github.com/tendermint/tmlibs/db"

	"github.com/cosmos/cosmos-sdk/merkle"
	sdk "github.com/cosmos/cosmos-sdk/types"
)

const (
	defaultIAVLCacheSize  = 10000
	defaultIAVLNumHistory = 1<<53 - 1 // DEPRECATED
)

// load the iavl store
func LoadIAVLStore(db dbm.DB, id CommitID) (CommitStore, error) {
	tree := iavl.NewVersionedTree(db, defaultIAVLCacheSize)
	_, err := tree.LoadVersion(id.Version)
	if err != nil {
		return nil, err
	}
	store := newIAVLStore(tree, defaultIAVLNumHistory)
	return store, nil
}

//----------------------------------------

var _ KVStore = (*iavlStore)(nil)
var _ CommitStore = (*iavlStore)(nil)
var _ Queryable = (*iavlStore)(nil)

// iavlStore Implements KVStore and CommitStore.
type iavlStore struct {

	// The underlying tree.
	tree *iavl.VersionedTree

	// How many old versions we hold onto.
	// A value of 0 means keep all history.
	numHistory int64
}

// CONTRACT: tree should be fully loaded.
func newIAVLStore(tree *iavl.VersionedTree, numHistory int64) *iavlStore {
	st := &iavlStore{
		tree:       tree,
		numHistory: numHistory,
	}
	return st
}

// Implements Committer.
func (st *iavlStore) Commit() CommitID {

	// Save a new version.
	hash, version, err := st.tree.SaveVersion()
	if err != nil {
		// TODO: Do we want to extend Commit to allow returning errors?
		panic(err)
	}

	// Release an old version of history
	if st.numHistory > 0 && (st.numHistory < st.tree.Version64()) {
		toRelease := version - st.numHistory
		st.tree.DeleteVersion(toRelease)
	}

	return CommitID{
		Version: version,
		Hash:    hash,
	}
}

// Implements Committer.
func (st *iavlStore) LastCommitID() CommitID {
	return CommitID{
		Version: st.tree.Version64(),
		Hash:    st.tree.Hash(),
	}
}

// Implements Store.
func (st *iavlStore) GetStoreType() StoreType {
	return sdk.StoreTypeIAVL
}

// Implements Store.
func (st *iavlStore) CacheWrap() CacheWrap {
	return NewCacheKVStore(st)
}

// Implements KVStore.
func (st *iavlStore) Set(key, value []byte) {
	st.tree.Set(key, value)
}

// Implements KVStore.
func (st *iavlStore) Get(key []byte) (value []byte) {
	_, v := st.tree.Get(key)
	return v
}

// Implements KVStore.
func (st *iavlStore) Has(key []byte) (exists bool) {
	return st.tree.Has(key)
}

// Implements KVStore.
func (st *iavlStore) Delete(key []byte) {
	st.tree.Remove(key)
}

// Implements KVStore.
func (st *iavlStore) Iterator(start, end []byte) Iterator {
	return newIAVLIterator(st.tree.Tree(), start, end, true)
}

// Implements KVStore.
func (st *iavlStore) ReverseIterator(start, end []byte) Iterator {
	return newIAVLIterator(st.tree.Tree(), start, end, false)
}

// Implements KVStore.
func (st *iavlStore) SubspaceIterator(prefix []byte) Iterator {
	return st.Iterator(prefix, sdk.PrefixEndBytes(prefix))
}

// Implements KVStore.
func (st *iavlStore) ReverseSubspaceIterator(prefix []byte) Iterator {
	return st.ReverseIterator(prefix, sdk.PrefixEndBytes(prefix))
}

// Query implements ABCI interface, allows queries
//
// by default we will return from (latest height -1),
// as we will have merkle proofs immediately (header height = data height + 1)
// If latest-1 is not present, use latest (which must be present)
// if you care to have the latest data to see a tx results, you must
// explicitly set the height you want to see
func (st *iavlStore) Query(req abci.RequestQuery) (value []byte, proof *merkle.MultiProof, err sdk.Error) {
	if len(req.Data) == 0 {
		msg := "Query cannot be zero length"
		err = sdk.ErrTxDecode(msg)
		return
	}

	tree := st.tree
	height := req.Height
	if height == 0 {
		latest := tree.Version64()
		if tree.VersionExists(latest - 1) {
			height = latest - 1
		} else {
			height = latest
		}
	}

	var data sdk.Data

	/*
		// store the height we chose in the response
		res.Height = height
	*/
	switch req.Path {
	case "/store", "/key": // Get by key
		key := req.Data // Data holds the key bytes
		data.Key = key
		if req.Prove {
			var iavlp iavl.KeyProof
			var rawerr error
			value, iavlp, rawerr = tree.GetVersionedWithProof(key, height)
			if rawerr != nil {
				err = sdk.ErrInternal(rawerr.Error())
				break
			}

			var kproof merkle.KeyProof
			kproof, rawerr = merkle.FromKeyProof(iavlp)
			if rawerr != nil {
				err = sdk.ErrInternal(rawerr.Error())
				break
			}
			proof = &merkle.MultiProof{
				KeyProof: kproof,
			}
		} else {
			_, value = tree.GetVersioned(key, height)
		}
<<<<<<< HEAD
=======
	case "/subspace":
		subspace := req.Data
		res.Key = subspace
		var KVs []KVPair
		iterator := st.SubspaceIterator(subspace)
		for ; iterator.Valid(); iterator.Next() {
			KVs = append(KVs, KVPair{iterator.Key(), iterator.Value()})
		}
		iterator.Close()
		res.Value = cdc.MustMarshalBinary(KVs)
>>>>>>> 5e858129
	default:
		msg := fmt.Sprintf("Unexpected Query path: %v", req.Path)
		err = sdk.ErrUnknownRequest(msg)
	}
	return
}

//----------------------------------------

// Implements Iterator.
type iavlIterator struct {
	// Underlying store
	tree *iavl.Tree

	// Domain
	start, end []byte

	// Iteration order
	ascending bool

	// Channel to push iteration values.
	iterCh chan cmn.KVPair

	// Close this to release goroutine.
	quitCh chan struct{}

	// Close this to signal that state is initialized.
	initCh chan struct{}

	//----------------------------------------
	// What follows are mutable state.
	mtx sync.Mutex

	invalid bool   // True once, true forever
	key     []byte // The current key
	value   []byte // The current value
}

var _ Iterator = (*iavlIterator)(nil)

// newIAVLIterator will create a new iavlIterator.
// CONTRACT: Caller must release the iavlIterator, as each one creates a new
// goroutine.
func newIAVLIterator(tree *iavl.Tree, start, end []byte, ascending bool) *iavlIterator {
	iter := &iavlIterator{
		tree:      tree,
		start:     cp(start),
		end:       cp(end),
		ascending: ascending,
		iterCh:    make(chan cmn.KVPair, 0), // Set capacity > 0?
		quitCh:    make(chan struct{}),
		initCh:    make(chan struct{}),
	}
	go iter.iterateRoutine()
	go iter.initRoutine()
	return iter
}

// Run this to funnel items from the tree to iterCh.
func (iter *iavlIterator) iterateRoutine() {
	iter.tree.IterateRange(
		iter.start, iter.end, iter.ascending,
		func(key, value []byte) bool {
			select {
			case <-iter.quitCh:
				return true // done with iteration.
			case iter.iterCh <- cmn.KVPair{key, value}:
				return false // yay.
			}
		},
	)
	close(iter.iterCh) // done.
}

// Run this to fetch the first item.
func (iter *iavlIterator) initRoutine() {
	iter.receiveNext()
	close(iter.initCh)
}

// Implements Iterator.
func (iter *iavlIterator) Domain() (start, end []byte) {
	return iter.start, iter.end
}

// Implements Iterator.
func (iter *iavlIterator) Valid() bool {
	iter.waitInit()
	iter.mtx.Lock()
	defer iter.mtx.Unlock()

	return !iter.invalid
}

// Implements Iterator.
func (iter *iavlIterator) Next() {
	iter.waitInit()
	iter.mtx.Lock()
	defer iter.mtx.Unlock()
	iter.assertIsValid()

	iter.receiveNext()
}

// Implements Iterator.
func (iter *iavlIterator) Key() []byte {
	iter.waitInit()
	iter.mtx.Lock()
	defer iter.mtx.Unlock()
	iter.assertIsValid()

	return iter.key
}

// Implements Iterator.
func (iter *iavlIterator) Value() []byte {
	iter.waitInit()
	iter.mtx.Lock()
	defer iter.mtx.Unlock()
	iter.assertIsValid()

	return iter.value
}

// Implements Iterator.
func (iter *iavlIterator) Close() {
	close(iter.quitCh)
}

//----------------------------------------

func (iter *iavlIterator) setNext(key, value []byte) {
	iter.assertIsValid()

	iter.key = key
	iter.value = value
}

func (iter *iavlIterator) setInvalid() {
	iter.assertIsValid()

	iter.invalid = true
}

func (iter *iavlIterator) waitInit() {
	<-iter.initCh
}

func (iter *iavlIterator) receiveNext() {
	kvPair, ok := <-iter.iterCh
	if ok {
		iter.setNext(kvPair.Key, kvPair.Value)
	} else {
		iter.setInvalid()
	}
}

func (iter *iavlIterator) assertIsValid() {
	if iter.invalid {
		panic("invalid iterator")
	}
}

//----------------------------------------

func cp(bz []byte) (ret []byte) {
	if bz == nil {
		return nil
	}
	ret = make([]byte, len(bz))
	copy(ret, bz)
	return ret
}<|MERGE_RESOLUTION|>--- conflicted
+++ resolved
@@ -192,19 +192,15 @@
 		} else {
 			_, value = tree.GetVersioned(key, height)
 		}
-<<<<<<< HEAD
-=======
 	case "/subspace":
 		subspace := req.Data
-		res.Key = subspace
 		var KVs []KVPair
 		iterator := st.SubspaceIterator(subspace)
 		for ; iterator.Valid(); iterator.Next() {
 			KVs = append(KVs, KVPair{iterator.Key(), iterator.Value()})
 		}
 		iterator.Close()
-		res.Value = cdc.MustMarshalBinary(KVs)
->>>>>>> 5e858129
+		value = cdc.MustMarshalBinary(KVs)
 	default:
 		msg := fmt.Sprintf("Unexpected Query path: %v", req.Path)
 		err = sdk.ErrUnknownRequest(msg)
