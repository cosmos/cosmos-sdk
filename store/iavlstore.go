--- conflicted
+++ resolved
@@ -225,11 +225,6 @@
 				res.Log = err.Error()
 				break
 			}
-<<<<<<< HEAD
-
-			res.Value = value
-			res.Proof = &merkle.Proof{Ops: []merkle.ProofOp{iavl.NewIAVLValueOp(key, proof).ProofOp()}}
-=======
 			if proof == nil {
 				// Proof == nil implies that the store is empty.
 				if value != nil {
@@ -245,7 +240,6 @@
 				res.Value = nil
 				res.Proof = &merkle.Proof{Ops: []merkle.ProofOp{iavl.NewIAVLAbsenceOp(key, proof).ProofOp()}}
 			}
->>>>>>> 555b61e3
 		} else {
 			_, res.Value = tree.GetVersioned(key, res.Height)
 		}
