package store

import (
	"sync"

	"github.com/tendermint/iavl"
	dbm "github.com/tendermint/tmlibs/db"
)

// iavlStoreLoader contains info on what store we want to load from
type iavlStoreLoader struct {
	db         dbm.DB
	cacheSize  int
	numHistory int64
}

// NewIAVLStoreLoader returns a CommitStoreLoader that returns an iavlStore
func NewIAVLStoreLoader(db dbm.DB, cacheSize int, numHistory int64) CommitStoreLoader {
	l := iavlStoreLoader{
		db:         db,
		cacheSize:  cacheSize,
		numHistory: numHistory,
	}
	return l.Load
}

// Load implements CommitLoader.
func (isl iavlStoreLoader) Load(id CommitID) (CommitStore, error) {
	tree := iavl.NewVersionedTree(isl.db, isl.cacheSize)
	err := tree.Load()
	if err != nil {
		return nil, err
	}
	store := newIAVLStore(tree, isl.numHistory)
	return store, nil
}

//----------------------------------------

var _ IterKVStore = (*iavlStore)(nil)
var _ CommitStore = (*iavlStore)(nil)

// iavlStore Implements IterKVStore and CommitStore.
type iavlStore struct {

	// The underlying tree.
	tree *iavl.VersionedTree

	// How many old versions we hold onto.
	numHistory int64
}

// CONTRACT: tree should be fully loaded.
func newIAVLStore(tree *iavl.VersionedTree, numHistory int64) *iavlStore {
	st := &iavlStore{
		tree:       tree,
		numHistory: numHistory,
	}
	return st
}

// Commit persists the store.
func (st *iavlStore) Commit() CommitID {

	// Save a new version.
	hash, version, err := st.tree.SaveVersion()
	if err != nil {
		// TODO: Do we want to extend Commit to allow returning errors?
		panic(err)
	}

	// Release an old version of history
	if st.numHistory < st.tree.Version64() {
		toRelease := version - st.numHistory
		st.tree.DeleteVersion(toRelease)
	}

	return CommitID{
		Version: version,
		Hash:    hash,
	}
}

// CacheWrap implements IterKVStore.
func (st *iavlStore) CacheWrap() CacheWrap {
	return st.CacheIterKVStore()
}

// CacheKVStore implements IterKVStore.
func (st *iavlStore) CacheKVStore() CacheKVStore {
	return st.CacheIterKVStore()
}

// CacheIterKVStore implements IterKVStore.
func (st *iavlStore) CacheIterKVStore() CacheIterKVStore {
	// XXX Create generic IterKVStore wrapper.
	return nil
}

// Set implements IterKVStore.
func (st *iavlStore) Set(key, value []byte) {
	st.tree.Set(key, value)
}

// Get implements IterKVStore.
func (st *iavlStore) Get(key []byte) (value []byte) {
	_, v := st.tree.Get(key)
	return v
}

// Has implements IterKVStore.
func (st *iavlStore) Has(key []byte) (exists bool) {
	return st.tree.Has(key)
}

// Remove implements IterKVStore.
func (st *iavlStore) Remove(key []byte) {
	st.tree.Remove(key)
}

// Iterator implements IterKVStore.
func (st *iavlStore) Iterator(start, end []byte) Iterator {
	return newIAVLIterator(st.tree.Tree(), start, end, true)
}

// ReverseIterator implements IterKVStore.
func (st *iavlStore) ReverseIterator(start, end []byte) Iterator {
	return newIAVLIterator(st.tree.Tree(), start, end, false)
}

// First implements IterKVStore.
func (st *iavlStore) First(start, end []byte) (kv KVPair, ok bool) {
	return iteratorFirst(st, start, end)
}

// Last implements IterKVStore.
func (st *iavlStore) Last(start, end []byte) (kv KVPair, ok bool) {
	return iteratorLast(st, start, end)
}

//----------------------------------------

// Implements Iterator
type iavlIterator struct {
	// Underlying store
	tree *iavl.Tree

	// Domain
	start, end []byte

	// Iteration order
	ascending bool

	// Channel to push iteration values.
	iterCh chan KVPair

	// Close this to release goroutine.
	quitCh chan struct{}

	// Close this to signal that state is initialized.
	initCh chan struct{}

	//----------------------------------------
	// What follows are mutable state.
	mtx sync.Mutex

	invalid bool   // True once, true forever
	key     []byte // The current key
	value   []byte // The current value
}

var _ Iterator = (*iavlIterator)(nil)

// newIAVLIterator will create a new iavlIterator.
// CONTRACT: Caller must release the iavlIterator, as each one creates a new
// goroutine.
func newIAVLIterator(tree *iavl.Tree, start, end []byte, ascending bool) *iavlIterator {
	iter := &iavlIterator{
		tree:      tree,
		start:     cp(start),
		end:       cp(end),
		ascending: ascending,
		iterCh:    make(chan KVPair, 0), // Set capacity > 0?
		quitCh:    make(chan struct{}),
		initCh:    make(chan struct{}),
	}
	go iter.iterateRoutine()
	go iter.initRoutine()
	return iter
}

// Run this to funnel items from the tree to iterCh.
func (iter *iavlIterator) iterateRoutine() {
	iter.tree.IterateRange(
		iter.start, iter.end, iter.ascending,
		func(key, value []byte) bool {
			select {
			case <-iter.quitCh:
				return true // done with iteration.
			case iter.iterCh <- KVPair{key, value}:
				return false // yay.
			}
		},
	)
	close(iter.iterCh) // done.
}

// Run this to fetch the first item.
func (iter *iavlIterator) initRoutine() {
	iter.receiveNext()
	close(iter.initCh)
}

// Domain implements Iterator
func (iter *iavlIterator) Domain() (start, end []byte) {
	return iter.start, iter.end
}

// Valid implements Iterator
func (iter *iavlIterator) Valid() bool {
	iter.waitInit()
	iter.mtx.Lock()
	defer iter.mtx.Unlock()

	return !iter.invalid
}

// Next implements Iterator
func (iter *iavlIterator) Next() {
	iter.waitInit()
	iter.mtx.Lock()
	defer iter.mtx.Unlock()
	iter.assertIsValid()

	iter.receiveNext()
}

// Key implements Iterator
func (iter *iavlIterator) Key() []byte {
	iter.waitInit()
	iter.mtx.Lock()
	defer iter.mtx.Unlock()
	iter.assertIsValid()

	return iter.key
}

// Value implements Iterator
func (iter *iavlIterator) Value() []byte {
	iter.waitInit()
	iter.mtx.Lock()
	defer iter.mtx.Unlock()
	iter.assertIsValid()

	return iter.value
}

// Release implements Iterator
func (iter *iavlIterator) Release() {
	close(iter.quitCh)
}

//----------------------------------------

<<<<<<< HEAD
func (ii *iavlIterator) setNext(key, value []byte) {
	ii.assertIsValid()
=======
func (iter *iavlIterator) setNext(key, value []byte) {
	iter.mtx.Lock()
	defer iter.mtx.Unlock()
	iter.assertIsValid()
>>>>>>> af7a6214

	iter.key = key
	iter.value = value
}

<<<<<<< HEAD
func (ii *iavlIterator) setInvalid() {
	ii.assertIsValid()
=======
func (iter *iavlIterator) setInvalid() {
	iter.mtx.Lock()
	defer iter.mtx.Unlock()
	iter.assertIsValid()
>>>>>>> af7a6214

	iter.invalid = true
}

func (iter *iavlIterator) waitInit() {
	<-iter.initCh
}

func (iter *iavlIterator) receiveNext() {
	kvPair, ok := <-iter.iterCh
	if ok {
		iter.setNext(kvPair.Key, kvPair.Value)
	} else {
		iter.setInvalid()
	}
}

func (iter *iavlIterator) assertIsValid() {
	if iter.invalid {
		panic("invalid iterator")
	}
}

//----------------------------------------

func cp(bz []byte) (ret []byte) {
	ret = make([]byte, len(bz))
	copy(ret, bz)
	return ret
}<|MERGE_RESOLUTION|>--- conflicted
+++ resolved
@@ -262,29 +262,15 @@
 
 //----------------------------------------
 
-<<<<<<< HEAD
-func (ii *iavlIterator) setNext(key, value []byte) {
-	ii.assertIsValid()
-=======
 func (iter *iavlIterator) setNext(key, value []byte) {
-	iter.mtx.Lock()
-	defer iter.mtx.Unlock()
-	iter.assertIsValid()
->>>>>>> af7a6214
+	iter.assertIsValid()
 
 	iter.key = key
 	iter.value = value
 }
 
-<<<<<<< HEAD
-func (ii *iavlIterator) setInvalid() {
-	ii.assertIsValid()
-=======
 func (iter *iavlIterator) setInvalid() {
-	iter.mtx.Lock()
-	defer iter.mtx.Unlock()
-	iter.assertIsValid()
->>>>>>> af7a6214
+	iter.assertIsValid()
 
 	iter.invalid = true
 }
