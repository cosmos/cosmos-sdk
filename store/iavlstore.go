--- conflicted
+++ resolved
@@ -210,13 +210,8 @@
 	res.Height = getHeight(tree, req)
 
 	switch req.Path {
-<<<<<<< HEAD
 	case "/key": // get by key
 		key := req.Data // data holds the key bytes
-=======
-	case "/key":
-		key := req.Data // Data holds the key bytes
->>>>>>> 50926fff
 
 		res.Key = key
 		if !st.VersionExists(res.Height) {
@@ -230,22 +225,8 @@
 				res.Log = err.Error()
 				break
 			}
-
 			res.Value = value
-<<<<<<< HEAD
 			res.Proof = &merkle.Proof{Ops: []merkle.ProofOp{iavl.NewIAVLValueOp(key, proof).ProofOp()}}
-=======
-			// cdc := amino.NewCodec()
-
-			// p, err := cdc.MarshalBinaryLengthPrefixed(proof)
-			// if err != nil {
-			// 	res.Log = err.Error()
-			// 	break
-			// }
-
-			// TODO: handle in another TM v0.26 update PR
-			// res.Proof = p
->>>>>>> 50926fff
 		} else {
 			_, res.Value = tree.GetVersioned(key, res.Height)
 		}
