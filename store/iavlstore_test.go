--- conflicted
+++ resolved
@@ -285,25 +285,19 @@
 	querySub := abci.RequestQuery{Path: "/subspace", Data: ksub, Height: ver}
 
 	// query subspace before anything set
-	qres := iavlStore.Query(querySub)
-	assert.Equal(t, uint32(sdk.CodeOK), qres.Code)
-	assert.Equal(t, valExpSubEmpty, qres.Value)
+	qval, _, qerr := iavlStore.Query(querySub)
+	assert.Nil(t, qerr)
+	assert.Equal(t, valExpSubEmpty, qval)
 
 	// set data
 	iavlStore.Set(k1, v1)
 	iavlStore.Set(k2, v2)
 
 	// set data without commit, doesn't show up
-<<<<<<< HEAD
-	iavlStore.Set(k, v)
-	qval, _, qerr := iavlStore.Query(query)
+	iavlStore.Set(k1, v1)
+	qval, _, qerr = iavlStore.Query(query)
 	assert.Nil(t, qerr)
 	assert.Nil(t, qval)
-=======
-	qres = iavlStore.Query(query)
-	assert.Equal(t, uint32(sdk.CodeOK), qres.Code)
-	assert.Nil(t, qres.Value)
->>>>>>> 5e858129
 
 	// commit it, but still don't see on old version
 	cid = iavlStore.Commit()
@@ -313,35 +307,23 @@
 
 	// but yes on the new version
 	query.Height = cid.Version
-<<<<<<< HEAD
-	qval, _, qerr = iavlStore.Query(query)
-	assert.Nil(t, qerr)
-	assert.Equal(t, v, qval)
-=======
-	qres = iavlStore.Query(query)
-	assert.Equal(t, uint32(sdk.CodeOK), qres.Code)
-	assert.Equal(t, v1, qres.Value)
+	qval, _, qerr = iavlStore.Query(query)
+	assert.Nil(t, qerr)
+	assert.Equal(t, v1, qval)
 
 	// and for the subspace
-	qres = iavlStore.Query(querySub)
-	assert.Equal(t, uint32(sdk.CodeOK), qres.Code)
-	assert.Equal(t, valExpSub1, qres.Value)
->>>>>>> 5e858129
+	qval, _, qerr = iavlStore.Query(querySub)
+	assert.Nil(t, qerr)
+	assert.Equal(t, valExpSub1, qval)
 
 	// modify
 	iavlStore.Set(k1, v3)
 	cid = iavlStore.Commit()
 
 	// query will return old values, as height is fixed
-<<<<<<< HEAD
-	qval, _, qerr = iavlStore.Query(query)
-	assert.Nil(t, qerr)
-	assert.Equal(t, v, qval)
-=======
-	qres = iavlStore.Query(query)
-	assert.Equal(t, uint32(sdk.CodeOK), qres.Code)
-	assert.Equal(t, v1, qres.Value)
->>>>>>> 5e858129
+	qval, _, qerr = iavlStore.Query(query)
+	assert.Nil(t, qerr)
+	assert.Equal(t, v1, qval)
 
 	// update to latest in the query and we are happy
 	query.Height = cid.Version
@@ -349,29 +331,18 @@
 	assert.Nil(t, qerr)
 	assert.Equal(t, v3, qval)
 	query2 := abci.RequestQuery{Path: "/key", Data: k2, Height: cid.Version}
-<<<<<<< HEAD
+
 	qval, _, qerr = iavlStore.Query(query2)
 	assert.Nil(t, qerr)
 	assert.Equal(t, v2, qval)
-
-	// default (height 0) will show latest -1
-	query0 := abci.RequestQuery{Path: "/store", Data: k}
-	qval, _, qerr = iavlStore.Query(query0)
-	assert.Nil(t, qerr)
-	assert.Equal(t, v, qval)
-=======
-	qres = iavlStore.Query(query2)
-	assert.Equal(t, uint32(sdk.CodeOK), qres.Code)
-	assert.Equal(t, v2, qres.Value)
 	// and for the subspace
-	qres = iavlStore.Query(querySub)
-	assert.Equal(t, uint32(sdk.CodeOK), qres.Code)
-	assert.Equal(t, valExpSub2, qres.Value)
+	qval, _, qerr = iavlStore.Query(querySub)
+	assert.Nil(t, qerr)
+	assert.Equal(t, valExpSub2, qval)
 
 	// default (height 0) will show latest -1
 	query0 := abci.RequestQuery{Path: "/store", Data: k1}
-	qres = iavlStore.Query(query0)
-	assert.Equal(t, uint32(sdk.CodeOK), qres.Code)
-	assert.Equal(t, v1, qres.Value)
->>>>>>> 5e858129
+	qval, _, qerr = iavlStore.Query(query0)
+	assert.Nil(t, qerr)
+	assert.Equal(t, v1, qval)
 }