--- conflicted
+++ resolved
@@ -1,22 +1,12 @@
 package maps
 
 import (
-<<<<<<< HEAD
 	"cosmossdk.io/store/internal/kv"
 	"cosmossdk.io/store/internal/tree"
-=======
-	"crypto/sha256"
->>>>>>> b03a2c6b
 	"encoding/binary"
 	cmtprotocrypto "github.com/cometbft/cometbft/api/cometbft/crypto/v1"
 	"github.com/cometbft/cometbft/crypto/merkle"
-<<<<<<< HEAD
 	"github.com/cosmos/crypto/hash/sha256"
-=======
-
-	"cosmossdk.io/store/internal/kv"
-	"cosmossdk.io/store/internal/tree"
->>>>>>> b03a2c6b
 )
 
 // merkleMap defines a merkle-ized tree from a map. Leave values are treated as
@@ -44,11 +34,7 @@
 
 	// The value is hashed, so you can check for equality with a cached value (say)
 	// and make a determination to fetch or not.
-<<<<<<< HEAD
 	vhash := sha256.Sum(value)
-=======
-	vhash := sha256.Sum256(value)
->>>>>>> b03a2c6b
 
 	sm.kvs.Pairs = append(sm.kvs.Pairs, kv.Pair{
 		Key:   byteKey,
@@ -109,11 +95,7 @@
 	// The value is hashed, so you can
 	// check for equality with a cached value (say)
 	// and make a determination to fetch or not.
-<<<<<<< HEAD
 	vhash := sha256.Sum(value)
-=======
-	vhash := sha256.Sum256(value)
->>>>>>> b03a2c6b
 
 	sm.Kvs.Pairs = append(sm.Kvs.Pairs, kv.Pair{
 		Key:   byteKey,
