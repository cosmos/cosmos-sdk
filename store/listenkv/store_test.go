--- conflicted
+++ resolved
@@ -25,15 +25,7 @@
 	{Key: keyFmt(3), Value: valFmt(3)},
 }
 
-<<<<<<< HEAD
 var testStoreKey = types.NewKVStoreKey("listen_test")
-=======
-var (
-	testStoreKey      = types.NewKVStoreKey("listen_test")
-	interfaceRegistry = codecTypes.NewInterfaceRegistry()
-	testMarshaller    = codec.NewProtoCodec(interfaceRegistry)
-)
->>>>>>> ca0b1dee
 
 func newListenKVStore(listener *types.MemoryListener) *listenkv.Store {
 	store := newEmptyListenKVStore(listener)
