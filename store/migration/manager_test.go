--- conflicted
+++ resolved
@@ -78,28 +78,17 @@
 	for version := uint64(1); version < toVersion; version++ {
 		for _, storeKey := range storeKeys {
 			for i := 0; i < keyCount; i++ {
-<<<<<<< HEAD
-				val, err := m.stateCommitment.Get(storeKey, toVersion-1, []byte(fmt.Sprintf("key-%d-%d", version, i)))
-=======
-				val, err := m.commitSnapshotter.(*commitment.CommitStore).Get([]byte(storeKey), toVersion-1, []byte(fmt.Sprintf("key-%d-%d", version, i)))
->>>>>>> 4952cb27
+				val, err := m.stateCommitment.Get([]byte(storeKey), toVersion-1, []byte(fmt.Sprintf("key-%d-%d", version, i)))
 				require.NoError(t, err)
 				require.Equal(t, []byte(fmt.Sprintf("value-%d-%d", version, i)), val)
 			}
 		}
 	}
 	// check the latest state
-<<<<<<< HEAD
-	val, err := m.stateCommitment.Get("store1", toVersion-1, []byte("key-100-1"))
+	val, err := m.stateCommitment.Get([]byte("store1"), toVersion-1, []byte("key-100-1"))
 	require.NoError(t, err)
 	require.Nil(t, val)
-	val, err = m.stateCommitment.Get("store2", toVersion-1, []byte("key-100-0"))
-=======
-	val, err := m.commitSnapshotter.(*commitment.CommitStore).Get([]byte("store1"), toVersion-1, []byte("key-100-1"))
-	require.NoError(t, err)
-	require.Nil(t, val)
-	val, err = m.commitSnapshotter.(*commitment.CommitStore).Get([]byte("store2"), toVersion-1, []byte("key-100-0"))
->>>>>>> 4952cb27
+	val, err = m.stateCommitment.Get([]byte("store2"), toVersion-1, []byte("key-100-0"))
 	require.NoError(t, err)
 	require.Nil(t, val)
 
@@ -107,11 +96,7 @@
 	for version := uint64(1); version < toVersion; version++ {
 		for _, storeKey := range storeKeys {
 			for i := 0; i < keyCount; i++ {
-<<<<<<< HEAD
-				val, err := m.stateStorage.Get(storeKey, toVersion-1, []byte(fmt.Sprintf("key-%d-%d", version, i)))
-=======
-				val, err := m.storageSnapshotter.(*storage.StorageStore).Get([]byte(storeKey), toVersion-1, []byte(fmt.Sprintf("key-%d-%d", version, i)))
->>>>>>> 4952cb27
+				val, err := m.stateStorage.Get([]byte(storeKey), toVersion-1, []byte(fmt.Sprintf("key-%d-%d", version, i)))
 				require.NoError(t, err)
 				require.Equal(t, []byte(fmt.Sprintf("value-%d-%d", version, i)), val)
 			}
