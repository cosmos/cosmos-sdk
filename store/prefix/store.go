package prefix

import (
	"bytes"
	"errors"
	"io"

	"cosmossdk.io/store/cachekv"
	"cosmossdk.io/store/tracekv"
	"cosmossdk.io/store/types"
)

type (
	Store    = GStore[[]byte]
	ObjStore = GStore[any]
)

var (
	_ types.KVStore    = Store{}
	_ types.ObjKVStore = ObjStore{}
)
<<<<<<< HEAD

func NewStore(parent types.KVStore, prefix []byte) Store {
	return NewGStore(
		parent, prefix,
		func(v []byte) bool { return v == nil },
		func(v []byte) int { return len(v) },
	)
}

func NewObjStore(parent types.ObjKVStore, prefix []byte) ObjStore {
	return NewGStore(
		parent, prefix,
		func(v any) bool { return v == nil },
		func(v any) int { return 1 },
	)
}

// GStore is similar with cometbft/cometbft/libs/db/prefix_db
// both gives access only to the limited subset of the store
// for convinience or safety
=======

func NewStore(parent types.KVStore, prefix []byte) Store {
	return NewGStore(
		parent, prefix,
		types.BytesIsZero,
		types.BytesValueLen,
	)
}

func NewObjStore(parent types.ObjKVStore, prefix []byte) ObjStore {
	return NewGStore(
		parent, prefix,
		types.AnyIsZero,
		types.AnyValueLen,
	)
}

// GStore is similar to cometbft/cometbft/libs/db/prefix_db
// both give access only to the limited subset of the store
// for convenience or safety
>>>>>>> 905e1e46
type GStore[V any] struct {
	parent types.GKVStore[V]
	prefix []byte

	isZero   func(V) bool
	valueLen func(V) int
}

func NewGStore[V any](
	parent types.GKVStore[V], prefix []byte,
	isZero func(V) bool, valueLen func(V) int,
) GStore[V] {
	return GStore[V]{
		parent: parent,
		prefix: prefix,

		isZero:   isZero,
		valueLen: valueLen,
	}
}

func cloneAppend(bz, tail []byte) (res []byte) {
	res = make([]byte, len(bz)+len(tail))
	copy(res, bz)
	copy(res[len(bz):], tail)
	return res
}

func (s GStore[V]) key(key []byte) (res []byte) {
	if key == nil {
		panic("nil key on Store")
	}
	res = cloneAppend(s.prefix, key)
	return res
}

<<<<<<< HEAD
// GetStoreType implements the Store interface
=======
// GetStoreType implements Store, returning the parent store's type
>>>>>>> 905e1e46
func (s GStore[V]) GetStoreType() types.StoreType {
	return s.parent.GetStoreType()
}

<<<<<<< HEAD
// CacheWrap implements the CacheWrap interface
=======
// CacheWrap implements CacheWrap, returning a new CacheWrap with the parent store as the underlying store
>>>>>>> 905e1e46
func (s GStore[V]) CacheWrap() types.CacheWrap {
	return cachekv.NewGStore(s, s.isZero, s.valueLen)
}

// CacheWrapWithTrace implements the KVStore interface.
func (s GStore[V]) CacheWrapWithTrace(w io.Writer, tc types.TraceContext) types.CacheWrap {
	if store, ok := any(s).(*GStore[[]byte]); ok {
		return cachekv.NewGStore(tracekv.NewStore(store, w, tc), store.isZero, store.valueLen)
	}
	return s.CacheWrap()
}

<<<<<<< HEAD
// Get implements the KVStore interface.
=======
// Get implements KVStore, calls Get on the parent store with the key prefixed with the prefix
>>>>>>> 905e1e46
func (s GStore[V]) Get(key []byte) V {
	res := s.parent.Get(s.key(key))
	return res
}

<<<<<<< HEAD
// Has implements the KVStore interface.
=======
// Has implements KVStore, calls Has on the parent store with the key prefixed with the prefix
>>>>>>> 905e1e46
func (s GStore[V]) Has(key []byte) bool {
	return s.parent.Has(s.key(key))
}

<<<<<<< HEAD
// Set implements the KVStore interface.
=======
// Set implements KVStore, calls Set on the parent store with the key prefixed with the prefix
>>>>>>> 905e1e46
func (s GStore[V]) Set(key []byte, value V) {
	types.AssertValidKey(key)
	types.AssertValidValueGeneric(value, s.isZero, s.valueLen)
	s.parent.Set(s.key(key), value)
}

<<<<<<< HEAD
// Delete implements the KVStore interface.
=======
// Delete implements KVStore, calls Delete on the parent store with the key prefixed with the prefix
>>>>>>> 905e1e46
func (s GStore[V]) Delete(key []byte) {
	s.parent.Delete(s.key(key))
}

<<<<<<< HEAD
// Iterator implements the KVStore interface.
// Check https://github.com/cometbft/cometbft/blob/master/libs/db/prefix_db.go#L106
func (s GStore[V]) Iterator(start, end []byte) types.GIterator[V] {
	newstart := cloneAppend(s.prefix, start)
=======
// Iterator implements KVStore
// Check https://github.com/cometbft/cometbft-db/blob/main/prefixdb_iterator.go#L106
func (s GStore[V]) Iterator(start, end []byte) types.GIterator[V] {
	newStart := cloneAppend(s.prefix, start)
>>>>>>> 905e1e46

	var newEnd []byte
	if end == nil {
		newEnd = cpIncr(s.prefix)
	} else {
		newEnd = cloneAppend(s.prefix, end)
	}

	iter := s.parent.Iterator(newstart, newEnd)

	return newPrefixIterator(s.prefix, start, end, iter)
}

// ReverseIterator implements KVStore
<<<<<<< HEAD
// Check https://github.com/cometbft/cometbft/blob/master/libs/db/prefix_db.go#L129
=======
// Check https://github.com/cometbft/cometbft-db/blob/main/prefixdb_iterator.go#L129
>>>>>>> 905e1e46
func (s GStore[V]) ReverseIterator(start, end []byte) types.GIterator[V] {
	newstart := cloneAppend(s.prefix, start)

	var newend []byte
	if end == nil {
		newend = cpIncr(s.prefix)
	} else {
		newend = cloneAppend(s.prefix, end)
	}

	iter := s.parent.ReverseIterator(newstart, newend)

	return newPrefixIterator(s.prefix, start, end, iter)
}

var _ types.Iterator = (*prefixIterator[[]byte])(nil)

type prefixIterator[V any] struct {
	prefix []byte
	start  []byte
	end    []byte
	iter   types.GIterator[V]
	valid  bool
}

func newPrefixIterator[V any](prefix, start, end []byte, parent types.GIterator[V]) *prefixIterator[V] {
	return &prefixIterator[V]{
		prefix: prefix,
		start:  start,
		end:    end,
		iter:   parent,
		valid:  parent.Valid() && bytes.HasPrefix(parent.Key(), prefix),
	}
}

<<<<<<< HEAD
// Implements Iterator
=======
// Domain implements Iterator, returning the start and end keys of the prefixIterator.
>>>>>>> 905e1e46
func (pi *prefixIterator[V]) Domain() ([]byte, []byte) {
	return pi.start, pi.end
}

<<<<<<< HEAD
// Implements Iterator
=======
// Valid implements Iterator, checking if the prefixIterator is valid and if the underlying iterator is valid.
>>>>>>> 905e1e46
func (pi *prefixIterator[V]) Valid() bool {
	return pi.valid && pi.iter.Valid()
}

<<<<<<< HEAD
// Implements Iterator
=======
// Next implements Iterator, moving the underlying iterator to the next key/value pair that starts with the prefix.
>>>>>>> 905e1e46
func (pi *prefixIterator[V]) Next() {
	if !pi.valid {
		panic("prefixIterator invalid, cannot call Next()")
	}

	if pi.iter.Next(); !pi.iter.Valid() || !bytes.HasPrefix(pi.iter.Key(), pi.prefix) {
		// TODO: shouldn't pi be set to nil instead?
		pi.valid = false
	}
}

<<<<<<< HEAD
// Implements Iterator
=======
// Key implements Iterator, returning the stripped prefix key
>>>>>>> 905e1e46
func (pi *prefixIterator[V]) Key() (key []byte) {
	if !pi.valid {
		panic("prefixIterator invalid, cannot call Key()")
	}

	key = pi.iter.Key()
	key = stripPrefix(key, pi.prefix)

	return key
}

// Implements Iterator
func (pi *prefixIterator[V]) Value() V {
	if !pi.valid {
		panic("prefixIterator invalid, cannot call Value()")
	}

	return pi.iter.Value()
}

<<<<<<< HEAD
// Implements Iterator
=======
// Close implements Iterator, closing the underlying iterator.
>>>>>>> 905e1e46
func (pi *prefixIterator[V]) Close() error {
	return pi.iter.Close()
}

// Error returns an error if the prefixIterator is invalid defined by the Valid
// method.
func (pi *prefixIterator[V]) Error() error {
	if !pi.Valid() {
		return errors.New("invalid prefixIterator")
	}

	return nil
}

// stripPrefix is copied from github.com/cometbft/cometbft/libs/db/prefix_db.go
func stripPrefix(key, prefix []byte) []byte {
	if len(key) < len(prefix) || !bytes.Equal(key[:len(prefix)], prefix) {
		panic("should not happen")
	}

	return key[len(prefix):]
}

// cpIncr wraps the bytes in types.PrefixEndBytes
func cpIncr(bz []byte) []byte {
	return types.PrefixEndBytes(bz)
}<|MERGE_RESOLUTION|>--- conflicted
+++ resolved
@@ -19,28 +19,6 @@
 	_ types.KVStore    = Store{}
 	_ types.ObjKVStore = ObjStore{}
 )
-<<<<<<< HEAD
-
-func NewStore(parent types.KVStore, prefix []byte) Store {
-	return NewGStore(
-		parent, prefix,
-		func(v []byte) bool { return v == nil },
-		func(v []byte) int { return len(v) },
-	)
-}
-
-func NewObjStore(parent types.ObjKVStore, prefix []byte) ObjStore {
-	return NewGStore(
-		parent, prefix,
-		func(v any) bool { return v == nil },
-		func(v any) int { return 1 },
-	)
-}
-
-// GStore is similar with cometbft/cometbft/libs/db/prefix_db
-// both gives access only to the limited subset of the store
-// for convinience or safety
-=======
 
 func NewStore(parent types.KVStore, prefix []byte) Store {
 	return NewGStore(
@@ -61,7 +39,6 @@
 // GStore is similar to cometbft/cometbft/libs/db/prefix_db
 // both give access only to the limited subset of the store
 // for convenience or safety
->>>>>>> 905e1e46
 type GStore[V any] struct {
 	parent types.GKVStore[V]
 	prefix []byte
@@ -98,20 +75,12 @@
 	return res
 }
 
-<<<<<<< HEAD
-// GetStoreType implements the Store interface
-=======
 // GetStoreType implements Store, returning the parent store's type
->>>>>>> 905e1e46
 func (s GStore[V]) GetStoreType() types.StoreType {
 	return s.parent.GetStoreType()
 }
 
-<<<<<<< HEAD
-// CacheWrap implements the CacheWrap interface
-=======
 // CacheWrap implements CacheWrap, returning a new CacheWrap with the parent store as the underlying store
->>>>>>> 905e1e46
 func (s GStore[V]) CacheWrap() types.CacheWrap {
 	return cachekv.NewGStore(s, s.isZero, s.valueLen)
 }
@@ -124,56 +93,33 @@
 	return s.CacheWrap()
 }
 
-<<<<<<< HEAD
-// Get implements the KVStore interface.
-=======
 // Get implements KVStore, calls Get on the parent store with the key prefixed with the prefix
->>>>>>> 905e1e46
 func (s GStore[V]) Get(key []byte) V {
 	res := s.parent.Get(s.key(key))
 	return res
 }
 
-<<<<<<< HEAD
-// Has implements the KVStore interface.
-=======
 // Has implements KVStore, calls Has on the parent store with the key prefixed with the prefix
->>>>>>> 905e1e46
 func (s GStore[V]) Has(key []byte) bool {
 	return s.parent.Has(s.key(key))
 }
 
-<<<<<<< HEAD
-// Set implements the KVStore interface.
-=======
 // Set implements KVStore, calls Set on the parent store with the key prefixed with the prefix
->>>>>>> 905e1e46
 func (s GStore[V]) Set(key []byte, value V) {
 	types.AssertValidKey(key)
 	types.AssertValidValueGeneric(value, s.isZero, s.valueLen)
 	s.parent.Set(s.key(key), value)
 }
 
-<<<<<<< HEAD
-// Delete implements the KVStore interface.
-=======
 // Delete implements KVStore, calls Delete on the parent store with the key prefixed with the prefix
->>>>>>> 905e1e46
 func (s GStore[V]) Delete(key []byte) {
 	s.parent.Delete(s.key(key))
 }
 
-<<<<<<< HEAD
-// Iterator implements the KVStore interface.
-// Check https://github.com/cometbft/cometbft/blob/master/libs/db/prefix_db.go#L106
-func (s GStore[V]) Iterator(start, end []byte) types.GIterator[V] {
-	newstart := cloneAppend(s.prefix, start)
-=======
 // Iterator implements KVStore
 // Check https://github.com/cometbft/cometbft-db/blob/main/prefixdb_iterator.go#L106
 func (s GStore[V]) Iterator(start, end []byte) types.GIterator[V] {
 	newStart := cloneAppend(s.prefix, start)
->>>>>>> 905e1e46
 
 	var newEnd []byte
 	if end == nil {
@@ -188,11 +134,7 @@
 }
 
 // ReverseIterator implements KVStore
-<<<<<<< HEAD
-// Check https://github.com/cometbft/cometbft/blob/master/libs/db/prefix_db.go#L129
-=======
 // Check https://github.com/cometbft/cometbft-db/blob/main/prefixdb_iterator.go#L129
->>>>>>> 905e1e46
 func (s GStore[V]) ReverseIterator(start, end []byte) types.GIterator[V] {
 	newstart := cloneAppend(s.prefix, start)
 
@@ -228,29 +170,17 @@
 	}
 }
 
-<<<<<<< HEAD
-// Implements Iterator
-=======
 // Domain implements Iterator, returning the start and end keys of the prefixIterator.
->>>>>>> 905e1e46
 func (pi *prefixIterator[V]) Domain() ([]byte, []byte) {
 	return pi.start, pi.end
 }
 
-<<<<<<< HEAD
-// Implements Iterator
-=======
 // Valid implements Iterator, checking if the prefixIterator is valid and if the underlying iterator is valid.
->>>>>>> 905e1e46
 func (pi *prefixIterator[V]) Valid() bool {
 	return pi.valid && pi.iter.Valid()
 }
 
-<<<<<<< HEAD
-// Implements Iterator
-=======
 // Next implements Iterator, moving the underlying iterator to the next key/value pair that starts with the prefix.
->>>>>>> 905e1e46
 func (pi *prefixIterator[V]) Next() {
 	if !pi.valid {
 		panic("prefixIterator invalid, cannot call Next()")
@@ -262,11 +192,7 @@
 	}
 }
 
-<<<<<<< HEAD
-// Implements Iterator
-=======
 // Key implements Iterator, returning the stripped prefix key
->>>>>>> 905e1e46
 func (pi *prefixIterator[V]) Key() (key []byte) {
 	if !pi.valid {
 		panic("prefixIterator invalid, cannot call Key()")
@@ -287,11 +213,7 @@
 	return pi.iter.Value()
 }
 
-<<<<<<< HEAD
-// Implements Iterator
-=======
 // Close implements Iterator, closing the underlying iterator.
->>>>>>> 905e1e46
 func (pi *prefixIterator[V]) Close() error {
 	return pi.iter.Close()
 }
