package prefix

import (
	"bytes"
	"errors"
	"io"

	"cosmossdk.io/store/cachekv"
	"cosmossdk.io/store/tracekv"
	"cosmossdk.io/store/types"
)

type (
	Store    = GStore[[]byte]
	ObjStore = GStore[any]
)

var (
	_ types.KVStore    = Store{}
	_ types.ObjKVStore = ObjStore{}
)

func NewStore(parent types.KVStore, prefix []byte) Store {
	return NewGStore(
		parent, prefix,
		func(v []byte) bool { return v == nil },
		func(v []byte) int { return len(v) },
	)
}

<<<<<<< HEAD
func NewObjStore(parent types.ObjKVStore, prefix []byte) ObjStore {
	return NewGStore(
		parent, prefix,
		func(v any) bool { return v == nil },
		func(v any) int { return 1 },
	)
}

// GStore is similar with cometbft/cometbft/libs/db/prefix_db
// both gives access only to the limited subset of the store
// for convinience or safety
type GStore[V any] struct {
	parent types.GKVStore[V]
=======
// Store is similar to cometbft/cometbft/libs/db/prefix_db
// both give access only to the limited subset of the store
// for convenience or safety
type Store struct {
	parent types.KVStore
>>>>>>> 5be112fd
	prefix []byte

	isZero   func(V) bool
	valueLen func(V) int
}

func NewGStore[V any](
	parent types.GKVStore[V], prefix []byte,
	isZero func(V) bool, valueLen func(V) int,
) GStore[V] {
	return GStore[V]{
		parent: parent,
		prefix: prefix,

		isZero:   isZero,
		valueLen: valueLen,
	}
}

func cloneAppend(bz, tail []byte) (res []byte) {
	res = make([]byte, len(bz)+len(tail))
	copy(res, bz)
	copy(res[len(bz):], tail)
	return
}

func (s GStore[V]) key(key []byte) (res []byte) {
	if key == nil {
		panic("nil key on Store")
	}
	res = cloneAppend(s.prefix, key)
	return
}

<<<<<<< HEAD
// Implements Store
func (s GStore[V]) GetStoreType() types.StoreType {
	return s.parent.GetStoreType()
}

// Implements CacheWrap
func (s GStore[V]) CacheWrap() types.CacheWrap {
	return cachekv.NewGStore(s, s.isZero, s.valueLen)
=======
// GetStoreType implements Store, returning the parent store's type
func (s Store) GetStoreType() types.StoreType {
	return s.parent.GetStoreType()
}

// CacheWrap implements CacheWrap, returning a new CacheWrap with the parent store as the underlying store
func (s Store) CacheWrap() types.CacheWrap {
	return cachekv.NewStore(s)
>>>>>>> 5be112fd
}

// CacheWrapWithTrace implements the KVStore interface.
func (s GStore[V]) CacheWrapWithTrace(w io.Writer, tc types.TraceContext) types.CacheWrap {
	if store, ok := any(s).(*GStore[[]byte]); ok {
		return cachekv.NewGStore(tracekv.NewStore(store, w, tc), store.isZero, store.valueLen)
	}
	return s.CacheWrap()
}

<<<<<<< HEAD
// Implements KVStore
func (s GStore[V]) Get(key []byte) V {
=======
// Get implements KVStore, calls Get on the parent store with the key prefixed with the prefix
func (s Store) Get(key []byte) []byte {
>>>>>>> 5be112fd
	res := s.parent.Get(s.key(key))
	return res
}

<<<<<<< HEAD
// Implements KVStore
func (s GStore[V]) Has(key []byte) bool {
	return s.parent.Has(s.key(key))
}

// Implements KVStore
func (s GStore[V]) Set(key []byte, value V) {
=======
// Has implements KVStore, calls Has on the parent store with the key prefixed with the prefix
func (s Store) Has(key []byte) bool {
	return s.parent.Has(s.key(key))
}

// Set implements KVStore, calls Set on the parent store with the key prefixed with the prefix
func (s Store) Set(key, value []byte) {
>>>>>>> 5be112fd
	types.AssertValidKey(key)
	types.AssertValidValueGeneric(value, s.isZero, s.valueLen)
	s.parent.Set(s.key(key), value)
}

<<<<<<< HEAD
// Implements KVStore
func (s GStore[V]) Delete(key []byte) {
	s.parent.Delete(s.key(key))
}

// Implements KVStore
// Check https://github.com/cometbft/cometbft/blob/master/libs/db/prefix_db.go#L106
func (s GStore[V]) Iterator(start, end []byte) types.GIterator[V] {
	newstart := cloneAppend(s.prefix, start)
=======
// Delete implements KVStore, calls Delete on the parent store with the key prefixed with the prefix
func (s Store) Delete(key []byte) {
	s.parent.Delete(s.key(key))
}

// Iterator implements KVStore
// Check https://github.com/cometbft/cometbft-db/blob/main/prefixdb_iterator.go#L106
func (s Store) Iterator(start, end []byte) types.Iterator {
	newStart := cloneAppend(s.prefix, start)
>>>>>>> 5be112fd

	var newEnd []byte
	if end == nil {
		newEnd = cpIncr(s.prefix)
	} else {
		newEnd = cloneAppend(s.prefix, end)
	}

	iter := s.parent.Iterator(newStart, newEnd)

	return newPrefixIterator(s.prefix, start, end, iter)
}

// ReverseIterator implements KVStore
<<<<<<< HEAD
// Check https://github.com/cometbft/cometbft/blob/master/libs/db/prefix_db.go#L129
func (s GStore[V]) ReverseIterator(start, end []byte) types.GIterator[V] {
=======
// Check https://github.com/cometbft/cometbft-db/blob/main/prefixdb_iterator.go#L129
func (s Store) ReverseIterator(start, end []byte) types.Iterator {
>>>>>>> 5be112fd
	newstart := cloneAppend(s.prefix, start)

	var newend []byte
	if end == nil {
		newend = cpIncr(s.prefix)
	} else {
		newend = cloneAppend(s.prefix, end)
	}

	iter := s.parent.ReverseIterator(newstart, newend)

	return newPrefixIterator(s.prefix, start, end, iter)
}

var _ types.Iterator = (*prefixIterator[[]byte])(nil)

type prefixIterator[V any] struct {
	prefix []byte
	start  []byte
	end    []byte
	iter   types.GIterator[V]
	valid  bool
}

func newPrefixIterator[V any](prefix, start, end []byte, parent types.GIterator[V]) *prefixIterator[V] {
	return &prefixIterator[V]{
		prefix: prefix,
		start:  start,
		end:    end,
		iter:   parent,
		valid:  parent.Valid() && bytes.HasPrefix(parent.Key(), prefix),
	}
}

<<<<<<< HEAD
// Implements Iterator
func (pi *prefixIterator[V]) Domain() ([]byte, []byte) {
	return pi.start, pi.end
}

// Implements Iterator
func (pi *prefixIterator[V]) Valid() bool {
	return pi.valid && pi.iter.Valid()
}

// Implements Iterator
func (pi *prefixIterator[V]) Next() {
=======
// Domain implements Iterator, returning the start and end keys of the prefixIterator.
func (pi *prefixIterator) Domain() ([]byte, []byte) {
	return pi.start, pi.end
}

// Valid implements Iterator, checking if the prefixIterator is valid and if the underlying iterator is valid.
func (pi *prefixIterator) Valid() bool {
	return pi.valid && pi.iter.Valid()
}

// Next implements Iterator, moving the underlying iterator to the next key/value pair that starts with the prefix.
func (pi *prefixIterator) Next() {
>>>>>>> 5be112fd
	if !pi.valid {
		panic("prefixIterator invalid, cannot call Next()")
	}

	if pi.iter.Next(); !pi.iter.Valid() || !bytes.HasPrefix(pi.iter.Key(), pi.prefix) {
		// TODO: shouldn't pi be set to nil instead?
		pi.valid = false
	}
}

<<<<<<< HEAD
// Implements Iterator
func (pi *prefixIterator[V]) Key() (key []byte) {
=======
// Key implements Iterator, returning the stripped prefix key
func (pi *prefixIterator) Key() (key []byte) {
>>>>>>> 5be112fd
	if !pi.valid {
		panic("prefixIterator invalid, cannot call Key()")
	}

	key = pi.iter.Key()
	key = stripPrefix(key, pi.prefix)

	return
}

// Implements Iterator
func (pi *prefixIterator[V]) Value() V {
	if !pi.valid {
		panic("prefixIterator invalid, cannot call Value()")
	}

	return pi.iter.Value()
}

<<<<<<< HEAD
// Implements Iterator
func (pi *prefixIterator[V]) Close() error {
=======
// Close implements Iterator, closing the underlying iterator.
func (pi *prefixIterator) Close() error {
>>>>>>> 5be112fd
	return pi.iter.Close()
}

// Error returns an error if the prefixIterator is invalid defined by the Valid
// method.
func (pi *prefixIterator[V]) Error() error {
	if !pi.Valid() {
		return errors.New("invalid prefixIterator")
	}

	return nil
}

// stripPrefix is copied from github.com/cometbft/cometbft/libs/db/prefix_db.go
func stripPrefix(key, prefix []byte) []byte {
	if len(key) < len(prefix) || !bytes.Equal(key[:len(prefix)], prefix) {
		panic("should not happen")
	}

	return key[len(prefix):]
}

// cpIncr wraps the bytes in types.PrefixEndBytes
func cpIncr(bz []byte) []byte {
	return types.PrefixEndBytes(bz)
}<|MERGE_RESOLUTION|>--- conflicted
+++ resolved
@@ -28,7 +28,6 @@
 	)
 }
 
-<<<<<<< HEAD
 func NewObjStore(parent types.ObjKVStore, prefix []byte) ObjStore {
 	return NewGStore(
 		parent, prefix,
@@ -42,13 +41,6 @@
 // for convinience or safety
 type GStore[V any] struct {
 	parent types.GKVStore[V]
-=======
-// Store is similar to cometbft/cometbft/libs/db/prefix_db
-// both give access only to the limited subset of the store
-// for convenience or safety
-type Store struct {
-	parent types.KVStore
->>>>>>> 5be112fd
 	prefix []byte
 
 	isZero   func(V) bool
@@ -83,7 +75,6 @@
 	return
 }
 
-<<<<<<< HEAD
 // Implements Store
 func (s GStore[V]) GetStoreType() types.StoreType {
 	return s.parent.GetStoreType()
@@ -92,16 +83,6 @@
 // Implements CacheWrap
 func (s GStore[V]) CacheWrap() types.CacheWrap {
 	return cachekv.NewGStore(s, s.isZero, s.valueLen)
-=======
-// GetStoreType implements Store, returning the parent store's type
-func (s Store) GetStoreType() types.StoreType {
-	return s.parent.GetStoreType()
-}
-
-// CacheWrap implements CacheWrap, returning a new CacheWrap with the parent store as the underlying store
-func (s Store) CacheWrap() types.CacheWrap {
-	return cachekv.NewStore(s)
->>>>>>> 5be112fd
 }
 
 // CacheWrapWithTrace implements the KVStore interface.
@@ -112,18 +93,12 @@
 	return s.CacheWrap()
 }
 
-<<<<<<< HEAD
 // Implements KVStore
 func (s GStore[V]) Get(key []byte) V {
-=======
-// Get implements KVStore, calls Get on the parent store with the key prefixed with the prefix
-func (s Store) Get(key []byte) []byte {
->>>>>>> 5be112fd
 	res := s.parent.Get(s.key(key))
 	return res
 }
 
-<<<<<<< HEAD
 // Implements KVStore
 func (s GStore[V]) Has(key []byte) bool {
 	return s.parent.Has(s.key(key))
@@ -131,21 +106,11 @@
 
 // Implements KVStore
 func (s GStore[V]) Set(key []byte, value V) {
-=======
-// Has implements KVStore, calls Has on the parent store with the key prefixed with the prefix
-func (s Store) Has(key []byte) bool {
-	return s.parent.Has(s.key(key))
-}
-
-// Set implements KVStore, calls Set on the parent store with the key prefixed with the prefix
-func (s Store) Set(key, value []byte) {
->>>>>>> 5be112fd
 	types.AssertValidKey(key)
 	types.AssertValidValueGeneric(value, s.isZero, s.valueLen)
 	s.parent.Set(s.key(key), value)
 }
 
-<<<<<<< HEAD
 // Implements KVStore
 func (s GStore[V]) Delete(key []byte) {
 	s.parent.Delete(s.key(key))
@@ -155,17 +120,6 @@
 // Check https://github.com/cometbft/cometbft/blob/master/libs/db/prefix_db.go#L106
 func (s GStore[V]) Iterator(start, end []byte) types.GIterator[V] {
 	newstart := cloneAppend(s.prefix, start)
-=======
-// Delete implements KVStore, calls Delete on the parent store with the key prefixed with the prefix
-func (s Store) Delete(key []byte) {
-	s.parent.Delete(s.key(key))
-}
-
-// Iterator implements KVStore
-// Check https://github.com/cometbft/cometbft-db/blob/main/prefixdb_iterator.go#L106
-func (s Store) Iterator(start, end []byte) types.Iterator {
-	newStart := cloneAppend(s.prefix, start)
->>>>>>> 5be112fd
 
 	var newEnd []byte
 	if end == nil {
@@ -180,13 +134,8 @@
 }
 
 // ReverseIterator implements KVStore
-<<<<<<< HEAD
 // Check https://github.com/cometbft/cometbft/blob/master/libs/db/prefix_db.go#L129
 func (s GStore[V]) ReverseIterator(start, end []byte) types.GIterator[V] {
-=======
-// Check https://github.com/cometbft/cometbft-db/blob/main/prefixdb_iterator.go#L129
-func (s Store) ReverseIterator(start, end []byte) types.Iterator {
->>>>>>> 5be112fd
 	newstart := cloneAppend(s.prefix, start)
 
 	var newend []byte
@@ -221,7 +170,6 @@
 	}
 }
 
-<<<<<<< HEAD
 // Implements Iterator
 func (pi *prefixIterator[V]) Domain() ([]byte, []byte) {
 	return pi.start, pi.end
@@ -234,20 +182,6 @@
 
 // Implements Iterator
 func (pi *prefixIterator[V]) Next() {
-=======
-// Domain implements Iterator, returning the start and end keys of the prefixIterator.
-func (pi *prefixIterator) Domain() ([]byte, []byte) {
-	return pi.start, pi.end
-}
-
-// Valid implements Iterator, checking if the prefixIterator is valid and if the underlying iterator is valid.
-func (pi *prefixIterator) Valid() bool {
-	return pi.valid && pi.iter.Valid()
-}
-
-// Next implements Iterator, moving the underlying iterator to the next key/value pair that starts with the prefix.
-func (pi *prefixIterator) Next() {
->>>>>>> 5be112fd
 	if !pi.valid {
 		panic("prefixIterator invalid, cannot call Next()")
 	}
@@ -258,13 +192,8 @@
 	}
 }
 
-<<<<<<< HEAD
 // Implements Iterator
 func (pi *prefixIterator[V]) Key() (key []byte) {
-=======
-// Key implements Iterator, returning the stripped prefix key
-func (pi *prefixIterator) Key() (key []byte) {
->>>>>>> 5be112fd
 	if !pi.valid {
 		panic("prefixIterator invalid, cannot call Key()")
 	}
@@ -284,13 +213,8 @@
 	return pi.iter.Value()
 }
 
-<<<<<<< HEAD
 // Implements Iterator
 func (pi *prefixIterator[V]) Close() error {
-=======
-// Close implements Iterator, closing the underlying iterator.
-func (pi *prefixIterator) Close() error {
->>>>>>> 5be112fd
 	return pi.iter.Close()
 }
 
