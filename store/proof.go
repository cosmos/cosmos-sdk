package store

import (
	"crypto/sha256"

	ics23 "github.com/cosmos/ics23/go"

	errorsmod "cosmossdk.io/errors"
)

// Proof operation types
const (
	ProofOpIAVLCommitment         = "ics23:iavl"
	ProofOpSimpleMerkleCommitment = "ics23:simple"
	ProofOpSMTCommitment          = "ics23:smt"
)

var (
	leafPrefix  = []byte{0}
	innerPrefix = []byte{1}

	// SimpleMerkleSpec is the ics23 proof spec for simple merkle proofs.
	SimpleMerkleSpec = &ics23.ProofSpec{
		LeafSpec: &ics23.LeafOp{
			Prefix:       leafPrefix,
			PrehashKey:   ics23.HashOp_NO_HASH,
			PrehashValue: ics23.HashOp_SHA256,
			Hash:         ics23.HashOp_SHA256,
			Length:       ics23.LengthOp_VAR_PROTO,
		},
		InnerSpec: &ics23.InnerSpec{
			ChildOrder:      []int32{0, 1},
			MinPrefixLength: 1,
			MaxPrefixLength: 1,
			ChildSize:       32,
			Hash:            ics23.HashOp_SHA256,
		},
	}
)

// CommitmentOp implements merkle.ProofOperator by wrapping an ics23 CommitmentProof.
// It also contains a Key field to determine which key the proof is proving.
// NOTE: CommitmentProof currently can either be ExistenceProof or NonexistenceProof
//
// Type and Spec are classified by the kind of merkle proof it represents allowing
// the code to be reused by more types. Spec is never on the wire, but mapped
// from type in the code.
type CommitmentOp struct {
	Type  string
	Key   []byte
	Spec  *ics23.ProofSpec
	Proof *ics23.CommitmentProof
}

func NewIAVLCommitmentOp(key []byte, proof *ics23.CommitmentProof) CommitmentOp {
	return CommitmentOp{
		Type:  ProofOpIAVLCommitment,
		Spec:  ics23.IavlSpec,
		Key:   key,
		Proof: proof,
	}
}

func NewSimpleMerkleCommitmentOp(key []byte, proof *ics23.CommitmentProof) CommitmentOp {
	return CommitmentOp{
		Type:  ProofOpSimpleMerkleCommitment,
		Spec:  SimpleMerkleSpec,
		Key:   key,
		Proof: proof,
	}
}

func NewSMTCommitmentOp(key []byte, proof *ics23.CommitmentProof) CommitmentOp {
	return CommitmentOp{
		Type:  ProofOpSMTCommitment,
		Spec:  ics23.SmtSpec,
		Key:   key,
		Proof: proof,
	}
}

func (op CommitmentOp) GetKey() []byte {
	return op.Key
}

// Run takes in a list of arguments and attempts to run the proof op against these
// arguments. Returns the root wrapped in [][]byte if the proof op succeeds with
// given args. If not, it will return an error.
//
// CommitmentOp will accept args of length 1 or length 0. If length 1 args is
// passed in, then CommitmentOp will attempt to prove the existence of the key
// with the value provided by args[0] using the embedded CommitmentProof and returns
// the CommitmentRoot of the proof. If length 0 args is passed in, then CommitmentOp
// will attempt to prove the absence of the key in the CommitmentOp and return the
// CommitmentRoot of the proof.
func (op CommitmentOp) Run(args [][]byte) ([][]byte, error) {
	// calculate root from proof
	root, err := op.Proof.Calculate()
	if err != nil {
		return nil, errorsmod.Wrapf(ErrInvalidProof, "could not calculate root for proof: %v", err)
	}

	// Only support an existence proof or nonexistence proof (batch proofs currently unsupported)
	switch len(args) {
	case 0:
		// Args are nil, so we verify the absence of the key.
		absent := ics23.VerifyNonMembership(op.Spec, root, op.Proof, op.Key)
		if !absent {
			return nil, errorsmod.Wrapf(ErrInvalidProof, "proof did not verify absence of key: %s", string(op.Key))
		}

	case 1:
		// Args is length 1, verify existence of key with value args[0]
		if !ics23.VerifyMembership(op.Spec, root, op.Proof, op.Key, args[0]) {
			return nil, errorsmod.Wrapf(ErrInvalidProof, "proof did not verify existence of key %s with given value %x", op.Key, args[0])
		}

	default:
		return nil, errorsmod.Wrapf(ErrInvalidProof, "args must be length 0 or 1, got: %d", len(args))
	}

	return [][]byte{root}, nil
}

// ProofFromByteSlices computes the proof from the given leaves. An iteration will be
// performed for each level of the tree, where each iteration hashes together the bottom most
// nodes. If the length of the bottom most nodes is odd, then the last node will be saved
// for the next iteration.
//
// Example:
// Iteration 1:
// n = 5
// leaves = a, b, c, d, e.
// index = 2 (prove c)
//
// Iteration 2:
// n = 3
// leaves = ab, cd, e
// index = 1 (prove c, so index of cd)
//
// Iteration 3:
// n = 2
// leaves = abcd, e
// index = 0 (prove c, so index of abcd)
//
// Final iteration:
// n = 1
// leaves = abcde
// index = 0
//
// The bitwise & operator allows us to determine if the index or length is odd or even.
// The bitwise ^ operator allows us to increment when the value is even and decrement when it is odd.
func ProofFromByteSlices(leaves [][]byte, index int) (rootHash []byte, inners []*ics23.InnerOp) {
	if len(leaves) == 0 {
		return emptyHash(), nil
	}

	n := len(leaves)
	for n > 1 {
		// Begin by constructing the proof for the inner node of the requested index.
		// A proof of the inner node is skipped only in the case where the requested index
		// is the last element and it does not have a leaf pair (resulting in it being
		// saved until the next iteration).
		if index < n-1 || index&1 == 1 {
			inner := &ics23.InnerOp{Hash: ics23.HashOp_SHA256}
<<<<<<< HEAD

=======
			// If proof index is even then child is from left, suffix is populated
>>>>>>> 498cd6a5
			// otherwise, child is from right and the prefix is populated.
			if index&1 == 0 {
				// inner op(prefix=0x01 | child | suffix=leaves[index+1])
				inner.Prefix = innerPrefix
				inner.Suffix = leaves[index^1] // XOR op is index+1 because index is even
			} else {
				// inner op(prefix=0x01 | leaves[index-1] | child | suffix=nil)
				inner.Prefix = append(innerPrefix, leaves[index^1]...) // XOR op is index-1 because index is odd
			}
			inners = append(inners, inner)
		}

		// hash together all leaf pairs
		for i := 0; i < n/2; i++ {
			leaves[i] = InnerHash(leaves[2*i], leaves[2*i+1])
		}

		// save any leftover leaf for the next iteration
		if n&1 == 1 {
			leaves[n/2] = leaves[n-1]
		}
		n = (n + 1) / 2 // n + 1 accounts for any leaves which are added to the next iteration
		index /= 2
	}

	rootHash = leaves[0]
	return rootHash, inners
}

// ConvertCommitmentOp converts the given merkle proof into an CommitmentOp.
func ConvertCommitmentOp(inners []*ics23.InnerOp, key, value []byte) CommitmentOp {
	return NewSimpleMerkleCommitmentOp(key, &ics23.CommitmentProof{
		Proof: &ics23.CommitmentProof_Exist{
			Exist: &ics23.ExistenceProof{
				Key:   key,
				Value: value,
				Leaf:  SimpleMerkleSpec.LeafSpec,
				Path:  inners,
			},
		},
	})
}

func emptyHash() []byte {
	h := sha256.Sum256([]byte{})
	return h[:]
}

// LeafHash computes the hash of a leaf node.
func LeafHash(key, value []byte) ([]byte, error) {
	return SimpleMerkleSpec.LeafSpec.Apply(key, value)
}

// InnerHash computes the hash of an inner node as defined by ics23:
// https://github.com/cosmos/ics23/blob/go/v0.10.0/proto/cosmos/ics23/v1/proofs.proto#L130
func InnerHash(left, right []byte) []byte {
	data := make([]byte, len(innerPrefix)+len(left)+len(right))
	n := copy(data, innerPrefix)
	n += copy(data[n:], left)
	copy(data[n:], right)
	h := sha256.Sum256(data)
	return h[:]
}<|MERGE_RESOLUTION|>--- conflicted
+++ resolved
@@ -163,11 +163,7 @@
 		// saved until the next iteration).
 		if index < n-1 || index&1 == 1 {
 			inner := &ics23.InnerOp{Hash: ics23.HashOp_SHA256}
-<<<<<<< HEAD
-
-=======
 			// If proof index is even then child is from left, suffix is populated
->>>>>>> 498cd6a5
 			// otherwise, child is from right and the prefix is populated.
 			if index&1 == 0 {
 				// inner op(prefix=0x01 | child | suffix=leaves[index+1])
