--- conflicted
+++ resolved
@@ -338,13 +338,8 @@
 // should have already been written to the SC via WorkingHash(). This method
 // solely commits that batch. An error is returned if commit fails or if the
 // resulting commit hash is not equivalent to the working hash.
-<<<<<<< HEAD
-func (s *Store) commitSC() error {
-	cInfo, err := s.stateCommitment.Commit(s.lastCommitInfo.Version)
-=======
 func (s *Store) commitSC(cs *store.Changeset) error {
 	commitStoreInfos, err := s.stateCommitment.Commit()
->>>>>>> b570eb35
 	if err != nil {
 		return fmt.Errorf("failed to commit SC store: %w", err)
 	}
