package root

import (
	"fmt"
	"io"
	"testing"

	dbm "github.com/cosmos/cosmos-db"
	"github.com/stretchr/testify/suite"

	"cosmossdk.io/log"
	"cosmossdk.io/store/v2"
	"cosmossdk.io/store/v2/commitment"
	"cosmossdk.io/store/v2/commitment/iavl"
	"cosmossdk.io/store/v2/storage/sqlite"
)

type RootStoreTestSuite struct {
	suite.Suite

	rootStore store.RootStore
}

func TestStorageTestSuite(t *testing.T) {
	suite.Run(t, &RootStoreTestSuite{})
}

func (s *RootStoreTestSuite) SetupTest() {
	noopLog := log.NewNopLogger()

	ss, err := sqlite.New(s.T().TempDir())
	s.Require().NoError(err)

<<<<<<< HEAD
	sc := iavl.NewIavlTree(dbm.NewMemDB(), noopLog, defaultStoreKey, iavl.DefaultConfig())
=======
	tree := iavl.NewIavlTree(dbm.NewMemDB(), noopLog, iavl.DefaultConfig())
	sc, err := commitment.NewCommitStore(map[string]commitment.Tree{"default": tree}, noopLog)
	s.Require().NoError(err)
>>>>>>> 6bea474d

	rs, err := New(noopLog, 1, ss, sc, nil)
	s.Require().NoError(err)

	rs.SetTracer(io.Discard)
	rs.SetTracingContext(store.TraceContext{
		"test": s.T().Name(),
	})

	s.rootStore = rs
}

func (s *RootStoreTestSuite) TearDownTest() {
	err := s.rootStore.Close()
	s.Require().NoError(err)
}

func (s *RootStoreTestSuite) TestMountSCStore() {
	s.Require().Error(s.rootStore.MountSCStore("", nil))
}

func (s *RootStoreTestSuite) TestGetSCStore() {
	s.Require().Equal(s.rootStore.GetSCStore(""), s.rootStore.(*Store).stateCommitment)
}

func (s *RootStoreTestSuite) TestGetKVStore() {
	kvs := s.rootStore.GetKVStore("")
	s.Require().NotNil(kvs)
}

func (s *RootStoreTestSuite) TestGetBranchedKVStore() {
	bs := s.rootStore.GetBranchedKVStore("")
	s.Require().NotNil(bs)
	s.Require().Empty(bs.GetChangeset().Size())
}

func (s *RootStoreTestSuite) TestQuery() {
	_, err := s.rootStore.Query("", 1, []byte("foo"), true)
	s.Require().Error(err)

	// write and commit a changeset
	bs := s.rootStore.GetBranchedKVStore("")
	bs.Set([]byte("foo"), []byte("bar"))

	workingHash, err := s.rootStore.WorkingHash()
	s.Require().NoError(err)
	s.Require().NotNil(workingHash)

	commitHash, err := s.rootStore.Commit()
	s.Require().NoError(err)
	s.Require().NotNil(commitHash)
	s.Require().Equal(workingHash, commitHash)

	// ensure the proof is non-nil for the corresponding version
	result, err := s.rootStore.Query(defaultStoreKey, 1, []byte("foo"), true)
	s.Require().NoError(err)
	s.Require().NotNil(result.Proof)
	s.Require().Equal([]byte("foo"), result.Proof.GetExist().Key)
	s.Require().Equal([]byte("bar"), result.Proof.GetExist().Value)
}

func (s *RootStoreTestSuite) TestBranch() {
	// write and commit a changeset
	bs := s.rootStore.GetKVStore("")
	bs.Set([]byte("foo"), []byte("bar"))

	workingHash, err := s.rootStore.WorkingHash()
	s.Require().NoError(err)
	s.Require().NotNil(workingHash)

	commitHash, err := s.rootStore.Commit()
	s.Require().NoError(err)
	s.Require().NotNil(commitHash)
	s.Require().Equal(workingHash, commitHash)

	// branch the root store
	rs2 := s.rootStore.Branch()

	// ensure we can perform reads which pass through to the original root store
	bs2 := rs2.GetKVStore("")
	s.Require().Equal([]byte("bar"), bs2.Get([]byte("foo")))

	// make a change to the branched root store
	bs2.Set([]byte("foo"), []byte("updated_bar"))

	// ensure the original root store is not modified
	s.Require().Equal([]byte("bar"), bs.Get([]byte("foo")))

	// write changes
	rs2.Write()

	// ensure changes are reflected in the original root store
	s.Require().Equal([]byte("updated_bar"), bs.Get([]byte("foo")))
}

func (s *RootStoreTestSuite) TestLoadVersion() {
	// write and commit a few changesets
	for v := 1; v <= 5; v++ {
		bs := s.rootStore.GetBranchedKVStore("")
		val := fmt.Sprintf("val%03d", v) // val001, val002, ..., val005
		bs.Set([]byte("key"), []byte(val))

		workingHash, err := s.rootStore.WorkingHash()
		s.Require().NoError(err)
		s.Require().NotNil(workingHash)

		commitHash, err := s.rootStore.Commit()
		s.Require().NoError(err)
		s.Require().NotNil(commitHash)
		s.Require().Equal(workingHash, commitHash)
	}

	// ensure the latest version is correct
	latest, err := s.rootStore.GetLatestVersion()
	s.Require().NoError(err)
	s.Require().Equal(uint64(5), latest)

	// attempt to load a non-existent version
	err = s.rootStore.LoadVersion(6)
	s.Require().Error(err)

	// attempt to load a previously committed version
	err = s.rootStore.LoadVersion(3)
	s.Require().NoError(err)

	// ensure the latest version is correct
	latest, err = s.rootStore.GetLatestVersion()
	s.Require().NoError(err)
	s.Require().Equal(uint64(3), latest)

	// query state and ensure values returned are based on the loaded version
	kvStore := s.rootStore.GetKVStore("")
	val := kvStore.Get([]byte("key"))
	s.Require().Equal([]byte("val003"), val)

	// attempt to write and commit a few changesets
	for v := 4; v <= 5; v++ {
		bs := s.rootStore.GetBranchedKVStore("")
		val := fmt.Sprintf("overwritten_val%03d", v) // overwritten_val004, overwritten_val005
		bs.Set([]byte("key"), []byte(val))

		workingHash, err := s.rootStore.WorkingHash()
		s.Require().NoError(err)
		s.Require().NotNil(workingHash)

		commitHash, err := s.rootStore.Commit()
		s.Require().NoError(err)
		s.Require().NotNil(commitHash)
		s.Require().Equal(workingHash, commitHash)
	}

	// ensure the latest version is correct
	latest, err = s.rootStore.GetLatestVersion()
	s.Require().NoError(err)
	s.Require().Equal(uint64(5), latest)

	// query state and ensure values returned are based on the loaded version
	kvStore = s.rootStore.GetKVStore("")
	val = kvStore.Get([]byte("key"))
	s.Require().Equal([]byte("overwritten_val005"), val)
}

func (s *RootStoreTestSuite) TestMultiBranch() {
	// write and commit a changeset
	bs := s.rootStore.GetKVStore("")
	bs.Set([]byte("foo"), []byte("bar"))

	workingHash, err := s.rootStore.WorkingHash()
	s.Require().NoError(err)
	s.Require().NotNil(workingHash)

	commitHash, err := s.rootStore.Commit()
	s.Require().NoError(err)
	s.Require().NotNil(commitHash)
	s.Require().Equal(workingHash, commitHash)

	// create multiple branches of the root store
	var branchedRootStores []store.BranchedRootStore
	for i := 0; i < 5; i++ {
		branchedRootStores = append(branchedRootStores, s.rootStore.Branch())
	}

	// get the last branched root store
	rs2 := branchedRootStores[4]

	// ensure we can perform reads which pass through to the original root store
	bs2 := rs2.GetKVStore("")
	s.Require().Equal([]byte("bar"), bs2.Get([]byte("foo")))

	// make a change to the branched root store
	bs2.Set([]byte("foo"), []byte("updated_bar"))

	// ensure the original root store is not modified
	s.Require().Equal([]byte("bar"), bs.Get([]byte("foo")))

	// write changes
	rs2.Write()

	// ensure changes are reflected in the original root store
	s.Require().Equal([]byte("updated_bar"), bs.Get([]byte("foo")))
}

func (s *RootStoreTestSuite) TestCommit() {
	lv, err := s.rootStore.GetLatestVersion()
	s.Require().NoError(err)
	s.Require().Zero(lv)

	// branch the root store
	rs2 := s.rootStore.Branch()

	// perform changes
	bs2 := rs2.GetKVStore("")
	for i := 0; i < 100; i++ {
		key := fmt.Sprintf("key%03d", i) // key000, key001, ..., key099
		val := fmt.Sprintf("val%03d", i) // val000, val001, ..., val099

		bs2.Set([]byte(key), []byte(val))
	}

	// write to the branched root store, which will flush to the parent root store
	rs2.Write()

	// committing w/o calling WorkingHash should error
	_, err = s.rootStore.Commit()
	s.Require().Error(err)

	// execute WorkingHash and Commit
	wHash, err := s.rootStore.WorkingHash()
	s.Require().NoError(err)

	cHash, err := s.rootStore.Commit()
	s.Require().NoError(err)
	s.Require().Equal(wHash, cHash)

	// ensure latest version is updated
	lv, err = s.rootStore.GetLatestVersion()
	s.Require().NoError(err)
	s.Require().Equal(uint64(1), lv)

	// ensure the root KVStore is cleared
	s.Require().Empty(s.rootStore.(*Store).rootKVStore.GetChangeset().Size())

	// perform reads on the updated root store
	bs := s.rootStore.GetKVStore("")
	for i := 0; i < 100; i++ {
		key := fmt.Sprintf("key%03d", i) // key000, key001, ..., key099
		val := fmt.Sprintf("val%03d", i) // val000, val001, ..., val099

		s.Require().Equal([]byte(val), bs.Get([]byte(key)))
	}
}<|MERGE_RESOLUTION|>--- conflicted
+++ resolved
@@ -31,13 +31,9 @@
 	ss, err := sqlite.New(s.T().TempDir())
 	s.Require().NoError(err)
 
-<<<<<<< HEAD
-	sc := iavl.NewIavlTree(dbm.NewMemDB(), noopLog, defaultStoreKey, iavl.DefaultConfig())
-=======
 	tree := iavl.NewIavlTree(dbm.NewMemDB(), noopLog, iavl.DefaultConfig())
 	sc, err := commitment.NewCommitStore(map[string]commitment.Tree{"default": tree}, noopLog)
 	s.Require().NoError(err)
->>>>>>> 6bea474d
 
 	rs, err := New(noopLog, 1, ss, sc, nil)
 	s.Require().NoError(err)
