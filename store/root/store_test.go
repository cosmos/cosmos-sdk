package root

import (
	"fmt"
	"io"
	"testing"

	dbm "github.com/cosmos/cosmos-db"
	"github.com/stretchr/testify/suite"

	"cosmossdk.io/log"
	"cosmossdk.io/store/v2"
	"cosmossdk.io/store/v2/commitment"
	"cosmossdk.io/store/v2/commitment/iavl"
	"cosmossdk.io/store/v2/pruning"
	"cosmossdk.io/store/v2/storage"
	"cosmossdk.io/store/v2/storage/sqlite"
)

const (
	testStoreKey = "test"
)

type RootStoreTestSuite struct {
	suite.Suite

	rootStore store.RootStore
}

func TestStorageTestSuite(t *testing.T) {
	suite.Run(t, &RootStoreTestSuite{})
}

func (s *RootStoreTestSuite) SetupTest() {
	noopLog := log.NewNopLogger()

	sqliteDB, err := sqlite.New(s.T().TempDir())
	s.Require().NoError(err)
	ss := storage.NewStorageStore(sqliteDB)

	tree := iavl.NewIavlTree(dbm.NewMemDB(), noopLog, iavl.DefaultConfig())
<<<<<<< HEAD
	sc, err := commitment.NewCommitStore(map[string]commitment.Tree{defaultStoreKey: tree}, dbm.NewMemDB(), noopLog)
=======
	sc, err := commitment.NewCommitStore(map[string]commitment.Tree{testStoreKey: tree}, noopLog)
>>>>>>> e1f478da
	s.Require().NoError(err)

	rs, err := New(noopLog, ss, sc, []string{testStoreKey}, pruning.DefaultOptions(), pruning.DefaultOptions(), nil)
	s.Require().NoError(err)

	rs.SetTracer(io.Discard)
	rs.SetTracingContext(store.TraceContext{
		"test": s.T().Name(),
	})

	s.rootStore = rs
}

func (s *RootStoreTestSuite) TearDownTest() {
	err := s.rootStore.Close()
	s.Require().NoError(err)
}

func (s *RootStoreTestSuite) TestGetSCStore() {
	s.Require().Equal(s.rootStore.GetSCStore(), s.rootStore.(*Store).stateCommitment)
}

func (s *RootStoreTestSuite) TestGetKVStore() {
	kvs := s.rootStore.GetKVStore(testStoreKey)
	s.Require().NotNil(kvs)
}

func (s *RootStoreTestSuite) TestQuery() {
	_, err := s.rootStore.Query("", 1, []byte("foo"), true)
	s.Require().Error(err)

	// write and commit a changeset
	bs := s.rootStore.GetKVStore(testStoreKey)
	bs.Set([]byte("foo"), []byte("bar"))

	workingHash, err := s.rootStore.WorkingHash()
	s.Require().NoError(err)
	s.Require().NotNil(workingHash)

	commitHash, err := s.rootStore.Commit()
	s.Require().NoError(err)
	s.Require().NotNil(commitHash)
	s.Require().Equal(workingHash, commitHash)

	// ensure the proof is non-nil for the corresponding version
	result, err := s.rootStore.Query(testStoreKey, 1, []byte("foo"), true)
	s.Require().NoError(err)
	s.Require().NotNil(result.ProofOps)
	s.Require().Equal([]byte("foo"), result.ProofOps[0].Key)
}

<<<<<<< HEAD
// func (s *RootStoreTestSuite) TestQueryProof() {
// 	// store1
// 	bs1 := s.rootStore.GetBranchedKVStore("store1")
// 	bs1.Set([]byte("key1"), []byte("value1"))
// 	bs1.Set([]byte("key2"), []byte("value2"))

// 	// store2
// 	bs2 := s.rootStore.GetBranchedKVStore("store2")
// 	bs2.Set([]byte("key3"), []byte("value3"))

// 	// store3
// 	bs3 := s.rootStore.GetBranchedKVStore("store3")
// 	bs3.Set([]byte("key4"), []byte("value4"))

// 	// commit
// 	_, err := s.rootStore.WorkingHash()
// 	s.Require().NoError(err)
// 	_, err = s.rootStore.Commit()
// 	s.Require().NoError(err)

// 	// query proof for store1
// 	result, err := s.rootStore.Query("store1", 1, []byte("key1"), true)
// 	s.Require().NoError(err)
// 	s.Require().NotNil(result.ProofOps)
// 	cInfo, err := s.rootStore.GetSCStore().GetCommitInfo(1)
// 	s.Require().NoError(err)
// 	storeHash := cInfo.GetStoreCommitID("store1").Hash
// 	treeRoots, err := result.ProofOps[0].Run([][]byte{[]byte("value1")})
// 	s.Require().NoError(err)
// 	s.Require().Equal(treeRoots[0], storeHash)
// 	expRoots, err := result.ProofOps[1].Run([][]byte{storeHash})
// 	s.Require().NoError(err)
// 	s.Require().Equal(expRoots[0], cInfo.Hash())
// }

func (s *RootStoreTestSuite) TestBranch() {
	// write and commit a changeset
	bs := s.rootStore.GetKVStore("")
	bs.Set([]byte("foo"), []byte("bar"))

	workingHash, err := s.rootStore.WorkingHash()
	s.Require().NoError(err)
	s.Require().NotNil(workingHash)

	commitHash, err := s.rootStore.Commit()
	s.Require().NoError(err)
	s.Require().NotNil(commitHash)
	s.Require().Equal(workingHash, commitHash)

	// branch the root store
	rs2 := s.rootStore.Branch()

	// ensure we can perform reads which pass through to the original root store
	bs2 := rs2.GetKVStore("")
	s.Require().Equal([]byte("bar"), bs2.Get([]byte("foo")))

	// make a change to the branched root store
	bs2.Set([]byte("foo"), []byte("updated_bar"))

	// ensure the original root store is not modified
	s.Require().Equal([]byte("bar"), bs.Get([]byte("foo")))

	// write changes
	rs2.Write()

	// ensure changes are reflected in the original root store
	s.Require().Equal([]byte("updated_bar"), bs.Get([]byte("foo")))
}

=======
>>>>>>> e1f478da
func (s *RootStoreTestSuite) TestLoadVersion() {
	// write and commit a few changesets
	for v := 1; v <= 5; v++ {
		bs := s.rootStore.GetKVStore(testStoreKey)
		val := fmt.Sprintf("val%03d", v) // val001, val002, ..., val005
		bs.Set([]byte("key"), []byte(val))

		workingHash, err := s.rootStore.WorkingHash()
		s.Require().NoError(err)
		s.Require().NotNil(workingHash)

		commitHash, err := s.rootStore.Commit()
		s.Require().NoError(err)
		s.Require().NotNil(commitHash)
		s.Require().Equal(workingHash, commitHash)
	}

	// ensure the latest version is correct
	latest, err := s.rootStore.GetLatestVersion()
	s.Require().NoError(err)
	s.Require().Equal(uint64(5), latest)

	// attempt to load a non-existent version
	err = s.rootStore.LoadVersion(6)
	s.Require().Error(err)

	// attempt to load a previously committed version
	err = s.rootStore.LoadVersion(3)
	s.Require().NoError(err)

	// ensure the latest version is correct
	latest, err = s.rootStore.GetLatestVersion()
	s.Require().NoError(err)
	s.Require().Equal(uint64(3), latest)

	// query state and ensure values returned are based on the loaded version
	kvStore := s.rootStore.GetKVStore(testStoreKey)
	val := kvStore.Get([]byte("key"))
	s.Require().Equal([]byte("val003"), val)

	// attempt to write and commit a few changesets
	for v := 4; v <= 5; v++ {
		bs := s.rootStore.GetKVStore(testStoreKey)
		val := fmt.Sprintf("overwritten_val%03d", v) // overwritten_val004, overwritten_val005
		bs.Set([]byte("key"), []byte(val))

		workingHash, err := s.rootStore.WorkingHash()
		s.Require().NoError(err)
		s.Require().NotNil(workingHash)

		commitHash, err := s.rootStore.Commit()
		s.Require().NoError(err)
		s.Require().NotNil(commitHash)
		s.Require().Equal(workingHash, commitHash)
	}

	// ensure the latest version is correct
	latest, err = s.rootStore.GetLatestVersion()
	s.Require().NoError(err)
	s.Require().Equal(uint64(5), latest)

	// query state and ensure values returned are based on the loaded version
	kvStore = s.rootStore.GetKVStore(testStoreKey)
	val = kvStore.Get([]byte("key"))
	s.Require().Equal([]byte("overwritten_val005"), val)
}

func (s *RootStoreTestSuite) TestCommit() {
	lv, err := s.rootStore.GetLatestVersion()
	s.Require().NoError(err)
	s.Require().Zero(lv)

	// perform changes
	bs2 := s.rootStore.GetKVStore(testStoreKey)
	for i := 0; i < 100; i++ {
		key := fmt.Sprintf("key%03d", i) // key000, key001, ..., key099
		val := fmt.Sprintf("val%03d", i) // val000, val001, ..., val099

		bs2.Set([]byte(key), []byte(val))
	}

	// committing w/o calling WorkingHash should error
	_, err = s.rootStore.Commit()
	s.Require().Error(err)

	// execute WorkingHash and Commit
	wHash, err := s.rootStore.WorkingHash()
	s.Require().NoError(err)

	cHash, err := s.rootStore.Commit()
	s.Require().NoError(err)
	s.Require().Equal(wHash, cHash)

	// ensure latest version is updated
	lv, err = s.rootStore.GetLatestVersion()
	s.Require().NoError(err)
	s.Require().Equal(uint64(1), lv)

	// ensure the root KVStore is cleared
	s.Require().Empty(s.rootStore.(*Store).kvStores[testStoreKey].GetChangeset().Size())

	// perform reads on the updated root store
	bs := s.rootStore.GetKVStore(testStoreKey)
	for i := 0; i < 100; i++ {
		key := fmt.Sprintf("key%03d", i) // key000, key001, ..., key099
		val := fmt.Sprintf("val%03d", i) // val000, val001, ..., val099

		s.Require().Equal([]byte(val), bs.Get([]byte(key)))
	}
}<|MERGE_RESOLUTION|>--- conflicted
+++ resolved
@@ -39,11 +39,7 @@
 	ss := storage.NewStorageStore(sqliteDB)
 
 	tree := iavl.NewIavlTree(dbm.NewMemDB(), noopLog, iavl.DefaultConfig())
-<<<<<<< HEAD
-	sc, err := commitment.NewCommitStore(map[string]commitment.Tree{defaultStoreKey: tree}, dbm.NewMemDB(), noopLog)
-=======
-	sc, err := commitment.NewCommitStore(map[string]commitment.Tree{testStoreKey: tree}, noopLog)
->>>>>>> e1f478da
+	sc, err := commitment.NewCommitStore(map[string]commitment.Tree{testStoreKey: tree}, dbm.NewMemDB(), noopLog)
 	s.Require().NoError(err)
 
 	rs, err := New(noopLog, ss, sc, []string{testStoreKey}, pruning.DefaultOptions(), pruning.DefaultOptions(), nil)
@@ -95,7 +91,6 @@
 	s.Require().Equal([]byte("foo"), result.ProofOps[0].Key)
 }
 
-<<<<<<< HEAD
 // func (s *RootStoreTestSuite) TestQueryProof() {
 // 	// store1
 // 	bs1 := s.rootStore.GetBranchedKVStore("store1")
@@ -131,42 +126,6 @@
 // 	s.Require().Equal(expRoots[0], cInfo.Hash())
 // }
 
-func (s *RootStoreTestSuite) TestBranch() {
-	// write and commit a changeset
-	bs := s.rootStore.GetKVStore("")
-	bs.Set([]byte("foo"), []byte("bar"))
-
-	workingHash, err := s.rootStore.WorkingHash()
-	s.Require().NoError(err)
-	s.Require().NotNil(workingHash)
-
-	commitHash, err := s.rootStore.Commit()
-	s.Require().NoError(err)
-	s.Require().NotNil(commitHash)
-	s.Require().Equal(workingHash, commitHash)
-
-	// branch the root store
-	rs2 := s.rootStore.Branch()
-
-	// ensure we can perform reads which pass through to the original root store
-	bs2 := rs2.GetKVStore("")
-	s.Require().Equal([]byte("bar"), bs2.Get([]byte("foo")))
-
-	// make a change to the branched root store
-	bs2.Set([]byte("foo"), []byte("updated_bar"))
-
-	// ensure the original root store is not modified
-	s.Require().Equal([]byte("bar"), bs.Get([]byte("foo")))
-
-	// write changes
-	rs2.Write()
-
-	// ensure changes are reflected in the original root store
-	s.Require().Equal([]byte("updated_bar"), bs.Get([]byte("foo")))
-}
-
-=======
->>>>>>> e1f478da
 func (s *RootStoreTestSuite) TestLoadVersion() {
 	// write and commit a few changesets
 	for v := 1; v <= 5; v++ {
