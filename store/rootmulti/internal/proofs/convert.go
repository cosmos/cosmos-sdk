--- conflicted
+++ resolved
@@ -69,11 +69,7 @@
 // buildPath returns a list of steps from leaf to root
 // in each step, true means index is left side, false index is right side
 // code adapted from merkle/simple_proof.go:computeHashFromAunts
-<<<<<<< HEAD
-func buildPath(idx int64, total int64) []bool {
-=======
 func buildPath(idx, total int64) []bool {
->>>>>>> f19c9ce8
 	if total < 2 {
 		return nil
 	}
