--- conflicted
+++ resolved
@@ -257,13 +257,8 @@
 
 		// If it was deleted, remove all data
 		if upgrades.IsDeleted(key.Name()) {
-<<<<<<< HEAD
 			if err := deleteKVStore(store.(types.KVStore)); err != nil {
 				return sdkerrors.Wrapf(err, "failed to delete store %s", key.Name())
-=======
-			if err := deleteKVStore(types.KVStore(store)); err != nil {
-				return errors.Wrapf(err, "failed to delete store %s", key.Name())
->>>>>>> 1f91ee2e
 			}
 			rs.removalMap[key] = true
 		} else if oldName := upgrades.RenamedFrom(key.Name()); oldName != "" {
@@ -280,13 +275,8 @@
 			}
 
 			// move all data
-<<<<<<< HEAD
 			if err := moveKVStoreData(oldStore.(types.KVStore), store.(types.KVStore)); err != nil {
 				return sdkerrors.Wrapf(err, "failed to move store %s -> %s", oldName, key.Name())
-=======
-			if err := moveKVStoreData(types.KVStore(oldStore), types.KVStore(store)); err != nil {
-				return errors.Wrapf(err, "failed to move store %s -> %s", oldName, key.Name())
->>>>>>> 1f91ee2e
 			}
 
 			// add the old key so its deletion is committed
