package rootmulti

import (
	"crypto/sha256"
	"errors"
	"fmt"
	"io"
	"maps"
	"math"
	"sort"
	"strings"
	"sync"
	"sync/atomic"

	cmtproto "github.com/cometbft/cometbft/proto/tendermint/types"
	dbm "github.com/cosmos/cosmos-db"
	protoio "github.com/cosmos/gogoproto/io"
	gogotypes "github.com/cosmos/gogoproto/types"
	iavltree "github.com/cosmos/iavl"

	errorsmod "cosmossdk.io/errors"
	"cosmossdk.io/log"
	"cosmossdk.io/store/cachemulti"
	"cosmossdk.io/store/dbadapter"
	"cosmossdk.io/store/iavl"
	"cosmossdk.io/store/listenkv"
	"cosmossdk.io/store/mem"
	"cosmossdk.io/store/metrics"
	"cosmossdk.io/store/pruning"
	pruningtypes "cosmossdk.io/store/pruning/types"
	snapshottypes "cosmossdk.io/store/snapshots/types"
	"cosmossdk.io/store/tracekv"
	"cosmossdk.io/store/transient"
	"cosmossdk.io/store/types"
)

const (
	latestVersionKey = "s/latest"
	commitInfoKeyFmt = "s/%d" // s/<version>
)

const iavlDisablefastNodeDefault = false

// keysFromStoreKeyMap returns a slice of keys for the provided map lexically sorted by StoreKey.Name()
func keysFromStoreKeyMap[V any](m map[types.StoreKey]V) []types.StoreKey {
	keys := make([]types.StoreKey, 0, len(m))
	for key := range m {
		keys = append(keys, key)
	}
	sort.Slice(keys, func(i, j int) bool {
		ki, kj := keys[i], keys[j]
		return ki.Name() < kj.Name()
	})
	return keys
}

// Store is composed of many CommitStores. Name contrasts with
// cacheMultiStore which is used for branching other MultiStores. It implements
// the CommitMultiStore interface.
type Store struct {
	db                  dbm.DB
	logger              log.Logger
	lastCommitInfo      atomic.Pointer[types.CommitInfo]
	pruningManager      *pruning.Manager
	iavlCacheSize       int
	iavlDisableFastNode bool
	// iavlSyncPruning should rarely be set to true.
	// The Prune command will automatically set this to true.
	// This allows the prune command to wait for the pruning to finish before returning.
	iavlSyncPruning bool
	storesParams    map[types.StoreKey]storeParams
	// CommitStore is a common interface to unify generic CommitKVStore of different value types
	stores            map[types.StoreKey]types.CommitStore
	keysByName        map[string]types.StoreKey
	initialVersion    int64
	removalMap        map[types.StoreKey]bool
	traceWriter       io.Writer
	traceContext      types.TraceContext
	traceContextMutex sync.Mutex
	interBlockCache   types.MultiStorePersistentCache
	listeners         map[types.StoreKey]*types.MemoryListener
	metrics           metrics.StoreMetrics
	commitHeader      cmtproto.Header
}

var (
	_ types.CommitMultiStore          = (*Store)(nil)
	_ types.Queryable                 = (*Store)(nil)
	_ snapshottypes.SnapshotAnnouncer = (*Store)(nil)
)

// NewStore returns a reference to a new Store object with the provided DB. The
// store will be created with a PruneNothing pruning strategy by default. After
// a store is created, KVStores must be mounted and finally LoadLatestVersion or
// LoadVersion must be called.
func NewStore(db dbm.DB, logger log.Logger, metricGatherer metrics.StoreMetrics) *Store {
	return &Store{
		db:                  db,
		logger:              logger,
		iavlCacheSize:       iavl.DefaultIAVLCacheSize,
		iavlDisableFastNode: iavlDisablefastNodeDefault,
		storesParams:        make(map[types.StoreKey]storeParams),
		stores:              make(map[types.StoreKey]types.CommitStore),
		keysByName:          make(map[string]types.StoreKey),
		listeners:           make(map[types.StoreKey]*types.MemoryListener),
		removalMap:          make(map[types.StoreKey]bool),
		pruningManager:      pruning.NewManager(db, logger),
		metrics:             metricGatherer,
	}
}

// GetPruning fetches the pruning strategy from the root store.
func (rs *Store) GetPruning() pruningtypes.PruningOptions {
	return rs.pruningManager.GetOptions()
}

// SetPruning sets the pruning strategy on the root store and all the sub-stores.
// Note, calling SetPruning on the root store prior to LoadVersion or
// LoadLatestVersion performs a no-op as the stores aren't mounted yet.
func (rs *Store) SetPruning(pruningOpts pruningtypes.PruningOptions) {
	rs.pruningManager.SetOptions(pruningOpts)
}

// SetMetrics sets the metrics gatherer for the store package
func (rs *Store) SetMetrics(metrics metrics.StoreMetrics) {
	rs.metrics = metrics
}

// SetSnapshotInterval sets the interval at which the snapshots are taken.
// It is used by the store to determine which heights to retain until after the snapshot is complete.
func (rs *Store) SetSnapshotInterval(snapshotInterval uint64) {
	rs.pruningManager.SetSnapshotInterval(snapshotInterval)
}

func (rs *Store) SetIAVLCacheSize(cacheSize int) {
	rs.iavlCacheSize = cacheSize
}

func (rs *Store) SetIAVLDisableFastNode(disableFastNode bool) {
	rs.iavlDisableFastNode = disableFastNode
}

func (rs *Store) SetIAVLSyncPruning(syncPruning bool) {
	rs.iavlSyncPruning = syncPruning
}

// GetStoreType implements Store.
func (rs *Store) GetStoreType() types.StoreType {
	return types.StoreTypeMulti
}

// MountStoreWithDB implements CommitMultiStore.
func (rs *Store) MountStoreWithDB(key types.StoreKey, typ types.StoreType, db dbm.DB) {
	if key == nil {
		panic("MountIAVLStore() key cannot be nil")
	}
	if _, ok := rs.storesParams[key]; ok {
		panic(fmt.Sprintf("store duplicate store key %v", key))
	}
	if _, ok := rs.keysByName[key.Name()]; ok {
		panic(fmt.Sprintf("store duplicate store key name %v", key))
	}
	rs.storesParams[key] = newStoreParams(key, db, typ, 0)
	rs.keysByName[key.Name()] = key
}

// GetCommitStore returns a mounted CommitStore for a given StoreKey. If the
// store is wrapped in an inter-block cache, it will be unwrapped before returning.
func (rs *Store) GetCommitStore(key types.StoreKey) types.CommitStore {
	// If the Store has an inter-block cache, first attempt to lookup and unwrap
	// the underlying CommitKVStore by StoreKey. If it does not exist, fallback to
	// the main mapping of CommitKVStores.
	if rs.interBlockCache != nil {
		if store := rs.interBlockCache.Unwrap(key); store != nil {
			return store
		}
	}

	return rs.stores[key]
}

// GetCommitKVStore returns a mounted CommitKVStore for a given StoreKey. If the
// store is wrapped in an inter-block cache, it will be unwrapped before returning.
func (rs *Store) GetCommitKVStore(key types.StoreKey) types.CommitKVStore {
	store, ok := rs.GetCommitStore(key).(types.CommitKVStore)
	if !ok {
		panic(fmt.Sprintf("store with key %v is not CommitKVStore", key))
	}

	return store
}

// StoreKeysByName returns mapping storeNames -> StoreKeys
func (rs *Store) StoreKeysByName() map[string]types.StoreKey {
	return rs.keysByName
}

// LoadLatestVersionAndUpgrade implements CommitMultiStore
func (rs *Store) LoadLatestVersionAndUpgrade(upgrades *types.StoreUpgrades) error {
	ver := GetLatestVersion(rs.db)
	return rs.loadVersion(ver, upgrades)
}

// LoadVersionAndUpgrade allows us to rename substores while loading an older version
func (rs *Store) LoadVersionAndUpgrade(ver int64, upgrades *types.StoreUpgrades) error {
	return rs.loadVersion(ver, upgrades)
}

// LoadLatestVersion implements CommitMultiStore.
func (rs *Store) LoadLatestVersion() error {
	ver := GetLatestVersion(rs.db)
	return rs.loadVersion(ver, nil)
}

// LoadVersion implements CommitMultiStore.
func (rs *Store) LoadVersion(ver int64) error {
	return rs.loadVersion(ver, nil)
}

func (rs *Store) loadVersion(ver int64, upgrades *types.StoreUpgrades) error {
	infos := make(map[string]types.StoreInfo)

	rs.logger.Debug("loadVersion", "ver", ver)
	cInfo := &types.CommitInfo{}

	// load old data if we are not version 0
	if ver != 0 {
		var err error
		cInfo, err = rs.GetCommitInfo(ver)
		if err != nil {
			return err
		}

		// convert StoreInfos slice to map
		for _, storeInfo := range cInfo.StoreInfos {
			infos[storeInfo.Name] = storeInfo
		}
	}

	// load each Store (note this doesn't panic on unmounted keys now)
	newStores := make(map[types.StoreKey]types.CommitStore)

	storesKeys := make([]types.StoreKey, 0, len(rs.storesParams))

	for key := range rs.storesParams {
		storesKeys = append(storesKeys, key)
	}

	if upgrades != nil {
		// deterministic iteration order for upgrades
		// (as the underlying store may change and
		// upgrades make store changes where the execution order may matter)
		sort.Slice(storesKeys, func(i, j int) bool {
			return storesKeys[i].Name() < storesKeys[j].Name()
		})
	}

	for _, key := range storesKeys {
		storeParams := rs.storesParams[key]
		commitID := rs.getCommitID(infos, key.Name())
		rs.logger.Debug("loadVersion commitID", "key", key, "ver", ver, "hash", fmt.Sprintf("%x", commitID.Hash))

		// If it has been added, set the initial version
		if upgrades.IsAdded(key.Name()) || upgrades.RenamedFrom(key.Name()) != "" {
			storeParams.initialVersion = uint64(ver) + 1
		} else if commitID.Version != ver && storeParams.typ == types.StoreTypeIAVL {
			return fmt.Errorf("version of store %s mismatch root store's version; expected %d got %d; new stores should be added using StoreUpgrades", key.Name(), ver, commitID.Version)
		}

		store, err := rs.loadCommitStoreFromParams(key, commitID, storeParams)
		if err != nil {
			return errorsmod.Wrap(err, "failed to load store")
		}

		newStores[key] = store

		// If it was deleted, remove all data
		if upgrades.IsDeleted(key.Name()) {
			if err := deleteKVStore(store.(types.KVStore)); err != nil {
				return errorsmod.Wrapf(err, "failed to delete store %s", key.Name())
			}
			rs.removalMap[key] = true
		} else if oldName := upgrades.RenamedFrom(key.Name()); oldName != "" {
			// handle renames specially
			// make an unregistered key to satisfy loadCommitStore params
			oldKey := types.NewKVStoreKey(oldName)
			oldParams := newStoreParams(oldKey, storeParams.db, storeParams.typ, 0)

			// load from the old name
			oldStore, err := rs.loadCommitStoreFromParams(oldKey, rs.getCommitID(infos, oldName), oldParams)
			if err != nil {
				return errorsmod.Wrapf(err, "failed to load old store %s", oldName)
			}

			// move all data
			if err := moveKVStoreData(oldStore.(types.KVStore), store.(types.KVStore)); err != nil {
				return errorsmod.Wrapf(err, "failed to move store %s -> %s", oldName, key.Name())
			}

			// add the old key so its deletion is committed
			newStores[oldKey] = oldStore
			// this will ensure it's not perpetually stored in commitInfo
			rs.removalMap[oldKey] = true
		}
	}

	rs.lastCommitInfo.Store(cInfo)
	rs.stores = newStores

	// load any snapshot heights we missed from disk to be pruned on the next run
	if err := rs.pruningManager.LoadSnapshotHeights(rs.db); err != nil {
		return err
	}

	return nil
}

func (rs *Store) getCommitID(infos map[string]types.StoreInfo, name string) types.CommitID {
	info, ok := infos[name]
	if !ok {
		return types.CommitID{}
	}

	return info.CommitId
}

func deleteKVStore(kv types.KVStore) error {
	// Note that we cannot write while iterating, so load all keys here, delete below
	var keys [][]byte
	itr := kv.Iterator(nil, nil)
	for itr.Valid() {
		keys = append(keys, itr.Key())
		itr.Next()
	}
	if err := itr.Close(); err != nil {
		return err
	}

	for _, k := range keys {
		kv.Delete(k)
	}
	return nil
}

// moveKVStoreData implements a move by a copy and delete.
func moveKVStoreData(oldDB, newDB types.KVStore) error {
	// we read from one and write to another
	itr := oldDB.Iterator(nil, nil)
	for itr.Valid() {
		newDB.Set(itr.Key(), itr.Value())
		itr.Next()
	}
	if err := itr.Close(); err != nil {
		return err
	}

	// then delete the old store
	return deleteKVStore(oldDB)
}

// PruneSnapshotHeight prunes the given height according to the prune strategy.
// If the strategy is PruneNothing, this is a no-op.
// For other strategies, this height is persisted until the snapshot is completed.
func (rs *Store) PruneSnapshotHeight(height int64) {
	rs.pruningManager.HandleSnapshotHeight(height)
}

func (rs *Store) AnnounceSnapshotHeight(height int64) {
	rs.pruningManager.AnnounceSnapshotHeight(height)
}

// SetInterBlockCache sets the Store's internal inter-block (persistent) cache.
// When this is defined, all CommitKVStores will be wrapped with their respective
// inter-block cache.
func (rs *Store) SetInterBlockCache(c types.MultiStorePersistentCache) {
	rs.interBlockCache = c
}

// SetTracer sets the tracer for the MultiStore that the underlying
// stores will utilize to trace operations. A MultiStore is returned.
func (rs *Store) SetTracer(w io.Writer) types.MultiStore {
	rs.traceWriter = w
	return rs
}

// SetTracingContext updates the tracing context for the MultiStore by merging
// the given context with the existing context by key. Any existing keys will
// be overwritten. It is implied that the caller should update the context when
// necessary between tracing operations. It returns a modified MultiStore.
func (rs *Store) SetTracingContext(tc types.TraceContext) types.MultiStore {
	rs.traceContextMutex.Lock()
	defer rs.traceContextMutex.Unlock()
	rs.traceContext = rs.traceContext.Merge(tc)

	return rs
}

func (rs *Store) getTracingContext() types.TraceContext {
	rs.traceContextMutex.Lock()
	defer rs.traceContextMutex.Unlock()

	if rs.traceContext == nil {
		return nil
	}

	ctx := types.TraceContext{}
	maps.Copy(ctx, rs.traceContext)

	return ctx
}

// TracingEnabled returns if tracing is enabled for the MultiStore.
func (rs *Store) TracingEnabled() bool {
	return rs.traceWriter != nil
}

// AddListeners adds a listener for the KVStore belonging to the provided StoreKey
func (rs *Store) AddListeners(keys []types.StoreKey) {
	for i := range keys {
		listener := rs.listeners[keys[i]]
		if listener == nil {
			rs.listeners[keys[i]] = types.NewMemoryListener()
		}
	}
}

// ListeningEnabled returns if listening is enabled for a specific KVStore
func (rs *Store) ListeningEnabled(key types.StoreKey) bool {
	if ls, ok := rs.listeners[key]; ok {
		return ls != nil
	}
	return false
}

// PopStateCache returns the accumulated state change messages from the CommitMultiStore
// Calling PopStateCache destroys only the currently accumulated state in each listener
// not the state in the store itself. This is a mutating and destructive operation.
// This method has been synchronized.
func (rs *Store) PopStateCache() []*types.StoreKVPair {
	var cache []*types.StoreKVPair
	for key := range rs.listeners {
		ls := rs.listeners[key]
		if ls != nil {
			cache = append(cache, ls.PopStateCache()...)
		}
	}
	sort.SliceStable(cache, func(i, j int) bool {
		return cache[i].StoreKey < cache[j].StoreKey
	})
	return cache
}

// LatestVersion returns the latest version in the store
func (rs *Store) LatestVersion() int64 {
	return rs.LastCommitID().Version
}

// LastCommitID implements Committer/CommitStore.
func (rs *Store) LastCommitID() types.CommitID {
	info := rs.lastCommitInfo.Load()
	if info == nil {
		emptyHash := sha256.Sum256([]byte{})
		appHash := emptyHash[:]
		return types.CommitID{
			Version: GetLatestVersion(rs.db),
			Hash:    appHash, // set empty apphash to sha256([]byte{}) if info is nil
		}
	}
	if len(info.CommitID().Hash) == 0 {
		emptyHash := sha256.Sum256([]byte{})
		appHash := emptyHash[:]
		return types.CommitID{
			Version: info.Version,
			Hash:    appHash, // set empty apphash to sha256([]byte{}) if hash is nil
		}
	}

	return info.CommitID()
}

// Commit implements Committer/CommitStore.
func (rs *Store) Commit() types.CommitID {
	var previousHeight, version int64
	if cInfo := rs.lastCommitInfo.Load(); (cInfo == nil || cInfo.Version == 0) && rs.initialVersion > 1 {
		// This case means that no commit has been made in the store, we
		// start from initialVersion.
		version = rs.initialVersion
	} else {
		// This case can means two things:
		// - either there was already a previous commit in the store, in which
		// case we increment the version from there,
		// - or there was no previous commit, and initial version was not set,
		// in which case we start at version 1.
		if cInfo != nil {
			previousHeight = cInfo.Version
		} else {
			previousHeight = 0
		}
		version = previousHeight + 1
	}

	if rs.commitHeader.Height != version {
		rs.logger.Debug("commit header and version mismatch", "header_height", rs.commitHeader.Height, "version", version)
	}

	cInfo := commitStores(version, rs.stores, rs.removalMap)
	cInfo.Timestamp = rs.commitHeader.Time
	rs.lastCommitInfo.Store(cInfo)

	defer rs.flushMetadata(rs.db, version, cInfo)

	// remove remnants of removed stores
	for sk := range rs.removalMap {
		if _, ok := rs.stores[sk]; ok {
			delete(rs.stores, sk)
			delete(rs.storesParams, sk)
			delete(rs.keysByName, sk.Name())
		}
	}

	// reset the removalMap
	rs.removalMap = make(map[types.StoreKey]bool)

	if err := rs.handlePruning(version); err != nil {
		rs.logger.Error(
			"failed to prune store, please check your pruning configuration",
			"err", err,
		)
	}

	return types.CommitID{
		Version: version,
		Hash:    cInfo.Hash(),
	}
}

// WorkingHash returns the current hash of the store.
// it will be used to get the current app hash before commit.
func (rs *Store) WorkingHash() []byte {
	storeInfos := make([]types.StoreInfo, 0, len(rs.stores))
	storeKeys := keysFromStoreKeyMap(rs.stores)

	for _, key := range storeKeys {
		store := rs.stores[key]

		if store.GetStoreType() != types.StoreTypeIAVL {
			continue
		}

		if !rs.removalMap[key] {
			si := types.StoreInfo{
				Name: key.Name(),
				CommitId: types.CommitID{
					Hash: store.WorkingHash(),
				},
			}
			storeInfos = append(storeInfos, si)
		}
	}

	sort.SliceStable(storeInfos, func(i, j int) bool {
		return storeInfos[i].Name < storeInfos[j].Name
	})

	return types.CommitInfo{StoreInfos: storeInfos}.Hash()
}

// CacheWrap implements CacheWrapper/Store/CommitStore.
func (rs *Store) CacheWrap() types.CacheWrap {
	return rs.CacheMultiStore().(types.CacheWrap)
}

// CacheWrapWithTrace implements the CacheWrapper interface.
func (rs *Store) CacheWrapWithTrace(_ io.Writer, _ types.TraceContext) types.CacheWrap {
	return rs.CacheWrap()
}

// CacheMultiStore creates ephemeral branch of the multi-store and returns a CacheMultiStore.
// It implements the MultiStore interface.
func (rs *Store) CacheMultiStore() types.CacheMultiStore {
	stores := make(map[types.StoreKey]types.CacheWrapper)
	for k, v := range rs.stores {
		store := types.CacheWrapper(v)
		if kv, ok := store.(types.KVStore); ok {
			// Wire the listenkv.Store to allow listeners to observe the writes from the cache store,
			// set same listeners on cache store will observe duplicated writes.
			if rs.ListeningEnabled(k) {
				store = listenkv.NewStore(kv, k, rs.listeners[k])
			}
		}
		stores[k] = store
	}
	return cachemulti.NewStore(stores, rs.traceWriter, rs.getTracingContext())
}

// CacheMultiStoreWithVersion is analogous to CacheMultiStore except that it
// attempts to load stores at a given version (height). An error is returned if
// any store cannot be loaded. This should only be used for querying and
// iterating at past heights.
func (rs *Store) CacheMultiStoreWithVersion(version int64) (types.CacheMultiStore, error) {
	cachedStores := make(map[types.StoreKey]types.CacheWrapper)
	var commitInfo *types.CommitInfo
	storeInfos := map[string]bool{}
	for key, store := range rs.stores {
		var cacheStore types.CacheWrapper
		switch store.GetStoreType() {
		case types.StoreTypeIAVL:
			// If the store is wrapped with an inter-block cache, we must first unwrap
			// it to get the underlying IAVL store.
			store = rs.GetCommitKVStore(key)

			// Attempt to lazy-load an already saved IAVL store version. If the
			// version does not exist or is pruned, an error should be returned.
			var err error
			cacheStore, err = store.(*iavl.Store).GetImmutable(version)
			// if we got error from loading a module store
			// we fetch commit info of this version
			// we use commit info to check if the store existed at this version or not
			if err != nil {
				if commitInfo == nil {
					var errCommitInfo error
					commitInfo, errCommitInfo = rs.GetCommitInfo(version)

					if errCommitInfo != nil {
						return nil, errCommitInfo
					}

					for _, storeInfo := range commitInfo.StoreInfos {
						storeInfos[storeInfo.Name] = true
					}
				}

				// If the store existed at this version, it means there's actually an error
				// getting the root store at this version.
				if storeInfos[key.Name()] {
					return nil, err
				}

				// If the store doesn't exist at this version, create a dummy one to prevent
				// nil pointer panic in newer query APIs.
				cacheStore = dbadapter.Store{DB: dbm.NewMemDB()}
			}

		default:
			cacheStore = store
		}

		if kv, ok := cacheStore.(types.KVStore); ok {
			// Wire the listenkv.Store to allow listeners to observe the writes from the cache store,
			// set same listeners on cache store will observe duplicated writes.
			if rs.ListeningEnabled(key) {
				cacheStore = listenkv.NewStore(kv, key, rs.listeners[key])
			}
		}

		cachedStores[key] = cacheStore
	}

	return cachemulti.NewStore(cachedStores, rs.traceWriter, rs.getTracingContext()), nil
}

// GetStore returns a mounted Store for a given StoreKey. If the StoreKey does
// not exist, it will panic. If the Store is wrapped in an inter-block cache, it
// will be unwrapped prior to being returned.
//
// TODO: This isn't used directly upstream. Consider returning the Store as-is
// instead of unwrapping.
func (rs *Store) GetStore(key types.StoreKey) types.Store {
	store := rs.GetCommitStore(key)
	if store == nil {
		panic(fmt.Sprintf("store does not exist for key: %s", key.Name()))
	}

	return store
}

// GetKVStore returns a mounted KVStore for a given StoreKey. If tracing is
// enabled on the KVStore, a wrapped TraceKVStore will be returned with the root
// store's tracer, otherwise, the original KVStore will be returned.
//
// NOTE: The returned KVStore may be wrapped in an inter-block cache if it is
// set on the root store.
func (rs *Store) GetKVStore(key types.StoreKey) types.KVStore {
	s := rs.stores[key]
	if s == nil {
		panic(fmt.Sprintf("store does not exist for key: %s", key.Name()))
	}
	store, ok := s.(types.KVStore)
	if !ok {
		panic(fmt.Sprintf("store with key %v is not KVStore", key))
	}

	if rs.TracingEnabled() {
		store = tracekv.NewStore(store, rs.traceWriter, rs.getTracingContext())
	}
	if rs.ListeningEnabled(key) {
		store = listenkv.NewStore(store, key, rs.listeners[key])
	}

	return store
}

// GetObjKVStore returns a mounted ObjKVStore for a given StoreKey.
func (rs *Store) GetObjKVStore(key types.StoreKey) types.ObjKVStore {
	s := rs.stores[key]
	if s == nil {
		panic(fmt.Sprintf("store does not exist for key: %s", key.Name()))
	}
	store, ok := s.(types.ObjKVStore)
	if !ok {
		panic(fmt.Sprintf("store with key %v is not ObjKVStore", key))
	}

	return store
}

func (rs *Store) handlePruning(version int64) error {
	pruneHeight := rs.pruningManager.GetPruningHeight(version)
	rs.logger.Debug("prune start", "height", version)
	defer rs.logger.Debug("prune end", "height", version)
	return rs.PruneStores(pruneHeight)
}

// PruneStores prunes all history up to the specific height of the multi store.
func (rs *Store) PruneStores(pruningHeight int64) (err error) {
	if pruningHeight <= 0 {
		rs.logger.Debug("pruning skipped, height is less than or equal to 0")
		return nil
	}

	rs.logger.Debug("pruning store", "heights", pruningHeight)

	for key, store := range rs.stores {
		rs.logger.Debug("pruning store", "key", key) // Also log store.name (a private variable)?

		// If the store is wrapped with an inter-block cache, we must first unwrap
		// it to get the underlying IAVL store.
		if store.GetStoreType() != types.StoreTypeIAVL {
			continue
		}

		store = rs.GetCommitKVStore(key)

		err := store.(*iavl.Store).DeleteVersionsTo(pruningHeight)
		if err == nil {
			continue
		}

		if errors.Is(err, iavltree.ErrVersionDoesNotExist) {
			return err
		}

		rs.logger.Error("failed to prune store", "key", key, "err", err)
	}
	return nil
}

// GetStoreByName performs a lookup of a StoreKey given a store name typically
// provided in a path. The StoreKey is then used to perform a lookup and return
// a Store. If the Store is wrapped in an inter-block cache, it will be unwrapped
// prior to being returned. If the StoreKey does not exist, nil is returned.
func (rs *Store) GetStoreByName(name string) types.Store {
	key := rs.keysByName[name]
	if key == nil {
		return nil
	}

	return rs.GetCommitStore(key)
}

// Query calls substore.Query with the same `req` where `req.Path` is
// modified to remove the substore prefix.
// Ie. `req.Path` here is `/<substore>/<path>`, and trimmed to `/<path>` for the substore.
// TODO: add proof for `multistore -> substore`.
func (rs *Store) Query(req *types.RequestQuery) (*types.ResponseQuery, error) {
	path := req.Path
	storeName, subpath, err := parsePath(path)
	if err != nil {
		return &types.ResponseQuery{}, err
	}

	store := rs.GetStoreByName(storeName)
	if store == nil {
		return &types.ResponseQuery{}, errorsmod.Wrapf(types.ErrUnknownRequest, "no such store: %s", storeName)
	}

	queryable, ok := store.(types.Queryable)
	if !ok {
		return &types.ResponseQuery{}, errorsmod.Wrapf(types.ErrUnknownRequest, "store %s (type %T) doesn't support queries", storeName, store)
	}

	// trim the path and make the query
	req.Path = subpath
	res, err := queryable.Query(req)

	if !req.Prove || !RequireProof(subpath) {
		return res, err
	}

	if res.ProofOps == nil || len(res.ProofOps.Ops) == 0 {
		return &types.ResponseQuery{}, errorsmod.Wrap(types.ErrInvalidRequest, "proof is unexpectedly empty; ensure height has not been pruned")
	}

	// If the request's height is the latest height we've committed, then utilize
	// the store's lastCommitInfo as this commit info may not be flushed to disk.
	// Otherwise, we query for the commit info from disk.
	var commitInfo *types.CommitInfo

	cInfo := rs.lastCommitInfo.Load()
	if res.Height == cInfo.Version {
		commitInfo = cInfo
	} else {
		commitInfo, err = rs.GetCommitInfo(res.Height)
		if err != nil {
			return &types.ResponseQuery{}, err
		}
	}

	// Restore origin path and append proof op.
	res.ProofOps.Ops = append(res.ProofOps.Ops, commitInfo.ProofOp(storeName))

	return res, nil
}

// SetInitialVersion sets the initial version of the IAVL tree. It is used when
// starting a new chain at an arbitrary height.
func (rs *Store) SetInitialVersion(version int64) error {
	rs.initialVersion = version

	// Loop through all the stores, if it's an IAVL store, then set initial
	// version on it.
	for key, store := range rs.stores {
		if store.GetStoreType() == types.StoreTypeIAVL {
			// If the store is wrapped with an inter-block cache, we must first unwrap
			// it to get the underlying IAVL store.
			store = rs.GetCommitKVStore(key)
			store.(types.StoreWithInitialVersion).SetInitialVersion(version)
		}
	}

	return nil
}

// parsePath expects a format like /<storeName>[/<subpath>]
// Must start with /, subpath may be empty
// Returns error if it doesn't start with /
func parsePath(path string) (storeName, subpath string, err error) {
	if !strings.HasPrefix(path, "/") {
		return storeName, subpath, errorsmod.Wrapf(types.ErrUnknownRequest, "invalid path: %s", path)
	}

	storeName, subpath, found := strings.Cut(path[1:], "/")
	if !found {
		return storeName, subpath, nil
	}

	return storeName, "/" + subpath, nil
}

//---------------------- Snapshotting ------------------

// Snapshot implements snapshottypes.Snapshotter. The snapshot output for a given format must be
// identical across nodes such that chunks from different sources fit together. If the output for a
// given format changes (at the byte level), the snapshot format must be bumped - see
// TestMultistoreSnapshot_Checksum test.
func (rs *Store) Snapshot(height uint64, protoWriter protoio.Writer) error {
	if height == 0 {
		return errorsmod.Wrap(types.ErrLogic, "cannot snapshot height 0")
	}
	if height > uint64(GetLatestVersion(rs.db)) {
		return errorsmod.Wrapf(types.ErrLogic, "cannot snapshot future height %v", height)
	}

	// Collect stores to snapshot (only IAVL stores are supported)
	type namedStore struct {
		*iavl.Store
		name string
	}
	stores := []namedStore{}
	keys := keysFromStoreKeyMap(rs.stores)
	for _, key := range keys {
		switch store := rs.GetCommitStore(key).(type) {
		case *iavl.Store:
			stores = append(stores, namedStore{name: key.Name(), Store: store})
		case *transient.Store, *mem.Store, *transient.ObjStore:
			// Non-persisted stores shouldn't be snapshotted
			continue
		default:
			return errorsmod.Wrapf(types.ErrLogic,
				"don't know how to snapshot store %q of type %T", key.Name(), store)
		}
	}
	sort.Slice(stores, func(i, j int) bool {
		return strings.Compare(stores[i].name, stores[j].name) == -1
	})

	// Export each IAVL store. Stores are serialized as a stream of SnapshotItem Protobuf
	// messages. The first item contains a SnapshotStore with store metadata (i.e. name),
	// and the following messages contain a SnapshotNode (i.e. an ExportNode). Store changes
	// are demarcated by new SnapshotStore items.
	for _, store := range stores {
		rs.logger.Debug("starting snapshot", "store", store.name, "height", height)
		exporter, err := store.Export(int64(height))
		if err != nil {
			rs.logger.Error("snapshot failed; exporter error", "store", store.name, "err", err)
			return err
		}

		err = func() error {
			defer exporter.Close()

			err := protoWriter.WriteMsg(&snapshottypes.SnapshotItem{
				Item: &snapshottypes.SnapshotItem_Store{
					Store: &snapshottypes.SnapshotStoreItem{
						Name: store.name,
					},
				},
			})
			if err != nil {
				rs.logger.Error("snapshot failed; item store write failed", "store", store.name, "err", err)
				return err
			}

			nodeCount := 0
			for {
				node, err := exporter.Next()
				if errors.Is(err, iavltree.ErrorExportDone) {
					rs.logger.Debug("snapshot Done", "store", store.name, "nodeCount", nodeCount)
					break
				} else if err != nil {
					return err
				}
				err = protoWriter.WriteMsg(&snapshottypes.SnapshotItem{
					Item: &snapshottypes.SnapshotItem_IAVL{
						IAVL: &snapshottypes.SnapshotIAVLItem{
							Key:     node.Key,
							Value:   node.Value,
							Height:  int32(node.Height),
							Version: node.Version,
						},
					},
				})
				if err != nil {
					return err
				}
				nodeCount++
			}

			return nil
		}()
		if err != nil {
			return err
		}
	}

	return nil
}

// Restore implements snapshottypes.Snapshotter.
// returns next snapshot item and error.
func (rs *Store) Restore(
	height uint64, format uint32, protoReader protoio.Reader,
) (snapshottypes.SnapshotItem, error) {
	// Import nodes into stores. The first item is expected to be a SnapshotItem containing
	// a SnapshotStoreItem, telling us which store to import into. The following items will contain
	// SnapshotNodeItem (i.e. ExportNode) until we reach the next SnapshotStoreItem or EOF.
	var importer *iavltree.Importer
	var snapshotItem snapshottypes.SnapshotItem
loop:
	for {
		snapshotItem = snapshottypes.SnapshotItem{}
		err := protoReader.ReadMsg(&snapshotItem)
		if errors.Is(err, io.EOF) {
			break
		} else if err != nil {
			return snapshottypes.SnapshotItem{}, errorsmod.Wrap(err, "invalid protobuf message")
		}

		switch item := snapshotItem.Item.(type) {
		case *snapshottypes.SnapshotItem_Store:
			if importer != nil {
				err = importer.Commit()
				if err != nil {
					return snapshottypes.SnapshotItem{}, errorsmod.Wrap(err, "IAVL commit failed")
				}
				importer.Close()
			}
			store, ok := rs.GetStoreByName(item.Store.Name).(*iavl.Store)
			if !ok || store == nil {
				return snapshottypes.SnapshotItem{}, errorsmod.Wrapf(types.ErrLogic, "cannot import into non-IAVL store %q", item.Store.Name)
			}
			importer, err = store.Import(int64(height))
			if err != nil {
				return snapshottypes.SnapshotItem{}, errorsmod.Wrap(err, "import failed")
			}
			defer importer.Close()
			// Importer height must reflect the node height (which usually matches the block height, but not always)
			rs.logger.Debug("restoring snapshot", "store", item.Store.Name)

		case *snapshottypes.SnapshotItem_IAVL:
			if importer == nil {
				rs.logger.Error("failed to restore; received IAVL node item before store item")
				return snapshottypes.SnapshotItem{}, errorsmod.Wrap(types.ErrLogic, "received IAVL node item before store item")
			}
			if item.IAVL.Height > math.MaxInt8 {
				return snapshottypes.SnapshotItem{}, errorsmod.Wrapf(types.ErrLogic, "node height %v cannot exceed %v",
					item.IAVL.Height, math.MaxInt8)
			}
			node := &iavltree.ExportNode{
				Key:     item.IAVL.Key,
				Value:   item.IAVL.Value,
				Height:  int8(item.IAVL.Height),
				Version: item.IAVL.Version,
			}
			// Protobuf does not differentiate between []byte{} as nil, but fortunately IAVL does
			// not allow nil keys nor nil values for leaf nodes, so we can always set them to empty.
			if node.Key == nil {
				node.Key = []byte{}
			}
			if node.Height == 0 && node.Value == nil {
				node.Value = []byte{}
			}
			err := importer.Add(node)
			if err != nil {
				return snapshottypes.SnapshotItem{}, errorsmod.Wrap(err, "IAVL node import failed")
			}

		default:
			break loop
		}
	}

	if importer != nil {
		err := importer.Commit()
		if err != nil {
			return snapshottypes.SnapshotItem{}, errorsmod.Wrap(err, "IAVL commit failed")
		}
		importer.Close()
	}

	rs.flushMetadata(rs.db, int64(height), rs.buildCommitInfo(int64(height)))
	return snapshotItem, rs.LoadLatestVersion()
}

func (rs *Store) loadCommitStoreFromParams(key types.StoreKey, id types.CommitID, params storeParams) (types.CommitStore, error) {
	var db dbm.DB

	if params.db != nil {
		db = dbm.NewPrefixDB(params.db, []byte("s/_/"))
	} else {
		prefix := "s/k:" + params.key.Name() + "/"
		db = dbm.NewPrefixDB(rs.db, []byte(prefix))
	}

	switch params.typ {
	case types.StoreTypeMulti:
		panic("recursive MultiStores not yet supported")

	case types.StoreTypeIAVL:
		store, err := iavl.LoadStoreWithOpts(db, rs.logger, key, id, params.initialVersion, rs.iavlCacheSize, rs.iavlDisableFastNode, rs.metrics, iavltree.AsyncPruningOption(!rs.iavlSyncPruning))
		if err != nil {
			return nil, err
		}
		if rs.interBlockCache != nil {
			// Wrap and get a CommitKVStore with inter-block caching. Note, this should
			// only wrap the primary CommitKVStore, not any store that is already
			// branched as that will create unexpected behavior.
			store = rs.interBlockCache.GetStoreCache(key, store)
		}

		return store, err

	case types.StoreTypeDB:
		return commitDBStoreAdapter{Store: dbadapter.Store{DB: db}}, nil

	case types.StoreTypeTransient:
		if _, ok := key.(*types.TransientStoreKey); !ok {
			return nil, fmt.Errorf("unexpected key type for a TransientStoreKey; got: %s, %T", key.String(), key)
		}

		return transient.NewStore(), nil

	case types.StoreTypeMemory:
		if _, ok := key.(*types.MemoryStoreKey); !ok {
			return nil, fmt.Errorf("unexpected key type for a MemoryStoreKey; got: %s, %T", key.String(), key)
		}

		return mem.NewStore(), nil

	case types.StoreTypeObject:
		if _, ok := key.(*types.ObjectStoreKey); !ok {
			return nil, fmt.Errorf("unexpected key type for a ObjectStoreKey; got: %s, %T", key.String(), key)
		}

		return transient.NewObjStore(), nil

	default:
		panic(fmt.Sprintf("unrecognized store type %v", params.typ))
	}
}

func (rs *Store) buildCommitInfo(version int64) *types.CommitInfo {
	keys := keysFromStoreKeyMap(rs.stores)
	storeInfos := []types.StoreInfo{}
	for _, key := range keys {
		store := rs.stores[key]
		storeType := store.GetStoreType()
		if storeType == types.StoreTypeTransient || storeType == types.StoreTypeMemory || storeType == types.StoreTypeObject {
			continue
		}
		storeInfos = append(storeInfos, types.StoreInfo{
			Name:     key.Name(),
			CommitId: store.LastCommitID(),
		})
	}
	return &types.CommitInfo{
		Version:    version,
		StoreInfos: storeInfos,
	}
}

// RollbackToVersion delete the versions after `target` and update the latest version.
func (rs *Store) RollbackToVersion(target int64) error {
	if target <= 0 {
		return fmt.Errorf("invalid rollback height target: %d", target)
	}

	for key, store := range rs.stores {
		if store.GetStoreType() == types.StoreTypeIAVL {
			// If the store is wrapped with an inter-block cache, we must first unwrap
			// it to get the underlying IAVL store.
			store = rs.GetCommitKVStore(key)
			err := store.(*iavl.Store).LoadVersionForOverwriting(target)
			if err != nil {
				return err
			}
		}
	}

	rs.flushMetadata(rs.db, target, rs.buildCommitInfo(target))

	return rs.LoadLatestVersion()
}

// SetCommitHeader sets the commit block header of the store.
func (rs *Store) SetCommitHeader(h cmtproto.Header) {
	rs.commitHeader = h
}

// GetCommitInfo attempts to retrieve CommitInfo for a given version/height. It
// will return an error if no CommitInfo exists, we fail to unmarshal the record
// or if we cannot retrieve the object from the DB.
func (rs *Store) GetCommitInfo(ver int64) (*types.CommitInfo, error) {
	cInfoKey := fmt.Sprintf(commitInfoKeyFmt, ver)

	bz, err := rs.db.Get([]byte(cInfoKey))
	if err != nil {
		return nil, errorsmod.Wrap(err, "failed to get commit info")
	} else if bz == nil {
		return nil, errors.New("no commit info found")
	}

	cInfo := &types.CommitInfo{}
	if err = cInfo.Unmarshal(bz); err != nil {
		return nil, errorsmod.Wrap(err, "failed unmarshal commit info")
	}

	return cInfo, nil
}

func (rs *Store) flushMetadata(db dbm.DB, version int64, cInfo *types.CommitInfo) {
	rs.logger.Debug("flushing metadata", "height", version)
	batch := db.NewBatch()
	defer func() {
		_ = batch.Close()
	}()

	if cInfo != nil {
		flushCommitInfo(batch, version, cInfo)
	} else {
		rs.logger.Debug("commitInfo is nil, not flushed", "height", version)
	}

	flushLatestVersion(batch, version)

	if err := batch.WriteSync(); err != nil {
		panic(fmt.Errorf("error on batch write %w", err))
	}
	rs.logger.Debug("flushing metadata finished", "height", version)
}

type storeParams struct {
	key            types.StoreKey
	db             dbm.DB
	typ            types.StoreType
	initialVersion uint64
}

func newStoreParams(key types.StoreKey, db dbm.DB, typ types.StoreType, initialVersion uint64) storeParams {
	return storeParams{
		key:            key,
		db:             db,
		typ:            typ,
		initialVersion: initialVersion,
	}
}

func GetLatestVersion(db dbm.DB) int64 {
	bz, err := db.Get([]byte(latestVersionKey))
	if err != nil {
		panic(err)
	} else if bz == nil {
		return 0
	}

	var latestVersion int64

	if err := gogotypes.StdInt64Unmarshal(&latestVersion, bz); err != nil {
		panic(err)
	}

	return latestVersion
}

<<<<<<< HEAD
// Commits each store and returns a new commitInfo.
func commitStores(version int64, storeMap map[types.StoreKey]types.CommitStore, removalMap map[types.StoreKey]bool) *types.CommitInfo {
=======
// commitStores commits each store and returns a new commitInfo.
func commitStores(version int64, storeMap map[types.StoreKey]types.CommitKVStore, removalMap map[types.StoreKey]bool) *types.CommitInfo {
>>>>>>> 5be112fd
	storeInfos := make([]types.StoreInfo, 0, len(storeMap))
	storeKeys := keysFromStoreKeyMap(storeMap)

	for _, key := range storeKeys {
		store := storeMap[key]
		last := store.LastCommitID()

		// If a commit event execution is interrupted, a new iavl store's version
		// will be larger than the RMS's metadata, when the block is replayed, we
		// should avoid committing that iavl store again.
		var commitID types.CommitID
		if last.Version >= version {
			last.Version = version
			commitID = last
		} else {
			commitID = store.Commit()
		}

		storeType := store.GetStoreType()
		if storeType == types.StoreTypeTransient || storeType == types.StoreTypeMemory || storeType == types.StoreTypeObject {
			continue
		}

		if !removalMap[key] {
			si := types.StoreInfo{}
			si.Name = key.Name()
			si.CommitId = commitID
			storeInfos = append(storeInfos, si)
		}
	}

	sort.SliceStable(storeInfos, func(i, j int) bool {
		return strings.Compare(storeInfos[i].Name, storeInfos[j].Name) < 0
	})

	return &types.CommitInfo{
		Version:    version,
		StoreInfos: storeInfos,
	}
}

func flushCommitInfo(batch dbm.Batch, version int64, cInfo *types.CommitInfo) {
	bz, err := cInfo.Marshal()
	if err != nil {
		panic(err)
	}

	cInfoKey := fmt.Sprintf(commitInfoKeyFmt, version)
	err = batch.Set([]byte(cInfoKey), bz)
	if err != nil {
		panic(err)
	}
}

func flushLatestVersion(batch dbm.Batch, version int64) {
	bz, err := gogotypes.StdInt64Marshal(version)
	if err != nil {
		panic(err)
	}

	err = batch.Set([]byte(latestVersionKey), bz)
	if err != nil {
		panic(err)
	}
}<|MERGE_RESOLUTION|>--- conflicted
+++ resolved
@@ -1222,13 +1222,8 @@
 	return latestVersion
 }
 
-<<<<<<< HEAD
 // Commits each store and returns a new commitInfo.
 func commitStores(version int64, storeMap map[types.StoreKey]types.CommitStore, removalMap map[types.StoreKey]bool) *types.CommitInfo {
-=======
-// commitStores commits each store and returns a new commitInfo.
-func commitStores(version int64, storeMap map[types.StoreKey]types.CommitKVStore, removalMap map[types.StoreKey]bool) *types.CommitInfo {
->>>>>>> 5be112fd
 	storeInfos := make([]types.StoreInfo, 0, len(storeMap))
 	storeKeys := keysFromStoreKeyMap(storeMap)
 
