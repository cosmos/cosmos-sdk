package rootmulti

import (
	"fmt"
	"io"
	"math"
	"sort"
	"strings"
	"sync"

	dbm "github.com/cometbft/cometbft-db"
	abci "github.com/cometbft/cometbft/abci/types"
	"github.com/cometbft/cometbft/libs/log"
	cmtproto "github.com/cometbft/cometbft/proto/tendermint/types"
	protoio "github.com/cosmos/gogoproto/io"
	gogotypes "github.com/cosmos/gogoproto/types"
	iavltree "github.com/cosmos/iavl"
	"github.com/pkg/errors"

	snapshottypes "github.com/cosmos/cosmos-sdk/snapshots/types"
	"github.com/cosmos/cosmos-sdk/store/cachemulti"
	"github.com/cosmos/cosmos-sdk/store/dbadapter"
	"github.com/cosmos/cosmos-sdk/store/iavl"
	"github.com/cosmos/cosmos-sdk/store/listenkv"
	"github.com/cosmos/cosmos-sdk/store/mem"
	"github.com/cosmos/cosmos-sdk/store/pruning"
	pruningtypes "github.com/cosmos/cosmos-sdk/store/pruning/types"
	"github.com/cosmos/cosmos-sdk/store/tracekv"
	"github.com/cosmos/cosmos-sdk/store/transient"
	"github.com/cosmos/cosmos-sdk/store/types"
	sdkerrors "github.com/cosmos/cosmos-sdk/types/errors"
)

const (
	latestVersionKey = "s/latest"
	commitInfoKeyFmt = "s/%d" // s/<version>
)

const iavlDisablefastNodeDefault = false

<<<<<<< HEAD
=======
// keysForStoreKeyMap returns a slice of keys for the provided map lexically sorted by StoreKey.Name()
func keysForStoreKeyMap[V any](m map[types.StoreKey]V) []types.StoreKey {
	keys := make([]types.StoreKey, 0, len(m))
	for key := range m {
		keys = append(keys, key)
	}
	sort.Slice(keys, func(i, j int) bool {
		ki, kj := keys[i], keys[j]
		return ki.Name() < kj.Name()
	})
	return keys
}

>>>>>>> f008f84e
// Store is composed of many CommitStores. Name contrasts with
// cacheMultiStore which is used for branching other MultiStores. It implements
// the CommitMultiStore interface.
type Store struct {
	db                  dbm.DB
	logger              log.Logger
	lastCommitInfo      *types.CommitInfo
	pruningManager      *pruning.Manager
	iavlCacheSize       int
	iavlDisableFastNode bool
	storesParams        map[types.StoreKey]storeParams
	stores              map[types.StoreKey]types.CommitKVStore
	keysByName          map[string]types.StoreKey
	lazyLoading         bool
	initialVersion      int64
	removalMap          map[types.StoreKey]bool
<<<<<<< HEAD

	traceWriter       io.Writer
	traceContext      types.TraceContext
	traceContextMutex sync.Mutex

	interBlockCache types.MultiStorePersistentCache

	listeners map[types.StoreKey][]types.WriteListener
=======
	traceWriter         io.Writer
	traceContext        types.TraceContext
	traceContextMutex   sync.Mutex
	interBlockCache     types.MultiStorePersistentCache
	listeners           map[types.StoreKey][]types.WriteListener
	commitHeader        cmtproto.Header
>>>>>>> f008f84e
}

var (
	_ types.CommitMultiStore = (*Store)(nil)
	_ types.Queryable        = (*Store)(nil)
)

// NewStore returns a reference to a new Store object with the provided DB. The
// store will be created with a PruneNothing pruning strategy by default. After
// a store is created, KVStores must be mounted and finally LoadLatestVersion or
// LoadVersion must be called.
func NewStore(db dbm.DB, logger log.Logger) *Store {
	return &Store{
		db:                  db,
		logger:              logger,
		iavlCacheSize:       iavl.DefaultIAVLCacheSize,
		iavlDisableFastNode: iavlDisablefastNodeDefault,
		storesParams:        make(map[types.StoreKey]storeParams),
		stores:              make(map[types.StoreKey]types.CommitKVStore),
		keysByName:          make(map[string]types.StoreKey),
		listeners:           make(map[types.StoreKey][]types.WriteListener),
		removalMap:          make(map[types.StoreKey]bool),
		pruningManager:      pruning.NewManager(db, logger),
	}
}

// GetPruning fetches the pruning strategy from the root store.
func (rs *Store) GetPruning() pruningtypes.PruningOptions {
	return rs.pruningManager.GetOptions()
}

// SetPruning sets the pruning strategy on the root store and all the sub-stores.
// Note, calling SetPruning on the root store prior to LoadVersion or
// LoadLatestVersion performs a no-op as the stores aren't mounted yet.
func (rs *Store) SetPruning(pruningOpts pruningtypes.PruningOptions) {
	rs.pruningManager.SetOptions(pruningOpts)
}

// SetSnapshotInterval sets the interval at which the snapshots are taken.
// It is used by the store to determine which heights to retain until after the snapshot is complete.
func (rs *Store) SetSnapshotInterval(snapshotInterval uint64) {
	rs.pruningManager.SetSnapshotInterval(snapshotInterval)
}

func (rs *Store) SetIAVLCacheSize(cacheSize int) {
	rs.iavlCacheSize = cacheSize
}

func (rs *Store) SetIAVLDisableFastNode(disableFastNode bool) {
	rs.iavlDisableFastNode = disableFastNode
}

// SetLazyLoading sets if the iavl store should be loaded lazily or not
func (rs *Store) SetLazyLoading(lazyLoading bool) {
	rs.lazyLoading = lazyLoading
}

// GetStoreType implements Store.
func (rs *Store) GetStoreType() types.StoreType {
	return types.StoreTypeMulti
}

// MountStoreWithDB implements CommitMultiStore.
func (rs *Store) MountStoreWithDB(key types.StoreKey, typ types.StoreType, db dbm.DB) {
	if key == nil {
		panic("MountIAVLStore() key cannot be nil")
	}
	if _, ok := rs.storesParams[key]; ok {
		panic(fmt.Sprintf("store duplicate store key %v", key))
	}
	if _, ok := rs.keysByName[key.Name()]; ok {
		panic(fmt.Sprintf("store duplicate store key name %v", key))
	}
	rs.storesParams[key] = newStoreParams(key, db, typ, 0)
	rs.keysByName[key.Name()] = key
}

// GetCommitStore returns a mounted CommitStore for a given StoreKey. If the
// store is wrapped in an inter-block cache, it will be unwrapped before returning.
func (rs *Store) GetCommitStore(key types.StoreKey) types.CommitStore {
	return rs.GetCommitKVStore(key)
}

// GetCommitKVStore returns a mounted CommitKVStore for a given StoreKey. If the
// store is wrapped in an inter-block cache, it will be unwrapped before returning.
func (rs *Store) GetCommitKVStore(key types.StoreKey) types.CommitKVStore {
	// If the Store has an inter-block cache, first attempt to lookup and unwrap
	// the underlying CommitKVStore by StoreKey. If it does not exist, fallback to
	// the main mapping of CommitKVStores.
	if rs.interBlockCache != nil {
		if store := rs.interBlockCache.Unwrap(key); store != nil {
			return store
		}
	}

	return rs.stores[key]
}

// StoreKeysByName returns mapping storeNames -> StoreKeys
func (rs *Store) StoreKeysByName() map[string]types.StoreKey {
	return rs.keysByName
}

// LoadLatestVersionAndUpgrade implements CommitMultiStore
func (rs *Store) LoadLatestVersionAndUpgrade(upgrades *types.StoreUpgrades) error {
	ver := GetLatestVersion(rs.db)
	return rs.loadVersion(ver, upgrades)
}

// LoadVersionAndUpgrade allows us to rename substores while loading an older version
func (rs *Store) LoadVersionAndUpgrade(ver int64, upgrades *types.StoreUpgrades) error {
	return rs.loadVersion(ver, upgrades)
}

// LoadLatestVersion implements CommitMultiStore.
func (rs *Store) LoadLatestVersion() error {
	ver := GetLatestVersion(rs.db)
	return rs.loadVersion(ver, nil)
}

// LoadVersion implements CommitMultiStore.
func (rs *Store) LoadVersion(ver int64) error {
	return rs.loadVersion(ver, nil)
}

func (rs *Store) loadVersion(ver int64, upgrades *types.StoreUpgrades) error {
	infos := make(map[string]types.StoreInfo)

	rs.logger.Debug("loadVersion", "ver", ver)
	cInfo := &types.CommitInfo{}

	// load old data if we are not version 0
	if ver != 0 {
		var err error
		cInfo, err = rs.GetCommitInfo(ver)
		if err != nil {
			return err
		}

		// convert StoreInfos slice to map
		for _, storeInfo := range cInfo.StoreInfos {
			infos[storeInfo.Name] = storeInfo
		}
	}

	// load each Store (note this doesn't panic on unmounted keys now)
	newStores := make(map[types.StoreKey]types.CommitKVStore)

	storesKeys := make([]types.StoreKey, 0, len(rs.storesParams))

	for key := range rs.storesParams {
		storesKeys = append(storesKeys, key)
	}
	if upgrades != nil {
		// deterministic iteration order for upgrades
		// (as the underlying store may change and
		// upgrades make store changes where the execution order may matter)
		sort.Slice(storesKeys, func(i, j int) bool {
			return storesKeys[i].Name() < storesKeys[j].Name()
		})
	}

	for _, key := range storesKeys {
		storeParams := rs.storesParams[key]
		commitID := rs.getCommitID(infos, key.Name())
		rs.logger.Debug("loadVersion commitID", "key", key, "ver", ver, "hash", fmt.Sprintf("%x", commitID.Hash))

		// If it has been added, set the initial version
		if upgrades.IsAdded(key.Name()) || upgrades.RenamedFrom(key.Name()) != "" {
			storeParams.initialVersion = uint64(ver) + 1
		} else if commitID.Version != ver && storeParams.typ == types.StoreTypeIAVL {
<<<<<<< HEAD
			return fmt.Errorf("version of store %s mismatch root store's version; expected %d got %d", key.Name(), ver, commitID.Version)
=======
			return fmt.Errorf("version of store %s mismatch root store's version; expected %d got %d; new stores should be added using StoreUpgrades", key.Name(), ver, commitID.Version)
>>>>>>> f008f84e
		}

		store, err := rs.loadCommitStoreFromParams(key, commitID, storeParams)
		if err != nil {
			return errors.Wrap(err, "failed to load store")
		}

		newStores[key] = store

		// If it was deleted, remove all data
		if upgrades.IsDeleted(key.Name()) {
			if err := deleteKVStore(types.KVStore(store)); err != nil {
				return errors.Wrapf(err, "failed to delete store %s", key.Name())
			}
			rs.removalMap[key] = true
		} else if oldName := upgrades.RenamedFrom(key.Name()); oldName != "" {
			// handle renames specially
			// make an unregistered key to satisfy loadCommitStore params
			oldKey := types.NewKVStoreKey(oldName)
			oldParams := newStoreParams(oldKey, storeParams.db, storeParams.typ, 0)

			// load from the old name
			oldStore, err := rs.loadCommitStoreFromParams(oldKey, rs.getCommitID(infos, oldName), oldParams)
			if err != nil {
				return errors.Wrapf(err, "failed to load old store %s", oldName)
			}

			// move all data
			if err := moveKVStoreData(types.KVStore(oldStore), types.KVStore(store)); err != nil {
				return errors.Wrapf(err, "failed to move store %s -> %s", oldName, key.Name())
			}

			// add the old key so its deletion is committed
			newStores[oldKey] = oldStore
			// this will ensure it's not perpetually stored in commitInfo
			rs.removalMap[oldKey] = true
		}
	}

	rs.lastCommitInfo = cInfo
	rs.stores = newStores

	// load any pruned heights we missed from disk to be pruned on the next run
	if err := rs.pruningManager.LoadPruningHeights(rs.db); err != nil {
		return err
	}

	return nil
}

func (rs *Store) getCommitID(infos map[string]types.StoreInfo, name string) types.CommitID {
	info, ok := infos[name]
	if !ok {
		return types.CommitID{}
	}

	return info.CommitId
}

func deleteKVStore(kv types.KVStore) error {
	// Note that we cannot write while iterating, so load all keys here, delete below
	var keys [][]byte
	itr := kv.Iterator(nil, nil)
	for itr.Valid() {
		keys = append(keys, itr.Key())
		itr.Next()
	}
	_ = itr.Close()

	for _, k := range keys {
		kv.Delete(k)
	}
	return nil
}

// we simulate move by a copy and delete
func moveKVStoreData(oldDB types.KVStore, newDB types.KVStore) error {
	// we read from one and write to another
	itr := oldDB.Iterator(nil, nil)
	for itr.Valid() {
		newDB.Set(itr.Key(), itr.Value())
		itr.Next()
	}
	_ = itr.Close()

	// then delete the old store
	return deleteKVStore(oldDB)
}

// PruneSnapshotHeight prunes the given height according to the prune strategy.
// If PruneNothing, this is a no-op.
// If other strategy, this height is persisted until it is
// less than <current height> - KeepRecent and <current height> % Interval == 0
func (rs *Store) PruneSnapshotHeight(height int64) {
	rs.pruningManager.HandleHeightSnapshot(height)
}

// SetInterBlockCache sets the Store's internal inter-block (persistent) cache.
// When this is defined, all CommitKVStores will be wrapped with their respective
// inter-block cache.
func (rs *Store) SetInterBlockCache(c types.MultiStorePersistentCache) {
	rs.interBlockCache = c
}

// SetTracer sets the tracer for the MultiStore that the underlying
// stores will utilize to trace operations. A MultiStore is returned.
func (rs *Store) SetTracer(w io.Writer) types.MultiStore {
	rs.traceWriter = w
	return rs
}

// SetTracingContext updates the tracing context for the MultiStore by merging
// the given context with the existing context by key. Any existing keys will
// be overwritten. It is implied that the caller should update the context when
// necessary between tracing operations. It returns a modified MultiStore.
func (rs *Store) SetTracingContext(tc types.TraceContext) types.MultiStore {
	rs.traceContextMutex.Lock()
	defer rs.traceContextMutex.Unlock()
	rs.traceContext = rs.traceContext.Merge(tc)

	return rs
}

func (rs *Store) getTracingContext() types.TraceContext {
	rs.traceContextMutex.Lock()
	defer rs.traceContextMutex.Unlock()

	if rs.traceContext == nil {
		return nil
	}

	ctx := types.TraceContext{}
	for k, v := range rs.traceContext {
		ctx[k] = v
	}

	return ctx
}

// TracingEnabled returns if tracing is enabled for the MultiStore.
func (rs *Store) TracingEnabled() bool {
	return rs.traceWriter != nil
}

// AddListeners adds listeners for a specific KVStore
func (rs *Store) AddListeners(key types.StoreKey, listeners []types.WriteListener) {
	if ls, ok := rs.listeners[key]; ok {
		rs.listeners[key] = append(ls, listeners...)
	} else {
		rs.listeners[key] = listeners
	}
}

// ListeningEnabled returns if listening is enabled for a specific KVStore
func (rs *Store) ListeningEnabled(key types.StoreKey) bool {
	if ls, ok := rs.listeners[key]; ok {
		return len(ls) != 0
	}
	return false
}

// LatestVersion returns the latest version in the store
func (rs *Store) LatestVersion() int64 {
	return rs.LastCommitID().Version
}

// LastCommitID implements Committer/CommitStore.
func (rs *Store) LastCommitID() types.CommitID {
	if rs.lastCommitInfo == nil {
		return types.CommitID{
			Version: GetLatestVersion(rs.db),
		}
	}

	return rs.lastCommitInfo.CommitID()
}

// Commit implements Committer/CommitStore.
func (rs *Store) Commit() types.CommitID {
	var previousHeight, version int64
	if rs.lastCommitInfo.GetVersion() == 0 && rs.initialVersion > 1 {
		// This case means that no commit has been made in the store, we
		// start from initialVersion.
		version = rs.initialVersion
	} else {
		// This case can means two things:
		// - either there was already a previous commit in the store, in which
		// case we increment the version from there,
		// - or there was no previous commit, and initial version was not set,
		// in which case we start at version 1.
		previousHeight = rs.lastCommitInfo.GetVersion()
		version = previousHeight + 1
	}

	if rs.commitHeader.Height != version {
		rs.logger.Debug("commit header and version mismatch", "header_height", rs.commitHeader.Height, "version", version)
	}

	rs.lastCommitInfo = commitStores(version, rs.stores, rs.removalMap)
	rs.lastCommitInfo.Timestamp = rs.commitHeader.Time
	defer rs.flushMetadata(rs.db, version, rs.lastCommitInfo)

	// remove remnants of removed stores
	for sk := range rs.removalMap {
		if _, ok := rs.stores[sk]; ok {
			delete(rs.stores, sk)
			delete(rs.storesParams, sk)
			delete(rs.keysByName, sk.Name())
		}
	}

	// reset the removalMap
	rs.removalMap = make(map[types.StoreKey]bool)

	if err := rs.handlePruning(version); err != nil {
		panic(err)
	}

	return types.CommitID{
		Version: version,
		Hash:    rs.lastCommitInfo.Hash(),
	}
}

// CacheWrap implements CacheWrapper/Store/CommitStore.
func (rs *Store) CacheWrap() types.CacheWrap {
	return rs.CacheMultiStore().(types.CacheWrap)
}

// CacheWrapWithTrace implements the CacheWrapper interface.
func (rs *Store) CacheWrapWithTrace(_ io.Writer, _ types.TraceContext) types.CacheWrap {
	return rs.CacheWrap()
}

// CacheMultiStore creates ephemeral branch of the multi-store and returns a CacheMultiStore.
// It implements the MultiStore interface.
func (rs *Store) CacheMultiStore() types.CacheMultiStore {
	stores := make(map[types.StoreKey]types.CacheWrapper)
	for k, v := range rs.stores {
		store := types.KVStore(v)
		// Wire the listenkv.Store to allow listeners to observe the writes from the cache store,
		// set same listeners on cache store will observe duplicated writes.
		if rs.ListeningEnabled(k) {
			store = listenkv.NewStore(store, k, rs.listeners[k])
		}
		stores[k] = store
	}
	return cachemulti.NewStore(rs.db, stores, rs.keysByName, rs.traceWriter, rs.getTracingContext())
}

// CacheMultiStoreWithVersion is analogous to CacheMultiStore except that it
// attempts to load stores at a given version (height). An error is returned if
// any store cannot be loaded. This should only be used for querying and
// iterating at past heights.
func (rs *Store) CacheMultiStoreWithVersion(version int64) (types.CacheMultiStore, error) {
	cachedStores := make(map[types.StoreKey]types.CacheWrapper)
	var commitInfo *types.CommitInfo
	storeInfos := map[string]bool{}
	for key, store := range rs.stores {
		var cacheStore types.KVStore
		switch store.GetStoreType() {
		case types.StoreTypeIAVL:
			// If the store is wrapped with an inter-block cache, we must first unwrap
			// it to get the underlying IAVL store.
			store = rs.GetCommitKVStore(key)

			// Attempt to lazy-load an already saved IAVL store version. If the
			// version does not exist or is pruned, an error should be returned.
			var err error
			cacheStore, err = store.(*iavl.Store).GetImmutable(version)
			// if we got error from loading a module store
			// we fetch commit info of this version
			// we use commit info to check if the store existed at this version or not
			if err != nil {
				if commitInfo == nil {
					var errCommitInfo error
<<<<<<< HEAD
					commitInfo, errCommitInfo = getCommitInfo(rs.db, version)

					if errCommitInfo != nil {
						return nil, errCommitInfo
					}

=======
					commitInfo, errCommitInfo = rs.GetCommitInfo(version)

					if errCommitInfo != nil {
						return nil, errCommitInfo
					}

>>>>>>> f008f84e
					for _, storeInfo := range commitInfo.StoreInfos {
						storeInfos[storeInfo.Name] = true
					}
				}

				// If the store existed at this version, it means there's actually an error
				// getting the root store at this version.
				if storeInfos[key.Name()] {
					return nil, err
				}
			}

		default:
			cacheStore = store
		}

		// Wire the listenkv.Store to allow listeners to observe the writes from the cache store,
		// set same listeners on cache store will observe duplicated writes.
		if rs.ListeningEnabled(key) {
			cacheStore = listenkv.NewStore(cacheStore, key, rs.listeners[key])
		}

		cachedStores[key] = cacheStore
	}

	return cachemulti.NewStore(rs.db, cachedStores, rs.keysByName, rs.traceWriter, rs.getTracingContext()), nil
}

// GetStore returns a mounted Store for a given StoreKey. If the StoreKey does
// not exist, it will panic. If the Store is wrapped in an inter-block cache, it
// will be unwrapped prior to being returned.
//
// TODO: This isn't used directly upstream. Consider returning the Store as-is
// instead of unwrapping.
func (rs *Store) GetStore(key types.StoreKey) types.Store {
	store := rs.GetCommitKVStore(key)
	if store == nil {
		panic(fmt.Sprintf("store does not exist for key: %s", key.Name()))
	}

	return store
}

// GetKVStore returns a mounted KVStore for a given StoreKey. If tracing is
// enabled on the KVStore, a wrapped TraceKVStore will be returned with the root
// store's tracer, otherwise, the original KVStore will be returned.
//
// NOTE: The returned KVStore may be wrapped in an inter-block cache if it is
// set on the root store.
func (rs *Store) GetKVStore(key types.StoreKey) types.KVStore {
	s := rs.stores[key]
	if s == nil {
		panic(fmt.Sprintf("store does not exist for key: %s", key.Name()))
	}
	store := types.KVStore(s)

	if rs.TracingEnabled() {
		store = tracekv.NewStore(store, rs.traceWriter, rs.getTracingContext())
	}
	if rs.ListeningEnabled(key) {
		store = listenkv.NewStore(store, key, rs.listeners[key])
	}

	return store
}

func (rs *Store) handlePruning(version int64) error {
	rs.pruningManager.HandleHeight(version - 1) // we should never prune the current version.
	if !rs.pruningManager.ShouldPruneAtHeight(version) {
		return nil
	}
	rs.logger.Info("prune start", "height", version)
	defer rs.logger.Info("prune end", "height", version)
	return rs.PruneStores(true, nil)
}

// PruneStores prunes the specific heights of the multi store.
// If clearPruningManager is true, the pruning manager will return the pruning heights,
// and they are appended to the pruningHeights to be pruned.
func (rs *Store) PruneStores(clearPruningManager bool, pruningHeights []int64) (err error) {
	if clearPruningManager {
		heights, err := rs.pruningManager.GetFlushAndResetPruningHeights()
		if err != nil {
			return err
		}

		if len(heights) == 0 {
			rs.logger.Debug("no heights to be pruned from pruning manager")
		}

		pruningHeights = append(pruningHeights, heights...)
	}

	if len(pruningHeights) == 0 {
		rs.logger.Debug("no heights need to be pruned")
		return nil
	}

	rs.logger.Debug("pruning store", "heights", pruningHeights)

	for key, store := range rs.stores {
		rs.logger.Debug("pruning store", "key", key) // Also log store.name (a private variable)?

		// If the store is wrapped with an inter-block cache, we must first unwrap
		// it to get the underlying IAVL store.
		if store.GetStoreType() != types.StoreTypeIAVL {
			continue
		}

		store = rs.GetCommitKVStore(key)

		err := store.(*iavl.Store).DeleteVersions(pruningHeights...)
		if err == nil {
			continue
		}

		if errCause := errors.Cause(err); errCause != nil && errCause != iavltree.ErrVersionDoesNotExist {
			return err
		}
	}
	return nil
}

// getStoreByName performs a lookup of a StoreKey given a store name typically
// provided in a path. The StoreKey is then used to perform a lookup and return
// a Store. If the Store is wrapped in an inter-block cache, it will be unwrapped
// prior to being returned. If the StoreKey does not exist, nil is returned.
func (rs *Store) GetStoreByName(name string) types.Store {
	key := rs.keysByName[name]
	if key == nil {
		return nil
	}

	return rs.GetCommitKVStore(key)
}

// Query calls substore.Query with the same `req` where `req.Path` is
// modified to remove the substore prefix.
// Ie. `req.Path` here is `/<substore>/<path>`, and trimmed to `/<path>` for the substore.
// TODO: add proof for `multistore -> substore`.
func (rs *Store) Query(req abci.RequestQuery) abci.ResponseQuery {
	path := req.Path
	storeName, subpath, err := parsePath(path)
	if err != nil {
		return sdkerrors.QueryResult(err, false)
	}

	store := rs.GetStoreByName(storeName)
	if store == nil {
		return sdkerrors.QueryResult(sdkerrors.Wrapf(sdkerrors.ErrUnknownRequest, "no such store: %s", storeName), false)
	}

	queryable, ok := store.(types.Queryable)
	if !ok {
		return sdkerrors.QueryResult(sdkerrors.Wrapf(sdkerrors.ErrUnknownRequest, "store %s (type %T) doesn't support queries", storeName, store), false)
	}

	// trim the path and make the query
	req.Path = subpath
	res := queryable.Query(req)

	if !req.Prove || !RequireProof(subpath) {
		return res
	}

	if res.ProofOps == nil || len(res.ProofOps.Ops) == 0 {
		return sdkerrors.QueryResult(sdkerrors.Wrap(sdkerrors.ErrInvalidRequest, "proof is unexpectedly empty; ensure height has not been pruned"), false)
	}

	// If the request's height is the latest height we've committed, then utilize
	// the store's lastCommitInfo as this commit info may not be flushed to disk.
	// Otherwise, we query for the commit info from disk.
	var commitInfo *types.CommitInfo

	if res.Height == rs.lastCommitInfo.Version {
		commitInfo = rs.lastCommitInfo
	} else {
		commitInfo, err = rs.GetCommitInfo(res.Height)
		if err != nil {
			return sdkerrors.QueryResult(err, false)
		}
	}

	// Restore origin path and append proof op.
	res.ProofOps.Ops = append(res.ProofOps.Ops, commitInfo.ProofOp(storeName))

	return res
}

// SetInitialVersion sets the initial version of the IAVL tree. It is used when
// starting a new chain at an arbitrary height.
func (rs *Store) SetInitialVersion(version int64) error {
	rs.initialVersion = version

	// Loop through all the stores, if it's an IAVL store, then set initial
	// version on it.
	for key, store := range rs.stores {
		if store.GetStoreType() == types.StoreTypeIAVL {
			// If the store is wrapped with an inter-block cache, we must first unwrap
			// it to get the underlying IAVL store.
			store = rs.GetCommitKVStore(key)
			store.(types.StoreWithInitialVersion).SetInitialVersion(version)
		}
	}

	return nil
}

// parsePath expects a format like /<storeName>[/<subpath>]
// Must start with /, subpath may be empty
// Returns error if it doesn't start with /
func parsePath(path string) (storeName string, subpath string, err error) {
	if !strings.HasPrefix(path, "/") {
		return storeName, subpath, sdkerrors.Wrapf(sdkerrors.ErrUnknownRequest, "invalid path: %s", path)
	}

	paths := strings.SplitN(path[1:], "/", 2)
	storeName = paths[0]

	if len(paths) == 2 {
		subpath = "/" + paths[1]
	}

	return storeName, subpath, nil
}

//---------------------- Snapshotting ------------------

// Snapshot implements snapshottypes.Snapshotter. The snapshot output for a given format must be
// identical across nodes such that chunks from different sources fit together. If the output for a
// given format changes (at the byte level), the snapshot format must be bumped - see
// TestMultistoreSnapshot_Checksum test.
func (rs *Store) Snapshot(height uint64, protoWriter protoio.Writer) error {
	if height == 0 {
		return sdkerrors.Wrap(sdkerrors.ErrLogic, "cannot snapshot height 0")
	}
	if height > uint64(GetLatestVersion(rs.db)) {
		return sdkerrors.Wrapf(sdkerrors.ErrLogic, "cannot snapshot future height %v", height)
	}

	// Collect stores to snapshot (only IAVL stores are supported)
	type namedStore struct {
		*iavl.Store
		name string
	}
	stores := []namedStore{}
	keys := keysForStoreKeyMap(rs.stores)
	for _, key := range keys {
		switch store := rs.GetCommitKVStore(key).(type) {
		case *iavl.Store:
			stores = append(stores, namedStore{name: key.Name(), Store: store})
		case *transient.Store, *mem.Store:
			// Non-persisted stores shouldn't be snapshotted
			continue
		default:
			return sdkerrors.Wrapf(sdkerrors.ErrLogic,
				"don't know how to snapshot store %q of type %T", key.Name(), store)
		}
	}
	sort.Slice(stores, func(i, j int) bool {
		return strings.Compare(stores[i].name, stores[j].name) == -1
	})

	// Export each IAVL store. Stores are serialized as a stream of SnapshotItem Protobuf
	// messages. The first item contains a SnapshotStore with store metadata (i.e. name),
	// and the following messages contain a SnapshotNode (i.e. an ExportNode). Store changes
	// are demarcated by new SnapshotStore items.
	for _, store := range stores {
		rs.logger.Debug("starting snapshot", "store", store.name, "height", height)
		exporter, err := store.Export(int64(height))
		if err != nil {
			rs.logger.Error("snapshot failed; exporter error", "store", store.name, "err", err)
			return err
		}
		defer exporter.Close()
		err = protoWriter.WriteMsg(&snapshottypes.SnapshotItem{
			Item: &snapshottypes.SnapshotItem_Store{
				Store: &snapshottypes.SnapshotStoreItem{
					Name: store.name,
				},
			},
		})
		if err != nil {
			return err
		}

		nodeCount := 0
		for {
			node, err := exporter.Next()
			if err == iavltree.ErrorExportDone {
				rs.logger.Debug("snapshot Done", "store", store.name, "nodeCount", nodeCount)
				nodeCount = 0
				break
			} else if err != nil {
				return err
			}
			err = protoWriter.WriteMsg(&snapshottypes.SnapshotItem{
				Item: &snapshottypes.SnapshotItem_IAVL{
					IAVL: &snapshottypes.SnapshotIAVLItem{
						Key:     node.Key,
						Value:   node.Value,
						Height:  int32(node.Height),
						Version: node.Version,
					},
				},
			})
			if err != nil {
				rs.logger.Error("snapshot failed; item store write failed", "store", store.name, "err", err)
				return err
			}
			nodeCount++
		}
		exporter.Close()
	}

	return nil
}

// Restore implements snapshottypes.Snapshotter.
// returns next snapshot item and error.
func (rs *Store) Restore(
	height uint64, format uint32, protoReader protoio.Reader,
) (snapshottypes.SnapshotItem, error) {
	// Import nodes into stores. The first item is expected to be a SnapshotItem containing
	// a SnapshotStoreItem, telling us which store to import into. The following items will contain
	// SnapshotNodeItem (i.e. ExportNode) until we reach the next SnapshotStoreItem or EOF.
	var importer *iavltree.Importer
	var snapshotItem snapshottypes.SnapshotItem
loop:
	for {
		snapshotItem = snapshottypes.SnapshotItem{}
		err := protoReader.ReadMsg(&snapshotItem)
		if err == io.EOF {
			break
		} else if err != nil {
			return snapshottypes.SnapshotItem{}, sdkerrors.Wrap(err, "invalid protobuf message")
		}

		switch item := snapshotItem.Item.(type) {
		case *snapshottypes.SnapshotItem_Store:
			if importer != nil {
				err = importer.Commit()
				if err != nil {
					return snapshottypes.SnapshotItem{}, sdkerrors.Wrap(err, "IAVL commit failed")
				}
				importer.Close()
			}
			store, ok := rs.GetStoreByName(item.Store.Name).(*iavl.Store)
			if !ok || store == nil {
				return snapshottypes.SnapshotItem{}, sdkerrors.Wrapf(sdkerrors.ErrLogic, "cannot import into non-IAVL store %q", item.Store.Name)
			}
			importer, err = store.Import(int64(height))
			if err != nil {
				return snapshottypes.SnapshotItem{}, sdkerrors.Wrap(err, "import failed")
			}
			defer importer.Close()
			// Importer height must reflect the node height (which usually matches the block height, but not always)
			rs.logger.Debug("restoring snapshot", "store", item.Store.Name)

		case *snapshottypes.SnapshotItem_IAVL:
			if importer == nil {
				rs.logger.Error("failed to restore; received IAVL node item before store item")
				return snapshottypes.SnapshotItem{}, sdkerrors.Wrap(sdkerrors.ErrLogic, "received IAVL node item before store item")
			}
			if item.IAVL.Height > math.MaxInt8 {
				return snapshottypes.SnapshotItem{}, sdkerrors.Wrapf(sdkerrors.ErrLogic, "node height %v cannot exceed %v",
					item.IAVL.Height, math.MaxInt8)
			}
			node := &iavltree.ExportNode{
				Key:     item.IAVL.Key,
				Value:   item.IAVL.Value,
				Height:  int8(item.IAVL.Height),
				Version: item.IAVL.Version,
			}
			// Protobuf does not differentiate between []byte{} as nil, but fortunately IAVL does
			// not allow nil keys nor nil values for leaf nodes, so we can always set them to empty.
			if node.Key == nil {
				node.Key = []byte{}
			}
			if node.Height == 0 && node.Value == nil {
				node.Value = []byte{}
			}
			err := importer.Add(node)
			if err != nil {
				return snapshottypes.SnapshotItem{}, sdkerrors.Wrap(err, "IAVL node import failed")
			}

		default:
			break loop
		}
	}

	if importer != nil {
		err := importer.Commit()
		if err != nil {
			return snapshottypes.SnapshotItem{}, sdkerrors.Wrap(err, "IAVL commit failed")
		}
		importer.Close()
	}

	rs.flushMetadata(rs.db, int64(height), rs.buildCommitInfo(int64(height)))
	return snapshotItem, rs.LoadLatestVersion()
}

func (rs *Store) loadCommitStoreFromParams(key types.StoreKey, id types.CommitID, params storeParams) (types.CommitKVStore, error) {
	var db dbm.DB

	if params.db != nil {
		db = dbm.NewPrefixDB(params.db, []byte("s/_/"))
	} else {
		prefix := "s/k:" + params.key.Name() + "/"
		db = dbm.NewPrefixDB(rs.db, []byte(prefix))
	}

	switch params.typ {
	case types.StoreTypeMulti:
		panic("recursive MultiStores not yet supported")

	case types.StoreTypeIAVL:
		var store types.CommitKVStore
		var err error

		if params.initialVersion == 0 {
			store, err = iavl.LoadStore(db, rs.logger, key, id, rs.lazyLoading, rs.iavlCacheSize, rs.iavlDisableFastNode)
		} else {
			store, err = iavl.LoadStoreWithInitialVersion(db, rs.logger, key, id, rs.lazyLoading, params.initialVersion, rs.iavlCacheSize, rs.iavlDisableFastNode)
		}

		if err != nil {
			return nil, err
		}

		if rs.interBlockCache != nil {
			// Wrap and get a CommitKVStore with inter-block caching. Note, this should
			// only wrap the primary CommitKVStore, not any store that is already
			// branched as that will create unexpected behavior.
			store = rs.interBlockCache.GetStoreCache(key, store)
		}

		return store, err

	case types.StoreTypeDB:
		return commitDBStoreAdapter{Store: dbadapter.Store{DB: db}}, nil

	case types.StoreTypeTransient:
		_, ok := key.(*types.TransientStoreKey)
		if !ok {
			return nil, fmt.Errorf("invalid StoreKey for StoreTypeTransient: %s", key.String())
		}

		return transient.NewStore(), nil

	case types.StoreTypeMemory:
		if _, ok := key.(*types.MemoryStoreKey); !ok {
			return nil, fmt.Errorf("unexpected key type for a MemoryStoreKey; got: %s", key.String())
		}

		return mem.NewStore(), nil

	default:
		panic(fmt.Sprintf("unrecognized store type %v", params.typ))
	}
}

func (rs *Store) buildCommitInfo(version int64) *types.CommitInfo {
	keys := keysForStoreKeyMap(rs.stores)
	storeInfos := []types.StoreInfo{}
	for _, key := range keys {
		store := rs.stores[key]
		storeType := store.GetStoreType()
		if storeType == types.StoreTypeTransient || storeType == types.StoreTypeMemory {
			continue
		}
		storeInfos = append(storeInfos, types.StoreInfo{
			Name:     key.Name(),
			CommitId: store.LastCommitID(),
		})
	}
	return &types.CommitInfo{
		Version:    version,
		StoreInfos: storeInfos,
	}
}

// RollbackToVersion delete the versions after `target` and update the latest version.
func (rs *Store) RollbackToVersion(target int64) error {
	if target <= 0 {
		return fmt.Errorf("invalid rollback height target: %d", target)
<<<<<<< HEAD
	}

	for key, store := range rs.stores {
		if store.GetStoreType() == types.StoreTypeIAVL {
			// If the store is wrapped with an inter-block cache, we must first unwrap
			// it to get the underlying IAVL store.
			store = rs.GetCommitKVStore(key)
			var err error
			if rs.lazyLoading {
				_, err = store.(*iavl.Store).LazyLoadVersionForOverwriting(target)
			} else {
				_, err = store.(*iavl.Store).LoadVersionForOverwriting(target)
			}
			if err != nil {
				return err
			}
		}
	}

	rs.flushMetadata(rs.db, target, rs.buildCommitInfo(target))

	return rs.LoadLatestVersion()
=======
	}

	for key, store := range rs.stores {
		if store.GetStoreType() == types.StoreTypeIAVL {
			// If the store is wrapped with an inter-block cache, we must first unwrap
			// it to get the underlying IAVL store.
			store = rs.GetCommitKVStore(key)
			var err error
			if rs.lazyLoading {
				_, err = store.(*iavl.Store).LazyLoadVersionForOverwriting(target)
			} else {
				_, err = store.(*iavl.Store).LoadVersionForOverwriting(target)
			}
			if err != nil {
				return err
			}
		}
	}

	rs.flushMetadata(rs.db, target, rs.buildCommitInfo(target))

	return rs.LoadLatestVersion()
}

// SetCommitHeader sets the commit block header of the store.
func (rs *Store) SetCommitHeader(h cmtproto.Header) {
	rs.commitHeader = h
}

// GetCommitInfo attempts to retrieve CommitInfo for a given version/height. It
// will return an error if no CommitInfo exists, we fail to unmarshal the record
// or if we cannot retrieve the object from the DB.
func (rs *Store) GetCommitInfo(ver int64) (*types.CommitInfo, error) {
	cInfoKey := fmt.Sprintf(commitInfoKeyFmt, ver)

	bz, err := rs.db.Get([]byte(cInfoKey))
	if err != nil {
		return nil, errors.Wrap(err, "failed to get commit info")
	} else if bz == nil {
		return nil, errors.New("no commit info found")
	}

	cInfo := &types.CommitInfo{}
	if err = cInfo.Unmarshal(bz); err != nil {
		return nil, errors.Wrap(err, "failed unmarshal commit info")
	}

	return cInfo, nil
>>>>>>> f008f84e
}

func (rs *Store) flushMetadata(db dbm.DB, version int64, cInfo *types.CommitInfo) {
	rs.logger.Debug("flushing metadata", "height", version)
	batch := db.NewBatch()
	defer func() {
		_ = batch.Close()
	}()

	if cInfo != nil {
		flushCommitInfo(batch, version, cInfo)
	} else {
		rs.logger.Debug("commitInfo is nil, not flushed", "height", version)
	}

	flushLatestVersion(batch, version)

	if err := batch.WriteSync(); err != nil {
		panic(fmt.Errorf("error on batch write %w", err))
	}
	rs.logger.Debug("flushing metadata finished", "height", version)
}

type storeParams struct {
	key            types.StoreKey
	db             dbm.DB
	typ            types.StoreType
	initialVersion uint64
}

func newStoreParams(key types.StoreKey, db dbm.DB, typ types.StoreType, initialVersion uint64) storeParams {
	return storeParams{
		key:            key,
		db:             db,
		typ:            typ,
		initialVersion: initialVersion,
	}
}

func GetLatestVersion(db dbm.DB) int64 {
	bz, err := db.Get([]byte(latestVersionKey))
	if err != nil {
		panic(err)
	} else if bz == nil {
		return 0
	}

	var latestVersion int64

	if err := gogotypes.StdInt64Unmarshal(&latestVersion, bz); err != nil {
		panic(err)
	}

	return latestVersion
}

// Commits each store and returns a new commitInfo.
func commitStores(version int64, storeMap map[types.StoreKey]types.CommitKVStore, removalMap map[types.StoreKey]bool) *types.CommitInfo {
	storeInfos := make([]types.StoreInfo, 0, len(storeMap))

<<<<<<< HEAD
	for key, store := range storeMap {
		last := store.LastCommitID()

		// If a commit event execution is interrupted, a new iavl store's version will be larger than the rootmulti's metadata, when the block is replayed, we should avoid committing that iavl store again.
=======
	storeKeys := keysForStoreKeyMap(storeMap)

	for _, key := range storeKeys {
		store := storeMap[key]
		last := store.LastCommitID()

		// If a commit event execution is interrupted, a new iavl store's version
		// will be larger than the RMS's metadata, when the block is replayed, we
		// should avoid committing that iavl store again.
>>>>>>> f008f84e
		var commitID types.CommitID
		if last.Version >= version {
			last.Version = version
			commitID = last
		} else {
			commitID = store.Commit()
		}
<<<<<<< HEAD
		if store.GetStoreType() == types.StoreTypeTransient {
=======

		storeType := store.GetStoreType()
		if storeType == types.StoreTypeTransient || storeType == types.StoreTypeMemory {
>>>>>>> f008f84e
			continue
		}

		if !removalMap[key] {
			si := types.StoreInfo{}
			si.Name = key.Name()
			si.CommitId = commitID
			storeInfos = append(storeInfos, si)
		}
	}

	sort.SliceStable(storeInfos, func(i, j int) bool {
		return strings.Compare(storeInfos[i].Name, storeInfos[j].Name) < 0
	})

	return &types.CommitInfo{
		Version:    version,
		StoreInfos: storeInfos,
	}
}

func flushCommitInfo(batch dbm.Batch, version int64, cInfo *types.CommitInfo) {
	bz, err := cInfo.Marshal()
	if err != nil {
		panic(err)
	}

	cInfoKey := fmt.Sprintf(commitInfoKeyFmt, version)

	if err := batch.Set([]byte(cInfoKey), bz); err != nil {
		panic(err)
	}
}

func flushLatestVersion(batch dbm.Batch, version int64) {
	bz, err := gogotypes.StdInt64Marshal(version)
	if err != nil {
		panic(err)
	}

	if err := batch.Set([]byte(latestVersionKey), bz); err != nil {
		panic(err)
	}
}<|MERGE_RESOLUTION|>--- conflicted
+++ resolved
@@ -38,8 +38,6 @@
 
 const iavlDisablefastNodeDefault = false
 
-<<<<<<< HEAD
-=======
 // keysForStoreKeyMap returns a slice of keys for the provided map lexically sorted by StoreKey.Name()
 func keysForStoreKeyMap[V any](m map[types.StoreKey]V) []types.StoreKey {
 	keys := make([]types.StoreKey, 0, len(m))
@@ -53,7 +51,6 @@
 	return keys
 }
 
->>>>>>> f008f84e
 // Store is composed of many CommitStores. Name contrasts with
 // cacheMultiStore which is used for branching other MultiStores. It implements
 // the CommitMultiStore interface.
@@ -70,23 +67,12 @@
 	lazyLoading         bool
 	initialVersion      int64
 	removalMap          map[types.StoreKey]bool
-<<<<<<< HEAD
-
-	traceWriter       io.Writer
-	traceContext      types.TraceContext
-	traceContextMutex sync.Mutex
-
-	interBlockCache types.MultiStorePersistentCache
-
-	listeners map[types.StoreKey][]types.WriteListener
-=======
 	traceWriter         io.Writer
 	traceContext        types.TraceContext
 	traceContextMutex   sync.Mutex
 	interBlockCache     types.MultiStorePersistentCache
 	listeners           map[types.StoreKey][]types.WriteListener
 	commitHeader        cmtproto.Header
->>>>>>> f008f84e
 }
 
 var (
@@ -258,11 +244,7 @@
 		if upgrades.IsAdded(key.Name()) || upgrades.RenamedFrom(key.Name()) != "" {
 			storeParams.initialVersion = uint64(ver) + 1
 		} else if commitID.Version != ver && storeParams.typ == types.StoreTypeIAVL {
-<<<<<<< HEAD
-			return fmt.Errorf("version of store %s mismatch root store's version; expected %d got %d", key.Name(), ver, commitID.Version)
-=======
 			return fmt.Errorf("version of store %s mismatch root store's version; expected %d got %d; new stores should be added using StoreUpgrades", key.Name(), ver, commitID.Version)
->>>>>>> f008f84e
 		}
 
 		store, err := rs.loadCommitStoreFromParams(key, commitID, storeParams)
@@ -539,21 +521,12 @@
 			if err != nil {
 				if commitInfo == nil {
 					var errCommitInfo error
-<<<<<<< HEAD
-					commitInfo, errCommitInfo = getCommitInfo(rs.db, version)
+					commitInfo, errCommitInfo = rs.GetCommitInfo(version)
 
 					if errCommitInfo != nil {
 						return nil, errCommitInfo
 					}
 
-=======
-					commitInfo, errCommitInfo = rs.GetCommitInfo(version)
-
-					if errCommitInfo != nil {
-						return nil, errCommitInfo
-					}
-
->>>>>>> f008f84e
 					for _, storeInfo := range commitInfo.StoreInfos {
 						storeInfos[storeInfo.Name] = true
 					}
@@ -1042,7 +1015,6 @@
 func (rs *Store) RollbackToVersion(target int64) error {
 	if target <= 0 {
 		return fmt.Errorf("invalid rollback height target: %d", target)
-<<<<<<< HEAD
 	}
 
 	for key, store := range rs.stores {
@@ -1065,29 +1037,6 @@
 	rs.flushMetadata(rs.db, target, rs.buildCommitInfo(target))
 
 	return rs.LoadLatestVersion()
-=======
-	}
-
-	for key, store := range rs.stores {
-		if store.GetStoreType() == types.StoreTypeIAVL {
-			// If the store is wrapped with an inter-block cache, we must first unwrap
-			// it to get the underlying IAVL store.
-			store = rs.GetCommitKVStore(key)
-			var err error
-			if rs.lazyLoading {
-				_, err = store.(*iavl.Store).LazyLoadVersionForOverwriting(target)
-			} else {
-				_, err = store.(*iavl.Store).LoadVersionForOverwriting(target)
-			}
-			if err != nil {
-				return err
-			}
-		}
-	}
-
-	rs.flushMetadata(rs.db, target, rs.buildCommitInfo(target))
-
-	return rs.LoadLatestVersion()
 }
 
 // SetCommitHeader sets the commit block header of the store.
@@ -1114,7 +1063,6 @@
 	}
 
 	return cInfo, nil
->>>>>>> f008f84e
 }
 
 func (rs *Store) flushMetadata(db dbm.DB, version int64, cInfo *types.CommitInfo) {
@@ -1175,12 +1123,6 @@
 func commitStores(version int64, storeMap map[types.StoreKey]types.CommitKVStore, removalMap map[types.StoreKey]bool) *types.CommitInfo {
 	storeInfos := make([]types.StoreInfo, 0, len(storeMap))
 
-<<<<<<< HEAD
-	for key, store := range storeMap {
-		last := store.LastCommitID()
-
-		// If a commit event execution is interrupted, a new iavl store's version will be larger than the rootmulti's metadata, when the block is replayed, we should avoid committing that iavl store again.
-=======
 	storeKeys := keysForStoreKeyMap(storeMap)
 
 	for _, key := range storeKeys {
@@ -1190,7 +1132,6 @@
 		// If a commit event execution is interrupted, a new iavl store's version
 		// will be larger than the RMS's metadata, when the block is replayed, we
 		// should avoid committing that iavl store again.
->>>>>>> f008f84e
 		var commitID types.CommitID
 		if last.Version >= version {
 			last.Version = version
@@ -1198,13 +1139,9 @@
 		} else {
 			commitID = store.Commit()
 		}
-<<<<<<< HEAD
-		if store.GetStoreType() == types.StoreTypeTransient {
-=======
 
 		storeType := store.GetStoreType()
 		if storeType == types.StoreTypeTransient || storeType == types.StoreTypeMemory {
->>>>>>> f008f84e
 			continue
 		}
 
