package rootmulti

import (
	"fmt"
	"io"
	"math"
	"sort"
	"strings"
	"sync"

	protoio "github.com/cosmos/gogoproto/io"
	gogotypes "github.com/cosmos/gogoproto/types"
	iavltree "github.com/cosmos/iavl"
	"github.com/pkg/errors"
	abci "github.com/tendermint/tendermint/abci/types"
	"github.com/tendermint/tendermint/libs/log"
	dbm "github.com/tendermint/tm-db"

	"github.com/cosmos/cosmos-sdk/store/cachemulti"
	"github.com/cosmos/cosmos-sdk/store/dbadapter"
	"github.com/cosmos/cosmos-sdk/store/iavl"
	"github.com/cosmos/cosmos-sdk/store/listenkv"
	"github.com/cosmos/cosmos-sdk/store/mem"
	"github.com/cosmos/cosmos-sdk/store/pruning"
	pruningtypes "github.com/cosmos/cosmos-sdk/store/pruning/types"
	snapshottypes "github.com/cosmos/cosmos-sdk/store/snapshots/types"
	"github.com/cosmos/cosmos-sdk/store/tracekv"
	"github.com/cosmos/cosmos-sdk/store/transient"
	"github.com/cosmos/cosmos-sdk/store/types"
	sdkerrors "github.com/cosmos/cosmos-sdk/types/errors"
)

const (
	latestVersionKey = "s/latest"
	commitInfoKeyFmt = "s/%d" // s/<version>
)

const iavlDisablefastNodeDefault = false

// keysForStoreKeyMap returns a slice of keys for the provided map lexically sorted by StoreKey.Name()
func keysForStoreKeyMap[V any](m map[types.StoreKey]V) []types.StoreKey {
	keys := make([]types.StoreKey, 0, len(m))
	for key := range m {
		keys = append(keys, key)
	}
	sort.Slice(keys, func(i, j int) bool {
		ki, kj := keys[i], keys[j]
		return ki.Name() < kj.Name()
	})
	return keys
}

// Store is composed of many CommitStores. Name contrasts with
// cacheMultiStore which is used for branching other MultiStores. It implements
// the CommitMultiStore interface.
type Store struct {
	db                  dbm.DB
	logger              log.Logger
	lastCommitInfo      *types.CommitInfo
	pruningManager      *pruning.Manager
	iavlCacheSize       int
	iavlDisableFastNode bool
	storesParams        map[types.StoreKey]storeParams
	stores              map[types.StoreKey]types.CommitKVStore
	keysByName          map[string]types.StoreKey
	lazyLoading         bool
	initialVersion      int64
	removalMap          map[types.StoreKey]bool

	traceWriter       io.Writer
	traceContext      types.TraceContext
	traceContextMutex sync.Mutex

	interBlockCache types.MultiStorePersistentCache

	listeners map[types.StoreKey]*types.MemoryListener
}

var (
	_ types.CommitMultiStore = (*Store)(nil)
	_ types.Queryable        = (*Store)(nil)
)

// NewStore returns a reference to a new Store object with the provided DB. The
// store will be created with a PruneNothing pruning strategy by default. After
// a store is created, KVStores must be mounted and finally LoadLatestVersion or
// LoadVersion must be called.
func NewStore(db dbm.DB, logger log.Logger) *Store {
	return &Store{
<<<<<<< HEAD
		db:            db,
		pruningOpts:   types.PruneNothing,
		iavlCacheSize: iavl.DefaultIAVLCacheSize,
		storesParams:  make(map[types.StoreKey]storeParams),
		stores:        make(map[types.StoreKey]types.CommitKVStore),
		keysByName:    make(map[string]types.StoreKey),
		pruneHeights:  make([]int64, 0),
		listeners:     make(map[types.StoreKey]*types.MemoryListener),
		removalMap:    make(map[types.StoreKey]bool),
=======
		db:                  db,
		logger:              logger,
		iavlCacheSize:       iavl.DefaultIAVLCacheSize,
		iavlDisableFastNode: iavlDisablefastNodeDefault,
		storesParams:        make(map[types.StoreKey]storeParams),
		stores:              make(map[types.StoreKey]types.CommitKVStore),
		keysByName:          make(map[string]types.StoreKey),
		listeners:           make(map[types.StoreKey][]types.WriteListener),
		removalMap:          make(map[types.StoreKey]bool),
		pruningManager:      pruning.NewManager(db, logger),
>>>>>>> ca0b1dee
	}
}

// GetPruning fetches the pruning strategy from the root store.
func (rs *Store) GetPruning() pruningtypes.PruningOptions {
	return rs.pruningManager.GetOptions()
}

// SetPruning sets the pruning strategy on the root store and all the sub-stores.
// Note, calling SetPruning on the root store prior to LoadVersion or
// LoadLatestVersion performs a no-op as the stores aren't mounted yet.
func (rs *Store) SetPruning(pruningOpts pruningtypes.PruningOptions) {
	rs.pruningManager.SetOptions(pruningOpts)
}

// SetSnapshotInterval sets the interval at which the snapshots are taken.
// It is used by the store to determine which heights to retain until after the snapshot is complete.
func (rs *Store) SetSnapshotInterval(snapshotInterval uint64) {
	rs.pruningManager.SetSnapshotInterval(snapshotInterval)
}

func (rs *Store) SetIAVLCacheSize(cacheSize int) {
	rs.iavlCacheSize = cacheSize
}

func (rs *Store) SetIAVLDisableFastNode(disableFastNode bool) {
	rs.iavlDisableFastNode = disableFastNode
}

// SetLazyLoading sets if the iavl store should be loaded lazily or not
func (rs *Store) SetLazyLoading(lazyLoading bool) {
	rs.lazyLoading = lazyLoading
}

// GetStoreType implements Store.
func (rs *Store) GetStoreType() types.StoreType {
	return types.StoreTypeMulti
}

// MountStoreWithDB implements CommitMultiStore.
func (rs *Store) MountStoreWithDB(key types.StoreKey, typ types.StoreType, db dbm.DB) {
	if key == nil {
		panic("MountIAVLStore() key cannot be nil")
	}
	if _, ok := rs.storesParams[key]; ok {
		panic(fmt.Sprintf("store duplicate store key %v", key))
	}
	if _, ok := rs.keysByName[key.Name()]; ok {
		panic(fmt.Sprintf("store duplicate store key name %v", key))
	}
	rs.storesParams[key] = storeParams{
		key: key,
		typ: typ,
		db:  db,
	}
	rs.keysByName[key.Name()] = key
}

// GetCommitStore returns a mounted CommitStore for a given StoreKey. If the
// store is wrapped in an inter-block cache, it will be unwrapped before returning.
func (rs *Store) GetCommitStore(key types.StoreKey) types.CommitStore {
	return rs.GetCommitKVStore(key)
}

// GetCommitKVStore returns a mounted CommitKVStore for a given StoreKey. If the
// store is wrapped in an inter-block cache, it will be unwrapped before returning.
func (rs *Store) GetCommitKVStore(key types.StoreKey) types.CommitKVStore {
	// If the Store has an inter-block cache, first attempt to lookup and unwrap
	// the underlying CommitKVStore by StoreKey. If it does not exist, fallback to
	// the main mapping of CommitKVStores.
	if rs.interBlockCache != nil {
		if store := rs.interBlockCache.Unwrap(key); store != nil {
			return store
		}
	}

	return rs.stores[key]
}

// StoreKeysByName returns mapping storeNames -> StoreKeys
func (rs *Store) StoreKeysByName() map[string]types.StoreKey {
	return rs.keysByName
}

// LoadLatestVersionAndUpgrade implements CommitMultiStore
func (rs *Store) LoadLatestVersionAndUpgrade(upgrades *types.StoreUpgrades) error {
	ver := GetLatestVersion(rs.db)
	return rs.loadVersion(ver, upgrades)
}

// LoadVersionAndUpgrade allows us to rename substores while loading an older version
func (rs *Store) LoadVersionAndUpgrade(ver int64, upgrades *types.StoreUpgrades) error {
	return rs.loadVersion(ver, upgrades)
}

// LoadLatestVersion implements CommitMultiStore.
func (rs *Store) LoadLatestVersion() error {
	ver := GetLatestVersion(rs.db)
	return rs.loadVersion(ver, nil)
}

// LoadVersion implements CommitMultiStore.
func (rs *Store) LoadVersion(ver int64) error {
	return rs.loadVersion(ver, nil)
}

func (rs *Store) loadVersion(ver int64, upgrades *types.StoreUpgrades) error {
	infos := make(map[string]types.StoreInfo)

	cInfo := &types.CommitInfo{}

	// load old data if we are not version 0
	if ver != 0 {
		var err error
		cInfo, err = getCommitInfo(rs.db, ver)
		if err != nil {
			return err
		}

		// convert StoreInfos slice to map
		for _, storeInfo := range cInfo.StoreInfos {
			infos[storeInfo.Name] = storeInfo
		}
	}

	// load each Store (note this doesn't panic on unmounted keys now)
	newStores := make(map[types.StoreKey]types.CommitKVStore)

	storesKeys := make([]types.StoreKey, 0, len(rs.storesParams))

	for key := range rs.storesParams {
		storesKeys = append(storesKeys, key)
	}
	if upgrades != nil {
		// deterministic iteration order for upgrades
		// (as the underlying store may change and
		// upgrades make store changes where the execution order may matter)
		sort.Slice(storesKeys, func(i, j int) bool {
			return storesKeys[i].Name() < storesKeys[j].Name()
		})
	}

	for _, key := range storesKeys {
		storeParams := rs.storesParams[key]
		commitID := rs.getCommitID(infos, key.Name())

		// If it has been added, set the initial version
		if upgrades.IsAdded(key.Name()) {
			storeParams.initialVersion = uint64(ver) + 1
		}

		store, err := rs.loadCommitStoreFromParams(key, commitID, storeParams)
		if err != nil {
			return errors.Wrap(err, "failed to load store")
		}

		newStores[key] = store

		// If it was deleted, remove all data
		if upgrades.IsDeleted(key.Name()) {
			if err := deleteKVStore(types.KVStore(store)); err != nil {
				return errors.Wrapf(err, "failed to delete store %s", key.Name())
			}
			rs.removalMap[key] = true
		} else if oldName := upgrades.RenamedFrom(key.Name()); oldName != "" {
			// handle renames specially
			// make an unregistered key to satisfy loadCommitStore params
			oldKey := types.NewKVStoreKey(oldName)
			oldParams := storeParams
			oldParams.key = oldKey

			// load from the old name
			oldStore, err := rs.loadCommitStoreFromParams(oldKey, rs.getCommitID(infos, oldName), oldParams)
			if err != nil {
				return errors.Wrapf(err, "failed to load old store %s", oldName)
			}

			// move all data
			if err := moveKVStoreData(types.KVStore(oldStore), types.KVStore(store)); err != nil {
				return errors.Wrapf(err, "failed to move store %s -> %s", oldName, key.Name())
			}

			// add the old key so its deletion is committed
			newStores[oldKey] = oldStore
			// this will ensure it's not perpetually stored in commitInfo
			rs.removalMap[oldKey] = true
		}
	}

	rs.lastCommitInfo = cInfo
	rs.stores = newStores

	// load any pruned heights we missed from disk to be pruned on the next run
	if err := rs.pruningManager.LoadPruningHeights(rs.db); err != nil {
		return err
	}

	return nil
}

func (rs *Store) getCommitID(infos map[string]types.StoreInfo, name string) types.CommitID {
	info, ok := infos[name]
	if !ok {
		return types.CommitID{}
	}

	return info.CommitId
}

func deleteKVStore(kv types.KVStore) error {
	// Note that we cannot write while iterating, so load all keys here, delete below
	var keys [][]byte
	itr := kv.Iterator(nil, nil)
	for itr.Valid() {
		keys = append(keys, itr.Key())
		itr.Next()
	}
	itr.Close()

	for _, k := range keys {
		kv.Delete(k)
	}
	return nil
}

// we simulate move by a copy and delete
func moveKVStoreData(oldDB types.KVStore, newDB types.KVStore) error {
	// we read from one and write to another
	itr := oldDB.Iterator(nil, nil)
	for itr.Valid() {
		newDB.Set(itr.Key(), itr.Value())
		itr.Next()
	}
	itr.Close()

	// then delete the old store
	return deleteKVStore(oldDB)
}

// PruneSnapshotHeight prunes the given height according to the prune strategy.
// If PruneNothing, this is a no-op.
// If other strategy, this height is persisted until it is
// less than <current height> - KeepRecent and <current height> % Interval == 0
func (rs *Store) PruneSnapshotHeight(height int64) {
	rs.pruningManager.HandleHeightSnapshot(height)
}

// SetInterBlockCache sets the Store's internal inter-block (persistent) cache.
// When this is defined, all CommitKVStores will be wrapped with their respective
// inter-block cache.
func (rs *Store) SetInterBlockCache(c types.MultiStorePersistentCache) {
	rs.interBlockCache = c
}

// SetTracer sets the tracer for the MultiStore that the underlying
// stores will utilize to trace operations. A MultiStore is returned.
func (rs *Store) SetTracer(w io.Writer) types.MultiStore {
	rs.traceWriter = w
	return rs
}

// SetTracingContext updates the tracing context for the MultiStore by merging
// the given context with the existing context by key. Any existing keys will
// be overwritten. It is implied that the caller should update the context when
// necessary between tracing operations. It returns a modified MultiStore.
func (rs *Store) SetTracingContext(tc types.TraceContext) types.MultiStore {
	rs.traceContextMutex.Lock()
	defer rs.traceContextMutex.Unlock()
	rs.traceContext = rs.traceContext.Merge(tc)

	return rs
}

func (rs *Store) getTracingContext() types.TraceContext {
	rs.traceContextMutex.Lock()
	defer rs.traceContextMutex.Unlock()

	if rs.traceContext == nil {
		return nil
	}

	ctx := types.TraceContext{}
	for k, v := range rs.traceContext {
		ctx[k] = v
	}

	return ctx
}

// TracingEnabled returns if tracing is enabled for the MultiStore.
func (rs *Store) TracingEnabled() bool {
	return rs.traceWriter != nil
}

// AddListeners adds state change listener for a specific KVStore
func (rs *Store) AddListeners(keys []types.StoreKey) {
	listener := types.NewMemoryListener()
	for i := range keys {
		rs.listeners[keys[i]] = listener
	}
}

// ListeningEnabled returns if listening is enabled for a specific KVStore
func (rs *Store) ListeningEnabled(key types.StoreKey) bool {
	if ls, ok := rs.listeners[key]; ok {
		return ls != nil
	}
	return false
}

<<<<<<< HEAD
func (rs *Store) PopStateCache() []*types.StoreKVPair {
	var cache []*types.StoreKVPair
	for _, ls := range rs.listeners {
		cache = append(cache, ls.PopStateCache()...)
	}
	sort.SliceStable(cache, func(i, j int) bool {
		return cache[i].StoreKey < cache[j].StoreKey
	})
	return cache
=======
// LatestVersion returns the latest version in the store
func (rs *Store) LatestVersion() int64 {
	return rs.LastCommitID().Version
>>>>>>> ca0b1dee
}

// LastCommitID implements Committer/CommitStore.
func (rs *Store) LastCommitID() types.CommitID {
	if rs.lastCommitInfo == nil {
		return types.CommitID{
			Version: GetLatestVersion(rs.db),
		}
	}

	return rs.lastCommitInfo.CommitID()
}

// Commit implements Committer/CommitStore.
func (rs *Store) Commit() types.CommitID {
	var previousHeight, version int64
	if rs.lastCommitInfo.GetVersion() == 0 && rs.initialVersion > 1 {
		// This case means that no commit has been made in the store, we
		// start from initialVersion.
		version = rs.initialVersion
	} else {
		// This case can means two things:
		// - either there was already a previous commit in the store, in which
		// case we increment the version from there,
		// - or there was no previous commit, and initial version was not set,
		// in which case we start at version 1.
		previousHeight = rs.lastCommitInfo.GetVersion()
		version = previousHeight + 1
	}

	rs.lastCommitInfo = commitStores(version, rs.stores, rs.removalMap)
	defer rs.flushMetadata(rs.db, version, rs.lastCommitInfo)

	// remove remnants of removed stores
	for sk := range rs.removalMap {
		if _, ok := rs.stores[sk]; ok {
			delete(rs.stores, sk)
			delete(rs.storesParams, sk)
			delete(rs.keysByName, sk.Name())
		}
	}
	// reset the removalMap
	rs.removalMap = make(map[types.StoreKey]bool)

	if err := rs.handlePruning(version); err != nil {
		panic(err)
	}

	return types.CommitID{
		Version: version,
		Hash:    rs.lastCommitInfo.Hash(),
	}
}

// CacheWrap implements CacheWrapper/Store/CommitStore.
func (rs *Store) CacheWrap() types.CacheWrap {
	return rs.CacheMultiStore().(types.CacheWrap)
}

// CacheWrapWithTrace implements the CacheWrapper interface.
func (rs *Store) CacheWrapWithTrace(_ io.Writer, _ types.TraceContext) types.CacheWrap {
	return rs.CacheWrap()
}

// CacheMultiStore creates ephemeral branch of the multi-store and returns a CacheMultiStore.
// It implements the MultiStore interface.
func (rs *Store) CacheMultiStore() types.CacheMultiStore {
	stores := make(map[types.StoreKey]types.CacheWrapper)
	for k, v := range rs.stores {
<<<<<<< HEAD
		store := v.(types.KVStore)
=======
		store := types.KVStore(v)
>>>>>>> ca0b1dee
		// Wire the listenkv.Store to allow listeners to observe the writes from the cache store,
		// set same listeners on cache store will observe duplicated writes.
		if rs.ListeningEnabled(k) {
			store = listenkv.NewStore(store, k, rs.listeners[k])
		}
		stores[k] = store
	}
	return cachemulti.NewStore(rs.db, stores, rs.keysByName, rs.traceWriter, rs.getTracingContext())
}

// CacheMultiStoreWithVersion is analogous to CacheMultiStore except that it
// attempts to load stores at a given version (height). An error is returned if
// any store cannot be loaded. This should only be used for querying and
// iterating at past heights.
func (rs *Store) CacheMultiStoreWithVersion(version int64) (types.CacheMultiStore, error) {
	cachedStores := make(map[types.StoreKey]types.CacheWrapper)
	for key, store := range rs.stores {
		var cacheStore types.KVStore
		switch store.GetStoreType() {
		case types.StoreTypeIAVL:
			// If the store is wrapped with an inter-block cache, we must first unwrap
			// it to get the underlying IAVL store.
			store = rs.GetCommitKVStore(key)

			// Attempt to lazy-load an already saved IAVL store version. If the
			// version does not exist or is pruned, an error should be returned.
			var err error
			cacheStore, err = store.(*iavl.Store).GetImmutable(version)
			if err != nil {
				return nil, err
			}
		default:
			cacheStore = store
<<<<<<< HEAD
		}

		// Wire the listenkv.Store to allow listeners to observe the writes from the cache store,
		// set same listeners on cache store will observe duplicated writes.
		if rs.ListeningEnabled(key) {
			cacheStore = listenkv.NewStore(cacheStore, key, rs.listeners[key])
		}

=======
		}

		// Wire the listenkv.Store to allow listeners to observe the writes from the cache store,
		// set same listeners on cache store will observe duplicated writes.
		if rs.ListeningEnabled(key) {
			cacheStore = listenkv.NewStore(cacheStore, key, rs.listeners[key])
		}

>>>>>>> ca0b1dee
		cachedStores[key] = cacheStore
	}

	return cachemulti.NewStore(rs.db, cachedStores, rs.keysByName, rs.traceWriter, rs.getTracingContext()), nil
}

// GetStore returns a mounted Store for a given StoreKey. If the StoreKey does
// not exist, it will panic. If the Store is wrapped in an inter-block cache, it
// will be unwrapped prior to being returned.
//
// TODO: This isn't used directly upstream. Consider returning the Store as-is
// instead of unwrapping.
func (rs *Store) GetStore(key types.StoreKey) types.Store {
	store := rs.GetCommitKVStore(key)
	if store == nil {
		panic(fmt.Sprintf("store does not exist for key: %s", key.Name()))
	}

	return store
}

// GetKVStore returns a mounted KVStore for a given StoreKey. If tracing is
// enabled on the KVStore, a wrapped TraceKVStore will be returned with the root
// store's tracer, otherwise, the original KVStore will be returned.
//
// NOTE: The returned KVStore may be wrapped in an inter-block cache if it is
// set on the root store.
func (rs *Store) GetKVStore(key types.StoreKey) types.KVStore {
	s := rs.stores[key]
	if s == nil {
		panic(fmt.Sprintf("store does not exist for key: %s", key.Name()))
	}
	store := types.KVStore(s)

	if rs.TracingEnabled() {
		store = tracekv.NewStore(store, rs.traceWriter, rs.getTracingContext())
	}
	if rs.ListeningEnabled(key) {
		store = listenkv.NewStore(store, key, rs.listeners[key])
	}

	return store
}

func (rs *Store) handlePruning(version int64) error {
	rs.pruningManager.HandleHeight(version - 1) // we should never prune the current version.
	if !rs.pruningManager.ShouldPruneAtHeight(version) {
		return nil
	}
	rs.logger.Info("prune start", "height", version)
	defer rs.logger.Info("prune end", "height", version)
	return rs.PruneStores(true, nil)
}

// PruneStores prunes the specific heights of the multi store.
// If clearPruningManager is true, the pruning manager will return the pruning heights,
// and they are appended to the pruningHeights to be pruned.
func (rs *Store) PruneStores(clearPruningManager bool, pruningHeights []int64) (err error) {
	if clearPruningManager {
		heights, err := rs.pruningManager.GetFlushAndResetPruningHeights()
		if err != nil {
			return err
		}

		if len(heights) == 0 {
			rs.logger.Debug("no heights to be pruned from pruning manager")
		}

		pruningHeights = append(pruningHeights, heights...)
	}

	if len(pruningHeights) == 0 {
		rs.logger.Debug("no heights need to be pruned")
		return nil
	}

	rs.logger.Debug("pruning heights", "heights", pruningHeights)

	for key, store := range rs.stores {
		// If the store is wrapped with an inter-block cache, we must first unwrap
		// it to get the underlying IAVL store.
		if store.GetStoreType() != types.StoreTypeIAVL {
			continue
		}

		store = rs.GetCommitKVStore(key)

		err := store.(*iavl.Store).DeleteVersions(pruningHeights...)
		if err == nil {
			continue
		}

		if errCause := errors.Cause(err); errCause != nil && errCause != iavltree.ErrVersionDoesNotExist {
			return err
		}
	}
	return nil
}

// getStoreByName performs a lookup of a StoreKey given a store name typically
// provided in a path. The StoreKey is then used to perform a lookup and return
// a Store. If the Store is wrapped in an inter-block cache, it will be unwrapped
// prior to being returned. If the StoreKey does not exist, nil is returned.
func (rs *Store) GetStoreByName(name string) types.Store {
	key := rs.keysByName[name]
	if key == nil {
		return nil
	}

	return rs.GetCommitKVStore(key)
}

// Query calls substore.Query with the same `req` where `req.Path` is
// modified to remove the substore prefix.
// Ie. `req.Path` here is `/<substore>/<path>`, and trimmed to `/<path>` for the substore.
// TODO: add proof for `multistore -> substore`.
func (rs *Store) Query(req abci.RequestQuery) abci.ResponseQuery {
	path := req.Path
	storeName, subpath, err := parsePath(path)
	if err != nil {
		return sdkerrors.QueryResult(err, false)
	}

	store := rs.GetStoreByName(storeName)
	if store == nil {
		return sdkerrors.QueryResult(sdkerrors.Wrapf(sdkerrors.ErrUnknownRequest, "no such store: %s", storeName), false)
	}

	queryable, ok := store.(types.Queryable)
	if !ok {
		return sdkerrors.QueryResult(sdkerrors.Wrapf(sdkerrors.ErrUnknownRequest, "store %s (type %T) doesn't support queries", storeName, store), false)
	}

	// trim the path and make the query
	req.Path = subpath
	res := queryable.Query(req)

	if !req.Prove || !RequireProof(subpath) {
		return res
	}

	if res.ProofOps == nil || len(res.ProofOps.Ops) == 0 {
		return sdkerrors.QueryResult(sdkerrors.Wrap(sdkerrors.ErrInvalidRequest, "proof is unexpectedly empty; ensure height has not been pruned"), false)
	}

	// If the request's height is the latest height we've committed, then utilize
	// the store's lastCommitInfo as this commit info may not be flushed to disk.
	// Otherwise, we query for the commit info from disk.
	var commitInfo *types.CommitInfo

	if res.Height == rs.lastCommitInfo.Version {
		commitInfo = rs.lastCommitInfo
	} else {
		commitInfo, err = getCommitInfo(rs.db, res.Height)
		if err != nil {
			return sdkerrors.QueryResult(err, false)
		}
	}

	// Restore origin path and append proof op.
	res.ProofOps.Ops = append(res.ProofOps.Ops, commitInfo.ProofOp(storeName))

	return res
}

// SetInitialVersion sets the initial version of the IAVL tree. It is used when
// starting a new chain at an arbitrary height.
func (rs *Store) SetInitialVersion(version int64) error {
	rs.initialVersion = version

	// Loop through all the stores, if it's an IAVL store, then set initial
	// version on it.
	for key, store := range rs.stores {
		if store.GetStoreType() == types.StoreTypeIAVL {
			// If the store is wrapped with an inter-block cache, we must first unwrap
			// it to get the underlying IAVL store.
			store = rs.GetCommitKVStore(key)
			store.(types.StoreWithInitialVersion).SetInitialVersion(version)
		}
	}

	return nil
}

// parsePath expects a format like /<storeName>[/<subpath>]
// Must start with /, subpath may be empty
// Returns error if it doesn't start with /
func parsePath(path string) (storeName string, subpath string, err error) {
	if !strings.HasPrefix(path, "/") {
		return storeName, subpath, sdkerrors.Wrapf(sdkerrors.ErrUnknownRequest, "invalid path: %s", path)
	}

	paths := strings.SplitN(path[1:], "/", 2)
	storeName = paths[0]

	if len(paths) == 2 {
		subpath = "/" + paths[1]
	}

	return storeName, subpath, nil
}

//---------------------- Snapshotting ------------------

// Snapshot implements snapshottypes.Snapshotter. The snapshot output for a given format must be
// identical across nodes such that chunks from different sources fit together. If the output for a
// given format changes (at the byte level), the snapshot format must be bumped - see
// TestMultistoreSnapshot_Checksum test.
func (rs *Store) Snapshot(height uint64, protoWriter protoio.Writer) error {
	if height == 0 {
		return sdkerrors.Wrap(sdkerrors.ErrLogic, "cannot snapshot height 0")
	}
	if height > uint64(GetLatestVersion(rs.db)) {
		return sdkerrors.Wrapf(sdkerrors.ErrLogic, "cannot snapshot future height %v", height)
	}

	// Collect stores to snapshot (only IAVL stores are supported)
	type namedStore struct {
		*iavl.Store
		name string
	}
	stores := []namedStore{}
	keys := keysForStoreKeyMap(rs.stores)
	for _, key := range keys {
		switch store := rs.GetCommitKVStore(key).(type) {
		case *iavl.Store:
			stores = append(stores, namedStore{name: key.Name(), Store: store})
		case *transient.Store, *mem.Store:
			// Non-persisted stores shouldn't be snapshotted
			continue
		default:
			return sdkerrors.Wrapf(sdkerrors.ErrLogic,
				"don't know how to snapshot store %q of type %T", key.Name(), store)
		}
	}
	sort.Slice(stores, func(i, j int) bool {
		return strings.Compare(stores[i].name, stores[j].name) == -1
	})

	// Export each IAVL store. Stores are serialized as a stream of SnapshotItem Protobuf
	// messages. The first item contains a SnapshotStore with store metadata (i.e. name),
	// and the following messages contain a SnapshotNode (i.e. an ExportNode). Store changes
	// are demarcated by new SnapshotStore items.
	for _, store := range stores {
		exporter, err := store.Export(int64(height))
		if err != nil {
			return err
		}

		err = func() error {
			defer exporter.Close()

			err := protoWriter.WriteMsg(&snapshottypes.SnapshotItem{
				Item: &snapshottypes.SnapshotItem_Store{
					Store: &snapshottypes.SnapshotStoreItem{
						Name: store.name,
					},
				},
			})
			if err != nil {
				return err
			}

			for {
				node, err := exporter.Next()
				if err == iavltree.ExportDone {
					break
				} else if err != nil {
					return err
				}
				err = protoWriter.WriteMsg(&snapshottypes.SnapshotItem{
					Item: &snapshottypes.SnapshotItem_IAVL{
						IAVL: &snapshottypes.SnapshotIAVLItem{
							Key:     node.Key,
							Value:   node.Value,
							Height:  int32(node.Height),
							Version: node.Version,
						},
					},
				})
				if err != nil {
					return err
				}
			}

			return nil
		}()

		if err != nil {
			return err
		}
	}

	return nil
}

// Restore implements snapshottypes.Snapshotter.
// returns next snapshot item and error.
func (rs *Store) Restore(
	height uint64, format uint32, protoReader protoio.Reader,
) (snapshottypes.SnapshotItem, error) {
	// Import nodes into stores. The first item is expected to be a SnapshotItem containing
	// a SnapshotStoreItem, telling us which store to import into. The following items will contain
	// SnapshotNodeItem (i.e. ExportNode) until we reach the next SnapshotStoreItem or EOF.
	var importer *iavltree.Importer
	var snapshotItem snapshottypes.SnapshotItem
loop:
	for {
		snapshotItem = snapshottypes.SnapshotItem{}
		err := protoReader.ReadMsg(&snapshotItem)
		if err == io.EOF {
			break
		} else if err != nil {
			return snapshottypes.SnapshotItem{}, sdkerrors.Wrap(err, "invalid protobuf message")
		}

		switch item := snapshotItem.Item.(type) {
		case *snapshottypes.SnapshotItem_Store:
			if importer != nil {
				err = importer.Commit()
				if err != nil {
					return snapshottypes.SnapshotItem{}, sdkerrors.Wrap(err, "IAVL commit failed")
				}
				importer.Close()
			}
			store, ok := rs.GetStoreByName(item.Store.Name).(*iavl.Store)
			if !ok || store == nil {
				return snapshottypes.SnapshotItem{}, sdkerrors.Wrapf(sdkerrors.ErrLogic, "cannot import into non-IAVL store %q", item.Store.Name)
			}
			importer, err = store.Import(int64(height))
			if err != nil {
				return snapshottypes.SnapshotItem{}, sdkerrors.Wrap(err, "import failed")
			}
			defer importer.Close()

		case *snapshottypes.SnapshotItem_IAVL:
			if importer == nil {
				return snapshottypes.SnapshotItem{}, sdkerrors.Wrap(sdkerrors.ErrLogic, "received IAVL node item before store item")
			}
			if item.IAVL.Height > math.MaxInt8 {
				return snapshottypes.SnapshotItem{}, sdkerrors.Wrapf(sdkerrors.ErrLogic, "node height %v cannot exceed %v",
					item.IAVL.Height, math.MaxInt8)
			}
			node := &iavltree.ExportNode{
				Key:     item.IAVL.Key,
				Value:   item.IAVL.Value,
				Height:  int8(item.IAVL.Height),
				Version: item.IAVL.Version,
			}
			// Protobuf does not differentiate between []byte{} as nil, but fortunately IAVL does
			// not allow nil keys nor nil values for leaf nodes, so we can always set them to empty.
			if node.Key == nil {
				node.Key = []byte{}
			}
			if node.Height == 0 && node.Value == nil {
				node.Value = []byte{}
			}
			err := importer.Add(node)
			if err != nil {
				return snapshottypes.SnapshotItem{}, sdkerrors.Wrap(err, "IAVL node import failed")
			}

		default:
			break loop
		}
	}

	if importer != nil {
		err := importer.Commit()
		if err != nil {
			return snapshottypes.SnapshotItem{}, sdkerrors.Wrap(err, "IAVL commit failed")
		}
		importer.Close()
	}

	rs.flushMetadata(rs.db, int64(height), rs.buildCommitInfo(int64(height)))
	return snapshotItem, rs.LoadLatestVersion()
}

func (rs *Store) loadCommitStoreFromParams(key types.StoreKey, id types.CommitID, params storeParams) (types.CommitKVStore, error) {
	var db dbm.DB

	if params.db != nil {
		db = dbm.NewPrefixDB(params.db, []byte("s/_/"))
	} else {
		prefix := "s/k:" + params.key.Name() + "/"
		db = dbm.NewPrefixDB(rs.db, []byte(prefix))
	}

	switch params.typ {
	case types.StoreTypeMulti:
		panic("recursive MultiStores not yet supported")

	case types.StoreTypeIAVL:
		var store types.CommitKVStore
		var err error

		if params.initialVersion == 0 {
			store, err = iavl.LoadStore(db, rs.logger, key, id, rs.lazyLoading, rs.iavlCacheSize, rs.iavlDisableFastNode)
		} else {
			store, err = iavl.LoadStoreWithInitialVersion(db, rs.logger, key, id, rs.lazyLoading, params.initialVersion, rs.iavlCacheSize, rs.iavlDisableFastNode)
		}

		if err != nil {
			return nil, err
		}

		if rs.interBlockCache != nil {
			// Wrap and get a CommitKVStore with inter-block caching. Note, this should
			// only wrap the primary CommitKVStore, not any store that is already
			// branched as that will create unexpected behavior.
			store = rs.interBlockCache.GetStoreCache(key, store)
		}

		return store, err

	case types.StoreTypeDB:
		return commitDBStoreAdapter{Store: dbadapter.Store{DB: db}}, nil

	case types.StoreTypeTransient:
		_, ok := key.(*types.TransientStoreKey)
		if !ok {
			return nil, fmt.Errorf("invalid StoreKey for StoreTypeTransient: %s", key.String())
		}

		return transient.NewStore(), nil

	case types.StoreTypeMemory:
		if _, ok := key.(*types.MemoryStoreKey); !ok {
			return nil, fmt.Errorf("unexpected key type for a MemoryStoreKey; got: %s", key.String())
		}

		return mem.NewStore(), nil

	default:
		panic(fmt.Sprintf("unrecognized store type %v", params.typ))
	}
}

func (rs *Store) buildCommitInfo(version int64) *types.CommitInfo {
	keys := keysForStoreKeyMap(rs.stores)
	storeInfos := []types.StoreInfo{}
	for _, key := range keys {
		store := rs.stores[key]
		if store.GetStoreType() == types.StoreTypeTransient {
			continue
		}
		storeInfos = append(storeInfos, types.StoreInfo{
			Name:     key.Name(),
			CommitId: store.LastCommitID(),
		})
	}
	return &types.CommitInfo{
		Version:    version,
		StoreInfos: storeInfos,
	}
}

// RollbackToVersion delete the versions after `target` and update the latest version.
func (rs *Store) RollbackToVersion(target int64) error {
	if target <= 0 {
		return fmt.Errorf("invalid rollback height target: %d", target)
	}

	for key, store := range rs.stores {
		if store.GetStoreType() == types.StoreTypeIAVL {
			// If the store is wrapped with an inter-block cache, we must first unwrap
			// it to get the underlying IAVL store.
			store = rs.GetCommitKVStore(key)
			_, err := store.(*iavl.Store).LoadVersionForOverwriting(target)
			if err != nil {
				return err
			}
		}
	}

	rs.flushMetadata(rs.db, target, rs.buildCommitInfo(target))

	return rs.LoadLatestVersion()
}

func (rs *Store) flushMetadata(db dbm.DB, version int64, cInfo *types.CommitInfo) {
	rs.logger.Debug("flushing metadata", "height", version)
	batch := db.NewBatch()
	defer batch.Close()

	if cInfo != nil {
		flushCommitInfo(batch, version, cInfo)
	} else {
		rs.logger.Debug("commitInfo is nil, not flushed", "height", version)
	}

	flushLatestVersion(batch, version)

	if err := batch.WriteSync(); err != nil {
		panic(fmt.Errorf("error on batch write %w", err))
	}
	rs.logger.Debug("flushing metadata finished", "height", version)
}

type storeParams struct {
	key            types.StoreKey
	db             dbm.DB
	typ            types.StoreType
	initialVersion uint64
}

func GetLatestVersion(db dbm.DB) int64 {
	bz, err := db.Get([]byte(latestVersionKey))
	if err != nil {
		panic(err)
	} else if bz == nil {
		return 0
	}

	var latestVersion int64

	if err := gogotypes.StdInt64Unmarshal(&latestVersion, bz); err != nil {
		panic(err)
	}

	return latestVersion
}

// Commits each store and returns a new commitInfo.
func commitStores(version int64, storeMap map[types.StoreKey]types.CommitKVStore, removalMap map[types.StoreKey]bool) *types.CommitInfo {
	storeInfos := make([]types.StoreInfo, 0, len(storeMap))

	for key, store := range storeMap {
		last := store.LastCommitID()

		// If a commit event execution is interrupted, a new iavl store's version will be larger than the rootmulti's metadata, when the block is replayed, we should avoid committing that iavl store again.
		var commitID types.CommitID
		if last.Version >= version {
			last.Version = version
			commitID = last
		} else {
			commitID = store.Commit()
		}
		if store.GetStoreType() == types.StoreTypeTransient {
			continue
		}

		if !removalMap[key] {
			si := types.StoreInfo{}
			si.Name = key.Name()
			si.CommitId = commitID
			storeInfos = append(storeInfos, si)
		}
	}

	sort.SliceStable(storeInfos, func(i, j int) bool {
		return strings.Compare(storeInfos[i].Name, storeInfos[j].Name) < 0
	})

	return &types.CommitInfo{
		Version:    version,
		StoreInfos: storeInfos,
	}
}

// Gets commitInfo from disk.
func getCommitInfo(db dbm.DB, ver int64) (*types.CommitInfo, error) {
	cInfoKey := fmt.Sprintf(commitInfoKeyFmt, ver)

	bz, err := db.Get([]byte(cInfoKey))
	if err != nil {
		return nil, errors.Wrap(err, "failed to get commit info")
	} else if bz == nil {
		return nil, errors.New("no commit info found")
	}

	cInfo := &types.CommitInfo{}
	if err = cInfo.Unmarshal(bz); err != nil {
		return nil, errors.Wrap(err, "failed unmarshal commit info")
	}

	return cInfo, nil
}

func flushCommitInfo(batch dbm.Batch, version int64, cInfo *types.CommitInfo) {
	bz, err := cInfo.Marshal()
	if err != nil {
		panic(err)
	}

	cInfoKey := fmt.Sprintf(commitInfoKeyFmt, version)
	batch.Set([]byte(cInfoKey), bz)
}

func flushLatestVersion(batch dbm.Batch, version int64) {
	bz, err := gogotypes.StdInt64Marshal(version)
	if err != nil {
		panic(err)
	}

	batch.Set([]byte(latestVersionKey), bz)
}<|MERGE_RESOLUTION|>--- conflicted
+++ resolved
@@ -87,17 +87,6 @@
 // LoadVersion must be called.
 func NewStore(db dbm.DB, logger log.Logger) *Store {
 	return &Store{
-<<<<<<< HEAD
-		db:            db,
-		pruningOpts:   types.PruneNothing,
-		iavlCacheSize: iavl.DefaultIAVLCacheSize,
-		storesParams:  make(map[types.StoreKey]storeParams),
-		stores:        make(map[types.StoreKey]types.CommitKVStore),
-		keysByName:    make(map[string]types.StoreKey),
-		pruneHeights:  make([]int64, 0),
-		listeners:     make(map[types.StoreKey]*types.MemoryListener),
-		removalMap:    make(map[types.StoreKey]bool),
-=======
 		db:                  db,
 		logger:              logger,
 		iavlCacheSize:       iavl.DefaultIAVLCacheSize,
@@ -105,10 +94,9 @@
 		storesParams:        make(map[types.StoreKey]storeParams),
 		stores:              make(map[types.StoreKey]types.CommitKVStore),
 		keysByName:          make(map[string]types.StoreKey),
-		listeners:           make(map[types.StoreKey][]types.WriteListener),
+		listeners:           make(map[types.StoreKey]*types.MemoryListener),
 		removalMap:          make(map[types.StoreKey]bool),
 		pruningManager:      pruning.NewManager(db, logger),
->>>>>>> ca0b1dee
 	}
 }
 
@@ -419,7 +407,6 @@
 	return false
 }
 
-<<<<<<< HEAD
 func (rs *Store) PopStateCache() []*types.StoreKVPair {
 	var cache []*types.StoreKVPair
 	for _, ls := range rs.listeners {
@@ -429,11 +416,11 @@
 		return cache[i].StoreKey < cache[j].StoreKey
 	})
 	return cache
-=======
+}
+
 // LatestVersion returns the latest version in the store
 func (rs *Store) LatestVersion() int64 {
 	return rs.LastCommitID().Version
->>>>>>> ca0b1dee
 }
 
 // LastCommitID implements Committer/CommitStore.
@@ -503,11 +490,7 @@
 func (rs *Store) CacheMultiStore() types.CacheMultiStore {
 	stores := make(map[types.StoreKey]types.CacheWrapper)
 	for k, v := range rs.stores {
-<<<<<<< HEAD
-		store := v.(types.KVStore)
-=======
 		store := types.KVStore(v)
->>>>>>> ca0b1dee
 		// Wire the listenkv.Store to allow listeners to observe the writes from the cache store,
 		// set same listeners on cache store will observe duplicated writes.
 		if rs.ListeningEnabled(k) {
@@ -541,7 +524,6 @@
 			}
 		default:
 			cacheStore = store
-<<<<<<< HEAD
 		}
 
 		// Wire the listenkv.Store to allow listeners to observe the writes from the cache store,
@@ -550,16 +532,6 @@
 			cacheStore = listenkv.NewStore(cacheStore, key, rs.listeners[key])
 		}
 
-=======
-		}
-
-		// Wire the listenkv.Store to allow listeners to observe the writes from the cache store,
-		// set same listeners on cache store will observe duplicated writes.
-		if rs.ListeningEnabled(key) {
-			cacheStore = listenkv.NewStore(cacheStore, key, rs.listeners[key])
-		}
-
->>>>>>> ca0b1dee
 		cachedStores[key] = cacheStore
 	}
 
