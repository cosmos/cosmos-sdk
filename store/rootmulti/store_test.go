package rootmulti

import (
	"crypto/sha256"
	"encoding/binary"
	"encoding/hex"
	"errors"
	"fmt"
	"io"
	"io/ioutil"
	"math/rand"
	"testing"

	"github.com/stretchr/testify/assert"
	"github.com/stretchr/testify/require"
	abci "github.com/tendermint/tendermint/abci/types"
	dbm "github.com/tendermint/tm-db"

	snapshottypes "github.com/cosmos/cosmos-sdk/snapshots/types"
	"github.com/cosmos/cosmos-sdk/store/iavl"
	sdkmaps "github.com/cosmos/cosmos-sdk/store/internal/maps"
	"github.com/cosmos/cosmos-sdk/store/types"
	sdkerrors "github.com/cosmos/cosmos-sdk/types/errors"
)

func TestStoreType(t *testing.T) {
	db := dbm.NewMemDB()
	store := NewStore(db)
	store.MountStoreWithDB(types.NewKVStoreKey("store1"), types.StoreTypeIAVL, db)
}

func TestGetCommitKVStore(t *testing.T) {
	var db dbm.DB = dbm.NewMemDB()
	ms := newMultiStoreWithMounts(db, types.PruneDefault)
	err := ms.LoadLatestVersion()
	require.Nil(t, err)

	key := ms.keysByName["store1"]

	store1 := ms.GetCommitKVStore(key)
	require.NotNil(t, store1)
	require.IsType(t, &iavl.Store{}, store1)

	store2 := ms.GetCommitStore(key)
	require.NotNil(t, store2)
	require.IsType(t, &iavl.Store{}, store2)
}

func TestStoreMount(t *testing.T) {
	db := dbm.NewMemDB()
	store := NewStore(db)

	key1 := types.NewKVStoreKey("store1")
	key2 := types.NewKVStoreKey("store2")
	dup1 := types.NewKVStoreKey("store1")

	require.NotPanics(t, func() { store.MountStoreWithDB(key1, types.StoreTypeIAVL, db) })
	require.NotPanics(t, func() { store.MountStoreWithDB(key2, types.StoreTypeIAVL, db) })

	require.Panics(t, func() { store.MountStoreWithDB(key1, types.StoreTypeIAVL, db) })
	require.Panics(t, func() { store.MountStoreWithDB(nil, types.StoreTypeIAVL, db) })
	require.Panics(t, func() { store.MountStoreWithDB(dup1, types.StoreTypeIAVL, db) })
}

func TestCacheMultiStoreWithVersion(t *testing.T) {
	var db dbm.DB = dbm.NewMemDB()
	ms := newMultiStoreWithMounts(db, types.PruneNothing)
	err := ms.LoadLatestVersion()
	require.Nil(t, err)

	commitID := types.CommitID{}
	checkStore(t, ms, commitID, commitID)

	k, v := []byte("wind"), []byte("blows")

	store1 := ms.getStoreByName("store1").(types.KVStore)
	store1.Set(k, v)

	cID := ms.Commit()
	require.Equal(t, int64(1), cID.Version)

	// require failure when given an invalid or pruned version
	_, err = ms.CacheMultiStoreWithVersion(cID.Version + 1)
	require.Error(t, err)

	// require a valid version can be cache-loaded
	cms, err := ms.CacheMultiStoreWithVersion(cID.Version)
	require.NoError(t, err)

	// require a valid key lookup yields the correct value
	kvStore := cms.GetKVStore(ms.keysByName["store1"])
	require.NotNil(t, kvStore)
	require.Equal(t, kvStore.Get(k), v)

	// require we cannot commit (write) to a cache-versioned multi-store
	require.Panics(t, func() {
		kvStore.Set(k, []byte("newValue"))
		cms.Write()
	})
}

func TestHashStableWithEmptyCommit(t *testing.T) {
	var db dbm.DB = dbm.NewMemDB()
	ms := newMultiStoreWithMounts(db, types.PruneNothing)
	err := ms.LoadLatestVersion()
	require.Nil(t, err)

	commitID := types.CommitID{}
	checkStore(t, ms, commitID, commitID)

	k, v := []byte("wind"), []byte("blows")

	store1 := ms.getStoreByName("store1").(types.KVStore)
	store1.Set(k, v)

	cID := ms.Commit()
	require.Equal(t, int64(1), cID.Version)
	hash := cID.Hash

	// make an empty commit, it should update version, but not affect hash
	cID = ms.Commit()
	require.Equal(t, int64(2), cID.Version)
	require.Equal(t, hash, cID.Hash)
}

func TestMultistoreCommitLoad(t *testing.T) {
	var db dbm.DB = dbm.NewMemDB()
	store := newMultiStoreWithMounts(db, types.PruneNothing)
	err := store.LoadLatestVersion()
	require.Nil(t, err)

	// New store has empty last commit.
	commitID := types.CommitID{}
	checkStore(t, store, commitID, commitID)

	// Make sure we can get stores by name.
	s1 := store.getStoreByName("store1")
	require.NotNil(t, s1)
	s3 := store.getStoreByName("store3")
	require.NotNil(t, s3)
	s77 := store.getStoreByName("store77")
	require.Nil(t, s77)

	// Make a few commits and check them.
	nCommits := int64(3)
	for i := int64(0); i < nCommits; i++ {
		commitID = store.Commit()
		expectedCommitID := getExpectedCommitID(store, i+1)
		checkStore(t, store, expectedCommitID, commitID)
	}

	// Load the latest multistore again and check version.
	store = newMultiStoreWithMounts(db, types.PruneNothing)
	err = store.LoadLatestVersion()
	require.Nil(t, err)
	commitID = getExpectedCommitID(store, nCommits)
	checkStore(t, store, commitID, commitID)

	// Commit and check version.
	commitID = store.Commit()
	expectedCommitID := getExpectedCommitID(store, nCommits+1)
	checkStore(t, store, expectedCommitID, commitID)

	// Load an older multistore and check version.
	ver := nCommits - 1
	store = newMultiStoreWithMounts(db, types.PruneNothing)
	err = store.LoadVersion(ver)
	require.Nil(t, err)
	commitID = getExpectedCommitID(store, ver)
	checkStore(t, store, commitID, commitID)
}

func TestMultistoreLoadWithUpgrade(t *testing.T) {
	var db dbm.DB = dbm.NewMemDB()
	store := newMultiStoreWithMounts(db, types.PruneNothing)
	err := store.LoadLatestVersion()
	require.Nil(t, err)

	// write some data in all stores
	k1, v1 := []byte("first"), []byte("store")
	s1, _ := store.getStoreByName("store1").(types.KVStore)
	require.NotNil(t, s1)
	s1.Set(k1, v1)

	k2, v2 := []byte("second"), []byte("restore")
	s2, _ := store.getStoreByName("store2").(types.KVStore)
	require.NotNil(t, s2)
	s2.Set(k2, v2)

	k3, v3 := []byte("third"), []byte("dropped")
	s3, _ := store.getStoreByName("store3").(types.KVStore)
	require.NotNil(t, s3)
	s3.Set(k3, v3)

	// do one commit
	commitID := store.Commit()
	expectedCommitID := getExpectedCommitID(store, 1)
	checkStore(t, store, expectedCommitID, commitID)

	ci, err := getCommitInfo(db, 1)
	require.NoError(t, err)
	require.Equal(t, int64(1), ci.Version)
	require.Equal(t, 3, len(ci.StoreInfos))
	checkContains(t, ci.StoreInfos, []string{"store1", "store2", "store3"})

	// Load without changes and make sure it is sensible
	store = newMultiStoreWithMounts(db, types.PruneNothing)

	err = store.LoadLatestVersion()
	require.Nil(t, err)
	commitID = getExpectedCommitID(store, 1)
	checkStore(t, store, commitID, commitID)

	// let's query data to see it was saved properly
	s2, _ = store.getStoreByName("store2").(types.KVStore)
	require.NotNil(t, s2)
	require.Equal(t, v2, s2.Get(k2))

	// now, let's load with upgrades...
	restore, upgrades := newMultiStoreWithModifiedMounts(db, types.PruneNothing)
	err = restore.LoadLatestVersionAndUpgrade(upgrades)
	require.Nil(t, err)

	// s1 was not changed
	s1, _ = restore.getStoreByName("store1").(types.KVStore)
	require.NotNil(t, s1)
	require.Equal(t, v1, s1.Get(k1))

	// store3 is mounted, but data deleted are gone
	s3, _ = restore.getStoreByName("store3").(types.KVStore)
	require.NotNil(t, s3)
	require.Nil(t, s3.Get(k3)) // data was deleted

	// store2 is no longer mounted
	st2 := restore.getStoreByName("store2")
	require.Nil(t, st2)

	// restore2 has the old data
	rs2, _ := restore.getStoreByName("restore2").(types.KVStore)
	require.NotNil(t, rs2)
	require.Equal(t, v2, rs2.Get(k2))

	// store this migrated data, and load it again without migrations
	migratedID := restore.Commit()
	require.Equal(t, migratedID.Version, int64(2))

	reload, _ := newMultiStoreWithModifiedMounts(db, types.PruneNothing)
	err = reload.LoadLatestVersion()
	require.Nil(t, err)
	require.Equal(t, migratedID, reload.LastCommitID())

	// query this new store
	rl1, _ := reload.getStoreByName("store1").(types.KVStore)
	require.NotNil(t, rl1)
	require.Equal(t, v1, rl1.Get(k1))

	rl2, _ := reload.getStoreByName("restore2").(types.KVStore)
	require.NotNil(t, rl2)
	require.Equal(t, v2, rl2.Get(k2))

	// check commitInfo in storage
	ci, err = getCommitInfo(db, 2)
	require.NoError(t, err)
	require.Equal(t, int64(2), ci.Version)
	require.Equal(t, 3, len(ci.StoreInfos), ci.StoreInfos)
	checkContains(t, ci.StoreInfos, []string{"store1", "restore2", "store3"})
}

func TestParsePath(t *testing.T) {
	_, _, err := parsePath("foo")
	require.Error(t, err)

	store, subpath, err := parsePath("/foo")
	require.NoError(t, err)
	require.Equal(t, store, "foo")
	require.Equal(t, subpath, "")

	store, subpath, err = parsePath("/fizz/bang/baz")
	require.NoError(t, err)
	require.Equal(t, store, "fizz")
	require.Equal(t, subpath, "/bang/baz")

	substore, subsubpath, err := parsePath(subpath)
	require.NoError(t, err)
	require.Equal(t, substore, "bang")
	require.Equal(t, subsubpath, "/baz")

}

func TestMultiStoreRestart(t *testing.T) {
	db := dbm.NewMemDB()
	pruning := types.PruningOptions{
		KeepRecent: 2,
		KeepEvery:  3,
		Interval:   1,
	}
	multi := newMultiStoreWithMounts(db, pruning)
	err := multi.LoadLatestVersion()
	require.Nil(t, err)

	initCid := multi.LastCommitID()

	k, v := "wind", "blows"
	k2, v2 := "water", "flows"
	k3, v3 := "fire", "burns"

	for i := 1; i < 3; i++ {
		// Set and commit data in one store.
		store1 := multi.getStoreByName("store1").(types.KVStore)
		store1.Set([]byte(k), []byte(fmt.Sprintf("%s:%d", v, i)))

		// ... and another.
		store2 := multi.getStoreByName("store2").(types.KVStore)
		store2.Set([]byte(k2), []byte(fmt.Sprintf("%s:%d", v2, i)))

		// ... and another.
		store3 := multi.getStoreByName("store3").(types.KVStore)
		store3.Set([]byte(k3), []byte(fmt.Sprintf("%s:%d", v3, i)))

		multi.Commit()

		cinfo, err := getCommitInfo(multi.db, int64(i))
		require.NoError(t, err)
		require.Equal(t, int64(i), cinfo.Version)
	}

	// Set and commit data in one store.
	store1 := multi.getStoreByName("store1").(types.KVStore)
	store1.Set([]byte(k), []byte(fmt.Sprintf("%s:%d", v, 3)))

	// ... and another.
	store2 := multi.getStoreByName("store2").(types.KVStore)
	store2.Set([]byte(k2), []byte(fmt.Sprintf("%s:%d", v2, 3)))

	multi.Commit()

	flushedCinfo, err := getCommitInfo(multi.db, 3)
	require.Nil(t, err)
	require.NotEqual(t, initCid, flushedCinfo, "CID is different after flush to disk")

	// ... and another.
	store3 := multi.getStoreByName("store3").(types.KVStore)
	store3.Set([]byte(k3), []byte(fmt.Sprintf("%s:%d", v3, 3)))

	multi.Commit()

	postFlushCinfo, err := getCommitInfo(multi.db, 4)
	require.NoError(t, err)
	require.Equal(t, int64(4), postFlushCinfo.Version, "Commit changed after in-memory commit")

	multi = newMultiStoreWithMounts(db, pruning)
	err = multi.LoadLatestVersion()
	require.Nil(t, err)

	reloadedCid := multi.LastCommitID()
	require.Equal(t, int64(4), reloadedCid.Version, "Reloaded CID is not the same as last flushed CID")

	// Check that store1 and store2 retained date from 3rd commit
	store1 = multi.getStoreByName("store1").(types.KVStore)
	val := store1.Get([]byte(k))
	require.Equal(t, []byte(fmt.Sprintf("%s:%d", v, 3)), val, "Reloaded value not the same as last flushed value")

	store2 = multi.getStoreByName("store2").(types.KVStore)
	val2 := store2.Get([]byte(k2))
	require.Equal(t, []byte(fmt.Sprintf("%s:%d", v2, 3)), val2, "Reloaded value not the same as last flushed value")

	// Check that store3 still has data from last commit even though update happened on 2nd commit
	store3 = multi.getStoreByName("store3").(types.KVStore)
	val3 := store3.Get([]byte(k3))
	require.Equal(t, []byte(fmt.Sprintf("%s:%d", v3, 3)), val3, "Reloaded value not the same as last flushed value")
}

func TestMultiStoreQuery(t *testing.T) {
	db := dbm.NewMemDB()
	multi := newMultiStoreWithMounts(db, types.PruneNothing)
	err := multi.LoadLatestVersion()
	require.Nil(t, err)

	k, v := []byte("wind"), []byte("blows")
	k2, v2 := []byte("water"), []byte("flows")
	// v3 := []byte("is cold")

	cid := multi.Commit()

	// Make sure we can get by name.
	garbage := multi.getStoreByName("bad-name")
	require.Nil(t, garbage)

	// Set and commit data in one store.
	store1 := multi.getStoreByName("store1").(types.KVStore)
	store1.Set(k, v)

	// ... and another.
	store2 := multi.getStoreByName("store2").(types.KVStore)
	store2.Set(k2, v2)

	// Commit the multistore.
	cid = multi.Commit()
	ver := cid.Version

	// Reload multistore from database
	multi = newMultiStoreWithMounts(db, types.PruneNothing)
	err = multi.LoadLatestVersion()
	require.Nil(t, err)

	// Test bad path.
	query := abci.RequestQuery{Path: "/key", Data: k, Height: ver}
	qres := multi.Query(query)
	require.EqualValues(t, sdkerrors.ErrUnknownRequest.ABCICode(), qres.Code)
	require.EqualValues(t, sdkerrors.ErrUnknownRequest.Codespace(), qres.Codespace)

	query.Path = "h897fy32890rf63296r92"
	qres = multi.Query(query)
	require.EqualValues(t, sdkerrors.ErrUnknownRequest.ABCICode(), qres.Code)
	require.EqualValues(t, sdkerrors.ErrUnknownRequest.Codespace(), qres.Codespace)

	// Test invalid store name.
	query.Path = "/garbage/key"
	qres = multi.Query(query)
	require.EqualValues(t, sdkerrors.ErrUnknownRequest.ABCICode(), qres.Code)
	require.EqualValues(t, sdkerrors.ErrUnknownRequest.Codespace(), qres.Codespace)

	// Test valid query with data.
	query.Path = "/store1/key"
	qres = multi.Query(query)
	require.EqualValues(t, 0, qres.Code)
	require.Equal(t, v, qres.Value)

	// Test valid but empty query.
	query.Path = "/store2/key"
	query.Prove = true
	qres = multi.Query(query)
	require.EqualValues(t, 0, qres.Code)
	require.Nil(t, qres.Value)

	// Test store2 data.
	query.Data = k2
	qres = multi.Query(query)
	require.EqualValues(t, 0, qres.Code)
	require.Equal(t, v2, qres.Value)
}

func TestMultiStore_Pruning(t *testing.T) {
	testCases := []struct {
		name        string
		numVersions int64
		po          types.PruningOptions
		deleted     []int64
		saved       []int64
	}{
		{"prune nothing", 10, types.PruneNothing, nil, []int64{1, 2, 3, 4, 5, 6, 7, 8, 9, 10}},
		{"prune everything", 10, types.PruneEverything, []int64{1, 2, 3, 4, 5, 6, 7, 8, 9}, []int64{10}},
		{"prune some; no batch", 10, types.NewPruningOptions(2, 3, 1), []int64{1, 2, 4, 5, 7}, []int64{3, 6, 8, 9, 10}},
		{"prune some; small batch", 10, types.NewPruningOptions(2, 3, 3), []int64{1, 2, 4, 5}, []int64{3, 6, 7, 8, 9, 10}},
		{"prune some; large batch", 10, types.NewPruningOptions(2, 3, 11), nil, []int64{1, 2, 3, 4, 5, 6, 7, 8, 9, 10}},
	}

	for _, tc := range testCases {
		tc := tc

		t.Run(tc.name, func(t *testing.T) {
			db := dbm.NewMemDB()
			ms := newMultiStoreWithMounts(db, tc.po)
			require.NoError(t, ms.LoadLatestVersion())

			for i := int64(0); i < tc.numVersions; i++ {
				ms.Commit()
			}

			for _, v := range tc.saved {
				_, err := ms.CacheMultiStoreWithVersion(v)
				require.NoError(t, err, "expected error when loading height: %d", v)
			}

			for _, v := range tc.deleted {
				_, err := ms.CacheMultiStoreWithVersion(v)
				require.Error(t, err, "expected error when loading height: %d", v)
			}
		})
	}
}

func TestMultiStore_PruningRestart(t *testing.T) {
	db := dbm.NewMemDB()
	ms := newMultiStoreWithMounts(db, types.NewPruningOptions(2, 3, 11))
	require.NoError(t, ms.LoadLatestVersion())

	// Commit enough to build up heights to prune, where on the next block we should
	// batch delete.
	for i := int64(0); i < 10; i++ {
		ms.Commit()
	}

	pruneHeights := []int64{1, 2, 4, 5, 7}

	// ensure we've persisted the current batch of heights to prune to the store's DB
	ph, err := getPruningHeights(ms.db)
	require.NoError(t, err)
	require.Equal(t, pruneHeights, ph)

	// "restart"
	ms = newMultiStoreWithMounts(db, types.NewPruningOptions(2, 3, 11))
	err = ms.LoadLatestVersion()
	require.NoError(t, err)
	require.Equal(t, pruneHeights, ms.pruneHeights)

	// commit one more block and ensure the heights have been pruned
	ms.Commit()
	require.Empty(t, ms.pruneHeights)

	for _, v := range pruneHeights {
		_, err := ms.CacheMultiStoreWithVersion(v)
		require.Error(t, err, "expected error when loading height: %d", v)
	}
}

<<<<<<< HEAD
func TestMultistoreSnapshot_Checksum(t *testing.T) {
	// Chunks from different nodes must fit together, so all nodes must produce identical chunks.
	// This checksum test makes sure that the byte stream remains identical. If the test fails
	// without having changed the data (e.g. because the Protobuf or zlib encoding changes),
	// snapshottypes.CurrentFormat must be bumped.
	store := newMultiStoreWithGeneratedData(dbm.NewMemDB(), 5, 10000)
	version := uint64(store.LastCommitID().Version)

	testcases := []struct {
		format      uint32
		chunkHashes []string
	}{
		{1, []string{
			"503e5b51b657055b77e88169fadae543619368744ad15f1de0736c0a20482f24",
			"e1a0daaa738eeb43e778aefd2805e3dd720798288a410b06da4b8459c4d8f72e",
			"aa048b4ee0f484965d7b3b06822cf0772cdcaad02f3b1b9055e69f2cb365ef3c",
			"7921eaa3ed4921341e504d9308a9877986a879fe216a099c86e8db66fcba4c63",
			"a4a864e6c02c9fca5837ec80dc84f650b25276ed7e4820cf7516ced9f9901b86",
			"ca2879ac6e7205d257440131ba7e72bef784cd61642e32b847729e543c1928b9",
		}},
	}
	for _, tc := range testcases {
		tc := tc
		t.Run(fmt.Sprintf("Format %v", tc.format), func(t *testing.T) {
			chunks, err := store.Snapshot(version, tc.format)
			require.NoError(t, err)
			hashes := []string{}
			for chunk := range chunks {
				hasher := sha256.New()
				_, err := io.Copy(hasher, chunk)
				require.NoError(t, err)
				hashes = append(hashes, hex.EncodeToString(hasher.Sum(nil)))
			}
			assert.Equal(t, tc.chunkHashes, hashes,
				"Snapshot output for format %v has changed", tc.format)
		})
	}
}

func TestMultistoreSnapshot_Errors(t *testing.T) {
	store := newMultiStoreWithMixedMountsAndBasicData(dbm.NewMemDB())

	testcases := map[string]struct {
		height     uint64
		format     uint32
		expectType error
	}{
		"0 height":       {0, snapshottypes.CurrentFormat, nil},
		"0 format":       {1, 0, snapshottypes.ErrUnknownFormat},
		"unknown height": {9, snapshottypes.CurrentFormat, nil},
		"unknown format": {1, 9, snapshottypes.ErrUnknownFormat},
	}
	for name, tc := range testcases {
		tc := tc
		t.Run(name, func(t *testing.T) {
			_, err := store.Snapshot(tc.height, tc.format)
			require.Error(t, err)
			if tc.expectType != nil {
				assert.True(t, errors.Is(err, tc.expectType))
			}
		})
	}
}

func TestMultistoreRestore_Errors(t *testing.T) {
	store := newMultiStoreWithMixedMounts(dbm.NewMemDB())

	testcases := map[string]struct {
		height     uint64
		format     uint32
		expectType error
	}{
		"0 height":       {0, snapshottypes.CurrentFormat, nil},
		"0 format":       {1, 0, snapshottypes.ErrUnknownFormat},
		"unknown format": {1, 9, snapshottypes.ErrUnknownFormat},
	}
	for name, tc := range testcases {
		tc := tc
		t.Run(name, func(t *testing.T) {
			err := store.Restore(tc.height, tc.format, nil, nil)
			require.Error(t, err)
			if tc.expectType != nil {
				assert.True(t, errors.Is(err, tc.expectType))
			}
		})
	}
}

func TestMultistoreSnapshotRestore(t *testing.T) {
	source := newMultiStoreWithMixedMountsAndBasicData(dbm.NewMemDB())
	target := newMultiStoreWithMixedMounts(dbm.NewMemDB())
	version := uint64(source.LastCommitID().Version)
	require.EqualValues(t, 3, version)

	chunks, err := source.Snapshot(version, snapshottypes.CurrentFormat)
	require.NoError(t, err)
	ready := make(chan struct{})
	err = target.Restore(version, snapshottypes.CurrentFormat, chunks, ready)
	require.NoError(t, err)
	assert.EqualValues(t, struct{}{}, <-ready)

	assert.Equal(t, source.LastCommitID(), target.LastCommitID())
	for key, sourceStore := range source.stores {
		targetStore := target.getStoreByName(key.Name()).(types.CommitKVStore)
		switch sourceStore.GetStoreType() {
		case types.StoreTypeTransient:
			assert.False(t, targetStore.Iterator(nil, nil).Valid(),
				"transient store %v not empty", key.Name())
		default:
			assertStoresEqual(t, sourceStore, targetStore, "store %q not equal", key.Name())
		}
	}
}

func BenchmarkMultistoreSnapshot100K(b *testing.B) {
	benchmarkMultistoreSnapshot(b, 10, 10000)
}

func BenchmarkMultistoreSnapshot1M(b *testing.B) {
	benchmarkMultistoreSnapshot(b, 10, 100000)
}

func BenchmarkMultistoreSnapshotRestore100K(b *testing.B) {
	benchmarkMultistoreSnapshotRestore(b, 10, 10000)
}

func BenchmarkMultistoreSnapshotRestore1M(b *testing.B) {
	benchmarkMultistoreSnapshotRestore(b, 10, 100000)
}

func benchmarkMultistoreSnapshot(b *testing.B, stores uint8, storeKeys uint64) {
	b.StopTimer()
	source := newMultiStoreWithGeneratedData(dbm.NewMemDB(), stores, storeKeys)
	version := source.LastCommitID().Version
	require.EqualValues(b, 1, version)
	b.StartTimer()

	for i := 0; i < b.N; i++ {
		target := NewStore(dbm.NewMemDB())
		for key := range source.stores {
			target.MountStoreWithDB(key, types.StoreTypeIAVL, nil)
		}
		err := target.LoadLatestVersion()
		require.NoError(b, err)
		require.EqualValues(b, 0, target.LastCommitID().Version)

		chunks, err := source.Snapshot(uint64(version), snapshottypes.CurrentFormat)
		require.NoError(b, err)
		for reader := range chunks {
			_, err := io.Copy(ioutil.Discard, reader)
			require.NoError(b, err)
			err = reader.Close()
			require.NoError(b, err)
		}
	}
}

func benchmarkMultistoreSnapshotRestore(b *testing.B, stores uint8, storeKeys uint64) {
	b.StopTimer()
	source := newMultiStoreWithGeneratedData(dbm.NewMemDB(), stores, storeKeys)
	version := uint64(source.LastCommitID().Version)
	require.EqualValues(b, 1, version)
	b.StartTimer()

	for i := 0; i < b.N; i++ {
		target := NewStore(dbm.NewMemDB())
		for key := range source.stores {
			target.MountStoreWithDB(key, types.StoreTypeIAVL, nil)
		}
		err := target.LoadLatestVersion()
		require.NoError(b, err)
		require.EqualValues(b, 0, target.LastCommitID().Version)

		chunks, err := source.Snapshot(version, snapshottypes.CurrentFormat)
		require.NoError(b, err)
		err = target.Restore(version, snapshottypes.CurrentFormat, chunks, nil)
		require.NoError(b, err)
		require.Equal(b, source.LastCommitID(), target.LastCommitID())
	}
=======
func TestSetInitialVersion(t *testing.T) {
	db := dbm.NewMemDB()
	multi := newMultiStoreWithMounts(db, types.PruneNothing)

	multi.SetInitialVersion(5)
	require.Equal(t, int64(5), multi.initialVersion)

	multi.Commit()
	require.Equal(t, int64(5), multi.LastCommitID().Version)
>>>>>>> d61fa431
}

//-----------------------------------------------------------------------
// utils

func newMultiStoreWithMounts(db dbm.DB, pruningOpts types.PruningOptions) *Store {
	store := NewStore(db)
	store.pruningOpts = pruningOpts

	store.MountStoreWithDB(types.NewKVStoreKey("store1"), types.StoreTypeIAVL, nil)
	store.MountStoreWithDB(types.NewKVStoreKey("store2"), types.StoreTypeIAVL, nil)
	store.MountStoreWithDB(types.NewKVStoreKey("store3"), types.StoreTypeIAVL, nil)

	return store
}

func newMultiStoreWithMixedMounts(db dbm.DB) *Store {
	store := NewStore(db)
	store.MountStoreWithDB(types.NewKVStoreKey("iavl1"), types.StoreTypeIAVL, nil)
	store.MountStoreWithDB(types.NewKVStoreKey("iavl2"), types.StoreTypeIAVL, nil)
	store.MountStoreWithDB(types.NewKVStoreKey("iavl3"), types.StoreTypeIAVL, nil)
	store.MountStoreWithDB(types.NewTransientStoreKey("trans1"), types.StoreTypeTransient, nil)
	store.LoadLatestVersion()

	return store
}

func newMultiStoreWithMixedMountsAndBasicData(db dbm.DB) *Store {
	store := newMultiStoreWithMixedMounts(db)
	store1 := store.getStoreByName("iavl1").(types.CommitKVStore)
	store2 := store.getStoreByName("iavl2").(types.CommitKVStore)
	trans1 := store.getStoreByName("trans1").(types.KVStore)

	store1.Set([]byte("a"), []byte{1})
	store1.Set([]byte("b"), []byte{1})
	store2.Set([]byte("X"), []byte{255})
	store2.Set([]byte("A"), []byte{101})
	trans1.Set([]byte("x1"), []byte{91})
	store.Commit()

	store1.Set([]byte("b"), []byte{2})
	store1.Set([]byte("c"), []byte{3})
	store2.Set([]byte("B"), []byte{102})
	store.Commit()

	store2.Set([]byte("C"), []byte{103})
	store2.Delete([]byte("X"))
	trans1.Set([]byte("x2"), []byte{92})
	store.Commit()

	return store
}

func newMultiStoreWithGeneratedData(db dbm.DB, stores uint8, storeKeys uint64) *Store {
	multiStore := NewStore(db)
	r := rand.New(rand.NewSource(49872768940)) // Fixed seed for deterministic tests

	keys := []*types.KVStoreKey{}
	for i := uint8(0); i < stores; i++ {
		key := types.NewKVStoreKey(fmt.Sprintf("store%v", i))
		multiStore.MountStoreWithDB(key, types.StoreTypeIAVL, nil)
		keys = append(keys, key)
	}
	multiStore.LoadLatestVersion()

	for _, key := range keys {
		store := multiStore.stores[key].(*iavl.Store)
		for i := uint64(0); i < storeKeys; i++ {
			k := make([]byte, 8)
			v := make([]byte, 1024)
			binary.BigEndian.PutUint64(k, i)
			_, err := r.Read(v)
			if err != nil {
				panic(err)
			}
			store.Set(k, v)
		}
	}

	multiStore.Commit()
	multiStore.LoadLatestVersion()

	return multiStore
}

func newMultiStoreWithModifiedMounts(db dbm.DB, pruningOpts types.PruningOptions) (*Store, *types.StoreUpgrades) {
	store := NewStore(db)
	store.pruningOpts = pruningOpts

	store.MountStoreWithDB(types.NewKVStoreKey("store1"), types.StoreTypeIAVL, nil)
	store.MountStoreWithDB(types.NewKVStoreKey("restore2"), types.StoreTypeIAVL, nil)
	store.MountStoreWithDB(types.NewKVStoreKey("store3"), types.StoreTypeIAVL, nil)

	upgrades := &types.StoreUpgrades{
		Renamed: []types.StoreRename{{
			OldKey: "store2",
			NewKey: "restore2",
		}},
		Deleted: []string{"store3"},
	}

	return store, upgrades
}

func assertStoresEqual(t *testing.T, expect, actual types.CommitKVStore, msgAndArgs ...interface{}) {
	assert.Equal(t, expect.LastCommitID(), actual.LastCommitID())
	expectIter := expect.Iterator(nil, nil)
	expectMap := map[string][]byte{}
	for ; expectIter.Valid(); expectIter.Next() {
		expectMap[string(expectIter.Key())] = expectIter.Value()
	}
	require.NoError(t, expectIter.Error())

	actualIter := expect.Iterator(nil, nil)
	actualMap := map[string][]byte{}
	for ; actualIter.Valid(); actualIter.Next() {
		actualMap[string(actualIter.Key())] = actualIter.Value()
	}
	require.NoError(t, actualIter.Error())

	assert.Equal(t, expectMap, actualMap, msgAndArgs...)
}

func checkStore(t *testing.T, store *Store, expect, got types.CommitID) {
	require.Equal(t, expect, got)
	require.Equal(t, expect, store.LastCommitID())
}

func checkContains(t testing.TB, info []types.StoreInfo, wanted []string) {
	t.Helper()

	for _, want := range wanted {
		checkHas(t, info, want)
	}
}

func checkHas(t testing.TB, info []types.StoreInfo, want string) {
	t.Helper()
	for _, i := range info {
		if i.Name == want {
			return
		}
	}
	t.Fatalf("storeInfo doesn't contain %s", want)
}

func getExpectedCommitID(store *Store, ver int64) types.CommitID {
	return types.CommitID{
		Version: ver,
		Hash:    hashStores(store.stores),
	}
}

func hashStores(stores map[types.StoreKey]types.CommitKVStore) []byte {
	m := make(map[string][]byte, len(stores))
	for key, store := range stores {
		name := key.Name()
		m[name] = types.StoreInfo{
			Name:     name,
			CommitId: store.LastCommitID(),
		}.GetHash()
	}
	return sdkmaps.HashFromMap(m)
}<|MERGE_RESOLUTION|>--- conflicted
+++ resolved
@@ -514,7 +514,6 @@
 	}
 }
 
-<<<<<<< HEAD
 func TestMultistoreSnapshot_Checksum(t *testing.T) {
 	// Chunks from different nodes must fit together, so all nodes must produce identical chunks.
 	// This checksum test makes sure that the byte stream remains identical. If the test fails
@@ -629,6 +628,17 @@
 	}
 }
 
+func TestSetInitialVersion(t *testing.T) {
+	db := dbm.NewMemDB()
+	multi := newMultiStoreWithMounts(db, types.PruneNothing)
+
+	multi.SetInitialVersion(5)
+	require.Equal(t, int64(5), multi.initialVersion)
+
+	multi.Commit()
+	require.Equal(t, int64(5), multi.LastCommitID().Version)
+}
+
 func BenchmarkMultistoreSnapshot100K(b *testing.B) {
 	benchmarkMultistoreSnapshot(b, 10, 10000)
 }
@@ -694,17 +704,6 @@
 		require.NoError(b, err)
 		require.Equal(b, source.LastCommitID(), target.LastCommitID())
 	}
-=======
-func TestSetInitialVersion(t *testing.T) {
-	db := dbm.NewMemDB()
-	multi := newMultiStoreWithMounts(db, types.PruneNothing)
-
-	multi.SetInitialVersion(5)
-	require.Equal(t, int64(5), multi.initialVersion)
-
-	multi.Commit()
-	require.Equal(t, int64(5), multi.LastCommitID().Version)
->>>>>>> d61fa431
 }
 
 //-----------------------------------------------------------------------
