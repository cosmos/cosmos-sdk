package rootmulti

import (
	"bytes"
	"fmt"
	"testing"
	"time"

	"github.com/stretchr/testify/require"
	abci "github.com/tendermint/tendermint/abci/types"
	"github.com/tendermint/tendermint/libs/log"
	dbm "github.com/tendermint/tm-db"

	"github.com/cosmos/cosmos-sdk/store/cachemulti"
	"github.com/cosmos/cosmos-sdk/store/iavl"
	sdkmaps "github.com/cosmos/cosmos-sdk/store/internal/maps"
	pruningtypes "github.com/cosmos/cosmos-sdk/store/pruning/types"
	"github.com/cosmos/cosmos-sdk/store/types"
)

func TestStoreType(t *testing.T) {
	db := dbm.NewMemDB()
	store := NewStore(db, log.NewNopLogger())
	store.MountStoreWithDB(types.NewKVStoreKey("store1"), types.StoreTypeIAVL, db)
}

func TestGetCommitKVStore(t *testing.T) {
	var db dbm.DB = dbm.NewMemDB()
	ms := newMultiStoreWithMounts(db, pruningtypes.NewPruningOptions(pruningtypes.PruningDefault))
	err := ms.LoadLatestVersion()
	require.Nil(t, err)

	key := ms.keysByName["store1"]

	store1 := ms.GetCommitKVStore(key)
	require.NotNil(t, store1)
	require.IsType(t, &iavl.Store{}, store1)

	store2 := ms.GetCommitStore(key)
	require.NotNil(t, store2)
	require.IsType(t, &iavl.Store{}, store2)
}

func TestStoreMount(t *testing.T) {
	db := dbm.NewMemDB()
	store := NewStore(db, log.NewNopLogger())

	key1 := types.NewKVStoreKey("store1")
	key2 := types.NewKVStoreKey("store2")
	dup1 := types.NewKVStoreKey("store1")

	require.NotPanics(t, func() { store.MountStoreWithDB(key1, types.StoreTypeIAVL, db) })
	require.NotPanics(t, func() { store.MountStoreWithDB(key2, types.StoreTypeIAVL, db) })

	require.Panics(t, func() { store.MountStoreWithDB(key1, types.StoreTypeIAVL, db) })
	require.Panics(t, func() { store.MountStoreWithDB(nil, types.StoreTypeIAVL, db) })
	require.Panics(t, func() { store.MountStoreWithDB(dup1, types.StoreTypeIAVL, db) })
}

func TestCacheMultiStore(t *testing.T) {
	var db dbm.DB = dbm.NewMemDB()
	ms := newMultiStoreWithMounts(db, pruningtypes.NewPruningOptions(pruningtypes.PruningNothing))

	cacheMulti := ms.CacheMultiStore()
	require.IsType(t, cachemulti.Store{}, cacheMulti)
}

func TestCacheMultiStoreWithVersion(t *testing.T) {
	var db dbm.DB = dbm.NewMemDB()
	ms := newMultiStoreWithMounts(db, pruningtypes.NewPruningOptions(pruningtypes.PruningNothing))
	err := ms.LoadLatestVersion()
	require.Nil(t, err)

	commitID := types.CommitID{}
	checkStore(t, ms, commitID, commitID)

	k, v := []byte("wind"), []byte("blows")

	store1 := ms.GetStoreByName("store1").(types.KVStore)
	store1.Set(k, v)

	cID := ms.Commit()
	require.Equal(t, int64(1), cID.Version)

	// require no failure when given an invalid or pruned version
	_, err = ms.CacheMultiStoreWithVersion(cID.Version + 1)
	require.Error(t, err)

	// require a valid version can be cache-loaded
	cms, err := ms.CacheMultiStoreWithVersion(cID.Version)
	require.NoError(t, err)

	// require a valid key lookup yields the correct value
	kvStore := cms.GetKVStore(ms.keysByName["store1"])
	require.NotNil(t, kvStore)
	require.Equal(t, kvStore.Get(k), v)

	// require we cannot commit (write) to a cache-versioned multi-store
	require.Panics(t, func() {
		kvStore.Set(k, []byte("newValue"))
		cms.Write()
	})
}

func TestHashStableWithEmptyCommit(t *testing.T) {
	var db dbm.DB = dbm.NewMemDB()
	ms := newMultiStoreWithMounts(db, pruningtypes.NewPruningOptions(pruningtypes.PruningNothing))
	err := ms.LoadLatestVersion()
	require.Nil(t, err)

	commitID := types.CommitID{}
	checkStore(t, ms, commitID, commitID)

	k, v := []byte("wind"), []byte("blows")

	store1 := ms.GetStoreByName("store1").(types.KVStore)
	store1.Set(k, v)

	cID := ms.Commit()
	require.Equal(t, int64(1), cID.Version)
	hash := cID.Hash

	// make an empty commit, it should update version, but not affect hash
	cID = ms.Commit()
	require.Equal(t, int64(2), cID.Version)
	require.Equal(t, hash, cID.Hash)
}

func TestMultistoreCommitLoad(t *testing.T) {
	var db dbm.DB = dbm.NewMemDB()
	store := newMultiStoreWithMounts(db, pruningtypes.NewPruningOptions(pruningtypes.PruningNothing))
	err := store.LoadLatestVersion()
	require.Nil(t, err)

	// New store has empty last commit.
	commitID := types.CommitID{}
	checkStore(t, store, commitID, commitID)

	// Make sure we can get stores by name.
	s1 := store.GetStoreByName("store1")
	require.NotNil(t, s1)
	s3 := store.GetStoreByName("store3")
	require.NotNil(t, s3)
	s77 := store.GetStoreByName("store77")
	require.Nil(t, s77)

	// Make a few commits and check them.
	nCommits := int64(3)
	for i := int64(0); i < nCommits; i++ {
		commitID = store.Commit()
		expectedCommitID := getExpectedCommitID(store, i+1)
		checkStore(t, store, expectedCommitID, commitID)
	}

	// Load the latest multistore again and check version.
	store = newMultiStoreWithMounts(db, pruningtypes.NewPruningOptions(pruningtypes.PruningNothing))
	err = store.LoadLatestVersion()
	require.Nil(t, err)
	commitID = getExpectedCommitID(store, nCommits)
	checkStore(t, store, commitID, commitID)

	// Commit and check version.
	commitID = store.Commit()
	expectedCommitID := getExpectedCommitID(store, nCommits+1)
	checkStore(t, store, expectedCommitID, commitID)

	// Load an older multistore and check version.
	ver := nCommits - 1
	store = newMultiStoreWithMounts(db, pruningtypes.NewPruningOptions(pruningtypes.PruningNothing))
	err = store.LoadVersion(ver)
	require.Nil(t, err)
	commitID = getExpectedCommitID(store, ver)
	checkStore(t, store, commitID, commitID)
}

func TestMultistoreLoadWithUpgrade(t *testing.T) {
	var db dbm.DB = dbm.NewMemDB()
	store := newMultiStoreWithMounts(db, pruningtypes.NewPruningOptions(pruningtypes.PruningNothing))
	err := store.LoadLatestVersion()
	require.Nil(t, err)

	// write some data in all stores
	k1, v1 := []byte("first"), []byte("store")
	s1, _ := store.GetStoreByName("store1").(types.KVStore)
	require.NotNil(t, s1)
	s1.Set(k1, v1)

	k2, v2 := []byte("second"), []byte("restore")
	s2, _ := store.GetStoreByName("store2").(types.KVStore)
	require.NotNil(t, s2)
	s2.Set(k2, v2)

	k3, v3 := []byte("third"), []byte("dropped")
	s3, _ := store.GetStoreByName("store3").(types.KVStore)
	require.NotNil(t, s3)
	s3.Set(k3, v3)

	s4, _ := store.GetStoreByName("store4").(types.KVStore)
	require.Nil(t, s4)

	// do one commit
	commitID := store.Commit()
	expectedCommitID := getExpectedCommitID(store, 1)
	checkStore(t, store, expectedCommitID, commitID)

	ci, err := getCommitInfo(db, 1)
	require.NoError(t, err)
	require.Equal(t, int64(1), ci.Version)
	require.Equal(t, 3, len(ci.StoreInfos))
	checkContains(t, ci.StoreInfos, []string{"store1", "store2", "store3"})

	// Load without changes and make sure it is sensible
	store = newMultiStoreWithMounts(db, pruningtypes.NewPruningOptions(pruningtypes.PruningNothing))

	err = store.LoadLatestVersion()
	require.Nil(t, err)
	commitID = getExpectedCommitID(store, 1)
	checkStore(t, store, commitID, commitID)

	// let's query data to see it was saved properly
	s2, _ = store.GetStoreByName("store2").(types.KVStore)
	require.NotNil(t, s2)
	require.Equal(t, v2, s2.Get(k2))

	// now, let's load with upgrades...
	restore, upgrades := newMultiStoreWithModifiedMounts(db, pruningtypes.NewPruningOptions(pruningtypes.PruningNothing))
	err = restore.LoadLatestVersionAndUpgrade(upgrades)
	require.Nil(t, err)

	// s1 was not changed
	s1, _ = restore.GetStoreByName("store1").(types.KVStore)
	require.NotNil(t, s1)
	require.Equal(t, v1, s1.Get(k1))

	// store3 is mounted, but data deleted are gone
	s3, _ = restore.GetStoreByName("store3").(types.KVStore)
	require.NotNil(t, s3)
	require.Nil(t, s3.Get(k3)) // data was deleted

	// store4 is mounted, with empty data
	s4, _ = restore.GetStoreByName("store4").(types.KVStore)
	require.NotNil(t, s4)

	iterator := s4.Iterator(nil, nil)

	values := 0
	for ; iterator.Valid(); iterator.Next() {
		values += 1
	}
	require.Zero(t, values)

	require.NoError(t, iterator.Close())

	// write something inside store4
	k4, v4 := []byte("fourth"), []byte("created")
	s4.Set(k4, v4)

	// store2 is no longer mounted
	st2 := restore.GetStoreByName("store2")
	require.Nil(t, st2)

	// restore2 has the old data
	rs2, _ := restore.GetStoreByName("restore2").(types.KVStore)
	require.NotNil(t, rs2)
	require.Equal(t, v2, rs2.Get(k2))

	// store this migrated data, and load it again without migrations
	migratedID := restore.Commit()
	require.Equal(t, migratedID.Version, int64(2))

	reload, _ := newMultiStoreWithModifiedMounts(db, pruningtypes.NewPruningOptions(pruningtypes.PruningNothing))
	err = reload.LoadLatestVersion()
	require.Nil(t, err)
	require.Equal(t, migratedID, reload.LastCommitID())

	// query this new store
	rl1, _ := reload.GetStoreByName("store1").(types.KVStore)
	require.NotNil(t, rl1)
	require.Equal(t, v1, rl1.Get(k1))

	rl2, _ := reload.GetStoreByName("restore2").(types.KVStore)
	require.NotNil(t, rl2)
	require.Equal(t, v2, rl2.Get(k2))

	rl4, _ := reload.GetStoreByName("store4").(types.KVStore)
	require.NotNil(t, rl4)
	require.Equal(t, v4, rl4.Get(k4))

	// check commitInfo in storage
	ci, err = getCommitInfo(db, 2)
	require.NoError(t, err)
	require.Equal(t, int64(2), ci.Version)
	require.Equal(t, 3, len(ci.StoreInfos), ci.StoreInfos)
	checkContains(t, ci.StoreInfos, []string{"store1", "restore2", "store4"})
}

func TestParsePath(t *testing.T) {
	_, _, err := parsePath("foo")
	require.Error(t, err)

	store, subpath, err := parsePath("/foo")
	require.NoError(t, err)
	require.Equal(t, store, "foo")
	require.Equal(t, subpath, "")

	store, subpath, err = parsePath("/fizz/bang/baz")
	require.NoError(t, err)
	require.Equal(t, store, "fizz")
	require.Equal(t, subpath, "/bang/baz")

	substore, subsubpath, err := parsePath(subpath)
	require.NoError(t, err)
	require.Equal(t, substore, "bang")
	require.Equal(t, subsubpath, "/baz")
}

func TestMultiStoreRestart(t *testing.T) {
	db := dbm.NewMemDB()
	pruning := pruningtypes.NewCustomPruningOptions(2, 1)
	multi := newMultiStoreWithMounts(db, pruning)
	err := multi.LoadLatestVersion()
	require.Nil(t, err)

	initCid := multi.LastCommitID()

	k, v := "wind", "blows"
	k2, v2 := "water", "flows"
	k3, v3 := "fire", "burns"

	for i := 1; i < 3; i++ {
		// Set and commit data in one store.
		store1 := multi.GetStoreByName("store1").(types.KVStore)
		store1.Set([]byte(k), []byte(fmt.Sprintf("%s:%d", v, i)))

		// ... and another.
		store2 := multi.GetStoreByName("store2").(types.KVStore)
		store2.Set([]byte(k2), []byte(fmt.Sprintf("%s:%d", v2, i)))

		// ... and another.
		store3 := multi.GetStoreByName("store3").(types.KVStore)
		store3.Set([]byte(k3), []byte(fmt.Sprintf("%s:%d", v3, i)))

		multi.Commit()

		cinfo, err := getCommitInfo(multi.db, int64(i))
		require.NoError(t, err)
		require.Equal(t, int64(i), cinfo.Version)
	}

	// Set and commit data in one store.
	store1 := multi.GetStoreByName("store1").(types.KVStore)
	store1.Set([]byte(k), []byte(fmt.Sprintf("%s:%d", v, 3)))

	// ... and another.
	store2 := multi.GetStoreByName("store2").(types.KVStore)
	store2.Set([]byte(k2), []byte(fmt.Sprintf("%s:%d", v2, 3)))

	multi.Commit()

	flushedCinfo, err := getCommitInfo(multi.db, 3)
	require.Nil(t, err)
	require.NotEqual(t, initCid, flushedCinfo, "CID is different after flush to disk")

	// ... and another.
	store3 := multi.GetStoreByName("store3").(types.KVStore)
	store3.Set([]byte(k3), []byte(fmt.Sprintf("%s:%d", v3, 3)))

	multi.Commit()

	postFlushCinfo, err := getCommitInfo(multi.db, 4)
	require.NoError(t, err)
	require.Equal(t, int64(4), postFlushCinfo.Version, "Commit changed after in-memory commit")

	multi = newMultiStoreWithMounts(db, pruning)
	err = multi.LoadLatestVersion()
	require.Nil(t, err)

	reloadedCid := multi.LastCommitID()
	require.Equal(t, int64(4), reloadedCid.Version, "Reloaded CID is not the same as last flushed CID")

	// Check that store1 and store2 retained date from 3rd commit
	store1 = multi.GetStoreByName("store1").(types.KVStore)
	val := store1.Get([]byte(k))
	require.Equal(t, []byte(fmt.Sprintf("%s:%d", v, 3)), val, "Reloaded value not the same as last flushed value")

	store2 = multi.GetStoreByName("store2").(types.KVStore)
	val2 := store2.Get([]byte(k2))
	require.Equal(t, []byte(fmt.Sprintf("%s:%d", v2, 3)), val2, "Reloaded value not the same as last flushed value")

	// Check that store3 still has data from last commit even though update happened on 2nd commit
	store3 = multi.GetStoreByName("store3").(types.KVStore)
	val3 := store3.Get([]byte(k3))
	require.Equal(t, []byte(fmt.Sprintf("%s:%d", v3, 3)), val3, "Reloaded value not the same as last flushed value")
}

func TestMultiStoreQuery(t *testing.T) {
	db := dbm.NewMemDB()
	multi := newMultiStoreWithMounts(db, pruningtypes.NewPruningOptions(pruningtypes.PruningNothing))
	err := multi.LoadLatestVersion()
	require.Nil(t, err)

	k, v := []byte("wind"), []byte("blows")
	k2, v2 := []byte("water"), []byte("flows")
	// v3 := []byte("is cold")

	cid := multi.Commit()

	// Make sure we can get by name.
	garbage := multi.GetStoreByName("bad-name")
	require.Nil(t, garbage)

	// Set and commit data in one store.
	store1 := multi.GetStoreByName("store1").(types.KVStore)
	store1.Set(k, v)

	// ... and another.
	store2 := multi.GetStoreByName("store2").(types.KVStore)
	store2.Set(k2, v2)

	// Commit the multistore.
	cid = multi.Commit()
	ver := cid.Version

	// Reload multistore from database
	multi = newMultiStoreWithMounts(db, pruningtypes.NewPruningOptions(pruningtypes.PruningNothing))
	err = multi.LoadLatestVersion()
	require.Nil(t, err)

	// Test bad path.
	query := abci.RequestQuery{Path: "/key", Data: k, Height: ver}
	qres := multi.Query(query)
	require.EqualValues(t, types.ErrUnknownRequest.ABCICode(), qres.Code)
	require.EqualValues(t, types.ErrUnknownRequest.Codespace(), qres.Codespace)

	query.Path = "h897fy32890rf63296r92"
	qres = multi.Query(query)
	require.EqualValues(t, types.ErrUnknownRequest.ABCICode(), qres.Code)
	require.EqualValues(t, types.ErrUnknownRequest.Codespace(), qres.Codespace)

	// Test invalid store name.
	query.Path = "/garbage/key"
	qres = multi.Query(query)
	require.EqualValues(t, types.ErrUnknownRequest.ABCICode(), qres.Code)
	require.EqualValues(t, types.ErrUnknownRequest.Codespace(), qres.Codespace)

	// Test valid query with data.
	query.Path = "/store1/key"
	qres = multi.Query(query)
	require.EqualValues(t, 0, qres.Code)
	require.Equal(t, v, qres.Value)

	// Test valid but empty query.
	query.Path = "/store2/key"
	query.Prove = true
	qres = multi.Query(query)
	require.EqualValues(t, 0, qres.Code)
	require.Nil(t, qres.Value)

	// Test store2 data.
	query.Data = k2
	qres = multi.Query(query)
	require.EqualValues(t, 0, qres.Code)
	require.Equal(t, v2, qres.Value)
}

func TestMultiStore_Pruning(t *testing.T) {
	testCases := []struct {
		name        string
		numVersions int64
		po          pruningtypes.PruningOptions
		deleted     []int64
		saved       []int64
	}{
		{"prune nothing", 10, pruningtypes.NewPruningOptions(pruningtypes.PruningNothing), nil, []int64{1, 2, 3, 4, 5, 6, 7, 8, 9, 10}},
		{"prune everything", 12, pruningtypes.NewPruningOptions(pruningtypes.PruningEverything), []int64{1, 2, 3, 4, 5, 6, 7}, []int64{8, 9, 10, 11, 12}},
		{"prune some; no batch", 10, pruningtypes.NewCustomPruningOptions(2, 1), []int64{1, 2, 3, 4, 6, 5, 7}, []int64{8, 9, 10}},
		{"prune some; small batch", 10, pruningtypes.NewCustomPruningOptions(2, 3), []int64{1, 2, 3, 4, 5, 6}, []int64{7, 8, 9, 10}},
		{"prune some; large batch", 10, pruningtypes.NewCustomPruningOptions(2, 11), nil, []int64{1, 2, 3, 4, 5, 6, 7, 8, 9, 10}},
	}

	for _, tc := range testCases {
		tc := tc

		t.Run(tc.name, func(t *testing.T) {
			db := dbm.NewMemDB()
			ms := newMultiStoreWithMounts(db, tc.po)
			require.NoError(t, ms.LoadLatestVersion())

			for i := int64(0); i < tc.numVersions; i++ {
				ms.Commit()
			}

			for _, v := range tc.saved {
				_, err := ms.CacheMultiStoreWithVersion(v)
				require.NoError(t, err, "expected no error when loading height: %d", v)
			}

			for _, v := range tc.deleted {
				_, err := ms.CacheMultiStoreWithVersion(v)
				require.Error(t, err, "expected error when loading height: %d", v)
			}
		})
	}
}

func TestMultiStore_Pruning_SameHeightsTwice(t *testing.T) {
	const (
		numVersions int64  = 10
		keepRecent  uint64 = 2
		interval    uint64 = 10
	)

	expectedHeights := []int64{}
	for i := int64(1); i < numVersions-int64(keepRecent); i++ {
		expectedHeights = append(expectedHeights, i)
	}

	db := dbm.NewMemDB()

	ms := newMultiStoreWithMounts(db, pruningtypes.NewCustomPruningOptions(keepRecent, interval))
	require.NoError(t, ms.LoadLatestVersion())

	var lastCommitInfo types.CommitID
	for i := int64(0); i < numVersions; i++ {
		lastCommitInfo = ms.Commit()
	}

	require.Equal(t, numVersions, lastCommitInfo.Version)

	for v := int64(1); v < numVersions-int64(keepRecent); v++ {
		err := ms.LoadVersion(v)
		require.Error(t, err, "expected error when loading pruned height: %d", v)
	}

	for v := int64(numVersions - int64(keepRecent)); v < numVersions; v++ {
		err := ms.LoadVersion(v)
		require.NoError(t, err, "expected no error when loading height: %d", v)
	}

	// Get latest
	err := ms.LoadVersion(numVersions - 1)
	require.NoError(t, err)

	// Ensure already pruned heights were loaded
	heights, err := ms.pruningManager.GetFlushAndResetPruningHeights()
	require.NoError(t, err)
	require.Equal(t, expectedHeights, heights)

	require.NoError(t, ms.pruningManager.LoadPruningHeights(db))

	// Test pruning the same heights again
	lastCommitInfo = ms.Commit()
	require.Equal(t, numVersions, lastCommitInfo.Version)

	// Ensure that can commit one more height with no panic
	lastCommitInfo = ms.Commit()
	require.Equal(t, numVersions+1, lastCommitInfo.Version)
}

func TestMultiStore_PruningRestart(t *testing.T) {
	db := dbm.NewMemDB()
	ms := newMultiStoreWithMounts(db, pruningtypes.NewCustomPruningOptions(2, 11))
	ms.SetSnapshotInterval(3)
	require.NoError(t, ms.LoadLatestVersion())

	// Commit enough to build up heights to prune, where on the next block we should
	// batch delete.
	for i := int64(0); i < 10; i++ {
		ms.Commit()
	}

	pruneHeights := []int64{1, 2, 4, 5, 7}

	// ensure we've persisted the current batch of heights to prune to the store's DB
	err := ms.pruningManager.LoadPruningHeights(ms.db)
	require.NoError(t, err)

	actualHeightsToPrune, err := ms.pruningManager.GetFlushAndResetPruningHeights()
	require.NoError(t, err)
	require.Equal(t, len(pruneHeights), len(actualHeightsToPrune))
	require.Equal(t, pruneHeights, actualHeightsToPrune)

	// "restart"
	ms = newMultiStoreWithMounts(db, pruningtypes.NewCustomPruningOptions(2, 11))
	ms.SetSnapshotInterval(3)
	err = ms.LoadLatestVersion()
	require.NoError(t, err)

	actualHeightsToPrune, err = ms.pruningManager.GetFlushAndResetPruningHeights()
	require.NoError(t, err)
	require.Equal(t, pruneHeights, actualHeightsToPrune)

	// commit one more block and ensure the heights have been pruned
	ms.Commit()

	actualHeightsToPrune, err = ms.pruningManager.GetFlushAndResetPruningHeights()
	require.NoError(t, err)
	require.Empty(t, actualHeightsToPrune)

	for _, v := range pruneHeights {
		_, err := ms.CacheMultiStoreWithVersion(v)
		require.NoError(t, err, "expected error when loading height: %d", v)
	}
}

func TestSetInitialVersion(t *testing.T) {
	db := dbm.NewMemDB()
	multi := newMultiStoreWithMounts(db, pruningtypes.NewPruningOptions(pruningtypes.PruningNothing))

	require.NoError(t, multi.LoadLatestVersion())

	multi.SetInitialVersion(5)
	require.Equal(t, int64(5), multi.initialVersion)

	multi.Commit()
	require.Equal(t, int64(5), multi.LastCommitID().Version)

	ckvs := multi.GetCommitKVStore(multi.keysByName["store1"])
	iavlStore, ok := ckvs.(*iavl.Store)
	require.True(t, ok)
	require.True(t, iavlStore.VersionExists(5))
}

func TestAddListenersAndListeningEnabled(t *testing.T) {
	db := dbm.NewMemDB()
	multi := newMultiStoreWithMounts(db, pruningtypes.NewPruningOptions(pruningtypes.PruningNothing))
	testKey := types.NewKVStoreKey("listening_test_key")
	enabled := multi.ListeningEnabled(testKey)
	require.False(t, enabled)

	wrongTestKey := types.NewKVStoreKey("wrong_listening_test_key")
	multi.AddListeners([]types.StoreKey{testKey})
	enabled = multi.ListeningEnabled(wrongTestKey)
	require.False(t, enabled)

	enabled = multi.ListeningEnabled(testKey)
	require.True(t, enabled)
}

<<<<<<< HEAD
=======
var (
	testMarshaller = types.NewTestCodec()
	testKey1       = []byte{1, 2, 3, 4, 5}
	testValue1     = []byte{5, 4, 3, 2, 1}
	testKey2       = []byte{2, 3, 4, 5, 6}
	testValue2     = []byte{6, 5, 4, 3, 2}
)

func TestGetListenWrappedKVStore(t *testing.T) {
	buf := new(bytes.Buffer)
	var db dbm.DB = dbm.NewMemDB()
	ms := newMultiStoreWithMounts(db, pruningtypes.NewPruningOptions(pruningtypes.PruningNothing))
	ms.LoadLatestVersion()
	mockListeners := []types.WriteListener{types.NewStoreKVPairWriteListener(buf, testMarshaller)}
	ms.AddListeners(testStoreKey1, mockListeners)
	ms.AddListeners(testStoreKey2, mockListeners)

	listenWrappedStore1 := ms.GetKVStore(testStoreKey1)
	require.IsType(t, &listenkv.Store{}, listenWrappedStore1)

	listenWrappedStore1.Set(testKey1, testValue1)
	expectedOutputKVPairSet1, err := testMarshaller.MarshalLengthPrefixed(&types.StoreKVPair{
		Key:      testKey1,
		Value:    testValue1,
		StoreKey: testStoreKey1.Name(),
		Delete:   false,
	})
	require.Nil(t, err)
	kvPairSet1Bytes := buf.Bytes()
	buf.Reset()
	require.Equal(t, expectedOutputKVPairSet1, kvPairSet1Bytes)

	listenWrappedStore1.Delete(testKey1)
	expectedOutputKVPairDelete1, err := testMarshaller.MarshalLengthPrefixed(&types.StoreKVPair{
		Key:      testKey1,
		Value:    nil,
		StoreKey: testStoreKey1.Name(),
		Delete:   true,
	})
	require.Nil(t, err)
	kvPairDelete1Bytes := buf.Bytes()
	buf.Reset()
	require.Equal(t, expectedOutputKVPairDelete1, kvPairDelete1Bytes)

	listenWrappedStore2 := ms.GetKVStore(testStoreKey2)
	require.IsType(t, &listenkv.Store{}, listenWrappedStore2)

	listenWrappedStore2.Set(testKey2, testValue2)
	expectedOutputKVPairSet2, err := testMarshaller.MarshalLengthPrefixed(&types.StoreKVPair{
		Key:      testKey2,
		Value:    testValue2,
		StoreKey: testStoreKey2.Name(),
		Delete:   false,
	})
	require.NoError(t, err)
	kvPairSet2Bytes := buf.Bytes()
	buf.Reset()
	require.Equal(t, expectedOutputKVPairSet2, kvPairSet2Bytes)

	listenWrappedStore2.Delete(testKey2)
	expectedOutputKVPairDelete2, err := testMarshaller.MarshalLengthPrefixed(&types.StoreKVPair{
		Key:      testKey2,
		Value:    nil,
		StoreKey: testStoreKey2.Name(),
		Delete:   true,
	})
	require.NoError(t, err)
	kvPairDelete2Bytes := buf.Bytes()
	buf.Reset()
	require.Equal(t, expectedOutputKVPairDelete2, kvPairDelete2Bytes)

	unwrappedStore := ms.GetKVStore(testStoreKey3)
	require.IsType(t, &iavl.Store{}, unwrappedStore)

	unwrappedStore.Set(testKey2, testValue2)
	kvPairSet3Bytes := buf.Bytes()
	buf.Reset()
	require.Equal(t, []byte{}, kvPairSet3Bytes)

	unwrappedStore.Delete(testKey2)
	kvPairDelete3Bytes := buf.Bytes()
	buf.Reset()
	require.Equal(t, []byte{}, kvPairDelete3Bytes)
}

>>>>>>> 876e1f94
func TestCacheWraps(t *testing.T) {
	db := dbm.NewMemDB()
	multi := newMultiStoreWithMounts(db, pruningtypes.NewPruningOptions(pruningtypes.PruningNothing))

	cacheWrapper := multi.CacheWrap()
	require.IsType(t, cachemulti.Store{}, cacheWrapper)

	cacheWrappedWithTrace := multi.CacheWrapWithTrace(nil, nil)
	require.IsType(t, cachemulti.Store{}, cacheWrappedWithTrace)
}

func TestTraceConcurrency(t *testing.T) {
	db := dbm.NewMemDB()
	multi := newMultiStoreWithMounts(db, pruningtypes.NewPruningOptions(pruningtypes.PruningNothing))
	err := multi.LoadLatestVersion()
	require.NoError(t, err)

	b := &bytes.Buffer{}
	key := multi.keysByName["store1"]
	tc := types.TraceContext(map[string]interface{}{"blockHeight": 64})

	multi.SetTracer(b)
	multi.SetTracingContext(tc)

	cms := multi.CacheMultiStore()
	store1 := cms.GetKVStore(key)
	cw := store1.CacheWrapWithTrace(b, tc)
	_ = cw
	require.NotNil(t, store1)

	stop := make(chan struct{})
	stopW := make(chan struct{})

	go func(stop chan struct{}) {
		for {
			select {
			case <-stop:
				return
			default:
				store1.Set([]byte{1}, []byte{1})
				cms.Write()
			}
		}
	}(stop)

	go func(stop chan struct{}) {
		for {
			select {
			case <-stop:
				return
			default:
				multi.SetTracingContext(tc)
			}
		}
	}(stopW)

	time.Sleep(3 * time.Second)
	stop <- struct{}{}
	stopW <- struct{}{}
}

func TestCommitOrdered(t *testing.T) {
	var db dbm.DB = dbm.NewMemDB()
	multi := newMultiStoreWithMounts(db, pruningtypes.NewPruningOptions(pruningtypes.PruningNothing))
	err := multi.LoadLatestVersion()
	require.Nil(t, err)

	commitID := types.CommitID{}
	checkStore(t, multi, commitID, commitID)

	k, v := []byte("wind"), []byte("blows")
	k2, v2 := []byte("water"), []byte("flows")
	k3, v3 := []byte("fire"), []byte("burns")

	store1 := multi.GetStoreByName("store1").(types.KVStore)
	store1.Set(k, v)

	store2 := multi.GetStoreByName("store2").(types.KVStore)
	store2.Set(k2, v2)

	store3 := multi.GetStoreByName("store3").(types.KVStore)
	store3.Set(k3, v3)

	typeID := multi.Commit()
	require.Equal(t, int64(1), typeID.Version)

	ci, err := getCommitInfo(db, 1)
	require.NoError(t, err)
	require.Equal(t, int64(1), ci.Version)
	require.Equal(t, 3, len(ci.StoreInfos))
	for i, s := range ci.StoreInfos {
		require.Equal(t, s.Name, fmt.Sprintf("store%d", i+1))
	}
}

//-----------------------------------------------------------------------
// utils

var (
	testStoreKey1 = types.NewKVStoreKey("store1")
	testStoreKey2 = types.NewKVStoreKey("store2")
	testStoreKey3 = types.NewKVStoreKey("store3")
)

func newMultiStoreWithMounts(db dbm.DB, pruningOpts pruningtypes.PruningOptions) *Store {
	store := NewStore(db, log.NewNopLogger())
	store.SetPruning(pruningOpts)

	store.MountStoreWithDB(testStoreKey1, types.StoreTypeIAVL, nil)
	store.MountStoreWithDB(testStoreKey2, types.StoreTypeIAVL, nil)
	store.MountStoreWithDB(testStoreKey3, types.StoreTypeIAVL, nil)

	return store
}

func newMultiStoreWithModifiedMounts(db dbm.DB, pruningOpts pruningtypes.PruningOptions) (*Store, *types.StoreUpgrades) {
	store := NewStore(db, log.NewNopLogger())
	store.SetPruning(pruningOpts)

	store.MountStoreWithDB(types.NewKVStoreKey("store1"), types.StoreTypeIAVL, nil)
	store.MountStoreWithDB(types.NewKVStoreKey("restore2"), types.StoreTypeIAVL, nil)
	store.MountStoreWithDB(types.NewKVStoreKey("store3"), types.StoreTypeIAVL, nil)
	store.MountStoreWithDB(types.NewKVStoreKey("store4"), types.StoreTypeIAVL, nil)

	upgrades := &types.StoreUpgrades{
		Added: []string{"store4"},
		Renamed: []types.StoreRename{{
			OldKey: "store2",
			NewKey: "restore2",
		}},
		Deleted: []string{"store3"},
	}

	return store, upgrades
}

func checkStore(t *testing.T, store *Store, expect, got types.CommitID) {
	require.Equal(t, expect, got)
	require.Equal(t, expect, store.LastCommitID())
}

func checkContains(t testing.TB, info []types.StoreInfo, wanted []string) {
	t.Helper()

	for _, want := range wanted {
		checkHas(t, info, want)
	}
}

func checkHas(t testing.TB, info []types.StoreInfo, want string) {
	t.Helper()
	for _, i := range info {
		if i.Name == want {
			return
		}
	}
	t.Fatalf("storeInfo doesn't contain %s", want)
}

func getExpectedCommitID(store *Store, ver int64) types.CommitID {
	return types.CommitID{
		Version: ver,
		Hash:    hashStores(store.stores),
	}
}

func hashStores(stores map[types.StoreKey]types.CommitKVStore) []byte {
	m := make(map[string][]byte, len(stores))
	for key, store := range stores {
		name := key.Name()
		m[name] = types.StoreInfo{
			Name:     name,
			CommitId: store.LastCommitID(),
		}.GetHash()
	}
	return sdkmaps.HashFromMap(m)
}

type MockListener struct {
	stateCache []types.StoreKVPair
}

func (tl *MockListener) OnWrite(storeKey types.StoreKey, key []byte, value []byte, delete bool) error {
	tl.stateCache = append(tl.stateCache, types.StoreKVPair{
		StoreKey: storeKey.Name(),
		Key:      key,
		Value:    value,
		Delete:   delete,
	})
	return nil
}

func TestStateListeners(t *testing.T) {
	var db dbm.DB = dbm.NewMemDB()
	ms := newMultiStoreWithMounts(db, pruningtypes.NewPruningOptions(pruningtypes.PruningNothing))

	listener := &MockListener{}
	ms.AddListeners(testStoreKey1, []types.WriteListener{listener})

	require.NoError(t, ms.LoadLatestVersion())
	cacheMulti := ms.CacheMultiStore()

	store1 := cacheMulti.GetKVStore(testStoreKey1)
	store1.Set([]byte{1}, []byte{1})
	require.Empty(t, listener.stateCache)

	// writes are observed when cache store commit.
	cacheMulti.Write()
	require.Equal(t, 1, len(listener.stateCache))

	// test nested cache store
	listener.stateCache = []types.StoreKVPair{}
	nested := cacheMulti.CacheMultiStore()

	store1 = nested.GetKVStore(testStoreKey1)
	store1.Set([]byte{1}, []byte{1})
	require.Empty(t, listener.stateCache)

	// writes are not observed when nested cache store commit
	nested.Write()
	require.Empty(t, listener.stateCache)

	// writes are observed when inner cache store commit
	cacheMulti.Write()
	require.Equal(t, 1, len(listener.stateCache))
}

type commitKVStoreStub struct {
	types.CommitKVStore
	Committed int
}

func (stub *commitKVStoreStub) Commit() types.CommitID {
	commitID := stub.CommitKVStore.Commit()
	stub.Committed += 1
	return commitID
}

func prepareStoreMap() map[types.StoreKey]types.CommitKVStore {
	var db dbm.DB = dbm.NewMemDB()
	store := NewStore(db, log.NewNopLogger())
	store.MountStoreWithDB(types.NewKVStoreKey("iavl1"), types.StoreTypeIAVL, nil)
	store.MountStoreWithDB(types.NewKVStoreKey("iavl2"), types.StoreTypeIAVL, nil)
	store.MountStoreWithDB(types.NewTransientStoreKey("trans1"), types.StoreTypeTransient, nil)
	store.LoadLatestVersion()
	return map[types.StoreKey]types.CommitKVStore{
		testStoreKey1: &commitKVStoreStub{
			CommitKVStore: store.GetStoreByName("iavl1").(types.CommitKVStore),
		},
		testStoreKey2: &commitKVStoreStub{
			CommitKVStore: store.GetStoreByName("iavl2").(types.CommitKVStore),
		},
		testStoreKey3: &commitKVStoreStub{
			CommitKVStore: store.GetStoreByName("trans1").(types.CommitKVStore),
		},
	}
}

func TestCommitStores(t *testing.T) {
	testCases := []struct {
		name          string
		committed     int
		exptectCommit int
	}{
		{
			"when upgrade not get interrupted",
			0,
			1,
		},
		{
			"when upgrade get interrupted once",
			1,
			0,
		},
		{
			"when upgrade get interrupted twice",
			2,
			0,
		},
	}
	for _, tc := range testCases {
		t.Run(tc.name, func(t *testing.T) {
			storeMap := prepareStoreMap()
			store := storeMap[testStoreKey1].(*commitKVStoreStub)
			for i := tc.committed; i > 0; i-- {
				store.Commit()
			}
			store.Committed = 0
			var version int64 = 1
			removalMap := map[types.StoreKey]bool{}
			res := commitStores(version, storeMap, removalMap)
			for _, s := range res.StoreInfos {
				require.Equal(t, version, s.CommitId.Version)
			}
			require.Equal(t, version, res.Version)
			require.Equal(t, tc.exptectCommit, store.Committed)
		})
	}
}<|MERGE_RESOLUTION|>--- conflicted
+++ resolved
@@ -637,94 +637,6 @@
 	require.True(t, enabled)
 }
 
-<<<<<<< HEAD
-=======
-var (
-	testMarshaller = types.NewTestCodec()
-	testKey1       = []byte{1, 2, 3, 4, 5}
-	testValue1     = []byte{5, 4, 3, 2, 1}
-	testKey2       = []byte{2, 3, 4, 5, 6}
-	testValue2     = []byte{6, 5, 4, 3, 2}
-)
-
-func TestGetListenWrappedKVStore(t *testing.T) {
-	buf := new(bytes.Buffer)
-	var db dbm.DB = dbm.NewMemDB()
-	ms := newMultiStoreWithMounts(db, pruningtypes.NewPruningOptions(pruningtypes.PruningNothing))
-	ms.LoadLatestVersion()
-	mockListeners := []types.WriteListener{types.NewStoreKVPairWriteListener(buf, testMarshaller)}
-	ms.AddListeners(testStoreKey1, mockListeners)
-	ms.AddListeners(testStoreKey2, mockListeners)
-
-	listenWrappedStore1 := ms.GetKVStore(testStoreKey1)
-	require.IsType(t, &listenkv.Store{}, listenWrappedStore1)
-
-	listenWrappedStore1.Set(testKey1, testValue1)
-	expectedOutputKVPairSet1, err := testMarshaller.MarshalLengthPrefixed(&types.StoreKVPair{
-		Key:      testKey1,
-		Value:    testValue1,
-		StoreKey: testStoreKey1.Name(),
-		Delete:   false,
-	})
-	require.Nil(t, err)
-	kvPairSet1Bytes := buf.Bytes()
-	buf.Reset()
-	require.Equal(t, expectedOutputKVPairSet1, kvPairSet1Bytes)
-
-	listenWrappedStore1.Delete(testKey1)
-	expectedOutputKVPairDelete1, err := testMarshaller.MarshalLengthPrefixed(&types.StoreKVPair{
-		Key:      testKey1,
-		Value:    nil,
-		StoreKey: testStoreKey1.Name(),
-		Delete:   true,
-	})
-	require.Nil(t, err)
-	kvPairDelete1Bytes := buf.Bytes()
-	buf.Reset()
-	require.Equal(t, expectedOutputKVPairDelete1, kvPairDelete1Bytes)
-
-	listenWrappedStore2 := ms.GetKVStore(testStoreKey2)
-	require.IsType(t, &listenkv.Store{}, listenWrappedStore2)
-
-	listenWrappedStore2.Set(testKey2, testValue2)
-	expectedOutputKVPairSet2, err := testMarshaller.MarshalLengthPrefixed(&types.StoreKVPair{
-		Key:      testKey2,
-		Value:    testValue2,
-		StoreKey: testStoreKey2.Name(),
-		Delete:   false,
-	})
-	require.NoError(t, err)
-	kvPairSet2Bytes := buf.Bytes()
-	buf.Reset()
-	require.Equal(t, expectedOutputKVPairSet2, kvPairSet2Bytes)
-
-	listenWrappedStore2.Delete(testKey2)
-	expectedOutputKVPairDelete2, err := testMarshaller.MarshalLengthPrefixed(&types.StoreKVPair{
-		Key:      testKey2,
-		Value:    nil,
-		StoreKey: testStoreKey2.Name(),
-		Delete:   true,
-	})
-	require.NoError(t, err)
-	kvPairDelete2Bytes := buf.Bytes()
-	buf.Reset()
-	require.Equal(t, expectedOutputKVPairDelete2, kvPairDelete2Bytes)
-
-	unwrappedStore := ms.GetKVStore(testStoreKey3)
-	require.IsType(t, &iavl.Store{}, unwrappedStore)
-
-	unwrappedStore.Set(testKey2, testValue2)
-	kvPairSet3Bytes := buf.Bytes()
-	buf.Reset()
-	require.Equal(t, []byte{}, kvPairSet3Bytes)
-
-	unwrappedStore.Delete(testKey2)
-	kvPairDelete3Bytes := buf.Bytes()
-	buf.Reset()
-	require.Equal(t, []byte{}, kvPairDelete3Bytes)
-}
-
->>>>>>> 876e1f94
 func TestCacheWraps(t *testing.T) {
 	db := dbm.NewMemDB()
 	multi := newMultiStoreWithMounts(db, pruningtypes.NewPruningOptions(pruningtypes.PruningNothing))
@@ -920,36 +832,30 @@
 func TestStateListeners(t *testing.T) {
 	var db dbm.DB = dbm.NewMemDB()
 	ms := newMultiStoreWithMounts(db, pruningtypes.NewPruningOptions(pruningtypes.PruningNothing))
-
-	listener := &MockListener{}
-	ms.AddListeners(testStoreKey1, []types.WriteListener{listener})
+	require.Empty(t, ms.listeners)
+
+	ms.AddListeners([]types.StoreKey{testStoreKey1})
+	require.Equal(t, 1, len(ms.listeners))
 
 	require.NoError(t, ms.LoadLatestVersion())
 	cacheMulti := ms.CacheMultiStore()
 
-	store1 := cacheMulti.GetKVStore(testStoreKey1)
-	store1.Set([]byte{1}, []byte{1})
-	require.Empty(t, listener.stateCache)
+	store := cacheMulti.GetKVStore(testStoreKey1)
+	store.Set([]byte{1}, []byte{1})
+	require.Empty(t, ms.PopStateCache())
 
 	// writes are observed when cache store commit.
 	cacheMulti.Write()
-	require.Equal(t, 1, len(listener.stateCache))
-
-	// test nested cache store
-	listener.stateCache = []types.StoreKVPair{}
-	nested := cacheMulti.CacheMultiStore()
-
-	store1 = nested.GetKVStore(testStoreKey1)
-	store1.Set([]byte{1}, []byte{1})
-	require.Empty(t, listener.stateCache)
-
-	// writes are not observed when nested cache store commit
-	nested.Write()
-	require.Empty(t, listener.stateCache)
-
-	// writes are observed when inner cache store commit
+	require.Equal(t, 1, len(ms.PopStateCache()))
+
+	// test no listening on unobserved store
+	store = cacheMulti.GetKVStore(testStoreKey2)
+	store.Set([]byte{1}, []byte{1})
+	require.Empty(t, ms.PopStateCache())
+
+	// writes are not observed when cache store commit
 	cacheMulti.Write()
-	require.Equal(t, 1, len(listener.stateCache))
+	require.Empty(t, ms.PopStateCache())
 }
 
 type commitKVStoreStub struct {
