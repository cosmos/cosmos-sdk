--- conflicted
+++ resolved
@@ -422,13 +422,8 @@
 func (si storeInfo) Hash() []byte {
 	// Doesn't write Name, since merkle.SimpleHashFromMap() will
 	// include them via the keys.
-<<<<<<< HEAD
 	bz, _ := cdc.MarshalBinaryLengthPrefixed(si.Core) // Does not error
-	hasher := ripemd160.New()
-=======
-	bz, _ := cdc.MarshalBinary(si.Core) // Does not error
 	hasher := tmhash.New()
->>>>>>> 5aae4740
 	_, err := hasher.Write(bz)
 	if err != nil {
 		// TODO: Handle with #870
