package store

import (
	"fmt"
	"testing"

	"github.com/stretchr/testify/assert"
	abci "github.com/tendermint/abci/types"
	"github.com/tendermint/go-amino"
	dbm "github.com/tendermint/tmlibs/db"
	libmerkle "github.com/tendermint/tmlibs/merkle"

	"github.com/cosmos/cosmos-sdk/merkle"
	sdk "github.com/cosmos/cosmos-sdk/types"
)

const useDebugDB = false

func TestMultistoreCommitLoad(t *testing.T) {
	var db dbm.DB = dbm.NewMemDB()
	if useDebugDB {
		db = dbm.NewDebugDB("CMS", db)
	}
	store := newMultiStoreWithMounts(db)
	err := store.LoadLatestVersion()
	assert.Nil(t, err)

	// New store has empty last commit.
	commitID := CommitID{}
	checkStore(t, store, commitID, commitID)

	// Make sure we can get stores by name.
	s1 := store.getStoreByName("store1")
	assert.NotNil(t, s1)
	s3 := store.getStoreByName("store3")
	assert.NotNil(t, s3)
	s77 := store.getStoreByName("store77")
	assert.Nil(t, s77)

	// Make a few commits and check them.
	nCommits := int64(3)
	for i := int64(0); i < nCommits; i++ {
		commitID = store.Commit()
		expectedCommitID := getExpectedCommitID(store, i+1)
		checkStore(t, store, expectedCommitID, commitID)
	}

	// Load the latest multistore again and check version.
	store = newMultiStoreWithMounts(db)
	err = store.LoadLatestVersion()
	assert.Nil(t, err)
	commitID = getExpectedCommitID(store, nCommits)
	checkStore(t, store, commitID, commitID)

	// Commit and check version.
	commitID = store.Commit()
	expectedCommitID := getExpectedCommitID(store, nCommits+1)
	checkStore(t, store, expectedCommitID, commitID)

	// Load an older multistore and check version.
	ver := nCommits - 1
	store = newMultiStoreWithMounts(db)
	err = store.LoadVersion(ver)
	assert.Nil(t, err)
	commitID = getExpectedCommitID(store, ver)
	checkStore(t, store, commitID, commitID)

	// XXX: commit this older version
	commitID = store.Commit()
	expectedCommitID = getExpectedCommitID(store, ver+1)
	checkStore(t, store, expectedCommitID, commitID)

	// XXX: confirm old commit is overwritten and we have rolled back
	// LatestVersion
	store = newMultiStoreWithMounts(db)
	err = store.LoadLatestVersion()
	assert.Nil(t, err)
	commitID = getExpectedCommitID(store, ver+1)
	checkStore(t, store, commitID, commitID)
}

func TestParsePath(t *testing.T) {
	_, _, err := parsePath("foo")
	assert.Error(t, err)

	store, subpath, err := parsePath("/foo")
	assert.NoError(t, err)
	assert.Equal(t, store, "foo")
	assert.Equal(t, subpath, "")

	store, subpath, err = parsePath("/fizz/bang/baz")
	assert.NoError(t, err)
	assert.Equal(t, store, "fizz")
	assert.Equal(t, subpath, "/bang/baz")

	substore, subsubpath, err := parsePath(subpath)
	assert.NoError(t, err)
	assert.Equal(t, substore, "bang")
	assert.Equal(t, subsubpath, "/baz")

}

func TestMultiStoreQuery(t *testing.T) {
	db := dbm.NewMemDB()
	multi := newMultiStoreWithMounts(db)
	err := multi.LoadLatestVersion()
	assert.Nil(t, err)

	k, v := []byte("wind"), []byte("blows")
	k2, v2 := []byte("water"), []byte("flows")
	// v3 := []byte("is cold")

	cid := multi.Commit()

	// Make sure we can get by name.
	garbage := multi.getStoreByName("bad-name")
	assert.Nil(t, garbage)

	// Set and commit data in one store.
	store1 := multi.getStoreByName("store1").(KVStore)
	store1.Set(k, v)

	// ... and another.
	store2 := multi.getStoreByName("store2").(KVStore)
	store2.Set(k2, v2)

	// Commit the multistore.
	cid = multi.Commit()
	ver := cid.Version
	root := cid.Hash

	// Test bad path.
	query := abci.RequestQuery{Path: "/key", Data: k, Height: ver}
<<<<<<< HEAD
	qval, qprf, qerr := multi.Query(query)
	assert.NotNil(t, qerr)
	assert.Nil(t, qval)
	assert.Nil(t, qprf)

	query.Path = "h897fy32890rf63296r92"
	qval, qprf, qerr = multi.Query(query)
	assert.NotNil(t, qerr)
	assert.Nil(t, qval)
	assert.Nil(t, qprf)
=======
	qres := multi.Query(query)
	assert.Equal(t, sdk.ToABCICode(sdk.CodespaceRoot, sdk.CodeUnknownRequest), sdk.ABCICodeType(qres.Code))

	query.Path = "h897fy32890rf63296r92"
	qres = multi.Query(query)
	assert.Equal(t, sdk.ToABCICode(sdk.CodespaceRoot, sdk.CodeUnknownRequest), sdk.ABCICodeType(qres.Code))
>>>>>>> b5f9a687

	// Test invalid store name.
	query.Path = "/garbage/key"
<<<<<<< HEAD
	qval, qprf, qerr = multi.Query(query)
	assert.NotNil(t, qerr)
	assert.Nil(t, qval)
	assert.Nil(t, qprf)
=======
	qres = multi.Query(query)
	assert.Equal(t, sdk.ToABCICode(sdk.CodespaceRoot, sdk.CodeUnknownRequest), sdk.ABCICodeType(qres.Code))
>>>>>>> b5f9a687

	// Test valid query with data.
	query.Path = "/store1/key"
<<<<<<< HEAD
	query.Prove = true
	qval, qprf, qerr = multi.Query(query)
	assert.Nil(t, qerr)
	assert.Equal(t, v, qval)
	leaf, err := merkle.Leaf(k, v)
	assert.Nil(t, err)
	assert.Nil(t, qprf.Verify(leaf, inner("store1"), root))
=======
	qres = multi.Query(query)
	assert.Equal(t, sdk.ToABCICode(sdk.CodespaceRoot, sdk.CodeOK), sdk.ABCICodeType(qres.Code))
	assert.Equal(t, v, qres.Value)
>>>>>>> b5f9a687

	// Test valid but empty query.
	query.Path = "/store2/key"
<<<<<<< HEAD
	qval, qprf, qerr = multi.Query(query)
	assert.Nil(t, qerr)
	assert.Nil(t, qval)
	// Absent proof not implemented
	//	assert.Nil(t, qprf.Verify(k2, root, []byte("store2")))
=======
	query.Prove = true
	qres = multi.Query(query)
	assert.Equal(t, sdk.ToABCICode(sdk.CodespaceRoot, sdk.CodeOK), sdk.ABCICodeType(qres.Code))
	assert.Nil(t, qres.Value)
>>>>>>> b5f9a687

	// Test store2 data.
	query.Data = k2
<<<<<<< HEAD
	qval, qprf, qerr = multi.Query(query)
	assert.Nil(t, qerr)
	assert.Equal(t, v2, qval)
	leaf, err = merkle.Leaf(k2, v2)
	assert.Nil(t, err)
	assert.Nil(t, qprf.Verify(leaf, inner("store2"), root))
=======
	qres = multi.Query(query)
	assert.Equal(t, sdk.ToABCICode(sdk.CodespaceRoot, sdk.CodeOK), sdk.ABCICodeType(qres.Code))
	assert.Equal(t, v2, qres.Value)
>>>>>>> b5f9a687
}

//-----------------------------------------------------------------------
// utils

// infos = [][]byte{keyname, version}
func inner(key string) merkle.Inner {
	return func(index int, infos [][]byte, root []byte) ([]byte, error) {
		if index >= 1 {
			return nil, fmt.Errorf("Recursive multistore not supported")
		}
		name := string(infos[0])
		if name != key {
			return nil, fmt.Errorf("Store name not match")
		}
		version, _, err := amino.DecodeInt64(infos[1])
		if err != nil {
			return nil, err
		}
		si := storeInfo{
			Name: key,
			Core: storeCore{
				CommitID{
					Version: version,
					Hash:    root,
				},
			},
		}

		return merkle.SimpleLeaf([]byte(key), si)
	}
}

func newMultiStoreWithMounts(db dbm.DB) *rootMultiStore {
	store := NewCommitMultiStore(db)
	store.MountStoreWithDB(
		sdk.NewKVStoreKey("store1"), sdk.StoreTypeIAVL, db)
	store.MountStoreWithDB(
		sdk.NewKVStoreKey("store2"), sdk.StoreTypeIAVL, db)
	store.MountStoreWithDB(
		sdk.NewKVStoreKey("store3"), sdk.StoreTypeIAVL, db)
	return store
}

func checkStore(t *testing.T, store *rootMultiStore, expect, got CommitID) {
	assert.Equal(t, expect, got)
	assert.Equal(t, expect, store.LastCommitID())

}

func getExpectedCommitID(store *rootMultiStore, ver int64) CommitID {
	return CommitID{
		Version: ver,
		Hash:    hashStores(store.stores),
	}
}

func hashStores(stores map[StoreKey]CommitStore) []byte {
	m := make(map[string]libmerkle.Hasher, len(stores))
	for key, store := range stores {
		name := key.Name()
		m[name] = storeInfo{
			Name: name,
			Core: storeCore{
				CommitID: store.LastCommitID(),
				// StoreType: store.GetStoreType(),
			},
		}
	}
	return libmerkle.SimpleHashFromMap(m)
}<|MERGE_RESOLUTION|>--- conflicted
+++ resolved
@@ -131,41 +131,24 @@
 
 	// Test bad path.
 	query := abci.RequestQuery{Path: "/key", Data: k, Height: ver}
-<<<<<<< HEAD
 	qval, qprf, qerr := multi.Query(query)
-	assert.NotNil(t, qerr)
+	assert.Equal(t, sdk.ToABCICode(sdk.CodespaceRoot, sdk.CodeUnknownRequest), qerr.ABCICode())
 	assert.Nil(t, qval)
 	assert.Nil(t, qprf)
 
 	query.Path = "h897fy32890rf63296r92"
 	qval, qprf, qerr = multi.Query(query)
-	assert.NotNil(t, qerr)
+	assert.Equal(t, sdk.ToABCICode(sdk.CodespaceRoot, sdk.CodeUnknownRequest), qerr.ABCICode())
+
+	// Test invalid store name.
+	query.Path = "/garbage/key"
+	qval, qprf, qerr = multi.Query(query)
+	assert.Equal(t, sdk.ToABCICode(sdk.CodespaceRoot, sdk.CodeUnknownRequest), qerr.ABCICode())
 	assert.Nil(t, qval)
 	assert.Nil(t, qprf)
-=======
-	qres := multi.Query(query)
-	assert.Equal(t, sdk.ToABCICode(sdk.CodespaceRoot, sdk.CodeUnknownRequest), sdk.ABCICodeType(qres.Code))
-
-	query.Path = "h897fy32890rf63296r92"
-	qres = multi.Query(query)
-	assert.Equal(t, sdk.ToABCICode(sdk.CodespaceRoot, sdk.CodeUnknownRequest), sdk.ABCICodeType(qres.Code))
->>>>>>> b5f9a687
-
-	// Test invalid store name.
-	query.Path = "/garbage/key"
-<<<<<<< HEAD
-	qval, qprf, qerr = multi.Query(query)
-	assert.NotNil(t, qerr)
-	assert.Nil(t, qval)
-	assert.Nil(t, qprf)
-=======
-	qres = multi.Query(query)
-	assert.Equal(t, sdk.ToABCICode(sdk.CodespaceRoot, sdk.CodeUnknownRequest), sdk.ABCICodeType(qres.Code))
->>>>>>> b5f9a687
 
 	// Test valid query with data.
 	query.Path = "/store1/key"
-<<<<<<< HEAD
 	query.Prove = true
 	qval, qprf, qerr = multi.Query(query)
 	assert.Nil(t, qerr)
@@ -173,41 +156,24 @@
 	leaf, err := merkle.Leaf(k, v)
 	assert.Nil(t, err)
 	assert.Nil(t, qprf.Verify(leaf, inner("store1"), root))
-=======
-	qres = multi.Query(query)
-	assert.Equal(t, sdk.ToABCICode(sdk.CodespaceRoot, sdk.CodeOK), sdk.ABCICodeType(qres.Code))
-	assert.Equal(t, v, qres.Value)
->>>>>>> b5f9a687
 
 	// Test valid but empty query.
 	query.Path = "/store2/key"
-<<<<<<< HEAD
+	query.Prove = true
 	qval, qprf, qerr = multi.Query(query)
 	assert.Nil(t, qerr)
 	assert.Nil(t, qval)
 	// Absent proof not implemented
 	//	assert.Nil(t, qprf.Verify(k2, root, []byte("store2")))
-=======
-	query.Prove = true
-	qres = multi.Query(query)
-	assert.Equal(t, sdk.ToABCICode(sdk.CodespaceRoot, sdk.CodeOK), sdk.ABCICodeType(qres.Code))
-	assert.Nil(t, qres.Value)
->>>>>>> b5f9a687
 
 	// Test store2 data.
 	query.Data = k2
-<<<<<<< HEAD
 	qval, qprf, qerr = multi.Query(query)
 	assert.Nil(t, qerr)
 	assert.Equal(t, v2, qval)
 	leaf, err = merkle.Leaf(k2, v2)
 	assert.Nil(t, err)
 	assert.Nil(t, qprf.Verify(leaf, inner("store2"), root))
-=======
-	qres = multi.Query(query)
-	assert.Equal(t, sdk.ToABCICode(sdk.CodespaceRoot, sdk.CodeOK), sdk.ABCICodeType(qres.Code))
-	assert.Equal(t, v2, qres.Value)
->>>>>>> b5f9a687
 }
 
 //-----------------------------------------------------------------------
