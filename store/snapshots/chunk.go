--- conflicted
+++ resolved
@@ -4,11 +4,8 @@
 	"io"
 	"math"
 
-<<<<<<< HEAD
-	errorsmod "cosmossdk.io/errors"
-=======
-	sdkerrors "cosmossdk.io/errors"
->>>>>>> 390262f5
+	"cosmossdk.io/errors"
+
 	snapshottypes "github.com/cosmos/cosmos-sdk/store/snapshots/types"
 	storetypes "github.com/cosmos/cosmos-sdk/store/types"
 )
@@ -74,11 +71,7 @@
 // Write implements io.Writer.
 func (w *ChunkWriter) Write(data []byte) (int, error) {
 	if w.closed {
-<<<<<<< HEAD
-		return 0, errorsmod.Wrap(storetypes.ErrLogic, "cannot write to closed ChunkWriter")
-=======
-		return 0, sdkerrors.Wrap(storetypes.ErrLogic, "cannot write to closed ChunkWriter")
->>>>>>> 390262f5
+		return 0, errors.Wrap(storetypes.ErrLogic, "cannot write to closed ChunkWriter")
 	}
 	nTotal := 0
 	for len(data) > 0 {
@@ -176,18 +169,14 @@
 // ValidRestoreHeight will check height is valid for snapshot restore or not
 func ValidRestoreHeight(format uint32, height uint64) error {
 	if format != snapshottypes.CurrentFormat {
-		return errorsmod.Wrapf(snapshottypes.ErrUnknownFormat, "format %v", format)
+		return errors.Wrapf(snapshottypes.ErrUnknownFormat, "format %v", format)
 	}
 
 	if height == 0 {
-<<<<<<< HEAD
-		return errorsmod.Wrap(storetypes.ErrLogic, "cannot restore snapshot at height 0")
-=======
-		return sdkerrors.Wrap(storetypes.ErrLogic, "cannot restore snapshot at height 0")
->>>>>>> 390262f5
+		return errors.Wrap(storetypes.ErrLogic, "cannot restore snapshot at height 0")
 	}
 	if height > uint64(math.MaxInt64) {
-		return errorsmod.Wrapf(snapshottypes.ErrInvalidMetadata,
+		return errors.Wrapf(snapshottypes.ErrInvalidMetadata,
 			"snapshot height %v cannot exceed %v", height, int64(math.MaxInt64))
 	}
 
