package snapshots

import (
	"bytes"
	"crypto/sha256"
	"errors"
	"fmt"
	"io"
	"math"
	"sort"
	"sync"

<<<<<<< HEAD
	errorsmod "cosmossdk.io/errors"
=======
	sdkerrors "cosmossdk.io/errors"
>>>>>>> 390262f5
	"github.com/tendermint/tendermint/libs/log"

	"github.com/cosmos/cosmos-sdk/store/snapshots/types"
	storetypes "github.com/cosmos/cosmos-sdk/store/types"
)

// Manager manages snapshot and restore operations for an app, making sure only a single
// long-running operation is in progress at any given time, and provides convenience methods
// mirroring the ABCI interface.
//
// Although the ABCI interface (and this manager) passes chunks as byte slices, the internal
// snapshot/restore APIs use IO streams (i.e. chan io.ReadCloser), for two reasons:
//
//  1. In the future, ABCI should support streaming. Consider e.g. InitChain during chain
//     upgrades, which currently passes the entire chain state as an in-memory byte slice.
//     https://github.com/tendermint/tendermint/issues/5184
//
//  2. io.ReadCloser streams automatically propagate IO errors, and can pass arbitrary
//     errors via io.Pipe.CloseWithError().
type Manager struct {
	extensions map[string]types.ExtensionSnapshotter
	// store is the snapshot store where all completed snapshots are persisted.
	store *Store
	opts  types.SnapshotOptions
	// multistore is the store from which snapshots are taken.
	multistore types.Snapshotter
	logger     log.Logger

	mtx                sync.Mutex
	operation          operation
	chRestore          chan<- io.ReadCloser
	chRestoreDone      <-chan restoreDone
	restoreChunkHashes [][]byte
	restoreChunkIndex  uint32
}

// operation represents a Manager operation. Only one operation can be in progress at a time.
type operation string

// restoreDone represents the result of a restore operation.
type restoreDone struct {
	complete bool  // if true, restore completed successfully (not prematurely)
	err      error // if non-nil, restore errored
}

const (
	opNone     operation = ""
	opSnapshot operation = "snapshot"
	opPrune    operation = "prune"
	opRestore  operation = "restore"

	chunkBufferSize = 4

	snapshotMaxItemSize = int(64e6) // SDK has no key/value size limit, so we set an arbitrary limit
)

var ErrOptsZeroSnapshotInterval = errors.New("snaphot-interval must not be 0")

// NewManager creates a new manager.
func NewManager(store *Store, opts types.SnapshotOptions, multistore types.Snapshotter, extensions map[string]types.ExtensionSnapshotter, logger log.Logger) *Manager {
	if extensions == nil {
		extensions = map[string]types.ExtensionSnapshotter{}
	}
	return &Manager{
		store:      store,
		opts:       opts,
		multistore: multistore,
		extensions: extensions,
		logger:     logger,
	}
}

// RegisterExtensions register extension snapshotters to manager
func (m *Manager) RegisterExtensions(extensions ...types.ExtensionSnapshotter) error {
	if m.extensions == nil {
		m.extensions = make(map[string]types.ExtensionSnapshotter, len(extensions))
	}
	for _, extension := range extensions {
		name := extension.SnapshotName()
		if _, ok := m.extensions[name]; ok {
			return fmt.Errorf("duplicated snapshotter name: %s", name)
		}
		if !IsFormatSupported(extension, extension.SnapshotFormat()) {
			return fmt.Errorf("snapshotter don't support it's own snapshot format: %s %d", name, extension.SnapshotFormat())
		}
		m.extensions[name] = extension
	}
	return nil
}

// begin starts an operation, or errors if one is in progress. It manages the mutex itself.
func (m *Manager) begin(op operation) error {
	m.mtx.Lock()
	defer m.mtx.Unlock()
	return m.beginLocked(op)
}

// beginLocked begins an operation while already holding the mutex.
func (m *Manager) beginLocked(op operation) error {
	if op == opNone {
<<<<<<< HEAD
		return errorsmod.Wrap(storetypes.ErrLogic, "can't begin a none operation")
	}
	if m.operation != opNone {
		return errorsmod.Wrapf(storetypes.ErrConflict, "a %v operation is in progress", m.operation)
=======
		return sdkerrors.Wrap(storetypes.ErrLogic, "can't begin a none operation")
	}
	if m.operation != opNone {
		return sdkerrors.Wrapf(storetypes.ErrConflict, "a %v operation is in progress", m.operation)
>>>>>>> 390262f5
	}
	m.operation = op
	return nil
}

// end ends the current operation.
func (m *Manager) end() {
	m.mtx.Lock()
	defer m.mtx.Unlock()
	m.endLocked()
}

// endLocked ends the current operation while already holding the mutex.
func (m *Manager) endLocked() {
	m.operation = opNone
	if m.chRestore != nil {
		close(m.chRestore)
		m.chRestore = nil
	}
	m.chRestoreDone = nil
	m.restoreChunkHashes = nil
	m.restoreChunkIndex = 0
}

// GetInterval returns snapshot interval represented in heights.
func (m *Manager) GetInterval() uint64 {
	return m.opts.Interval
}

// GetKeepRecent returns snapshot keep-recent represented in heights.
func (m *Manager) GetKeepRecent() uint32 {
	return m.opts.KeepRecent
}

// GetSnapshotBlockRetentionHeights returns the number of heights needed
// for block retention. Blocks since the oldest available snapshot must be
// available for state sync nodes to catch up (oldest because a node may be
// restoring an old snapshot while a new snapshot was taken).
func (m *Manager) GetSnapshotBlockRetentionHeights() int64 {
	return int64(m.opts.Interval * uint64(m.opts.KeepRecent))
}

// Create creates a snapshot and returns its metadata.
func (m *Manager) Create(height uint64) (*types.Snapshot, error) {
	if m == nil {
<<<<<<< HEAD
		return nil, errorsmod.Wrap(storetypes.ErrLogic, "no snapshot store configured")
=======
		return nil, sdkerrors.Wrap(storetypes.ErrLogic, "no snapshot store configured")
>>>>>>> 390262f5
	}

	defer m.multistore.PruneSnapshotHeight(int64(height))

	err := m.begin(opSnapshot)
	if err != nil {
		return nil, err
	}
	defer m.end()

	latest, err := m.store.GetLatest()
	if err != nil {
		return nil, errorsmod.Wrap(err, "failed to examine latest snapshot")
	}
	if latest != nil && latest.Height >= height {
<<<<<<< HEAD
		return nil, errorsmod.Wrapf(storetypes.ErrConflict,
=======
		return nil, sdkerrors.Wrapf(storetypes.ErrConflict,
>>>>>>> 390262f5
			"a more recent snapshot already exists at height %v", latest.Height)
	}

	// Spawn goroutine to generate snapshot chunks and pass their io.ReadClosers through a channel
	ch := make(chan io.ReadCloser)
	go m.createSnapshot(height, ch)

	return m.store.Save(height, types.CurrentFormat, ch)
}

// createSnapshot do the heavy work of snapshotting after the validations of request are done
// the produced chunks are written to the channel.
func (m *Manager) createSnapshot(height uint64, ch chan<- io.ReadCloser) {
	streamWriter := NewStreamWriter(ch)
	if streamWriter == nil {
		return
	}
	defer func() {
		if err := streamWriter.Close(); err != nil {
			streamWriter.CloseWithError(err)
		}
	}()

	if err := m.multistore.Snapshot(height, streamWriter); err != nil {
		streamWriter.CloseWithError(err)
		return
	}
	for _, name := range m.sortedExtensionNames() {
		extension := m.extensions[name]
		// write extension metadata
		err := streamWriter.WriteMsg(&types.SnapshotItem{
			Item: &types.SnapshotItem_Extension{
				Extension: &types.SnapshotExtensionMeta{
					Name:   name,
					Format: extension.SnapshotFormat(),
				},
			},
		})
		if err != nil {
			streamWriter.CloseWithError(err)
			return
		}
		payloadWriter := func(payload []byte) error {
			return types.WriteExtensionPayload(streamWriter, payload)
		}
		if err := extension.SnapshotExtension(height, payloadWriter); err != nil {
			streamWriter.CloseWithError(err)
			return
		}
	}
}

// List lists snapshots, mirroring ABCI ListSnapshots. It can be concurrent with other operations.
func (m *Manager) List() ([]*types.Snapshot, error) {
	return m.store.List()
}

// LoadChunk loads a chunk into a byte slice, mirroring ABCI LoadChunk. It can be called
// concurrently with other operations. If the chunk does not exist, nil is returned.
func (m *Manager) LoadChunk(height uint64, format uint32, chunk uint32) ([]byte, error) {
	reader, err := m.store.LoadChunk(height, format, chunk)
	if err != nil {
		return nil, err
	}
	if reader == nil {
		return nil, nil
	}
	defer reader.Close()

	return io.ReadAll(reader)
}

// Prune prunes snapshots, if no other operations are in progress.
func (m *Manager) Prune(retain uint32) (uint64, error) {
	err := m.begin(opPrune)
	if err != nil {
		return 0, err
	}
	defer m.end()
	return m.store.Prune(retain)
}

// Restore begins an async snapshot restoration, mirroring ABCI OfferSnapshot. Chunks must be fed
// via RestoreChunk() until the restore is complete or a chunk fails.
func (m *Manager) Restore(snapshot types.Snapshot) error {
	if snapshot.Chunks == 0 {
		return errorsmod.Wrap(types.ErrInvalidMetadata, "no chunks")
	}
	if uint32(len(snapshot.Metadata.ChunkHashes)) != snapshot.Chunks {
		return errorsmod.Wrapf(types.ErrInvalidMetadata, "snapshot has %v chunk hashes, but %v chunks",
			uint32(len(snapshot.Metadata.ChunkHashes)),
			snapshot.Chunks)
	}
	m.mtx.Lock()
	defer m.mtx.Unlock()

	// check multistore supported format preemptive
	if snapshot.Format != types.CurrentFormat {
		return errorsmod.Wrapf(types.ErrUnknownFormat, "snapshot format %v", snapshot.Format)
	}
	if snapshot.Height == 0 {
<<<<<<< HEAD
		return errorsmod.Wrap(storetypes.ErrLogic, "cannot restore snapshot at height 0")
=======
		return sdkerrors.Wrap(storetypes.ErrLogic, "cannot restore snapshot at height 0")
>>>>>>> 390262f5
	}
	if snapshot.Height > uint64(math.MaxInt64) {
		return errorsmod.Wrapf(types.ErrInvalidMetadata,
			"snapshot height %v cannot exceed %v", snapshot.Height, int64(math.MaxInt64))
	}

	err := m.beginLocked(opRestore)
	if err != nil {
		return err
	}

	// Start an asynchronous snapshot restoration, passing chunks and completion status via channels.
	chChunks := make(chan io.ReadCloser, chunkBufferSize)
	chDone := make(chan restoreDone, 1)

	go func() {
		err := m.restoreSnapshot(snapshot, chChunks)
		chDone <- restoreDone{
			complete: err == nil,
			err:      err,
		}
		close(chDone)
	}()

	m.chRestore = chChunks
	m.chRestoreDone = chDone
	m.restoreChunkHashes = snapshot.Metadata.ChunkHashes
	m.restoreChunkIndex = 0
	return nil
}

// restoreSnapshot do the heavy work of snapshot restoration after preliminary checks on request have passed.
func (m *Manager) restoreSnapshot(snapshot types.Snapshot, chChunks <-chan io.ReadCloser) error {
	var nextItem types.SnapshotItem

	streamReader, err := NewStreamReader(chChunks)
	if err != nil {
		return err
	}
	defer streamReader.Close()

	// payloadReader reads an extension payload for extension snapshotter, it returns `io.EOF` at extension boundaries.
	payloadReader := func() ([]byte, error) {
		nextItem.Reset()
		if err := streamReader.ReadMsg(&nextItem); err != nil {
			return nil, err
		}
		payload := nextItem.GetExtensionPayload()
		if payload == nil {
			return nil, io.EOF
		}
		return payload.Payload, nil
	}

	nextItem, err = m.multistore.Restore(snapshot.Height, snapshot.Format, streamReader)
	if err != nil {
		return errorsmod.Wrap(err, "multistore restore")
	}

	for {
		if nextItem.Item == nil {
			// end of stream
			break
		}
		metadata := nextItem.GetExtension()
		if metadata == nil {
<<<<<<< HEAD
			return errorsmod.Wrapf(storetypes.ErrLogic, "unknown snapshot item %T", nextItem.Item)
		}
		extension, ok := m.extensions[metadata.Name]
		if !ok {
			return errorsmod.Wrapf(storetypes.ErrLogic, "unknown extension snapshotter %s", metadata.Name)
=======
			return sdkerrors.Wrapf(storetypes.ErrLogic, "unknown snapshot item %T", nextItem.Item)
		}
		extension, ok := m.extensions[metadata.Name]
		if !ok {
			return sdkerrors.Wrapf(storetypes.ErrLogic, "unknown extension snapshotter %s", metadata.Name)
>>>>>>> 390262f5
		}
		if !IsFormatSupported(extension, metadata.Format) {
			return errorsmod.Wrapf(types.ErrUnknownFormat, "format %v for extension %s", metadata.Format, metadata.Name)
		}

		if err := extension.RestoreExtension(snapshot.Height, metadata.Format, payloadReader); err != nil {
			return errorsmod.Wrapf(err, "extension %s restore", metadata.Name)
		}

		if nextItem.GetExtensionPayload() != nil {
			return errorsmod.Wrapf(err, "extension %s don't exhausted payload stream", metadata.Name)
		}
	}
	return nil
}

// RestoreChunk adds a chunk to an active snapshot restoration, mirroring ABCI ApplySnapshotChunk.
// Chunks must be given until the restore is complete, returning true, or a chunk errors.
func (m *Manager) RestoreChunk(chunk []byte) (bool, error) {
	m.mtx.Lock()
	defer m.mtx.Unlock()
	if m.operation != opRestore {
<<<<<<< HEAD
		return false, errorsmod.Wrap(storetypes.ErrLogic, "no restore operation in progress")
	}

	if int(m.restoreChunkIndex) >= len(m.restoreChunkHashes) {
		return false, errorsmod.Wrap(storetypes.ErrLogic, "received unexpected chunk")
=======
		return false, sdkerrors.Wrap(storetypes.ErrLogic, "no restore operation in progress")
	}

	if int(m.restoreChunkIndex) >= len(m.restoreChunkHashes) {
		return false, sdkerrors.Wrap(storetypes.ErrLogic, "received unexpected chunk")
>>>>>>> 390262f5
	}

	// Check if any errors have occurred yet.
	select {
	case done := <-m.chRestoreDone:
		m.endLocked()
		if done.err != nil {
			return false, done.err
		}
<<<<<<< HEAD
		return false, errorsmod.Wrap(storetypes.ErrLogic, "restore ended unexpectedly")
=======
		return false, sdkerrors.Wrap(storetypes.ErrLogic, "restore ended unexpectedly")
>>>>>>> 390262f5
	default:
	}

	// Verify the chunk hash.
	hash := sha256.Sum256(chunk)
	expected := m.restoreChunkHashes[m.restoreChunkIndex]
	if !bytes.Equal(hash[:], expected) {
		return false, errorsmod.Wrapf(types.ErrChunkHashMismatch,
			"expected %x, got %x", hash, expected)
	}

	// Pass the chunk to the restore, and wait for completion if it was the final one.
	m.chRestore <- io.NopCloser(bytes.NewReader(chunk))
	m.restoreChunkIndex++

	if int(m.restoreChunkIndex) >= len(m.restoreChunkHashes) {
		close(m.chRestore)
		m.chRestore = nil
		done := <-m.chRestoreDone
		m.endLocked()
		if done.err != nil {
			return false, done.err
		}
		if !done.complete {
<<<<<<< HEAD
			return false, errorsmod.Wrap(storetypes.ErrLogic, "restore ended prematurely")
=======
			return false, sdkerrors.Wrap(storetypes.ErrLogic, "restore ended prematurely")
>>>>>>> 390262f5
		}
		return true, nil
	}
	return false, nil
}

// sortedExtensionNames sort extension names for deterministic iteration.
func (m *Manager) sortedExtensionNames() []string {
	names := make([]string, 0, len(m.extensions))
	for name := range m.extensions {
		names = append(names, name)
	}

	sort.Strings(names)
	return names
}

// IsFormatSupported returns if the snapshotter supports restoration from given format.
func IsFormatSupported(snapshotter types.ExtensionSnapshotter, format uint32) bool {
	for _, i := range snapshotter.SupportedFormats() {
		if i == format {
			return true
		}
	}
	return false
}

// SnapshotIfApplicable takes a snapshot of the current state if we are on a snapshot height.
// It also prunes any old snapshots.
func (m *Manager) SnapshotIfApplicable(height int64) {
	if m == nil {
		return
	}
	if !m.shouldTakeSnapshot(height) {
		m.logger.Debug("snapshot is skipped", "height", height)
		return
	}
	m.snapshot(height)
}

// shouldTakeSnapshot returns true is snapshot should be taken at height.
func (m *Manager) shouldTakeSnapshot(height int64) bool {
	return m.opts.Interval > 0 && uint64(height)%m.opts.Interval == 0
}

func (m *Manager) snapshot(height int64) {
	m.logger.Info("creating state snapshot", "height", height)

	if height <= 0 {
		m.logger.Error("snapshot height must be positive", "height", height)
		return
	}

	snapshot, err := m.Create(uint64(height))
	if err != nil {
		m.logger.Error("failed to create state snapshot", "height", height, "err", err)
		return
	}

	m.logger.Info("completed state snapshot", "height", height, "format", snapshot.Format)

	if m.opts.KeepRecent > 0 {
		m.logger.Debug("pruning state snapshots")

		pruned, err := m.Prune(m.opts.KeepRecent)
		if err != nil {
			m.logger.Error("Failed to prune state snapshots", "err", err)
			return
		}

		m.logger.Debug("pruned state snapshots", "pruned", pruned)
	}
}<|MERGE_RESOLUTION|>--- conflicted
+++ resolved
@@ -10,11 +10,7 @@
 	"sort"
 	"sync"
 
-<<<<<<< HEAD
-	errorsmod "cosmossdk.io/errors"
-=======
 	sdkerrors "cosmossdk.io/errors"
->>>>>>> 390262f5
 	"github.com/tendermint/tendermint/libs/log"
 
 	"github.com/cosmos/cosmos-sdk/store/snapshots/types"
@@ -115,17 +111,10 @@
 // beginLocked begins an operation while already holding the mutex.
 func (m *Manager) beginLocked(op operation) error {
 	if op == opNone {
-<<<<<<< HEAD
-		return errorsmod.Wrap(storetypes.ErrLogic, "can't begin a none operation")
-	}
-	if m.operation != opNone {
-		return errorsmod.Wrapf(storetypes.ErrConflict, "a %v operation is in progress", m.operation)
-=======
 		return sdkerrors.Wrap(storetypes.ErrLogic, "can't begin a none operation")
 	}
 	if m.operation != opNone {
 		return sdkerrors.Wrapf(storetypes.ErrConflict, "a %v operation is in progress", m.operation)
->>>>>>> 390262f5
 	}
 	m.operation = op
 	return nil
@@ -171,11 +160,7 @@
 // Create creates a snapshot and returns its metadata.
 func (m *Manager) Create(height uint64) (*types.Snapshot, error) {
 	if m == nil {
-<<<<<<< HEAD
-		return nil, errorsmod.Wrap(storetypes.ErrLogic, "no snapshot store configured")
-=======
 		return nil, sdkerrors.Wrap(storetypes.ErrLogic, "no snapshot store configured")
->>>>>>> 390262f5
 	}
 
 	defer m.multistore.PruneSnapshotHeight(int64(height))
@@ -188,14 +173,10 @@
 
 	latest, err := m.store.GetLatest()
 	if err != nil {
-		return nil, errorsmod.Wrap(err, "failed to examine latest snapshot")
+		return nil, sdkerrors.Wrap(err, "failed to examine latest snapshot")
 	}
 	if latest != nil && latest.Height >= height {
-<<<<<<< HEAD
-		return nil, errorsmod.Wrapf(storetypes.ErrConflict,
-=======
 		return nil, sdkerrors.Wrapf(storetypes.ErrConflict,
->>>>>>> 390262f5
 			"a more recent snapshot already exists at height %v", latest.Height)
 	}
 
@@ -282,10 +263,10 @@
 // via RestoreChunk() until the restore is complete or a chunk fails.
 func (m *Manager) Restore(snapshot types.Snapshot) error {
 	if snapshot.Chunks == 0 {
-		return errorsmod.Wrap(types.ErrInvalidMetadata, "no chunks")
+		return sdkerrors.Wrap(types.ErrInvalidMetadata, "no chunks")
 	}
 	if uint32(len(snapshot.Metadata.ChunkHashes)) != snapshot.Chunks {
-		return errorsmod.Wrapf(types.ErrInvalidMetadata, "snapshot has %v chunk hashes, but %v chunks",
+		return sdkerrors.Wrapf(types.ErrInvalidMetadata, "snapshot has %v chunk hashes, but %v chunks",
 			uint32(len(snapshot.Metadata.ChunkHashes)),
 			snapshot.Chunks)
 	}
@@ -294,17 +275,13 @@
 
 	// check multistore supported format preemptive
 	if snapshot.Format != types.CurrentFormat {
-		return errorsmod.Wrapf(types.ErrUnknownFormat, "snapshot format %v", snapshot.Format)
+		return sdkerrors.Wrapf(types.ErrUnknownFormat, "snapshot format %v", snapshot.Format)
 	}
 	if snapshot.Height == 0 {
-<<<<<<< HEAD
-		return errorsmod.Wrap(storetypes.ErrLogic, "cannot restore snapshot at height 0")
-=======
 		return sdkerrors.Wrap(storetypes.ErrLogic, "cannot restore snapshot at height 0")
->>>>>>> 390262f5
 	}
 	if snapshot.Height > uint64(math.MaxInt64) {
-		return errorsmod.Wrapf(types.ErrInvalidMetadata,
+		return sdkerrors.Wrapf(types.ErrInvalidMetadata,
 			"snapshot height %v cannot exceed %v", snapshot.Height, int64(math.MaxInt64))
 	}
 
@@ -358,7 +335,7 @@
 
 	nextItem, err = m.multistore.Restore(snapshot.Height, snapshot.Format, streamReader)
 	if err != nil {
-		return errorsmod.Wrap(err, "multistore restore")
+		return sdkerrors.Wrap(err, "multistore restore")
 	}
 
 	for {
@@ -368,30 +345,22 @@
 		}
 		metadata := nextItem.GetExtension()
 		if metadata == nil {
-<<<<<<< HEAD
-			return errorsmod.Wrapf(storetypes.ErrLogic, "unknown snapshot item %T", nextItem.Item)
-		}
-		extension, ok := m.extensions[metadata.Name]
-		if !ok {
-			return errorsmod.Wrapf(storetypes.ErrLogic, "unknown extension snapshotter %s", metadata.Name)
-=======
 			return sdkerrors.Wrapf(storetypes.ErrLogic, "unknown snapshot item %T", nextItem.Item)
 		}
 		extension, ok := m.extensions[metadata.Name]
 		if !ok {
 			return sdkerrors.Wrapf(storetypes.ErrLogic, "unknown extension snapshotter %s", metadata.Name)
->>>>>>> 390262f5
 		}
 		if !IsFormatSupported(extension, metadata.Format) {
-			return errorsmod.Wrapf(types.ErrUnknownFormat, "format %v for extension %s", metadata.Format, metadata.Name)
+			return sdkerrors.Wrapf(types.ErrUnknownFormat, "format %v for extension %s", metadata.Format, metadata.Name)
 		}
 
 		if err := extension.RestoreExtension(snapshot.Height, metadata.Format, payloadReader); err != nil {
-			return errorsmod.Wrapf(err, "extension %s restore", metadata.Name)
+			return sdkerrors.Wrapf(err, "extension %s restore", metadata.Name)
 		}
 
 		if nextItem.GetExtensionPayload() != nil {
-			return errorsmod.Wrapf(err, "extension %s don't exhausted payload stream", metadata.Name)
+			return sdkerrors.Wrapf(err, "extension %s don't exhausted payload stream", metadata.Name)
 		}
 	}
 	return nil
@@ -403,19 +372,11 @@
 	m.mtx.Lock()
 	defer m.mtx.Unlock()
 	if m.operation != opRestore {
-<<<<<<< HEAD
-		return false, errorsmod.Wrap(storetypes.ErrLogic, "no restore operation in progress")
-	}
-
-	if int(m.restoreChunkIndex) >= len(m.restoreChunkHashes) {
-		return false, errorsmod.Wrap(storetypes.ErrLogic, "received unexpected chunk")
-=======
 		return false, sdkerrors.Wrap(storetypes.ErrLogic, "no restore operation in progress")
 	}
 
 	if int(m.restoreChunkIndex) >= len(m.restoreChunkHashes) {
 		return false, sdkerrors.Wrap(storetypes.ErrLogic, "received unexpected chunk")
->>>>>>> 390262f5
 	}
 
 	// Check if any errors have occurred yet.
@@ -425,11 +386,7 @@
 		if done.err != nil {
 			return false, done.err
 		}
-<<<<<<< HEAD
-		return false, errorsmod.Wrap(storetypes.ErrLogic, "restore ended unexpectedly")
-=======
 		return false, sdkerrors.Wrap(storetypes.ErrLogic, "restore ended unexpectedly")
->>>>>>> 390262f5
 	default:
 	}
 
@@ -437,7 +394,7 @@
 	hash := sha256.Sum256(chunk)
 	expected := m.restoreChunkHashes[m.restoreChunkIndex]
 	if !bytes.Equal(hash[:], expected) {
-		return false, errorsmod.Wrapf(types.ErrChunkHashMismatch,
+		return false, sdkerrors.Wrapf(types.ErrChunkHashMismatch,
 			"expected %x, got %x", hash, expected)
 	}
 
@@ -454,11 +411,7 @@
 			return false, done.err
 		}
 		if !done.complete {
-<<<<<<< HEAD
-			return false, errorsmod.Wrap(storetypes.ErrLogic, "restore ended prematurely")
-=======
 			return false, sdkerrors.Wrap(storetypes.ErrLogic, "restore ended prematurely")
->>>>>>> 390262f5
 		}
 		return true, nil
 	}
