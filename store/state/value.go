package state

import (
	"errors"

	abci "github.com/tendermint/tendermint/abci/types"

	"github.com/cosmos/cosmos-sdk/codec"
)

// Value is a capability for reading and writing on a specific key-value point
// in the state. Value consists of Base and key []byte. An actor holding a Value
// has a full access right on that state point.
type Value struct {
	m   Mapping
	key []byte
}

// NewValue constructs a Value.
func NewValue(m Mapping, key []byte) Value {
	return Value{
		m:   m,
		key: key,
	}
}

func (v Value) store(ctx Context) KVStore {
	return ctx.KVStore(v.m.storeKey)
}

// Cdc() returns the codec that the value is using to marshal/unmarshal
func (v Value) Cdc() *codec.Codec {
	return v.m.Cdc()
}

func (v Value) Marshal(value interface{}) []byte {
	return v.m.cdc.MustMarshalBinaryBare(value)
}

func (v Value) Unmarshal(bz []byte, ptr interface{}) error {
	return v.m.cdc.UnmarshalBinaryBare(bz, ptr)
}

func (v Value) mustUnmarshal(bz []byte, ptr interface{}) {
	v.m.cdc.MustUnmarshalBinaryBare(bz, ptr)
}

// Get decodes and sets the stored value to the pointer if it exists. It will
// panic if the value exists but not unmarshalable.
func (v Value) Get(ctx Context, ptr interface{}) {
	bz := v.store(ctx).Get(v.KeyBytes())
	if bz != nil {
		v.mustUnmarshal(bz, ptr)
	}
}

// GetSafe decodes and sets the stored value to the pointer. It will return an
// error if the value does not exist or unmarshalable.
func (v Value) GetSafe(ctx Context, ptr interface{}) error {
	bz := v.store(ctx).Get(v.KeyBytes())
	if bz == nil {
		return ErrEmptyValue()
	}
	err := v.Unmarshal(bz, ptr)
	if err != nil {
		return ErrUnmarshal(err)
	}
	return nil
}

// GetRaw returns the raw bytes that is stored in the state.
func (v Value) GetRaw(ctx Context) []byte {
	return v.store(ctx).Get(v.KeyBytes())
}

// Set encodes and sets the argument to the state.
func (v Value) Set(ctx Context, o interface{}) {
	v.store(ctx).Set(v.KeyBytes(), v.Marshal(o))
}

// SetRaw sets the raw bytes to the state.
func (v Value) SetRaw(ctx Context, bz []byte) {
	v.store(ctx).Set(v.KeyBytes(), bz)
}

// Exists returns true if the stored value is not nil. It calls KVStore.Has()
// internally.
func (v Value) Exists(ctx Context) bool {
	return v.store(ctx).Has(v.KeyBytes())
}

// Delete removes the stored value. It calls KVStore.Delete() internally.
func (v Value) Delete(ctx Context) {
	v.store(ctx).Delete(v.KeyBytes())
}

func (v Value) StoreName() string {
	return v.m.StoreName()
}

func (v Value) PrefixBytes() []byte {
	return v.m.PrefixBytes()
}

<<<<<<< HEAD
// KeyBytes() returns the prefixed key that the Value is providing to the KVStore
=======
// KeyBytes returns the prefixed key that the Value is providing to the KVStore.
>>>>>>> 17f18d73
func (v Value) KeyBytes() []byte {
	return v.m.KeyBytes(v.key)
}

func (v Value) QueryRaw(ctx CLIContext) ([]byte, *Proof, error) {
	req := abci.RequestQuery{
		Path:  "/store" + v.m.StoreName() + "/key",
		Data:  v.KeyBytes(),
		Prove: true,
	}

	resp, err := ctx.QueryABCI(req)
	if err != nil {
		return nil, nil, err
	}

	if !resp.IsOK() {
		return nil, nil, errors.New(resp.Log)
	}

	return resp.Value, resp.Proof, nil
}

func (v Value) Query(ctx CLIContext, ptr interface{}) (*Proof, error) {
	value, proof, err := v.QueryRaw(ctx)
	if err != nil {
		return nil, err
	}
	err = v.Cdc().UnmarshalBinaryBare(value, ptr)
	return proof, err
}<|MERGE_RESOLUTION|>--- conflicted
+++ resolved
@@ -102,11 +102,7 @@
 	return v.m.PrefixBytes()
 }
 
-<<<<<<< HEAD
-// KeyBytes() returns the prefixed key that the Value is providing to the KVStore
-=======
 // KeyBytes returns the prefixed key that the Value is providing to the KVStore.
->>>>>>> 17f18d73
 func (v Value) KeyBytes() []byte {
 	return v.m.KeyBytes(v.key)
 }
