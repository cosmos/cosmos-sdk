--- conflicted
+++ resolved
@@ -165,10 +165,6 @@
 	}
 }
 
-<<<<<<< HEAD
-// nolint:unused // used for debugging in tests only
-func (itr *iterator) debugRawIterate() {
-=======
 // cursorTombstoned checks if the current cursor is pointing at a key/value pair
 // that is tombstoned. If the cursor is tombstoned, <true> is returned, otherwise
 // <false> is returned. In the case where the iterator is valid but the key/value
@@ -201,8 +197,8 @@
 	return true
 }
 
+// nolint:unused // used for debugging in tests only
 func (itr *iterator) DebugRawIterate() {
->>>>>>> 7c0a1ba3
 	valid := itr.source.Valid()
 	if valid {
 		// The first key may not represent the desired target version, so move the
