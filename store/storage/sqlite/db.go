--- conflicted
+++ resolved
@@ -190,14 +190,9 @@
 	panic("not implemented!")
 }
 
-<<<<<<< HEAD
 // nolint:unused // used for debugging in tests only
-func (db *Database) printRowsDebug() {
-	stmt, err := db.storage.Prepare("SELECT store_key, key, value, version FROM state_storage")
-=======
 func (db *Database) PrintRowsDebug() {
 	stmt, err := db.storage.Prepare("SELECT store_key, key, value, version, tombstone FROM state_storage")
->>>>>>> 7c0a1ba3
 	if err != nil {
 		panic(fmt.Errorf("failed to prepare SQL statement: %w", err))
 	}
