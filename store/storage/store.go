package storage

import (
	"fmt"

	corestore "cosmossdk.io/core/store"
	"cosmossdk.io/log"
	"cosmossdk.io/store/v2"
	"cosmossdk.io/store/v2/snapshots"
)

const (
	// TODO: it is a random number, need to be tuned
	defaultBatchBufferSize = 100000
)

var (
	_ store.VersionedDatabase      = (*StorageStore)(nil)
	_ snapshots.StorageSnapshotter = (*StorageStore)(nil)
)

// StorageStore is a wrapper around the store.VersionedDatabase interface.
type StorageStore struct {
	logger log.Logger
	db     Database

	// pruneOptions defines the pruning configuration.
	pruneOptions *store.PruneOptions
}

// NewStorageStore returns a reference to a new StorageStore.
func NewStorageStore(db Database, pruneOpts *store.PruneOptions, logger log.Logger) *StorageStore {
	if pruneOpts == nil {
		pruneOpts = store.DefaultPruneOptions()
	}

	return &StorageStore{
		logger:       logger,
		db:           db,
		pruneOptions: pruneOpts,
	}
}

// Has returns true if the key exists in the store.
func (ss *StorageStore) Has(storeKey []byte, version uint64, key []byte) (bool, error) {
	return ss.db.Has(storeKey, version, key)
}

// Get returns the value associated with the given key.
func (ss *StorageStore) Get(storeKey []byte, version uint64, key []byte) ([]byte, error) {
	return ss.db.Get(storeKey, version, key)
}

// ApplyChangeset applies the given changeset to the storage.
func (ss *StorageStore) ApplyChangeset(version uint64, cs *corestore.Changeset) error {
	b, err := ss.db.NewBatch(version)
	if err != nil {
		return err
	}

	for _, pairs := range cs.Changes {
		for _, kvPair := range pairs.StateChanges {
			if kvPair.Remove {
				if err := b.Delete(pairs.Actor, kvPair.Key); err != nil {
					return err
				}
			} else {
				if err := b.Set(pairs.Actor, kvPair.Key, kvPair.Value); err != nil {
					return err
				}
			}
		}
	}

	if err := b.Write(); err != nil {
		return err
	}

	if prune, pruneVersion := ss.pruneOptions.ShouldPrune(version); prune {
		if err := ss.Prune(pruneVersion); err != nil {
			ss.logger.Info("failed to prune SS", "prune_version", pruneVersion, "err", err)
		}
	}

	return nil
}

// GetLatestVersion returns the latest version of the store.
func (ss *StorageStore) GetLatestVersion() (uint64, error) {
	return ss.db.GetLatestVersion()
}

// SetLatestVersion sets the latest version of the store.
func (ss *StorageStore) SetLatestVersion(version uint64) error {
	return ss.db.SetLatestVersion(version)
}

// Iterator returns an iterator over the specified domain and prefix.
func (ss *StorageStore) Iterator(storeKey []byte, version uint64, start, end []byte) (corestore.Iterator, error) {
	return ss.db.Iterator(storeKey, version, start, end)
}

// ReverseIterator returns an iterator over the specified domain and prefix in reverse.
func (ss *StorageStore) ReverseIterator(storeKey []byte, version uint64, start, end []byte) (corestore.Iterator, error) {
	return ss.db.ReverseIterator(storeKey, version, start, end)
}

// Prune prunes the store up to the given version.
func (ss *StorageStore) Prune(version uint64) error {
	return ss.db.Prune(version)
}

// Restore restores the store from the given channel.
func (ss *StorageStore) Restore(version uint64, chStorage <-chan *corestore.StateChanges) error {
	latestVersion, err := ss.db.GetLatestVersion()
	if err != nil {
		return fmt.Errorf("failed to get latest version: %w", err)
	}
	if version <= latestVersion {
		return fmt.Errorf("the snapshot version %d is not greater than latest version %d", version, latestVersion)
	}

	b, err := ss.db.NewBatch(version)
	if err != nil {
		return err
	}

	for kvPair := range chStorage {
		for _, kv := range kvPair.StateChanges {
			if err := b.Set(kvPair.Actor, kv.Key, kv.Value); err != nil {
				return err
			}
<<<<<<< HEAD
			if err := b.Reset(); err != nil {
				return err
=======

			if b.Size() > defaultBatchBufferSize {
				if err := b.Write(); err != nil {
					return err
				}
>>>>>>> 4952cb27
			}
		}
	}

	if b.Size() > 0 {
		if err := b.Write(); err != nil {
			return err
		}
	}

	return nil
}

// Close closes the store.
func (ss *StorageStore) Close() error {
	return ss.db.Close()
}<|MERGE_RESOLUTION|>--- conflicted
+++ resolved
@@ -130,16 +130,11 @@
 			if err := b.Set(kvPair.Actor, kv.Key, kv.Value); err != nil {
 				return err
 			}
-<<<<<<< HEAD
-			if err := b.Reset(); err != nil {
-				return err
-=======
 
 			if b.Size() > defaultBatchBufferSize {
 				if err := b.Write(); err != nil {
 					return err
 				}
->>>>>>> 4952cb27
 			}
 		}
 	}
