package store

import (
	"io"

	ics23 "github.com/cosmos/ics23/go"
)

// TODO: Move relevant types to the 'core' package.

// StoreType defines a type of KVStore.
type StoreType int

// Sentinel store types.
const (
	StoreTypeBranch StoreType = iota
<<<<<<< HEAD
	StoreTypeTrace
=======
	StoreTypeMem
>>>>>>> 29386bfd
)

// RootStore defines an abstraction layer containing a State Storage (SS) engine
// and one or more State Commitment (SC) engines.
type RootStore interface {
	GetSCStore(storeKey string) Tree
	MountSCStore(storeKey string, sc Tree) error
	GetKVStore(storeKey string) KVStore

	GetProof(storeKey string, version uint64, key []byte) (*ics23.CommitmentProof, error)

	LoadVersion(version uint64) error
	LoadLatestVersion() error
	GetLatestVersion() (uint64, error)

	WorkingHash() ([]byte, error)
	SetCommitHeader(h CommitHeader)
	Commit() ([]byte, error)

	// TODO:
	//
	// - Tracing
	// - Branching
	// - Queries
	//
	// Ref: https://github.com/cosmos/cosmos-sdk/issues/17314

	io.Closer
}

// KVStore defines the core storage primitive for modules to read and write state.
type KVStore interface {
	GetStoreKey() string

	// GetStoreType returns the concrete store type.
	GetStoreType() StoreType

	// Get returns a value for a given key from the store.
	Get(key []byte) []byte

	// Has checks if a key exists.
	Has(key []byte) bool

	// Set sets a key/value entry to the store.
	Set(key, value []byte)

	// Delete deletes the key from the store.
	Delete(key []byte)

	// GetChangeset returns the ChangeSet, if any, for the branched state. This
	// should contain all writes that are marked to be flushed and committed during
	// Commit().
	GetChangeset() *Changeset

	// Reset resets the store, which is implementation dependent.
	Reset() error

	// Iterator creates a new Iterator over the domain [start, end). Note:
	//
	// - Start must be less than end
	// - The iterator must be closed by caller
	// - To iterate over entire domain, use store.Iterator(nil, nil)
	//
	// CONTRACT: No writes may happen within a domain while an iterator exists over
	// it, with the exception of a branched/cached KVStore.
	Iterator(start, end []byte) Iterator

	// ReverseIterator creates a new reverse Iterator over the domain [start, end).
	// It has the some properties and contracts as Iterator.
	ReverseIterator(start, end []byte) Iterator
}

// BranchedKVStore defines an interface for a branched a KVStore. It extends KVStore
// by allowing dirty entries to be flushed to the underlying KVStore or discarded
// altogether. A BranchedKVStore can itself be branched, allowing for nested branching
// where writes are flushed up the branched stack.
type BranchedKVStore interface {
	KVStore

	// Write flushes writes to the underlying store.
	Write()

	// Branch recursively wraps.
	Branch() BranchedKVStore

	// BranchWithTrace recursively wraps with tracing enabled.
	BranchWithTrace(w io.Writer, tc TraceContext) BranchedKVStore
}<|MERGE_RESOLUTION|>--- conflicted
+++ resolved
@@ -14,11 +14,8 @@
 // Sentinel store types.
 const (
 	StoreTypeBranch StoreType = iota
-<<<<<<< HEAD
 	StoreTypeTrace
-=======
 	StoreTypeMem
->>>>>>> 29386bfd
 )
 
 // RootStore defines an abstraction layer containing a State Storage (SS) engine
