--- conflicted
+++ resolved
@@ -13,16 +13,6 @@
 	"github.com/cosmos/cosmos-sdk/store/streaming/file"
 	"github.com/cosmos/cosmos-sdk/store/types"
 	simtestutil "github.com/cosmos/cosmos-sdk/testutil/sims"
-<<<<<<< HEAD
-	sdk "github.com/cosmos/cosmos-sdk/types"
-
-	"github.com/tendermint/tendermint/libs/log"
-	dbm "github.com/tendermint/tm-db"
-
-	"github.com/stretchr/testify/require"
-=======
-	"github.com/cosmos/cosmos-sdk/types/module/testutil"
->>>>>>> 93abfdd2
 )
 
 type fakeOptions struct{}
@@ -36,16 +26,9 @@
 }
 
 var (
-<<<<<<< HEAD
 	mockOptions    = new(fakeOptions)
-	mockKeys       = []types.StoreKey{sdk.NewKVStoreKey("mockKey1"), sdk.NewKVStoreKey("mockKey2")}
+	mockKeys       = []types.StoreKey{types.NewKVStoreKey("mockKey1"), types.NewKVStoreKey("mockKey2")}
 	testMarshaller = types.NewTestCodec()
-=======
-	mockOptions       = new(fakeOptions)
-	mockKeys          = []types.StoreKey{types.NewKVStoreKey("mockKey1"), types.NewKVStoreKey("mockKey2")}
-	interfaceRegistry = codecTypes.NewInterfaceRegistry()
-	testMarshaller    = codec.NewProtoCodec(interfaceRegistry)
->>>>>>> 93abfdd2
 )
 
 func TestStreamingServiceConstructor(t *testing.T) {
@@ -69,13 +52,8 @@
 
 func TestLoadStreamingServices(t *testing.T) {
 	db := dbm.NewMemDB()
-<<<<<<< HEAD
 	encCdc := types.NewTestCodec()
-	keys := sdk.NewKVStoreKeys("mockKey1", "mockKey2")
-=======
-	encCdc := testutil.MakeTestEncodingConfig()
 	keys := types.NewKVStoreKeys("mockKey1", "mockKey2")
->>>>>>> 93abfdd2
 	bApp := baseapp.NewBaseApp("appName", log.NewNopLogger(), db, nil)
 
 	testCases := map[string]struct {
