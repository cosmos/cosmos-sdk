--- conflicted
+++ resolved
@@ -224,12 +224,7 @@
 			err = errors.Wrapf(err, "close file failed: %s", path)
 		}
 	}()
-<<<<<<< HEAD
 	_, err = f.Write(types.Uint64ToBigEndian(uint64(len(data))))
-=======
-
-	_, err = f.Write(sdk.Uint64ToBigEndian(uint64(len(data))))
->>>>>>> ae2c762b
 	if err != nil {
 		return errors.Wrapf(err, "write length prefix failed: %s", path)
 	}
