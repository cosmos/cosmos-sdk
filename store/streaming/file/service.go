package file

import (
	"bytes"
	"context"
	"fmt"
	"io"
	"os"
	"path"
	"sort"
	"sync"

	abci "github.com/cometbft/cometbft/abci/types"
	"github.com/cometbft/cometbft/libs/log"

	"github.com/cosmos/cosmos-sdk/baseapp"
	"github.com/cosmos/cosmos-sdk/codec"
	"github.com/cosmos/cosmos-sdk/store/types"
	sdk "github.com/cosmos/cosmos-sdk/types"
	sdkerrors "github.com/cosmos/cosmos-sdk/types/errors"
)

var _ baseapp.StreamingService = &StreamingService{}

// StreamingService is a concrete implementation of StreamingService that writes
// state changes out to files.
type StreamingService struct {
	storeListeners []*types.MemoryListener // a series of KVStore listeners for each KVStore
	filePrefix     string                  // optional prefix for each of the generated files
	writeDir       string                  // directory to write files into
	codec          codec.BinaryCodec       // marshaller used for re-marshalling the ABCI messages to write them out to the destination files
<<<<<<< HEAD

	currentBlockNumber int64
	blockMetadata      types.BlockMetadata

	// outputMetadata, if true, writes additional metadata to file per block
	outputMetadata bool

	// stopNodeOnErr, if true, will panic and stop the node during ABCI Commit
	// to ensure eventual consistency of the output, otherwise, any errors are
	// logged and ignored which could yield data loss in streamed output.
	stopNodeOnErr bool

	// fsync, if true, will execute file Sync to make sure the data is persisted
	// onto disk, otherwise there is a risk of data loss during any crash.
	fsync bool
}

=======
	logger         log.Logger

	currentBlockNumber int64
	blockMetadata      types.BlockMetadata

	// outputMetadata, if true, writes additional metadata to file per block
	outputMetadata bool

	// stopNodeOnErr, if true, will panic and stop the node during ABCI Commit
	// to ensure eventual consistency of the output, otherwise, any errors are
	// logged and ignored which could yield data loss in streamed output.
	stopNodeOnErr bool

	// fsync, if true, will execute file Sync to make sure the data is persisted
	// onto disk, otherwise there is a risk of data loss during any crash.
	fsync bool
}

>>>>>>> f008f84e
func NewStreamingService(
	writeDir, filePrefix string,
	storeKeys []types.StoreKey,
	cdc codec.BinaryCodec,
<<<<<<< HEAD
=======
	logger log.Logger,
>>>>>>> f008f84e
	outputMetadata, stopNodeOnErr, fsync bool,
) (*StreamingService, error) {
	// sort storeKeys for deterministic output
	sort.SliceStable(storeKeys, func(i, j int) bool {
		return storeKeys[i].Name() < storeKeys[j].Name()
	})

	// NOTE: We use the same listener for each store.
	listeners := make([]*types.MemoryListener, len(storeKeys))
	for i, key := range storeKeys {
		listeners[i] = types.NewMemoryListener(key)
	}

	// Check that the writeDir exists and is writable so that we can catch the
	// error here at initialization. If it is not we don't open a dstFile until we
	// receive our first ABCI message.
	if err := isDirWriteable(writeDir); err != nil {
		return nil, err
	}

	return &StreamingService{
		storeListeners: listeners,
		filePrefix:     filePrefix,
		writeDir:       writeDir,
		codec:          cdc,
<<<<<<< HEAD
=======
		logger:         logger,
>>>>>>> f008f84e
		outputMetadata: outputMetadata,
		stopNodeOnErr:  stopNodeOnErr,
		fsync:          fsync,
	}, nil
}

// Listeners satisfies the StreamingService interface. It returns the
// StreamingService's underlying WriteListeners. Use for registering the
// underlying WriteListeners with the BaseApp.
func (fss *StreamingService) Listeners() map[types.StoreKey][]types.WriteListener {
	listeners := make(map[types.StoreKey][]types.WriteListener, len(fss.storeListeners))
	for _, listener := range fss.storeListeners {
		listeners[listener.StoreKey()] = []types.WriteListener{listener}
	}

	return listeners
}

// ListenBeginBlock satisfies the ABCIListener interface. It sets the received
// BeginBlock request, response and the current block number. Note, these are
// not written to file until ListenCommit is executed and outputMetadata is set,
// after which it will be reset again on the next block.
func (fss *StreamingService) ListenBeginBlock(ctx context.Context, req abci.RequestBeginBlock, res abci.ResponseBeginBlock) error {
	fss.blockMetadata.RequestBeginBlock = &req
	fss.blockMetadata.ResponseBeginBlock = &res
	fss.currentBlockNumber = req.Header.Height
	return nil
}

// ListenDeliverTx satisfies the ABCIListener interface. It appends the received
// DeliverTx request and response to a list of DeliverTxs objects. Note, these
// are not written to file until ListenCommit is executed and outputMetadata is
// set, after which it will be reset again on the next block.
func (fss *StreamingService) ListenDeliverTx(ctx context.Context, req abci.RequestDeliverTx, res abci.ResponseDeliverTx) error {
	fss.blockMetadata.DeliverTxs = append(fss.blockMetadata.DeliverTxs, &types.BlockMetadata_DeliverTx{
		Request:  &req,
		Response: &res,
	})

	return nil
}

// ListenEndBlock satisfies the ABCIListener interface. It sets the received
// EndBlock request, response and the current block number. Note, these are
// not written to file until ListenCommit is executed and outputMetadata is set,
// after which it will be reset again on the next block.
func (fss *StreamingService) ListenEndBlock(ctx context.Context, req abci.RequestEndBlock, res abci.ResponseEndBlock) error {
	fss.blockMetadata.RequestEndBlock = &req
	fss.blockMetadata.ResponseEndBlock = &res
	return nil
}

// ListenCommit satisfies the ABCIListener interface. It is executed during the
// ABCI Commit request and is responsible for writing all staged data to files.
// It will only return a non-nil error when stopNodeOnErr is set.
func (fss *StreamingService) ListenCommit(ctx context.Context, res abci.ResponseCommit) error {
	if err := fss.doListenCommit(ctx, res); err != nil {
<<<<<<< HEAD
=======
		fss.logger.Error("Listen commit failed", "height", fss.currentBlockNumber, "err", err)
>>>>>>> f008f84e
		if fss.stopNodeOnErr {
			return err
		}
	}

	return nil
}

func (fss *StreamingService) doListenCommit(ctx context.Context, res abci.ResponseCommit) (err error) {
	fss.blockMetadata.ResponseCommit = &res

	// Write to target files, the file size is written at the beginning, which can
	// be used to detect completeness.
	metaFileName := fmt.Sprintf("block-%d-meta", fss.currentBlockNumber)
	dataFileName := fmt.Sprintf("block-%d-data", fss.currentBlockNumber)

	if fss.filePrefix != "" {
		metaFileName = fmt.Sprintf("%s-%s", fss.filePrefix, metaFileName)
		dataFileName = fmt.Sprintf("%s-%s", fss.filePrefix, dataFileName)
	}

	if fss.outputMetadata {
		bz, err := fss.codec.Marshal(&fss.blockMetadata)
		if err != nil {
			return err
		}

		if err := writeLengthPrefixedFile(path.Join(fss.writeDir, metaFileName), bz, fss.fsync); err != nil {
			return err
		}
	}

	var buf bytes.Buffer
	if err := fss.writeBlockData(&buf); err != nil {
		return err
	}

	return writeLengthPrefixedFile(path.Join(fss.writeDir, dataFileName), buf.Bytes(), fss.fsync)
}

func (fss *StreamingService) writeBlockData(writer io.Writer) error {
	for _, listener := range fss.storeListeners {
		cache := listener.PopStateCache()

		for i := range cache {
			bz, err := fss.codec.MarshalLengthPrefixed(&cache[i])
			if err != nil {
				return err
			}

			if _, err := writer.Write(bz); err != nil {
				return err
			}
		}
	}

	return nil
}

// Stream satisfies the StreamingService interface. It performs a no-op.
func (fss *StreamingService) Stream(wg *sync.WaitGroup) error { return nil }

// Close satisfies the StreamingService interface. It performs a no-op.
func (fss *StreamingService) Close() error { return nil }

// isDirWriteable checks if dir is writable by writing and removing a file
// to dir. It returns nil if dir is writable. We have to do this as there is no
// platform-independent way of determining if a directory is writeable.
func isDirWriteable(dir string) error {
	f := path.Join(dir, ".touch")
	if err := os.WriteFile(f, []byte(""), 0o600); err != nil {
		return err
	}

	return os.Remove(f)
}

func writeLengthPrefixedFile(path string, data []byte, fsync bool) (err error) {
	var f *os.File
	f, err = os.OpenFile(path, os.O_WRONLY|os.O_CREATE|os.O_TRUNC, 0o600)
	if err != nil {
		return sdkerrors.Wrapf(err, "open file failed: %s", path)
	}

	defer func() {
		// avoid overriding the real error with file close error
		if err1 := f.Close(); err1 != nil && err == nil {
			err = sdkerrors.Wrapf(err, "close file failed: %s", path)
		}
	}()

	_, err = f.Write(sdk.Uint64ToBigEndian(uint64(len(data))))
	if err != nil {
		return sdkerrors.Wrapf(err, "write length prefix failed: %s", path)
	}

	_, err = f.Write(data)
	if err != nil {
		return sdkerrors.Wrapf(err, "write block data failed: %s", path)
	}

	if fsync {
		err = f.Sync()
		if err != nil {
			return sdkerrors.Wrapf(err, "fsync failed: %s", path)
		}
	}

	return err
}<|MERGE_RESOLUTION|>--- conflicted
+++ resolved
@@ -29,7 +29,7 @@
 	filePrefix     string                  // optional prefix for each of the generated files
 	writeDir       string                  // directory to write files into
 	codec          codec.BinaryCodec       // marshaller used for re-marshalling the ABCI messages to write them out to the destination files
-<<<<<<< HEAD
+	logger         log.Logger
 
 	currentBlockNumber int64
 	blockMetadata      types.BlockMetadata
@@ -47,34 +47,11 @@
 	fsync bool
 }
 
-=======
-	logger         log.Logger
-
-	currentBlockNumber int64
-	blockMetadata      types.BlockMetadata
-
-	// outputMetadata, if true, writes additional metadata to file per block
-	outputMetadata bool
-
-	// stopNodeOnErr, if true, will panic and stop the node during ABCI Commit
-	// to ensure eventual consistency of the output, otherwise, any errors are
-	// logged and ignored which could yield data loss in streamed output.
-	stopNodeOnErr bool
-
-	// fsync, if true, will execute file Sync to make sure the data is persisted
-	// onto disk, otherwise there is a risk of data loss during any crash.
-	fsync bool
-}
-
->>>>>>> f008f84e
 func NewStreamingService(
 	writeDir, filePrefix string,
 	storeKeys []types.StoreKey,
 	cdc codec.BinaryCodec,
-<<<<<<< HEAD
-=======
 	logger log.Logger,
->>>>>>> f008f84e
 	outputMetadata, stopNodeOnErr, fsync bool,
 ) (*StreamingService, error) {
 	// sort storeKeys for deterministic output
@@ -100,10 +77,7 @@
 		filePrefix:     filePrefix,
 		writeDir:       writeDir,
 		codec:          cdc,
-<<<<<<< HEAD
-=======
 		logger:         logger,
->>>>>>> f008f84e
 		outputMetadata: outputMetadata,
 		stopNodeOnErr:  stopNodeOnErr,
 		fsync:          fsync,
@@ -161,10 +135,7 @@
 // It will only return a non-nil error when stopNodeOnErr is set.
 func (fss *StreamingService) ListenCommit(ctx context.Context, res abci.ResponseCommit) error {
 	if err := fss.doListenCommit(ctx, res); err != nil {
-<<<<<<< HEAD
-=======
 		fss.logger.Error("Listen commit failed", "height", fss.currentBlockNumber, "err", err)
->>>>>>> f008f84e
 		if fss.stopNodeOnErr {
 			return err
 		}
