package streaming

import (
	"context"
	"fmt"
	"os"
	"runtime"
	"testing"
	"time"

	abci "github.com/cometbft/cometbft/abci/types"
	tmproto "github.com/cometbft/cometbft/proto/tendermint/types"
	"github.com/cosmos/gogoproto/proto"
	"github.com/stretchr/testify/assert"
	"github.com/stretchr/testify/require"
	"github.com/stretchr/testify/suite"

	"cosmossdk.io/log"
	storetypes "cosmossdk.io/store/types"
)

type PluginTestSuite struct {
	suite.Suite

	loggerCtx MockContext

	workDir string

	finalizeBlockReq abci.RequestFinalizeBlock
	finalizeBlockRes abci.ResponseFinalizeBlock
	commitRes        abci.ResponseCommit

	changeSet []*storetypes.StoreKVPair
}

func (s *PluginTestSuite) SetupTest() {
	if runtime.GOOS != "linux" {
		s.T().Skip("only run on linux")
	}

	path, err := os.Getwd()
	if err != nil {
		s.T().Fail()
	}
	s.workDir = path

	pluginVersion := "abci"
<<<<<<< HEAD
	// to write data to files, replace stdout/stdout => file/file
=======
>>>>>>> 5be112fd
	pluginPath := fmt.Sprintf("%s/abci/examples/file/file", s.workDir)
	if err := os.Setenv(GetPluginEnvKey(pluginVersion), pluginPath); err != nil {
		s.T().Fail()
	}

	raw, err := NewStreamingPlugin(pluginVersion, "trace")
	require.NoError(s.T(), err, "load", "streaming", "unexpected error")

	abciListener, ok := raw.(storetypes.ABCIListener)
	require.True(s.T(), ok, "should pass type check")

	header := tmproto.Header{Height: 1, Time: time.Now()}
	logger := log.NewNopLogger()
	streamingService := storetypes.StreamingManager{
		ABCIListeners: []storetypes.ABCIListener{abciListener},
		StopNodeOnErr: true,
	}
	s.loggerCtx = NewMockContext(header, logger, streamingService)

	// test abci message types

	s.finalizeBlockReq = abci.RequestFinalizeBlock{
		Height:            s.loggerCtx.BlockHeight(),
		Txs:               [][]byte{{1}, {2}, {3}, {4}, {5}, {6}, {7}, {8}, {9}},
		Misbehavior:       []abci.Misbehavior{},
		Hash:              []byte{1, 2, 3, 4, 5, 6, 7, 8, 9},
		DecidedLastCommit: abci.CommitInfo{},
	}
	s.finalizeBlockRes = abci.ResponseFinalizeBlock{
		Events:                []abci.Event{},
		ConsensusParamUpdates: &tmproto.ConsensusParams{},
		ValidatorUpdates:      []abci.ValidatorUpdate{},
		TxResults: []*abci.ExecTxResult{{
			Events:    []abci.Event{},
			Code:      1,
			Codespace: "mockCodeSpace",
			Data:      []byte{5, 6, 7, 8},
			GasUsed:   2,
			GasWanted: 3,
			Info:      "mockInfo",
			Log:       "mockLog",
		}},
	}
	s.commitRes = abci.ResponseCommit{}

	// test store kv pair types
	for range [2000]int{} {
		s.changeSet = append(s.changeSet, &storetypes.StoreKVPair{
			StoreKey: "mockStore",
			Delete:   false,
			Key:      []byte{1, 2, 3},
			Value:    []byte{3, 2, 1},
		})
	}
}

func TestPluginTestSuite(t *testing.T) {
	suite.Run(t, new(PluginTestSuite))
}

func (s *PluginTestSuite) TestABCIGRPCPlugin() {
	s.T().Run("Should successfully load streaming", func(t *testing.T) {
		abciListeners := s.loggerCtx.StreamingManager().ABCIListeners
		for _, abciListener := range abciListeners {
			for i := range [50]int{} {

				err := abciListener.ListenFinalizeBlock(s.loggerCtx, s.finalizeBlockReq, s.finalizeBlockRes)
				assert.NoError(t, err, "ListenEndBlock")

				err = abciListener.ListenCommit(s.loggerCtx, s.commitRes, s.changeSet)
				assert.NoError(t, err, "ListenCommit")

				s.updateHeight(int64(i + 1))
			}
		}
	})
}

func (s *PluginTestSuite) updateHeight(n int64) {
	header := s.loggerCtx.BlockHeader()
	header.Height = n
	s.loggerCtx = NewMockContext(header, s.loggerCtx.Logger(), s.loggerCtx.StreamingManager())
}

var (
	_ context.Context    = MockContext{}
	_ storetypes.Context = MockContext{}
)

type MockContext struct {
	baseCtx          context.Context
	header           tmproto.Header
	logger           log.Logger
	streamingManager storetypes.StreamingManager
}

func (m MockContext) BlockHeight() int64                            { return m.header.Height }
func (m MockContext) Logger() log.Logger                            { return m.logger }
func (m MockContext) StreamingManager() storetypes.StreamingManager { return m.streamingManager }

func (m MockContext) BlockHeader() tmproto.Header {
	msg := proto.Clone(&m.header).(*tmproto.Header)
	return *msg
}

func NewMockContext(header tmproto.Header, logger log.Logger, sm storetypes.StreamingManager) MockContext {
	header.Time = header.Time.UTC()
	return MockContext{
		baseCtx:          context.Background(),
		header:           header,
		logger:           logger,
		streamingManager: sm,
	}
}

func (m MockContext) Deadline() (deadline time.Time, ok bool) {
	return m.baseCtx.Deadline()
}

func (m MockContext) Done() <-chan struct{} {
	return m.baseCtx.Done()
}

func (m MockContext) Err() error {
	return m.baseCtx.Err()
}

func (m MockContext) Value(key any) any {
	return m.baseCtx.Value(key)
}<|MERGE_RESOLUTION|>--- conflicted
+++ resolved
@@ -45,10 +45,6 @@
 	s.workDir = path
 
 	pluginVersion := "abci"
-<<<<<<< HEAD
-	// to write data to files, replace stdout/stdout => file/file
-=======
->>>>>>> 5be112fd
 	pluginPath := fmt.Sprintf("%s/abci/examples/file/file", s.workDir)
 	if err := os.Setenv(GetPluginEnvKey(pluginVersion), pluginPath); err != nil {
 		s.T().Fail()
