--- conflicted
+++ resolved
@@ -1,11 +1,7 @@
 package types
 
 import (
-<<<<<<< HEAD
-	errorsmod "cosmossdk.io/errors"
-=======
-	sdkerrors "cosmossdk.io/errors"
->>>>>>> 390262f5
+	"cosmossdk.io/errors"
 	abci "github.com/tendermint/tendermint/abci/types"
 )
 
@@ -13,43 +9,23 @@
 
 var (
 	// ErrInvalidProof is returned when a proof is invalid
-<<<<<<< HEAD
-	ErrInvalidProof = errorsmod.Register(StoreCodespace, 2, "invalid proof")
+	ErrInvalidProof = errors.Register(StoreCodespace, 2, "invalid proof")
 	// ErrTxDecode is returned if we cannot parse a transaction
-	ErrTxDecode = errorsmod.Register(StoreCodespace, 3, "tx parse error")
+	ErrTxDecode = errors.Register(StoreCodespace, 3, "tx parse error")
 
 	// ErrUnknownRequest to doc
-	ErrUnknownRequest = errorsmod.Register(StoreCodespace, 4, "unknown request")
+	ErrUnknownRequest = errors.Register(StoreCodespace, 4, "unknown request")
 
 	// ErrLogic defines an internal logic error, e.g. an invariant or assertion
 	// that is violated. It is a programmer error, not a user-facing error.
-	ErrLogic = errorsmod.Register(StoreCodespace, 5, "internal logic error")
+	ErrLogic = errors.Register(StoreCodespace, 5, "internal logic error")
 
 	// ErrConflict defines a conflict error, e.g. when two goroutines try to access
 	// the same resource and one of them fails.
-	ErrConflict = errorsmod.Register(StoreCodespace, 6, "conflict")
+	ErrConflict = errors.Register(StoreCodespace, 6, "conflict")
 	// ErrInvalidRequest defines an ABCI typed error where the request contains
 	// invalid data.
-	ErrInvalidRequest = errorsmod.Register(StoreCodespace, 7, "invalid request")
-=======
-	ErrInvalidProof = sdkerrors.Register(StoreCodespace, 2, "invalid proof")
-	// ErrTxDecode is returned if we cannot parse a transaction
-	ErrTxDecode = sdkerrors.Register(StoreCodespace, 3, "tx parse error")
-
-	// ErrUnknownRequest to doc
-	ErrUnknownRequest = sdkerrors.Register(StoreCodespace, 4, "unknown request")
-
-	// ErrLogic defines an internal logic error, e.g. an invariant or assertion
-	// that is violated. It is a programmer error, not a user-facing error.
-	ErrLogic = sdkerrors.Register(StoreCodespace, 5, "internal logic error")
-
-	// ErrConflict defines a conflict error, e.g. when two goroutines try to access
-	// the same resource and one of them fails.
-	ErrConflict = sdkerrors.Register(StoreCodespace, 6, "conflict")
-	// ErrInvalidRequest defines an ABCI typed error where the request contains
-	// invalid data.
-	ErrInvalidRequest = sdkerrors.Register(StoreCodespace, 7, "invalid request")
->>>>>>> 390262f5
+	ErrInvalidRequest = errors.Register(StoreCodespace, 7, "invalid request")
 )
 
 // ABCI QueryResult
@@ -57,11 +33,7 @@
 // QueryResult returns a ResponseQuery from an error. It will try to parse ABCI
 // info from the error.
 func QueryResult(err error, debug bool) abci.ResponseQuery {
-<<<<<<< HEAD
-	space, code, log := errorsmod.ABCIInfo(err, debug)
-=======
-	space, code, log := sdkerrors.ABCIInfo(err, debug)
->>>>>>> 390262f5
+	space, code, log := errors.ABCIInfo(err, debug)
 	return abci.ResponseQuery{
 		Codespace: space,
 		Code:      code,
