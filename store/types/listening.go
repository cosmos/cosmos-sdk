package types

import (
	"io"

	"github.com/cosmos/cosmos-sdk/codec"
)

// WriteListener interface for streaming data out from a KVStore
type WriteListener interface {
	// if value is nil then it was deleted
	// storeKey indicates the source KVStore, to facilitate using the same WriteListener across separate KVStores
	// delete bool indicates if it was a delete; true: delete, false: set
	OnWrite(storeKey StoreKey, key []byte, value []byte, delete bool) error
}

// StoreKVPairWriteListener is used to configure listening to a KVStore by
// writing out length-prefixed Protobuf encoded StoreKVPairs to an underlying
// io.Writer object.
type StoreKVPairWriteListener struct {
	writer     io.Writer
	marshaller codec.BinaryCodec
}

// NewStoreKVPairWriteListener wraps creates a StoreKVPairWriteListener with a
// provided io.Writer and codec.BinaryCodec.
<<<<<<< HEAD
func NewStoreKVPairWriteListener(w io.Writer, m codec.BinaryCodec) *StoreKVPairWriteListener {
=======
func NewStoreKVPairWriteListener(w io.Writer, m codec.Codec) *StoreKVPairWriteListener {
>>>>>>> f008f84e
	return &StoreKVPairWriteListener{
		writer:     w,
		marshaller: m,
	}
}

// OnWrite satisfies the WriteListener interface by writing length-prefixed
// Protobuf encoded StoreKVPairs.
func (wl *StoreKVPairWriteListener) OnWrite(storeKey StoreKey, key []byte, value []byte, delete bool) error {
	kvPair := &StoreKVPair{
		StoreKey: storeKey.Name(),
		Key:      key,
		Value:    value,
		Delete:   delete,
	}

	by, err := wl.marshaller.MarshalLengthPrefixed(kvPair)
	if err != nil {
		return err
	}

	if _, err := wl.writer.Write(by); err != nil {
		return err
	}

	return nil
}

// MemoryListener listens to the state writes and accumulate the records in memory.
type MemoryListener struct {
	key        StoreKey
	stateCache []StoreKVPair
}

// NewMemoryListener creates a listener that accumulate the state writes in memory.
func NewMemoryListener(key StoreKey) *MemoryListener {
	return &MemoryListener{key: key}
}

// OnWrite implements WriteListener interface.
func (fl *MemoryListener) OnWrite(storeKey StoreKey, key []byte, value []byte, delete bool) error {
	fl.stateCache = append(fl.stateCache, StoreKVPair{
		StoreKey: storeKey.Name(),
		Delete:   delete,
		Key:      key,
		Value:    value,
	})

	return nil
}

// PopStateCache returns the current state caches and set to nil.
func (fl *MemoryListener) PopStateCache() []StoreKVPair {
	res := fl.stateCache
	fl.stateCache = nil

	return res
}

// StoreKey returns the storeKey it listens to.
func (fl *MemoryListener) StoreKey() StoreKey {
	return fl.key
}<|MERGE_RESOLUTION|>--- conflicted
+++ resolved
@@ -24,11 +24,7 @@
 
 // NewStoreKVPairWriteListener wraps creates a StoreKVPairWriteListener with a
 // provided io.Writer and codec.BinaryCodec.
-<<<<<<< HEAD
-func NewStoreKVPairWriteListener(w io.Writer, m codec.BinaryCodec) *StoreKVPairWriteListener {
-=======
 func NewStoreKVPairWriteListener(w io.Writer, m codec.Codec) *StoreKVPairWriteListener {
->>>>>>> f008f84e
 	return &StoreKVPairWriteListener{
 		writer:     w,
 		marshaller: m,
