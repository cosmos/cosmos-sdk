--- conflicted
+++ resolved
@@ -20,14 +20,9 @@
 	marshaller Codec
 }
 
-<<<<<<< HEAD
 // NewStoreKVPairWriteListener wraps creates a StoreKVPairWriteListener with a
 // provided io.Writer and codec.BinaryCodec.
-func NewStoreKVPairWriteListener(w io.Writer, m codec.BinaryCodec) *StoreKVPairWriteListener {
-=======
-// NewStoreKVPairWriteListener wraps creates a StoreKVPairWriteListener with a provdied io.Writer and Marshaler interface
 func NewStoreKVPairWriteListener(w io.Writer, m Codec) *StoreKVPairWriteListener {
->>>>>>> f08ba9ea
 	return &StoreKVPairWriteListener{
 		writer:     w,
 		marshaller: m,
