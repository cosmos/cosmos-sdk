--- conflicted
+++ resolved
@@ -7,11 +7,7 @@
 	"github.com/tendermint/tendermint/crypto/merkle"
 	tmmerkle "github.com/tendermint/tendermint/proto/tendermint/crypto"
 
-<<<<<<< HEAD
-	errorsmod "cosmossdk.io/errors"
-=======
 	sdkerrors "cosmossdk.io/errors"
->>>>>>> 390262f5
 	sdkmaps "github.com/cosmos/cosmos-sdk/store/internal/maps"
 	sdkproofs "github.com/cosmos/cosmos-sdk/store/internal/proofs"
 )
@@ -77,7 +73,7 @@
 	case ProofOpSMTCommitment:
 		spec = ics23.SmtSpec
 	default:
-		return nil, errorsmod.Wrapf(ErrInvalidProof, "unexpected ProofOp.Type; got %s, want supported ics23 subtypes 'ProofOpSimpleMerkleCommitment', 'ProofOpIAVLCommitment', or 'ProofOpSMTCommitment'", pop.Type)
+		return nil, sdkerrors.Wrapf(ErrInvalidProof, "unexpected ProofOp.Type; got %s, want supported ics23 subtypes 'ProofOpSimpleMerkleCommitment', 'ProofOpIAVLCommitment', or 'ProofOpSMTCommitment'", pop.Type)
 	}
 
 	proof := &ics23.CommitmentProof{}
@@ -112,7 +108,7 @@
 	// calculate root from proof
 	root, err := op.Proof.Calculate()
 	if err != nil {
-		return nil, errorsmod.Wrapf(ErrInvalidProof, "could not calculate root for proof: %v", err)
+		return nil, sdkerrors.Wrapf(ErrInvalidProof, "could not calculate root for proof: %v", err)
 	}
 	// Only support an existence proof or nonexistence proof (batch proofs currently unsupported)
 	switch len(args) {
@@ -120,16 +116,16 @@
 		// Args are nil, so we verify the absence of the key.
 		absent := ics23.VerifyNonMembership(op.Spec, root, op.Proof, op.Key)
 		if !absent {
-			return nil, errorsmod.Wrapf(ErrInvalidProof, "proof did not verify absence of key: %s", string(op.Key))
+			return nil, sdkerrors.Wrapf(ErrInvalidProof, "proof did not verify absence of key: %s", string(op.Key))
 		}
 
 	case 1:
 		// Args is length 1, verify existence of key with value args[0]
 		if !ics23.VerifyMembership(op.Spec, root, op.Proof, op.Key, args[0]) {
-			return nil, errorsmod.Wrapf(ErrInvalidProof, "proof did not verify existence of key %s with given value %x", op.Key, args[0])
+			return nil, sdkerrors.Wrapf(ErrInvalidProof, "proof did not verify existence of key %s with given value %x", op.Key, args[0])
 		}
 	default:
-		return nil, errorsmod.Wrapf(ErrInvalidProof, "args must be length 0 or 1, got: %d", len(args))
+		return nil, sdkerrors.Wrapf(ErrInvalidProof, "args must be length 0 or 1, got: %d", len(args))
 	}
 
 	return [][]byte{root}, nil
