--- conflicted
+++ resolved
@@ -368,11 +368,8 @@
 // The function will panic if there is a potential conflict in names (see `assertNoPrefix`
 // function for more details).
 func NewKVStoreKeys(names ...string) map[string]*KVStoreKey {
-<<<<<<< HEAD
 	assertNoPrefix(names)
-=======
 	assertNoCommonPrefix(names)
->>>>>>> fa6e6794
 	keys := make(map[string]*KVStoreKey, len(names))
 	for _, n := range names {
 		keys[n] = NewKVStoreKey(n)
