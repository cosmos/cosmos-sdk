package types

import (
	"fmt"
	"io"

	dbm "github.com/cosmos/cosmos-db"
	abci "github.com/tendermint/tendermint/abci/types"

	"github.com/cosmos/cosmos-sdk/store/internal/kv"
	"github.com/cosmos/cosmos-sdk/store/metrics"
	pruningtypes "github.com/cosmos/cosmos-sdk/store/pruning/types"
	snapshottypes "github.com/cosmos/cosmos-sdk/store/snapshots/types"
)

type Store interface {
	GetStoreType() StoreType
	CacheWrapper
}

// something that can persist to disk
type Committer interface {
	Commit() CommitID
	LastCommitID() CommitID

	SetPruning(pruningtypes.PruningOptions)
	GetPruning() pruningtypes.PruningOptions
}

// Stores of MultiStore must implement CommitStore.
type CommitStore interface {
	Committer
	Store
}

// Queryable allows a Store to expose internal state to the abci.Query
// interface. Multistore can route requests to the proper Store.
//
// This is an optional, but useful extension to any CommitStore
type Queryable interface {
	Query(abci.RequestQuery) abci.ResponseQuery
}

//----------------------------------------
// MultiStore

// StoreUpgrades defines a series of transformations to apply the multistore db upon load
type StoreUpgrades struct {
	Added   []string      `json:"added"`
	Renamed []StoreRename `json:"renamed"`
	Deleted []string      `json:"deleted"`
}

// StoreRename defines a name change of a sub-store.
// All data previously under a PrefixStore with OldKey will be copied
// to a PrefixStore with NewKey, then deleted from OldKey store.
type StoreRename struct {
	OldKey string `json:"old_key"`
	NewKey string `json:"new_key"`
}

// IsAdded returns true if the given key should be added
func (s *StoreUpgrades) IsAdded(key string) bool {
	if s == nil {
		return false
	}
	for _, added := range s.Added {
		if key == added {
			return true
		}
	}
	return false
}

// IsDeleted returns true if the given key should be deleted
func (s *StoreUpgrades) IsDeleted(key string) bool {
	if s == nil {
		return false
	}
	for _, d := range s.Deleted {
		if d == key {
			return true
		}
	}
	return false
}

// RenamedFrom returns the oldKey if it was renamed
// Returns "" if it was not renamed
func (s *StoreUpgrades) RenamedFrom(key string) string {
	if s == nil {
		return ""
	}
	for _, re := range s.Renamed {
		if re.NewKey == key {
			return re.OldKey
		}
	}
	return ""
}

type MultiStore interface {
	Store

	// Branches MultiStore into a cached storage object.
	// NOTE: Caller should probably not call .Write() on each, but
	// call CacheMultiStore.Write().
	CacheMultiStore() CacheMultiStore

	// CacheMultiStoreWithVersion branches the underlying MultiStore where
	// each stored is loaded at a specific version (height).
	CacheMultiStoreWithVersion(version int64) (CacheMultiStore, error)

	// Convenience for fetching substores.
	// If the store does not exist, panics.
	GetStore(StoreKey) Store
	GetKVStore(StoreKey) KVStore

	// TracingEnabled returns if tracing is enabled for the MultiStore.
	TracingEnabled() bool

	// SetTracer sets the tracer for the MultiStore that the underlying
	// stores will utilize to trace operations. The modified MultiStore is
	// returned.
	SetTracer(w io.Writer) MultiStore

	// SetTracingContext sets the tracing context for a MultiStore. It is
	// implied that the caller should update the context when necessary between
	// tracing operations. The modified MultiStore is returned.
	SetTracingContext(TraceContext) MultiStore

	// LatestVersion returns the latest version in the store
	LatestVersion() int64
}

// From MultiStore.CacheMultiStore()....
type CacheMultiStore interface {
	MultiStore
	Write() // Writes operations to underlying KVStore
}

// CommitMultiStore is an interface for a MultiStore without cache capabilities.
type CommitMultiStore interface {
	Committer
	MultiStore
	snapshottypes.Snapshotter

	// Mount a store of type using the given db.
	// If db == nil, the new store will use the CommitMultiStore db.
	MountStoreWithDB(key StoreKey, typ StoreType, db dbm.DB)

	// Panics on a nil key.
	GetCommitStore(key StoreKey) CommitStore

	// Panics on a nil key.
	GetCommitKVStore(key StoreKey) CommitKVStore

	// Load the latest persisted version. Called once after all calls to
	// Mount*Store() are complete.
	LoadLatestVersion() error

	// LoadLatestVersionAndUpgrade will load the latest version, but also
	// rename/delete/create sub-store keys, before registering all the keys
	// in order to handle breaking formats in migrations
	LoadLatestVersionAndUpgrade(upgrades *StoreUpgrades) error

	// LoadVersionAndUpgrade will load the named version, but also
	// rename/delete/create sub-store keys, before registering all the keys
	// in order to handle breaking formats in migrations
	LoadVersionAndUpgrade(ver int64, upgrades *StoreUpgrades) error

	// Load a specific persisted version. When you load an old version, or when
	// the last commit attempt didn't complete, the next commit after loading
	// must be idempotent (return the same commit id). Otherwise the behavior is
	// undefined.
	LoadVersion(ver int64) error

	// Set an inter-block (persistent) cache that maintains a mapping from
	// StoreKeys to CommitKVStores.
	SetInterBlockCache(MultiStorePersistentCache)

	// SetInitialVersion sets the initial version of the IAVL tree. It is used when
	// starting a new chain at an arbitrary height.
	SetInitialVersion(version int64) error

	// SetIAVLCacheSize sets the cache size of the IAVL tree.
	SetIAVLCacheSize(size int)

	// SetIAVLDisableFastNode enables/disables fastnode feature on iavl.
	SetIAVLDisableFastNode(disable bool)

	// RollbackToVersion rollback the db to specific version(height).
	RollbackToVersion(version int64) error

	// ListeningEnabled returns if listening is enabled for the KVStore belonging the provided StoreKey
	ListeningEnabled(key StoreKey) bool

<<<<<<< HEAD
	// AddListeners adds q listener for the KVStore belonging to the provided StoreKey
	AddListeners(keys []StoreKey)

	// PopStateCache returns the accumulated state change messages from MemoryListener
	PopStateCache() []*StoreKVPair
=======
	// AddListeners adds WriteListeners for the KVStore belonging to the provided StoreKey
	// It appends the listeners to a current set, if one already exists
	AddListeners(key StoreKey, listeners []WriteListener)

	// SetMetrics sets the metrics for the KVStore
	SetMetrics(metrics metrics.StoreMetrics)
>>>>>>> 97d2206f
}

//---------subsp-------------------------------
// KVStore

// BasicKVStore is a simple interface to get/set data
type BasicKVStore interface {
	// Get returns nil if key doesn't exist. Panics on nil key.
	Get(key []byte) []byte

	// Has checks if a key exists. Panics on nil key.
	Has(key []byte) bool

	// Set sets the key. Panics on nil key or value.
	Set(key, value []byte)

	// Delete deletes the key. Panics on nil key.
	Delete(key []byte)
}

// KVStore additionally provides iteration and deletion
type KVStore interface {
	Store
	BasicKVStore

	// Iterator over a domain of keys in ascending order. End is exclusive.
	// Start must be less than end, or the Iterator is invalid.
	// Iterator must be closed by caller.
	// To iterate over entire domain, use store.Iterator(nil, nil)
	// CONTRACT: No writes may happen within a domain while an iterator exists over it.
	// Exceptionally allowed for cachekv.Store, safe to write in the modules.
	Iterator(start, end []byte) Iterator

	// Iterator over a domain of keys in descending order. End is exclusive.
	// Start must be less than end, or the Iterator is invalid.
	// Iterator must be closed by caller.
	// CONTRACT: No writes may happen within a domain while an iterator exists over it.
	// Exceptionally allowed for cachekv.Store, safe to write in the modules.
	ReverseIterator(start, end []byte) Iterator
}

// Iterator is an alias db's Iterator for convenience.
type Iterator = dbm.Iterator

// CacheKVStore branches a KVStore and provides read cache functionality.
// After calling .Write() on the CacheKVStore, all previously created
// CacheKVStores on the object expire.
type CacheKVStore interface {
	KVStore

	// Writes operations to underlying KVStore
	Write()
}

// CommitKVStore is an interface for MultiStore.
type CommitKVStore interface {
	Committer
	KVStore
}

//----------------------------------------
// CacheWrap

// CacheWrap is the most appropriate interface for store ephemeral branching and cache.
// For example, IAVLStore.CacheWrap() returns a CacheKVStore. CacheWrap should not return
// a Committer, since Commit ephemeral store make no sense. It can return KVStore,
// HeapStore, SpaceStore, etc.
type CacheWrap interface {
	// Write syncs with the underlying store.
	Write()

	// CacheWrap recursively wraps again.
	CacheWrap() CacheWrap

	// CacheWrapWithTrace recursively wraps again with tracing enabled.
	CacheWrapWithTrace(w io.Writer, tc TraceContext) CacheWrap
}

type CacheWrapper interface {
	// CacheWrap branches a store.
	CacheWrap() CacheWrap

	// CacheWrapWithTrace branches a store with tracing enabled.
	CacheWrapWithTrace(w io.Writer, tc TraceContext) CacheWrap
}

func (cid CommitID) IsZero() bool {
	return cid.Version == 0 && len(cid.Hash) == 0
}

func (cid CommitID) String() string {
	return fmt.Sprintf("CommitID{%v:%X}", cid.Hash, cid.Version)
}

//----------------------------------------
// Store types

// kind of store
type StoreType int

const (
	StoreTypeMulti StoreType = iota
	StoreTypeDB
	StoreTypeIAVL
	StoreTypeTransient
	StoreTypeMemory
	StoreTypeSMT
	StoreTypePersistent
)

func (st StoreType) String() string {
	switch st {
	case StoreTypeMulti:
		return "StoreTypeMulti"

	case StoreTypeDB:
		return "StoreTypeDB"

	case StoreTypeIAVL:
		return "StoreTypeIAVL"

	case StoreTypeTransient:
		return "StoreTypeTransient"

	case StoreTypeMemory:
		return "StoreTypeMemory"

	case StoreTypeSMT:
		return "StoreTypeSMT"

	case StoreTypePersistent:
		return "StoreTypePersistent"
	}

	return "unknown store type"
}

//----------------------------------------
// Keys for accessing substores

// StoreKey is a key used to index stores in a MultiStore.
type StoreKey interface {
	Name() string
	String() string
}

// CapabilityKey represent the Cosmos SDK keys for object-capability
// generation in the IBC protocol as defined in https://github.com/cosmos/ibc/tree/master/spec/core/ics-005-port-allocation#data-structures
type CapabilityKey StoreKey

// KVStoreKey is used for accessing substores.
// Only the pointer value should ever be used - it functions as a capabilities key.
type KVStoreKey struct {
	name string
}

// NewKVStoreKey returns a new pointer to a KVStoreKey.
// Use a pointer so keys don't collide.
func NewKVStoreKey(name string) *KVStoreKey {
	if name == "" {
		panic("empty key name not allowed")
	}
	return &KVStoreKey{
		name: name,
	}
}

// NewKVStoreKeys returns a map of new  pointers to KVStoreKey's.
// The function will panic if there is a potential conflict in names (see `assertNoPrefix`
// function for more details).
func NewKVStoreKeys(names ...string) map[string]*KVStoreKey {
	assertNoCommonPrefix(names)
	keys := make(map[string]*KVStoreKey, len(names))
	for _, n := range names {
		keys[n] = NewKVStoreKey(n)
	}

	return keys
}

func (key *KVStoreKey) Name() string {
	return key.name
}

func (key *KVStoreKey) String() string {
	return fmt.Sprintf("KVStoreKey{%p, %s}", key, key.name)
}

// TransientStoreKey is used for indexing transient stores in a MultiStore
type TransientStoreKey struct {
	name string
}

// Constructs new TransientStoreKey
// Must return a pointer according to the ocap principle
func NewTransientStoreKey(name string) *TransientStoreKey {
	return &TransientStoreKey{
		name: name,
	}
}

// Implements StoreKey
func (key *TransientStoreKey) Name() string {
	return key.name
}

// Implements StoreKey
func (key *TransientStoreKey) String() string {
	return fmt.Sprintf("TransientStoreKey{%p, %s}", key, key.name)
}

// MemoryStoreKey defines a typed key to be used with an in-memory KVStore.
type MemoryStoreKey struct {
	name string
}

func NewMemoryStoreKey(name string) *MemoryStoreKey {
	return &MemoryStoreKey{name: name}
}

// Name returns the name of the MemoryStoreKey.
func (key *MemoryStoreKey) Name() string {
	return key.name
}

// String returns a stringified representation of the MemoryStoreKey.
func (key *MemoryStoreKey) String() string {
	return fmt.Sprintf("MemoryStoreKey{%p, %s}", key, key.name)
}

//----------------------------------------

// key-value result for iterator queries
type KVPair kv.Pair

//----------------------------------------

// TraceContext contains TraceKVStore context data. It will be written with
// every trace operation.
type TraceContext map[string]interface{}

// Clone clones tc into another instance of TraceContext.
func (tc TraceContext) Clone() TraceContext {
	ret := TraceContext{}
	for k, v := range tc {
		ret[k] = v
	}

	return ret
}

// Merge merges value of newTc into tc.
func (tc TraceContext) Merge(newTc TraceContext) TraceContext {
	if tc == nil {
		tc = TraceContext{}
	}

	for k, v := range newTc {
		tc[k] = v
	}

	return tc
}

// MultiStorePersistentCache defines an interface which provides inter-block
// (persistent) caching capabilities for multiple CommitKVStores based on StoreKeys.
type MultiStorePersistentCache interface {
	// Wrap and return the provided CommitKVStore with an inter-block (persistent)
	// cache.
	GetStoreCache(key StoreKey, store CommitKVStore) CommitKVStore

	// Return the underlying CommitKVStore for a StoreKey.
	Unwrap(key StoreKey) CommitKVStore

	// Reset the entire set of internal caches.
	Reset()
}

// StoreWithInitialVersion is a store that can have an arbitrary initial
// version.
type StoreWithInitialVersion interface {
	// SetInitialVersion sets the initial version of the IAVL tree. It is used when
	// starting a new chain at an arbitrary height.
	SetInitialVersion(version int64)
}<|MERGE_RESOLUTION|>--- conflicted
+++ resolved
@@ -195,20 +195,14 @@
 	// ListeningEnabled returns if listening is enabled for the KVStore belonging the provided StoreKey
 	ListeningEnabled(key StoreKey) bool
 
-<<<<<<< HEAD
 	// AddListeners adds q listener for the KVStore belonging to the provided StoreKey
 	AddListeners(keys []StoreKey)
 
 	// PopStateCache returns the accumulated state change messages from MemoryListener
 	PopStateCache() []*StoreKVPair
-=======
-	// AddListeners adds WriteListeners for the KVStore belonging to the provided StoreKey
-	// It appends the listeners to a current set, if one already exists
-	AddListeners(key StoreKey, listeners []WriteListener)
 
 	// SetMetrics sets the metrics for the KVStore
 	SetMetrics(metrics metrics.StoreMetrics)
->>>>>>> 97d2206f
 }
 
 //---------subsp-------------------------------
