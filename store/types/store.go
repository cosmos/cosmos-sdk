package types

import (
	"fmt"
	"io"

	abci "github.com/tendermint/tendermint/abci/types"
	dbm "github.com/tendermint/tm-db"

	snapshottypes "github.com/cosmos/cosmos-sdk/snapshots/types"
	"github.com/cosmos/cosmos-sdk/types/kv"
)

type Store interface {
	GetStoreType() StoreType
	CacheWrapper
}

// something that can persist to disk
type Committer interface {
	Commit() CommitID
	LastCommitID() CommitID

	SetPruning(PruningOptions)
	GetPruning() PruningOptions
}

// Stores of MultiStore must implement CommitStore.
type CommitStore interface {
	Committer
	Store
}

// Queryable allows a Store to expose internal state to the abci.Query
// interface. Multistore can route requests to the proper Store.
//
// This is an optional, but useful extension to any CommitStore
type Queryable interface {
	Query(abci.RequestQuery) abci.ResponseQuery
}

//----------------------------------------
// MultiStore

// StoreUpgrades defines a series of transformations to apply the multistore db upon load
type StoreUpgrades struct {
	Added   []string      `json:"added"`
	Renamed []StoreRename `json:"renamed"`
	Deleted []string      `json:"deleted"`
}

// UpgradeInfo defines height and name of the upgrade
// to ensure multistore upgrades happen only at matching height.
type UpgradeInfo struct {
	Name   string `json:"name"`
	Height int64  `json:"height"`
}

// StoreRename defines a name change of a sub-store.
// All data previously under a PrefixStore with OldKey will be copied
// to a PrefixStore with NewKey, then deleted from OldKey store.
type StoreRename struct {
	OldKey string `json:"old_key"`
	NewKey string `json:"new_key"`
}

// IsDeleted returns true if the given key should be added
func (s *StoreUpgrades) IsAdded(key string) bool {
	if s == nil {
		return false
	}
<<<<<<< HEAD
	for _, d := range s.Added {
		if d == key {
			return true
		}
	}
	return false
=======
	return tmstrings.StringInSlice(s.Added, key)
>>>>>>> 4467d502
}

// IsDeleted returns true if the given key should be deleted
func (s *StoreUpgrades) IsDeleted(key string) bool {
	if s == nil {
		return false
	}
	for _, d := range s.Deleted {
		if d == key {
			return true
		}
	}
	return false
}

// RenamedFrom returns the oldKey if it was renamed
// Returns "" if it was not renamed
func (s *StoreUpgrades) RenamedFrom(key string) string {
	if s == nil {
		return ""
	}
	for _, re := range s.Renamed {
		if re.NewKey == key {
			return re.OldKey
		}
	}
	return ""

}

type MultiStore interface {
	Store

	// Cache wrap MultiStore.
	// NOTE: Caller should probably not call .Write() on each, but
	// call CacheMultiStore.Write().
	CacheMultiStore() CacheMultiStore

	// CacheMultiStoreWithVersion cache-wraps the underlying MultiStore where
	// each stored is loaded at a specific version (height).
	CacheMultiStoreWithVersion(version int64) (CacheMultiStore, error)

	// Convenience for fetching substores.
	// If the store does not exist, panics.
	GetStore(StoreKey) Store
	GetKVStore(StoreKey) KVStore

	// TracingEnabled returns if tracing is enabled for the MultiStore.
	TracingEnabled() bool

	// SetTracer sets the tracer for the MultiStore that the underlying
	// stores will utilize to trace operations. The modified MultiStore is
	// returned.
	SetTracer(w io.Writer) MultiStore

	// SetTracingContext sets the tracing context for a MultiStore. It is
	// implied that the caller should update the context when necessary between
	// tracing operations. The modified MultiStore is returned.
	SetTracingContext(TraceContext) MultiStore
}

// From MultiStore.CacheMultiStore()....
type CacheMultiStore interface {
	MultiStore
	Write() // Writes operations to underlying KVStore
}

// A non-cache MultiStore.
type CommitMultiStore interface {
	Committer
	MultiStore
	snapshottypes.Snapshotter

	// Mount a store of type using the given db.
	// If db == nil, the new store will use the CommitMultiStore db.
	MountStoreWithDB(key StoreKey, typ StoreType, db dbm.DB)

	// Panics on a nil key.
	GetCommitStore(key StoreKey) CommitStore

	// Panics on a nil key.
	GetCommitKVStore(key StoreKey) CommitKVStore

	// Load the latest persisted version. Called once after all calls to
	// Mount*Store() are complete.
	LoadLatestVersion() error

	// LoadLatestVersionAndUpgrade will load the latest version, but also
	// rename/delete/create sub-store keys, before registering all the keys
	// in order to handle breaking formats in migrations
	LoadLatestVersionAndUpgrade(upgrades *StoreUpgrades) error

	// LoadVersionAndUpgrade will load the named version, but also
	// rename/delete/create sub-store keys, before registering all the keys
	// in order to handle breaking formats in migrations
	LoadVersionAndUpgrade(ver int64, upgrades *StoreUpgrades) error

	// Load a specific persisted version. When you load an old version, or when
	// the last commit attempt didn't complete, the next commit after loading
	// must be idempotent (return the same commit id). Otherwise the behavior is
	// undefined.
	LoadVersion(ver int64) error

	// Set an inter-block (persistent) cache that maintains a mapping from
	// StoreKeys to CommitKVStores.
	SetInterBlockCache(MultiStorePersistentCache)

	// SetInitialVersion sets the initial version of the IAVL tree. It is used when
	// starting a new chain at an arbitrary height.
	SetInitialVersion(version int64) error
}

//---------subsp-------------------------------
// KVStore

// KVStore is a simple interface to get/set data
type KVStore interface {
	Store

	// Get returns nil iff key doesn't exist. Panics on nil key.
	Get(key []byte) []byte

	// Has checks if a key exists. Panics on nil key.
	Has(key []byte) bool

	// Set sets the key. Panics on nil key or value.
	Set(key, value []byte)

	// Delete deletes the key. Panics on nil key.
	Delete(key []byte)

	// Iterator over a domain of keys in ascending order. End is exclusive.
	// Start must be less than end, or the Iterator is invalid.
	// Iterator must be closed by caller.
	// To iterate over entire domain, use store.Iterator(nil, nil)
	// CONTRACT: No writes may happen within a domain while an iterator exists over it.
	// Exceptionally allowed for cachekv.Store, safe to write in the modules.
	Iterator(start, end []byte) Iterator

	// Iterator over a domain of keys in descending order. End is exclusive.
	// Start must be less than end, or the Iterator is invalid.
	// Iterator must be closed by caller.
	// CONTRACT: No writes may happen within a domain while an iterator exists over it.
	// Exceptionally allowed for cachekv.Store, safe to write in the modules.
	ReverseIterator(start, end []byte) Iterator
}

// Alias iterator to db's Iterator for convenience.
type Iterator = dbm.Iterator

// CacheKVStore cache-wraps a KVStore.  After calling .Write() on
// the CacheKVStore, all previously created CacheKVStores on the
// object expire.
type CacheKVStore interface {
	KVStore

	// Writes operations to underlying KVStore
	Write()
}

// Stores of MultiStore must implement CommitStore.
type CommitKVStore interface {
	Committer
	KVStore
}

//----------------------------------------
// CacheWrap

// CacheWrap makes the most appropriate cache-wrap. For example,
// IAVLStore.CacheWrap() returns a CacheKVStore. CacheWrap should not return
// a Committer, since Commit cache-wraps make no sense. It can return KVStore,
// HeapStore, SpaceStore, etc.
type CacheWrap interface {
	// Write syncs with the underlying store.
	Write()

	// CacheWrap recursively wraps again.
	CacheWrap() CacheWrap

	// CacheWrapWithTrace recursively wraps again with tracing enabled.
	CacheWrapWithTrace(w io.Writer, tc TraceContext) CacheWrap
}

type CacheWrapper interface {
	// CacheWrap cache wraps.
	CacheWrap() CacheWrap

	// CacheWrapWithTrace cache wraps with tracing enabled.
	CacheWrapWithTrace(w io.Writer, tc TraceContext) CacheWrap
}

func (cid CommitID) IsZero() bool {
	return cid.Version == 0 && len(cid.Hash) == 0
}

func (cid CommitID) String() string {
	return fmt.Sprintf("CommitID{%v:%X}", cid.Hash, cid.Version)
}

//----------------------------------------
// Store types

// kind of store
type StoreType int

const (
	StoreTypeMulti StoreType = iota
	StoreTypeDB
	StoreTypeIAVL
	StoreTypeTransient
	StoreTypeMemory
)

func (st StoreType) String() string {
	switch st {
	case StoreTypeMulti:
		return "StoreTypeMulti"

	case StoreTypeDB:
		return "StoreTypeDB"

	case StoreTypeIAVL:
		return "StoreTypeIAVL"

	case StoreTypeTransient:
		return "StoreTypeTransient"

	case StoreTypeMemory:
		return "StoreTypeMemory"
	}

	return "unknown store type"
}

//----------------------------------------
// Keys for accessing substores

// StoreKey is a key used to index stores in a MultiStore.
type StoreKey interface {
	Name() string
	String() string
}

// CapabilityKey represent the Cosmos SDK keys for object-capability
// generation in the IBC protocol as defined in https://github.com/cosmos/ics/tree/master/spec/ics-005-port-allocation#data-structures
type CapabilityKey StoreKey

// KVStoreKey is used for accessing substores.
// Only the pointer value should ever be used - it functions as a capabilities key.
type KVStoreKey struct {
	name string
}

// NewKVStoreKey returns a new pointer to a KVStoreKey.
// Use a pointer so keys don't collide.
func NewKVStoreKey(name string) *KVStoreKey {
	if name == "" {
		panic("empty key name not allowed")
	}
	return &KVStoreKey{
		name: name,
	}
}

func (key *KVStoreKey) Name() string {
	return key.name
}

func (key *KVStoreKey) String() string {
	return fmt.Sprintf("KVStoreKey{%p, %s}", key, key.name)
}

// TransientStoreKey is used for indexing transient stores in a MultiStore
type TransientStoreKey struct {
	name string
}

// Constructs new TransientStoreKey
// Must return a pointer according to the ocap principle
func NewTransientStoreKey(name string) *TransientStoreKey {
	return &TransientStoreKey{
		name: name,
	}
}

// Implements StoreKey
func (key *TransientStoreKey) Name() string {
	return key.name
}

// Implements StoreKey
func (key *TransientStoreKey) String() string {
	return fmt.Sprintf("TransientStoreKey{%p, %s}", key, key.name)
}

// MemoryStoreKey defines a typed key to be used with an in-memory KVStore.
type MemoryStoreKey struct {
	name string
}

func NewMemoryStoreKey(name string) *MemoryStoreKey {
	return &MemoryStoreKey{name: name}
}

// Name returns the name of the MemoryStoreKey.
func (key *MemoryStoreKey) Name() string {
	return key.name
}

// String returns a stringified representation of the MemoryStoreKey.
func (key *MemoryStoreKey) String() string {
	return fmt.Sprintf("MemoryStoreKey{%p, %s}", key, key.name)
}

//----------------------------------------

// key-value result for iterator queries
type KVPair kv.Pair

//----------------------------------------

// TraceContext contains TraceKVStore context data. It will be written with
// every trace operation.
type TraceContext map[string]interface{}

// MultiStorePersistentCache defines an interface which provides inter-block
// (persistent) caching capabilities for multiple CommitKVStores based on StoreKeys.
type MultiStorePersistentCache interface {
	// Wrap and return the provided CommitKVStore with an inter-block (persistent)
	// cache.
	GetStoreCache(key StoreKey, store CommitKVStore) CommitKVStore

	// Return the underlying CommitKVStore for a StoreKey.
	Unwrap(key StoreKey) CommitKVStore

	// Reset the entire set of internal caches.
	Reset()
}

// StoreWithInitialVersion is a store that can have an arbitrary initial
// version.
type StoreWithInitialVersion interface {
	// SetInitialVersion sets the initial version of the IAVL tree. It is used when
	// starting a new chain at an arbitrary height.
	SetInitialVersion(version int64)
}<|MERGE_RESOLUTION|>--- conflicted
+++ resolved
@@ -69,16 +69,7 @@
 	if s == nil {
 		return false
 	}
-<<<<<<< HEAD
-	for _, d := range s.Added {
-		if d == key {
-			return true
-		}
-	}
-	return false
-=======
 	return tmstrings.StringInSlice(s.Added, key)
->>>>>>> 4467d502
 }
 
 // IsDeleted returns true if the given key should be deleted
