--- conflicted
+++ resolved
@@ -319,12 +319,9 @@
 
 	case StoreTypeSMT:
 		return "StoreTypeSMT"
-<<<<<<< HEAD
-=======
 
 	case StoreTypePersistent:
 		return "StoreTypePersistent"
->>>>>>> 109bc942
 	}
 
 	return "unknown store type"
