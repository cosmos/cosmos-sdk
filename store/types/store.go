package types

import (
	"fmt"
	"io"

	abci "github.com/tendermint/tendermint/abci/types"
	dbm "github.com/tendermint/tm-db"

	pruningtypes "github.com/cosmos/cosmos-sdk/store/pruning/types"
	snapshottypes "github.com/cosmos/cosmos-sdk/store/snapshots/types"
	"github.com/cosmos/cosmos-sdk/types/kv"
)

type Store interface {
	GetStoreType() StoreType
	CacheWrapper
}

// something that can persist to disk
type Committer interface {
	Commit() CommitID
	LastCommitID() CommitID

	SetPruning(pruningtypes.PruningOptions)
	GetPruning() pruningtypes.PruningOptions
}

// Stores of MultiStore must implement CommitStore.
type CommitStore interface {
	Committer
	Store
}

// Queryable allows a Store to expose internal state to the abci.Query
// interface. Multistore can route requests to the proper Store.
//
// This is an optional, but useful extension to any CommitStore
type Queryable interface {
	Query(abci.RequestQuery) abci.ResponseQuery
}

//----------------------------------------
// MultiStore

// StoreUpgrades defines a series of transformations to apply the multistore db upon load
type StoreUpgrades struct {
	Added   []string      `json:"added"`
	Renamed []StoreRename `json:"renamed"`
	Deleted []string      `json:"deleted"`
}

// StoreRename defines a name change of a sub-store.
// All data previously under a PrefixStore with OldKey will be copied
// to a PrefixStore with NewKey, then deleted from OldKey store.
type StoreRename struct {
	OldKey string `json:"old_key"`
	NewKey string `json:"new_key"`
}

// IsAdded returns true if the given key should be added
func (s *StoreUpgrades) IsAdded(key string) bool {
	if s == nil {
		return false
	}
	for _, added := range s.Added {
		if key == added {
			return true
		}
	}
	return false
}

// IsDeleted returns true if the given key should be deleted
func (s *StoreUpgrades) IsDeleted(key string) bool {
	if s == nil {
		return false
	}
	for _, d := range s.Deleted {
		if d == key {
			return true
		}
	}
	return false
}

// RenamedFrom returns the oldKey if it was renamed
// Returns "" if it was not renamed
func (s *StoreUpgrades) RenamedFrom(key string) string {
	if s == nil {
		return ""
	}
	for _, re := range s.Renamed {
		if re.NewKey == key {
			return re.OldKey
		}
	}
	return ""
}

type MultiStore interface {
	Store

	// Branches MultiStore into a cached storage object.
	// NOTE: Caller should probably not call .Write() on each, but
	// call CacheMultiStore.Write().
	CacheMultiStore() CacheMultiStore

	// CacheMultiStoreWithVersion branches the underlying MultiStore where
	// each stored is loaded at a specific version (height).
	CacheMultiStoreWithVersion(version int64) (CacheMultiStore, error)

	// Convenience for fetching substores.
	// If the store does not exist, panics.
	GetStore(StoreKey) Store
	GetKVStore(StoreKey) KVStore

	// TracingEnabled returns if tracing is enabled for the MultiStore.
	TracingEnabled() bool

	// SetTracer sets the tracer for the MultiStore that the underlying
	// stores will utilize to trace operations. The modified MultiStore is
	// returned.
	SetTracer(w io.Writer) MultiStore

	// SetTracingContext sets the tracing context for a MultiStore. It is
	// implied that the caller should update the context when necessary between
	// tracing operations. The modified MultiStore is returned.
	SetTracingContext(TraceContext) MultiStore
<<<<<<< HEAD
=======

	// LatestVersion returns the latest version in the store
	LatestVersion() int64
>>>>>>> ca0b1dee
}

// From MultiStore.CacheMultiStore()....
type CacheMultiStore interface {
	MultiStore
	Write() // Writes operations to underlying KVStore
}

// CommitMultiStore is an interface for a MultiStore without cache capabilities.
type CommitMultiStore interface {
	Committer
	MultiStore
	snapshottypes.Snapshotter

	// Mount a store of type using the given db.
	// If db == nil, the new store will use the CommitMultiStore db.
	MountStoreWithDB(key StoreKey, typ StoreType, db dbm.DB)

	// Panics on a nil key.
	GetCommitStore(key StoreKey) CommitStore

	// Panics on a nil key.
	GetCommitKVStore(key StoreKey) CommitKVStore

	// Load the latest persisted version. Called once after all calls to
	// Mount*Store() are complete.
	LoadLatestVersion() error

	// LoadLatestVersionAndUpgrade will load the latest version, but also
	// rename/delete/create sub-store keys, before registering all the keys
	// in order to handle breaking formats in migrations
	LoadLatestVersionAndUpgrade(upgrades *StoreUpgrades) error

	// LoadVersionAndUpgrade will load the named version, but also
	// rename/delete/create sub-store keys, before registering all the keys
	// in order to handle breaking formats in migrations
	LoadVersionAndUpgrade(ver int64, upgrades *StoreUpgrades) error

	// Load a specific persisted version. When you load an old version, or when
	// the last commit attempt didn't complete, the next commit after loading
	// must be idempotent (return the same commit id). Otherwise the behavior is
	// undefined.
	LoadVersion(ver int64) error

	// Set an inter-block (persistent) cache that maintains a mapping from
	// StoreKeys to CommitKVStores.
	SetInterBlockCache(MultiStorePersistentCache)

	// SetInitialVersion sets the initial version of the IAVL tree. It is used when
	// starting a new chain at an arbitrary height.
	SetInitialVersion(version int64) error

	// SetIAVLCacheSize sets the cache size of the IAVL tree.
	SetIAVLCacheSize(size int)

<<<<<<< HEAD
	// ListeningEnabled returns if listening is enabled for the KVStore belonging the provided StoreKey
	ListeningEnabled(key StoreKey) bool

	// AddListeners adds q listener for the KVStore belonging to the provided StoreKey
	AddListeners(keys []StoreKey)

	// PopStateCache returns the accumulated state change messages from MemoryListener
	PopStateCache() []*StoreKVPair
=======
	// SetIAVLDisableFastNode enables/disables fastnode feature on iavl.
	SetIAVLDisableFastNode(disable bool)

	// RollbackToVersion rollback the db to specific version(height).
	RollbackToVersion(version int64) error

	// ListeningEnabled returns if listening is enabled for the KVStore belonging the provided StoreKey
	ListeningEnabled(key StoreKey) bool

	// AddListeners adds WriteListeners for the KVStore belonging to the provided StoreKey
	// It appends the listeners to a current set, if one already exists
	AddListeners(key StoreKey, listeners []WriteListener)
>>>>>>> ca0b1dee
}

//---------subsp-------------------------------
// KVStore

// BasicKVStore is a simple interface to get/set data
type BasicKVStore interface {
	// Get returns nil if key doesn't exist. Panics on nil key.
	Get(key []byte) []byte

	// Has checks if a key exists. Panics on nil key.
	Has(key []byte) bool

	// Set sets the key. Panics on nil key or value.
	Set(key, value []byte)

	// Delete deletes the key. Panics on nil key.
	Delete(key []byte)
}

// KVStore additionally provides iteration and deletion
type KVStore interface {
	Store
	BasicKVStore

	// Iterator over a domain of keys in ascending order. End is exclusive.
	// Start must be less than end, or the Iterator is invalid.
	// Iterator must be closed by caller.
	// To iterate over entire domain, use store.Iterator(nil, nil)
	// CONTRACT: No writes may happen within a domain while an iterator exists over it.
	// Exceptionally allowed for cachekv.Store, safe to write in the modules.
	Iterator(start, end []byte) Iterator

	// Iterator over a domain of keys in descending order. End is exclusive.
	// Start must be less than end, or the Iterator is invalid.
	// Iterator must be closed by caller.
	// CONTRACT: No writes may happen within a domain while an iterator exists over it.
	// Exceptionally allowed for cachekv.Store, safe to write in the modules.
	ReverseIterator(start, end []byte) Iterator
}

// Iterator is an alias db's Iterator for convenience.
type Iterator = dbm.Iterator

// CacheKVStore branches a KVStore and provides read cache functionality.
// After calling .Write() on the CacheKVStore, all previously created
// CacheKVStores on the object expire.
type CacheKVStore interface {
	KVStore

	// Writes operations to underlying KVStore
	Write()
}

// CommitKVStore is an interface for MultiStore.
type CommitKVStore interface {
	Committer
	KVStore
}

//----------------------------------------
// CacheWrap

// CacheWrap is the most appropriate interface for store ephemeral branching and cache.
// For example, IAVLStore.CacheWrap() returns a CacheKVStore. CacheWrap should not return
// a Committer, since Commit ephemeral store make no sense. It can return KVStore,
// HeapStore, SpaceStore, etc.
type CacheWrap interface {
	// Write syncs with the underlying store.
	Write()

	// CacheWrap recursively wraps again.
	CacheWrap() CacheWrap

	// CacheWrapWithTrace recursively wraps again with tracing enabled.
	CacheWrapWithTrace(w io.Writer, tc TraceContext) CacheWrap
}

type CacheWrapper interface {
	// CacheWrap branches a store.
	CacheWrap() CacheWrap

	// CacheWrapWithTrace branches a store with tracing enabled.
	CacheWrapWithTrace(w io.Writer, tc TraceContext) CacheWrap
}

func (cid CommitID) IsZero() bool {
	return cid.Version == 0 && len(cid.Hash) == 0
}

func (cid CommitID) String() string {
	return fmt.Sprintf("CommitID{%v:%X}", cid.Hash, cid.Version)
}

//----------------------------------------
// Store types

// kind of store
type StoreType int

const (
	StoreTypeMulti StoreType = iota
	StoreTypeDB
	StoreTypeIAVL
	StoreTypeTransient
	StoreTypeMemory
	StoreTypeSMT
	StoreTypePersistent
)

func (st StoreType) String() string {
	switch st {
	case StoreTypeMulti:
		return "StoreTypeMulti"

	case StoreTypeDB:
		return "StoreTypeDB"

	case StoreTypeIAVL:
		return "StoreTypeIAVL"

	case StoreTypeTransient:
		return "StoreTypeTransient"

	case StoreTypeMemory:
		return "StoreTypeMemory"

	case StoreTypeSMT:
		return "StoreTypeSMT"

	case StoreTypePersistent:
		return "StoreTypePersistent"
	}

	return "unknown store type"
}

//----------------------------------------
// Keys for accessing substores

// StoreKey is a key used to index stores in a MultiStore.
type StoreKey interface {
	Name() string
	String() string
}

// CapabilityKey represent the Cosmos SDK keys for object-capability
// generation in the IBC protocol as defined in https://github.com/cosmos/ibc/tree/master/spec/core/ics-005-port-allocation#data-structures
type CapabilityKey StoreKey

// KVStoreKey is used for accessing substores.
// Only the pointer value should ever be used - it functions as a capabilities key.
type KVStoreKey struct {
	name string
}

// NewKVStoreKey returns a new pointer to a KVStoreKey.
// Use a pointer so keys don't collide.
func NewKVStoreKey(name string) *KVStoreKey {
	if name == "" {
		panic("empty key name not allowed")
	}
	return &KVStoreKey{
		name: name,
	}
}

func (key *KVStoreKey) Name() string {
	return key.name
}

func (key *KVStoreKey) String() string {
	return fmt.Sprintf("KVStoreKey{%p, %s}", key, key.name)
}

// TransientStoreKey is used for indexing transient stores in a MultiStore
type TransientStoreKey struct {
	name string
}

// Constructs new TransientStoreKey
// Must return a pointer according to the ocap principle
func NewTransientStoreKey(name string) *TransientStoreKey {
	return &TransientStoreKey{
		name: name,
	}
}

// Implements StoreKey
func (key *TransientStoreKey) Name() string {
	return key.name
}

// Implements StoreKey
func (key *TransientStoreKey) String() string {
	return fmt.Sprintf("TransientStoreKey{%p, %s}", key, key.name)
}

// MemoryStoreKey defines a typed key to be used with an in-memory KVStore.
type MemoryStoreKey struct {
	name string
}

func NewMemoryStoreKey(name string) *MemoryStoreKey {
	return &MemoryStoreKey{name: name}
}

// Name returns the name of the MemoryStoreKey.
func (key *MemoryStoreKey) Name() string {
	return key.name
}

// String returns a stringified representation of the MemoryStoreKey.
func (key *MemoryStoreKey) String() string {
	return fmt.Sprintf("MemoryStoreKey{%p, %s}", key, key.name)
}

//----------------------------------------

// key-value result for iterator queries
type KVPair kv.Pair

//----------------------------------------

// TraceContext contains TraceKVStore context data. It will be written with
// every trace operation.
type TraceContext map[string]interface{}

// Clone clones tc into another instance of TraceContext.
func (tc TraceContext) Clone() TraceContext {
	ret := TraceContext{}
	for k, v := range tc {
		ret[k] = v
	}

	return ret
}

// Merge merges value of newTc into tc.
func (tc TraceContext) Merge(newTc TraceContext) TraceContext {
	if tc == nil {
		tc = TraceContext{}
	}

	for k, v := range newTc {
		tc[k] = v
	}

	return tc
}

// MultiStorePersistentCache defines an interface which provides inter-block
// (persistent) caching capabilities for multiple CommitKVStores based on StoreKeys.
type MultiStorePersistentCache interface {
	// Wrap and return the provided CommitKVStore with an inter-block (persistent)
	// cache.
	GetStoreCache(key StoreKey, store CommitKVStore) CommitKVStore

	// Return the underlying CommitKVStore for a StoreKey.
	Unwrap(key StoreKey) CommitKVStore

	// Reset the entire set of internal caches.
	Reset()
}

// StoreWithInitialVersion is a store that can have an arbitrary initial
// version.
type StoreWithInitialVersion interface {
	// SetInitialVersion sets the initial version of the IAVL tree. It is used when
	// starting a new chain at an arbitrary height.
	SetInitialVersion(version int64)
}<|MERGE_RESOLUTION|>--- conflicted
+++ resolved
@@ -127,12 +127,9 @@
 	// implied that the caller should update the context when necessary between
 	// tracing operations. The modified MultiStore is returned.
 	SetTracingContext(TraceContext) MultiStore
-<<<<<<< HEAD
-=======
 
 	// LatestVersion returns the latest version in the store
 	LatestVersion() int64
->>>>>>> ca0b1dee
 }
 
 // From MultiStore.CacheMultiStore()....
@@ -188,7 +185,12 @@
 	// SetIAVLCacheSize sets the cache size of the IAVL tree.
 	SetIAVLCacheSize(size int)
 
-<<<<<<< HEAD
+	// SetIAVLDisableFastNode enables/disables fastnode feature on iavl.
+	SetIAVLDisableFastNode(disable bool)
+
+	// RollbackToVersion rollback the db to specific version(height).
+	RollbackToVersion(version int64) error
+
 	// ListeningEnabled returns if listening is enabled for the KVStore belonging the provided StoreKey
 	ListeningEnabled(key StoreKey) bool
 
@@ -197,20 +199,6 @@
 
 	// PopStateCache returns the accumulated state change messages from MemoryListener
 	PopStateCache() []*StoreKVPair
-=======
-	// SetIAVLDisableFastNode enables/disables fastnode feature on iavl.
-	SetIAVLDisableFastNode(disable bool)
-
-	// RollbackToVersion rollback the db to specific version(height).
-	RollbackToVersion(version int64) error
-
-	// ListeningEnabled returns if listening is enabled for the KVStore belonging the provided StoreKey
-	ListeningEnabled(key StoreKey) bool
-
-	// AddListeners adds WriteListeners for the KVStore belonging to the provided StoreKey
-	// It appends the listeners to a current set, if one already exists
-	AddListeners(key StoreKey, listeners []WriteListener)
->>>>>>> ca0b1dee
 }
 
 //---------subsp-------------------------------
