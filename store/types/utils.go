package types

import (
	"bytes"
<<<<<<< HEAD
	fmt "fmt"
=======
	"fmt"
>>>>>>> fa6e6794
	"sort"
	"strings"

	"github.com/cosmos/cosmos-sdk/store/internal/kv"
)

// KVStorePrefixIterator iterates over all the keys with a certain prefix in ascending order
func KVStorePrefixIterator(kvs KVStore, prefix []byte) Iterator {
	return kvs.Iterator(prefix, PrefixEndBytes(prefix))
}

// KVStoreReversePrefixIterator iterates over all the keys with a certain prefix in descending order.
func KVStoreReversePrefixIterator(kvs KVStore, prefix []byte) Iterator {
	return kvs.ReverseIterator(prefix, PrefixEndBytes(prefix))
}

// DiffKVStores compares two KVstores and returns all the key/value pairs
// that differ from one another. It also skips value comparison for a set of provided prefixes.
func DiffKVStores(a KVStore, b KVStore, prefixesToSkip [][]byte) (kvAs, kvBs []kv.Pair) {
	iterA := a.Iterator(nil, nil)

	defer iterA.Close()

	iterB := b.Iterator(nil, nil)

	defer iterB.Close()

	for {
		if !iterA.Valid() && !iterB.Valid() {
			return kvAs, kvBs
		}

		var kvA, kvB kv.Pair
		if iterA.Valid() {
			kvA = kv.Pair{Key: iterA.Key(), Value: iterA.Value()}

			iterA.Next()
		}

		if iterB.Valid() {
			kvB = kv.Pair{Key: iterB.Key(), Value: iterB.Value()}
		}

		compareValue := true

		for _, prefix := range prefixesToSkip {
			// Skip value comparison if we matched a prefix
			if bytes.HasPrefix(kvA.Key, prefix) {
				compareValue = false
				break
			}
		}

		if !compareValue {
			// We're skipping this key due to an exclusion prefix.  If it's present in B, iterate past it.  If it's
			// absent don't iterate.
			if bytes.Equal(kvA.Key, kvB.Key) {
				iterB.Next()
			}
			continue
		}

		// always iterate B when comparing
		iterB.Next()

		if !bytes.Equal(kvA.Key, kvB.Key) || !bytes.Equal(kvA.Value, kvB.Value) {
			kvAs = append(kvAs, kvA)
			kvBs = append(kvBs, kvB)
		}
	}
}

// PrefixEndBytes returns the []byte that would end a
// range query for all []byte with a certain prefix
// Deals with last byte of prefix being FF without overflowing
func PrefixEndBytes(prefix []byte) []byte {
	if len(prefix) == 0 {
		return nil
	}

	end := make([]byte, len(prefix))
	copy(end, prefix)

	for {
		if end[len(end)-1] != byte(255) {
			end[len(end)-1]++
			break
		}

		end = end[:len(end)-1]

		if len(end) == 0 {
			end = nil
			break
		}
	}

	return end
}

// InclusiveEndBytes returns the []byte that would end a
// range query such that the input would be included
func InclusiveEndBytes(inclusiveBytes []byte) []byte {
	return append(inclusiveBytes, byte(0x00))
}

// assertNoCommonPrefix will panic if there are two keys: k1 and k2 in keys, such that
// k1 is a prefix of k2
<<<<<<< HEAD
func assertNoPrefix(keys []string) {
=======
func assertNoCommonPrefix(keys []string) {
>>>>>>> fa6e6794
	sorted := make([]string, len(keys))
	copy(sorted, keys)
	sort.Strings(sorted)
	for i := 1; i < len(sorted); i++ {
		if strings.HasPrefix(sorted[i], sorted[i-1]) {
			panic(fmt.Sprint("Potential key collision between KVStores:", sorted[i], " - ", sorted[i-1]))
		}
	}
}<|MERGE_RESOLUTION|>--- conflicted
+++ resolved
@@ -2,11 +2,7 @@
 
 import (
 	"bytes"
-<<<<<<< HEAD
-	fmt "fmt"
-=======
 	"fmt"
->>>>>>> fa6e6794
 	"sort"
 	"strings"
 
@@ -115,11 +111,7 @@
 
 // assertNoCommonPrefix will panic if there are two keys: k1 and k2 in keys, such that
 // k1 is a prefix of k2
-<<<<<<< HEAD
-func assertNoPrefix(keys []string) {
-=======
 func assertNoCommonPrefix(keys []string) {
->>>>>>> fa6e6794
 	sorted := make([]string, len(keys))
 	copy(sorted, keys)
 	sort.Strings(sorted)
