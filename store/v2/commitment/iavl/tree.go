--- conflicted
+++ resolved
@@ -67,7 +67,6 @@
 
 // LoadVersion loads the state at the given version.
 func (t *IavlTree) LoadVersion(version uint64) error {
-<<<<<<< HEAD
 	if t.initialVersion > 0 {
 		// If the initial version is set and the tree is empty,
 		// we don't need to load the version.
@@ -79,15 +78,10 @@
 			return nil
 		}
 	}
-=======
-	_, err := t.tree.LoadVersion(int64(version))
-	return err
-}
-
-// LoadVersionForOverwriting loads the state at the given version.
-// Any versions greater than targetVersion will be deleted.
+	return t.tree.LoadVersionForOverwriting(int64(version))
+}
+
 func (t *IavlTree) LoadVersionForOverwriting(version uint64) error {
->>>>>>> 8ef35c39
 	return t.tree.LoadVersionForOverwriting(int64(version))
 }
 
