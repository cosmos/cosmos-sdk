--- conflicted
+++ resolved
@@ -43,20 +43,7 @@
 }
 
 // NewCommitStore creates a new CommitStore instance.
-<<<<<<< HEAD
-func NewCommitStore(
-	trees map[string]Tree,
-	db corestore.KVStoreWithBatch,
-	pruneOpts *store.PruneOptions,
-	logger log.Logger,
-) (*CommitStore, error) {
-	if pruneOpts == nil {
-		pruneOpts = store.DefaultPruneOptions()
-	}
-
-=======
 func NewCommitStore(trees map[string]Tree, db corestore.KVStoreWithBatch, logger log.Logger) (*CommitStore, error) {
->>>>>>> b8c84829
 	return &CommitStore{
 		logger:     logger,
 		db:         db,
