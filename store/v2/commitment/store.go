--- conflicted
+++ resolved
@@ -19,16 +19,10 @@
 	snapshotstypes "cosmossdk.io/store/v2/snapshots/types"
 )
 
-<<<<<<< HEAD
 const (
-	commitInfoKeyFmt = "c/%d" // c/<version>
-	latestVersionKey = "c/latest"
-
 	batchFlushThreshold = 1 << 16 // 64KB
 )
 
-=======
->>>>>>> 1bbb499c
 var (
 	_ store.Committer             = (*CommitStore)(nil)
 	_ store.UpgradeableStore      = (*CommitStore)(nil)
@@ -183,20 +177,9 @@
 				return err
 			}
 		}
-<<<<<<< HEAD
-		var buf bytes.Buffer
-		buf.Grow(encoding.EncodeUvarintSize(targetVersion))
-		if err := encoding.EncodeUvarint(&buf, targetVersion); err != nil {
-			return err
-		}
-		if err := batch.Set([]byte(latestVersionKey), buf.Bytes()); err != nil {
-			return err
-		}
-		if err := batch.WriteSync(); err != nil {
-			return err
-		}
-=======
->>>>>>> 1bbb499c
+		if err := c.metadata.setLatestVersion(targetVersion); err != nil {
+			return err
+		}
 	}
 
 	for _, storeKey := range storeKeys {
@@ -209,10 +192,9 @@
 	// restore case, we should create a new commit info for the target version.
 	if targetVersion > latestVersion {
 		cInfo := c.WorkingCommitInfo(targetVersion)
-		return c.flushCommitInfo(targetVersion, cInfo)
-	}
-
-<<<<<<< HEAD
+		return c.metadata.flushCommitInfo(targetVersion, cInfo)
+	}
+
 	return nil
 }
 
@@ -274,56 +256,6 @@
 	}
 
 	return batch.Write()
-}
-
-func (c *CommitStore) GetCommitInfo(version uint64) (*proof.CommitInfo, error) {
-	key := []byte(fmt.Sprintf(commitInfoKeyFmt, version))
-	value, err := c.db.Get(key)
-	if err != nil {
-		return nil, err
-	}
-	if value == nil {
-		return nil, nil
-	}
-
-	cInfo := &proof.CommitInfo{}
-	if err := cInfo.Unmarshal(value); err != nil {
-		return nil, err
-	}
-
-	return cInfo, nil
-}
-
-func (c *CommitStore) flushCommitInfo(version uint64, cInfo *proof.CommitInfo) error {
-	// do nothing if commit info is nil, as will be the case for an empty, initializing store
-	if cInfo == nil {
-		return nil
-	}
-
-	batch := c.db.NewBatch()
-	defer batch.Close()
-	cInfoKey := []byte(fmt.Sprintf(commitInfoKeyFmt, version))
-	value, err := cInfo.Marshal()
-	if err != nil {
-		return err
-	}
-	if err := batch.Set(cInfoKey, value); err != nil {
-		return err
-	}
-
-	var buf bytes.Buffer
-	buf.Grow(encoding.EncodeUvarintSize(version))
-	if err := encoding.EncodeUvarint(&buf, version); err != nil {
-		return err
-	}
-	if err := batch.Set([]byte(latestVersionKey), buf.Bytes()); err != nil {
-		return err
-	}
-
-	return batch.WriteSync()
-=======
-	return c.metadata.flushCommitInfo(targetVersion, cInfo)
->>>>>>> 1bbb499c
 }
 
 func (c *CommitStore) Commit(version uint64) (*proof.CommitInfo, error) {
@@ -601,7 +533,6 @@
 	return snapshotItem, c.LoadVersion(version)
 }
 
-<<<<<<< HEAD
 // GetKVStoreWithBatch implements store.KVStoreGetter.
 func (c *CommitStore) GetKVStoreWithBatch(storeKey string) corestore.KVStoreWithBatch {
 	if tree, ok := c.multiTrees[storeKey]; ok {
@@ -611,14 +542,14 @@
 	}
 
 	return nil
-=======
+}
+
 func (c *CommitStore) GetCommitInfo(version uint64) (*proof.CommitInfo, error) {
 	return c.metadata.GetCommitInfo(version)
 }
 
 func (c *CommitStore) GetLatestVersion() (uint64, error) {
 	return c.metadata.GetLatestVersion()
->>>>>>> 1bbb499c
 }
 
 func (c *CommitStore) Close() (ferr error) {
