package commitment

import (
	"bytes"
	"errors"
	"fmt"
	"io"
	"math"
	"sort"

	protoio "github.com/cosmos/gogoproto/io"

	"cosmossdk.io/core/log"
	corestore "cosmossdk.io/core/store"
	"cosmossdk.io/store/v2"
	"cosmossdk.io/store/v2/internal"
	"cosmossdk.io/store/v2/internal/conv"
	"cosmossdk.io/store/v2/internal/encoding"
	"cosmossdk.io/store/v2/proof"
	"cosmossdk.io/store/v2/snapshots"
	snapshotstypes "cosmossdk.io/store/v2/snapshots/types"
)

const (
	commitInfoKeyFmt = "c/%d" // c/<version>
	latestVersionKey = "c/latest"

	batchFlushThreshold = 1 << 16 // 64KB
)

var (
	_ store.Committer             = (*CommitStore)(nil)
	_ snapshots.CommitSnapshotter = (*CommitStore)(nil)
	_ store.PausablePruner        = (*CommitStore)(nil)
	_ store.KVStoreGetter         = (*CommitStore)(nil)
)

// CommitStore is a wrapper around multiple Tree objects mapped by a unique store
// key. Each store key reflects dedicated and unique usage within a module. A caller
// can construct a CommitStore with one or more store keys. It is expected that a
// RootStore use a CommitStore as an abstraction to handle multiple store keys
// and trees.
type CommitStore struct {
	logger     log.Logger
	db         corestore.KVStoreWithBatch
	multiTrees map[string]Tree
}

// NewCommitStore creates a new CommitStore instance.
func NewCommitStore(trees map[string]Tree, db corestore.KVStoreWithBatch, logger log.Logger) (*CommitStore, error) {
	return &CommitStore{
		logger:     logger,
		db:         db,
		multiTrees: trees,
	}, nil
}

func (c *CommitStore) WriteChangeset(cs *corestore.Changeset) error {
	for _, pairs := range cs.Changes {

		key := conv.UnsafeBytesToStr(pairs.Actor)

		tree, ok := c.multiTrees[key]
		if !ok {
			return fmt.Errorf("store key %s not found in multiTrees", key)
		}
		for _, kv := range pairs.StateChanges {
			if kv.Remove {
				if err := tree.Remove(kv.Key); err != nil {
					return err
				}
			} else if err := tree.Set(kv.Key, kv.Value); err != nil {
				return err
			}
		}
	}

	return nil
}

func (c *CommitStore) WorkingCommitInfo(version uint64) *proof.CommitInfo {
	storeInfos := make([]proof.StoreInfo, 0, len(c.multiTrees))
	for storeKey, tree := range c.multiTrees {
		if internal.IsMemoryStoreKey(storeKey) {
			continue
		}
		bz := []byte(storeKey)
		storeInfos = append(storeInfos, proof.StoreInfo{
			Name: bz,
			CommitID: proof.CommitID{
				Version: version,
				Hash:    tree.WorkingHash(),
			},
		})
	}

	return &proof.CommitInfo{
		Version:    version,
		StoreInfos: storeInfos,
	}
}

func (c *CommitStore) GetLatestVersion() (uint64, error) {
	value, err := c.db.Get([]byte(latestVersionKey))
	if err != nil {
		return 0, err
	}
	if value == nil {
		return 0, nil
	}

	version, _, err := encoding.DecodeUvarint(value)
	if err != nil {
		return 0, err
	}

	return version, nil
}

<<<<<<< HEAD
func (c *CommitStore) LoadVersion(targetVersion uint64, upgrades *corestore.StoreUpgrades) error {
=======
// IsEmpty returns true if the CommitStore is empty.
func (c *CommitStore) IsEmpty() (bool, error) {
	value, err := c.db.Get([]byte(latestVersionKey))
	if err != nil {
		return false, err
	}
	if value == nil {
		return true, nil
	} else {
		return false, nil
	}
}

func (c *CommitStore) LoadVersion(targetVersion uint64) error {
>>>>>>> 05ff7a7c
	// Rollback the metadata to the target version.
	latestVersion, err := c.GetLatestVersion()
	if err != nil {
		return err
	}
	if targetVersion < latestVersion {
		batch := c.db.NewBatch()
		defer batch.Close()
		for version := latestVersion; version > targetVersion; version-- {
			cInfoKey := []byte(fmt.Sprintf(commitInfoKeyFmt, version))
			if err := batch.Delete(cInfoKey); err != nil {
				return err
			}
		}
		if err := batch.WriteSync(); err != nil {
			return err
		}
	}

	// If the target version is greater than the latest version, it is the snapshot
	// restore case, we should create a new commit info for the target version.
	if targetVersion > latestVersion {
		cInfo := c.WorkingCommitInfo(targetVersion)

		for _, tree := range c.multiTrees {
			if err := tree.LoadVersion(targetVersion); err != nil {
				return err
			}
		}

		return c.flushCommitInfo(targetVersion, cInfo)
	}

	storesKeys := make([]string, 0, len(c.multiTrees))
	for storeKey := range c.multiTrees {
		storesKeys = append(storesKeys, storeKey)
	}

	if upgrades != nil {
		// deterministic iteration order for upgrades
		// (as the underlying store may change and
		// upgrades make store changes where the execution order may matter)
		sort.Slice(storesKeys, func(i, j int) bool {
			return storesKeys[i] < storesKeys[j]
		})
	}

	commitInfo, err := c.GetCommitInfo(targetVersion)
	if err != nil {
		return err
	}

	for _, storeKey := range storesKeys {
		// If it has been renamed, continue to the next store key.
		if upgrades.IsRenamed(storeKey) {
			continue
		}

		tree := c.multiTrees[storeKey]

		removeTree := func(storeKey string) error {
			if oldTree, ok := c.multiTrees[storeKey]; ok {
				if err := oldTree.Close(); err != nil {
					return err
				}
				delete(c.multiTrees, storeKey)
			}
			return nil
		}

		// If it has been deleted, remove the tree.
		if upgrades.IsDeleted(storeKey) {
			if err := removeTree(storeKey); err != nil {
				return err
			}
			continue
		}

		// If it has been added, set the initial version.
		if upgrades.IsAdded(storeKey) {
			if err := tree.SetInitialVersion(targetVersion + 1); err != nil {
				return err
			}
		}

		commitID := commitInfo.GetStoreCommitID([]byte(storeKey))
		// If it has been renamed, migrate the data.
		if oldKey := upgrades.RenamedFrom(storeKey); oldKey != "" {
			if err := c.migrateKVStore(oldKey, storeKey); err != nil {
				return err
			}
			if err := removeTree(oldKey); err != nil {
				return err
			}
			commitID = commitInfo.GetStoreCommitID([]byte(oldKey))
		}

		if err := tree.LoadVersion(commitID.Version); err != nil {
			return err
		}
	}

	return nil
}

// migrateKVStore migrates the data from the old key to the new key.
// It should be synchronous to ensure that the data is migrated before the
// old store is pruned.
func (c *CommitStore) migrateKVStore(oldKey, newKey string) error {
	var (
		oldKVStore corestore.KVStoreWithBatch
		newKVStore corestore.KVStoreWithBatch
	)

	if oldTree, ok := c.multiTrees[oldKey]; ok {
		if getter, ok := oldTree.(KVStoreGetter); ok {
			oldKVStore = getter.GetKVStoreWithBatch()
		}
	}

	if newTree, ok := c.multiTrees[newKey]; ok {
		if getter, ok := newTree.(KVStoreGetter); ok {
			newKVStore = getter.GetKVStoreWithBatch()
		}
	}

	if oldKVStore != nil && newKVStore != nil {
		iter, err := oldKVStore.Iterator(nil, nil)
		if err != nil {
			return err
		}
		defer func() {
			_ = iter.Close()
		}()

		batch := newKVStore.NewBatch()
		for ; iter.Valid(); iter.Next() {
			if err := batch.Set(iter.Key(), iter.Value()); err != nil {
				return err
			}
			bs, err := batch.GetByteSize()
			if err != nil {
				return err
			}
			if bs > batchFlushThreshold {
				if err := batch.Write(); err != nil {
					return err
				}
				if err := batch.Close(); err != nil {
					return err
				}
				batch = newKVStore.NewBatch()
			}
		}
		if err := batch.Write(); err != nil {
			return err
		}
		if err := batch.Close(); err != nil {
			return err
		}
	}

	return nil
}

func (c *CommitStore) GetCommitInfo(version uint64) (*proof.CommitInfo, error) {
	key := []byte(fmt.Sprintf(commitInfoKeyFmt, version))
	value, err := c.db.Get(key)
	if err != nil {
		return nil, err
	}
	if value == nil {
		return nil, nil
	}

	cInfo := &proof.CommitInfo{}
	if err := cInfo.Unmarshal(value); err != nil {
		return nil, err
	}

	return cInfo, nil
}

func (c *CommitStore) flushCommitInfo(version uint64, cInfo *proof.CommitInfo) error {
	// do nothing if commit info is nil, as will be the case for an empty, initializing store
	if cInfo == nil {
		return nil
	}

	batch := c.db.NewBatch()
	defer batch.Close()
	cInfoKey := []byte(fmt.Sprintf(commitInfoKeyFmt, version))
	value, err := cInfo.Marshal()
	if err != nil {
		return err
	}
	if err := batch.Set(cInfoKey, value); err != nil {
		return err
	}

	var buf bytes.Buffer
	buf.Grow(encoding.EncodeUvarintSize(version))
	if err := encoding.EncodeUvarint(&buf, version); err != nil {
		return err
	}
	if err := batch.Set([]byte(latestVersionKey), buf.Bytes()); err != nil {
		return err
	}

	return batch.WriteSync()
}

func (c *CommitStore) Commit(version uint64) (*proof.CommitInfo, error) {
	storeInfos := make([]proof.StoreInfo, 0, len(c.multiTrees))

	for storeKey, tree := range c.multiTrees {
		if internal.IsMemoryStoreKey(storeKey) {
			continue
		}
		// If a commit event execution is interrupted, a new iavl store's version
		// will be larger than the RMS's metadata, when the block is replayed, we
		// should avoid committing that iavl store again.
		var (
			commitID      proof.CommitID
			latestVersion = tree.GetLatestVersion()
		)
		if latestVersion != 0 && latestVersion >= version {
			commitID.Version = version
			commitID.Hash = tree.Hash()
		} else {
			hash, version, err := tree.Commit()
			if err != nil {
				return nil, err
			}
			commitID = proof.CommitID{
				Version: version,
				Hash:    hash,
			}
		}
		storeInfos = append(storeInfos, proof.StoreInfo{
			Name:     []byte(storeKey),
			CommitID: commitID,
		})
	}

	cInfo := &proof.CommitInfo{
		Version:    version,
		StoreInfos: storeInfos,
	}

	if err := c.flushCommitInfo(version, cInfo); err != nil {
		return nil, err
	}

	return cInfo, nil
}

func (c *CommitStore) SetInitialVersion(version uint64) error {
	for _, tree := range c.multiTrees {
		if err := tree.SetInitialVersion(version); err != nil {
			return err
		}
	}

	return nil
}

func (c *CommitStore) GetProof(storeKey []byte, version uint64, key []byte) ([]proof.CommitmentOp, error) {
	tree, ok := c.multiTrees[conv.UnsafeBytesToStr(storeKey)]
	if !ok {
		return nil, fmt.Errorf("store %s not found", storeKey)
	}

	iProof, err := tree.GetProof(version, key)
	if err != nil {
		return nil, err
	}
	cInfo, err := c.GetCommitInfo(version)
	if err != nil {
		return nil, err
	}
	if cInfo == nil {
		return nil, fmt.Errorf("commit info not found for version %d", version)
	}
	commitOp := proof.NewIAVLCommitmentOp(key, iProof)
	_, storeCommitmentOp, err := cInfo.GetStoreProof(storeKey)
	if err != nil {
		return nil, err
	}

	return []proof.CommitmentOp{commitOp, *storeCommitmentOp}, nil
}

func (c *CommitStore) Get(storeKey []byte, version uint64, key []byte) ([]byte, error) {
	tree, ok := c.multiTrees[conv.UnsafeBytesToStr(storeKey)]
	if !ok {
		return nil, fmt.Errorf("store %s not found", storeKey)
	}

	bz, err := tree.Get(version, key)
	if err != nil {
		return nil, fmt.Errorf("failed to get key %s from store %s: %w", key, storeKey, err)
	}

	return bz, nil
}

// Prune implements store.Pruner.
func (c *CommitStore) Prune(version uint64) (ferr error) {
	// prune the metadata
	batch := c.db.NewBatch()
	defer batch.Close()
	for v := version; v > 0; v-- {
		cInfoKey := []byte(fmt.Sprintf(commitInfoKeyFmt, v))
		if exist, _ := c.db.Has(cInfoKey); !exist {
			break
		}
		if err := batch.Delete(cInfoKey); err != nil {
			return err
		}
	}
	if err := batch.WriteSync(); err != nil {
		return err
	}

	for _, tree := range c.multiTrees {
		if err := tree.Prune(version); err != nil {
			ferr = errors.Join(ferr, err)
		}
	}

	return ferr
}

// PausePruning implements store.PausablePruner.
func (c *CommitStore) PausePruning(pause bool) {
	for _, tree := range c.multiTrees {
		if pruner, ok := tree.(store.PausablePruner); ok {
			pruner.PausePruning(pause)
		}
	}
}

// Snapshot implements snapshotstypes.CommitSnapshotter.
func (c *CommitStore) Snapshot(version uint64, protoWriter protoio.Writer) error {
	if version == 0 {
		return fmt.Errorf("the snapshot version must be greater than 0")
	}

	latestVersion, err := c.GetLatestVersion()
	if err != nil {
		return err
	}
	if version > latestVersion {
		return fmt.Errorf("the snapshot version %d is greater than the latest version %d", version, latestVersion)
	}

	for storeKey, tree := range c.multiTrees {
		// TODO: check the parallelism of this loop
		if err := func() error {
			exporter, err := tree.Export(version)
			if err != nil {
				return fmt.Errorf("failed to export tree for version %d: %w", version, err)
			}
			defer exporter.Close()

			err = protoWriter.WriteMsg(&snapshotstypes.SnapshotItem{
				Item: &snapshotstypes.SnapshotItem_Store{
					Store: &snapshotstypes.SnapshotStoreItem{
						Name: storeKey,
					},
				},
			})
			if err != nil {
				return fmt.Errorf("failed to write store name: %w", err)
			}

			for {
				item, err := exporter.Next()
				if errors.Is(err, ErrorExportDone) {
					break
				} else if err != nil {
					return fmt.Errorf("failed to get the next export node: %w", err)
				}

				if err = protoWriter.WriteMsg(&snapshotstypes.SnapshotItem{
					Item: &snapshotstypes.SnapshotItem_IAVL{
						IAVL: item,
					},
				}); err != nil {
					return fmt.Errorf("failed to write iavl node: %w", err)
				}
			}

			return nil
		}(); err != nil {
			return err
		}
	}

	return nil
}

// Restore implements snapshotstypes.CommitSnapshotter.
func (c *CommitStore) Restore(
	version uint64,
	format uint32,
	protoReader protoio.Reader,
	chStorage chan<- *corestore.StateChanges,
) (snapshotstypes.SnapshotItem, error) {
	var (
		importer     Importer
		snapshotItem snapshotstypes.SnapshotItem
		storeKey     []byte
	)

loop:
	for {
		snapshotItem = snapshotstypes.SnapshotItem{}
		err := protoReader.ReadMsg(&snapshotItem)
		if errors.Is(err, io.EOF) {
			break
		} else if err != nil {
			return snapshotstypes.SnapshotItem{}, fmt.Errorf("invalid protobuf message: %w", err)
		}

		switch item := snapshotItem.Item.(type) {
		case *snapshotstypes.SnapshotItem_Store:
			if importer != nil {
				if err := importer.Commit(); err != nil {
					return snapshotstypes.SnapshotItem{}, fmt.Errorf("failed to commit importer: %w", err)
				}
				if err := importer.Close(); err != nil {
					return snapshotstypes.SnapshotItem{}, fmt.Errorf("failed to close importer: %w", err)
				}
			}

			storeKey = []byte(item.Store.Name)
			tree := c.multiTrees[item.Store.Name]
			if tree == nil {
				return snapshotstypes.SnapshotItem{}, fmt.Errorf("store %s not found", item.Store.Name)
			}
			importer, err = tree.Import(version)
			if err != nil {
				return snapshotstypes.SnapshotItem{}, fmt.Errorf("failed to import tree for version %d: %w", version, err)
			}
			defer importer.Close()

		case *snapshotstypes.SnapshotItem_IAVL:
			if importer == nil {
				return snapshotstypes.SnapshotItem{}, fmt.Errorf("received IAVL node item before store item")
			}
			node := item.IAVL
			if node.Height > int32(math.MaxInt8) {
				return snapshotstypes.SnapshotItem{}, fmt.Errorf("node height %v cannot exceed %v",
					item.IAVL.Height, math.MaxInt8)
			}
			// Protobuf does not differentiate between []byte{} and nil, but fortunately IAVL does
			// not allow nil keys nor nil values for leaf nodes, so we can always set them to empty.
			if node.Key == nil {
				node.Key = []byte{}
			}
			if node.Height == 0 {
				if node.Value == nil {
					node.Value = []byte{}
				}

				// If the node is a leaf node, it will be written to the storage.
				chStorage <- &corestore.StateChanges{
					Actor: storeKey,
					StateChanges: []corestore.KVPair{
						{
							Key:   node.Key,
							Value: node.Value,
						},
					},
				}
			}
			err := importer.Add(node)
			if err != nil {
				return snapshotstypes.SnapshotItem{}, fmt.Errorf("failed to add node to importer: %w", err)
			}
		default:
			break loop
		}
	}

	if importer != nil {
		if err := importer.Commit(); err != nil {
			return snapshotstypes.SnapshotItem{}, fmt.Errorf("failed to commit importer: %w", err)
		}
	}

	return snapshotItem, c.LoadVersion(version, nil)
}

// GetKVStoreWithBatch implements store.KVStoreGetter.
func (c *CommitStore) GetKVStoreWithBatch(storeKey string) corestore.KVStoreWithBatch {
	if tree, ok := c.multiTrees[storeKey]; ok {
		if kvGetter, ok := tree.(KVStoreGetter); ok {
			return kvGetter.GetKVStoreWithBatch()
		}
	}

	return nil
}

func (c *CommitStore) Close() (ferr error) {
	for _, tree := range c.multiTrees {
		if err := tree.Close(); err != nil {
			ferr = errors.Join(ferr, err)
		}
	}

	return ferr
}<|MERGE_RESOLUTION|>--- conflicted
+++ resolved
@@ -117,9 +117,6 @@
 	return version, nil
 }
 
-<<<<<<< HEAD
-func (c *CommitStore) LoadVersion(targetVersion uint64, upgrades *corestore.StoreUpgrades) error {
-=======
 // IsEmpty returns true if the CommitStore is empty.
 func (c *CommitStore) IsEmpty() (bool, error) {
 	value, err := c.db.Get([]byte(latestVersionKey))
@@ -133,8 +130,7 @@
 	}
 }
 
-func (c *CommitStore) LoadVersion(targetVersion uint64) error {
->>>>>>> 05ff7a7c
+func (c *CommitStore) LoadVersion(targetVersion uint64, upgrades *corestore.StoreUpgrades) error {
 	// Rollback the metadata to the target version.
 	latestVersion, err := c.GetLatestVersion()
 	if err != nil {
