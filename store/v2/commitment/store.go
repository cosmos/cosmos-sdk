package commitment

import (
	"bytes"
	"errors"
	"fmt"
	"io"
	"math" // nolint:typecheck //it is used

	protoio "github.com/cosmos/gogoproto/io"

	corestore "cosmossdk.io/core/store"
	"cosmossdk.io/log"
	"cosmossdk.io/store/v2"
	internal "cosmossdk.io/store/v2/internal/conv"
	"cosmossdk.io/store/v2/internal/encoding"
	"cosmossdk.io/store/v2/proof"
	"cosmossdk.io/store/v2/snapshots"
	snapshotstypes "cosmossdk.io/store/v2/snapshots/types"
)

const (
	commitInfoKeyFmt = "c/%d" // c/<version>
	latestVersionKey = "c/latest"
)

var (
	_ store.Committer             = (*CommitStore)(nil)
	_ snapshots.CommitSnapshotter = (*CommitStore)(nil)
)

// CommitStore is a wrapper around multiple Tree objects mapped by a unique store
// key. Each store key reflects dedicated and unique usage within a module. A caller
// can construct a CommitStore with one or more store keys. It is expected that a
// RootStore use a CommitStore as an abstraction to handle multiple store keys
// and trees.
type CommitStore struct {
	logger     log.Logger
	db         store.RawDB
	multiTrees map[string]Tree

	// pruneOptions is the pruning configuration.
	pruneOptions *store.PruneOptions
}

// NewCommitStore creates a new CommitStore instance.
func NewCommitStore(trees map[string]Tree, db store.RawDB, pruneOpts *store.PruneOptions, logger log.Logger) (*CommitStore, error) {
	if pruneOpts == nil {
		pruneOpts = store.DefaultPruneOptions()
	}

	return &CommitStore{
		logger:       logger,
		db:           db,
		multiTrees:   trees,
		pruneOptions: pruneOpts,
	}, nil
}

func (c *CommitStore) WriteBatch(cs *corestore.Changeset) error {
	for _, pairs := range cs.Changes {

		key := internal.UnsafeBytesToStr(pairs.Actor)

		tree, ok := c.multiTrees[key]
		if !ok {
			return fmt.Errorf("store key %s not found in multiTrees", key)
		}
		for _, kv := range pairs.StateChanges {
			if kv.Remove {
				if err := tree.Remove(kv.Key); err != nil {
					return err
				}
			} else if err := tree.Set(kv.Key, kv.Value); err != nil {
				return err
			}
		}
	}

	return nil
}

func (c *CommitStore) WorkingCommitInfo(version uint64) *proof.CommitInfo {
	storeInfos := make([]proof.StoreInfo, 0, len(c.multiTrees))
	for storeKey, tree := range c.multiTrees {
		bz := []byte(storeKey)
		storeInfos = append(storeInfos, proof.StoreInfo{
			Name: bz,
			CommitID: proof.CommitID{
				Version: version,
				Hash:    tree.WorkingHash(),
			},
		})
	}

	return &proof.CommitInfo{
		Version:    version,
		StoreInfos: storeInfos,
	}
}

func (c *CommitStore) GetLatestVersion() (uint64, error) {
	value, err := c.db.Get([]byte(latestVersionKey))
	if err != nil {
		return 0, err
	}
	if value == nil {
		return 0, nil
	}

	version, _, err := encoding.DecodeUvarint(value)
	if err != nil {
		return 0, err
	}

	return version, nil
}

func (c *CommitStore) LoadVersion(targetVersion uint64) error {
	// Rollback the metadata to the target version.
	latestVersion, err := c.GetLatestVersion()
	if err != nil {
		return err
	}
	if targetVersion < latestVersion {
		batch := c.db.NewBatch()
		for version := latestVersion; version > targetVersion; version-- {
			cInfoKey := []byte(fmt.Sprintf(commitInfoKeyFmt, version))
			if err := batch.Delete(cInfoKey); err != nil {
				return err
			}
		}
		if err := batch.WriteSync(); err != nil {
			return err
		}
	}

	for _, tree := range c.multiTrees {
		if err := tree.LoadVersion(targetVersion); err != nil {
			return err
		}
	}

	// If the target version is greater than the latest version, it is the snapshot
	// restore case, we should create a new commit info for the target version.
	var cInfo *proof.CommitInfo
	if targetVersion > latestVersion {
		cInfo = c.WorkingCommitInfo(targetVersion)
	}

	return c.flushCommitInfo(targetVersion, cInfo)
}

func (c *CommitStore) GetCommitInfo(version uint64) (*proof.CommitInfo, error) {
	key := []byte(fmt.Sprintf(commitInfoKeyFmt, version))
	value, err := c.db.Get(key)
	if err != nil {
		return nil, err
	}
	if value == nil {
		return nil, nil
	}

	cInfo := &proof.CommitInfo{}
	if err := cInfo.Unmarshal(value); err != nil {
		return nil, err
	}

	return cInfo, nil
}

func (c *CommitStore) flushCommitInfo(version uint64, cInfo *proof.CommitInfo) error {
	batch := c.db.NewBatch()
	if cInfo != nil {
		cInfoKey := []byte(fmt.Sprintf(commitInfoKeyFmt, version))
		value, err := cInfo.Marshal()
		if err != nil {
			return err
		}
		if err := batch.Set(cInfoKey, value); err != nil {
			return err
		}
	}

	var buf bytes.Buffer
	buf.Grow(encoding.EncodeUvarintSize(version))
	if err := encoding.EncodeUvarint(&buf, version); err != nil {
		return err
	}
	if err := batch.Set([]byte(latestVersionKey), buf.Bytes()); err != nil {
		return err
	}

	return batch.WriteSync()
}

func (c *CommitStore) Commit(version uint64) (*proof.CommitInfo, error) {
	storeInfos := make([]proof.StoreInfo, 0, len(c.multiTrees))

	for storeKey, tree := range c.multiTrees {
		// If a commit event execution is interrupted, a new iavl store's version
		// will be larger than the RMS's metadata, when the block is replayed, we
		// should avoid committing that iavl store again.
		var commitID proof.CommitID
		if tree.GetLatestVersion() >= version {
			commitID.Version = version
			commitID.Hash = tree.Hash()
		} else {
			hash, version, err := tree.Commit()
			if err != nil {
				return nil, err
			}
			commitID = proof.CommitID{
				Version: version,
				Hash:    hash,
			}
		}
		storeInfos = append(storeInfos, proof.StoreInfo{
			Name:     []byte(storeKey),
			CommitID: commitID,
		})
	}

	cInfo := &proof.CommitInfo{
		Version:    version,
		StoreInfos: storeInfos,
	}

	if err := c.flushCommitInfo(version, cInfo); err != nil {
		return nil, err
	}

	// Prune the old versions.
	if prune, pruneVersion := c.pruneOptions.ShouldPrune(version); prune {
		if err := c.Prune(pruneVersion); err != nil {
			c.logger.Info("failed to prune SC", "prune_version", pruneVersion, "err", err)
		}
	}

	return cInfo, nil
}

func (c *CommitStore) SetInitialVersion(version uint64) error {
	for _, tree := range c.multiTrees {
		if err := tree.SetInitialVersion(version); err != nil {
			return err
		}
	}

	return nil
}

func (c *CommitStore) GetProof(storeKey []byte, version uint64, key []byte) ([]proof.CommitmentOp, error) {
	tree, ok := c.multiTrees[internal.UnsafeBytesToStr(storeKey)]
	if !ok {
		return nil, fmt.Errorf("store %s not found", storeKey)
	}

	iProof, err := tree.GetProof(version, key)
	if err != nil {
		return nil, err
	}
	cInfo, err := c.GetCommitInfo(version)
	if err != nil {
		return nil, err
	}
	if cInfo == nil {
		return nil, fmt.Errorf("commit info not found for version %d", version)
	}
	commitOp := proof.NewIAVLCommitmentOp(key, iProof)
	_, storeCommitmentOp, err := cInfo.GetStoreProof(storeKey)
	if err != nil {
		return nil, err
	}

	return []proof.CommitmentOp{commitOp, *storeCommitmentOp}, nil
}

func (c *CommitStore) Get(storeKey []byte, version uint64, key []byte) ([]byte, error) {
	tree, ok := c.multiTrees[internal.UnsafeBytesToStr(storeKey)]
	if !ok {
		return nil, fmt.Errorf("store %s not found", storeKey)
	}

	bz, err := tree.Get(version, key)
	if err != nil {
		return nil, fmt.Errorf("failed to get key %s from store %s: %w", key, storeKey, err)
	}

	return bz, nil
}

func (c *CommitStore) Prune(version uint64) (ferr error) {
	// prune the metadata
	batch := c.db.NewBatch()
	for v := version; v > 0; v-- {
		cInfoKey := []byte(fmt.Sprintf(commitInfoKeyFmt, v))
		if exist, _ := c.db.Has(cInfoKey); !exist {
			break
		}
		if err := batch.Delete(cInfoKey); err != nil {
			return err
		}
	}
	if err := batch.WriteSync(); err != nil {
		return err
	}

	for _, tree := range c.multiTrees {
		if err := tree.Prune(version); err != nil {
			ferr = errors.Join(ferr, err)
		}
	}

	return ferr
}

// Snapshot implements snapshotstypes.CommitSnapshotter.
func (c *CommitStore) Snapshot(version uint64, protoWriter protoio.Writer) error {
	if version == 0 {
		return fmt.Errorf("the snapshot version must be greater than 0")
	}

	latestVersion, err := c.GetLatestVersion()
	if err != nil {
		return err
	}
	if version > latestVersion {
		return fmt.Errorf("the snapshot version %d is greater than the latest version %d", version, latestVersion)
	}

	for storeKey, tree := range c.multiTrees {
		// TODO: check the parallelism of this loop
		if err := func() error {
			exporter, err := tree.Export(version)
			if err != nil {
				return fmt.Errorf("failed to export tree for version %d: %w", version, err)
			}
			defer exporter.Close()

			err = protoWriter.WriteMsg(&snapshotstypes.SnapshotItem{
				Item: &snapshotstypes.SnapshotItem_Store{
					Store: &snapshotstypes.SnapshotStoreItem{
						Name: storeKey,
					},
				},
			})
			if err != nil {
				return fmt.Errorf("failed to write store name: %w", err)
			}

			for {
				item, err := exporter.Next()
				if errors.Is(err, ErrorExportDone) {
					break
				} else if err != nil {
					return fmt.Errorf("failed to get the next export node: %w", err)
				}

				if err = protoWriter.WriteMsg(&snapshotstypes.SnapshotItem{
					Item: &snapshotstypes.SnapshotItem_IAVL{
						IAVL: item,
					},
				}); err != nil {
					return fmt.Errorf("failed to write iavl node: %w", err)
				}
			}

			return nil
		}(); err != nil {
			return err
		}
	}

	return nil
}

// Restore implements snapshotstypes.CommitSnapshotter.
func (c *CommitStore) Restore(version uint64, format uint32, protoReader protoio.Reader, chStorage chan<- *corestore.StateChanges) (snapshotstypes.SnapshotItem, error) {
	var (
		importer     Importer
		snapshotItem snapshotstypes.SnapshotItem
<<<<<<< HEAD
		storeKey     string // nolint:typecheck // it is used
=======
		storeKey     []byte
>>>>>>> fc310b61
	)

loop:
	for {
		snapshotItem = snapshotstypes.SnapshotItem{}
		err := protoReader.ReadMsg(&snapshotItem)
		if errors.Is(err, io.EOF) {
			break
		} else if err != nil {
			return snapshotstypes.SnapshotItem{}, fmt.Errorf("invalid protobuf message: %w", err)
		}

		switch item := snapshotItem.Item.(type) {
		case *snapshotstypes.SnapshotItem_Store:
			if importer != nil {
				if err := importer.Commit(); err != nil {
					return snapshotstypes.SnapshotItem{}, fmt.Errorf("failed to commit importer: %w", err)
				}
				importer.Close()
			}

			storeKey = []byte(item.Store.Name)
			tree := c.multiTrees[item.Store.Name]
			if tree == nil {
				return snapshotstypes.SnapshotItem{}, fmt.Errorf("store %s not found", item.Store.Name)
			}
			importer, err = tree.Import(version)
			if err != nil {
				return snapshotstypes.SnapshotItem{}, fmt.Errorf("failed to import tree for version %d: %w", version, err)
			}
			defer importer.Close()

		case *snapshotstypes.SnapshotItem_IAVL:
			if importer == nil {
				return snapshotstypes.SnapshotItem{}, fmt.Errorf("received IAVL node item before store item")
			}
			node := item.IAVL
			if node.Height > int32(math.MaxInt8) {
				return snapshotstypes.SnapshotItem{}, fmt.Errorf("node height %v cannot exceed %v",
					item.IAVL.Height, math.MaxInt8)
			}
			// Protobuf does not differentiate between []byte{} and nil, but fortunately IAVL does
			// not allow nil keys nor nil values for leaf nodes, so we can always set them to empty.
			if node.Key == nil {
				node.Key = []byte{}
			}
			if node.Height == 0 {
				if node.Value == nil {
					node.Value = []byte{}
				}

				// If the node is a leaf node, it will be written to the storage.
				chStorage <- &corestore.StateChanges{
					Actor: storeKey,
					StateChanges: []corestore.KVPair{
						{
							Key:   node.Key,
							Value: node.Value,
						},
					},
				}
			}
			err := importer.Add(node)
			if err != nil {
				return snapshotstypes.SnapshotItem{}, fmt.Errorf("failed to add node to importer: %w", err)
			}
		default:
			break loop
		}
	}

	if importer != nil {
		if err := importer.Commit(); err != nil {
			return snapshotstypes.SnapshotItem{}, fmt.Errorf("failed to commit importer: %w", err)
		}
	}

	return snapshotItem, c.LoadVersion(version)
}

func (c *CommitStore) Close() (ferr error) {
	for _, tree := range c.multiTrees {
		if err := tree.Close(); err != nil {
			ferr = errors.Join(ferr, err)
		}
	}

	return ferr
}<|MERGE_RESOLUTION|>--- conflicted
+++ resolved
@@ -380,11 +380,7 @@
 	var (
 		importer     Importer
 		snapshotItem snapshotstypes.SnapshotItem
-<<<<<<< HEAD
-		storeKey     string // nolint:typecheck // it is used
-=======
 		storeKey     []byte
->>>>>>> fc310b61
 	)
 
 loop:
