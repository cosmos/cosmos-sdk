package commitment

import (
	"errors"
	"fmt"
	"io"
	"math"
	"sort"
	"sync"

	protoio "github.com/cosmos/gogoproto/io"
	"golang.org/x/exp/maps"

	corelog "cosmossdk.io/core/log"
	corestore "cosmossdk.io/core/store"
	"cosmossdk.io/store/v2"
	"cosmossdk.io/store/v2/internal"
	"cosmossdk.io/store/v2/internal/conv"
	"cosmossdk.io/store/v2/proof"
	"cosmossdk.io/store/v2/snapshots"
	snapshotstypes "cosmossdk.io/store/v2/snapshots/types"
)

var (
	_ store.Committer             = (*CommitStore)(nil)
	_ store.UpgradeableStore      = (*CommitStore)(nil)
	_ snapshots.CommitSnapshotter = (*CommitStore)(nil)
	_ store.PausablePruner        = (*CommitStore)(nil)
)

// MountTreeFn is a function that mounts a tree given a store key.
// It is used to lazily mount trees when needed (e.g. during upgrade or proof generation).
type MountTreeFn func(storeKey string) (Tree, error)

// CommitStore is a wrapper around multiple Tree objects mapped by a unique store
// key. Each store key reflects dedicated and unique usage within a module. A caller
// can construct a CommitStore with one or more store keys. It is expected that a
// RootStore use a CommitStore as an abstraction to handle multiple store keys
// and trees.
type CommitStore struct {
	logger     corelog.Logger
	metadata   *MetadataStore
	multiTrees map[string]Tree

	mountTreeFn MountTreeFn
	oldTrees    sync.Map
}

// NewCommitStore creates a new CommitStore instance.
<<<<<<< HEAD
func NewCommitStore(trees map[string]Tree, db corestore.KVStoreWithBatch, mountTreeFn MountTreeFn, logger log.Logger) (*CommitStore, error) {
=======
func NewCommitStore(trees map[string]Tree, db corestore.KVStoreWithBatch, logger corelog.Logger) (*CommitStore, error) {
>>>>>>> d80afaa5
	return &CommitStore{
		logger:      logger,
		multiTrees:  trees,
		metadata:    NewMetadataStore(db),
		mountTreeFn: mountTreeFn,
		oldTrees:    sync.Map{},
	}, nil
}

func (c *CommitStore) WriteChangeset(cs *corestore.Changeset) error {
	for _, pairs := range cs.Changes {
		key := conv.UnsafeBytesToStr(pairs.Actor)

		tree, ok := c.multiTrees[key]
		if !ok {
			return fmt.Errorf("store key %s not found in multiTrees", key)
		}
		for _, kv := range pairs.StateChanges {
			if kv.Remove {
				if err := tree.Remove(kv.Key); err != nil {
					return err
				}
			} else if err := tree.Set(kv.Key, kv.Value); err != nil {
				return err
			}
		}
	}

	return nil
}

func (c *CommitStore) WorkingCommitInfo(version uint64) *proof.CommitInfo {
	storeInfos := make([]proof.StoreInfo, 0, len(c.multiTrees))
	for storeKey, tree := range c.multiTrees {
		if internal.IsMemoryStoreKey(storeKey) {
			continue
		}
		bz := []byte(storeKey)
		storeInfos = append(storeInfos, proof.StoreInfo{
			Name: bz,
			CommitID: proof.CommitID{
				Version: version,
				Hash:    tree.WorkingHash(),
			},
		})
	}

	return &proof.CommitInfo{
		Version:    version,
		StoreInfos: storeInfos,
	}
}

func (c *CommitStore) LoadVersion(targetVersion uint64) error {
	storeKeys := make([]string, 0, len(c.multiTrees))
	for storeKey := range c.multiTrees {
		storeKeys = append(storeKeys, storeKey)
	}
	return c.loadVersion(targetVersion, storeKeys)
}

// LoadVersionAndUpgrade implements store.UpgradeableStore.
func (c *CommitStore) LoadVersionAndUpgrade(targetVersion uint64, upgrades *corestore.StoreUpgrades) error {
	// deterministic iteration order for upgrades (as the underlying store may change and
	// upgrades make store changes where the execution order may matter)
	storeKeys := maps.Keys(c.multiTrees)
	sort.Strings(storeKeys)

	removeTree := func(storeKey string) error {
		if oldTree, ok := c.multiTrees[storeKey]; ok {
			if err := oldTree.Close(); err != nil {
				return err
			}
			delete(c.multiTrees, storeKey)
		}
		return nil
	}

	newStoreKeys := make([]string, 0, len(c.multiTrees))
	removedStoreKeys := make([]string, 0)
	for _, storeKey := range storeKeys {
		// If it has been deleted, remove the tree.
		if upgrades.IsDeleted(storeKey) {
			if err := removeTree(storeKey); err != nil {
				return err
			}
			removedStoreKeys = append(removedStoreKeys, storeKey)
			continue
		}

		// If it has been added, set the initial version.
		if upgrades.IsAdded(storeKey) {
			if err := c.multiTrees[storeKey].SetInitialVersion(targetVersion + 1); err != nil {
				return err
			}
			// This is the empty tree, no need to load the version.
			continue
		}

		newStoreKeys = append(newStoreKeys, storeKey)
	}

	if err := c.metadata.flushRemovedStoreKeys(targetVersion, removedStoreKeys); err != nil {
		return err
	}

	return c.loadVersion(targetVersion, newStoreKeys)
}

func (c *CommitStore) loadVersion(targetVersion uint64, storeKeys []string) error {
	// Rollback the metadata to the target version.
	latestVersion, err := c.GetLatestVersion()
	if err != nil {
		return err
	}
	if targetVersion < latestVersion {
		for version := latestVersion; version > targetVersion; version-- {
			if err = c.metadata.deleteCommitInfo(version); err != nil {
				return err
			}
		}
		if err := c.metadata.setLatestVersion(targetVersion); err != nil {
			return err
		}
	}

	for _, storeKey := range storeKeys {
		if err := c.multiTrees[storeKey].LoadVersion(targetVersion); err != nil {
			return err
		}
	}

	// If the target version is greater than the latest version, it is the snapshot
	// restore case, we should create a new commit info for the target version.
	if targetVersion > latestVersion {
		cInfo := c.WorkingCommitInfo(targetVersion)
		return c.metadata.flushCommitInfo(targetVersion, cInfo)
	}

	return nil
}

func (c *CommitStore) Commit(version uint64) (*proof.CommitInfo, error) {
	storeInfos := make([]proof.StoreInfo, 0, len(c.multiTrees))

	for storeKey, tree := range c.multiTrees {
		if internal.IsMemoryStoreKey(storeKey) {
			continue
		}
		// If a commit event execution is interrupted, a new iavl store's version
		// will be larger than the RMS's metadata, when the block is replayed, we
		// should avoid committing that iavl store again.
		var commitID proof.CommitID
		v, err := tree.GetLatestVersion()
		if err != nil {
			return nil, err
		}
		if v >= version {
			commitID.Version = version
			commitID.Hash = tree.Hash()
		} else {
			hash, cversion, err := tree.Commit()
			if err != nil {
				return nil, err
			}
			if cversion != version {
				return nil, fmt.Errorf("commit version %d does not match the target version %d", cversion, version)
			}
			commitID = proof.CommitID{
				Version: version,
				Hash:    hash,
			}
		}
		storeInfos = append(storeInfos, proof.StoreInfo{
			Name:     []byte(storeKey),
			CommitID: commitID,
		})
	}

	cInfo := &proof.CommitInfo{
		Version:    version,
		StoreInfos: storeInfos,
	}

	if err := c.metadata.flushCommitInfo(version, cInfo); err != nil {
		return nil, err
	}

	return cInfo, nil
}

func (c *CommitStore) SetInitialVersion(version uint64) error {
	for _, tree := range c.multiTrees {
		if err := tree.SetInitialVersion(version); err != nil {
			return err
		}
	}

	return nil
}

func (c *CommitStore) GetProof(storeKey []byte, version uint64, key []byte) ([]proof.CommitmentOp, error) {
	rawStoreKey := conv.UnsafeBytesToStr(storeKey)
	tree, ok := c.multiTrees[rawStoreKey]
	if !ok {
		// If the tree is not found, it means the store is an old store that has been
		// deleted or renamed. We should use the old tree to get the proof.
		v, ok := c.oldTrees.Load(rawStoreKey)
		if !ok {
			var err error
			tree, err = c.mountTreeFn(rawStoreKey)
			if err != nil {
				return nil, fmt.Errorf("store %s not found: %w", storeKey, err)
			}
			c.oldTrees.Store(rawStoreKey, tree)
		} else {
			tree = v.(Tree)
		}
	}

	iProof, err := tree.GetProof(version, key)
	if err != nil {
		return nil, err
	}
	cInfo, err := c.metadata.GetCommitInfo(version)
	if err != nil {
		return nil, err
	}
	if cInfo == nil {
		return nil, fmt.Errorf("commit info not found for version %d", version)
	}
	commitOp := proof.NewIAVLCommitmentOp(key, iProof)
	_, storeCommitmentOp, err := cInfo.GetStoreProof(storeKey)
	if err != nil {
		return nil, err
	}

	return []proof.CommitmentOp{commitOp, *storeCommitmentOp}, nil
}

func (c *CommitStore) Get(storeKey []byte, version uint64, key []byte) ([]byte, error) {
	tree, ok := c.multiTrees[conv.UnsafeBytesToStr(storeKey)]
	if !ok {
		return nil, fmt.Errorf("store %s not found", storeKey)
	}

	bz, err := tree.Get(version, key)
	if err != nil {
		return nil, fmt.Errorf("failed to get key %s from store %s: %w", key, storeKey, err)
	}

	return bz, nil
}

// Prune implements store.Pruner.
func (c *CommitStore) Prune(version uint64) error {
	// prune the metadata
	for v := version; v > 0; v-- {
		if err := c.metadata.deleteCommitInfo(v); err != nil {
			return err
		}
	}
	// prune the trees
	for _, tree := range c.multiTrees {
		if err := tree.Prune(version); err != nil {
			return err
		}
	}
	// prune the removed store keys
	if err := c.pruneRemovedStoreKeys(version); err != nil {
		return err
	}

	return nil
}

func (c *CommitStore) pruneRemovedStoreKeys(version uint64) error {
	clearKVStore := func(storeKey []byte, version uint64) (err error) {
		tree, err := c.mountTreeFn(string(storeKey))
		if err != nil {
			return err
		}

		return tree.Prune(version)
	}

	return c.metadata.deleteRemovedStoreKeys(version, clearKVStore)
}

// PausePruning implements store.PausablePruner.
func (c *CommitStore) PausePruning(pause bool) {
	for _, tree := range c.multiTrees {
		if pruner, ok := tree.(store.PausablePruner); ok {
			pruner.PausePruning(pause)
		}
	}
}

// Snapshot implements snapshotstypes.CommitSnapshotter.
func (c *CommitStore) Snapshot(version uint64, protoWriter protoio.Writer) error {
	if version == 0 {
		return errors.New("the snapshot version must be greater than 0")
	}

	latestVersion, err := c.GetLatestVersion()
	if err != nil {
		return err
	}
	if version > latestVersion {
		return fmt.Errorf("the snapshot version %d is greater than the latest version %d", version, latestVersion)
	}

	for storeKey, tree := range c.multiTrees {
		// TODO: check the parallelism of this loop
		if err := func() error {
			exporter, err := tree.Export(version)
			if err != nil {
				return fmt.Errorf("failed to export tree for version %d: %w", version, err)
			}
			defer exporter.Close()

			err = protoWriter.WriteMsg(&snapshotstypes.SnapshotItem{
				Item: &snapshotstypes.SnapshotItem_Store{
					Store: &snapshotstypes.SnapshotStoreItem{
						Name: storeKey,
					},
				},
			})
			if err != nil {
				return fmt.Errorf("failed to write store name: %w", err)
			}

			for {
				item, err := exporter.Next()
				if errors.Is(err, ErrorExportDone) {
					break
				} else if err != nil {
					return fmt.Errorf("failed to get the next export node: %w", err)
				}

				if err = protoWriter.WriteMsg(&snapshotstypes.SnapshotItem{
					Item: &snapshotstypes.SnapshotItem_IAVL{
						IAVL: item,
					},
				}); err != nil {
					return fmt.Errorf("failed to write iavl node: %w", err)
				}
			}

			return nil
		}(); err != nil {
			return err
		}
	}

	return nil
}

// Restore implements snapshotstypes.CommitSnapshotter.
func (c *CommitStore) Restore(
	version uint64,
	format uint32,
	protoReader protoio.Reader,
	chStorage chan<- *corestore.StateChanges,
) (snapshotstypes.SnapshotItem, error) {
	var (
		importer     Importer
		snapshotItem snapshotstypes.SnapshotItem
		storeKey     []byte
	)

loop:
	for {
		snapshotItem = snapshotstypes.SnapshotItem{}
		err := protoReader.ReadMsg(&snapshotItem)
		if errors.Is(err, io.EOF) {
			break
		} else if err != nil {
			return snapshotstypes.SnapshotItem{}, fmt.Errorf("invalid protobuf message: %w", err)
		}

		switch item := snapshotItem.Item.(type) {
		case *snapshotstypes.SnapshotItem_Store:
			if importer != nil {
				if err := importer.Commit(); err != nil {
					return snapshotstypes.SnapshotItem{}, fmt.Errorf("failed to commit importer: %w", err)
				}
				if err := importer.Close(); err != nil {
					return snapshotstypes.SnapshotItem{}, fmt.Errorf("failed to close importer: %w", err)
				}
			}

			storeKey = []byte(item.Store.Name)
			tree := c.multiTrees[item.Store.Name]
			if tree == nil {
				return snapshotstypes.SnapshotItem{}, fmt.Errorf("store %s not found", item.Store.Name)
			}
			importer, err = tree.Import(version)
			if err != nil {
				return snapshotstypes.SnapshotItem{}, fmt.Errorf("failed to import tree for version %d: %w", version, err)
			}
			defer importer.Close()

		case *snapshotstypes.SnapshotItem_IAVL:
			if importer == nil {
				return snapshotstypes.SnapshotItem{}, errors.New("received IAVL node item before store item")
			}
			node := item.IAVL
			if node.Height > int32(math.MaxInt8) {
				return snapshotstypes.SnapshotItem{}, fmt.Errorf("node height %v cannot exceed %v",
					item.IAVL.Height, math.MaxInt8)
			}
			// Protobuf does not differentiate between []byte{} and nil, but fortunately IAVL does
			// not allow nil keys nor nil values for leaf nodes, so we can always set them to empty.
			if node.Key == nil {
				node.Key = []byte{}
			}
			if node.Height == 0 {
				if node.Value == nil {
					node.Value = []byte{}
				}

				// If the node is a leaf node, it will be written to the storage.
				chStorage <- &corestore.StateChanges{
					Actor: storeKey,
					StateChanges: []corestore.KVPair{
						{
							Key:   node.Key,
							Value: node.Value,
						},
					},
				}
			}
			err := importer.Add(node)
			if err != nil {
				return snapshotstypes.SnapshotItem{}, fmt.Errorf("failed to add node to importer: %w", err)
			}
		default:
			break loop
		}
	}

	if importer != nil {
		if err := importer.Commit(); err != nil {
			return snapshotstypes.SnapshotItem{}, fmt.Errorf("failed to commit importer: %w", err)
		}
	}

	return snapshotItem, c.LoadVersion(version)
}

func (c *CommitStore) GetCommitInfo(version uint64) (*proof.CommitInfo, error) {
	return c.metadata.GetCommitInfo(version)
}

func (c *CommitStore) GetLatestVersion() (uint64, error) {
	return c.metadata.GetLatestVersion()
}

func (c *CommitStore) Close() error {
	for _, tree := range c.multiTrees {
		if err := tree.Close(); err != nil {
			return err
		}
	}

	return nil
}<|MERGE_RESOLUTION|>--- conflicted
+++ resolved
@@ -47,11 +47,7 @@
 }
 
 // NewCommitStore creates a new CommitStore instance.
-<<<<<<< HEAD
-func NewCommitStore(trees map[string]Tree, db corestore.KVStoreWithBatch, mountTreeFn MountTreeFn, logger log.Logger) (*CommitStore, error) {
-=======
-func NewCommitStore(trees map[string]Tree, db corestore.KVStoreWithBatch, logger corelog.Logger) (*CommitStore, error) {
->>>>>>> d80afaa5
+func NewCommitStore(trees map[string]Tree, db corestore.KVStoreWithBatch, mountTreeFn MountTreeFn, logger corelog.Logger) (*CommitStore, error) {
 	return &CommitStore{
 		logger:      logger,
 		multiTrees:  trees,
