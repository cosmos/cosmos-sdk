--- conflicted
+++ resolved
@@ -66,13 +66,9 @@
 //   - Checks that the restored store's Merkle tree hashes match the original
 //   - Ensures store integrity by comparing CommitInfo hashes
 func (s *CommitStoreTestSuite) TestStore_Snapshotter() {
-<<<<<<< HEAD
-	// Initialize a new CommitStore with two stores
-=======
 	if s.TreeType == "iavlv2" {
 		s.T().Skip("FIXME: iavlv2 does not yet support snapshots")
 	}
->>>>>>> c207a450
 	storeKeys := []string{storeKey1, storeKey2}
 	commitStore, err := s.NewStore(dbm.NewMemDB(), s.T().TempDir(), storeKeys, nil, coretesting.NewNopLogger())
 	s.Require().NoError(err)
