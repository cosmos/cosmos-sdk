--- conflicted
+++ resolved
@@ -221,10 +221,9 @@
 	}
 }
 
-<<<<<<< HEAD
 func (s *CommitStoreTestSuite) TestStore_GetProof() {
 	storeKeys := []string{storeKey1, storeKey2}
-	commitStore, err := s.NewStore(dbm.NewMemDB(), storeKeys, coretesting.NewNopLogger())
+	commitStore, err := s.NewStore(dbm.NewMemDB(), storeKeys, nil, coretesting.NewNopLogger())
 	s.Require().NoError(err)
 
 	toVersion := uint64(10)
@@ -267,7 +266,7 @@
 
 func (s *CommitStoreTestSuite) TestStore_Get() {
 	storeKeys := []string{storeKey1, storeKey2}
-	commitStore, err := s.NewStore(dbm.NewMemDB(), storeKeys, coretesting.NewNopLogger())
+	commitStore, err := s.NewStore(dbm.NewMemDB(), storeKeys, nil, coretesting.NewNopLogger())
 	s.Require().NoError(err)
 
 	toVersion := uint64(10)
@@ -297,7 +296,8 @@
 			}
 		}
 	}
-=======
+}
+
 func (s *CommitStoreTestSuite) TestStore_Upgrades() {
 	storeKeys := []string{storeKey1, storeKey2, storeKey3}
 	commitDB := dbm.NewMemDB()
@@ -464,5 +464,4 @@
 			s.Require().NotNil(proof)
 		}
 	}
->>>>>>> 8fb47b36
 }