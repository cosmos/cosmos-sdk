module cosmossdk.io/store/v2

go 1.21

require (
	cosmossdk.io/core v0.12.0
	cosmossdk.io/errors v1.0.1
	cosmossdk.io/log v1.3.1
	github.com/cockroachdb/pebble v1.1.0
	github.com/cosmos/gogoproto v1.4.12
	github.com/cosmos/iavl v1.1.4
	github.com/cosmos/ics23/go v0.10.0
	github.com/google/btree v1.1.2
	github.com/hashicorp/go-metrics v0.5.3
	github.com/linxGnu/grocksdb v1.8.14
	github.com/mattn/go-sqlite3 v1.14.22
	github.com/spf13/cast v1.6.0
	github.com/stretchr/testify v1.9.0
	github.com/syndtr/goleveldb v1.0.1-0.20220721030215-126854af5e6d
	golang.org/x/sync v0.7.0
)

require (
	github.com/DataDog/zstd v1.5.5 // indirect
	github.com/beorn7/perks v1.0.1 // indirect
	github.com/cespare/xxhash/v2 v2.2.0 // indirect
	github.com/cockroachdb/errors v1.11.1 // indirect
	github.com/cockroachdb/logtags v0.0.0-20230118201751-21c54148d20b // indirect
	github.com/cockroachdb/redact v1.1.5 // indirect
	github.com/cockroachdb/tokenbucket v0.0.0-20230807174530-cc333fc44b06 // indirect
	github.com/cosmos/cosmos-db v1.0.2 // indirect
	github.com/davecgh/go-spew v1.1.2-0.20180830191138-d8f796af33cc // indirect
	github.com/emicklei/dot v1.6.1 // indirect
	github.com/fsnotify/fsnotify v1.7.0 // indirect
	github.com/getsentry/sentry-go v0.27.0 // indirect
	github.com/gogo/protobuf v1.3.2 // indirect
	github.com/golang/snappy v0.0.4 // indirect
	github.com/google/go-cmp v0.6.0 // indirect
	github.com/hashicorp/go-immutable-radix v1.0.0 // indirect
	github.com/hashicorp/go-uuid v1.0.1 // indirect
	github.com/hashicorp/golang-lru v1.0.2 // indirect
	github.com/klauspost/compress v1.17.7 // indirect
	github.com/kr/pretty v0.3.1 // indirect
	github.com/kr/text v0.2.0 // indirect
	github.com/mattn/go-colorable v0.1.13 // indirect
	github.com/mattn/go-isatty v0.0.20 // indirect
	github.com/pkg/errors v0.9.1 // indirect
	github.com/pmezard/go-difflib v1.0.1-0.20181226105442-5d4384ee4fb2 // indirect
	github.com/prometheus/client_golang v1.19.0 // indirect
	github.com/prometheus/client_model v0.6.0 // indirect
	github.com/prometheus/common v0.53.0 // indirect
	github.com/prometheus/procfs v0.13.0 // indirect
	github.com/rogpeppe/go-internal v1.12.0 // indirect
<<<<<<< HEAD
	github.com/rs/zerolog v1.32.0 // indirect
=======
	github.com/rs/zerolog v1.33.0 // indirect
	github.com/sasha-s/go-deadlock v0.3.1 // indirect
>>>>>>> 76ae2a14
	golang.org/x/crypto v0.23.0 // indirect
	golang.org/x/exp v0.0.0-20240314144324-c7f7c6466f7f // indirect
	golang.org/x/sys v0.20.0 // indirect
	golang.org/x/text v0.15.0 // indirect
	google.golang.org/genproto/googleapis/rpc v0.0.0-20240513163218-0867130af1f8 // indirect
	google.golang.org/grpc v1.64.0 // indirect
	google.golang.org/protobuf v1.34.1 // indirect
	gopkg.in/yaml.v3 v3.0.1 // indirect
)

replace cosmossdk.io/core => ../../core<|MERGE_RESOLUTION|>--- conflicted
+++ resolved
@@ -51,12 +51,7 @@
 	github.com/prometheus/common v0.53.0 // indirect
 	github.com/prometheus/procfs v0.13.0 // indirect
 	github.com/rogpeppe/go-internal v1.12.0 // indirect
-<<<<<<< HEAD
-	github.com/rs/zerolog v1.32.0 // indirect
-=======
 	github.com/rs/zerolog v1.33.0 // indirect
-	github.com/sasha-s/go-deadlock v0.3.1 // indirect
->>>>>>> 76ae2a14
 	golang.org/x/crypto v0.23.0 // indirect
 	golang.org/x/exp v0.0.0-20240314144324-c7f7c6466f7f // indirect
 	golang.org/x/sys v0.20.0 // indirect
