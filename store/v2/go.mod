--- conflicted
+++ resolved
@@ -20,12 +20,7 @@
 	github.com/stretchr/testify v1.10.0
 	github.com/syndtr/goleveldb v1.0.1-0.20220721030215-126854af5e6d
 	go.uber.org/mock v0.5.0
-<<<<<<< HEAD
-	golang.org/x/sync v0.8.0
-	google.golang.org/protobuf v1.35.1
-=======
 	golang.org/x/sync v0.10.0
->>>>>>> 8ef35c39
 )
 
 require (
@@ -75,14 +70,9 @@
 	golang.org/x/arch v0.12.0 // indirect
 	golang.org/x/crypto v0.29.0 // indirect
 	golang.org/x/exp v0.0.0-20231006140011-7918f672742d // indirect
-<<<<<<< HEAD
-	golang.org/x/sys v0.26.0 // indirect
-	golang.org/x/text v0.19.0 // indirect
-=======
 	golang.org/x/sys v0.28.0 // indirect
 	golang.org/x/text v0.21.0 // indirect
 	google.golang.org/protobuf v1.35.2 // indirect
->>>>>>> 8ef35c39
 	gopkg.in/yaml.v3 v3.0.1 // indirect
 )
 
