--- conflicted
+++ resolved
@@ -59,20 +59,16 @@
 	github.com/prometheus/procfs v0.15.1 // indirect
 	github.com/rogpeppe/go-internal v1.12.0 // indirect
 	github.com/rs/zerolog v1.33.0 // indirect
-<<<<<<< HEAD
 	github.com/sagikazarmark/locafero v0.4.0 // indirect
 	github.com/sagikazarmark/slog-shim v0.1.0 // indirect
 	github.com/sourcegraph/conc v0.3.0 // indirect
 	github.com/spf13/afero v1.11.0 // indirect
 	github.com/spf13/pflag v1.0.5 // indirect
 	github.com/subosito/gotenv v1.6.0 // indirect
+	github.com/tidwall/btree v1.7.0 // indirect
 	go.uber.org/atomic v1.9.0 // indirect
 	go.uber.org/multierr v1.9.0 // indirect
 	golang.org/x/crypto v0.25.0 // indirect
-=======
-	github.com/tidwall/btree v1.7.0 // indirect
-	golang.org/x/crypto v0.24.0 // indirect
->>>>>>> 2e0e6d87
 	golang.org/x/exp v0.0.0-20240314144324-c7f7c6466f7f // indirect
 	golang.org/x/sys v0.22.0 // indirect
 	golang.org/x/text v0.16.0 // indirect
