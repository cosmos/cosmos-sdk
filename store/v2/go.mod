module cosmossdk.io/store/v2

go 1.23

require (
	cosmossdk.io/core v1.0.0
	cosmossdk.io/core/testing v0.0.0-00010101000000-000000000000
	cosmossdk.io/errors/v2 v2.0.0-20240731132947-df72853b3ca5
	cosmossdk.io/log v1.4.1
	github.com/cockroachdb/pebble v1.1.0
	github.com/cosmos/cosmos-proto v1.0.0-beta.5
	github.com/cosmos/gogoproto v1.7.0
	github.com/cosmos/iavl v1.2.1-0.20240731145221-594b181f427e
	github.com/cosmos/ics23/go v0.10.0
	github.com/google/btree v1.1.2
	github.com/hashicorp/go-metrics v0.5.3
	github.com/linxGnu/grocksdb v1.8.14
	github.com/mattn/go-sqlite3 v1.14.22
	github.com/spf13/cast v1.7.0
	github.com/stretchr/testify v1.9.0
	github.com/syndtr/goleveldb v1.0.1-0.20220721030215-126854af5e6d
	go.uber.org/mock v0.4.0
	golang.org/x/sync v0.8.0
)

require (
	github.com/DataDog/zstd v1.5.5 // indirect
	github.com/beorn7/perks v1.0.1 // indirect
	github.com/cespare/xxhash/v2 v2.3.0 // indirect
	github.com/cockroachdb/errors v1.11.1 // indirect
	github.com/cockroachdb/logtags v0.0.0-20230118201751-21c54148d20b // indirect
	github.com/cockroachdb/redact v1.1.5 // indirect
	github.com/cockroachdb/tokenbucket v0.0.0-20230807174530-cc333fc44b06 // indirect
	github.com/cosmos/cosmos-db v1.0.0 // indirect
	github.com/davecgh/go-spew v1.1.2-0.20180830191138-d8f796af33cc // indirect
	github.com/emicklei/dot v1.6.2 // indirect
	github.com/fsnotify/fsnotify v1.7.0 // indirect
	github.com/getsentry/sentry-go v0.27.0 // indirect
	github.com/gogo/protobuf v1.3.2 // indirect
	github.com/golang/snappy v0.0.4 // indirect
	github.com/google/go-cmp v0.6.0 // indirect
	github.com/hashicorp/go-immutable-radix v1.3.1 // indirect
	github.com/hashicorp/go-uuid v1.0.1 // indirect
	github.com/hashicorp/golang-lru v1.0.2 // indirect
	github.com/klauspost/compress v1.17.9 // indirect
	github.com/kr/pretty v0.3.1 // indirect
	github.com/kr/text v0.2.0 // indirect
	github.com/mattn/go-colorable v0.1.13 // indirect
	github.com/mattn/go-isatty v0.0.20 // indirect
	github.com/munnerz/goautoneg v0.0.0-20191010083416-a7dc8b61c822 // indirect
	github.com/pkg/errors v0.9.1 // indirect
	github.com/pmezard/go-difflib v1.0.1-0.20181226105442-5d4384ee4fb2 // indirect
	github.com/prometheus/client_golang v1.20.0 // indirect
	github.com/prometheus/client_model v0.6.1 // indirect
	github.com/prometheus/common v0.55.0 // indirect
	github.com/prometheus/procfs v0.15.1 // indirect
	github.com/rogpeppe/go-internal v1.12.0 // indirect
	github.com/rs/zerolog v1.33.0 // indirect
	github.com/tidwall/btree v1.7.0 // indirect
	golang.org/x/crypto v0.26.0 // indirect
<<<<<<< HEAD
	golang.org/x/exp v0.0.0-20231006140011-7918f672742d // indirect
	golang.org/x/sys v0.23.0 // indirect
=======
	golang.org/x/sys v0.24.0 // indirect
>>>>>>> 0add6d5e
	golang.org/x/text v0.17.0 // indirect
	google.golang.org/protobuf v1.34.2 // indirect
	gopkg.in/yaml.v3 v3.0.1 // indirect
)

replace cosmossdk.io/core => ../../core

replace cosmossdk.io/core/testing => ../../core/testing<|MERGE_RESOLUTION|>--- conflicted
+++ resolved
@@ -58,12 +58,8 @@
 	github.com/rs/zerolog v1.33.0 // indirect
 	github.com/tidwall/btree v1.7.0 // indirect
 	golang.org/x/crypto v0.26.0 // indirect
-<<<<<<< HEAD
-	golang.org/x/exp v0.0.0-20231006140011-7918f672742d // indirect
-	golang.org/x/sys v0.23.0 // indirect
-=======
+	golang.org/x/exp v0.0.0-20230626212559-97b1e661b5df // indirect
 	golang.org/x/sys v0.24.0 // indirect
->>>>>>> 0add6d5e
 	golang.org/x/text v0.17.0 // indirect
 	google.golang.org/protobuf v1.34.2 // indirect
 	gopkg.in/yaml.v3 v3.0.1 // indirect
