--- conflicted
+++ resolved
@@ -4,6 +4,7 @@
 
 require (
 	cosmossdk.io/core v0.12.0
+	cosmossdk.io/core/testing v0.0.0-00010101000000-000000000000
 	cosmossdk.io/errors v1.0.1
 	cosmossdk.io/log v1.3.1
 	github.com/cockroachdb/pebble v1.1.0
@@ -21,7 +22,6 @@
 )
 
 require (
-	cosmossdk.io/core/testing v0.0.0-00010101000000-000000000000 // indirect
 	github.com/DataDog/zstd v1.5.5 // indirect
 	github.com/beorn7/perks v1.0.1 // indirect
 	github.com/cespare/xxhash/v2 v2.2.0 // indirect
@@ -54,12 +54,8 @@
 	github.com/prometheus/procfs v0.15.1 // indirect
 	github.com/rogpeppe/go-internal v1.12.0 // indirect
 	github.com/rs/zerolog v1.33.0 // indirect
-<<<<<<< HEAD
 	github.com/tidwall/btree v1.7.0 // indirect
 	golang.org/x/crypto v0.24.0 // indirect
-=======
-	golang.org/x/crypto v0.25.0 // indirect
->>>>>>> 25e99c54
 	golang.org/x/exp v0.0.0-20240314144324-c7f7c6466f7f // indirect
 	golang.org/x/sys v0.22.0 // indirect
 	golang.org/x/text v0.16.0 // indirect
@@ -73,6 +69,4 @@
 
 replace cosmossdk.io/core/testing => ../../core/testing
 
-replace cosmossdk.io/core/testing => ../../core/testing
-
 replace cosmossdk.io/log => ../../log