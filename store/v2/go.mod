--- conflicted
+++ resolved
@@ -72,9 +72,6 @@
 	golang.org/x/exp v0.0.0-20231006140011-7918f672742d // indirect
 	golang.org/x/sys v0.28.0 // indirect
 	golang.org/x/text v0.21.0 // indirect
-<<<<<<< HEAD
-=======
 	google.golang.org/protobuf v1.36.2 // indirect
->>>>>>> 60e8c6a2
 	gopkg.in/yaml.v3 v3.0.1 // indirect
 )