--- conflicted
+++ resolved
@@ -1,14 +1,10 @@
 package store
 
-<<<<<<< HEAD
 import (
 	"errors"
 	"fmt"
 )
 
-// PruneOptions defines the pruning configuration.
-type PruneOptions struct {
-=======
 type PruningStrategy int
 
 const (
@@ -28,7 +24,6 @@
 
 // PruningOption defines the pruning configuration.
 type PruningOption struct {
->>>>>>> 29360733
 	// KeepRecent sets the number of recent versions to keep.
 	KeepRecent uint64
 
@@ -37,7 +32,6 @@
 	Interval uint64
 }
 
-<<<<<<< HEAD
 // Pruning option string constants
 const (
 	PruningOptionDefault    = "default"
@@ -57,21 +51,6 @@
 	ErrPruningKeepRecentTooSmall = fmt.Errorf("'pruning-keep-recent' must not be less than %d. For the most aggressive pruning, select pruning = \"everything\"", pruneEverythingKeepRecent)
 )
 
-func NewPruneOptions(pruningOption string) *PruneOptions {
-	switch pruningOption {
-	case PruningOptionDefault:
-		return &PruneOptions{
-			KeepRecent: 362880,
-			Interval:   10,
-		}
-	case PruningOptionEverything:
-		return &PruneOptions{
-			KeepRecent: pruneEverythingKeepRecent,
-			Interval:   pruneEverythingInterval,
-		}
-	case PruningOptionNothing:
-		return &PruneOptions{
-=======
 // NewPruningOption returns a new PruningOption instance based on the given pruning strategy.
 func NewPruningOption(pruningStrategy PruningStrategy) *PruningOption {
 	switch pruningStrategy {
@@ -87,24 +66,46 @@
 		}
 	case PruningNothing:
 		return &PruningOption{
->>>>>>> 29360733
 			KeepRecent: 0,
 			Interval:   0,
 		}
 	default:
-<<<<<<< HEAD
-		return &PruneOptions{}
+		return nil
 	}
 }
 
-func NewCustomPruneOptions(keepRecent, interval uint64) *PruneOptions {
-	return &PruneOptions{
+// NewPruningOption returns a new PruningOption instance based on the given pruning strategy.
+func NewPruningOptionFromString(pruningStrategy string) *PruningOption {
+	switch pruningStrategy {
+	case PruningOptionDefault:
+		return &PruningOption{
+			KeepRecent: 362880,
+			Interval:   10,
+		}
+	case PruningOptionEverything:
+		return &PruningOption{
+			KeepRecent: 2,
+			Interval:   10,
+		}
+	case PruningOptionNothing:
+		return &PruningOption{
+			KeepRecent: 0,
+			Interval:   0,
+		}
+	default:
+		return nil
+	}
+}
+
+// NewPruningOptionWithCustom returns a new PruningOption based on the given parameters.
+func NewPruningOptionWithCustom(keepRecent, interval uint64) *PruningOption {
+	return &PruningOption{
 		KeepRecent: keepRecent,
 		Interval:   interval,
 	}
 }
 
-func (po *PruneOptions) Validate() error {
+func (po *PruningOption) Validate() error {
 	if po.Interval == 0 {
 		return ErrPruningIntervalZero
 	}
@@ -115,26 +116,6 @@
 		return ErrPruningKeepRecentTooSmall
 	}
 	return nil
-}
-
-// DefaultPruneOptions returns the default pruning options.
-// Interval is set to 0, which means no pruning will be done.
-func DefaultPruneOptions() *PruneOptions {
-	return &PruneOptions{
-		KeepRecent: 0,
-		Interval:   0,
-=======
-		return nil
-	}
-}
-
-// NewPruningOptionWithCustom returns a new PruningOption based on the given parameters.
-func NewPruningOptionWithCustom(keepRecent, interval uint64) *PruningOption {
-	return &PruningOption{
-		KeepRecent: keepRecent,
-		Interval:   interval,
->>>>>>> 29360733
-	}
 }
 
 // ShouldPrune returns true if the given version should be pruned.
