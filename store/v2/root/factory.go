package root

import (
	"errors"
	"fmt"

	"cosmossdk.io/core/log"
	corestore "cosmossdk.io/core/store"
	"cosmossdk.io/store/v2"
	"cosmossdk.io/store/v2/commitment"
	"cosmossdk.io/store/v2/commitment/iavl"
	"cosmossdk.io/store/v2/commitment/mem"
	"cosmossdk.io/store/v2/db"
	"cosmossdk.io/store/v2/internal"
	"cosmossdk.io/store/v2/migration"
	"cosmossdk.io/store/v2/pruning"
<<<<<<< HEAD
	"cosmossdk.io/store/v2/snapshots"
	"cosmossdk.io/store/v2/storage"
	"cosmossdk.io/store/v2/storage/pebbledb"
	"cosmossdk.io/store/v2/storage/rocksdb"
	"cosmossdk.io/store/v2/storage/sqlite"
=======
>>>>>>> 8ef35c39
)

type (
	SCType string
)

const (
	SCTypeIavl   SCType = "iavl"
	SCTypeIavlV2 SCType = "iavl-v2"
)

const storePrefixTpl = "s/k:%s/" // s/k:<storeKey>

// Options are the options for creating a root store.
type Options struct {
	SCType          SCType               `mapstructure:"sc-type" toml:"sc-type" comment:"State commitment database type. Currently we support: \"iavl\" and \"iavl-v2\""`
	SCPruningOption *store.PruningOption `mapstructure:"sc-pruning-option" toml:"sc-pruning-option" comment:"Pruning options for state commitment"`
	IavlConfig      *iavl.Config         `mapstructure:"iavl-config" toml:"iavl-config"`
}

// FactoryOptions are the options for creating a root store.
type FactoryOptions struct {
	Logger    log.Logger
	RootDir   string
	Options   Options
	StoreKeys []string
	SCRawDB   corestore.KVStoreWithBatch
}

// DefaultStoreOptions returns the default options for creating a root store.
func DefaultStoreOptions() Options {
	return Options{
		SCType: SCTypeIavl,
		SCPruningOption: &store.PruningOption{
			KeepRecent: 2,
			Interval:   100,
		},
		IavlConfig: &iavl.Config{
			CacheSize:              100_000,
			SkipFastStorageUpgrade: true,
		},
	}
}

// CreateRootStore is a convenience function to create a root store based on the
// provided FactoryOptions. Strictly speaking app developers can create the root
// store directly by calling root.New, so this function is not
// necessary, but demonstrates the required steps and configuration to create a root store.
func CreateRootStore(opts *FactoryOptions) (store.RootStore, error) {
	var (
		sc  *commitment.CommitStore
		err error
	)

	storeOpts := opts.Options

	metadata := commitment.NewMetadataStore(opts.SCRawDB)
	latestVersion, err := metadata.GetLatestVersion()
	if err != nil {
		return nil, err
	}
	if len(opts.StoreKeys) == 0 {
		lastCommitInfo, err := metadata.GetCommitInfo(latestVersion)
		if err != nil {
			return nil, err
		}
		if lastCommitInfo == nil {
			return nil, fmt.Errorf("tried to construct a root store with no store keys specified but no commit info found for version %d", latestVersion)
		}
		for _, si := range lastCommitInfo.StoreInfos {
			opts.StoreKeys = append(opts.StoreKeys, string(si.Name))
		}
	}
	removedStoreKeys, err := metadata.GetRemovedStoreKeys(latestVersion)
	if err != nil {
		return nil, err
	}

	newTreeFn := func(key string, scType SCType) (commitment.Tree, error) {
		if internal.IsMemoryStoreKey(key) {
			return mem.New(), nil
		} else {
			switch scType {
			case SCTypeIavl:
				return iavl.NewIavlTree(db.NewPrefixDB(opts.SCRawDB, []byte(fmt.Sprintf(storePrefixTpl, key))), opts.Logger, storeOpts.IavlConfig), nil
			case SCTypeIavlV2:
				return nil, errors.New("iavl v2 not supported")
			default:
				return nil, errors.New("unsupported commitment store type")
			}
		}
	}

	// check if we need to migrate the store
	isMigrating := false
	scType := storeOpts.SCType
	ssLatestVersion, err := ss.GetLatestVersion()
	if err != nil {
		return nil, err
	}
	if ssLatestVersion != latestVersion {
		isMigrating = true // need to migrate
		if scType != SCTypeIavl {
			scType = SCTypeIavl // only support iavl v1 for migration
		}
	}

	trees := make(map[string]commitment.Tree, len(opts.StoreKeys))
	for _, key := range opts.StoreKeys {
		tree, err := newTreeFn(key, scType)
		if err != nil {
			return nil, err
		}
		if isMigrating {
			v, err := tree.GetLatestVersion()
			if err != nil {
				return nil, err
			}
			if v == 0 && latestVersion > 0 {
				if err := tree.SetInitialVersion(latestVersion + 1); err != nil {
					return nil, err
				}
			}
		}
		trees[key] = tree
	}
	oldTrees := make(map[string]commitment.Tree, len(opts.StoreKeys))
	for _, key := range removedStoreKeys {
		tree, err := newTreeFn(string(key), scType)
		if err != nil {
			return nil, err
		}
		oldTrees[string(key)] = tree
	}

	sc, err = commitment.NewCommitStore(trees, oldTrees, opts.SCRawDB, opts.Logger)
	if err != nil {
		return nil, err
	}

<<<<<<< HEAD
	var mm *migration.Manager
	if isMigrating {
		snapshotDB, err := snapshots.NewStore(fmt.Sprintf("%s/data/snapshots/store.db", opts.RootDir))
		if err != nil {
			return nil, err
		}
		snapshotMgr := snapshots.NewManager(snapshotDB, snapshots.SnapshotOptions{}, sc, nil, nil, opts.Logger)
		var newSC *commitment.CommitStore
		if scType != storeOpts.SCType {
			newTrees := make(map[string]commitment.Tree, len(opts.StoreKeys))
			for _, key := range opts.StoreKeys {
				tree, err := newTreeFn(key, storeOpts.SCType)
				if err != nil {
					return nil, err
				}
				newTrees[key] = tree
			}
			newSC, err = commitment.NewCommitStore(newTrees, nil, opts.SCRawDB, opts.Logger)
			if err != nil {
				return nil, err
			}
		}
		mm = migration.NewManager(opts.SCRawDB, snapshotMgr, ss, newSC, opts.Logger)
	}

	pm := pruning.NewManager(sc, ss, storeOpts.SCPruningOption, storeOpts.SSPruningOption)
	return New(opts.SCRawDB, opts.Logger, ss, sc, pm, mm, nil)
=======
	pm := pruning.NewManager(sc, storeOpts.SCPruningOption)
	return New(opts.SCRawDB, opts.Logger, sc, pm, nil, nil)
>>>>>>> 8ef35c39
}<|MERGE_RESOLUTION|>--- conflicted
+++ resolved
@@ -14,14 +14,7 @@
 	"cosmossdk.io/store/v2/internal"
 	"cosmossdk.io/store/v2/migration"
 	"cosmossdk.io/store/v2/pruning"
-<<<<<<< HEAD
 	"cosmossdk.io/store/v2/snapshots"
-	"cosmossdk.io/store/v2/storage"
-	"cosmossdk.io/store/v2/storage/pebbledb"
-	"cosmossdk.io/store/v2/storage/rocksdb"
-	"cosmossdk.io/store/v2/storage/sqlite"
-=======
->>>>>>> 8ef35c39
 )
 
 type (
@@ -162,7 +155,6 @@
 		return nil, err
 	}
 
-<<<<<<< HEAD
 	var mm *migration.Manager
 	if isMigrating {
 		snapshotDB, err := snapshots.NewStore(fmt.Sprintf("%s/data/snapshots/store.db", opts.RootDir))
@@ -190,8 +182,4 @@
 
 	pm := pruning.NewManager(sc, ss, storeOpts.SCPruningOption, storeOpts.SSPruningOption)
 	return New(opts.SCRawDB, opts.Logger, ss, sc, pm, mm, nil)
-=======
-	pm := pruning.NewManager(sc, storeOpts.SCPruningOption)
-	return New(opts.SCRawDB, opts.Logger, sc, pm, nil, nil)
->>>>>>> 8ef35c39
 }