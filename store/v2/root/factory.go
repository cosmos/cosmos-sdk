package root

import (
	"errors"
	"fmt"
	"os"

	"cosmossdk.io/core/log"
	corestore "cosmossdk.io/core/store"
	"cosmossdk.io/store/v2"
	"cosmossdk.io/store/v2/commitment"
	"cosmossdk.io/store/v2/commitment/iavl"
	"cosmossdk.io/store/v2/commitment/mem"
	"cosmossdk.io/store/v2/db"
	"cosmossdk.io/store/v2/internal"
	"cosmossdk.io/store/v2/pruning"
	"cosmossdk.io/store/v2/storage"
	"cosmossdk.io/store/v2/storage/pebbledb"
	"cosmossdk.io/store/v2/storage/sqlite"
)

type (
	SSType int
	SCType int
)

const (
	SSTypeSQLite SSType = 0
	SSTypePebble SSType = 1
	SSTypeRocks  SSType = 2
	SCTypeIavl   SCType = 0
	SCTypeIavlV2 SCType = 1
)

// app.toml config options
type Options struct {
	SSType          SSType               `mapstructure:"ss-type" toml:"ss-type" comment:"State storage database type. Currently we support: 0 for SQLite, 1 for Pebble"`
	SCType          SCType               `mapstructure:"sc-type" toml:"sc-type" comment:"State commitment database type. Currently we support:0 for iavl, 1 for iavl v2"`
	SSPruningOption *store.PruningOption `mapstructure:"ss-pruning-option" toml:"ss-pruning-option" comment:"Pruning options for state storage"`
	SCPruningOption *store.PruningOption `mapstructure:"sc-pruning-option" toml:"sc-pruning-option" comment:"Pruning options for state commitment"`
	IavlConfig      *iavl.Config         `mapstructure:"iavl-config" toml:"iavl-config"`
}

type FactoryOptions struct {
	Logger    log.Logger
	RootDir   string
	Options   Options
	StoreKeys []string
	SCRawDB   corestore.KVStoreWithBatch
}

func DefaultStoreOptions() Options {
	return Options{
		SSType: 0,
		SCType: 0,
		SCPruningOption: &store.PruningOption{
			KeepRecent: 2,
			Interval:   1,
		},
		SSPruningOption: &store.PruningOption{
			KeepRecent: 2,
			Interval:   1,
		},
		IavlConfig: &iavl.Config{
			CacheSize:              100_000,
			SkipFastStorageUpgrade: true,
		},
	}
}

// CreateRootStore is a convenience function to create a root store based on the
// provided FactoryOptions. Strictly speaking app developers can create the root
// store directly by calling root.New, so this function is not
// necessary, but demonstrates the required steps and configuration to create a root store.
func CreateRootStore(opts *FactoryOptions) (store.RootStore, error) {
	var (
		ssDb      storage.Database
		ss        *storage.StorageStore
		sc        *commitment.CommitStore
		err       error
		ensureDir = func(dir string) error {
			if err := os.MkdirAll(dir, 0o0755); err != nil {
				return fmt.Errorf("failed to create directory %s: %w", dir, err)
			}
			return nil
		}
	)

	storeOpts := opts.Options
	switch storeOpts.SSType {
	case SSTypeSQLite:
		dir := fmt.Sprintf("%s/data/ss/sqlite", opts.RootDir)
		if err = ensureDir(dir); err != nil {
			return nil, err
		}
		ssDb, err = sqlite.New(dir)
	case SSTypePebble:
		dir := fmt.Sprintf("%s/data/ss/pebble", opts.RootDir)
		if err = ensureDir(dir); err != nil {
			return nil, err
		}
		ssDb, err = pebbledb.New(dir)
	case SSTypeRocks:
		// TODO: rocksdb requires build tags so is not supported here by default
		return nil, errors.New("rocksdb not supported")
	}
	if err != nil {
		return nil, err
	}
	ss = storage.NewStorageStore(ssDb, opts.Logger)

	if len(opts.StoreKeys) == 0 {
		metadata := commitment.NewMetadataStore(opts.SCRawDB)
		latestVersion, err := metadata.GetLatestVersion()
		if err != nil {
			return nil, err
		}
		lastCommitInfo, err := metadata.GetCommitInfo(latestVersion)
		if err != nil {
			return nil, err
		}
		if lastCommitInfo == nil {
			return nil, fmt.Errorf("tried to construct a root store with no store keys specified but no commit info found for version %d", latestVersion)
		}
		for _, si := range lastCommitInfo.StoreInfos {
			opts.StoreKeys = append(opts.StoreKeys, string(si.Name))
		}
	}

	newTreeFn := func(key string) (commitment.Tree, error) {
		if internal.IsMemoryStoreKey(key) {
			return mem.New(), nil
		} else {
			switch storeOpts.SCType {
			case SCTypeIavl:
<<<<<<< HEAD
				return iavl.NewIavlTree(db.NewPrefixDB(opts.SCRawDB, []byte(key)), opts.Logger, opts.IavlConfig), nil
			case SCTypeIavlV2:
				return nil, fmt.Errorf("iavl v2 not supported")
			default:
				return nil, fmt.Errorf("unsupported commitment store type")
=======
				trees[key] = iavl.NewIavlTree(db.NewPrefixDB(opts.SCRawDB, []byte(key)), opts.Logger, storeOpts.IavlConfig)
			case SCTypeIavlV2:
				return nil, errors.New("iavl v2 not supported")
>>>>>>> 0fda53f2
			}
		}
	}

	trees := make(map[string]commitment.Tree, len(opts.StoreKeys))
	for _, key := range opts.StoreKeys {
		tree, err := newTreeFn(key)
		if err != nil {
			return nil, err
		}
		trees[key] = tree
	}
	sc, err = commitment.NewCommitStore(trees, opts.SCRawDB, newTreeFn, opts.Logger)
	if err != nil {
		return nil, err
	}

	pm := pruning.NewManager(sc, ss, storeOpts.SCPruningOption, storeOpts.SSPruningOption)

	return New(opts.Logger, ss, sc, pm, nil, nil)
}<|MERGE_RESOLUTION|>--- conflicted
+++ resolved
@@ -133,17 +133,11 @@
 		} else {
 			switch storeOpts.SCType {
 			case SCTypeIavl:
-<<<<<<< HEAD
-				return iavl.NewIavlTree(db.NewPrefixDB(opts.SCRawDB, []byte(key)), opts.Logger, opts.IavlConfig), nil
+				return iavl.NewIavlTree(db.NewPrefixDB(opts.SCRawDB, []byte(key)), opts.Logger, storeOpts.IavlConfig), nil
 			case SCTypeIavlV2:
 				return nil, fmt.Errorf("iavl v2 not supported")
 			default:
 				return nil, fmt.Errorf("unsupported commitment store type")
-=======
-				trees[key] = iavl.NewIavlTree(db.NewPrefixDB(opts.SCRawDB, []byte(key)), opts.Logger, storeOpts.IavlConfig)
-			case SCTypeIavlV2:
-				return nil, errors.New("iavl v2 not supported")
->>>>>>> 0fda53f2
 			}
 		}
 	}
