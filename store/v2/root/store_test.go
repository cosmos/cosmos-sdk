package root

import (
	"fmt"
	"testing"
	"time"

	"github.com/stretchr/testify/suite"

	coreheader "cosmossdk.io/core/header"
	"cosmossdk.io/core/log"
	corestore "cosmossdk.io/core/store"
	"cosmossdk.io/store/v2"
	"cosmossdk.io/store/v2/commitment"
	"cosmossdk.io/store/v2/commitment/iavl"
	dbm "cosmossdk.io/store/v2/db"
	"cosmossdk.io/store/v2/proof"
	"cosmossdk.io/store/v2/pruning"
	"cosmossdk.io/store/v2/storage"
	"cosmossdk.io/store/v2/storage/sqlite"
)

const (
	testStoreKey  = "test_store_key"
	testStoreKey2 = "test_store_key2"
	testStoreKey3 = "test_store_key3"
)

var testStoreKeys = []string{testStoreKey, testStoreKey2, testStoreKey3}

var (
	testStoreKeyBytes  = []byte(testStoreKey)
	testStoreKey2Bytes = []byte(testStoreKey2)
	testStoreKey3Bytes = []byte(testStoreKey3)
)

type RootStoreTestSuite struct {
	suite.Suite

	rootStore store.RootStore
}

func TestStorageTestSuite(t *testing.T) {
	suite.Run(t, &RootStoreTestSuite{})
}

func (s *RootStoreTestSuite) SetupTest() {
	noopLog := log.NewNopLogger()

	sqliteDB, err := sqlite.New(s.T().TempDir())
	s.Require().NoError(err)
	ss := storage.NewStorageStore(sqliteDB, noopLog)

	tree := iavl.NewIavlTree(dbm.NewMemDB(), noopLog, iavl.DefaultConfig())
	tree2 := iavl.NewIavlTree(dbm.NewMemDB(), noopLog, iavl.DefaultConfig())
	tree3 := iavl.NewIavlTree(dbm.NewMemDB(), noopLog, iavl.DefaultConfig())
	sc, err := commitment.NewCommitStore(map[string]commitment.Tree{testStoreKey: tree, testStoreKey2: tree2, testStoreKey3: tree3}, dbm.NewMemDB(), noopLog)
	s.Require().NoError(err)

	pm := pruning.NewManager(sc, ss, nil, nil)
	rs, err := New(noopLog, ss, sc, pm, nil, nil)
	s.Require().NoError(err)

	s.rootStore = rs
}

func (s *RootStoreTestSuite) newStoreWithPruneConfig(config *store.PruneOptions) {
	noopLog := log.NewNopLogger()

	sqliteDB, err := sqlite.New(s.T().TempDir())
	s.Require().NoError(err)
	ss := storage.NewStorageStore(sqliteDB, noopLog)

	mdb := dbm.NewMemDB()
	multiTrees := make(map[string]commitment.Tree)
	for _, storeKey := range testStoreKeys {
		prefixDB := dbm.NewPrefixDB(mdb, []byte(storeKey))
		multiTrees[storeKey] = iavl.NewIavlTree(prefixDB, noopLog, iavl.DefaultConfig())
	}

	sc, err := commitment.NewCommitStore(multiTrees, dbm.NewMemDB(), noopLog)
	s.Require().NoError(err)

	pm := pruning.NewManager(sc, ss, config, config)

	rs, err := New(noopLog, ss, sc, pm, nil, nil)
	s.Require().NoError(err)

	s.rootStore = rs
}

func (s *RootStoreTestSuite) newStoreWithBackendMount(ss store.VersionedDatabase, sc store.Committer, pm *pruning.Manager) {
	noopLog := log.NewNopLogger()

	rs, err := New(noopLog, ss, sc, pm, nil, nil)
	s.Require().NoError(err)

	s.rootStore = rs
}

func (s *RootStoreTestSuite) TearDownTest() {
	err := s.rootStore.Close()
	s.Require().NoError(err)
}

func (s *RootStoreTestSuite) TestGetStateCommitment() {
	s.Require().Equal(s.rootStore.GetStateCommitment(), s.rootStore.(*Store).stateCommitment)
}

func (s *RootStoreTestSuite) TestGetStateStorage() {
	s.Require().Equal(s.rootStore.GetStateStorage(), s.rootStore.(*Store).stateStorage)
}

func (s *RootStoreTestSuite) TestSetInitialVersion() {
	initialVersion := uint64(5)
	s.Require().NoError(s.rootStore.SetInitialVersion(initialVersion))

	// perform the initial commit
	cs := corestore.NewChangeset()
	cs.Add(testStoreKeyBytes, []byte("foo"), []byte("bar"), false)

	wHash, err := s.rootStore.WorkingHash(cs)
	s.Require().NoError(err)
	cHash, err := s.rootStore.Commit(corestore.NewChangeset())
	s.Require().NoError(err)
	s.Require().Equal(wHash, cHash)

	// check the latest version
	lVersion, err := s.rootStore.GetLatestVersion()
	s.Require().NoError(err)
	s.Require().Equal(initialVersion, lVersion)

	// set the initial version again
	rInitialVersion := uint64(100)
	s.Require().NoError(s.rootStore.SetInitialVersion(rInitialVersion))

	// perform the commit
	cs = corestore.NewChangeset()
	cs.Add(testStoreKey2Bytes, []byte("foo"), []byte("bar"), false)
	_, err = s.rootStore.Commit(cs)
	s.Require().NoError(err)
	lVersion, err = s.rootStore.GetLatestVersion()
	s.Require().NoError(err)
	// SetInitialVersion only works once
	s.Require().NotEqual(rInitialVersion, lVersion)
	s.Require().Equal(initialVersion+1, lVersion)
}

func (s *RootStoreTestSuite) TestSetCommitHeader() {
	h := &coreheader.Info{
		Height:  100,
		Hash:    []byte("foo"),
		ChainID: "test",
	}
	s.rootStore.SetCommitHeader(h)

	s.Require().Equal(h, s.rootStore.(*Store).commitHeader)
}

func (s *RootStoreTestSuite) TestQuery() {
	_, err := s.rootStore.Query([]byte{}, 1, []byte("foo"), true)
	s.Require().Error(err)

	// write and commit a changeset
	cs := corestore.NewChangeset()
	cs.Add(testStoreKeyBytes, []byte("foo"), []byte("bar"), false)

	commitHash, err := s.rootStore.Commit(cs)
	s.Require().NoError(err)
	s.Require().NotNil(commitHash)

	// ensure the proof is non-nil for the corresponding version
	result, err := s.rootStore.Query([]byte(testStoreKey), 1, []byte("foo"), true)
	s.Require().NoError(err)
	s.Require().NotNil(result.ProofOps)
	s.Require().Equal([]byte("foo"), result.ProofOps[0].Key)
}

func (s *RootStoreTestSuite) TestGetFallback() {
	sc := s.rootStore.GetStateCommitment()

	// create a changeset and commit it to SC ONLY
	cs := corestore.NewChangeset()
	cs.Add(testStoreKeyBytes, []byte("foo"), []byte("bar"), false)

	err := sc.WriteChangeset(cs)
	s.Require().NoError(err)

	ci := sc.WorkingCommitInfo(1)
	_, err = sc.Commit(ci.Version)
	s.Require().NoError(err)

	// ensure we can query for the key, which should fallback to SC
	qResult, err := s.rootStore.Query(testStoreKeyBytes, 1, []byte("foo"), false)
	s.Require().NoError(err)
	s.Require().Equal([]byte("bar"), qResult.Value)

	// non-existent key
	qResult, err = s.rootStore.Query(testStoreKeyBytes, 1, []byte("non_existent_key"), false)
	s.Require().NoError(err)
	s.Require().Nil(qResult.Value)
}

func (s *RootStoreTestSuite) TestQueryProof() {
	cs := corestore.NewChangeset()
	// testStoreKey
	cs.Add(testStoreKeyBytes, []byte("key1"), []byte("value1"), false)
	cs.Add(testStoreKeyBytes, []byte("key2"), []byte("value2"), false)
	// testStoreKey2
	cs.Add(testStoreKey2Bytes, []byte("key3"), []byte("value3"), false)
	// testStoreKey3
	cs.Add(testStoreKey3Bytes, []byte("key4"), []byte("value4"), false)

	// commit
	_, err := s.rootStore.Commit(cs)
	s.Require().NoError(err)

	// query proof for testStoreKey
	result, err := s.rootStore.Query(testStoreKeyBytes, 1, []byte("key1"), true)
	s.Require().NoError(err)
	s.Require().NotNil(result.ProofOps)
	cInfo, err := s.rootStore.GetStateCommitment().GetCommitInfo(1)
	s.Require().NoError(err)
	storeHash := cInfo.GetStoreCommitID(testStoreKeyBytes).Hash
	treeRoots, err := result.ProofOps[0].Run([][]byte{[]byte("value1")})
	s.Require().NoError(err)
	s.Require().Equal(treeRoots[0], storeHash)
	expRoots, err := result.ProofOps[1].Run([][]byte{storeHash})
	s.Require().NoError(err)
	s.Require().Equal(expRoots[0], cInfo.Hash())
}

func (s *RootStoreTestSuite) TestLoadVersion() {
	// write and commit a few changesets
	for v := 1; v <= 5; v++ {
		val := fmt.Sprintf("val%03d", v) // val001, val002, ..., val005

		cs := corestore.NewChangeset()
		cs.Add(testStoreKeyBytes, []byte("key"), []byte(val), false)

		commitHash, err := s.rootStore.Commit(cs)
		s.Require().NoError(err)
		s.Require().NotNil(commitHash)
	}

	// ensure the latest version is correct
	latest, err := s.rootStore.GetLatestVersion()
	s.Require().NoError(err)
	s.Require().Equal(uint64(5), latest)

	// attempt to load a non-existent version
	err = s.rootStore.LoadVersion(6)
	s.Require().Error(err)

	// attempt to load a previously committed version
	err = s.rootStore.LoadVersion(3)
	s.Require().NoError(err)

	// ensure the latest version is correct
	latest, err = s.rootStore.GetLatestVersion()
	s.Require().NoError(err)
	s.Require().Equal(uint64(3), latest)

	// query state and ensure values returned are based on the loaded version
	_, ro, err := s.rootStore.StateLatest()
	s.Require().NoError(err)

	reader, err := ro.GetReader(testStoreKeyBytes)
	s.Require().NoError(err)
	val, err := reader.Get([]byte("key"))
	s.Require().NoError(err)
	s.Require().Equal([]byte("val003"), val)

	// attempt to write and commit a few changesets
	for v := 4; v <= 5; v++ {
		val := fmt.Sprintf("overwritten_val%03d", v) // overwritten_val004, overwritten_val005

		cs := corestore.NewChangeset()
		cs.Add(testStoreKeyBytes, []byte("key"), []byte(val), false)

		commitHash, err := s.rootStore.Commit(cs)
		s.Require().NoError(err)
		s.Require().NotNil(commitHash)
	}

	// ensure the latest version is correct
	latest, err = s.rootStore.GetLatestVersion()
	s.Require().NoError(err)
	s.Require().Equal(uint64(5), latest)

	// query state and ensure values returned are based on the loaded version
	_, ro, err = s.rootStore.StateLatest()
	s.Require().NoError(err)

	reader, err = ro.GetReader(testStoreKeyBytes)
	s.Require().NoError(err)
	val, err = reader.Get([]byte("key"))
	s.Require().NoError(err)
	s.Require().Equal([]byte("overwritten_val005"), val)
}

func (s *RootStoreTestSuite) TestCommit() {
	lv, err := s.rootStore.GetLatestVersion()
	s.Require().NoError(err)
	s.Require().Zero(lv)

	// perform changes
	cs := corestore.NewChangeset()
	for i := 0; i < 100; i++ {
		key := fmt.Sprintf("key%03d", i) // key000, key001, ..., key099
		val := fmt.Sprintf("val%03d", i) // val000, val001, ..., val099

		cs.Add(testStoreKeyBytes, []byte(key), []byte(val), false)
	}

	cHash, err := s.rootStore.Commit(cs)
	s.Require().NoError(err)
	s.Require().NotNil(cHash)

	// ensure latest version is updated
	lv, err = s.rootStore.GetLatestVersion()
	s.Require().NoError(err)
	s.Require().Equal(uint64(1), lv)

	// perform reads on the updated root store
	_, ro, err := s.rootStore.StateLatest()
	s.Require().NoError(err)

	for i := 0; i < 100; i++ {
		key := fmt.Sprintf("key%03d", i) // key000, key001, ..., key099
		val := fmt.Sprintf("val%03d", i) // val000, val001, ..., val099

		reader, err := ro.GetReader(testStoreKeyBytes)
		s.Require().NoError(err)
		result, err := reader.Get([]byte(key))
		s.Require().NoError(err)

		s.Require().Equal([]byte(val), result)
	}
}

func (s *RootStoreTestSuite) TestStateAt() {
	// write keys over multiple versions
	for v := uint64(1); v <= 5; v++ {
		// perform changes
		cs := corestore.NewChangeset()
		for i := 0; i < 100; i++ {
			key := fmt.Sprintf("key%03d", i)         // key000, key001, ..., key099
			val := fmt.Sprintf("val%03d_%03d", i, v) // val000_1, val001_1, ..., val099_1

			cs.Add(testStoreKeyBytes, []byte(key), []byte(val), false)
		}

		// execute Commit
		cHash, err := s.rootStore.Commit(cs)
		s.Require().NoError(err)
		s.Require().NotNil(cHash)
	}

	lv, err := s.rootStore.GetLatestVersion()
	s.Require().NoError(err)
	s.Require().Equal(uint64(5), lv)

	// ensure we can read state correctly at each version
	for v := uint64(1); v <= 5; v++ {
		ro, err := s.rootStore.StateAt(v)
		s.Require().NoError(err)

		for i := 0; i < 100; i++ {
			key := fmt.Sprintf("key%03d", i)         // key000, key001, ..., key099
			val := fmt.Sprintf("val%03d_%03d", i, v) // val000_1, val001_1, ..., val099_1

			reader, err := ro.GetReader(testStoreKeyBytes)
			s.Require().NoError(err)
			result, err := reader.Get([]byte(key))
			s.Require().NoError(err)
			s.Require().Equal([]byte(val), result)
		}
	}
}

<<<<<<< HEAD
func (s *RootStoreTestSuite) TestWorkingHash() {
	// write keys over multiple versions
	for v := uint64(1); v <= 5; v++ {
		// perform changes
		cs := corestore.NewChangeset()
		for _, storeKeyBytes := range [][]byte{testStoreKeyBytes, testStoreKey2Bytes, testStoreKey3Bytes} {
			for i := 0; i < 100; i++ {
				key := fmt.Sprintf("key_%x_%03d", i, storeKeyBytes) // key000, key001, ..., key099
				val := fmt.Sprintf("val%03d_%03d", i, v)            // val000_1, val001_1, ..., val099_1

				cs.Add(storeKeyBytes, []byte(key), []byte(val), false)
			}
		}

		wHash, err := s.rootStore.WorkingHash(cs)
		s.Require().NoError(err)
		// execute Commit with empty changeset
		cHash, err := s.rootStore.Commit(corestore.NewChangeset())
		s.Require().NoError(err)
		s.Require().Equal(wHash, cHash)
	}
=======
func (s *RootStoreTestSuite) TestPrune() {
	// perform changes
	cs := corestore.NewChangeset()
	for i := 0; i < 10; i++ {
		key := fmt.Sprintf("key%03d", i) // key000, key001, ..., key099
		val := fmt.Sprintf("val%03d", i) // val000, val001, ..., val099

		cs.Add(testStoreKeyBytes, []byte(key), []byte(val), false)
	}

	testCases := []struct {
		name        string
		numVersions int64
		po          store.PruneOptions
		deleted     []uint64
		saved       []uint64
	}{
		{"prune nothing", 10, *store.DefaultPruneOptions(), nil, []uint64{1, 2, 3, 4, 5, 6, 7, 8, 9, 10}},
		{"prune everything", 12, store.PruneOptions{
			KeepRecent: 1,
			Interval:   10,
		}, []uint64{1, 2, 3, 4, 5, 6, 7, 8}, []uint64{9, 10, 11, 12}},
		{"prune some; no batch", 10, store.PruneOptions{
			KeepRecent: 2,
			Interval:   1,
		}, []uint64{1, 2, 3, 4, 6, 5, 7}, []uint64{8, 9, 10}},
		{"prune some; small batch", 10, store.PruneOptions{
			KeepRecent: 2,
			Interval:   3,
		}, []uint64{1, 2, 3, 4, 5, 6}, []uint64{7, 8, 9, 10}},
		{"prune some; large batch", 10, store.PruneOptions{
			KeepRecent: 2,
			Interval:   11,
		}, nil, []uint64{1, 2, 3, 4, 5, 6, 7, 8, 9, 10}},
	}

	for _, tc := range testCases {
		tc := tc

		s.newStoreWithPruneConfig(&tc.po)

		// write keys over multiple versions
		for i := int64(0); i < tc.numVersions; i++ {
			// execute Commit
			cHash, err := s.rootStore.Commit(cs)
			s.Require().NoError(err)
			s.Require().NotNil(cHash)
		}

		for _, v := range tc.saved {
			ro, err := s.rootStore.StateAt(v)
			s.Require().NoError(err, "expected no error when loading height %d at test %s", v, tc.name)

			for i := 0; i < 10; i++ {
				key := fmt.Sprintf("key%03d", i) // key000, key001, ..., key099
				val := fmt.Sprintf("val%03d", i) // val000, val001, ..., val099

				reader, err := ro.GetReader(testStoreKeyBytes)
				s.Require().NoError(err)
				result, err := reader.Get([]byte(key))
				s.Require().NoError(err)
				s.Require().Equal([]byte(val), result, "value should be equal for test: %s", tc.name)
			}
		}

		for _, v := range tc.deleted {
			var err error
			checkErr := func() bool {
				if _, err = s.rootStore.StateAt(v); err != nil {
					return true
				}
				return false
			}
			// wait for async pruning process to finish
			s.Require().Eventually(checkErr, 2*time.Second, 100*time.Millisecond)
			s.Require().Error(err, "expected error when loading height %d at test %s", v, tc.name)
		}
	}
}

func (s *RootStoreTestSuite) TestMultiStore_Pruning_SameHeightsTwice() {
	// perform changes
	cs := corestore.NewChangeset()
	cs.Add(testStoreKeyBytes, []byte("key"), []byte("val"), false)

	const (
		numVersions uint64 = 10
		keepRecent  uint64 = 1
		interval    uint64 = 10
	)

	s.newStoreWithPruneConfig(&store.PruneOptions{
		KeepRecent: keepRecent,
		Interval:   interval,
	})
	s.Require().NoError(s.rootStore.LoadLatestVersion())

	for i := uint64(0); i < numVersions; i++ {
		// execute Commit
		cHash, err := s.rootStore.Commit(cs)
		s.Require().NoError(err)
		s.Require().NotNil(cHash)
	}

	latestVer, err := s.rootStore.GetLatestVersion()
	s.Require().NoError(err)
	s.Require().Equal(numVersions, latestVer)

	for v := uint64(1); v < numVersions-keepRecent; v++ {
		var err error
		checkErr := func() bool {
			if _, err = s.rootStore.StateAt(v); err != nil {
				return true
			}
			return false
		}
		// wait for async pruning process to finish
		s.Require().Eventually(checkErr, 2*time.Second, 100*time.Millisecond, "expected no error when loading height: %d", v)
	}

	for v := (numVersions - keepRecent); v < numVersions; v++ {
		_, err := s.rootStore.StateAt(v)
		s.Require().NoError(err, "expected no error when loading height: %d", v)
	}

	// Get latest
	err = s.rootStore.LoadVersion(numVersions - 1)
	s.Require().NoError(err)

	// Test pruning the same heights again
	_, err = s.rootStore.Commit(cs)
	s.Require().NoError(err)

	// Ensure that can commit one more height with no panic
	_, err = s.rootStore.Commit(cs)
	s.Require().NoError(err)
}

func (s *RootStoreTestSuite) TestMultiStore_PruningRestart() {
	// perform changes
	cs := corestore.NewChangeset()
	cs.Add(testStoreKeyBytes, []byte("key"), []byte("val"), false)

	pruneOpt := &store.PruneOptions{
		KeepRecent: 2,
		Interval:   11,
	}

	noopLog := log.NewNopLogger()

	mdb1 := dbm.NewMemDB()
	mdb2 := dbm.NewMemDB()
	sqliteDB, err := sqlite.New(s.T().TempDir())
	s.Require().NoError(err)
	ss := storage.NewStorageStore(sqliteDB, noopLog)

	tree := iavl.NewIavlTree(mdb1, noopLog, iavl.DefaultConfig())
	sc, err := commitment.NewCommitStore(map[string]commitment.Tree{testStoreKey: tree}, mdb2, noopLog)
	s.Require().NoError(err)

	pm := pruning.NewManager(sc, ss, pruneOpt, pruneOpt)

	s.newStoreWithBackendMount(ss, sc, pm)
	s.Require().NoError(s.rootStore.LoadLatestVersion())

	// Commit enough to build up heights to prune, where on the next block we should
	// batch delete.
	for i := uint64(0); i < 10; i++ {
		// execute Commit
		cHash, err := s.rootStore.Commit(cs)
		s.Require().NoError(err)
		s.Require().NotNil(cHash)
	}

	latestVer, err := s.rootStore.GetLatestVersion()
	s.Require().NoError(err)

	ok, actualHeightToPrune := pruneOpt.ShouldPrune(latestVer)
	s.Require().False(ok)
	s.Require().Equal(uint64(0), actualHeightToPrune)

	// "restart"
	sqliteDB, err = sqlite.New(s.T().TempDir())
	s.Require().NoError(err)
	ss = storage.NewStorageStore(sqliteDB, noopLog)

	tree = iavl.NewIavlTree(mdb1, noopLog, iavl.DefaultConfig())
	sc, err = commitment.NewCommitStore(map[string]commitment.Tree{testStoreKey: tree}, mdb2, noopLog)
	s.Require().NoError(err)

	pm = pruning.NewManager(sc, ss, pruneOpt, pruneOpt)

	s.newStoreWithBackendMount(ss, sc, pm)
	err = s.rootStore.LoadLatestVersion()
	s.Require().NoError(err)

	latestVer, err = s.rootStore.GetLatestVersion()
	s.Require().NoError(err)

	ok, actualHeightToPrune = pruneOpt.ShouldPrune(latestVer)
	s.Require().False(ok)
	s.Require().Equal(uint64(0), actualHeightToPrune)

	// commit one more block and ensure the heights have been pruned
	// execute Commit
	cHash, err := s.rootStore.Commit(cs)
	s.Require().NoError(err)
	s.Require().NotNil(cHash)

	latestVer, err = s.rootStore.GetLatestVersion()
	s.Require().NoError(err)

	ok, actualHeightToPrune = pruneOpt.ShouldPrune(latestVer)
	s.Require().True(ok)
	s.Require().Equal(uint64(8), actualHeightToPrune)

	for v := uint64(1); v <= actualHeightToPrune; v++ {
		checkErr := func() bool {
			if err = s.rootStore.LoadVersion(v); err != nil {
				return true
			}
			return false
		}
		// wait for async pruning process to finish
		s.Require().Eventually(checkErr, 2*time.Second, 100*time.Millisecond, "expected error when loading height: %d", v)
	}
}

func (s *RootStoreTestSuite) TestMultiStoreRestart() {
	noopLog := log.NewNopLogger()

	sqliteDB, err := sqlite.New(s.T().TempDir())
	s.Require().NoError(err)

	ss := storage.NewStorageStore(sqliteDB, noopLog)

	mdb1 := dbm.NewMemDB()
	mdb2 := dbm.NewMemDB()
	multiTrees := make(map[string]commitment.Tree)
	for _, storeKey := range testStoreKeys {
		prefixDB := dbm.NewPrefixDB(mdb1, []byte(storeKey))
		multiTrees[storeKey] = iavl.NewIavlTree(prefixDB, noopLog, iavl.DefaultConfig())
	}

	sc, err := commitment.NewCommitStore(multiTrees, mdb2, noopLog)
	s.Require().NoError(err)

	pm := pruning.NewManager(sc, ss, nil, nil)

	s.newStoreWithBackendMount(ss, sc, pm)
	s.Require().NoError(s.rootStore.LoadLatestVersion())

	// perform changes
	for i := 1; i < 3; i++ {
		cs := corestore.NewChangeset()
		key := fmt.Sprintf("key%03d", i)         // key000, key001, ..., key099
		val := fmt.Sprintf("val%03d_%03d", i, 1) // val000_1, val001_1, ..., val099_1

		cs.Add(testStoreKeyBytes, []byte(key), []byte(val), false)

		key = fmt.Sprintf("key%03d", i)         // key000, key001, ..., key099
		val = fmt.Sprintf("val%03d_%03d", i, 2) // val000_1, val001_1, ..., val099_1

		cs.Add(testStoreKey2Bytes, []byte(key), []byte(val), false)

		key = fmt.Sprintf("key%03d", i)         // key000, key001, ..., key099
		val = fmt.Sprintf("val%03d_%03d", i, 3) // val000_1, val001_1, ..., val099_1

		cs.Add(testStoreKey3Bytes, []byte(key), []byte(val), false)

		// execute Commit
		cHash, err := s.rootStore.Commit(cs)
		s.Require().NoError(err)
		s.Require().NotNil(cHash)

		latestVer, err := s.rootStore.GetLatestVersion()
		s.Require().NoError(err)
		s.Require().Equal(uint64(i), latestVer)
	}

	// more changes
	cs1 := corestore.NewChangeset()
	key := fmt.Sprintf("key%03d", 3)         // key000, key001, ..., key099
	val := fmt.Sprintf("val%03d_%03d", 3, 1) // val000_1, val001_1, ..., val099_1

	cs1.Add(testStoreKeyBytes, []byte(key), []byte(val), false)

	key = fmt.Sprintf("key%03d", 3)         // key000, key001, ..., key099
	val = fmt.Sprintf("val%03d_%03d", 3, 2) // val000_1, val001_1, ..., val099_1

	cs1.Add(testStoreKey2Bytes, []byte(key), []byte(val), false)

	// execute Commit
	cHash, err := s.rootStore.Commit(cs1)
	s.Require().NoError(err)
	s.Require().NotNil(cHash)

	latestVer, err := s.rootStore.GetLatestVersion()
	s.Require().NoError(err)
	s.Require().Equal(uint64(3), latestVer)

	cs2 := corestore.NewChangeset()
	key = fmt.Sprintf("key%03d", 4)         // key000, key001, ..., key099
	val = fmt.Sprintf("val%03d_%03d", 4, 3) // val000_1, val001_1, ..., val099_1

	cs2.Add(testStoreKey3Bytes, []byte(key), []byte(val), false)

	// execute Commit
	cHash, err = s.rootStore.Commit(cs2)
	s.Require().NoError(err)
	s.Require().NotNil(cHash)

	latestVer, err = s.rootStore.GetLatestVersion()
	s.Require().NoError(err)
	s.Require().Equal(uint64(4), latestVer)

	_, ro1, err := s.rootStore.StateLatest()
	s.Require().Nil(err)
	reader1, err := ro1.GetReader(testStoreKeyBytes)
	s.Require().NoError(err)
	result1, err := reader1.Get([]byte(fmt.Sprintf("key%03d", 3)))
	s.Require().NoError(err)
	s.Require().Equal([]byte(fmt.Sprintf("val%03d_%03d", 3, 1)), result1, "value should be equal")

	// "restart"
	multiTrees = make(map[string]commitment.Tree)
	for _, storeKey := range testStoreKeys {
		prefixDB := dbm.NewPrefixDB(mdb1, []byte(storeKey))
		multiTrees[storeKey] = iavl.NewIavlTree(prefixDB, noopLog, iavl.DefaultConfig())
	}

	sc, err = commitment.NewCommitStore(multiTrees, mdb2, noopLog)
	s.Require().NoError(err)

	pm = pruning.NewManager(sc, ss, nil, nil)

	s.newStoreWithBackendMount(ss, sc, pm)
	err = s.rootStore.LoadLatestVersion()
	s.Require().Nil(err)

	latestVer, ro, err := s.rootStore.StateLatest()
	s.Require().Nil(err)
	s.Require().Equal(uint64(4), latestVer)
	reader, err := ro.GetReader(testStoreKeyBytes)
	s.Require().NoError(err)
	result, err := reader.Get([]byte(fmt.Sprintf("key%03d", 3)))
	s.Require().NoError(err)
	s.Require().Equal([]byte(fmt.Sprintf("val%03d_%03d", 3, 1)), result, "value should be equal")

	reader, err = ro.GetReader(testStoreKey2Bytes)
	s.Require().NoError(err)
	result, err = reader.Get([]byte(fmt.Sprintf("key%03d", 2)))
	s.Require().NoError(err)
	s.Require().Equal([]byte(fmt.Sprintf("val%03d_%03d", 2, 2)), result, "value should be equal")

	reader, err = ro.GetReader(testStoreKey3Bytes)
	s.Require().NoError(err)
	result, err = reader.Get([]byte(fmt.Sprintf("key%03d", 4)))
	s.Require().NoError(err)
	s.Require().Equal([]byte(fmt.Sprintf("val%03d_%03d", 4, 3)), result, "value should be equal")
}

func (s *RootStoreTestSuite) TestHashStableWithEmptyCommitAndRestart() {
	err := s.rootStore.LoadLatestVersion()
	s.Require().Nil(err)

	commitID := proof.CommitID{}
	lastCommitID, err := s.rootStore.LastCommitID()
	s.Require().Nil(err)

	s.Require().Equal(commitID, lastCommitID)

	cs := corestore.NewChangeset()
	cs.Add(testStoreKeyBytes, []byte("key"), []byte("val"), false)

	cHash, err := s.rootStore.Commit(cs)
	s.Require().Nil(err)
	s.Require().NotNil(cHash)
	latestVersion, err := s.rootStore.GetLatestVersion()
	hash := cHash
	s.Require().Nil(err)
	s.Require().Equal(uint64(1), latestVersion)

	// make an empty commit, it should update version, but not affect hash
	cHash, err = s.rootStore.Commit(corestore.NewChangeset())
	s.Require().Nil(err)
	s.Require().NotNil(cHash)
	latestVersion, err = s.rootStore.GetLatestVersion()
	s.Require().Nil(err)
	s.Require().Equal(uint64(2), latestVersion)
	s.Require().Equal(hash, cHash)

	// reload the store
	s.Require().NoError(s.rootStore.LoadLatestVersion())
	lastCommitID, err = s.rootStore.LastCommitID()
	s.Require().NoError(err)
	s.Require().Equal(lastCommitID.Hash, hash)
>>>>>>> 9e89aace
}<|MERGE_RESOLUTION|>--- conflicted
+++ resolved
@@ -379,7 +379,6 @@
 	}
 }
 
-<<<<<<< HEAD
 func (s *RootStoreTestSuite) TestWorkingHash() {
 	// write keys over multiple versions
 	for v := uint64(1); v <= 5; v++ {
@@ -401,7 +400,8 @@
 		s.Require().NoError(err)
 		s.Require().Equal(wHash, cHash)
 	}
-=======
+}
+
 func (s *RootStoreTestSuite) TestPrune() {
 	// perform changes
 	cs := corestore.NewChangeset()
@@ -799,5 +799,4 @@
 	lastCommitID, err = s.rootStore.LastCommitID()
 	s.Require().NoError(err)
 	s.Require().Equal(lastCommitID.Hash, hash)
->>>>>>> 9e89aace
 }