package root

import (
	"crypto/sha256"
	"fmt"
	"testing"
	"time"

	"github.com/stretchr/testify/suite"

	corestore "cosmossdk.io/core/store"
	coretesting "cosmossdk.io/core/testing"
	"cosmossdk.io/store/v2"
	"cosmossdk.io/store/v2/commitment"
	"cosmossdk.io/store/v2/commitment/iavl"
	dbm "cosmossdk.io/store/v2/db"
	"cosmossdk.io/store/v2/proof"
	"cosmossdk.io/store/v2/pruning"
<<<<<<< HEAD
=======
	"cosmossdk.io/store/v2/storage"
	"cosmossdk.io/store/v2/storage/pebbledb"
>>>>>>> c207a450
)

const (
	testStoreKey  = "test_store_key"
	testStoreKey2 = "test_store_key2"
	testStoreKey3 = "test_store_key3"
)

var testStoreKeys = []string{testStoreKey, testStoreKey2, testStoreKey3}

var (
	testStoreKeyBytes  = []byte(testStoreKey)
	testStoreKey2Bytes = []byte(testStoreKey2)
	testStoreKey3Bytes = []byte(testStoreKey3)
)

type RootStoreTestSuite struct {
	suite.Suite

	rootStore store.RootStore
}

func TestStorageTestSuite(t *testing.T) {
	suite.Run(t, &RootStoreTestSuite{})
}

func (s *RootStoreTestSuite) SetupTest() {
	noopLog := coretesting.NewNopLogger()

<<<<<<< HEAD
=======
	pebbleDB, err := pebbledb.New(s.T().TempDir())
	s.Require().NoError(err)
	ss := storage.NewStorageStore(pebbleDB, noopLog)

>>>>>>> c207a450
	tree := iavl.NewIavlTree(dbm.NewMemDB(), noopLog, iavl.DefaultConfig())
	tree2 := iavl.NewIavlTree(dbm.NewMemDB(), noopLog, iavl.DefaultConfig())
	tree3 := iavl.NewIavlTree(dbm.NewMemDB(), noopLog, iavl.DefaultConfig())
	sc, err := commitment.NewCommitStore(map[string]commitment.Tree{testStoreKey: tree, testStoreKey2: tree2, testStoreKey3: tree3}, nil, dbm.NewMemDB(), noopLog)
	s.Require().NoError(err)

	pm := pruning.NewManager(sc, nil)
	rs, err := New(dbm.NewMemDB(), noopLog, sc, pm, nil, nil)
	s.Require().NoError(err)

	s.rootStore = rs
}

func (s *RootStoreTestSuite) newStoreWithPruneConfig(config *store.PruningOption) {
	noopLog := coretesting.NewNopLogger()

<<<<<<< HEAD
=======
	pebbleDB, err := pebbledb.New(s.T().TempDir())
	s.Require().NoError(err)
	ss := storage.NewStorageStore(pebbleDB, noopLog)

>>>>>>> c207a450
	mdb := dbm.NewMemDB()
	multiTrees := make(map[string]commitment.Tree)
	for _, storeKey := range testStoreKeys {
		prefixDB := dbm.NewPrefixDB(mdb, []byte(storeKey))
		multiTrees[storeKey] = iavl.NewIavlTree(prefixDB, noopLog, iavl.DefaultConfig())
	}

	sc, err := commitment.NewCommitStore(multiTrees, nil, dbm.NewMemDB(), noopLog)
	s.Require().NoError(err)

	pm := pruning.NewManager(sc, config)

	rs, err := New(dbm.NewMemDB(), noopLog, sc, pm, nil, nil)
	s.Require().NoError(err)

	s.rootStore = rs
}

func (s *RootStoreTestSuite) newStoreWithBackendMount(sc store.Committer, pm *pruning.Manager) {
	noopLog := coretesting.NewNopLogger()

	rs, err := New(dbm.NewMemDB(), noopLog, sc, pm, nil, nil)
	s.Require().NoError(err)

	s.rootStore = rs
}

func (s *RootStoreTestSuite) TearDownTest() {
	err := s.rootStore.Close()
	s.Require().NoError(err)
}

func (s *RootStoreTestSuite) TestGetStateCommitment() {
	s.Require().Equal(s.rootStore.GetStateCommitment(), s.rootStore.(*Store).stateCommitment)
}

func (s *RootStoreTestSuite) TestSetInitialVersion() {
	initialVersion := uint64(5)
	s.Require().NoError(s.rootStore.SetInitialVersion(initialVersion))

	// perform an initial, empty commit
	cs := corestore.NewChangeset(initialVersion)
	cs.Add(testStoreKeyBytes, []byte("foo"), []byte("bar"), false)
	_, err := s.rootStore.Commit(corestore.NewChangeset(initialVersion))
	s.Require().NoError(err)

	// check the latest version
	lVersion, err := s.rootStore.GetLatestVersion()
	s.Require().NoError(err)
	s.Require().Equal(initialVersion, lVersion)

	// set the initial version again
	rInitialVersion := uint64(100)
	s.Require().NoError(s.rootStore.SetInitialVersion(rInitialVersion))

	// TODO fix version munging here
	// perform the commit
	cs = corestore.NewChangeset(initialVersion + 1)
	cs.Add(testStoreKey2Bytes, []byte("foo"), []byte("bar"), false)
	_, err = s.rootStore.Commit(cs)
	s.Require().NoError(err)
	lVersion, err = s.rootStore.GetLatestVersion()
	s.Require().NoError(err)
	// SetInitialVersion only works once
	s.Require().NotEqual(rInitialVersion, lVersion)
	s.Require().Equal(initialVersion+1, lVersion)
}

func (s *RootStoreTestSuite) TestQuery() {
	_, err := s.rootStore.Query([]byte{}, 1, []byte("foo"), true)
	s.Require().Error(err)

	// write and commit a changeset
	cs := corestore.NewChangeset(1)
	cs.Add(testStoreKeyBytes, []byte("foo"), []byte("bar"), false)

	commitHash, err := s.rootStore.Commit(cs)
	s.Require().NoError(err)
	s.Require().NotNil(commitHash)

	// ensure the proof is non-nil for the corresponding version
	result, err := s.rootStore.Query([]byte(testStoreKey), 1, []byte("foo"), true)
	s.Require().NoError(err)
	s.Require().NotNil(result.ProofOps)
	s.Require().Equal([]byte("foo"), result.ProofOps[0].Key)
}

func (s *RootStoreTestSuite) TestGetFallback() {
	sc := s.rootStore.GetStateCommitment()

	// create a changeset and commit it to SC ONLY
	cs := corestore.NewChangeset(1)
	cs.Add(testStoreKeyBytes, []byte("foo"), []byte("bar"), false)

	err := sc.WriteChangeset(cs)
	s.Require().NoError(err)

	_, err = sc.Commit(cs.Version)
	s.Require().NoError(err)

	// ensure we can query for the key, which should fallback to SC
	qResult, err := s.rootStore.Query(testStoreKeyBytes, 1, []byte("foo"), false)
	s.Require().NoError(err)
	s.Require().Equal([]byte("bar"), qResult.Value)

	// non-existent key
	qResult, err = s.rootStore.Query(testStoreKeyBytes, 1, []byte("non_existent_key"), false)
	s.Require().NoError(err)
	s.Require().Nil(qResult.Value)
}

func (s *RootStoreTestSuite) TestQueryProof() {
	cs := corestore.NewChangeset(1)
	// testStoreKey
	cs.Add(testStoreKeyBytes, []byte("key1"), []byte("value1"), false)
	cs.Add(testStoreKeyBytes, []byte("key2"), []byte("value2"), false)
	// testStoreKey2
	cs.Add(testStoreKey2Bytes, []byte("key3"), []byte("value3"), false)
	// testStoreKey3
	cs.Add(testStoreKey3Bytes, []byte("key4"), []byte("value4"), false)

	// commit
	_, err := s.rootStore.Commit(cs)
	s.Require().NoError(err)

	// query proof for testStoreKey
	result, err := s.rootStore.Query(testStoreKeyBytes, 1, []byte("key1"), true)
	s.Require().NoError(err)
	s.Require().NotNil(result.ProofOps)
	cInfo, err := s.rootStore.GetStateCommitment().GetCommitInfo(1)
	s.Require().NoError(err)
	storeHash := cInfo.GetStoreCommitID(testStoreKeyBytes).Hash
	treeRoots, err := result.ProofOps[0].Run([][]byte{[]byte("value1")})
	s.Require().NoError(err)
	s.Require().Equal(treeRoots[0], storeHash)
	expRoots, err := result.ProofOps[1].Run([][]byte{storeHash})
	s.Require().NoError(err)
	s.Require().Equal(expRoots[0], cInfo.Hash())
}

func (s *RootStoreTestSuite) TestLoadVersion() {
	// write and commit a few changesets
	for v := uint64(1); v <= 5; v++ {
		val := fmt.Sprintf("val%03d", v) // val001, val002, ..., val005

		cs := corestore.NewChangeset(v)
		cs.Add(testStoreKeyBytes, []byte("key"), []byte(val), false)

		commitHash, err := s.rootStore.Commit(cs)
		s.Require().NoError(err)
		s.Require().NotNil(commitHash)
	}

	// ensure the latest version is correct
	latest, err := s.rootStore.GetLatestVersion()
	s.Require().NoError(err)
	s.Require().Equal(uint64(5), latest)

	// attempt to load a non-existent version
	err = s.rootStore.LoadVersion(6)
	s.Require().Error(err)

	// attempt to load a previously committed version
	err = s.rootStore.LoadVersion(3)
	s.Require().NoError(err)

	// ensure the latest version is correct
	latest, err = s.rootStore.GetLatestVersion()
	s.Require().NoError(err)
	s.Require().Equal(uint64(3), latest)

	// query state and ensure values returned are based on the loaded version
	_, ro, err := s.rootStore.StateLatest()
	s.Require().NoError(err)

	reader, err := ro.GetReader(testStoreKeyBytes)
	s.Require().NoError(err)
	val, err := reader.Get([]byte("key"))
	s.Require().NoError(err)
	s.Require().Equal([]byte("val003"), val)

	// attempt to write and commit a few changesets
	for v := 4; v <= 5; v++ {
		val := fmt.Sprintf("overwritten_val%03d", v) // overwritten_val004, overwritten_val005

		cs := corestore.NewChangeset(uint64(v))
		cs.Add(testStoreKeyBytes, []byte("key"), []byte(val), false)

		_, err := s.rootStore.Commit(cs)
		s.Require().Error(err)
	}

	// ensure the latest version is correct
	latest, err = s.rootStore.GetLatestVersion()
	s.Require().NoError(err)
	s.Require().Equal(uint64(3), latest) // should have stayed at 3 after failed commits

	// query state and ensure values returned are based on the loaded version
	_, ro, err = s.rootStore.StateLatest()
	s.Require().NoError(err)

	reader, err = ro.GetReader(testStoreKeyBytes)
	s.Require().NoError(err)
	val, err = reader.Get([]byte("key"))
	s.Require().NoError(err)
	s.Require().Equal([]byte("val003"), val)
}

func (s *RootStoreTestSuite) TestLoadVersionForOverwriting() {
	// write and commit a few changesets
	for v := uint64(1); v <= 5; v++ {
		val := fmt.Sprintf("val%03d", v) // val001, val002, ..., val005

		cs := corestore.NewChangeset(v)
		cs.Add(testStoreKeyBytes, []byte("key"), []byte(val), false)

		commitHash, err := s.rootStore.Commit(cs)
		s.Require().NoError(err)
		s.Require().NotNil(commitHash)
	}

	// ensure the latest version is correct
	latest, err := s.rootStore.GetLatestVersion()
	s.Require().NoError(err)
	s.Require().Equal(uint64(5), latest)

	// attempt to load a non-existent version
	err = s.rootStore.LoadVersionForOverwriting(6)
	s.Require().Error(err)

	// attempt to load a previously committed version
	err = s.rootStore.LoadVersionForOverwriting(3)
	s.Require().NoError(err)

	// ensure the latest version is correct
	latest, err = s.rootStore.GetLatestVersion()
	s.Require().NoError(err)
	s.Require().Equal(uint64(3), latest)

	// query state and ensure values returned are based on the loaded version
	_, ro, err := s.rootStore.StateLatest()
	s.Require().NoError(err)

	reader, err := ro.GetReader(testStoreKeyBytes)
	s.Require().NoError(err)
	val, err := reader.Get([]byte("key"))
	s.Require().NoError(err)
	s.Require().Equal([]byte("val003"), val)

	// attempt to write and commit a few changesets
	for v := 4; v <= 5; v++ {
		val := fmt.Sprintf("overwritten_val%03d", v) // overwritten_val004, overwritten_val005

		cs := corestore.NewChangeset(uint64(v))
		cs.Add(testStoreKeyBytes, []byte("key"), []byte(val), false)

		commitHash, err := s.rootStore.Commit(cs)
		s.Require().NoError(err)
		s.Require().NotNil(commitHash)
	}

	// ensure the latest version is correct
	latest, err = s.rootStore.GetLatestVersion()
	s.Require().NoError(err)
	s.Require().Equal(uint64(5), latest)

	// query state and ensure values returned are based on the loaded version
	_, ro, err = s.rootStore.StateLatest()
	s.Require().NoError(err)

	reader, err = ro.GetReader(testStoreKeyBytes)
	s.Require().NoError(err)
	val, err = reader.Get([]byte("key"))
	s.Require().NoError(err)
	s.Require().Equal([]byte("overwritten_val005"), val)
}

func (s *RootStoreTestSuite) TestCommit() {
	lv, err := s.rootStore.GetLatestVersion()
	s.Require().NoError(err)
	s.Require().Zero(lv)

	// perform changes
	cs := corestore.NewChangeset(1)
	for i := 0; i < 100; i++ {
		key := fmt.Sprintf("key%03d", i) // key000, key001, ..., key099
		val := fmt.Sprintf("val%03d", i) // val000, val001, ..., val099

		cs.Add(testStoreKeyBytes, []byte(key), []byte(val), false)
	}

	cHash, err := s.rootStore.Commit(cs)
	s.Require().NoError(err)
	s.Require().NotNil(cHash)

	// ensure latest version is updated
	lv, err = s.rootStore.GetLatestVersion()
	s.Require().NoError(err)
	s.Require().Equal(uint64(1), lv)

	// perform reads on the updated root store
	_, ro, err := s.rootStore.StateLatest()
	s.Require().NoError(err)

	for i := 0; i < 100; i++ {
		key := fmt.Sprintf("key%03d", i) // key000, key001, ..., key099
		val := fmt.Sprintf("val%03d", i) // val000, val001, ..., val099

		reader, err := ro.GetReader(testStoreKeyBytes)
		s.Require().NoError(err)
		result, err := reader.Get([]byte(key))
		s.Require().NoError(err)

		s.Require().Equal([]byte(val), result)
	}
}

func (s *RootStoreTestSuite) TestStateAt() {
	// write keys over multiple versions
	for v := uint64(1); v <= 5; v++ {
		// perform changes
		cs := corestore.NewChangeset(v)
		for i := 0; i < 100; i++ {
			key := fmt.Sprintf("key%03d", i)         // key000, key001, ..., key099
			val := fmt.Sprintf("val%03d_%03d", i, v) // val000_1, val001_1, ..., val099_1

			cs.Add(testStoreKeyBytes, []byte(key), []byte(val), false)
		}

		// execute Commit
		cHash, err := s.rootStore.Commit(cs)
		s.Require().NoError(err)
		s.Require().NotNil(cHash)
	}

	lv, err := s.rootStore.GetLatestVersion()
	s.Require().NoError(err)
	s.Require().Equal(uint64(5), lv)

	// ensure we can read state correctly at each version
	for v := uint64(1); v <= 5; v++ {
		ro, err := s.rootStore.StateAt(v)
		s.Require().NoError(err)

		for i := 0; i < 100; i++ {
			key := fmt.Sprintf("key%03d", i)         // key000, key001, ..., key099
			val := fmt.Sprintf("val%03d_%03d", i, v) // val000_1, val001_1, ..., val099_1

			reader, err := ro.GetReader(testStoreKeyBytes)
			s.Require().NoError(err)
			isExist, err := reader.Has([]byte(key))
			s.Require().NoError(err)
			s.Require().True(isExist)
			result, err := reader.Get([]byte(key))
			s.Require().NoError(err)
			s.Require().Equal([]byte(val), result)
		}

		// non-existent key
		reader, err := ro.GetReader(testStoreKey2Bytes)
		s.Require().NoError(err)
		isExist, err := reader.Has([]byte("key"))
		s.Require().NoError(err)
		s.Require().False(isExist)
		v, err := reader.Get([]byte("key"))
		s.Require().NoError(err)
		s.Require().Nil(v)
	}
}

func (s *RootStoreTestSuite) TestPrune() {
	// perform changes
	cs := corestore.NewChangeset(1)
	for i := 0; i < 10; i++ {
		key := fmt.Sprintf("key%03d", i) // key000, key001, ..., key099
		val := fmt.Sprintf("val%03d", i) // val000, val001, ..., val099

		cs.Add(testStoreKeyBytes, []byte(key), []byte(val), false)
	}

	testCases := []struct {
		name        string
		numVersions int64
		po          store.PruningOption
		deleted     []uint64
		saved       []uint64
	}{
		{"prune nothing", 10, store.PruningOption{
			KeepRecent: 0,
			Interval:   0,
		}, nil, []uint64{1, 2, 3, 4, 5, 6, 7, 8, 9, 10}},
		{"prune everything", 12, store.PruningOption{
			KeepRecent: 1,
			Interval:   10,
		}, []uint64{1, 2, 3, 4, 5, 6, 7, 8}, []uint64{9, 10, 11, 12}},
		{"prune some; no batch", 10, store.PruningOption{
			KeepRecent: 2,
			Interval:   1,
		}, []uint64{1, 2, 3, 4, 6, 5, 7}, []uint64{8, 9, 10}},
		{"prune some; small batch", 10, store.PruningOption{
			KeepRecent: 2,
			Interval:   3,
		}, []uint64{1, 2, 3, 4, 5, 6}, []uint64{7, 8, 9, 10}},
		{"prune some; large batch", 10, store.PruningOption{
			KeepRecent: 2,
			Interval:   11,
		}, nil, []uint64{1, 2, 3, 4, 5, 6, 7, 8, 9, 10}},
	}

	for _, tc := range testCases {

		s.newStoreWithPruneConfig(&tc.po)

		// write keys over multiple versions
		for i := int64(0); i < tc.numVersions; i++ {
			// execute Commit
			cs.Version = uint64(i + 1)
			cHash, err := s.rootStore.Commit(cs)
			s.Require().NoError(err)
			s.Require().NotNil(cHash)
		}

		for _, v := range tc.saved {
			ro, err := s.rootStore.StateAt(v)
			s.Require().NoError(err, "expected no error when loading height %d at test %s", v, tc.name)

			for i := 0; i < 10; i++ {
				key := fmt.Sprintf("key%03d", i) // key000, key001, ..., key099
				val := fmt.Sprintf("val%03d", i) // val000, val001, ..., val099

				reader, err := ro.GetReader(testStoreKeyBytes)
				s.Require().NoError(err)
				result, err := reader.Get([]byte(key))
				s.Require().NoError(err)
				s.Require().Equal([]byte(val), result, "value should be equal for test: %s", tc.name)
			}
		}

		for _, v := range tc.deleted {
			var err error
			checkErr := func() bool {
				if _, err = s.rootStore.StateAt(v); err != nil {
					return true
				}
				return false
			}
			// wait for async pruning process to finish
			s.Require().Eventually(checkErr, 2*time.Second, 100*time.Millisecond)
			s.Require().Error(err, "expected error when loading height %d at test %s", v, tc.name)
		}
	}
}

func (s *RootStoreTestSuite) TestMultiStore_Pruning_SameHeightsTwice() {
	// perform changes
	cs := corestore.NewChangeset(1)
	cs.Add(testStoreKeyBytes, []byte("key"), []byte("val"), false)

	const (
		numVersions uint64 = 10
		keepRecent  uint64 = 1
		interval    uint64 = 10
	)

	s.newStoreWithPruneConfig(&store.PruningOption{
		KeepRecent: keepRecent,
		Interval:   interval,
	})
	s.Require().NoError(s.rootStore.LoadLatestVersion())

	for i := uint64(0); i < numVersions; i++ {
		// execute Commit
		cs.Version = i + 1
		cHash, err := s.rootStore.Commit(cs)
		s.Require().NoError(err)
		s.Require().NotNil(cHash)
	}

	latestVer, err := s.rootStore.GetLatestVersion()
	s.Require().NoError(err)
	s.Require().Equal(numVersions, latestVer)

	for v := uint64(1); v < numVersions-keepRecent; v++ {
		var err error
		checkErr := func() bool {
			if _, err = s.rootStore.StateAt(v); err != nil {
				return true
			}
			return false
		}
		// wait for async pruning process to finish
		s.Require().Eventually(checkErr, 2*time.Second, 100*time.Millisecond, "expected no error when loading height: %d", v)
	}

	for v := (numVersions - keepRecent); v < numVersions; v++ {
		_, err := s.rootStore.StateAt(v)
		s.Require().NoError(err, "expected no error when loading height: %d", v)
	}

	// Get latest
	err = s.rootStore.LoadVersion(numVersions)
	s.Require().NoError(err)

	// Test pruning the same heights again
	cs.Version++
	_, err = s.rootStore.Commit(cs)
	s.Require().NoError(err)

	// Ensure that can commit one more height with no panic
	cs.Version++
	_, err = s.rootStore.Commit(cs)
	s.Require().NoError(err)
}

func (s *RootStoreTestSuite) TestMultiStore_PruningRestart() {
	// perform changes
	cs := corestore.NewChangeset(1)
	cs.Add(testStoreKeyBytes, []byte("key"), []byte("val"), false)

	pruneOpt := &store.PruningOption{
		KeepRecent: 2,
		Interval:   11,
	}

	noopLog := coretesting.NewNopLogger()

	mdb1 := dbm.NewMemDB()
	mdb2 := dbm.NewMemDB()
<<<<<<< HEAD
=======
	pebbleDB, err := pebbledb.New(s.T().TempDir())
	s.Require().NoError(err)
	ss := storage.NewStorageStore(pebbleDB, noopLog)
>>>>>>> c207a450

	tree := iavl.NewIavlTree(mdb1, noopLog, iavl.DefaultConfig())
	sc, err := commitment.NewCommitStore(map[string]commitment.Tree{testStoreKey: tree}, nil, mdb2, noopLog)
	s.Require().NoError(err)

	pm := pruning.NewManager(sc, pruneOpt)

	s.newStoreWithBackendMount(sc, pm)
	s.Require().NoError(s.rootStore.LoadLatestVersion())

	// Commit enough to build up heights to prune, where on the next block we should
	// batch delete.
	for i := uint64(1); i <= 10; i++ {
		// execute Commit
		cs.Version = i
		cHash, err := s.rootStore.Commit(cs)
		s.Require().NoError(err)
		s.Require().NotNil(cHash)
	}

	latestVer, err := s.rootStore.GetLatestVersion()
	s.Require().NoError(err)

	ok, actualHeightToPrune := pruneOpt.ShouldPrune(latestVer)
	s.Require().False(ok)
	s.Require().Equal(uint64(0), actualHeightToPrune)

<<<<<<< HEAD
=======
	// "restart"
	pebbleDB, err = pebbledb.New(s.T().TempDir())
	s.Require().NoError(err)
	ss = storage.NewStorageStore(pebbleDB, noopLog)

>>>>>>> c207a450
	tree = iavl.NewIavlTree(mdb1, noopLog, iavl.DefaultConfig())
	sc, err = commitment.NewCommitStore(map[string]commitment.Tree{testStoreKey: tree}, nil, mdb2, noopLog)
	s.Require().NoError(err)

	pm = pruning.NewManager(sc, pruneOpt)

	s.newStoreWithBackendMount(sc, pm)
	err = s.rootStore.LoadLatestVersion()
	s.Require().NoError(err)

	latestVer, err = s.rootStore.GetLatestVersion()
	s.Require().NoError(err)

	ok, actualHeightToPrune = pruneOpt.ShouldPrune(latestVer)
	s.Require().False(ok)
	s.Require().Equal(uint64(0), actualHeightToPrune)

	// commit one more block and ensure the heights have been pruned
	// execute Commit
	cs.Version++
	cHash, err := s.rootStore.Commit(cs)
	s.Require().NoError(err)
	s.Require().NotNil(cHash)

	latestVer, err = s.rootStore.GetLatestVersion()
	s.Require().NoError(err)

	ok, actualHeightToPrune = pruneOpt.ShouldPrune(latestVer)
	s.Require().True(ok)
	s.Require().Equal(uint64(8), actualHeightToPrune)

	for v := uint64(1); v <= actualHeightToPrune; v++ {
		checkErr := func() bool {
			if _, err = s.rootStore.StateAt(v); err != nil {
				return true
			}
			return false
		}
		// wait for async pruning process to finish
		s.Require().Eventually(checkErr, 10*time.Second, 1*time.Second, "expected error when loading height: %d", v)
	}
}

func (s *RootStoreTestSuite) TestMultiStoreRestart() {
	noopLog := coretesting.NewNopLogger()

<<<<<<< HEAD
=======
	pebbleDB, err := pebbledb.New(s.T().TempDir())
	s.Require().NoError(err)

	ss := storage.NewStorageStore(pebbleDB, noopLog)

>>>>>>> c207a450
	mdb1 := dbm.NewMemDB()
	mdb2 := dbm.NewMemDB()
	multiTrees := make(map[string]commitment.Tree)
	for _, storeKey := range testStoreKeys {
		prefixDB := dbm.NewPrefixDB(mdb1, []byte(storeKey))
		multiTrees[storeKey] = iavl.NewIavlTree(prefixDB, noopLog, iavl.DefaultConfig())
	}

	sc, err := commitment.NewCommitStore(multiTrees, nil, mdb2, noopLog)
	s.Require().NoError(err)

	pm := pruning.NewManager(sc, nil)

	s.newStoreWithBackendMount(sc, pm)
	s.Require().NoError(s.rootStore.LoadLatestVersion())

	// perform changes
	for i := 1; i < 3; i++ {
		cs := corestore.NewChangeset(uint64(i))
		key := fmt.Sprintf("key%03d", i)         // key000, key001, ..., key099
		val := fmt.Sprintf("val%03d_%03d", i, 1) // val000_1, val001_1, ..., val099_1

		cs.Add(testStoreKeyBytes, []byte(key), []byte(val), false)

		key = fmt.Sprintf("key%03d", i)         // key000, key001, ..., key099
		val = fmt.Sprintf("val%03d_%03d", i, 2) // val000_1, val001_1, ..., val099_1

		cs.Add(testStoreKey2Bytes, []byte(key), []byte(val), false)

		key = fmt.Sprintf("key%03d", i)         // key000, key001, ..., key099
		val = fmt.Sprintf("val%03d_%03d", i, 3) // val000_1, val001_1, ..., val099_1

		cs.Add(testStoreKey3Bytes, []byte(key), []byte(val), false)

		// execute Commit
		cHash, err := s.rootStore.Commit(cs)
		s.Require().NoError(err)
		s.Require().NotNil(cHash)

		latestVer, err := s.rootStore.GetLatestVersion()
		s.Require().NoError(err)
		s.Require().Equal(uint64(i), latestVer)
	}

	// more changes
	cs1 := corestore.NewChangeset(3)
	key := fmt.Sprintf("key%03d", 3)         // key000, key001, ..., key099
	val := fmt.Sprintf("val%03d_%03d", 3, 1) // val000_1, val001_1, ..., val099_1

	cs1.Add(testStoreKeyBytes, []byte(key), []byte(val), false)

	key = fmt.Sprintf("key%03d", 3)         // key000, key001, ..., key099
	val = fmt.Sprintf("val%03d_%03d", 3, 2) // val000_1, val001_1, ..., val099_1

	cs1.Add(testStoreKey2Bytes, []byte(key), []byte(val), false)

	// execute Commit
	cHash, err := s.rootStore.Commit(cs1)
	s.Require().NoError(err)
	s.Require().NotNil(cHash)

	latestVer, err := s.rootStore.GetLatestVersion()
	s.Require().NoError(err)
	s.Require().Equal(uint64(3), latestVer)

	cs2 := corestore.NewChangeset(4)
	key = fmt.Sprintf("key%03d", 4)         // key000, key001, ..., key099
	val = fmt.Sprintf("val%03d_%03d", 4, 3) // val000_1, val001_1, ..., val099_1

	cs2.Add(testStoreKey3Bytes, []byte(key), []byte(val), false)

	// execute Commit
	cHash, err = s.rootStore.Commit(cs2)
	s.Require().NoError(err)
	s.Require().NotNil(cHash)

	latestVer, err = s.rootStore.GetLatestVersion()
	s.Require().NoError(err)
	s.Require().Equal(uint64(4), latestVer)

	_, ro1, err := s.rootStore.StateLatest()
	s.Require().Nil(err)
	reader1, err := ro1.GetReader(testStoreKeyBytes)
	s.Require().NoError(err)
	result1, err := reader1.Get([]byte(fmt.Sprintf("key%03d", 3)))
	s.Require().NoError(err)
	s.Require().Equal([]byte(fmt.Sprintf("val%03d_%03d", 3, 1)), result1, "value should be equal")

	// "restart"
	multiTrees = make(map[string]commitment.Tree)
	for _, storeKey := range testStoreKeys {
		prefixDB := dbm.NewPrefixDB(mdb1, []byte(storeKey))
		multiTrees[storeKey] = iavl.NewIavlTree(prefixDB, noopLog, iavl.DefaultConfig())
	}

	sc, err = commitment.NewCommitStore(multiTrees, nil, mdb2, noopLog)
	s.Require().NoError(err)

	pm = pruning.NewManager(sc, nil)

	s.newStoreWithBackendMount(sc, pm)
	err = s.rootStore.LoadLatestVersion()
	s.Require().Nil(err)

	latestVer, ro, err := s.rootStore.StateLatest()
	s.Require().Nil(err)
	s.Require().Equal(uint64(4), latestVer)
	reader, err := ro.GetReader(testStoreKeyBytes)
	s.Require().NoError(err)
	result, err := reader.Get([]byte(fmt.Sprintf("key%03d", 3)))
	s.Require().NoError(err)
	s.Require().Equal([]byte(fmt.Sprintf("val%03d_%03d", 3, 1)), result, "value should be equal")

	reader, err = ro.GetReader(testStoreKey2Bytes)
	s.Require().NoError(err)
	result, err = reader.Get([]byte(fmt.Sprintf("key%03d", 2)))
	s.Require().NoError(err)
	s.Require().Equal([]byte(fmt.Sprintf("val%03d_%03d", 2, 2)), result, "value should be equal")

	reader, err = ro.GetReader(testStoreKey3Bytes)
	s.Require().NoError(err)
	result, err = reader.Get([]byte(fmt.Sprintf("key%03d", 4)))
	s.Require().NoError(err)
	s.Require().Equal([]byte(fmt.Sprintf("val%03d_%03d", 4, 3)), result, "value should be equal")
}

func (s *RootStoreTestSuite) TestHashStableWithEmptyCommitAndRestart() {
	err := s.rootStore.LoadLatestVersion()
	s.Require().NoError(err)

	emptyHash := sha256.Sum256([]byte{})
	appHash := emptyHash[:]
	commitID := proof.CommitID{Hash: appHash}
	lastCommitID, err := s.rootStore.LastCommitID()
	s.Require().Nil(err)

	// the hash of a store with no commits is the root hash of a tree with empty hashes as leaves.
	// it should not be equal an empty hash.
	s.Require().NotEqual(commitID, lastCommitID)

	cs := corestore.NewChangeset(1)
	cs.Add(testStoreKeyBytes, []byte("key"), []byte("val"), false)

	cHash, err := s.rootStore.Commit(cs)
	s.Require().Nil(err)
	s.Require().NotNil(cHash)
	latestVersion, err := s.rootStore.GetLatestVersion()
	hash := cHash
	s.Require().Nil(err)
	s.Require().Equal(uint64(1), latestVersion)

	// make an empty commit, it should update version, but not affect hash
	cHash, err = s.rootStore.Commit(corestore.NewChangeset(2))
	s.Require().Nil(err)
	s.Require().NotNil(cHash)
	latestVersion, err = s.rootStore.GetLatestVersion()
	s.Require().Nil(err)
	s.Require().Equal(uint64(2), latestVersion)
	s.Require().Equal(hash, cHash)

	// reload the store
	s.Require().NoError(s.rootStore.LoadLatestVersion())
	lastCommitID, err = s.rootStore.LastCommitID()
	s.Require().NoError(err)
	s.Require().Equal(lastCommitID.Hash, hash)
}<|MERGE_RESOLUTION|>--- conflicted
+++ resolved
@@ -16,11 +16,6 @@
 	dbm "cosmossdk.io/store/v2/db"
 	"cosmossdk.io/store/v2/proof"
 	"cosmossdk.io/store/v2/pruning"
-<<<<<<< HEAD
-=======
-	"cosmossdk.io/store/v2/storage"
-	"cosmossdk.io/store/v2/storage/pebbledb"
->>>>>>> c207a450
 )
 
 const (
@@ -50,13 +45,6 @@
 func (s *RootStoreTestSuite) SetupTest() {
 	noopLog := coretesting.NewNopLogger()
 
-<<<<<<< HEAD
-=======
-	pebbleDB, err := pebbledb.New(s.T().TempDir())
-	s.Require().NoError(err)
-	ss := storage.NewStorageStore(pebbleDB, noopLog)
-
->>>>>>> c207a450
 	tree := iavl.NewIavlTree(dbm.NewMemDB(), noopLog, iavl.DefaultConfig())
 	tree2 := iavl.NewIavlTree(dbm.NewMemDB(), noopLog, iavl.DefaultConfig())
 	tree3 := iavl.NewIavlTree(dbm.NewMemDB(), noopLog, iavl.DefaultConfig())
@@ -73,13 +61,6 @@
 func (s *RootStoreTestSuite) newStoreWithPruneConfig(config *store.PruningOption) {
 	noopLog := coretesting.NewNopLogger()
 
-<<<<<<< HEAD
-=======
-	pebbleDB, err := pebbledb.New(s.T().TempDir())
-	s.Require().NoError(err)
-	ss := storage.NewStorageStore(pebbleDB, noopLog)
-
->>>>>>> c207a450
 	mdb := dbm.NewMemDB()
 	multiTrees := make(map[string]commitment.Tree)
 	for _, storeKey := range testStoreKeys {
@@ -608,12 +589,6 @@
 
 	mdb1 := dbm.NewMemDB()
 	mdb2 := dbm.NewMemDB()
-<<<<<<< HEAD
-=======
-	pebbleDB, err := pebbledb.New(s.T().TempDir())
-	s.Require().NoError(err)
-	ss := storage.NewStorageStore(pebbleDB, noopLog)
->>>>>>> c207a450
 
 	tree := iavl.NewIavlTree(mdb1, noopLog, iavl.DefaultConfig())
 	sc, err := commitment.NewCommitStore(map[string]commitment.Tree{testStoreKey: tree}, nil, mdb2, noopLog)
@@ -641,14 +616,6 @@
 	s.Require().False(ok)
 	s.Require().Equal(uint64(0), actualHeightToPrune)
 
-<<<<<<< HEAD
-=======
-	// "restart"
-	pebbleDB, err = pebbledb.New(s.T().TempDir())
-	s.Require().NoError(err)
-	ss = storage.NewStorageStore(pebbleDB, noopLog)
-
->>>>>>> c207a450
 	tree = iavl.NewIavlTree(mdb1, noopLog, iavl.DefaultConfig())
 	sc, err = commitment.NewCommitStore(map[string]commitment.Tree{testStoreKey: tree}, nil, mdb2, noopLog)
 	s.Require().NoError(err)
@@ -695,14 +662,6 @@
 func (s *RootStoreTestSuite) TestMultiStoreRestart() {
 	noopLog := coretesting.NewNopLogger()
 
-<<<<<<< HEAD
-=======
-	pebbleDB, err := pebbledb.New(s.T().TempDir())
-	s.Require().NoError(err)
-
-	ss := storage.NewStorageStore(pebbleDB, noopLog)
-
->>>>>>> c207a450
 	mdb1 := dbm.NewMemDB()
 	mdb2 := dbm.NewMemDB()
 	multiTrees := make(map[string]commitment.Tree)
