--- conflicted
+++ resolved
@@ -2,10 +2,7 @@
 
 import (
 	"bytes"
-<<<<<<< HEAD
-=======
 	"errors"
->>>>>>> 2f7ef1ec
 	"fmt"
 	"path/filepath"
 	"strings"
@@ -55,11 +52,7 @@
 type Database struct {
 	storage   *sqlite3.Conn
 	connStr   string
-<<<<<<< HEAD
-	writeLock *sync.Mutex
-=======
 	writeLock sync.Mutex
->>>>>>> 2f7ef1ec
 	// earliestVersion defines the earliest version set in the database, which is
 	// only updated when the database is pruned.
 	earliestVersion uint64
@@ -102,11 +95,7 @@
 	return &Database{
 		storage:         db,
 		connStr:         connStr,
-<<<<<<< HEAD
-		writeLock:       new(sync.Mutex),
-=======
 		writeLock:       sync.Mutex{},
->>>>>>> 2f7ef1ec
 		earliestVersion: pruneHeight,
 	}, nil
 }
@@ -118,16 +107,7 @@
 }
 
 func (db *Database) NewBatch(version uint64) (store.Batch, error) {
-<<<<<<< HEAD
-	conn, err := sqlite3.Open(db.connStr)
-	if err != nil {
-		return nil, fmt.Errorf("failed to open sqlite DB: %w", err)
-	}
-
-	return NewBatch(conn, db.writeLock, version)
-=======
 	return NewBatch(db.storage, &db.writeLock, version)
->>>>>>> 2f7ef1ec
 }
 
 func (db *Database) GetLatestVersion() (version uint64, err error) {
@@ -143,11 +123,7 @@
 	defer func(stmt *sqlite3.Stmt) {
 		cErr := stmt.Close()
 		if cErr != nil {
-<<<<<<< HEAD
-			err = fmt.Errorf("failed to close GetLatestVersion statement: %w", cErr)
-=======
 			err = errors.Join(err, fmt.Errorf("failed to close GetLatestVersion statement: %w", cErr))
->>>>>>> 2f7ef1ec
 		}
 	}(stmt)
 
@@ -253,29 +229,17 @@
 //
 // We perform the prune by deleting all versions of a key, excluding reserved keys,
 // that are <= the given version, except for the latest version of the key.
-<<<<<<< HEAD
-func (db *Database) Prune(version uint64) error {
-	v := int64(version)
-	db.writeLock.Lock()
-	defer db.writeLock.Unlock()
-	err := db.storage.Begin()
-=======
 func (db *Database) Prune(version uint64) (err error) {
 	v := int64(version)
 	db.writeLock.Lock()
 	defer db.writeLock.Unlock()
 	err = db.storage.Begin()
->>>>>>> 2f7ef1ec
 	if err != nil {
 		return fmt.Errorf("failed to create SQL transaction: %w", err)
 	}
 	defer func() {
 		if err != nil {
-<<<<<<< HEAD
-			err = db.storage.Rollback()
-=======
 			err = errors.Join(err, db.storage.Rollback())
->>>>>>> 2f7ef1ec
 		}
 	}()
 
@@ -361,11 +325,7 @@
 	}
 	defer func() {
 		if err != nil {
-<<<<<<< HEAD
-			err = db.storage.Rollback()
-=======
 			err = errors.Join(err, db.storage.Rollback())
->>>>>>> 2f7ef1ec
 		}
 	}()
 
@@ -394,13 +354,7 @@
 		panic(fmt.Errorf("failed to execute SQL query: %w", err))
 	}
 
-<<<<<<< HEAD
-	var (
-		sb strings.Builder
-	)
-=======
 	var sb strings.Builder
->>>>>>> 2f7ef1ec
 	for {
 		hasRow, err := stmt.Step()
 		if err != nil {
@@ -435,17 +389,12 @@
 	defer func(stmt *sqlite3.Stmt) {
 		cErr := stmt.Close()
 		if cErr != nil {
-<<<<<<< HEAD
-			err = fmt.Errorf("failed to close SQL statement: %w", cErr)
-=======
 			err = errors.Join(err, fmt.Errorf("failed to close SQL statement: %w", cErr))
->>>>>>> 2f7ef1ec
 		}
 	}(stmt)
 
 	if err = stmt.Bind(reservedStoreKey, keyPruneHeight); err != nil {
 		return 0, fmt.Errorf("failed to bind prune height SQL statement: %w", err)
-<<<<<<< HEAD
 	}
 	hasRows, err := stmt.Step()
 	if err != nil {
@@ -454,27 +403,14 @@
 	if !hasRows {
 		return 0, nil
 	}
-=======
-	}
-	hasRows, err := stmt.Step()
-	if err != nil {
-		return 0, fmt.Errorf("failed to step prune height SQL statement: %w", err)
-	}
-	if !hasRows {
-		return 0, nil
-	}
->>>>>>> 2f7ef1ec
 	var h int64
 	if err = stmt.Scan(&h); err != nil {
 		return 0, fmt.Errorf("failed to scan prune height SQL statement: %w", err)
 	}
 	height = uint64(h)
 	return height, nil
-<<<<<<< HEAD
-=======
 }
 
 func isHighBitSet(version uint64) bool {
 	return version&(1<<63) != 0
->>>>>>> 2f7ef1ec
 }