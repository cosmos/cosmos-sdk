--- conflicted
+++ resolved
@@ -640,7 +640,6 @@
 	s.Require().Equal([]byte("val200"), bz)
 }
 
-<<<<<<< HEAD
 func (s *StorageTestSuite) TestDatabase_Restore() {
 	db, err := s.NewDB(s.T().TempDir())
 	s.Require().NoError(err)
@@ -707,8 +706,6 @@
 	}
 }
 
-func DBApplyChangeset(
-=======
 func (s *StorageTestSuite) TestUpgradable() {
 	ss, err := s.NewDB(s.T().TempDir())
 	s.Require().NoError(err)
@@ -857,7 +854,6 @@
 }
 
 func dbApplyChangeset(
->>>>>>> 8fb47b36
 	t *testing.T,
 	db store.VersionedDatabase,
 	version uint64,
