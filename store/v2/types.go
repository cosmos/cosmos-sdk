package types

import (
	"io"

	snapshottypes "github.com/cosmos/cosmos-sdk/snapshots/types"
	v1 "github.com/cosmos/cosmos-sdk/store/types"
)

// Re-export relevant original store types
type (
	StoreKey       = v1.StoreKey
	StoreType      = v1.StoreType
	CommitID       = v1.CommitID
	StoreUpgrades  = v1.StoreUpgrades
	StoreRename    = v1.StoreRename
	Iterator       = v1.Iterator
	PruningOptions = v1.PruningOptions

	TraceContext  = v1.TraceContext
	WriteListener = v1.WriteListener

	BasicKVStore  = v1.BasicKVStore
	KVStore       = v1.KVStore
	Committer     = v1.Committer
	CommitKVStore = v1.CommitKVStore
	CacheKVStore  = v1.CacheKVStore
	Queryable     = v1.Queryable
	CacheWrap     = v1.CacheWrap

	KVStoreKey        = v1.KVStoreKey
	MemoryStoreKey    = v1.MemoryStoreKey
	TransientStoreKey = v1.TransientStoreKey

	KVPair      = v1.KVPair
	StoreKVPair = v1.StoreKVPair
)

// Re-export relevant constants, values and utility functions
const (
	StoreTypeMemory     = v1.StoreTypeMemory
	StoreTypeTransient  = v1.StoreTypeTransient
	StoreTypeDB         = v1.StoreTypeDB
	StoreTypeSMT        = v1.StoreTypeSMT
	StoreTypePersistent = v1.StoreTypePersistent
)

var (
	PruneDefault    = v1.PruneDefault
	PruneEverything = v1.PruneEverything
	PruneNothing    = v1.PruneNothing

	NewKVStoreKey                = v1.NewKVStoreKey
	PrefixEndBytes               = v1.PrefixEndBytes
	KVStorePrefixIterator        = v1.KVStorePrefixIterator
	KVStoreReversePrefixIterator = v1.KVStoreReversePrefixIterator

	NewStoreKVPairWriteListener = v1.NewStoreKVPairWriteListener

<<<<<<< HEAD
	AssertValidKey   = v1.AssertValidKey
	AssertValidValue = v1.AssertValidValue
=======
	ProofOpSMTCommitment          = v1.ProofOpSMTCommitment
	ProofOpSimpleMerkleCommitment = v1.ProofOpSimpleMerkleCommitment

	CommitmentOpDecoder = v1.CommitmentOpDecoder
	ProofOpFromMap      = v1.ProofOpFromMap
	NewSmtCommitmentOp  = v1.NewSmtCommitmentOp
>>>>>>> 4de7d400
)

// MultiStore defines a minimal interface for accessing root state.
type MultiStore interface {
	// Returns a KVStore which has access only to the namespace of the StoreKey.
	// Panics if the key is not found in the schema.
	GetKVStore(StoreKey) KVStore
	// Returns a branched store whose modifications are later merged back in.
	CacheWrap() CacheMultiStore
}

// mixin interface for trace and listen methods
type rootStoreTraceListen interface {
	TracingEnabled() bool
	SetTracer(w io.Writer)
	SetTracingContext(TraceContext)
	ListeningEnabled(key StoreKey) bool
	AddListeners(key StoreKey, listeners []WriteListener)
}

// CommitMultiStore defines a complete interface for persistent root state, including
// (read-only) access to past versions, pruning, trace/listen, and state snapshots.
type CommitMultiStore interface {
	MultiStore
	rootStoreTraceListen
	Committer
	snapshottypes.Snapshotter

	// Gets a read-only view of the store at a specific version.
	// Returns an error if the version is not found.
	GetVersion(int64) (MultiStore, error)
	// Closes the store and all backing transactions.
	Close() error
	// Defines the minimum version number that can be saved by this store.
	SetInitialVersion(uint64) error
	// Gets all versions in the DB
	// https://github.com/cosmos/cosmos-sdk/pull/11124
	GetAllVersions() []int
}

// CacheMultiStore defines a branch of the root state which can be written back to the source store.
type CacheMultiStore interface {
	MultiStore
	rootStoreTraceListen

	// Write all cached changes back to the source store. Note: this overwrites any intervening changes.
	Write()
}

// MultiStorePersistentCache provides inter-block (persistent) caching capabilities for a CommitMultiStore.
// TODO: placeholder. Implement and redefine this
type MultiStorePersistentCache = v1.MultiStorePersistentCache<|MERGE_RESOLUTION|>--- conflicted
+++ resolved
@@ -57,17 +57,15 @@
 
 	NewStoreKVPairWriteListener = v1.NewStoreKVPairWriteListener
 
-<<<<<<< HEAD
 	AssertValidKey   = v1.AssertValidKey
 	AssertValidValue = v1.AssertValidValue
-=======
-	ProofOpSMTCommitment          = v1.ProofOpSMTCommitment
-	ProofOpSimpleMerkleCommitment = v1.ProofOpSimpleMerkleCommitment
 
 	CommitmentOpDecoder = v1.CommitmentOpDecoder
 	ProofOpFromMap      = v1.ProofOpFromMap
-	NewSmtCommitmentOp  = v1.NewSmtCommitmentOp
->>>>>>> 4de7d400
+
+	ProofOpSMTCommitment          = v1.ProofOpSMTCommitment
+	ProofOpSimpleMerkleCommitment = v1.ProofOpSimpleMerkleCommitment
+	NewSmtCommitmentOp            = v1.NewSmtCommitmentOp
 )
 
 // MultiStore defines a minimal interface for accessing root state.
