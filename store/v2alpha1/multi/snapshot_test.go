package multi

import (
	"crypto/sha256"
	"encoding/binary"
	"encoding/hex"
	"errors"
	"fmt"
	"io"
	"math/rand"
	"sort"
	"strings"
	"testing"

	"github.com/stretchr/testify/assert"
	"github.com/stretchr/testify/require"

	dbm "github.com/cosmos/cosmos-sdk/db"
	"github.com/cosmos/cosmos-sdk/db/memdb"
	pruningtypes "github.com/cosmos/cosmos-sdk/pruning/types"
	"github.com/cosmos/cosmos-sdk/snapshots"
	snapshottypes "github.com/cosmos/cosmos-sdk/snapshots/types"
	"github.com/cosmos/cosmos-sdk/store/types"
)

<<<<<<< HEAD
var testStoreKeys []types.StoreKey

func makeStoreKeys(upto int) {
	if len(testStoreKeys) >= upto {
		return
	}
	for i := len(testStoreKeys); i < upto; i++ {
		skey := types.NewKVStoreKey(fmt.Sprintf("store%d", i))
		testStoreKeys = append(testStoreKeys, skey)
	}
}

func multiStoreConfig(t *testing.T, stores int) StoreParams {
	opts := DefaultStoreParams()
	opts.Pruning = types.PruneNothing
=======
func multiStoreConfig(t *testing.T, stores int) StoreConfig {
	opts := DefaultStoreConfig()
	opts.Pruning = pruningtypes.NewPruningOptions(pruningtypes.PruningNothing)
>>>>>>> dafdc107

	makeStoreKeys(stores)
	for i := 0; i < stores; i++ {
		require.NoError(t, opts.RegisterSubstore(testStoreKeys[i], types.StoreTypePersistent))
	}

	return opts
}

func newMultiStoreWithGeneratedData(t *testing.T, db dbm.DBConnection, stores int, storeKeys uint64) *Store {
	cfg := multiStoreConfig(t, stores)
	store, err := NewStore(db, cfg)
	require.NoError(t, err)
	r := rand.New(rand.NewSource(49872768940)) // Fixed seed for deterministic tests

	var sKeys []string
	for sKey := range store.schema {
		sKeys = append(sKeys, sKey.Name())
	}

	sort.Slice(sKeys, func(i, j int) bool {
		return strings.Compare(sKeys[i], sKeys[j]) == -1
	})

	for _, sKey := range sKeys {
		sStore, err := store.getSubstore(sKey)
		require.NoError(t, err)
		for i := uint64(0); i < storeKeys; i++ {
			k := make([]byte, 8)
			v := make([]byte, 1024)
			binary.BigEndian.PutUint64(k, i)
			_, err := r.Read(v)
			if err != nil {
				panic(err)
			}
			sStore.Set(k, v)
		}
	}
	store.Commit()
	return store
}

func newMultiStoreWithBasicData(t *testing.T, db dbm.DBConnection, stores int) *Store {
	cfg := multiStoreConfig(t, stores)
	store, err := NewStore(db, cfg)
	require.NoError(t, err)

	for sKey := range store.schema {
		sStore, err := store.getSubstore(sKey.Name())
		require.NoError(t, err)
		for k, v := range alohaData {
			sStore.Set([]byte(k), []byte(v))
		}
	}

	store.Commit()
	return store
}

func newMultiStore(t *testing.T, db dbm.DBConnection, stores int) *Store {
	cfg := multiStoreConfig(t, stores)
	store, err := NewStore(db, cfg)
	require.NoError(t, err)
	return store
}

func TestMultistoreSnapshot_Errors(t *testing.T) {
	store := newMultiStoreWithBasicData(t, memdb.NewDB(), 4)
	testcases := map[string]struct {
		height     uint64
		expectType error
	}{
		"0 height": {0, snapshottypes.ErrInvalidSnapshotVersion},
		"1 height": {1, nil},
	}
	for name, tc := range testcases {
		tc := tc
		t.Run(name, func(t *testing.T) {
			chunks := make(chan io.ReadCloser)
			streamWriter := snapshots.NewStreamWriter(chunks)
			err := store.Snapshot(tc.height, streamWriter)
			if tc.expectType != nil {
				assert.True(t, errors.Is(err, tc.expectType))
			}
		})
	}
}

func TestMultistoreRestore_Errors(t *testing.T) {
	store := newMultiStoreWithBasicData(t, memdb.NewDB(), 4)
	testcases := map[string]struct {
		height          uint64
		format          uint32
		expectErrorType error
	}{
		"0 height":       {0, snapshottypes.CurrentFormat, nil},
		"0 format":       {1, 0, snapshottypes.ErrUnknownFormat},
		"unknown format": {1, 9, snapshottypes.ErrUnknownFormat},
	}
	for name, tc := range testcases {
		tc := tc
		t.Run(name, func(t *testing.T) {
			_, err := store.Restore(tc.height, tc.format, nil)
			require.Error(t, err)
			if tc.expectErrorType != nil {
				assert.True(t, errors.Is(err, tc.expectErrorType))
			}
		})
	}
}

func TestMultistoreSnapshot_Checksum(t *testing.T) {
	store := newMultiStoreWithGeneratedData(t, memdb.NewDB(), 5, 10000)
	version := uint64(store.LastCommitID().Version)

	testcases := []struct {
		format      uint32
		chunkHashes []string
	}{
		{1, []string{
			"b0635a30d94d56b6cd1073fbfa109fa90b194d0ff2397659b00934c844a1f6fb",
			"8c32e05f312cf2dee6b7d2bdb41e1a2bb2372697f25504e676af1718245d8b63",
			"05dfef0e32c34ef3900300f9de51f228d7fb204fa8f4e4d0d1529f083d122029",
			"77d30aeeb427b0bdcedf3639adde1e822c15233d652782e171125280875aa492",
			"c00c3801da889ea4370f0e647ffe1e291bd47f500e2a7269611eb4cc198b993f",
			"6d565eb28776631f3e3e764decd53436c3be073a8a01fa5434afd539f9ae6eda",
		}},
	}
	for _, tc := range testcases {
		tc := tc
		t.Run(fmt.Sprintf("Format %v", tc.format), func(t *testing.T) {
			chunks := make(chan io.ReadCloser, 100)
			hashes := []string{}
			go func() {
				streamWriter := snapshots.NewStreamWriter(chunks)
				defer streamWriter.Close()
				require.NotNil(t, streamWriter)
				err := store.Snapshot(version, streamWriter)
				require.NoError(t, err)
			}()
			hasher := sha256.New()
			for chunk := range chunks {
				hasher.Reset()
				_, err := io.Copy(hasher, chunk)
				require.NoError(t, err)
				hashes = append(hashes, hex.EncodeToString(hasher.Sum(nil)))
			}
			assert.Equal(t, tc.chunkHashes, hashes, "Snapshot output for format %v has changed", tc.format)
		})
	}
}

func TestMultistoreSnapshotRestore(t *testing.T) {
	source := newMultiStoreWithGeneratedData(t, memdb.NewDB(), 3, 4)
	target := newMultiStore(t, memdb.NewDB(), 3)
	require.Equal(t, source.LastCommitID().Version, int64(1))
	version := uint64(source.LastCommitID().Version)
	// check for target store restore
	require.Equal(t, target.LastCommitID().Version, int64(0))

	dummyExtensionItem := snapshottypes.SnapshotItem{
		Item: &snapshottypes.SnapshotItem_Extension{
			Extension: &snapshottypes.SnapshotExtensionMeta{
				Name:   "test",
				Format: 1,
			},
		},
	}

	chunks := make(chan io.ReadCloser, 100)
	go func() {
		streamWriter := snapshots.NewStreamWriter(chunks)
		require.NotNil(t, streamWriter)
		defer streamWriter.Close()
		err := source.Snapshot(version, streamWriter)
		require.NoError(t, err)
		// write an extension metadata
		err = streamWriter.WriteMsg(&dummyExtensionItem)
		require.NoError(t, err)
	}()

	streamReader, err := snapshots.NewStreamReader(chunks)
	require.NoError(t, err)
	nextItem, err := target.Restore(version, snapshottypes.CurrentFormat, streamReader)
	require.NoError(t, err)
	require.Equal(t, *dummyExtensionItem.GetExtension(), *nextItem.GetExtension())

	assert.Equal(t, source.LastCommitID(), target.LastCommitID())

	for sKey := range source.schema {
		sourceSubStore, err := source.getSubstore(sKey.Name())
		require.NoError(t, err)
		targetSubStore, err := target.getSubstore(sKey.Name())
		require.NoError(t, err)
		require.Equal(t, sourceSubStore, targetSubStore)
	}

	// checking snapshot restoring for store with existed schema and without existing versions
	target3 := newMultiStore(t, memdb.NewDB(), 4)
	chunks3 := make(chan io.ReadCloser, 100)
	go func() {
		streamWriter3 := snapshots.NewStreamWriter(chunks3)
		require.NotNil(t, streamWriter3)
		defer streamWriter3.Close()
		err := source.Snapshot(version, streamWriter3)
		require.NoError(t, err)
	}()
	streamReader3, err := snapshots.NewStreamReader(chunks3)
	require.NoError(t, err)
	_, err = target3.Restore(version, snapshottypes.CurrentFormat, streamReader3)
	require.Error(t, err)
}

func BenchmarkMultistoreSnapshot100K(b *testing.B) {
	benchmarkMultistoreSnapshot(b, 10, 10000)
}

func BenchmarkMultistoreSnapshot1M(b *testing.B) {
	benchmarkMultistoreSnapshot(b, 10, 100000)
}

func BenchmarkMultistoreSnapshotRestore100K(b *testing.B) {
	benchmarkMultistoreSnapshotRestore(b, 10, 10000)
}

func BenchmarkMultistoreSnapshotRestore1M(b *testing.B) {
	benchmarkMultistoreSnapshotRestore(b, 10, 100000)
}

func benchmarkMultistoreSnapshot(b *testing.B, stores int, storeKeys uint64) {
	b.Skip("Noisy with slow setup time, please see https://github.com/cosmos/cosmos-sdk/issues/8855.")

	b.ReportAllocs()
	b.StopTimer()
	source := newMultiStoreWithGeneratedData(nil, memdb.NewDB(), stores, storeKeys)

	version := source.LastCommitID().Version
	require.EqualValues(b, 1, version)
	b.StartTimer()

	for i := 0; i < b.N; i++ {
		target := newMultiStore(nil, memdb.NewDB(), stores)
		require.EqualValues(b, 0, target.LastCommitID().Version)

		chunks := make(chan io.ReadCloser)
		go func() {
			streamWriter := snapshots.NewStreamWriter(chunks)
			require.NotNil(b, streamWriter)
			err := source.Snapshot(uint64(version), streamWriter)
			require.NoError(b, err)
		}()
		for reader := range chunks {
			_, err := io.Copy(io.Discard, reader)
			require.NoError(b, err)
			err = reader.Close()
			require.NoError(b, err)
		}
	}
}

func benchmarkMultistoreSnapshotRestore(b *testing.B, stores int, storeKeys uint64) {
	b.Skip("Noisy with slow setup time, please see https://github.com/cosmos/cosmos-sdk/issues/8855.")

	b.ReportAllocs()
	b.StopTimer()
	source := newMultiStoreWithGeneratedData(nil, memdb.NewDB(), stores, storeKeys)
	version := uint64(source.LastCommitID().Version)
	require.EqualValues(b, 1, version)
	b.StartTimer()

	for i := 0; i < b.N; i++ {
		target := newMultiStore(nil, memdb.NewDB(), stores)
		require.EqualValues(b, 0, target.LastCommitID().Version)

		chunks := make(chan io.ReadCloser)
		go func() {
			writer := snapshots.NewStreamWriter(chunks)
			require.NotNil(b, writer)
			err := source.Snapshot(version, writer)
			require.NoError(b, err)
		}()

		reader, err := snapshots.NewStreamReader(chunks)
		require.NoError(b, err)
		_, err = target.Restore(version, snapshottypes.CurrentFormat, reader)
		require.NoError(b, err)
		require.Equal(b, source.LastCommitID(), target.LastCommitID())
	}
}<|MERGE_RESOLUTION|>--- conflicted
+++ resolved
@@ -23,7 +23,6 @@
 	"github.com/cosmos/cosmos-sdk/store/types"
 )
 
-<<<<<<< HEAD
 var testStoreKeys []types.StoreKey
 
 func makeStoreKeys(upto int) {
@@ -38,12 +37,7 @@
 
 func multiStoreConfig(t *testing.T, stores int) StoreParams {
 	opts := DefaultStoreParams()
-	opts.Pruning = types.PruneNothing
-=======
-func multiStoreConfig(t *testing.T, stores int) StoreConfig {
-	opts := DefaultStoreConfig()
 	opts.Pruning = pruningtypes.NewPruningOptions(pruningtypes.PruningNothing)
->>>>>>> dafdc107
 
 	makeStoreKeys(stores)
 	for i := 0; i < stores; i++ {
