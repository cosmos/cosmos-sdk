package multi

import (
	"crypto/sha256"
	"encoding/binary"
	"errors"
	"fmt"
	"io"
	"math"
	"strings"
	"sync"

	abci "github.com/tendermint/tendermint/abci/types"

	dbm "github.com/cosmos/cosmos-sdk/db"
	prefixdb "github.com/cosmos/cosmos-sdk/db/prefix"
	util "github.com/cosmos/cosmos-sdk/internal"
	dbutil "github.com/cosmos/cosmos-sdk/internal/db"
	"github.com/cosmos/cosmos-sdk/pruning"
	pruningtypes "github.com/cosmos/cosmos-sdk/pruning/types"
	sdkmaps "github.com/cosmos/cosmos-sdk/store/internal/maps"
	"github.com/cosmos/cosmos-sdk/store/listenkv"
	"github.com/cosmos/cosmos-sdk/store/prefix"
	"github.com/cosmos/cosmos-sdk/store/tracekv"
	types "github.com/cosmos/cosmos-sdk/store/v2alpha1"
	"github.com/cosmos/cosmos-sdk/store/v2alpha1/mem"
	"github.com/cosmos/cosmos-sdk/store/v2alpha1/smt"
	"github.com/cosmos/cosmos-sdk/store/v2alpha1/transient"
	sdkerrors "github.com/cosmos/cosmos-sdk/types/errors"
	"github.com/cosmos/cosmos-sdk/types/kv"
	smtlib "github.com/lazyledger/smt"
	tmcrypto "github.com/tendermint/tendermint/proto/tendermint/crypto"
)

var (
	_ types.Queryable        = (*Store)(nil)
	_ types.CommitMultiStore = (*Store)(nil)
	_ types.CacheMultiStore  = (*cacheStore)(nil)
	_ types.MultiStore       = (*viewStore)(nil)
	_ types.KVStore          = (*substore)(nil)
)

var (
	ErrVersionDoesNotExist = errors.New("version does not exist")
	ErrMaximumHeight       = errors.New("maximum block height reached")

	// Root prefixes
	merkleRootKey = []byte{0} // Key for root hash of namespace tree
	schemaPrefix  = []byte{1} // Prefix for store keys (namespaces)
	contentPrefix = []byte{2} // Prefix for store contents

	// Per-substore prefixes
	substoreMerkleRootKey = []byte{0} // Key for root hashes of Merkle trees
	dataPrefix            = []byte{1} // Prefix for store data
	smtPrefix             = []byte{2} // Prefix for tree data
)

func ErrStoreNotFound(key string) error {
	return fmt.Errorf("store does not exist for key: %s", key)
}

// StoreParams is used to define a schema and other options and pass them to the MultiStore constructor.
type StoreParams struct {
	// Version pruning options for backing DBs.
	Pruning pruningtypes.PruningOptions
	// The minimum allowed version number.
	InitialVersion uint64
	// The optional backing DB to use for the state commitment Merkle tree data.
	// If nil, Merkle data is stored in the state storage DB under a separate prefix.
	StateCommitmentDB dbm.Connection
	// Contains the store schema and methods to modify it
	SchemaBuilder
	storeKeys
	// Inter-block persistent cache to use. TODO: not used/impl'd
	PersistentCache types.MultiStorePersistentCache
	// Any pending upgrades to apply on loading.
	Upgrades *types.StoreUpgrades
	// Contains The trace context and listeners that can also be set from store methods.
	*traceListenMixin
	substoreTraceListenMixins map[string]*traceListenMixin
}

// StoreSchema defineds a mapping of substore keys to store types
type StoreSchema map[string]types.StoreType
type StoreKeySchema map[types.StoreKey]types.StoreType

// storeKeys maps key names to StoreKey instances
type storeKeys map[string]types.StoreKey

// Store is the main persistent store type implementing CommitMultiStore.
// Substores consist of an SMT-based state commitment store and state storage.
// Substores must be reserved in the StoreParams or defined as part of a StoreUpgrade in order to be valid.
// Note:
// The state commitment data and proof are structured in the same basic pattern as the MultiStore, but use an SMT rather than IAVL tree:
// * The state commitment store of each substore consists of a independent SMT.
// * The state commitment of the root store consists of a Merkle map of all registered persistent substore names to the root hash of their corresponding SMTs
type Store struct {
	stateDB            dbm.Connection
	stateTxn           dbm.ReadWriter
	StateCommitmentDB  dbm.Connection
	stateCommitmentTxn dbm.ReadWriter

	schema StoreKeySchema

	mem  *mem.Store
	tran *transient.Store
	mtx  sync.RWMutex

	// Copied from StoreParams
	InitialVersion uint64
	*traceListenMixin

	pruningManager *pruning.Manager

	PersistentCache           types.MultiStorePersistentCache
	substoreCache             map[string]*substore
	substoreTraceListenMixins map[string]*traceListenMixin
}

type substore struct {
	root                 *Store
	name                 string
	dataBucket           dbm.ReadWriter
	stateCommitmentStore *smt.Store
	*traceListenMixin
}

// Builder type used to create a valid schema with no prefix conflicts
type SchemaBuilder struct {
	StoreSchema
	reserved []string
}

// Mixin type that to compose trace & listen state into each root store variant type
type traceListenMixin struct {
	listeners         map[types.StoreKey][]types.WriteListener
	TraceWriter       io.Writer
	TraceContext      types.TraceContext
	traceContextMutex sync.RWMutex
}

func newTraceListenMixin() *traceListenMixin {
	return &traceListenMixin{listeners: map[types.StoreKey][]types.WriteListener{}}
}

func newSchemaBuilder() SchemaBuilder {
	return SchemaBuilder{StoreSchema: StoreSchema{}}
}

// Returns true for valid store types for a MultiStore schema
func validSubStoreType(sst types.StoreType) bool {
	switch sst {
	case types.StoreTypePersistent:
		return true
	case types.StoreTypeMemory:
		return true
	case types.StoreTypeTransient:
		return true
	default:
		return false
	}
}

// Returns true iff both schema maps match exactly (including mem/tran stores)
func (ss StoreSchema) equal(that StoreSchema) bool {
	if len(ss) != len(that) {
		return false
	}
	for key, val := range that {
		myval, has := ss[key]
		if !has {
			return false
		}
		if val != myval {
			return false
		}
	}
	return true
}

func (this StoreSchema) matches(that StoreKeySchema) bool {
	if len(this) != len(that) {
		return false
	}
	for key, val := range that {
		myval, has := this[key.Name()]
		if !has {
			return false
		}
		if val != myval {
			return false
		}
	}
	return true
}

// Parses a schema from the DB
func readSavedSchema(bucket dbm.Reader) (*SchemaBuilder, error) {
	ret := newSchemaBuilder()
	it, err := bucket.Iterator(nil, nil)
	if err != nil {
		return nil, err
	}
	for it.Next() {
		value := it.Value()
		if len(value) != 1 || !validSubStoreType(types.StoreType(value[0])) {
			return nil, fmt.Errorf("invalid mapping for store key: %v => %v", it.Key(), value)
		}
		ret.StoreSchema[string(it.Key())] = types.StoreType(value[0])
		ret.reserved = append(ret.reserved, string(it.Key())) // assume iter yields keys sorted
	}
	if err = it.Close(); err != nil {
		return nil, err
	}
	return &ret, nil
}

// NewStore constructs a MultiStore directly from a database.
// Creates a new store if no data exists; otherwise loads existing data.
func NewStore(db dbm.Connection, opts StoreParams) (ret *Store, err error) {
	pruningManager := pruning.NewManager()
	pruningManager.SetOptions(opts.Pruning)
	{ // load any pruned heights we missed from disk to be pruned on the next run
		r := db.Reader()
		defer r.Discard()
		tmdb := dbutil.ReadWriterAsTmdb(dbm.ReaderAsReadWriter(r))
		if err = pruningManager.LoadPruningHeights(tmdb); err != nil {
			return
		}
	}

	versions, err := db.Versions()
	if err != nil {
		return
	}
	// If the DB is not empty, attempt to load existing data
	if saved := versions.Count(); saved != 0 {
		if opts.InitialVersion != 0 && versions.Last() < opts.InitialVersion {
			return nil, fmt.Errorf("latest saved version is less than initial version: %v < %v",
				versions.Last(), opts.InitialVersion)
		}
	}
	// To abide by atomicity constraints, revert the DB to the last saved version, in case it contains
	// committed data in the "working" version.
	// This should only happen if Store.Commit previously failed.
	if err = db.Revert(); err != nil {
		return
	}
	stateTxn := db.ReadWriter()
	defer func() {
		if err != nil {
			err = util.CombineErrors(err, stateTxn.Discard(), "stateTxn.Discard also failed")
		}
	}()
	stateCommitmentTxn := stateTxn
	if opts.StateCommitmentDB != nil {
		var scVersions dbm.VersionSet
		if scVersions, err = opts.StateCommitmentDB.Versions(); err != nil {
			return
		}
		// Version sets of each DB must match
		if !versions.Equal(scVersions) {
			err = fmt.Errorf("different version history between Storage and StateCommitment DB ")
			return
		}
		if err = opts.StateCommitmentDB.Revert(); err != nil {
			return
		}
		stateCommitmentTxn = opts.StateCommitmentDB.ReadWriter()
	}

	ret = &Store{
		stateDB:                   db,
		stateTxn:                  stateTxn,
		StateCommitmentDB:         opts.StateCommitmentDB,
		stateCommitmentTxn:        stateCommitmentTxn,
		mem:                       mem.NewStore(),
		tran:                      transient.NewStore(),
		substoreCache:             map[string]*substore{},
		traceListenMixin:          opts.traceListenMixin,
		PersistentCache:           opts.PersistentCache,
		pruningManager:            pruningManager,
		InitialVersion:            opts.InitialVersion,
		substoreTraceListenMixins: opts.substoreTraceListenMixins,
	}

	// Now load the substore schema
	schemaView := prefixdb.NewReader(ret.stateDB.Reader(), schemaPrefix)
	defer func() {
		if err != nil {
			err = util.CombineErrors(err, schemaView.Discard(), "schemaView.Discard also failed")
			err = util.CombineErrors(err, ret.Close(), "base.Close also failed")
		}
	}()
	writeSchema := func(sch StoreSchema) {
		schemaWriter := prefixdb.NewWriter(ret.stateTxn, schemaPrefix)
		var it dbm.Iterator
		if it, err = schemaView.Iterator(nil, nil); err != nil {
			return
		}
		for it.Next() {
			err = schemaWriter.Delete(it.Key())
			if err != nil {
				return
			}
		}
		if err = it.Close(); err != nil {
			return
		}
		if err = schemaView.Discard(); err != nil {
			return
		}
		// NB. the migrated contents and schema are not committed until the next store.Commit
		for skey, typ := range sch {
			err = schemaWriter.Set([]byte(skey), []byte{byte(typ)})
			if err != nil {
				return
			}
		}
	}

	reg, err := readSavedSchema(schemaView)
	if err != nil {
		return
	}
	// If the loaded schema is empty (for new store), just copy the config schema;
	// Otherwise, migrate, then verify it is identical to the config schema
	if len(reg.StoreSchema) == 0 {
		writeSchema(opts.StoreSchema)
	} else {
		// Apply migrations to the schema
		if opts.Upgrades != nil {
			err = reg.migrateSchema(*opts.Upgrades)
			if err != nil {
				return
			}
		}
		if !reg.equal(opts.StoreSchema) {
			err = errors.New("loaded schema does not match configured schema")
			return
		}
		if opts.Upgrades != nil {
			err = migrateData(ret, *opts.Upgrades)
			if err != nil {
				return
			}
			writeSchema(opts.StoreSchema)
		}
	}
	ret.schema = StoreKeySchema{}
	for key, typ := range opts.StoreSchema {
		var skey types.StoreKey
		skey, err = opts.storeKey(key)
		if err != nil {
			return
		}
		ret.schema[skey] = typ
	}

	return
}

func (s *Store) Close() error {
	err := s.stateTxn.Discard()
	if s.StateCommitmentDB != nil {
		err = util.CombineErrors(err, s.stateCommitmentTxn.Discard(), "stateCommitmentTxn.Discard also failed")
	}
	return err
}

// Applies store upgrades to the DB contents.
func migrateData(store *Store, upgrades types.StoreUpgrades) error {
	// Get a view of current state to allow mutation while iterating
	reader := store.stateDB.Reader()
	scReader := reader
	if store.StateCommitmentDB != nil {
		scReader = store.StateCommitmentDB.Reader()
	}

	for _, key := range upgrades.Deleted {
		pfx := prefixSubstore(key)
		subReader := prefixdb.NewReader(reader, pfx)
		it, err := subReader.Iterator(nil, nil)
		if err != nil {
			return err
		}
		for it.Next() {
			if err = store.stateTxn.Delete(it.Key()); err != nil {
				return err
			}
		}
		it.Close()
		if store.StateCommitmentDB != nil {
			subReader = prefixdb.NewReader(scReader, pfx)
			it, err = subReader.Iterator(nil, nil)
			if err != nil {
				return err
			}
			for it.Next() {
				store.stateCommitmentTxn.Delete(it.Key())
			}
			if err = it.Close(); err != nil {
				return err
			}
		}
	}
	for _, rename := range upgrades.Renamed {
		oldPrefix := prefixSubstore(rename.OldKey)
		newPrefix := prefixSubstore(rename.NewKey)
		subReader := prefixdb.NewReader(reader, oldPrefix)
		subWriter := prefixdb.NewWriter(store.stateTxn, newPrefix)
		it, err := subReader.Iterator(nil, nil)
		if err != nil {
			return err
		}
		for it.Next() {
			subWriter.Set(it.Key(), it.Value())
		}
		if it.Close(); err != nil {
			return err
		}
		if store.StateCommitmentDB != nil {
			subReader = prefixdb.NewReader(scReader, oldPrefix)
			subWriter = prefixdb.NewWriter(store.stateCommitmentTxn, newPrefix)
			it, err = subReader.Iterator(nil, nil)
			if err != nil {
				return err
			}
			for it.Next() {
				subWriter.Set(it.Key(), it.Value())
			}
			if it.Close(); err != nil {
				return err
			}
		}
	}
	return nil
}

// encode key length as varint
func varintLen(l int) []byte {
	buf := make([]byte, binary.MaxVarintLen64)
	n := binary.PutUvarint(buf, uint64(l))
	return buf[:n]
}

func prefixSubstore(key string) []byte {
	lv := varintLen(len(key))
	ret := append(lv, key...)
	return append(contentPrefix, ret...)
}

func prefixNonpersistent(key string) []byte {
	lv := varintLen(len(key))
	return append(lv, key...)
}

// GetKVStore implements MultiStore.
func (s *Store) GetKVStore(skey types.StoreKey) types.KVStore {
	key := skey.Name()
	var parent types.KVStore

	typ, has := s.schema[skey]
	if !has {
		panic(ErrStoreNotFound(key))
	}
	switch typ {
	case types.StoreTypeMemory:
		parent = s.mem
	case types.StoreTypeTransient:
		parent = s.tran
	case types.StoreTypePersistent:
	default:
		panic(fmt.Errorf("StoreType not supported: %v", typ)) // should never happen
	}

	var ret types.KVStore
	if parent != nil { // store is non-persistent
		ret = prefix.NewStore(parent, prefixNonpersistent(key))
	} else { // store is persistent
		sub, err := s.getSubstore(key)
		if err != nil {
			panic(err)
		}
		s.substoreCache[key] = sub
		ret = sub
	}
	// Wrap with trace/listen if needed. Note: we don't cache this, so users must get a new substore after
	// modifying tracers/listeners.
	return s.wrapTraceListen(ret, skey)
}

// HasKVStore implements MultiStore.
func (rs *Store) HasKVStore(skey types.StoreKey) bool {
	_, has := rs.schema[skey]
	return has
}

// Gets a persistent substore. This reads, but does not update the substore cache.
// Use it in cases where we need to access a store internally (e.g. read/write Merkle keys, queries)
func (s *Store) getSubstore(key string) (*substore, error) {
	if cached, has := s.substoreCache[key]; has {
		return cached, nil
	}
	pfx := prefixSubstore(key)
	stateRW := prefixdb.NewReadWriter(s.stateTxn, pfx)
	stateCommitmentRW := prefixdb.NewReadWriter(s.stateCommitmentTxn, pfx)
	var stateCommitmentStore *smt.Store

	rootHash, err := stateRW.Get(substoreMerkleRootKey)
	if err != nil {
		return nil, err
	}
	if rootHash != nil {
		stateCommitmentStore = loadSMT(stateCommitmentRW, rootHash)
	} else {
		smtdb := prefixdb.NewReadWriter(stateCommitmentRW, smtPrefix)
		stateCommitmentStore = smt.NewStore(smtdb)
	}

	return &substore{
		root:                 s,
		name:                 key,
		dataBucket:           prefixdb.NewReadWriter(stateRW, dataPrefix),
		stateCommitmentStore: stateCommitmentStore,
	}, nil
}

func (s *Store) SetSubstoreKVPair(skey types.StoreKey, kv, val []byte) {
	sub := s.GetKVStore(skey)
	sub.Set(kv, val)
}

func (s *Store) GetStoreKeys() []types.StoreKey {
	storeKeys := make([]types.StoreKey, 0, len(s.schema))
	for sk := range s.schema {
		storeKeys = append(storeKeys, sk)
	}
	return storeKeys
}

// Resets a substore's state after commit (because root stateTxn has been discarded)
func (s *substore) refresh(rootHash []byte) {
	pfx := prefixSubstore(s.name)
	stateRW := prefixdb.NewReadWriter(s.root.stateTxn, pfx)
	stateCommitmentRW := prefixdb.NewReadWriter(s.root.stateCommitmentTxn, pfx)
	s.dataBucket = prefixdb.NewReadWriter(stateRW, dataPrefix)
	s.stateCommitmentStore = loadSMT(stateCommitmentRW, rootHash)
}

// Commit implements Committer.
func (s *Store) Commit() types.CommitID {
	// Substores read-lock this mutex; lock to prevent racey invalidation of underlying txns
	s.mtx.Lock()
	defer s.mtx.Unlock()
	// Determine the target version
	versions, err := s.stateDB.Versions()
	if err != nil {
		panic(err)
	}
	target := versions.Last() + 1
	if target > math.MaxInt64 {
		panic(ErrMaximumHeight)
	}
	// Fast forward to initial version if needed
	if s.InitialVersion != 0 && target < s.InitialVersion {
		target = s.InitialVersion
	}
	cid, err := s.commit(target)
	if err != nil {
		panic(err)
	}

	if err = s.handlePruning(cid.Version); err != nil {
		panic(err)
	}

	s.tran.Commit()
	return *cid
}

func (rs *Store) handlePruning(current int64) error {
	// Pass DB txn to pruning manager via adapter; running txns must be refreshed after this.
	// This is hacky but needed in order to restrict to a single txn (for memdb compatibility)
	// since the manager calls SetSync internally.
	rs.stateTxn.Discard()
	defer rs.refreshTransactions(true)
	db := rs.stateDB.ReadWriter()
	rs.pruningManager.HandleHeight(current-1, dbutil.ReadWriterAsTmdb(db)) // we should never prune the current version.
	db.Discard()
	if !rs.pruningManager.ShouldPruneAtHeight(current) {
		return nil
	}
	db = rs.stateDB.ReadWriter()
	defer db.Discard()
	pruningHeights, err := rs.pruningManager.GetFlushAndResetPruningHeights(dbutil.ReadWriterAsTmdb(db))
	if err != nil {
		return err
	}
	return pruneVersions(pruningHeights, func(ver int64) error {
		if err := rs.stateDB.DeleteVersion(uint64(ver)); err != nil {
			return fmt.Errorf("error pruning StateDB: %w", err)
		}

		if rs.StateCommitmentDB != nil {
			if err := rs.StateCommitmentDB.DeleteVersion(uint64(ver)); err != nil {
				return fmt.Errorf("error pruning StateCommitmentDB: %w", err)
			}
		}
		return nil
	})
}

// Performs necessary pruning via callback
func pruneVersions(heights []int64, prune func(int64) error) error {
	for _, height := range heights {
		if err := prune(height); err != nil {
			return err
		}
	}
	return nil
}

func (s *Store) getMerkleRoots() (ret map[string][]byte, err error) {
	ret = map[string][]byte{}
	for key := range s.schema {
		sub, has := s.substoreCache[key.Name()]
		if !has {
			sub, err = s.getSubstore(key.Name())
			if err != nil {
				return
			}
		}
		ret[key.Name()] = sub.stateCommitmentStore.Root()
	}
	return
}

func (s *Store) GetAppHash() ([]byte, error) {
	storeHashes, err := s.getMerkleRoots()
	if err != nil {
		return nil, err
	}
	return sdkmaps.HashFromMap(storeHashes), nil
}

// Calculates root hashes and commits to DB. Does not verify target version or perform pruning.
func (s *Store) commit(target uint64) (id *types.CommitID, err error) {
	storeHashes, err := s.getMerkleRoots()
	if err != nil {
		return
	}
	// Update substore Merkle roots
	for key, storeHash := range storeHashes {
		w := prefixdb.NewReadWriter(s.stateTxn, prefixSubstore(key))
		if err = w.Set(substoreMerkleRootKey, storeHash); err != nil {
			return
		}
	}
	rootHash := sdkmaps.HashFromMap(storeHashes)
	if err = s.stateTxn.Set(merkleRootKey, rootHash); err != nil {
		return
	}
	if err = s.stateTxn.Commit(); err != nil {
		return
	}
	defer func() {
		if err != nil {
			err = util.CombineErrors(err, s.stateDB.Revert(), "stateDB.Revert also failed")
		}
	}()
	if err = s.stateDB.SaveVersion(target); err != nil {
		return
	}

	defer func() {
		if err != nil {
			err = util.CombineErrors(err, s.stateTxn.Discard(), "stateTxn.Discard also failed")
		}
	}()
	// If DBs are not separate, StateCommitment state has been committed & snapshotted
	if s.StateCommitmentDB != nil {
		// if any error is encountered henceforth, we must revert the state and SC dbs
		defer func() {
			if err != nil {
				if delerr := s.stateDB.DeleteVersion(target); delerr != nil {
					err = fmt.Errorf("%w: commit rollback failed: %v", err, delerr)
				}
			}
		}()

		err = s.stateCommitmentTxn.Commit()
		if err != nil {
			return
		}
		defer func() {
			if err != nil {
				err = util.CombineErrors(err, s.StateCommitmentDB.Revert(), "stateCommitmentDB.Revert also failed")
			}
		}()

		if err = s.StateCommitmentDB.SaveVersion(target); err != nil {
			return
		}
	}

	// flush is complete, refresh our DB read/writers
	if err = s.refreshTransactions(false); err != nil {
		return
	}

	return &types.CommitID{Version: int64(target), Hash: rootHash}, nil
}

// Resets the txn objects in the store (does not discard current txns), then propagates
// them to cached substores.
// justState indicates we only need to refresh the stateDB txn.
func (s *Store) refreshTransactions(onlyState bool) error {
	s.stateTxn = s.stateDB.ReadWriter()
	if s.StateCommitmentDB != nil {
		if !onlyState {
			s.stateCommitmentTxn = s.StateCommitmentDB.ReadWriter()
		}
	} else {
		s.stateCommitmentTxn = s.stateTxn
	}

	storeHashes, err := s.getMerkleRoots()
	if err != nil {
		return err
	}
	// the state of all live substores must be refreshed
	for key, sub := range s.substoreCache {
		sub.refresh(storeHashes[key])
	}
	return nil
}

// LastCommitID implements Committer.
func (s *Store) LastCommitID() types.CommitID {
	versions, err := s.stateDB.Versions()
	if err != nil {
		panic(err)
	}
	last := versions.Last()
	if last == 0 {
		return types.CommitID{}
	}
	// Latest Merkle root is the one currently stored
	hash, err := s.stateTxn.Get(merkleRootKey)
	if err != nil {
		panic(err)
	}
	return types.CommitID{Version: int64(last), Hash: hash}
}

// SetInitialVersion implements CommitMultiStore.
func (s *Store) SetInitialVersion(version uint64) error {
	s.InitialVersion = version
	return nil
}

// GetVersion implements CommitMultiStore.
func (s *Store) GetVersion(version int64) (types.MultiStore, error) {
	return s.getView(version)
}

// CacheWrap implements MultiStore.
func (s *Store) CacheWrap() types.CacheMultiStore {
	return newCacheStore(s)
}

// GetAllVersions returns all available versions.
// https://github.com/cosmos/cosmos-sdk/pull/11124
func (s *Store) GetAllVersions() []uint64 {
	vs, err := s.stateDB.Versions()
	if err != nil {
		panic(err)
	}
	var ret []uint64
	for it := vs.Iterator(); it.Next(); {
		ret = append(ret, it.Value())
	}
	return ret
}

// PruneSnapshotHeight prunes the given height according to the prune strategy.
// If PruneNothing, this is a no-op.
// If other strategy, this height is persisted until it is
// less than <current height> - KeepRecent and <current height> % Interval == 0
func (rs *Store) PruneSnapshotHeight(height int64) {
	rs.stateTxn.Discard()
	defer rs.refreshTransactions(true)
	db := rs.stateDB.ReadWriter()
	defer db.Discard()
	rs.pruningManager.HandleHeightSnapshot(height, dbutil.ReadWriterAsTmdb(db))
}

// SetSnapshotInterval sets the interval at which the snapshots are taken.
// It is used by the store to determine which heights to retain until after the snapshot is complete.
func (rs *Store) SetSnapshotInterval(snapshotInterval uint64) {
	rs.pruningManager.SetSnapshotInterval(snapshotInterval)
}

// parsePath expects a format like /<storeName>[/<subpath>]
// Must start with /, subpath may be empty
// Returns error if it doesn't start with /
func parsePath(path string) (storeName string, subpath string, err error) {
	if !strings.HasPrefix(path, "/") {
		return storeName, subpath, sdkerrors.Wrapf(sdkerrors.ErrUnknownRequest, "invalid path: %s", path)
	}

	paths := strings.SplitN(path[1:], "/", 2)
	storeName = paths[0]

	if len(paths) == 2 {
		subpath = "/" + paths[1]
	}

	return storeName, subpath, nil
}

// Query implements ABCI interface, allows queries.
//
// by default we will return from (latest height -1),
// as we will have merkle proofs immediately (header height = data height + 1)
// If latest-1 is not present, use latest (which must be present)
// if you care to have the latest data to see a tx results, you must
// explicitly set the height you want to see
func (s *Store) Query(req abci.RequestQuery) (res abci.ResponseQuery) {
	if len(req.Data) == 0 {
		return sdkerrors.QueryResult(sdkerrors.Wrap(sdkerrors.ErrTxDecode, "query cannot be zero length"), false)
	}

	// if height is 0, use the latest height
	height := req.Height
	if height == 0 {
		versions, err := s.stateDB.Versions()
		if err != nil {
			return sdkerrors.QueryResult(errors.New("failed to get version info"), false)
		}
		latest := versions.Last()
		if versions.Exists(latest - 1) {
			height = int64(latest - 1)
		} else {
			height = int64(latest)
		}
	}
	if height < 0 {
		return sdkerrors.QueryResult(fmt.Errorf("height overflow: %v", height), false)
	}
	res.Height = height

	storeName, subpath, err := parsePath(req.Path)
	if err != nil {
		return sdkerrors.QueryResult(sdkerrors.Wrapf(err, "failed to parse path"), false)
	}
	view, err := s.getView(height)
	if err != nil {
		if errors.Is(err, dbm.ErrVersionDoesNotExist) {
			err = sdkerrors.ErrInvalidHeight
		}
		return sdkerrors.QueryResult(sdkerrors.Wrapf(err, "failed to access height"), false)
	}

	substore, err := view.getSubstore(storeName)
	if err != nil {
		return sdkerrors.QueryResult(sdkerrors.Wrapf(err, "failed to access store: %s", storeName), false)
	}

	switch subpath {
	case "/key":
		var err error
		res.Key = req.Data // data holds the key bytes
		res.Value = substore.Get(res.Key)
		if !req.Prove {
			break
		}
		// TODO: actual IBC compatible proof. This is a placeholder so unit tests can pass
		res.ProofOps, err = substore.GetProof(res.Key)
		if err != nil {
			return sdkerrors.QueryResult(fmt.Errorf("merkle proof creation failed for key: %v", res.Key), false)
		}

	case "/subspace":
		res.Key = req.Data // data holds the subspace prefix

		pairs := kv.Pairs{
			Pairs: make([]kv.Pair, 0),
		}

		res.Key = req.Data // data holds the subspace prefix

		iterator := substore.Iterator(res.Key, types.PrefixEndBytes(res.Key))
		for ; iterator.Valid(); iterator.Next() {
			pairs.Pairs = append(pairs.Pairs, kv.Pair{Key: iterator.Key(), Value: iterator.Value()})
		}
		iterator.Close()

		bz, err := pairs.Marshal()
		if err != nil {
			panic(fmt.Errorf("failed to marshal KV pairs: %w", err))
		}

		res.Value = bz

	default:
		return sdkerrors.QueryResult(sdkerrors.Wrapf(sdkerrors.ErrUnknownRequest, "unexpected query path: %v", req.Path), false)
	}

	return res
}

func loadSMT(stateCommitmentTxn dbm.ReadWriter, root []byte) *smt.Store {
	smtdb := prefixdb.NewReadWriter(stateCommitmentTxn, smtPrefix)
	return smt.LoadStore(smtdb, root)
}

// Returns closest index and whether it's a match
func binarySearch(hay []string, ndl string) (int, bool) {
	var mid int
	from, to := 0, len(hay)-1
	for from <= to {
		mid = (from + to) / 2
		switch strings.Compare(hay[mid], ndl) {
		case -1:
			from = mid + 1
		case 1:
			to = mid - 1
		default:
			return mid, true
		}
	}
	return from, false
}

// Migrates the state of the registry based on the upgrades
func (pr *SchemaBuilder) migrateSchema(upgrades types.StoreUpgrades) error {
	for _, key := range upgrades.Deleted {
		sst, ix, err := pr.storeInfo(key)
		if err != nil {
			return err
		}
		if sst != types.StoreTypePersistent {
			return fmt.Errorf("prefix is for non-persistent substore: %v (%v)", key, sst)
		}
		pr.reserved = append(pr.reserved[:ix], pr.reserved[ix+1:]...)
		delete(pr.StoreSchema, key)
	}
	for _, rename := range upgrades.Renamed {
		sst, ix, err := pr.storeInfo(rename.OldKey)
		if err != nil {
			return err
		}
		if sst != types.StoreTypePersistent {
			return fmt.Errorf("prefix is for non-persistent substore: %v (%v)", rename.OldKey, sst)
		}
		pr.reserved = append(pr.reserved[:ix], pr.reserved[ix+1:]...)
		delete(pr.StoreSchema, rename.OldKey)
		err = pr.registerName(rename.NewKey, types.StoreTypePersistent)
		if err != nil {
			return err
		}
	}
	for _, key := range upgrades.Added {
		err := pr.registerName(key, types.StoreTypePersistent)
		if err != nil {
			return err
		}
	}
	return nil
}

func (reg *SchemaBuilder) storeInfo(key string) (sst types.StoreType, ix int, err error) {
	ix, has := binarySearch(reg.reserved, key)
	if !has {
		err = fmt.Errorf("name does not exist: %v", key)
		return
	}
	sst, has = reg.StoreSchema[key]
	if !has {
		err = fmt.Errorf("name is registered but not in schema: %v", key)
	}

	return
}

// registerName registers a store key by name only
func (reg *SchemaBuilder) registerName(key string, typ types.StoreType) error {
	// Find the neighboring reserved prefix, and check for duplicates and conflicts
	i, has := binarySearch(reg.reserved, key)
	if has {
		return fmt.Errorf("name already exists: %v", key)
	}
	// TODO auth vs authz ?
	// if i > 0 && strings.HasPrefix(key, reg.reserved[i-1]) {
	// 	return fmt.Errorf("name conflict: '%v' exists, cannot add '%v'", reg.reserved[i-1], key)
	// }
	// if i < len(reg.reserved) && strings.HasPrefix(reg.reserved[i], key) {
	// 	return fmt.Errorf("name conflict: '%v' exists, cannot add '%v'", reg.reserved[i], key)
	// }
	reserved := reg.reserved[:i]
	reserved = append(reserved, key)
	reg.reserved = append(reserved, reg.reserved[i:]...)
	reg.StoreSchema[key] = typ
	return nil
}

func (tlm *traceListenMixin) AddListeners(skey types.StoreKey, listeners []types.WriteListener) {
	tlm.listeners[skey] = append(tlm.listeners[skey], listeners...)
}

// ListeningEnabled returns if listening is enabled for a specific KVStore
func (tlm *traceListenMixin) ListeningEnabled(key types.StoreKey) bool {
	if ls, has := tlm.listeners[key]; has {
		return len(ls) != 0
	}
	return false
}

func (tlm *traceListenMixin) TracingEnabled() bool {
	return tlm.TraceWriter != nil
}

func (tlm *traceListenMixin) SetTracer(w io.Writer) {
	tlm.TraceWriter = w
	tlm.SetTracingContext(types.TraceContext{})
}

func (tlm *traceListenMixin) SetTracingContext(tc types.TraceContext) {
	tlm.traceContextMutex.Lock()
	defer tlm.traceContextMutex.Unlock()
	if tlm.TraceContext != nil {
		for k, v := range tc {
			tlm.TraceContext[k] = v
		}
	} else {
		tlm.TraceContext = tc
	}
}

func (tlm *traceListenMixin) getTracingContext() types.TraceContext {
	tlm.traceContextMutex.Lock()
	defer tlm.traceContextMutex.Unlock()

	if tlm.TraceContext == nil {
		return nil
	}

	ctx := types.TraceContext{}
	for k, v := range tlm.TraceContext {
		ctx[k] = v
	}
	return ctx
}

func (s *Store) wrapTraceListen(store types.KVStore, skey types.StoreKey) types.KVStore {
	if s.TracingEnabled() {
		subStoreTlm := s.substoreTraceListenMixins[skey.Name()]
		store = tracekv.NewStore(store, subStoreTlm.TraceWriter, s.getTracingContext())
	}
	if s.ListeningEnabled(skey) {
		subStoreTlm := s.substoreTraceListenMixins[skey.Name()]
		store = listenkv.NewStore(store, skey, subStoreTlm.listeners[skey])
	}
	return store
}

func (s *Store) GetPruning() pruningtypes.PruningOptions {
	return s.pruningManager.GetOptions()
}

func (s *Store) SetPruning(po pruningtypes.PruningOptions) {
	s.pruningManager.SetOptions(po)
}

func (s *Store) GetSubstoreSMT(key string) *smt.Store {
	sub, err := s.getSubstore(key)
	if err != nil {
		panic(err)
	}
	return sub.stateCommitmentStore
}

<<<<<<< HEAD
func (s *Store) GetStoreProof(storeKeyName string) (*tmcrypto.ProofOp, error) {
	storeHashes, err := s.getMerkleRoots()
=======
func (s *Store) GetLastStore() (*viewStore, error) {
	versions, err := s.stateDB.Versions()
	if err != nil {
		return nil, err
	}
	lastVersion := int64(versions.Last())
	lastStore, err := s.GetVersion(lastVersion)
	if err != nil {
		return nil, err
	}
	return lastStore.(*viewStore), nil
}

func (s *Store) GetLastSubstoreProof(storeKeyName string) (*tmcrypto.ProofOp, error) {
	viewLastStore, err := s.GetLastStore()
	if err != nil {
		return nil, err
	}
	storeHashes, err := viewLastStore.getMerkleRoots()
>>>>>>> 483c7d96
	if err != nil {
		return nil, err
	}
	proofOp, err := types.ProofOpFromMap(storeHashes, storeKeyName)
	return &proofOp, err
}

// Constructs a deep sparse merkle tree using the given subKeys for the given storekeyName at the last version
<<<<<<< HEAD
func (s *Store) GetSubstoreSMTWithKeys(storekeyName string, subKeys []string) (*smtlib.DeepSparseMerkleSubTree, error) {
	sub, err := s.getSubstore(storekeyName)
	if err != nil {
		return nil, err
	}
	smt := s.GetSubstoreSMT(storekeyName)
=======
func (s *Store) GetLastSubstoreSMTWithKeys(storekeyName string, subKeys []string) (*smtlib.DeepSparseMerkleSubTree, error) {
	viewLastStore, err := s.GetLastStore()
	if err != nil {
		return nil, err
	}
	sub, err := viewLastStore.getSubstore(storekeyName)
	smt := viewLastStore.GetSubstoreSMT(storekeyName)
>>>>>>> 483c7d96
	dsmt := smtlib.NewDeepSparseMerkleSubTree(smtlib.NewSimpleMap(), smtlib.NewSimpleMap(), sha256.New(), smt.Root())
	for _, subKey := range subKeys {
		bKey := []byte(subKey)
		if sub.Has(bKey) {
			bValue := smt.Get(bKey)
			proof, err := smt.GetSMTProof([]byte(subKey))
			if err != nil {
				return nil, err
			}
			dsmt.AddBranch(proof, bKey, bValue)
		}
	}
	return dsmt, nil
}<|MERGE_RESOLUTION|>--- conflicted
+++ resolved
@@ -1082,65 +1082,11 @@
 	return sub.stateCommitmentStore
 }
 
-<<<<<<< HEAD
 func (s *Store) GetStoreProof(storeKeyName string) (*tmcrypto.ProofOp, error) {
 	storeHashes, err := s.getMerkleRoots()
-=======
-func (s *Store) GetLastStore() (*viewStore, error) {
-	versions, err := s.stateDB.Versions()
-	if err != nil {
-		return nil, err
-	}
-	lastVersion := int64(versions.Last())
-	lastStore, err := s.GetVersion(lastVersion)
-	if err != nil {
-		return nil, err
-	}
-	return lastStore.(*viewStore), nil
-}
-
-func (s *Store) GetLastSubstoreProof(storeKeyName string) (*tmcrypto.ProofOp, error) {
-	viewLastStore, err := s.GetLastStore()
-	if err != nil {
-		return nil, err
-	}
-	storeHashes, err := viewLastStore.getMerkleRoots()
->>>>>>> 483c7d96
 	if err != nil {
 		return nil, err
 	}
 	proofOp, err := types.ProofOpFromMap(storeHashes, storeKeyName)
 	return &proofOp, err
-}
-
-// Constructs a deep sparse merkle tree using the given subKeys for the given storekeyName at the last version
-<<<<<<< HEAD
-func (s *Store) GetSubstoreSMTWithKeys(storekeyName string, subKeys []string) (*smtlib.DeepSparseMerkleSubTree, error) {
-	sub, err := s.getSubstore(storekeyName)
-	if err != nil {
-		return nil, err
-	}
-	smt := s.GetSubstoreSMT(storekeyName)
-=======
-func (s *Store) GetLastSubstoreSMTWithKeys(storekeyName string, subKeys []string) (*smtlib.DeepSparseMerkleSubTree, error) {
-	viewLastStore, err := s.GetLastStore()
-	if err != nil {
-		return nil, err
-	}
-	sub, err := viewLastStore.getSubstore(storekeyName)
-	smt := viewLastStore.GetSubstoreSMT(storekeyName)
->>>>>>> 483c7d96
-	dsmt := smtlib.NewDeepSparseMerkleSubTree(smtlib.NewSimpleMap(), smtlib.NewSimpleMap(), sha256.New(), smt.Root())
-	for _, subKey := range subKeys {
-		bKey := []byte(subKey)
-		if sub.Has(bKey) {
-			bValue := smt.Get(bKey)
-			proof, err := smt.GetSMTProof([]byte(subKey))
-			if err != nil {
-				return nil, err
-			}
-			dsmt.AddBranch(proof, bKey, bValue)
-		}
-	}
-	return dsmt, nil
 }