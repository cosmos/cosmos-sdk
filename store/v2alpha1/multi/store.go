--- conflicted
+++ resolved
@@ -62,17 +62,11 @@
 	InitialVersion uint64
 	// The optional backing DB to use for the state commitment Merkle tree data.
 	// If nil, Merkle data is stored in the state storage DB under a separate prefix.
-<<<<<<< HEAD
-	StateCommitmentDB dbm.DBConnection
+	StateCommitmentDB dbm.Connection
 	// Contains the store schema and methods to modify it
 	SchemaBuilder
 	storeKeys
 	// Inter-block persistent cache to use. TODO: not implemented
-=======
-	StateCommitmentDB dbm.Connection
-
-	prefixRegistry
->>>>>>> df41b656
 	PersistentCache types.MultiStorePersistentCache
 	// Any pending upgrades to apply on loading.
 	Upgrades *types.StoreUpgrades
@@ -118,35 +112,7 @@
 type substore struct {
 	root                 *Store
 	name                 string
-<<<<<<< HEAD
-	dataBucket           dbm.DBReadWriter
-=======
 	dataBucket           dbm.ReadWriter
-	indexBucket          dbm.ReadWriter
-	stateCommitmentStore *smt.Store
-}
-
-// Branched state
-type cacheStore struct {
-	source    types.BasicMultiStore
-	substores map[string]types.CacheKVStore
-	*traceListenMixin
-}
-
-// Read-only store for querying past versions
-type viewStore struct {
-	stateView           dbm.Reader
-	stateCommitmentView dbm.Reader
-	substoreCache       map[string]*viewSubstore
-	schema              StoreSchema
-}
-
-type viewSubstore struct {
-	root                 *viewStore
-	name                 string
-	dataBucket           dbm.Reader
-	indexBucket          dbm.Reader
->>>>>>> df41b656
 	stateCommitmentStore *smt.Store
 }
 
@@ -262,13 +228,8 @@
 }
 
 // Parses a schema from the DB
-<<<<<<< HEAD
-func readSavedSchema(bucket dbm.DBReader) (*SchemaBuilder, error) {
+func readSavedSchema(bucket dbm.Reader) (*SchemaBuilder, error) {
 	ret := newSchemaBuilder()
-=======
-func readSavedSchema(bucket dbm.Reader) (*prefixRegistry, error) {
-	ret := prefixRegistry{StoreSchema: StoreSchema{}}
->>>>>>> df41b656
 	it, err := bucket.Iterator(nil, nil)
 	if err != nil {
 		return nil, err
@@ -289,11 +250,7 @@
 
 // NewStore constructs a MultiStore directly from a database.
 // Creates a new store if no data exists; otherwise loads existing data.
-<<<<<<< HEAD
-func NewStore(db dbm.DBConnection, opts StoreParams) (ret *Store, err error) {
-=======
-func NewStore(db dbm.Connection, opts StoreConfig) (ret *Store, err error) {
->>>>>>> df41b656
+func NewStore(db dbm.Connection, opts StoreParams) (ret *Store, err error) {
 	versions, err := db.Versions()
 	if err != nil {
 		return
@@ -362,9 +319,8 @@
 			err = util.CombineErrors(err, ret.Close(), "base.Close also failed")
 		}
 	}()
-<<<<<<< HEAD
 	writeSchema := func(sch StoreSchema) {
-		schemaWriter := prefixdb.NewPrefixWriter(ret.stateTxn, schemaPrefix)
+		schemaWriter := prefixdb.NewWriter(ret.stateTxn, schemaPrefix)
 		var it dbm.Iterator
 		it, err = schemaView.Iterator(nil, nil)
 		if err != nil {
@@ -381,39 +337,6 @@
 			return
 		}
 		err = schemaView.Discard()
-=======
-	reg, err := readSavedSchema(schemaView)
-	if err != nil {
-		return
-	}
-	// If the loaded schema is empty (for new store), just copy the config schema;
-	// Otherwise, verify it is identical to the config schema
-	if len(reg.StoreSchema) == 0 {
-		for k, v := range opts.StoreSchema {
-			reg.StoreSchema[k] = v
-		}
-		reg.reserved = make([]string, len(opts.reserved))
-		copy(reg.reserved, opts.reserved)
-	} else if !reg.equal(opts.StoreSchema) {
-		err = errors.New("loaded schema does not match configured schema")
-		return
-	}
-
-	// Apply migrations, then clear old schema and write the new one
-	for _, upgrades := range opts.Upgrades {
-		err = reg.migrate(ret, upgrades)
-		if err != nil {
-			return
-		}
-	}
-	schemaWriter := prefixdb.NewWriter(ret.stateTxn, schemaPrefix)
-	it, err := schemaView.Iterator(nil, nil)
-	if err != nil {
-		return
-	}
-	for it.Next() {
-		err = schemaWriter.Delete(it.Key())
->>>>>>> df41b656
 		if err != nil {
 			return
 		}
@@ -463,12 +386,7 @@
 		}
 		ret.schema[skey] = typ
 	}
-<<<<<<< HEAD
 	return
-=======
-	ret.schema = reg.StoreSchema
-	return ret, err
->>>>>>> df41b656
 }
 
 func (s *Store) Close() error {
@@ -544,19 +462,11 @@
 	return append(contentPrefix, key...)
 }
 
-<<<<<<< HEAD
 // GetKVStore implements MultiStore.
-func (rs *Store) GetKVStore(skey types.StoreKey) types.KVStore {
-	key := skey.Name()
-	var parent types.KVStore
-	typ, has := rs.schema[skey]
-=======
-// GetKVStore implements BasicMultiStore.
 func (s *Store) GetKVStore(skey types.StoreKey) types.KVStore {
 	key := skey.Name()
 	var parent types.KVStore
-	typ, has := s.schema[key]
->>>>>>> df41b656
+	typ, has := s.schema[skey]
 	if !has {
 		panic(ErrStoreNotFound(key))
 	}
@@ -610,12 +520,7 @@
 	return &substore{
 		root:                 s,
 		name:                 key,
-<<<<<<< HEAD
-		dataBucket:           prefixdb.NewPrefixReadWriter(stateRW, dataPrefix),
-=======
 		dataBucket:           prefixdb.NewReadWriter(stateRW, dataPrefix),
-		indexBucket:          prefixdb.NewReadWriter(stateRW, indexPrefix),
->>>>>>> df41b656
 		stateCommitmentStore: stateCommitmentStore,
 	}, nil
 }
@@ -623,16 +528,9 @@
 // Resets a substore's state after commit (because root stateTxn has been discarded)
 func (s *substore) refresh(rootHash []byte) {
 	pfx := substorePrefix(s.name)
-<<<<<<< HEAD
-	stateRW := prefixdb.NewPrefixReadWriter(s.root.stateTxn, pfx)
-	stateCommitmentRW := prefixdb.NewPrefixReadWriter(s.root.stateCommitmentTxn, pfx)
-	s.dataBucket = prefixdb.NewPrefixReadWriter(stateRW, dataPrefix)
-=======
 	stateRW := prefixdb.NewReadWriter(s.root.stateTxn, pfx)
 	stateCommitmentRW := prefixdb.NewReadWriter(s.root.stateCommitmentTxn, pfx)
 	s.dataBucket = prefixdb.NewReadWriter(stateRW, dataPrefix)
-	s.indexBucket = prefixdb.NewReadWriter(stateRW, indexPrefix)
->>>>>>> df41b656
 	s.stateCommitmentStore = loadSMT(stateCommitmentRW, rootHash)
 }
 
@@ -802,38 +700,25 @@
 }
 
 // GetVersion implements CommitMultiStore.
-<<<<<<< HEAD
-func (rs *Store) GetVersion(version int64) (types.MultiStore, error) {
-	return rs.getView(version)
+func (s *Store) GetVersion(version int64) (types.MultiStore, error) {
+	return s.getView(version)
 }
 
 // CacheWrap implements MultiStore.
-func (rs *Store) CacheWrap() types.CacheMultiStore {
-	return newCacheStore(rs)
+func (s *Store) CacheWrap() types.CacheMultiStore {
+	return newCacheStore(s)
 }
 
 // GetAllVersions returns all available versions.
 // https://github.com/cosmos/cosmos-sdk/pull/11124
-func (rs *Store) GetAllVersions() []uint64 {
-	vs, err := rs.stateDB.Versions()
+func (s *Store) GetAllVersions() []uint64 {
+	vs, err := s.stateDB.Versions()
 	if err != nil {
 		panic(err)
 	}
 	var ret []uint64
 	for it := vs.Iterator(); it.Next(); {
 		ret = append(ret, it.Value())
-=======
-func (s *Store) GetVersion(version int64) (types.BasicMultiStore, error) {
-	return s.getView(version)
-}
-
-// CacheMultiStore implements BasicMultiStore.
-func (s *Store) CacheMultiStore() types.CacheMultiStore {
-	return &cacheStore{
-		source:           s,
-		substores:        map[string]types.CacheKVStore{},
-		traceListenMixin: newTraceListenMixin(),
->>>>>>> df41b656
 	}
 	return ret
 }
@@ -913,12 +798,6 @@
 		return sdkerrors.QueryResult(sdkerrors.Wrapf(err, "failed to access height"), false)
 	}
 
-<<<<<<< HEAD
-=======
-	if _, has := s.schema[storeName]; !has {
-		return sdkerrors.QueryResult(sdkerrors.Wrapf(sdkerrors.ErrUnknownRequest, "no such store: %s", storeName), false)
-	}
->>>>>>> df41b656
 	substore, err := view.getSubstore(storeName)
 	if err != nil {
 		return sdkerrors.QueryResult(sdkerrors.Wrapf(err, "failed to access store: %s", storeName), false)
