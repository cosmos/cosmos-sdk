package multi

import (
	"bytes"
	"math"
	"testing"
	"time"

	"github.com/stretchr/testify/require"

	abci "github.com/tendermint/tendermint/abci/types"

	"github.com/cosmos/cosmos-sdk/codec"
	codecTypes "github.com/cosmos/cosmos-sdk/codec/types"
	dbm "github.com/cosmos/cosmos-sdk/db"
	"github.com/cosmos/cosmos-sdk/db/memdb"
	pruningtypes "github.com/cosmos/cosmos-sdk/pruning/types"
	types "github.com/cosmos/cosmos-sdk/store/v2alpha1"
	"github.com/cosmos/cosmos-sdk/types/kv"
)

var (
	alohaData = map[string]string{
		"hello": "goodbye",
		"aloha": "shalom",
	}
	skey_1  = types.NewKVStoreKey("store1")
	skey_2  = types.NewKVStoreKey("store2")
	skey_3  = types.NewKVStoreKey("store3")
	skey_4  = types.NewKVStoreKey("store4")
	skey_1b = types.NewKVStoreKey("store1b")
	skey_2b = types.NewKVStoreKey("store2b")
	skey_3b = types.NewKVStoreKey("store3b")

	skey_mem1  = types.NewMemoryStoreKey("mstore1")
	skey_tran1 = types.NewTransientStoreKey("tstore1")
)

// Factored out so the same tests can be run on Store and adaptor (v1asv2)
type storeConstructor = func(dbm.DBConnection, StoreParams) (types.CommitMultiStore, error)

func multistoreConstructor(db dbm.DBConnection, params StoreParams) (types.CommitMultiStore, error) {
	return NewStore(db, params)
}

func storeParams1(t *testing.T) StoreParams {
	opts := DefaultStoreParams()
	require.NoError(t, opts.RegisterSubstore(skey_1, types.StoreTypePersistent))
	return opts
}

<<<<<<< HEAD
func storeParams123(t *testing.T) StoreParams {
	opts := DefaultStoreParams()
	opts.Pruning = types.PruneNothing
	require.NoError(t, opts.RegisterSubstore(skey_1, types.StoreTypePersistent))
	require.NoError(t, opts.RegisterSubstore(skey_2, types.StoreTypePersistent))
	require.NoError(t, opts.RegisterSubstore(skey_3, types.StoreTypePersistent))
=======
func storeConfig123(t *testing.T) StoreConfig {
	opts := DefaultStoreConfig()
	opts.Pruning = pruningtypes.NewPruningOptions(pruningtypes.PruningNothing)
	require.NoError(t, opts.RegisterSubstore(skey_1.Name(), types.StoreTypePersistent))
	require.NoError(t, opts.RegisterSubstore(skey_2.Name(), types.StoreTypePersistent))
	require.NoError(t, opts.RegisterSubstore(skey_3.Name(), types.StoreTypePersistent))
>>>>>>> dafdc107
	return opts
}

func newSubStoreWithData(t *testing.T, db dbm.DBConnection, storeData map[string]string) (*Store, types.KVStore) {
	root, err := NewStore(db, storeParams1(t))
	require.NoError(t, err)

	store := root.GetKVStore(skey_1)
	for k, v := range storeData {
		store.Set([]byte(k), []byte(v))
	}
	return root, store
}

func TestStoreParams(t *testing.T) {
	opts := DefaultStoreParams()
	// Fail with invalid type enum
	require.Error(t, opts.RegisterSubstore(skey_1, types.StoreTypeDB))
	require.Error(t, opts.RegisterSubstore(skey_1, types.StoreTypeSMT))
	// Mem & tranient stores require a bespoke concrete type
	require.Error(t, opts.RegisterSubstore(skey_1, types.StoreTypeMemory))
	require.Error(t, opts.RegisterSubstore(skey_1, types.StoreTypeTransient))
	require.NoError(t, opts.RegisterSubstore(skey_mem1, types.StoreTypeMemory))
	require.NoError(t, opts.RegisterSubstore(skey_tran1, types.StoreTypeTransient))
	// Ensure that no prefix conflicts are allowed
	require.NoError(t, opts.RegisterSubstore(skey_1, types.StoreTypePersistent))
	require.NoError(t, opts.RegisterSubstore(skey_2, types.StoreTypePersistent))
	require.NoError(t, opts.RegisterSubstore(skey_3b, types.StoreTypePersistent))
	require.Error(t, opts.RegisterSubstore(skey_1b, types.StoreTypePersistent))
	require.Error(t, opts.RegisterSubstore(skey_2b, types.StoreTypePersistent))
	require.Error(t, opts.RegisterSubstore(skey_3, types.StoreTypePersistent))
}

func TestMultiStoreBasic(t *testing.T) {
	doTestMultiStoreBasic(t, multistoreConstructor)
}

func doTestMultiStoreBasic(t *testing.T, ctor storeConstructor) {
	opts := DefaultStoreParams()
	err := opts.RegisterSubstore(skey_1, types.StoreTypePersistent)
	require.NoError(t, err)
	store, err := ctor(memdb.NewDB(), opts)
	require.NoError(t, err)

	store_1 := store.GetKVStore(skey_1)
	require.NotNil(t, store_1)
	store_1.Set([]byte{0}, []byte{0})
	val := store_1.Get([]byte{0})
	require.Equal(t, []byte{0}, val)
	store_1.Delete([]byte{0})
	val = store_1.Get([]byte{0})
	require.Equal(t, []byte(nil), val)
}

func TestGetSetHasDelete(t *testing.T) {
	_, store := newSubStoreWithData(t, memdb.NewDB(), alohaData)
	key := "hello"

	exists := store.Has([]byte(key))
	require.True(t, exists)

	require.EqualValues(t, []byte(alohaData[key]), store.Get([]byte(key)))

	value2 := "notgoodbye"
	store.Set([]byte(key), []byte(value2))

	require.EqualValues(t, value2, store.Get([]byte(key)))

	store.Delete([]byte(key))

	exists = store.Has([]byte(key))
	require.False(t, exists)

	require.Panics(t, func() { store.Get(nil) }, "Get(nil key) should panic")
	require.Panics(t, func() { store.Get([]byte{}) }, "Get(empty key) should panic")
	require.Panics(t, func() { store.Has(nil) }, "Has(nil key) should panic")
	require.Panics(t, func() { store.Has([]byte{}) }, "Has(empty key) should panic")
	require.Panics(t, func() { store.Set(nil, []byte("value")) }, "Set(nil key) should panic")
	require.Panics(t, func() { store.Set([]byte{}, []byte("value")) }, "Set(empty key) should panic")
	require.Panics(t, func() { store.Set([]byte("key"), nil) }, "Set(nil value) should panic")
<<<<<<< HEAD
=======
	sub := store.(*substore)
	sub.indexBucket = rwCrudFails{sub.indexBucket, nil}
	require.Panics(t, func() {
		store.Set([]byte("key"), []byte("value"))
	}, "Set() when index fails should panic")
}

func TestConstructors(t *testing.T) {
	db := memdb.NewDB()

	store, err := NewStore(db, simpleStoreConfig(t))
	require.NoError(t, err)
	_ = store.GetKVStore(skey_1)
	store.Commit()
	require.NoError(t, store.Close())

	t.Run("fail to load if InitialVersion > lowest existing version", func(t *testing.T) {
		opts := StoreConfig{InitialVersion: 5, Pruning: pruningtypes.NewPruningOptions(pruningtypes.PruningNothing)}
		store, err = NewStore(db, opts)
		require.Error(t, err)
		db.Close()
	})

	t.Run("can't load store when db.Versions fails", func(t *testing.T) {
		store, err = NewStore(dbVersionsFails{memdb.NewDB()}, DefaultStoreConfig())
		require.Error(t, err)
		store, err = NewStore(db, StoreConfig{StateCommitmentDB: dbVersionsFails{memdb.NewDB()}})
		require.Error(t, err)
	})

	db = memdb.NewDB()
	merkledb := memdb.NewDB()
	w := db.Writer()
	t.Run("can't use a DB with open writers", func(t *testing.T) {
		store, err = NewStore(db, DefaultStoreConfig())
		require.Error(t, err)
		w.Discard()
		w = merkledb.Writer()
		store, err = NewStore(db, StoreConfig{StateCommitmentDB: merkledb})
		require.Error(t, err)
		w.Discard()
	})

	t.Run("can't use DBs with different version history", func(t *testing.T) {
		merkledb.SaveNextVersion()
		store, err = NewStore(db, StoreConfig{StateCommitmentDB: merkledb})
		require.Error(t, err)
	})
	merkledb.Close()

	t.Run("can't load existing store if we can't access root hash", func(t *testing.T) {
		store, err = NewStore(db, simpleStoreConfig(t))
		require.NoError(t, err)
		store.Commit()
		require.NoError(t, store.Close())
		// ...whether because root is misssing
		w = db.Writer()
		s1RootKey := append(contentPrefix, substorePrefix(skey_1.Name())...)
		s1RootKey = append(s1RootKey, merkleRootKey...)
		w.Delete(s1RootKey)
		w.Commit()
		db.SaveNextVersion()
		store, err = NewStore(db, DefaultStoreConfig())
		require.Error(t, err)
		// ...or, because of an error
		store, err = NewStore(dbRWCrudFails{db}, DefaultStoreConfig())
		require.Error(t, err)
	})
>>>>>>> dafdc107
}

func TestIterators(t *testing.T) {
	_, store := newSubStoreWithData(t, memdb.NewDB(), map[string]string{
		string([]byte{0x00}):       "0",
		string([]byte{0x00, 0x00}): "0 0",
		string([]byte{0x00, 0x01}): "0 1",
		string([]byte{0x00, 0x02}): "0 2",
		string([]byte{0x01}):       "1",
	})

	testCase := func(t *testing.T, iter types.Iterator, expected []string) {
		var i int
		for i = 0; iter.Valid(); iter.Next() {
			expectedValue := expected[i]
			value := iter.Value()
			require.EqualValues(t, string(value), expectedValue)
			i++
		}
		require.Equal(t, len(expected), i)
	}

	testCase(t, store.Iterator(nil, nil),
		[]string{"0", "0 0", "0 1", "0 2", "1"})
	testCase(t, store.Iterator([]byte{0}, nil),
		[]string{"0", "0 0", "0 1", "0 2", "1"})
	testCase(t, store.Iterator([]byte{0}, []byte{0, 1}),
		[]string{"0", "0 0"})
	testCase(t, store.Iterator([]byte{0}, []byte{1}),
		[]string{"0", "0 0", "0 1", "0 2"})
	testCase(t, store.Iterator([]byte{0, 1}, []byte{1}),
		[]string{"0 1", "0 2"})
	testCase(t, store.Iterator(nil, []byte{1}),
		[]string{"0", "0 0", "0 1", "0 2"})
	testCase(t, store.Iterator([]byte{0}, []byte{0}), []string{}) // start = end
	testCase(t, store.Iterator([]byte{1}, []byte{0}), []string{}) // start > end

	testCase(t, store.ReverseIterator(nil, nil),
		[]string{"1", "0 2", "0 1", "0 0", "0"})
	testCase(t, store.ReverseIterator([]byte{0}, nil),
		[]string{"1", "0 2", "0 1", "0 0", "0"})
	testCase(t, store.ReverseIterator([]byte{0}, []byte{0, 1}),
		[]string{"0 0", "0"})
	testCase(t, store.ReverseIterator([]byte{0}, []byte{1}),
		[]string{"0 2", "0 1", "0 0", "0"})
	testCase(t, store.ReverseIterator([]byte{0, 1}, []byte{1}),
		[]string{"0 2", "0 1"})
	testCase(t, store.ReverseIterator(nil, []byte{1}),
		[]string{"0 2", "0 1", "0 0", "0"})
	testCase(t, store.ReverseIterator([]byte{0}, []byte{0}), []string{}) // start = end
	testCase(t, store.ReverseIterator([]byte{1}, []byte{0}), []string{}) // start > end

	testCase(t, types.KVStorePrefixIterator(store, []byte{0}),
		[]string{"0", "0 0", "0 1", "0 2"})
	testCase(t, types.KVStoreReversePrefixIterator(store, []byte{0}),
		[]string{"0 2", "0 1", "0 0", "0"})

	require.Panics(t, func() { store.Iterator([]byte{}, nil) }, "Iterator(empty key) should panic")
	require.Panics(t, func() { store.Iterator(nil, []byte{}) }, "Iterator(empty key) should panic")
	require.Panics(t, func() { store.ReverseIterator([]byte{}, nil) }, "Iterator(empty key) should panic")
	require.Panics(t, func() { store.ReverseIterator(nil, []byte{}) }, "Iterator(empty key) should panic")
}

func TestConstructors(t *testing.T) {
	db := memdb.NewDB()

	store, err := NewStore(db, storeParams1(t))
	require.NoError(t, err)
	_ = store.GetKVStore(skey_1)
	store.Commit()
	require.NoError(t, store.Close())

	t.Run("fail to load if InitialVersion > lowest existing version", func(t *testing.T) {
		opts := StoreParams{InitialVersion: 5, Pruning: types.PruneNothing}
		store, err = NewStore(db, opts)
		require.Error(t, err)
		db.Close()
	})

	t.Run("can't load store when db.Versions fails", func(t *testing.T) {
		store, err = NewStore(dbVersionsFails{memdb.NewDB()}, DefaultStoreParams())
		require.Error(t, err)
		store, err = NewStore(db, StoreParams{StateCommitmentDB: dbVersionsFails{memdb.NewDB()}})
		require.Error(t, err)
	})

	db = memdb.NewDB()
	merkledb := memdb.NewDB()
	w := db.Writer()
	t.Run("can't use a DB with open writers", func(t *testing.T) {
		store, err = NewStore(db, DefaultStoreParams())
		require.Error(t, err)
		w.Discard()
		w = merkledb.Writer()
		store, err = NewStore(db, StoreParams{StateCommitmentDB: merkledb})
		require.Error(t, err)
		w.Discard()
	})

	t.Run("can't use DBs with different version history", func(t *testing.T) {
		merkledb.SaveNextVersion()
		store, err = NewStore(db, StoreParams{StateCommitmentDB: merkledb})
		require.Error(t, err)
	})
	merkledb.Close()

	t.Run("can't load existing store if we can't access root hash", func(t *testing.T) {
		store, err = NewStore(db, storeParams1(t))
		require.NoError(t, err)
		store.Commit()
		require.NoError(t, store.Close())
		// ...whether because root is misssing
		w = db.Writer()
		s1RootKey := append(contentPrefix, substorePrefix(skey_1.Name())...)
		s1RootKey = append(s1RootKey, merkleRootKey...)
		w.Delete(s1RootKey)
		w.Commit()
		db.SaveNextVersion()
		store, err = NewStore(db, DefaultStoreParams())
		require.Error(t, err)
		// ...or, because of an error
		store, err = NewStore(dbRWCrudFails{db}, DefaultStoreParams())
		require.Error(t, err)
	})
}

func TestCommit(t *testing.T) {
	testBasic := func(opts StoreParams) {
		db := memdb.NewDB()
		store, err := NewStore(db, opts)
		require.NoError(t, err)
		require.Zero(t, store.LastCommitID())
		idNew := store.Commit()

		// Adding one record changes the hash
		s1 := store.GetKVStore(skey_1)
		s1.Set([]byte{0}, []byte{0})
		id := store.Commit()
		require.Equal(t, idNew.Version+1, id.Version)
		require.NotEqual(t, idNew.Hash, id.Hash)

		// Hash of emptied store is same as new store
		s1.Delete([]byte{0})
		id = store.Commit()
		require.Equal(t, idNew.Hash, id.Hash)

		// We can set and delete the same key within a transaction
		s1.Set([]byte("might"), []byte("delete"))
		s1.Delete([]byte("might"))
		id = store.Commit()
		require.Equal(t, idNew.Hash, id.Hash)

		previd := id
		for i := byte(1); i < 5; i++ {
			s1.Set([]byte{i}, []byte{i})
			id = store.Commit()
			lastid := store.LastCommitID()
			require.Equal(t, id.Hash, lastid.Hash)
			require.Equal(t, id.Version, lastid.Version)
			require.NotEqual(t, previd.Hash, id.Hash)
			require.NotEqual(t, previd.Version, id.Version)
		}
	}
<<<<<<< HEAD
	basicOpts := storeParams1(t)
	basicOpts.Pruning = types.PruneNothing
=======
	basicOpts := simpleStoreConfig(t)
	basicOpts.Pruning = pruningtypes.NewPruningOptions(pruningtypes.PruningNothing)
>>>>>>> dafdc107
	t.Run("sanity tests for Merkle hashing", func(t *testing.T) {
		testBasic(basicOpts)
	})
	t.Run("sanity tests for Merkle hashing with separate DBs", func(t *testing.T) {
		basicOpts.StateCommitmentDB = memdb.NewDB()
		testBasic(basicOpts)
	})

	// test that we can recover from a failed commit
	testFailedCommit := func(t *testing.T,
		store *Store,
		db dbm.DBConnection,
<<<<<<< HEAD
		opts StoreParams) {
=======
		opts StoreConfig,
	) {
>>>>>>> dafdc107
		if db == nil {
			db = store.stateDB
		}
		s1 := store.GetKVStore(skey_1)
		s1.Set([]byte{0}, []byte{0})
		require.Panics(t, func() { store.Commit() })
		require.NoError(t, store.Close())

		// No version should be saved in the backing DB(s)
		versions, _ := db.Versions()
		require.Equal(t, 0, versions.Count())
		if store.StateCommitmentDB != nil {
			versions, _ = store.StateCommitmentDB.Versions()
			require.Equal(t, 0, versions.Count())
		}

		// The store should now be reloaded successfully
		store, err := NewStore(db, opts)
		require.NoError(t, err)
		s1 = store.GetKVStore(skey_1)
		require.Nil(t, s1.Get([]byte{0}))
		require.NoError(t, store.Close())
	}

<<<<<<< HEAD
	opts := storeParams1(t)
	opts.Pruning = types.PruneNothing
=======
	opts := simpleStoreConfig(t)
	opts.Pruning = pruningtypes.NewPruningOptions(pruningtypes.PruningNothing)
>>>>>>> dafdc107

	// Ensure Store's commit is rolled back in each failure case...
	t.Run("recover after failed Commit", func(t *testing.T) {
		store, err := NewStore(dbRWCommitFails{memdb.NewDB()}, opts)
		require.NoError(t, err)
		testFailedCommit(t, store, nil, opts)
	})
	// If SaveVersion and Revert both fail during Store.Commit, the DB will contain
	// committed data that belongs to no version: non-atomic behavior from the Store user's perspective.
	// So, that data must be reverted when the store is reloaded.
	t.Run("recover after failed SaveVersion and Revert", func(t *testing.T) {
		var db dbm.DBConnection
		db = dbSaveVersionFails{memdb.NewDB()}
		// Revert should succeed in initial NewStore call, but fail during Commit
		db = dbRevertFails{db, []bool{false, true}}
		store, err := NewStore(db, opts)
		require.NoError(t, err)
		testFailedCommit(t, store, nil, opts)
	})
	// Repeat the above for StateCommitmentDB
	t.Run("recover after failed StateCommitmentDB Commit", func(t *testing.T) {
		opts.StateCommitmentDB = dbRWCommitFails{memdb.NewDB()}
		store, err := NewStore(memdb.NewDB(), opts)
		require.NoError(t, err)
		testFailedCommit(t, store, nil, opts)
	})
	t.Run("recover after failed StateCommitmentDB SaveVersion and Revert", func(t *testing.T) {
		var db dbm.DBConnection
		db = dbSaveVersionFails{memdb.NewDB()}
		db = dbRevertFails{db, []bool{false, true}}
		opts.StateCommitmentDB = db
		store, err := NewStore(memdb.NewDB(), opts)
		require.NoError(t, err)
		testFailedCommit(t, store, nil, opts)
	})

	opts = storeParams1(t)
	t.Run("recover after stateDB.Versions error triggers failure", func(t *testing.T) {
		db := memdb.NewDB()
		store, err := NewStore(db, opts)
		require.NoError(t, err)
		store.stateDB = dbVersionsFails{store.stateDB}
		testFailedCommit(t, store, db, opts)
	})
	t.Run("recover after stateTxn.Set error triggers failure", func(t *testing.T) {
		store, err := NewStore(memdb.NewDB(), opts)
		require.NoError(t, err)
		store.stateTxn = rwCrudFails{store.stateTxn, merkleRootKey}
		testFailedCommit(t, store, nil, opts)
	})

	t.Run("stateDB.DeleteVersion error triggers failure", func(t *testing.T) {
		opts.StateCommitmentDB = memdb.NewDB()
		store, err := NewStore(memdb.NewDB(), opts)
		require.NoError(t, err)
		store.stateCommitmentTxn = rwCommitFails{store.stateCommitmentTxn}
		store.stateDB = dbDeleteVersionFails{store.stateDB}
		require.Panics(t, func() { store.Commit() })
	})
	t.Run("height overflow triggers failure", func(t *testing.T) {
		opts.StateCommitmentDB = nil
		opts.InitialVersion = math.MaxInt64
		opts.Pruning = pruningtypes.NewPruningOptions(pruningtypes.PruningNothing)
		store, err := NewStore(memdb.NewDB(), opts)
		require.NoError(t, err)
		require.Equal(t, int64(math.MaxInt64), store.Commit().Version)
		require.Panics(t, func() { store.Commit() })
		require.Equal(t, int64(math.MaxInt64), store.LastCommitID().Version) // version history not modified
	})

	t.Run("first commit version matches InitialVersion", func(t *testing.T) {
		opts = storeParams1(t)
		opts.InitialVersion = 5
		opts.Pruning = pruningtypes.NewPruningOptions(pruningtypes.PruningNothing)
		opts.StateCommitmentDB = memdb.NewDB()
		store, err := NewStore(memdb.NewDB(), opts)
		require.NoError(t, err)
		require.Equal(t, int64(5), store.Commit().Version)
	})

	// test improbable failures to fill out test coverage
	opts = storeParams1(t)
	store, err := NewStore(memdb.NewDB(), opts)
	require.NoError(t, err)
	store.Commit()
	store.stateDB = dbVersionsFails{store.stateDB}
	require.Panics(t, func() { store.LastCommitID() })

	opts = storeParams1(t)
	opts.StateCommitmentDB = memdb.NewDB()
	store, err = NewStore(memdb.NewDB(), opts)
	require.NoError(t, err)
	store.Commit()
	store.stateTxn = rwCrudFails{store.stateTxn, nil}
	require.Panics(t, func() { store.LastCommitID() })
}

func sliceToSet(slice []uint64) map[uint64]struct{} {
	res := make(map[uint64]struct{})
	for _, x := range slice {
		res[x] = struct{}{}
	}
	return res
}

func TestPruning(t *testing.T) {
	doTestPruning(t, multistoreConstructor, true)
}

func doTestPruning(t *testing.T, ctor storeConstructor, sepDBs bool) {
	// Save versions up to 10 and verify pruning at final commit
	testCases := []struct {
		pruningtypes.PruningOptions
		kept []uint64
	}{
		{pruningtypes.NewCustomPruningOptions(2, 10), []uint64{8, 9, 10}},
		{pruningtypes.NewCustomPruningOptions(0, 10), []uint64{10}},
		{pruningtypes.NewPruningOptions(pruningtypes.PruningEverything), []uint64{8, 9, 10}},
		{pruningtypes.NewPruningOptions(pruningtypes.PruningNothing), []uint64{1, 2, 3, 4, 5, 6, 7, 8, 9, 10}},
	}

	for tci, tc := range testCases {
		opts := storeParams1(t)
		opts.Pruning = tc.PruningOptions
		dbs := []dbm.DBConnection{memdb.NewDB()}
		if sepDBs {
			dbs = append(dbs, memdb.NewDB())
			opts.StateCommitmentDB = dbs[1]
		}
		store, err := ctor(dbs[0], opts)
		require.NoError(t, err)

		s1 := store.GetKVStore(skey_1)
		for i := byte(1); i <= 10; i++ {
			s1.Set([]byte{i}, []byte{i})
			cid := store.Commit()
			latest := uint64(i)
			require.Equal(t, latest, uint64(cid.Version))
		}

		for _, db := range dbs {
			versions, err := db.Versions()
			require.NoError(t, err)

			kept := sliceToSet(tc.kept)
			for v := uint64(1); v <= 10; v++ {
				_, has := kept[v]
				require.Equal(t, has, versions.Exists(v), "Version = %v; tc #%d", v, tci)
			}
		}
	}

	// Test pruning interval
	// Save up to 20th version while checking history at specific version checkpoints
	testCheckPoints := map[uint64][]uint64{
		5:  {1, 2, 3, 4, 5},
		10: {10},
		15: {10, 11, 12, 13, 14, 15},
		20: {20},
	}

	db := memdb.NewDB()
<<<<<<< HEAD
	opts := storeParams1(t)
	opts.Pruning = types.PruningOptions{0, 10}
	store, err := ctor(db, opts)
=======
	opts := simpleStoreConfig(t)
	opts.Pruning = pruningtypes.NewCustomPruningOptions(0, 10)
	store, err := NewStore(db, opts)
>>>>>>> dafdc107
	require.NoError(t, err)

	for i := byte(1); i <= 20; i++ {
		store.GetKVStore(skey_1).Set([]byte{i}, []byte{i})

		cid := store.Commit()
		latest := uint64(i)
		require.Equal(t, latest, uint64(cid.Version))

		kept, has := testCheckPoints[latest]
		if !has {
			continue
		}

		versions, err := db.Versions()
		require.NoError(t, err)

		keptMap := sliceToSet(kept)
		for v := uint64(1); v <= latest; v++ {
			_, has := keptMap[v]
			require.Equal(t, has, versions.Exists(v), "Version = %v; tc #%d", v, i)
		}
	}
}

func TestQuery(t *testing.T) {
	doTestQuery(t, multistoreConstructor)
}

func queryPath(skey types.StoreKey, endp string) string { return "/" + skey.Name() + endp }

func doTestQuery(t *testing.T, ctor storeConstructor) {
	k1, v1 := []byte("k1"), []byte("v1")
	k2, v2 := []byte("k2"), []byte("v2")
	v3 := []byte("v3")

	ksub := []byte("k")
	KVs0 := kv.Pairs{}
	KVs1 := kv.Pairs{
		Pairs: []kv.Pair{
			{Key: k1, Value: v1},
			{Key: k2, Value: v2},
		},
	}
	KVs2 := kv.Pairs{
		Pairs: []kv.Pair{
			{Key: k1, Value: v3},
			{Key: k2, Value: v2},
		},
	}

	valExpSubEmpty, err := KVs0.Marshal()
	require.NoError(t, err)

	valExpSub1, err := KVs1.Marshal()
	require.NoError(t, err)

	valExpSub2, err := KVs2.Marshal()
	require.NoError(t, err)

	store, err := NewStore(memdb.NewDB(), storeParams1(t))
	require.NoError(t, err)
	cid := store.Commit()
	ver := cid.Version
	querySubspace := abci.RequestQuery{Path: queryPath(skey_1, "/subspace"), Data: ksub, Height: ver}
	queryHeight0 := abci.RequestQuery{Path: queryPath(skey_1, "/key"), Data: k1}

	// query subspace before anything set
	qres := store.Query(querySubspace)
	require.True(t, qres.IsOK(), qres.Log)
	require.Equal(t, valExpSubEmpty, qres.Value)

	sub := store.GetKVStore(skey_1)
	require.NotNil(t, sub)
	// set data
	sub.Set(k1, v1)
	sub.Set(k2, v2)

	t.Run("basic queries", func(t *testing.T) {
		query1 := abci.RequestQuery{Path: queryPath(skey_1, "/key"), Data: k1, Height: ver}

		// set data without commit, doesn't show up
		qres = store.Query(query1)
		require.True(t, qres.IsOK(), qres.Log)
		require.Nil(t, qres.Value)

		// commit it, but still don't see on old version
		cid = store.Commit()
		qres = store.Query(query1)
		require.True(t, qres.IsOK(), qres.Log)
		require.Nil(t, qres.Value)

		// but yes on the new version
		query1.Height = cid.Version
		qres = store.Query(query1)
		require.True(t, qres.IsOK(), qres.Log)
		require.Equal(t, v1, qres.Value)
		// and for the subspace
		querySubspace.Height = cid.Version
		qres = store.Query(querySubspace)
		require.True(t, qres.IsOK(), qres.Log)
		require.Equal(t, valExpSub1, qres.Value)

		// modify
		sub.Set(k1, v3)
		cid = store.Commit()

		// query will return old values, as height is fixed
		qres = store.Query(query1)
		require.True(t, qres.IsOK(), qres.Log)
		require.Equal(t, v1, qres.Value)

		// update to latest height in the query and we are happy
		query1.Height = cid.Version
		qres = store.Query(query1)
		require.True(t, qres.IsOK(), qres.Log)
		require.Equal(t, v3, qres.Value)
		// try other key
		query2 := abci.RequestQuery{Path: queryPath(skey_1, "/key"), Data: k2, Height: cid.Version}
		qres = store.Query(query2)
		require.True(t, qres.IsOK(), qres.Log)
		require.Equal(t, v2, qres.Value)
		// and for the subspace
		querySubspace.Height = cid.Version
		qres = store.Query(querySubspace)
		require.True(t, qres.IsOK(), qres.Log)
		require.Equal(t, valExpSub2, qres.Value)
	})

	t.Run("different versions", func(t *testing.T) {
		stateDB := memdb.NewDB()

		// default (height 0) will show latest-1
		qres = store.Query(queryHeight0)
		require.True(t, qres.IsOK(), qres.Log)
		require.Equal(t, v1, qres.Value)

		// querying an empty store will fail
		store, err = NewStore(stateDB, storeParams1(t))
		require.NoError(t, err)
		qres = store.Query(queryHeight0)
		require.True(t, qres.IsErr())

		// default (height=0) shows latest, if latest-1 does not exist
		store.GetKVStore(skey_1).Set(k1, v1)
		cid = store.Commit()
		qres = store.Query(queryHeight0)
		require.True(t, qres.IsOK(), qres.Log)
		require.Equal(t, v1, qres.Value)
		require.NoError(t, store.Close())

		// querying past version succeeds after rename
		opts := DefaultStoreParams()
		require.NoError(t, opts.RegisterSubstore(skey_2, types.StoreTypePersistent))
		opts.Upgrades = &types.StoreUpgrades{
			Renamed: []types.StoreRename{types.StoreRename{skey_1.Name(), skey_2.Name()}},
		}
		store, err = NewStore(stateDB, opts)
		require.NoError(t, err)
		store.Commit()
		query := abci.RequestQuery{Path: queryPath(skey_1, "/key"), Data: k1, Height: cid.Version}
		qres = store.Query(query)
		require.True(t, qres.IsOK(), qres.Log)
		require.NoError(t, store.Close())
	})

	t.Run("failed queries", func(t *testing.T) {
		stateDB := memdb.NewDB()

		store, err = NewStore(stateDB, storeParams1(t))
		require.NoError(t, err)
		store.GetKVStore(skey_1).Set(k1, v1)
		store.Commit()

		// artificial error cases for coverage (should never happen with prescribed usage)
		// ensure that height overflow triggers an error
		require.NoError(t, err)
		store.stateDB = dbVersionsIs{stateDB, dbm.NewVersionManager([]uint64{uint64(math.MaxInt64) + 1})}
		qres = store.Query(queryHeight0)
		require.True(t, qres.IsErr())
		// failure to access versions triggers an error
		store.stateDB = dbVersionsFails{stateDB}
		qres = store.Query(queryHeight0)
		require.True(t, qres.IsErr())
		require.NoError(t, store.Close())

		store, err = NewStore(stateDB, storeParams1(t))
		require.NoError(t, err)

		// query with a nil or empty key fails
		badquery := abci.RequestQuery{Path: queryPath(skey_1, "/key"), Data: []byte{}}
		qres = store.Query(badquery)
		require.True(t, qres.IsErr())
		badquery.Data = nil
		qres = store.Query(badquery)
		require.True(t, qres.IsErr())
		// querying an invalid height will fail
		badquery = abci.RequestQuery{
			Path:   queryPath(skey_1, "/key"),
			Data:   k1,
			Height: store.LastCommitID().Version + 1,
		}
		qres = store.Query(badquery)
		require.True(t, qres.IsErr())
		// or an invalid path
		badquery = abci.RequestQuery{Path: queryPath(skey_1, "/badpath"), Data: k1}
		qres = store.Query(badquery)
		require.True(t, qres.IsErr())
	})

	t.Run("queries with proof", func(t *testing.T) {
		// test that proofs are generated with single and separate DBs
		testProve := func() {
			queryProve0 := abci.RequestQuery{Path: queryPath(skey_1, "/key"), Data: k1, Prove: true}
			qres = store.Query(queryProve0)
			require.True(t, qres.IsOK(), qres.Log)
			require.Equal(t, v1, qres.Value)
			require.NotNil(t, qres.ProofOps)
		}
		testProve()
		require.NoError(t, store.Close())

		opts := storeParams1(t)
		opts.StateCommitmentDB = memdb.NewDB()
		store, err = NewStore(memdb.NewDB(), opts)
		require.NoError(t, err)
		store.GetKVStore(skey_1).Set(k1, v1)
		store.Commit()
		testProve()
		require.NoError(t, store.Close())
	})
}

func TestGetVersion(t *testing.T) {
	doTestGetVersion(t, multistoreConstructor)
}

func doTestGetVersion(t *testing.T, ctor storeConstructor) {
	db := memdb.NewDB()
	opts := storeParams123(t)
	store, err := ctor(db, opts)
	require.NoError(t, err)

	cid := store.Commit()
	view, err := store.GetVersion(cid.Version)
	require.NoError(t, err)
	subview := view.GetKVStore(skey_1)
	require.NotNil(t, subview)

	// version view should be read-only
	require.Panics(t, func() { subview.Set([]byte{1}, []byte{1}) })
	require.Panics(t, func() { subview.Delete([]byte{0}) })
	// nonexistent version shouldn't be accessible
	_, err = store.GetVersion(cid.Version + 1)
	require.Equal(t, ErrVersionDoesNotExist, err)

	substore := store.GetKVStore(skey_1)
	require.NotNil(t, substore)
	substore.Set([]byte{0}, []byte{0})
	// setting a value shouldn't affect old version
	require.False(t, subview.Has([]byte{0}))

	cid = store.Commit()
	view, err = store.GetVersion(cid.Version)
	require.NoError(t, err)
	subview = view.GetKVStore(skey_1)
	require.NotNil(t, subview)
	// deleting a value shouldn't affect old version
	substore.Delete([]byte{0})
	require.Equal(t, []byte{0}, subview.Get([]byte{0}))
}

func TestStoreSchemaMigration(t *testing.T) {
	doTestStoreSchemaMigration(t, multistoreConstructor)
}

func doTestStoreSchemaMigration(t *testing.T, ctor storeConstructor) {
	db := memdb.NewDB()
	opts := storeParams123(t)
	store, err := ctor(db, opts)
	require.NoError(t, err)

	// write some data in all stores
	k1, v1 := []byte("first"), []byte("store")
	s1 := store.GetKVStore(skey_1)
	require.NotNil(t, s1)
	s1.Set(k1, v1)

	k2, v2 := []byte("second"), []byte("restore")
	s2 := store.GetKVStore(skey_2)
	require.NotNil(t, s2)
	s2.Set(k2, v2)

	k3, v3 := []byte("third"), []byte("dropped")
	s3 := store.GetKVStore(skey_3)
	require.NotNil(t, s3)
	s3.Set(k3, v3)

	k4, v4 := []byte("fourth"), []byte("created")
	require.Panics(t, func() { store.GetKVStore(skey_4) })

	cid := store.Commit()
	require.NoError(t, store.Close())
	var migratedID types.CommitID

	// Load without changes and make sure it is sensible
	store, err = ctor(db, opts)
	require.NoError(t, err)

	// let's query data to see it was saved properly
	s2 = store.GetKVStore(skey_2)
	require.NotNil(t, s2)
	require.Equal(t, v2, s2.Get(k2))
	require.NoError(t, store.Close())

	t.Run("basic migration", func(t *testing.T) {
		// now, let's load with upgrades...
<<<<<<< HEAD
		upgrades := &types.StoreUpgrades{
			Added: []string{skey_4.Name()},
			Renamed: []types.StoreRename{{
				OldKey: skey_2.Name(),
				NewKey: skey_2b.Name(),
			}},
			Deleted: []string{skey_3.Name()},
=======
		opts.Upgrades = []types.StoreUpgrades{
			{
				Added: []string{skey_4.Name()},
				Renamed: []types.StoreRename{{
					OldKey: skey_2.Name(),
					NewKey: skey_2b.Name(),
				}},
				Deleted: []string{skey_3.Name()},
			},
>>>>>>> dafdc107
		}

		// store must be loaded with post-migration schema, so this fails
		opts := storeParams123(t)
		opts.Upgrades = upgrades
		store, err = ctor(db, opts)
		require.Error(t, err)

		opts = DefaultStoreParams()
		opts.Upgrades = upgrades
		require.NoError(t, opts.RegisterSubstore(skey_1, types.StoreTypePersistent))
		require.NoError(t, opts.RegisterSubstore(skey_2b, types.StoreTypePersistent))
		require.NoError(t, opts.RegisterSubstore(skey_4, types.StoreTypePersistent))
		store, err = ctor(db, opts)
		require.NoError(t, err)

		// store1 was not changed
		s1 = store.GetKVStore(skey_1)
		require.NotNil(t, s1)
		require.Equal(t, v1, s1.Get(k1))

		// store2 is no longer valid
		require.Panics(t, func() { store.GetKVStore(skey_2) })
		// store2b has the old data
		rs2 := store.GetKVStore(skey_2b)
		require.NotNil(t, rs2)
		require.Equal(t, v2, rs2.Get(k2))

		// store3 is gone
		require.Panics(t, func() { s3 = store.GetKVStore(skey_3) })

		// store4 is valid
		s4 := store.GetKVStore(skey_4)
		require.NotNil(t, s4)
		values := 0
		it := s4.Iterator(nil, nil)
		for ; it.Valid(); it.Next() {
			values += 1
		}
		require.Zero(t, values)
		require.NoError(t, it.Close())
		// write something inside store4
		s4.Set(k4, v4)

		// store this migrated data, and load it again without migrations
		migratedID = store.Commit()
		require.Equal(t, migratedID.Version, int64(2))
		require.NoError(t, store.Close())
	})

	t.Run("reload after migrations", func(t *testing.T) {
		// fail to load the migrated store with the old schema
		store, err = ctor(db, storeParams123(t))
		require.Error(t, err)

		// pass in a schema reflecting the migrations
		migratedOpts := DefaultStoreParams()
		require.NoError(t, migratedOpts.RegisterSubstore(skey_1, types.StoreTypePersistent))
		require.NoError(t, migratedOpts.RegisterSubstore(skey_2b, types.StoreTypePersistent))
		require.NoError(t, migratedOpts.RegisterSubstore(skey_4, types.StoreTypePersistent))
		store, err = ctor(db, migratedOpts)
		require.NoError(t, err)
		require.Equal(t, migratedID, store.LastCommitID())

		// query this new store
		rl1 := store.GetKVStore(skey_1)
		require.NotNil(t, rl1)
		require.Equal(t, v1, rl1.Get(k1))

		rl2 := store.GetKVStore(skey_2b)
		require.NotNil(t, rl2)
		require.Equal(t, v2, rl2.Get(k2))

		rl4 := store.GetKVStore(skey_4)
		require.NotNil(t, rl4)
		require.Equal(t, v4, rl4.Get(k4))
	})

	t.Run("load view from before migrations", func(t *testing.T) {
		// load and check a view of the store at first commit
		view, err := store.GetVersion(cid.Version)
		require.NoError(t, err)

		s1 = view.GetKVStore(skey_1)
		require.NotNil(t, s1)
		require.Equal(t, v1, s1.Get(k1))

		s2 = view.GetKVStore(skey_2)
		require.NotNil(t, s2)
		require.Equal(t, v2, s2.Get(k2))

		s3 = view.GetKVStore(skey_3)
		require.NotNil(t, s3)
		require.Equal(t, v3, s3.Get(k3))

		require.Panics(t, func() {
			view.GetKVStore(skey_4)
		})
	})
}

func TestTrace(t *testing.T) {
	doTestTrace(t, multistoreConstructor)
}

func doTestTrace(t *testing.T, ctor storeConstructor) {
	key, value := []byte("test-key"), []byte("test-value")
	tc := types.TraceContext(map[string]interface{}{"blockHeight": 64})

	expected_Set := `{"operation":"write","key":"dGVzdC1rZXk=","value":"dGVzdC12YWx1ZQ==","metadata":{"blockHeight":64}}` + "\n"
	expected_Get := `{"operation":"read","key":"dGVzdC1rZXk=","value":"dGVzdC12YWx1ZQ==","metadata":{"blockHeight":64}}` + "\n"
	expected_Get_missing := `{"operation":"read","key":"dGVzdC1rZXk=","value":"","metadata":{"blockHeight":64}}` + "\n"
	expected_Delete := `{"operation":"delete","key":"dGVzdC1rZXk=","value":"","metadata":{"blockHeight":64}}` + "\n"
	expected_IterKey := `{"operation":"iterKey","key":"dGVzdC1rZXk=","value":"","metadata":{"blockHeight":64}}` + "\n"
	expected_IterValue := `{"operation":"iterValue","key":"","value":"dGVzdC12YWx1ZQ==","metadata":{"blockHeight":64}}` + "\n"

	db := memdb.NewDB()
	opts := storeParams1(t)
	require.NoError(t, opts.RegisterSubstore(skey_mem1, types.StoreTypeMemory))
	require.NoError(t, opts.RegisterSubstore(skey_tran1, types.StoreTypeTransient))

	store, err := ctor(db, opts)
	require.NoError(t, err)
	store.SetTracingContext(tc)
	require.False(t, store.TracingEnabled())

	var buf bytes.Buffer
	store.SetTracer(&buf)
	require.True(t, store.TracingEnabled())

	for _, skey := range []types.StoreKey{skey_1, skey_mem1, skey_tran1} {
		buf.Reset()
		store.GetKVStore(skey).Get(key)
		require.Equal(t, expected_Get_missing, buf.String())

		buf.Reset()
		store.GetKVStore(skey).Set(key, value)
		require.Equal(t, expected_Set, buf.String())

		buf.Reset()
		require.Equal(t, value, store.GetKVStore(skey).Get(key))
		require.Equal(t, expected_Get, buf.String())

		iter := store.GetKVStore(skey).Iterator(nil, nil)
		buf.Reset()
		require.Equal(t, key, iter.Key())
		require.Equal(t, expected_IterKey, buf.String())
		buf.Reset()
		require.Equal(t, value, iter.Value())
		require.Equal(t, expected_IterValue, buf.String())
		require.NoError(t, iter.Close())

		buf.Reset()
		store.GetKVStore(skey).Delete(key)
		require.Equal(t, expected_Delete, buf.String())
	}

	store.SetTracer(nil)
	require.False(t, store.TracingEnabled())
	require.NoError(t, store.Close())
}

func TestTraceConcurrency(t *testing.T) {
	doTestTraceConcurrency(t, multistoreConstructor)
}

func doTestTraceConcurrency(t *testing.T, ctor storeConstructor) {
	db := memdb.NewDB()
	opts := storeParams123(t)
	store, err := ctor(db, opts)
	require.NoError(t, err)

	b := &bytes.Buffer{}
	tc := types.TraceContext(map[string]interface{}{"blockHeight": 64})

	store.SetTracer(b)
	store.SetTracingContext(tc)

	cms := store.CacheWrap()
	s1 := cms.GetKVStore(skey_1)
	require.NotNil(t, s1)

	stop := make(chan struct{})
	stopW := make(chan struct{})

	go func(stop chan struct{}) {
		for {
			select {
			case <-stop:
				return
			default:
				s1.Set([]byte{1}, []byte{1})
				cms.Write()
			}
		}
	}(stop)

	go func(stop chan struct{}) {
		for {
			select {
			case <-stop:
				return
			default:
				store.SetTracingContext(tc)
			}
		}
	}(stopW)

	time.Sleep(1 * time.Second)
	stop <- struct{}{}
	stopW <- struct{}{}
}

func TestListeners(t *testing.T) {
	doTestListeners(t, multistoreConstructor)
}

func doTestListeners(t *testing.T, ctor storeConstructor) {
	kvPairs := []types.KVPair{
		{Key: []byte{1}, Value: []byte("v1")},
		{Key: []byte{2}, Value: []byte("v2")},
		{Key: []byte{3}, Value: []byte("v3")},
	}

	testCases := []struct {
		key   []byte
		value []byte
		skey  types.StoreKey
	}{
		{
			key:   kvPairs[0].Key,
			value: kvPairs[0].Value,
			skey:  skey_1,
		},
		{
			key:   kvPairs[1].Key,
			value: kvPairs[1].Value,
			skey:  skey_mem1,
		},
		{
			key:   kvPairs[2].Key,
			value: kvPairs[2].Value,
			skey:  skey_tran1,
		},
	}

	interfaceRegistry := codecTypes.NewInterfaceRegistry()
	marshaller := codec.NewProtoCodec(interfaceRegistry)

	db := memdb.NewDB()
	opts := storeParams1(t)
	require.NoError(t, opts.RegisterSubstore(skey_mem1, types.StoreTypeMemory))
	require.NoError(t, opts.RegisterSubstore(skey_tran1, types.StoreTypeTransient))

	store, err := ctor(db, opts)
	require.NoError(t, err)

	for i, tc := range testCases {
		var buf bytes.Buffer
		listener := types.NewStoreKVPairWriteListener(&buf, marshaller)
		store.AddListeners(tc.skey, []types.WriteListener{listener})
		require.True(t, store.ListeningEnabled(tc.skey))

		// Set case
		expected := types.StoreKVPair{
			Key:      tc.key,
			Value:    tc.value,
			StoreKey: tc.skey.Name(),
			Delete:   false,
		}
		var kvpair types.StoreKVPair

		buf.Reset()
		store.GetKVStore(tc.skey).Set(tc.key, tc.value)
		require.NoError(t, marshaller.UnmarshalLengthPrefixed(buf.Bytes(), &kvpair))
		require.Equal(t, expected, kvpair, i)

		// Delete case
		expected = types.StoreKVPair{
			Key:      tc.key,
			Value:    nil,
			StoreKey: tc.skey.Name(),
			Delete:   true,
		}
		kvpair = types.StoreKVPair{}

		buf.Reset()
		store.GetKVStore(tc.skey).Delete(tc.key)
		require.NoError(t, marshaller.UnmarshalLengthPrefixed(buf.Bytes(), &kvpair))
		require.Equal(t, expected, kvpair, i)
	}
	require.NoError(t, store.Close())
}<|MERGE_RESOLUTION|>--- conflicted
+++ resolved
@@ -49,21 +49,12 @@
 	return opts
 }
 
-<<<<<<< HEAD
 func storeParams123(t *testing.T) StoreParams {
 	opts := DefaultStoreParams()
-	opts.Pruning = types.PruneNothing
+	opts.Pruning = pruningtypes.NewPruningOptions(pruningtypes.PruningNothing)
 	require.NoError(t, opts.RegisterSubstore(skey_1, types.StoreTypePersistent))
 	require.NoError(t, opts.RegisterSubstore(skey_2, types.StoreTypePersistent))
 	require.NoError(t, opts.RegisterSubstore(skey_3, types.StoreTypePersistent))
-=======
-func storeConfig123(t *testing.T) StoreConfig {
-	opts := DefaultStoreConfig()
-	opts.Pruning = pruningtypes.NewPruningOptions(pruningtypes.PruningNothing)
-	require.NoError(t, opts.RegisterSubstore(skey_1.Name(), types.StoreTypePersistent))
-	require.NoError(t, opts.RegisterSubstore(skey_2.Name(), types.StoreTypePersistent))
-	require.NoError(t, opts.RegisterSubstore(skey_3.Name(), types.StoreTypePersistent))
->>>>>>> dafdc107
 	return opts
 }
 
@@ -144,77 +135,6 @@
 	require.Panics(t, func() { store.Set(nil, []byte("value")) }, "Set(nil key) should panic")
 	require.Panics(t, func() { store.Set([]byte{}, []byte("value")) }, "Set(empty key) should panic")
 	require.Panics(t, func() { store.Set([]byte("key"), nil) }, "Set(nil value) should panic")
-<<<<<<< HEAD
-=======
-	sub := store.(*substore)
-	sub.indexBucket = rwCrudFails{sub.indexBucket, nil}
-	require.Panics(t, func() {
-		store.Set([]byte("key"), []byte("value"))
-	}, "Set() when index fails should panic")
-}
-
-func TestConstructors(t *testing.T) {
-	db := memdb.NewDB()
-
-	store, err := NewStore(db, simpleStoreConfig(t))
-	require.NoError(t, err)
-	_ = store.GetKVStore(skey_1)
-	store.Commit()
-	require.NoError(t, store.Close())
-
-	t.Run("fail to load if InitialVersion > lowest existing version", func(t *testing.T) {
-		opts := StoreConfig{InitialVersion: 5, Pruning: pruningtypes.NewPruningOptions(pruningtypes.PruningNothing)}
-		store, err = NewStore(db, opts)
-		require.Error(t, err)
-		db.Close()
-	})
-
-	t.Run("can't load store when db.Versions fails", func(t *testing.T) {
-		store, err = NewStore(dbVersionsFails{memdb.NewDB()}, DefaultStoreConfig())
-		require.Error(t, err)
-		store, err = NewStore(db, StoreConfig{StateCommitmentDB: dbVersionsFails{memdb.NewDB()}})
-		require.Error(t, err)
-	})
-
-	db = memdb.NewDB()
-	merkledb := memdb.NewDB()
-	w := db.Writer()
-	t.Run("can't use a DB with open writers", func(t *testing.T) {
-		store, err = NewStore(db, DefaultStoreConfig())
-		require.Error(t, err)
-		w.Discard()
-		w = merkledb.Writer()
-		store, err = NewStore(db, StoreConfig{StateCommitmentDB: merkledb})
-		require.Error(t, err)
-		w.Discard()
-	})
-
-	t.Run("can't use DBs with different version history", func(t *testing.T) {
-		merkledb.SaveNextVersion()
-		store, err = NewStore(db, StoreConfig{StateCommitmentDB: merkledb})
-		require.Error(t, err)
-	})
-	merkledb.Close()
-
-	t.Run("can't load existing store if we can't access root hash", func(t *testing.T) {
-		store, err = NewStore(db, simpleStoreConfig(t))
-		require.NoError(t, err)
-		store.Commit()
-		require.NoError(t, store.Close())
-		// ...whether because root is misssing
-		w = db.Writer()
-		s1RootKey := append(contentPrefix, substorePrefix(skey_1.Name())...)
-		s1RootKey = append(s1RootKey, merkleRootKey...)
-		w.Delete(s1RootKey)
-		w.Commit()
-		db.SaveNextVersion()
-		store, err = NewStore(db, DefaultStoreConfig())
-		require.Error(t, err)
-		// ...or, because of an error
-		store, err = NewStore(dbRWCrudFails{db}, DefaultStoreConfig())
-		require.Error(t, err)
-	})
->>>>>>> dafdc107
 }
 
 func TestIterators(t *testing.T) {
@@ -288,7 +208,7 @@
 	require.NoError(t, store.Close())
 
 	t.Run("fail to load if InitialVersion > lowest existing version", func(t *testing.T) {
-		opts := StoreParams{InitialVersion: 5, Pruning: types.PruneNothing}
+		opts := StoreParams{InitialVersion: 5, Pruning: pruningtypes.NewPruningOptions(pruningtypes.PruningNothing)}
 		store, err = NewStore(db, opts)
 		require.Error(t, err)
 		db.Close()
@@ -378,13 +298,8 @@
 			require.NotEqual(t, previd.Version, id.Version)
 		}
 	}
-<<<<<<< HEAD
 	basicOpts := storeParams1(t)
-	basicOpts.Pruning = types.PruneNothing
-=======
-	basicOpts := simpleStoreConfig(t)
 	basicOpts.Pruning = pruningtypes.NewPruningOptions(pruningtypes.PruningNothing)
->>>>>>> dafdc107
 	t.Run("sanity tests for Merkle hashing", func(t *testing.T) {
 		testBasic(basicOpts)
 	})
@@ -397,12 +312,7 @@
 	testFailedCommit := func(t *testing.T,
 		store *Store,
 		db dbm.DBConnection,
-<<<<<<< HEAD
 		opts StoreParams) {
-=======
-		opts StoreConfig,
-	) {
->>>>>>> dafdc107
 		if db == nil {
 			db = store.stateDB
 		}
@@ -427,13 +337,8 @@
 		require.NoError(t, store.Close())
 	}
 
-<<<<<<< HEAD
 	opts := storeParams1(t)
-	opts.Pruning = types.PruneNothing
-=======
-	opts := simpleStoreConfig(t)
 	opts.Pruning = pruningtypes.NewPruningOptions(pruningtypes.PruningNothing)
->>>>>>> dafdc107
 
 	// Ensure Store's commit is rolled back in each failure case...
 	t.Run("recover after failed Commit", func(t *testing.T) {
@@ -596,15 +501,9 @@
 	}
 
 	db := memdb.NewDB()
-<<<<<<< HEAD
 	opts := storeParams1(t)
-	opts.Pruning = types.PruningOptions{0, 10}
+	opts.Pruning = pruningtypes.NewCustomPruningOptions(0, 10)
 	store, err := ctor(db, opts)
-=======
-	opts := simpleStoreConfig(t)
-	opts.Pruning = pruningtypes.NewCustomPruningOptions(0, 10)
-	store, err := NewStore(db, opts)
->>>>>>> dafdc107
 	require.NoError(t, err)
 
 	for i := byte(1); i <= 20; i++ {
@@ -922,7 +821,6 @@
 
 	t.Run("basic migration", func(t *testing.T) {
 		// now, let's load with upgrades...
-<<<<<<< HEAD
 		upgrades := &types.StoreUpgrades{
 			Added: []string{skey_4.Name()},
 			Renamed: []types.StoreRename{{
@@ -930,17 +828,6 @@
 				NewKey: skey_2b.Name(),
 			}},
 			Deleted: []string{skey_3.Name()},
-=======
-		opts.Upgrades = []types.StoreUpgrades{
-			{
-				Added: []string{skey_4.Name()},
-				Renamed: []types.StoreRename{{
-					OldKey: skey_2.Name(),
-					NewKey: skey_2b.Name(),
-				}},
-				Deleted: []string{skey_3.Name()},
-			},
->>>>>>> dafdc107
 		}
 
 		// store must be loaded with post-migration schema, so this fails
