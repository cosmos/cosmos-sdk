<<<<<<< HEAD
//nolint:unused // this file is triggering many unused liter errors and shouldn't be linted for that reason.
=======
// nolint:unused
>>>>>>> 165e6127
package multi

import (
	"bytes"
	"errors"

	dbm "github.com/cosmos/cosmos-sdk/db"
)

type (
	dbDeleteVersionFails struct{ dbm.Connection }
	dbRWCommitFails      struct{ dbm.Connection }
	dbRWCrudFails        struct{ dbm.Connection }
	dbSaveVersionFails   struct{ dbm.Connection }
	dbRevertFails        struct {
		dbm.Connection
		// order of calls to fail on (eg. [1, 0] => first call fails; second succeeds)
		failOn []bool
	}
)

type dbVersionsIs struct {
	dbm.Connection
	vset dbm.VersionSet
}

type (
	dbVersionsFails struct{ dbm.Connection }
	rwCommitFails   struct{ dbm.ReadWriter }
	rwCrudFails     struct {
		dbm.ReadWriter
		onKey []byte
	}
)

func (dbVersionsFails) Versions() (dbm.VersionSet, error) { return nil, errors.New("dbVersionsFails") }
func (db dbVersionsIs) Versions() (dbm.VersionSet, error) { return db.vset, nil }
func (db dbRWCrudFails) ReadWriter() dbm.ReadWriter {
	return rwCrudFails{db.Connection.ReadWriter(), nil}
}
func (dbSaveVersionFails) SaveVersion(uint64) error { return errors.New("dbSaveVersionFails") }
func (db dbRevertFails) Revert() error {
	fail := false
	if len(db.failOn) > 0 {
<<<<<<< HEAD
		//nolint:staticcheck // staticcheck doesn't understand this properly, and don't want to modify out of caution.
		fail, db.failOn = db.failOn[0], db.failOn[1:]
=======
		fail, db.failOn = db.failOn[0], db.failOn[1:] // nolint:staticcheck
>>>>>>> 165e6127
	}
	if fail {
		return errors.New("dbRevertFails")
	}
	return db.Connection.Revert()
}
func (dbDeleteVersionFails) DeleteVersion(uint64) error { return errors.New("dbDeleteVersionFails") }
func (tx rwCommitFails) Commit() error {
	tx.Discard()
	return errors.New("rwCommitFails")
}

func (db dbRWCommitFails) ReadWriter() dbm.ReadWriter {
	return rwCommitFails{db.Connection.ReadWriter()}
}

func (rw rwCrudFails) Get(k []byte) ([]byte, error) {
	if rw.onKey == nil || bytes.Equal(rw.onKey, k) {
		return nil, errors.New("rwCrudFails.Get")
	}
	return rw.ReadWriter.Get(k)
}

func (rw rwCrudFails) Has(k []byte) (bool, error) {
	if rw.onKey == nil || bytes.Equal(rw.onKey, k) {
		return false, errors.New("rwCrudFails.Has")
	}
	return rw.ReadWriter.Has(k)
}

func (rw rwCrudFails) Set(k []byte, v []byte) error {
	if rw.onKey == nil || bytes.Equal(rw.onKey, k) {
		return errors.New("rwCrudFails.Set")
	}
	return rw.ReadWriter.Set(k, v)
}

func (rw rwCrudFails) Delete(k []byte) error {
	if rw.onKey == nil || bytes.Equal(rw.onKey, k) {
		return errors.New("rwCrudFails.Delete")
	}
	return rw.ReadWriter.Delete(k)
}<|MERGE_RESOLUTION|>--- conflicted
+++ resolved
@@ -1,8 +1,4 @@
-<<<<<<< HEAD
-//nolint:unused // this file is triggering many unused liter errors and shouldn't be linted for that reason.
-=======
 // nolint:unused
->>>>>>> 165e6127
 package multi
 
 import (
@@ -47,12 +43,7 @@
 func (db dbRevertFails) Revert() error {
 	fail := false
 	if len(db.failOn) > 0 {
-<<<<<<< HEAD
-		//nolint:staticcheck // staticcheck doesn't understand this properly, and don't want to modify out of caution.
-		fail, db.failOn = db.failOn[0], db.failOn[1:]
-=======
 		fail, db.failOn = db.failOn[0], db.failOn[1:] // nolint:staticcheck
->>>>>>> 165e6127
 	}
 	if fail {
 		return errors.New("dbRevertFails")
