--- conflicted
+++ resolved
@@ -1,6 +1,6 @@
 module cosmossdk.io/systemtests
 
-go 1.24.0
+go 1.25.0
 
 require (
 	cosmossdk.io/math v1.5.3
@@ -45,6 +45,7 @@
 	github.com/cosmos/btcutil v1.0.5 // indirect
 	github.com/cosmos/cosmos-db v1.1.3 // indirect
 	github.com/cosmos/cosmos-proto v1.0.0-beta.5 // indirect
+	github.com/cosmos/cosmos-sdk/blockstm v0.0.0-00010101000000-000000000000 // indirect
 	github.com/cosmos/go-bip39 v1.0.0 // indirect
 	github.com/cosmos/gogogateway v1.2.0 // indirect
 	github.com/cosmos/gogoproto v1.7.0 // indirect
@@ -170,10 +171,8 @@
 	sigs.k8s.io/yaml v1.6.0 // indirect
 )
 
-<<<<<<< HEAD
-replace cosmossdk.io/store => ../store
-=======
 replace cosmossdk.io/store => ../store
 
 replace github.com/cosmos/cosmos-sdk => ../
->>>>>>> 905e1e46
+
+replace github.com/cosmos/cosmos-sdk/blockstm => ../blockstm/