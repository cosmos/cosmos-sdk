--- conflicted
+++ resolved
@@ -102,31 +102,16 @@
 	go.opentelemetry.io/otel/metric v1.37.0 // indirect
 	go.opentelemetry.io/otel/trace v1.37.0 // indirect
 	go.yaml.in/yaml/v2 v2.4.2 // indirect
-<<<<<<< HEAD
-	golang.org/x/arch v0.17.0 // indirect
-	golang.org/x/crypto v0.42.0 // indirect
-	golang.org/x/exp v0.0.0-20250506013437-ce4c2cf36ca6 // indirect
-	golang.org/x/net v0.43.0 // indirect
-=======
-	go.yaml.in/yaml/v3 v3.0.4 // indirect
 	golang.org/x/arch v0.21.0 // indirect
 	golang.org/x/crypto v0.42.0 // indirect
 	golang.org/x/exp v0.0.0-20250506013437-ce4c2cf36ca6 // indirect
 	golang.org/x/net v0.44.0 // indirect
-	golang.org/x/sync v0.17.0 // indirect
->>>>>>> 5e65c6b5
 	golang.org/x/sys v0.36.0 // indirect
 	golang.org/x/text v0.29.0 // indirect
 	google.golang.org/genproto/googleapis/api v0.0.0-20250818200422-3122310a409c // indirect
 	google.golang.org/genproto/googleapis/rpc v0.0.0-20250818200422-3122310a409c // indirect
 	google.golang.org/protobuf v1.36.10 // indirect
 	gopkg.in/yaml.v3 v3.0.1 // indirect
-<<<<<<< HEAD
-=======
-	gotest.tools/v3 v3.5.2 // indirect
-	nhooyr.io/websocket v1.8.17 // indirect
-	pgregory.net/rapid v1.2.0 // indirect
->>>>>>> 5e65c6b5
 	sigs.k8s.io/yaml v1.6.0 // indirect
 )
 
