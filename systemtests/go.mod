module cosmossdk.io/systemtests

go 1.24

require (
	cosmossdk.io/math v1.5.3
	github.com/cometbft/cometbft v0.38.18
	github.com/cosmos/cosmos-sdk v0.53.4
	github.com/creachadair/tomledit v0.0.28
	github.com/stretchr/testify v1.11.1
	github.com/tidwall/gjson v1.18.0
	github.com/tidwall/sjson v1.2.5
	google.golang.org/grpc v1.75.0
)

require (
	cosmossdk.io/api v0.9.2 // indirect
	cosmossdk.io/collections v1.3.1 // indirect
	cosmossdk.io/core v0.11.3 // indirect
	cosmossdk.io/depinject v1.2.1 // indirect
	cosmossdk.io/errors v1.0.2 // indirect
	cosmossdk.io/log v1.6.1 // indirect
	cosmossdk.io/schema v1.1.0 // indirect
	cosmossdk.io/store v1.1.2 // indirect
	cosmossdk.io/x/tx v0.14.0 // indirect
	filippo.io/edwards25519 v1.1.0 // indirect
	github.com/99designs/go-keychain v0.0.0-20191008050251-8e49817e8af4 // indirect
	github.com/99designs/keyring v1.2.1 // indirect
	github.com/DataDog/datadog-go v3.2.0+incompatible // indirect
	github.com/DataDog/zstd v1.5.7 // indirect
	github.com/Microsoft/go-winio v0.6.2 // indirect
	github.com/beorn7/perks v1.0.1 // indirect
	github.com/bgentry/speakeasy v0.2.0 // indirect
	github.com/bytedance/sonic v1.14.0 // indirect
	github.com/bytedance/sonic/loader v0.3.0 // indirect
	github.com/cenkalti/backoff/v4 v4.3.0 // indirect
	github.com/cespare/xxhash/v2 v2.3.0 // indirect
	github.com/cloudwego/base64x v0.1.5 // indirect
	github.com/cockroachdb/errors v1.12.0 // indirect
	github.com/cockroachdb/fifo v0.0.0-20240816210425-c5d0cb0b6fc0 // indirect
	github.com/cockroachdb/logtags v0.0.0-20241215232642-bb51bb14a506 // indirect
	github.com/cockroachdb/pebble v1.1.5 // indirect
	github.com/cockroachdb/redact v1.1.6 // indirect
	github.com/cockroachdb/tokenbucket v0.0.0-20250429170803-42689b6311bb // indirect
	github.com/cometbft/cometbft-db v0.14.1 // indirect
	github.com/cosmos/btcutil v1.0.5 // indirect
	github.com/cosmos/cosmos-db v1.1.3 // indirect
	github.com/cosmos/cosmos-proto v1.0.0-beta.5 // indirect
	github.com/cosmos/go-bip39 v1.0.0 // indirect
	github.com/cosmos/gogogateway v1.2.0 // indirect
	github.com/cosmos/gogoproto v1.7.0 // indirect
	github.com/cosmos/iavl v1.2.6 // indirect
	github.com/cosmos/ics23/go v0.11.0 // indirect
	github.com/cosmos/ledger-cosmos-go v0.16.0 // indirect
	github.com/danieljoos/wincred v1.1.2 // indirect
	github.com/davecgh/go-spew v1.1.2-0.20180830191138-d8f796af33cc // indirect
	github.com/decred/dcrd/dcrec/secp256k1/v4 v4.4.0 // indirect
	github.com/desertbit/timer v0.0.0-20180107155436-c41aec40b27f // indirect
	github.com/dgraph-io/badger/v4 v4.6.0 // indirect
	github.com/dgraph-io/ristretto/v2 v2.1.0 // indirect
	github.com/dustin/go-humanize v1.0.1 // indirect
	github.com/dvsekhvalnov/jose2go v1.6.0 // indirect
	github.com/emicklei/dot v1.8.0 // indirect
	github.com/fatih/color v1.18.0 // indirect
	github.com/felixge/httpsnoop v1.0.4 // indirect
	github.com/fsnotify/fsnotify v1.9.0 // indirect
	github.com/getsentry/sentry-go v0.35.0 // indirect
	github.com/go-kit/kit v0.13.0 // indirect
	github.com/go-kit/log v0.2.1 // indirect
	github.com/go-logfmt/logfmt v0.6.0 // indirect
	github.com/go-logr/logr v1.4.3 // indirect
	github.com/go-logr/stdr v1.2.2 // indirect
	github.com/go-viper/mapstructure/v2 v2.4.0 // indirect
	github.com/godbus/dbus v0.0.0-20190726142602-4481cbc300e2 // indirect
	github.com/gogo/googleapis v1.4.1 // indirect
	github.com/gogo/protobuf v1.3.2 // indirect
	github.com/golang/protobuf v1.5.4 // indirect
	github.com/golang/snappy v1.0.0 // indirect
	github.com/google/btree v1.1.3 // indirect
	github.com/google/flatbuffers v25.2.10+incompatible // indirect
	github.com/google/go-cmp v0.7.0 // indirect
	github.com/google/orderedcode v0.0.1 // indirect
	github.com/gorilla/handlers v1.5.2 // indirect
	github.com/gorilla/mux v1.8.1 // indirect
	github.com/gorilla/websocket v1.5.3 // indirect
	github.com/grpc-ecosystem/go-grpc-middleware v1.4.0 // indirect
	github.com/grpc-ecosystem/grpc-gateway v1.16.0 // indirect
	github.com/gsterjov/go-libsecret v0.0.0-20161001094733-a6f4afe4910c // indirect
	github.com/hashicorp/go-hclog v1.6.3 // indirect
	github.com/hashicorp/go-immutable-radix v1.3.1 // indirect
	github.com/hashicorp/go-metrics v0.5.4 // indirect
	github.com/hashicorp/go-plugin v1.7.0 // indirect
	github.com/hashicorp/golang-lru v1.0.2 // indirect
	github.com/hashicorp/golang-lru/v2 v2.0.7 // indirect
	github.com/hashicorp/yamux v0.1.2 // indirect
	github.com/hdevalence/ed25519consensus v0.2.0 // indirect
	github.com/huandu/skiplist v1.2.1 // indirect
	github.com/iancoleman/strcase v0.3.0 // indirect
	github.com/improbable-eng/grpc-web v0.15.0 // indirect
	github.com/inconshreveable/mousetrap v1.1.0 // indirect
	github.com/jmhodges/levigo v1.0.0 // indirect
	github.com/klauspost/compress v1.18.0 // indirect
	github.com/klauspost/cpuid/v2 v2.2.10 // indirect
	github.com/kr/pretty v0.3.1 // indirect
	github.com/kr/text v0.2.0 // indirect
	github.com/lib/pq v1.10.9 // indirect
	github.com/linxGnu/grocksdb v1.9.8 // indirect
	github.com/mattn/go-colorable v0.1.14 // indirect
	github.com/mattn/go-isatty v0.0.20 // indirect
	github.com/minio/highwayhash v1.0.3 // indirect
	github.com/mtibben/percent v0.2.1 // indirect
	github.com/munnerz/goautoneg v0.0.0-20191010083416-a7dc8b61c822 // indirect
	github.com/oasisprotocol/curve25519-voi v0.0.0-20230904125328-1f23a7beb09a // indirect
	github.com/oklog/run v1.1.0 // indirect
	github.com/opencontainers/image-spec v1.1.0-rc5 // indirect
	github.com/pelletier/go-toml/v2 v2.2.4 // indirect
	github.com/petermattis/goid v0.0.0-20240813172612-4fcff4a6cae7 // indirect
	github.com/pkg/errors v0.9.1 // indirect
	github.com/pmezard/go-difflib v1.0.1-0.20181226105442-5d4384ee4fb2 // indirect
	github.com/prometheus/client_golang v1.23.0 // indirect
	github.com/prometheus/client_model v0.6.2 // indirect
	github.com/prometheus/common v0.65.0 // indirect
	github.com/prometheus/procfs v0.16.1 // indirect
	github.com/rcrowley/go-metrics v0.0.0-20201227073835-cf1acfcdf475 // indirect
	github.com/rogpeppe/go-internal v1.14.1 // indirect
	github.com/rs/cors v1.11.1 // indirect
	github.com/rs/zerolog v1.34.0 // indirect
	github.com/sagikazarmark/locafero v0.9.0 // indirect
	github.com/sasha-s/go-deadlock v0.3.5 // indirect
	github.com/sourcegraph/conc v0.3.0 // indirect
	github.com/spf13/afero v1.14.0 // indirect
	github.com/spf13/cast v1.9.2 // indirect
	github.com/spf13/cobra v1.10.1 // indirect
	github.com/spf13/pflag v1.0.9 // indirect
	github.com/spf13/viper v1.20.1 // indirect
	github.com/subosito/gotenv v1.6.0 // indirect
	github.com/syndtr/goleveldb v1.0.1-0.20220721030215-126854af5e6d // indirect
	github.com/tendermint/go-amino v0.16.0 // indirect
	github.com/tidwall/btree v1.7.0 // indirect
	github.com/tidwall/match v1.1.1 // indirect
	github.com/tidwall/pretty v1.2.0 // indirect
	github.com/twitchyliquid64/golang-asm v0.15.1 // indirect
	github.com/zondax/golem v0.27.0 // indirect
	github.com/zondax/hid v0.9.2 // indirect
	github.com/zondax/ledger-go v1.0.1 // indirect
	go.etcd.io/bbolt v1.4.0 // indirect
	go.opentelemetry.io/auto/sdk v1.1.0 // indirect
	go.opentelemetry.io/otel v1.37.0 // indirect
	go.opentelemetry.io/otel/metric v1.37.0 // indirect
	go.opentelemetry.io/otel/trace v1.37.0 // indirect
	go.uber.org/multierr v1.11.0 // indirect
	go.uber.org/zap v1.27.0 // indirect
	go.yaml.in/yaml/v2 v2.4.2 // indirect
	golang.org/x/arch v0.17.0 // indirect
	golang.org/x/crypto v0.41.0 // indirect
	golang.org/x/exp v0.0.0-20250506013437-ce4c2cf36ca6 // indirect
	golang.org/x/net v0.43.0 // indirect
	golang.org/x/sync v0.16.0 // indirect
	golang.org/x/sys v0.35.0 // indirect
	golang.org/x/term v0.34.0 // indirect
	golang.org/x/text v0.28.0 // indirect
	google.golang.org/genproto v0.0.0-20250603155806-513f23925822 // indirect
	google.golang.org/genproto/googleapis/api v0.0.0-20250707201910-8d1bb00bc6a7 // indirect
	google.golang.org/genproto/googleapis/rpc v0.0.0-20250818200422-3122310a409c // indirect
	google.golang.org/protobuf v1.36.8 // indirect
	gopkg.in/yaml.v3 v3.0.1 // indirect
	gotest.tools/v3 v3.5.2 // indirect
	nhooyr.io/websocket v1.8.6 // indirect
	pgregory.net/rapid v1.2.0 // indirect
<<<<<<< HEAD
	sigs.k8s.io/yaml v1.4.0 // indirect
)

replace cosmossdk.io/store => ../store
=======
	sigs.k8s.io/yaml v1.6.0 // indirect
)
>>>>>>> b070d0ba
<|MERGE_RESOLUTION|>--- conflicted
+++ resolved
@@ -104,7 +104,7 @@
 	github.com/kr/pretty v0.3.1 // indirect
 	github.com/kr/text v0.2.0 // indirect
 	github.com/lib/pq v1.10.9 // indirect
-	github.com/linxGnu/grocksdb v1.9.8 // indirect
+	github.com/linxGnu/grocksdb v1.10.1 // indirect
 	github.com/mattn/go-colorable v0.1.14 // indirect
 	github.com/mattn/go-isatty v0.0.20 // indirect
 	github.com/minio/highwayhash v1.0.3 // indirect
@@ -136,7 +136,7 @@
 	github.com/subosito/gotenv v1.6.0 // indirect
 	github.com/syndtr/goleveldb v1.0.1-0.20220721030215-126854af5e6d // indirect
 	github.com/tendermint/go-amino v0.16.0 // indirect
-	github.com/tidwall/btree v1.7.0 // indirect
+	github.com/tidwall/btree v1.8.1 // indirect
 	github.com/tidwall/match v1.1.1 // indirect
 	github.com/tidwall/pretty v1.2.0 // indirect
 	github.com/twitchyliquid64/golang-asm v0.15.1 // indirect
@@ -167,12 +167,7 @@
 	gotest.tools/v3 v3.5.2 // indirect
 	nhooyr.io/websocket v1.8.6 // indirect
 	pgregory.net/rapid v1.2.0 // indirect
-<<<<<<< HEAD
-	sigs.k8s.io/yaml v1.4.0 // indirect
+	sigs.k8s.io/yaml v1.6.0 // indirect
 )
 
-replace cosmossdk.io/store => ../store
-=======
-	sigs.k8s.io/yaml v1.6.0 // indirect
-)
->>>>>>> b070d0ba
+replace cosmossdk.io/store => ../store