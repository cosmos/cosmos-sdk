module cosmossdk.io/systemtests

go 1.23.2

require (
	cosmossdk.io/math v1.5.3
	github.com/cometbft/cometbft v0.38.17
	github.com/cosmos/cosmos-sdk v0.53.0
	github.com/creachadair/tomledit v0.0.27
	github.com/stretchr/testify v1.10.0
	github.com/tidwall/gjson v1.18.0
	github.com/tidwall/sjson v1.2.5
	google.golang.org/grpc v1.74.2
)

require (
	cosmossdk.io/api v0.9.2 // indirect
	cosmossdk.io/collections v1.2.1 // indirect
	cosmossdk.io/core v0.11.3 // indirect
	cosmossdk.io/depinject v1.2.0 // indirect
	cosmossdk.io/errors v1.0.2 // indirect
	cosmossdk.io/log v1.5.1 // indirect
	cosmossdk.io/schema v1.1.0 // indirect
	cosmossdk.io/store v1.1.2 // indirect
	cosmossdk.io/x/tx v0.14.0 // indirect
	filippo.io/edwards25519 v1.1.0 // indirect
	github.com/99designs/go-keychain v0.0.0-20191008050251-8e49817e8af4 // indirect
	github.com/99designs/keyring v1.2.1 // indirect
	github.com/DataDog/datadog-go v3.2.0+incompatible // indirect
	github.com/DataDog/zstd v1.5.7 // indirect
	github.com/beorn7/perks v1.0.1 // indirect
	github.com/bgentry/speakeasy v0.2.0 // indirect
	github.com/bytedance/sonic v1.14.0 // indirect
	github.com/bytedance/sonic/loader v0.3.0 // indirect
	github.com/cenkalti/backoff/v4 v4.3.0 // indirect
	github.com/cespare/xxhash/v2 v2.3.0 // indirect
	github.com/cloudwego/base64x v0.1.5 // indirect
	github.com/cockroachdb/errors v1.12.0 // indirect
	github.com/cockroachdb/fifo v0.0.0-20240816210425-c5d0cb0b6fc0 // indirect
	github.com/cockroachdb/logtags v0.0.0-20241215232642-bb51bb14a506 // indirect
	github.com/cockroachdb/pebble v1.1.5 // indirect
	github.com/cockroachdb/redact v1.1.6 // indirect
	github.com/cockroachdb/tokenbucket v0.0.0-20230807174530-cc333fc44b06 // indirect
	github.com/cometbft/cometbft-db v0.14.1 // indirect
	github.com/cosmos/btcutil v1.0.5 // indirect
	github.com/cosmos/cosmos-db v1.1.1 // indirect
	github.com/cosmos/cosmos-proto v1.0.0-beta.5 // indirect
	github.com/cosmos/go-bip39 v1.0.0 // indirect
	github.com/cosmos/gogogateway v1.2.0 // indirect
	github.com/cosmos/gogoproto v1.7.0 // indirect
	github.com/cosmos/iavl v1.2.2 // indirect
	github.com/cosmos/ics23/go v0.11.0 // indirect
	github.com/cosmos/ledger-cosmos-go v0.15.0 // indirect
	github.com/danieljoos/wincred v1.1.2 // indirect
	github.com/davecgh/go-spew v1.1.2-0.20180830191138-d8f796af33cc // indirect
	github.com/decred/dcrd/dcrec/secp256k1/v4 v4.4.0 // indirect
	github.com/desertbit/timer v0.0.0-20180107155436-c41aec40b27f // indirect
	github.com/dgraph-io/badger/v4 v4.2.0 // indirect
	github.com/dgraph-io/ristretto v0.1.1 // indirect
	github.com/dustin/go-humanize v1.0.1 // indirect
	github.com/dvsekhvalnov/jose2go v1.6.0 // indirect
	github.com/emicklei/dot v1.6.2 // indirect
	github.com/fatih/color v1.18.0 // indirect
	github.com/felixge/httpsnoop v1.0.4 // indirect
	github.com/fsnotify/fsnotify v1.9.0 // indirect
	github.com/getsentry/sentry-go v0.32.0 // indirect
	github.com/go-kit/kit v0.13.0 // indirect
	github.com/go-kit/log v0.2.1 // indirect
	github.com/go-logfmt/logfmt v0.6.0 // indirect
	github.com/go-viper/mapstructure/v2 v2.3.0 // indirect
	github.com/godbus/dbus v0.0.0-20190726142602-4481cbc300e2 // indirect
	github.com/gogo/googleapis v1.4.1 // indirect
	github.com/gogo/protobuf v1.3.2 // indirect
	github.com/golang/glog v1.2.5 // indirect
	github.com/golang/groupcache v0.0.0-20210331224755-41bb18bfe9da // indirect
	github.com/golang/protobuf v1.5.4 // indirect
	github.com/golang/snappy v0.0.4 // indirect
	github.com/google/btree v1.1.3 // indirect
	github.com/google/flatbuffers v1.12.1 // indirect
	github.com/google/go-cmp v0.7.0 // indirect
	github.com/google/orderedcode v0.0.1 // indirect
	github.com/gorilla/handlers v1.5.2 // indirect
	github.com/gorilla/mux v1.8.1 // indirect
	github.com/gorilla/websocket v1.5.3 // indirect
	github.com/grpc-ecosystem/go-grpc-middleware v1.4.0 // indirect
	github.com/grpc-ecosystem/grpc-gateway v1.16.0 // indirect
	github.com/gsterjov/go-libsecret v0.0.0-20161001094733-a6f4afe4910c // indirect
	github.com/hashicorp/go-hclog v1.6.3 // indirect
	github.com/hashicorp/go-immutable-radix v1.3.1 // indirect
	github.com/hashicorp/go-metrics v0.5.4 // indirect
	github.com/hashicorp/go-plugin v1.6.3 // indirect
	github.com/hashicorp/golang-lru v1.0.2 // indirect
	github.com/hashicorp/golang-lru/v2 v2.0.7 // indirect
	github.com/hashicorp/yamux v0.1.2 // indirect
	github.com/hdevalence/ed25519consensus v0.2.0 // indirect
	github.com/huandu/skiplist v1.2.1 // indirect
	github.com/iancoleman/strcase v0.3.0 // indirect
	github.com/improbable-eng/grpc-web v0.15.0 // indirect
	github.com/inconshreveable/mousetrap v1.1.0 // indirect
	github.com/jmhodges/levigo v1.0.0 // indirect
	github.com/klauspost/compress v1.18.0 // indirect
	github.com/klauspost/cpuid/v2 v2.2.10 // indirect
	github.com/kr/pretty v0.3.1 // indirect
	github.com/kr/text v0.2.0 // indirect
	github.com/lib/pq v1.10.9 // indirect
	github.com/linxGnu/grocksdb v1.9.7 // indirect
	github.com/mattn/go-colorable v0.1.14 // indirect
	github.com/mattn/go-isatty v0.0.20 // indirect
	github.com/minio/highwayhash v1.0.3 // indirect
	github.com/mtibben/percent v0.2.1 // indirect
	github.com/munnerz/goautoneg v0.0.0-20191010083416-a7dc8b61c822 // indirect
	github.com/oasisprotocol/curve25519-voi v0.0.0-20230904125328-1f23a7beb09a // indirect
	github.com/oklog/run v1.1.0 // indirect
	github.com/pelletier/go-toml/v2 v2.2.4 // indirect
	github.com/petermattis/goid v0.0.0-20240813172612-4fcff4a6cae7 // indirect
	github.com/pkg/errors v0.9.1 // indirect
	github.com/pmezard/go-difflib v1.0.1-0.20181226105442-5d4384ee4fb2 // indirect
	github.com/prometheus/client_golang v1.22.0 // indirect
	github.com/prometheus/client_model v0.6.1 // indirect
	github.com/prometheus/common v0.63.0 // indirect
	github.com/prometheus/procfs v0.15.1 // indirect
	github.com/rcrowley/go-metrics v0.0.0-20201227073835-cf1acfcdf475 // indirect
	github.com/rogpeppe/go-internal v1.14.1 // indirect
	github.com/rs/cors v1.11.1 // indirect
	github.com/rs/zerolog v1.34.0 // indirect
	github.com/sagikazarmark/locafero v0.7.0 // indirect
	github.com/sasha-s/go-deadlock v0.3.5 // indirect
	github.com/sourcegraph/conc v0.3.0 // indirect
	github.com/spf13/afero v1.12.0 // indirect
	github.com/spf13/cast v1.8.0 // indirect
	github.com/spf13/cobra v1.9.1 // indirect
	github.com/spf13/pflag v1.0.6 // indirect
	github.com/spf13/viper v1.20.1 // indirect
	github.com/subosito/gotenv v1.6.0 // indirect
	github.com/syndtr/goleveldb v1.0.1-0.20220721030215-126854af5e6d // indirect
	github.com/tendermint/go-amino v0.16.0 // indirect
	github.com/tidwall/btree v1.7.0 // indirect
	github.com/tidwall/match v1.1.1 // indirect
	github.com/tidwall/pretty v1.2.0 // indirect
	github.com/twitchyliquid64/golang-asm v0.15.1 // indirect
	github.com/zondax/hid v0.9.2 // indirect
	github.com/zondax/ledger-go v1.0.0 // indirect
	go.etcd.io/bbolt v1.4.0-alpha.0.0.20240404170359-43604f3112c5 // indirect
	go.opencensus.io v0.24.0 // indirect
	go.uber.org/multierr v1.10.0 // indirect
	go.yaml.in/yaml/v2 v2.4.2 // indirect
	golang.org/x/arch v0.15.0 // indirect
	golang.org/x/crypto v0.40.0 // indirect
	golang.org/x/exp v0.0.0-20250305212735-054e65f0b394 // indirect
	golang.org/x/net v0.42.0 // indirect
	golang.org/x/sync v0.16.0 // indirect
	golang.org/x/sys v0.34.0 // indirect
	golang.org/x/term v0.33.0 // indirect
	golang.org/x/text v0.27.0 // indirect
	google.golang.org/genproto v0.0.0-20241118233622-e639e219e697 // indirect
	google.golang.org/genproto/googleapis/api v0.0.0-20250528174236-200df99c418a // indirect
	google.golang.org/genproto/googleapis/rpc v0.0.0-20250728155136-f173205681a0 // indirect
	google.golang.org/protobuf v1.36.6 // indirect
	gopkg.in/yaml.v3 v3.0.1 // indirect
	gotest.tools/v3 v3.5.2 // indirect
	nhooyr.io/websocket v1.8.6 // indirect
	pgregory.net/rapid v1.2.0 // indirect
<<<<<<< HEAD
	sigs.k8s.io/yaml v1.6.0 // indirect
)
=======
	sigs.k8s.io/yaml v1.4.0 // indirect
)

replace cosmossdk.io/store => ../store
>>>>>>> 3c03b87d
<|MERGE_RESOLUTION|>--- conflicted
+++ resolved
@@ -19,7 +19,7 @@
 	cosmossdk.io/core v0.11.3 // indirect
 	cosmossdk.io/depinject v1.2.0 // indirect
 	cosmossdk.io/errors v1.0.2 // indirect
-	cosmossdk.io/log v1.5.1 // indirect
+	cosmossdk.io/log v1.6.0 // indirect
 	cosmossdk.io/schema v1.1.0 // indirect
 	cosmossdk.io/store v1.1.2 // indirect
 	cosmossdk.io/x/tx v0.14.0 // indirect
@@ -160,12 +160,7 @@
 	gotest.tools/v3 v3.5.2 // indirect
 	nhooyr.io/websocket v1.8.6 // indirect
 	pgregory.net/rapid v1.2.0 // indirect
-<<<<<<< HEAD
 	sigs.k8s.io/yaml v1.6.0 // indirect
 )
-=======
-	sigs.k8s.io/yaml v1.4.0 // indirect
-)
 
-replace cosmossdk.io/store => ../store
->>>>>>> 3c03b87d
+replace cosmossdk.io/store => ../store