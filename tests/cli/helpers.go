package cli

import (
	"encoding/json"
	"fmt"
	"os"
	"path/filepath"
	"strings"

	"github.com/stretchr/testify/require"

	clientkeys "github.com/cosmos/cosmos-sdk/client/keys"
	"github.com/cosmos/cosmos-sdk/codec"
	"github.com/cosmos/cosmos-sdk/crypto/keyring"
	"github.com/cosmos/cosmos-sdk/tests"
	sdk "github.com/cosmos/cosmos-sdk/types"
	authtypes "github.com/cosmos/cosmos-sdk/x/auth/types"
)

var (
	TotalCoins = sdk.NewCoins(
		sdk.NewCoin(Fee2Denom, sdk.TokensFromConsensusPower(2000000)),
		sdk.NewCoin(FeeDenom, sdk.TokensFromConsensusPower(2000000)),
		sdk.NewCoin(FooDenom, sdk.TokensFromConsensusPower(2000)),
		sdk.NewCoin(Denom, sdk.TokensFromConsensusPower(300).Add(sdk.NewInt(12))), // add coins from inflation
	)

	StartCoins = sdk.NewCoins(
		sdk.NewCoin(Fee2Denom, sdk.TokensFromConsensusPower(1000000)),
		sdk.NewCoin(FeeDenom, sdk.TokensFromConsensusPower(1000000)),
		sdk.NewCoin(FooDenom, sdk.TokensFromConsensusPower(1000)),
		sdk.NewCoin(Denom, sdk.TokensFromConsensusPower(150)),
	)

	VestingCoins = sdk.NewCoins(
		sdk.NewCoin(FeeDenom, sdk.TokensFromConsensusPower(500000)),
	)
)

//___________________________________________________________________________________
// simd

// UnsafeResetAll is simd unsafe-reset-all
func (f *Fixtures) UnsafeResetAll(flags ...string) {
	cmd := fmt.Sprintf("%s --home=%s unsafe-reset-all", f.SimdBinary, f.SimdHome)
	ExecuteWrite(f.T, AddFlags(cmd, flags))
	err := os.RemoveAll(filepath.Join(f.SimdHome, "config", "gentx"))
	require.NoError(f.T, err)
}

// SDInit is simd init
// NOTE: SDInit sets the ChainID for the Fixtures instance
func (f *Fixtures) SDInit(moniker string, flags ...string) {
	cmd := fmt.Sprintf("%s init --overwrite --home=%s %s", f.SimdBinary, f.SimdHome, moniker)
	_, stderr := tests.ExecuteT(f.T, AddFlags(cmd, flags), clientkeys.DefaultKeyPass)

	var chainID string
	var initRes map[string]json.RawMessage

	err := json.Unmarshal([]byte(stderr), &initRes)
	require.NoError(f.T, err)

	err = json.Unmarshal(initRes["chain_id"], &chainID)
	require.NoError(f.T, err)

	f.ChainID = chainID
}

// AddGenesisAccount is simd add-genesis-account
func (f *Fixtures) AddGenesisAccount(address sdk.AccAddress, coins sdk.Coins, flags ...string) {
	cmd := fmt.Sprintf("%s add-genesis-account %s %s --home=%s --keyring-backend=test", f.SimdBinary, address, coins, f.SimdHome)
	ExecuteWriteCheckErr(f.T, AddFlags(cmd, flags))
}

// GenTx is simd gentx
func (f *Fixtures) GenTx(name string, flags ...string) {
	cmd := fmt.Sprintf("%s gentx --name=%s --home=%s --home-client=%s --keyring-backend=test", f.SimdBinary, name, f.SimdHome, f.SimcliHome)
	ExecuteWriteCheckErr(f.T, AddFlags(cmd, flags))
}

// CollectGenTxs is simd collect-gentxs
func (f *Fixtures) CollectGenTxs(flags ...string) {
	cmd := fmt.Sprintf("%s collect-gentxs --home=%s", f.SimdBinary, f.SimdHome)
	ExecuteWriteCheckErr(f.T, AddFlags(cmd, flags))
}

// SDStart runs simd start with the appropriate flags and returns a process
func (f *Fixtures) SDStart(flags ...string) *tests.Process {
	cmd := fmt.Sprintf("%s start --home=%s --rpc.laddr=%v --p2p.laddr=%v", f.SimdBinary, f.SimdHome, f.RPCAddr, f.P2PAddr)
	proc := tests.GoExecuteTWithStdout(f.T, AddFlags(cmd, flags))
	tests.WaitForTMStart(f.Port)
	tests.WaitForNextNBlocksTM(1, f.Port)
	return proc
}

// SDTendermint returns the results of simd tendermint [query]
func (f *Fixtures) SDTendermint(query string) string {
	cmd := fmt.Sprintf("%s tendermint %s --home=%s", f.SimdBinary, query, f.SimdHome)
	success, stdout, stderr := ExecuteWriteRetStdStreams(f.T, cmd)
	require.Empty(f.T, stderr)
	require.True(f.T, success)
	return strings.TrimSpace(stdout)
}

// ValidateGenesis runs simd validate-genesis
func (f *Fixtures) ValidateGenesis() {
	cmd := fmt.Sprintf("%s validate-genesis --home=%s", f.SimdBinary, f.SimdHome)
	ExecuteWriteCheckErr(f.T, cmd)
}

//___________________________________________________________________________________
// simcli keys

// KeysDelete is simcli keys delete
func (f *Fixtures) KeysDelete(name string, flags ...string) {
	cmd := fmt.Sprintf("%s keys delete --keyring-backend=test --home=%s %s", f.SimdBinary,
		f.SimcliHome, name)
	ExecuteWrite(f.T, AddFlags(cmd, append(append(flags, "-y"), "-f")))
}

// KeysAdd is simcli keys add
func (f *Fixtures) KeysAdd(name string, flags ...string) {
	cmd := fmt.Sprintf("%s keys add --keyring-backend=test --home=%s %s", f.SimdBinary,
		f.SimcliHome, name)
	ExecuteWriteCheckErr(f.T, AddFlags(cmd, flags))
}

// KeysAddRecover prepares simcli keys add --recover
func (f *Fixtures) KeysAddRecover(name, mnemonic string, flags ...string) (exitSuccess bool, stdout, stderr string) {
	cmd := fmt.Sprintf("%s keys add --keyring-backend=test --home=%s --recover %s",
		f.SimdBinary, f.SimcliHome, name)
	return ExecuteWriteRetStdStreams(f.T, AddFlags(cmd, flags), mnemonic)
}

// KeysAddRecoverHDPath prepares simcli keys add --recover --account --index
func (f *Fixtures) KeysAddRecoverHDPath(name, mnemonic string, account uint32, index uint32, flags ...string) {
	cmd := fmt.Sprintf("%s keys add --keyring-backend=test --home=%s --recover %s --account %d"+
		" --index %d", f.SimdBinary, f.SimcliHome, name, account, index)
	ExecuteWriteCheckErr(f.T, AddFlags(cmd, flags), mnemonic)
}

// KeysShow is simcli keys show
func (f *Fixtures) KeysShow(name string, flags ...string) keyring.KeyOutput {
<<<<<<< HEAD
	cmd := fmt.Sprintf("%s keys show --keyring-backend=test --home=%s %s", f.SimdBinary,
		f.SimcliHome, name)
=======
	cmd := fmt.Sprintf("%s keys show --keyring-backend=test --home=%s %s --output=json", f.SimcliBinary, f.SimcliHome, name)
>>>>>>> 37cc0408
	out, _ := tests.ExecuteT(f.T, AddFlags(cmd, flags), "")
	var ko keyring.KeyOutput
	err := clientkeys.UnmarshalJSON([]byte(out), &ko)
	require.NoError(f.T, err)
	return ko
}

// KeyAddress returns the SDK account address from the key
func (f *Fixtures) KeyAddress(name string) sdk.AccAddress {
	ko := f.KeysShow(name)
	accAddr, err := sdk.AccAddressFromBech32(ko.Address)
	require.NoError(f.T, err)
	return accAddr
}

//___________________________________________________________________________________
// simcli query txs

// QueryTxs is simcli query txs
func (f *Fixtures) QueryTxs(page, limit int, events ...string) *sdk.SearchTxsResult {
	cmd := fmt.Sprintf("%s query txs --page=%d --limit=%d --events='%s' %v",
		f.SimdBinary, page, limit, buildEventsQueryString(events), f.Flags())
	out, _ := tests.ExecuteT(f.T, cmd, "")
	var result sdk.SearchTxsResult

	err := f.Cdc.UnmarshalJSON([]byte(out), &result)
	require.NoError(f.T, err, "out %v\n, err %v", out, err)
	return &result
}

<<<<<<< HEAD
//___________________________________________________________________________________
// simcli config

// CLIConfig is simcli config
func (f *Fixtures) CLIConfig(key, value string, flags ...string) {
	cmd := fmt.Sprintf("%s config --home=%s %s %s", f.SimdBinary, f.SimcliHome, key, value)
	ExecuteWriteCheckErr(f.T, AddFlags(cmd, flags))
}

=======
>>>>>>> 37cc0408
//utils

func AddFlags(cmd string, flags []string) string {
	for _, f := range flags {
		cmd += " " + f
	}
	return strings.TrimSpace(cmd)
}

func UnmarshalStdTx(t require.TestingT, c *codec.Codec, s string) (stdTx authtypes.StdTx) {
	require.Nil(t, c.UnmarshalJSON([]byte(s), &stdTx))
	return
}

func buildEventsQueryString(events []string) string {
	return strings.Join(events, "&")
}

func MarshalStdTx(t require.TestingT, c *codec.Codec, stdTx authtypes.StdTx) []byte {
	bz, err := c.MarshalBinaryBare(stdTx)
	require.NoError(t, err)

	return bz
}<|MERGE_RESOLUTION|>--- conflicted
+++ resolved
@@ -141,12 +141,7 @@
 
 // KeysShow is simcli keys show
 func (f *Fixtures) KeysShow(name string, flags ...string) keyring.KeyOutput {
-<<<<<<< HEAD
-	cmd := fmt.Sprintf("%s keys show --keyring-backend=test --home=%s %s", f.SimdBinary,
-		f.SimcliHome, name)
-=======
-	cmd := fmt.Sprintf("%s keys show --keyring-backend=test --home=%s %s --output=json", f.SimcliBinary, f.SimcliHome, name)
->>>>>>> 37cc0408
+	cmd := fmt.Sprintf("%s keys show --keyring-backend=test --home=%s %s --output=json", f.SimdBinary, f.SimcliHome, name)
 	out, _ := tests.ExecuteT(f.T, AddFlags(cmd, flags), "")
 	var ko keyring.KeyOutput
 	err := clientkeys.UnmarshalJSON([]byte(out), &ko)
@@ -177,18 +172,6 @@
 	return &result
 }
 
-<<<<<<< HEAD
-//___________________________________________________________________________________
-// simcli config
-
-// CLIConfig is simcli config
-func (f *Fixtures) CLIConfig(key, value string, flags ...string) {
-	cmd := fmt.Sprintf("%s config --home=%s %s %s", f.SimdBinary, f.SimcliHome, key, value)
-	ExecuteWriteCheckErr(f.T, AddFlags(cmd, flags))
-}
-
-=======
->>>>>>> 37cc0408
 //utils
 
 func AddFlags(cmd string, flags []string) string {
