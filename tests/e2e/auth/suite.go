--- conflicted
+++ resolved
@@ -42,12 +42,9 @@
 	suite.Suite
 
 	cfg     network.Config
-<<<<<<< HEAD
 	network *network.Network
 	ac      address.Codec
-=======
 	network network.NetworkI
->>>>>>> e269c6d5
 }
 
 func NewE2ETestSuite(cfg network.Config) *E2ETestSuite {
@@ -1335,13 +1332,7 @@
 
 	// Create a txBuilder with an unsigned tx.
 	txBuilder := txCfg.NewTxBuilder()
-<<<<<<< HEAD
-	val1Str, err := s.ac.BytesToString(val1.Address)
-	s.Require().NoError(err)
-	msg := banktypes.NewMsgSend(val1Str, val1Str, sdk.NewCoins(
-=======
 	msg := banktypes.NewMsgSend(val1.GetAddress(), val1.GetAddress(), sdk.NewCoins(
->>>>>>> e269c6d5
 		sdk.NewCoin(s.cfg.BondDenom, math.NewInt(10)),
 	))
 	err = txBuilder.SetMsgs(msg)
@@ -1407,7 +1398,6 @@
 	// The validators need to sign with SIGN_MODE_LEGACY_AMINO_JSON,
 	// because DIRECT doesn't support multi signers via the CLI.
 	// Since we use amino, we don't need to pre-populate signer_infos.
-<<<<<<< HEAD
 	txBuilder := val0.ClientCtx.TxConfig.NewTxBuilder()
 	val0Str, err := s.ac.BytesToString(val0.Address)
 	s.Require().NoError(err)
@@ -1418,12 +1408,6 @@
 	err = txBuilder.SetMsgs(
 		banktypes.NewMsgSend(val0Str, addrStr, sdk.NewCoins(val0Coin)),
 		banktypes.NewMsgSend(val1Str, addrStr, sdk.NewCoins(val1Coin)),
-=======
-	txBuilder := val0.GetClientCtx().TxConfig.NewTxBuilder()
-	err := txBuilder.SetMsgs(
-		banktypes.NewMsgSend(val0.GetAddress(), addr1, sdk.NewCoins(val0Coin)),
-		banktypes.NewMsgSend(val1.GetAddress(), addr1, sdk.NewCoins(val1Coin)),
->>>>>>> e269c6d5
 	)
 	require.NoError(err)
 	txBuilder.SetFeeAmount(sdk.NewCoins(sdk.NewCoin(s.cfg.BondDenom, math.NewInt(10))))
