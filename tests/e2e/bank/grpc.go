--- conflicted
+++ resolved
@@ -35,11 +35,7 @@
 			&types.QueryTotalSupplyResponse{
 				Supply: sdk.NewCoins(
 					sdk.NewCoin(fmt.Sprintf("%stoken", val.GetMoniker()), s.cfg.AccountTokens),
-<<<<<<< HEAD
-					sdk.NewCoin(s.cfg.BondDenom, s.cfg.StakingTokens.Add(math.NewInt(123))),
-=======
 					sdk.NewCoin(s.cfg.BondDenom, s.cfg.StakingTokens.Add(math.NewInt(3))),
->>>>>>> 76a28ad4
 				),
 				Pagination: &query.PageResponse{
 					Total: 2,
@@ -54,11 +50,7 @@
 			},
 			&types.QuerySupplyOfResponse{},
 			&types.QuerySupplyOfResponse{
-<<<<<<< HEAD
-				Amount: sdk.NewCoin(s.cfg.BondDenom, s.cfg.StakingTokens.Add(math.NewInt(123))),
-=======
 				Amount: sdk.NewCoin(s.cfg.BondDenom, s.cfg.StakingTokens.Add(math.NewInt(3))),
->>>>>>> 76a28ad4
 			},
 		},
 		{
@@ -69,11 +61,7 @@
 			},
 			&types.QuerySupplyOfResponse{},
 			&types.QuerySupplyOfResponse{
-<<<<<<< HEAD
-				Amount: sdk.NewCoin(s.cfg.BondDenom, s.cfg.StakingTokens.Add(math.NewInt(123))),
-=======
 				Amount: sdk.NewCoin(s.cfg.BondDenom, s.cfg.StakingTokens.Add(math.NewInt(6))),
->>>>>>> 76a28ad4
 			},
 		},
 		{
@@ -84,11 +72,7 @@
 			},
 			&types.QuerySupplyOfResponse{},
 			&types.QuerySupplyOfResponse{
-<<<<<<< HEAD
-				Amount: sdk.NewCoin(s.cfg.BondDenom, s.cfg.StakingTokens.Add(math.NewInt(123))),
-=======
 				Amount: sdk.NewCoin(s.cfg.BondDenom, s.cfg.StakingTokens.Add(math.NewInt(3))),
->>>>>>> 76a28ad4
 			},
 		},
 		{
