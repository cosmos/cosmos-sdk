//go:build e2e
// +build e2e

package tmservice_test

import (
	"context"
	"fmt"
	"testing"

	"cosmossdk.io/simapp"
	"github.com/stretchr/testify/suite"

	"github.com/cosmos/cosmos-sdk/client/grpc/tmservice"
	codectypes "github.com/cosmos/cosmos-sdk/codec/types"
	cryptotypes "github.com/cosmos/cosmos-sdk/crypto/types"
	"github.com/cosmos/cosmos-sdk/testutil"
	"github.com/cosmos/cosmos-sdk/testutil/network"
	"github.com/cosmos/cosmos-sdk/types"
	qtypes "github.com/cosmos/cosmos-sdk/types/query"
	"github.com/cosmos/cosmos-sdk/version"
	_ "github.com/cosmos/cosmos-sdk/x/distribution"
	_ "github.com/cosmos/cosmos-sdk/x/gov"
)

type E2ETestSuite struct {
	suite.Suite

	cfg         network.Config
	network     *network.Network
	queryClient tmservice.ServiceClient
}

func TestE2ETestSuite(t *testing.T) {
	suite.Run(t, new(E2ETestSuite))
}

<<<<<<< HEAD
func (s *IntegrationTestSuite) SetupSuite() {
	s.T().Log("setting up integration test suite")

	appConfig := configurator.NewAppConfig(
		configurator.AuthModule(),
		configurator.ParamsModule(),
		configurator.BankModule(),
		configurator.GenutilModule(),
		configurator.StakingModule(),
		configurator.GovModule(),
		configurator.ConsensusModule(),
		configurator.DistributionModule(),
		configurator.TxModule())

	cfg, err := network.DefaultConfigWithAppConfig(appConfig)
	s.NoError(err)
	cfg.NumValidators = 1
=======
func (s *E2ETestSuite) SetupSuite() {
	s.T().Log("setting up e2e test suite")
>>>>>>> c8248091

	cfg := network.DefaultConfig(simapp.NewTestNetworkFixture)
	cfg.NumValidators = 1
	s.cfg = cfg

	var err error
	s.network, err = network.New(s.T(), s.T().TempDir(), s.cfg)
	s.Require().NoError(err)

	s.Require().NoError(s.network.WaitForNextBlock())

	s.queryClient = tmservice.NewServiceClient(s.network.Validators[0].ClientCtx)
}

func (s *E2ETestSuite) TearDownSuite() {
	s.T().Log("tearing down e2e test suite")
	s.network.Cleanup()
}

func (s *E2ETestSuite) TestQueryNodeInfo() {
	val := s.network.Validators[0]

	res, err := s.queryClient.GetNodeInfo(context.Background(), &tmservice.GetNodeInfoRequest{})
	s.Require().NoError(err)
	s.Require().Equal(res.ApplicationVersion.AppName, version.NewInfo().AppName)

	restRes, err := testutil.GetRequest(fmt.Sprintf("%s/cosmos/base/tendermint/v1beta1/node_info", val.APIAddress))
	s.Require().NoError(err)
	var getInfoRes tmservice.GetNodeInfoResponse
	s.Require().NoError(val.ClientCtx.Codec.UnmarshalJSON(restRes, &getInfoRes))
	s.Require().Equal(getInfoRes.ApplicationVersion.AppName, version.NewInfo().AppName)
}

func (s *E2ETestSuite) TestQuerySyncing() {
	val := s.network.Validators[0]

	_, err := s.queryClient.GetSyncing(context.Background(), &tmservice.GetSyncingRequest{})
	s.Require().NoError(err)

	restRes, err := testutil.GetRequest(fmt.Sprintf("%s/cosmos/base/tendermint/v1beta1/syncing", val.APIAddress))
	s.Require().NoError(err)
	var syncingRes tmservice.GetSyncingResponse
	s.Require().NoError(val.ClientCtx.Codec.UnmarshalJSON(restRes, &syncingRes))
}

func (s *E2ETestSuite) TestQueryLatestBlock() {
	val := s.network.Validators[0]

	_, err := s.queryClient.GetLatestBlock(context.Background(), &tmservice.GetLatestBlockRequest{})
	s.Require().NoError(err)

	restRes, err := testutil.GetRequest(fmt.Sprintf("%s/cosmos/base/tendermint/v1beta1/blocks/latest", val.APIAddress))
	s.Require().NoError(err)
	var blockInfoRes tmservice.GetLatestBlockResponse
	s.Require().NoError(val.ClientCtx.Codec.UnmarshalJSON(restRes, &blockInfoRes))
	s.Require().Equal(types.ValAddress(blockInfoRes.Block.Header.ProposerAddress).String(), blockInfoRes.SdkBlock.Header.ProposerAddress)
	s.Require().Contains(blockInfoRes.SdkBlock.Header.ProposerAddress, "cosmosvaloper")
}

func (s *E2ETestSuite) TestQueryBlockByHeight() {
	val := s.network.Validators[0]
	_, err := s.queryClient.GetBlockByHeight(context.Background(), &tmservice.GetBlockByHeightRequest{Height: 1})
	s.Require().NoError(err)

	restRes, err := testutil.GetRequest(fmt.Sprintf("%s/cosmos/base/tendermint/v1beta1/blocks/%d", val.APIAddress, 1))
	s.Require().NoError(err)
	var blockInfoRes tmservice.GetBlockByHeightResponse
	s.Require().NoError(val.ClientCtx.Codec.UnmarshalJSON(restRes, &blockInfoRes))
	s.Require().Contains(blockInfoRes.SdkBlock.Header.ProposerAddress, "cosmosvaloper")
}

func (s *E2ETestSuite) TestQueryLatestValidatorSet() {
	val := s.network.Validators[0]

	// nil pagination
	res, err := s.queryClient.GetLatestValidatorSet(context.Background(), &tmservice.GetLatestValidatorSetRequest{
		Pagination: nil,
	})
	s.Require().NoError(err)
	s.Require().Equal(1, len(res.Validators))
	content, ok := res.Validators[0].PubKey.GetCachedValue().(cryptotypes.PubKey)
	s.Require().Equal(true, ok)
	s.Require().Equal(content, val.PubKey)

	// with pagination
	_, err = s.queryClient.GetLatestValidatorSet(context.Background(), &tmservice.GetLatestValidatorSetRequest{Pagination: &qtypes.PageRequest{
		Offset: 0,
		Limit:  10,
	}})
	s.Require().NoError(err)

	// rest request without pagination
	_, err = testutil.GetRequest(fmt.Sprintf("%s/cosmos/base/tendermint/v1beta1/validatorsets/latest", val.APIAddress))
	s.Require().NoError(err)

	// rest request with pagination
	restRes, err := testutil.GetRequest(fmt.Sprintf("%s/cosmos/base/tendermint/v1beta1/validatorsets/latest?pagination.offset=%d&pagination.limit=%d", val.APIAddress, 0, 1))
	s.Require().NoError(err)
	var validatorSetRes tmservice.GetLatestValidatorSetResponse
	s.Require().NoError(val.ClientCtx.Codec.UnmarshalJSON(restRes, &validatorSetRes))
	s.Require().Equal(1, len(validatorSetRes.Validators))
	anyPub, err := codectypes.NewAnyWithValue(val.PubKey)
	s.Require().NoError(err)
	s.Require().Equal(validatorSetRes.Validators[0].PubKey, anyPub)
}

func (s *E2ETestSuite) TestLatestValidatorSet_GRPC() {
	vals := s.network.Validators
	testCases := []struct {
		name      string
		req       *tmservice.GetLatestValidatorSetRequest
		expErr    bool
		expErrMsg string
	}{
		{"nil request", nil, true, "cannot be nil"},
		{"no pagination", &tmservice.GetLatestValidatorSetRequest{}, false, ""},
		{"with pagination", &tmservice.GetLatestValidatorSetRequest{Pagination: &qtypes.PageRequest{Offset: 0, Limit: uint64(len(vals))}}, false, ""},
	}
	for _, tc := range testCases {
		tc := tc
		s.Run(tc.name, func() {
			grpcRes, err := s.queryClient.GetLatestValidatorSet(context.Background(), tc.req)
			if tc.expErr {
				s.Require().Error(err)
				s.Require().Contains(err.Error(), tc.expErrMsg)
			} else {
				s.Require().NoError(err)
				s.Require().Len(grpcRes.Validators, len(vals))
				s.Require().Equal(grpcRes.Pagination.Total, uint64(len(vals)))
				content, ok := grpcRes.Validators[0].PubKey.GetCachedValue().(cryptotypes.PubKey)
				s.Require().Equal(true, ok)
				s.Require().Equal(content, vals[0].PubKey)
			}
		})
	}
}

func (s *E2ETestSuite) TestLatestValidatorSet_GRPCGateway() {
	vals := s.network.Validators
	testCases := []struct {
		name      string
		url       string
		expErr    bool
		expErrMsg string
	}{
		{"no pagination", fmt.Sprintf("%s/cosmos/base/tendermint/v1beta1/validatorsets/latest", vals[0].APIAddress), false, ""},
		{"pagination invalid fields", fmt.Sprintf("%s/cosmos/base/tendermint/v1beta1/validatorsets/latest?pagination.offset=-1&pagination.limit=-2", vals[0].APIAddress), true, "strconv.ParseUint"},
		{"with pagination", fmt.Sprintf("%s/cosmos/base/tendermint/v1beta1/validatorsets/latest?pagination.offset=0&pagination.limit=2", vals[0].APIAddress), false, ""},
	}
	for _, tc := range testCases {
		tc := tc
		s.Run(tc.name, func() {
			res, err := testutil.GetRequest(tc.url)
			s.Require().NoError(err)
			if tc.expErr {
				s.Require().Contains(string(res), tc.expErrMsg)
			} else {
				var result tmservice.GetLatestValidatorSetResponse
				err = vals[0].ClientCtx.Codec.UnmarshalJSON(res, &result)
				s.Require().NoError(err)
				s.Require().Equal(uint64(len(vals)), result.Pagination.Total)
				anyPub, err := codectypes.NewAnyWithValue(vals[0].PubKey)
				s.Require().NoError(err)
				s.Require().Equal(result.Validators[0].PubKey, anyPub)
			}
		})
	}
}

func (s *E2ETestSuite) TestValidatorSetByHeight_GRPC() {
	vals := s.network.Validators
	testCases := []struct {
		name      string
		req       *tmservice.GetValidatorSetByHeightRequest
		expErr    bool
		expErrMsg string
	}{
		{"nil request", nil, true, "request cannot be nil"},
		{"empty request", &tmservice.GetValidatorSetByHeightRequest{}, true, "height must be greater than 0"},
		{"no pagination", &tmservice.GetValidatorSetByHeightRequest{Height: 1}, false, ""},
		{"with pagination", &tmservice.GetValidatorSetByHeightRequest{Height: 1, Pagination: &qtypes.PageRequest{Offset: 0, Limit: 1}}, false, ""},
	}
	for _, tc := range testCases {
		tc := tc
		s.Run(tc.name, func() {
			grpcRes, err := s.queryClient.GetValidatorSetByHeight(context.Background(), tc.req)
			if tc.expErr {
				s.Require().Error(err)
				s.Require().Contains(err.Error(), tc.expErrMsg)
			} else {
				s.Require().NoError(err)
				s.Require().Len(grpcRes.Validators, len(vals))
				s.Require().Equal(grpcRes.Pagination.Total, uint64(len(vals)))
			}
		})
	}
}

func (s *E2ETestSuite) TestValidatorSetByHeight_GRPCGateway() {
	vals := s.network.Validators
	testCases := []struct {
		name      string
		url       string
		expErr    bool
		expErrMsg string
	}{
		{"invalid height", fmt.Sprintf("%s/cosmos/base/tendermint/v1beta1/validatorsets/%d", vals[0].APIAddress, -1), true, "height must be greater than 0"},
		{"no pagination", fmt.Sprintf("%s/cosmos/base/tendermint/v1beta1/validatorsets/%d", vals[0].APIAddress, 1), false, ""},
		{"pagination invalid fields", fmt.Sprintf("%s/cosmos/base/tendermint/v1beta1/validatorsets/%d?pagination.offset=-1&pagination.limit=-2", vals[0].APIAddress, 1), true, "strconv.ParseUint"},
		{"with pagination", fmt.Sprintf("%s/cosmos/base/tendermint/v1beta1/validatorsets/%d?pagination.offset=0&pagination.limit=2", vals[0].APIAddress, 1), false, ""},
	}
	for _, tc := range testCases {
		tc := tc
		s.Run(tc.name, func() {
			res, err := testutil.GetRequest(tc.url)
			s.Require().NoError(err)
			if tc.expErr {
				s.Require().Contains(string(res), tc.expErrMsg)
			} else {
				var result tmservice.GetValidatorSetByHeightResponse
				err = vals[0].ClientCtx.Codec.UnmarshalJSON(res, &result)
				s.Require().NoError(err)
				s.Require().Equal(uint64(len(vals)), result.Pagination.Total)
			}
		})
	}
}

func (s *E2ETestSuite) TestABCIQuery() {
	testCases := []struct {
		name         string
		req          *tmservice.ABCIQueryRequest
		expectErr    bool
		expectedCode uint32
		validQuery   bool
	}{
		{
			name: "valid request with proof",
			req: &tmservice.ABCIQueryRequest{
				Path:  "/store/gov/key",
				Data:  []byte{0x03},
				Prove: true,
			},
			validQuery: true,
		},
		{
			name: "valid request without proof",
			req: &tmservice.ABCIQueryRequest{
				Path:  "/store/gov/key",
				Data:  []byte{0x03},
				Prove: false,
			},
			validQuery: true,
		},
		{
			name: "request with invalid path",
			req: &tmservice.ABCIQueryRequest{
				Path: "/foo/bar",
				Data: []byte{0x03},
			},
			expectErr: true,
		},
		{
			name: "request with invalid path recursive",
			req: &tmservice.ABCIQueryRequest{
				Path: "/cosmos.base.tendermint.v1beta1.Service/ABCIQuery",
				Data: s.cfg.Codec.MustMarshal(&tmservice.ABCIQueryRequest{
					Path: "/cosmos.base.tendermint.v1beta1.Service/ABCIQuery",
				}),
			},
			expectErr: true,
		},
		{
			name: "request with invalid broadcast tx path",
			req: &tmservice.ABCIQueryRequest{
				Path: "/cosmos.tx.v1beta1.Service/BroadcastTx",
				Data: []byte{0x00},
			},
			expectErr: true,
		},
		{
			name: "request with invalid data",
			req: &tmservice.ABCIQueryRequest{
				Path: "/store/gov/key",
				Data: []byte{0x0044, 0x00},
			},
			validQuery: false,
		},
	}

	for _, tc := range testCases {
		tc := tc

		s.Run(tc.name, func() {
			res, err := s.queryClient.ABCIQuery(context.Background(), tc.req)
			if tc.expectErr {
				s.Require().Error(err)
				s.Require().Nil(res)
			} else {
				s.Require().NoError(err)
				s.Require().NotNil(res)
				s.Require().Equal(res.Code, tc.expectedCode)
			}

			if tc.validQuery {
				s.Require().Greater(res.Height, int64(0))
				s.Require().Greater(len(res.Key), 0, "expected non-empty key")
				s.Require().Greater(len(res.Value), 0, "expected non-empty value")
			}

			if tc.req.Prove {
				s.Require().Greater(len(res.ProofOps.Ops), 0, "expected proofs")
			}
		})
	}
}<|MERGE_RESOLUTION|>--- conflicted
+++ resolved
@@ -35,28 +35,8 @@
 	suite.Run(t, new(E2ETestSuite))
 }
 
-<<<<<<< HEAD
-func (s *IntegrationTestSuite) SetupSuite() {
-	s.T().Log("setting up integration test suite")
-
-	appConfig := configurator.NewAppConfig(
-		configurator.AuthModule(),
-		configurator.ParamsModule(),
-		configurator.BankModule(),
-		configurator.GenutilModule(),
-		configurator.StakingModule(),
-		configurator.GovModule(),
-		configurator.ConsensusModule(),
-		configurator.DistributionModule(),
-		configurator.TxModule())
-
-	cfg, err := network.DefaultConfigWithAppConfig(appConfig)
-	s.NoError(err)
-	cfg.NumValidators = 1
-=======
 func (s *E2ETestSuite) SetupSuite() {
 	s.T().Log("setting up e2e test suite")
->>>>>>> c8248091
 
 	cfg := network.DefaultConfig(simapp.NewTestNetworkFixture)
 	cfg.NumValidators = 1
