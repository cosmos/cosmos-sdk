--- conflicted
+++ resolved
@@ -116,11 +116,7 @@
 	val := s.network.GetValidators()[0]
 	baseURL := val.GetAPIAddress()
 
-<<<<<<< HEAD
-	rewards, err := sdk.ParseDecCoins("120.54stake")
-=======
 	rewards, err := sdk.ParseDecCoins("5.88stake")
->>>>>>> 76a28ad4
 	s.Require().NoError(err)
 
 	testCases := []struct {
@@ -174,11 +170,7 @@
 	val := s.network.GetValidators()[0]
 	baseURL := val.GetAPIAddress()
 
-<<<<<<< HEAD
-	commission, err := sdk.ParseDecCoins("60.27stake")
-=======
 	commission, err := sdk.ParseDecCoins("2.94stake")
->>>>>>> 76a28ad4
 	s.Require().NoError(err)
 
 	testCases := []struct {
@@ -291,11 +283,7 @@
 	val := s.network.GetValidators()[0]
 	baseURL := val.GetAPIAddress()
 
-<<<<<<< HEAD
-	rewards, err := sdk.ParseDecCoins("60.27stake")
-=======
 	rewards, err := sdk.ParseDecCoins("2.94stake")
->>>>>>> 76a28ad4
 	s.Require().NoError(err)
 
 	testCases := []struct {
