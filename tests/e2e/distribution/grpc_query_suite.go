package distribution

import (
	"encoding/json"
	"fmt"

	"github.com/cosmos/gogoproto/proto"
	"github.com/stretchr/testify/suite"

	sdktestutil "github.com/cosmos/cosmos-sdk/testutil"
	"github.com/cosmos/cosmos-sdk/testutil/network"
	sdk "github.com/cosmos/cosmos-sdk/types"
	grpctypes "github.com/cosmos/cosmos-sdk/types/grpc"
	"github.com/cosmos/cosmos-sdk/types/query"
	"github.com/cosmos/cosmos-sdk/x/distribution/types"
)

type GRPCQueryTestSuite struct {
	suite.Suite

	externalPoolEnabled bool
	cfg                 network.Config
	network             *network.Network
}

func NewGRPCQueryTestSuite(externalPoolEnabled bool) *GRPCQueryTestSuite {
	return &GRPCQueryTestSuite{externalPoolEnabled: externalPoolEnabled}
}

func (s *GRPCQueryTestSuite) SetupSuite() {
	s.T().Log("setting up grpc e2e test suite")

	cfg := initNetworkConfig(s.T(), s.externalPoolEnabled)

	cfg.NumValidators = 1
	s.cfg = cfg

	var err error
	s.network, err = network.New(s.T(), s.T().TempDir(), cfg)
	s.Require().NoError(err)

	s.Require().NoError(s.network.WaitForNextBlock())
}

// TearDownSuite cleans up the curret test network after _each_ test.
func (s *GRPCQueryTestSuite) TearDownSuite() {
	s.T().Log("tearing down grpc e2e test suite")
	s.network.Cleanup()
}

func (s *GRPCQueryTestSuite) TestQueryParamsGRPC() {
	val := s.network.Validators[0]
	baseURL := val.APIAddress

	testCases := []struct {
		name     string
		url      string
		respType proto.Message
		expected proto.Message
	}{
		{
			"gRPC request params",
			fmt.Sprintf("%s/cosmos/distribution/v1beta1/params", baseURL),
			&types.QueryParamsResponse{},
			&types.QueryParamsResponse{
				Params: types.DefaultParams(),
			},
		},
	}

	for _, tc := range testCases {
		resp, err := sdktestutil.GetRequest(tc.url)
		s.Run(tc.name, func() {
			s.Require().NoError(err)
			s.Require().NoError(val.ClientCtx.Codec.UnmarshalJSON(resp, tc.respType))
			s.Require().Equal(tc.expected, tc.respType)
		})
	}
}

func (s *GRPCQueryTestSuite) TestQueryValidatorDistributionInfoGRPC() {
	val := s.network.Validators[0]
	baseURL := val.APIAddress

	testCases := []struct {
		name     string
		url      string
		expErr   bool
		respType proto.Message
	}{
		{
			"gRPC request with wrong validator address",
			fmt.Sprintf("%s/cosmos/distribution/v1beta1/validators/%s", baseURL, "wrongAddress"),
			true,
			&types.QueryValidatorDistributionInfoResponse{},
		},
		{
			"gRPC request with valid validator address ",
			fmt.Sprintf("%s/cosmos/distribution/v1beta1/validators/%s", baseURL, val.ValAddress.String()),
			false,
			&types.QueryValidatorDistributionInfoResponse{},
		},
	}

	for _, tc := range testCases {
		resp, err := sdktestutil.GetRequest(tc.url)
		s.Run(tc.name, func() {
			if tc.expErr {
				s.Require().Error(val.ClientCtx.Codec.UnmarshalJSON(resp, tc.respType))
			} else {
				s.Require().NoError(err)
				s.Require().NoError(val.ClientCtx.Codec.UnmarshalJSON(resp, tc.respType))
			}
		})
	}
}

func (s *GRPCQueryTestSuite) TestQueryOutstandingRewardsGRPC() {
	val := s.network.Validators[0]
	baseURL := val.APIAddress

	rewards, err := sdk.ParseDecCoins("19.6stake")
	s.Require().NoError(err)

	testCases := []struct {
		name     string
		url      string
		headers  map[string]string
		expErr   bool
		respType proto.Message
		expected proto.Message
	}{
		{
			"gRPC request params with wrong validator address",
			fmt.Sprintf("%s/cosmos/distribution/v1beta1/validators/%s/outstanding_rewards", baseURL, "wrongAddress"),
			map[string]string{},
			true,
			&types.QueryValidatorOutstandingRewardsResponse{},
			&types.QueryValidatorOutstandingRewardsResponse{},
		},
		{
			"gRPC request params valid address",
			fmt.Sprintf("%s/cosmos/distribution/v1beta1/validators/%s/outstanding_rewards", baseURL, val.ValAddress.String()),
			map[string]string{
				grpctypes.GRPCBlockHeightHeader: "2",
			},
			false,
			&types.QueryValidatorOutstandingRewardsResponse{},
			&types.QueryValidatorOutstandingRewardsResponse{
				Rewards: types.ValidatorOutstandingRewards{
					Rewards: rewards,
				},
			},
		},
	}

	for _, tc := range testCases {
		resp, err := sdktestutil.GetRequestWithHeaders(tc.url, tc.headers)
		s.Run(tc.name, func() {
			if tc.expErr {
				s.Require().Error(val.ClientCtx.Codec.UnmarshalJSON(resp, tc.respType))
			} else {
				s.Require().NoError(err)
				s.Require().NoError(val.ClientCtx.Codec.UnmarshalJSON(resp, tc.respType))
				s.Require().Equal(tc.expected.String(), tc.respType.String())
			}
		})
	}
}

func (s *GRPCQueryTestSuite) TestQueryValidatorCommissionGRPC() {
	val := s.network.Validators[0]
	baseURL := val.APIAddress

	commission, err := sdk.ParseDecCoins("9.8stake")
	s.Require().NoError(err)

	testCases := []struct {
		name     string
		url      string
		headers  map[string]string
		expErr   bool
		respType proto.Message
		expected proto.Message
	}{
		{
			"gRPC request params with wrong validator address",
			fmt.Sprintf("%s/cosmos/distribution/v1beta1/validators/%s/commission", baseURL, "wrongAddress"),
			map[string]string{},
			true,
			&types.QueryValidatorCommissionResponse{},
			&types.QueryValidatorCommissionResponse{},
		},
		{
			"gRPC request params valid address",
			fmt.Sprintf("%s/cosmos/distribution/v1beta1/validators/%s/commission", baseURL, val.ValAddress.String()),
			map[string]string{
				grpctypes.GRPCBlockHeightHeader: "2",
			},
			false,
			&types.QueryValidatorCommissionResponse{},
			&types.QueryValidatorCommissionResponse{
				Commission: types.ValidatorAccumulatedCommission{
					Commission: commission,
				},
			},
		},
	}

	for _, tc := range testCases {
		resp, err := sdktestutil.GetRequestWithHeaders(tc.url, tc.headers)
		s.Run(tc.name, func() {
			if tc.expErr {
				s.Require().Error(val.ClientCtx.Codec.UnmarshalJSON(resp, tc.respType))
			} else {
				s.Require().NoError(err)
				s.Require().NoError(val.ClientCtx.Codec.UnmarshalJSON(resp, tc.respType))
				s.Require().Equal(tc.expected.String(), tc.respType.String())
			}
		})
	}
}

func (s *GRPCQueryTestSuite) TestQuerySlashesGRPC() {
	val := s.network.Validators[0]
	baseURL := val.APIAddress

	testCases := []struct {
		name     string
		url      string
		expErr   bool
		respType proto.Message
		expected proto.Message
	}{
		{
			"invalid validator address",
			fmt.Sprintf("%s/cosmos/distribution/v1beta1/validators/%s/slashes", baseURL, ""),
			true,
			&types.QueryValidatorSlashesResponse{},
			nil,
		},
		{
			"invalid start height",
			fmt.Sprintf("%s/cosmos/distribution/v1beta1/validators/%s/slashes?starting_height=%s&ending_height=%s", baseURL, val.ValAddress.String(), "-1", "3"),
			true,
			&types.QueryValidatorSlashesResponse{},
			nil,
		},
		{
			"invalid start height",
			fmt.Sprintf("%s/cosmos/distribution/v1beta1/validators/%s/slashes?starting_height=%s&ending_height=%s", baseURL, val.ValAddress.String(), "1", "-3"),
			true,
			&types.QueryValidatorSlashesResponse{},
			nil,
		},
		{
			"valid request get slashes",
			fmt.Sprintf("%s/cosmos/distribution/v1beta1/validators/%s/slashes?starting_height=%s&ending_height=%s", baseURL, val.ValAddress.String(), "1", "3"),
			false,
			&types.QueryValidatorSlashesResponse{},
			&types.QueryValidatorSlashesResponse{
				Pagination: &query.PageResponse{},
			},
		},
	}

	for _, tc := range testCases {
		resp, err := sdktestutil.GetRequest(tc.url)

		s.Run(tc.name, func() {
			if tc.expErr {
				s.Require().Error(val.ClientCtx.Codec.UnmarshalJSON(resp, tc.respType))
			} else {
				s.Require().NoError(err)
				s.Require().NoError(val.ClientCtx.Codec.UnmarshalJSON(resp, tc.respType))
				s.Require().Equal(tc.expected.String(), tc.respType.String())
			}
		})
	}
}

func (s *GRPCQueryTestSuite) TestQueryDelegatorRewardsGRPC() {
	val := s.network.Validators[0]
	baseURL := val.APIAddress

	rewards, err := sdk.ParseDecCoins("9.8stake")
	s.Require().NoError(err)

	testCases := []struct {
		name     string
		url      string
		headers  map[string]string
		expErr   bool
		respType proto.Message
		expected proto.Message
	}{
		{
			"wrong delegator address",
			fmt.Sprintf("%s/cosmos/distribution/v1beta1/delegators/%s/rewards", baseURL, "wrongDelegatorAddress"),
			map[string]string{},
			true,
			&types.QueryDelegationTotalRewardsResponse{},
			nil,
		},
		{
			"valid request",
			fmt.Sprintf("%s/cosmos/distribution/v1beta1/delegators/%s/rewards", baseURL, val.Address.String()),
			map[string]string{
				grpctypes.GRPCBlockHeightHeader: "2",
			},
			false,
			&types.QueryDelegationTotalRewardsResponse{},
			&types.QueryDelegationTotalRewardsResponse{
				Rewards: []types.DelegationDelegatorReward{
					types.NewDelegationDelegatorReward(val.ValAddress.String(), rewards),
				},
				Total: rewards,
			},
		},
		{
			"wrong validator address(specific validator rewards)",
			fmt.Sprintf("%s/cosmos/distribution/v1beta1/delegators/%s/rewards/%s", baseURL, val.Address.String(), "wrongValAddress"),
			map[string]string{},
			true,
			&types.QueryDelegationTotalRewardsResponse{},
			nil,
		},
		{
			"valid request(specific validator rewards)",
			fmt.Sprintf("%s/cosmos/distribution/v1beta1/delegators/%s/rewards/%s", baseURL, val.Address.String(), val.ValAddress.String()),
			map[string]string{
				grpctypes.GRPCBlockHeightHeader: "2",
			},
			false,
			&types.QueryDelegationRewardsResponse{},
			&types.QueryDelegationRewardsResponse{
				Rewards: rewards,
			},
		},
	}

	for _, tc := range testCases {
		resp, err := sdktestutil.GetRequestWithHeaders(tc.url, tc.headers)

		s.Run(tc.name, func() {
			if tc.expErr {
				s.Require().Error(val.ClientCtx.Codec.UnmarshalJSON(resp, tc.respType))
			} else {
				s.Require().NoError(err)
				s.Require().NoError(val.ClientCtx.Codec.UnmarshalJSON(resp, tc.respType))
				s.Require().Equal(tc.expected.String(), tc.respType.String())
			}
		})
	}
}

func (s *GRPCQueryTestSuite) TestQueryDelegatorValidatorsGRPC() {
	val := s.network.Validators[0]
	baseURL := val.APIAddress

	testCases := []struct {
		name     string
		url      string
		expErr   bool
		respType proto.Message
		expected proto.Message
	}{
		{
			"empty delegator address",
			fmt.Sprintf("%s/cosmos/distribution/v1beta1/delegators/%s/validators", baseURL, ""),
			true,
			&types.QueryDelegatorValidatorsResponse{},
			nil,
		},
		{
			"wrong delegator address",
			fmt.Sprintf("%s/cosmos/distribution/v1beta1/delegators/%s/validators", baseURL, "wrongDelegatorAddress"),
			true,
			&types.QueryDelegatorValidatorsResponse{},
			nil,
		},
		{
			"valid request",
			fmt.Sprintf("%s/cosmos/distribution/v1beta1/delegators/%s/validators", baseURL, val.Address.String()),
			false,
			&types.QueryDelegatorValidatorsResponse{},
			&types.QueryDelegatorValidatorsResponse{
				Validators: []string{val.ValAddress.String()},
			},
		},
	}

	for _, tc := range testCases {
		resp, err := sdktestutil.GetRequest(tc.url)

		s.Run(tc.name, func() {
			if tc.expErr {
				s.Require().Error(val.ClientCtx.Codec.UnmarshalJSON(resp, tc.respType))
			} else {
				s.Require().NoError(err)
				s.Require().NoError(val.ClientCtx.Codec.UnmarshalJSON(resp, tc.respType))
				s.Require().Equal(tc.expected.String(), tc.respType.String())
			}
		})
	}
}

func (s *GRPCQueryTestSuite) TestQueryWithdrawAddressGRPC() {
	val := s.network.Validators[0]
	baseURL := val.APIAddress

	testCases := []struct {
		name     string
		url      string
		expErr   bool
		respType proto.Message
		expected proto.Message
	}{
		{
			"empty delegator address",
			fmt.Sprintf("%s/cosmos/distribution/v1beta1/delegators/%s/withdraw_address", baseURL, ""),
			true,
			&types.QueryDelegatorWithdrawAddressResponse{},
			nil,
		},
		{
			"wrong delegator address",
			fmt.Sprintf("%s/cosmos/distribution/v1beta1/delegators/%s/withdraw_address", baseURL, "wrongDelegatorAddress"),
			true,
			&types.QueryDelegatorWithdrawAddressResponse{},
			nil,
		},
		{
			"valid request",
			fmt.Sprintf("%s/cosmos/distribution/v1beta1/delegators/%s/withdraw_address", baseURL, val.Address.String()),
			false,
			&types.QueryDelegatorWithdrawAddressResponse{},
			&types.QueryDelegatorWithdrawAddressResponse{
				WithdrawAddress: val.Address.String(),
			},
		},
	}

	for _, tc := range testCases {
		resp, err := sdktestutil.GetRequest(tc.url)

		s.Run(tc.name, func() {
			if tc.expErr {
				s.Require().Error(val.ClientCtx.Codec.UnmarshalJSON(resp, tc.respType))
			} else {
				s.Require().NoError(err)
				s.Require().NoError(val.ClientCtx.Codec.UnmarshalJSON(resp, tc.respType))
				s.Require().Equal(tc.expected.String(), tc.respType.String())
			}
		})
	}
}

func (s *GRPCQueryTestSuite) TestQueryValidatorCommunityPoolGRPC() {
	val := s.network.Validators[0]
	baseURL := val.APIAddress

	communityPool, err := sdk.ParseDecCoins("0.4stake")
	s.Require().NoError(err)

	testCases := []struct {
		name     string
		url      string
		headers  map[string]string
		expErr   bool
		respType proto.Message
		expected proto.Message
	}{
		{
			"gRPC request params with wrong validator address",
			fmt.Sprintf("%s/cosmos/distribution/v1beta1/community_pool", baseURL),
			map[string]string{
				grpctypes.GRPCBlockHeightHeader: "2",
			},
			false,
			&types.QueryCommunityPoolResponse{},
			&types.QueryCommunityPoolResponse{
				Pool: communityPool,
			},
		},
	}

	for _, tc := range testCases {
<<<<<<< HEAD
=======
		resp, err := sdktestutil.GetRequestWithHeaders(tc.url, tc.headers)

>>>>>>> f0bc9af6
		s.Run(tc.name, func() {
			resp, err := sdktestutil.GetRequestWithHeaders(tc.url, tc.headers)

			switch {
			case tc.expErr:
				s.Require().Error(err)
			case s.externalPoolEnabled:
				s.Require().NoError(err)
				var errMessage sdktestutil.ErrorResponse
				s.Require().NoError(json.Unmarshal(resp, &errMessage))
				s.Require().Equal(2, errMessage.Code)
				s.Require().Equal("external community pool is enabled - use the CommunityPool query exposed by the external community pool: invalid request: unknown request", errMessage.Message)
			default:
				s.Require().NoError(err)
				s.Require().NoError(val.ClientCtx.Codec.UnmarshalJSON(resp, tc.respType))
				s.Require().Equal(tc.expected.String(), tc.respType.String())
			}
		})
	}
}<|MERGE_RESOLUTION|>--- conflicted
+++ resolved
@@ -486,11 +486,6 @@
 	}
 
 	for _, tc := range testCases {
-<<<<<<< HEAD
-=======
-		resp, err := sdktestutil.GetRequestWithHeaders(tc.url, tc.headers)
-
->>>>>>> f0bc9af6
 		s.Run(tc.name, func() {
 			resp, err := sdktestutil.GetRequestWithHeaders(tc.url, tc.headers)
 
