--- conflicted
+++ resolved
@@ -83,13 +83,8 @@
 		ValidatorAddress: val.ValAddress.String(),
 		Amount:           sdk.NewCoin("stake", math.NewInt(500)),
 	}
-<<<<<<< HEAD
-	cmd := stakingcli.NewDelegateCmd()
-	_, err = clitestutil.ExecTestCLICmd(clientCtx, cmd, args)
-=======
 
 	_, err = clitestutil.SubmitTestTx(val.ClientCtx, msg, newAddr, clitestutil.TestTxConfig{})
->>>>>>> f149f1ba
 	require.NoError(err)
 	require.NoError(s.network.WaitForNextBlock())
 
@@ -113,11 +108,7 @@
 			fmt.Sprintf("--%s=%s", flags.FlagBroadcastMode, flags.BroadcastSync),
 			fmt.Sprintf("--%s=%s", flags.FlagFees, sdk.NewCoins(sdk.NewCoin(s.cfg.BondDenom, math.NewInt(10))).String()),
 		}
-<<<<<<< HEAD
-		cmd = cli.NewWithdrawAllRewardsCmd()
-=======
-		cmd := cli.NewWithdrawAllRewardsCmd(address.NewBech32Codec("cosmosvaloper"), address.NewBech32Codec("cosmos"))
->>>>>>> f149f1ba
+		cmd := cli.NewWithdrawAllRewardsCmd()
 		out, err := clitestutil.ExecTestCLICmd(clientCtx, cmd, args)
 		if err != nil {
 			return err
@@ -140,13 +131,8 @@
 		fmt.Sprintf("--%s=%s", flags.FlagBroadcastMode, flags.BroadcastSync),
 		fmt.Sprintf("--%s=%s", flags.FlagFees, sdk.NewCoins(sdk.NewCoin(s.cfg.BondDenom, math.NewInt(10))).String()),
 	}
-<<<<<<< HEAD
-	cmd = cli.NewWithdrawAllRewardsCmd()
-	out, err = clitestutil.ExecTestCLICmd(clientCtx, cmd, args)
-=======
-	cmd := cli.NewWithdrawAllRewardsCmd(address.NewBech32Codec("cosmosvaloper"), address.NewBech32Codec("cosmos"))
+	cmd := cli.NewWithdrawAllRewardsCmd()
 	out, err := clitestutil.ExecTestCLICmd(clientCtx, cmd, args)
->>>>>>> f149f1ba
 	require.NoError(err)
 	// expect 1 transaction in the generated file when --max-msgs in a tx set 2, since there are only delegations.
 	s.Require().Equal(1, len(strings.Split(strings.Trim(out.String(), "\n"), "\n")))
