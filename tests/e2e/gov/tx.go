--- conflicted
+++ resolved
@@ -274,8 +274,7 @@
 	}
 }
 
-<<<<<<< HEAD
-func (s *IntegrationTestSuite) TestNewCmdCancelProposal() {
+func (s *E2ETestSuite) TestNewCmdCancelProposal() {
 	val := s.network.Validators[0]
 	val2 := sdk.AccAddress("invalid_acc_addr")
 
@@ -379,10 +378,7 @@
 	}
 }
 
-func (s *IntegrationTestSuite) TestNewCmdDeposit() {
-=======
 func (s *E2ETestSuite) TestNewCmdDeposit() {
->>>>>>> c8248091
 	val := s.network.Validators[0]
 
 	testCases := []struct {
