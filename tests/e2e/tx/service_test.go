package tx_test

import (
	"context"
	"encoding/base64"
	"fmt"
	"os"
	"strings"
	"testing"

	"github.com/stretchr/testify/suite"

	errorsmod "cosmossdk.io/errors"
	"cosmossdk.io/math"
	"cosmossdk.io/simapp"

	"github.com/cosmos/cosmos-sdk/client"
	"github.com/cosmos/cosmos-sdk/client/flags"
	clienttx "github.com/cosmos/cosmos-sdk/client/tx"
	addresscodec "github.com/cosmos/cosmos-sdk/codec/address"
	"github.com/cosmos/cosmos-sdk/crypto/hd"
	"github.com/cosmos/cosmos-sdk/crypto/keyring"
	kmultisig "github.com/cosmos/cosmos-sdk/crypto/keys/multisig"
	cryptotypes "github.com/cosmos/cosmos-sdk/crypto/types"
	"github.com/cosmos/cosmos-sdk/testutil"
	"github.com/cosmos/cosmos-sdk/testutil/cli"
	"github.com/cosmos/cosmos-sdk/testutil/network"
	"github.com/cosmos/cosmos-sdk/testutil/testdata"
	sdk "github.com/cosmos/cosmos-sdk/types"
	sdkerrors "github.com/cosmos/cosmos-sdk/types/errors"
	"github.com/cosmos/cosmos-sdk/types/query"
	"github.com/cosmos/cosmos-sdk/types/tx"
	"github.com/cosmos/cosmos-sdk/types/tx/signing"
	authclient "github.com/cosmos/cosmos-sdk/x/auth/client"
	authtest "github.com/cosmos/cosmos-sdk/x/auth/client/testutil"
	"github.com/cosmos/cosmos-sdk/x/auth/migrations/legacytx"
	authtx "github.com/cosmos/cosmos-sdk/x/auth/tx"
	banktypes "github.com/cosmos/cosmos-sdk/x/bank/types"
)

var bankMsgSendEventAction = fmt.Sprintf("message.action='%s'", sdk.MsgTypeURL(&banktypes.MsgSend{}))

type E2ETestSuite struct {
	suite.Suite

	cfg     network.Config
	network *network.Network

	txHeight    int64
	queryClient tx.ServiceClient
	txRes       sdk.TxResponse
}

func (s *E2ETestSuite) SetupSuite() {
	s.T().Log("setting up e2e test suite")

	cfg := network.DefaultConfig(simapp.NewTestNetworkFixture)
	cfg.NumValidators = 1
	s.cfg = cfg

	var err error
	s.network, err = network.New(s.T(), s.T().TempDir(), s.cfg)
	s.Require().NoError(err)

	val := s.network.Validators[0]
	s.Require().NoError(s.network.WaitForNextBlock())

	s.queryClient = tx.NewServiceClient(val.ClientCtx)

	// Create a new MsgSend tx from val to itself.
	out, err := cli.MsgSendExec(
		val.ClientCtx,
		val.Address,
		val.Address,
		sdk.NewCoins(
			sdk.NewCoin(s.cfg.BondDenom, math.NewInt(10)),
		),
		addresscodec.NewBech32Codec("cosmos"),
		fmt.Sprintf("--%s=true", flags.FlagSkipConfirmation),
		fmt.Sprintf("--%s=%s", flags.FlagBroadcastMode, flags.BroadcastSync),
		fmt.Sprintf("--%s=%s", flags.FlagFees, sdk.NewCoins(sdk.NewCoin(s.cfg.BondDenom, math.NewInt(10))).String()),
		fmt.Sprintf("--gas=%d", flags.DefaultGasLimit),
		fmt.Sprintf("--%s=foobar", flags.FlagNote),
	)
	s.Require().NoError(err)
	s.Require().NoError(val.ClientCtx.Codec.UnmarshalJSON(out.Bytes(), &s.txRes))
	s.Require().Equal(uint32(0), s.txRes.Code, s.txRes)

	out, err = cli.MsgSendExec(
		val.ClientCtx,
		val.Address,
		val.Address,
		sdk.NewCoins(
			sdk.NewCoin(s.cfg.BondDenom, math.NewInt(1)),
		),
		addresscodec.NewBech32Codec("cosmos"),
		fmt.Sprintf("--%s=true", flags.FlagSkipConfirmation),
		fmt.Sprintf("--%s", flags.FlagOffline),
		fmt.Sprintf("--%s=0", flags.FlagAccountNumber),
		fmt.Sprintf("--%s=2", flags.FlagSequence),
		fmt.Sprintf("--%s=%s", flags.FlagBroadcastMode, flags.BroadcastSync),
		fmt.Sprintf("--%s=%s", flags.FlagFees, sdk.NewCoins(sdk.NewCoin(s.cfg.BondDenom, math.NewInt(10))).String()),
		fmt.Sprintf("--gas=%d", flags.DefaultGasLimit),
		fmt.Sprintf("--%s=foobar", flags.FlagNote),
	)
	s.Require().NoError(err)
	var tr sdk.TxResponse
	s.Require().NoError(val.ClientCtx.Codec.UnmarshalJSON(out.Bytes(), &tr))
	s.Require().Equal(uint32(0), tr.Code)

	resp, err := cli.GetTxResponse(s.network, val.ClientCtx, tr.TxHash)
	s.Require().NoError(err)
	s.txHeight = resp.Height
}

func (s *E2ETestSuite) TearDownSuite() {
	s.T().Log("tearing down e2e test suite")
	s.network.Cleanup()
}

func (s *E2ETestSuite) TestQueryBySig() {
	// broadcast tx
	txb := s.mkTxBuilder()
	txbz, err := s.cfg.TxConfig.TxEncoder()(txb.GetTx())
	s.Require().NoError(err)
	resp, err := s.queryClient.BroadcastTx(context.Background(), &tx.BroadcastTxRequest{TxBytes: txbz, Mode: tx.BroadcastMode_BROADCAST_MODE_SYNC})
	s.Require().NoError(err)
	s.Require().NotEmpty(resp.TxResponse.TxHash)

	s.Require().NoError(s.network.WaitForNextBlock())

	// get the signature out of the builder
	sigs, err := txb.GetTx().GetSignaturesV2()
	s.Require().NoError(err)
	s.Require().Len(sigs, 1)
	sig, ok := sigs[0].Data.(*signing.SingleSignatureData)
	s.Require().True(ok)

	// encode, format, query
	b64Sig := base64.StdEncoding.EncodeToString(sig.Signature)
	sigFormatted := fmt.Sprintf("%s.%s='%s'", sdk.EventTypeTx, sdk.AttributeKeySignature, b64Sig)
	res, err := s.queryClient.GetTxsEvent(context.Background(), &tx.GetTxsEventRequest{
		Query:   sigFormatted,
		OrderBy: 0,
		Page:    0,
		Limit:   10,
	})
	s.Require().NoError(err)
	s.Require().Len(res.Txs, 1)
	s.Require().Len(res.Txs[0].Signatures, 1)
	s.Require().Equal(res.Txs[0].Signatures[0], sig.Signature)
}

func (s *E2ETestSuite) TestSimulateTx_GRPC() {
	val := s.network.Validators[0]
	txBuilder := s.mkTxBuilder()
	// Convert the txBuilder to a tx.Tx.
	protoTx, err := txBuilderToProtoTx(txBuilder)
	s.Require().NoError(err)
	// Encode the txBuilder to txBytes.
	txBytes, err := val.ClientCtx.TxConfig.TxEncoder()(txBuilder.GetTx())
	s.Require().NoError(err)

	testCases := []struct {
		name      string
		req       *tx.SimulateRequest
		expErr    bool
		expErrMsg string
	}{
		{"nil request", nil, true, "request cannot be nil"},
		{"empty request", &tx.SimulateRequest{}, true, "empty txBytes is not allowed"},
		{"valid request with proto tx (deprecated)", &tx.SimulateRequest{Tx: protoTx}, false, ""},
		{"valid request with tx_bytes", &tx.SimulateRequest{TxBytes: txBytes}, false, ""},
	}

	for _, tc := range testCases {
		s.Run(tc.name, func() {
			// Broadcast the tx via gRPC via the validator's clientCtx (which goes
			// through Tendermint).
			res, err := s.queryClient.Simulate(context.Background(), tc.req)
			if tc.expErr {
				s.Require().Error(err)
				s.Require().Contains(err.Error(), tc.expErrMsg)
			} else {
				s.Require().NoError(err)
				// Check the result and gas used are correct.
				//
				// The 12 events are:
				// - Sending Fee to the pool: coin_spent, coin_received, transfer and message.sender=<val1>
				// - tx.* events: tx.fee, tx.acc_seq, tx.signature
				// - Sending Amount to recipient: coin_spent, coin_received, transfer and message.sender=<val1>
				// - Msg events: message.module=bank and message.action=/cosmos.bank.v1beta1.MsgSend (in one message)
				s.Require().Equal(12, len(res.GetResult().GetEvents()))
				s.Require().True(res.GetGasInfo().GetGasUsed() > 0) // Gas used sometimes change, just check it's not empty.
			}
		})
	}
}

func (s *E2ETestSuite) TestSimulateTx_GRPCGateway() {
	val := s.network.Validators[0]
	txBuilder := s.mkTxBuilder()
	// Convert the txBuilder to a tx.Tx.
	protoTx, err := txBuilderToProtoTx(txBuilder)
	s.Require().NoError(err)
	// Encode the txBuilder to txBytes.
	txBytes, err := val.ClientCtx.TxConfig.TxEncoder()(txBuilder.GetTx())
	s.Require().NoError(err)

	testCases := []struct {
		name      string
		req       *tx.SimulateRequest
		expErr    bool
		expErrMsg string
	}{
		{"empty request", &tx.SimulateRequest{}, true, "empty txBytes is not allowed"},
		{"valid request with proto tx (deprecated)", &tx.SimulateRequest{Tx: protoTx}, false, ""},
		{"valid request with tx_bytes", &tx.SimulateRequest{TxBytes: txBytes}, false, ""},
	}

	for _, tc := range testCases {
		s.Run(tc.name, func() {
			req, err := val.ClientCtx.Codec.MarshalJSON(tc.req)
			s.Require().NoError(err)
			res, err := testutil.PostRequest(fmt.Sprintf("%s/cosmos/tx/v1beta1/simulate", val.APIAddress), "application/json", req)
			s.Require().NoError(err)
			if tc.expErr {
				s.Require().Contains(string(res), tc.expErrMsg)
			} else {
				var result tx.SimulateResponse
				err = val.ClientCtx.Codec.UnmarshalJSON(res, &result)
				s.Require().NoError(err)
				// Check the result and gas used are correct.
				s.Require().Len(result.GetResult().MsgResponses, 1)
				s.Require().Equal(12, len(result.GetResult().GetEvents())) // See TestSimulateTx_GRPC for the 12 events.
				s.Require().True(result.GetGasInfo().GetGasUsed() > 0)     // Gas used sometimes change, just check it's not empty.
			}
		})
	}
}

func (s *E2ETestSuite) TestGetTxEvents_GRPC() {
	testCases := []struct {
		name      string
		req       *tx.GetTxsEventRequest
		expErr    bool
		expErrMsg string
		expLen    int
	}{
		{
			name:      "nil request",
			req:       nil,
			expErr:    true,
			expErrMsg: "request cannot be nil",
			expLen:    0,
		},
		{
			name:      "empty request",
			req:       &tx.GetTxsEventRequest{},
			expErr:    true,
			expErrMsg: "query cannot be empty",
			expLen:    0,
		},
		{
			name:      "request with dummy event",
			req:       &tx.GetTxsEventRequest{Query: "foobar"},
			expErr:    true,
			expErrMsg: "failed to search for txs",
			expLen:    0,
		},
		{
			name: "request with order-by",
			req: &tx.GetTxsEventRequest{
				Query:   bankMsgSendEventAction,
				OrderBy: tx.OrderBy_ORDER_BY_ASC,
			},
			expErr:    false,
			expErrMsg: "",
			expLen:    3,
		},
		{
			name: "without pagination",
			req: &tx.GetTxsEventRequest{
				Query: bankMsgSendEventAction,
			},
			expErr:    false,
			expErrMsg: "",
			expLen:    3,
		},
		{
			name: "with pagination",
			req: &tx.GetTxsEventRequest{
				Query: bankMsgSendEventAction,
				Page:  1,
				Limit: 2,
			},
			expErr:    false,
			expErrMsg: "",
			expLen:    2,
		},
		{
			name: "with multi events",
			req: &tx.GetTxsEventRequest{
				Query: fmt.Sprintf("%s AND message.module='bank'", bankMsgSendEventAction),
			},
			expErr:    false,
			expErrMsg: "",
			expLen:    3,
		},
	}
	for _, tc := range testCases {
		s.Run(tc.name, func() {
			// Query the tx via gRPC.
			grpcRes, err := s.queryClient.GetTxsEvent(context.Background(), tc.req)
			if tc.expErr {
				s.Require().Error(err)
				s.Require().Contains(err.Error(), tc.expErrMsg)
<<<<<<< HEAD
			} else {
				s.Require().NoError(err)
				s.Require().GreaterOrEqual(len(grpcRes.Txs), 1)
				s.Require().Equal("foobar", grpcRes.Txs[0].Body.Memo)
				s.Require().Equal(tc.expLen, len(grpcRes.Txs), fmt.Sprintf("%q", grpcRes.Txs))

				// Make sure fields are populated.
				// ref: https://github.com/cosmos/cosmos-sdk/issues/8680
				// ref: https://github.com/cosmos/cosmos-sdk/issues/8681
				s.Require().NotEmpty(grpcRes.TxResponses[0].Timestamp)
				s.Require().Empty(grpcRes.TxResponses[0].RawLog) // logs are empty if the transactions are successful
=======
				return
>>>>>>> d0814600
			}
			s.Require().NoError(err)
			s.Require().GreaterOrEqual(len(grpcRes.Txs), 1)
			s.Require().Equal("foobar", grpcRes.Txs[0].Body.Memo)
			s.Require().Equal(tc.expLen, len(grpcRes.Txs), fmt.Sprintf("%q", grpcRes.Txs))

			// Make sure fields are populated.
			// ref: https://github.com/cosmos/cosmos-sdk/issues/8680
			// ref: https://github.com/cosmos/cosmos-sdk/issues/8681
			s.Require().NotEmpty(grpcRes.TxResponses[0].Timestamp)
			s.Require().Empty(grpcRes.TxResponses[0].RawLog) // logs are empty if the transactions are successful
		})
	}
}

func (s *E2ETestSuite) TestGetTxEvents_GRPCGateway() {
	val := s.network.Validators[0]
	testCases := []struct {
		name      string
		url       string
		expErr    bool
		expErrMsg string
		expLen    int
	}{
		{
			name:      "empty params",
			url:       fmt.Sprintf("%s/cosmos/tx/v1beta1/txs", val.APIAddress),
			expErr:    true,
			expErrMsg: "query cannot be empty",
			expLen:    0,
		},
		{
			name:      "without pagination",
			url:       fmt.Sprintf("%s/cosmos/tx/v1beta1/txs?query=%s", val.APIAddress, bankMsgSendEventAction),
			expErr:    false,
			expErrMsg: "",
			expLen:    3,
		},
		{
			name:      "with pagination",
			url:       fmt.Sprintf("%s/cosmos/tx/v1beta1/txs?query=%s&page=%d&limit=%d", val.APIAddress, bankMsgSendEventAction, 1, 2),
			expErr:    false,
			expErrMsg: "",
			expLen:    2,
		},
		{
			name:      "valid request: order by asc",
			url:       fmt.Sprintf("%s/cosmos/tx/v1beta1/txs?query=%s&query=%s&order_by=ORDER_BY_ASC", val.APIAddress, bankMsgSendEventAction, "message.module='bank'"),
			expErr:    false,
			expErrMsg: "",
			expLen:    3,
		},
		{
			name:      "valid request: order by desc",
			url:       fmt.Sprintf("%s/cosmos/tx/v1beta1/txs?query=%s&query=%s&order_by=ORDER_BY_DESC", val.APIAddress, bankMsgSendEventAction, "message.module='bank'"),
			expErr:    false,
			expErrMsg: "",
			expLen:    3,
		},
		{
			name:      "invalid request: invalid order by",
			url:       fmt.Sprintf("%s/cosmos/tx/v1beta1/txs?query=%s&query=%s&order_by=invalid_order", val.APIAddress, bankMsgSendEventAction, "message.module='bank'"),
			expErr:    true,
			expErrMsg: "is not a valid tx.OrderBy",
			expLen:    0,
		},
		{
			name:      "expect pass with multiple-events",
			url:       fmt.Sprintf("%s/cosmos/tx/v1beta1/txs?query=%s&query=%s", val.APIAddress, bankMsgSendEventAction, "message.module='bank'"),
			expErr:    false,
			expErrMsg: "",
			expLen:    3,
		},
		{
			name:      "expect pass with escape event",
			url:       fmt.Sprintf("%s/cosmos/tx/v1beta1/txs?query=%s", val.APIAddress, "message.action%3D'/cosmos.bank.v1beta1.MsgSend'"),
			expErr:    false,
			expErrMsg: "",
			expLen:    3,
		},
	}
	for _, tc := range testCases {
		s.Run(tc.name, func() {
			res, err := testutil.GetRequest(tc.url)
			s.Require().NoError(err)
			if tc.expErr {
				s.Require().Contains(string(res), tc.expErrMsg)
				return
			}
			var result tx.GetTxsEventResponse
			err = val.ClientCtx.Codec.UnmarshalJSON(res, &result)
			s.Require().NoError(err, "failed to unmarshal JSON: %s", res)
			s.Require().GreaterOrEqual(len(result.Txs), 1)
			s.Require().Equal("foobar", result.Txs[0].Body.Memo)
			s.Require().NotZero(result.TxResponses[0].Height)
			s.Require().Equal(tc.expLen, len(result.Txs), fmt.Sprintf("%q", result.Txs))
		})
	}
}

func (s *E2ETestSuite) TestGetTx_GRPC() {
	testCases := []struct {
		name      string
		req       *tx.GetTxRequest
		expErr    bool
		expErrMsg string
	}{
		{"nil request", nil, true, "request cannot be nil"},
		{"empty request", &tx.GetTxRequest{}, true, "tx hash cannot be empty"},
		{"request with dummy hash", &tx.GetTxRequest{Hash: "deadbeef"}, true, "code = NotFound desc = tx not found: deadbeef"},
		{"good request", &tx.GetTxRequest{Hash: s.txRes.TxHash}, false, ""},
	}
	for _, tc := range testCases {
		s.Run(tc.name, func() {
			// Query the tx via gRPC.
			grpcRes, err := s.queryClient.GetTx(context.Background(), tc.req)
			if tc.expErr {
				s.Require().Error(err)
				s.Require().Contains(err.Error(), tc.expErrMsg)
			} else {
				s.Require().NoError(err)
				s.Require().Equal("foobar", grpcRes.Tx.Body.Memo)
			}
		})
	}
}

func (s *E2ETestSuite) TestGetTx_GRPCGateway() {
	val := s.network.Validators[0]
	testCases := []struct {
		name      string
		url       string
		expErr    bool
		expErrMsg string
	}{
		{
			"empty params",
			fmt.Sprintf("%s/cosmos/tx/v1beta1/txs/", val.APIAddress),
			true, "tx hash cannot be empty",
		},
		{
			"dummy hash",
			fmt.Sprintf("%s/cosmos/tx/v1beta1/txs/%s", val.APIAddress, "deadbeef"),
			true, "code = NotFound desc = tx not found: deadbeef",
		},
		{
			"good hash",
			fmt.Sprintf("%s/cosmos/tx/v1beta1/txs/%s", val.APIAddress, s.txRes.TxHash),
			false, "",
		},
	}
	for _, tc := range testCases {
		s.Run(tc.name, func() {
			res, err := testutil.GetRequest(tc.url)
			s.Require().NoError(err)
			if tc.expErr {
				s.Require().Contains(string(res), tc.expErrMsg)
			} else {
				var result tx.GetTxResponse
				err = val.ClientCtx.Codec.UnmarshalJSON(res, &result)
				s.Require().NoError(err)
				s.Require().Equal("foobar", result.Tx.Body.Memo)
				s.Require().NotZero(result.TxResponse.Height)

				// Make sure fields are populated.
				// ref: https://github.com/cosmos/cosmos-sdk/issues/8680
				// ref: https://github.com/cosmos/cosmos-sdk/issues/8681
				s.Require().NotEmpty(result.TxResponse.Timestamp)
				s.Require().Empty(result.TxResponse.RawLog) // logs are empty on successful transactions
			}
		})
	}
}

func (s *E2ETestSuite) TestBroadcastTx_GRPC() {
	val := s.network.Validators[0]
	txBuilder := s.mkTxBuilder()
	txBytes, err := val.ClientCtx.TxConfig.TxEncoder()(txBuilder.GetTx())
	s.Require().NoError(err)

	testCases := []struct {
		name      string
		req       *tx.BroadcastTxRequest
		expErr    bool
		expErrMsg string
	}{
		{"nil request", nil, true, "request cannot be nil"},
		{"empty request", &tx.BroadcastTxRequest{}, true, "invalid empty tx"},
		{"no mode", &tx.BroadcastTxRequest{TxBytes: txBytes}, true, "supported types: sync, async"},
		{"valid request", &tx.BroadcastTxRequest{
			Mode:    tx.BroadcastMode_BROADCAST_MODE_SYNC,
			TxBytes: txBytes,
		}, false, ""},
	}

	for _, tc := range testCases {
		s.Run(tc.name, func() {
			// Broadcast the tx via gRPC via the validator's clientCtx (which goes
			// through Tendermint).
			grpcRes, err := s.queryClient.BroadcastTx(context.Background(), tc.req)
			if tc.expErr {
				s.Require().Error(err)
				s.Require().Contains(err.Error(), tc.expErrMsg)
			} else {
				s.Require().NoError(err)
				s.Require().Equal(uint32(0), grpcRes.TxResponse.Code)
			}
		})
	}
}

func (s *E2ETestSuite) TestBroadcastTx_GRPCGateway() {
	val := s.network.Validators[0]
	txBuilder := s.mkTxBuilder()
	txBytes, err := val.ClientCtx.TxConfig.TxEncoder()(txBuilder.GetTx())
	s.Require().NoError(err)

	testCases := []struct {
		name      string
		req       *tx.BroadcastTxRequest
		expErr    bool
		expErrMsg string
	}{
		{"empty request", &tx.BroadcastTxRequest{}, true, "invalid empty tx"},
		{"no mode", &tx.BroadcastTxRequest{TxBytes: txBytes}, true, "supported types: sync, async"},
		{"valid request", &tx.BroadcastTxRequest{
			Mode:    tx.BroadcastMode_BROADCAST_MODE_SYNC,
			TxBytes: txBytes,
		}, false, ""},
	}

	for _, tc := range testCases {
		s.Run(tc.name, func() {
			req, err := val.ClientCtx.Codec.MarshalJSON(tc.req)
			s.Require().NoError(err)
			res, err := testutil.PostRequest(fmt.Sprintf("%s/cosmos/tx/v1beta1/txs", val.APIAddress), "application/json", req)
			s.Require().NoError(err)
			if tc.expErr {
				s.Require().Contains(string(res), tc.expErrMsg)
			} else {
				var result tx.BroadcastTxResponse
				err = val.ClientCtx.Codec.UnmarshalJSON(res, &result)
				s.Require().NoError(err)
				s.Require().Equal(uint32(0), result.TxResponse.Code, "rawlog", result.TxResponse.RawLog)
			}
		})
	}
}

func (s *E2ETestSuite) TestUnorderedCannotUseSequence() {
	val1 := *s.network.Validators[0]
	coins := sdk.NewInt64Coin(s.cfg.BondDenom, 15)
	_, err := cli.MsgSendExec(
		val1.ClientCtx,
		val1.Address,
		val1.Address,
		sdk.NewCoins(coins),
		addresscodec.NewBech32Codec("cosmos"),
		fmt.Sprintf("--%s=true", flags.FlagSkipConfirmation),
		fmt.Sprintf("--%s=%s", flags.FlagBroadcastMode, flags.BroadcastSync),
		fmt.Sprintf("--%s=%s", flags.FlagFees, sdk.NewCoins(sdk.NewCoin(s.cfg.BondDenom, math.NewInt(10))).String()),
		fmt.Sprintf("--gas=%d", flags.DefaultGasLimit),
		fmt.Sprintf("--sequence=%d", 15),
		"--unordered",
		fmt.Sprintf("--timeout-duration=%s", "10s"),
	)
	s.Require().ErrorContains(err, "if any flags in the group [unordered sequence] are set none of the others can be; [sequence unordered] were all set")
}

func (s *E2ETestSuite) TestSimMultiSigTx() {
	val1 := *s.network.Validators[0]

	kr := val1.ClientCtx.Keyring

	account1, _, err := kr.NewMnemonic("newAccount1", keyring.English, sdk.FullFundraiserPath, keyring.DefaultBIP39Passphrase, hd.Secp256k1)
	s.Require().NoError(err)

	account2, _, err := kr.NewMnemonic("newAccount2", keyring.English, sdk.FullFundraiserPath, keyring.DefaultBIP39Passphrase, hd.Secp256k1)
	s.Require().NoError(err)

	pub1, err := account1.GetPubKey()
	s.Require().NoError(err)

	pub2, err := account2.GetPubKey()
	s.Require().NoError(err)

	multi := kmultisig.NewLegacyAminoPubKey(2, []cryptotypes.PubKey{pub1, pub2})
	_, err = kr.SaveMultisig("multi", multi)
	s.Require().NoError(err)

	s.Require().NoError(s.network.WaitForNextBlock())

	multisigRecord, err := val1.ClientCtx.Keyring.Key("multi")
	s.Require().NoError(err)

	height, err := s.network.LatestHeight()
	s.Require().NoError(err)
	_, err = s.network.WaitForHeight(height + 1)
	s.Require().NoError(err)

	addr, err := multisigRecord.GetAddress()
	s.Require().NoError(err)

	// Send coins from validator to multisig.
	coins := sdk.NewInt64Coin(s.cfg.BondDenom, 15)
	_, err = cli.MsgSendExec(
		val1.ClientCtx,
		val1.Address,
		addr,
		sdk.NewCoins(coins),
		addresscodec.NewBech32Codec("cosmos"),
		fmt.Sprintf("--%s=true", flags.FlagSkipConfirmation),
		fmt.Sprintf("--%s=%s", flags.FlagBroadcastMode, flags.BroadcastSync),
		fmt.Sprintf("--%s=%s", flags.FlagFees, sdk.NewCoins(sdk.NewCoin(s.cfg.BondDenom, math.NewInt(10))).String()),
		fmt.Sprintf("--gas=%d", flags.DefaultGasLimit),
	)
	s.Require().NoError(err)

	height, err = s.network.LatestHeight()
	s.Require().NoError(err)
	_, err = s.network.WaitForHeight(height + 1)
	s.Require().NoError(err)

	// Generate multisig transaction.
	multiGeneratedTx, err := cli.MsgSendExec(
		val1.ClientCtx,
		addr,
		val1.Address,
		sdk.NewCoins(
			sdk.NewInt64Coin(s.cfg.BondDenom, 5),
		),
		addresscodec.NewBech32Codec("cosmos"),
		fmt.Sprintf("--%s=true", flags.FlagSkipConfirmation),
		fmt.Sprintf("--%s=%s", flags.FlagBroadcastMode, flags.BroadcastSync),
		fmt.Sprintf("--%s=%s", flags.FlagFees, sdk.NewCoins(sdk.NewCoin(s.cfg.BondDenom, math.NewInt(10))).String()),
		fmt.Sprintf("--%s=true", flags.FlagGenerateOnly),
		fmt.Sprintf("--%s=foobar", flags.FlagNote),
	)
	s.Require().NoError(err)

	// Save tx to file
	multiGeneratedTxFile := testutil.WriteToNewTempFile(s.T(), multiGeneratedTx.String())

	// Sign with account1
	addr1, err := account1.GetAddress()
	s.Require().NoError(err)
	val1.ClientCtx.HomeDir = strings.Replace(val1.ClientCtx.HomeDir, "simd", "simcli", 1)
	account1Signature, err := authtest.TxSignExec(val1.ClientCtx, addr1, multiGeneratedTxFile.Name(), "--multisig", addr.String())
	s.Require().NoError(err)
	sign1File := testutil.WriteToNewTempFile(s.T(), account1Signature.String())

	// Sign with account2
	addr2, err := account2.GetAddress()
	s.Require().NoError(err)
	account2Signature, err := authtest.TxSignExec(val1.ClientCtx, addr2, multiGeneratedTxFile.Name(), "--multisig", addr.String())
	s.Require().NoError(err)
	sign2File := testutil.WriteToNewTempFile(s.T(), account2Signature.String())

	// multisign tx
	val1.ClientCtx.Offline = false
	multiSigWith2Signatures, err := authtest.TxMultiSignExec(val1.ClientCtx, multisigRecord.Name, multiGeneratedTxFile.Name(), sign1File.Name(), sign2File.Name())
	s.Require().NoError(err)

	// convert from protoJSON to protoBinary for sim
	sdkTx, err := val1.ClientCtx.TxConfig.TxJSONDecoder()(multiSigWith2Signatures.Bytes())
	s.Require().NoError(err)
	txBytes, err := val1.ClientCtx.TxConfig.TxEncoder()(sdkTx)
	s.Require().NoError(err)

	// simulate tx
	sim := &tx.SimulateRequest{TxBytes: txBytes}
	res, err := s.queryClient.Simulate(context.Background(), sim)
	s.Require().NoError(err)

	// make sure gas was used
	s.Require().Greater(res.GasInfo.GasUsed, uint64(0))
}

func (s *E2ETestSuite) TestGetBlockWithTxs_GRPC() {
	testCases := []struct {
		name      string
		req       *tx.GetBlockWithTxsRequest
		expErr    bool
		expErrMsg string
		expTxsLen int
	}{
		{"nil request", nil, true, "request cannot be nil", 0},
		{"empty request", &tx.GetBlockWithTxsRequest{}, true, "height must not be less than 1 or greater than the current height", 0},
		{"bad height", &tx.GetBlockWithTxsRequest{Height: 99999999}, true, "height must not be less than 1 or greater than the current height", 0},
		{"bad pagination", &tx.GetBlockWithTxsRequest{Height: s.txHeight, Pagination: &query.PageRequest{Offset: 1000, Limit: 100}}, true, "out of range", 0},
		{"good request", &tx.GetBlockWithTxsRequest{Height: s.txHeight}, false, "", 1},
		{"with pagination request", &tx.GetBlockWithTxsRequest{Height: s.txHeight, Pagination: &query.PageRequest{Offset: 0, Limit: 1}}, false, "", 1},
		{"page all request", &tx.GetBlockWithTxsRequest{Height: s.txHeight, Pagination: &query.PageRequest{Offset: 0, Limit: 100}}, false, "", 1},
		{"block with 0 tx", &tx.GetBlockWithTxsRequest{Height: s.txHeight - 1, Pagination: &query.PageRequest{Offset: 0, Limit: 100}}, false, "", 0},
	}
	for _, tc := range testCases {
		s.Run(tc.name, func() {
			// Query the tx via gRPC.
			grpcRes, err := s.queryClient.GetBlockWithTxs(context.Background(), tc.req)
			if tc.expErr {
				s.Require().Error(err)
				s.Require().Contains(err.Error(), tc.expErrMsg)
			} else {
				s.Require().NoError(err)
				if tc.expTxsLen > 0 {
					s.Require().Equal("foobar", grpcRes.Txs[0].Body.Memo)
				}
				s.Require().Equal(grpcRes.Block.Header.Height, tc.req.Height)
				if tc.req.Pagination != nil {
					s.Require().LessOrEqual(len(grpcRes.Txs), int(tc.req.Pagination.Limit))
				}
			}
		})
	}
}

func (s *E2ETestSuite) TestGetBlockWithTxs_GRPCGateway() {
	val := s.network.Validators[0]
	testCases := []struct {
		name      string
		url       string
		expErr    bool
		expErrMsg string
	}{
		{
			"empty params",
			fmt.Sprintf("%s/cosmos/tx/v1beta1/txs/block/0", val.APIAddress),
			true, "height must not be less than 1 or greater than the current height",
		},
		{
			"bad height",
			fmt.Sprintf("%s/cosmos/tx/v1beta1/txs/block/%d", val.APIAddress, 9999999),
			true, "height must not be less than 1 or greater than the current height",
		},
		{
			"good request",
			fmt.Sprintf("%s/cosmos/tx/v1beta1/txs/block/%d", val.APIAddress, s.txHeight),
			false, "",
		},
	}
	for _, tc := range testCases {
		s.Run(tc.name, func() {
			res, err := testutil.GetRequest(tc.url)
			s.Require().NoError(err)
			if tc.expErr {
				s.Require().Contains(string(res), tc.expErrMsg)
			} else {
				var result tx.GetBlockWithTxsResponse
				err = val.ClientCtx.Codec.UnmarshalJSON(res, &result)
				s.Require().NoError(err)
				s.Require().Equal("foobar", result.Txs[0].Body.Memo)
				s.Require().Equal(result.Block.Header.Height, s.txHeight)
			}
		})
	}
}

func (s *E2ETestSuite) TestTxEncode_GRPC() {
	val := s.network.Validators[0]
	txBuilder := s.mkTxBuilder()
	protoTx, err := txBuilderToProtoTx(txBuilder)
	s.Require().NoError(err)

	testCases := []struct {
		name      string
		req       *tx.TxEncodeRequest
		expErr    bool
		expErrMsg string
	}{
		{"nil request", nil, true, "request cannot be nil"},
		{"empty request", &tx.TxEncodeRequest{}, true, "invalid empty tx"},
		{"valid tx request", &tx.TxEncodeRequest{Tx: protoTx}, false, ""},
	}

	for _, tc := range testCases {
		s.Run(tc.name, func() {
			res, err := s.queryClient.TxEncode(context.Background(), tc.req)
			if tc.expErr {
				s.Require().Error(err)
				s.Require().Contains(err.Error(), tc.expErrMsg)
				s.Require().Empty(res)
			} else {
				s.Require().NoError(err)
				s.Require().NotEmpty(res.GetTxBytes())

				tx, err := val.ClientCtx.TxConfig.TxDecoder()(res.TxBytes)
				s.Require().NoError(err)
				s.Require().Equal(protoTx.GetMsgs(), tx.GetMsgs())
			}
		})
	}
}

func (s *E2ETestSuite) TestTxEncode_GRPCGateway() {
	val := s.network.Validators[0]
	txBuilder := s.mkTxBuilder()
	protoTx, err := txBuilderToProtoTx(txBuilder)
	s.Require().NoError(err)

	testCases := []struct {
		name      string
		req       *tx.TxEncodeRequest
		expErr    bool
		expErrMsg string
	}{
		{"empty request", &tx.TxEncodeRequest{}, true, "invalid empty tx"},
		{"valid tx request", &tx.TxEncodeRequest{Tx: protoTx}, false, ""},
	}

	for _, tc := range testCases {
		s.Run(tc.name, func() {
			req, err := val.ClientCtx.Codec.MarshalJSON(tc.req)
			s.Require().NoError(err)

			res, err := testutil.PostRequest(fmt.Sprintf("%s/cosmos/tx/v1beta1/encode", val.APIAddress), "application/json", req)
			s.Require().NoError(err)
			if tc.expErr {
				s.Require().Contains(string(res), tc.expErrMsg)
			} else {
				var result tx.TxEncodeResponse
				err := val.ClientCtx.Codec.UnmarshalJSON(res, &result)
				s.Require().NoError(err)

				tx, err := val.ClientCtx.TxConfig.TxDecoder()(result.TxBytes)
				s.Require().NoError(err)
				s.Require().Equal(protoTx.GetMsgs(), tx.GetMsgs())
			}
		})
	}
}

func (s *E2ETestSuite) TestTxDecode_GRPC() {
	val := s.network.Validators[0]
	txBuilder := s.mkTxBuilder()

	encodedTx, err := val.ClientCtx.TxConfig.TxEncoder()(txBuilder.GetTx())
	s.Require().NoError(err)

	invalidTxBytes := append(encodedTx, byte(0o00))

	testCases := []struct {
		name      string
		req       *tx.TxDecodeRequest
		expErr    bool
		expErrMsg string
	}{
		{"nil request", nil, true, "request cannot be nil"},
		{"empty request", &tx.TxDecodeRequest{}, true, "invalid empty tx bytes"},
		{"invalid tx bytes", &tx.TxDecodeRequest{TxBytes: invalidTxBytes}, true, "tx parse error"},
		{"valid request with tx bytes", &tx.TxDecodeRequest{TxBytes: encodedTx}, false, ""},
	}

	for _, tc := range testCases {
		s.Run(tc.name, func() {
			res, err := s.queryClient.TxDecode(context.Background(), tc.req)
			if tc.expErr {
				s.Require().Error(err)
				s.Require().Contains(err.Error(), tc.expErrMsg)
				s.Require().Empty(res)
			} else {
				s.Require().NoError(err)
				s.Require().NotEmpty(res.GetTx())

				txb := authtx.WrapTx(res.Tx)
				tx, err := val.ClientCtx.TxConfig.TxEncoder()(txb.GetTx())
				s.Require().NoError(err)
				s.Require().Equal(encodedTx, tx)
			}
		})
	}
}

func (s *E2ETestSuite) TestTxDecode_GRPCGateway() {
	val := s.network.Validators[0]
	txBuilder := s.mkTxBuilder()

	encodedTxBytes, err := val.ClientCtx.TxConfig.TxEncoder()(txBuilder.GetTx())
	s.Require().NoError(err)

	invalidTxBytes := append(encodedTxBytes, byte(0o00))

	testCases := []struct {
		name      string
		req       *tx.TxDecodeRequest
		expErr    bool
		expErrMsg string
	}{
		{"empty request", &tx.TxDecodeRequest{}, true, "invalid empty tx bytes"},
		{"invalid tx bytes", &tx.TxDecodeRequest{TxBytes: invalidTxBytes}, true, "tx parse error"},
		{"valid request with tx_bytes", &tx.TxDecodeRequest{TxBytes: encodedTxBytes}, false, ""},
	}

	for _, tc := range testCases {
		s.Run(tc.name, func() {
			req, err := val.ClientCtx.Codec.MarshalJSON(tc.req)
			s.Require().NoError(err)

			res, err := testutil.PostRequest(fmt.Sprintf("%s/cosmos/tx/v1beta1/decode", val.APIAddress), "application/json", req)
			s.Require().NoError(err)
			if tc.expErr {
				s.Require().Contains(string(res), tc.expErrMsg)
			} else {
				var result tx.TxDecodeResponse
				err := val.ClientCtx.Codec.UnmarshalJSON(res, &result)
				s.Require().NoError(err)

				txb := authtx.WrapTx(result.Tx)
				tx, err := val.ClientCtx.TxConfig.TxEncoder()(txb.GetTx())
				s.Require().NoError(err)
				s.Require().Equal(encodedTxBytes, tx)
			}
		})
	}
}

func (s *E2ETestSuite) readTestAminoTxJSON() ([]byte, *legacytx.StdTx) { // nolint:staticcheck // legacy testing
	val := s.network.Validators[0]
	txJSONBytes, err := os.ReadFile("testdata/tx_amino1.json")
	s.Require().NoError(err)
	var stdTx legacytx.StdTx // nolint:staticcheck // legacy testing
	err = val.ClientCtx.LegacyAmino.UnmarshalJSON(txJSONBytes, &stdTx)
	s.Require().NoError(err)
	return txJSONBytes, &stdTx
}

func (s *E2ETestSuite) TestTxEncodeAmino_GRPC() {
	val := s.network.Validators[0]
	txJSONBytes, stdTx := s.readTestAminoTxJSON()

	testCases := []struct {
		name      string
		req       *tx.TxEncodeAminoRequest
		expErr    bool
		expErrMsg string
	}{
		{"nil request", nil, true, "request cannot be nil"},
		{"empty request", &tx.TxEncodeAminoRequest{}, true, "invalid empty tx json"},
		{"invalid request", &tx.TxEncodeAminoRequest{AminoJson: "invalid tx json"}, true, "invalid request"},
		{"valid request with amino-json", &tx.TxEncodeAminoRequest{AminoJson: string(txJSONBytes)}, false, ""},
	}

	for _, tc := range testCases {
		s.Run(tc.name, func() {
			res, err := s.queryClient.TxEncodeAmino(context.Background(), tc.req)
			if tc.expErr {
				s.Require().Error(err)
				s.Require().Contains(err.Error(), tc.expErrMsg)
				s.Require().Empty(res)
			} else {
				s.Require().NoError(err)
				s.Require().NotEmpty(res.GetAminoBinary())

				var decodedTx legacytx.StdTx // nolint:staticcheck // legacy testing
				err = val.ClientCtx.LegacyAmino.Unmarshal(res.AminoBinary, &decodedTx)
				s.Require().NoError(err)
				s.Require().Equal(decodedTx.GetMsgs(), stdTx.GetMsgs())
			}
		})
	}
}

func (s *E2ETestSuite) TestTxEncodeAmino_GRPCGateway() {
	val := s.network.Validators[0]
	txJSONBytes, stdTx := s.readTestAminoTxJSON()

	testCases := []struct {
		name      string
		req       *tx.TxEncodeAminoRequest
		expErr    bool
		expErrMsg string
	}{
		{"empty request", &tx.TxEncodeAminoRequest{}, true, "invalid empty tx json"},
		{"invalid request", &tx.TxEncodeAminoRequest{AminoJson: "invalid tx json"}, true, "invalid request"},
		{"valid request with amino-json", &tx.TxEncodeAminoRequest{AminoJson: string(txJSONBytes)}, false, ""},
	}

	for _, tc := range testCases {
		s.Run(tc.name, func() {
			req, err := val.ClientCtx.Codec.MarshalJSON(tc.req)
			s.Require().NoError(err)

			res, err := testutil.PostRequest(fmt.Sprintf("%s/cosmos/tx/v1beta1/encode/amino", val.APIAddress), "application/json", req)
			s.Require().NoError(err)
			if tc.expErr {
				s.Require().Contains(string(res), tc.expErrMsg)
			} else {
				var result tx.TxEncodeAminoResponse
				err := val.ClientCtx.Codec.UnmarshalJSON(res, &result)
				s.Require().NoError(err)

				var decodedTx legacytx.StdTx // nolint:staticcheck // legacy testing
				err = val.ClientCtx.LegacyAmino.Unmarshal(result.AminoBinary, &decodedTx)
				s.Require().NoError(err)
				s.Require().Equal(decodedTx.GetMsgs(), stdTx.GetMsgs())
			}
		})
	}
}

func (s *E2ETestSuite) readTestAminoTxBinary() ([]byte, *legacytx.StdTx) { // nolint:staticcheck // legacy testing
	val := s.network.Validators[0]
	txJSONBytes, err := os.ReadFile("testdata/tx_amino1.bin")
	s.Require().NoError(err)
	var stdTx legacytx.StdTx // nolint:staticcheck // legacy testing
	err = val.ClientCtx.LegacyAmino.Unmarshal(txJSONBytes, &stdTx)
	s.Require().NoError(err)
	return txJSONBytes, &stdTx
}

func (s *E2ETestSuite) TestTxDecodeAmino_GRPC() {
	encodedTx, stdTx := s.readTestAminoTxBinary()

	invalidTxBytes := append(encodedTx, byte(0o00))

	testCases := []struct {
		name      string
		req       *tx.TxDecodeAminoRequest
		expErr    bool
		expErrMsg string
	}{
		{"nil request", nil, true, "request cannot be nil"},
		{"empty request", &tx.TxDecodeAminoRequest{}, true, "invalid empty tx bytes"},
		{"invalid tx bytes", &tx.TxDecodeAminoRequest{AminoBinary: invalidTxBytes}, true, "invalid request"},
		{"valid request with tx bytes", &tx.TxDecodeAminoRequest{AminoBinary: encodedTx}, false, ""},
	}

	for _, tc := range testCases {
		s.Run(tc.name, func() {
			res, err := s.queryClient.TxDecodeAmino(context.Background(), tc.req)
			if tc.expErr {
				s.Require().Error(err)
				s.Require().Contains(err.Error(), tc.expErrMsg)
				s.Require().Empty(res)
			} else {
				s.Require().NoError(err)
				s.Require().NotEmpty(res.GetAminoJson())

				var decodedTx legacytx.StdTx // nolint:staticcheck // legacy testing
				err = s.network.Validators[0].ClientCtx.LegacyAmino.UnmarshalJSON([]byte(res.GetAminoJson()), &decodedTx)
				s.Require().NoError(err)
				s.Require().Equal(stdTx.GetMsgs(), decodedTx.GetMsgs())
			}
		})
	}
}

func (s *E2ETestSuite) TestTxDecodeAmino_GRPCGateway() {
	val := s.network.Validators[0]
	encodedTx, stdTx := s.readTestAminoTxBinary()

	invalidTxBytes := append(encodedTx, byte(0o00))

	testCases := []struct {
		name      string
		req       *tx.TxDecodeAminoRequest
		expErr    bool
		expErrMsg string
	}{
		{"empty request", &tx.TxDecodeAminoRequest{}, true, "invalid empty tx bytes"},
		{"invalid tx bytes", &tx.TxDecodeAminoRequest{AminoBinary: invalidTxBytes}, true, "invalid request"},
		{"valid request with tx bytes", &tx.TxDecodeAminoRequest{AminoBinary: encodedTx}, false, ""},
	}

	for _, tc := range testCases {
		s.Run(tc.name, func() {
			req, err := val.ClientCtx.Codec.MarshalJSON(tc.req)
			s.Require().NoError(err)

			res, err := testutil.PostRequest(fmt.Sprintf("%s/cosmos/tx/v1beta1/decode/amino", val.APIAddress), "application/json", req)
			s.Require().NoError(err)
			if tc.expErr {
				s.Require().Contains(string(res), tc.expErrMsg)
			} else {
				var result tx.TxDecodeAminoResponse
				err := val.ClientCtx.Codec.UnmarshalJSON(res, &result)
				s.Require().NoError(err)

				var decodedTx legacytx.StdTx // nolint:staticcheck // legacy testing
				err = val.ClientCtx.LegacyAmino.UnmarshalJSON([]byte(result.AminoJson), &decodedTx)
				s.Require().NoError(err)
				s.Require().Equal(stdTx.GetMsgs(), decodedTx.GetMsgs())
			}
		})
	}
}

func TestE2ETestSuite(t *testing.T) {
	suite.Run(t, new(E2ETestSuite))
}

func (s *E2ETestSuite) mkTxBuilder() client.TxBuilder {
	val := s.network.Validators[0]
	s.Require().NoError(s.network.WaitForNextBlock())

	// prepare txBuilder with msg
	txBuilder := val.ClientCtx.TxConfig.NewTxBuilder()
	feeAmount := sdk.Coins{sdk.NewInt64Coin(s.cfg.BondDenom, 10)}
	gasLimit := testdata.NewTestGasLimit()
	s.Require().NoError(
		txBuilder.SetMsgs(&banktypes.MsgSend{
			FromAddress: val.Address.String(),
			ToAddress:   val.Address.String(),
			Amount:      sdk.Coins{sdk.NewInt64Coin(s.cfg.BondDenom, 10)},
		}),
	)
	txBuilder.SetFeeAmount(feeAmount)
	txBuilder.SetGasLimit(gasLimit)
	txBuilder.SetMemo("foobar")
	signers, err := txBuilder.GetTx().GetSigners()
	s.Require().NoError(err)
	s.Require().Equal([][]byte{val.Address}, signers)

	// setup txFactory
	txFactory := clienttx.Factory{}.
		WithChainID(val.ClientCtx.ChainID).
		WithKeybase(val.ClientCtx.Keyring).
		WithTxConfig(val.ClientCtx.TxConfig).
		WithSignMode(signing.SignMode_SIGN_MODE_DIRECT)

	// Sign Tx.
	err = authclient.SignTx(txFactory, val.ClientCtx, val.Moniker, txBuilder, false, true)
	s.Require().NoError(err)

	return txBuilder
}

// protoTxProvider is a type which can provide a proto transaction. It is a
// workaround to get access to the wrapper TxBuilder's method GetProtoTx().
// Deprecated: It's only used for testing the deprecated Simulate gRPC endpoint
// using a proto Tx field.
type protoTxProvider interface {
	GetProtoTx() *tx.Tx
}

// txBuilderToProtoTx converts a txBuilder into a proto tx.Tx.
// Deprecated: It's used for testing the deprecated Simulate gRPC endpoint
// using a proto Tx field and for testing the TxEncode endpoint.
func txBuilderToProtoTx(txBuilder client.TxBuilder) (*tx.Tx, error) {
	protoProvider, ok := txBuilder.(protoTxProvider)
	if !ok {
		return nil, errorsmod.Wrapf(sdkerrors.ErrInvalidType, "expected proto tx builder, got %T", txBuilder)
	}

	return protoProvider.GetProtoTx(), nil
}<|MERGE_RESOLUTION|>--- conflicted
+++ resolved
@@ -315,21 +315,7 @@
 			if tc.expErr {
 				s.Require().Error(err)
 				s.Require().Contains(err.Error(), tc.expErrMsg)
-<<<<<<< HEAD
-			} else {
-				s.Require().NoError(err)
-				s.Require().GreaterOrEqual(len(grpcRes.Txs), 1)
-				s.Require().Equal("foobar", grpcRes.Txs[0].Body.Memo)
-				s.Require().Equal(tc.expLen, len(grpcRes.Txs), fmt.Sprintf("%q", grpcRes.Txs))
-
-				// Make sure fields are populated.
-				// ref: https://github.com/cosmos/cosmos-sdk/issues/8680
-				// ref: https://github.com/cosmos/cosmos-sdk/issues/8681
-				s.Require().NotEmpty(grpcRes.TxResponses[0].Timestamp)
-				s.Require().Empty(grpcRes.TxResponses[0].RawLog) // logs are empty if the transactions are successful
-=======
 				return
->>>>>>> d0814600
 			}
 			s.Require().NoError(err)
 			s.Require().GreaterOrEqual(len(grpcRes.Txs), 1)
