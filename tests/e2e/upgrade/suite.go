package upgrade

import (
	"fmt"

	"github.com/stretchr/testify/suite"

	clitestutil "github.com/cosmos/cosmos-sdk/testutil/cli"
	"github.com/cosmos/cosmos-sdk/testutil/network"
	sdk "github.com/cosmos/cosmos-sdk/types"
	"github.com/cosmos/cosmos-sdk/x/upgrade/client/cli"
	"github.com/cosmos/cosmos-sdk/x/upgrade/keeper"
	"github.com/cosmos/cosmos-sdk/x/upgrade/types"
)

<<<<<<< HEAD
func NewIntegrationTestSuite(cfg network.Config, keeper *keeper.Keeper, ctx sdk.Context) *IntegrationTestSuite {
	return &IntegrationTestSuite{
=======
func NewE2ETestSuite(cfg network.Config, keeper keeper.Keeper, ctx sdk.Context) *E2ETestSuite {
	return &E2ETestSuite{
>>>>>>> aba08339
		cfg:           cfg,
		upgradeKeeper: keeper,
		ctx:           ctx,
	}
}

type E2ETestSuite struct {
	suite.Suite

	upgradeKeeper *keeper.Keeper
	cfg           network.Config
	network       *network.Network
	ctx           sdk.Context
}

func (s *E2ETestSuite) SetupSuite() {
	s.T().Log("setting up e2e test suite")

	var err error
	s.network, err = network.New(s.T(), s.T().TempDir(), s.cfg)
	s.Require().NoError(err)
}

func (s *E2ETestSuite) TearDownSuite() {
	s.T().Log("tearing down e2e test suite")
	s.network.Cleanup()
}

func (s *E2ETestSuite) TestModuleVersionsCLI() {
	testCases := []struct {
		msg     string
		req     types.QueryModuleVersionsRequest
		single  bool
		expPass bool
	}{
		{
			msg:     "test full query",
			req:     types.QueryModuleVersionsRequest{ModuleName: ""},
			single:  false,
			expPass: true,
		},
		{
			msg:     "test single module",
			req:     types.QueryModuleVersionsRequest{ModuleName: "bank"},
			single:  true,
			expPass: true,
		},
		{
			msg:     "test non-existent module",
			req:     types.QueryModuleVersionsRequest{ModuleName: "abcdefg"},
			single:  true,
			expPass: false,
		},
	}

	val := s.network.Validators[0]
	clientCtx := val.ClientCtx
	// avoid printing as yaml from CLI command
	clientCtx.OutputFormat = "JSON"

	vm := s.upgradeKeeper.GetModuleVersionMap(s.ctx)
	mv := s.upgradeKeeper.GetModuleVersions(s.ctx)
	s.Require().NotEmpty(vm)

	for _, tc := range testCases {
		s.Run(fmt.Sprintf("Case %s", tc.msg), func() {
			expect := mv
			if tc.expPass {
				if tc.single {
					expect = []*types.ModuleVersion{{Name: tc.req.ModuleName, Version: vm[tc.req.ModuleName]}}
				}
				// setup expected response
				pm := types.QueryModuleVersionsResponse{
					ModuleVersions: expect,
				}
				jsonVM, _ := clientCtx.Codec.MarshalJSON(&pm)
				expectedRes := string(jsonVM)
				// append new line to match behaviour of PrintProto
				expectedRes += "\n"

				// get actual module versions list response from cli
				cmd := cli.GetModuleVersionsCmd()
				outVM, err := clitestutil.ExecTestCLICmd(clientCtx, cmd, []string{tc.req.ModuleName})
				s.Require().NoError(err)

				s.Require().Equal(expectedRes, outVM.String())
			} else {
				cmd := cli.GetModuleVersionsCmd()
				_, err := clitestutil.ExecTestCLICmd(clientCtx, cmd, []string{tc.req.ModuleName})
				s.Require().Error(err)
			}
		})
	}
}<|MERGE_RESOLUTION|>--- conflicted
+++ resolved
@@ -13,13 +13,8 @@
 	"github.com/cosmos/cosmos-sdk/x/upgrade/types"
 )
 
-<<<<<<< HEAD
-func NewIntegrationTestSuite(cfg network.Config, keeper *keeper.Keeper, ctx sdk.Context) *IntegrationTestSuite {
-	return &IntegrationTestSuite{
-=======
-func NewE2ETestSuite(cfg network.Config, keeper keeper.Keeper, ctx sdk.Context) *E2ETestSuite {
+func NewE2ETestSuite(cfg network.Config, keeper *keeper.Keeper, ctx sdk.Context) *E2ETestSuite {
 	return &E2ETestSuite{
->>>>>>> aba08339
 		cfg:           cfg,
 		upgradeKeeper: keeper,
 		ctx:           ctx,
