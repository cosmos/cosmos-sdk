--- conflicted
+++ resolved
@@ -186,11 +186,8 @@
 	cosmossdk.io/x/evidence => ../x/evidence
 	cosmossdk.io/x/feegrant => ../x/feegrant
 	cosmossdk.io/x/nft => ../x/nft
-<<<<<<< HEAD
 	cosmossdk.io/x/capability => ../x/capability
-=======
 	cosmossdk.io/x/upgrade => ../x/upgrade
->>>>>>> 6cf07f88
 )
 
 replace (
