module github.com/cosmos/cosmos-sdk/tests

go 1.23.5

require (
<<<<<<< HEAD
	cosmossdk.io/api v0.9.1-0.20250414160549-8eb17e9db5b2
	cosmossdk.io/core v1.0.1-0.20250414171331-383dae7d7243
=======
	cosmossdk.io/api v0.9.2
	cosmossdk.io/core v0.11.3
>>>>>>> 83e38dc5
	cosmossdk.io/depinject v1.2.0
	cosmossdk.io/errors v1.0.2
	cosmossdk.io/log v1.5.1
	cosmossdk.io/math v1.5.3
	cosmossdk.io/simapp v0.0.0-20230620040119-e078f1a49e8b
<<<<<<< HEAD
	cosmossdk.io/store v1.10.0-rc.1.0.20250411174813-db7d1078a0c9
	cosmossdk.io/x/evidence v0.2.0-rc.2.0.20250428173709-5fe5aaf31d08
	cosmossdk.io/x/feegrant v0.2.0-rc.2.0.20250428175631-d977912562c8
	cosmossdk.io/x/nft v0.2.0-rc.2.0.20250428192226-eabd459f839f // indirect
	cosmossdk.io/x/tx v1.1.1-0.20250415103553-8e317e8c07ad
	cosmossdk.io/x/upgrade v0.2.0-rc.2.0.20250428184731-6724573a0dca
	github.com/cometbft/cometbft v1.0.1
	github.com/cometbft/cometbft/api v1.0.0
	github.com/cosmos/cosmos-db v1.1.1
	github.com/cosmos/cosmos-proto v1.0.0-beta.5
	// this version is not used as it is always replaced by the latest Cosmos SDK version
	github.com/cosmos/cosmos-sdk v0.53.0-rc.3.0.20250428141703-94b270a58d77
=======
	cosmossdk.io/store v1.1.2
	cosmossdk.io/x/evidence v0.2.0
	cosmossdk.io/x/feegrant v0.2.0
	cosmossdk.io/x/nft v0.2.0 // indirect
	cosmossdk.io/x/tx v0.14.0
	cosmossdk.io/x/upgrade v0.2.0
	github.com/cometbft/cometbft v0.38.17
	github.com/cosmos/cosmos-db v1.1.1
	github.com/cosmos/cosmos-proto v1.0.0-beta.5
	// this version is not used as it is always replaced by the latest Cosmos SDK version
	github.com/cosmos/cosmos-sdk v0.53.0
>>>>>>> 83e38dc5
	github.com/cosmos/go-bip39 v1.0.0
	github.com/cosmos/gogoproto v1.7.0
	github.com/spf13/cobra v1.9.1
	github.com/stretchr/testify v1.10.0
	github.com/tendermint/go-amino v0.16.0
	go.uber.org/mock v0.5.2
	google.golang.org/grpc v1.72.0
	google.golang.org/protobuf v1.36.6
	gotest.tools/v3 v3.5.2
	pgregory.net/rapid v1.2.0
)

require (
	cel.dev/expr v0.20.0 // indirect
	cloud.google.com/go v0.116.0 // indirect
	cloud.google.com/go/auth v0.14.1 // indirect
	cloud.google.com/go/auth/oauth2adapt v0.2.7 // indirect
	cloud.google.com/go/compute/metadata v0.6.0 // indirect
	cloud.google.com/go/iam v1.2.2 // indirect
	cloud.google.com/go/monitoring v1.21.2 // indirect
	cloud.google.com/go/storage v1.49.0 // indirect
<<<<<<< HEAD
	cosmossdk.io/client/v2 v2.0.0-beta.8.0.20250428194829-eedc9724d12e // indirect
	cosmossdk.io/collections v1.2.0 // indirect
	cosmossdk.io/schema v1.1.0 // indirect
	cosmossdk.io/x/circuit v0.2.0-rc.2.0.20250428191242-d81b7d429daa // indirect
=======
	cosmossdk.io/client/v2 v2.0.0-beta.9 // indirect
	cosmossdk.io/collections v1.2.0 // indirect
	cosmossdk.io/schema v1.1.0 // indirect
	cosmossdk.io/x/circuit v0.2.0 // indirect
>>>>>>> 83e38dc5
	filippo.io/edwards25519 v1.1.0 // indirect
	github.com/99designs/go-keychain v0.0.0-20191008050251-8e49817e8af4 // indirect
	github.com/99designs/keyring v1.2.2 // indirect
	github.com/DataDog/datadog-go v3.2.0+incompatible // indirect
	github.com/DataDog/zstd v1.5.7 // indirect
	github.com/GoogleCloudPlatform/opentelemetry-operations-go/detectors/gcp v1.26.0 // indirect
	github.com/GoogleCloudPlatform/opentelemetry-operations-go/exporter/metric v0.48.1 // indirect
	github.com/GoogleCloudPlatform/opentelemetry-operations-go/internal/resourcemapping v0.48.1 // indirect
	github.com/aws/aws-sdk-go v1.44.224 // indirect
	github.com/beorn7/perks v1.0.1 // indirect
	github.com/bgentry/go-netrc v0.0.0-20140422174119-9fd32a8b3d3d // indirect
	github.com/bgentry/speakeasy v0.2.0 // indirect
	github.com/bits-and-blooms/bitset v1.22.0 // indirect
	github.com/bytedance/sonic v1.13.2 // indirect
	github.com/bytedance/sonic/loader v0.2.4 // indirect
	github.com/cenkalti/backoff/v4 v4.3.0 // indirect
	github.com/cespare/xxhash/v2 v2.3.0 // indirect
	github.com/chzyer/readline v1.5.1 // indirect
	github.com/cloudwego/base64x v0.1.5 // indirect
	github.com/cncf/xds/go v0.0.0-20250121191232-2f005788dc42 // indirect
	github.com/cockroachdb/apd/v2 v2.0.2 // indirect
	github.com/cockroachdb/errors v1.11.3 // indirect
<<<<<<< HEAD
	github.com/cockroachdb/fifo v0.0.0-20240816210425-c5d0cb0b6fc0 // indirect
	github.com/cockroachdb/logtags v0.0.0-20241215232642-bb51bb14a506 // indirect
	github.com/cockroachdb/pebble v1.1.2 // indirect
	github.com/cockroachdb/redact v1.1.5 // indirect
=======
	github.com/cockroachdb/fifo v0.0.0-20240606204812-0bbfbd93a7ce // indirect
	github.com/cockroachdb/logtags v0.0.0-20230118201751-21c54148d20b // indirect
	github.com/cockroachdb/pebble v1.1.5 // indirect
	github.com/cockroachdb/redact v1.1.6 // indirect
>>>>>>> 83e38dc5
	github.com/cockroachdb/tokenbucket v0.0.0-20230807174530-cc333fc44b06 // indirect
	github.com/cometbft/cometbft-db v1.0.1 // indirect
	github.com/cosmos/btcutil v1.0.5 // indirect
	github.com/cosmos/gogogateway v1.2.0 // indirect
	github.com/cosmos/iavl v1.2.2 // indirect
	github.com/cosmos/ics23/go v0.11.0 // indirect
	github.com/cosmos/ledger-cosmos-go v0.14.0 // indirect
	github.com/danieljoos/wincred v1.1.2 // indirect
	github.com/davecgh/go-spew v1.1.2-0.20180830191138-d8f796af33cc // indirect
	github.com/decred/dcrd/dcrec/secp256k1/v4 v4.4.0 // indirect
	github.com/desertbit/timer v0.0.0-20180107155436-c41aec40b27f // indirect
	github.com/dgraph-io/badger/v4 v4.5.1 // indirect
	github.com/dgraph-io/ristretto/v2 v2.1.0 // indirect
	github.com/dustin/go-humanize v1.0.1 // indirect
	github.com/dvsekhvalnov/jose2go v1.6.0 // indirect
	github.com/emicklei/dot v1.6.2 // indirect
	github.com/envoyproxy/go-control-plane/envoy v1.32.4 // indirect
	github.com/envoyproxy/protoc-gen-validate v1.2.1 // indirect
	github.com/fatih/color v1.18.0 // indirect
	github.com/felixge/httpsnoop v1.0.4 // indirect
	github.com/fsnotify/fsnotify v1.9.0 // indirect
<<<<<<< HEAD
	github.com/getsentry/sentry-go v0.30.0 // indirect
=======
	github.com/getsentry/sentry-go v0.27.0 // indirect
	github.com/go-jose/go-jose/v4 v4.0.5 // indirect
	github.com/go-kit/kit v0.13.0 // indirect
>>>>>>> 83e38dc5
	github.com/go-kit/log v0.2.1 // indirect
	github.com/go-logfmt/logfmt v0.6.0 // indirect
	github.com/go-logr/logr v1.4.2 // indirect
	github.com/go-logr/stdr v1.2.2 // indirect
	github.com/go-viper/mapstructure/v2 v2.2.1 // indirect
	github.com/godbus/dbus v0.0.0-20190726142602-4481cbc300e2 // indirect
	github.com/gogo/googleapis v1.4.1 // indirect
	github.com/gogo/protobuf v1.3.2 // indirect
	github.com/golang/groupcache v0.0.0-20210331224755-41bb18bfe9da // indirect
	github.com/golang/protobuf v1.5.4 // indirect
	github.com/golang/snappy v0.0.4 // indirect
	github.com/google/btree v1.1.3 // indirect
	github.com/google/flatbuffers v24.12.23+incompatible // indirect
	github.com/google/go-cmp v0.7.0 // indirect
	github.com/google/orderedcode v0.0.1 // indirect
	github.com/google/s2a-go v0.1.9 // indirect
	github.com/google/uuid v1.6.0 // indirect
	github.com/googleapis/enterprise-certificate-proxy v0.3.4 // indirect
	github.com/googleapis/gax-go/v2 v2.14.1 // indirect
	github.com/gorilla/handlers v1.5.2 // indirect
	github.com/gorilla/mux v1.8.1 // indirect
	github.com/gorilla/websocket v1.5.3 // indirect
	github.com/grpc-ecosystem/go-grpc-middleware v1.4.0 // indirect
	github.com/grpc-ecosystem/grpc-gateway v1.16.0 // indirect
	github.com/gsterjov/go-libsecret v0.0.0-20161001094733-a6f4afe4910c // indirect
	github.com/hashicorp/go-cleanhttp v0.5.2 // indirect
	github.com/hashicorp/go-getter v1.7.8 // indirect
	github.com/hashicorp/go-hclog v1.6.3 // indirect
	github.com/hashicorp/go-immutable-radix v1.3.1 // indirect
	github.com/hashicorp/go-metrics v0.5.4 // indirect
	github.com/hashicorp/go-plugin v1.6.3 // indirect
	github.com/hashicorp/go-safetemp v1.0.0 // indirect
	github.com/hashicorp/go-version v1.6.0 // indirect
	github.com/hashicorp/golang-lru v1.0.2 // indirect
	github.com/hashicorp/golang-lru/v2 v2.0.7 // indirect
	github.com/hashicorp/yamux v0.1.2 // indirect
	github.com/hdevalence/ed25519consensus v0.2.0 // indirect
	github.com/huandu/skiplist v1.2.1 // indirect
	github.com/iancoleman/strcase v0.3.0 // indirect
	github.com/improbable-eng/grpc-web v0.15.0 // indirect
	github.com/inconshreveable/mousetrap v1.1.0 // indirect
	github.com/jmespath/go-jmespath v0.4.0 // indirect
	github.com/jmhodges/levigo v1.0.0 // indirect
	github.com/klauspost/compress v1.18.0 // indirect
	github.com/klauspost/cpuid/v2 v2.2.10 // indirect
	github.com/kr/pretty v0.3.1 // indirect
	github.com/kr/text v0.2.0 // indirect
	github.com/lib/pq v1.10.9 // indirect
	github.com/linxGnu/grocksdb v1.9.7 // indirect
	github.com/manifoldco/promptui v0.9.0 // indirect
	github.com/mattn/go-colorable v0.1.14 // indirect
	github.com/mattn/go-isatty v0.0.20 // indirect
	github.com/minio/highwayhash v1.0.3 // indirect
	github.com/mitchellh/go-homedir v1.1.0 // indirect
	github.com/mitchellh/go-testing-interface v1.14.1 // indirect
	github.com/mtibben/percent v0.2.1 // indirect
	github.com/munnerz/goautoneg v0.0.0-20191010083416-a7dc8b61c822 // indirect
	github.com/oasisprotocol/curve25519-voi v0.0.0-20230904125328-1f23a7beb09a // indirect
	github.com/oklog/run v1.1.0 // indirect
	github.com/pelletier/go-toml/v2 v2.2.4 // indirect
	github.com/petermattis/goid v0.0.0-20240813172612-4fcff4a6cae7 // indirect
	github.com/pkg/errors v0.9.1 // indirect
	github.com/planetscale/vtprotobuf v0.6.1-0.20240319094008-0393e58bdf10 // indirect
	github.com/pmezard/go-difflib v1.0.1-0.20181226105442-5d4384ee4fb2 // indirect
	github.com/prometheus/client_golang v1.22.0 // indirect
	github.com/prometheus/client_model v0.6.1 // indirect
	github.com/prometheus/common v0.63.0 // indirect
	github.com/prometheus/procfs v0.15.1 // indirect
	github.com/rcrowley/go-metrics v0.0.0-20201227073835-cf1acfcdf475 // indirect
	github.com/rogpeppe/go-internal v1.14.1 // indirect
	github.com/rs/cors v1.11.1 // indirect
	github.com/rs/zerolog v1.34.0 // indirect
	github.com/sagikazarmark/locafero v0.7.0 // indirect
	github.com/sasha-s/go-deadlock v0.3.5 // indirect
	github.com/sourcegraph/conc v0.3.0 // indirect
	github.com/spf13/afero v1.12.0 // indirect
	github.com/spf13/cast v1.7.1 // indirect
	github.com/spf13/pflag v1.0.6 // indirect
	github.com/spf13/viper v1.20.1 // indirect
	github.com/spiffe/go-spiffe/v2 v2.5.0 // indirect
	github.com/subosito/gotenv v1.6.0 // indirect
	github.com/supranational/blst v0.3.13 // indirect
	github.com/syndtr/goleveldb v1.0.1-0.20220721030215-126854af5e6d // indirect
	github.com/tidwall/btree v1.7.0 // indirect
	github.com/twitchyliquid64/golang-asm v0.15.1 // indirect
	github.com/ulikunitz/xz v0.5.11 // indirect
	github.com/zeebo/errs v1.4.0 // indirect
	github.com/zondax/hid v0.9.2 // indirect
	github.com/zondax/ledger-go v0.14.3 // indirect
	go.etcd.io/bbolt v1.4.0-alpha.0.0.20240404170359-43604f3112c5 // indirect
	go.opencensus.io v0.24.0 // indirect
	go.opentelemetry.io/auto/sdk v1.1.0 // indirect
	go.opentelemetry.io/contrib/detectors/gcp v1.34.0 // indirect
	go.opentelemetry.io/contrib/instrumentation/google.golang.org/grpc/otelgrpc v0.58.0 // indirect
	go.opentelemetry.io/contrib/instrumentation/net/http/otelhttp v0.58.0 // indirect
	go.opentelemetry.io/otel v1.34.0 // indirect
	go.opentelemetry.io/otel/metric v1.34.0 // indirect
	go.opentelemetry.io/otel/sdk v1.34.0 // indirect
	go.opentelemetry.io/otel/sdk/metric v1.34.0 // indirect
	go.opentelemetry.io/otel/trace v1.34.0 // indirect
	go.uber.org/multierr v1.11.0 // indirect
	golang.org/x/arch v0.15.0 // indirect
	golang.org/x/crypto v0.37.0 // indirect
	golang.org/x/exp v0.0.0-20250305212735-054e65f0b394 // indirect
	golang.org/x/net v0.39.0 // indirect
	golang.org/x/oauth2 v0.27.0 // indirect
	golang.org/x/sync v0.13.0 // indirect
	golang.org/x/sys v0.32.0 // indirect
	golang.org/x/term v0.31.0 // indirect
	golang.org/x/text v0.24.0 // indirect
	golang.org/x/time v0.10.0 // indirect
	google.golang.org/api v0.222.0 // indirect
	google.golang.org/genproto v0.0.0-20241118233622-e639e219e697 // indirect
	google.golang.org/genproto/googleapis/api v0.0.0-20250324211829-b45e905df463 // indirect
	google.golang.org/genproto/googleapis/rpc v0.0.0-20250422160041-2d3770c4ea7f // indirect
	gopkg.in/yaml.v3 v3.0.1 // indirect
	nhooyr.io/websocket v1.8.6 // indirect
	sigs.k8s.io/yaml v1.4.0 // indirect
)

// Here are the short-lived replace from the SimApp
// Replace here are pending PRs, or version to be tagged
// replace (
// 	<temporary replace>
// )

// Below are the long-lived replace for tests.
replace (
	// We always want to test against the latest version of the simapp.
	cosmossdk.io/simapp => ../simapp
	github.com/99designs/keyring => github.com/cosmos/keyring v1.2.0
	// We always want to test against the latest version of the SDK.
	github.com/cosmos/cosmos-sdk => ../.
	// Fix upstream GHSA-h395-qcrw-5vmq and GHSA-3vp4-m3rf-835h vulnerabilities.
	// TODO Remove it: https://github.com/cosmos/cosmos-sdk/issues/10409
	github.com/gin-gonic/gin => github.com/gin-gonic/gin v1.9.1
)<|MERGE_RESOLUTION|>--- conflicted
+++ resolved
@@ -3,44 +3,25 @@
 go 1.23.5
 
 require (
-<<<<<<< HEAD
-	cosmossdk.io/api v0.9.1-0.20250414160549-8eb17e9db5b2
-	cosmossdk.io/core v1.0.1-0.20250414171331-383dae7d7243
-=======
 	cosmossdk.io/api v0.9.2
 	cosmossdk.io/core v0.11.3
->>>>>>> 83e38dc5
 	cosmossdk.io/depinject v1.2.0
 	cosmossdk.io/errors v1.0.2
 	cosmossdk.io/log v1.5.1
 	cosmossdk.io/math v1.5.3
 	cosmossdk.io/simapp v0.0.0-20230620040119-e078f1a49e8b
-<<<<<<< HEAD
-	cosmossdk.io/store v1.10.0-rc.1.0.20250411174813-db7d1078a0c9
-	cosmossdk.io/x/evidence v0.2.0-rc.2.0.20250428173709-5fe5aaf31d08
-	cosmossdk.io/x/feegrant v0.2.0-rc.2.0.20250428175631-d977912562c8
-	cosmossdk.io/x/nft v0.2.0-rc.2.0.20250428192226-eabd459f839f // indirect
-	cosmossdk.io/x/tx v1.1.1-0.20250415103553-8e317e8c07ad
-	cosmossdk.io/x/upgrade v0.2.0-rc.2.0.20250428184731-6724573a0dca
-	github.com/cometbft/cometbft v1.0.1
-	github.com/cometbft/cometbft/api v1.0.0
-	github.com/cosmos/cosmos-db v1.1.1
-	github.com/cosmos/cosmos-proto v1.0.0-beta.5
-	// this version is not used as it is always replaced by the latest Cosmos SDK version
-	github.com/cosmos/cosmos-sdk v0.53.0-rc.3.0.20250428141703-94b270a58d77
-=======
 	cosmossdk.io/store v1.1.2
 	cosmossdk.io/x/evidence v0.2.0
 	cosmossdk.io/x/feegrant v0.2.0
 	cosmossdk.io/x/nft v0.2.0 // indirect
 	cosmossdk.io/x/tx v0.14.0
 	cosmossdk.io/x/upgrade v0.2.0
-	github.com/cometbft/cometbft v0.38.17
+	github.com/cometbft/cometbft v1.0.1
+	github.com/cometbft/cometbft/api v1.0.0
 	github.com/cosmos/cosmos-db v1.1.1
 	github.com/cosmos/cosmos-proto v1.0.0-beta.5
 	// this version is not used as it is always replaced by the latest Cosmos SDK version
 	github.com/cosmos/cosmos-sdk v0.53.0
->>>>>>> 83e38dc5
 	github.com/cosmos/go-bip39 v1.0.0
 	github.com/cosmos/gogoproto v1.7.0
 	github.com/spf13/cobra v1.9.1
@@ -62,17 +43,10 @@
 	cloud.google.com/go/iam v1.2.2 // indirect
 	cloud.google.com/go/monitoring v1.21.2 // indirect
 	cloud.google.com/go/storage v1.49.0 // indirect
-<<<<<<< HEAD
-	cosmossdk.io/client/v2 v2.0.0-beta.8.0.20250428194829-eedc9724d12e // indirect
-	cosmossdk.io/collections v1.2.0 // indirect
-	cosmossdk.io/schema v1.1.0 // indirect
-	cosmossdk.io/x/circuit v0.2.0-rc.2.0.20250428191242-d81b7d429daa // indirect
-=======
 	cosmossdk.io/client/v2 v2.0.0-beta.9 // indirect
 	cosmossdk.io/collections v1.2.0 // indirect
 	cosmossdk.io/schema v1.1.0 // indirect
 	cosmossdk.io/x/circuit v0.2.0 // indirect
->>>>>>> 83e38dc5
 	filippo.io/edwards25519 v1.1.0 // indirect
 	github.com/99designs/go-keychain v0.0.0-20191008050251-8e49817e8af4 // indirect
 	github.com/99designs/keyring v1.2.2 // indirect
@@ -95,17 +69,10 @@
 	github.com/cncf/xds/go v0.0.0-20250121191232-2f005788dc42 // indirect
 	github.com/cockroachdb/apd/v2 v2.0.2 // indirect
 	github.com/cockroachdb/errors v1.11.3 // indirect
-<<<<<<< HEAD
 	github.com/cockroachdb/fifo v0.0.0-20240816210425-c5d0cb0b6fc0 // indirect
 	github.com/cockroachdb/logtags v0.0.0-20241215232642-bb51bb14a506 // indirect
-	github.com/cockroachdb/pebble v1.1.2 // indirect
-	github.com/cockroachdb/redact v1.1.5 // indirect
-=======
-	github.com/cockroachdb/fifo v0.0.0-20240606204812-0bbfbd93a7ce // indirect
-	github.com/cockroachdb/logtags v0.0.0-20230118201751-21c54148d20b // indirect
 	github.com/cockroachdb/pebble v1.1.5 // indirect
 	github.com/cockroachdb/redact v1.1.6 // indirect
->>>>>>> 83e38dc5
 	github.com/cockroachdb/tokenbucket v0.0.0-20230807174530-cc333fc44b06 // indirect
 	github.com/cometbft/cometbft-db v1.0.1 // indirect
 	github.com/cosmos/btcutil v1.0.5 // indirect
@@ -127,13 +94,8 @@
 	github.com/fatih/color v1.18.0 // indirect
 	github.com/felixge/httpsnoop v1.0.4 // indirect
 	github.com/fsnotify/fsnotify v1.9.0 // indirect
-<<<<<<< HEAD
 	github.com/getsentry/sentry-go v0.30.0 // indirect
-=======
-	github.com/getsentry/sentry-go v0.27.0 // indirect
 	github.com/go-jose/go-jose/v4 v4.0.5 // indirect
-	github.com/go-kit/kit v0.13.0 // indirect
->>>>>>> 83e38dc5
 	github.com/go-kit/log v0.2.1 // indirect
 	github.com/go-logfmt/logfmt v0.6.0 // indirect
 	github.com/go-logr/logr v1.4.2 // indirect
@@ -260,6 +222,21 @@
 // 	<temporary replace>
 // )
 
+// Replace all unreleased direct deps upgraded to comet v1
+replace (
+	cosmossdk.io/api => ../api
+	cosmossdk.io/core => ../core
+	cosmossdk.io/store => ../store
+	cosmossdk.io/x/evidence => ../x/evidence
+	cosmossdk.io/x/feegrant => ../x/feegrant
+	cosmossdk.io/x/nft => ../x/nft
+	cosmossdk.io/x/tx => ../x/tx
+	cosmossdk.io/x/upgrade => ../x/upgrade
+)
+
+// Replace all unreleased indirect deps upgraded to comet v1
+replace cosmossdk.io/x/circuit => ../x/circuit
+
 // Below are the long-lived replace for tests.
 replace (
 	// We always want to test against the latest version of the simapp.
