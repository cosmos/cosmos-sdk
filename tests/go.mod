module github.com/cosmos/cosmos-sdk/tests

go 1.19

require (
<<<<<<< HEAD
	cosmossdk.io/api v0.2.3
=======
	cosmossdk.io/api v0.2.4
>>>>>>> e0a9500c
	cosmossdk.io/depinject v1.0.0-alpha.3
	cosmossdk.io/math v1.0.0-beta.3
	cosmossdk.io/simapp v0.0.0-20220908203654-84d4bf5accad
	github.com/cosmos/cosmos-sdk v0.0.0-00010101000000-000000000000
	github.com/cosmos/gogoproto v1.4.2
	github.com/golang/mock v1.6.0
	github.com/google/uuid v1.3.0
	github.com/spf13/cobra v1.6.1
	github.com/stretchr/testify v1.8.1
	github.com/tendermint/tendermint v0.37.0-rc1
	github.com/tendermint/tm-db v0.6.7
	google.golang.org/protobuf v1.28.1
	gotest.tools/v3 v3.4.0
	pgregory.net/rapid v0.5.3
)

require (
	cloud.google.com/go v0.100.2 // indirect
	cloud.google.com/go/compute v1.6.1 // indirect
	cloud.google.com/go/iam v0.3.0 // indirect
	cloud.google.com/go/storage v1.14.0 // indirect
	cosmossdk.io/core v0.3.2 // indirect
	cosmossdk.io/errors v1.0.0-beta.7 // indirect
	filippo.io/edwards25519 v1.0.0-rc.1 // indirect
	github.com/99designs/go-keychain v0.0.0-20191008050251-8e49817e8af4 // indirect
	github.com/99designs/keyring v1.2.1 // indirect
	github.com/ChainSafe/go-schnorrkel v0.0.0-20200405005733-88cbf1b4c40d // indirect
	github.com/armon/go-metrics v0.4.1 // indirect
	github.com/aws/aws-sdk-go v1.40.45 // indirect
	github.com/beorn7/perks v1.0.1 // indirect
	github.com/bgentry/go-netrc v0.0.0-20140422174119-9fd32a8b3d3d // indirect
	github.com/bgentry/speakeasy v0.1.0 // indirect
	github.com/btcsuite/btcd v0.22.3 // indirect
	github.com/btcsuite/btcd/btcec/v2 v2.3.0 // indirect
	github.com/cenkalti/backoff/v4 v4.1.3 // indirect
	github.com/cespare/xxhash v1.1.0 // indirect
	github.com/cespare/xxhash/v2 v2.1.2 // indirect
	github.com/chzyer/readline v0.0.0-20180603132655-2972be24d48e // indirect
	github.com/cockroachdb/apd/v2 v2.0.2 // indirect
	github.com/coinbase/rosetta-sdk-go v0.8.1 // indirect
	github.com/confio/ics23/go v0.7.0 // indirect
	github.com/cosmos/btcutil v1.0.4 // indirect
	github.com/cosmos/cosmos-proto v1.0.0-alpha8 // indirect
	github.com/cosmos/go-bip39 v1.0.0 // indirect
	github.com/cosmos/gorocksdb v1.2.0 // indirect
	github.com/cosmos/iavl v0.19.4 // indirect
	github.com/cosmos/ledger-cosmos-go v0.11.1 // indirect
	github.com/cosmos/ledger-go v0.9.2 // indirect
	github.com/creachadair/taskgroup v0.3.2 // indirect
	github.com/danieljoos/wincred v1.1.2 // indirect
	github.com/davecgh/go-spew v1.1.1 // indirect
	github.com/decred/dcrd/dcrec/secp256k1/v4 v4.1.0 // indirect
	github.com/desertbit/timer v0.0.0-20180107155436-c41aec40b27f // indirect
	github.com/dgraph-io/badger/v2 v2.2007.4 // indirect
	github.com/dgraph-io/ristretto v0.1.1 // indirect
	github.com/dgryski/go-farm v0.0.0-20200201041132-a6ae2369ad13 // indirect
	github.com/dustin/go-humanize v1.0.0 // indirect
	github.com/dvsekhvalnov/jose2go v1.5.0 // indirect
	github.com/felixge/httpsnoop v1.0.2 // indirect
	github.com/fsnotify/fsnotify v1.5.4 // indirect
	github.com/go-kit/kit v0.12.0 // indirect
	github.com/go-kit/log v0.2.1 // indirect
	github.com/go-logfmt/logfmt v0.5.1 // indirect
	github.com/godbus/dbus v0.0.0-20190726142602-4481cbc300e2 // indirect
	github.com/gogo/gateway v1.1.0 // indirect
	github.com/gogo/googleapis v1.4.1-0.20201022092350-68b0159b7869 // indirect
	github.com/gogo/protobuf v1.3.2 // indirect
	github.com/golang/glog v1.0.0 // indirect
	github.com/golang/groupcache v0.0.0-20210331224755-41bb18bfe9da // indirect
	github.com/golang/protobuf v1.5.2 // indirect
	github.com/golang/snappy v0.0.4 // indirect
	github.com/google/btree v1.1.2 // indirect
	github.com/google/go-cmp v0.5.9 // indirect
	github.com/google/orderedcode v0.0.1 // indirect
	github.com/googleapis/gax-go/v2 v2.4.0 // indirect
	github.com/gorilla/handlers v1.5.1 // indirect
	github.com/gorilla/mux v1.8.0 // indirect
	github.com/gorilla/websocket v1.5.0 // indirect
	github.com/grpc-ecosystem/go-grpc-middleware v1.3.0 // indirect
	github.com/grpc-ecosystem/grpc-gateway v1.16.0 // indirect
	github.com/gsterjov/go-libsecret v0.0.0-20161001094733-a6f4afe4910c // indirect
	github.com/gtank/merlin v0.1.1 // indirect
	github.com/gtank/ristretto255 v0.1.2 // indirect
	github.com/hashicorp/go-cleanhttp v0.5.2 // indirect
	github.com/hashicorp/go-getter v1.6.2 // indirect
	github.com/hashicorp/go-immutable-radix v1.3.1 // indirect
	github.com/hashicorp/go-safetemp v1.0.0 // indirect
	github.com/hashicorp/go-version v1.6.0 // indirect
	github.com/hashicorp/golang-lru v0.5.5-0.20210104140557-80c98217689d // indirect
	github.com/hashicorp/hcl v1.0.0 // indirect
	github.com/hdevalence/ed25519consensus v0.0.0-20220222234857-c00d1f31bab3 // indirect
	github.com/huandu/skiplist v1.2.0 // indirect
	github.com/improbable-eng/grpc-web v0.15.0 // indirect
	github.com/inconshreveable/mousetrap v1.0.1 // indirect
	github.com/jmespath/go-jmespath v0.4.0 // indirect
	github.com/jmhodges/levigo v1.0.0 // indirect
	github.com/klauspost/compress v1.15.12 // indirect
	github.com/lib/pq v1.10.7 // indirect
	github.com/libp2p/go-buffer-pool v0.1.0 // indirect
	github.com/magiconair/properties v1.8.6 // indirect
	github.com/manifoldco/promptui v0.9.0 // indirect
	github.com/mattn/go-isatty v0.0.16 // indirect
	github.com/matttproud/golang_protobuf_extensions v1.0.2-0.20181231171920-c182affec369 // indirect
	github.com/mimoo/StrobeGo v0.0.0-20210601165009-122bf33a46e0 // indirect
	github.com/minio/highwayhash v1.0.2 // indirect
	github.com/mitchellh/go-homedir v1.1.0 // indirect
	github.com/mitchellh/go-testing-interface v1.0.0 // indirect
	github.com/mitchellh/mapstructure v1.5.0 // indirect
	github.com/mtibben/percent v0.2.1 // indirect
	github.com/pelletier/go-toml v1.9.5 // indirect
	github.com/pelletier/go-toml/v2 v2.0.5 // indirect
	github.com/petermattis/goid v0.0.0-20180202154549-b0b1615b78e5 // indirect
	github.com/pkg/errors v0.9.1 // indirect
	github.com/pmezard/go-difflib v1.0.0 // indirect
	github.com/prometheus/client_golang v1.13.0 // indirect
	github.com/prometheus/client_model v0.2.0 // indirect
	github.com/prometheus/common v0.37.0 // indirect
	github.com/prometheus/procfs v0.8.0 // indirect
	github.com/rakyll/statik v0.1.7 // indirect
	github.com/rcrowley/go-metrics v0.0.0-20201227073835-cf1acfcdf475 // indirect
	github.com/rs/cors v1.8.2 // indirect
	github.com/sasha-s/go-deadlock v0.3.1 // indirect
	github.com/spf13/afero v1.8.2 // indirect
	github.com/spf13/cast v1.5.0 // indirect
	github.com/spf13/jwalterweatherman v1.1.0 // indirect
	github.com/spf13/pflag v1.0.5 // indirect
	github.com/spf13/viper v1.13.0 // indirect
	github.com/subosito/gotenv v1.4.1 // indirect
	github.com/syndtr/goleveldb v1.0.1-0.20210819022825-2ae1ddf74ef7 // indirect
	github.com/tendermint/btcd v0.1.1 // indirect
	github.com/tendermint/crypto v0.0.0-20191022145703-50d29ede1e15 // indirect
	github.com/tendermint/go-amino v0.16.0 // indirect
	github.com/ulikunitz/xz v0.5.8 // indirect
	github.com/zondax/hid v0.9.1-0.20220302062450-5552068d2266 // indirect
	go.etcd.io/bbolt v1.3.6 // indirect
	go.opencensus.io v0.23.0 // indirect
	golang.org/x/crypto v0.1.0 // indirect
	golang.org/x/exp v0.0.0-20221019170559-20944726eadf // indirect
	golang.org/x/net v0.1.0 // indirect
	golang.org/x/oauth2 v0.0.0-20220411215720-9780585627b5 // indirect
	golang.org/x/sys v0.1.0 // indirect
	golang.org/x/term v0.1.0 // indirect
	golang.org/x/text v0.4.0 // indirect
	golang.org/x/xerrors v0.0.0-20220517211312-f3a8303e98df // indirect
	google.golang.org/api v0.81.0 // indirect
	google.golang.org/appengine v1.6.7 // indirect
	google.golang.org/genproto v0.0.0-20221014213838-99cd37c6964a // indirect
	google.golang.org/grpc v1.50.1 // indirect
	gopkg.in/ini.v1 v1.67.0 // indirect
	gopkg.in/yaml.v2 v2.4.0 // indirect
	gopkg.in/yaml.v3 v3.0.1 // indirect
	nhooyr.io/websocket v1.8.6 // indirect
	sigs.k8s.io/yaml v1.3.0 // indirect
)

replace (
	// We always want to test against the latest version of the simapp.
	cosmossdk.io/simapp => ../simapp
	github.com/99designs/keyring => github.com/cosmos/keyring v1.2.0
	// We always want to test against the latest version of the SDK.
	github.com/cosmos/cosmos-sdk => ../.
	// Fix upstream GHSA-h395-qcrw-5vmq vulnerability.
	// TODO Remove it: https://github.com/cosmos/cosmos-sdk/issues/10409
	github.com/gin-gonic/gin => github.com/gin-gonic/gin v1.8.1
	github.com/gogo/gateway => github.com/notional-labs/gateway v1.1.1-0.20220417180718-8e60e17a098d
)<|MERGE_RESOLUTION|>--- conflicted
+++ resolved
@@ -3,11 +3,7 @@
 go 1.19
 
 require (
-<<<<<<< HEAD
-	cosmossdk.io/api v0.2.3
-=======
 	cosmossdk.io/api v0.2.4
->>>>>>> e0a9500c
 	cosmossdk.io/depinject v1.0.0-alpha.3
 	cosmossdk.io/math v1.0.0-beta.3
 	cosmossdk.io/simapp v0.0.0-20220908203654-84d4bf5accad
@@ -19,8 +15,6 @@
 	github.com/stretchr/testify v1.8.1
 	github.com/tendermint/tendermint v0.37.0-rc1
 	github.com/tendermint/tm-db v0.6.7
-	google.golang.org/protobuf v1.28.1
-	gotest.tools/v3 v3.4.0
 	pgregory.net/rapid v0.5.3
 )
 
@@ -80,7 +74,6 @@
 	github.com/golang/protobuf v1.5.2 // indirect
 	github.com/golang/snappy v0.0.4 // indirect
 	github.com/google/btree v1.1.2 // indirect
-	github.com/google/go-cmp v0.5.9 // indirect
 	github.com/google/orderedcode v0.0.1 // indirect
 	github.com/googleapis/gax-go/v2 v2.4.0 // indirect
 	github.com/gorilla/handlers v1.5.1 // indirect
@@ -156,6 +149,7 @@
 	google.golang.org/appengine v1.6.7 // indirect
 	google.golang.org/genproto v0.0.0-20221014213838-99cd37c6964a // indirect
 	google.golang.org/grpc v1.50.1 // indirect
+	google.golang.org/protobuf v1.28.1 // indirect
 	gopkg.in/ini.v1 v1.67.0 // indirect
 	gopkg.in/yaml.v2 v2.4.0 // indirect
 	gopkg.in/yaml.v3 v3.0.1 // indirect
