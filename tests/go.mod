module github.com/cosmos/cosmos-sdk/tests

go 1.19

require (
	cosmossdk.io/api v0.2.6
	cosmossdk.io/depinject v1.0.0-alpha.3
	cosmossdk.io/math v1.0.0-beta.4
	cosmossdk.io/simapp v0.0.0-00010101000000-000000000000
<<<<<<< HEAD
	cosmossdk.io/store v0.1.0
=======
	cosmossdk.io/x/evidence v0.1.0
>>>>>>> 57bedb10
	cosmossdk.io/x/nft v0.0.0-20230113085233-fae3332d62fc
	github.com/cosmos/cosmos-db v0.0.0-20230119180254-161cf3632b7c
	// this version is not used as it is always replaced by the latest cosmos-sdk version
	github.com/cosmos/cosmos-sdk v0.47.0-rc1
	github.com/cosmos/gogoproto v1.4.3
	github.com/golang/mock v1.6.0
	github.com/google/uuid v1.3.0
	github.com/spf13/cobra v1.6.1
	github.com/stretchr/testify v1.8.1
	github.com/tendermint/tendermint v0.37.0-rc2
	google.golang.org/protobuf v1.28.1
	gotest.tools/v3 v3.4.0
	pgregory.net/rapid v0.5.5
)

require (
	cloud.google.com/go v0.105.0 // indirect
	cloud.google.com/go/compute v1.14.0 // indirect
	cloud.google.com/go/compute/metadata v0.2.3 // indirect
	cloud.google.com/go/iam v0.8.0 // indirect
	cloud.google.com/go/storage v1.27.0 // indirect
	cosmossdk.io/client/v2 v2.0.0-20230104083136-11f46a0bae58 // indirect
	cosmossdk.io/collections v0.0.0-20230106101515-aeac21494476 // indirect
	cosmossdk.io/core v0.5.0 // indirect
	cosmossdk.io/errors v1.0.0-beta.7 // indirect
	cosmossdk.io/x/tx v0.1.0 // indirect
	filippo.io/edwards25519 v1.0.0-rc.1 // indirect
	github.com/99designs/go-keychain v0.0.0-20191008050251-8e49817e8af4 // indirect
	github.com/99designs/keyring v1.2.1 // indirect
	github.com/ChainSafe/go-schnorrkel v0.0.0-20200405005733-88cbf1b4c40d // indirect
	github.com/DataDog/zstd v1.4.5 // indirect
	github.com/HdrHistogram/hdrhistogram-go v1.1.2 // indirect
	github.com/armon/go-metrics v0.4.1 // indirect
	github.com/aws/aws-sdk-go v1.40.45 // indirect
	github.com/beorn7/perks v1.0.1 // indirect
	github.com/bgentry/go-netrc v0.0.0-20140422174119-9fd32a8b3d3d // indirect
	github.com/bgentry/speakeasy v0.1.1-0.20220910012023-760eaf8b6816 // indirect
	github.com/btcsuite/btcd/btcec/v2 v2.3.2 // indirect
	github.com/cenkalti/backoff/v4 v4.1.3 // indirect
	github.com/cespare/xxhash v1.1.0 // indirect
	github.com/cespare/xxhash/v2 v2.1.2 // indirect
	github.com/chzyer/readline v0.0.0-20180603132655-2972be24d48e // indirect
	github.com/cockroachdb/apd/v2 v2.0.2 // indirect
	github.com/cockroachdb/errors v1.9.0 // indirect
	github.com/cockroachdb/logtags v0.0.0-20230118201751-21c54148d20b // indirect
	github.com/cockroachdb/pebble v0.0.0-20220817183557-09c6e030a677 // indirect
	github.com/cockroachdb/redact v1.1.3 // indirect
	github.com/confio/ics23/go v0.9.0 // indirect
	github.com/cosmos/btcutil v1.0.5 // indirect
	github.com/cosmos/cosmos-proto v1.0.0-beta.1 // indirect
	github.com/cosmos/go-bip39 v1.0.0 // indirect
	github.com/cosmos/gogogateway v1.2.0 // indirect
	github.com/cosmos/gorocksdb v1.2.0 // indirect
	github.com/cosmos/iavl v0.20.0-alpha1 // indirect
	github.com/cosmos/ledger-cosmos-go v0.13.0 // indirect
	github.com/creachadair/taskgroup v0.3.2 // indirect
	github.com/danieljoos/wincred v1.1.2 // indirect
	github.com/davecgh/go-spew v1.1.1 // indirect
	github.com/decred/dcrd/dcrec/secp256k1/v4 v4.1.0 // indirect
	github.com/desertbit/timer v0.0.0-20180107155436-c41aec40b27f // indirect
	github.com/dgraph-io/badger/v2 v2.2007.4 // indirect
	github.com/dgraph-io/ristretto v0.1.1 // indirect
	github.com/dgryski/go-farm v0.0.0-20200201041132-a6ae2369ad13 // indirect
	github.com/dustin/go-humanize v1.0.0 // indirect
	github.com/dvsekhvalnov/jose2go v1.5.0 // indirect
	github.com/felixge/httpsnoop v1.0.2 // indirect
	github.com/fsnotify/fsnotify v1.6.0 // indirect
	github.com/getsentry/sentry-go v0.17.0 // indirect
	github.com/go-kit/kit v0.12.0 // indirect
	github.com/go-kit/log v0.2.1 // indirect
	github.com/go-logfmt/logfmt v0.5.1 // indirect
	github.com/godbus/dbus v0.0.0-20190726142602-4481cbc300e2 // indirect
	github.com/gogo/googleapis v1.4.1 // indirect
	github.com/gogo/protobuf v1.3.2 // indirect
	github.com/golang/glog v1.0.0 // indirect
	github.com/golang/groupcache v0.0.0-20210331224755-41bb18bfe9da // indirect
	github.com/golang/protobuf v1.5.2 // indirect
	github.com/golang/snappy v0.0.4 // indirect
	github.com/google/btree v1.1.2 // indirect
	github.com/google/go-cmp v0.5.9 // indirect
	github.com/google/orderedcode v0.0.1 // indirect
	github.com/googleapis/enterprise-certificate-proxy v0.2.1 // indirect
	github.com/googleapis/gax-go/v2 v2.7.0 // indirect
	github.com/gorilla/handlers v1.5.1 // indirect
	github.com/gorilla/mux v1.8.0 // indirect
	github.com/gorilla/websocket v1.5.0 // indirect
	github.com/grpc-ecosystem/go-grpc-middleware v1.3.0 // indirect
	github.com/grpc-ecosystem/grpc-gateway v1.16.0 // indirect
	github.com/gsterjov/go-libsecret v0.0.0-20161001094733-a6f4afe4910c // indirect
	github.com/gtank/merlin v0.1.1 // indirect
	github.com/gtank/ristretto255 v0.1.2 // indirect
	github.com/hashicorp/errwrap v1.1.0 // indirect
	github.com/hashicorp/go-cleanhttp v0.5.2 // indirect
	github.com/hashicorp/go-getter v1.6.2 // indirect
	github.com/hashicorp/go-immutable-radix v1.3.1 // indirect
	github.com/hashicorp/go-multierror v1.1.1 // indirect
	github.com/hashicorp/go-safetemp v1.0.0 // indirect
	github.com/hashicorp/go-version v1.6.0 // indirect
	github.com/hashicorp/golang-lru v0.5.5-0.20210104140557-80c98217689d // indirect
	github.com/hashicorp/hcl v1.0.0 // indirect
	github.com/hdevalence/ed25519consensus v0.0.0-20220222234857-c00d1f31bab3 // indirect
	github.com/huandu/skiplist v1.2.0 // indirect
	github.com/improbable-eng/grpc-web v0.15.0 // indirect
	github.com/inconshreveable/mousetrap v1.0.1 // indirect
	github.com/jmespath/go-jmespath v0.4.0 // indirect
	github.com/jmhodges/levigo v1.0.0 // indirect
	github.com/klauspost/compress v1.15.12 // indirect
	github.com/kr/pretty v0.3.1 // indirect
	github.com/kr/text v0.2.0 // indirect
	github.com/lib/pq v1.10.7 // indirect
	github.com/libp2p/go-buffer-pool v0.1.0 // indirect
	github.com/linxGnu/grocksdb v1.7.10 // indirect
	github.com/magiconair/properties v1.8.7 // indirect
	github.com/manifoldco/promptui v0.9.0 // indirect
	github.com/mattn/go-isatty v0.0.17 // indirect
	github.com/matttproud/golang_protobuf_extensions v1.0.4 // indirect
	github.com/mimoo/StrobeGo v0.0.0-20210601165009-122bf33a46e0 // indirect
	github.com/minio/highwayhash v1.0.2 // indirect
	github.com/mitchellh/go-homedir v1.1.0 // indirect
	github.com/mitchellh/go-testing-interface v1.0.0 // indirect
	github.com/mitchellh/mapstructure v1.5.0 // indirect
	github.com/mtibben/percent v0.2.1 // indirect
	github.com/pelletier/go-toml/v2 v2.0.6 // indirect
	github.com/petermattis/goid v0.0.0-20180202154549-b0b1615b78e5 // indirect
	github.com/pkg/errors v0.9.1 // indirect
	github.com/pmezard/go-difflib v1.0.0 // indirect
	github.com/prometheus/client_golang v1.14.0 // indirect
	github.com/prometheus/client_model v0.3.0 // indirect
	github.com/prometheus/common v0.39.0 // indirect
	github.com/prometheus/procfs v0.8.0 // indirect
	github.com/rakyll/statik v0.1.7 // indirect
	github.com/rcrowley/go-metrics v0.0.0-20201227073835-cf1acfcdf475 // indirect
	github.com/rogpeppe/go-internal v1.9.0 // indirect
	github.com/rs/cors v1.8.2 // indirect
	github.com/sasha-s/go-deadlock v0.3.1 // indirect
	github.com/spf13/afero v1.9.3 // indirect
	github.com/spf13/cast v1.5.0 // indirect
	github.com/spf13/jwalterweatherman v1.1.0 // indirect
	github.com/spf13/pflag v1.0.5 // indirect
	github.com/spf13/viper v1.15.0 // indirect
	github.com/subosito/gotenv v1.4.2 // indirect
	github.com/syndtr/goleveldb v1.0.1-0.20210819022825-2ae1ddf74ef7 // indirect
	github.com/tendermint/go-amino v0.16.0 // indirect
	github.com/tendermint/tm-db v0.6.7 // indirect
	github.com/tidwall/btree v1.6.0 // indirect
	github.com/ulikunitz/xz v0.5.8 // indirect
	github.com/zondax/hid v0.9.1 // indirect
	github.com/zondax/ledger-go v0.14.1 // indirect
	go.etcd.io/bbolt v1.3.6 // indirect
	go.opencensus.io v0.24.0 // indirect
	golang.org/x/crypto v0.5.0 // indirect
	golang.org/x/exp v0.0.0-20230118134722-a68e582fa157 // indirect
	golang.org/x/net v0.5.0 // indirect
	golang.org/x/oauth2 v0.3.0 // indirect
	golang.org/x/sys v0.4.0 // indirect
	golang.org/x/term v0.4.0 // indirect
	golang.org/x/text v0.6.0 // indirect
	golang.org/x/xerrors v0.0.0-20220907171357-04be3eba64a2 // indirect
	google.golang.org/api v0.107.0 // indirect
	google.golang.org/appengine v1.6.7 // indirect
	google.golang.org/genproto v0.0.0-20230113154510-dbe35b8444a5 // indirect
	google.golang.org/grpc v1.52.0 // indirect
	gopkg.in/ini.v1 v1.67.0 // indirect
	gopkg.in/yaml.v2 v2.4.0 // indirect
	gopkg.in/yaml.v3 v3.0.1 // indirect
	nhooyr.io/websocket v1.8.6 // indirect
	sigs.k8s.io/yaml v1.3.0 // indirect
)

// TODO tag all extracted modules after SDK refactor
replace (
	cosmossdk.io/collections => ../collections
	cosmossdk.io/x/nft => ../x/nft
)

replace (
	cosmossdk.io/collections => ../collections
	// We always want to test against the latest version of the simapp.
	cosmossdk.io/simapp => ../simapp
<<<<<<< HEAD
	cosmossdk.io/store => ../store
=======
	cosmossdk.io/x/evidence => ../x/evidence
	// TODO tag all extracted modules after SDK refactor
	cosmossdk.io/x/nft => ../x/nft
>>>>>>> 57bedb10
	github.com/99designs/keyring => github.com/cosmos/keyring v1.2.0
	// We always want to test against the latest version of the SDK.
	github.com/cosmos/cosmos-sdk => ../.
	// Fix upstream GHSA-h395-qcrw-5vmq vulnerability.
	// TODO Remove it: https://github.com/cosmos/cosmos-sdk/issues/10409
	github.com/gin-gonic/gin => github.com/gin-gonic/gin v1.8.1
)<|MERGE_RESOLUTION|>--- conflicted
+++ resolved
@@ -7,14 +7,10 @@
 	cosmossdk.io/depinject v1.0.0-alpha.3
 	cosmossdk.io/math v1.0.0-beta.4
 	cosmossdk.io/simapp v0.0.0-00010101000000-000000000000
-<<<<<<< HEAD
 	cosmossdk.io/store v0.1.0
-=======
 	cosmossdk.io/x/evidence v0.1.0
->>>>>>> 57bedb10
 	cosmossdk.io/x/nft v0.0.0-20230113085233-fae3332d62fc
 	github.com/cosmos/cosmos-db v0.0.0-20230119180254-161cf3632b7c
-	// this version is not used as it is always replaced by the latest cosmos-sdk version
 	github.com/cosmos/cosmos-sdk v0.47.0-rc1
 	github.com/cosmos/gogoproto v1.4.3
 	github.com/golang/mock v1.6.0
@@ -184,20 +180,14 @@
 // TODO tag all extracted modules after SDK refactor
 replace (
 	cosmossdk.io/collections => ../collections
+	cosmossdk.io/x/evidence => ../x/evidence
 	cosmossdk.io/x/nft => ../x/nft
 )
 
 replace (
-	cosmossdk.io/collections => ../collections
 	// We always want to test against the latest version of the simapp.
 	cosmossdk.io/simapp => ../simapp
-<<<<<<< HEAD
 	cosmossdk.io/store => ../store
-=======
-	cosmossdk.io/x/evidence => ../x/evidence
-	// TODO tag all extracted modules after SDK refactor
-	cosmossdk.io/x/nft => ../x/nft
->>>>>>> 57bedb10
 	github.com/99designs/keyring => github.com/cosmos/keyring v1.2.0
 	// We always want to test against the latest version of the SDK.
 	github.com/cosmos/cosmos-sdk => ../.
