--- conflicted
+++ resolved
@@ -11,21 +11,12 @@
 	cosmossdk.io/math v1.3.0
 	cosmossdk.io/simapp v0.0.0-20230620040119-e078f1a49e8b
 	cosmossdk.io/store v1.1.0
-<<<<<<< HEAD
-	cosmossdk.io/x/evidence v0.1.0
-	cosmossdk.io/x/feegrant v0.1.0
-	cosmossdk.io/x/nft v0.1.0 // indirect
-	cosmossdk.io/x/tx v0.13.2
-	cosmossdk.io/x/upgrade v0.1.1
-	github.com/cometbft/cometbft v0.38.7-0.20240412124004-1f67e396cf45
-=======
 	cosmossdk.io/x/evidence v0.1.1
 	cosmossdk.io/x/feegrant v0.1.1
 	cosmossdk.io/x/nft v0.1.1 // indirect
 	cosmossdk.io/x/tx v0.13.3
 	cosmossdk.io/x/upgrade v0.1.2
 	github.com/cometbft/cometbft v0.38.7
->>>>>>> f74c0e96
 	github.com/cosmos/cosmos-db v1.0.2
 	github.com/cosmos/cosmos-proto v1.0.0-beta.5
 	// this version is not used as it is always replaced by the latest Cosmos SDK version
