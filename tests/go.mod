module github.com/cosmos/cosmos-sdk/tests

go 1.25.0

require (
	cosmossdk.io/api v0.9.2
	cosmossdk.io/core v0.11.3
	cosmossdk.io/depinject v1.2.1
	cosmossdk.io/errors v1.0.2
	cosmossdk.io/log v1.6.1
	cosmossdk.io/math v1.5.3
	cosmossdk.io/simapp v0.0.0-20230620040119-e078f1a49e8b
	cosmossdk.io/store v1.1.2
	cosmossdk.io/x/tx v0.14.0
	github.com/cometbft/cometbft v0.39.0-beta.2
	github.com/cosmos/cosmos-db v1.1.3
	github.com/cosmos/cosmos-proto v1.0.0-beta.5
	// this version is not used as it is always replaced by the latest Cosmos SDK version
	github.com/cosmos/cosmos-sdk v0.53.4
	github.com/cosmos/go-bip39 v1.0.0
	github.com/cosmos/gogoproto v1.7.0
	github.com/spf13/cobra v1.10.1
	github.com/stretchr/testify v1.11.1
	github.com/tendermint/go-amino v0.16.0
	go.uber.org/mock v0.6.0
	google.golang.org/grpc v1.76.0
	google.golang.org/protobuf v1.36.10
	gotest.tools/v3 v3.5.2
	pgregory.net/rapid v1.2.0
)

require (
	cel.dev/expr v0.24.0 // indirect
	cloud.google.com/go v0.122.0 // indirect
	cloud.google.com/go/auth v0.16.5 // indirect
	cloud.google.com/go/auth/oauth2adapt v0.2.8 // indirect
	cloud.google.com/go/compute/metadata v0.8.0 // indirect
	cloud.google.com/go/iam v1.5.2 // indirect
	cloud.google.com/go/monitoring v1.24.2 // indirect
	cloud.google.com/go/storage v1.56.1 // indirect
	cosmossdk.io/client/v2 v2.0.0-beta.11 // indirect
	cosmossdk.io/collections v1.3.1 // indirect
	cosmossdk.io/schema v1.1.0 // indirect
	filippo.io/edwards25519 v1.1.0 // indirect
	github.com/99designs/go-keychain v0.0.0-20191008050251-8e49817e8af4 // indirect
	github.com/99designs/keyring v1.2.2 // indirect
	github.com/DataDog/datadog-go v3.2.0+incompatible // indirect
	github.com/DataDog/zstd v1.5.7 // indirect
	github.com/GoogleCloudPlatform/opentelemetry-operations-go/detectors/gcp v1.29.0 // indirect
	github.com/GoogleCloudPlatform/opentelemetry-operations-go/exporter/metric v0.53.0 // indirect
	github.com/GoogleCloudPlatform/opentelemetry-operations-go/internal/resourcemapping v0.53.0 // indirect
	github.com/aws/aws-sdk-go-v2 v1.39.0 // indirect
	github.com/aws/aws-sdk-go-v2/aws/protocol/eventstream v1.7.1 // indirect
	github.com/aws/aws-sdk-go-v2/config v1.31.8 // indirect
	github.com/aws/aws-sdk-go-v2/credentials v1.18.12 // indirect
	github.com/aws/aws-sdk-go-v2/feature/ec2/imds v1.18.7 // indirect
	github.com/aws/aws-sdk-go-v2/internal/configsources v1.4.7 // indirect
	github.com/aws/aws-sdk-go-v2/internal/endpoints/v2 v2.7.7 // indirect
	github.com/aws/aws-sdk-go-v2/internal/ini v1.8.3 // indirect
	github.com/aws/aws-sdk-go-v2/internal/v4a v1.4.7 // indirect
	github.com/aws/aws-sdk-go-v2/service/internal/accept-encoding v1.13.1 // indirect
	github.com/aws/aws-sdk-go-v2/service/internal/checksum v1.7.2 // indirect
	github.com/aws/aws-sdk-go-v2/service/internal/presigned-url v1.13.7 // indirect
	github.com/aws/aws-sdk-go-v2/service/internal/s3shared v1.18.15 // indirect
	github.com/aws/aws-sdk-go-v2/service/s3 v1.80.1 // indirect
	github.com/aws/aws-sdk-go-v2/service/sso v1.29.3 // indirect
	github.com/aws/aws-sdk-go-v2/service/ssooidc v1.34.4 // indirect
	github.com/aws/aws-sdk-go-v2/service/sts v1.38.4 // indirect
	github.com/aws/smithy-go v1.23.0 // indirect
	github.com/beorn7/perks v1.0.1 // indirect
	github.com/bgentry/go-netrc v0.0.0-20140422174119-9fd32a8b3d3d // indirect
	github.com/bgentry/speakeasy v0.2.0 // indirect
	github.com/bits-and-blooms/bitset v1.24.1 // indirect
	github.com/bytedance/sonic v1.14.0 // indirect
	github.com/bytedance/sonic/loader v0.3.0 // indirect
	github.com/cenkalti/backoff/v4 v4.3.0 // indirect
	github.com/cespare/xxhash/v2 v2.3.0 // indirect
	github.com/chzyer/readline v1.5.1 // indirect
	github.com/cloudwego/base64x v0.1.5 // indirect
	github.com/cncf/xds/go v0.0.0-20250501225837-2ac532fd4443 // indirect
	github.com/cockroachdb/apd/v2 v2.0.2 // indirect
	github.com/cockroachdb/errors v1.12.0 // indirect
	github.com/cockroachdb/fifo v0.0.0-20240816210425-c5d0cb0b6fc0 // indirect
	github.com/cockroachdb/logtags v0.0.0-20241215232642-bb51bb14a506 // indirect
	github.com/cockroachdb/pebble v1.1.5 // indirect
	github.com/cockroachdb/redact v1.1.6 // indirect
	github.com/cockroachdb/tokenbucket v0.0.0-20250429170803-42689b6311bb // indirect
	github.com/cometbft/cometbft-db v0.14.1 // indirect
	github.com/cosmos/btcutil v1.0.5 // indirect
	github.com/cosmos/cosmos-sdk/blockstm v0.0.0-00010101000000-000000000000 // indirect
	github.com/cosmos/gogogateway v1.2.0 // indirect
	github.com/cosmos/iavl v1.2.6 // indirect
	github.com/cosmos/ics23/go v0.11.0 // indirect
	github.com/cosmos/ledger-cosmos-go v0.16.0 // indirect
	github.com/danieljoos/wincred v1.2.2 // indirect
	github.com/davecgh/go-spew v1.1.2-0.20180830191138-d8f796af33cc // indirect
	github.com/decred/dcrd/dcrec/secp256k1/v4 v4.4.0 // indirect
	github.com/desertbit/timer v0.0.0-20180107155436-c41aec40b27f // indirect
	github.com/dgraph-io/badger/v4 v4.6.0 // indirect
	github.com/dgraph-io/ristretto/v2 v2.1.0 // indirect
	github.com/dustin/go-humanize v1.0.1 // indirect
	github.com/dvsekhvalnov/jose2go v1.8.0 // indirect
	github.com/emicklei/dot v1.8.0 // indirect
	github.com/envoyproxy/go-control-plane/envoy v1.32.4 // indirect
	github.com/envoyproxy/protoc-gen-validate v1.2.1 // indirect
	github.com/fatih/color v1.18.0 // indirect
	github.com/felixge/httpsnoop v1.0.4 // indirect
	github.com/fsnotify/fsnotify v1.9.0 // indirect
	github.com/getsentry/sentry-go v0.35.0 // indirect
	github.com/go-jose/go-jose/v4 v4.1.2 // indirect
	github.com/go-kit/kit v0.13.0 // indirect
	github.com/go-kit/log v0.2.1 // indirect
	github.com/go-logfmt/logfmt v0.6.1 // indirect
	github.com/go-logr/logr v1.4.3 // indirect
	github.com/go-logr/stdr v1.2.2 // indirect
	github.com/go-viper/mapstructure/v2 v2.4.0 // indirect
	github.com/godbus/dbus v0.0.0-20190726142602-4481cbc300e2 // indirect
	github.com/gogo/googleapis v1.4.1 // indirect
	github.com/gogo/protobuf v1.3.2 // indirect
	github.com/golang/protobuf v1.5.4 // indirect
	github.com/golang/snappy v1.0.0 // indirect
	github.com/google/btree v1.1.3 // indirect
	github.com/google/flatbuffers v25.2.10+incompatible // indirect
	github.com/google/go-cmp v0.7.0 // indirect
	github.com/google/orderedcode v0.0.1 // indirect
	github.com/google/s2a-go v0.1.9 // indirect
	github.com/google/uuid v1.6.0 // indirect
	github.com/googleapis/enterprise-certificate-proxy v0.3.6 // indirect
	github.com/googleapis/gax-go/v2 v2.15.0 // indirect
	github.com/gorilla/handlers v1.5.2 // indirect
	github.com/gorilla/mux v1.8.1 // indirect
	github.com/gorilla/websocket v1.5.3 // indirect
	github.com/grpc-ecosystem/go-grpc-middleware v1.4.0 // indirect
	github.com/grpc-ecosystem/grpc-gateway v1.16.0 // indirect
	github.com/gsterjov/go-libsecret v0.0.0-20161001094733-a6f4afe4910c // indirect
	github.com/hashicorp/aws-sdk-go-base/v2 v2.0.0-beta.65 // indirect
	github.com/hashicorp/go-cleanhttp v0.5.2 // indirect
	github.com/hashicorp/go-getter v1.8.2 // indirect
	github.com/hashicorp/go-hclog v1.6.3 // indirect
	github.com/hashicorp/go-immutable-radix v1.3.1 // indirect
	github.com/hashicorp/go-metrics v0.5.4 // indirect
	github.com/hashicorp/go-plugin v1.7.0 // indirect
	github.com/hashicorp/go-version v1.7.0 // indirect
	github.com/hashicorp/golang-lru v1.0.2 // indirect
	github.com/hashicorp/golang-lru/v2 v2.0.7 // indirect
	github.com/hashicorp/yamux v0.1.2 // indirect
	github.com/hdevalence/ed25519consensus v0.2.0 // indirect
	github.com/huandu/skiplist v1.2.1 // indirect
	github.com/iancoleman/strcase v0.3.0 // indirect
	github.com/improbable-eng/grpc-web v0.15.0 // indirect
	github.com/inconshreveable/mousetrap v1.1.0 // indirect
	github.com/jmhodges/levigo v1.0.0 // indirect
	github.com/klauspost/compress v1.18.0 // indirect
	github.com/klauspost/cpuid/v2 v2.2.10 // indirect
	github.com/kr/pretty v0.3.1 // indirect
	github.com/kr/text v0.2.0 // indirect
	github.com/lib/pq v1.10.9 // indirect
	github.com/linxGnu/grocksdb v1.10.1 // indirect
	github.com/manifoldco/promptui v0.9.0 // indirect
	github.com/mattn/go-colorable v0.1.14 // indirect
	github.com/mattn/go-isatty v0.0.20 // indirect
	github.com/minio/highwayhash v1.0.3 // indirect
	github.com/mitchellh/go-homedir v1.1.0 // indirect
	github.com/mtibben/percent v0.2.1 // indirect
	github.com/munnerz/goautoneg v0.0.0-20191010083416-a7dc8b61c822 // indirect
	github.com/oasisprotocol/curve25519-voi v0.0.0-20230904125328-1f23a7beb09a // indirect
	github.com/oklog/run v1.1.0 // indirect
	github.com/pelletier/go-toml/v2 v2.2.4 // indirect
	github.com/petermattis/goid v0.0.0-20250813065127-a731cc31b4fe // indirect
	github.com/pkg/errors v0.9.1 // indirect
	github.com/planetscale/vtprotobuf v0.6.1-0.20240319094008-0393e58bdf10 // indirect
	github.com/pmezard/go-difflib v1.0.1-0.20181226105442-5d4384ee4fb2 // indirect
	github.com/prometheus/client_golang v1.23.2 // indirect
	github.com/prometheus/client_model v0.6.2 // indirect
	github.com/prometheus/common v0.67.1 // indirect
	github.com/prometheus/procfs v0.16.1 // indirect
	github.com/rcrowley/go-metrics v0.0.0-20250401214520-65e299d6c5c9 // indirect
	github.com/rogpeppe/go-internal v1.14.1 // indirect
	github.com/rs/cors v1.11.1 // indirect
	github.com/rs/zerolog v1.34.0 // indirect
	github.com/sagikazarmark/locafero v0.11.0 // indirect
	github.com/sasha-s/go-deadlock v0.3.6 // indirect
	github.com/sourcegraph/conc v0.3.1-0.20240121214520-5f936abd7ae8 // indirect
	github.com/spf13/afero v1.15.0 // indirect
	github.com/spf13/cast v1.10.0 // indirect
	github.com/spf13/pflag v1.0.10 // indirect
	github.com/spf13/viper v1.21.0 // indirect
	github.com/spiffe/go-spiffe/v2 v2.5.0 // indirect
	github.com/subosito/gotenv v1.6.0 // indirect
	github.com/supranational/blst v0.3.16 // indirect
	github.com/syndtr/goleveldb v1.0.1-0.20220721030215-126854af5e6d // indirect
	github.com/tidwall/btree v1.8.1 // indirect
	github.com/twitchyliquid64/golang-asm v0.15.1 // indirect
	github.com/ulikunitz/xz v0.5.15 // indirect
	github.com/zeebo/errs v1.4.0 // indirect
	github.com/zondax/golem v0.27.0 // indirect
	github.com/zondax/hid v0.9.2 // indirect
	github.com/zondax/ledger-go v1.0.1 // indirect
	go.etcd.io/bbolt v1.4.0 // indirect
	go.opentelemetry.io/auto/sdk v1.1.0 // indirect
	go.opentelemetry.io/contrib/detectors/gcp v1.36.0 // indirect
	go.opentelemetry.io/contrib/instrumentation/google.golang.org/grpc/otelgrpc v0.61.0 // indirect
	go.opentelemetry.io/contrib/instrumentation/net/http/otelhttp v0.62.0 // indirect
	go.opentelemetry.io/otel v1.37.0 // indirect
	go.opentelemetry.io/otel/metric v1.37.0 // indirect
	go.opentelemetry.io/otel/sdk v1.37.0 // indirect
	go.opentelemetry.io/otel/sdk/metric v1.37.0 // indirect
	go.opentelemetry.io/otel/trace v1.37.0 // indirect
	go.uber.org/multierr v1.11.0 // indirect
	go.uber.org/zap v1.27.0 // indirect
	go.yaml.in/yaml/v2 v2.4.3 // indirect
	go.yaml.in/yaml/v3 v3.0.4 // indirect
	golang.org/x/arch v0.21.0 // indirect
	golang.org/x/crypto v0.43.0 // indirect
	golang.org/x/exp v0.0.0-20250506013437-ce4c2cf36ca6 // indirect
	golang.org/x/net v0.46.0 // indirect
	golang.org/x/oauth2 v0.31.0 // indirect
	golang.org/x/sync v0.17.0 // indirect
	golang.org/x/sys v0.37.0 // indirect
	golang.org/x/term v0.36.0 // indirect
	golang.org/x/text v0.30.0 // indirect
	golang.org/x/time v0.13.0 // indirect
	google.golang.org/api v0.247.0 // indirect
	google.golang.org/genproto v0.0.0-20250603155806-513f23925822 // indirect
	google.golang.org/genproto/googleapis/api v0.0.0-20250818200422-3122310a409c // indirect
	google.golang.org/genproto/googleapis/rpc v0.0.0-20250818200422-3122310a409c // indirect
	gopkg.in/yaml.v3 v3.0.1 // indirect
	nhooyr.io/websocket v1.8.17 // indirect
	sigs.k8s.io/yaml v1.6.0 // indirect
)

// Here are the short-lived replace from the SimApp
// Replace here are pending PRs, or version to be tagged
// replace (
// 	<temporary replace>
// )
<<<<<<< HEAD
replace (
	cosmossdk.io/store => ../store
	github.com/cosmos/cosmos-sdk/blockstm => ../blockstm
)
=======
replace cosmossdk.io/store => ../store
>>>>>>> 905e1e46

// Below are the long-lived replace for tests.
replace (
	// We always want to test against the latest version of the simapp.
	cosmossdk.io/simapp => ../simapp
	github.com/99designs/keyring => github.com/cosmos/keyring v1.2.0
	// We always want to test against the latest version of the SDK.
	github.com/cosmos/cosmos-sdk => ../.
	// Fix upstream GHSA-h395-qcrw-5vmq and GHSA-3vp4-m3rf-835h vulnerabilities.
	// TODO Remove it: https://github.com/cosmos/cosmos-sdk/issues/10409
	github.com/gin-gonic/gin => github.com/gin-gonic/gin v1.9.1
)<|MERGE_RESOLUTION|>--- conflicted
+++ resolved
@@ -234,14 +234,10 @@
 // replace (
 // 	<temporary replace>
 // )
-<<<<<<< HEAD
 replace (
 	cosmossdk.io/store => ../store
 	github.com/cosmos/cosmos-sdk/blockstm => ../blockstm
 )
-=======
-replace cosmossdk.io/store => ../store
->>>>>>> 905e1e46
 
 // Below are the long-lived replace for tests.
 replace (
