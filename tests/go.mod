--- conflicted
+++ resolved
@@ -197,11 +197,8 @@
 // It must be in sync with SimApp temporary replaces
 replace (
 	// TODO tag all extracted modules after SDK refactor
-<<<<<<< HEAD
+	cosmossdk.io/client/v2 => ../client/v2
 	cosmossdk.io/store => ../store
-=======
-	cosmossdk.io/client/v2 => ../client/v2
->>>>>>> 976ecd4c
 	cosmossdk.io/x/evidence => ../x/evidence
 	cosmossdk.io/x/feegrant => ../x/feegrant
 	cosmossdk.io/x/nft => ../x/nft
