module github.com/cosmos/cosmos-sdk/tests

go 1.24

require (
	cosmossdk.io/api v0.9.2
	cosmossdk.io/core v1.0.0
	cosmossdk.io/depinject v1.2.1
	cosmossdk.io/errors v1.0.2
	cosmossdk.io/log v1.6.0
	cosmossdk.io/math v1.5.3
	cosmossdk.io/simapp v0.0.0-20230620040119-e078f1a49e8b
	cosmossdk.io/store v1.1.2
	cosmossdk.io/x/tx v0.14.0
	github.com/cometbft/cometbft/api v1.0.0
<<<<<<< HEAD
	github.com/cometbft/cometbft/v2 v2.0.0-main
	github.com/cosmos/cosmos-db v1.1.2
=======
	github.com/cosmos/cosmos-db v1.1.3
>>>>>>> 9744efda
	github.com/cosmos/cosmos-proto v1.0.0-beta.5
	// this version is not used as it is always replaced by the latest Cosmos SDK version
	github.com/cosmos/cosmos-sdk v0.53.0
	github.com/cosmos/go-bip39 v1.0.0
	github.com/cosmos/gogoproto v1.7.0
	github.com/spf13/cobra v1.9.1
	github.com/stretchr/testify v1.10.0
	github.com/tendermint/go-amino v0.16.0
	go.uber.org/mock v0.5.2
	google.golang.org/grpc v1.72.2
	google.golang.org/protobuf v1.36.6
	gotest.tools/v3 v3.5.2
	pgregory.net/rapid v1.2.0
)

require (
	cel.dev/expr v0.24.0 // indirect
	cloud.google.com/go v0.121.2 // indirect
	cloud.google.com/go/auth v0.16.1 // indirect
	cloud.google.com/go/auth/oauth2adapt v0.2.8 // indirect
	cloud.google.com/go/compute/metadata v0.7.0 // indirect
	cloud.google.com/go/iam v1.5.2 // indirect
	cloud.google.com/go/monitoring v1.24.2 // indirect
	cloud.google.com/go/storage v1.53.0 // indirect
	cosmossdk.io/client/v2 v2.0.0-beta.9 // indirect
	cosmossdk.io/collections v1.2.1 // indirect
	cosmossdk.io/schema v1.1.0 // indirect
	filippo.io/edwards25519 v1.1.0 // indirect
	github.com/99designs/go-keychain v0.0.0-20191008050251-8e49817e8af4 // indirect
	github.com/99designs/keyring v1.2.2 // indirect
	github.com/DataDog/datadog-go v3.2.0+incompatible // indirect
	github.com/DataDog/zstd v1.5.7 // indirect
	github.com/GoogleCloudPlatform/opentelemetry-operations-go/detectors/gcp v1.28.0 // indirect
	github.com/GoogleCloudPlatform/opentelemetry-operations-go/exporter/metric v0.52.0 // indirect
	github.com/GoogleCloudPlatform/opentelemetry-operations-go/internal/resourcemapping v0.52.0 // indirect
	github.com/aws/aws-sdk-go v1.44.224 // indirect
	github.com/beorn7/perks v1.0.1 // indirect
	github.com/bgentry/go-netrc v0.0.0-20140422174119-9fd32a8b3d3d // indirect
	github.com/bgentry/speakeasy v0.2.0 // indirect
	github.com/bits-and-blooms/bitset v1.22.0 // indirect
	github.com/bytedance/sonic v1.13.2 // indirect
	github.com/bytedance/sonic/loader v0.2.4 // indirect
	github.com/cenkalti/backoff/v4 v4.3.0 // indirect
	github.com/cespare/xxhash/v2 v2.3.0 // indirect
	github.com/chzyer/readline v1.5.1 // indirect
	github.com/cloudwego/base64x v0.1.5 // indirect
	github.com/cncf/xds/go v0.0.0-20250121191232-2f005788dc42 // indirect
	github.com/cockroachdb/apd/v2 v2.0.2 // indirect
	github.com/cockroachdb/errors v1.12.0 // indirect
	github.com/cockroachdb/fifo v0.0.0-20240816210425-c5d0cb0b6fc0 // indirect
	github.com/cockroachdb/logtags v0.0.0-20241215232642-bb51bb14a506 // indirect
	github.com/cockroachdb/pebble v1.1.5 // indirect
	github.com/cockroachdb/redact v1.1.6 // indirect
	github.com/cockroachdb/tokenbucket v0.0.0-20250429170803-42689b6311bb // indirect
	github.com/cometbft/cometbft-db v1.0.4 // indirect
	github.com/cosmos/btcutil v1.0.5 // indirect
	github.com/cosmos/gogogateway v1.2.0 // indirect
	github.com/cosmos/iavl v1.2.6 // indirect
	github.com/cosmos/ics23/go v0.11.0 // indirect
	github.com/cosmos/ledger-cosmos-go v0.14.0 // indirect
	github.com/danieljoos/wincred v1.2.2 // indirect
	github.com/davecgh/go-spew v1.1.2-0.20180830191138-d8f796af33cc // indirect
	github.com/decred/dcrd/dcrec/secp256k1/v4 v4.4.0 // indirect
	github.com/desertbit/timer v0.0.0-20180107155436-c41aec40b27f // indirect
	github.com/dgraph-io/badger/v4 v4.6.0 // indirect
	github.com/dgraph-io/ristretto/v2 v2.1.0 // indirect
	github.com/dustin/go-humanize v1.0.1 // indirect
	github.com/dvsekhvalnov/jose2go v1.8.0 // indirect
	github.com/emicklei/dot v1.8.0 // indirect
	github.com/envoyproxy/go-control-plane/envoy v1.32.4 // indirect
	github.com/envoyproxy/protoc-gen-validate v1.2.1 // indirect
	github.com/ethereum/go-ethereum v1.15.5 // indirect
	github.com/fatih/color v1.18.0 // indirect
	github.com/felixge/httpsnoop v1.0.4 // indirect
	github.com/fsnotify/fsnotify v1.9.0 // indirect
	github.com/getsentry/sentry-go v0.33.0 // indirect
	github.com/go-jose/go-jose/v4 v4.1.0 // indirect
	github.com/go-logr/logr v1.4.3 // indirect
	github.com/go-logr/stdr v1.2.2 // indirect
	github.com/go-viper/mapstructure/v2 v2.2.1 // indirect
	github.com/godbus/dbus v0.0.0-20190726142602-4481cbc300e2 // indirect
	github.com/gogo/googleapis v1.4.1 // indirect
	github.com/gogo/protobuf v1.3.2 // indirect
	github.com/golang/protobuf v1.5.4 // indirect
	github.com/golang/snappy v1.0.0 // indirect
	github.com/google/btree v1.1.3 // indirect
	github.com/google/flatbuffers v25.2.10+incompatible // indirect
	github.com/google/go-cmp v0.7.0 // indirect
	github.com/google/orderedcode v0.0.1 // indirect
	github.com/google/s2a-go v0.1.9 // indirect
	github.com/google/uuid v1.6.0 // indirect
	github.com/googleapis/enterprise-certificate-proxy v0.3.6 // indirect
	github.com/googleapis/gax-go/v2 v2.14.2 // indirect
	github.com/gorilla/handlers v1.5.2 // indirect
	github.com/gorilla/mux v1.8.1 // indirect
	github.com/gorilla/websocket v1.5.3 // indirect
	github.com/grpc-ecosystem/go-grpc-middleware v1.4.0 // indirect
	github.com/grpc-ecosystem/grpc-gateway v1.16.0 // indirect
	github.com/gsterjov/go-libsecret v0.0.0-20161001094733-a6f4afe4910c // indirect
	github.com/hashicorp/go-cleanhttp v0.5.2 // indirect
	github.com/hashicorp/go-getter v1.7.8 // indirect
	github.com/hashicorp/go-hclog v1.6.3 // indirect
	github.com/hashicorp/go-immutable-radix v1.3.1 // indirect
	github.com/hashicorp/go-metrics v0.5.4 // indirect
	github.com/hashicorp/go-plugin v1.6.3 // indirect
	github.com/hashicorp/go-safetemp v1.0.0 // indirect
	github.com/hashicorp/go-version v1.7.0 // indirect
	github.com/hashicorp/golang-lru v1.0.2 // indirect
	github.com/hashicorp/golang-lru/v2 v2.0.7 // indirect
	github.com/hashicorp/yamux v0.1.2 // indirect
	github.com/hdevalence/ed25519consensus v0.2.0 // indirect
	github.com/holiman/uint256 v1.3.2 // indirect
	github.com/huandu/skiplist v1.2.1 // indirect
	github.com/iancoleman/strcase v0.3.0 // indirect
	github.com/improbable-eng/grpc-web v0.15.0 // indirect
	github.com/inconshreveable/mousetrap v1.1.0 // indirect
	github.com/jmespath/go-jmespath v0.4.0 // indirect
	github.com/jmhodges/levigo v1.0.0 // indirect
	github.com/klauspost/compress v1.18.0 // indirect
	github.com/klauspost/cpuid/v2 v2.2.10 // indirect
	github.com/kr/pretty v0.3.1 // indirect
	github.com/kr/text v0.2.0 // indirect
	github.com/lib/pq v1.10.9 // indirect
	github.com/linxGnu/grocksdb v1.10.1 // indirect
	github.com/lmittmann/tint v1.0.7 // indirect
	github.com/manifoldco/promptui v0.9.0 // indirect
	github.com/mattn/go-colorable v0.1.14 // indirect
	github.com/mattn/go-isatty v0.0.20 // indirect
	github.com/minio/highwayhash v1.0.3 // indirect
	github.com/mitchellh/go-homedir v1.1.0 // indirect
	github.com/mitchellh/go-testing-interface v1.14.1 // indirect
	github.com/mtibben/percent v0.2.1 // indirect
	github.com/munnerz/goautoneg v0.0.0-20191010083416-a7dc8b61c822 // indirect
	github.com/oasisprotocol/curve25519-voi v0.0.0-20230904125328-1f23a7beb09a // indirect
	github.com/oklog/run v1.1.0 // indirect
	github.com/pelletier/go-toml/v2 v2.2.4 // indirect
	github.com/petermattis/goid v0.0.0-20240813172612-4fcff4a6cae7 // indirect
	github.com/pkg/errors v0.9.1 // indirect
	github.com/planetscale/vtprotobuf v0.6.1-0.20240319094008-0393e58bdf10 // indirect
	github.com/pmezard/go-difflib v1.0.1-0.20181226105442-5d4384ee4fb2 // indirect
	github.com/prometheus/client_golang v1.22.0 // indirect
	github.com/prometheus/client_model v0.6.2 // indirect
	github.com/prometheus/common v0.64.0 // indirect
	github.com/prometheus/procfs v0.16.1 // indirect
	github.com/rcrowley/go-metrics v0.0.0-20201227073835-cf1acfcdf475 // indirect
	github.com/rogpeppe/go-internal v1.14.1 // indirect
	github.com/rs/cors v1.11.1 // indirect
	github.com/rs/zerolog v1.34.0 // indirect
	github.com/sagikazarmark/locafero v0.9.0 // indirect
	github.com/sasha-s/go-deadlock v0.3.5 // indirect
	github.com/sourcegraph/conc v0.3.0 // indirect
	github.com/spf13/afero v1.14.0 // indirect
	github.com/spf13/cast v1.9.2 // indirect
	github.com/spf13/pflag v1.0.6 // indirect
	github.com/spf13/viper v1.20.1 // indirect
	github.com/spiffe/go-spiffe/v2 v2.5.0 // indirect
	github.com/subosito/gotenv v1.6.0 // indirect
	github.com/supranational/blst v0.3.14 // indirect
	github.com/syndtr/goleveldb v1.0.1-0.20220721030215-126854af5e6d // indirect
	github.com/tidwall/btree v1.7.0 // indirect
	github.com/twitchyliquid64/golang-asm v0.15.1 // indirect
	github.com/ulikunitz/xz v0.5.11 // indirect
	github.com/zeebo/errs v1.4.0 // indirect
	github.com/zondax/hid v0.9.2 // indirect
	github.com/zondax/ledger-go v0.14.3 // indirect
	go.etcd.io/bbolt v1.4.0 // indirect
	go.opentelemetry.io/auto/sdk v1.1.0 // indirect
	go.opentelemetry.io/contrib/detectors/gcp v1.35.0 // indirect
	go.opentelemetry.io/contrib/instrumentation/google.golang.org/grpc/otelgrpc v0.60.0 // indirect
	go.opentelemetry.io/contrib/instrumentation/net/http/otelhttp v0.61.0 // indirect
	go.opentelemetry.io/otel v1.36.0 // indirect
	go.opentelemetry.io/otel/metric v1.36.0 // indirect
	go.opentelemetry.io/otel/sdk v1.36.0 // indirect
	go.opentelemetry.io/otel/sdk/metric v1.36.0 // indirect
	go.opentelemetry.io/otel/trace v1.36.0 // indirect
	go.uber.org/multierr v1.11.0 // indirect
	golang.org/x/arch v0.17.0 // indirect
	golang.org/x/crypto v0.38.0 // indirect
	golang.org/x/exp v0.0.0-20250506013437-ce4c2cf36ca6 // indirect
	golang.org/x/net v0.40.0 // indirect
	golang.org/x/oauth2 v0.30.0 // indirect
	golang.org/x/sync v0.14.0 // indirect
	golang.org/x/sys v0.33.0 // indirect
	golang.org/x/term v0.32.0 // indirect
	golang.org/x/text v0.25.0 // indirect
	golang.org/x/time v0.11.0 // indirect
	google.golang.org/api v0.234.0 // indirect
	google.golang.org/genproto v0.0.0-20250505200425-f936aa4a68b2 // indirect
	google.golang.org/genproto/googleapis/api v0.0.0-20250528174236-200df99c418a // indirect
	google.golang.org/genproto/googleapis/rpc v0.0.0-20250528174236-200df99c418a // indirect
	gopkg.in/yaml.v3 v3.0.1 // indirect
	nhooyr.io/websocket v1.8.6 // indirect
	sigs.k8s.io/yaml v1.4.0 // indirect
)

// Here are the short-lived replace from the SimApp
// Replace here are pending PRs, or version to be tagged
// replace (
// 	<temporary replace>
// )

// Replace all unreleased direct deps upgraded to comet v1
replace (
	cosmossdk.io/api => ../api
	cosmossdk.io/collections => ../collections
	cosmossdk.io/core => ../core
	cosmossdk.io/store => ../store
	cosmossdk.io/x/tx => ../x/tx
)

// Below are the long-lived replace for tests.
replace (
	// We always want to test against the latest version of the simapp.
	cosmossdk.io/simapp => ../simapp
	github.com/99designs/keyring => github.com/cosmos/keyring v1.2.0
	// We always want to test against the latest version of the SDK.
	github.com/cosmos/cosmos-sdk => ../.
	// Fix upstream GHSA-h395-qcrw-5vmq and GHSA-3vp4-m3rf-835h vulnerabilities.
	// TODO Remove it: https://github.com/cosmos/cosmos-sdk/issues/10409
	github.com/gin-gonic/gin => github.com/gin-gonic/gin v1.9.1
)

replace github.com/cometbft/cometbft/v2 => github.com/cometbft/cometbft/v2 v2.0.0-20250604002332-f4d33abd2469

replace github.com/cometbft/cometbft/api => github.com/cometbft/cometbft/api v0.0.0-20250604002332-f4d33abd2469<|MERGE_RESOLUTION|>--- conflicted
+++ resolved
@@ -13,12 +13,8 @@
 	cosmossdk.io/store v1.1.2
 	cosmossdk.io/x/tx v0.14.0
 	github.com/cometbft/cometbft/api v1.0.0
-<<<<<<< HEAD
 	github.com/cometbft/cometbft/v2 v2.0.0-main
-	github.com/cosmos/cosmos-db v1.1.2
-=======
 	github.com/cosmos/cosmos-db v1.1.3
->>>>>>> 9744efda
 	github.com/cosmos/cosmos-proto v1.0.0-beta.5
 	// this version is not used as it is always replaced by the latest Cosmos SDK version
 	github.com/cosmos/cosmos-sdk v0.53.0
