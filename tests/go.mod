--- conflicted
+++ resolved
@@ -165,14 +165,9 @@
 	go.opencensus.io v0.24.0 // indirect
 	golang.org/x/crypto v0.6.0 // indirect
 	golang.org/x/exp v0.0.0-20230203172020-98cc5a0785f9 // indirect
-<<<<<<< HEAD
-	golang.org/x/net v0.6.0 // indirect
-	golang.org/x/oauth2 v0.4.0 // indirect
-	golang.org/x/sync v0.1.0 // indirect
-=======
 	golang.org/x/net v0.7.0 // indirect
 	golang.org/x/oauth2 v0.5.0 // indirect
->>>>>>> 77d347b4
+	golang.org/x/sync v0.1.0 // indirect
 	golang.org/x/sys v0.5.0 // indirect
 	golang.org/x/term v0.5.0 // indirect
 	golang.org/x/text v0.7.0 // indirect
