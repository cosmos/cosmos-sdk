--- conflicted
+++ resolved
@@ -15,8 +15,6 @@
 	github.com/stretchr/testify v1.8.1
 	github.com/tendermint/tendermint v0.37.0-alpha.2
 	github.com/tendermint/tm-db v0.6.7
-	google.golang.org/protobuf v1.28.1
-	gotest.tools/v3 v3.4.0
 	pgregory.net/rapid v0.5.3
 )
 
@@ -25,11 +23,7 @@
 	cloud.google.com/go/compute v1.6.1 // indirect
 	cloud.google.com/go/iam v0.3.0 // indirect
 	cloud.google.com/go/storage v1.14.0 // indirect
-<<<<<<< HEAD
-	cosmossdk.io/core v0.3.1 // indirect
-=======
 	cosmossdk.io/core v0.3.2 // indirect
->>>>>>> 2d606d4b
 	cosmossdk.io/errors v1.0.0-beta.7 // indirect
 	filippo.io/edwards25519 v1.0.0-rc.1 // indirect
 	github.com/99designs/go-keychain v0.0.0-20191008050251-8e49817e8af4 // indirect
@@ -80,7 +74,6 @@
 	github.com/golang/protobuf v1.5.2 // indirect
 	github.com/golang/snappy v0.0.4 // indirect
 	github.com/google/btree v1.1.2 // indirect
-	github.com/google/go-cmp v0.5.9 // indirect
 	github.com/google/orderedcode v0.0.1 // indirect
 	github.com/googleapis/gax-go/v2 v2.4.0 // indirect
 	github.com/gorilla/handlers v1.5.1 // indirect
@@ -156,6 +149,7 @@
 	google.golang.org/appengine v1.6.7 // indirect
 	google.golang.org/genproto v0.0.0-20221014213838-99cd37c6964a // indirect
 	google.golang.org/grpc v1.50.1 // indirect
+	google.golang.org/protobuf v1.28.1 // indirect
 	gopkg.in/ini.v1 v1.67.0 // indirect
 	gopkg.in/yaml.v2 v2.4.0 // indirect
 	gopkg.in/yaml.v3 v3.0.1 // indirect
