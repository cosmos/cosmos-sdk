module github.com/cosmos/cosmos-sdk/tests

<<<<<<< HEAD
go 1.25.0
=======
go 1.24.0
>>>>>>> 81de795d

require (
	cosmossdk.io/api v0.9.2
	cosmossdk.io/core v0.11.3
	cosmossdk.io/depinject v1.2.1
	cosmossdk.io/errors v1.0.2
	cosmossdk.io/log v1.6.1
	cosmossdk.io/math v1.5.3
	cosmossdk.io/simapp v0.0.0-20230620040119-e078f1a49e8b
	cosmossdk.io/store v1.1.2
	cosmossdk.io/x/tx v0.14.0
	github.com/cometbft/cometbft v0.38.18
	github.com/cosmos/cosmos-db v1.1.3
	github.com/cosmos/cosmos-proto v1.0.0-beta.5
	// this version is not used as it is always replaced by the latest Cosmos SDK version
	github.com/cosmos/cosmos-sdk v0.53.4
	github.com/cosmos/go-bip39 v1.0.0
	github.com/cosmos/gogoproto v1.7.0
	github.com/spf13/cobra v1.10.1
	github.com/stretchr/testify v1.11.1
	github.com/tendermint/go-amino v0.16.0
	go.uber.org/mock v0.6.0
	google.golang.org/grpc v1.75.1
	google.golang.org/protobuf v1.36.9
	gotest.tools/v3 v3.5.2
	pgregory.net/rapid v1.2.0
)

require (
	cel.dev/expr v0.24.0 // indirect
	cloud.google.com/go v0.122.0 // indirect
	cloud.google.com/go/auth v0.16.5 // indirect
	cloud.google.com/go/auth/oauth2adapt v0.2.8 // indirect
	cloud.google.com/go/compute/metadata v0.8.0 // indirect
	cloud.google.com/go/iam v1.5.2 // indirect
	cloud.google.com/go/monitoring v1.24.2 // indirect
	cloud.google.com/go/storage v1.56.1 // indirect
	cosmossdk.io/client/v2 v2.0.0-beta.11 // indirect
	cosmossdk.io/collections v1.3.1 // indirect
	cosmossdk.io/schema v1.1.0 // indirect
	filippo.io/edwards25519 v1.1.0 // indirect
	github.com/99designs/go-keychain v0.0.0-20191008050251-8e49817e8af4 // indirect
	github.com/99designs/keyring v1.2.2 // indirect
	github.com/DataDog/datadog-go v3.2.0+incompatible // indirect
	github.com/DataDog/zstd v1.5.7 // indirect
	github.com/GoogleCloudPlatform/opentelemetry-operations-go/detectors/gcp v1.29.0 // indirect
	github.com/GoogleCloudPlatform/opentelemetry-operations-go/exporter/metric v0.53.0 // indirect
	github.com/GoogleCloudPlatform/opentelemetry-operations-go/internal/resourcemapping v0.53.0 // indirect
	github.com/aws/aws-sdk-go-v2 v1.39.0 // indirect
	github.com/aws/aws-sdk-go-v2/aws/protocol/eventstream v1.7.1 // indirect
	github.com/aws/aws-sdk-go-v2/config v1.31.8 // indirect
	github.com/aws/aws-sdk-go-v2/credentials v1.18.12 // indirect
	github.com/aws/aws-sdk-go-v2/feature/ec2/imds v1.18.7 // indirect
	github.com/aws/aws-sdk-go-v2/internal/configsources v1.4.7 // indirect
	github.com/aws/aws-sdk-go-v2/internal/endpoints/v2 v2.7.7 // indirect
	github.com/aws/aws-sdk-go-v2/internal/ini v1.8.3 // indirect
	github.com/aws/aws-sdk-go-v2/internal/v4a v1.4.7 // indirect
	github.com/aws/aws-sdk-go-v2/service/internal/accept-encoding v1.13.1 // indirect
	github.com/aws/aws-sdk-go-v2/service/internal/checksum v1.7.2 // indirect
	github.com/aws/aws-sdk-go-v2/service/internal/presigned-url v1.13.7 // indirect
	github.com/aws/aws-sdk-go-v2/service/internal/s3shared v1.18.15 // indirect
	github.com/aws/aws-sdk-go-v2/service/s3 v1.80.1 // indirect
	github.com/aws/aws-sdk-go-v2/service/sso v1.29.3 // indirect
	github.com/aws/aws-sdk-go-v2/service/ssooidc v1.34.4 // indirect
	github.com/aws/aws-sdk-go-v2/service/sts v1.38.4 // indirect
	github.com/aws/smithy-go v1.23.0 // indirect
	github.com/beorn7/perks v1.0.1 // indirect
	github.com/bgentry/go-netrc v0.0.0-20140422174119-9fd32a8b3d3d // indirect
	github.com/bgentry/speakeasy v0.2.0 // indirect
	github.com/bits-and-blooms/bitset v1.24.0 // indirect
	github.com/bytedance/sonic v1.14.0 // indirect
	github.com/bytedance/sonic/loader v0.3.0 // indirect
	github.com/cenkalti/backoff/v4 v4.3.0 // indirect
	github.com/cespare/xxhash/v2 v2.3.0 // indirect
	github.com/chzyer/readline v1.5.1 // indirect
	github.com/cloudwego/base64x v0.1.5 // indirect
	github.com/cncf/xds/go v0.0.0-20250501225837-2ac532fd4443 // indirect
	github.com/cockroachdb/apd/v2 v2.0.2 // indirect
	github.com/cockroachdb/errors v1.12.0 // indirect
	github.com/cockroachdb/fifo v0.0.0-20240816210425-c5d0cb0b6fc0 // indirect
	github.com/cockroachdb/logtags v0.0.0-20241215232642-bb51bb14a506 // indirect
	github.com/cockroachdb/pebble v1.1.5 // indirect
	github.com/cockroachdb/redact v1.1.6 // indirect
	github.com/cockroachdb/tokenbucket v0.0.0-20250429170803-42689b6311bb // indirect
	github.com/cometbft/cometbft-db v0.14.1 // indirect
	github.com/cosmos/btcutil v1.0.5 // indirect
	github.com/cosmos/cosmos-sdk/blockstm v0.0.0-00010101000000-000000000000 // indirect
	github.com/cosmos/gogogateway v1.2.0 // indirect
	github.com/cosmos/iavl v1.2.6 // indirect
	github.com/cosmos/ics23/go v0.11.0 // indirect
	github.com/cosmos/ledger-cosmos-go v0.16.0 // indirect
	github.com/danieljoos/wincred v1.2.2 // indirect
	github.com/davecgh/go-spew v1.1.2-0.20180830191138-d8f796af33cc // indirect
	github.com/decred/dcrd/dcrec/secp256k1/v4 v4.4.0 // indirect
	github.com/desertbit/timer v0.0.0-20180107155436-c41aec40b27f // indirect
	github.com/dgraph-io/badger/v4 v4.6.0 // indirect
	github.com/dgraph-io/ristretto/v2 v2.1.0 // indirect
	github.com/dustin/go-humanize v1.0.1 // indirect
	github.com/dvsekhvalnov/jose2go v1.8.0 // indirect
	github.com/emicklei/dot v1.8.0 // indirect
	github.com/envoyproxy/go-control-plane/envoy v1.32.4 // indirect
	github.com/envoyproxy/protoc-gen-validate v1.2.1 // indirect
	github.com/fatih/color v1.18.0 // indirect
	github.com/felixge/httpsnoop v1.0.4 // indirect
	github.com/fsnotify/fsnotify v1.9.0 // indirect
	github.com/getsentry/sentry-go v0.35.0 // indirect
	github.com/go-jose/go-jose/v4 v4.1.2 // indirect
	github.com/go-kit/kit v0.13.0 // indirect
	github.com/go-kit/log v0.2.1 // indirect
	github.com/go-logfmt/logfmt v0.6.0 // indirect
	github.com/go-logr/logr v1.4.3 // indirect
	github.com/go-logr/stdr v1.2.2 // indirect
	github.com/go-viper/mapstructure/v2 v2.4.0 // indirect
	github.com/godbus/dbus v0.0.0-20190726142602-4481cbc300e2 // indirect
	github.com/gogo/googleapis v1.4.1 // indirect
	github.com/gogo/protobuf v1.3.2 // indirect
	github.com/golang/protobuf v1.5.4 // indirect
	github.com/golang/snappy v1.0.0 // indirect
	github.com/google/btree v1.1.3 // indirect
	github.com/google/flatbuffers v25.2.10+incompatible // indirect
	github.com/google/go-cmp v0.7.0 // indirect
	github.com/google/orderedcode v0.0.1 // indirect
	github.com/google/s2a-go v0.1.9 // indirect
	github.com/google/uuid v1.6.0 // indirect
	github.com/googleapis/enterprise-certificate-proxy v0.3.6 // indirect
	github.com/googleapis/gax-go/v2 v2.15.0 // indirect
	github.com/gorilla/handlers v1.5.2 // indirect
	github.com/gorilla/mux v1.8.1 // indirect
	github.com/gorilla/websocket v1.5.3 // indirect
	github.com/grpc-ecosystem/go-grpc-middleware v1.4.0 // indirect
	github.com/grpc-ecosystem/grpc-gateway v1.16.0 // indirect
	github.com/gsterjov/go-libsecret v0.0.0-20161001094733-a6f4afe4910c // indirect
	github.com/hashicorp/aws-sdk-go-base/v2 v2.0.0-beta.65 // indirect
	github.com/hashicorp/go-cleanhttp v0.5.2 // indirect
	github.com/hashicorp/go-getter v1.8.0 // indirect
	github.com/hashicorp/go-hclog v1.6.3 // indirect
	github.com/hashicorp/go-immutable-radix v1.3.1 // indirect
	github.com/hashicorp/go-metrics v0.5.4 // indirect
	github.com/hashicorp/go-plugin v1.7.0 // indirect
	github.com/hashicorp/go-safetemp v1.0.0 // indirect
	github.com/hashicorp/go-version v1.7.0 // indirect
	github.com/hashicorp/golang-lru v1.0.2 // indirect
	github.com/hashicorp/golang-lru/v2 v2.0.7 // indirect
	github.com/hashicorp/yamux v0.1.2 // indirect
	github.com/hdevalence/ed25519consensus v0.2.0 // indirect
	github.com/huandu/skiplist v1.2.1 // indirect
	github.com/iancoleman/strcase v0.3.0 // indirect
	github.com/improbable-eng/grpc-web v0.15.0 // indirect
	github.com/inconshreveable/mousetrap v1.1.0 // indirect
	github.com/jmhodges/levigo v1.0.0 // indirect
	github.com/klauspost/compress v1.18.0 // indirect
	github.com/klauspost/cpuid/v2 v2.2.10 // indirect
	github.com/kr/pretty v0.3.1 // indirect
	github.com/kr/text v0.2.0 // indirect
	github.com/lib/pq v1.10.9 // indirect
	github.com/linxGnu/grocksdb v1.10.1 // indirect
	github.com/manifoldco/promptui v0.9.0 // indirect
	github.com/mattn/go-colorable v0.1.14 // indirect
	github.com/mattn/go-isatty v0.0.20 // indirect
	github.com/minio/highwayhash v1.0.3 // indirect
	github.com/mitchellh/go-homedir v1.1.0 // indirect
	github.com/mtibben/percent v0.2.1 // indirect
	github.com/munnerz/goautoneg v0.0.0-20191010083416-a7dc8b61c822 // indirect
	github.com/oasisprotocol/curve25519-voi v0.0.0-20230904125328-1f23a7beb09a // indirect
	github.com/oklog/run v1.1.0 // indirect
	github.com/pelletier/go-toml/v2 v2.2.4 // indirect
	github.com/petermattis/goid v0.0.0-20240813172612-4fcff4a6cae7 // indirect
	github.com/pkg/errors v0.9.1 // indirect
	github.com/planetscale/vtprotobuf v0.6.1-0.20240319094008-0393e58bdf10 // indirect
	github.com/pmezard/go-difflib v1.0.1-0.20181226105442-5d4384ee4fb2 // indirect
	github.com/prometheus/client_golang v1.23.2 // indirect
	github.com/prometheus/client_model v0.6.2 // indirect
	github.com/prometheus/common v0.66.1 // indirect
	github.com/prometheus/procfs v0.16.1 // indirect
	github.com/rcrowley/go-metrics v0.0.0-20201227073835-cf1acfcdf475 // indirect
	github.com/rogpeppe/go-internal v1.14.1 // indirect
	github.com/rs/cors v1.11.1 // indirect
	github.com/rs/zerolog v1.34.0 // indirect
	github.com/sagikazarmark/locafero v0.11.0 // indirect
	github.com/sasha-s/go-deadlock v0.3.5 // indirect
	github.com/sourcegraph/conc v0.3.1-0.20240121214520-5f936abd7ae8 // indirect
	github.com/spf13/afero v1.15.0 // indirect
	github.com/spf13/cast v1.10.0 // indirect
	github.com/spf13/pflag v1.0.10 // indirect
	github.com/spf13/viper v1.21.0 // indirect
	github.com/spiffe/go-spiffe/v2 v2.5.0 // indirect
	github.com/subosito/gotenv v1.6.0 // indirect
	github.com/syndtr/goleveldb v1.0.1-0.20220721030215-126854af5e6d // indirect
	github.com/tidwall/btree v1.8.1 // indirect
	github.com/twitchyliquid64/golang-asm v0.15.1 // indirect
	github.com/ulikunitz/xz v0.5.14 // indirect
	github.com/zeebo/errs v1.4.0 // indirect
	github.com/zondax/golem v0.27.0 // indirect
	github.com/zondax/hid v0.9.2 // indirect
	github.com/zondax/ledger-go v1.0.1 // indirect
	go.etcd.io/bbolt v1.4.0 // indirect
	go.opentelemetry.io/auto/sdk v1.1.0 // indirect
	go.opentelemetry.io/contrib/detectors/gcp v1.36.0 // indirect
	go.opentelemetry.io/contrib/instrumentation/google.golang.org/grpc/otelgrpc v0.61.0 // indirect
	go.opentelemetry.io/contrib/instrumentation/net/http/otelhttp v0.62.0 // indirect
	go.opentelemetry.io/otel v1.37.0 // indirect
	go.opentelemetry.io/otel/metric v1.37.0 // indirect
	go.opentelemetry.io/otel/sdk v1.37.0 // indirect
	go.opentelemetry.io/otel/sdk/metric v1.37.0 // indirect
	go.opentelemetry.io/otel/trace v1.37.0 // indirect
	go.uber.org/multierr v1.11.0 // indirect
	go.uber.org/zap v1.27.0 // indirect
	go.yaml.in/yaml/v2 v2.4.2 // indirect
	go.yaml.in/yaml/v3 v3.0.4 // indirect
	golang.org/x/arch v0.17.0 // indirect
	golang.org/x/crypto v0.42.0 // indirect
	golang.org/x/exp v0.0.0-20250506013437-ce4c2cf36ca6 // indirect
	golang.org/x/net v0.43.0 // indirect
	golang.org/x/oauth2 v0.30.0 // indirect
	golang.org/x/sync v0.17.0 // indirect
	golang.org/x/sys v0.36.0 // indirect
	golang.org/x/term v0.35.0 // indirect
	golang.org/x/text v0.29.0 // indirect
	golang.org/x/time v0.12.0 // indirect
	google.golang.org/api v0.247.0 // indirect
	google.golang.org/genproto v0.0.0-20250603155806-513f23925822 // indirect
	google.golang.org/genproto/googleapis/api v0.0.0-20250818200422-3122310a409c // indirect
	google.golang.org/genproto/googleapis/rpc v0.0.0-20250818200422-3122310a409c // indirect
	gopkg.in/yaml.v3 v3.0.1 // indirect
	nhooyr.io/websocket v1.8.6 // indirect
	sigs.k8s.io/yaml v1.6.0 // indirect
)

// Here are the short-lived replace from the SimApp
// Replace here are pending PRs, or version to be tagged
// replace (
// 	<temporary replace>
// )
replace (
	cosmossdk.io/store => ../store
	github.com/cosmos/cosmos-sdk/blockstm => ../blockstm
)

// Below are the long-lived replace for tests.
replace (
	// We always want to test against the latest version of the simapp.
	cosmossdk.io/simapp => ../simapp
	github.com/99designs/keyring => github.com/cosmos/keyring v1.2.0
	// We always want to test against the latest version of the SDK.
	github.com/cosmos/cosmos-sdk => ../.
	// Fix upstream GHSA-h395-qcrw-5vmq and GHSA-3vp4-m3rf-835h vulnerabilities.
	// TODO Remove it: https://github.com/cosmos/cosmos-sdk/issues/10409
	github.com/gin-gonic/gin => github.com/gin-gonic/gin v1.9.1
)<|MERGE_RESOLUTION|>--- conflicted
+++ resolved
@@ -1,10 +1,6 @@
 module github.com/cosmos/cosmos-sdk/tests
 
-<<<<<<< HEAD
 go 1.25.0
-=======
-go 1.24.0
->>>>>>> 81de795d
 
 require (
 	cosmossdk.io/api v0.9.2
