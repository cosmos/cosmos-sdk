--- conflicted
+++ resolved
@@ -105,12 +105,8 @@
 	github.com/gtank/ristretto255 v0.1.2 // indirect
 	github.com/hashicorp/errwrap v1.1.0 // indirect
 	github.com/hashicorp/go-cleanhttp v0.5.2 // indirect
-<<<<<<< HEAD
-	github.com/hashicorp/go-getter v1.6.2 // indirect
+	github.com/hashicorp/go-getter v1.7.0 // indirect
 	github.com/hashicorp/go-hclog v1.2.0 // indirect
-=======
-	github.com/hashicorp/go-getter v1.7.0 // indirect
->>>>>>> 9569b349
 	github.com/hashicorp/go-immutable-radix v1.3.1 // indirect
 	github.com/hashicorp/go-multierror v1.1.1 // indirect
 	github.com/hashicorp/go-plugin v1.4.8 // indirect
@@ -199,11 +195,7 @@
 // It must be in sync with SimApp temporary replaces
 replace (
 	// TODO tag all extracted modules after SDK refactor
-<<<<<<< HEAD
-	cosmossdk.io/log => ../log
 	cosmossdk.io/store => ../store
-=======
->>>>>>> 9569b349
 	cosmossdk.io/x/evidence => ../x/evidence
 	cosmossdk.io/x/feegrant => ../x/feegrant
 	cosmossdk.io/x/nft => ../x/nft
