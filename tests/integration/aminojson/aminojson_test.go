package aminojson

import (
	"context"
	"fmt"
	"reflect"
	"testing"
	"time"

	cosmos_proto "github.com/cosmos/cosmos-proto"
	"github.com/stretchr/testify/require"
	"google.golang.org/protobuf/proto"
	"google.golang.org/protobuf/reflect/protoreflect"
	"google.golang.org/protobuf/reflect/protoregistry"
	"google.golang.org/protobuf/types/known/anypb"
	"google.golang.org/protobuf/types/known/durationpb"
	"google.golang.org/protobuf/types/known/timestamppb"
	"pgregory.net/rapid"

	"github.com/cosmos/cosmos-proto/rapidproto"
	gogoproto "github.com/cosmos/gogoproto/proto"

	"cosmossdk.io/api/amino"
	authapi "cosmossdk.io/api/cosmos/auth/v1beta1"
	authzapi "cosmossdk.io/api/cosmos/authz/v1beta1"
	bankapi "cosmossdk.io/api/cosmos/bank/v1beta1"
	v1beta1 "cosmossdk.io/api/cosmos/base/v1beta1"
	consensusapi "cosmossdk.io/api/cosmos/consensus/v1"
	"cosmossdk.io/api/cosmos/crypto/ed25519"
	multisigapi "cosmossdk.io/api/cosmos/crypto/multisig"
	"cosmossdk.io/api/cosmos/crypto/secp256k1"
	distapi "cosmossdk.io/api/cosmos/distribution/v1beta1"
	evidenceapi "cosmossdk.io/api/cosmos/evidence/v1beta1"
	feegrantapi "cosmossdk.io/api/cosmos/feegrant/v1beta1"
	gov_v1_api "cosmossdk.io/api/cosmos/gov/v1"
	gov_v1beta1_api "cosmossdk.io/api/cosmos/gov/v1beta1"
	groupapi "cosmossdk.io/api/cosmos/group/v1"
	mintapi "cosmossdk.io/api/cosmos/mint/v1beta1"
	paramsapi "cosmossdk.io/api/cosmos/params/v1beta1"
	slashingapi "cosmossdk.io/api/cosmos/slashing/v1beta1"
	stakingapi "cosmossdk.io/api/cosmos/staking/v1beta1"
	txv1beta1 "cosmossdk.io/api/cosmos/tx/v1beta1"
	upgradeapi "cosmossdk.io/api/cosmos/upgrade/v1beta1"
	vestingapi "cosmossdk.io/api/cosmos/vesting/v1beta1"
	"cosmossdk.io/x/evidence"
	evidencetypes "cosmossdk.io/x/evidence/types"
	feegranttypes "cosmossdk.io/x/feegrant"
	feegrantmodule "cosmossdk.io/x/feegrant/module"
	"cosmossdk.io/x/tx/signing/aminojson"
	signing_testutil "cosmossdk.io/x/tx/signing/testutil"
	"cosmossdk.io/x/upgrade"
	upgradetypes "cosmossdk.io/x/upgrade/types"
	codectypes "github.com/cosmos/cosmos-sdk/codec/types"
	ed25519types "github.com/cosmos/cosmos-sdk/crypto/keys/ed25519"
	"github.com/cosmos/cosmos-sdk/crypto/keys/multisig"
	secp256k1types "github.com/cosmos/cosmos-sdk/crypto/keys/secp256k1"
	gogo_testpb "github.com/cosmos/cosmos-sdk/tests/integration/aminojson/internal/gogo/testpb"
	pulsar_testpb "github.com/cosmos/cosmos-sdk/tests/integration/aminojson/internal/pulsar/testpb"
	"github.com/cosmos/cosmos-sdk/testutil/testdata"
	"github.com/cosmos/cosmos-sdk/types"
	"github.com/cosmos/cosmos-sdk/types/bech32"
	"github.com/cosmos/cosmos-sdk/types/module/testutil"
	signingtypes "github.com/cosmos/cosmos-sdk/types/tx/signing"
	"github.com/cosmos/cosmos-sdk/x/auth"
	"github.com/cosmos/cosmos-sdk/x/auth/signing"
	"github.com/cosmos/cosmos-sdk/x/auth/tx"
	authtypes "github.com/cosmos/cosmos-sdk/x/auth/types"
	"github.com/cosmos/cosmos-sdk/x/auth/vesting"
	vestingtypes "github.com/cosmos/cosmos-sdk/x/auth/vesting/types"
	authztypes "github.com/cosmos/cosmos-sdk/x/authz"
	authzmodule "github.com/cosmos/cosmos-sdk/x/authz/module"
	"github.com/cosmos/cosmos-sdk/x/bank"
	banktypes "github.com/cosmos/cosmos-sdk/x/bank/types"
	"github.com/cosmos/cosmos-sdk/x/consensus"
	consensustypes "github.com/cosmos/cosmos-sdk/x/consensus/types"
	"github.com/cosmos/cosmos-sdk/x/distribution"
	disttypes "github.com/cosmos/cosmos-sdk/x/distribution/types"
	"github.com/cosmos/cosmos-sdk/x/gov"
	gov_v1_types "github.com/cosmos/cosmos-sdk/x/gov/types/v1"
	gov_v1beta1_types "github.com/cosmos/cosmos-sdk/x/gov/types/v1beta1"
	grouptypes "github.com/cosmos/cosmos-sdk/x/group"
	groupmodule "github.com/cosmos/cosmos-sdk/x/group/module"
	"github.com/cosmos/cosmos-sdk/x/mint"
	minttypes "github.com/cosmos/cosmos-sdk/x/mint/types"
	"github.com/cosmos/cosmos-sdk/x/params"
	"github.com/cosmos/cosmos-sdk/x/params/types/proposal"
	"github.com/cosmos/cosmos-sdk/x/slashing"
	slashingtypes "github.com/cosmos/cosmos-sdk/x/slashing/types"
	"github.com/cosmos/cosmos-sdk/x/staking"
	stakingtypes "github.com/cosmos/cosmos-sdk/x/staking/types"
)

type generatedType struct {
	pulsar proto.Message
	gogo   gogoproto.Message
	opts   rapidproto.GeneratorOptions
}

func genType(gogo gogoproto.Message, pulsar proto.Message, opts rapidproto.GeneratorOptions) generatedType {
	return generatedType{
		pulsar: pulsar,
		gogo:   gogo,
		opts:   opts,
	}
}

func withDecisionPolicy(opts rapidproto.GeneratorOptions) rapidproto.GeneratorOptions {
	return opts.
		WithAnyTypes(
			&groupapi.ThresholdDecisionPolicy{},
			&groupapi.PercentageDecisionPolicy{}).
		WithDisallowNil().
		WithInterfaceHint("cosmos.group.v1.DecisionPolicy", &groupapi.ThresholdDecisionPolicy{}).
		WithInterfaceHint("cosmos.group.v1.DecisionPolicy", &groupapi.PercentageDecisionPolicy{})
}

func generatorFieldMapper(t *rapid.T, field protoreflect.FieldDescriptor, name string) (protoreflect.Value, bool) {
	opts := field.Options()
	switch {
	case proto.HasExtension(opts, cosmos_proto.E_Scalar):
		scalar := proto.GetExtension(opts, cosmos_proto.E_Scalar).(string)
		switch scalar {
		case "cosmos.Int":
			i32 := rapid.Int32().Draw(t, name)
			return protoreflect.ValueOfString(fmt.Sprintf("%d", i32)), true
		case "cosmos.Dec":
			return protoreflect.ValueOfString(""), true
		}
	case field.Kind() == protoreflect.BytesKind:
		if proto.HasExtension(opts, amino.E_Encoding) {
			encoding := proto.GetExtension(opts, amino.E_Encoding).(string)
			if encoding == "cosmos_dec_bytes" {
				return protoreflect.ValueOfBytes([]byte{}), true
			}
		}
	}

	return protoreflect.Value{}, false
}

var (
	genOpts = rapidproto.GeneratorOptions{
		Resolver:  protoregistry.GlobalTypes,
		FieldMaps: []rapidproto.FieldMapper{generatorFieldMapper},
	}
	genTypes = []generatedType{
		// auth
		genType(&authtypes.Params{}, &authapi.Params{}, genOpts),
		genType(&authtypes.BaseAccount{}, &authapi.BaseAccount{}, genOpts.WithAnyTypes(&ed25519.PubKey{})),
		genType(&authtypes.ModuleAccount{}, &authapi.ModuleAccount{}, genOpts.WithAnyTypes(&ed25519.PubKey{})),
		genType(&authtypes.ModuleCredential{}, &authapi.ModuleCredential{}, genOpts),
		genType(&authtypes.MsgUpdateParams{}, &authapi.MsgUpdateParams{}, genOpts.WithDisallowNil()),

		// authz
		genType(&authztypes.GenericAuthorization{}, &authzapi.GenericAuthorization{}, genOpts),
		genType(&authztypes.Grant{}, &authzapi.Grant{},
			genOpts.WithAnyTypes(&authzapi.GenericAuthorization{}).
				WithDisallowNil().
				WithInterfaceHint("cosmos.authz.v1beta1.Authorization", &authzapi.GenericAuthorization{}),
		),
		genType(&authztypes.MsgGrant{}, &authzapi.MsgGrant{},
			genOpts.WithAnyTypes(&authzapi.GenericAuthorization{}).
				WithInterfaceHint("cosmos.authz.v1beta1.Authorization", &authzapi.GenericAuthorization{}).
				WithDisallowNil(),
		),
		genType(&authztypes.MsgExec{}, &authzapi.MsgExec{},
			genOpts.WithAnyTypes(&authzapi.MsgGrant{}, &authzapi.GenericAuthorization{}).
				WithDisallowNil().
				WithInterfaceHint("cosmos.authz.v1beta1.Authorization", &authzapi.GenericAuthorization{}).
				WithInterfaceHint("cosmos.base.v1beta1.Msg", &authzapi.MsgGrant{}),
		),

		// bank
		genType(&banktypes.MsgSend{}, &bankapi.MsgSend{}, genOpts.WithDisallowNil()),
		genType(&banktypes.MsgMultiSend{}, &bankapi.MsgMultiSend{}, genOpts.WithDisallowNil()),
		genType(&banktypes.MsgUpdateParams{}, &bankapi.MsgUpdateParams{}, genOpts.WithDisallowNil()),
		genType(&banktypes.MsgSetSendEnabled{}, &bankapi.MsgSetSendEnabled{}, genOpts),
		genType(&banktypes.SendAuthorization{}, &bankapi.SendAuthorization{}, genOpts),
		genType(&banktypes.Params{}, &bankapi.Params{}, genOpts),

		// consensus
		genType(&consensustypes.MsgUpdateParams{}, &consensusapi.MsgUpdateParams{}, genOpts.WithDisallowNil()),

		// crypto
		genType(&multisig.LegacyAminoPubKey{}, &multisigapi.LegacyAminoPubKey{},
			genOpts.WithAnyTypes(&ed25519.PubKey{}, &secp256k1.PubKey{})),

		// distribution
		genType(&disttypes.MsgWithdrawDelegatorReward{}, &distapi.MsgWithdrawDelegatorReward{}, genOpts),
		genType(&disttypes.MsgWithdrawValidatorCommission{}, &distapi.MsgWithdrawValidatorCommission{}, genOpts),
		genType(&disttypes.MsgSetWithdrawAddress{}, &distapi.MsgSetWithdrawAddress{}, genOpts),
		genType(&disttypes.MsgFundCommunityPool{}, &distapi.MsgFundCommunityPool{}, genOpts),
		genType(&disttypes.MsgUpdateParams{}, &distapi.MsgUpdateParams{}, genOpts.WithDisallowNil()),
		genType(&disttypes.MsgCommunityPoolSpend{}, &distapi.MsgCommunityPoolSpend{}, genOpts),
		genType(&disttypes.MsgDepositValidatorRewardsPool{}, &distapi.MsgDepositValidatorRewardsPool{}, genOpts),
		genType(&disttypes.Params{}, &distapi.Params{}, genOpts),

		// evidence
		genType(&evidencetypes.Equivocation{}, &evidenceapi.Equivocation{}, genOpts.WithDisallowNil()),
		genType(&evidencetypes.MsgSubmitEvidence{}, &evidenceapi.MsgSubmitEvidence{},
			genOpts.WithAnyTypes(&evidenceapi.Equivocation{}).
				WithDisallowNil().
				WithInterfaceHint("cosmos.evidence.v1beta1.Evidence", &evidenceapi.Equivocation{})),

		// feegrant
		genType(&feegranttypes.MsgGrantAllowance{}, &feegrantapi.MsgGrantAllowance{},
			genOpts.WithDisallowNil().
				WithAnyTypes(
					&feegrantapi.BasicAllowance{},
					&feegrantapi.PeriodicAllowance{}).
				WithInterfaceHint("cosmos.feegrant.v1beta1.FeeAllowanceI", &feegrantapi.BasicAllowance{}).
				WithInterfaceHint("cosmos.feegrant.v1beta1.FeeAllowanceI", &feegrantapi.PeriodicAllowance{}),
		),
		genType(&feegranttypes.MsgRevokeAllowance{}, &feegrantapi.MsgRevokeAllowance{}, genOpts),
		genType(&feegranttypes.BasicAllowance{}, &feegrantapi.BasicAllowance{}, genOpts.WithDisallowNil()),
		genType(&feegranttypes.PeriodicAllowance{}, &feegrantapi.PeriodicAllowance{}, genOpts.WithDisallowNil()),
		genType(&feegranttypes.AllowedMsgAllowance{}, &feegrantapi.AllowedMsgAllowance{},
			genOpts.WithDisallowNil().
				WithAnyTypes(
					&feegrantapi.BasicAllowance{},
					&feegrantapi.PeriodicAllowance{}).
				WithInterfaceHint("cosmos.feegrant.v1beta1.FeeAllowanceI", &feegrantapi.BasicAllowance{}).
				WithInterfaceHint("cosmos.feegrant.v1beta1.FeeAllowanceI", &feegrantapi.PeriodicAllowance{}),
		),

		// gov v1beta1
		genType(&gov_v1beta1_types.MsgSubmitProposal{}, &gov_v1beta1_api.MsgSubmitProposal{},
			genOpts.WithAnyTypes(&gov_v1beta1_api.TextProposal{}).
				WithDisallowNil().
				WithInterfaceHint("cosmos.gov.v1beta1.Content", &gov_v1beta1_api.TextProposal{}),
		),
		genType(&gov_v1beta1_types.MsgDeposit{}, &gov_v1beta1_api.MsgDeposit{}, genOpts),
		genType(&gov_v1beta1_types.MsgVote{}, &gov_v1beta1_api.MsgVote{}, genOpts),
		genType(&gov_v1beta1_types.MsgVoteWeighted{}, &gov_v1beta1_api.MsgVoteWeighted{}, genOpts),
		genType(&gov_v1beta1_types.TextProposal{}, &gov_v1beta1_api.TextProposal{}, genOpts),

		// gov v1
		genType(&gov_v1_types.MsgSubmitProposal{}, &gov_v1_api.MsgSubmitProposal{},
			genOpts.WithAnyTypes(&gov_v1_api.MsgVote{}, &gov_v1_api.MsgVoteWeighted{}, &gov_v1_api.MsgDeposit{},
				&gov_v1_api.MsgExecLegacyContent{}, &gov_v1_api.MsgUpdateParams{}).
				WithInterfaceHint("cosmos.gov.v1beta1.Content", &gov_v1beta1_api.TextProposal{}).
				WithDisallowNil(),
		),
		genType(&gov_v1_types.MsgDeposit{}, &gov_v1_api.MsgDeposit{}, genOpts),
		genType(&gov_v1_types.MsgVote{}, &gov_v1_api.MsgVote{}, genOpts),
		genType(&gov_v1_types.MsgVoteWeighted{}, &gov_v1_api.MsgVoteWeighted{}, genOpts),
		genType(&gov_v1_types.MsgExecLegacyContent{}, &gov_v1_api.MsgExecLegacyContent{},
			genOpts.WithAnyTypes(&gov_v1beta1_api.TextProposal{}).
				WithDisallowNil().
				WithInterfaceHint("cosmos.gov.v1beta1.Content", &gov_v1beta1_api.TextProposal{})),
		genType(&gov_v1_types.MsgUpdateParams{}, &gov_v1_api.MsgUpdateParams{}, genOpts.WithDisallowNil()),

		// group
		genType(&grouptypes.MsgCreateGroup{}, &groupapi.MsgCreateGroup{}, genOpts),
		genType(&grouptypes.MsgUpdateGroupMembers{}, &groupapi.MsgUpdateGroupMembers{}, genOpts),
		genType(&grouptypes.MsgUpdateGroupAdmin{}, &groupapi.MsgUpdateGroupAdmin{}, genOpts),
		genType(&grouptypes.MsgUpdateGroupMetadata{}, &groupapi.MsgUpdateGroupMetadata{}, genOpts),
		genType(&grouptypes.MsgCreateGroupWithPolicy{}, &groupapi.MsgCreateGroupWithPolicy{},
			withDecisionPolicy(genOpts)),
		genType(&grouptypes.MsgCreateGroupPolicy{}, &groupapi.MsgCreateGroupPolicy{},
			withDecisionPolicy(genOpts)),
		genType(&grouptypes.MsgUpdateGroupPolicyAdmin{}, &groupapi.MsgUpdateGroupPolicyAdmin{}, genOpts),
		genType(&grouptypes.MsgUpdateGroupPolicyDecisionPolicy{}, &groupapi.MsgUpdateGroupPolicyDecisionPolicy{},
			withDecisionPolicy(genOpts)),
		genType(&grouptypes.MsgUpdateGroupPolicyMetadata{}, &groupapi.MsgUpdateGroupPolicyMetadata{}, genOpts),
		genType(&grouptypes.MsgSubmitProposal{}, &groupapi.MsgSubmitProposal{},
			genOpts.WithDisallowNil().
				WithAnyTypes(&groupapi.MsgCreateGroup{}, &groupapi.MsgUpdateGroupMembers{}).
				WithInterfaceHint("cosmos.base.v1beta1.Msg", &groupapi.MsgCreateGroup{}).
				WithInterfaceHint("cosmos.base.v1beta1.Msg", &groupapi.MsgUpdateGroupMembers{}),
		),
		genType(&grouptypes.MsgVote{}, &groupapi.MsgVote{}, genOpts),
		genType(&grouptypes.MsgExec{}, &groupapi.MsgExec{}, genOpts),
		genType(&grouptypes.MsgLeaveGroup{}, &groupapi.MsgLeaveGroup{}, genOpts),

		// mint
		genType(&minttypes.Params{}, &mintapi.Params{}, genOpts),
		genType(&minttypes.MsgUpdateParams{}, &mintapi.MsgUpdateParams{}, genOpts.WithDisallowNil()),

		// params
		genType(&proposal.ParameterChangeProposal{}, &paramsapi.ParameterChangeProposal{}, genOpts),

		// slashing
		genType(&slashingtypes.Params{}, &slashingapi.Params{}, genOpts.WithDisallowNil()),
		genType(&slashingtypes.MsgUnjail{}, &slashingapi.MsgUnjail{}, genOpts),
		genType(&slashingtypes.MsgUpdateParams{}, &slashingapi.MsgUpdateParams{}, genOpts.WithDisallowNil()),

		// staking
		genType(&stakingtypes.MsgCreateValidator{}, &stakingapi.MsgCreateValidator{},
			genOpts.WithDisallowNil().
				WithAnyTypes(&ed25519.PubKey{}).
				WithInterfaceHint("cosmos.crypto.PubKey", &ed25519.PubKey{}),
		),
		genType(&stakingtypes.MsgEditValidator{}, &stakingapi.MsgEditValidator{}, genOpts.WithDisallowNil()),
		genType(&stakingtypes.MsgDelegate{}, &stakingapi.MsgDelegate{}, genOpts.WithDisallowNil()),
		genType(&stakingtypes.MsgUndelegate{}, &stakingapi.MsgUndelegate{}, genOpts.WithDisallowNil()),
		genType(&stakingtypes.MsgBeginRedelegate{}, &stakingapi.MsgBeginRedelegate{}, genOpts.WithDisallowNil()),
		genType(&stakingtypes.MsgUpdateParams{}, &stakingapi.MsgUpdateParams{}, genOpts.WithDisallowNil()),
		genType(&stakingtypes.StakeAuthorization{}, &stakingapi.StakeAuthorization{}, genOpts),

		// upgrade
		genType(&upgradetypes.CancelSoftwareUpgradeProposal{}, &upgradeapi.CancelSoftwareUpgradeProposal{}, genOpts),       // nolint:staticcheck // testing legacy code path
		genType(&upgradetypes.SoftwareUpgradeProposal{}, &upgradeapi.SoftwareUpgradeProposal{}, genOpts.WithDisallowNil()), // nolint:staticcheck // testing legacy code path
		genType(&upgradetypes.Plan{}, &upgradeapi.Plan{}, genOpts.WithDisallowNil()),
		genType(&upgradetypes.MsgSoftwareUpgrade{}, &upgradeapi.MsgSoftwareUpgrade{}, genOpts.WithDisallowNil()),
		genType(&upgradetypes.MsgCancelUpgrade{}, &upgradeapi.MsgCancelUpgrade{}, genOpts),

		// vesting
		genType(&vestingtypes.BaseVestingAccount{}, &vestingapi.BaseVestingAccount{}, genOpts.WithDisallowNil()),
		genType(&vestingtypes.ContinuousVestingAccount{}, &vestingapi.ContinuousVestingAccount{}, genOpts.WithDisallowNil()),
		genType(&vestingtypes.DelayedVestingAccount{}, &vestingapi.DelayedVestingAccount{}, genOpts.WithDisallowNil()),
		genType(&vestingtypes.PeriodicVestingAccount{}, &vestingapi.PeriodicVestingAccount{}, genOpts.WithDisallowNil()),
		genType(&vestingtypes.PermanentLockedAccount{}, &vestingapi.PermanentLockedAccount{}, genOpts.WithDisallowNil()),
		genType(&vestingtypes.MsgCreateVestingAccount{}, &vestingapi.MsgCreateVestingAccount{}, genOpts),
		genType(&vestingtypes.MsgCreatePermanentLockedAccount{}, &vestingapi.MsgCreatePermanentLockedAccount{}, genOpts),
		genType(&vestingtypes.MsgCreatePeriodicVestingAccount{}, &vestingapi.MsgCreatePeriodicVestingAccount{}, genOpts),
	}
)

// TestAminoJSON_Equivalence tests that x/tx/Encoder encoding is equivalent to the legacy Encoder encoding.
// A custom generator is used to generate random messages that are then encoded using both encoders.  The custom
// generator only supports proto.Message (which implement the protoreflect API) so in order to test legacy gogo types
// we end up with a workflow as follows:
//
// 1. Generate a random protobuf proto.Message using the custom generator
// 2. Marshal the proto.Message to protobuf binary bytes
// 3. Unmarshal the protobuf bytes to a gogoproto.Message
// 4. Marshal the gogoproto.Message to amino JSON bytes
// 5. Marshal the proto.Message to amino JSON bytes
// 6. Compare the amino JSON bytes from steps 4 and 5
//
// In order for step 3 to work certain restrictions on the data generated in step 1 must be enforced and are described
// by the mutation of genOpts passed to the generator.
func TestAminoJSON_Equivalence(t *testing.T) {
	encCfg := testutil.MakeTestEncodingConfig(
		auth.AppModuleBasic{}, authzmodule.AppModuleBasic{}, bank.AppModuleBasic{}, consensus.AppModuleBasic{},
		distribution.AppModuleBasic{}, evidence.AppModuleBasic{}, feegrantmodule.AppModuleBasic{},
		gov.AppModuleBasic{}, groupmodule.AppModuleBasic{}, mint.AppModuleBasic{}, params.AppModuleBasic{},
		slashing.AppModuleBasic{}, staking.AppModuleBasic{}, upgrade.AppModuleBasic{}, vesting.AppModuleBasic{})
	aj := aminojson.NewAminoJSON()

	for _, tt := range genTypes {
		name := string(tt.pulsar.ProtoReflect().Descriptor().FullName())
		t.Run(name, func(t *testing.T) {
			gen := rapidproto.MessageGenerator(tt.pulsar, tt.opts)
			fmt.Printf("testing %s\n", tt.pulsar.ProtoReflect().Descriptor().FullName())
			rapid.Check(t, func(t *rapid.T) {
				// uncomment to debug; catch a panic and inspect application state
				// defer func() {
				//	if r := recover(); r != nil {
				//		//fmt.Printf("Panic: %+v\n", r)
				//		t.FailNow()
				//	}
				// }()

				msg := gen.Draw(t, "msg")
				postFixPulsarMessage(msg)

				gogo := tt.gogo
				sanity := tt.pulsar

				protoBz, err := proto.Marshal(msg)
				require.NoError(t, err)

				err = proto.Unmarshal(protoBz, sanity)
				require.NoError(t, err)

				err = encCfg.Codec.Unmarshal(protoBz, gogo)
				require.NoError(t, err)

				legacyAminoJSON, err := encCfg.Amino.MarshalJSON(gogo)
				require.NoError(t, err)
				aminoJSON, err := aj.Marshal(msg)
				require.NoError(t, err)
<<<<<<< HEAD
				require.Equal(t, string(legacyAminoJson), string(aminoJson))

				// test amino json signer handler equivalence
				gogoMsg, ok := gogo.(types.Msg)
				if !ok {
					// not signable
					return
				}

				handlerOptions := signing_testutil.HandlerArgumentOptions{
					ChainId:       "test-chain",
					Memo:          "sometestmemo",
					Msg:           tt.pulsar,
					AccNum:        1,
					AccSeq:        2,
					SignerAddress: "signerAddress",
					Fee: &txv1beta1.Fee{
						Amount: []*v1beta1.Coin{{Denom: "uatom", Amount: "1000"}},
					},
				}

				signerData, txData, err := signing_testutil.MakeHandlerArguments(handlerOptions)
				require.NoError(t, err)

				handler := aminojson.NewSignModeHandler(aminojson.SignModeHandlerOptions{})
				signBz, err := handler.GetSignBytes(context.Background(), signerData, txData)
				require.NoError(t, err)

				legacyHandler := tx.NewSignModeLegacyAminoJSONHandler()
				txBuilder := encCfg.TxConfig.NewTxBuilder()
				require.NoError(t, txBuilder.SetMsgs([]types.Msg{gogoMsg}...))
				txBuilder.SetMemo(handlerOptions.Memo)
				txBuilder.SetFeeAmount(types.Coins{types.NewInt64Coin("uatom", 1000)})
				theTx := txBuilder.GetTx()

				legacySigningData := signing.SignerData{
					ChainID:       handlerOptions.ChainId,
					Address:       handlerOptions.SignerAddress,
					AccountNumber: handlerOptions.AccNum,
					Sequence:      handlerOptions.AccSeq,
				}
				legacySignBz, err := legacyHandler.GetSignBytes(signingtypes.SignMode_SIGN_MODE_LEGACY_AMINO_JSON,
					legacySigningData, theTx)
				require.NoError(t, err)
				require.Equal(t, string(legacySignBz), string(signBz))
=======
				require.Equal(t, string(legacyAminoJSON), string(aminoJSON))
>>>>>>> 9a09f865
			})
		})
	}
}

func newAny(t *testing.T, msg proto.Message) *anypb.Any {
	bz, err := proto.Marshal(msg)
	require.NoError(t, err)
	typeName := fmt.Sprintf("/%s", msg.ProtoReflect().Descriptor().FullName())
	return &anypb.Any{
		TypeUrl: typeName,
		Value:   bz,
	}
}

// TestAminoJSON_LegacyParity tests that the Encoder encoder produces the same output as the Encoder encoder.
func TestAminoJSON_LegacyParity(t *testing.T) {
	encCfg := testutil.MakeTestEncodingConfig(auth.AppModuleBasic{}, authzmodule.AppModuleBasic{},
		bank.AppModuleBasic{}, distribution.AppModuleBasic{}, slashing.AppModuleBasic{}, staking.AppModuleBasic{},
		vesting.AppModuleBasic{})

	aj := aminojson.NewAminoJSON()
	addr1 := types.AccAddress("addr1")
	now := time.Now()

	genericAuth, _ := codectypes.NewAnyWithValue(&authztypes.GenericAuthorization{Msg: "foo"})
	genericAuthPulsar := newAny(t, &authzapi.GenericAuthorization{Msg: "foo"})
	pubkeyAny, _ := codectypes.NewAnyWithValue(&secp256k1types.PubKey{Key: []byte("foo")})
	pubkeyAnyPulsar := newAny(t, &secp256k1.PubKey{Key: []byte("foo")})
	dec10bz, _ := types.NewDec(10).Marshal()
	int123bz, _ := types.NewInt(123).Marshal()

	cases := map[string]struct {
		gogo               gogoproto.Message
		pulsar             proto.Message
		pulsarMarshalFails bool

		// this will fail in cases where a lossy encoding of an empty array to protobuf occurs. the unmarshalled bytes
		// represent the array as nil, and a subsequent marshal to JSON represent the array as null instead of empty.
		roundTripUnequal bool

		// pulsar does not support marshalling a math.Dec as anything except a string.  Therefore, we cannot unmarshal
		// a pulsar encoded Math.dec (the string representation of a Decimal) into a gogo Math.dec (expecting an int64).
		protoUnmarshalFails bool
	}{
		"auth/params": {gogo: &authtypes.Params{TxSigLimit: 10}, pulsar: &authapi.Params{TxSigLimit: 10}},
		"auth/module_account": {
			gogo: &authtypes.ModuleAccount{
				BaseAccount: authtypes.NewBaseAccountWithAddress(addr1), Permissions: []string{},
			},
			pulsar: &authapi.ModuleAccount{
				BaseAccount: &authapi.BaseAccount{Address: addr1.String()}, Permissions: []string{},
			},
			roundTripUnequal: true,
		},
		"auth/base_account": {
			gogo:   &authtypes.BaseAccount{Address: addr1.String(), PubKey: pubkeyAny},
			pulsar: &authapi.BaseAccount{Address: addr1.String(), PubKey: pubkeyAnyPulsar},
		},
		"authz/msg_grant": {
			gogo: &authztypes.MsgGrant{
				Grant: authztypes.Grant{Expiration: &now, Authorization: genericAuth},
			},
			pulsar: &authzapi.MsgGrant{
				Grant: &authzapi.Grant{Expiration: timestamppb.New(now), Authorization: genericAuthPulsar},
			},
		},
		"authz/msg_update_params": {
			gogo:   &authtypes.MsgUpdateParams{Params: authtypes.Params{TxSigLimit: 10}},
			pulsar: &authapi.MsgUpdateParams{Params: &authapi.Params{TxSigLimit: 10}},
		},
		"authz/msg_exec/empty_msgs": {
			gogo:   &authztypes.MsgExec{Msgs: []*codectypes.Any{}},
			pulsar: &authzapi.MsgExec{Msgs: []*anypb.Any{}},
		},
		"distribution/delegator_starting_info": {
			gogo:   &disttypes.DelegatorStartingInfo{},
			pulsar: &distapi.DelegatorStartingInfo{},
		},
		"distribution/delegator_starting_info/non_zero_dec": {
			gogo:                &disttypes.DelegatorStartingInfo{Stake: types.NewDec(10)},
			pulsar:              &distapi.DelegatorStartingInfo{Stake: "10.000000000000000000"},
			protoUnmarshalFails: true,
		},
		"distribution/delegation_delegator_reward": {
			gogo:   &disttypes.DelegationDelegatorReward{},
			pulsar: &distapi.DelegationDelegatorReward{},
		},
		"distribution/community_pool_spend_proposal_with_deposit": {
			gogo:   &disttypes.CommunityPoolSpendProposalWithDeposit{},
			pulsar: &distapi.CommunityPoolSpendProposalWithDeposit{},
		},
		"distribution/msg_withdraw_delegator_reward": {
			gogo:   &disttypes.MsgWithdrawDelegatorReward{DelegatorAddress: "foo"},
			pulsar: &distapi.MsgWithdrawDelegatorReward{DelegatorAddress: "foo"},
		},
		"crypto/ed25519": {
			gogo:   &ed25519types.PubKey{Key: []byte("key")},
			pulsar: &ed25519.PubKey{Key: []byte("key")},
		},
		"crypto/secp256k1": {
			gogo:   &secp256k1types.PubKey{Key: []byte("key")},
			pulsar: &secp256k1.PubKey{Key: []byte("key")},
		},
		"crypto/legacy_amino_pubkey": {
			gogo:   &multisig.LegacyAminoPubKey{PubKeys: []*codectypes.Any{pubkeyAny}},
			pulsar: &multisigapi.LegacyAminoPubKey{PublicKeys: []*anypb.Any{pubkeyAnyPulsar}},
		},
		"crypto/legacy_amino_pubkey/empty": {
			gogo:   &multisig.LegacyAminoPubKey{},
			pulsar: &multisigapi.LegacyAminoPubKey{},
		},
		"consensus/evidence_params/duration": {
			gogo:   &gov_v1beta1_types.VotingParams{VotingPeriod: 1e9 + 7},
			pulsar: &gov_v1beta1_api.VotingParams{VotingPeriod: &durationpb.Duration{Seconds: 1, Nanos: 7}},
		},
		"consensus/evidence_params/big_duration": {
			gogo: &gov_v1beta1_types.VotingParams{VotingPeriod: time.Duration(rapidproto.MaxDurationSeconds*1e9) + 999999999},
			pulsar: &gov_v1beta1_api.VotingParams{VotingPeriod: &durationpb.Duration{
				Seconds: rapidproto.MaxDurationSeconds, Nanos: 999999999,
			}},
		},
		"consensus/evidence_params/too_big_duration": {
			gogo: &gov_v1beta1_types.VotingParams{VotingPeriod: time.Duration(rapidproto.MaxDurationSeconds*1e9) + 999999999},
			pulsar: &gov_v1beta1_api.VotingParams{VotingPeriod: &durationpb.Duration{
				Seconds: rapidproto.MaxDurationSeconds + 1, Nanos: 999999999,
			}},
			pulsarMarshalFails: true,
		},
		// amino.dont_omitempty + empty/nil lists produce some surprising results
		"bank/send_authorization/empty_coins": {
			gogo:   &banktypes.SendAuthorization{SpendLimit: []types.Coin{}},
			pulsar: &bankapi.SendAuthorization{SpendLimit: []*v1beta1.Coin{}},
		},
		"bank/send_authorization/nil_coins": {
			gogo:   &banktypes.SendAuthorization{SpendLimit: nil},
			pulsar: &bankapi.SendAuthorization{SpendLimit: nil},
		},
		"bank/send_authorization/empty_list": {
			gogo:   &banktypes.SendAuthorization{AllowList: []string{}},
			pulsar: &bankapi.SendAuthorization{AllowList: []string{}},
		},
		"bank/send_authorization/nil_list": {
			gogo:   &banktypes.SendAuthorization{AllowList: nil},
			pulsar: &bankapi.SendAuthorization{AllowList: nil},
		},
		"bank/msg_multi_send/nil_everything": {
			gogo:   &banktypes.MsgMultiSend{},
			pulsar: &bankapi.MsgMultiSend{},
		},
		"slashing/params/empty_dec": {
			gogo:   &slashingtypes.Params{DowntimeJailDuration: 1e9 + 7},
			pulsar: &slashingapi.Params{DowntimeJailDuration: &durationpb.Duration{Seconds: 1, Nanos: 7}},
		},
		// This test cases demonstrates the expected contract and proper way to set a cosmos.Dec field represented
		// as bytes in protobuf message, namely:
		// dec10bz, _ := types.NewDec(10).Marshal()
		"slashing/params/dec": {
			gogo: &slashingtypes.Params{
				DowntimeJailDuration: 1e9 + 7,
				MinSignedPerWindow:   types.NewDec(10),
			},
			pulsar: &slashingapi.Params{
				DowntimeJailDuration: &durationpb.Duration{Seconds: 1, Nanos: 7},
				MinSignedPerWindow:   dec10bz,
			},
		},
		"staking/create_validator": {
			gogo: &stakingtypes.MsgCreateValidator{Pubkey: pubkeyAny},
			pulsar: &stakingapi.MsgCreateValidator{
				Pubkey:      pubkeyAnyPulsar,
				Description: &stakingapi.Description{},
				Commission:  &stakingapi.CommissionRates{},
				Value:       &v1beta1.Coin{},
			},
		},
		"staking/msg_cancel_unbonding_delegation_response": {
			gogo:   &stakingtypes.MsgCancelUnbondingDelegationResponse{},
			pulsar: &stakingapi.MsgCancelUnbondingDelegationResponse{},
		},
		"staking/stake_authorization_empty": {
			gogo:   &stakingtypes.StakeAuthorization{},
			pulsar: &stakingapi.StakeAuthorization{},
		},
		"staking/stake_authorization_allow": {
			gogo: &stakingtypes.StakeAuthorization{
				Validators: &stakingtypes.StakeAuthorization_AllowList{
					AllowList: &stakingtypes.StakeAuthorization_Validators{Address: []string{"foo"}},
				},
			},
			pulsar: &stakingapi.StakeAuthorization{
				Validators: &stakingapi.StakeAuthorization_AllowList{
					AllowList: &stakingapi.StakeAuthorization_Validators{Address: []string{"foo"}},
				},
			},
		},
		"vesting/base_account_empty": {
			gogo:   &vestingtypes.BaseVestingAccount{BaseAccount: &authtypes.BaseAccount{}},
			pulsar: &vestingapi.BaseVestingAccount{BaseAccount: &authapi.BaseAccount{}},
		},
		"vesting/base_account_pubkey": {
			gogo:   &vestingtypes.BaseVestingAccount{BaseAccount: &authtypes.BaseAccount{PubKey: pubkeyAny}},
			pulsar: &vestingapi.BaseVestingAccount{BaseAccount: &authapi.BaseAccount{PubKey: pubkeyAnyPulsar}},
		},
		"math/int_as_string": {
			gogo:   &gogo_testpb.IntAsString{IntAsString: types.NewInt(123)},
			pulsar: &pulsar_testpb.IntAsString{IntAsString: "123"},
		},
		"math/int_as_string/empty": {
			gogo:   &gogo_testpb.IntAsString{},
			pulsar: &pulsar_testpb.IntAsString{},
		},
		"math/int_as_bytes": {
			gogo:   &gogo_testpb.IntAsBytes{IntAsBytes: types.NewInt(123)},
			pulsar: &pulsar_testpb.IntAsBytes{IntAsBytes: int123bz},
		},
		"math/int_as_bytes/empty": {
			gogo:   &gogo_testpb.IntAsBytes{},
			pulsar: &pulsar_testpb.IntAsBytes{},
		},
	}
	for name, tc := range cases {
		t.Run(name, func(t *testing.T) {
			gogoBytes, err := encCfg.Amino.MarshalJSON(tc.gogo)
			require.NoError(t, err)

			pulsarBytes, err := aj.Marshal(tc.pulsar)
			if tc.pulsarMarshalFails {
				require.Error(t, err)
				return
			}
			require.NoError(t, err)

			fmt.Printf("pulsar: %s\n", string(pulsarBytes))
			fmt.Printf("  gogo: %s\n", string(gogoBytes))
			require.Equal(t, string(gogoBytes), string(pulsarBytes))

			pulsarProtoBytes, err := proto.Marshal(tc.pulsar)
			require.NoError(t, err)

			gogoType := reflect.TypeOf(tc.gogo).Elem()
			newGogo := reflect.New(gogoType).Interface().(gogoproto.Message)

			err = encCfg.Codec.Unmarshal(pulsarProtoBytes, newGogo)
			if tc.protoUnmarshalFails {
				require.Error(t, err)
				return
			}
			require.NoError(t, err)

			newGogoBytes, err := encCfg.Amino.MarshalJSON(newGogo)
			require.NoError(t, err)
			if tc.roundTripUnequal {
				require.NotEqual(t, string(gogoBytes), string(newGogoBytes))
				return
			}
			require.Equal(t, string(gogoBytes), string(newGogoBytes))

			// test amino json signer handler equivalence
			msg, ok := tc.gogo.(types.Msg)
			if !ok {
				// not signable
				return
			}

			handlerOptions := signing_testutil.HandlerArgumentOptions{
				ChainId:       "test-chain",
				Memo:          "sometestmemo",
				Msg:           tc.pulsar,
				AccNum:        1,
				AccSeq:        2,
				SignerAddress: "signerAddress",
				Fee: &txv1beta1.Fee{
					Amount: []*v1beta1.Coin{{Denom: "uatom", Amount: "1000"}},
				},
			}

			signerData, txData, err := signing_testutil.MakeHandlerArguments(handlerOptions)
			require.NoError(t, err)

			handler := aminojson.NewSignModeHandler(aminojson.SignModeHandlerOptions{})
			signBz, err := handler.GetSignBytes(context.Background(), signerData, txData)
			require.NoError(t, err)

			legacyHandler := tx.NewSignModeLegacyAminoJSONHandler()
			txBuilder := encCfg.TxConfig.NewTxBuilder()
			require.NoError(t, txBuilder.SetMsgs([]types.Msg{msg}...))
			txBuilder.SetMemo(handlerOptions.Memo)
			txBuilder.SetFeeAmount(types.Coins{types.NewInt64Coin("uatom", 1000)})
			theTx := txBuilder.GetTx()

			legacySigningData := signing.SignerData{
				ChainID:       handlerOptions.ChainId,
				Address:       handlerOptions.SignerAddress,
				AccountNumber: handlerOptions.AccNum,
				Sequence:      handlerOptions.AccSeq,
			}
			legacySignBz, err := legacyHandler.GetSignBytes(signingtypes.SignMode_SIGN_MODE_LEGACY_AMINO_JSON,
				legacySigningData, theTx)
			require.NoError(t, err)
			require.Equal(t, string(legacySignBz), string(signBz))
		})
	}
}

func TestSendAuthorization(t *testing.T) {
	encCfg := testutil.MakeTestEncodingConfig(auth.AppModuleBasic{}, authzmodule.AppModuleBasic{},
		distribution.AppModuleBasic{}, bank.AppModuleBasic{})

	aj := aminojson.NewAminoJSON()

	// beware, Coins has as custom MarshalJSON method which changes how nil is handled
	// nil -> [] (empty list)
	// []  -> [] (empty list)
	// https://github.com/cosmos/cosmos-sdk/blob/be9bd7a8c1b41b115d58f4e76ee358e18a52c0af/types/coin.go#L199

	// explicitly show the default for clarity
	pulsar := &bankapi.SendAuthorization{SpendLimit: []*v1beta1.Coin{}}
	sanityPulsar := &bankapi.SendAuthorization{}
	gogo := &banktypes.SendAuthorization{SpendLimit: types.Coins{}}

	protoBz, err := proto.Marshal(pulsar)
	require.NoError(t, err)

	err = encCfg.Codec.Unmarshal(protoBz, gogo)
	require.NoError(t, err)

	err = proto.Unmarshal(protoBz, sanityPulsar)
	require.NoError(t, err)

	// !!!
	//  empty []string is not the same as nil []string.  this is a bug in gogo.
	// `[]string` -> proto.Marshal -> legacyAmino.UnmarshalProto (unmarshals empty slice as nil)
	//    -> legacyAmino.MarshalJson -> `null`
	// `[]string` -> [proto.Marshal -> pulsar.Unmarshal] -> amino.MarshalJson -> `[]`
	require.Nil(t, gogo.SpendLimit)
	require.Nil(t, sanityPulsar.SpendLimit)
	require.NotNil(t, pulsar.SpendLimit)
	require.Zero(t, len(pulsar.SpendLimit))

	legacyAminoJSON, err := encCfg.Amino.MarshalJSON(gogo)
	require.NoError(t, err)
	aminoJSON, err := aj.Marshal(sanityPulsar)
	require.NoError(t, err)

	require.Equal(t, string(legacyAminoJSON), string(aminoJSON))

	aminoJSON, err = aj.Marshal(pulsar)
	require.NoError(t, err)

	// at this point, pulsar.SpendLimit = [], and gogo.SpendLimit = nil, but they will both marshal to `[]`
	// this is *only* possible because of Cosmos SDK's custom MarshalJSON method for Coins
	require.Equal(t, string(legacyAminoJSON), string(aminoJSON))
}

func TestDecimalMutation(t *testing.T) {
	encCfg := testutil.MakeTestEncodingConfig(staking.AppModuleBasic{})
	rates := &stakingtypes.CommissionRates{}
	rateBz, _ := encCfg.Amino.MarshalJSON(rates)
	require.Equal(t, `{"rate":"0","max_rate":"0","max_change_rate":"0"}`, string(rateBz))
	_, err := gogoproto.Marshal(rates)
	require.NoError(t, err)
	rateBz, _ = encCfg.Amino.MarshalJSON(rates)

	// prior to the merge of https://github.com/cosmos/cosmos-sdk/pull/15506
	// gogoproto.Marshal would mutate Decimal fields changing JSON output as shown in the assertions below
	//require.NotEqual(t, `{"rate":"0","max_rate":"0","max_change_rate":"0"}`, string(rateBz))
	//require.Equal(t,
	//	`{"rate":"0.000000000000000000","max_rate":"0.000000000000000000","max_change_rate":"0.000000000000000000"}`,
	//	string(rateBz))

	// This is no longer the case, new behavior:
	require.Equal(t, `{"rate":"0","max_rate":"0","max_change_rate":"0"}`, string(rateBz))
}

func postFixPulsarMessage(msg proto.Message) {
	if m, ok := msg.(*authapi.ModuleAccount); ok {
		if m.BaseAccount == nil {
			m.BaseAccount = &authapi.BaseAccount{}
		}
		_, _, bz := testdata.KeyTestPubAddr()
		// always set address to a valid bech32 address
		text, _ := bech32.ConvertAndEncode("cosmos", bz)
		m.BaseAccount.Address = text

		// see negative test
		if len(m.Permissions) == 0 {
			m.Permissions = nil
		}
	}
}<|MERGE_RESOLUTION|>--- conflicted
+++ resolved
@@ -372,8 +372,7 @@
 				require.NoError(t, err)
 				aminoJSON, err := aj.Marshal(msg)
 				require.NoError(t, err)
-<<<<<<< HEAD
-				require.Equal(t, string(legacyAminoJson), string(aminoJson))
+				require.Equal(t, string(legacyAminoJSON), string(aminoJSON))
 
 				// test amino json signer handler equivalence
 				gogoMsg, ok := gogo.(types.Msg)
@@ -418,9 +417,6 @@
 					legacySigningData, theTx)
 				require.NoError(t, err)
 				require.Equal(t, string(legacySignBz), string(signBz))
-=======
-				require.Equal(t, string(legacyAminoJSON), string(aminoJSON))
->>>>>>> 9a09f865
 			})
 		})
 	}
