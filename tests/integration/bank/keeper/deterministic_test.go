--- conflicted
+++ resolved
@@ -3,7 +3,6 @@
 import (
 	"testing"
 
-	"github.com/stretchr/testify/require"
 	tmproto "github.com/tendermint/tendermint/proto/tendermint/types"
 	"gotest.tools/v3/assert"
 	"pgregory.net/rapid"
@@ -102,35 +101,25 @@
 	t.Parallel()
 	f := initDeterministicFixture(t)
 
-	tt := require.New(t)
 	rapid.Check(t, func(rt *rapid.T) {
 		addr := testdata.AddressGenerator(rt).Draw(rt, "address")
 		coin := getCoin(rt)
 		fundAccount(f, addr, coin)
 
 		req := banktypes.NewQueryBalanceRequest(addr, coin.GetDenom())
-<<<<<<< HEAD
-		testdata.DeterministicIterations(suite.ctx, req, suite.queryClient.Balance, 0, true)
-=======
-
-		testdata.DeterministicIterations(f.ctx, tt, req, f.queryClient.Balance, 0, true)
->>>>>>> a10ada1a
+
+		testdata.DeterministicIterations(f.ctx, req, f.queryClient.Balance, 0, true)
 	})
 
 	fundAccount(f, addr1, coin1)
 	req := banktypes.NewQueryBalanceRequest(addr1, coin1.GetDenom())
-<<<<<<< HEAD
-	testdata.DeterministicIterations(suite.ctx, req, suite.queryClient.Balance, 1087, false)
-=======
-	testdata.DeterministicIterations(f.ctx, tt, req, f.queryClient.Balance, 1087, false)
->>>>>>> a10ada1a
+	testdata.DeterministicIterations(f.ctx, req, f.queryClient.Balance, 1087, false)
 }
 
 func TestGRPCQueryAllBalances(t *testing.T) {
 	t.Parallel()
 	f := initDeterministicFixture(t)
 
-	tt := require.New(t)
 	rapid.Check(t, func(rt *rapid.T) {
 		addr := testdata.AddressGenerator(rt).Draw(rt, "address")
 		numCoins := rapid.IntRange(1, 10).Draw(rt, "num-count")
@@ -145,13 +134,8 @@
 
 		fundAccount(f, addr, coins...)
 
-<<<<<<< HEAD
-		req := banktypes.NewQueryAllBalancesRequest(addr, testdata.PaginationGenerator(t, uint64(numCoins)).Draw(t, "pagination"))
-		testdata.DeterministicIterations(suite.ctx, req, suite.queryClient.AllBalances, 0, true)
-=======
 		req := banktypes.NewQueryAllBalancesRequest(addr, testdata.PaginationGenerator(rt, uint64(numCoins)).Draw(rt, "pagination"))
-		testdata.DeterministicIterations(f.ctx, tt, req, f.queryClient.AllBalances, 0, true)
->>>>>>> a10ada1a
+		testdata.DeterministicIterations(f.ctx, req, f.queryClient.AllBalances, 0, true)
 	})
 
 	coins := sdk.NewCoins(
@@ -162,18 +146,13 @@
 	fundAccount(f, addr1, coins...)
 	req := banktypes.NewQueryAllBalancesRequest(addr1, nil)
 
-<<<<<<< HEAD
-	testdata.DeterministicIterations(suite.ctx, req, suite.queryClient.AllBalances, 357, false)
-=======
-	testdata.DeterministicIterations(f.ctx, tt, req, f.queryClient.AllBalances, 357, false)
->>>>>>> a10ada1a
+	testdata.DeterministicIterations(f.ctx, req, f.queryClient.AllBalances, 357, false)
 }
 
 func TestGRPCQuerySpendableBalances(t *testing.T) {
 	t.Parallel()
 	f := initDeterministicFixture(t)
 
-	tt := require.New(t)
 	rapid.Check(t, func(t *rapid.T) {
 		addr := testdata.AddressGenerator(t).Draw(t, "address")
 		numCoins := rapid.IntRange(1, 10).Draw(t, "num-count")
@@ -193,11 +172,7 @@
 		assert.NilError(t, err)
 
 		req := banktypes.NewQuerySpendableBalancesRequest(addr, testdata.PaginationGenerator(t, uint64(numCoins)).Draw(t, "pagination"))
-<<<<<<< HEAD
-		testdata.DeterministicIterations(suite.ctx, req, suite.queryClient.SpendableBalances, 0, true)
-=======
-		testdata.DeterministicIterations(f.ctx, tt, req, f.queryClient.SpendableBalances, 0, true)
->>>>>>> a10ada1a
+		testdata.DeterministicIterations(f.ctx, req, f.queryClient.SpendableBalances, 0, true)
 	})
 
 	coins := sdk.NewCoins(
@@ -209,18 +184,13 @@
 	assert.NilError(t, err)
 
 	req := banktypes.NewQuerySpendableBalancesRequest(addr1, nil)
-<<<<<<< HEAD
-	testdata.DeterministicIterations(suite.ctx, req, suite.queryClient.SpendableBalances, 2032, false)
-=======
-	testdata.DeterministicIterations(f.ctx, tt, req, f.queryClient.SpendableBalances, 2032, false)
->>>>>>> a10ada1a
+	testdata.DeterministicIterations(f.ctx, req, f.queryClient.SpendableBalances, 2032, false)
 }
 
 func TestGRPCQueryTotalSupply(t *testing.T) {
 	t.Parallel()
 	f := initDeterministicFixture(t)
 
-	tt := require.New(t)
 	res, err := f.queryClient.TotalSupply(f.ctx, &banktypes.QueryTotalSupplyRequest{})
 	assert.NilError(t, err)
 	initialSupply := res.GetSupply()
@@ -246,11 +216,7 @@
 			Pagination: testdata.PaginationGenerator(rt, uint64(len(initialSupply))).Draw(rt, "pagination"),
 		}
 
-<<<<<<< HEAD
-		testdata.DeterministicIterations(suite.ctx, req, suite.queryClient.TotalSupply, 0, true)
-=======
-		testdata.DeterministicIterations(f.ctx, tt, req, f.queryClient.TotalSupply, 0, true)
->>>>>>> a10ada1a
+		testdata.DeterministicIterations(f.ctx, req, f.queryClient.TotalSupply, 0, true)
 	})
 
 	f = initDeterministicFixture(t) // reset
@@ -263,18 +229,13 @@
 	assert.NilError(t, f.bankKeeper.MintCoins(f.ctx, minttypes.ModuleName, coins))
 
 	req := &banktypes.QueryTotalSupplyRequest{}
-<<<<<<< HEAD
-	testdata.DeterministicIterations(suite.ctx, req, suite.queryClient.TotalSupply, 243, false)
-=======
-	testdata.DeterministicIterations(f.ctx, tt, req, f.queryClient.TotalSupply, 243, false)
->>>>>>> a10ada1a
+	testdata.DeterministicIterations(f.ctx, req, f.queryClient.TotalSupply, 243, false)
 }
 
 func TestGRPCQueryTotalSupplyOf(t *testing.T) {
 	t.Parallel()
 	f := initDeterministicFixture(t)
 
-	tt := require.New(t)
 	rapid.Check(t, func(rt *rapid.T) {
 		coin := sdk.NewCoin(
 			rapid.StringMatching(denomRegex).Draw(rt, "denom"),
@@ -284,29 +245,20 @@
 		assert.NilError(t, f.bankKeeper.MintCoins(f.ctx, minttypes.ModuleName, sdk.NewCoins(coin)))
 
 		req := &banktypes.QuerySupplyOfRequest{Denom: coin.GetDenom()}
-<<<<<<< HEAD
-		testdata.DeterministicIterations(suite.ctx, req, suite.queryClient.SupplyOf, 0, true)
-=======
-		testdata.DeterministicIterations(f.ctx, tt, req, f.queryClient.SupplyOf, 0, true)
->>>>>>> a10ada1a
+		testdata.DeterministicIterations(f.ctx, req, f.queryClient.SupplyOf, 0, true)
 	})
 
 	coin := sdk.NewCoin("bar", sdk.NewInt(100))
 
 	assert.NilError(t, f.bankKeeper.MintCoins(f.ctx, minttypes.ModuleName, sdk.NewCoins(coin)))
 	req := &banktypes.QuerySupplyOfRequest{Denom: coin.GetDenom()}
-<<<<<<< HEAD
-	testdata.DeterministicIterations(suite.ctx, req, suite.queryClient.SupplyOf, 1021, false)
-=======
-	testdata.DeterministicIterations(f.ctx, tt, req, f.queryClient.SupplyOf, 1021, false)
->>>>>>> a10ada1a
+	testdata.DeterministicIterations(f.ctx, req, f.queryClient.SupplyOf, 1021, false)
 }
 
 func TestGRPCQueryParams(t *testing.T) {
 	t.Parallel()
 	f := initDeterministicFixture(t)
 
-	tt := require.New(t)
 	rapid.Check(t, func(rt *rapid.T) {
 		enabledStatus := banktypes.SendEnabled{
 			Denom:   rapid.StringMatching(denomRegex).Draw(rt, "denom"),
@@ -321,11 +273,7 @@
 		f.bankKeeper.SetParams(f.ctx, params)
 
 		req := &banktypes.QueryParamsRequest{}
-<<<<<<< HEAD
-		testdata.DeterministicIterations(suite.ctx, req, suite.queryClient.Params, 0, true)
-=======
-		testdata.DeterministicIterations(f.ctx, tt, req, f.queryClient.Params, 0, true)
->>>>>>> a10ada1a
+		testdata.DeterministicIterations(f.ctx, req, f.queryClient.Params, 0, true)
 	})
 
 	enabledStatus := banktypes.SendEnabled{
@@ -341,11 +289,7 @@
 	f.bankKeeper.SetParams(f.ctx, params)
 
 	req := &banktypes.QueryParamsRequest{}
-<<<<<<< HEAD
-	testdata.DeterministicIterations(suite.ctx, req, suite.queryClient.Params, 1003, false)
-=======
-	testdata.DeterministicIterations(f.ctx, tt, req, f.queryClient.Params, 1003, false)
->>>>>>> a10ada1a
+	testdata.DeterministicIterations(f.ctx, req, f.queryClient.Params, 1003, false)
 }
 
 func createAndReturnMetadatas(t *rapid.T, count int) []banktypes.Metadata {
@@ -387,7 +331,6 @@
 	t.Parallel()
 	f := initDeterministicFixture(t)
 
-	tt := require.New(t)
 	rapid.Check(t, func(rt *rapid.T) {
 		count := rapid.IntRange(1, 3).Draw(rt, "count")
 		denomsMetadata := createAndReturnMetadatas(rt, count)
@@ -401,11 +344,7 @@
 			Pagination: testdata.PaginationGenerator(rt, uint64(count)).Draw(rt, "pagination"),
 		}
 
-<<<<<<< HEAD
-		testdata.DeterministicIterations(suite.ctx, req, suite.queryClient.DenomsMetadata, 0, true)
-=======
-		testdata.DeterministicIterations(f.ctx, tt, req, f.queryClient.DenomsMetadata, 0, true)
->>>>>>> a10ada1a
+		testdata.DeterministicIterations(f.ctx, req, f.queryClient.DenomsMetadata, 0, true)
 	})
 
 	f = initDeterministicFixture(t) // reset
@@ -413,18 +352,13 @@
 	f.bankKeeper.SetDenomMetaData(f.ctx, metadataAtom)
 
 	req := &banktypes.QueryDenomsMetadataRequest{}
-<<<<<<< HEAD
-	testdata.DeterministicIterations(suite.ctx, req, suite.queryClient.DenomsMetadata, 660, false)
-=======
-	testdata.DeterministicIterations(f.ctx, tt, req, f.queryClient.DenomsMetadata, 660, false)
->>>>>>> a10ada1a
+	testdata.DeterministicIterations(f.ctx, req, f.queryClient.DenomsMetadata, 660, false)
 }
 
 func TestGRPCDenomMetadata(t *testing.T) {
 	t.Parallel()
 	f := initDeterministicFixture(t)
 
-	tt := require.New(t)
 	rapid.Check(t, func(rt *rapid.T) {
 		denomMetadata := createAndReturnMetadatas(rt, 1)
 		assert.Assert(t, len(denomMetadata) == 1)
@@ -434,11 +368,7 @@
 			Denom: denomMetadata[0].Base,
 		}
 
-<<<<<<< HEAD
-		testdata.DeterministicIterations(suite.ctx, req, suite.queryClient.DenomMetadata, 0, true)
-=======
-		testdata.DeterministicIterations(f.ctx, tt, req, f.queryClient.DenomMetadata, 0, true)
->>>>>>> a10ada1a
+		testdata.DeterministicIterations(f.ctx, req, f.queryClient.DenomMetadata, 0, true)
 	})
 
 	f.bankKeeper.SetDenomMetaData(f.ctx, metadataAtom)
@@ -447,18 +377,13 @@
 		Denom: metadataAtom.Base,
 	}
 
-<<<<<<< HEAD
-	testdata.DeterministicIterations(suite.ctx, req, suite.queryClient.DenomMetadata, 1300, false)
-=======
-	testdata.DeterministicIterations(f.ctx, tt, req, f.queryClient.DenomMetadata, 1300, false)
->>>>>>> a10ada1a
+	testdata.DeterministicIterations(f.ctx, req, f.queryClient.DenomMetadata, 1300, false)
 }
 
 func TestGRPCSendEnabled(t *testing.T) {
 	t.Parallel()
 	f := initDeterministicFixture(t)
 
-	tt := require.New(t)
 	allDenoms := []string{}
 
 	rapid.Check(t, func(rt *rapid.T) {
@@ -482,11 +407,7 @@
 			// Pagination is only taken into account when `denoms` is an empty array
 			Pagination: testdata.PaginationGenerator(rt, uint64(len(allDenoms))).Draw(rt, "pagination"),
 		}
-<<<<<<< HEAD
-		testdata.DeterministicIterations(suite.ctx, req, suite.queryClient.SendEnabled, 0, true)
-=======
-		testdata.DeterministicIterations(f.ctx, tt, req, f.queryClient.SendEnabled, 0, true)
->>>>>>> a10ada1a
+		testdata.DeterministicIterations(f.ctx, req, f.queryClient.SendEnabled, 0, true)
 	})
 
 	coin1 := banktypes.SendEnabled{
@@ -505,18 +426,13 @@
 		Denoms: []string{coin1.GetDenom(), coin2.GetDenom()},
 	}
 
-<<<<<<< HEAD
-	testdata.DeterministicIterations(suite.ctx, req, suite.queryClient.SendEnabled, 4063, false)
-=======
-	testdata.DeterministicIterations(f.ctx, tt, req, f.queryClient.SendEnabled, 4063, false)
->>>>>>> a10ada1a
+	testdata.DeterministicIterations(f.ctx, req, f.queryClient.SendEnabled, 4063, false)
 }
 
 func TestGRPCDenomOwners(t *testing.T) {
 	t.Parallel()
 	f := initDeterministicFixture(t)
 
-	tt := require.New(t)
 	rapid.Check(t, func(rt *rapid.T) {
 		denom := rapid.StringMatching(denomRegex).Draw(rt, "denom")
 		numAddr := rapid.IntRange(1, 10).Draw(rt, "number-address")
@@ -536,11 +452,7 @@
 			Denom:      denom,
 			Pagination: testdata.PaginationGenerator(rt, uint64(numAddr)).Draw(rt, "pagination"),
 		}
-<<<<<<< HEAD
-		testdata.DeterministicIterations(suite.ctx, req, suite.queryClient.DenomOwners, 0, true)
-=======
-		testdata.DeterministicIterations(f.ctx, tt, req, f.queryClient.DenomOwners, 0, true)
->>>>>>> a10ada1a
+		testdata.DeterministicIterations(f.ctx, req, f.queryClient.DenomOwners, 0, true)
 	})
 
 	denomOwners := []*banktypes.DenomOwner{
@@ -565,9 +477,5 @@
 	req := &banktypes.QueryDenomOwnersRequest{
 		Denom: coin1.GetDenom(),
 	}
-<<<<<<< HEAD
-	testdata.DeterministicIterations(suite.ctx, req, suite.queryClient.DenomOwners, 2525, false)
-=======
-	testdata.DeterministicIterations(f.ctx, tt, req, f.queryClient.DenomOwners, 2525, false)
->>>>>>> a10ada1a
+	testdata.DeterministicIterations(f.ctx, req, f.queryClient.DenomOwners, 2525, false)
 }