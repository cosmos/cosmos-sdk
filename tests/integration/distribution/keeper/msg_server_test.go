package keeper_test

import (
	"fmt"
	"testing"

	"cosmossdk.io/log"
	"cosmossdk.io/math"
	"cosmossdk.io/store"
	"cosmossdk.io/store/metrics"
	storetypes "cosmossdk.io/store/types"
	cmtabcitypes "github.com/cometbft/cometbft/abci/types"
	"github.com/cometbft/cometbft/proto/tendermint/types"
	"github.com/stretchr/testify/require"
	"gotest.tools/v3/assert"

	dbm "github.com/cosmos/cosmos-db"

	"github.com/cosmos/cosmos-sdk/codec"
	"github.com/cosmos/cosmos-sdk/runtime"
	"github.com/cosmos/cosmos-sdk/testutil/integration"
	sdk "github.com/cosmos/cosmos-sdk/types"
	moduletestutil "github.com/cosmos/cosmos-sdk/types/module/testutil"
	"github.com/cosmos/cosmos-sdk/x/auth"
	authkeeper "github.com/cosmos/cosmos-sdk/x/auth/keeper"
	authsims "github.com/cosmos/cosmos-sdk/x/auth/simulation"
	authtypes "github.com/cosmos/cosmos-sdk/x/auth/types"
	"github.com/cosmos/cosmos-sdk/x/bank"
	bankkeeper "github.com/cosmos/cosmos-sdk/x/bank/keeper"
	banktypes "github.com/cosmos/cosmos-sdk/x/bank/types"
	"github.com/cosmos/cosmos-sdk/x/distribution"
	distrkeeper "github.com/cosmos/cosmos-sdk/x/distribution/keeper"
	distrtypes "github.com/cosmos/cosmos-sdk/x/distribution/types"
	"github.com/cosmos/cosmos-sdk/x/staking"
	stakingkeeper "github.com/cosmos/cosmos-sdk/x/staking/keeper"
	stakingtestutil "github.com/cosmos/cosmos-sdk/x/staking/testutil"
	stakingtypes "github.com/cosmos/cosmos-sdk/x/staking/types"
	"github.com/stretchr/testify/require"
)

<<<<<<< HEAD
type fixture struct {
	cdc  codec.Codec
	keys map[string]*storetypes.KVStoreKey

	accountKeeper authkeeper.AccountKeeper
	bankKeeper    bankkeeper.Keeper
	distrKeeper   distrkeeper.Keeper
	stakingKeeper *stakingkeeper.Keeper

	sdkCtx sdk.Context
	app    *integration.App

	addr        sdk.AccAddress
	valAddr     sdk.ValAddress
	valConsAddr sdk.ConsAddress
}

func initFixture(t assert.TestingT) *fixture {
	f := &fixture{}

	keys := storetypes.NewKVStoreKeys(
		authtypes.StoreKey, banktypes.StoreKey, distrtypes.StoreKey, stakingtypes.StoreKey,
	)
	cdc := moduletestutil.MakeTestEncodingConfig(auth.AppModuleBasic{}, distribution.AppModuleBasic{}).Codec

	db := dbm.NewMemDB()
	cms := store.NewCommitMultiStore(db, log.NewNopLogger(), metrics.NewNoOpMetrics())
	for key := range keys {
		cms.MountStoreWithDB(keys[key], storetypes.StoreTypeIAVL, db)
	}
	_ = cms.LoadLatestVersion()

	newCtx := sdk.NewContext(cms, types.Header{}, true, log.NewTestLogger(&testing.T{}))

	authority := authtypes.NewModuleAddress("gov")

	maccPerms := map[string][]string{
		distrtypes.ModuleName:          {authtypes.Minter},
		stakingtypes.BondedPoolName:    {authtypes.Burner, authtypes.Staking},
		stakingtypes.NotBondedPoolName: {authtypes.Burner, authtypes.Staking},
	}

	accountKeeper := authkeeper.NewAccountKeeper(
		cdc,
		runtime.NewKVStoreService(keys[authtypes.StoreKey]),
		authtypes.ProtoBaseAccount,
		maccPerms,
		sdk.Bech32MainPrefix,
		authority.String(),
	)

	blockedAddresses := map[string]bool{
		accountKeeper.GetAuthority(): false,
	}
	bankKeeper := bankkeeper.NewBaseKeeper(
		cdc,
		keys[banktypes.StoreKey],
		accountKeeper,
		blockedAddresses,
		authority.String(),
	)

	stakingKeeper := stakingkeeper.NewKeeper(cdc, keys[stakingtypes.StoreKey], accountKeeper, bankKeeper, authority.String())

	distrKeeper := distrkeeper.NewKeeper(
		cdc, keys[distrtypes.StoreKey], accountKeeper, bankKeeper, stakingKeeper, distrtypes.ModuleName, authority.String(),
	)

	f.cdc = cdc
	f.keys = keys
	f.accountKeeper = accountKeeper
	f.bankKeeper = bankKeeper
	f.stakingKeeper = stakingKeeper
	f.distrKeeper = distrKeeper

	authModule := auth.NewAppModule(f.cdc, f.accountKeeper, authsims.RandomGenesisAccounts, nil)
	bankModule := bank.NewAppModule(f.cdc, f.bankKeeper, f.accountKeeper, nil)
	stakingModule := staking.NewAppModule(f.cdc, f.stakingKeeper, f.accountKeeper, f.bankKeeper, nil)
	distrModule := distribution.NewAppModule(f.cdc, f.distrKeeper, f.accountKeeper, f.bankKeeper, f.stakingKeeper, nil)

	f.addr = sdk.AccAddress(PKS[0].Address())
	f.valAddr = sdk.ValAddress(f.addr)
	f.valConsAddr = sdk.ConsAddress(valConsPk0.Address())

	// set proposer and vote infos
	ctx := newCtx.WithProposer(f.valConsAddr).WithVoteInfos([]cmtabcitypes.VoteInfo{
		{
			Validator: cmtabcitypes.Validator{
				Address: f.valAddr,
				Power:   100,
			},
			SignedLastBlock: true,
		},
	})

	integrationApp := integration.NewIntegrationApp(ctx, log.NewTestLogger(&testing.T{}), f.keys, f.cdc, authModule, bankModule, stakingModule, distrModule)

	// Register MsgServer and QueryServer
	distrtypes.RegisterMsgServer(integrationApp.MsgServiceRouter(), distrkeeper.NewMsgServerImpl(f.distrKeeper))
	distrtypes.RegisterQueryServer(integrationApp.QueryHelper(), distrkeeper.NewQuerier(f.distrKeeper))

	f.app = integrationApp

	sdkCtx := sdk.UnwrapSDKContext(f.app.Context())
	f.sdkCtx = sdkCtx

	return f
}

func TestMsgWithdrawDelegatorReward(t *testing.T) {
	t.Parallel()
	f := initFixture(t)

	f.distrKeeper.SetFeePool(f.sdkCtx, distrtypes.FeePool{
		CommunityPool: sdk.NewDecCoins(sdk.DecCoin{Denom: "stake", Amount: math.LegacyNewDec(10000)}),
	})
	f.distrKeeper.SetParams(f.sdkCtx, distrtypes.DefaultParams())
	initFeePool := f.distrKeeper.GetFeePool(f.sdkCtx)

	delAddr := sdk.AccAddress(PKS[1].Address())

	valCommission := sdk.DecCoins{
		sdk.NewDecCoinFromDec("mytoken", math.LegacyNewDec(5).Quo(math.LegacyNewDec(4))),
		sdk.NewDecCoinFromDec("stake", math.LegacyNewDec(3).Quo(math.LegacyNewDec(2))),
	}

	// setup staking validator
	validator, err := stakingtypes.NewValidator(f.valAddr, PKS[0], stakingtypes.Description{})
	assert.NilError(t, err)
	commission := stakingtypes.NewCommission(math.LegacyZeroDec(), math.LegacyOneDec(), math.LegacyOneDec())
	validator, err = validator.SetInitialCommission(commission)
	assert.NilError(t, err)
	validator.DelegatorShares = math.LegacyNewDec(100)
	validator.Tokens = sdk.NewInt(1000000)
	f.stakingKeeper.SetValidator(f.sdkCtx, validator)

	// set module account coins
	initTokens := f.stakingKeeper.TokensFromConsensusPower(f.sdkCtx, int64(1000))
	f.bankKeeper.MintCoins(f.sdkCtx, distrtypes.ModuleName, sdk.NewCoins(sdk.NewCoin(sdk.DefaultBondDenom, initTokens)))

	// send funds to val addr
	f.bankKeeper.SendCoinsFromModuleToAccount(f.sdkCtx, distrtypes.ModuleName, sdk.AccAddress(f.valAddr), sdk.NewCoins(sdk.NewCoin(sdk.DefaultBondDenom, initTokens)))

	initBalance := f.bankKeeper.GetAllBalances(f.sdkCtx, delAddr)

	// setup delegation
	delTokens := sdk.TokensFromConsensusPower(2, sdk.DefaultPowerReduction)
	validator, issuedShares := validator.AddTokensFromDel(delTokens)
	delegation := stakingtypes.NewDelegation(delAddr, validator.GetOperator(), issuedShares)
	f.stakingKeeper.SetDelegation(f.sdkCtx, delegation)
	f.distrKeeper.SetDelegatorStartingInfo(f.sdkCtx, validator.GetOperator(), delAddr, distrtypes.NewDelegatorStartingInfo(2, math.LegacyOneDec(), 20))

	// setup validator rewards
	decCoins := sdk.DecCoins{sdk.NewDecCoinFromDec(sdk.DefaultBondDenom, math.LegacyOneDec())}
	historicalRewards := distrtypes.NewValidatorHistoricalRewards(decCoins, 2)
	f.distrKeeper.SetValidatorHistoricalRewards(f.sdkCtx, validator.GetOperator(), 2, historicalRewards)
	// setup current rewards and outstanding rewards
	currentRewards := distrtypes.NewValidatorCurrentRewards(decCoins, 3)
	f.distrKeeper.SetValidatorCurrentRewards(f.sdkCtx, f.valAddr, currentRewards)
	f.distrKeeper.SetValidatorOutstandingRewards(f.sdkCtx, f.valAddr, distrtypes.ValidatorOutstandingRewards{Rewards: valCommission})
	initOutstandingRewards := f.distrKeeper.GetValidatorOutstandingRewardsCoins(f.sdkCtx, f.valAddr)

	testCases := []struct {
		name      string
		msg       *distrtypes.MsgWithdrawDelegatorReward
		expErr    bool
		expErrMsg string
	}{
		{
			name: "delegator with no delegations",
			msg: &distrtypes.MsgWithdrawDelegatorReward{
				DelegatorAddress: sdk.AccAddress([]byte("invalid")).String(),
				ValidatorAddress: f.valAddr.String(),
			},
			expErr:    true,
			expErrMsg: "no delegation distribution info",
		},
		{
			name: "validator with no delegations",
			msg: &distrtypes.MsgWithdrawDelegatorReward{
				DelegatorAddress: delAddr.String(),
				ValidatorAddress: sdk.ValAddress(sdk.AccAddress(PKS[2].Address())).String(),
			},
			expErr:    true,
			expErrMsg: "no validator distribution info",
		},
		{
			name: "valid msg",
			msg: &distrtypes.MsgWithdrawDelegatorReward{
				DelegatorAddress: delAddr.String(),
				ValidatorAddress: f.valAddr.String(),
			},
			expErr: false,
		},
	}
	height := f.app.LastBlockHeight()
	require.Panics(t, func() {
		f.distrKeeper.GetPreviousProposerConsAddr(f.sdkCtx)
	})
	for _, tc := range testCases {
		tc := tc
		t.Run(tc.name, func(t *testing.T) {
			res, err := f.app.RunMsg(
				tc.msg,
				integration.WithAutomaticBeginEndBlock(),
				integration.WithAutomaticCommit(),
			)

			height++
			if f.app.LastBlockHeight() != height {
				panic(fmt.Errorf("expected block height to be %d, got %d", height, f.app.LastBlockHeight()))
			}

			prevProposerConsAddr := f.distrKeeper.GetPreviousProposerConsAddr(f.sdkCtx)
			assert.Assert(t, prevProposerConsAddr.Empty() == false)
			assert.DeepEqual(t, prevProposerConsAddr, f.valConsAddr)
			var previousTotalPower int64
			for _, voteInfo := range f.sdkCtx.VoteInfos() {
				previousTotalPower += voteInfo.Validator.Power
			}
			assert.Equal(t, previousTotalPower, int64(100))

			if tc.expErr {
				assert.ErrorContains(t, err, tc.expErrMsg)
			} else {
				assert.NilError(t, err)
				assert.Assert(t, res != nil)

				// check the result
				result := distrtypes.MsgWithdrawDelegatorRewardResponse{}
				err := f.cdc.Unmarshal(res.Value, &result)
				assert.NilError(t, err)

				// check current balance is greater than initial balance
				curBalance := f.bankKeeper.GetAllBalances(f.sdkCtx, sdk.AccAddress(f.valAddr))
				assert.Assert(t, initBalance.IsAllLTE(curBalance))

				// check rewards
				curFeePool := f.distrKeeper.GetFeePool(f.sdkCtx)
				rewards := curFeePool.GetCommunityPool().Sub(initFeePool.CommunityPool)
				curOutstandingRewards := f.distrKeeper.GetValidatorOutstandingRewards(f.sdkCtx, f.valAddr)
				assert.DeepEqual(t, rewards, initOutstandingRewards.Sub(curOutstandingRewards.Rewards))
			}
		})
	}
}

func TestMsgSetWithdrawAddress(t *testing.T) {
	t.Parallel()
	f := initFixture(t)

	f.distrKeeper.SetParams(f.sdkCtx, distrtypes.DefaultParams())

	delAddr := sdk.AccAddress(PKS[0].Address())
	withdrawAddr := sdk.AccAddress(PKS[1].Address())

	testCases := []struct {
		name      string
		preRun    func()
		msg       *distrtypes.MsgSetWithdrawAddress
		expErr    bool
		expErrMsg string
	}{
		{
			name: "withdraw address disabled",
			preRun: func() {
				params := f.distrKeeper.GetParams(f.sdkCtx)
				params.WithdrawAddrEnabled = false
				assert.NilError(t, f.distrKeeper.SetParams(f.sdkCtx, params))
			},
			msg: &distrtypes.MsgSetWithdrawAddress{
				DelegatorAddress: delAddr.String(),
				WithdrawAddress:  withdrawAddr.String(),
			},
			expErr:    true,
			expErrMsg: "set withdraw address disabled",
		},
		{
			name: "valid msg",
			preRun: func() {
				params := f.distrKeeper.GetParams(f.sdkCtx)
				params.WithdrawAddrEnabled = true
				assert.NilError(t, f.distrKeeper.SetParams(f.sdkCtx, params))
			},
			msg: &distrtypes.MsgSetWithdrawAddress{
				DelegatorAddress: delAddr.String(),
				WithdrawAddress:  withdrawAddr.String(),
			},
			expErr: false,
		},
	}
	for _, tc := range testCases {
		tc := tc
		t.Run(tc.name, func(t *testing.T) {
			tc.preRun()
			res, err := f.app.RunMsg(
				tc.msg,
				integration.WithAutomaticBeginEndBlock(),
				integration.WithAutomaticCommit(),
			)
			if tc.expErr {
				assert.ErrorContains(t, err, tc.expErrMsg)

				// query the delegator withdraw address
				addr := f.distrKeeper.GetDelegatorWithdrawAddr(f.sdkCtx, delAddr)
				assert.DeepEqual(t, addr, delAddr)
			} else {
				assert.NilError(t, err)
				assert.Assert(t, res != nil)

				// check the result
				result := distrtypes.MsgSetWithdrawAddressResponse{}
				err = f.cdc.Unmarshal(res.Value, &result)
				assert.NilError(t, err)

				// query the delegator withdraw address
				addr := f.distrKeeper.GetDelegatorWithdrawAddr(f.sdkCtx, delAddr)
				assert.DeepEqual(t, addr, withdrawAddr)
=======
var (
	emptyDelAddr sdk.AccAddress
	emptyValAddr sdk.ValAddress
)

func TestMsgSetWithdrawAddress(t *testing.T) {
	t.Parallel()
	f := initFixture(t)

	tests := []struct {
		name          string
		delegatorAddr sdk.AccAddress
		withdrawAddr  sdk.AccAddress
		expErr        bool
		expErrMsg     string
	}{
		{
			name:          "valid case",
			delegatorAddr: f.addrs[0],
			withdrawAddr:  f.addrs[1],
			expErr:        false,
		},
		{
			name:          "valid case, same delegator and withdraw address",
			delegatorAddr: f.addrs[0],
			withdrawAddr:  f.addrs[0],
			expErr:        false,
		},
		{
			name:          "empty delegator address",
			delegatorAddr: emptyDelAddr,
			withdrawAddr:  f.addrs[0],
			expErr:        true,
			expErrMsg:     "invalid delegator address",
		},
		{
			name:          "empty withdraw address",
			delegatorAddr: f.addrs[0],
			withdrawAddr:  emptyDelAddr,
			expErr:        true,
			expErrMsg:     "invalid withdraw address",
		},
		{
			name:          "both empty addresses",
			delegatorAddr: emptyDelAddr,
			withdrawAddr:  emptyDelAddr,
			expErr:        true,
			expErrMsg:     "invalid delegator address",
		},
	}

	for _, tc := range tests {
		tc := tc
		t.Run(tc.name, func(t *testing.T) {
			msg := types.NewMsgSetWithdrawAddress(tc.delegatorAddr, tc.withdrawAddr)
			_, err := f.msgServer.SetWithdrawAddress(f.ctx, msg)
			if tc.expErr {
				require.ErrorContains(t, err, tc.expErrMsg)
			} else {
				require.Nil(t, err)
			}
		})
	}
}

func TestMsgWithdrawDelegatorReward(t *testing.T) {
	t.Parallel()
	f := initFixture(t)

	tests := []struct {
		name          string
		delegatorAddr sdk.AccAddress
		validatorAddr sdk.ValAddress
		expErr        bool
		expErrMsg     string
	}{
		{
			name:          "empty delegator address",
			delegatorAddr: emptyDelAddr,
			validatorAddr: f.valAddrs[0],
			expErr:        true,
			expErrMsg:     "invalid delegator address",
		},
		{
			name:          "empty validator address",
			delegatorAddr: f.addrs[0],
			validatorAddr: emptyValAddr,
			expErr:        true,
			expErrMsg:     "invalid validator address",
		},
		{
			name:          "both empty addresses",
			delegatorAddr: emptyDelAddr,
			validatorAddr: emptyValAddr,
			expErr:        true,
			expErrMsg:     "invalid validator address",
		},
	}
	for _, tc := range tests {
		tc := tc
		t.Run(tc.name, func(t *testing.T) {
			msg := types.NewMsgWithdrawDelegatorReward(tc.delegatorAddr, tc.validatorAddr)
			_, err := f.msgServer.WithdrawDelegatorReward(f.ctx, msg)
			if tc.expErr {
				require.ErrorContains(t, err, tc.expErrMsg)
			} else {
				require.Nil(t, err)
>>>>>>> 0df90869
			}
		})
	}
}

func TestMsgWithdrawValidatorCommission(t *testing.T) {
	t.Parallel()
	f := initFixture(t)

<<<<<<< HEAD
	valCommission := sdk.DecCoins{
		sdk.NewDecCoinFromDec("mytoken", math.LegacyNewDec(5).Quo(math.LegacyNewDec(4))),
		sdk.NewDecCoinFromDec("stake", math.LegacyNewDec(3).Quo(math.LegacyNewDec(2))),
	}

	// set module account coins
	initTokens := f.stakingKeeper.TokensFromConsensusPower(f.sdkCtx, int64(1000))
	f.bankKeeper.MintCoins(f.sdkCtx, distrtypes.ModuleName, sdk.NewCoins(sdk.NewCoin(sdk.DefaultBondDenom, initTokens)))

	// send funds to val addr
	f.bankKeeper.SendCoinsFromModuleToAccount(f.sdkCtx, distrtypes.ModuleName, sdk.AccAddress(f.valAddr), sdk.NewCoins(sdk.NewCoin(sdk.DefaultBondDenom, initTokens)))

	coins := sdk.NewCoins(sdk.NewCoin("mytoken", sdk.NewInt(2)), sdk.NewCoin("stake", sdk.NewInt(2)))
	f.bankKeeper.MintCoins(f.sdkCtx, distrtypes.ModuleName, coins)

	// check initial balance
	balance := f.bankKeeper.GetAllBalances(f.sdkCtx, sdk.AccAddress(f.valAddr))
	expTokens := f.stakingKeeper.TokensFromConsensusPower(f.sdkCtx, 1000)
	expCoins := sdk.NewCoins(sdk.NewCoin("stake", expTokens))
	assert.DeepEqual(t, expCoins, balance)

	// set outstanding rewards
	f.distrKeeper.SetValidatorOutstandingRewards(f.sdkCtx, f.valAddr, distrtypes.ValidatorOutstandingRewards{Rewards: valCommission})

	// set commission
	f.distrKeeper.SetValidatorAccumulatedCommission(f.sdkCtx, f.valAddr, distrtypes.ValidatorAccumulatedCommission{Commission: valCommission})

	testCases := []struct {
		name      string
		msg       *distrtypes.MsgWithdrawValidatorCommission
		expErr    bool
		expErrMsg string
	}{
		{
			name: "validator with no commission",
			msg: &distrtypes.MsgWithdrawValidatorCommission{
				ValidatorAddress: sdk.ValAddress([]byte("addr1_______________")).String(),
			},
			expErr:    true,
			expErrMsg: "no validator commission to withdraw",
		},
		{
			name: "valid msg",
			msg: &distrtypes.MsgWithdrawValidatorCommission{
				ValidatorAddress: f.valAddr.String(),
			},
			expErr: false,
		},
	}

	for _, tc := range testCases {
		tc := tc
		t.Run(tc.name, func(t *testing.T) {
			res, err := f.app.RunMsg(
				tc.msg,
				integration.WithAutomaticBeginEndBlock(),
				integration.WithAutomaticCommit(),
			)
			if tc.expErr {
				assert.ErrorContains(t, err, tc.expErrMsg)
			} else {
				assert.NilError(t, err)
				assert.Assert(t, res != nil)

				// check the result
				result := distrtypes.MsgWithdrawValidatorCommissionResponse{}
				err = f.cdc.Unmarshal(res.Value, &result)
				assert.NilError(t, err)

				// check balance increase
				balance = f.bankKeeper.GetAllBalances(f.sdkCtx, sdk.AccAddress(f.valAddr))
				assert.DeepEqual(t, sdk.NewCoins(
					sdk.NewCoin("mytoken", sdk.NewInt(1)),
					sdk.NewCoin("stake", expTokens.AddRaw(1)),
				), balance)

				// check remainder
				remainder := f.distrKeeper.GetValidatorAccumulatedCommission(f.sdkCtx, f.valAddr).Commission
				assert.DeepEqual(t, sdk.DecCoins{
					sdk.NewDecCoinFromDec("mytoken", math.LegacyNewDec(1).Quo(math.LegacyNewDec(4))),
					sdk.NewDecCoinFromDec("stake", math.LegacyNewDec(1).Quo(math.LegacyNewDec(2))),
				}, remainder)
			}
		})

=======
	tests := []struct {
		name          string
		validatorAddr sdk.ValAddress
		expErr        bool
		expErrMsg     string
	}{
		{
			name:          "valid withdraw (but validator has no commission)",
			validatorAddr: f.valAddrs[0],
			expErr:        true,
			expErrMsg:     "no validator commission to withdraw",
		},
		{
			name:          "empty validator address",
			validatorAddr: emptyValAddr,
			expErr:        true,
			expErrMsg:     "invalid validator address",
		},
	}
	for _, tc := range tests {
		tc := tc
		t.Run(tc.name, func(t *testing.T) {
			msg := types.NewMsgWithdrawValidatorCommission(tc.validatorAddr)
			_, err := f.msgServer.WithdrawValidatorCommission(f.ctx, msg)
			if tc.expErr {
				require.ErrorContains(t, err, tc.expErrMsg)
			} else {
				require.Nil(t, err)
			}
		})
>>>>>>> 0df90869
	}
}

func TestMsgFundCommunityPool(t *testing.T) {
	t.Parallel()
	f := initFixture(t)

<<<<<<< HEAD
	// reset fee pool
	f.distrKeeper.SetFeePool(f.sdkCtx, distrtypes.InitialFeePool())
	initPool := f.distrKeeper.GetFeePool(f.sdkCtx)
	assert.Assert(t, initPool.CommunityPool.Empty())

	initTokens := f.stakingKeeper.TokensFromConsensusPower(f.sdkCtx, int64(100))
	f.bankKeeper.MintCoins(f.sdkCtx, distrtypes.ModuleName, sdk.NewCoins(sdk.NewCoin(sdk.DefaultBondDenom, initTokens)))

	addr := sdk.AccAddress(PKS[0].Address())
	addr2 := sdk.AccAddress(PKS[1].Address())
	amount := sdk.NewCoins(sdk.NewInt64Coin("stake", 100))

	// fund the account by minting and sending amount from distribution module to addr
	err := f.bankKeeper.MintCoins(f.sdkCtx, distrtypes.ModuleName, amount)
	assert.NilError(t, err)
	err = f.bankKeeper.SendCoinsFromModuleToAccount(f.sdkCtx, distrtypes.ModuleName, addr, amount)
	assert.NilError(t, err)

	testCases := []struct {
		name      string
		msg       *distrtypes.MsgFundCommunityPool
=======
	tests := []struct {
		name      string
		amount    sdk.Coins
		depositor sdk.AccAddress
>>>>>>> 0df90869
		expErr    bool
		expErrMsg string
	}{
		{
<<<<<<< HEAD
			name: "depositor address with no funds",
			msg: &distrtypes.MsgFundCommunityPool{
				Amount:    sdk.NewCoins(sdk.NewCoin("stake", sdk.NewInt(100))),
				Depositor: addr2.String(),
			},
			expErr:    true,
			expErrMsg: "insufficient funds",
		},
		{
			name: "valid message",
			msg: &distrtypes.MsgFundCommunityPool{
				Amount:    sdk.NewCoins(sdk.NewCoin("stake", sdk.NewInt(100))),
				Depositor: addr.String(),
			},
			expErr: false,
		},
	}
	for _, tc := range testCases {
		tc := tc
		t.Run(tc.name, func(t *testing.T) {
			res, err := f.app.RunMsg(
				tc.msg,
				integration.WithAutomaticBeginEndBlock(),
				integration.WithAutomaticCommit(),
			)
			if tc.expErr {
				assert.ErrorContains(t, err, tc.expErrMsg)
			} else {
				assert.NilError(t, err)
				assert.Assert(t, res != nil)

				// check the result
				result := distrtypes.MsgFundCommunityPool{}
				err = f.cdc.Unmarshal(res.Value, &result)
				assert.NilError(t, err)

				// query the community pool funds
				assert.DeepEqual(t, initPool.CommunityPool.Add(sdk.NewDecCoinsFromCoins(amount...)...), f.distrKeeper.GetFeePool(f.sdkCtx).CommunityPool)
				assert.Assert(t, f.bankKeeper.GetAllBalances(f.sdkCtx, addr).Empty())
=======
			name:      "no depositor",
			amount:    sdk.NewCoins(sdk.NewInt64Coin("stake", 10000)),
			depositor: sdk.AccAddress{},
			expErr:    true,
			expErrMsg: "invalid depositor address",
		},
		{
			name:      "invalid coin",
			amount:    sdk.Coins{sdk.NewInt64Coin("stake", 10), sdk.NewInt64Coin("stake", 10)},
			depositor: f.addrs[0],
			expErr:    true,
			expErrMsg: "10stake,10stake: invalid coins",
		},
		{
			name:      "valid deposit",
			amount:    sdk.NewCoins(sdk.NewInt64Coin("stake", 1000)),
			depositor: f.addrs[0],
			expErr:    false,
		},
	}
	for _, tc := range tests {
		tc := tc
		t.Run(tc.name, func(t *testing.T) {
			msg := types.NewMsgFundCommunityPool(tc.amount, tc.depositor)
			_, err := f.msgServer.FundCommunityPool(f.ctx, msg)
			if tc.expErr {
				require.ErrorContains(t, err, tc.expErrMsg)
			} else {
				require.Nil(t, err)
>>>>>>> 0df90869
			}
		})
	}
}

func TestMsgUpdateParams(t *testing.T) {
	t.Parallel()
	f := initFixture(t)

	// default params
	communityTax := sdk.NewDecWithPrec(2, 2) // 2%
	withdrawAddrEnabled := true

	testCases := []struct {
		name      string
		msg       *distrtypes.MsgUpdateParams
		expErr    bool
		expErrMsg string
	}{
		{
			name: "invalid authority",
			msg: &distrtypes.MsgUpdateParams{
				Authority: "invalid",
				Params: distrtypes.Params{
					CommunityTax:        sdk.NewDecWithPrec(2, 0),
					WithdrawAddrEnabled: withdrawAddrEnabled,
					BaseProposerReward:  sdk.ZeroDec(),
					BonusProposerReward: sdk.ZeroDec(),
				},
			},
			expErr:    true,
			expErrMsg: "invalid authority",
		},
		{
			name: "community tax > 1",
			msg: &distrtypes.MsgUpdateParams{
				Authority: f.distrKeeper.GetAuthority(),
				Params: distrtypes.Params{
					CommunityTax:        sdk.NewDecWithPrec(2, 0),
					WithdrawAddrEnabled: withdrawAddrEnabled,
					BaseProposerReward:  sdk.ZeroDec(),
					BonusProposerReward: sdk.ZeroDec(),
				},
			},
			expErr:    true,
			expErrMsg: "community tax should be non-negative and less than one",
		},
		{
			name: "negative community tax",
			msg: &distrtypes.MsgUpdateParams{
				Authority: f.distrKeeper.GetAuthority(),
				Params: distrtypes.Params{
					CommunityTax:        sdk.NewDecWithPrec(-2, 1),
					WithdrawAddrEnabled: withdrawAddrEnabled,
					BaseProposerReward:  sdk.ZeroDec(),
					BonusProposerReward: sdk.ZeroDec(),
				},
			},
			expErr:    true,
			expErrMsg: "community tax should be non-negative and less than one",
		},
		{
			name: "base proposer reward set",
			msg: &distrtypes.MsgUpdateParams{
				Authority: f.distrKeeper.GetAuthority(),
				Params: distrtypes.Params{
					CommunityTax:        communityTax,
					BaseProposerReward:  sdk.NewDecWithPrec(1, 2),
					BonusProposerReward: sdk.ZeroDec(),
					WithdrawAddrEnabled: withdrawAddrEnabled,
				},
			},
			expErr:    true,
			expErrMsg: "base and bonus proposer reward are deprecated fields and should not be used",
		},
		{
			name: "bonus proposer reward set",
			msg: &distrtypes.MsgUpdateParams{
				Authority: f.distrKeeper.GetAuthority(),
				Params: distrtypes.Params{
					CommunityTax:        communityTax,
					BaseProposerReward:  sdk.ZeroDec(),
					BonusProposerReward: sdk.NewDecWithPrec(1, 2),
					WithdrawAddrEnabled: withdrawAddrEnabled,
				},
			},
			expErr:    true,
			expErrMsg: "base and bonus proposer reward are deprecated fields and should not be used",
		},
		{
			name: "all good",
			msg: &distrtypes.MsgUpdateParams{
				Authority: f.distrKeeper.GetAuthority(),
				Params: distrtypes.Params{
					CommunityTax:        communityTax,
					BaseProposerReward:  sdk.ZeroDec(),
					BonusProposerReward: sdk.ZeroDec(),
					WithdrawAddrEnabled: withdrawAddrEnabled,
				},
			},
			expErr: false,
		},
	}

	for _, tc := range testCases {
		tc := tc
		t.Run(tc.name, func(t *testing.T) {
<<<<<<< HEAD
			res, err := f.app.RunMsg(
				tc.msg,
				integration.WithAutomaticBeginEndBlock(),
				integration.WithAutomaticCommit(),
			)
=======
			_, err := f.msgServer.UpdateParams(f.ctx, tc.input)
>>>>>>> 0df90869
			if tc.expErr {
				assert.ErrorContains(t, err, tc.expErrMsg)
			} else {
				assert.NilError(t, err)
				assert.Assert(t, res != nil)

				// check the result
				result := distrtypes.MsgUpdateParams{}
				err = f.cdc.Unmarshal(res.Value, &result)
				assert.NilError(t, err)

				// query the params and verify it has been updated
				params := f.distrKeeper.GetParams(f.sdkCtx)
				assert.DeepEqual(t, distrtypes.DefaultParams(), params)
			}
		})
	}
}

func TestMsgCommunityPoolSpend(t *testing.T) {
	t.Parallel()
	f := initFixture(t)

	f.distrKeeper.SetParams(f.sdkCtx, distrtypes.DefaultParams())
	f.distrKeeper.SetFeePool(f.sdkCtx, distrtypes.FeePool{
		CommunityPool: sdk.NewDecCoins(sdk.DecCoin{Denom: "stake", Amount: math.LegacyNewDec(10000)}),
	})
	initialFeePool := f.distrKeeper.GetFeePool(f.sdkCtx)

	initTokens := f.stakingKeeper.TokensFromConsensusPower(f.sdkCtx, int64(100))
	f.bankKeeper.MintCoins(f.sdkCtx, distrtypes.ModuleName, sdk.NewCoins(sdk.NewCoin(sdk.DefaultBondDenom, initTokens)))

	recipient := sdk.AccAddress([]byte("addr1"))

	testCases := []struct {
		name      string
		msg       *distrtypes.MsgCommunityPoolSpend
		expErr    bool
		expErrMsg string
	}{
		{
			name: "invalid authority",
			msg: &distrtypes.MsgCommunityPoolSpend{
				Authority: "invalid",
				Recipient: recipient.String(),
				Amount:    sdk.NewCoins(sdk.NewCoin("stake", sdk.NewInt(100))),
			},
			expErr:    true,
			expErrMsg: "invalid authority",
		},
		{
			name: "invalid recipient",
			msg: &distrtypes.MsgCommunityPoolSpend{
				Authority: f.distrKeeper.GetAuthority(),
				Recipient: "invalid",
				Amount:    sdk.NewCoins(sdk.NewCoin("stake", sdk.NewInt(100))),
			},
			expErr:    true,
			expErrMsg: "decoding bech32 failed",
		},
		{
			name: "valid message",
			msg: &distrtypes.MsgCommunityPoolSpend{
				Authority: f.distrKeeper.GetAuthority(),
				Recipient: recipient.String(),
				Amount:    sdk.NewCoins(sdk.NewCoin("stake", sdk.NewInt(100))),
			},
			expErr: false,
		},
	}
	for _, tc := range testCases {
		tc := tc
		t.Run(tc.name, func(t *testing.T) {
			res, err := f.app.RunMsg(
				tc.msg,
				integration.WithAutomaticBeginEndBlock(),
				integration.WithAutomaticCommit(),
			)
			if tc.expErr {
				assert.ErrorContains(t, err, tc.expErrMsg)
			} else {
				assert.NilError(t, err)
				assert.Assert(t, res != nil)

				// check the result
				result := distrtypes.MsgCommunityPoolSpend{}
				err = f.cdc.Unmarshal(res.Value, &result)
				assert.NilError(t, err)

				// query the community pool to verify it has been updated
				communityPool := f.distrKeeper.GetFeePoolCommunityCoins(f.sdkCtx)
				newPool, negative := initialFeePool.CommunityPool.SafeSub(sdk.NewDecCoinsFromCoins(tc.msg.Amount...))
				assert.Assert(t, negative == false)
				assert.DeepEqual(t, communityPool, newPool)
			}
		})
	}
}

func TestMsgDepositValidatorRewardsPool(t *testing.T) {
	t.Parallel()
	f := initFixture(t)

	f.distrKeeper.SetParams(f.sdkCtx, distrtypes.DefaultParams())
	f.distrKeeper.SetFeePool(f.sdkCtx, distrtypes.FeePool{
		CommunityPool: sdk.NewDecCoins(sdk.DecCoin{Denom: "stake", Amount: math.LegacyNewDec(100)}),
	})
	initTokens := f.stakingKeeper.TokensFromConsensusPower(f.sdkCtx, int64(10000))
	f.bankKeeper.MintCoins(f.sdkCtx, distrtypes.ModuleName, sdk.NewCoins(sdk.NewCoin(sdk.DefaultBondDenom, initTokens)))

	// Set default staking params
	f.stakingKeeper.SetParams(f.sdkCtx, stakingtypes.DefaultParams())

	addr := sdk.AccAddress([]byte("addr"))
	addr1 := sdk.AccAddress(PKS[0].Address())
	valAddr1 := sdk.ValAddress(addr1)

	// send funds to val addr
	tokens := f.stakingKeeper.TokensFromConsensusPower(f.sdkCtx, int64(1000))
	f.bankKeeper.SendCoinsFromModuleToAccount(f.sdkCtx, distrtypes.ModuleName, sdk.AccAddress(valAddr1), sdk.NewCoins(sdk.NewCoin(sdk.DefaultBondDenom, tokens)))

	// send funds from module to addr to perform DepositValidatorRewardsPool
	f.bankKeeper.SendCoinsFromModuleToAccount(f.sdkCtx, distrtypes.ModuleName, addr, sdk.NewCoins(sdk.NewCoin(sdk.DefaultBondDenom, tokens)))

	tstaking := stakingtestutil.NewHelper(t, f.sdkCtx, f.stakingKeeper)
	tstaking.Commission = stakingtypes.NewCommissionRates(sdk.NewDecWithPrec(5, 1), sdk.NewDecWithPrec(5, 1), math.LegacyNewDec(0))
	tstaking.CreateValidator(valAddr1, valConsPk0, sdk.NewInt(100), true)

	// mint a non-staking token and send to an account
	amt := sdk.NewCoins(sdk.NewInt64Coin("foo", 500))
	f.bankKeeper.MintCoins(f.sdkCtx, distrtypes.ModuleName, amt)
	f.bankKeeper.SendCoinsFromModuleToAccount(f.sdkCtx, distrtypes.ModuleName, addr, amt)

	testCases := []struct {
		name      string
		msg       *distrtypes.MsgDepositValidatorRewardsPool
		expErr    bool
		expErrMsg string
	}{
		{
			name: "happy path (staking token)",
<<<<<<< HEAD
			msg: &distrtypes.MsgDepositValidatorRewardsPool{
				Authority:        addr.String(),
				ValidatorAddress: valAddr1.String(),
				Amount:           sdk.NewCoins(sdk.NewCoin(f.stakingKeeper.BondDenom(f.sdkCtx), sdk.NewInt(100))),
=======
			input: &types.MsgDepositValidatorRewardsPool{
				Depositor:        f.addrs[0].String(),
				ValidatorAddress: f.valAddrs[1].String(),
				Amount:           sdk.NewCoins(sdk.NewCoin(f.stakingKeeper.BondDenom(f.ctx), sdk.NewInt(100))),
>>>>>>> 0df90869
			},
		},
		{
			name: "happy path (non-staking token)",
<<<<<<< HEAD
			msg: &distrtypes.MsgDepositValidatorRewardsPool{
				Authority:        addr.String(),
				ValidatorAddress: valAddr1.String(),
=======
			input: &types.MsgDepositValidatorRewardsPool{
				Depositor:        f.addrs[0].String(),
				ValidatorAddress: f.valAddrs[1].String(),
>>>>>>> 0df90869
				Amount:           amt,
			},
		},
		{
			name: "invalid validator",
<<<<<<< HEAD
			msg: &distrtypes.MsgDepositValidatorRewardsPool{
				Authority:        addr.String(),
=======
			input: &types.MsgDepositValidatorRewardsPool{
				Depositor:        f.addrs[0].String(),
>>>>>>> 0df90869
				ValidatorAddress: sdk.ValAddress([]byte("addr1_______________")).String(),
				Amount:           sdk.NewCoins(sdk.NewCoin(f.stakingKeeper.BondDenom(f.sdkCtx), sdk.NewInt(100))),
			},
			expErr:    true,
			expErrMsg: "validator does not exist",
		},
	}

	for _, tc := range testCases {
		tc := tc
		t.Run(tc.name, func(t *testing.T) {
			res, err := f.app.RunMsg(
				tc.msg,
				integration.WithAutomaticBeginEndBlock(),
				integration.WithAutomaticCommit(),
			)
			if tc.expErr {
				assert.ErrorContains(t, err, tc.expErrMsg)
			} else {
				assert.NilError(t, err)
				assert.Assert(t, res != nil)

				// check the result
				result := distrtypes.MsgDepositValidatorRewardsPoolResponse{}
				err = f.cdc.Unmarshal(res.Value, &result)
				assert.NilError(t, err)

				val, err := sdk.ValAddressFromBech32(tc.msg.ValidatorAddress)
				assert.NilError(t, err)

				// check validator outstanding rewards
				outstandingRewards := f.distrKeeper.GetValidatorOutstandingRewards(f.sdkCtx, val)
				for _, c := range tc.msg.Amount {
					x := outstandingRewards.Rewards.AmountOf(c.Denom)
					assert.DeepEqual(t, x, sdk.NewDecFromInt(c.Amount))
				}

			}
		})
	}
}<|MERGE_RESOLUTION|>--- conflicted
+++ resolved
@@ -9,12 +9,12 @@
 	"cosmossdk.io/store"
 	"cosmossdk.io/store/metrics"
 	storetypes "cosmossdk.io/store/types"
+
 	cmtabcitypes "github.com/cometbft/cometbft/abci/types"
 	"github.com/cometbft/cometbft/proto/tendermint/types"
+	dbm "github.com/cosmos/cosmos-db"
 	"github.com/stretchr/testify/require"
 	"gotest.tools/v3/assert"
-
-	dbm "github.com/cosmos/cosmos-db"
 
 	"github.com/cosmos/cosmos-sdk/codec"
 	"github.com/cosmos/cosmos-sdk/runtime"
@@ -35,10 +35,13 @@
 	stakingkeeper "github.com/cosmos/cosmos-sdk/x/staking/keeper"
 	stakingtestutil "github.com/cosmos/cosmos-sdk/x/staking/testutil"
 	stakingtypes "github.com/cosmos/cosmos-sdk/x/staking/types"
-	"github.com/stretchr/testify/require"
 )
 
-<<<<<<< HEAD
+var (
+	emptyDelAddr sdk.AccAddress
+	emptyValAddr sdk.ValAddress
+)
+
 type fixture struct {
 	cdc  codec.Codec
 	keys map[string]*storetypes.KVStoreKey
@@ -207,6 +210,33 @@
 		expErr    bool
 		expErrMsg string
 	}{
+		{
+			name: "empty delegator address",
+			msg: &distrtypes.MsgWithdrawDelegatorReward{
+				DelegatorAddress: emptyDelAddr.String(),
+				ValidatorAddress: f.valAddr.String(),
+			},
+			expErr:    true,
+			expErrMsg: "invalid delegator address",
+		},
+		{
+			name: "empty validator address",
+			msg: &distrtypes.MsgWithdrawDelegatorReward{
+				DelegatorAddress: delAddr.String(),
+				ValidatorAddress: emptyValAddr.String(),
+			},
+			expErr:    true,
+			expErrMsg: "invalid validator address",
+		},
+		{
+			name: "both empty addresses",
+			msg: &distrtypes.MsgWithdrawDelegatorReward{
+				DelegatorAddress: emptyDelAddr.String(),
+				ValidatorAddress: emptyValAddr.String(),
+			},
+			expErr:    true,
+			expErrMsg: "invalid validator address",
+		},
 		{
 			name: "delegator with no delegations",
 			msg: &distrtypes.MsgWithdrawDelegatorReward{
@@ -303,6 +333,48 @@
 		expErrMsg string
 	}{
 		{
+			name: "empty delegator address",
+			preRun: func() {
+				params := f.distrKeeper.GetParams(f.sdkCtx)
+				params.WithdrawAddrEnabled = true
+				assert.NilError(t, f.distrKeeper.SetParams(f.sdkCtx, params))
+			},
+			msg: &distrtypes.MsgSetWithdrawAddress{
+				DelegatorAddress: emptyDelAddr.String(),
+				WithdrawAddress:  withdrawAddr.String(),
+			},
+			expErr:    true,
+			expErrMsg: "invalid delegator address",
+		},
+		{
+			name: "empty withdraw address",
+			preRun: func() {
+				params := f.distrKeeper.GetParams(f.sdkCtx)
+				params.WithdrawAddrEnabled = true
+				assert.NilError(t, f.distrKeeper.SetParams(f.sdkCtx, params))
+			},
+			msg: &distrtypes.MsgSetWithdrawAddress{
+				DelegatorAddress: delAddr.String(),
+				WithdrawAddress:  emptyDelAddr.String(),
+			},
+			expErr:    true,
+			expErrMsg: "invalid withdraw address",
+		},
+		{
+			name: "both empty addresses",
+			preRun: func() {
+				params := f.distrKeeper.GetParams(f.sdkCtx)
+				params.WithdrawAddrEnabled = true
+				assert.NilError(t, f.distrKeeper.SetParams(f.sdkCtx, params))
+			},
+			msg: &distrtypes.MsgSetWithdrawAddress{
+				DelegatorAddress: emptyDelAddr.String(),
+				WithdrawAddress:  emptyDelAddr.String(),
+			},
+			expErr:    true,
+			expErrMsg: "invalid delegator address",
+		},
+		{
 			name: "withdraw address disabled",
 			preRun: func() {
 				params := f.distrKeeper.GetParams(f.sdkCtx)
@@ -315,6 +387,19 @@
 			},
 			expErr:    true,
 			expErrMsg: "set withdraw address disabled",
+		},
+		{
+			name: "valid msg with same delegator and withdraw address",
+			preRun: func() {
+				params := f.distrKeeper.GetParams(f.sdkCtx)
+				params.WithdrawAddrEnabled = true
+				assert.NilError(t, f.distrKeeper.SetParams(f.sdkCtx, params))
+			},
+			msg: &distrtypes.MsgSetWithdrawAddress{
+				DelegatorAddress: delAddr.String(),
+				WithdrawAddress:  delAddr.String(),
+			},
+			expErr: false,
 		},
 		{
 			name: "valid msg",
@@ -356,116 +441,7 @@
 
 				// query the delegator withdraw address
 				addr := f.distrKeeper.GetDelegatorWithdrawAddr(f.sdkCtx, delAddr)
-				assert.DeepEqual(t, addr, withdrawAddr)
-=======
-var (
-	emptyDelAddr sdk.AccAddress
-	emptyValAddr sdk.ValAddress
-)
-
-func TestMsgSetWithdrawAddress(t *testing.T) {
-	t.Parallel()
-	f := initFixture(t)
-
-	tests := []struct {
-		name          string
-		delegatorAddr sdk.AccAddress
-		withdrawAddr  sdk.AccAddress
-		expErr        bool
-		expErrMsg     string
-	}{
-		{
-			name:          "valid case",
-			delegatorAddr: f.addrs[0],
-			withdrawAddr:  f.addrs[1],
-			expErr:        false,
-		},
-		{
-			name:          "valid case, same delegator and withdraw address",
-			delegatorAddr: f.addrs[0],
-			withdrawAddr:  f.addrs[0],
-			expErr:        false,
-		},
-		{
-			name:          "empty delegator address",
-			delegatorAddr: emptyDelAddr,
-			withdrawAddr:  f.addrs[0],
-			expErr:        true,
-			expErrMsg:     "invalid delegator address",
-		},
-		{
-			name:          "empty withdraw address",
-			delegatorAddr: f.addrs[0],
-			withdrawAddr:  emptyDelAddr,
-			expErr:        true,
-			expErrMsg:     "invalid withdraw address",
-		},
-		{
-			name:          "both empty addresses",
-			delegatorAddr: emptyDelAddr,
-			withdrawAddr:  emptyDelAddr,
-			expErr:        true,
-			expErrMsg:     "invalid delegator address",
-		},
-	}
-
-	for _, tc := range tests {
-		tc := tc
-		t.Run(tc.name, func(t *testing.T) {
-			msg := types.NewMsgSetWithdrawAddress(tc.delegatorAddr, tc.withdrawAddr)
-			_, err := f.msgServer.SetWithdrawAddress(f.ctx, msg)
-			if tc.expErr {
-				require.ErrorContains(t, err, tc.expErrMsg)
-			} else {
-				require.Nil(t, err)
-			}
-		})
-	}
-}
-
-func TestMsgWithdrawDelegatorReward(t *testing.T) {
-	t.Parallel()
-	f := initFixture(t)
-
-	tests := []struct {
-		name          string
-		delegatorAddr sdk.AccAddress
-		validatorAddr sdk.ValAddress
-		expErr        bool
-		expErrMsg     string
-	}{
-		{
-			name:          "empty delegator address",
-			delegatorAddr: emptyDelAddr,
-			validatorAddr: f.valAddrs[0],
-			expErr:        true,
-			expErrMsg:     "invalid delegator address",
-		},
-		{
-			name:          "empty validator address",
-			delegatorAddr: f.addrs[0],
-			validatorAddr: emptyValAddr,
-			expErr:        true,
-			expErrMsg:     "invalid validator address",
-		},
-		{
-			name:          "both empty addresses",
-			delegatorAddr: emptyDelAddr,
-			validatorAddr: emptyValAddr,
-			expErr:        true,
-			expErrMsg:     "invalid validator address",
-		},
-	}
-	for _, tc := range tests {
-		tc := tc
-		t.Run(tc.name, func(t *testing.T) {
-			msg := types.NewMsgWithdrawDelegatorReward(tc.delegatorAddr, tc.validatorAddr)
-			_, err := f.msgServer.WithdrawDelegatorReward(f.ctx, msg)
-			if tc.expErr {
-				require.ErrorContains(t, err, tc.expErrMsg)
-			} else {
-				require.Nil(t, err)
->>>>>>> 0df90869
+				assert.DeepEqual(t, addr.String(), tc.msg.WithdrawAddress)
 			}
 		})
 	}
@@ -475,7 +451,6 @@
 	t.Parallel()
 	f := initFixture(t)
 
-<<<<<<< HEAD
 	valCommission := sdk.DecCoins{
 		sdk.NewDecCoinFromDec("mytoken", math.LegacyNewDec(5).Quo(math.LegacyNewDec(4))),
 		sdk.NewDecCoinFromDec("stake", math.LegacyNewDec(3).Quo(math.LegacyNewDec(2))),
@@ -509,6 +484,14 @@
 		expErr    bool
 		expErrMsg string
 	}{
+		{
+			name: "empty validator address",
+			msg: &distrtypes.MsgWithdrawValidatorCommission{
+				ValidatorAddress: emptyValAddr.String(),
+			},
+			expErr:    true,
+			expErrMsg: "invalid validator address",
+		},
 		{
 			name: "validator with no commission",
 			msg: &distrtypes.MsgWithdrawValidatorCommission{
@@ -561,38 +544,6 @@
 			}
 		})
 
-=======
-	tests := []struct {
-		name          string
-		validatorAddr sdk.ValAddress
-		expErr        bool
-		expErrMsg     string
-	}{
-		{
-			name:          "valid withdraw (but validator has no commission)",
-			validatorAddr: f.valAddrs[0],
-			expErr:        true,
-			expErrMsg:     "no validator commission to withdraw",
-		},
-		{
-			name:          "empty validator address",
-			validatorAddr: emptyValAddr,
-			expErr:        true,
-			expErrMsg:     "invalid validator address",
-		},
-	}
-	for _, tc := range tests {
-		tc := tc
-		t.Run(tc.name, func(t *testing.T) {
-			msg := types.NewMsgWithdrawValidatorCommission(tc.validatorAddr)
-			_, err := f.msgServer.WithdrawValidatorCommission(f.ctx, msg)
-			if tc.expErr {
-				require.ErrorContains(t, err, tc.expErrMsg)
-			} else {
-				require.Nil(t, err)
-			}
-		})
->>>>>>> 0df90869
 	}
 }
 
@@ -600,7 +551,6 @@
 	t.Parallel()
 	f := initFixture(t)
 
-<<<<<<< HEAD
 	// reset fee pool
 	f.distrKeeper.SetFeePool(f.sdkCtx, distrtypes.InitialFeePool())
 	initPool := f.distrKeeper.GetFeePool(f.sdkCtx)
@@ -622,17 +572,28 @@
 	testCases := []struct {
 		name      string
 		msg       *distrtypes.MsgFundCommunityPool
-=======
-	tests := []struct {
-		name      string
-		amount    sdk.Coins
-		depositor sdk.AccAddress
->>>>>>> 0df90869
 		expErr    bool
 		expErrMsg string
 	}{
 		{
-<<<<<<< HEAD
+			name: "no depositor address",
+			msg: &distrtypes.MsgFundCommunityPool{
+				Amount:    sdk.NewCoins(sdk.NewCoin("stake", sdk.NewInt(100))),
+				Depositor: emptyDelAddr.String(),
+			},
+			expErr:    true,
+			expErrMsg: "invalid depositor address",
+		},
+		{
+			name: "invalid coin",
+			msg: &distrtypes.MsgFundCommunityPool{
+				Amount:    sdk.Coins{sdk.NewInt64Coin("stake", 10), sdk.NewInt64Coin("stake", 10)},
+				Depositor: addr.String(),
+			},
+			expErr:    true,
+			expErrMsg: "10stake,10stake: invalid coins",
+		},
+		{
 			name: "depositor address with no funds",
 			msg: &distrtypes.MsgFundCommunityPool{
 				Amount:    sdk.NewCoins(sdk.NewCoin("stake", sdk.NewInt(100))),
@@ -672,37 +633,6 @@
 				// query the community pool funds
 				assert.DeepEqual(t, initPool.CommunityPool.Add(sdk.NewDecCoinsFromCoins(amount...)...), f.distrKeeper.GetFeePool(f.sdkCtx).CommunityPool)
 				assert.Assert(t, f.bankKeeper.GetAllBalances(f.sdkCtx, addr).Empty())
-=======
-			name:      "no depositor",
-			amount:    sdk.NewCoins(sdk.NewInt64Coin("stake", 10000)),
-			depositor: sdk.AccAddress{},
-			expErr:    true,
-			expErrMsg: "invalid depositor address",
-		},
-		{
-			name:      "invalid coin",
-			amount:    sdk.Coins{sdk.NewInt64Coin("stake", 10), sdk.NewInt64Coin("stake", 10)},
-			depositor: f.addrs[0],
-			expErr:    true,
-			expErrMsg: "10stake,10stake: invalid coins",
-		},
-		{
-			name:      "valid deposit",
-			amount:    sdk.NewCoins(sdk.NewInt64Coin("stake", 1000)),
-			depositor: f.addrs[0],
-			expErr:    false,
-		},
-	}
-	for _, tc := range tests {
-		tc := tc
-		t.Run(tc.name, func(t *testing.T) {
-			msg := types.NewMsgFundCommunityPool(tc.amount, tc.depositor)
-			_, err := f.msgServer.FundCommunityPool(f.ctx, msg)
-			if tc.expErr {
-				require.ErrorContains(t, err, tc.expErrMsg)
-			} else {
-				require.Nil(t, err)
->>>>>>> 0df90869
 			}
 		})
 	}
@@ -776,7 +706,7 @@
 				},
 			},
 			expErr:    true,
-			expErrMsg: "base and bonus proposer reward are deprecated fields and should not be used",
+			expErrMsg: "cannot update base or bonus proposer reward because these are deprecated fields",
 		},
 		{
 			name: "bonus proposer reward set",
@@ -790,7 +720,7 @@
 				},
 			},
 			expErr:    true,
-			expErrMsg: "base and bonus proposer reward are deprecated fields and should not be used",
+			expErrMsg: "cannot update base or bonus proposer reward because these are deprecated fields",
 		},
 		{
 			name: "all good",
@@ -807,88 +737,6 @@
 		},
 	}
 
-	for _, tc := range testCases {
-		tc := tc
-		t.Run(tc.name, func(t *testing.T) {
-<<<<<<< HEAD
-			res, err := f.app.RunMsg(
-				tc.msg,
-				integration.WithAutomaticBeginEndBlock(),
-				integration.WithAutomaticCommit(),
-			)
-=======
-			_, err := f.msgServer.UpdateParams(f.ctx, tc.input)
->>>>>>> 0df90869
-			if tc.expErr {
-				assert.ErrorContains(t, err, tc.expErrMsg)
-			} else {
-				assert.NilError(t, err)
-				assert.Assert(t, res != nil)
-
-				// check the result
-				result := distrtypes.MsgUpdateParams{}
-				err = f.cdc.Unmarshal(res.Value, &result)
-				assert.NilError(t, err)
-
-				// query the params and verify it has been updated
-				params := f.distrKeeper.GetParams(f.sdkCtx)
-				assert.DeepEqual(t, distrtypes.DefaultParams(), params)
-			}
-		})
-	}
-}
-
-func TestMsgCommunityPoolSpend(t *testing.T) {
-	t.Parallel()
-	f := initFixture(t)
-
-	f.distrKeeper.SetParams(f.sdkCtx, distrtypes.DefaultParams())
-	f.distrKeeper.SetFeePool(f.sdkCtx, distrtypes.FeePool{
-		CommunityPool: sdk.NewDecCoins(sdk.DecCoin{Denom: "stake", Amount: math.LegacyNewDec(10000)}),
-	})
-	initialFeePool := f.distrKeeper.GetFeePool(f.sdkCtx)
-
-	initTokens := f.stakingKeeper.TokensFromConsensusPower(f.sdkCtx, int64(100))
-	f.bankKeeper.MintCoins(f.sdkCtx, distrtypes.ModuleName, sdk.NewCoins(sdk.NewCoin(sdk.DefaultBondDenom, initTokens)))
-
-	recipient := sdk.AccAddress([]byte("addr1"))
-
-	testCases := []struct {
-		name      string
-		msg       *distrtypes.MsgCommunityPoolSpend
-		expErr    bool
-		expErrMsg string
-	}{
-		{
-			name: "invalid authority",
-			msg: &distrtypes.MsgCommunityPoolSpend{
-				Authority: "invalid",
-				Recipient: recipient.String(),
-				Amount:    sdk.NewCoins(sdk.NewCoin("stake", sdk.NewInt(100))),
-			},
-			expErr:    true,
-			expErrMsg: "invalid authority",
-		},
-		{
-			name: "invalid recipient",
-			msg: &distrtypes.MsgCommunityPoolSpend{
-				Authority: f.distrKeeper.GetAuthority(),
-				Recipient: "invalid",
-				Amount:    sdk.NewCoins(sdk.NewCoin("stake", sdk.NewInt(100))),
-			},
-			expErr:    true,
-			expErrMsg: "decoding bech32 failed",
-		},
-		{
-			name: "valid message",
-			msg: &distrtypes.MsgCommunityPoolSpend{
-				Authority: f.distrKeeper.GetAuthority(),
-				Recipient: recipient.String(),
-				Amount:    sdk.NewCoins(sdk.NewCoin("stake", sdk.NewInt(100))),
-			},
-			expErr: false,
-		},
-	}
 	for _, tc := range testCases {
 		tc := tc
 		t.Run(tc.name, func(t *testing.T) {
@@ -904,106 +752,69 @@
 				assert.Assert(t, res != nil)
 
 				// check the result
-				result := distrtypes.MsgCommunityPoolSpend{}
+				result := distrtypes.MsgUpdateParams{}
 				err = f.cdc.Unmarshal(res.Value, &result)
 				assert.NilError(t, err)
 
-				// query the community pool to verify it has been updated
-				communityPool := f.distrKeeper.GetFeePoolCommunityCoins(f.sdkCtx)
-				newPool, negative := initialFeePool.CommunityPool.SafeSub(sdk.NewDecCoinsFromCoins(tc.msg.Amount...))
-				assert.Assert(t, negative == false)
-				assert.DeepEqual(t, communityPool, newPool)
+				// query the params and verify it has been updated
+				params := f.distrKeeper.GetParams(f.sdkCtx)
+				assert.DeepEqual(t, distrtypes.DefaultParams(), params)
 			}
 		})
 	}
 }
 
-func TestMsgDepositValidatorRewardsPool(t *testing.T) {
+func TestMsgCommunityPoolSpend(t *testing.T) {
 	t.Parallel()
 	f := initFixture(t)
 
 	f.distrKeeper.SetParams(f.sdkCtx, distrtypes.DefaultParams())
 	f.distrKeeper.SetFeePool(f.sdkCtx, distrtypes.FeePool{
-		CommunityPool: sdk.NewDecCoins(sdk.DecCoin{Denom: "stake", Amount: math.LegacyNewDec(100)}),
+		CommunityPool: sdk.NewDecCoins(sdk.DecCoin{Denom: "stake", Amount: math.LegacyNewDec(10000)}),
 	})
-	initTokens := f.stakingKeeper.TokensFromConsensusPower(f.sdkCtx, int64(10000))
+	initialFeePool := f.distrKeeper.GetFeePool(f.sdkCtx)
+
+	initTokens := f.stakingKeeper.TokensFromConsensusPower(f.sdkCtx, int64(100))
 	f.bankKeeper.MintCoins(f.sdkCtx, distrtypes.ModuleName, sdk.NewCoins(sdk.NewCoin(sdk.DefaultBondDenom, initTokens)))
 
-	// Set default staking params
-	f.stakingKeeper.SetParams(f.sdkCtx, stakingtypes.DefaultParams())
-
-	addr := sdk.AccAddress([]byte("addr"))
-	addr1 := sdk.AccAddress(PKS[0].Address())
-	valAddr1 := sdk.ValAddress(addr1)
-
-	// send funds to val addr
-	tokens := f.stakingKeeper.TokensFromConsensusPower(f.sdkCtx, int64(1000))
-	f.bankKeeper.SendCoinsFromModuleToAccount(f.sdkCtx, distrtypes.ModuleName, sdk.AccAddress(valAddr1), sdk.NewCoins(sdk.NewCoin(sdk.DefaultBondDenom, tokens)))
-
-	// send funds from module to addr to perform DepositValidatorRewardsPool
-	f.bankKeeper.SendCoinsFromModuleToAccount(f.sdkCtx, distrtypes.ModuleName, addr, sdk.NewCoins(sdk.NewCoin(sdk.DefaultBondDenom, tokens)))
-
-	tstaking := stakingtestutil.NewHelper(t, f.sdkCtx, f.stakingKeeper)
-	tstaking.Commission = stakingtypes.NewCommissionRates(sdk.NewDecWithPrec(5, 1), sdk.NewDecWithPrec(5, 1), math.LegacyNewDec(0))
-	tstaking.CreateValidator(valAddr1, valConsPk0, sdk.NewInt(100), true)
-
-	// mint a non-staking token and send to an account
-	amt := sdk.NewCoins(sdk.NewInt64Coin("foo", 500))
-	f.bankKeeper.MintCoins(f.sdkCtx, distrtypes.ModuleName, amt)
-	f.bankKeeper.SendCoinsFromModuleToAccount(f.sdkCtx, distrtypes.ModuleName, addr, amt)
+	recipient := sdk.AccAddress([]byte("addr1"))
 
 	testCases := []struct {
 		name      string
-		msg       *distrtypes.MsgDepositValidatorRewardsPool
+		msg       *distrtypes.MsgCommunityPoolSpend
 		expErr    bool
 		expErrMsg string
 	}{
 		{
-			name: "happy path (staking token)",
-<<<<<<< HEAD
-			msg: &distrtypes.MsgDepositValidatorRewardsPool{
-				Authority:        addr.String(),
-				ValidatorAddress: valAddr1.String(),
-				Amount:           sdk.NewCoins(sdk.NewCoin(f.stakingKeeper.BondDenom(f.sdkCtx), sdk.NewInt(100))),
-=======
-			input: &types.MsgDepositValidatorRewardsPool{
-				Depositor:        f.addrs[0].String(),
-				ValidatorAddress: f.valAddrs[1].String(),
-				Amount:           sdk.NewCoins(sdk.NewCoin(f.stakingKeeper.BondDenom(f.ctx), sdk.NewInt(100))),
->>>>>>> 0df90869
-			},
-		},
-		{
-			name: "happy path (non-staking token)",
-<<<<<<< HEAD
-			msg: &distrtypes.MsgDepositValidatorRewardsPool{
-				Authority:        addr.String(),
-				ValidatorAddress: valAddr1.String(),
-=======
-			input: &types.MsgDepositValidatorRewardsPool{
-				Depositor:        f.addrs[0].String(),
-				ValidatorAddress: f.valAddrs[1].String(),
->>>>>>> 0df90869
-				Amount:           amt,
-			},
-		},
-		{
-			name: "invalid validator",
-<<<<<<< HEAD
-			msg: &distrtypes.MsgDepositValidatorRewardsPool{
-				Authority:        addr.String(),
-=======
-			input: &types.MsgDepositValidatorRewardsPool{
-				Depositor:        f.addrs[0].String(),
->>>>>>> 0df90869
-				ValidatorAddress: sdk.ValAddress([]byte("addr1_______________")).String(),
-				Amount:           sdk.NewCoins(sdk.NewCoin(f.stakingKeeper.BondDenom(f.sdkCtx), sdk.NewInt(100))),
-			},
-			expErr:    true,
-			expErrMsg: "validator does not exist",
-		},
-	}
-
+			name: "invalid authority",
+			msg: &distrtypes.MsgCommunityPoolSpend{
+				Authority: "invalid",
+				Recipient: recipient.String(),
+				Amount:    sdk.NewCoins(sdk.NewCoin("stake", sdk.NewInt(100))),
+			},
+			expErr:    true,
+			expErrMsg: "invalid authority",
+		},
+		{
+			name: "invalid recipient",
+			msg: &distrtypes.MsgCommunityPoolSpend{
+				Authority: f.distrKeeper.GetAuthority(),
+				Recipient: "invalid",
+				Amount:    sdk.NewCoins(sdk.NewCoin("stake", sdk.NewInt(100))),
+			},
+			expErr:    true,
+			expErrMsg: "decoding bech32 failed",
+		},
+		{
+			name: "valid message",
+			msg: &distrtypes.MsgCommunityPoolSpend{
+				Authority: f.distrKeeper.GetAuthority(),
+				Recipient: recipient.String(),
+				Amount:    sdk.NewCoins(sdk.NewCoin("stake", sdk.NewInt(100))),
+			},
+			expErr: false,
+		},
+	}
 	for _, tc := range testCases {
 		tc := tc
 		t.Run(tc.name, func(t *testing.T) {
@@ -1019,6 +830,103 @@
 				assert.Assert(t, res != nil)
 
 				// check the result
+				result := distrtypes.MsgCommunityPoolSpend{}
+				err = f.cdc.Unmarshal(res.Value, &result)
+				assert.NilError(t, err)
+
+				// query the community pool to verify it has been updated
+				communityPool := f.distrKeeper.GetFeePoolCommunityCoins(f.sdkCtx)
+				newPool, negative := initialFeePool.CommunityPool.SafeSub(sdk.NewDecCoinsFromCoins(tc.msg.Amount...))
+				assert.Assert(t, negative == false)
+				assert.DeepEqual(t, communityPool, newPool)
+			}
+		})
+	}
+}
+
+func TestMsgDepositValidatorRewardsPool(t *testing.T) {
+	t.Parallel()
+	f := initFixture(t)
+
+	f.distrKeeper.SetParams(f.sdkCtx, distrtypes.DefaultParams())
+	f.distrKeeper.SetFeePool(f.sdkCtx, distrtypes.FeePool{
+		CommunityPool: sdk.NewDecCoins(sdk.DecCoin{Denom: "stake", Amount: math.LegacyNewDec(100)}),
+	})
+	initTokens := f.stakingKeeper.TokensFromConsensusPower(f.sdkCtx, int64(10000))
+	f.bankKeeper.MintCoins(f.sdkCtx, distrtypes.ModuleName, sdk.NewCoins(sdk.NewCoin(sdk.DefaultBondDenom, initTokens)))
+
+	// Set default staking params
+	f.stakingKeeper.SetParams(f.sdkCtx, stakingtypes.DefaultParams())
+
+	addr := sdk.AccAddress([]byte("addr"))
+	addr1 := sdk.AccAddress(PKS[0].Address())
+	valAddr1 := sdk.ValAddress(addr1)
+
+	// send funds to val addr
+	tokens := f.stakingKeeper.TokensFromConsensusPower(f.sdkCtx, int64(1000))
+	f.bankKeeper.SendCoinsFromModuleToAccount(f.sdkCtx, distrtypes.ModuleName, sdk.AccAddress(valAddr1), sdk.NewCoins(sdk.NewCoin(sdk.DefaultBondDenom, tokens)))
+
+	// send funds from module to addr to perform DepositValidatorRewardsPool
+	f.bankKeeper.SendCoinsFromModuleToAccount(f.sdkCtx, distrtypes.ModuleName, addr, sdk.NewCoins(sdk.NewCoin(sdk.DefaultBondDenom, tokens)))
+
+	tstaking := stakingtestutil.NewHelper(t, f.sdkCtx, f.stakingKeeper)
+	tstaking.Commission = stakingtypes.NewCommissionRates(sdk.NewDecWithPrec(5, 1), sdk.NewDecWithPrec(5, 1), math.LegacyNewDec(0))
+	tstaking.CreateValidator(valAddr1, valConsPk0, sdk.NewInt(100), true)
+
+	// mint a non-staking token and send to an account
+	amt := sdk.NewCoins(sdk.NewInt64Coin("foo", 500))
+	f.bankKeeper.MintCoins(f.sdkCtx, distrtypes.ModuleName, amt)
+	f.bankKeeper.SendCoinsFromModuleToAccount(f.sdkCtx, distrtypes.ModuleName, addr, amt)
+
+	testCases := []struct {
+		name      string
+		msg       *distrtypes.MsgDepositValidatorRewardsPool
+		expErr    bool
+		expErrMsg string
+	}{
+		{
+			name: "happy path (staking token)",
+			msg: &distrtypes.MsgDepositValidatorRewardsPool{
+				Depositor:        addr.String(),
+				ValidatorAddress: valAddr1.String(),
+				Amount:           sdk.NewCoins(sdk.NewCoin(f.stakingKeeper.BondDenom(f.sdkCtx), sdk.NewInt(100))),
+			},
+		},
+		{
+			name: "happy path (non-staking token)",
+			msg: &distrtypes.MsgDepositValidatorRewardsPool{
+				Depositor:        addr.String(),
+				ValidatorAddress: valAddr1.String(),
+				Amount:           amt,
+			},
+		},
+		{
+			name: "invalid validator",
+			msg: &distrtypes.MsgDepositValidatorRewardsPool{
+				Depositor:        addr.String(),
+				ValidatorAddress: sdk.ValAddress([]byte("addr1_______________")).String(),
+				Amount:           sdk.NewCoins(sdk.NewCoin(f.stakingKeeper.BondDenom(f.sdkCtx), sdk.NewInt(100))),
+			},
+			expErr:    true,
+			expErrMsg: "validator does not exist",
+		},
+	}
+
+	for _, tc := range testCases {
+		tc := tc
+		t.Run(tc.name, func(t *testing.T) {
+			res, err := f.app.RunMsg(
+				tc.msg,
+				integration.WithAutomaticBeginEndBlock(),
+				integration.WithAutomaticCommit(),
+			)
+			if tc.expErr {
+				assert.ErrorContains(t, err, tc.expErrMsg)
+			} else {
+				assert.NilError(t, err)
+				assert.Assert(t, res != nil)
+
+				// check the result
 				result := distrtypes.MsgDepositValidatorRewardsPoolResponse{}
 				err = f.cdc.Unmarshal(res.Value, &result)
 				assert.NilError(t, err)
