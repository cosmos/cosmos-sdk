package gov_test

import (
	"encoding/json"
	"testing"

	dbm "github.com/cosmos/cosmos-db"

	abci "github.com/cometbft/cometbft/abci/types"
	cmtproto "github.com/cometbft/cometbft/proto/tendermint/types"
	"gotest.tools/v3/assert"

	"cosmossdk.io/depinject"
	"cosmossdk.io/log"

	"github.com/cosmos/cosmos-sdk/codec"
	"github.com/cosmos/cosmos-sdk/runtime"
	"github.com/cosmos/cosmos-sdk/testutil/configurator"
	simtestutil "github.com/cosmos/cosmos-sdk/testutil/sims"
	sdk "github.com/cosmos/cosmos-sdk/types"
	_ "github.com/cosmos/cosmos-sdk/x/auth"
	authkeeper "github.com/cosmos/cosmos-sdk/x/auth/keeper"
	authtypes "github.com/cosmos/cosmos-sdk/x/auth/types"
	_ "github.com/cosmos/cosmos-sdk/x/bank"
	bankkeeper "github.com/cosmos/cosmos-sdk/x/bank/keeper"
	banktypes "github.com/cosmos/cosmos-sdk/x/bank/types"
	_ "github.com/cosmos/cosmos-sdk/x/consensus"
	_ "github.com/cosmos/cosmos-sdk/x/distribution"
	distrkeeper "github.com/cosmos/cosmos-sdk/x/distribution/keeper"
	disttypes "github.com/cosmos/cosmos-sdk/x/distribution/types"
	"github.com/cosmos/cosmos-sdk/x/gov"
	"github.com/cosmos/cosmos-sdk/x/gov/keeper"
	"github.com/cosmos/cosmos-sdk/x/gov/types"
	v1 "github.com/cosmos/cosmos-sdk/x/gov/types/v1"
	_ "github.com/cosmos/cosmos-sdk/x/params"
	_ "github.com/cosmos/cosmos-sdk/x/staking"
	stakingkeeper "github.com/cosmos/cosmos-sdk/x/staking/keeper"
	stakingtypes "github.com/cosmos/cosmos-sdk/x/staking/types"
)

type suite struct {
	cdc           codec.Codec
	app           *runtime.App
	AccountKeeper authkeeper.AccountKeeper
	BankKeeper    bankkeeper.Keeper
	DistrKeeper   distrkeeper.Keeper
	GovKeeper     *keeper.Keeper
	StakingKeeper *stakingkeeper.Keeper
	appBuilder    *runtime.AppBuilder
}

var appConfig = configurator.NewAppConfig(
	configurator.ParamsModule(),
	configurator.AuthModule(),
	configurator.StakingModule(),
	configurator.BankModule(),
	configurator.GovModule(),
	configurator.DistributionModule(),
	configurator.MintModule(),
	configurator.ConsensusModule(),
)

func TestImportExportQueues(t *testing.T) {
	var err error

	s1 := suite{}
	s1.app, err = simtestutil.SetupWithConfiguration(
		depinject.Configs(
			appConfig,
			depinject.Supply(log.NewNopLogger()),
		),
		simtestutil.DefaultStartUpConfig(),
		&s1.AccountKeeper, &s1.BankKeeper, &s1.DistrKeeper, &s1.GovKeeper, &s1.StakingKeeper, &s1.cdc, &s1.appBuilder,
	)
	assert.NilError(t, err)

	ctx := s1.app.BaseApp.NewContext(false, cmtproto.Header{})
	addrs := simtestutil.AddTestAddrs(s1.BankKeeper, s1.StakingKeeper, ctx, 1, valTokens)

	s1.app.FinalizeBlock(&abci.RequestFinalizeBlock{
		Height: s1.app.LastBlockHeight() + 1,
	})

	ctx = s1.app.BaseApp.NewContext(false, cmtproto.Header{})
	// Create two proposals, put the second into the voting period
	proposal1, err := s1.GovKeeper.SubmitProposal(ctx, []sdk.Msg{mkTestLegacyContent(t)}, "", "test", "description", addrs[0], false)
	assert.NilError(t, err)
	proposalID1 := proposal1.Id

	proposal2, err := s1.GovKeeper.SubmitProposal(ctx, []sdk.Msg{mkTestLegacyContent(t)}, "", "test", "description", addrs[0], false)
	assert.NilError(t, err)
	proposalID2 := proposal2.Id

	params, err := s1.GovKeeper.Params.Get(ctx)
	assert.NilError(t, err)
	votingStarted, err := s1.GovKeeper.AddDeposit(ctx, proposalID2, addrs[0], params.MinDeposit)
	assert.NilError(t, err)
	assert.Assert(t, votingStarted)

	proposal1, err = s1.GovKeeper.Proposals.Get(ctx, proposalID1)
	assert.NilError(t, err)
	proposal2, err = s1.GovKeeper.Proposals.Get(ctx, proposalID2)
	assert.NilError(t, err)
	assert.Assert(t, proposal1.Status == v1.StatusDepositPeriod)
	assert.Assert(t, proposal2.Status == v1.StatusVotingPeriod)

	authGenState := s1.AccountKeeper.ExportGenesis(ctx)
	bankGenState := s1.BankKeeper.ExportGenesis(ctx)
	stakingGenState := s1.StakingKeeper.ExportGenesis(ctx)
	distributionGenState := s1.DistrKeeper.ExportGenesis(ctx)

	// export the state and import it into a new app
	govGenState, _ := gov.ExportGenesis(ctx, s1.GovKeeper)
	genesisState := s1.appBuilder.DefaultGenesis()

	genesisState[authtypes.ModuleName] = s1.cdc.MustMarshalJSON(authGenState)
	genesisState[banktypes.ModuleName] = s1.cdc.MustMarshalJSON(bankGenState)
	genesisState[types.ModuleName] = s1.cdc.MustMarshalJSON(govGenState)
	genesisState[stakingtypes.ModuleName] = s1.cdc.MustMarshalJSON(stakingGenState)
	genesisState[disttypes.ModuleName] = s1.cdc.MustMarshalJSON(distributionGenState)

	stateBytes, err := json.MarshalIndent(genesisState, "", " ")
	assert.NilError(t, err)

	s2 := suite{}
	db := dbm.NewMemDB()
	conf2 := simtestutil.DefaultStartUpConfig()
	conf2.DB = db
	s2.app, err = simtestutil.SetupWithConfiguration(
		depinject.Configs(
			appConfig,
			depinject.Supply(log.NewNopLogger()),
		),
		conf2,
		&s2.AccountKeeper, &s2.BankKeeper, &s2.DistrKeeper, &s2.GovKeeper, &s2.StakingKeeper, &s2.cdc, &s2.appBuilder,
	)
	assert.NilError(t, err)

<<<<<<< HEAD
	clearDB(t, db)
	err = s2.app.CommitMultiStore().LoadLatestVersion()
	assert.NilError(t, err)

	s2.app.InitChain(
		abci.RequestInitChain{
			Validators:      []abci.ValidatorUpdate{},
			ConsensusParams: simtestutil.DefaultConsensusParams,
			AppStateBytes:   stateBytes,
		},
	)
=======
	s2.app.InitChain(&abci.RequestInitChain{
		Validators:      []abci.ValidatorUpdate{},
		ConsensusParams: simtestutil.DefaultConsensusParams,
		AppStateBytes:   stateBytes,
	})
>>>>>>> cf1a5736

	s2.app.FinalizeBlock(&abci.RequestFinalizeBlock{
		Height: s2.app.LastBlockHeight() + 1,
	})

	s2.app.FinalizeBlock(&abci.RequestFinalizeBlock{
		Height: s2.app.LastBlockHeight() + 1,
	})

	ctx2 := s2.app.BaseApp.NewContext(false, cmtproto.Header{})

	params, err = s2.GovKeeper.Params.Get(ctx2)
	assert.NilError(t, err)
	// Jump the time forward past the DepositPeriod and VotingPeriod
	ctx2 = ctx2.WithBlockTime(ctx2.BlockHeader().Time.Add(*params.MaxDepositPeriod).Add(*params.VotingPeriod))

	// Make sure that they are still in the DepositPeriod and VotingPeriod respectively
	proposal1, err = s2.GovKeeper.Proposals.Get(ctx2, proposalID1)
	assert.NilError(t, err)
	proposal2, err = s2.GovKeeper.Proposals.Get(ctx2, proposalID2)
	assert.NilError(t, err)
	assert.Assert(t, proposal1.Status == v1.StatusDepositPeriod)
	assert.Assert(t, proposal2.Status == v1.StatusVotingPeriod)

	macc := s2.GovKeeper.GetGovernanceAccount(ctx2)
	assert.DeepEqual(t, sdk.Coins(params.MinDeposit), s2.BankKeeper.GetAllBalances(ctx2, macc.GetAddress()))

	// Run the endblocker. Check to make sure that proposal1 is removed from state, and proposal2 is finished VotingPeriod.
	err = gov.EndBlocker(ctx2, s2.GovKeeper)
	assert.NilError(t, err)

	proposal1, err = s2.GovKeeper.Proposals.Get(ctx2, proposalID1)
	assert.ErrorContains(t, err, "not found")

	proposal2, err = s2.GovKeeper.Proposals.Get(ctx2, proposalID2)
	assert.NilError(t, err)
	assert.Assert(t, proposal2.Status == v1.StatusRejected)
}

func clearDB(t *testing.T, db *dbm.MemDB) {
	iter, err := db.Iterator(nil, nil)
	assert.NilError(t, err)
	defer iter.Close()

	var keys [][]byte
	for ; iter.Valid(); iter.Next() {
		keys = append(keys, iter.Key())
	}

	for _, k := range keys {
		assert.NilError(t, db.Delete(k))
	}
}<|MERGE_RESOLUTION|>--- conflicted
+++ resolved
@@ -136,7 +136,6 @@
 	)
 	assert.NilError(t, err)
 
-<<<<<<< HEAD
 	clearDB(t, db)
 	err = s2.app.CommitMultiStore().LoadLatestVersion()
 	assert.NilError(t, err)
@@ -148,13 +147,6 @@
 			AppStateBytes:   stateBytes,
 		},
 	)
-=======
-	s2.app.InitChain(&abci.RequestInitChain{
-		Validators:      []abci.ValidatorUpdate{},
-		ConsensusParams: simtestutil.DefaultConsensusParams,
-		AppStateBytes:   stateBytes,
-	})
->>>>>>> cf1a5736
 
 	s2.app.FinalizeBlock(&abci.RequestFinalizeBlock{
 		Height: s2.app.LastBlockHeight() + 1,
