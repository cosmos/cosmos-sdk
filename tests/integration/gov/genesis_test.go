--- conflicted
+++ resolved
@@ -69,27 +69,17 @@
 	ctx := s1.app.BaseApp.NewContext(false, tmproto.Header{})
 	addrs := simtestutil.AddTestAddrs(s1.BankKeeper, s1.StakingKeeper, ctx, 1, valTokens)
 
-	proposer := addrs[0]
 	header := tmproto.Header{Height: s1.app.LastBlockHeight() + 1}
 	s1.app.BeginBlock(abci.RequestBeginBlock{Header: header})
 
 	ctx = s1.app.BaseApp.NewContext(false, tmproto.Header{})
 	// Create two proposals, put the second into the voting period
-<<<<<<< HEAD
-	proposal1, err := s1.GovKeeper.SubmitProposal(ctx, []sdk.Msg{mkTestLegacyContent(t)}, "", "title", "summary", proposer)
-	require.NoError(t, err)
-	proposalID1 := proposal1.Id
-
-	proposal2, err := s1.GovKeeper.SubmitProposal(ctx, []sdk.Msg{mkTestLegacyContent(t)}, "", "title", "summary", proposer)
-	require.NoError(t, err)
-=======
 	proposal1, err := s1.GovKeeper.SubmitProposal(ctx, []sdk.Msg{mkTestLegacyContent(t)}, "", "test", "description", addrs[0])
 	assert.NilError(t, err)
 	proposalID1 := proposal1.Id
 
 	proposal2, err := s1.GovKeeper.SubmitProposal(ctx, []sdk.Msg{mkTestLegacyContent(t)}, "", "test", "description", addrs[0])
 	assert.NilError(t, err)
->>>>>>> d3cb2652
 	proposalID2 := proposal2.Id
 
 	votingStarted, err := s1.GovKeeper.AddDeposit(ctx, proposalID2, addrs[0], s1.GovKeeper.GetParams(ctx).MinDeposit)
