package keeper_test

import (
	gocontext "context"
	"fmt"
	"testing"

	"cosmossdk.io/math"
	"gotest.tools/v3/assert"

	sdk "github.com/cosmos/cosmos-sdk/types"
	v1 "github.com/cosmos/cosmos-sdk/x/gov/types/v1"
	"github.com/cosmos/cosmos-sdk/x/gov/types/v1beta1"
)

func TestGRPCQueryTally(t *testing.T) {
	t.Parallel()
	f := initFixture(t)

	ctx, queryClient := f.ctx, f.queryClient

	addrs, _ := createValidators(t, f, []int64{5, 5, 5})

	var (
		req      *v1.QueryTallyResultRequest
		expRes   *v1.QueryTallyResultResponse
		proposal v1.Proposal
	)

	testCases := []struct {
		msg       string
		malleate  func()
		expPass   bool
		expErrMsg string
	}{
		{
			"empty request",
			func() {
				req = &v1.QueryTallyResultRequest{}
			},
			false,
			"proposal id can not be 0",
		},
		{
			"zero proposal id request",
			func() {
				req = &v1.QueryTallyResultRequest{ProposalId: 0}
			},
			false,
			"proposal id can not be 0",
		},
		{
			"query non existed proposal",
			func() {
				req = &v1.QueryTallyResultRequest{ProposalId: 1}
			},
			false,
			"proposal 1 doesn't exist",
		},
		{
			"create a proposal and get tally",
			func() {
				var err error
				proposal, err = f.govKeeper.SubmitProposal(ctx, TestProposal, "", "test", "description", addrs[0], false)
				assert.NilError(t, err)
				assert.Assert(t, proposal.String() != "")

				req = &v1.QueryTallyResultRequest{ProposalId: proposal.Id}

				tallyResult := v1.EmptyTallyResult()
				expRes = &v1.QueryTallyResultResponse{
					Tally: &tallyResult,
				}
			},
			true,
			"",
		},
		{
			"request tally after few votes",
			func() {
				proposal.Status = v1.StatusVotingPeriod
				f.govKeeper.SetProposal(ctx, proposal)

				assert.NilError(t, f.govKeeper.AddVote(ctx, proposal.Id, addrs[0], v1.NewNonSplitVoteOption(v1.OptionYes), ""))
				assert.NilError(t, f.govKeeper.AddVote(ctx, proposal.Id, addrs[1], v1.NewNonSplitVoteOption(v1.OptionYes), ""))
				assert.NilError(t, f.govKeeper.AddVote(ctx, proposal.Id, addrs[2], v1.NewNonSplitVoteOption(v1.OptionYes), ""))

				req = &v1.QueryTallyResultRequest{ProposalId: proposal.Id}

				expRes = &v1.QueryTallyResultResponse{
					Tally: &v1.TallyResult{
						YesCount:        sdk.NewInt(3 * 5 * 1000000).String(),
						NoCount:         "0",
						AbstainCount:    "0",
						NoWithVetoCount: "0",
					},
				}
			},
			true,
			"",
		},
		{
			"request final tally after status changed",
			func() {
				proposal.Status = v1.StatusPassed
<<<<<<< HEAD
				f.govKeeper.SetProposal(ctx, proposal)
				proposal, _ = f.govKeeper.GetProposal(ctx, proposal.Id)
=======
				app.GovKeeper.SetProposal(ctx, proposal)
				proposal, _ = app.GovKeeper.Proposals.Get(ctx, proposal.Id)
>>>>>>> d2671adf

				req = &v1.QueryTallyResultRequest{ProposalId: proposal.Id}

				expRes = &v1.QueryTallyResultResponse{
					Tally: proposal.FinalTallyResult,
				}
			},
			true,
			"",
		},
	}

	for _, testCase := range testCases {
		t.Run(fmt.Sprintf("Case %s", testCase.msg), func(t *testing.T) {
			testCase.malleate()

			tally, err := queryClient.TallyResult(gocontext.Background(), req)

			if testCase.expPass {
				assert.NilError(t, err)
				assert.Equal(t, expRes.String(), tally.String())
			} else {
				assert.ErrorContains(t, err, testCase.expErrMsg)
				assert.Assert(t, tally == nil)
			}
		})
	}
}

func TestLegacyGRPCQueryTally(t *testing.T) {
	t.Parallel()

	f := initFixture(t)

	ctx, queryClient := f.ctx, f.legacyQueryClient

	addrs, _ := createValidators(t, f, []int64{5, 5, 5})

	var (
		req      *v1beta1.QueryTallyResultRequest
		expRes   *v1beta1.QueryTallyResultResponse
		proposal v1.Proposal
	)

	testCases := []struct {
		msg       string
		malleate  func()
		expPass   bool
		expErrMsg string
	}{
		{
			"empty request",
			func() {
				req = &v1beta1.QueryTallyResultRequest{}
			},
			false,
			"proposal id can not be 0",
		},
		{
			"zero proposal id request",
			func() {
				req = &v1beta1.QueryTallyResultRequest{ProposalId: 0}
			},
			false,
			"proposal id can not be 0",
		},
		{
			"query non existed proposal",
			func() {
				req = &v1beta1.QueryTallyResultRequest{ProposalId: 1}
			},
			false,
			"proposal 1 doesn't exist",
		},
		{
			"create a proposal and get tally",
			func() {
				var err error
				proposal, err = f.govKeeper.SubmitProposal(ctx, TestProposal, "", "test", "description", addrs[0], false)
				assert.NilError(t, err)
				assert.Assert(t, proposal.String() != "")

				req = &v1beta1.QueryTallyResultRequest{ProposalId: proposal.Id}

				tallyResult := v1beta1.EmptyTallyResult()
				expRes = &v1beta1.QueryTallyResultResponse{
					Tally: tallyResult,
				}
			},
			true,
			"",
		},
		{
			"request tally after few votes",
			func() {
				proposal.Status = v1.StatusVotingPeriod
				f.govKeeper.SetProposal(ctx, proposal)

				assert.NilError(t, f.govKeeper.AddVote(ctx, proposal.Id, addrs[0], v1.NewNonSplitVoteOption(v1.OptionYes), ""))
				assert.NilError(t, f.govKeeper.AddVote(ctx, proposal.Id, addrs[1], v1.NewNonSplitVoteOption(v1.OptionYes), ""))
				assert.NilError(t, f.govKeeper.AddVote(ctx, proposal.Id, addrs[2], v1.NewNonSplitVoteOption(v1.OptionYes), ""))

				req = &v1beta1.QueryTallyResultRequest{ProposalId: proposal.Id}

				expRes = &v1beta1.QueryTallyResultResponse{
					Tally: v1beta1.TallyResult{
						Yes:        sdk.NewInt(3 * 5 * 1000000),
						No:         sdk.NewInt(0),
						Abstain:    sdk.NewInt(0),
						NoWithVeto: sdk.NewInt(0),
					},
				}
			},
			true,
			"",
		},
		{
			"request final tally after status changed",
			func() {
				proposal.Status = v1.StatusPassed
<<<<<<< HEAD
				f.govKeeper.SetProposal(ctx, proposal)
				proposal, _ = f.govKeeper.GetProposal(ctx, proposal.Id)
=======
				app.GovKeeper.SetProposal(ctx, proposal)
				proposal, _ = app.GovKeeper.Proposals.Get(ctx, proposal.Id)
>>>>>>> d2671adf

				req = &v1beta1.QueryTallyResultRequest{ProposalId: proposal.Id}

				expRes = &v1beta1.QueryTallyResultResponse{
					Tally: v1TallyToV1Beta1Tally(*proposal.FinalTallyResult),
				}
			},
			true,
			"",
		},
	}

	for _, testCase := range testCases {
		t.Run(fmt.Sprintf("Case %s", testCase.msg), func(t *testing.T) {
			testCase.malleate()

			tally, err := queryClient.TallyResult(gocontext.Background(), req)

			if testCase.expPass {
				assert.NilError(t, err)
				assert.Equal(t, expRes.String(), tally.String())
			} else {
				assert.ErrorContains(t, err, testCase.expErrMsg)
				assert.Assert(t, tally == nil)
			}
		})
	}
}

func v1TallyToV1Beta1Tally(t v1.TallyResult) v1beta1.TallyResult {
	yes, _ := math.NewIntFromString(t.YesCount)
	no, _ := math.NewIntFromString(t.NoCount)
	noWithVeto, _ := math.NewIntFromString(t.NoWithVetoCount)
	abstain, _ := math.NewIntFromString(t.AbstainCount)
	return v1beta1.TallyResult{
		Yes:        yes,
		No:         no,
		NoWithVeto: noWithVeto,
		Abstain:    abstain,
	}
}<|MERGE_RESOLUTION|>--- conflicted
+++ resolved
@@ -103,13 +103,8 @@
 			"request final tally after status changed",
 			func() {
 				proposal.Status = v1.StatusPassed
-<<<<<<< HEAD
-				f.govKeeper.SetProposal(ctx, proposal)
-				proposal, _ = f.govKeeper.GetProposal(ctx, proposal.Id)
-=======
-				app.GovKeeper.SetProposal(ctx, proposal)
-				proposal, _ = app.GovKeeper.Proposals.Get(ctx, proposal.Id)
->>>>>>> d2671adf
+				f.govKeeper.SetProposal(ctx, proposal)
+				proposal, _ = f.govKeeper.Proposals.Get(ctx, proposal.Id)
 
 				req = &v1.QueryTallyResultRequest{ProposalId: proposal.Id}
 
@@ -230,13 +225,8 @@
 			"request final tally after status changed",
 			func() {
 				proposal.Status = v1.StatusPassed
-<<<<<<< HEAD
-				f.govKeeper.SetProposal(ctx, proposal)
-				proposal, _ = f.govKeeper.GetProposal(ctx, proposal.Id)
-=======
-				app.GovKeeper.SetProposal(ctx, proposal)
-				proposal, _ = app.GovKeeper.Proposals.Get(ctx, proposal.Id)
->>>>>>> d2671adf
+				f.govKeeper.SetProposal(ctx, proposal)
+				proposal, _ = f.govKeeper.Proposals.Get(ctx, proposal.Id)
 
 				req = &v1beta1.QueryTallyResultRequest{ProposalId: proposal.Id}
 
