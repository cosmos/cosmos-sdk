--- conflicted
+++ resolved
@@ -60,15 +60,9 @@
 			"create a proposal and get tally",
 			func() {
 				var err error
-<<<<<<< HEAD
-				proposal, err = app.GovKeeper.SubmitProposal(ctx, TestProposal, "", "title", "summary", addrs[0])
-				suite.Require().NoError(err)
-				suite.Require().NotNil(proposal)
-=======
 				proposal, err = app.GovKeeper.SubmitProposal(ctx, TestProposal, "", "test", "description", addrs[0])
 				assert.NilError(t, err)
 				assert.Assert(t, proposal.String() != "")
->>>>>>> d3cb2652
 
 				req = &v1.QueryTallyResultRequest{ProposalId: proposal.Id}
 
@@ -187,15 +181,9 @@
 			"create a proposal and get tally",
 			func() {
 				var err error
-<<<<<<< HEAD
-				proposal, err = app.GovKeeper.SubmitProposal(ctx, TestProposal, "", "title", "summary", addrs[0])
-				suite.Require().NoError(err)
-				suite.Require().NotNil(proposal)
-=======
 				proposal, err = app.GovKeeper.SubmitProposal(ctx, TestProposal, "", "test", "description", addrs[0])
 				assert.NilError(t, err)
 				assert.Assert(t, proposal.String() != "")
->>>>>>> d3cb2652
 
 				req = &v1beta1.QueryTallyResultRequest{ProposalId: proposal.Id}
 
