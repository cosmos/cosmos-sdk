package keeper_test

import (
	"testing"
	"time"

	"cosmossdk.io/core/comet"
	"cosmossdk.io/log"
	storetypes "cosmossdk.io/store/types"

	cmtproto "github.com/cometbft/cometbft/proto/tendermint/types"
	"github.com/stretchr/testify/require"
	"gotest.tools/v3/assert"

	"github.com/cosmos/cosmos-sdk/codec"
	"github.com/cosmos/cosmos-sdk/runtime"
	"github.com/cosmos/cosmos-sdk/testutil/integration"
	simtestutil "github.com/cosmos/cosmos-sdk/testutil/sims"
	sdk "github.com/cosmos/cosmos-sdk/types"
	moduletestutil "github.com/cosmos/cosmos-sdk/types/module/testutil"
	"github.com/cosmos/cosmos-sdk/x/auth"
	authkeeper "github.com/cosmos/cosmos-sdk/x/auth/keeper"
	authtypes "github.com/cosmos/cosmos-sdk/x/auth/types"
	"github.com/cosmos/cosmos-sdk/x/bank"
	bankkeeper "github.com/cosmos/cosmos-sdk/x/bank/keeper"
	banktypes "github.com/cosmos/cosmos-sdk/x/bank/types"
	minttypes "github.com/cosmos/cosmos-sdk/x/mint/types"
	"github.com/cosmos/cosmos-sdk/x/slashing"
	slashingkeeper "github.com/cosmos/cosmos-sdk/x/slashing/keeper"
	"github.com/cosmos/cosmos-sdk/x/slashing/testutil"
	slashingtypes "github.com/cosmos/cosmos-sdk/x/slashing/types"
	"github.com/cosmos/cosmos-sdk/x/staking"
	stakingkeeper "github.com/cosmos/cosmos-sdk/x/staking/keeper"
	stakingtestutil "github.com/cosmos/cosmos-sdk/x/staking/testutil"
	stakingtypes "github.com/cosmos/cosmos-sdk/x/staking/types"
)

type fixture struct {
	app *integration.App

	ctx sdk.Context

	bankKeeper     bankkeeper.Keeper
	slashingKeeper slashingkeeper.Keeper
	stakingKeeper  *stakingkeeper.Keeper

	addrDels []sdk.AccAddress
	valAddrs []sdk.ValAddress
}

func initFixture(t testing.TB) *fixture {
	keys := storetypes.NewKVStoreKeys(
		authtypes.StoreKey, banktypes.StoreKey, slashingtypes.StoreKey, stakingtypes.StoreKey,
	)
	cdc := moduletestutil.MakeTestEncodingConfig(auth.AppModuleBasic{}).Codec

	logger := log.NewTestLogger(t)
	cms := integration.CreateMultiStore(keys, logger)

	newCtx := sdk.NewContext(cms, cmtproto.Header{}, true, logger)

	authority := authtypes.NewModuleAddress("gov")

	maccPerms := map[string][]string{
		minttypes.ModuleName:           {authtypes.Minter},
		stakingtypes.BondedPoolName:    {authtypes.Burner, authtypes.Staking},
		stakingtypes.NotBondedPoolName: {authtypes.Burner, authtypes.Staking},
	}

	accountKeeper := authkeeper.NewAccountKeeper(
		cdc,
		runtime.NewKVStoreService(keys[authtypes.StoreKey]),
		authtypes.ProtoBaseAccount,
		maccPerms,
		sdk.Bech32MainPrefix,
		authority.String(),
	)

	blockedAddresses := map[string]bool{
		accountKeeper.GetAuthority(): false,
	}
	bankKeeper := bankkeeper.NewBaseKeeper(
		cdc,
		runtime.NewKVStoreService(keys[banktypes.StoreKey]),
		accountKeeper,
		blockedAddresses,
		authority.String(),
		log.NewNopLogger(),
	)

	stakingKeeper := stakingkeeper.NewKeeper(cdc, keys[stakingtypes.StoreKey], accountKeeper, bankKeeper, authority.String())

	slashingKeeper := slashingkeeper.NewKeeper(cdc, &codec.LegacyAmino{}, keys[slashingtypes.StoreKey], stakingKeeper, authority.String())

	bankModule := bank.NewAppModule(cdc, bankKeeper, accountKeeper, nil)
	stakingModule := staking.NewAppModule(cdc, stakingKeeper, accountKeeper, bankKeeper, nil)
	slashingModule := slashing.NewAppModule(cdc, slashingKeeper, accountKeeper, bankKeeper, stakingKeeper, nil, cdc.InterfaceRegistry())

	integrationApp := integration.NewIntegrationApp(newCtx, logger, keys, cdc, bankModule, stakingModule, slashingModule)

	sdkCtx := sdk.UnwrapSDKContext(integrationApp.Context())

	// Register MsgServer and QueryServer
	slashingtypes.RegisterMsgServer(integrationApp.MsgServiceRouter(), slashingkeeper.NewMsgServerImpl(slashingKeeper))
	slashingtypes.RegisterQueryServer(integrationApp.QueryHelper(), slashingkeeper.NewQuerier(slashingKeeper))

	// set default staking params
	stakingKeeper.SetParams(sdkCtx, stakingtypes.DefaultParams())

	// TestParams set the SignedBlocksWindow to 1000 and MaxMissedBlocksPerWindow to 500
	slashingKeeper.SetParams(sdkCtx, testutil.TestParams())
	addrDels := simtestutil.AddTestAddrsIncremental(bankKeeper, stakingKeeper, sdkCtx, 6, stakingKeeper.TokensFromConsensusPower(sdkCtx, 200))
	valAddrs := simtestutil.ConvertAddrsToValAddrs(addrDels)

	info1 := slashingtypes.NewValidatorSigningInfo(sdk.ConsAddress(addrDels[0]), int64(4), int64(3), time.Unix(2, 0), false, int64(10))
	info2 := slashingtypes.NewValidatorSigningInfo(sdk.ConsAddress(addrDels[1]), int64(5), int64(4), time.Unix(2, 0), false, int64(10))

	slashingKeeper.SetValidatorSigningInfo(sdkCtx, sdk.ConsAddress(addrDels[0]), info1)
	slashingKeeper.SetValidatorSigningInfo(sdkCtx, sdk.ConsAddress(addrDels[1]), info2)

	return &fixture{
		app:            integrationApp,
		ctx:            sdkCtx,
		bankKeeper:     bankKeeper,
		slashingKeeper: slashingKeeper,
		stakingKeeper:  stakingKeeper,
		addrDels:       addrDels,
		valAddrs:       valAddrs,
	}
}

func TestUnJailNotBonded(t *testing.T) {
	t.Parallel()
	f := initFixture(t)

	p := f.stakingKeeper.GetParams(f.ctx)
	p.MaxValidators = 5
	f.stakingKeeper.SetParams(f.ctx, p)

	pks := simtestutil.CreateTestPubKeys(6)
	tstaking := stakingtestutil.NewHelper(t, f.ctx, f.stakingKeeper)

	// create max (5) validators all with the same power
	for i := uint32(0); i < p.MaxValidators; i++ {
		addr, val := f.valAddrs[i], pks[i]
		tstaking.CreateValidatorWithValPower(addr, val, 100, true)
	}

	f.stakingKeeper.EndBlocker(f.ctx)
	f.ctx = f.ctx.WithBlockHeight(f.ctx.BlockHeight() + 1)

	// create a 6th validator with less power than the cliff validator (won't be bonded)
	addr, val := f.valAddrs[5], pks[5]
	amt := f.stakingKeeper.TokensFromConsensusPower(f.ctx, 50)
	msg := tstaking.CreateValidatorMsg(addr, val, amt)
	msg.MinSelfDelegation = amt
	msg.Description = stakingtypes.Description{Moniker: "TestValidator"}
	res, err := tstaking.CreateValidatorWithMsg(f.ctx, msg)
	assert.NilError(t, err)
	assert.Assert(t, res != nil)

	f.stakingKeeper.EndBlocker(f.ctx)
	f.ctx = f.ctx.WithBlockHeight(f.ctx.BlockHeight() + 1)

	tstaking.CheckValidator(addr, stakingtypes.Unbonded, false)

	// unbond below minimum self-delegation
	assert.Equal(t, p.BondDenom, tstaking.Denom)
	tstaking.Undelegate(sdk.AccAddress(addr), addr, f.stakingKeeper.TokensFromConsensusPower(f.ctx, 1), true)

	f.stakingKeeper.EndBlocker(f.ctx)
	f.ctx = f.ctx.WithBlockHeight(f.ctx.BlockHeight() + 1)

	// verify that validator is jailed
	tstaking.CheckValidator(addr, -1, true)

	// verify we cannot unjail (yet)
	msgUnjail := slashingtypes.MsgUnjail{
		ValidatorAddr: addr.String(),
	}
	_, err = f.app.RunMsg(
		&msgUnjail,
<<<<<<< HEAD
		integration.WithAutomaticBeginEndBlock(),
		// integration.WithAutomaticCommit(),
=======
		integration.WithAutomaticFinalizeBlock(),
		integration.WithAutomaticCommit(),
>>>>>>> 2bac2e6b
	)
	assert.ErrorContains(t, err, "cannot be unjailed")

	f.stakingKeeper.EndBlocker(f.ctx)
	f.ctx = f.ctx.WithBlockHeight(f.ctx.BlockHeight() + 1)
	// bond to meet minimum self-delegation
	tstaking.DelegateWithPower(sdk.AccAddress(addr), addr, 1)

	f.stakingKeeper.EndBlocker(f.ctx)
	f.ctx = f.ctx.WithBlockHeight(f.ctx.BlockHeight() + 1)

	// verify we can immediately unjail
	_, err = f.app.RunMsg(
		&msgUnjail,
<<<<<<< HEAD
		integration.WithAutomaticBeginEndBlock(),
		// integration.WithAutomaticCommit(),
=======
		integration.WithAutomaticFinalizeBlock(),
		integration.WithAutomaticCommit(),
>>>>>>> 2bac2e6b
	)
	assert.NilError(t, err)

	tstaking.CheckValidator(addr, -1, false)
}

// Test a new validator entering the validator set
// Ensure that SigningInfo.StartHeight is set correctly
// and that they are not immediately jailed
func TestHandleNewValidator(t *testing.T) {
	t.Parallel()
	f := initFixture(t)

	pks := simtestutil.CreateTestPubKeys(1)
	addr, val := f.valAddrs[0], pks[0]
	tstaking := stakingtestutil.NewHelper(t, f.ctx, f.stakingKeeper)
	f.ctx = f.ctx.WithBlockHeight(f.slashingKeeper.SignedBlocksWindow(f.ctx) + 1)

	f.slashingKeeper.AddPubkey(f.ctx, pks[0])

	info := slashingtypes.NewValidatorSigningInfo(sdk.ConsAddress(val.Address()), f.ctx.BlockHeight(), int64(0), time.Unix(0, 0), false, int64(0))
	f.slashingKeeper.SetValidatorSigningInfo(f.ctx, sdk.ConsAddress(val.Address()), info)

	// Validator created
	amt := tstaking.CreateValidatorWithValPower(addr, val, 100, true)

	f.stakingKeeper.EndBlocker(f.ctx)
	assert.DeepEqual(
		t, f.bankKeeper.GetAllBalances(f.ctx, sdk.AccAddress(addr)),
		sdk.NewCoins(sdk.NewCoin(f.stakingKeeper.GetParams(f.ctx).BondDenom, testutil.InitTokens.Sub(amt))),
	)
	assert.DeepEqual(t, amt, f.stakingKeeper.Validator(f.ctx, addr).GetBondedTokens())

	// Now a validator, for two blocks
	f.slashingKeeper.HandleValidatorSignature(f.ctx, val.Address(), 100, comet.BlockIDFlagCommit)
	f.ctx = f.ctx.WithBlockHeight(f.slashingKeeper.SignedBlocksWindow(f.ctx) + 2)
	f.slashingKeeper.HandleValidatorSignature(f.ctx, val.Address(), 100, comet.BlockIDFlagAbsent)

	info, found := f.slashingKeeper.GetValidatorSigningInfo(f.ctx, sdk.ConsAddress(val.Address()))
	assert.Assert(t, found)
	assert.Equal(t, f.slashingKeeper.SignedBlocksWindow(f.ctx)+1, info.StartHeight)
	assert.Equal(t, int64(2), info.IndexOffset)
	assert.Equal(t, int64(1), info.MissedBlocksCounter)
	assert.Equal(t, time.Unix(0, 0).UTC(), info.JailedUntil)

	// validator should be bonded still, should not have been jailed or slashed
	validator, _ := f.stakingKeeper.GetValidatorByConsAddr(f.ctx, sdk.GetConsAddress(val))
	assert.Equal(t, stakingtypes.Bonded, validator.GetStatus())
	bondPool := f.stakingKeeper.GetBondedPool(f.ctx)
	expTokens := f.stakingKeeper.TokensFromConsensusPower(f.ctx, 100)
	assert.Assert(t, expTokens.Equal(f.bankKeeper.GetBalance(f.ctx, bondPool.GetAddress(), f.stakingKeeper.BondDenom(f.ctx)).Amount))
}

// Test a jailed validator being "down" twice
// Ensure that they're only slashed once
func TestHandleAlreadyJailed(t *testing.T) {
	t.Parallel()
	f := initFixture(t)

	pks := simtestutil.CreateTestPubKeys(1)
	addr, val := f.valAddrs[0], pks[0]
	power := int64(100)
	tstaking := stakingtestutil.NewHelper(t, f.ctx, f.stakingKeeper)

	f.slashingKeeper.AddPubkey(f.ctx, pks[0])

	info := slashingtypes.NewValidatorSigningInfo(sdk.ConsAddress(val.Address()), f.ctx.BlockHeight(), int64(0), time.Unix(0, 0), false, int64(0))
	f.slashingKeeper.SetValidatorSigningInfo(f.ctx, sdk.ConsAddress(val.Address()), info)

	amt := tstaking.CreateValidatorWithValPower(addr, val, power, true)

	f.stakingKeeper.EndBlocker(f.ctx)

	// 1000 first blocks OK
	height := int64(0)
	for ; height < f.slashingKeeper.SignedBlocksWindow(f.ctx); height++ {
		f.ctx = f.ctx.WithBlockHeight(height)
		f.slashingKeeper.HandleValidatorSignature(f.ctx, val.Address(), power, comet.BlockIDFlagCommit)
	}

	// 501 blocks missed
	for ; height < f.slashingKeeper.SignedBlocksWindow(f.ctx)+(f.slashingKeeper.SignedBlocksWindow(f.ctx)-f.slashingKeeper.MinSignedPerWindow(f.ctx))+1; height++ {
		f.ctx = f.ctx.WithBlockHeight(height)
		f.slashingKeeper.HandleValidatorSignature(f.ctx, val.Address(), power, comet.BlockIDFlagAbsent)
	}

	// end block
	f.stakingKeeper.EndBlocker(f.ctx)

	// validator should have been jailed and slashed
	validator, _ := f.stakingKeeper.GetValidatorByConsAddr(f.ctx, sdk.GetConsAddress(val))
	assert.Equal(t, stakingtypes.Unbonding, validator.GetStatus())

	// validator should have been slashed
	resultingTokens := amt.Sub(f.stakingKeeper.TokensFromConsensusPower(f.ctx, 1))
	assert.DeepEqual(t, resultingTokens, validator.GetTokens())

	// another block missed
	f.ctx = f.ctx.WithBlockHeight(height)
<<<<<<< HEAD
	f.slashingKeeper.HandleValidatorSignature(f.ctx, val.Address(), power, comet.BlockIDFlagNil)
=======
	f.slashingKeeper.HandleValidatorSignature(f.ctx, val.Address(), power, comet.BlockIDFlagAbsent)
>>>>>>> 2bac2e6b

	// validator should not have been slashed twice
	validator, _ = f.stakingKeeper.GetValidatorByConsAddr(f.ctx, sdk.GetConsAddress(val))
	assert.DeepEqual(t, resultingTokens, validator.GetTokens())
}

// Test a validator dipping in and out of the validator set
// Ensure that missed blocks are tracked correctly and that
// the start height of the signing info is reset correctly
func TestValidatorDippingInAndOut(t *testing.T) {
	t.Parallel()
	f := initFixture(t)

	params := f.stakingKeeper.GetParams(f.ctx)
	params.MaxValidators = 1
	f.stakingKeeper.SetParams(f.ctx, params)
	power := int64(100)

	pks := simtestutil.CreateTestPubKeys(3)
	simtestutil.AddTestAddrsFromPubKeys(f.bankKeeper, f.stakingKeeper, f.ctx, pks, f.stakingKeeper.TokensFromConsensusPower(f.ctx, 200))

	addr, val := pks[0].Address(), pks[0]
	consAddr := sdk.ConsAddress(addr)
	tstaking := stakingtestutil.NewHelper(t, f.ctx, f.stakingKeeper)
	valAddr := sdk.ValAddress(addr)

	f.slashingKeeper.AddPubkey(f.ctx, pks[0])

	info := slashingtypes.NewValidatorSigningInfo(consAddr, f.ctx.BlockHeight(), int64(0), time.Unix(0, 0), false, int64(0))
	f.slashingKeeper.SetValidatorSigningInfo(f.ctx, consAddr, info)

	tstaking.CreateValidatorWithValPower(valAddr, val, power, true)
	validatorUpdates, err := f.stakingKeeper.EndBlocker(f.ctx)
	require.NoError(t, err)
	assert.Equal(t, 1, len(validatorUpdates))
	tstaking.CheckValidator(valAddr, stakingtypes.Bonded, false)

	// 100 first blocks OK
	height := int64(0)
	for ; height < int64(100); height++ {
		f.ctx = f.ctx.WithBlockHeight(height)
		f.slashingKeeper.HandleValidatorSignature(f.ctx, val.Address(), power, comet.BlockIDFlagCommit)
	}

	// kick first validator out of validator set
	tstaking.CreateValidatorWithValPower(sdk.ValAddress(pks[1].Address()), pks[1], power+1, true)
	validatorUpdates, err = f.stakingKeeper.EndBlocker(f.ctx)
	require.NoError(t, err)
	assert.Equal(t, 2, len(validatorUpdates))
	tstaking.CheckValidator(sdk.ValAddress(pks[1].Address()), stakingtypes.Bonded, false)
	tstaking.CheckValidator(valAddr, stakingtypes.Unbonding, false)

	// 600 more blocks happened
	height += 600
	f.ctx = f.ctx.WithBlockHeight(height)

	// validator added back in
	tstaking.DelegateWithPower(sdk.AccAddress(pks[2].Address()), valAddr, 50)

	validatorUpdates, err = f.stakingKeeper.EndBlocker(f.ctx)
	require.NoError(t, err)
	assert.Equal(t, 2, len(validatorUpdates))
	tstaking.CheckValidator(valAddr, stakingtypes.Bonded, false)
	newPower := power + 50

	// validator misses a block
	f.slashingKeeper.HandleValidatorSignature(f.ctx, val.Address(), newPower, comet.BlockIDFlagAbsent)
	height++

	// shouldn't be jailed/kicked yet
	tstaking.CheckValidator(valAddr, stakingtypes.Bonded, false)

	// validator misses an additional 500 more blocks within the SignedBlockWindow (here 1000 blocks).
	latest := f.slashingKeeper.SignedBlocksWindow(f.ctx) + height
	// misses 500 blocks + within the signing windows i.e. 700-1700
	// validators misses all 1000 blocks of a SignedBlockWindows
	for ; height < latest+1; height++ {
		f.slashingKeeper.HandleValidatorSignature(f.ctx.WithBlockHeight(height), val.Address(), newPower, comet.BlockIDFlagAbsent)
	}

	// should now be jailed & kicked
	f.stakingKeeper.EndBlocker(f.ctx)
	tstaking.CheckValidator(valAddr, stakingtypes.Unbonding, true)

	info = slashingtypes.NewValidatorSigningInfo(consAddr, f.ctx.BlockHeight(), int64(0), time.Unix(0, 0), false, int64(0))
	f.slashingKeeper.SetValidatorSigningInfo(f.ctx, consAddr, info)

	// check all the signing information
	signInfo, found := f.slashingKeeper.GetValidatorSigningInfo(f.ctx, consAddr)
	assert.Assert(t, found)
	assert.Equal(t, int64(700), signInfo.StartHeight)
	assert.Equal(t, int64(0), signInfo.MissedBlocksCounter)
	assert.Equal(t, int64(0), signInfo.IndexOffset)

	// some blocks pass
	height = int64(5000)
	f.ctx = f.ctx.WithBlockHeight(height)

	info = slashingtypes.NewValidatorSigningInfo(consAddr, f.ctx.BlockHeight(), int64(0), time.Unix(0, 0), false, int64(0))
	f.slashingKeeper.SetValidatorSigningInfo(f.ctx, consAddr, info)

	// validator rejoins and starts signing again
	f.stakingKeeper.Unjail(f.ctx, consAddr)

	f.slashingKeeper.HandleValidatorSignature(f.ctx, val.Address(), newPower, comet.BlockIDFlagCommit)

	// validator should not be kicked since we reset counter/array when it was jailed
	f.stakingKeeper.EndBlocker(f.ctx)
	tstaking.CheckValidator(valAddr, stakingtypes.Bonded, false)

	// check start height is correctly set
	signInfo, found = f.slashingKeeper.GetValidatorSigningInfo(f.ctx, consAddr)
	assert.Assert(t, found)
	assert.Equal(t, height, signInfo.StartHeight)

	// validator misses 501 blocks after SignedBlockWindow period (1000 blocks)
	latest = f.slashingKeeper.SignedBlocksWindow(f.ctx) + height
	for ; height < latest+f.slashingKeeper.MinSignedPerWindow(f.ctx); height++ {
		f.ctx = f.ctx.WithBlockHeight(height)
		f.slashingKeeper.HandleValidatorSignature(f.ctx, val.Address(), newPower, comet.BlockIDFlagAbsent)
	}

	// validator should now be jailed & kicked
	f.stakingKeeper.EndBlocker(f.ctx)
	tstaking.CheckValidator(valAddr, stakingtypes.Unbonding, true)
}<|MERGE_RESOLUTION|>--- conflicted
+++ resolved
@@ -180,13 +180,8 @@
 	}
 	_, err = f.app.RunMsg(
 		&msgUnjail,
-<<<<<<< HEAD
-		integration.WithAutomaticBeginEndBlock(),
-		// integration.WithAutomaticCommit(),
-=======
 		integration.WithAutomaticFinalizeBlock(),
 		integration.WithAutomaticCommit(),
->>>>>>> 2bac2e6b
 	)
 	assert.ErrorContains(t, err, "cannot be unjailed")
 
@@ -201,13 +196,8 @@
 	// verify we can immediately unjail
 	_, err = f.app.RunMsg(
 		&msgUnjail,
-<<<<<<< HEAD
-		integration.WithAutomaticBeginEndBlock(),
-		// integration.WithAutomaticCommit(),
-=======
 		integration.WithAutomaticFinalizeBlock(),
 		integration.WithAutomaticCommit(),
->>>>>>> 2bac2e6b
 	)
 	assert.NilError(t, err)
 
@@ -307,11 +297,8 @@
 
 	// another block missed
 	f.ctx = f.ctx.WithBlockHeight(height)
-<<<<<<< HEAD
 	f.slashingKeeper.HandleValidatorSignature(f.ctx, val.Address(), power, comet.BlockIDFlagNil)
-=======
-	f.slashingKeeper.HandleValidatorSignature(f.ctx, val.Address(), power, comet.BlockIDFlagAbsent)
->>>>>>> 2bac2e6b
+	// f.slashingKeeper.HandleValidatorSignature(f.ctx, val.Address(), power, comet.BlockIDFlagAbsent)
 
 	// validator should not have been slashed twice
 	validator, _ = f.stakingKeeper.GetValidatorByConsAddr(f.ctx, sdk.GetConsAddress(val))
