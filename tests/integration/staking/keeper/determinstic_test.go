--- conflicted
+++ resolved
@@ -5,7 +5,6 @@
 	"time"
 
 	"cosmossdk.io/math"
-	"github.com/stretchr/testify/require"
 	tmproto "github.com/tendermint/tendermint/proto/tendermint/types"
 	"gotest.tools/v3/assert"
 	"pgregory.net/rapid"
@@ -243,18 +242,13 @@
 	t.Parallel()
 	f := initDeterministicFixture(t)
 
-	tt := require.New(t)
 	rapid.Check(t, func(rt *rapid.T) {
 		val := createAndSetValidator(rt, f, t)
 		req := &stakingtypes.QueryValidatorRequest{
 			ValidatorAddr: val.OperatorAddress,
 		}
 
-<<<<<<< HEAD
-		testdata.DeterministicIterations(suite.ctx, req, suite.queryClient.Validator, 0, true)
-=======
-		testdata.DeterministicIterations(f.ctx, tt, req, f.queryClient.Validator, 0, true)
->>>>>>> f7ead8cb
+		testdata.DeterministicIterations(f.ctx, req, f.queryClient.Validator, 0, true)
 	})
 
 	f = initDeterministicFixture(t) // reset
@@ -263,18 +257,13 @@
 		ValidatorAddr: val.OperatorAddress,
 	}
 
-<<<<<<< HEAD
-	testdata.DeterministicIterations(suite.ctx, req, suite.queryClient.Validator, 1915, false)
-=======
-	testdata.DeterministicIterations(f.ctx, tt, req, f.queryClient.Validator, 1915, false)
->>>>>>> f7ead8cb
+	testdata.DeterministicIterations(f.ctx, req, f.queryClient.Validator, 1915, false)
 }
 
 func TestGRPCValidators(t *testing.T) {
 	t.Parallel()
 	f := initDeterministicFixture(t)
 
-	tt := require.New(t)
 	validatorStatus := []string{stakingtypes.BondStatusBonded, stakingtypes.BondStatusUnbonded, stakingtypes.BondStatusUnbonding}
 	rapid.Check(t, func(rt *rapid.T) {
 		valsCount := rapid.IntRange(1, 3).Draw(rt, "num-validators")
@@ -287,29 +276,20 @@
 			Pagination: testdata.PaginationGenerator(rt, uint64(valsCount)).Draw(rt, "pagination"),
 		}
 
-<<<<<<< HEAD
-		testdata.DeterministicIterations(suite.ctx, req, suite.queryClient.Validators, 0, true)
-=======
-		testdata.DeterministicIterations(f.ctx, tt, req, f.queryClient.Validators, 0, true)
->>>>>>> f7ead8cb
+		testdata.DeterministicIterations(f.ctx, req, f.queryClient.Validators, 0, true)
 	})
 
 	f = initDeterministicFixture(t) // reset
 	getStaticValidator(f, t)
 	getStaticValidator2(f, t)
 
-<<<<<<< HEAD
-	testdata.DeterministicIterations(suite.ctx, &stakingtypes.QueryValidatorsRequest{}, suite.queryClient.Validators, 3525, false)
-=======
-	testdata.DeterministicIterations(f.ctx, require.New(t), &stakingtypes.QueryValidatorsRequest{}, f.queryClient.Validators, 3525, false)
->>>>>>> f7ead8cb
+	testdata.DeterministicIterations(f.ctx, &stakingtypes.QueryValidatorsRequest{}, f.queryClient.Validators, 3525, false)
 }
 
 func TestGRPCValidatorDelegations(t *testing.T) {
 	t.Parallel()
 	f := initDeterministicFixture(t)
 
-	tt := require.New(t)
 	rapid.Check(t, func(rt *rapid.T) {
 		validator := createAndSetValidatorWithStatus(rt, f, t, stakingtypes.Bonded)
 		numDels := rapid.IntRange(1, 5).Draw(rt, "num-dels")
@@ -325,11 +305,7 @@
 			Pagination:    testdata.PaginationGenerator(rt, uint64(numDels)).Draw(rt, "pagination"),
 		}
 
-<<<<<<< HEAD
-		testdata.DeterministicIterations(suite.ctx, req, suite.queryClient.ValidatorDelegations, 0, true)
-=======
-		testdata.DeterministicIterations(f.ctx, tt, req, f.queryClient.ValidatorDelegations, 0, true)
->>>>>>> f7ead8cb
+		testdata.DeterministicIterations(f.ctx, req, f.queryClient.ValidatorDelegations, 0, true)
 	})
 
 	f = initDeterministicFixture(t) // reset
@@ -346,18 +322,13 @@
 		ValidatorAddr: validator.OperatorAddress,
 	}
 
-<<<<<<< HEAD
-	testdata.DeterministicIterations(suite.ctx, req, suite.queryClient.ValidatorDelegations, 11985, false)
-=======
-	testdata.DeterministicIterations(f.ctx, require.New(t), req, f.queryClient.ValidatorDelegations, 11985, false)
->>>>>>> f7ead8cb
+	testdata.DeterministicIterations(f.ctx, req, f.queryClient.ValidatorDelegations, 11985, false)
 }
 
 func TestGRPCValidatorUnbondingDelegations(t *testing.T) {
 	t.Parallel()
 	f := initDeterministicFixture(t)
 
-	tt := require.New(t)
 	rapid.Check(t, func(rt *rapid.T) {
 		validator := createAndSetValidatorWithStatus(rt, f, t, stakingtypes.Bonded)
 		numDels := rapid.IntRange(1, 3).Draw(rt, "num-dels")
@@ -376,11 +347,7 @@
 			Pagination:    testdata.PaginationGenerator(rt, uint64(numDels)).Draw(rt, "pagination"),
 		}
 
-<<<<<<< HEAD
-		testdata.DeterministicIterations(suite.ctx, req, suite.queryClient.ValidatorUnbondingDelegations, 0, true)
-=======
-		testdata.DeterministicIterations(f.ctx, tt, req, f.queryClient.ValidatorUnbondingDelegations, 0, true)
->>>>>>> f7ead8cb
+		testdata.DeterministicIterations(f.ctx, req, f.queryClient.ValidatorUnbondingDelegations, 0, true)
 	})
 
 	f = initDeterministicFixture(t) // reset
@@ -402,18 +369,13 @@
 		ValidatorAddr: validator.OperatorAddress,
 	}
 
-<<<<<<< HEAD
-	testdata.DeterministicIterations(suite.ctx, req, suite.queryClient.ValidatorUnbondingDelegations, 3719, false)
-=======
-	testdata.DeterministicIterations(f.ctx, tt, req, f.queryClient.ValidatorUnbondingDelegations, 3719, false)
->>>>>>> f7ead8cb
+	testdata.DeterministicIterations(f.ctx, req, f.queryClient.ValidatorUnbondingDelegations, 3719, false)
 }
 
 func TestGRPCDelegation(t *testing.T) {
 	t.Parallel()
 	f := initDeterministicFixture(t)
 
-	tt := require.New(t)
 	rapid.Check(t, func(rt *rapid.T) {
 		validator := createAndSetValidatorWithStatus(rt, f, t, stakingtypes.Bonded)
 		delegator := testdata.AddressGenerator(rt).Draw(rt, "delegator")
@@ -425,11 +387,7 @@
 			DelegatorAddr: delegator.String(),
 		}
 
-<<<<<<< HEAD
-		testdata.DeterministicIterations(suite.ctx, req, suite.queryClient.Delegation, 0, true)
-=======
-		testdata.DeterministicIterations(f.ctx, tt, req, f.queryClient.Delegation, 0, true)
->>>>>>> f7ead8cb
+		testdata.DeterministicIterations(f.ctx, req, f.queryClient.Delegation, 0, true)
 	})
 
 	f = initDeterministicFixture(t) // reset
@@ -443,18 +401,13 @@
 		DelegatorAddr: delegator1,
 	}
 
-<<<<<<< HEAD
-	testdata.DeterministicIterations(suite.ctx, req, suite.queryClient.Delegation, 4635, false)
-=======
-	testdata.DeterministicIterations(f.ctx, tt, req, f.queryClient.Delegation, 4635, false)
->>>>>>> f7ead8cb
+	testdata.DeterministicIterations(f.ctx, req, f.queryClient.Delegation, 4635, false)
 }
 
 func TestGRPCUnbondingDelegation(t *testing.T) {
 	t.Parallel()
 	f := initDeterministicFixture(t)
 
-	tt := require.New(t)
 	rapid.Check(t, func(rt *rapid.T) {
 		validator := createAndSetValidatorWithStatus(rt, f, t, stakingtypes.Bonded)
 		delegator := testdata.AddressGenerator(rt).Draw(rt, "delegator")
@@ -469,11 +422,7 @@
 			DelegatorAddr: delegator.String(),
 		}
 
-<<<<<<< HEAD
-		testdata.DeterministicIterations(suite.ctx, req, suite.queryClient.UnbondingDelegation, 0, true)
-=======
-		testdata.DeterministicIterations(f.ctx, tt, req, f.queryClient.UnbondingDelegation, 0, true)
->>>>>>> f7ead8cb
+		testdata.DeterministicIterations(f.ctx, req, f.queryClient.UnbondingDelegation, 0, true)
 	})
 
 	f = initDeterministicFixture(t) // reset
@@ -490,18 +439,13 @@
 		DelegatorAddr: delegator1,
 	}
 
-<<<<<<< HEAD
-	testdata.DeterministicIterations(suite.ctx, req, suite.queryClient.UnbondingDelegation, 1621, false)
-=======
-	testdata.DeterministicIterations(f.ctx, tt, req, f.queryClient.UnbondingDelegation, 1621, false)
->>>>>>> f7ead8cb
+	testdata.DeterministicIterations(f.ctx, req, f.queryClient.UnbondingDelegation, 1621, false)
 }
 
 func TestGRPCDelegatorDelegations(t *testing.T) {
 	t.Parallel()
 	f := initDeterministicFixture(t)
 
-	tt := require.New(t)
 	rapid.Check(t, func(rt *rapid.T) {
 		numVals := rapid.IntRange(1, 3).Draw(rt, "num-dels")
 		delegator := testdata.AddressGenerator(rt).Draw(rt, "delegator")
@@ -517,11 +461,7 @@
 			Pagination:    testdata.PaginationGenerator(rt, uint64(numVals)).Draw(rt, "pagination"),
 		}
 
-<<<<<<< HEAD
-		testdata.DeterministicIterations(suite.ctx, req, suite.queryClient.DelegatorDelegations, 0, true)
-=======
-		testdata.DeterministicIterations(f.ctx, tt, req, f.queryClient.DelegatorDelegations, 0, true)
->>>>>>> f7ead8cb
+		testdata.DeterministicIterations(f.ctx, req, f.queryClient.DelegatorDelegations, 0, true)
 	})
 
 	f = initDeterministicFixture(t) // reset
@@ -534,18 +474,13 @@
 		DelegatorAddr: delegator1,
 	}
 
-<<<<<<< HEAD
-	testdata.DeterministicIterations(suite.ctx, req, suite.queryClient.DelegatorDelegations, 4238, false)
-=======
-	testdata.DeterministicIterations(f.ctx, tt, req, f.queryClient.DelegatorDelegations, 4238, false)
->>>>>>> f7ead8cb
+	testdata.DeterministicIterations(f.ctx, req, f.queryClient.DelegatorDelegations, 4238, false)
 }
 
 func TestGRPCDelegatorValidator(t *testing.T) {
 	t.Parallel()
 	f := initDeterministicFixture(t)
 
-	tt := require.New(t)
 	rapid.Check(t, func(rt *rapid.T) {
 		validator := createAndSetValidatorWithStatus(rt, f, t, stakingtypes.Bonded)
 
@@ -558,11 +493,7 @@
 			ValidatorAddr: validator.OperatorAddress,
 		}
 
-<<<<<<< HEAD
-		testdata.DeterministicIterations(suite.ctx, req, suite.queryClient.DelegatorValidator, 0, true)
-=======
-		testdata.DeterministicIterations(f.ctx, tt, req, f.queryClient.DelegatorValidator, 0, true)
->>>>>>> f7ead8cb
+		testdata.DeterministicIterations(f.ctx, req, f.queryClient.DelegatorValidator, 0, true)
 	})
 
 	f = initDeterministicFixture(t) // reset
@@ -577,18 +508,13 @@
 		ValidatorAddr: validator.OperatorAddress,
 	}
 
-<<<<<<< HEAD
-	testdata.DeterministicIterations(suite.ctx, req, suite.queryClient.DelegatorValidator, 3563, false)
-=======
-	testdata.DeterministicIterations(f.ctx, tt, req, f.queryClient.DelegatorValidator, 3563, false)
->>>>>>> f7ead8cb
+	testdata.DeterministicIterations(f.ctx, req, f.queryClient.DelegatorValidator, 3563, false)
 }
 
 func TestGRPCDelegatorUnbondingDelegations(t *testing.T) {
 	t.Parallel()
 	f := initDeterministicFixture(t)
 
-	tt := require.New(t)
 	rapid.Check(t, func(rt *rapid.T) {
 		numVals := rapid.IntRange(1, 5).Draw(rt, "num-vals")
 		delegator := testdata.AddressGenerator(rt).Draw(rt, "delegator")
@@ -607,11 +533,7 @@
 			Pagination:    testdata.PaginationGenerator(rt, uint64(numVals)).Draw(rt, "pagination"),
 		}
 
-<<<<<<< HEAD
-		testdata.DeterministicIterations(suite.ctx, req, suite.queryClient.DelegatorUnbondingDelegations, 0, true)
-=======
-		testdata.DeterministicIterations(f.ctx, tt, req, f.queryClient.DelegatorUnbondingDelegations, 0, true)
->>>>>>> f7ead8cb
+		testdata.DeterministicIterations(f.ctx, req, f.queryClient.DelegatorUnbondingDelegations, 0, true)
 	})
 
 	f = initDeterministicFixture(t) // reset
@@ -627,18 +549,13 @@
 		DelegatorAddr: delegator1,
 	}
 
-<<<<<<< HEAD
-	testdata.DeterministicIterations(suite.ctx, req, suite.queryClient.DelegatorUnbondingDelegations, 1302, false)
-=======
-	testdata.DeterministicIterations(f.ctx, tt, req, f.queryClient.DelegatorUnbondingDelegations, 1302, false)
->>>>>>> f7ead8cb
+	testdata.DeterministicIterations(f.ctx, req, f.queryClient.DelegatorUnbondingDelegations, 1302, false)
 }
 
 func TestGRPCHistoricalInfo(t *testing.T) {
 	t.Parallel()
 	f := initDeterministicFixture(t)
 
-	tt := require.New(t)
 	rapid.Check(t, func(rt *rapid.T) {
 		numVals := rapid.IntRange(1, 5).Draw(rt, "num-vals")
 		vals := make(stakingtypes.Validators, 0, numVals)
@@ -664,11 +581,7 @@
 			Height: height,
 		}
 
-<<<<<<< HEAD
-		testdata.DeterministicIterations(suite.ctx, req, suite.queryClient.HistoricalInfo, 0, true)
-=======
-		testdata.DeterministicIterations(f.ctx, tt, req, f.queryClient.HistoricalInfo, 0, true)
->>>>>>> f7ead8cb
+		testdata.DeterministicIterations(f.ctx, req, f.queryClient.HistoricalInfo, 0, true)
 	})
 
 	f = initDeterministicFixture(t) // reset
@@ -692,18 +605,13 @@
 		Height: height,
 	}
 
-<<<<<<< HEAD
-	testdata.DeterministicIterations(suite.ctx, req, suite.queryClient.HistoricalInfo, 1930, false)
-=======
-	testdata.DeterministicIterations(f.ctx, tt, req, f.queryClient.HistoricalInfo, 1930, false)
->>>>>>> f7ead8cb
+	testdata.DeterministicIterations(f.ctx, req, f.queryClient.HistoricalInfo, 1930, false)
 }
 
 func TestGRPCDelegatorValidators(t *testing.T) {
 	t.Parallel()
 	f := initDeterministicFixture(t)
 
-	tt := require.New(t)
 	rapid.Check(t, func(rt *rapid.T) {
 		numVals := rapid.IntRange(1, 3).Draw(rt, "num-dels")
 		delegator := testdata.AddressGenerator(rt).Draw(rt, "delegator")
@@ -719,11 +627,7 @@
 			Pagination:    testdata.PaginationGenerator(rt, uint64(numVals)).Draw(rt, "pagination"),
 		}
 
-<<<<<<< HEAD
-		testdata.DeterministicIterations(suite.ctx, req, suite.queryClient.DelegatorValidators, 0, true)
-=======
-		testdata.DeterministicIterations(f.ctx, tt, req, f.queryClient.DelegatorValidators, 0, true)
->>>>>>> f7ead8cb
+		testdata.DeterministicIterations(f.ctx, req, f.queryClient.DelegatorValidators, 0, true)
 	})
 
 	f = initDeterministicFixture(t) // reset
@@ -734,11 +638,7 @@
 	assert.NilError(t, err)
 
 	req := &stakingtypes.QueryDelegatorValidatorsRequest{DelegatorAddr: delegator1}
-<<<<<<< HEAD
-	testdata.DeterministicIterations(suite.ctx, req, suite.queryClient.DelegatorValidators, 3166, false)
-=======
-	testdata.DeterministicIterations(f.ctx, tt, req, f.queryClient.DelegatorValidators, 3166, false)
->>>>>>> f7ead8cb
+	testdata.DeterministicIterations(f.ctx, req, f.queryClient.DelegatorValidators, 3166, false)
 }
 
 func TestGRPCPool(t *testing.T) {
@@ -748,28 +648,18 @@
 	rapid.Check(t, func(rt *rapid.T) {
 		createAndSetValidator(rt, f, t)
 
-<<<<<<< HEAD
-		testdata.DeterministicIterations(suite.ctx, &stakingtypes.QueryPoolRequest{}, suite.queryClient.Pool, 0, true)
-	})
-
-	suite.SetupTest() // reset
-	suite.getStaticValidator()
-	testdata.DeterministicIterations(suite.ctx, &stakingtypes.QueryPoolRequest{}, suite.queryClient.Pool, 6185, false)
-=======
-		testdata.DeterministicIterations(f.ctx, require.New(t), &stakingtypes.QueryPoolRequest{}, f.queryClient.Pool, 0, true)
+		testdata.DeterministicIterations(f.ctx, &stakingtypes.QueryPoolRequest{}, f.queryClient.Pool, 0, true)
 	})
 
 	f = initDeterministicFixture(t) // reset
 	getStaticValidator(f, t)
-	testdata.DeterministicIterations(f.ctx, require.New(t), &stakingtypes.QueryPoolRequest{}, f.queryClient.Pool, 6185, false)
->>>>>>> f7ead8cb
+	testdata.DeterministicIterations(f.ctx, &stakingtypes.QueryPoolRequest{}, f.queryClient.Pool, 6185, false)
 }
 
 func TestGRPCRedelegations(t *testing.T) {
 	t.Parallel()
 	f := initDeterministicFixture(t)
 
-	tt := require.New(t)
 	rapid.Check(t, func(rt *rapid.T) {
 		validator := createAndSetValidatorWithStatus(rt, f, t, stakingtypes.Bonded)
 		srcValAddr, err := sdk.ValAddressFromBech32(validator.OperatorAddress)
@@ -808,13 +698,8 @@
 			}
 		}
 
-<<<<<<< HEAD
-		req.Pagination = testdata.PaginationGenerator(t, uint64(numDels)).Draw(t, "pagination")
-		testdata.DeterministicIterations(suite.ctx, req, suite.queryClient.Redelegations, 0, true)
-=======
 		req.Pagination = testdata.PaginationGenerator(rt, uint64(numDels)).Draw(rt, "pagination")
-		testdata.DeterministicIterations(f.ctx, tt, req, f.queryClient.Redelegations, 0, true)
->>>>>>> f7ead8cb
+		testdata.DeterministicIterations(f.ctx, req, f.queryClient.Redelegations, 0, true)
 	})
 
 	f = initDeterministicFixture(t) // reset
@@ -833,18 +718,13 @@
 		DstValidatorAddr: validator2,
 	}
 
-<<<<<<< HEAD
-	testdata.DeterministicIterations(suite.ctx, req, suite.queryClient.Redelegations, 3920, false)
-=======
-	testdata.DeterministicIterations(f.ctx, tt, req, f.queryClient.Redelegations, 3920, false)
->>>>>>> f7ead8cb
+	testdata.DeterministicIterations(f.ctx, req, f.queryClient.Redelegations, 3920, false)
 }
 
 func TestGRPCParams(t *testing.T) {
 	t.Parallel()
 	f := initDeterministicFixture(t)
 
-	tt := require.New(t)
 	rapid.Check(t, func(rt *rapid.T) {
 		params := stakingtypes.Params{
 			BondDenom:         rapid.StringMatching(sdk.DefaultCoinDenomRegex()).Draw(rt, "bond-denom"),
@@ -858,11 +738,7 @@
 		err := f.stakingKeeper.SetParams(f.ctx, params)
 		assert.NilError(t, err)
 
-<<<<<<< HEAD
-		testdata.DeterministicIterations(suite.ctx, &stakingtypes.QueryParamsRequest{}, suite.queryClient.Params, 0, true)
-=======
-		testdata.DeterministicIterations(f.ctx, tt, &stakingtypes.QueryParamsRequest{}, f.queryClient.Params, 0, true)
->>>>>>> f7ead8cb
+		testdata.DeterministicIterations(f.ctx, &stakingtypes.QueryParamsRequest{}, f.queryClient.Params, 0, true)
 	})
 
 	params := stakingtypes.Params{
@@ -877,9 +753,5 @@
 	err := f.stakingKeeper.SetParams(f.ctx, params)
 	assert.NilError(t, err)
 
-<<<<<<< HEAD
-	testdata.DeterministicIterations(suite.ctx, &stakingtypes.QueryParamsRequest{}, suite.queryClient.Params, 1114, false)
-=======
-	testdata.DeterministicIterations(f.ctx, tt, &stakingtypes.QueryParamsRequest{}, f.queryClient.Params, 1114, false)
->>>>>>> f7ead8cb
+	testdata.DeterministicIterations(f.ctx, &stakingtypes.QueryParamsRequest{}, f.queryClient.Params, 1114, false)
 }