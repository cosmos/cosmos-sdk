--- conflicted
+++ resolved
@@ -113,21 +113,11 @@
 	bankModule := bank.NewAppModule(cdc, bankKeeper, accountKeeper, nil)
 	stakingModule := staking.NewAppModule(cdc, stakingKeeper, accountKeeper, bankKeeper, nil)
 
-<<<<<<< HEAD
-	integrationApp := integration.NewIntegrationApp(newCtx, logger, keys, cdc,
-		map[string]appmodule.AppModule{
-			authtypes.ModuleName:    authModule,
-			banktypes.ModuleName:    bankModule,
-			stakingtypes.ModuleName: stakingModule,
-		},
-	)
-=======
 	integrationApp := integration.NewIntegrationApp(newCtx, logger, keys, cdc, map[string]appmodule.AppModule{
 		authtypes.ModuleName:    authModule,
 		banktypes.ModuleName:    bankModule,
 		stakingtypes.ModuleName: stakingModule,
 	})
->>>>>>> db7554dc
 
 	ctx := integrationApp.Context()
 
