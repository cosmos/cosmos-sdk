package keeper_test

import (
	"fmt"
	"testing"

	"cosmossdk.io/math"
	abci "github.com/cometbft/cometbft/abci/types"
	"github.com/stretchr/testify/require"
	"gotest.tools/v3/assert"

	codectypes "github.com/cosmos/cosmos-sdk/codec/types"
	sdk "github.com/cosmos/cosmos-sdk/types"
	banktestutil "github.com/cosmos/cosmos-sdk/x/bank/testutil"
	"github.com/cosmos/cosmos-sdk/x/staking"
	"github.com/cosmos/cosmos-sdk/x/staking/types"
)

func bootstrapGenesisTest(t *testing.T, numAddrs int) (*fixture, []sdk.AccAddress) {
	t.Parallel()
	f := initFixture(t)

	addrDels, _ := generateAddresses(f, numAddrs)
	return f, addrDels
}

func TestInitGenesis(t *testing.T) {
	f, addrs := bootstrapGenesisTest(t, 10)

	valTokens := f.stakingKeeper.TokensFromConsensusPower(f.sdkCtx, 1)

	pk0, err := codectypes.NewAnyWithValue(PKs[0])
	assert.NilError(t, err)

	bondedVal := types.Validator{
		OperatorAddress: sdk.ValAddress(addrs[0]).String(),
		ConsensusPubkey: pk0,
		Status:          types.Bonded,
		Tokens:          valTokens,
		DelegatorShares: sdk.NewDecFromInt(valTokens),
		Description:     types.NewDescription("hoop", "", "", "", ""),
	}
	f.stakingKeeper.SetValidator(f.sdkCtx, bondedVal)

	params := (f.stakingKeeper.GetParams(f.sdkCtx))
	validators := (f.stakingKeeper.GetAllValidators(f.sdkCtx))
	assert.Assert(t, len(validators) == 1)
	var delegations []types.Delegation

	pk1, err := codectypes.NewAnyWithValue(PKs[1])
	assert.NilError(t, err)

	pk2, err := codectypes.NewAnyWithValue(PKs[2])
	assert.NilError(t, err)

	// initialize the validators
	bondedVal1 := types.Validator{
		OperatorAddress: sdk.ValAddress(addrs[1]).String(),
		ConsensusPubkey: pk1,
		Status:          types.Bonded,
		Tokens:          valTokens,
		DelegatorShares: sdk.NewDecFromInt(valTokens),
		Description:     types.NewDescription("hoop", "", "", "", ""),
	}
	bondedVal2 := types.Validator{
		OperatorAddress: sdk.ValAddress(addrs[2]).String(),
		ConsensusPubkey: pk2,
		Status:          types.Bonded,
		Tokens:          valTokens,
		DelegatorShares: sdk.NewDecFromInt(valTokens),
		Description:     types.NewDescription("bloop", "", "", "", ""),
	}

	// append new bonded validators to the list
	validators = append(validators, bondedVal1, bondedVal2)

	// mint coins in the bonded pool representing the validators coins
	i2 := len(validators)
	assert.NilError(t,
<<<<<<< HEAD
		banktestutil.FundModuleAccount(
			f.bankKeeper,
			f.sdkCtx,
=======
		testutil.FundModuleAccount(
			ctx,
			app.BankKeeper,
>>>>>>> 6dfe7351
			types.BondedPoolName,
			sdk.NewCoins(
				sdk.NewCoin(params.BondDenom, valTokens.MulRaw((int64)(i2))),
			),
		),
	)

	genesisDelegations := (f.stakingKeeper.GetAllDelegations(f.sdkCtx))
	delegations = append(delegations, genesisDelegations...)

	genesisState := types.NewGenesisState(params, validators, delegations)
	vals := (f.stakingKeeper.InitGenesis(f.sdkCtx, genesisState))

	actualGenesis := (f.stakingKeeper.ExportGenesis(f.sdkCtx))
	assert.DeepEqual(t, genesisState.Params, actualGenesis.Params)
	assert.DeepEqual(t, genesisState.Delegations, actualGenesis.Delegations)
	assert.DeepEqual(t, (f.stakingKeeper.GetAllValidators(f.sdkCtx)), actualGenesis.Validators)

	// Ensure validators have addresses.
	vals2, err := staking.WriteValidators(f.sdkCtx, (f.stakingKeeper))
	assert.NilError(t, err)

	for _, val := range vals2 {
		assert.Assert(t, val.Address.String() != "")
	}

	// now make sure the validators are bonded and intra-tx counters are correct
	resVal, found := (f.stakingKeeper.GetValidator(f.sdkCtx, sdk.ValAddress(addrs[1])))
	assert.Assert(t, found)
	assert.Equal(t, types.Bonded, resVal.Status)

	resVal, found = (f.stakingKeeper.GetValidator(f.sdkCtx, sdk.ValAddress(addrs[2])))
	assert.Assert(t, found)
	assert.Equal(t, types.Bonded, resVal.Status)

	abcivals := make([]abci.ValidatorUpdate, len(vals))

	for i, val := range validators {
		abcivals[i] = val.ABCIValidatorUpdate((f.stakingKeeper.PowerReduction(f.sdkCtx)))
	}

	assert.DeepEqual(t, abcivals, vals)
}

func TestInitGenesis_PoolsBalanceMismatch(t *testing.T) {
	t.Parallel()
	f := initFixture(t)

	consPub, err := codectypes.NewAnyWithValue(PKs[0])
	assert.NilError(t, err)

	validator := types.Validator{
		OperatorAddress: sdk.ValAddress("12345678901234567890").String(),
		ConsensusPubkey: consPub,
		Jailed:          false,
		Tokens:          sdk.NewInt(10),
		DelegatorShares: sdk.NewDecFromInt(sdk.NewInt(10)),
		Description:     types.NewDescription("bloop", "", "", "", ""),
	}

	params := types.Params{
		UnbondingTime: 10000,
		MaxValidators: 1,
		MaxEntries:    10,
		BondDenom:     "stake",
	}

	require.Panics(t, func() {
		// setting validator status to bonded so the balance counts towards bonded pool
		validator.Status = types.Bonded
		f.stakingKeeper.InitGenesis(f.sdkCtx, &types.GenesisState{
			Params:     params,
			Validators: []types.Validator{validator},
		})
	},
	// "should panic because bonded pool balance is different from bonded pool coins",
	)

	require.Panics(t, func() {
		// setting validator status to unbonded so the balance counts towards not bonded pool
		validator.Status = types.Unbonded
		f.stakingKeeper.InitGenesis(f.sdkCtx, &types.GenesisState{
			Params:     params,
			Validators: []types.Validator{validator},
		})
	},
	// "should panic because not bonded pool balance is different from not bonded pool coins",
	)
}

func TestInitGenesisLargeValidatorSet(t *testing.T) {
	size := 200
	assert.Assert(t, size > 100)

	f, addrs := bootstrapGenesisTest(t, 200)
	genesisValidators := f.stakingKeeper.GetAllValidators(f.sdkCtx)

	params := f.stakingKeeper.GetParams(f.sdkCtx)
	delegations := []types.Delegation{}
	validators := make([]types.Validator, size)

	var err error

	bondedPoolAmt := math.ZeroInt()
	for i := range validators {
		validators[i], err = types.NewValidator(
			sdk.ValAddress(addrs[i]),
			PKs[i],
			types.NewDescription(fmt.Sprintf("#%d", i), "", "", "", ""),
		)
		assert.NilError(t, err)
		validators[i].Status = types.Bonded

		tokens := f.stakingKeeper.TokensFromConsensusPower(f.sdkCtx, 1)
		if i < 100 {
			tokens = f.stakingKeeper.TokensFromConsensusPower(f.sdkCtx, 2)
		}

		validators[i].Tokens = tokens
		validators[i].DelegatorShares = sdk.NewDecFromInt(tokens)

		// add bonded coins
		bondedPoolAmt = bondedPoolAmt.Add(tokens)
	}

	validators = append(validators, genesisValidators...)
	genesisState := types.NewGenesisState(params, validators, delegations)

	// mint coins in the bonded pool representing the validators coins
	assert.NilError(t,
<<<<<<< HEAD
		banktestutil.FundModuleAccount(
			f.bankKeeper,
			f.sdkCtx,
=======
		testutil.FundModuleAccount(
			ctx,
			app.BankKeeper,
>>>>>>> 6dfe7351
			types.BondedPoolName,
			sdk.NewCoins(sdk.NewCoin(params.BondDenom, bondedPoolAmt)),
		),
	)

	vals := f.stakingKeeper.InitGenesis(f.sdkCtx, genesisState)

	abcivals := make([]abci.ValidatorUpdate, 100)
	for i, val := range validators[:100] {
		abcivals[i] = val.ABCIValidatorUpdate(f.stakingKeeper.PowerReduction(f.sdkCtx))
	}

	// remove genesis validator
	vals = vals[:100]
	assert.DeepEqual(t, abcivals, vals)
}<|MERGE_RESOLUTION|>--- conflicted
+++ resolved
@@ -77,15 +77,9 @@
 	// mint coins in the bonded pool representing the validators coins
 	i2 := len(validators)
 	assert.NilError(t,
-<<<<<<< HEAD
 		banktestutil.FundModuleAccount(
+			f.sdkCtx,
 			f.bankKeeper,
-			f.sdkCtx,
-=======
-		testutil.FundModuleAccount(
-			ctx,
-			app.BankKeeper,
->>>>>>> 6dfe7351
 			types.BondedPoolName,
 			sdk.NewCoins(
 				sdk.NewCoin(params.BondDenom, valTokens.MulRaw((int64)(i2))),
@@ -216,15 +210,9 @@
 
 	// mint coins in the bonded pool representing the validators coins
 	assert.NilError(t,
-<<<<<<< HEAD
 		banktestutil.FundModuleAccount(
+			f.sdkCtx,
 			f.bankKeeper,
-			f.sdkCtx,
-=======
-		testutil.FundModuleAccount(
-			ctx,
-			app.BankKeeper,
->>>>>>> 6dfe7351
 			types.BondedPoolName,
 			sdk.NewCoins(sdk.NewCoin(params.BondDenom, bondedPoolAmt)),
 		),
