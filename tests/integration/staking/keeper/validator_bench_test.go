--- conflicted
+++ resolved
@@ -56,11 +56,7 @@
 	for _, val := range valAddrs {
 		for i := 0; i < delegationsNum; i++ {
 			delegator := sdk.AccAddress(fmt.Sprintf("address%d", i))
-<<<<<<< HEAD
-			banktestutil.FundAccount(f.bankKeeper, f.sdkCtx, delegator,
-=======
-			banktestutil.FundAccount(ctx, app.BankKeeper, delegator,
->>>>>>> 6dfe7351
+			banktestutil.FundAccount(f.sdkCtx, f.bankKeeper, delegator,
 				sdk.NewCoins(sdk.NewCoin(sdk.DefaultBondDenom, sdk.NewInt(int64(i)))))
 			NewDel := types.NewDelegation(delegator, val, sdk.NewDec(int64(i)))
 			f.stakingKeeper.SetDelegation(f.sdkCtx, NewDel)
@@ -93,11 +89,7 @@
 	for _, val := range valAddrs {
 		for i := 0; i < delegationsNum; i++ {
 			delegator := sdk.AccAddress(fmt.Sprintf("address%d", i))
-<<<<<<< HEAD
-			banktestutil.FundAccount(f.bankKeeper, f.sdkCtx, delegator,
-=======
-			banktestutil.FundAccount(ctx, app.BankKeeper, delegator,
->>>>>>> 6dfe7351
+			banktestutil.FundAccount(f.sdkCtx, f.bankKeeper, delegator,
 				sdk.NewCoins(sdk.NewCoin(sdk.DefaultBondDenom, sdk.NewInt(int64(i)))))
 			NewDel := types.NewDelegation(delegator, val, sdk.NewDec(int64(i)))
 			f.stakingKeeper.SetDelegation(f.sdkCtx, NewDel)
