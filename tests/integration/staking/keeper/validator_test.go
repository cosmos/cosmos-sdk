package keeper_test

import (
	"fmt"
	"testing"

	"cosmossdk.io/math"
	abci "github.com/cometbft/cometbft/abci/types"
	"gotest.tools/v3/assert"

	cryptotypes "github.com/cosmos/cosmos-sdk/crypto/types"
	simtestutil "github.com/cosmos/cosmos-sdk/testutil/sims"
	sdk "github.com/cosmos/cosmos-sdk/types"
	banktestutil "github.com/cosmos/cosmos-sdk/x/bank/testutil"
	"github.com/cosmos/cosmos-sdk/x/staking/keeper"
	"github.com/cosmos/cosmos-sdk/x/staking/testutil"
	"github.com/cosmos/cosmos-sdk/x/staking/types"
)

func newMonikerValidator(t testing.TB, operator sdk.ValAddress, pubKey cryptotypes.PubKey, moniker string) types.Validator {
	v, err := types.NewValidator(operator, pubKey, types.Description{Moniker: moniker})
	assert.NilError(t, err)
	return v
}

func bootstrapValidatorTest(t testing.TB, power int64, numAddrs int) (*fixture, []sdk.AccAddress, []sdk.ValAddress) {
	f := initFixture(t)

	addrDels, addrVals := generateAddresses(f, numAddrs)

	bondDenom, err := f.stakingKeeper.BondDenom(f.sdkCtx)
	assert.NilError(t, err)

	amt := f.stakingKeeper.TokensFromConsensusPower(f.sdkCtx, power)
	totalSupply := sdk.NewCoins(sdk.NewCoin(bondDenom, amt.MulRaw(int64(len(addrDels)))))

	notBondedPool := f.stakingKeeper.GetNotBondedPool(f.sdkCtx)

	// set bonded pool supply
	f.accountKeeper.SetModuleAccount(f.sdkCtx, notBondedPool)

	assert.NilError(t, banktestutil.FundModuleAccount(f.sdkCtx, f.bankKeeper, notBondedPool.GetName(), totalSupply))

	return f, addrDels, addrVals
}

func initValidators(t testing.TB, power int64, numAddrs int, powers []int64) (*fixture, []sdk.AccAddress, []sdk.ValAddress, []types.Validator) {
	f, addrs, valAddrs := bootstrapValidatorTest(t, power, numAddrs)
	pks := simtestutil.CreateTestPubKeys(numAddrs)

	vs := make([]types.Validator, len(powers))
	for i, power := range powers {
		vs[i] = testutil.NewValidator(t, sdk.ValAddress(addrs[i]), pks[i])
		tokens := f.stakingKeeper.TokensFromConsensusPower(f.sdkCtx, power)
		vs[i], _ = vs[i].AddTokensFromDel(tokens)
	}
	return f, addrs, valAddrs, vs
}

func TestUpdateBondedValidatorsDecreaseCliff(t *testing.T) {
	numVals := 10
	maxVals := 5

	// create context, keeper, and pool for tests
	f, _, valAddrs := bootstrapValidatorTest(t, 1, 100)

	bondedPool := f.stakingKeeper.GetBondedPool(f.sdkCtx)
	notBondedPool := f.stakingKeeper.GetNotBondedPool(f.sdkCtx)

	// create keeper parameters
	params, err := f.stakingKeeper.GetParams(f.sdkCtx)
	assert.NilError(t, err)
	params.MaxValidators = uint32(maxVals)
<<<<<<< HEAD
	err := f.stakingKeeper.SetParams(f.sdkCtx, params)
	assert.NilError(t, err)
=======
	assert.NilError(t, f.stakingKeeper.SetParams(f.sdkCtx, params))

	bondDenom, err := f.stakingKeeper.BondDenom(f.sdkCtx)
	assert.NilError(t, err)

>>>>>>> aeccbc91
	// create a random pool
	assert.NilError(t, banktestutil.FundModuleAccount(f.sdkCtx, f.bankKeeper, bondedPool.GetName(), sdk.NewCoins(sdk.NewCoin(bondDenom, f.stakingKeeper.TokensFromConsensusPower(f.sdkCtx, 1234)))))
	assert.NilError(t, banktestutil.FundModuleAccount(f.sdkCtx, f.bankKeeper, notBondedPool.GetName(), sdk.NewCoins(sdk.NewCoin(bondDenom, f.stakingKeeper.TokensFromConsensusPower(f.sdkCtx, 10000)))))

	f.accountKeeper.SetModuleAccount(f.sdkCtx, bondedPool)
	f.accountKeeper.SetModuleAccount(f.sdkCtx, notBondedPool)

	validators := make([]types.Validator, numVals)
	for i := 0; i < len(validators); i++ {
		moniker := fmt.Sprintf("val#%d", int64(i))
		val := newMonikerValidator(t, valAddrs[i], PKs[i], moniker)
		delTokens := f.stakingKeeper.TokensFromConsensusPower(f.sdkCtx, int64((i+1)*10))
		val, _ = val.AddTokensFromDel(delTokens)

		val = keeper.TestingUpdateValidator(f.stakingKeeper, f.sdkCtx, val, true)
		validators[i] = val
	}

	nextCliffVal := validators[numVals-maxVals+1]

	// remove enough tokens to kick out the validator below the current cliff
	// validator and next in line cliff validator
	f.stakingKeeper.DeleteValidatorByPowerIndex(f.sdkCtx, nextCliffVal)
	shares := f.stakingKeeper.TokensFromConsensusPower(f.sdkCtx, 21)
	nextCliffVal, _ = nextCliffVal.RemoveDelShares(sdk.NewDecFromInt(shares))
	_ = keeper.TestingUpdateValidator(f.stakingKeeper, f.sdkCtx, nextCliffVal, true)

	expectedValStatus := map[int]types.BondStatus{
		9: types.Bonded, 8: types.Bonded, 7: types.Bonded, 5: types.Bonded, 4: types.Bonded,
		0: types.Unbonding, 1: types.Unbonding, 2: types.Unbonding, 3: types.Unbonding, 6: types.Unbonding,
	}

	// require all the validators have their respective statuses
	for valIdx, status := range expectedValStatus {
		valAddr := validators[valIdx].OperatorAddress
		addr, err := sdk.ValAddressFromBech32(valAddr)
		assert.NilError(t, err)
		val, _ := f.stakingKeeper.GetValidator(f.sdkCtx, addr)

		assert.Equal(
			t, status, val.GetStatus(),
			fmt.Sprintf("expected validator at index %v to have status: %s", valIdx, status),
		)
	}
}

func TestSlashToZeroPowerRemoved(t *testing.T) {
	// initialize setup
	f, _, addrVals := bootstrapValidatorTest(t, 100, 20)

	// add a validator
	validator := testutil.NewValidator(t, addrVals[0], PKs[0])
	valTokens := f.stakingKeeper.TokensFromConsensusPower(f.sdkCtx, 100)

	bondedPool := f.stakingKeeper.GetBondedPool(f.sdkCtx)
	bondDenom, err := f.stakingKeeper.BondDenom(f.sdkCtx)
	assert.NilError(t, err)
	assert.NilError(t, banktestutil.FundModuleAccount(f.sdkCtx, f.bankKeeper, bondedPool.GetName(), sdk.NewCoins(sdk.NewCoin(bondDenom, valTokens))))

	f.accountKeeper.SetModuleAccount(f.sdkCtx, bondedPool)

	validator, _ = validator.AddTokensFromDel(valTokens)
	assert.Equal(t, types.Unbonded, validator.Status)
	assert.DeepEqual(t, valTokens, validator.Tokens)
	err := f.stakingKeeper.SetValidatorByConsAddr(f.sdkCtx, validator)
	assert.NilError(t, err)
	validator = keeper.TestingUpdateValidator(f.stakingKeeper, f.sdkCtx, validator, true)
	assert.DeepEqual(t, valTokens, validator.Tokens)

	// slash the validator by 100%
	f.stakingKeeper.Slash(f.sdkCtx, sdk.ConsAddress(PKs[0].Address()), 0, 100, math.LegacyOneDec())
	// apply TM updates
	applyValidatorSetUpdates(t, f.sdkCtx, f.stakingKeeper, -1)
	// validator should be unbonding
	validator, _ = f.stakingKeeper.GetValidator(f.sdkCtx, addrVals[0])
	assert.Equal(t, validator.GetStatus(), types.Unbonding)
}

// test how the validators are sorted, tests GetBondedValidatorsByPower
func TestGetValidatorSortingUnmixed(t *testing.T) {
	f, addrs, _ := bootstrapValidatorTest(t, 1000, 20)

	// initialize some validators into the state
	amts := []math.Int{
		math.NewIntFromUint64(0),
		f.stakingKeeper.PowerReduction(f.sdkCtx).MulRaw(100),
		f.stakingKeeper.PowerReduction(f.sdkCtx),
		f.stakingKeeper.PowerReduction(f.sdkCtx).MulRaw(400),
		f.stakingKeeper.PowerReduction(f.sdkCtx).MulRaw(200),
	}
	n := len(amts)
	var validators [5]types.Validator
	for i, amt := range amts {
		validators[i] = testutil.NewValidator(t, sdk.ValAddress(addrs[i]), PKs[i])
		validators[i].Status = types.Bonded
		validators[i].Tokens = amt
		validators[i].DelegatorShares = sdk.NewDecFromInt(amt)
		keeper.TestingUpdateValidator(f.stakingKeeper, f.sdkCtx, validators[i], true)
	}

	// first make sure everything made it in to the gotValidator group
	resValidators, err := f.stakingKeeper.GetBondedValidatorsByPower(f.sdkCtx)
	assert.NilError(t, err)
	assert.Equal(t, n, len(resValidators))
	assert.DeepEqual(t, sdk.NewInt(400).Mul(f.stakingKeeper.PowerReduction(f.sdkCtx)), resValidators[0].BondedTokens())
	assert.DeepEqual(t, sdk.NewInt(200).Mul(f.stakingKeeper.PowerReduction(f.sdkCtx)), resValidators[1].BondedTokens())
	assert.DeepEqual(t, sdk.NewInt(100).Mul(f.stakingKeeper.PowerReduction(f.sdkCtx)), resValidators[2].BondedTokens())
	assert.DeepEqual(t, sdk.NewInt(1).Mul(f.stakingKeeper.PowerReduction(f.sdkCtx)), resValidators[3].BondedTokens())
	assert.DeepEqual(t, sdk.NewInt(0), resValidators[4].BondedTokens())
	assert.Equal(t, validators[3].OperatorAddress, resValidators[0].OperatorAddress, "%v", resValidators)
	assert.Equal(t, validators[4].OperatorAddress, resValidators[1].OperatorAddress, "%v", resValidators)
	assert.Equal(t, validators[1].OperatorAddress, resValidators[2].OperatorAddress, "%v", resValidators)
	assert.Equal(t, validators[2].OperatorAddress, resValidators[3].OperatorAddress, "%v", resValidators)
	assert.Equal(t, validators[0].OperatorAddress, resValidators[4].OperatorAddress, "%v", resValidators)

	// test a basic increase in voting power
	validators[3].Tokens = sdk.NewInt(500).Mul(f.stakingKeeper.PowerReduction(f.sdkCtx))
	keeper.TestingUpdateValidator(f.stakingKeeper, f.sdkCtx, validators[3], true)
	resValidators, err = f.stakingKeeper.GetBondedValidatorsByPower(f.sdkCtx)
	assert.NilError(t, err)
	assert.Equal(t, len(resValidators), n)
	assert.Assert(ValEq(t, validators[3], resValidators[0]))

	// test a decrease in voting power
	validators[3].Tokens = sdk.NewInt(300).Mul(f.stakingKeeper.PowerReduction(f.sdkCtx))
	keeper.TestingUpdateValidator(f.stakingKeeper, f.sdkCtx, validators[3], true)
	resValidators, err = f.stakingKeeper.GetBondedValidatorsByPower(f.sdkCtx)
	assert.NilError(t, err)
	assert.Equal(t, len(resValidators), n)
	assert.Assert(ValEq(t, validators[3], resValidators[0]))
	assert.Assert(ValEq(t, validators[4], resValidators[1]))

	// test equal voting power, different age
	validators[3].Tokens = sdk.NewInt(200).Mul(f.stakingKeeper.PowerReduction(f.sdkCtx))
	f.sdkCtx = f.sdkCtx.WithBlockHeight(10)
	keeper.TestingUpdateValidator(f.stakingKeeper, f.sdkCtx, validators[3], true)
	resValidators, err = f.stakingKeeper.GetBondedValidatorsByPower(f.sdkCtx)
	assert.NilError(t, err)
	assert.Equal(t, len(resValidators), n)
	assert.Assert(ValEq(t, validators[3], resValidators[0]))
	assert.Assert(ValEq(t, validators[4], resValidators[1]))

	// no change in voting power - no change in sort
	f.sdkCtx = f.sdkCtx.WithBlockHeight(20)
	keeper.TestingUpdateValidator(f.stakingKeeper, f.sdkCtx, validators[4], true)
	resValidators, err = f.stakingKeeper.GetBondedValidatorsByPower(f.sdkCtx)
	assert.NilError(t, err)
	assert.Equal(t, len(resValidators), n)
	assert.Assert(ValEq(t, validators[3], resValidators[0]))
	assert.Assert(ValEq(t, validators[4], resValidators[1]))

	// change in voting power of both validators, both still in v-set, no age change
	validators[3].Tokens = sdk.NewInt(300).Mul(f.stakingKeeper.PowerReduction(f.sdkCtx))
	validators[4].Tokens = sdk.NewInt(300).Mul(f.stakingKeeper.PowerReduction(f.sdkCtx))
	keeper.TestingUpdateValidator(f.stakingKeeper, f.sdkCtx, validators[3], true)
	resValidators, err = f.stakingKeeper.GetBondedValidatorsByPower(f.sdkCtx)
	assert.NilError(t, err)
	assert.Equal(t, len(resValidators), n)
	f.sdkCtx = f.sdkCtx.WithBlockHeight(30)
	keeper.TestingUpdateValidator(f.stakingKeeper, f.sdkCtx, validators[4], true)
	resValidators, err = f.stakingKeeper.GetBondedValidatorsByPower(f.sdkCtx)
	assert.NilError(t, err)
	assert.Equal(t, len(resValidators), n, "%v", resValidators)
	assert.Assert(ValEq(t, validators[3], resValidators[0]))
	assert.Assert(ValEq(t, validators[4], resValidators[1]))
}

func TestGetValidatorSortingMixed(t *testing.T) {
	f, addrs, _ := bootstrapValidatorTest(t, 1000, 20)
	bondedPool := f.stakingKeeper.GetBondedPool(f.sdkCtx)
	notBondedPool := f.stakingKeeper.GetNotBondedPool(f.sdkCtx)

	bondDenom, err := f.stakingKeeper.BondDenom(f.sdkCtx)
	assert.NilError(t, err)

	assert.NilError(t, banktestutil.FundModuleAccount(f.sdkCtx, f.bankKeeper, bondedPool.GetName(), sdk.NewCoins(sdk.NewCoin(bondDenom, f.stakingKeeper.TokensFromConsensusPower(f.sdkCtx, 501)))))
	assert.NilError(t, banktestutil.FundModuleAccount(f.sdkCtx, f.bankKeeper, notBondedPool.GetName(), sdk.NewCoins(sdk.NewCoin(bondDenom, f.stakingKeeper.TokensFromConsensusPower(f.sdkCtx, 0)))))

	f.accountKeeper.SetModuleAccount(f.sdkCtx, notBondedPool)
	f.accountKeeper.SetModuleAccount(f.sdkCtx, bondedPool)

	// now 2 max resValidators
	params, err := f.stakingKeeper.GetParams(f.sdkCtx)
	assert.NilError(t, err)
	params.MaxValidators = 2
<<<<<<< HEAD
	err := f.stakingKeeper.SetParams(f.sdkCtx, params)
	assert.NilError(t, err)
=======
	assert.NilError(t, f.stakingKeeper.SetParams(f.sdkCtx, params))

>>>>>>> aeccbc91
	// initialize some validators into the state
	amts := []math.Int{
		math.NewIntFromUint64(0),
		f.stakingKeeper.PowerReduction(f.sdkCtx).MulRaw(100),
		f.stakingKeeper.PowerReduction(f.sdkCtx),
		f.stakingKeeper.PowerReduction(f.sdkCtx).MulRaw(400),
		f.stakingKeeper.PowerReduction(f.sdkCtx).MulRaw(200),
	}

	var validators [5]types.Validator
	for i, amt := range amts {
		validators[i] = testutil.NewValidator(t, sdk.ValAddress(addrs[i]), PKs[i])
		validators[i].DelegatorShares = sdk.NewDecFromInt(amt)
		validators[i].Status = types.Bonded
		validators[i].Tokens = amt
		keeper.TestingUpdateValidator(f.stakingKeeper, f.sdkCtx, validators[i], true)
	}

	val0, found := f.stakingKeeper.GetValidator(f.sdkCtx, sdk.ValAddress(addrs[0]))
	assert.Assert(t, found)
	val1, found := f.stakingKeeper.GetValidator(f.sdkCtx, sdk.ValAddress(addrs[1]))
	assert.Assert(t, found)
	val2, found := f.stakingKeeper.GetValidator(f.sdkCtx, sdk.ValAddress(addrs[2]))
	assert.Assert(t, found)
	val3, found := f.stakingKeeper.GetValidator(f.sdkCtx, sdk.ValAddress(addrs[3]))
	assert.Assert(t, found)
	val4, found := f.stakingKeeper.GetValidator(f.sdkCtx, sdk.ValAddress(addrs[4]))
	assert.Assert(t, found)
	assert.Equal(t, types.Bonded, val0.Status)
	assert.Equal(t, types.Unbonding, val1.Status)
	assert.Equal(t, types.Unbonding, val2.Status)
	assert.Equal(t, types.Bonded, val3.Status)
	assert.Equal(t, types.Bonded, val4.Status)

	// first make sure everything made it in to the gotValidator group
	resValidators, err := f.stakingKeeper.GetBondedValidatorsByPower(f.sdkCtx)
	assert.NilError(t, err)
	// The validators returned should match the max validators
	assert.Equal(t, 2, len(resValidators))
	assert.DeepEqual(t, sdk.NewInt(400).Mul(f.stakingKeeper.PowerReduction(f.sdkCtx)), resValidators[0].BondedTokens())
	assert.DeepEqual(t, sdk.NewInt(200).Mul(f.stakingKeeper.PowerReduction(f.sdkCtx)), resValidators[1].BondedTokens())
	assert.Equal(t, validators[3].OperatorAddress, resValidators[0].OperatorAddress, "%v", resValidators)
	assert.Equal(t, validators[4].OperatorAddress, resValidators[1].OperatorAddress, "%v", resValidators)
}

// TODO separate out into multiple tests
func TestGetValidatorsEdgeCases(t *testing.T) {
	f, addrs, _ := bootstrapValidatorTest(t, 1000, 20)

	// set max validators to 2
	params, err := f.stakingKeeper.GetParams(f.sdkCtx)
	assert.NilError(t, err)
	nMax := uint32(2)
	params.MaxValidators = nMax
	err := f.stakingKeeper.SetParams(f.sdkCtx, params)
	assert.NilError(t, err)
	// initialize some validators into the state
	powers := []int64{0, 100, 400, 400}
	var validators [4]types.Validator
	for i, power := range powers {
		moniker := fmt.Sprintf("val#%d", int64(i))
		validators[i] = newMonikerValidator(t, sdk.ValAddress(addrs[i]), PKs[i], moniker)

		tokens := f.stakingKeeper.TokensFromConsensusPower(f.sdkCtx, power)
		validators[i], _ = validators[i].AddTokensFromDel(tokens)

		notBondedPool := f.stakingKeeper.GetNotBondedPool(f.sdkCtx)
		assert.NilError(t, banktestutil.FundModuleAccount(f.sdkCtx, f.bankKeeper, notBondedPool.GetName(), sdk.NewCoins(sdk.NewCoin(params.BondDenom, tokens))))
		f.accountKeeper.SetModuleAccount(f.sdkCtx, notBondedPool)
		validators[i] = keeper.TestingUpdateValidator(f.stakingKeeper, f.sdkCtx, validators[i], true)
	}

	// ensure that the first two bonded validators are the largest validators
	resValidators, err := f.stakingKeeper.GetBondedValidatorsByPower(f.sdkCtx)
	assert.NilError(t, err)
	assert.Equal(t, nMax, uint32(len(resValidators)))
	assert.Assert(ValEq(t, validators[2], resValidators[0]))
	assert.Assert(ValEq(t, validators[3], resValidators[1]))

	// delegate 500 tokens to validator 0
	f.stakingKeeper.DeleteValidatorByPowerIndex(f.sdkCtx, validators[0])
	delTokens := f.stakingKeeper.TokensFromConsensusPower(f.sdkCtx, 500)
	validators[0], _ = validators[0].AddTokensFromDel(delTokens)
	notBondedPool := f.stakingKeeper.GetNotBondedPool(f.sdkCtx)

	newTokens := sdk.NewCoins()

	assert.NilError(t, banktestutil.FundModuleAccount(f.sdkCtx, f.bankKeeper, notBondedPool.GetName(), newTokens))
	f.accountKeeper.SetModuleAccount(f.sdkCtx, notBondedPool)

	// test that the two largest validators are
	//   a) validator 0 with 500 tokens
	//   b) validator 2 with 400 tokens (delegated before validator 3)
	validators[0] = keeper.TestingUpdateValidator(f.stakingKeeper, f.sdkCtx, validators[0], true)
	resValidators, err = f.stakingKeeper.GetBondedValidatorsByPower(f.sdkCtx)
	assert.NilError(t, err)
	assert.Equal(t, nMax, uint32(len(resValidators)))
	assert.Assert(ValEq(t, validators[0], resValidators[0]))
	assert.Assert(ValEq(t, validators[2], resValidators[1]))

	// A validator which leaves the bonded validator set due to a decrease in voting power,
	// then increases to the original voting power, does not get its spot back in the
	// case of a tie.
	//
	// Order of operations for this test:
	//  - validator 3 enter validator set with 1 new token
	//  - validator 3 removed validator set by removing 201 tokens (validator 2 enters)
	//  - validator 3 adds 200 tokens (equal to validator 2 now) and does not get its spot back

	// validator 3 enters bonded validator set
	f.sdkCtx = f.sdkCtx.WithBlockHeight(40)

	validators[3], err = f.stakingKeeper.GetValidator(f.sdkCtx, validators[3].GetOperator())
	assert.NilError(t, err)
	f.stakingKeeper.DeleteValidatorByPowerIndex(f.sdkCtx, validators[3])
	validators[3], _ = validators[3].AddTokensFromDel(f.stakingKeeper.TokensFromConsensusPower(f.sdkCtx, 1))

	notBondedPool = f.stakingKeeper.GetNotBondedPool(f.sdkCtx)
	newTokens = sdk.NewCoins(sdk.NewCoin(params.BondDenom, f.stakingKeeper.TokensFromConsensusPower(f.sdkCtx, 1)))
	assert.NilError(t, banktestutil.FundModuleAccount(f.sdkCtx, f.bankKeeper, notBondedPool.GetName(), newTokens))
	f.accountKeeper.SetModuleAccount(f.sdkCtx, notBondedPool)

	validators[3] = keeper.TestingUpdateValidator(f.stakingKeeper, f.sdkCtx, validators[3], true)
	resValidators, err = f.stakingKeeper.GetBondedValidatorsByPower(f.sdkCtx)
	assert.NilError(t, err)
	assert.Equal(t, nMax, uint32(len(resValidators)))
	assert.Assert(ValEq(t, validators[0], resValidators[0]))
	assert.Assert(ValEq(t, validators[3], resValidators[1]))

	// validator 3 kicked out temporarily
	f.stakingKeeper.DeleteValidatorByPowerIndex(f.sdkCtx, validators[3])
	rmTokens := validators[3].TokensFromShares(math.LegacyNewDec(201)).TruncateInt()
	validators[3], _ = validators[3].RemoveDelShares(math.LegacyNewDec(201))

	bondedPool := f.stakingKeeper.GetBondedPool(f.sdkCtx)
	assert.NilError(t, banktestutil.FundModuleAccount(f.sdkCtx, f.bankKeeper, bondedPool.GetName(), sdk.NewCoins(sdk.NewCoin(params.BondDenom, rmTokens))))
	f.accountKeeper.SetModuleAccount(f.sdkCtx, bondedPool)

	validators[3] = keeper.TestingUpdateValidator(f.stakingKeeper, f.sdkCtx, validators[3], true)
	resValidators, err = f.stakingKeeper.GetBondedValidatorsByPower(f.sdkCtx)
	assert.NilError(t, err)
	assert.Equal(t, nMax, uint32(len(resValidators)))
	assert.Assert(ValEq(t, validators[0], resValidators[0]))
	assert.Assert(ValEq(t, validators[2], resValidators[1]))

	// validator 3 does not get spot back
	f.stakingKeeper.DeleteValidatorByPowerIndex(f.sdkCtx, validators[3])
	validators[3], _ = validators[3].AddTokensFromDel(sdk.NewInt(200))

	notBondedPool = f.stakingKeeper.GetNotBondedPool(f.sdkCtx)
	assert.NilError(t, banktestutil.FundModuleAccount(f.sdkCtx, f.bankKeeper, notBondedPool.GetName(), sdk.NewCoins(sdk.NewCoin(params.BondDenom, sdk.NewInt(200)))))
	f.accountKeeper.SetModuleAccount(f.sdkCtx, notBondedPool)

	validators[3] = keeper.TestingUpdateValidator(f.stakingKeeper, f.sdkCtx, validators[3], true)
	resValidators, err = f.stakingKeeper.GetBondedValidatorsByPower(f.sdkCtx)
	assert.NilError(t, err)
	assert.Equal(t, nMax, uint32(len(resValidators)))
	assert.Assert(ValEq(t, validators[0], resValidators[0]))
	assert.Assert(ValEq(t, validators[2], resValidators[1]))
	_, exists := f.stakingKeeper.GetValidator(f.sdkCtx, validators[3].GetOperator())
	assert.Assert(t, exists)
}

func TestValidatorBondHeight(t *testing.T) {
	f, addrs, _ := bootstrapValidatorTest(t, 1000, 20)

	// now 2 max resValidators
	params, err := f.stakingKeeper.GetParams(f.sdkCtx)
	assert.NilError(t, err)
	params.MaxValidators = 2
	err := f.stakingKeeper.SetParams(f.sdkCtx, params)
	assert.NilError(t, err)
	// initialize some validators into the state
	var validators [3]types.Validator
	validators[0] = testutil.NewValidator(t, sdk.ValAddress(PKs[0].Address().Bytes()), PKs[0])
	validators[1] = testutil.NewValidator(t, sdk.ValAddress(addrs[1]), PKs[1])
	validators[2] = testutil.NewValidator(t, sdk.ValAddress(addrs[2]), PKs[2])

	tokens0 := f.stakingKeeper.TokensFromConsensusPower(f.sdkCtx, 200)
	tokens1 := f.stakingKeeper.TokensFromConsensusPower(f.sdkCtx, 100)
	tokens2 := f.stakingKeeper.TokensFromConsensusPower(f.sdkCtx, 100)
	validators[0], _ = validators[0].AddTokensFromDel(tokens0)
	validators[1], _ = validators[1].AddTokensFromDel(tokens1)
	validators[2], _ = validators[2].AddTokensFromDel(tokens2)

	validators[0] = keeper.TestingUpdateValidator(f.stakingKeeper, f.sdkCtx, validators[0], true)

	////////////////////////////////////////
	// If two validators both increase to the same voting power in the same block,
	// the one with the first transaction should become bonded
	validators[1] = keeper.TestingUpdateValidator(f.stakingKeeper, f.sdkCtx, validators[1], true)
	validators[2] = keeper.TestingUpdateValidator(f.stakingKeeper, f.sdkCtx, validators[2], true)

	resValidators, err := f.stakingKeeper.GetBondedValidatorsByPower(f.sdkCtx)
	assert.NilError(t, err)
	assert.Equal(t, uint32(len(resValidators)), params.MaxValidators)

	assert.Assert(ValEq(t, validators[0], resValidators[0]))
	assert.Assert(ValEq(t, validators[1], resValidators[1]))
	f.stakingKeeper.DeleteValidatorByPowerIndex(f.sdkCtx, validators[1])
	f.stakingKeeper.DeleteValidatorByPowerIndex(f.sdkCtx, validators[2])
	delTokens := f.stakingKeeper.TokensFromConsensusPower(f.sdkCtx, 50)
	validators[1], _ = validators[1].AddTokensFromDel(delTokens)
	validators[2], _ = validators[2].AddTokensFromDel(delTokens)
	validators[2] = keeper.TestingUpdateValidator(f.stakingKeeper, f.sdkCtx, validators[2], true)
	resValidators, err = f.stakingKeeper.GetBondedValidatorsByPower(f.sdkCtx)
	assert.NilError(t, err)
	assert.Equal(t, params.MaxValidators, uint32(len(resValidators)))
	validators[1] = keeper.TestingUpdateValidator(f.stakingKeeper, f.sdkCtx, validators[1], true)
	assert.Assert(ValEq(t, validators[0], resValidators[0]))
	assert.Assert(ValEq(t, validators[2], resValidators[1]))
}

func TestFullValidatorSetPowerChange(t *testing.T) {
	f, addrs, _ := bootstrapValidatorTest(t, 1000, 20)
	params, err := f.stakingKeeper.GetParams(f.sdkCtx)
	assert.NilError(t, err)
	max := 2
	params.MaxValidators = uint32(2)
<<<<<<< HEAD
	err := f.stakingKeeper.SetParams(f.sdkCtx, params)
	assert.NilError(t, err)
=======
	assert.NilError(t, f.stakingKeeper.SetParams(f.sdkCtx, params))

>>>>>>> aeccbc91
	// initialize some validators into the state
	powers := []int64{0, 100, 400, 400, 200}
	var validators [5]types.Validator
	for i, power := range powers {
		validators[i] = testutil.NewValidator(t, sdk.ValAddress(addrs[i]), PKs[i])
		tokens := f.stakingKeeper.TokensFromConsensusPower(f.sdkCtx, power)
		validators[i], _ = validators[i].AddTokensFromDel(tokens)
		keeper.TestingUpdateValidator(f.stakingKeeper, f.sdkCtx, validators[i], true)
	}
	for i := range powers {
		validators[i], err = f.stakingKeeper.GetValidator(f.sdkCtx, validators[i].GetOperator())
		assert.NilError(t, err)
	}
	assert.Equal(t, types.Unbonded, validators[0].Status)
	assert.Equal(t, types.Unbonding, validators[1].Status)
	assert.Equal(t, types.Bonded, validators[2].Status)
	assert.Equal(t, types.Bonded, validators[3].Status)
	assert.Equal(t, types.Unbonded, validators[4].Status)
	resValidators, err := f.stakingKeeper.GetBondedValidatorsByPower(f.sdkCtx)
	assert.NilError(t, err)
	assert.Equal(t, max, len(resValidators))
	assert.Assert(ValEq(t, validators[2], resValidators[0])) // in the order of txs
	assert.Assert(ValEq(t, validators[3], resValidators[1]))

	// test a swap in voting power

	tokens := f.stakingKeeper.TokensFromConsensusPower(f.sdkCtx, 600)
	validators[0], _ = validators[0].AddTokensFromDel(tokens)
	validators[0] = keeper.TestingUpdateValidator(f.stakingKeeper, f.sdkCtx, validators[0], true)
	resValidators, err = f.stakingKeeper.GetBondedValidatorsByPower(f.sdkCtx)
	assert.NilError(t, err)
	assert.Equal(t, max, len(resValidators))
	assert.Assert(ValEq(t, validators[0], resValidators[0]))
	assert.Assert(ValEq(t, validators[2], resValidators[1]))
}

func TestApplyAndReturnValidatorSetUpdatesAllNone(t *testing.T) {
	f, _, _ := bootstrapValidatorTest(t, 1000, 20)

	powers := []int64{10, 20}
	var validators [2]types.Validator
	for i, power := range powers {
		valPubKey := PKs[i+1]
		valAddr := sdk.ValAddress(valPubKey.Address().Bytes())

		validators[i] = testutil.NewValidator(t, valAddr, valPubKey)
		tokens := f.stakingKeeper.TokensFromConsensusPower(f.sdkCtx, power)
		validators[i], _ = validators[i].AddTokensFromDel(tokens)
	}

	// test from nothing to something
	//  tendermintUpdate set: {} -> {c1, c3}
	applyValidatorSetUpdates(t, f.sdkCtx, f.stakingKeeper, 0)
	f.stakingKeeper.SetValidator(f.sdkCtx, validators[0])
	f.stakingKeeper.SetValidatorByPowerIndex(f.sdkCtx, validators[0])
	f.stakingKeeper.SetValidator(f.sdkCtx, validators[1])
	f.stakingKeeper.SetValidatorByPowerIndex(f.sdkCtx, validators[1])

	updates := applyValidatorSetUpdates(t, f.sdkCtx, f.stakingKeeper, 2)
	validators[0], _ = f.stakingKeeper.GetValidator(f.sdkCtx, validators[0].GetOperator())
	validators[1], _ = f.stakingKeeper.GetValidator(f.sdkCtx, validators[1].GetOperator())
	assert.DeepEqual(t, validators[0].ABCIValidatorUpdate(f.stakingKeeper.PowerReduction(f.sdkCtx)), updates[1])
	assert.DeepEqual(t, validators[1].ABCIValidatorUpdate(f.stakingKeeper.PowerReduction(f.sdkCtx)), updates[0])
}

func TestApplyAndReturnValidatorSetUpdatesIdentical(t *testing.T) {
	f, addrs, _ := bootstrapValidatorTest(t, 1000, 20)

	powers := []int64{10, 20}
	var validators [2]types.Validator
	for i, power := range powers {
		validators[i] = testutil.NewValidator(t, sdk.ValAddress(addrs[i]), PKs[i])

		tokens := f.stakingKeeper.TokensFromConsensusPower(f.sdkCtx, power)
		validators[i], _ = validators[i].AddTokensFromDel(tokens)

	}
	validators[0] = keeper.TestingUpdateValidator(f.stakingKeeper, f.sdkCtx, validators[0], false)
	validators[1] = keeper.TestingUpdateValidator(f.stakingKeeper, f.sdkCtx, validators[1], false)
	applyValidatorSetUpdates(t, f.sdkCtx, f.stakingKeeper, 2)

	// test identical,
	//  tendermintUpdate set: {} -> {}
	validators[0] = keeper.TestingUpdateValidator(f.stakingKeeper, f.sdkCtx, validators[0], false)
	validators[1] = keeper.TestingUpdateValidator(f.stakingKeeper, f.sdkCtx, validators[1], false)
	applyValidatorSetUpdates(t, f.sdkCtx, f.stakingKeeper, 0)
}

func TestApplyAndReturnValidatorSetUpdatesSingleValueChange(t *testing.T) {
	f, addrs, _ := bootstrapValidatorTest(t, 1000, 20)

	powers := []int64{10, 20}
	var validators [2]types.Validator
	for i, power := range powers {
		validators[i] = testutil.NewValidator(t, sdk.ValAddress(addrs[i]), PKs[i])

		tokens := f.stakingKeeper.TokensFromConsensusPower(f.sdkCtx, power)
		validators[i], _ = validators[i].AddTokensFromDel(tokens)

	}
	validators[0] = keeper.TestingUpdateValidator(f.stakingKeeper, f.sdkCtx, validators[0], false)
	validators[1] = keeper.TestingUpdateValidator(f.stakingKeeper, f.sdkCtx, validators[1], false)
	applyValidatorSetUpdates(t, f.sdkCtx, f.stakingKeeper, 2)

	// test single value change
	//  tendermintUpdate set: {} -> {c1'}
	validators[0].Status = types.Bonded
	validators[0].Tokens = f.stakingKeeper.TokensFromConsensusPower(f.sdkCtx, 600)
	validators[0] = keeper.TestingUpdateValidator(f.stakingKeeper, f.sdkCtx, validators[0], false)

	updates := applyValidatorSetUpdates(t, f.sdkCtx, f.stakingKeeper, 1)
	assert.DeepEqual(t, validators[0].ABCIValidatorUpdate(f.stakingKeeper.PowerReduction(f.sdkCtx)), updates[0])
}

func TestApplyAndReturnValidatorSetUpdatesMultipleValueChange(t *testing.T) {
	powers := []int64{10, 20}
	// TODO: use it in other places
	f, _, _, validators := initValidators(t, 1000, 20, powers)

	validators[0] = keeper.TestingUpdateValidator(f.stakingKeeper, f.sdkCtx, validators[0], false)
	validators[1] = keeper.TestingUpdateValidator(f.stakingKeeper, f.sdkCtx, validators[1], false)
	applyValidatorSetUpdates(t, f.sdkCtx, f.stakingKeeper, 2)

	// test multiple value change
	//  tendermintUpdate set: {c1, c3} -> {c1', c3'}
	delTokens1 := f.stakingKeeper.TokensFromConsensusPower(f.sdkCtx, 190)
	delTokens2 := f.stakingKeeper.TokensFromConsensusPower(f.sdkCtx, 80)
	validators[0], _ = validators[0].AddTokensFromDel(delTokens1)
	validators[1], _ = validators[1].AddTokensFromDel(delTokens2)
	validators[0] = keeper.TestingUpdateValidator(f.stakingKeeper, f.sdkCtx, validators[0], false)
	validators[1] = keeper.TestingUpdateValidator(f.stakingKeeper, f.sdkCtx, validators[1], false)

	updates := applyValidatorSetUpdates(t, f.sdkCtx, f.stakingKeeper, 2)
	assert.DeepEqual(t, validators[0].ABCIValidatorUpdate(f.stakingKeeper.PowerReduction(f.sdkCtx)), updates[0])
	assert.DeepEqual(t, validators[1].ABCIValidatorUpdate(f.stakingKeeper.PowerReduction(f.sdkCtx)), updates[1])
}

func TestApplyAndReturnValidatorSetUpdatesInserted(t *testing.T) {
	powers := []int64{10, 20, 5, 15, 25}
	f, _, _, validators := initValidators(t, 1000, 20, powers)

	validators[0] = keeper.TestingUpdateValidator(f.stakingKeeper, f.sdkCtx, validators[0], false)
	validators[1] = keeper.TestingUpdateValidator(f.stakingKeeper, f.sdkCtx, validators[1], false)
	applyValidatorSetUpdates(t, f.sdkCtx, f.stakingKeeper, 2)

	// test validtor added at the beginning
	//  tendermintUpdate set: {} -> {c0}
	f.stakingKeeper.SetValidator(f.sdkCtx, validators[2])
	f.stakingKeeper.SetValidatorByPowerIndex(f.sdkCtx, validators[2])
	updates := applyValidatorSetUpdates(t, f.sdkCtx, f.stakingKeeper, 1)
	validators[2], _ = f.stakingKeeper.GetValidator(f.sdkCtx, validators[2].GetOperator())
	assert.DeepEqual(t, validators[2].ABCIValidatorUpdate(f.stakingKeeper.PowerReduction(f.sdkCtx)), updates[0])

	// test validtor added at the beginning
	//  tendermintUpdate set: {} -> {c0}
	f.stakingKeeper.SetValidator(f.sdkCtx, validators[3])
	f.stakingKeeper.SetValidatorByPowerIndex(f.sdkCtx, validators[3])
	updates = applyValidatorSetUpdates(t, f.sdkCtx, f.stakingKeeper, 1)
	validators[3], _ = f.stakingKeeper.GetValidator(f.sdkCtx, validators[3].GetOperator())
	assert.DeepEqual(t, validators[3].ABCIValidatorUpdate(f.stakingKeeper.PowerReduction(f.sdkCtx)), updates[0])

	// test validtor added at the end
	//  tendermintUpdate set: {} -> {c0}
	f.stakingKeeper.SetValidator(f.sdkCtx, validators[4])
	f.stakingKeeper.SetValidatorByPowerIndex(f.sdkCtx, validators[4])
	updates = applyValidatorSetUpdates(t, f.sdkCtx, f.stakingKeeper, 1)
	validators[4], _ = f.stakingKeeper.GetValidator(f.sdkCtx, validators[4].GetOperator())
	assert.DeepEqual(t, validators[4].ABCIValidatorUpdate(f.stakingKeeper.PowerReduction(f.sdkCtx)), updates[0])
}

func TestApplyAndReturnValidatorSetUpdatesWithCliffValidator(t *testing.T) {
	f, addrs, _ := bootstrapValidatorTest(t, 1000, 20)
	params := types.DefaultParams()
	params.MaxValidators = 2
	err := f.stakingKeeper.SetParams(f.sdkCtx, params)
	assert.NilError(t, err)
	powers := []int64{10, 20, 5}
	var validators [5]types.Validator
	for i, power := range powers {
		validators[i] = testutil.NewValidator(t, sdk.ValAddress(addrs[i]), PKs[i])
		tokens := f.stakingKeeper.TokensFromConsensusPower(f.sdkCtx, power)
		validators[i], _ = validators[i].AddTokensFromDel(tokens)
	}
	validators[0] = keeper.TestingUpdateValidator(f.stakingKeeper, f.sdkCtx, validators[0], false)
	validators[1] = keeper.TestingUpdateValidator(f.stakingKeeper, f.sdkCtx, validators[1], false)
	applyValidatorSetUpdates(t, f.sdkCtx, f.stakingKeeper, 2)

	// test validator added at the end but not inserted in the valset
	//  tendermintUpdate set: {} -> {}
	keeper.TestingUpdateValidator(f.stakingKeeper, f.sdkCtx, validators[2], false)
	applyValidatorSetUpdates(t, f.sdkCtx, f.stakingKeeper, 0)

	// test validator change its power and become a gotValidator (pushing out an existing)
	//  tendermintUpdate set: {}     -> {c0, c4}
	applyValidatorSetUpdates(t, f.sdkCtx, f.stakingKeeper, 0)

	tokens := f.stakingKeeper.TokensFromConsensusPower(f.sdkCtx, 10)
	validators[2], _ = validators[2].AddTokensFromDel(tokens)
	f.stakingKeeper.SetValidator(f.sdkCtx, validators[2])
	f.stakingKeeper.SetValidatorByPowerIndex(f.sdkCtx, validators[2])
	updates := applyValidatorSetUpdates(t, f.sdkCtx, f.stakingKeeper, 2)
	validators[2], _ = f.stakingKeeper.GetValidator(f.sdkCtx, validators[2].GetOperator())
	assert.DeepEqual(t, validators[0].ABCIValidatorUpdateZero(), updates[1])
	assert.DeepEqual(t, validators[2].ABCIValidatorUpdate(f.stakingKeeper.PowerReduction(f.sdkCtx)), updates[0])
}

func TestApplyAndReturnValidatorSetUpdatesNewValidator(t *testing.T) {
	f, _, _ := bootstrapValidatorTest(t, 1000, 20)
	params, err := f.stakingKeeper.GetParams(f.sdkCtx)
	assert.NilError(t, err)
	params.MaxValidators = uint32(3)

<<<<<<< HEAD
	err := f.stakingKeeper.SetParams(f.sdkCtx, params)
	assert.NilError(t, err)
=======
	assert.NilError(t, f.stakingKeeper.SetParams(f.sdkCtx, params))

>>>>>>> aeccbc91
	powers := []int64{100, 100}
	var validators [2]types.Validator

	// initialize some validators into the state
	for i, power := range powers {
		valPubKey := PKs[i+1]
		valAddr := sdk.ValAddress(valPubKey.Address().Bytes())

		validators[i] = testutil.NewValidator(t, valAddr, valPubKey)
		tokens := f.stakingKeeper.TokensFromConsensusPower(f.sdkCtx, power)
		validators[i], _ = validators[i].AddTokensFromDel(tokens)

		f.stakingKeeper.SetValidator(f.sdkCtx, validators[i])
		f.stakingKeeper.SetValidatorByPowerIndex(f.sdkCtx, validators[i])
	}

	// verify initial CometBFT updates are correct
	updates := applyValidatorSetUpdates(t, f.sdkCtx, f.stakingKeeper, len(validators))
	validators[0], _ = f.stakingKeeper.GetValidator(f.sdkCtx, validators[0].GetOperator())
	validators[1], _ = f.stakingKeeper.GetValidator(f.sdkCtx, validators[1].GetOperator())
	assert.DeepEqual(t, validators[0].ABCIValidatorUpdate(f.stakingKeeper.PowerReduction(f.sdkCtx)), updates[0])
	assert.DeepEqual(t, validators[1].ABCIValidatorUpdate(f.stakingKeeper.PowerReduction(f.sdkCtx)), updates[1])

	applyValidatorSetUpdates(t, f.sdkCtx, f.stakingKeeper, 0)

	// update initial validator set
	for i, power := range powers {

		f.stakingKeeper.DeleteValidatorByPowerIndex(f.sdkCtx, validators[i])
		tokens := f.stakingKeeper.TokensFromConsensusPower(f.sdkCtx, power)
		validators[i], _ = validators[i].AddTokensFromDel(tokens)

		f.stakingKeeper.SetValidator(f.sdkCtx, validators[i])
		f.stakingKeeper.SetValidatorByPowerIndex(f.sdkCtx, validators[i])
	}

	// add a new validator that goes from zero power, to non-zero power, back to
	// zero power
	valPubKey := PKs[len(validators)+1]
	valAddr := sdk.ValAddress(valPubKey.Address().Bytes())
	amt := sdk.NewInt(100)

	validator := testutil.NewValidator(t, valAddr, valPubKey)
	validator, _ = validator.AddTokensFromDel(amt)

	f.stakingKeeper.SetValidator(f.sdkCtx, validator)

	validator, _ = validator.RemoveDelShares(sdk.NewDecFromInt(amt))
	f.stakingKeeper.SetValidator(f.sdkCtx, validator)
	f.stakingKeeper.SetValidatorByPowerIndex(f.sdkCtx, validator)

	// add a new validator that increases in power
	valPubKey = PKs[len(validators)+2]
	valAddr = sdk.ValAddress(valPubKey.Address().Bytes())

	validator = testutil.NewValidator(t, valAddr, valPubKey)
	tokens := f.stakingKeeper.TokensFromConsensusPower(f.sdkCtx, 500)
	validator, _ = validator.AddTokensFromDel(tokens)
	f.stakingKeeper.SetValidator(f.sdkCtx, validator)
	f.stakingKeeper.SetValidatorByPowerIndex(f.sdkCtx, validator)

	// verify initial CometBFT updates are correct
	updates = applyValidatorSetUpdates(t, f.sdkCtx, f.stakingKeeper, len(validators)+1)
	validator, _ = f.stakingKeeper.GetValidator(f.sdkCtx, validator.GetOperator())
	validators[0], _ = f.stakingKeeper.GetValidator(f.sdkCtx, validators[0].GetOperator())
	validators[1], _ = f.stakingKeeper.GetValidator(f.sdkCtx, validators[1].GetOperator())
	assert.DeepEqual(t, validator.ABCIValidatorUpdate(f.stakingKeeper.PowerReduction(f.sdkCtx)), updates[0])
	assert.DeepEqual(t, validators[0].ABCIValidatorUpdate(f.stakingKeeper.PowerReduction(f.sdkCtx)), updates[1])
	assert.DeepEqual(t, validators[1].ABCIValidatorUpdate(f.stakingKeeper.PowerReduction(f.sdkCtx)), updates[2])
}

func TestApplyAndReturnValidatorSetUpdatesBondTransition(t *testing.T) {
	f, _, _ := bootstrapValidatorTest(t, 1000, 20)
	params, err := f.stakingKeeper.GetParams(f.sdkCtx)
	assert.NilError(t, err)
	params.MaxValidators = uint32(2)

<<<<<<< HEAD
	err := f.stakingKeeper.SetParams(f.sdkCtx, params)
	assert.NilError(t, err)
=======
	assert.NilError(t, f.stakingKeeper.SetParams(f.sdkCtx, params))

>>>>>>> aeccbc91
	powers := []int64{100, 200, 300}
	var validators [3]types.Validator

	// initialize some validators into the state
	for i, power := range powers {
		moniker := fmt.Sprintf("%d", i)
		valPubKey := PKs[i+1]
		valAddr := sdk.ValAddress(valPubKey.Address().Bytes())

		validators[i] = newMonikerValidator(t, valAddr, valPubKey, moniker)
		tokens := f.stakingKeeper.TokensFromConsensusPower(f.sdkCtx, power)
		validators[i], _ = validators[i].AddTokensFromDel(tokens)
		f.stakingKeeper.SetValidator(f.sdkCtx, validators[i])
		f.stakingKeeper.SetValidatorByPowerIndex(f.sdkCtx, validators[i])
	}

	// verify initial CometBFT updates are correct
	updates := applyValidatorSetUpdates(t, f.sdkCtx, f.stakingKeeper, 2)
	validators[2], _ = f.stakingKeeper.GetValidator(f.sdkCtx, validators[2].GetOperator())
	validators[1], _ = f.stakingKeeper.GetValidator(f.sdkCtx, validators[1].GetOperator())
	assert.DeepEqual(t, validators[2].ABCIValidatorUpdate(f.stakingKeeper.PowerReduction(f.sdkCtx)), updates[0])
	assert.DeepEqual(t, validators[1].ABCIValidatorUpdate(f.stakingKeeper.PowerReduction(f.sdkCtx)), updates[1])

	applyValidatorSetUpdates(t, f.sdkCtx, f.stakingKeeper, 0)

	// delegate to validator with lowest power but not enough to bond
	f.sdkCtx = f.sdkCtx.WithBlockHeight(1)

	validators[0], err = f.stakingKeeper.GetValidator(f.sdkCtx, validators[0].GetOperator())
	assert.NilError(t, err)

	f.stakingKeeper.DeleteValidatorByPowerIndex(f.sdkCtx, validators[0])
	tokens := f.stakingKeeper.TokensFromConsensusPower(f.sdkCtx, 1)
	validators[0], _ = validators[0].AddTokensFromDel(tokens)
	f.stakingKeeper.SetValidator(f.sdkCtx, validators[0])
	f.stakingKeeper.SetValidatorByPowerIndex(f.sdkCtx, validators[0])

	// verify initial CometBFT updates are correct
	applyValidatorSetUpdates(t, f.sdkCtx, f.stakingKeeper, 0)

	// create a series of events that will bond and unbond the validator with
	// lowest power in a single block context (height)
	f.sdkCtx = f.sdkCtx.WithBlockHeight(2)

	validators[1], err = f.stakingKeeper.GetValidator(f.sdkCtx, validators[1].GetOperator())
	assert.NilError(t, err)

	f.stakingKeeper.DeleteValidatorByPowerIndex(f.sdkCtx, validators[0])
	validators[0], _ = validators[0].RemoveDelShares(validators[0].DelegatorShares)
	f.stakingKeeper.SetValidator(f.sdkCtx, validators[0])
	f.stakingKeeper.SetValidatorByPowerIndex(f.sdkCtx, validators[0])
	applyValidatorSetUpdates(t, f.sdkCtx, f.stakingKeeper, 0)

	f.stakingKeeper.DeleteValidatorByPowerIndex(f.sdkCtx, validators[1])
	tokens = f.stakingKeeper.TokensFromConsensusPower(f.sdkCtx, 250)
	validators[1], _ = validators[1].AddTokensFromDel(tokens)
	f.stakingKeeper.SetValidator(f.sdkCtx, validators[1])
	f.stakingKeeper.SetValidatorByPowerIndex(f.sdkCtx, validators[1])

	// verify initial CometBFT updates are correct
	updates = applyValidatorSetUpdates(t, f.sdkCtx, f.stakingKeeper, 1)
	assert.DeepEqual(t, validators[1].ABCIValidatorUpdate(f.stakingKeeper.PowerReduction(f.sdkCtx)), updates[0])

	applyValidatorSetUpdates(t, f.sdkCtx, f.stakingKeeper, 0)
}

func applyValidatorSetUpdates(t *testing.T, ctx sdk.Context, k *keeper.Keeper, expectedUpdatesLen int) []abci.ValidatorUpdate {
	updates, err := k.ApplyAndReturnValidatorSetUpdates(ctx)
	assert.NilError(t, err)
	if expectedUpdatesLen >= 0 {
		assert.Equal(t, expectedUpdatesLen, len(updates), "%v", updates)
	}
	return updates
}<|MERGE_RESOLUTION|>--- conflicted
+++ resolved
@@ -71,16 +71,11 @@
 	params, err := f.stakingKeeper.GetParams(f.sdkCtx)
 	assert.NilError(t, err)
 	params.MaxValidators = uint32(maxVals)
-<<<<<<< HEAD
-	err := f.stakingKeeper.SetParams(f.sdkCtx, params)
-	assert.NilError(t, err)
-=======
 	assert.NilError(t, f.stakingKeeper.SetParams(f.sdkCtx, params))
 
 	bondDenom, err := f.stakingKeeper.BondDenom(f.sdkCtx)
 	assert.NilError(t, err)
 
->>>>>>> aeccbc91
 	// create a random pool
 	assert.NilError(t, banktestutil.FundModuleAccount(f.sdkCtx, f.bankKeeper, bondedPool.GetName(), sdk.NewCoins(sdk.NewCoin(bondDenom, f.stakingKeeper.TokensFromConsensusPower(f.sdkCtx, 1234)))))
 	assert.NilError(t, banktestutil.FundModuleAccount(f.sdkCtx, f.bankKeeper, notBondedPool.GetName(), sdk.NewCoins(sdk.NewCoin(bondDenom, f.stakingKeeper.TokensFromConsensusPower(f.sdkCtx, 10000)))))
@@ -266,13 +261,8 @@
 	params, err := f.stakingKeeper.GetParams(f.sdkCtx)
 	assert.NilError(t, err)
 	params.MaxValidators = 2
-<<<<<<< HEAD
-	err := f.stakingKeeper.SetParams(f.sdkCtx, params)
-	assert.NilError(t, err)
-=======
 	assert.NilError(t, f.stakingKeeper.SetParams(f.sdkCtx, params))
 
->>>>>>> aeccbc91
 	// initialize some validators into the state
 	amts := []math.Int{
 		math.NewIntFromUint64(0),
@@ -492,13 +482,8 @@
 	assert.NilError(t, err)
 	max := 2
 	params.MaxValidators = uint32(2)
-<<<<<<< HEAD
-	err := f.stakingKeeper.SetParams(f.sdkCtx, params)
-	assert.NilError(t, err)
-=======
 	assert.NilError(t, f.stakingKeeper.SetParams(f.sdkCtx, params))
 
->>>>>>> aeccbc91
 	// initialize some validators into the state
 	powers := []int64{0, 100, 400, 400, 200}
 	var validators [5]types.Validator
@@ -711,13 +696,8 @@
 	assert.NilError(t, err)
 	params.MaxValidators = uint32(3)
 
-<<<<<<< HEAD
-	err := f.stakingKeeper.SetParams(f.sdkCtx, params)
-	assert.NilError(t, err)
-=======
 	assert.NilError(t, f.stakingKeeper.SetParams(f.sdkCtx, params))
 
->>>>>>> aeccbc91
 	powers := []int64{100, 100}
 	var validators [2]types.Validator
 
@@ -795,13 +775,8 @@
 	assert.NilError(t, err)
 	params.MaxValidators = uint32(2)
 
-<<<<<<< HEAD
-	err := f.stakingKeeper.SetParams(f.sdkCtx, params)
-	assert.NilError(t, err)
-=======
 	assert.NilError(t, f.stakingKeeper.SetParams(f.sdkCtx, params))
 
->>>>>>> aeccbc91
 	powers := []int64{100, 200, 300}
 	var validators [3]types.Validator
 
