--- conflicted
+++ resolved
@@ -29,11 +29,7 @@
 		app.FinalizeBlock(&abci.RequestFinalizeBlock{
 			Height: height,
 		})
-<<<<<<< HEAD
-		ctx := app.NewContextWithoutHeader(false)
-=======
-		ctx := app.NewContextLegacy(false, header)
->>>>>>> 2d1d68d3
+		ctx := app.NewContext(false)
 		store := ctx.KVStore(app.GetKey("bank"))
 		store.Set([]byte("key"), []byte(fmt.Sprintf("value%d", i)))
 		app.FinalizeBlock(&abci.RequestFinalizeBlock{
@@ -43,11 +39,7 @@
 	}
 
 	assert.Equal(t, ver0+10, app.LastBlockHeight())
-<<<<<<< HEAD
-	store := app.NewContextWithoutHeader(true).KVStore(app.GetKey("bank"))
-=======
 	store := app.NewContext(true).KVStore(app.GetKey("bank"))
->>>>>>> 2d1d68d3
 	assert.DeepEqual(t, []byte("value10"), store.Get([]byte("key")))
 
 	// rollback 5 blocks
@@ -57,28 +49,17 @@
 
 	// recreate app to have clean check state
 	app = simapp.NewSimApp(options.Logger, options.DB, nil, true, simtestutil.NewAppOptionsWithFlagHome(t.TempDir()))
-<<<<<<< HEAD
-	store = app.NewContextWithoutHeader(true).KVStore(app.GetKey("bank"))
-=======
 	store = app.NewContext(true).KVStore(app.GetKey("bank"))
->>>>>>> 2d1d68d3
 	assert.DeepEqual(t, []byte("value5"), store.Get([]byte("key")))
 
 	// commit another 5 blocks with different values
 	for i := int64(6); i <= 10; i++ {
-<<<<<<< HEAD
-		height := ver0 + i
-
-		app.FinalizeBlock(&abci.RequestFinalizeBlock{Height: height})
-		ctx := app.NewContextWithoutHeader(false)
-=======
 		header := cmtproto.Header{
 			Height:  ver0 + i,
 			AppHash: app.LastCommitID().Hash,
 		}
 		app.FinalizeBlock(&abci.RequestFinalizeBlock{Height: header.Height})
 		ctx := app.NewContextLegacy(false, header)
->>>>>>> 2d1d68d3
 		store := ctx.KVStore(app.GetKey("bank"))
 		store.Set([]byte("key"), []byte(fmt.Sprintf("VALUE%d", i)))
 		app.FinalizeBlock(&abci.RequestFinalizeBlock{
@@ -88,10 +69,6 @@
 	}
 
 	assert.Equal(t, ver0+10, app.LastBlockHeight())
-<<<<<<< HEAD
-	store = app.NewContextWithoutHeader(true).KVStore(app.GetKey("bank"))
-=======
 	store = app.NewContext(true).KVStore(app.GetKey("bank"))
->>>>>>> 2d1d68d3
 	assert.DeepEqual(t, []byte("VALUE10"), store.Get([]byte("key")))
 }