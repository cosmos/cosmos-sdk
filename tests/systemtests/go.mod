--- conflicted
+++ resolved
@@ -16,7 +16,7 @@
 	github.com/cosmos/gogogateway v1.2.0 // indirect
 	github.com/cosmos/gogoproto v1.7.0 // indirect
 	github.com/cosmos/iavl v1.2.2 // indirect
-	github.com/dvsekhvalnov/jose2go v1.6.0 // indirect
+	github.com/dvsekhvalnov/jose2go v1.8.0 // indirect
 	github.com/golang/protobuf v1.5.4 // indirect
 	github.com/gorilla/mux v1.8.1 // indirect
 	github.com/grpc-ecosystem/grpc-gateway v1.16.0 // indirect
@@ -116,10 +116,6 @@
 	github.com/kr/text v0.2.0 // indirect
 	github.com/lib/pq v1.10.9 // indirect
 	github.com/linxGnu/grocksdb v1.9.7 // indirect
-<<<<<<< HEAD
-	github.com/magiconair/properties v1.8.9 // indirect
-=======
->>>>>>> 64d4cd12
 	github.com/mattn/go-colorable v0.1.14 // indirect
 	github.com/mattn/go-isatty v0.0.20 // indirect
 	github.com/minio/highwayhash v1.0.3 // indirect
@@ -155,16 +151,6 @@
 	go.opencensus.io v0.24.0 // indirect
 	go.uber.org/multierr v1.11.0 // indirect
 	golang.org/x/arch v0.15.0 // indirect
-<<<<<<< HEAD
-	golang.org/x/crypto v0.35.0 // indirect
-	golang.org/x/exp v0.0.0-20250106191152-7588d65b2ba8 // indirect
-	golang.org/x/net v0.35.0 // indirect
-	golang.org/x/sync v0.11.0 // indirect
-	golang.org/x/sys v0.31.0 // indirect
-	golang.org/x/term v0.29.0 // indirect
-	golang.org/x/text v0.22.0 // indirect
-	google.golang.org/genproto v0.0.0-20240227224415-6ceb2ff114de // indirect
-=======
 	golang.org/x/crypto v0.36.0 // indirect
 	golang.org/x/exp v0.0.0-20250106191152-7588d65b2ba8 // indirect
 	golang.org/x/net v0.35.0 // indirect
@@ -173,7 +159,6 @@
 	golang.org/x/term v0.30.0 // indirect
 	golang.org/x/text v0.23.0 // indirect
 	google.golang.org/genproto v0.0.0-20241118233622-e639e219e697 // indirect
->>>>>>> 64d4cd12
 	google.golang.org/genproto/googleapis/api v0.0.0-20250218202821-56aae31c358a // indirect
 	google.golang.org/genproto/googleapis/rpc v0.0.0-20250218202821-56aae31c358a // indirect
 	google.golang.org/grpc v1.71.0 // indirect
