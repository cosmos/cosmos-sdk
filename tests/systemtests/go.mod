--- conflicted
+++ resolved
@@ -124,12 +124,7 @@
 	go.opentelemetry.io/otel/trace v1.37.0 // indirect
 	go.uber.org/multierr v1.11.0 // indirect
 	go.uber.org/zap v1.27.0 // indirect
-<<<<<<< HEAD
-	go.yaml.in/yaml/v2 v2.4.2 // indirect
-=======
 	go.yaml.in/yaml/v2 v2.4.3 // indirect
-	go.yaml.in/yaml/v3 v3.0.4 // indirect
->>>>>>> b0854ae4
 	golang.org/x/arch v0.21.0 // indirect
 	golang.org/x/crypto v0.42.0 // indirect
 	golang.org/x/exp v0.0.0-20250506013437-ce4c2cf36ca6 // indirect
