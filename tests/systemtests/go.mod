--- conflicted
+++ resolved
@@ -2,15 +2,11 @@
 
 go 1.23.2
 
-<<<<<<< HEAD
-replace github.com/cosmos/cosmos-sdk => ../..
-=======
 replace (
 	// always use latest versions in tests
 	cosmossdk.io/systemtests => ../../systemtests
 	github.com/cosmos/cosmos-sdk => ../..
 )
->>>>>>> 39e90e1a
 
 require (
 	cosmossdk.io/math v1.5.3
@@ -176,7 +172,4 @@
 // replace (
 // 	<temporary replace>
 // )
-replace (
-	cosmossdk.io/systemtests => ../../systemtests
-	github.com/cosmos/cosmos-db => github.com/cosmos/cosmos-db v0.0.0-20250505172547-38785e92904d
-)+replace github.com/cosmos/cosmos-db => github.com/cosmos/cosmos-db v0.0.0-20250505172547-38785e92904d