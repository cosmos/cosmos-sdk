--- conflicted
+++ resolved
@@ -2,15 +2,12 @@
 
 go 1.23.2
 
-<<<<<<< HEAD
 replace (
 	// always use latest versions in tests
 	cosmossdk.io/systemtests => ../../systemtests
 	github.com/cosmos/cosmos-sdk => ../..
 )
 
-=======
->>>>>>> 9ee27ce5
 require (
 	cosmossdk.io/math v1.5.3
 	cosmossdk.io/systemtests v1.2.1
@@ -172,8 +169,4 @@
 	sigs.k8s.io/yaml v1.4.0 // indirect
 )
 
-replace (
-	cosmossdk.io/store => ../../store
-	cosmossdk.io/systemtests => ../../systemtests
-	github.com/cosmos/cosmos-sdk => ../..
-)+replace cosmossdk.io/store => ../../store