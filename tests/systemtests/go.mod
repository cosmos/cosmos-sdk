module cosmossdk.io/tests/systemtests

go 1.24.0

replace (
	// always use latest versions in tests
	cosmossdk.io/systemtests => ../../systemtests
	github.com/cosmos/cosmos-sdk => ../..
)

require (
	cosmossdk.io/math v1.5.3
	cosmossdk.io/systemtests v1.2.1
	github.com/cosmos/cosmos-sdk v0.53.4
	github.com/stretchr/testify v1.11.1
	github.com/tidwall/gjson v1.18.0
	github.com/tidwall/sjson v1.2.5
)

require (
	cosmossdk.io/api v0.9.2 // indirect
	cosmossdk.io/collections v1.3.1 // indirect
	cosmossdk.io/core v0.11.3 // indirect
	cosmossdk.io/errors v1.0.2 // indirect
	cosmossdk.io/log v1.6.1 // indirect
	cosmossdk.io/schema v1.1.0 // indirect
	cosmossdk.io/store v1.1.2 // indirect
	cosmossdk.io/x/tx v0.14.0 // indirect
	filippo.io/edwards25519 v1.1.0 // indirect
	github.com/99designs/go-keychain v0.0.0-20191008050251-8e49817e8af4 // indirect
	github.com/99designs/keyring v1.2.2 // indirect
	github.com/DataDog/zstd v1.5.7 // indirect
	github.com/beorn7/perks v1.0.1 // indirect
	github.com/bgentry/speakeasy v0.2.0 // indirect
	github.com/bytedance/sonic v1.14.0 // indirect
	github.com/bytedance/sonic/loader v0.3.0 // indirect
	github.com/cespare/xxhash/v2 v2.3.0 // indirect
	github.com/cloudwego/base64x v0.1.5 // indirect
	github.com/cockroachdb/errors v1.12.0 // indirect
	github.com/cockroachdb/fifo v0.0.0-20240816210425-c5d0cb0b6fc0 // indirect
	github.com/cockroachdb/logtags v0.0.0-20241215232642-bb51bb14a506 // indirect
	github.com/cockroachdb/pebble v1.1.5 // indirect
	github.com/cockroachdb/redact v1.1.6 // indirect
	github.com/cockroachdb/tokenbucket v0.0.0-20250429170803-42689b6311bb // indirect
	github.com/cometbft/cometbft v0.38.18 // indirect
	github.com/cometbft/cometbft-db v1.0.4 // indirect
	github.com/cosmos/btcutil v1.0.5 // indirect
	github.com/cosmos/cosmos-db v1.1.3 // indirect
	github.com/cosmos/cosmos-proto v1.0.0-beta.5 // indirect
	github.com/cosmos/go-bip39 v1.0.0 // indirect
	github.com/cosmos/gogoproto v1.7.0 // indirect
	github.com/cosmos/iavl v1.2.6 // indirect
	github.com/cosmos/ics23/go v0.11.0 // indirect
	github.com/cosmos/ledger-cosmos-go v0.16.0 // indirect
	github.com/creachadair/tomledit v0.0.29 // indirect
	github.com/danieljoos/wincred v1.2.2 // indirect
	github.com/davecgh/go-spew v1.1.2-0.20180830191138-d8f796af33cc // indirect
	github.com/decred/dcrd/dcrec/secp256k1/v4 v4.4.0 // indirect
	github.com/dgraph-io/badger/v4 v4.6.0 // indirect
	github.com/dgraph-io/ristretto/v2 v2.1.0 // indirect
	github.com/dustin/go-humanize v1.0.1 // indirect
	github.com/dvsekhvalnov/jose2go v1.8.0 // indirect
	github.com/emicklei/dot v1.8.0 // indirect
	github.com/getsentry/sentry-go v0.35.0 // indirect
	github.com/go-kit/kit v0.13.0 // indirect
	github.com/go-kit/log v0.2.1 // indirect
	github.com/go-logfmt/logfmt v0.6.0 // indirect
	github.com/go-logr/logr v1.4.3 // indirect
	github.com/go-logr/stdr v1.2.2 // indirect
	github.com/godbus/dbus v0.0.0-20190726142602-4481cbc300e2 // indirect
	github.com/gogo/protobuf v1.3.2 // indirect
	github.com/golang/protobuf v1.5.4 // indirect
	github.com/golang/snappy v1.0.0 // indirect
	github.com/google/btree v1.1.3 // indirect
	github.com/google/flatbuffers v25.2.10+incompatible // indirect
	github.com/google/go-cmp v0.7.0 // indirect
	github.com/gorilla/websocket v1.5.3 // indirect
	github.com/grpc-ecosystem/grpc-gateway v1.16.0 // indirect
	github.com/gsterjov/go-libsecret v0.0.0-20161001094733-a6f4afe4910c // indirect
	github.com/hashicorp/go-immutable-radix v1.3.1 // indirect
	github.com/hashicorp/go-metrics v0.5.4 // indirect
	github.com/hashicorp/golang-lru v1.0.2 // indirect
	github.com/hdevalence/ed25519consensus v0.2.0 // indirect
	github.com/iancoleman/strcase v0.3.0 // indirect
	github.com/inconshreveable/mousetrap v1.1.0 // indirect
	github.com/jmhodges/levigo v1.0.0 // indirect
	github.com/klauspost/compress v1.18.0 // indirect
	github.com/klauspost/cpuid/v2 v2.2.10 // indirect
	github.com/kr/pretty v0.3.1 // indirect
	github.com/kr/text v0.2.0 // indirect
	github.com/linxGnu/grocksdb v1.10.1 // indirect
	github.com/mattn/go-colorable v0.1.14 // indirect
	github.com/mattn/go-isatty v0.0.20 // indirect
	github.com/mtibben/percent v0.2.1 // indirect
	github.com/munnerz/goautoneg v0.0.0-20191010083416-a7dc8b61c822 // indirect
	github.com/oasisprotocol/curve25519-voi v0.0.0-20230904125328-1f23a7beb09a // indirect
	github.com/petermattis/goid v0.0.0-20240813172612-4fcff4a6cae7 // indirect
	github.com/pkg/errors v0.9.1 // indirect
	github.com/pmezard/go-difflib v1.0.1-0.20181226105442-5d4384ee4fb2 // indirect
	github.com/prometheus/client_golang v1.23.2 // indirect
	github.com/prometheus/client_model v0.6.2 // indirect
	github.com/prometheus/common v0.67.1 // indirect
	github.com/prometheus/procfs v0.16.1 // indirect
	github.com/rcrowley/go-metrics v0.0.0-20201227073835-cf1acfcdf475 // indirect
	github.com/rogpeppe/go-internal v1.14.1 // indirect
	github.com/rs/zerolog v1.34.0 // indirect
	github.com/sasha-s/go-deadlock v0.3.5 // indirect
	github.com/spf13/cast v1.10.0 // indirect
	github.com/spf13/cobra v1.10.1 // indirect
	github.com/spf13/pflag v1.0.10 // indirect
	github.com/syndtr/goleveldb v1.0.1-0.20220721030215-126854af5e6d // indirect
	github.com/tendermint/go-amino v0.16.0 // indirect
	github.com/tidwall/btree v1.8.1 // indirect
	github.com/tidwall/match v1.1.1 // indirect
	github.com/tidwall/pretty v1.2.0 // indirect
	github.com/twitchyliquid64/golang-asm v0.15.1 // indirect
	github.com/zondax/golem v0.27.0 // indirect
	github.com/zondax/hid v0.9.2 // indirect
	github.com/zondax/ledger-go v1.0.1 // indirect
	go.etcd.io/bbolt v1.4.0 // indirect
	go.opentelemetry.io/auto/sdk v1.1.0 // indirect
	go.opentelemetry.io/otel v1.37.0 // indirect
	go.opentelemetry.io/otel/metric v1.37.0 // indirect
	go.opentelemetry.io/otel/trace v1.37.0 // indirect
	go.uber.org/multierr v1.11.0 // indirect
	go.uber.org/zap v1.27.0 // indirect
	go.yaml.in/yaml/v2 v2.4.3 // indirect
	golang.org/x/arch v0.21.0 // indirect
	golang.org/x/crypto v0.43.0 // indirect
	golang.org/x/exp v0.0.0-20250506013437-ce4c2cf36ca6 // indirect
<<<<<<< HEAD
	golang.org/x/net v0.44.0 // indirect
	golang.org/x/sys v0.36.0 // indirect
	golang.org/x/term v0.35.0 // indirect
	golang.org/x/text v0.29.0 // indirect
=======
	golang.org/x/net v0.45.0 // indirect
	golang.org/x/sync v0.17.0 // indirect
	golang.org/x/sys v0.37.0 // indirect
	golang.org/x/term v0.36.0 // indirect
	golang.org/x/text v0.30.0 // indirect
>>>>>>> dee396ba
	google.golang.org/genproto v0.0.0-20250603155806-513f23925822 // indirect
	google.golang.org/genproto/googleapis/api v0.0.0-20250818200422-3122310a409c // indirect
	google.golang.org/genproto/googleapis/rpc v0.0.0-20250818200422-3122310a409c // indirect
	google.golang.org/grpc v1.76.0 // indirect
	google.golang.org/protobuf v1.36.10 // indirect
	gopkg.in/yaml.v3 v3.0.1 // indirect
	gotest.tools/v3 v3.5.2 // indirect
	pgregory.net/rapid v1.2.0 // indirect
	sigs.k8s.io/yaml v1.6.0 // indirect
)<|MERGE_RESOLUTION|>--- conflicted
+++ resolved
@@ -128,18 +128,11 @@
 	golang.org/x/arch v0.21.0 // indirect
 	golang.org/x/crypto v0.43.0 // indirect
 	golang.org/x/exp v0.0.0-20250506013437-ce4c2cf36ca6 // indirect
-<<<<<<< HEAD
-	golang.org/x/net v0.44.0 // indirect
-	golang.org/x/sys v0.36.0 // indirect
-	golang.org/x/term v0.35.0 // indirect
-	golang.org/x/text v0.29.0 // indirect
-=======
 	golang.org/x/net v0.45.0 // indirect
 	golang.org/x/sync v0.17.0 // indirect
 	golang.org/x/sys v0.37.0 // indirect
 	golang.org/x/term v0.36.0 // indirect
 	golang.org/x/text v0.30.0 // indirect
->>>>>>> dee396ba
 	google.golang.org/genproto v0.0.0-20250603155806-513f23925822 // indirect
 	google.golang.org/genproto/googleapis/api v0.0.0-20250818200422-3122310a409c // indirect
 	google.golang.org/genproto/googleapis/rpc v0.0.0-20250818200422-3122310a409c // indirect
