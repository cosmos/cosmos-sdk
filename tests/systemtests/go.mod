--- conflicted
+++ resolved
@@ -178,11 +178,7 @@
 	sigs.k8s.io/yaml v1.6.0 // indirect
 )
 
-<<<<<<< HEAD
 replace (
 	cosmossdk.io/store => ../../store
 	github.com/cosmos/cosmos-sdk/blockstm => ../../blockstm
-)
-=======
-replace cosmossdk.io/store => ../../store
->>>>>>> 905e1e46
+)