module cosmossdk.io/tests/systemtests

<<<<<<< HEAD
go 1.25.0
=======
go 1.24.0
>>>>>>> 81de795d

replace (
	// always use latest versions in tests
	cosmossdk.io/systemtests => ../../systemtests
	github.com/cosmos/cosmos-sdk => ../..
)

require (
	cosmossdk.io/math v1.5.3
	cosmossdk.io/systemtests v1.2.1
	github.com/cosmos/cosmos-sdk v0.53.4
	github.com/stretchr/testify v1.11.1
	github.com/tidwall/gjson v1.18.0
	github.com/tidwall/sjson v1.2.5
)

require (
	cosmossdk.io/api v0.9.2 // indirect
	cosmossdk.io/collections v1.3.1 // indirect
	cosmossdk.io/core v0.11.3 // indirect
	cosmossdk.io/depinject v1.2.1 // indirect
	cosmossdk.io/errors v1.0.2 // indirect
	cosmossdk.io/log v1.6.1 // indirect
	cosmossdk.io/schema v1.1.0 // indirect
	cosmossdk.io/store v1.1.2 // indirect
	cosmossdk.io/x/tx v0.14.0 // indirect
	filippo.io/edwards25519 v1.1.0 // indirect
	github.com/99designs/go-keychain v0.0.0-20191008050251-8e49817e8af4 // indirect
	github.com/99designs/keyring v1.2.2 // indirect
	github.com/DataDog/datadog-go v3.2.0+incompatible // indirect
	github.com/DataDog/zstd v1.5.7 // indirect
	github.com/beorn7/perks v1.0.1 // indirect
	github.com/bgentry/speakeasy v0.2.0 // indirect
	github.com/bytedance/sonic v1.14.0 // indirect
	github.com/bytedance/sonic/loader v0.3.0 // indirect
	github.com/cenkalti/backoff/v4 v4.3.0 // indirect
	github.com/cespare/xxhash/v2 v2.3.0 // indirect
	github.com/cloudwego/base64x v0.1.5 // indirect
	github.com/cockroachdb/errors v1.12.0 // indirect
	github.com/cockroachdb/fifo v0.0.0-20240816210425-c5d0cb0b6fc0 // indirect
	github.com/cockroachdb/logtags v0.0.0-20241215232642-bb51bb14a506 // indirect
	github.com/cockroachdb/pebble v1.1.5 // indirect
	github.com/cockroachdb/redact v1.1.6 // indirect
	github.com/cockroachdb/tokenbucket v0.0.0-20250429170803-42689b6311bb // indirect
	github.com/cometbft/cometbft v0.38.18 // indirect
	github.com/cometbft/cometbft-db v0.14.1 // indirect
	github.com/cosmos/btcutil v1.0.5 // indirect
	github.com/cosmos/cosmos-db v1.1.3 // indirect
	github.com/cosmos/cosmos-proto v1.0.0-beta.5 // indirect
	github.com/cosmos/cosmos-sdk/blockstm v0.0.0-00010101000000-000000000000 // indirect
	github.com/cosmos/go-bip39 v1.0.0 // indirect
	github.com/cosmos/gogogateway v1.2.0 // indirect
	github.com/cosmos/gogoproto v1.7.0 // indirect
	github.com/cosmos/iavl v1.2.6 // indirect
	github.com/cosmos/ics23/go v0.11.0 // indirect
	github.com/cosmos/ledger-cosmos-go v0.16.0 // indirect
	github.com/creachadair/tomledit v0.0.28 // indirect
	github.com/danieljoos/wincred v1.2.2 // indirect
	github.com/davecgh/go-spew v1.1.2-0.20180830191138-d8f796af33cc // indirect
	github.com/decred/dcrd/dcrec/secp256k1/v4 v4.4.0 // indirect
	github.com/desertbit/timer v0.0.0-20180107155436-c41aec40b27f // indirect
	github.com/dgraph-io/badger/v4 v4.6.0 // indirect
	github.com/dgraph-io/ristretto/v2 v2.1.0 // indirect
	github.com/dustin/go-humanize v1.0.1 // indirect
	github.com/dvsekhvalnov/jose2go v1.8.0 // indirect
	github.com/emicklei/dot v1.8.0 // indirect
	github.com/fatih/color v1.18.0 // indirect
	github.com/felixge/httpsnoop v1.0.4 // indirect
	github.com/fsnotify/fsnotify v1.9.0 // indirect
	github.com/getsentry/sentry-go v0.35.0 // indirect
	github.com/go-kit/kit v0.13.0 // indirect
	github.com/go-kit/log v0.2.1 // indirect
	github.com/go-logfmt/logfmt v0.6.0 // indirect
	github.com/go-logr/logr v1.4.3 // indirect
	github.com/go-logr/stdr v1.2.2 // indirect
	github.com/go-viper/mapstructure/v2 v2.4.0 // indirect
	github.com/godbus/dbus v0.0.0-20190726142602-4481cbc300e2 // indirect
	github.com/gogo/googleapis v1.4.1 // indirect
	github.com/gogo/protobuf v1.3.2 // indirect
	github.com/golang/protobuf v1.5.4 // indirect
	github.com/golang/snappy v1.0.0 // indirect
	github.com/google/btree v1.1.3 // indirect
	github.com/google/flatbuffers v25.2.10+incompatible // indirect
	github.com/google/go-cmp v0.7.0 // indirect
	github.com/google/orderedcode v0.0.1 // indirect
	github.com/gorilla/handlers v1.5.2 // indirect
	github.com/gorilla/mux v1.8.1 // indirect
	github.com/gorilla/websocket v1.5.3 // indirect
	github.com/grpc-ecosystem/go-grpc-middleware v1.4.0 // indirect
	github.com/grpc-ecosystem/grpc-gateway v1.16.0 // indirect
	github.com/gsterjov/go-libsecret v0.0.0-20161001094733-a6f4afe4910c // indirect
	github.com/hashicorp/go-hclog v1.6.3 // indirect
	github.com/hashicorp/go-immutable-radix v1.3.1 // indirect
	github.com/hashicorp/go-metrics v0.5.4 // indirect
	github.com/hashicorp/go-plugin v1.7.0 // indirect
	github.com/hashicorp/golang-lru v1.0.2 // indirect
	github.com/hashicorp/golang-lru/v2 v2.0.7 // indirect
	github.com/hashicorp/yamux v0.1.2 // indirect
	github.com/hdevalence/ed25519consensus v0.2.0 // indirect
	github.com/huandu/skiplist v1.2.1 // indirect
	github.com/iancoleman/strcase v0.3.0 // indirect
	github.com/improbable-eng/grpc-web v0.15.0 // indirect
	github.com/inconshreveable/mousetrap v1.1.0 // indirect
	github.com/jmhodges/levigo v1.0.0 // indirect
	github.com/klauspost/compress v1.18.0 // indirect
	github.com/klauspost/cpuid/v2 v2.2.10 // indirect
	github.com/kr/pretty v0.3.1 // indirect
	github.com/kr/text v0.2.0 // indirect
	github.com/lib/pq v1.10.9 // indirect
	github.com/linxGnu/grocksdb v1.10.1 // indirect
	github.com/mattn/go-colorable v0.1.14 // indirect
	github.com/mattn/go-isatty v0.0.20 // indirect
	github.com/minio/highwayhash v1.0.3 // indirect
	github.com/mtibben/percent v0.2.1 // indirect
	github.com/munnerz/goautoneg v0.0.0-20191010083416-a7dc8b61c822 // indirect
	github.com/oasisprotocol/curve25519-voi v0.0.0-20230904125328-1f23a7beb09a // indirect
	github.com/oklog/run v1.1.0 // indirect
	github.com/pelletier/go-toml/v2 v2.2.4 // indirect
	github.com/petermattis/goid v0.0.0-20240813172612-4fcff4a6cae7 // indirect
	github.com/pkg/errors v0.9.1 // indirect
	github.com/pmezard/go-difflib v1.0.1-0.20181226105442-5d4384ee4fb2 // indirect
	github.com/prometheus/client_golang v1.23.2 // indirect
	github.com/prometheus/client_model v0.6.2 // indirect
	github.com/prometheus/common v0.66.1 // indirect
	github.com/prometheus/procfs v0.16.1 // indirect
	github.com/rcrowley/go-metrics v0.0.0-20201227073835-cf1acfcdf475 // indirect
	github.com/rogpeppe/go-internal v1.14.1 // indirect
	github.com/rs/cors v1.11.1 // indirect
	github.com/rs/zerolog v1.34.0 // indirect
	github.com/sagikazarmark/locafero v0.11.0 // indirect
	github.com/sasha-s/go-deadlock v0.3.5 // indirect
	github.com/sourcegraph/conc v0.3.1-0.20240121214520-5f936abd7ae8 // indirect
	github.com/spf13/afero v1.15.0 // indirect
	github.com/spf13/cast v1.10.0 // indirect
	github.com/spf13/cobra v1.10.1 // indirect
	github.com/spf13/pflag v1.0.10 // indirect
	github.com/spf13/viper v1.21.0 // indirect
	github.com/subosito/gotenv v1.6.0 // indirect
	github.com/syndtr/goleveldb v1.0.1-0.20220721030215-126854af5e6d // indirect
	github.com/tendermint/go-amino v0.16.0 // indirect
	github.com/tidwall/btree v1.8.1 // indirect
	github.com/tidwall/match v1.1.1 // indirect
	github.com/tidwall/pretty v1.2.0 // indirect
	github.com/twitchyliquid64/golang-asm v0.15.1 // indirect
	github.com/zondax/golem v0.27.0 // indirect
	github.com/zondax/hid v0.9.2 // indirect
	github.com/zondax/ledger-go v1.0.1 // indirect
	go.etcd.io/bbolt v1.4.0 // indirect
	go.opentelemetry.io/auto/sdk v1.1.0 // indirect
	go.opentelemetry.io/otel v1.37.0 // indirect
	go.opentelemetry.io/otel/metric v1.37.0 // indirect
	go.opentelemetry.io/otel/trace v1.37.0 // indirect
	go.uber.org/multierr v1.11.0 // indirect
	go.uber.org/zap v1.27.0 // indirect
	go.yaml.in/yaml/v2 v2.4.2 // indirect
	go.yaml.in/yaml/v3 v3.0.4 // indirect
	golang.org/x/arch v0.17.0 // indirect
	golang.org/x/crypto v0.42.0 // indirect
	golang.org/x/exp v0.0.0-20250506013437-ce4c2cf36ca6 // indirect
	golang.org/x/net v0.43.0 // indirect
	golang.org/x/sync v0.17.0 // indirect
	golang.org/x/sys v0.36.0 // indirect
	golang.org/x/term v0.35.0 // indirect
	golang.org/x/text v0.29.0 // indirect
	google.golang.org/genproto v0.0.0-20250603155806-513f23925822 // indirect
	google.golang.org/genproto/googleapis/api v0.0.0-20250818200422-3122310a409c // indirect
	google.golang.org/genproto/googleapis/rpc v0.0.0-20250818200422-3122310a409c // indirect
	google.golang.org/grpc v1.75.1 // indirect
	google.golang.org/protobuf v1.36.9 // indirect
	gopkg.in/yaml.v3 v3.0.1 // indirect
	gotest.tools/v3 v3.5.2 // indirect
	nhooyr.io/websocket v1.8.6 // indirect
	pgregory.net/rapid v1.2.0 // indirect
	sigs.k8s.io/yaml v1.6.0 // indirect
)

replace (
	cosmossdk.io/store => ../../store
	github.com/cosmos/cosmos-sdk/blockstm => ../../blockstm
)<|MERGE_RESOLUTION|>--- conflicted
+++ resolved
@@ -1,10 +1,6 @@
 module cosmossdk.io/tests/systemtests
 
-<<<<<<< HEAD
 go 1.25.0
-=======
-go 1.24.0
->>>>>>> 81de795d
 
 replace (
 	// always use latest versions in tests
