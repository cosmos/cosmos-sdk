--- conflicted
+++ resolved
@@ -4,11 +4,7 @@
 
 require (
 	github.com/cosmos/cosmos-proto v1.0.0-beta.5 // indirect
-<<<<<<< HEAD
-	github.com/cosmos/cosmos-sdk v0.50.5
-=======
 	github.com/cosmos/cosmos-sdk v0.50.6
->>>>>>> 6853ba04
 	github.com/cosmos/gogogateway v1.2.0 // indirect
 	github.com/cosmos/gogoproto v1.4.12 // indirect
 	github.com/cosmos/iavl v1.1.4 // indirect
