package systemtests

import (
	"fmt"
	"os"
	"path/filepath"
	"strconv"
	"strings"
	"time"

	"github.com/cometbft/cometbft/p2p"
	"github.com/creachadair/tomledit"
	"github.com/creachadair/tomledit/parser"
)

// isV2 checks if the tests run with simapp v2
func isV2() bool {
	buildOptions := os.Getenv("COSMOS_BUILD_OPTIONS")
	return strings.Contains(buildOptions, "v2")
}

// SingleHostTestnetCmdInitializer default testnet cmd that supports the --single-host param
type SingleHostTestnetCmdInitializer struct {
	execBinary        string
	workDir           string
	chainID           string
	outputDir         string
	initialNodesCount int
	minGasPrice       string
	commitTimeout     time.Duration
	log               func(string)
}

// NewSingleHostTestnetCmdInitializer constructor
func NewSingleHostTestnetCmdInitializer(
	execBinary, workDir, chainID, outputDir string,
	initialNodesCount int,
	minGasPrice string,
	commitTimeout time.Duration,
	log func(string),
) *SingleHostTestnetCmdInitializer {
	return &SingleHostTestnetCmdInitializer{
		execBinary:        execBinary,
		workDir:           workDir,
		chainID:           chainID,
		outputDir:         outputDir,
		initialNodesCount: initialNodesCount,
		minGasPrice:       minGasPrice,
		commitTimeout:     commitTimeout,
		log:               log,
	}
}

func (s SingleHostTestnetCmdInitializer) Initialize() {
	args := []string{
		"testnet",
		"init-files",
		"--chain-id=" + s.chainID,
		"--output-dir=" + s.outputDir,
		"--validator-count=" + strconv.Itoa(s.initialNodesCount),
		"--keyring-backend=test",
		"--commit-timeout=" + s.commitTimeout.String(),
		"--single-host",
	}

	if isV2() {
		args = append(args, "--server.minimum-gas-prices="+s.minGasPrice)
	} else {
		args = append(args, "--minimum-gas-prices="+s.minGasPrice)
	}

	s.log(fmt.Sprintf("+++ %s %s\n", s.execBinary, strings.Join(args, " ")))
	out, err := RunShellCmd(s.execBinary, args...)
	if err != nil {
		panic(err)
	}
	s.log(out)
}

// ModifyConfigYamlInitializer testnet cmd prior to --single-host param. Modifies the toml files.
type ModifyConfigYamlInitializer struct {
	execBinary        string
	workDir           string
	chainID           string
	outputDir         string
	initialNodesCount int
	minGasPrice       string
	commitTimeout     time.Duration
	log               func(string)
	projectName       string
}

func NewModifyConfigYamlInitializer(exec string, s *SystemUnderTest) *ModifyConfigYamlInitializer {
	return &ModifyConfigYamlInitializer{
		execBinary:        exec,
		workDir:           WorkDir,
		chainID:           s.chainID,
		outputDir:         s.outputDir,
		initialNodesCount: s.initialNodesCount,
		minGasPrice:       s.minGasPrice,
		commitTimeout:     s.CommitTimeout(),
		log:               s.Log,
		projectName:       s.projectName,
	}
}

const (
	rpcPortStart  = 26657
	apiPortStart  = 1317
	grpcPortStart = 9090
	p2pPortStart  = 16656
)

func (s ModifyConfigYamlInitializer) Initialize() {
	// init with legacy testnet command
	args := []string{
		"testnet",
		"init-files",
		"--chain-id=" + s.chainID,
		"--output-dir=" + s.outputDir,
		"--v=" + strconv.Itoa(s.initialNodesCount),
		"--keyring-backend=test",
<<<<<<< HEAD
	}
	if isV2() {
		args = append(args, "--server.minimum-gas-prices="+s.minGasPrice)
	} else {
		args = append(args, "--minimum-gas-prices="+s.minGasPrice)
=======
>>>>>>> f3a295a1
	}

	if isV2() {
		args = append(args, "--server.minimum-gas-prices="+s.minGasPrice)
	} else {
		args = append(args, "--minimum-gas-prices="+s.minGasPrice)
	}

	s.log(fmt.Sprintf("+++ %s %s\n", s.execBinary, strings.Join(args, " ")))

	out, err := RunShellCmd(s.execBinary, args...)
	if err != nil {
		panic(err)
	}
	s.log(out)

	nodeAddresses := make([]string, s.initialNodesCount)
	for i := 0; i < s.initialNodesCount; i++ {
		nodeDir := filepath.Join(WorkDir, NodePath(i, s.outputDir, s.projectName), "config")
		id := string(mustV(p2p.LoadNodeKey(filepath.Join(nodeDir, "node_key.json"))).ID())
		nodeAddresses[i] = fmt.Sprintf("%s@127.0.0.1:%d", id, p2pPortStart+i)
	}

	// then update configs
	for i := 0; i < s.initialNodesCount; i++ {
		nodeDir := filepath.Join(WorkDir, NodePath(i, s.outputDir, s.projectName), "config")
		nodeNumber := i
		EditToml(filepath.Join(nodeDir, "config.toml"), func(doc *tomledit.Document) {
			UpdatePort(doc, rpcPortStart+i, "rpc", "laddr")
			UpdatePort(doc, p2pPortStart+i, "p2p", "laddr")
			SetBool(doc, false, "p2p", "addr_book_strict")
			SetBool(doc, false, "p2p", "pex")
			SetBool(doc, true, "p2p", "allow_duplicate_ip")
			peers := make([]string, s.initialNodesCount)
			copy(peers, nodeAddresses[0:nodeNumber])
			copy(peers[nodeNumber:], nodeAddresses[nodeNumber+1:])
			SetValue(doc, strings.Join(peers, ","), "p2p", "persistent_peers")
			SetValue(doc, s.commitTimeout.String(), "consensus", "timeout_commit")
		})
		EditToml(filepath.Join(nodeDir, "app.toml"), func(doc *tomledit.Document) {
			UpdatePort(doc, apiPortStart+i, "api", "address")
			UpdatePort(doc, grpcPortStart+i, "grpc", "address")
		})
	}
}

func EditToml(filename string, f func(doc *tomledit.Document)) {
	tomlFile := mustV(os.OpenFile(filename, os.O_RDWR, 0o600))
	defer tomlFile.Close()
	doc := mustV(tomledit.Parse(tomlFile))
	f(doc)
	mustV(tomlFile.Seek(0, 0)) // reset the cursor to the beginning of the file
	must(tomlFile.Truncate(0))
	must(tomledit.Format(tomlFile, doc))
}

func SetBool(doc *tomledit.Document, newVal bool, xpath ...string) {
	e := doc.First(xpath...)
	if e == nil {
		panic(fmt.Sprintf("not found: %v", xpath))
	}
	e.Value = parser.MustValue(strconv.FormatBool(newVal))
}

func SetValue(doc *tomledit.Document, newVal string, xpath ...string) {
	e := doc.First(xpath...)
	if e == nil {
		panic(fmt.Sprintf("not found: %v", xpath))
	}
	e.Value = parser.MustValue(fmt.Sprintf("%q", newVal))
}

func UpdatePort(doc *tomledit.Document, newPort int, xpath ...string) {
	e := doc.First(xpath...)
	if e == nil {
		panic(fmt.Sprintf("not found: %v", xpath))
	}
	data := e.Value.X.String()
	pos := strings.LastIndexAny(data, ":")
	if pos == -1 {
		panic("column not found")
	}
	data = data[0:pos+1] + strconv.Itoa(newPort)
	e.Value = parser.MustValue(data + "\"")
}

// mustV same as must but with value returned
func mustV[T any](r T, err error) T {
	must(err)
	return r
}

// must simple panic on error for fluent calls
func must(err error) {
	if err != nil {
		panic(err)
	}
}<|MERGE_RESOLUTION|>--- conflicted
+++ resolved
@@ -120,14 +120,6 @@
 		"--output-dir=" + s.outputDir,
 		"--v=" + strconv.Itoa(s.initialNodesCount),
 		"--keyring-backend=test",
-<<<<<<< HEAD
-	}
-	if isV2() {
-		args = append(args, "--server.minimum-gas-prices="+s.minGasPrice)
-	} else {
-		args = append(args, "--minimum-gas-prices="+s.minGasPrice)
-=======
->>>>>>> f3a295a1
 	}
 
 	if isV2() {
