--- conflicted
+++ resolved
@@ -82,15 +82,11 @@
 	systest.Sut.SetTestnetInitializer(currentInitializer)
 	systest.Sut.StartChain(t)
 
-<<<<<<< HEAD
-	require.Equal(t, upgradeHeight+1, systest.Sut.CurrentHeight())
-=======
 	require.True(t, upgradeHeight+1 <= systest.Sut.CurrentHeight())
 
 	regex, err := regexp.Compile("DBG this is a debug level message to test that verbose logging mode has properly been enabled during a chain upgrade")
 	require.NoError(t, err)
 	require.Equal(t, systest.Sut.NodesCount(), systest.Sut.FindLogMessage(regex))
->>>>>>> 5be112fd
 
 	// smoke test that new version runs
 	cli = systest.NewCLIWrapper(t, systest.Sut, systest.Verbose)
