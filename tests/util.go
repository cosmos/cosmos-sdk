--- conflicted
+++ resolved
@@ -5,12 +5,7 @@
 	"io/ioutil"
 	"net/http"
 	"os"
-<<<<<<< HEAD
-	"path/filepath"
-	"strings"
-=======
 	"testing"
->>>>>>> b4a027cb
 	"time"
 
 	"github.com/stretchr/testify/require"
@@ -129,12 +124,6 @@
 	return dir, func() { os.RemoveAll(dir) }
 }
 
-// CreateConfigFolder creates the empty config folder in path.
-func CreateConfigFolder(t require.TestingT, path string) {
-	err := os.Mkdir(filepath.Join(path, "config"), 0700)
-	require.NoError(t, err)
-}
-
 var cdc = codec.New()
 
 func init() {
