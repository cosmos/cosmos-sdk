package integration_test

import (
	"fmt"
	"io"

	cmtproto "github.com/cometbft/cometbft/proto/tendermint/types"
	"github.com/google/go-cmp/cmp"

	"cosmossdk.io/core/appmodule"
	"cosmossdk.io/log"
	storetypes "cosmossdk.io/store/types"

	addresscodec "github.com/cosmos/cosmos-sdk/codec/address"
	"github.com/cosmos/cosmos-sdk/runtime"
	"github.com/cosmos/cosmos-sdk/testutil/integration"
	sdk "github.com/cosmos/cosmos-sdk/types"
	"github.com/cosmos/cosmos-sdk/types/module"
	moduletestutil "github.com/cosmos/cosmos-sdk/types/module/testutil"
	"github.com/cosmos/cosmos-sdk/x/auth"
	authkeeper "github.com/cosmos/cosmos-sdk/x/auth/keeper"
	authsims "github.com/cosmos/cosmos-sdk/x/auth/simulation"
	authtypes "github.com/cosmos/cosmos-sdk/x/auth/types"
	"github.com/cosmos/cosmos-sdk/x/mint"
	mintkeeper "github.com/cosmos/cosmos-sdk/x/mint/keeper"
	minttypes "github.com/cosmos/cosmos-sdk/x/mint/types"
)

// Example shows how to use the integration test framework to test the integration of SDK modules.
// Panics are used in this example, but in a real test case, you should use the testing.T object and assertions.
func Example() {
	// in this example we are testing the integration of the following modules:
	// - mint, which directly depends on auth, bank and staking
	encodingCfg := moduletestutil.MakeTestEncodingConfig(module.CoreAppModuleBasicAdaptor("auth", auth.AppModule{}), mint.AppModuleBasic{})
	keys := storetypes.NewKVStoreKeys(authtypes.StoreKey, minttypes.StoreKey)
	authority := authtypes.NewModuleAddress("gov").String()

	// replace the logger by testing values in a real test case (e.g. log.NewTestLogger(t))
	logger := log.NewNopLogger()

	cms := integration.CreateMultiStore(keys, logger)
	newCtx := sdk.NewContext(cms, cmtproto.Header{}, true, logger)

	accountKeeper := authkeeper.NewAccountKeeper(
		encodingCfg.Codec,
		runtime.NewKVStoreService(keys[authtypes.StoreKey]),
		authtypes.ProtoBaseAccount,
		map[string][]string{minttypes.ModuleName: {authtypes.Minter}},
		addresscodec.NewBech32Codec("cosmos"),
		"cosmos",
		authority,
	)

	// subspace is nil because we don't test params (which is legacy anyway)
	authModule := auth.NewAppModule(encodingCfg.Codec, accountKeeper, authsims.RandomGenesisAccounts, nil)

	// here bankkeeper and staking keeper is nil because we are not testing them
	// subspace is nil because we don't test params (which is legacy anyway)
	mintKeeper := mintkeeper.NewKeeper(encodingCfg.Codec, runtime.NewKVStoreService(keys[minttypes.StoreKey]), nil, accountKeeper, nil, authtypes.FeeCollectorName, authority)
	mintModule := mint.NewAppModule(encodingCfg.Codec, mintKeeper, accountKeeper, nil, nil)

	// create the application and register all the modules from the previous step
	integrationApp := integration.NewIntegrationApp(
		newCtx,
		logger,
		keys,
		encodingCfg.Codec,
		map[string]appmodule.AppModule{
<<<<<<< HEAD
			"auth": authModule,
			"mint": mintModule,
=======
			authtypes.ModuleName: authModule,
			minttypes.ModuleName: mintModule,
>>>>>>> f8c8de46
		},
	)

	// register the message and query servers
	authtypes.RegisterMsgServer(integrationApp.MsgServiceRouter(), authkeeper.NewMsgServerImpl(accountKeeper))
	minttypes.RegisterMsgServer(integrationApp.MsgServiceRouter(), mintkeeper.NewMsgServerImpl(mintKeeper))
	minttypes.RegisterQueryServer(integrationApp.QueryHelper(), mintkeeper.NewQueryServerImpl(mintKeeper))

	params := minttypes.DefaultParams()
	params.BlocksPerYear = 10000

	// now we can use the application to test a mint message
	result, err := integrationApp.RunMsg(&minttypes.MsgUpdateParams{
		Authority: authority,
		Params:    params,
	})
	if err != nil {
		panic(err)
	}

	// in this example the result is an empty response, a nil check is enough
	// in other cases, it is recommended to check the result value.
	if result == nil {
		panic(fmt.Errorf("unexpected nil result"))
	}

	// we now check the result
	resp := minttypes.MsgUpdateParamsResponse{}
	err = encodingCfg.Codec.Unmarshal(result.Value, &resp)
	if err != nil {
		panic(err)
	}

	sdkCtx := sdk.UnwrapSDKContext(integrationApp.Context())

	// we should also check the state of the application
	got, err := mintKeeper.Params.Get(sdkCtx)
	if err != nil {
		panic(err)
	}

	if diff := cmp.Diff(got, params); diff != "" {
		panic(diff)
	}
	fmt.Println(got.BlocksPerYear)
	// Output: 10000
}

// ExampleOneModule shows how to use the integration test framework to test the integration of a single module.
// That module has no dependency on other modules.
func Example_oneModule() {
	// in this example we are testing the integration of the auth module:
	encodingCfg := moduletestutil.MakeTestEncodingConfig(module.CoreAppModuleBasicAdaptor("auth", auth.AppModule{}))
	keys := storetypes.NewKVStoreKeys(authtypes.StoreKey)
	authority := authtypes.NewModuleAddress("gov").String()

	// replace the logger by testing values in a real test case (e.g. log.NewTestLogger(t))
	logger := log.NewLogger(io.Discard)

	cms := integration.CreateMultiStore(keys, logger)
	newCtx := sdk.NewContext(cms, cmtproto.Header{}, true, logger)

	accountKeeper := authkeeper.NewAccountKeeper(
		encodingCfg.Codec,
		runtime.NewKVStoreService(keys[authtypes.StoreKey]),
		authtypes.ProtoBaseAccount,
		map[string][]string{minttypes.ModuleName: {authtypes.Minter}},
		addresscodec.NewBech32Codec("cosmos"),
		"cosmos",
		authority,
	)

	// subspace is nil because we don't test params (which is legacy anyway)
	authModule := auth.NewAppModule(encodingCfg.Codec, accountKeeper, authsims.RandomGenesisAccounts, nil)

	// create the application and register all the modules from the previous step
	integrationApp := integration.NewIntegrationApp(
		newCtx,
		logger,
		keys,
		encodingCfg.Codec,
		map[string]appmodule.AppModule{
<<<<<<< HEAD
			"auth": authModule,
=======
			authtypes.ModuleName: authModule,
>>>>>>> f8c8de46
		},
	)

	// register the message and query servers
	authtypes.RegisterMsgServer(integrationApp.MsgServiceRouter(), authkeeper.NewMsgServerImpl(accountKeeper))

	params := authtypes.DefaultParams()
	params.MaxMemoCharacters = 1000

	// now we can use the application to test a mint message
	result, err := integrationApp.RunMsg(&authtypes.MsgUpdateParams{
		Authority: authority,
		Params:    params,
	},
		// this allows to the begin and end blocker of the module before and after the message
		integration.WithAutomaticFinalizeBlock(),
		// this allows to commit the state after the message
		integration.WithAutomaticCommit(),
	)
	if err != nil {
		panic(err)
	}

	// verify that the begin and end blocker were called
	// NOTE: in this example, we are testing auth, which doesn't have any begin or end blocker
	// so verifying the block height is enough
	if integrationApp.LastBlockHeight() != 2 {
		panic(fmt.Errorf("expected block height to be 2, got %d", integrationApp.LastBlockHeight()))
	}

	// in this example the result is an empty response, a nil check is enough
	// in other cases, it is recommended to check the result value.
	if result == nil {
		panic(fmt.Errorf("unexpected nil result"))
	}

	// we now check the result
	resp := authtypes.MsgUpdateParamsResponse{}
	err = encodingCfg.Codec.Unmarshal(result.Value, &resp)
	if err != nil {
		panic(err)
	}

	sdkCtx := sdk.UnwrapSDKContext(integrationApp.Context())

	// we should also check the state of the application
	got := accountKeeper.GetParams(sdkCtx)
	if diff := cmp.Diff(got, params); diff != "" {
		panic(diff)
	}
	fmt.Println(got.MaxMemoCharacters)
	// Output: 1000
}<|MERGE_RESOLUTION|>--- conflicted
+++ resolved
@@ -66,13 +66,8 @@
 		keys,
 		encodingCfg.Codec,
 		map[string]appmodule.AppModule{
-<<<<<<< HEAD
-			"auth": authModule,
-			"mint": mintModule,
-=======
 			authtypes.ModuleName: authModule,
 			minttypes.ModuleName: mintModule,
->>>>>>> f8c8de46
 		},
 	)
 
@@ -155,11 +150,7 @@
 		keys,
 		encodingCfg.Codec,
 		map[string]appmodule.AppModule{
-<<<<<<< HEAD
-			"auth": authModule,
-=======
 			authtypes.ModuleName: authModule,
->>>>>>> f8c8de46
 		},
 	)
 
