--- conflicted
+++ resolved
@@ -281,17 +281,10 @@
 }
 
 // InitGenesis mocks base method.
-<<<<<<< HEAD
-func (m *MockAppModuleWithAllExtensionsABCI) InitGenesis(arg0 context.Context, arg1 json.RawMessage) ([]types.ValidatorUpdate, error) {
-	m.ctrl.T.Helper()
-	ret := m.ctrl.Call(m, "InitGenesis", arg0, arg1)
-	ret0, _ := ret[0].([]types.ValidatorUpdate)
-=======
 func (m *MockAppModuleWithAllExtensionsABCI) InitGenesis(arg0 context.Context, arg1 json.RawMessage) ([]module.ValidatorUpdate, error) {
 	m.ctrl.T.Helper()
 	ret := m.ctrl.Call(m, "InitGenesis", arg0, arg1)
 	ret0, _ := ret[0].([]module.ValidatorUpdate)
->>>>>>> cdc32918
 	ret1, _ := ret[1].(error)
 	return ret0, ret1
 }
