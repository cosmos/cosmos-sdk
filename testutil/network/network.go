package network

import (
	"bufio"
	"context"
	"encoding/json"
	"errors"
	"fmt"
	"net/http"
	"net/url"
	"os"
	"path/filepath"
	"strings"
	"sync"
	"testing"
	"time"

<<<<<<< HEAD
	"cosmossdk.io/math"
	"github.com/rs/zerolog"
	"github.com/spf13/cobra"
	tmrand "github.com/tendermint/tendermint/libs/rand"
	"github.com/tendermint/tendermint/node"
	tmclient "github.com/tendermint/tendermint/rpc/client"
	dbm "github.com/tendermint/tm-db"
=======
	dbm "github.com/cometbft/cometbft-db"
	tmrand "github.com/cometbft/cometbft/libs/rand"
	"github.com/cometbft/cometbft/node"
	tmclient "github.com/cometbft/cometbft/rpc/client"
	"github.com/spf13/cobra"
>>>>>>> f008f84e
	"google.golang.org/grpc"

	"cosmossdk.io/math"
	tmlog "github.com/cometbft/cometbft/libs/log"

	"github.com/cosmos/cosmos-sdk/testutil/configurator"
	"github.com/cosmos/cosmos-sdk/testutil/testdata"

	"cosmossdk.io/depinject"

	"github.com/cosmos/cosmos-sdk/baseapp"
	"github.com/cosmos/cosmos-sdk/client"
	"github.com/cosmos/cosmos-sdk/client/flags"
	"github.com/cosmos/cosmos-sdk/client/grpc/tmservice"
	"github.com/cosmos/cosmos-sdk/client/tx"
	"github.com/cosmos/cosmos-sdk/codec"
	codectypes "github.com/cosmos/cosmos-sdk/codec/types"
	"github.com/cosmos/cosmos-sdk/crypto/hd"
	"github.com/cosmos/cosmos-sdk/crypto/keyring"
	cryptotypes "github.com/cosmos/cosmos-sdk/crypto/types"
	"github.com/cosmos/cosmos-sdk/runtime"
	"github.com/cosmos/cosmos-sdk/server"
	"github.com/cosmos/cosmos-sdk/server/api"
	srvconfig "github.com/cosmos/cosmos-sdk/server/config"
	servertypes "github.com/cosmos/cosmos-sdk/server/types"
	pruningtypes "github.com/cosmos/cosmos-sdk/store/pruning/types"
	"github.com/cosmos/cosmos-sdk/testutil"
	sdk "github.com/cosmos/cosmos-sdk/types"
	moduletestutil "github.com/cosmos/cosmos-sdk/types/module/testutil"
	_ "github.com/cosmos/cosmos-sdk/x/auth"
	_ "github.com/cosmos/cosmos-sdk/x/auth/tx/config"
	authtypes "github.com/cosmos/cosmos-sdk/x/auth/types"
	_ "github.com/cosmos/cosmos-sdk/x/bank"
	banktypes "github.com/cosmos/cosmos-sdk/x/bank/types"
	_ "github.com/cosmos/cosmos-sdk/x/consensus"
	"github.com/cosmos/cosmos-sdk/x/genutil"
	_ "github.com/cosmos/cosmos-sdk/x/params"
	_ "github.com/cosmos/cosmos-sdk/x/staking"
	stakingtypes "github.com/cosmos/cosmos-sdk/x/staking/types"
)

// package-wide network lock to only allow one test network at a time
var lock = new(sync.Mutex)

// AppConstructor defines a function which accepts a network configuration and
// creates an ABCI Application to provide to Tendermint.
type (
	AppConstructor     = func(val ValidatorI) servertypes.Application
	TestFixtureFactory = func() TestFixture
)

type TestFixture struct {
	AppConstructor AppConstructor
	GenesisState   map[string]json.RawMessage
	EncodingConfig moduletestutil.TestEncodingConfig
}

// Config defines the necessary configuration used to bootstrap and start an
// in-process local testing network.
type Config struct {
	Codec             codec.Codec
	LegacyAmino       *codec.LegacyAmino // TODO: Remove!
	InterfaceRegistry codectypes.InterfaceRegistry

	TxConfig         client.TxConfig
	AccountRetriever client.AccountRetriever
	AppConstructor   AppConstructor             // the ABCI application constructor
	GenesisState     map[string]json.RawMessage // custom genesis state to provide
	TimeoutCommit    time.Duration              // the consensus commitment timeout
	ChainID          string                     // the network chain-id
	NumValidators    int                        // the total number of validators to create and bond
	Mnemonics        []string                   // custom user-provided validator operator mnemonics
	BondDenom        string                     // the staking bond denomination
	MinGasPrices     string                     // the minimum gas prices each validator will accept
	AccountTokens    math.Int                   // the amount of unique validator tokens (e.g. 1000node0)
	StakingTokens    math.Int                   // the amount of tokens each validator has available to stake
	BondedTokens     math.Int                   // the amount of tokens each validator stakes
	PruningStrategy  string                     // the pruning strategy each validator will have
	EnableTMLogging  bool                       // enable Tendermint logging to STDOUT
	CleanupDir       bool                       // remove base temporary directory during cleanup
	SigningAlgo      string                     // signing algorithm for keys
	KeyringOptions   []keyring.Option           // keyring configuration options
	RPCAddress       string                     // RPC listen address (including port)
	APIAddress       string                     // REST API listen address (including port)
	GRPCAddress      string                     // GRPC server listen address (including port)
	PrintMnemonic    bool                       // print the mnemonic of first validator as log output for testing
}

// DefaultConfig returns a sane default configuration suitable for nearly all
// testing requirements.
func DefaultConfig(factory TestFixtureFactory) Config {
	fixture := factory()

	return Config{
		Codec:             fixture.EncodingConfig.Codec,
		TxConfig:          fixture.EncodingConfig.TxConfig,
		LegacyAmino:       fixture.EncodingConfig.Amino,
		InterfaceRegistry: fixture.EncodingConfig.InterfaceRegistry,
		AccountRetriever:  authtypes.AccountRetriever{},
		AppConstructor:    fixture.AppConstructor,
		GenesisState:      fixture.GenesisState,
		TimeoutCommit:     2 * time.Second,
		ChainID:           "chain-" + tmrand.Str(6),
		NumValidators:     4,
		BondDenom:         sdk.DefaultBondDenom,
		MinGasPrices:      fmt.Sprintf("0.000006%s", sdk.DefaultBondDenom),
		AccountTokens:     sdk.TokensFromConsensusPower(1000, sdk.DefaultPowerReduction),
		StakingTokens:     sdk.TokensFromConsensusPower(500, sdk.DefaultPowerReduction),
		BondedTokens:      sdk.TokensFromConsensusPower(100, sdk.DefaultPowerReduction),
		PruningStrategy:   pruningtypes.PruningOptionNothing,
		CleanupDir:        true,
		SigningAlgo:       string(hd.Secp256k1Type),
		KeyringOptions:    []keyring.Option{},
		PrintMnemonic:     false,
	}
}

// MinimumAppConfig defines the minimum of modules required for a call to New to succeed
func MinimumAppConfig() depinject.Config {
	return configurator.NewAppConfig(
		configurator.AuthModule(),
		configurator.ParamsModule(),
		configurator.BankModule(),
		configurator.GenutilModule(),
		configurator.StakingModule(),
		configurator.ConsensusModule(),
		configurator.TxModule())
}

func DefaultConfigWithAppConfig(appConfig depinject.Config) (Config, error) {
	var (
		appBuilder        *runtime.AppBuilder
		txConfig          client.TxConfig
		legacyAmino       *codec.LegacyAmino
		cdc               codec.Codec
		interfaceRegistry codectypes.InterfaceRegistry
	)

	if err := depinject.Inject(appConfig,
		&appBuilder,
		&txConfig,
		&cdc,
		&legacyAmino,
		&interfaceRegistry,
	); err != nil {
		return Config{}, err
	}

	cfg := DefaultConfig(func() TestFixture {
		return TestFixture{}
	})
	cfg.Codec = cdc
	cfg.TxConfig = txConfig
	cfg.LegacyAmino = legacyAmino
	cfg.InterfaceRegistry = interfaceRegistry
	cfg.GenesisState = appBuilder.DefaultGenesis()
	cfg.AppConstructor = func(val ValidatorI) servertypes.Application {
		// we build a unique app instance for every validator here
		var appBuilder *runtime.AppBuilder
		if err := depinject.Inject(appConfig, &appBuilder); err != nil {
			panic(err)
		}
		app := appBuilder.Build(
			val.GetCtx().Logger,
			dbm.NewMemDB(),
			nil,
			baseapp.SetPruning(pruningtypes.NewPruningOptionsFromString(val.GetAppConfig().Pruning)),
			baseapp.SetMinGasPrices(val.GetAppConfig().MinGasPrices),
			baseapp.SetChainID(cfg.ChainID),
		)

		testdata.RegisterQueryServer(app.GRPCQueryRouter(), testdata.QueryImpl{})

		if err := app.Load(true); err != nil {
			panic(err)
		}

		return app
	}

	return cfg, nil
}

type (
	// Network defines a local in-process testing network using SimApp. It can be
	// configured to start any number of validators, each with its own RPC and API
	// clients. Typically, this test network would be used in client and integration
	// testing where user input is expected.
	//
	// Note, due to Tendermint constraints in regards to RPC functionality, there
	// may only be one test network running at a time. Thus, any caller must be
	// sure to Cleanup after testing is finished in order to allow other tests
	// to create networks. In addition, only the first validator will have a valid
	// RPC and API server/client.
	Network struct {
		Logger     Logger
		BaseDir    string
		Validators []*Validator

		Config Config
	}

	// Validator defines an in-process Tendermint validator node. Through this object,
	// a client can make RPC and API calls and interact with any client command
	// or handler.
	Validator struct {
		AppConfig  *srvconfig.Config
		ClientCtx  client.Context
		Ctx        *server.Context
		Dir        string
		NodeID     string
		PubKey     cryptotypes.PubKey
		Moniker    string
		APIAddress string
		RPCAddress string
		P2PAddress string
		Address    sdk.AccAddress
		ValAddress sdk.ValAddress
		RPCClient  tmclient.Client

<<<<<<< HEAD
=======
		app     servertypes.Application
>>>>>>> f008f84e
		tmNode  *node.Node
		api     *api.Server
		grpc    *grpc.Server
		grpcWeb *http.Server
	}

	// ValidatorI expose a validator's context and configuration
	ValidatorI interface {
		GetCtx() *server.Context
		GetAppConfig() *srvconfig.Config
	}

	// Logger is a network logger interface that exposes testnet-level Log() methods for an in-process testing network
	// This is not to be confused with logging that may happen at an individual node or validator level
	Logger interface {
		Log(args ...interface{})
		Logf(format string, args ...interface{})
	}
)

var (
	_ Logger     = (*testing.T)(nil)
	_ Logger     = (*CLILogger)(nil)
	_ ValidatorI = Validator{}
)

func (v Validator) GetCtx() *server.Context {
	return v.Ctx
}

func (v Validator) GetAppConfig() *srvconfig.Config {
	return v.AppConfig
}

// CLILogger wraps a cobra.Command and provides command logging methods.
type CLILogger struct {
	cmd *cobra.Command
}

// Log logs given args.
func (s CLILogger) Log(args ...interface{}) {
	s.cmd.Println(args...)
}

// Logf logs given args according to a format specifier.
func (s CLILogger) Logf(format string, args ...interface{}) {
	s.cmd.Printf(format, args...)
}

// NewCLILogger creates a new CLILogger.
func NewCLILogger(cmd *cobra.Command) CLILogger {
	return CLILogger{cmd}
}

// New creates a new Network for integration tests or in-process testnets run via the CLI
func New(l Logger, baseDir string, cfg Config) (*Network, error) {
	// only one caller/test can create and use a network at a time
	l.Log("acquiring test network lock")
	lock.Lock()

	network := &Network{
		Logger:     l,
		BaseDir:    baseDir,
		Validators: make([]*Validator, cfg.NumValidators),
		Config:     cfg,
	}

	l.Logf("preparing test network with chain-id \"%s\"\n", cfg.ChainID)

	monikers := make([]string, cfg.NumValidators)
	nodeIDs := make([]string, cfg.NumValidators)
	valPubKeys := make([]cryptotypes.PubKey, cfg.NumValidators)

	var (
		genAccounts []authtypes.GenesisAccount
		genBalances []banktypes.Balance
		genFiles    []string
	)

	buf := bufio.NewReader(os.Stdin)

	// generate private keys, node IDs, and initial transactions
	for i := 0; i < cfg.NumValidators; i++ {
		appCfg := srvconfig.DefaultConfig()
		appCfg.Pruning = cfg.PruningStrategy
		appCfg.MinGasPrices = cfg.MinGasPrices
		appCfg.API.Enable = true
		appCfg.API.Swagger = false
		appCfg.Telemetry.Enabled = false

		ctx := server.NewDefaultContext()
		tmCfg := ctx.Config
		tmCfg.Consensus.TimeoutCommit = cfg.TimeoutCommit

		// Only allow the first validator to expose an RPC, API and gRPC
		// server/client due to Tendermint in-process constraints.
		apiAddr := ""
		tmCfg.RPC.ListenAddress = ""
		appCfg.GRPC.Enable = false
		appCfg.GRPCWeb.Enable = false
		apiListenAddr := ""
		if i == 0 {
			if cfg.APIAddress != "" {
				apiListenAddr = cfg.APIAddress
			} else {
				var err error
				apiListenAddr, _, err = server.FreeTCPAddr()
				if err != nil {
					return nil, err
				}
			}

			appCfg.API.Address = apiListenAddr
			apiURL, err := url.Parse(apiListenAddr)
			if err != nil {
				return nil, err
			}
			apiAddr = fmt.Sprintf("http://%s:%s", apiURL.Hostname(), apiURL.Port())

			if cfg.RPCAddress != "" {
				tmCfg.RPC.ListenAddress = cfg.RPCAddress
			} else {
				rpcAddr, _, err := server.FreeTCPAddr()
				if err != nil {
					return nil, err
				}
				tmCfg.RPC.ListenAddress = rpcAddr
			}

			if cfg.GRPCAddress != "" {
				appCfg.GRPC.Address = cfg.GRPCAddress
			} else {
				_, grpcPort, err := server.FreeTCPAddr()
				if err != nil {
					return nil, err
				}
				appCfg.GRPC.Address = fmt.Sprintf("0.0.0.0:%s", grpcPort)
			}
			appCfg.GRPC.Enable = true

			_, grpcWebPort, err := server.FreeTCPAddr()
			if err != nil {
				return nil, err
			}
			appCfg.GRPCWeb.Address = fmt.Sprintf("0.0.0.0:%s", grpcWebPort)
			appCfg.GRPCWeb.Enable = true
		}

		logger := tmlog.NewNopLogger()
		if cfg.EnableTMLogging {
			logger = tmlog.NewTMLogger(tmlog.NewSyncWriter(os.Stdout))
		}

		ctx.Logger = logger

		nodeDirName := fmt.Sprintf("node%d", i)
		nodeDir := filepath.Join(network.BaseDir, nodeDirName, "simd")
		clientDir := filepath.Join(network.BaseDir, nodeDirName, "simcli")
		gentxsDir := filepath.Join(network.BaseDir, "gentxs")

		err := os.MkdirAll(filepath.Join(nodeDir, "config"), 0o755)
		if err != nil {
			return nil, err
		}

		err = os.MkdirAll(clientDir, 0o755)
		if err != nil {
			return nil, err
		}

		tmCfg.SetRoot(nodeDir)
		tmCfg.Moniker = nodeDirName
		monikers[i] = nodeDirName

		proxyAddr, _, err := server.FreeTCPAddr()
		if err != nil {
			return nil, err
		}
		tmCfg.ProxyApp = proxyAddr

		p2pAddr, _, err := server.FreeTCPAddr()
		if err != nil {
			return nil, err
		}

		tmCfg.P2P.ListenAddress = p2pAddr
		tmCfg.P2P.AddrBookStrict = false
		tmCfg.P2P.AllowDuplicateIP = true

		nodeID, pubKey, err := genutil.InitializeNodeValidatorFiles(tmCfg)
		if err != nil {
			return nil, err
		}

		nodeIDs[i] = nodeID
		valPubKeys[i] = pubKey

		kb, err := keyring.New(sdk.KeyringServiceName(), keyring.BackendTest, clientDir, buf, cfg.Codec, cfg.KeyringOptions...)
		if err != nil {
			return nil, err
		}

		keyringAlgos, _ := kb.SupportedAlgorithms()
		algo, err := keyring.NewSigningAlgoFromString(cfg.SigningAlgo, keyringAlgos)
		if err != nil {
			return nil, err
		}

		var mnemonic string
		if i < len(cfg.Mnemonics) {
			mnemonic = cfg.Mnemonics[i]
		}

		addr, secret, err := testutil.GenerateSaveCoinKey(kb, nodeDirName, mnemonic, true, algo)
		if err != nil {
			return nil, err
		}

		// if PrintMnemonic is set to true, we print the first validator node's secret to the network's logger
		// for debugging and manual testing
		if cfg.PrintMnemonic && i == 0 {
			printMnemonic(l, secret)
		}

		info := map[string]string{"secret": secret}
		infoBz, err := json.Marshal(info)
		if err != nil {
			return nil, err
		}

		// save private key seed words
		err = writeFile(fmt.Sprintf("%v.json", "key_seed"), clientDir, infoBz)
		if err != nil {
			return nil, err
		}

		balances := sdk.NewCoins(
			sdk.NewCoin(fmt.Sprintf("%stoken", nodeDirName), cfg.AccountTokens),
			sdk.NewCoin(cfg.BondDenom, cfg.StakingTokens),
		)

		genFiles = append(genFiles, tmCfg.GenesisFile())
		genBalances = append(genBalances, banktypes.Balance{Address: addr.String(), Coins: balances.Sort()})
		genAccounts = append(genAccounts, authtypes.NewBaseAccount(addr, nil, 0, 0))

		commission, err := sdk.NewDecFromStr("0.5")
		if err != nil {
			return nil, err
		}

		createValMsg, err := stakingtypes.NewMsgCreateValidator(
			sdk.ValAddress(addr),
			valPubKeys[i],
			sdk.NewCoin(cfg.BondDenom, cfg.BondedTokens),
			stakingtypes.NewDescription(nodeDirName, "", "", "", ""),
			stakingtypes.NewCommissionRates(commission, math.LegacyOneDec(), math.LegacyOneDec()),
			math.OneInt(),
		)
		if err != nil {
			return nil, err
		}

		p2pURL, err := url.Parse(p2pAddr)
		if err != nil {
			return nil, err
		}

		memo := fmt.Sprintf("%s@%s:%s", nodeIDs[i], p2pURL.Hostname(), p2pURL.Port())
		fee := sdk.NewCoins(sdk.NewCoin(fmt.Sprintf("%stoken", nodeDirName), sdk.NewInt(0)))
		txBuilder := cfg.TxConfig.NewTxBuilder()
		err = txBuilder.SetMsgs(createValMsg)
		if err != nil {
			return nil, err
		}
		txBuilder.SetFeeAmount(fee)    // Arbitrary fee
		txBuilder.SetGasLimit(1000000) // Need at least 100386
		txBuilder.SetMemo(memo)

		txFactory := tx.Factory{}
		txFactory = txFactory.
			WithChainID(cfg.ChainID).
			WithMemo(memo).
			WithKeybase(kb).
			WithTxConfig(cfg.TxConfig)

		err = tx.Sign(txFactory, nodeDirName, txBuilder, true)
		if err != nil {
			return nil, err
		}

		txBz, err := cfg.TxConfig.TxJSONEncoder()(txBuilder.GetTx())
		if err != nil {
			return nil, err
		}
		err = writeFile(fmt.Sprintf("%v.json", nodeDirName), gentxsDir, txBz)
		if err != nil {
			return nil, err
		}

		srvconfig.WriteConfigFile(filepath.Join(nodeDir, "config", "app.toml"), appCfg)

		clientCtx := client.Context{}.
			WithKeyringDir(clientDir).
			WithKeyring(kb).
			WithHomeDir(tmCfg.RootDir).
			WithChainID(cfg.ChainID).
			WithInterfaceRegistry(cfg.InterfaceRegistry).
			WithCodec(cfg.Codec).
			WithLegacyAmino(cfg.LegacyAmino).
			WithTxConfig(cfg.TxConfig).
			WithAccountRetriever(cfg.AccountRetriever).
			WithNodeURI(tmCfg.RPC.ListenAddress)

		// Provide ChainID here since we can't modify it in the Comet config.
		ctx.Viper.Set(flags.FlagChainID, cfg.ChainID)

		network.Validators[i] = &Validator{
			AppConfig:  appCfg,
			ClientCtx:  clientCtx,
			Ctx:        ctx,
			Dir:        filepath.Join(network.BaseDir, nodeDirName),
			NodeID:     nodeID,
			PubKey:     pubKey,
			Moniker:    nodeDirName,
			RPCAddress: tmCfg.RPC.ListenAddress,
			P2PAddress: tmCfg.P2P.ListenAddress,
			APIAddress: apiAddr,
			Address:    addr,
			ValAddress: sdk.ValAddress(addr),
		}
	}

	err := initGenFiles(cfg, genAccounts, genBalances, genFiles)
	if err != nil {
		return nil, err
	}
	err = collectGenFiles(cfg, network.Validators, network.BaseDir)
	if err != nil {
		return nil, err
	}

	l.Log("starting test network...")
	for idx, v := range network.Validators {
		if err := startInProcess(cfg, v); err != nil {
			return nil, err
		}
		l.Log("started validator", idx)
	}

	height, err := network.LatestHeight()
	if err != nil {
		return nil, err
	}

	l.Log("started test network at height:", height)

	// Ensure we cleanup incase any test was abruptly halted (e.g. SIGINT) as any
	// defer in a test would not be called.
	server.TrapSignal(network.Cleanup)

	return network, nil
}

// LatestHeight returns the latest height of the network or an error if the
// query fails or no validators exist.
func (n *Network) LatestHeight() (int64, error) {
	if len(n.Validators) == 0 {
		return 0, errors.New("no validators available")
	}

	ticker := time.NewTicker(time.Second)
	defer ticker.Stop()

	timeout := time.NewTimer(time.Second * 5)
	defer timeout.Stop()

	var latestHeight int64
	val := n.Validators[0]
	queryClient := tmservice.NewServiceClient(val.ClientCtx)

	for {
		select {
		case <-timeout.C:
			return latestHeight, errors.New("timeout exceeded waiting for block")
		case <-ticker.C:
			res, err := queryClient.GetLatestBlock(context.Background(), &tmservice.GetLatestBlockRequest{})
			if err == nil && res != nil {
				return res.SdkBlock.Header.Height, nil
			}
		}
	}
}

// WaitForHeight performs a blocking check where it waits for a block to be
// committed after a given block. If that height is not reached within a timeout,
// an error is returned. Regardless, the latest height queried is returned.
func (n *Network) WaitForHeight(h int64) (int64, error) {
	return n.WaitForHeightWithTimeout(h, 10*time.Second)
}

// WaitForHeightWithTimeout is the same as WaitForHeight except the caller can
// provide a custom timeout.
func (n *Network) WaitForHeightWithTimeout(h int64, t time.Duration) (int64, error) {
	ticker := time.NewTicker(time.Second)
	defer ticker.Stop()

	timeout := time.NewTimer(t)
	defer timeout.Stop()

	if len(n.Validators) == 0 {
		return 0, errors.New("no validators available")
	}

	var latestHeight int64
	val := n.Validators[0]
	queryClient := tmservice.NewServiceClient(val.ClientCtx)

	for {
		select {
		case <-timeout.C:
			return latestHeight, errors.New("timeout exceeded waiting for block")
		case <-ticker.C:

			res, err := queryClient.GetLatestBlock(context.Background(), &tmservice.GetLatestBlockRequest{})
			if err == nil && res != nil {
				latestHeight = res.GetSdkBlock().Header.Height
				if latestHeight >= h {
					return latestHeight, nil
				}
			}
		}
	}
}

// RetryForBlocks will wait for the next block and execute the function provided.
// It will do this until the function returns a nil error or until the number of
// blocks has been reached.
func (n *Network) RetryForBlocks(retryFunc func() error, blocks int) error {
	for i := 0; i < blocks; i++ {
		n.WaitForNextBlock()
		err := retryFunc()
		if err == nil {
			return nil
		}
		// we've reached the last block to wait, return the error
		if i == blocks-1 {
			return err
		}
	}
	return nil
}

// WaitForNextBlock waits for the next block to be committed, returning an error
// upon failure.
func (n *Network) WaitForNextBlock() error {
	lastBlock, err := n.LatestHeight()
	if err != nil {
		return err
	}

	_, err = n.WaitForHeight(lastBlock + 1)
	if err != nil {
		return err
	}

	return err
}

// Cleanup removes the root testing (temporary) directory and stops both the
// Tendermint and API services. It allows other callers to create and start
// test networks. This method must be called when a test is finished, typically
// in a defer.
func (n *Network) Cleanup() {
	defer func() {
		lock.Unlock()
		n.Logger.Log("released test network lock")
	}()

	n.Logger.Log("cleaning up test network...")

	for _, v := range n.Validators {
		if v.tmNode != nil && v.tmNode.IsRunning() {
			_ = v.tmNode.Stop()
		}

		if v.api != nil {
			_ = v.api.Close()
		}

		if v.grpc != nil {
			v.grpc.Stop()
			if v.grpcWeb != nil {
				_ = v.grpcWeb.Close()
			}
		}

		if v.app != nil {
			if err := v.app.Close(); err != nil {
				n.Logger.Log("failed to stop validator ABCI application", "err", err)
			}
		}
	}

	// Give a brief pause for things to finish closing in other processes. Hopefully this helps with the address-in-use errors.
	// 100ms chosen randomly.
	time.Sleep(100 * time.Millisecond)

	if n.Config.CleanupDir {
		_ = os.RemoveAll(n.BaseDir)
	}

	n.Logger.Log("finished cleaning up test network")
}

// printMnemonic prints a provided mnemonic seed phrase on a network logger
// for debugging and manual testing
func printMnemonic(l Logger, secret string) {
	lines := []string{
		"THIS MNEMONIC IS FOR TESTING PURPOSES ONLY",
		"DO NOT USE IN PRODUCTION",
		"",
		strings.Join(strings.Fields(secret)[0:8], " "),
		strings.Join(strings.Fields(secret)[8:16], " "),
		strings.Join(strings.Fields(secret)[16:24], " "),
	}

	lineLengths := make([]int, len(lines))
	for i, line := range lines {
		lineLengths[i] = len(line)
	}

	maxLineLength := 0
	for _, lineLen := range lineLengths {
		if lineLen > maxLineLength {
			maxLineLength = lineLen
		}
	}

	l.Log("\n")
	l.Log(strings.Repeat("+", maxLineLength+8))
	for _, line := range lines {
		l.Logf("++  %s  ++\n", centerText(line, maxLineLength))
	}
	l.Log(strings.Repeat("+", maxLineLength+8))
	l.Log("\n")
}

// centerText centers text across a fixed width, filling either side with whitespace buffers
func centerText(text string, width int) string {
	textLen := len(text)
	leftBuffer := strings.Repeat(" ", (width-textLen)/2)
	rightBuffer := strings.Repeat(" ", (width-textLen)/2+(width-textLen)%2)

	return fmt.Sprintf("%s%s%s", leftBuffer, text, rightBuffer)
}<|MERGE_RESOLUTION|>--- conflicted
+++ resolved
@@ -15,21 +15,11 @@
 	"testing"
 	"time"
 
-<<<<<<< HEAD
-	"cosmossdk.io/math"
-	"github.com/rs/zerolog"
-	"github.com/spf13/cobra"
-	tmrand "github.com/tendermint/tendermint/libs/rand"
-	"github.com/tendermint/tendermint/node"
-	tmclient "github.com/tendermint/tendermint/rpc/client"
-	dbm "github.com/tendermint/tm-db"
-=======
 	dbm "github.com/cometbft/cometbft-db"
 	tmrand "github.com/cometbft/cometbft/libs/rand"
 	"github.com/cometbft/cometbft/node"
 	tmclient "github.com/cometbft/cometbft/rpc/client"
 	"github.com/spf13/cobra"
->>>>>>> f008f84e
 	"google.golang.org/grpc"
 
 	"cosmossdk.io/math"
@@ -250,10 +240,7 @@
 		ValAddress sdk.ValAddress
 		RPCClient  tmclient.Client
 
-<<<<<<< HEAD
-=======
 		app     servertypes.Application
->>>>>>> f008f84e
 		tmNode  *node.Node
 		api     *api.Server
 		grpc    *grpc.Server
@@ -552,7 +539,6 @@
 		if err != nil {
 			return nil, err
 		}
-
 		srvconfig.WriteConfigFile(filepath.Join(nodeDir, "config", "app.toml"), appCfg)
 
 		clientCtx := client.Context{}.
