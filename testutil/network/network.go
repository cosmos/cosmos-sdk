--- conflicted
+++ resolved
@@ -12,8 +12,6 @@
 	"sync"
 	"testing"
 	"time"
-
-	"github.com/cosmos/cosmos-sdk/client/tx"
 
 	"github.com/stretchr/testify/require"
 	tmcfg "github.com/tendermint/tendermint/config"
@@ -282,15 +280,9 @@
 
 		memo := fmt.Sprintf("%s@%s:%s", nodeIDs[i], p2pURL.Hostname(), p2pURL.Port())
 		txBuilder := cfg.TxConfig.NewTxBuilder()
-<<<<<<< HEAD
-		err = txBuilder.SetMsgs(createValMsg)
-		require.NoError(t, err)
-		txBuilder.SetMemo(memo)
-=======
 		require.NoError(t, txBuilder.SetMsgs(createValMsg))
 		txBuilder.SetMemo(memo)
 
->>>>>>> f59df68a
 		txFactory := tx.Factory{}
 		txFactory = txFactory.
 			WithChainID(cfg.ChainID).
