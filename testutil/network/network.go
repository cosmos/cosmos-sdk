--- conflicted
+++ resolved
@@ -447,11 +447,7 @@
 			mnemonic = cfg.Mnemonics[i]
 		}
 
-<<<<<<< HEAD
 		nodeID, pubKey, err := genutil.InitializeNodeValidatorFilesFromMnemonic(cmtCfg, mnemonic, "")
-=======
-		nodeID, pubKey, err := genutil.InitializeNodeValidatorFilesFromMnemonic(cmtCfg, mnemonic, ed25519.PrivKeyName)
->>>>>>> a6407f41
 		if err != nil {
 			return nil, err
 		}
