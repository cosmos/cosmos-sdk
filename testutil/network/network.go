package network

import (
	"bufio"
	"encoding/json"
	"errors"
	"fmt"
	"io/ioutil"
	"net/url"
	"os"
	"path/filepath"
	"sync"
	"testing"
	"time"

	"github.com/stretchr/testify/require"
	tmcfg "github.com/tendermint/tendermint/config"
	"github.com/tendermint/tendermint/crypto"
	tmflags "github.com/tendermint/tendermint/libs/cli/flags"
	"github.com/tendermint/tendermint/libs/log"
	tmrand "github.com/tendermint/tendermint/libs/rand"
	"github.com/tendermint/tendermint/node"
	tmclient "github.com/tendermint/tendermint/rpc/client"
	dbm "github.com/tendermint/tm-db"
	"google.golang.org/grpc"

	"github.com/cosmos/cosmos-sdk/baseapp"
	"github.com/cosmos/cosmos-sdk/client"
	"github.com/cosmos/cosmos-sdk/client/tx"
	"github.com/cosmos/cosmos-sdk/codec"
	codectypes "github.com/cosmos/cosmos-sdk/codec/types"
	"github.com/cosmos/cosmos-sdk/crypto/hd"
	"github.com/cosmos/cosmos-sdk/crypto/keyring"
	"github.com/cosmos/cosmos-sdk/server"
	"github.com/cosmos/cosmos-sdk/server/api"
	srvconfig "github.com/cosmos/cosmos-sdk/server/config"
	servertypes "github.com/cosmos/cosmos-sdk/server/types"
	"github.com/cosmos/cosmos-sdk/simapp"
	storetypes "github.com/cosmos/cosmos-sdk/store/types"
	sdk "github.com/cosmos/cosmos-sdk/types"
	authtypes "github.com/cosmos/cosmos-sdk/x/auth/types"
	banktypes "github.com/cosmos/cosmos-sdk/x/bank/types"
	"github.com/cosmos/cosmos-sdk/x/genutil"
	stakingtypes "github.com/cosmos/cosmos-sdk/x/staking/types"
)

// package-wide network lock to only allow one test network at a time
var lock = new(sync.Mutex)

// AppConstructor defines a function which accepts a network configuration and
// creates an ABCI Application to provide to Tendermint.
type AppConstructor = func(val Validator) servertypes.Application

func NewSimApp(val Validator) servertypes.Application {
	return simapp.NewSimApp(
		val.Ctx.Logger, dbm.NewMemDB(), nil, true, make(map[int64]bool), val.Ctx.Config.RootDir, 0,
		simapp.MakeEncodingConfig(),
		baseapp.SetPruning(storetypes.NewPruningOptionsFromString(val.AppConfig.Pruning)),
		baseapp.SetMinGasPrices(val.AppConfig.MinGasPrices),
	)
}

// Config defines the necessary configuration used to bootstrap and start an
// in-process local testing network.
type Config struct {
	Codec             codec.Marshaler
<<<<<<< HEAD
	LegacyAmino       *codec.LegacyAmino
	InterfaceRegistry codectypes.InterfaceRegistry

	TxConfig         client.TxConfig
	AccountRetriever client.AccountRetriever
	AppConstructor   AppConstructor             // the ABCI application constructor
	GenesisState     map[string]json.RawMessage // custom gensis state to provide
	TimeoutCommit    time.Duration              // the consensus commitment timeout
	ChainID          string                     // the network chain-id
	NumValidators    int                        // the total number of validators to create and bond
	BondDenom        string                     // the staking bond denomination
	MinGasPrices     string                     // the minimum gas prices each validator will accept
	AccountTokens    sdk.Int                    // the amount of unique validator tokens (e.g. 1000node0)
	StakingTokens    sdk.Int                    // the amount of tokens each validator has available to stake
	BondedTokens     sdk.Int                    // the amount of tokens each validator stakes
	PruningStrategy  string                     // the pruning strategy each validator will have
	EnableLogging    bool                       // enable Tendermint logging to STDOUT
	CleanupDir       bool                       // remove base temporary directory during cleanup
	SigningAlgo      string                     // signing algorithm for keys
	KeyringOptions   []keyring.Option
=======
	LegacyAmino       *codec.LegacyAmino // TODO: Remove!
	InterfaceRegistry codectypes.InterfaceRegistry
	TxConfig          client.TxConfig
	AccountRetriever  client.AccountRetriever
	AppConstructor    AppConstructor             // the ABCI application constructor
	GenesisState      map[string]json.RawMessage // custom gensis state to provide
	TimeoutCommit     time.Duration              // the consensus commitment timeout
	ChainID           string                     // the network chain-id
	NumValidators     int                        // the total number of validators to create and bond
	BondDenom         string                     // the staking bond denomination
	MinGasPrices      string                     // the minimum gas prices each validator will accept
	AccountTokens     sdk.Int                    // the amount of unique validator tokens (e.g. 1000node0)
	StakingTokens     sdk.Int                    // the amount of tokens each validator has available to stake
	BondedTokens      sdk.Int                    // the amount of tokens each validator stakes
	PruningStrategy   string                     // the pruning strategy each validator will have
	EnableLogging     bool                       // enable Tendermint logging to STDOUT
	CleanupDir        bool                       // remove base temporary directory during cleanup
	SigningAlgo       string                     // signing algorithm for keys
	KeyringOptions    []keyring.Option
>>>>>>> 6a7cf444
}

// DefaultConfig returns a sane default configuration suitable for nearly all
// testing requirements.
func DefaultConfig() Config {
	encCfg := simapp.MakeEncodingConfig()

	return Config{
		Codec:             encCfg.Marshaler,
		TxConfig:          encCfg.TxConfig,
		LegacyAmino:       encCfg.Amino,
		InterfaceRegistry: encCfg.InterfaceRegistry,
<<<<<<< HEAD
		AccountRetriever:  authtypes.NewAccountRetriever(encCfg.Amino),
=======
		AccountRetriever:  authtypes.AccountRetriever{},
>>>>>>> 6a7cf444
		AppConstructor:    NewSimApp,
		GenesisState:      simapp.ModuleBasics.DefaultGenesis(encCfg.Marshaler),
		TimeoutCommit:     2 * time.Second,
		ChainID:           "chain-" + tmrand.NewRand().Str(6),
		NumValidators:     4,
		BondDenom:         sdk.DefaultBondDenom,
		MinGasPrices:      fmt.Sprintf("0.000006%s", sdk.DefaultBondDenom),
		AccountTokens:     sdk.TokensFromConsensusPower(1000),
		StakingTokens:     sdk.TokensFromConsensusPower(500),
		BondedTokens:      sdk.TokensFromConsensusPower(100),
		PruningStrategy:   storetypes.PruningOptionNothing,
		CleanupDir:        true,
		SigningAlgo:       string(hd.Secp256k1Type),
		KeyringOptions:    []keyring.Option{},
	}
}

type (
	// Network defines a local in-process testing network using SimApp. It can be
	// configured to start any number of validators, each with its own RPC and API
	// clients. Typically, this test network would be used in client and integration
	// testing where user input is expected.
	//
	// Note, due to Tendermint constraints in regards to RPC functionality, there
	// may only be one test network running at a time. Thus, any caller must be
	// sure to Cleanup after testing is finished in order to allow other tests
	// to create networks. In addition, only the first validator will have a valid
	// RPC and API server/client.
	Network struct {
		T          *testing.T
		BaseDir    string
		Validators []*Validator

		Config Config
	}

	// Validator defines an in-process Tendermint validator node. Through this object,
	// a client can make RPC and API calls and interact with any client command
	// or handler.
	Validator struct {
		AppConfig  *srvconfig.Config
		ClientCtx  client.Context
		Ctx        *server.Context
		Dir        string
		NodeID     string
		PubKey     crypto.PubKey
		Moniker    string
		APIAddress string
		RPCAddress string
		P2PAddress string
		Address    sdk.AccAddress
		ValAddress sdk.ValAddress
		RPCClient  tmclient.Client

		tmNode *node.Node
		api    *api.Server
		grpc   *grpc.Server
	}
)

func New(t *testing.T, cfg Config) *Network {
	// only one caller/test can create and use a network at a time
	t.Log("acquiring test network lock")
	lock.Lock()

	baseDir, err := ioutil.TempDir(os.TempDir(), cfg.ChainID)
	require.NoError(t, err)
	t.Logf("created temporary directory: %s", baseDir)

	network := &Network{
		T:          t,
		BaseDir:    baseDir,
		Validators: make([]*Validator, cfg.NumValidators),
		Config:     cfg,
	}

	t.Log("preparing test network...")

	monikers := make([]string, cfg.NumValidators)
	nodeIDs := make([]string, cfg.NumValidators)
	valPubKeys := make([]crypto.PubKey, cfg.NumValidators)

	var (
		genAccounts []authtypes.GenesisAccount
		genBalances []banktypes.Balance
		genFiles    []string
	)

	buf := bufio.NewReader(os.Stdin)

	// generate private keys, node IDs, and initial transactions
	for i := 0; i < cfg.NumValidators; i++ {
		appCfg := srvconfig.DefaultConfig()
		appCfg.Pruning = cfg.PruningStrategy
		appCfg.MinGasPrices = cfg.MinGasPrices
		appCfg.API.Enable = true
		appCfg.API.Swagger = false
		appCfg.Telemetry.Enabled = false

		ctx := server.NewDefaultContext()
		tmCfg := ctx.Config
		tmCfg.Consensus.TimeoutCommit = cfg.TimeoutCommit

		// Only allow the first validator to expose an RPC, API and gRPC
		// server/client due to Tendermint in-process constraints.
		apiAddr := ""
		tmCfg.RPC.ListenAddress = ""
		appCfg.GRPC.Enable = false
		if i == 0 {
			apiListenAddr, _, err := server.FreeTCPAddr()
			require.NoError(t, err)
			appCfg.API.Address = apiListenAddr

			apiURL, err := url.Parse(apiListenAddr)
			require.NoError(t, err)
			apiAddr = fmt.Sprintf("http://%s:%s", apiURL.Hostname(), apiURL.Port())

			rpcAddr, _, err := server.FreeTCPAddr()
			require.NoError(t, err)
			tmCfg.RPC.ListenAddress = rpcAddr

			_, grpcPort, err := server.FreeTCPAddr()
			require.NoError(t, err)
			appCfg.GRPC.Address = fmt.Sprintf("0.0.0.0:%s", grpcPort)
			appCfg.GRPC.Enable = true
		}

		logger := log.NewNopLogger()
		if cfg.EnableLogging {
			logger = log.NewTMLogger(log.NewSyncWriter(os.Stdout))
			logger, _ = tmflags.ParseLogLevel("info", logger, tmcfg.DefaultLogLevel())
		}

		ctx.Logger = logger

		nodeDirName := fmt.Sprintf("node%d", i)
		nodeDir := filepath.Join(network.BaseDir, nodeDirName, "simd")
		clientDir := filepath.Join(network.BaseDir, nodeDirName, "simcli")
		gentxsDir := filepath.Join(network.BaseDir, "gentxs")

		require.NoError(t, os.MkdirAll(filepath.Join(nodeDir, "config"), 0755))
		require.NoError(t, os.MkdirAll(clientDir, 0755))

		tmCfg.SetRoot(nodeDir)
		tmCfg.Moniker = nodeDirName
		monikers[i] = nodeDirName

		proxyAddr, _, err := server.FreeTCPAddr()
		require.NoError(t, err)
		tmCfg.ProxyApp = proxyAddr

		p2pAddr, _, err := server.FreeTCPAddr()
		require.NoError(t, err)
		tmCfg.P2P.ListenAddress = p2pAddr
		tmCfg.P2P.AddrBookStrict = false
		tmCfg.P2P.AllowDuplicateIP = true

		nodeID, pubKey, err := genutil.InitializeNodeValidatorFiles(tmCfg)
		require.NoError(t, err)
		nodeIDs[i] = nodeID
		valPubKeys[i] = pubKey

		kb, err := keyring.New(sdk.KeyringServiceName(), keyring.BackendTest, clientDir, buf, cfg.KeyringOptions...)
		require.NoError(t, err)

		keyringAlgos, _ := kb.SupportedAlgorithms()
		algo, err := keyring.NewSigningAlgoFromString(cfg.SigningAlgo, keyringAlgos)
		require.NoError(t, err)

		addr, secret, err := server.GenerateSaveCoinKey(kb, nodeDirName, true, algo)
		require.NoError(t, err)

		info := map[string]string{"secret": secret}
		infoBz, err := json.Marshal(info)
		require.NoError(t, err)

		// save private key seed words
		require.NoError(t, writeFile(fmt.Sprintf("%v.json", "key_seed"), clientDir, infoBz))

		balances := sdk.NewCoins(
			sdk.NewCoin(fmt.Sprintf("%stoken", nodeDirName), cfg.AccountTokens),
			sdk.NewCoin(cfg.BondDenom, cfg.StakingTokens),
		)

		genFiles = append(genFiles, tmCfg.GenesisFile())
		genBalances = append(genBalances, banktypes.Balance{Address: addr, Coins: balances.Sort()})
		genAccounts = append(genAccounts, authtypes.NewBaseAccount(addr, nil, 0, 0))

		commission, err := sdk.NewDecFromStr("0.5")
		require.NoError(t, err)

		createValMsg := stakingtypes.NewMsgCreateValidator(
			sdk.ValAddress(addr),
			valPubKeys[i],
			sdk.NewCoin(sdk.DefaultBondDenom, cfg.BondedTokens),
			stakingtypes.NewDescription(nodeDirName, "", "", "", ""),
			stakingtypes.NewCommissionRates(commission, sdk.OneDec(), sdk.OneDec()),
			sdk.OneInt(),
		)

		p2pURL, err := url.Parse(p2pAddr)
		require.NoError(t, err)

		memo := fmt.Sprintf("%s@%s:%s", nodeIDs[i], p2pURL.Hostname(), p2pURL.Port())
		txBuilder := cfg.TxConfig.NewTxBuilder()
		require.NoError(t, txBuilder.SetMsgs(createValMsg))
		txBuilder.SetMemo(memo)

		txFactory := tx.Factory{}
		txFactory = txFactory.
			WithChainID(cfg.ChainID).
			WithMemo(memo).
			WithKeybase(kb).
			WithTxConfig(cfg.TxConfig)

		err = tx.Sign(txFactory, nodeDirName, txBuilder)
		require.NoError(t, err)

		txBz, err := cfg.TxConfig.TxJSONEncoder()(txBuilder.GetTx())
		require.NoError(t, err)
		require.NoError(t, writeFile(fmt.Sprintf("%v.json", nodeDirName), gentxsDir, txBz))

		srvconfig.WriteConfigFile(filepath.Join(nodeDir, "config/app.toml"), appCfg)

		clientCtx := client.Context{}.
			WithKeyring(kb).
			WithHomeDir(tmCfg.RootDir).
			WithChainID(cfg.ChainID).
			WithInterfaceRegistry(cfg.InterfaceRegistry).
			WithJSONMarshaler(cfg.Codec).
			WithLegacyAmino(cfg.LegacyAmino).
			WithTxConfig(cfg.TxConfig).
			WithAccountRetriever(cfg.AccountRetriever).
			WithInterfaceRegistry(cfg.InterfaceRegistry)

		network.Validators[i] = &Validator{
			AppConfig:  appCfg,
			ClientCtx:  clientCtx,
			Ctx:        ctx,
			Dir:        filepath.Join(network.BaseDir, nodeDirName),
			NodeID:     nodeID,
			PubKey:     pubKey,
			Moniker:    nodeDirName,
			RPCAddress: tmCfg.RPC.ListenAddress,
			P2PAddress: tmCfg.P2P.ListenAddress,
			APIAddress: apiAddr,
			Address:    addr,
			ValAddress: sdk.ValAddress(addr),
		}
	}

	require.NoError(t, initGenFiles(cfg, genAccounts, genBalances, genFiles))
	require.NoError(t, collectGenFiles(cfg, network.Validators, network.BaseDir))

	t.Log("starting test network...")
	for _, v := range network.Validators {
		require.NoError(t, startInProcess(cfg, v))
	}

	t.Log("started test network")

	// Ensure we cleanup incase any test was abruptly halted (e.g. SIGINT) as any
	// defer in a test would not be called.
	server.TrapSignal(network.Cleanup)

	return network
}

// LatestHeight returns the latest height of the network or an error if the
// query fails or no validators exist.
func (n *Network) LatestHeight() (int64, error) {
	if len(n.Validators) == 0 {
		return 0, errors.New("no validators available")
	}

	status, err := n.Validators[0].RPCClient.Status()
	if err != nil {
		return 0, err
	}

	return status.SyncInfo.LatestBlockHeight, nil
}

// WaitForHeight performs a blocking check where it waits for a block to be
// committed after a given block. If that height is not reached within a timeout,
// an error is returned. Regardless, the latest height queried is returned.
func (n *Network) WaitForHeight(h int64) (int64, error) {
	return n.WaitForHeightWithTimeout(h, 10*time.Second)
}

// WaitForHeightWithTimeout is the same as WaitForHeight except the caller can
// provide a custom timeout.
func (n *Network) WaitForHeightWithTimeout(h int64, t time.Duration) (int64, error) {
	ticker := time.NewTicker(time.Second)
	timeout := time.After(t)

	if len(n.Validators) == 0 {
		return 0, errors.New("no validators available")
	}

	var latestHeight int64
	val := n.Validators[0]

	for {
		select {
		case <-timeout:
			ticker.Stop()
			return latestHeight, errors.New("timeout exceeded waiting for block")
		case <-ticker.C:
			status, err := val.RPCClient.Status()
			if err == nil && status != nil {
				latestHeight = status.SyncInfo.LatestBlockHeight
				if latestHeight >= h {
					return latestHeight, nil
				}
			}
		}
	}
}

// WaitForNextBlock waits for the next block to be committed, returning an error
// upon failure.
func (n *Network) WaitForNextBlock() error {
	lastBlock, err := n.LatestHeight()
	if err != nil {
		return err
	}

	_, err = n.WaitForHeight(lastBlock + 1)
	if err != nil {
		return err
	}

	return err
}

// Cleanup removes the root testing (temporary) directory and stops both the
// Tendermint and API services. It allows other callers to create and start
// test networks. This method must be called when a test is finished, typically
// in a defer.
func (n *Network) Cleanup() {
	defer func() {
		lock.Unlock()
		n.T.Log("released test network lock")
	}()

	n.T.Log("cleaning up test network...")

	for _, v := range n.Validators {
		if v.tmNode != nil && v.tmNode.IsRunning() {
			_ = v.tmNode.Stop()
		}

		if v.api != nil {
			_ = v.api.Close()
		}

		if v.grpc != nil {
			v.grpc.Stop()
		}
	}

	if n.Config.CleanupDir {
		_ = os.RemoveAll(n.BaseDir)
	}

	n.T.Log("finished cleaning up test network")
}<|MERGE_RESOLUTION|>--- conflicted
+++ resolved
@@ -64,8 +64,8 @@
 // in-process local testing network.
 type Config struct {
 	Codec             codec.Marshaler
-<<<<<<< HEAD
-	LegacyAmino       *codec.LegacyAmino
+	LegacyAmino       *codec.LegacyAmino // TODO: Remove!
+	InterfaceRegistry codectypes.InterfaceRegistry
 	InterfaceRegistry codectypes.InterfaceRegistry
 
 	TxConfig         client.TxConfig
@@ -85,27 +85,6 @@
 	CleanupDir       bool                       // remove base temporary directory during cleanup
 	SigningAlgo      string                     // signing algorithm for keys
 	KeyringOptions   []keyring.Option
-=======
-	LegacyAmino       *codec.LegacyAmino // TODO: Remove!
-	InterfaceRegistry codectypes.InterfaceRegistry
-	TxConfig          client.TxConfig
-	AccountRetriever  client.AccountRetriever
-	AppConstructor    AppConstructor             // the ABCI application constructor
-	GenesisState      map[string]json.RawMessage // custom gensis state to provide
-	TimeoutCommit     time.Duration              // the consensus commitment timeout
-	ChainID           string                     // the network chain-id
-	NumValidators     int                        // the total number of validators to create and bond
-	BondDenom         string                     // the staking bond denomination
-	MinGasPrices      string                     // the minimum gas prices each validator will accept
-	AccountTokens     sdk.Int                    // the amount of unique validator tokens (e.g. 1000node0)
-	StakingTokens     sdk.Int                    // the amount of tokens each validator has available to stake
-	BondedTokens      sdk.Int                    // the amount of tokens each validator stakes
-	PruningStrategy   string                     // the pruning strategy each validator will have
-	EnableLogging     bool                       // enable Tendermint logging to STDOUT
-	CleanupDir        bool                       // remove base temporary directory during cleanup
-	SigningAlgo       string                     // signing algorithm for keys
-	KeyringOptions    []keyring.Option
->>>>>>> 6a7cf444
 }
 
 // DefaultConfig returns a sane default configuration suitable for nearly all
@@ -118,11 +97,7 @@
 		TxConfig:          encCfg.TxConfig,
 		LegacyAmino:       encCfg.Amino,
 		InterfaceRegistry: encCfg.InterfaceRegistry,
-<<<<<<< HEAD
-		AccountRetriever:  authtypes.NewAccountRetriever(encCfg.Amino),
-=======
 		AccountRetriever:  authtypes.AccountRetriever{},
->>>>>>> 6a7cf444
 		AppConstructor:    NewSimApp,
 		GenesisState:      simapp.ModuleBasics.DefaultGenesis(encCfg.Marshaler),
 		TimeoutCommit:     2 * time.Second,
