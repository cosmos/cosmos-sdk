package network

import (
	"bufio"
	"encoding/json"
	"errors"
	"fmt"
	"io/ioutil"
	"net/url"
	"os"
	"path/filepath"
	"sync"
	"testing"
	"time"

	"github.com/stretchr/testify/require"
	tmcfg "github.com/tendermint/tendermint/config"
	"github.com/tendermint/tendermint/crypto"
	tmflags "github.com/tendermint/tendermint/libs/cli/flags"
	"github.com/tendermint/tendermint/libs/log"
	tmrand "github.com/tendermint/tendermint/libs/rand"
	"github.com/tendermint/tendermint/node"
	tmclient "github.com/tendermint/tendermint/rpc/client"
	dbm "github.com/tendermint/tm-db"
	"google.golang.org/grpc"

	"github.com/cosmos/cosmos-sdk/baseapp"
	"github.com/cosmos/cosmos-sdk/client"
	"github.com/cosmos/cosmos-sdk/client/tx"
	"github.com/cosmos/cosmos-sdk/codec"
<<<<<<< HEAD
	codectypes "github.com/cosmos/cosmos-sdk/codec/types"
=======
	"github.com/cosmos/cosmos-sdk/crypto/hd"
>>>>>>> 134e1dce
	"github.com/cosmos/cosmos-sdk/crypto/keyring"
	"github.com/cosmos/cosmos-sdk/server"
	"github.com/cosmos/cosmos-sdk/server/api"
	srvconfig "github.com/cosmos/cosmos-sdk/server/config"
	servertypes "github.com/cosmos/cosmos-sdk/server/types"
	"github.com/cosmos/cosmos-sdk/simapp"
	storetypes "github.com/cosmos/cosmos-sdk/store/types"
	sdk "github.com/cosmos/cosmos-sdk/types"
	authtypes "github.com/cosmos/cosmos-sdk/x/auth/types"
	banktypes "github.com/cosmos/cosmos-sdk/x/bank/types"
	"github.com/cosmos/cosmos-sdk/x/genutil"
	stakingtypes "github.com/cosmos/cosmos-sdk/x/staking/types"
)

// package-wide network lock to only allow one test network at a time
var lock = new(sync.Mutex)

// AppConstructor defines a function which accepts a network configuration and
// creates an ABCI Application to provide to Tendermint.
type AppConstructor = func(val Validator) servertypes.Application

func NewSimApp(val Validator) servertypes.Application {
	return simapp.NewSimApp(
		val.Ctx.Logger, dbm.NewMemDB(), nil, true, make(map[int64]bool), val.Ctx.Config.RootDir, 0,
		simapp.MakeEncodingConfig(),
		baseapp.SetPruning(storetypes.NewPruningOptionsFromString(val.AppConfig.Pruning)),
		baseapp.SetMinGasPrices(val.AppConfig.MinGasPrices),
	)
}

// Config defines the necessary configuration used to bootstrap and start an
// in-process local testing network.
type Config struct {
<<<<<<< HEAD
	Codec             codec.Marshaler
	InterfaceRegistry codectypes.InterfaceRegistry
	LegacyAmino       *codec.LegacyAmino
	TxConfig          client.TxConfig
	AccountRetriever  client.AccountRetriever
	AppConstructor    AppConstructor             // the ABCI application constructor
	GenesisState      map[string]json.RawMessage // custom gensis state to provide
	TimeoutCommit     time.Duration              // the consensus commitment timeout
	ChainID           string                     // the network chain-id
	NumValidators     int                        // the total number of validators to create and bond
	BondDenom         string                     // the staking bond denomination
	MinGasPrices      string                     // the minimum gas prices each validator will accept
	Passphrase        string                     // the passphrase provided to the test keyring
	AccountTokens     sdk.Int                    // the amount of unique validator tokens (e.g. 1000node0)
	StakingTokens     sdk.Int                    // the amount of tokens each validator has available to stake
	BondedTokens      sdk.Int                    // the amount of tokens each validator stakes
	PruningStrategy   string                     // the pruning strategy each validator will have
	EnableLogging     bool                       // enable Tendermint logging to STDOUT
	CleanupDir        bool                       // remove base temporary directory during cleanup
=======
	Codec            codec.Marshaler
	LegacyAmino      *codec.LegacyAmino
	TxConfig         client.TxConfig
	AccountRetriever client.AccountRetriever
	AppConstructor   AppConstructor             // the ABCI application constructor
	GenesisState     map[string]json.RawMessage // custom gensis state to provide
	TimeoutCommit    time.Duration              // the consensus commitment timeout
	ChainID          string                     // the network chain-id
	NumValidators    int                        // the total number of validators to create and bond
	BondDenom        string                     // the staking bond denomination
	MinGasPrices     string                     // the minimum gas prices each validator will accept
	AccountTokens    sdk.Int                    // the amount of unique validator tokens (e.g. 1000node0)
	StakingTokens    sdk.Int                    // the amount of tokens each validator has available to stake
	BondedTokens     sdk.Int                    // the amount of tokens each validator stakes
	PruningStrategy  string                     // the pruning strategy each validator will have
	EnableLogging    bool                       // enable Tendermint logging to STDOUT
	CleanupDir       bool                       // remove base temporary directory during cleanup
	SigningAlgo      string                     // signing algorithm for keys
	KeyringOptions   []keyring.Option
>>>>>>> 134e1dce
}

// DefaultConfig returns a sane default configuration suitable for nearly all
// testing requirements.
func DefaultConfig() Config {
	encCfg := simapp.MakeEncodingConfig()

	return Config{
<<<<<<< HEAD
		Codec:             encCfg.Marshaler,
		TxConfig:          encCfg.TxConfig,
		InterfaceRegistry: encCfg.InterfaceRegistry,
		LegacyAmino:       encCfg.Amino,
		AccountRetriever:  authtypes.NewAccountRetriever(encCfg.Marshaler),
		AppConstructor:    NewSimApp,
		GenesisState:      simapp.ModuleBasics.DefaultGenesis(encCfg.Marshaler),
		TimeoutCommit:     2 * time.Second,
		ChainID:           "chain-" + tmrand.NewRand().Str(6),
		NumValidators:     4,
		BondDenom:         sdk.DefaultBondDenom,
		MinGasPrices:      fmt.Sprintf("0.000006%s", sdk.DefaultBondDenom),
		Passphrase:        clientkeys.DefaultKeyPass,
		AccountTokens:     sdk.TokensFromConsensusPower(1000),
		StakingTokens:     sdk.TokensFromConsensusPower(500),
		BondedTokens:      sdk.TokensFromConsensusPower(100),
		PruningStrategy:   storetypes.PruningOptionNothing,
		CleanupDir:        true,
=======
		Codec:            encCfg.Marshaler,
		TxConfig:         encCfg.TxConfig,
		LegacyAmino:      encCfg.Amino,
		AccountRetriever: authtypes.NewAccountRetriever(encCfg.Marshaler),
		AppConstructor:   NewSimApp,
		GenesisState:     simapp.ModuleBasics.DefaultGenesis(encCfg.Marshaler),
		TimeoutCommit:    2 * time.Second,
		ChainID:          "chain-" + tmrand.NewRand().Str(6),
		NumValidators:    4,
		BondDenom:        sdk.DefaultBondDenom,
		MinGasPrices:     fmt.Sprintf("0.000006%s", sdk.DefaultBondDenom),
		AccountTokens:    sdk.TokensFromConsensusPower(1000),
		StakingTokens:    sdk.TokensFromConsensusPower(500),
		BondedTokens:     sdk.TokensFromConsensusPower(100),
		PruningStrategy:  storetypes.PruningOptionNothing,
		CleanupDir:       true,
		SigningAlgo:      string(hd.Secp256k1Type),
		KeyringOptions:   []keyring.Option{},
>>>>>>> 134e1dce
	}
}

type (
	// Network defines a local in-process testing network using SimApp. It can be
	// configured to start any number of validators, each with its own RPC and API
	// clients. Typically, this test network would be used in client and integration
	// testing where user input is expected.
	//
	// Note, due to Tendermint constraints in regards to RPC functionality, there
	// may only be one test network running at a time. Thus, any caller must be
	// sure to Cleanup after testing is finished in order to allow other tests
	// to create networks. In addition, only the first validator will have a valid
	// RPC and API server/client.
	Network struct {
		T          *testing.T
		BaseDir    string
		Validators []*Validator

		Config Config
	}

	// Validator defines an in-process Tendermint validator node. Through this object,
	// a client can make RPC and API calls and interact with any client command
	// or handler.
	Validator struct {
		AppConfig  *srvconfig.Config
		ClientCtx  client.Context
		Ctx        *server.Context
		Dir        string
		NodeID     string
		PubKey     crypto.PubKey
		Moniker    string
		APIAddress string
		RPCAddress string
		P2PAddress string
		Address    sdk.AccAddress
		ValAddress sdk.ValAddress
		RPCClient  tmclient.Client

		tmNode *node.Node
		api    *api.Server
		grpc   *grpc.Server
	}
)

func New(t *testing.T, cfg Config) *Network {
	// only one caller/test can create and use a network at a time
	t.Log("acquiring test network lock")
	lock.Lock()

	baseDir, err := ioutil.TempDir(os.TempDir(), cfg.ChainID)
	require.NoError(t, err)
	t.Logf("created temporary directory: %s", baseDir)

	network := &Network{
		T:          t,
		BaseDir:    baseDir,
		Validators: make([]*Validator, cfg.NumValidators),
		Config:     cfg,
	}

	t.Log("preparing test network...")

	monikers := make([]string, cfg.NumValidators)
	nodeIDs := make([]string, cfg.NumValidators)
	valPubKeys := make([]crypto.PubKey, cfg.NumValidators)

	var (
		genAccounts []authtypes.GenesisAccount
		genBalances []banktypes.Balance
		genFiles    []string
	)

	buf := bufio.NewReader(os.Stdin)

	// generate private keys, node IDs, and initial transactions
	for i := 0; i < cfg.NumValidators; i++ {
		appCfg := srvconfig.DefaultConfig()
		appCfg.Pruning = cfg.PruningStrategy
		appCfg.MinGasPrices = cfg.MinGasPrices
		appCfg.API.Enable = true
		appCfg.API.Swagger = false
		appCfg.Telemetry.Enabled = false

		ctx := server.NewDefaultContext()
		tmCfg := ctx.Config
		tmCfg.Consensus.TimeoutCommit = cfg.TimeoutCommit

		// Only allow the first validator to expose an RPC, API and gRPC
		// server/client due to Tendermint in-process constraints.
		apiAddr := ""
		tmCfg.RPC.ListenAddress = ""
		appCfg.GRPC.Enable = false
		if i == 0 {
			apiListenAddr, _, err := server.FreeTCPAddr()
			require.NoError(t, err)
			appCfg.API.Address = apiListenAddr

			apiURL, err := url.Parse(apiListenAddr)
			require.NoError(t, err)
			apiAddr = fmt.Sprintf("http://%s:%s", apiURL.Hostname(), apiURL.Port())

			rpcAddr, _, err := server.FreeTCPAddr()
			require.NoError(t, err)
			tmCfg.RPC.ListenAddress = rpcAddr

			_, grpcPort, err := server.FreeTCPAddr()
			require.NoError(t, err)
			appCfg.GRPC.Address = fmt.Sprintf("0.0.0.0:%s", grpcPort)
			appCfg.GRPC.Enable = true
		}

		logger := log.NewNopLogger()
		if cfg.EnableLogging {
			logger = log.NewTMLogger(log.NewSyncWriter(os.Stdout))
			logger, _ = tmflags.ParseLogLevel("info", logger, tmcfg.DefaultLogLevel())
		}

		ctx.Logger = logger

		nodeDirName := fmt.Sprintf("node%d", i)
		nodeDir := filepath.Join(network.BaseDir, nodeDirName, "simd")
		clientDir := filepath.Join(network.BaseDir, nodeDirName, "simcli")
		gentxsDir := filepath.Join(network.BaseDir, "gentxs")

		require.NoError(t, os.MkdirAll(filepath.Join(nodeDir, "config"), 0755))
		require.NoError(t, os.MkdirAll(clientDir, 0755))

		tmCfg.SetRoot(nodeDir)
		tmCfg.Moniker = nodeDirName
		monikers[i] = nodeDirName

		proxyAddr, _, err := server.FreeTCPAddr()
		require.NoError(t, err)
		tmCfg.ProxyApp = proxyAddr

		p2pAddr, _, err := server.FreeTCPAddr()
		require.NoError(t, err)
		tmCfg.P2P.ListenAddress = p2pAddr
		tmCfg.P2P.AddrBookStrict = false
		tmCfg.P2P.AllowDuplicateIP = true

		nodeID, pubKey, err := genutil.InitializeNodeValidatorFiles(tmCfg)
		require.NoError(t, err)
		nodeIDs[i] = nodeID
		valPubKeys[i] = pubKey

		kb, err := keyring.New(sdk.KeyringServiceName(), keyring.BackendTest, clientDir, buf, cfg.KeyringOptions...)
		require.NoError(t, err)

		keyringAlgos, _ := kb.SupportedAlgorithms()
		algo, err := keyring.NewSigningAlgoFromString(cfg.SigningAlgo, keyringAlgos)
		require.NoError(t, err)

		addr, secret, err := server.GenerateSaveCoinKey(kb, nodeDirName, true, algo)
		require.NoError(t, err)

		info := map[string]string{"secret": secret}
		infoBz, err := json.Marshal(info)
		require.NoError(t, err)

		// save private key seed words
		require.NoError(t, writeFile(fmt.Sprintf("%v.json", "key_seed"), clientDir, infoBz))

		balances := sdk.NewCoins(
			sdk.NewCoin(fmt.Sprintf("%stoken", nodeDirName), cfg.AccountTokens),
			sdk.NewCoin(cfg.BondDenom, cfg.StakingTokens),
		)

		genFiles = append(genFiles, tmCfg.GenesisFile())
		genBalances = append(genBalances, banktypes.Balance{Address: addr, Coins: balances.Sort()})
		genAccounts = append(genAccounts, authtypes.NewBaseAccount(addr, nil, 0, 0))

		commission, err := sdk.NewDecFromStr("0.5")
		require.NoError(t, err)

		createValMsg := stakingtypes.NewMsgCreateValidator(
			sdk.ValAddress(addr),
			valPubKeys[i],
			sdk.NewCoin(sdk.DefaultBondDenom, cfg.BondedTokens),
			stakingtypes.NewDescription(nodeDirName, "", "", "", ""),
			stakingtypes.NewCommissionRates(commission, sdk.OneDec(), sdk.OneDec()),
			sdk.OneInt(),
		)

		p2pURL, err := url.Parse(p2pAddr)
		require.NoError(t, err)

		memo := fmt.Sprintf("%s@%s:%s", nodeIDs[i], p2pURL.Hostname(), p2pURL.Port())
		txBuilder := cfg.TxConfig.NewTxBuilder()
		require.NoError(t, txBuilder.SetMsgs(createValMsg))
		txBuilder.SetMemo(memo)

		txFactory := tx.Factory{}
		txFactory = txFactory.
			WithChainID(cfg.ChainID).
			WithMemo(memo).
			WithKeybase(kb).
			WithTxConfig(cfg.TxConfig)

		err = tx.Sign(txFactory, nodeDirName, txBuilder)
		require.NoError(t, err)

		txBz, err := cfg.TxConfig.TxJSONEncoder()(txBuilder.GetTx())
		require.NoError(t, err)
		require.NoError(t, writeFile(fmt.Sprintf("%v.json", nodeDirName), gentxsDir, txBz))

		srvconfig.WriteConfigFile(filepath.Join(nodeDir, "config/app.toml"), appCfg)

		clientCtx := client.Context{}.
			WithKeyring(kb).
			WithHomeDir(tmCfg.RootDir).
			WithChainID(cfg.ChainID).
			WithInterfaceRegistry(cfg.InterfaceRegistry).
			WithJSONMarshaler(cfg.Codec).
			WithLegacyAmino(cfg.LegacyAmino).
			WithTxConfig(cfg.TxConfig).
			WithAccountRetriever(cfg.AccountRetriever)

		network.Validators[i] = &Validator{
			AppConfig:  appCfg,
			ClientCtx:  clientCtx,
			Ctx:        ctx,
			Dir:        filepath.Join(network.BaseDir, nodeDirName),
			NodeID:     nodeID,
			PubKey:     pubKey,
			Moniker:    nodeDirName,
			RPCAddress: tmCfg.RPC.ListenAddress,
			P2PAddress: tmCfg.P2P.ListenAddress,
			APIAddress: apiAddr,
			Address:    addr,
			ValAddress: sdk.ValAddress(addr),
		}
	}

	require.NoError(t, initGenFiles(cfg, genAccounts, genBalances, genFiles))
	require.NoError(t, collectGenFiles(cfg, network.Validators, network.BaseDir))

	t.Log("starting test network...")
	for _, v := range network.Validators {
		require.NoError(t, startInProcess(cfg, v))
	}

	t.Log("started test network")

	// Ensure we cleanup incase any test was abruptly halted (e.g. SIGINT) as any
	// defer in a test would not be called.
	server.TrapSignal(network.Cleanup)

	return network
}

// LatestHeight returns the latest height of the network or an error if the
// query fails or no validators exist.
func (n *Network) LatestHeight() (int64, error) {
	if len(n.Validators) == 0 {
		return 0, errors.New("no validators available")
	}

	status, err := n.Validators[0].RPCClient.Status()
	if err != nil {
		return 0, err
	}

	return status.SyncInfo.LatestBlockHeight, nil
}

// WaitForHeight performs a blocking check where it waits for a block to be
// committed after a given block. If that height is not reached within a timeout,
// an error is returned. Regardless, the latest height queried is returned.
func (n *Network) WaitForHeight(h int64) (int64, error) {
	return n.WaitForHeightWithTimeout(h, 10*time.Second)
}

// WaitForHeightWithTimeout is the same as WaitForHeight except the caller can
// provide a custom timeout.
func (n *Network) WaitForHeightWithTimeout(h int64, t time.Duration) (int64, error) {
	ticker := time.NewTicker(time.Second)
	timeout := time.After(t)

	if len(n.Validators) == 0 {
		return 0, errors.New("no validators available")
	}

	var latestHeight int64
	val := n.Validators[0]

	for {
		select {
		case <-timeout:
			ticker.Stop()
			return latestHeight, errors.New("timeout exceeded waiting for block")
		case <-ticker.C:
			status, err := val.RPCClient.Status()
			if err == nil && status != nil {
				latestHeight = status.SyncInfo.LatestBlockHeight
				if latestHeight >= h {
					return latestHeight, nil
				}
			}
		}
	}
}

// WaitForNextBlock waits for the next block to be committed, returning an error
// upon failure.
func (n *Network) WaitForNextBlock() error {
	lastBlock, err := n.LatestHeight()
	if err != nil {
		return err
	}

	_, err = n.WaitForHeight(lastBlock + 1)
	if err != nil {
		return err
	}

	return err
}

// Cleanup removes the root testing (temporary) directory and stops both the
// Tendermint and API services. It allows other callers to create and start
// test networks. This method must be called when a test is finished, typically
// in a defer.
func (n *Network) Cleanup() {
	defer func() {
		lock.Unlock()
		n.T.Log("released test network lock")
	}()

	n.T.Log("cleaning up test network...")

	for _, v := range n.Validators {
		if v.tmNode != nil && v.tmNode.IsRunning() {
			_ = v.tmNode.Stop()
		}

		if v.api != nil {
			_ = v.api.Close()
		}

		if v.grpc != nil {
			v.grpc.Stop()
		}
	}

	if n.Config.CleanupDir {
		_ = os.RemoveAll(n.BaseDir)
	}

	n.T.Log("finished cleaning up test network")
}<|MERGE_RESOLUTION|>--- conflicted
+++ resolved
@@ -28,11 +28,8 @@
 	"github.com/cosmos/cosmos-sdk/client"
 	"github.com/cosmos/cosmos-sdk/client/tx"
 	"github.com/cosmos/cosmos-sdk/codec"
-<<<<<<< HEAD
 	codectypes "github.com/cosmos/cosmos-sdk/codec/types"
-=======
 	"github.com/cosmos/cosmos-sdk/crypto/hd"
->>>>>>> 134e1dce
 	"github.com/cosmos/cosmos-sdk/crypto/keyring"
 	"github.com/cosmos/cosmos-sdk/server"
 	"github.com/cosmos/cosmos-sdk/server/api"
@@ -66,29 +63,10 @@
 // Config defines the necessary configuration used to bootstrap and start an
 // in-process local testing network.
 type Config struct {
-<<<<<<< HEAD
-	Codec             codec.Marshaler
-	InterfaceRegistry codectypes.InterfaceRegistry
-	LegacyAmino       *codec.LegacyAmino
-	TxConfig          client.TxConfig
-	AccountRetriever  client.AccountRetriever
-	AppConstructor    AppConstructor             // the ABCI application constructor
-	GenesisState      map[string]json.RawMessage // custom gensis state to provide
-	TimeoutCommit     time.Duration              // the consensus commitment timeout
-	ChainID           string                     // the network chain-id
-	NumValidators     int                        // the total number of validators to create and bond
-	BondDenom         string                     // the staking bond denomination
-	MinGasPrices      string                     // the minimum gas prices each validator will accept
-	Passphrase        string                     // the passphrase provided to the test keyring
-	AccountTokens     sdk.Int                    // the amount of unique validator tokens (e.g. 1000node0)
-	StakingTokens     sdk.Int                    // the amount of tokens each validator has available to stake
-	BondedTokens      sdk.Int                    // the amount of tokens each validator stakes
-	PruningStrategy   string                     // the pruning strategy each validator will have
-	EnableLogging     bool                       // enable Tendermint logging to STDOUT
-	CleanupDir        bool                       // remove base temporary directory during cleanup
-=======
 	Codec            codec.Marshaler
 	LegacyAmino      *codec.LegacyAmino
+	InterfaceRegistry codectypes.InterfaceRegistry
+
 	TxConfig         client.TxConfig
 	AccountRetriever client.AccountRetriever
 	AppConstructor   AppConstructor             // the ABCI application constructor
@@ -106,7 +84,6 @@
 	CleanupDir       bool                       // remove base temporary directory during cleanup
 	SigningAlgo      string                     // signing algorithm for keys
 	KeyringOptions   []keyring.Option
->>>>>>> 134e1dce
 }
 
 // DefaultConfig returns a sane default configuration suitable for nearly all
@@ -115,29 +92,10 @@
 	encCfg := simapp.MakeEncodingConfig()
 
 	return Config{
-<<<<<<< HEAD
-		Codec:             encCfg.Marshaler,
-		TxConfig:          encCfg.TxConfig,
-		InterfaceRegistry: encCfg.InterfaceRegistry,
-		LegacyAmino:       encCfg.Amino,
-		AccountRetriever:  authtypes.NewAccountRetriever(encCfg.Marshaler),
-		AppConstructor:    NewSimApp,
-		GenesisState:      simapp.ModuleBasics.DefaultGenesis(encCfg.Marshaler),
-		TimeoutCommit:     2 * time.Second,
-		ChainID:           "chain-" + tmrand.NewRand().Str(6),
-		NumValidators:     4,
-		BondDenom:         sdk.DefaultBondDenom,
-		MinGasPrices:      fmt.Sprintf("0.000006%s", sdk.DefaultBondDenom),
-		Passphrase:        clientkeys.DefaultKeyPass,
-		AccountTokens:     sdk.TokensFromConsensusPower(1000),
-		StakingTokens:     sdk.TokensFromConsensusPower(500),
-		BondedTokens:      sdk.TokensFromConsensusPower(100),
-		PruningStrategy:   storetypes.PruningOptionNothing,
-		CleanupDir:        true,
-=======
 		Codec:            encCfg.Marshaler,
 		TxConfig:         encCfg.TxConfig,
 		LegacyAmino:      encCfg.Amino,
+		InterfaceRegistry: encCfg.InterfaceRegistry,
 		AccountRetriever: authtypes.NewAccountRetriever(encCfg.Marshaler),
 		AppConstructor:   NewSimApp,
 		GenesisState:     simapp.ModuleBasics.DefaultGenesis(encCfg.Marshaler),
@@ -153,7 +111,6 @@
 		CleanupDir:       true,
 		SigningAlgo:      string(hd.Secp256k1Type),
 		KeyringOptions:   []keyring.Option{},
->>>>>>> 134e1dce
 	}
 }
 
