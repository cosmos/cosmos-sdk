--- conflicted
+++ resolved
@@ -385,12 +385,8 @@
 				if len(portPool) == 0 {
 					return nil, fmt.Errorf("failed to get port for RPC server")
 				}
-<<<<<<< HEAD
-				cmtCfg.RPC.ListenAddress = rpcAddr
-=======
 				port := <-portPool
-				tmCfg.RPC.ListenAddress = fmt.Sprintf("tcp://0.0.0.0:%s", port)
->>>>>>> 5e57be07
+				cmtCfg.RPC.ListenAddress = fmt.Sprintf("tcp://0.0.0.0:%s", port)
 			}
 
 			if cfg.GRPCAddress != "" {
@@ -435,29 +431,18 @@
 		if len(portPool) == 0 {
 			return nil, fmt.Errorf("failed to get port for Proxy server")
 		}
-<<<<<<< HEAD
-		cmtCfg.ProxyApp = proxyAddr
-=======
 		port := <-portPool
 		proxyAddr := fmt.Sprintf("tcp://0.0.0.0:%s", port)
-		tmCfg.ProxyApp = proxyAddr
->>>>>>> 5e57be07
+		cmtCfg.ProxyApp = proxyAddr
 
 		if len(portPool) == 0 {
 			return nil, fmt.Errorf("failed to get port for Proxy server")
 		}
-<<<<<<< HEAD
-
+		port = <-portPool
+		p2pAddr := fmt.Sprintf("tcp://0.0.0.0:%s", port)
 		cmtCfg.P2P.ListenAddress = p2pAddr
 		cmtCfg.P2P.AddrBookStrict = false
 		cmtCfg.P2P.AllowDuplicateIP = true
-=======
-		port = <-portPool
-		p2pAddr := fmt.Sprintf("tcp://0.0.0.0:%s", port)
-		tmCfg.P2P.ListenAddress = p2pAddr
-		tmCfg.P2P.AddrBookStrict = false
-		tmCfg.P2P.AllowDuplicateIP = true
->>>>>>> 5e57be07
 
 		nodeID, pubKey, err := genutil.InitializeNodeValidatorFiles(cmtCfg)
 		if err != nil {
