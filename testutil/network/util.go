--- conflicted
+++ resolved
@@ -193,12 +193,7 @@
 }
 
 func writeFile(name string, dir string, contents []byte) error {
-<<<<<<< HEAD
-	writePath := filepath.Join(dir) //nolint:gocritic // Nolinted because cannot currently remember the solution.
-	file := filepath.Join(writePath, name)
-=======
 	file := filepath.Join(dir, name)
->>>>>>> 165e6127
 
 	err := tmos.EnsureDir(dir, 0o755)
 	if err != nil {
