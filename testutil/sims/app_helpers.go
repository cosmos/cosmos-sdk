--- conflicted
+++ resolved
@@ -166,13 +166,8 @@
 
 	// commit genesis changes
 	if !startupConfig.AtGenesis {
-<<<<<<< HEAD
-		// app.Commit(context.TODO(), &abci.RequestCommit{})
-		app.FinalizeBlock(context.TODO(), &abci.RequestFinalizeBlock{
-=======
 		app.Commit(context.TODO(), &abci.RequestCommit{})
 		_, err := app.FinalizeBlock(context.TODO(), &abci.RequestFinalizeBlock{
->>>>>>> d89e05c4
 			Height:             app.LastBlockHeight() + 1,
 			NextValidatorsHash: valSet.Hash(),
 		})
