--- conflicted
+++ resolved
@@ -61,16 +61,12 @@
 	return m.HasAnimal.UnpackInterfaces(unpacker)
 }
 
-<<<<<<< HEAD
-// DeterministicIterations is a generic func to handle deterministic query requests.
-=======
 // DeterministicIterations is a function to handle deterministic query requests. It tests 2 things:
 // 1. That the response is always the same when calling the
 // grpc query `iterCount` times (defaults to 1000).
 // 2. That the gas consumption of the query is the same. When
 // `gasOverwrite` is set to true, we also check that this consumed
 // gas value is equal to the hardcoded `gasConsumed`.
->>>>>>> 60e37254
 func DeterministicIterations[request proto.Message, response proto.Message](
 	ctx sdk.Context,
 	require *require.Assertions,
@@ -82,11 +78,7 @@
 	before := ctx.GasMeter().GasConsumed()
 	prevRes, err := grpcFn(ctx, req)
 	require.NoError(err)
-<<<<<<< HEAD
-	if gasOverwrite { // to handle regressions
-=======
 	if gasOverwrite { // to handle regressions, i.e. check that gas consumption didn't change
->>>>>>> 60e37254
 		gasConsumed = ctx.GasMeter().GasConsumed() - before
 	}
 
