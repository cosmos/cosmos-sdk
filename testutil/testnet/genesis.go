--- conflicted
+++ resolved
@@ -119,9 +119,6 @@
 		panic(err)
 	}
 
-<<<<<<< HEAD
-	msg.DelegatorAddress = sdk.AccAddress(valAddr).String()
-
 	if msg.Pubkey == nil {
 		panic(types.ErrEmptyValidatorPubKey)
 	}
@@ -153,14 +150,7 @@
 		panic(types.ErrSelfDelegationBelowMinimum)
 	}
 
-	txConf := authtx.NewTxConfig(b.codec, tx.DefaultSignModes)
-=======
-	if err := msg.ValidateBasic(); err != nil {
-		panic(err)
-	}
-
 	txConf := authtx.NewTxConfig(b.codec, authtx.DefaultSignModes)
->>>>>>> ac3c2093
 
 	txb := txConf.NewTxBuilder()
 	if err := txb.SetMsgs(msg); err != nil {
