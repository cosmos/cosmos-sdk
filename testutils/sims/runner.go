package sims

import (
	"encoding/json"
	"fmt"
	"io"
	"os"
	"path/filepath"
	"testing"

	dbm "github.com/cosmos/cosmos-db"
	"github.com/stretchr/testify/require"

	"cosmossdk.io/log"

	"github.com/cosmos/cosmos-sdk/baseapp"
	"github.com/cosmos/cosmos-sdk/client"
	"github.com/cosmos/cosmos-sdk/client/flags"
	"github.com/cosmos/cosmos-sdk/codec"
	"github.com/cosmos/cosmos-sdk/runtime"
	"github.com/cosmos/cosmos-sdk/server"
	servertypes "github.com/cosmos/cosmos-sdk/server/types"
	"github.com/cosmos/cosmos-sdk/simsx"
	simtestutil "github.com/cosmos/cosmos-sdk/testutil/sims"
	sdk "github.com/cosmos/cosmos-sdk/types"
	"github.com/cosmos/cosmos-sdk/types/module"
	simtypes "github.com/cosmos/cosmos-sdk/types/simulation"
	"github.com/cosmos/cosmos-sdk/x/simulation"
	"github.com/cosmos/cosmos-sdk/x/simulation/client/cli"
)

const SimAppChainID = "simulation-app"

// this list of seeds was imported from the original simulation runner: https://github.com/cosmos/tools/blob/v1.0.0/cmd/runsim/main.go#L32
var defaultSeeds = []int64{
	1, 2, 4, 7,
	32, 123, 124, 582, 1893, 2989,
	3012, 4728, 37827, 981928, 87821, 891823782,
	989182, 89182391, 11, 22, 44, 77, 99, 2020,
	3232, 123123, 124124, 582582, 18931893,
	29892989, 30123012, 47284728, 7601778, 8090485,
	977367484, 491163361, 424254581, 673398983,
}

type SimStateFactory struct {
	Codec       codec.Codec
	AppStateFn  simtypes.AppStateFn
	BlockedAddr map[string]bool
}

// SimulationApp abstract app that is used by sims
type SimulationApp interface {
	runtime.AppSimI
	SetNotSigverifyTx()
	GetBaseApp() *baseapp.BaseApp
	TxConfig() client.TxConfig
}

// Run is a helper function that runs a simulation test with the given parameters.
// It calls the RunWithSeeds function with the default seeds and parameters.
//
// This is the entrypoint to run simulation tests that used to run with the runsim binary.
func Run[T SimulationApp](
	t *testing.T,
	appFactory func(
		logger log.Logger,
		db dbm.DB,
		traceStore io.Writer,
		loadLatest bool,
		appOpts servertypes.AppOptions,
		baseAppOptions ...func(*baseapp.BaseApp),
	) T,
	setupStateFactory func(app T) SimStateFactory,
	postRunActions ...func(t testing.TB, app TestInstance[T]),
) {
	t.Helper()
	RunWithSeeds(t, appFactory, setupStateFactory, defaultSeeds, nil, postRunActions...)
}

// RunWithSeeds is a helper function that runs a simulation test with the given parameters.
// It iterates over the provided seeds and runs the simulation test for each seed in parallel.
//
// It sets up the environment, creates an instance of the simulation app,
// calls the simulation.SimulateFromSeed function to run the simulation, and performs post-run actions for each seed.
// The execution is deterministic and can be used for fuzz tests as well.
//
// The system under test is isolated for each run but unlike the old runsim command, there is no Process separation.
// This means, global caches may be reused for example. This implementation build upon the vanilla Go stdlib test framework.
func RunWithSeeds[T SimulationApp](
	t *testing.T,
	appFactory func(
		logger log.Logger,
		db dbm.DB,
		traceStore io.Writer,
		loadLatest bool,
		appOpts servertypes.AppOptions,
		baseAppOptions ...func(*baseapp.BaseApp),
	) T,
	setupStateFactory func(app T) SimStateFactory,
	seeds []int64,
	fuzzSeed []byte,
	postRunActions ...func(t testing.TB, app TestInstance[T]),
) {
	t.Helper()
	cfg := cli.NewConfigFromFlags()
	cfg.ChainID = SimAppChainID
	for i := range seeds {
		seed := seeds[i]
		t.Run(fmt.Sprintf("seed: %d", seed), func(t *testing.T) {
			t.Parallel()
<<<<<<< HEAD
			RunWithSeed(t, cfg, appFactory, setupStateFactory, seed, fuzzSeed, postRunActions...)
=======
			// setup environment
			tCfg := cfg.With(t, seed, fuzzSeed)
			testInstance := NewSimulationAppInstance(t, tCfg, appFactory)
			var runLogger log.Logger
			if cli.FlagVerboseValue {
				runLogger = log.NewTestLogger(t)
			} else {
				runLogger = log.NewTestLoggerInfo(t)
			}
			runLogger = runLogger.With("seed", tCfg.Seed)

			app := testInstance.App
			stateFactory := setupStateFactory(app)
			simParams, err := simulation.SimulateFromSeedX(
				t,
				runLogger,
				WriteToDebugLog(runLogger),
				app.GetBaseApp(),
				stateFactory.AppStateFn,
				simtypes.RandomAccounts, // Replace with own random account function if using keys other than secp256k1
				simtestutil.SimulationOperations(app, stateFactory.Codec, tCfg, testInstance.App.TxConfig()),
				stateFactory.BlockedAddr,
				tCfg,
				stateFactory.Codec,
				app.TxConfig().SigningContext().AddressCodec(),
				testInstance.ExecLogWriter,
			)
			require.NoError(t, err)
			err = simtestutil.CheckExportSimulation(app, tCfg, simParams)
			require.NoError(t, err)
			if tCfg.Commit {
				simtestutil.PrintStats(testInstance.DB)
			}
			for _, step := range postRunActions {
				step(t, testInstance)
			}
>>>>>>> 5c90246b
		})
	}
}

func RunWithSeed[T SimulationApp](
	tb testing.TB,
	cfg simtypes.Config,
	appFactory func(logger log.Logger, db dbm.DB, traceStore io.Writer, loadLatest bool, appOpts servertypes.AppOptions, baseAppOptions ...func(*baseapp.BaseApp)) T,
	setupStateFactory func(app T) SimStateFactory,
	seed int64,
	fuzzSeed []byte,
	postRunActions ...func(t testing.TB, app TestInstance[T]),
) {
	tb.Helper()
	// setup environment
	tCfg := cfg.With(tb, seed, fuzzSeed)
	testInstance := NewSimulationAppInstance(tb, tCfg, appFactory)
	var runLogger log.Logger
	if cli.FlagVerboseValue {
		runLogger = tlog.NewTestLogger(tb)
	} else {
		runLogger = tlog.NewTestLoggerInfo(tb)
	}
	runLogger = runLogger.With("seed", tCfg.Seed)

	app := testInstance.App
	stateFactory := setupStateFactory(app)
	ops, reporter := prepareWeightedOps(app.SimulationManager(), stateFactory, tCfg, testInstance.App.TxConfig(), runLogger)
	simParams, err := simulation.SimulateFromSeedX(tb, runLogger, WriteToDebugLog(runLogger), app.GetBaseApp(), stateFactory.AppStateFn, simtypes.RandomAccounts, ops, stateFactory.BlockedAddr, tCfg, stateFactory.Codec, testInstance.ExecLogWriter)
	require.NoError(tb, err)
	err = simtestutil.CheckExportSimulation(app, tCfg, simParams)
	require.NoError(tb, err)
	if tCfg.Commit {
		simtestutil.PrintStats(testInstance.DB, tb.Log)
	}
	// not using tb.Log to always print the summary
	fmt.Printf("+++ DONE (seed: %d): \n%s\n", seed, reporter.Summary().String())
	for _, step := range postRunActions {
		step(tb, testInstance)
	}
}

type (
	HasWeightedOperationsX interface {
		WeightedOperationsX(weight simsx.WeightSource, reg simsx.Registry)
	}
	HasWeightedOperationsXWithProposals interface {
		WeightedOperationsX(weights simsx.WeightSource, reg simsx.Registry, proposals []simtypes.WeightedProposalMsg,
			legacyProposals []simtypes.WeightedProposalContent) //nolint: staticcheck // used for legacy proposal types
	}
	HasProposalMsgsX interface {
		ProposalMsgsX(weights simsx.WeightSource, reg simsx.Registry)
	}
)

type (
	HasLegacyWeightedOperations interface {
		// WeightedOperations simulation operations (i.e msgs) with their respective weight
		WeightedOperations(simState module.SimulationState) []simtypes.WeightedOperation
	}
	// HasLegacyProposalMsgs defines the messages that can be used to simulate governance (v1) proposals
	// Deprecated replaced by HasProposalMsgsX
	HasLegacyProposalMsgs interface {
		// ProposalMsgs msg fu	nctions used to simulate governance proposals
		ProposalMsgs(simState module.SimulationState) []simtypes.WeightedProposalMsg
	}

	// HasLegacyProposalContents defines the contents that can be used to simulate legacy governance (v1beta1) proposals
	// Deprecated replaced by HasProposalMsgsX
	HasLegacyProposalContents interface {
		// ProposalContents content functions used to simulate governance proposals
		ProposalContents(simState module.SimulationState) []simtypes.WeightedProposalContent //nolint:staticcheck // legacy v1beta1 governance
	}
)

// TestInstance is a generic type that represents an instance of a SimulationApp used for testing simulations.
// It contains the following fields:
//   - App: The instance of the SimulationApp under test.
//   - DB: The LevelDB database for the simulation app.
//   - WorkDir: The temporary working directory for the simulation app.
//   - Cfg: The configuration flags for the simulator.
//   - AppLogger: The logger used for logging in the app during the simulation, with seed value attached.
//   - ExecLogWriter: Captures block and operation data coming from the simulation
//
// included to avoid cyclic dependency in testutils/sims
func prepareWeightedOps(
	sm *module.SimulationManager,
	stateFact SimStateFactory,
	config simtypes.Config,
	txConfig client.TxConfig,
	logger log.Logger,
) (simulation.WeightedOperations, *simsx.BasicSimulationReporter) {
	cdc := stateFact.Codec
	signingCtx := cdc.InterfaceRegistry().SigningContext()
	simState := module.SimulationState{
		AppParams:      make(simtypes.AppParams),
		Cdc:            cdc,
		AddressCodec:   signingCtx.AddressCodec(),
		ValidatorCodec: signingCtx.ValidatorAddressCodec(),
		TxConfig:       txConfig,
		BondDenom:      sdk.DefaultBondDenom,
	}

	if config.ParamsFile != "" {
		bz, err := os.ReadFile(config.ParamsFile)
		if err != nil {
			panic(err)
		}

		err = json.Unmarshal(bz, &simState.AppParams)
		if err != nil {
			panic(err)
		}
	}

	simState.LegacyProposalContents = sm.GetProposalContents(simState) //nolint:staticcheck // we're testing the old way here

	weights := simsx.ParamWeightSource(simState.AppParams)
	reporter := simsx.NewBasicSimulationReporter()

	pReg := simsx.NewSimsProposalRegistryAdapter(reporter, sm.AccountSource, sm.BalanceSource, txConfig.SigningContext().AddressCodec(), logger)
	wProps := make([]simtypes.WeightedProposalMsg, 0, len(sm.Modules))

	// add gov proposals types
	for _, m := range sm.Modules {
		switch xm := m.(type) {
		case HasProposalMsgsX:
			xm.ProposalMsgsX(weights, pReg)
		case HasLegacyProposalMsgs:
			wProps = append(wProps, xm.ProposalMsgs(simState)...)
		}
	}
	simState.ProposalMsgs = append(wProps, pReg.ToLegacyObjects()...)

	oReg := simsx.NewSimsMsgRegistryAdapter(reporter, sm.AccountSource, sm.BalanceSource, txConfig, logger)
	wOps := make([]simtypes.WeightedOperation, 0, len(sm.Modules))
	for _, m := range sm.Modules {
		// add operations
		switch xm := m.(type) {
		case HasWeightedOperationsX:
			xm.WeightedOperationsX(weights, oReg)
		case HasWeightedOperationsXWithProposals:
			xm.WeightedOperationsX(weights, oReg, simState.ProposalMsgs, simState.LegacyProposalContents)
		case HasLegacyWeightedOperations:
			wOps = append(wOps, xm.WeightedOperations(simState)...)
		}
	}
	return append(wOps, oReg.ToLegacyObjects()...), reporter
}

type TestInstance[T SimulationApp] struct {
	App           T
	DB            dbm.DB
	WorkDir       string
	Cfg           simtypes.Config
	AppLogger     log.Logger
	ExecLogWriter simulation.LogWriter
}

// NewSimulationAppInstance initializes and returns a TestInstance of a SimulationApp.
// The function takes a testing.T instance, a simtypes.Config instance, and an appFactory function as parameters.
// It creates a temporary working directory and a LevelDB database for the simulation app.
// The function then initializes a logger based on the verbosity flag and sets the logger's seed to the test configuration's seed.
// The database is closed and cleaned up on test completion.
func NewSimulationAppInstance[T SimulationApp](
	tb testing.TB,
	tCfg simtypes.Config,
	appFactory func(logger log.Logger, db dbm.DB, traceStore io.Writer, loadLatest bool, appOpts servertypes.AppOptions, baseAppOptions ...func(*baseapp.BaseApp)) T,
) TestInstance[T] {
	tb.Helper()
	workDir := tb.TempDir()
	dbDir := filepath.Join(workDir, "leveldb-app-sim")
	var logger log.Logger
	if cli.FlagVerboseValue {
<<<<<<< HEAD
		logger = tlog.NewTestLogger(tb)
	} else {
		logger = tlog.NewTestLoggerError(tb)
=======
		logger = log.NewTestLogger(t)
	} else {
		logger = log.NewTestLoggerError(t)
>>>>>>> 5c90246b
	}
	logger = logger.With("seed", tCfg.Seed)

	db, err := dbm.NewDB("Simulation", dbm.BackendType(tCfg.DBBackend), dbDir)
	require.NoError(tb, err)
	tb.Cleanup(func() {
		require.NoError(tb, db.Close())
	})
	appOptions := make(simtestutil.AppOptionsMap)
	appOptions[flags.FlagHome] = workDir
	appOptions[server.FlagInvCheckPeriod] = cli.FlagPeriodValue
	opts := []func(*baseapp.BaseApp){baseapp.SetChainID(SimAppChainID)}
	if tCfg.FauxMerkle {
		opts = append(opts, FauxMerkleModeOpt)
	}
	app := appFactory(logger, db, nil, true, appOptions, opts...)
	if !cli.FlagSigverifyTxValue {
		app.SetNotSigverifyTx()
	}
	return TestInstance[T]{
		App:           app,
		DB:            db,
		WorkDir:       workDir,
		Cfg:           tCfg,
		AppLogger:     logger,
		ExecLogWriter: &simulation.StandardLogWriter{Seed: tCfg.Seed},
	}
}

var _ io.Writer = writerFn(nil)

type writerFn func(p []byte) (n int, err error)

func (w writerFn) Write(p []byte) (n int, err error) {
	return w(p)
}

// WriteToDebugLog is an adapter to io.Writer interface
func WriteToDebugLog(logger log.Logger) io.Writer {
	return writerFn(func(p []byte) (n int, err error) {
		logger.Debug(string(p))
		return len(p), nil
	})
}

// AppOptionsFn is an adapter to the single method AppOptions interface
type AppOptionsFn func(string) any

func (f AppOptionsFn) Get(k string) any {
	return f(k)
}

// FauxMerkleModeOpt returns a BaseApp option to use a dbStoreAdapter instead of
// an IAVLStore for faster simulation speed.
func FauxMerkleModeOpt(bapp *baseapp.BaseApp) {
	bapp.SetFauxMerkleMode()
}<|MERGE_RESOLUTION|>--- conflicted
+++ resolved
@@ -11,7 +11,8 @@
 	dbm "github.com/cosmos/cosmos-db"
 	"github.com/stretchr/testify/require"
 
-	"cosmossdk.io/log"
+	"cosmossdk.io/core/log"
+	tlog "cosmossdk.io/log"
 
 	"github.com/cosmos/cosmos-sdk/baseapp"
 	"github.com/cosmos/cosmos-sdk/client"
@@ -108,46 +109,7 @@
 		seed := seeds[i]
 		t.Run(fmt.Sprintf("seed: %d", seed), func(t *testing.T) {
 			t.Parallel()
-<<<<<<< HEAD
 			RunWithSeed(t, cfg, appFactory, setupStateFactory, seed, fuzzSeed, postRunActions...)
-=======
-			// setup environment
-			tCfg := cfg.With(t, seed, fuzzSeed)
-			testInstance := NewSimulationAppInstance(t, tCfg, appFactory)
-			var runLogger log.Logger
-			if cli.FlagVerboseValue {
-				runLogger = log.NewTestLogger(t)
-			} else {
-				runLogger = log.NewTestLoggerInfo(t)
-			}
-			runLogger = runLogger.With("seed", tCfg.Seed)
-
-			app := testInstance.App
-			stateFactory := setupStateFactory(app)
-			simParams, err := simulation.SimulateFromSeedX(
-				t,
-				runLogger,
-				WriteToDebugLog(runLogger),
-				app.GetBaseApp(),
-				stateFactory.AppStateFn,
-				simtypes.RandomAccounts, // Replace with own random account function if using keys other than secp256k1
-				simtestutil.SimulationOperations(app, stateFactory.Codec, tCfg, testInstance.App.TxConfig()),
-				stateFactory.BlockedAddr,
-				tCfg,
-				stateFactory.Codec,
-				app.TxConfig().SigningContext().AddressCodec(),
-				testInstance.ExecLogWriter,
-			)
-			require.NoError(t, err)
-			err = simtestutil.CheckExportSimulation(app, tCfg, simParams)
-			require.NoError(t, err)
-			if tCfg.Commit {
-				simtestutil.PrintStats(testInstance.DB)
-			}
-			for _, step := range postRunActions {
-				step(t, testInstance)
-			}
->>>>>>> 5c90246b
 		})
 	}
 }
@@ -165,7 +127,7 @@
 	// setup environment
 	tCfg := cfg.With(tb, seed, fuzzSeed)
 	testInstance := NewSimulationAppInstance(tb, tCfg, appFactory)
-	var runLogger log.Logger
+	var runLogger tlog.Logger
 	if cli.FlagVerboseValue {
 		runLogger = tlog.NewTestLogger(tb)
 	} else {
@@ -320,17 +282,11 @@
 	tb.Helper()
 	workDir := tb.TempDir()
 	dbDir := filepath.Join(workDir, "leveldb-app-sim")
-	var logger log.Logger
+	var logger tlog.Logger
 	if cli.FlagVerboseValue {
-<<<<<<< HEAD
 		logger = tlog.NewTestLogger(tb)
 	} else {
 		logger = tlog.NewTestLoggerError(tb)
-=======
-		logger = log.NewTestLogger(t)
-	} else {
-		logger = log.NewTestLoggerError(t)
->>>>>>> 5c90246b
 	}
 	logger = logger.With("seed", tCfg.Seed)
 
