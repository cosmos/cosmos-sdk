--- conflicted
+++ resolved
@@ -7,7 +7,6 @@
 	"path/filepath"
 	"testing"
 
-	dbm "github.com/cosmos/cosmos-db"
 	"github.com/stretchr/testify/require"
 
 	corestore "cosmossdk.io/core/store"
@@ -135,16 +134,11 @@
 			require.NoError(t, err)
 			err = simtestutil.CheckExportSimulation(app, tCfg, simParams)
 			require.NoError(t, err)
-<<<<<<< HEAD
-			if tCfg.Commit && tCfg.DBBackend == "goleveldb" {
-				simtestutil.PrintStats(testInstance.DB.(simtestutil.DBStatsInterface))
-=======
 			if tCfg.Commit {
-				db, ok := testInstance.DB.(dbm.DB)
+				db, ok := testInstance.DB.(simtestutil.DBStatsInterface)
 				if ok {
 					simtestutil.PrintStats(db)
 				}
->>>>>>> 3c9fa960
 			}
 			for _, step := range postRunActions {
 				step(t, testInstance)
