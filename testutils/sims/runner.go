package sims

import (
	"fmt"
	"io"
	"os"
	"path/filepath"
	"testing"

	dbm "github.com/cosmos/cosmos-db"
	"github.com/stretchr/testify/require"

	corestore "cosmossdk.io/core/store"
	coretesting "cosmossdk.io/core/testing"
	"cosmossdk.io/log"

	"github.com/cosmos/cosmos-sdk/baseapp"
	"github.com/cosmos/cosmos-sdk/client"
	"github.com/cosmos/cosmos-sdk/client/flags"
	"github.com/cosmos/cosmos-sdk/codec"
	"github.com/cosmos/cosmos-sdk/runtime"
	"github.com/cosmos/cosmos-sdk/server"
	servertypes "github.com/cosmos/cosmos-sdk/server/types"
	simtestutil "github.com/cosmos/cosmos-sdk/testutil/sims"
	simtypes "github.com/cosmos/cosmos-sdk/types/simulation"
	"github.com/cosmos/cosmos-sdk/x/simulation"
	"github.com/cosmos/cosmos-sdk/x/simulation/client/cli"
)

const SimAppChainID = "simulation-app"

// this list of seeds was imported from the original simulation runner: https://github.com/cosmos/tools/blob/v1.0.0/cmd/runsim/main.go#L32
var defaultSeeds = []int64{
	1, 2, 4, 7,
	32, 123, 124, 582, 1893, 2989,
	3012, 4728, 37827, 981928, 87821, 891823782,
	989182, 89182391, 11, 22, 44, 77, 99, 2020,
	3232, 123123, 124124, 582582, 18931893,
	29892989, 30123012, 47284728, 7601778, 8090485,
	977367484, 491163361, 424254581, 673398983,
}

type SimStateFactory struct {
	Codec       codec.Codec
	AppStateFn  simtypes.AppStateFn
	BlockedAddr map[string]bool
}

// SimulationApp abstract app that is used by sims
type SimulationApp interface {
	runtime.AppSimI
	SetNotSigverifyTx()
	GetBaseApp() *baseapp.BaseApp
	TxConfig() client.TxConfig
	Close() error
}

// Run is a helper function that runs a simulation test with the given parameters.
// It calls the RunWithSeeds function with the default seeds and parameters.
//
// This is the entrypoint to run simulation tests that used to run with the runsim binary.
func Run[T SimulationApp](
	t *testing.T,
	appFactory func(
		logger log.Logger,
		db corestore.KVStoreWithBatch,
		traceStore io.Writer,
		loadLatest bool,
		appOpts servertypes.AppOptions,
		baseAppOptions ...func(*baseapp.BaseApp),
	) T,
	setupStateFactory func(app T) SimStateFactory,
	postRunActions ...func(t *testing.T, app TestInstance[T]),
) {
	t.Helper()
	RunWithSeeds(t, appFactory, setupStateFactory, defaultSeeds, nil, postRunActions...)
}

// RunWithSeeds is a helper function that runs a simulation test with the given parameters.
// It iterates over the provided seeds and runs the simulation test for each seed in parallel.
//
// It sets up the environment, creates an instance of the simulation app,
// calls the simulation.SimulateFromSeed function to run the simulation, and performs post-run actions for each seed.
// The execution is deterministic and can be used for fuzz tests as well.
//
// The system under test is isolated for each run but unlike the old runsim command, there is no Process separation.
// This means, global caches may be reused for example. This implementation build upon the vanialla Go stdlib test framework.
func RunWithSeeds[T SimulationApp](
	t *testing.T,
	appFactory func(
		logger log.Logger,
		db corestore.KVStoreWithBatch,
		traceStore io.Writer,
		loadLatest bool,
		appOpts servertypes.AppOptions,
		baseAppOptions ...func(*baseapp.BaseApp),
	) T,
	setupStateFactory func(app T) SimStateFactory,
	seeds []int64,
	fuzzSeed []byte,
	postRunActions ...func(t *testing.T, app TestInstance[T]),
) {
	t.Helper()
	cfg := cli.NewConfigFromFlags()
	cfg.ChainID = SimAppChainID
	for i := range seeds {
		seed := seeds[i]
		t.Run(fmt.Sprintf("seed: %d", seed), func(t *testing.T) {
			t.Parallel()
			// setup environment
			tCfg := cfg.With(t, seed, fuzzSeed)
			testInstance := NewSimulationAppInstance(t, tCfg, appFactory)
			var runLogger log.Logger
			if cli.FlagVerboseValue {
				runLogger = log.NewTestLogger(t)
			} else {
				runLogger = log.NewTestLoggerInfo(t)
			}
			runLogger = runLogger.With("seed", tCfg.Seed)
			app := testInstance.App
			stateFactory := setupStateFactory(app)
			simParams, err := simulation.SimulateFromSeedX(
				t,
				runLogger,
				WriteToDebugLog(runLogger),
				app.GetBaseApp(),
				stateFactory.AppStateFn,
				simtypes.RandomAccounts, // Replace with own random account function if using keys other than secp256k1
				simtestutil.SimulationOperations(app, stateFactory.Codec, tCfg, app.TxConfig()),
				stateFactory.BlockedAddr,
				tCfg,
				stateFactory.Codec,
				app.TxConfig().SigningContext().AddressCodec(),
				testInstance.ExecLogWriter,
			)
			require.NoError(t, err)
			err = simtestutil.CheckExportSimulation(app, tCfg, simParams)
			require.NoError(t, err)
<<<<<<< HEAD
			if tCfg.Commit {
				simtestutil.PrintStats(testInstance.DB.(*coretesting.GoLevelDB))
=======
			if tCfg.Commit && tCfg.DBBackend == "goleveldb" {
				simtestutil.PrintStats(testInstance.DB.(*dbm.GoLevelDB))
>>>>>>> 8431dbd3
			}
			for _, step := range postRunActions {
				step(t, testInstance)
			}
			require.NoError(t, app.Close())
		})
	}
}

// TestInstance is a generic type that represents an instance of a SimulationApp used for testing simulations.
// It contains the following fields:
//   - App: The instance of the SimulationApp under test.
//   - DB: The LevelDB database for the simulation app.
//   - WorkDir: The temporary working directory for the simulation app.
//   - Cfg: The configuration flags for the simulator.
//   - AppLogger: The logger used for logging in the app during the simulation, with seed value attached.
//   - ExecLogWriter: Captures block and operation data coming from the simulation
type TestInstance[T SimulationApp] struct {
	App           T
	DB            corestore.KVStoreWithBatch
	WorkDir       string
	Cfg           simtypes.Config
	AppLogger     log.Logger
	ExecLogWriter simulation.LogWriter
}

// NewSimulationAppInstance initializes and returns a TestInstance of a SimulationApp.
// The function takes a testing.T instance, a simtypes.Config instance, and an appFactory function as parameters.
// It creates a temporary working directory and a LevelDB database for the simulation app.
// The function then initializes a logger based on the verbosity flag and sets the logger's seed to the test configuration's seed.
// The database is closed and cleaned up on test completion.
func NewSimulationAppInstance[T SimulationApp](
	t *testing.T,
	tCfg simtypes.Config,
	appFactory func(logger log.Logger, db corestore.KVStoreWithBatch, traceStore io.Writer, loadLatest bool, appOpts servertypes.AppOptions, baseAppOptions ...func(*baseapp.BaseApp)) T,
) TestInstance[T] {
	t.Helper()
	workDir := t.TempDir()
	require.NoError(t, os.Mkdir(filepath.Join(workDir, "data"), 0o755))

	dbDir := filepath.Join(workDir, "leveldb-app-sim")
	var logger log.Logger
	if cli.FlagVerboseValue {
		logger = log.NewTestLogger(t)
	} else {
		logger = log.NewTestLoggerError(t)
	}
	logger = logger.With("seed", tCfg.Seed)

	db, err := dbm.NewDB("Simulation", dbm.BackendType(tCfg.DBBackend), dbDir)
	require.NoError(t, err)
	t.Cleanup(func() {
		_ = db.Close() // ensure db is closed
	})
	appOptions := make(simtestutil.AppOptionsMap)
	appOptions[flags.FlagHome] = workDir
	appOptions[server.FlagInvCheckPeriod] = cli.FlagPeriodValue

	app := appFactory(logger, db, nil, true, appOptions, baseapp.SetChainID(SimAppChainID))
	if !cli.FlagSigverifyTxValue {
		app.SetNotSigverifyTx()
	}
	return TestInstance[T]{
		App:           app,
		DB:            db,
		WorkDir:       workDir,
		Cfg:           tCfg,
		AppLogger:     logger,
		ExecLogWriter: &simulation.StandardLogWriter{Seed: tCfg.Seed},
	}
}

var _ io.Writer = writerFn(nil)

type writerFn func(p []byte) (n int, err error)

func (w writerFn) Write(p []byte) (n int, err error) {
	return w(p)
}

// WriteToDebugLog is an adapter to io.Writer interface
func WriteToDebugLog(logger log.Logger) io.Writer {
	return writerFn(func(p []byte) (n int, err error) {
		logger.Debug(string(p))
		return len(p), nil
	})
}

// AppOptionsFn is an adapter to the single method AppOptions interface
type AppOptionsFn func(string) any

func (f AppOptionsFn) Get(k string) any {
	return f(k)
}

// FauxMerkleModeOpt returns a BaseApp option to use a dbStoreAdapter instead of
// an IAVLStore for faster simulation speed.
func FauxMerkleModeOpt(bapp *baseapp.BaseApp) {
	bapp.SetFauxMerkleMode()
}<|MERGE_RESOLUTION|>--- conflicted
+++ resolved
@@ -136,13 +136,8 @@
 			require.NoError(t, err)
 			err = simtestutil.CheckExportSimulation(app, tCfg, simParams)
 			require.NoError(t, err)
-<<<<<<< HEAD
-			if tCfg.Commit {
+			if tCfg.Commit && tCfg.DBBackend == "goleveldb" {
 				simtestutil.PrintStats(testInstance.DB.(*coretesting.GoLevelDB))
-=======
-			if tCfg.Commit && tCfg.DBBackend == "goleveldb" {
-				simtestutil.PrintStats(testInstance.DB.(*dbm.GoLevelDB))
->>>>>>> 8431dbd3
 			}
 			for _, step := range postRunActions {
 				step(t, testInstance)
