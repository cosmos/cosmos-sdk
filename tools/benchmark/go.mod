module cosmossdk.io/tools/benchmark

<<<<<<< HEAD
go 1.23.4
=======
go 1.23.5
>>>>>>> 0a98b65b

require (
	cosmossdk.io/api v0.8.2
	cosmossdk.io/core v1.0.0
	cosmossdk.io/depinject v1.1.0
	cosmossdk.io/log v1.5.0
	github.com/cespare/xxhash/v2 v2.3.0
	github.com/cosmos/cosmos-sdk v0.53.0
	github.com/cosmos/gogoproto v1.7.0
	github.com/grpc-ecosystem/grpc-gateway v1.16.0
	github.com/spf13/cobra v1.8.1
	github.com/stretchr/testify v1.10.0
	google.golang.org/grpc v1.70.0
)

require (
	buf.build/gen/go/cometbft/cometbft/protocolbuffers/go v1.36.4-20241120201313-68e42a58b301.1 // indirect
	buf.build/gen/go/cosmos/gogo-proto/protocolbuffers/go v1.36.4-20240130113600-88ef6483f90f.1 // indirect
	cosmossdk.io/collections v1.1.0 // indirect
	cosmossdk.io/core/testing v0.0.2 // indirect
	cosmossdk.io/errors v1.0.1 // indirect
	cosmossdk.io/math v1.5.0 // indirect
	cosmossdk.io/schema v1.0.0 // indirect
	cosmossdk.io/store v1.10.0-rc.1 // indirect
	cosmossdk.io/x/tx v1.1.0 // indirect
	filippo.io/edwards25519 v1.1.0 // indirect
	github.com/99designs/go-keychain v0.0.0-20191008050251-8e49817e8af4 // indirect
	github.com/99designs/keyring v1.2.2 // indirect
	github.com/DataDog/datadog-go v4.8.3+incompatible // indirect
	github.com/DataDog/zstd v1.5.6 // indirect
	github.com/Microsoft/go-winio v0.6.1 // indirect
	github.com/beorn7/perks v1.0.1 // indirect
	github.com/bgentry/speakeasy v0.2.0 // indirect
	github.com/btcsuite/btcd/btcec/v2 v2.3.4 // indirect
	github.com/bytedance/sonic v1.12.8 // indirect
	github.com/bytedance/sonic/loader v0.2.3 // indirect
	github.com/cloudwego/base64x v0.1.5 // indirect
	github.com/cockroachdb/apd/v3 v3.2.1 // indirect
	github.com/cockroachdb/errors v1.11.3 // indirect
	github.com/cockroachdb/fifo v0.0.0-20240816210425-c5d0cb0b6fc0 // indirect
	github.com/cockroachdb/logtags v0.0.0-20241215232642-bb51bb14a506 // indirect
	github.com/cockroachdb/pebble v1.1.2 // indirect
	github.com/cockroachdb/redact v1.1.5 // indirect
	github.com/cockroachdb/tokenbucket v0.0.0-20230807174530-cc333fc44b06 // indirect
	github.com/cometbft/cometbft v1.0.1 // indirect
	github.com/cometbft/cometbft-db v1.0.1 // indirect
	github.com/cometbft/cometbft/api v1.0.0 // indirect
	github.com/cosmos/btcutil v1.0.5 // indirect
	github.com/cosmos/cosmos-proto v1.0.0-beta.5 // indirect
	github.com/cosmos/go-bip39 v1.0.0 // indirect
	github.com/cosmos/iavl v1.3.5 // indirect
	github.com/cosmos/ics23/go v0.11.0 // indirect
	github.com/cosmos/ledger-cosmos-go v0.14.0 // indirect
	github.com/danieljoos/wincred v1.2.1 // indirect
	github.com/davecgh/go-spew v1.1.2-0.20180830191138-d8f796af33cc // indirect
	github.com/decred/dcrd/dcrec/secp256k1/v4 v4.3.0 // indirect
	github.com/dgraph-io/badger/v4 v4.5.1 // indirect
	github.com/dgraph-io/ristretto/v2 v2.1.0 // indirect
	github.com/dustin/go-humanize v1.0.1 // indirect
	github.com/dvsekhvalnov/jose2go v1.6.0 // indirect
	github.com/emicklei/dot v1.6.2 // indirect
	github.com/fsnotify/fsnotify v1.8.0 // indirect
	github.com/getsentry/sentry-go v0.30.0 // indirect
	github.com/go-kit/log v0.2.1 // indirect
	github.com/go-logfmt/logfmt v0.6.0 // indirect
	github.com/godbus/dbus v0.0.0-20190726142602-4481cbc300e2 // indirect
	github.com/gogo/protobuf v1.3.2 // indirect
	github.com/golang/groupcache v0.0.0-20210331224755-41bb18bfe9da // indirect
	github.com/golang/protobuf v1.5.4 // indirect
	github.com/golang/snappy v0.0.4 // indirect
	github.com/google/btree v1.1.3 // indirect
	github.com/google/flatbuffers v24.12.23+incompatible // indirect
	github.com/google/go-cmp v0.6.0 // indirect
	github.com/gorilla/websocket v1.5.3 // indirect
	github.com/gsterjov/go-libsecret v0.0.0-20161001094733-a6f4afe4910c // indirect
	github.com/hashicorp/go-immutable-radix v1.3.1 // indirect
	github.com/hashicorp/go-metrics v0.5.4 // indirect
	github.com/hashicorp/golang-lru v1.0.2 // indirect
	github.com/hashicorp/hcl v1.0.0 // indirect
	github.com/hdevalence/ed25519consensus v0.2.0 // indirect
	github.com/iancoleman/strcase v0.3.0 // indirect
	github.com/inconshreveable/mousetrap v1.1.0 // indirect
	github.com/jmhodges/levigo v1.0.0 // indirect
	github.com/klauspost/compress v1.17.11 // indirect
	github.com/klauspost/cpuid/v2 v2.2.9 // indirect
	github.com/kr/pretty v0.3.1 // indirect
	github.com/kr/text v0.2.0 // indirect
	github.com/linxGnu/grocksdb v1.9.7 // indirect
	github.com/magiconair/properties v1.8.9 // indirect
	github.com/mattn/go-colorable v0.1.13 // indirect
	github.com/mattn/go-isatty v0.0.20 // indirect
	github.com/mitchellh/mapstructure v1.5.0 // indirect
	github.com/mtibben/percent v0.2.1 // indirect
	github.com/munnerz/goautoneg v0.0.0-20191010083416-a7dc8b61c822 // indirect
	github.com/oasisprotocol/curve25519-voi v0.0.0-20230904125328-1f23a7beb09a // indirect
	github.com/pelletier/go-toml/v2 v2.2.3 // indirect
	github.com/petermattis/goid v0.0.0-20240813172612-4fcff4a6cae7 // indirect
	github.com/pkg/errors v0.9.1 // indirect
	github.com/pmezard/go-difflib v1.0.1-0.20181226105442-5d4384ee4fb2 // indirect
	github.com/prometheus/client_golang v1.20.5 // indirect
	github.com/prometheus/client_model v0.6.1 // indirect
	github.com/prometheus/common v0.62.0 // indirect
	github.com/prometheus/procfs v0.15.1 // indirect
	github.com/rcrowley/go-metrics v0.0.0-20201227073835-cf1acfcdf475 // indirect
	github.com/rogpeppe/go-internal v1.13.1 // indirect
	github.com/rs/zerolog v1.33.0 // indirect
	github.com/sagikazarmark/locafero v0.4.0 // indirect
	github.com/sagikazarmark/slog-shim v0.1.0 // indirect
	github.com/sasha-s/go-deadlock v0.3.5 // indirect
	github.com/sourcegraph/conc v0.3.0 // indirect
	github.com/spf13/afero v1.11.0 // indirect
	github.com/spf13/cast v1.7.1 // indirect
	github.com/spf13/pflag v1.0.6 // indirect
	github.com/spf13/viper v1.19.0 // indirect
	github.com/subosito/gotenv v1.6.0 // indirect
	github.com/supranational/blst v0.3.13 // indirect
	github.com/syndtr/goleveldb v1.0.1-0.20220721030215-126854af5e6d // indirect
	github.com/tendermint/go-amino v0.16.0 // indirect
	github.com/tidwall/btree v1.7.0 // indirect
	github.com/twitchyliquid64/golang-asm v0.15.1 // indirect
	github.com/zondax/hid v0.9.2 // indirect
	github.com/zondax/ledger-go v0.14.3 // indirect
	gitlab.com/yawning/secp256k1-voi v0.0.0-20230925100816-f2616030848b // indirect
	gitlab.com/yawning/tuplehash v0.0.0-20230713102510-df83abbf9a02 // indirect
	go.etcd.io/bbolt v1.4.0-alpha.0.0.20240404170359-43604f3112c5 // indirect
	go.opencensus.io v0.24.0 // indirect
	go.uber.org/multierr v1.11.0 // indirect
	golang.org/x/arch v0.13.0 // indirect
	golang.org/x/crypto v0.32.0 // indirect
	golang.org/x/exp v0.0.0-20250106191152-7588d65b2ba8 // indirect
	golang.org/x/mod v0.22.0 // indirect
	golang.org/x/net v0.34.0 // indirect
	golang.org/x/sync v0.10.0 // indirect
	golang.org/x/sys v0.29.0 // indirect
	golang.org/x/term v0.28.0 // indirect
	golang.org/x/text v0.21.0 // indirect
	golang.org/x/tools v0.29.0 // indirect
	google.golang.org/genproto v0.0.0-20240227224415-6ceb2ff114de // indirect
	google.golang.org/genproto/googleapis/api v0.0.0-20241202173237-19429a94021a // indirect
	google.golang.org/genproto/googleapis/rpc v0.0.0-20250122153221-138b5a5a4fd4 // indirect
	google.golang.org/protobuf v1.36.4 // indirect
	gopkg.in/ini.v1 v1.67.0 // indirect
	gopkg.in/yaml.v3 v3.0.1 // indirect
	gotest.tools/v3 v3.5.1 // indirect
	pgregory.net/rapid v1.1.0 // indirect
	sigs.k8s.io/yaml v1.4.0 // indirect
)

replace (
	cosmossdk.io/x/bank => ../../x/bank
	cosmossdk.io/x/staking => ../../x/staking
	github.com/cosmos/cosmos-sdk => ../../
)<|MERGE_RESOLUTION|>--- conflicted
+++ resolved
@@ -1,10 +1,6 @@
 module cosmossdk.io/tools/benchmark
 
-<<<<<<< HEAD
-go 1.23.4
-=======
 go 1.23.5
->>>>>>> 0a98b65b
 
 require (
 	cosmossdk.io/api v0.8.2
