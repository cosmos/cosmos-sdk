--- conflicted
+++ resolved
@@ -70,14 +70,10 @@
 	github.com/fatih/color v1.18.0 // indirect
 	github.com/felixge/httpsnoop v1.0.4 // indirect
 	github.com/fsnotify/fsnotify v1.9.0 // indirect
-<<<<<<< HEAD
-	github.com/getsentry/sentry-go v0.33.0 // indirect
+	github.com/getsentry/sentry-go v0.35.0 // indirect
 	github.com/go-kit/kit v0.13.0 // indirect
 	github.com/go-kit/log v0.2.1 // indirect
 	github.com/go-logfmt/logfmt v0.6.0 // indirect
-=======
-	github.com/getsentry/sentry-go v0.35.0 // indirect
->>>>>>> a3794007
 	github.com/go-logr/logr v1.4.3 // indirect
 	github.com/go-logr/stdr v1.2.2 // indirect
 	github.com/go-viper/mapstructure/v2 v2.4.0 // indirect
