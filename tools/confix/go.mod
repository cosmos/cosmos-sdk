--- conflicted
+++ resolved
@@ -10,6 +10,20 @@
 	github.com/spf13/cobra v1.8.1
 	github.com/spf13/viper v1.19.0
 	gotest.tools/v3 v3.5.1
+)
+
+require (
+	go.etcd.io/bbolt v1.4.0-alpha.0.0.20240404170359-43604f3112c5 // indirect
+	go.opencensus.io v0.24.0 // indirect
+	go.uber.org/multierr v1.10.0 // indirect
+	golang.org/x/arch v0.0.0-20210923205945-b76863e36670 // indirect
+	golang.org/x/crypto v0.32.0 // indirect
+	golang.org/x/exp v0.0.0-20241108190413-2d47ceb2692f // indirect
+	golang.org/x/net v0.34.0 // indirect
+	golang.org/x/sync v0.10.0 // indirect
+	golang.org/x/sys v0.29.0 // indirect
+	golang.org/x/term v0.28.0 // indirect
+	golang.org/x/text v0.21.0 // indirect
 )
 
 require (
@@ -140,31 +154,7 @@
 	github.com/tidwall/btree v1.7.0 // indirect
 	github.com/twitchyliquid64/golang-asm v0.15.1 // indirect
 	github.com/zondax/hid v0.9.2 // indirect
-	github.com/zondax/ledger-go v0.14.3 // indirect
-<<<<<<< HEAD
-	go.etcd.io/bbolt v1.4.0-alpha.0.0.20240404170359-43604f3112c5 // indirect
-	go.opencensus.io v0.24.0 // indirect
-	go.uber.org/multierr v1.11.0 // indirect
-	golang.org/x/arch v0.13.0 // indirect
-	golang.org/x/crypto v0.32.0 // indirect
-	golang.org/x/exp v0.0.0-20250106191152-7588d65b2ba8 // indirect
-	golang.org/x/net v0.34.0 // indirect
-	golang.org/x/sync v0.10.0 // indirect
-	golang.org/x/sys v0.29.0 // indirect
-	golang.org/x/term v0.28.0 // indirect
-	golang.org/x/text v0.21.0 // indirect
-=======
-	go.etcd.io/bbolt v1.3.10 // indirect
-	go.uber.org/multierr v1.10.0 // indirect
-	golang.org/x/crypto v0.26.0 // indirect
-	golang.org/x/exp v0.0.0-20240404231335-c0f41cb1a7a0 // indirect
-	golang.org/x/net v0.28.0 // indirect
-	golang.org/x/sync v0.8.0 // indirect
-	golang.org/x/sys v0.24.0 // indirect
-	golang.org/x/term v0.23.0 // indirect
-	golang.org/x/text v0.17.0 // indirect
-	golang.org/x/tools v0.22.0 // indirect
->>>>>>> f5e8e517
+	github.com/zondax/ledger-go v0.14.3 // indirect; indirectÎ
 	google.golang.org/genproto v0.0.0-20240227224415-6ceb2ff114de // indirect
 	google.golang.org/genproto/googleapis/api v0.0.0-20241202173237-19429a94021a // indirect
 	google.golang.org/genproto/googleapis/rpc v0.0.0-20250122153221-138b5a5a4fd4 // indirect
