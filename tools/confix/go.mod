--- conflicted
+++ resolved
@@ -12,20 +12,11 @@
 	gotest.tools/v3 v3.5.2
 )
 
-require go.yaml.in/yaml/v2 v2.4.2 // indirect
+require go.yaml.in/yaml/v2 v2.4.3 // indirect
 
 require (
 	cosmossdk.io/api v1.0.0-rc.1 // indirect
 	cosmossdk.io/collections v1.3.1 // indirect
-<<<<<<< HEAD
-	github.com/zondax/golem v0.27.0 // indirect
-	go.uber.org/zap v1.27.0 // indirect
-	go.yaml.in/yaml/v3 v3.0.4 // indirect
-)
-
-require (
-=======
->>>>>>> 905e1e46
 	cosmossdk.io/core v0.11.3 // indirect
 	cosmossdk.io/depinject v1.2.1 // indirect
 	cosmossdk.io/errors v1.0.2 // indirect
@@ -158,16 +149,10 @@
 	go.opentelemetry.io/otel/trace v1.37.0 // indirect
 	go.uber.org/mock v0.6.0 // indirect
 	go.uber.org/multierr v1.11.0 // indirect
-<<<<<<< HEAD
-	golang.org/x/arch v0.17.0 // indirect
-	golang.org/x/crypto v0.42.0 // indirect
-=======
 	go.uber.org/zap v1.27.0 // indirect
-	go.yaml.in/yaml/v2 v2.4.3 // indirect
 	go.yaml.in/yaml/v3 v3.0.4 // indirect
 	golang.org/x/arch v0.21.0 // indirect
 	golang.org/x/crypto v0.43.0 // indirect
->>>>>>> 905e1e46
 	golang.org/x/exp v0.0.0-20250506013437-ce4c2cf36ca6 // indirect
 	golang.org/x/net v0.46.0 // indirect
 	golang.org/x/sync v0.17.0 // indirect
