--- conflicted
+++ resolved
@@ -36,11 +36,10 @@
 
 ## [Unreleased]
 
-<<<<<<< HEAD
 ### Features
 
-* (x/upgrade) [#14878](https://github.com/cosmos/cosmos-sdk/pull/14878) Support `Artifacts` field from the upgrading plan.
-=======
+* [#14878](https://github.com/cosmos/cosmos-sdk/pull/14878) Support `Artifacts` field from the upgrading plan.
+
 ## Client Breaking Changes
 
 * [#14881](https://github.com/cosmos/cosmos-sdk/pull/14881) Cosmovisor supports only upgrade plan with a checksum. This is enforced by the `x/upgrade` module for better security.
@@ -49,7 +48,6 @@
 
 * [#14881](https://github.com/cosmos/cosmos-sdk/pull/14881) Refactor Cosmovisor to use `x/upgrade` validation logic.
 * [#14881](https://github.com/cosmos/cosmos-sdk/pull/14881) Refactor Cosmovisor to depend only on the `x/upgrade` module.
->>>>>>> b3724f1a
 
 ## v1.4.0 2022-10-23
 
