package main

import (
	"github.com/spf13/cobra"

	"cosmossdk.io/tools/cosmovisor"
)

func NewRootCmd() *cobra.Command {
	rootCmd := &cobra.Command{
		Use:   "cosmovisor",
		Short: "A process manager for Cosmos SDK application binaries.",
		Long:  GetHelpText(),
	}

	rootCmd.AddCommand(
		NewIntCmd(),
		runCmd,
		configCmd,
		NewVersionCmd(),
		NewAddUpgradeCmd(),
		NewShowUpgradeInfoCmd(),
<<<<<<< HEAD
		NewBatchAddUpgradeCmd(),
=======
		NewPrepareUpgradeCmd(),
>>>>>>> 90f362d7
	)

	rootCmd.PersistentFlags().StringP(cosmovisor.FlagCosmovisorConfig, "c", "", "path to cosmovisor config file")
	return rootCmd
}<|MERGE_RESOLUTION|>--- conflicted
+++ resolved
@@ -20,11 +20,8 @@
 		NewVersionCmd(),
 		NewAddUpgradeCmd(),
 		NewShowUpgradeInfoCmd(),
-<<<<<<< HEAD
 		NewBatchAddUpgradeCmd(),
-=======
 		NewPrepareUpgradeCmd(),
->>>>>>> 90f362d7
 	)
 
 	rootCmd.PersistentFlags().StringP(cosmovisor.FlagCosmovisorConfig, "c", "", "path to cosmovisor config file")
