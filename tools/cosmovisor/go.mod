module cosmossdk.io/tools/cosmovisor

go 1.19

require (
	github.com/cosmos/cosmos-sdk v0.46.0-beta2.0.20221027164535-be6b93d95c30
	github.com/hashicorp/go-getter v1.6.2
	github.com/otiai10/copy v1.9.0
	github.com/rs/zerolog v1.28.0
	github.com/spf13/cobra v1.6.1
	github.com/stretchr/testify v1.8.1
)

require (
	cloud.google.com/go v0.105.0 // indirect
	cloud.google.com/go/compute v1.12.1 // indirect
	cloud.google.com/go/compute/metadata v0.2.1 // indirect
	cloud.google.com/go/iam v0.7.0 // indirect
	cloud.google.com/go/storage v1.27.0 // indirect
	cosmossdk.io/errors v1.0.0-beta.7 // indirect
	cosmossdk.io/math v1.0.0-beta.3 // indirect
	filippo.io/edwards25519 v1.0.0-rc.1 // indirect
	github.com/99designs/go-keychain v0.0.0-20191008050251-8e49817e8af4 // indirect
	github.com/99designs/keyring v1.2.1 // indirect
	github.com/ChainSafe/go-schnorrkel v0.0.0-20200405005733-88cbf1b4c40d // indirect
	github.com/armon/go-metrics v0.4.1 // indirect
	github.com/aws/aws-sdk-go v1.40.45 // indirect
	github.com/beorn7/perks v1.0.1 // indirect
	github.com/bgentry/go-netrc v0.0.0-20140422174119-9fd32a8b3d3d // indirect
	github.com/bgentry/speakeasy v0.1.0 // indirect
	github.com/btcsuite/btcd v0.22.3 // indirect
	github.com/btcsuite/btcd/btcec/v2 v2.3.2 // indirect
	github.com/cespare/xxhash v1.1.0 // indirect
	github.com/cespare/xxhash/v2 v2.1.2 // indirect
	github.com/confio/ics23/go v0.7.0 // indirect
	github.com/cosmos/btcutil v1.0.4 // indirect
<<<<<<< HEAD
	github.com/cosmos/cosmos-proto v1.0.0-alpha9 // indirect
=======
	github.com/cosmos/cosmos-proto v1.0.0-beta.1 // indirect
>>>>>>> 4cfc79ad
	github.com/cosmos/go-bip39 v1.0.0 // indirect
	github.com/cosmos/gogoproto v1.4.3 // indirect
	github.com/cosmos/gorocksdb v1.2.0 // indirect
	github.com/cosmos/iavl v0.19.4 // indirect
	github.com/cosmos/ledger-cosmos-go v0.12.0 // indirect
	github.com/danieljoos/wincred v1.1.2 // indirect
	github.com/davecgh/go-spew v1.1.1 // indirect
	github.com/decred/dcrd/dcrec/secp256k1/v4 v4.1.0 // indirect
	github.com/dgraph-io/badger/v2 v2.2007.4 // indirect
	github.com/dgraph-io/ristretto v0.1.1 // indirect
	github.com/dgryski/go-farm v0.0.0-20200201041132-a6ae2369ad13 // indirect
	github.com/dustin/go-humanize v1.0.0 // indirect
	github.com/dvsekhvalnov/jose2go v1.5.0 // indirect
	github.com/fsnotify/fsnotify v1.6.0 // indirect
	github.com/go-kit/kit v0.12.0 // indirect
	github.com/go-kit/log v0.2.1 // indirect
	github.com/go-logfmt/logfmt v0.5.1 // indirect
	github.com/godbus/dbus v0.0.0-20190726142602-4481cbc300e2 // indirect
	github.com/gogo/protobuf v1.3.2 // indirect
	github.com/golang/glog v1.0.0 // indirect
	github.com/golang/groupcache v0.0.0-20210331224755-41bb18bfe9da // indirect
	github.com/golang/protobuf v1.5.2 // indirect
	github.com/golang/snappy v0.0.4 // indirect
	github.com/google/btree v1.1.2 // indirect
	github.com/google/go-cmp v0.5.9 // indirect
	github.com/google/uuid v1.3.0 // indirect
	github.com/googleapis/enterprise-certificate-proxy v0.2.0 // indirect
	github.com/googleapis/gax-go/v2 v2.6.0 // indirect
	github.com/gorilla/websocket v1.5.0 // indirect
	github.com/grpc-ecosystem/go-grpc-middleware v1.3.0 // indirect
	github.com/grpc-ecosystem/grpc-gateway v1.16.0 // indirect
	github.com/gsterjov/go-libsecret v0.0.0-20161001094733-a6f4afe4910c // indirect
	github.com/gtank/merlin v0.1.1 // indirect
	github.com/gtank/ristretto255 v0.1.2 // indirect
	github.com/hashicorp/go-cleanhttp v0.5.2 // indirect
	github.com/hashicorp/go-immutable-radix v1.3.1 // indirect
	github.com/hashicorp/go-safetemp v1.0.0 // indirect
	github.com/hashicorp/go-uuid v1.0.1 // indirect
	github.com/hashicorp/go-version v1.6.0 // indirect
	github.com/hashicorp/golang-lru v0.5.5-0.20210104140557-80c98217689d // indirect
	github.com/hashicorp/hcl v1.0.0 // indirect
	github.com/hdevalence/ed25519consensus v0.0.0-20220222234857-c00d1f31bab3 // indirect
	github.com/huandu/skiplist v1.2.0 // indirect
	github.com/inconshreveable/mousetrap v1.0.1 // indirect
	github.com/jmespath/go-jmespath v0.4.0 // indirect
	github.com/jmhodges/levigo v1.0.0 // indirect
	github.com/klauspost/compress v1.15.12 // indirect
	github.com/libp2p/go-buffer-pool v0.1.0 // indirect
	github.com/magiconair/properties v1.8.6 // indirect
	github.com/mattn/go-colorable v0.1.13 // indirect
	github.com/mattn/go-isatty v0.0.16 // indirect
	github.com/matttproud/golang_protobuf_extensions v1.0.2-0.20181231171920-c182affec369 // indirect
	github.com/mimoo/StrobeGo v0.0.0-20210601165009-122bf33a46e0 // indirect
	github.com/mitchellh/go-homedir v1.1.0 // indirect
	github.com/mitchellh/go-testing-interface v1.0.0 // indirect
	github.com/mitchellh/mapstructure v1.5.0 // indirect
	github.com/mtibben/percent v0.2.1 // indirect
	github.com/nxadm/tail v1.4.8 // indirect
	github.com/pelletier/go-toml v1.9.5 // indirect
	github.com/pelletier/go-toml/v2 v2.0.5 // indirect
	github.com/petermattis/goid v0.0.0-20180202154549-b0b1615b78e5 // indirect
	github.com/pkg/errors v0.9.1 // indirect
	github.com/pmezard/go-difflib v1.0.0 // indirect
	github.com/prometheus/client_golang v1.14.0 // indirect
	github.com/prometheus/client_model v0.3.0 // indirect
	github.com/prometheus/common v0.37.0 // indirect
	github.com/prometheus/procfs v0.8.0 // indirect
	github.com/rcrowley/go-metrics v0.0.0-20201227073835-cf1acfcdf475 // indirect
	github.com/rogpeppe/go-internal v1.8.1 // indirect
	github.com/sasha-s/go-deadlock v0.3.1 // indirect
	github.com/spf13/afero v1.9.2 // indirect
	github.com/spf13/cast v1.5.0 // indirect
	github.com/spf13/jwalterweatherman v1.1.0 // indirect
	github.com/spf13/pflag v1.0.5 // indirect
	github.com/spf13/viper v1.14.0 // indirect
	github.com/subosito/gotenv v1.4.1 // indirect
	github.com/syndtr/goleveldb v1.0.1-0.20210819022825-2ae1ddf74ef7 // indirect
	github.com/tendermint/btcd v0.1.1 // indirect
	github.com/tendermint/crypto v0.0.0-20191022145703-50d29ede1e15 // indirect
	github.com/tendermint/go-amino v0.16.0 // indirect
	github.com/tendermint/tendermint v0.37.0-rc1 // indirect
	github.com/tendermint/tm-db v0.6.7 // indirect
	github.com/ulikunitz/xz v0.5.8 // indirect
	github.com/zondax/hid v0.9.1 // indirect
	github.com/zondax/ledger-go v0.14.0 // indirect
	go.etcd.io/bbolt v1.3.6 // indirect
	go.opencensus.io v0.23.0 // indirect
	golang.org/x/crypto v0.3.0 // indirect
	golang.org/x/exp v0.0.0-20221019170559-20944726eadf // indirect
	golang.org/x/net v0.2.0 // indirect
	golang.org/x/oauth2 v0.0.0-20221014153046-6fdb5e3db783 // indirect
	golang.org/x/sys v0.2.0 // indirect
	golang.org/x/term v0.2.0 // indirect
	golang.org/x/text v0.4.0 // indirect
	golang.org/x/xerrors v0.0.0-20220907171357-04be3eba64a2 // indirect
	google.golang.org/api v0.102.0 // indirect
	google.golang.org/appengine v1.6.7 // indirect
	google.golang.org/genproto v0.0.0-20221118155620-16455021b5e6 // indirect
	google.golang.org/grpc v1.51.0 // indirect
	google.golang.org/protobuf v1.28.1 // indirect
	gopkg.in/check.v1 v1.0.0-20201130134442-10cb98267c6c // indirect
	gopkg.in/ini.v1 v1.67.0 // indirect
	gopkg.in/yaml.v2 v2.4.0 // indirect
	gopkg.in/yaml.v3 v3.0.1 // indirect
	pgregory.net/rapid v0.5.3 // indirect
	sigs.k8s.io/yaml v1.3.0 // indirect
)<|MERGE_RESOLUTION|>--- conflicted
+++ resolved
@@ -34,11 +34,7 @@
 	github.com/cespare/xxhash/v2 v2.1.2 // indirect
 	github.com/confio/ics23/go v0.7.0 // indirect
 	github.com/cosmos/btcutil v1.0.4 // indirect
-<<<<<<< HEAD
-	github.com/cosmos/cosmos-proto v1.0.0-alpha9 // indirect
-=======
 	github.com/cosmos/cosmos-proto v1.0.0-beta.1 // indirect
->>>>>>> 4cfc79ad
 	github.com/cosmos/go-bip39 v1.0.0 // indirect
 	github.com/cosmos/gogoproto v1.4.3 // indirect
 	github.com/cosmos/gorocksdb v1.2.0 // indirect
