module cosmossdk.io/tools/cosmovisor

go 1.19

require (
	cosmossdk.io/log v0.0.0-00010101000000-000000000000
	cosmossdk.io/x/upgrade v0.0.0-20230205135133-41a3dfeced29
	github.com/otiai10/copy v1.9.0
	github.com/rs/zerolog v1.29.0
	github.com/spf13/cobra v1.6.1
	github.com/stretchr/testify v1.8.1
)

require (
	cloud.google.com/go v0.105.0 // indirect
	cloud.google.com/go/compute v1.14.0 // indirect
	cloud.google.com/go/compute/metadata v0.2.3 // indirect
	cloud.google.com/go/iam v0.8.0 // indirect
	cloud.google.com/go/storage v1.27.0 // indirect
	cosmossdk.io/api v0.3.0 // indirect
	cosmossdk.io/collections v0.0.0-20230204135315-697871069999 // indirect
	cosmossdk.io/core v0.5.1 // indirect
	cosmossdk.io/depinject v1.0.0-alpha.3 // indirect
	cosmossdk.io/errors v1.0.0-beta.7 // indirect
	cosmossdk.io/math v1.0.0-beta.6 // indirect
	cosmossdk.io/store v0.0.0-20230206092147-e03195e4b8a7 // indirect
	filippo.io/edwards25519 v1.0.0-rc.1 // indirect
	github.com/99designs/go-keychain v0.0.0-20191008050251-8e49817e8af4 // indirect
	github.com/99designs/keyring v1.2.1 // indirect
	github.com/ChainSafe/go-schnorrkel v0.0.0-20200405005733-88cbf1b4c40d // indirect
	github.com/DataDog/zstd v1.5.2 // indirect
	github.com/armon/go-metrics v0.4.1 // indirect
	github.com/aws/aws-sdk-go v1.40.45 // indirect
	github.com/beorn7/perks v1.0.1 // indirect
	github.com/bgentry/go-netrc v0.0.0-20140422174119-9fd32a8b3d3d // indirect
	github.com/bgentry/speakeasy v0.1.1-0.20220910012023-760eaf8b6816 // indirect
	github.com/btcsuite/btcd/btcec/v2 v2.3.2 // indirect
	github.com/cenkalti/backoff/v4 v4.1.3 // indirect
	github.com/cespare/xxhash/v2 v2.2.0 // indirect
	github.com/cockroachdb/errors v1.9.1 // indirect
	github.com/cockroachdb/logtags v0.0.0-20230118201751-21c54148d20b // indirect
	github.com/cockroachdb/pebble v0.0.0-20230203182935-f2e58dc4a0e1 // indirect
	github.com/cockroachdb/redact v1.1.3 // indirect
	github.com/cometbft/cometbft v0.0.0-20230203130311-387422ac220d // indirect
	github.com/confio/ics23/go v0.9.0 // indirect
	github.com/cosmos/btcutil v1.0.5 // indirect
	github.com/cosmos/cosmos-db v1.0.0-rc.1 // indirect
	github.com/cosmos/cosmos-proto v1.0.0-beta.1 // indirect
	github.com/cosmos/cosmos-sdk v0.47.0-rc2 // indirect
	github.com/cosmos/go-bip39 v1.0.0 // indirect
	github.com/cosmos/gogogateway v1.2.0 // indirect
	github.com/cosmos/gogoproto v1.4.4 // indirect
	github.com/cosmos/iavl v0.20.0-alpha3 // indirect
	github.com/cosmos/ledger-cosmos-go v0.13.0 // indirect
	github.com/danieljoos/wincred v1.1.2 // indirect
	github.com/davecgh/go-spew v1.1.1 // indirect
	github.com/decred/dcrd/dcrec/secp256k1/v4 v4.1.0 // indirect
	github.com/desertbit/timer v0.0.0-20180107155436-c41aec40b27f // indirect
	github.com/dvsekhvalnov/jose2go v1.5.0 // indirect
	github.com/fatih/color v1.13.0 // indirect
	github.com/felixge/httpsnoop v1.0.2 // indirect
	github.com/fsnotify/fsnotify v1.6.0 // indirect
	github.com/getsentry/sentry-go v0.17.0 // indirect
	github.com/go-kit/kit v0.12.0 // indirect
	github.com/go-kit/log v0.2.1 // indirect
	github.com/go-logfmt/logfmt v0.6.0 // indirect
	github.com/godbus/dbus v0.0.0-20190726142602-4481cbc300e2 // indirect
	github.com/gogo/googleapis v1.4.1 // indirect
	github.com/gogo/protobuf v1.3.2 // indirect
	github.com/golang/groupcache v0.0.0-20210331224755-41bb18bfe9da // indirect
	github.com/golang/protobuf v1.5.2 // indirect
	github.com/golang/snappy v0.0.4 // indirect
	github.com/google/btree v1.1.2 // indirect
	github.com/google/go-cmp v0.5.9 // indirect
	github.com/google/uuid v1.3.0 // indirect
	github.com/googleapis/enterprise-certificate-proxy v0.2.1 // indirect
	github.com/googleapis/gax-go/v2 v2.7.0 // indirect
	github.com/gorilla/handlers v1.5.1 // indirect
	github.com/gorilla/mux v1.8.0 // indirect
	github.com/gorilla/websocket v1.5.0 // indirect
	github.com/grpc-ecosystem/go-grpc-middleware v1.3.0 // indirect
	github.com/grpc-ecosystem/grpc-gateway v1.16.0 // indirect
	github.com/gsterjov/go-libsecret v0.0.0-20161001094733-a6f4afe4910c // indirect
	github.com/gtank/merlin v0.1.1 // indirect
	github.com/gtank/ristretto255 v0.1.2 // indirect
	github.com/hashicorp/errwrap v1.1.0 // indirect
	github.com/hashicorp/go-cleanhttp v0.5.2 // indirect
	github.com/hashicorp/go-getter v1.6.2 // indirect
	github.com/hashicorp/go-hclog v1.2.0 // indirect
	github.com/hashicorp/go-immutable-radix v1.3.1 // indirect
	github.com/hashicorp/go-multierror v1.1.1 // indirect
	github.com/hashicorp/go-plugin v1.4.8 // indirect
	github.com/hashicorp/go-safetemp v1.0.0 // indirect
	github.com/hashicorp/go-version v1.6.0 // indirect
	github.com/hashicorp/golang-lru v0.5.5-0.20210104140557-80c98217689d // indirect
	github.com/hashicorp/hcl v1.0.0 // indirect
	github.com/hashicorp/yamux v0.0.0-20180604194846-3520598351bb // indirect
	github.com/hdevalence/ed25519consensus v0.0.0-20220222234857-c00d1f31bab3 // indirect
	github.com/huandu/skiplist v1.2.0 // indirect
	github.com/improbable-eng/grpc-web v0.15.0 // indirect
	github.com/inconshreveable/mousetrap v1.1.0 // indirect
	github.com/jmespath/go-jmespath v0.4.0 // indirect
	github.com/klauspost/compress v1.15.15 // indirect
	github.com/kr/pretty v0.3.1 // indirect
	github.com/kr/text v0.2.0 // indirect
	github.com/libp2p/go-buffer-pool v0.1.0 // indirect
	github.com/linxGnu/grocksdb v1.7.14 // indirect
	github.com/magiconair/properties v1.8.7 // indirect
	github.com/mattn/go-colorable v0.1.13 // indirect
	github.com/mattn/go-isatty v0.0.17 // indirect
	github.com/matttproud/golang_protobuf_extensions v1.0.4 // indirect
	github.com/mimoo/StrobeGo v0.0.0-20210601165009-122bf33a46e0 // indirect
	github.com/mitchellh/go-homedir v1.1.0 // indirect
	github.com/mitchellh/go-testing-interface v1.0.0 // indirect
	github.com/mitchellh/mapstructure v1.5.0 // indirect
	github.com/mtibben/percent v0.2.1 // indirect
	github.com/oklog/run v1.0.0 // indirect
	github.com/pelletier/go-toml/v2 v2.0.6 // indirect
	github.com/petermattis/goid v0.0.0-20221215004737-a150e88a970d // indirect
	github.com/pkg/errors v0.9.1 // indirect
	github.com/pmezard/go-difflib v1.0.0 // indirect
	github.com/prometheus/client_golang v1.14.0 // indirect
	github.com/prometheus/client_model v0.3.0 // indirect
	github.com/prometheus/common v0.39.0 // indirect
	github.com/prometheus/procfs v0.9.0 // indirect
	github.com/rcrowley/go-metrics v0.0.0-20201227073835-cf1acfcdf475 // indirect
	github.com/rogpeppe/go-internal v1.9.0 // indirect
	github.com/rs/cors v1.8.3 // indirect
	github.com/sasha-s/go-deadlock v0.3.1 // indirect
	github.com/spf13/afero v1.9.3 // indirect
	github.com/spf13/cast v1.5.0 // indirect
	github.com/spf13/jwalterweatherman v1.1.0 // indirect
	github.com/spf13/pflag v1.0.5 // indirect
	github.com/spf13/viper v1.15.0 // indirect
	github.com/subosito/gotenv v1.4.2 // indirect
	github.com/syndtr/goleveldb v1.0.1-0.20220721030215-126854af5e6d // indirect
	github.com/tendermint/go-amino v0.16.0 // indirect
	github.com/tidwall/btree v1.6.0 // indirect
	github.com/ulikunitz/xz v0.5.8 // indirect
	github.com/zondax/hid v0.9.1 // indirect
	github.com/zondax/ledger-go v0.14.1 // indirect
	go.opencensus.io v0.24.0 // indirect
	golang.org/x/crypto v0.5.0 // indirect
	golang.org/x/exp v0.0.0-20230203172020-98cc5a0785f9 // indirect
	golang.org/x/net v0.5.0 // indirect
	golang.org/x/oauth2 v0.3.0 // indirect
	golang.org/x/sys v0.4.0 // indirect
	golang.org/x/term v0.4.0 // indirect
	golang.org/x/text v0.6.0 // indirect
	golang.org/x/xerrors v0.0.0-20220907171357-04be3eba64a2 // indirect
	google.golang.org/api v0.107.0 // indirect
	google.golang.org/appengine v1.6.7 // indirect
	google.golang.org/genproto v0.0.0-20230202175211-008b39050e57 // indirect
	google.golang.org/grpc v1.52.3 // indirect
	google.golang.org/protobuf v1.28.2-0.20230206090356-358fe40267af // indirect
	gopkg.in/ini.v1 v1.67.0 // indirect
	gopkg.in/yaml.v2 v2.4.0 // indirect
	gopkg.in/yaml.v3 v3.0.1 // indirect
	gotest.tools/v3 v3.4.0 // indirect
	nhooyr.io/websocket v1.8.6 // indirect
	pgregory.net/rapid v0.5.5 // indirect
	sigs.k8s.io/yaml v1.3.0 // indirect
)

<<<<<<< HEAD
replace (
	cosmossdk.io/store => ../../store
=======
// Here are the short-lived replace of Comosivosr
// Replace here are pending PRs, or version to be tagged
replace (
	cosmossdk.io/log => ../../log
	// This can be removed when x/upgrade is bumped
>>>>>>> 21378e30
	github.com/cosmos/cosmos-sdk => ../..
)<|MERGE_RESOLUTION|>--- conflicted
+++ resolved
@@ -162,15 +162,12 @@
 	sigs.k8s.io/yaml v1.3.0 // indirect
 )
 
-<<<<<<< HEAD
-replace (
-	cosmossdk.io/store => ../../store
-=======
 // Here are the short-lived replace of Comosivosr
 // Replace here are pending PRs, or version to be tagged
 replace (
 	cosmossdk.io/log => ../../log
+	// This can be removed when https://github.com/cosmos/cosmos-sdk/pull/14207 is merged and /store is bumped
+	cosmossdk.io/store => ../../store
 	// This can be removed when x/upgrade is bumped
->>>>>>> 21378e30
 	github.com/cosmos/cosmos-sdk => ../..
 )