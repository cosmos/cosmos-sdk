module cosmossdk.io/tools/cosmovisor

go 1.23.5

require (
	cosmossdk.io/log v1.5.1
	cosmossdk.io/x/upgrade v0.1.4
	github.com/cometbft/cometbft v1.0.1
	github.com/cometbft/cometbft-db v1.0.4
	github.com/cosmos/cosmos-sdk v0.53.0
	github.com/fsnotify/fsnotify v1.9.0
	github.com/otiai10/copy v1.14.1
	github.com/pelletier/go-toml/v2 v2.2.4
	github.com/spf13/cobra v1.9.1
	github.com/spf13/viper v1.20.1
	github.com/stretchr/testify v1.10.0
	google.golang.org/grpc v1.72.0
)

require (
	cel.dev/expr v0.20.0 // indirect
	cloud.google.com/go v0.118.0 // indirect
	cloud.google.com/go/auth v0.14.1 // indirect
	cloud.google.com/go/auth/oauth2adapt v0.2.7 // indirect
	cloud.google.com/go/compute/metadata v0.6.0 // indirect
	cloud.google.com/go/iam v1.3.1 // indirect
	cloud.google.com/go/monitoring v1.22.1 // indirect
	cloud.google.com/go/storage v1.50.0 // indirect
	cosmossdk.io/api v0.9.2 // indirect
	cosmossdk.io/collections v1.2.0 // indirect
	cosmossdk.io/core v0.11.3 // indirect
	cosmossdk.io/depinject v1.2.0 // indirect
	cosmossdk.io/errors v1.0.2 // indirect
	cosmossdk.io/math v1.5.3 // indirect
	cosmossdk.io/schema v1.1.0 // indirect
	cosmossdk.io/store v1.1.2 // indirect
	cosmossdk.io/x/tx v0.14.0 // indirect
	filippo.io/edwards25519 v1.1.0 // indirect
	github.com/99designs/go-keychain v0.0.0-20191008050251-8e49817e8af4 // indirect
	github.com/99designs/keyring v1.2.2 // indirect
	github.com/DataDog/datadog-go v4.8.3+incompatible // indirect
	github.com/DataDog/zstd v1.5.7 // indirect
	github.com/GoogleCloudPlatform/opentelemetry-operations-go/detectors/gcp v1.26.0 // indirect
	github.com/GoogleCloudPlatform/opentelemetry-operations-go/exporter/metric v0.49.0 // indirect
	github.com/GoogleCloudPlatform/opentelemetry-operations-go/internal/resourcemapping v0.49.0 // indirect
	github.com/Microsoft/go-winio v0.6.2 // indirect
	github.com/aws/aws-sdk-go v1.55.5 // indirect
	github.com/beorn7/perks v1.0.1 // indirect
	github.com/bgentry/go-netrc v0.0.0-20140422174119-9fd32a8b3d3d // indirect
	github.com/bgentry/speakeasy v0.2.0 // indirect
	github.com/bytedance/sonic v1.13.2 // indirect
	github.com/bytedance/sonic/loader v0.2.4 // indirect
	github.com/cenkalti/backoff/v4 v4.3.0 // indirect
	github.com/cespare/xxhash/v2 v2.3.0 // indirect
	github.com/cloudwego/base64x v0.1.5 // indirect
	github.com/cncf/xds/go v0.0.0-20250121191232-2f005788dc42 // indirect
	github.com/cockroachdb/errors v1.12.0 // indirect
	github.com/cockroachdb/fifo v0.0.0-20240816210425-c5d0cb0b6fc0 // indirect
	github.com/cockroachdb/logtags v0.0.0-20241215232642-bb51bb14a506 // indirect
	github.com/cockroachdb/pebble v1.1.5 // indirect
	github.com/cockroachdb/redact v1.1.6 // indirect
	github.com/cockroachdb/tokenbucket v0.0.0-20230807174530-cc333fc44b06 // indirect
	github.com/cometbft/cometbft/api v1.0.0 // indirect
	github.com/cosmos/btcutil v1.0.5 // indirect
	github.com/cosmos/cosmos-db v1.1.1 // indirect
	github.com/cosmos/cosmos-proto v1.0.0-beta.5 // indirect
	github.com/cosmos/go-bip39 v1.0.0 // indirect
	github.com/cosmos/gogogateway v1.2.0 // indirect
	github.com/cosmos/gogoproto v1.7.0 // indirect
	github.com/cosmos/iavl v1.2.2 // indirect
	github.com/cosmos/ics23/go v0.11.0 // indirect
	github.com/cosmos/ledger-cosmos-go v0.14.0 // indirect
	github.com/danieljoos/wincred v1.2.1 // indirect
	github.com/davecgh/go-spew v1.1.2-0.20180830191138-d8f796af33cc // indirect
	github.com/decred/dcrd/dcrec/secp256k1/v4 v4.4.0 // indirect
	github.com/desertbit/timer v0.0.0-20180107155436-c41aec40b27f // indirect
	github.com/dgraph-io/badger/v4 v4.5.1 // indirect
	github.com/dgraph-io/ristretto/v2 v2.1.0 // indirect
	github.com/dustin/go-humanize v1.0.1 // indirect
	github.com/dvsekhvalnov/jose2go v1.7.0 // indirect
	github.com/emicklei/dot v1.6.2 // indirect
	github.com/envoyproxy/go-control-plane/envoy v1.32.4 // indirect
	github.com/envoyproxy/protoc-gen-validate v1.2.1 // indirect
	github.com/fatih/color v1.18.0 // indirect
	github.com/felixge/httpsnoop v1.0.4 // indirect
	github.com/getsentry/sentry-go v0.32.0 // indirect
	github.com/go-jose/go-jose/v4 v4.0.5 // indirect
	github.com/go-kit/log v0.2.1 // indirect
	github.com/go-logfmt/logfmt v0.6.0 // indirect
	github.com/go-logr/logr v1.4.2 // indirect
	github.com/go-logr/stdr v1.2.2 // indirect
	github.com/go-viper/mapstructure/v2 v2.2.1 // indirect
	github.com/godbus/dbus v0.0.0-20190726142602-4481cbc300e2 // indirect
	github.com/gogo/googleapis v1.4.1 // indirect
	github.com/gogo/protobuf v1.3.2 // indirect
	github.com/golang/groupcache v0.0.0-20241129210726-2c02b8208cf8 // indirect
	github.com/golang/protobuf v1.5.4 // indirect
	github.com/golang/snappy v0.0.4 // indirect
	github.com/google/btree v1.1.3 // indirect
	github.com/google/flatbuffers v25.1.24+incompatible // indirect
	github.com/google/go-cmp v0.7.0 // indirect
	github.com/google/orderedcode v0.0.1 // indirect
	github.com/google/s2a-go v0.1.9 // indirect
	github.com/google/uuid v1.6.0 // indirect
	github.com/googleapis/enterprise-certificate-proxy v0.3.4 // indirect
	github.com/googleapis/gax-go/v2 v2.14.1 // indirect
	github.com/gorilla/handlers v1.5.2 // indirect
	github.com/gorilla/mux v1.8.1 // indirect
	github.com/gorilla/websocket v1.5.3 // indirect
	github.com/grpc-ecosystem/go-grpc-middleware v1.4.0 // indirect
	github.com/grpc-ecosystem/grpc-gateway v1.16.0 // indirect
	github.com/gsterjov/go-libsecret v0.0.0-20161001094733-a6f4afe4910c // indirect
	github.com/hashicorp/go-cleanhttp v0.5.2 // indirect
	github.com/hashicorp/go-getter v1.7.8 // indirect
	github.com/hashicorp/go-hclog v1.6.3 // indirect
	github.com/hashicorp/go-immutable-radix v1.3.1 // indirect
	github.com/hashicorp/go-metrics v0.5.4 // indirect
	github.com/hashicorp/go-plugin v1.6.3 // indirect
	github.com/hashicorp/go-safetemp v1.0.0 // indirect
	github.com/hashicorp/go-version v1.7.0 // indirect
	github.com/hashicorp/golang-lru v1.0.2 // indirect
	github.com/hashicorp/golang-lru/v2 v2.0.7 // indirect
	github.com/hashicorp/yamux v0.1.2 // indirect
	github.com/hdevalence/ed25519consensus v0.2.0 // indirect
	github.com/huandu/skiplist v1.2.1 // indirect
	github.com/iancoleman/strcase v0.3.0 // indirect
	github.com/improbable-eng/grpc-web v0.15.0 // indirect
	github.com/inconshreveable/mousetrap v1.1.0 // indirect
	github.com/jmespath/go-jmespath v0.4.0 // indirect
	github.com/jmhodges/levigo v1.0.0 // indirect
	github.com/klauspost/compress v1.18.0 // indirect
	github.com/klauspost/cpuid/v2 v2.2.10 // indirect
	github.com/kr/pretty v0.3.1 // indirect
	github.com/kr/text v0.2.0 // indirect
	github.com/linxGnu/grocksdb v1.9.8 // indirect
	github.com/mattn/go-colorable v0.1.14 // indirect
	github.com/mattn/go-isatty v0.0.20 // indirect
	github.com/mitchellh/go-homedir v1.1.0 // indirect
	github.com/mitchellh/go-testing-interface v1.14.1 // indirect
	github.com/mtibben/percent v0.2.1 // indirect
	github.com/munnerz/goautoneg v0.0.0-20191010083416-a7dc8b61c822 // indirect
	github.com/oasisprotocol/curve25519-voi v0.0.0-20230904125328-1f23a7beb09a // indirect
	github.com/oklog/run v1.1.0 // indirect
	github.com/otiai10/mint v1.6.3 // indirect
	github.com/petermattis/goid v0.0.0-20240813172612-4fcff4a6cae7 // indirect
	github.com/pkg/errors v0.9.1 // indirect
	github.com/planetscale/vtprotobuf v0.6.1-0.20240319094008-0393e58bdf10 // indirect
	github.com/pmezard/go-difflib v1.0.1-0.20181226105442-5d4384ee4fb2 // indirect
	github.com/prometheus/client_golang v1.22.0 // indirect
	github.com/prometheus/client_model v0.6.1 // indirect
	github.com/prometheus/common v0.63.0 // indirect
	github.com/prometheus/procfs v0.15.1 // indirect
	github.com/rcrowley/go-metrics v0.0.0-20201227073835-cf1acfcdf475 // indirect
	github.com/rogpeppe/go-internal v1.14.1 // indirect
	github.com/rs/cors v1.11.1 // indirect
	github.com/rs/zerolog v1.34.0 // indirect
	github.com/sagikazarmark/locafero v0.7.0 // indirect
	github.com/sasha-s/go-deadlock v0.3.5 // indirect
	github.com/sourcegraph/conc v0.3.0 // indirect
	github.com/spf13/afero v1.12.0 // indirect
	github.com/spf13/cast v1.8.0 // indirect
	github.com/spf13/pflag v1.0.6 // indirect
	github.com/spiffe/go-spiffe/v2 v2.5.0 // indirect
	github.com/subosito/gotenv v1.6.0 // indirect
	github.com/supranational/blst v0.3.13 // indirect
	github.com/syndtr/goleveldb v1.0.1-0.20220721030215-126854af5e6d // indirect
	github.com/tendermint/go-amino v0.16.0 // indirect
	github.com/tidwall/btree v1.7.0 // indirect
	github.com/twitchyliquid64/golang-asm v0.15.1 // indirect
	github.com/ulikunitz/xz v0.5.12 // indirect
	github.com/zeebo/errs v1.4.0 // indirect
	github.com/zondax/hid v0.9.2 // indirect
	github.com/zondax/ledger-go v0.14.3 // indirect
	go.etcd.io/bbolt v1.4.0 // indirect
	go.opencensus.io v0.24.0 // indirect
	go.opentelemetry.io/auto/sdk v1.1.0 // indirect
	go.opentelemetry.io/contrib/detectors/gcp v1.34.0 // indirect
	go.opentelemetry.io/contrib/instrumentation/google.golang.org/grpc/otelgrpc v0.58.0 // indirect
	go.opentelemetry.io/contrib/instrumentation/net/http/otelhttp v0.58.0 // indirect
	go.opentelemetry.io/otel v1.34.0 // indirect
	go.opentelemetry.io/otel/metric v1.34.0 // indirect
	go.opentelemetry.io/otel/sdk v1.34.0 // indirect
	go.opentelemetry.io/otel/sdk/metric v1.34.0 // indirect
	go.opentelemetry.io/otel/trace v1.34.0 // indirect
	go.uber.org/multierr v1.11.0 // indirect
	golang.org/x/arch v0.15.0 // indirect
	golang.org/x/crypto v0.38.0 // indirect
	golang.org/x/exp v0.0.0-20250305212735-054e65f0b394 // indirect
	golang.org/x/net v0.39.0 // indirect
	golang.org/x/oauth2 v0.27.0 // indirect
	golang.org/x/sync v0.14.0 // indirect
<<<<<<< HEAD
	golang.org/x/sys v0.32.0 // indirect
	golang.org/x/term v0.31.0 // indirect
	golang.org/x/text v0.24.0 // indirect
	golang.org/x/time v0.10.0 // indirect
	google.golang.org/api v0.222.0 // indirect
=======
	golang.org/x/sys v0.33.0 // indirect
	golang.org/x/term v0.32.0 // indirect
	golang.org/x/text v0.25.0 // indirect
	golang.org/x/time v0.9.0 // indirect
	google.golang.org/api v0.216.0 // indirect
>>>>>>> 4a4cc474
	google.golang.org/genproto v0.0.0-20250106144421-5f5ef82da422 // indirect
	google.golang.org/genproto/googleapis/api v0.0.0-20250324211829-b45e905df463 // indirect
	google.golang.org/genproto/googleapis/rpc v0.0.0-20250422160041-2d3770c4ea7f // indirect
	google.golang.org/protobuf v1.36.6 // indirect
	gopkg.in/yaml.v3 v3.0.1 // indirect
	gotest.tools/v3 v3.5.2 // indirect
	nhooyr.io/websocket v1.8.11 // indirect
	pgregory.net/rapid v1.2.0 // indirect
	sigs.k8s.io/yaml v1.4.0 // indirect
)

// Replace all unreleased direct deps upgraded to comet v1
replace (
	cosmossdk.io/x/upgrade => ../../x/upgrade
	github.com/cosmos/cosmos-sdk => ../..
)

// Replace all unreleased indirect deps upgraded to comet v1
replace (
	cosmossdk.io/api => ../../api
	cosmossdk.io/core => ../../core
	cosmossdk.io/store => ../../store
	cosmossdk.io/x/tx => ../../x/tx
)<|MERGE_RESOLUTION|>--- conflicted
+++ resolved
@@ -189,19 +189,11 @@
 	golang.org/x/net v0.39.0 // indirect
 	golang.org/x/oauth2 v0.27.0 // indirect
 	golang.org/x/sync v0.14.0 // indirect
-<<<<<<< HEAD
-	golang.org/x/sys v0.32.0 // indirect
-	golang.org/x/term v0.31.0 // indirect
-	golang.org/x/text v0.24.0 // indirect
-	golang.org/x/time v0.10.0 // indirect
-	google.golang.org/api v0.222.0 // indirect
-=======
 	golang.org/x/sys v0.33.0 // indirect
 	golang.org/x/term v0.32.0 // indirect
 	golang.org/x/text v0.25.0 // indirect
-	golang.org/x/time v0.9.0 // indirect
-	google.golang.org/api v0.216.0 // indirect
->>>>>>> 4a4cc474
+	golang.org/x/time v0.10.0 // indirect
+	google.golang.org/api v0.222.0 // indirect
 	google.golang.org/genproto v0.0.0-20250106144421-5f5ef82da422 // indirect
 	google.golang.org/genproto/googleapis/api v0.0.0-20250324211829-b45e905df463 // indirect
 	google.golang.org/genproto/googleapis/rpc v0.0.0-20250422160041-2d3770c4ea7f // indirect
