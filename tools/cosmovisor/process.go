package cosmovisor

import (
	"encoding/json"
	"fmt"
	"io"
	"os"
	"os/exec"
	"os/signal"
	"path/filepath"
	"strconv"
	"strings"
	"syscall"
	"time"

	"github.com/otiai10/copy"

	"cosmossdk.io/log"
	"cosmossdk.io/x/upgrade/plan"
	upgradetypes "cosmossdk.io/x/upgrade/types"
)

type Launcher struct {
	logger log.Logger
	cfg    *Config
	fw     *fileWatcher
}

func NewLauncher(logger log.Logger, cfg *Config) (Launcher, error) {
	fw, err := newUpgradeFileWatcher(cfg, logger)
	if err != nil {
		return Launcher{}, err
	}

	return Launcher{logger: logger, cfg: cfg, fw: fw}, nil
}

// Run launches the app in a subprocess and returns when the subprocess (app)
// exits (either when it dies, or *after* a successful upgrade.) and upgrade finished.
// Returns true if the upgrade request was detected and the upgrade process started.
func (l Launcher) Run(args []string, stdout, stderr io.Writer) (bool, error) {
	bin, err := l.cfg.CurrentBin()
	if err != nil {
		return false, fmt.Errorf("error creating symlink to genesis: %w", err)
	}

	if err := plan.EnsureBinary(bin); err != nil {
		return false, fmt.Errorf("current binary is invalid: %w", err)
	}

	l.logger.Info("running app", "path", bin, "args", args)
	cmd := exec.Command(bin, args...)
	cmd.Stdout = stdout
	cmd.Stderr = stderr
	if err := cmd.Start(); err != nil {
		return false, fmt.Errorf("launching process %s %s failed: %w", bin, strings.Join(args, " "), err)
	}

	sigs := make(chan os.Signal, 1)
	signal.Notify(sigs, syscall.SIGQUIT, syscall.SIGTERM)
	go func() {
		sig := <-sigs
		if err := cmd.Process.Signal(sig); err != nil {
			l.logger.Error("terminated", "error", err, "bin", bin)
			os.Exit(1)
		}
	}()

	if needsUpdate, err := l.WaitForUpgradeOrExit(cmd); err != nil || !needsUpdate {
		return false, err
	}

	if !IsSkipUpgradeHeight(args, l.fw.currentInfo) {
		l.cfg.WaitRestartDelay()

		if err := l.doBackup(); err != nil {
			return false, err
		}

<<<<<<< HEAD
		if err := UpgradeBinary(l.logger, l.cfg, l.fw.currentInfo); err != nil {
=======
		if err := l.doCustomPreUpgrade(); err != nil {
			return false, err
		}

		if err := UpgradeBinary(log.NewCustomLogger(*l.logger), l.cfg, l.fw.currentInfo); err != nil {
>>>>>>> 1fd25ac4
			return false, err
		}

		if err = l.doPreUpgrade(); err != nil {
			return false, err
		}

		return true, nil
	}

	return false, nil
}

// WaitForUpgradeOrExit checks upgrade plan file created by the app.
// When it returns, the process (app) is finished.
//
// It returns (true, nil) if an upgrade should be initiated (and we killed the process)
// It returns (false, err) if the process died by itself
// It returns (false, nil) if the process exited normally without triggering an upgrade. This is very unlikely
// to happen with "start" but may happen with short-lived commands like `simd export ...`
func (l Launcher) WaitForUpgradeOrExit(cmd *exec.Cmd) (bool, error) {
	currentUpgrade, err := l.cfg.UpgradeInfo()
	if err != nil {
		// upgrade info not found do nothing
		currentUpgrade = upgradetypes.Plan{}
	}

	cmdDone := make(chan error)
	go func() {
		cmdDone <- cmd.Wait()
	}()

	select {
	case <-l.fw.MonitorUpdate(currentUpgrade):
		// upgrade - kill the process and restart
		l.logger.Info("daemon shutting down in an attempt to restart")
		_ = cmd.Process.Kill()
	case err := <-cmdDone:
		l.fw.Stop()
		// no error -> command exits normally (eg. short command like `gaiad version`)
		if err == nil {
			return false, nil
		}
		// the app x/upgrade causes a panic and the app can die before the filwatcher finds the
		// update, so we need to recheck update-info file.
		if !l.fw.CheckUpdate(currentUpgrade) {
			return false, err
		}
	}
	return true, nil
}

func (l Launcher) doBackup() error {
	// take backup if `UNSAFE_SKIP_BACKUP` is not set.
	if !l.cfg.UnsafeSkipBackup {
		// check if upgrade-info.json is not empty.
		var uInfo upgradetypes.Plan
		upgradeInfoFile, err := os.ReadFile(filepath.Join(l.cfg.Home, "data", "upgrade-info.json"))
		if err != nil {
			return fmt.Errorf("error while reading upgrade-info.json: %w", err)
		}

		if err = json.Unmarshal(upgradeInfoFile, &uInfo); err != nil {
			return err
		}

		if uInfo.Name == "" {
			return fmt.Errorf("upgrade-info.json is empty")
		}

		// a destination directory, Format YYYY-MM-DD
		st := time.Now()
		stStr := fmt.Sprintf("%d-%d-%d", st.Year(), st.Month(), st.Day())
		dst := filepath.Join(l.cfg.DataBackupPath, fmt.Sprintf("data"+"-backup-%s", stStr))

		l.logger.Info("starting to take backup of data directory", "backup start time", st)

		// copy the $DAEMON_HOME/data to a backup dir
		if err = copy.Copy(filepath.Join(l.cfg.Home, "data"), dst); err != nil {
			return fmt.Errorf("error while taking data backup: %w", err)
		}

		// backup is done, lets check endtime to calculate total time taken for backup process
		et := time.Now()
		l.logger.Info("backup completed", "backup saved at", dst, "backup completion time", et, "time taken to complete backup", et.Sub(st))
	}

	return nil
}

func (l Launcher) doCustomPreUpgrade() error {
	if l.cfg.CustomPreupgrade == "" {
		return nil
	}

	// check if upgrade-info.json is not empty.
	var uInfo upgradetypes.Plan
	upgradeInfoFile, err := os.ReadFile(l.cfg.UpgradeInfoFilePath())
	if err != nil {
		return fmt.Errorf("error while reading upgrade-info.json: %w", err)
	}

	if err = json.Unmarshal(upgradeInfoFile, &uInfo); err != nil {
		return err
	}

	if err = uInfo.ValidateBasic(); err != nil {
		return fmt.Errorf("invalid upgrade plan: %w", err)
	}

	// check if preupgradeFile is executable file
	preupgradeFile := filepath.Join(l.cfg.Home, "cosmovisor", l.cfg.CustomPreupgrade)
	l.logger.Info().Str("Looking for COSMOVISOR_CUSTOM_PREUPGRADE file ", preupgradeFile)
	info, err := os.Stat(preupgradeFile)
	if err != nil {
		l.logger.Error().Str("file", preupgradeFile).Msg("COSMOVISOR_CUSTOM_PREUPGRADE file missing")
		return err
	}
	if !info.Mode().IsRegular() {
		_, f := filepath.Split(preupgradeFile)
		return fmt.Errorf("COSMOVISOR_CUSTOM_PREUPGRADE: %s is not a regular file", f)
	}

	// Set the execute bit for only the current user
	// Given:  Current user - Group - Everyone
	//       0o     RWX     - RWX   - RWX
	oldMode := info.Mode().Perm()
	newMode := oldMode | 0o100
	if oldMode != newMode {
		if err := os.Chmod(preupgradeFile, newMode); err != nil {
			l.logger.Info().Msg("COSMOVISOR_CUSTOM_PREUPGRADE could not add execute permission")
			return fmt.Errorf("COSMOVISOR_CUSTOM_PREUPGRADE could not add execute permission")
		}
	}

	// Run preupgradeFile
	cmd := exec.Command(preupgradeFile, uInfo.Name, fmt.Sprintf("%d", uInfo.Height))
	cmd.Dir = l.cfg.Home
	result, err := cmd.Output()
	if err != nil {
		return err
	}

	l.logger.Info().Str("command", preupgradeFile).Str("argv1", uInfo.Name).Str("argv2", fmt.Sprintf("%d", uInfo.Height)).Bytes("result", result).Msg("COSMOVISOR_CUSTOM_PREUPGRADE result")

	return nil
}

// doPreUpgrade runs the pre-upgrade command defined by the application and handles respective error codes.
// cfg contains the cosmovisor config from env var.
// doPreUpgrade runs the new APP binary in order to process the upgrade (post-upgrade for cosmovisor).
func (l *Launcher) doPreUpgrade() error {
	counter := 0
	for {
		if counter > l.cfg.PreupgradeMaxRetries {
			return fmt.Errorf("pre-upgrade command failed. reached max attempt of retries - %d", l.cfg.PreupgradeMaxRetries)
		}

		if err := l.executePreUpgradeCmd(); err != nil {
			counter++

			switch err.(*exec.ExitError).ProcessState.ExitCode() {
			case 1:
				l.logger.Info("pre-upgrade command does not exist. continuing the upgrade.")
				return nil
			case 30:
				return fmt.Errorf("pre-upgrade command failed : %w", err)
			case 31:
				l.logger.Error("pre-upgrade command failed. retrying", "error", err, "attempt", counter)
				continue
			}
		}

		l.logger.Info("pre-upgrade successful. continuing the upgrade.")
		return nil
	}
}

// executePreUpgradeCmd runs the pre-upgrade command defined by the application
// cfg contains the cosmovisor config from the env vars
func (l *Launcher) executePreUpgradeCmd() error {
	bin, err := l.cfg.CurrentBin()
	if err != nil {
		return fmt.Errorf("error while getting current binary path: %w", err)
	}

	result, err := exec.Command(bin, "pre-upgrade").Output()
	if err != nil {
		return err
	}

	l.logger.Info("pre-upgrade result", "result", result)
	return nil
}

// IsSkipUpgradeHeight checks if pre-upgrade script must be run.
// If the height in the upgrade plan matches any of the heights provided in --unsafe-skip-upgrades, the script is not run.
func IsSkipUpgradeHeight(args []string, upgradeInfo upgradetypes.Plan) bool {
	skipUpgradeHeights := UpgradeSkipHeights(args)
	for _, h := range skipUpgradeHeights {
		if h == int(upgradeInfo.Height) {
			return true
		}
	}
	return false
}

// UpgradeSkipHeights gets all the heights provided when
// simd start --unsafe-skip-upgrades <height1> <optional_height_2> ... <optional_height_N>
func UpgradeSkipHeights(args []string) []int {
	var heights []int
	for i, arg := range args {
		if arg == fmt.Sprintf("--%s", FlagSkipUpgradeHeight) {
			j := i + 1

			for j < len(args) {
				tArg := args[j]
				if strings.HasPrefix(tArg, "-") {
					break
				}
				h, err := strconv.Atoi(tArg)
				if err == nil {
					heights = append(heights, h)
				}
				j++
			}

			break
		}
	}
	return heights
}<|MERGE_RESOLUTION|>--- conflicted
+++ resolved
@@ -77,15 +77,11 @@
 			return false, err
 		}
 
-<<<<<<< HEAD
+		if err := l.doCustomPreUpgrade(); err != nil {
+			return false, err
+		}
+
 		if err := UpgradeBinary(l.logger, l.cfg, l.fw.currentInfo); err != nil {
-=======
-		if err := l.doCustomPreUpgrade(); err != nil {
-			return false, err
-		}
-
-		if err := UpgradeBinary(log.NewCustomLogger(*l.logger), l.cfg, l.fw.currentInfo); err != nil {
->>>>>>> 1fd25ac4
 			return false, err
 		}
 
@@ -198,10 +194,10 @@
 
 	// check if preupgradeFile is executable file
 	preupgradeFile := filepath.Join(l.cfg.Home, "cosmovisor", l.cfg.CustomPreupgrade)
-	l.logger.Info().Str("Looking for COSMOVISOR_CUSTOM_PREUPGRADE file ", preupgradeFile)
+	l.logger.Info("looking for COSMOVISOR_CUSTOM_PREUPGRADE file", "file", preupgradeFile)
 	info, err := os.Stat(preupgradeFile)
 	if err != nil {
-		l.logger.Error().Str("file", preupgradeFile).Msg("COSMOVISOR_CUSTOM_PREUPGRADE file missing")
+		l.logger.Error("COSMOVISOR_CUSTOM_PREUPGRADE file missing", "file", preupgradeFile)
 		return err
 	}
 	if !info.Mode().IsRegular() {
@@ -216,7 +212,7 @@
 	newMode := oldMode | 0o100
 	if oldMode != newMode {
 		if err := os.Chmod(preupgradeFile, newMode); err != nil {
-			l.logger.Info().Msg("COSMOVISOR_CUSTOM_PREUPGRADE could not add execute permission")
+			l.logger.Info("COSMOVISOR_CUSTOM_PREUPGRADE could not add execute permission")
 			return fmt.Errorf("COSMOVISOR_CUSTOM_PREUPGRADE could not add execute permission")
 		}
 	}
@@ -229,7 +225,7 @@
 		return err
 	}
 
-	l.logger.Info().Str("command", preupgradeFile).Str("argv1", uInfo.Name).Str("argv2", fmt.Sprintf("%d", uInfo.Height)).Bytes("result", result).Msg("COSMOVISOR_CUSTOM_PREUPGRADE result")
+	l.logger.Info("COSMOVISOR_CUSTOM_PREUPGRADE result", "command", preupgradeFile, "argv1", uInfo.Name, "argv2", fmt.Sprintf("%d", uInfo.Height), "result", result)
 
 	return nil
 }
