--- conflicted
+++ resolved
@@ -29,11 +29,6 @@
 // and args are passed through
 func TestLaunchProcess(t *testing.T) {
 	// binaries from testdata/validate directory
-<<<<<<< HEAD
-	home := copyTestData(t, "validate")
-	dataPath := filepath.Join(home, "data")
-	cfg := &cosmovisor.Config{Home: home, Name: "dummyd", DataPath: dataPath, PollInterval: 15, UnsafeSkipBackup: true}
-=======
 	cfg := prepareConfig(
 		t,
 		fmt.Sprintf("%s/%s", workDir, "testdata/validate"),
@@ -44,7 +39,6 @@
 		},
 	)
 
->>>>>>> 606544c7
 	logger := log.NewTestLogger(t).With(log.ModuleKey, "cosmosvisor")
 
 	// should run the genesis binary and produce expected output
@@ -98,11 +92,6 @@
 // TestPlanDisableRecase will test upgrades without lower case plan names
 func TestPlanDisableRecase(t *testing.T) {
 	// binaries from testdata/validate directory
-<<<<<<< HEAD
-	home := copyTestData(t, "norecase")
-	dataPath := filepath.Join(home, "data")
-	cfg := &cosmovisor.Config{Home: home, Name: "dummyd", DataPath: dataPath, PollInterval: 20, UnsafeSkipBackup: true, DisableRecase: true}
-=======
 	cfg := prepareConfig(
 		t,
 		fmt.Sprintf("%s/%s", workDir, "testdata/norecase"),
@@ -114,7 +103,6 @@
 		},
 	)
 
->>>>>>> 606544c7
 	logger := log.NewTestLogger(t).With(log.ModuleKey, "cosmosvisor")
 
 	// should run the genesis binary and produce expected output
@@ -165,11 +153,6 @@
 
 func TestLaunchProcessWithRestartDelay(t *testing.T) {
 	// binaries from testdata/validate directory
-<<<<<<< HEAD
-	home := copyTestData(t, "validate")
-	dataPath := filepath.Join(home, "data")
-	cfg := &cosmovisor.Config{Home: home, Name: "dummyd", DataPath: dataPath, RestartDelay: 5 * time.Second, PollInterval: 20, UnsafeSkipBackup: true}
-=======
 	cfg := prepareConfig(
 		t,
 		fmt.Sprintf("%s/%s", workDir, "testdata/validate"),
@@ -181,7 +164,6 @@
 		},
 	)
 
->>>>>>> 606544c7
 	logger := log.NewTestLogger(t).With(log.ModuleKey, "cosmosvisor")
 
 	// should run the genesis binary and produce expected output
@@ -214,11 +196,6 @@
 // TestPlanShutdownGrace will test upgrades without lower case plan names
 func TestPlanShutdownGrace(t *testing.T) {
 	// binaries from testdata/validate directory
-<<<<<<< HEAD
-	home := copyTestData(t, "dontdie")
-	dataPath := filepath.Join(home, "data")
-	cfg := &cosmovisor.Config{Home: home, Name: "dummyd", DataPath: dataPath, PollInterval: 15, UnsafeSkipBackup: true, ShutdownGrace: 2 * time.Second}
-=======
 	cfg := prepareConfig(
 		t,
 		fmt.Sprintf("%s/%s", workDir, "testdata/dontdie"),
@@ -230,7 +207,6 @@
 		},
 	)
 
->>>>>>> 606544c7
 	logger := log.NewTestLogger(t).With(log.ModuleKey, "cosmosvisor")
 
 	// should run the genesis binary and produce expected output
@@ -284,11 +260,6 @@
 	// genesis -> chain2-zip_bin
 	// chain2-zip_bin -> ref_to_chain3-zip_dir.json = (json for the next download instructions) -> chain3-zip_dir
 	// chain3-zip_dir - doesn't upgrade
-<<<<<<< HEAD
-	home := copyTestData(t, "download")
-	dataPath := filepath.Join(home, "data")
-	cfg := &cosmovisor.Config{Home: home, Name: "autod", DataPath: dataPath, AllowDownloadBinaries: true, PollInterval: 100, UnsafeSkipBackup: true}
-=======
 	cfg := prepareConfig(
 		t,
 		fmt.Sprintf("%s/%s", workDir, "testdata/download"),
@@ -300,7 +271,6 @@
 		},
 	)
 
->>>>>>> 606544c7
 	logger := log.NewTestLogger(t).With(log.ModuleKey, "cosmovisor")
 	upgradeFilename := cfg.UpgradeInfoFilePath()
 
@@ -371,19 +341,6 @@
 	// genesis -> chain2-zip_bin
 	// chain2-zip_bin -> ref_to_chain3-zip_dir.json = (json for the next download instructions) -> chain3-zip_dir
 	// chain3-zip_dir - doesn't upgrade
-<<<<<<< HEAD
-	home := copyTestData(t, "download")
-	dataPath := filepath.Join(home, "data")
-	cfg := &cosmovisor.Config{
-		Home:                  home,
-		Name:                  "autod",
-		DataPath:              dataPath,
-		AllowDownloadBinaries: true,
-		PollInterval:          100,
-		UnsafeSkipBackup:      true,
-		CustomPreUpgrade:      "missing.sh",
-	}
-=======
 	cfg := prepareConfig(
 		t,
 		fmt.Sprintf("%s/%s", workDir, "testdata/download"),
@@ -396,7 +353,6 @@
 		},
 	)
 
->>>>>>> 606544c7
 	logger := log.NewTestLogger(t).With(log.ModuleKey, "cosmovisor")
 	upgradeFilename := cfg.UpgradeInfoFilePath()
 
@@ -427,19 +383,6 @@
 	// genesis -> chain2-zip_bin
 	// chain2-zip_bin -> ref_to_chain3-zip_dir.json = (json for the next download instructions) -> chain3-zip_dir
 	// chain3-zip_dir - doesn't upgrade
-<<<<<<< HEAD
-	home := copyTestData(t, "download")
-	dataPath := filepath.Join(home, "data")
-	cfg := &cosmovisor.Config{
-		Home:                  home,
-		Name:                  "autod",
-		DataPath:              dataPath,
-		AllowDownloadBinaries: true,
-		PollInterval:          100,
-		UnsafeSkipBackup:      true,
-		CustomPreUpgrade:      "preupgrade.sh",
-	}
-=======
 	cfg := prepareConfig(
 		t,
 		fmt.Sprintf("%s/%s", workDir, "testdata/download"),
@@ -452,7 +395,6 @@
 		},
 	)
 
->>>>>>> 606544c7
 	buf := newBuffer() // inspect output using buf.String()
 	logger := log.NewLogger(buf).With(log.ModuleKey, "cosmovisor")
 	upgradeFilename := cfg.UpgradeInfoFilePath()
@@ -527,9 +469,18 @@
 // the custom path should be provided as an absolute path to the configs
 func TestPlanCustomDataLocation(t *testing.T) {
 	// binaries from testdata/validate directory
-	home := copyTestData(t, "custom-data-path")
-	dataPath := filepath.Join(home, "custom-location/data")
-	cfg := &cosmovisor.Config{Home: home, Name: "dummyd", DataPath: dataPath, PollInterval: 20, UnsafeSkipBackup: true}
+
+	cfg := prepareConfig(
+		t,
+		fmt.Sprintf("%s/%s", workDir, "testdata/custom-data-path"),
+		cosmovisor.Config{
+			Name:                  "autod",
+			AllowDownloadBinaries: true,
+			PollInterval:          100,
+			UnsafeSkipBackup:      true,
+		},
+	)
+
 	logger := log.NewTestLogger(t).With(log.ModuleKey, "cosmosvisor")
 
 	// should run the genesis binary and produce expected output
@@ -537,8 +488,10 @@
 	stdout, stderr := newBuffer(), newBuffer()
 	currentBin, err := cfg.CurrentBin()
 	require.NoError(t, err)
-	require.Equal(t, cfg.GenesisBin(), currentBin)
-
+
+	rPath, err := filepath.EvalSymlinks(cfg.GenesisBin())
+	require.NoError(t, err)
+	require.Equal(t, rPath, currentBin)
 	launcher, err := cosmovisor.NewLauncher(logger, cfg)
 	require.NoError(t, err)
 
