//go:build linux
// +build linux

package cosmovisor_test

import (
	"bytes"
	"fmt"
	"io/fs"
	"path/filepath"
	"sync"
	"testing"
	"time"

	"github.com/stretchr/testify/require"
	"github.com/stretchr/testify/suite"

	"cosmossdk.io/log"
	"cosmossdk.io/tools/cosmovisor"
	upgradetypes "cosmossdk.io/x/upgrade/types"
)

type processTestSuite struct {
	suite.Suite
}

func TestProcessTestSuite(t *testing.T) {
	suite.Run(t, new(processTestSuite))
}

// TestLaunchProcess will try running the script a few times and watch upgrades work properly
// and args are passed through
func (s *processTestSuite) TestLaunchProcess() {
	// binaries from testdata/validate directory
	require := s.Require()
	home := copyTestData(s.T(), "validate")
	cfg := &cosmovisor.Config{Home: home, Name: "dummyd", PollInterval: 20, UnsafeSkipBackup: true}
	logger := log.NewTestLogger(s.T()).With(log.ModuleKey, "cosmosvisor")

	// should run the genesis binary and produce expected output
	stdout, stderr := newBuffer(), newBuffer()
	currentBin, err := cfg.CurrentBin()
	require.NoError(err)
	require.Equal(cfg.GenesisBin(), currentBin)

	launcher, err := cosmovisor.NewLauncher(logger, cfg)
	require.NoError(err)

	upgradeFile := cfg.UpgradeInfoFilePath()

	args := []string{"foo", "bar", "1234", upgradeFile}
	doUpgrade, err := launcher.Run(args, stdout, stderr)
	require.NoError(err)
	require.True(doUpgrade)
	require.Equal("", stderr.String())
	require.Equal(fmt.Sprintf("Genesis foo bar 1234 %s\nUPGRADE \"chain2\" NEEDED at height: 49: {}\n", upgradeFile), stdout.String())

	// ensure this is upgraded now and produces new output
	currentBin, err = cfg.CurrentBin()
	require.NoError(err)

	require.Equal(cfg.UpgradeBin("chain2"), currentBin)
	args = []string{"second", "run", "--verbose"}
	stdout.Reset()
	stderr.Reset()

	doUpgrade, err = launcher.Run(args, stdout, stderr)
	require.NoError(err)
	require.False(doUpgrade)
	require.Equal("", stderr.String())
	require.Equal("Chain 2 is live!\nArgs: second run --verbose\nFinished successfully\n", stdout.String())

	// ended without other upgrade
	require.Equal(cfg.UpgradeBin("chain2"), currentBin)
}

func (s *processTestSuite) TestLaunchProcessWithRestartDelay() {
	// binaries from testdata/validate directory
	require := s.Require()
	home := copyTestData(s.T(), "validate")
	cfg := &cosmovisor.Config{Home: home, Name: "dummyd", RestartDelay: 5 * time.Second, PollInterval: 20, UnsafeSkipBackup: true}
	logger := log.NewTestLogger(s.T()).With(log.ModuleKey, "cosmosvisor")

	// should run the genesis binary and produce expected output
	stdout, stderr := newBuffer(), newBuffer()
	currentBin, err := cfg.CurrentBin()
	require.NoError(err)
	require.Equal(cfg.GenesisBin(), currentBin)

	launcher, err := cosmovisor.NewLauncher(logger, cfg)
	require.NoError(err)

	upgradeFile := cfg.UpgradeInfoFilePath()

	start := time.Now()

	doUpgrade, err := launcher.Run([]string{"foo", "bar", "1234", upgradeFile}, stdout, stderr)
	require.NoError(err)
	require.True(doUpgrade)

	// may not be the best way but the fastest way to check we meet the delay
	// in addition to comparing both the runtime of this test and TestLaunchProcess in addition
	if time.Since(start) < cfg.RestartDelay {
		require.FailNow("restart delay not met")
	}
}

// TestLaunchProcess will try running the script a few times and watch upgrades work properly
// and args are passed through
func (s *processTestSuite) TestLaunchProcessWithDownloads() {
	// test case upgrade path (binaries from testdata/download directory):
	// genesis -> chain2-zip_bin
	// chain2-zip_bin -> ref_to_chain3-zip_dir.json = (json for the next download instructions) -> chain3-zip_dir
	// chain3-zip_dir - doesn't upgrade
	require := s.Require()
	home := copyTestData(s.T(), "download")
	cfg := &cosmovisor.Config{Home: home, Name: "autod", AllowDownloadBinaries: true, PollInterval: 100, UnsafeSkipBackup: true}
<<<<<<< HEAD
	logger := log.NewLogger(os.Stdout, log.ColorOption(false)).With(log.ModuleKey, "cosmovisor")
=======
	buf := newBuffer() // inspect output using buf.String()
	logger := log.NewLogger(buf).With(log.ModuleKey, "cosmovisor")
>>>>>>> 1fd25ac4
	upgradeFilename := cfg.UpgradeInfoFilePath()

	// should run the genesis binary and produce expected output
	currentBin, err := cfg.CurrentBin()
	require.NoError(err)
	require.Equal(cfg.GenesisBin(), currentBin)

	launcher, err := cosmovisor.NewLauncher(logger, cfg)
	require.NoError(err)

	stdout, stderr := newBuffer(), newBuffer()
	args := []string{"some", "args", upgradeFilename}
	doUpgrade, err := launcher.Run(args, stdout, stderr)
	require.NoError(err)
	require.True(doUpgrade)
	require.Equal("", stderr.String())
	require.Equal("Genesis autod. Args: some args "+upgradeFilename+"\n"+`ERROR: UPGRADE "chain2" NEEDED at height: 49: zip_binary`+"\n", stdout.String())
	currentBin, err = cfg.CurrentBin()
	require.NoError(err)
	require.Equal(cfg.UpgradeBin("chain2"), currentBin)

	// start chain2
	stdout.Reset()
	stderr.Reset()
	args = []string{"run", "--fast", upgradeFilename}
	doUpgrade, err = launcher.Run(args, stdout, stderr)
	require.NoError(err)

	require.Equal("", stderr.String())
	require.Equal("Chain 2 from zipped binary\nArgs: run --fast "+upgradeFilename+"\n"+`ERROR: UPGRADE "chain3" NEEDED at height: 936: ref_to_chain3-zip_dir.json module=main`+"\n", stdout.String())
	// ended with one more upgrade
	require.True(doUpgrade)
	currentBin, err = cfg.CurrentBin()
	require.NoError(err)
	require.Equal(cfg.UpgradeBin("chain3"), currentBin)

	// run the last chain
	args = []string{"end", "--halt", upgradeFilename}
	stdout.Reset()
	stderr.Reset()
	doUpgrade, err = launcher.Run(args, stdout, stderr)
	require.NoError(err)
	require.False(doUpgrade)
	require.Equal("", stderr.String())
	require.Equal("Chain 3 from zipped directory\nArgs: end --halt "+upgradeFilename+"\n", stdout.String())

	// and this doesn't upgrade
	currentBin, err = cfg.CurrentBin()
	require.NoError(err)
	require.Equal(cfg.UpgradeBin("chain3"), currentBin)
}

// TestCustomPreupgrade will try running the script a few times and watch upgrades work properly
// and args are passed through
func (s *processTestSuite) TestLaunchProcessWithDownloadsAndMissingPreupgrade() {
	// test case upgrade path (binaries from testdata/download directory):
	// genesis -> chain2-zip_bin
	// chain2-zip_bin -> ref_to_chain3-zip_dir.json = (json for the next download instructions) -> chain3-zip_dir
	// chain3-zip_dir - doesn't upgrade
	require := s.Require()
	home := copyTestData(s.T(), "download")
	cfg := &cosmovisor.Config{
		Home: home, Name: "autod",
		AllowDownloadBinaries: true,
		PollInterval:          100,
		UnsafeSkipBackup:      true,
		CustomPreupgrade:      "missing.sh",
	}
	buf := newBuffer() // inspect output using buf.String()
	logger := log.NewLogger(buf).With(log.ModuleKey, "cosmovisor")
	upgradeFilename := cfg.UpgradeInfoFilePath()

	// should run the genesis binary and produce expected output
	currentBin, err := cfg.CurrentBin()
	require.NoError(err)
	require.Equal(cfg.GenesisBin(), currentBin)
	launcher, err := cosmovisor.NewLauncher(logger, cfg)
	require.NoError(err)

	// Missing Preupgrade Script
	stdout, stderr := newBuffer(), newBuffer()
	args := []string{"some", "args", upgradeFilename}
	_, err = launcher.Run(args, stdout, stderr)

	require.ErrorContains(err, "missing.sh")
	require.ErrorIs(err, fs.ErrNotExist)
}

// TestCustomPreupgrade will try running the script a few times and watch upgrades work properly
// and args are passed through
func (s *processTestSuite) TestLaunchProcessWithDownloadsAndPreupgrade() {
	// test case upgrade path (binaries from testdata/download directory):
	// genesis -> chain2-zip_bin
	// chain2-zip_bin -> ref_to_chain3-zip_dir.json = (json for the next download instructions) -> chain3-zip_dir
	// chain3-zip_dir - doesn't upgrade
	require := s.Require()
	home := copyTestData(s.T(), "download")
	cfg := &cosmovisor.Config{
		Home:                  home,
		Name:                  "autod",
		AllowDownloadBinaries: true,
		PollInterval:          100,
		UnsafeSkipBackup:      true,
		CustomPreupgrade:      "preupgrade.sh",
	}
	buf := newBuffer() // inspect output using buf.String()
	logger := log.NewLogger(buf).With(log.ModuleKey, "cosmovisor")
	upgradeFilename := cfg.UpgradeInfoFilePath()

	// should run the genesis binary and produce expected output
	currentBin, err := cfg.CurrentBin()
	require.NoError(err)
	require.Equal(cfg.GenesisBin(), currentBin)
	launcher, err := cosmovisor.NewLauncher(logger, cfg)
	require.NoError(err)

	stdout, stderr := newBuffer(), newBuffer()
	args := []string{"some", "args", upgradeFilename}
	doUpgrade, err := launcher.Run(args, stdout, stderr)

	require.NoError(err)
	require.True(doUpgrade)
	require.Equal("", stderr.String())
	require.Equal("Genesis autod. Args: some args "+upgradeFilename+"\n"+`ERROR: UPGRADE "chain2" NEEDED at height: 49: zip_binary`+"\n", stdout.String())
	currentBin, err = cfg.CurrentBin()
	require.NoError(err)
	require.Equal(cfg.UpgradeBin("chain2"), currentBin)

	// should have preupgrade.sh results
	require.FileExists(filepath.Join(home, "upgrade_name_chain2_height_49"))

	// start chain2
	stdout.Reset()
	stderr.Reset()
	args = []string{"run", "--fast", upgradeFilename}
	doUpgrade, err = launcher.Run(args, stdout, stderr)
	require.NoError(err)

	require.Equal("", stderr.String())
	require.Equal("Chain 2 from zipped binary\nArgs: run --fast "+upgradeFilename+"\n"+`ERROR: UPGRADE "chain3" NEEDED at height: 936: ref_to_chain3-zip_dir.json module=main`+"\n", stdout.String())
	// ended with one more upgrade
	require.True(doUpgrade)
	currentBin, err = cfg.CurrentBin()
	require.NoError(err)
	require.Equal(cfg.UpgradeBin("chain3"), currentBin)

	// should have preupgrade.sh results
	require.FileExists(filepath.Join(home, "upgrade_name_chain3_height_936"))

	// run the last chain
	args = []string{"end", "--halt", upgradeFilename}
	stdout.Reset()
	stderr.Reset()
	doUpgrade, err = launcher.Run(args, stdout, stderr)
	require.NoError(err)
	require.False(doUpgrade)
	require.Equal("", stderr.String())
	require.Equal("Chain 3 from zipped directory\nArgs: end --halt "+upgradeFilename+"\n", stdout.String())

	// and this doesn't upgrade
	currentBin, err = cfg.CurrentBin()
	require.NoError(err)
	require.Equal(cfg.UpgradeBin("chain3"), currentBin)
}

// TestSkipUpgrade tests heights that are identified to be skipped and return if upgrade height matches the skip heights
func TestSkipUpgrade(t *testing.T) {
	cases := []struct {
		args        []string
		upgradeInfo upgradetypes.Plan
		expectRes   bool
	}{{
		args:        []string{"appb", "start", "--unsafe-skip-upgrades"},
		upgradeInfo: upgradetypes.Plan{Name: "upgrade1", Info: "some info", Height: 123},
		expectRes:   false,
	}, {
		args:        []string{"appb", "start", "--unsafe-skip-upgrades", "--abcd"},
		upgradeInfo: upgradetypes.Plan{Name: "upgrade1", Info: "some info", Height: 123},
		expectRes:   false,
	}, {
		args:        []string{"appb", "start", "--unsafe-skip-upgrades", "10", "--abcd"},
		upgradeInfo: upgradetypes.Plan{Name: "upgrade1", Info: "some info", Height: 11},
		expectRes:   false,
	}, {
		args:        []string{"appb", "start", "--unsafe-skip-upgrades", "10", "20", "--abcd"},
		upgradeInfo: upgradetypes.Plan{Name: "upgrade1", Info: "some info", Height: 20},
		expectRes:   true,
	}, {
		args:        []string{"appb", "start", "--unsafe-skip-upgrades", "10", "20", "--abcd", "34"},
		upgradeInfo: upgradetypes.Plan{Name: "upgrade1", Info: "some info", Height: 34},
		expectRes:   false,
	}}

	for i := range cases {
		tc := cases[i]
		require := require.New(t)
		h := cosmovisor.IsSkipUpgradeHeight(tc.args, tc.upgradeInfo)
		require.Equal(h, tc.expectRes)
	}
}

// TestUpgradeSkipHeights tests if correct skip upgrade heights are identified from the cli args
func TestUpgradeSkipHeights(t *testing.T) {
	cases := []struct {
		args      []string
		expectRes []int
	}{{
		args:      []string{},
		expectRes: nil,
	}, {
		args:      []string{"appb", "start"},
		expectRes: nil,
	}, {
		args:      []string{"appb", "start", "--unsafe-skip-upgrades"},
		expectRes: nil,
	}, {
		args:      []string{"appb", "start", "--unsafe-skip-upgrades", "--abcd"},
		expectRes: nil,
	}, {
		args:      []string{"appb", "start", "--unsafe-skip-upgrades", "10", "--abcd"},
		expectRes: []int{10},
	}, {
		args:      []string{"appb", "start", "--unsafe-skip-upgrades", "10", "20", "--abcd"},
		expectRes: []int{10, 20},
	}, {
		args:      []string{"appb", "start", "--unsafe-skip-upgrades", "10", "20", "--abcd", "34"},
		expectRes: []int{10, 20},
	}, {
		args:      []string{"appb", "start", "--unsafe-skip-upgrades", "10", "as", "20", "--abcd"},
		expectRes: []int{10, 20},
	}}

	for i := range cases {
		tc := cases[i]
		require := require.New(t)
		h := cosmovisor.UpgradeSkipHeights(tc.args)
		require.Equal(h, tc.expectRes)
	}
}

// buffer is a thread safe bytes buffer
type buffer struct {
	b bytes.Buffer
	m sync.Mutex
}

func newBuffer() *buffer {
	return &buffer{}
}

func (b *buffer) Write(bz []byte) (int, error) {
	b.m.Lock()
	defer b.m.Unlock()
	return b.b.Write(bz)
}

func (b *buffer) String() string {
	b.m.Lock()
	defer b.m.Unlock()
	return b.b.String()
}

func (b *buffer) Reset() {
	b.m.Lock()
	defer b.m.Unlock()
	b.b.Reset()
}<|MERGE_RESOLUTION|>--- conflicted
+++ resolved
@@ -6,6 +6,7 @@
 import (
 	"bytes"
 	"fmt"
+	"io"
 	"io/fs"
 	"path/filepath"
 	"sync"
@@ -115,12 +116,7 @@
 	require := s.Require()
 	home := copyTestData(s.T(), "download")
 	cfg := &cosmovisor.Config{Home: home, Name: "autod", AllowDownloadBinaries: true, PollInterval: 100, UnsafeSkipBackup: true}
-<<<<<<< HEAD
-	logger := log.NewLogger(os.Stdout, log.ColorOption(false)).With(log.ModuleKey, "cosmovisor")
-=======
-	buf := newBuffer() // inspect output using buf.String()
-	logger := log.NewLogger(buf).With(log.ModuleKey, "cosmovisor")
->>>>>>> 1fd25ac4
+	logger := log.NewLogger(io.Discard, log.ColorOption(false)).With(log.ModuleKey, "cosmovisor")
 	upgradeFilename := cfg.UpgradeInfoFilePath()
 
 	// should run the genesis binary and produce expected output
@@ -189,8 +185,7 @@
 		UnsafeSkipBackup:      true,
 		CustomPreupgrade:      "missing.sh",
 	}
-	buf := newBuffer() // inspect output using buf.String()
-	logger := log.NewLogger(buf).With(log.ModuleKey, "cosmovisor")
+	logger := log.NewLogger(io.Discard).With(log.ModuleKey, "cosmovisor")
 	upgradeFilename := cfg.UpgradeInfoFilePath()
 
 	// should run the genesis binary and produce expected output
