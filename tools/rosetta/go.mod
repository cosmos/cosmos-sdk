--- conflicted
+++ resolved
@@ -18,11 +18,7 @@
 
 require (
 	cosmossdk.io/api v0.4.0 // indirect
-<<<<<<< HEAD
-	cosmossdk.io/collections v0.0.0-20230411101845-3d1a0b8840e4 // indirect
-=======
 	cosmossdk.io/collections v0.1.0 // indirect
->>>>>>> a934ad68
 	cosmossdk.io/core v0.6.1 // indirect
 	cosmossdk.io/depinject v1.0.0-alpha.3 // indirect
 	cosmossdk.io/errors v1.0.0-beta.7 // indirect
