module cosmossdk.io/tools/rosetta

go 1.19

require (
	cosmossdk.io/log v0.0.0-20230219145338-9553bf1eec78
	cosmossdk.io/math v1.0.0-beta.6.0.20230216172121-959ce49135e4
	github.com/coinbase/rosetta-sdk-go/types v1.0.0
	github.com/cometbft/cometbft v0.0.0-20230203130311-387422ac220d
	github.com/cosmos/cosmos-sdk v0.46.0-beta2.0.20230205135133-41a3dfeced29
	github.com/cosmos/rosetta-sdk-go v0.10.0
	github.com/decred/dcrd/dcrec/secp256k1/v4 v4.1.0
	github.com/rs/zerolog v1.29.0
	github.com/spf13/cobra v1.6.1
	github.com/spf13/pflag v1.0.5
	github.com/stretchr/testify v1.8.1
	google.golang.org/grpc v1.53.0
)

require (
	cosmossdk.io/api v0.3.1 // indirect
	cosmossdk.io/collections v0.0.0-20230214153846-b6c6e4e99177 // indirect
	cosmossdk.io/core v0.5.1 // indirect
	cosmossdk.io/depinject v1.0.0-alpha.3 // indirect
	cosmossdk.io/errors v1.0.0-beta.7 // indirect
	cosmossdk.io/store v0.0.0-20230206092147-e03195e4b8a7 // indirect
	cosmossdk.io/x/tx v0.2.0 // indirect
	filippo.io/edwards25519 v1.0.0-rc.1 // indirect
	github.com/99designs/go-keychain v0.0.0-20191008050251-8e49817e8af4 // indirect
	github.com/99designs/keyring v1.2.1 // indirect
	github.com/ChainSafe/go-schnorrkel v0.0.0-20200405005733-88cbf1b4c40d // indirect
	github.com/DataDog/zstd v1.5.2 // indirect
	github.com/armon/go-metrics v0.4.1 // indirect
	github.com/beorn7/perks v1.0.1 // indirect
	github.com/bgentry/speakeasy v0.1.1-0.20220910012023-760eaf8b6816 // indirect
	github.com/btcsuite/btcd/btcec/v2 v2.3.2 // indirect
	github.com/cenkalti/backoff/v4 v4.1.3 // indirect
	github.com/cespare/xxhash/v2 v2.2.0 // indirect
	github.com/cockroachdb/errors v1.9.1 // indirect
	github.com/cockroachdb/logtags v0.0.0-20230118201751-21c54148d20b // indirect
	github.com/cockroachdb/pebble v0.0.0-20230217215838-f01d8eff3f8b // indirect
	github.com/cockroachdb/redact v1.1.3 // indirect
	github.com/confio/ics23/go v0.9.0 // indirect
	github.com/cosmos/btcutil v1.0.5 // indirect
	github.com/cosmos/cosmos-db v1.0.0-rc.1 // indirect
	github.com/cosmos/cosmos-proto v1.0.0-beta.2 // indirect
	github.com/cosmos/go-bip39 v1.0.0 // indirect
	github.com/cosmos/gogogateway v1.2.0 // indirect
	github.com/cosmos/gogoproto v1.4.6 // indirect
	github.com/cosmos/iavl v0.21.0-alpha.1 // indirect
	github.com/cosmos/ledger-cosmos-go v0.13.0 // indirect
	github.com/danieljoos/wincred v1.1.2 // indirect
	github.com/davecgh/go-spew v1.1.1 // indirect
	github.com/desertbit/timer v0.0.0-20180107155436-c41aec40b27f // indirect
	github.com/dvsekhvalnov/jose2go v1.5.0 // indirect
	github.com/fatih/color v1.13.0 // indirect
	github.com/felixge/httpsnoop v1.0.2 // indirect
	github.com/fsnotify/fsnotify v1.6.0 // indirect
	github.com/getsentry/sentry-go v0.18.0 // indirect
	github.com/go-kit/kit v0.12.0 // indirect
	github.com/go-kit/log v0.2.1 // indirect
	github.com/go-logfmt/logfmt v0.6.0 // indirect
	github.com/godbus/dbus v0.0.0-20190726142602-4481cbc300e2 // indirect
	github.com/gogo/googleapis v1.4.1 // indirect
	github.com/gogo/protobuf v1.3.2 // indirect
	github.com/golang/protobuf v1.5.2 // indirect
	github.com/golang/snappy v0.0.4 // indirect
	github.com/google/btree v1.1.2 // indirect
	github.com/google/go-cmp v0.5.9 // indirect
	github.com/gorilla/handlers v1.5.1 // indirect
	github.com/gorilla/mux v1.8.0 // indirect
	github.com/gorilla/websocket v1.5.0 // indirect
	github.com/grpc-ecosystem/go-grpc-middleware v1.3.0 // indirect
	github.com/grpc-ecosystem/grpc-gateway v1.16.0 // indirect
	github.com/gsterjov/go-libsecret v0.0.0-20161001094733-a6f4afe4910c // indirect
	github.com/gtank/merlin v0.1.1 // indirect
	github.com/gtank/ristretto255 v0.1.2 // indirect
	github.com/hashicorp/errwrap v1.1.0 // indirect
	github.com/hashicorp/go-hclog v1.2.0 // indirect
	github.com/hashicorp/go-immutable-radix v1.3.1 // indirect
	github.com/hashicorp/go-multierror v1.1.1 // indirect
	github.com/hashicorp/go-plugin v1.4.8 // indirect
	github.com/hashicorp/golang-lru v0.5.5-0.20210104140557-80c98217689d // indirect
	github.com/hashicorp/hcl v1.0.0 // indirect
	github.com/hashicorp/yamux v0.0.0-20180604194846-3520598351bb // indirect
	github.com/hdevalence/ed25519consensus v0.0.0-20220222234857-c00d1f31bab3 // indirect
	github.com/huandu/skiplist v1.2.0 // indirect
	github.com/improbable-eng/grpc-web v0.15.0 // indirect
	github.com/inconshreveable/mousetrap v1.1.0 // indirect
	github.com/json-iterator/go v1.1.12 // indirect
	github.com/klauspost/compress v1.15.15 // indirect
	github.com/kr/pretty v0.3.1 // indirect
	github.com/kr/text v0.2.0 // indirect
	github.com/libp2p/go-buffer-pool v0.1.0 // indirect
	github.com/linxGnu/grocksdb v1.7.14 // indirect
	github.com/magiconair/properties v1.8.7 // indirect
	github.com/mattn/go-colorable v0.1.13 // indirect
	github.com/mattn/go-isatty v0.0.17 // indirect
	github.com/matttproud/golang_protobuf_extensions v1.0.4 // indirect
	github.com/mimoo/StrobeGo v0.0.0-20210601165009-122bf33a46e0 // indirect
	github.com/mitchellh/go-testing-interface v1.0.0 // indirect
	github.com/mitchellh/mapstructure v1.5.0 // indirect
	github.com/modern-go/concurrent v0.0.0-20180306012644-bacd9c7ef1dd // indirect
	github.com/modern-go/reflect2 v1.0.2 // indirect
	github.com/mtibben/percent v0.2.1 // indirect
	github.com/oklog/run v1.0.0 // indirect
	github.com/pelletier/go-toml/v2 v2.0.6 // indirect
	github.com/petermattis/goid v0.0.0-20221215004737-a150e88a970d // indirect
	github.com/pkg/errors v0.9.1 // indirect
	github.com/pmezard/go-difflib v1.0.0 // indirect
	github.com/prometheus/client_golang v1.14.0 // indirect
	github.com/prometheus/client_model v0.3.0 // indirect
	github.com/prometheus/common v0.40.0 // indirect
	github.com/prometheus/procfs v0.9.0 // indirect
	github.com/rcrowley/go-metrics v0.0.0-20201227073835-cf1acfcdf475 // indirect
	github.com/rogpeppe/go-internal v1.9.0 // indirect
	github.com/rs/cors v1.8.3 // indirect
	github.com/sasha-s/go-deadlock v0.3.1 // indirect
	github.com/spf13/afero v1.9.3 // indirect
	github.com/spf13/cast v1.5.0 // indirect
	github.com/spf13/jwalterweatherman v1.1.0 // indirect
	github.com/spf13/viper v1.15.0 // indirect
	github.com/subosito/gotenv v1.4.2 // indirect
	github.com/syndtr/goleveldb v1.0.1-0.20220721030215-126854af5e6d // indirect
	github.com/tendermint/go-amino v0.16.0 // indirect
	github.com/tidwall/btree v1.6.0 // indirect
	github.com/zondax/hid v0.9.1 // indirect
	github.com/zondax/ledger-go v0.14.1 // indirect
	golang.org/x/crypto v0.6.0 // indirect
	golang.org/x/exp v0.0.0-20230213192124-5e25df0256eb // indirect
	golang.org/x/net v0.7.0 // indirect
	golang.org/x/sys v0.5.0 // indirect
	golang.org/x/term v0.5.0 // indirect
	golang.org/x/text v0.7.0 // indirect
	google.golang.org/genproto v0.0.0-20230202175211-008b39050e57 // indirect
	google.golang.org/protobuf v1.28.2-0.20230208135220-49eaa78c6c9c // indirect
	gopkg.in/ini.v1 v1.67.0 // indirect
	gopkg.in/yaml.v2 v2.4.0 // indirect
	gopkg.in/yaml.v3 v3.0.1 // indirect
	gotest.tools/v3 v3.4.0 // indirect
	nhooyr.io/websocket v1.8.6 // indirect
	pgregory.net/rapid v0.5.5 // indirect
	sigs.k8s.io/yaml v1.3.0 // indirect
)

// Here are the short-lived replace of Rosetta
// Replace here are pending PRs, or version to be tagged
<<<<<<< HEAD
replace (
	cosmossdk.io/log => ../../log
	// This can be removed when https://github.com/cosmos/cosmos-sdk/pull/14207 is merged and /store is bumped
	cosmossdk.io/store => ../../store
	// TODO use instead a tagged version of the SDK (with CometBFT) when available
	github.com/cosmos/cosmos-sdk => ../..
)
=======
// TODO use instead a tagged version of the SDK (with CometBFT) when available
replace github.com/cosmos/cosmos-sdk => ../..
>>>>>>> 9569b349
<|MERGE_RESOLUTION|>--- conflicted
+++ resolved
@@ -145,15 +145,9 @@
 
 // Here are the short-lived replace of Rosetta
 // Replace here are pending PRs, or version to be tagged
-<<<<<<< HEAD
 replace (
-	cosmossdk.io/log => ../../log
 	// This can be removed when https://github.com/cosmos/cosmos-sdk/pull/14207 is merged and /store is bumped
 	cosmossdk.io/store => ../../store
 	// TODO use instead a tagged version of the SDK (with CometBFT) when available
 	github.com/cosmos/cosmos-sdk => ../..
-)
-=======
-// TODO use instead a tagged version of the SDK (with CometBFT) when available
-replace github.com/cosmos/cosmos-sdk => ../..
->>>>>>> 9569b349
+)