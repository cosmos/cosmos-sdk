module cosmossdk.io/tx

go 1.19

require (
	cosmossdk.io/api v0.2.2
<<<<<<< HEAD
	cosmossdk.io/core v0.3.1
=======
	cosmossdk.io/core v0.3.2
>>>>>>> 2d606d4b
	cosmossdk.io/math v1.0.0-beta.3
	github.com/cosmos/cosmos-proto v1.0.0-alpha8
	github.com/stretchr/testify v1.8.1
	google.golang.org/protobuf v1.28.1
)

require (
	github.com/cosmos/gogoproto v1.4.2 // indirect
	github.com/davecgh/go-spew v1.1.1 // indirect
	github.com/golang/protobuf v1.5.2 // indirect
	github.com/pmezard/go-difflib v1.0.0 // indirect
	golang.org/x/net v0.0.0-20221017152216-f25eb7ecb193 // indirect
	golang.org/x/sys v0.0.0-20221013171732-95e765b1cc43 // indirect
	golang.org/x/text v0.3.8 // indirect
	google.golang.org/genproto v0.0.0-20221014213838-99cd37c6964a // indirect
	google.golang.org/grpc v1.50.1 // indirect
	gopkg.in/yaml.v3 v3.0.1 // indirect
)

// temporary until we tag a new go module
replace (
	cosmossdk.io/core => ../core
	cosmossdk.io/math => ../math
)<|MERGE_RESOLUTION|>--- conflicted
+++ resolved
@@ -4,11 +4,7 @@
 
 require (
 	cosmossdk.io/api v0.2.2
-<<<<<<< HEAD
-	cosmossdk.io/core v0.3.1
-=======
 	cosmossdk.io/core v0.3.2
->>>>>>> 2d606d4b
 	cosmossdk.io/math v1.0.0-beta.3
 	github.com/cosmos/cosmos-proto v1.0.0-alpha8
 	github.com/stretchr/testify v1.8.1
