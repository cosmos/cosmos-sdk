--- conflicted
+++ resolved
@@ -13,11 +13,6 @@
 require (
 	github.com/cosmos/gogoproto v1.4.1 // indirect
 	github.com/davecgh/go-spew v1.1.1 // indirect
-<<<<<<< HEAD
-	github.com/gogo/protobuf v1.3.2 // indirect
-	github.com/golang/protobuf v1.5.2 // indirect
-=======
->>>>>>> 9dacaa4a
 	github.com/kr/pretty v0.3.0 // indirect
 	github.com/pmezard/go-difflib v1.0.0 // indirect
 	github.com/rogpeppe/go-internal v1.8.1 // indirect
