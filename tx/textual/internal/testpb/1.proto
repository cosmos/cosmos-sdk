--- conflicted
+++ resolved
@@ -12,21 +12,6 @@
 // A is used for testing value renderers.
 message A {
   // Fields that are parseable by SIGN_MODE_TEXTUAL.
-<<<<<<< HEAD
-  uint32 UINT32 = 1;
-  uint64 UINT64 = 2;
-  int32 INT32 = 3;
-  int64 INT64 = 4;
-  string SDKINT = 5 [(cosmos_proto.scalar) = "cosmos.Int"];
-  string SDKDEC = 6 [(cosmos_proto.scalar) = "cosmos.Dec"];
-  cosmos.base.v1beta1.Coin COIN = 7;
-  repeated cosmos.base.v1beta1.Coin COINS = 8;
-  bytes BYTES = 9;
-  google.protobuf.Timestamp TIMESTAMP = 10;
-  google.protobuf.Duration DURATION = 11;
-  ExternalEnum ENUM = 12;
-  google.protobuf.Any ANY = 13;
-=======
   uint32                   UINT32             = 1;
   uint64                   UINT64             = 2;
   int32                    INT32              = 3;
@@ -40,7 +25,6 @@
   google.protobuf.Duration          DURATION  = 11;
   ExternalEnum                      ENUM      = 12;
   google.protobuf.Any               ANY       = 13;
->>>>>>> a8987fdd
 
   // Fields that are not handled by SIGN_MODE_TEXTUAL.
   sint32 SINT32 = 101;
@@ -84,15 +68,9 @@
     Five = 1;
   }
 
-<<<<<<< HEAD
-  ExternalEnum ee = 1;
-  Internal_Enum ie = 2;
-  BallotOption option = 3;
-=======
   ExternalEnum  ee     = 1;
   Internal_Enum ie     = 2;
   BallotOption  option = 3;
->>>>>>> a8987fdd
 }
 
 enum BallotOption {
