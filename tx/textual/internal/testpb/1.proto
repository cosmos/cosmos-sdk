syntax = "proto3";

option go_package = "cosmossdk.io/tx/textual/internal/testpb";

import "google/protobuf/descriptor.proto";
import "google/protobuf/timestamp.proto";
import "cosmos_proto/cosmos.proto";
import "cosmos/base/v1beta1/coin.proto";

enum Enumeration {
  One = 0;
  Two = 1;
}

// A is used for testing value renderers. 
message A {
<<<<<<< HEAD
  uint32                   UINT32             = 1;
  uint64                   UINT64             = 2;
  int32                    INT32              = 3;
  int64                    INT64              = 4;
  string                   SDKINT             = 5 [(cosmos_proto.scalar) = "cosmos.Int"];
  string                   SDKDEC             = 6 [(cosmos_proto.scalar) = "cosmos.Dec"];
  cosmos.base.v1beta1.Coin COIN               = 7;
  repeated cosmos.base.v1beta1.Coin COINS     = 8;
  bytes                             BYTES     = 9;
  google.protobuf.Timestamp         TIMESTAMP = 10;
}
=======
  // Fields that are parseable by SIGN_MODE_TEXTUAL.
  uint32                   UINT32         = 1;
  uint64                   UINT64         = 2;
  int32                    INT32          = 3;
  int64                    INT64          = 4;
  string                   SDKINT         = 5 [(cosmos_proto.scalar) = "cosmos.Int"];
  string                   SDKDEC         = 6 [(cosmos_proto.scalar) = "cosmos.Dec"];
  cosmos.base.v1beta1.Coin COIN           = 7;
  repeated cosmos.base.v1beta1.Coin COINS = 8;
  bytes                             BYTES = 9;
  google.protobuf.Timestamp    TIMESTAMP = 10;
>>>>>>> c297caa6

  // Fields that are not handled by SIGN_MODE_TEXTUAL.
  sint32         SINT32   = 101;
  sint64         SINT64   = 102;
  sfixed32       SFIXED32 = 105;
  fixed32        FIXED32  = 106;
  float          FLOAT    = 107;
  sfixed64       SFIXED64 = 108;
  fixed64        FIXED64  = 109;
  double         DOUBLE   = 110;
  map<string, A> MAP      = 111;
}<|MERGE_RESOLUTION|>--- conflicted
+++ resolved
@@ -14,19 +14,6 @@
 
 // A is used for testing value renderers. 
 message A {
-<<<<<<< HEAD
-  uint32                   UINT32             = 1;
-  uint64                   UINT64             = 2;
-  int32                    INT32              = 3;
-  int64                    INT64              = 4;
-  string                   SDKINT             = 5 [(cosmos_proto.scalar) = "cosmos.Int"];
-  string                   SDKDEC             = 6 [(cosmos_proto.scalar) = "cosmos.Dec"];
-  cosmos.base.v1beta1.Coin COIN               = 7;
-  repeated cosmos.base.v1beta1.Coin COINS     = 8;
-  bytes                             BYTES     = 9;
-  google.protobuf.Timestamp         TIMESTAMP = 10;
-}
-=======
   // Fields that are parseable by SIGN_MODE_TEXTUAL.
   uint32                   UINT32         = 1;
   uint64                   UINT64         = 2;
@@ -38,7 +25,6 @@
   repeated cosmos.base.v1beta1.Coin COINS = 8;
   bytes                             BYTES = 9;
   google.protobuf.Timestamp    TIMESTAMP = 10;
->>>>>>> c297caa6
 
   // Fields that are not handled by SIGN_MODE_TEXTUAL.
   sint32         SINT32   = 101;
