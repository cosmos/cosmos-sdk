--- conflicted
+++ resolved
@@ -65,13 +65,8 @@
 
 			vr := r.scalars[scalar]
 			if vr != nil {
-				return vr, nil
+				return vr(fd), nil
 			}
-<<<<<<< HEAD
-=======
-
-			return vr(fd), nil
->>>>>>> 9d12a5fc
 		}
 
 		return NewStringValueRenderer(), nil
