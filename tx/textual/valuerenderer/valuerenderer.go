package valuerenderer

import (
	"context"
	"fmt"

	"google.golang.org/protobuf/proto"
	"google.golang.org/protobuf/reflect/protoreflect"
	"google.golang.org/protobuf/types/known/anypb"
	"google.golang.org/protobuf/types/known/durationpb"
	"google.golang.org/protobuf/types/known/timestamppb"

	bankv1beta1 "cosmossdk.io/api/cosmos/bank/v1beta1"
	basev1beta1 "cosmossdk.io/api/cosmos/base/v1beta1"
	cosmos_proto "github.com/cosmos/cosmos-proto"
)

// CoinMetadataQueryFn defines a function that queries state for the coin denom
// metadata. It is meant to be passed as an argument into `NewTextual`.
type CoinMetadataQueryFn func(ctx context.Context, denom string) (*bankv1beta1.Metadata, error)

// ValueRendererCreator is a function returning a ValueRenderer.
type ValueRendererCreator func(protoreflect.FieldDescriptor) ValueRenderer

// Textual holds the configuration for dispatching
// to specific value renderers for SIGN_MODE_TEXTUAL.
type Textual struct {
	// coinMetadataQuerier defines a function to query the coin metadata from
	// state. It should use bank module's `DenomsMetadata` gRPC query to fetch
	// each denom's associated metadata, either using the bank keeper (for
	// server-side code) or a gRPC query client (for client-side code).
	coinMetadataQuerier CoinMetadataQueryFn
	// scalars defines a registry for Cosmos scalars.
	scalars map[string]ValueRendererCreator
	// messages defines a registry for custom message renderers.
	// Note that we also use this same registry for the
	// following messages, as they can be thought of custom message rendering:
	// - SDK coin and coins
	// - Protobuf timestamp
	// - Protobuf duration
	messages map[protoreflect.FullName]ValueRendererCreator
}

// NewTextual returns a new Textual which provides
// value renderers.
func NewTextual(q CoinMetadataQueryFn) Textual {
	t := Textual{coinMetadataQuerier: q}
	t.init()
	return t
}

// GetFieldValueRenderer returns the value renderer for the given FieldDescriptor.
func (r *Textual) GetFieldValueRenderer(fd protoreflect.FieldDescriptor) (ValueRenderer, error) {
	switch {
	// Scalars, such as sdk.Int and sdk.Dec encoded as strings.
	case fd.Kind() == protoreflect.StringKind:
		if proto.GetExtension(fd.Options(), cosmos_proto.E_Scalar) != "" {
			scalar, ok := proto.GetExtension(fd.Options(), cosmos_proto.E_Scalar).(string)
			if !ok || scalar == "" {
				return nil, fmt.Errorf("got extension option %s of type %T", scalar, scalar)
			}

			vr := r.scalars[scalar]
			if vr == nil {
				return nil, fmt.Errorf("got empty value renderer for scalar %s", scalar)
			}

			return vr(fd), nil
		}
		return NewStringValueRenderer(), nil

	case fd.Kind() == protoreflect.BytesKind:
		return NewBytesValueRenderer(), nil

	// Integers
	case fd.Kind() == protoreflect.Uint32Kind ||
		fd.Kind() == protoreflect.Uint64Kind ||
		fd.Kind() == protoreflect.Int32Kind ||
		fd.Kind() == protoreflect.Int64Kind:
<<<<<<< HEAD
		{
			return NewIntValueRenderer(fd), nil
		}

	case fd.Kind() == protoreflect.StringKind:
		return stringValueRenderer{}, nil
=======
		return NewIntValueRenderer(), nil
>>>>>>> 679c5d60

	case fd.Kind() == protoreflect.EnumKind:
		return NewEnumValueRenderer(fd), nil

	case fd.Kind() == protoreflect.MessageKind:
		md := fd.Message()
		fullName := md.FullName()

		vr, found := r.messages[fullName]
		if found {
			return vr(fd), nil
		}

		if fd.IsMap() {
			return nil, fmt.Errorf("value renderers cannot format value of type map")
		}
		return NewMessageValueRenderer(r, md), nil

	default:
		return nil, fmt.Errorf("value renderers cannot format value of type %s", fd.Kind())
	}
}

// GetMessageValueRenderer is a specialization of GetValueRenderer for messages.
// It is useful when the message type is discovered outside the context of a field,
// e.g. when handling a google.protobuf.Any.
func (r *Textual) GetMessageValueRenderer(md protoreflect.MessageDescriptor) (ValueRenderer, error) {
	fullName := md.FullName()
	vr, found := r.messages[fullName]
	if found {
		var fd protoreflect.FieldDescriptor
		return vr(fd), nil
	}
	return NewMessageValueRenderer(r, md), nil
}

func (r *Textual) init() {
	if r.scalars == nil {
		r.scalars = map[string]ValueRendererCreator{}
		r.scalars["cosmos.Int"] = func(fd protoreflect.FieldDescriptor) ValueRenderer { return NewIntValueRenderer(fd) }
		r.scalars["cosmos.Dec"] = func(_ protoreflect.FieldDescriptor) ValueRenderer { return NewDecValueRenderer() }
	}
	if r.messages == nil {
		r.messages = map[protoreflect.FullName]ValueRendererCreator{}
		r.messages[(&basev1beta1.Coin{}).ProtoReflect().Descriptor().FullName()] = func(fd protoreflect.FieldDescriptor) ValueRenderer {
			return NewCoinsValueRenderer(r.coinMetadataQuerier, fd)
		}
		r.messages[(&durationpb.Duration{}).ProtoReflect().Descriptor().FullName()] = func(_ protoreflect.FieldDescriptor) ValueRenderer { return NewDurationValueRenderer() }
		r.messages[(&timestamppb.Timestamp{}).ProtoReflect().Descriptor().FullName()] = func(_ protoreflect.FieldDescriptor) ValueRenderer { return NewTimestampValueRenderer() }
		r.messages[(&anypb.Any{}).ProtoReflect().Descriptor().FullName()] = func(_ protoreflect.FieldDescriptor) ValueRenderer { return NewAnyValueRenderer(r) }
	}
}

// DefineScalar adds a value renderer to the given Cosmos scalar.
func (r *Textual) DefineScalar(scalar string, vr ValueRendererCreator) {
	r.init()
	r.scalars[scalar] = vr
}<|MERGE_RESOLUTION|>--- conflicted
+++ resolved
@@ -77,16 +77,12 @@
 		fd.Kind() == protoreflect.Uint64Kind ||
 		fd.Kind() == protoreflect.Int32Kind ||
 		fd.Kind() == protoreflect.Int64Kind:
-<<<<<<< HEAD
 		{
 			return NewIntValueRenderer(fd), nil
 		}
 
 	case fd.Kind() == protoreflect.StringKind:
 		return stringValueRenderer{}, nil
-=======
-		return NewIntValueRenderer(), nil
->>>>>>> 679c5d60
 
 	case fd.Kind() == protoreflect.EnumKind:
 		return NewEnumValueRenderer(fd), nil
