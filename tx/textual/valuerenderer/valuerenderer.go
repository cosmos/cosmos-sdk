--- conflicted
+++ resolved
@@ -8,30 +8,20 @@
 	"google.golang.org/protobuf/reflect/protoreflect"
 
 	bankv1beta1 "cosmossdk.io/api/cosmos/bank/v1beta1"
-	basev1beta1 "cosmossdk.io/api/cosmos/base/v1beta1"
 	cosmos_proto "github.com/cosmos/cosmos-proto"
 )
 
-<<<<<<< HEAD
 // CoinMetadataQueryFn defines a function that queries state for the coin denom
 // metadata. It is meant to be passed as an argument into `NewTextual`.
 type CoinMetadataQueryFn func(ctx context.Context, denom string) (*bankv1beta1.Metadata, error)
 
+// Textual holds the configuration for dispatching
+// to specific value renderers for SIGN_MODE_TEXTUAL.
 type Textual struct {
 	// coinMetadataQuerier defines a function to query the coin metadata from
 	// state.
 	coinMetadataQuerier CoinMetadataQueryFn
 	// scalars defines a registry for Cosmos scalars.
-	scalars map[string]ValueRenderer
-}
-
-// NewTextual creates a new SIGN_MODE_TEXTUAL renderer.
-func NewTextual(q CoinMetadataQueryFn) Textual {
-	return Textual{coinMetadataQuerier: q}
-=======
-// Textual holds the configuration for dispatching
-// to specific value renderers for SIGN_MODE_TEXTUAL.
-type Textual struct {
 	scalars  map[string]ValueRenderer
 	messages map[protoreflect.FullName]ValueRenderer
 }
@@ -42,17 +32,12 @@
 	t := Textual{}
 	t.init()
 	return t
->>>>>>> 372a8f19
 }
 
 // GetValueRenderer returns the value renderer for the given FieldDescriptor.
 func (r Textual) GetValueRenderer(fd protoreflect.FieldDescriptor) (ValueRenderer, error) {
 	switch {
-<<<<<<< HEAD
-	// Scalars, such as math.Int and math.Dec.
-=======
 	// Scalars, such as sdk.Int and sdk.Dec encoded as strings.
->>>>>>> 372a8f19
 	case fd.Kind() == protoreflect.StringKind && proto.GetExtension(fd.Options(), cosmos_proto.E_Scalar) != "":
 		{
 			scalar, ok := proto.GetExtension(fd.Options(), cosmos_proto.E_Scalar).(string)
@@ -79,17 +64,6 @@
 			return intValueRenderer{}, nil
 		}
 
-<<<<<<< HEAD
-	// Coin and Coins
-	case fd.Kind() == protoreflect.MessageKind && (&basev1beta1.Coin{}).ProtoReflect().Descriptor() == fd.Message():
-		{
-			if fd.Cardinality() == protoreflect.Repeated {
-				return coinsValueRenderer{r.coinMetadataQuerier}, nil
-			} else {
-				return coinValueRenderer{r.coinMetadataQuerier}, nil
-			}
-		}
-=======
 	case fd.Kind() == protoreflect.MessageKind:
 		md := fd.Message()
 		fullName := md.FullName()
@@ -100,7 +74,6 @@
 		}
 		// TODO default message renderer
 		return nil, fmt.Errorf("no value renderer for message %s", fullName)
->>>>>>> 372a8f19
 
 	default:
 		return nil, fmt.Errorf("value renderers cannot format value of type %s", fd.Kind())
