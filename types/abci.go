--- conflicted
+++ resolved
@@ -29,12 +29,6 @@
 // Precommiter runs code during commit immediately before the `deliverState` is written to the `rootMultiStore`.
 type Precommiter func(ctx Context)
 
-<<<<<<< HEAD
-// PeerFilter responds to p2p filtering queries from Tendermint
-type PeerFilter func(info string) *abci.QueryResponse
-
-=======
->>>>>>> 83e38dc5
 // ProcessProposalHandler defines a function type alias for processing a proposer
 type ProcessProposalHandler func(Context, *abci.ProcessProposalRequest) (*abci.ProcessProposalResponse, error)
 
@@ -101,4 +95,4 @@
 type RunTx = func(txBytes []byte, tx Tx) (gInfo GasInfo, result *Result, anteEvents []abci.Event, err error)
 
 // PeerFilter responds to p2p filtering queries from Tendermint
-type PeerFilter func(info string) *abci.ResponseQuery+type PeerFilter func(info string) *abci.QueryResponse