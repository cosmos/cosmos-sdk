package types

import (
	"bytes"
	"encoding/hex"
	"encoding/json"
	"errors"
	"fmt"
	"strings"

	"github.com/tendermint/tendermint/crypto"
	yaml "gopkg.in/yaml.v2"

	"github.com/cosmos/cosmos-sdk/codec/legacy"
	cryptocodec "github.com/cosmos/cosmos-sdk/crypto/codec"
	"github.com/cosmos/cosmos-sdk/crypto/keys/ed25519"
	"github.com/cosmos/cosmos-sdk/types/bech32"
)

const (
	// Constants defined here are the defaults value for address.
	// You can use the specific values for your project.
	// Add the follow lines to the `main()` of your server.
	//
	//	config := sdk.GetConfig()
	//	config.SetBech32PrefixForAccount(yourBech32PrefixAccAddr, yourBech32PrefixAccPub)
	//	config.SetBech32PrefixForValidator(yourBech32PrefixValAddr, yourBech32PrefixValPub)
	//	config.SetBech32PrefixForConsensusNode(yourBech32PrefixConsAddr, yourBech32PrefixConsPub)
	//	config.SetCoinType(yourCoinType)
	//	config.SetFullFundraiserPath(yourFullFundraiserPath)
	//	config.Seal()

	// AddrLen defines a valid address length
	AddrLen = 20
	// Bech32PrefixAccAddr defines the Bech32 prefix of an account's address
	Bech32MainPrefix = "cosmos"

	// Atom in https://github.com/satoshilabs/slips/blob/master/slip-0044.md
	CoinType = 118

	// BIP44Prefix is the parts of the BIP44 HD path that are fixed by
	// what we used during the fundraiser.
	FullFundraiserPath = "44'/118'/0'/0/0"

	// PrefixAccount is the prefix for account keys
	PrefixAccount = "acc"
	// PrefixValidator is the prefix for validator keys
	PrefixValidator = "val"
	// PrefixConsensus is the prefix for consensus keys
	PrefixConsensus = "cons"
	// PrefixPublic is the prefix for public keys
	PrefixPublic = "pub"
	// PrefixOperator is the prefix for operator keys
	PrefixOperator = "oper"

	// PrefixAddress is the prefix for addresses
	PrefixAddress = "addr"

	// Bech32PrefixAccAddr defines the Bech32 prefix of an account's address
	Bech32PrefixAccAddr = Bech32MainPrefix
	// Bech32PrefixAccPub defines the Bech32 prefix of an account's public key
	Bech32PrefixAccPub = Bech32MainPrefix + PrefixPublic
	// Bech32PrefixValAddr defines the Bech32 prefix of a validator's operator address
	Bech32PrefixValAddr = Bech32MainPrefix + PrefixValidator + PrefixOperator
	// Bech32PrefixValPub defines the Bech32 prefix of a validator's operator public key
	Bech32PrefixValPub = Bech32MainPrefix + PrefixValidator + PrefixOperator + PrefixPublic
	// Bech32PrefixConsAddr defines the Bech32 prefix of a consensus node address
	Bech32PrefixConsAddr = Bech32MainPrefix + PrefixValidator + PrefixConsensus
	// Bech32PrefixConsPub defines the Bech32 prefix of a consensus node public key
	Bech32PrefixConsPub = Bech32MainPrefix + PrefixValidator + PrefixConsensus + PrefixPublic
)

// Address is a common interface for different types of addresses used by the SDK
type Address interface {
	Equals(Address) bool
	Empty() bool
	Marshal() ([]byte, error)
	MarshalJSON() ([]byte, error)
	Bytes() []byte
	String() string
	Format(s fmt.State, verb rune)
}

// Ensure that different address types implement the interface
var _ Address = AccAddress{}
var _ Address = ValAddress{}
var _ Address = ConsAddress{}

var _ yaml.Marshaler = AccAddress{}
var _ yaml.Marshaler = ValAddress{}
var _ yaml.Marshaler = ConsAddress{}

// ----------------------------------------------------------------------------
// account
// ----------------------------------------------------------------------------

// AccAddress a wrapper around bytes meant to represent an account address.
// When marshaled to a string or JSON, it uses Bech32.
type AccAddress []byte

// AccAddressFromHex creates an AccAddress from a hex string.
func AccAddressFromHex(address string) (addr AccAddress, err error) {
	bz, err := addressBytesFromHexString(address)
	return AccAddress(bz), err
}

// VerifyAddressFormat verifies that the provided bytes form a valid address
// according to the default address rules or a custom address verifier set by
// GetConfig().SetAddressVerifier()
func VerifyAddressFormat(bz []byte) error {
	verifier := GetConfig().GetAddressVerifier()
	if verifier != nil {
		return verifier(bz)
	}
	if len(bz) != AddrLen {
		return fmt.Errorf("incorrect address length (expected: %d, actual: %d)", AddrLen, len(bz))
	}
	return nil
}

// AccAddressFromBech32 creates an AccAddress from a Bech32 string.
func AccAddressFromBech32(address string) (addr AccAddress, err error) {
	if len(strings.TrimSpace(address)) == 0 {
		return AccAddress{}, errors.New("empty address string is not allowed")
	}

	bech32PrefixAccAddr := GetConfig().GetBech32AccountAddrPrefix()

	bz, err := GetFromBech32(address, bech32PrefixAccAddr)
	if err != nil {
		return nil, err
	}

	err = VerifyAddressFormat(bz)
	if err != nil {
		return nil, err
	}

	return AccAddress(bz), nil
}

// Returns boolean for whether two AccAddresses are Equal
func (aa AccAddress) Equals(aa2 Address) bool {
	if aa.Empty() && aa2.Empty() {
		return true
	}

	return bytes.Equal(aa.Bytes(), aa2.Bytes())
}

// Returns boolean for whether an AccAddress is empty
func (aa AccAddress) Empty() bool {
	if aa == nil {
		return true
	}

	aa2 := AccAddress{}
	return bytes.Equal(aa.Bytes(), aa2.Bytes())
}

// Marshal returns the raw address bytes. It is needed for protobuf
// compatibility.
func (aa AccAddress) Marshal() ([]byte, error) {
	return aa, nil
}

// Unmarshal sets the address to the given data. It is needed for protobuf
// compatibility.
func (aa *AccAddress) Unmarshal(data []byte) error {
	*aa = data
	return nil
}

// MarshalJSON marshals to JSON using Bech32.
func (aa AccAddress) MarshalJSON() ([]byte, error) {
	return json.Marshal(aa.String())
}

// MarshalYAML marshals to YAML using Bech32.
func (aa AccAddress) MarshalYAML() (interface{}, error) {
	return aa.String(), nil
}

// UnmarshalJSON unmarshals from JSON assuming Bech32 encoding.
func (aa *AccAddress) UnmarshalJSON(data []byte) error {
	var s string
	err := json.Unmarshal(data, &s)
	if err != nil {
		return err
	}
	if s == "" {
		*aa = AccAddress{}
		return nil
	}

	aa2, err := AccAddressFromBech32(s)
	if err != nil {
		return err
	}

	*aa = aa2
	return nil
}

// UnmarshalYAML unmarshals from JSON assuming Bech32 encoding.
func (aa *AccAddress) UnmarshalYAML(data []byte) error {
	var s string
	err := yaml.Unmarshal(data, &s)
	if err != nil {
		return err
	}
	if s == "" {
		*aa = AccAddress{}
		return nil
	}

	aa2, err := AccAddressFromBech32(s)
	if err != nil {
		return err
	}

	*aa = aa2
	return nil
}

// Bytes returns the raw address bytes.
func (aa AccAddress) Bytes() []byte {
	return aa
}

// String implements the Stringer interface.
func (aa AccAddress) String() string {
	if aa.Empty() {
		return ""
	}

	bech32PrefixAccAddr := GetConfig().GetBech32AccountAddrPrefix()

	bech32Addr, err := bech32.ConvertAndEncode(bech32PrefixAccAddr, aa.Bytes())
	if err != nil {
		panic(err)
	}

	return bech32Addr
}

// Format implements the fmt.Formatter interface.
// nolint: errcheck
func (aa AccAddress) Format(s fmt.State, verb rune) {
	switch verb {
	case 's':
		s.Write([]byte(aa.String()))
	case 'p':
		s.Write([]byte(fmt.Sprintf("%p", aa)))
	default:
		s.Write([]byte(fmt.Sprintf("%X", []byte(aa))))
	}
}

// ----------------------------------------------------------------------------
// validator operator
// ----------------------------------------------------------------------------

// ValAddress defines a wrapper around bytes meant to present a validator's
// operator. When marshaled to a string or JSON, it uses Bech32.
type ValAddress []byte

// ValAddressFromHex creates a ValAddress from a hex string.
func ValAddressFromHex(address string) (addr ValAddress, err error) {
	bz, err := addressBytesFromHexString(address)
	return ValAddress(bz), err
}

// ValAddressFromBech32 creates a ValAddress from a Bech32 string.
func ValAddressFromBech32(address string) (addr ValAddress, err error) {
	if len(strings.TrimSpace(address)) == 0 {
		return ValAddress{}, errors.New("empty address string is not allowed")
	}

	bech32PrefixValAddr := GetConfig().GetBech32ValidatorAddrPrefix()

	bz, err := GetFromBech32(address, bech32PrefixValAddr)
	if err != nil {
		return nil, err
	}

	err = VerifyAddressFormat(bz)
	if err != nil {
		return nil, err
	}

	return ValAddress(bz), nil
}

// Returns boolean for whether two ValAddresses are Equal
func (va ValAddress) Equals(va2 Address) bool {
	if va.Empty() && va2.Empty() {
		return true
	}

	return bytes.Equal(va.Bytes(), va2.Bytes())
}

// Returns boolean for whether an AccAddress is empty
func (va ValAddress) Empty() bool {
	if va == nil {
		return true
	}

	va2 := ValAddress{}
	return bytes.Equal(va.Bytes(), va2.Bytes())
}

// Marshal returns the raw address bytes. It is needed for protobuf
// compatibility.
func (va ValAddress) Marshal() ([]byte, error) {
	return va, nil
}

// Unmarshal sets the address to the given data. It is needed for protobuf
// compatibility.
func (va *ValAddress) Unmarshal(data []byte) error {
	*va = data
	return nil
}

// MarshalJSON marshals to JSON using Bech32.
func (va ValAddress) MarshalJSON() ([]byte, error) {
	return json.Marshal(va.String())
}

// MarshalYAML marshals to YAML using Bech32.
func (va ValAddress) MarshalYAML() (interface{}, error) {
	return va.String(), nil
}

// UnmarshalJSON unmarshals from JSON assuming Bech32 encoding.
func (va *ValAddress) UnmarshalJSON(data []byte) error {
	var s string

	err := json.Unmarshal(data, &s)
	if err != nil {
		return err
	}
	if s == "" {
		*va = ValAddress{}
		return nil
	}

	va2, err := ValAddressFromBech32(s)
	if err != nil {
		return err
	}

	*va = va2
	return nil
}

// UnmarshalYAML unmarshals from YAML assuming Bech32 encoding.
func (va *ValAddress) UnmarshalYAML(data []byte) error {
	var s string

	err := yaml.Unmarshal(data, &s)
	if err != nil {
		return err
	}
	if s == "" {
		*va = ValAddress{}
		return nil
	}

	va2, err := ValAddressFromBech32(s)
	if err != nil {
		return err
	}

	*va = va2
	return nil
}

// Bytes returns the raw address bytes.
func (va ValAddress) Bytes() []byte {
	return va
}

// String implements the Stringer interface.
func (va ValAddress) String() string {
	if va.Empty() {
		return ""
	}

	bech32PrefixValAddr := GetConfig().GetBech32ValidatorAddrPrefix()

	bech32Addr, err := bech32.ConvertAndEncode(bech32PrefixValAddr, va.Bytes())
	if err != nil {
		panic(err)
	}

	return bech32Addr
}

// Format implements the fmt.Formatter interface.
// nolint: errcheck
func (va ValAddress) Format(s fmt.State, verb rune) {
	switch verb {
	case 's':
		s.Write([]byte(va.String()))
	case 'p':
		s.Write([]byte(fmt.Sprintf("%p", va)))
	default:
		s.Write([]byte(fmt.Sprintf("%X", []byte(va))))
	}
}

// ----------------------------------------------------------------------------
// consensus node
// ----------------------------------------------------------------------------

// ConsAddress defines a wrapper around bytes meant to present a consensus node.
// When marshaled to a string or JSON, it uses Bech32.
type ConsAddress []byte

// ConsAddressFromHex creates a ConsAddress from a hex string.
func ConsAddressFromHex(address string) (addr ConsAddress, err error) {
	bz, err := addressBytesFromHexString(address)
	return ConsAddress(bz), err
}

// ConsAddressFromBech32 creates a ConsAddress from a Bech32 string.
func ConsAddressFromBech32(address string) (addr ConsAddress, err error) {
	if len(strings.TrimSpace(address)) == 0 {
		return ConsAddress{}, errors.New("empty address string is not allowed")
	}

	bech32PrefixConsAddr := GetConfig().GetBech32ConsensusAddrPrefix()

	bz, err := GetFromBech32(address, bech32PrefixConsAddr)
	if err != nil {
		return nil, err
	}

	err = VerifyAddressFormat(bz)
	if err != nil {
		return nil, err
	}

	return ConsAddress(bz), nil
}

// get ConsAddress from pubkey
func GetConsAddress(pubkey crypto.PubKey) ConsAddress {
	return ConsAddress(pubkey.Address())
}

// Returns boolean for whether two ConsAddress are Equal
func (ca ConsAddress) Equals(ca2 Address) bool {
	if ca.Empty() && ca2.Empty() {
		return true
	}

	return bytes.Equal(ca.Bytes(), ca2.Bytes())
}

// Returns boolean for whether an ConsAddress is empty
func (ca ConsAddress) Empty() bool {
	if ca == nil {
		return true
	}

	ca2 := ConsAddress{}
	return bytes.Equal(ca.Bytes(), ca2.Bytes())
}

// Marshal returns the raw address bytes. It is needed for protobuf
// compatibility.
func (ca ConsAddress) Marshal() ([]byte, error) {
	return ca, nil
}

// Unmarshal sets the address to the given data. It is needed for protobuf
// compatibility.
func (ca *ConsAddress) Unmarshal(data []byte) error {
	*ca = data
	return nil
}

// MarshalJSON marshals to JSON using Bech32.
func (ca ConsAddress) MarshalJSON() ([]byte, error) {
	return json.Marshal(ca.String())
}

// MarshalYAML marshals to YAML using Bech32.
func (ca ConsAddress) MarshalYAML() (interface{}, error) {
	return ca.String(), nil
}

// UnmarshalJSON unmarshals from JSON assuming Bech32 encoding.
func (ca *ConsAddress) UnmarshalJSON(data []byte) error {
	var s string

	err := json.Unmarshal(data, &s)
	if err != nil {
		return err
	}
	if s == "" {
		*ca = ConsAddress{}
		return nil
	}

	ca2, err := ConsAddressFromBech32(s)
	if err != nil {
		return err
	}

	*ca = ca2
	return nil
}

// UnmarshalYAML unmarshals from YAML assuming Bech32 encoding.
func (ca *ConsAddress) UnmarshalYAML(data []byte) error {
	var s string

	err := yaml.Unmarshal(data, &s)
	if err != nil {
		return err
	}
	if s == "" {
		*ca = ConsAddress{}
		return nil
	}

	ca2, err := ConsAddressFromBech32(s)
	if err != nil {
		return err
	}

	*ca = ca2
	return nil
}

// Bytes returns the raw address bytes.
func (ca ConsAddress) Bytes() []byte {
	return ca
}

// String implements the Stringer interface.
func (ca ConsAddress) String() string {
	if ca.Empty() {
		return ""
	}

	bech32PrefixConsAddr := GetConfig().GetBech32ConsensusAddrPrefix()

	bech32Addr, err := bech32.ConvertAndEncode(bech32PrefixConsAddr, ca.Bytes())
	if err != nil {
		panic(err)
	}

	return bech32Addr
}

// Bech32ifyAddressBytes returns a bech32 representation of address bytes.
// Returns an empty sting if the byte slice is 0-length. Returns an error if the bech32 conversion
// fails or the prefix is empty.
func Bech32ifyAddressBytes(prefix string, bs []byte) (string, error) {
	if len(bs) == 0 {
		return "", nil
	}
	if len(prefix) == 0 {
		return "", errors.New("prefix cannot be empty")
	}
	return bech32.ConvertAndEncode(prefix, bs)
}

// MustBech32ifyAddressBytes returns a bech32 representation of address bytes.
// Returns an empty sting if the byte slice is 0-length. It panics if the bech32 conversion
// fails or the prefix is empty.
func MustBech32ifyAddressBytes(prefix string, bs []byte) string {
	s, err := Bech32ifyAddressBytes(prefix, bs)
	if err != nil {
		panic(err)
	}
	return s
}

// Format implements the fmt.Formatter interface.
// nolint: errcheck
func (ca ConsAddress) Format(s fmt.State, verb rune) {
	switch verb {
	case 's':
		s.Write([]byte(ca.String()))
	case 'p':
		s.Write([]byte(fmt.Sprintf("%p", ca)))
	default:
		s.Write([]byte(fmt.Sprintf("%X", []byte(ca))))
	}
}

// ----------------------------------------------------------------------------
// auxiliary
// ----------------------------------------------------------------------------

// Bech32PubKeyType defines a string type alias for a Bech32 public key type.
type Bech32PubKeyType string

// Bech32 conversion constants
const (
	Bech32PubKeyTypeAccPub  Bech32PubKeyType = "accpub"
	Bech32PubKeyTypeValPub  Bech32PubKeyType = "valpub"
	Bech32PubKeyTypeConsPub Bech32PubKeyType = "conspub"
)

// Bech32ifyPubKey returns a Bech32 encoded string containing the appropriate
// prefix based on the key type provided for a given PublicKey.
func Bech32ifyPubKey(pkt Bech32PubKeyType, pubkey crypto.PubKey) (string, error) {
	var bech32Prefix string

	switch pkt {
	case Bech32PubKeyTypeAccPub:
		bech32Prefix = GetConfig().GetBech32AccountPubPrefix()

	case Bech32PubKeyTypeValPub:
		bech32Prefix = GetConfig().GetBech32ValidatorPubPrefix()

	case Bech32PubKeyTypeConsPub:
		bech32Prefix = GetConfig().GetBech32ConsensusPubPrefix()

	}

	// This piece of code is to keep backwards-compatibility.
	// For ed25519 keys, our own ed25519 is registered in Amino under a
	// different name than TM's ed25519. But since users are already using
	// TM's ed25519 bech32 encoding, we explicitly say to bech32-encode our own
	// ed25519 the same way as TM's ed25519.
<<<<<<< HEAD
=======
	// TODO: Remove Bech32ifyPubKey and all usages (cosmos/cosmos-sdk/issues/#7357)
>>>>>>> 91ca8ad3
	pkToMarshal := pubkey
	if ed25519Pk, ok := pubkey.(*ed25519.PubKey); ok {
		pkToMarshal = ed25519Pk.AsTmPubKey()
	}

	return bech32.ConvertAndEncode(bech32Prefix, legacy.Cdc.MustMarshalBinaryBare(pkToMarshal))
}

// MustBech32ifyPubKey calls Bech32ifyPubKey except it panics on error.
func MustBech32ifyPubKey(pkt Bech32PubKeyType, pubkey crypto.PubKey) string {
	res, err := Bech32ifyPubKey(pkt, pubkey)
	if err != nil {
		panic(err)
	}

	return res
}

// GetPubKeyFromBech32 returns a PublicKey from a bech32-encoded PublicKey with
// a given key type.
func GetPubKeyFromBech32(pkt Bech32PubKeyType, pubkeyStr string) (crypto.PubKey, error) {
	var bech32Prefix string

	switch pkt {
	case Bech32PubKeyTypeAccPub:
		bech32Prefix = GetConfig().GetBech32AccountPubPrefix()

	case Bech32PubKeyTypeValPub:
		bech32Prefix = GetConfig().GetBech32ValidatorPubPrefix()

	case Bech32PubKeyTypeConsPub:
		bech32Prefix = GetConfig().GetBech32ConsensusPubPrefix()

	}

	bz, err := GetFromBech32(pubkeyStr, bech32Prefix)
	if err != nil {
		return nil, err
	}

	pk, err := cryptocodec.PubKeyFromBytes(bz)
	if err != nil {
		return nil, err
	}

	return pk, nil
}

// MustGetPubKeyFromBech32 calls GetPubKeyFromBech32 except it panics on error.
func MustGetPubKeyFromBech32(pkt Bech32PubKeyType, pubkeyStr string) crypto.PubKey {
	res, err := GetPubKeyFromBech32(pkt, pubkeyStr)
	if err != nil {
		panic(err)
	}

	return res
}

// GetFromBech32 decodes a bytestring from a Bech32 encoded string.
func GetFromBech32(bech32str, prefix string) ([]byte, error) {
	if len(bech32str) == 0 {
		return nil, errors.New("decoding Bech32 address failed: must provide an address")
	}

	hrp, bz, err := bech32.DecodeAndConvert(bech32str)
	if err != nil {
		return nil, err
	}

	if hrp != prefix {
		return nil, fmt.Errorf("invalid Bech32 prefix; expected %s, got %s", prefix, hrp)
	}

	return bz, nil
}

func addressBytesFromHexString(address string) ([]byte, error) {
	if len(address) == 0 {
		return nil, errors.New("decoding Bech32 address failed: must provide an address")
	}

	return hex.DecodeString(address)
}<|MERGE_RESOLUTION|>--- conflicted
+++ resolved
@@ -632,10 +632,7 @@
 	// different name than TM's ed25519. But since users are already using
 	// TM's ed25519 bech32 encoding, we explicitly say to bech32-encode our own
 	// ed25519 the same way as TM's ed25519.
-<<<<<<< HEAD
-=======
 	// TODO: Remove Bech32ifyPubKey and all usages (cosmos/cosmos-sdk/issues/#7357)
->>>>>>> 91ca8ad3
 	pkToMarshal := pubkey
 	if ed25519Pk, ok := pubkey.(*ed25519.PubKey); ok {
 		pkToMarshal = ed25519Pk.AsTmPubKey()
