package types

import (
	"bytes"
	"encoding/hex"
	"encoding/json"
	"errors"
	"fmt"
	"strings"
	"sync"

	yaml "gopkg.in/yaml.v2"

	cryptotypes "github.com/cosmos/cosmos-sdk/crypto/types"
	"github.com/cosmos/cosmos-sdk/internal/conv"
	"github.com/cosmos/cosmos-sdk/types/address"
	"github.com/cosmos/cosmos-sdk/types/bech32"
	sdkerrors "github.com/cosmos/cosmos-sdk/types/errors"
	"github.com/hashicorp/golang-lru/simplelru"
)

const (
	// Constants defined here are the defaults value for address.
	// You can use the specific values for your project.
	// Add the follow lines to the `main()` of your server.
	//
	//	config := sdk.GetConfig()
	//	config.SetBech32PrefixForAccount(yourBech32PrefixAccAddr, yourBech32PrefixAccPub)
	//	config.SetBech32PrefixForValidator(yourBech32PrefixValAddr, yourBech32PrefixValPub)
	//	config.SetBech32PrefixForConsensusNode(yourBech32PrefixConsAddr, yourBech32PrefixConsPub)
	//	config.SetPurpose(yourPurpose)
	//	config.SetCoinType(yourCoinType)
	//	config.Seal()

	// Bech32MainPrefix defines the main SDK Bech32 prefix of an account's address
	Bech32MainPrefix = "cosmos"

	// Purpose is the ATOM purpose as defined in SLIP44 (https://github.com/satoshilabs/slips/blob/master/slip-0044.md)
	Purpose = 44

	// CoinType is the ATOM coin type as defined in SLIP44 (https://github.com/satoshilabs/slips/blob/master/slip-0044.md)
	CoinType = 118

	// FullFundraiserPath is the parts of the BIP44 HD path that are fixed by
	// what we used during the ATOM fundraiser.
	FullFundraiserPath = "m/44'/118'/0'/0/0"

	// PrefixAccount is the prefix for account keys
	PrefixAccount = "acc"
	// PrefixValidator is the prefix for validator keys
	PrefixValidator = "val"
	// PrefixConsensus is the prefix for consensus keys
	PrefixConsensus = "cons"
	// PrefixPublic is the prefix for public keys
	PrefixPublic = "pub"
	// PrefixOperator is the prefix for operator keys
	PrefixOperator = "oper"

	// PrefixAddress is the prefix for addresses
	PrefixAddress = "addr"

	// Bech32PrefixAccAddr defines the Bech32 prefix of an account's address
	Bech32PrefixAccAddr = Bech32MainPrefix
	// Bech32PrefixAccPub defines the Bech32 prefix of an account's public key
	Bech32PrefixAccPub = Bech32MainPrefix + PrefixPublic
	// Bech32PrefixValAddr defines the Bech32 prefix of a validator's operator address
	Bech32PrefixValAddr = Bech32MainPrefix + PrefixValidator + PrefixOperator
	// Bech32PrefixValPub defines the Bech32 prefix of a validator's operator public key
	Bech32PrefixValPub = Bech32MainPrefix + PrefixValidator + PrefixOperator + PrefixPublic
	// Bech32PrefixConsAddr defines the Bech32 prefix of a consensus node address
	Bech32PrefixConsAddr = Bech32MainPrefix + PrefixValidator + PrefixConsensus
	// Bech32PrefixConsPub defines the Bech32 prefix of a consensus node public key
	Bech32PrefixConsPub = Bech32MainPrefix + PrefixValidator + PrefixConsensus + PrefixPublic
)

// cache variables
var (
	// AccAddress.String() is expensive and if unoptimized dominantly showed up in profiles,
	// yet has no mechanisms to trivially cache the result given that AccAddress is a []byte type.
	accAddrMu     sync.Mutex
	accAddrCache  *simplelru.LRU
	consAddrMu    sync.Mutex
	consAddrCache *simplelru.LRU
	valAddrMu     sync.Mutex
	valAddrCache  *simplelru.LRU
)

func init() {
	var err error
	// in total the cache size is 61k entries. Key is 32 bytes and value is around 50-70 bytes.
	// That will make around 92 * 61k * 2 (LRU) bytes ~ 11 MB
	if accAddrCache, err = simplelru.NewLRU(60000, nil); err != nil {
		panic(err)
	}
	if consAddrCache, err = simplelru.NewLRU(500, nil); err != nil {
		panic(err)
	}
	if valAddrCache, err = simplelru.NewLRU(500, nil); err != nil {
		panic(err)
	}
}

// Address is a common interface for different types of addresses used by the SDK
type Address interface {
	Equals(Address) bool
	Empty() bool
	Marshal() ([]byte, error)
	MarshalJSON() ([]byte, error)
	Bytes() []byte
	String() string
	Format(s fmt.State, verb rune)
}

// Ensure that different address types implement the interface
var _ Address = AccAddress{}
var _ Address = ValAddress{}
var _ Address = ConsAddress{}

var _ yaml.Marshaler = AccAddress{}
var _ yaml.Marshaler = ValAddress{}
var _ yaml.Marshaler = ConsAddress{}

// ----------------------------------------------------------------------------
// account
// ----------------------------------------------------------------------------

// AccAddress a wrapper around bytes meant to represent an account address.
// When marshaled to a string or JSON, it uses Bech32.
type AccAddress []byte

// AccAddressFromHex creates an AccAddress from a hex string.
func AccAddressFromHex(address string) (addr AccAddress, err error) {
	bz, err := addressBytesFromHexString(address)
	return AccAddress(bz), err
}

// VerifyAddressFormat verifies that the provided bytes form a valid address
// according to the default address rules or a custom address verifier set by
// GetConfig().SetAddressVerifier()
func VerifyAddressFormat(bz []byte) error {
	verifier := GetConfig().GetAddressVerifier()
	if verifier != nil {
		return verifier(bz)
	}

	if len(bz) == 0 {
		return sdkerrors.Wrap(sdkerrors.ErrUnknownAddress, "addresses cannot be empty")
	}

	if len(bz) > address.MaxAddrLen {
		return sdkerrors.Wrapf(sdkerrors.ErrUnknownAddress, "address max length is %d, got %d", address.MaxAddrLen, len(bz))
	}

	return nil
}

// AccAddressFromBech32 creates an AccAddress from a Bech32 string.
func AccAddressFromBech32(address string) (addr AccAddress, err error) {
	if len(strings.TrimSpace(address)) == 0 {
		return AccAddress{}, errors.New("empty address string is not allowed")
	}

	bech32PrefixAccAddr := GetConfig().GetBech32AccountAddrPrefix()

	bz, err := GetFromBech32(address, bech32PrefixAccAddr)
	if err != nil {
		return nil, err
	}

	err = VerifyAddressFormat(bz)
	if err != nil {
		return nil, err
	}

	return AccAddress(bz), nil
}

// Returns boolean for whether two AccAddresses are Equal
func (aa AccAddress) Equals(aa2 Address) bool {
	if aa.Empty() && aa2.Empty() {
		return true
	}

	return bytes.Equal(aa.Bytes(), aa2.Bytes())
}

// Returns boolean for whether an AccAddress is empty
func (aa AccAddress) Empty() bool {
	return aa == nil || len(aa) == 0
}

// Marshal returns the raw address bytes. It is needed for protobuf
// compatibility.
func (aa AccAddress) Marshal() ([]byte, error) {
	return aa, nil
}

// Unmarshal sets the address to the given data. It is needed for protobuf
// compatibility.
func (aa *AccAddress) Unmarshal(data []byte) error {
	*aa = data
	return nil
}

// MarshalJSON marshals to JSON using Bech32.
func (aa AccAddress) MarshalJSON() ([]byte, error) {
	return json.Marshal(aa.String())
}

// MarshalYAML marshals to YAML using Bech32.
func (aa AccAddress) MarshalYAML() (interface{}, error) {
	return aa.String(), nil
}

// UnmarshalJSON unmarshals from JSON assuming Bech32 encoding.
func (aa *AccAddress) UnmarshalJSON(data []byte) error {
	var s string
	err := json.Unmarshal(data, &s)

	if err != nil {
		return err
	}
	if s == "" {
		*aa = AccAddress{}
		return nil
	}

	aa2, err := AccAddressFromBech32(s)
	if err != nil {
		return err
	}

	*aa = aa2
	return nil
}

// UnmarshalYAML unmarshals from JSON assuming Bech32 encoding.
func (aa *AccAddress) UnmarshalYAML(data []byte) error {
	var s string
	err := yaml.Unmarshal(data, &s)
	if err != nil {
		return err
	}
	if s == "" {
		*aa = AccAddress{}
		return nil
	}

	aa2, err := AccAddressFromBech32(s)
	if err != nil {
		return err
	}

	*aa = aa2
	return nil
}

// Bytes returns the raw address bytes.
func (aa AccAddress) Bytes() []byte {
	return aa
}

// String implements the Stringer interface.
func (aa AccAddress) String() string {
	if aa.Empty() {
		return ""
	}

<<<<<<< HEAD
	bech32PrefixAccAddr := GetConfig().GetBech32AccountAddrPrefix()
	bech32Addr, err := bech32.ConvertAndEncode(bech32PrefixAccAddr, aa.Bytes())
	if err != nil {
		panic(err)
=======
	var key = conv.UnsafeBytesToStr(aa)
	accAddrMu.Lock()
	defer accAddrMu.Unlock()
	if addr, ok := accAddrCache.Get(key); ok {
		return addr.(string)
>>>>>>> be23295b
	}
	return cacheBech32Addr(GetConfig().GetBech32AccountAddrPrefix(), aa, accAddrCache, key)
}

// Format implements the fmt.Formatter interface.
// nolint: errcheck
func (aa AccAddress) Format(s fmt.State, verb rune) {
	switch verb {
	case 's':
		s.Write([]byte(aa.String()))
	case 'p':
		s.Write([]byte(fmt.Sprintf("%p", aa)))
	default:
		s.Write([]byte(fmt.Sprintf("%X", []byte(aa))))
	}
}

// ----------------------------------------------------------------------------
// validator operator
// ----------------------------------------------------------------------------

// ValAddress defines a wrapper around bytes meant to present a validator's
// operator. When marshaled to a string or JSON, it uses Bech32.
type ValAddress []byte

// ValAddressFromHex creates a ValAddress from a hex string.
func ValAddressFromHex(address string) (addr ValAddress, err error) {
	bz, err := addressBytesFromHexString(address)
	return ValAddress(bz), err
}

// ValAddressFromBech32 creates a ValAddress from a Bech32 string.
func ValAddressFromBech32(address string) (addr ValAddress, err error) {
	if len(strings.TrimSpace(address)) == 0 {
		return ValAddress{}, errors.New("empty address string is not allowed")
	}

	bech32PrefixValAddr := GetConfig().GetBech32ValidatorAddrPrefix()

	bz, err := GetFromBech32(address, bech32PrefixValAddr)
	if err != nil {
		return nil, err
	}

	err = VerifyAddressFormat(bz)
	if err != nil {
		return nil, err
	}

	return ValAddress(bz), nil
}

// Returns boolean for whether two ValAddresses are Equal
func (va ValAddress) Equals(va2 Address) bool {
	if va.Empty() && va2.Empty() {
		return true
	}

	return bytes.Equal(va.Bytes(), va2.Bytes())
}

// Returns boolean for whether an AccAddress is empty
func (va ValAddress) Empty() bool {
	return va == nil || len(va) == 0
}

// Marshal returns the raw address bytes. It is needed for protobuf
// compatibility.
func (va ValAddress) Marshal() ([]byte, error) {
	return va, nil
}

// Unmarshal sets the address to the given data. It is needed for protobuf
// compatibility.
func (va *ValAddress) Unmarshal(data []byte) error {
	*va = data
	return nil
}

// MarshalJSON marshals to JSON using Bech32.
func (va ValAddress) MarshalJSON() ([]byte, error) {
	return json.Marshal(va.String())
}

// MarshalYAML marshals to YAML using Bech32.
func (va ValAddress) MarshalYAML() (interface{}, error) {
	return va.String(), nil
}

// UnmarshalJSON unmarshals from JSON assuming Bech32 encoding.
func (va *ValAddress) UnmarshalJSON(data []byte) error {
	var s string

	err := json.Unmarshal(data, &s)
	if err != nil {
		return err
	}
	if s == "" {
		*va = ValAddress{}
		return nil
	}

	va2, err := ValAddressFromBech32(s)
	if err != nil {
		return err
	}

	*va = va2
	return nil
}

// UnmarshalYAML unmarshals from YAML assuming Bech32 encoding.
func (va *ValAddress) UnmarshalYAML(data []byte) error {
	var s string

	err := yaml.Unmarshal(data, &s)
	if err != nil {
		return err
	}
	if s == "" {
		*va = ValAddress{}
		return nil
	}

	va2, err := ValAddressFromBech32(s)
	if err != nil {
		return err
	}

	*va = va2
	return nil
}

// Bytes returns the raw address bytes.
func (va ValAddress) Bytes() []byte {
	return va
}

// String implements the Stringer interface.
func (va ValAddress) String() string {
	if va.Empty() {
		return ""
	}

<<<<<<< HEAD
	bech32PrefixValAddr := GetConfig().GetBech32ValidatorAddrPrefix()
	bech32Addr, err := bech32.ConvertAndEncode(bech32PrefixValAddr, va.Bytes())
	if err != nil {
		panic(err)
=======
	var key = conv.UnsafeBytesToStr(va)
	valAddrMu.Lock()
	defer valAddrMu.Unlock()
	if addr, ok := valAddrCache.Get(key); ok {
		return addr.(string)
>>>>>>> be23295b
	}
	return cacheBech32Addr(GetConfig().GetBech32ValidatorAddrPrefix(), va, valAddrCache, key)
}

// Format implements the fmt.Formatter interface.
// nolint: errcheck
func (va ValAddress) Format(s fmt.State, verb rune) {
	switch verb {
	case 's':
		s.Write([]byte(va.String()))
	case 'p':
		s.Write([]byte(fmt.Sprintf("%p", va)))
	default:
		s.Write([]byte(fmt.Sprintf("%X", []byte(va))))
	}
}

// ----------------------------------------------------------------------------
// consensus node
// ----------------------------------------------------------------------------

// ConsAddress defines a wrapper around bytes meant to present a consensus node.
// When marshaled to a string or JSON, it uses Bech32.
type ConsAddress []byte

// ConsAddressFromHex creates a ConsAddress from a hex string.
func ConsAddressFromHex(address string) (addr ConsAddress, err error) {
	bz, err := addressBytesFromHexString(address)
	return ConsAddress(bz), err
}

// ConsAddressFromBech32 creates a ConsAddress from a Bech32 string.
func ConsAddressFromBech32(address string) (addr ConsAddress, err error) {
	if len(strings.TrimSpace(address)) == 0 {
		return ConsAddress{}, errors.New("empty address string is not allowed")
	}

	bech32PrefixConsAddr := GetConfig().GetBech32ConsensusAddrPrefix()

	bz, err := GetFromBech32(address, bech32PrefixConsAddr)
	if err != nil {
		return nil, err
	}

	err = VerifyAddressFormat(bz)
	if err != nil {
		return nil, err
	}

	return ConsAddress(bz), nil
}

// get ConsAddress from pubkey
func GetConsAddress(pubkey cryptotypes.PubKey) ConsAddress {
	return ConsAddress(pubkey.Address())
}

// Returns boolean for whether two ConsAddress are Equal
func (ca ConsAddress) Equals(ca2 Address) bool {
	if ca.Empty() && ca2.Empty() {
		return true
	}

	return bytes.Equal(ca.Bytes(), ca2.Bytes())
}

// Returns boolean for whether an ConsAddress is empty
func (ca ConsAddress) Empty() bool {
	return ca == nil || len(ca) == 0
}

// Marshal returns the raw address bytes. It is needed for protobuf
// compatibility.
func (ca ConsAddress) Marshal() ([]byte, error) {
	return ca, nil
}

// Unmarshal sets the address to the given data. It is needed for protobuf
// compatibility.
func (ca *ConsAddress) Unmarshal(data []byte) error {
	*ca = data
	return nil
}

// MarshalJSON marshals to JSON using Bech32.
func (ca ConsAddress) MarshalJSON() ([]byte, error) {
	return json.Marshal(ca.String())
}

// MarshalYAML marshals to YAML using Bech32.
func (ca ConsAddress) MarshalYAML() (interface{}, error) {
	return ca.String(), nil
}

// UnmarshalJSON unmarshals from JSON assuming Bech32 encoding.
func (ca *ConsAddress) UnmarshalJSON(data []byte) error {
	var s string

	err := json.Unmarshal(data, &s)
	if err != nil {
		return err
	}
	if s == "" {
		*ca = ConsAddress{}
		return nil
	}

	ca2, err := ConsAddressFromBech32(s)
	if err != nil {
		return err
	}

	*ca = ca2
	return nil
}

// UnmarshalYAML unmarshals from YAML assuming Bech32 encoding.
func (ca *ConsAddress) UnmarshalYAML(data []byte) error {
	var s string

	err := yaml.Unmarshal(data, &s)
	if err != nil {
		return err
	}
	if s == "" {
		*ca = ConsAddress{}
		return nil
	}

	ca2, err := ConsAddressFromBech32(s)
	if err != nil {
		return err
	}

	*ca = ca2
	return nil
}

// Bytes returns the raw address bytes.
func (ca ConsAddress) Bytes() []byte {
	return ca
}

// String implements the Stringer interface.
func (ca ConsAddress) String() string {
	if ca.Empty() {
		return ""
	}

	var key = conv.UnsafeBytesToStr(ca)
	consAddrMu.Lock()
	defer consAddrMu.Unlock()
	if addr, ok := consAddrCache.Get(key); ok {
		return addr.(string)
	}
	return cacheBech32Addr(GetConfig().GetBech32ConsensusAddrPrefix(), ca, consAddrCache, key)
}

// Bech32ifyAddressBytes returns a bech32 representation of address bytes.
// Returns an empty sting if the byte slice is 0-length. Returns an error if the bech32 conversion
// fails or the prefix is empty.
func Bech32ifyAddressBytes(prefix string, bs []byte) (string, error) {
	if len(bs) == 0 {
		return "", nil
	}
	if len(prefix) == 0 {
		return "", errors.New("prefix cannot be empty")
	}
	return bech32.ConvertAndEncode(prefix, bs)
}

// MustBech32ifyAddressBytes returns a bech32 representation of address bytes.
// Returns an empty sting if the byte slice is 0-length. It panics if the bech32 conversion
// fails or the prefix is empty.
func MustBech32ifyAddressBytes(prefix string, bs []byte) string {
	s, err := Bech32ifyAddressBytes(prefix, bs)
	if err != nil {
		panic(err)
	}
	return s
}

// Format implements the fmt.Formatter interface.
// nolint: errcheck
func (ca ConsAddress) Format(s fmt.State, verb rune) {
	switch verb {
	case 's':
		s.Write([]byte(ca.String()))
	case 'p':
		s.Write([]byte(fmt.Sprintf("%p", ca)))
	default:
		s.Write([]byte(fmt.Sprintf("%X", []byte(ca))))
	}
}

// ----------------------------------------------------------------------------
// auxiliary
// ----------------------------------------------------------------------------

var errBech32EmptyAddress = errors.New("decoding Bech32 address failed: must provide a non empty address")

// GetFromBech32 decodes a bytestring from a Bech32 encoded string.
func GetFromBech32(bech32str, prefix string) ([]byte, error) {
	if len(bech32str) == 0 {
		return nil, errBech32EmptyAddress
	}

	hrp, bz, err := bech32.DecodeAndConvert(bech32str)
	if err != nil {
		return nil, err
	}

	if hrp != prefix {
		return nil, fmt.Errorf("invalid Bech32 prefix; expected %s, got %s", prefix, hrp)
	}

	return bz, nil
}

func addressBytesFromHexString(address string) ([]byte, error) {
	if len(address) == 0 {
		return nil, errors.New("decoding Bech32 address failed: must provide an address")
	}

	return hex.DecodeString(address)
}

func cacheBech32Addr(prefix string, addr []byte, cache *simplelru.LRU, cacheKey string) string {
	bech32Addr, err := bech32.ConvertAndEncode(prefix, addr)
	if err != nil {
		panic(err)
	}
	cache.Add(cacheKey, bech32Addr)
	return bech32Addr
}<|MERGE_RESOLUTION|>--- conflicted
+++ resolved
@@ -266,18 +266,11 @@
 		return ""
 	}
 
-<<<<<<< HEAD
-	bech32PrefixAccAddr := GetConfig().GetBech32AccountAddrPrefix()
-	bech32Addr, err := bech32.ConvertAndEncode(bech32PrefixAccAddr, aa.Bytes())
-	if err != nil {
-		panic(err)
-=======
 	var key = conv.UnsafeBytesToStr(aa)
 	accAddrMu.Lock()
 	defer accAddrMu.Unlock()
 	if addr, ok := accAddrCache.Get(key); ok {
 		return addr.(string)
->>>>>>> be23295b
 	}
 	return cacheBech32Addr(GetConfig().GetBech32AccountAddrPrefix(), aa, accAddrCache, key)
 }
@@ -422,18 +415,11 @@
 		return ""
 	}
 
-<<<<<<< HEAD
-	bech32PrefixValAddr := GetConfig().GetBech32ValidatorAddrPrefix()
-	bech32Addr, err := bech32.ConvertAndEncode(bech32PrefixValAddr, va.Bytes())
-	if err != nil {
-		panic(err)
-=======
 	var key = conv.UnsafeBytesToStr(va)
 	valAddrMu.Lock()
 	defer valAddrMu.Unlock()
 	if addr, ok := valAddrCache.Get(key); ok {
 		return addr.(string)
->>>>>>> be23295b
 	}
 	return cacheBech32Addr(GetConfig().GetBech32ValidatorAddrPrefix(), va, valAddrCache, key)
 }
