--- conflicted
+++ resolved
@@ -380,8 +380,6 @@
 	}
 }
 
-<<<<<<< HEAD
-=======
 func (s *addressTestSuite) TestVerifyAddressFormat() {
 	addr0 := make([]byte, 0)
 	addr5 := make([]byte, 5)
@@ -442,7 +440,6 @@
 	types.GetConfig().SetAddressVerifier(nil)
 }
 
->>>>>>> 4bd2877f
 func (s *addressTestSuite) TestBech32ifyAddressBytes() {
 	addr10byte := []byte{0, 1, 2, 3, 4, 5, 6, 7, 8, 9}
 	addr20byte := []byte{0, 1, 2, 3, 4, 5, 6, 7, 8, 9, 10, 11, 12, 13, 14, 15, 16, 17, 18, 19}
