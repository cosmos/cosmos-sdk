--- conflicted
+++ resolved
@@ -8,7 +8,6 @@
 	mathrand "math/rand"
 	"strings"
 	"testing"
-	"unsafe"
 
 	"github.com/stretchr/testify/require"
 	"github.com/stretchr/testify/suite"
@@ -18,8 +17,7 @@
 	"github.com/cosmos/cosmos-sdk/crypto/keys/secp256k1"
 	cryptotypes "github.com/cosmos/cosmos-sdk/crypto/types"
 	"github.com/cosmos/cosmos-sdk/types"
-	"github.com/cosmos/cosmos-sdk/types/bech32"
-	"github.com/cosmos/cosmos-sdk/types/bech32/legacybech32" //nolint:staticcheck // we're using this to support the legacy way of dealing with bech32
+	"github.com/cosmos/cosmos-sdk/types/bech32/legacybech32" //nolint:staticcheck // SA1019: legacybech32 is deprecated: use the bech32 package instead.
 )
 
 type addressTestSuite struct {
@@ -34,37 +32,23 @@
 	s.T().Parallel()
 }
 
-var (
-	invalidStrs = []string{
-		"hello, world!",
-		"0xAA",
-		"AAA",
-		types.Bech32PrefixAccAddr + "AB0C",
-		types.Bech32PrefixAccPub + "1234",
-		types.Bech32PrefixValAddr + "5678",
-		types.Bech32PrefixValPub + "BBAB",
-		types.Bech32PrefixConsAddr + "FF04",
-		types.Bech32PrefixConsPub + "6789",
-	}
-
-	addr10byte = []byte{0, 1, 2, 3, 4, 5, 6, 7, 8, 9}
-	addr20byte = []byte{0, 1, 2, 3, 4, 5, 6, 7, 8, 9, 10, 11, 12, 13, 14, 15, 16, 17, 18, 19}
-)
+var invalidStrs = []string{
+	"hello, world!",
+	"0xAA",
+	"AAA",
+	types.Bech32PrefixAccAddr + "AB0C",
+	types.Bech32PrefixAccPub + "1234",
+	types.Bech32PrefixValAddr + "5678",
+	types.Bech32PrefixValPub + "BBAB",
+	types.Bech32PrefixConsAddr + "FF04",
+	types.Bech32PrefixConsPub + "6789",
+}
 
 func (s *addressTestSuite) testMarshal(original, res interface{}, marshal func() ([]byte, error), unmarshal func([]byte) error) {
 	bz, err := marshal()
-	s.Require().NoError(err)
-	s.Require().NoError(unmarshal(bz))
+	s.Require().Nil(err)
+	s.Require().Nil(unmarshal(bz))
 	s.Require().Equal(original, res)
-}
-
-func testMarshalYAML(t *testing.T, original, res interface{}, marshal func() (interface{}, error), unmarshal func([]byte) error) {
-	t.Helper()
-	bz, err := marshal()
-
-	require.NoError(t, err)
-	require.NoError(t, unmarshal([]byte(bz.(string))))
-	require.Equal(t, original, res)
 }
 
 func (s *addressTestSuite) TestEmptyAddresses() {
@@ -113,10 +97,7 @@
 	for i := 0; i < 1000; i++ {
 		_, err := rand.Read(pub.Key)
 		s.Require().NoError(err)
-<<<<<<< HEAD
-=======
-
->>>>>>> 4f445ed9
+
 		acc := types.AccAddress(pub.Address())
 		res := types.AccAddress{}
 
@@ -125,54 +106,28 @@
 
 		str := acc.String()
 		res, err = types.AccAddressFromBech32(str)
-<<<<<<< HEAD
-		s.Require().NoError(err)
-=======
 		s.Require().Nil(err)
->>>>>>> 4f445ed9
 		s.Require().Equal(acc, res)
 
 		str = hex.EncodeToString(acc)
 		res, err = types.AccAddressFromHexUnsafe(str)
-		s.Require().NoError(err)
+		s.Require().Nil(err)
 		s.Require().Equal(acc, res)
 	}
 
 	for _, str := range invalidStrs {
 		_, err := types.AccAddressFromHexUnsafe(str)
-		s.Require().Error(err)
+		s.Require().NotNil(err)
 
 		_, err = types.AccAddressFromBech32(str)
-		s.Require().Error(err)
+		s.Require().NotNil(err)
 
 		err = (*types.AccAddress)(nil).UnmarshalJSON([]byte("\"" + str + "\""))
-		s.Require().Error(err)
+		s.Require().NotNil(err)
 	}
 
 	_, err := types.AccAddressFromHexUnsafe("")
 	s.Require().Equal(types.ErrEmptyHexAddress, err)
-}
-
-func (s *addressTestSuite) TestUnmarshalYAMLWithInvalidInput() {
-	for _, str := range invalidStrs {
-		_, err := types.AccAddressFromHexUnsafe(str)
-		s.Require().Error(err)
-
-		_, err = types.AccAddressFromBech32(str)
-		s.Require().Error(err)
-
-		err = (*types.AccAddress)(nil).UnmarshalYAML([]byte("\"" + str + "\""))
-		s.Require().Error(err)
-	}
-
-	_, err := types.AccAddressFromHexUnsafe("")
-	s.Require().Equal(types.ErrEmptyHexAddress, err)
-}
-
-func setConfigWithPrefix(conf *types.Config, prefix string) {
-	conf.SetBech32PrefixForAccount(prefix, types.GetBech32PrefixAccPub(prefix))
-	conf.SetBech32PrefixForValidator(types.GetBech32PrefixValAddr(prefix), types.GetBech32PrefixValPub(prefix))
-	conf.SetBech32PrefixForConsensusNode(types.GetBech32PrefixConsAddr(prefix), types.GetBech32PrefixConsPub(prefix))
 }
 
 // Test that the account address cache ignores the bech32 prefix setting, retrieving bech32 addresses from the cache.
@@ -184,21 +139,22 @@
 	pub := &ed25519.PubKey{Key: pubBz}
 	_, err := rand.Read(pub.Key)
 	s.Require().NoError(err)
-<<<<<<< HEAD
-=======
-
->>>>>>> 4f445ed9
+
 	// Set SDK bech32 prefixes to 'osmo'
 	prefix := "osmo"
 	conf := types.GetConfig()
-	setConfigWithPrefix(conf, prefix)
+	conf.SetBech32PrefixForAccount(prefix, prefix+"pub")
+	conf.SetBech32PrefixForValidator(prefix+"valoper", prefix+"valoperpub")
+	conf.SetBech32PrefixForConsensusNode(prefix+"valcons", prefix+"valconspub")
 
 	acc := types.AccAddress(pub.Address())
 	osmoAddrBech32 := acc.String()
 
 	// Set SDK bech32 to 'cosmos'
 	prefix = "cosmos"
-	setConfigWithPrefix(conf, prefix)
+	conf.SetBech32PrefixForAccount(prefix, prefix+"pub")
+	conf.SetBech32PrefixForValidator(prefix+"valoper", prefix+"valoperpub")
+	conf.SetBech32PrefixForConsensusNode(prefix+"valcons", prefix+"valconspub")
 
 	// We name this 'addrCosmos' to prove a point, but the bech32 address will still begin with 'osmo' due to the cache behavior.
 	addrCosmos := types.AccAddress(pub.Address())
@@ -221,21 +177,22 @@
 	pub := &ed25519.PubKey{Key: pubBz}
 	_, err := rand.Read(pub.Key)
 	s.Require().NoError(err)
-<<<<<<< HEAD
-=======
-
->>>>>>> 4f445ed9
+
 	// Set SDK bech32 prefixes to 'osmo'
 	prefix := "osmo"
 	conf := types.GetConfig()
-	setConfigWithPrefix(conf, prefix)
+	conf.SetBech32PrefixForAccount(prefix, prefix+"pub")
+	conf.SetBech32PrefixForValidator(prefix+"valoper", prefix+"valoperpub")
+	conf.SetBech32PrefixForConsensusNode(prefix+"valcons", prefix+"valconspub")
 
 	acc := types.AccAddress(pub.Address())
 	osmoAddrBech32 := acc.String()
 
 	// Set SDK bech32 to 'cosmos'
 	prefix = "cosmos"
-	setConfigWithPrefix(conf, prefix)
+	conf.SetBech32PrefixForAccount(prefix, prefix+"pub")
+	conf.SetBech32PrefixForValidator(prefix+"valoper", prefix+"valoperpub")
+	conf.SetBech32PrefixForConsensusNode(prefix+"valcons", prefix+"valconspub")
 
 	addrCosmos := types.AccAddress(pub.Address())
 	cosmosAddrBech32 := addrCosmos.String()
@@ -253,10 +210,7 @@
 	for i := 0; i < 20; i++ {
 		_, err := rand.Read(pub.Key)
 		s.Require().NoError(err)
-<<<<<<< HEAD
-=======
-
->>>>>>> 4f445ed9
+
 		acc := types.ValAddress(pub.Address())
 		res := types.ValAddress{}
 
@@ -265,29 +219,25 @@
 
 		str := acc.String()
 		res, err = types.ValAddressFromBech32(str)
-<<<<<<< HEAD
-		s.Require().NoError(err)
-=======
 		s.Require().Nil(err)
->>>>>>> 4f445ed9
 		s.Require().Equal(acc, res)
 
 		str = hex.EncodeToString(acc)
 		res, err = types.ValAddressFromHex(str)
-		s.Require().NoError(err)
+		s.Require().Nil(err)
 		s.Require().Equal(acc, res)
 
 	}
 
 	for _, str := range invalidStrs {
 		_, err := types.ValAddressFromHex(str)
-		s.Require().Error(err)
+		s.Require().NotNil(err)
 
 		_, err = types.ValAddressFromBech32(str)
-		s.Require().Error(err)
+		s.Require().NotNil(err)
 
 		err = (*types.ValAddress)(nil).UnmarshalJSON([]byte("\"" + str + "\""))
-		s.Require().Error(err)
+		s.Require().NotNil(err)
 	}
 
 	// test empty string
@@ -300,14 +250,9 @@
 	pub := &ed25519.PubKey{Key: pubBz}
 
 	for i := 0; i < 20; i++ {
-<<<<<<< HEAD
-		_, err := rand.Read(pub.Key[:])
-		s.Require().NoError(err)
-=======
 		_, err := rand.Read(pub.Key)
 		s.Require().NoError(err)
 
->>>>>>> 4f445ed9
 		acc := types.ConsAddress(pub.Address())
 		res := types.ConsAddress{}
 
@@ -316,28 +261,24 @@
 
 		str := acc.String()
 		res, err = types.ConsAddressFromBech32(str)
-<<<<<<< HEAD
-		s.Require().NoError(err)
-=======
 		s.Require().Nil(err)
->>>>>>> 4f445ed9
 		s.Require().Equal(acc, res)
 
 		str = hex.EncodeToString(acc)
 		res, err = types.ConsAddressFromHex(str)
-		s.Require().NoError(err)
+		s.Require().Nil(err)
 		s.Require().Equal(acc, res)
 	}
 
 	for _, str := range invalidStrs {
 		_, err := types.ConsAddressFromHex(str)
-		s.Require().Error(err)
+		s.Require().NotNil(err)
 
 		_, err = types.ConsAddressFromBech32(str)
-		s.Require().Error(err)
+		s.Require().NotNil(err)
 
 		err = (*types.ConsAddress)(nil).UnmarshalJSON([]byte("\"" + str + "\""))
-		s.Require().Error(err)
+		s.Require().NotNil(err)
 	}
 
 	// test empty string
@@ -417,10 +358,7 @@
 	pub := &ed25519.PubKey{Key: pubBz}
 	_, err := rand.Read(pub.Key)
 	s.Require().NoError(err)
-<<<<<<< HEAD
-=======
-
->>>>>>> 4f445ed9
+
 	addrs := []types.Address{
 		types.ConsAddress(pub.Address()),
 		types.ValAddress(pub.Address()),
@@ -431,20 +369,82 @@
 		switch addr := addr.(type) {
 		case types.AccAddress:
 			_, err := types.AccAddressFromBech32(addr.String())
-			s.Require().NoError(err)
+			s.Require().Nil(err)
 		case types.ValAddress:
 			_, err := types.ValAddressFromBech32(addr.String())
-			s.Require().NoError(err)
+			s.Require().Nil(err)
 		case types.ConsAddress:
 			_, err := types.ConsAddressFromBech32(addr.String())
-			s.Require().NoError(err)
+			s.Require().Nil(err)
 		default:
 			s.T().Fail()
 		}
 	}
 }
 
+func (s *addressTestSuite) TestVerifyAddressFormat() {
+	addr0 := make([]byte, 0)
+	addr5 := make([]byte, 5)
+	addr20 := make([]byte, 20)
+	addr32 := make([]byte, 32)
+	addr256 := make([]byte, 256)
+
+	err := types.VerifyAddressFormat(addr0)
+	s.Require().EqualError(err, "addresses cannot be empty: unknown address")
+	err = types.VerifyAddressFormat(addr5)
+	s.Require().NoError(err)
+	err = types.VerifyAddressFormat(addr20)
+	s.Require().NoError(err)
+	err = types.VerifyAddressFormat(addr32)
+	s.Require().NoError(err)
+	err = types.VerifyAddressFormat(addr256)
+	s.Require().EqualError(err, "address max length is 255, got 256: unknown address")
+}
+
+func (s *addressTestSuite) TestCustomAddressVerifier() {
+	// Create a 10 byte address
+	addr := []byte{0, 1, 2, 3, 4, 5, 6, 7, 8, 9}
+	accBech := types.AccAddress(addr).String()
+	valBech := types.ValAddress(addr).String()
+	consBech := types.ConsAddress(addr).String()
+	// Verify that the default logic doesn't reject this 10 byte address
+	// The default verifier is nil, we're only checking address length is
+	// between 1-255 bytes.
+	err := types.VerifyAddressFormat(addr)
+	s.Require().Nil(err)
+	_, err = types.AccAddressFromBech32(accBech)
+	s.Require().Nil(err)
+	_, err = types.ValAddressFromBech32(valBech)
+	s.Require().Nil(err)
+	_, err = types.ConsAddressFromBech32(consBech)
+	s.Require().Nil(err)
+
+	// Set a custom address verifier only accepts 20 byte addresses
+	types.GetConfig().SetAddressVerifier(func(bz []byte) error {
+		n := len(bz)
+		if n == 20 {
+			return nil
+		}
+		return fmt.Errorf("incorrect address length %d", n)
+	})
+
+	// Verifiy that the custom logic rejects this 10 byte address
+	err = types.VerifyAddressFormat(addr)
+	s.Require().NotNil(err)
+	_, err = types.AccAddressFromBech32(accBech)
+	s.Require().NotNil(err)
+	_, err = types.ValAddressFromBech32(valBech)
+	s.Require().NotNil(err)
+	_, err = types.ConsAddressFromBech32(consBech)
+	s.Require().NotNil(err)
+
+	// Reinitialize the global config to default address verifier (nil)
+	types.GetConfig().SetAddressVerifier(nil)
+}
+
 func (s *addressTestSuite) TestBech32ifyAddressBytes() {
+	addr10byte := []byte{0, 1, 2, 3, 4, 5, 6, 7, 8, 9}
+	addr20byte := []byte{0, 1, 2, 3, 4, 5, 6, 7, 8, 9, 10, 11, 12, 13, 14, 15, 16, 17, 18, 19}
 	type args struct {
 		prefix string
 		bs     []byte
@@ -475,6 +475,8 @@
 }
 
 func (s *addressTestSuite) TestMustBech32ifyAddressBytes() {
+	addr10byte := []byte{0, 1, 2, 3, 4, 5, 6, 7, 8, 9}
+	addr20byte := []byte{0, 1, 2, 3, 4, 5, 6, 7, 8, 9, 10, 11, 12, 13, 14, 15, 16, 17, 18, 19}
 	type args struct {
 		prefix string
 		bs     []byte
@@ -565,236 +567,6 @@
 	s.Require().Equal("invalid Bech32 prefix; expected x, got cosmos", err.Error())
 }
 
-<<<<<<< HEAD
-func (s *addressTestSuite) TestMustValAddressFromBech32() {
-	valAddress1 := types.ValAddress(addr20byte)
-	valAddress2 := types.MustValAddressFromBech32(valAddress1.String())
-
-	s.Require().Equal(valAddress1, valAddress2)
-}
-
-func (s *addressTestSuite) TestMustValAddressFromBech32Panic() {
-	s.Require().Panics(func() {
-		types.MustValAddressFromBech32("")
-	})
-}
-
-func (s *addressTestSuite) TestGetBech32PrefixAccPub() {
-	actual := types.GetBech32PrefixAccPub("")
-	s.Require().Equal("pub", actual)
-
-	actual = types.GetBech32PrefixAccPub("cosmos")
-	s.Require().Equal("cosmospub", actual)
-}
-
-func (s *addressTestSuite) TestGetBech32PrefixValAddress() {
-	actual := types.GetBech32PrefixValAddr("")
-	s.Require().Equal("valoper", actual)
-
-	actual = types.GetBech32PrefixValAddr("cosmos1")
-	s.Require().Equal("cosmos1valoper", actual)
-}
-
-func (s *addressTestSuite) TestGetBech32PrefixValPub() {
-	actual := types.GetBech32PrefixValPub("")
-	s.Require().Equal("valoperpub", actual)
-
-	actual = types.GetBech32PrefixValPub("cosmos2")
-	s.Require().Equal("cosmos2valoperpub", actual)
-}
-
-func (s *addressTestSuite) TestGetBech32PrefixConsAddr() {
-	actual := types.GetBech32PrefixConsAddr("")
-	s.Require().Equal("valcons", actual)
-
-	actual = types.GetBech32PrefixConsAddr("cosmos3")
-	s.Require().Equal("cosmos3valcons", actual)
-}
-
-func (s *addressTestSuite) TestGetBech32PrefixConsPub() {
-	actual := types.GetBech32PrefixConsPub("")
-	s.Require().Equal("valconspub", actual)
-
-	actual = types.GetBech32PrefixConsPub("cosmos4")
-	s.Require().Equal("cosmos4valconspub", actual)
-}
-
-func (s *addressTestSuite) TestMustAccAddressFromBech32() {
-	accAddress1 := types.AccAddress(addr20byte)
-	accAddress2 := types.MustAccAddressFromBech32(accAddress1.String())
-	s.Require().Equal(accAddress1, accAddress2)
-}
-
-func (s *addressTestSuite) TestMustAccAddressFromBech32Panic() {
-	s.Require().Panics(func() {
-		types.MustAccAddressFromBech32("no-valid")
-	})
-}
-
-func (s *addressTestSuite) TestUnmarshalJSONAccAddressFailed() {
-	addr := &types.AccAddress{}
-	err := addr.UnmarshalJSON(nil)
-	s.Require().Error(err)
-}
-
-func (s *addressTestSuite) TestUnmarshalJSONAccAddressWithEmptyString() {
-	addr := &types.AccAddress{}
-	err := addr.UnmarshalJSON([]byte{34, 34})
-	s.Require().NoError(err)
-	s.Require().Equal(&types.AccAddress{}, addr)
-}
-
-func (s *addressTestSuite) TestUnmarshalYAMLAccAddressFailed() {
-	malformedYAML := []byte("k:k:K:")
-	addr := &types.AccAddress{}
-	err := addr.UnmarshalYAML(malformedYAML)
-	s.Require().Error(err)
-}
-
-func (s *addressTestSuite) TestUnmarshalYAMLAccAddressWithEmptyString() {
-	addr := &types.AccAddress{}
-	err := addr.UnmarshalYAML([]byte{34, 34})
-	s.Require().NoError(err)
-	s.Require().Equal(&types.AccAddress{}, addr)
-}
-
-func (s *addressTestSuite) TestFormatAccAddressAsString() {
-	accAddr := types.AccAddress(addr20byte)
-
-	actual := fmt.Sprintf("%s", accAddr) // this will internally calls AccAddress.Format method
-
-	hrp := types.GetConfig().GetBech32AccountAddrPrefix()
-	expected, err := bech32.ConvertAndEncode(hrp, addr20byte)
-	s.Require().NoError(err)
-	s.Require().Equal(expected, actual)
-}
-
-func (s *addressTestSuite) TestFormatAccAddressAsPointer() {
-	accAddr := types.AccAddress(addr20byte)
-	ptrAddr := &accAddr
-	actual := fmt.Sprintf("%p", ptrAddr) // this will internally calls AccAddress.Format method
-	expected := fmt.Sprintf("0x%x", uintptr(unsafe.Pointer(&accAddr)))
-	s.Require().Equal(expected, actual)
-}
-
-func (s *addressTestSuite) TestFormatAccAddressWhenVerbIsDifferentFromSOrP() {
-	myAddr := types.AccAddress([]byte{0, 1, 2, 3, 4, 5, 6, 7, 8, 9, 10, 11, 12, 13, 14, 15, 16, 17, 18, 20})
-	exp := "000102030405060708090A0B0C0D0E0F10111214"
-	spec := []string{"%v", "%#v", "%t", "%b", "%c", "%d", "%o", "%O", "%x", "%X", "%U", "%e", "%E", "%f", "%F", "%g", "%G"}
-	for _, v := range spec {
-		s.Require().Equal(exp, fmt.Sprintf(v, myAddr), v)
-	}
-}
-
-func (s *addressTestSuite) TestUnmarshalJSONValAddressFailed() {
-	addr := &types.ValAddress{}
-	err := addr.UnmarshalJSON(nil)
-	s.Require().Error(err)
-}
-
-func (s *addressTestSuite) TestUnmarshalJSONValAddressWithEmptyString() {
-	addr := &types.ValAddress{}
-	err := addr.UnmarshalJSON([]byte{34, 34})
-	s.Require().NoError(err)
-	s.Require().Equal(&types.ValAddress{}, addr)
-}
-
-func (s *addressTestSuite) TestUnmarshalYAMLValAddressFailed() {
-	malformedYAML := []byte("k:k:K:")
-	addr := &types.ValAddress{}
-	err := addr.UnmarshalYAML(malformedYAML)
-	s.Require().Error(err)
-}
-
-func (s *addressTestSuite) TestUnmarshalYAMLValAddressWithEmptyString() {
-	addr := &types.ValAddress{}
-	err := addr.UnmarshalYAML([]byte{34, 34})
-	s.Require().NoError(err)
-	s.Require().Equal(&types.ValAddress{}, addr)
-}
-
-func (s *addressTestSuite) TestFormatValAddressAsString() {
-	accAddr := types.ValAddress(addr20byte)
-
-	actual := fmt.Sprintf("%s", accAddr)
-
-	hrp := types.GetConfig().GetBech32ValidatorAddrPrefix()
-	expected, err := bech32.ConvertAndEncode(hrp, addr20byte)
-	s.Require().NoError(err)
-	s.Require().Equal(expected, actual)
-}
-
-func (s *addressTestSuite) TestFormatValAddressAsPointer() {
-	accAddr := types.AccAddress(addr20byte)
-	ptrAddr := &accAddr
-	actual := fmt.Sprintf("%p", ptrAddr)
-	expected := uintptr(unsafe.Pointer(&accAddr))
-	s.Require().Equal(fmt.Sprintf("0x%x", expected), actual)
-}
-
-func (s *addressTestSuite) TestFormatValAddressWhenVerbIsDifferentFromSOrP() {
-	myAddr := types.ValAddress(addr20byte)
-	exp := "000102030405060708090A0B0C0D0E0F10111213"
-	spec := []string{"%v", "%#v", "%t", "%b", "%c", "%d", "%o", "%O", "%x", "%X", "%U", "%e", "%E", "%f", "%F", "%g", "%G"}
-	for _, v := range spec {
-		s.Require().Equal(exp, fmt.Sprintf(v, myAddr), v)
-	}
-}
-
-func (s *addressTestSuite) TestUnmarshalJSONConsAddressFailed() {
-	addr := &types.ConsAddress{}
-	err := addr.UnmarshalJSON(nil)
-	s.Require().Error(err)
-}
-
-func (s *addressTestSuite) TestUnmarshalJSONConsAddressWithEmptyString() {
-	addr := &types.ConsAddress{}
-	err := addr.UnmarshalJSON([]byte{34, 34})
-	s.Require().NoError(err)
-	s.Require().Equal(&types.ConsAddress{}, addr)
-}
-
-func (s *addressTestSuite) TestUnmarshalYAMLConsAddressFailed() {
-	malformedYAML := []byte("k:k:K:")
-	addr := &types.ConsAddress{}
-	err := addr.UnmarshalYAML(malformedYAML)
-	s.Require().Error(err)
-}
-
-func (s *addressTestSuite) TestUnmarshalYAMLConsAddressWithEmptyString() {
-	addr := &types.ConsAddress{}
-	err := addr.UnmarshalYAML([]byte{34, 34})
-	s.Require().NoError(err)
-	s.Require().Equal(&types.ConsAddress{}, addr)
-}
-
-func (s *addressTestSuite) TestFormatConsAddressAsString() {
-	consAddr := types.ConsAddress(addr20byte)
-	actual := fmt.Sprintf("%s", consAddr)
-
-	hrp := types.GetConfig().GetBech32ConsensusAddrPrefix()
-	expected, err := bech32.ConvertAndEncode(hrp, consAddr)
-	s.Require().NoError(err)
-	s.Require().Equal(expected, actual)
-}
-
-func (s *addressTestSuite) TestFormatConsAddressAsPointer() {
-	consAddr := types.ConsAddress(addr20byte)
-
-	ptrAddr := &consAddr
-	actual := fmt.Sprintf("%p", ptrAddr)
-	expected := uintptr(unsafe.Pointer(&consAddr))
-	s.Require().Equal(fmt.Sprintf("0x%x", expected), actual)
-}
-
-func (s *addressTestSuite) TestFormatConsAddressWhenVerbIsDifferentFromSOrP() {
-	myAddr := types.ConsAddress(addr20byte)
-	exp := "000102030405060708090A0B0C0D0E0F10111213"
-	spec := []string{"%v", "%#v", "%t", "%b", "%c", "%d", "%o", "%O", "%x", "%X", "%U", "%e", "%E", "%f", "%F", "%g", "%G"}
-	for _, v := range spec {
-		s.Require().Equal(exp, fmt.Sprintf(v, myAddr), v)
-	}
-=======
 func (s *addressTestSuite) TestMustAccAddressFromBech32() {
 	bech32PrefixValAddr := types.GetConfig().GetBech32ValidatorAddrPrefix()
 	addr20byte := []byte{0, 1, 2, 3, 4, 5, 6, 7, 8, 9, 10, 11, 12, 13, 14, 15, 16, 17, 18, 19}
@@ -806,5 +578,4 @@
 	valAddress2 := types.MustValAddressFromBech32(address)
 
 	s.Require().Equal(valAddress1, valAddress2)
->>>>>>> 4f445ed9
 }