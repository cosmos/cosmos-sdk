package types

import (
	"github.com/cosmos/cosmos-sdk/codec/types"

	"github.com/cosmos/cosmos-sdk/codec"
)

// Register the sdk message type
func RegisterCodec(cdc *codec.Codec) {
	cdc.RegisterInterface((*Msg)(nil), nil)
	cdc.RegisterInterface((*Tx)(nil), nil)
}

// Register the sdk message type
func RegisterInterfaces(registry types.InterfaceRegistry) {
<<<<<<< HEAD
	registry.RegisterInterface("cosmos.Msg", (*Msg)(nil))
}

// CanonicalSignBytes returns a canonical JSON encoding of a Proto message that
// can be signed over. The JSON encoding ensures all field names adhere to their
// Proto definition, default values are omitted, and follows the JSON Canonical
// Form.
func CanonicalSignBytes(msg codec.ProtoMarshaler) ([]byte, error) {
	// first, encode via canonical Proto3 JSON
	bz, err := codec.ProtoMarshalJSON(msg)
	if err != nil {
		return nil, err
	}

	genericJSON := make(map[string]interface{})

	// decode canonical proto encoding into a generic map
	if err := jsonc.Unmarshal(bz, &genericJSON); err != nil {
		return nil, err
	}

	// finally, return the canonical JSON encoding via JSON Canonical Form
	return jsonc.Marshal(genericJSON)
=======
	registry.RegisterInterface("cosmos_sdk.v1.Msg", (*Msg)(nil))
>>>>>>> 5f5bdcba
}<|MERGE_RESOLUTION|>--- conflicted
+++ resolved
@@ -14,31 +14,5 @@
 
 // Register the sdk message type
 func RegisterInterfaces(registry types.InterfaceRegistry) {
-<<<<<<< HEAD
 	registry.RegisterInterface("cosmos.Msg", (*Msg)(nil))
-}
-
-// CanonicalSignBytes returns a canonical JSON encoding of a Proto message that
-// can be signed over. The JSON encoding ensures all field names adhere to their
-// Proto definition, default values are omitted, and follows the JSON Canonical
-// Form.
-func CanonicalSignBytes(msg codec.ProtoMarshaler) ([]byte, error) {
-	// first, encode via canonical Proto3 JSON
-	bz, err := codec.ProtoMarshalJSON(msg)
-	if err != nil {
-		return nil, err
-	}
-
-	genericJSON := make(map[string]interface{})
-
-	// decode canonical proto encoding into a generic map
-	if err := jsonc.Unmarshal(bz, &genericJSON); err != nil {
-		return nil, err
-	}
-
-	// finally, return the canonical JSON encoding via JSON Canonical Form
-	return jsonc.Marshal(genericJSON)
-=======
-	registry.RegisterInterface("cosmos_sdk.v1.Msg", (*Msg)(nil))
->>>>>>> 5f5bdcba
 }