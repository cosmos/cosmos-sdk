--- conflicted
+++ resolved
@@ -53,11 +53,7 @@
 
 // IsValid returns true if the Coin has a non-negative amount and the denom is valid.
 func (coin Coin) IsValid() bool {
-<<<<<<< HEAD
-	return validate(coin.Denom, coin.Amount) == nil
-=======
 	return coin.Validate() == nil
->>>>>>> 1b08e103
 }
 
 // IsZero returns if this represents no money
@@ -207,16 +203,11 @@
 		seenDenoms[lowDenom] = true
 
 		for _, coin := range coins[1:] {
-<<<<<<< HEAD
-			if err := ValidateDenom(coin.Denom); err != nil {
-				return false
-=======
 			if seenDenoms[coin.Denom] {
 				return fmt.Errorf("duplicate denomination %s", coin.Denom)
 			}
 			if err := ValidateDenom(coin.Denom); err != nil {
 				return err
->>>>>>> 1b08e103
 			}
 			if coin.Denom <= lowDenom {
 				return fmt.Errorf("denomination %s is not sorted", coin.Denom)
@@ -602,14 +593,9 @@
 // Parsing
 
 var (
-<<<<<<< HEAD
-	// Denominations can be 3 ~ 128 characters long.
-	reDnmString = `[a-z][a-zA-Z0-9/]{2,127}`
-=======
 	// Denominations can be 3 ~ 128 characters long and support letters, followed by either
 	// a letter, a number or a separator ('/').
 	reDnmString = `[a-zA-Z][a-zA-Z0-9/]{2,127}`
->>>>>>> 1b08e103
 	reAmt       = `[[:digit:]]+`
 	reDecAmt    = `[[:digit:]]*\.[[:digit:]]+`
 	reSpc       = `[[:space:]]*`
