--- conflicted
+++ resolved
@@ -5,10 +5,7 @@
 	"strings"
 	"testing"
 
-<<<<<<< HEAD
-=======
 	"cosmossdk.io/math"
->>>>>>> f008f84e
 	"github.com/stretchr/testify/require"
 	"github.com/stretchr/testify/suite"
 
@@ -551,13 +548,6 @@
 		expected sdk.Coins
 		msg      string
 	}{
-<<<<<<< HEAD
-		{"{1atom,1muon}+{1atom,1muon}", sdk.Coins{s.ca1, s.cm1}, sdk.Coins{s.ca1, s.cm1}, sdk.Coins{s.ca2, s.cm2}},
-		{"{0atom,1muon}+{0atom,0muon}", sdk.Coins{s.ca0, s.cm1}, sdk.Coins{s.ca0, s.cm0}, sdk.Coins{s.cm1}},
-		{"{2atom}+{0muon}", sdk.Coins{s.ca2}, sdk.Coins{s.cm0}, sdk.Coins{s.ca2}},
-		{"{1atom}+{1atom,2muon}", sdk.Coins{s.ca1}, sdk.Coins{s.ca1, s.cm2}, sdk.Coins{s.ca2, s.cm2}},
-		{"{0atom,0muon}+{0atom,0muon}", sdk.Coins{s.ca0, s.cm0}, sdk.Coins{s.ca0, s.cm0}, sdk.Coins(nil)},
-=======
 		{"adding two empty lists", s.emptyCoins, s.emptyCoins, s.emptyCoins, "empty, non list should be returned"},
 		{"empty list + set", s.emptyCoins, cA0M1, sdk.Coins{s.cm1}, "zero coins should be removed"},
 		{"empty list + set", s.emptyCoins, cA1M1, cA1M1, "zero + a_non_zero = a_non_zero"},
@@ -591,18 +581,13 @@
 			"{0atom,0muon}+{0atom,0muon}", cA0M0, cA0M0, s.emptyCoins,
 			"sets with zero coins should return empty set",
 		},
->>>>>>> f008f84e
 	}
 
 	for _, tc := range cases {
 		s.T().Run(tc.name, func(t *testing.T) {
 			res := tc.inputOne.Add(tc.inputTwo...)
 			require.True(t, res.IsValid(), fmt.Sprintf("%s + %s = %s", tc.inputOne, tc.inputTwo, res))
-<<<<<<< HEAD
-			require.Equal(t, tc.expected, res, "sum of coins is incorrect")
-=======
 			require.Equal(t, tc.expected, res, tc.msg)
->>>>>>> f008f84e
 		})
 	}
 }
