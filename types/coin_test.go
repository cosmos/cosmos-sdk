package types_test

import (
	"fmt"
	"strings"
	"testing"

	"github.com/stretchr/testify/suite"

	"github.com/cosmos/cosmos-sdk/codec"
	sdkmath "github.com/cosmos/cosmos-sdk/math"
	sdk "github.com/cosmos/cosmos-sdk/types"
)

var (
	testDenom1 = "atom"
	testDenom2 = "muon"
)

type coinTestSuite struct {
	suite.Suite
	ca0, ca1, ca2, cm0, cm1, cm2 sdk.Coin
}

func TestCoinTestSuite(t *testing.T) {
	suite.Run(t, new(coinTestSuite))
}

func (s *coinTestSuite) SetupSuite() {
	s.T().Parallel()
	zero := sdkmath.NewInt(0)
	one := sdkmath.OneInt()
	two := sdkmath.NewInt(2)
	s.ca0, s.ca1, s.ca2 = sdk.Coin{testDenom1, zero}, sdk.Coin{testDenom1, one}, sdk.Coin{testDenom1, two}
	s.cm0, s.cm1, s.cm2 = sdk.Coin{testDenom2, zero}, sdk.Coin{testDenom2, one}, sdk.Coin{testDenom2, two}
}

// ----------------------------------------------------------------------------
// Coin tests

func (s *coinTestSuite) TestCoin() {
	s.Require().Panics(func() { sdk.NewInt64Coin(testDenom1, -1) })
	s.Require().Panics(func() { sdk.NewCoin(testDenom1, sdkmath.NewInt(-1)) })
	s.Require().Equal(sdkmath.NewInt(10), sdk.NewInt64Coin(strings.ToUpper(testDenom1), 10).Amount)
	s.Require().Equal(sdkmath.NewInt(10), sdk.NewCoin(strings.ToUpper(testDenom1), sdkmath.NewInt(10)).Amount)
	s.Require().Equal(sdkmath.NewInt(5), sdk.NewInt64Coin(testDenom1, 5).Amount)
	s.Require().Equal(sdkmath.NewInt(5), sdk.NewCoin(testDenom1, sdkmath.NewInt(5)).Amount)
}

func (s *coinTestSuite) TestCoin_String() {
	coin := sdk.NewCoin(testDenom1, sdkmath.NewInt(10))
	s.Require().Equal(fmt.Sprintf("10%s", testDenom1), coin.String())
}

func (s *coinTestSuite) TestIsEqualCoin() {
	cases := []struct {
		inputOne sdk.Coin
		inputTwo sdk.Coin
		expected bool
		panics   bool
	}{
		{sdk.NewInt64Coin(testDenom1, 1), sdk.NewInt64Coin(testDenom1, 1), true, false},
		{sdk.NewInt64Coin(testDenom1, 1), sdk.NewInt64Coin(testDenom2, 1), false, true},
		{sdk.NewInt64Coin("stake", 1), sdk.NewInt64Coin("stake", 10), false, false},
	}

	for tcIndex, tc := range cases {
		tc := tc
		if tc.panics {
			s.Require().Panics(func() { tc.inputOne.IsEqual(tc.inputTwo) })
		} else {
			res := tc.inputOne.IsEqual(tc.inputTwo)
			s.Require().Equal(tc.expected, res, "coin equality relation is incorrect, tc #%d", tcIndex)
		}
	}
}

func (s *coinTestSuite) TestCoinIsValid() {
	loremIpsum := `Lorem ipsum dolor sit amet, consectetur adipiscing elit. Nam viverra dui vel nulla aliquet, non dictum elit aliquam. Proin consequat leo in consectetur mattis. Phasellus eget odio luctus, rutrum dolor at, venenatis ante. Praesent metus erat, sodales vitae sagittis eget, commodo non ipsum. Duis eget urna quis erat mattis pulvinar. Vivamus egestas imperdiet sem, porttitor hendrerit lorem pulvinar in. Vivamus laoreet sapien eget libero euismod tristique. Suspendisse tincidunt nulla quis luctus mattis.
	Class aptent taciti sociosqu ad litora torquent per conubia nostra, per inceptos himenaeos. Sed id turpis at erat placerat fermentum id sed sapien. Fusce mattis enim id nulla viverra, eget placerat eros aliquet. Nunc fringilla urna ac condimentum ultricies. Praesent in eros ac neque fringilla sodales. Donec ut venenatis eros. Quisque iaculis lectus neque, a varius sem ullamcorper nec. Cras tincidunt dignissim libero nec volutpat. Donec molestie enim sed metus venenatis, quis elementum sem varius. Curabitur eu venenatis nulla.
	Cras sit amet ligula vel turpis placerat sollicitudin. Nunc massa odio, eleifend id lacus nec, ultricies elementum arcu. Donec imperdiet nulla lacus, a venenatis lacus fermentum nec. Proin vestibulum dolor enim, vitae posuere velit aliquet non. Suspendisse pharetra condimentum nunc tincidunt viverra. Etiam posuere, ligula ut maximus congue, mauris orci consectetur velit, vel finibus eros metus non tellus. Nullam et dictum metus. Aliquam maximus fermentum mauris elementum aliquet. Class aptent taciti sociosqu ad litora torquent per conubia nostra, per inceptos himenaeos. Etiam dapibus lectus sed tellus rutrum tincidunt. Nulla at dolor sem. Ut non dictum arcu, eget congue sem.`

	loremIpsum = strings.ReplaceAll(loremIpsum, " ", "")
	loremIpsum = strings.ReplaceAll(loremIpsum, ".", "")
	loremIpsum = strings.ReplaceAll(loremIpsum, ",", "")

	cases := []struct {
		coin       sdk.Coin
		expectPass bool
	}{
		{sdk.Coin{testDenom1, sdkmath.NewInt(-1)}, false},
		{sdk.Coin{testDenom1, sdkmath.NewInt(0)}, true},
		{sdk.Coin{testDenom1, sdkmath.OneInt()}, true},
		{sdk.Coin{"Atom", sdkmath.OneInt()}, true},
		{sdk.Coin{"ATOM", sdkmath.OneInt()}, true},
		{sdk.Coin{"a", sdkmath.OneInt()}, false},
		{sdk.Coin{loremIpsum, sdkmath.OneInt()}, false},
		{sdk.Coin{"ibc/7F1D3FCF4AE79E1554D670D1AD949A9BA4E4A3C76C63093E17E446A46061A7A2", sdkmath.OneInt()}, true},
		{sdk.Coin{"atOm", sdkmath.OneInt()}, true},
		{sdk.Coin{"x:y-z.1_2", sdkmath.OneInt()}, true},
		{sdk.Coin{"     ", sdkmath.OneInt()}, false},
	}

	for i, tc := range cases {
		s.Require().Equal(tc.expectPass, tc.coin.IsValid(), "unexpected result for IsValid, tc #%d", i)
	}
}

func (s *coinTestSuite) TestCustomValidation() {

	newDnmRegex := `[\x{1F600}-\x{1F6FF}]`
	sdk.SetCoinDenomRegex(func() string {
		return newDnmRegex
	})

	cases := []struct {
		coin       sdk.Coin
		expectPass bool
	}{
		{sdk.Coin{"🙂", sdkmath.NewInt(1)}, true},
		{sdk.Coin{"🙁", sdkmath.NewInt(1)}, true},
		{sdk.Coin{"🌶", sdkmath.NewInt(1)}, false}, // outside the unicode range listed above
		{sdk.Coin{"asdf", sdkmath.NewInt(1)}, false},
		{sdk.Coin{"", sdkmath.NewInt(1)}, false},
	}

	for i, tc := range cases {
		s.Require().Equal(tc.expectPass, tc.coin.IsValid(), "unexpected result for IsValid, tc #%d", i)
	}
	sdk.SetCoinDenomRegex(sdk.DefaultCoinDenomRegex)
}

func (s *coinTestSuite) TestAddCoin() {
	cases := []struct {
		inputOne    sdk.Coin
		inputTwo    sdk.Coin
		expected    sdk.Coin
		shouldPanic bool
	}{
		{sdk.NewInt64Coin(testDenom1, 1), sdk.NewInt64Coin(testDenom1, 1), sdk.NewInt64Coin(testDenom1, 2), false},
		{sdk.NewInt64Coin(testDenom1, 1), sdk.NewInt64Coin(testDenom1, 0), sdk.NewInt64Coin(testDenom1, 1), false},
		{sdk.NewInt64Coin(testDenom1, 1), sdk.NewInt64Coin(testDenom2, 1), sdk.NewInt64Coin(testDenom1, 1), true},
	}

	for tcIndex, tc := range cases {
		tc := tc
		if tc.shouldPanic {
			s.Require().Panics(func() { tc.inputOne.Add(tc.inputTwo) })
		} else {
			res := tc.inputOne.Add(tc.inputTwo)
			s.Require().Equal(tc.expected, res, "sum of coins is incorrect, tc #%d", tcIndex)
		}
	}
}

func (s *coinTestSuite) TestAddCoinAmount() {
	cases := []struct {
		coin     sdk.Coin
		amount   sdk.Int
		expected sdk.Coin
	}{
		{sdk.NewInt64Coin(testDenom1, 1), sdkmath.NewInt(1), sdk.NewInt64Coin(testDenom1, 2)},
		{sdk.NewInt64Coin(testDenom1, 1), sdkmath.NewInt(0), sdk.NewInt64Coin(testDenom1, 1)},
	}
	for i, tc := range cases {
		res := tc.coin.AddAmount(tc.amount)
		s.Require().Equal(tc.expected, res, "result of addition is incorrect, tc #%d", i)
	}
}

func (s *coinTestSuite) TestSubCoin() {
	cases := []struct {
		inputOne    sdk.Coin
		inputTwo    sdk.Coin
		expected    sdk.Coin
		shouldPanic bool
	}{
		{sdk.NewInt64Coin(testDenom1, 1), sdk.NewInt64Coin(testDenom2, 1), sdk.NewInt64Coin(testDenom1, 1), true},
		{sdk.NewInt64Coin(testDenom1, 10), sdk.NewInt64Coin(testDenom1, 1), sdk.NewInt64Coin(testDenom1, 9), false},
		{sdk.NewInt64Coin(testDenom1, 5), sdk.NewInt64Coin(testDenom1, 3), sdk.NewInt64Coin(testDenom1, 2), false},
		{sdk.NewInt64Coin(testDenom1, 5), sdk.NewInt64Coin(testDenom1, 0), sdk.NewInt64Coin(testDenom1, 5), false},
		{sdk.NewInt64Coin(testDenom1, 1), sdk.NewInt64Coin(testDenom1, 5), sdk.Coin{}, true},
	}

	for tcIndex, tc := range cases {
		tc := tc
		if tc.shouldPanic {
			s.Require().Panics(func() { tc.inputOne.Sub(tc.inputTwo) })
		} else {
			res := tc.inputOne.Sub(tc.inputTwo)
			s.Require().Equal(tc.expected, res, "difference of coins is incorrect, tc #%d", tcIndex)
		}
	}

	tc := struct {
		inputOne sdk.Coin
		inputTwo sdk.Coin
		expected int64
	}{sdk.NewInt64Coin(testDenom1, 1), sdk.NewInt64Coin(testDenom1, 1), 0}
	res := tc.inputOne.Sub(tc.inputTwo)
	s.Require().Equal(tc.expected, res.Amount.Int64())
}

func (s *coinTestSuite) TestSubCoinAmount() {
	cases := []struct {
		coin        sdk.Coin
		amount      sdk.Int
		expected    sdk.Coin
		shouldPanic bool
	}{
		{sdk.NewInt64Coin(testDenom1, 2), sdkmath.NewInt(1), sdk.NewInt64Coin(testDenom1, 1), false},
		{sdk.NewInt64Coin(testDenom1, 10), sdkmath.NewInt(1), sdk.NewInt64Coin(testDenom1, 9), false},
		{sdk.NewInt64Coin(testDenom1, 5), sdkmath.NewInt(3), sdk.NewInt64Coin(testDenom1, 2), false},
		{sdk.NewInt64Coin(testDenom1, 5), sdkmath.NewInt(0), sdk.NewInt64Coin(testDenom1, 5), false},
		{sdk.NewInt64Coin(testDenom1, 1), sdkmath.NewInt(5), sdk.Coin{}, true},
	}

	for i, tc := range cases {
		if tc.shouldPanic {
			s.Require().Panics(func() { tc.coin.SubAmount(tc.amount) })
		} else {
			res := tc.coin.SubAmount(tc.amount)
			s.Require().Equal(tc.expected, res, "result of subtraction is incorrect, tc #%d", i)
		}
	}
}

func (s *coinTestSuite) TestIsGTECoin() {
	cases := []struct {
		inputOne sdk.Coin
		inputTwo sdk.Coin
		expected bool
		panics   bool
	}{
		{sdk.NewInt64Coin(testDenom1, 1), sdk.NewInt64Coin(testDenom1, 1), true, false},
		{sdk.NewInt64Coin(testDenom1, 2), sdk.NewInt64Coin(testDenom1, 1), true, false},
		{sdk.NewInt64Coin(testDenom1, 1), sdk.NewInt64Coin(testDenom1, 2), false, false},
		{sdk.NewInt64Coin(testDenom1, 1), sdk.NewInt64Coin(testDenom2, 1), false, true},
	}

	for tcIndex, tc := range cases {
		tc := tc
		if tc.panics {
			s.Require().Panics(func() { tc.inputOne.IsGTE(tc.inputTwo) })
		} else {
			res := tc.inputOne.IsGTE(tc.inputTwo)
			s.Require().Equal(tc.expected, res, "coin GTE relation is incorrect, tc #%d", tcIndex)
		}
	}
}

func (s *coinTestSuite) TestIsLTECoin() {
	cases := []struct {
		inputOne sdk.Coin
		inputTwo sdk.Coin
		expected bool
		panics   bool
	}{
		{sdk.NewInt64Coin(testDenom1, 1), sdk.NewInt64Coin(testDenom1, 1), true, false},
		{sdk.NewInt64Coin(testDenom1, 1), sdk.NewInt64Coin(testDenom1, 2), true, false},
		{sdk.NewInt64Coin(testDenom1, 1), sdk.NewInt64Coin(testDenom2, 1), false, true},
		{sdk.NewInt64Coin(testDenom1, 2), sdk.NewInt64Coin(testDenom1, 1), false, false},
	}

	for tcIndex, tc := range cases {
		tc := tc
		if tc.panics {
			s.Require().Panics(func() { tc.inputOne.IsLTE(tc.inputTwo) })
		} else {
			res := tc.inputOne.IsLTE(tc.inputTwo)
			s.Require().Equal(tc.expected, res, "coin LTE relation is incorrect, tc #%d", tcIndex)
		}
	}
}

func (s *coinTestSuite) TestIsLTCoin() {
	cases := []struct {
		inputOne sdk.Coin
		inputTwo sdk.Coin
		expected bool
		panics   bool
	}{
		{sdk.NewInt64Coin(testDenom1, 1), sdk.NewInt64Coin(testDenom1, 1), false, false},
		{sdk.NewInt64Coin(testDenom1, 2), sdk.NewInt64Coin(testDenom1, 1), false, false},
		{sdk.NewInt64Coin(testDenom1, 0), sdk.NewInt64Coin(testDenom2, 1), false, true},
		{sdk.NewInt64Coin(testDenom1, 1), sdk.NewInt64Coin(testDenom2, 1), false, true},
		{sdk.NewInt64Coin(testDenom1, 1), sdk.NewInt64Coin(testDenom1, 1), false, false},
		{sdk.NewInt64Coin(testDenom1, 1), sdk.NewInt64Coin(testDenom1, 2), true, false},
	}

	for tcIndex, tc := range cases {
		tc := tc
		if tc.panics {
			s.Require().Panics(func() { tc.inputOne.IsLT(tc.inputTwo) })
		} else {
			res := tc.inputOne.IsLT(tc.inputTwo)
			s.Require().Equal(tc.expected, res, "coin LT relation is incorrect, tc #%d", tcIndex)
		}
	}
}

func (s *coinTestSuite) TestCoinIsZero() {
	coin := sdk.NewInt64Coin(testDenom1, 0)
	res := coin.IsZero()
	s.Require().True(res)

	coin = sdk.NewInt64Coin(testDenom1, 1)
	res = coin.IsZero()
	s.Require().False(res)
}

func (s *coinTestSuite) TestCoinIsNil() {
	coin := sdk.Coin{}
	res := coin.IsNil()
	s.Require().True(res)

	coin = sdk.Coin{Denom: "uatom"}
	res = coin.IsNil()
	s.Require().True(res)

	coin = sdk.NewInt64Coin(testDenom1, 1)
	res = coin.IsNil()
	s.Require().False(res)
}

func (s *coinTestSuite) TestFilteredZeroCoins() {
	cases := []struct {
		name     string
		input    sdk.Coins
		original string
		expected string
	}{
		{
			name: "all greater than zero",
			input: sdk.Coins{
				{"testa", sdkmath.OneInt()},
				{"testb", sdkmath.NewInt(2)},
				{"testc", sdkmath.NewInt(3)},
				{"testd", sdkmath.NewInt(4)},
				{"teste", sdkmath.NewInt(5)},
			},
			original: "1testa,2testb,3testc,4testd,5teste",
			expected: "1testa,2testb,3testc,4testd,5teste",
		},
		{
			name: "zero coin in middle",
			input: sdk.Coins{
				{"testa", sdkmath.OneInt()},
				{"testb", sdkmath.NewInt(2)},
				{"testc", sdkmath.NewInt(0)},
				{"testd", sdkmath.NewInt(4)},
				{"teste", sdkmath.NewInt(5)},
			},
			original: "1testa,2testb,0testc,4testd,5teste",
			expected: "1testa,2testb,4testd,5teste",
		},
		{
			name: "zero coin end (unordered)",
			input: sdk.Coins{
				{"teste", sdkmath.NewInt(5)},
				{"testc", sdkmath.NewInt(3)},
				{"testa", sdkmath.OneInt()},
				{"testd", sdkmath.NewInt(4)},
				{"testb", sdkmath.NewInt(0)},
			},
			original: "5teste,3testc,1testa,4testd,0testb",
			expected: "1testa,3testc,4testd,5teste",
		},
	}

	for _, tt := range cases {
		undertest := sdk.NewCoins(tt.input...)
		s.Require().Equal(tt.expected, undertest.String(), "NewCoins must return expected results")
		s.Require().Equal(tt.original, tt.input.String(), "input must be unmodified and match original")
	}
}

// ----------------------------------------------------------------------------
// Coins tests

func (s *coinTestSuite) TestCoins_String() {
	cases := []struct {
		name     string
		input    sdk.Coins
		expected string
	}{
		{
			"empty coins",
			sdk.Coins{},
			"",
		},
		{
			"single coin",
			sdk.Coins{{"tree", sdkmath.OneInt()}},
			"1tree",
		},
		{
			"multiple coins",
			sdk.Coins{
				{"tree", sdkmath.OneInt()},
				{"gas", sdkmath.OneInt()},
				{"mineral", sdkmath.OneInt()},
			},
			"1tree,1gas,1mineral",
		},
	}

	for _, tt := range cases {
		s.Require().Equal(tt.expected, tt.input.String())
	}
}

func (s *coinTestSuite) TestIsZeroCoins() {
	cases := []struct {
		inputOne sdk.Coins
		expected bool
	}{
		{sdk.Coins{}, true},
		{sdk.Coins{sdk.NewInt64Coin(testDenom1, 0)}, true},
		{sdk.Coins{sdk.NewInt64Coin(testDenom1, 0), sdk.NewInt64Coin(testDenom2, 0)}, true},
		{sdk.Coins{sdk.NewInt64Coin(testDenom1, 1)}, false},
		{sdk.Coins{sdk.NewInt64Coin(testDenom1, 0), sdk.NewInt64Coin(testDenom2, 1)}, false},
	}

	for _, tc := range cases {
		res := tc.inputOne.IsZero()
		s.Require().Equal(tc.expected, res)
	}
}

func (s *coinTestSuite) TestEqualCoins() {
	cases := []struct {
		inputOne sdk.Coins
		inputTwo sdk.Coins
		expected bool
		panics   bool
	}{
		{sdk.Coins{}, sdk.Coins{}, true, false},
		{sdk.Coins{sdk.NewInt64Coin(testDenom1, 0)}, sdk.Coins{sdk.NewInt64Coin(testDenom1, 0)}, true, false},
		{sdk.Coins{sdk.NewInt64Coin(testDenom1, 0), sdk.NewInt64Coin(testDenom2, 1)}, sdk.Coins{sdk.NewInt64Coin(testDenom1, 0), sdk.NewInt64Coin(testDenom2, 1)}, true, false},
		{sdk.Coins{sdk.NewInt64Coin(testDenom1, 0)}, sdk.Coins{sdk.NewInt64Coin(testDenom2, 0)}, false, true},
		{sdk.Coins{sdk.NewInt64Coin(testDenom1, 0)}, sdk.Coins{sdk.NewInt64Coin(testDenom1, 1)}, false, false},
		{sdk.Coins{sdk.NewInt64Coin(testDenom1, 0)}, sdk.Coins{sdk.NewInt64Coin(testDenom1, 0), sdk.NewInt64Coin(testDenom2, 1)}, false, false},
		{sdk.Coins{sdk.NewInt64Coin(testDenom1, 0), sdk.NewInt64Coin(testDenom2, 1)}, sdk.Coins{sdk.NewInt64Coin(testDenom1, 0), sdk.NewInt64Coin(testDenom2, 1)}, true, false},
	}

	for tcnum, tc := range cases {
		tc := tc
		if tc.panics {
			s.Require().Panics(func() { tc.inputOne.IsEqual(tc.inputTwo) })
		} else {
			res := tc.inputOne.IsEqual(tc.inputTwo)
			s.Require().Equal(tc.expected, res, "Equality is differed from exported. tc #%d, expected %b, actual %b.", tcnum, tc.expected, res)
		}
	}
}

func (s *coinTestSuite) TestAddCoins() {
	cases := []struct {
		inputOne sdk.Coins
		inputTwo sdk.Coins
		expected sdk.Coins
	}{
		{sdk.Coins{s.ca1, s.cm1}, sdk.Coins{s.ca1, s.cm1}, sdk.Coins{s.ca2, s.cm2}},
		{sdk.Coins{s.ca0, s.cm1}, sdk.Coins{s.ca0, s.cm0}, sdk.Coins{s.cm1}},
		{sdk.Coins{s.ca2}, sdk.Coins{s.cm0}, sdk.Coins{s.ca2}},
		{sdk.Coins{s.ca1}, sdk.Coins{s.ca1, s.cm2}, sdk.Coins{s.ca2, s.cm2}},
		{sdk.Coins{s.ca0, s.cm0}, sdk.Coins{s.ca0, s.cm0}, sdk.Coins(nil)},
	}

	for tcIndex, tc := range cases {
		res := tc.inputOne.Add(tc.inputTwo...)
		s.Require().True(res.IsValid())
		s.Require().Equal(tc.expected, res, "sum of coins is incorrect, tc #%d", tcIndex)
	}
}

func (s *coinTestSuite) TestSubCoins() {
	testCases := []struct {
		inputOne    sdk.Coins
		inputTwo    sdk.Coins
		expected    sdk.Coins
		shouldPanic bool
	}{
		// denoms are not sorted - should panic
		{sdk.Coins{s.ca2}, sdk.Coins{s.cm2, s.ca1}, sdk.Coins{}, true},
		{sdk.Coins{s.cm2, s.ca2}, sdk.Coins{s.ca1}, sdk.Coins{}, true},
		// test cases for sorted denoms
		{sdk.Coins{s.ca2}, sdk.Coins{s.ca1, s.cm2}, sdk.Coins{s.ca1, s.cm2}, true},
		{sdk.Coins{s.ca2}, sdk.Coins{s.cm0}, sdk.Coins{s.ca2}, false},
		{sdk.Coins{s.ca1}, sdk.Coins{s.cm0}, sdk.Coins{s.ca1}, false},
		{sdk.Coins{s.ca1, s.cm1}, sdk.Coins{s.ca1}, sdk.Coins{s.cm1}, false},
		{sdk.Coins{s.ca1, s.cm1}, sdk.Coins{s.ca2}, sdk.Coins{}, true},
	}

	assert := s.Assert()
	for i, tc := range testCases {
		tc := tc
		if tc.shouldPanic {
			assert.Panics(func() { tc.inputOne.Sub(tc.inputTwo...) })
		} else {
			res := tc.inputOne.Sub(tc.inputTwo...)
			assert.True(res.IsValid())
			assert.Equal(tc.expected, res, "sum of coins is incorrect, tc #%d", i)
		}
	}
}

func (s *coinTestSuite) TestSafeSubCoin() {
	cases := []struct {
		inputOne  sdk.Coin
		inputTwo  sdk.Coin
		expected  sdk.Coin
		expErrMsg string
	}{
		{sdk.NewInt64Coin(testDenom1, 1), sdk.NewInt64Coin(testDenom2, 1), sdk.NewInt64Coin(testDenom1, 1), "invalid coin denoms"},
		{sdk.NewInt64Coin(testDenom1, 10), sdk.NewInt64Coin(testDenom1, 1), sdk.NewInt64Coin(testDenom1, 9), ""},
		{sdk.NewInt64Coin(testDenom1, 5), sdk.NewInt64Coin(testDenom1, 0), sdk.NewInt64Coin(testDenom1, 5), ""},
		{sdk.NewInt64Coin(testDenom1, 1), sdk.NewInt64Coin(testDenom1, 5), sdk.Coin{}, "negative coin amount"},
	}

	for _, tc := range cases {
		tc := tc
		res, err := tc.inputOne.SafeSub(tc.inputTwo)
		if err != nil {
			s.Require().Contains(err.Error(), tc.expErrMsg)
			return
		}
		s.Require().Equal(tc.expected, res)
	}
}

func (s *coinTestSuite) TestCoins_Validate() {
	testCases := []struct {
		name    string
		coins   sdk.Coins
		expPass bool
	}{
		{
			"valid lowercase coins",
			sdk.Coins{
				{"gas", sdkmath.OneInt()},
				{"mineral", sdkmath.OneInt()},
				{"tree", sdkmath.OneInt()},
			},
			true,
		},
		{
			"valid uppercase coins",
			sdk.Coins{
				{"GAS", sdkmath.OneInt()},
				{"MINERAL", sdkmath.OneInt()},
				{"TREE", sdkmath.OneInt()},
			},
			true,
		},
		{
			"valid uppercase coin",
			sdk.Coins{
				{"ATOM", sdkmath.OneInt()},
			},
			true,
		},
		{
			"valid lower and uppercase coins (1)",
			sdk.Coins{
				{"GAS", sdkmath.OneInt()},
				{"gAs", sdkmath.OneInt()},
			},
			true,
		},
		{
			"valid lower and uppercase coins (2)",
			sdk.Coins{
				{"ATOM", sdkmath.OneInt()},
				{"Atom", sdkmath.OneInt()},
				{"atom", sdkmath.OneInt()},
			},
			true,
		},
		{
			"mixed case (1)",
			sdk.Coins{
				{"MineraL", sdkmath.OneInt()},
				{"TREE", sdkmath.OneInt()},
				{"gAs", sdkmath.OneInt()},
			},
			true,
		},
		{
			"mixed case (2)",
			sdk.Coins{
				{"gAs", sdkmath.OneInt()},
				{"mineral", sdkmath.OneInt()},
			},
			true,
		},
		{
			"mixed case (3)",
			sdk.Coins{
				{"gAs", sdkmath.OneInt()},
			},
			true,
		},
		{
			"unicode letters and numbers",
			sdk.Coins{
				{"𐀀𐀆𐀉Ⅲ", sdkmath.OneInt()},
			},
			false,
		},
		{
			"emojis",
			sdk.Coins{
				{"🤑😋🤔", sdkmath.OneInt()},
			},
			false,
		},
		{
			"IBC denominations (ADR 001)",
			sdk.Coins{
				{"ibc/7F1D3FCF4AE79E1554D670D1AD949A9BA4E4A3C76C63093E17E446A46061A7A2", sdkmath.OneInt()},
				{"ibc/876563AAAACF739EB061C67CDB5EDF2B7C9FD4AA9D876450CC21210807C2820A", sdkmath.NewInt(2)},
			},
			true,
		},
		{
			"empty (1)",
			sdk.NewCoins(),
			true,
		},
		{
			"empty (2)",
			sdk.Coins{},
			true,
		},
		{
			"invalid denomination (1)",
			sdk.Coins{
				{"MineraL", sdkmath.OneInt()},
				{"0TREE", sdkmath.OneInt()},
				{"gAs", sdkmath.OneInt()},
			},
			false,
		},
		{
			"invalid denomination (2)",
			sdk.Coins{
				{"-GAS", sdkmath.OneInt()},
				{"gAs", sdkmath.OneInt()},
			},
			false,
		},
		{
			"bad sort (1)",
			sdk.Coins{
				{"tree", sdkmath.OneInt()},
				{"gas", sdkmath.OneInt()},
				{"mineral", sdkmath.OneInt()},
			},
			false,
		},
		{
			"bad sort (2)",
			sdk.Coins{
				{"gas", sdkmath.OneInt()},
				{"tree", sdkmath.OneInt()},
				{"mineral", sdkmath.OneInt()},
			},
			false,
		},
		{
			"non-positive amount (1)",
			sdk.Coins{
				{"gas", sdkmath.OneInt()},
				{"tree", sdkmath.NewInt(0)},
				{"mineral", sdkmath.OneInt()},
			},
			false,
		},
		{
			"non-positive amount (2)",
			sdk.Coins{
				{"gas", sdkmath.NewInt(-1)},
				{"tree", sdkmath.OneInt()},
				{"mineral", sdkmath.OneInt()},
			},
			false,
		}, {
			"duplicate denomination",
			sdk.Coins{
				{"gas", sdkmath.OneInt()},
				{"gas", sdkmath.OneInt()},
				{"mineral", sdkmath.OneInt()},
			},
			false,
		},
	}

	for _, tc := range testCases {
		err := tc.coins.Validate()
		if tc.expPass {
			s.Require().NoError(err, tc.name)
		} else {
			s.Require().Error(err, tc.name)
		}
	}
}

func (s *coinTestSuite) TestMinMax() {
	one := sdkmath.OneInt()
	two := sdkmath.NewInt(2)

	cases := []struct {
		name   string
		input1 sdk.Coins
		input2 sdk.Coins
		min    sdk.Coins
		max    sdk.Coins
	}{
		{"zero-zero", sdk.Coins{}, sdk.Coins{}, sdk.Coins{}, sdk.Coins{}},
		{"zero-one", sdk.Coins{}, sdk.Coins{{testDenom1, one}}, sdk.Coins{}, sdk.Coins{{testDenom1, one}}},
		{"two-zero", sdk.Coins{{testDenom2, two}}, sdk.Coins{}, sdk.Coins{}, sdk.Coins{{testDenom2, two}}},
		{"disjoint", sdk.Coins{{testDenom1, one}}, sdk.Coins{{testDenom2, two}}, sdk.Coins{}, sdk.Coins{{testDenom1, one}, {testDenom2, two}}},
		{"overlap", sdk.Coins{{testDenom1, one}, {testDenom2, two}}, sdk.Coins{{testDenom1, two}, {testDenom2, one}},
			sdk.Coins{{testDenom1, one}, {testDenom2, one}}, sdk.Coins{{testDenom1, two}, {testDenom2, two}}},
	}

	for _, tc := range cases {
		min := tc.input1.Min(tc.input2)
		max := tc.input1.Max(tc.input2)
		s.Require().True(min.IsEqual(tc.min), tc.name)
		s.Require().True(max.IsEqual(tc.max), tc.name)
	}
}

func (s *coinTestSuite) TestCoinsGT() {
	one := sdkmath.OneInt()
	two := sdkmath.NewInt(2)

	s.Require().False(sdk.Coins{}.IsAllGT(sdk.Coins{}))
	s.Require().True(sdk.Coins{{testDenom1, one}}.IsAllGT(sdk.Coins{}))
	s.Require().False(sdk.Coins{{testDenom1, one}}.IsAllGT(sdk.Coins{{testDenom1, one}}))
	s.Require().False(sdk.Coins{{testDenom1, one}}.IsAllGT(sdk.Coins{{testDenom2, one}}))
	s.Require().True(sdk.Coins{{testDenom1, one}, {testDenom2, two}}.IsAllGT(sdk.Coins{{testDenom2, one}}))
	s.Require().False(sdk.Coins{{testDenom1, one}, {testDenom2, one}}.IsAllGT(sdk.Coins{{testDenom2, two}}))
}

func (s *coinTestSuite) TestCoinsLT() {
	one := sdkmath.OneInt()
	two := sdkmath.NewInt(2)

	s.Require().False(sdk.Coins{}.IsAllLT(sdk.Coins{}))
	s.Require().False(sdk.Coins{{testDenom1, one}}.IsAllLT(sdk.Coins{}))
	s.Require().False(sdk.Coins{{testDenom1, one}}.IsAllLT(sdk.Coins{{testDenom1, one}}))
	s.Require().False(sdk.Coins{{testDenom1, one}}.IsAllLT(sdk.Coins{{testDenom2, one}}))
	s.Require().False(sdk.Coins{{testDenom1, one}, {testDenom2, one}}.IsAllLT(sdk.Coins{{testDenom2, one}}))
	s.Require().False(sdk.Coins{{testDenom1, one}, {testDenom2, one}}.IsAllLT(sdk.Coins{{testDenom2, two}}))
	s.Require().False(sdk.Coins{{testDenom1, one}, {testDenom2, one}}.IsAllLT(sdk.Coins{{testDenom1, one}, {testDenom2, one}}))
	s.Require().True(sdk.Coins{{testDenom1, one}, {testDenom2, one}}.IsAllLT(sdk.Coins{{testDenom1, two}, {testDenom2, two}}))
	s.Require().True(sdk.Coins{}.IsAllLT(sdk.Coins{{testDenom1, one}}))
}

func (s *coinTestSuite) TestCoinsLTE() {
	one := sdkmath.OneInt()
	two := sdkmath.NewInt(2)

	s.Require().True(sdk.Coins{}.IsAllLTE(sdk.Coins{}))
	s.Require().False(sdk.Coins{{testDenom1, one}}.IsAllLTE(sdk.Coins{}))
	s.Require().True(sdk.Coins{{testDenom1, one}}.IsAllLTE(sdk.Coins{{testDenom1, one}}))
	s.Require().False(sdk.Coins{{testDenom1, one}}.IsAllLTE(sdk.Coins{{testDenom2, one}}))
	s.Require().False(sdk.Coins{{testDenom1, one}, {testDenom2, one}}.IsAllLTE(sdk.Coins{{testDenom2, one}}))
	s.Require().False(sdk.Coins{{testDenom1, one}, {testDenom2, one}}.IsAllLTE(sdk.Coins{{testDenom2, two}}))
	s.Require().True(sdk.Coins{{testDenom1, one}, {testDenom2, one}}.IsAllLTE(sdk.Coins{{testDenom1, one}, {testDenom2, one}}))
	s.Require().True(sdk.Coins{{testDenom1, one}, {testDenom2, one}}.IsAllLTE(sdk.Coins{{testDenom1, one}, {testDenom2, two}}))
	s.Require().True(sdk.Coins{}.IsAllLTE(sdk.Coins{{testDenom1, one}}))
}

func (s *coinTestSuite) TestParseCoins() {
	one := sdkmath.OneInt()

	cases := []struct {
		input    string
		valid    bool      // if false, we expect an error on parse
		expected sdk.Coins // if valid is true, make sure this is returned
	}{
		{"", true, nil},
		{"0stake", true, sdk.Coins{}}, // remove zero coins
		{"0stake,1foo,99bar", true, sdk.Coins{{"bar", sdkmath.NewInt(99)}, {"foo", one}}}, // remove zero coins
		{"1foo", true, sdk.Coins{{"foo", one}}},
		{"10btc,1atom,20btc", false, nil},
<<<<<<< HEAD
		{"10bar", true, sdk.Coins{{"bar", sdkmath.NewInt(10)}}},
		{"99bar,1foo", true, sdk.Coins{{"bar", sdkmath.NewInt(99)}, {"foo", one}}},
		{"98 bar , 1 foo  ", true, sdk.Coins{{"bar", sdkmath.NewInt(98)}, {"foo", one}}},
		{"  55\t \t bling\n", true, sdk.Coins{{"bling", sdkmath.NewInt(55)}}},
		{"2foo, 97 bar", true, sdk.Coins{{"bar", sdkmath.NewInt(97)}, {"foo", sdkmath.NewInt(2)}}},
		{"5 mycoin,", false, nil},                               // no empty coins in a list
		{"2 3foo, 97 bar", false, nil},                          // 3foo is invalid coin name
		{"11me coin, 12you coin", false, nil},                   // no spaces in coin names
		{"1.2btc", true, sdk.Coins{{"btc", sdkmath.NewInt(1)}}}, // amount can be decimal, will get truncated
		{"5foo:bar", true, sdk.Coins{{"foo:bar", sdkmath.NewInt(5)}}},
		{"10atom10", true, sdk.Coins{{"atom10", sdkmath.NewInt(10)}}},
		{"200transfer/channelToA/uatom", true, sdk.Coins{{"transfer/channelToA/uatom", sdkmath.NewInt(200)}}},
		{"50ibc/7F1D3FCF4AE79E1554D670D1AD949A9BA4E4A3C76C63093E17E446A46061A7A2", true, sdk.Coins{{"ibc/7F1D3FCF4AE79E1554D670D1AD949A9BA4E4A3C76C63093E17E446A46061A7A2", sdkmath.NewInt(50)}}},
=======
		{"10bar", true, sdk.Coins{{"bar", sdk.NewInt(10)}}},
		{"99bar,1foo", true, sdk.Coins{{"bar", sdk.NewInt(99)}, {"foo", one}}},
		{"98 bar , 1 foo  ", true, sdk.Coins{{"bar", sdk.NewInt(98)}, {"foo", one}}},
		{"  55\t \t bling\n", true, sdk.Coins{{"bling", sdk.NewInt(55)}}},
		{"2foo, 97 bar", true, sdk.Coins{{"bar", sdk.NewInt(97)}, {"foo", sdk.NewInt(2)}}},
		{"5 mycoin,", false, nil},                           // no empty coins in a list
		{"2 3foo, 97 bar", false, nil},                      // 3foo is invalid coin name
		{"11me coin, 12you coin", false, nil},               // no spaces in coin names
		{"1.2btc", true, sdk.Coins{{"btc", sdk.NewInt(1)}}}, // amount can be decimal, will get truncated
		{"5foo:bar", true, sdk.Coins{{"foo:bar", sdk.NewInt(5)}}},
		{"10atom10", true, sdk.Coins{{"atom10", sdk.NewInt(10)}}},
		{"200transfer/channelToA/uatom", true, sdk.Coins{{"transfer/channelToA/uatom", sdk.NewInt(200)}}},
		{"50ibc/7F1D3FCF4AE79E1554D670D1AD949A9BA4E4A3C76C63093E17E446A46061A7A2", true, sdk.Coins{{"ibc/7F1D3FCF4AE79E1554D670D1AD949A9BA4E4A3C76C63093E17E446A46061A7A2", sdk.NewInt(50)}}},
		{"120000000000000000000000000000000000000000000000000000000000000000000000000000btc", false, nil},
>>>>>>> e44a4a9d
	}

	for tcIndex, tc := range cases {
		res, err := sdk.ParseCoinsNormalized(tc.input)
		if !tc.valid {
			s.Require().Error(err, "%s: %#v. tc #%d", tc.input, res, tcIndex)
		} else if s.Assert().Nil(err, "%s: %+v", tc.input, err) {
			s.Require().Equal(tc.expected, res, "coin parsing was incorrect, tc #%d", tcIndex)
		}
	}
}

func (s *coinTestSuite) TestSortCoins() {
	good := sdk.Coins{
		sdk.NewInt64Coin("gas", 1),
		sdk.NewInt64Coin("mineral", 1),
		sdk.NewInt64Coin("tree", 1),
	}
	empty := sdk.Coins{
		sdk.NewInt64Coin("gold", 0),
	}
	badSort1 := sdk.Coins{
		sdk.NewInt64Coin("tree", 1),
		sdk.NewInt64Coin("gas", 1),
		sdk.NewInt64Coin("mineral", 1),
	}
	badSort2 := sdk.Coins{ // both are after the first one, but the second and third are in the wrong order
		sdk.NewInt64Coin("gas", 1),
		sdk.NewInt64Coin("tree", 1),
		sdk.NewInt64Coin("mineral", 1),
	}
	badAmt := sdk.Coins{
		sdk.NewInt64Coin("gas", 1),
		sdk.NewInt64Coin("tree", 0),
		sdk.NewInt64Coin("mineral", 1),
	}
	dup := sdk.Coins{
		sdk.NewInt64Coin("gas", 1),
		sdk.NewInt64Coin("gas", 1),
		sdk.NewInt64Coin("mineral", 1),
	}

	cases := []struct {
		name  string
		coins sdk.Coins
		validBefore,
		validAfter bool
	}{
		{"valid coins", good, true, true},
		{"empty coins", empty, false, false},
		{"bad sort (1)", badSort1, false, true},
		{"bad sort (2)", badSort2, false, true},
		{"zero value coin", badAmt, false, false},
		{"duplicate coins", dup, false, false},
	}

	for _, tc := range cases {
		err := tc.coins.Validate()
		if tc.validBefore {
			s.Require().NoError(err, tc.name)
		} else {
			s.Require().Error(err, tc.name)
		}

		tc.coins.Sort()

		err = tc.coins.Validate()
		if tc.validAfter {
			s.Require().NoError(err, tc.name)
		} else {
			s.Require().Error(err, tc.name)
		}
	}
}

func (s *coinTestSuite) TestAmountOf() {
	case0 := sdk.Coins{}
	case1 := sdk.Coins{
		sdk.NewInt64Coin("gold", 0),
	}
	case2 := sdk.Coins{
		sdk.NewInt64Coin("gas", 1),
		sdk.NewInt64Coin("mineral", 1),
		sdk.NewInt64Coin("tree", 1),
	}
	case3 := sdk.Coins{
		sdk.NewInt64Coin("mineral", 1),
		sdk.NewInt64Coin("tree", 1),
	}
	case4 := sdk.Coins{
		sdk.NewInt64Coin("gas", 8),
	}

	cases := []struct {
		coins           sdk.Coins
		amountOf        int64
		amountOfSpace   int64
		amountOfGAS     int64
		amountOfMINERAL int64
		amountOfTREE    int64
	}{
		{case0, 0, 0, 0, 0, 0},
		{case1, 0, 0, 0, 0, 0},
		{case2, 0, 0, 1, 1, 1},
		{case3, 0, 0, 0, 1, 1},
		{case4, 0, 0, 8, 0, 0},
	}

	for _, tc := range cases {
		s.Require().Equal(sdkmath.NewInt(tc.amountOfGAS), tc.coins.AmountOf("gas"))
		s.Require().Equal(sdkmath.NewInt(tc.amountOfMINERAL), tc.coins.AmountOf("mineral"))
		s.Require().Equal(sdkmath.NewInt(tc.amountOfTREE), tc.coins.AmountOf("tree"))
	}

	s.Require().Panics(func() { cases[0].coins.AmountOf("10Invalid") })
}

func (s *coinTestSuite) TestCoinsIsAnyGTE() {
	one := sdkmath.OneInt()
	two := sdkmath.NewInt(2)

	s.Require().False(sdk.Coins{}.IsAnyGTE(sdk.Coins{}))
	s.Require().False(sdk.Coins{{testDenom1, one}}.IsAnyGTE(sdk.Coins{}))
	s.Require().False(sdk.Coins{}.IsAnyGTE(sdk.Coins{{testDenom1, one}}))
	s.Require().False(sdk.Coins{{testDenom1, one}}.IsAnyGTE(sdk.Coins{{testDenom1, two}}))
	s.Require().False(sdk.Coins{{testDenom1, one}}.IsAnyGTE(sdk.Coins{{testDenom2, one}}))
	s.Require().True(sdk.Coins{{testDenom1, one}, {testDenom2, two}}.IsAnyGTE(sdk.Coins{{testDenom1, two}, {testDenom2, one}}))
	s.Require().True(sdk.Coins{{testDenom1, one}}.IsAnyGTE(sdk.Coins{{testDenom1, one}}))
	s.Require().True(sdk.Coins{{testDenom1, two}}.IsAnyGTE(sdk.Coins{{testDenom1, one}}))
	s.Require().True(sdk.Coins{{testDenom1, one}}.IsAnyGTE(sdk.Coins{{testDenom1, one}, {testDenom2, two}}))
	s.Require().True(sdk.Coins{{testDenom2, two}}.IsAnyGTE(sdk.Coins{{testDenom1, one}, {testDenom2, two}}))
	s.Require().False(sdk.Coins{{testDenom2, one}}.IsAnyGTE(sdk.Coins{{testDenom1, one}, {testDenom2, two}}))
	s.Require().True(sdk.Coins{{testDenom1, one}, {testDenom2, two}}.IsAnyGTE(sdk.Coins{{testDenom1, one}, {testDenom2, one}}))
	s.Require().True(sdk.Coins{{testDenom1, one}, {testDenom2, one}}.IsAnyGTE(sdk.Coins{{testDenom1, one}, {testDenom2, two}}))
	s.Require().True(sdk.Coins{{"xxx", one}, {"yyy", one}}.IsAnyGTE(sdk.Coins{{testDenom2, one}, {"ccc", one}, {"yyy", one}, {"zzz", one}}))
}

func (s *coinTestSuite) TestCoinsIsAllGT() {
	one := sdkmath.OneInt()
	two := sdkmath.NewInt(2)

	s.Require().False(sdk.Coins{}.IsAllGT(sdk.Coins{}))
	s.Require().True(sdk.Coins{{testDenom1, one}}.IsAllGT(sdk.Coins{}))
	s.Require().False(sdk.Coins{}.IsAllGT(sdk.Coins{{testDenom1, one}}))
	s.Require().False(sdk.Coins{{testDenom1, one}}.IsAllGT(sdk.Coins{{testDenom1, two}}))
	s.Require().False(sdk.Coins{{testDenom1, one}}.IsAllGT(sdk.Coins{{testDenom2, one}}))
	s.Require().False(sdk.Coins{{testDenom1, one}, {testDenom2, two}}.IsAllGT(sdk.Coins{{testDenom1, two}, {testDenom2, one}}))
	s.Require().False(sdk.Coins{{testDenom1, one}}.IsAllGT(sdk.Coins{{testDenom1, one}}))
	s.Require().True(sdk.Coins{{testDenom1, two}}.IsAllGT(sdk.Coins{{testDenom1, one}}))
	s.Require().False(sdk.Coins{{testDenom1, one}}.IsAllGT(sdk.Coins{{testDenom1, one}, {testDenom2, two}}))
	s.Require().False(sdk.Coins{{testDenom2, two}}.IsAllGT(sdk.Coins{{testDenom1, one}, {testDenom2, two}}))
	s.Require().False(sdk.Coins{{testDenom2, one}}.IsAllGT(sdk.Coins{{testDenom1, one}, {testDenom2, two}}))
	s.Require().False(sdk.Coins{{testDenom1, one}, {testDenom2, two}}.IsAllGT(sdk.Coins{{testDenom1, one}, {testDenom2, one}}))
	s.Require().False(sdk.Coins{{testDenom1, one}, {testDenom2, one}}.IsAllGT(sdk.Coins{{testDenom1, one}, {testDenom2, two}}))
	s.Require().False(sdk.Coins{{"xxx", one}, {"yyy", one}}.IsAllGT(sdk.Coins{{testDenom2, one}, {"ccc", one}, {"yyy", one}, {"zzz", one}}))
}

func (s *coinTestSuite) TestCoinsIsAllGTE() {
	one := sdkmath.OneInt()
	two := sdkmath.NewInt(2)

	s.Require().True(sdk.Coins{}.IsAllGTE(sdk.Coins{}))
	s.Require().True(sdk.Coins{{testDenom1, one}}.IsAllGTE(sdk.Coins{}))
	s.Require().True(sdk.Coins{{testDenom1, one}, {testDenom2, one}}.IsAllGTE(sdk.Coins{{testDenom2, one}}))
	s.Require().False(sdk.Coins{{testDenom1, one}, {testDenom2, one}}.IsAllGTE(sdk.Coins{{testDenom2, two}}))
	s.Require().False(sdk.Coins{}.IsAllGTE(sdk.Coins{{testDenom1, one}}))
	s.Require().False(sdk.Coins{{testDenom1, one}}.IsAllGTE(sdk.Coins{{testDenom1, two}}))
	s.Require().False(sdk.Coins{{testDenom1, one}}.IsAllGTE(sdk.Coins{{testDenom2, one}}))
	s.Require().False(sdk.Coins{{testDenom1, one}, {testDenom2, two}}.IsAllGTE(sdk.Coins{{testDenom1, two}, {testDenom2, one}}))
	s.Require().True(sdk.Coins{{testDenom1, one}}.IsAllGTE(sdk.Coins{{testDenom1, one}}))
	s.Require().True(sdk.Coins{{testDenom1, two}}.IsAllGTE(sdk.Coins{{testDenom1, one}}))
	s.Require().False(sdk.Coins{{testDenom1, one}}.IsAllGTE(sdk.Coins{{testDenom1, one}, {testDenom2, two}}))
	s.Require().False(sdk.Coins{{testDenom2, two}}.IsAllGTE(sdk.Coins{{testDenom1, one}, {testDenom2, two}}))
	s.Require().False(sdk.Coins{{testDenom2, one}}.IsAllGTE(sdk.Coins{{testDenom1, one}, {testDenom2, two}}))
	s.Require().True(sdk.Coins{{testDenom1, one}, {testDenom2, two}}.IsAllGTE(sdk.Coins{{testDenom1, one}, {testDenom2, one}}))
	s.Require().False(sdk.Coins{{testDenom1, one}, {testDenom2, one}}.IsAllGTE(sdk.Coins{{testDenom1, one}, {testDenom2, two}}))
	s.Require().False(sdk.Coins{{"xxx", one}, {"yyy", one}}.IsAllGTE(sdk.Coins{{testDenom2, one}, {"ccc", one}, {"yyy", one}, {"zzz", one}}))
}

func (s *coinTestSuite) TestNewCoins() {
	tenatom := sdk.NewInt64Coin("atom", 10)
	tenbtc := sdk.NewInt64Coin("btc", 10)
	zeroeth := sdk.NewInt64Coin("eth", 0)
	invalidCoin := sdk.Coin{"0ETH", sdkmath.OneInt()}
	tests := []struct {
		name      string
		coins     sdk.Coins
		want      sdk.Coins
		wantPanic bool
	}{
		{"empty args", []sdk.Coin{}, sdk.Coins{}, false},
		{"one coin", []sdk.Coin{tenatom}, sdk.Coins{tenatom}, false},
		{"sort after create", []sdk.Coin{tenbtc, tenatom}, sdk.Coins{tenatom, tenbtc}, false},
		{"sort and remove zeroes", []sdk.Coin{zeroeth, tenbtc, tenatom}, sdk.Coins{tenatom, tenbtc}, false},
		{"panic on dups", []sdk.Coin{tenatom, tenatom}, sdk.Coins{}, true},
		{"panic on invalid coin", []sdk.Coin{invalidCoin, tenatom}, sdk.Coins{}, true},
	}
	for _, tt := range tests {
		if tt.wantPanic {
			s.Require().Panics(func() { sdk.NewCoins(tt.coins...) })
			continue
		}
		got := sdk.NewCoins(tt.coins...)
		s.Require().True(got.IsEqual(tt.want))
	}
}

func (s *coinTestSuite) TestCoinsIsAnyGT() {
	twoAtom := sdk.NewInt64Coin("atom", 2)
	fiveAtom := sdk.NewInt64Coin("atom", 5)
	threeEth := sdk.NewInt64Coin("eth", 3)
	sixEth := sdk.NewInt64Coin("eth", 6)
	twoBtc := sdk.NewInt64Coin("btc", 2)

	tests := []struct {
		name    string
		coinsA  sdk.Coins
		coinsB  sdk.Coins
		expPass bool
	}{
		{"{} ≤ {}", sdk.Coins{}, sdk.Coins{}, false},
		{"{} ≤ 5atom", sdk.Coins{}, sdk.Coins{fiveAtom}, false},
		{"5atom > 2atom", sdk.Coins{fiveAtom}, sdk.Coins{twoAtom}, true},
		{"2atom ≤ 5atom", sdk.Coins{twoAtom}, sdk.Coins{fiveAtom}, false},
		{"2atom,6eth > 2btc,5atom,3eth", sdk.Coins{twoAtom, sixEth}, sdk.Coins{twoBtc, fiveAtom, threeEth}, true},
		{"2btc,2atom,3eth ≤ 5atom,6eth", sdk.Coins{twoBtc, twoAtom, threeEth}, sdk.Coins{fiveAtom, sixEth}, false},
		{"2atom,6eth ≤ 2btc,5atom", sdk.Coins{twoAtom, sixEth}, sdk.Coins{twoBtc, fiveAtom}, false},
	}

	for _, tc := range tests {
		s.Require().True(tc.expPass == tc.coinsA.IsAnyGT(tc.coinsB), tc.name)
	}
}

func (s *coinTestSuite) TestCoinsIsAnyNil() {
	twoAtom := sdk.NewInt64Coin("atom", 2)
	fiveAtom := sdk.NewInt64Coin("atom", 5)
	threeEth := sdk.NewInt64Coin("eth", 3)
	nilAtom := sdk.Coin{Denom: "atom"}

	s.Require().True(sdk.Coins{twoAtom, fiveAtom, threeEth, nilAtom}.IsAnyNil())
	s.Require().True(sdk.Coins{twoAtom, nilAtom, fiveAtom, threeEth}.IsAnyNil())
	s.Require().True(sdk.Coins{nilAtom, twoAtom, fiveAtom, threeEth}.IsAnyNil())
	s.Require().False(sdk.Coins{twoAtom, fiveAtom, threeEth}.IsAnyNil())

}

func (s *coinTestSuite) TestMarshalJSONCoins() {
	cdc := codec.NewLegacyAmino()
	sdk.RegisterLegacyAminoCodec(cdc)

	testCases := []struct {
		name      string
		input     sdk.Coins
		strOutput string
	}{
		{"nil coins", nil, `[]`},
		{"empty coins", sdk.Coins{}, `[]`},
		{"non-empty coins", sdk.NewCoins(sdk.NewInt64Coin("foo", 50)), `[{"denom":"foo","amount":"50"}]`},
	}

	for _, tc := range testCases {
		bz, err := cdc.MarshalJSON(tc.input)
		s.Require().NoError(err)
		s.Require().Equal(tc.strOutput, string(bz))

		var newCoins sdk.Coins
		s.Require().NoError(cdc.UnmarshalJSON(bz, &newCoins))

		if tc.input.Empty() {
			s.Require().Nil(newCoins)
		} else {
			s.Require().Equal(tc.input, newCoins)
		}
	}
}

func (s *coinTestSuite) TestCoinAminoEncoding() {
	cdc := codec.NewLegacyAmino()
	c := sdk.NewInt64Coin(testDenom1, 5)

	bz1, err := cdc.Marshal(c)
	s.Require().NoError(err)

	bz2, err := cdc.MarshalLengthPrefixed(c)
	s.Require().NoError(err)

	bz3, err := c.Marshal()
	s.Require().NoError(err)
	s.Require().Equal(bz1, bz3)
	s.Require().Equal(bz2[1:], bz3)
}<|MERGE_RESOLUTION|>--- conflicted
+++ resolved
@@ -789,21 +789,6 @@
 		{"0stake,1foo,99bar", true, sdk.Coins{{"bar", sdkmath.NewInt(99)}, {"foo", one}}}, // remove zero coins
 		{"1foo", true, sdk.Coins{{"foo", one}}},
 		{"10btc,1atom,20btc", false, nil},
-<<<<<<< HEAD
-		{"10bar", true, sdk.Coins{{"bar", sdkmath.NewInt(10)}}},
-		{"99bar,1foo", true, sdk.Coins{{"bar", sdkmath.NewInt(99)}, {"foo", one}}},
-		{"98 bar , 1 foo  ", true, sdk.Coins{{"bar", sdkmath.NewInt(98)}, {"foo", one}}},
-		{"  55\t \t bling\n", true, sdk.Coins{{"bling", sdkmath.NewInt(55)}}},
-		{"2foo, 97 bar", true, sdk.Coins{{"bar", sdkmath.NewInt(97)}, {"foo", sdkmath.NewInt(2)}}},
-		{"5 mycoin,", false, nil},                               // no empty coins in a list
-		{"2 3foo, 97 bar", false, nil},                          // 3foo is invalid coin name
-		{"11me coin, 12you coin", false, nil},                   // no spaces in coin names
-		{"1.2btc", true, sdk.Coins{{"btc", sdkmath.NewInt(1)}}}, // amount can be decimal, will get truncated
-		{"5foo:bar", true, sdk.Coins{{"foo:bar", sdkmath.NewInt(5)}}},
-		{"10atom10", true, sdk.Coins{{"atom10", sdkmath.NewInt(10)}}},
-		{"200transfer/channelToA/uatom", true, sdk.Coins{{"transfer/channelToA/uatom", sdkmath.NewInt(200)}}},
-		{"50ibc/7F1D3FCF4AE79E1554D670D1AD949A9BA4E4A3C76C63093E17E446A46061A7A2", true, sdk.Coins{{"ibc/7F1D3FCF4AE79E1554D670D1AD949A9BA4E4A3C76C63093E17E446A46061A7A2", sdkmath.NewInt(50)}}},
-=======
 		{"10bar", true, sdk.Coins{{"bar", sdk.NewInt(10)}}},
 		{"99bar,1foo", true, sdk.Coins{{"bar", sdk.NewInt(99)}, {"foo", one}}},
 		{"98 bar , 1 foo  ", true, sdk.Coins{{"bar", sdk.NewInt(98)}, {"foo", one}}},
@@ -818,7 +803,6 @@
 		{"200transfer/channelToA/uatom", true, sdk.Coins{{"transfer/channelToA/uatom", sdk.NewInt(200)}}},
 		{"50ibc/7F1D3FCF4AE79E1554D670D1AD949A9BA4E4A3C76C63093E17E446A46061A7A2", true, sdk.Coins{{"ibc/7F1D3FCF4AE79E1554D670D1AD949A9BA4E4A3C76C63093E17E446A46061A7A2", sdk.NewInt(50)}}},
 		{"120000000000000000000000000000000000000000000000000000000000000000000000000000btc", false, nil},
->>>>>>> e44a4a9d
 	}
 
 	for tcIndex, tc := range cases {
