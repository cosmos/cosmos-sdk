--- conflicted
+++ resolved
@@ -505,7 +505,8 @@
 		assert.Equal(t, NewInt(tc.amountOfMINERAL), tc.coins.AmountOf("mineral"))
 		assert.Equal(t, NewInt(tc.amountOfTREE), tc.coins.AmountOf("tree"))
 	}
-<<<<<<< HEAD
+
+	assert.Panics(t, func() { cases[0].coins.AmountOf("Invalid") })
 }
 
 func TestCoinsAddCoin(t *testing.T) {
@@ -516,21 +517,21 @@
 		shouldPanic bool
 	}{
 		{
-			Coins{NewInt64Coin("A", 10), NewInt64Coin("B", 5)},
-			NewInt64Coin("A", 5),
-			Coins{NewInt64Coin("A", 15), NewInt64Coin("B", 5)},
+			Coins{NewInt64Coin("a", 10), NewInt64Coin("b", 5)},
+			NewInt64Coin("a", 5),
+			Coins{NewInt64Coin("a", 15), NewInt64Coin("b", 5)},
 			false,
 		},
 		{
-			Coins{NewInt64Coin("A", 10), NewInt64Coin("B", 5)},
-			NewInt64Coin("C", 5),
-			Coins{NewInt64Coin("A", 10), NewInt64Coin("B", 5)},
+			Coins{NewInt64Coin("a", 10), NewInt64Coin("b", 5)},
+			NewInt64Coin("c", 5),
+			Coins{NewInt64Coin("a", 10), NewInt64Coin("b", 5)},
 			true,
 		},
 		{
 			Coins{},
-			NewInt64Coin("C", 5),
-			Coins{NewInt64Coin("C", 5)},
+			NewInt64Coin("c", 5),
+			Coins{NewInt64Coin("c", 5)},
 			false,
 		},
 	}
@@ -555,38 +556,38 @@
 		shouldPanic bool
 	}{
 		{
-			Coins{NewInt64Coin("A", 10), NewInt64Coin("B", 5)},
-			NewInt64Coin("A", 5),
-			Coins{NewInt64Coin("A", 5), NewInt64Coin("B", 5)},
+			Coins{NewInt64Coin("a", 10), NewInt64Coin("b", 5)},
+			NewInt64Coin("a", 5),
+			Coins{NewInt64Coin("a", 5), NewInt64Coin("b", 5)},
 			false,
 		},
 		{
-			Coins{NewInt64Coin("A", 10), NewInt64Coin("B", 5)},
-			NewInt64Coin("C", 5),
-			Coins{NewInt64Coin("A", 10), NewInt64Coin("B", 5)},
+			Coins{NewInt64Coin("a", 10), NewInt64Coin("b", 5)},
+			NewInt64Coin("c", 5),
+			Coins{NewInt64Coin("a", 10), NewInt64Coin("b", 5)},
 			true,
 		},
 		{
-			Coins{NewInt64Coin("A", 10), NewInt64Coin("B", 5)},
-			NewInt64Coin("A", 10),
-			Coins{NewInt64Coin("B", 5)},
+			Coins{NewInt64Coin("a", 10), NewInt64Coin("b", 5)},
+			NewInt64Coin("a", 10),
+			Coins{NewInt64Coin("b", 5)},
 			false,
 		},
 		{
-			Coins{NewInt64Coin("A", 10)},
-			NewInt64Coin("A", 10),
+			Coins{NewInt64Coin("a", 10)},
+			NewInt64Coin("a", 10),
 			nil,
 			false,
 		},
 		{
 			Coins{},
-			NewInt64Coin("C", 5),
-			Coins{NewInt64Coin("C", 5)},
+			NewInt64Coin("c", 5),
+			Coins{NewInt64Coin("c", 5)},
 			false,
 		},
 		{
-			Coins{NewInt64Coin("A", 10), NewInt64Coin("B", 5)},
-			NewInt64Coin("A", 15),
+			Coins{NewInt64Coin("a", 10), NewInt64Coin("b", 5)},
+			NewInt64Coin("a", 15),
 			Coins{},
 			true,
 		},
@@ -602,8 +603,4 @@
 			require.Equal(t, tc.expected, coins, "invalid coins after subtracting a coin; tc #%d", i)
 		}
 	}
-=======
-
-	assert.Panics(t, func() { cases[0].coins.AmountOf("Invalid") })
->>>>>>> dbfaa4a5
 }