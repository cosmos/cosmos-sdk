--- conflicted
+++ resolved
@@ -1,25 +1,10 @@
 package types
 
 import (
-<<<<<<< HEAD
-	"context"
-	"cosmossdk.io/collections"
-	"cosmossdk.io/core/store"
-	storetypes "cosmossdk.io/store/types"
-	"github.com/cosmos/cosmos-sdk/runtime"
-)
-
-func OpenKVStore(key *storetypes.KVStoreKey) func(ctx context.Context) store.KVStore {
-	return func(ctx context.Context) store.KVStore {
-		return runtime.NewLegacyStoreWrapper(UnwrapSDKContext(ctx).KVStore(key))
-	}
-}
-=======
 	"cosmossdk.io/collections"
 	collcodec "cosmossdk.io/collections/codec"
 	"cosmossdk.io/math"
 )
->>>>>>> 38c7c948
 
 var (
 	// AccAddressKey follows the same semantics of collections.BytesKey.
