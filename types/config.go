package types

import (
	"context"
	"sync"

	"github.com/cosmos/cosmos-sdk/version"
)

// DefaultKeyringServiceName defines a default service name for the keyring.
const DefaultKeyringServiceName = "cosmos"

// Config is the structure that holds the SDK configuration parameters.
// This could be used to initialize certain configuration parameters for the SDK.
type Config struct {
	fullFundraiserPath  string
	bech32AddressPrefix map[string]string
<<<<<<< HEAD
	txEncoder           TxEncoder
=======
	addressVerifier     func([]byte) error
>>>>>>> 4bd2877f
	mtx                 sync.RWMutex

	sealed   bool
	sealedch chan struct{}
}

// cosmos-sdk wide global singleton
var (
	sdkConfig  *Config
	initConfig sync.Once
)

// New returns a new Config with default values.
func NewConfig() *Config {
	return &Config{
		sealedch: make(chan struct{}),
		bech32AddressPrefix: map[string]string{
			"account_addr":   Bech32PrefixAccAddr,
			"validator_addr": Bech32PrefixValAddr,
			"consensus_addr": Bech32PrefixConsAddr,
			"account_pub":    Bech32PrefixAccPub,
			"validator_pub":  Bech32PrefixValPub,
			"consensus_pub":  Bech32PrefixConsPub,
		},
		fullFundraiserPath: FullFundraiserPath,
<<<<<<< HEAD

		txEncoder: nil,
=======
>>>>>>> 4bd2877f
	}
}

// GetConfig returns the config instance for the SDK.
func GetConfig() *Config {
	initConfig.Do(func() {
		sdkConfig = NewConfig()
	})
	return sdkConfig
}

// GetSealedConfig returns the config instance for the SDK if/once it is sealed.
func GetSealedConfig(ctx context.Context) (*Config, error) {
	config := GetConfig()
	select {
	case <-config.sealedch:
		return config, nil
	case <-ctx.Done():
		return nil, ctx.Err()
	}
}

func (config *Config) assertNotSealed() {
	config.mtx.RLock()
	defer config.mtx.RUnlock()

	if config.sealed {
		panic("Config is sealed")
	}
}

// SetBech32PrefixForAccount builds the Config with Bech32 addressPrefix and publKeyPrefix for accounts
// and returns the config instance
func (config *Config) SetBech32PrefixForAccount(addressPrefix, pubKeyPrefix string) {
	config.assertNotSealed()
	config.bech32AddressPrefix["account_addr"] = addressPrefix
	config.bech32AddressPrefix["account_pub"] = pubKeyPrefix
}

// SetBech32PrefixForValidator builds the Config with Bech32 addressPrefix and publKeyPrefix for validators
//
//	and returns the config instance
func (config *Config) SetBech32PrefixForValidator(addressPrefix, pubKeyPrefix string) {
	config.assertNotSealed()
	config.bech32AddressPrefix["validator_addr"] = addressPrefix
	config.bech32AddressPrefix["validator_pub"] = pubKeyPrefix
}

// SetBech32PrefixForConsensusNode builds the Config with Bech32 addressPrefix and publKeyPrefix for consensus nodes
// and returns the config instance
func (config *Config) SetBech32PrefixForConsensusNode(addressPrefix, pubKeyPrefix string) {
	config.assertNotSealed()
	config.bech32AddressPrefix["consensus_addr"] = addressPrefix
	config.bech32AddressPrefix["consensus_pub"] = pubKeyPrefix
}

<<<<<<< HEAD
// SetTxEncoder builds the Config with TxEncoder used to marshal StdTx to bytes
func (config *Config) SetTxEncoder(encoder TxEncoder) {
	config.assertNotSealed()
	config.txEncoder = encoder
=======
// SetAddressVerifier builds the Config with the provided function for verifying that addresses
// have the correct format
func (config *Config) SetAddressVerifier(addressVerifier func([]byte) error) {
	config.assertNotSealed()
	config.addressVerifier = addressVerifier
>>>>>>> 4bd2877f
}

// Set the FullFundraiserPath (BIP44Prefix) on the config.
//
// Deprecated: This method is supported for backward compatibility only and will be removed in a future release. Use SetPurpose and SetCoinType instead.
func (config *Config) SetFullFundraiserPath(fullFundraiserPath string) {
	config.assertNotSealed()
	config.fullFundraiserPath = fullFundraiserPath
}

// Seal seals the config such that the config state could not be modified further
func (config *Config) Seal() *Config {
	config.mtx.Lock()

	if config.sealed {
		config.mtx.Unlock()
		return config
	}

	// signal sealed after state exposed/unlocked
	config.sealed = true
	config.mtx.Unlock()
	close(config.sealedch)

	return config
}

// GetBech32AccountAddrPrefix returns the Bech32 prefix for account address
func (config *Config) GetBech32AccountAddrPrefix() string {
	return config.bech32AddressPrefix["account_addr"]
}

// GetBech32ValidatorAddrPrefix returns the Bech32 prefix for validator address
func (config *Config) GetBech32ValidatorAddrPrefix() string {
	return config.bech32AddressPrefix["validator_addr"]
}

// GetBech32ConsensusAddrPrefix returns the Bech32 prefix for consensus node address
func (config *Config) GetBech32ConsensusAddrPrefix() string {
	return config.bech32AddressPrefix["consensus_addr"]
}

// GetBech32AccountPubPrefix returns the Bech32 prefix for account public key
func (config *Config) GetBech32AccountPubPrefix() string {
	return config.bech32AddressPrefix["account_pub"]
}

// GetBech32ValidatorPubPrefix returns the Bech32 prefix for validator public key
func (config *Config) GetBech32ValidatorPubPrefix() string {
	return config.bech32AddressPrefix["validator_pub"]
}

// GetBech32ConsensusPubPrefix returns the Bech32 prefix for consensus node public key
func (config *Config) GetBech32ConsensusPubPrefix() string {
	return config.bech32AddressPrefix["consensus_pub"]
}

<<<<<<< HEAD
// GetTxEncoder return function to encode transactions
func (config *Config) GetTxEncoder() TxEncoder {
	return config.txEncoder
=======
// GetAddressVerifier returns the function to verify that addresses have the correct format
func (config *Config) GetAddressVerifier() func([]byte) error {
	return config.addressVerifier
}

// GetFullFundraiserPath returns the BIP44Prefix.
//
// Deprecated: This method is supported for backward compatibility only and will be removed in a future release. Use GetFullBIP44Path instead.
func (config *Config) GetFullFundraiserPath() string {
	return config.fullFundraiserPath
>>>>>>> 4bd2877f
}

func KeyringServiceName() string {
	if len(version.Name) == 0 {
		return DefaultKeyringServiceName
	}
	return version.Name
}<|MERGE_RESOLUTION|>--- conflicted
+++ resolved
@@ -15,11 +15,6 @@
 type Config struct {
 	fullFundraiserPath  string
 	bech32AddressPrefix map[string]string
-<<<<<<< HEAD
-	txEncoder           TxEncoder
-=======
-	addressVerifier     func([]byte) error
->>>>>>> 4bd2877f
 	mtx                 sync.RWMutex
 
 	sealed   bool
@@ -45,11 +40,6 @@
 			"consensus_pub":  Bech32PrefixConsPub,
 		},
 		fullFundraiserPath: FullFundraiserPath,
-<<<<<<< HEAD
-
-		txEncoder: nil,
-=======
->>>>>>> 4bd2877f
 	}
 }
 
@@ -104,20 +94,6 @@
 	config.assertNotSealed()
 	config.bech32AddressPrefix["consensus_addr"] = addressPrefix
 	config.bech32AddressPrefix["consensus_pub"] = pubKeyPrefix
-}
-
-<<<<<<< HEAD
-// SetTxEncoder builds the Config with TxEncoder used to marshal StdTx to bytes
-func (config *Config) SetTxEncoder(encoder TxEncoder) {
-	config.assertNotSealed()
-	config.txEncoder = encoder
-=======
-// SetAddressVerifier builds the Config with the provided function for verifying that addresses
-// have the correct format
-func (config *Config) SetAddressVerifier(addressVerifier func([]byte) error) {
-	config.assertNotSealed()
-	config.addressVerifier = addressVerifier
->>>>>>> 4bd2877f
 }
 
 // Set the FullFundraiserPath (BIP44Prefix) on the config.
@@ -175,24 +151,6 @@
 	return config.bech32AddressPrefix["consensus_pub"]
 }
 
-<<<<<<< HEAD
-// GetTxEncoder return function to encode transactions
-func (config *Config) GetTxEncoder() TxEncoder {
-	return config.txEncoder
-=======
-// GetAddressVerifier returns the function to verify that addresses have the correct format
-func (config *Config) GetAddressVerifier() func([]byte) error {
-	return config.addressVerifier
-}
-
-// GetFullFundraiserPath returns the BIP44Prefix.
-//
-// Deprecated: This method is supported for backward compatibility only and will be removed in a future release. Use GetFullBIP44Path instead.
-func (config *Config) GetFullFundraiserPath() string {
-	return config.fullFundraiserPath
->>>>>>> 4bd2877f
-}
-
 func KeyringServiceName() string {
 	if len(version.Name) == 0 {
 		return DefaultKeyringServiceName
