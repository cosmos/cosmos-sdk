package types

import (
	"context"
	"fmt"
	"os"
	"sync"

	"github.com/cosmos/cosmos-sdk/version"
)

const (
	DefaultKeyringServiceName = "cosmos"
	EnvConfigScope            = "COSMOS_SDK_CONFIG_SCOPE"
)

type Config struct {
	fullFundraiserPath  string
	bech32AddressPrefix map[string]string
	txEncoder           TxEncoder
	addressVerifier     func([]byte) error
	mtx                 sync.RWMutex

	purpose  uint32
	coinType uint32

	sealed   bool
	sealedch chan struct{}
}

var (
	configRegistry = make(map[string]*Config)
	registryMutex  sync.Mutex
)

<<<<<<< HEAD
// getConfigKey returns a unique config scope identifier.
// It uses ENV override, or defaults to "hostname|binary|pid".
func getConfigKey() string {
	if id := os.Getenv(EnvConfigScope); id != "" {
		return id
	}

	exe, errExec := os.Executable()
	host, errHost := os.Hostname()
	pid := os.Getpid()

	if errExec != nil {
		exe = "unknown-exe"
	}
	if errHost != nil {
		host = "unknown-host"
	}

	return fmt.Sprintf("%s|%s|%d", host, exe, pid)
}

// NewConfig creates a new Config instance with defaults.
=======
// NewConfig returns a new Config with default values.
>>>>>>> a02dbb7e
func NewConfig() *Config {
	return &Config{
		sealedch: make(chan struct{}),
		bech32AddressPrefix: map[string]string{
			"account_addr":   Bech32PrefixAccAddr,
			"validator_addr": Bech32PrefixValAddr,
			"consensus_addr": Bech32PrefixConsAddr,
			"account_pub":    Bech32PrefixAccPub,
			"validator_pub":  Bech32PrefixValPub,
			"consensus_pub":  Bech32PrefixConsPub,
		},
		fullFundraiserPath: FullFundraiserPath,
		purpose:            Purpose,
		coinType:           CoinType,
	}
}

// GetConfig returns a per-scope config instance.
func GetConfig() *Config {
	key := getConfigKey()

	registryMutex.Lock()
	defer registryMutex.Unlock()

	if cfg, exists := configRegistry[key]; exists {
		return cfg
	}

	cfg := NewConfig()
	configRegistry[key] = cfg

	return cfg
}

func (config *Config) assertNotSealed() {
	config.mtx.RLock()
	defer config.mtx.RUnlock()
	if config.sealed {
		panic("Config is sealed")
	}
}

func (config *Config) SetBech32PrefixForAccount(addressPrefix, pubKeyPrefix string) {
	config.assertNotSealed()
	config.bech32AddressPrefix["account_addr"] = addressPrefix
	config.bech32AddressPrefix["account_pub"] = pubKeyPrefix
}

func (config *Config) SetBech32PrefixForValidator(addressPrefix, pubKeyPrefix string) {
	config.assertNotSealed()
	config.bech32AddressPrefix["validator_addr"] = addressPrefix
	config.bech32AddressPrefix["validator_pub"] = pubKeyPrefix
}

func (config *Config) SetBech32PrefixForConsensusNode(addressPrefix, pubKeyPrefix string) {
	config.assertNotSealed()
	config.bech32AddressPrefix["consensus_addr"] = addressPrefix
	config.bech32AddressPrefix["consensus_pub"] = pubKeyPrefix
}

func (config *Config) SetTxEncoder(encoder TxEncoder) {
	config.assertNotSealed()
	config.txEncoder = encoder
}

func (config *Config) SetAddressVerifier(addressVerifier func([]byte) error) {
	config.assertNotSealed()
	config.addressVerifier = addressVerifier
}

<<<<<<< HEAD
=======
// SetFullFundraiserPath sets the FullFundraiserPath (BIP44Prefix) on the config.
//
// Deprecated: This method is supported for backward compatibility only and will be removed in a future release. Use SetPurpose and SetCoinType instead.
>>>>>>> a02dbb7e
func (config *Config) SetFullFundraiserPath(fullFundraiserPath string) {
	config.assertNotSealed()
	config.fullFundraiserPath = fullFundraiserPath
}

<<<<<<< HEAD
=======
// SetPurpose sets the BIP-0044 Purpose code on the config
>>>>>>> a02dbb7e
func (config *Config) SetPurpose(purpose uint32) {
	config.assertNotSealed()
	config.purpose = purpose
}

<<<<<<< HEAD
=======
// SetCoinType sets the BIP-0044 CoinType code on the config
>>>>>>> a02dbb7e
func (config *Config) SetCoinType(coinType uint32) {
	config.assertNotSealed()
	config.coinType = coinType
}

func (config *Config) Seal() *Config {
	config.mtx.Lock()
	defer config.mtx.Unlock()

	if config.sealed {
		return config
	}

	config.sealed = true
	close(config.sealedch)

	return config
}

func (config *Config) GetBech32AccountAddrPrefix() string {
	return config.bech32AddressPrefix["account_addr"]
}

func (config *Config) GetBech32ValidatorAddrPrefix() string {
	return config.bech32AddressPrefix["validator_addr"]
}

func (config *Config) GetBech32ConsensusAddrPrefix() string {
	return config.bech32AddressPrefix["consensus_addr"]
}

func (config *Config) GetBech32AccountPubPrefix() string {
	return config.bech32AddressPrefix["account_pub"]
}

func (config *Config) GetBech32ValidatorPubPrefix() string {
	return config.bech32AddressPrefix["validator_pub"]
}

func (config *Config) GetBech32ConsensusPubPrefix() string {
	return config.bech32AddressPrefix["consensus_pub"]
}

func (config *Config) GetTxEncoder() TxEncoder {
	return config.txEncoder
}

func (config *Config) GetAddressVerifier() func([]byte) error {
	return config.addressVerifier
}

func (config *Config) GetPurpose() uint32 {
	return config.purpose
}

func (config *Config) GetCoinType() uint32 {
	return config.coinType
}

func (config *Config) GetFullFundraiserPath() string {
	return config.fullFundraiserPath
}

func (config *Config) GetFullBIP44Path() string {
	return fmt.Sprintf("m/%d'/%d'/0'/0/0", config.purpose, config.coinType)
}

func KeyringServiceName() string {
	if len(version.Name) == 0 {
		return DefaultKeyringServiceName
	}
	return version.Name
}

// Optional: expose sealed config with timeout
func GetSealedConfig(ctx context.Context) (*Config, error) {
	config := GetConfig()
	select {
	case <-config.sealedch:
		return config, nil
	case <-ctx.Done():
		return nil, ctx.Err()
	}
}<|MERGE_RESOLUTION|>--- conflicted
+++ resolved
@@ -33,7 +33,6 @@
 	registryMutex  sync.Mutex
 )
 
-<<<<<<< HEAD
 // getConfigKey returns a unique config scope identifier.
 // It uses ENV override, or defaults to "hostname|binary|pid".
 func getConfigKey() string {
@@ -55,10 +54,7 @@
 	return fmt.Sprintf("%s|%s|%d", host, exe, pid)
 }
 
-// NewConfig creates a new Config instance with defaults.
-=======
 // NewConfig returns a new Config with default values.
->>>>>>> a02dbb7e
 func NewConfig() *Config {
 	return &Config{
 		sealedch: make(chan struct{}),
@@ -129,30 +125,22 @@
 	config.addressVerifier = addressVerifier
 }
 
-<<<<<<< HEAD
-=======
 // SetFullFundraiserPath sets the FullFundraiserPath (BIP44Prefix) on the config.
 //
 // Deprecated: This method is supported for backward compatibility only and will be removed in a future release. Use SetPurpose and SetCoinType instead.
->>>>>>> a02dbb7e
 func (config *Config) SetFullFundraiserPath(fullFundraiserPath string) {
 	config.assertNotSealed()
 	config.fullFundraiserPath = fullFundraiserPath
 }
 
-<<<<<<< HEAD
-=======
 // SetPurpose sets the BIP-0044 Purpose code on the config
->>>>>>> a02dbb7e
 func (config *Config) SetPurpose(purpose uint32) {
 	config.assertNotSealed()
 	config.purpose = purpose
 }
 
-<<<<<<< HEAD
-=======
+
 // SetCoinType sets the BIP-0044 CoinType code on the config
->>>>>>> a02dbb7e
 func (config *Config) SetCoinType(coinType uint32) {
 	config.assertNotSealed()
 	config.coinType = coinType
