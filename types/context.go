--- conflicted
+++ resolved
@@ -2,16 +2,10 @@
 
 import (
 	"context"
-	"strings"
 	"time"
 
-<<<<<<< HEAD
-	abci "github.com/cometbft/cometbft/api/cometbft/abci/v1"
-	cmtproto "github.com/cometbft/cometbft/api/cometbft/types/v1"
-=======
 	abci "github.com/cometbft/cometbft/abci/types"
 	cmtproto "github.com/cometbft/cometbft/proto/tendermint/types"
->>>>>>> 4f445ed9
 
 	"cosmossdk.io/core/comet"
 	"cosmossdk.io/core/header"
@@ -44,23 +38,21 @@
 and standard additions here would be better just to add to the Context struct
 */
 type Context struct {
-	baseCtx              context.Context
-	ms                   storetypes.MultiStore
-	header               cmtproto.Header // Deprecated: Use HeaderService for height, time, and chainID and CometService for the rest
-	headerHash           []byte          // Deprecated: Use HeaderService for hash
-	chainID              string          // Deprecated: Use HeaderService for chainID and CometService for the rest
+	baseCtx context.Context
+	ms      storetypes.MultiStore
+	// Deprecated: Use HeaderService for height, time, and chainID and CometService for the rest
+	header cmtproto.Header
+	// Deprecated: Use HeaderService for hash
+	headerHash []byte
+	// Deprecated: Use HeaderService for chainID and CometService for the rest
+	chainID              string
 	txBytes              []byte
 	logger               log.Logger
-	voteInfo             []abci.VoteInfo // Deprecated: use Cometinfo.LastCommit.Votes instead, will be removed after 0.52
+	voteInfo             []abci.VoteInfo
 	gasMeter             storetypes.GasMeter
 	blockGasMeter        storetypes.GasMeter
-<<<<<<< HEAD
-	checkTx              bool // Deprecated: use execMode instead, will be removed after 0.52
-	recheckTx            bool // if recheckTx == true, then checkTx must also be true // Deprecated: use execMode instead, will be removed after 0.52
-=======
 	checkTx              bool
 	recheckTx            bool // if recheckTx == true, then checkTx must also be true
->>>>>>> 4f445ed9
 	sigverifyTx          bool // when run simulation, because the private key corresponding to the account in the genesis.json randomly generated, we must skip the sigverify.
 	execMode             ExecMode
 	minGasPrice          DecCoins
@@ -70,7 +62,7 @@
 	kvGasConfig          storetypes.GasConfig
 	transientKVGasConfig storetypes.GasConfig
 	streamingManager     storetypes.StreamingManager
-	cometInfo            comet.Info
+	cometInfo            comet.BlockInfo
 	headerInfo           header.Info
 }
 
@@ -81,40 +73,27 @@
 func (c Context) Context() context.Context                      { return c.baseCtx }
 func (c Context) MultiStore() storetypes.MultiStore             { return c.ms }
 func (c Context) BlockHeight() int64                            { return c.header.Height }
-func (c Context) BlockTime() time.Time                          { return c.headerInfo.Time } // Deprecated: use HeaderInfo().Time
+func (c Context) BlockTime() time.Time                          { return c.header.Time }
 func (c Context) ChainID() string                               { return c.chainID }
 func (c Context) TxBytes() []byte                               { return c.txBytes }
 func (c Context) Logger() log.Logger                            { return c.logger }
 func (c Context) VoteInfos() []abci.VoteInfo                    { return c.voteInfo }
 func (c Context) GasMeter() storetypes.GasMeter                 { return c.gasMeter }
 func (c Context) BlockGasMeter() storetypes.GasMeter            { return c.blockGasMeter }
-<<<<<<< HEAD
-func (c Context) IsCheckTx() bool                               { return c.checkTx }   // Deprecated: use core/transaction service instead
-func (c Context) IsReCheckTx() bool                             { return c.recheckTx } // Deprecated: use core/transaction service instead
-func (c Context) IsSigverifyTx() bool                           { return c.sigverifyTx }
-func (c Context) ExecMode() ExecMode                            { return c.execMode } // Deprecated: use core/transaction service instead
-=======
 func (c Context) IsCheckTx() bool                               { return c.checkTx }
 func (c Context) IsReCheckTx() bool                             { return c.recheckTx }
 func (c Context) IsSigverifyTx() bool                           { return c.sigverifyTx }
 func (c Context) ExecMode() ExecMode                            { return c.execMode }
->>>>>>> 4f445ed9
 func (c Context) MinGasPrices() DecCoins                        { return c.minGasPrice }
 func (c Context) EventManager() EventManagerI                   { return c.eventManager }
 func (c Context) Priority() int64                               { return c.priority }
 func (c Context) KVGasConfig() storetypes.GasConfig             { return c.kvGasConfig }
 func (c Context) TransientKVGasConfig() storetypes.GasConfig    { return c.transientKVGasConfig }
 func (c Context) StreamingManager() storetypes.StreamingManager { return c.streamingManager }
-func (c Context) CometInfo() comet.Info                         { return c.cometInfo }
+func (c Context) CometInfo() comet.BlockInfo                    { return c.cometInfo }
 func (c Context) HeaderInfo() header.Info                       { return c.headerInfo }
 
 // BlockHeader returns the header by value.
-<<<<<<< HEAD
-// Note, only ChainID, Time and Height are always filled by baseapp.
-// In finalize block, the proposer address, validator hash and app hash are also filled.
-// Use CometInfo service and/or the Consensus Keeper for getting more information.
-=======
->>>>>>> 4f445ed9
 func (c Context) BlockHeader() cmtproto.Header {
 	return c.header
 }
@@ -126,8 +105,6 @@
 	return hash
 }
 
-// Deprecated: getting consensus params from the context is deprecated and will be removed after 0.52
-// Querying the consensus module for the parameters is required in server/v2
 func (c Context) ConsensusParams() cmtproto.ConsensusParams {
 	return c.consParams
 }
@@ -145,14 +122,14 @@
 }
 
 // create a new context
-func NewContext(ms storetypes.MultiStore, isCheckTx bool, logger log.Logger) Context {
-	h := cmtproto.Header{}
-	h.Time = h.Time.UTC()
+func NewContext(ms storetypes.MultiStore, header cmtproto.Header, isCheckTx bool, logger log.Logger) Context {
+	// https://github.com/gogo/protobuf/issues/519
+	header.Time = header.Time.UTC()
 	return Context{
 		baseCtx:              context.Background(),
 		ms:                   ms,
-		header:               h,
-		chainID:              h.ChainID,
+		header:               header,
+		chainID:              header.ChainID,
 		checkTx:              isCheckTx,
 		sigverifyTx:          true,
 		logger:               logger,
@@ -161,9 +138,6 @@
 		eventManager:         NewEventManager(),
 		kvGasConfig:          storetypes.KVGasConfig(),
 		transientKVGasConfig: storetypes.TransientGasConfig(),
-		headerInfo: header.Info{
-			Time: h.Time,
-		},
 	}
 }
 
@@ -184,12 +158,6 @@
 	// https://github.com/gogo/protobuf/issues/519
 	header.Time = header.Time.UTC()
 	c.header = header
-
-	// when calling withBlockheader on a new context, chainID in the struct will be empty
-	if strings.TrimSpace(c.chainID) == "" {
-		c.chainID = header.ChainID
-	}
-
 	return c
 }
 
@@ -200,6 +168,15 @@
 
 	c.headerHash = temp
 	return c
+}
+
+// WithBlockTime returns a Context with an updated CometBFT block header time in UTC with no monotonic component.
+// Stripping the monotonic component is for time equality.
+func (c Context) WithBlockTime(newTime time.Time) Context {
+	newHeader := c.BlockHeader()
+	// https://github.com/gogo/protobuf/issues/519
+	newHeader.Time = newTime.Round(0).UTC()
+	return c.WithBlockHeader(newHeader)
 }
 
 // WithProposer returns a Context with an updated proposer consensus address.
@@ -235,7 +212,6 @@
 }
 
 // WithVoteInfos returns a Context with an updated consensus VoteInfo.
-// Deprecated: use WithCometinfo() instead, will be removed after 0.52
 func (c Context) WithVoteInfos(voteInfo []abci.VoteInfo) Context {
 	c.voteInfo = voteInfo
 	return c
@@ -274,7 +250,7 @@
 	return c
 }
 
-// WithIsReCheckTx called with true will also set true on checkTx in order to
+// WithIsRecheckTx called with true will also set true on checkTx in order to
 // enforce the invariant that if recheckTx = true then checkTx = true as well.
 func (c Context) WithIsReCheckTx(isRecheckTx bool) Context {
 	if isRecheckTx {
@@ -328,14 +304,14 @@
 }
 
 // WithCometInfo returns a Context with an updated comet info
-func (c Context) WithCometInfo(cometInfo comet.Info) Context {
+func (c Context) WithCometInfo(cometInfo comet.BlockInfo) Context {
 	c.cometInfo = cometInfo
 	return c
 }
 
 // WithHeaderInfo returns a Context with an updated header info
 func (c Context) WithHeaderInfo(headerInfo header.Info) Context {
-	// Set time to UTC
+	// Settime to UTC
 	headerInfo.Time = headerInfo.Time.UTC()
 	c.headerInfo = headerInfo
 	return c
@@ -418,73 +394,4 @@
 		return sdkCtx
 	}
 	return ctx.Value(SdkContextKey).(Context)
-}
-
-// TryUnwrapSDKContext attempts to retrieve a Context from a context.Context
-func TryUnwrapSDKContext(ctx context.Context) (Context, bool) {
-	if sdkCtx, ok := ctx.(Context); ok {
-		return sdkCtx, true
-	}
-	v := ctx.Value(SdkContextKey)
-	if v == nil {
-		return Context{}, false
-	}
-	c, ok := v.(Context)
-	return c, ok
-}
-
-// ToSDKEvidence takes comet evidence and returns sdk evidence
-func ToSDKEvidence(ev []abci.Misbehavior) []comet.Evidence {
-	evidence := make([]comet.Evidence, len(ev))
-	for i, e := range ev {
-		evidence[i] = comet.Evidence{
-			Type:             comet.MisbehaviorType(e.Type),
-			Height:           e.Height,
-			Time:             e.Time,
-			TotalVotingPower: e.TotalVotingPower,
-			Validator: comet.Validator{
-				Address: e.Validator.Address,
-				Power:   e.Validator.Power,
-			},
-		}
-	}
-	return evidence
-}
-
-// ToSDKCommitInfo takes comet commit info and returns sdk commit info
-func ToSDKCommitInfo(commit abci.CommitInfo) comet.CommitInfo {
-	ci := comet.CommitInfo{
-		Round: commit.Round,
-	}
-
-	for _, v := range commit.Votes {
-		ci.Votes = append(ci.Votes, comet.VoteInfo{
-			Validator: comet.Validator{
-				Address: v.Validator.Address,
-				Power:   v.Validator.Power,
-			},
-			BlockIDFlag: comet.BlockIDFlag(v.BlockIdFlag),
-		})
-	}
-	return ci
-}
-
-// ToSDKExtendedCommitInfo takes comet extended commit info and returns sdk commit info
-func ToSDKExtendedCommitInfo(commit abci.ExtendedCommitInfo) comet.CommitInfo {
-	ci := comet.CommitInfo{
-		Round: commit.Round,
-		Votes: make([]comet.VoteInfo, len(commit.Votes)),
-	}
-
-	for i, v := range commit.Votes {
-		ci.Votes[i] = comet.VoteInfo{
-			Validator: comet.Validator{
-				Address: v.Validator.Address,
-				Power:   v.Validator.Power,
-			},
-			BlockIDFlag: comet.BlockIDFlag(v.BlockIdFlag),
-		}
-	}
-
-	return ci
 }