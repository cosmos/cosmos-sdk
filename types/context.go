// nolint
package types

import (
	"context"
	"sync"
	"time"

	"github.com/golang/protobuf/proto"

	abci "github.com/tendermint/tendermint/abci/types"
	"github.com/tendermint/tendermint/libs/log"

	"github.com/cosmos/cosmos-sdk/store/gaskv"
	stypes "github.com/cosmos/cosmos-sdk/store/types"
)

/*
The intent of Context is for it to be an immutable object that can be
cloned and updated cheaply with WithValue() and passed forward to the
next decorator or handler. For example,

 func MsgHandler(ctx Context, tx Tx) Result {
 	...
 	ctx = ctx.WithValue(key, value)
 	...
 }
*/
type Context struct {
	context.Context
	pst *thePast
	gen int
	// Don't add any other fields here,
	// it's probably not what you want to do.
}

// create a new context
func NewContext(ms MultiStore, header abci.Header, isCheckTx bool, logger log.Logger) Context {
	c := Context{
		Context: context.Background(),
		pst:     newThePast(),
		gen:     0,
	}
	c = c.WithMultiStore(ms)
	c = c.WithBlockHeader(header)
	c = c.WithBlockHeight(header.Height)
	c = c.WithChainID(header.ChainID)
	c = c.WithIsCheckTx(isCheckTx)
	c = c.WithTxBytes(nil)
	c = c.WithLogger(logger)
	c = c.WithVoteInfos(nil)
<<<<<<< HEAD
	c = c.WithGasMeter(stypes.NewInfiniteGasMeter())
	c = c.WithMinimumFees(Coins{})
=======
	c = c.WithGasMeter(NewInfiniteGasMeter())
	c = c.WithMinGasPrices(DecCoins{})
>>>>>>> f65ae493
	c = c.WithConsensusParams(nil)
	return c
}

// is context nil
func (c Context) IsZero() bool {
	return c.Context == nil
}

//----------------------------------------
// Getting a value

// context value for the provided key
func (c Context) Value(key interface{}) interface{} {
	value := c.Context.Value(key)
	if cloner, ok := value.(cloner); ok {
		return cloner.Clone()
	}
	if message, ok := value.(proto.Message); ok {
		return proto.Clone(message)
	}
	return value
}

// KVStore fetches a KVStore from the MultiStore.
func (c Context) KVStore(key StoreKey) KVStore {
	return gaskv.NewStore(c.MultiStore().GetKVStore(key), c.GasMeter(), stypes.KVGasConfig())
}

// TransientStore fetches a TransientStore from the MultiStore.
func (c Context) TransientStore(key StoreKey) KVStore {
	return gaskv.NewStore(c.MultiStore().GetKVStore(key), c.GasMeter(), stypes.TransientGasConfig())
}

//----------------------------------------
// With* (setting a value)

// nolint
func (c Context) WithValue(key interface{}, value interface{}) Context {
	return c.withValue(key, value)
}
func (c Context) WithCloner(key interface{}, value cloner) Context {
	return c.withValue(key, value)
}
func (c Context) WithCacheWrapper(key interface{}, value CacheWrapper) Context {
	return c.withValue(key, value)
}
func (c Context) WithProtoMsg(key interface{}, value proto.Message) Context {
	return c.withValue(key, value)
}
func (c Context) WithString(key interface{}, value string) Context {
	return c.withValue(key, value)
}
func (c Context) WithInt32(key interface{}, value int32) Context {
	return c.withValue(key, value)
}
func (c Context) WithUint32(key interface{}, value uint32) Context {
	return c.withValue(key, value)
}
func (c Context) WithUint64(key interface{}, value uint64) Context {
	return c.withValue(key, value)
}

func (c Context) withValue(key interface{}, value interface{}) Context {
	c.pst.bump(Op{
		gen:   c.gen + 1,
		key:   key,
		value: value,
	}) // increment version for all relatives.

	return Context{
		Context: context.WithValue(c.Context, key, value),
		pst:     c.pst,
		gen:     c.gen + 1,
	}
}

//----------------------------------------
// Values that require no key.

type contextKey int // local to the context module

const (
	contextKeyMultiStore contextKey = iota
	contextKeyBlockHeader
	contextKeyBlockHeight
	contextKeyChainID
	contextKeyIsCheckTx
	contextKeyTxBytes
	contextKeyLogger
	contextKeyVoteInfos
	contextKeyGasMeter
	contextKeyBlockGasMeter
	contextKeyMinGasPrices
	contextKeyConsensusParams
)

func (c Context) MultiStore() MultiStore {
	return c.Value(contextKeyMultiStore).(MultiStore)
}

func (c Context) BlockHeader() abci.Header { return c.Value(contextKeyBlockHeader).(abci.Header) }

func (c Context) BlockHeight() int64 { return c.Value(contextKeyBlockHeight).(int64) }

func (c Context) ChainID() string { return c.Value(contextKeyChainID).(string) }

func (c Context) TxBytes() []byte { return c.Value(contextKeyTxBytes).([]byte) }

func (c Context) Logger() log.Logger { return c.Value(contextKeyLogger).(log.Logger) }

func (c Context) VoteInfos() []abci.VoteInfo {
	return c.Value(contextKeyVoteInfos).([]abci.VoteInfo)
}

func (c Context) GasMeter() GasMeter { return c.Value(contextKeyGasMeter).(GasMeter) }

func (c Context) BlockGasMeter() GasMeter { return c.Value(contextKeyBlockGasMeter).(GasMeter) }

func (c Context) IsCheckTx() bool { return c.Value(contextKeyIsCheckTx).(bool) }

func (c Context) MinGasPrices() DecCoins { return c.Value(contextKeyMinGasPrices).(DecCoins) }

func (c Context) ConsensusParams() *abci.ConsensusParams {
	return c.Value(contextKeyConsensusParams).(*abci.ConsensusParams)
}

func (c Context) WithMultiStore(ms MultiStore) Context {
	return c.withValue(contextKeyMultiStore, ms)
}

func (c Context) WithBlockHeader(header abci.Header) Context {
	var _ proto.Message = &header // for cloning.
	return c.withValue(contextKeyBlockHeader, header)
}

func (c Context) WithBlockTime(newTime time.Time) Context {
	newHeader := c.BlockHeader()
	newHeader.Time = newTime
	return c.WithBlockHeader(newHeader)
}

func (c Context) WithProposer(addr ConsAddress) Context {
	newHeader := c.BlockHeader()
	newHeader.ProposerAddress = addr.Bytes()
	return c.WithBlockHeader(newHeader)
}

func (c Context) WithBlockHeight(height int64) Context {
	newHeader := c.BlockHeader()
	newHeader.Height = height
	return c.withValue(contextKeyBlockHeight, height).withValue(contextKeyBlockHeader, newHeader)
}

func (c Context) WithChainID(chainID string) Context { return c.withValue(contextKeyChainID, chainID) }

func (c Context) WithTxBytes(txBytes []byte) Context { return c.withValue(contextKeyTxBytes, txBytes) }

func (c Context) WithLogger(logger log.Logger) Context { return c.withValue(contextKeyLogger, logger) }

func (c Context) WithVoteInfos(VoteInfos []abci.VoteInfo) Context {
	return c.withValue(contextKeyVoteInfos, VoteInfos)
}

func (c Context) WithGasMeter(meter GasMeter) Context { return c.withValue(contextKeyGasMeter, meter) }

func (c Context) WithBlockGasMeter(meter GasMeter) Context {
	return c.withValue(contextKeyBlockGasMeter, meter)
}

func (c Context) WithIsCheckTx(isCheckTx bool) Context {
	return c.withValue(contextKeyIsCheckTx, isCheckTx)
}

func (c Context) WithMinGasPrices(gasPrices DecCoins) Context {
	return c.withValue(contextKeyMinGasPrices, gasPrices)
}

func (c Context) WithConsensusParams(params *abci.ConsensusParams) Context {
	return c.withValue(contextKeyConsensusParams, params)
}

// Cache the multistore and return a new cached context. The cached context is
// written to the context when writeCache is called.
func (c Context) CacheContext() (cc Context, writeCache func()) {
	cms := c.MultiStore().CacheMultiStore()
	cc = c.WithMultiStore(cms)
	return cc, cms.Write
}

//----------------------------------------
// thePast

// Returns false if ver <= 0 || ver > len(c.pst.ops).
// The first operation is version 1.
func (c Context) GetOp(ver int64) (Op, bool) {
	return c.pst.getOp(ver)
}

//----------------------------------------
// Misc.

type cloner interface {
	Clone() interface{} // deep copy
}

// XXX add description
type Op struct {
	// type is always 'with'
	gen   int
	key   interface{}
	value interface{}
}

type thePast struct {
	mtx sync.RWMutex
	ver int
	ops []Op
}

func newThePast() *thePast {
	return &thePast{
		ver: 0,
		ops: nil,
	}
}

func (pst *thePast) bump(op Op) {
	pst.mtx.Lock()
	pst.ver++
	pst.ops = append(pst.ops, op)
	pst.mtx.Unlock()
}

func (pst *thePast) version() int {
	pst.mtx.RLock()
	defer pst.mtx.RUnlock()
	return pst.ver
}

// Returns false if ver <= 0 || ver > len(pst.ops).
// The first operation is version 1.
func (pst *thePast) getOp(ver int64) (Op, bool) {
	pst.mtx.RLock()
	defer pst.mtx.RUnlock()
	l := int64(len(pst.ops))
	if l < ver || ver <= 0 {
		return Op{}, false
	}
	return pst.ops[ver-1], true
}<|MERGE_RESOLUTION|>--- conflicted
+++ resolved
@@ -49,13 +49,8 @@
 	c = c.WithTxBytes(nil)
 	c = c.WithLogger(logger)
 	c = c.WithVoteInfos(nil)
-<<<<<<< HEAD
 	c = c.WithGasMeter(stypes.NewInfiniteGasMeter())
-	c = c.WithMinimumFees(Coins{})
-=======
-	c = c.WithGasMeter(NewInfiniteGasMeter())
 	c = c.WithMinGasPrices(DecCoins{})
->>>>>>> f65ae493
 	c = c.WithConsensusParams(nil)
 	return c
 }
