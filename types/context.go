--- conflicted
+++ resolved
@@ -66,7 +66,6 @@
 type Request = Context
 
 // Read-only accessors
-<<<<<<< HEAD
 func (c Context) Context() context.Context                      { return c.baseCtx }
 func (c Context) MultiStore() storetypes.MultiStore             { return c.ms }
 func (c Context) BlockHeight() int64                            { return c.header.Height }
@@ -74,17 +73,6 @@
 func (c Context) ChainID() string                               { return c.chainID }
 func (c Context) TxBytes() []byte                               { return c.txBytes }
 func (c Context) Logger() log.Logger                            { return c.logger }
-=======
-func (c Context) Context() context.Context          { return c.baseCtx }
-func (c Context) MultiStore() storetypes.MultiStore { return c.ms }
-func (c Context) BlockHeight() int64                { return c.header.Height }
-func (c Context) BlockTime() time.Time              { return c.header.Time }
-func (c Context) ChainID() string                   { return c.chainID }
-func (c Context) TxBytes() []byte                   { return c.txBytes }
-func (c Context) Logger() log.Logger                { return c.logger }
-
-// Deprecated: use Cometinfo.GetLastCommit().Votes() instead, will be removed after 0.51
->>>>>>> 36a9330a
 func (c Context) VoteInfos() []abci.VoteInfo                    { return c.voteInfo }
 func (c Context) GasMeter() storetypes.GasMeter                 { return c.gasMeter }
 func (c Context) BlockGasMeter() storetypes.GasMeter            { return c.blockGasMeter }
