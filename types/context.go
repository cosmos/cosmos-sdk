--- conflicted
+++ resolved
@@ -36,11 +36,7 @@
 	checkTx              bool
 	recheckTx            bool // if recheckTx == true, then checkTx must also be true
 	minGasPrice          DecCoins
-<<<<<<< HEAD
-	consParams           *abci.ConsensusParams
-=======
 	consParams           *tmproto.ConsensusParams
->>>>>>> f008f84e
 	eventManager         *EventManager
 	priority             int64 // The tx priority, only relevant in CheckTx
 	kvGasConfig          storetypes.GasConfig
@@ -82,8 +78,8 @@
 	return hash
 }
 
-func (c Context) ConsensusParams() *abci.ConsensusParams {
-	return proto.Clone(c.consParams).(*abci.ConsensusParams)
+func (c Context) ConsensusParams() *tmproto.ConsensusParams {
+	return proto.Clone(c.consParams).(*tmproto.ConsensusParams)
 }
 
 func (c Context) Deadline() (deadline time.Time, ok bool) {
@@ -242,7 +238,7 @@
 }
 
 // WithConsensusParams returns a Context with an updated consensus params
-func (c Context) WithConsensusParams(params *abci.ConsensusParams) Context {
+func (c Context) WithConsensusParams(params *tmproto.ConsensusParams) Context {
 	c.consParams = params
 	return c
 }
