package types

import (
	"context"
	"time"

	"github.com/gogo/protobuf/proto"
	abci "github.com/tendermint/tendermint/abci/types"
	tmbytes "github.com/tendermint/tendermint/libs/bytes"
	"github.com/tendermint/tendermint/libs/log"
	tmproto "github.com/tendermint/tendermint/proto/tendermint/types"

	"github.com/cosmos/cosmos-sdk/store/gaskv"
	stypes "github.com/cosmos/cosmos-sdk/store/types"
	stypes2 "github.com/cosmos/cosmos-sdk/store/v2"
)

/*
Context is an immutable object contains all information needed to
process a request.

It contains a context.Context object inside if you want to use that,
but please do not over-use it. We try to keep all data structured
and standard additions here would be better just to add to the Context struct
*/
type Context struct {
<<<<<<< HEAD
	ctx           context.Context
	store         stypes2.MultiStore
=======
	baseCtx       context.Context
	ms            MultiStore
>>>>>>> 531bf508
	header        tmproto.Header
	headerHash    tmbytes.HexBytes
	chainID       string
	txBytes       []byte
	logger        log.Logger
	voteInfo      []abci.VoteInfo
	gasMeter      GasMeter
	blockGasMeter GasMeter
	checkTx       bool
	recheckTx     bool // if recheckTx == true, then checkTx must also be true
	minGasPrice   DecCoins
	consParams    *tmproto.ConsensusParams
	eventManager  *EventManager
}

// Proposed rename, not done to avoid API breakage
type Request = Context

// Read-only accessors
<<<<<<< HEAD
func (c Context) Context() context.Context { return c.ctx }

// func (c Context) MultiStore() MultiStore      { return c.store }
// func (c Context) MultiStore() stypes2.CacheMultiStore { return c.store }
func (c Context) MultiStore() stypes2.MultiStore { return c.store }
func (c Context) BlockHeight() int64             { return c.header.Height }
func (c Context) BlockTime() time.Time           { return c.header.Time }
func (c Context) ChainID() string                { return c.chainID }
func (c Context) TxBytes() []byte                { return c.txBytes }
func (c Context) Logger() log.Logger             { return c.logger }
func (c Context) VoteInfos() []abci.VoteInfo     { return c.voteInfo }
func (c Context) GasMeter() GasMeter             { return c.gasMeter }
func (c Context) BlockGasMeter() GasMeter        { return c.blockGasMeter }
func (c Context) IsCheckTx() bool                { return c.checkTx }
func (c Context) IsReCheckTx() bool              { return c.recheckTx }
func (c Context) MinGasPrices() DecCoins         { return c.minGasPrice }
func (c Context) EventManager() *EventManager    { return c.eventManager }
=======
func (c Context) Context() context.Context    { return c.baseCtx }
func (c Context) MultiStore() MultiStore      { return c.ms }
func (c Context) BlockHeight() int64          { return c.header.Height }
func (c Context) BlockTime() time.Time        { return c.header.Time }
func (c Context) ChainID() string             { return c.chainID }
func (c Context) TxBytes() []byte             { return c.txBytes }
func (c Context) Logger() log.Logger          { return c.logger }
func (c Context) VoteInfos() []abci.VoteInfo  { return c.voteInfo }
func (c Context) GasMeter() GasMeter          { return c.gasMeter }
func (c Context) BlockGasMeter() GasMeter     { return c.blockGasMeter }
func (c Context) IsCheckTx() bool             { return c.checkTx }
func (c Context) IsReCheckTx() bool           { return c.recheckTx }
func (c Context) MinGasPrices() DecCoins      { return c.minGasPrice }
func (c Context) EventManager() *EventManager { return c.eventManager }
>>>>>>> 531bf508

// clone the header before returning
func (c Context) BlockHeader() tmproto.Header {
	var msg = proto.Clone(&c.header).(*tmproto.Header)
	return *msg
}

// HeaderHash returns a copy of the header hash obtained during abci.RequestBeginBlock
func (c Context) HeaderHash() tmbytes.HexBytes {
	hash := make([]byte, len(c.headerHash))
	copy(hash, c.headerHash)
	return hash
}

func (c Context) ConsensusParams() *tmproto.ConsensusParams {
	return proto.Clone(c.consParams).(*tmproto.ConsensusParams)
}

func (c Context) Deadline() (deadline time.Time, ok bool) {
	return c.baseCtx.Deadline()
}

func (c Context) Done() <-chan struct{} {
	return c.baseCtx.Done()
}

func (c Context) Err() error {
	return c.baseCtx.Err()
}

// create a new context
func NewContext(rs stypes2.MultiStore, header tmproto.Header, isCheckTx bool, logger log.Logger) Context {
	// https://github.com/gogo/protobuf/issues/519
	header.Time = header.Time.UTC()
	return Context{
<<<<<<< HEAD
		ctx:          context.Background(),
		store:        rs,
=======
		baseCtx:      context.Background(),
		ms:           ms,
>>>>>>> 531bf508
		header:       header,
		chainID:      header.ChainID,
		checkTx:      isCheckTx,
		logger:       logger,
		gasMeter:     stypes.NewInfiniteGasMeter(),
		minGasPrice:  DecCoins{},
		eventManager: NewEventManager(),
	}
}

// WithContext returns a Context with an updated context.Context.
func (c Context) WithContext(ctx context.Context) Context {
	c.baseCtx = ctx
	return c
}

// WithMultiStore returns a Context with an updated MultiStore.
func (c Context) WithMultiStore(rs stypes2.MultiStore) Context {
	c.store = rs
	return c
}

// WithBlockHeader returns a Context with an updated tendermint block header in UTC time.
func (c Context) WithBlockHeader(header tmproto.Header) Context {
	// https://github.com/gogo/protobuf/issues/519
	header.Time = header.Time.UTC()
	c.header = header
	return c
}

// WithHeaderHash returns a Context with an updated tendermint block header hash.
func (c Context) WithHeaderHash(hash []byte) Context {
	temp := make([]byte, len(hash))
	copy(temp, hash)

	c.headerHash = temp
	return c
}

// WithBlockTime returns a Context with an updated tendermint block header time in UTC time
func (c Context) WithBlockTime(newTime time.Time) Context {
	newHeader := c.BlockHeader()
	// https://github.com/gogo/protobuf/issues/519
	newHeader.Time = newTime.UTC()
	return c.WithBlockHeader(newHeader)
}

// WithProposer returns a Context with an updated proposer consensus address.
func (c Context) WithProposer(addr ConsAddress) Context {
	newHeader := c.BlockHeader()
	newHeader.ProposerAddress = addr.Bytes()
	return c.WithBlockHeader(newHeader)
}

// WithBlockHeight returns a Context with an updated block height.
func (c Context) WithBlockHeight(height int64) Context {
	newHeader := c.BlockHeader()
	newHeader.Height = height
	return c.WithBlockHeader(newHeader)
}

// WithChainID returns a Context with an updated chain identifier.
func (c Context) WithChainID(chainID string) Context {
	c.chainID = chainID
	return c
}

// WithTxBytes returns a Context with an updated txBytes.
func (c Context) WithTxBytes(txBytes []byte) Context {
	c.txBytes = txBytes
	return c
}

// WithLogger returns a Context with an updated logger.
func (c Context) WithLogger(logger log.Logger) Context {
	c.logger = logger
	return c
}

// WithVoteInfos returns a Context with an updated consensus VoteInfo.
func (c Context) WithVoteInfos(voteInfo []abci.VoteInfo) Context {
	c.voteInfo = voteInfo
	return c
}

// WithGasMeter returns a Context with an updated transaction GasMeter.
func (c Context) WithGasMeter(meter GasMeter) Context {
	c.gasMeter = meter
	return c
}

// WithBlockGasMeter returns a Context with an updated block GasMeter
func (c Context) WithBlockGasMeter(meter GasMeter) Context {
	c.blockGasMeter = meter
	return c
}

// WithIsCheckTx enables or disables CheckTx value for verifying transactions and returns an updated Context
func (c Context) WithIsCheckTx(isCheckTx bool) Context {
	c.checkTx = isCheckTx
	return c
}

// WithIsRecheckTx called with true will also set true on checkTx in order to
// enforce the invariant that if recheckTx = true then checkTx = true as well.
func (c Context) WithIsReCheckTx(isRecheckTx bool) Context {
	if isRecheckTx {
		c.checkTx = true
	}
	c.recheckTx = isRecheckTx
	return c
}

// WithMinGasPrices returns a Context with an updated minimum gas price value
func (c Context) WithMinGasPrices(gasPrices DecCoins) Context {
	c.minGasPrice = gasPrices
	return c
}

// WithConsensusParams returns a Context with an updated consensus params
func (c Context) WithConsensusParams(params *tmproto.ConsensusParams) Context {
	c.consParams = params
	return c
}

// WithEventManager returns a Context with an updated event manager
func (c Context) WithEventManager(em *EventManager) Context {
	c.eventManager = em
	return c
}

// TODO: remove???
func (c Context) IsZero() bool {
	return c.store == nil
}

func (c Context) WithValue(key, value interface{}) Context {
	c.baseCtx = context.WithValue(c.baseCtx, key, value)
	return c
}

func (c Context) Value(key interface{}) interface{} {
	return c.baseCtx.Value(key)
}

// ----------------------------------------------------------------------------
// Store / Caching
// ----------------------------------------------------------------------------

// KVStore fetches a KVStore from the MultiStore.
func (c Context) KVStore(key stypes.StoreKey) stypes.KVStore {
	return gaskv.NewStore(c.MultiStore().GetKVStore(key), c.GasMeter(), stypes.KVGasConfig())
}

// TransientStore fetches a TransientStore from the MultiStore.
func (c Context) TransientStore(key stypes.StoreKey) stypes.KVStore {
	return gaskv.NewStore(c.MultiStore().GetKVStore(key), c.GasMeter(), stypes.TransientGasConfig())
}

// CacheContext returns a new Context with the multi-store cached and a new
// EventManager. The cached context is written to the context when writeCache
// is called.
func (c Context) CacheContext() (cc Context, writeCache func()) {
	// TODO replace with constructor?
	cs := c.MultiStore().CacheWrap()
	cc = c.WithMultiStore(cs).WithEventManager(NewEventManager())
	return cc, cs.Write
}

var _ context.Context = Context{}

// ContextKey defines a type alias for a stdlib Context key.
type ContextKey string

// SdkContextKey is the key in the context.Context which holds the sdk.Context.
const SdkContextKey ContextKey = "sdk-context"

// WrapSDKContext returns a stdlib context.Context with the provided sdk.Context's internal
// context as a value. It is useful for passing an sdk.Context  through methods that take a
// stdlib context.Context parameter such as generated gRPC methods. To get the original
// sdk.Context back, call UnwrapSDKContext.
func WrapSDKContext(ctx Context) context.Context {
	return ctx
}

// UnwrapSDKContext retrieves a Context from a context.Context instance
// attached with WrapSDKContext. It panics if a Context was not properly
// attached
func UnwrapSDKContext(ctx context.Context) Context {
	if sdkCtx, ok := ctx.(Context); ok {
		return sdkCtx
	}
	return ctx.Value(SdkContextKey).(Context)
}<|MERGE_RESOLUTION|>--- conflicted
+++ resolved
@@ -24,13 +24,8 @@
 and standard additions here would be better just to add to the Context struct
 */
 type Context struct {
-<<<<<<< HEAD
-	ctx           context.Context
+	baseCtx       context.Context
 	store         stypes2.MultiStore
-=======
-	baseCtx       context.Context
-	ms            MultiStore
->>>>>>> 531bf508
 	header        tmproto.Header
 	headerHash    tmbytes.HexBytes
 	chainID       string
@@ -50,11 +45,7 @@
 type Request = Context
 
 // Read-only accessors
-<<<<<<< HEAD
-func (c Context) Context() context.Context { return c.ctx }
-
-// func (c Context) MultiStore() MultiStore      { return c.store }
-// func (c Context) MultiStore() stypes2.CacheMultiStore { return c.store }
+func (c Context) Context() context.Context       { return c.baseCtx }
 func (c Context) MultiStore() stypes2.MultiStore { return c.store }
 func (c Context) BlockHeight() int64             { return c.header.Height }
 func (c Context) BlockTime() time.Time           { return c.header.Time }
@@ -68,22 +59,6 @@
 func (c Context) IsReCheckTx() bool              { return c.recheckTx }
 func (c Context) MinGasPrices() DecCoins         { return c.minGasPrice }
 func (c Context) EventManager() *EventManager    { return c.eventManager }
-=======
-func (c Context) Context() context.Context    { return c.baseCtx }
-func (c Context) MultiStore() MultiStore      { return c.ms }
-func (c Context) BlockHeight() int64          { return c.header.Height }
-func (c Context) BlockTime() time.Time        { return c.header.Time }
-func (c Context) ChainID() string             { return c.chainID }
-func (c Context) TxBytes() []byte             { return c.txBytes }
-func (c Context) Logger() log.Logger          { return c.logger }
-func (c Context) VoteInfos() []abci.VoteInfo  { return c.voteInfo }
-func (c Context) GasMeter() GasMeter          { return c.gasMeter }
-func (c Context) BlockGasMeter() GasMeter     { return c.blockGasMeter }
-func (c Context) IsCheckTx() bool             { return c.checkTx }
-func (c Context) IsReCheckTx() bool           { return c.recheckTx }
-func (c Context) MinGasPrices() DecCoins      { return c.minGasPrice }
-func (c Context) EventManager() *EventManager { return c.eventManager }
->>>>>>> 531bf508
 
 // clone the header before returning
 func (c Context) BlockHeader() tmproto.Header {
@@ -115,17 +90,12 @@
 }
 
 // create a new context
-func NewContext(rs stypes2.MultiStore, header tmproto.Header, isCheckTx bool, logger log.Logger) Context {
+func NewContext(ms stypes2.MultiStore, header tmproto.Header, isCheckTx bool, logger log.Logger) Context {
 	// https://github.com/gogo/protobuf/issues/519
 	header.Time = header.Time.UTC()
 	return Context{
-<<<<<<< HEAD
-		ctx:          context.Background(),
-		store:        rs,
-=======
 		baseCtx:      context.Background(),
-		ms:           ms,
->>>>>>> 531bf508
+		store:        ms,
 		header:       header,
 		chainID:      header.ChainID,
 		checkTx:      isCheckTx,
@@ -143,8 +113,8 @@
 }
 
 // WithMultiStore returns a Context with an updated MultiStore.
-func (c Context) WithMultiStore(rs stypes2.MultiStore) Context {
-	c.store = rs
+func (c Context) WithMultiStore(ms stypes2.MultiStore) Context {
+	c.store = ms
 	return c
 }
 
