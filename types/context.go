--- conflicted
+++ resolved
@@ -394,126 +394,6 @@
 	return ctx.Value(SdkContextKey).(Context)
 }
 
-<<<<<<< HEAD
-// CometInfo defines the properties provided by comet to the application
-type CometInfo struct {
-	Misbehavior     []abci.Misbehavior
-	ValidatorsHash  []byte
-	ProposerAddress []byte
-	LastCommit      abci.CommitInfo
-}
-
-func (r CometInfo) GetEvidence() comet.EvidenceList {
-	return EvidenceWrapper{Evidence: r.Misbehavior}
-}
-
-func (r CometInfo) GetValidatorsHash() []byte {
-	return r.ValidatorsHash
-}
-
-func (r CometInfo) GetProposerAddress() []byte {
-	return r.ProposerAddress
-}
-
-func (r CometInfo) GetLastCommit() comet.CommitInfo {
-	return commitInfoWrapper{r.LastCommit}
-}
-
-type EvidenceWrapper struct {
-	Evidence []abci.Misbehavior
-}
-
-func (e EvidenceWrapper) Len() int {
-	return len(e.Evidence)
-}
-
-func (e EvidenceWrapper) Get(i int) comet.Evidence {
-	return misbehaviorWrapper{e.Evidence[i]}
-}
-
-// commitInfoWrapper is a wrapper around abci.CommitInfo that implements CommitInfo interface
-type commitInfoWrapper struct {
-	abci.CommitInfo
-}
-
-var _ comet.CommitInfo = (*commitInfoWrapper)(nil)
-
-func (c commitInfoWrapper) Round() int32 {
-	return c.CommitInfo.Round
-}
-
-func (c commitInfoWrapper) Votes() comet.VoteInfos {
-	return AbciVoteInfoWrapper{c.CommitInfo.Votes}
-}
-
-// AbciVoteInfoWrapper is a wrapper around abci.VoteInfo that implements VoteInfos interface
-type AbciVoteInfoWrapper struct {
-	Votes []abci.VoteInfo
-}
-
-var _ comet.VoteInfos = (*AbciVoteInfoWrapper)(nil)
-
-func (e AbciVoteInfoWrapper) Len() int {
-	return len(e.Votes)
-}
-
-func (e AbciVoteInfoWrapper) Get(i int) comet.VoteInfo {
-	return VoteInfoWrapper{e.Votes[i]}
-}
-
-// VoteInfoWrapper is a wrapper around abci.VoteInfo that implements VoteInfo interface
-type VoteInfoWrapper struct {
-	abci.VoteInfo
-}
-
-var _ comet.VoteInfo = (*VoteInfoWrapper)(nil)
-
-func (v VoteInfoWrapper) GetBlockIDFlag() comet.BlockIDFlag {
-	return comet.BlockIDFlag(v.VoteInfo.BlockIdFlag)
-}
-
-func (v VoteInfoWrapper) Validator() comet.Validator {
-	return ValidatorWrapper{v.VoteInfo.Validator}
-}
-
-// ValidatorWrapper is a wrapper around abci.Validator that implements Validator interface
-type ValidatorWrapper struct {
-	abci.Validator
-}
-
-var _ comet.Validator = (*ValidatorWrapper)(nil)
-
-func (v ValidatorWrapper) Address() []byte {
-	return v.Validator.Address
-}
-
-func (v ValidatorWrapper) Power() int64 {
-	return v.Validator.Power
-}
-
-type misbehaviorWrapper struct {
-	abci.Misbehavior
-}
-
-func (m misbehaviorWrapper) Type() comet.MisbehaviorType {
-	return comet.MisbehaviorType(m.Misbehavior.Type)
-}
-
-func (m misbehaviorWrapper) Height() int64 {
-	return m.Misbehavior.Height
-}
-
-func (m misbehaviorWrapper) Validator() comet.Validator {
-	return ValidatorWrapper{m.Misbehavior.Validator}
-}
-
-func (m misbehaviorWrapper) Time() time.Time {
-	return m.Misbehavior.Time
-}
-
-func (m misbehaviorWrapper) TotalVotingPower() int64 {
-	return m.Misbehavior.TotalVotingPower
-=======
 // ToSDKEvidence takes comet evidence and returns sdk evidence
 func ToSDKEvidence(ev []abci.Misbehavior) []comet.Evidence {
 	evidence := make([]comet.Evidence, len(ev))
@@ -567,5 +447,4 @@
 	}
 
 	return ci
->>>>>>> e47795e3
 }