package types

import (
	"fmt"
	"regexp"
	"sort"
	"strings"

	"github.com/pkg/errors"
)

// ----------------------------------------------------------------------------
// Decimal Coin

// Coins which can have additional decimal points
type DecCoin struct {
	Denom  string `json:"denom"`
	Amount Dec    `json:"amount"`
}

<<<<<<< HEAD
// NewDecCoin returns a new coin with a denomination and amount.
// It will panic if the amount is negative.
func NewDecCoin(denom string, amount int64) DecCoin {
	c := DecCoin{Denom: denom, Amount: NewDec(amount)}
	if err := c.Validate(false); err != nil {
		panic(err)
=======
func NewDecCoin(denom string, amount Int) DecCoin {
	mustValidateDenom(denom)

	if amount.LT(ZeroInt()) {
		panic(fmt.Sprintf("negative coin amount: %v\n", amount))
>>>>>>> c7f6a3e8
	}
	return c
}

<<<<<<< HEAD
// NewDecCoin returns a new coin with a denomination and amount.
// It will panic if the amount is less than or equal to zero.
func NewPositiveDecCoin(denom string, amount int64) DecCoin {
	c := DecCoin{Denom: denom, Amount: NewDec(amount)}
	if err := c.Validate(true); err != nil {
		panic(err)
=======
	return DecCoin{
		Denom:  denom,
		Amount: amount.ToDec(),
>>>>>>> c7f6a3e8
	}
	return c
}

// NewDecCoinFromDec returns a new coin with a denomination and
// decimal amount. It will panic if the amount is negative.
func NewDecCoinFromDec(denom string, amount Dec) DecCoin {
<<<<<<< HEAD
	c := DecCoin{Denom: denom, Amount: amount}
	if err := c.Validate(false); err != nil {
		panic(err)
	}
	return c
}
=======
	mustValidateDenom(denom)

	if amount.LT(ZeroDec()) {
		panic(fmt.Sprintf("negative decimal coin amount: %v\n", amount))
	}
>>>>>>> c7f6a3e8

// NewDecCoinFromDec returns a new coin with a denomination and
// It will panic if the amount is less than or equal to zero.
func NewPositiveDecCoinFromDec(denom string, amount Dec) DecCoin {
	c := DecCoin{Denom: denom, Amount: amount}
	if err := c.Validate(true); err != nil {
		panic(err)
	}
	return c
}

// NewDecCoinFromCoin returns a new DecCoin from a Coin.
// It will panic if the amount is negative.
func NewDecCoinFromCoin(coin Coin) DecCoin {
	c := DecCoin{Denom: coin.Denom, Amount: NewDecFromInt(coin.Amount)}
	if err := c.Validate(false); err != nil {
		panic(err)
	}
	return c
}

// NewDecCoinFromCoin returns a new DecCoin from a Coin.
// It will panic if the amount is negative.
func NewPositiveDecCoinFromCoin(coin Coin) DecCoin {
	c := DecCoin{Denom: coin.Denom, Amount: NewDecFromInt(coin.Amount)}
	if err := c.Validate(true); err != nil {
		panic(err)
	}
	return c
}

// Validate validates coin's Amount and Denom. If strict is true,
// then it returns an error if Amount less than or equal to zero.
// If strict is false, then it returns an error if and only if
// Amount is less than zero.
func (coin DecCoin) Validate(strict bool) error {
	if err := validateDecCoinAmount(coin.Amount, strict); err != nil {
		return fmt.Errorf("%s: %s", err, coin.Amount)
	}

	if err := validateCoinDenomContainsSpace(coin.Denom); err != nil {
		return fmt.Errorf("%s: %s", err, coin.Denom)
	}

<<<<<<< HEAD
	if err := validateCoinDenomCase(coin.Denom); err != nil {
		return fmt.Errorf("%s: %s", err, coin.Denom)
=======
	return DecCoin{
		Denom:  coin.Denom,
		Amount: coin.Amount.ToDec(),
>>>>>>> c7f6a3e8
	}

	return nil
}

// NewInt64DecCoin returns a new DecCoin with a denomination and amount. It will
// panic if the amount is negative or denom is invalid.
func NewInt64DecCoin(denom string, amount int64) DecCoin {
	return NewDecCoin(denom, NewInt(amount))
}

// IsZero returns if the DecCoin amount is zero.
func (coin DecCoin) IsZero() bool {
	return coin.Amount.IsZero()
}

// IsGTE returns true if they are the same type and the receiver is
// an equal or greater value.
func (coin DecCoin) IsGTE(other DecCoin) bool {
	if coin.Denom != other.Denom {
		panic(fmt.Sprintf("invalid coin denominations; %s, %s", coin.Denom, other.Denom))
	}

	return !coin.Amount.LT(other.Amount)
}

// IsLT returns true if they are the same type and the receiver is
// a smaller value.
func (coin DecCoin) IsLT(other DecCoin) bool {
	if coin.Denom != other.Denom {
		panic(fmt.Sprintf("invalid coin denominations; %s, %s", coin.Denom, other.Denom))
	}

	return coin.Amount.LT(other.Amount)
}

// IsEqual returns true if the two sets of Coins have the same value.
func (coin DecCoin) IsEqual(other DecCoin) bool {
	if coin.Denom != other.Denom {
		panic(fmt.Sprintf("invalid coin denominations; %s, %s", coin.Denom, other.Denom))
	}

	return coin.Amount.Equal(other.Amount)
}

// Adds amounts of two coins with same denom
func (coin DecCoin) Add(coinB DecCoin) DecCoin {
	if coin.Denom != coinB.Denom {
		panic(fmt.Sprintf("coin denom different: %v %v\n", coin.Denom, coinB.Denom))
	}
	return DecCoin{coin.Denom, coin.Amount.Add(coinB.Amount)}
}

// Subtracts amounts of two coins with same denom
func (coin DecCoin) Sub(coinB DecCoin) DecCoin {
	if coin.Denom != coinB.Denom {
		panic(fmt.Sprintf("coin denom different: %v %v\n", coin.Denom, coinB.Denom))
	}
	return DecCoin{coin.Denom, coin.Amount.Sub(coinB.Amount)}
}

// return the decimal coins with trunctated decimals, and return the change
func (coin DecCoin) TruncateDecimal() (Coin, DecCoin) {
	truncated := coin.Amount.TruncateInt()
<<<<<<< HEAD
	change := coin.Amount.Sub(NewDecFromInt(truncated))
	return NewCoin(coin.Denom, truncated), NewDecCoinFromDec(coin.Denom, change)
=======
	change := coin.Amount.Sub(truncated.ToDec())
	return NewCoin(coin.Denom, truncated), DecCoin{coin.Denom, change}
>>>>>>> c7f6a3e8
}

// IsPositive returns true if coin amount is positive.
//
// TODO: Remove once unsigned integers are used.
func (coin DecCoin) IsPositive() bool {
	return coin.Amount.IsPositive()
}

// IsNegative returns true if the coin amount is negative and false otherwise.
//
// TODO: Remove once unsigned integers are used.
func (coin DecCoin) IsNegative() bool {
	return coin.Amount.Sign() == -1
}

// String implements the Stringer interface for DecCoin. It returns a
// human-readable representation of a decimal coin or an empty string
// if the amount is 0.
func (coin DecCoin) String() string {
	if !coin.IsPositive() {
		return ""
	}
	return fmt.Sprintf("%v%v", coin.Amount, coin.Denom)
}

// ----------------------------------------------------------------------------
// Decimal Coins

// coins with decimal
type DecCoins []DecCoin

func NewDecCoins(coins Coins) DecCoins {
	dcs := make(DecCoins, len(coins))
	for i, coin := range coins {
		dcs[i] = NewDecCoinFromCoin(coin)
	}
	return dcs
}

// String implements the Stringer interface for DecCoins. It returns a
// human-readable representation of decimal coins.
func (coins DecCoins) String() string {
	if len(coins) == 0 {
		return ""
	}

	out := []string{}
	for _, coin := range coins {
		if coin.IsPositive() {
			out = append(out, coin.String())
		}
	}

	return strings.Join(out, ",")
}

// TruncateDecimal returns the coins with truncated decimals and returns the
// change.
func (coins DecCoins) TruncateDecimal() (Coins, DecCoins) {
	changeSum := DecCoins{}
	out := make(Coins, len(coins))

	for i, coin := range coins {
		truncated, change := coin.TruncateDecimal()
		out[i] = truncated
		changeSum = changeSum.Add(DecCoins{change})
	}

	return out, changeSum
}

// Add adds two sets of DecCoins.
//
// NOTE: Add operates under the invariant that coins are sorted by
// denominations.
//
// CONTRACT: Add will never return Coins where one Coin has a non-positive
// amount. In otherwords, IsValid will always return true.
func (coins DecCoins) Add(coinsB DecCoins) DecCoins {
	return coins.safeAdd(coinsB)
}

// safeAdd will perform addition of two DecCoins sets. If both coin sets are
// empty, then an empty set is returned. If only a single set is empty, the
// other set is returned. Otherwise, the coins are compared in order of their
// denomination and addition only occurs when the denominations match, otherwise
// the coin is simply added to the sum assuming it's not zero.
func (coins DecCoins) safeAdd(coinsB DecCoins) DecCoins {
	sum := ([]DecCoin)(nil)
	indexA, indexB := 0, 0
	lenA, lenB := len(coins), len(coinsB)

	for {
		if indexA == lenA {
			if indexB == lenB {
				// return nil coins if both sets are empty
				return sum
			}

			// return set B (excluding zero coins) if set A is empty
			return append(sum, removeZeroDecCoins(coinsB[indexB:])...)
		} else if indexB == lenB {
			// return set A (excluding zero coins) if set B is empty
			return append(sum, removeZeroDecCoins(coins[indexA:])...)
		}

		coinA, coinB := coins[indexA], coinsB[indexB]

		switch strings.Compare(coinA.Denom, coinB.Denom) {
		case -1: // coin A denom < coin B denom
			if !coinA.IsZero() {
				sum = append(sum, coinA)
			}

			indexA++

		case 0: // coin A denom == coin B denom
			res := coinA.Add(coinB)
			if !res.IsZero() {
				sum = append(sum, res)
			}

			indexA++
			indexB++

		case 1: // coin A denom > coin B denom
			if !coinB.IsZero() {
				sum = append(sum, coinB)
			}

			indexB++
		}
	}
}

// negative returns a set of coins with all amount negative.
func (coins DecCoins) negative() DecCoins {
	res := make([]DecCoin, 0, len(coins))
	for _, coin := range coins {
		res = append(res, DecCoin{
			Denom:  coin.Denom,
			Amount: coin.Amount.Neg(),
		})
	}
	return res
}

// Sub subtracts a set of DecCoins from another (adds the inverse).
func (coins DecCoins) Sub(coinsB DecCoins) DecCoins {
	diff, hasNeg := coins.SafeSub(coinsB)
	if hasNeg {
		panic("negative coin amount")
	}

	return diff
}

// SafeSub performs the same arithmetic as Sub but returns a boolean if any
// negative coin amount was returned.
func (coins DecCoins) SafeSub(coinsB DecCoins) (DecCoins, bool) {
	diff := coins.safeAdd(coinsB.negative())
	return diff, diff.IsAnyNegative()
}

// Trims any denom amount from coin which exceeds that of coinB,
// such that (coin.Cap(coinB)).IsLTE(coinB).
func (coins DecCoins) Cap(coinsB DecCoins) DecCoins {
	res := make([]DecCoin, len(coins))
	for i, coin := range coins {
		minCoin := DecCoin{
			Denom:  coin.Denom,
			Amount: MinDec(coin.Amount, coinsB.AmountOf(coin.Denom)),
		}
		res[i] = minCoin
	}
	return removeZeroDecCoins(res)
}

// IsAnyNegative returns true if there is at least one coin whose amount
// is negative; returns false otherwise. It returns false if the DecCoins set
// is empty too.
//
// TODO: Remove once unsigned integers are used.
func (coins DecCoins) IsAnyNegative() bool {
	for _, coin := range coins {
		if coin.IsNegative() {
			return true
		}
	}

	return false
}

// multiply all the coins by a decimal
func (coins DecCoins) MulDec(d Dec) DecCoins {
	res := make([]DecCoin, len(coins))
	for i, coin := range coins {
		product := DecCoin{
			Denom:  coin.Denom,
			Amount: coin.Amount.Mul(d),
		}
		res[i] = product
	}
	return res
}

// multiply all the coins by a decimal, truncating
func (coins DecCoins) MulDecTruncate(d Dec) DecCoins {
	res := make([]DecCoin, len(coins))
	for i, coin := range coins {
		product := DecCoin{
			Denom:  coin.Denom,
			Amount: coin.Amount.MulTruncate(d),
		}
		res[i] = product
	}
	return res
}

// divide all the coins by a decimal
func (coins DecCoins) QuoDec(d Dec) DecCoins {
	res := make([]DecCoin, len(coins))
	for i, coin := range coins {
		quotient := DecCoin{
			Denom:  coin.Denom,
			Amount: coin.Amount.Quo(d),
		}
		res[i] = quotient
	}
	return res
}

// divide all the coins by a decimal, truncating
func (coins DecCoins) QuoDecTruncate(d Dec) DecCoins {
	res := make([]DecCoin, len(coins))
	for i, coin := range coins {
		quotient := DecCoin{
			Denom:  coin.Denom,
			Amount: coin.Amount.QuoTruncate(d),
		}
		res[i] = quotient
	}
	return res
}

// Empty returns true if there are no coins and false otherwise.
func (coins DecCoins) Empty() bool {
	return len(coins) == 0
}

// returns the amount of a denom from deccoins
func (coins DecCoins) AmountOf(denom string) Dec {
	mustValidateDenom(denom)

	switch len(coins) {
	case 0:
		return ZeroDec()

	case 1:
		coin := coins[0]
		if coin.Denom == denom {
			return coin.Amount
		}
		return ZeroDec()

	default:
		midIdx := len(coins) / 2 // 2:1, 3:1, 4:2
		coin := coins[midIdx]

		if denom < coin.Denom {
			return coins[:midIdx].AmountOf(denom)
		} else if denom == coin.Denom {
			return coin.Amount
		} else {
			return coins[midIdx+1:].AmountOf(denom)
		}
	}
}

// IsEqual returns true if the two sets of DecCoins have the same value.
func (coins DecCoins) IsEqual(coinsB DecCoins) bool {
	if len(coins) != len(coinsB) {
		return false
	}

	coins = coins.Sort()
	coinsB = coinsB.Sort()

	for i := 0; i < len(coins); i++ {
		if !coins[i].IsEqual(coinsB[i]) {
			return false
		}
	}

	return true
}

// return whether all coins are zero
func (coins DecCoins) IsZero() bool {
	for _, coin := range coins {
		if !coin.Amount.IsZero() {
			return false
		}
	}
	return true
}

// Validate asserts the DecCoins are sorted, have positive amount, and Denom
// does not contain upper case characters.
func (coins DecCoins) IsValid() bool {
	switch len(coins) {
	case 0:
		return true
	case 1:
<<<<<<< HEAD
		if err := coins[0].Validate(true); err != nil {
=======
		if err := validateDenom(coins[0].Denom); err != nil {
>>>>>>> c7f6a3e8
			return false
		}
		return true
	default:
		// check single coin case
		if !(DecCoins{coins[0]}).IsValid() {
			return false
		}

		lowDenom := coins[0].Denom
		for _, coin := range coins[1:] {
			if err := coin.Validate(true); err != nil {
				return false
			}
			if coin.Denom <= lowDenom {
				return false
			}

			// we compare each coin against the last denom
			lowDenom = coin.Denom
		}

		return true
	}
}

// IsAllPositive returns true if there is at least one coin and all currencies
// have a positive value.
//
// TODO: Remove once unsigned integers are used.
func (coins DecCoins) IsAllPositive() bool {
	if len(coins) == 0 {
		return false
	}

	for _, coin := range coins {
		if !coin.IsPositive() {
			return false
		}
	}

	return true
}

func removeZeroDecCoins(coins DecCoins) DecCoins {
	i, l := 0, len(coins)
	for i < l {
		if coins[i].IsZero() {
			// remove coin
			coins = append(coins[:i], coins[i+1:]...)
			l--
		} else {
			i++
		}
	}

	return coins[:i]
}

//-----------------------------------------------------------------------------
// Sorting

var _ sort.Interface = Coins{}

//nolint
func (coins DecCoins) Len() int           { return len(coins) }
func (coins DecCoins) Less(i, j int) bool { return coins[i].Denom < coins[j].Denom }
func (coins DecCoins) Swap(i, j int)      { coins[i], coins[j] = coins[j], coins[i] }

// Sort is a helper function to sort the set of decimal coins in-place.
func (coins DecCoins) Sort() DecCoins {
	sort.Sort(coins)
	return coins
}

// ----------------------------------------------------------------------------
// Parsing

// ParseDecCoin parses a decimal coin from a string, returning an error if
// invalid. An empty string is considered invalid.
func ParseDecCoin(coinStr string) (DecCoin, error) {
	coin, err := parseDecCoinString(coinStr)
	if err != nil {
		return DecCoin{}, fmt.Errorf("failed to parse decimal coin: %s", err)
	}

	if err := coin.Validate(false); err != nil {
		return DecCoin{}, fmt.Errorf("validation error: %s", err)
	}

	return coin, nil
}

// ParsePositiveDecCoin parses a decimal coin from a string, returning an error if
// invalid. An empty string is considered invalid.
func ParsePositiveDecCoin(coinStr string) (DecCoin, error) {
	coin, err := parseDecCoinString(coinStr)
	if err != nil {
		return DecCoin{}, fmt.Errorf("failed to parse decimal coin: %s", err)
	}

<<<<<<< HEAD
	if err := coin.Validate(true); err != nil {
		return DecCoin{}, fmt.Errorf("validation error: %s", err)
=======
	if err := validateDenom(denomStr); err != nil {
		return DecCoin{}, fmt.Errorf("invalid denom cannot contain upper case characters or spaces: %s", err)
>>>>>>> c7f6a3e8
	}

	return coin, nil
}

// ParseDecCoins will parse out a list of decimal coins separated by commas.
// If nothing is provided, it returns nil DecCoins. Returned decimal coins are
// sorted.
func ParseDecCoins(coinsStr string) (coins DecCoins, err error) {
	coinsStr = strings.TrimSpace(coinsStr)
	if len(coinsStr) == 0 {
		return nil, nil
	}

	splitRe := regexp.MustCompile(",|;")
	coinStrs := splitRe.Split(coinsStr, -1)
	for _, coinStr := range coinStrs {
		coin, err := ParseDecCoin(coinStr)
		if err != nil {
			return nil, err
		}

		coins = append(coins, coin)
	}

	// sort coins for determinism
	coins.Sort()

	// validate coins before returning
	if !coins.IsValid() {
		return nil, fmt.Errorf("parsed decimal coins are invalid: %#v", coins)
	}

	return coins, nil
}

func validateDecCoinAmount(amount Dec, strict bool) error {
	if strict && amount.LTE(ZeroDec()) {
		return errors.New("non-positive coin amount")
	}
	if !strict && amount.LT(ZeroDec()) {
		return errors.New("negative coin amount")
	}
	return nil
}

func parseDecCoinString(coinStr string) (DecCoin, error) {
	coinStr = strings.TrimSpace(coinStr)
	matches := reDecCoin.FindStringSubmatch(coinStr)
	if matches == nil {
		return DecCoin{}, fmt.Errorf("invalid decimal coin expression %q", coinStr)
	}

	amountStr, denomStr := matches[1], matches[2]
	amount, err := NewDecFromStr(amountStr)
	if err != nil {
		return DecCoin{}, fmt.Errorf("failed to parse decimal coin amount: %s", amountStr)
	}

	return DecCoin{Denom: denomStr, Amount: amount}, nil
}<|MERGE_RESOLUTION|>--- conflicted
+++ resolved
@@ -18,112 +18,46 @@
 	Amount Dec    `json:"amount"`
 }
 
-<<<<<<< HEAD
 // NewDecCoin returns a new coin with a denomination and amount.
 // It will panic if the amount is negative.
-func NewDecCoin(denom string, amount int64) DecCoin {
-	c := DecCoin{Denom: denom, Amount: NewDec(amount)}
-	if err := c.Validate(false); err != nil {
-		panic(err)
-=======
 func NewDecCoin(denom string, amount Int) DecCoin {
 	mustValidateDenom(denom)
 
 	if amount.LT(ZeroInt()) {
 		panic(fmt.Sprintf("negative coin amount: %v\n", amount))
->>>>>>> c7f6a3e8
-	}
-	return c
-}
-
-<<<<<<< HEAD
+	}
+
+	return DecCoin{
+		Denom:  denom,
+		Amount: amount.ToDec(),
+	}
+}
+
 // NewDecCoin returns a new coin with a denomination and amount.
 // It will panic if the amount is less than or equal to zero.
 func NewPositiveDecCoin(denom string, amount int64) DecCoin {
-	c := DecCoin{Denom: denom, Amount: NewDec(amount)}
-	if err := c.Validate(true); err != nil {
-		panic(err)
-=======
-	return DecCoin{
-		Denom:  denom,
-		Amount: amount.ToDec(),
->>>>>>> c7f6a3e8
-	}
-	return c
+	return NewDecCoin{denom, NewInt(amount))
 }
 
 // NewDecCoinFromDec returns a new coin with a denomination and
 // decimal amount. It will panic if the amount is negative.
 func NewDecCoinFromDec(denom string, amount Dec) DecCoin {
-<<<<<<< HEAD
-	c := DecCoin{Denom: denom, Amount: amount}
-	if err := c.Validate(false); err != nil {
-		panic(err)
-	}
-	return c
-}
-=======
 	mustValidateDenom(denom)
 
 	if amount.LT(ZeroDec()) {
 		panic(fmt.Sprintf("negative decimal coin amount: %v\n", amount))
 	}
->>>>>>> c7f6a3e8
-
-// NewDecCoinFromDec returns a new coin with a denomination and
-// It will panic if the amount is less than or equal to zero.
-func NewPositiveDecCoinFromDec(denom string, amount Dec) DecCoin {
-	c := DecCoin{Denom: denom, Amount: amount}
-	if err := c.Validate(true); err != nil {
-		panic(err)
-	}
-	return c
+
+	return DecCoin{
+		Denom:  denom,
+		Amount: amount,
+	}
 }
 
 // NewDecCoinFromCoin returns a new DecCoin from a Coin.
 // It will panic if the amount is negative.
 func NewDecCoinFromCoin(coin Coin) DecCoin {
-	c := DecCoin{Denom: coin.Denom, Amount: NewDecFromInt(coin.Amount)}
-	if err := c.Validate(false); err != nil {
-		panic(err)
-	}
-	return c
-}
-
-// NewDecCoinFromCoin returns a new DecCoin from a Coin.
-// It will panic if the amount is negative.
-func NewPositiveDecCoinFromCoin(coin Coin) DecCoin {
-	c := DecCoin{Denom: coin.Denom, Amount: NewDecFromInt(coin.Amount)}
-	if err := c.Validate(true); err != nil {
-		panic(err)
-	}
-	return c
-}
-
-// Validate validates coin's Amount and Denom. If strict is true,
-// then it returns an error if Amount less than or equal to zero.
-// If strict is false, then it returns an error if and only if
-// Amount is less than zero.
-func (coin DecCoin) Validate(strict bool) error {
-	if err := validateDecCoinAmount(coin.Amount, strict); err != nil {
-		return fmt.Errorf("%s: %s", err, coin.Amount)
-	}
-
-	if err := validateCoinDenomContainsSpace(coin.Denom); err != nil {
-		return fmt.Errorf("%s: %s", err, coin.Denom)
-	}
-
-<<<<<<< HEAD
-	if err := validateCoinDenomCase(coin.Denom); err != nil {
-		return fmt.Errorf("%s: %s", err, coin.Denom)
-=======
-	return DecCoin{
-		Denom:  coin.Denom,
-		Amount: coin.Amount.ToDec(),
->>>>>>> c7f6a3e8
-	}
-
-	return nil
+	return NewDecCoin(coin.Denom, coin.Amount)
 }
 
 // NewInt64DecCoin returns a new DecCoin with a denomination and amount. It will
@@ -185,13 +119,8 @@
 // return the decimal coins with trunctated decimals, and return the change
 func (coin DecCoin) TruncateDecimal() (Coin, DecCoin) {
 	truncated := coin.Amount.TruncateInt()
-<<<<<<< HEAD
-	change := coin.Amount.Sub(NewDecFromInt(truncated))
-	return NewCoin(coin.Denom, truncated), NewDecCoinFromDec(coin.Denom, change)
-=======
 	change := coin.Amount.Sub(truncated.ToDec())
 	return NewCoin(coin.Denom, truncated), DecCoin{coin.Denom, change}
->>>>>>> c7f6a3e8
 }
 
 // IsPositive returns true if coin amount is positive.
@@ -507,11 +436,7 @@
 	case 0:
 		return true
 	case 1:
-<<<<<<< HEAD
-		if err := coins[0].Validate(true); err != nil {
-=======
 		if err := validateDenom(coins[0].Denom); err != nil {
->>>>>>> c7f6a3e8
 			return false
 		}
 		return true
@@ -613,13 +538,8 @@
 		return DecCoin{}, fmt.Errorf("failed to parse decimal coin: %s", err)
 	}
 
-<<<<<<< HEAD
-	if err := coin.Validate(true); err != nil {
-		return DecCoin{}, fmt.Errorf("validation error: %s", err)
-=======
 	if err := validateDenom(denomStr); err != nil {
 		return DecCoin{}, fmt.Errorf("invalid denom cannot contain upper case characters or spaces: %s", err)
->>>>>>> c7f6a3e8
 	}
 
 	return coin, nil
