--- conflicted
+++ resolved
@@ -11,17 +11,16 @@
 // ----------------------------------------------------------------------------
 // Decimal Coin
 
-// Coins which can have additional decimal points
+// DecCoin defines a coin which can have additional decimal points
 type DecCoin struct {
 	Denom  string `json:"denom"`
 	Amount Dec    `json:"amount"`
 }
 
+// NewDecCoin creates a new DecCoin instance from an Int.
 func NewDecCoin(denom string, amount Int) DecCoin {
-	mustValidateDenom(denom)
-
-	if amount.IsNegative() {
-		panic(fmt.Sprintf("negative coin amount: %v\n", amount))
+	if err := validate(denom, amount); err != nil {
+		panic(err)
 	}
 
 	return DecCoin{
@@ -30,6 +29,7 @@
 	}
 }
 
+// NewDecCoinFromDec creates a new DecCoin instance from a Dec.
 func NewDecCoinFromDec(denom string, amount Dec) DecCoin {
 	mustValidateDenom(denom)
 
@@ -43,12 +43,10 @@
 	}
 }
 
+// NewDecCoinFromCoin creates a new DecCoin from a Coin.
 func NewDecCoinFromCoin(coin Coin) DecCoin {
-	if coin.Amount.IsNegative() {
-		panic(fmt.Sprintf("negative decimal coin amount: %v\n", coin.Amount))
-	}
-	if strings.ToLower(coin.Denom) != coin.Denom {
-		panic(fmt.Sprintf("denom cannot contain upper case characters: %s\n", coin.Denom))
+	if err := validate(coin.Denom, coin.Amount); err != nil {
+		panic(err)
 	}
 
 	return DecCoin{
@@ -97,7 +95,7 @@
 	return coin.Amount.Equal(other.Amount)
 }
 
-// Adds amounts of two coins with same denom
+// Add adds amounts of two decimal coins with same denom.
 func (coin DecCoin) Add(coinB DecCoin) DecCoin {
 	if coin.Denom != coinB.Denom {
 		panic(fmt.Sprintf("coin denom different: %v %v\n", coin.Denom, coinB.Denom))
@@ -105,12 +103,16 @@
 	return DecCoin{coin.Denom, coin.Amount.Add(coinB.Amount)}
 }
 
-// Subtracts amounts of two coins with same denom
+// Sub subtracts amounts of two decimal coins with same denom.
 func (coin DecCoin) Sub(coinB DecCoin) DecCoin {
 	if coin.Denom != coinB.Denom {
 		panic(fmt.Sprintf("coin denom different: %v %v\n", coin.Denom, coinB.Denom))
 	}
-	return DecCoin{coin.Denom, coin.Amount.Sub(coinB.Amount)}
+	res := DecCoin{coin.Denom, coin.Amount.Sub(coinB.Amount)}
+	if res.IsNegative() {
+		panic("negative decimal coin amount")
+	}
+	return res
 }
 
 // TruncateDecimal returns a Coin with a truncated decimal and a DecCoin for the
@@ -118,7 +120,7 @@
 func (coin DecCoin) TruncateDecimal() (Coin, DecCoin) {
 	truncated := coin.Amount.TruncateInt()
 	change := coin.Amount.Sub(truncated.ToDec())
-	return NewCoin(coin.Denom, truncated), DecCoin{coin.Denom, change}
+	return NewCoin(coin.Denom, truncated), NewDecCoinFromDec(coin.Denom, change)
 }
 
 // IsPositive returns true if coin amount is positive.
@@ -141,18 +143,20 @@
 	return fmt.Sprintf("%v%v", coin.Amount, coin.Denom)
 }
 
+// IsValid returns true if the DecCoin has a non-negative amount and the denom is vaild.
+func (coin DecCoin) IsValid() bool {
+	if err := ValidateDenom(coin.Denom); err != nil {
+		return false
+	}
+	return !coin.IsNegative()
+}
+
 // ----------------------------------------------------------------------------
 // Decimal Coins
 
-// coins with decimal
+// DecCoins defines a slice of coins with decimal values
 type DecCoins []DecCoin
 
-<<<<<<< HEAD
-func NewDecCoins(coins Coins) DecCoins {
-	dcs := make(DecCoins, len(coins))
-	for i, coin := range coins {
-		dcs[i] = NewDecCoinFromCoin(coin)
-=======
 // NewDecCoins constructs a new coin set with with decimal values
 // from DecCoins.
 func NewDecCoins(decCoins ...DecCoin) DecCoins {
@@ -183,9 +187,9 @@
 	newCoins := NewCoins(coins...)
 	for i, coin := range newCoins {
 		decCoins[i] = NewDecCoinFromCoin(coin)
->>>>>>> 682c8adf
-	}
-	return dcs
+	}
+
+	return decCoins
 }
 
 // String implements the Stringer interface for DecCoins. It returns a
@@ -210,11 +214,7 @@
 	for _, coin := range coins {
 		truncated, change := coin.TruncateDecimal()
 		if !truncated.IsZero() {
-<<<<<<< HEAD
-			truncatedCoins = truncatedCoins.Add(Coins{truncated})
-=======
 			truncatedCoins = truncatedCoins.Add(truncated)
->>>>>>> 682c8adf
 		}
 		if !change.IsZero() {
 			changeCoins = changeCoins.Add(change)
@@ -446,7 +446,7 @@
 	return len(coins) == 0
 }
 
-// returns the amount of a denom from deccoins
+// AmountOf returns the amount of a denom from deccoins
 func (coins DecCoins) AmountOf(denom string) Dec {
 	mustValidateDenom(denom)
 
@@ -494,7 +494,7 @@
 	return true
 }
 
-// return whether all coins are zero
+// IsZero returns whether all coins are zero
 func (coins DecCoins) IsZero() bool {
 	for _, coin := range coins {
 		if !coin.Amount.IsZero() {
@@ -512,7 +512,7 @@
 		return true
 
 	case 1:
-		if err := validateDenom(coins[0].Denom); err != nil {
+		if err := ValidateDenom(coins[0].Denom); err != nil {
 			return false
 		}
 		return coins[0].IsPositive()
@@ -612,7 +612,7 @@
 		return DecCoin{}, errors.Wrap(err, fmt.Sprintf("failed to parse decimal coin amount: %s", amountStr))
 	}
 
-	if err := validateDenom(denomStr); err != nil {
+	if err := ValidateDenom(denomStr); err != nil {
 		return DecCoin{}, fmt.Errorf("invalid denom cannot contain upper case characters or spaces: %s", err)
 	}
 
