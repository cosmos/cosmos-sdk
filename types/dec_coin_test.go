package types

import (
	"strings"
	"testing"

	"github.com/stretchr/testify/require"
)

func TestNewDecCoin(t *testing.T) {
	t.Parallel()
	require.NotPanics(t, func() {
<<<<<<< HEAD
		NewDecCoin("atom", 5)
	})
	require.NotPanics(t, func() {
		NewDecCoin("atom", 0)
	})
	require.Panics(t, func() {
		NewDecCoin("Atom", 5)
	})
	require.Panics(t, func() {
		NewDecCoin("atom", -5)
	})
}

func TestNewPositiveDecCoin(t *testing.T) {
	t.Parallel()
	require.NotPanics(t, func() {
		NewPositiveDecCoin("atom", 5)
	})
	require.Panics(t, func() {
		NewPositiveDecCoin("atom", 0)
	})
	require.Panics(t, func() {
		NewPositiveDecCoin("Atom", 5)
	})
	require.Panics(t, func() {
		NewPositiveDecCoin("atom", -5)
=======
		NewInt64DecCoin(testDenom1, 5)
	})
	require.NotPanics(t, func() {
		NewInt64DecCoin(testDenom1, 0)
	})
	require.Panics(t, func() {
		NewInt64DecCoin(strings.ToUpper(testDenom1), 5)
	})
	require.Panics(t, func() {
		NewInt64DecCoin(testDenom1, -5)
>>>>>>> c7f6a3e8
	})
}

func TestNewDecCoinFromDec(t *testing.T) {
	t.Parallel()
	require.NotPanics(t, func() {
<<<<<<< HEAD
		NewDecCoinFromDec("atom", NewDec(5))
	})
	require.NotPanics(t, func() {
		NewDecCoinFromDec("atom", ZeroDec())
	})
	require.Panics(t, func() {
		NewDecCoinFromDec("Atom", NewDec(5))
	})
	require.Panics(t, func() {
		NewDecCoinFromDec("atom", NewDec(-5))
	})
}

func TestNewPositiveDecCoinFromDec(t *testing.T) {
	t.Parallel()
	require.NotPanics(t, func() {
		NewPositiveDecCoinFromDec("atom", NewDec(5))
	})
	require.Panics(t, func() {
		NewPositiveDecCoinFromDec("atom", ZeroDec())
	})
	require.Panics(t, func() {
		NewPositiveDecCoinFromDec("Atom", NewDec(5))
	})
	require.Panics(t, func() {
		NewPositiveDecCoinFromDec("atom", NewDec(-5))
=======
		NewDecCoinFromDec(testDenom1, NewDec(5))
	})
	require.NotPanics(t, func() {
		NewDecCoinFromDec(testDenom1, ZeroDec())
	})
	require.Panics(t, func() {
		NewDecCoinFromDec(strings.ToUpper(testDenom1), NewDec(5))
	})
	require.Panics(t, func() {
		NewDecCoinFromDec(testDenom1, NewDec(-5))
>>>>>>> c7f6a3e8
	})
}

func TestNewDecCoinFromCoin(t *testing.T) {
	t.Parallel()
	require.NotPanics(t, func() {
<<<<<<< HEAD
		NewDecCoinFromCoin(Coin{"atom", NewInt(5)})
	})
	require.NotPanics(t, func() {
		NewDecCoinFromCoin(Coin{"atom", NewInt(0)})
	})
	require.Panics(t, func() {
		NewDecCoinFromCoin(Coin{"Atom", NewInt(5)})
	})
	require.Panics(t, func() {
		NewDecCoinFromCoin(Coin{"atom", NewInt(-5)})
	})
}

func TestNewPositiveDecCoinFromCoin(t *testing.T) {
	t.Parallel()
	require.NotPanics(t, func() {
		NewPositiveDecCoinFromCoin(Coin{"atom", NewInt(5)})
	})
	require.Panics(t, func() {
		NewPositiveDecCoinFromCoin(Coin{"atom", NewInt(0)})
	})
	require.Panics(t, func() {
		NewPositiveDecCoinFromCoin(Coin{"Atom", NewInt(5)})
	})
	require.Panics(t, func() {
		NewPositiveDecCoinFromCoin(Coin{"atom", NewInt(-5)})
=======
		NewDecCoinFromCoin(Coin{testDenom1, NewInt(5)})
	})
	require.NotPanics(t, func() {
		NewDecCoinFromCoin(Coin{testDenom1, NewInt(0)})
	})
	require.Panics(t, func() {
		NewDecCoinFromCoin(Coin{strings.ToUpper(testDenom1), NewInt(5)})
	})
	require.Panics(t, func() {
		NewDecCoinFromCoin(Coin{testDenom1, NewInt(-5)})
>>>>>>> c7f6a3e8
	})
}

func TestDecCoinIsPositive(t *testing.T) {
<<<<<<< HEAD
	t.Parallel()
	dc := NewDecCoin("atom", 5)
	require.True(t, dc.IsPositive())

	dc = NewDecCoin("atom", 0)
	require.False(t, dc.IsPositive())
}

func TestPlusDecCoin(t *testing.T) {
	t.Parallel()
	decCoinA1 := NewDecCoinFromDec("atom", NewDecWithPrec(11, 1))
	decCoinA2 := NewDecCoinFromDec("atom", NewDecWithPrec(22, 1))
	decCoinB1 := NewDecCoinFromDec("btc", NewDecWithPrec(11, 1))
=======
	dc := NewInt64DecCoin(testDenom1, 5)
	require.True(t, dc.IsPositive())

	dc = NewInt64DecCoin(testDenom1, 0)
	require.False(t, dc.IsPositive())
}

func TestAddDecCoin(t *testing.T) {
	decCoinA1 := NewDecCoinFromDec(testDenom1, NewDecWithPrec(11, 1))
	decCoinA2 := NewDecCoinFromDec(testDenom1, NewDecWithPrec(22, 1))
	decCoinB1 := NewDecCoinFromDec(testDenom2, NewDecWithPrec(11, 1))
>>>>>>> c7f6a3e8

	// regular add
	res := decCoinA1.Add(decCoinA1)
	require.Equal(t, decCoinA2, res, "sum of coins is incorrect")

	// bad denom add
	require.Panics(t, func() {
		decCoinA1.Add(decCoinB1)
	}, "expected panic on sum of different denoms")
}

<<<<<<< HEAD
func TestPlusDecCoins(t *testing.T) {
	t.Parallel()
=======
func TestAddDecCoins(t *testing.T) {
>>>>>>> c7f6a3e8
	one := NewDec(1)
	zero := NewDec(0)
	two := NewDec(2)

	cases := []struct {
		inputOne DecCoins
		inputTwo DecCoins
		expected DecCoins
	}{
<<<<<<< HEAD
		{DecCoins{{"atom", one}, {"btc", one}}, DecCoins{{"atom", one}, {"btc", one}}, DecCoins{{"atom", two}, {"btc", two}}},
		{DecCoins{{"atom", zero}, {"btc", one}}, DecCoins{{"atom", zero}, {"btc", zero}}, DecCoins{{"btc", one}}},
		{DecCoins{{"atom", zero}, {"btc", zero}}, DecCoins{{"atom", zero}, {"btc", zero}}, DecCoins(nil)},
=======
		{DecCoins{{testDenom1, one}, {testDenom2, one}}, DecCoins{{testDenom1, one}, {testDenom2, one}}, DecCoins{{testDenom1, two}, {testDenom2, two}}},
		{DecCoins{{testDenom1, zero}, {testDenom2, one}}, DecCoins{{testDenom1, zero}, {testDenom2, zero}}, DecCoins{{testDenom2, one}}},
		{DecCoins{{testDenom1, zero}, {testDenom2, zero}}, DecCoins{{testDenom1, zero}, {testDenom2, zero}}, DecCoins(nil)},
>>>>>>> c7f6a3e8
	}

	for tcIndex, tc := range cases {
		res := tc.inputOne.Add(tc.inputTwo)
		require.Equal(t, tc.expected, res, "sum of coins is incorrect, tc #%d", tcIndex)
	}
}

func TestSortDecCoins(t *testing.T) {
	t.Parallel()
	good := DecCoins{
		NewInt64DecCoin("gas", 1),
		NewInt64DecCoin("mineral", 1),
		NewInt64DecCoin("tree", 1),
	}
	empty := DecCoins{
		NewInt64DecCoin("gold", 0),
	}
	badSort1 := DecCoins{
		NewInt64DecCoin("tree", 1),
		NewInt64DecCoin("gas", 1),
		NewInt64DecCoin("mineral", 1),
	}
	badSort2 := DecCoins{ // both are after the first one, but the second and third are in the wrong order
		NewInt64DecCoin("gas", 1),
		NewInt64DecCoin("tree", 1),
		NewInt64DecCoin("mineral", 1),
	}
	badAmt := DecCoins{
		NewInt64DecCoin("gas", 1),
		NewInt64DecCoin("tree", 0),
		NewInt64DecCoin("mineral", 1),
	}
	dup := DecCoins{
		NewInt64DecCoin("gas", 1),
		NewInt64DecCoin("gas", 1),
		NewInt64DecCoin("mineral", 1),
	}

	cases := []struct {
		coins         DecCoins
		before, after bool // valid before/after sort
	}{
		{good, true, true},
		{empty, false, false},
		{badSort1, false, true},
		{badSort2, false, true},
		{badAmt, false, false},
		{dup, false, false},
	}

	for tcIndex, tc := range cases {
		require.Equal(t, tc.before, tc.coins.IsValid(), "coin validity is incorrect before sorting, tc #%d", tcIndex)
		tc.coins.Sort()
		require.Equal(t, tc.after, tc.coins.IsValid(), "coin validity is incorrect after sorting, tc #%d", tcIndex)
	}
}

func TestDecCoinsIsValid(t *testing.T) {
	t.Parallel()
	testCases := []struct {
		input    DecCoins
		expected bool
	}{
		{DecCoins{}, true},
<<<<<<< HEAD
		{DecCoins{DecCoin{"atom", NewDec(5)}}, true},
		{DecCoins{DecCoin{"atom", NewDec(5)}, DecCoin{"btc", NewDec(100000)}}, true},
		{DecCoins{DecCoin{"atom", NewDec(-5)}}, false},
		{DecCoins{DecCoin{"Atom", NewDec(5)}}, false},
		{DecCoins{DecCoin{"atom", NewDec(5)}, DecCoin{"Btc", NewDec(100000)}}, false},
		{DecCoins{DecCoin{"atom", NewDec(5)}, DecCoin{"btc", NewDec(-100000)}}, false},
		{DecCoins{DecCoin{"atom", NewDec(-5)}, DecCoin{"btc", NewDec(100000)}}, false},
		{DecCoins{DecCoin{"Atom", NewDec(5)}, DecCoin{"b", NewDec(100000)}}, false},
=======
		{DecCoins{DecCoin{testDenom1, NewDec(5)}}, true},
		{DecCoins{DecCoin{testDenom1, NewDec(5)}, DecCoin{testDenom2, NewDec(100000)}}, true},
		{DecCoins{DecCoin{testDenom1, NewDec(-5)}}, false},
		{DecCoins{DecCoin{"AAA", NewDec(5)}}, false},
		{DecCoins{DecCoin{testDenom1, NewDec(5)}, DecCoin{"B", NewDec(100000)}}, false},
		{DecCoins{DecCoin{testDenom1, NewDec(5)}, DecCoin{testDenom2, NewDec(-100000)}}, false},
		{DecCoins{DecCoin{testDenom1, NewDec(-5)}, DecCoin{testDenom2, NewDec(100000)}}, false},
		{DecCoins{DecCoin{"AAA", NewDec(5)}, DecCoin{testDenom2, NewDec(100000)}}, false},
>>>>>>> c7f6a3e8
	}

	for i, tc := range testCases {
		res := tc.input.IsValid()
		require.Equal(t, tc.expected, res, "unexpected result for test case #%d, input: %v", i, tc.input)
	}
}

func TestParseDecCoins(t *testing.T) {
	t.Parallel()
	testCases := []struct {
		input          string
		expectedResult DecCoins
		expectedErr    bool
	}{
		{"", nil, false},
		{"4stake", nil, true},
		{"5.5atom,4stake", nil, true},
		{"0.0stake", nil, true},
		{"0.004STAKE", nil, true},
		{"-1.0stake", nil, true},
		{"0.004STAKE", nil, true},
		{
			"0.004stake",
			DecCoins{NewDecCoinFromDec("stake", NewDecWithPrec(4000000000000000, Precision))},
			false,
		},
		{
			"5.04atom,0.004stake",
			DecCoins{
				NewDecCoinFromDec("atom", NewDecWithPrec(5040000000000000000, Precision)),
				NewDecCoinFromDec("stake", NewDecWithPrec(4000000000000000, Precision)),
			},
			false,
		},
		{
			"0.004 stake",
			DecCoins{NewDecCoinFromDec("stake", NewDecWithPrec(4000000000000000, Precision))},
			false,
		},
		{
			"\n0.004\tstake",
			DecCoins{NewDecCoinFromDec("stake", NewDecWithPrec(4000000000000000, Precision))},
			false,
		},
	}

	for i, tc := range testCases {
		res, err := ParseDecCoins(tc.input)
		if tc.expectedErr {
			require.Error(t, err, "expected error for test case #%d, input: %v", i, tc.input)
		} else {
			require.NoError(t, err, "unexpected error for test case #%d, input: %v", i, tc.input, err)
			require.Equal(t, tc.expectedResult, res, "unexpected result for test case #%d, input: %v", i, tc.input)
		}
	}
}

func TestDecCoinsString(t *testing.T) {
	t.Parallel()
	testCases := []struct {
		input    DecCoins
		expected string
	}{
		{DecCoins{}, ""},
		{DecCoins{{"atom", MustNewDecFromStr("0")}}, ""},
		{
			DecCoins{
				NewDecCoinFromDec("atom", NewDecWithPrec(5040000000000000000, Precision)),
				NewDecCoinFromDec("stake", NewDecWithPrec(4000000000000000, Precision)),
			},
			"5.040000000000000000atom,0.004000000000000000stake",
		},
	}

	for i, tc := range testCases {
		out := tc.input.String()
		require.Equal(t, tc.expected, out, "unexpected result for test case #%d, input: %v", i, tc.input)
	}
}

<<<<<<< HEAD
func TestDecCoinTruncateDecimal(t *testing.T) {
	t.Parallel()
	type fields struct {
		Denom  string
		Amount Dec
	}
	tests := []struct {
		name   string
		fields fields
		want   Coin
		want1  DecCoin
	}{
		{
			"truncate 1.1",
			fields{"atom", MustNewDecFromStr("1.1")},
			NewCoin("atom", NewInt(1)),
			NewDecCoinFromDec("atom", MustNewDecFromStr("0.1")),
		},
		{
			"truncate 0.1",
			fields{"atom", MustNewDecFromStr("0.1")},
			NewCoin("atom", NewInt(0)),
			NewDecCoinFromDec("atom", MustNewDecFromStr("0.1")),
		},
		{
			"truncate 0.0",
			fields{"atom", MustNewDecFromStr("0.0")},
			NewCoin("atom", NewInt(0)),
			NewDecCoinFromDec("atom", MustNewDecFromStr("0.0")),
		},
		{
			"truncate 0",
			fields{"atom", MustNewDecFromStr("0")},
			NewCoin("atom", NewInt(0)),
			NewDecCoinFromDec("atom", MustNewDecFromStr("0.0")),
		},
	}
	for _, tt := range tests {
		t.Run(tt.name, func(t *testing.T) {
			coin := DecCoin{
				Denom:  tt.fields.Denom,
				Amount: tt.fields.Amount,
			}
			got, got1 := coin.TruncateDecimal()
			require.True(t, tt.want.IsEqual(got))
			require.Equal(t, tt.want1, got1)
		})
=======
func TestDecCoinsCap(t *testing.T) {
	testCases := []struct {
		input1         string
		input2         string
		expectedResult string
	}{
		{"", "", ""},
		{"1.0stake", "", ""},
		{"1.0stake", "1.0stake", "1.0stake"},
		{"", "1.0stake", ""},
		{"1.0stake", "", ""},
		{"2.0stake,1.0trope", "1.9stake", "1.9stake"},
		{"2.0stake,1.0trope", "2.1stake", "2.0stake"},
		{"2.0stake,1.0trope", "0.9trope", "0.9trope"},
		{"2.0stake,1.0trope", "1.9stake,0.9trope", "1.9stake,0.9trope"},
		{"2.0stake,1.0trope", "1.9stake,0.9trope,20.0other", "1.9stake,0.9trope"},
		{"2.0stake,1.0trope", "1.0other", ""},
	}

	for i, tc := range testCases {
		in1, err := ParseDecCoins(tc.input1)
		require.NoError(t, err, "unexpected parse error in %v", i)
		in2, err := ParseDecCoins(tc.input2)
		require.NoError(t, err, "unexpected parse error in %v", i)
		exr, err := ParseDecCoins(tc.expectedResult)
		require.NoError(t, err, "unexpected parse error in %v", i)

		require.True(t, in1.Cap(in2).IsEqual(exr), "in1.cap(in2) != exr in %v", i)
		// require.Equal(t, tc.expectedResult, in1.Cap(in2).String(), "in1.cap(in2) != exr in %v", i)
>>>>>>> c7f6a3e8
	}
}<|MERGE_RESOLUTION|>--- conflicted
+++ resolved
@@ -10,34 +10,6 @@
 func TestNewDecCoin(t *testing.T) {
 	t.Parallel()
 	require.NotPanics(t, func() {
-<<<<<<< HEAD
-		NewDecCoin("atom", 5)
-	})
-	require.NotPanics(t, func() {
-		NewDecCoin("atom", 0)
-	})
-	require.Panics(t, func() {
-		NewDecCoin("Atom", 5)
-	})
-	require.Panics(t, func() {
-		NewDecCoin("atom", -5)
-	})
-}
-
-func TestNewPositiveDecCoin(t *testing.T) {
-	t.Parallel()
-	require.NotPanics(t, func() {
-		NewPositiveDecCoin("atom", 5)
-	})
-	require.Panics(t, func() {
-		NewPositiveDecCoin("atom", 0)
-	})
-	require.Panics(t, func() {
-		NewPositiveDecCoin("Atom", 5)
-	})
-	require.Panics(t, func() {
-		NewPositiveDecCoin("atom", -5)
-=======
 		NewInt64DecCoin(testDenom1, 5)
 	})
 	require.NotPanics(t, func() {
@@ -48,41 +20,12 @@
 	})
 	require.Panics(t, func() {
 		NewInt64DecCoin(testDenom1, -5)
->>>>>>> c7f6a3e8
 	})
 }
 
 func TestNewDecCoinFromDec(t *testing.T) {
 	t.Parallel()
 	require.NotPanics(t, func() {
-<<<<<<< HEAD
-		NewDecCoinFromDec("atom", NewDec(5))
-	})
-	require.NotPanics(t, func() {
-		NewDecCoinFromDec("atom", ZeroDec())
-	})
-	require.Panics(t, func() {
-		NewDecCoinFromDec("Atom", NewDec(5))
-	})
-	require.Panics(t, func() {
-		NewDecCoinFromDec("atom", NewDec(-5))
-	})
-}
-
-func TestNewPositiveDecCoinFromDec(t *testing.T) {
-	t.Parallel()
-	require.NotPanics(t, func() {
-		NewPositiveDecCoinFromDec("atom", NewDec(5))
-	})
-	require.Panics(t, func() {
-		NewPositiveDecCoinFromDec("atom", ZeroDec())
-	})
-	require.Panics(t, func() {
-		NewPositiveDecCoinFromDec("Atom", NewDec(5))
-	})
-	require.Panics(t, func() {
-		NewPositiveDecCoinFromDec("atom", NewDec(-5))
-=======
 		NewDecCoinFromDec(testDenom1, NewDec(5))
 	})
 	require.NotPanics(t, func() {
@@ -93,41 +36,12 @@
 	})
 	require.Panics(t, func() {
 		NewDecCoinFromDec(testDenom1, NewDec(-5))
->>>>>>> c7f6a3e8
 	})
 }
 
 func TestNewDecCoinFromCoin(t *testing.T) {
 	t.Parallel()
 	require.NotPanics(t, func() {
-<<<<<<< HEAD
-		NewDecCoinFromCoin(Coin{"atom", NewInt(5)})
-	})
-	require.NotPanics(t, func() {
-		NewDecCoinFromCoin(Coin{"atom", NewInt(0)})
-	})
-	require.Panics(t, func() {
-		NewDecCoinFromCoin(Coin{"Atom", NewInt(5)})
-	})
-	require.Panics(t, func() {
-		NewDecCoinFromCoin(Coin{"atom", NewInt(-5)})
-	})
-}
-
-func TestNewPositiveDecCoinFromCoin(t *testing.T) {
-	t.Parallel()
-	require.NotPanics(t, func() {
-		NewPositiveDecCoinFromCoin(Coin{"atom", NewInt(5)})
-	})
-	require.Panics(t, func() {
-		NewPositiveDecCoinFromCoin(Coin{"atom", NewInt(0)})
-	})
-	require.Panics(t, func() {
-		NewPositiveDecCoinFromCoin(Coin{"Atom", NewInt(5)})
-	})
-	require.Panics(t, func() {
-		NewPositiveDecCoinFromCoin(Coin{"atom", NewInt(-5)})
-=======
 		NewDecCoinFromCoin(Coin{testDenom1, NewInt(5)})
 	})
 	require.NotPanics(t, func() {
@@ -138,26 +52,17 @@
 	})
 	require.Panics(t, func() {
 		NewDecCoinFromCoin(Coin{testDenom1, NewInt(-5)})
->>>>>>> c7f6a3e8
 	})
 }
 
 func TestDecCoinIsPositive(t *testing.T) {
-<<<<<<< HEAD
 	t.Parallel()
 	dc := NewDecCoin("atom", 5)
 	require.True(t, dc.IsPositive())
 
 	dc = NewDecCoin("atom", 0)
 	require.False(t, dc.IsPositive())
-}
-
-func TestPlusDecCoin(t *testing.T) {
-	t.Parallel()
-	decCoinA1 := NewDecCoinFromDec("atom", NewDecWithPrec(11, 1))
-	decCoinA2 := NewDecCoinFromDec("atom", NewDecWithPrec(22, 1))
-	decCoinB1 := NewDecCoinFromDec("btc", NewDecWithPrec(11, 1))
-=======
+
 	dc := NewInt64DecCoin(testDenom1, 5)
 	require.True(t, dc.IsPositive())
 
@@ -169,7 +74,6 @@
 	decCoinA1 := NewDecCoinFromDec(testDenom1, NewDecWithPrec(11, 1))
 	decCoinA2 := NewDecCoinFromDec(testDenom1, NewDecWithPrec(22, 1))
 	decCoinB1 := NewDecCoinFromDec(testDenom2, NewDecWithPrec(11, 1))
->>>>>>> c7f6a3e8
 
 	// regular add
 	res := decCoinA1.Add(decCoinA1)
@@ -181,12 +85,8 @@
 	}, "expected panic on sum of different denoms")
 }
 
-<<<<<<< HEAD
-func TestPlusDecCoins(t *testing.T) {
-	t.Parallel()
-=======
 func TestAddDecCoins(t *testing.T) {
->>>>>>> c7f6a3e8
+	t.Parallel()
 	one := NewDec(1)
 	zero := NewDec(0)
 	two := NewDec(2)
@@ -196,15 +96,9 @@
 		inputTwo DecCoins
 		expected DecCoins
 	}{
-<<<<<<< HEAD
-		{DecCoins{{"atom", one}, {"btc", one}}, DecCoins{{"atom", one}, {"btc", one}}, DecCoins{{"atom", two}, {"btc", two}}},
-		{DecCoins{{"atom", zero}, {"btc", one}}, DecCoins{{"atom", zero}, {"btc", zero}}, DecCoins{{"btc", one}}},
-		{DecCoins{{"atom", zero}, {"btc", zero}}, DecCoins{{"atom", zero}, {"btc", zero}}, DecCoins(nil)},
-=======
 		{DecCoins{{testDenom1, one}, {testDenom2, one}}, DecCoins{{testDenom1, one}, {testDenom2, one}}, DecCoins{{testDenom1, two}, {testDenom2, two}}},
 		{DecCoins{{testDenom1, zero}, {testDenom2, one}}, DecCoins{{testDenom1, zero}, {testDenom2, zero}}, DecCoins{{testDenom2, one}}},
 		{DecCoins{{testDenom1, zero}, {testDenom2, zero}}, DecCoins{{testDenom1, zero}, {testDenom2, zero}}, DecCoins(nil)},
->>>>>>> c7f6a3e8
 	}
 
 	for tcIndex, tc := range cases {
@@ -270,16 +164,6 @@
 		expected bool
 	}{
 		{DecCoins{}, true},
-<<<<<<< HEAD
-		{DecCoins{DecCoin{"atom", NewDec(5)}}, true},
-		{DecCoins{DecCoin{"atom", NewDec(5)}, DecCoin{"btc", NewDec(100000)}}, true},
-		{DecCoins{DecCoin{"atom", NewDec(-5)}}, false},
-		{DecCoins{DecCoin{"Atom", NewDec(5)}}, false},
-		{DecCoins{DecCoin{"atom", NewDec(5)}, DecCoin{"Btc", NewDec(100000)}}, false},
-		{DecCoins{DecCoin{"atom", NewDec(5)}, DecCoin{"btc", NewDec(-100000)}}, false},
-		{DecCoins{DecCoin{"atom", NewDec(-5)}, DecCoin{"btc", NewDec(100000)}}, false},
-		{DecCoins{DecCoin{"Atom", NewDec(5)}, DecCoin{"b", NewDec(100000)}}, false},
-=======
 		{DecCoins{DecCoin{testDenom1, NewDec(5)}}, true},
 		{DecCoins{DecCoin{testDenom1, NewDec(5)}, DecCoin{testDenom2, NewDec(100000)}}, true},
 		{DecCoins{DecCoin{testDenom1, NewDec(-5)}}, false},
@@ -288,7 +172,6 @@
 		{DecCoins{DecCoin{testDenom1, NewDec(5)}, DecCoin{testDenom2, NewDec(-100000)}}, false},
 		{DecCoins{DecCoin{testDenom1, NewDec(-5)}, DecCoin{testDenom2, NewDec(100000)}}, false},
 		{DecCoins{DecCoin{"AAA", NewDec(5)}, DecCoin{testDenom2, NewDec(100000)}}, false},
->>>>>>> c7f6a3e8
 	}
 
 	for i, tc := range testCases {
@@ -370,7 +253,6 @@
 	}
 }
 
-<<<<<<< HEAD
 func TestDecCoinTruncateDecimal(t *testing.T) {
 	t.Parallel()
 	type fields struct {
@@ -418,7 +300,9 @@
 			require.True(t, tt.want.IsEqual(got))
 			require.Equal(t, tt.want1, got1)
 		})
-=======
+	}
+}
+
 func TestDecCoinsCap(t *testing.T) {
 	testCases := []struct {
 		input1         string
@@ -448,6 +332,5 @@
 
 		require.True(t, in1.Cap(in2).IsEqual(exr), "in1.cap(in2) != exr in %v", i)
 		// require.Equal(t, tc.expectedResult, in1.Cap(in2).String(), "in1.cap(in2) != exr in %v", i)
->>>>>>> c7f6a3e8
 	}
 }