package types

import (
	"encoding/json"
	"errors"
	"fmt"
	"math/big"
	"strconv"
	"strings"
	"testing"

	sdkmath "github.com/cosmos/cosmos-sdk/math"
)

var _ CustomProtobufType = (*Dec)(nil)

// NOTE: never use new(Dec) or else we will panic unmarshalling into the
// nil embedded big.Int
type Dec struct {
	i *big.Int
}

const (
	// number of decimal places
	Precision = 18

	// bits required to represent the above precision
	// Ceiling[Log2[10^Precision - 1]]
	DecimalPrecisionBits = 60

<<<<<<< HEAD
	maxDecBitLen = sdkmath.MaxBitLen + DecimalPrecisionBits
=======
	// decimalTruncateBits is the minimum number of bits removed
	// by a truncate operation. It is equal to
	// Floor[Log2[10^Precision - 1]].
	decimalTruncateBits = DecimalPrecisionBits - 1

	maxDecBitLen = maxBitLen + decimalTruncateBits
>>>>>>> e44a4a9d

	// max number of iterations in ApproxRoot function
	maxApproxRootIterations = 100
)

var (
	precisionReuse       = new(big.Int).Exp(big.NewInt(10), big.NewInt(Precision), nil)
	fivePrecision        = new(big.Int).Quo(precisionReuse, big.NewInt(2))
	precisionMultipliers []*big.Int
	zeroInt              = big.NewInt(0)
	oneInt               = big.NewInt(1)
	tenInt               = big.NewInt(10)
)

// Decimal errors
var (
	ErrEmptyDecimalStr      = errors.New("decimal string cannot be empty")
	ErrInvalidDecimalLength = errors.New("invalid decimal length")
	ErrInvalidDecimalStr    = errors.New("invalid decimal string")
)

// Set precision multipliers
func init() {
	precisionMultipliers = make([]*big.Int, Precision+1)
	for i := 0; i <= Precision; i++ {
		precisionMultipliers[i] = calcPrecisionMultiplier(int64(i))
	}
}

func precisionInt() *big.Int {
	return new(big.Int).Set(precisionReuse)
}

func ZeroDec() Dec     { return Dec{new(big.Int).Set(zeroInt)} }
func OneDec() Dec      { return Dec{precisionInt()} }
func SmallestDec() Dec { return Dec{new(big.Int).Set(oneInt)} }

// calculate the precision multiplier
func calcPrecisionMultiplier(prec int64) *big.Int {
	if prec > Precision {
		panic(fmt.Sprintf("too much precision, maximum %v, provided %v", Precision, prec))
	}
	zerosToAdd := Precision - prec
	multiplier := new(big.Int).Exp(tenInt, big.NewInt(zerosToAdd), nil)
	return multiplier
}

// get the precision multiplier, do not mutate result
func precisionMultiplier(prec int64) *big.Int {
	if prec > Precision {
		panic(fmt.Sprintf("too much precision, maximum %v, provided %v", Precision, prec))
	}
	return precisionMultipliers[prec]
}

// create a new Dec from integer assuming whole number
func NewDec(i int64) Dec {
	return NewDecWithPrec(i, 0)
}

// create a new Dec from integer with decimal place at prec
// CONTRACT: prec <= Precision
func NewDecWithPrec(i, prec int64) Dec {
	return Dec{
		new(big.Int).Mul(big.NewInt(i), precisionMultiplier(prec)),
	}
}

// create a new Dec from big integer assuming whole numbers
// CONTRACT: prec <= Precision
func NewDecFromBigInt(i *big.Int) Dec {
	return NewDecFromBigIntWithPrec(i, 0)
}

// create a new Dec from big integer assuming whole numbers
// CONTRACT: prec <= Precision
func NewDecFromBigIntWithPrec(i *big.Int, prec int64) Dec {
	return Dec{
		new(big.Int).Mul(i, precisionMultiplier(prec)),
	}
}

// create a new Dec from big integer assuming whole numbers
// CONTRACT: prec <= Precision
func NewDecFromInt(i Int) Dec {
	return NewDecFromIntWithPrec(i, 0)
}

// create a new Dec from big integer with decimal place at prec
// CONTRACT: prec <= Precision
func NewDecFromIntWithPrec(i Int, prec int64) Dec {
	return Dec{
		new(big.Int).Mul(i.BigInt(), precisionMultiplier(prec)),
	}
}

// create a decimal from an input decimal string.
// valid must come in the form:
//   (-) whole integers (.) decimal integers
// examples of acceptable input include:
//   -123.456
//   456.7890
//   345
//   -456789
//
// NOTE - An error will return if more decimal places
// are provided in the string than the constant Precision.
//
// CONTRACT - This function does not mutate the input str.
func NewDecFromStr(str string) (Dec, error) {
	if len(str) == 0 {
		return Dec{}, ErrEmptyDecimalStr
	}

	// first extract any negative symbol
	neg := false
	if str[0] == '-' {
		neg = true
		str = str[1:]
	}

	if len(str) == 0 {
		return Dec{}, ErrEmptyDecimalStr
	}

	strs := strings.Split(str, ".")
	lenDecs := 0
	combinedStr := strs[0]

	if len(strs) == 2 { // has a decimal place
		lenDecs = len(strs[1])
		if lenDecs == 0 || len(combinedStr) == 0 {
			return Dec{}, ErrInvalidDecimalLength
		}
		combinedStr += strs[1]
	} else if len(strs) > 2 {
		return Dec{}, ErrInvalidDecimalStr
	}

	if lenDecs > Precision {
		return Dec{}, fmt.Errorf("invalid precision; max: %d, got: %d", Precision, lenDecs)
	}

	// add some extra zero's to correct to the Precision factor
	zerosToAdd := Precision - lenDecs
	zeros := fmt.Sprintf(`%0`+strconv.Itoa(zerosToAdd)+`s`, "")
	combinedStr += zeros

	combined, ok := new(big.Int).SetString(combinedStr, 10) // base 10
	if !ok {
		return Dec{}, fmt.Errorf("failed to set decimal string: %s", combinedStr)
	}
	if combined.BitLen() > maxDecBitLen {
		return Dec{}, fmt.Errorf("decimal out of range; bitLen: got %d, max %d", combined.BitLen(), maxDecBitLen)
	}
	if neg {
		combined = new(big.Int).Neg(combined)
	}

	return Dec{combined}, nil
}

// Decimal from string, panic on error
func MustNewDecFromStr(s string) Dec {
	dec, err := NewDecFromStr(s)
	if err != nil {
		panic(err)
	}
	return dec
}

func (d Dec) IsNil() bool       { return d.i == nil }                 // is decimal nil
func (d Dec) IsZero() bool      { return (d.i).Sign() == 0 }          // is equal to zero
func (d Dec) IsNegative() bool  { return (d.i).Sign() == -1 }         // is negative
func (d Dec) IsPositive() bool  { return (d.i).Sign() == 1 }          // is positive
func (d Dec) Equal(d2 Dec) bool { return (d.i).Cmp(d2.i) == 0 }       // equal decimals
func (d Dec) GT(d2 Dec) bool    { return (d.i).Cmp(d2.i) > 0 }        // greater than
func (d Dec) GTE(d2 Dec) bool   { return (d.i).Cmp(d2.i) >= 0 }       // greater than or equal
func (d Dec) LT(d2 Dec) bool    { return (d.i).Cmp(d2.i) < 0 }        // less than
func (d Dec) LTE(d2 Dec) bool   { return (d.i).Cmp(d2.i) <= 0 }       // less than or equal
func (d Dec) Neg() Dec          { return Dec{new(big.Int).Neg(d.i)} } // reverse the decimal sign
func (d Dec) NegMut() Dec       { d.i.Neg(d.i); return d }            // reverse the decimal sign, mutable
func (d Dec) Abs() Dec          { return Dec{new(big.Int).Abs(d.i)} } // absolute value
func (d Dec) Set(d2 Dec) Dec    { d.i.Set(d2.i); return d }           // set to existing dec value
func (d Dec) Clone() Dec        { return Dec{new(big.Int).Set(d.i)} } // clone new dec

// BigInt returns a copy of the underlying big.Int.
func (d Dec) BigInt() *big.Int {
	if d.IsNil() {
		return nil
	}

	cp := new(big.Int)
	return cp.Set(d.i)
}

func (d Dec) ImmutOp(op func(Dec, Dec) Dec, d2 Dec) Dec {
	return op(d.Clone(), d2)
}

func (d Dec) ImmutOpInt(op func(Dec, Int) Dec, d2 Int) Dec {
	return op(d.Clone(), d2)
}

func (d Dec) ImmutOpInt64(op func(Dec, int64) Dec, d2 int64) Dec {
	// TODO: use already allocated operand bigint to avoid
	// newint each time, add mutex for race condition
	// Issue: https://github.com/cosmos/cosmos-sdk/issues/11166
	return op(d.Clone(), d2)
}

func (d Dec) SetInt64(i int64) Dec {
	d.i.SetInt64(i)
	d.i.Mul(d.i, precisionReuse)
	return d
}

// addition
func (d Dec) Add(d2 Dec) Dec {
	return d.ImmutOp(Dec.AddMut, d2)
}

// mutable addition
func (d Dec) AddMut(d2 Dec) Dec {
	d.i.Add(d.i, d2.i)

	if d.i.BitLen() > maxDecBitLen {
		panic("Int overflow")
	}
	return d
}

// subtraction
func (d Dec) Sub(d2 Dec) Dec {
	return d.ImmutOp(Dec.SubMut, d2)
}

// mutable subtraction
func (d Dec) SubMut(d2 Dec) Dec {
	d.i.Sub(d.i, d2.i)

	if d.i.BitLen() > maxDecBitLen {
		panic("Int overflow")
	}
	return d
}

// multiplication
func (d Dec) Mul(d2 Dec) Dec {
	return d.ImmutOp(Dec.MulMut, d2)
}

// mutable multiplication
func (d Dec) MulMut(d2 Dec) Dec {
	d.i.Mul(d.i, d2.i)
	chopped := chopPrecisionAndRound(d.i)

	if chopped.BitLen() > maxDecBitLen {
		panic("Int overflow")
	}
	*d.i = *chopped
	return d
}

// multiplication truncate
func (d Dec) MulTruncate(d2 Dec) Dec {
	return d.ImmutOp(Dec.MulTruncateMut, d2)
}

// mutable multiplication truncage
func (d Dec) MulTruncateMut(d2 Dec) Dec {
	d.i.Mul(d.i, d2.i)
	chopPrecisionAndTruncate(d.i)

	if d.i.BitLen() > maxDecBitLen {
		panic("Int overflow")
	}
	return d
}

// multiplication
func (d Dec) MulInt(i Int) Dec {
	return d.ImmutOpInt(Dec.MulIntMut, i)
}

func (d Dec) MulIntMut(i Int) Dec {
	d.i.Mul(d.i, i.BigInt())
	if d.i.BitLen() > maxDecBitLen {
		panic("Int overflow")
	}
	return d
}

// MulInt64 - multiplication with int64
func (d Dec) MulInt64(i int64) Dec {
	return d.ImmutOpInt64(Dec.MulInt64Mut, i)
}

func (d Dec) MulInt64Mut(i int64) Dec {
	d.i.Mul(d.i, big.NewInt(i))

	if d.i.BitLen() > maxDecBitLen {
		panic("Int overflow")
	}
	return d
}

// quotient
func (d Dec) Quo(d2 Dec) Dec {
	return d.ImmutOp(Dec.QuoMut, d2)
}

// mutable quotient
func (d Dec) QuoMut(d2 Dec) Dec {
	// multiply precision twice
	d.i.Mul(d.i, precisionReuse)
	d.i.Mul(d.i, precisionReuse)
	d.i.Quo(d.i, d2.i)

	chopPrecisionAndRound(d.i)
	if d.i.BitLen() > maxDecBitLen {
		panic("Int overflow")
	}
	return d
}

// quotient truncate
func (d Dec) QuoTruncate(d2 Dec) Dec {
	return d.ImmutOp(Dec.QuoTruncateMut, d2)
}

// mutable quotient truncate
func (d Dec) QuoTruncateMut(d2 Dec) Dec {
	// multiply precision twice
	d.i.Mul(d.i, precisionReuse)
	d.i.Mul(d.i, precisionReuse)
	d.i.Quo(d.i, d2.i)

	chopPrecisionAndTruncate(d.i)
	if d.i.BitLen() > maxDecBitLen {
		panic("Int overflow")
	}
	return d
}

// quotient, round up
func (d Dec) QuoRoundUp(d2 Dec) Dec {
	return d.ImmutOp(Dec.QuoRoundupMut, d2)
}

// mutable quotient, round up
func (d Dec) QuoRoundupMut(d2 Dec) Dec {
	// multiply precision twice
	d.i.Mul(d.i, precisionReuse)
	d.i.Mul(d.i, precisionReuse)
	d.i.Quo(d.i, d2.i)

	chopPrecisionAndRoundUp(d.i)
	if d.i.BitLen() > maxDecBitLen {
		panic("Int overflow")
	}
	return d
}

// quotient
func (d Dec) QuoInt(i Int) Dec {
	return d.ImmutOpInt(Dec.QuoIntMut, i)
}

func (d Dec) QuoIntMut(i Int) Dec {
	d.i.Quo(d.i, i.BigInt())
	return d
}

// QuoInt64 - quotient with int64
func (d Dec) QuoInt64(i int64) Dec {
	return d.ImmutOpInt64(Dec.QuoInt64Mut, i)
}

func (d Dec) QuoInt64Mut(i int64) Dec {
	d.i.Quo(d.i, big.NewInt(i))
	return d
}

// ApproxRoot returns an approximate estimation of a Dec's positive real nth root
// using Newton's method (where n is positive). The algorithm starts with some guess and
// computes the sequence of improved guesses until an answer converges to an
// approximate answer.  It returns `|d|.ApproxRoot() * -1` if input is negative.
// A maximum number of 100 iterations is used a backup boundary condition for
// cases where the answer never converges enough to satisfy the main condition.
func (d Dec) ApproxRoot(root uint64) (guess Dec, err error) {
	defer func() {
		if r := recover(); r != nil {
			var ok bool
			err, ok = r.(error)
			if !ok {
				err = errors.New("out of bounds")
			}
		}
	}()

	if d.IsNegative() {
		absRoot, err := d.Neg().ApproxRoot(root)
		return absRoot.NegMut(), err
	}

	if root == 1 || d.IsZero() || d.Equal(OneDec()) {
		return d, nil
	}

	if root == 0 {
		return OneDec(), nil
	}

	guess, delta := OneDec(), OneDec()

	for iter := 0; delta.Abs().GT(SmallestDec()) && iter < maxApproxRootIterations; iter++ {
		prev := guess.Power(root - 1)
		if prev.IsZero() {
			prev = SmallestDec()
		}
		delta.Set(d).QuoMut(prev)
		delta.SubMut(guess)
		delta.QuoInt64Mut(int64(root))

		guess.AddMut(delta)
	}

	return guess, nil
}

// Power returns a the result of raising to a positive integer power
func (d Dec) Power(power uint64) Dec {
	res := Dec{new(big.Int).Set(d.i)}
	return res.PowerMut(power)
}

func (d Dec) PowerMut(power uint64) Dec {
	if power == 0 {
		d.SetInt64(1)
		return d
	}
	tmp := OneDec()

	for i := power; i > 1; {
		if i%2 != 0 {
			tmp.MulMut(d)
		}
		i /= 2
		d.MulMut(d)
	}

	return d.MulMut(tmp)
}

// ApproxSqrt is a wrapper around ApproxRoot for the common special case
// of finding the square root of a number. It returns -(sqrt(abs(d)) if input is negative.
func (d Dec) ApproxSqrt() (Dec, error) {
	return d.ApproxRoot(2)
}

// is integer, e.g. decimals are zero
func (d Dec) IsInteger() bool {
	return new(big.Int).Rem(d.i, precisionReuse).Sign() == 0
}

// format decimal state
func (d Dec) Format(s fmt.State, verb rune) {
	_, err := s.Write([]byte(d.String()))
	if err != nil {
		panic(err)
	}
}

func (d Dec) String() string {
	if d.i == nil {
		return d.i.String()
	}

	isNeg := d.IsNegative()

	if isNeg {
		d = d.Neg()
	}

	bzInt, err := d.i.MarshalText()
	if err != nil {
		return ""
	}
	inputSize := len(bzInt)

	var bzStr []byte

	// TODO: Remove trailing zeros
	// case 1, purely decimal
	if inputSize <= Precision {
		bzStr = make([]byte, Precision+2)

		// 0. prefix
		bzStr[0] = byte('0')
		bzStr[1] = byte('.')

		// set relevant digits to 0
		for i := 0; i < Precision-inputSize; i++ {
			bzStr[i+2] = byte('0')
		}

		// set final digits
		copy(bzStr[2+(Precision-inputSize):], bzInt)
	} else {
		// inputSize + 1 to account for the decimal point that is being added
		bzStr = make([]byte, inputSize+1)
		decPointPlace := inputSize - Precision

		copy(bzStr, bzInt[:decPointPlace])                   // pre-decimal digits
		bzStr[decPointPlace] = byte('.')                     // decimal point
		copy(bzStr[decPointPlace+1:], bzInt[decPointPlace:]) // post-decimal digits
	}

	if isNeg {
		return "-" + string(bzStr)
	}

	return string(bzStr)
}

// Float64 returns the float64 representation of a Dec.
// Will return the error if the conversion failed.
func (d Dec) Float64() (float64, error) {
	return strconv.ParseFloat(d.String(), 64)
}

// MustFloat64 returns the float64 representation of a Dec.
// Would panic if the conversion failed.
func (d Dec) MustFloat64() float64 {
	if value, err := strconv.ParseFloat(d.String(), 64); err != nil {
		panic(err)
	} else {
		return value
	}
}

//     ____
//  __|    |__   "chop 'em
//       ` \     round!"
// ___||  ~  _     -bankers
// |         |      __
// |       | |   __|__|__
// |_____:  /   | $$$    |
//              |________|

// Remove a Precision amount of rightmost digits and perform bankers rounding
// on the remainder (gaussian rounding) on the digits which have been removed.
//
// Mutates the input. Use the non-mutative version if that is undesired
func chopPrecisionAndRound(d *big.Int) *big.Int {
	// remove the negative and add it back when returning
	if d.Sign() == -1 {
		// make d positive, compute chopped value, and then un-mutate d
		d = d.Neg(d)
		d = chopPrecisionAndRound(d)
		d = d.Neg(d)
		return d
	}

	// get the truncated quotient and remainder
	quo, rem := d, big.NewInt(0)
	quo, rem = quo.QuoRem(d, precisionReuse, rem)

	if rem.Sign() == 0 { // remainder is zero
		return quo
	}

	switch rem.Cmp(fivePrecision) {
	case -1:
		return quo
	case 1:
		return quo.Add(quo, oneInt)
	default: // bankers rounding must take place
		// always round to an even number
		if quo.Bit(0) == 0 {
			return quo
		}
		return quo.Add(quo, oneInt)
	}
}

func chopPrecisionAndRoundUp(d *big.Int) *big.Int {
	// remove the negative and add it back when returning
	if d.Sign() == -1 {
		// make d positive, compute chopped value, and then un-mutate d
		d = d.Neg(d)
		// truncate since d is negative...
		chopPrecisionAndTruncate(d)
		d = d.Neg(d)
		return d
	}

	// get the truncated quotient and remainder
	quo, rem := d, big.NewInt(0)
	quo, rem = quo.QuoRem(d, precisionReuse, rem)

	if rem.Sign() == 0 { // remainder is zero
		return quo
	}

	return quo.Add(quo, oneInt)
}

func chopPrecisionAndRoundNonMutative(d *big.Int) *big.Int {
	tmp := new(big.Int).Set(d)
	return chopPrecisionAndRound(tmp)
}

// RoundInt64 rounds the decimal using bankers rounding
func (d Dec) RoundInt64() int64 {
	chopped := chopPrecisionAndRoundNonMutative(d.i)
	if !chopped.IsInt64() {
		panic("Int64() out of bound")
	}
	return chopped.Int64()
}

// RoundInt round the decimal using bankers rounding
func (d Dec) RoundInt() Int {
	return sdkmath.NewIntFromBigInt(chopPrecisionAndRoundNonMutative(d.i))
}

// chopPrecisionAndTruncate is similar to chopPrecisionAndRound,
// but always rounds down. It does not mutate the input.
func chopPrecisionAndTruncate(d *big.Int) {
	d.Quo(d, precisionReuse)
}

func chopPrecisionAndTruncateNonMutative(d *big.Int) *big.Int {
	tmp := new(big.Int).Set(d)
	chopPrecisionAndTruncate(tmp)
	return tmp
}

// TruncateInt64 truncates the decimals from the number and returns an int64
func (d Dec) TruncateInt64() int64 {
	chopped := chopPrecisionAndTruncateNonMutative(d.i)
	if !chopped.IsInt64() {
		panic("Int64() out of bound")
	}
	return chopped.Int64()
}

// TruncateInt truncates the decimals from the number and returns an Int
func (d Dec) TruncateInt() Int {
	return sdkmath.NewIntFromBigInt(chopPrecisionAndTruncateNonMutative(d.i))
}

// TruncateDec truncates the decimals from the number and returns a Dec
func (d Dec) TruncateDec() Dec {
	return NewDecFromBigInt(chopPrecisionAndTruncateNonMutative(d.i))
}

// Ceil returns the smallest interger value (as a decimal) that is greater than
// or equal to the given decimal.
func (d Dec) Ceil() Dec {
	tmp := new(big.Int).Set(d.i)

	quo, rem := tmp, big.NewInt(0)
	quo, rem = quo.QuoRem(tmp, precisionReuse, rem)

	// no need to round with a zero remainder regardless of sign
	if rem.Cmp(zeroInt) == 0 {
		return NewDecFromBigInt(quo)
	}

	if rem.Sign() == -1 {
		return NewDecFromBigInt(quo)
	}

	return NewDecFromBigInt(quo.Add(quo, oneInt))
}

// MaxSortableDec is the largest Dec that can be passed into SortableDecBytes()
// Its negative form is the least Dec that can be passed in.
var MaxSortableDec Dec

func init() {
	MaxSortableDec = OneDec().Quo(SmallestDec())
}

// ValidSortableDec ensures that a Dec is within the sortable bounds,
// a Dec can't have a precision of less than 10^-18.
// Max sortable decimal was set to the reciprocal of SmallestDec.
func ValidSortableDec(dec Dec) bool {
	return dec.Abs().LTE(MaxSortableDec)
}

// SortableDecBytes returns a byte slice representation of a Dec that can be sorted.
// Left and right pads with 0s so there are 18 digits to left and right of the decimal point.
// For this reason, there is a maximum and minimum value for this, enforced by ValidSortableDec.
func SortableDecBytes(dec Dec) []byte {
	if !ValidSortableDec(dec) {
		panic("dec must be within bounds")
	}
	// Instead of adding an extra byte to all sortable decs in order to handle max sortable, we just
	// makes its bytes be "max" which comes after all numbers in ASCIIbetical order
	if dec.Equal(MaxSortableDec) {
		return []byte("max")
	}
	// For the same reason, we make the bytes of minimum sortable dec be --, which comes before all numbers.
	if dec.Equal(MaxSortableDec.Neg()) {
		return []byte("--")
	}
	// We move the negative sign to the front of all the left padded 0s, to make negative numbers come before positive numbers
	if dec.IsNegative() {
		return append([]byte("-"), []byte(fmt.Sprintf(fmt.Sprintf("%%0%ds", Precision*2+1), dec.Abs().String()))...)
	}
	return []byte(fmt.Sprintf(fmt.Sprintf("%%0%ds", Precision*2+1), dec.String()))
}

// reuse nil values
var nilJSON []byte

func init() {
	empty := new(big.Int)
	bz, _ := empty.MarshalText()
	nilJSON, _ = json.Marshal(string(bz))
}

// MarshalJSON marshals the decimal
func (d Dec) MarshalJSON() ([]byte, error) {
	if d.i == nil {
		return nilJSON, nil
	}
	return json.Marshal(d.String())
}

// UnmarshalJSON defines custom decoding scheme
func (d *Dec) UnmarshalJSON(bz []byte) error {
	if d.i == nil {
		d.i = new(big.Int)
	}

	var text string
	err := json.Unmarshal(bz, &text)
	if err != nil {
		return err
	}

	// TODO: Reuse dec allocation
	newDec, err := NewDecFromStr(text)
	if err != nil {
		return err
	}

	d.i = newDec.i
	return nil
}

// MarshalYAML returns the YAML representation.
func (d Dec) MarshalYAML() (interface{}, error) {
	return d.String(), nil
}

// Marshal implements the gogo proto custom type interface.
func (d Dec) Marshal() ([]byte, error) {
	if d.i == nil {
		d.i = new(big.Int)
	}
	return d.i.MarshalText()
}

// MarshalTo implements the gogo proto custom type interface.
func (d *Dec) MarshalTo(data []byte) (n int, err error) {
	if d.i == nil {
		d.i = new(big.Int)
	}

	if d.i.Cmp(zeroInt) == 0 {
		copy(data, []byte{0x30})
		return 1, nil
	}

	bz, err := d.Marshal()
	if err != nil {
		return 0, err
	}

	copy(data, bz)
	return len(bz), nil
}

// Unmarshal implements the gogo proto custom type interface.
func (d *Dec) Unmarshal(data []byte) error {
	if len(data) == 0 {
		d = nil
		return nil
	}

	if d.i == nil {
		d.i = new(big.Int)
	}

	if err := d.i.UnmarshalText(data); err != nil {
		return err
	}

	if d.i.BitLen() > maxDecBitLen {
		return fmt.Errorf("decimal out of range; got: %d, max: %d", d.i.BitLen(), maxDecBitLen)
	}

	return nil
}

// Size implements the gogo proto custom type interface.
func (d *Dec) Size() int {
	bz, _ := d.Marshal()
	return len(bz)
}

// Override Amino binary serialization by proxying to protobuf.
func (d Dec) MarshalAmino() ([]byte, error)   { return d.Marshal() }
func (d *Dec) UnmarshalAmino(bz []byte) error { return d.Unmarshal(bz) }

func (dp DecProto) String() string {
	return dp.Dec.String()
}

// helpers

// test if two decimal arrays are equal
func DecsEqual(d1s, d2s []Dec) bool {
	if len(d1s) != len(d2s) {
		return false
	}

	for i, d1 := range d1s {
		if !d1.Equal(d2s[i]) {
			return false
		}
	}
	return true
}

// minimum decimal between two
func MinDec(d1, d2 Dec) Dec {
	if d1.LT(d2) {
		return d1
	}
	return d2
}

// maximum decimal between two
func MaxDec(d1, d2 Dec) Dec {
	if d1.LT(d2) {
		return d2
	}
	return d1
}

// intended to be used with require/assert:  require.True(DecEq(...))
func DecEq(t *testing.T, exp, got Dec) (*testing.T, bool, string, string, string) {
	return t, exp.Equal(got), "expected:\t%v\ngot:\t\t%v", exp.String(), got.String()
}

func DecApproxEq(t *testing.T, d1 Dec, d2 Dec, tol Dec) (*testing.T, bool, string, string, string) {
	diff := d1.Sub(d2).Abs()
	return t, diff.LTE(tol), "expected |d1 - d2| <:\t%v\ngot |d1 - d2| = \t\t%v", tol.String(), diff.String()
}<|MERGE_RESOLUTION|>--- conflicted
+++ resolved
@@ -28,16 +28,12 @@
 	// Ceiling[Log2[10^Precision - 1]]
 	DecimalPrecisionBits = 60
 
-<<<<<<< HEAD
-	maxDecBitLen = sdkmath.MaxBitLen + DecimalPrecisionBits
-=======
 	// decimalTruncateBits is the minimum number of bits removed
 	// by a truncate operation. It is equal to
 	// Floor[Log2[10^Precision - 1]].
 	decimalTruncateBits = DecimalPrecisionBits - 1
 
-	maxDecBitLen = maxBitLen + decimalTruncateBits
->>>>>>> e44a4a9d
+	maxDecBitLen = sdkmath.MaxBitLen + decimalTruncateBits
 
 	// max number of iterations in ApproxRoot function
 	maxApproxRootIterations = 100
