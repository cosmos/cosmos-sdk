package errors

import (
<<<<<<< HEAD
	"math"

	abci "github.com/cometbft/cometbft/v2/abci/types"
=======
	abci "github.com/cometbft/cometbft/abci/types"
>>>>>>> b6b58e4c

	errorsmod "cosmossdk.io/errors"
)

// safeInt64FromUint64 converts uint64 to int64 with overflow checking.
// If the value is too large to fit in int64, it returns math.MaxInt64.
func safeInt64FromUint64(val uint64) int64 {
	if val > math.MaxInt64 {
		return math.MaxInt64
	}
	return int64(val)
}

// ResponseCheckTxWithEvents returns an ABCI ResponseCheckTx object with fields filled in
// from the given error, gas values and events.
func ResponseCheckTxWithEvents(err error, gw, gu uint64, events []abci.Event, debug bool) *abci.ResponseCheckTx {
	space, code, log := errorsmod.ABCIInfo(err, debug)
	return &abci.ResponseCheckTx{
		Codespace: space,
		Code:      code,
		Log:       log,
		GasWanted: safeInt64FromUint64(gw),
		GasUsed:   safeInt64FromUint64(gu),
		Events:    events,
	}
}

// ResponseExecTxResultWithEvents returns an ABCI ExecTxResult object with fields
// filled in from the given error, gas values and events.
func ResponseExecTxResultWithEvents(err error, gw, gu uint64, events []abci.Event, debug bool) *abci.ExecTxResult {
	space, code, log := errorsmod.ABCIInfo(err, debug)
	return &abci.ExecTxResult{
		Codespace: space,
		Code:      code,
		Log:       log,
		GasWanted: safeInt64FromUint64(gw),
		GasUsed:   safeInt64FromUint64(gu),
		Events:    events,
	}
}

// QueryResult returns a ResponseQuery from an error. It will try to parse ABCI
// info from the error.
func QueryResult(err error, debug bool) *abci.ResponseQuery {
	space, code, log := errorsmod.ABCIInfo(err, debug)
	return &abci.ResponseQuery{
		Codespace: space,
		Code:      code,
		Log:       log,
	}
}<|MERGE_RESOLUTION|>--- conflicted
+++ resolved
@@ -1,13 +1,9 @@
 package errors
 
 import (
-<<<<<<< HEAD
 	"math"
 
 	abci "github.com/cometbft/cometbft/v2/abci/types"
-=======
-	abci "github.com/cometbft/cometbft/abci/types"
->>>>>>> b6b58e4c
 
 	errorsmod "cosmossdk.io/errors"
 )
