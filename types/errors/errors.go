--- conflicted
+++ resolved
@@ -94,10 +94,6 @@
 	// ErrorInvalidGasAdjustment defines an error for an invalid gas adjustment
 	ErrorInvalidGasAdjustment = Register(RootCodespace, 25, "invalid gas adjustment")
 
-<<<<<<< HEAD
-	// ErrTxHeightTimeout defines an error for when a tx timesout due to it's height
-	ErrTxHeightTimeout = Register(RootCodespace, 26, "tx height timeout")
-=======
 	// ErrInvalidHeight defines an error for an invalid height
 	ErrInvalidHeight = Register(RootCodespace, 26, "invalid height")
 
@@ -109,7 +105,9 @@
 
 	// ErrInvalidType defines an error an invalid type.
 	ErrInvalidType = Register(RootCodespace, 29, "invalid type")
->>>>>>> 9ccec075
+
+	// ErrTxHeightTimeout defines an error for when a tx timesout due to it's height
+	ErrTxHeightTimeout = Register(RootCodespace, 30, "tx height timeout")
 
 	// ErrPanic is only set when we recover from a panic, so we know to
 	// redact potentially sensitive system info
