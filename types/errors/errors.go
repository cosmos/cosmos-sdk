package errors

import (
	"fmt"
	"reflect"

	"github.com/pkg/errors"
)

// RootCodespace is the codespace for all errors defined in this package
const RootCodespace = "sdk"

// UndefinedCodespace when we explicitly declare no codespace
const UndefinedCodespace = "undefined"

var (
	// errInternal should never be exposed, but we reserve this code for non-specified errors
	//nolint
	errInternal = Register(UndefinedCodespace, 1, "internal")

	// ErrTxDecode is returned if we cannot parse a transaction
	ErrTxDecode = Register(RootCodespace, 2, "tx parse error")

	// ErrInvalidSequence is used the sequence number (nonce) is incorrect
	// for the signature
	ErrInvalidSequence = Register(RootCodespace, 3, "invalid sequence")

	// ErrUnauthorized is used whenever a request without sufficient
	// authorization is handled.
	ErrUnauthorized = Register(RootCodespace, 4, "unauthorized")

	// ErrInsufficientFunds is used when the account cannot pay requested amount.
	ErrInsufficientFunds = Register(RootCodespace, 5, "insufficient funds")

	// ErrUnknownRequest to doc
	ErrUnknownRequest = Register(RootCodespace, 6, "unknown request")

	// ErrInvalidAddress to doc
	ErrInvalidAddress = Register(RootCodespace, 7, "invalid address")

	// ErrInvalidPubKey to doc
	ErrInvalidPubKey = Register(RootCodespace, 8, "invalid pubkey")

	// ErrUnknownAddress to doc
	ErrUnknownAddress = Register(RootCodespace, 9, "unknown address")

	// ErrInvalidCoins to doc
	ErrInvalidCoins = Register(RootCodespace, 10, "invalid coins")

	// ErrOutOfGas to doc
	ErrOutOfGas = Register(RootCodespace, 11, "out of gas")

	// ErrMemoTooLarge to doc
	ErrMemoTooLarge = Register(RootCodespace, 12, "memo too large")

	// ErrInsufficientFee to doc
	ErrInsufficientFee = Register(RootCodespace, 13, "insufficient fee")

	// ErrTooManySignatures to doc
	ErrTooManySignatures = Register(RootCodespace, 14, "maximum number of signatures exceeded")

	// ErrNoSignatures to doc
	ErrNoSignatures = Register(RootCodespace, 15, "no signatures supplied")

	// ErrJSONMarshal defines an ABCI typed JSON marshalling error
	ErrJSONMarshal = Register(RootCodespace, 16, "failed to marshal JSON bytes")

	// ErrJSONUnmarshal defines an ABCI typed JSON unmarshalling error
	ErrJSONUnmarshal = Register(RootCodespace, 17, "failed to unmarshal JSON bytes")

	// ErrInvalidRequest defines an ABCI typed error where the request contains
	// invalid data.
	ErrInvalidRequest = Register(RootCodespace, 18, "invalid request")

	// ErrTxInMempoolCache defines an ABCI typed error where a tx already exists
	// in the mempool.
	ErrTxInMempoolCache = Register(RootCodespace, 19, "tx already in mempool")

	// ErrMempoolIsFull defines an ABCI typed error where the mempool is full.
	ErrMempoolIsFull = Register(RootCodespace, 20, "mempool is full")

	// ErrTxTooLarge defines an ABCI typed error where tx is too large.
	ErrTxTooLarge = Register(RootCodespace, 21, "tx too large")

	// ErrKeyNotFound defines an error when the key doesn't exist
	ErrKeyNotFound = Register(RootCodespace, 22, "key not found")

	// ErrWrongPassword defines an error when the key password is invalid.
	ErrWrongPassword = Register(RootCodespace, 23, "invalid account password")

	// ErrorInvalidSigner defines an error when the tx intended signer does not match the given signer.
	ErrorInvalidSigner = Register(RootCodespace, 24, "tx intended signer does not match the given signer")

	// ErrorInvalidGasAdjustment defines an error for an invalid gas adjustment
	ErrorInvalidGasAdjustment = Register(RootCodespace, 25, "invalid gas adjustment")

	// ErrInvalidHeight defines an error for an invalid height
	ErrInvalidHeight = Register(RootCodespace, 26, "invalid height")

	// ErrInvalidVersion defines a general error for an invalid version
	ErrInvalidVersion = Register(RootCodespace, 27, "invalid version")

	// ErrInvalidChainID defines an error when the chain-id is invalid.
	ErrInvalidChainID = Register(RootCodespace, 28, "invalid chain-id")

	// ErrInvalidType defines an error an invalid type.
	ErrInvalidType = Register(RootCodespace, 29, "invalid type")

<<<<<<< HEAD
	// ErrUnknownExtensionOptions defines an error for unknown extension options.
	ErrUnknownExtensionOptions = Register(RootCodespace, 30, "unknown extension options")
=======
	// ErrTxTimeoutHeight defines an error for when a tx is rejected out due to an
	// explicitly set timeout height.
	ErrTxTimeoutHeight = Register(RootCodespace, 30, "tx timeout height")
>>>>>>> 9ae17669

	// ErrPanic is only set when we recover from a panic, so we know to
	// redact potentially sensitive system info
	ErrPanic = Register(UndefinedCodespace, 111222, "panic")
)

// Register returns an error instance that should be used as the base for
// creating error instances during runtime.
//
// Popular root errors are declared in this package, but extensions may want to
// declare custom codes. This function ensures that no error code is used
// twice. Attempt to reuse an error code results in panic.
//
// Use this function only during a program startup phase.
func Register(codespace string, code uint32, description string) *Error {
	// TODO - uniqueness is (codespace, code) combo
	if e := getUsed(codespace, code); e != nil {
		panic(fmt.Sprintf("error with code %d is already registered: %q", code, e.desc))
	}

	err := New(codespace, code, description)
	setUsed(err)

	return err
}

// usedCodes is keeping track of used codes to ensure their uniqueness. No two
// error instances should share the same (codespace, code) tuple.
var usedCodes = map[string]*Error{}

func errorID(codespace string, code uint32) string {
	return fmt.Sprintf("%s:%d", codespace, code)
}

func getUsed(codespace string, code uint32) *Error {
	return usedCodes[errorID(codespace, code)]
}

func setUsed(err *Error) {
	usedCodes[errorID(err.codespace, err.code)] = err
}

// ABCIError will resolve an error code/log from an abci result into
// an error message. If the code is registered, it will map it back to
// the canonical error, so we can do eg. ErrNotFound.Is(err) on something
// we get back from an external API.
//
// This should *only* be used in clients, not in the server side.
// The server (abci app / blockchain) should only refer to registered errors
func ABCIError(codespace string, code uint32, log string) error {
	if e := getUsed(codespace, code); e != nil {
		return Wrap(e, log)
	}
	// This is a unique error, will never match on .Is()
	// Use Wrap here to get a stack trace
	return Wrap(New(codespace, code, "unknown"), log)
}

// Error represents a root error.
//
// Weave framework is using root error to categorize issues. Each instance
// created during the runtime should wrap one of the declared root errors. This
// allows error tests and returning all errors to the client in a safe manner.
//
// All popular root errors are declared in this package. If an extension has to
// declare a custom root error, always use Register function to ensure
// error code uniqueness.
type Error struct {
	codespace string
	code      uint32
	desc      string
}

func New(codespace string, code uint32, desc string) *Error {
	return &Error{codespace: codespace, code: code, desc: desc}
}

func (e Error) Error() string {
	return e.desc
}

func (e Error) ABCICode() uint32 {
	return e.code
}

func (e Error) Codespace() string {
	return e.codespace
}

// Is check if given error instance is of a given kind/type. This involves
// unwrapping given error using the Cause method if available.
func (e *Error) Is(err error) bool {
	// Reflect usage is necessary to correctly compare with
	// a nil implementation of an error.
	if e == nil {
		return isNilErr(err)
	}

	for {
		if err == e {
			return true
		}

		// If this is a collection of errors, this function must return
		// true if at least one from the group match.
		if u, ok := err.(unpacker); ok {
			for _, er := range u.Unpack() {
				if e.Is(er) {
					return true
				}
			}
		}

		if c, ok := err.(causer); ok {
			err = c.Cause()
		} else {
			return false
		}
	}
}

func isNilErr(err error) bool {
	// Reflect usage is necessary to correctly compare with
	// a nil implementation of an error.
	if err == nil {
		return true
	}
	if reflect.ValueOf(err).Kind() == reflect.Struct {
		return false
	}
	return reflect.ValueOf(err).IsNil()
}

// Wrap extends given error with an additional information.
//
// If the wrapped error does not provide ABCICode method (ie. stdlib errors),
// it will be labeled as internal error.
//
// If err is nil, this returns nil, avoiding the need for an if statement when
// wrapping a error returned at the end of a function
func Wrap(err error, description string) error {
	if err == nil {
		return nil
	}

	// If this error does not carry the stacktrace information yet, attach
	// one. This should be done only once per error at the lowest frame
	// possible (most inner wrap).
	if stackTrace(err) == nil {
		err = errors.WithStack(err)
	}

	return &wrappedError{
		parent: err,
		msg:    description,
	}
}

// Wrapf extends given error with an additional information.
//
// This function works like Wrap function with additional functionality of
// formatting the input as specified.
func Wrapf(err error, format string, args ...interface{}) error {
	desc := fmt.Sprintf(format, args...)
	return Wrap(err, desc)
}

type wrappedError struct {
	// This error layer description.
	msg string
	// The underlying error that triggered this one.
	parent error
}

func (e *wrappedError) Error() string {
	return fmt.Sprintf("%s: %s", e.msg, e.parent.Error())
}

func (e *wrappedError) Cause() error {
	return e.parent
}

// Is reports whether any error in e's chain matches a target.
func (e *wrappedError) Is(target error) bool {
	if target == nil {
		return e == target
	}

	w := e.Cause()

	for {
		if w == target {
			return true
		}

		x, ok := w.(causer)
		if ok {
			w = x.Cause()
		}
		if x == nil {
			return false
		}
	}
}

// Unwrap implements the built-in errors.Unwrap
func (e *wrappedError) Unwrap() error {
	return e.parent
}

// Recover captures a panic and stop its propagation. If panic happens it is
// transformed into a ErrPanic instance and assigned to given error. Call this
// function using defer in order to work as expected.
func Recover(err *error) {
	if r := recover(); r != nil {
		*err = Wrapf(ErrPanic, "%v", r)
	}
}

// WithType is a helper to augment an error with a corresponding type message
func WithType(err error, obj interface{}) error {
	return Wrap(err, fmt.Sprintf("%T", obj))
}

// causer is an interface implemented by an error that supports wrapping. Use
// it to test if an error wraps another error instance.
type causer interface {
	Cause() error
}

type unpacker interface {
	Unpack() []error
}<|MERGE_RESOLUTION|>--- conflicted
+++ resolved
@@ -106,14 +106,12 @@
 	// ErrInvalidType defines an error an invalid type.
 	ErrInvalidType = Register(RootCodespace, 29, "invalid type")
 
-<<<<<<< HEAD
-	// ErrUnknownExtensionOptions defines an error for unknown extension options.
-	ErrUnknownExtensionOptions = Register(RootCodespace, 30, "unknown extension options")
-=======
 	// ErrTxTimeoutHeight defines an error for when a tx is rejected out due to an
 	// explicitly set timeout height.
 	ErrTxTimeoutHeight = Register(RootCodespace, 30, "tx timeout height")
->>>>>>> 9ae17669
+
+	// ErrUnknownExtensionOptions defines an error for unknown extension options.
+	ErrUnknownExtensionOptions = Register(RootCodespace, 30, "unknown extension options")
 
 	// ErrPanic is only set when we recover from a panic, so we know to
 	// redact potentially sensitive system info
