--- conflicted
+++ resolved
@@ -152,11 +152,7 @@
 	ErrAppConfig = Register(RootCodespace, 40, "error in app.toml")
 
 	// ErrInvalidDecString defines an error for an invalid decimal string
-<<<<<<< HEAD
-	ErrInvalidDecString = Register(mathCodespace, 1, "invalid decimal string")
-=======
 	ErrInvalidDecString = Register(mathCodespace, 41, "invalid decimal string")
->>>>>>> 728cd64f
 )
 
 // Register returns an error instance that should be used as the base for
