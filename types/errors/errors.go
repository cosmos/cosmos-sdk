--- conflicted
+++ resolved
@@ -117,21 +117,19 @@
 	// the signer info doesn't match the account's actual sequence number.
 	ErrWrongSequence = Register(RootCodespace, 32, "incorrect account sequence")
 
-<<<<<<< HEAD
+	// ErrPackAny defines an error when packing a protobuf message to Any fails.
+	ErrPackAny = Register(RootCodespace, 33, "failed packing protobuf message to Any")
+
+	// ErrUnpackAny defines an error when unpacking a protobuf message from Any fails.
+	ErrUnpackAny = Register(RootCodespace, 34, "failed unpacking protobuf message from Any")
+
 	// ErrLogic defines an internal logic error, e.g. an invariant or assertion
 	// that is violated. It is a programmer error, not a user-facing error.
-	ErrLogic = Register(RootCodespace, 33, "internal logic error")
+	ErrLogic = Register(RootCodespace, 35, "internal logic error")
 
 	// ErrConflict defines a conflict error, e.g. when two goroutines try to access
 	// the same resource and one of them fails.
-	ErrConflict = Register(RootCodespace, 34, "conflict error")
-=======
-	// ErrPackAny defines an error when packing a protobuf message to Any fails.
-	ErrPackAny = Register(RootCodespace, 33, "failed packing protobuf message to Any")
-
-	// ErrUnpackAny defines an error when unpacking a protobuf message from Any fails.
-	ErrUnpackAny = Register(RootCodespace, 34, "failed unpacking protobuf message from Any")
->>>>>>> 0fffaf58
+	ErrConflict = Register(RootCodespace, 36, "conflict")
 
 	// ErrPanic is only set when we recover from a panic, so we know to
 	// redact potentially sensitive system info
