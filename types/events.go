--- conflicted
+++ resolved
@@ -227,10 +227,7 @@
 
 	AttributeKeyAccountSequence = "acc_seq"
 	AttributeKeySignature       = "signature"
-<<<<<<< HEAD
-=======
 	AttributeKeyFee             = "fee"
->>>>>>> 33dbf6a7
 
 	EventTypeMessage = "message"
 
