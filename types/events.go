--- conflicted
+++ resolved
@@ -9,15 +9,9 @@
 	"golang.org/x/exp/maps"
 	"golang.org/x/exp/slices"
 
-<<<<<<< HEAD
-	"github.com/gogo/protobuf/jsonpb"
-	proto "github.com/gogo/protobuf/proto"
-	abci "github.com/tendermint/tendermint/abci/types"
-=======
 	abci "github.com/cometbft/cometbft/abci/types"
 	"github.com/cosmos/gogoproto/jsonpb"
 	proto "github.com/cosmos/gogoproto/proto"
->>>>>>> f008f84e
 
 	"github.com/cosmos/cosmos-sdk/codec"
 )
@@ -103,8 +97,8 @@
 	for _, k := range keys {
 		v := attrMap[k]
 		attrs = append(attrs, abci.EventAttribute{
-			Key:   []byte(k),
-			Value: v,
+			Key:   k,
+			Value: string(v),
 		})
 	}
 
@@ -135,7 +129,7 @@
 
 	attrMap := make(map[string]json.RawMessage)
 	for _, attr := range event.Attributes {
-		attrMap[string(attr.Key)] = json.RawMessage(attr.Value)
+		attrMap[attr.Key] = json.RawMessage(attr.Value)
 	}
 
 	attrBytes, err := json.Marshal(attrMap)
@@ -191,18 +185,7 @@
 
 // ToKVPair converts an Attribute object into a Tendermint key/value pair.
 func (a Attribute) ToKVPair() abci.EventAttribute {
-	return abci.EventAttribute{Key: toBytes(a.Key), Value: toBytes(a.Value)}
-}
-
-func toBytes(i interface{}) []byte {
-	switch x := i.(type) {
-	case []uint8:
-		return x
-	case string:
-		return []byte(x)
-	default:
-		panic(i)
-	}
+	return abci.EventAttribute{Key: a.Key, Value: a.Value}
 }
 
 // AppendAttributes adds one or more attributes to an Event.
@@ -301,7 +284,7 @@
 	for _, attr := range e.Attributes {
 		res.Attributes = append(
 			res.Attributes,
-			Attribute{Key: string(attr.Key), Value: string(attr.Value)},
+			Attribute{Key: attr.Key, Value: attr.Value},
 		)
 	}
 
