--- conflicted
+++ resolved
@@ -540,12 +540,12 @@
 
 //__________________________________________________________________________
 
-<<<<<<< HEAD
 // UintOverflow returns true if a given unsigned integer overflows and false
 // otherwise.
 func UintOverflow(x Uint) bool {
 	return x.i.Sign() == -1 || x.i.Sign() == 1 && x.i.BitLen() > 256
-=======
+}
+
 // AddUint64Overflow performs the addition operation on two uint64 integers and
 // returns a boolean on whether or not the result overflows.
 func AddUint64Overflow(a, b uint64) (uint64, bool) {
@@ -554,7 +554,6 @@
 	}
 
 	return a + b, false
->>>>>>> 6e813ab3
 }
 
 // intended to be used with require/assert:  require.True(IntEq(...))
