package types

import (
	"encoding/json"
	"fmt"
	"testing"

	"math/big"
	"math/rand"
)

const maxBitLen = 255

func newIntegerFromString(s string) (*big.Int, bool) {
	return new(big.Int).SetString(s, 0)
}

func equal(i *big.Int, i2 *big.Int) bool { return i.Cmp(i2) == 0 }

func gt(i *big.Int, i2 *big.Int) bool { return i.Cmp(i2) == 1 }

func gte(i *big.Int, i2 *big.Int) bool { return i.Cmp(i2) >= 0 }

func lt(i *big.Int, i2 *big.Int) bool { return i.Cmp(i2) == -1 }

func lte(i *big.Int, i2 *big.Int) bool { return i.Cmp(i2) <= 0 }

func add(i *big.Int, i2 *big.Int) *big.Int { return new(big.Int).Add(i, i2) }

func sub(i *big.Int, i2 *big.Int) *big.Int { return new(big.Int).Sub(i, i2) }

func mul(i *big.Int, i2 *big.Int) *big.Int { return new(big.Int).Mul(i, i2) }

func div(i *big.Int, i2 *big.Int) *big.Int { return new(big.Int).Quo(i, i2) }

func mod(i *big.Int, i2 *big.Int) *big.Int { return new(big.Int).Mod(i, i2) }

func neg(i *big.Int) *big.Int { return new(big.Int).Neg(i) }

func random(i *big.Int) *big.Int { return new(big.Int).Rand(rand.New(rand.NewSource(rand.Int63())), i) }

func min(i *big.Int, i2 *big.Int) *big.Int {
	if i.Cmp(i2) == 1 {
		return new(big.Int).Set(i2)
	}

	return new(big.Int).Set(i)
}

func max(i *big.Int, i2 *big.Int) *big.Int {
	if i.Cmp(i2) == -1 {
		return new(big.Int).Set(i2)
	}

	return new(big.Int).Set(i)
}

// MarshalAmino for custom encoding scheme
func marshalAmino(i *big.Int) (string, error) {
	bz, err := i.MarshalText()
	return string(bz), err
}

func unmarshalText(i *big.Int, text string) error {
	if err := i.UnmarshalText([]byte(text)); err != nil {
		return err
	}

	if i.BitLen() > maxBitLen {
		return fmt.Errorf("integer out of range: %s", text)
	}

	return nil
}

// UnmarshalAmino for custom decoding scheme
func unmarshalAmino(i *big.Int, text string) (err error) {
	return unmarshalText(i, text)
}

// MarshalJSON for custom encoding scheme
// Must be encoded as a string for JSON precision
func marshalJSON(i *big.Int) ([]byte, error) {
	text, err := i.MarshalText()
	if err != nil {
		return nil, err
	}
	return json.Marshal(string(text))
}

// UnmarshalJSON for custom decoding scheme
// Must be encoded as a string for JSON precision
func unmarshalJSON(i *big.Int, bz []byte) error {
	var text string
	err := json.Unmarshal(bz, &text)
	if err != nil {
		return err
	}

	return unmarshalText(i, text)
}

// Int wraps integer with 256 bit range bound
// Checks overflow, underflow and division by zero
// Exists in range from -(2^maxBitLen-1) to 2^maxBitLen-1
type Int struct {
	i *big.Int
}

// BigInt converts Int to big.Int
func (i Int) BigInt() *big.Int {
	return new(big.Int).Set(i.i)
}

// NewInt constructs Int from int64
func NewInt(n int64) Int {
	return Int{big.NewInt(n)}
}

// NewIntFromBigInt constructs Int from big.Int
func NewIntFromBigInt(i *big.Int) Int {
	if i.BitLen() > maxBitLen {
		panic("NewIntFromBigInt() out of bound")
	}
	return Int{i}
}

// NewIntFromString constructs Int from string
func NewIntFromString(s string) (res Int, ok bool) {
	i, ok := newIntegerFromString(s)
	if !ok {
		return
	}
	// Check overflow
	if i.BitLen() > maxBitLen {
		ok = false
		return
	}
	return Int{i}, true
}

// NewIntWithDecimal constructs Int with decimal
// Result value is n*10^dec
func NewIntWithDecimal(n int64, dec int) Int {
	if dec < 0 {
		panic("NewIntWithDecimal() decimal is negative")
	}
	exp := new(big.Int).Exp(big.NewInt(10), big.NewInt(int64(dec)), nil)
	i := new(big.Int)
	i.Mul(big.NewInt(n), exp)

	// Check overflow
	if i.BitLen() > maxBitLen {
		panic("NewIntWithDecimal() out of bound")
	}
	return Int{i}
}

// ZeroInt returns Int value with zero
func ZeroInt() Int { return Int{big.NewInt(0)} }

// OneInt returns Int value with one
func OneInt() Int { return Int{big.NewInt(1)} }

// Int64 converts Int to int64
// Panics if the value is out of range
func (i Int) Int64() int64 {
	if !i.i.IsInt64() {
		panic("Int64() out of bound")
	}
	return i.i.Int64()
}

// IsInt64 returns true if Int64() not panics
func (i Int) IsInt64() bool {
	return i.i.IsInt64()
}

// IsZero returns true if Int is zero
func (i Int) IsZero() bool {
	return i.i.Sign() == 0
}

// IsNegative returns true if Int is negative
func (i Int) IsNegative() bool {
	return i.i.Sign() == -1
}

// IsPositive returns true if Int is positive
func (i Int) IsPositive() bool {
	return i.i.Sign() == 1
}

// Sign returns sign of Int
func (i Int) Sign() int {
	return i.i.Sign()
}

// Equal compares two Ints
func (i Int) Equal(i2 Int) bool {
	return equal(i.i, i2.i)
}

// GT returns true if first Int is greater than second
func (i Int) GT(i2 Int) bool {
	return gt(i.i, i2.i)
}

// GTE returns true if receiver Int is greater than or equal to the parameter
// Int.
func (i Int) GTE(i2 Int) bool {
	return gte(i.i, i2.i)
}

// LT returns true if first Int is lesser than second
func (i Int) LT(i2 Int) bool {
	return lt(i.i, i2.i)
}

// LTE returns true if first Int is less than or equal to second
func (i Int) LTE(i2 Int) bool {
	return lte(i.i, i2.i)
}

// Add adds Int from another
func (i Int) Add(i2 Int) (res Int) {
	res = Int{add(i.i, i2.i)}
	// Check overflow
	if res.i.BitLen() > maxBitLen {
		panic("Int overflow")
	}
	return
}

// AddRaw adds int64 to Int
func (i Int) AddRaw(i2 int64) Int {
	return i.Add(NewInt(i2))
}

// Sub subtracts Int from another
func (i Int) Sub(i2 Int) (res Int) {
	res = Int{sub(i.i, i2.i)}
	// Check overflow
	if res.i.BitLen() > maxBitLen {
		panic("Int overflow")
	}
	return
}

// SubRaw subtracts int64 from Int
func (i Int) SubRaw(i2 int64) Int {
	return i.Sub(NewInt(i2))
}

// Mul multiples two Ints
func (i Int) Mul(i2 Int) (res Int) {
	// Check overflow
	if i.i.BitLen()+i2.i.BitLen()-1 > maxBitLen {
		panic("Int overflow")
	}
	res = Int{mul(i.i, i2.i)}
	// Check overflow if sign of both are same
	if res.i.BitLen() > maxBitLen {
		panic("Int overflow")
	}
	return
}

// MulRaw multipies Int and int64
func (i Int) MulRaw(i2 int64) Int {
	return i.Mul(NewInt(i2))
}

// Quo divides Int with Int
func (i Int) Quo(i2 Int) (res Int) {
	// Check division-by-zero
	if i2.i.Sign() == 0 {
		panic("Division by zero")
	}
	return Int{div(i.i, i2.i)}
}

// QuoRaw divides Int with int64
func (i Int) QuoRaw(i2 int64) Int {
	return i.Quo(NewInt(i2))
}

// Mod returns remainder after dividing with Int
func (i Int) Mod(i2 Int) Int {
	if i2.Sign() == 0 {
		panic("division-by-zero")
	}
	return Int{mod(i.i, i2.i)}
}

// ModRaw returns remainder after dividing with int64
func (i Int) ModRaw(i2 int64) Int {
	return i.Mod(NewInt(i2))
}

// Neg negates Int
func (i Int) Neg() (res Int) {
	return Int{neg(i.i)}
}

// return the minimum of the ints
func MinInt(i1, i2 Int) Int {
	return Int{min(i1.BigInt(), i2.BigInt())}
}

// MaxInt returns the maximum between two integers.
func MaxInt(i, i2 Int) Int {
	return Int{max(i.BigInt(), i2.BigInt())}
}

// Human readable string
func (i Int) String() string {
	return i.i.String()
}

// MarshalAmino defines custom encoding scheme
func (i Int) MarshalAmino() (string, error) {
	if i.i == nil { // Necessary since default Uint initialization has i.i as nil
		i.i = new(big.Int)
	}
	return marshalAmino(i.i)
}

// UnmarshalAmino defines custom decoding scheme
func (i *Int) UnmarshalAmino(text string) error {
	if i.i == nil { // Necessary since default Int initialization has i.i as nil
		i.i = new(big.Int)
	}
	return unmarshalAmino(i.i, text)
}

// MarshalJSON defines custom encoding scheme
func (i Int) MarshalJSON() ([]byte, error) {
	if i.i == nil { // Necessary since default Uint initialization has i.i as nil
		i.i = new(big.Int)
	}
	return marshalJSON(i.i)
}

// UnmarshalJSON defines custom decoding scheme
func (i *Int) UnmarshalJSON(bz []byte) error {
	if i.i == nil { // Necessary since default Int initialization has i.i as nil
		i.i = new(big.Int)
	}
	return unmarshalJSON(i.i, bz)
}

<<<<<<< HEAD
// Int wraps integer with 256 bit range bound
// Checks overflow, underflow and division by zero
// Exists in range from 0 to 2^256-1
type Uint struct {
	i *big.Int
}

// BigInt converts Uint to big.Unt
func (i Uint) BigInt() *big.Int {
	return new(big.Int).Set(i.i)
}

// NewUint constructs Uint from int64
func NewUint(n uint64) Uint {
	i := new(big.Int)
	i.SetUint64(n)
	return Uint{i}
}

// NewUintFromBigUint constructs Uint from big.Uint
func NewUintFromBigInt(i *big.Int) Uint {
	res := Uint{i}
	if UintOverflow(res) {
		panic("Uint overflow")
	}
	return res
}

// NewUintFromString constructs Uint from string
func NewUintFromString(s string) (res Uint, ok bool) {
	i, ok := newIntegerFromString(s)
	if !ok {
		return
	}
	// Check overflow
	if i.Sign() == -1 || i.Sign() == 1 && i.BitLen() > 256 {
		ok = false
		return
	}
	return Uint{i}, true
}

// NewUintWithDecimal constructs Uint with decimal
// Result value is n*10^dec
func NewUintWithDecimal(n uint64, dec int) Uint {
	if dec < 0 {
		panic("NewUintWithDecimal() decimal is negative")
	}
	exp := new(big.Int).Exp(big.NewInt(10), big.NewInt(int64(dec)), nil)
	i := new(big.Int)
	i.Mul(new(big.Int).SetUint64(n), exp)

	res := Uint{i}
	if UintOverflow(res) {
		panic("NewUintWithDecimal() out of bound")
	}

	return res
}

// ZeroUint returns Uint value with zero
func ZeroUint() Uint { return Uint{big.NewInt(0)} }

// OneUint returns Uint value with one
func OneUint() Uint { return Uint{big.NewInt(1)} }

// Uint64 converts Uint to uint64
// Panics if the value is out of range
func (i Uint) Uint64() uint64 {
	if !i.i.IsUint64() {
		panic("Uint64() out of bound")
	}
	return i.i.Uint64()
}

// IsUint64 returns true if Uint64() not panics
func (i Uint) IsUint64() bool {
	return i.i.IsUint64()
}

// IsZero returns true if Uint is zero
func (i Uint) IsZero() bool {
	return i.i.Sign() == 0
}

// Sign returns sign of Uint
func (i Uint) Sign() int {
	return i.i.Sign()
}

// Equal compares two Uints
func (i Uint) Equal(i2 Uint) bool {
	return equal(i.i, i2.i)
}

// GT returns true if first Uint is greater than second
func (i Uint) GT(i2 Uint) bool {
	return gt(i.i, i2.i)
}

// LT returns true if first Uint is lesser than second
func (i Uint) LT(i2 Uint) bool {
	return lt(i.i, i2.i)
}

// Add adds Uint from another
func (i Uint) Add(i2 Uint) (res Uint) {
	res = Uint{add(i.i, i2.i)}
	if UintOverflow(res) {
		panic("Uint overflow")
	}
	return
}

// AddRaw adds uint64 to Uint
func (i Uint) AddRaw(i2 uint64) Uint {
	return i.Add(NewUint(i2))
}

// Sub subtracts Uint from another
func (i Uint) Sub(i2 Uint) (res Uint) {
	res = Uint{sub(i.i, i2.i)}
	if UintOverflow(res) {
		panic("Uint overflow")
	}
	return
}

// SafeSub attempts to subtract one Uint from another. A boolean is also returned
// indicating if the result contains integer overflow.
func (i Uint) SafeSub(i2 Uint) (Uint, bool) {
	res := Uint{sub(i.i, i2.i)}
	if UintOverflow(res) {
		return res, true
	}

	return res, false
}

// SubRaw subtracts uint64 from Uint
func (i Uint) SubRaw(i2 uint64) Uint {
	return i.Sub(NewUint(i2))
}

// Mul multiples two Uints
func (i Uint) Mul(i2 Uint) (res Uint) {
	if i.i.BitLen()+i2.i.BitLen()-1 > 256 {
		panic("Uint overflow")
	}

	res = Uint{mul(i.i, i2.i)}
	if UintOverflow(res) {
		panic("Uint overflow")
	}

	return
}

// MulRaw multipies Uint and uint64
func (i Uint) MulRaw(i2 uint64) Uint {
	return i.Mul(NewUint(i2))
}

// Quo divides Uint with Uint
func (i Uint) Quo(i2 Uint) (res Uint) {
	// Check division-by-zero
	if i2.Sign() == 0 {
		panic("division-by-zero")
	}
	return Uint{div(i.i, i2.i)}
}

// Quo divides Uint with uint64
func (i Uint) QuoRaw(i2 uint64) Uint {
	return i.Quo(NewUint(i2))
}

// Mod returns remainder after dividing with Uint
func (i Uint) Mod(i2 Uint) Uint {
	if i2.Sign() == 0 {
		panic("division-by-zero")
	}
	return Uint{mod(i.i, i2.i)}
}

// ModRaw returns remainder after dividing with uint64
func (i Uint) ModRaw(i2 uint64) Uint {
	return i.Mod(NewUint(i2))
}

// Return the minimum of the Uints
func MinUint(i1, i2 Uint) Uint {
	return Uint{min(i1.BigInt(), i2.BigInt())}
}

// MaxUint returns the maximum between two unsigned integers.
func MaxUint(i, i2 Uint) Uint {
	return Uint{max(i.BigInt(), i2.BigInt())}
}

// Human readable string
func (i Uint) String() string {
	return i.i.String()
}

// Testing purpose random Uint generator
func randomUint(i Uint) Uint {
	return NewUintFromBigInt(random(i.BigInt()))
}

// MarshalAmino defines custom encoding scheme
func (i Uint) MarshalAmino() (string, error) {
	if i.i == nil { // Necessary since default Uint initialization has i.i as nil
		i.i = new(big.Int)
	}
	return marshalAmino(i.i)
}

// UnmarshalAmino defines custom decoding scheme
func (i *Uint) UnmarshalAmino(text string) error {
	if i.i == nil { // Necessary since default Uint initialization has i.i as nil
		i.i = new(big.Int)
	}
	return unmarshalAmino(i.i, text)
}

// MarshalJSON defines custom encoding scheme
func (i Uint) MarshalJSON() ([]byte, error) {
	if i.i == nil { // Necessary since default Uint initialization has i.i as nil
		i.i = new(big.Int)
	}
	return marshalJSON(i.i)
}

// UnmarshalJSON defines custom decoding scheme
func (i *Uint) UnmarshalJSON(bz []byte) error {
	if i.i == nil { // Necessary since default Uint initialization has i.i as nil
		i.i = new(big.Int)
	}
	return unmarshalJSON(i.i, bz)
}

//__________________________________________________________________________

// UintOverflow returns true if a given unsigned integer overflows and false
// otherwise.
func UintOverflow(x Uint) bool {
	return x.i.Sign() == -1 || x.i.Sign() == 1 && x.i.BitLen() > 256
}

=======
>>>>>>> b67d024f
// intended to be used with require/assert:  require.True(IntEq(...))
func IntEq(t *testing.T, exp, got Int) (*testing.T, bool, string, string, string) {
	return t, exp.Equal(got), "expected:\t%v\ngot:\t\t%v", exp.String(), got.String()
}<|MERGE_RESOLUTION|>--- conflicted
+++ resolved
@@ -350,259 +350,6 @@
 	return unmarshalJSON(i.i, bz)
 }
 
-<<<<<<< HEAD
-// Int wraps integer with 256 bit range bound
-// Checks overflow, underflow and division by zero
-// Exists in range from 0 to 2^256-1
-type Uint struct {
-	i *big.Int
-}
-
-// BigInt converts Uint to big.Unt
-func (i Uint) BigInt() *big.Int {
-	return new(big.Int).Set(i.i)
-}
-
-// NewUint constructs Uint from int64
-func NewUint(n uint64) Uint {
-	i := new(big.Int)
-	i.SetUint64(n)
-	return Uint{i}
-}
-
-// NewUintFromBigUint constructs Uint from big.Uint
-func NewUintFromBigInt(i *big.Int) Uint {
-	res := Uint{i}
-	if UintOverflow(res) {
-		panic("Uint overflow")
-	}
-	return res
-}
-
-// NewUintFromString constructs Uint from string
-func NewUintFromString(s string) (res Uint, ok bool) {
-	i, ok := newIntegerFromString(s)
-	if !ok {
-		return
-	}
-	// Check overflow
-	if i.Sign() == -1 || i.Sign() == 1 && i.BitLen() > 256 {
-		ok = false
-		return
-	}
-	return Uint{i}, true
-}
-
-// NewUintWithDecimal constructs Uint with decimal
-// Result value is n*10^dec
-func NewUintWithDecimal(n uint64, dec int) Uint {
-	if dec < 0 {
-		panic("NewUintWithDecimal() decimal is negative")
-	}
-	exp := new(big.Int).Exp(big.NewInt(10), big.NewInt(int64(dec)), nil)
-	i := new(big.Int)
-	i.Mul(new(big.Int).SetUint64(n), exp)
-
-	res := Uint{i}
-	if UintOverflow(res) {
-		panic("NewUintWithDecimal() out of bound")
-	}
-
-	return res
-}
-
-// ZeroUint returns Uint value with zero
-func ZeroUint() Uint { return Uint{big.NewInt(0)} }
-
-// OneUint returns Uint value with one
-func OneUint() Uint { return Uint{big.NewInt(1)} }
-
-// Uint64 converts Uint to uint64
-// Panics if the value is out of range
-func (i Uint) Uint64() uint64 {
-	if !i.i.IsUint64() {
-		panic("Uint64() out of bound")
-	}
-	return i.i.Uint64()
-}
-
-// IsUint64 returns true if Uint64() not panics
-func (i Uint) IsUint64() bool {
-	return i.i.IsUint64()
-}
-
-// IsZero returns true if Uint is zero
-func (i Uint) IsZero() bool {
-	return i.i.Sign() == 0
-}
-
-// Sign returns sign of Uint
-func (i Uint) Sign() int {
-	return i.i.Sign()
-}
-
-// Equal compares two Uints
-func (i Uint) Equal(i2 Uint) bool {
-	return equal(i.i, i2.i)
-}
-
-// GT returns true if first Uint is greater than second
-func (i Uint) GT(i2 Uint) bool {
-	return gt(i.i, i2.i)
-}
-
-// LT returns true if first Uint is lesser than second
-func (i Uint) LT(i2 Uint) bool {
-	return lt(i.i, i2.i)
-}
-
-// Add adds Uint from another
-func (i Uint) Add(i2 Uint) (res Uint) {
-	res = Uint{add(i.i, i2.i)}
-	if UintOverflow(res) {
-		panic("Uint overflow")
-	}
-	return
-}
-
-// AddRaw adds uint64 to Uint
-func (i Uint) AddRaw(i2 uint64) Uint {
-	return i.Add(NewUint(i2))
-}
-
-// Sub subtracts Uint from another
-func (i Uint) Sub(i2 Uint) (res Uint) {
-	res = Uint{sub(i.i, i2.i)}
-	if UintOverflow(res) {
-		panic("Uint overflow")
-	}
-	return
-}
-
-// SafeSub attempts to subtract one Uint from another. A boolean is also returned
-// indicating if the result contains integer overflow.
-func (i Uint) SafeSub(i2 Uint) (Uint, bool) {
-	res := Uint{sub(i.i, i2.i)}
-	if UintOverflow(res) {
-		return res, true
-	}
-
-	return res, false
-}
-
-// SubRaw subtracts uint64 from Uint
-func (i Uint) SubRaw(i2 uint64) Uint {
-	return i.Sub(NewUint(i2))
-}
-
-// Mul multiples two Uints
-func (i Uint) Mul(i2 Uint) (res Uint) {
-	if i.i.BitLen()+i2.i.BitLen()-1 > 256 {
-		panic("Uint overflow")
-	}
-
-	res = Uint{mul(i.i, i2.i)}
-	if UintOverflow(res) {
-		panic("Uint overflow")
-	}
-
-	return
-}
-
-// MulRaw multipies Uint and uint64
-func (i Uint) MulRaw(i2 uint64) Uint {
-	return i.Mul(NewUint(i2))
-}
-
-// Quo divides Uint with Uint
-func (i Uint) Quo(i2 Uint) (res Uint) {
-	// Check division-by-zero
-	if i2.Sign() == 0 {
-		panic("division-by-zero")
-	}
-	return Uint{div(i.i, i2.i)}
-}
-
-// Quo divides Uint with uint64
-func (i Uint) QuoRaw(i2 uint64) Uint {
-	return i.Quo(NewUint(i2))
-}
-
-// Mod returns remainder after dividing with Uint
-func (i Uint) Mod(i2 Uint) Uint {
-	if i2.Sign() == 0 {
-		panic("division-by-zero")
-	}
-	return Uint{mod(i.i, i2.i)}
-}
-
-// ModRaw returns remainder after dividing with uint64
-func (i Uint) ModRaw(i2 uint64) Uint {
-	return i.Mod(NewUint(i2))
-}
-
-// Return the minimum of the Uints
-func MinUint(i1, i2 Uint) Uint {
-	return Uint{min(i1.BigInt(), i2.BigInt())}
-}
-
-// MaxUint returns the maximum between two unsigned integers.
-func MaxUint(i, i2 Uint) Uint {
-	return Uint{max(i.BigInt(), i2.BigInt())}
-}
-
-// Human readable string
-func (i Uint) String() string {
-	return i.i.String()
-}
-
-// Testing purpose random Uint generator
-func randomUint(i Uint) Uint {
-	return NewUintFromBigInt(random(i.BigInt()))
-}
-
-// MarshalAmino defines custom encoding scheme
-func (i Uint) MarshalAmino() (string, error) {
-	if i.i == nil { // Necessary since default Uint initialization has i.i as nil
-		i.i = new(big.Int)
-	}
-	return marshalAmino(i.i)
-}
-
-// UnmarshalAmino defines custom decoding scheme
-func (i *Uint) UnmarshalAmino(text string) error {
-	if i.i == nil { // Necessary since default Uint initialization has i.i as nil
-		i.i = new(big.Int)
-	}
-	return unmarshalAmino(i.i, text)
-}
-
-// MarshalJSON defines custom encoding scheme
-func (i Uint) MarshalJSON() ([]byte, error) {
-	if i.i == nil { // Necessary since default Uint initialization has i.i as nil
-		i.i = new(big.Int)
-	}
-	return marshalJSON(i.i)
-}
-
-// UnmarshalJSON defines custom decoding scheme
-func (i *Uint) UnmarshalJSON(bz []byte) error {
-	if i.i == nil { // Necessary since default Uint initialization has i.i as nil
-		i.i = new(big.Int)
-	}
-	return unmarshalJSON(i.i, bz)
-}
-
-//__________________________________________________________________________
-
-// UintOverflow returns true if a given unsigned integer overflows and false
-// otherwise.
-func UintOverflow(x Uint) bool {
-	return x.i.Sign() == -1 || x.i.Sign() == 1 && x.i.BitLen() > 256
-}
-
-=======
->>>>>>> b67d024f
 // intended to be used with require/assert:  require.True(IntEq(...))
 func IntEq(t *testing.T, exp, got Int) (*testing.T, bool, string, string, string) {
 	return t, exp.Equal(got), "expected:\t%v\ngot:\t\t%v", exp.String(), got.String()
