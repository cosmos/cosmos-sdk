package mempool

import (
	"errors"

	sdk "github.com/cosmos/cosmos-sdk/types"
)

type Mempool interface {
	// Insert attempts to insert a Tx into the app-side mempool returning
	// an error upon failure.
	Insert(sdk.Context, sdk.Tx) error

	// Select returns an Iterator over the app-side mempool.  If txs are specified, then they shall be incorporated
	// into the Iterator.  The Iterator must be closed by the caller.
	Select(sdk.Context, [][]byte) Iterator

	// CountTx returns the number of transactions currently in the mempool.
	CountTx() int

	// Remove attempts to remove a transaction from the mempool, returning an error
	// upon failure.
	Remove(sdk.Tx) error
<<<<<<< HEAD
}

// Iterator defines an app-side mempool iterator interface that is as minimal as possible.  The order of iteration
// is determined by the app-side mempool implementation.
type Iterator interface {
	// Next returns the next transaction from the mempool. If there are no more transactions, it returns nil.
	Next() Iterator

	// Tx returns the transaction at the current position of the iterator.
	Tx() sdk.Tx
=======
>>>>>>> 61effe82
}

// Iterator defines an app-side mempool iterator interface that is as minimal as possible.  The order of iteration
// is determined by the app-side mempool implementation.
type Iterator interface {
	// Next returns the next transaction from the mempool. If there are no more transactions, it returns nil.
	Next() Iterator

	// Tx returns the transaction at the current position of the iterator.
	Tx() sdk.Tx
}

var ErrTxNotFound = errors.New("tx not found in mempool")<|MERGE_RESOLUTION|>--- conflicted
+++ resolved
@@ -21,19 +21,6 @@
 	// Remove attempts to remove a transaction from the mempool, returning an error
 	// upon failure.
 	Remove(sdk.Tx) error
-<<<<<<< HEAD
-}
-
-// Iterator defines an app-side mempool iterator interface that is as minimal as possible.  The order of iteration
-// is determined by the app-side mempool implementation.
-type Iterator interface {
-	// Next returns the next transaction from the mempool. If there are no more transactions, it returns nil.
-	Next() Iterator
-
-	// Tx returns the transaction at the current position of the iterator.
-	Tx() sdk.Tx
-=======
->>>>>>> 61effe82
 }
 
 // Iterator defines an app-side mempool iterator interface that is as minimal as possible.  The order of iteration
