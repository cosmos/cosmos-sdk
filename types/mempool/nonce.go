package mempool

import (
	"fmt"

	huandu "github.com/huandu/skiplist"

	sdk "github.com/cosmos/cosmos-sdk/types"
	"github.com/cosmos/cosmos-sdk/x/auth/signing"
)

var (
	_ Mempool  = (*nonceMempool)(nil)
	_ Iterator = (*nonceMempoolIterator)(nil)
)

// nonceMempool is a mempool that keeps transactions sorted by nonce. Transactions with the lowest nonce globally
// are prioritized. Transactions with the same nonce are prioritized by sender address. Fee/gas based
// prioritization is not supported.
type nonceMempool struct {
	txQueue *huandu.SkipList
}

type nonceMempoolIterator struct {
	currentTx *huandu.Element
}

func (i nonceMempoolIterator) Next() Iterator {
	if i.currentTx == nil {
		return nil
	} else if n := i.currentTx.Next(); n != nil {
		return nonceMempoolIterator{currentTx: n}
	} else {
		return nil
	}
}

<<<<<<< HEAD
func (i nonceMempoolIterator) Tx() Tx {
	return i.currentTx.Value.(Tx)
=======
func (i nonceMempoolIterator) Tx() sdk.Tx {
	return i.currentTx.Value.(sdk.Tx)
>>>>>>> 96cb90bd
}

type txKey struct {
	nonce  uint64
	sender string
}

// txKeyLessNonce compares two txKeys by nonce then by sender address.
func txKeyLessNonce(a, b any) int {
	keyA := a.(txKey)
	keyB := b.(txKey)

	res := huandu.Uint64.Compare(keyB.nonce, keyA.nonce)
	if res != 0 {
		return res
	}

	return huandu.String.Compare(keyB.sender, keyA.sender)
}

func NewNonceMempool() Mempool {
	sp := &nonceMempool{
		txQueue: huandu.New(huandu.LessThanFunc(txKeyLessNonce)),
	}

	return sp
}

// Insert adds a tx to the mempool. It returns an error if the tx does not have at least one signer.
// priority is ignored.
func (sp nonceMempool) Insert(_ sdk.Context, tx sdk.Tx) error {
	sigs, err := tx.(signing.SigVerifiableTx).GetSignaturesV2()
	if err != nil {
		return err
	}
	if len(sigs) == 0 {
		return fmt.Errorf("tx must have at least one signer")
	}

	sig := sigs[0]
	sender := sig.PubKey.Address().String()
	nonce := sig.Sequence
	tk := txKey{nonce: nonce, sender: sender}
	sp.txQueue.Set(tk, tx)
	return nil
}

// Select returns txs from the mempool with the lowest nonce globally first. A sender's txs will always be returned
// in nonce order.
func (sp nonceMempool) Select(_ [][]byte) Iterator {
	currentTx := sp.txQueue.Front()
	if currentTx == nil {
		return nil
	}

	return &nonceMempoolIterator{currentTx: currentTx}
}

// CountTx returns the number of txs in the mempool.
func (sp nonceMempool) CountTx() int {
	return sp.txQueue.Len()
}

// Remove removes a tx from the mempool. It returns an error if the tx does not have at least one signer or the tx
// was not found in the pool.
func (sp nonceMempool) Remove(tx sdk.Tx) error {
	sigs, err := tx.(signing.SigVerifiableTx).GetSignaturesV2()
	if err != nil {
		return err
	}
	if len(sigs) == 0 {
		return fmt.Errorf("tx must have at least one signer")
	}

	sig := sigs[0]
	sender := sig.PubKey.Address().String()
	nonce := sig.Sequence
	tk := txKey{nonce: nonce, sender: sender}
	res := sp.txQueue.Remove(tk)
	if res == nil {
		return ErrTxNotFound
	}
	return nil
}<|MERGE_RESOLUTION|>--- conflicted
+++ resolved
@@ -35,13 +35,8 @@
 	}
 }
 
-<<<<<<< HEAD
-func (i nonceMempoolIterator) Tx() Tx {
-	return i.currentTx.Value.(Tx)
-=======
 func (i nonceMempoolIterator) Tx() sdk.Tx {
 	return i.currentTx.Value.(sdk.Tx)
->>>>>>> 96cb90bd
 }
 
 type txKey struct {
