package mempool

import (
	"context"
	"fmt"
	"math"
	"sync"

	"github.com/huandu/skiplist"

	sdk "github.com/cosmos/cosmos-sdk/types"
)

var (
	_ ExtMempool = (*PriorityNonceMempool[int64])(nil)
	_ Iterator   = (*PriorityNonceIterator[int64])(nil)
)

type (
	// PriorityNonceMempoolConfig defines the configuration used to configure the
	// PriorityNonceMempool.
	PriorityNonceMempoolConfig[C comparable] struct {
		// TxPriority defines the transaction priority and comparator.
		TxPriority TxPriority[C]

		// OnRead is a callback to be called when a tx is read from the mempool.
		OnRead func(tx sdk.Tx)

		// TxReplacement is a callback to be called when duplicated transaction nonce
		// detected during mempool insert. An application can define a transaction
		// replacement rule based on tx priority or certain transaction fields.
		TxReplacement func(op, np C, oTx, nTx sdk.Tx) bool

		// MaxTx sets the maximum number of transactions allowed in the mempool with
		// the semantics:
		// - if MaxTx == 0, there is no cap on the number of transactions in the mempool
		// - if MaxTx > 0, the mempool will cap the number of transactions it stores,
		//   and will prioritize transactions by their priority and sender-nonce
		//   (sequence number) when evicting transactions.
		// - if MaxTx < 0, `Insert` is a no-op.
		MaxTx int

		// SignerExtractor is an implementation which retrieves signer data from a sdk.Tx
		SignerExtractor SignerExtractionAdapter
	}

	// PriorityNonceMempool is a mempool implementation that stores txs
	// in a partially ordered set by 2 dimensions: priority, and sender-nonce
	// (sequence number). Internally it uses one priority ordered skip list and one
	// skip list per sender ordered by sender-nonce (sequence number). When there
	// are multiple txs from the same sender, they are not always comparable by
	// priority to other sender txs and must be partially ordered by both sender-nonce
	// and priority.
	PriorityNonceMempool[C comparable] struct {
		mtx            sync.Mutex
		priorityIndex  *skiplist.SkipList
		priorityCounts map[C]int
		senderIndices  map[string]*skiplist.SkipList
		scores         map[txMeta[C]]txMeta[C]
		cfg            PriorityNonceMempoolConfig[C]
	}

	// PriorityNonceIterator defines an iterator that is used for mempool iteration
	// on Select().
	PriorityNonceIterator[C comparable] struct {
		mempool       *PriorityNonceMempool[C]
		priorityNode  *skiplist.Element
		senderCursors map[string]*skiplist.Element
		sender        string
		nextPriority  C
	}

	// TxPriority defines a type that is used to retrieve and compare transaction
	// priorities. Priorities must be comparable.
	TxPriority[C comparable] struct {
		// GetTxPriority returns the priority of the transaction. A priority must be
		// comparable via Compare.
		GetTxPriority func(ctx context.Context, tx sdk.Tx) C

		// Compare compares two transaction priorities. The result must be 0 if
		// a == b, -1 if a < b, and +1 if a > b.
		Compare func(a, b C) int

		// MinValue defines the minimum priority value, e.g. MinInt64. This value is
		// used when instantiating a new iterator and comparing weights.
		MinValue C
	}

	// txMeta stores transaction metadata used in indices
	txMeta[C comparable] struct {
		// nonce is the sender's sequence number
		nonce uint64
		// priority is the transaction's priority
		priority C
		// sender is the transaction's sender
		sender string
		// weight is the transaction's weight, used as a tiebreaker for transactions
		// with the same priority
		weight C
		// senderElement is a pointer to the transaction's element in the sender index
		senderElement *skiplist.Element
	}
)

// NewDefaultTxPriority returns a TxPriority comparator using ctx.Priority as
// the defining transaction priority.
func NewDefaultTxPriority() TxPriority[int64] {
	return TxPriority[int64]{
		GetTxPriority: func(goCtx context.Context, _ sdk.Tx) int64 {
			return sdk.UnwrapSDKContext(goCtx).Priority()
		},
		Compare: func(a, b int64) int {
			return skiplist.Int64.Compare(a, b)
		},
		MinValue: math.MinInt64,
	}
}

func DefaultPriorityNonceMempoolConfig() PriorityNonceMempoolConfig[int64] {
	return PriorityNonceMempoolConfig[int64]{
		TxPriority:      NewDefaultTxPriority(),
		SignerExtractor: NewDefaultSignerExtractionAdapter(),
	}
}

// skiplistComparable is a comparator for txKeys that first compares priority,
// then weight, then sender, then nonce, uniquely identifying a transaction.
//
// Note, skiplistComparable is used as the comparator in the priority index.
func skiplistComparable[C comparable](txPriority TxPriority[C]) skiplist.Comparable {
	return skiplist.LessThanFunc(func(a, b any) int {
		keyA := a.(txMeta[C])
		keyB := b.(txMeta[C])

		res := txPriority.Compare(keyA.priority, keyB.priority)
		if res != 0 {
			return res
		}

		// Weight is used as a tiebreaker for transactions with the same priority.
		// Weight is calculated in a single pass in .Select(...) and so will be 0
		// on .Insert(...).
		res = txPriority.Compare(keyA.weight, keyB.weight)
		if res != 0 {
			return res
		}

		// Because weight will be 0 on .Insert(...), we must also compare sender and
		// nonce to resolve priority collisions. If we didn't then transactions with
		// the same priority would overwrite each other in the priority index.
		res = skiplist.String.Compare(keyA.sender, keyB.sender)
		if res != 0 {
			return res
		}

		return skiplist.Uint64.Compare(keyA.nonce, keyB.nonce)
	})
}

// NewPriorityMempool returns the SDK's default mempool implementation which
// returns txs in a partial order by 2 dimensions; priority, and sender-nonce.
func NewPriorityMempool[C comparable](cfg PriorityNonceMempoolConfig[C]) *PriorityNonceMempool[C] {
	if cfg.SignerExtractor == nil {
		cfg.SignerExtractor = NewDefaultSignerExtractionAdapter()
	}
	mp := &PriorityNonceMempool[C]{
		priorityIndex:  skiplist.New(skiplistComparable(cfg.TxPriority)),
		priorityCounts: make(map[C]int),
		senderIndices:  make(map[string]*skiplist.SkipList),
		scores:         make(map[txMeta[C]]txMeta[C]),
		cfg:            cfg,
	}

	return mp
}

// DefaultPriorityMempool returns a priorityNonceMempool with no options.
func DefaultPriorityMempool() *PriorityNonceMempool[int64] {
	return NewPriorityMempool(DefaultPriorityNonceMempoolConfig())
}

// NextSenderTx returns the next transaction for a given sender by nonce order,
// i.e. the next valid transaction for the sender. If no such transaction exists,
// nil will be returned.
func (mp *PriorityNonceMempool[C]) NextSenderTx(sender string) sdk.Tx {
	senderIndex, ok := mp.senderIndices[sender]
	if !ok {
		return nil
	}

	cursor := senderIndex.Front()
	return cursor.Value.(Tx).Tx
}

// Insert attempts to insert a Tx into the app-side mempool in O(log n) time,
// returning an error if unsuccessful. Sender and nonce are derived from the
// transaction's first signature.
//
// Transactions are unique by sender and nonce. Inserting a duplicate tx is an
// O(log n) no-op.
//
// Inserting a duplicate tx with a different priority overwrites the existing tx,
// changing the total order of the mempool.
func (mp *PriorityNonceMempool[C]) InsertWithGasWanted(ctx context.Context, tx sdk.Tx, gasWanted uint64) error {
	mp.mtx.Lock()
	defer mp.mtx.Unlock()
	if mp.cfg.MaxTx > 0 && mp.priorityIndex.Len() >= mp.cfg.MaxTx {
		return ErrMempoolTxMaxCapacity
	} else if mp.cfg.MaxTx < 0 {
		return nil
	}

	memTx := NewMempoolTx(tx, gasWanted)

	sigs, err := mp.cfg.SignerExtractor.GetSigners(tx)
	if err != nil {
		return err
	}
	if len(sigs) == 0 {
		return fmt.Errorf("tx must have at least one signer")
	}

	sig := sigs[0]
	sender := sig.Signer.String()
	priority := mp.cfg.TxPriority.GetTxPriority(ctx, tx)
	nonce, err := ChooseNonce(sig.Sequence, tx)
	if err != nil {
		return err
	}

	key := txMeta[C]{nonce: nonce, priority: priority, sender: sender}

	senderIndex, ok := mp.senderIndices[sender]
	if !ok {
		senderIndex = skiplist.New(skiplist.LessThanFunc(func(a, b any) int {
			return skiplist.Uint64.Compare(b.(txMeta[C]).nonce, a.(txMeta[C]).nonce)
		}))

		// initialize sender index if not found
		mp.senderIndices[sender] = senderIndex
	}

	// Since mp.priorityIndex is scored by priority, then sender, then nonce, a
	// changed priority will create a new key, so we must remove the old key and
	// re-insert it to avoid having the same tx with different priorityIndex indexed
	// twice in the mempool.
	//
	// This O(log n) remove operation is rare and only happens when a tx's priority
	// changes.
	sk := txMeta[C]{nonce: nonce, sender: sender}
	if oldScore, txExists := mp.scores[sk]; txExists {
		if mp.cfg.TxReplacement != nil && !mp.cfg.TxReplacement(oldScore.priority, priority, senderIndex.Get(key).Value.(Tx).Tx, tx) {
			return fmt.Errorf(
				"tx doesn't fit the replacement rule, oldPriority: %v, newPriority: %v, oldTx: %v, newTx: %v",
				oldScore.priority,
				priority,
				senderIndex.Get(key).Value.(Tx).Tx,
				tx,
			)
		}

		mp.priorityIndex.Remove(txMeta[C]{
			nonce:    nonce,
			sender:   sender,
			priority: oldScore.priority,
			weight:   oldScore.weight,
		})
		mp.priorityCounts[oldScore.priority]--
	}

	mp.priorityCounts[priority]++

	// Since senderIndex is scored by nonce, a changed priority will overwrite the
	// existing key.
	key.senderElement = senderIndex.Set(key, memTx)

	mp.scores[sk] = txMeta[C]{priority: priority}
	mp.priorityIndex.Set(key, tx)

	return nil
}

func (mp *PriorityNonceMempool[C]) Insert(ctx context.Context, tx sdk.Tx) error {
	var gasLimit uint64
	if gasTx, ok := tx.(GasTx); ok {
		gasLimit = gasTx.GetGas()
	}

	return mp.InsertWithGasWanted(ctx, tx, gasLimit)
}

func (i *PriorityNonceIterator[C]) iteratePriority() Iterator {
	// beginning of priority iteration
	if i.priorityNode == nil {
		i.priorityNode = i.mempool.priorityIndex.Front()
	} else {
		i.priorityNode = i.priorityNode.Next()
	}

	// end of priority iteration
	if i.priorityNode == nil {
		return nil
	}

	i.sender = i.priorityNode.Key().(txMeta[C]).sender

	nextPriorityNode := i.priorityNode.Next()
	if nextPriorityNode != nil {
		i.nextPriority = nextPriorityNode.Key().(txMeta[C]).priority
	} else {
		i.nextPriority = i.mempool.cfg.TxPriority.MinValue
	}

	return i.Next()
}

func (i *PriorityNonceIterator[C]) Next() Iterator {
	if i.priorityNode == nil {
		return nil
	}

	cursor, ok := i.senderCursors[i.sender]
	if !ok {
		// beginning of sender iteration
		cursor = i.mempool.senderIndices[i.sender].Front()
	} else {
		// middle of sender iteration
		cursor = cursor.Next()
	}

	// end of sender iteration
	if cursor == nil {
		return i.iteratePriority()
	}

	key := cursor.Key().(txMeta[C])

	// We've reached a transaction with a priority lower than the next highest
	// priority in the pool.
	if i.mempool.cfg.TxPriority.Compare(key.priority, i.nextPriority) < 0 {
		return i.iteratePriority()
	} else if i.priorityNode.Next() != nil && i.mempool.cfg.TxPriority.Compare(key.priority, i.nextPriority) == 0 {
		// Weight is incorporated into the priority index key only (not sender index)
		// so we must fetch it here from the scores map.
		weight := i.mempool.scores[txMeta[C]{nonce: key.nonce, sender: key.sender}].weight
		if i.mempool.cfg.TxPriority.Compare(weight, i.priorityNode.Next().Key().(txMeta[C]).weight) < 0 {
			return i.iteratePriority()
		}
	}

	i.senderCursors[i.sender] = cursor
	return i
}

func (i *PriorityNonceIterator[C]) Tx() Tx {
	return i.senderCursors[i.sender].Value.(Tx)
}

// Select returns a set of transactions from the mempool, ordered by priority
// and sender-nonce in O(n) time. The passed in list of transactions are ignored.
// This is a readonly operation, the mempool is not modified.
//
// The maxBytes parameter defines the maximum number of bytes of transactions to
// return.
//
// NOTE: It is not safe to use this iterator while removing transactions from
// the underlying mempool.
func (mp *PriorityNonceMempool[C]) Select(ctx context.Context, txs [][]byte) Iterator {
	mp.mtx.Lock()
	defer mp.mtx.Unlock()
	return mp.doSelect(ctx, txs)
}

func (mp *PriorityNonceMempool[C]) doSelect(_ context.Context, _ [][]byte) Iterator {
	if mp.priorityIndex.Len() == 0 {
		return nil
	}

	mp.reorderPriorityTies()

	iterator := &PriorityNonceIterator[C]{
		mempool:       mp,
		senderCursors: make(map[string]*skiplist.Element),
	}

	return iterator.iteratePriority()
}

// SelectBy will hold the mutex during the iteration, callback returns if continue.
func (mp *PriorityNonceMempool[C]) SelectBy(ctx context.Context, txs [][]byte, callback func(Tx) bool) {
	mp.mtx.Lock()
	defer mp.mtx.Unlock()

	iter := mp.doSelect(ctx, txs)
	for iter != nil && callback(iter.Tx()) {
		iter = iter.Next()
	}
}

type reorderKey[C comparable] struct {
	deleteKey txMeta[C]
	insertKey txMeta[C]
	tx        sdk.Tx
}

func (mp *PriorityNonceMempool[C]) reorderPriorityTies() {
	node := mp.priorityIndex.Front()

	var reordering []reorderKey[C]
	for node != nil {
		key := node.Key().(txMeta[C])
		if mp.priorityCounts[key.priority] > 1 {
			newKey := key
			newKey.weight = senderWeight(mp.cfg.TxPriority, key.senderElement)
			reordering = append(reordering, reorderKey[C]{deleteKey: key, insertKey: newKey, tx: node.Value.(sdk.Tx)})
		}

		node = node.Next()
	}

	for _, k := range reordering {
		mp.priorityIndex.Remove(k.deleteKey)
		delete(mp.scores, txMeta[C]{nonce: k.deleteKey.nonce, sender: k.deleteKey.sender})
		mp.priorityIndex.Set(k.insertKey, k.tx)
		mp.scores[txMeta[C]{nonce: k.insertKey.nonce, sender: k.insertKey.sender}] = k.insertKey
	}
}

// senderWeight returns the weight of a given tx (t) at senderCursor. Weight is
// defined as the first (nonce-wise) same sender tx with a priority not equal to
// t. It is used to resolve priority collisions, that is when 2 or more txs from
// different senders have the same priority.
func senderWeight[C comparable](txPriority TxPriority[C], senderCursor *skiplist.Element) C {
	if senderCursor == nil {
		return txPriority.MinValue
	}

	weight := senderCursor.Key().(txMeta[C]).priority
	senderCursor = senderCursor.Next()
	for senderCursor != nil {
		p := senderCursor.Key().(txMeta[C]).priority
		if txPriority.Compare(p, weight) != 0 {
			weight = p
		}

		senderCursor = senderCursor.Next()
	}

	return weight
}

// CountTx returns the number of transactions in the mempool.
func (mp *PriorityNonceMempool[C]) CountTx() int {
	mp.mtx.Lock()
	defer mp.mtx.Unlock()
	return mp.priorityIndex.Len()
}

// Remove removes a transaction from the mempool in O(log n) time, returning an
// error if unsuccessful.
func (mp *PriorityNonceMempool[C]) Remove(tx sdk.Tx) error {
	sigs, err := mp.cfg.SignerExtractor.GetSigners(tx)
	if err != nil {
		return err
	}
	if len(sigs) == 0 {
		return fmt.Errorf("attempted to remove a tx with no signatures")
	}

	sig := sigs[0]
	sender := sig.Signer.String()
<<<<<<< HEAD
	nonce, err := ChooseNonce(sig.Sequence, tx)
	if err != nil {
		return err
=======
	nonce := sig.Sequence

	mp.mtx.Lock()
	defer mp.mtx.Unlock()

	// if it's an unordered tx, we use the timeout timestamp instead of the nonce
	if unordered, ok := tx.(sdk.TxWithUnordered); ok && unordered.GetUnordered() {
		timestamp := unordered.GetTimeoutTimeStamp().Unix()
		if timestamp < 0 {
			return errors.New("invalid timestamp value")
		}
		nonce = uint64(timestamp)
>>>>>>> 9ee27ce5
	}

	scoreKey := txMeta[C]{nonce: nonce, sender: sender}
	score, ok := mp.scores[scoreKey]
	if !ok {
		return ErrTxNotFound
	}
	tk := txMeta[C]{nonce: nonce, priority: score.priority, sender: sender, weight: score.weight}

	senderTxs, ok := mp.senderIndices[sender]
	if !ok {
		return fmt.Errorf("sender %s not found", sender)
	}

	mp.priorityIndex.Remove(tk)
	senderTxs.Remove(tk)
	delete(mp.scores, scoreKey)
	mp.priorityCounts[score.priority]--

	return nil
}

func IsEmpty[C comparable](mempool Mempool) error {
	mp := mempool.(*PriorityNonceMempool[C])
	if mp.priorityIndex.Len() != 0 {
		return fmt.Errorf("priorityIndex not empty")
	}

	countKeys := make([]C, 0, len(mp.priorityCounts))
	for k := range mp.priorityCounts {
		countKeys = append(countKeys, k)
	}

	for _, k := range countKeys {
		if mp.priorityCounts[k] != 0 {
			return fmt.Errorf("priorityCounts not zero at %v, got %v", k, mp.priorityCounts[k])
		}
	}

	senderKeys := make([]string, 0, len(mp.senderIndices))
	for k := range mp.senderIndices {
		senderKeys = append(senderKeys, k)
	}

	for _, k := range senderKeys {
		if mp.senderIndices[k].Len() != 0 {
			return fmt.Errorf("senderIndex not empty for sender %v", k)
		}
	}

	return nil
}<|MERGE_RESOLUTION|>--- conflicted
+++ resolved
@@ -469,25 +469,13 @@
 
 	sig := sigs[0]
 	sender := sig.Signer.String()
-<<<<<<< HEAD
 	nonce, err := ChooseNonce(sig.Sequence, tx)
 	if err != nil {
 		return err
-=======
-	nonce := sig.Sequence
+	}
 
 	mp.mtx.Lock()
 	defer mp.mtx.Unlock()
-
-	// if it's an unordered tx, we use the timeout timestamp instead of the nonce
-	if unordered, ok := tx.(sdk.TxWithUnordered); ok && unordered.GetUnordered() {
-		timestamp := unordered.GetTimeoutTimeStamp().Unix()
-		if timestamp < 0 {
-			return errors.New("invalid timestamp value")
-		}
-		nonce = uint64(timestamp)
->>>>>>> 9ee27ce5
-	}
 
 	scoreKey := txMeta[C]{nonce: nonce, sender: sender}
 	score, ok := mp.scores[scoreKey]
