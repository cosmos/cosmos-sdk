package module

import (
	"context"
	"encoding/json"

	"github.com/grpc-ecosystem/grpc-gateway/runtime"
	"github.com/spf13/cobra"

	"cosmossdk.io/core/appmodule"
	"cosmossdk.io/core/genesis"
	"cosmossdk.io/core/registry"
	storetypes "cosmossdk.io/store/types"

	"github.com/cosmos/cosmos-sdk/client"
	"github.com/cosmos/cosmos-sdk/codec"
	sdk "github.com/cosmos/cosmos-sdk/types"
)

var (
	_ appmodule.AppModule = coreAppModuleAdaptor{}

	_ HasName                         = coreAppModuleAdaptor{}
	_ HasAminoCodec                   = coreAppModuleAdaptor{}
	_ HasGRPCGateway                  = coreAppModuleAdaptor{}
	_ appmodule.HasRegisterInterfaces = coreAppModuleAdaptor{}
	_ HasABCIGenesis                  = coreAppModuleAdaptor{}
	_ HasServices                     = coreAppModuleAdaptor{}
)

// CoreAppModuleAdaptor wraps the core API module as an AppModule that this version of the SDK can use.
func CoreAppModuleAdaptor(name string, module appmodule.AppModule) AppModule {
	return coreAppModuleAdaptor{
		name:   name,
		module: module,
	}
}

type coreAppModuleAdaptor struct {
	name   string
	module appmodule.AppModule
}

// DefaultGenesis implements HasGenesis
func (c coreAppModuleAdaptor) DefaultGenesis() json.RawMessage {
	if mod, ok := c.module.(appmodule.HasGenesisAuto); ok {
		target := genesis.RawJSONTarget{}
		err := mod.DefaultGenesis(target.Target())
		if err != nil {
			panic(err)
		}

		res, err := target.JSON()
		if err != nil {
			panic(err)
		}

		return res
	}

	if mod, ok := c.module.(HasGenesisBasics); ok {
		return mod.DefaultGenesis()
	}

	if mod, ok := c.module.(HasGenesis); ok {
		return mod.DefaultGenesis()
	}

	return nil
}

// ValidateGenesis implements HasGenesis
func (c coreAppModuleAdaptor) ValidateGenesis(bz json.RawMessage) error {
	if mod, ok := c.module.(appmodule.HasGenesisAuto); ok {
		source, err := genesis.SourceFromRawJSON(bz)
		if err != nil {
			return err
		}

		if err := mod.ValidateGenesis(source); err != nil {
			return err
		}
	}

	if mod, ok := c.module.(HasGenesisBasics); ok {
		return mod.ValidateGenesis(bz)
	}

	if mod, ok := c.module.(HasGenesis); ok {
		return mod.ValidateGenesis(bz)
	}

	return nil
}

// ExportGenesis implements HasGenesis
func (c coreAppModuleAdaptor) ExportGenesis(ctx context.Context) (json.RawMessage, error) {
	if module, ok := c.module.(appmodule.HasGenesisAuto); ok {
		ctx := sdk.UnwrapSDKContext(ctx).WithGasMeter(storetypes.NewInfiniteGasMeter()) // avoid race conditions
		target := genesis.RawJSONTarget{}
		err := module.ExportGenesis(ctx, target.Target())
		if err != nil {
			return nil, err
		}

		rawJSON, err := target.JSON()
		if err != nil {
			return nil, err
		}

		return rawJSON, nil
	}

	if mod, ok := c.module.(HasABCIGenesis); ok {
		eg, err := mod.ExportGenesis(ctx)
		if err != nil {
			return nil, err
		}
		return eg, nil
	}

	if mod, ok := c.module.(HasGenesis); ok {
		eg, err := mod.ExportGenesis(ctx)
		if err != nil {
			return nil, err
		}
<<<<<<< HEAD
=======

>>>>>>> cdc32918
		return eg, nil
	}

	return nil, nil
}

// InitGenesis implements HasGenesis
<<<<<<< HEAD
func (c coreAppModuleAdaptor) InitGenesis(ctx context.Context, bz json.RawMessage) ([]abci.ValidatorUpdate, error) {
=======
func (c coreAppModuleAdaptor) InitGenesis(ctx context.Context, bz json.RawMessage) ([]ValidatorUpdate, error) {
>>>>>>> cdc32918
	if module, ok := c.module.(appmodule.HasGenesisAuto); ok {
		// core API genesis
		source, err := genesis.SourceFromRawJSON(bz)
		if err != nil {
			return nil, err
		}

<<<<<<< HEAD
		err = module.InitGenesis(ctx, source)
		if err != nil {
=======
		if err = module.InitGenesis(ctx, source); err != nil {
>>>>>>> cdc32918
			return nil, err
		}
	}

	if mod, ok := c.module.(HasABCIGenesis); ok {
		return mod.InitGenesis(ctx, bz)
	}

	if mod, ok := c.module.(HasGenesis); ok {
<<<<<<< HEAD
		err := mod.InitGenesis(ctx, bz)
		if err != nil {
=======
		if err := mod.InitGenesis(ctx, bz); err != nil {
>>>>>>> cdc32918
			return nil, err
		}
	}
<<<<<<< HEAD
=======

>>>>>>> cdc32918
	return nil, nil
}

// Name implements HasName
func (c coreAppModuleAdaptor) Name() string {
	return c.name
}

func (c coreAppModuleAdaptor) GetQueryCmd() *cobra.Command {
	if mod, ok := c.module.(interface {
		GetQueryCmd() *cobra.Command
	}); ok {
		return mod.GetQueryCmd()
	}

	return nil
}

func (c coreAppModuleAdaptor) GetTxCmd() *cobra.Command {
	if mod, ok := c.module.(interface {
		GetTxCmd() *cobra.Command
	}); ok {
		return mod.GetTxCmd()
	}

	return nil
}

// RegisterGRPCGatewayRoutes implements HasGRPCGateway
func (c coreAppModuleAdaptor) RegisterGRPCGatewayRoutes(ctx client.Context, mux *runtime.ServeMux) {
	if mod, ok := c.module.(interface {
		RegisterGRPCGatewayRoutes(context client.Context, mux *runtime.ServeMux)
	}); ok {
		mod.RegisterGRPCGatewayRoutes(ctx, mux)
	}
}

// RegisterInterfaces implements HasRegisterInterfaces
func (c coreAppModuleAdaptor) RegisterInterfaces(reg registry.LegacyRegistry) {
	if mod, ok := c.module.(interface {
		RegisterInterfaces(registry.LegacyRegistry)
	}); ok {
		mod.RegisterInterfaces(reg)
	}
}

// RegisterLegacyAminoCodec implements HasAminoCodec
func (c coreAppModuleAdaptor) RegisterLegacyAminoCodec(amino *codec.LegacyAmino) {
	if mod, ok := c.module.(interface {
		RegisterLegacyAminoCodec(amino *codec.LegacyAmino)
	}); ok {
		mod.RegisterLegacyAminoCodec(amino)
	}
}

// RegisterServices implements HasServices
func (c coreAppModuleAdaptor) RegisterServices(cfg Configurator) {
	if module, ok := c.module.(appmodule.HasServices); ok {
		err := module.RegisterServices(cfg)
		if err != nil {
			panic(err)
		}
	}

	if module, ok := c.module.(appmodule.HasMigrations); ok {
		err := module.RegisterMigrations(cfg)
		if err != nil {
			panic(err)
		}
	}
}

func (c coreAppModuleAdaptor) IsOnePerModuleType() {}

func (c coreAppModuleAdaptor) IsAppModule() {}<|MERGE_RESOLUTION|>--- conflicted
+++ resolved
@@ -124,10 +124,6 @@
 		if err != nil {
 			return nil, err
 		}
-<<<<<<< HEAD
-=======
-
->>>>>>> cdc32918
 		return eg, nil
 	}
 
@@ -135,11 +131,7 @@
 }
 
 // InitGenesis implements HasGenesis
-<<<<<<< HEAD
-func (c coreAppModuleAdaptor) InitGenesis(ctx context.Context, bz json.RawMessage) ([]abci.ValidatorUpdate, error) {
-=======
 func (c coreAppModuleAdaptor) InitGenesis(ctx context.Context, bz json.RawMessage) ([]ValidatorUpdate, error) {
->>>>>>> cdc32918
 	if module, ok := c.module.(appmodule.HasGenesisAuto); ok {
 		// core API genesis
 		source, err := genesis.SourceFromRawJSON(bz)
@@ -147,34 +139,24 @@
 			return nil, err
 		}
 
-<<<<<<< HEAD
-		err = module.InitGenesis(ctx, source)
-		if err != nil {
-=======
 		if err = module.InitGenesis(ctx, source); err != nil {
->>>>>>> cdc32918
 			return nil, err
 		}
 	}
 
 	if mod, ok := c.module.(HasABCIGenesis); ok {
-		return mod.InitGenesis(ctx, bz)
-	}
-
-	if mod, ok := c.module.(HasGenesis); ok {
-<<<<<<< HEAD
-		err := mod.InitGenesis(ctx, bz)
-		if err != nil {
-=======
+		moduleValUpdates, err := mod.InitGenesis(ctx, bz)
+		if err != nil {
+			return nil, err
+		}
+		return moduleValUpdates, nil
+	}
+
+	if mod, ok := c.module.(HasGenesis); ok {
 		if err := mod.InitGenesis(ctx, bz); err != nil {
->>>>>>> cdc32918
-			return nil, err
-		}
-	}
-<<<<<<< HEAD
-=======
-
->>>>>>> cdc32918
+			return nil, err
+		}
+	}
 	return nil, nil
 }
 
