--- conflicted
+++ resolved
@@ -735,10 +735,6 @@
 	return updatedVM, nil
 }
 
-<<<<<<< HEAD
-// BeginBlock performs begin block functionality for non-upgrade modules. It creates a
-// child context with an event manager to aggregate events emitted from non-upgrade
-=======
 // PreBlock performs begin block functionality for upgrade module.
 // It takes the current context as a parameter and returns a boolean value
 // indicating whether the migration was successfully executed or not.
@@ -763,7 +759,6 @@
 
 // BeginBlock performs begin block functionality for all modules. It creates a
 // child context with an event manager to aggregate events emitted from all
->>>>>>> 4eb01854
 // modules.
 func (m *Manager) BeginBlock(ctx sdk.Context) (sdk.BeginBlock, error) {
 	ctx = ctx.WithEventManager(sdk.NewEventManager())
