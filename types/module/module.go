--- conflicted
+++ resolved
@@ -102,7 +102,6 @@
 func (bm BasicManager) DefaultGenesis(cdc codec.JSONCodec) map[string]json.RawMessage {
 	genesis := make(map[string]json.RawMessage)
 	for _, b := range bm {
-<<<<<<< HEAD
 		if mod, ok := b.(appmodule.HasGenesis); ok {
 			target := newGenesisTarget()
 			err := mod.DefaultGenesis(target.target())
@@ -115,9 +114,6 @@
 				panic(err)
 			}
 		} else if mod, ok := b.(HasGenesisBasics); ok {
-=======
-		if mod, ok := b.(HasGenesisBasics); ok {
->>>>>>> f590f290
 			genesis[b.Name()] = mod.DefaultGenesis(cdc)
 		}
 	}
@@ -128,7 +124,6 @@
 // ValidateGenesis performs genesis state validation for all modules
 func (bm BasicManager) ValidateGenesis(cdc codec.JSONCodec, txEncCfg client.TxEncodingConfig, genesis map[string]json.RawMessage) error {
 	for _, b := range bm {
-<<<<<<< HEAD
 		if mod, ok := b.(appmodule.HasGenesis); ok {
 			source, err := genesisSource(genesis[b.Name()])
 			if err != nil {
@@ -139,9 +134,6 @@
 				return err
 			}
 		} else if mod, ok := b.(HasGenesisBasics); ok {
-=======
-		if mod, ok := b.(HasGenesisBasics); ok {
->>>>>>> f590f290
 			if err := mod.ValidateGenesis(cdc, txEncCfg, genesis[b.Name()]); err != nil {
 				return err
 			}
@@ -455,7 +447,6 @@
 
 	channels := make(map[string]chan json.RawMessage)
 	for _, moduleName := range modulesToExport {
-<<<<<<< HEAD
 		mod := m.Modules[moduleName]
 
 		if module, ok := mod.(appmodule.HasGenesis); ok {
@@ -471,16 +462,12 @@
 				panic(err)
 			}
 		} else if module, ok := mod.(HasGenesis); ok {
-			genesisData[moduleName] = module.ExportGenesis(ctx, cdc)
-=======
-		if module, ok := m.Modules[moduleName].(HasGenesis); ok {
 			channels[moduleName] = make(chan json.RawMessage)
 			go func(module HasGenesis, ch chan json.RawMessage) {
 				ctx := ctx.WithGasMeter(storetypes.NewInfiniteGasMeter()) // avoid race conditions
 
 				ch <- module.ExportGenesis(ctx, cdc)
 			}(module, channels[moduleName])
->>>>>>> f590f290
 		}
 	}
 
