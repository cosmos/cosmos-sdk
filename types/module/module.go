--- conflicted
+++ resolved
@@ -97,11 +97,7 @@
 // HasABCIGenesis is the extension interface for stateful genesis methods which returns validator updates.
 type HasABCIGenesis interface {
 	HasGenesisBasics
-<<<<<<< HEAD
-	InitGenesis(context.Context, json.RawMessage) ([]abci.ValidatorUpdate, error)
-=======
 	InitGenesis(context.Context, json.RawMessage) ([]ValidatorUpdate, error)
->>>>>>> cdc32918
 	ExportGenesis(context.Context) (json.RawMessage, error)
 }
 
@@ -466,10 +462,7 @@
 			if err != nil {
 				return &abci.ResponseInitChain{}, err
 			}
-<<<<<<< HEAD
-=======
-
->>>>>>> cdc32918
+
 			// use these validator updates if provided, the module manager assumes
 			// only one module will update the validator set
 			if len(moduleValUpdates) > 0 {
@@ -572,7 +565,6 @@
 		} else if module, ok := mod.(HasABCIGenesis); ok {
 			channels[moduleName] = make(chan genesisResult)
 			go func(module HasABCIGenesis, ch chan genesisResult) {
-<<<<<<< HEAD
 				ctx := ctx.WithGasMeter(storetypes.NewInfiniteGasMeter())
 				exportGenesis, err := module.ExportGenesis(ctx)
 				if err != nil {
@@ -581,14 +573,6 @@
 					// avoid race conditions
 					ch <- genesisResult{exportGenesis, nil}
 				}
-=======
-				ctx := ctx.WithGasMeter(storetypes.NewInfiniteGasMeter()) // avoid race conditions
-				jm, err := module.ExportGenesis(ctx)
-				if err != nil {
-					ch <- genesisResult{nil, err}
-				}
-				ch <- genesisResult{jm, nil}
->>>>>>> cdc32918
 			}(module, channels[moduleName])
 		}
 	}
@@ -739,10 +723,7 @@
 				if err != nil {
 					return nil, err
 				}
-<<<<<<< HEAD
-=======
-
->>>>>>> cdc32918
+
 				// The module manager assumes only one module will update the
 				// validator set, and it can't be a new module.
 				if len(moduleValUpdates) > 0 {
