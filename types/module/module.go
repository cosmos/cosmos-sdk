/*
Package module contains application module patterns and associated "manager" functionality.
The module pattern has been broken down by:
 - independent module functionality (AppModuleBasic)
 - inter-dependent module genesis functionality (AppModuleGenesis)
 - inter-dependent module simulation functionality (AppModuleSimulation)
 - inter-dependent module full functionality (AppModule)

inter-dependent module functionality is module functionality which somehow
depends on other modules, typically through the module keeper.  Many of the
module keepers are dependent on each other, thus in order to access the full
set of module functionality we need to define all the keepers/params-store/keys
etc. This full set of advanced functionality is defined by the AppModule interface.

Independent module functions are separated to allow for the construction of the
basic application structures required early on in the application definition
and used to enable the definition of full module functionality later in the
process. This separation is necessary, however we still want to allow for a
high level pattern for modules to follow - for instance, such that we don't
have to manually register all of the codecs for all the modules. This basic
procedure as well as other basic patterns are handled through the use of
BasicManager.

Lastly the interface for genesis functionality (AppModuleGenesis) has been
separated out from full module functionality (AppModule) so that modules which
are only used for genesis can take advantage of the Module patterns without
needlessly defining many placeholder functions
*/
package module

import (
	"encoding/json"
	"sort"

	"github.com/gorilla/mux"
	"github.com/grpc-ecosystem/grpc-gateway/runtime"
	"github.com/spf13/cobra"
	abci "github.com/tendermint/tendermint/abci/types"

	"github.com/cosmos/cosmos-sdk/client"
	"github.com/cosmos/cosmos-sdk/codec"
	codectypes "github.com/cosmos/cosmos-sdk/codec/types"
	sdk "github.com/cosmos/cosmos-sdk/types"
	sdkerrors "github.com/cosmos/cosmos-sdk/types/errors"
)

<<<<<<< HEAD
// __________________________________________________________________________________________

=======
>>>>>>> 33dbf6a7
// AppModuleBasic is the standard form for basic non-dependant elements of an application module.
type AppModuleBasic interface {
	Name() string
	RegisterLegacyAminoCodec(*codec.LegacyAmino)
	RegisterInterfaces(codectypes.InterfaceRegistry)

	DefaultGenesis(codec.JSONCodec) json.RawMessage
	ValidateGenesis(codec.JSONCodec, client.TxEncodingConfig, json.RawMessage) error

	// client functionality
	RegisterRESTRoutes(client.Context, *mux.Router)
	RegisterGRPCGatewayRoutes(client.Context, *runtime.ServeMux)
	GetTxCmd() *cobra.Command
	GetQueryCmd() *cobra.Command
}

// BasicManager is a collection of AppModuleBasic
type BasicManager map[string]AppModuleBasic

// NewBasicManager creates a new BasicManager object
func NewBasicManager(modules ...AppModuleBasic) BasicManager {
	moduleMap := make(map[string]AppModuleBasic)
	for _, module := range modules {
		moduleMap[module.Name()] = module
	}
	return moduleMap
}

// RegisterLegacyAminoCodec registers all module codecs
func (bm BasicManager) RegisterLegacyAminoCodec(cdc *codec.LegacyAmino) {
	for _, b := range bm {
		b.RegisterLegacyAminoCodec(cdc)
	}
}

// RegisterInterfaces registers all module interface types
func (bm BasicManager) RegisterInterfaces(registry codectypes.InterfaceRegistry) {
	for _, m := range bm {
		m.RegisterInterfaces(registry)
	}
}

// DefaultGenesis provides default genesis information for all modules
func (bm BasicManager) DefaultGenesis(cdc codec.JSONCodec) map[string]json.RawMessage {
	genesis := make(map[string]json.RawMessage)
	for _, b := range bm {
		genesis[b.Name()] = b.DefaultGenesis(cdc)
	}

	return genesis
}

// ValidateGenesis performs genesis state validation for all modules
func (bm BasicManager) ValidateGenesis(cdc codec.JSONCodec, txEncCfg client.TxEncodingConfig, genesis map[string]json.RawMessage) error {
	for _, b := range bm {
		if err := b.ValidateGenesis(cdc, txEncCfg, genesis[b.Name()]); err != nil {
			return err
		}
	}

	return nil
}

// RegisterRESTRoutes registers all module rest routes
func (bm BasicManager) RegisterRESTRoutes(clientCtx client.Context, rtr *mux.Router) {
	for _, b := range bm {
		b.RegisterRESTRoutes(clientCtx, rtr)
	}
}

// RegisterGRPCGatewayRoutes registers all module rest routes
func (bm BasicManager) RegisterGRPCGatewayRoutes(clientCtx client.Context, rtr *runtime.ServeMux) {
	for _, b := range bm {
		b.RegisterGRPCGatewayRoutes(clientCtx, rtr)
	}
}

// AddTxCommands adds all tx commands to the rootTxCmd.
//
// TODO: Remove clientCtx argument.
// REF: https://github.com/cosmos/cosmos-sdk/issues/6571
func (bm BasicManager) AddTxCommands(rootTxCmd *cobra.Command) {
	for _, b := range bm {
		if cmd := b.GetTxCmd(); cmd != nil {
			rootTxCmd.AddCommand(cmd)
		}
	}
}

// AddQueryCommands adds all query commands to the rootQueryCmd.
//
// TODO: Remove clientCtx argument.
// REF: https://github.com/cosmos/cosmos-sdk/issues/6571
func (bm BasicManager) AddQueryCommands(rootQueryCmd *cobra.Command) {
	for _, b := range bm {
		if cmd := b.GetQueryCmd(); cmd != nil {
			rootQueryCmd.AddCommand(cmd)
		}
	}
}

<<<<<<< HEAD
// _________________________________________________________

=======
>>>>>>> 33dbf6a7
// AppModuleGenesis is the standard form for an application module genesis functions
type AppModuleGenesis interface {
	AppModuleBasic

	InitGenesis(sdk.Context, codec.JSONCodec, json.RawMessage) []abci.ValidatorUpdate
	ExportGenesis(sdk.Context, codec.JSONCodec) json.RawMessage
}

// AppModule is the standard form for an application module
type AppModule interface {
	AppModuleGenesis

	// registers
	RegisterInvariants(sdk.InvariantRegistry)

	// Deprecated: use RegisterServices
	Route() sdk.Route

	// Deprecated: use RegisterServices
	QuerierRoute() string

	// Deprecated: use RegisterServices
	LegacyQuerierHandler(*codec.LegacyAmino) sdk.Querier

	// RegisterServices allows a module to register services
	RegisterServices(Configurator)

	// ConsensusVersion is a sequence number for state-breaking change of the
	// module. It should be incremented on each consensus-breaking change
	// introduced by the module. To avoid wrong/empty versions, the initial version
	// should be set to 1.
	ConsensusVersion() uint64

	// ABCI
	BeginBlock(sdk.Context, abci.RequestBeginBlock)
	EndBlock(sdk.Context, abci.RequestEndBlock) []abci.ValidatorUpdate
}

<<<<<<< HEAD
// ___________________________

=======
>>>>>>> 33dbf6a7
// GenesisOnlyAppModule is an AppModule that only has import/export functionality
type GenesisOnlyAppModule struct {
	AppModuleGenesis
}

// NewGenesisOnlyAppModule creates a new GenesisOnlyAppModule object
func NewGenesisOnlyAppModule(amg AppModuleGenesis) AppModule {
	return GenesisOnlyAppModule{
		AppModuleGenesis: amg,
	}
}

// RegisterInvariants is a placeholder function register no invariants
func (GenesisOnlyAppModule) RegisterInvariants(_ sdk.InvariantRegistry) {}

// Route empty module message route
func (GenesisOnlyAppModule) Route() sdk.Route { return sdk.Route{} }

// QuerierRoute returns an empty module querier route
func (GenesisOnlyAppModule) QuerierRoute() string { return "" }

// LegacyQuerierHandler returns an empty module querier
func (gam GenesisOnlyAppModule) LegacyQuerierHandler(*codec.LegacyAmino) sdk.Querier { return nil }

// RegisterServices registers all services.
func (gam GenesisOnlyAppModule) RegisterServices(Configurator) {}

// ConsensusVersion implements AppModule/ConsensusVersion.
func (gam GenesisOnlyAppModule) ConsensusVersion() uint64 { return 1 }

// BeginBlock returns an empty module begin-block
func (gam GenesisOnlyAppModule) BeginBlock(ctx sdk.Context, req abci.RequestBeginBlock) {}

// EndBlock returns an empty module end-block
func (GenesisOnlyAppModule) EndBlock(_ sdk.Context, _ abci.RequestEndBlock) []abci.ValidatorUpdate {
	return []abci.ValidatorUpdate{}
}

<<<<<<< HEAD
// ____________________________________________________________________________

=======
>>>>>>> 33dbf6a7
// Manager defines a module manager that provides the high level utility for managing and executing
// operations for a group of modules
type Manager struct {
	Modules            map[string]AppModule
	OrderInitGenesis   []string
	OrderExportGenesis []string
	OrderBeginBlockers []string
	OrderEndBlockers   []string
}

// NewManager creates a new Manager object
func NewManager(modules ...AppModule) *Manager {

	moduleMap := make(map[string]AppModule)
	modulesStr := make([]string, 0, len(modules))
	for _, module := range modules {
		moduleMap[module.Name()] = module
		modulesStr = append(modulesStr, module.Name())
	}

	return &Manager{
		Modules:            moduleMap,
		OrderInitGenesis:   modulesStr,
		OrderExportGenesis: modulesStr,
		OrderBeginBlockers: modulesStr,
		OrderEndBlockers:   modulesStr,
	}
}

// SetOrderInitGenesis sets the order of init genesis calls
func (m *Manager) SetOrderInitGenesis(moduleNames ...string) {
	m.OrderInitGenesis = moduleNames
}

// SetOrderExportGenesis sets the order of export genesis calls
func (m *Manager) SetOrderExportGenesis(moduleNames ...string) {
	m.OrderExportGenesis = moduleNames
}

// SetOrderBeginBlockers sets the order of set begin-blocker calls
func (m *Manager) SetOrderBeginBlockers(moduleNames ...string) {
	m.OrderBeginBlockers = moduleNames
}

// SetOrderEndBlockers sets the order of set end-blocker calls
func (m *Manager) SetOrderEndBlockers(moduleNames ...string) {
	m.OrderEndBlockers = moduleNames
}

// RegisterInvariants registers all module invariants
func (m *Manager) RegisterInvariants(ir sdk.InvariantRegistry) {
	for _, module := range m.Modules {
		module.RegisterInvariants(ir)
	}
}

// RegisterRoutes registers all module routes and module querier routes
func (m *Manager) RegisterRoutes(router sdk.Router, queryRouter sdk.QueryRouter, legacyQuerierCdc *codec.LegacyAmino) {
	for _, module := range m.Modules {
		if r := module.Route(); !r.Empty() {
			router.AddRoute(r)
		}
		if r := module.QuerierRoute(); r != "" {
			queryRouter.AddRoute(r, module.LegacyQuerierHandler(legacyQuerierCdc))
		}
	}
}

// RegisterServices registers all module services
func (m *Manager) RegisterServices(cfg Configurator) {
	for _, module := range m.Modules {
		module.RegisterServices(cfg)
	}
}

// InitGenesis performs init genesis functionality for modules
func (m *Manager) InitGenesis(ctx sdk.Context, cdc codec.JSONCodec, genesisData map[string]json.RawMessage) abci.ResponseInitChain {
	var validatorUpdates []abci.ValidatorUpdate
	for _, moduleName := range m.OrderInitGenesis {
		if genesisData[moduleName] == nil {
			continue
		}

		moduleValUpdates := m.Modules[moduleName].InitGenesis(ctx, cdc, genesisData[moduleName])

		// use these validator updates if provided, the module manager assumes
		// only one module will update the validator set
		if len(moduleValUpdates) > 0 {
			if len(validatorUpdates) > 0 {
				panic("validator InitGenesis updates already set by a previous module")
			}
			validatorUpdates = moduleValUpdates
		}
	}

	return abci.ResponseInitChain{
		Validators: validatorUpdates,
	}
}

// ExportGenesis performs export genesis functionality for modules
func (m *Manager) ExportGenesis(ctx sdk.Context, cdc codec.JSONCodec) map[string]json.RawMessage {
	genesisData := make(map[string]json.RawMessage)
	for _, moduleName := range m.OrderExportGenesis {
		genesisData[moduleName] = m.Modules[moduleName].ExportGenesis(ctx, cdc)
	}

	return genesisData
}

// MigrationHandler is the migration function that each module registers.
type MigrationHandler func(sdk.Context) error

// VersionMap is a map of moduleName -> version, where version denotes the
// version from which we should perform the migration for each module.
type VersionMap map[string]uint64

// RunMigrations performs in-place store migrations for all modules. This
// function MUST be called insde an x/upgrade UpgradeHandler.
//
// Recall that in an upgrade handler, the `fromVM` VersionMap is retrieved from
// x/upgrade's store, and the function needs to return the target VersionMap
// that will in turn be persisted to the x/upgrade's store. In general,
// returning RunMigrations should be enough:
//
// Example:
//   cfg := module.NewConfigurator(...)
//   app.UpgradeKeeper.SetUpgradeHandler("my-plan", func(ctx sdk.Context, plan upgradetypes.Plan, fromVM module.VersionMap) (module.VersionMap, error) {
//       return app.mm.RunMigrations(ctx, cfg, fromVM)
//   })
//
// Internally, RunMigrations will perform the following steps:
// - create an `updatedVM` VersionMap of module with their latest ConsensusVersion
// - make a diff of `fromVM` and `udpatedVM`, and for each module:
//    - if the module's `fromVM` version is less than its `updatedVM` version,
//      then run in-place store migrations for that module between those versions.
//    - if the module does not exist in the `fromVM` (which means that it's a new module,
//      because it was not in the previous x/upgrade's store), then run
//      `InitGenesis` on that module.
// - return the `updatedVM` to be persisted in the x/upgrade's store.
//
// Migrations are run in an alphabetical order, except x/auth which is run last. If you want
// to change the order then you should run migrations in multiple stages as described in
// docs/core/upgrade.md.
//
// As an app developer, if you wish to skip running InitGenesis for your new
// module "foo", you need to manually pass a `fromVM` argument to this function
// foo's module version set to its latest ConsensusVersion. That way, the diff
// between the function's `fromVM` and `udpatedVM` will be empty, hence not
// running anything for foo.
//
// Example:
//   cfg := module.NewConfigurator(...)
//   app.UpgradeKeeper.SetUpgradeHandler("my-plan", func(ctx sdk.Context, plan upgradetypes.Plan, fromVM module.VersionMap) (module.VersionMap, error) {
//       // Assume "foo" is a new module.
//       // `fromVM` is fetched from existing x/upgrade store. Since foo didn't exist
//       // before this upgrade, `v, exists := fromVM["foo"]; exists == false`, and RunMigration will by default
//       // run InitGenesis on foo.
//       // To skip running foo's InitGenesis, you need set `fromVM`'s foo to its latest
//       // consensus version:
//       fromVM["foo"] = foo.AppModule{}.ConsensusVersion()
//
//       return app.mm.RunMigrations(ctx, cfg, fromVM)
//   })
//
// Please also refer to docs/core/upgrade.md for more information.
func (m Manager) RunMigrations(ctx sdk.Context, cfg Configurator, fromVM VersionMap) (VersionMap, error) {
	c, ok := cfg.(configurator)
	if !ok {
		return nil, sdkerrors.Wrapf(sdkerrors.ErrInvalidType, "expected %T, got %T", configurator{}, cfg)
	}

	updatedVM := make(VersionMap)
	// for deterministic iteration order
	// (as some migrations depend on other modules
	// and the order of executing migrations matters)
	// TODO: make the order user-configurable?
	sortedModNames := make([]string, 0, len(m.Modules))
	hasAuth := false
	const authModulename = "auth" // using authtypes.ModuleName causes import cycle.
	for key := range m.Modules {
		if key != authModulename {
			sortedModNames = append(sortedModNames, key)
		} else {
			hasAuth = true
		}
	}
	sort.Strings(sortedModNames)
	// auth module must be pushed at the end because it might depend on the state from
	// other modules, eg x/staking
	if hasAuth {
		sortedModNames = append(sortedModNames, authModulename)
	}

	for _, moduleName := range sortedModNames {
		module := m.Modules[moduleName]
		fromVersion, exists := fromVM[moduleName]
		toVersion := module.ConsensusVersion()

		// Only run migrations when the module exists in the fromVM.
		// Run InitGenesis otherwise.
		//
		// the module won't exist in the fromVM in two cases:
		// 1. A new module is added. In this case we run InitGenesis with an
		// empty genesis state.
		// 2. An existing chain is upgrading to v043 for the first time. In this case,
		// all modules have yet to be added to x/upgrade's VersionMap store.
		if exists {
			err := c.runModuleMigrations(ctx, moduleName, fromVersion, toVersion)
			if err != nil {
				return nil, err
			}
		} else {
			cfgtor, ok := cfg.(configurator)
			if !ok {
				// Currently, the only implementator of Configurator (the interface)
				// is configurator (the struct).
				return nil, sdkerrors.Wrapf(sdkerrors.ErrInvalidType, "expected %T, got %T", configurator{}, cfg)
			}

			moduleValUpdates := module.InitGenesis(ctx, cfgtor.cdc, module.DefaultGenesis(cfgtor.cdc))
			// The module manager assumes only one module will update the
			// validator set, and that it will not be by a new module.
			if len(moduleValUpdates) > 0 {
				return nil, sdkerrors.Wrapf(sdkerrors.ErrLogic, "validator InitGenesis updates already set by a previous module")
			}
		}

		updatedVM[moduleName] = toVersion
	}

	return updatedVM, nil
}

// BeginBlock performs begin block functionality for all modules. It creates a
// child context with an event manager to aggregate events emitted from all
// modules.
func (m *Manager) BeginBlock(ctx sdk.Context, req abci.RequestBeginBlock) abci.ResponseBeginBlock {
	ctx = ctx.WithEventManager(sdk.NewEventManager())

	for _, moduleName := range m.OrderBeginBlockers {
		m.Modules[moduleName].BeginBlock(ctx, req)
	}

	return abci.ResponseBeginBlock{
		Events: ctx.EventManager().ABCIEvents(),
	}
}

// EndBlock performs end block functionality for all modules. It creates a
// child context with an event manager to aggregate events emitted from all
// modules.
func (m *Manager) EndBlock(ctx sdk.Context, req abci.RequestEndBlock) abci.ResponseEndBlock {
	ctx = ctx.WithEventManager(sdk.NewEventManager())
	validatorUpdates := []abci.ValidatorUpdate{}

	for _, moduleName := range m.OrderEndBlockers {
		moduleValUpdates := m.Modules[moduleName].EndBlock(ctx, req)

		// use these validator updates if provided, the module manager assumes
		// only one module will update the validator set
		if len(moduleValUpdates) > 0 {
			if len(validatorUpdates) > 0 {
				panic("validator EndBlock updates already set by a previous module")
			}

			validatorUpdates = moduleValUpdates
		}
	}

	return abci.ResponseEndBlock{
		ValidatorUpdates: validatorUpdates,
		Events:           ctx.EventManager().ABCIEvents(),
	}
}

// GetVersionMap gets consensus version from all modules
func (m *Manager) GetVersionMap() VersionMap {
	vermap := make(VersionMap)
	for _, v := range m.Modules {
		version := v.ConsensusVersion()
		name := v.Name()
		vermap[name] = version
	}

	return vermap
}<|MERGE_RESOLUTION|>--- conflicted
+++ resolved
@@ -44,11 +44,6 @@
 	sdkerrors "github.com/cosmos/cosmos-sdk/types/errors"
 )
 
-<<<<<<< HEAD
-// __________________________________________________________________________________________
-
-=======
->>>>>>> 33dbf6a7
 // AppModuleBasic is the standard form for basic non-dependant elements of an application module.
 type AppModuleBasic interface {
 	Name() string
@@ -150,11 +145,6 @@
 	}
 }
 
-<<<<<<< HEAD
-// _________________________________________________________
-
-=======
->>>>>>> 33dbf6a7
 // AppModuleGenesis is the standard form for an application module genesis functions
 type AppModuleGenesis interface {
 	AppModuleBasic
@@ -193,11 +183,6 @@
 	EndBlock(sdk.Context, abci.RequestEndBlock) []abci.ValidatorUpdate
 }
 
-<<<<<<< HEAD
-// ___________________________
-
-=======
->>>>>>> 33dbf6a7
 // GenesisOnlyAppModule is an AppModule that only has import/export functionality
 type GenesisOnlyAppModule struct {
 	AppModuleGenesis
@@ -236,11 +221,6 @@
 	return []abci.ValidatorUpdate{}
 }
 
-<<<<<<< HEAD
-// ____________________________________________________________________________
-
-=======
->>>>>>> 33dbf6a7
 // Manager defines a module manager that provides the high level utility for managing and executing
 // operations for a group of modules
 type Manager struct {
