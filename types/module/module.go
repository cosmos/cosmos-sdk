--- conflicted
+++ resolved
@@ -30,11 +30,8 @@
 
 import (
 	"encoding/json"
-<<<<<<< HEAD
 	"fmt"
-=======
 	"sort"
->>>>>>> 16a953cc
 
 	"github.com/gorilla/mux"
 	"github.com/grpc-ecosystem/grpc-gateway/runtime"
