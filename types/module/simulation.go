package module

import (
	"encoding/json"
	"math/rand"
	"sort"
	"time"

	"cosmossdk.io/core/address"
	"cosmossdk.io/core/appmodule"
	sdkmath "cosmossdk.io/math"

	"github.com/cosmos/cosmos-sdk/client"
	"github.com/cosmos/cosmos-sdk/codec"
	"github.com/cosmos/cosmos-sdk/types/simulation"
)

// AppModuleSimulation defines the standard functions that every module should expose
// for the SDK blockchain simulator
type AppModuleSimulation interface {
	// GenerateGenesisState randomized genesis states
	GenerateGenesisState(input *SimulationState)

	// RegisterStoreDecoder register a func to decode the each module's defined types from their corresponding store key
	RegisterStoreDecoder(simulation.StoreDecoderRegistry)
}
type (
	HasLegacyWeightedOperations interface {
		// WeightedOperations simulation operations (i.e msgs) with their respective weight
		WeightedOperations(simState SimulationState) []simulation.WeightedOperation
	}
	// HasLegacyProposalMsgs defines the messages that can be used to simulate governance (v1) proposals
	// Deprecated replaced by HasProposalMsgsX
	HasLegacyProposalMsgs interface {
		// ProposalMsgs msg functions used to simulate governance proposals
		ProposalMsgs(simState SimulationState) []simulation.WeightedProposalMsg
	}

<<<<<<< HEAD
// HasProposalContents defines the contents that can be used to simulate legacy governance (v1beta1) proposals
type HasProposalContents interface {
	// content functions used to simulate governance proposals
	ProposalContents(simState SimulationState) []simulation.WeightedProposalContent 
}
=======
	// HasLegacyProposalContents defines the contents that can be used to simulate legacy governance (v1beta1) proposals
	// Deprecated replaced by HasProposalMsgsX
	HasLegacyProposalContents interface {
		// ProposalContents content functions used to simulate governance proposals
		ProposalContents(simState SimulationState) []simulation.WeightedProposalContent //nolint:staticcheck // legacy v1beta1 governance
	}
)
>>>>>>> 7856d226

// SimulationManager defines a simulation manager that provides the high level utility
// for managing and executing simulation functionalities for a group of modules
type SimulationManager struct {
	Modules       []AppModuleSimulation           // array of app modules; we use an array for deterministic simulation tests
	StoreDecoders simulation.StoreDecoderRegistry // functions to decode the key-value pairs from each module's store
}

// NewSimulationManager creates a new SimulationManager object
//
// CONTRACT: All the modules provided must be also registered on the module Manager
func NewSimulationManager(modules ...AppModuleSimulation) *SimulationManager {
	return &SimulationManager{
		Modules:       modules,
		StoreDecoders: make(simulation.StoreDecoderRegistry),
	}
}

// NewSimulationManagerFromAppModules creates a new SimulationManager object.
//
// First it sets any SimulationModule provided by overrideModules, and ignores any AppModule
// with the same moduleName.
// Then it attempts to cast every provided AppModule into an AppModuleSimulation.
// If the cast succeeds, its included, otherwise it is excluded.
func NewSimulationManagerFromAppModules(modules map[string]appmodule.AppModule, overrideModules map[string]AppModuleSimulation) *SimulationManager {
	appModuleNamesSorted := make([]string, 0, len(modules))
	for moduleName := range modules {
		appModuleNamesSorted = append(appModuleNamesSorted, moduleName)
	}
	sort.Strings(appModuleNamesSorted)

	var simModules []AppModuleSimulation
	for _, moduleName := range appModuleNamesSorted {
		// for every module, see if we override it. If so, use override.
		// Else, if we can cast the app module into a simulation module add it.
		// otherwise no simulation module.
		if simModule, ok := overrideModules[moduleName]; ok {
			simModules = append(simModules, simModule)
		} else {
			appModule := modules[moduleName]
			if simModule, ok := appModule.(AppModuleSimulation); ok {
				simModules = append(simModules, simModule)
			}
			// cannot cast, so we continue
		}
	}
	return NewSimulationManager(simModules...)
}

// Deprecated: Use GetProposalMsgs instead.
// GetProposalContents returns each module's proposal content generator function
// with their default operation weight and key.
func (sm *SimulationManager) GetProposalContents(simState SimulationState) []simulation.WeightedProposalContent {
	wContents := make([]simulation.WeightedProposalContent, 0, len(sm.Modules))
	for _, module := range sm.Modules {
		if module, ok := module.(HasLegacyProposalContents); ok {
			wContents = append(wContents, module.ProposalContents(simState)...)
		}
	}

	return wContents
}

// RegisterStoreDecoders registers each of the modules' store decoders into a map
func (sm *SimulationManager) RegisterStoreDecoders() {
	for _, module := range sm.Modules {
		module.RegisterStoreDecoder(sm.StoreDecoders)
	}
}

// GenerateGenesisStates generates a randomized GenesisState for each of the
// registered modules
func (sm *SimulationManager) GenerateGenesisStates(simState *SimulationState) {
	for _, module := range sm.Modules {
		module.GenerateGenesisState(simState)
	}
}

// SimulationState is the input parameters used on each of the module's randomized
// GenesisState generator function
type SimulationState struct {
	AppParams         simulation.AppParams
	Cdc               codec.JSONCodec                // application codec
	AddressCodec      address.Codec                  // address codec
	ValidatorCodec    address.Codec                  // validator address codec
	TxConfig          client.TxConfig                // Shared TxConfig; this is expensive to create and stateless, so create it once up front.
	Rand              *rand.Rand                     // random number
	GenState          map[string]json.RawMessage     // genesis state
	Accounts          []simulation.Account           // simulation accounts
	InitialStake      sdkmath.Int                    // initial coins per account
	NumBonded         int64                          // number of initially bonded accounts
	BondDenom         string                         // denom to be used as default
	GenTimestamp      time.Time                      // genesis timestamp
	UnbondTime        time.Duration                  // staking unbond time stored to use it as the slashing maximum evidence duration
	LegacyParamChange []simulation.LegacyParamChange // simulated parameter changes from modules
<<<<<<< HEAD
	
	LegacyProposalContents []simulation.WeightedProposalContent // proposal content generator functions with their default weight and app sim key
	ProposalMsgs           []simulation.WeightedProposalMsg     // proposal msg generator functions with their default weight and app sim key
=======
>>>>>>> 7856d226
}<|MERGE_RESOLUTION|>--- conflicted
+++ resolved
@@ -36,13 +36,6 @@
 		ProposalMsgs(simState SimulationState) []simulation.WeightedProposalMsg
 	}
 
-<<<<<<< HEAD
-// HasProposalContents defines the contents that can be used to simulate legacy governance (v1beta1) proposals
-type HasProposalContents interface {
-	// content functions used to simulate governance proposals
-	ProposalContents(simState SimulationState) []simulation.WeightedProposalContent 
-}
-=======
 	// HasLegacyProposalContents defines the contents that can be used to simulate legacy governance (v1beta1) proposals
 	// Deprecated replaced by HasProposalMsgsX
 	HasLegacyProposalContents interface {
@@ -50,7 +43,6 @@
 		ProposalContents(simState SimulationState) []simulation.WeightedProposalContent //nolint:staticcheck // legacy v1beta1 governance
 	}
 )
->>>>>>> 7856d226
 
 // SimulationManager defines a simulation manager that provides the high level utility
 // for managing and executing simulation functionalities for a group of modules
@@ -146,10 +138,4 @@
 	GenTimestamp      time.Time                      // genesis timestamp
 	UnbondTime        time.Duration                  // staking unbond time stored to use it as the slashing maximum evidence duration
 	LegacyParamChange []simulation.LegacyParamChange // simulated parameter changes from modules
-<<<<<<< HEAD
-	
-	LegacyProposalContents []simulation.WeightedProposalContent // proposal content generator functions with their default weight and app sim key
-	ProposalMsgs           []simulation.WeightedProposalMsg     // proposal msg generator functions with their default weight and app sim key
-=======
->>>>>>> 7856d226
 }