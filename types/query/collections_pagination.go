package query

import (
	"context"
	"cosmossdk.io/collections"
	collcodec "cosmossdk.io/collections/codec"
	storetypes "cosmossdk.io/store/types"
	"errors"
	"fmt"
)

// WithCollectionPaginationPairPrefix applies a prefix to a collection, whose key is a collection.Pair,
// being paginated that needs prefixing.
func WithCollectionPaginationPairPrefix[K1, K2 any](prefix K1) func(o *CollectionsPaginateOptions[collections.Pair[K1, K2]]) {
	return func(o *CollectionsPaginateOptions[collections.Pair[K1, K2]]) {
		prefix := collections.PairPrefix[K1, K2](prefix)
		o.Prefix = &prefix
	}
}

// CollectionsPaginateOptions provides extra options for pagination in collections.
type CollectionsPaginateOptions[K any] struct {
	// Prefix allows to optionally set a prefix for the pagination.
	Prefix *K
}

// Collection defines the minimum required API of a collection
// to work with pagination.
type Collection[K, V any] interface {
	// IterateRaw allows to iterate over a raw set of byte keys.
	IterateRaw(ctx context.Context, start, end []byte, order collections.Order) (collections.Iterator[K, V], error)
	// KeyCodec exposes the KeyCodec of a collection, required to encode a collection key from and to bytes
	// for pagination request and response.
	KeyCodec() collcodec.KeyCodec[K]
}

// CollectionPaginate follows the same behavior as Paginate but works on a Collection.
func CollectionPaginate[K, V any, C Collection[K, V]](
	ctx context.Context,
	coll C,
	pageReq *PageRequest,
) ([]collections.KeyValue[K, V], *PageResponse, error) {
	return CollectionFilteredPaginate[K, V](ctx, coll, pageReq, nil)
}

// CollectionFilteredPaginate works in the same way as FilteredPaginate but for collection types.
// A nil predicateFunc means no filtering is applied and results are collected as is.
func CollectionFilteredPaginate[K, V any, C Collection[K, V]](
	ctx context.Context,
	coll C,
	pageReq *PageRequest,
	predicateFunc func(key K, value V) (include bool, err error),
	opts ...func(opt *CollectionsPaginateOptions[K]),
) ([]collections.KeyValue[K, V], *PageResponse, error) {
	if pageReq == nil {
		pageReq = &PageRequest{}
	}

	offset := pageReq.Offset
	key := pageReq.Key
	limit := pageReq.Limit
	countTotal := pageReq.CountTotal
	reverse := pageReq.Reverse

	if offset > 0 && key != nil {
		return nil, nil, fmt.Errorf("invalid request, either offset or key is expected, got both")
	}

	if limit == 0 {
		limit = DefaultLimit
		countTotal = true
	}

	var (
		results []collections.KeyValue[K, V]
		pageRes *PageResponse
		err     error
	)

	opt := new(CollectionsPaginateOptions[K])
	for _, o := range opts {
		o(opt)
	}

	var prefix []byte
	if opt.Prefix != nil {
		prefix, err = encodeCollKey[K, V](coll, *opt.Prefix)
		if err != nil {
			return nil, nil, err
		}
	}

	if len(key) != 0 {
		results, pageRes, err = collFilteredPaginateByKey(ctx, coll, prefix, key, reverse, limit, predicateFunc)
	} else {
		results, pageRes, err = collFilteredPaginateNoKey(ctx, coll, prefix, reverse, offset, limit, countTotal, predicateFunc)
	}
	// invalid iter error is ignored to retain Paginate behavior
	if errors.Is(err, collections.ErrInvalidIterator) {
		return results, new(PageResponse), nil
	}
	// strip the prefix from next key
	if len(pageRes.NextKey) != 0 && prefix != nil {
		pageRes.NextKey = pageRes.NextKey[len(prefix):]
	}
	return results, pageRes, err
}

// collFilteredPaginateNoKey applies the provided pagination on the collection when the starting key is not set.
// If predicateFunc is nil no filtering is applied.
func collFilteredPaginateNoKey[K, V any, C Collection[K, V]](
	ctx context.Context,
	coll C,
	prefix []byte,
	reverse bool,
	offset uint64,
	limit uint64,
	countTotal bool,
	predicateFunc func(K, V) (bool, error),
) ([]collections.KeyValue[K, V], *PageResponse, error) {
	iterator, err := getCollIter[K, V](ctx, coll, prefix, nil, reverse)
	if err != nil {
		return nil, nil, err
	}
	defer iterator.Close()
	// we advance the iter equal to the provided offset
	if !advanceIter(iterator, offset) {
		return nil, nil, collections.ErrInvalidIterator
	}

	var (
		count   uint64
		nextKey []byte
		results []collections.KeyValue[K, V]
	)

	for ; iterator.Valid(); iterator.Next() {
		switch {
		// first case, we still haven't found all the results up to the limit
		case count < limit:
			kv, err := iterator.KeyValue()
			if err != nil {
				return nil, nil, err
			}
			// if no predicate function is specified then we just include the result
			if predicateFunc == nil {
				results = append(results, kv)
				// if predicate function is defined we check if the result matches the filtering criteria
			} else {
				include, err := predicateFunc(kv.Key, kv.Value)
				if err != nil {
					return nil, nil, err
				}
				if include {
					results = append(results, kv)
				}
			}
			count++
		// second case, we found all the objects specified within the limit
		case count == limit:
			key, err := iterator.Key()
			if err != nil {
				return nil, nil, err
			}
			nextKey, err = encodeCollKey[K, V](coll, key)
			if err != nil {
				return nil, nil, err
			}
			// if count total was not specified, we return the next key only
			if !countTotal {
				return results, &PageResponse{
					NextKey: nextKey,
				}, nil
			}
			// otherwise we fallthrough the third case
			fallthrough
		// this is the case in which we found all the required results
		// but we need to count how many possible results exist in total.
		// so we keep increasing the count until the iterator is fully consumed.
		case count > limit:
			count++
		}
	}
	resp := &PageResponse{
		NextKey: nextKey,
	}
	if countTotal {
		resp.Total = count + offset
	}
	return results, resp, nil
}

func advanceIter[I interface {
	Next()
	Valid() bool
}](iter I, offset uint64,
) bool {
	for i := uint64(0); i < offset; i++ {
		if !iter.Valid() {
			return false
		}
		iter.Next()
	}
	return true
}

// collFilteredPaginateByKey paginates a collection when a starting key
// is provided in the PageRequest. Predicate is applied only if not nil.
func collFilteredPaginateByKey[K, V any, C Collection[K, V]](
	ctx context.Context,
	coll C,
	prefix []byte,
	key []byte,
	reverse bool,
	limit uint64,
	predicateFunc func(K, V) (bool, error),
) ([]collections.KeyValue[K, V], *PageResponse, error) {
	iterator, err := getCollIter[K, V](ctx, coll, prefix, key, reverse)
	if err != nil {
		return nil, nil, err
	}
	defer iterator.Close()

	var (
		count   uint64
		nextKey []byte
		results []collections.KeyValue[K, V]
	)

	for ; iterator.Valid(); iterator.Next() {
		// if we reached the specified limit
		// then we get the next key, and we exit the iteration.
		if count == limit {
			concreteKey, err := iterator.Key()
			if err != nil {
				return nil, nil, err
			}

			nextKey, err = encodeCollKey[K, V](coll, concreteKey)
			if err != nil {
				return nil, nil, err
			}
			break
		}

		kv, err := iterator.KeyValue()
		if err != nil {
			return nil, nil, err
		}
		// if no predicate is specified then we just append the result
		if predicateFunc == nil {
			results = append(results, kv)
			// if predicate is applied we execute the predicate function
			// and append only if predicateFunc yields true.
		} else {
			include, err := predicateFunc(kv.Key, kv.Value)
			if err != nil {
				return nil, nil, err
			}
			if include {
				results = append(results, kv)
			}
		}
		count++
	}

	return results, &PageResponse{
		NextKey: nextKey,
	}, nil
}

// todo maybe move to collections?
func encodeCollKey[K, V any, C Collection[K, V]](coll C, key K) ([]byte, error) {
	buffer := make([]byte, coll.KeyCodec().Size(key))
	_, err := coll.KeyCodec().Encode(buffer, key)
	return buffer, err
}

<<<<<<< HEAD
func getCollIter[K, V any, C Collection[K, V]](ctx context.Context, coll C, prefix []byte, start []byte, reverse bool) (collections.Iterator[K, V], error) {
	// TODO: maybe can be simplified
	if reverse {
		var end []byte
		if prefix != nil {
			start = storetypes.PrefixEndBytes(append(prefix, start...))
			end = prefix
		}
		return coll.IterateRaw(ctx, end, start, collections.OrderDescending)
	}
=======
func getCollIter[K, V any, C Collection[K, V]](ctx context.Context, coll C, prefix, start []byte, reverse bool) (collections.Iterator[K, V], error) {
>>>>>>> 38c7c948
	var end []byte
	if prefix != nil {
		start = append(prefix, start...)
		end = storetypes.PrefixEndBytes(prefix)
	}
	return coll.IterateRaw(ctx, start, end, collections.OrderAscending)
}<|MERGE_RESOLUTION|>--- conflicted
+++ resolved
@@ -276,7 +276,6 @@
 	return buffer, err
 }
 
-<<<<<<< HEAD
 func getCollIter[K, V any, C Collection[K, V]](ctx context.Context, coll C, prefix []byte, start []byte, reverse bool) (collections.Iterator[K, V], error) {
 	// TODO: maybe can be simplified
 	if reverse {
@@ -287,9 +286,6 @@
 		}
 		return coll.IterateRaw(ctx, end, start, collections.OrderDescending)
 	}
-=======
-func getCollIter[K, V any, C Collection[K, V]](ctx context.Context, coll C, prefix, start []byte, reverse bool) (collections.Iterator[K, V], error) {
->>>>>>> 38c7c948
 	var end []byte
 	if prefix != nil {
 		start = append(prefix, start...)
