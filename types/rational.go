--- conflicted
+++ resolved
@@ -115,12 +115,8 @@
 func (r Rat) Quo(r2 Rat) Rat    { return Rat{*new(big.Rat).Quo(&(r.Rat), &(r2.Rat))} } // Quo - quotient
 func (r Rat) Add(r2 Rat) Rat    { return Rat{*new(big.Rat).Add(&(r.Rat), &(r2.Rat))} } // Add - addition
 func (r Rat) Sub(r2 Rat) Rat    { return Rat{*new(big.Rat).Sub(&(r.Rat), &(r2.Rat))} } // Sub - subtraction
-<<<<<<< HEAD
-func (r Rat) String() string    { return fmt.Sprintf("%v/%v", r.Num(), r.Denom()) }
+func (r Rat) String() string    { return r.Rat.String() }
 func (r Rat) FloatString() string { return r.Rat.FloatString(10) } // a human-friendly string format. The last digit is rounded to nearest, with halves rounded away from zero.
-=======
-func (r Rat) String() string    { return r.Rat.String() }
->>>>>>> 9f30a909
 
 var (
 	zero  = big.NewInt(0)
