package types

import (
	"fmt"
	"math/big"
	"strconv"
	"strings"
	"testing"
)

//   "that's one big rat!"
//          ______
//         / / /\ \____oo
//     __ /___...._____ _\o
//  __|     |_    |_

// NOTE: never use new(Rat) or else
// we will panic unmarshalling into the
// nil embedded big.Rat
type Rat struct {
	*big.Rat `json:"rat"`
}

// nolint - common values
func ZeroRat() Rat { return Rat{big.NewRat(0, 1)} }
func OneRat() Rat  { return Rat{big.NewRat(1, 1)} }

// New - create a new Rat from integers
func NewRat(Numerator int64, Denominator ...int64) Rat {
	switch len(Denominator) {
	case 0:
		return Rat{big.NewRat(Numerator, 1)}
	case 1:
		return Rat{big.NewRat(Numerator, Denominator[0])}
	default:
		panic("improper use of New, can only have one denominator")
	}
}

// create a rational from decimal string or integer string
func NewRatFromDecimal(decimalStr string) (f Rat, err Error) {

	// first extract any negative symbol
	neg := false
	if string(decimalStr[0]) == "-" {
		neg = true
		decimalStr = decimalStr[1:]
	}

	str := strings.Split(decimalStr, ".")

	var numStr string
	var denom int64 = 1
	switch len(str) {
	case 1:
		if len(str[0]) == 0 {
			return f, ErrUnknownRequest("not a decimal string")
		}
		numStr = str[0]
	case 2:
		if len(str[0]) == 0 || len(str[1]) == 0 {
			return f, ErrUnknownRequest("not a decimal string")
		}
		numStr = str[0] + str[1]
		len := int64(len(str[1]))
		denom = new(big.Int).Exp(big.NewInt(10), big.NewInt(len), nil).Int64()
	default:
		return f, ErrUnknownRequest("not a decimal string")
	}

	num, errConv := strconv.Atoi(numStr)
	if errConv != nil {
		return f, ErrUnknownRequest(errConv.Error())
	}

	if neg {
		num *= -1
	}

	return NewRat(int64(num), denom), nil
}

// NewRatFromBigInt constructs Rat from big.Int
func NewRatFromBigInt(num *big.Int, denom ...*big.Int) Rat {
	switch len(denom) {
	case 0:
		return Rat{new(big.Rat).SetInt(num)}
	case 1:
		return Rat{new(big.Rat).SetFrac(num, denom[0])}
	default:
		panic("improper use of NewRatFromBigInt, can only have one denominator")
	}
}

// NewRatFromInt constructs Rat from Int
func NewRatFromInt(num Int, denom ...Int) Rat {
	switch len(denom) {
	case 0:
		return Rat{new(big.Rat).SetInt(num.BigInt())}
	case 1:
		return Rat{new(big.Rat).SetFrac(num.BigInt(), denom[0].BigInt())}
	default:
		panic("improper use of NewRatFromBigInt, can only have one denominator")
	}
}

//nolint
<<<<<<< HEAD
func (r Rat) Num() int64        { return r.Rat.Num().Int64() }   // Num - return the numerator
func (r Rat) Denom() int64      { return r.Rat.Denom().Int64() } // Denom  - return the denominator
func (r Rat) IsZero() bool      { return r.Num() == 0 }          // IsZero - Is the Rat equal to zero
func (r Rat) Equal(r2 Rat) bool { return (&(r.Rat)).Cmp(&(r2.Rat)) == 0 }
func (r Rat) GT(r2 Rat) bool    { return (&(r.Rat)).Cmp(&(r2.Rat)) == 1 }              // greater than
func (r Rat) GTE(r2 Rat) bool   { return !r.LT(r2) }                                   // greater than or equal
func (r Rat) LT(r2 Rat) bool    { return (&(r.Rat)).Cmp(&(r2.Rat)) == -1 }             // less than
func (r Rat) LTE(r2 Rat) bool   { return !r.GT(r2) }                                   // less than or equal
func (r Rat) Mul(r2 Rat) Rat    { return Rat{*new(big.Rat).Mul(&(r.Rat), &(r2.Rat))} } // Mul - multiplication
func (r Rat) Quo(r2 Rat) Rat    { return Rat{*new(big.Rat).Quo(&(r.Rat), &(r2.Rat))} } // Quo - quotient
func (r Rat) Add(r2 Rat) Rat    { return Rat{*new(big.Rat).Add(&(r.Rat), &(r2.Rat))} } // Add - addition
func (r Rat) Sub(r2 Rat) Rat    { return Rat{*new(big.Rat).Sub(&(r.Rat), &(r2.Rat))} } // Sub - subtraction
func (r Rat) String() string    { return r.Rat.String() }
=======
func (r Rat) Num() int64          { return r.Rat.Num().Int64() }   // Num - return the numerator
func (r Rat) Denom() int64        { return r.Rat.Denom().Int64() } // Denom  - return the denominator
func (r Rat) IsZero() bool        { return r.Num() == 0 }          // IsZero - Is the Rat equal to zero
func (r Rat) Equal(r2 Rat) bool   { return (r.Rat).Cmp(r2.Rat) == 0 }
func (r Rat) GT(r2 Rat) bool      { return (r.Rat).Cmp(r2.Rat) == 1 }             // greater than
func (r Rat) LT(r2 Rat) bool      { return (r.Rat).Cmp(r2.Rat) == -1 }            // less than
func (r Rat) Mul(r2 Rat) Rat      { return Rat{new(big.Rat).Mul(r.Rat, r2.Rat)} } // Mul - multiplication
func (r Rat) Quo(r2 Rat) Rat      { return Rat{new(big.Rat).Quo(r.Rat, r2.Rat)} } // Quo - quotient
func (r Rat) Add(r2 Rat) Rat      { return Rat{new(big.Rat).Add(r.Rat, r2.Rat)} } // Add - addition
func (r Rat) Sub(r2 Rat) Rat      { return Rat{new(big.Rat).Sub(r.Rat, r2.Rat)} } // Sub - subtraction
func (r Rat) String() string      { return r.Rat.String() }
>>>>>>> d6df6b07
func (r Rat) FloatString() string { return r.Rat.FloatString(10) } // a human-friendly string format. The last digit is rounded to nearest, with halves rounded away from zero.

var (
	zero  = big.NewInt(0)
	one   = big.NewInt(1)
	two   = big.NewInt(2)
	five  = big.NewInt(5)
	nFive = big.NewInt(-5)
	ten   = big.NewInt(10)
)

// evaluate the rational using bankers rounding
func (r Rat) EvaluateBig() *big.Int {

	num := r.Rat.Num()
	denom := r.Rat.Denom()

	d, rem := new(big.Int), new(big.Int)
	d.QuoRem(num, denom, rem)
	if rem.Cmp(zero) == 0 { // is the remainder zero
		return d
	}

	// evaluate the remainder using bankers rounding
	tenNum := new(big.Int).Mul(num, ten)
	tenD := new(big.Int).Mul(d, ten)
	remainderDigit := new(big.Int).Sub(new(big.Int).Quo(tenNum, denom), tenD) // get the first remainder digit
	isFinalDigit := (new(big.Int).Rem(tenNum, denom).Cmp(zero) == 0)          // is this the final digit in the remainder?

	switch {
	case isFinalDigit && (remainderDigit.Cmp(five) == 0 || remainderDigit.Cmp(nFive) == 0):
		dRem2 := new(big.Int).Rem(d, two)
		return new(big.Int).Add(d, dRem2) // always rounds to the even number
	case remainderDigit.Cmp(five) != -1: //remainderDigit >= 5:
		d.Add(d, one)
	case remainderDigit.Cmp(nFive) != 1: //remainderDigit <= -5:
		d.Sub(d, one)
	}
	return d
}

// evaluate the rational using bankers rounding
func (r Rat) Evaluate() int64 {
	return r.EvaluateBig().Int64()
}

// EvaulateInt evaludates the rational using EvaluateBig
func (r Rat) EvaluateInt() Int {
	return NewIntFromBigInt(r.EvaluateBig())
}

// round Rat with the provided precisionFactor
func (r Rat) Round(precisionFactor int64) Rat {
	rTen := Rat{new(big.Rat).Mul(r.Rat, big.NewRat(precisionFactor, 1))}
	return Rat{big.NewRat(rTen.Evaluate(), precisionFactor)}
}

// TODO panic if negative or if totalDigits < len(initStr)???
// evaluate as an integer and return left padded string
func (r Rat) ToLeftPadded(totalDigits int8) string {
	intStr := r.EvaluateBig().String()
	fcode := `%0` + strconv.Itoa(int(totalDigits)) + `s`
	return fmt.Sprintf(fcode, intStr)
}

//___________________________________________________________________________________

//Wraps r.MarshalText().
func (r Rat) MarshalAmino() (string, error) {
	if r.Rat == nil {
		r.Rat = new(big.Rat)
	}
	bz, err := r.Rat.MarshalText()
	return string(bz), err
}

// Requires a valid JSON string - strings quotes and calls UnmarshalText
func (r *Rat) UnmarshalAmino(text string) (err error) {
	tempRat := big.NewRat(0, 1)
	err = tempRat.UnmarshalText([]byte(text))
	if err != nil {
		return err
	}
	r.Rat = tempRat
	return nil
}

//___________________________________________________________________________________
// helpers

// test if two rat arrays are the equal
func RatsEqual(r1s, r2s []Rat) bool {
	if len(r1s) != len(r2s) {
		return false
	}

	for i, r1 := range r1s {
		if !r1.Equal(r2s[i]) {
			return false
		}
	}
	return true
}

// intended to be used with require/assert:  require.True(RatEq(...))
func RatEq(t *testing.T, exp, got Rat) (*testing.T, bool, string, Rat, Rat) {
	return t, exp.Equal(got), "expected:\t%v\ngot:\t\t%v", exp, got
}<|MERGE_RESOLUTION|>--- conflicted
+++ resolved
@@ -104,34 +104,19 @@
 	}
 }
 
-//nolint
-<<<<<<< HEAD
-func (r Rat) Num() int64        { return r.Rat.Num().Int64() }   // Num - return the numerator
-func (r Rat) Denom() int64      { return r.Rat.Denom().Int64() } // Denom  - return the denominator
-func (r Rat) IsZero() bool      { return r.Num() == 0 }          // IsZero - Is the Rat equal to zero
-func (r Rat) Equal(r2 Rat) bool { return (&(r.Rat)).Cmp(&(r2.Rat)) == 0 }
-func (r Rat) GT(r2 Rat) bool    { return (&(r.Rat)).Cmp(&(r2.Rat)) == 1 }              // greater than
-func (r Rat) GTE(r2 Rat) bool   { return !r.LT(r2) }                                   // greater than or equal
-func (r Rat) LT(r2 Rat) bool    { return (&(r.Rat)).Cmp(&(r2.Rat)) == -1 }             // less than
-func (r Rat) LTE(r2 Rat) bool   { return !r.GT(r2) }                                   // less than or equal
-func (r Rat) Mul(r2 Rat) Rat    { return Rat{*new(big.Rat).Mul(&(r.Rat), &(r2.Rat))} } // Mul - multiplication
-func (r Rat) Quo(r2 Rat) Rat    { return Rat{*new(big.Rat).Quo(&(r.Rat), &(r2.Rat))} } // Quo - quotient
-func (r Rat) Add(r2 Rat) Rat    { return Rat{*new(big.Rat).Add(&(r.Rat), &(r2.Rat))} } // Add - addition
-func (r Rat) Sub(r2 Rat) Rat    { return Rat{*new(big.Rat).Sub(&(r.Rat), &(r2.Rat))} } // Sub - subtraction
-func (r Rat) String() string    { return r.Rat.String() }
-=======
 func (r Rat) Num() int64          { return r.Rat.Num().Int64() }   // Num - return the numerator
 func (r Rat) Denom() int64        { return r.Rat.Denom().Int64() } // Denom  - return the denominator
 func (r Rat) IsZero() bool        { return r.Num() == 0 }          // IsZero - Is the Rat equal to zero
 func (r Rat) Equal(r2 Rat) bool   { return (r.Rat).Cmp(r2.Rat) == 0 }
 func (r Rat) GT(r2 Rat) bool      { return (r.Rat).Cmp(r2.Rat) == 1 }             // greater than
+func (r Rat) GTE(r2 Rat) bool     { return !r.LT(r2) }                            // greater than or equal
 func (r Rat) LT(r2 Rat) bool      { return (r.Rat).Cmp(r2.Rat) == -1 }            // less than
+func (r Rat) LTE(r2 Rat) bool     { return !r.GT(r2) }                            // less than or equal
 func (r Rat) Mul(r2 Rat) Rat      { return Rat{new(big.Rat).Mul(r.Rat, r2.Rat)} } // Mul - multiplication
 func (r Rat) Quo(r2 Rat) Rat      { return Rat{new(big.Rat).Quo(r.Rat, r2.Rat)} } // Quo - quotient
 func (r Rat) Add(r2 Rat) Rat      { return Rat{new(big.Rat).Add(r.Rat, r2.Rat)} } // Add - addition
 func (r Rat) Sub(r2 Rat) Rat      { return Rat{new(big.Rat).Sub(r.Rat, r2.Rat)} } // Sub - subtraction
 func (r Rat) String() string      { return r.Rat.String() }
->>>>>>> d6df6b07
 func (r Rat) FloatString() string { return r.Rat.FloatString(10) } // a human-friendly string format. The last digit is rounded to nearest, with halves rounded away from zero.
 
 var (
