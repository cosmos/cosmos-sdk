--- conflicted
+++ resolved
@@ -155,11 +155,6 @@
 		Sequence      uint64           `json:"sequence"`
 	}
 
-	type mockAccountReturn struct {
-		Height int64 `json:"height"`
-		Result mockAccount `json:"result"`
-	}
-
 	// setup
 	ctx := context.NewCLIContext()
 	height := int64(194423)
@@ -172,24 +167,15 @@
 	sequence := uint64(32)
 
 	acc := mockAccount{addr, coins, pubKey, accNumber, sequence}
-	wacc := mockAccountReturn{0, acc }
 	cdc := codec.New()
 	codec.RegisterCrypto(cdc)
 	cdc.RegisterConcrete(&mockAccount{}, "cosmos-sdk/mockAccount", nil)
 	ctx = ctx.WithCodec(cdc)
 
-<<<<<<< HEAD
 	// setup expected results
 	jsonNoIndent, err := ctx.Codec.MarshalJSON(acc)
 	require.Nil(t, err)
 	jsonWithIndent, err := ctx.Codec.MarshalJSONIndent(acc, "", "  ")
-=======
-	// setup expected json responses with zero height
-	jsonNoHeight, err := ctx.Codec.MarshalJSON(wacc)
-	require.Nil(t, err)
-	require.NotNil(t, jsonNoHeight)
-	jsonIndentNoHeight, err := ctx.Codec.MarshalJSONIndent(acc, "", "  ")
->>>>>>> b6be61cd
 	require.Nil(t, err)
 	respNoIndent := ResponseWithHeight{height, jsonNoIndent}
 	respWithIndent := ResponseWithHeight{height, jsonWithIndent}
