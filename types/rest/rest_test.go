--- conflicted
+++ resolved
@@ -236,12 +236,8 @@
 	// test OK
 	ReadRESTReq(w, req, codec.New(), &br)
 	res := w.Result()
-<<<<<<< HEAD
-	defer res.Body.Close()
-=======
 	t.Cleanup(func() { res.Body.Close() })
 	require.Equal(t, BaseReq{ChainID: "alessio", Memo: "text"}, br)
->>>>>>> 3db39cda
 	require.Equal(t, http.StatusOK, res.StatusCode)
 
 	// test non valid JSON
@@ -261,11 +257,7 @@
 	w := httptest.NewRecorder()
 	WriteSimulationResponse(w, codec.New(), 10)
 	res := w.Result()
-<<<<<<< HEAD
-	defer res.Body.Close()
-=======
-	t.Cleanup(func() { res.Body.Close() })
->>>>>>> 3db39cda
+	t.Cleanup(func() { res.Body.Close() })
 	require.Equal(t, http.StatusOK, res.StatusCode)
 	bs, err := ioutil.ReadAll(res.Body)
 	require.NoError(t, err)
