package types

import (
	"encoding/hex"
	"encoding/json"
	"fmt"
	"github.com/cosmos/cosmos-sdk/codec"
	"math"
	"strings"

	yaml "gopkg.in/yaml.v2"

<<<<<<< HEAD
	"github.com/cosmos/cosmos-sdk/codec/types"

=======
>>>>>>> 65ea3053
	ctypes "github.com/tendermint/tendermint/rpc/core/types"

	"github.com/cosmos/cosmos-sdk/codec/legacy"
	"github.com/cosmos/cosmos-sdk/codec/types"
)

var cdc = codec.New()

func (gi GasInfo) String() string {
	bz, _ := yaml.Marshal(gi)
	return string(bz)
}

func (r Result) String() string {
	bz, _ := yaml.Marshal(r)
	return string(bz)
}

func (r Result) GetEvents() Events {
	events := make(Events, len(r.Events))
	for i, e := range r.Events {
		events[i] = Event(e)
	}

	return events
}

// ABCIMessageLogs represents a slice of ABCIMessageLog.
type ABCIMessageLogs []ABCIMessageLog

func NewABCIMessageLog(i uint16, log string, events Events) ABCIMessageLog {
	return ABCIMessageLog{
		MsgIndex: uint32(i),
		Log:      log,
		Events:   StringifyEvents(events.ToABCIEvents()),
	}
}

// String implements the fmt.Stringer interface for the ABCIMessageLogs type.
func (logs ABCIMessageLogs) String() (str string) {
	if logs != nil {
<<<<<<< HEAD
		raw, err := cdc.MarshalJSON(logs)
=======
		raw, err := legacy.Cdc.MarshalJSON(logs)
>>>>>>> 65ea3053
		if err == nil {
			str = string(raw)
		}
	}

	return str
}

// NewResponseResultTx returns a TxResponse given a ResultTx from tendermint
func NewResponseResultTx(res *ctypes.ResultTx, tx Tx, timestamp string) *TxResponse {
	if res == nil {
		return &TxResponse{}
	}

	parsedLogs, _ := ParseABCILogs(res.TxResult.Log)

	return &TxResponse{
		TxHash:    res.Hash.String(),
		Height:    res.Height,
		Codespace: res.TxResult.Codespace,
		Code:      res.TxResult.Code,
		Data:      strings.ToUpper(hex.EncodeToString(res.TxResult.Data)),
		RawLog:    res.TxResult.Log,
		Logs:      parsedLogs,
		Info:      res.TxResult.Info,
		GasWanted: res.TxResult.GasWanted,
		GasUsed:   res.TxResult.GasUsed,
		Tx:        types.UnsafePackAny(tx),
		Timestamp: timestamp,
	}
}

// NewResponseFormatBroadcastTxCommit returns a TxResponse given a
// ResultBroadcastTxCommit from tendermint.
func NewResponseFormatBroadcastTxCommit(res *ctypes.ResultBroadcastTxCommit) *TxResponse {
	if res == nil {
		return &TxResponse{}
	}

	if !res.CheckTx.IsOK() {
		return newTxResponseCheckTx(res)
	}

	return newTxResponseDeliverTx(res)
}

func newTxResponseCheckTx(res *ctypes.ResultBroadcastTxCommit) *TxResponse {
	if res == nil {
		return nil
	}

	var txHash string
	if res.Hash != nil {
		txHash = res.Hash.String()
	}

	parsedLogs, _ := ParseABCILogs(res.CheckTx.Log)

	return &TxResponse{
		Height:    res.Height,
		TxHash:    txHash,
		Codespace: res.CheckTx.Codespace,
		Code:      res.CheckTx.Code,
		Data:      strings.ToUpper(hex.EncodeToString(res.CheckTx.Data)),
		RawLog:    res.CheckTx.Log,
		Logs:      parsedLogs,
		Info:      res.CheckTx.Info,
		GasWanted: res.CheckTx.GasWanted,
		GasUsed:   res.CheckTx.GasUsed,
	}
}

func newTxResponseDeliverTx(res *ctypes.ResultBroadcastTxCommit) *TxResponse {
	if res == nil {
		return nil
	}

	var txHash string
	if res.Hash != nil {
		txHash = res.Hash.String()
	}

	parsedLogs, _ := ParseABCILogs(res.DeliverTx.Log)

	return &TxResponse{
		Height:    res.Height,
		TxHash:    txHash,
		Codespace: res.DeliverTx.Codespace,
		Code:      res.DeliverTx.Code,
		Data:      strings.ToUpper(hex.EncodeToString(res.DeliverTx.Data)),
		RawLog:    res.DeliverTx.Log,
		Logs:      parsedLogs,
		Info:      res.DeliverTx.Info,
		GasWanted: res.DeliverTx.GasWanted,
		GasUsed:   res.DeliverTx.GasUsed,
	}
}

// NewResponseFormatBroadcastTx returns a TxResponse given a ResultBroadcastTx from tendermint
func NewResponseFormatBroadcastTx(res *ctypes.ResultBroadcastTx) *TxResponse {
	if res == nil {
		return &TxResponse{}
	}

	parsedLogs, _ := ParseABCILogs(res.Log)

	return &TxResponse{
		Code:      res.Code,
		Codespace: res.Codespace,
		Data:      res.Data.String(),
		RawLog:    res.Log,
		Logs:      parsedLogs,
		TxHash:    res.Hash.String(),
	}
}

func (r TxResponse) String() string {
	var sb strings.Builder
	sb.WriteString("Response:\n")

	if r.Height > 0 {
		sb.WriteString(fmt.Sprintf("  Height: %d\n", r.Height))
	}
	if r.TxHash != "" {
		sb.WriteString(fmt.Sprintf("  TxHash: %s\n", r.TxHash))
	}
	if r.Code > 0 {
		sb.WriteString(fmt.Sprintf("  Code: %d\n", r.Code))
	}
	if r.Data != "" {
		sb.WriteString(fmt.Sprintf("  Data: %s\n", r.Data))
	}
	if r.RawLog != "" {
		sb.WriteString(fmt.Sprintf("  Raw Log: %s\n", r.RawLog))
	}
	if r.Logs != nil {
		sb.WriteString(fmt.Sprintf("  Logs: %s\n", r.Logs))
	}
	if r.Info != "" {
		sb.WriteString(fmt.Sprintf("  Info: %s\n", r.Info))
	}
	if r.GasWanted != 0 {
		sb.WriteString(fmt.Sprintf("  GasWanted: %d\n", r.GasWanted))
	}
	if r.GasUsed != 0 {
		sb.WriteString(fmt.Sprintf("  GasUsed: %d\n", r.GasUsed))
	}
	if r.Codespace != "" {
		sb.WriteString(fmt.Sprintf("  Codespace: %s\n", r.Codespace))
	}
	if r.Timestamp != "" {
		sb.WriteString(fmt.Sprintf("  Timestamp: %s\n", r.Timestamp))
	}

	return strings.TrimSpace(sb.String())
}

// Empty returns true if the response is empty
func (r TxResponse) Empty() bool {
	return r.TxHash == "" && r.Logs == nil
}

// SearchTxsResult defines a structure for querying txs pageable
type SearchTxsResult struct {
	TotalCount int           `json:"total_count"` // Count of all txs
	Count      int           `json:"count"`       // Count of txs in current page
	PageNumber int           `json:"page_number"` // Index of current page, start from 1
	PageTotal  int           `json:"page_total"`  // Count of total pages
	Limit      int           `json:"limit"`       // Max count txs per page
	Txs        []*TxResponse `json:"txs"`         // List of txs in current page
}

func NewSearchTxsResult(totalCount, count, page, limit int, txs []*TxResponse) SearchTxsResult {
	return SearchTxsResult{
		TotalCount: totalCount,
		Count:      count,
		PageNumber: page,
		PageTotal:  int(math.Ceil(float64(totalCount) / float64(limit))),
		Limit:      limit,
		Txs:        txs,
	}
}

// ParseABCILogs attempts to parse a stringified ABCI tx log into a slice of
// ABCIMessageLog types. It returns an error upon JSON decoding failure.
func ParseABCILogs(logs string) (res ABCIMessageLogs, err error) {
	err = json.Unmarshal([]byte(logs), &res)
	return res, err
}

var _, _ types.UnpackInterfacesMessage = SearchTxsResult{}, TxResponse{}

// UnpackInterfaces implements UnpackInterfacesMessage.UnpackInterfaces
//
// types.UnpackInterfaces needs to be called for each nested Tx because
// there are generally interfaces to unpack in Tx's
func (s SearchTxsResult) UnpackInterfaces(unpacker types.AnyUnpacker) error {
	for _, tx := range s.Txs {
		err := types.UnpackInterfaces(tx, unpacker)
		if err != nil {
			return err
		}
	}
	return nil
}

// UnpackInterfaces implements UnpackInterfacesMessage.UnpackInterfaces
func (r TxResponse) UnpackInterfaces(unpacker types.AnyUnpacker) error {
	var tx Tx
	return unpacker.UnpackAny(r.Tx, &tx)
}

func (r TxResponse) GetTx() Tx {
	if tx, ok := r.Tx.GetCachedValue().(Tx); ok {
		return tx
	}
	return nil
}<|MERGE_RESOLUTION|>--- conflicted
+++ resolved
@@ -10,11 +10,8 @@
 
 	yaml "gopkg.in/yaml.v2"
 
-<<<<<<< HEAD
 	"github.com/cosmos/cosmos-sdk/codec/types"
 
-=======
->>>>>>> 65ea3053
 	ctypes "github.com/tendermint/tendermint/rpc/core/types"
 
 	"github.com/cosmos/cosmos-sdk/codec/legacy"
@@ -56,11 +53,7 @@
 // String implements the fmt.Stringer interface for the ABCIMessageLogs type.
 func (logs ABCIMessageLogs) String() (str string) {
 	if logs != nil {
-<<<<<<< HEAD
 		raw, err := cdc.MarshalJSON(logs)
-=======
-		raw, err := legacy.Cdc.MarshalJSON(logs)
->>>>>>> 65ea3053
 		if err == nil {
 			str = string(raw)
 		}
