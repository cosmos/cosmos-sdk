package types_test

import (
	"encoding/hex"
	"fmt"
	"strings"
	"testing"

	abci "github.com/cometbft/cometbft/abci/types"
	"github.com/cometbft/cometbft/libs/bytes"
	coretypes "github.com/cometbft/cometbft/rpc/core/types"
	"github.com/golang/protobuf/proto"
	"github.com/stretchr/testify/require"
	"github.com/stretchr/testify/suite"
<<<<<<< HEAD
	abci "github.com/tendermint/tendermint/abci/types"
	"github.com/tendermint/tendermint/libs/bytes"
	coretypes "github.com/tendermint/tendermint/rpc/core/types"
=======
>>>>>>> f008f84e

	"github.com/cosmos/cosmos-sdk/codec"
	"github.com/cosmos/cosmos-sdk/testutil/testdata"
	sdk "github.com/cosmos/cosmos-sdk/types"
)

type resultTestSuite struct {
	suite.Suite
}

func TestResultTestSuite(t *testing.T) {
	suite.Run(t, new(resultTestSuite))
}

func (s *resultTestSuite) SetupSuite() {
	s.T().Parallel()
}

func (s *resultTestSuite) TestParseABCILog() {
	logs := `[{"log":"","msg_index":1,"success":true}]`
	res, err := sdk.ParseABCILogs(logs)

	s.Require().NoError(err)
	s.Require().Len(res, 1)
	s.Require().Equal(res[0].Log, "")
	s.Require().Equal(res[0].MsgIndex, uint32(1))
}

func (s *resultTestSuite) TestABCIMessageLog() {
	cdc := codec.NewLegacyAmino()
	events := sdk.Events{
		sdk.NewEvent("transfer", sdk.NewAttribute("sender", "foo")),
		sdk.NewEvent("transfer", sdk.NewAttribute("sender", "bar")),
	}
	msgLog := sdk.NewABCIMessageLog(0, "", events)
	msgLogs := sdk.ABCIMessageLogs{msgLog}
	bz, err := cdc.MarshalJSON(msgLogs)

	s.Require().NoError(err)
	s.Require().Equal(string(bz), msgLogs.String())
	s.Require().Equal(`[{"msg_index":0,"events":[{"type":"transfer","attributes":[{"key":"sender","value":"foo"}]},{"type":"transfer","attributes":[{"key":"sender","value":"bar"}]}]}]`, msgLogs.String())
}

func (s *resultTestSuite) TestNewSearchTxsResult() {
	got := sdk.NewSearchTxsResult(150, 20, 2, 20, []*sdk.TxResponse{})
	s.Require().Equal(&sdk.SearchTxsResult{
		TotalCount: 150,
		Count:      20,
		PageNumber: 2,
		PageTotal:  8,
		Limit:      20,
		Txs:        []*sdk.TxResponse{},
	}, got)
}

func (s *resultTestSuite) TestResponseResultTx() {
	deliverTxResult := abci.ResponseDeliverTx{
		Codespace: "codespace",
		Code:      1,
		Data:      []byte("data"),
		Log:       `[]`,
		Info:      "info",
		GasWanted: 100,
		GasUsed:   90,
	}
	resultTx := &coretypes.ResultTx{
		Hash:     bytes.HexBytes([]byte("test")),
		Height:   10,
		TxResult: deliverTxResult,
	}
	logs, err := sdk.ParseABCILogs(`[]`)

	s.Require().NoError(err)

	want := &sdk.TxResponse{
		TxHash:    "74657374",
		Height:    10,
		Codespace: "codespace",
		Code:      1,
		Data:      strings.ToUpper(hex.EncodeToString([]byte("data"))),
		RawLog:    `[]`,
		Logs:      logs,
		Info:      "info",
		GasWanted: 100,
		GasUsed:   90,
		Tx:        nil,
		Timestamp: "timestamp",
	}

	s.Require().Equal(want, sdk.NewResponseResultTx(resultTx, nil, "timestamp"))
	s.Require().Equal((*sdk.TxResponse)(nil), sdk.NewResponseResultTx(nil, nil, "timestamp"))
	s.Require().Equal(`code: 1
codespace: codespace
data: "64617461"
events: []
gas_used: "90"
gas_wanted: "100"
height: "10"
info: info
logs: []
raw_log: '[]'
timestamp: timestamp
tx: null
txhash: "74657374"
`, sdk.NewResponseResultTx(resultTx, nil, "timestamp").String())
	s.Require().True(sdk.TxResponse{}.Empty())
	s.Require().False(want.Empty())

	resultBroadcastTx := &coretypes.ResultBroadcastTx{
		Code:      1,
		Codespace: "codespace",
		Data:      []byte("data"),
		Log:       `[]`,
		Hash:      bytes.HexBytes([]byte("test")),
	}

	s.Require().Equal(&sdk.TxResponse{
		Code:      1,
		Codespace: "codespace",
		Data:      "64617461",
		RawLog:    `[]`,
		Logs:      logs,
		TxHash:    "74657374",
	}, sdk.NewResponseFormatBroadcastTx(resultBroadcastTx))
	s.Require().Equal((*sdk.TxResponse)(nil), sdk.NewResponseFormatBroadcastTx(nil))
}

<<<<<<< HEAD
func (s *resultTestSuite) TestResponseFormatBroadcastTxCommit() {
	// test nil
	s.Require().Equal((*sdk.TxResponse)(nil), sdk.NewResponseFormatBroadcastTxCommit(nil))

	logs, err := sdk.ParseABCILogs(`[]`)
	s.Require().NoError(err)

	// test checkTx
	checkTxResult := &coretypes.ResultBroadcastTxCommit{
		Height: 10,
		Hash:   bytes.HexBytes([]byte("test")),
		CheckTx: abci.ResponseCheckTx{
			Code:      90,
			Data:      nil,
			Log:       `[]`,
			Info:      "info",
			GasWanted: 99,
			GasUsed:   100,
			Codespace: "codespace",
			Events: []abci.Event{
				{
					Type: "message",
					Attributes: []abci.EventAttribute{
						{
							Key:   []byte("action"),
							Value: []byte("foo"),
							Index: true,
						},
					},
				},
			},
		},
	}
	deliverTxResult := &coretypes.ResultBroadcastTxCommit{
		Height: 10,
		Hash:   bytes.HexBytes([]byte("test")),
		DeliverTx: abci.ResponseDeliverTx{
			Code:      90,
			Data:      nil,
			Log:       `[]`,
			Info:      "info",
			GasWanted: 99,
			GasUsed:   100,
			Codespace: "codespace",
			Events: []abci.Event{
				{
					Type: "message",
					Attributes: []abci.EventAttribute{
						{
							Key:   []byte("action"),
							Value: []byte("foo"),
							Index: true,
						},
					},
				},
			},
		},
	}
	want := &sdk.TxResponse{
		Height:    10,
		TxHash:    "74657374",
		Codespace: "codespace",
		Code:      90,
		Data:      "",
		RawLog:    `[]`,
		Logs:      logs,
		Info:      "info",
		GasWanted: 99,
		GasUsed:   100,
		Events: []abci.Event{
			{
				Type: "message",
				Attributes: []abci.EventAttribute{
					{
						Key:   []byte("action"),
						Value: []byte("foo"),
						Index: true,
					},
				},
			},
		},
	}

	s.Require().Equal(want, sdk.NewResponseFormatBroadcastTxCommit(checkTxResult))
	s.Require().Equal(want, sdk.NewResponseFormatBroadcastTxCommit(deliverTxResult))
}

=======
>>>>>>> f008f84e
func TestWrapServiceResult(t *testing.T) {
	ctx := sdk.Context{}

	res, err := sdk.WrapServiceResult(ctx, nil, fmt.Errorf("test"))
	require.Nil(t, res)
	require.NotNil(t, err)

	res, err = sdk.WrapServiceResult(ctx, &testdata.Dog{}, nil)
	require.NotNil(t, res)
	require.Nil(t, err)
	require.Empty(t, res.Events)

	ctx = ctx.WithEventManager(sdk.NewEventManager())
	ctx.EventManager().EmitEvent(sdk.NewEvent("test"))
	res, err = sdk.WrapServiceResult(ctx, &testdata.Dog{}, nil)
	require.NotNil(t, res)
	require.Nil(t, err)
	require.Len(t, res.Events, 1)

	spot := testdata.Dog{Name: "spot"}
	res, err = sdk.WrapServiceResult(ctx, &spot, nil)
	require.NotNil(t, res)
	require.Nil(t, err)
	require.Len(t, res.Events, 1)
	var spot2 testdata.Dog
	err = proto.Unmarshal(res.Data, &spot2)
	require.NoError(t, err)
	require.Equal(t, spot, spot2)
}<|MERGE_RESOLUTION|>--- conflicted
+++ resolved
@@ -12,12 +12,6 @@
 	"github.com/golang/protobuf/proto"
 	"github.com/stretchr/testify/require"
 	"github.com/stretchr/testify/suite"
-<<<<<<< HEAD
-	abci "github.com/tendermint/tendermint/abci/types"
-	"github.com/tendermint/tendermint/libs/bytes"
-	coretypes "github.com/tendermint/tendermint/rpc/core/types"
-=======
->>>>>>> f008f84e
 
 	"github.com/cosmos/cosmos-sdk/codec"
 	"github.com/cosmos/cosmos-sdk/testutil/testdata"
@@ -145,96 +139,6 @@
 	s.Require().Equal((*sdk.TxResponse)(nil), sdk.NewResponseFormatBroadcastTx(nil))
 }
 
-<<<<<<< HEAD
-func (s *resultTestSuite) TestResponseFormatBroadcastTxCommit() {
-	// test nil
-	s.Require().Equal((*sdk.TxResponse)(nil), sdk.NewResponseFormatBroadcastTxCommit(nil))
-
-	logs, err := sdk.ParseABCILogs(`[]`)
-	s.Require().NoError(err)
-
-	// test checkTx
-	checkTxResult := &coretypes.ResultBroadcastTxCommit{
-		Height: 10,
-		Hash:   bytes.HexBytes([]byte("test")),
-		CheckTx: abci.ResponseCheckTx{
-			Code:      90,
-			Data:      nil,
-			Log:       `[]`,
-			Info:      "info",
-			GasWanted: 99,
-			GasUsed:   100,
-			Codespace: "codespace",
-			Events: []abci.Event{
-				{
-					Type: "message",
-					Attributes: []abci.EventAttribute{
-						{
-							Key:   []byte("action"),
-							Value: []byte("foo"),
-							Index: true,
-						},
-					},
-				},
-			},
-		},
-	}
-	deliverTxResult := &coretypes.ResultBroadcastTxCommit{
-		Height: 10,
-		Hash:   bytes.HexBytes([]byte("test")),
-		DeliverTx: abci.ResponseDeliverTx{
-			Code:      90,
-			Data:      nil,
-			Log:       `[]`,
-			Info:      "info",
-			GasWanted: 99,
-			GasUsed:   100,
-			Codespace: "codespace",
-			Events: []abci.Event{
-				{
-					Type: "message",
-					Attributes: []abci.EventAttribute{
-						{
-							Key:   []byte("action"),
-							Value: []byte("foo"),
-							Index: true,
-						},
-					},
-				},
-			},
-		},
-	}
-	want := &sdk.TxResponse{
-		Height:    10,
-		TxHash:    "74657374",
-		Codespace: "codespace",
-		Code:      90,
-		Data:      "",
-		RawLog:    `[]`,
-		Logs:      logs,
-		Info:      "info",
-		GasWanted: 99,
-		GasUsed:   100,
-		Events: []abci.Event{
-			{
-				Type: "message",
-				Attributes: []abci.EventAttribute{
-					{
-						Key:   []byte("action"),
-						Value: []byte("foo"),
-						Index: true,
-					},
-				},
-			},
-		},
-	}
-
-	s.Require().Equal(want, sdk.NewResponseFormatBroadcastTxCommit(checkTxResult))
-	s.Require().Equal(want, sdk.NewResponseFormatBroadcastTxCommit(deliverTxResult))
-}
-
-=======
->>>>>>> f008f84e
 func TestWrapServiceResult(t *testing.T) {
 	ctx := sdk.Context{}
 
