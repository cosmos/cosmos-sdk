--- conflicted
+++ resolved
@@ -40,15 +40,9 @@
 	return *(*string)(unsafe.Pointer(&b))
 }
 
-<<<<<<< HEAD
-// RandPositiveInt get a rand positive sdk.Int
-func RandPositiveInt(r *rand.Rand, max math.Int) (math.Int, error) {
-	if !max.GTE(sdk.OneInt()) {
-=======
 // RandPositiveInt get a rand positive math.Int
 func RandPositiveInt(r *rand.Rand, max math.Int) (math.Int, error) {
 	if !max.GTE(math.OneInt()) {
->>>>>>> f008f84e
 		return math.Int{}, errors.New("max too small")
 	}
 
