--- conflicted
+++ resolved
@@ -81,16 +81,10 @@
 	if reflect.TypeOf(msg) == reflect.TypeOf(sdk.ServiceMsg{}) {
 		srvMsg, ok := msg.(sdk.ServiceMsg)
 		if !ok {
-<<<<<<< HEAD
-			panic("failed: type assert")
-		}
-		bz := cdc.MustMarshalJSON(srvMsg.Request)
-=======
 			panic(fmt.Sprintf("Expecting %T to implement sdk.ServiceMsg", msg))
 		}
 		bz := cdc.MustMarshalJSON(srvMsg.Request)
 
->>>>>>> c95de9c4
 		return NewOperationMsgBasic(srvMsg.MethodName, srvMsg.MethodName, comment, ok, bz)
 	}
 	return NewOperationMsgBasic(msg.Route(), msg.Type(), comment, ok, msg.GetSignBytes())
