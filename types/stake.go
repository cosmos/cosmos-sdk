package types

import (
	abci "github.com/tendermint/tendermint/abci/types"
	"github.com/tendermint/tendermint/crypto"
	tmtypes "github.com/tendermint/tendermint/types"
)

// status of a validator
type BondStatus byte

// nolint
const (
	Unbonded  BondStatus = 0x00
	Unbonding BondStatus = 0x01
	Bonded    BondStatus = 0x02
)

//BondStatusToString for pretty prints of Bond Status
func BondStatusToString(b BondStatus) string {
	switch b {
	case 0x00:
		return "Unbonded"
	case 0x01:
		return "Unbonding"
	case 0x02:
		return "Bonded"
	default:
		panic("improper use of BondStatusToString")
	}
}

// nolint
func (b BondStatus) Equal(b2 BondStatus) bool {
	return byte(b) == byte(b2)
}

// validator for a delegated proof of stake system
type Validator interface {
	GetRevoked() bool         // whether the validator is revoked
	GetMoniker() string       // moniker of the validator
	GetStatus() BondStatus    // status of the validator
<<<<<<< HEAD
	GetOwner() ValAddress     // owner address to receive/return validators coins
=======
	GetOperator() AccAddress  // owner AccAddress to receive/return validators coins
>>>>>>> bce09055
	GetPubKey() crypto.PubKey // validation pubkey
	GetPower() Dec            // validation power
	GetTokens() Dec           // validation tokens
	GetDelegatorShares() Dec  // Total out standing delegator shares
	GetBondHeight() int64     // height in which the validator became active
}

// validator which fulfills abci validator interface for use in Tendermint
func ABCIValidator(v Validator) abci.Validator {
	return abci.Validator{
		PubKey: tmtypes.TM2PB.PubKey(v.GetPubKey()),
		Power:  v.GetPower().RoundInt64(),
	}
}

// properties for the set of all validators
type ValidatorSet interface {
	// iterate through validator by owner-AccAddress, execute func for each validator
	IterateValidators(Context,
		func(index int64, validator Validator) (stop bool))

	// iterate through bonded validator by pubkey-AccAddress, execute func for each validator
	IterateValidatorsBonded(Context,
		func(index int64, validator Validator) (stop bool))

	Validator(Context, AccAddress) Validator            // get a particular validator by owner AccAddress
	ValidatorByPubKey(Context, crypto.PubKey) Validator // get a particular validator by signing PubKey
	TotalPower(Context) Dec                             // total power of the validator set

	// slash the validator and delegators of the validator, specifying offence height, offence power, and slash fraction
	Slash(Context, crypto.PubKey, int64, int64, Dec)
	Revoke(Context, crypto.PubKey)   // revoke a validator
	Unrevoke(Context, crypto.PubKey) // unrevoke a validator
}

//_______________________________________________________________________________

// delegation bond for a delegated proof of stake system
type Delegation interface {
	GetDelegator() AccAddress // delegator AccAddress for the bond
<<<<<<< HEAD
	GetValidator() ValAddress // validator operator address
	GetBondShares() Rat       // amount of validator's shares
=======
	GetValidator() AccAddress // validator owner AccAddress for the bond
	GetBondShares() Dec       // amount of validator's shares
>>>>>>> bce09055
}

// properties for the set of all delegations for a particular
type DelegationSet interface {
	GetValidatorSet() ValidatorSet // validator set for which delegation set is based upon

	// iterate through all delegations from one delegator by validator-AccAddress,
	//   execute func for each validator
	IterateDelegations(ctx Context, delegator AccAddress,
		fn func(index int64, delegation Delegation) (stop bool))
}<|MERGE_RESOLUTION|>--- conflicted
+++ resolved
@@ -40,11 +40,7 @@
 	GetRevoked() bool         // whether the validator is revoked
 	GetMoniker() string       // moniker of the validator
 	GetStatus() BondStatus    // status of the validator
-<<<<<<< HEAD
-	GetOwner() ValAddress     // owner address to receive/return validators coins
-=======
-	GetOperator() AccAddress  // owner AccAddress to receive/return validators coins
->>>>>>> bce09055
+	GetOperator() ValAddress  // owner address to receive/return validators coins
 	GetPubKey() crypto.PubKey // validation pubkey
 	GetPower() Dec            // validation power
 	GetTokens() Dec           // validation tokens
@@ -85,13 +81,8 @@
 // delegation bond for a delegated proof of stake system
 type Delegation interface {
 	GetDelegator() AccAddress // delegator AccAddress for the bond
-<<<<<<< HEAD
 	GetValidator() ValAddress // validator operator address
-	GetBondShares() Rat       // amount of validator's shares
-=======
-	GetValidator() AccAddress // validator owner AccAddress for the bond
 	GetBondShares() Dec       // amount of validator's shares
->>>>>>> bce09055
 }
 
 // properties for the set of all delegations for a particular
