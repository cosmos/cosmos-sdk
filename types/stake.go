--- conflicted
+++ resolved
@@ -86,10 +86,6 @@
 
 	// iterate through all delegations from one delegator by validator-address,
 	//   execute func for each validator
-<<<<<<< HEAD
-	IterateDelegators(context Context, delegator Address,
-=======
 	IterateDelegations(ctx Context, delegator Address,
->>>>>>> 17e5a48b
 		fn func(index int64, delegation Delegation) (stop bool))
 }