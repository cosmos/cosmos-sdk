--- conflicted
+++ resolved
@@ -62,19 +62,10 @@
 	Validator(Context, Address) Validator // get a particular validator by owner address
 	TotalPower(Context) Rat               // total power of the validator set
 
-<<<<<<< HEAD
-// ValidatorSet that can slash and revoke (affect the validator set)
-type SlashValidatorSet interface {
-	ValidatorSet
 	// slash the validator and delegators of the validator, specifying offence height, offence power, and slash fraction
 	Slash(Context, crypto.PubKey, int64, int64, Rat)
 	Revoke(Context, crypto.PubKey)   // revoke a validator
 	Unrevoke(Context, crypto.PubKey) // unrevoke a validator
-=======
-	Slash(Context, crypto.PubKey, int64, Rat) // slash the validator and delegators of the validator, specifying offence height & slash fraction
-	Revoke(Context, crypto.PubKey)            // revoke a validator
-	Unrevoke(Context, crypto.PubKey)          // unrevoke a validator
->>>>>>> 3f4e528a
 }
 
 //_______________________________________________________________________________
