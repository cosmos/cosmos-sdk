package types

import (
	fmt "fmt"
	"sort"
	"strings"

	"github.com/cosmos/cosmos-sdk/store/types"
	types2 "github.com/cosmos/cosmos-sdk/store/v2alpha1"
	"github.com/cosmos/cosmos-sdk/types/kv"
)

type (
<<<<<<< HEAD
	PruningOptions            = types2.PruningOptions
	Queryable                 = types2.Queryable
	KVStore                   = types2.KVStore
	Iterator                  = types2.Iterator
	MultiStore                = types2.MultiStore
	CommitMultiStore          = types2.CommitMultiStore
	CacheMultiStore           = types2.CacheMultiStore
	MultiStorePersistentCache = types2.MultiStorePersistentCache
=======
	Store                     = types.Store
	Committer                 = types.Committer
	CommitStore               = types.CommitStore
	Queryable                 = types.Queryable
	MultiStore                = types.MultiStore
	CacheMultiStore           = types.CacheMultiStore
	CommitMultiStore          = types.CommitMultiStore
	MultiStorePersistentCache = types.MultiStorePersistentCache
	KVStore                   = types.KVStore
	Iterator                  = types.Iterator
>>>>>>> dafdc107
)

// StoreDecoderRegistry defines each of the modules store decoders. Used for ImportExport
// simulation.
type StoreDecoderRegistry map[string]func(kvA, kvB kv.Pair) string

// Iterator over all the keys with a certain prefix in ascending order
func KVStorePrefixIterator(kvs KVStore, prefix []byte) Iterator {
	return types.KVStorePrefixIterator(kvs, prefix)
}

// Iterator over all the keys with a certain prefix in descending order.
func KVStoreReversePrefixIterator(kvs KVStore, prefix []byte) Iterator {
	return types.KVStoreReversePrefixIterator(kvs, prefix)
}

// KVStorePrefixIteratorPaginated returns iterator over items in the selected page.
// Items iterated and skipped in ascending order.
func KVStorePrefixIteratorPaginated(kvs KVStore, prefix []byte, page, limit uint) Iterator {
	return types.KVStorePrefixIteratorPaginated(kvs, prefix, page, limit)
}

// KVStoreReversePrefixIteratorPaginated returns iterator over items in the selected page.
// Items iterated and skipped in descending order.
func KVStoreReversePrefixIteratorPaginated(kvs KVStore, prefix []byte, page, limit uint) Iterator {
	return types.KVStoreReversePrefixIteratorPaginated(kvs, prefix, page, limit)
}

// DiffKVStores compares two KVstores and returns all the key/value pairs
// that differ from one another. It also skips value comparison for a set of provided prefixes
func DiffKVStores(a KVStore, b KVStore, prefixesToSkip [][]byte) (kvAs, kvBs []kv.Pair) {
	return types.DiffKVStores(a, b, prefixesToSkip)
}

// assertNoCommonPrefix will panic if there are two keys: k1 and k2 in keys, such that
// k1 is a prefix of k2
func assertNoPrefix(keys []string) {
	sorted := make([]string, len(keys))
	copy(sorted, keys)
	sort.Strings(sorted)
	for i := 1; i < len(sorted); i++ {
		if strings.HasPrefix(sorted[i], sorted[i-1]) {
			panic(fmt.Sprint("Potential key collision between KVStores:", sorted[i], " - ", sorted[i-1]))
		}
	}
}

// NewKVStoreKey returns a new pointer to a KVStoreKey.
func NewKVStoreKey(name string) *types.KVStoreKey {
	return types.NewKVStoreKey(name)
}

// NewKVStoreKeys returns a map of new  pointers to KVStoreKey's.
// The function will panic if there is a potential conflict in names (see `assertNoPrefix`
// function for more details).
func NewKVStoreKeys(names ...string) map[string]*types.KVStoreKey {
	assertNoPrefix(names)
	keys := make(map[string]*types.KVStoreKey, len(names))
	for _, n := range names {
		keys[n] = NewKVStoreKey(n)
	}

	return keys
}

// Constructs new TransientStoreKey
// Must return a pointer according to the ocap principle
func NewTransientStoreKey(name string) *types.TransientStoreKey {
	return types.NewTransientStoreKey(name)
}

// NewTransientStoreKeys constructs a new map of TransientStoreKey's
// Must return pointers according to the ocap principle
// The function will panic if there is a potential conflict in names (see `assertNoPrefix`
// function for more details).
func NewTransientStoreKeys(names ...string) map[string]*types.TransientStoreKey {
	assertNoPrefix(names)
	keys := make(map[string]*types.TransientStoreKey)
	for _, n := range names {
		keys[n] = NewTransientStoreKey(n)
	}

	return keys
}

// NewMemoryStoreKeys constructs a new map matching store key names to their
// respective MemoryStoreKey references.
// The function will panic if there is a potential conflict in names (see `assertNoPrefix`
// function for more details).
func NewMemoryStoreKeys(names ...string) map[string]*types.MemoryStoreKey {
	assertNoPrefix(names)
	keys := make(map[string]*types.MemoryStoreKey)
	for _, n := range names {
		keys[n] = types.NewMemoryStoreKey(n)
	}

	return keys
}

// PrefixEndBytes returns the []byte that would end a
// range query for all []byte with a certain prefix
// Deals with last byte of prefix being FF without overflowing
func PrefixEndBytes(prefix []byte) []byte {
	return types.PrefixEndBytes(prefix)
}

// InclusiveEndBytes returns the []byte that would end a
// range query such that the input would be included
func InclusiveEndBytes(inclusiveBytes []byte) (exclusiveBytes []byte) {
	return types.InclusiveEndBytes(inclusiveBytes)
}

//----------------------------------------

// key-value result for iterator queries
type KVPair = types.KVPair

//----------------------------------------

// TraceContext contains TraceKVStore context data. It will be written with
// every trace operation.
type TraceContext = types.TraceContext

// --------------------------------------

type (
	Gas       = types.Gas
	GasMeter  = types.GasMeter
	GasConfig = types.GasConfig
)

type (
	ErrorOutOfGas    = types.ErrorOutOfGas
	ErrorGasOverflow = types.ErrorGasOverflow
)

func NewGasMeter(limit Gas) GasMeter {
	return types.NewGasMeter(limit)
}

func NewInfiniteGasMeter() GasMeter {
	return types.NewInfiniteGasMeter()
}<|MERGE_RESOLUTION|>--- conflicted
+++ resolved
@@ -11,8 +11,6 @@
 )
 
 type (
-<<<<<<< HEAD
-	PruningOptions            = types2.PruningOptions
 	Queryable                 = types2.Queryable
 	KVStore                   = types2.KVStore
 	Iterator                  = types2.Iterator
@@ -20,18 +18,6 @@
 	CommitMultiStore          = types2.CommitMultiStore
 	CacheMultiStore           = types2.CacheMultiStore
 	MultiStorePersistentCache = types2.MultiStorePersistentCache
-=======
-	Store                     = types.Store
-	Committer                 = types.Committer
-	CommitStore               = types.CommitStore
-	Queryable                 = types.Queryable
-	MultiStore                = types.MultiStore
-	CacheMultiStore           = types.CacheMultiStore
-	CommitMultiStore          = types.CommitMultiStore
-	MultiStorePersistentCache = types.MultiStorePersistentCache
-	KVStore                   = types.KVStore
-	Iterator                  = types.Iterator
->>>>>>> dafdc107
 )
 
 // StoreDecoderRegistry defines each of the modules store decoders. Used for ImportExport
