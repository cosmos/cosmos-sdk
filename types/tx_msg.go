--- conflicted
+++ resolved
@@ -3,15 +3,9 @@
 import (
 	"encoding/json"
 	fmt "fmt"
-<<<<<<< HEAD
-
-	"github.com/gogo/protobuf/proto"
-
-=======
 
 	"github.com/cosmos/gogoproto/proto"
 
->>>>>>> f008f84e
 	"github.com/cosmos/cosmos-sdk/codec"
 	cryptotypes "github.com/cosmos/cosmos-sdk/crypto/types"
 )
