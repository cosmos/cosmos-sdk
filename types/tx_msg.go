package types

import (
	"encoding/json"
	fmt "fmt"
	strings "strings"

	"github.com/cosmos/gogoproto/proto"
	protov2 "google.golang.org/protobuf/proto"

	"github.com/cosmos/cosmos-sdk/codec"
	cryptotypes "github.com/cosmos/cosmos-sdk/crypto/types"
)

type (
	// Msg defines the interface a transaction message needed to fulfill.
	Msg interface {
		proto.Message

<<<<<<< HEAD
		// ValidateBasic does a simple validation check that
		// doesn't require access to any other information.
		ValidateBasic() error
	}

	// LegacyMsg defines the interface a transaction message needed to fulfill up through
	// v0.47.
	LegacyMsg interface {
		Msg

=======
>>>>>>> 001c11e0
		// GetSigners returns the addrs of signers that must sign.
		// CONTRACT: All signatures must be present to be valid.
		// CONTRACT: Returns addrs in some deterministic order.
		GetSigners() []AccAddress
	}

	// Fee defines an interface for an application application-defined concrete
	// transaction type to be able to set and return the transaction fee.
	Fee interface {
		GetGas() uint64
		GetAmount() Coins
	}

	// Signature defines an interface for an application application-defined
	// concrete transaction type to be able to set and return transaction signatures.
	Signature interface {
		GetPubKey() cryptotypes.PubKey
		GetSignature() []byte
	}

<<<<<<< HEAD
	// HasMsgs defines an interface a transaction must fulfill.
	HasMsgs interface {
		// GetMsgs gets the all the transaction's messages.
		GetMsgs() []Msg
	}

	// Tx defines an interface a transaction must fulfill.
	Tx interface {
		HasMsgs

		// GetMsgsV2 gets the transaction's messages as google.golang.org/protobuf/proto.Message's.
		GetMsgsV2() []protov2.Message

		// ValidateBasic does a simple and lightweight validation check that doesn't
		// require access to any other information.
		ValidateBasic() error
=======
	// Tx defines the interface a transaction must fulfill.
	Tx interface {
		HasValidateBasic

		// GetMsgs gets the all the transaction's messages.
		GetMsgs() []Msg
>>>>>>> 001c11e0
	}

	// FeeTx defines the interface to be implemented by Tx to use the FeeDecorators
	FeeTx interface {
		Tx
		GetGas() uint64
		GetFee() Coins
		FeePayer() string
		FeeGranter() string
	}

	// TxWithMemo must have GetMemo() method to use ValidateMemoDecorator
	TxWithMemo interface {
		Tx
		GetMemo() string
	}

	// TxWithTimeoutHeight extends the Tx interface by allowing a transaction to
	// set a height timeout.
	TxWithTimeoutHeight interface {
		Tx

		GetTimeoutHeight() uint64
	}

	// HasValidateBasic defines a type that has a ValidateBasic method.
	// ValidateBasic is deprecated and now facultative.
	// Prefer validating messages directly in the msg server.
	HasValidateBasic interface {
		// ValidateBasic does a simple validation check that
		// doesn't require access to any other information.
		ValidateBasic() error
	}
)

// TxDecoder unmarshals transaction bytes
type TxDecoder func(txBytes []byte) (Tx, error)

// TxEncoder marshals transaction to bytes
type TxEncoder func(tx Tx) ([]byte, error)

// MsgTypeURL returns the TypeURL of a `sdk.Msg`.
func MsgTypeURL(msg proto.Message) string {
	if m, ok := msg.(protov2.Message); ok {
		return "/" + string(m.ProtoReflect().Descriptor().FullName())
	} else if m, ok := msg.(proto.Message); ok {
		return "/" + proto.MessageName(m)
	} else {
		panic(fmt.Errorf("%T is not a proto message", m))
	}
}

// GetMsgFromTypeURL returns a `sdk.Msg` message type from a type URL
func GetMsgFromTypeURL(cdc codec.Codec, input string) (Msg, error) {
	var msg Msg
	bz, err := json.Marshal(struct {
		Type string `json:"@type"`
	}{
		Type: input,
	})
	if err != nil {
		return nil, err
	}

	if err := cdc.UnmarshalInterfaceJSON(bz, &msg); err != nil {
		return nil, fmt.Errorf("failed to determine sdk.Msg for %s URL : %w", input, err)
	}

	return msg, nil
}

// GetModuleNameFromTypeURL assumes that module name is the second element of the msg type URL
// e.g. "cosmos.bank.v1beta1.MsgSend" => "bank"
// It returns an empty string if the input is not a valid type URL
func GetModuleNameFromTypeURL(input string) string {
	moduleName := strings.Split(input, ".")
	if len(moduleName) > 1 {
		return moduleName[1]
	}

	return ""
}<|MERGE_RESOLUTION|>--- conflicted
+++ resolved
@@ -14,22 +14,13 @@
 
 type (
 	// Msg defines the interface a transaction message needed to fulfill.
-	Msg interface {
-		proto.Message
-
-<<<<<<< HEAD
-		// ValidateBasic does a simple validation check that
-		// doesn't require access to any other information.
-		ValidateBasic() error
-	}
+	Msg = proto.Message
 
 	// LegacyMsg defines the interface a transaction message needed to fulfill up through
 	// v0.47.
 	LegacyMsg interface {
 		Msg
 
-=======
->>>>>>> 001c11e0
 		// GetSigners returns the addrs of signers that must sign.
 		// CONTRACT: All signatures must be present to be valid.
 		// CONTRACT: Returns addrs in some deterministic order.
@@ -50,9 +41,9 @@
 		GetSignature() []byte
 	}
 
-<<<<<<< HEAD
 	// HasMsgs defines an interface a transaction must fulfill.
 	HasMsgs interface {
+		HasValidateBasic
 		// GetMsgs gets the all the transaction's messages.
 		GetMsgs() []Msg
 	}
@@ -63,18 +54,6 @@
 
 		// GetMsgsV2 gets the transaction's messages as google.golang.org/protobuf/proto.Message's.
 		GetMsgsV2() []protov2.Message
-
-		// ValidateBasic does a simple and lightweight validation check that doesn't
-		// require access to any other information.
-		ValidateBasic() error
-=======
-	// Tx defines the interface a transaction must fulfill.
-	Tx interface {
-		HasValidateBasic
-
-		// GetMsgs gets the all the transaction's messages.
-		GetMsgs() []Msg
->>>>>>> 001c11e0
 	}
 
 	// FeeTx defines the interface to be implemented by Tx to use the FeeDecorators
