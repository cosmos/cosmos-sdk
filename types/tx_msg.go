--- conflicted
+++ resolved
@@ -42,16 +42,9 @@
 
 		// GetMsgs gets the all the transaction's messages.
 		GetMsgs() []Msg
-<<<<<<< HEAD
 
 		// IsNonAtomic returns true if the transaction is non-atomic.
 		IsNonAtomic() bool
-
-		// ValidateBasic does a simple and lightweight validation check that doesn't
-		// require access to any other information.
-		ValidateBasic() error
-=======
->>>>>>> f7418c6d
 	}
 
 	// FeeTx defines the interface to be implemented by Tx to use the FeeDecorators
