package types

import (
	"encoding/json"
	fmt "fmt"
	strings "strings"

	"github.com/cosmos/gogoproto/proto"
	protov2 "google.golang.org/protobuf/proto"

	"github.com/cosmos/cosmos-sdk/codec"
	cryptotypes "github.com/cosmos/cosmos-sdk/crypto/types"
)

type (
	// Msg defines the interface a transaction message needed to fulfill.
	Msg = proto.Message

	// LegacyMsg defines the interface a transaction message needed to fulfill up through
	// v0.47.
	LegacyMsg interface {
		Msg

		// GetSigners returns the addrs of signers that must sign.
		// CONTRACT: All signatures must be present to be valid.
		// CONTRACT: Returns addrs in some deterministic order.
		GetSigners() []AccAddress
	}

	// Fee defines an interface for an application application-defined concrete
	// transaction type to be able to set and return the transaction fee.
	Fee interface {
		GetGas() uint64
		GetAmount() Coins
	}

	// Signature defines an interface for an application application-defined
	// concrete transaction type to be able to set and return transaction signatures.
	Signature interface {
		GetPubKey() cryptotypes.PubKey
		GetSignature() []byte
	}

	// HasMsgs defines an interface a transaction must fulfill.
	HasMsgs interface {
		// GetMsgs gets the all the transaction's messages.
		GetMsgs() []Msg
	}

	// Tx defines an interface a transaction must fulfill.
	Tx interface {
		HasMsgs

		// GetMsgsV2 gets the transaction's messages as google.golang.org/protobuf/proto.Message's.
		GetMsgsV2() ([]protov2.Message, error)
	}

	// FeeTx defines the interface to be implemented by Tx to use the FeeDecorators
	FeeTx interface {
		Tx
		GetGas() uint64
		GetFee() Coins
		FeePayer() []byte
<<<<<<< HEAD
		FeeGranter() []byte
=======
		FeeGranter() string
>>>>>>> 62f0c6fa
	}

	// TxWithMemo must have GetMemo() method to use ValidateMemoDecorator
	TxWithMemo interface {
		Tx
		GetMemo() string
	}

	// TxWithTimeoutHeight extends the Tx interface by allowing a transaction to
	// set a height timeout.
	TxWithTimeoutHeight interface {
		Tx

		GetTimeoutHeight() uint64
	}

	// HasValidateBasic defines a type that has a ValidateBasic method.
	// ValidateBasic is deprecated and now facultative.
	// Prefer validating messages directly in the msg server.
	HasValidateBasic interface {
		// ValidateBasic does a simple validation check that
		// doesn't require access to any other information.
		ValidateBasic() error
	}
)

// TxDecoder unmarshals transaction bytes
type TxDecoder func(txBytes []byte) (Tx, error)

// TxEncoder marshals transaction to bytes
type TxEncoder func(tx Tx) ([]byte, error)

// MsgTypeURL returns the TypeURL of a `sdk.Msg`.
func MsgTypeURL(msg proto.Message) string {
	if m, ok := msg.(protov2.Message); ok {
		return "/" + string(m.ProtoReflect().Descriptor().FullName())
	}

	return "/" + proto.MessageName(msg)
}

// GetMsgFromTypeURL returns a `sdk.Msg` message type from a type URL
func GetMsgFromTypeURL(cdc codec.Codec, input string) (Msg, error) {
	var msg Msg
	bz, err := json.Marshal(struct {
		Type string `json:"@type"`
	}{
		Type: input,
	})
	if err != nil {
		return nil, err
	}

	if err := cdc.UnmarshalInterfaceJSON(bz, &msg); err != nil {
		return nil, fmt.Errorf("failed to determine sdk.Msg for %s URL : %w", input, err)
	}

	return msg, nil
}

// GetModuleNameFromTypeURL assumes that module name is the second element of the msg type URL
// e.g. "cosmos.bank.v1beta1.MsgSend" => "bank"
// It returns an empty string if the input is not a valid type URL
func GetModuleNameFromTypeURL(input string) string {
	moduleName := strings.Split(input, ".")
	if len(moduleName) > 1 {
		return moduleName[1]
	}

	return ""
}<|MERGE_RESOLUTION|>--- conflicted
+++ resolved
@@ -61,11 +61,7 @@
 		GetGas() uint64
 		GetFee() Coins
 		FeePayer() []byte
-<<<<<<< HEAD
 		FeeGranter() []byte
-=======
-		FeeGranter() string
->>>>>>> 62f0c6fa
 	}
 
 	// TxWithMemo must have GetMemo() method to use ValidateMemoDecorator
