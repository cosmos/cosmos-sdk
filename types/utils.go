package types

import (
	"encoding/binary"
	"encoding/json"
	"time"

<<<<<<< HEAD
	"github.com/cosmos/cosmos-sdk/db"
=======
	"github.com/cosmos/cosmos-sdk/types/kv"
	dbm "github.com/tendermint/tm-db"
>>>>>>> dafdc107
)

var (
	// This is set at compile time. Could be cleveldb, defaults is goleveldb.
	DBBackend = "" // Deprecated: Use tendermint config's DBBackend value instead.
	backend   = db.BadgerDBBackend
)

func init() {
	if len(DBBackend) != 0 {
		backend = db.BackendType(DBBackend)
	}
}

// SortedJSON takes any JSON and returns it sorted by keys. Also, all white-spaces
// are removed.
// This method can be used to canonicalize JSON to be returned by GetSignBytes,
// e.g. for the ledger integration.
// If the passed JSON isn't valid it will return an error.
func SortJSON(toSortJSON []byte) ([]byte, error) {
	var c interface{}
	err := json.Unmarshal(toSortJSON, &c)
	if err != nil {
		return nil, err
	}
	js, err := json.Marshal(c)
	if err != nil {
		return nil, err
	}
	return js, nil
}

// MustSortJSON is like SortJSON but panic if an error occurs, e.g., if
// the passed JSON isn't valid.
func MustSortJSON(toSortJSON []byte) []byte {
	js, err := SortJSON(toSortJSON)
	if err != nil {
		panic(err)
	}
	return js
}

// Uint64ToBigEndian - marshals uint64 to a bigendian byte slice so it can be sorted
func Uint64ToBigEndian(i uint64) []byte {
	b := make([]byte, 8)
	binary.BigEndian.PutUint64(b, i)
	return b
}

// BigEndianToUint64 returns an uint64 from big endian encoded bytes. If encoding
// is empty, zero is returned.
func BigEndianToUint64(bz []byte) uint64 {
	if len(bz) == 0 {
		return 0
	}

	return binary.BigEndian.Uint64(bz)
}

// Slight modification of the RFC3339Nano but it right pads all zeros and drops the time zone info
const SortableTimeFormat = "2006-01-02T15:04:05.000000000"

// Formats a time.Time into a []byte that can be sorted
func FormatTimeBytes(t time.Time) []byte {
	return []byte(t.UTC().Round(0).Format(SortableTimeFormat))
}

// Parses a []byte encoded using FormatTimeKey back into a time.Time
func ParseTimeBytes(bz []byte) (time.Time, error) {
	str := string(bz)
	t, err := time.Parse(SortableTimeFormat, str)
	if err != nil {
		return t, err
	}
	return t.UTC().Round(0), nil
}

// copy bytes
func CopyBytes(bz []byte) (ret []byte) {
	if bz == nil {
		return nil
	}
	ret = make([]byte, len(bz))
	copy(ret, bz)
	return ret
}

// AppendLengthPrefixedBytes combines the slices of bytes to one slice of bytes.
func AppendLengthPrefixedBytes(args ...[]byte) []byte {
	length := 0
	for _, v := range args {
		length += len(v)
	}
	res := make([]byte, length)

	length = 0
	for _, v := range args {
		copy(res[length:length+len(v)], v)
		length += len(v)
	}

	return res
}

// ParseLengthPrefixedBytes panics when store key length is not equal to the given length.
func ParseLengthPrefixedBytes(key []byte, startIndex int, sliceLength int) ([]byte, int) {
	neededLength := startIndex + sliceLength
	endIndex := neededLength - 1
	kv.AssertKeyAtLeastLength(key, neededLength)
	byteSlice := key[startIndex:neededLength]

	return byteSlice, endIndex
}<|MERGE_RESOLUTION|>--- conflicted
+++ resolved
@@ -5,12 +5,8 @@
 	"encoding/json"
 	"time"
 
-<<<<<<< HEAD
 	"github.com/cosmos/cosmos-sdk/db"
-=======
 	"github.com/cosmos/cosmos-sdk/types/kv"
-	dbm "github.com/tendermint/tm-db"
->>>>>>> dafdc107
 )
 
 var (
