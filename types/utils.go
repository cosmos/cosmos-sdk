--- conflicted
+++ resolved
@@ -9,22 +9,8 @@
 	"github.com/cosmos/cosmos-sdk/types/kv"
 )
 
-<<<<<<< HEAD
-var (
-	// This is set at compile time. Could be cleveldb, defaults is goleveldb.
-	DBBackend = "" // Deprecated: Use tendermint config's DBBackend value instead.
-	backend   = db.BadgerDBBackend
-)
-
-func init() {
-	if len(DBBackend) != 0 {
-		backend = db.BackendType(DBBackend)
-	}
-}
-=======
-// This is set at compile time. Could be cleveldb, defaults is goleveldb.
-var backend = dbm.GoLevelDBBackend
->>>>>>> eee23d95
+// This is set at compile time. Could be memdb, badgerdb, rocksdb. Default is badgerdb.
+var backend = db.BadgerDBBackend
 
 // SortedJSON takes any JSON and returns it sorted by keys. Also, all white-spaces
 // are removed.
