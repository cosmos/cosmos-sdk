module cosmossdk.io/x/accounts/defaults/base

go 1.23.3

require (
	cosmossdk.io/api v0.7.6
	cosmossdk.io/collections v0.4.1-0.20241128094659-bd76b47e1d8b
	cosmossdk.io/core v1.0.0-alpha.6
	cosmossdk.io/depinject v1.1.0
	cosmossdk.io/x/accounts v0.0.0-20240913065641-0064ccbce64e
	cosmossdk.io/x/tx v1.0.0-alpha.1
	github.com/cosmos/cosmos-sdk v0.53.0
	github.com/cosmos/gogoproto v1.7.0
	github.com/decred/dcrd/dcrec/secp256k1/v4 v4.3.0
	github.com/stretchr/testify v1.10.0
	google.golang.org/protobuf v1.35.2
)

require (
	buf.build/gen/go/cometbft/cometbft/protocolbuffers/go v1.35.2-20241120201313-68e42a58b301.1 // indirect
	buf.build/gen/go/cosmos/gogo-proto/protocolbuffers/go v1.35.2-20240130113600-88ef6483f90f.1 // indirect
	cosmossdk.io/core/testing v0.0.0-20241108153815-606544c7be7e // indirect
	cosmossdk.io/errors v1.0.1 // indirect
	cosmossdk.io/log v1.5.0 // indirect
	cosmossdk.io/math v1.4.0 // indirect
	cosmossdk.io/schema v0.3.1-0.20241128094659-bd76b47e1d8b // indirect
	cosmossdk.io/store v1.1.1-0.20240418092142-896cdf1971bc // indirect
	cosmossdk.io/x/bank v0.0.0-20240226161501-23359a0b6d91 // indirect
	cosmossdk.io/x/staking v0.0.0-00010101000000-000000000000 // indirect
	filippo.io/edwards25519 v1.1.0 // indirect
	github.com/99designs/go-keychain v0.0.0-20191008050251-8e49817e8af4 // indirect
	github.com/99designs/keyring v1.2.2 // indirect
	github.com/DataDog/datadog-go v4.8.3+incompatible // indirect
	github.com/DataDog/zstd v1.5.5 // indirect
	github.com/Microsoft/go-winio v0.6.1 // indirect
	github.com/beorn7/perks v1.0.1 // indirect
	github.com/bgentry/speakeasy v0.2.0 // indirect
	github.com/bytedance/sonic v1.12.4 // indirect
	github.com/bytedance/sonic/loader v0.2.1 // indirect
	github.com/cespare/xxhash/v2 v2.3.0 // indirect
	github.com/cloudwego/base64x v0.1.4 // indirect
	github.com/cloudwego/iasm v0.2.0 // indirect
	github.com/cockroachdb/errors v1.11.3 // indirect
	github.com/cockroachdb/fifo v0.0.0-20240606204812-0bbfbd93a7ce // indirect
	github.com/cockroachdb/logtags v0.0.0-20230118201751-21c54148d20b // indirect
	github.com/cockroachdb/pebble v1.1.2 // indirect
	github.com/cockroachdb/redact v1.1.5 // indirect
	github.com/cockroachdb/tokenbucket v0.0.0-20230807174530-cc333fc44b06 // indirect
	github.com/cometbft/cometbft v1.0.0-rc2.0.20241127125717-4ce33b646ac9 // indirect
	github.com/cometbft/cometbft-db v1.0.1 // indirect
	github.com/cometbft/cometbft/api v1.0.0-rc2 // indirect
	github.com/cosmos/btcutil v1.0.5 // indirect
	github.com/cosmos/cosmos-db v1.1.0 // indirect
	github.com/cosmos/cosmos-proto v1.0.0-beta.5 // indirect
	github.com/cosmos/go-bip39 v1.0.0 // indirect
	github.com/cosmos/gogogateway v1.2.0 // indirect
	github.com/cosmos/iavl v1.3.2 // indirect
	github.com/cosmos/ics23/go v0.11.0 // indirect
	github.com/cosmos/ledger-cosmos-go v0.13.3 // indirect
	github.com/danieljoos/wincred v1.2.1 // indirect
	github.com/davecgh/go-spew v1.1.2-0.20180830191138-d8f796af33cc // indirect
	github.com/dgraph-io/badger/v4 v4.4.0 // indirect
	github.com/dgraph-io/ristretto/v2 v2.0.0 // indirect
	github.com/dustin/go-humanize v1.0.1 // indirect
	github.com/dvsekhvalnov/jose2go v1.6.0 // indirect
	github.com/emicklei/dot v1.6.2 // indirect
	github.com/fatih/color v1.18.0 // indirect
	github.com/felixge/httpsnoop v1.0.4 // indirect
	github.com/fsnotify/fsnotify v1.8.0 // indirect
	github.com/getsentry/sentry-go v0.27.0 // indirect
	github.com/go-kit/log v0.2.1 // indirect
	github.com/go-logfmt/logfmt v0.6.0 // indirect
	github.com/godbus/dbus v0.0.0-20190726142602-4481cbc300e2 // indirect
	github.com/gogo/googleapis v1.4.1 // indirect
	github.com/gogo/protobuf v1.3.2 // indirect
	github.com/golang/groupcache v0.0.0-20210331224755-41bb18bfe9da // indirect
	github.com/golang/protobuf v1.5.4 // indirect
	github.com/golang/snappy v0.0.4 // indirect
	github.com/google/btree v1.1.3 // indirect
	github.com/google/flatbuffers v24.3.25+incompatible // indirect
	github.com/google/go-cmp v0.6.0 // indirect
	github.com/google/orderedcode v0.0.1 // indirect
	github.com/google/uuid v1.6.0 // indirect
	github.com/gorilla/handlers v1.5.2 // indirect
	github.com/gorilla/mux v1.8.1 // indirect
	github.com/gorilla/websocket v1.5.3 // indirect
	github.com/grpc-ecosystem/go-grpc-middleware v1.4.0 // indirect
	github.com/grpc-ecosystem/grpc-gateway v1.16.0 // indirect
	github.com/gsterjov/go-libsecret v0.0.0-20161001094733-a6f4afe4910c // indirect
	github.com/hashicorp/go-hclog v1.6.3 // indirect
	github.com/hashicorp/go-immutable-radix v1.3.1 // indirect
	github.com/hashicorp/go-metrics v0.5.3 // indirect
	github.com/hashicorp/go-plugin v1.6.2 // indirect
	github.com/hashicorp/golang-lru v1.0.2 // indirect
	github.com/hashicorp/golang-lru/v2 v2.0.7 // indirect
	github.com/hashicorp/hcl v1.0.0 // indirect
	github.com/hashicorp/yamux v0.1.2 // indirect
	github.com/hdevalence/ed25519consensus v0.2.0 // indirect
	github.com/huandu/skiplist v1.2.1 // indirect
	github.com/iancoleman/strcase v0.3.0 // indirect
	github.com/inconshreveable/mousetrap v1.1.0 // indirect
	github.com/jmhodges/levigo v1.0.0 // indirect
	github.com/klauspost/compress v1.17.11 // indirect
	github.com/klauspost/cpuid/v2 v2.2.9 // indirect
	github.com/kr/pretty v0.3.1 // indirect
	github.com/kr/text v0.2.0 // indirect
	github.com/lib/pq v1.10.9 // indirect
	github.com/linxGnu/grocksdb v1.9.3 // indirect
	github.com/magiconair/properties v1.8.7 // indirect
	github.com/mattn/go-colorable v0.1.13 // indirect
	github.com/mattn/go-isatty v0.0.20 // indirect
	github.com/minio/highwayhash v1.0.3 // indirect
	github.com/mitchellh/mapstructure v1.5.0 // indirect
	github.com/mtibben/percent v0.2.1 // indirect
	github.com/munnerz/goautoneg v0.0.0-20191010083416-a7dc8b61c822 // indirect
	github.com/oasisprotocol/curve25519-voi v0.0.0-20230904125328-1f23a7beb09a // indirect
	github.com/oklog/run v1.1.0 // indirect
	github.com/pelletier/go-toml/v2 v2.2.3 // indirect
	github.com/petermattis/goid v0.0.0-20240813172612-4fcff4a6cae7 // indirect
	github.com/pkg/errors v0.9.1 // indirect
	github.com/pmezard/go-difflib v1.0.1-0.20181226105442-5d4384ee4fb2 // indirect
	github.com/prometheus/client_golang v1.20.5 // indirect
	github.com/prometheus/client_model v0.6.1 // indirect
	github.com/prometheus/common v0.60.1 // indirect
	github.com/prometheus/procfs v0.15.1 // indirect
	github.com/rcrowley/go-metrics v0.0.0-20201227073835-cf1acfcdf475 // indirect
	github.com/rogpeppe/go-internal v1.12.0 // indirect
	github.com/rs/cors v1.11.1 // indirect
	github.com/rs/zerolog v1.33.0 // indirect
	github.com/sagikazarmark/locafero v0.4.0 // indirect
	github.com/sagikazarmark/slog-shim v0.1.0 // indirect
	github.com/sasha-s/go-deadlock v0.3.5 // indirect
	github.com/sourcegraph/conc v0.3.0 // indirect
	github.com/spf13/afero v1.11.0 // indirect
	github.com/spf13/cast v1.7.0 // indirect
	github.com/spf13/cobra v1.8.1 // indirect
	github.com/spf13/pflag v1.0.5 // indirect
	github.com/spf13/viper v1.19.0 // indirect
	github.com/subosito/gotenv v1.6.0 // indirect
	github.com/supranational/blst v0.3.13 // indirect
	github.com/syndtr/goleveldb v1.0.1-0.20220721030215-126854af5e6d // indirect
	github.com/tendermint/go-amino v0.16.0 // indirect
	github.com/tidwall/btree v1.7.0 // indirect
	github.com/twitchyliquid64/golang-asm v0.15.1 // indirect
	github.com/zondax/hid v0.9.2 // indirect
	github.com/zondax/ledger-go v0.14.3 // indirect
	gitlab.com/yawning/secp256k1-voi v0.0.0-20230925100816-f2616030848b // indirect
	gitlab.com/yawning/tuplehash v0.0.0-20230713102510-df83abbf9a02 // indirect
	go.etcd.io/bbolt v1.4.0-alpha.0.0.20240404170359-43604f3112c5 // indirect
	go.opencensus.io v0.24.0 // indirect
	go.uber.org/multierr v1.11.0 // indirect
	golang.org/x/arch v0.12.0 // indirect
	golang.org/x/crypto v0.29.0 // indirect
	golang.org/x/exp v0.0.0-20241108190413-2d47ceb2692f // indirect
	golang.org/x/mod v0.22.0 // indirect
	golang.org/x/net v0.31.0 // indirect
	golang.org/x/sync v0.9.0 // indirect
	golang.org/x/sys v0.27.0 // indirect
	golang.org/x/term v0.26.0 // indirect
	golang.org/x/text v0.20.0 // indirect
	golang.org/x/tools v0.27.0 // indirect
	google.golang.org/genproto v0.0.0-20240227224415-6ceb2ff114de // indirect
	google.golang.org/genproto/googleapis/api v0.0.0-20240903143218-8af14fe29dc1 // indirect
	google.golang.org/genproto/googleapis/rpc v0.0.0-20241104194629-dd2ea8efbc28 // indirect
	google.golang.org/grpc v1.68.0 // indirect
	gopkg.in/ini.v1 v1.67.0 // indirect
	gopkg.in/yaml.v3 v3.0.1 // indirect
	gotest.tools/v3 v3.5.1 // indirect
	pgregory.net/rapid v1.1.0 // indirect
	sigs.k8s.io/yaml v1.4.0 // indirect
)

replace github.com/cosmos/cosmos-sdk => ../../../../.

replace (
	cosmossdk.io/api => ../../../../api
<<<<<<< HEAD
	cosmossdk.io/collections => ../../../../collections // TODO tag new collections ASAP
	cosmossdk.io/core => ../../../../core
=======
>>>>>>> 24d456db
	cosmossdk.io/store => ../../../../store
	cosmossdk.io/x/accounts => ../../.
	cosmossdk.io/x/bank => ../../../bank
	cosmossdk.io/x/staking => ../../../staking
	cosmossdk.io/x/tx => ../../../tx
)<|MERGE_RESOLUTION|>--- conflicted
+++ resolved
@@ -174,11 +174,8 @@
 
 replace (
 	cosmossdk.io/api => ../../../../api
-<<<<<<< HEAD
 	cosmossdk.io/collections => ../../../../collections // TODO tag new collections ASAP
 	cosmossdk.io/core => ../../../../core
-=======
->>>>>>> 24d456db
 	cosmossdk.io/store => ../../../../store
 	cosmossdk.io/x/accounts => ../../.
 	cosmossdk.io/x/bank => ../../../bank
