package lockup

import (
	"context"
	"testing"
	"time"

	"github.com/stretchr/testify/require"

	"cosmossdk.io/core/header"
	"cosmossdk.io/core/store"
	"cosmossdk.io/log"
	"cosmossdk.io/math"
	lockuptypes "cosmossdk.io/x/accounts/defaults/lockup/v1"

	sdk "github.com/cosmos/cosmos-sdk/types"
)

func setupContinuousAccount(t *testing.T, ctx context.Context, ss store.KVStoreService) *ContinuousLockingAccount {
	t.Helper()
	deps := makeMockDependencies(ss)
	owner := "owner" //nolint:goconst // adding constants for this would impede readability

	acc, err := NewContinuousLockingAccount(deps)
	require.NoError(t, err)
	_, err = acc.Init(ctx, &lockuptypes.MsgInitLockupAccount{
		Owner:     owner,
		EndTime:   time.Now().Add(time.Minute * 2),
		StartTime: time.Now(),
	})
	require.NoError(t, err)

	return acc
}

func TestContinuousAccountDelegate(t *testing.T) {
	ctx, ss := newMockContext(t)
	sdkCtx := sdk.NewContext(nil, true, log.NewNopLogger()).WithContext(ctx).WithHeaderInfo(header.Info{
		Time: time.Now(),
	})

	acc := setupContinuousAccount(t, sdkCtx, ss)
	_, err := acc.Delegate(sdkCtx, &lockuptypes.MsgDelegate{
		Sender:           "owner",
		ValidatorAddress: "val_address",
		Amount:           sdk.NewCoin("test", math.NewInt(1)),
	})
	require.NoError(t, err)

	delLocking, err := acc.DelegatedLocking.Get(ctx, "test")
	require.NoError(t, err)
	require.True(t, delLocking.Equal(math.NewInt(1)))

	startTime, err := acc.StartTime.Get(sdkCtx)
	require.NoError(t, err)

	// Update context time to unlocked half of the original locking amount
	sdkCtx = sdkCtx.WithHeaderInfo(header.Info{
		Time: startTime.Add(time.Minute * 1),
	})

	_, err = acc.Delegate(sdkCtx, &lockuptypes.MsgDelegate{
		Sender:           "owner",
		ValidatorAddress: "val_address",
		Amount:           sdk.NewCoin("test", math.NewInt(5)),
	})
	require.NoError(t, err)

	delLocking, err = acc.DelegatedLocking.Get(ctx, "test")
	require.NoError(t, err)
	require.True(t, delLocking.Equal(math.NewInt(5)))

	delFree, err := acc.DelegatedFree.Get(ctx, "test")
	require.NoError(t, err)
	require.True(t, delFree.Equal(math.NewInt(1)))
}

func TestContinuousAccountUndelegate(t *testing.T) {
	ctx, ss := newMockContext(t)
	sdkCtx := sdk.NewContext(nil, true, log.NewNopLogger()).WithContext(ctx).WithHeaderInfo(header.Info{
		Time: time.Now(),
	})

	acc := setupContinuousAccount(t, sdkCtx, ss)
	// Delegate first
	_, err := acc.Delegate(sdkCtx, &lockuptypes.MsgDelegate{
		Sender:           "owner",
		ValidatorAddress: "val_address",
		Amount:           sdk.NewCoin("test", math.NewInt(1)),
	})
	require.NoError(t, err)

	delLocking, err := acc.DelegatedLocking.Get(ctx, "test")
	require.NoError(t, err)
	require.True(t, delLocking.Equal(math.NewInt(1)))

	// Undelegate
	_, err = acc.Undelegate(sdkCtx, &lockuptypes.MsgUndelegate{
		Sender:           "owner",
		ValidatorAddress: "val_address",
		Amount:           sdk.NewCoin("test", math.NewInt(1)),
	})
	require.NoError(t, err)

	entries, err := acc.UnbondEntries.Get(sdkCtx, "val_address")
	require.NoError(t, err)
	require.Len(t, entries.Entries, 1)
	require.True(t, entries.Entries[0].Amount.Amount.Equal(math.NewInt(1)))
	require.True(t, entries.Entries[0].ValidatorAddress == "val_address")

	err = acc.checkUnbondingEntriesMature(sdkCtx)
	require.NoError(t, err)

	_, err = acc.UnbondEntries.Get(sdkCtx, "val_address")
	require.Error(t, err)

	delLocking, err = acc.DelegatedLocking.Get(ctx, "test")
	require.NoError(t, err)
	require.True(t, delLocking.Equal(math.ZeroInt()))
}

func TestContinuousAccountSendCoins(t *testing.T) {
	ctx, ss := newMockContext(t)
	sdkCtx := sdk.NewContext(nil, true, log.NewNopLogger()).WithContext(ctx).WithHeaderInfo(header.Info{
		Time: time.Now(),
	})

	acc := setupContinuousAccount(t, sdkCtx, ss)
	_, err := acc.SendCoins(sdkCtx, &lockuptypes.MsgSend{
		Sender:    "owner",
		ToAddress: "receiver",
		Amount:    sdk.NewCoins(sdk.NewCoin("test", math.NewInt(5))),
	})
	require.Error(t, err)

	startTime, err := acc.StartTime.Get(sdkCtx)
	require.NoError(t, err)

	// Update context time to unlocked half of the original locking amount
	sdkCtx = sdkCtx.WithHeaderInfo(header.Info{
		Time: startTime.Add(time.Minute * 1),
	})

	_, err = acc.SendCoins(sdkCtx, &lockuptypes.MsgSend{
		Sender:    "owner",
		ToAddress: "receiver",
		Amount:    sdk.NewCoins(sdk.NewCoin("test", math.NewInt(5))),
	})
	require.NoError(t, err)
}

<<<<<<< HEAD
func TestContinousAccountGetLockCoinInfo(t *testing.T) {
=======
func TestContinuousAccountWithdrawUnlockedCoins(t *testing.T) {
	ctx, ss := newMockContext(t)
	sdkCtx := sdk.NewContext(nil, true, log.NewNopLogger()).WithContext(ctx).WithHeaderInfo(header.Info{
		Time: time.Now(),
	})

	acc := setupContinuousAccount(t, sdkCtx, ss)
	_, err := acc.WithdrawUnlockedCoins(sdkCtx, &lockuptypes.MsgWithdraw{
		Withdrawer: "owner",
		ToAddress:  "receiver",
		Denoms:     []string{"test"},
	})
	require.Error(t, err)

	startTime, err := acc.StartTime.Get(sdkCtx)
	require.NoError(t, err)

	// Update context time to unlocked half of the original locking amount
	sdkCtx = sdkCtx.WithHeaderInfo(header.Info{
		Time: startTime.Add(time.Minute * 1),
	})

	_, err = acc.WithdrawUnlockedCoins(sdkCtx, &lockuptypes.MsgWithdraw{
		Withdrawer: "owner",
		ToAddress:  "receiver",
		Denoms:     []string{"test"},
	})
	require.NoError(t, err)
}

func TestContinuousAccountGetLockCoinInfo(t *testing.T) {
>>>>>>> 0a891780
	ctx, ss := newMockContext(t)
	sdkCtx := sdk.NewContext(nil, true, log.NewNopLogger()).WithContext(ctx).WithHeaderInfo(header.Info{
		Time: time.Now(),
	})

	acc := setupContinuousAccount(t, sdkCtx, ss)

	unlocked, locked, err := acc.GetLockCoinsInfo(sdkCtx, time.Now())
	require.NoError(t, err)
	require.True(t, unlocked.AmountOf("test").Equal(math.ZeroInt()))
	require.True(t, locked.AmountOf("test").Equal(math.NewInt(10)))

	startTime, err := acc.StartTime.Get(sdkCtx)
	require.NoError(t, err)

	// unlocked half locked token
	unlocked, locked, err = acc.GetLockCoinsInfo(sdkCtx, startTime.Add(time.Minute*1))
	require.NoError(t, err)
	require.True(t, unlocked.AmountOf("test").Equal(math.NewInt(5)))
	require.True(t, locked.AmountOf("test").Equal(math.NewInt(5)))

	// unlocked full locked token
	unlocked, locked, err = acc.GetLockCoinsInfo(sdkCtx, startTime.Add(time.Minute*2))
	require.NoError(t, err)
	require.True(t, unlocked.AmountOf("test").Equal(math.NewInt(10)))
	require.True(t, locked.AmountOf("test").Equal(math.ZeroInt()))
}<|MERGE_RESOLUTION|>--- conflicted
+++ resolved
@@ -149,41 +149,7 @@
 	require.NoError(t, err)
 }
 
-<<<<<<< HEAD
 func TestContinousAccountGetLockCoinInfo(t *testing.T) {
-=======
-func TestContinuousAccountWithdrawUnlockedCoins(t *testing.T) {
-	ctx, ss := newMockContext(t)
-	sdkCtx := sdk.NewContext(nil, true, log.NewNopLogger()).WithContext(ctx).WithHeaderInfo(header.Info{
-		Time: time.Now(),
-	})
-
-	acc := setupContinuousAccount(t, sdkCtx, ss)
-	_, err := acc.WithdrawUnlockedCoins(sdkCtx, &lockuptypes.MsgWithdraw{
-		Withdrawer: "owner",
-		ToAddress:  "receiver",
-		Denoms:     []string{"test"},
-	})
-	require.Error(t, err)
-
-	startTime, err := acc.StartTime.Get(sdkCtx)
-	require.NoError(t, err)
-
-	// Update context time to unlocked half of the original locking amount
-	sdkCtx = sdkCtx.WithHeaderInfo(header.Info{
-		Time: startTime.Add(time.Minute * 1),
-	})
-
-	_, err = acc.WithdrawUnlockedCoins(sdkCtx, &lockuptypes.MsgWithdraw{
-		Withdrawer: "owner",
-		ToAddress:  "receiver",
-		Denoms:     []string{"test"},
-	})
-	require.NoError(t, err)
-}
-
-func TestContinuousAccountGetLockCoinInfo(t *testing.T) {
->>>>>>> 0a891780
 	ctx, ss := newMockContext(t)
 	sdkCtx := sdk.NewContext(nil, true, log.NewNopLogger()).WithContext(ctx).WithHeaderInfo(header.Info{
 		Time: time.Now(),
