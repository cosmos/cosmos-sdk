--- conflicted
+++ resolved
@@ -1,10 +1,6 @@
 module cosmossdk.io/x/accounts/defaults/lockup
 
-<<<<<<< HEAD
-go 1.23.4
-=======
 go 1.23.5
->>>>>>> 0a98b65b
 
 require (
 	cosmossdk.io/collections v1.1.0
