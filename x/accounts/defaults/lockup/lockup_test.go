package lockup

import (
	"context"
	"testing"
	"time"

	"github.com/stretchr/testify/require"

	"cosmossdk.io/core/store"
	"cosmossdk.io/math"
	lockuptypes "cosmossdk.io/x/accounts/defaults/lockup/types"

	sdk "github.com/cosmos/cosmos-sdk/types"
	sdkerrors "github.com/cosmos/cosmos-sdk/types/errors"
)

func setup(t *testing.T, ctx context.Context, ss store.KVStoreService) *BaseLockup {
	t.Helper()
	deps := makeMockDependencies(ss)
	owner := "owner"

	baseLockup := newBaseLockup(deps)
	_, err := baseLockup.Init(ctx, &lockuptypes.MsgInitLockupAccount{
		Owner:   owner,
		EndTime: time.Now().Add(time.Minute),
	}, nil)
	require.NoError(t, err)

	return baseLockup
}

func TestInitLockupAccount(t *testing.T) {
	ctx, ss := newMockContext(t)
	deps := makeMockDependencies(ss)
	owner := "owner"

	baseLockup := newBaseLockup(deps)

	testcases := []struct {
		name   string
		msg    lockuptypes.MsgInitLockupAccount
		expErr error
	}{
		{
			"successfully init",
			lockuptypes.MsgInitLockupAccount{
				Owner:   owner,
				EndTime: time.Now().Add(10 * time.Second),
			},
			nil,
		},
	}

	for _, test := range testcases {
<<<<<<< HEAD
		_, err := baseLockup.Init(ctx, &test.msg, nil)
=======
		test := test
		_, err := baseLockup.Init(ctx, &test.msg)
>>>>>>> 84712ede
		if test.expErr != nil {
			require.Equal(t, test.expErr, err)
			continue
		}
		require.NoError(t, err)
	}
}

func TestTrackingDelegation(t *testing.T) {
	ctx, ss := newMockContext(t)

	mockBalances := sdk.NewCoins(sdk.NewCoin("test", math.NewInt(10)))

	testcases := []struct {
		name                   string
		amt                    sdk.Coins
		lockedCoins            sdk.Coins
		expDelegatedLockingAmt sdk.Coins
		expDelegatedFreeAmt    sdk.Coins
		malaete                func(ctx context.Context, bv *BaseLockup)
		expErr                 error
	}{
		{
			"delegate amount less than the vesting amount",
			sdk.NewCoins(sdk.NewCoin("test", math.NewInt(1))),
			sdk.NewCoins(sdk.NewCoin("test", math.NewInt(5))),
			sdk.NewCoins(sdk.NewCoin("test", math.NewInt(1))),
			sdk.NewCoins(sdk.NewCoin("test", math.NewInt(0))),
			nil,
			nil,
		},
		{
			"delegate amount less than the vesting amount",
			sdk.NewCoins(sdk.NewCoin("test", math.NewInt(1))),
			sdk.NewCoins(sdk.NewCoin("test", math.NewInt(5))),
			sdk.NewCoins(sdk.NewCoin("test", math.NewInt(4))),
			sdk.NewCoins(sdk.NewCoin("test", math.NewInt(0))),
			func(ctx context.Context, bv *BaseLockup) {
				err := bv.DelegatedLocking.Set(ctx, "test", math.NewInt(3))
				require.NoError(t, err)
			},
			nil,
		},
		{
			"delegate amount partially exceeds the vesting amount",
			sdk.NewCoins(sdk.NewCoin("test", math.NewInt(2))),
			sdk.NewCoins(sdk.NewCoin("test", math.NewInt(5))),
			sdk.NewCoins(sdk.NewCoin("test", math.NewInt(5))),
			sdk.NewCoins(sdk.NewCoin("test", math.NewInt(1))),
			func(ctx context.Context, bv *BaseLockup) {
				err := bv.DelegatedLocking.Set(ctx, "test", math.NewInt(4))
				require.NoError(t, err)
			},
			nil,
		},
		{
			"delegate amount exceeds the vesting amount",
			sdk.NewCoins(sdk.NewCoin("test", math.NewInt(6))),
			sdk.NewCoins(sdk.NewCoin("test", math.NewInt(5))),
			sdk.NewCoins(sdk.NewCoin("test", math.NewInt(5))),
			sdk.NewCoins(sdk.NewCoin("test", math.NewInt(5))),
			func(ctx context.Context, bv *BaseLockup) {
				err := bv.DelegatedLocking.Set(ctx, "test", math.NewInt(4))
				require.NoError(t, err)
			},
			nil,
		},
		{
			"balances less than amount",
			sdk.NewCoins(sdk.NewCoin("test", math.NewInt(11))),
			nil,
			nil,
			nil,
			nil,
			sdkerrors.ErrInvalidCoins.Wrap("delegation attempt with zero coins or insufficient funds"),
		},
		{
			"zero amount",
			sdk.Coins{sdk.NewCoin("test", math.ZeroInt())},
			nil,
			nil,
			nil,
			nil,
			sdkerrors.ErrInvalidCoins.Wrap("delegation attempt with zero coins or insufficient funds"),
		},
	}

	for _, test := range testcases {
		baseLockup := setup(t, ctx, ss)

		if test.malaete != nil {
			test.malaete(ctx, baseLockup)
		}

		err := baseLockup.TrackDelegation(ctx, mockBalances, test.lockedCoins, test.amt)
		if test.expErr != nil {
			require.EqualError(t, err, test.expErr.Error(), test.name+" error not equal")
			continue
		}

		delegatedVesting, err := baseLockup.DelegatedLocking.Get(ctx, "test")
		require.NoError(t, err)
		delegatedFree, err := baseLockup.DelegatedFree.Get(ctx, "test")
		require.NoError(t, err)

		require.Equal(t, test.expDelegatedLockingAmt.AmountOf("test"), delegatedVesting, test.name+" delegated locking amount must be equal")
		require.Equal(t, test.expDelegatedFreeAmt.AmountOf("test"), delegatedFree, test.name+" delegated free amount must be equal")
	}
}

func TestTrackingUnDelegation(t *testing.T) {
	ctx, ss := newMockContext(t)

	testcases := []struct {
		name                   string
		amt                    sdk.Coins
		expDelegatedLockingAmt sdk.Coins
		expDelegatedFreeAmt    sdk.Coins
		expErr                 error
	}{
		{
			"undelegate amount less than delegated free amount",
			sdk.NewCoins(sdk.NewCoin("test", math.NewInt(1))),
			sdk.NewCoins(sdk.NewCoin("test", math.NewInt(5))),
			sdk.NewCoins(sdk.NewCoin("test", math.NewInt(4))),
			nil,
		},
		{
			"undelegate amount partially exceed the delegated free amount",
			sdk.NewCoins(sdk.NewCoin("test", math.NewInt(6))),
			sdk.NewCoins(sdk.NewCoin("test", math.NewInt(4))),
			sdk.NewCoins(sdk.NewCoin("test", math.NewInt(0))),
			nil,
		},
		{
			"undelegate amount exceed the delegated free amount",
			sdk.NewCoins(sdk.NewCoin("test", math.NewInt(10))),
			sdk.NewCoins(sdk.NewCoin("test", math.NewInt(0))),
			sdk.NewCoins(sdk.NewCoin("test", math.NewInt(0))),
			nil,
		},
		{
			"zero amount",
			sdk.Coins{sdk.NewCoin("test", math.NewInt(0))},
			nil,
			nil,
			sdkerrors.ErrInvalidCoins.Wrap("undelegation attempt with zero coins"),
		},
	}

	for _, test := range testcases {
		baseLockup := setup(t, ctx, ss)
		err := baseLockup.DelegatedLocking.Set(ctx, "test", math.NewInt(5))
		require.NoError(t, err)
		err = baseLockup.DelegatedFree.Set(ctx, "test", math.NewInt(5))
		require.NoError(t, err)

		err = baseLockup.TrackUndelegation(ctx, test.amt)
		if test.expErr != nil {
			require.EqualError(t, err, test.expErr.Error(), test.name+" error not equal")
			continue
		}

		delegatedVesting, err := baseLockup.DelegatedLocking.Get(ctx, "test")
		require.NoError(t, err)
		delegatedFree, err := baseLockup.DelegatedFree.Get(ctx, "test")
		require.NoError(t, err)

		require.Equal(t, test.expDelegatedLockingAmt.AmountOf("test"), delegatedVesting, "delegated locking amount must be equal")
		require.Equal(t, test.expDelegatedFreeAmt.AmountOf("test"), delegatedFree, "delegated free amount must be equal")
	}
}

func TestGetNotBondedLockedCoin(t *testing.T) {
	ctx, ss := newMockContext(t)

	testcases := []struct {
		name        string
		lockedCoin  sdk.Coin
		expLockCoin sdk.Coin
		malaete     func(ctx context.Context, bv *BaseLockup)
	}{
		{
			"locked amount less than delegated locking amount",
			sdk.NewCoin("test", math.NewInt(1)),
			sdk.NewCoin("test", math.NewInt(0)),
			func(ctx context.Context, bv *BaseLockup) {
				err := bv.DelegatedLocking.Set(ctx, "test", math.NewInt(5))
				require.NoError(t, err)
			},
		},
		{
			"locked amount more than delegated locking amount",
			sdk.NewCoin("test", math.NewInt(5)),
			sdk.NewCoin("test", math.NewInt(1)),
			func(ctx context.Context, bv *BaseLockup) {
				err := bv.DelegatedLocking.Set(ctx, "test", math.NewInt(4))
				require.NoError(t, err)
			},
		},
	}

	for _, test := range testcases {
		baseLockup := setup(t, ctx, ss)
		test.malaete(ctx, baseLockup)

		lockedCoin, err := baseLockup.GetNotBondedLockedCoin(ctx, test.lockedCoin, "test")
		require.NoError(t, err)

		require.True(t, test.expLockCoin.Equal(lockedCoin), test.name+" locked amount must be equal")
	}
}

func TestQueryLockupAccountBaseInfo(t *testing.T) {
	ctx, ss := newMockContext(t)

	baseLockup := setup(t, ctx, ss)

	_, err := baseLockup.QueryAccountBaseInfo(ctx, &lockuptypes.QueryLockupAccountInfoRequest{})
	require.NoError(t, err)
}<|MERGE_RESOLUTION|>--- conflicted
+++ resolved
@@ -53,12 +53,7 @@
 	}
 
 	for _, test := range testcases {
-<<<<<<< HEAD
 		_, err := baseLockup.Init(ctx, &test.msg, nil)
-=======
-		test := test
-		_, err := baseLockup.Init(ctx, &test.msg)
->>>>>>> 84712ede
 		if test.expErr != nil {
 			require.Equal(t, test.expErr, err)
 			continue
