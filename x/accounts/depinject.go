--- conflicted
+++ resolved
@@ -62,14 +62,7 @@
 func ProvideModule(in ModuleInputs) ModuleOutputs {
 	handler := directHandler{}
 	account := baseaccount.NewAccount("base", signing.NewHandlerMap(handler))
-<<<<<<< HEAD
-	accountskeeper, err := NewKeeper(in.Cdc, in.Environment, in.AddressCodec, in.Cdc, in.Registry, account)
-=======
-	accountskeeper, err := NewKeeper(
-		in.Cdc, in.Environment, in.AddressCodec,
-		in.ExecRouter, in.QueryRouter, in.Registry, account,
-	)
->>>>>>> 5bbe4685
+	accountskeeper, err := NewKeeper(in.Cdc, in.Environment, in.AddressCodec, in.Registry, account)
 	if err != nil {
 		panic(err)
 	}
