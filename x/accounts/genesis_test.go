package accounts

import (
	"testing"

	"github.com/cosmos/gogoproto/types"
	"github.com/stretchr/testify/require"

	"cosmossdk.io/x/accounts/internal/implementation"
	v1 "cosmossdk.io/x/accounts/v1"
)

func TestGenesis(t *testing.T) {
	const testAccountType = "test"
	k, ctx := newKeeper(t, func(deps implementation.Dependencies) (string, implementation.Account, error) {
		acc, err := NewTestAccount(deps)
		return testAccountType, acc, err
	})
	// we init two accounts of the same type

	// we set counter to 10
	_, addr1, err := k.Init(ctx, testAccountType, []byte("sender"), &types.Empty{}, nil)
	require.NoError(t, err)
	_, err = k.Execute(ctx, addr1, []byte("sender"), &types.UInt64Value{Value: 10}, nil)
	require.NoError(t, err)

	// we set counter to 20
	_, addr2, err := k.Init(ctx, testAccountType, []byte("sender"), &types.Empty{}, nil)
	require.NoError(t, err)
	_, err = k.Execute(ctx, addr2, []byte("sender"), &types.UInt64Value{Value: 20}, nil)
	require.NoError(t, err)

	// export state
	state, err := k.ExportState(ctx)
	require.NoError(t, err)

	// reset state
	k, ctx = newKeeper(t, func(deps implementation.Dependencies) (string, implementation.Account, error) {
		acc, err := NewTestAccount(deps)
		return testAccountType, acc, err
	})
	// add to state a genesis account init msg.
	initMsg, err := implementation.PackAny(&types.Empty{})
	require.NoError(t, err)
	state.InitAccountMsgs = append(state.InitAccountMsgs, &v1.MsgInit{
		Sender:      "sender-2",
		AccountType: testAccountType,
		Message:     initMsg,
		Funds:       nil,
	})
	err = k.ImportState(ctx, state)
	require.NoError(t, err)

	// if genesis import went fine, we should be able to query the accounts
	// and get the expected values.
	resp, err := k.Query(ctx, addr1, &types.DoubleValue{})
	require.NoError(t, err)
	require.Equal(t, &types.UInt64Value{Value: 10}, resp)

	resp, err = k.Query(ctx, addr2, &types.DoubleValue{})
	require.NoError(t, err)
	require.Equal(t, &types.UInt64Value{Value: 20}, resp)

<<<<<<< HEAD
	// check initted on genesis account
	addr3, err := k.makeAddress(2)
	require.NoError(t, err)
	resp, err = k.Query(ctx, addr3, &types.DoubleValue{})
	require.NoError(t, err)
	require.Equal(t, &types.UInt64Value{Value: 0}, resp)
=======
	// reset state
	k, ctx = newKeeper(t, func(deps implementation.Dependencies) (string, implementation.Account, error) {
		acc, err := NewTestAccount(deps)
		return testAccountType, acc, err
	})

	// modify the accounts account number
	state.Accounts[0].AccountNumber = 99

	err = k.ImportState(ctx, state)
	require.NoError(t, err)

	currentAccNum, err := k.AccountNumber.Peek(ctx)
	require.NoError(t, err)
	// AccountNumber should be set to the highest account number in the genesis state
	require.Equal(t, uint64(99), currentAccNum)
>>>>>>> 021ab6dc
}

func TestImportAccountError(t *testing.T) {
	// Initialize the keeper and context for testing
	k, ctx := newKeeper(t, func(deps implementation.Dependencies) (string, implementation.Account, error) {
		acc, err := NewTestAccount(deps)
		return "test", acc, err
	})

	// Define a mock GenesisAccount with a non-existent account type
	acc := &v1.GenesisAccount{
		Address:       "test-address",
		AccountType:   "non-existent-type",
		AccountNumber: 1,
		State:         nil,
	}

	// Attempt to import the mock GenesisAccount into the state
	err := k.importAccount(ctx, acc)

	// Assert that an error is returned
	require.Error(t, err)

	// Assert that the error message contains the expected substring
	require.Contains(t, err.Error(), "account type non-existent-type not found in the registered accounts")
}<|MERGE_RESOLUTION|>--- conflicted
+++ resolved
@@ -61,14 +61,12 @@
 	require.NoError(t, err)
 	require.Equal(t, &types.UInt64Value{Value: 20}, resp)
 
-<<<<<<< HEAD
 	// check initted on genesis account
 	addr3, err := k.makeAddress(2)
 	require.NoError(t, err)
 	resp, err = k.Query(ctx, addr3, &types.DoubleValue{})
 	require.NoError(t, err)
 	require.Equal(t, &types.UInt64Value{Value: 0}, resp)
-=======
 	// reset state
 	k, ctx = newKeeper(t, func(deps implementation.Dependencies) (string, implementation.Account, error) {
 		acc, err := NewTestAccount(deps)
@@ -85,7 +83,6 @@
 	require.NoError(t, err)
 	// AccountNumber should be set to the highest account number in the genesis state
 	require.Equal(t, uint64(99), currentAccNum)
->>>>>>> 021ab6dc
 }
 
 func TestImportAccountError(t *testing.T) {
