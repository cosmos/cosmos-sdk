package implementation

import (
	"context"
	"fmt"

	"cosmossdk.io/collections"
	"cosmossdk.io/core/address"
<<<<<<< HEAD
	"github.com/cosmos/cosmos-sdk/codec"
=======
	"cosmossdk.io/core/header"
>>>>>>> 753ac5d8
)

// Dependencies are passed to the constructor of a smart account.
type Dependencies struct {
	SchemaBuilder *collections.SchemaBuilder
	AddressCodec  address.Codec
<<<<<<< HEAD
	BinaryCodec   codec.Codec
=======
	HeaderService header.Service
>>>>>>> 753ac5d8
}

// AccountCreatorFunc is a function that creates an account.
type AccountCreatorFunc = func(deps Dependencies) (string, Account, error)

// MakeAccountsMap creates a map of account names to account implementations
// from a list of account creator functions.
<<<<<<< HEAD
func MakeAccountsMap(addressCodec address.Codec, binaryCodec codec.Codec, accounts []AccountCreatorFunc) (map[string]Implementation, error) {
=======
func MakeAccountsMap(
	addressCodec address.Codec,
	hs header.Service,
	accounts []AccountCreatorFunc,
) (map[string]Implementation, error) {
>>>>>>> 753ac5d8
	accountsMap := make(map[string]Implementation, len(accounts))
	for _, makeAccount := range accounts {
		stateSchemaBuilder := collections.NewSchemaBuilderFromAccessor(openKVStore)
		deps := Dependencies{
			SchemaBuilder: stateSchemaBuilder,
			AddressCodec:  addressCodec,
<<<<<<< HEAD
			BinaryCodec:   binaryCodec,
=======
			HeaderService: headerService{hs},
>>>>>>> 753ac5d8
		}
		name, accountInterface, err := makeAccount(deps)
		if err != nil {
			return nil, fmt.Errorf("failed to create account %s: %w", name, err)
		}
		if _, ok := accountsMap[name]; ok {
			return nil, fmt.Errorf("account %s is already registered", name)
		}
		impl, err := newImplementation(stateSchemaBuilder, accountInterface)
		if err != nil {
			return nil, fmt.Errorf("failed to create implementation for account %s: %w", name, err)
		}
		accountsMap[name] = impl
	}

	return accountsMap, nil
}

// newImplementation creates a new Implementation instance given an Account implementer.
func newImplementation(schemaBuilder *collections.SchemaBuilder, account Account) (Implementation, error) {
	// make init handler
	ir := NewInitBuilder()
	account.RegisterInitHandler(ir)
	initHandler, err := ir.makeHandler()
	if err != nil {
		return Implementation{}, err
	}

	// make execute handler
	er := NewExecuteBuilder()
	account.RegisterExecuteHandlers(er)
	executeHandler, err := er.makeHandler()
	if err != nil {
		return Implementation{}, err
	}

	// make query handler
	qr := NewQueryBuilder()
	account.RegisterQueryHandlers(qr)
	queryHandler, err := qr.makeHandler()
	if err != nil {
		return Implementation{}, err
	}

	// build schema
	schema, err := schemaBuilder.Build()
	if err != nil {
		return Implementation{}, err
	}
	return Implementation{
		Init:                  initHandler,
		Execute:               executeHandler,
		Query:                 queryHandler,
		CollectionsSchema:     schema,
		InitHandlerSchema:     ir.schema,
		QueryHandlersSchema:   qr.er.handlersSchema,
		ExecuteHandlersSchema: er.handlersSchema,
	}, nil
}

// Implementation wraps an Account implementer in order to provide a concrete
// and non-generic implementation usable by the x/accounts module.
type Implementation struct {
	// Init defines the initialisation handler for the smart account.
	Init func(ctx context.Context, msg ProtoMsg) (resp ProtoMsg, err error)
	// Execute defines the execution handler for the smart account.
	Execute func(ctx context.Context, msg ProtoMsg) (resp ProtoMsg, err error)
	// Query defines the query handler for the smart account.
	Query func(ctx context.Context, msg ProtoMsg) (resp ProtoMsg, err error)
	// CollectionsSchema represents the state schema.
	CollectionsSchema collections.Schema
	// InitHandlerSchema represents the init handler schema.
	InitHandlerSchema HandlerSchema
	// QueryHandlersSchema is the schema of the query handlers.
	QueryHandlersSchema map[string]HandlerSchema
	// ExecuteHandlersSchema is the schema of the execute handlers.
	ExecuteHandlersSchema map[string]HandlerSchema
}

// MessageSchema defines the schema of a message.
// A message can also define a state schema.
type MessageSchema struct {
	// Name identifies the message name, this must be queryable from some reflection service.
	Name string
	// New is used to create a new message instance for the schema.
	New func() ProtoMsg
}

// HandlerSchema defines the schema of a handler.
type HandlerSchema struct {
	// RequestSchema defines the schema of the request.
	RequestSchema MessageSchema
	// ResponseSchema defines the schema of the response.
	ResponseSchema MessageSchema
}<|MERGE_RESOLUTION|>--- conflicted
+++ resolved
@@ -6,22 +6,16 @@
 
 	"cosmossdk.io/collections"
 	"cosmossdk.io/core/address"
-<<<<<<< HEAD
+	"cosmossdk.io/core/header"
 	"github.com/cosmos/cosmos-sdk/codec"
-=======
-	"cosmossdk.io/core/header"
->>>>>>> 753ac5d8
 )
 
 // Dependencies are passed to the constructor of a smart account.
 type Dependencies struct {
 	SchemaBuilder *collections.SchemaBuilder
 	AddressCodec  address.Codec
-<<<<<<< HEAD
 	BinaryCodec   codec.Codec
-=======
 	HeaderService header.Service
->>>>>>> 753ac5d8
 }
 
 // AccountCreatorFunc is a function that creates an account.
@@ -29,26 +23,20 @@
 
 // MakeAccountsMap creates a map of account names to account implementations
 // from a list of account creator functions.
-<<<<<<< HEAD
-func MakeAccountsMap(addressCodec address.Codec, binaryCodec codec.Codec, accounts []AccountCreatorFunc) (map[string]Implementation, error) {
-=======
 func MakeAccountsMap(
 	addressCodec address.Codec,
+	binaryCodec codec.Codec,
 	hs header.Service,
 	accounts []AccountCreatorFunc,
 ) (map[string]Implementation, error) {
->>>>>>> 753ac5d8
 	accountsMap := make(map[string]Implementation, len(accounts))
 	for _, makeAccount := range accounts {
 		stateSchemaBuilder := collections.NewSchemaBuilderFromAccessor(openKVStore)
 		deps := Dependencies{
 			SchemaBuilder: stateSchemaBuilder,
 			AddressCodec:  addressCodec,
-<<<<<<< HEAD
 			BinaryCodec:   binaryCodec,
-=======
 			HeaderService: headerService{hs},
->>>>>>> 753ac5d8
 		}
 		name, accountInterface, err := makeAccount(deps)
 		if err != nil {
