package implementation

import (
	"context"
	"fmt"

	gogoproto "github.com/cosmos/gogoproto/proto"

	"cosmossdk.io/collections"
	"cosmossdk.io/core/address"
	"cosmossdk.io/core/gas"
	"cosmossdk.io/core/header"
<<<<<<< HEAD
=======

>>>>>>> 4e8d05b5
	"github.com/cosmos/cosmos-sdk/codec"
)

// Dependencies are passed to the constructor of a smart account.
type Dependencies struct {
<<<<<<< HEAD
	SchemaBuilder *collections.SchemaBuilder
	AddressCodec  address.Codec
	BinaryCodec   codec.Codec
	HeaderService header.Service
=======
	SchemaBuilder    *collections.SchemaBuilder
	AddressCodec     address.Codec
	HeaderService    header.Service
	GasService       gas.Service
	LegacyStateCodec interface {
		Marshal(gogoproto.Message) ([]byte, error)
		Unmarshal([]byte, gogoproto.Message) error
	}
>>>>>>> 4e8d05b5
}

// AccountCreatorFunc is a function that creates an account.
type AccountCreatorFunc = func(deps Dependencies) (string, Account, error)

// MakeAccountsMap creates a map of account names to account implementations
// from a list of account creator functions.
func MakeAccountsMap(
	cdc codec.BinaryCodec,
	addressCodec address.Codec,
	binaryCodec codec.Codec,
	hs header.Service,
	gs gas.Service,
	accounts []AccountCreatorFunc,
) (map[string]Implementation, error) {
	accountsMap := make(map[string]Implementation, len(accounts))
	for _, makeAccount := range accounts {
		stateSchemaBuilder := collections.NewSchemaBuilderFromAccessor(openKVStore)
		deps := Dependencies{
<<<<<<< HEAD
			SchemaBuilder: stateSchemaBuilder,
			AddressCodec:  addressCodec,
			BinaryCodec:   binaryCodec,
			HeaderService: headerService{hs},
=======
			SchemaBuilder:    stateSchemaBuilder,
			AddressCodec:     addressCodec,
			HeaderService:    headerService{hs},
			GasService:       gasService{gs},
			LegacyStateCodec: cdc,
>>>>>>> 4e8d05b5
		}
		name, accountInterface, err := makeAccount(deps)
		if err != nil {
			return nil, fmt.Errorf("failed to create account %s: %w", name, err)
		}
		if _, ok := accountsMap[name]; ok {
			return nil, fmt.Errorf("account %s is already registered", name)
		}
		impl, err := newImplementation(stateSchemaBuilder, accountInterface)
		if err != nil {
			return nil, fmt.Errorf("failed to create implementation for account %s: %w", name, err)
		}
		accountsMap[name] = impl
	}

	return accountsMap, nil
}

// newImplementation creates a new Implementation instance given an Account implementer.
func newImplementation(schemaBuilder *collections.SchemaBuilder, account Account) (Implementation, error) {
	// make init handler
	ir := NewInitBuilder()
	account.RegisterInitHandler(ir)
	initHandler, err := ir.makeHandler()
	if err != nil {
		return Implementation{}, err
	}

	// make execute handler
	er := NewExecuteBuilder()
	account.RegisterExecuteHandlers(er)
	executeHandler, err := er.makeHandler()
	if err != nil {
		return Implementation{}, err
	}

	// make query handler
	qr := NewQueryBuilder()
	account.RegisterQueryHandlers(qr)
	queryHandler, err := qr.makeHandler()
	if err != nil {
		return Implementation{}, err
	}

	// build schema
	schema, err := schemaBuilder.Build()
	if err != nil {
		return Implementation{}, err
	}
	return Implementation{
		Init:                  initHandler,
		Execute:               executeHandler,
		Query:                 queryHandler,
		CollectionsSchema:     schema,
		InitHandlerSchema:     ir.schema,
		QueryHandlersSchema:   qr.er.handlersSchema,
		ExecuteHandlersSchema: er.handlersSchema,
	}, nil
}

// Implementation wraps an Account implementer in order to provide a concrete
// and non-generic implementation usable by the x/accounts module.
type Implementation struct {
	// Init defines the initialisation handler for the smart account.
	Init func(ctx context.Context, msg ProtoMsg) (resp ProtoMsg, err error)
	// Execute defines the execution handler for the smart account.
	Execute func(ctx context.Context, msg ProtoMsg) (resp ProtoMsg, err error)
	// Query defines the query handler for the smart account.
	Query func(ctx context.Context, msg ProtoMsg) (resp ProtoMsg, err error)
	// CollectionsSchema represents the state schema.
	CollectionsSchema collections.Schema
	// InitHandlerSchema represents the init handler schema.
	InitHandlerSchema HandlerSchema
	// QueryHandlersSchema is the schema of the query handlers.
	QueryHandlersSchema map[string]HandlerSchema
	// ExecuteHandlersSchema is the schema of the execute handlers.
	ExecuteHandlersSchema map[string]HandlerSchema
}

// MessageSchema defines the schema of a message.
// A message can also define a state schema.
type MessageSchema struct {
	// Name identifies the message name, this must be queryable from some reflection service.
	Name string
	// New is used to create a new message instance for the schema.
	New func() ProtoMsg
}

// HandlerSchema defines the schema of a handler.
type HandlerSchema struct {
	// RequestSchema defines the schema of the request.
	RequestSchema MessageSchema
	// ResponseSchema defines the schema of the response.
	ResponseSchema MessageSchema
}<|MERGE_RESOLUTION|>--- conflicted
+++ resolved
@@ -10,30 +10,21 @@
 	"cosmossdk.io/core/address"
 	"cosmossdk.io/core/gas"
 	"cosmossdk.io/core/header"
-<<<<<<< HEAD
-=======
 
->>>>>>> 4e8d05b5
 	"github.com/cosmos/cosmos-sdk/codec"
 )
 
 // Dependencies are passed to the constructor of a smart account.
 type Dependencies struct {
-<<<<<<< HEAD
-	SchemaBuilder *collections.SchemaBuilder
-	AddressCodec  address.Codec
-	BinaryCodec   codec.Codec
-	HeaderService header.Service
-=======
 	SchemaBuilder    *collections.SchemaBuilder
 	AddressCodec     address.Codec
+	BinaryCodec      codec.Codec
 	HeaderService    header.Service
 	GasService       gas.Service
 	LegacyStateCodec interface {
 		Marshal(gogoproto.Message) ([]byte, error)
 		Unmarshal([]byte, gogoproto.Message) error
 	}
->>>>>>> 4e8d05b5
 }
 
 // AccountCreatorFunc is a function that creates an account.
@@ -44,7 +35,6 @@
 func MakeAccountsMap(
 	cdc codec.BinaryCodec,
 	addressCodec address.Codec,
-	binaryCodec codec.Codec,
 	hs header.Service,
 	gs gas.Service,
 	accounts []AccountCreatorFunc,
@@ -53,18 +43,11 @@
 	for _, makeAccount := range accounts {
 		stateSchemaBuilder := collections.NewSchemaBuilderFromAccessor(openKVStore)
 		deps := Dependencies{
-<<<<<<< HEAD
-			SchemaBuilder: stateSchemaBuilder,
-			AddressCodec:  addressCodec,
-			BinaryCodec:   binaryCodec,
-			HeaderService: headerService{hs},
-=======
 			SchemaBuilder:    stateSchemaBuilder,
 			AddressCodec:     addressCodec,
 			HeaderService:    headerService{hs},
 			GasService:       gasService{gs},
 			LegacyStateCodec: cdc,
->>>>>>> 4e8d05b5
 		}
 		name, accountInterface, err := makeAccount(deps)
 		if err != nil {
