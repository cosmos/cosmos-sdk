package accounts

import (
	"bytes"
	"context"
	"crypto/sha256"
	"encoding/binary"
	"errors"
	"fmt"

	gogoproto "github.com/cosmos/gogoproto/proto"
	"google.golang.org/protobuf/proto"

	"cosmossdk.io/collections"
	"cosmossdk.io/core/address"
	"cosmossdk.io/core/appmodule"
	"cosmossdk.io/log"
	"cosmossdk.io/x/accounts/accountstd"
	"cosmossdk.io/x/accounts/internal/implementation"

	"github.com/cosmos/cosmos-sdk/codec"
	sdk "github.com/cosmos/cosmos-sdk/types"
)

var (
	errAccountTypeNotFound = errors.New("account type not found")
	// ErrUnauthorized is returned when a message sender is not allowed to perform the operation.
	ErrUnauthorized = errors.New("unauthorized")
)

var (
	// AccountTypeKeyPrefix is the prefix for the account type key.
	AccountTypeKeyPrefix = collections.NewPrefix(0)
	// AccountNumberKey is the key for the account number.
	AccountNumberKey = collections.NewPrefix(1)
	// AccountByNumber is the key for the accounts by number.
	AccountByNumber = collections.NewPrefix(2)
)

// QueryRouter represents a router which can be used to route queries to the correct module.
// It returns the handler given the message name, if multiple handlers are returned, then
// it is up to the caller to choose which one to call.
type QueryRouter interface {
	HybridHandlerByRequestName(name string) []func(ctx context.Context, req, resp implementation.ProtoMsg) error
}

// MsgRouter represents a router which can be used to route messages to the correct module.
type MsgRouter interface {
	HybridHandlerByMsgName(msgName string) func(ctx context.Context, req, resp implementation.ProtoMsg) error
	ResponseNameByRequestName(name string) string
}

// SignerProvider defines an interface used to get the expected sender from a message.
type SignerProvider interface {
	// GetMsgV1Signers returns the signers of the message.
	GetMsgV1Signers(msg gogoproto.Message) ([][]byte, proto.Message, error)
}

type InterfaceRegistry interface {
	RegisterInterface(name string, iface any, impls ...gogoproto.Message)
	RegisterImplementations(iface any, impls ...gogoproto.Message)
}

func NewKeeper(
	cdc codec.BinaryCodec,
	env appmodule.Environment,
	addressCodec address.Codec,
	signerProvider SignerProvider,
	execRouter MsgRouter,
	queryRouter QueryRouter,
	ir InterfaceRegistry,
	accounts ...accountstd.AccountCreatorFunc,
) (Keeper, error) {
	sb := collections.NewSchemaBuilder(env.KVStoreService)
	keeper := Keeper{
		environment:      env,
		logger:           env.Logger,
		addressCodec:     addressCodec,
		msgRouter:        execRouter,
		signerProvider:   signerProvider,
		queryRouter:      queryRouter,
		makeSendCoinsMsg: defaultCoinsTransferMsgFunc(addressCodec),
		Schema:           collections.Schema{},
		AccountNumber:    collections.NewSequence(sb, AccountNumberKey, "account_number"),
		AccountsByType:   collections.NewMap(sb, AccountTypeKeyPrefix, "accounts_by_type", collections.BytesKey, collections.StringValue),
		AccountByNumber:  collections.NewMap(sb, AccountByNumber, "account_by_number", collections.BytesKey, collections.Uint64Value),
		AccountsState:    collections.NewMap(sb, implementation.AccountStatePrefix, "accounts_state", collections.PairKeyCodec(collections.Uint64Key, collections.BytesKey), collections.BytesValue),
	}

	schema, err := sb.Build()
	if err != nil {
		return Keeper{}, err
	}
	keeper.Schema = schema
	keeper.accounts, err = implementation.MakeAccountsMap(cdc, keeper.addressCodec, env.HeaderService, env.GasService, accounts)
	if err != nil {
		return Keeper{}, err
	}
	registerToInterfaceRegistry(ir, keeper.accounts)
	return keeper, nil
}

type Keeper struct {
	// deps coming from the runtime
	environment      appmodule.Environment
	addressCodec     address.Codec
	msgRouter        MsgRouter
	signerProvider   SignerProvider
	queryRouter      QueryRouter
	makeSendCoinsMsg coinsTransferMsgFunc
	logger           log.Logger

	accounts map[string]implementation.Implementation

	// Schema is the schema for the module.
	Schema collections.Schema
	// AccountNumber is the last global account number.
	AccountNumber collections.Sequence
	// AccountsByType maps account address to their implementation.
	AccountsByType collections.Map[[]byte, string]
	// AccountByNumber maps account number to their address.
	AccountByNumber collections.Map[[]byte, uint64]

	// AccountsState keeps track of the state of each account.
	// NOTE: this is only used for genesis import and export.
	// Account set and get their own state but this helps providing a nice mapping
	// between: (account number, account state key) => account state value.
	AccountsState collections.Map[collections.Pair[uint64, []byte], []byte]
}

// Init creates a new account of the given type.
func (k Keeper) Init(
	ctx context.Context,
	accountType string,
	creator []byte,
	initRequest implementation.ProtoMsg,
	funds sdk.Coins,
) (implementation.ProtoMsg, []byte, error) {
	// get the next account number
	num, err := k.AccountNumber.Next(ctx)
	if err != nil {
		return nil, nil, err
	}
	// create address
	accountAddr, err := k.makeAddress(num)
	if err != nil {
		return nil, nil, err
	}
	initResp, err := k.init(ctx, accountType, creator, num, accountAddr, initRequest, funds)
	if err != nil {
		return nil, nil, err
	}
	return initResp, accountAddr, nil
}

// init initializes the account, given the type, the creator the newly created account number, its address and the
// initialization message.
func (k Keeper) init(
	ctx context.Context,
	accountType string,
	creator []byte,
	accountNum uint64,
	accountAddr []byte,
	initRequest implementation.ProtoMsg,
	funds sdk.Coins,
) (implementation.ProtoMsg, error) {
	impl, ok := k.accounts[accountType]
	if !ok {
		return nil, fmt.Errorf("%w: not found %s", errAccountTypeNotFound, accountType)
	}

	// send funds, if provided
	err := k.maybeSendFunds(ctx, creator, accountAddr, funds)
	if err != nil {
		return nil, fmt.Errorf("unable to transfer funds: %w", err)
	}
	// make the context and init the account
	ctx = k.makeAccountContext(ctx, accountNum, accountAddr, creator, funds, false)
	resp, err := impl.Init(ctx, initRequest)
	if err != nil {
		return nil, err
	}

	// map account address to account type
	if err := k.AccountsByType.Set(ctx, accountAddr, accountType); err != nil {
		return nil, err
	}
	// map account number to account address
	if err := k.AccountByNumber.Set(ctx, accountAddr, accountNum); err != nil {
		return nil, err
	}
	return resp, nil
}

// MigrateLegacyAccount is used to migrate a legacy account to x/accounts.
// Concretely speaking this works like Init, but with a custom account number provided,
// Where the creator is the account itself. This can be used by the x/auth module to
// gradually migrate base accounts to x/accounts.
// NOTE: this assumes the calling module checks for account overrides.
func (k Keeper) MigrateLegacyAccount(
	ctx context.Context,
	addr []byte, // The current address of the account
	accNum uint64, // The current account number
	accType string, // The account type to migrate to
	msg implementation.ProtoMsg, // The init msg of the account type we're migrating to
) (implementation.ProtoMsg, error) {
	return k.init(ctx, accType, addr, accNum, addr, msg, nil)
}

// Execute executes a state transition on the given account.
func (k Keeper) Execute(
	ctx context.Context,
	accountAddr []byte,
	sender []byte,
	execRequest implementation.ProtoMsg,
	funds sdk.Coins,
) (implementation.ProtoMsg, error) {
	// get account implementation
	impl, err := k.getImplementation(ctx, accountAddr)
	if err != nil {
		// this means the account was initialized with an implementation
		// that the chain does not know about, in theory should never happen,
		// as it might signal that the app-dev stopped supporting an account type.
		return nil, err
	}

	// get account number
	accountNum, err := k.AccountByNumber.Get(ctx, accountAddr)
	if err != nil {
		return nil, err
	}

	err = k.maybeSendFunds(ctx, sender, accountAddr, funds)
	if err != nil {
		return nil, fmt.Errorf("unable to transfer coins to account: %w", err)
	}

	// make the context and execute the account state transition.
	ctx = k.makeAccountContext(ctx, accountNum, accountAddr, sender, funds, false)
	return impl.Execute(ctx, execRequest)
}

// Query queries the given account.
func (k Keeper) Query(
	ctx context.Context,
	accountAddr []byte,
	queryRequest implementation.ProtoMsg,
) (implementation.ProtoMsg, error) {
	// get account implementation
	impl, err := k.getImplementation(ctx, accountAddr)
	if err != nil {
		// this means the account was initialized with an implementation
		// that the chain does not know about, in theory should never happen,
		// as it might signal that the app-dev stopped supporting an account type.
		return nil, err
	}

	accountNum, err := k.AccountByNumber.Get(ctx, accountAddr)
	if err != nil {
		return nil, err
	}

	// make the context and execute the account query
	ctx = k.makeAccountContext(ctx, accountNum, accountAddr, nil, nil, true)
	return impl.Query(ctx, queryRequest)
}

func (k Keeper) getImplementation(ctx context.Context, addr []byte) (implementation.Implementation, error) {
	accountType, err := k.AccountsByType.Get(ctx, addr)
	if err != nil {
		return implementation.Implementation{}, err
	}
	impl, ok := k.accounts[accountType]
	if !ok {
		return implementation.Implementation{}, fmt.Errorf("%w: %s", errAccountTypeNotFound, accountType)
	}
	return impl, nil
}

func (k Keeper) makeAddress(accNum uint64) ([]byte, error) {
	// TODO: better address scheme, ref: https://github.com/cosmos/cosmos-sdk/issues/17516
	addr := sha256.Sum256(append([]byte("x/accounts"), binary.BigEndian.AppendUint64(nil, accNum)...))
	return addr[:], nil
}

// makeAccountContext makes a new context for the given account.
func (k Keeper) makeAccountContext(ctx context.Context, accountNumber uint64, accountAddr, sender []byte, funds sdk.Coins, isQuery bool) context.Context {
	// if it's not a query we create a context that allows to do anything.
	if !isQuery {
		return implementation.MakeAccountContext(
			ctx,
			k.environment.KVStoreService,
			accountNumber,
			accountAddr,
			sender,
			funds,
			k.sendModuleMessage,
			k.sendModuleMessageUntyped,
			k.queryModule,
		)
	}

	// if it's a query we create a context that does not allow to execute modules
	// and does not allow to get the sender.
	return implementation.MakeAccountContext(
		ctx,
		k.environment.KVStoreService,
		accountNumber,
		accountAddr,
		nil,
		nil,
		func(ctx context.Context, sender []byte, msg, msgResp implementation.ProtoMsg) error {
			return fmt.Errorf("cannot execute in query context")
		},
		func(ctx context.Context, sender []byte, msg implementation.ProtoMsg) (implementation.ProtoMsg, error) {
			return nil, fmt.Errorf("cannot execute in query context")
		},
		k.queryModule,
	)
}

// SendAnyMessages it a helper function that executes untyped codectypes.Any messages
// The messages must all belong to a module.
<<<<<<< HEAD
func (k Keeper) SendAnyMessages(ctx context.Context, sender []byte, anyMessages []*implementation.Any) ([]*implementation.Any, error) {
=======
// nolint: unused // TODO: remove nolint when we bring back bundler payments
func (k Keeper) sendAnyMessages(ctx context.Context, sender []byte, anyMessages []*implementation.Any) ([]*implementation.Any, error) {
>>>>>>> 0cf0c285
	anyResponses := make([]*implementation.Any, len(anyMessages))
	for i := range anyMessages {
		msg, err := implementation.UnpackAnyRaw(anyMessages[i])
		if err != nil {
			return nil, err
		}
		resp, err := k.sendModuleMessageUntyped(ctx, sender, msg)
		if err != nil {
			return nil, fmt.Errorf("failed to execute message %d: %s", i, err.Error())
		}
		anyResp, err := implementation.PackAny(resp)
		if err != nil {
			return nil, err
		}
		anyResponses[i] = anyResp
	}
	return anyResponses, nil
}

// sendModuleMessageUntyped can be used to send a message towards a module.
// It should be used when the response type is not known by the caller.
func (k Keeper) sendModuleMessageUntyped(ctx context.Context, sender []byte, msg implementation.ProtoMsg) (implementation.ProtoMsg, error) {
	// we need to fetch the response type from the request message type.
	// this is because the response type is not known.
	respName := k.msgRouter.ResponseNameByRequestName(implementation.MessageName(msg))
	if respName == "" {
		return nil, fmt.Errorf("could not find response type for message %T", msg)
	}
	// get response type
	resp, err := implementation.FindMessageByName(respName)
	if err != nil {
		return nil, err
	}
	// send the message
	return resp, k.sendModuleMessage(ctx, sender, msg, resp)
}

// sendModuleMessage can be used to send a message towards a module. It expects the
// response type to be known by the caller. It will also assert the sender has the right
// is not trying to impersonate another account.
func (k Keeper) sendModuleMessage(ctx context.Context, sender []byte, msg, msgResp implementation.ProtoMsg) error {
	// do sender assertions.
	wantSenders, _, err := k.signerProvider.GetMsgV1Signers(msg)
	if err != nil {
		return fmt.Errorf("cannot get signers: %w", err)
	}
	if len(wantSenders) != 1 {
		return fmt.Errorf("expected only one signer, got %d", len(wantSenders))
	}
	if !bytes.Equal(sender, wantSenders[0]) {
		return fmt.Errorf("%w: sender does not match expected sender", ErrUnauthorized)
	}
	messageName := implementation.MessageName(msg)
	handler := k.msgRouter.HybridHandlerByMsgName(messageName)
	if handler == nil {
		return fmt.Errorf("unknown message: %s", messageName)
	}
	return handler(ctx, msg, msgResp)
}

// queryModule is the entrypoint for an account to query a module.
// It will try to find the query handler for the given query and execute it.
// If multiple query handlers are found, it will return an error.
func (k Keeper) queryModule(ctx context.Context, queryReq, queryResp implementation.ProtoMsg) error {
	queryName := implementation.MessageName(queryReq)
	handlers := k.queryRouter.HybridHandlerByRequestName(queryName)
	if len(handlers) == 0 {
		return fmt.Errorf("unknown query: %s", queryName)
	}
	if len(handlers) > 1 {
		return fmt.Errorf("multiple handlers for query: %s", queryName)
	}
	return handlers[0](ctx, queryReq, queryResp)
}

// maybeSendFunds will send the provided coins between the provided addresses, if amt
// is not empty.
func (k Keeper) maybeSendFunds(ctx context.Context, from, to []byte, amt sdk.Coins) error {
	if amt.IsZero() {
		return nil
	}

	msg, msgResp, err := k.makeSendCoinsMsg(from, to, amt)
	if err != nil {
		return err
	}

	// send module message ensures that "from" cannot impersonate.
	err = k.sendModuleMessage(ctx, from, msg, msgResp)
	if err != nil {
		return err
	}
	return nil
}

const msgInterfaceName = "cosmos.accounts.v1.MsgInterface"

// creates a new interface type which is an alias of the proto message interface to avoid conflicts with sdk.Msg
type msgInterface implementation.ProtoMsg

var msgInterfaceType = (*msgInterface)(nil)

// registerToInterfaceRegistry registers all the interfaces of the accounts to the
// global interface registry. This is required for the SDK to correctly decode
// the google.Protobuf.Any used in x/accounts.
func registerToInterfaceRegistry(ir InterfaceRegistry, accMap map[string]implementation.Implementation) {
	ir.RegisterInterface(msgInterfaceName, msgInterfaceType)

	for _, acc := range accMap {
		// register init
		ir.RegisterImplementations(msgInterfaceType, acc.InitHandlerSchema.RequestSchema.New(), acc.InitHandlerSchema.ResponseSchema.New())
		// register exec
		for _, exec := range acc.ExecuteHandlersSchema {
			ir.RegisterImplementations(msgInterfaceType, exec.RequestSchema.New(), exec.ResponseSchema.New())
		}
		// register query
		for _, query := range acc.QueryHandlersSchema {
			ir.RegisterImplementations(msgInterfaceType, query.RequestSchema.New(), query.ResponseSchema.New())
		}
	}
}<|MERGE_RESOLUTION|>--- conflicted
+++ resolved
@@ -321,12 +321,8 @@
 
 // SendAnyMessages it a helper function that executes untyped codectypes.Any messages
 // The messages must all belong to a module.
-<<<<<<< HEAD
+// nolint: unused // TODO: remove nolint when we bring back bundler payments
 func (k Keeper) SendAnyMessages(ctx context.Context, sender []byte, anyMessages []*implementation.Any) ([]*implementation.Any, error) {
-=======
-// nolint: unused // TODO: remove nolint when we bring back bundler payments
-func (k Keeper) sendAnyMessages(ctx context.Context, sender []byte, anyMessages []*implementation.Any) ([]*implementation.Any, error) {
->>>>>>> 0cf0c285
 	anyResponses := make([]*implementation.Any, len(anyMessages))
 	for i := range anyMessages {
 		msg, err := implementation.UnpackAnyRaw(anyMessages[i])
