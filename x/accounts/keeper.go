package accounts

import (
	"bytes"
	"context"
	"crypto/sha256"
	"encoding/binary"
	"errors"
	"fmt"

<<<<<<< HEAD
	gogoproto "github.com/cosmos/gogoproto/proto"
	"google.golang.org/protobuf/reflect/protoreflect"
=======
>>>>>>> 0110632e
	"google.golang.org/protobuf/runtime/protoiface"

	"cosmossdk.io/collections"
	"cosmossdk.io/core/address"
	"cosmossdk.io/core/appmodule"
	"cosmossdk.io/x/accounts/accountstd"
	"cosmossdk.io/x/accounts/internal/implementation"

	"github.com/cosmos/cosmos-sdk/codec"
	sdk "github.com/cosmos/cosmos-sdk/types"
)

var (
	errAccountTypeNotFound = errors.New("account type not found")
	// ErrUnauthorized is returned when a message sender is not allowed to perform the operation.
	ErrUnauthorized = errors.New("unauthorized")
)

var (
	// AccountTypeKeyPrefix is the prefix for the account type key.
	AccountTypeKeyPrefix = collections.NewPrefix(0)
	// AccountNumberKey is the key for the account number.
	AccountNumberKey = collections.NewPrefix(1)
	// AccountByNumber is the key for the accounts by number.
	AccountByNumber = collections.NewPrefix(2)
)

<<<<<<< HEAD
// QueryRouter represents a router which can be used to route queries to the correct module.
// It returns the handler given the message name, if multiple handlers are returned, then
// it is up to the caller to choose which one to call.
type QueryRouter interface {
	HybridHandlerByRequestName(name string) []func(ctx context.Context, req, resp implementation.ProtoMsg) error
}

// MsgRouter represents a router which can be used to route messages to the correct module.
type MsgRouter interface {
	HybridHandlerByMsgName(msgName string) func(ctx context.Context, req, resp implementation.ProtoMsg) error
	ResponseNameByMsgName(name string) string
}

// SignerProvider defines an interface used to get the expected sender from a message.
type SignerProvider interface {
	// GetMsgV1Signers returns the signers of the message.
	GetMsgSigners(msg gogoproto.Message) ([][]byte, protoreflect.Message, error)
}

=======
>>>>>>> 0110632e
type InterfaceRegistry interface {
	RegisterInterface(name string, iface any, impls ...protoiface.MessageV1)
	RegisterImplementations(iface any, impls ...protoiface.MessageV1)
}

func NewKeeper(
	cdc codec.Codec,
	env appmodule.Environment,
	addressCodec address.Codec,
	ir InterfaceRegistry,
	accounts ...accountstd.AccountCreatorFunc,
) (Keeper, error) {
	sb := collections.NewSchemaBuilder(env.KVStoreService)
	keeper := Keeper{
		environment:      env,
		codec:            cdc,
		addressCodec:     addressCodec,
		makeSendCoinsMsg: defaultCoinsTransferMsgFunc(addressCodec),
		Schema:           collections.Schema{},
		AccountNumber:    collections.NewSequence(sb, AccountNumberKey, "account_number"),
		AccountsByType:   collections.NewMap(sb, AccountTypeKeyPrefix, "accounts_by_type", collections.BytesKey, collections.StringValue),
		AccountByNumber:  collections.NewMap(sb, AccountByNumber, "account_by_number", collections.BytesKey, collections.Uint64Value),
		AccountsState:    collections.NewMap(sb, implementation.AccountStatePrefix, "accounts_state", collections.PairKeyCodec(collections.Uint64Key, collections.BytesKey), collections.BytesValue),
	}

	schema, err := sb.Build()
	if err != nil {
		return Keeper{}, err
	}
	keeper.Schema = schema
	keeper.accounts, err = implementation.MakeAccountsMap(cdc, keeper.addressCodec, env, accounts)
	if err != nil {
		return Keeper{}, err
	}
	registerToInterfaceRegistry(ir, keeper.accounts)
	return keeper, nil
}

type Keeper struct {
	// deps coming from the runtime
	environment      appmodule.Environment
	addressCodec     address.Codec
	codec            codec.Codec
	makeSendCoinsMsg coinsTransferMsgFunc

	accounts map[string]implementation.Implementation

	// Schema is the schema for the module.
	Schema collections.Schema
	// AccountNumber is the last global account number.
	AccountNumber collections.Sequence
	// AccountsByType maps account address to their implementation.
	AccountsByType collections.Map[[]byte, string]
	// AccountByNumber maps account number to their address.
	AccountByNumber collections.Map[[]byte, uint64]

	// AccountsState keeps track of the state of each account.
	// NOTE: this is only used for genesis import and export.
	// Account set and get their own state but this helps providing a nice mapping
	// between: (account number, account state key) => account state value.
	AccountsState collections.Map[collections.Pair[uint64, []byte], []byte]
}

// IsAccountsModuleAccount check if an address belong to a smart account.
func (k Keeper) IsAccountsModuleAccount(
	ctx context.Context,
	accountAddr []byte,
) bool {
	hasAcc, _ := k.AccountByNumber.Has(ctx, accountAddr)
	return hasAcc
}

// Init creates a new account of the given type.
func (k Keeper) Init(
	ctx context.Context,
	accountType string,
	creator []byte,
	initRequest implementation.ProtoMsg,
	funds sdk.Coins,
) (implementation.ProtoMsg, []byte, error) {
	// get the next account number
	num, err := k.AccountNumber.Next(ctx)
	if err != nil {
		return nil, nil, err
	}
	// create address
	accountAddr, err := k.makeAddress(num)
	if err != nil {
		return nil, nil, err
	}
	initResp, err := k.init(ctx, accountType, creator, num, accountAddr, initRequest, funds)
	if err != nil {
		return nil, nil, err
	}
	return initResp, accountAddr, nil
}

// init initializes the account, given the type, the creator the newly created account number, its address and the
// initialization message.
func (k Keeper) init(
	ctx context.Context,
	accountType string,
	creator []byte,
	accountNum uint64,
	accountAddr []byte,
	initRequest implementation.ProtoMsg,
	funds sdk.Coins,
) (implementation.ProtoMsg, error) {
	impl, ok := k.accounts[accountType]
	if !ok {
		return nil, fmt.Errorf("%w: not found %s", errAccountTypeNotFound, accountType)
	}

	// send funds, if provided
	err := k.maybeSendFunds(ctx, creator, accountAddr, funds)
	if err != nil {
		return nil, fmt.Errorf("unable to transfer funds: %w", err)
	}
	// make the context and init the account
	ctx = k.makeAccountContext(ctx, accountNum, accountAddr, creator, funds, false)
	resp, err := impl.Init(ctx, initRequest)
	if err != nil {
		return nil, err
	}

	// map account address to account type
	if err := k.AccountsByType.Set(ctx, accountAddr, accountType); err != nil {
		return nil, err
	}
	// map account number to account address
	if err := k.AccountByNumber.Set(ctx, accountAddr, accountNum); err != nil {
		return nil, err
	}
	return resp, nil
}

// MigrateLegacyAccount is used to migrate a legacy account to x/accounts.
// Concretely speaking this works like Init, but with a custom account number provided,
// Where the creator is the account itself. This can be used by the x/auth module to
// gradually migrate base accounts to x/accounts.
// NOTE: this assumes the calling module checks for account overrides.
func (k Keeper) MigrateLegacyAccount(
	ctx context.Context,
	addr []byte, // The current address of the account
	accNum uint64, // The current account number
	accType string, // The account type to migrate to
	msg implementation.ProtoMsg, // The init msg of the account type we're migrating to
) (implementation.ProtoMsg, error) {
	return k.init(ctx, accType, addr, accNum, addr, msg, nil)
}

// Execute executes a state transition on the given account.
func (k Keeper) Execute(
	ctx context.Context,
	accountAddr []byte,
	sender []byte,
	execRequest implementation.ProtoMsg,
	funds sdk.Coins,
) (implementation.ProtoMsg, error) {
	// get account implementation
	impl, err := k.getImplementation(ctx, accountAddr)
	if err != nil {
		// this means the account was initialized with an implementation
		// that the chain does not know about, in theory should never happen,
		// as it might signal that the app-dev stopped supporting an account type.
		return nil, err
	}

	// get account number
	accountNum, err := k.AccountByNumber.Get(ctx, accountAddr)
	if err != nil {
		return nil, err
	}

	err = k.maybeSendFunds(ctx, sender, accountAddr, funds)
	if err != nil {
		return nil, fmt.Errorf("unable to transfer coins to account: %w", err)
	}

	// make the context and execute the account state transition.
	ctx = k.makeAccountContext(ctx, accountNum, accountAddr, sender, funds, false)
	return impl.Execute(ctx, execRequest)
}

// Query queries the given account.
func (k Keeper) Query(
	ctx context.Context,
	accountAddr []byte,
	queryRequest implementation.ProtoMsg,
) (implementation.ProtoMsg, error) {
	// get account implementation
	impl, err := k.getImplementation(ctx, accountAddr)
	if err != nil {
		// this means the account was initialized with an implementation
		// that the chain does not know about, in theory should never happen,
		// as it might signal that the app-dev stopped supporting an account type.
		return nil, err
	}

	accountNum, err := k.AccountByNumber.Get(ctx, accountAddr)
	if err != nil {
		return nil, err
	}

	// make the context and execute the account query
	ctx = k.makeAccountContext(ctx, accountNum, accountAddr, nil, nil, true)
	return impl.Query(ctx, queryRequest)
}

func (k Keeper) getImplementation(ctx context.Context, addr []byte) (implementation.Implementation, error) {
	accountType, err := k.AccountsByType.Get(ctx, addr)
	if err != nil {
		return implementation.Implementation{}, err
	}
	impl, ok := k.accounts[accountType]
	if !ok {
		return implementation.Implementation{}, fmt.Errorf("%w: %s", errAccountTypeNotFound, accountType)
	}
	return impl, nil
}

func (k Keeper) makeAddress(accNum uint64) ([]byte, error) {
	// TODO: better address scheme, ref: https://github.com/cosmos/cosmos-sdk/issues/17516
	addr := sha256.Sum256(append([]byte("x/accounts"), binary.BigEndian.AppendUint64(nil, accNum)...))
	return addr[:], nil
}

// makeAccountContext makes a new context for the given account.
func (k Keeper) makeAccountContext(ctx context.Context, accountNumber uint64, accountAddr, sender []byte, funds sdk.Coins, isQuery bool) context.Context {
	// if it's not a query we create a context that allows to do anything.
	if !isQuery {
		return implementation.MakeAccountContext(
			ctx,
			k.environment.KVStoreService,
			accountNumber,
			accountAddr,
			sender,
			funds,
			k.sendModuleMessage,
			k.SendModuleMessageUntyped,
			k.queryModule,
		)
	}

	// if it's a query we create a context that does not allow to execute modules
	// and does not allow to get the sender.
	return implementation.MakeAccountContext(
		ctx,
		k.environment.KVStoreService,
		accountNumber,
		accountAddr,
		nil,
		nil,
		func(ctx context.Context, sender []byte, msg, msgResp implementation.ProtoMsg) error {
			return fmt.Errorf("cannot execute in query context")
		},
		func(ctx context.Context, sender []byte, msg implementation.ProtoMsg) (implementation.ProtoMsg, error) {
			return nil, fmt.Errorf("cannot execute in query context")
		},
		k.queryModule,
	)
}

// sendAnyMessages it a helper function that executes untyped codectypes.Any messages
// The messages must all belong to a module.
// nolint: unused // TODO: remove nolint when we bring back bundler payments
func (k Keeper) sendAnyMessages(ctx context.Context, sender []byte, anyMessages []*implementation.Any) ([]*implementation.Any, error) {
	anyResponses := make([]*implementation.Any, len(anyMessages))
	for i := range anyMessages {
		msg, err := implementation.UnpackAnyRaw(anyMessages[i])
		if err != nil {
			return nil, err
		}
		resp, err := k.SendModuleMessageUntyped(ctx, sender, msg)
		if err != nil {
			return nil, fmt.Errorf("failed to execute message %d: %s", i, err.Error())
		}
		anyResp, err := implementation.PackAny(resp)
		if err != nil {
			return nil, err
		}
		anyResponses[i] = anyResp
	}
	return anyResponses, nil
}

// SendModuleMessageUntyped can be used to send a message towards a module.
// It should be used when the response type is not known by the caller.
func (k Keeper) SendModuleMessageUntyped(ctx context.Context, sender []byte, msg implementation.ProtoMsg) (implementation.ProtoMsg, error) {
	resp, err := k.environment.RouterService.MessageRouterService().InvokeUntyped(ctx, msg)
	if err != nil {
		return nil, err
	}

	return resp, err
}

// sendModuleMessage can be used to send a message towards a module. It expects the
// response type to be known by the caller. It will also assert the sender has the right
// is not trying to impersonate another account.
func (k Keeper) sendModuleMessage(ctx context.Context, sender []byte, msg, msgResp implementation.ProtoMsg) error {
	// do sender assertions.
<<<<<<< HEAD
	wantSenders, _, err := k.signerProvider.GetMsgSigners(msg)
=======
	wantSenders, _, err := k.codec.GetMsgV1Signers(msg)
>>>>>>> 0110632e
	if err != nil {
		return fmt.Errorf("cannot get signers: %w", err)
	}
	if len(wantSenders) != 1 {
		return fmt.Errorf("expected only one signer, got %d", len(wantSenders))
	}
	if !bytes.Equal(sender, wantSenders[0]) {
		return fmt.Errorf("%w: sender does not match expected sender", ErrUnauthorized)
	}
	return k.environment.RouterService.MessageRouterService().InvokeTyped(ctx, msg, msgResp)
}

// queryModule is the entrypoint for an account to query a module.
// It will try to find the query handler for the given query and execute it.
// If multiple query handlers are found, it will return an error.
func (k Keeper) queryModule(ctx context.Context, queryReq, queryResp implementation.ProtoMsg) error {
	return k.environment.RouterService.QueryRouterService().InvokeTyped(ctx, queryReq, queryResp)
}

// maybeSendFunds will send the provided coins between the provided addresses, if amt
// is not empty.
func (k Keeper) maybeSendFunds(ctx context.Context, from, to []byte, amt sdk.Coins) error {
	if amt.IsZero() {
		return nil
	}

	msg, msgResp, err := k.makeSendCoinsMsg(from, to, amt)
	if err != nil {
		return err
	}

	// send module message ensures that "from" cannot impersonate.
	err = k.sendModuleMessage(ctx, from, msg, msgResp)
	if err != nil {
		return err
	}
	return nil
}

const msgInterfaceName = "cosmos.accounts.v1.MsgInterface"

// creates a new interface type which is an alias of the proto message interface to avoid conflicts with sdk.Msg
type msgInterface implementation.ProtoMsg

var msgInterfaceType = (*msgInterface)(nil)

// registerToInterfaceRegistry registers all the interfaces of the accounts to the
// global interface registry. This is required for the SDK to correctly decode
// the google.Protobuf.Any used in x/accounts.
func registerToInterfaceRegistry(ir InterfaceRegistry, accMap map[string]implementation.Implementation) {
	ir.RegisterInterface(msgInterfaceName, msgInterfaceType)

	for _, acc := range accMap {
		// register init
		ir.RegisterImplementations(msgInterfaceType, acc.InitHandlerSchema.RequestSchema.New(), acc.InitHandlerSchema.ResponseSchema.New())
		// register exec
		for _, exec := range acc.ExecuteHandlersSchema {
			ir.RegisterImplementations(msgInterfaceType, exec.RequestSchema.New(), exec.ResponseSchema.New())
		}
		// register query
		for _, query := range acc.QueryHandlersSchema {
			ir.RegisterImplementations(msgInterfaceType, query.RequestSchema.New(), query.ResponseSchema.New())
		}
	}
}<|MERGE_RESOLUTION|>--- conflicted
+++ resolved
@@ -8,11 +8,8 @@
 	"errors"
 	"fmt"
 
-<<<<<<< HEAD
 	gogoproto "github.com/cosmos/gogoproto/proto"
 	"google.golang.org/protobuf/reflect/protoreflect"
-=======
->>>>>>> 0110632e
 	"google.golang.org/protobuf/runtime/protoiface"
 
 	"cosmossdk.io/collections"
@@ -40,7 +37,6 @@
 	AccountByNumber = collections.NewPrefix(2)
 )
 
-<<<<<<< HEAD
 // QueryRouter represents a router which can be used to route queries to the correct module.
 // It returns the handler given the message name, if multiple handlers are returned, then
 // it is up to the caller to choose which one to call.
@@ -60,8 +56,6 @@
 	GetMsgSigners(msg gogoproto.Message) ([][]byte, protoreflect.Message, error)
 }
 
-=======
->>>>>>> 0110632e
 type InterfaceRegistry interface {
 	RegisterInterface(name string, iface any, impls ...protoiface.MessageV1)
 	RegisterImplementations(iface any, impls ...protoiface.MessageV1)
@@ -364,11 +358,7 @@
 // is not trying to impersonate another account.
 func (k Keeper) sendModuleMessage(ctx context.Context, sender []byte, msg, msgResp implementation.ProtoMsg) error {
 	// do sender assertions.
-<<<<<<< HEAD
-	wantSenders, _, err := k.signerProvider.GetMsgSigners(msg)
-=======
-	wantSenders, _, err := k.codec.GetMsgV1Signers(msg)
->>>>>>> 0110632e
+	wantSenders, _, err := k.codec.GetMsgSigners(msg)
 	if err != nil {
 		return fmt.Errorf("cannot get signers: %w", err)
 	}
