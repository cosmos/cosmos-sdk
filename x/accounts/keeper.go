package accounts

import (
	"bytes"
	"context"
	"crypto/sha256"
	"encoding/binary"
	"errors"
	"fmt"

	"google.golang.org/protobuf/runtime/protoiface"

	"cosmossdk.io/collections"
	"cosmossdk.io/core/address"
	"cosmossdk.io/core/appmodule"
	"cosmossdk.io/x/accounts/accountstd"
	"cosmossdk.io/x/accounts/internal/implementation"

	"github.com/cosmos/cosmos-sdk/codec"
	sdk "github.com/cosmos/cosmos-sdk/types"
)

var (
	errAccountTypeNotFound = errors.New("account type not found")
	// ErrUnauthorized is returned when a message sender is not allowed to perform the operation.
	ErrUnauthorized = errors.New("unauthorized")
)

var (
	// AccountTypeKeyPrefix is the prefix for the account type key.
	AccountTypeKeyPrefix = collections.NewPrefix(0)
	// AccountNumberKey is the key for the account number.
	AccountNumberKey = collections.NewPrefix(1)
	// AccountByNumber is the key for the accounts by number.
	AccountByNumber = collections.NewPrefix(2)
)

<<<<<<< HEAD
// SignerProvider defines an interface used to get the expected sender from a message.
type SignerProvider interface {
	// GetMsgV1Signers returns the signers of the message.
	GetMsgV1Signers(msg gogoproto.Message) ([][]byte, proto.Message, error)
=======
// QueryRouter represents a router which can be used to route queries to the correct module.
// It returns the handler given the message name, if multiple handlers are returned, then
// it is up to the caller to choose which one to call.
type QueryRouter interface {
	HybridHandlerByRequestName(name string) []func(ctx context.Context, req, resp implementation.ProtoMsg) error
}

// MsgRouter represents a router which can be used to route messages to the correct module.
type MsgRouter interface {
	HybridHandlerByMsgName(msgName string) func(ctx context.Context, req, resp implementation.ProtoMsg) error
	ResponseNameByMsgName(name string) string
>>>>>>> 5bbe4685
}

type InterfaceRegistry interface {
	RegisterInterface(name string, iface any, impls ...protoiface.MessageV1)
	RegisterImplementations(iface any, impls ...protoiface.MessageV1)
}

func NewKeeper(
	cdc codec.Codec,
	env appmodule.Environment,
	addressCodec address.Codec,
<<<<<<< HEAD
	signerProvider SignerProvider,
=======
	execRouter MsgRouter,
	queryRouter QueryRouter,
>>>>>>> 5bbe4685
	ir InterfaceRegistry,
	accounts ...accountstd.AccountCreatorFunc,
) (Keeper, error) {
	sb := collections.NewSchemaBuilder(env.KVStoreService)
	keeper := Keeper{
		environment:      env,
		addressCodec:     addressCodec,
<<<<<<< HEAD
		signerProvider:   signerProvider,
=======
		msgRouter:        execRouter,
		codec:            cdc,
		queryRouter:      queryRouter,
>>>>>>> 5bbe4685
		makeSendCoinsMsg: defaultCoinsTransferMsgFunc(addressCodec),
		Schema:           collections.Schema{},
		AccountNumber:    collections.NewSequence(sb, AccountNumberKey, "account_number"),
		AccountsByType:   collections.NewMap(sb, AccountTypeKeyPrefix, "accounts_by_type", collections.BytesKey, collections.StringValue),
		AccountByNumber:  collections.NewMap(sb, AccountByNumber, "account_by_number", collections.BytesKey, collections.Uint64Value),
		AccountsState:    collections.NewMap(sb, implementation.AccountStatePrefix, "accounts_state", collections.PairKeyCodec(collections.Uint64Key, collections.BytesKey), collections.BytesValue),
	}

	schema, err := sb.Build()
	if err != nil {
		return Keeper{}, err
	}
	keeper.Schema = schema
	keeper.accounts, err = implementation.MakeAccountsMap(cdc, keeper.addressCodec, env, accounts)
	if err != nil {
		return Keeper{}, err
	}
	registerToInterfaceRegistry(ir, keeper.accounts)
	return keeper, nil
}

type Keeper struct {
	// deps coming from the runtime
	environment      appmodule.Environment
	addressCodec     address.Codec
<<<<<<< HEAD
	signerProvider   SignerProvider
=======
	codec            codec.Codec
	msgRouter        MsgRouter   // todo use env
	queryRouter      QueryRouter // todo use env
>>>>>>> 5bbe4685
	makeSendCoinsMsg coinsTransferMsgFunc

	accounts map[string]implementation.Implementation

	// Schema is the schema for the module.
	Schema collections.Schema
	// AccountNumber is the last global account number.
	AccountNumber collections.Sequence
	// AccountsByType maps account address to their implementation.
	AccountsByType collections.Map[[]byte, string]
	// AccountByNumber maps account number to their address.
	AccountByNumber collections.Map[[]byte, uint64]

	// AccountsState keeps track of the state of each account.
	// NOTE: this is only used for genesis import and export.
	// Account set and get their own state but this helps providing a nice mapping
	// between: (account number, account state key) => account state value.
	AccountsState collections.Map[collections.Pair[uint64, []byte], []byte]
}

// IsAccountsModuleAccount check if an address belong to a smart account.
func (k Keeper) IsAccountsModuleAccount(
	ctx context.Context,
	accountAddr []byte,
) bool {
	hasAcc, _ := k.AccountByNumber.Has(ctx, accountAddr)
	return hasAcc
}

// Init creates a new account of the given type.
func (k Keeper) Init(
	ctx context.Context,
	accountType string,
	creator []byte,
	initRequest implementation.ProtoMsg,
	funds sdk.Coins,
) (implementation.ProtoMsg, []byte, error) {
	// get the next account number
	num, err := k.AccountNumber.Next(ctx)
	if err != nil {
		return nil, nil, err
	}
	// create address
	accountAddr, err := k.makeAddress(num)
	if err != nil {
		return nil, nil, err
	}
	initResp, err := k.init(ctx, accountType, creator, num, accountAddr, initRequest, funds)
	if err != nil {
		return nil, nil, err
	}
	return initResp, accountAddr, nil
}

// init initializes the account, given the type, the creator the newly created account number, its address and the
// initialization message.
func (k Keeper) init(
	ctx context.Context,
	accountType string,
	creator []byte,
	accountNum uint64,
	accountAddr []byte,
	initRequest implementation.ProtoMsg,
	funds sdk.Coins,
) (implementation.ProtoMsg, error) {
	impl, ok := k.accounts[accountType]
	if !ok {
		return nil, fmt.Errorf("%w: not found %s", errAccountTypeNotFound, accountType)
	}

	// send funds, if provided
	err := k.maybeSendFunds(ctx, creator, accountAddr, funds)
	if err != nil {
		return nil, fmt.Errorf("unable to transfer funds: %w", err)
	}
	// make the context and init the account
	ctx = k.makeAccountContext(ctx, accountNum, accountAddr, creator, funds, false)
	resp, err := impl.Init(ctx, initRequest)
	if err != nil {
		return nil, err
	}

	// map account address to account type
	if err := k.AccountsByType.Set(ctx, accountAddr, accountType); err != nil {
		return nil, err
	}
	// map account number to account address
	if err := k.AccountByNumber.Set(ctx, accountAddr, accountNum); err != nil {
		return nil, err
	}
	return resp, nil
}

// MigrateLegacyAccount is used to migrate a legacy account to x/accounts.
// Concretely speaking this works like Init, but with a custom account number provided,
// Where the creator is the account itself. This can be used by the x/auth module to
// gradually migrate base accounts to x/accounts.
// NOTE: this assumes the calling module checks for account overrides.
func (k Keeper) MigrateLegacyAccount(
	ctx context.Context,
	addr []byte, // The current address of the account
	accNum uint64, // The current account number
	accType string, // The account type to migrate to
	msg implementation.ProtoMsg, // The init msg of the account type we're migrating to
) (implementation.ProtoMsg, error) {
	return k.init(ctx, accType, addr, accNum, addr, msg, nil)
}

// Execute executes a state transition on the given account.
func (k Keeper) Execute(
	ctx context.Context,
	accountAddr []byte,
	sender []byte,
	execRequest implementation.ProtoMsg,
	funds sdk.Coins,
) (implementation.ProtoMsg, error) {
	// get account implementation
	impl, err := k.getImplementation(ctx, accountAddr)
	if err != nil {
		// this means the account was initialized with an implementation
		// that the chain does not know about, in theory should never happen,
		// as it might signal that the app-dev stopped supporting an account type.
		return nil, err
	}

	// get account number
	accountNum, err := k.AccountByNumber.Get(ctx, accountAddr)
	if err != nil {
		return nil, err
	}

	err = k.maybeSendFunds(ctx, sender, accountAddr, funds)
	if err != nil {
		return nil, fmt.Errorf("unable to transfer coins to account: %w", err)
	}

	// make the context and execute the account state transition.
	ctx = k.makeAccountContext(ctx, accountNum, accountAddr, sender, funds, false)
	return impl.Execute(ctx, execRequest)
}

// Query queries the given account.
func (k Keeper) Query(
	ctx context.Context,
	accountAddr []byte,
	queryRequest implementation.ProtoMsg,
) (implementation.ProtoMsg, error) {
	// get account implementation
	impl, err := k.getImplementation(ctx, accountAddr)
	if err != nil {
		// this means the account was initialized with an implementation
		// that the chain does not know about, in theory should never happen,
		// as it might signal that the app-dev stopped supporting an account type.
		return nil, err
	}

	accountNum, err := k.AccountByNumber.Get(ctx, accountAddr)
	if err != nil {
		return nil, err
	}

	// make the context and execute the account query
	ctx = k.makeAccountContext(ctx, accountNum, accountAddr, nil, nil, true)
	return impl.Query(ctx, queryRequest)
}

func (k Keeper) getImplementation(ctx context.Context, addr []byte) (implementation.Implementation, error) {
	accountType, err := k.AccountsByType.Get(ctx, addr)
	if err != nil {
		return implementation.Implementation{}, err
	}
	impl, ok := k.accounts[accountType]
	if !ok {
		return implementation.Implementation{}, fmt.Errorf("%w: %s", errAccountTypeNotFound, accountType)
	}
	return impl, nil
}

func (k Keeper) makeAddress(accNum uint64) ([]byte, error) {
	// TODO: better address scheme, ref: https://github.com/cosmos/cosmos-sdk/issues/17516
	addr := sha256.Sum256(append([]byte("x/accounts"), binary.BigEndian.AppendUint64(nil, accNum)...))
	return addr[:], nil
}

// makeAccountContext makes a new context for the given account.
func (k Keeper) makeAccountContext(ctx context.Context, accountNumber uint64, accountAddr, sender []byte, funds sdk.Coins, isQuery bool) context.Context {
	// if it's not a query we create a context that allows to do anything.
	if !isQuery {
		return implementation.MakeAccountContext(
			ctx,
			k.environment.KVStoreService,
			accountNumber,
			accountAddr,
			sender,
			funds,
			k.sendModuleMessage,
			k.SendModuleMessageUntyped,
			k.queryModule,
		)
	}

	// if it's a query we create a context that does not allow to execute modules
	// and does not allow to get the sender.
	return implementation.MakeAccountContext(
		ctx,
		k.environment.KVStoreService,
		accountNumber,
		accountAddr,
		nil,
		nil,
		func(ctx context.Context, sender []byte, msg, msgResp implementation.ProtoMsg) error {
			return fmt.Errorf("cannot execute in query context")
		},
		func(ctx context.Context, sender []byte, msg implementation.ProtoMsg) (implementation.ProtoMsg, error) {
			return nil, fmt.Errorf("cannot execute in query context")
		},
		k.queryModule,
	)
}

// sendAnyMessages it a helper function that executes untyped codectypes.Any messages
// The messages must all belong to a module.
// nolint: unused // TODO: remove nolint when we bring back bundler payments
func (k Keeper) sendAnyMessages(ctx context.Context, sender []byte, anyMessages []*implementation.Any) ([]*implementation.Any, error) {
	anyResponses := make([]*implementation.Any, len(anyMessages))
	for i := range anyMessages {
		msg, err := implementation.UnpackAnyRaw(anyMessages[i])
		if err != nil {
			return nil, err
		}
		resp, err := k.SendModuleMessageUntyped(ctx, sender, msg)
		if err != nil {
			return nil, fmt.Errorf("failed to execute message %d: %s", i, err.Error())
		}
		anyResp, err := implementation.PackAny(resp)
		if err != nil {
			return nil, err
		}
		anyResponses[i] = anyResp
	}
	return anyResponses, nil
}

// SendModuleMessageUntyped can be used to send a message towards a module.
// It should be used when the response type is not known by the caller.
<<<<<<< HEAD
func (k Keeper) sendModuleMessageUntyped(ctx context.Context, sender []byte, msg implementation.ProtoMsg) (implementation.ProtoMsg, error) {
	resp, err := k.environment.RouterService.MessageRouterService().InvokeUntyped(ctx, msg)
=======
func (k Keeper) SendModuleMessageUntyped(ctx context.Context, sender []byte, msg implementation.ProtoMsg) (implementation.ProtoMsg, error) {
	// we need to fetch the response type from the request message type.
	// this is because the response type is not known.
	respName := k.msgRouter.ResponseNameByMsgName(implementation.MessageName(msg))
	if respName == "" {
		return nil, fmt.Errorf("could not find response type for message %T", msg)
	}
	// get response type
	resp, err := implementation.FindMessageByName(respName)
>>>>>>> 5bbe4685
	if err != nil {
		return nil, err
	}

	// send the message
	return resp, k.sendModuleMessage(ctx, sender, msg, resp)
}

// sendModuleMessage can be used to send a message towards a module. It expects the
// response type to be known by the caller. It will also assert the sender has the right
// is not trying to impersonate another account.
func (k Keeper) sendModuleMessage(ctx context.Context, sender []byte, msg, msgResp implementation.ProtoMsg) error {
	// do sender assertions.
	wantSenders, _, err := k.codec.GetMsgV1Signers(msg)
	if err != nil {
		return fmt.Errorf("cannot get signers: %w", err)
	}
	if len(wantSenders) != 1 {
		return fmt.Errorf("expected only one signer, got %d", len(wantSenders))
	}
	if !bytes.Equal(sender, wantSenders[0]) {
		return fmt.Errorf("%w: sender does not match expected sender", ErrUnauthorized)
	}
	return k.environment.RouterService.MessageRouterService().InvokeTyped(ctx, msg, msgResp)
}

// queryModule is the entrypoint for an account to query a module.
// It will try to find the query handler for the given query and execute it.
// If multiple query handlers are found, it will return an error.
func (k Keeper) queryModule(ctx context.Context, queryReq, queryResp implementation.ProtoMsg) error {
	return k.environment.RouterService.QueryRouterService().InvokeTyped(ctx, queryReq, queryResp)
}

// maybeSendFunds will send the provided coins between the provided addresses, if amt
// is not empty.
func (k Keeper) maybeSendFunds(ctx context.Context, from, to []byte, amt sdk.Coins) error {
	if amt.IsZero() {
		return nil
	}

	msg, msgResp, err := k.makeSendCoinsMsg(from, to, amt)
	if err != nil {
		return err
	}

	// send module message ensures that "from" cannot impersonate.
	err = k.sendModuleMessage(ctx, from, msg, msgResp)
	if err != nil {
		return err
	}
	return nil
}

const msgInterfaceName = "cosmos.accounts.v1.MsgInterface"

// creates a new interface type which is an alias of the proto message interface to avoid conflicts with sdk.Msg
type msgInterface implementation.ProtoMsg

var msgInterfaceType = (*msgInterface)(nil)

// registerToInterfaceRegistry registers all the interfaces of the accounts to the
// global interface registry. This is required for the SDK to correctly decode
// the google.Protobuf.Any used in x/accounts.
func registerToInterfaceRegistry(ir InterfaceRegistry, accMap map[string]implementation.Implementation) {
	ir.RegisterInterface(msgInterfaceName, msgInterfaceType)

	for _, acc := range accMap {
		// register init
		ir.RegisterImplementations(msgInterfaceType, acc.InitHandlerSchema.RequestSchema.New(), acc.InitHandlerSchema.ResponseSchema.New())
		// register exec
		for _, exec := range acc.ExecuteHandlersSchema {
			ir.RegisterImplementations(msgInterfaceType, exec.RequestSchema.New(), exec.ResponseSchema.New())
		}
		// register query
		for _, query := range acc.QueryHandlersSchema {
			ir.RegisterImplementations(msgInterfaceType, query.RequestSchema.New(), query.ResponseSchema.New())
		}
	}
}<|MERGE_RESOLUTION|>--- conflicted
+++ resolved
@@ -35,26 +35,6 @@
 	AccountByNumber = collections.NewPrefix(2)
 )
 
-<<<<<<< HEAD
-// SignerProvider defines an interface used to get the expected sender from a message.
-type SignerProvider interface {
-	// GetMsgV1Signers returns the signers of the message.
-	GetMsgV1Signers(msg gogoproto.Message) ([][]byte, proto.Message, error)
-=======
-// QueryRouter represents a router which can be used to route queries to the correct module.
-// It returns the handler given the message name, if multiple handlers are returned, then
-// it is up to the caller to choose which one to call.
-type QueryRouter interface {
-	HybridHandlerByRequestName(name string) []func(ctx context.Context, req, resp implementation.ProtoMsg) error
-}
-
-// MsgRouter represents a router which can be used to route messages to the correct module.
-type MsgRouter interface {
-	HybridHandlerByMsgName(msgName string) func(ctx context.Context, req, resp implementation.ProtoMsg) error
-	ResponseNameByMsgName(name string) string
->>>>>>> 5bbe4685
-}
-
 type InterfaceRegistry interface {
 	RegisterInterface(name string, iface any, impls ...protoiface.MessageV1)
 	RegisterImplementations(iface any, impls ...protoiface.MessageV1)
@@ -64,12 +44,6 @@
 	cdc codec.Codec,
 	env appmodule.Environment,
 	addressCodec address.Codec,
-<<<<<<< HEAD
-	signerProvider SignerProvider,
-=======
-	execRouter MsgRouter,
-	queryRouter QueryRouter,
->>>>>>> 5bbe4685
 	ir InterfaceRegistry,
 	accounts ...accountstd.AccountCreatorFunc,
 ) (Keeper, error) {
@@ -77,13 +51,6 @@
 	keeper := Keeper{
 		environment:      env,
 		addressCodec:     addressCodec,
-<<<<<<< HEAD
-		signerProvider:   signerProvider,
-=======
-		msgRouter:        execRouter,
-		codec:            cdc,
-		queryRouter:      queryRouter,
->>>>>>> 5bbe4685
 		makeSendCoinsMsg: defaultCoinsTransferMsgFunc(addressCodec),
 		Schema:           collections.Schema{},
 		AccountNumber:    collections.NewSequence(sb, AccountNumberKey, "account_number"),
@@ -109,13 +76,7 @@
 	// deps coming from the runtime
 	environment      appmodule.Environment
 	addressCodec     address.Codec
-<<<<<<< HEAD
-	signerProvider   SignerProvider
-=======
 	codec            codec.Codec
-	msgRouter        MsgRouter   // todo use env
-	queryRouter      QueryRouter // todo use env
->>>>>>> 5bbe4685
 	makeSendCoinsMsg coinsTransferMsgFunc
 
 	accounts map[string]implementation.Implementation
@@ -361,20 +322,8 @@
 
 // SendModuleMessageUntyped can be used to send a message towards a module.
 // It should be used when the response type is not known by the caller.
-<<<<<<< HEAD
-func (k Keeper) sendModuleMessageUntyped(ctx context.Context, sender []byte, msg implementation.ProtoMsg) (implementation.ProtoMsg, error) {
+func (k Keeper) SendModuleMessageUntyped(ctx context.Context, sender []byte, msg implementation.ProtoMsg) (implementation.ProtoMsg, error) {
 	resp, err := k.environment.RouterService.MessageRouterService().InvokeUntyped(ctx, msg)
-=======
-func (k Keeper) SendModuleMessageUntyped(ctx context.Context, sender []byte, msg implementation.ProtoMsg) (implementation.ProtoMsg, error) {
-	// we need to fetch the response type from the request message type.
-	// this is because the response type is not known.
-	respName := k.msgRouter.ResponseNameByMsgName(implementation.MessageName(msg))
-	if respName == "" {
-		return nil, fmt.Errorf("could not find response type for message %T", msg)
-	}
-	// get response type
-	resp, err := implementation.FindMessageByName(respName)
->>>>>>> 5bbe4685
 	if err != nil {
 		return nil, err
 	}
