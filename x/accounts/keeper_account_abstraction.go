package accounts

import (
	"context"
	"errors"
	"fmt"

	"cosmossdk.io/collections"
	aa_interface_v1 "cosmossdk.io/x/accounts/interfaces/account_abstraction/v1"

	"github.com/cosmos/cosmos-sdk/types/address"
)

var (
	// ErrAuthentication is returned when the authentication fails.
	ErrAuthentication = errors.New("authentication failed")
	// ErrBundlerPayment is returned when the bundler payment fails.
	ErrBundlerPayment = errors.New("bundler payment failed")
	// ErrExecution is returned when the execution fails.
	ErrExecution = errors.New("execution failed")
)

<<<<<<< HEAD
// ExecuteUserOperation handles the execution of an abstracted account UserOperation.
func (k Keeper) ExecuteUserOperation(
	ctx context.Context,
	bundler string,
	op *v1.UserOperation,
) *v1.UserOperationResponse {
	// TxCompat field must not be allowed in a UserOperation sent from a bundle.
	// Only the runtime can populate this field when an abstracted account sends
	// a tx (not from a bundle) and this is converted into a UserOperation.
	if op.TxCompat != nil {
		return &v1.UserOperationResponse{Error: ErrDisallowedTxCompatInBundle.Error()}
	}

	resp := &v1.UserOperationResponse{}

	// authenticate
	authGas, err := k.Authenticate(ctx, bundler, op)
	resp.AuthenticationGasUsed = authGas
	if err != nil {
		resp.Error = err.Error()
		return resp
	}
	resp.AuthenticationGasUsed = authGas

	// pay bundler
	bundlerPayGas, bundlerPayResp, err := k.PayBundler(ctx, bundler, op)
	resp.BundlerPaymentGasUsed = bundlerPayGas
	if err != nil {
		resp.Error = err.Error()
		return resp
	}
	resp.BundlerPaymentResponses = bundlerPayResp

	// execute messages, the real operation intent
	executeGas, executeResp, err := k.OpExecuteMessages(ctx, bundler, op)
	resp.ExecutionGasUsed = executeGas
	if err != nil {
		resp.Error = err.Error()
		return resp
	}
	resp.ExecutionResponses = executeResp

	// done!
	return resp
}

// Authenticate handles the authentication flow of an abstracted account.
// Authentication happens in an isolated context with the authentication gas limit.
// If the authentication is successful, then the state is committed.
func (k Keeper) Authenticate(
	ctx context.Context,
	bundler string,
	op *v1.UserOperation,
) (gasUsed uint64, err error) {
	// authenticate
	gasUsed, err = k.environment.BranchService.ExecuteWithGasLimit(ctx, op.AuthenticationGasLimit, func(ctx context.Context) error {
		return k.authenticate(ctx, bundler, op)
	})
	if err != nil {
		return gasUsed, fmt.Errorf("%v: %w", ErrAuthentication, err)
	}
	return gasUsed, nil
}

// authenticate handles the authentication flow of an abstracted account.
func (k Keeper) authenticate(
	ctx context.Context,
	bundler string,
	op *v1.UserOperation,
) error {
	senderAddr, err := k.addressCodec.StringToBytes(op.Sender)
	if err != nil {
		return err
	}
	// create an isolated context in which we execute authentication
	// without affecting the parent context and with the authentication gas limit.
	_, err = k.Execute(ctx, senderAddr, ModuleAccountAddress, &account_abstractionv1.MsgAuthenticate{
		Bundler:       bundler,
		UserOperation: op,
	}, nil)
	return err
}

// OpExecuteMessages handles the execution of the messages in a given v1.UserOperation.
// It executes in an isolated branch, in an atomic way, if all the messages pass then
// the execution is deemed successful and the state is committed.
// An account abstraction implementer can choose to handle execution messages or not,
// if it does not expose the execution messages method, then this method will simply
// execute the provided messages on behalf of the sender and return.
func (k Keeper) OpExecuteMessages(
	ctx context.Context,
	bundler string,
	op *v1.UserOperation,
) (gasUsed uint64, responses []*implementation.Any, err error) {
	// execute messages, the real operation intent
	gasUsed, err = k.environment.BranchService.ExecuteWithGasLimit(ctx, op.ExecutionGasLimit, func(ctx context.Context) error {
		responses, err = k.opExecuteMessages(ctx, bundler, op)
		return err
	})
	if err != nil {
		return gasUsed, nil, fmt.Errorf("%v: %w", ErrExecution, err)
	}
	return gasUsed, responses, nil
}

func (k Keeper) opExecuteMessages(
	ctx context.Context,
	bundler string,
	op *v1.UserOperation,
) (messagesResponse []*implementation.Any, err error) {
	senderAddr, err := k.addressCodec.StringToBytes(op.Sender)
	if err != nil {
		return nil, err
	}
	resp, err := k.Execute(ctx, senderAddr, ModuleAccountAddress, &account_abstractionv1.MsgExecute{
		Bundler:           bundler,
		ExecutionMessages: op.ExecutionMessages,
	}, nil)
	// here is where we check if the account handles execution messages
	// if it does not, then we simply execute the provided messages on behalf of the sender
	switch {
	case err == nil:
		// all is ok, so parse responses.
		executeResp, err := parseExecuteResponse(resp)
		return executeResp, err
	case implementation.IsRoutingError(err):
		// if it is a routing error, it means the account does not handle execution messages,
		// in this case we attempt to execute the provided messages on behalf of the op sender.
		return k.sendAnyMessages(ctx, senderAddr, op.ExecutionMessages)
	default:
		// some other error
		return nil, err
	}
}

// PayBundler handles the payment of the bundler in a given v1.UserOperation.
// Must be called after Authenticate.
// It gets executed in an isolated context with the bundler payment gas limit.
// If the payment is successful, then the state is committed.
// Since for an abstracted account the bundler payment method is optional,
// if the account does not handle bundler payment messages, then this method
// will simply execute the provided messages on behalf of the sender and return.
func (k Keeper) PayBundler(
	ctx context.Context,
	bundler string,
	op *v1.UserOperation,
) (gasUsed uint64, responses []*implementation.Any, err error) {
	// pay bundler
	gasUsed, err = k.environment.BranchService.ExecuteWithGasLimit(ctx, op.BundlerPaymentGasLimit, func(ctx context.Context) error {
		responses, err = k.payBundler(ctx, bundler, op)
		return err
	})
	if err != nil {
		return gasUsed, nil, fmt.Errorf("%v: %w", ErrBundlerPayment, err)
	}
	return gasUsed, responses, nil
}

func (k Keeper) payBundler(
	ctx context.Context,
	bundler string,
	op *v1.UserOperation,
) (paymentResponses []*implementation.Any, err error) {
	// if messages are empty, then there is nothing to do
	if len(op.BundlerPaymentMessages) == 0 {
		return nil, nil
	}
	// pay bundler
	senderAddr, err := k.addressCodec.StringToBytes(op.Sender)
	if err != nil {
		return nil, err
	}
	resp, err := k.Execute(ctx, senderAddr, ModuleAccountAddress, &account_abstractionv1.MsgPayBundler{
		Bundler:                bundler,
		BundlerPaymentMessages: op.BundlerPaymentMessages,
	}, nil)
	// here is where we check if the account handles bundler payment messages
	// if it does not, then we simply execute the provided messages on behalf of the sender
=======
// IsAbstractedAccount returns if the provided address is an abstracted account or not.
func (k Keeper) IsAbstractedAccount(ctx context.Context, addr []byte) (bool, error) {
	accType, err := k.AccountsByType.Get(ctx, addr)
>>>>>>> 3ecae08c
	switch {
	case errors.Is(err, collections.ErrNotFound):
		return false, nil
	case err != nil:
		return false, err
	}

	impl, ok := k.accounts[accType]
	if !ok {
		return false, fmt.Errorf("%w: %s", errAccountTypeNotFound, accType)
	}
	return impl.HasExec(&aa_interface_v1.MsgAuthenticate{}), nil
}

func (k Keeper) AuthenticateAccount(ctx context.Context, addr []byte, msg *aa_interface_v1.MsgAuthenticate) error {
	_, err := k.Execute(ctx, addr, address.Module("accounts"), msg, nil)
	if err != nil {
		return fmt.Errorf("%w: %w", ErrAuthentication, err)
	}
	return nil
}<|MERGE_RESOLUTION|>--- conflicted
+++ resolved
@@ -20,190 +20,9 @@
 	ErrExecution = errors.New("execution failed")
 )
 
-<<<<<<< HEAD
-// ExecuteUserOperation handles the execution of an abstracted account UserOperation.
-func (k Keeper) ExecuteUserOperation(
-	ctx context.Context,
-	bundler string,
-	op *v1.UserOperation,
-) *v1.UserOperationResponse {
-	// TxCompat field must not be allowed in a UserOperation sent from a bundle.
-	// Only the runtime can populate this field when an abstracted account sends
-	// a tx (not from a bundle) and this is converted into a UserOperation.
-	if op.TxCompat != nil {
-		return &v1.UserOperationResponse{Error: ErrDisallowedTxCompatInBundle.Error()}
-	}
-
-	resp := &v1.UserOperationResponse{}
-
-	// authenticate
-	authGas, err := k.Authenticate(ctx, bundler, op)
-	resp.AuthenticationGasUsed = authGas
-	if err != nil {
-		resp.Error = err.Error()
-		return resp
-	}
-	resp.AuthenticationGasUsed = authGas
-
-	// pay bundler
-	bundlerPayGas, bundlerPayResp, err := k.PayBundler(ctx, bundler, op)
-	resp.BundlerPaymentGasUsed = bundlerPayGas
-	if err != nil {
-		resp.Error = err.Error()
-		return resp
-	}
-	resp.BundlerPaymentResponses = bundlerPayResp
-
-	// execute messages, the real operation intent
-	executeGas, executeResp, err := k.OpExecuteMessages(ctx, bundler, op)
-	resp.ExecutionGasUsed = executeGas
-	if err != nil {
-		resp.Error = err.Error()
-		return resp
-	}
-	resp.ExecutionResponses = executeResp
-
-	// done!
-	return resp
-}
-
-// Authenticate handles the authentication flow of an abstracted account.
-// Authentication happens in an isolated context with the authentication gas limit.
-// If the authentication is successful, then the state is committed.
-func (k Keeper) Authenticate(
-	ctx context.Context,
-	bundler string,
-	op *v1.UserOperation,
-) (gasUsed uint64, err error) {
-	// authenticate
-	gasUsed, err = k.environment.BranchService.ExecuteWithGasLimit(ctx, op.AuthenticationGasLimit, func(ctx context.Context) error {
-		return k.authenticate(ctx, bundler, op)
-	})
-	if err != nil {
-		return gasUsed, fmt.Errorf("%v: %w", ErrAuthentication, err)
-	}
-	return gasUsed, nil
-}
-
-// authenticate handles the authentication flow of an abstracted account.
-func (k Keeper) authenticate(
-	ctx context.Context,
-	bundler string,
-	op *v1.UserOperation,
-) error {
-	senderAddr, err := k.addressCodec.StringToBytes(op.Sender)
-	if err != nil {
-		return err
-	}
-	// create an isolated context in which we execute authentication
-	// without affecting the parent context and with the authentication gas limit.
-	_, err = k.Execute(ctx, senderAddr, ModuleAccountAddress, &account_abstractionv1.MsgAuthenticate{
-		Bundler:       bundler,
-		UserOperation: op,
-	}, nil)
-	return err
-}
-
-// OpExecuteMessages handles the execution of the messages in a given v1.UserOperation.
-// It executes in an isolated branch, in an atomic way, if all the messages pass then
-// the execution is deemed successful and the state is committed.
-// An account abstraction implementer can choose to handle execution messages or not,
-// if it does not expose the execution messages method, then this method will simply
-// execute the provided messages on behalf of the sender and return.
-func (k Keeper) OpExecuteMessages(
-	ctx context.Context,
-	bundler string,
-	op *v1.UserOperation,
-) (gasUsed uint64, responses []*implementation.Any, err error) {
-	// execute messages, the real operation intent
-	gasUsed, err = k.environment.BranchService.ExecuteWithGasLimit(ctx, op.ExecutionGasLimit, func(ctx context.Context) error {
-		responses, err = k.opExecuteMessages(ctx, bundler, op)
-		return err
-	})
-	if err != nil {
-		return gasUsed, nil, fmt.Errorf("%v: %w", ErrExecution, err)
-	}
-	return gasUsed, responses, nil
-}
-
-func (k Keeper) opExecuteMessages(
-	ctx context.Context,
-	bundler string,
-	op *v1.UserOperation,
-) (messagesResponse []*implementation.Any, err error) {
-	senderAddr, err := k.addressCodec.StringToBytes(op.Sender)
-	if err != nil {
-		return nil, err
-	}
-	resp, err := k.Execute(ctx, senderAddr, ModuleAccountAddress, &account_abstractionv1.MsgExecute{
-		Bundler:           bundler,
-		ExecutionMessages: op.ExecutionMessages,
-	}, nil)
-	// here is where we check if the account handles execution messages
-	// if it does not, then we simply execute the provided messages on behalf of the sender
-	switch {
-	case err == nil:
-		// all is ok, so parse responses.
-		executeResp, err := parseExecuteResponse(resp)
-		return executeResp, err
-	case implementation.IsRoutingError(err):
-		// if it is a routing error, it means the account does not handle execution messages,
-		// in this case we attempt to execute the provided messages on behalf of the op sender.
-		return k.sendAnyMessages(ctx, senderAddr, op.ExecutionMessages)
-	default:
-		// some other error
-		return nil, err
-	}
-}
-
-// PayBundler handles the payment of the bundler in a given v1.UserOperation.
-// Must be called after Authenticate.
-// It gets executed in an isolated context with the bundler payment gas limit.
-// If the payment is successful, then the state is committed.
-// Since for an abstracted account the bundler payment method is optional,
-// if the account does not handle bundler payment messages, then this method
-// will simply execute the provided messages on behalf of the sender and return.
-func (k Keeper) PayBundler(
-	ctx context.Context,
-	bundler string,
-	op *v1.UserOperation,
-) (gasUsed uint64, responses []*implementation.Any, err error) {
-	// pay bundler
-	gasUsed, err = k.environment.BranchService.ExecuteWithGasLimit(ctx, op.BundlerPaymentGasLimit, func(ctx context.Context) error {
-		responses, err = k.payBundler(ctx, bundler, op)
-		return err
-	})
-	if err != nil {
-		return gasUsed, nil, fmt.Errorf("%v: %w", ErrBundlerPayment, err)
-	}
-	return gasUsed, responses, nil
-}
-
-func (k Keeper) payBundler(
-	ctx context.Context,
-	bundler string,
-	op *v1.UserOperation,
-) (paymentResponses []*implementation.Any, err error) {
-	// if messages are empty, then there is nothing to do
-	if len(op.BundlerPaymentMessages) == 0 {
-		return nil, nil
-	}
-	// pay bundler
-	senderAddr, err := k.addressCodec.StringToBytes(op.Sender)
-	if err != nil {
-		return nil, err
-	}
-	resp, err := k.Execute(ctx, senderAddr, ModuleAccountAddress, &account_abstractionv1.MsgPayBundler{
-		Bundler:                bundler,
-		BundlerPaymentMessages: op.BundlerPaymentMessages,
-	}, nil)
-	// here is where we check if the account handles bundler payment messages
-	// if it does not, then we simply execute the provided messages on behalf of the sender
-=======
 // IsAbstractedAccount returns if the provided address is an abstracted account or not.
 func (k Keeper) IsAbstractedAccount(ctx context.Context, addr []byte) (bool, error) {
 	accType, err := k.AccountsByType.Get(ctx, addr)
->>>>>>> 3ecae08c
 	switch {
 	case errors.Is(err, collections.ErrNotFound):
 		return false, nil
