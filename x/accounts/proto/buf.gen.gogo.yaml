--- conflicted
+++ resolved
@@ -2,11 +2,7 @@
 plugins:
   - name: gocosmos
     out: ..
-<<<<<<< HEAD
-    opt: plugins=grpc,Mgoogle/protobuf/any.proto=github.com/cosmos/cosmos-sdk/codec/types,paths=source_relative,import_path=cosmossdk.io/x/accounts
-=======
     opt: plugins=grpc,Mgoogle/protobuf/any.proto=github.com/cosmos/gogoproto/types/any
->>>>>>> b2835eb7
   - name: grpc-gateway
     out: ..
     opt: logtostderr=true,allow_colon_final_segments=true