--- conflicted
+++ resolved
@@ -113,13 +113,8 @@
 	chainID := a.hs.HeaderInfo(ctx).ChainID
 
 	// test gas meter
-<<<<<<< HEAD
-	gm := a.gs.GetGasMeter(ctx)
-	gasBefore := gm.Limit() - gm.Consumed()
-=======
 	gm := a.gs.GasMeter(ctx)
 	gasBefore := gm.Limit() - gm.Remaining()
->>>>>>> e59ca153
 	gm.Consume(10, "test")
 	gasAfter := gm.Limit() - gm.Consumed()
 
