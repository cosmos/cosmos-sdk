--- conflicted
+++ resolved
@@ -4,7 +4,6 @@
 	"context"
 	"testing"
 
-	"github.com/cosmos/cosmos-sdk/codec"
 	gogoproto "github.com/cosmos/gogoproto/proto"
 	"github.com/stretchr/testify/require"
 	"google.golang.org/protobuf/proto"
@@ -48,11 +47,7 @@
 func newKeeper(t *testing.T, accounts ...implementation.AccountCreatorFunc) (Keeper, context.Context) {
 	t.Helper()
 	ss, ctx := colltest.MockStore()
-<<<<<<< HEAD
-	m, err := NewKeeper(ss, eventService{}, nil, nil, addressCodec{}, nil, nil, nil, interfaceRegistry{}, &codec.ProtoCodec{}, accounts...)
-=======
 	m, err := NewKeeper(nil, ss, eventService{}, nil, nil, nil, addressCodec{}, nil, nil, nil, interfaceRegistry{}, accounts...)
->>>>>>> 4e8d05b5
 	require.NoError(t, err)
 	return m, ctx
 }
