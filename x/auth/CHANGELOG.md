--- conflicted
+++ resolved
@@ -50,8 +50,5 @@
 
 ### Bug Fixes
 
-<<<<<<< HEAD
 * [#19099](https://github.com/cosmos/cosmos-sdk/pull/19099) Sets automatically `gas=auto` for simulation to avoid empty pk error.
-=======
-* [#19106](https://github.com/cosmos/cosmos-sdk/pull/19106) Allow empty public keys when setting signatures. Public keys aren't needed for every transaction. 
->>>>>>> 9a409147
+* [#19106](https://github.com/cosmos/cosmos-sdk/pull/19106) Allow empty public keys when setting signatures. Public keys aren't needed for every transaction. 