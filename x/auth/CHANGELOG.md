--- conflicted
+++ resolved
@@ -35,14 +35,10 @@
 
 ### API Breaking Changes
 
-<<<<<<< HEAD
 * [#18422](https://github.com/cosmos/cosmos-sdk/issues/18422) `NewSigVerificationDecorator` takes a new parameter that allows applications to decide if they want to cache signatures verification or not.
 
 ### Bug Fixes
-=======
-### Consensus Breaking Changes
 
 * [#18817](https://github.com/cosmos/cosmos-sdk/pull/18817) SigVerification, GasConsumption, IncreaseSequence ante decorators have all been joined into one SigVerification decorator. Gas consumption during TX validation flow has reduced.
->>>>>>> 220c94e5
 
 ### Bug Fixes