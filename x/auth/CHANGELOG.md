--- conflicted
+++ resolved
@@ -46,13 +46,8 @@
 ### Consensus Breaking Changes
 
 * [#18817](https://github.com/cosmos/cosmos-sdk/pull/18817) SigVerification, GasConsumption, IncreaseSequence ante decorators have all been joined into one SigVerification decorator. Gas consumption during TX validation flow has reduced.
-<<<<<<< HEAD
 * [#19093](https://github.com/cosmos/cosmos-sdk/pull/19093) SetPubKeyDecorator was merged into SigVerification, gas consumption is almost halved for a simple tx.
 
 ### Bug Fixes
 
 * [#19099](https://github.com/cosmos/cosmos-sdk/pull/19099) `verifyIsOnCurve` now checks if we are simulating to avoid malformed public key error.
-* [#19106](https://github.com/cosmos/cosmos-sdk/pull/19106) Allow empty public keys when setting signatures. Public keys aren't needed for every transaction. 
-=======
-* [#19093](https://github.com/cosmos/cosmos-sdk/pull/19093) SetPubKeyDecorator was merged into SigVerification, gas consumption is almost halved for a simple tx.
->>>>>>> 6da25f14
