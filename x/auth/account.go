package auth

import (
	"errors"
	"fmt"
	"time"

	"github.com/tendermint/tendermint/crypto"

	sdk "github.com/cosmos/cosmos-sdk/types"
)

// Account is an interface used to store coins at a given address within state.
// It presumes a notion of sequence numbers for replay protection,
// a notion of account numbers for replay protection for previously pruned accounts,
// and a pubkey for authentication purposes.
//
// Many complex conditions can be used in the concrete struct which implements Account.
type Account interface {
	GetAddress() sdk.AccAddress
	SetAddress(sdk.AccAddress) error // errors if already set.

	GetPubKey() crypto.PubKey // can return nil.
	SetPubKey(crypto.PubKey) error

	GetAccountNumber() uint64
	SetAccountNumber(uint64) error

	GetSequence() uint64
	SetSequence(uint64) error

	GetCoins() sdk.Coins
	SetCoins(sdk.Coins) error

	// Calculates the amount of coins that can be sent to other accounts given
	// the current time.
	SpendableCoins(blockTime time.Time) sdk.Coins

	// Ensure that account implements stringer
	String() string
}

// VestingAccount defines an account type that vests coins via a vesting schedule.
type VestingAccount interface {
	Account

	// Delegation and undelegation accounting that returns the resulting base
	// coins amount.
	TrackDelegation(blockTime time.Time, amount sdk.Coins)
	TrackUndelegation(amount sdk.Coins)

	GetVestedCoins(blockTime time.Time) sdk.Coins
	GetVestingCoins(blockTime time.Time) sdk.Coins

	GetStartTime() int64
	GetEndTime() int64

	GetOriginalVesting() sdk.Coins
	GetDelegatedFree() sdk.Coins
	GetDelegatedVesting() sdk.Coins
}

// AccountDecoder unmarshals account bytes
// TODO: Think about removing
type AccountDecoder func(accountBytes []byte) (Account, error)

//-----------------------------------------------------------------------------
// BaseAccount

var _ Account = (*BaseAccount)(nil)

// BaseAccount - a base account structure.
// This can be extended by embedding within in your AppAccount.
// However one doesn't have to use BaseAccount as long as your struct
// implements Account.
type BaseAccount struct {
	Address       sdk.AccAddress `json:"address"`
	Coins         sdk.Coins      `json:"coins"`
	PubKey        crypto.PubKey  `json:"public_key"`
	AccountNumber uint64         `json:"account_number"`
	Sequence      uint64         `json:"sequence"`
}

// String implements fmt.Stringer
func (acc BaseAccount) String() string {
	var pubkey string

	if acc.PubKey != nil {
		pubkey = sdk.MustBech32ifyAccPub(acc.PubKey)
	}

	return fmt.Sprintf(`Account:
  Address:       %s
  Pubkey:        %s
  Coins:         %s
  AccountNumber: %d
  Sequence:      %d`,
		acc.Address, pubkey, acc.Coins, acc.AccountNumber, acc.Sequence,
	)
}

// ProtoBaseAccount - a prototype function for BaseAccount
func ProtoBaseAccount() Account {
	return &BaseAccount{}
}

// NewBaseAccountWithAddress - returns a new base account with a given address
func NewBaseAccountWithAddress(addr sdk.AccAddress) BaseAccount {
	return BaseAccount{
		Address: addr,
	}
}

// GetAddress - Implements sdk.Account.
func (acc BaseAccount) GetAddress() sdk.AccAddress {
	return acc.Address
}

// SetAddress - Implements sdk.Account.
func (acc *BaseAccount) SetAddress(addr sdk.AccAddress) error {
	if len(acc.Address) != 0 {
		return errors.New("cannot override BaseAccount address")
	}
	acc.Address = addr
	return nil
}

// GetPubKey - Implements sdk.Account.
func (acc BaseAccount) GetPubKey() crypto.PubKey {
	return acc.PubKey
}

// SetPubKey - Implements sdk.Account.
func (acc *BaseAccount) SetPubKey(pubKey crypto.PubKey) error {
	acc.PubKey = pubKey
	return nil
}

// GetCoins - Implements sdk.Account.
func (acc *BaseAccount) GetCoins() sdk.Coins {
	return acc.Coins
}

// SetCoins - Implements sdk.Account.
func (acc *BaseAccount) SetCoins(coins sdk.Coins) error {
	acc.Coins = coins
	return nil
}

// GetAccountNumber - Implements Account
func (acc *BaseAccount) GetAccountNumber() uint64 {
	return acc.AccountNumber
}

// SetAccountNumber - Implements Account
func (acc *BaseAccount) SetAccountNumber(accNumber uint64) error {
	acc.AccountNumber = accNumber
	return nil
}

// GetSequence - Implements sdk.Account.
func (acc *BaseAccount) GetSequence() uint64 {
	return acc.Sequence
}

// SetSequence - Implements sdk.Account.
func (acc *BaseAccount) SetSequence(seq uint64) error {
	acc.Sequence = seq
	return nil
}

// SpendableCoins returns the total set of spendable coins. For a base account,
// this is simply the base coins.
func (acc *BaseAccount) SpendableCoins(_ time.Time) sdk.Coins {
	return acc.GetCoins()
}

//-----------------------------------------------------------------------------
// Base Vesting Account

// BaseVestingAccount implements the VestingAccount interface. It contains all
// the necessary fields needed for any vesting account implementation.
type BaseVestingAccount struct {
	*BaseAccount

	OriginalVesting  sdk.Coins `json:"original_vesting"`  // coins in account upon initialization
	DelegatedFree    sdk.Coins `json:"delegated_free"`    // coins that are vested and delegated
	DelegatedVesting sdk.Coins `json:"delegated_vesting"` // coins that vesting and delegated

	EndTime int64 `json:"end_time"` // when the coins become unlocked
}

// String implements fmt.Stringer
func (bva BaseVestingAccount) String() string {
	var pubkey string

	if bva.PubKey != nil {
		pubkey = sdk.MustBech32ifyAccPub(bva.PubKey)
	}

	return fmt.Sprintf(`Vesting Account:
  Address:          %s
  Pubkey:           %s
  Coins:            %s
  AccountNumber:    %d
  Sequence:         %d
  OriginalVesting:  %s
  DelegatedFree:    %s
  DelegatedVesting: %s
  EndTime:          %d `,
		bva.Address, pubkey, bva.Coins, bva.AccountNumber, bva.Sequence,
		bva.OriginalVesting, bva.DelegatedFree, bva.DelegatedVesting, bva.EndTime,
	)
}

// spendableCoins returns all the spendable coins for a vesting account given a
// set of vesting coins.
//
// CONTRACT: The account's coins, delegated vesting coins, vestingCoins must be
// sorted.
func (bva BaseVestingAccount) spendableCoins(vestingCoins sdk.Coins) sdk.Coins {
	var spendableCoins sdk.Coins
	bc := bva.GetCoins()

	for _, coin := range bc {
		// zip/lineup all coins by their denomination to provide O(n) time
		baseAmt := coin.Amount
		vestingAmt := vestingCoins.AmountOf(coin.Denom)
		delVestingAmt := bva.DelegatedVesting.AmountOf(coin.Denom)

		// compute min((BC + DV) - V, BC) per the specification
		min := sdk.MinInt(baseAmt.Add(delVestingAmt).Sub(vestingAmt), baseAmt)
		spendableCoin := sdk.NewCoin(coin.Denom, min)

		if !spendableCoin.IsZero() {
			spendableCoins = spendableCoins.Add(sdk.Coins{spendableCoin})
		}
	}

	return spendableCoins
}

// trackDelegation tracks a delegation amount for any given vesting account type
// given the amount of coins currently vesting. It returns the resulting base
// coins.
//
// CONTRACT: The account's coins, delegation coins, vesting coins, and delegated
// vesting coins must be sorted.
func (bva *BaseVestingAccount) trackDelegation(vestingCoins, amount sdk.Coins) {
	bc := bva.GetCoins()

	for _, coin := range amount {
		// zip/lineup all coins by their denomination to provide O(n) time

		baseAmt := bc.AmountOf(coin.Denom)
		vestingAmt := vestingCoins.AmountOf(coin.Denom)
		delVestingAmt := bva.DelegatedVesting.AmountOf(coin.Denom)

		// Panic if the delegation amount is zero or if the base coins does not
		// exceed the desired delegation amount.
		if coin.Amount.IsZero() || baseAmt.LT(coin.Amount) {
			panic("delegation attempt with zero coins or insufficient funds")
		}

		// compute x and y per the specification, where:
		// X := min(max(V - DV, 0), D)
		// Y := D - X
		x := sdk.MinInt(sdk.MaxInt(vestingAmt.Sub(delVestingAmt), sdk.ZeroInt()), coin.Amount)
		y := coin.Amount.Sub(x)

		if !x.IsZero() {
			xCoin := sdk.NewCoin(coin.Denom, x)
			bva.DelegatedVesting = bva.DelegatedVesting.Add(sdk.Coins{xCoin})
		}

		if !y.IsZero() {
			yCoin := sdk.NewCoin(coin.Denom, y)
			bva.DelegatedFree = bva.DelegatedFree.Add(sdk.Coins{yCoin})
		}

		bva.Coins = bva.Coins.Sub(sdk.Coins{coin})
	}
}

// TrackUndelegation tracks an undelegation amount by setting the necessary
// values by which delegated vesting and delegated vesting need to decrease and
// by which amount the base coins need to increase. The resulting base coins are
// returned.
//
<<<<<<< HEAD
// NOTE: The undelegation (bond refund) amount may exceed the delegated vesting
// (bond) amount due to the way undelegation truncates the bond refund, which
// increases the validator's exchange rate (tokens/shares) slightly.
=======
// NOTE: The undelegation (bond refund) amount may exceed the delegated
// vesting (bond) amount due to the way undelegation truncates the bond refund,
// which can increase the validator's exchange rate (tokens/shares) slightly if
// the undelegated tokens are non-integral.
>>>>>>> 10bd98e5
//
// CONTRACT: The account's coins and undelegation coins must be sorted.
func (bva *BaseVestingAccount) TrackUndelegation(amount sdk.Coins) {
	for _, coin := range amount {
		// panic if the undelegation amount is zero
		if coin.Amount.IsZero() {
			panic("undelegation attempt with zero coins")
		}
		delegatedFree := bva.DelegatedFree.AmountOf(coin.Denom)
		delegatedVesting := bva.DelegatedVesting.AmountOf(coin.Denom)

		// compute x and y per the specification, where:
		// X := min(DF, D)
		// Y := min(DV, D - X)
		x := sdk.MinInt(delegatedFree, coin.Amount)
		y := sdk.MinInt(delegatedVesting, coin.Amount.Sub(x))

		if !x.IsZero() {
			xCoin := sdk.NewCoin(coin.Denom, x)
			bva.DelegatedFree = bva.DelegatedFree.Sub(sdk.Coins{xCoin})
		}

		if !y.IsZero() {
			yCoin := sdk.NewCoin(coin.Denom, y)
			bva.DelegatedVesting = bva.DelegatedVesting.Sub(sdk.Coins{yCoin})
		}

		bva.Coins = bva.Coins.Add(sdk.Coins{coin})
	}
}

// GetOriginalVesting returns a vesting account's original vesting amount
func (bva BaseVestingAccount) GetOriginalVesting() sdk.Coins {
	return bva.OriginalVesting
}

// GetDelegatedFree returns a vesting account's delegation amount that is not
// vesting.
func (bva BaseVestingAccount) GetDelegatedFree() sdk.Coins {
	return bva.DelegatedFree
}

// GetDelegatedVesting returns a vesting account's delegation amount that is
// still vesting.
func (bva BaseVestingAccount) GetDelegatedVesting() sdk.Coins {
	return bva.DelegatedVesting
}

//-----------------------------------------------------------------------------
// Continuous Vesting Account

var _ VestingAccount = (*ContinuousVestingAccount)(nil)

// ContinuousVestingAccount implements the VestingAccount interface. It
// continuously vests by unlocking coins linearly with respect to time.
type ContinuousVestingAccount struct {
	*BaseVestingAccount

	StartTime int64 `json:"start_time"` // when the coins start to vest
}

// NewContinuousVestingAccount returns a new ContinuousVestingAccount
func NewContinuousVestingAccount(
	baseAcc *BaseAccount, StartTime, EndTime int64,
) *ContinuousVestingAccount {

	baseVestingAcc := &BaseVestingAccount{
		BaseAccount:     baseAcc,
		OriginalVesting: baseAcc.Coins,
		EndTime:         EndTime,
	}

	return &ContinuousVestingAccount{
		StartTime:          StartTime,
		BaseVestingAccount: baseVestingAcc,
	}
}

func (cva ContinuousVestingAccount) String() string {
	var pubkey string

	if cva.PubKey != nil {
		pubkey = sdk.MustBech32ifyAccPub(cva.PubKey)
	}

	return fmt.Sprintf(`Continuous Vesting Account:
  Address:          %s
  Pubkey:           %s
  Coins:            %s
  AccountNumber:    %d
  Sequence:         %d
  OriginalVesting:  %s
  DelegatedFree:    %s
  DelegatedVesting: %s
  StartTime:        %d
  EndTime:          %d `,
		cva.Address, pubkey, cva.Coins, cva.AccountNumber, cva.Sequence,
		cva.OriginalVesting, cva.DelegatedFree, cva.DelegatedVesting,
		cva.StartTime, cva.EndTime,
	)
}

// GetVestedCoins returns the total number of vested coins. If no coins are vested,
// nil is returned.
func (cva ContinuousVestingAccount) GetVestedCoins(blockTime time.Time) sdk.Coins {
	var vestedCoins sdk.Coins

	// We must handle the case where the start time for a vesting account has
	// been set into the future or when the start of the chain is not exactly
	// known.
	if blockTime.Unix() <= cva.StartTime {
		return vestedCoins
	} else if blockTime.Unix() >= cva.EndTime {
		return cva.OriginalVesting
	}

	// calculate the vesting scalar
	x := blockTime.Unix() - cva.StartTime
	y := cva.EndTime - cva.StartTime
	s := sdk.NewDec(x).Quo(sdk.NewDec(y))

	for _, ovc := range cva.OriginalVesting {
		vestedAmt := ovc.Amount.ToDec().Mul(s).RoundInt()
		vestedCoins = append(vestedCoins, sdk.NewCoin(ovc.Denom, vestedAmt))
	}

	return vestedCoins
}

// GetVestingCoins returns the total number of vesting coins. If no coins are
// vesting, nil is returned.
func (cva ContinuousVestingAccount) GetVestingCoins(blockTime time.Time) sdk.Coins {
	return cva.OriginalVesting.Sub(cva.GetVestedCoins(blockTime))
}

// SpendableCoins returns the total number of spendable coins per denom for a
// continuous vesting account.
func (cva ContinuousVestingAccount) SpendableCoins(blockTime time.Time) sdk.Coins {
	return cva.spendableCoins(cva.GetVestingCoins(blockTime))
}

// TrackDelegation tracks a desired delegation amount by setting the appropriate
// values for the amount of delegated vesting, delegated free, and reducing the
// overall amount of base coins.
func (cva *ContinuousVestingAccount) TrackDelegation(blockTime time.Time, amount sdk.Coins) {
	cva.trackDelegation(cva.GetVestingCoins(blockTime), amount)
}

// GetStartTime returns the time when vesting starts for a continuous vesting
// account.
func (cva *ContinuousVestingAccount) GetStartTime() int64 {
	return cva.StartTime
}

// GetEndTime returns the time when vesting ends for a continuous vesting account.
func (cva *ContinuousVestingAccount) GetEndTime() int64 {
	return cva.EndTime
}

//-----------------------------------------------------------------------------
// Delayed Vesting Account

var _ VestingAccount = (*DelayedVestingAccount)(nil)

// DelayedVestingAccount implements the VestingAccount interface. It vests all
// coins after a specific time, but non prior. In other words, it keeps them
// locked until a specified time.
type DelayedVestingAccount struct {
	*BaseVestingAccount
}

// NewDelayedVestingAccount returns a DelayedVestingAccount
func NewDelayedVestingAccount(baseAcc *BaseAccount, EndTime int64) *DelayedVestingAccount {
	baseVestingAcc := &BaseVestingAccount{
		BaseAccount:     baseAcc,
		OriginalVesting: baseAcc.Coins,
		EndTime:         EndTime,
	}

	return &DelayedVestingAccount{baseVestingAcc}
}

// GetVestedCoins returns the total amount of vested coins for a delayed vesting
// account. All coins are only vested once the schedule has elapsed.
func (dva DelayedVestingAccount) GetVestedCoins(blockTime time.Time) sdk.Coins {
	if blockTime.Unix() >= dva.EndTime {
		return dva.OriginalVesting
	}

	return nil
}

// GetVestingCoins returns the total number of vesting coins for a delayed
// vesting account.
func (dva DelayedVestingAccount) GetVestingCoins(blockTime time.Time) sdk.Coins {
	return dva.OriginalVesting.Sub(dva.GetVestedCoins(blockTime))
}

// SpendableCoins returns the total number of spendable coins for a delayed
// vesting account.
func (dva DelayedVestingAccount) SpendableCoins(blockTime time.Time) sdk.Coins {
	return dva.spendableCoins(dva.GetVestingCoins(blockTime))
}

// TrackDelegation tracks a desired delegation amount by setting the appropriate
// values for the amount of delegated vesting, delegated free, and reducing the
// overall amount of base coins.
func (dva *DelayedVestingAccount) TrackDelegation(blockTime time.Time, amount sdk.Coins) {
	dva.trackDelegation(dva.GetVestingCoins(blockTime), amount)
}

// GetStartTime returns zero since a delayed vesting account has no start time.
func (dva *DelayedVestingAccount) GetStartTime() int64 {
	return 0
}

// GetEndTime returns the time when vesting ends for a delayed vesting account.
func (dva *DelayedVestingAccount) GetEndTime() int64 {
	return dva.EndTime
}<|MERGE_RESOLUTION|>--- conflicted
+++ resolved
@@ -287,16 +287,10 @@
 // by which amount the base coins need to increase. The resulting base coins are
 // returned.
 //
-<<<<<<< HEAD
-// NOTE: The undelegation (bond refund) amount may exceed the delegated vesting
-// (bond) amount due to the way undelegation truncates the bond refund, which
-// increases the validator's exchange rate (tokens/shares) slightly.
-=======
 // NOTE: The undelegation (bond refund) amount may exceed the delegated
 // vesting (bond) amount due to the way undelegation truncates the bond refund,
 // which can increase the validator's exchange rate (tokens/shares) slightly if
 // the undelegated tokens are non-integral.
->>>>>>> 10bd98e5
 //
 // CONTRACT: The account's coins and undelegation coins must be sorted.
 func (bva *BaseVestingAccount) TrackUndelegation(amount sdk.Coins) {
