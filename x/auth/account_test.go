--- conflicted
+++ resolved
@@ -6,32 +6,14 @@
 
 	"github.com/stretchr/testify/require"
 
-<<<<<<< HEAD
-	"github.com/tendermint/tendermint/crypto"
-	"github.com/tendermint/tendermint/crypto/ed25519"
 	tmtime "github.com/tendermint/tendermint/types/time"
 
-	codec "github.com/cosmos/cosmos-sdk/codec"
-	sdk "github.com/cosmos/cosmos-sdk/types"
-)
-
-var (
-	testDenom = "steak"
-)
-
-func keyPubAddr() (crypto.PrivKey, crypto.PubKey, sdk.AccAddress) {
-	key := ed25519.GenPrivKey()
-	pub := key.PubKey()
-	addr := sdk.AccAddress(pub.Address())
-	return key, pub, addr
-}
-
-=======
 	"github.com/cosmos/cosmos-sdk/codec"
 	sdk "github.com/cosmos/cosmos-sdk/types"
 )
 
->>>>>>> dbfaa4a5
+var testDenom = "testdenom"
+
 func TestBaseAddressPubKey(t *testing.T) {
 	_, pub1, addr1 := keyPubAddr()
 	_, pub2, addr2 := keyPubAddr()
