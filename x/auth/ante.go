package auth

import (
	"bytes"
	"encoding/hex"
	"fmt"
	"strings"

	"github.com/tendermint/tendermint/crypto"
	"github.com/tendermint/tendermint/crypto/secp256k1"

	sdk "github.com/cosmos/cosmos-sdk/types"
)

var (
	// TODO: Allow this to be configurable in the same way as minimum fees.
	// ref: https://github.com/cosmos/cosmos-sdk/issues/3101
	gasPerUnitCost uint64 = 10000 // how much gas = 1 atom
)

// NewAnteHandler returns an AnteHandler that checks and increments sequence
// numbers, checks signatures & account numbers, and deducts fees from the first
// signer.
func NewAnteHandler(ak AccountKeeper, fck FeeCollectionKeeper) sdk.AnteHandler {
	return func(
		ctx sdk.Context, tx sdk.Tx, simulate bool,
	) (newCtx sdk.Context, res sdk.Result, abort bool) {

		// all transactions must be of type auth.StdTx
		stdTx, ok := tx.(StdTx)
		if !ok {
			return ctx, sdk.ErrInternal("tx must be StdTx").Result(), true
		}

		params := ak.GetParams(ctx)

		// Ensure that the provided fees meet a minimum threshold for the validator,
		// if this is a CheckTx. This is only for local mempool purposes, and thus
		// is only ran on check tx.
		if ctx.IsCheckTx() && !simulate {
			res := EnsureSufficientMempoolFees(ctx, stdTx)
			if !res.IsOK() {
				return newCtx, res, true
			}
		}

		newCtx = SetGasMeter(simulate, ctx, stdTx)

		// AnteHandlers must have their own defer/recover in order for the BaseApp
		// to know how much gas was used! This is because the GasMeter is created in
		// the AnteHandler, but if it panics the context won't be set properly in
		// runTx's recover call.
		defer func() {
			if r := recover(); r != nil {
				switch rType := r.(type) {
				case sdk.ErrorOutOfGas:
					log := fmt.Sprintf("out of gas in location: %v", rType.Descriptor)
					res = sdk.ErrOutOfGas(log).Result()
					res.GasWanted = stdTx.Fee.Gas
					res.GasUsed = newCtx.GasMeter().GasConsumed()
					abort = true
				default:
					panic(r)
				}
			}
		}()

		if err := tx.ValidateBasic(); err != nil {
			return newCtx, err.Result(), true
		}

		if res := validateMemo(newCtx.GasMeter(), stdTx, params); !res.IsOK() {
			return newCtx, res, true
		}

<<<<<<< HEAD
		signerAccs, res := GetSignerAccs(newCtx, ak, stdTx.GetSigners())
=======
		// stdSigs contains the sequence number, account number, and signatures.
		// When simulating, this would just be a 0-length slice.
		signerAddrs := stdTx.GetSigners()
		signerAccs := make([]Account, len(signerAddrs))
		isGenesis := ctx.BlockHeight() == 0

		// fetch first signer, who's going to pay the fees
		signerAccs[0], res = GetSignerAcc(newCtx, am, signerAddrs[0])
>>>>>>> f32286d5
		if !res.IsOK() {
			return newCtx, res, true
		}
		if !stdTx.Fee.Amount.IsZero() {
			signerAccs[0], res = DeductFees(signerAccs[0], stdTx.Fee)
			if !res.IsOK() {
				return newCtx, res, true
			}

			fck.AddCollectedFees(newCtx, stdTx.Fee.Amount)
		}

		// stdSigs contains the sequence number, account number, and signatures.
		// When simulating, this would just be a 0-length slice.
		stdSigs := stdTx.GetSignatures()

		for i := 0; i < len(stdSigs); i++ {
			// skip the fee payer, account is cached and fees were deducted already
			if i != 0 {
				signerAccs[i], res = GetSignerAcc(newCtx, am, signerAddrs[i])
				if !res.IsOK() {
					return newCtx, res, true
				}
			}
			// check signature, return account with incremented nonce
<<<<<<< HEAD
			signerAccs[i], res = processSig(
				newCtx, signerAccs[i], stdSigs[i], signBytesList[i], simulate, params,
			)
=======
			signBytes := GetSignBytes(newCtx.ChainID(), stdTx, signerAccs[i], isGenesis)
			signerAccs[i], res = processSig(newCtx, signerAccs[i], stdSigs[i], signBytes, simulate)
>>>>>>> f32286d5
			if !res.IsOK() {
				return newCtx, res, true
			}

			ak.SetAccount(newCtx, signerAccs[i])
		}

		// TODO: tx tags (?)
		return newCtx, sdk.Result{GasWanted: stdTx.Fee.Gas}, false // continue...
	}
}

<<<<<<< HEAD
// GetSignerAccs returns a list of signers for a given list of addresses that
// are expected to sign a transaction.
func GetSignerAccs(ctx sdk.Context, am AccountKeeper, addrs []sdk.AccAddress) ([]Account, sdk.Result) {
	accs := make([]Account, len(addrs))
	for i := 0; i < len(accs); i++ {
		accs[i] = am.GetAccount(ctx, addrs[i])
		if accs[i] == nil {
			return nil, sdk.ErrUnknownAddress(addrs[i].String()).Result()
		}
	}

	return accs, sdk.Result{}
}

func validateMemo(gasMeter sdk.GasMeter, stdTx StdTx, params Params) sdk.Result {
	memoLength := len(stdTx.GetMemo())
	if uint64(memoLength) > params.MaxMemoCharacters {
		return sdk.ErrMemoTooLarge(
			fmt.Sprintf(
				"maximum number of characters is %d but received %d characters",
				params.MaxMemoCharacters, memoLength,
			),
		).Result()
	}

	gasMeter.ConsumeGas(params.MemoCostPerByte*sdk.Gas(memoLength), "memo")
	return sdk.Result{}
=======
// GetSignerAcc a signers for a given address that is expected to sign a transaction.
func GetSignerAcc(ctx sdk.Context, am AccountKeeper, addr sdk.AccAddress) (Account, sdk.Result) {
	if acc := am.GetAccount(ctx, addr); acc != nil {
		return acc, sdk.Result{}
	}
	return nil, sdk.ErrUnknownAddress(addr.String()).Result()
>>>>>>> f32286d5
}

// verify the signature and increment the sequence. If the account doesn't have
// a pubkey, set it.
func processSig(
	ctx sdk.Context, acc Account, sig StdSignature, signBytes []byte, simulate bool, params Params,
) (updatedAcc Account, res sdk.Result) {

	pubKey, res := ProcessPubKey(acc, sig, simulate)
	if !res.IsOK() {
		return nil, res
	}

	err := acc.SetPubKey(pubKey)
	if err != nil {
		return nil, sdk.ErrInternal("setting PubKey on signer's account").Result()
	}

	consumeSignatureVerificationGas(ctx.GasMeter(), pubKey, params)
	if !simulate && !pubKey.VerifyBytes(signBytes, sig.Signature) {
		return nil, sdk.ErrUnauthorized("signature verification failed").Result()
	}

	err = acc.SetSequence(acc.GetSequence() + 1)
	if err != nil {
		// Handle w/ #870
		panic(err)
	}

	return acc, res
}

var dummySecp256k1Pubkey secp256k1.PubKeySecp256k1

func init() {
	bz, _ := hex.DecodeString("035AD6810A47F073553FF30D2FCC7E0D3B1C0B74B61A1AAA2582344037151E143A")
	copy(dummySecp256k1Pubkey[:], bz)
}

// ProcessPubKey verifies that the given account address matches that of the
// StdSignature. In addition, it will set the public key of the account if it
// has not been set.
func ProcessPubKey(acc Account, sig StdSignature, simulate bool) (crypto.PubKey, sdk.Result) {
	// If pubkey is not known for account, set it from the StdSignature.
	pubKey := acc.GetPubKey()
	if simulate {
		// In simulate mode the transaction comes with no signatures, thus if the
		// account's pubkey is nil, both signature verification and gasKVStore.Set()
		// shall consume the largest amount, i.e. it takes more gas to verify
		// secp256k1 keys than ed25519 ones.
		if pubKey == nil {
			return dummySecp256k1Pubkey, sdk.Result{}
		}

		return pubKey, sdk.Result{}
	}

	if pubKey == nil {
		pubKey = sig.PubKey
		if pubKey == nil {
			return nil, sdk.ErrInvalidPubKey("PubKey not found").Result()
		}

		if !bytes.Equal(pubKey.Address(), acc.GetAddress()) {
			return nil, sdk.ErrInvalidPubKey(
				fmt.Sprintf("PubKey does not match Signer address %v", acc.GetAddress())).Result()
		}
	}

	return pubKey, sdk.Result{}
}

// consumeSignatureVerificationGas consumes gas for signature verification based
// upon the public key type. The cost is fetched from the given params and is
// matched by the concrete type.
//
// TODO: Design a cleaner and flexible way to match concrete public key types.
func consumeSignatureVerificationGas(meter sdk.GasMeter, pubkey crypto.PubKey, params Params) {
	pubkeyType := strings.ToLower(fmt.Sprintf("%T", pubkey))
	switch {
	case strings.Contains(pubkeyType, "ed25519"):
		meter.ConsumeGas(params.SigVerifyCostED25519, "ante verify: ed25519")
	case strings.Contains(pubkeyType, "secp256k1"):
		meter.ConsumeGas(params.SigVerifyCostSecp256k1, "ante verify: secp256k1")
	default:
		panic(fmt.Sprintf("unrecognized signature type: %s", pubkeyType))
	}
}

func adjustFeesByGas(fees sdk.Coins, gas uint64) sdk.Coins {
	gasCost := gas / gasPerUnitCost
	gasFees := make(sdk.Coins, len(fees))

	// TODO: Make this not price all coins in the same way
	// TODO: Undo int64 casting once unsigned integers are supported for coins
	for i := 0; i < len(fees); i++ {
		gasFees[i] = sdk.NewInt64Coin(fees[i].Denom, int64(gasCost))
	}

	return fees.Plus(gasFees)
}

// DeductFees deducts fees from the given account.
//
// NOTE: We could use the CoinKeeper (in addition to the AccountKeeper, because
// the CoinKeeper doesn't give us accounts), but it seems easier to do this.
func DeductFees(acc Account, fee StdFee) (Account, sdk.Result) {
	coins := acc.GetCoins()
	feeAmount := fee.Amount

	if !feeAmount.IsValid() {
		return nil, sdk.ErrInsufficientFee(fmt.Sprintf("invalid fee amount: %s", feeAmount)).Result()
	}

	newCoins, ok := coins.SafeMinus(feeAmount)
	if ok {
		errMsg := fmt.Sprintf("%s < %s", coins, feeAmount)
		return nil, sdk.ErrInsufficientFunds(errMsg).Result()
	}

	err := acc.SetCoins(newCoins)
	if err != nil {
		// Handle w/ #870
		panic(err)
	}

	return acc, sdk.Result{}
}

// EnsureSufficientMempoolFees verifies that the given transaction has supplied
// enough fees to cover a proposer's minimum fees. An result object is returned
// indicating success or failure.
//
// NOTE: This should only be called during CheckTx as it cannot be part of
// consensus.
func EnsureSufficientMempoolFees(ctx sdk.Context, stdTx StdTx) sdk.Result {
	// Currently we use a very primitive gas pricing model with a constant
	// gasPrice where adjustFeesByGas handles calculating the amount of fees
	// required based on the provided gas.
	//
	// TODO:
	// - Make the gasPrice not a constant, and account for tx size.
	// - Make Gas an unsigned integer and use tx basic validation
	if stdTx.Fee.Gas <= 0 {
		return sdk.ErrInternal(fmt.Sprintf("invalid gas supplied: %d", stdTx.Fee.Gas)).Result()
	}
	requiredFees := adjustFeesByGas(ctx.MinimumFees(), stdTx.Fee.Gas)

	// NOTE: !A.IsAllGTE(B) is not the same as A.IsAllLT(B).
	if !ctx.MinimumFees().IsZero() && !stdTx.Fee.Amount.IsAllGTE(requiredFees) {
		// validators reject any tx from the mempool with less than the minimum fee per gas * gas factor
		return sdk.ErrInsufficientFee(
			fmt.Sprintf(
				"insufficient fee, got: %q required: %q", stdTx.Fee.Amount, requiredFees),
		).Result()
	}

	return sdk.Result{}
}

// SetGasMeter returns a new context with a gas meter set from a given context.
func SetGasMeter(simulate bool, ctx sdk.Context, stdTx StdTx) sdk.Context {
	// In various cases such as simulation and during the genesis block, we do not
	// meter any gas utilization.
	if simulate || ctx.BlockHeight() == 0 {
		return ctx.WithGasMeter(sdk.NewInfiniteGasMeter())
	}

	return ctx.WithGasMeter(sdk.NewGasMeter(stdTx.Fee.Gas))
}

<<<<<<< HEAD
// GetSignBytesList returns a slice of bytes to sign over for a given transaction
// and list of accounts.
func GetSignBytesList(chainID string, stdTx StdTx, accs []Account, genesis bool) [][]byte {
	signatureBytesList := make([][]byte, len(accs))
	for i := 0; i < len(accs); i++ {
		accNum := accs[i].GetAccountNumber()
		if genesis {
			accNum = 0
		}

		signatureBytesList[i] = StdSignBytes(chainID,
			accNum, accs[i].GetSequence(),
			stdTx.Fee, stdTx.Msgs, stdTx.Memo)
	}

	return signatureBytesList
=======
// GetSignBytes returns a slice of bytes to sign over for a given transaction
// and an account.
func GetSignBytes(chainID string, stdTx StdTx, acc Account, genesis bool) []byte {
	accNum := acc.GetAccountNumber()
	if genesis {
		accNum = 0
	}
	return StdSignBytes(chainID,
		accNum, acc.GetSequence(),
		stdTx.Fee, stdTx.Msgs, stdTx.Memo)
>>>>>>> f32286d5
}<|MERGE_RESOLUTION|>--- conflicted
+++ resolved
@@ -69,13 +69,10 @@
 			return newCtx, err.Result(), true
 		}
 
-		if res := validateMemo(newCtx.GasMeter(), stdTx, params); !res.IsOK() {
+		if res := ValidateMemo(newCtx.GasMeter(), stdTx, params); !res.IsOK() {
 			return newCtx, res, true
 		}
 
-<<<<<<< HEAD
-		signerAccs, res := GetSignerAccs(newCtx, ak, stdTx.GetSigners())
-=======
 		// stdSigs contains the sequence number, account number, and signatures.
 		// When simulating, this would just be a 0-length slice.
 		signerAddrs := stdTx.GetSigners()
@@ -83,8 +80,7 @@
 		isGenesis := ctx.BlockHeight() == 0
 
 		// fetch first signer, who's going to pay the fees
-		signerAccs[0], res = GetSignerAcc(newCtx, am, signerAddrs[0])
->>>>>>> f32286d5
+		signerAccs[0], res = GetSignerAcc(newCtx, ak, signerAddrs[0])
 		if !res.IsOK() {
 			return newCtx, res, true
 		}
@@ -104,20 +100,15 @@
 		for i := 0; i < len(stdSigs); i++ {
 			// skip the fee payer, account is cached and fees were deducted already
 			if i != 0 {
-				signerAccs[i], res = GetSignerAcc(newCtx, am, signerAddrs[i])
+				signerAccs[i], res = GetSignerAcc(newCtx, ak, signerAddrs[i])
 				if !res.IsOK() {
 					return newCtx, res, true
 				}
 			}
+
 			// check signature, return account with incremented nonce
-<<<<<<< HEAD
-			signerAccs[i], res = processSig(
-				newCtx, signerAccs[i], stdSigs[i], signBytesList[i], simulate, params,
-			)
-=======
 			signBytes := GetSignBytes(newCtx.ChainID(), stdTx, signerAccs[i], isGenesis)
-			signerAccs[i], res = processSig(newCtx, signerAccs[i], stdSigs[i], signBytes, simulate)
->>>>>>> f32286d5
+			signerAccs[i], res = processSig(newCtx, signerAccs[i], stdSigs[i], signBytes, simulate, params)
 			if !res.IsOK() {
 				return newCtx, res, true
 			}
@@ -130,22 +121,18 @@
 	}
 }
 
-<<<<<<< HEAD
-// GetSignerAccs returns a list of signers for a given list of addresses that
-// are expected to sign a transaction.
-func GetSignerAccs(ctx sdk.Context, am AccountKeeper, addrs []sdk.AccAddress) ([]Account, sdk.Result) {
-	accs := make([]Account, len(addrs))
-	for i := 0; i < len(accs); i++ {
-		accs[i] = am.GetAccount(ctx, addrs[i])
-		if accs[i] == nil {
-			return nil, sdk.ErrUnknownAddress(addrs[i].String()).Result()
-		}
-	}
-
-	return accs, sdk.Result{}
-}
-
-func validateMemo(gasMeter sdk.GasMeter, stdTx StdTx, params Params) sdk.Result {
+// GetSignerAcc returns an account for a given address that is expected to sign
+// a transaction.
+func GetSignerAcc(ctx sdk.Context, ak AccountKeeper, addr sdk.AccAddress) (Account, sdk.Result) {
+	if acc := ak.GetAccount(ctx, addr); acc != nil {
+		return acc, sdk.Result{}
+	}
+	return nil, sdk.ErrUnknownAddress(addr.String()).Result()
+}
+
+// ValidateMemo validates the memo and if successful consumes gas for
+// verification.
+func ValidateMemo(gasMeter sdk.GasMeter, stdTx StdTx, params Params) sdk.Result {
 	memoLength := len(stdTx.GetMemo())
 	if uint64(memoLength) > params.MaxMemoCharacters {
 		return sdk.ErrMemoTooLarge(
@@ -158,14 +145,6 @@
 
 	gasMeter.ConsumeGas(params.MemoCostPerByte*sdk.Gas(memoLength), "memo")
 	return sdk.Result{}
-=======
-// GetSignerAcc a signers for a given address that is expected to sign a transaction.
-func GetSignerAcc(ctx sdk.Context, am AccountKeeper, addr sdk.AccAddress) (Account, sdk.Result) {
-	if acc := am.GetAccount(ctx, addr); acc != nil {
-		return acc, sdk.Result{}
-	}
-	return nil, sdk.ErrUnknownAddress(addr.String()).Result()
->>>>>>> f32286d5
 }
 
 // verify the signature and increment the sequence. If the account doesn't have
@@ -337,33 +316,17 @@
 	return ctx.WithGasMeter(sdk.NewGasMeter(stdTx.Fee.Gas))
 }
 
-<<<<<<< HEAD
-// GetSignBytesList returns a slice of bytes to sign over for a given transaction
-// and list of accounts.
-func GetSignBytesList(chainID string, stdTx StdTx, accs []Account, genesis bool) [][]byte {
-	signatureBytesList := make([][]byte, len(accs))
-	for i := 0; i < len(accs); i++ {
-		accNum := accs[i].GetAccountNumber()
-		if genesis {
-			accNum = 0
-		}
-
-		signatureBytesList[i] = StdSignBytes(chainID,
-			accNum, accs[i].GetSequence(),
-			stdTx.Fee, stdTx.Msgs, stdTx.Memo)
-	}
-
-	return signatureBytesList
-=======
 // GetSignBytes returns a slice of bytes to sign over for a given transaction
 // and an account.
 func GetSignBytes(chainID string, stdTx StdTx, acc Account, genesis bool) []byte {
-	accNum := acc.GetAccountNumber()
-	if genesis {
-		accNum = 0
-	}
-	return StdSignBytes(chainID,
+	var accNum uint64
+	if !genesis {
+		accNum = acc.GetAccountNumber()
+	}
+
+	return StdSignBytes(
+		chainID,
 		accNum, acc.GetSequence(),
-		stdTx.Fee, stdTx.Msgs, stdTx.Memo)
->>>>>>> f32286d5
+		stdTx.Fee, stdTx.Msgs, stdTx.Memo,
+	)
 }