package auth

import (
	"bytes"
	"encoding/hex"
	"fmt"

	sdk "github.com/cosmos/cosmos-sdk/types"
	"github.com/tendermint/tendermint/crypto"
	"github.com/tendermint/tendermint/crypto/ed25519"
	"github.com/tendermint/tendermint/crypto/secp256k1"
)

const (
	memoCostPerByte     sdk.Gas = 1
	ed25519VerifyCost           = 59
	secp256k1VerifyCost         = 100
	maxMemoCharacters           = 100
	// how much gas = 1 atom
	gasPerUnitCost = 1000
	// max total number of sigs per tx
	txSigLimit = 7
)

// NewAnteHandler returns an AnteHandler that checks
// and increments sequence numbers, checks signatures & account numbers,
// and deducts fees from the first signer.
func NewAnteHandler(am AccountKeeper, fck FeeCollectionKeeper) sdk.AnteHandler {
	return func(
		ctx sdk.Context, tx sdk.Tx, simulate bool,
	) (newCtx sdk.Context, res sdk.Result, abort bool) {

		// This AnteHandler requires Txs to be StdTxs
		stdTx, ok := tx.(StdTx)
		if !ok {
			return ctx, sdk.ErrInternal("tx must be StdTx").Result(), true
		}

		// Ensure that the provided fees meet a minimum threshold for the validator, if this is a CheckTx.
		// This is only for local mempool purposes, and thus is only ran on check tx.
		if ctx.IsCheckTx() && !simulate {
			res := ensureSufficientMempoolFees(ctx, stdTx)
			if !res.IsOK() {
				return newCtx, res, true
			}
		}

		newCtx = setGasMeter(simulate, ctx, stdTx)

		// AnteHandlers must have their own defer/recover in order
		// for the BaseApp to know how much gas was used!
		// This is because the GasMeter is created in the AnteHandler,
		// but if it panics the context won't be set properly in runTx's recover ...
		defer func() {
			if r := recover(); r != nil {
				switch rType := r.(type) {
				case sdk.ErrorOutOfGas:
					log := fmt.Sprintf("out of gas in location: %v", rType.Descriptor)
					res = sdk.ErrOutOfGas(log).Result()
					res.GasWanted = stdTx.Fee.Gas
					res.GasUsed = newCtx.GasMeter().GasConsumed()
					abort = true
				default:
					panic(r)
				}
			}
		}()

		if err := tx.ValidateBasic(); err != nil {
			return newCtx, err.Result(), true
		}

		// charge gas for the memo
		newCtx.GasMeter().ConsumeGas(memoCostPerByte*sdk.Gas(len(stdTx.GetMemo())), "memo")

		// stdSigs contains the sequence number, account number, and signatures.
		// When simulating, this would just be a 0-length slice.
		stdSigs := stdTx.GetSignatures()
		signerAddrs := stdTx.GetSigners()

		// create the list of all sign bytes
		signBytesList := getSignBytesList(newCtx.ChainID(), stdTx, stdSigs)
		signerAccs, res := getSignerAccs(newCtx, am, signerAddrs)
		if !res.IsOK() {
			return newCtx, res, true
		}
		res = validateAccNumAndSequence(ctx, signerAccs, stdSigs)
		if !res.IsOK() {
			return newCtx, res, true
		}

		// first signer pays the fees
		if !stdTx.Fee.Amount.IsZero() {
			signerAccs[0], res = deductFees(ctx, signerAccs[0], stdTx.Fee.Amount)
			if !res.IsOK() {
				return newCtx, res, true
			}

			fck.AddCollectedFees(newCtx, stdTx.Fee.Amount)
		}

		for i := 0; i < len(stdSigs); i++ {
			// check signature, return account with incremented nonce
			signerAccs[i], res = processSig(newCtx, signerAccs[i], stdSigs[i], signBytesList[i], simulate)
			if !res.IsOK() {
				return newCtx, res, true
			}

			// Save the account.
			am.SetAccount(newCtx, signerAccs[i])
		}

		// cache the signer accounts in the context
		newCtx = WithSigners(newCtx, signerAccs)

		// TODO: tx tags (?)
		return newCtx, sdk.Result{GasWanted: stdTx.Fee.Gas}, false // continue...
	}
}

func getSignerAccs(ctx sdk.Context, am AccountKeeper, addrs []sdk.AccAddress) (accs []Account, res sdk.Result) {
	accs = make([]Account, len(addrs))
	for i := 0; i < len(accs); i++ {
		accs[i] = am.GetAccount(ctx, addrs[i])
		if accs[i] == nil {
			return nil, sdk.ErrUnknownAddress(addrs[i].String()).Result()
		}
	}
	return
}

func validateAccNumAndSequence(ctx sdk.Context, accs []Account, sigs []StdSignature) sdk.Result {
	for i := 0; i < len(accs); i++ {
		// On InitChain, make sure account number == 0
		if ctx.BlockHeight() == 0 && sigs[i].AccountNumber != 0 {
			return sdk.ErrInvalidSequence(
				fmt.Sprintf("Invalid account number for BlockHeight == 0. Got %d, expected 0", sigs[i].AccountNumber)).Result()
		}

		// Check account number.
		accnum := accs[i].GetAccountNumber()
		if ctx.BlockHeight() != 0 && accnum != sigs[i].AccountNumber {
			return sdk.ErrInvalidSequence(
				fmt.Sprintf("Invalid account number. Got %d, expected %d", sigs[i].AccountNumber, accnum)).Result()
		}

		// Check sequence number.
		seq := accs[i].GetSequence()
		if seq != sigs[i].Sequence {
			return sdk.ErrInvalidSequence(
				fmt.Sprintf("Invalid sequence. Got %d, expected %d", sigs[i].Sequence, seq)).Result()
		}
	}
	return sdk.Result{}
}

// verify the signature and increment the sequence.
// if the account doesn't have a pubkey, set it.
func processSig(ctx sdk.Context,
	acc Account, sig StdSignature, signBytes []byte, simulate bool) (updatedAcc Account, res sdk.Result) {
	pubKey, res := processPubKey(acc, sig, simulate)
	if !res.IsOK() {
		return nil, res
	}
	err := acc.SetPubKey(pubKey)
	if err != nil {
		return nil, sdk.ErrInternal("setting PubKey on signer's account").Result()
	}

	consumeSignatureVerificationGas(ctx.GasMeter(), pubKey)
	if !simulate && !pubKey.VerifyBytes(signBytes, sig.Signature) {
		return nil, sdk.ErrUnauthorized("signature verification failed").Result()
	}

	// increment the sequence number
	err = acc.SetSequence(acc.GetSequence() + 1)
	if err != nil {
		// Handle w/ #870
		panic(err)
	}

	return acc, res
}

var dummySecp256k1Pubkey secp256k1.PubKeySecp256k1

func init() {
	bz, _ := hex.DecodeString("035AD6810A47F073553FF30D2FCC7E0D3B1C0B74B61A1AAA2582344037151E143A")
	copy(dummySecp256k1Pubkey[:], bz)
}

func processPubKey(acc Account, sig StdSignature, simulate bool) (crypto.PubKey, sdk.Result) {
	// If pubkey is not known for account,
	// set it from the StdSignature.
	pubKey := acc.GetPubKey()
	if simulate {
		// In simulate mode the transaction comes with no signatures, thus
		// if the account's pubkey is nil, both signature verification
		// and gasKVStore.Set() shall consume the largest amount, i.e.
		// it takes more gas to verifiy secp256k1 keys than ed25519 ones.
		if pubKey == nil {
			return dummySecp256k1Pubkey, sdk.Result{}
		}
		return pubKey, sdk.Result{}
	}
	if pubKey == nil {
		pubKey = sig.PubKey
		if pubKey == nil {
			return nil, sdk.ErrInvalidPubKey("PubKey not found").Result()
		}
		if !bytes.Equal(pubKey.Address(), acc.GetAddress()) {
			return nil, sdk.ErrInvalidPubKey(
				fmt.Sprintf("PubKey does not match Signer address %v", acc.GetAddress())).Result()
		}
	}
	return pubKey, sdk.Result{}
}

func consumeSignatureVerificationGas(meter sdk.GasMeter, pubkey crypto.PubKey) {
	switch pubkey.(type) {
	case ed25519.PubKeyEd25519:
		meter.ConsumeGas(ed25519VerifyCost, "ante verify: ed25519")
	case secp256k1.PubKeySecp256k1:
		meter.ConsumeGas(secp256k1VerifyCost, "ante verify: secp256k1")
	default:
		panic("Unrecognized signature type")
	}
}

func adjustFeesByGas(fees sdk.Coins, gas uint64) sdk.Coins {
	gasCost := gas / gasPerUnitCost
	gasFees := make(sdk.Coins, len(fees))

	// TODO: Make this not price all coins in the same way
	// TODO: Undo int64 casting once unsigned integers are supported for coins
	for i := 0; i < len(fees); i++ {
		gasFees[i] = sdk.NewInt64Coin(fees[i].Denom, int64(gasCost))
	}

	return fees.Plus(gasFees)
}

// deductFees attempts to deduct fees from a given address. Upon success the
// updated account and a result is returned.
func deductFees(ctx sdk.Context, acc Account, fee sdk.Coins) (Account, sdk.Result) {
	// TODO: Do we need charge gas for fee deduction?
	oldCoins := acc.GetCoins()
	newCoins := oldCoins.Minus(fee)

<<<<<<< HEAD
	if !newCoins.IsNotNegative() {
		return nil, sdk.ErrInsufficientFunds(fmt.Sprintf("%s < %s", oldCoins, fee)).Result()
	}

	// for vesting accounts, only 'spendable' coins can be used to pay fees
	va, ok := acc.(VestingAccount)
	if ok {
		blockTime := ctx.BlockHeader().Time
		spendableCoins := va.SpendableCoins(blockTime)

		if !spendableCoins.Minus(fee).IsNotNegative() {
			return nil, sdk.ErrInsufficientFunds(fmt.Sprintf("%s < %s", spendableCoins, fee)).Result()
		}
	}

	if err := acc.SetCoins(newCoins); err != nil {
=======
	if !feeAmount.IsValid() {
		return nil, sdk.ErrInsufficientFee(fmt.Sprintf("invalid fee amount: %s", feeAmount)).Result()
	}

	newCoins, ok := coins.SafeMinus(feeAmount)
	if ok {
		errMsg := fmt.Sprintf("%s < %s", coins, feeAmount)
		return nil, sdk.ErrInsufficientFunds(errMsg).Result()
	}

	err := acc.SetCoins(newCoins)
	if err != nil {
>>>>>>> 469b8eff
		// Handle w/ #870
		panic(err)
	}

	return acc, sdk.Result{}
}

func ensureSufficientMempoolFees(ctx sdk.Context, stdTx StdTx) sdk.Result {
	// currently we use a very primitive gas pricing model with a constant gasPrice.
	// adjustFeesByGas handles calculating the amount of fees required based on the provided gas.
	//
	// TODO:
	// - Make the gasPrice not a constant, and account for tx size.
	// - Make Gas an unsigned integer and use tx basic validation
	if stdTx.Fee.Gas <= 0 {
		return sdk.ErrInternal(fmt.Sprintf("invalid gas supplied: %d", stdTx.Fee.Gas)).Result()
	}
	requiredFees := adjustFeesByGas(ctx.MinimumFees(), stdTx.Fee.Gas)

	// NOTE: !A.IsAllGTE(B) is not the same as A.IsAllLT(B).
	if !ctx.MinimumFees().IsZero() && !stdTx.Fee.Amount.IsAllGTE(requiredFees) {
		// validators reject any tx from the mempool with less than the minimum fee per gas * gas factor
		return sdk.ErrInsufficientFee(fmt.Sprintf(
			"insufficient fee, got: %q required: %q", stdTx.Fee.Amount, requiredFees)).Result()
	}
	return sdk.Result{}
}

func setGasMeter(simulate bool, ctx sdk.Context, stdTx StdTx) sdk.Context {
	// In various cases such as simulation and during the genesis block, we do not
	// meter any gas utilization.
	if simulate || ctx.BlockHeight() == 0 {
		return ctx.WithGasMeter(sdk.NewInfiniteGasMeter())
	}

	return ctx.WithGasMeter(sdk.NewGasMeter(stdTx.Fee.Gas))
}

func getSignBytesList(chainID string, stdTx StdTx, stdSigs []StdSignature) (signatureBytesList [][]byte) {
	signatureBytesList = make([][]byte, len(stdSigs))
	for i := 0; i < len(stdSigs); i++ {
		signatureBytesList[i] = StdSignBytes(chainID,
			stdSigs[i].AccountNumber, stdSigs[i].Sequence,
			stdTx.Fee, stdTx.Msgs, stdTx.Memo)
	}
	return
}<|MERGE_RESOLUTION|>--- conflicted
+++ resolved
@@ -243,13 +243,16 @@
 // deductFees attempts to deduct fees from a given address. Upon success the
 // updated account and a result is returned.
 func deductFees(ctx sdk.Context, acc Account, fee sdk.Coins) (Account, sdk.Result) {
-	// TODO: Do we need charge gas for fee deduction?
-	oldCoins := acc.GetCoins()
-	newCoins := oldCoins.Minus(fee)
-
-<<<<<<< HEAD
-	if !newCoins.IsNotNegative() {
-		return nil, sdk.ErrInsufficientFunds(fmt.Sprintf("%s < %s", oldCoins, fee)).Result()
+	coins := acc.GetCoins()
+
+	if !fee.IsValid() {
+		return nil, sdk.ErrInsufficientFee(fmt.Sprintf("invalid fee amount: %s", fee)).Result()
+	}
+
+	newCoins, ok := coins.SafeMinus(fee)
+	if ok {
+		errMsg := fmt.Sprintf("%s < %s", coins, fee)
+		return nil, sdk.ErrInsufficientFunds(errMsg).Result()
 	}
 
 	// for vesting accounts, only 'spendable' coins can be used to pay fees
@@ -258,26 +261,12 @@
 		blockTime := ctx.BlockHeader().Time
 		spendableCoins := va.SpendableCoins(blockTime)
 
-		if !spendableCoins.Minus(fee).IsNotNegative() {
+		if _, hasNeg := spendableCoins.SafeMinus(fee); hasNeg {
 			return nil, sdk.ErrInsufficientFunds(fmt.Sprintf("%s < %s", spendableCoins, fee)).Result()
 		}
 	}
 
 	if err := acc.SetCoins(newCoins); err != nil {
-=======
-	if !feeAmount.IsValid() {
-		return nil, sdk.ErrInsufficientFee(fmt.Sprintf("invalid fee amount: %s", feeAmount)).Result()
-	}
-
-	newCoins, ok := coins.SafeMinus(feeAmount)
-	if ok {
-		errMsg := fmt.Sprintf("%s < %s", coins, feeAmount)
-		return nil, sdk.ErrInsufficientFunds(errMsg).Result()
-	}
-
-	err := acc.SetCoins(newCoins)
-	if err != nil {
->>>>>>> 469b8eff
 		// Handle w/ #870
 		panic(err)
 	}
