package auth

import (
	"bytes"
	"encoding/hex"
	"fmt"
	"time"

	"github.com/tendermint/tendermint/crypto/ed25519"

	"github.com/tendermint/tendermint/crypto"
	"github.com/tendermint/tendermint/crypto/multisig"
	"github.com/tendermint/tendermint/crypto/secp256k1"

	"github.com/cosmos/cosmos-sdk/codec"
	sdk "github.com/cosmos/cosmos-sdk/types"
)

var (
	// simulation signature values used to estimate gas consumption
	simSecp256k1Pubkey secp256k1.PubKeySecp256k1
	simSecp256k1Sig    [64]byte
)

func init() {
	// This decodes a valid hex string into a sepc256k1Pubkey for use in transaction simulation
	bz, _ := hex.DecodeString("035AD6810A47F073553FF30D2FCC7E0D3B1C0B74B61A1AAA2582344037151E143A")
	copy(simSecp256k1Pubkey[:], bz)
}

// SignatureVerificationGasConsumer is the type of function that is used to both consume gas when verifying signatures
// and also to accept or reject different types of PubKey's. This is where apps can define their own PubKey types.
type SignatureVerificationGasConsumer = func(meter sdk.GasMeter, sig []byte, pubkey crypto.PubKey, params Params) sdk.Result

// NewAnteHandler returns an AnteHandler that checks and increments sequence
// numbers, checks signatures & account numbers, and deducts fees from the first
// signer.
<<<<<<< HEAD
func NewAnteHandler(ak AccountKeeper) sdk.AnteHandler {
=======
func NewAnteHandler(ak AccountKeeper, fck FeeCollectionKeeper, sigGasConsumer SignatureVerificationGasConsumer) sdk.AnteHandler {
>>>>>>> 3fe58691
	return func(
		ctx sdk.Context, tx sdk.Tx, simulate bool,
	) (newCtx sdk.Context, res sdk.Result, abort bool) {

		feeCollector := ak.GetAccount(ctx, FeeCollectorAddr)
		if feeCollector == nil {
			panic(fmt.Errorf("fee collector account hasn't been set"))
		}
		// all transactions must be of type auth.StdTx
		stdTx, ok := tx.(StdTx)
		if !ok {
			// Set a gas meter with limit 0 as to prevent an infinite gas meter attack
			// during runTx.
			newCtx = SetGasMeter(simulate, ctx, 0)
			return newCtx, sdk.ErrInternal("tx must be StdTx").Result(), true
		}

		params := ak.GetParams(ctx)

		// Ensure that the provided fees meet a minimum threshold for the validator,
		// if this is a CheckTx. This is only for local mempool purposes, and thus
		// is only ran on check tx.
		if ctx.IsCheckTx() && !simulate {
			res := EnsureSufficientMempoolFees(ctx, stdTx.Fee)
			if !res.IsOK() {
				return newCtx, res, true
			}
		}

		newCtx = SetGasMeter(simulate, ctx, stdTx.Fee.Gas)

		// AnteHandlers must have their own defer/recover in order for the BaseApp
		// to know how much gas was used! This is because the GasMeter is created in
		// the AnteHandler, but if it panics the context won't be set properly in
		// runTx's recover call.
		defer func() {
			if r := recover(); r != nil {
				switch rType := r.(type) {
				case sdk.ErrorOutOfGas:
					log := fmt.Sprintf(
						"out of gas in location: %v; gasWanted: %d, gasUsed: %d",
						rType.Descriptor, stdTx.Fee.Gas, newCtx.GasMeter().GasConsumed(),
					)
					res = sdk.ErrOutOfGas(log).Result()

					res.GasWanted = stdTx.Fee.Gas
					res.GasUsed = newCtx.GasMeter().GasConsumed()
					abort = true
				default:
					panic(r)
				}
			}
		}()

		if err := tx.ValidateBasic(); err != nil {
			return newCtx, err.Result(), true
		}

		newCtx.GasMeter().ConsumeGas(params.TxSizeCostPerByte*sdk.Gas(len(newCtx.TxBytes())), "txSize")

		if res := ValidateMemo(stdTx, params); !res.IsOK() {
			return newCtx, res, true
		}

		// stdSigs contains the sequence number, account number, and signatures.
		// When simulating, this would just be a 0-length slice.
		signerAddrs := stdTx.GetSigners()
		signerAccs := make([]Account, len(signerAddrs))
		isGenesis := ctx.BlockHeight() == 0

		// fetch first signer, who's going to pay the fees
		signerAccs[0], res = GetSignerAcc(newCtx, ak, signerAddrs[0])
		if !res.IsOK() {
			return newCtx, res, true
		}

		if !stdTx.Fee.Amount.IsZero() {
			signerAccs[0], res = DeductFees(ctx.BlockHeader().Time, signerAccs[0], stdTx.Fee)
			if !res.IsOK() {
				return newCtx, res, true
			}

			err := feeCollector.SetCoins(stdTx.Fee.Amount)
			if err != nil {
				return newCtx, res, true
			}
		}

		// stdSigs contains the sequence number, account number, and signatures.
		// When simulating, this would just be a 0-length slice.
		stdSigs := stdTx.GetSignatures()

		for i := 0; i < len(stdSigs); i++ {
			// skip the fee payer, account is cached and fees were deducted already
			if i != 0 {
				signerAccs[i], res = GetSignerAcc(newCtx, ak, signerAddrs[i])
				if !res.IsOK() {
					return newCtx, res, true
				}
			}

			// check signature, return account with incremented nonce
			signBytes := GetSignBytes(newCtx.ChainID(), stdTx, signerAccs[i], isGenesis)
			signerAccs[i], res = processSig(newCtx, signerAccs[i], stdSigs[i], signBytes, simulate, params, sigGasConsumer)
			if !res.IsOK() {
				return newCtx, res, true
			}

			ak.SetAccount(newCtx, signerAccs[i])
		}

		// TODO: tx tags (?)
		return newCtx, sdk.Result{GasWanted: stdTx.Fee.Gas}, false // continue...
	}
}

// GetSignerAcc returns an account for a given address that is expected to sign
// a transaction.
func GetSignerAcc(ctx sdk.Context, ak AccountKeeper, addr sdk.AccAddress) (Account, sdk.Result) {
	if acc := ak.GetAccount(ctx, addr); acc != nil {
		return acc, sdk.Result{}
	}
	return nil, sdk.ErrUnknownAddress(fmt.Sprintf("account %s does not exist", addr)).Result()
}

// ValidateMemo validates the memo size.
func ValidateMemo(stdTx StdTx, params Params) sdk.Result {
	memoLength := len(stdTx.GetMemo())
	if uint64(memoLength) > params.MaxMemoCharacters {
		return sdk.ErrMemoTooLarge(
			fmt.Sprintf(
				"maximum number of characters is %d but received %d characters",
				params.MaxMemoCharacters, memoLength,
			),
		).Result()
	}

	return sdk.Result{}
}

// verify the signature and increment the sequence. If the account doesn't have
// a pubkey, set it.
func processSig(
	ctx sdk.Context, acc Account, sig StdSignature, signBytes []byte, simulate bool, params Params,
	sigGasConsumer SignatureVerificationGasConsumer,
) (updatedAcc Account, res sdk.Result) {

	pubKey, res := ProcessPubKey(acc, sig, simulate)
	if !res.IsOK() {
		return nil, res
	}

	err := acc.SetPubKey(pubKey)
	if err != nil {
		return nil, sdk.ErrInternal("setting PubKey on signer's account").Result()
	}

	if simulate {
		// Simulated txs should not contain a signature and are not required to
		// contain a pubkey, so we must account for tx size of including a
		// StdSignature (Amino encoding) and simulate gas consumption
		// (assuming a SECP256k1 simulation key).
		consumeSimSigGas(ctx.GasMeter(), pubKey, sig, params)
	}

	if res := sigGasConsumer(ctx.GasMeter(), sig.Signature, pubKey, params); !res.IsOK() {
		return nil, res
	}

	if !simulate && !pubKey.VerifyBytes(signBytes, sig.Signature) {
		return nil, sdk.ErrUnauthorized("signature verification failed").Result()
	}

	if err := acc.SetSequence(acc.GetSequence() + 1); err != nil {
		panic(err)
	}

	return acc, res
}

func consumeSimSigGas(gasmeter sdk.GasMeter, pubkey crypto.PubKey, sig StdSignature, params Params) {
	simSig := StdSignature{PubKey: pubkey}
	if len(sig.Signature) == 0 {
		simSig.Signature = simSecp256k1Sig[:]
	}

	sigBz := moduleCdc.MustMarshalBinaryLengthPrefixed(simSig)
	cost := sdk.Gas(len(sigBz) + 6)

	// If the pubkey is a multi-signature pubkey, then we estimate for the maximum
	// number of signers.
	if _, ok := pubkey.(multisig.PubKeyMultisigThreshold); ok {
		cost *= params.TxSigLimit
	}

	gasmeter.ConsumeGas(params.TxSizeCostPerByte*cost, "txSize")
}

// ProcessPubKey verifies that the given account address matches that of the
// StdSignature. In addition, it will set the public key of the account if it
// has not been set.
func ProcessPubKey(acc Account, sig StdSignature, simulate bool) (crypto.PubKey, sdk.Result) {
	// If pubkey is not known for account, set it from the StdSignature.
	pubKey := acc.GetPubKey()
	if simulate {
		// In simulate mode the transaction comes with no signatures, thus if the
		// account's pubkey is nil, both signature verification and gasKVStore.Set()
		// shall consume the largest amount, i.e. it takes more gas to verify
		// secp256k1 keys than ed25519 ones.
		if pubKey == nil {
			return simSecp256k1Pubkey, sdk.Result{}
		}

		return pubKey, sdk.Result{}
	}

	if pubKey == nil {
		pubKey = sig.PubKey
		if pubKey == nil {
			return nil, sdk.ErrInvalidPubKey("PubKey not found").Result()
		}

		if !bytes.Equal(pubKey.Address(), acc.GetAddress()) {
			return nil, sdk.ErrInvalidPubKey(
				fmt.Sprintf("PubKey does not match Signer address %s", acc.GetAddress())).Result()
		}
	}

	return pubKey, sdk.Result{}
}

// DefaultSigVerificationGasConsumer is the default implementation of SignatureVerificationGasConsumer. It consumes gas
// for signature verification based upon the public key type. The cost is fetched from the given params and is matched
// by the concrete type.
func DefaultSigVerificationGasConsumer(
	meter sdk.GasMeter, sig []byte, pubkey crypto.PubKey, params Params,
) sdk.Result {
	switch pubkey := pubkey.(type) {
	case ed25519.PubKeyEd25519:
		meter.ConsumeGas(params.SigVerifyCostED25519, "ante verify: ed25519")
		return sdk.ErrInvalidPubKey("ED25519 public keys are unsupported").Result()

	case secp256k1.PubKeySecp256k1:
		meter.ConsumeGas(params.SigVerifyCostSecp256k1, "ante verify: secp256k1")
		return sdk.Result{}

	case multisig.PubKeyMultisigThreshold:
		var multisignature multisig.Multisignature
		codec.Cdc.MustUnmarshalBinaryBare(sig, &multisignature)

		consumeMultisignatureVerificationGas(meter, multisignature, pubkey, params)
		return sdk.Result{}

	default:
		return sdk.ErrInvalidPubKey(fmt.Sprintf("unrecognized public key type: %T", pubkey)).Result()
	}
}

func consumeMultisignatureVerificationGas(meter sdk.GasMeter,
	sig multisig.Multisignature, pubkey multisig.PubKeyMultisigThreshold,
	params Params) {

	size := sig.BitArray.Size()
	sigIndex := 0
	for i := 0; i < size; i++ {
		if sig.BitArray.GetIndex(i) {
			DefaultSigVerificationGasConsumer(meter, sig.Sigs[sigIndex], pubkey.PubKeys[i], params)
			sigIndex++
		}
	}
}

// DeductFees deducts fees from the given account.
//
// NOTE: We could use the CoinKeeper (in addition to the AccountKeeper, because
// the CoinKeeper doesn't give us accounts), but it seems easier to do this.
func DeductFees(blockTime time.Time, acc Account, fee StdFee) (Account, sdk.Result) {
	coins := acc.GetCoins()
	feeAmount := fee.Amount

	if !feeAmount.IsValid() {
		return nil, sdk.ErrInsufficientFee(fmt.Sprintf("invalid fee amount: %s", feeAmount)).Result()
	}

	// get the resulting coins deducting the fees
	newCoins, ok := coins.SafeSub(feeAmount)
	if ok {
		return nil, sdk.ErrInsufficientFunds(
			fmt.Sprintf("insufficient funds to pay for fees; %s < %s", coins, feeAmount),
		).Result()
	}

	// Validate the account has enough "spendable" coins as this will cover cases
	// such as vesting accounts.
	spendableCoins := acc.SpendableCoins(blockTime)
	if _, hasNeg := spendableCoins.SafeSub(feeAmount); hasNeg {
		return nil, sdk.ErrInsufficientFunds(
			fmt.Sprintf("insufficient funds to pay for fees; %s < %s", spendableCoins, feeAmount),
		).Result()
	}

	if err := acc.SetCoins(newCoins); err != nil {
		return nil, sdk.ErrInternal(err.Error()).Result()
	}

	return acc, sdk.Result{}
}

// EnsureSufficientMempoolFees verifies that the given transaction has supplied
// enough fees to cover a proposer's minimum fees. A result object is returned
// indicating success or failure.
//
// Contract: This should only be called during CheckTx as it cannot be part of
// consensus.
func EnsureSufficientMempoolFees(ctx sdk.Context, stdFee StdFee) sdk.Result {
	minGasPrices := ctx.MinGasPrices()
	if !minGasPrices.IsZero() {
		requiredFees := make(sdk.Coins, len(minGasPrices))

		// Determine the required fees by multiplying each required minimum gas
		// price by the gas limit, where fee = ceil(minGasPrice * gasLimit).
		glDec := sdk.NewDec(int64(stdFee.Gas))
		for i, gp := range minGasPrices {
			fee := gp.Amount.Mul(glDec)
			requiredFees[i] = sdk.NewCoin(gp.Denom, fee.Ceil().RoundInt())
		}

		if !stdFee.Amount.IsAnyGTE(requiredFees) {
			return sdk.ErrInsufficientFee(
				fmt.Sprintf(
					"insufficient fees; got: %q required: %q", stdFee.Amount, requiredFees,
				),
			).Result()
		}
	}

	return sdk.Result{}
}

// SetGasMeter returns a new context with a gas meter set from a given context.
func SetGasMeter(simulate bool, ctx sdk.Context, gasLimit uint64) sdk.Context {
	// In various cases such as simulation and during the genesis block, we do not
	// meter any gas utilization.
	if simulate || ctx.BlockHeight() == 0 {
		return ctx.WithGasMeter(sdk.NewInfiniteGasMeter())
	}

	return ctx.WithGasMeter(sdk.NewGasMeter(gasLimit))
}

// GetSignBytes returns a slice of bytes to sign over for a given transaction
// and an account.
func GetSignBytes(chainID string, stdTx StdTx, acc Account, genesis bool) []byte {
	var accNum uint64
	if !genesis {
		accNum = acc.GetAccountNumber()
	}

	return StdSignBytes(
		chainID, accNum, acc.GetSequence(), stdTx.Fee, stdTx.Msgs, stdTx.Memo,
	)
}<|MERGE_RESOLUTION|>--- conflicted
+++ resolved
@@ -35,11 +35,7 @@
 // NewAnteHandler returns an AnteHandler that checks and increments sequence
 // numbers, checks signatures & account numbers, and deducts fees from the first
 // signer.
-<<<<<<< HEAD
-func NewAnteHandler(ak AccountKeeper) sdk.AnteHandler {
-=======
-func NewAnteHandler(ak AccountKeeper, fck FeeCollectionKeeper, sigGasConsumer SignatureVerificationGasConsumer) sdk.AnteHandler {
->>>>>>> 3fe58691
+func NewAnteHandler(ak AccountKeeper, sigGasConsumer SignatureVerificationGasConsumer) sdk.AnteHandler {
 	return func(
 		ctx sdk.Context, tx sdk.Tx, simulate bool,
 	) (newCtx sdk.Context, res sdk.Result, abort bool) {
