package auth

import (
	"bytes"
	"fmt"

	sdk "github.com/cosmos/cosmos-sdk/types"
	"github.com/spf13/viper"
)

const (
	deductFeesCost    sdk.Gas = 10
	memoCostPerByte   sdk.Gas = 1
	verifyCost                = 100
	maxMemoCharacters         = 100
)

// NewAnteHandler returns an AnteHandler that checks
// and increments sequence numbers, checks signatures & account numbers,
// and deducts fees from the first signer.
func NewAnteHandler(am AccountMapper, fck FeeCollectionKeeper) sdk.AnteHandler {

	return func(
		ctx sdk.Context, tx sdk.Tx,
	) (_ sdk.Context, _ sdk.Result, abort bool) {

		// This AnteHandler requires Txs to be StdTxs
		stdTx, ok := tx.(StdTx)
		if !ok {
			return ctx, sdk.ErrInternal("tx must be StdTx").Result(), true
		}

		// Assert that there are signatures.
		var sigs = stdTx.GetSignatures()
		if len(sigs) == 0 {
			return ctx,
				sdk.ErrUnauthorized("no signers").Result(),
				true
		}

		memo := stdTx.GetMemo()

		if len(memo) > maxMemoCharacters {
			return ctx,
				sdk.ErrMemoTooLarge(fmt.Sprintf("maximum number of characters is %d but received %d characters", maxMemoCharacters, len(memo))).Result(),
				true
		}

		// set the gas meter
		ctx = ctx.WithGasMeter(sdk.NewGasMeter(stdTx.Fee.Gas))

		// charge gas for the memo
		ctx.GasMeter().ConsumeGas(memoCostPerByte*sdk.Gas(len(memo)), "memo")

		msgs := tx.GetMsgs()

		// Assert that number of signatures is correct.
		var signerAddrs = stdTx.GetSigners()
		if len(sigs) != len(signerAddrs) {
			return ctx,
				sdk.ErrUnauthorized("wrong number of signers").Result(),
				true
		}

		// Get the sign bytes (requires all account & sequence numbers and the fee)
		sequences := make([]int64, len(signerAddrs))
		for i := 0; i < len(signerAddrs); i++ {
			sequences[i] = sigs[i].Sequence
		}
		accNums := make([]int64, len(signerAddrs))
		for i := 0; i < len(signerAddrs); i++ {
			accNums[i] = sigs[i].AccountNumber
		}
		fee := stdTx.Fee
		chainID := ctx.ChainID()
		// XXX/TODO: major hack; need to get ChainID
		// into the app right away (#565)
		if chainID == "" {
			chainID = viper.GetString("chain-id")
		}

		// Check sig and nonce and collect signer accounts.
		var signerAccs = make([]Account, len(signerAddrs))
		for i := 0; i < len(sigs); i++ {
			signerAddr, sig := signerAddrs[i], sigs[i]

			// check signature, return account with incremented nonce
<<<<<<< HEAD
			signBytes := StdSignBytes(chainID, accNums[i], sequences[i], fee, msgs, tx.GetMemo())
=======
			signBytes := StdSignBytes(ctx.ChainID(), accNums[i], sequences[i], fee, msgs, stdTx.GetMemo())
>>>>>>> 4f57a765
			signerAcc, res := processSig(
				ctx, am,
				signerAddr, sig, signBytes,
			)
			if !res.IsOK() {
				return ctx, res, true
			}

			// first sig pays the fees
			if i == 0 {
				// TODO: min fee
				if !fee.Amount.IsZero() {
					ctx.GasMeter().ConsumeGas(deductFeesCost, "deductFees")
					signerAcc, res = deductFees(signerAcc, fee)
					if !res.IsOK() {
						return ctx, res, true
					}
					fck.addCollectedFees(ctx, fee.Amount)
				}
			}

			// Save the account.
			am.SetAccount(ctx, signerAcc)
			signerAccs[i] = signerAcc
		}

		// cache the signer accounts in the context
		ctx = WithSigners(ctx, signerAccs)

		// TODO: tx tags (?)

		return ctx, sdk.Result{}, false // continue...
	}
}

// verify the signature and increment the sequence.
// if the account doesn't have a pubkey, set it.
func processSig(
	ctx sdk.Context, am AccountMapper,
	addr sdk.Address, sig StdSignature, signBytes []byte) (
	acc Account, res sdk.Result) {

	// Get the account.
	acc = am.GetAccount(ctx, addr)
	if acc == nil {
		return nil, sdk.ErrUnknownAddress(addr.String()).Result()
	}

	// Check account number.
	accnum := acc.GetAccountNumber()
	if accnum != sig.AccountNumber {
		return nil, sdk.ErrInvalidSequence(
			fmt.Sprintf("Invalid account number. Got %d, expected %d", sig.AccountNumber, accnum)).Result()
	}

	// Check and increment sequence number.
	seq := acc.GetSequence()
	if seq != sig.Sequence {
		return nil, sdk.ErrInvalidSequence(
			fmt.Sprintf("Invalid sequence. Got %d, expected %d", sig.Sequence, seq)).Result()
	}
	acc.SetSequence(seq + 1)

	// If pubkey is not known for account,
	// set it from the StdSignature.
	pubKey := acc.GetPubKey()
	if pubKey == nil {
		pubKey = sig.PubKey
		if pubKey == nil {
			return nil, sdk.ErrInvalidPubKey("PubKey not found").Result()
		}
		if !bytes.Equal(pubKey.Address(), addr) {
			return nil, sdk.ErrInvalidPubKey(
				fmt.Sprintf("PubKey does not match Signer address %v", addr)).Result()
		}
		err := acc.SetPubKey(pubKey)
		if err != nil {
			return nil, sdk.ErrInternal("setting PubKey on signer's account").Result()
		}
	}

	// Check sig.
	ctx.GasMeter().ConsumeGas(verifyCost, "ante verify")
	if !pubKey.VerifyBytes(signBytes, sig.Signature) {
		return nil, sdk.ErrUnauthorized("signature verification failed").Result()
	}

	return
}

// Deduct the fee from the account.
// We could use the CoinKeeper (in addition to the AccountMapper,
// because the CoinKeeper doesn't give us accounts), but it seems easier to do this.
func deductFees(acc Account, fee StdFee) (Account, sdk.Result) {
	coins := acc.GetCoins()
	feeAmount := fee.Amount

	newCoins := coins.Minus(feeAmount)
	if !newCoins.IsNotNegative() {
		errMsg := fmt.Sprintf("%s < %s", coins, feeAmount)
		return nil, sdk.ErrInsufficientFunds(errMsg).Result()
	}
	acc.SetCoins(newCoins)
	return acc, sdk.Result{}
}

// BurnFeeHandler burns all fees (decreasing total supply)
func BurnFeeHandler(_ sdk.Context, _ sdk.Tx, _ sdk.Coins) {}<|MERGE_RESOLUTION|>--- conflicted
+++ resolved
@@ -85,11 +85,7 @@
 			signerAddr, sig := signerAddrs[i], sigs[i]
 
 			// check signature, return account with incremented nonce
-<<<<<<< HEAD
-			signBytes := StdSignBytes(chainID, accNums[i], sequences[i], fee, msgs, tx.GetMemo())
-=======
-			signBytes := StdSignBytes(ctx.ChainID(), accNums[i], sequences[i], fee, msgs, stdTx.GetMemo())
->>>>>>> 4f57a765
+			signBytes := StdSignBytes(chainID, accNums[i], sequences[i], fee, msgs, stdTx.GetMemo())
 			signerAcc, res := processSig(
 				ctx, am,
 				signerAddr, sig, signBytes,
