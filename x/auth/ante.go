--- conflicted
+++ resolved
@@ -71,15 +71,6 @@
 			accNums[i] = sigs[i].AccountNumber
 		}
 		fee := stdTx.Fee
-<<<<<<< HEAD
-		chainID := ctx.ChainID()
-		// XXX/TODO: major hack; need to get ChainID
-		// into the app right away (#565)
-		if chainID == "" {
-			chainID = viper.GetString("chain-id")
-		}
-=======
->>>>>>> 8778576b
 
 		// Check sig and nonce and collect signer accounts.
 		var signerAccs = make([]Account, len(signerAddrs))
