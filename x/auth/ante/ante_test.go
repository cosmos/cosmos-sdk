package ante_test

import (
	"encoding/json"
	"errors"
	"fmt"
	"strings"
	"testing"

	"github.com/stretchr/testify/require"
	"github.com/stretchr/testify/suite"
	"github.com/tendermint/tendermint/crypto"
	"github.com/tendermint/tendermint/crypto/ed25519"
	"github.com/tendermint/tendermint/crypto/secp256k1"

	"github.com/cosmos/cosmos-sdk/crypto/types/multisig"
	"github.com/cosmos/cosmos-sdk/testutil/testdata"
	sdk "github.com/cosmos/cosmos-sdk/types"
	sdkerrors "github.com/cosmos/cosmos-sdk/types/errors"
	"github.com/cosmos/cosmos-sdk/types/tx/signing"
	"github.com/cosmos/cosmos-sdk/x/auth/ante"
	"github.com/cosmos/cosmos-sdk/x/auth/types"
)

// Test that simulate transaction accurately estimates gas cost
func (suite *AnteTestSuite) TestSimulateGasCost() {
	suite.SetupTest(true) // reset

	// Same data for every test cases
	accounts := suite.CreateTestAccounts(3)
	msgs := []sdk.Msg{
		testdata.NewTestMsg(accounts[0].acc.GetAddress(), accounts[1].acc.GetAddress()),
		testdata.NewTestMsg(accounts[2].acc.GetAddress(), accounts[0].acc.GetAddress()),
		testdata.NewTestMsg(accounts[1].acc.GetAddress(), accounts[2].acc.GetAddress()),
	}
	feeAmount := testdata.NewTestFeeAmount()
	gasLimit := testdata.NewTestGasLimit()
	accSeqs := []uint64{0, 0, 0}
	privs := []crypto.PrivKey{accounts[0].priv, accounts[1].priv, accounts[2].priv}
	accNums := []uint64{0, 1, 2}

	testCases := []TestCase{
		{
			"tx with 150atom fee",
			func() {
				suite.txBuilder.SetFeeAmount(feeAmount)
				suite.txBuilder.SetGasLimit(gasLimit)
			},
			true,
			true,
			nil,
		},
		{
			"with previously estimated gas",
			func() {
				simulatedGas := suite.ctx.GasMeter().GasConsumed()

				accSeqs = []uint64{1, 1, 1}
				suite.txBuilder.SetFeeAmount(feeAmount)
				suite.txBuilder.SetGasLimit(simulatedGas)
			},
			false,
			true,
			nil,
		},
	}

	for _, tc := range testCases {
		suite.Run(fmt.Sprintf("Case %s", tc.desc), func() {
			suite.txBuilder = suite.clientCtx.TxConfig.NewTxBuilder()
			tc.malleate()

<<<<<<< HEAD
// Test that simulate transaction accurately estimates gas cost
func TestSimulateGasCost(t *testing.T) {
	// setup
	app, ctx := createTestApp(true)
	ctx = ctx.WithBlockHeight(1)
	anteHandler := ante.NewAnteHandler(app.AccountKeeper, app.BankKeeper, ante.DefaultSigVerificationGasConsumer, types.LegacyAminoJSONHandler{})

	// keys and addresses
	priv1, _, addr1 := types.KeyTestPubAddr()
	priv2, _, addr2 := types.KeyTestPubAddr()
	priv3, _, addr3 := types.KeyTestPubAddr()

	// set the accounts
	acc1 := app.AccountKeeper.NewAccountWithAddress(ctx, addr1)
	require.NoError(t, acc1.SetAccountNumber(0))
	app.AccountKeeper.SetAccount(ctx, acc1)
	err := app.BankKeeper.SetBalances(ctx, acc1.GetAddress(), types.NewTestCoins())
	require.NoError(t, err)
	acc2 := app.AccountKeeper.NewAccountWithAddress(ctx, addr2)
	require.NoError(t, acc2.SetAccountNumber(1))
	app.AccountKeeper.SetAccount(ctx, acc2)
	err = app.BankKeeper.SetBalances(ctx, acc2.GetAddress(), types.NewTestCoins())
	require.NoError(t, err)
	acc3 := app.AccountKeeper.NewAccountWithAddress(ctx, addr3)
	require.NoError(t, acc3.SetAccountNumber(2))
	app.AccountKeeper.SetAccount(ctx, acc3)
	err = app.BankKeeper.SetBalances(ctx, acc3.GetAddress(), types.NewTestCoins())
	require.NoError(t, err)

	// set up msgs and fee
	var tx sdk.Tx
	msg1 := testdata.NewTestMsg(addr1, addr2)
	msg2 := testdata.NewTestMsg(addr3, addr1)
	msg3 := testdata.NewTestMsg(addr2, addr3)
	msgs := []sdk.Msg{msg1, msg2, msg3}
	fee := types.NewTestStdFee()

	// signers in order. accnums are all 0 because it is in genesis block
	privs, accnums, seqs := []crypto.PrivKey{priv1, priv2, priv3}, []uint64{0, 1, 2}, []uint64{0, 0, 0}
	tx = types.NewTestTx(ctx, msgs, privs, accnums, seqs, fee)

	cc, _ := ctx.CacheContext()
	newCtx, err := anteHandler(cc, tx, true)
	require.Nil(t, err, "transaction failed on simulate mode")

	simulatedGas := newCtx.GasMeter().GasConsumed()
	fee.Gas = simulatedGas

	// update tx with simulated gas estimate
	tx = types.NewTestTx(ctx, msgs, privs, accnums, seqs, fee)
	_, err = anteHandler(ctx, tx, false)

	require.Nil(t, err, "transaction failed with gas estimate")
}

// Test various error cases in the AnteHandler control flow.
func TestAnteHandlerSigErrors(t *testing.T) {
	// setup
	app, ctx := createTestApp(true)
	anteHandler := ante.NewAnteHandler(app.AccountKeeper, app.BankKeeper, ante.DefaultSigVerificationGasConsumer, types.LegacyAminoJSONHandler{})

	// keys and addresses
	priv1, _, addr1 := types.KeyTestPubAddr()
	priv2, _, addr2 := types.KeyTestPubAddr()
	priv3, _, addr3 := types.KeyTestPubAddr()

	// msg and signatures
	var tx sdk.Tx
	msg1 := testdata.NewTestMsg(addr1, addr2)
	msg2 := testdata.NewTestMsg(addr1, addr3)
	fee := types.NewTestStdFee()

	msgs := []sdk.Msg{msg1, msg2}

	// test no signatures
	privs, accNums, seqs := []crypto.PrivKey{}, []uint64{}, []uint64{}
	tx = types.NewTestTx(ctx, msgs, privs, accNums, seqs, fee)

	// tx.GetSigners returns addresses in correct order: addr1, addr2, addr3
	expectedSigners := []sdk.AccAddress{addr1, addr2, addr3}
	stdTx := tx.(types.StdTx)
	require.Equal(t, expectedSigners, stdTx.GetSigners())

	// Check no signatures fails
	checkInvalidTx(t, anteHandler, ctx, tx, false, sdkerrors.ErrNoSignatures)

	// test num sigs dont match GetSigners
	privs, accNums, seqs = []crypto.PrivKey{priv1}, []uint64{0}, []uint64{0}
	tx = types.NewTestTx(ctx, msgs, privs, accNums, seqs, fee)
	checkInvalidTx(t, anteHandler, ctx, tx, false, sdkerrors.ErrUnauthorized)

	// test an unrecognized account
	privs, accNums, seqs = []crypto.PrivKey{priv1, priv2, priv3}, []uint64{0, 1, 2}, []uint64{0, 0, 0}
	tx = types.NewTestTx(ctx, msgs, privs, accNums, seqs, fee)
	checkInvalidTx(t, anteHandler, ctx, tx, false, sdkerrors.ErrUnknownAddress)

	// save the first account, but second is still unrecognized
	acc1 := app.AccountKeeper.NewAccountWithAddress(ctx, addr1)
	app.AccountKeeper.SetAccount(ctx, acc1)
	err := app.BankKeeper.SetBalances(ctx, addr1, fee.Amount)
	require.NoError(t, err)
	checkInvalidTx(t, anteHandler, ctx, tx, false, sdkerrors.ErrUnknownAddress)
}

// Test logic around account number checking with one signer and many signers.
func TestAnteHandlerAccountNumbers(t *testing.T) {
	// setup
	app, ctx := createTestApp(false)
	ctx = ctx.WithBlockHeight(1)
	anteHandler := ante.NewAnteHandler(app.AccountKeeper, app.BankKeeper, ante.DefaultSigVerificationGasConsumer, types.LegacyAminoJSONHandler{})

	// keys and addresses
	priv1, _, addr1 := types.KeyTestPubAddr()
	priv2, _, addr2 := types.KeyTestPubAddr()

	// set the accounts
	acc1 := app.AccountKeeper.NewAccountWithAddress(ctx, addr1)
	require.NoError(t, acc1.SetAccountNumber(0))
	app.AccountKeeper.SetAccount(ctx, acc1)
	err := app.BankKeeper.SetBalances(ctx, addr1, types.NewTestCoins())
	require.NoError(t, err)
	acc2 := app.AccountKeeper.NewAccountWithAddress(ctx, addr2)
	require.NoError(t, acc2.SetAccountNumber(1))
	app.AccountKeeper.SetAccount(ctx, acc2)
	err = app.BankKeeper.SetBalances(ctx, addr2, types.NewTestCoins())
	require.NoError(t, err)

	// msg and signatures
	var tx sdk.Tx
	msg := testdata.NewTestMsg(addr1)
	fee := types.NewTestStdFee()
=======
			suite.RunTestCase(privs, msgs, feeAmount, gasLimit, accNums, accSeqs, suite.ctx.ChainID(), tc)
		})
	}
}

// Test various error cases in the AnteHandler control flow.
func (suite *AnteTestSuite) TestAnteHandlerSigErrors() {
	suite.SetupTest(true) // reset

	// Same data for every test cases
	priv0, _, addr0 := testdata.KeyTestPubAddr()
	priv1, _, addr1 := testdata.KeyTestPubAddr()
	priv2, _, addr2 := testdata.KeyTestPubAddr()
	msgs := []sdk.Msg{
		testdata.NewTestMsg(addr0, addr1),
		testdata.NewTestMsg(addr0, addr2),
	}
	feeAmount := testdata.NewTestFeeAmount()
	gasLimit := testdata.NewTestGasLimit()

	// Variable data per test case
	var (
		privs   []crypto.PrivKey
		accNums []uint64
		accSeqs []uint64
	)

	testCases := []TestCase{
		{
			"check no signatures fails",
			func() {
				privs, accNums, accSeqs = []crypto.PrivKey{}, []uint64{}, []uint64{}

				// Create tx manually to test the tx's signers
				suite.txBuilder.SetMsgs(msgs...)
				tx := suite.CreateTestTx(privs, accNums, accSeqs, suite.ctx.ChainID())
				// tx.GetSigners returns addresses in correct order: addr1, addr2, addr3
				expectedSigners := []sdk.AccAddress{addr0, addr1, addr2}
				suite.Require().Equal(expectedSigners, tx.GetSigners())
			},
			false,
			false,
			sdkerrors.ErrNoSignatures,
		},
		{
			"num sigs dont match GetSigners",
			func() {
				privs, accNums, accSeqs = []crypto.PrivKey{priv0}, []uint64{0}, []uint64{0}
			},
			false,
			false,
			sdkerrors.ErrUnauthorized,
		},
		{
			"unrecognized account",
			func() {
				privs, accNums, accSeqs = []crypto.PrivKey{priv0, priv1, priv2}, []uint64{0, 1, 2}, []uint64{0, 0, 0}
			},
			false,
			false,
			sdkerrors.ErrUnknownAddress,
		},
		{
			"save the first account, but second is still unrecognized",
			func() {
				acc1 := suite.app.AccountKeeper.NewAccountWithAddress(suite.ctx, addr0)
				suite.app.AccountKeeper.SetAccount(suite.ctx, acc1)
				err := suite.app.BankKeeper.SetBalances(suite.ctx, addr0, feeAmount)
				suite.Require().NoError(err)
			},
			false,
			false,
			sdkerrors.ErrUnknownAddress,
		},
	}

	for _, tc := range testCases {
		suite.Run(fmt.Sprintf("Case %s", tc.desc), func() {
			suite.txBuilder = suite.clientCtx.TxConfig.NewTxBuilder()
			tc.malleate()

			suite.RunTestCase(privs, msgs, feeAmount, gasLimit, accNums, accSeqs, suite.ctx.ChainID(), tc)
		})
	}
}

// Test logic around account number checking with one signer and many signers.
func (suite *AnteTestSuite) TestAnteHandlerAccountNumbers() {
	suite.SetupTest(false) // reset
>>>>>>> 8e61ef86

	// Same data for every test cases
	accounts := suite.CreateTestAccounts(2)
	feeAmount := testdata.NewTestFeeAmount()
	gasLimit := testdata.NewTestGasLimit()

	// Variable data per test case
	var (
		accNums []uint64
		msgs    []sdk.Msg
		privs   []crypto.PrivKey
		accSeqs []uint64
	)

	testCases := []TestCase{
		{
			"good tx from one signer",
			func() {
				msg := testdata.NewTestMsg(accounts[0].acc.GetAddress())
				msgs = []sdk.Msg{msg}

				privs, accNums, accSeqs = []crypto.PrivKey{accounts[0].priv}, []uint64{0}, []uint64{0}
			},
			false,
			true,
			nil,
		},
		{
			"new tx from wrong account number",
			func() {
				privs, accNums, accSeqs = []crypto.PrivKey{accounts[0].priv}, []uint64{1}, []uint64{1}
			},
			false,
			false,
			sdkerrors.ErrUnauthorized,
		},
		{
			"new tx from correct account number",
			func() {
				privs, accNums, accSeqs = []crypto.PrivKey{accounts[0].priv}, []uint64{0}, []uint64{1}
			},
			false,
			true,
			nil,
		},
		{
			"new tx with another signer and incorrect account numbers",
			func() {
				msg1 := testdata.NewTestMsg(accounts[0].acc.GetAddress(), accounts[1].acc.GetAddress())
				msg2 := testdata.NewTestMsg(accounts[1].acc.GetAddress(), accounts[0].acc.GetAddress())
				msgs = []sdk.Msg{msg1, msg2}
				privs, accNums, accSeqs = []crypto.PrivKey{accounts[0].priv, accounts[1].priv}, []uint64{1, 0}, []uint64{2, 0}
			},
			false,
			false,
			sdkerrors.ErrUnauthorized,
		},
		{
			"new tx with correct account numbers",
			func() {
				privs, accNums, accSeqs = []crypto.PrivKey{accounts[0].priv, accounts[1].priv}, []uint64{0, 1}, []uint64{2, 0}
			},
			false,
			true,
			nil,
		},
	}

	for _, tc := range testCases {
		suite.Run(fmt.Sprintf("Case %s", tc.desc), func() {
			suite.txBuilder = suite.clientCtx.TxConfig.NewTxBuilder()
			tc.malleate()

			suite.RunTestCase(privs, msgs, feeAmount, gasLimit, accNums, accSeqs, suite.ctx.ChainID(), tc)
		})
	}
}

// Test logic around account number checking with many signers when BlockHeight is 0.
<<<<<<< HEAD
func TestAnteHandlerAccountNumbersAtBlockHeightZero(t *testing.T) {
	// setup
	app, ctx := createTestApp(false)
	ctx = ctx.WithBlockHeight(0)
	anteHandler := ante.NewAnteHandler(app.AccountKeeper, app.BankKeeper, ante.DefaultSigVerificationGasConsumer, types.LegacyAminoJSONHandler{})

	// keys and addresses
	priv1, _, addr1 := types.KeyTestPubAddr()
	priv2, _, addr2 := types.KeyTestPubAddr()

	// set the accounts, we don't need the acc numbers as it is in the genesis block
	acc1 := app.AccountKeeper.NewAccountWithAddress(ctx, addr1)
	app.AccountKeeper.SetAccount(ctx, acc1)
	err := app.BankKeeper.SetBalances(ctx, addr1, types.NewTestCoins())
	require.NoError(t, err)
	acc2 := app.AccountKeeper.NewAccountWithAddress(ctx, addr2)
	require.NoError(t, acc2.SetAccountNumber(1))
	app.AccountKeeper.SetAccount(ctx, acc2)
	err = app.BankKeeper.SetBalances(ctx, addr2, types.NewTestCoins())
	require.NoError(t, err)

	// msg and signatures
	var tx sdk.Tx
	msg := testdata.NewTestMsg(addr1)
	fee := types.NewTestStdFee()
=======
func (suite *AnteTestSuite) TestAnteHandlerAccountNumbersAtBlockHeightZero() {
	suite.SetupTest(false) // setup
	suite.ctx = suite.ctx.WithBlockHeight(0)

	// Same data for every test cases
	accounts := suite.CreateTestAccounts(2)
	feeAmount := testdata.NewTestFeeAmount()
	gasLimit := testdata.NewTestGasLimit()

	// Variable data per test case
	var (
		accNums []uint64
		msgs    []sdk.Msg
		privs   []crypto.PrivKey
		accSeqs []uint64
	)

	testCases := []TestCase{
		{
			"good tx from one signer",
			func() {
				msg := testdata.NewTestMsg(accounts[0].acc.GetAddress())
				msgs = []sdk.Msg{msg}

				privs, accNums, accSeqs = []crypto.PrivKey{accounts[0].priv}, []uint64{0}, []uint64{0}
			},
			false,
			true,
			nil,
		},
		{
			"new tx from wrong account number",
			func() {
				privs, accNums, accSeqs = []crypto.PrivKey{accounts[0].priv}, []uint64{1}, []uint64{1}
			},
			false,
			false,
			sdkerrors.ErrUnauthorized,
		},
		{
			"new tx from correct account number",
			func() {
				privs, accNums, accSeqs = []crypto.PrivKey{accounts[0].priv}, []uint64{0}, []uint64{1}
			},
			false,
			true,
			nil,
		},
		{
			"new tx with another signer and incorrect account numbers",
			func() {
				msg1 := testdata.NewTestMsg(accounts[0].acc.GetAddress(), accounts[1].acc.GetAddress())
				msg2 := testdata.NewTestMsg(accounts[1].acc.GetAddress(), accounts[0].acc.GetAddress())
				msgs = []sdk.Msg{msg1, msg2}

				privs, accNums, accSeqs = []crypto.PrivKey{accounts[0].priv, accounts[1].priv}, []uint64{1, 0}, []uint64{2, 0}
			},
			false,
			false,
			sdkerrors.ErrUnauthorized,
		},
		{
			"new tx with another signer and correct account numbers",
			func() {
				// Note that accNums is [0,0] at block 0.
				privs, accNums, accSeqs = []crypto.PrivKey{accounts[0].priv, accounts[1].priv}, []uint64{0, 0}, []uint64{2, 0}
			},
			false,
			true,
			nil,
		},
	}
>>>>>>> 8e61ef86

	for _, tc := range testCases {
		suite.Run(fmt.Sprintf("Case %s", tc.desc), func() {
			suite.txBuilder = suite.clientCtx.TxConfig.NewTxBuilder()
			tc.malleate()

			suite.RunTestCase(privs, msgs, feeAmount, gasLimit, accNums, accSeqs, suite.ctx.ChainID(), tc)
		})
	}
}

// Test logic around sequence checking with one signer and many signers.
<<<<<<< HEAD
func TestAnteHandlerSequences(t *testing.T) {
	// setup
	app, ctx := createTestApp(false)
	ctx = ctx.WithBlockHeight(1)
	anteHandler := ante.NewAnteHandler(app.AccountKeeper, app.BankKeeper, ante.DefaultSigVerificationGasConsumer, types.LegacyAminoJSONHandler{})

	// keys and addresses
	priv1, _, addr1 := types.KeyTestPubAddr()
	priv2, _, addr2 := types.KeyTestPubAddr()
	priv3, _, addr3 := types.KeyTestPubAddr()

	// set the accounts
	acc1 := app.AccountKeeper.NewAccountWithAddress(ctx, addr1)
	require.NoError(t, acc1.SetAccountNumber(0))
	app.AccountKeeper.SetAccount(ctx, acc1)
	app.BankKeeper.SetBalances(ctx, addr1, types.NewTestCoins())
	acc2 := app.AccountKeeper.NewAccountWithAddress(ctx, addr2)
	require.NoError(t, acc2.SetAccountNumber(1))
	app.AccountKeeper.SetAccount(ctx, acc2)
	app.BankKeeper.SetBalances(ctx, addr2, types.NewTestCoins())
	acc3 := app.AccountKeeper.NewAccountWithAddress(ctx, addr3)
	require.NoError(t, acc3.SetAccountNumber(2))
	app.AccountKeeper.SetAccount(ctx, acc3)
	app.BankKeeper.SetBalances(ctx, addr3, types.NewTestCoins())

	// msg and signatures
	var tx sdk.Tx
	msg := testdata.NewTestMsg(addr1)
	fee := types.NewTestStdFee()
=======
func (suite *AnteTestSuite) TestAnteHandlerSequences() {
	suite.SetupTest(false) // setup
>>>>>>> 8e61ef86

	// Same data for every test cases
	accounts := suite.CreateTestAccounts(3)
	feeAmount := testdata.NewTestFeeAmount()
	gasLimit := testdata.NewTestGasLimit()

	// Variable data per test case
	var (
		accNums []uint64
		msgs    []sdk.Msg
		privs   []crypto.PrivKey
		accSeqs []uint64
	)

	testCases := []TestCase{
		{
			"good tx from one signer",
			func() {
				msg := testdata.NewTestMsg(accounts[0].acc.GetAddress())
				msgs = []sdk.Msg{msg}

				privs, accNums, accSeqs = []crypto.PrivKey{accounts[0].priv}, []uint64{0}, []uint64{0}
			},
			false,
			true,
			nil,
		},
		{
			"test sending it again fails (replay protection)",
			func() {
				privs, accNums, accSeqs = []crypto.PrivKey{accounts[0].priv}, []uint64{0}, []uint64{0}
			},
			false,
			false,
			sdkerrors.ErrUnauthorized,
		},
		{
			"fix sequence, should pass",
			func() {
				privs, accNums, accSeqs = []crypto.PrivKey{accounts[0].priv}, []uint64{0}, []uint64{1}
			},
			false,
			true,
			nil,
		},
		{
			"new tx with another signer and correct sequences",
			func() {
				msg1 := testdata.NewTestMsg(accounts[0].acc.GetAddress(), accounts[1].acc.GetAddress())
				msg2 := testdata.NewTestMsg(accounts[2].acc.GetAddress(), accounts[0].acc.GetAddress())
				msgs = []sdk.Msg{msg1, msg2}

				privs, accNums, accSeqs = []crypto.PrivKey{accounts[0].priv, accounts[1].priv, accounts[2].priv}, []uint64{0, 1, 2}, []uint64{2, 0, 0}
			},
			false,
			true,
			nil,
		},
		{
			"replay fails",
			func() {},
			false,
			false,
			sdkerrors.ErrUnauthorized,
		},
		{
			"tx from just second signer with incorrect sequence fails",
			func() {
				msg := testdata.NewTestMsg(accounts[1].acc.GetAddress())
				msgs = []sdk.Msg{msg}
				privs, accNums, accSeqs = []crypto.PrivKey{accounts[1].priv}, []uint64{1}, []uint64{0}
			},
			false,
			false,
			sdkerrors.ErrUnauthorized,
		},
		{
			"fix the sequence and it passes",
			func() {
				accSeqs = []uint64{1}
			},
			false,
			true,
			nil,
		},
		{
			"fix the sequence and it passes",
			func() {
				msg := testdata.NewTestMsg(accounts[0].acc.GetAddress(), accounts[1].acc.GetAddress())
				msgs = []sdk.Msg{msg}

				privs, accNums, accSeqs = []crypto.PrivKey{accounts[0].priv, accounts[1].priv}, []uint64{0, 1}, []uint64{3, 2}
			},
			false,
			true,
			nil,
		},
	}

	for _, tc := range testCases {
		suite.Run(fmt.Sprintf("Case %s", tc.desc), func() {
			suite.txBuilder = suite.clientCtx.TxConfig.NewTxBuilder()
			tc.malleate()

			suite.RunTestCase(privs, msgs, feeAmount, gasLimit, accNums, accSeqs, suite.ctx.ChainID(), tc)
		})
	}
}

// Test logic around fee deduction.
<<<<<<< HEAD
func TestAnteHandlerFees(t *testing.T) {
	// setup
	app, ctx := createTestApp(true)
	anteHandler := ante.NewAnteHandler(app.AccountKeeper, app.BankKeeper, ante.DefaultSigVerificationGasConsumer, types.LegacyAminoJSONHandler{})

	// keys and addresses
	priv1, _, addr1 := types.KeyTestPubAddr()

	// set the accounts
	acc1 := app.AccountKeeper.NewAccountWithAddress(ctx, addr1)
	app.AccountKeeper.SetAccount(ctx, acc1)

	// msg and signatures
	var tx sdk.Tx
	msg := testdata.NewTestMsg(addr1)
	privs, accnums, seqs := []crypto.PrivKey{priv1}, []uint64{0}, []uint64{0}
	fee := types.NewTestStdFee()
	msgs := []sdk.Msg{msg}
=======
func (suite *AnteTestSuite) TestAnteHandlerFees() {
	suite.SetupTest(true) // setup
>>>>>>> 8e61ef86

	// Same data for every test cases
	priv0, _, addr0 := testdata.KeyTestPubAddr()

	acc1 := suite.app.AccountKeeper.NewAccountWithAddress(suite.ctx, addr0)
	suite.app.AccountKeeper.SetAccount(suite.ctx, acc1)
	msgs := []sdk.Msg{testdata.NewTestMsg(addr0)}
	feeAmount := testdata.NewTestFeeAmount()
	gasLimit := testdata.NewTestGasLimit()
	privs, accNums, accSeqs := []crypto.PrivKey{priv0}, []uint64{0}, []uint64{0}

	testCases := []struct {
		desc     string
		malleate func()
		simulate bool
		expPass  bool
		expErr   error
	}{
		{
			"signer has no funds",
			func() {
				accSeqs = []uint64{0}
			},
			false,
			false,
			sdkerrors.ErrInsufficientFunds,
		},
		{
			"signer does not have enough funds to pay the fee",
			func() {
				suite.app.BankKeeper.SetBalances(suite.ctx, addr0, sdk.NewCoins(sdk.NewInt64Coin("atom", 149)))
			},
			false,
			false,
			sdkerrors.ErrInsufficientFunds,
		},
		{
			"signer as enough funds, should pass",
			func() {
				modAcc := suite.app.AccountKeeper.GetModuleAccount(suite.ctx, types.FeeCollectorName)

				suite.Require().True(suite.app.BankKeeper.GetAllBalances(suite.ctx, modAcc.GetAddress()).Empty())
				require.True(sdk.IntEq(suite.T(), suite.app.BankKeeper.GetAllBalances(suite.ctx, addr0).AmountOf("atom"), sdk.NewInt(149)))

				suite.app.BankKeeper.SetBalances(suite.ctx, addr0, sdk.NewCoins(sdk.NewInt64Coin("atom", 150)))
			},
			false,
			true,
			nil,
		},
		{
			"signer doesn't have any more funds",
			func() {
				modAcc := suite.app.AccountKeeper.GetModuleAccount(suite.ctx, types.FeeCollectorName)

				require.True(sdk.IntEq(suite.T(), suite.app.BankKeeper.GetAllBalances(suite.ctx, modAcc.GetAddress()).AmountOf("atom"), sdk.NewInt(150)))
				require.True(sdk.IntEq(suite.T(), suite.app.BankKeeper.GetAllBalances(suite.ctx, addr0).AmountOf("atom"), sdk.NewInt(0)))
			},
			false,
			false,
			sdkerrors.ErrInsufficientFunds,
		},
	}

	for _, tc := range testCases {
		suite.Run(fmt.Sprintf("Case %s", tc.desc), func() {
			suite.txBuilder = suite.clientCtx.TxConfig.NewTxBuilder()
			tc.malleate()

			suite.RunTestCase(privs, msgs, feeAmount, gasLimit, accNums, accSeqs, suite.ctx.ChainID(), tc)
		})
	}
}

// Test logic around memo gas consumption.
<<<<<<< HEAD
func TestAnteHandlerMemoGas(t *testing.T) {
	// setup
	app, ctx := createTestApp(true)
	ctx = ctx.WithBlockHeight(1)
	anteHandler := ante.NewAnteHandler(app.AccountKeeper, app.BankKeeper, ante.DefaultSigVerificationGasConsumer, types.LegacyAminoJSONHandler{})

	// keys and addresses
	priv1, _, addr1 := types.KeyTestPubAddr()

	// set the accounts
	acc1 := app.AccountKeeper.NewAccountWithAddress(ctx, addr1)
	require.NoError(t, acc1.SetAccountNumber(0))
	app.AccountKeeper.SetAccount(ctx, acc1)

	// msg and signatures
	var tx sdk.Tx
	msg := testdata.NewTestMsg(addr1)
	privs, accnums, seqs := []crypto.PrivKey{priv1}, []uint64{0}, []uint64{0}
	fee := types.NewStdFee(0, sdk.NewCoins(sdk.NewInt64Coin("atom", 0)))

	// tx does not have enough gas
	tx = types.NewTestTx(ctx, []sdk.Msg{msg}, privs, accnums, seqs, fee)
	checkInvalidTx(t, anteHandler, ctx, tx, false, sdkerrors.ErrOutOfGas)

	// tx with memo doesn't have enough gas
	fee = types.NewStdFee(801, sdk.NewCoins(sdk.NewInt64Coin("atom", 0)))
	tx = types.NewTestTxWithMemo(ctx, []sdk.Msg{msg}, privs, accnums, seqs, fee, "abcininasidniandsinasindiansdiansdinaisndiasndiadninsd")
	checkInvalidTx(t, anteHandler, ctx, tx, false, sdkerrors.ErrOutOfGas)

	// memo too large
	fee = types.NewStdFee(50000, sdk.NewCoins(sdk.NewInt64Coin("atom", 0)))
	tx = types.NewTestTxWithMemo(ctx, []sdk.Msg{msg}, privs, accnums, seqs, fee, strings.Repeat("01234567890", 500))
	checkInvalidTx(t, anteHandler, ctx, tx, false, sdkerrors.ErrMemoTooLarge)

	// tx with memo has enough gas
	fee = types.NewStdFee(50000, sdk.NewCoins(sdk.NewInt64Coin("atom", 0)))
	tx = types.NewTestTxWithMemo(ctx, []sdk.Msg{msg}, privs, accnums, seqs, fee, strings.Repeat("0123456789", 10))
	checkValidTx(t, anteHandler, ctx, tx, false)
}

func TestAnteHandlerMultiSigner(t *testing.T) {
	// setup
	app, ctx := createTestApp(false)
	ctx = ctx.WithBlockHeight(1)
	anteHandler := ante.NewAnteHandler(app.AccountKeeper, app.BankKeeper, ante.DefaultSigVerificationGasConsumer, types.LegacyAminoJSONHandler{})

	// keys and addresses
	priv1, _, addr1 := types.KeyTestPubAddr()
	priv2, _, addr2 := types.KeyTestPubAddr()
	priv3, _, addr3 := types.KeyTestPubAddr()

	// set the accounts
	acc1 := app.AccountKeeper.NewAccountWithAddress(ctx, addr1)
	require.NoError(t, acc1.SetAccountNumber(0))
	app.AccountKeeper.SetAccount(ctx, acc1)
	app.BankKeeper.SetBalances(ctx, addr1, types.NewTestCoins())
	acc2 := app.AccountKeeper.NewAccountWithAddress(ctx, addr2)
	require.NoError(t, acc2.SetAccountNumber(1))
	app.AccountKeeper.SetAccount(ctx, acc2)
	app.BankKeeper.SetBalances(ctx, addr2, types.NewTestCoins())
	acc3 := app.AccountKeeper.NewAccountWithAddress(ctx, addr3)
	require.NoError(t, acc3.SetAccountNumber(2))
	app.AccountKeeper.SetAccount(ctx, acc3)
	app.BankKeeper.SetBalances(ctx, addr3, types.NewTestCoins())

	// set up msgs and fee
	var tx sdk.Tx
	msg1 := testdata.NewTestMsg(addr1, addr2)
	msg2 := testdata.NewTestMsg(addr3, addr1)
	msg3 := testdata.NewTestMsg(addr2, addr3)
	msgs := []sdk.Msg{msg1, msg2, msg3}
	fee := types.NewTestStdFee()

	// signers in order
	privs, accnums, seqs := []crypto.PrivKey{priv1, priv2, priv3}, []uint64{0, 1, 2}, []uint64{0, 0, 0}
	tx = types.NewTestTxWithMemo(ctx, msgs, privs, accnums, seqs, fee, "Check signers are in expected order and different account numbers works")

	checkValidTx(t, anteHandler, ctx, tx, false)

	// change sequence numbers
	tx = types.NewTestTx(ctx, []sdk.Msg{msg1}, []crypto.PrivKey{priv1, priv2}, []uint64{0, 1}, []uint64{1, 1}, fee)
	checkValidTx(t, anteHandler, ctx, tx, false)
	tx = types.NewTestTx(ctx, []sdk.Msg{msg2}, []crypto.PrivKey{priv3, priv1}, []uint64{2, 0}, []uint64{1, 2}, fee)
	checkValidTx(t, anteHandler, ctx, tx, false)

	// expected seqs = [3, 2, 2]
	tx = types.NewTestTxWithMemo(ctx, msgs, privs, accnums, []uint64{3, 2, 2}, fee, "Check signers are in expected order and different account numbers and sequence numbers works")
	checkValidTx(t, anteHandler, ctx, tx, false)
}

func TestAnteHandlerBadSignBytes(t *testing.T) {
	// setup
	app, ctx := createTestApp(true)
	ctx = ctx.WithBlockHeight(1)
	anteHandler := ante.NewAnteHandler(app.AccountKeeper, app.BankKeeper, ante.DefaultSigVerificationGasConsumer, types.LegacyAminoJSONHandler{})

	// keys and addresses
	priv1, _, addr1 := types.KeyTestPubAddr()
	priv2, _, addr2 := types.KeyTestPubAddr()

	// set the accounts
	acc1 := app.AccountKeeper.NewAccountWithAddress(ctx, addr1)
	require.NoError(t, acc1.SetAccountNumber(0))
	app.AccountKeeper.SetAccount(ctx, acc1)
	app.BankKeeper.SetBalances(ctx, addr1, types.NewTestCoins())
	acc2 := app.AccountKeeper.NewAccountWithAddress(ctx, addr2)
	require.NoError(t, acc2.SetAccountNumber(1))
	app.AccountKeeper.SetAccount(ctx, acc2)
	app.BankKeeper.SetBalances(ctx, addr2, types.NewTestCoins())

	var tx sdk.Tx
	msg := testdata.NewTestMsg(addr1)
	msgs := []sdk.Msg{msg}
	fee := types.NewTestStdFee()
	fee2 := types.NewTestStdFee()
	fee2.Gas += 100
	fee3 := types.NewTestStdFee()
	fee3.Amount[0].Amount = fee3.Amount[0].Amount.AddRaw(100)

	// test good tx and signBytes
	privs, accnums, seqs := []crypto.PrivKey{priv1}, []uint64{0}, []uint64{0}
	tx = types.NewTestTx(ctx, msgs, privs, accnums, seqs, fee)
	checkValidTx(t, anteHandler, ctx, tx, false)

	chainID := ctx.ChainID()
	chainID2 := chainID + "somemorestuff"
	errUnauth := sdkerrors.ErrUnauthorized

	cases := []struct {
		chainID string
		accnum  uint64
		seq     uint64
		fee     types.StdFee
=======
func (suite *AnteTestSuite) TestAnteHandlerMemoGas() {
	suite.SetupTest(false) // setup

	// Same data for every test cases
	accounts := suite.CreateTestAccounts(1)
	msgs := []sdk.Msg{testdata.NewTestMsg(accounts[0].acc.GetAddress())}
	privs, accNums, accSeqs := []crypto.PrivKey{accounts[0].priv}, []uint64{0}, []uint64{0}

	// Variable data per test case
	var (
		feeAmount sdk.Coins
		gasLimit  uint64
	)

	testCases := []TestCase{
		{
			"tx does not have enough gas",
			func() {
				feeAmount = sdk.NewCoins(sdk.NewInt64Coin("atom", 0))
				gasLimit = 0
			},
			false,
			false,
			sdkerrors.ErrOutOfGas,
		},
		{
			"tx with memo doesn't have enough gas",
			func() {
				feeAmount = sdk.NewCoins(sdk.NewInt64Coin("atom", 0))
				gasLimit = 801
				suite.txBuilder.SetMemo("abcininasidniandsinasindiansdiansdinaisndiasndiadninsd")
			},
			false,
			false,
			sdkerrors.ErrOutOfGas,
		},
		{
			"memo too large",
			func() {
				feeAmount = sdk.NewCoins(sdk.NewInt64Coin("atom", 0))
				gasLimit = 50000
				suite.txBuilder.SetMemo(strings.Repeat("01234567890", 500))
			},
			false,
			false,
			sdkerrors.ErrMemoTooLarge,
		},
		{
			"tx with memo has enough gas",
			func() {
				feeAmount = sdk.NewCoins(sdk.NewInt64Coin("atom", 0))
				gasLimit = 50000
				suite.txBuilder.SetMemo(strings.Repeat("0123456789", 10))
			},
			false,
			true,
			nil,
		},
	}

	for _, tc := range testCases {
		suite.Run(fmt.Sprintf("Case %s", tc.desc), func() {
			suite.txBuilder = suite.clientCtx.TxConfig.NewTxBuilder()
			tc.malleate()

			suite.RunTestCase(privs, msgs, feeAmount, gasLimit, accNums, accSeqs, suite.ctx.ChainID(), tc)
		})
	}
}

func (suite *AnteTestSuite) TestAnteHandlerMultiSigner() {
	suite.SetupTest(false) // setup

	// Same data for every test cases
	accounts := suite.CreateTestAccounts(3)
	msg1 := testdata.NewTestMsg(accounts[0].acc.GetAddress(), accounts[1].acc.GetAddress())
	msg2 := testdata.NewTestMsg(accounts[2].acc.GetAddress(), accounts[0].acc.GetAddress())
	msg3 := testdata.NewTestMsg(accounts[1].acc.GetAddress(), accounts[2].acc.GetAddress())
	feeAmount := testdata.NewTestFeeAmount()
	gasLimit := testdata.NewTestGasLimit()

	// Variable data per test case
	var (
		accNums []uint64
>>>>>>> 8e61ef86
		msgs    []sdk.Msg
		privs   []crypto.PrivKey
		accSeqs []uint64
	)

	testCases := []TestCase{
		{
			"signers in order",
			func() {
				msgs = []sdk.Msg{msg1, msg2, msg3}
				privs, accNums, accSeqs = []crypto.PrivKey{accounts[0].priv, accounts[1].priv, accounts[2].priv}, []uint64{0, 1, 2}, []uint64{0, 0, 0}
				suite.txBuilder.SetMemo("Check signers are in expected order and different account numbers works")
			},
			false,
			true,
			nil,
		},
		{
			"change sequence numbers (only accounts 0 and 1 sign)",
			func() {
				msgs = []sdk.Msg{msg1}
				privs, accNums, accSeqs = []crypto.PrivKey{accounts[0].priv, accounts[1].priv}, []uint64{0, 1}, []uint64{1, 1}
			},
			false,
			true,
			nil,
		},
		{
			"change sequence numbers (only accounts 1 and 2 sign)",
			func() {
				msgs = []sdk.Msg{msg2}
				privs, accNums, accSeqs = []crypto.PrivKey{accounts[2].priv, accounts[0].priv}, []uint64{2, 0}, []uint64{1, 2}
			},
			false,
			true,
			nil,
		},
		{
			"everyone signs again",
			func() {
				msgs = []sdk.Msg{msg1, msg2, msg3}
				privs, accNums, accSeqs = []crypto.PrivKey{accounts[0].priv, accounts[1].priv, accounts[2].priv}, []uint64{0, 1, 2}, []uint64{3, 2, 2}
			},
			false,
			true,
			nil,
		},
	}

	for _, tc := range testCases {
		suite.Run(fmt.Sprintf("Case %s", tc.desc), func() {
			suite.txBuilder = suite.clientCtx.TxConfig.NewTxBuilder()
			tc.malleate()

			suite.RunTestCase(privs, msgs, feeAmount, gasLimit, accNums, accSeqs, suite.ctx.ChainID(), tc)
		})
	}
}

<<<<<<< HEAD
func TestAnteHandlerSetPubKey(t *testing.T) {
	// setup
	app, ctx := createTestApp(true)
	ctx = ctx.WithBlockHeight(1)
	anteHandler := ante.NewAnteHandler(app.AccountKeeper, app.BankKeeper, ante.DefaultSigVerificationGasConsumer, types.LegacyAminoJSONHandler{})

	// keys and addresses
	priv1, _, addr1 := types.KeyTestPubAddr()
	_, _, addr2 := types.KeyTestPubAddr()

	// set the accounts
	acc1 := app.AccountKeeper.NewAccountWithAddress(ctx, addr1)
	require.NoError(t, acc1.SetAccountNumber(0))
	app.AccountKeeper.SetAccount(ctx, acc1)
	app.BankKeeper.SetBalances(ctx, addr1, types.NewTestCoins())
	acc2 := app.AccountKeeper.NewAccountWithAddress(ctx, addr2)
	require.NoError(t, acc2.SetAccountNumber(1))
	app.AccountKeeper.SetAccount(ctx, acc2)
	app.BankKeeper.SetBalances(ctx, addr2, types.NewTestCoins())

	var tx sdk.Tx

	// test good tx and set public key
	msg := testdata.NewTestMsg(addr1)
	msgs := []sdk.Msg{msg}
	privs, accnums, seqs := []crypto.PrivKey{priv1}, []uint64{0}, []uint64{0}
	fee := types.NewTestStdFee()
	tx = types.NewTestTx(ctx, msgs, privs, accnums, seqs, fee)
	checkValidTx(t, anteHandler, ctx, tx, false)

	acc1 = app.AccountKeeper.GetAccount(ctx, addr1)
	require.Equal(t, acc1.GetPubKey(), priv1.PubKey())

	// test public key not found
	msg = testdata.NewTestMsg(addr2)
	msgs = []sdk.Msg{msg}
	tx = types.NewTestTx(ctx, msgs, privs, []uint64{1}, seqs, fee)
	sigs := tx.(types.StdTx).Signatures
	sigs[0].PubKey = nil
	checkInvalidTx(t, anteHandler, ctx, tx, false, sdkerrors.ErrInvalidPubKey)

	acc2 = app.AccountKeeper.GetAccount(ctx, addr2)
	require.Nil(t, acc2.GetPubKey())

	// test invalid signature and public key
	tx = types.NewTestTx(ctx, msgs, privs, []uint64{1}, seqs, fee)
	checkInvalidTx(t, anteHandler, ctx, tx, false, sdkerrors.ErrInvalidPubKey)

	acc2 = app.AccountKeeper.GetAccount(ctx, addr2)
	require.Nil(t, acc2.GetPubKey())
=======
func (suite *AnteTestSuite) TestAnteHandlerBadSignBytes() {
	suite.SetupTest(false) // setup

	// Same data for every test cases
	accounts := suite.CreateTestAccounts(2)
	msg0 := testdata.NewTestMsg(accounts[0].acc.GetAddress())

	// Variable data per test case
	var (
		accNums   []uint64
		chainID   string
		feeAmount sdk.Coins
		gasLimit  uint64
		msgs      []sdk.Msg
		privs     []crypto.PrivKey
		accSeqs   []uint64
	)

	testCases := []TestCase{
		{
			"test good tx and signBytes",
			func() {
				chainID = suite.ctx.ChainID()
				feeAmount = testdata.NewTestFeeAmount()
				gasLimit = testdata.NewTestGasLimit()
				msgs = []sdk.Msg{msg0}
				privs, accNums, accSeqs = []crypto.PrivKey{accounts[0].priv}, []uint64{0}, []uint64{0}
			},
			false,
			true,
			nil,
		},
		{
			"test wrong chainID",
			func() {
				accSeqs = []uint64{1} // Back to correct accSeqs
				chainID = "chain-foo"
			},
			false,
			false,
			sdkerrors.ErrUnauthorized,
		},
		{
			"test wrong accSeqs",
			func() {
				chainID = suite.ctx.ChainID() // Back to correct chainID
				accSeqs = []uint64{2}
			},
			false,
			false,
			sdkerrors.ErrUnauthorized,
		},
		{
			"test wrong accNums",
			func() {
				accSeqs = []uint64{1} // Back to correct accSeqs
				accNums = []uint64{1}
			},
			false,
			false,
			sdkerrors.ErrUnauthorized,
		},
		{
			"test wrong msg",
			func() {
				msgs = []sdk.Msg{testdata.NewTestMsg(accounts[1].acc.GetAddress())}
			},
			false,
			false,
			sdkerrors.ErrInvalidPubKey,
		},
		{
			"test wrong fee gas",
			func() {
				msgs = []sdk.Msg{msg0} // Back to correct msgs
				feeAmount = testdata.NewTestFeeAmount()
				gasLimit = testdata.NewTestGasLimit() + 100
			},
			false,
			false,
			sdkerrors.ErrUnauthorized,
		},
		{
			"test wrong fee amount",
			func() {
				feeAmount = testdata.NewTestFeeAmount()
				feeAmount[0].Amount = feeAmount[0].Amount.AddRaw(100)
				gasLimit = testdata.NewTestGasLimit()
			},
			false,
			false,
			sdkerrors.ErrUnauthorized,
		},
		{
			"test wrong signer if public key exist",
			func() {
				feeAmount = testdata.NewTestFeeAmount()
				gasLimit = testdata.NewTestGasLimit()
				privs, accNums, accSeqs = []crypto.PrivKey{accounts[1].priv}, []uint64{0}, []uint64{1}
			},
			false,
			false,
			sdkerrors.ErrInvalidPubKey,
		},
		{
			"test wrong signer if public doesn't exist",
			func() {
				msgs = []sdk.Msg{testdata.NewTestMsg(accounts[1].acc.GetAddress())}
				privs, accNums, accSeqs = []crypto.PrivKey{accounts[0].priv}, []uint64{1}, []uint64{0}
			},
			false,
			false,
			sdkerrors.ErrInvalidPubKey,
		},
	}

	for _, tc := range testCases {
		suite.Run(fmt.Sprintf("Case %s", tc.desc), func() {
			suite.txBuilder = suite.clientCtx.TxConfig.NewTxBuilder()
			tc.malleate()

			suite.RunTestCase(privs, msgs, feeAmount, gasLimit, accNums, accSeqs, chainID, tc)
		})
	}
}

func (suite *AnteTestSuite) TestAnteHandlerSetPubKey() {
	suite.SetupTest(false) // setup

	// Same data for every test cases
	accounts := suite.CreateTestAccounts(2)
	feeAmount := testdata.NewTestFeeAmount()
	gasLimit := testdata.NewTestGasLimit()

	// Variable data per test case
	var (
		accNums []uint64
		msgs    []sdk.Msg
		privs   []crypto.PrivKey
		accSeqs []uint64
	)

	testCases := []TestCase{
		{
			"test good tx",
			func() {
				privs, accNums, accSeqs = []crypto.PrivKey{accounts[0].priv}, []uint64{0}, []uint64{0}
				msgs = []sdk.Msg{testdata.NewTestMsg(accounts[0].acc.GetAddress())}
			},
			false,
			true,
			nil,
		},
		{
			"make sure public key has been set (tx itself should fail because of replay protection)",
			func() {
				acc0 := suite.app.AccountKeeper.GetAccount(suite.ctx, accounts[0].acc.GetAddress())
				suite.Require().Equal(acc0.GetPubKey(), accounts[0].priv.PubKey())
			},
			false,
			false,
			sdkerrors.ErrUnauthorized,
		},
		{
			"test public key not found",
			func() {
				accNums = []uint64{1}
				msgs = []sdk.Msg{testdata.NewTestMsg(accounts[1].acc.GetAddress())}

				// Manually create tx, and remove signature
				tx := suite.CreateTestTx(privs, accNums, accSeqs, suite.ctx.ChainID())
				sigs := tx.(types.StdTx).Signatures
				sigs[0].PubKey = nil
				_, err := suite.anteHandler(suite.ctx, tx, false)
				suite.Require().Error(err)
				suite.Require().Equal(err.Error(), "wrong number of signers; expected 0, got 1: unauthorized")
				suite.Require().True(errors.Is(err, sdkerrors.ErrUnauthorized))
			},
			false,
			false,
			sdkerrors.ErrInvalidPubKey,
		},
		{
			"make sure previous public key has NOT been set, test invalid signature and public key",
			func() {
				acc1 := suite.app.AccountKeeper.GetAccount(suite.ctx, accounts[1].acc.GetAddress())
				suite.Require().Nil(acc1.GetPubKey())
			},
			false,
			false,
			sdkerrors.ErrInvalidPubKey,
		},
		{
			"make sure previous public key has NOT been set",
			func() {
				acc1 := suite.app.AccountKeeper.GetAccount(suite.ctx, accounts[1].acc.GetAddress())
				suite.Require().Nil(acc1.GetPubKey())
			},
			false,
			false,
			sdkerrors.ErrInvalidPubKey,
		},
	}

	for _, tc := range testCases {
		suite.Run(fmt.Sprintf("Case %s", tc.desc), func() {
			suite.txBuilder = suite.clientCtx.TxConfig.NewTxBuilder()
			tc.malleate()

			suite.RunTestCase(privs, msgs, feeAmount, gasLimit, accNums, accSeqs, suite.ctx.ChainID(), tc)
		})
	}
>>>>>>> 8e61ef86
}

func generatePubKeysAndSignatures(n int, msg []byte, _ bool) (pubkeys []crypto.PubKey, signatures [][]byte) {
	pubkeys = make([]crypto.PubKey, n)
	signatures = make([][]byte, n)
	for i := 0; i < n; i++ {
		var privkey crypto.PrivKey
		privkey = secp256k1.GenPrivKey()

		// TODO: also generate ed25519 keys as below when ed25519 keys are
		//  actually supported, https://github.com/cosmos/cosmos-sdk/issues/4789
		// for now this fails:
		//if rand.Int63()%2 == 0 {
		//	privkey = ed25519.GenPrivKey()
		//} else {
		//	privkey = secp256k1.GenPrivKey()
		//}

		pubkeys[i] = privkey.PubKey()
		signatures[i], _ = privkey.Sign(msg)
	}
	return
}

func expectedGasCostByKeys(pubkeys []crypto.PubKey) uint64 {
	cost := uint64(0)
	for _, pubkey := range pubkeys {
		pubkeyType := strings.ToLower(fmt.Sprintf("%T", pubkey))
		switch {
		case strings.Contains(pubkeyType, "ed25519"):
			cost += types.DefaultParams().SigVerifyCostED25519
		case strings.Contains(pubkeyType, "secp256k1"):
			cost += types.DefaultParams().SigVerifyCostSecp256k1
		default:
			panic("unexpected key type")
		}
	}
	return cost
}

func TestCountSubkeys(t *testing.T) {
	genPubKeys := func(n int) []crypto.PubKey {
		var ret []crypto.PubKey
		for i := 0; i < n; i++ {
			ret = append(ret, secp256k1.GenPrivKey().PubKey())
		}
		return ret
	}
	singleKey := secp256k1.GenPrivKey().PubKey()
	singleLevelMultiKey := multisig.NewPubKeyMultisigThreshold(4, genPubKeys(5))
	multiLevelSubKey1 := multisig.NewPubKeyMultisigThreshold(4, genPubKeys(5))
	multiLevelSubKey2 := multisig.NewPubKeyMultisigThreshold(4, genPubKeys(5))
	multiLevelMultiKey := multisig.NewPubKeyMultisigThreshold(2, []crypto.PubKey{
		multiLevelSubKey1, multiLevelSubKey2, secp256k1.GenPrivKey().PubKey()})
	type args struct {
		pub crypto.PubKey
	}
	testCases := []struct {
		name string
		args args
		want int
	}{
		{"single key", args{singleKey}, 1},
		{"single level multikey", args{singleLevelMultiKey}, 5},
		{"multi level multikey", args{multiLevelMultiKey}, 11},
	}
	for _, tc := range testCases {
		t.Run(tc.name, func(T *testing.T) {
			require.Equal(t, tc.want, types.CountSubKeys(tc.args.pub))
		})
	}
}

<<<<<<< HEAD
func TestAnteHandlerSigLimitExceeded(t *testing.T) {
	// setup
	app, ctx := createTestApp(true)
	ctx = ctx.WithBlockHeight(1)
	anteHandler := ante.NewAnteHandler(app.AccountKeeper, app.BankKeeper, ante.DefaultSigVerificationGasConsumer, types.LegacyAminoJSONHandler{})

	// keys and addresses
	priv1, _, addr1 := types.KeyTestPubAddr()
	priv2, _, addr2 := types.KeyTestPubAddr()
	priv3, _, addr3 := types.KeyTestPubAddr()
	priv4, _, addr4 := types.KeyTestPubAddr()
	priv5, _, addr5 := types.KeyTestPubAddr()
	priv6, _, addr6 := types.KeyTestPubAddr()
	priv7, _, addr7 := types.KeyTestPubAddr()
	priv8, _, addr8 := types.KeyTestPubAddr()

	addrs := []sdk.AccAddress{addr1, addr2, addr3, addr4, addr5, addr6, addr7, addr8}

	// set the accounts
	for i, addr := range addrs {
		acc := app.AccountKeeper.NewAccountWithAddress(ctx, addr)
		err := acc.SetAccountNumber(uint64(i))
		require.NoError(t, err)
		app.AccountKeeper.SetAccount(ctx, acc)
		app.BankKeeper.SetBalances(ctx, addr, types.NewTestCoins())
	}

	var tx sdk.Tx
	msg := testdata.NewTestMsg(addr1, addr2, addr3, addr4, addr5, addr6, addr7, addr8)
	msgs := []sdk.Msg{msg}
	fee := types.NewTestStdFee()
=======
func (suite *AnteTestSuite) TestAnteHandlerSigLimitExceeded() {
	suite.SetupTest(true) // setup

	// Same data for every test cases
	accounts := suite.CreateTestAccounts(8)
	var addrs []sdk.AccAddress
	var privs []crypto.PrivKey
	for i := 0; i < 8; i++ {
		addrs = append(addrs, accounts[i].acc.GetAddress())
		privs = append(privs, accounts[i].priv)
	}
	msgs := []sdk.Msg{testdata.NewTestMsg(addrs...)}
	accNums, accSeqs := []uint64{0, 1, 2, 3, 4, 5, 6, 7}, []uint64{0, 0, 0, 0, 0, 0, 0, 0}
	feeAmount := testdata.NewTestFeeAmount()
	gasLimit := testdata.NewTestGasLimit()

	testCases := []TestCase{
		{
			"test rejection logic",
			func() {},
			false,
			false,
			sdkerrors.ErrTooManySignatures,
		},
	}

	for _, tc := range testCases {
		suite.Run(fmt.Sprintf("Case %s", tc.desc), func() {
			suite.txBuilder = suite.clientCtx.TxConfig.NewTxBuilder()
			tc.malleate()
>>>>>>> 8e61ef86

			suite.RunTestCase(privs, msgs, feeAmount, gasLimit, accNums, accSeqs, suite.ctx.ChainID(), tc)
		})
	}
}

// Test custom SignatureVerificationGasConsumer
func (suite *AnteTestSuite) TestCustomSignatureVerificationGasConsumer() {
	suite.SetupTest(true) // setup

	// setup an ante handler that only accepts PubKeyEd25519
<<<<<<< HEAD
	anteHandler := ante.NewAnteHandler(app.AccountKeeper, app.BankKeeper, func(meter sdk.GasMeter, sig signing.SignatureV2, params types.Params) error {
=======
	suite.anteHandler = ante.NewAnteHandler(suite.app.AccountKeeper, suite.app.BankKeeper, *suite.app.IBCKeeper, func(meter sdk.GasMeter, sig signing.SignatureV2, params types.Params) error {
>>>>>>> 8e61ef86
		switch pubkey := sig.PubKey.(type) {
		case ed25519.PubKeyEd25519:
			meter.ConsumeGas(params.SigVerifyCostED25519, "ante verify: ed25519")
			return nil
		default:
			return sdkerrors.Wrapf(sdkerrors.ErrInvalidPubKey, "unrecognized public key type: %T", pubkey)
		}
	}, types.LegacyAminoJSONHandler{})

	// Same data for every test cases
	accounts := suite.CreateTestAccounts(1)
	feeAmount := testdata.NewTestFeeAmount()
	gasLimit := testdata.NewTestGasLimit()

	// Variable data per test case
	var (
		accNums []uint64
		msgs    []sdk.Msg
		privs   []crypto.PrivKey
		accSeqs []uint64
	)

	testCases := []TestCase{
		{
			"verify that an secp256k1 account gets rejected",
			func() {
				msgs = []sdk.Msg{testdata.NewTestMsg(accounts[0].acc.GetAddress())}
				privs, accNums, accSeqs = []crypto.PrivKey{accounts[0].priv}, []uint64{0}, []uint64{0}
			},
			false,
			false,
			sdkerrors.ErrInvalidPubKey,
		},
		{
			"verify that an ed25519 account gets accepted",
			func() {
				priv1 := ed25519.GenPrivKey()
				pub1 := priv1.PubKey()
				addr1 := sdk.AccAddress(pub1.Address())
				acc1 := suite.app.AccountKeeper.NewAccountWithAddress(suite.ctx, addr1)

				suite.Require().NoError(suite.app.BankKeeper.SetBalances(suite.ctx, addr1, sdk.NewCoins(sdk.NewInt64Coin("atom", 150))))
				suite.Require().NoError(acc1.SetAccountNumber(1))
				suite.app.AccountKeeper.SetAccount(suite.ctx, acc1)
				msg := testdata.NewTestMsg(addr1)
				privs, accNums, accSeqs = []crypto.PrivKey{priv1}, []uint64{1}, []uint64{0}
				msgs = []sdk.Msg{msg}
			},
			false,
			true,
			nil,
		},
	}

	for _, tc := range testCases {
		suite.Run(fmt.Sprintf("Case %s", tc.desc), func() {
			suite.txBuilder = suite.clientCtx.TxConfig.NewTxBuilder()
			tc.malleate()

			suite.RunTestCase(privs, msgs, feeAmount, gasLimit, accNums, accSeqs, suite.ctx.ChainID(), tc)
		})
	}
}

func (suite *AnteTestSuite) TestAnteHandlerReCheck() {
	suite.SetupTest(true) // setup
	// Set recheck=true
	suite.ctx = suite.ctx.WithIsReCheckTx(true)
	suite.txBuilder = suite.clientCtx.TxConfig.NewTxBuilder()

<<<<<<< HEAD
	antehandler := ante.NewAnteHandler(app.AccountKeeper, app.BankKeeper, ante.DefaultSigVerificationGasConsumer, types.LegacyAminoJSONHandler{})
=======
	// Same data for every test cases
	accounts := suite.CreateTestAccounts(1)
>>>>>>> 8e61ef86

	feeAmount := testdata.NewTestFeeAmount()
	gasLimit := testdata.NewTestGasLimit()
	suite.txBuilder.SetFeeAmount(feeAmount)
	suite.txBuilder.SetGasLimit(gasLimit)

	msg := testdata.NewTestMsg(accounts[0].acc.GetAddress())
	msgs := []sdk.Msg{msg}
	suite.txBuilder.SetMsgs(msgs...)

	suite.txBuilder.SetMemo("thisisatestmemo")

	// test that operations skipped on recheck do not run
	privs, accNums, accSeqs := []crypto.PrivKey{accounts[0].priv}, []uint64{0}, []uint64{0}
	tx := suite.CreateTestTx(privs, accNums, accSeqs, suite.ctx.ChainID())

	// make signature array empty which would normally cause ValidateBasicDecorator and SigVerificationDecorator fail
	// since these decorators don't run on recheck, the tx should pass the antehandler
	stdTx := tx.(types.StdTx)
	stdTx.Signatures = []types.StdSignature{}

	_, err := suite.anteHandler(suite.ctx, stdTx, false)
	suite.Require().Nil(err, "AnteHandler errored on recheck unexpectedly: %v", err)

	tx = suite.CreateTestTx(privs, accNums, accSeqs, suite.ctx.ChainID())
	txBytes, err := json.Marshal(tx)
	suite.Require().Nil(err, "Error marshalling tx: %v", err)
	suite.ctx = suite.ctx.WithTxBytes(txBytes)

	// require that state machine param-dependent checking is still run on recheck since parameters can change between check and recheck
	testCases := []struct {
		name   string
		params types.Params
	}{
		{"memo size check", types.NewParams(1, types.DefaultTxSigLimit, types.DefaultTxSizeCostPerByte, types.DefaultSigVerifyCostED25519, types.DefaultSigVerifyCostSecp256k1)},
		{"txsize check", types.NewParams(types.DefaultMaxMemoCharacters, types.DefaultTxSigLimit, 10000000, types.DefaultSigVerifyCostED25519, types.DefaultSigVerifyCostSecp256k1)},
		{"sig verify cost check", types.NewParams(types.DefaultMaxMemoCharacters, types.DefaultTxSigLimit, types.DefaultTxSizeCostPerByte, types.DefaultSigVerifyCostED25519, 100000000)},
	}
	for _, tc := range testCases {
		// set testcase parameters
		suite.app.AccountKeeper.SetParams(suite.ctx, tc.params)

		_, err := suite.anteHandler(suite.ctx, tx, false)

		suite.Require().NotNil(err, "tx does not fail on recheck with updated params in test case: %s", tc.name)

		// reset parameters to default values
		suite.app.AccountKeeper.SetParams(suite.ctx, types.DefaultParams())
	}

	// require that local mempool fee check is still run on recheck since validator may change minFee between check and recheck
	// create new minimum gas price so antehandler fails on recheck
	suite.ctx = suite.ctx.WithMinGasPrices([]sdk.DecCoin{{
		Denom:  "dnecoin", // fee does not have this denom
		Amount: sdk.NewDec(5),
	}})
	_, err = suite.anteHandler(suite.ctx, tx, false)
	suite.Require().NotNil(err, "antehandler on recheck did not fail when mingasPrice was changed")
	// reset min gasprice
	suite.ctx = suite.ctx.WithMinGasPrices(sdk.DecCoins{})

	// remove funds for account so antehandler fails on recheck
	suite.app.AccountKeeper.SetAccount(suite.ctx, accounts[0].acc)
	suite.app.BankKeeper.SetBalances(suite.ctx, accounts[0].acc.GetAddress(), sdk.NewCoins())

	_, err = suite.anteHandler(suite.ctx, tx, false)
	suite.Require().NotNil(err, "antehandler on recheck did not fail once feePayer no longer has sufficient funds")
}

func TestAnteTestSuite(t *testing.T) {
	suite.Run(t, new(AnteTestSuite))
}<|MERGE_RESOLUTION|>--- conflicted
+++ resolved
@@ -70,139 +70,6 @@
 			suite.txBuilder = suite.clientCtx.TxConfig.NewTxBuilder()
 			tc.malleate()
 
-<<<<<<< HEAD
-// Test that simulate transaction accurately estimates gas cost
-func TestSimulateGasCost(t *testing.T) {
-	// setup
-	app, ctx := createTestApp(true)
-	ctx = ctx.WithBlockHeight(1)
-	anteHandler := ante.NewAnteHandler(app.AccountKeeper, app.BankKeeper, ante.DefaultSigVerificationGasConsumer, types.LegacyAminoJSONHandler{})
-
-	// keys and addresses
-	priv1, _, addr1 := types.KeyTestPubAddr()
-	priv2, _, addr2 := types.KeyTestPubAddr()
-	priv3, _, addr3 := types.KeyTestPubAddr()
-
-	// set the accounts
-	acc1 := app.AccountKeeper.NewAccountWithAddress(ctx, addr1)
-	require.NoError(t, acc1.SetAccountNumber(0))
-	app.AccountKeeper.SetAccount(ctx, acc1)
-	err := app.BankKeeper.SetBalances(ctx, acc1.GetAddress(), types.NewTestCoins())
-	require.NoError(t, err)
-	acc2 := app.AccountKeeper.NewAccountWithAddress(ctx, addr2)
-	require.NoError(t, acc2.SetAccountNumber(1))
-	app.AccountKeeper.SetAccount(ctx, acc2)
-	err = app.BankKeeper.SetBalances(ctx, acc2.GetAddress(), types.NewTestCoins())
-	require.NoError(t, err)
-	acc3 := app.AccountKeeper.NewAccountWithAddress(ctx, addr3)
-	require.NoError(t, acc3.SetAccountNumber(2))
-	app.AccountKeeper.SetAccount(ctx, acc3)
-	err = app.BankKeeper.SetBalances(ctx, acc3.GetAddress(), types.NewTestCoins())
-	require.NoError(t, err)
-
-	// set up msgs and fee
-	var tx sdk.Tx
-	msg1 := testdata.NewTestMsg(addr1, addr2)
-	msg2 := testdata.NewTestMsg(addr3, addr1)
-	msg3 := testdata.NewTestMsg(addr2, addr3)
-	msgs := []sdk.Msg{msg1, msg2, msg3}
-	fee := types.NewTestStdFee()
-
-	// signers in order. accnums are all 0 because it is in genesis block
-	privs, accnums, seqs := []crypto.PrivKey{priv1, priv2, priv3}, []uint64{0, 1, 2}, []uint64{0, 0, 0}
-	tx = types.NewTestTx(ctx, msgs, privs, accnums, seqs, fee)
-
-	cc, _ := ctx.CacheContext()
-	newCtx, err := anteHandler(cc, tx, true)
-	require.Nil(t, err, "transaction failed on simulate mode")
-
-	simulatedGas := newCtx.GasMeter().GasConsumed()
-	fee.Gas = simulatedGas
-
-	// update tx with simulated gas estimate
-	tx = types.NewTestTx(ctx, msgs, privs, accnums, seqs, fee)
-	_, err = anteHandler(ctx, tx, false)
-
-	require.Nil(t, err, "transaction failed with gas estimate")
-}
-
-// Test various error cases in the AnteHandler control flow.
-func TestAnteHandlerSigErrors(t *testing.T) {
-	// setup
-	app, ctx := createTestApp(true)
-	anteHandler := ante.NewAnteHandler(app.AccountKeeper, app.BankKeeper, ante.DefaultSigVerificationGasConsumer, types.LegacyAminoJSONHandler{})
-
-	// keys and addresses
-	priv1, _, addr1 := types.KeyTestPubAddr()
-	priv2, _, addr2 := types.KeyTestPubAddr()
-	priv3, _, addr3 := types.KeyTestPubAddr()
-
-	// msg and signatures
-	var tx sdk.Tx
-	msg1 := testdata.NewTestMsg(addr1, addr2)
-	msg2 := testdata.NewTestMsg(addr1, addr3)
-	fee := types.NewTestStdFee()
-
-	msgs := []sdk.Msg{msg1, msg2}
-
-	// test no signatures
-	privs, accNums, seqs := []crypto.PrivKey{}, []uint64{}, []uint64{}
-	tx = types.NewTestTx(ctx, msgs, privs, accNums, seqs, fee)
-
-	// tx.GetSigners returns addresses in correct order: addr1, addr2, addr3
-	expectedSigners := []sdk.AccAddress{addr1, addr2, addr3}
-	stdTx := tx.(types.StdTx)
-	require.Equal(t, expectedSigners, stdTx.GetSigners())
-
-	// Check no signatures fails
-	checkInvalidTx(t, anteHandler, ctx, tx, false, sdkerrors.ErrNoSignatures)
-
-	// test num sigs dont match GetSigners
-	privs, accNums, seqs = []crypto.PrivKey{priv1}, []uint64{0}, []uint64{0}
-	tx = types.NewTestTx(ctx, msgs, privs, accNums, seqs, fee)
-	checkInvalidTx(t, anteHandler, ctx, tx, false, sdkerrors.ErrUnauthorized)
-
-	// test an unrecognized account
-	privs, accNums, seqs = []crypto.PrivKey{priv1, priv2, priv3}, []uint64{0, 1, 2}, []uint64{0, 0, 0}
-	tx = types.NewTestTx(ctx, msgs, privs, accNums, seqs, fee)
-	checkInvalidTx(t, anteHandler, ctx, tx, false, sdkerrors.ErrUnknownAddress)
-
-	// save the first account, but second is still unrecognized
-	acc1 := app.AccountKeeper.NewAccountWithAddress(ctx, addr1)
-	app.AccountKeeper.SetAccount(ctx, acc1)
-	err := app.BankKeeper.SetBalances(ctx, addr1, fee.Amount)
-	require.NoError(t, err)
-	checkInvalidTx(t, anteHandler, ctx, tx, false, sdkerrors.ErrUnknownAddress)
-}
-
-// Test logic around account number checking with one signer and many signers.
-func TestAnteHandlerAccountNumbers(t *testing.T) {
-	// setup
-	app, ctx := createTestApp(false)
-	ctx = ctx.WithBlockHeight(1)
-	anteHandler := ante.NewAnteHandler(app.AccountKeeper, app.BankKeeper, ante.DefaultSigVerificationGasConsumer, types.LegacyAminoJSONHandler{})
-
-	// keys and addresses
-	priv1, _, addr1 := types.KeyTestPubAddr()
-	priv2, _, addr2 := types.KeyTestPubAddr()
-
-	// set the accounts
-	acc1 := app.AccountKeeper.NewAccountWithAddress(ctx, addr1)
-	require.NoError(t, acc1.SetAccountNumber(0))
-	app.AccountKeeper.SetAccount(ctx, acc1)
-	err := app.BankKeeper.SetBalances(ctx, addr1, types.NewTestCoins())
-	require.NoError(t, err)
-	acc2 := app.AccountKeeper.NewAccountWithAddress(ctx, addr2)
-	require.NoError(t, acc2.SetAccountNumber(1))
-	app.AccountKeeper.SetAccount(ctx, acc2)
-	err = app.BankKeeper.SetBalances(ctx, addr2, types.NewTestCoins())
-	require.NoError(t, err)
-
-	// msg and signatures
-	var tx sdk.Tx
-	msg := testdata.NewTestMsg(addr1)
-	fee := types.NewTestStdFee()
-=======
 			suite.RunTestCase(privs, msgs, feeAmount, gasLimit, accNums, accSeqs, suite.ctx.ChainID(), tc)
 		})
 	}
@@ -292,7 +159,6 @@
 // Test logic around account number checking with one signer and many signers.
 func (suite *AnteTestSuite) TestAnteHandlerAccountNumbers() {
 	suite.SetupTest(false) // reset
->>>>>>> 8e61ef86
 
 	// Same data for every test cases
 	accounts := suite.CreateTestAccounts(2)
@@ -372,33 +238,6 @@
 }
 
 // Test logic around account number checking with many signers when BlockHeight is 0.
-<<<<<<< HEAD
-func TestAnteHandlerAccountNumbersAtBlockHeightZero(t *testing.T) {
-	// setup
-	app, ctx := createTestApp(false)
-	ctx = ctx.WithBlockHeight(0)
-	anteHandler := ante.NewAnteHandler(app.AccountKeeper, app.BankKeeper, ante.DefaultSigVerificationGasConsumer, types.LegacyAminoJSONHandler{})
-
-	// keys and addresses
-	priv1, _, addr1 := types.KeyTestPubAddr()
-	priv2, _, addr2 := types.KeyTestPubAddr()
-
-	// set the accounts, we don't need the acc numbers as it is in the genesis block
-	acc1 := app.AccountKeeper.NewAccountWithAddress(ctx, addr1)
-	app.AccountKeeper.SetAccount(ctx, acc1)
-	err := app.BankKeeper.SetBalances(ctx, addr1, types.NewTestCoins())
-	require.NoError(t, err)
-	acc2 := app.AccountKeeper.NewAccountWithAddress(ctx, addr2)
-	require.NoError(t, acc2.SetAccountNumber(1))
-	app.AccountKeeper.SetAccount(ctx, acc2)
-	err = app.BankKeeper.SetBalances(ctx, addr2, types.NewTestCoins())
-	require.NoError(t, err)
-
-	// msg and signatures
-	var tx sdk.Tx
-	msg := testdata.NewTestMsg(addr1)
-	fee := types.NewTestStdFee()
-=======
 func (suite *AnteTestSuite) TestAnteHandlerAccountNumbersAtBlockHeightZero() {
 	suite.SetupTest(false) // setup
 	suite.ctx = suite.ctx.WithBlockHeight(0)
@@ -471,7 +310,6 @@
 			nil,
 		},
 	}
->>>>>>> 8e61ef86
 
 	for _, tc := range testCases {
 		suite.Run(fmt.Sprintf("Case %s", tc.desc), func() {
@@ -484,40 +322,8 @@
 }
 
 // Test logic around sequence checking with one signer and many signers.
-<<<<<<< HEAD
-func TestAnteHandlerSequences(t *testing.T) {
-	// setup
-	app, ctx := createTestApp(false)
-	ctx = ctx.WithBlockHeight(1)
-	anteHandler := ante.NewAnteHandler(app.AccountKeeper, app.BankKeeper, ante.DefaultSigVerificationGasConsumer, types.LegacyAminoJSONHandler{})
-
-	// keys and addresses
-	priv1, _, addr1 := types.KeyTestPubAddr()
-	priv2, _, addr2 := types.KeyTestPubAddr()
-	priv3, _, addr3 := types.KeyTestPubAddr()
-
-	// set the accounts
-	acc1 := app.AccountKeeper.NewAccountWithAddress(ctx, addr1)
-	require.NoError(t, acc1.SetAccountNumber(0))
-	app.AccountKeeper.SetAccount(ctx, acc1)
-	app.BankKeeper.SetBalances(ctx, addr1, types.NewTestCoins())
-	acc2 := app.AccountKeeper.NewAccountWithAddress(ctx, addr2)
-	require.NoError(t, acc2.SetAccountNumber(1))
-	app.AccountKeeper.SetAccount(ctx, acc2)
-	app.BankKeeper.SetBalances(ctx, addr2, types.NewTestCoins())
-	acc3 := app.AccountKeeper.NewAccountWithAddress(ctx, addr3)
-	require.NoError(t, acc3.SetAccountNumber(2))
-	app.AccountKeeper.SetAccount(ctx, acc3)
-	app.BankKeeper.SetBalances(ctx, addr3, types.NewTestCoins())
-
-	// msg and signatures
-	var tx sdk.Tx
-	msg := testdata.NewTestMsg(addr1)
-	fee := types.NewTestStdFee()
-=======
 func (suite *AnteTestSuite) TestAnteHandlerSequences() {
 	suite.SetupTest(false) // setup
->>>>>>> 8e61ef86
 
 	// Same data for every test cases
 	accounts := suite.CreateTestAccounts(3)
@@ -628,29 +434,8 @@
 }
 
 // Test logic around fee deduction.
-<<<<<<< HEAD
-func TestAnteHandlerFees(t *testing.T) {
-	// setup
-	app, ctx := createTestApp(true)
-	anteHandler := ante.NewAnteHandler(app.AccountKeeper, app.BankKeeper, ante.DefaultSigVerificationGasConsumer, types.LegacyAminoJSONHandler{})
-
-	// keys and addresses
-	priv1, _, addr1 := types.KeyTestPubAddr()
-
-	// set the accounts
-	acc1 := app.AccountKeeper.NewAccountWithAddress(ctx, addr1)
-	app.AccountKeeper.SetAccount(ctx, acc1)
-
-	// msg and signatures
-	var tx sdk.Tx
-	msg := testdata.NewTestMsg(addr1)
-	privs, accnums, seqs := []crypto.PrivKey{priv1}, []uint64{0}, []uint64{0}
-	fee := types.NewTestStdFee()
-	msgs := []sdk.Msg{msg}
-=======
 func (suite *AnteTestSuite) TestAnteHandlerFees() {
 	suite.SetupTest(true) // setup
->>>>>>> 8e61ef86
 
 	// Same data for every test cases
 	priv0, _, addr0 := testdata.KeyTestPubAddr()
@@ -726,141 +511,6 @@
 }
 
 // Test logic around memo gas consumption.
-<<<<<<< HEAD
-func TestAnteHandlerMemoGas(t *testing.T) {
-	// setup
-	app, ctx := createTestApp(true)
-	ctx = ctx.WithBlockHeight(1)
-	anteHandler := ante.NewAnteHandler(app.AccountKeeper, app.BankKeeper, ante.DefaultSigVerificationGasConsumer, types.LegacyAminoJSONHandler{})
-
-	// keys and addresses
-	priv1, _, addr1 := types.KeyTestPubAddr()
-
-	// set the accounts
-	acc1 := app.AccountKeeper.NewAccountWithAddress(ctx, addr1)
-	require.NoError(t, acc1.SetAccountNumber(0))
-	app.AccountKeeper.SetAccount(ctx, acc1)
-
-	// msg and signatures
-	var tx sdk.Tx
-	msg := testdata.NewTestMsg(addr1)
-	privs, accnums, seqs := []crypto.PrivKey{priv1}, []uint64{0}, []uint64{0}
-	fee := types.NewStdFee(0, sdk.NewCoins(sdk.NewInt64Coin("atom", 0)))
-
-	// tx does not have enough gas
-	tx = types.NewTestTx(ctx, []sdk.Msg{msg}, privs, accnums, seqs, fee)
-	checkInvalidTx(t, anteHandler, ctx, tx, false, sdkerrors.ErrOutOfGas)
-
-	// tx with memo doesn't have enough gas
-	fee = types.NewStdFee(801, sdk.NewCoins(sdk.NewInt64Coin("atom", 0)))
-	tx = types.NewTestTxWithMemo(ctx, []sdk.Msg{msg}, privs, accnums, seqs, fee, "abcininasidniandsinasindiansdiansdinaisndiasndiadninsd")
-	checkInvalidTx(t, anteHandler, ctx, tx, false, sdkerrors.ErrOutOfGas)
-
-	// memo too large
-	fee = types.NewStdFee(50000, sdk.NewCoins(sdk.NewInt64Coin("atom", 0)))
-	tx = types.NewTestTxWithMemo(ctx, []sdk.Msg{msg}, privs, accnums, seqs, fee, strings.Repeat("01234567890", 500))
-	checkInvalidTx(t, anteHandler, ctx, tx, false, sdkerrors.ErrMemoTooLarge)
-
-	// tx with memo has enough gas
-	fee = types.NewStdFee(50000, sdk.NewCoins(sdk.NewInt64Coin("atom", 0)))
-	tx = types.NewTestTxWithMemo(ctx, []sdk.Msg{msg}, privs, accnums, seqs, fee, strings.Repeat("0123456789", 10))
-	checkValidTx(t, anteHandler, ctx, tx, false)
-}
-
-func TestAnteHandlerMultiSigner(t *testing.T) {
-	// setup
-	app, ctx := createTestApp(false)
-	ctx = ctx.WithBlockHeight(1)
-	anteHandler := ante.NewAnteHandler(app.AccountKeeper, app.BankKeeper, ante.DefaultSigVerificationGasConsumer, types.LegacyAminoJSONHandler{})
-
-	// keys and addresses
-	priv1, _, addr1 := types.KeyTestPubAddr()
-	priv2, _, addr2 := types.KeyTestPubAddr()
-	priv3, _, addr3 := types.KeyTestPubAddr()
-
-	// set the accounts
-	acc1 := app.AccountKeeper.NewAccountWithAddress(ctx, addr1)
-	require.NoError(t, acc1.SetAccountNumber(0))
-	app.AccountKeeper.SetAccount(ctx, acc1)
-	app.BankKeeper.SetBalances(ctx, addr1, types.NewTestCoins())
-	acc2 := app.AccountKeeper.NewAccountWithAddress(ctx, addr2)
-	require.NoError(t, acc2.SetAccountNumber(1))
-	app.AccountKeeper.SetAccount(ctx, acc2)
-	app.BankKeeper.SetBalances(ctx, addr2, types.NewTestCoins())
-	acc3 := app.AccountKeeper.NewAccountWithAddress(ctx, addr3)
-	require.NoError(t, acc3.SetAccountNumber(2))
-	app.AccountKeeper.SetAccount(ctx, acc3)
-	app.BankKeeper.SetBalances(ctx, addr3, types.NewTestCoins())
-
-	// set up msgs and fee
-	var tx sdk.Tx
-	msg1 := testdata.NewTestMsg(addr1, addr2)
-	msg2 := testdata.NewTestMsg(addr3, addr1)
-	msg3 := testdata.NewTestMsg(addr2, addr3)
-	msgs := []sdk.Msg{msg1, msg2, msg3}
-	fee := types.NewTestStdFee()
-
-	// signers in order
-	privs, accnums, seqs := []crypto.PrivKey{priv1, priv2, priv3}, []uint64{0, 1, 2}, []uint64{0, 0, 0}
-	tx = types.NewTestTxWithMemo(ctx, msgs, privs, accnums, seqs, fee, "Check signers are in expected order and different account numbers works")
-
-	checkValidTx(t, anteHandler, ctx, tx, false)
-
-	// change sequence numbers
-	tx = types.NewTestTx(ctx, []sdk.Msg{msg1}, []crypto.PrivKey{priv1, priv2}, []uint64{0, 1}, []uint64{1, 1}, fee)
-	checkValidTx(t, anteHandler, ctx, tx, false)
-	tx = types.NewTestTx(ctx, []sdk.Msg{msg2}, []crypto.PrivKey{priv3, priv1}, []uint64{2, 0}, []uint64{1, 2}, fee)
-	checkValidTx(t, anteHandler, ctx, tx, false)
-
-	// expected seqs = [3, 2, 2]
-	tx = types.NewTestTxWithMemo(ctx, msgs, privs, accnums, []uint64{3, 2, 2}, fee, "Check signers are in expected order and different account numbers and sequence numbers works")
-	checkValidTx(t, anteHandler, ctx, tx, false)
-}
-
-func TestAnteHandlerBadSignBytes(t *testing.T) {
-	// setup
-	app, ctx := createTestApp(true)
-	ctx = ctx.WithBlockHeight(1)
-	anteHandler := ante.NewAnteHandler(app.AccountKeeper, app.BankKeeper, ante.DefaultSigVerificationGasConsumer, types.LegacyAminoJSONHandler{})
-
-	// keys and addresses
-	priv1, _, addr1 := types.KeyTestPubAddr()
-	priv2, _, addr2 := types.KeyTestPubAddr()
-
-	// set the accounts
-	acc1 := app.AccountKeeper.NewAccountWithAddress(ctx, addr1)
-	require.NoError(t, acc1.SetAccountNumber(0))
-	app.AccountKeeper.SetAccount(ctx, acc1)
-	app.BankKeeper.SetBalances(ctx, addr1, types.NewTestCoins())
-	acc2 := app.AccountKeeper.NewAccountWithAddress(ctx, addr2)
-	require.NoError(t, acc2.SetAccountNumber(1))
-	app.AccountKeeper.SetAccount(ctx, acc2)
-	app.BankKeeper.SetBalances(ctx, addr2, types.NewTestCoins())
-
-	var tx sdk.Tx
-	msg := testdata.NewTestMsg(addr1)
-	msgs := []sdk.Msg{msg}
-	fee := types.NewTestStdFee()
-	fee2 := types.NewTestStdFee()
-	fee2.Gas += 100
-	fee3 := types.NewTestStdFee()
-	fee3.Amount[0].Amount = fee3.Amount[0].Amount.AddRaw(100)
-
-	// test good tx and signBytes
-	privs, accnums, seqs := []crypto.PrivKey{priv1}, []uint64{0}, []uint64{0}
-	tx = types.NewTestTx(ctx, msgs, privs, accnums, seqs, fee)
-	checkValidTx(t, anteHandler, ctx, tx, false)
-
-	chainID := ctx.ChainID()
-	chainID2 := chainID + "somemorestuff"
-	errUnauth := sdkerrors.ErrUnauthorized
-
-	cases := []struct {
-		chainID string
-		accnum  uint64
-		seq     uint64
-		fee     types.StdFee
-=======
 func (suite *AnteTestSuite) TestAnteHandlerMemoGas() {
 	suite.SetupTest(false) // setup
 
@@ -945,7 +595,6 @@
 	// Variable data per test case
 	var (
 		accNums []uint64
->>>>>>> 8e61ef86
 		msgs    []sdk.Msg
 		privs   []crypto.PrivKey
 		accSeqs []uint64
@@ -1005,58 +654,6 @@
 	}
 }
 
-<<<<<<< HEAD
-func TestAnteHandlerSetPubKey(t *testing.T) {
-	// setup
-	app, ctx := createTestApp(true)
-	ctx = ctx.WithBlockHeight(1)
-	anteHandler := ante.NewAnteHandler(app.AccountKeeper, app.BankKeeper, ante.DefaultSigVerificationGasConsumer, types.LegacyAminoJSONHandler{})
-
-	// keys and addresses
-	priv1, _, addr1 := types.KeyTestPubAddr()
-	_, _, addr2 := types.KeyTestPubAddr()
-
-	// set the accounts
-	acc1 := app.AccountKeeper.NewAccountWithAddress(ctx, addr1)
-	require.NoError(t, acc1.SetAccountNumber(0))
-	app.AccountKeeper.SetAccount(ctx, acc1)
-	app.BankKeeper.SetBalances(ctx, addr1, types.NewTestCoins())
-	acc2 := app.AccountKeeper.NewAccountWithAddress(ctx, addr2)
-	require.NoError(t, acc2.SetAccountNumber(1))
-	app.AccountKeeper.SetAccount(ctx, acc2)
-	app.BankKeeper.SetBalances(ctx, addr2, types.NewTestCoins())
-
-	var tx sdk.Tx
-
-	// test good tx and set public key
-	msg := testdata.NewTestMsg(addr1)
-	msgs := []sdk.Msg{msg}
-	privs, accnums, seqs := []crypto.PrivKey{priv1}, []uint64{0}, []uint64{0}
-	fee := types.NewTestStdFee()
-	tx = types.NewTestTx(ctx, msgs, privs, accnums, seqs, fee)
-	checkValidTx(t, anteHandler, ctx, tx, false)
-
-	acc1 = app.AccountKeeper.GetAccount(ctx, addr1)
-	require.Equal(t, acc1.GetPubKey(), priv1.PubKey())
-
-	// test public key not found
-	msg = testdata.NewTestMsg(addr2)
-	msgs = []sdk.Msg{msg}
-	tx = types.NewTestTx(ctx, msgs, privs, []uint64{1}, seqs, fee)
-	sigs := tx.(types.StdTx).Signatures
-	sigs[0].PubKey = nil
-	checkInvalidTx(t, anteHandler, ctx, tx, false, sdkerrors.ErrInvalidPubKey)
-
-	acc2 = app.AccountKeeper.GetAccount(ctx, addr2)
-	require.Nil(t, acc2.GetPubKey())
-
-	// test invalid signature and public key
-	tx = types.NewTestTx(ctx, msgs, privs, []uint64{1}, seqs, fee)
-	checkInvalidTx(t, anteHandler, ctx, tx, false, sdkerrors.ErrInvalidPubKey)
-
-	acc2 = app.AccountKeeper.GetAccount(ctx, addr2)
-	require.Nil(t, acc2.GetPubKey())
-=======
 func (suite *AnteTestSuite) TestAnteHandlerBadSignBytes() {
 	suite.SetupTest(false) // setup
 
@@ -1269,7 +866,6 @@
 			suite.RunTestCase(privs, msgs, feeAmount, gasLimit, accNums, accSeqs, suite.ctx.ChainID(), tc)
 		})
 	}
->>>>>>> 8e61ef86
 }
 
 func generatePubKeysAndSignatures(n int, msg []byte, _ bool) (pubkeys []crypto.PubKey, signatures [][]byte) {
@@ -1343,39 +939,6 @@
 	}
 }
 
-<<<<<<< HEAD
-func TestAnteHandlerSigLimitExceeded(t *testing.T) {
-	// setup
-	app, ctx := createTestApp(true)
-	ctx = ctx.WithBlockHeight(1)
-	anteHandler := ante.NewAnteHandler(app.AccountKeeper, app.BankKeeper, ante.DefaultSigVerificationGasConsumer, types.LegacyAminoJSONHandler{})
-
-	// keys and addresses
-	priv1, _, addr1 := types.KeyTestPubAddr()
-	priv2, _, addr2 := types.KeyTestPubAddr()
-	priv3, _, addr3 := types.KeyTestPubAddr()
-	priv4, _, addr4 := types.KeyTestPubAddr()
-	priv5, _, addr5 := types.KeyTestPubAddr()
-	priv6, _, addr6 := types.KeyTestPubAddr()
-	priv7, _, addr7 := types.KeyTestPubAddr()
-	priv8, _, addr8 := types.KeyTestPubAddr()
-
-	addrs := []sdk.AccAddress{addr1, addr2, addr3, addr4, addr5, addr6, addr7, addr8}
-
-	// set the accounts
-	for i, addr := range addrs {
-		acc := app.AccountKeeper.NewAccountWithAddress(ctx, addr)
-		err := acc.SetAccountNumber(uint64(i))
-		require.NoError(t, err)
-		app.AccountKeeper.SetAccount(ctx, acc)
-		app.BankKeeper.SetBalances(ctx, addr, types.NewTestCoins())
-	}
-
-	var tx sdk.Tx
-	msg := testdata.NewTestMsg(addr1, addr2, addr3, addr4, addr5, addr6, addr7, addr8)
-	msgs := []sdk.Msg{msg}
-	fee := types.NewTestStdFee()
-=======
 func (suite *AnteTestSuite) TestAnteHandlerSigLimitExceeded() {
 	suite.SetupTest(true) // setup
 
@@ -1406,7 +969,6 @@
 		suite.Run(fmt.Sprintf("Case %s", tc.desc), func() {
 			suite.txBuilder = suite.clientCtx.TxConfig.NewTxBuilder()
 			tc.malleate()
->>>>>>> 8e61ef86
 
 			suite.RunTestCase(privs, msgs, feeAmount, gasLimit, accNums, accSeqs, suite.ctx.ChainID(), tc)
 		})
@@ -1418,11 +980,7 @@
 	suite.SetupTest(true) // setup
 
 	// setup an ante handler that only accepts PubKeyEd25519
-<<<<<<< HEAD
-	anteHandler := ante.NewAnteHandler(app.AccountKeeper, app.BankKeeper, func(meter sdk.GasMeter, sig signing.SignatureV2, params types.Params) error {
-=======
-	suite.anteHandler = ante.NewAnteHandler(suite.app.AccountKeeper, suite.app.BankKeeper, *suite.app.IBCKeeper, func(meter sdk.GasMeter, sig signing.SignatureV2, params types.Params) error {
->>>>>>> 8e61ef86
+	suite.anteHandler = ante.NewAnteHandler(suite.app.AccountKeeper, suite.app.BankKeeper, func(meter sdk.GasMeter, sig signing.SignatureV2, params types.Params) error {
 		switch pubkey := sig.PubKey.(type) {
 		case ed25519.PubKeyEd25519:
 			meter.ConsumeGas(params.SigVerifyCostED25519, "ante verify: ed25519")
@@ -1493,12 +1051,8 @@
 	suite.ctx = suite.ctx.WithIsReCheckTx(true)
 	suite.txBuilder = suite.clientCtx.TxConfig.NewTxBuilder()
 
-<<<<<<< HEAD
-	antehandler := ante.NewAnteHandler(app.AccountKeeper, app.BankKeeper, ante.DefaultSigVerificationGasConsumer, types.LegacyAminoJSONHandler{})
-=======
 	// Same data for every test cases
 	accounts := suite.CreateTestAccounts(1)
->>>>>>> 8e61ef86
 
 	feeAmount := testdata.NewTestFeeAmount()
 	gasLimit := testdata.NewTestGasLimit()
