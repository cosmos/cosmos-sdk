--- conflicted
+++ resolved
@@ -1,13 +1,10 @@
 package ante
 
 import (
-<<<<<<< HEAD
 	"context"
 
-=======
 	"cosmossdk.io/core/appmodule/v2"
 	"cosmossdk.io/core/transaction"
->>>>>>> 2916aad1
 	errorsmod "cosmossdk.io/errors"
 	storetypes "cosmossdk.io/store/types"
 	"cosmossdk.io/x/auth/migrations/legacytx"
@@ -26,23 +23,6 @@
 // ValidateBasicDecorator decorator will not get executed on ReCheckTx since it
 // is not dependent on application state.
 type ValidateBasicDecorator struct {
-<<<<<<< HEAD
-	ak AccountKeeper
-}
-
-func NewValidateBasicDecorator(ak AccountKeeper) ValidateBasicDecorator {
-	return ValidateBasicDecorator{
-		ak: ak,
-	}
-}
-
-func (vbd ValidateBasicDecorator) AnteHandle(ctx sdk.Context, tx sdk.Tx, _ bool, next sdk.AnteHandler) (newCtx sdk.Context, err error) {
-	if err := vbd.ValidateTx(ctx, tx); err != nil {
-		return ctx, err
-	}
-
-	return next(ctx, tx, false)
-=======
 	env appmodule.Environment
 }
 
@@ -50,19 +30,21 @@
 	return ValidateBasicDecorator{
 		env: env,
 	}
->>>>>>> 2916aad1
+}
+
+func (vbd ValidateBasicDecorator) AnteHandle(ctx sdk.Context, tx sdk.Tx, _ bool, next sdk.AnteHandler) (newCtx sdk.Context, err error) {
+	if err := vbd.ValidateTx(ctx, tx); err != nil {
+		return ctx, err
+	}
+
+	return next(ctx, tx, false)
 }
 
 func (vbd ValidateBasicDecorator) ValidateTx(ctx context.Context, tx sdk.Tx) error {
 	// no need to validate basic on recheck tx, call next antehandler
-<<<<<<< HEAD
-	if ctx.ExecMode() == sdk.ExecModeReCheck {
-		return nil
-=======
 	txService := vbd.env.TransactionService
 	if txService.ExecMode(ctx) == transaction.ExecModeReCheck {
-		return next(ctx, tx, false)
->>>>>>> 2916aad1
+		return nil
 	}
 
 	if validateBasic, ok := tx.(sdk.HasValidateBasic); ok {
@@ -71,11 +53,7 @@
 		}
 	}
 
-<<<<<<< HEAD
-	return nil
-=======
-	return next(ctx, tx, false)
->>>>>>> 2916aad1
+	return nil
 }
 
 // ValidateMemoDecorator will validate memo given the parameters passed in
@@ -116,11 +94,7 @@
 		}
 	}
 
-<<<<<<< HEAD
-	return nil
-=======
-	return next(ctx, tx, false)
->>>>>>> 2916aad1
+	return nil
 }
 
 // ConsumeTxSizeGasDecorator will take in parameters and consume gas proportional
@@ -208,11 +182,7 @@
 		}
 	}
 
-<<<<<<< HEAD
-	return nil
-=======
-	return next(ctx, tx, false)
->>>>>>> 2916aad1
+	return nil
 }
 
 // isIncompleteSignature tests whether SignatureData is fully filled in for simulation purposes
@@ -242,7 +212,7 @@
 	// TxTimeoutHeightDecorator defines an AnteHandler decorator that checks for a
 	// tx height timeout.
 	TxTimeoutHeightDecorator struct {
-		ak AccountKeeper
+		env appmodule.Environment
 	}
 
 	// TxWithTimeoutHeight defines the interface a tx must implement in order for
@@ -256,9 +226,9 @@
 
 // TxTimeoutHeightDecorator defines an AnteHandler decorator that checks for a
 // tx height timeout.
-func NewTxTimeoutHeightDecorator(ak AccountKeeper) TxTimeoutHeightDecorator {
+func NewTxTimeoutHeightDecorator(env appmodule.Environment) TxTimeoutHeightDecorator {
 	return TxTimeoutHeightDecorator{
-		ak: ak,
+		env: env,
 	}
 }
 
@@ -282,7 +252,7 @@
 	}
 
 	timeoutHeight := timeoutTx.GetTimeoutHeight()
-	headerInfo := txh.ak.Environment().HeaderService.GetHeaderInfo(ctx)
+	headerInfo := txh.env.HeaderService.GetHeaderInfo(ctx)
 
 	if timeoutHeight > 0 && uint64(headerInfo.Height) > timeoutHeight {
 		return errorsmod.Wrapf(
@@ -290,9 +260,5 @@
 		)
 	}
 
-<<<<<<< HEAD
-	return nil
-=======
-	return next(ctx, tx, false)
->>>>>>> 2916aad1
+	return nil
 }