package ante_test

import (
	"strings"

	"github.com/cosmos/cosmos-sdk/testutil/testdata"
	"github.com/cosmos/cosmos-sdk/types/tx/signing"

	"github.com/tendermint/tendermint/crypto"

	sdk "github.com/cosmos/cosmos-sdk/types"
	"github.com/cosmos/cosmos-sdk/x/auth/ante"
)

func (suite *AnteTestSuite) TestValidateBasic() {
	suite.SetupTest(true) // setup
	suite.txBuilder = suite.clientCtx.TxConfig.NewTxBuilder()

	// keys and addresses
	priv1, _, addr1 := testdata.KeyTestPubAddr()

	// msg and signatures
	msg := testdata.NewTestMsg(addr1)
	feeAmount := testdata.NewTestFeeAmount()
	gasLimit := testdata.NewTestGasLimit()
	suite.Require().NoError(suite.txBuilder.SetMsgs(msg))
	suite.txBuilder.SetFeeAmount(feeAmount)
	suite.txBuilder.SetGasLimit(gasLimit)

	privs, accNums, accSeqs := []crypto.PrivKey{}, []uint64{}, []uint64{}
	invalidTx, err := suite.CreateTestTx(privs, accNums, accSeqs, suite.ctx.ChainID())
	suite.Require().NoError(err)

	vbd := ante.NewValidateBasicDecorator()
	antehandler := sdk.ChainAnteDecorators(vbd)
	_, err = antehandler(suite.ctx, invalidTx, false)

	suite.Require().NotNil(err, "Did not error on invalid tx")

	privs, accNums, accSeqs = []crypto.PrivKey{priv1}, []uint64{0}, []uint64{0}
	validTx, err := suite.CreateTestTx(privs, accNums, accSeqs, suite.ctx.ChainID())
	suite.Require().NoError(err)

	_, err = antehandler(suite.ctx, validTx, false)
	suite.Require().Nil(err, "ValidateBasicDecorator returned error on valid tx. err: %v", err)

	// test decorator skips on recheck
	suite.ctx = suite.ctx.WithIsReCheckTx(true)

	// decorator should skip processing invalidTx on recheck and thus return nil-error
	_, err = antehandler(suite.ctx, invalidTx, false)

	suite.Require().Nil(err, "ValidateBasicDecorator ran on ReCheck")
}

func (suite *AnteTestSuite) TestValidateMemo() {
	suite.SetupTest(true) // setup
	suite.txBuilder = suite.clientCtx.TxConfig.NewTxBuilder()

	// keys and addresses
	priv1, _, addr1 := testdata.KeyTestPubAddr()

	// msg and signatures
	msg := testdata.NewTestMsg(addr1)
	feeAmount := testdata.NewTestFeeAmount()
	gasLimit := testdata.NewTestGasLimit()
	suite.Require().NoError(suite.txBuilder.SetMsgs(msg))
	suite.txBuilder.SetFeeAmount(feeAmount)
	suite.txBuilder.SetGasLimit(gasLimit)

	privs, accNums, accSeqs := []crypto.PrivKey{priv1}, []uint64{0}, []uint64{0}
	suite.txBuilder.SetMemo(strings.Repeat("01234567890", 500))
	invalidTx, err := suite.CreateTestTx(privs, accNums, accSeqs, suite.ctx.ChainID())
	suite.Require().NoError(err)

	// require that long memos get rejected
	vmd := ante.NewValidateMemoDecorator(suite.app.AccountKeeper)
	antehandler := sdk.ChainAnteDecorators(vmd)
	_, err = antehandler(suite.ctx, invalidTx, false)

	suite.Require().NotNil(err, "Did not error on tx with high memo")

	suite.txBuilder.SetMemo(strings.Repeat("01234567890", 10))
	validTx, err := suite.CreateTestTx(privs, accNums, accSeqs, suite.ctx.ChainID())
	suite.Require().NoError(err)

	// require small memos pass ValidateMemo Decorator
	_, err = antehandler(suite.ctx, validTx, false)
	suite.Require().Nil(err, "ValidateBasicDecorator returned error on valid tx. err: %v", err)
}

func (suite *AnteTestSuite) TestConsumeGasForTxSize() {
	suite.SetupTest(true) // setup
	suite.txBuilder = suite.clientCtx.TxConfig.NewTxBuilder()

	// keys and addresses
	priv1, _, addr1 := testdata.KeyTestPubAddr()

	// msg and signatures
	msg := testdata.NewTestMsg(addr1)
	feeAmount := testdata.NewTestFeeAmount()
	gasLimit := testdata.NewTestGasLimit()
	suite.Require().NoError(suite.txBuilder.SetMsgs(msg))
	suite.txBuilder.SetFeeAmount(feeAmount)
	suite.txBuilder.SetGasLimit(gasLimit)
	suite.txBuilder.SetMemo(strings.Repeat("01234567890", 10))

	privs, accNums, accSeqs := []crypto.PrivKey{priv1}, []uint64{0}, []uint64{0}
	tx, err := suite.CreateTestTx(privs, accNums, accSeqs, suite.ctx.ChainID())
	suite.Require().NoError(err)

	txBytes, err := suite.clientCtx.TxConfig.TxJSONEncoder()(tx)
	suite.Require().Nil(err, "Cannot marshal tx: %v", err)

	cgtsd := ante.NewConsumeGasForTxSizeDecorator(suite.app.AccountKeeper)
	antehandler := sdk.ChainAnteDecorators(cgtsd)

	params := suite.app.AccountKeeper.GetParams(suite.ctx)
	expectedGas := sdk.Gas(len(txBytes)) * params.TxSizeCostPerByte

	// Set suite.ctx with TxBytes manually
	suite.ctx = suite.ctx.WithTxBytes(txBytes)

	// track how much gas is necessary to retrieve parameters
	beforeGas := suite.ctx.GasMeter().GasConsumed()
	suite.app.AccountKeeper.GetParams(suite.ctx)
	afterGas := suite.ctx.GasMeter().GasConsumed()
	expectedGas += afterGas - beforeGas

	beforeGas = suite.ctx.GasMeter().GasConsumed()
	suite.ctx, err = antehandler(suite.ctx, tx, false)
	suite.Require().Nil(err, "ConsumeTxSizeGasDecorator returned error: %v", err)

	// require that decorator consumes expected amount of gas
	consumedGas := suite.ctx.GasMeter().GasConsumed() - beforeGas
	suite.Require().Equal(expectedGas, consumedGas, "Decorator did not consume the correct amount of gas")

	// simulation must not underestimate gas of this decorator even with nil signatures
	txBuilder, err := suite.clientCtx.TxConfig.WrapTxBuilder(tx)
	suite.Require().NoError(err)
	suite.Require().NoError(txBuilder.SetSignatures(signing.SignatureV2{
		PubKey: priv1.PubKey(),
	}))
	tx = txBuilder.GetTx()

	simTxBytes, err := suite.clientCtx.TxConfig.TxJSONEncoder()(tx)
	suite.Require().Nil(err, "Cannot marshal tx: %v", err)
	// require that simulated tx is smaller than tx with signatures
	suite.Require().True(len(simTxBytes) < len(txBytes), "simulated tx still has signatures")

	// Set suite.ctx with smaller simulated TxBytes manually
	suite.ctx = suite.ctx.WithTxBytes(txBytes)

	beforeSimGas := suite.ctx.GasMeter().GasConsumed()

	// run antehandler with simulate=true
	suite.ctx, err = antehandler(suite.ctx, tx, true)
	consumedSimGas := suite.ctx.GasMeter().GasConsumed() - beforeSimGas

	// require that antehandler passes and does not underestimate decorator cost
<<<<<<< HEAD
	require.Nil(t, err, "ConsumeTxSizeGasDecorator returned error: %v", err)
	require.True(t, consumedSimGas >= expectedGas, "Simulate mode underestimates gas on AnteDecorator. Simulated cost: %d, expected cost: %d", consumedSimGas, expectedGas)
}

func TestTxHeightTimeoutDecorator(t *testing.T) {
	// TODO: Wait for a standard type to implement TxWithHeightTimeout.
=======
	suite.Require().Nil(err, "ConsumeTxSizeGasDecorator returned error: %v", err)
	suite.Require().True(consumedSimGas >= expectedGas, "Simulate mode underestimates gas on AnteDecorator. Simulated cost: %d, expected cost: %d", consumedSimGas, expectedGas)
>>>>>>> 9ccec075
}<|MERGE_RESOLUTION|>--- conflicted
+++ resolved
@@ -158,15 +158,10 @@
 	consumedSimGas := suite.ctx.GasMeter().GasConsumed() - beforeSimGas
 
 	// require that antehandler passes and does not underestimate decorator cost
-<<<<<<< HEAD
-	require.Nil(t, err, "ConsumeTxSizeGasDecorator returned error: %v", err)
-	require.True(t, consumedSimGas >= expectedGas, "Simulate mode underestimates gas on AnteDecorator. Simulated cost: %d, expected cost: %d", consumedSimGas, expectedGas)
+	suite.Require().Nil(err, "ConsumeTxSizeGasDecorator returned error: %v", err)
+	suite.Require().True(consumedSimGas >= expectedGas, "Simulate mode underestimates gas on AnteDecorator. Simulated cost: %d, expected cost: %d", consumedSimGas, expectedGas)
 }
 
 func TestTxHeightTimeoutDecorator(t *testing.T) {
 	// TODO: Wait for a standard type to implement TxWithHeightTimeout.
-=======
-	suite.Require().Nil(err, "ConsumeTxSizeGasDecorator returned error: %v", err)
-	suite.Require().True(consumedSimGas >= expectedGas, "Simulate mode underestimates gas on AnteDecorator. Simulated cost: %d, expected cost: %d", consumedSimGas, expectedGas)
->>>>>>> 9ccec075
 }