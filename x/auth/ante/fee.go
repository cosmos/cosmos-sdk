--- conflicted
+++ resolved
@@ -86,21 +86,13 @@
 
 	// if feegranter set deduct fee from feegranter account.
 	// this works with only when feegrant enabled.
-	if feeGranter != "" {
-		feeGranterAddr, err := sdk.AccAddressFromBech32(feeGranter)
-		if err != nil {
-			return err
-		}
+	if feeGranter != nil {
+		feeGranterAddr := sdk.AccAddress(feeGranter)
 
 		if dfd.feegrantKeeper == nil {
 			return sdkerrors.ErrInvalidRequest.Wrap("fee grants are not enabled")
-<<<<<<< HEAD
 		} else if !bytes.Equal(feeGranter, feePayer) {
 			err := dfd.feegrantKeeper.UseGrantedFees(ctx, feeGranter, feePayer, fee, sdkTx.GetMsgs())
-=======
-		} else if !bytes.Equal(feeGranterAddr, feePayer) {
-			err := dfd.feegrantKeeper.UseGrantedFees(ctx, feeGranterAddr, feePayer, fee, sdkTx.GetMsgs())
->>>>>>> 62f0c6fa
 			if err != nil {
 				return errorsmod.Wrapf(err, "%s does not allow to pay fees for %s", feeGranter, feePayer)
 			}
@@ -126,11 +118,7 @@
 		sdk.NewEvent(
 			sdk.EventTypeTx,
 			sdk.NewAttribute(sdk.AttributeKeyFee, fee.String()),
-<<<<<<< HEAD
 			sdk.NewAttribute(sdk.AttributeKeyFeePayer, string(deductFeesFrom[:])),
-=======
-			sdk.NewAttribute(sdk.AttributeKeyFeePayer, sdk.AccAddress(deductFeesFrom).String()),
->>>>>>> 62f0c6fa
 		),
 	}
 	ctx.EventManager().EmitEvents(events)
