package ante_test

import (
	"testing"

	"cosmossdk.io/math"
	cryptotypes "github.com/cosmos/cosmos-sdk/crypto/types"
	"github.com/cosmos/cosmos-sdk/testutil/testdata"
	sdk "github.com/cosmos/cosmos-sdk/types"
	sdkerrors "github.com/cosmos/cosmos-sdk/types/errors"
	"github.com/cosmos/cosmos-sdk/x/auth/ante"
	authtypes "github.com/cosmos/cosmos-sdk/x/auth/types"
	"github.com/golang/mock/gomock"
	"github.com/stretchr/testify/require"
)

<<<<<<< HEAD
func (s *AnteTestSuite) TestDeductFeeDecorator_ZeroGas() {
	s.SetupTest(true) // setup
	s.txBuilder = s.clientCtx.TxConfig.NewTxBuilder()

	mfd := ante.NewDeductFeeDecorator(s.app.AccountKeeper, s.app.BankKeeper, s.app.FeeGrantKeeper, nil)
	antehandler := sdk.ChainAnteDecorators(mfd)

	// keys and addresses
	priv1, _, addr1 := testdata.KeyTestPubAddr()
	coins := sdk.NewCoins(sdk.NewCoin("atom", sdk.NewInt(300)))
	testutil.FundAccount(s.app.BankKeeper, s.ctx, addr1, coins)

	// msg and signatures
	msg := testdata.NewTestMsg(addr1)
	s.Require().NoError(s.txBuilder.SetMsgs(msg))

	// set zero gas
	s.txBuilder.SetGasLimit(0)

	privs, accNums, accSeqs := []cryptotypes.PrivKey{priv1}, []uint64{0}, []uint64{0}
	tx, err := s.CreateTestTx(privs, accNums, accSeqs, s.ctx.ChainID())
	s.Require().NoError(err)

	// Set IsCheckTx to true
	s.ctx = s.ctx.WithIsCheckTx(true)

	_, err = antehandler(s.ctx, tx, false)
	s.Require().Error(err)

	// zero gas is accepted in simulation mode
	_, err = antehandler(s.ctx, tx, true)
	s.Require().NoError(err)
}

func (s *AnteTestSuite) TestEnsureMempoolFees() {
	s.SetupTest(true) // setup
	s.txBuilder = s.clientCtx.TxConfig.NewTxBuilder()

	mfd := ante.NewDeductFeeDecorator(s.app.AccountKeeper, s.app.BankKeeper, s.app.FeeGrantKeeper, nil)
	antehandler := sdk.ChainAnteDecorators(mfd)

	// keys and addresses
	priv1, _, addr1 := testdata.KeyTestPubAddr()
	coins := sdk.NewCoins(sdk.NewCoin("atom", sdk.NewInt(300)))
	testutil.FundAccount(s.app.BankKeeper, s.ctx, addr1, coins)
=======
func TestDeductFeeDecorator_ZeroGas(t *testing.T) {
	s := SetupTestSuite(t, true)
	s.txBuilder = s.clientCtx.TxConfig.NewTxBuilder()

	mfd := ante.NewDeductFeeDecorator(s.accountKeeper, s.bankKeeper, s.feeGrantKeeper, nil)
	antehandler := sdk.ChainAnteDecorators(mfd)

	// keys and addresses
	accs := s.CreateTestAccounts(1)
>>>>>>> f008f84e

	// msg and signatures
	msg := testdata.NewTestMsg(accs[0].acc.GetAddress())
	require.NoError(t, s.txBuilder.SetMsgs(msg))

	// set zero gas
	s.txBuilder.SetGasLimit(0)

	privs, accNums, accSeqs := []cryptotypes.PrivKey{accs[0].priv}, []uint64{0}, []uint64{0}
	tx, err := s.CreateTestTx(privs, accNums, accSeqs, s.ctx.ChainID())
	require.NoError(t, err)

	// Set IsCheckTx to true
	s.ctx = s.ctx.WithIsCheckTx(true)

	_, err = antehandler(s.ctx, tx, false)
	require.Error(t, err)

	// zero gas is accepted in simulation mode
	_, err = antehandler(s.ctx, tx, true)
	require.NoError(t, err)
}

func TestEnsureMempoolFees(t *testing.T) {
	s := SetupTestSuite(t, true) // setup
	s.txBuilder = s.clientCtx.TxConfig.NewTxBuilder()

	mfd := ante.NewDeductFeeDecorator(s.accountKeeper, s.bankKeeper, s.feeGrantKeeper, nil)
	antehandler := sdk.ChainAnteDecorators(mfd)

	// keys and addresses
	accs := s.CreateTestAccounts(1)

	// msg and signatures
	msg := testdata.NewTestMsg(accs[0].acc.GetAddress())
	feeAmount := testdata.NewTestFeeAmount()
	gasLimit := uint64(15)
<<<<<<< HEAD
	s.Require().NoError(s.txBuilder.SetMsgs(msg))
	s.txBuilder.SetFeeAmount(feeAmount)
	s.txBuilder.SetGasLimit(gasLimit)

	privs, accNums, accSeqs := []cryptotypes.PrivKey{priv1}, []uint64{0}, []uint64{0}
	tx, err := s.CreateTestTx(privs, accNums, accSeqs, s.ctx.ChainID())
	s.Require().NoError(err)

	// Set high gas price so standard test fee fails
	atomPrice := sdk.NewDecCoinFromDec("atom", sdk.NewDec(20))
=======
	require.NoError(t, s.txBuilder.SetMsgs(msg))
	s.txBuilder.SetFeeAmount(feeAmount)
	s.txBuilder.SetGasLimit(gasLimit)

	s.bankKeeper.EXPECT().SendCoinsFromAccountToModule(gomock.Any(), accs[0].acc.GetAddress(), authtypes.FeeCollectorName, feeAmount).Return(nil).Times(3)

	privs, accNums, accSeqs := []cryptotypes.PrivKey{accs[0].priv}, []uint64{0}, []uint64{0}
	tx, err := s.CreateTestTx(privs, accNums, accSeqs, s.ctx.ChainID())
	require.NoError(t, err)

	// Set high gas price so standard test fee fails
	atomPrice := sdk.NewDecCoinFromDec("atom", math.LegacyNewDec(20))
>>>>>>> f008f84e
	highGasPrice := []sdk.DecCoin{atomPrice}
	s.ctx = s.ctx.WithMinGasPrices(highGasPrice)

	// Set IsCheckTx to true
	s.ctx = s.ctx.WithIsCheckTx(true)

	// antehandler errors with insufficient fees
	_, err = antehandler(s.ctx, tx, false)
<<<<<<< HEAD
	s.Require().NotNil(err, "Decorator should have errored on too low fee for local gasPrice")
=======
	require.NotNil(t, err, "Decorator should have errored on too low fee for local gasPrice")
>>>>>>> f008f84e

	// antehandler should not error since we do not check minGasPrice in simulation mode
	cacheCtx, _ := s.ctx.CacheContext()
	_, err = antehandler(cacheCtx, tx, true)
<<<<<<< HEAD
	s.Require().Nil(err, "Decorator should not have errored in simulation mode")
=======
	require.Nil(t, err, "Decorator should not have errored in simulation mode")
>>>>>>> f008f84e

	// Set IsCheckTx to false
	s.ctx = s.ctx.WithIsCheckTx(false)

	// antehandler should not error since we do not check minGasPrice in DeliverTx
	_, err = antehandler(s.ctx, tx, false)
<<<<<<< HEAD
	s.Require().Nil(err, "MempoolFeeDecorator returned error in DeliverTx")
=======
	require.Nil(t, err, "MempoolFeeDecorator returned error in DeliverTx")
>>>>>>> f008f84e

	// Set IsCheckTx back to true for testing sufficient mempool fee
	s.ctx = s.ctx.WithIsCheckTx(true)

	atomPrice = sdk.NewDecCoinFromDec("atom", math.LegacyNewDec(0).Quo(math.LegacyNewDec(100000)))
	lowGasPrice := []sdk.DecCoin{atomPrice}
	s.ctx = s.ctx.WithMinGasPrices(lowGasPrice)

	newCtx, err := antehandler(s.ctx, tx, false)
<<<<<<< HEAD
	s.Require().Nil(err, "Decorator should not have errored on fee higher than local gasPrice")
	// Priority is the smallest gas price amount in any denom. Since we have only 1 gas price
	// of 10atom, the priority here is 10.
	s.Require().Equal(int64(10), newCtx.Priority())
}

func (s *AnteTestSuite) TestDeductFees() {
	s.SetupTest(false) // setup
=======
	require.Nil(t, err, "Decorator should not have errored on fee higher than local gasPrice")
	// Priority is the smallest gas price amount in any denom. Since we have only 1 gas price
	// of 10atom, the priority here is 10.
	require.Equal(t, int64(10), newCtx.Priority())
}

func TestDeductFees(t *testing.T) {
	s := SetupTestSuite(t, false)
>>>>>>> f008f84e
	s.txBuilder = s.clientCtx.TxConfig.NewTxBuilder()

	// keys and addresses
	accs := s.CreateTestAccounts(1)

	// msg and signatures
	msg := testdata.NewTestMsg(accs[0].acc.GetAddress())
	feeAmount := testdata.NewTestFeeAmount()
	gasLimit := testdata.NewTestGasLimit()
<<<<<<< HEAD
	s.Require().NoError(s.txBuilder.SetMsgs(msg))
	s.txBuilder.SetFeeAmount(feeAmount)
	s.txBuilder.SetGasLimit(gasLimit)

	privs, accNums, accSeqs := []cryptotypes.PrivKey{priv1}, []uint64{0}, []uint64{0}
	tx, err := s.CreateTestTx(privs, accNums, accSeqs, s.ctx.ChainID())
	s.Require().NoError(err)

	// Set account with insufficient funds
	acc := s.app.AccountKeeper.NewAccountWithAddress(s.ctx, addr1)
	s.app.AccountKeeper.SetAccount(s.ctx, acc)
	coins := sdk.NewCoins(sdk.NewCoin("atom", sdk.NewInt(10)))
	err = testutil.FundAccount(s.app.BankKeeper, s.ctx, addr1, coins)
	s.Require().NoError(err)

	dfd := ante.NewDeductFeeDecorator(s.app.AccountKeeper, s.app.BankKeeper, nil, nil)
	antehandler := sdk.ChainAnteDecorators(dfd)

	_, err = antehandler(s.ctx, tx, false)

	s.Require().NotNil(err, "Tx did not error when fee payer had insufficient funds")

	// Set account with sufficient funds
	s.app.AccountKeeper.SetAccount(s.ctx, acc)
	err = testutil.FundAccount(s.app.BankKeeper, s.ctx, addr1, sdk.NewCoins(sdk.NewCoin("atom", sdk.NewInt(200))))
	s.Require().NoError(err)

	_, err = antehandler(s.ctx, tx, false)

	s.Require().Nil(err, "Tx errored after account has been set with sufficient funds")
=======
	require.NoError(t, s.txBuilder.SetMsgs(msg))
	s.txBuilder.SetFeeAmount(feeAmount)
	s.txBuilder.SetGasLimit(gasLimit)

	privs, accNums, accSeqs := []cryptotypes.PrivKey{accs[0].priv}, []uint64{0}, []uint64{0}
	tx, err := s.CreateTestTx(privs, accNums, accSeqs, s.ctx.ChainID())
	require.NoError(t, err)

	dfd := ante.NewDeductFeeDecorator(s.accountKeeper, s.bankKeeper, nil, nil)
	antehandler := sdk.ChainAnteDecorators(dfd)
	s.bankKeeper.EXPECT().SendCoinsFromAccountToModule(gomock.Any(), gomock.Any(), gomock.Any(), gomock.Any()).Return(sdkerrors.ErrInsufficientFunds)

	_, err = antehandler(s.ctx, tx, false)

	require.NotNil(t, err, "Tx did not error when fee payer had insufficient funds")

	s.bankKeeper.EXPECT().SendCoinsFromAccountToModule(gomock.Any(), gomock.Any(), gomock.Any(), gomock.Any()).Return(nil)
	_, err = antehandler(s.ctx, tx, false)

	require.Nil(t, err, "Tx errored after account has been set with sufficient funds")
>>>>>>> f008f84e
}<|MERGE_RESOLUTION|>--- conflicted
+++ resolved
@@ -14,53 +14,6 @@
 	"github.com/stretchr/testify/require"
 )
 
-<<<<<<< HEAD
-func (s *AnteTestSuite) TestDeductFeeDecorator_ZeroGas() {
-	s.SetupTest(true) // setup
-	s.txBuilder = s.clientCtx.TxConfig.NewTxBuilder()
-
-	mfd := ante.NewDeductFeeDecorator(s.app.AccountKeeper, s.app.BankKeeper, s.app.FeeGrantKeeper, nil)
-	antehandler := sdk.ChainAnteDecorators(mfd)
-
-	// keys and addresses
-	priv1, _, addr1 := testdata.KeyTestPubAddr()
-	coins := sdk.NewCoins(sdk.NewCoin("atom", sdk.NewInt(300)))
-	testutil.FundAccount(s.app.BankKeeper, s.ctx, addr1, coins)
-
-	// msg and signatures
-	msg := testdata.NewTestMsg(addr1)
-	s.Require().NoError(s.txBuilder.SetMsgs(msg))
-
-	// set zero gas
-	s.txBuilder.SetGasLimit(0)
-
-	privs, accNums, accSeqs := []cryptotypes.PrivKey{priv1}, []uint64{0}, []uint64{0}
-	tx, err := s.CreateTestTx(privs, accNums, accSeqs, s.ctx.ChainID())
-	s.Require().NoError(err)
-
-	// Set IsCheckTx to true
-	s.ctx = s.ctx.WithIsCheckTx(true)
-
-	_, err = antehandler(s.ctx, tx, false)
-	s.Require().Error(err)
-
-	// zero gas is accepted in simulation mode
-	_, err = antehandler(s.ctx, tx, true)
-	s.Require().NoError(err)
-}
-
-func (s *AnteTestSuite) TestEnsureMempoolFees() {
-	s.SetupTest(true) // setup
-	s.txBuilder = s.clientCtx.TxConfig.NewTxBuilder()
-
-	mfd := ante.NewDeductFeeDecorator(s.app.AccountKeeper, s.app.BankKeeper, s.app.FeeGrantKeeper, nil)
-	antehandler := sdk.ChainAnteDecorators(mfd)
-
-	// keys and addresses
-	priv1, _, addr1 := testdata.KeyTestPubAddr()
-	coins := sdk.NewCoins(sdk.NewCoin("atom", sdk.NewInt(300)))
-	testutil.FundAccount(s.app.BankKeeper, s.ctx, addr1, coins)
-=======
 func TestDeductFeeDecorator_ZeroGas(t *testing.T) {
 	s := SetupTestSuite(t, true)
 	s.txBuilder = s.clientCtx.TxConfig.NewTxBuilder()
@@ -70,7 +23,6 @@
 
 	// keys and addresses
 	accs := s.CreateTestAccounts(1)
->>>>>>> f008f84e
 
 	// msg and signatures
 	msg := testdata.NewTestMsg(accs[0].acc.GetAddress())
@@ -108,18 +60,6 @@
 	msg := testdata.NewTestMsg(accs[0].acc.GetAddress())
 	feeAmount := testdata.NewTestFeeAmount()
 	gasLimit := uint64(15)
-<<<<<<< HEAD
-	s.Require().NoError(s.txBuilder.SetMsgs(msg))
-	s.txBuilder.SetFeeAmount(feeAmount)
-	s.txBuilder.SetGasLimit(gasLimit)
-
-	privs, accNums, accSeqs := []cryptotypes.PrivKey{priv1}, []uint64{0}, []uint64{0}
-	tx, err := s.CreateTestTx(privs, accNums, accSeqs, s.ctx.ChainID())
-	s.Require().NoError(err)
-
-	// Set high gas price so standard test fee fails
-	atomPrice := sdk.NewDecCoinFromDec("atom", sdk.NewDec(20))
-=======
 	require.NoError(t, s.txBuilder.SetMsgs(msg))
 	s.txBuilder.SetFeeAmount(feeAmount)
 	s.txBuilder.SetGasLimit(gasLimit)
@@ -132,7 +72,6 @@
 
 	// Set high gas price so standard test fee fails
 	atomPrice := sdk.NewDecCoinFromDec("atom", math.LegacyNewDec(20))
->>>>>>> f008f84e
 	highGasPrice := []sdk.DecCoin{atomPrice}
 	s.ctx = s.ctx.WithMinGasPrices(highGasPrice)
 
@@ -141,31 +80,19 @@
 
 	// antehandler errors with insufficient fees
 	_, err = antehandler(s.ctx, tx, false)
-<<<<<<< HEAD
-	s.Require().NotNil(err, "Decorator should have errored on too low fee for local gasPrice")
-=======
 	require.NotNil(t, err, "Decorator should have errored on too low fee for local gasPrice")
->>>>>>> f008f84e
 
 	// antehandler should not error since we do not check minGasPrice in simulation mode
 	cacheCtx, _ := s.ctx.CacheContext()
 	_, err = antehandler(cacheCtx, tx, true)
-<<<<<<< HEAD
-	s.Require().Nil(err, "Decorator should not have errored in simulation mode")
-=======
 	require.Nil(t, err, "Decorator should not have errored in simulation mode")
->>>>>>> f008f84e
 
 	// Set IsCheckTx to false
 	s.ctx = s.ctx.WithIsCheckTx(false)
 
 	// antehandler should not error since we do not check minGasPrice in DeliverTx
 	_, err = antehandler(s.ctx, tx, false)
-<<<<<<< HEAD
-	s.Require().Nil(err, "MempoolFeeDecorator returned error in DeliverTx")
-=======
 	require.Nil(t, err, "MempoolFeeDecorator returned error in DeliverTx")
->>>>>>> f008f84e
 
 	// Set IsCheckTx back to true for testing sufficient mempool fee
 	s.ctx = s.ctx.WithIsCheckTx(true)
@@ -175,16 +102,6 @@
 	s.ctx = s.ctx.WithMinGasPrices(lowGasPrice)
 
 	newCtx, err := antehandler(s.ctx, tx, false)
-<<<<<<< HEAD
-	s.Require().Nil(err, "Decorator should not have errored on fee higher than local gasPrice")
-	// Priority is the smallest gas price amount in any denom. Since we have only 1 gas price
-	// of 10atom, the priority here is 10.
-	s.Require().Equal(int64(10), newCtx.Priority())
-}
-
-func (s *AnteTestSuite) TestDeductFees() {
-	s.SetupTest(false) // setup
-=======
 	require.Nil(t, err, "Decorator should not have errored on fee higher than local gasPrice")
 	// Priority is the smallest gas price amount in any denom. Since we have only 1 gas price
 	// of 10atom, the priority here is 10.
@@ -193,7 +110,6 @@
 
 func TestDeductFees(t *testing.T) {
 	s := SetupTestSuite(t, false)
->>>>>>> f008f84e
 	s.txBuilder = s.clientCtx.TxConfig.NewTxBuilder()
 
 	// keys and addresses
@@ -203,38 +119,6 @@
 	msg := testdata.NewTestMsg(accs[0].acc.GetAddress())
 	feeAmount := testdata.NewTestFeeAmount()
 	gasLimit := testdata.NewTestGasLimit()
-<<<<<<< HEAD
-	s.Require().NoError(s.txBuilder.SetMsgs(msg))
-	s.txBuilder.SetFeeAmount(feeAmount)
-	s.txBuilder.SetGasLimit(gasLimit)
-
-	privs, accNums, accSeqs := []cryptotypes.PrivKey{priv1}, []uint64{0}, []uint64{0}
-	tx, err := s.CreateTestTx(privs, accNums, accSeqs, s.ctx.ChainID())
-	s.Require().NoError(err)
-
-	// Set account with insufficient funds
-	acc := s.app.AccountKeeper.NewAccountWithAddress(s.ctx, addr1)
-	s.app.AccountKeeper.SetAccount(s.ctx, acc)
-	coins := sdk.NewCoins(sdk.NewCoin("atom", sdk.NewInt(10)))
-	err = testutil.FundAccount(s.app.BankKeeper, s.ctx, addr1, coins)
-	s.Require().NoError(err)
-
-	dfd := ante.NewDeductFeeDecorator(s.app.AccountKeeper, s.app.BankKeeper, nil, nil)
-	antehandler := sdk.ChainAnteDecorators(dfd)
-
-	_, err = antehandler(s.ctx, tx, false)
-
-	s.Require().NotNil(err, "Tx did not error when fee payer had insufficient funds")
-
-	// Set account with sufficient funds
-	s.app.AccountKeeper.SetAccount(s.ctx, acc)
-	err = testutil.FundAccount(s.app.BankKeeper, s.ctx, addr1, sdk.NewCoins(sdk.NewCoin("atom", sdk.NewInt(200))))
-	s.Require().NoError(err)
-
-	_, err = antehandler(s.ctx, tx, false)
-
-	s.Require().Nil(err, "Tx errored after account has been set with sufficient funds")
-=======
 	require.NoError(t, s.txBuilder.SetMsgs(msg))
 	s.txBuilder.SetFeeAmount(feeAmount)
 	s.txBuilder.SetGasLimit(gasLimit)
@@ -255,5 +139,4 @@
 	_, err = antehandler(s.ctx, tx, false)
 
 	require.Nil(t, err, "Tx errored after account has been set with sufficient funds")
->>>>>>> f008f84e
 }