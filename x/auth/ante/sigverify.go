package ante

import (
	"bytes"
	"encoding/base64"
	"encoding/hex"
	"fmt"

	"github.com/cosmos/cosmos-sdk/crypto/keys/ed25519"
	kmultisig "github.com/cosmos/cosmos-sdk/crypto/keys/multisig"
	"github.com/cosmos/cosmos-sdk/crypto/keys/secp256k1"
	"github.com/cosmos/cosmos-sdk/crypto/keys/secp256r1"
	cryptotypes "github.com/cosmos/cosmos-sdk/crypto/types"
	"github.com/cosmos/cosmos-sdk/crypto/types/multisig"
	sdk "github.com/cosmos/cosmos-sdk/types"
	sdkerrors "github.com/cosmos/cosmos-sdk/types/errors"
	"github.com/cosmos/cosmos-sdk/types/tx/signing"
	"github.com/cosmos/cosmos-sdk/x/auth/legacy/legacytx"
	authsigning "github.com/cosmos/cosmos-sdk/x/auth/signing"
	"github.com/cosmos/cosmos-sdk/x/auth/types"
)

var (
	// simulation signature values used to estimate gas consumption
	key                = make([]byte, secp256k1.PubKeySize)
	simSecp256k1Pubkey = &secp256k1.PubKey{Key: key}
	simSecp256k1Sig    [64]byte

	_ authsigning.SigVerifiableTx = (*legacytx.StdTx)(nil) // assert StdTx implements SigVerifiableTx
)

func init() {
	// This decodes a valid hex string into a sepc256k1Pubkey for use in transaction simulation
	bz, _ := hex.DecodeString("035AD6810A47F073553FF30D2FCC7E0D3B1C0B74B61A1AAA2582344037151E143A")
	copy(key, bz)
	simSecp256k1Pubkey.Key = key
}

// SignatureVerificationGasConsumer is the type of function that is used to both
// consume gas when verifying signatures and also to accept or reject different types of pubkeys
// This is where apps can define their own PubKey
type SignatureVerificationGasConsumer = func(meter sdk.GasMeter, sig signing.SignatureV2, params types.Params) error

// SetPubKeyDecorator sets PubKeys in context for any signer which does not already have pubkey set
// PubKeys must be set in context for all signers before any other sigverify decorators run
// CONTRACT: Tx must implement SigVerifiableTx interface
type SetPubKeyDecorator struct {
	ak AccountKeeper
}

func NewSetPubKeyDecorator(ak AccountKeeper) SetPubKeyDecorator {
	return SetPubKeyDecorator{
		ak: ak,
	}
}

func (spkd SetPubKeyDecorator) AnteHandle(ctx sdk.Context, tx sdk.Tx, simulate bool, next sdk.AnteHandler) (sdk.Context, error) {
	sigTx, ok := tx.(authsigning.SigVerifiableTx)
	if !ok {
		return ctx, sdkerrors.Wrap(sdkerrors.ErrTxDecode, "invalid tx type")
	}

	pubkeys, err := sigTx.GetPubKeys()
	if err != nil {
		return ctx, err
	}
	signers := sigTx.GetSigners()

	for i, pk := range pubkeys {
		// PublicKey was omitted from slice since it has already been set in context
		if pk == nil {
			if !simulate {
				continue
			}
			pk = simSecp256k1Pubkey
		}
		// Only make check if simulate=false
		if !simulate && !bytes.Equal(pk.Address(), signers[i]) {
			return ctx, sdkerrors.Wrapf(sdkerrors.ErrInvalidPubKey,
				"pubKey does not match signer address %s with signer index: %d", signers[i], i)
		}

		acc, err := GetSignerAcc(ctx, spkd.ak, signers[i])
		if err != nil {
			return ctx, err
		}
		// account already has pubkey set,no need to reset
		if acc.GetPubKey() != nil {
			continue
		}
		err = acc.SetPubKey(pk)
		if err != nil {
			return ctx, sdkerrors.Wrap(sdkerrors.ErrInvalidPubKey, err.Error())
		}
		spkd.ak.SetAccount(ctx, acc)
	}

	// Also emit the following events, so that txs can be indexed by these
	// indices:
	// - signature (via `tx.signature='<sig_as_base64>'`),
	// - concat(address,"/",sequence) (via `tx.acc_seq='cosmos1abc...def/42'`).
	sigs, err := sigTx.GetSignaturesV2()
	if err != nil {
		return ctx, err
	}

	var events sdk.Events
	for i, sig := range sigs {
		events = append(events, sdk.NewEvent(sdk.EventTypeTx,
			sdk.NewAttribute(sdk.AttributeKeyAccountSequence, fmt.Sprintf("%s/%d", signers[i], sig.Sequence)),
		))

		sigBzs, err := signatureDataToBz(sig.Data)
		if err != nil {
			return ctx, err
		}
		for _, sigBz := range sigBzs {
			events = append(events, sdk.NewEvent(sdk.EventTypeTx,
				sdk.NewAttribute(sdk.AttributeKeySignature, base64.StdEncoding.EncodeToString(sigBz)),
			))
		}
	}

	ctx.EventManager().EmitEvents(events)

	return next(ctx, tx, simulate)
}

// Consume parameter-defined amount of gas for each signature according to the passed-in SignatureVerificationGasConsumer function
// before calling the next AnteHandler
// CONTRACT: Pubkeys are set in context for all signers before this decorator runs
// CONTRACT: Tx must implement SigVerifiableTx interface
type SigGasConsumeDecorator struct {
	ak             AccountKeeper
	sigGasConsumer SignatureVerificationGasConsumer
}

func NewSigGasConsumeDecorator(ak AccountKeeper, sigGasConsumer SignatureVerificationGasConsumer) SigGasConsumeDecorator {
	return SigGasConsumeDecorator{
		ak:             ak,
		sigGasConsumer: sigGasConsumer,
	}
}

func (sgcd SigGasConsumeDecorator) AnteHandle(ctx sdk.Context, tx sdk.Tx, simulate bool, next sdk.AnteHandler) (newCtx sdk.Context, err error) {
	sigTx, ok := tx.(authsigning.SigVerifiableTx)
	if !ok {
		return ctx, sdkerrors.Wrap(sdkerrors.ErrTxDecode, "invalid transaction type")
	}

	params := sgcd.ak.GetParams(ctx)
	sigs, err := sigTx.GetSignaturesV2()
	if err != nil {
		return ctx, err
	}

	// stdSigs contains the sequence number, account number, and signatures.
	// When simulating, this would just be a 0-length slice.
	signerAddrs := sigTx.GetSigners()

	for i, sig := range sigs {
		signerAcc, err := GetSignerAcc(ctx, sgcd.ak, signerAddrs[i])
		if err != nil {
			return ctx, err
		}

		pubKey := signerAcc.GetPubKey()

		// In simulate mode the transaction comes with no signatures, thus if the
		// account's pubkey is nil, both signature verification and gasKVStore.Set()
		// shall consume the largest amount, i.e. it takes more gas to verify
		// secp256k1 keys than ed25519 ones.
		if simulate && pubKey == nil {
			pubKey = simSecp256k1Pubkey
		}

		// make a SignatureV2 with PubKey filled in from above
		sig = signing.SignatureV2{
			PubKey:   pubKey,
			Data:     sig.Data,
			Sequence: sig.Sequence,
		}

		err = sgcd.sigGasConsumer(ctx.GasMeter(), sig, params)
		if err != nil {
			return ctx, err
		}
	}

	return next(ctx, tx, simulate)
}

// Verify all signatures for a tx and return an error if any are invalid. Note,
// the SigVerificationDecorator decorator will not get executed on ReCheck.
//
// CONTRACT: Pubkeys are set in context for all signers before this decorator runs
// CONTRACT: Tx must implement SigVerifiableTx interface
type SigVerificationDecorator struct {
	ak              AccountKeeper
	signModeHandler authsigning.SignModeHandler
}

func NewSigVerificationDecorator(ak AccountKeeper, signModeHandler authsigning.SignModeHandler) SigVerificationDecorator {
	return SigVerificationDecorator{
		ak:              ak,
		signModeHandler: signModeHandler,
	}
}

// OnlyLegacyAminoSigners checks SignatureData to see if all
// signers are using SIGN_MODE_LEGACY_AMINO_JSON. If this is the case
// then the corresponding SignatureV2 struct will not have account sequence
// explicitly set, and we should skip the explicit verification of sig.Sequence
// in the SigVerificationDecorator's AnteHandler function.
func OnlyLegacyAminoSigners(sigData signing.SignatureData) bool {
	switch v := sigData.(type) {
	case *signing.SingleSignatureData:
		return v.SignMode == signing.SignMode_SIGN_MODE_LEGACY_AMINO_JSON
	case *signing.MultiSignatureData:
		for _, s := range v.Signatures {
			if !OnlyLegacyAminoSigners(s) {
				return false
			}
		}
		return true
	default:
		return false
	}
}

func (svd SigVerificationDecorator) AnteHandle(ctx sdk.Context, tx sdk.Tx, simulate bool, next sdk.AnteHandler) (newCtx sdk.Context, err error) {
	// no need to verify signatures on recheck tx
	if ctx.IsReCheckTx() {
		return next(ctx, tx, simulate)
	}
	sigTx, ok := tx.(authsigning.SigVerifiableTx)
	if !ok {
		return ctx, sdkerrors.Wrap(sdkerrors.ErrTxDecode, "invalid transaction type")
	}

	// stdSigs contains the sequence number, account number, and signatures.
	// When simulating, this would just be a 0-length slice.
	sigs, err := sigTx.GetSignaturesV2()
	if err != nil {
		return ctx, err
	}

	signerAddrs := sigTx.GetSigners()

	// check that signer length and signature length are the same
	if len(sigs) != len(signerAddrs) {
		return ctx, sdkerrors.Wrapf(sdkerrors.ErrUnauthorized, "invalid number of signer;  expected: %d, got %d", len(signerAddrs), len(sigs))
	}

	for i, sig := range sigs {
		acc, err := GetSignerAcc(ctx, svd.ak, signerAddrs[i])
		if err != nil {
			return ctx, err
		}

		// retrieve pubkey
		pubKey := acc.GetPubKey()
		if !simulate && pubKey == nil {
			return ctx, sdkerrors.Wrap(sdkerrors.ErrInvalidPubKey, "pubkey on account is not set")
		}

		// Check account sequence number.
		if sig.Sequence != acc.GetSequence() {
			return ctx, sdkerrors.Wrapf(
				sdkerrors.ErrWrongSequence,
				"account sequence mismatch, expected %d, got %d", acc.GetSequence(), sig.Sequence,
			)
		}

		// retrieve signer data
		genesis := ctx.BlockHeight() == 0
		chainID := ctx.ChainID()
		var accNum uint64
		if !genesis {
			accNum = acc.GetAccountNumber()
		}
		signerData := authsigning.SignerData{
			ChainID:       chainID,
			AccountNumber: accNum,
			Sequence:      acc.GetSequence(),
		}

		if !simulate {
			err := authsigning.VerifySignature(pubKey, signerData, sig.Data, svd.signModeHandler, tx)
			if err != nil {
				var errMsg string
				if OnlyLegacyAminoSigners(sig.Data) {
					// If all signers are using SIGN_MODE_LEGACY_AMINO, we rely on VerifySignature to check account sequence number,
					// and therefore communicate sequence number as a potential cause of error.
					errMsg = fmt.Sprintf("signature verification failed; please verify account number (%d), sequence (%d) and chain-id (%s)", accNum, acc.GetSequence(), chainID)
				} else {
					errMsg = fmt.Sprintf("signature verification failed; please verify account number (%d) and chain-id (%s)", accNum, chainID)
				}
				return ctx, sdkerrors.Wrap(sdkerrors.ErrUnauthorized, errMsg)

			}
		}
	}

	return next(ctx, tx, simulate)
}

// IncrementSequenceDecorator handles incrementing sequences of all signers.
// Use the IncrementSequenceDecorator decorator to prevent replay attacks. Note,
// there is no need to execute IncrementSequenceDecorator on RecheckTX since
// CheckTx would already bump the sequence number.
//
// NOTE: Since CheckTx and DeliverTx state are managed separately, subsequent and
// sequential txs orginating from the same account cannot be handled correctly in
// a reliable way unless sequence numbers are managed and tracked manually by a
// client. It is recommended to instead use multiple messages in a tx.
type IncrementSequenceDecorator struct {
	ak AccountKeeper
}

func NewIncrementSequenceDecorator(ak AccountKeeper) IncrementSequenceDecorator {
	return IncrementSequenceDecorator{
		ak: ak,
	}
}

func (isd IncrementSequenceDecorator) AnteHandle(ctx sdk.Context, tx sdk.Tx, simulate bool, next sdk.AnteHandler) (sdk.Context, error) {
	sigTx, ok := tx.(authsigning.SigVerifiableTx)
	if !ok {
		return ctx, sdkerrors.Wrap(sdkerrors.ErrTxDecode, "invalid transaction type")
	}

	// increment sequence of all signers
	for _, addr := range sigTx.GetSigners() {
		acc := isd.ak.GetAccount(ctx, addr)
		if err := acc.SetSequence(acc.GetSequence() + 1); err != nil {
			panic(err)
		}

		isd.ak.SetAccount(ctx, acc)
	}

	return next(ctx, tx, simulate)
}

// ValidateSigCountDecorator takes in Params and returns errors if there are too many signatures in the tx for the given params
// otherwise it calls next AnteHandler
// Use this decorator to set parameterized limit on number of signatures in tx
// CONTRACT: Tx must implement SigVerifiableTx interface
type ValidateSigCountDecorator struct {
	ak AccountKeeper
}

func NewValidateSigCountDecorator(ak AccountKeeper) ValidateSigCountDecorator {
	return ValidateSigCountDecorator{
		ak: ak,
	}
}

func (vscd ValidateSigCountDecorator) AnteHandle(ctx sdk.Context, tx sdk.Tx, simulate bool, next sdk.AnteHandler) (sdk.Context, error) {
	sigTx, ok := tx.(authsigning.SigVerifiableTx)
	if !ok {
		return ctx, sdkerrors.Wrap(sdkerrors.ErrTxDecode, "Tx must be a sigTx")
	}

	params := vscd.ak.GetParams(ctx)
	pubKeys, err := sigTx.GetPubKeys()
	if err != nil {
		return ctx, err
	}

	sigCount := 0
	for _, pk := range pubKeys {
		sigCount += CountSubKeys(pk)
		if uint64(sigCount) > params.TxSigLimit {
			return ctx, sdkerrors.Wrapf(sdkerrors.ErrTooManySignatures,
				"signatures: %d, limit: %d", sigCount, params.TxSigLimit)
		}
	}

	return next(ctx, tx, simulate)
}

// DefaultSigVerificationGasConsumer is the default implementation of SignatureVerificationGasConsumer. It consumes gas
// for signature verification based upon the public key type. The cost is fetched from the given params and is matched
// by the concrete type.
func DefaultSigVerificationGasConsumer(
	meter sdk.GasMeter, sig signing.SignatureV2, params types.Params,
) error {
	pubkey := sig.PubKey
	switch pubkey := pubkey.(type) {
	case *ed25519.PubKey:
		meter.ConsumeGas(params.SigVerifyCostED25519, "ante verify: ed25519")
		return sdkerrors.Wrap(sdkerrors.ErrInvalidPubKey, "ED25519 public keys are unsupported")

	case *secp256k1.PubKey:
		meter.ConsumeGas(params.SigVerifyCostSecp256k1, "ante verify: secp256k1")
		return nil

	case *secp256r1.PubKey:
		meter.ConsumeGas(params.SigVerifyCostSecp256r1(), "ante verify: secp256r1")
		return nil

	case multisig.PubKey:
		multisignature, ok := sig.Data.(*signing.MultiSignatureData)
		if !ok {
			return fmt.Errorf("expected %T, got, %T", &signing.MultiSignatureData{}, sig.Data)
		}
		err := ConsumeMultisignatureVerificationGas(meter, multisignature, pubkey, params, sig.Sequence)
		if err != nil {
			return err
		}
		return nil

	default:
		return sdkerrors.Wrapf(sdkerrors.ErrInvalidPubKey, "unrecognized public key type: %T", pubkey)
	}
}

// ConsumeMultisignatureVerificationGas consumes gas from a GasMeter for verifying a multisig pubkey signature
func ConsumeMultisignatureVerificationGas(
	meter sdk.GasMeter, sig *signing.MultiSignatureData, pubkey multisig.PubKey,
	params types.Params, accSeq uint64,
) error {

	size := sig.BitArray.Count()
	sigIndex := 0

	for i := 0; i < size; i++ {
		if !sig.BitArray.GetIndex(i) {
			continue
		}
		sigV2 := signing.SignatureV2{
			PubKey:   pubkey.GetPubKeys()[i],
			Data:     sig.Signatures[sigIndex],
			Sequence: accSeq,
		}
		err := DefaultSigVerificationGasConsumer(meter, sigV2, params)
		if err != nil {
			return err
		}
		sigIndex++
	}

	return nil
}

// GetSignerAcc returns an account for a given address that is expected to sign
// a transaction.
func GetSignerAcc(ctx sdk.Context, ak AccountKeeper, addr sdk.AccAddress) (types.AccountI, error) {
	if acc := ak.GetAccount(ctx, addr); acc != nil {
		return acc, nil
	}

	return nil, sdkerrors.Wrapf(sdkerrors.ErrUnknownAddress, "account %s does not exist", addr)
}

// CountSubKeys counts the total number of keys for a multi-sig public key.
func CountSubKeys(pub cryptotypes.PubKey) int {
	v, ok := pub.(*kmultisig.LegacyAminoPubKey)
	if !ok {
		return 1
	}

	numKeys := 0
	for _, subkey := range v.GetPubKeys() {
		numKeys += CountSubKeys(subkey)
	}

	return numKeys
}

// signatureDataToBz converts a SignatureData into raw bytes signature.
// For SingleSignatureData, it returns the signature raw bytes.
// For MultiSignatureData, it returns an array of all individual signatures,
// as well as the aggregated signature.
func signatureDataToBz(data signing.SignatureData) ([][]byte, error) {
	if data == nil {
		return nil, fmt.Errorf("got empty SignatureData")
	}

	switch data := data.(type) {
	case *signing.SingleSignatureData:
		return [][]byte{data.Signature}, nil
	case *signing.MultiSignatureData:
		sigs := [][]byte{}
		var err error

		for _, d := range data.Signatures {
			nestedSigs, err := signatureDataToBz(d)
			if err != nil {
				return nil, err
			}
			sigs = append(sigs, nestedSigs...)
		}

		multisig := cryptotypes.MultiSignature{
			Signatures: sigs,
		}
		aggregatedSig, err := multisig.Marshal()
		if err != nil {
			return nil, err
		}
		sigs = append(sigs, aggregatedSig)

		return sigs, nil
	default:
<<<<<<< HEAD
		return nil, sdkerrors.Wrapf(sdkerrors.ErrInvalidType, "unexpected signature data type %T", data)
=======
		return nil, sdkerrors.ErrInvalidType.Wrapf("unexpected signature data type %T", data)
>>>>>>> 33dbf6a7
	}
}<|MERGE_RESOLUTION|>--- conflicted
+++ resolved
@@ -505,10 +505,6 @@
 
 		return sigs, nil
 	default:
-<<<<<<< HEAD
-		return nil, sdkerrors.Wrapf(sdkerrors.ErrInvalidType, "unexpected signature data type %T", data)
-=======
 		return nil, sdkerrors.ErrInvalidType.Wrapf("unexpected signature data type %T", data)
->>>>>>> 33dbf6a7
 	}
 }