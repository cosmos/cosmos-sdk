--- conflicted
+++ resolved
@@ -218,11 +218,7 @@
 
 // IncrementSequenceDecorator handles incrementing sequences of all signers.
 // Use the IncrementSequenceDecorator decorator to prevent replay attacks. Note,
-<<<<<<< HEAD
-// there is no need to execute IncrementSequenceDecorator on RecheckTX
-=======
 // there is no need to execute IncrementSequenceDecorator on CheckTx or RecheckTX
->>>>>>> be6c0c46
 // since it is merely updating the nonce.
 //
 // CONTRACT: The tx must implement the SigVerifiableTx interface.
