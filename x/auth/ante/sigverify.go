--- conflicted
+++ resolved
@@ -488,11 +488,7 @@
 		}
 	}
 
-<<<<<<< HEAD
 	return nil
-=======
-	return next(ctx, tx, false)
->>>>>>> 2916aad1
 }
 
 // DefaultSigVerificationGasConsumer is the default implementation of SignatureVerificationGasConsumer. It consumes gas
