--- conflicted
+++ resolved
@@ -390,17 +390,12 @@
 	if txPubKey == nil {
 		// if we're not in simulation mode, and we do not have a valid pubkey
 		// for this signer, then we simply error.
-<<<<<<< HEAD
-		if ctx.ExecMode() != sdk.ExecModeSimulate {
+		if svd.ak.Environment().TransactionService.ExecMode(ctx) != transaction.ExecModeSimulate {
 			addr, err := svd.ak.AddressCodec().BytesToString(acc.GetAddress())
 			if err != nil {
 				return fmt.Errorf("could not convert address to string: %s", err.Error())
 			}
 			return fmt.Errorf("the account %s is without a pubkey and did not provide a pubkey in the tx to set it", addr)
-=======
-		if svd.ak.Environment().TransactionService.ExecMode(ctx) != transaction.ExecModeSimulate {
-			return fmt.Errorf("the account %s is without a pubkey and did not provide a pubkey in the tx to set it", acc.GetAddress().String())
->>>>>>> 1d2a795e
 		}
 		// if we're in simulation mode, then we can populate the pubkey with the
 		// sim one and simply return.
