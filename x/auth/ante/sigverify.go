--- conflicted
+++ resolved
@@ -146,9 +146,14 @@
 	return next(ctx, tx, simulate)
 }
 
-// SigVerificationDecorator verifies all signatures for a tx and return an error if any are invalid. Note,
-// the SigVerificationDecorator will not check signatures on ReCheck.
-// It will also increase the sequence number, and consume gas for signature verification.
+// SigVerificationDecorator verifies all signatures for a tx and returns an
+// error if any are invalid. Note, the SigVerificationDecorator will not check
+// signatures on ReCheckTx. It will also increase the sequence number, and consume
+// gas for signature verification.
+//
+// In cases where unordered or parallel transactions are desired, it is recommended
+// to to set unordered=true with a reasonable timeout_height value, in which case
+// this nonce verification and increment will be skipped.
 //
 // CONTRACT: Pubkeys are set in context for all signers before this decorator runs
 // CONTRACT: Tx must implement SigVerifiableTx interface
@@ -277,11 +282,15 @@
 		return err
 	}
 
-	err = svd.increaseSequence(ctx, acc)
-	if err != nil {
-		return err
-	}
-	return nil
+	// Bypass incrementing sequence for transactions with unordered set to true.
+	// The actual parameters of the un-ordered tx will be checked in a separate
+	// decorator.
+	unorderedTx, ok := tx.(sdk.TxWithUnordered)
+	if ok && unorderedTx.GetUnordered() {
+		return nil
+	}
+
+	return svd.increaseSequence(ctx, acc)
 }
 
 // consumeSignatureGas will consume gas according to the pub-key being verified.
@@ -302,29 +311,11 @@
 		Sequence: signature.Sequence,
 	}
 
-<<<<<<< HEAD
-// IncrementSequenceDecorator handles incrementing sequences of all signers, which
-// should happen after signature verification, i.e. after SigVerificationDecorator.
-//
-// Use the IncrementSequenceDecorator decorator to prevent replay attacks. Note,
-// there is need to execute IncrementSequenceDecorator on RecheckTx since
-// BaseApp.Commit() will set the check state based on the latest header.
-//
-// NOTE: Since CheckTx and DeliverTx state are managed separately, subsequent and
-// sequential txs originating from the same account cannot be handled correctly in
-// a reliable way unless sequence numbers are managed and tracked manually by a
-// client. In such cases, where unordered or parallel transactions are desired,
-// it is recommended to to set unordered=true with a reasonable timeout_height
-// value.
-type IncrementSequenceDecorator struct {
-	ak AccountKeeper
-=======
 	err := svd.sigGasConsumer(ctx.GasMeter(), signature, svd.ak.GetParams(ctx))
 	if err != nil {
 		return err
 	}
 	return nil
->>>>>>> 29ec9122
 }
 
 // verifySig will verify the signature of the provided signer account.
@@ -338,23 +329,8 @@
 		return errorsmod.Wrap(sdkerrors.ErrInvalidPubKey, "pubkey on account is not set")
 	}
 
-<<<<<<< HEAD
-func (isd IncrementSequenceDecorator) AnteHandle(ctx sdk.Context, tx sdk.Tx, simulate bool, next sdk.AnteHandler) (sdk.Context, error) {
-	// Bypass incrementing sequence for transactions with unordered set to true.
-	// The actual parameters of the un-ordered tx will be checked in a separate
-	// decorator.
-	unorderedTx, ok := tx.(sdk.TxWithUnordered)
-	if ok && unorderedTx.GetUnordered() {
-		return next(ctx, tx, simulate)
-	}
-
-	sigTx, ok := tx.(authsigning.SigVerifiableTx)
-	if !ok {
-		return ctx, errorsmod.Wrap(sdkerrors.ErrTxDecode, "invalid transaction type")
-=======
 	if err := verifyIsOnCurve(pubKey); err != nil {
 		return err
->>>>>>> 29ec9122
 	}
 
 	if sig.Sequence != acc.GetSequence() {
