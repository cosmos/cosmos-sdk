package ante

import (
	"context"
	"encoding/base64"
	"encoding/hex"
	"errors"
	"fmt"

	secp256k1dcrd "github.com/decred/dcrd/dcrec/secp256k1/v4"
	"google.golang.org/protobuf/types/known/anypb"

	errorsmod "cosmossdk.io/errors"
	storetypes "cosmossdk.io/store/types"
	aa_interface_v1 "cosmossdk.io/x/accounts/interfaces/account_abstraction/v1"
	authsigning "cosmossdk.io/x/auth/signing"
	"cosmossdk.io/x/auth/types"
	txsigning "cosmossdk.io/x/tx/signing"

	codectypes "github.com/cosmos/cosmos-sdk/codec/types"
	"github.com/cosmos/cosmos-sdk/crypto/keys/ed25519"
	kmultisig "github.com/cosmos/cosmos-sdk/crypto/keys/multisig"
	"github.com/cosmos/cosmos-sdk/crypto/keys/secp256k1"
	"github.com/cosmos/cosmos-sdk/crypto/keys/secp256r1"
	cryptotypes "github.com/cosmos/cosmos-sdk/crypto/types"
	"github.com/cosmos/cosmos-sdk/crypto/types/multisig"
	sdk "github.com/cosmos/cosmos-sdk/types"
	sdkerrors "github.com/cosmos/cosmos-sdk/types/errors"
	"github.com/cosmos/cosmos-sdk/types/tx"
	"github.com/cosmos/cosmos-sdk/types/tx/signing"
)

var (
	// simulation signature values used to estimate gas consumption
	key                = make([]byte, secp256k1.PubKeySize)
	simSecp256k1Pubkey = &secp256k1.PubKey{Key: key}
	simSecp256k1Sig    [64]byte
)

func init() {
	// This decodes a valid hex string into a sepc256k1Pubkey for use in transaction simulation
	bz, _ := hex.DecodeString("035AD6810A47F073553FF30D2FCC7E0D3B1C0B74B61A1AAA2582344037151E143A")
	copy(key, bz)
	simSecp256k1Pubkey.Key = key
}

// SignatureVerificationGasConsumer is the type of function that is used to both
// consume gas when verifying signatures and also to accept or reject different types of pubkeys
// This is where apps can define their own PubKey
type SignatureVerificationGasConsumer = func(meter storetypes.GasMeter, sig signing.SignatureV2, params types.Params) error

type AccountAbstractionKeeper interface {
	IsAbstractedAccount(ctx context.Context, addr []byte) (bool, error)
	AuthenticateAccount(ctx context.Context, addr []byte, msg *aa_interface_v1.MsgAuthenticate) error
}

// SigVerificationDecorator verifies all signatures for a tx and returns an
// error if any are invalid.
// It will populate an account's public key if that is not present only if
// PubKey.Address() == Account.Address().
// Note, the SigVerificationDecorator will not check
// signatures on ReCheckTx. It will also increase the sequence number, and consume
// gas for signature verification.
//
// In cases where unordered or parallel transactions are desired, it is recommended
// to to set unordered=true with a reasonable timeout_height value, in which case
// this nonce verification and increment will be skipped.
//
// CONTRACT: Tx must implement SigVerifiableTx interface
type SigVerificationDecorator struct {
	ak              AccountKeeper
	aaKeeper        AccountAbstractionKeeper
	signModeHandler *txsigning.HandlerMap
	sigGasConsumer  SignatureVerificationGasConsumer
}

func NewSigVerificationDecorator(ak AccountKeeper, signModeHandler *txsigning.HandlerMap, sigGasConsumer SignatureVerificationGasConsumer, aaKeeper AccountAbstractionKeeper) SigVerificationDecorator {
	return SigVerificationDecorator{
		aaKeeper:        aaKeeper,
		ak:              ak,
		signModeHandler: signModeHandler,
		sigGasConsumer:  sigGasConsumer,
	}
}

// OnlyLegacyAminoSigners checks SignatureData to see if all
// signers are using SIGN_MODE_LEGACY_AMINO_JSON. If this is the case
// then the corresponding SignatureV2 struct will not have account sequence
// explicitly set, and we should skip the explicit verification of sig.Sequence
// in the SigVerificationDecorator's AnteHandler function.
func OnlyLegacyAminoSigners(sigData signing.SignatureData) bool {
	switch v := sigData.(type) {
	case *signing.SingleSignatureData:
		return v.SignMode == signing.SignMode_SIGN_MODE_LEGACY_AMINO_JSON
	case *signing.MultiSignatureData:
		for _, s := range v.Signatures {
			if !OnlyLegacyAminoSigners(s) {
				return false
			}
		}
		return true
	default:
		return false
	}
}

func verifyIsOnCurve(pubKey cryptotypes.PubKey) (err error) {
	// when simulating pubKey.Key will always be nil
	if pubKey.Bytes() == nil {
		return nil
	}

	switch typedPubKey := pubKey.(type) {
	case *secp256k1.PubKey:
		pubKeyObject, err := secp256k1dcrd.ParsePubKey(typedPubKey.Bytes())
		if err != nil {
			if errors.Is(err, secp256k1dcrd.ErrPubKeyNotOnCurve) {
				return errorsmod.Wrap(sdkerrors.ErrInvalidPubKey, "secp256k1 key is not on curve")
			}
			return err
		}
		if !pubKeyObject.IsOnCurve() {
			return errorsmod.Wrap(sdkerrors.ErrInvalidPubKey, "secp256k1 key is not on curve")
		}

	case *secp256r1.PubKey:
		pubKeyObject := typedPubKey.Key.PublicKey
		if !pubKeyObject.IsOnCurve(pubKeyObject.X, pubKeyObject.Y) {
			return errorsmod.Wrap(sdkerrors.ErrInvalidPubKey, "secp256r1 key is not on curve")
		}

	case multisig.PubKey:
		pubKeysObjects := typedPubKey.GetPubKeys()
		ok := true
		for _, pubKeyObject := range pubKeysObjects {
			if err := verifyIsOnCurve(pubKeyObject); err != nil {
				ok = false
				break
			}
		}
		if !ok {
			return errorsmod.Wrap(sdkerrors.ErrInvalidPubKey, "some keys are not on curve")
		}

	default:
		return errorsmod.Wrapf(sdkerrors.ErrInvalidPubKey, "unsupported key type: %T", typedPubKey)
	}

	return nil
}

func (svd SigVerificationDecorator) AnteHandle(ctx sdk.Context, tx sdk.Tx, simulate bool, next sdk.AnteHandler) (newCtx sdk.Context, err error) {
	sigTx, ok := tx.(authsigning.Tx)
	if !ok {
		return ctx, errorsmod.Wrap(sdkerrors.ErrTxDecode, "invalid transaction type")
	}

	// stdSigs contains the sequence number, account number, and signatures.
	// When simulating, this would just be a 0-length slice.
	signatures, err := sigTx.GetSignaturesV2()
	if err != nil {
		return ctx, err
	}

	signers, err := sigTx.GetSigners()
	if err != nil {
		return ctx, err
	}

	// check that signer length and signature length are the same
	if len(signatures) != len(signers) {
		return ctx, errorsmod.Wrapf(sdkerrors.ErrUnauthorized, "invalid number of signer;  expected: %d, got %d", len(signers), len(signatures))
	}

	pubKeys, err := sigTx.GetPubKeys()
	if err != nil {
		return ctx, err
	}

	// NOTE: the tx_wrapper implementation returns nil, in case the pubkey is not populated.
	// so we can always expect the pubkey of the signer to be at the same index as the signer
	// itself. If this does not work, it's a failure in the implementation of the interface.
	// we're erroring, but most likely we should be panicking.
	if len(pubKeys) != len(signers) {
		return ctx, errorsmod.Wrapf(sdkerrors.ErrInvalidRequest, "invalid number of pubkeys; expected %d, got %d", len(signers), len(pubKeys))
	}

	for i := range signers {
		err = svd.authenticate(ctx, sigTx, signers[i], signatures[i], pubKeys[i], i)
		if err != nil {
			return ctx, err
		}
	}

	var events sdk.Events
	for i, sig := range signatures {
		signerStr, err := svd.ak.AddressCodec().BytesToString(signers[i])
		if err != nil {
			return ctx, err
		}
		events = append(events, sdk.NewEvent(sdk.EventTypeTx,
			sdk.NewAttribute(sdk.AttributeKeyAccountSequence, fmt.Sprintf("%s/%d", signerStr, sig.Sequence)),
		))

		sigBzs, err := signatureDataToBz(sig.Data)
		if err != nil {
			return ctx, err
		}
		for _, sigBz := range sigBzs {
			events = append(events, sdk.NewEvent(sdk.EventTypeTx,
				sdk.NewAttribute(sdk.AttributeKeySignature, base64.StdEncoding.EncodeToString(sigBz)),
			))
		}
	}

	ctx.EventManager().EmitEvents(events)

	return next(ctx, tx, simulate)
}

// authenticate the authentication of the TX for a specific tx signer.
<<<<<<< HEAD
func (svd SigVerificationDecorator) authenticate(ctx sdk.Context, tx authsigning.Tx, signer []byte, sig signing.SignatureV2, txPubKey cryptotypes.PubKey, signerIndex int) error {
	// first we check if it's an AA
	if svd.aaKeeper != nil {
		isAa, err := svd.aaKeeper.IsAbstractedAccount(ctx, signer)
		if err != nil {
			return err
		}
		if isAa {
			return svd.authenticateAbstractedAccount(ctx, tx, signer, signerIndex)
		}
	}

	// not an AA, proceed with standard auth flow.
	acc, err := GetSignerAcc(ctx, svd.ak, signer)
	if err != nil {
		return err
=======
func (svd SigVerificationDecorator) authenticate(ctx sdk.Context, tx authsigning.Tx, signer []byte, sig signing.SignatureV2, txPubKey cryptotypes.PubKey) error {
	// newlyCreated is a flag that indicates if the account was newly created.
	// This is only the case when the user is sending their first tx.
	newlyCreated := false
	acc := GetSignerAcc(ctx, svd.ak, signer)
	if acc == nil {
		// If the account is nil, we assume this is the account's first tx. In this case, the account needs to be
		// created, but the sign doc should use account number 0. This is because the account number is
		// not known until the account is created when the tx was signed, the account number was unknown
		// and 0 was set.
		acc = svd.ak.NewAccountWithAddress(ctx, txPubKey.Address().Bytes())
		newlyCreated = true
>>>>>>> 33868606
	}

	// the account is without a pubkey, let's attempt to check if in the
	// tx we were correctly provided a valid pubkey.
	if acc.GetPubKey() == nil {
		err := svd.setPubKey(ctx, acc, txPubKey)
		if err != nil {
			return err
		}
	}

	err := svd.consumeSignatureGas(ctx, acc.GetPubKey(), sig)
	if err != nil {
		return err
	}

	err = svd.verifySig(ctx, tx, acc, sig, newlyCreated)
	if err != nil {
		return err
	}

	err = svd.increaseSequence(tx, acc)
	if err != nil {
		return err
	}
	// update account changes in state.
	svd.ak.SetAccount(ctx, acc)
	return nil
}

// consumeSignatureGas will consume gas according to the pub-key being verified.
func (svd SigVerificationDecorator) consumeSignatureGas(
	ctx sdk.Context,
	pubKey cryptotypes.PubKey,
	signature signing.SignatureV2,
) error {
	if ctx.ExecMode() == sdk.ExecModeSimulate && pubKey == nil {
		pubKey = simSecp256k1Pubkey
	}

	// make a SignatureV2 with PubKey filled in from above
	signature = signing.SignatureV2{
		PubKey:   pubKey,
		Data:     signature.Data,
		Sequence: signature.Sequence,
	}

	err := svd.sigGasConsumer(ctx.GasMeter(), signature, svd.ak.GetParams(ctx))
	if err != nil {
		return err
	}
	return nil
}

// verifySig will verify the signature of the provided signer account.
func (svd SigVerificationDecorator) verifySig(ctx sdk.Context, tx sdk.Tx, acc sdk.AccountI, sig signing.SignatureV2, newlyCreated bool) error {
	if sig.Sequence != acc.GetSequence() {
		return errorsmod.Wrapf(
			sdkerrors.ErrWrongSequence,
			"account sequence mismatch, expected %d, got %d", acc.GetSequence(), sig.Sequence,
		)
	}

	// we're in simulation mode, or in ReCheckTx, or context is not
	// on sig verify tx, then we do not need to verify the signatures
	// in the tx.
	if ctx.ExecMode() == sdk.ExecModeSimulate || ctx.IsReCheckTx() || !ctx.IsSigverifyTx() {
		return nil
	}

	// retrieve pubkey
	pubKey := acc.GetPubKey()
	if pubKey == nil {
		return errorsmod.Wrap(sdkerrors.ErrInvalidPubKey, "pubkey on account is not set")
	}

	// retrieve signer data
	genesis := ctx.BlockHeight() == 0
	chainID := ctx.ChainID()
	var accNum uint64
	// if we are not in genesis use the account number from the account
	if !genesis {
		accNum = acc.GetAccountNumber()
	}

	// if the account number is 0 and the account is signing, the sign doc will not have an account number
	if acc.GetSequence() == 0 && newlyCreated {
		// If the account sequence is 0, and we're in genesis, then we're
		// dealing with an account that has been generated but never used.
		// in this case, we should not verify signatures.
		accNum = 0
	}

	anyPk, _ := codectypes.NewAnyWithValue(pubKey)

	signerData := txsigning.SignerData{
		Address:       acc.GetAddress().String(),
		ChainID:       chainID,
		AccountNumber: accNum,
		Sequence:      acc.GetSequence(),
		PubKey: &anypb.Any{
			TypeUrl: anyPk.TypeUrl,
			Value:   anyPk.Value,
		},
	}
	adaptableTx, ok := tx.(authsigning.V2AdaptableTx)
	if !ok {
		return fmt.Errorf("expected tx to implement V2AdaptableTx, got %T", tx)
	}
	txData := adaptableTx.GetSigningTxData()
	err := authsigning.VerifySignature(ctx, pubKey, signerData, sig.Data, svd.signModeHandler, txData)
	if err != nil {
		var errMsg string
		if OnlyLegacyAminoSigners(sig.Data) {
			// If all signers are using SIGN_MODE_LEGACY_AMINO, we rely on VerifySignature to check account sequence number,
			// and therefore communicate sequence number as a potential cause of error.
			errMsg = fmt.Sprintf("signature verification failed; please verify account number (%d), sequence (%d) and chain-id (%s)", accNum, acc.GetSequence(), chainID)
		} else {
			errMsg = fmt.Sprintf("signature verification failed; please verify account number (%d) and chain-id (%s): (%s)", accNum, chainID, err.Error())
		}
		return errorsmod.Wrap(sdkerrors.ErrUnauthorized, errMsg)
	}

	return nil
}

// setPubKey will attempt to set the pubkey for the account given the list of available public keys.
// This must be called only in case the account has not a pubkey set yet.
func (svd SigVerificationDecorator) setPubKey(ctx sdk.Context, acc sdk.AccountI, txPubKey cryptotypes.PubKey) error {
	// if we're not in sig verify then we can just skip.
	if !ctx.IsSigverifyTx() {
		return nil
	}

	// if the pubkey is nil then we don't have any pubkey to set
	// for this account, which also means we cannot do signature
	// verification.
	if txPubKey == nil {
		// if we're not in simulation mode, and we do not have a valid pubkey
		// for this signer, then we simply error.
		if ctx.ExecMode() != sdk.ExecModeSimulate {
			return fmt.Errorf("the account %s is without a pubkey and did not provide a pubkey in the tx to set it", acc.GetAddress().String())
		}
		// if we're in simulation mode, then we can populate the pubkey with the
		// sim one and simply return.
		txPubKey = simSecp256k1Pubkey
		return acc.SetPubKey(txPubKey)
	}

	// this code path is taken when a user has received tokens but not submitted their first transaction
	// if the address does not match the pubkey, then we error.
	// TODO: in the future the relationship between address and pubkey should be more flexible.
	if !acc.GetAddress().Equals(sdk.AccAddress(txPubKey.Address().Bytes())) {
		return sdkerrors.ErrInvalidPubKey.Wrapf("the account %s cannot be claimed by public key with address %x", acc.GetAddress(), txPubKey.Address())
	}

	err := verifyIsOnCurve(txPubKey)
	if err != nil {
		return err
	}

	// we set the pubkey in the account, without setting it in state.
	// this will be done by the increaseSequenceAndUpdateAccount method.
	return acc.SetPubKey(txPubKey)
}

// increaseSequence will increase the provided account interface sequence, unless
// the tx is unordered.
func (svd SigVerificationDecorator) increaseSequence(tx authsigning.Tx, acc sdk.AccountI) error {
	// Bypass incrementing sequence for transactions with unordered set to true.
	// The actual parameters of the un-ordered tx will be checked in a separate
	// decorator.
	unorderedTx, ok := tx.(sdk.TxWithUnordered)
	if ok && unorderedTx.GetUnordered() {
		return nil
	}

	return acc.SetSequence(acc.GetSequence() + 1)
}

// authenticateAbstractedAccount computes an AA authentication instruction and invokes the auth flow on the AA.
func (svd SigVerificationDecorator) authenticateAbstractedAccount(ctx sdk.Context, authTx authsigning.Tx, signer []byte, index int) error {
	// the bundler is the AA itself.
	selfBundler, err := svd.ak.AddressCodec().BytesToString(signer)
	if err != nil {
		return err
	}

	infoTx := authTx.(interface {
		GetRawTx() *tx.TxRaw
		GetProtoTx() *tx.Tx
	})

	return svd.aaKeeper.AuthenticateAccount(ctx, signer, &aa_interface_v1.MsgAuthenticate{
		Bundler:     selfBundler,
		RawTx:       infoTx.GetRawTx(),
		Tx:          infoTx.GetProtoTx(),
		SignerIndex: uint32(index),
	})
}

// ValidateSigCountDecorator takes in Params and returns errors if there are too many signatures in the tx for the given params
// otherwise it calls next AnteHandler
// Use this decorator to set parameterized limit on number of signatures in tx
// CONTRACT: Tx must implement SigVerifiableTx interface
type ValidateSigCountDecorator struct {
	ak AccountKeeper
}

func NewValidateSigCountDecorator(ak AccountKeeper) ValidateSigCountDecorator {
	return ValidateSigCountDecorator{
		ak: ak,
	}
}

func (vscd ValidateSigCountDecorator) AnteHandle(ctx sdk.Context, tx sdk.Tx, simulate bool, next sdk.AnteHandler) (sdk.Context, error) {
	sigTx, ok := tx.(authsigning.SigVerifiableTx)
	if !ok {
		return ctx, errorsmod.Wrap(sdkerrors.ErrTxDecode, "Tx must be a sigTx")
	}

	params := vscd.ak.GetParams(ctx)
	pubKeys, err := sigTx.GetPubKeys()
	if err != nil {
		return ctx, err
	}

	sigCount := 0
	for _, pk := range pubKeys {
		sigCount += CountSubKeys(pk)
		if uint64(sigCount) > params.TxSigLimit {
			return ctx, errorsmod.Wrapf(sdkerrors.ErrTooManySignatures, "signatures: %d, limit: %d", sigCount, params.TxSigLimit)
		}
	}

	return next(ctx, tx, simulate)
}

// DefaultSigVerificationGasConsumer is the default implementation of SignatureVerificationGasConsumer. It consumes gas
// for signature verification based upon the public key type. The cost is fetched from the given params and is matched
// by the concrete type.
func DefaultSigVerificationGasConsumer(meter storetypes.GasMeter, sig signing.SignatureV2, params types.Params) error {
	pubkey := sig.PubKey

	switch pubkey := pubkey.(type) {
	case *ed25519.PubKey:
		meter.ConsumeGas(params.SigVerifyCostED25519, "ante verify: ed25519")
		return errorsmod.Wrap(sdkerrors.ErrInvalidPubKey, "ED25519 public keys are unsupported")

	case *secp256k1.PubKey:
		meter.ConsumeGas(params.SigVerifyCostSecp256k1, "ante verify: secp256k1")
		return nil

	case *secp256r1.PubKey:
		meter.ConsumeGas(params.SigVerifyCostSecp256r1(), "ante verify: secp256r1")
		return nil

	case multisig.PubKey:
		multisignature, ok := sig.Data.(*signing.MultiSignatureData)
		if !ok {
			return fmt.Errorf("expected %T, got, %T", &signing.MultiSignatureData{}, sig.Data)
		}

		err := ConsumeMultisignatureVerificationGas(meter, multisignature, pubkey, params, sig.Sequence)
		if err != nil {
			return err
		}

		return nil

	default:
		return errorsmod.Wrapf(sdkerrors.ErrInvalidPubKey, "unrecognized public key type: %T", pubkey)
	}
}

// ConsumeMultisignatureVerificationGas consumes gas from a GasMeter for verifying a multisig pubKey signature.
func ConsumeMultisignatureVerificationGas(
	meter storetypes.GasMeter, sig *signing.MultiSignatureData, pubKey multisig.PubKey,
	params types.Params, accSeq uint64,
) error {
	// if BitArray is nil, it means tx has been built for simulation.
	if sig.BitArray == nil {
		return multisignatureSimulationVerificationGas(meter, sig, pubKey, params, accSeq)
	}

	size := sig.BitArray.Count()
	sigIndex := 0

	for i := 0; i < size; i++ {
		if !sig.BitArray.GetIndex(i) {
			continue
		}
		sigV2 := signing.SignatureV2{
			PubKey:   pubKey.GetPubKeys()[i],
			Data:     sig.Signatures[sigIndex],
			Sequence: accSeq,
		}

		err := DefaultSigVerificationGasConsumer(meter, sigV2, params)
		if err != nil {
			return err
		}

		sigIndex++
	}

	return nil
}

// multisignatureSimulationVerificationGas consume gas for verifying a simulation multisig pubKey signature. As it's
// a simulation tx the number of signatures its equal to the multisig threshold.
func multisignatureSimulationVerificationGas(
	meter storetypes.GasMeter, sig *signing.MultiSignatureData, pubKey multisig.PubKey,
	params types.Params, accSeq uint64,
) error {
	for i := 0; i < len(sig.Signatures); i++ {
		sigV2 := signing.SignatureV2{
			PubKey:   pubKey.GetPubKeys()[i],
			Data:     sig.Signatures[i],
			Sequence: accSeq,
		}

		err := DefaultSigVerificationGasConsumer(meter, sigV2, params)
		if err != nil {
			return err
		}
	}

	return nil
}

// GetSignerAcc returns an account for a given address that is expected to sign
// a transaction.
func GetSignerAcc(ctx sdk.Context, ak AccountKeeper, addr sdk.AccAddress) sdk.AccountI {
	return ak.GetAccount(ctx, addr)
}

// CountSubKeys counts the total number of keys for a multi-sig public key.
// A non-multisig, i.e. a regular signature, it naturally a count of 1. If it is a multisig,
// then it recursively calls it on its pubkeys.
func CountSubKeys(pub cryptotypes.PubKey) int {
	if pub == nil {
		return 0
	}

	v, ok := pub.(*kmultisig.LegacyAminoPubKey)
	if !ok {
		return 1
	}

	numKeys := 0
	for _, subkey := range v.GetPubKeys() {
		numKeys += CountSubKeys(subkey)
	}

	return numKeys
}

// signatureDataToBz converts a SignatureData into raw bytes signature.
// For SingleSignatureData, it returns the signature raw bytes.
// For MultiSignatureData, it returns an array of all individual signatures,
// as well as the aggregated signature.
func signatureDataToBz(data signing.SignatureData) ([][]byte, error) {
	if data == nil {
		return nil, fmt.Errorf("got empty SignatureData")
	}

	switch data := data.(type) {
	case *signing.SingleSignatureData:
		return [][]byte{data.Signature}, nil

	case *signing.MultiSignatureData:
		sigs := [][]byte{}
		var err error

		for _, d := range data.Signatures {
			nestedSigs, err := signatureDataToBz(d)
			if err != nil {
				return nil, err
			}

			sigs = append(sigs, nestedSigs...)
		}

		multiSignature := cryptotypes.MultiSignature{
			Signatures: sigs,
		}

		aggregatedSig, err := multiSignature.Marshal()
		if err != nil {
			return nil, err
		}

		sigs = append(sigs, aggregatedSig)
		return sigs, nil

	default:
		return nil, sdkerrors.ErrInvalidType.Wrapf("unexpected signature data type %T", data)
	}
}<|MERGE_RESOLUTION|>--- conflicted
+++ resolved
@@ -219,7 +219,6 @@
 }
 
 // authenticate the authentication of the TX for a specific tx signer.
-<<<<<<< HEAD
 func (svd SigVerificationDecorator) authenticate(ctx sdk.Context, tx authsigning.Tx, signer []byte, sig signing.SignatureV2, txPubKey cryptotypes.PubKey, signerIndex int) error {
 	// first we check if it's an AA
 	if svd.aaKeeper != nil {
@@ -233,11 +232,7 @@
 	}
 
 	// not an AA, proceed with standard auth flow.
-	acc, err := GetSignerAcc(ctx, svd.ak, signer)
-	if err != nil {
-		return err
-=======
-func (svd SigVerificationDecorator) authenticate(ctx sdk.Context, tx authsigning.Tx, signer []byte, sig signing.SignatureV2, txPubKey cryptotypes.PubKey) error {
+  
 	// newlyCreated is a flag that indicates if the account was newly created.
 	// This is only the case when the user is sending their first tx.
 	newlyCreated := false
@@ -249,7 +244,6 @@
 		// and 0 was set.
 		acc = svd.ak.NewAccountWithAddress(ctx, txPubKey.Address().Bytes())
 		newlyCreated = true
->>>>>>> 33868606
 	}
 
 	// the account is without a pubkey, let's attempt to check if in the
