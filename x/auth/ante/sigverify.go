--- conflicted
+++ resolved
@@ -50,11 +50,7 @@
 func (sgcd SigGasConsumeDecorator) AnteHandle(ctx sdk.Context, tx sdk.Tx, simulate bool, next sdk.AnteHandler) (newCtx sdk.Context, err error) {
 	stdTx, ok := tx.(types.StdTx)
 	if !ok {
-<<<<<<< HEAD
-		return ctx, sdkerrors.Wrap(sdkerrors.ErrTxDecode, "Tx must be a StdTx")
-=======
-		return ctx, errs.Wrap(errs.ErrTxDecode, "invalid transaction type")
->>>>>>> b93ca362
+		return ctx, sdkerrors.Wrap(sdkerrors.ErrTxDecode, "invalid transaction type")
 	}
 
 	params := sgcd.ak.GetParams(ctx)
@@ -106,11 +102,7 @@
 func (svd SigVerificationDecorator) AnteHandle(ctx sdk.Context, tx sdk.Tx, simulate bool, next sdk.AnteHandler) (newCtx sdk.Context, err error) {
 	stdTx, ok := tx.(types.StdTx)
 	if !ok {
-<<<<<<< HEAD
-		return ctx, sdkerrors.Wrap(sdkerrors.ErrTxDecode, "Tx must be a StdTx")
-=======
-		return ctx, errs.Wrap(errs.ErrTxDecode, "invalid tx type")
->>>>>>> b93ca362
+		return ctx, sdkerrors.Wrap(sdkerrors.ErrTxDecode, "invalid transaction type")
 	}
 
 	isGenesis := ctx.BlockHeight() == 0
@@ -126,11 +118,7 @@
 
 	// check that signer length and signature length are the same
 	if len(stdSigs) != len(signerAddrs) {
-<<<<<<< HEAD
-		return ctx, sdkerrors.Wrapf(sdkerrors.ErrUnauthorized, "Wrong number of signers. Expected: %d, got %d", len(signerAddrs), len(stdSigs))
-=======
-		return ctx, errs.Wrapf(errs.ErrUnauthorized, "invalid number of signer;  expected: %d, got %d", len(signerAddrs), len(stdSigs))
->>>>>>> b93ca362
+		return ctx, sdkerrors.Wrapf(sdkerrors.ErrUnauthorized, "invalid number of signer;  expected: %d, got %d", len(signerAddrs), len(stdSigs))
 	}
 
 	for i := 0; i < len(stdSigs); i++ {
@@ -210,13 +198,8 @@
 	for i, sig := range stdSigs {
 		if sig.PubKey != nil {
 			if !bytes.Equal(sig.PubKey.Address(), signers[i]) {
-<<<<<<< HEAD
 				return ctx, sdkerrors.Wrapf(sdkerrors.ErrInvalidPubKey,
-					"PubKey does not match Signer address %s with signer index: %d", signers[i], i)
-=======
-				return ctx, errs.Wrapf(errs.ErrInvalidPubKey,
-					"pubkey does not match signer address %s with signer index: %d", signers[i], i)
->>>>>>> b93ca362
+					"pubKey does not match signer address %s with signer index: %d", signers[i], i)
 			}
 
 			acc, err := GetSignerAcc(ctx, spkd.ak, signers[i])
