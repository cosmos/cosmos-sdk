package ante_test

import (
	"fmt"
	"testing"
	"time"

	"github.com/stretchr/testify/require"
	"go.uber.org/mock/gomock"

	storetypes "cosmossdk.io/store/types"

	"github.com/cosmos/cosmos-sdk/codec"
	"github.com/cosmos/cosmos-sdk/crypto/keys/ed25519"
	kmultisig "github.com/cosmos/cosmos-sdk/crypto/keys/multisig"
	"github.com/cosmos/cosmos-sdk/crypto/keys/secp256k1"
	"github.com/cosmos/cosmos-sdk/crypto/keys/secp256r1"
	cryptotypes "github.com/cosmos/cosmos-sdk/crypto/types"
	"github.com/cosmos/cosmos-sdk/crypto/types/multisig"
	"github.com/cosmos/cosmos-sdk/testutil/testdata"
	sdk "github.com/cosmos/cosmos-sdk/types"
	"github.com/cosmos/cosmos-sdk/types/tx/signing"
	"github.com/cosmos/cosmos-sdk/x/auth/ante"
	"github.com/cosmos/cosmos-sdk/x/auth/migrations/legacytx"
	authsign "github.com/cosmos/cosmos-sdk/x/auth/signing"
	authtx "github.com/cosmos/cosmos-sdk/x/auth/tx"
	txmodule "github.com/cosmos/cosmos-sdk/x/auth/tx/config"
	"github.com/cosmos/cosmos-sdk/x/auth/types"
	banktypes "github.com/cosmos/cosmos-sdk/x/bank/types"
)

func TestSetPubKey(t *testing.T) {
	suite := SetupTestSuite(t, true)
	suite.txBuilder = suite.clientCtx.TxConfig.NewTxBuilder()

	// keys and addresses
	priv1, pub1, addr1 := testdata.KeyTestPubAddr()
	priv2, pub2, addr2 := testdata.KeyTestPubAddr()
	priv3, pub3, addr3 := testdata.KeyTestPubAddrSecp256R1(t)

	addrs := []sdk.AccAddress{addr1, addr2, addr3}
	pubs := []cryptotypes.PubKey{pub1, pub2, pub3}

	msgs := make([]sdk.Msg, len(addrs))
	// set accounts and create msg for each address
	for i, addr := range addrs {
		acc := suite.accountKeeper.NewAccountWithAddress(suite.ctx, addr)
		require.NoError(t, acc.SetAccountNumber(uint64(i+1000)))
		suite.accountKeeper.SetAccount(suite.ctx, acc)
		msgs[i] = testdata.NewTestMsg(addr)
	}
	require.NoError(t, suite.txBuilder.SetMsgs(msgs...))
	suite.txBuilder.SetFeeAmount(testdata.NewTestFeeAmount())
	suite.txBuilder.SetGasLimit(testdata.NewTestGasLimit())

	privs, accNums, accSeqs := []cryptotypes.PrivKey{priv1, priv2, priv3}, []uint64{0, 1, 2}, []uint64{0, 0, 0}
	tx, err := suite.CreateTestTx(suite.ctx, privs, accNums, accSeqs, suite.ctx.ChainID(), signing.SignMode_SIGN_MODE_DIRECT)
	require.NoError(t, err)

	spkd := ante.NewSetPubKeyDecorator(suite.accountKeeper)
	antehandler := sdk.ChainAnteDecorators(spkd)

	ctx, err := antehandler(suite.ctx, tx, false)
	require.NoError(t, err)

	// Require that all accounts have pubkey set after Decorator runs
	for i, addr := range addrs {
		pk, err := suite.accountKeeper.GetPubKey(ctx, addr)
		require.NoError(t, err, "Error on retrieving pubkey from account")
		require.True(t, pubs[i].Equals(pk),
			"Wrong Pubkey retrieved from AccountKeeper, idx=%d\nexpected=%s\n     got=%s", i, pubs[i], pk)
	}
}

func TestConsumeSignatureVerificationGas(t *testing.T) {
	suite := SetupTestSuite(t, true)
	params := types.DefaultParams()
	msg := []byte{1, 2, 3, 4}

	p := types.DefaultParams()
	skR1, _ := secp256r1.GenPrivKey()
	pkSet1, sigSet1 := generatePubKeysAndSignatures(5, msg, false)
	multisigKey1 := kmultisig.NewLegacyAminoPubKey(2, pkSet1)
	multisignature1 := multisig.NewMultisig(len(pkSet1))
	expectedCost1 := expectedGasCostByKeys(pkSet1)
	for i := 0; i < len(pkSet1); i++ {
		stdSig := legacytx.StdSignature{PubKey: pkSet1[i], Signature: sigSet1[i]} //nolint:staticcheck // SA1019: legacytx.StdSignature is deprecated
		sigV2, err := legacytx.StdSignatureToSignatureV2(suite.clientCtx.LegacyAmino, stdSig)
		require.NoError(t, err)
		err = multisig.AddSignatureV2(multisignature1, sigV2, pkSet1)
		require.NoError(t, err)
	}

	type args struct {
		meter  storetypes.GasMeter
		sig    signing.SignatureData
		pubkey cryptotypes.PubKey
		params types.Params
	}
	tests := []struct {
		name        string
		args        args
		gasConsumed uint64
		shouldErr   bool
	}{
		{"PubKeyEd25519", args{storetypes.NewInfiniteGasMeter(), nil, ed25519.GenPrivKey().PubKey(), params}, p.SigVerifyCostED25519, true},
		{"PubKeySecp256k1", args{storetypes.NewInfiniteGasMeter(), nil, secp256k1.GenPrivKey().PubKey(), params}, p.SigVerifyCostSecp256k1, false},
		{"PubKeySecp256r1", args{storetypes.NewInfiniteGasMeter(), nil, skR1.PubKey(), params}, p.SigVerifyCostSecp256r1(), false},
		{"Multisig", args{storetypes.NewInfiniteGasMeter(), multisignature1, multisigKey1, params}, expectedCost1, false},
		{"unknown key", args{storetypes.NewInfiniteGasMeter(), nil, nil, params}, 0, true},
	}
	for _, tt := range tests {
		sigV2 := signing.SignatureV2{
			PubKey:   tt.args.pubkey,
			Data:     tt.args.sig,
			Sequence: 0, // Arbitrary account sequence
		}
		err := ante.DefaultSigVerificationGasConsumer(tt.args.meter, sigV2, tt.args.params)

		if tt.shouldErr {
			require.NotNil(t, err)
		} else {
			require.Nil(t, err)
			require.Equal(t, tt.gasConsumed, tt.args.meter.GasConsumed(), fmt.Sprintf("%d != %d", tt.gasConsumed, tt.args.meter.GasConsumed()))
		}
	}
}

func TestSigVerification(t *testing.T) {
	suite := SetupTestSuite(t, true)
	suite.txBankKeeper.EXPECT().DenomMetadata(gomock.Any(), gomock.Any()).Return(&banktypes.QueryDenomMetadataResponse{}, nil).AnyTimes()

	enabledSignModes := []signing.SignMode{signing.SignMode_SIGN_MODE_DIRECT, signing.SignMode_SIGN_MODE_TEXTUAL, signing.SignMode_SIGN_MODE_LEGACY_AMINO_JSON}
	// Since TEXTUAL is not enabled by default, we create a custom TxConfig
	// here which includes it.
	txConfigOpts := authtx.ConfigOptions{
		TextualCoinMetadataQueryFn: txmodule.NewGRPCCoinMetadataQueryFn(suite.clientCtx),
		EnabledSignModes:           enabledSignModes,
	}
	var err error
	suite.clientCtx.TxConfig, err = authtx.NewTxConfigWithOptions(
		codec.NewProtoCodec(suite.encCfg.InterfaceRegistry),
		txConfigOpts,
	)
	require.NoError(t, err)
	suite.txBuilder = suite.clientCtx.TxConfig.NewTxBuilder()

	// make block height non-zero to ensure account numbers part of signBytes
	suite.ctx = suite.ctx.WithBlockHeight(1)

	// keys and addresses
	priv1, _, addr1 := testdata.KeyTestPubAddr()
	priv2, _, addr2 := testdata.KeyTestPubAddr()
	priv3, _, addr3 := testdata.KeyTestPubAddr()

	addrs := []sdk.AccAddress{addr1, addr2, addr3}

	msgs := make([]sdk.Msg, len(addrs))
	accs := make([]sdk.AccountI, len(addrs))
	// set accounts and create msg for each address
	for i, addr := range addrs {
		acc := suite.accountKeeper.NewAccountWithAddress(suite.ctx, addr)
		require.NoError(t, acc.SetAccountNumber(uint64(i)+1000))
		suite.accountKeeper.SetAccount(suite.ctx, acc)
		msgs[i] = testdata.NewTestMsg(addr)
		accs[i] = acc
	}

	feeAmount := testdata.NewTestFeeAmount()
	gasLimit := testdata.NewTestGasLimit()

	spkd := ante.NewSetPubKeyDecorator(suite.accountKeeper)
	txConfigOpts = authtx.ConfigOptions{
		TextualCoinMetadataQueryFn: txmodule.NewBankKeeperCoinMetadataQueryFn(suite.txBankKeeper),
		EnabledSignModes:           enabledSignModes,
	}
	anteTxConfig, err := authtx.NewTxConfigWithOptions(
		codec.NewProtoCodec(suite.encCfg.InterfaceRegistry),
		txConfigOpts,
	)
	require.NoError(t, err)
	svd := ante.NewSigVerificationDecorator(suite.accountKeeper, anteTxConfig.SignModeHandler())
	antehandler := sdk.ChainAnteDecorators(spkd, svd)
	defaultSignMode, err := authsign.APISignModeToInternal(anteTxConfig.SignModeHandler().DefaultMode())
	require.NoError(t, err)

	type testCase struct {
		name        string
		privs       []cryptotypes.PrivKey
		accNums     []uint64
		accSeqs     []uint64
		invalidSigs bool // used for testing sigverify on RecheckTx
		recheck     bool
		sigverify   bool
		shouldErr   bool
	}
	validSigs := false
	testCases := []testCase{
		{"no signers", []cryptotypes.PrivKey{}, []uint64{}, []uint64{}, validSigs, false, true, true},
		{"not enough signers", []cryptotypes.PrivKey{priv1, priv2}, []uint64{accs[0].GetAccountNumber(), accs[1].GetAccountNumber()}, []uint64{0, 0}, validSigs, false, true, true},
		{"wrong order signers", []cryptotypes.PrivKey{priv3, priv2, priv1}, []uint64{accs[2].GetAccountNumber(), accs[1].GetAccountNumber(), accs[0].GetAccountNumber()}, []uint64{0, 0, 0}, validSigs, false, true, true},
		{"wrong accnums", []cryptotypes.PrivKey{priv1, priv2, priv3}, []uint64{7, 8, 9}, []uint64{0, 0, 0}, validSigs, false, true, true},
		{"wrong sequences", []cryptotypes.PrivKey{priv1, priv2, priv3}, []uint64{accs[0].GetAccountNumber(), accs[1].GetAccountNumber(), accs[2].GetAccountNumber()}, []uint64{3, 4, 5}, validSigs, false, true, true},
		{"valid tx", []cryptotypes.PrivKey{priv1, priv2, priv3}, []uint64{accs[0].GetAccountNumber(), accs[1].GetAccountNumber(), accs[2].GetAccountNumber()}, []uint64{0, 0, 0}, validSigs, false, true, false},
		{"sigverify tx with wrong order signers", []cryptotypes.PrivKey{priv3, priv2, priv1}, []uint64{accs[0].GetAccountNumber(), accs[1].GetAccountNumber(), accs[2].GetAccountNumber()}, []uint64{0, 0, 0}, validSigs, false, true, true},
		{"skip sigverify tx with wrong order signers", []cryptotypes.PrivKey{priv3, priv2, priv1}, []uint64{accs[0].GetAccountNumber(), accs[1].GetAccountNumber(), accs[2].GetAccountNumber()}, []uint64{0, 0, 0}, validSigs, false, false, false},
		{"no err on recheck", []cryptotypes.PrivKey{priv1, priv2, priv3}, []uint64{0, 0, 0}, []uint64{0, 0, 0}, !validSigs, true, true, false},
	}

	for i, tc := range testCases {
		for _, signMode := range enabledSignModes {
			t.Run(fmt.Sprintf("%s with %s", tc.name, signMode), func(t *testing.T) {
				suite.ctx = suite.ctx.WithIsReCheckTx(tc.recheck).WithIsSigverifyTx(tc.sigverify)
				suite.txBuilder = suite.clientCtx.TxConfig.NewTxBuilder() // Create new txBuilder for each test

				require.NoError(t, suite.txBuilder.SetMsgs(msgs...))
				suite.txBuilder.SetFeeAmount(feeAmount)
				suite.txBuilder.SetGasLimit(gasLimit)

				tx, err := suite.CreateTestTx(suite.ctx, tc.privs, tc.accNums, tc.accSeqs, suite.ctx.ChainID(), signMode)
				require.NoError(t, err)
				if tc.invalidSigs {
					txSigs, _ := tx.GetSignaturesV2()
					badSig, _ := tc.privs[0].Sign([]byte("unrelated message"))
					txSigs[0] = signing.SignatureV2{
						PubKey: tc.privs[0].PubKey(),
						Data: &signing.SingleSignatureData{
							SignMode:  defaultSignMode,
							Signature: badSig,
						},
						Sequence: tc.accSeqs[0],
					}
					suite.txBuilder.SetSignatures(txSigs...)
					tx = suite.txBuilder.GetTx()
				}

				txBytes, err := suite.clientCtx.TxConfig.TxEncoder()(tx)
				require.NoError(t, err)
				byteCtx := suite.ctx.WithTxBytes(txBytes)
				_, err = antehandler(byteCtx, tx, false)
				if tc.shouldErr {
					require.NotNil(t, err, "TestCase %d: %s did not error as expected", i, tc.name)
				} else {
					require.Nil(t, err, "TestCase %d: %s errored unexpectedly. Err: %v", i, tc.name, err)
				}
			})
		}
	}
}

func TestSigIntegration(t *testing.T) {
	// generate private keys
	privs := []cryptotypes.PrivKey{
		secp256k1.GenPrivKey(),
		secp256k1.GenPrivKey(),
		secp256k1.GenPrivKey(),
	}

	params := types.DefaultParams()
	initialSigCost := params.SigVerifyCostSecp256k1
	initialCost, err := runSigDecorators(t, params, false, privs...)
	require.Nil(t, err)

	params.SigVerifyCostSecp256k1 *= 2
	doubleCost, err := runSigDecorators(t, params, false, privs...)
	require.Nil(t, err)

	require.Equal(t, initialSigCost*uint64(len(privs)), doubleCost-initialCost)
}

func runSigDecorators(t *testing.T, params types.Params, _ bool, privs ...cryptotypes.PrivKey) (storetypes.Gas, error) {
	suite := SetupTestSuite(t, true)
	suite.txBuilder = suite.clientCtx.TxConfig.NewTxBuilder()

	// Make block-height non-zero to include accNum in SignBytes
	suite.ctx = suite.ctx.WithBlockHeight(1)
	err := suite.accountKeeper.Params.Set(suite.ctx, params)
	require.NoError(t, err)

	msgs := make([]sdk.Msg, len(privs))
	accNums := make([]uint64, len(privs))
	accSeqs := make([]uint64, len(privs))
	// set accounts and create msg for each address
	for i, priv := range privs {
		addr := sdk.AccAddress(priv.PubKey().Address())
		acc := suite.accountKeeper.NewAccountWithAddress(suite.ctx, addr)
		require.NoError(t, acc.SetAccountNumber(uint64(i)+1000))
		suite.accountKeeper.SetAccount(suite.ctx, acc)
		msgs[i] = testdata.NewTestMsg(addr)
		accNums[i] = acc.GetAccountNumber()
		accSeqs[i] = uint64(0)
	}
	require.NoError(t, suite.txBuilder.SetMsgs(msgs...))

	feeAmount := testdata.NewTestFeeAmount()
	gasLimit := testdata.NewTestGasLimit()
	suite.txBuilder.SetFeeAmount(feeAmount)
	suite.txBuilder.SetGasLimit(gasLimit)

	tx, err := suite.CreateTestTx(suite.ctx, privs, accNums, accSeqs, suite.ctx.ChainID(), signing.SignMode_SIGN_MODE_DIRECT)
	require.NoError(t, err)

	spkd := ante.NewSetPubKeyDecorator(suite.accountKeeper)
	svgc := ante.NewSigGasConsumeDecorator(suite.accountKeeper, ante.DefaultSigVerificationGasConsumer)
	svd := ante.NewSigVerificationDecorator(suite.accountKeeper, suite.clientCtx.TxConfig.SignModeHandler())
	antehandler := sdk.ChainAnteDecorators(spkd, svgc, svd)

	txBytes, err := suite.clientCtx.TxConfig.TxEncoder()(tx)
	require.NoError(t, err)
	suite.ctx = suite.ctx.WithTxBytes(txBytes)

	// Determine gas consumption of antehandler with default params
	before := suite.ctx.GasMeter().GasConsumed()
	ctx, err := antehandler(suite.ctx, tx, false)
	after := ctx.GasMeter().GasConsumed()

	return after - before, err
}

func TestIncrementSequenceDecorator(t *testing.T) {
	suite := SetupTestSuite(t, true)
	suite.txBuilder = suite.clientCtx.TxConfig.NewTxBuilder()

	priv, _, addr := testdata.KeyTestPubAddr()
	acc := suite.accountKeeper.NewAccountWithAddress(suite.ctx, addr)
	require.NoError(t, acc.SetAccountNumber(uint64(50)))
	suite.accountKeeper.SetAccount(suite.ctx, acc)

	msgs := []sdk.Msg{testdata.NewTestMsg(addr)}
	require.NoError(t, suite.txBuilder.SetMsgs(msgs...))
	privs := []cryptotypes.PrivKey{priv}
	accNums := []uint64{suite.accountKeeper.GetAccount(suite.ctx, addr).GetAccountNumber()}
	accSeqs := []uint64{suite.accountKeeper.GetAccount(suite.ctx, addr).GetSequence()}
	feeAmount := testdata.NewTestFeeAmount()
	gasLimit := testdata.NewTestGasLimit()
	suite.txBuilder.SetFeeAmount(feeAmount)
	suite.txBuilder.SetGasLimit(gasLimit)

	isd := ante.NewIncrementSequenceDecorator(suite.accountKeeper)
	antehandler := sdk.ChainAnteDecorators(isd)

	testCases := []struct {
		name         string
		ctx          sdk.Context
		simulate     bool
		createTx     func() sdk.Tx
		expectSeqInc bool
	}{
		{
			"inc on recheck no sim",
			suite.ctx.WithIsReCheckTx(true),
			false,
			func() sdk.Tx {
				tx, err := suite.CreateTestTx(suite.ctx, privs, accNums, accSeqs, suite.ctx.ChainID(), signing.SignMode_SIGN_MODE_DIRECT)
				require.NoError(t, err)
				return tx
			},
			true,
		},
		{
<<<<<<< HEAD

=======
>>>>>>> 7f7c41e4
			"inc on no recheck, no sim",
			suite.ctx.WithIsReCheckTx(false),
			false,
			func() sdk.Tx {
				tx, err := suite.CreateTestTx(suite.ctx, privs, accNums, accSeqs, suite.ctx.ChainID(), signing.SignMode_SIGN_MODE_DIRECT)
				require.NoError(t, err)
				return tx
			},
			true,
		},
		{
			"inc on recheck and sim",
			suite.ctx.WithIsReCheckTx(true),
			true,
			func() sdk.Tx {
				tx, err := suite.CreateTestTx(suite.ctx, privs, accNums, accSeqs, suite.ctx.ChainID(), signing.SignMode_SIGN_MODE_DIRECT)
				require.NoError(t, err)
				return tx
			},
			true,
		},
		{
			"no inc on unordered",
			suite.ctx.WithIsReCheckTx(true),
			true,
			func() sdk.Tx {
				tx, err := suite.CreateTestUnorderedTx(suite.ctx, privs, accNums, accSeqs, suite.ctx.ChainID(), signing.SignMode_SIGN_MODE_DIRECT, true, time.Now().Add(time.Hour))
				require.NoError(t, err)
				return tx
			},
			false,
		},
	}

	for i, tc := range testCases {
		t.Run(tc.name, func(t *testing.T) {
			beforeSeq := suite.accountKeeper.GetAccount(suite.ctx, addr).GetSequence()

			_, err := antehandler(tc.ctx, tc.createTx(), tc.simulate)
			require.NoError(t, err, "unexpected error; tc #%d, %v", i, tc)

			afterSeq := suite.accountKeeper.GetAccount(suite.ctx, addr).GetSequence()

			if tc.expectSeqInc {
				require.Equal(t, beforeSeq+1, afterSeq)
			} else {
				require.Equal(t, beforeSeq, afterSeq)
			}
		})
	}
}<|MERGE_RESOLUTION|>--- conflicted
+++ resolved
@@ -358,10 +358,6 @@
 			true,
 		},
 		{
-<<<<<<< HEAD
-
-=======
->>>>>>> 7f7c41e4
 			"inc on no recheck, no sim",
 			suite.ctx.WithIsReCheckTx(false),
 			false,
