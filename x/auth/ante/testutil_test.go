--- conflicted
+++ resolved
@@ -3,13 +3,8 @@
 import (
 	"testing"
 
-<<<<<<< HEAD
-	"github.com/stretchr/testify/suite"
-	tmproto "github.com/tendermint/tendermint/proto/tendermint/types"
-=======
 	"github.com/golang/mock/gomock"
 	"github.com/stretchr/testify/require"
->>>>>>> f008f84e
 
 	"github.com/cosmos/cosmos-sdk/client"
 	"github.com/cosmos/cosmos-sdk/client/tx"
@@ -27,11 +22,6 @@
 	xauthsigning "github.com/cosmos/cosmos-sdk/x/auth/signing"
 	authtestutil "github.com/cosmos/cosmos-sdk/x/auth/testutil"
 	"github.com/cosmos/cosmos-sdk/x/auth/types"
-<<<<<<< HEAD
-	authtypes "github.com/cosmos/cosmos-sdk/x/auth/types"
-	minttypes "github.com/cosmos/cosmos-sdk/x/mint/types"
-=======
->>>>>>> f008f84e
 )
 
 // TestAccount represents an account used in the tests in x/auth/ante.
@@ -52,16 +42,7 @@
 	encCfg         moduletestutil.TestEncodingConfig
 }
 
-func TestAnteTestSuite(t *testing.T) {
-	suite.Run(t, new(AnteTestSuite))
-}
-
 // SetupTest setups a new test, with new app, context, and anteHandler.
-<<<<<<< HEAD
-func (s *AnteTestSuite) SetupTest(isCheckTx bool) {
-	s.app, s.ctx = createTestApp(s.T(), isCheckTx)
-	s.ctx = s.ctx.WithBlockHeight(1)
-=======
 func SetupTestSuite(t *testing.T, isCheckTx bool) *AnteTestSuite {
 	suite := &AnteTestSuite{}
 	ctrl := gomock.NewController(t)
@@ -89,23 +70,11 @@
 	suite.accountKeeper.GetModuleAccount(suite.ctx, types.FeeCollectorName)
 	err := suite.accountKeeper.SetParams(suite.ctx, types.DefaultParams())
 	require.NoError(t, err)
->>>>>>> f008f84e
 
 	// We're using TestMsg encoding in some tests, so register it here.
 	suite.encCfg.Amino.RegisterConcrete(&testdata.TestMsg{}, "testdata.TestMsg", nil)
 	testdata.RegisterInterfaces(suite.encCfg.InterfaceRegistry)
 
-<<<<<<< HEAD
-	s.clientCtx = client.Context{}.
-		WithTxConfig(encodingConfig.TxConfig)
-
-	anteHandler, err := ante.NewAnteHandler(
-		ante.HandlerOptions{
-			AccountKeeper:   s.app.AccountKeeper,
-			BankKeeper:      s.app.BankKeeper,
-			FeegrantKeeper:  s.app.FeeGrantKeeper,
-			SignModeHandler: encodingConfig.TxConfig.SignModeHandler(),
-=======
 	suite.clientCtx = client.Context{}.
 		WithTxConfig(suite.encCfg.TxConfig)
 
@@ -115,20 +84,10 @@
 			BankKeeper:      suite.bankKeeper,
 			FeegrantKeeper:  suite.feeGrantKeeper,
 			SignModeHandler: suite.encCfg.TxConfig.SignModeHandler(),
->>>>>>> f008f84e
 			SigGasConsumer:  ante.DefaultSigVerificationGasConsumer,
 		},
 	)
 
-<<<<<<< HEAD
-	s.Require().NoError(err)
-	s.anteHandler = anteHandler
-}
-
-// CreateTestAccounts creates `numAccs` accounts, and return all relevant
-// information about them including their private keys.
-func (s *AnteTestSuite) CreateTestAccounts(numAccs int) []TestAccount {
-=======
 	require.NoError(t, err)
 	suite.anteHandler = anteHandler
 
@@ -138,30 +97,13 @@
 }
 
 func (suite *AnteTestSuite) CreateTestAccounts(numAccs int) []TestAccount {
->>>>>>> f008f84e
 	var accounts []TestAccount
 
 	for i := 0; i < numAccs; i++ {
 		priv, _, addr := testdata.KeyTestPubAddr()
-<<<<<<< HEAD
-		acc := s.app.AccountKeeper.NewAccountWithAddress(s.ctx, addr)
-		err := acc.SetAccountNumber(uint64(i))
-		s.Require().NoError(err)
-		s.app.AccountKeeper.SetAccount(s.ctx, acc)
-		someCoins := sdk.Coins{
-			sdk.NewInt64Coin("atom", 10000000),
-		}
-		err = s.app.BankKeeper.MintCoins(s.ctx, minttypes.ModuleName, someCoins)
-		s.Require().NoError(err)
-
-		err = s.app.BankKeeper.SendCoinsFromModuleToAccount(s.ctx, minttypes.ModuleName, addr, someCoins)
-		s.Require().NoError(err)
-
-=======
 		acc := suite.accountKeeper.NewAccountWithAddress(suite.ctx, addr)
 		acc.SetAccountNumber(uint64(i))
 		suite.accountKeeper.SetAccount(suite.ctx, acc)
->>>>>>> f008f84e
 		accounts = append(accounts, TestAccount{acc, priv})
 	}
 
@@ -233,7 +175,7 @@
 }
 
 // CreateTestTx is a helper function to create a tx given multiple inputs.
-func (s *AnteTestSuite) CreateTestTx(privs []cryptotypes.PrivKey, accNums []uint64, accSeqs []uint64, chainID string) (xauthsigning.Tx, error) {
+func (suite *AnteTestSuite) CreateTestTx(privs []cryptotypes.PrivKey, accNums []uint64, accSeqs []uint64, chainID string) (xauthsigning.Tx, error) {
 	// First round: we gather all the signer infos. We use the "set empty
 	// signature" hack to do that.
 	var sigsV2 []signing.SignatureV2
@@ -241,7 +183,7 @@
 		sigV2 := signing.SignatureV2{
 			PubKey: priv.PubKey(),
 			Data: &signing.SingleSignatureData{
-				SignMode:  s.clientCtx.TxConfig.SignModeHandler().DefaultMode(),
+				SignMode:  suite.clientCtx.TxConfig.SignModeHandler().DefaultMode(),
 				Signature: nil,
 			},
 			Sequence: accSeqs[i],
@@ -249,7 +191,7 @@
 
 		sigsV2 = append(sigsV2, sigV2)
 	}
-	err := s.txBuilder.SetSignatures(sigsV2...)
+	err := suite.txBuilder.SetSignatures(sigsV2...)
 	if err != nil {
 		return nil, err
 	}
@@ -263,67 +205,18 @@
 			Sequence:      accSeqs[i],
 		}
 		sigV2, err := tx.SignWithPrivKey(
-			s.clientCtx.TxConfig.SignModeHandler().DefaultMode(), signerData,
-			s.txBuilder, priv, s.clientCtx.TxConfig, accSeqs[i])
+			suite.clientCtx.TxConfig.SignModeHandler().DefaultMode(), signerData,
+			suite.txBuilder, priv, suite.clientCtx.TxConfig, accSeqs[i])
 		if err != nil {
 			return nil, err
 		}
 
 		sigsV2 = append(sigsV2, sigV2)
 	}
-	err = s.txBuilder.SetSignatures(sigsV2...)
+	err = suite.txBuilder.SetSignatures(sigsV2...)
 	if err != nil {
 		return nil, err
 	}
 
-<<<<<<< HEAD
-	return s.txBuilder.GetTx(), nil
-}
-
-// TestCase represents a test case used in test tables.
-type TestCase struct {
-	desc     string
-	malleate func()
-	simulate bool
-	expPass  bool
-	expErr   error
-}
-
-// CreateTestTx is a helper function to create a tx given multiple inputs.
-func (s *AnteTestSuite) RunTestCase(privs []cryptotypes.PrivKey, msgs []sdk.Msg, feeAmount sdk.Coins, gasLimit uint64, accNums, accSeqs []uint64, chainID string, tc TestCase) {
-	s.Run(fmt.Sprintf("Case %s", tc.desc), func() {
-		s.Require().NoError(s.txBuilder.SetMsgs(msgs...))
-		s.txBuilder.SetFeeAmount(feeAmount)
-		s.txBuilder.SetGasLimit(gasLimit)
-
-		// Theoretically speaking, ante handler unit tests should only test
-		// ante handlers, but here we sometimes also test the tx creation
-		// process.
-		tx, txErr := s.CreateTestTx(privs, accNums, accSeqs, chainID)
-		newCtx, anteErr := s.anteHandler(s.ctx, tx, tc.simulate)
-
-		if tc.expPass {
-			s.Require().NoError(txErr)
-			s.Require().NoError(anteErr)
-			s.Require().NotNil(newCtx)
-
-			s.ctx = newCtx
-		} else {
-			switch {
-			case txErr != nil:
-				s.Require().Error(txErr)
-				s.Require().True(errors.Is(txErr, tc.expErr))
-
-			case anteErr != nil:
-				s.Require().Error(anteErr)
-				s.Require().True(errors.Is(anteErr, tc.expErr))
-
-			default:
-				s.Fail("expected one of txErr,anteErr to be an error")
-			}
-		}
-	})
-=======
 	return suite.txBuilder.GetTx(), nil
->>>>>>> f008f84e
 }