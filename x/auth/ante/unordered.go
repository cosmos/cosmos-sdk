--- conflicted
+++ resolved
@@ -3,14 +3,11 @@
 import (
 	"bytes"
 	"crypto/sha256"
-<<<<<<< HEAD
-	"time"
-=======
 	"encoding/binary"
 	"sync"
+	"time"
 
 	"github.com/golang/protobuf/proto" // nolint: staticcheck // for proto.Message
->>>>>>> f772a0a2
 
 	"cosmossdk.io/core/appmodule/v2"
 	"cosmossdk.io/core/transaction"
@@ -46,31 +43,18 @@
 // chain to ensure that during DeliverTx, the transaction is added to the UnorderedTxManager.
 type UnorderedTxDecorator struct {
 	// maxUnOrderedTTL defines the maximum TTL a transaction can define.
-<<<<<<< HEAD
 	maxTimeoutDuration time.Duration
 	txManager          *unorderedtx.Manager
 	env                appmodule.Environment
+	sha256Cost         uint64
 }
 
-func NewUnorderedTxDecorator(maxDuration time.Duration, m *unorderedtx.Manager, env appmodule.Environment) *UnorderedTxDecorator {
+func NewUnorderedTxDecorator(maxDuration time.Duration, m *unorderedtx.Manager, env appmodule.Environment, gasCost uint64) *UnorderedTxDecorator {
 	return &UnorderedTxDecorator{
 		maxTimeoutDuration: maxDuration,
 		txManager:          m,
 		env:                env,
-=======
-	maxUnOrderedTTL uint64
-	txManager       *unorderedtx.Manager
-	env             appmodule.Environment
-	sha256Cost      uint64
-}
-
-func NewUnorderedTxDecorator(maxTTL uint64, m *unorderedtx.Manager, env appmodule.Environment, gasCost uint64) *UnorderedTxDecorator {
-	return &UnorderedTxDecorator{
-		maxUnOrderedTTL: maxTTL,
-		txManager:       m,
-		env:             env,
-		sha256Cost:      gasCost,
->>>>>>> f772a0a2
+		sha256Cost:         gasCost,
 	}
 }
 
@@ -106,7 +90,7 @@
 	}
 
 	// calculate the tx hash
-	txHash, err := TxIdentifier(ttl, tx)
+	txHash, err := TxIdentifier(uint64(timeoutTimestamp.Unix()), tx)
 	if err != nil {
 		return ctx, err
 	}
