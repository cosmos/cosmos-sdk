--- conflicted
+++ resolved
@@ -99,7 +99,6 @@
 	testCases := map[string]struct {
 		unorderedDisabled bool
 		unordered         bool
-		sequences         []uint64
 		timeout           time.Time
 		blockTime         time.Time
 		duplicate         bool
@@ -156,14 +155,6 @@
 			execMode:    sdk.ExecModeFinalize,
 			expectedErr: "unordered tx ttl exceeds",
 		},
-		"fail if sequences are set in tx": {
-			unordered:   true,
-			timeout:     time.Unix(15, 0),
-			blockTime:   time.Unix(10, 0),
-			sequences:   []uint64{1, 2, 3},
-			execMode:    sdk.ExecModeFinalize,
-			expectedErr: "sequence is not allowed for unordered transactions",
-		},
 		"fails if manager has duplicate": {
 			unordered:   true,
 			timeout:     time.Unix(10, 0),
@@ -182,26 +173,6 @@
 	}
 	for name, tc := range testCases {
 		t.Run(name, func(t *testing.T) {
-<<<<<<< HEAD
-			reset(tc.execMode == sdk.ExecModeCheck, !tc.unorderedDisabled)
-			ctx := suite.ctx.WithBlockTime(tc.blockTime).WithExecMode(tc.execMode).WithIsSigverifyTx(true)
-
-			suite.txBuilder = suite.clientCtx.TxConfig.NewTxBuilder() // Create new txBuilder for each test
-			require.NoError(t, suite.txBuilder.SetMsgs(msgs...))
-			suite.txBuilder.SetFeeAmount(feeAmount)
-			suite.txBuilder.SetGasLimit(gasLimit)
-			sequences := []uint64{0, 0, 0}
-			if len(tc.sequences) > 0 {
-				sequences = tc.sequences
-			}
-			tx, err := suite.CreateTestUnorderedTx(
-				suite.ctx,
-				[]cryptotypes.PrivKey{priv1, priv2, priv3},
-				[]uint64{accs[0].GetAccountNumber(), accs[1].GetAccountNumber(), accs[2].GetAccountNumber()},
-				sequences,
-				suite.ctx.ChainID(),
-				defaultSignMode,
-=======
 			suite := setupUnorderedTxTestSuite(t, tc.execMode == sdk.ExecModeCheck, !tc.unorderedDisabled)
 			ctx := suite.anteSuite.ctx.WithBlockTime(tc.blockTime).WithExecMode(tc.execMode).WithIsSigverifyTx(true)
 
@@ -216,7 +187,6 @@
 				[]uint64{0, 0, 0},
 				suite.anteSuite.ctx.ChainID(),
 				suite.defaultSignMode,
->>>>>>> 2cc55cdd
 				tc.unordered,
 				tc.timeout,
 			)
