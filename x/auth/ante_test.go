package auth

import (
	"fmt"
	"math/rand"
	"strings"
	"testing"

	"github.com/stretchr/testify/require"
	"github.com/tendermint/tendermint/crypto"
	"github.com/tendermint/tendermint/crypto/ed25519"
	"github.com/tendermint/tendermint/crypto/multisig"
	"github.com/tendermint/tendermint/crypto/secp256k1"

	sdk "github.com/cosmos/cosmos-sdk/types"
	"github.com/cosmos/cosmos-sdk/x/auth/types"
)

// run the tx through the anteHandler and ensure its valid
func checkValidTx(t *testing.T, anteHandler sdk.AnteHandler, ctx sdk.Context, tx sdk.Tx, simulate bool) {
	_, result, abort := anteHandler(ctx, tx, simulate)
	require.Equal(t, "", result.Log)
	require.False(t, abort)
	require.Equal(t, sdk.CodeOK, result.Code)
	require.True(t, result.IsOK())
}

// run the tx through the anteHandler and ensure it fails with the given code
func checkInvalidTx(t *testing.T, anteHandler sdk.AnteHandler, ctx sdk.Context, tx sdk.Tx, simulate bool, code sdk.CodeType) {
	newCtx, result, abort := anteHandler(ctx, tx, simulate)
	require.True(t, abort)

	require.Equal(t, code, result.Code, fmt.Sprintf("Expected %v, got %v", code, result))
	require.Equal(t, sdk.CodespaceRoot, result.Codespace)

	if code == sdk.CodeOutOfGas {
		stdTx, ok := tx.(types.StdTx)
		require.True(t, ok, "tx must be in form auth.types.StdTx")
		// GasWanted set correctly
		require.Equal(t, stdTx.Fee.Gas, result.GasWanted, "Gas wanted not set correctly")
		require.True(t, result.GasUsed > result.GasWanted, "GasUsed not greated than GasWanted")
		// Check that context is set correctly
		require.Equal(t, result.GasUsed, newCtx.GasMeter().GasConsumed(), "Context not updated correctly")
	}
}

// Test various error cases in the AnteHandler control flow.
func TestAnteHandlerSigErrors(t *testing.T) {
	// setup
	input := setupTestInput()
	ctx := input.ctx
	anteHandler := NewAnteHandler(input.ak, DefaultSigVerificationGasConsumer)

	// keys and addresses
	priv1, _, addr1 := KeyTestPubAddr()
	priv2, _, addr2 := KeyTestPubAddr()
	priv3, _, addr3 := KeyTestPubAddr()

	// msg and signatures
	var tx sdk.Tx
	msg1 := NewTestMsg(addr1, addr2)
	msg2 := NewTestMsg(addr1, addr3)
	fee := NewTestStdFee()

	msgs := []sdk.Msg{msg1, msg2}

	// test no signatures
	privs, accNums, seqs := []crypto.PrivKey{}, []uint64{}, []uint64{}
	tx = NewTestTx(ctx, msgs, privs, accNums, seqs, fee)

	// tx.GetSigners returns addresses in correct order: addr1, addr2, addr3
	expectedSigners := []sdk.AccAddress{addr1, addr2, addr3}
	stdTx := tx.(types.StdTx)
	require.Equal(t, expectedSigners, stdTx.GetSigners())

	// Check no signatures fails
	checkInvalidTx(t, anteHandler, ctx, tx, false, sdk.CodeNoSignatures)

	// test num sigs dont match GetSigners
	privs, accNums, seqs = []crypto.PrivKey{priv1}, []uint64{0}, []uint64{0}
	tx = NewTestTx(ctx, msgs, privs, accNums, seqs, fee)
	checkInvalidTx(t, anteHandler, ctx, tx, false, sdk.CodeUnauthorized)

	// test an unrecognized account
	privs, accNums, seqs = []crypto.PrivKey{priv1, priv2, priv3}, []uint64{0, 1, 2}, []uint64{0, 0, 0}
	tx = NewTestTx(ctx, msgs, privs, accNums, seqs, fee)
	checkInvalidTx(t, anteHandler, ctx, tx, false, sdk.CodeUnknownAddress)

	// save the first account, but second is still unrecognized
	acc1 := input.ak.NewAccountWithAddress(ctx, addr1)
	acc1.SetCoins(fee.Amount)
	input.ak.SetAccount(ctx, acc1)
	checkInvalidTx(t, anteHandler, ctx, tx, false, sdk.CodeUnknownAddress)
}

// Test logic around account number checking with one signer and many signers.
func TestAnteHandlerAccountNumbers(t *testing.T) {
	// setup
	input := setupTestInput()
	anteHandler := NewAnteHandler(input.ak, DefaultSigVerificationGasConsumer)
	ctx := input.ctx.WithBlockHeight(1)

	// keys and addresses
	priv1, _, addr1 := KeyTestPubAddr()
	priv2, _, addr2 := KeyTestPubAddr()

	// set the accounts
	acc1 := input.ak.NewAccountWithAddress(ctx, addr1)
<<<<<<< HEAD
	err := acc1.SetCoins(newCoins())
	require.NoError(t, err)
	err = acc1.SetAccountNumber(0)
	require.NoError(t, err)
	input.ak.SetAccount(ctx, acc1)
	acc2 := input.ak.NewAccountWithAddress(ctx, addr2)
	err = acc2.SetCoins(newCoins())
	require.NoError(t, err)
	err = acc2.SetAccountNumber(1)
	require.NoError(t, err)
=======
	acc1.SetCoins(NewTestCoins())
	input.ak.SetAccount(ctx, acc1)
	acc2 := input.ak.NewAccountWithAddress(ctx, addr2)
	acc2.SetCoins(NewTestCoins())
>>>>>>> 5f9c3fdf
	input.ak.SetAccount(ctx, acc2)

	// msg and signatures
	var tx sdk.Tx
	msg := NewTestMsg(addr1)
	fee := NewTestStdFee()

	msgs := []sdk.Msg{msg}

	// test good tx from one signer
	privs, accnums, seqs := []crypto.PrivKey{priv1}, []uint64{0}, []uint64{0}
	tx = NewTestTx(ctx, msgs, privs, accnums, seqs, fee)
	checkValidTx(t, anteHandler, ctx, tx, false)

	// new tx from wrong account number
	seqs = []uint64{1}
	tx = NewTestTx(ctx, msgs, privs, []uint64{1}, seqs, fee)
	checkInvalidTx(t, anteHandler, ctx, tx, false, sdk.CodeUnauthorized)

	// from correct account number
	seqs = []uint64{1}
	tx = NewTestTx(ctx, msgs, privs, []uint64{0}, seqs, fee)
	checkValidTx(t, anteHandler, ctx, tx, false)

	// new tx with another signer and incorrect account numbers
	msg1 := NewTestMsg(addr1, addr2)
	msg2 := NewTestMsg(addr2, addr1)
	msgs = []sdk.Msg{msg1, msg2}
	privs, accnums, seqs = []crypto.PrivKey{priv1, priv2}, []uint64{1, 0}, []uint64{2, 0}
	tx = NewTestTx(ctx, msgs, privs, accnums, seqs, fee)
	checkInvalidTx(t, anteHandler, ctx, tx, false, sdk.CodeUnauthorized)

	// correct account numbers
	privs, accnums, seqs = []crypto.PrivKey{priv1, priv2}, []uint64{0, 1}, []uint64{2, 0}
	tx = NewTestTx(ctx, msgs, privs, accnums, seqs, fee)
	checkValidTx(t, anteHandler, ctx, tx, false)
}

// Test logic around account number checking with many signers when BlockHeight is 0.
func TestAnteHandlerAccountNumbersAtBlockHeightZero(t *testing.T) {
	// setup
	input := setupTestInput()
	anteHandler := NewAnteHandler(input.ak, DefaultSigVerificationGasConsumer)
	ctx := input.ctx.WithBlockHeight(0)

	// keys and addresses
	priv1, _, addr1 := KeyTestPubAddr()
	priv2, _, addr2 := KeyTestPubAddr()

	// set the accounts, we don't need the acc numbers as it's genesis block
	acc1 := input.ak.NewAccountWithAddress(ctx, addr1)
	acc1.SetCoins(NewTestCoins())
	input.ak.SetAccount(ctx, acc1)
	acc2 := input.ak.NewAccountWithAddress(ctx, addr2)
	acc2.SetCoins(NewTestCoins())
	input.ak.SetAccount(ctx, acc2)

	// msg and signatures
	var tx sdk.Tx
	msg := NewTestMsg(addr1)
	fee := NewTestStdFee()

	msgs := []sdk.Msg{msg}

	// test good tx from one signer
	privs, accnums, seqs := []crypto.PrivKey{priv1}, []uint64{0}, []uint64{0}
	tx = NewTestTx(ctx, msgs, privs, accnums, seqs, fee)
	checkValidTx(t, anteHandler, ctx, tx, false)

	// new tx from wrong account number
	seqs = []uint64{1}
	tx = NewTestTx(ctx, msgs, privs, []uint64{1}, seqs, fee)
	checkInvalidTx(t, anteHandler, ctx, tx, false, sdk.CodeUnauthorized)

	// from correct account number
	seqs = []uint64{1}
	tx = NewTestTx(ctx, msgs, privs, []uint64{0}, seqs, fee)
	checkValidTx(t, anteHandler, ctx, tx, false)

	// new tx with another signer and incorrect account numbers
	msg1 := NewTestMsg(addr1, addr2)
	msg2 := NewTestMsg(addr2, addr1)
	msgs = []sdk.Msg{msg1, msg2}
	privs, accnums, seqs = []crypto.PrivKey{priv1, priv2}, []uint64{1, 0}, []uint64{2, 0}
	tx = NewTestTx(ctx, msgs, privs, accnums, seqs, fee)
	checkInvalidTx(t, anteHandler, ctx, tx, false, sdk.CodeUnauthorized)

	// correct account numbers
	privs, accnums, seqs = []crypto.PrivKey{priv1, priv2}, []uint64{0, 0}, []uint64{2, 0}
	tx = NewTestTx(ctx, msgs, privs, accnums, seqs, fee)
	checkValidTx(t, anteHandler, ctx, tx, false)
}

// Test logic around sequence checking with one signer and many signers.
func TestAnteHandlerSequences(t *testing.T) {
	// setup
	input := setupTestInput()
	anteHandler := NewAnteHandler(input.ak, DefaultSigVerificationGasConsumer)
	ctx := input.ctx.WithBlockHeight(1)

	// keys and addresses
	priv1, _, addr1 := KeyTestPubAddr()
	priv2, _, addr2 := KeyTestPubAddr()
	priv3, _, addr3 := KeyTestPubAddr()

	// set the accounts
	acc1 := input.ak.NewAccountWithAddress(ctx, addr1)
<<<<<<< HEAD
	err := acc1.SetCoins(newCoins())
	require.NoError(t, err)
	err = acc1.SetAccountNumber(0)
	require.NoError(t, err)
	input.ak.SetAccount(ctx, acc1)
	acc2 := input.ak.NewAccountWithAddress(ctx, addr2)
	err = acc2.SetCoins(newCoins())
	require.NoError(t, err)
	err = acc2.SetAccountNumber(1)
	require.NoError(t, err)
	input.ak.SetAccount(ctx, acc2)
	acc3 := input.ak.NewAccountWithAddress(ctx, addr3)
	err = acc3.SetCoins(newCoins())
	require.NoError(t, err)
	err = acc3.SetAccountNumber(2)
	require.NoError(t, err)
=======
	acc1.SetCoins(NewTestCoins())
	input.ak.SetAccount(ctx, acc1)
	acc2 := input.ak.NewAccountWithAddress(ctx, addr2)
	acc2.SetCoins(NewTestCoins())
	input.ak.SetAccount(ctx, acc2)
	acc3 := input.ak.NewAccountWithAddress(ctx, addr3)
	acc3.SetCoins(NewTestCoins())
>>>>>>> 5f9c3fdf
	input.ak.SetAccount(ctx, acc3)

	// msg and signatures
	var tx sdk.Tx
	msg := NewTestMsg(addr1)
	fee := NewTestStdFee()

	msgs := []sdk.Msg{msg}

	// test good tx from one signer
	privs, accnums, seqs := []crypto.PrivKey{priv1}, []uint64{0}, []uint64{0}
	tx = NewTestTx(ctx, msgs, privs, accnums, seqs, fee)
	checkValidTx(t, anteHandler, ctx, tx, false)

	// test sending it again fails (replay protection)
	checkInvalidTx(t, anteHandler, ctx, tx, false, sdk.CodeUnauthorized)

	// fix sequence, should pass
	seqs = []uint64{1}
	tx = NewTestTx(ctx, msgs, privs, accnums, seqs, fee)
	checkValidTx(t, anteHandler, ctx, tx, false)

	// new tx with another signer and correct sequences
	msg1 := NewTestMsg(addr1, addr2)
	msg2 := NewTestMsg(addr3, addr1)
	msgs = []sdk.Msg{msg1, msg2}

	privs, accnums, seqs = []crypto.PrivKey{priv1, priv2, priv3}, []uint64{0, 1, 2}, []uint64{2, 0, 0}
	tx = NewTestTx(ctx, msgs, privs, accnums, seqs, fee)
	checkValidTx(t, anteHandler, ctx, tx, false)

	// replay fails
	checkInvalidTx(t, anteHandler, ctx, tx, false, sdk.CodeUnauthorized)

	// tx from just second signer with incorrect sequence fails
	msg = NewTestMsg(addr2)
	msgs = []sdk.Msg{msg}
	privs, accnums, seqs = []crypto.PrivKey{priv2}, []uint64{1}, []uint64{0}
	tx = NewTestTx(ctx, msgs, privs, accnums, seqs, fee)
	checkInvalidTx(t, anteHandler, ctx, tx, false, sdk.CodeUnauthorized)

	// fix the sequence and it passes
	tx = NewTestTx(ctx, msgs, []crypto.PrivKey{priv2}, []uint64{1}, []uint64{1}, fee)
	checkValidTx(t, anteHandler, ctx, tx, false)

	// another tx from both of them that passes
	msg = NewTestMsg(addr1, addr2)
	msgs = []sdk.Msg{msg}
	privs, accnums, seqs = []crypto.PrivKey{priv1, priv2}, []uint64{0, 1}, []uint64{3, 2}
	tx = NewTestTx(ctx, msgs, privs, accnums, seqs, fee)
	checkValidTx(t, anteHandler, ctx, tx, false)
}

// Test logic around fee deduction.
func TestAnteHandlerFees(t *testing.T) {
	// setup
	input := setupTestInput()
	ctx := input.ctx
	anteHandler := NewAnteHandler(input.ak, DefaultSigVerificationGasConsumer)

	// keys and addresses
	priv1, _, addr1 := KeyTestPubAddr()

	// set the accounts
	acc1 := input.ak.NewAccountWithAddress(ctx, addr1)
	input.ak.SetAccount(ctx, acc1)

	// msg and signatures
	var tx sdk.Tx
	msg := NewTestMsg(addr1)
	privs, accnums, seqs := []crypto.PrivKey{priv1}, []uint64{0}, []uint64{0}
	fee := NewTestStdFee()
	msgs := []sdk.Msg{msg}

	// signer does not have enough funds to pay the fee
	tx = NewTestTx(ctx, msgs, privs, accnums, seqs, fee)
	checkInvalidTx(t, anteHandler, ctx, tx, false, sdk.CodeInsufficientFunds)

	acc1.SetCoins(sdk.NewCoins(sdk.NewInt64Coin("atom", 149)))
	input.ak.SetAccount(ctx, acc1)
	checkInvalidTx(t, anteHandler, ctx, tx, false, sdk.CodeInsufficientFunds)

<<<<<<< HEAD
	require.True(t, input.ak.GetAccount(ctx, FeeCollectorAddr).GetCoins().Empty())
=======
	emptyCoins := sdk.NewCoins()
	require.True(t, input.fck.GetCollectedFees(ctx).IsEqual(emptyCoins))
>>>>>>> 5f9c3fdf
	require.True(t, input.ak.GetAccount(ctx, addr1).GetCoins().AmountOf("atom").Equal(sdk.NewInt(149)))

	acc1.SetCoins(sdk.NewCoins(sdk.NewInt64Coin("atom", 150)))
	input.ak.SetAccount(ctx, acc1)
	checkValidTx(t, anteHandler, ctx, tx, false)

	require.True(t, input.ak.GetAccount(ctx, FeeCollectorAddr).GetCoins().IsEqual(sdk.NewCoins(sdk.NewInt64Coin("atom", 150))))
	require.True(t, input.ak.GetAccount(ctx, addr1).GetCoins().AmountOf("atom").Equal(sdk.NewInt(0)))
}

// Test logic around memo gas consumption.
func TestAnteHandlerMemoGas(t *testing.T) {
	// setup
	input := setupTestInput()
	anteHandler := NewAnteHandler(input.ak, DefaultSigVerificationGasConsumer)
	ctx := input.ctx.WithBlockHeight(1)

	// keys and addresses
	priv1, _, addr1 := KeyTestPubAddr()

	// set the accounts
	acc1 := input.ak.NewAccountWithAddress(ctx, addr1)
	err := acc1.SetAccountNumber(0)
	require.NoError(t, err)
	input.ak.SetAccount(ctx, acc1)

	// msg and signatures
	var tx sdk.Tx
	msg := NewTestMsg(addr1)
	privs, accnums, seqs := []crypto.PrivKey{priv1}, []uint64{0}, []uint64{0}
	fee := NewStdFee(0, sdk.NewCoins(sdk.NewInt64Coin("atom", 0)))

	// tx does not have enough gas
	tx = NewTestTx(ctx, []sdk.Msg{msg}, privs, accnums, seqs, fee)
	checkInvalidTx(t, anteHandler, ctx, tx, false, sdk.CodeOutOfGas)

	// tx with memo doesn't have enough gas
	fee = NewStdFee(801, sdk.NewCoins(sdk.NewInt64Coin("atom", 0)))
	tx = NewTestTxWithMemo(ctx, []sdk.Msg{msg}, privs, accnums, seqs, fee, "abcininasidniandsinasindiansdiansdinaisndiasndiadninsd")
	checkInvalidTx(t, anteHandler, ctx, tx, false, sdk.CodeOutOfGas)

	// memo too large
	fee = NewStdFee(9000, sdk.NewCoins(sdk.NewInt64Coin("atom", 0)))
	tx = NewTestTxWithMemo(ctx, []sdk.Msg{msg}, privs, accnums, seqs, fee, strings.Repeat("01234567890", 500))
	checkInvalidTx(t, anteHandler, ctx, tx, false, sdk.CodeMemoTooLarge)

	// tx with memo has enough gas
	fee = NewStdFee(9000, sdk.NewCoins(sdk.NewInt64Coin("atom", 0)))
	tx = NewTestTxWithMemo(ctx, []sdk.Msg{msg}, privs, accnums, seqs, fee, strings.Repeat("0123456789", 10))
	checkValidTx(t, anteHandler, ctx, tx, false)
}

func TestAnteHandlerMultiSigner(t *testing.T) {
	// setup
	input := setupTestInput()
	anteHandler := NewAnteHandler(input.ak, DefaultSigVerificationGasConsumer)
	ctx := input.ctx.WithBlockHeight(1)

	// keys and addresses
	priv1, _, addr1 := KeyTestPubAddr()
	priv2, _, addr2 := KeyTestPubAddr()
	priv3, _, addr3 := KeyTestPubAddr()

	// set the accounts
	acc1 := input.ak.NewAccountWithAddress(ctx, addr1)
<<<<<<< HEAD
	err := acc1.SetCoins(newCoins())
	require.NoError(t, err)
	err = acc1.SetAccountNumber(0)
	require.NoError(t, err)
	input.ak.SetAccount(ctx, acc1)
	acc2 := input.ak.NewAccountWithAddress(ctx, addr2)
	err = acc2.SetCoins(newCoins())
	require.NoError(t, err)
	err = acc2.SetAccountNumber(1)
	require.NoError(t, err)
	input.ak.SetAccount(ctx, acc2)
	acc3 := input.ak.NewAccountWithAddress(ctx, addr3)
	err = acc3.SetCoins(newCoins())
	require.NoError(t, err)
	err = acc3.SetAccountNumber(2)
	require.NoError(t, err)
=======
	acc1.SetCoins(NewTestCoins())
	input.ak.SetAccount(ctx, acc1)
	acc2 := input.ak.NewAccountWithAddress(ctx, addr2)
	acc2.SetCoins(NewTestCoins())
	input.ak.SetAccount(ctx, acc2)
	acc3 := input.ak.NewAccountWithAddress(ctx, addr3)
	acc3.SetCoins(NewTestCoins())
>>>>>>> 5f9c3fdf
	input.ak.SetAccount(ctx, acc3)

	// set up msgs and fee
	var tx sdk.Tx
	msg1 := NewTestMsg(addr1, addr2)
	msg2 := NewTestMsg(addr3, addr1)
	msg3 := NewTestMsg(addr2, addr3)
	msgs := []sdk.Msg{msg1, msg2, msg3}
	fee := NewTestStdFee()

	// signers in order
	privs, accnums, seqs := []crypto.PrivKey{priv1, priv2, priv3}, []uint64{0, 1, 2}, []uint64{0, 0, 0}
	tx = NewTestTxWithMemo(ctx, msgs, privs, accnums, seqs, fee, "Check signers are in expected order and different account numbers works")

	checkValidTx(t, anteHandler, ctx, tx, false)

	// change sequence numbers
	tx = NewTestTx(ctx, []sdk.Msg{msg1}, []crypto.PrivKey{priv1, priv2}, []uint64{0, 1}, []uint64{1, 1}, fee)
	checkValidTx(t, anteHandler, ctx, tx, false)
	tx = NewTestTx(ctx, []sdk.Msg{msg2}, []crypto.PrivKey{priv3, priv1}, []uint64{2, 0}, []uint64{1, 2}, fee)
	checkValidTx(t, anteHandler, ctx, tx, false)

	// expected seqs = [3, 2, 2]
	tx = NewTestTxWithMemo(ctx, msgs, privs, accnums, []uint64{3, 2, 2}, fee, "Check signers are in expected order and different account numbers and sequence numbers works")
	checkValidTx(t, anteHandler, ctx, tx, false)
}

func TestAnteHandlerBadSignBytes(t *testing.T) {
	// setup
	input := setupTestInput()
	anteHandler := NewAnteHandler(input.ak, DefaultSigVerificationGasConsumer)
	ctx := input.ctx.WithBlockHeight(1)

	// keys and addresses
	priv1, _, addr1 := KeyTestPubAddr()
	priv2, _, addr2 := KeyTestPubAddr()

	// set the accounts
	acc1 := input.ak.NewAccountWithAddress(ctx, addr1)
<<<<<<< HEAD
	err := acc1.SetCoins(newCoins())
	require.NoError(t, err)
	err = acc1.SetAccountNumber(0)
	require.NoError(t, err)
	input.ak.SetAccount(ctx, acc1)
	acc2 := input.ak.NewAccountWithAddress(ctx, addr2)
	err = acc2.SetCoins(newCoins())
	require.NoError(t, err)
	err = acc2.SetAccountNumber(1)
	require.NoError(t, err)
=======
	acc1.SetCoins(NewTestCoins())
	input.ak.SetAccount(ctx, acc1)
	acc2 := input.ak.NewAccountWithAddress(ctx, addr2)
	acc2.SetCoins(NewTestCoins())
>>>>>>> 5f9c3fdf
	input.ak.SetAccount(ctx, acc2)

	var tx sdk.Tx
	msg := NewTestMsg(addr1)
	msgs := []sdk.Msg{msg}
	fee := NewTestStdFee()
	fee2 := NewTestStdFee()
	fee2.Gas += 100
	fee3 := NewTestStdFee()
	fee3.Amount[0].Amount = fee3.Amount[0].Amount.AddRaw(100)

	// test good tx and signBytes
	privs, accnums, seqs := []crypto.PrivKey{priv1}, []uint64{0}, []uint64{0}
	tx = NewTestTx(ctx, msgs, privs, accnums, seqs, fee)
	checkValidTx(t, anteHandler, ctx, tx, false)

	chainID := ctx.ChainID()
	chainID2 := chainID + "somemorestuff"
	codeUnauth := sdk.CodeUnauthorized

	cases := []struct {
		chainID string
		accnum  uint64
		seq     uint64
		fee     StdFee
		msgs    []sdk.Msg
		code    sdk.CodeType
	}{
		{chainID2, 0, 1, fee, msgs, codeUnauth},                        // test wrong chain_id
		{chainID, 0, 2, fee, msgs, codeUnauth},                         // test wrong seqs
		{chainID, 1, 1, fee, msgs, codeUnauth},                         // test wrong accnum
		{chainID, 0, 1, fee, []sdk.Msg{NewTestMsg(addr2)}, codeUnauth}, // test wrong msg
		{chainID, 0, 1, fee2, msgs, codeUnauth},                        // test wrong fee
		{chainID, 0, 1, fee3, msgs, codeUnauth},                        // test wrong fee
	}

	privs, seqs = []crypto.PrivKey{priv1}, []uint64{1}
	for _, cs := range cases {
		tx := NewTestTxWithSignBytes(
			msgs, privs, accnums, seqs, fee,
			StdSignBytes(cs.chainID, cs.accnum, cs.seq, cs.fee, cs.msgs, ""),
			"",
		)
		checkInvalidTx(t, anteHandler, ctx, tx, false, cs.code)
	}

	// test wrong signer if public key exist
	privs, accnums, seqs = []crypto.PrivKey{priv2}, []uint64{0}, []uint64{1}
	tx = NewTestTx(ctx, msgs, privs, accnums, seqs, fee)
	checkInvalidTx(t, anteHandler, ctx, tx, false, sdk.CodeUnauthorized)

	// test wrong signer if public doesn't exist
	msg = NewTestMsg(addr2)
	msgs = []sdk.Msg{msg}
	privs, accnums, seqs = []crypto.PrivKey{priv1}, []uint64{1}, []uint64{0}
	tx = NewTestTx(ctx, msgs, privs, accnums, seqs, fee)
	checkInvalidTx(t, anteHandler, ctx, tx, false, sdk.CodeInvalidPubKey)
}

func TestAnteHandlerSetPubKey(t *testing.T) {
	// setup
	input := setupTestInput()
	anteHandler := NewAnteHandler(input.ak, DefaultSigVerificationGasConsumer)
	ctx := input.ctx.WithBlockHeight(1)

	// keys and addresses
	priv1, _, addr1 := KeyTestPubAddr()
	_, _, addr2 := KeyTestPubAddr()

	// set the accounts
	acc1 := input.ak.NewAccountWithAddress(ctx, addr1)
<<<<<<< HEAD
	err := acc1.SetCoins(newCoins())
	require.NoError(t, err)
	err = acc1.SetAccountNumber(0)
	require.NoError(t, err)
	input.ak.SetAccount(ctx, acc1)
	acc2 := input.ak.NewAccountWithAddress(ctx, addr2)
	err = acc2.SetCoins(newCoins())
	require.NoError(t, err)
	err = acc2.SetAccountNumber(1)
	require.NoError(t, err)
=======
	acc1.SetCoins(NewTestCoins())
	input.ak.SetAccount(ctx, acc1)
	acc2 := input.ak.NewAccountWithAddress(ctx, addr2)
	acc2.SetCoins(NewTestCoins())
>>>>>>> 5f9c3fdf
	input.ak.SetAccount(ctx, acc2)

	var tx sdk.Tx

	// test good tx and set public key
	msg := NewTestMsg(addr1)
	msgs := []sdk.Msg{msg}
	privs, accnums, seqs := []crypto.PrivKey{priv1}, []uint64{0}, []uint64{0}
	fee := NewTestStdFee()
	tx = NewTestTx(ctx, msgs, privs, accnums, seqs, fee)
	checkValidTx(t, anteHandler, ctx, tx, false)

	acc1 = input.ak.GetAccount(ctx, addr1)
	require.Equal(t, acc1.GetPubKey(), priv1.PubKey())

	// test public key not found
	msg = NewTestMsg(addr2)
	msgs = []sdk.Msg{msg}
	tx = NewTestTx(ctx, msgs, privs, []uint64{1}, seqs, fee)
	sigs := tx.(types.StdTx).GetSignatures()
	sigs[0].PubKey = nil
	checkInvalidTx(t, anteHandler, ctx, tx, false, sdk.CodeInvalidPubKey)

	acc2 = input.ak.GetAccount(ctx, addr2)
	require.Nil(t, acc2.GetPubKey())

	// test invalid signature and public key
	tx = NewTestTx(ctx, msgs, privs, []uint64{1}, seqs, fee)
	checkInvalidTx(t, anteHandler, ctx, tx, false, sdk.CodeInvalidPubKey)

	acc2 = input.ak.GetAccount(ctx, addr2)
	require.Nil(t, acc2.GetPubKey())
}

func TestProcessPubKey(t *testing.T) {
	input := setupTestInput()
	ctx := input.ctx

	// keys
	_, _, addr1 := KeyTestPubAddr()
	priv2, _, addr2 := KeyTestPubAddr()
	acc1 := input.ak.NewAccountWithAddress(ctx, addr1)
	acc2 := input.ak.NewAccountWithAddress(ctx, addr2)

	acc2.SetPubKey(priv2.PubKey())

	type args struct {
		acc      Account
		sig      StdSignature
		simulate bool
	}
	tests := []struct {
		name    string
		args    args
		wantErr bool
	}{
		{"no sigs, simulate off", args{acc1, StdSignature{}, false}, true},
		{"no sigs, simulate on", args{acc1, StdSignature{}, true}, false},
		{"no sigs, account with pub, simulate on", args{acc2, StdSignature{}, true}, false},
		{"pubkey doesn't match addr, simulate off", args{acc1, StdSignature{PubKey: priv2.PubKey()}, false}, true},
		{"pubkey doesn't match addr, simulate on", args{acc1, StdSignature{PubKey: priv2.PubKey()}, true}, false},
	}
	for _, tt := range tests {
		t.Run(tt.name, func(t *testing.T) {
			_, err := ProcessPubKey(tt.args.acc, tt.args.sig, tt.args.simulate)
			require.Equal(t, tt.wantErr, !err.IsOK())
		})
	}
}

func TestConsumeSignatureVerificationGas(t *testing.T) {
	params := DefaultParams()
	msg := []byte{1, 2, 3, 4}

	pkSet1, sigSet1 := generatePubKeysAndSignatures(5, msg, false)
	multisigKey1 := multisig.NewPubKeyMultisigThreshold(2, pkSet1)
	multisignature1 := multisig.NewMultisig(len(pkSet1))
	expectedCost1 := expectedGasCostByKeys(pkSet1)
	for i := 0; i < len(pkSet1); i++ {
		multisignature1.AddSignatureFromPubKey(sigSet1[i], pkSet1[i], pkSet1)
	}

	type args struct {
		meter  sdk.GasMeter
		sig    []byte
		pubkey crypto.PubKey
		params Params
	}
	tests := []struct {
		name        string
		args        args
		gasConsumed uint64
		shouldErr   bool
	}{
		{"PubKeyEd25519", args{sdk.NewInfiniteGasMeter(), nil, ed25519.GenPrivKey().PubKey(), params}, DefaultSigVerifyCostED25519, true},
		{"PubKeySecp256k1", args{sdk.NewInfiniteGasMeter(), nil, secp256k1.GenPrivKey().PubKey(), params}, DefaultSigVerifyCostSecp256k1, false},
		{"Multisig", args{sdk.NewInfiniteGasMeter(), multisignature1.Marshal(), multisigKey1, params}, expectedCost1, false},
		{"unknown key", args{sdk.NewInfiniteGasMeter(), nil, nil, params}, 0, true},
	}
	for _, tt := range tests {
		t.Run(tt.name, func(t *testing.T) {
			res := DefaultSigVerificationGasConsumer(tt.args.meter, tt.args.sig, tt.args.pubkey, tt.args.params)

			if tt.shouldErr {
				require.False(t, res.IsOK())
			} else {
				require.True(t, res.IsOK())
				require.Equal(t, tt.gasConsumed, tt.args.meter.GasConsumed(), fmt.Sprintf("%d != %d", tt.gasConsumed, tt.args.meter.GasConsumed()))
			}
		})
	}
}

func generatePubKeysAndSignatures(n int, msg []byte, keyTypeed25519 bool) (pubkeys []crypto.PubKey, signatures [][]byte) {
	pubkeys = make([]crypto.PubKey, n)
	signatures = make([][]byte, n)
	for i := 0; i < n; i++ {
		var privkey crypto.PrivKey
		if rand.Int63()%2 == 0 {
			privkey = ed25519.GenPrivKey()
		} else {
			privkey = secp256k1.GenPrivKey()
		}
		pubkeys[i] = privkey.PubKey()
		signatures[i], _ = privkey.Sign(msg)
	}
	return
}

func expectedGasCostByKeys(pubkeys []crypto.PubKey) uint64 {
	cost := uint64(0)
	for _, pubkey := range pubkeys {
		pubkeyType := strings.ToLower(fmt.Sprintf("%T", pubkey))
		switch {
		case strings.Contains(pubkeyType, "ed25519"):
			cost += DefaultParams().SigVerifyCostED25519
		case strings.Contains(pubkeyType, "secp256k1"):
			cost += DefaultParams().SigVerifyCostSecp256k1
		default:
			panic("unexpected key type")
		}
	}
	return cost
}

func TestCountSubkeys(t *testing.T) {
	genPubKeys := func(n int) []crypto.PubKey {
		var ret []crypto.PubKey
		for i := 0; i < n; i++ {
			ret = append(ret, secp256k1.GenPrivKey().PubKey())
		}
		return ret
	}
	singleKey := secp256k1.GenPrivKey().PubKey()
	singleLevelMultiKey := multisig.NewPubKeyMultisigThreshold(4, genPubKeys(5))
	multiLevelSubKey1 := multisig.NewPubKeyMultisigThreshold(4, genPubKeys(5))
	multiLevelSubKey2 := multisig.NewPubKeyMultisigThreshold(4, genPubKeys(5))
	multiLevelMultiKey := multisig.NewPubKeyMultisigThreshold(2, []crypto.PubKey{
		multiLevelSubKey1, multiLevelSubKey2, secp256k1.GenPrivKey().PubKey()})
	type args struct {
		pub crypto.PubKey
	}
	tests := []struct {
		name string
		args args
		want int
	}{
		{"single key", args{singleKey}, 1},
		{"single level multikey", args{singleLevelMultiKey}, 5},
		{"multi level multikey", args{multiLevelMultiKey}, 11},
	}
	for _, tt := range tests {
		t.Run(tt.name, func(T *testing.T) {
			require.Equal(t, tt.want, CountSubKeys(tt.args.pub))
		})
	}
}

func TestAnteHandlerSigLimitExceeded(t *testing.T) {
	// setup
	input := setupTestInput()
	anteHandler := NewAnteHandler(input.ak, DefaultSigVerificationGasConsumer)
	ctx := input.ctx.WithBlockHeight(1)

	// keys and addresses
	priv1, _, addr1 := KeyTestPubAddr()
	priv2, _, addr2 := KeyTestPubAddr()
	priv3, _, addr3 := KeyTestPubAddr()
	priv4, _, addr4 := KeyTestPubAddr()
	priv5, _, addr5 := KeyTestPubAddr()
	priv6, _, addr6 := KeyTestPubAddr()
	priv7, _, addr7 := KeyTestPubAddr()
	priv8, _, addr8 := KeyTestPubAddr()

	// set the accounts
	acc1 := input.ak.NewAccountWithAddress(ctx, addr1)
	acc1.SetCoins(NewTestCoins())
	input.ak.SetAccount(ctx, acc1)
	acc2 := input.ak.NewAccountWithAddress(ctx, addr2)
<<<<<<< HEAD
	err := acc2.SetCoins(newCoins())
	require.NoError(t, err)
	err = acc2.SetAccountNumber(1)
	require.NoError(t, err)
=======
	acc2.SetCoins(NewTestCoins())
>>>>>>> 5f9c3fdf
	input.ak.SetAccount(ctx, acc2)

	var tx sdk.Tx
	msg := NewTestMsg(addr1, addr2, addr3, addr4, addr5, addr6, addr7, addr8)
	msgs := []sdk.Msg{msg}
	fee := NewTestStdFee()

	// test rejection logic
	privs, accnums, seqs := []crypto.PrivKey{priv1, priv2, priv3, priv4, priv5, priv6, priv7, priv8},
		[]uint64{0, 0, 0, 0, 0, 0, 0, 0}, []uint64{0, 0, 0, 0, 0, 0, 0, 0}
	tx = NewTestTx(ctx, msgs, privs, accnums, seqs, fee)
	checkInvalidTx(t, anteHandler, ctx, tx, false, sdk.CodeTooManySignatures)
}

func TestEnsureSufficientMempoolFees(t *testing.T) {
	// setup
	input := setupTestInput()
	ctx := input.ctx.WithMinGasPrices(
		sdk.DecCoins{
			sdk.NewDecCoinFromDec("photino", sdk.NewDecWithPrec(50000000000000, sdk.Precision)), // 0.0001photino
			sdk.NewDecCoinFromDec("stake", sdk.NewDecWithPrec(10000000000000, sdk.Precision)),   // 0.000001stake
		},
	)

	testCases := []struct {
		input      StdFee
		expectedOK bool
	}{
		{NewStdFee(200000, sdk.NewCoins(sdk.NewInt64Coin("photino", 5))), false},
		{NewStdFee(200000, sdk.NewCoins(sdk.NewInt64Coin("stake", 1))), false},
		{NewStdFee(200000, sdk.NewCoins(sdk.NewInt64Coin("stake", 2))), true},
		{NewStdFee(200000, sdk.NewCoins(sdk.NewInt64Coin("photino", 10))), true},
		{
			NewStdFee(
				200000,
				sdk.NewCoins(
					sdk.NewInt64Coin("photino", 10),
					sdk.NewInt64Coin("stake", 2),
				),
			),
			true,
		},
		{
			NewStdFee(
				200000,
				sdk.NewCoins(
					sdk.NewInt64Coin("atom", 5),
					sdk.NewInt64Coin("photino", 10),
					sdk.NewInt64Coin("stake", 2),
				),
			),
			true,
		},
	}

	for i, tc := range testCases {
		res := EnsureSufficientMempoolFees(ctx, tc.input)
		require.Equal(
			t, tc.expectedOK, res.IsOK(),
			"unexpected result; tc #%d, input: %v, log: %v", i, tc.input, res.Log,
		)
	}
}

// Test custom SignatureVerificationGasConsumer
func TestCustomSignatureVerificationGasConsumer(t *testing.T) {
	// setup
	input := setupTestInput()
	// setup an ante handler that only accepts PubKeyEd25519
	anteHandler := NewAnteHandler(input.ak, func(meter sdk.GasMeter, sig []byte, pubkey crypto.PubKey, params Params) sdk.Result {
		switch pubkey := pubkey.(type) {
		case ed25519.PubKeyEd25519:
			meter.ConsumeGas(params.SigVerifyCostED25519, "ante verify: ed25519")
			return sdk.Result{}
		default:
			return sdk.ErrInvalidPubKey(fmt.Sprintf("unrecognized public key type: %T", pubkey)).Result()
		}
	})
	ctx := input.ctx.WithBlockHeight(1)

	// verify that an secp256k1 account gets rejected
	priv1, _, addr1 := KeyTestPubAddr()
	acc1 := input.ak.NewAccountWithAddress(ctx, addr1)
	_ = acc1.SetCoins(sdk.NewCoins(sdk.NewInt64Coin("atom", 150)))
	input.ak.SetAccount(ctx, acc1)

	var tx sdk.Tx
	msg := NewTestMsg(addr1)
	privs, accnums, seqs := []crypto.PrivKey{priv1}, []uint64{0}, []uint64{0}
	fee := NewTestStdFee()
	msgs := []sdk.Msg{msg}
	tx = NewTestTx(ctx, msgs, privs, accnums, seqs, fee)
	checkInvalidTx(t, anteHandler, ctx, tx, false, sdk.CodeInvalidPubKey)

	// verify that an ed25519 account gets accepted
	priv2 := ed25519.GenPrivKey()
	pub2 := priv2.PubKey()
	addr2 := sdk.AccAddress(pub2.Address())
	acc2 := input.ak.NewAccountWithAddress(ctx, addr2)
	err := acc2.SetCoins(sdk.NewCoins(sdk.NewInt64Coin("atom", 150)))
	require.NoError(t, err)
	err = acc2.SetAccountNumber(1)
	require.NoError(t, err)
	input.ak.SetAccount(ctx, acc2)
<<<<<<< HEAD

	msg = newTestMsg(addr2)
=======
	msg = NewTestMsg(addr2)
>>>>>>> 5f9c3fdf
	privs, accnums, seqs = []crypto.PrivKey{priv2}, []uint64{1}, []uint64{0}
	fee = NewTestStdFee()
	msgs = []sdk.Msg{msg}
	tx = NewTestTx(ctx, msgs, privs, accnums, seqs, fee)
	checkValidTx(t, anteHandler, ctx, tx, false)
}<|MERGE_RESOLUTION|>--- conflicted
+++ resolved
@@ -106,23 +106,12 @@
 
 	// set the accounts
 	acc1 := input.ak.NewAccountWithAddress(ctx, addr1)
-<<<<<<< HEAD
-	err := acc1.SetCoins(newCoins())
-	require.NoError(t, err)
-	err = acc1.SetAccountNumber(0)
-	require.NoError(t, err)
-	input.ak.SetAccount(ctx, acc1)
-	acc2 := input.ak.NewAccountWithAddress(ctx, addr2)
-	err = acc2.SetCoins(newCoins())
-	require.NoError(t, err)
-	err = acc2.SetAccountNumber(1)
-	require.NoError(t, err)
-=======
 	acc1.SetCoins(NewTestCoins())
+	require.NoError(t, acc1.SetAccountNumber(0))
 	input.ak.SetAccount(ctx, acc1)
 	acc2 := input.ak.NewAccountWithAddress(ctx, addr2)
 	acc2.SetCoins(NewTestCoins())
->>>>>>> 5f9c3fdf
+	require.NoError(t, acc2.SetAccountNumber(1))
 	input.ak.SetAccount(ctx, acc2)
 
 	// msg and signatures
@@ -178,6 +167,7 @@
 	input.ak.SetAccount(ctx, acc1)
 	acc2 := input.ak.NewAccountWithAddress(ctx, addr2)
 	acc2.SetCoins(NewTestCoins())
+	require.NoError(t, acc2.SetAccountNumber(1))
 	input.ak.SetAccount(ctx, acc2)
 
 	// msg and signatures
@@ -230,32 +220,16 @@
 
 	// set the accounts
 	acc1 := input.ak.NewAccountWithAddress(ctx, addr1)
-<<<<<<< HEAD
-	err := acc1.SetCoins(newCoins())
-	require.NoError(t, err)
-	err = acc1.SetAccountNumber(0)
-	require.NoError(t, err)
-	input.ak.SetAccount(ctx, acc1)
-	acc2 := input.ak.NewAccountWithAddress(ctx, addr2)
-	err = acc2.SetCoins(newCoins())
-	require.NoError(t, err)
-	err = acc2.SetAccountNumber(1)
-	require.NoError(t, err)
-	input.ak.SetAccount(ctx, acc2)
-	acc3 := input.ak.NewAccountWithAddress(ctx, addr3)
-	err = acc3.SetCoins(newCoins())
-	require.NoError(t, err)
-	err = acc3.SetAccountNumber(2)
-	require.NoError(t, err)
-=======
 	acc1.SetCoins(NewTestCoins())
+	require.NoError(t, acc1.SetAccountNumber(0))
 	input.ak.SetAccount(ctx, acc1)
 	acc2 := input.ak.NewAccountWithAddress(ctx, addr2)
 	acc2.SetCoins(NewTestCoins())
+	require.NoError(t, acc2.SetAccountNumber(1))
 	input.ak.SetAccount(ctx, acc2)
 	acc3 := input.ak.NewAccountWithAddress(ctx, addr3)
 	acc3.SetCoins(NewTestCoins())
->>>>>>> 5f9c3fdf
+	require.NoError(t, acc3.SetAccountNumber(2))
 	input.ak.SetAccount(ctx, acc3)
 
 	// msg and signatures
@@ -338,19 +312,14 @@
 	input.ak.SetAccount(ctx, acc1)
 	checkInvalidTx(t, anteHandler, ctx, tx, false, sdk.CodeInsufficientFunds)
 
-<<<<<<< HEAD
-	require.True(t, input.ak.GetAccount(ctx, FeeCollectorAddr).GetCoins().Empty())
-=======
-	emptyCoins := sdk.NewCoins()
-	require.True(t, input.fck.GetCollectedFees(ctx).IsEqual(emptyCoins))
->>>>>>> 5f9c3fdf
+	require.True(t, input.ak.GetAccount(ctx, types.FeeCollectorAddr).GetCoins().Empty())
 	require.True(t, input.ak.GetAccount(ctx, addr1).GetCoins().AmountOf("atom").Equal(sdk.NewInt(149)))
 
 	acc1.SetCoins(sdk.NewCoins(sdk.NewInt64Coin("atom", 150)))
 	input.ak.SetAccount(ctx, acc1)
 	checkValidTx(t, anteHandler, ctx, tx, false)
 
-	require.True(t, input.ak.GetAccount(ctx, FeeCollectorAddr).GetCoins().IsEqual(sdk.NewCoins(sdk.NewInt64Coin("atom", 150))))
+	require.True(t, input.ak.GetAccount(ctx, types.FeeCollectorAddr).GetCoins().IsEqual(sdk.NewCoins(sdk.NewInt64Coin("atom", 150))))
 	require.True(t, input.ak.GetAccount(ctx, addr1).GetCoins().AmountOf("atom").Equal(sdk.NewInt(0)))
 }
 
@@ -409,32 +378,16 @@
 
 	// set the accounts
 	acc1 := input.ak.NewAccountWithAddress(ctx, addr1)
-<<<<<<< HEAD
-	err := acc1.SetCoins(newCoins())
-	require.NoError(t, err)
-	err = acc1.SetAccountNumber(0)
-	require.NoError(t, err)
-	input.ak.SetAccount(ctx, acc1)
-	acc2 := input.ak.NewAccountWithAddress(ctx, addr2)
-	err = acc2.SetCoins(newCoins())
-	require.NoError(t, err)
-	err = acc2.SetAccountNumber(1)
-	require.NoError(t, err)
-	input.ak.SetAccount(ctx, acc2)
-	acc3 := input.ak.NewAccountWithAddress(ctx, addr3)
-	err = acc3.SetCoins(newCoins())
-	require.NoError(t, err)
-	err = acc3.SetAccountNumber(2)
-	require.NoError(t, err)
-=======
 	acc1.SetCoins(NewTestCoins())
+	require.NoError(t, acc1.SetAccountNumber(0))
 	input.ak.SetAccount(ctx, acc1)
 	acc2 := input.ak.NewAccountWithAddress(ctx, addr2)
 	acc2.SetCoins(NewTestCoins())
+	require.NoError(t, acc2.SetAccountNumber(1))
 	input.ak.SetAccount(ctx, acc2)
 	acc3 := input.ak.NewAccountWithAddress(ctx, addr3)
 	acc3.SetCoins(NewTestCoins())
->>>>>>> 5f9c3fdf
+	require.NoError(t, acc3.SetAccountNumber(2))
 	input.ak.SetAccount(ctx, acc3)
 
 	// set up msgs and fee
@@ -474,23 +427,12 @@
 
 	// set the accounts
 	acc1 := input.ak.NewAccountWithAddress(ctx, addr1)
-<<<<<<< HEAD
-	err := acc1.SetCoins(newCoins())
-	require.NoError(t, err)
-	err = acc1.SetAccountNumber(0)
-	require.NoError(t, err)
-	input.ak.SetAccount(ctx, acc1)
-	acc2 := input.ak.NewAccountWithAddress(ctx, addr2)
-	err = acc2.SetCoins(newCoins())
-	require.NoError(t, err)
-	err = acc2.SetAccountNumber(1)
-	require.NoError(t, err)
-=======
 	acc1.SetCoins(NewTestCoins())
+	require.NoError(t, acc1.SetAccountNumber(0))
 	input.ak.SetAccount(ctx, acc1)
 	acc2 := input.ak.NewAccountWithAddress(ctx, addr2)
 	acc2.SetCoins(NewTestCoins())
->>>>>>> 5f9c3fdf
+	require.NoError(t, acc2.SetAccountNumber(1))
 	input.ak.SetAccount(ctx, acc2)
 
 	var tx sdk.Tx
@@ -562,23 +504,12 @@
 
 	// set the accounts
 	acc1 := input.ak.NewAccountWithAddress(ctx, addr1)
-<<<<<<< HEAD
-	err := acc1.SetCoins(newCoins())
-	require.NoError(t, err)
-	err = acc1.SetAccountNumber(0)
-	require.NoError(t, err)
-	input.ak.SetAccount(ctx, acc1)
-	acc2 := input.ak.NewAccountWithAddress(ctx, addr2)
-	err = acc2.SetCoins(newCoins())
-	require.NoError(t, err)
-	err = acc2.SetAccountNumber(1)
-	require.NoError(t, err)
-=======
 	acc1.SetCoins(NewTestCoins())
+	require.NoError(t, acc1.SetAccountNumber(0))
 	input.ak.SetAccount(ctx, acc1)
 	acc2 := input.ak.NewAccountWithAddress(ctx, addr2)
 	acc2.SetCoins(NewTestCoins())
->>>>>>> 5f9c3fdf
+	require.NoError(t, acc2.SetAccountNumber(1))
 	input.ak.SetAccount(ctx, acc2)
 
 	var tx sdk.Tx
@@ -778,14 +709,8 @@
 	acc1.SetCoins(NewTestCoins())
 	input.ak.SetAccount(ctx, acc1)
 	acc2 := input.ak.NewAccountWithAddress(ctx, addr2)
-<<<<<<< HEAD
-	err := acc2.SetCoins(newCoins())
-	require.NoError(t, err)
-	err = acc2.SetAccountNumber(1)
-	require.NoError(t, err)
-=======
 	acc2.SetCoins(NewTestCoins())
->>>>>>> 5f9c3fdf
+	require.NoError(t, acc2.SetAccountNumber(1))
 	input.ak.SetAccount(ctx, acc2)
 
 	var tx sdk.Tx
@@ -890,12 +815,7 @@
 	err = acc2.SetAccountNumber(1)
 	require.NoError(t, err)
 	input.ak.SetAccount(ctx, acc2)
-<<<<<<< HEAD
-
-	msg = newTestMsg(addr2)
-=======
 	msg = NewTestMsg(addr2)
->>>>>>> 5f9c3fdf
 	privs, accnums, seqs = []crypto.PrivKey{priv2}, []uint64{1}, []uint64{0}
 	fee = NewTestStdFee()
 	msgs = []sdk.Msg{msg}
