package auth

import (
	"fmt"
	"strings"
	"testing"

	"github.com/stretchr/testify/require"
	"github.com/tendermint/tendermint/crypto"
	"github.com/tendermint/tendermint/crypto/ed25519"
	"github.com/tendermint/tendermint/crypto/multisig"
	"github.com/tendermint/tendermint/crypto/secp256k1"

	sdk "github.com/cosmos/cosmos-sdk/types"
)

<<<<<<< HEAD
=======
func newTestMsg(addrs ...sdk.AccAddress) *sdk.TestMsg {
	return sdk.NewTestMsg(addrs...)
}

func newStdFee() StdFee {
	return NewStdFee(50000,
		sdk.Coins{sdk.NewInt64Coin("atom", 150)},
	)
}

// coins to more than cover the fee
func newCoins() sdk.Coins {
	return sdk.Coins{
		sdk.NewInt64Coin("atom", 10000000),
	}
}

// generate a priv key and return it with its address
func privAndAddr() (crypto.PrivKey, sdk.AccAddress) {
	priv := ed25519.GenPrivKey()
	addr := sdk.AccAddress(priv.PubKey().Address())
	return priv, addr
}

>>>>>>> 5a13e753
// run the tx through the anteHandler and ensure its valid
func checkValidTx(t *testing.T, anteHandler sdk.AnteHandler, ctx sdk.Context, tx sdk.Tx, simulate bool) {
	_, result, abort := anteHandler(ctx, tx, simulate)
	require.False(t, abort)
	require.Equal(t, sdk.CodeOK, result.Code)
	require.True(t, result.IsOK())
}

// run the tx through the anteHandler and ensure it fails with the given code
func checkInvalidTx(t *testing.T, anteHandler sdk.AnteHandler, ctx sdk.Context, tx sdk.Tx, simulate bool, code sdk.CodeType) {
	newCtx, result, abort := anteHandler(ctx, tx, simulate)
	require.True(t, abort)

	require.Equal(t, code, result.Code, fmt.Sprintf("Expected %v, got %v", code, result))
	require.Equal(t, sdk.CodespaceRoot, result.Codespace)

	if code == sdk.CodeOutOfGas {
		stdTx, ok := tx.(StdTx)
		require.True(t, ok, "tx must be in form auth.StdTx")
		// GasWanted set correctly
		require.Equal(t, stdTx.Fee.Gas, result.GasWanted, "Gas wanted not set correctly")
		require.True(t, result.GasUsed > result.GasWanted, "GasUsed not greated than GasWanted")
		// Check that context is set correctly
		require.Equal(t, result.GasUsed, newCtx.GasMeter().GasConsumed(), "Context not updated correctly")
	}
}

// Test various error cases in the AnteHandler control flow.
func TestAnteHandlerSigErrors(t *testing.T) {
	// setup
	input := setupTestInput()
	ctx := input.ctx
	anteHandler := NewAnteHandler(input.ak, input.fck)

	// keys and addresses
	priv1, _, addr1 := keyPubAddr()
	priv2, _, addr2 := keyPubAddr()
	priv3, _, addr3 := keyPubAddr()

	// msg and signatures
	var tx sdk.Tx
	msg1 := newTestMsg(addr1, addr2)
	msg2 := newTestMsg(addr1, addr3)
	fee := newStdFee()

	msgs := []sdk.Msg{msg1, msg2}

	// test no signatures
	privs, accNums, seqs := []crypto.PrivKey{}, []uint64{}, []uint64{}
	tx = newTestTx(ctx, msgs, privs, accNums, seqs, fee)

	// tx.GetSigners returns addresses in correct order: addr1, addr2, addr3
	expectedSigners := []sdk.AccAddress{addr1, addr2, addr3}
	stdTx := tx.(StdTx)
	require.Equal(t, expectedSigners, stdTx.GetSigners())

	// Check no signatures fails
	checkInvalidTx(t, anteHandler, ctx, tx, false, sdk.CodeUnauthorized)

	// test num sigs dont match GetSigners
	privs, accNums, seqs = []crypto.PrivKey{priv1}, []uint64{0}, []uint64{0}
	tx = newTestTx(ctx, msgs, privs, accNums, seqs, fee)
	checkInvalidTx(t, anteHandler, ctx, tx, false, sdk.CodeUnauthorized)

	// test an unrecognized account
	privs, accNums, seqs = []crypto.PrivKey{priv1, priv2, priv3}, []uint64{0, 1, 2}, []uint64{0, 0, 0}
	tx = newTestTx(ctx, msgs, privs, accNums, seqs, fee)
	checkInvalidTx(t, anteHandler, ctx, tx, false, sdk.CodeUnknownAddress)

	// save the first account, but second is still unrecognized
	acc1 := input.ak.NewAccountWithAddress(ctx, addr1)
	acc1.SetCoins(fee.Amount)
	input.ak.SetAccount(ctx, acc1)
	checkInvalidTx(t, anteHandler, ctx, tx, false, sdk.CodeUnknownAddress)
}

// Test logic around account number checking with one signer and many signers.
func TestAnteHandlerAccountNumbers(t *testing.T) {
	// setup
	input := setupTestInput()
	anteHandler := NewAnteHandler(input.ak, input.fck)
	ctx := input.ctx.WithBlockHeight(1)

	// keys and addresses
	priv1, _, addr1 := keyPubAddr()
	priv2, _, addr2 := keyPubAddr()

	// set the accounts
	acc1 := input.ak.NewAccountWithAddress(ctx, addr1)
	acc1.SetCoins(newCoins())
	input.ak.SetAccount(ctx, acc1)
	acc2 := input.ak.NewAccountWithAddress(ctx, addr2)
	acc2.SetCoins(newCoins())
	input.ak.SetAccount(ctx, acc2)

	// msg and signatures
	var tx sdk.Tx
	msg := newTestMsg(addr1)
	fee := newStdFee()

	msgs := []sdk.Msg{msg}

	// test good tx from one signer
	privs, accnums, seqs := []crypto.PrivKey{priv1}, []uint64{0}, []uint64{0}
	tx = newTestTx(ctx, msgs, privs, accnums, seqs, fee)
	checkValidTx(t, anteHandler, ctx, tx, false)

	// new tx from wrong account number
	seqs = []uint64{1}
	tx = newTestTx(ctx, msgs, privs, []uint64{1}, seqs, fee)
	checkInvalidTx(t, anteHandler, ctx, tx, false, sdk.CodeUnauthorized)

	// from correct account number
	seqs = []uint64{1}
	tx = newTestTx(ctx, msgs, privs, []uint64{0}, seqs, fee)
	checkValidTx(t, anteHandler, ctx, tx, false)

	// new tx with another signer and incorrect account numbers
	msg1 := newTestMsg(addr1, addr2)
	msg2 := newTestMsg(addr2, addr1)
	msgs = []sdk.Msg{msg1, msg2}
	privs, accnums, seqs = []crypto.PrivKey{priv1, priv2}, []uint64{1, 0}, []uint64{2, 0}
	tx = newTestTx(ctx, msgs, privs, accnums, seqs, fee)
	checkInvalidTx(t, anteHandler, ctx, tx, false, sdk.CodeUnauthorized)

	// correct account numbers
	privs, accnums, seqs = []crypto.PrivKey{priv1, priv2}, []uint64{0, 1}, []uint64{2, 0}
	tx = newTestTx(ctx, msgs, privs, accnums, seqs, fee)
	checkValidTx(t, anteHandler, ctx, tx, false)
}

// Test logic around account number checking with many signers when BlockHeight is 0.
func TestAnteHandlerAccountNumbersAtBlockHeightZero(t *testing.T) {
	// setup
	input := setupTestInput()
	anteHandler := NewAnteHandler(input.ak, input.fck)
	ctx := input.ctx.WithBlockHeight(0)

	// keys and addresses
	priv1, _, addr1 := keyPubAddr()
	priv2, _, addr2 := keyPubAddr()

	// set the accounts
	acc1 := input.ak.NewAccountWithAddress(ctx, addr1)
	acc1.SetCoins(newCoins())
	input.ak.SetAccount(ctx, acc1)
	acc2 := input.ak.NewAccountWithAddress(ctx, addr2)
	acc2.SetCoins(newCoins())
	input.ak.SetAccount(ctx, acc2)

	// msg and signatures
	var tx sdk.Tx
	msg := newTestMsg(addr1)
	fee := newStdFee()

	msgs := []sdk.Msg{msg}

	// test good tx from one signer
	privs, accnums, seqs := []crypto.PrivKey{priv1}, []uint64{0}, []uint64{0}
	tx = newTestTx(ctx, msgs, privs, accnums, seqs, fee)
	checkValidTx(t, anteHandler, ctx, tx, false)

	// new tx from wrong account number
	seqs = []uint64{1}
	tx = newTestTx(ctx, msgs, privs, []uint64{1}, seqs, fee)
	checkInvalidTx(t, anteHandler, ctx, tx, false, sdk.CodeUnauthorized)

	// from correct account number
	seqs = []uint64{1}
	tx = newTestTx(ctx, msgs, privs, []uint64{0}, seqs, fee)
	checkValidTx(t, anteHandler, ctx, tx, false)

	// new tx with another signer and incorrect account numbers
	msg1 := newTestMsg(addr1, addr2)
	msg2 := newTestMsg(addr2, addr1)
	msgs = []sdk.Msg{msg1, msg2}
	privs, accnums, seqs = []crypto.PrivKey{priv1, priv2}, []uint64{1, 0}, []uint64{2, 0}
	tx = newTestTx(ctx, msgs, privs, accnums, seqs, fee)
	checkInvalidTx(t, anteHandler, ctx, tx, false, sdk.CodeUnauthorized)

	// correct account numbers
	privs, accnums, seqs = []crypto.PrivKey{priv1, priv2}, []uint64{0, 0}, []uint64{2, 0}
	tx = newTestTx(ctx, msgs, privs, accnums, seqs, fee)
	checkValidTx(t, anteHandler, ctx, tx, false)
}

// Test logic around sequence checking with one signer and many signers.
func TestAnteHandlerSequences(t *testing.T) {
	// setup
	input := setupTestInput()
	anteHandler := NewAnteHandler(input.ak, input.fck)
	ctx := input.ctx.WithBlockHeight(1)

	// keys and addresses
	priv1, _, addr1 := keyPubAddr()
	priv2, _, addr2 := keyPubAddr()
	priv3, _, addr3 := keyPubAddr()

	// set the accounts
	acc1 := input.ak.NewAccountWithAddress(ctx, addr1)
	acc1.SetCoins(newCoins())
	input.ak.SetAccount(ctx, acc1)
	acc2 := input.ak.NewAccountWithAddress(ctx, addr2)
	acc2.SetCoins(newCoins())
	input.ak.SetAccount(ctx, acc2)
	acc3 := input.ak.NewAccountWithAddress(ctx, addr3)
	acc3.SetCoins(newCoins())
	input.ak.SetAccount(ctx, acc3)

	// msg and signatures
	var tx sdk.Tx
	msg := newTestMsg(addr1)
	fee := newStdFee()

	msgs := []sdk.Msg{msg}

	// test good tx from one signer
	privs, accnums, seqs := []crypto.PrivKey{priv1}, []uint64{0}, []uint64{0}
	tx = newTestTx(ctx, msgs, privs, accnums, seqs, fee)
	checkValidTx(t, anteHandler, ctx, tx, false)

	// test sending it again fails (replay protection)
	checkInvalidTx(t, anteHandler, ctx, tx, false, sdk.CodeUnauthorized)

	// fix sequence, should pass
	seqs = []uint64{1}
	tx = newTestTx(ctx, msgs, privs, accnums, seqs, fee)
	checkValidTx(t, anteHandler, ctx, tx, false)

	// new tx with another signer and correct sequences
	msg1 := newTestMsg(addr1, addr2)
	msg2 := newTestMsg(addr3, addr1)
	msgs = []sdk.Msg{msg1, msg2}

	privs, accnums, seqs = []crypto.PrivKey{priv1, priv2, priv3}, []uint64{0, 1, 2}, []uint64{2, 0, 0}
	tx = newTestTx(ctx, msgs, privs, accnums, seqs, fee)
	checkValidTx(t, anteHandler, ctx, tx, false)

	// replay fails
	checkInvalidTx(t, anteHandler, ctx, tx, false, sdk.CodeUnauthorized)

	// tx from just second signer with incorrect sequence fails
	msg = newTestMsg(addr2)
	msgs = []sdk.Msg{msg}
	privs, accnums, seqs = []crypto.PrivKey{priv2}, []uint64{1}, []uint64{0}
	tx = newTestTx(ctx, msgs, privs, accnums, seqs, fee)
	checkInvalidTx(t, anteHandler, ctx, tx, false, sdk.CodeUnauthorized)

	// fix the sequence and it passes
	tx = newTestTx(ctx, msgs, []crypto.PrivKey{priv2}, []uint64{1}, []uint64{1}, fee)
	checkValidTx(t, anteHandler, ctx, tx, false)

	// another tx from both of them that passes
	msg = newTestMsg(addr1, addr2)
	msgs = []sdk.Msg{msg}
	privs, accnums, seqs = []crypto.PrivKey{priv1, priv2}, []uint64{0, 1}, []uint64{3, 2}
	tx = newTestTx(ctx, msgs, privs, accnums, seqs, fee)
	checkValidTx(t, anteHandler, ctx, tx, false)
}

// Test logic around fee deduction.
func TestAnteHandlerFees(t *testing.T) {
	// setup
	input := setupTestInput()
	ctx := input.ctx
	anteHandler := NewAnteHandler(input.ak, input.fck)

	// keys and addresses
	priv1, _, addr1 := keyPubAddr()

	// set the accounts
	acc1 := input.ak.NewAccountWithAddress(ctx, addr1)
	input.ak.SetAccount(ctx, acc1)

	// msg and signatures
	var tx sdk.Tx
	msg := newTestMsg(addr1)
	privs, accnums, seqs := []crypto.PrivKey{priv1}, []uint64{0}, []uint64{0}
	fee := newStdFee()
	msgs := []sdk.Msg{msg}

	// signer does not have enough funds to pay the fee
	tx = newTestTx(ctx, msgs, privs, accnums, seqs, fee)
	checkInvalidTx(t, anteHandler, ctx, tx, false, sdk.CodeInsufficientFunds)

	acc1.SetCoins(sdk.Coins{sdk.NewInt64Coin("atom", 149)})
	input.ak.SetAccount(ctx, acc1)
	checkInvalidTx(t, anteHandler, ctx, tx, false, sdk.CodeInsufficientFunds)

	require.True(t, input.fck.GetCollectedFees(ctx).IsEqual(emptyCoins))
	require.True(t, input.ak.GetAccount(ctx, addr1).GetCoins().AmountOf("atom").Equal(sdk.NewInt(149)))

	acc1.SetCoins(sdk.Coins{sdk.NewInt64Coin("atom", 150)})
	input.ak.SetAccount(ctx, acc1)
	checkValidTx(t, anteHandler, ctx, tx, false)

	require.True(t, input.fck.GetCollectedFees(ctx).IsEqual(sdk.Coins{sdk.NewInt64Coin("atom", 150)}))
	require.True(t, input.ak.GetAccount(ctx, addr1).GetCoins().AmountOf("atom").Equal(sdk.NewInt(0)))
}

// Test logic around memo gas consumption.
func TestAnteHandlerMemoGas(t *testing.T) {
	// setup
	input := setupTestInput()
	anteHandler := NewAnteHandler(input.ak, input.fck)
	ctx := input.ctx.WithBlockHeight(1)

	// keys and addresses
	priv1, _, addr1 := keyPubAddr()

	// set the accounts
	acc1 := input.ak.NewAccountWithAddress(ctx, addr1)
	input.ak.SetAccount(ctx, acc1)

	// msg and signatures
	var tx sdk.Tx
	msg := newTestMsg(addr1)
	privs, accnums, seqs := []crypto.PrivKey{priv1}, []uint64{0}, []uint64{0}
	fee := NewStdFee(0, sdk.Coins{sdk.NewInt64Coin("atom", 0)})

	// tx does not have enough gas
	tx = newTestTx(ctx, []sdk.Msg{msg}, privs, accnums, seqs, fee)
	checkInvalidTx(t, anteHandler, ctx, tx, false, sdk.CodeOutOfGas)

	// tx with memo doesn't have enough gas
	fee = NewStdFee(801, sdk.Coins{sdk.NewInt64Coin("atom", 0)})
	tx = newTestTxWithMemo(ctx, []sdk.Msg{msg}, privs, accnums, seqs, fee, "abcininasidniandsinasindiansdiansdinaisndiasndiadninsd")
	checkInvalidTx(t, anteHandler, ctx, tx, false, sdk.CodeOutOfGas)

	// memo too large
	fee = NewStdFee(9000, sdk.Coins{sdk.NewInt64Coin("atom", 0)})
	tx = newTestTxWithMemo(ctx, []sdk.Msg{msg}, privs, accnums, seqs, fee, strings.Repeat("01234567890", 500))
	checkInvalidTx(t, anteHandler, ctx, tx, false, sdk.CodeMemoTooLarge)

	// tx with memo has enough gas
	fee = NewStdFee(9000, sdk.Coins{sdk.NewInt64Coin("atom", 0)})
	tx = newTestTxWithMemo(ctx, []sdk.Msg{msg}, privs, accnums, seqs, fee, strings.Repeat("0123456789", 10))
	checkValidTx(t, anteHandler, ctx, tx, false)
}

func TestAnteHandlerMultiSigner(t *testing.T) {
	// setup
	input := setupTestInput()
	anteHandler := NewAnteHandler(input.ak, input.fck)
	ctx := input.ctx.WithBlockHeight(1)

	// keys and addresses
	priv1, _, addr1 := keyPubAddr()
	priv2, _, addr2 := keyPubAddr()
	priv3, _, addr3 := keyPubAddr()

	// set the accounts
	acc1 := input.ak.NewAccountWithAddress(ctx, addr1)
	acc1.SetCoins(newCoins())
	input.ak.SetAccount(ctx, acc1)
	acc2 := input.ak.NewAccountWithAddress(ctx, addr2)
	acc2.SetCoins(newCoins())
	input.ak.SetAccount(ctx, acc2)
	acc3 := input.ak.NewAccountWithAddress(ctx, addr3)
	acc3.SetCoins(newCoins())
	input.ak.SetAccount(ctx, acc3)

	// set up msgs and fee
	var tx sdk.Tx
	msg1 := newTestMsg(addr1, addr2)
	msg2 := newTestMsg(addr3, addr1)
	msg3 := newTestMsg(addr2, addr3)
	msgs := []sdk.Msg{msg1, msg2, msg3}
	fee := newStdFee()

	// signers in order
	privs, accnums, seqs := []crypto.PrivKey{priv1, priv2, priv3}, []uint64{0, 1, 2}, []uint64{0, 0, 0}
	tx = newTestTxWithMemo(ctx, msgs, privs, accnums, seqs, fee, "Check signers are in expected order and different account numbers works")

	checkValidTx(t, anteHandler, ctx, tx, false)

	// change sequence numbers
	tx = newTestTx(ctx, []sdk.Msg{msg1}, []crypto.PrivKey{priv1, priv2}, []uint64{0, 1}, []uint64{1, 1}, fee)
	checkValidTx(t, anteHandler, ctx, tx, false)
	tx = newTestTx(ctx, []sdk.Msg{msg2}, []crypto.PrivKey{priv3, priv1}, []uint64{2, 0}, []uint64{1, 2}, fee)
	checkValidTx(t, anteHandler, ctx, tx, false)

	// expected seqs = [3, 2, 2]
	tx = newTestTxWithMemo(ctx, msgs, privs, accnums, []uint64{3, 2, 2}, fee, "Check signers are in expected order and different account numbers and sequence numbers works")
	checkValidTx(t, anteHandler, ctx, tx, false)
}

func TestAnteHandlerBadSignBytes(t *testing.T) {
	// setup
	input := setupTestInput()
	anteHandler := NewAnteHandler(input.ak, input.fck)
	ctx := input.ctx.WithBlockHeight(1)

	// keys and addresses
	priv1, _, addr1 := keyPubAddr()
	priv2, _, addr2 := keyPubAddr()

	// set the accounts
	acc1 := input.ak.NewAccountWithAddress(ctx, addr1)
	acc1.SetCoins(newCoins())
	input.ak.SetAccount(ctx, acc1)
	acc2 := input.ak.NewAccountWithAddress(ctx, addr2)
	acc2.SetCoins(newCoins())
	input.ak.SetAccount(ctx, acc2)

	var tx sdk.Tx
	msg := newTestMsg(addr1)
	msgs := []sdk.Msg{msg}
	fee := newStdFee()
	fee2 := newStdFee()
	fee2.Gas += 100
	fee3 := newStdFee()
	fee3.Amount[0].Amount = fee3.Amount[0].Amount.AddRaw(100)

	// test good tx and signBytes
	privs, accnums, seqs := []crypto.PrivKey{priv1}, []uint64{0}, []uint64{0}
	tx = newTestTx(ctx, msgs, privs, accnums, seqs, fee)
	checkValidTx(t, anteHandler, ctx, tx, false)

	chainID := ctx.ChainID()
	chainID2 := chainID + "somemorestuff"
	codeUnauth := sdk.CodeUnauthorized

	cases := []struct {
		chainID string
		accnum  uint64
		seq     uint64
		fee     StdFee
		msgs    []sdk.Msg
		code    sdk.CodeType
	}{
		{chainID2, 0, 1, fee, msgs, codeUnauth},                        // test wrong chain_id
		{chainID, 0, 2, fee, msgs, codeUnauth},                         // test wrong seqs
		{chainID, 1, 1, fee, msgs, codeUnauth},                         // test wrong accnum
		{chainID, 0, 1, fee, []sdk.Msg{newTestMsg(addr2)}, codeUnauth}, // test wrong msg
		{chainID, 0, 1, fee2, msgs, codeUnauth},                        // test wrong fee
		{chainID, 0, 1, fee3, msgs, codeUnauth},                        // test wrong fee
	}

	privs, seqs = []crypto.PrivKey{priv1}, []uint64{1}
	for _, cs := range cases {
		tx := newTestTxWithSignBytes(
			msgs, privs, accnums, seqs, fee,
			StdSignBytes(cs.chainID, cs.accnum, cs.seq, cs.fee, cs.msgs, ""),
			"",
		)
		checkInvalidTx(t, anteHandler, ctx, tx, false, cs.code)
	}

	// test wrong signer if public key exist
	privs, accnums, seqs = []crypto.PrivKey{priv2}, []uint64{0}, []uint64{1}
	tx = newTestTx(ctx, msgs, privs, accnums, seqs, fee)
	checkInvalidTx(t, anteHandler, ctx, tx, false, sdk.CodeUnauthorized)

	// test wrong signer if public doesn't exist
	msg = newTestMsg(addr2)
	msgs = []sdk.Msg{msg}
	privs, accnums, seqs = []crypto.PrivKey{priv1}, []uint64{1}, []uint64{0}
	tx = newTestTx(ctx, msgs, privs, accnums, seqs, fee)
	checkInvalidTx(t, anteHandler, ctx, tx, false, sdk.CodeInvalidPubKey)
}

func TestAnteHandlerSetPubKey(t *testing.T) {
	// setup
	input := setupTestInput()
	anteHandler := NewAnteHandler(input.ak, input.fck)
	ctx := input.ctx.WithBlockHeight(1)

	// keys and addresses
	priv1, _, addr1 := keyPubAddr()
	_, _, addr2 := keyPubAddr()

	// set the accounts
	acc1 := input.ak.NewAccountWithAddress(ctx, addr1)
	acc1.SetCoins(newCoins())
	input.ak.SetAccount(ctx, acc1)
	acc2 := input.ak.NewAccountWithAddress(ctx, addr2)
	acc2.SetCoins(newCoins())
	input.ak.SetAccount(ctx, acc2)

	var tx sdk.Tx

	// test good tx and set public key
	msg := newTestMsg(addr1)
	msgs := []sdk.Msg{msg}
	privs, accnums, seqs := []crypto.PrivKey{priv1}, []uint64{0}, []uint64{0}
	fee := newStdFee()
	tx = newTestTx(ctx, msgs, privs, accnums, seqs, fee)
	checkValidTx(t, anteHandler, ctx, tx, false)

	acc1 = input.ak.GetAccount(ctx, addr1)
	require.Equal(t, acc1.GetPubKey(), priv1.PubKey())

	// test public key not found
	msg = newTestMsg(addr2)
	msgs = []sdk.Msg{msg}
	tx = newTestTx(ctx, msgs, privs, []uint64{1}, seqs, fee)
	sigs := tx.(StdTx).GetSignatures()
	sigs[0].PubKey = nil
	checkInvalidTx(t, anteHandler, ctx, tx, false, sdk.CodeInvalidPubKey)

	acc2 = input.ak.GetAccount(ctx, addr2)
	require.Nil(t, acc2.GetPubKey())

	// test invalid signature and public key
	tx = newTestTx(ctx, msgs, privs, []uint64{1}, seqs, fee)
	checkInvalidTx(t, anteHandler, ctx, tx, false, sdk.CodeInvalidPubKey)

	acc2 = input.ak.GetAccount(ctx, addr2)
	require.Nil(t, acc2.GetPubKey())
}

func TestProcessPubKey(t *testing.T) {
	input := setupTestInput()
	ctx := input.ctx

	// keys
	_, _, addr1 := keyPubAddr()
	priv2, _, addr2 := keyPubAddr()
	acc1 := input.ak.NewAccountWithAddress(ctx, addr1)
	acc2 := input.ak.NewAccountWithAddress(ctx, addr2)

	acc2.SetPubKey(priv2.PubKey())

	type args struct {
		acc      Account
		sig      StdSignature
		simulate bool
	}
	tests := []struct {
		name    string
		args    args
		wantErr bool
	}{
		{"no sigs, simulate off", args{acc1, StdSignature{}, false}, true},
		{"no sigs, simulate on", args{acc1, StdSignature{}, true}, false},
		{"no sigs, account with pub, simulate on", args{acc2, StdSignature{}, true}, false},
		{"pubkey doesn't match addr, simulate off", args{acc1, StdSignature{PubKey: priv2.PubKey()}, false}, true},
		{"pubkey doesn't match addr, simulate on", args{acc1, StdSignature{PubKey: priv2.PubKey()}, true}, false},
	}
	for _, tt := range tests {
		t.Run(tt.name, func(t *testing.T) {
			_, err := ProcessPubKey(tt.args.acc, tt.args.sig, tt.args.simulate)
			require.Equal(t, tt.wantErr, !err.IsOK())
		})
	}
}

func TestConsumeSignatureVerificationGas(t *testing.T) {
	params := DefaultParams()

	type args struct {
		meter  sdk.GasMeter
		pubkey crypto.PubKey
		params Params
	}
	tests := []struct {
		name        string
		args        args
		gasConsumed uint64
		wantPanic   bool
	}{
		{"PubKeyEd25519", args{sdk.NewInfiniteGasMeter(), ed25519.GenPrivKey().PubKey(), params}, DefaultSigVerifyCostED25519, false},
		{"PubKeySecp256k1", args{sdk.NewInfiniteGasMeter(), secp256k1.GenPrivKey().PubKey(), params}, DefaultSigVerifyCostSecp256k1, false},
		{"unknown key", args{sdk.NewInfiniteGasMeter(), nil, params}, 0, true},
	}
	for _, tt := range tests {
		t.Run(tt.name, func(t *testing.T) {
			if tt.wantPanic {
				require.Panics(t, func() { consumeSignatureVerificationGas(tt.args.meter, tt.args.pubkey, tt.args.params) })
			} else {
				consumeSignatureVerificationGas(tt.args.meter, tt.args.pubkey, tt.args.params)
				require.Equal(t, tt.args.meter.GasConsumed(), tt.gasConsumed)
			}
		})
	}
}

func TestAdjustFeesByGas(t *testing.T) {
	type args struct {
		fee sdk.Coins
		gas uint64
	}
	tests := []struct {
		name string
		args args
		want sdk.Coins
	}{
		{"nil coins", args{sdk.Coins{}, 100000}, sdk.Coins{}},
		{"nil coins", args{sdk.Coins{sdk.NewInt64Coin("a", 10), sdk.NewInt64Coin("b", 0)}, 100000}, sdk.Coins{sdk.NewInt64Coin("a", 20), sdk.NewInt64Coin("b", 10)}},
	}
	for _, tt := range tests {
		t.Run(tt.name, func(t *testing.T) {
			require.True(t, tt.want.IsEqual(adjustFeesByGas(tt.args.fee, tt.args.gas)))
		})
	}
}

func TestCountSubkeys(t *testing.T) {
	genPubKeys := func(n int) []crypto.PubKey {
		var ret []crypto.PubKey
		for i := 0; i < n; i++ {
			ret = append(ret, secp256k1.GenPrivKey().PubKey())
		}
		return ret
	}
	genMultiKey := func(n, k int, keysGen func(n int) []crypto.PubKey) crypto.PubKey {
		return multisig.NewPubKeyMultisigThreshold(k, keysGen(n))
	}
	type args struct {
		pub crypto.PubKey
	}
	mkey := genMultiKey(5, 4, genPubKeys)
	mkeyType := mkey.(*multisig.PubKeyMultisigThreshold)
	mkeyType.PubKeys = append(mkeyType.PubKeys, genMultiKey(6, 5, genPubKeys))
	tests := []struct {
		name string
		args args
		want int
	}{
		{"single key", args{secp256k1.GenPrivKey().PubKey()}, 1},
		{"multi sig key", args{genMultiKey(5, 4, genPubKeys)}, 5},
		{"multi multi sig", args{mkey}, 11},
	}
	for _, tt := range tests {
		t.Run(tt.name, func(T *testing.T) {
			require.Equal(t, tt.want, countSubKeys(tt.args.pub))
		})
	}
}

func TestAnteHandlerSigLimitExceeded(t *testing.T) {
	// setup
	input := setupTestInput()
	anteHandler := NewAnteHandler(input.ak, input.fck)
	ctx := input.ctx.WithBlockHeight(1)

	// keys and addresses
	priv1, _, addr1 := keyPubAddr()
	priv2, _, addr2 := keyPubAddr()
	priv3, _, addr3 := keyPubAddr()
	priv4, _, addr4 := keyPubAddr()
	priv5, _, addr5 := keyPubAddr()
	priv6, _, addr6 := keyPubAddr()
	priv7, _, addr7 := keyPubAddr()
	priv8, _, addr8 := keyPubAddr()

	// set the accounts
	acc1 := input.ak.NewAccountWithAddress(ctx, addr1)
	acc1.SetCoins(newCoins())
	input.ak.SetAccount(ctx, acc1)
	acc2 := input.ak.NewAccountWithAddress(ctx, addr2)
	acc2.SetCoins(newCoins())
	input.ak.SetAccount(ctx, acc2)

	var tx sdk.Tx
	msg := newTestMsg(addr1, addr2, addr3, addr4, addr5, addr6, addr7, addr8)
	msgs := []sdk.Msg{msg}
	fee := newStdFee()

	// test rejection logic
	privs, accnums, seqs := []crypto.PrivKey{priv1, priv2, priv3, priv4, priv5, priv6, priv7, priv8},
		[]uint64{0, 0, 0, 0, 0, 0, 0, 0}, []uint64{0, 0, 0, 0, 0, 0, 0, 0}
	tx = newTestTx(ctx, msgs, privs, accnums, seqs, fee)
	checkInvalidTx(t, anteHandler, ctx, tx, false, sdk.CodeTooManySignatures)
}<|MERGE_RESOLUTION|>--- conflicted
+++ resolved
@@ -14,33 +14,6 @@
 	sdk "github.com/cosmos/cosmos-sdk/types"
 )
 
-<<<<<<< HEAD
-=======
-func newTestMsg(addrs ...sdk.AccAddress) *sdk.TestMsg {
-	return sdk.NewTestMsg(addrs...)
-}
-
-func newStdFee() StdFee {
-	return NewStdFee(50000,
-		sdk.Coins{sdk.NewInt64Coin("atom", 150)},
-	)
-}
-
-// coins to more than cover the fee
-func newCoins() sdk.Coins {
-	return sdk.Coins{
-		sdk.NewInt64Coin("atom", 10000000),
-	}
-}
-
-// generate a priv key and return it with its address
-func privAndAddr() (crypto.PrivKey, sdk.AccAddress) {
-	priv := ed25519.GenPrivKey()
-	addr := sdk.AccAddress(priv.PubKey().Address())
-	return priv, addr
-}
-
->>>>>>> 5a13e753
 // run the tx through the anteHandler and ensure its valid
 func checkValidTx(t *testing.T, anteHandler sdk.AnteHandler, ctx sdk.Context, tx sdk.Tx, simulate bool) {
 	_, result, abort := anteHandler(ctx, tx, simulate)
