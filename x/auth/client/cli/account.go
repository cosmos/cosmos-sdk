package cli

import (
	"fmt"

	"github.com/spf13/cobra"

	"github.com/cosmos/cosmos-sdk/client/context"
	sdk "github.com/cosmos/cosmos-sdk/types"
	"github.com/cosmos/cosmos-sdk/wire"
	"github.com/cosmos/cosmos-sdk/x/auth"
)

// GetAccountCmdDefault invokes the GetAccountCmd for the auth.BaseAccount type.
func GetAccountCmdDefault(storeName string, cdc *wire.Codec) *cobra.Command {
	return GetAccountCmd(storeName, cdc, GetAccountDecoder(cdc))
}

// GetAccountDecoder gets the account decoder for auth.DefaultAccount.
func GetAccountDecoder(cdc *wire.Codec) auth.AccountDecoder {
	return func(accBytes []byte) (acct auth.Account, err error) {
<<<<<<< HEAD
		// acct := new(auth.BaseAccount)
		err = cdc.UnmarshalBinary(accBytes, &acct)
=======
		err = cdc.UnmarshalBinaryBare(accBytes, &acct)
>>>>>>> e783b90e
		if err != nil {
			panic(err)
		}

		return acct, err
	}
}

// GetAccountCmd returns a query account that will display the state of the
// account at a given address.
func GetAccountCmd(storeName string, cdc *wire.Codec, decoder auth.AccountDecoder) *cobra.Command {
	return &cobra.Command{
		Use:   "account [address]",
		Short: "Query account balance",
		Args:  cobra.ExactArgs(1),
		RunE: func(cmd *cobra.Command, args []string) error {
			// find the key to look up the account
			addr := args[0]

			key, err := sdk.AccAddressFromBech32(addr)
			if err != nil {
				return err
			}

			cliCtx := context.NewCLIContext().
				WithCodec(cdc).
				WithAccountDecoder(decoder)

			if err := cliCtx.EnsureAccountExistsFromAddr(key); err != nil {
				return err
			}

			acc, err := cliCtx.GetAccount(key)
			if err != nil {
				return err
			}

			output, err := wire.MarshalJSONIndent(cdc, acc)
			if err != nil {
				return err
			}

			fmt.Println(string(output))
			return nil
		},
	}
}<|MERGE_RESOLUTION|>--- conflicted
+++ resolved
@@ -19,12 +19,7 @@
 // GetAccountDecoder gets the account decoder for auth.DefaultAccount.
 func GetAccountDecoder(cdc *wire.Codec) auth.AccountDecoder {
 	return func(accBytes []byte) (acct auth.Account, err error) {
-<<<<<<< HEAD
-		// acct := new(auth.BaseAccount)
 		err = cdc.UnmarshalBinary(accBytes, &acct)
-=======
-		err = cdc.UnmarshalBinaryBare(accBytes, &acct)
->>>>>>> e783b90e
 		if err != nil {
 			panic(err)
 		}
