package cli

import (
	"encoding/base64"
	"fmt"

	"github.com/spf13/cobra"

	"github.com/cosmos/cosmos-sdk/client"
	"github.com/cosmos/cosmos-sdk/client/flags"
	authclient "github.com/cosmos/cosmos-sdk/x/auth/client"
)

// GetEncodeCommand returns the encode command to take a JSONified transaction and turn it into
// Amino-serialized bytes
func GetEncodeCommand(clientCtx client.Context) *cobra.Command {
	cmd := &cobra.Command{
		Use:   "encode [file]",
		Short: "Encode transactions generated offline",
		Long: `Encode transactions created with the --generate-only flag and signed with the sign command.
Read a transaction from <file>, serialize it to the Amino wire protocol, and output it as base64.
If you supply a dash (-) argument in place of an input filename, the command reads from standard input.`,
		Args: cobra.ExactArgs(1),
<<<<<<< HEAD
		RunE: func(cmd *cobra.Command, args []string) error {
			cliCtx := clientCtx.Init()
=======
		RunE: func(cmd *cobra.Command, args []string) (err error) {
			clientCtx := client.NewContext().WithCodec(cdc).WithJSONMarshaler(cdc)
>>>>>>> 257354db

			tx, err := authclient.ReadTxFromFile(cliCtx, args[0])
			if err != nil {
				return err
			}

			// re-encode it
			txBytes, err := cliCtx.TxGenerator.TxEncoder()(tx)
			if err != nil {
				return err
			}

			// base64 encode the encoded tx bytes
			txBytesBase64 := base64.StdEncoding.EncodeToString(txBytes)

			fmt.Println(txBytesBase64)

			return nil
		},
	}

	return flags.PostCommands(cmd)[0]
}<|MERGE_RESOLUTION|>--- conflicted
+++ resolved
@@ -21,13 +21,8 @@
 Read a transaction from <file>, serialize it to the Amino wire protocol, and output it as base64.
 If you supply a dash (-) argument in place of an input filename, the command reads from standard input.`,
 		Args: cobra.ExactArgs(1),
-<<<<<<< HEAD
 		RunE: func(cmd *cobra.Command, args []string) error {
-			cliCtx := clientCtx.Init()
-=======
-		RunE: func(cmd *cobra.Command, args []string) (err error) {
-			clientCtx := client.NewContext().WithCodec(cdc).WithJSONMarshaler(cdc)
->>>>>>> 257354db
+			cliCtx := clientCtx.Init().WithJSONMarshaler(cdc)
 
 			tx, err := authclient.ReadTxFromFile(cliCtx, args[0])
 			if err != nil {
