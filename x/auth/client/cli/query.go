package cli

import (
	"context"
	"fmt"
	"strconv"
	"strings"

	cmttypes "github.com/cometbft/cometbft/types"
	"github.com/spf13/cobra"
<<<<<<< HEAD
=======

	errorsmod "cosmossdk.io/errors"
>>>>>>> 9553bf1e

	"github.com/cosmos/cosmos-sdk/client"
	"github.com/cosmos/cosmos-sdk/client/flags"
	sdk "github.com/cosmos/cosmos-sdk/types"
	"github.com/cosmos/cosmos-sdk/types/errors"
	querytypes "github.com/cosmos/cosmos-sdk/types/query"
	"github.com/cosmos/cosmos-sdk/version"
	authtx "github.com/cosmos/cosmos-sdk/x/auth/tx"
	"github.com/cosmos/cosmos-sdk/x/auth/types"
)

const (
<<<<<<< HEAD
	flagQuery   = "query"
	flagType    = "type"
	flagOrderBy = "order_by"

	typeHash   = "hash"
	typeAccSeq = "acc_seq"
	typeSig    = "signature"
=======
	FlagEvents  = "events" // TODO: Remove when #14758 is merged
	FlagQuery   = "query"
	FlagType    = "type"
	FlagOrderBy = "order_by"

	TypeHash   = "hash"
	TypeAccSeq = "acc_seq"
	TypeSig    = "signature"
	TypeHeight = "height"

	EventFormat = "{eventType}.{eventAttribute}={value}"
>>>>>>> 9553bf1e
)

// GetQueryCmd returns the transaction commands for this module
func GetQueryCmd() *cobra.Command {
	cmd := &cobra.Command{
		Use:                        types.ModuleName,
		Short:                      "Querying commands for the auth module",
		DisableFlagParsing:         true,
		SuggestionsMinimumDistance: 2,
		RunE:                       client.ValidateCmd,
	}

	cmd.AddCommand(
		GetAccountCmd(),
		GetAccountAddressByIDCmd(),
		GetAccountsCmd(),
		QueryParamsCmd(),
		QueryModuleAccountsCmd(),
		QueryModuleAccountByNameCmd(),
	)

	return cmd
}

// QueryParamsCmd returns the command handler for evidence parameter querying.
func QueryParamsCmd() *cobra.Command {
	cmd := &cobra.Command{
		Use:   "params",
		Short: "Query the current auth parameters",
		Args:  cobra.NoArgs,
		Long: strings.TrimSpace(`Query the current auth parameters:

$ <appd> query auth params
`),
		RunE: func(cmd *cobra.Command, args []string) error {
			clientCtx, err := client.GetClientQueryContext(cmd)
			if err != nil {
				return err
			}

			queryClient := types.NewQueryClient(clientCtx)
			res, err := queryClient.Params(cmd.Context(), &types.QueryParamsRequest{})
			if err != nil {
				return err
			}

			return clientCtx.PrintProto(&res.Params)
		},
	}

	flags.AddQueryFlagsToCmd(cmd)

	return cmd
}

// GetAccountCmd returns a query account that will display the state of the
// account at a given address.
func GetAccountCmd() *cobra.Command {
	cmd := &cobra.Command{
		Use:   "account [address]",
		Short: "Query for account by address",
		Args:  cobra.ExactArgs(1),
		RunE: func(cmd *cobra.Command, args []string) error {
			clientCtx, err := client.GetClientQueryContext(cmd)
			if err != nil {
				return err
			}
			key, err := sdk.AccAddressFromBech32(args[0])
			if err != nil {
				return err
			}

			queryClient := types.NewQueryClient(clientCtx)
			res, err := queryClient.Account(cmd.Context(), &types.QueryAccountRequest{Address: key.String()})
			if err != nil {
				node, err2 := clientCtx.GetNode()
				if err2 != nil {
					return err2
				}
				status, err2 := node.Status(context.Background())
				if err2 != nil {
					return err2
				}
				catchingUp := status.SyncInfo.CatchingUp
				if !catchingUp {
					return errorsmod.Wrapf(err, "your node may be syncing, please check node status using `/status`")
				}
				return err
			}

			return clientCtx.PrintProto(res.Account)
		},
	}

	flags.AddQueryFlagsToCmd(cmd)

	return cmd
}

// GetAccountAddressByIDCmd returns a query account that will display the account address of a given account id.
func GetAccountAddressByIDCmd() *cobra.Command {
	cmd := &cobra.Command{
		Use:     "address-by-acc-num [acc-num]",
		Aliases: []string{"address-by-id"},
		Short:   "Query for an address by account number",
		Args:    cobra.ExactArgs(1),
		Example: fmt.Sprintf("%s q auth address-by-acc-num 1", version.AppName),
		RunE: func(cmd *cobra.Command, args []string) error {
			clientCtx, err := client.GetClientQueryContext(cmd)
			if err != nil {
				return err
			}

			accNum, err := strconv.ParseUint(args[0], 10, 64)
			if err != nil {
				return err
			}

			queryClient := types.NewQueryClient(clientCtx)
			res, err := queryClient.AccountAddressByID(cmd.Context(), &types.QueryAccountAddressByIDRequest{
				AccountId: accNum,
			})
			if err != nil {
				return err
			}

			return clientCtx.PrintProto(res)
		},
	}

	flags.AddQueryFlagsToCmd(cmd)

	return cmd
}

// GetAccountsCmd returns a query command that will display a list of accounts
func GetAccountsCmd() *cobra.Command {
	cmd := &cobra.Command{
		Use:   "accounts",
		Short: "Query all the accounts",
		RunE: func(cmd *cobra.Command, args []string) error {
			clientCtx, err := client.GetClientQueryContext(cmd)
			if err != nil {
				return err
			}

			pageReq, err := client.ReadPageRequest(cmd.Flags())
			if err != nil {
				return err
			}

			queryClient := types.NewQueryClient(clientCtx)
			res, err := queryClient.Accounts(cmd.Context(), &types.QueryAccountsRequest{Pagination: pageReq})
			if err != nil {
				return err
			}

			return clientCtx.PrintProto(res)
		},
	}

	flags.AddQueryFlagsToCmd(cmd)
	flags.AddPaginationFlagsToCmd(cmd, "all-accounts")

	return cmd
}

// QueryAllModuleAccountsCmd returns a list of all the existing module accounts with their account information and permissions
func QueryModuleAccountsCmd() *cobra.Command {
	cmd := &cobra.Command{
		Use:   "module-accounts",
		Short: "Query all module accounts",
		RunE: func(cmd *cobra.Command, args []string) error {
			clientCtx, err := client.GetClientQueryContext(cmd)
			if err != nil {
				return err
			}

			queryClient := types.NewQueryClient(clientCtx)

			res, err := queryClient.ModuleAccounts(context.Background(), &types.QueryModuleAccountsRequest{})
			if err != nil {
				return err
			}

			return clientCtx.PrintProto(res)
		},
	}

	flags.AddQueryFlagsToCmd(cmd)

	return cmd
}

// QueryModuleAccountByNameCmd returns a command to
func QueryModuleAccountByNameCmd() *cobra.Command {
	cmd := &cobra.Command{
		Use:     "module-account [module-name]",
		Short:   "Query module account info by module name",
		Args:    cobra.ExactArgs(1),
		Example: fmt.Sprintf("%s q auth module-account auth", version.AppName),
		RunE: func(cmd *cobra.Command, args []string) error {
			clientCtx, err := client.GetClientQueryContext(cmd)
			if err != nil {
				return err
			}

			moduleName := args[0]
			if len(moduleName) == 0 {
				return fmt.Errorf("module name should not be empty")
			}

			queryClient := types.NewQueryClient(clientCtx)

			res, err := queryClient.ModuleAccountByName(context.Background(), &types.QueryModuleAccountByNameRequest{Name: moduleName})
			if err != nil {
				return err
			}

			return clientCtx.PrintProto(res)
		},
	}

	flags.AddQueryFlagsToCmd(cmd)

	return cmd
}

// QueryTxsByEventsCmd returns a command to search through transactions by events.
func QueryTxsByEventsCmd() *cobra.Command {
	cmd := &cobra.Command{
		Use:   "txs",
		Short: "Query for paginated transactions that match a set of events",
		Long: `Search for transactions that match the exact given events where results are paginated.
The events query is directly passed to Tendermint's RPC TxSearch method and must
conform to Tendermint's query syntax.

<<<<<<< HEAD
Please refer to each module's documentation for the full set of events to query
for. Each module documents its respective events under 'xx_events.md'.
`,
		Example: fmt.Sprintf(
			"$ %s query txs --query \"message.sender='cosmos1...' AND message.action='withdraw_delegator_reward' AND tx.height > 7\" --page 1 --limit 30",
			version.AppName,
=======
Example:
$ %s query txs --%s 'message.sender=cosmos1...&message.action=withdraw_delegator_reward' --page 1 --limit 30
`, EventFormat, version.AppName, FlagEvents),
>>>>>>> 9553bf1e
		),
		RunE: func(cmd *cobra.Command, args []string) error {
			clientCtx, err := client.GetClientQueryContext(cmd)
			if err != nil {
				return err
			}
<<<<<<< HEAD
=======
			eventsRaw, _ := cmd.Flags().GetString(FlagEvents)
			eventsStr := strings.Trim(eventsRaw, "'")

			var events []string
			if strings.Contains(eventsStr, "&") {
				events = strings.Split(eventsStr, "&")
			} else {
				events = append(events, eventsStr)
			}

			var tmEvents []string

			for _, event := range events {
				if !strings.Contains(event, "=") {
					return fmt.Errorf("invalid event; event %s should be of the format: %s", event, EventFormat)
				} else if strings.Count(event, "=") > 1 {
					return fmt.Errorf("invalid event; event %s should be of the format: %s", event, EventFormat)
				}

				tokens := strings.Split(event, "=")
				if tokens[0] == cmttypes.TxHeightKey {
					event = fmt.Sprintf("%s=%s", tokens[0], tokens[1])
				} else {
					event = fmt.Sprintf("%s='%s'", tokens[0], tokens[1])
				}

				tmEvents = append(tmEvents, event)
			}
>>>>>>> 9553bf1e

			query, _ := cmd.Flags().GetString(flagQuery)
			page, _ := cmd.Flags().GetInt(flags.FlagPage)
			limit, _ := cmd.Flags().GetInt(flags.FlagLimit)
			orderBy, _ := cmd.Flags().GetString(flagOrderBy)

			txs, err := authtx.QueryTxsByEvents(clientCtx, page, limit, query, orderBy)
			if err != nil {
				return err
			}

			return clientCtx.PrintProto(txs)
		},
	}

	flags.AddQueryFlagsToCmd(cmd)
<<<<<<< HEAD
	cmd.Flags().Int(flags.FlagPage, querytypes.DefaultPage, "Query a specific page of paginated results")
	cmd.Flags().Int(flags.FlagLimit, querytypes.DefaultLimit, "Query number of transactions results per page returned")
	cmd.Flags().String(flagQuery, "", "The transactions events query per Tendermint's query semantics")
	cmd.Flags().String(flagOrderBy, "", "The ordering semantics (asc|dsc)")
	_ = cmd.MarkFlagRequired(flagQuery)
=======
	cmd.Flags().Int(flags.FlagPage, query.DefaultPage, "Query a specific page of paginated results")
	cmd.Flags().Int(flags.FlagLimit, query.DefaultLimit, "Query number of transactions results per page returned")
	cmd.Flags().String(FlagEvents, "", fmt.Sprintf("list of transaction events in the form of %s", EventFormat))
	cmd.MarkFlagRequired(FlagEvents)
>>>>>>> 9553bf1e

	return cmd
}

// QueryTxCmd implements the default command for a tx query.
func QueryTxCmd() *cobra.Command {
	cmd := &cobra.Command{
		Use:   "tx --type=[hash|acc_seq|signature] [hash|acc_seq|signature]",
		Short: "Query for a transaction by hash, \"<addr>/<seq>\" combination or comma-separated signatures in a committed block",
		Long: strings.TrimSpace(fmt.Sprintf(`
Example:
$ %s query tx <hash>
$ %s query tx --%s=%s <addr>/<sequence>
$ %s query tx --%s=%s <sig1_base64>,<sig2_base64...>
`,
			version.AppName,
			version.AppName, FlagType, TypeAccSeq,
			version.AppName, FlagType, TypeSig)),
		Args: cobra.ExactArgs(1),
		RunE: func(cmd *cobra.Command, args []string) error {
			clientCtx, err := client.GetClientQueryContext(cmd)
			if err != nil {
				return err
			}

			typ, _ := cmd.Flags().GetString(FlagType)

			switch typ {
<<<<<<< HEAD
			case typeHash:
				if args[0] == "" {
					return fmt.Errorf("argument should be a tx hash")
				}

				// if hash is given, then query the tx by hash
				output, err := authtx.QueryTx(clientCtx, args[0])
				if err != nil {
					return err
				}

				if output.Empty() {
					return fmt.Errorf("no transaction found with hash %s", args[0])
				}

				return clientCtx.PrintProto(output)

			case typeSig:
				sigParts, err := ParseSigArgs(args)
				if err != nil {
					return err
				}

				events := make([]string, len(sigParts))
				for i, sig := range sigParts {
					events[i] = fmt.Sprintf("%s.%s='%s'", sdk.EventTypeTx, sdk.AttributeKeySignature, sig)
				}

				query := strings.Join(events, " AND ")

				txs, err := authtx.QueryTxsByEvents(clientCtx, querytypes.DefaultPage, querytypes.DefaultLimit, query, "")
				if err != nil {
					return err
				}

				if len(txs.Txs) == 0 {
					return fmt.Errorf("found no txs matching given signatures")
				}
				if len(txs.Txs) > 1 {
					// This case means there's a bug somewhere else in the code as this
					// should not happen.
					return errors.ErrLogic.Wrapf("found %d txs matching given signatures", len(txs.Txs))
				}

				return clientCtx.PrintProto(txs.Txs[0])

			case typeAccSeq:
				if args[0] == "" {
					return fmt.Errorf("`acc_seq` type takes an argument '<addr>/<seq>'")
=======
			case TypeHash:
				{
					if args[0] == "" {
						return fmt.Errorf("argument should be a tx hash")
					}

					// If hash is given, then query the tx by hash.
					output, err := authtx.QueryTx(clientCtx, args[0])
					if err != nil {
						return err
					}

					if output.Empty() {
						return fmt.Errorf("no transaction found with hash %s", args[0])
					}

					return clientCtx.PrintProto(output)
				}
			case TypeSig:
				{
					sigParts, err := ParseSigArgs(args)
					if err != nil {
						return err
					}
					tmEvents := make([]string, len(sigParts))
					for i, sig := range sigParts {
						tmEvents[i] = fmt.Sprintf("%s.%s='%s'", sdk.EventTypeTx, sdk.AttributeKeySignature, sig)
					}

					txs, err := authtx.QueryTxsByEvents(clientCtx, tmEvents, query.DefaultPage, query.DefaultLimit, "")
					if err != nil {
						return err
					}
					if len(txs.Txs) == 0 {
						return fmt.Errorf("found no txs matching given signatures")
					}
					if len(txs.Txs) > 1 {
						// This case means there's a bug somewhere else in the code. Should not happen.
						return errors.ErrLogic.Wrapf("found %d txs matching given signatures", len(txs.Txs))
					}

					return clientCtx.PrintProto(txs.Txs[0])
				}
			case TypeAccSeq:
				{
					if args[0] == "" {
						return fmt.Errorf("`acc_seq` type takes an argument '<addr>/<seq>'")
					}

					tmEvents := []string{
						fmt.Sprintf("%s.%s='%s'", sdk.EventTypeTx, sdk.AttributeKeyAccountSequence, args[0]),
					}
					txs, err := authtx.QueryTxsByEvents(clientCtx, tmEvents, query.DefaultPage, query.DefaultLimit, "")
					if err != nil {
						return err
					}
					if len(txs.Txs) == 0 {
						return fmt.Errorf("found no txs matching given address and sequence combination")
					}
					if len(txs.Txs) > 1 {
						// This case means there's a bug somewhere else in the code. Should not happen.
						return fmt.Errorf("found %d txs matching given address and sequence combination", len(txs.Txs))
					}

					return clientCtx.PrintProto(txs.Txs[0])
>>>>>>> 9553bf1e
				}

				query := fmt.Sprintf("%s.%s='%s'", sdk.EventTypeTx, sdk.AttributeKeyAccountSequence, args[0])

				txs, err := authtx.QueryTxsByEvents(clientCtx, querytypes.DefaultPage, querytypes.DefaultLimit, query, "")
				if err != nil {
					return err
				}

				if len(txs.Txs) == 0 {
					return fmt.Errorf("found no txs matching given address and sequence combination")
				}
				if len(txs.Txs) > 1 {
					// This case means there's a bug somewhere else in the code as this
					// should not happen.
					return fmt.Errorf("found %d txs matching given address and sequence combination", len(txs.Txs))
				}

				return clientCtx.PrintProto(txs.Txs[0])

			default:
				return fmt.Errorf("unknown --%s value %s", FlagType, typ)
			}
		},
	}

	flags.AddQueryFlagsToCmd(cmd)
	cmd.Flags().String(FlagType, TypeHash, fmt.Sprintf("The type to be used when querying tx, can be one of \"%s\", \"%s\", \"%s\"", TypeHash, TypeAccSeq, TypeSig))

	return cmd
}

// ParseSigArgs parses comma-separated signatures from the CLI arguments.
func ParseSigArgs(args []string) ([]string, error) {
	if len(args) != 1 || args[0] == "" {
		return nil, fmt.Errorf("argument should be comma-separated signatures")
	}

	return strings.Split(args[0], ","), nil
}<|MERGE_RESOLUTION|>--- conflicted
+++ resolved
@@ -6,13 +6,8 @@
 	"strconv"
 	"strings"
 
-	cmttypes "github.com/cometbft/cometbft/types"
+	errorsmod "cosmossdk.io/errors"
 	"github.com/spf13/cobra"
-<<<<<<< HEAD
-=======
-
-	errorsmod "cosmossdk.io/errors"
->>>>>>> 9553bf1e
 
 	"github.com/cosmos/cosmos-sdk/client"
 	"github.com/cosmos/cosmos-sdk/client/flags"
@@ -25,15 +20,6 @@
 )
 
 const (
-<<<<<<< HEAD
-	flagQuery   = "query"
-	flagType    = "type"
-	flagOrderBy = "order_by"
-
-	typeHash   = "hash"
-	typeAccSeq = "acc_seq"
-	typeSig    = "signature"
-=======
 	FlagEvents  = "events" // TODO: Remove when #14758 is merged
 	FlagQuery   = "query"
 	FlagType    = "type"
@@ -45,7 +31,6 @@
 	TypeHeight = "height"
 
 	EventFormat = "{eventType}.{eventAttribute}={value}"
->>>>>>> 9553bf1e
 )
 
 // GetQueryCmd returns the transaction commands for this module
@@ -283,55 +268,18 @@
 The events query is directly passed to Tendermint's RPC TxSearch method and must
 conform to Tendermint's query syntax.
 
-<<<<<<< HEAD
 Please refer to each module's documentation for the full set of events to query
 for. Each module documents its respective events under 'xx_events.md'.
 `,
 		Example: fmt.Sprintf(
 			"$ %s query txs --query \"message.sender='cosmos1...' AND message.action='withdraw_delegator_reward' AND tx.height > 7\" --page 1 --limit 30",
 			version.AppName,
-=======
-Example:
-$ %s query txs --%s 'message.sender=cosmos1...&message.action=withdraw_delegator_reward' --page 1 --limit 30
-`, EventFormat, version.AppName, FlagEvents),
->>>>>>> 9553bf1e
 		),
 		RunE: func(cmd *cobra.Command, args []string) error {
 			clientCtx, err := client.GetClientQueryContext(cmd)
 			if err != nil {
 				return err
 			}
-<<<<<<< HEAD
-=======
-			eventsRaw, _ := cmd.Flags().GetString(FlagEvents)
-			eventsStr := strings.Trim(eventsRaw, "'")
-
-			var events []string
-			if strings.Contains(eventsStr, "&") {
-				events = strings.Split(eventsStr, "&")
-			} else {
-				events = append(events, eventsStr)
-			}
-
-			var tmEvents []string
-
-			for _, event := range events {
-				if !strings.Contains(event, "=") {
-					return fmt.Errorf("invalid event; event %s should be of the format: %s", event, EventFormat)
-				} else if strings.Count(event, "=") > 1 {
-					return fmt.Errorf("invalid event; event %s should be of the format: %s", event, EventFormat)
-				}
-
-				tokens := strings.Split(event, "=")
-				if tokens[0] == cmttypes.TxHeightKey {
-					event = fmt.Sprintf("%s=%s", tokens[0], tokens[1])
-				} else {
-					event = fmt.Sprintf("%s='%s'", tokens[0], tokens[1])
-				}
-
-				tmEvents = append(tmEvents, event)
-			}
->>>>>>> 9553bf1e
 
 			query, _ := cmd.Flags().GetString(flagQuery)
 			page, _ := cmd.Flags().GetInt(flags.FlagPage)
@@ -348,18 +296,11 @@
 	}
 
 	flags.AddQueryFlagsToCmd(cmd)
-<<<<<<< HEAD
 	cmd.Flags().Int(flags.FlagPage, querytypes.DefaultPage, "Query a specific page of paginated results")
 	cmd.Flags().Int(flags.FlagLimit, querytypes.DefaultLimit, "Query number of transactions results per page returned")
 	cmd.Flags().String(flagQuery, "", "The transactions events query per Tendermint's query semantics")
 	cmd.Flags().String(flagOrderBy, "", "The ordering semantics (asc|dsc)")
 	_ = cmd.MarkFlagRequired(flagQuery)
-=======
-	cmd.Flags().Int(flags.FlagPage, query.DefaultPage, "Query a specific page of paginated results")
-	cmd.Flags().Int(flags.FlagLimit, query.DefaultLimit, "Query number of transactions results per page returned")
-	cmd.Flags().String(FlagEvents, "", fmt.Sprintf("list of transaction events in the form of %s", EventFormat))
-	cmd.MarkFlagRequired(FlagEvents)
->>>>>>> 9553bf1e
 
 	return cmd
 }
@@ -388,7 +329,6 @@
 			typ, _ := cmd.Flags().GetString(FlagType)
 
 			switch typ {
-<<<<<<< HEAD
 			case typeHash:
 				if args[0] == "" {
 					return fmt.Errorf("argument should be a tx hash")
@@ -438,73 +378,6 @@
 			case typeAccSeq:
 				if args[0] == "" {
 					return fmt.Errorf("`acc_seq` type takes an argument '<addr>/<seq>'")
-=======
-			case TypeHash:
-				{
-					if args[0] == "" {
-						return fmt.Errorf("argument should be a tx hash")
-					}
-
-					// If hash is given, then query the tx by hash.
-					output, err := authtx.QueryTx(clientCtx, args[0])
-					if err != nil {
-						return err
-					}
-
-					if output.Empty() {
-						return fmt.Errorf("no transaction found with hash %s", args[0])
-					}
-
-					return clientCtx.PrintProto(output)
-				}
-			case TypeSig:
-				{
-					sigParts, err := ParseSigArgs(args)
-					if err != nil {
-						return err
-					}
-					tmEvents := make([]string, len(sigParts))
-					for i, sig := range sigParts {
-						tmEvents[i] = fmt.Sprintf("%s.%s='%s'", sdk.EventTypeTx, sdk.AttributeKeySignature, sig)
-					}
-
-					txs, err := authtx.QueryTxsByEvents(clientCtx, tmEvents, query.DefaultPage, query.DefaultLimit, "")
-					if err != nil {
-						return err
-					}
-					if len(txs.Txs) == 0 {
-						return fmt.Errorf("found no txs matching given signatures")
-					}
-					if len(txs.Txs) > 1 {
-						// This case means there's a bug somewhere else in the code. Should not happen.
-						return errors.ErrLogic.Wrapf("found %d txs matching given signatures", len(txs.Txs))
-					}
-
-					return clientCtx.PrintProto(txs.Txs[0])
-				}
-			case TypeAccSeq:
-				{
-					if args[0] == "" {
-						return fmt.Errorf("`acc_seq` type takes an argument '<addr>/<seq>'")
-					}
-
-					tmEvents := []string{
-						fmt.Sprintf("%s.%s='%s'", sdk.EventTypeTx, sdk.AttributeKeyAccountSequence, args[0]),
-					}
-					txs, err := authtx.QueryTxsByEvents(clientCtx, tmEvents, query.DefaultPage, query.DefaultLimit, "")
-					if err != nil {
-						return err
-					}
-					if len(txs.Txs) == 0 {
-						return fmt.Errorf("found no txs matching given address and sequence combination")
-					}
-					if len(txs.Txs) > 1 {
-						// This case means there's a bug somewhere else in the code. Should not happen.
-						return fmt.Errorf("found %d txs matching given address and sequence combination", len(txs.Txs))
-					}
-
-					return clientCtx.PrintProto(txs.Txs[0])
->>>>>>> 9553bf1e
 				}
 
 				query := fmt.Sprintf("%s.%s='%s'", sdk.EventTypeTx, sdk.AttributeKeyAccountSequence, args[0])
