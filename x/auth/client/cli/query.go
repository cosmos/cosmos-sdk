package cli

import (
	"fmt"
	"strings"

	"github.com/spf13/cobra"
	"github.com/spf13/viper"

	"github.com/cosmos/cosmos-sdk/client"
	"github.com/cosmos/cosmos-sdk/client/context"
	"github.com/cosmos/cosmos-sdk/client/flags"
	"github.com/cosmos/cosmos-sdk/codec"
	sdk "github.com/cosmos/cosmos-sdk/types"
	"github.com/cosmos/cosmos-sdk/types/rest"
	"github.com/cosmos/cosmos-sdk/version"
	authclient "github.com/cosmos/cosmos-sdk/x/auth/client"
	"github.com/cosmos/cosmos-sdk/x/auth/types"

	tmtypes "github.com/tendermint/tendermint/types"
)

const (
	flagEvents = "events"

	eventFormat = "{eventType}.{eventAttribute}={value}"
)

// GetQueryCmd returns the transaction commands for this module
func GetQueryCmd(cdc *codec.Codec) *cobra.Command {
	cmd := &cobra.Command{
		Use:                        types.ModuleName,
		Short:                      "Querying commands for the auth module",
		DisableFlagParsing:         true,
		SuggestionsMinimumDistance: 2,
		RunE:                       client.ValidateCmd,
	}

	cmd.AddCommand(GetAccountCmd(cdc))

	return cmd
}

// GetAccountCmd returns a query account that will display the state of the
// account at a given address.
func GetAccountCmd(cdc *codec.Codec) *cobra.Command {
	cmd := &cobra.Command{
		Use:   "account [address]",
		Short: "Query for account by address",
		Args:  cobra.ExactArgs(1),
		RunE: func(cmd *cobra.Command, args []string) error {
			cliCtx := context.NewCLIContext().WithCodec(cdc)
<<<<<<< HEAD
			accGetter := types.NewAccountRetriever(Codec, cliCtx)
=======
			accGetter := types.NewAccountRetriever(authclient.Codec, cliCtx)
>>>>>>> 32b40fdb

			key, err := sdk.AccAddressFromBech32(args[0])
			if err != nil {
				return err
			}

			acc, err := accGetter.GetAccount(key)
			if err != nil {
				return err
			}

			return cliCtx.PrintOutput(acc)
		},
	}

	return flags.GetCommands(cmd)[0]
}

// QueryTxsByEventsCmd returns a command to search through transactions by events.
func QueryTxsByEventsCmd(cdc *codec.Codec) *cobra.Command {
	cmd := &cobra.Command{
		Use:   "txs",
		Short: "Query for paginated transactions that match a set of events",
		Long: strings.TrimSpace(
			fmt.Sprintf(`
Search for transactions that match the exact given events where results are paginated.
Each event takes the form of '%s'. Please refer
to each module's documentation for the full set of events to query for. Each module
documents its respective events under 'xx_events.md'.

Example:
$ %s query txs --%s 'message.sender=cosmos1...&message.action=withdraw_delegator_reward' --page 1 --limit 30
`, eventFormat, version.ClientName, flagEvents),
		),
		RunE: func(cmd *cobra.Command, args []string) error {
			eventsStr := strings.Trim(viper.GetString(flagEvents), "'")

			var events []string
			if strings.Contains(eventsStr, "&") {
				events = strings.Split(eventsStr, "&")
			} else {
				events = append(events, eventsStr)
			}

			var tmEvents []string

			for _, event := range events {
				if !strings.Contains(event, "=") {
					return fmt.Errorf("invalid event; event %s should be of the format: %s", event, eventFormat)
				} else if strings.Count(event, "=") > 1 {
					return fmt.Errorf("invalid event; event %s should be of the format: %s", event, eventFormat)
				}

				tokens := strings.Split(event, "=")
				if tokens[0] == tmtypes.TxHeightKey {
					event = fmt.Sprintf("%s=%s", tokens[0], tokens[1])
				} else {
					event = fmt.Sprintf("%s='%s'", tokens[0], tokens[1])
				}

				tmEvents = append(tmEvents, event)
			}

			page := viper.GetInt(flags.FlagPage)
			limit := viper.GetInt(flags.FlagLimit)

			cliCtx := context.NewCLIContext().WithCodec(cdc)
			txs, err := authclient.QueryTxsByEvents(cliCtx, tmEvents, page, limit, "")
			if err != nil {
				return err
			}

			var output []byte
			if cliCtx.Indent {
				output, err = cdc.MarshalJSONIndent(txs, "", "  ")
			} else {
				output, err = cdc.MarshalJSON(txs)
			}

			if err != nil {
				return err
			}

			fmt.Println(string(output))
			return nil
		},
	}

	cmd.Flags().StringP(flags.FlagNode, "n", "tcp://localhost:26657", "Node to connect to")
	viper.BindPFlag(flags.FlagNode, cmd.Flags().Lookup(flags.FlagNode))

	cmd.Flags().Bool(flags.FlagTrustNode, false, "Trust connected full node (don't verify proofs for responses)")
	viper.BindPFlag(flags.FlagTrustNode, cmd.Flags().Lookup(flags.FlagTrustNode))

	cmd.Flags().String(flagEvents, "", fmt.Sprintf("list of transaction events in the form of %s", eventFormat))
	cmd.Flags().Uint32(flags.FlagPage, rest.DefaultPage, "Query a specific page of paginated results")
	cmd.Flags().Uint32(flags.FlagLimit, rest.DefaultLimit, "Query number of transactions results per page returned")
	cmd.MarkFlagRequired(flagEvents)

	return cmd
}

// QueryTxCmd implements the default command for a tx query.
func QueryTxCmd(cdc *codec.Codec) *cobra.Command {
	cmd := &cobra.Command{
		Use:   "tx [hash]",
		Short: "Query for a transaction by hash in a committed block",
		Args:  cobra.ExactArgs(1),
		RunE: func(cmd *cobra.Command, args []string) error {
			cliCtx := context.NewCLIContext().WithCodec(cdc)

			output, err := authclient.QueryTx(cliCtx, args[0])
			if err != nil {
				return err
			}

			if output.Empty() {
				return fmt.Errorf("no transaction found with hash %s", args[0])
			}

			return cliCtx.PrintOutput(output)
		},
	}

	cmd.Flags().StringP(flags.FlagNode, "n", "tcp://localhost:26657", "Node to connect to")
	viper.BindPFlag(flags.FlagNode, cmd.Flags().Lookup(flags.FlagNode))
	cmd.Flags().Bool(flags.FlagTrustNode, false, "Trust connected full node (don't verify proofs for responses)")
	viper.BindPFlag(flags.FlagTrustNode, cmd.Flags().Lookup(flags.FlagTrustNode))

	return cmd
}<|MERGE_RESOLUTION|>--- conflicted
+++ resolved
@@ -50,11 +50,7 @@
 		Args:  cobra.ExactArgs(1),
 		RunE: func(cmd *cobra.Command, args []string) error {
 			cliCtx := context.NewCLIContext().WithCodec(cdc)
-<<<<<<< HEAD
-			accGetter := types.NewAccountRetriever(Codec, cliCtx)
-=======
 			accGetter := types.NewAccountRetriever(authclient.Codec, cliCtx)
->>>>>>> 32b40fdb
 
 			key, err := sdk.AccAddressFromBech32(args[0])
 			if err != nil {
