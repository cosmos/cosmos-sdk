--- conflicted
+++ resolved
@@ -13,10 +13,6 @@
 	sdk "github.com/cosmos/cosmos-sdk/types"
 	"github.com/cosmos/cosmos-sdk/types/errors"
 	"github.com/cosmos/cosmos-sdk/types/query"
-<<<<<<< HEAD
-	"github.com/cosmos/cosmos-sdk/types/rest"
-=======
->>>>>>> a0ecfe54
 	"github.com/cosmos/cosmos-sdk/version"
 	authtx "github.com/cosmos/cosmos-sdk/x/auth/tx"
 	"github.com/cosmos/cosmos-sdk/x/auth/types"
@@ -275,7 +271,6 @@
 					if args[0] == "" {
 						return fmt.Errorf("argument should be a tx hash")
 					}
-<<<<<<< HEAD
 
 					// If hash is given, then query the tx by hash.
 					output, err := authtx.QueryTx(clientCtx, args[0])
@@ -283,15 +278,6 @@
 						return err
 					}
 
-=======
-
-					// If hash is given, then query the tx by hash.
-					output, err := authtx.QueryTx(clientCtx, args[0])
-					if err != nil {
-						return err
-					}
-
->>>>>>> a0ecfe54
 					if output.Empty() {
 						return fmt.Errorf("no transaction found with hash %s", args[0])
 					}
@@ -309,11 +295,7 @@
 						tmEvents[i] = fmt.Sprintf("%s.%s='%s'", sdk.EventTypeTx, sdk.AttributeKeySignature, sig)
 					}
 
-<<<<<<< HEAD
-					txs, err := authtx.QueryTxsByEvents(clientCtx, tmEvents, rest.DefaultPage, query.DefaultLimit, "")
-=======
 					txs, err := authtx.QueryTxsByEvents(clientCtx, tmEvents, query.DefaultPage, query.DefaultLimit, "")
->>>>>>> a0ecfe54
 					if err != nil {
 						return err
 					}
@@ -336,11 +318,7 @@
 					tmEvents := []string{
 						fmt.Sprintf("%s.%s='%s'", sdk.EventTypeTx, sdk.AttributeKeyAccountSequence, args[0]),
 					}
-<<<<<<< HEAD
-					txs, err := authtx.QueryTxsByEvents(clientCtx, tmEvents, rest.DefaultPage, query.DefaultLimit, "")
-=======
 					txs, err := authtx.QueryTxsByEvents(clientCtx, tmEvents, query.DefaultPage, query.DefaultLimit, "")
->>>>>>> a0ecfe54
 					if err != nil {
 						return err
 					}
