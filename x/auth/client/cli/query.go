--- conflicted
+++ resolved
@@ -218,21 +218,12 @@
 func QueryTxCmd() *cobra.Command {
 	cmd := &cobra.Command{
 		Use:   "tx --type=[hash|acc_seq|signature] [hash|acc_seq|signature]",
-<<<<<<< HEAD
-		Short: "Query for a transaction by hash, addr++seq combination or signature in a committed block",
-		Long: strings.TrimSpace(fmt.Sprintf(`
-Example:
-$ %s query tx <hash>
-$ %s query tx --%s=%s <addr>:<sequence>
-$ %s query tx --%s=%s <sig1_base64,sig2_base64...>
-=======
 		Short: "Query for a transaction by hash, \"<addr>/<seq>\" combination or comma-separated signatures in a committed block",
 		Long: strings.TrimSpace(fmt.Sprintf(`
 Example:
 $ %s query tx <hash>
 $ %s query tx --%s=%s <addr>/<sequence>
 $ %s query tx --%s=%s <sig1_base64>,<sig2_base64...>
->>>>>>> 33dbf6a7
 `,
 			version.AppName,
 			version.AppName, flagType, typeAccSeq,
@@ -252,15 +243,6 @@
 					if args[0] == "" {
 						return fmt.Errorf("argument should be a tx hash")
 					}
-<<<<<<< HEAD
-
-					// If hash is given, then query the tx by hash.
-					output, err := authclient.QueryTx(clientCtx, args[0])
-					if err != nil {
-						return err
-					}
-
-=======
 
 					// If hash is given, then query the tx by hash.
 					output, err := authtx.QueryTx(clientCtx, args[0])
@@ -268,7 +250,6 @@
 						return err
 					}
 
->>>>>>> 33dbf6a7
 					if output.Empty() {
 						return fmt.Errorf("no transaction found with hash %s", args[0])
 					}
@@ -286,11 +267,7 @@
 						tmEvents[i] = fmt.Sprintf("%s.%s='%s'", sdk.EventTypeTx, sdk.AttributeKeySignature, sig)
 					}
 
-<<<<<<< HEAD
-					txs, err := authclient.QueryTxsByEvents(clientCtx, tmEvents, rest.DefaultPage, query.DefaultLimit, "")
-=======
 					txs, err := authtx.QueryTxsByEvents(clientCtx, tmEvents, rest.DefaultPage, query.DefaultLimit, "")
->>>>>>> 33dbf6a7
 					if err != nil {
 						return err
 					}
@@ -299,11 +276,7 @@
 					}
 					if len(txs.Txs) > 1 {
 						// This case means there's a bug somewhere else in the code. Should not happen.
-<<<<<<< HEAD
-						return errors.Wrapf(errors.ErrLogic, "found %d txs matching given signatures", len(txs.Txs))
-=======
 						return errors.ErrLogic.Wrapf("found %d txs matching given signatures", len(txs.Txs))
->>>>>>> 33dbf6a7
 					}
 
 					return clientCtx.PrintProto(txs.Txs[0])
@@ -317,11 +290,7 @@
 					tmEvents := []string{
 						fmt.Sprintf("%s.%s='%s'", sdk.EventTypeTx, sdk.AttributeKeyAccountSequence, args[0]),
 					}
-<<<<<<< HEAD
-					txs, err := authclient.QueryTxsByEvents(clientCtx, tmEvents, rest.DefaultPage, query.DefaultLimit, "")
-=======
 					txs, err := authtx.QueryTxsByEvents(clientCtx, tmEvents, rest.DefaultPage, query.DefaultLimit, "")
->>>>>>> 33dbf6a7
 					if err != nil {
 						return err
 					}
