--- conflicted
+++ resolved
@@ -100,11 +100,7 @@
 		multisigPub := multisigInfo.GetPubKey().(multisig.PubKeyMultisigThreshold)
 		multisigSig := multisig.NewMultisig(len(multisigPub.PubKeys))
 		if !clientCtx.Offline {
-<<<<<<< HEAD
-			accnum, seq, err := types.AccountRetriever{}.GetAccountNumberSequence(clientCtx, multisigInfo.GetAddress())
-=======
 			accnum, seq, err := clientCtx.AccountRetriever.GetAccountNumberSequence(clientCtx, multisigInfo.GetAddress())
->>>>>>> 816c5a37
 			if err != nil {
 				return err
 			}
