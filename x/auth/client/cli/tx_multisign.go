--- conflicted
+++ resolved
@@ -144,14 +144,6 @@
 			return err
 		}
 
-<<<<<<< HEAD
-		newStdSig := types.StdSignature{Signature: sigBz, PubKey: multisigPub}                                //nolint:staticcheck
-		newTx := types.NewStdTx(stdTx.GetMsgs(), stdTx.Fee, []types.StdSignature{newStdSig}, stdTx.GetMemo()) //nolint:staticcheck
-
-		var json []byte
-
-=======
->>>>>>> 72ebafee
 		sigOnly, _ := cmd.Flags().GetBool(flagSigOnly)
 
 		json, err := marshalSignatureJSON(txCfg, txBuilder, sigOnly)
