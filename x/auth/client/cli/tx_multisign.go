package cli

import (
	"bufio"
	"fmt"
	"io/ioutil"
	"os"
	"strings"

	"github.com/spf13/cobra"
	"github.com/spf13/viper"

	"github.com/tendermint/tendermint/crypto/multisig"

	"github.com/cosmos/cosmos-sdk/client/context"
	"github.com/cosmos/cosmos-sdk/client/flags"
	"github.com/cosmos/cosmos-sdk/codec"
	"github.com/cosmos/cosmos-sdk/crypto/keys"
	sdk "github.com/cosmos/cosmos-sdk/types"
	"github.com/cosmos/cosmos-sdk/version"
	"github.com/cosmos/cosmos-sdk/x/auth/client"
	"github.com/cosmos/cosmos-sdk/x/auth/types"
)

// GetSignCommand returns the sign command
func GetMultiSignCommand(cdc *codec.Codec) *cobra.Command {
	cmd := &cobra.Command{
		Use:   "multisign [file] [name] [[signature]...]",
		Short: "Generate multisig signatures for transactions generated offline",
		Long: strings.TrimSpace(
			fmt.Sprintf(`Sign transactions created with the --generate-only flag that require multisig signatures.

Read signature(s) from [signature] file(s), generate a multisig signature compliant to the
multisig key [name], and attach it to the transaction read from [file].

Example:
$ %s multisign transaction.json k1k2k3 k1sig.json k2sig.json k3sig.json

If the flag --signature-only flag is on, it outputs a JSON representation
of the generated signature only.

The --offline flag makes sure that the client will not reach out to an external node.
Thus account number or sequence number lookups will not be performed and it is
recommended to set such parameters manually.
`,
				version.ClientName,
			),
		),
		RunE: makeMultiSignCmd(cdc),
		Args: cobra.MinimumNArgs(3),
	}

	cmd.Flags().Bool(flagSigOnly, false, "Print only the generated signature, then exit")
	cmd.Flags().Bool(flagOffline, false, "Offline mode. Do not query a full node")
	cmd.Flags().String(flagOutfile, "", "The document will be written to the given file instead of STDOUT")

	// Add the flags here and return the command
	return flags.PostCommands(cmd)[0]
}

func makeMultiSignCmd(cdc *codec.Codec) func(cmd *cobra.Command, args []string) error {
	return func(cmd *cobra.Command, args []string) (err error) {
		stdTx, err := client.ReadStdTxFromFile(cdc, args[0])
		if err != nil {
			return
		}

		inBuf := bufio.NewReader(cmd.InOrStdin())
		kb, err := keys.NewKeyring(sdk.KeyringServiceName(),
			viper.GetString(flags.FlagKeyringBackend), viper.GetString(flags.FlagHome), inBuf)
		if err != nil {
			return
		}

		multisigInfo, err := kb.Get(args[1])
		if err != nil {
			return
		}
		if multisigInfo.GetType() != keys.TypeMulti {
			return fmt.Errorf("%q must be of type %s: %s", args[1], keys.TypeMulti, multisigInfo.GetType())
		}

		multisigPub := multisigInfo.GetPubKey().(multisig.PubKeyMultisigThreshold)
		multisigSig := multisig.NewMultisig(len(multisigPub.PubKeys))
		cliCtx := context.NewCLIContextWithInput(inBuf).WithCodec(cdc)
		txBldr := types.NewTxBuilderFromCLI(inBuf)

		if !viper.GetBool(flagOffline) {
<<<<<<< HEAD
			accnum, seq, err := types.NewAccountRetriever(Codec, cliCtx).GetAccountNumberSequence(multisigInfo.GetAddress())
=======
			accnum, seq, err := types.NewAccountRetriever(client.Codec, cliCtx).GetAccountNumberSequence(multisigInfo.GetAddress())
>>>>>>> 32b40fdb
			if err != nil {
				return err
			}

			txBldr = txBldr.WithAccountNumber(accnum).WithSequence(seq)
		}

		// read each signature and add it to the multisig if valid
		for i := 2; i < len(args); i++ {
			stdSig, err := readAndUnmarshalStdSignature(cdc, args[i])
			if err != nil {
				return err
			}

			// Validate each signature
			sigBytes := types.StdSignBytes(
				txBldr.ChainID(), txBldr.AccountNumber(), txBldr.Sequence(),
				stdTx.Fee, stdTx.GetMsgs(), stdTx.GetMemo(),
			)
			if ok := stdSig.PubKey.VerifyBytes(sigBytes, stdSig.Signature); !ok {
				return fmt.Errorf("couldn't verify signature")
			}
			if err := multisigSig.AddSignatureFromPubKey(stdSig.Signature, stdSig.PubKey, multisigPub.PubKeys); err != nil {
				return err
			}
		}

		newStdSig := types.StdSignature{Signature: cdc.MustMarshalBinaryBare(multisigSig), PubKey: multisigPub}
		newTx := types.NewStdTx(stdTx.GetMsgs(), stdTx.Fee, []types.StdSignature{newStdSig}, stdTx.GetMemo())

		sigOnly := viper.GetBool(flagSigOnly)
		var json []byte
		switch {
		case sigOnly && cliCtx.Indent:
			json, err = cdc.MarshalJSONIndent(newTx.Signatures[0], "", "  ")
		case sigOnly && !cliCtx.Indent:
			json, err = cdc.MarshalJSON(newTx.Signatures[0])
		case !sigOnly && cliCtx.Indent:
			json, err = cdc.MarshalJSONIndent(newTx, "", "  ")
		default:
			json, err = cdc.MarshalJSON(newTx)
		}
		if err != nil {
			return err
		}

		if viper.GetString(flagOutfile) == "" {
			fmt.Printf("%s\n", json)
			return
		}

		fp, err := os.OpenFile(
			viper.GetString(flagOutfile), os.O_RDWR|os.O_CREATE|os.O_TRUNC, 0644,
		)
		if err != nil {
			return err
		}
		defer fp.Close()

		fmt.Fprintf(fp, "%s\n", json)

		return
	}
}

func readAndUnmarshalStdSignature(cdc *codec.Codec, filename string) (stdSig types.StdSignature, err error) {
	var bytes []byte
	if bytes, err = ioutil.ReadFile(filename); err != nil {
		return
	}
	if err = cdc.UnmarshalJSON(bytes, &stdSig); err != nil {
		return
	}
	return
}<|MERGE_RESOLUTION|>--- conflicted
+++ resolved
@@ -86,11 +86,7 @@
 		txBldr := types.NewTxBuilderFromCLI(inBuf)
 
 		if !viper.GetBool(flagOffline) {
-<<<<<<< HEAD
-			accnum, seq, err := types.NewAccountRetriever(Codec, cliCtx).GetAccountNumberSequence(multisigInfo.GetAddress())
-=======
 			accnum, seq, err := types.NewAccountRetriever(client.Codec, cliCtx).GetAccountNumberSequence(multisigInfo.GetAddress())
->>>>>>> 32b40fdb
 			if err != nil {
 				return err
 			}
