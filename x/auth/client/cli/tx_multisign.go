package cli

import (
	"bufio"
	"fmt"
	"io/ioutil"
	"os"
	"strings"

	"github.com/spf13/cobra"

	"github.com/cosmos/cosmos-sdk/client"
	"github.com/cosmos/cosmos-sdk/client/flags"
	"github.com/cosmos/cosmos-sdk/codec"
	"github.com/cosmos/cosmos-sdk/crypto/keyring"
	"github.com/cosmos/cosmos-sdk/crypto/types/multisig"
	sdk "github.com/cosmos/cosmos-sdk/types"
	"github.com/cosmos/cosmos-sdk/types/errors"
	"github.com/cosmos/cosmos-sdk/version"
	authclient "github.com/cosmos/cosmos-sdk/x/auth/client"
	"github.com/cosmos/cosmos-sdk/x/auth/types"
)

// GetSignCommand returns the sign command
func GetMultiSignCommand() *cobra.Command {
	cmd := &cobra.Command{
		Use:   "multisign [file] [name] [[signature]...]",
		Short: "Generate multisig signatures for transactions generated offline",
		Long: strings.TrimSpace(
			fmt.Sprintf(`Sign transactions created with the --generate-only flag that require multisig signatures.

Read signature(s) from [signature] file(s), generate a multisig signature compliant to the
multisig key [name], and attach it to the transaction read from [file].

Example:
$ %s multisign transaction.json k1k2k3 k1sig.json k2sig.json k3sig.json

If the flag --signature-only flag is on, it outputs a JSON representation
of the generated signature only.

The --offline flag makes sure that the client will not reach out to an external node.
Thus account number or sequence number lookups will not be performed and it is
recommended to set such parameters manually.
`,
				version.AppName,
			),
		),
		RunE: makeMultiSignCmd(),
		Args: cobra.MinimumNArgs(3),
	}

	cmd.Flags().Bool(flagSigOnly, false, "Print only the generated signature, then exit")
	cmd.Flags().String(flags.FlagOutputDocument, "", "The document will be written to the given file instead of STDOUT")
<<<<<<< HEAD
	cmd.Flags().String(flags.FlagChainID, "", "network chain ID")
=======
	flags.AddTxFlagsToCmd(cmd)
>>>>>>> a6ac7f49

	return cmd
}

func makeMultiSignCmd() func(cmd *cobra.Command, args []string) error {
	return func(cmd *cobra.Command, args []string) (err error) {
		clientCtx := client.GetClientContextFromCmd(cmd)
		cdc := clientCtx.Codec
		tx, err := authclient.ReadTxFromFile(clientCtx, args[0])
		stdTx := tx.(types.StdTx)
		if err != nil {
			return
		}

		backend, _ := cmd.Flags().GetString(flags.FlagKeyringBackend)

		inBuf := bufio.NewReader(cmd.InOrStdin())
		kb, err := keyring.New(sdk.KeyringServiceName(), backend, clientCtx.HomeDir, inBuf)
		if err != nil {
			return
		}

		multisigInfo, err := kb.Key(args[1])
		if err != nil {
			return
		}
		if multisigInfo.GetType() != keyring.TypeMulti {
			return fmt.Errorf("%q must be of type %s: %s", args[1], keyring.TypeMulti, multisigInfo.GetType())
		}

		multisigPub := multisigInfo.GetPubKey().(multisig.PubKeyMultisigThreshold)
		multisigSig := multisig.NewMultisig(len(multisigPub.PubKeys))
		txBldr, err := types.NewTxBuilderFromFlags(inBuf, cmd.Flags(), clientCtx.HomeDir)
		if err != nil {
			return errors.Wrap(err, "error creating tx builder from flags")
		}

		if !clientCtx.Offline {
			accnum, seq, err := types.NewAccountRetriever(clientCtx.JSONMarshaler).GetAccountNumberSequence(clientCtx, multisigInfo.GetAddress())
			if err != nil {
				return err
			}

			txBldr = txBldr.WithAccountNumber(accnum).WithSequence(seq)
		}

		// read each signature and add it to the multisig if valid
		for i := 2; i < len(args); i++ {
			stdSig, err := readAndUnmarshalStdSignature(cdc, args[i])
			if err != nil {
				return err
			}

			// Validate each signature
			sigBytes := types.StdSignBytes(
				txBldr.ChainID(), txBldr.AccountNumber(), txBldr.Sequence(),
				stdTx.Fee, stdTx.GetMsgs(), stdTx.GetMemo(),
			)
			if ok := stdSig.GetPubKey().VerifyBytes(sigBytes, stdSig.Signature); !ok {
				return fmt.Errorf("couldn't verify signature")
			}

			sigV2, err := types.StdSignatureToSignatureV2(cdc, stdSig)
			if err != nil {
				return nil
			}

			if err := multisig.AddSignatureV2(multisigSig, sigV2, multisigPub.PubKeys); err != nil {
				return err
			}
		}

		sigBz, err := types.SignatureDataToAminoSignature(cdc, multisigSig)
		if err != nil {
			return err
		}

		newStdSig := types.StdSignature{Signature: sigBz, PubKey: multisigPub.Bytes()}                        //nolint:staticcheck
		newTx := types.NewStdTx(stdTx.GetMsgs(), stdTx.Fee, []types.StdSignature{newStdSig}, stdTx.GetMemo()) //nolint:staticcheck

		var json []byte

		sigOnly, _ := cmd.Flags().GetBool(flagSigOnly)
		if sigOnly {
			json, err = cdc.MarshalJSON(newTx.Signatures[0])
		} else {
			json, err = cdc.MarshalJSON(newTx)
		}

		if err != nil {
			return err
		}

		outputDoc, _ := cmd.Flags().GetString(flags.FlagOutputDocument)
		if outputDoc == "" {
			cmd.Printf("%s\n", json)
			return
		}

		fp, err := os.OpenFile(outputDoc, os.O_RDWR|os.O_CREATE|os.O_TRUNC, 0644)
		if err != nil {
			return err
		}
		defer fp.Close()

		fmt.Fprintf(fp, "%s\n", json)
		return
	}
}

func readAndUnmarshalStdSignature(cdc *codec.Codec, filename string) (stdSig types.StdSignature, err error) { //nolint:staticcheck
	var bytes []byte
	if bytes, err = ioutil.ReadFile(filename); err != nil {
		return
	}
	if err = cdc.UnmarshalJSON(bytes, &stdSig); err != nil {
		return
	}
	return
}<|MERGE_RESOLUTION|>--- conflicted
+++ resolved
@@ -51,11 +51,8 @@
 
 	cmd.Flags().Bool(flagSigOnly, false, "Print only the generated signature, then exit")
 	cmd.Flags().String(flags.FlagOutputDocument, "", "The document will be written to the given file instead of STDOUT")
-<<<<<<< HEAD
+	flags.AddTxFlagsToCmd(cmd)
 	cmd.Flags().String(flags.FlagChainID, "", "network chain ID")
-=======
-	flags.AddTxFlagsToCmd(cmd)
->>>>>>> a6ac7f49
 
 	return cmd
 }
