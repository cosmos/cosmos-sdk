--- conflicted
+++ resolved
@@ -124,11 +124,7 @@
 			for _, sig := range sigs {
 				err = signing.VerifySignature(sig.PubKey, signingData, sig.Data, txCfg.SignModeHandler(), txBuilder.GetTx())
 				if err != nil {
-<<<<<<< HEAD
-					return fmt.Errorf("couldn't verify signature; %v", err)
-=======
 					return fmt.Errorf("couldn't verify signature: %w", err)
->>>>>>> 2dd868bf
 				}
 
 				if err := multisig.AddSignatureV2(multisigSig, sig, multisigPub.PubKeys); err != nil {
