--- conflicted
+++ resolved
@@ -8,22 +8,17 @@
 	"github.com/spf13/cobra"
 	"github.com/spf13/viper"
 
-<<<<<<< HEAD
 	sdk "github.com/cosmos/cosmos-sdk/types"
 	types2 "github.com/cosmos/cosmos-sdk/types/tx"
 	client2 "github.com/cosmos/cosmos-sdk/x/auth/client"
 
 	"github.com/cosmos/cosmos-sdk/client"
-	"github.com/cosmos/cosmos-sdk/client/flags"
-	"github.com/cosmos/cosmos-sdk/codec"
-=======
 	"github.com/cosmos/cosmos-sdk/client"
 	"github.com/cosmos/cosmos-sdk/client/flags"
 	"github.com/cosmos/cosmos-sdk/codec"
 	sdk "github.com/cosmos/cosmos-sdk/types"
 	authclient "github.com/cosmos/cosmos-sdk/x/auth/client"
 	"github.com/cosmos/cosmos-sdk/x/auth/types"
->>>>>>> 65ea3053
 )
 
 const (
@@ -232,24 +227,15 @@
 			if err != nil {
 				return err
 			}
-<<<<<<< HEAD
 
 			err = client2.SignStdTxWithSignerAddress(
 				txFactory, clientCtx, multisigAddr, clientCtx.GetFromName(), txBldr, clientCtx.Offline,
-=======
-			newTx, err = authclient.SignStdTxWithSignerAddress(
-				txBldr, clientCtx, multisigAddr, clientCtx.GetFromName(), stdTx, clientCtx.Offline,
->>>>>>> 65ea3053
 			)
 
 			generateSignatureOnly = true
 		} else {
 			appendSig := viper.GetBool(flagAppend) && !generateSignatureOnly
-<<<<<<< HEAD
 			err = client2.SignStdTx(txFactory, clientCtx, clientCtx.GetFromName(), txBldr, appendSig, clientCtx.Offline)
-=======
-			newTx, err = authclient.SignStdTx(txBldr, clientCtx, clientCtx.GetFromName(), stdTx, appendSig, clientCtx.Offline)
->>>>>>> 65ea3053
 		}
 
 		if err != nil {
