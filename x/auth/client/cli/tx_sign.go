package cli

import (
	"bufio"
	"fmt"
	"os"

	"github.com/spf13/cobra"

	"github.com/cosmos/cosmos-sdk/client"
	"github.com/cosmos/cosmos-sdk/client/flags"
	"github.com/cosmos/cosmos-sdk/client/tx"
	"github.com/cosmos/cosmos-sdk/codec"
	sdk "github.com/cosmos/cosmos-sdk/types"
	authclient "github.com/cosmos/cosmos-sdk/x/auth/client"
	"github.com/cosmos/cosmos-sdk/x/auth/types"
)

const (
	flagMultisig = "multisig"
	flagAppend   = "append"
	flagSigOnly  = "signature-only"
)

// GetSignBatchCommand returns the transaction sign-batch command.
<<<<<<< HEAD
func GetSignBatchCommand(clientCtx client.Context) *cobra.Command {
=======
func GetSignBatchCommand() *cobra.Command {
>>>>>>> 6f928e1c
	cmd := &cobra.Command{
		Use:   "sign-batch [file]",
		Short: "Sign transaction batch files",
		Long: `Sign batch files of transactions generated with --generate-only.
The command processes list of transactions from file (one StdTx each line), generate
signed transactions or signatures and print their JSON encoding, delimited by '\n'.
As the signatures are generated, the command updates the sequence number accordingly.

If the flag --signature-only flag is set, it will output a JSON representation
of the generated signature only.

The --offline flag makes sure that the client will not reach out to full node.
As a result, the account and the sequence number queries will not be performed and
it is required to set such parameters manually. Note, invalid values will cause
the transaction to fail. The sequence will be incremented automatically for each
transaction that is signed.

The --multisig=<multisig_key> flag generates a signature on behalf of a multisig
account key. It implies --signature-only.
`,
		PreRun: preSignCmd,
<<<<<<< HEAD
		RunE:   makeSignBatchCmd(clientCtx),
=======
		RunE:   makeSignBatchCmd(),
>>>>>>> 6f928e1c
		Args:   cobra.ExactArgs(1),
	}

	cmd.Flags().String(flagMultisig, "", "Address of the multisig account on behalf of which the transaction shall be signed")
	cmd.Flags().String(flags.FlagOutputDocument, "", "The document will be written to the given file instead of STDOUT")
	cmd.Flags().Bool(flagSigOnly, true, "Print only the generated signature, then exit")
	cmd.Flags().String(flags.FlagChainID, "", "network chain ID")
	cmd.MarkFlagRequired(flags.FlagFrom)
	flags.AddTxFlagsToCmd(cmd)

	return cmd
}

<<<<<<< HEAD
func makeSignBatchCmd(clientCtx client.Context) func(cmd *cobra.Command, args []string) error {
	return func(cmd *cobra.Command, args []string) error {
		inBuf := bufio.NewReader(cmd.InOrStdin())
		clientCtx = clientCtx.InitWithInput(inBuf)
		txFactory := tx.NewFactoryCLI(clientCtx, cmd.Flags())
=======
func makeSignBatchCmd() func(cmd *cobra.Command, args []string) error {
	return func(cmd *cobra.Command, args []string) error {
		clientCtx := client.GetClientContextFromCmd(cmd)

		txBldr, err := types.NewTxBuilderFromFlags(bufio.NewReader(cmd.InOrStdin()), cmd.Flags(), clientCtx.HomeDir)
		if err != nil {
			return err
		}
>>>>>>> 6f928e1c

		txGen := clientCtx.TxGenerator
		txBuilder := txGen.NewTxBuilder()
		var err error
		generateSignatureOnly, _ := cmd.Flags().GetBool(flagSigOnly)

		var (
			multisigAddr sdk.AccAddress
			infile       = os.Stdin
		)

		// validate multisig address if there's any
		if ms, _ := cmd.Flags().GetString(flagMultisig); ms != "" {
			multisigAddr, err = sdk.AccAddressFromBech32(ms)
			if err != nil {
				return err
			}
		}

		// prepare output document
		closeFunc, err := setOutputFile(cmd)
		if err != nil {
			return err
		}

		defer closeFunc()
		clientCtx.WithOutput(cmd.OutOrStdout())

		if args[0] != "-" {
			infile, err = os.Open(args[0])
			if err != nil {
				return err
			}
		}

		scanner := authclient.NewBatchScanner(clientCtx.JSONMarshaler, infile)

		for sequence := txFactory.Sequence(); scanner.Scan(); sequence++ {
			var stdTx types.StdTx

			unsignedStdTx := scanner.StdTx()
			txFactory = txFactory.WithSequence(sequence)

			if multisigAddr.Empty() {
<<<<<<< HEAD
				homeDir, _ := cmd.Flags().GetString(flags.FlagFrom)
				err = authclient.SignStdTx(txFactory, clientCtx, homeDir, txBuilder, false, true)
			} else {
				err = authclient.SignStdTxWithSignerAddress(txFactory, clientCtx, multisigAddr, clientCtx.GetFromName(), txBuilder, true)
			}

			if err != nil {
				return err
			}

			json, err := newGetSignatureJSON(clientCtx.JSONMarshaler, txGen, txBuilder, stdTx, generateSignatureOnly)
=======
				from, _ := cmd.Flags().GetString(flags.FlagFrom)
				_, fromName, err := client.GetFromFields(txBldr.Keybase(), from, clientCtx.GenerateOnly)
				if err != nil {
					return fmt.Errorf("error getting account from keybase: %w", err)
				}

				stdTx, err = authclient.SignStdTx(txBldr, clientCtx, fromName, unsignedStdTx, false, true)
				if err != nil {
					return err
				}
			} else {
				stdTx, err = authclient.SignStdTxWithSignerAddress(txBldr, clientCtx, multisigAddr, clientCtx.GetFromName(), unsignedStdTx, true)
				if err != nil {
					return err
				}
			}

			json, err := getSignatureJSON(clientCtx.JSONMarshaler, stdTx, generateSignatureOnly)
>>>>>>> 6f928e1c
			if err != nil {
				return err
			}

			cmd.Printf("%s\n", json)
		}

		if err := scanner.UnmarshalErr(); err != nil {
			return err
		}

		return scanner.Err()
	}
}

func setOutputFile(cmd *cobra.Command) (func(), error) {
	outputDoc, _ := cmd.Flags().GetString(flags.FlagOutputDocument)
	if outputDoc == "" {
		cmd.SetOut(cmd.OutOrStdout())
		return func() {}, nil
	}

	fp, err := os.OpenFile(outputDoc, os.O_RDWR|os.O_CREATE|os.O_TRUNC, 0644)
	if err != nil {
		return func() {}, err
	}

	cmd.SetOut(fp)

	return func() { fp.Close() }, nil
}

// GetSignCommand returns the transaction sign command.
func GetSignCommand() *cobra.Command {
	cmd := &cobra.Command{
		Use:   "sign [file]",
		Short: "Sign transactions generated offline",
		Long: `Sign transactions created with the --generate-only flag.
It will read a transaction from [file], sign it, and print its JSON encoding.

If the flag --signature-only flag is set, it will output a JSON representation
of the generated signature only.

The --offline flag makes sure that the client will not reach out to full node.
As a result, the account and sequence number queries will not be performed and
it is required to set such parameters manually. Note, invalid values will cause
the transaction to fail.

The --multisig=<multisig_key> flag generates a signature on behalf of a multisig account
key. It implies --signature-only. Full multisig signed transactions may eventually
be generated via the 'multisign' command.
`,
		PreRun: preSignCmd,
		RunE:   makeSignCmd(),
		Args:   cobra.ExactArgs(1),
	}

	cmd.Flags().String(flagMultisig, "", "Address of the multisig account on behalf of which the transaction shall be signed")
	cmd.Flags().Bool(flagAppend, true, "Append the signature to the existing ones. If disabled, old signatures would be overwritten. Ignored if --multisig is on")
	cmd.Flags().Bool(flagSigOnly, false, "Print only the generated signature, then exit")
	cmd.Flags().String(flags.FlagOutputDocument, "", "The document will be written to the given file instead of STDOUT")
	cmd.Flags().String(flags.FlagHome, "", "The application home directory")
	cmd.Flags().String(flags.FlagChainID, "", "The network chain ID")
	cmd.MarkFlagRequired(flags.FlagFrom)
	flags.AddTxFlagsToCmd(cmd)

	return cmd
}

func preSignCmd(cmd *cobra.Command, _ []string) {
	// Conditionally mark the account and sequence numbers required as no RPC
	// query will be done.
	if offline, _ := cmd.Flags().GetBool(flags.FlagOffline); offline {
		cmd.MarkFlagRequired(flags.FlagAccountNumber)
		cmd.MarkFlagRequired(flags.FlagSequence)
	}
}

func makeSignCmd() func(cmd *cobra.Command, args []string) error {
	return func(cmd *cobra.Command, args []string) error {
<<<<<<< HEAD
		clientCtx, txF, newTx, err := readTxAndInitContexts(clientCtx, cmd, args[0])
=======
		clientCtx := client.GetClientContextFromCmd(cmd)

		clientCtx, txBldr, tx, err := readStdTxAndInitContexts(clientCtx, cmd, args[0])
>>>>>>> 6f928e1c
		if err != nil {
			return err
		}
		txGen := clientCtx.TxGenerator
		txBuilder := txGen.NewTxBuilder()
		// if --signature-only is on, then override --append
		generateSignatureOnly, _ := cmd.Flags().GetBool(flagSigOnly)
		multisigAddrStr, _ := cmd.Flags().GetString(flagMultisig)

		from, _ := cmd.Flags().GetString(flags.FlagFrom)
		_, fromName, err := client.GetFromFields(txBldr.Keybase(), from, clientCtx.GenerateOnly)
		if err != nil {
			return fmt.Errorf("error getting account from keybase: %w", err)
		}

		if multisigAddrStr != "" {
			var multisigAddr sdk.AccAddress

			multisigAddr, err = sdk.AccAddressFromBech32(multisigAddrStr)
			if err != nil {
				return err
			}

<<<<<<< HEAD
			err = authclient.SignStdTxWithSignerAddress(
				txF, clientCtx, multisigAddr, clientCtx.GetFromName(), txBuilder, clientCtx.Offline,
=======
			newTx, err = authclient.SignStdTxWithSignerAddress(
				txBldr, clientCtx, multisigAddr, fromName, stdTx, clientCtx.Offline,
>>>>>>> 6f928e1c
			)
			generateSignatureOnly = true
		} else {
			append, _ := cmd.Flags().GetBool(flagAppend)
			appendSig := append && !generateSignatureOnly
<<<<<<< HEAD
			if appendSig {
				err = authclient.SignStdTx(txF, clientCtx, clientCtx.GetFromName(), txBuilder, appendSig, clientCtx.Offline)
=======
			newTx, err = authclient.SignStdTx(txBldr, clientCtx, fromName, stdTx, appendSig, clientCtx.Offline)
			if err != nil {
				return err
>>>>>>> 6f928e1c
			}
		}
		if err != nil {
			return err
		}

<<<<<<< HEAD
		json, err := newGetSignatureJSON(clientCtx.JSONMarshaler, txGen, txBuilder, newTx, generateSignatureOnly)
=======
		json, err := getSignatureJSON(clientCtx.JSONMarshaler, newTx, generateSignatureOnly)
>>>>>>> 6f928e1c
		if err != nil {
			return err
		}

		outputDoc, _ := cmd.Flags().GetString(flags.FlagOutputDocument)
		if outputDoc == "" {
			cmd.Printf("%s\n", json)
			return nil
		}

		fp, err := os.OpenFile(outputDoc, os.O_RDWR|os.O_CREATE|os.O_TRUNC, 0644)
		if err != nil {
			return err
		}
		defer fp.Close()

		fmt.Fprintf(fp, "%s\n", json)
		return nil
	}
}

func getSignatureJSON(cdc codec.JSONMarshaler, newTx types.StdTx, generateSignatureOnly bool) ([]byte, error) {
	if generateSignatureOnly {
		return cdc.MarshalJSON(newTx.Signatures[0])
	}

	return cdc.MarshalJSON(newTx)
}

func newGetSignatureJSON(cdc codec.JSONMarshaler, txGen client.TxGenerator, txBldr client.TxBuilder, newTx sdk.Tx, generateSignatureOnly bool) ([]byte, error) {
	if generateSignatureOnly {
		return cdc.MarshalJSON(txBldr.GetTx().GetSignatures())
	}

	return txGen.TxEncoder()(newTx)
}<|MERGE_RESOLUTION|>--- conflicted
+++ resolved
@@ -23,11 +23,7 @@
 )
 
 // GetSignBatchCommand returns the transaction sign-batch command.
-<<<<<<< HEAD
-func GetSignBatchCommand(clientCtx client.Context) *cobra.Command {
-=======
 func GetSignBatchCommand() *cobra.Command {
->>>>>>> 6f928e1c
 	cmd := &cobra.Command{
 		Use:   "sign-batch [file]",
 		Short: "Sign transaction batch files",
@@ -49,11 +45,7 @@
 account key. It implies --signature-only.
 `,
 		PreRun: preSignCmd,
-<<<<<<< HEAD
-		RunE:   makeSignBatchCmd(clientCtx),
-=======
 		RunE:   makeSignBatchCmd(),
->>>>>>> 6f928e1c
 		Args:   cobra.ExactArgs(1),
 	}
 
@@ -67,22 +59,12 @@
 	return cmd
 }
 
-<<<<<<< HEAD
-func makeSignBatchCmd(clientCtx client.Context) func(cmd *cobra.Command, args []string) error {
+func makeSignBatchCmd() func(cmd *cobra.Command, args []string) error {
 	return func(cmd *cobra.Command, args []string) error {
+		clientCtx := client.GetClientContextFromCmd(cmd)
 		inBuf := bufio.NewReader(cmd.InOrStdin())
 		clientCtx = clientCtx.InitWithInput(inBuf)
 		txFactory := tx.NewFactoryCLI(clientCtx, cmd.Flags())
-=======
-func makeSignBatchCmd() func(cmd *cobra.Command, args []string) error {
-	return func(cmd *cobra.Command, args []string) error {
-		clientCtx := client.GetClientContextFromCmd(cmd)
-
-		txBldr, err := types.NewTxBuilderFromFlags(bufio.NewReader(cmd.InOrStdin()), cmd.Flags(), clientCtx.HomeDir)
-		if err != nil {
-			return err
-		}
->>>>>>> 6f928e1c
 
 		txGen := clientCtx.TxGenerator
 		txBuilder := txGen.NewTxBuilder()
@@ -127,19 +109,8 @@
 			txFactory = txFactory.WithSequence(sequence)
 
 			if multisigAddr.Empty() {
-<<<<<<< HEAD
 				homeDir, _ := cmd.Flags().GetString(flags.FlagFrom)
 				err = authclient.SignStdTx(txFactory, clientCtx, homeDir, txBuilder, false, true)
-			} else {
-				err = authclient.SignStdTxWithSignerAddress(txFactory, clientCtx, multisigAddr, clientCtx.GetFromName(), txBuilder, true)
-			}
-
-			if err != nil {
-				return err
-			}
-
-			json, err := newGetSignatureJSON(clientCtx.JSONMarshaler, txGen, txBuilder, stdTx, generateSignatureOnly)
-=======
 				from, _ := cmd.Flags().GetString(flags.FlagFrom)
 				_, fromName, err := client.GetFromFields(txBldr.Keybase(), from, clientCtx.GenerateOnly)
 				if err != nil {
@@ -151,14 +122,14 @@
 					return err
 				}
 			} else {
-				stdTx, err = authclient.SignStdTxWithSignerAddress(txBldr, clientCtx, multisigAddr, clientCtx.GetFromName(), unsignedStdTx, true)
-				if err != nil {
-					return err
-				}
-			}
-
-			json, err := getSignatureJSON(clientCtx.JSONMarshaler, stdTx, generateSignatureOnly)
->>>>>>> 6f928e1c
+				err = authclient.SignStdTxWithSignerAddress(txFactory, clientCtx, multisigAddr, clientCtx.GetFromName(), txBuilder, true)
+			}
+
+			if err != nil {
+				return err
+			}
+
+			json, err := newGetSignatureJSON(clientCtx.JSONMarshaler, txGen, txBuilder, stdTx, generateSignatureOnly)
 			if err != nil {
 				return err
 			}
@@ -239,13 +210,10 @@
 
 func makeSignCmd() func(cmd *cobra.Command, args []string) error {
 	return func(cmd *cobra.Command, args []string) error {
-<<<<<<< HEAD
+		clientCtx := client.GetClientContextFromCmd(cmd)
+
+		clientCtx, txBldr, tx, err := readStdTxAndInitContexts(clientCtx, cmd, args[0])
 		clientCtx, txF, newTx, err := readTxAndInitContexts(clientCtx, cmd, args[0])
-=======
-		clientCtx := client.GetClientContextFromCmd(cmd)
-
-		clientCtx, txBldr, tx, err := readStdTxAndInitContexts(clientCtx, cmd, args[0])
->>>>>>> 6f928e1c
 		if err != nil {
 			return err
 		}
@@ -269,37 +237,22 @@
 				return err
 			}
 
-<<<<<<< HEAD
 			err = authclient.SignStdTxWithSignerAddress(
 				txF, clientCtx, multisigAddr, clientCtx.GetFromName(), txBuilder, clientCtx.Offline,
-=======
-			newTx, err = authclient.SignStdTxWithSignerAddress(
-				txBldr, clientCtx, multisigAddr, fromName, stdTx, clientCtx.Offline,
->>>>>>> 6f928e1c
 			)
 			generateSignatureOnly = true
 		} else {
 			append, _ := cmd.Flags().GetBool(flagAppend)
 			appendSig := append && !generateSignatureOnly
-<<<<<<< HEAD
 			if appendSig {
 				err = authclient.SignStdTx(txF, clientCtx, clientCtx.GetFromName(), txBuilder, appendSig, clientCtx.Offline)
-=======
-			newTx, err = authclient.SignStdTx(txBldr, clientCtx, fromName, stdTx, appendSig, clientCtx.Offline)
-			if err != nil {
-				return err
->>>>>>> 6f928e1c
-			}
-		}
-		if err != nil {
-			return err
-		}
-
-<<<<<<< HEAD
+			}
+		}
+		if err != nil {
+			return err
+		}
+
 		json, err := newGetSignatureJSON(clientCtx.JSONMarshaler, txGen, txBuilder, newTx, generateSignatureOnly)
-=======
-		json, err := getSignatureJSON(clientCtx.JSONMarshaler, newTx, generateSignatureOnly)
->>>>>>> 6f928e1c
 		if err != nil {
 			return err
 		}
