--- conflicted
+++ resolved
@@ -56,10 +56,6 @@
 	cmd.Flags().String(flagMultisig, "", "Address or key name of the multisig account on behalf of which the transaction shall be signed")
 	cmd.Flags().String(flags.FlagOutputDocument, "", "The document will be written to the given file instead of STDOUT")
 	cmd.Flags().Bool(flagSigOnly, false, "Print only the generated signature, then exit")
-<<<<<<< HEAD
-	cmd.Flags().String(flags.FlagChainID, "", "network chain ID")
-=======
->>>>>>> f008f84e
 	cmd.Flags().Bool(flagAppend, false, "Combine all message and generate single signed transaction for broadcast.")
 
 	flags.AddTxFlagsToCmd(cmd)
@@ -407,21 +403,12 @@
 	if err != nil {
 		return err
 	}
-<<<<<<< HEAD
 
 	bMode, err := f.GetString(flags.FlagBroadcastMode)
 	if err != nil {
 		return err
 	}
 
-=======
-
-	bMode, err := f.GetString(flags.FlagBroadcastMode)
-	if err != nil {
-		return err
-	}
-
->>>>>>> f008f84e
 	// set output
 	closeFunc, err := setOutputFile(cmd)
 	if err != nil {
