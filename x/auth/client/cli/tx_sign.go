package cli

import (
	"fmt"
	"os"

	"github.com/spf13/cobra"

	"github.com/cosmos/cosmos-sdk/client"
	"github.com/cosmos/cosmos-sdk/client/flags"
	"github.com/cosmos/cosmos-sdk/client/tx"
	sdk "github.com/cosmos/cosmos-sdk/types"
	"github.com/cosmos/cosmos-sdk/types/tx/signing"
	authclient "github.com/cosmos/cosmos-sdk/x/auth/client"
	"github.com/cosmos/cosmos-sdk/x/auth/client/rest"
)

const (
	flagMultisig  = "multisig"
	flagOverwrite = "overwrite"
	flagSigOnly   = "signature-only"
	flagAmino     = "amino"
)

// GetSignBatchCommand returns the transaction sign-batch command.
func GetSignBatchCommand() *cobra.Command {
	cmd := &cobra.Command{
		Use:   "sign-batch [file]",
		Short: "Sign transaction batch files",
		Long: `Sign batch files of transactions generated with --generate-only.
The command processes list of transactions from file (one StdTx each line), generate
signed transactions or signatures and print their JSON encoding, delimited by '\n'.
As the signatures are generated, the command updates the account sequence number accordingly.

If the --signature-only flag is set, it will output the signature parts only.

The --offline flag makes sure that the client will not reach out to full node.
As a result, the account and the sequence number queries will not be performed and
it is required to set such parameters manually. Note, invalid values will cause
the transaction to fail. The sequence will be incremented automatically for each
transaction that is signed.

The --multisig=<multisig_key> flag generates a signature on behalf of a multisig
account key. It implies --signature-only.
`,
		PreRun: preSignCmd,
		RunE:   makeSignBatchCmd(),
		Args:   cobra.ExactArgs(1),
	}

	cmd.Flags().String(flagMultisig, "", "Address of the multisig account on behalf of which the transaction shall be signed")
	cmd.Flags().String(flags.FlagOutputDocument, "", "The document will be written to the given file instead of STDOUT")
	cmd.Flags().Bool(flagSigOnly, true, "Print only the generated signature, then exit")
	cmd.Flags().String(flags.FlagChainID, "", "network chain ID")
	cmd.MarkFlagRequired(flags.FlagFrom)
	flags.AddTxFlagsToCmd(cmd)

	return cmd
}

func makeSignBatchCmd() func(cmd *cobra.Command, args []string) error {
	return func(cmd *cobra.Command, args []string) error {
		clientCtx, err := client.GetClientTxContext(cmd)
		if err != nil {
			return err
		}
		txFactory := tx.NewFactoryCLI(clientCtx, cmd.Flags())
		txCfg := clientCtx.TxConfig
		printSignatureOnly, _ := cmd.Flags().GetBool(flagSigOnly)
		infile := os.Stdin
		var multisigAddr sdk.AccAddress

		// validate multisig address if there's any
		if ms, _ := cmd.Flags().GetString(flagMultisig); ms != "" {
			multisigAddr, err = sdk.AccAddressFromBech32(ms)
			if err != nil {
				return err
			}
		}

		// prepare output document
		closeFunc, err := setOutputFile(cmd)
		if err != nil {
			return err
		}

		defer closeFunc()
		clientCtx.WithOutput(cmd.OutOrStdout())

		if args[0] != "-" {
			infile, err = os.Open(args[0])
			if err != nil {
				return err
			}
		}
		scanner := authclient.NewBatchScanner(txCfg, infile)

		for sequence := txFactory.Sequence(); scanner.Scan(); sequence++ {
			unsignedStdTx := scanner.Tx()
			txFactory = txFactory.WithSequence(sequence)
			txBuilder, err := txCfg.WrapTxBuilder(unsignedStdTx)
			if err != nil {
				return err
			}
			if multisigAddr.Empty() {
				from, _ := cmd.Flags().GetString(flags.FlagFrom)
				_, fromName, _, err := client.GetFromFields(txFactory.Keybase(), from, clientCtx.GenerateOnly)
				if err != nil {
					return fmt.Errorf("error getting account from keybase: %w", err)
				}
				err = authclient.SignTx(txFactory, clientCtx, fromName, txBuilder, true, true)
				if err != nil {
					return err
				}
			} else {
				if txFactory.SignMode() == signing.SignMode_SIGN_MODE_UNSPECIFIED {
					txFactory = txFactory.WithSignMode(signing.SignMode_SIGN_MODE_LEGACY_AMINO_JSON)
				}
				err = authclient.SignTxWithSignerAddress(
					txFactory, clientCtx, multisigAddr, clientCtx.GetFromName(), txBuilder, clientCtx.Offline, true)
			}

			if err != nil {
				return err
			}

			json, err := marshalSignatureJSON(txCfg, txBuilder, printSignatureOnly)
			if err != nil {
				return err
			}

			cmd.Printf("%s\n", json)
		}

		if err := scanner.UnmarshalErr(); err != nil {
			return err
		}

		return scanner.Err()
	}
}

func setOutputFile(cmd *cobra.Command) (func(), error) {
	outputDoc, _ := cmd.Flags().GetString(flags.FlagOutputDocument)
	if outputDoc == "" {
		cmd.SetOut(cmd.OutOrStdout())
		return func() {}, nil
	}

	fp, err := os.OpenFile(outputDoc, os.O_RDWR|os.O_CREATE|os.O_TRUNC, 0644)
	if err != nil {
		return func() {}, err
	}

	cmd.SetOut(fp)

	return func() { fp.Close() }, nil
}

// GetSignCommand returns the transaction sign command.
func GetSignCommand() *cobra.Command {
	cmd := &cobra.Command{
		Use:   "sign [file]",
		Short: "Sign a transaction generated offline",
		Long: `Sign a transaction created with the --generate-only flag.
It will read a transaction from [file], sign it, and print its JSON encoding.

If the --signature-only flag is set, it will output the signature parts only.

The --offline flag makes sure that the client will not reach out to full node.
As a result, the account and sequence number queries will not be performed and
it is required to set such parameters manually. Note, invalid values will cause
the transaction to fail.

The --multisig=<multisig_key> flag generates a signature on behalf of a multisig account
key. It implies --signature-only. Full multisig signed transactions may eventually
be generated via the 'multisign' command.
`,
		PreRun: preSignCmd,
		RunE:   makeSignCmd(),
		Args:   cobra.ExactArgs(1),
	}

	cmd.Flags().String(flagMultisig, "", "Address of the multisig account on behalf of which the transaction shall be signed")
	cmd.Flags().Bool(flagOverwrite, false, "Overwrite existing signatures with a new one. If disabled, new signature will be appended")
	cmd.Flags().Bool(flagSigOnly, false, "Print only the signatures")
	cmd.Flags().String(flags.FlagOutputDocument, "", "The document will be written to the given file instead of STDOUT")
	cmd.Flags().String(flags.FlagChainID, "", "The network chain ID")
	cmd.Flags().Bool(flagAmino, false, "Generate Amino encoded JSON suitable for submiting to the txs REST endpoint")
	cmd.MarkFlagRequired(flags.FlagFrom)
	flags.AddTxFlagsToCmd(cmd)

	return cmd
}

func preSignCmd(cmd *cobra.Command, _ []string) {
	// Conditionally mark the account and sequence numbers required as no RPC
	// query will be done.
	if offline, _ := cmd.Flags().GetBool(flags.FlagOffline); offline {
		cmd.MarkFlagRequired(flags.FlagAccountNumber)
		cmd.MarkFlagRequired(flags.FlagSequence)
	}
}

func makeSignCmd() func(cmd *cobra.Command, args []string) error {
<<<<<<< HEAD
	return func(cmd *cobra.Command, args []string) error {
		clientCtx, err := client.GetClientTxContext(cmd)
=======
	return func(cmd *cobra.Command, args []string) (err error) {
		clientCtx := client.GetClientContextFromCmd(cmd)
		f := cmd.Flags()
		clientCtx, err = client.ReadTxCommandFlags(clientCtx, f)
>>>>>>> 3a9e696b
		if err != nil {
			return err
		}
		txFactory := tx.NewFactoryCLI(clientCtx, f)

		clientCtx, txF, newTx, err := readTxAndInitContexts(clientCtx, cmd, args[0])
		if err != nil {
			return err
		}
		if txF.SignMode() == signing.SignMode_SIGN_MODE_UNSPECIFIED {
			txF = txF.WithSignMode(signing.SignMode_SIGN_MODE_LEGACY_AMINO_JSON)
		}
		txCfg := clientCtx.TxConfig
		txBuilder, err := txCfg.WrapTxBuilder(newTx)
		if err != nil {
			return err
		}

		printSignatureOnly, _ := cmd.Flags().GetBool(flagSigOnly)
		multisigAddrStr, _ := cmd.Flags().GetString(flagMultisig)
		from, _ := cmd.Flags().GetString(flags.FlagFrom)
		_, fromName, _, err := client.GetFromFields(txFactory.Keybase(), from, clientCtx.GenerateOnly)
		if err != nil {
			return fmt.Errorf("error getting account from keybase: %w", err)
		}

		overwrite, _ := f.GetBool(flagOverwrite)
		if multisigAddrStr != "" {
			var multisigAddr sdk.AccAddress
			multisigAddr, err = sdk.AccAddressFromBech32(multisigAddrStr)
			if err != nil {
				return err
			}
			err = authclient.SignTxWithSignerAddress(
				txF, clientCtx, multisigAddr, fromName, txBuilder, clientCtx.Offline, overwrite)
			printSignatureOnly = true
		} else {
			err = authclient.SignTx(txF, clientCtx, clientCtx.GetFromName(), txBuilder, clientCtx.Offline, overwrite)
		}
		if err != nil {
			return err
		}

		aminoJSON, err := f.GetBool(flagAmino)
		if err != nil {
			return err
		}

		var json []byte
		if aminoJSON {
			stdTx, err := tx.ConvertTxToStdTx(clientCtx.LegacyAmino, txBuilder.GetTx())
			if err != nil {
				return err
			}
			req := rest.BroadcastReq{
				Tx:   stdTx,
				Mode: "block|sync|async",
			}
			json, err = clientCtx.LegacyAmino.MarshalJSON(req)
			if err != nil {
				return err
			}
		} else {
			json, err = marshalSignatureJSON(txCfg, txBuilder, printSignatureOnly)
			if err != nil {
				return err
			}
		}

		outputDoc, _ := cmd.Flags().GetString(flags.FlagOutputDocument)
		if outputDoc == "" {
			cmd.Printf("%s\n", json)
			return nil
		}

		fp, err := os.OpenFile(outputDoc, os.O_RDWR|os.O_CREATE|os.O_TRUNC, 0644)
		if err != nil {
			return err
		}
		defer func() {
			err2 := fp.Close()
			if err == nil {
				err = err2
			}
		}()

		_, err = fp.Write(append(json, '\n'))
		return
	}
}

func marshalSignatureJSON(txConfig client.TxConfig, txBldr client.TxBuilder, signatureOnly bool) ([]byte, error) {
	parsedTx := txBldr.GetTx()
	if signatureOnly {
		sigs, err := parsedTx.GetSignaturesV2()
		if err != nil {
			return nil, err
		}
		return txConfig.MarshalSignatureJSON(sigs)
	}

	return txConfig.TxJSONEncoder()(parsedTx)
}<|MERGE_RESOLUTION|>--- conflicted
+++ resolved
@@ -203,15 +203,8 @@
 }
 
 func makeSignCmd() func(cmd *cobra.Command, args []string) error {
-<<<<<<< HEAD
 	return func(cmd *cobra.Command, args []string) error {
 		clientCtx, err := client.GetClientTxContext(cmd)
-=======
-	return func(cmd *cobra.Command, args []string) (err error) {
-		clientCtx := client.GetClientContextFromCmd(cmd)
-		f := cmd.Flags()
-		clientCtx, err = client.ReadTxCommandFlags(clientCtx, f)
->>>>>>> 3a9e696b
 		if err != nil {
 			return err
 		}
