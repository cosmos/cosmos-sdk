--- conflicted
+++ resolved
@@ -147,91 +147,4 @@
 			return cdc.MarshalJSON(newTx)
 		}
 	}
-<<<<<<< HEAD
-}
-
-// printAndValidateSigs will validate the signatures of a given transaction over
-// its expected signers. In addition, if offline has not been supplied, the
-// signature is verified over the transaction sign bytes.
-func printAndValidateSigs(
-	cliCtx context.CLIContext, chainID string, stdTx types.StdTx, offline bool,
-) bool {
-
-	fmt.Println("Signers:")
-
-	signers := stdTx.GetSigners()
-	for i, signer := range signers {
-		fmt.Printf("  %v: %v\n", i, signer.String())
-	}
-
-	success := true
-	sigs := stdTx.Signatures
-
-	fmt.Println("")
-	fmt.Println("Signatures:")
-
-	if len(sigs) != len(signers) {
-		success = false
-	}
-
-	for i, sig := range sigs {
-		sigAddr := sdk.AccAddress(sig.GetPubKey().Address())
-		sigSanity := "OK"
-
-		var (
-			multiSigHeader string
-			multiSigMsg    string
-		)
-
-		if i >= len(signers) || !sigAddr.Equals(signers[i]) {
-			sigSanity = "ERROR: signature does not match its respective signer"
-			success = false
-		}
-
-		// Validate the actual signature over the transaction bytes since we can
-		// reach out to a full node to query accounts.
-		if !offline && success {
-			acc, err := types.NewAccountRetriever(client.Codec, cliCtx).GetAccount(sigAddr)
-			if err != nil {
-				fmt.Printf("failed to get account: %s\n", sigAddr)
-				return false
-			}
-
-			sigBytes := types.StdSignBytes(
-				chainID, acc.GetAccountNumber(), acc.GetSequence(),
-				stdTx.Fee, stdTx.GetMsgs(), stdTx.GetMemo(),
-			)
-
-			if ok := sig.GetPubKey().VerifyBytes(sigBytes, sig.Signature); !ok {
-				sigSanity = "ERROR: signature invalid"
-				success = false
-			}
-		}
-
-		multiPK, ok := sig.GetPubKey().(multisig.PubKey)
-		if ok {
-			var multiSig multisig.Multisignature
-			cliCtx.Codec.MustUnmarshalBinaryBare(sig.Signature, &multiSig)
-
-			var b strings.Builder
-			b.WriteString("\n  MultiSig Signatures:\n")
-
-			for i := 0; i < multiSig.BitArray.Size(); i++ {
-				if multiSig.BitArray.GetIndex(i) {
-					addr := sdk.AccAddress(multiPK.PubKeys[i].Address().Bytes())
-					b.WriteString(fmt.Sprintf("    %d: %s (weight: %d)\n", i, addr, 1))
-				}
-			}
-
-			multiSigHeader = fmt.Sprintf(" [multisig threshold: %d/%d]", multiPK.K, len(multiPK.PubKeys))
-			multiSigMsg = b.String()
-		}
-
-		fmt.Printf("  %d: %s\t\t\t[%s]%s%s\n", i, sigAddr.String(), sigSanity, multiSigHeader, multiSigMsg)
-	}
-
-	fmt.Println("")
-	return success
-=======
->>>>>>> 9d022c17
 }