--- conflicted
+++ resolved
@@ -9,10 +9,6 @@
 	"github.com/cosmos/cosmos-sdk/client"
 	"github.com/cosmos/cosmos-sdk/client/flags"
 	"github.com/cosmos/cosmos-sdk/client/tx"
-<<<<<<< HEAD
-	sdk "github.com/cosmos/cosmos-sdk/types"
-=======
->>>>>>> 33dbf6a7
 	authclient "github.com/cosmos/cosmos-sdk/x/auth/client"
 )
 
@@ -111,13 +107,10 @@
 					return err
 				}
 			} else {
-<<<<<<< HEAD
-=======
 				multisigAddr, _, _, err := client.GetFromFields(txFactory.Keybase(), ms, clientCtx.GenerateOnly)
 				if err != nil {
 					return fmt.Errorf("error getting account from keybase: %w", err)
 				}
->>>>>>> 33dbf6a7
 				err = authclient.SignTxWithSignerAddress(
 					txFactory, clientCtx, multisigAddr, clientCtx.GetFromName(), txBuilder, clientCtx.Offline, true)
 				if err != nil {
@@ -220,11 +213,8 @@
 		if err != nil {
 			return err
 		}
-<<<<<<< HEAD
-=======
 
 		txFactory := tx.NewFactoryCLI(clientCtx, cmd.Flags())
->>>>>>> 33dbf6a7
 		txCfg := clientCtx.TxConfig
 		txBuilder, err := txCfg.WrapTxBuilder(newTx)
 		if err != nil {
