--- conflicted
+++ resolved
@@ -31,8 +31,6 @@
 		RunE:   makeValidateSignaturesCmd(clientCtx),
 		Args:   cobra.ExactArgs(1),
 	}
-
-	cmd.Flags().String(flags.FlagChainID, "", "The network chain ID")
 
 	return flags.PostCommands(cmd)[0]
 }
@@ -144,16 +142,9 @@
 	}
 
 	inBuf := bufio.NewReader(cmd.InOrStdin())
-<<<<<<< HEAD
-	clientCtx.WithInput(inBuf)
-
-	home, _ := cmd.Flags().GetString(flags.FlagHome)
-	txBldr, err := types.NewTxBuilderFromFlags(inBuf, cmd.Flags(), home)
-=======
 	clientCtx = clientCtx.WithInput(inBuf)
 
 	txBldr, err := types.NewTxBuilderFromFlags(inBuf, cmd.Flags(), clientCtx.HomeDir)
->>>>>>> 6ceedc9e
 	if err != nil {
 		return client.Context{}, types.TxBuilder{}, types.StdTx{}, err
 	}
