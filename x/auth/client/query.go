--- conflicted
+++ resolved
@@ -41,15 +41,9 @@
 		return nil, err
 	}
 
-<<<<<<< HEAD
-	prove := !clientCtx.TrustNode
-
-	resTxs, err := node.TxSearch(query, prove, &page, &limit, orderBy)
-=======
 	// TODO: this may not always need to be proven
 	// https://github.com/cosmos/cosmos-sdk/issues/6807
 	resTxs, err := node.TxSearch(query, true, page, limit, orderBy)
->>>>>>> e6a56226
 	if err != nil {
 		return nil, err
 	}
