--- conflicted
+++ resolved
@@ -49,15 +49,6 @@
 
 		stdTx, ok := convertToStdTx(w, clientCtx, txBytes)
 		if !ok {
-<<<<<<< HEAD
-			rest.WriteErrorResponse(w, http.StatusBadRequest, fmt.Sprintf("%+v is not backwards compatible with %T", tx, legacytx.StdTx{}))
-			return
-		}
-
-		stdTx, err := clienttx.ConvertTxToStdTx(clientCtx.LegacyAmino, tx)
-		if rest.CheckBadRequestError(w, err) {
-=======
->>>>>>> 7cd25abb
 			return
 		}
 
