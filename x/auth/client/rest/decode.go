package rest

import (
	"encoding/base64"
	"fmt"
	"io/ioutil"
	"net/http"

	"github.com/cosmos/cosmos-sdk/x/auth/signing"

	"github.com/cosmos/cosmos-sdk/client"
	clienttx "github.com/cosmos/cosmos-sdk/client/tx"
	"github.com/cosmos/cosmos-sdk/types/rest"
	authtypes "github.com/cosmos/cosmos-sdk/x/auth/types"
)

type (
	// DecodeReq defines a tx decoding request.
	DecodeReq struct {
		Tx string `json:"tx"`
	}

	// DecodeResp defines a tx decoding response.
	DecodeResp authtypes.StdTx
)

// DecodeTxRequestHandlerFn returns the decode tx REST handler. In particular,
// it takes base64-decoded bytes, decodes it from the Amino wire protocol,
// and responds with a json-formatted transaction.
func DecodeTxRequestHandlerFn(clientCtx client.Context) http.HandlerFunc {
	return func(w http.ResponseWriter, r *http.Request) {
		var req DecodeReq

		body, err := ioutil.ReadAll(r.Body)
		if rest.CheckBadRequestError(w, err) {
			return
		}

		// NOTE: amino is used intentionally here, don't migrate it
		err = clientCtx.LegacyAmino.UnmarshalJSON(body, &req)
		if rest.CheckBadRequestError(w, err) {
			return
		}

		txBytes, err := base64.StdEncoding.DecodeString(req.Tx)
		if rest.CheckBadRequestError(w, err) {
			return
		}

		txI, err := clientCtx.TxConfig.TxDecoder()(txBytes)
		if rest.CheckBadRequestError(w, err) {
			return
		}

		tx, ok := txI.(signing.Tx)
		if !ok {
			rest.WriteErrorResponse(w, http.StatusBadRequest, fmt.Sprintf("%+v is not backwards compatible with %T", tx, authtypes.StdTx{}))
			return
		}

<<<<<<< HEAD
		stdTx, err := clienttx.ConvertTxToStdTx(clientCtx.LegacyAmino, sigFeeMemoTx)
=======
		stdTx, err := clienttx.ConvertTxToStdTx(clientCtx.Codec, tx)
>>>>>>> 9ae17669
		if rest.CheckBadRequestError(w, err) {
			return
		}

		response := DecodeResp(stdTx)

		// NOTE: amino is set intentionally here, don't migrate it
		clientCtx = clientCtx.WithJSONMarshaler(clientCtx.LegacyAmino)
		rest.PostProcessResponse(w, clientCtx, response)
	}
}<|MERGE_RESOLUTION|>--- conflicted
+++ resolved
@@ -58,11 +58,7 @@
 			return
 		}
 
-<<<<<<< HEAD
-		stdTx, err := clienttx.ConvertTxToStdTx(clientCtx.LegacyAmino, sigFeeMemoTx)
-=======
-		stdTx, err := clienttx.ConvertTxToStdTx(clientCtx.Codec, tx)
->>>>>>> 9ae17669
+		stdTx, err := clienttx.ConvertTxToStdTx(clientCtx.LegacyAmino, tx)
 		if rest.CheckBadRequestError(w, err) {
 			return
 		}
