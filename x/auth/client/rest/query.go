package rest

import (
	"fmt"
	"net/http"
	"strconv"
	"strings"

	"github.com/gorilla/mux"

<<<<<<< HEAD
	"github.com/KiraCore/cosmos-sdk/client/context"
	sdk "github.com/KiraCore/cosmos-sdk/types"
	"github.com/KiraCore/cosmos-sdk/types/rest"
	"github.com/KiraCore/cosmos-sdk/x/auth/client"
	"github.com/KiraCore/cosmos-sdk/x/auth/types"
	genutilrest "github.com/KiraCore/cosmos-sdk/x/genutil/client/rest"
=======
	"github.com/cosmos/cosmos-sdk/client"
	sdk "github.com/cosmos/cosmos-sdk/types"
	"github.com/cosmos/cosmos-sdk/types/rest"
	authclient "github.com/cosmos/cosmos-sdk/x/auth/client"
	"github.com/cosmos/cosmos-sdk/x/auth/types"
	genutilrest "github.com/cosmos/cosmos-sdk/x/genutil/client/rest"
>>>>>>> f59df68a
)

// query accountREST Handler
func QueryAccountRequestHandlerFn(storeName string, clientCtx client.Context) http.HandlerFunc {
	return func(w http.ResponseWriter, r *http.Request) {
		vars := mux.Vars(r)
		bech32addr := vars["address"]

		addr, err := sdk.AccAddressFromBech32(bech32addr)
		if rest.CheckInternalServerError(w, err) {
			return
		}

		clientCtx, ok := rest.ParseQueryHeightOrReturnBadRequest(w, clientCtx, r)
		if !ok {
			return
		}

		accGetter := types.NewAccountRetriever(authclient.Codec)

		account, height, err := accGetter.GetAccountWithHeight(clientCtx, addr)
		if err != nil {
			// TODO: Handle more appropriately based on the error type.
<<<<<<< HEAD
			// Ref: https://github.com/KiraCore/cosmos-sdk/issues/4923
			if err := accGetter.EnsureExists(addr); err != nil {
				cliCtx = cliCtx.WithHeight(height)
				rest.PostProcessResponse(w, cliCtx, types.BaseAccount{})
=======
			// Ref: https://github.com/cosmos/cosmos-sdk/issues/4923
			if err := accGetter.EnsureExists(clientCtx, addr); err != nil {
				clientCtx = clientCtx.WithHeight(height)
				rest.PostProcessResponse(w, clientCtx, types.BaseAccount{})
>>>>>>> f59df68a
				return
			}

			rest.WriteErrorResponse(w, http.StatusInternalServerError, err.Error())
			return
		}

		clientCtx = clientCtx.WithHeight(height)
		rest.PostProcessResponse(w, clientCtx, account)
	}
}

// QueryTxsHandlerFn implements a REST handler that searches for transactions.
// Genesis transactions are returned if the height parameter is set to zero,
// otherwise the transactions are searched for by events.
func QueryTxsRequestHandlerFn(clientCtx client.Context) http.HandlerFunc {
	return func(w http.ResponseWriter, r *http.Request) {
		err := r.ParseForm()
		if err != nil {
			rest.WriteErrorResponse(
				w, http.StatusBadRequest,
				fmt.Sprintf("failed to parse query parameters: %s", err),
			)
			return
		}

		// if the height query param is set to zero, query for genesis transactions
		heightStr := r.FormValue("height")
		if heightStr != "" {
			if height, err := strconv.ParseInt(heightStr, 10, 64); err == nil && height == 0 {
				genutilrest.QueryGenesisTxs(clientCtx, w)
				return
			}
		}

		var (
			events      []string
			txs         []sdk.TxResponse
			page, limit int
		)

		clientCtx, ok := rest.ParseQueryHeightOrReturnBadRequest(w, clientCtx, r)
		if !ok {
			return
		}

		if len(r.Form) == 0 {
			rest.PostProcessResponseBare(w, clientCtx, txs)
			return
		}

		events, page, limit, err = rest.ParseHTTPArgs(r)
		if rest.CheckBadRequestError(w, err) {
			return
		}

		searchResult, err := authclient.QueryTxsByEvents(clientCtx, events, page, limit, "")
		if rest.CheckInternalServerError(w, err) {
			return
		}

		rest.PostProcessResponseBare(w, clientCtx, searchResult)
	}
}

// QueryTxRequestHandlerFn implements a REST handler that queries a transaction
// by hash in a committed block.
func QueryTxRequestHandlerFn(clientCtx client.Context) http.HandlerFunc {
	return func(w http.ResponseWriter, r *http.Request) {
		vars := mux.Vars(r)
		hashHexStr := vars["hash"]

		clientCtx, ok := rest.ParseQueryHeightOrReturnBadRequest(w, clientCtx, r)
		if !ok {
			return
		}

		output, err := authclient.QueryTx(clientCtx, hashHexStr)
		if err != nil {
			if strings.Contains(err.Error(), hashHexStr) {
				rest.WriteErrorResponse(w, http.StatusNotFound, err.Error())
				return
			}
			rest.WriteErrorResponse(w, http.StatusInternalServerError, err.Error())
			return
		}

		if output.Empty() {
			rest.WriteErrorResponse(w, http.StatusNotFound, fmt.Sprintf("no transaction found with hash %s", hashHexStr))
		}

		rest.PostProcessResponseBare(w, clientCtx, output)
	}
}

func queryParamsHandler(clientCtx client.Context) http.HandlerFunc {
	return func(w http.ResponseWriter, r *http.Request) {
		clientCtx, ok := rest.ParseQueryHeightOrReturnBadRequest(w, clientCtx, r)
		if !ok {
			return
		}

		route := fmt.Sprintf("custom/%s/%s", types.QuerierRoute, types.QueryParams)
		res, height, err := clientCtx.QueryWithData(route, nil)
		if rest.CheckInternalServerError(w, err) {
			return
		}

		clientCtx = clientCtx.WithHeight(height)
		rest.PostProcessResponse(w, clientCtx, res)
	}
}<|MERGE_RESOLUTION|>--- conflicted
+++ resolved
@@ -8,21 +8,12 @@
 
 	"github.com/gorilla/mux"
 
-<<<<<<< HEAD
-	"github.com/KiraCore/cosmos-sdk/client/context"
+	"github.com/KiraCore/cosmos-sdk/client"
 	sdk "github.com/KiraCore/cosmos-sdk/types"
 	"github.com/KiraCore/cosmos-sdk/types/rest"
-	"github.com/KiraCore/cosmos-sdk/x/auth/client"
+	authclient "github.com/KiraCore/cosmos-sdk/x/auth/client"
 	"github.com/KiraCore/cosmos-sdk/x/auth/types"
 	genutilrest "github.com/KiraCore/cosmos-sdk/x/genutil/client/rest"
-=======
-	"github.com/cosmos/cosmos-sdk/client"
-	sdk "github.com/cosmos/cosmos-sdk/types"
-	"github.com/cosmos/cosmos-sdk/types/rest"
-	authclient "github.com/cosmos/cosmos-sdk/x/auth/client"
-	"github.com/cosmos/cosmos-sdk/x/auth/types"
-	genutilrest "github.com/cosmos/cosmos-sdk/x/genutil/client/rest"
->>>>>>> f59df68a
 )
 
 // query accountREST Handler
@@ -46,17 +37,10 @@
 		account, height, err := accGetter.GetAccountWithHeight(clientCtx, addr)
 		if err != nil {
 			// TODO: Handle more appropriately based on the error type.
-<<<<<<< HEAD
 			// Ref: https://github.com/KiraCore/cosmos-sdk/issues/4923
-			if err := accGetter.EnsureExists(addr); err != nil {
-				cliCtx = cliCtx.WithHeight(height)
-				rest.PostProcessResponse(w, cliCtx, types.BaseAccount{})
-=======
-			// Ref: https://github.com/cosmos/cosmos-sdk/issues/4923
 			if err := accGetter.EnsureExists(clientCtx, addr); err != nil {
 				clientCtx = clientCtx.WithHeight(height)
 				rest.PostProcessResponse(w, clientCtx, types.BaseAccount{})
->>>>>>> f59df68a
 				return
 			}
 
