--- conflicted
+++ resolved
@@ -18,13 +18,7 @@
 	genutilrest "github.com/cosmos/cosmos-sdk/x/genutil/client/rest"
 )
 
-<<<<<<< HEAD
 // query accountREST Handler
-=======
-const unRegisteredConcreteTypeErr = "unregistered concrete type"
-
-// QueryAccountRequestHandlerFn is the query accountREST Handler.
->>>>>>> 13bc504b
 func QueryAccountRequestHandlerFn(storeName string, clientCtx client.Context) http.HandlerFunc {
 	return func(w http.ResponseWriter, r *http.Request) {
 		vars := mux.Vars(r)
@@ -211,24 +205,15 @@
 	marshaler := ctx.LegacyAmino
 
 	_, err := marshaler.MarshalJSON(resp)
-<<<<<<< HEAD
 	if err != nil {
 
 		// If there's an unmarshalling error, we assume that it's because we're
 		// using amino to unmarshal a proto-only tx.
 		return fmt.Errorf("this transaction was created with the new SIGN_MODE_DIRECT signing method, and therefore cannot be displayed"+
 			" via legacy REST handlers. Please either use CLI, gRPC, gRPC-gateway, or directly query the Tendermint RPC"+
-			" endpoint to query this transaction. The new REST endpoint (via gRPC-gateway) is %s", grpcEndPoint)
-
-=======
-	if err != nil && strings.Contains(err.Error(), unRegisteredConcreteTypeErr) {
-		rest.WriteErrorResponse(w, http.StatusInternalServerError,
-			"This transaction was created with the new SIGN_MODE_DIRECT signing method, and therefore cannot be displayed"+
-				" via legacy REST handlers, please use CLI or directly query the Tendermint RPC endpoint to query"+
-				" this transaction. gRPC gateway endpoint is "+grpcEndPoint+". Please also see the REST endpoints migration"+
-				" guide at "+clientrest.DeprecationURL+".")
-		return err
->>>>>>> 13bc504b
+			" endpoint to query this transaction. The new REST endpoint (via gRPC-gateway) is %s. Please also see the REST endpoints migration"+
+			"guide at %s for more info.", grpcEndPoint, clientrest.DeprecationURL)
+
 	}
 
 	return nil
