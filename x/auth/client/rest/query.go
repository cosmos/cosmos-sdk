package rest

import (
	"fmt"
	"net/http"
	"strings"

	"github.com/gorilla/mux"

	"github.com/cosmos/cosmos-sdk/client/context"
	sdk "github.com/cosmos/cosmos-sdk/types"
	"github.com/cosmos/cosmos-sdk/types/rest"
	"github.com/cosmos/cosmos-sdk/x/auth/client/utils"
	"github.com/cosmos/cosmos-sdk/x/auth/types"
)

// query accountREST Handler
func QueryAccountRequestHandlerFn(storeName string, cliCtx context.CLIContext) http.HandlerFunc {

	return func(w http.ResponseWriter, r *http.Request) {
		vars := mux.Vars(r)
		bech32addr := vars["address"]

		addr, err := sdk.AccAddressFromBech32(bech32addr)
		if err != nil {
			rest.WriteErrorResponse(w, http.StatusInternalServerError, err.Error())
			return
		}

		cliCtx, ok := rest.ParseQueryHeightOrReturnBadRequest(w, cliCtx, r)
		if !ok {
			return
		}

		accGetter := types.NewAccountRetriever(cliCtx)
		// the query will return empty account if there is no data
		if err := accGetter.EnsureExists(addr); err != nil {
			rest.PostProcessResponse(w, cliCtx, types.BaseAccount{})
			return
		}

<<<<<<< HEAD
		// decode the value
		account, err := decoder(res)
		if err != nil {
			rest.WriteErrorResponse(w, http.StatusInternalServerError, err.Error())
			return
		}

		rest.PostProcessResponse(w, cliCtx, account, height)
	}
}

// query accountREST Handler
func QueryBalancesRequestHandlerFn(
	storeName string, decoder types.AccountDecoder, cliCtx context.CLIContext,
) http.HandlerFunc {

	return func(w http.ResponseWriter, r *http.Request) {
		w.Header().Set("Content-Type", "application/json")
		vars := mux.Vars(r)
		bech32addr := vars["address"]

		addr, err := sdk.AccAddressFromBech32(bech32addr)
		if err != nil {
			rest.WriteErrorResponse(w, http.StatusInternalServerError, err.Error())
			return
		}

		cliCtx, ok := rest.ParseQueryHeightOrReturnBadRequest(w, cliCtx, r)
		if !ok {
			return
		}

		res, _, err := cliCtx.QueryStore(types.AddressStoreKey(addr), storeName)
		if err != nil {
			rest.WriteErrorResponse(w, http.StatusInternalServerError, err.Error())
			return
		}

		// the query will return empty if there is no data for this account
		if len(res) == 0 {
			rest.PostProcessResponse(w, cliCtx, sdk.Coins{})
			return
		}

		// decode the value
		account, err := decoder(res)
=======
		account, err := accGetter.GetAccount(addr)
>>>>>>> 4ffabb65
		if err != nil {
			rest.WriteErrorResponse(w, http.StatusInternalServerError, err.Error())
			return
		}

		rest.PostProcessResponse(w, cliCtx, AccountWithHeight{account, cliCtx.Height})
	}
}

// QueryTxsByTagsRequestHandlerFn implements a REST handler that searches for
// transactions by tags.
func QueryTxsByTagsRequestHandlerFn(cliCtx context.CLIContext) http.HandlerFunc {
	return func(w http.ResponseWriter, r *http.Request) {
		var (
			tags        []string
			txs         []sdk.TxResponse
			page, limit int
		)

		err := r.ParseForm()
		if err != nil {
			rest.WriteErrorResponse(w, http.StatusBadRequest,
				sdk.AppendMsgToErr("could not parse query parameters", err.Error()))
			return
		}

		cliCtx, ok := rest.ParseQueryHeightOrReturnBadRequest(w, cliCtx, r)
		if !ok {
			return
		}

		if len(r.Form) == 0 {
			rest.PostProcessResponse(w, cliCtx, txs)
			return
		}

		tags, page, limit, err = rest.ParseHTTPArgs(r)
		if err != nil {
			rest.WriteErrorResponse(w, http.StatusBadRequest, err.Error())
			return
		}

		searchResult, err := utils.QueryTxsByTags(cliCtx, tags, page, limit)
		if err != nil {
			rest.WriteErrorResponse(w, http.StatusInternalServerError, err.Error())
			return
		}

		rest.PostProcessResponse(w, cliCtx, searchResult)
	}
}

// QueryTxRequestHandlerFn implements a REST handler that queries a transaction
// by hash in a committed block.
func QueryTxRequestHandlerFn(cliCtx context.CLIContext) http.HandlerFunc {
	return func(w http.ResponseWriter, r *http.Request) {
		vars := mux.Vars(r)
		hashHexStr := vars["hash"]

		cliCtx, ok := rest.ParseQueryHeightOrReturnBadRequest(w, cliCtx, r)
		if !ok {
			return
		}

		output, err := utils.QueryTx(cliCtx, hashHexStr)
		if err != nil {
			if strings.Contains(err.Error(), hashHexStr) {
				rest.WriteErrorResponse(w, http.StatusNotFound, err.Error())
				return
			}
			rest.WriteErrorResponse(w, http.StatusInternalServerError, err.Error())
			return
		}

		if output.Empty() {
			rest.WriteErrorResponse(w, http.StatusNotFound, fmt.Sprintf("no transaction found with hash %s", hashHexStr))
		}

		rest.PostProcessResponse(w, cliCtx, output)
	}
}<|MERGE_RESOLUTION|>--- conflicted
+++ resolved
@@ -35,66 +35,17 @@
 		accGetter := types.NewAccountRetriever(cliCtx)
 		// the query will return empty account if there is no data
 		if err := accGetter.EnsureExists(addr); err != nil {
-			rest.PostProcessResponse(w, cliCtx, types.BaseAccount{})
+			rest.PostProcessResponse(w, cliCtx, types.BaseAccount{}, cliCtx.Height)
 			return
 		}
 
-<<<<<<< HEAD
-		// decode the value
-		account, err := decoder(res)
+		account, err := accGetter.GetAccount(addr)
 		if err != nil {
 			rest.WriteErrorResponse(w, http.StatusInternalServerError, err.Error())
 			return
 		}
 
-		rest.PostProcessResponse(w, cliCtx, account, height)
-	}
-}
-
-// query accountREST Handler
-func QueryBalancesRequestHandlerFn(
-	storeName string, decoder types.AccountDecoder, cliCtx context.CLIContext,
-) http.HandlerFunc {
-
-	return func(w http.ResponseWriter, r *http.Request) {
-		w.Header().Set("Content-Type", "application/json")
-		vars := mux.Vars(r)
-		bech32addr := vars["address"]
-
-		addr, err := sdk.AccAddressFromBech32(bech32addr)
-		if err != nil {
-			rest.WriteErrorResponse(w, http.StatusInternalServerError, err.Error())
-			return
-		}
-
-		cliCtx, ok := rest.ParseQueryHeightOrReturnBadRequest(w, cliCtx, r)
-		if !ok {
-			return
-		}
-
-		res, _, err := cliCtx.QueryStore(types.AddressStoreKey(addr), storeName)
-		if err != nil {
-			rest.WriteErrorResponse(w, http.StatusInternalServerError, err.Error())
-			return
-		}
-
-		// the query will return empty if there is no data for this account
-		if len(res) == 0 {
-			rest.PostProcessResponse(w, cliCtx, sdk.Coins{})
-			return
-		}
-
-		// decode the value
-		account, err := decoder(res)
-=======
-		account, err := accGetter.GetAccount(addr)
->>>>>>> 4ffabb65
-		if err != nil {
-			rest.WriteErrorResponse(w, http.StatusInternalServerError, err.Error())
-			return
-		}
-
-		rest.PostProcessResponse(w, cliCtx, AccountWithHeight{account, cliCtx.Height})
+		rest.PostProcessResponse(w, cliCtx, account, cliCtx.Height)
 	}
 }
 
@@ -121,7 +72,7 @@
 		}
 
 		if len(r.Form) == 0 {
-			rest.PostProcessResponse(w, cliCtx, txs)
+			rest.PostProcessResponse(w, cliCtx, txs, cliCtx.Height)
 			return
 		}
 
@@ -137,7 +88,7 @@
 			return
 		}
 
-		rest.PostProcessResponse(w, cliCtx, searchResult)
+		rest.PostProcessResponse(w, cliCtx, searchResult, cliCtx.Height)
 	}
 }
 
@@ -167,6 +118,6 @@
 			rest.WriteErrorResponse(w, http.StatusNotFound, fmt.Sprintf("no transaction found with hash %s", hashHexStr))
 		}
 
-		rest.PostProcessResponse(w, cliCtx, output)
+		rest.PostProcessResponse(w, cliCtx, output, cliCtx.Height)
 	}
 }