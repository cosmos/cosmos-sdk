--- conflicted
+++ resolved
@@ -15,16 +15,6 @@
 	"github.com/cosmos/cosmos-sdk/x/auth/types"
 )
 
-<<<<<<< HEAD
-=======
-// AccountWithHeight wraps the embedded Account with the height it was queried
-// at.
-type AccountWithHeight struct {
-	exported.Account `json:"account"`
-	Height           int64 `json:"height"`
-}
-
->>>>>>> 891eb8ee
 // query accountREST Handler
 func QueryAccountRequestHandlerFn(storeName string, cliCtx context.CLIContext) http.HandlerFunc {
 
