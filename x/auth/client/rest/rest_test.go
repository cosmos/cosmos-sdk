--- conflicted
+++ resolved
@@ -2,10 +2,6 @@
 
 import (
 	"fmt"
-<<<<<<< HEAD
-=======
-	"strings"
->>>>>>> bd6c16b4
 	"testing"
 
 	"github.com/stretchr/testify/suite"
