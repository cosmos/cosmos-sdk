--- conflicted
+++ resolved
@@ -2,16 +2,12 @@
 
 import (
 	"fmt"
-<<<<<<< HEAD
 	"testing"
 
-=======
 	"strings"
-	"testing"
 
 	"github.com/stretchr/testify/suite"
 
->>>>>>> 4f1f1068
 	"github.com/cosmos/cosmos-sdk/client/tx"
 	"github.com/cosmos/cosmos-sdk/testutil/network"
 	"github.com/cosmos/cosmos-sdk/testutil/testdata"
@@ -19,11 +15,7 @@
 	"github.com/cosmos/cosmos-sdk/types/rest"
 	"github.com/cosmos/cosmos-sdk/types/tx/signing"
 	authclient "github.com/cosmos/cosmos-sdk/x/auth/client"
-<<<<<<< HEAD
-
-	sdk "github.com/cosmos/cosmos-sdk/types"
-=======
->>>>>>> 4f1f1068
+
 	rest2 "github.com/cosmos/cosmos-sdk/x/auth/client/rest"
 	"github.com/cosmos/cosmos-sdk/x/auth/legacy/legacytx"
 	"github.com/cosmos/cosmos-sdk/x/bank/types"
@@ -162,36 +154,6 @@
 	for _, tc := range testCases {
 		s.Run(fmt.Sprintf("Case %s", tc.desc), func() {
 
-<<<<<<< HEAD
-			msg := &types.MsgSend{
-				val0.Address.String(),
-				val0.Address.String(),
-				sdk.Coins{sdk.NewInt64Coin("foo", 100)},
-			}
-
-			// prepare txBuilder with msg
-			txBuilder := txConfig.NewTxBuilder()
-			feeAmount := sdk.Coins{sdk.NewInt64Coin(s.cfg.BondDenom, 10)}
-			gasLimit := testdata.NewTestGasLimit()
-			txBuilder.SetMsgs(msg)
-			txBuilder.SetFeeAmount(feeAmount)
-			txBuilder.SetGasLimit(gasLimit)
-
-			// setup txFactory
-			txFactory := tx.Factory{}
-			txFactory = txFactory.
-				WithChainID(val0.ClientCtx.ChainID).
-				WithKeybase(val0.ClientCtx.Keyring).
-				WithTxConfig(txConfig).
-				WithSignMode(signing.SignMode_SIGN_MODE_LEGACY_AMINO_JSON).
-				WithSequence(tc.sequence)
-
-			// sign Tx (offline mode so we can manually set sequence number)
-			err := authclient.SignTx(txFactory, val0.ClientCtx, val0.Moniker, txBuilder, true)
-			s.Require().NoError(err)
-
-=======
->>>>>>> 4f1f1068
 			// broadcast test with sync mode, as we want to run CheckTx to verify account sequence is correct
 			stdTx := s.createTestStdTx(s.network.Validators[0], tc.sequence)
 			res, err := s.broadcastReq(stdTx, "sync")
@@ -222,8 +184,8 @@
 	txConfig := legacytx.StdTxConfig{Cdc: s.cfg.LegacyAmino}
 
 	msg := &types.MsgSend{
-		FromAddress: val.Address,
-		ToAddress:   val.Address,
+		FromAddress: val.Address.String(),
+		ToAddress:   val.Address.String(),
 		Amount:      sdk.Coins{sdk.NewInt64Coin(fmt.Sprintf("%stoken", val.Moniker), 100)},
 	}
 
