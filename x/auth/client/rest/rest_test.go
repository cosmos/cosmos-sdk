--- conflicted
+++ resolved
@@ -349,30 +349,9 @@
 func (s *IntegrationTestSuite) testQueryIBCTx(txRes sdk.TxResponse, cmd *cobra.Command, args []string) {
 	val := s.network.Validators[0]
 
-<<<<<<< HEAD
 	errMsg := "this transaction cannot be displayed via legacy REST endpoints, because it does not support" +
 		" Amino serialization. Please either use CLI, gRPC, gRPC-gateway, or directly query the Tendermint RPC" +
 		" endpoint to query this transaction. The new REST endpoint (via gRPC-gateway) is "
-=======
-	args := []string{
-		"121",       // dummy port-id
-		"channel-0", // dummy channel-id
-		fmt.Sprintf("--%s=true", flags.FlagSkipConfirmation),
-		fmt.Sprintf("--%s=%s", flags.FlagBroadcastMode, flags.BroadcastBlock),
-		fmt.Sprintf("--%s=%s", flags.FlagFees, sdk.NewCoins(sdk.NewCoin(s.cfg.BondDenom, sdk.NewInt(10))).String()),
-		fmt.Sprintf("--gas=%d", flags.DefaultGasLimit),
-		fmt.Sprintf("--%s=%s", flags.FlagFrom, val.Address.String()),
-		fmt.Sprintf("--%s=foobar", flags.FlagMemo),
-	}
-
-	// created a dummy txn for IBC, eventually it fails. Our intension is to test the error message of querying a
-	// message which is signed with proto, since IBC won't support legacy amino at all we are considering a message from IBC module.
-	out, err := clitestutil.ExecTestCLICmd(val.ClientCtx, ibccli.NewChannelCloseInitCmd(), args)
-	s.Require().NoError(err)
-
-	var txRes sdk.TxResponse
-	s.Require().NoError(val.ClientCtx.JSONMarshaler.UnmarshalJSON(out.Bytes(), &txRes))
->>>>>>> 1b3ce2c1
 
 	// Test that legacy endpoint return the above error message on IBC txs.
 	testCases := []struct {
@@ -459,8 +438,8 @@
 			"Failing IBC message",
 			ibccli.NewChannelCloseInitCmd(),
 			[]string{
-				"121",         // dummy port-id
-				"21212121212", // dummy channel-id
+				"121",       // dummy port-id
+				"channel-0", // dummy channel-id
 				fmt.Sprintf("--%s=true", flags.FlagSkipConfirmation),
 				fmt.Sprintf("--%s=%s", flags.FlagBroadcastMode, flags.BroadcastBlock),
 				fmt.Sprintf("--%s=%s", flags.FlagFees, sdk.NewCoins(sdk.NewCoin(s.cfg.BondDenom, sdk.NewInt(10))).String()),
