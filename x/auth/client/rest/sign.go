--- conflicted
+++ resolved
@@ -16,15 +16,9 @@
 
 // SignBody defines the properties of a sign request's body.
 type SignBody struct {
-<<<<<<< HEAD
-	Tx        auth.StdTx     `json:"tx"`
-	AppendSig bool           `json:"append_sig"`
-	BaseReq   client.BaseReq `json:"base_req"`
-=======
 	Tx        auth.StdTx   `json:"tx"`
 	AppendSig bool         `json:"append_sig"`
 	BaseReq   rest.BaseReq `json:"base_req"`
->>>>>>> c766993c
 }
 
 // nolint: unparam
