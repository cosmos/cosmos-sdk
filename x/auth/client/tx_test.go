--- conflicted
+++ resolved
@@ -206,49 +206,6 @@
 	require.Equal(t, defaultEncoderBytes, encoderBytes)
 }
 
-<<<<<<< HEAD
-// func TestPrepareTxBuilder(t *testing.T) {
-// 	cdc := makeCodec()
-//
-// 	encodingConfig := simappparams.MakeEncodingConfig()
-// 	sdk.RegisterCodec(encodingConfig.Amino)
-//
-// 	fromAddr := sdk.AccAddress("test-addr0000000000")
-// 	fromAddrStr := fromAddr.String()
-//
-// 	var accNum uint64 = 10
-// 	var accSeq uint64 = 17
-//
-// 	txGen := encodingConfig.TxGenerator
-// 	clientCtx := client.Context{}
-// 	clientCtx = clientCtx.
-// 		WithTxGenerator(txGen).
-// 		WithJSONMarshaler(encodingConfig.Marshaler).
-// 		WithAccountRetriever(client.TestAccountRetriever{Accounts: map[string]struct {
-// 			Address sdk.AccAddress
-// 			Num     uint64
-// 			Seq     uint64
-// 		}{
-// 			fromAddrStr: {
-// 				Address: fromAddr,
-// 				Num:     accNum,
-// 				Seq:     accSeq,
-// 			},
-// 		}}).
-// 		WithFromAddress(fromAddr)
-//
-// 	bldr := tx.NewFactoryCLI(clientCtx, )
-// 		authtypes.DefaultTxEncoder(cdc), 0, 0,
-// 		200000, 1.1, false, "test-chain",
-// 		"test-builder", sdk.NewCoins(sdk.NewCoin(sdk.DefaultBondDenom, sdk.NewInt(1))),
-// 		sdk.DecCoins{sdk.NewDecCoinFromDec(sdk.DefaultBondDenom, sdk.NewDecWithPrec(10000, sdk.Precision))})
-//
-// 	bldr, err := PrepareTxBuilder(bldr, clientCtx)
-// 	require.NoError(t, err)
-// 	require.Equal(t, accNum, bldr.AccountNumber())
-// 	require.Equal(t, accSeq, bldr.Sequence())
-// }
-=======
 func TestPrepareTxBuilder(t *testing.T) {
 	cdc := makeCodec()
 
@@ -290,7 +247,6 @@
 	require.Equal(t, accNum, bldr.AccountNumber())
 	require.Equal(t, accSeq, bldr.Sequence())
 }
->>>>>>> 69bbb8b3
 
 func makeCodec() *codec.Codec {
 	var cdc = codec.New()
