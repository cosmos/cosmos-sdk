--- conflicted
+++ resolved
@@ -54,18 +54,6 @@
 func NewTxBuilderFromCLI() TxBuilder {
 	// if chain ID is not specified manually, read default chain ID
 	chainID := viper.GetString(client.FlagChainID)
-<<<<<<< HEAD
-	fees := viper.GetString(client.FlagFees)
-
-	if chainID == "" {
-		defaultChainID, err := sdk.DefaultChainID()
-		if err != nil {
-			panic(err)
-		}
-		chainID = defaultChainID
-	}
-=======
->>>>>>> 500fa2b6
 
 	txbldr := TxBuilder{
 		ChainID:       chainID,
