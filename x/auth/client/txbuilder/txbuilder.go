package context

import (
	"github.com/cosmos/cosmos-sdk/client"
	"github.com/cosmos/cosmos-sdk/client/keys"
	"github.com/cosmos/cosmos-sdk/codec"
	sdk "github.com/cosmos/cosmos-sdk/types"
	"github.com/cosmos/cosmos-sdk/x/auth"

	"github.com/pkg/errors"
	"github.com/spf13/viper"
)

// TxBuilder implements a transaction context created in SDK modules.
type TxBuilder struct {
	Codec         *codec.Codec
<<<<<<< HEAD
	AccountNumber uint64
	Sequence      uint64
	Gas           int64 // TODO: should this turn into uint64? requires further discussion - see #2173
=======
	AccountNumber int64
	Sequence      int64
	Gas           uint64
>>>>>>> 33d64b61
	GasAdjustment float64
	SimulateGas   bool
	ChainID       string
	Memo          string
	Fee           string
}

// NewTxBuilderFromCLI returns a new initialized TxBuilder with parameters from
// the command line using Viper.
func NewTxBuilderFromCLI() TxBuilder {
	// if chain ID is not specified manually, read default chain ID
	chainID := viper.GetString(client.FlagChainID)
	if chainID == "" {
		defaultChainID, err := sdk.DefaultChainID()
		if err != nil {
			chainID = defaultChainID
		}
	}

	return TxBuilder{
		ChainID:       chainID,
		AccountNumber: uint64(viper.GetInt64(client.FlagAccountNumber)),
		Gas:           client.GasFlagVar.Gas,
		GasAdjustment: viper.GetFloat64(client.FlagGasAdjustment),
		Sequence:      uint64(viper.GetInt64(client.FlagSequence)),
		SimulateGas:   client.GasFlagVar.Simulate,
		Fee:           viper.GetString(client.FlagFee),
		Memo:          viper.GetString(client.FlagMemo),
	}
}

// WithCodec returns a copy of the context with an updated codec.
func (bldr TxBuilder) WithCodec(cdc *codec.Codec) TxBuilder {
	bldr.Codec = cdc
	return bldr
}

// WithChainID returns a copy of the context with an updated chainID.
func (bldr TxBuilder) WithChainID(chainID string) TxBuilder {
	bldr.ChainID = chainID
	return bldr
}

// WithGas returns a copy of the context with an updated gas.
func (bldr TxBuilder) WithGas(gas uint64) TxBuilder {
	bldr.Gas = gas
	return bldr
}

// WithFee returns a copy of the context with an updated fee.
func (bldr TxBuilder) WithFee(fee string) TxBuilder {
	bldr.Fee = fee
	return bldr
}

// WithSequence returns a copy of the context with an updated sequence number.
func (bldr TxBuilder) WithSequence(sequence uint64) TxBuilder {
	bldr.Sequence = sequence
	return bldr
}

// WithMemo returns a copy of the context with an updated memo.
func (bldr TxBuilder) WithMemo(memo string) TxBuilder {
	bldr.Memo = memo
	return bldr
}

// WithAccountNumber returns a copy of the context with an account number.
func (bldr TxBuilder) WithAccountNumber(accnum uint64) TxBuilder {
	bldr.AccountNumber = accnum
	return bldr
}

// Build builds a single message to be signed from a TxBuilder given a set of
// messages. It returns an error if a fee is supplied but cannot be parsed.
func (bldr TxBuilder) Build(msgs []sdk.Msg) (StdSignMsg, error) {
	chainID := bldr.ChainID
	if chainID == "" {
		return StdSignMsg{}, errors.Errorf("chain ID required but not specified")
	}

	fee := sdk.Coin{}
	if bldr.Fee != "" {
		parsedFee, err := sdk.ParseCoin(bldr.Fee)
		if err != nil {
			return StdSignMsg{}, err
		}

		fee = parsedFee
	}

	return StdSignMsg{
		ChainID:       bldr.ChainID,
		AccountNumber: bldr.AccountNumber,
		Sequence:      bldr.Sequence,
		Memo:          bldr.Memo,
		Msgs:          msgs,
		Fee:           auth.NewStdFee(bldr.Gas, fee),
	}, nil
}

// Sign signs a transaction given a name, passphrase, and a single message to
// signed. An error is returned if signing fails.
func (bldr TxBuilder) Sign(name, passphrase string, msg StdSignMsg) ([]byte, error) {
	sig, err := MakeSignature(name, passphrase, msg)
	if err != nil {
		return nil, err
	}

	return bldr.Codec.MarshalBinaryLengthPrefixed(auth.NewStdTx(msg.Msgs, msg.Fee, []auth.StdSignature{sig}, msg.Memo))
}

// BuildAndSign builds a single message to be signed, and signs a transaction
// with the built message given a name, passphrase, and a set of
// messages.
func (bldr TxBuilder) BuildAndSign(name, passphrase string, msgs []sdk.Msg) ([]byte, error) {
	msg, err := bldr.Build(msgs)
	if err != nil {
		return nil, err
	}

	return bldr.Sign(name, passphrase, msg)
}

// BuildWithPubKey builds a single message to be signed from a TxBuilder given a set of
// messages and attach the public key associated to the given name.
// It returns an error if a fee is supplied but cannot be parsed or the key cannot be
// retrieved.
func (bldr TxBuilder) BuildWithPubKey(name string, msgs []sdk.Msg) ([]byte, error) {
	msg, err := bldr.Build(msgs)
	if err != nil {
		return nil, err
	}

	keybase, err := keys.GetKeyBase()
	if err != nil {
		return nil, err
	}

	info, err := keybase.Get(name)
	if err != nil {
		return nil, err
	}

	sigs := []auth.StdSignature{{
		AccountNumber: msg.AccountNumber,
		Sequence:      msg.Sequence,
		PubKey:        info.GetPubKey(),
	}}

	return bldr.Codec.MarshalBinaryLengthPrefixed(auth.NewStdTx(msg.Msgs, msg.Fee, sigs, msg.Memo))
}

// SignStdTx appends a signature to a StdTx and returns a copy of a it. If append
// is false, it replaces the signatures already attached with the new signature.
func (bldr TxBuilder) SignStdTx(name, passphrase string, stdTx auth.StdTx, appendSig bool) (signedStdTx auth.StdTx, err error) {
	stdSignature, err := MakeSignature(name, passphrase, StdSignMsg{
		ChainID:       bldr.ChainID,
		AccountNumber: bldr.AccountNumber,
		Sequence:      bldr.Sequence,
		Fee:           stdTx.Fee,
		Msgs:          stdTx.GetMsgs(),
		Memo:          stdTx.GetMemo(),
	})
	if err != nil {
		return
	}

	sigs := stdTx.GetSignatures()
	if len(sigs) == 0 || !appendSig {
		sigs = []auth.StdSignature{stdSignature}
	} else {
		sigs = append(sigs, stdSignature)
	}
	signedStdTx = auth.NewStdTx(stdTx.GetMsgs(), stdTx.Fee, sigs, stdTx.GetMemo())
	return
}

// MakeSignature builds a StdSignature given key name, passphrase, and a StdSignMsg.
func MakeSignature(name, passphrase string, msg StdSignMsg) (sig auth.StdSignature, err error) {
	keybase, err := keys.GetKeyBase()
	if err != nil {
		return
	}
	sigBytes, pubkey, err := keybase.Sign(name, passphrase, msg.Bytes())
	if err != nil {
		return
	}
	return auth.StdSignature{
		AccountNumber: msg.AccountNumber,
		Sequence:      msg.Sequence,
		PubKey:        pubkey,
		Signature:     sigBytes,
	}, nil
}<|MERGE_RESOLUTION|>--- conflicted
+++ resolved
@@ -14,15 +14,9 @@
 // TxBuilder implements a transaction context created in SDK modules.
 type TxBuilder struct {
 	Codec         *codec.Codec
-<<<<<<< HEAD
 	AccountNumber uint64
 	Sequence      uint64
-	Gas           int64 // TODO: should this turn into uint64? requires further discussion - see #2173
-=======
-	AccountNumber int64
-	Sequence      int64
 	Gas           uint64
->>>>>>> 33d64b61
 	GasAdjustment float64
 	SimulateGas   bool
 	ChainID       string
