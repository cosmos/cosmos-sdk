package auth

import (
	modulev1 "cosmossdk.io/api/cosmos/auth/module/v1"
	"cosmossdk.io/core/address"
	"cosmossdk.io/core/appmodule"
	"cosmossdk.io/depinject"
	"cosmossdk.io/depinject/appconfig"
	"cosmossdk.io/x/auth/keeper"
	"cosmossdk.io/x/auth/simulation"
	"cosmossdk.io/x/auth/types"

	"github.com/cosmos/cosmos-sdk/codec"
	sdk "github.com/cosmos/cosmos-sdk/types"
)

var _ depinject.OnePerModuleType = AppModule{}

// IsOnePerModuleType implements the depinject.OnePerModuleType interface.
func (am AppModule) IsOnePerModuleType() {}

func init() {
	appconfig.RegisterModule(&modulev1.Module{},
		appconfig.Provide(ProvideModule),
	)
}

type ModuleInputs struct {
	depinject.In

<<<<<<< HEAD
	Config            *modulev1.Module
	Environment       appmodule.Environment
	Cdc               codec.Codec
	AccountsModKeeper types.AccountsModKeeper
=======
	Config      *modulev1.Module
	Environment appmodule.Environment
	Cdc         codec.Codec
>>>>>>> 0cf0c285

	AddressCodec            address.Codec
	RandomGenesisAccountsFn types.RandomGenesisAccountsFn `optional:"true"`
	AccountI                func() sdk.AccountI           `optional:"true"`
}

type ModuleOutputs struct {
	depinject.Out

	AccountKeeper keeper.AccountKeeper
	Module        appmodule.AppModule
}

func ProvideModule(in ModuleInputs) ModuleOutputs {
	maccPerms := map[string][]string{}
	for _, permission := range in.Config.ModuleAccountPermissions {
		maccPerms[permission.Account] = permission.Permissions
	}

	// default to governance authority if not provided
	authority := types.NewModuleAddress(GovModuleName)
	if in.Config.Authority != "" {
		authority = types.NewModuleAddressOrBech32Address(in.Config.Authority)
	}

	if in.RandomGenesisAccountsFn == nil {
		in.RandomGenesisAccountsFn = simulation.RandomGenesisAccounts
	}

	if in.AccountI == nil {
		in.AccountI = types.ProtoBaseAccount
	}

	auth, err := in.AddressCodec.BytesToString(authority)
	if err != nil {
		panic(err)
	}

<<<<<<< HEAD
	k := keeper.NewAccountKeeper(in.Cdc, in.Environment, in.AccountI, in.AccountsModKeeper, maccPerms, in.AddressCodec, in.Config.Bech32Prefix, auth)
	m := NewAppModule(in.Cdc, k, in.AccountsModKeeper, in.RandomGenesisAccountsFn)
=======
	k := keeper.NewAccountKeeper(in.Environment, in.Cdc, in.AccountI, maccPerms, in.AddressCodec, in.Config.Bech32Prefix, auth)
	m := NewAppModule(in.Cdc, k, in.RandomGenesisAccountsFn)
>>>>>>> 0cf0c285

	return ModuleOutputs{AccountKeeper: k, Module: m}
}<|MERGE_RESOLUTION|>--- conflicted
+++ resolved
@@ -28,16 +28,10 @@
 type ModuleInputs struct {
 	depinject.In
 
-<<<<<<< HEAD
 	Config            *modulev1.Module
 	Environment       appmodule.Environment
 	Cdc               codec.Codec
 	AccountsModKeeper types.AccountsModKeeper
-=======
-	Config      *modulev1.Module
-	Environment appmodule.Environment
-	Cdc         codec.Codec
->>>>>>> 0cf0c285
 
 	AddressCodec            address.Codec
 	RandomGenesisAccountsFn types.RandomGenesisAccountsFn `optional:"true"`
@@ -76,13 +70,8 @@
 		panic(err)
 	}
 
-<<<<<<< HEAD
-	k := keeper.NewAccountKeeper(in.Cdc, in.Environment, in.AccountI, in.AccountsModKeeper, maccPerms, in.AddressCodec, in.Config.Bech32Prefix, auth)
+	k := keeper.NewAccountKeeper(in.Environment, in.Cdc, in.AccountI, in.AccountsModKeeper, maccPerms, in.AddressCodec, in.Config.Bech32Prefix, auth)
 	m := NewAppModule(in.Cdc, k, in.AccountsModKeeper, in.RandomGenesisAccountsFn)
-=======
-	k := keeper.NewAccountKeeper(in.Environment, in.Cdc, in.AccountI, maccPerms, in.AddressCodec, in.Config.Bech32Prefix, auth)
-	m := NewAppModule(in.Cdc, k, in.RandomGenesisAccountsFn)
->>>>>>> 0cf0c285
 
 	return ModuleOutputs{AccountKeeper: k, Module: m}
 }