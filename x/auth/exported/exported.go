--- conflicted
+++ resolved
@@ -46,11 +46,7 @@
 
 // GenesisAccount defines a genesis account that embeds an Account with validation capabilities.
 type GenesisAccount interface {
-<<<<<<< HEAD
 	AccountI
-=======
-	Account
 
->>>>>>> 56c58689
 	Validate() error
 }