--- conflicted
+++ resolved
@@ -5,26 +5,15 @@
 )
 
 // InitGenesis - Init store state from genesis data
-<<<<<<< HEAD
-func InitGenesis(ctx sdk.Context, ak AccountKeeper, data types.GenesisState) {
-=======
 //
 // CONTRACT: old coins from the FeeCollectionKeeper need to be transferred through
 // a genesis port script to the new fee collector account
 func InitGenesis(ctx sdk.Context, ak AccountKeeper, data GenesisState) {
->>>>>>> 35267843
 	ak.SetParams(ctx, data.Params)
 }
 
 // ExportGenesis returns a GenesisState for a given context and keeper
-<<<<<<< HEAD
-func ExportGenesis(ctx sdk.Context, ak AccountKeeper) types.GenesisState {
-	params := ak.GetParams(ctx)
-
-	return types.NewGenesisState(params)
-=======
 func ExportGenesis(ctx sdk.Context, ak AccountKeeper) GenesisState {
 	params := ak.GetParams(ctx)
 	return NewGenesisState(params)
->>>>>>> 35267843
 }