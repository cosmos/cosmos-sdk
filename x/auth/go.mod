--- conflicted
+++ resolved
@@ -147,11 +147,7 @@
 	gitlab.com/yawning/tuplehash v0.0.0-20230713102510-df83abbf9a02 // indirect
 	go.etcd.io/bbolt v1.3.7 // indirect
 	go.uber.org/multierr v1.11.0 // indirect
-<<<<<<< HEAD
-	golang.org/x/crypto v0.17.0 // indirect
-=======
 	golang.org/x/crypto v0.18.0 // indirect
->>>>>>> f431a503
 	golang.org/x/mod v0.14.0 // indirect
 	golang.org/x/net v0.19.0 // indirect
 	golang.org/x/sync v0.6.0 // indirect
