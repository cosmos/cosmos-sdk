--- conflicted
+++ resolved
@@ -174,9 +174,5 @@
 	cosmossdk.io/x/accounts => ../accounts
 	cosmossdk.io/x/bank => ../bank
 	cosmossdk.io/x/staking => ../staking
-<<<<<<< HEAD
-	cosmossdk.io/x/tx => ../../x/tx
-=======
 	cosmossdk.io/x/tx => ../tx
->>>>>>> e41dc944
 )