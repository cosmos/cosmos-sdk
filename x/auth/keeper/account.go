package keeper

import (
	"context"
	"errors"

	"cosmossdk.io/collections"

	sdk "github.com/cosmos/cosmos-sdk/types"
)

// NewAccountWithAddress implements AccountKeeperI.
func (ak AccountKeeper) NewAccountWithAddress(ctx context.Context, addr sdk.AccAddress) sdk.AccountI {
	acc := ak.proto()
	err := acc.SetAddress(addr)
	if err != nil {
		panic(err)
	}

	return ak.NewAccount(ctx, acc)
}

// NewAccount sets the next account number to a given account interface
func (ak AccountKeeper) NewAccount(ctx context.Context, acc sdk.AccountI) sdk.AccountI {
	if err := acc.SetAccountNumber(ak.NextAccountNumber(ctx)); err != nil {
		panic(err)
	}

	return acc
}

// HasAccount implements AccountKeeperI.
func (ak AccountKeeper) HasAccount(ctx context.Context, addr sdk.AccAddress) bool {
	has, _ := ak.Accounts.Has(ctx, addr)
	return has || ak.AccountsModKeeper.IsAccountsModuleAccount(ctx, addr)
}

// GetAccount implements AccountKeeperI.
func (ak AccountKeeper) GetAccount(ctx context.Context, addr sdk.AccAddress) sdk.AccountI {
	acc, err := ak.Accounts.Get(ctx, addr)
	if err != nil && !errors.Is(err, collections.ErrNotFound) {
		panic(err)
	}
	return acc
}

// SetAccount implements AccountKeeperI.
func (ak AccountKeeper) SetAccount(ctx context.Context, acc sdk.AccountI) {
	err := ak.Accounts.Set(ctx, acc.GetAddress(), acc)
	if err != nil {
		panic(err)
	}
}

// RemoveAccount removes an account for the account mapper store.
// NOTE: this will cause supply invariant violation if called
func (ak AccountKeeper) RemoveAccount(ctx context.Context, acc sdk.AccountI) {
	err := ak.Accounts.Remove(ctx, acc.GetAddress())
	if err != nil {
		panic(err)
	}
<<<<<<< HEAD
}

// IsAccountsModuleAccount check an address belong to an x/accounts account
func (ak AccountKeeper) IsAccountsModuleAccount(ctx context.Context, addr sdk.AccAddress) bool {
	_, err := ak.AccountsKeeper.GetAccountNumber(ctx, addr)
	return err == nil
=======
>>>>>>> 304350f6
}<|MERGE_RESOLUTION|>--- conflicted
+++ resolved
@@ -59,13 +59,4 @@
 	if err != nil {
 		panic(err)
 	}
-<<<<<<< HEAD
-}
-
-// IsAccountsModuleAccount check an address belong to an x/accounts account
-func (ak AccountKeeper) IsAccountsModuleAccount(ctx context.Context, addr sdk.AccAddress) bool {
-	_, err := ak.AccountsKeeper.GetAccountNumber(ctx, addr)
-	return err == nil
-=======
->>>>>>> 304350f6
 }