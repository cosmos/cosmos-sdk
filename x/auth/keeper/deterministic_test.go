--- conflicted
+++ resolved
@@ -296,37 +296,6 @@
 	return moduleAccounts
 }
 
-<<<<<<< HEAD
-=======
-func (suite *DeterministicTestSuite) runModuleAccountsIterations(ak keeper.AccountKeeper, prevRes []types.AccountI) {
-	queryClient := suite.createAndReturnQueryClient(ak)
-	for i := 0; i < iterCount; i++ {
-		res, err := queryClient.ModuleAccounts(suite.ctx, &types.QueryModuleAccountsRequest{})
-		suite.Require().NoError(err)
-		suite.Require().NotNil(res)
-		suite.Require().NotNil(res.Accounts)
-		suite.Require().Len(res.Accounts, len(prevRes))
-
-		unpackedAccs := make([]types.AccountI, len(res.Accounts))
-		for i := 0; i < len(res.Accounts); i++ {
-			var account types.AccountI
-			err = suite.encCfg.InterfaceRegistry.UnpackAny(res.Accounts[i], &account)
-			suite.Require().NoError(err)
-
-			unpackedAccs[i] = account
-		}
-
-		if prevRes != nil {
-			for i := 0; i < len(prevRes); i++ {
-				suite.Require().Equal(unpackedAccs[i].GetAddress(), prevRes[i].GetAddress())
-				suite.Require().Equal(unpackedAccs[i].GetAccountNumber(), prevRes[i].GetAccountNumber())
-				suite.Require().Equal(unpackedAccs[i].GetSequence(), prevRes[i].GetSequence())
-			}
-		}
-	}
-}
-
->>>>>>> b809f712
 func (suite *DeterministicTestSuite) TestGRPCQueryModuleAccounts() {
 	permissions := []string{"burner", "minter", "staking", "random"}
 
