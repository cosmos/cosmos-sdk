--- conflicted
+++ resolved
@@ -12,10 +12,7 @@
 
 	"cosmossdk.io/core/appmodule"
 	"cosmossdk.io/core/header"
-<<<<<<< HEAD
-=======
 	"cosmossdk.io/log"
->>>>>>> 0cf0c285
 	storetypes "cosmossdk.io/store/types"
 	"cosmossdk.io/x/auth"
 	authcodec "cosmossdk.io/x/auth/codec"
@@ -37,24 +34,14 @@
 
 	accountNumberLanes uint64
 
-<<<<<<< HEAD
 	key            *storetypes.KVStoreKey
-	env            appmodule.Environment
+	environment    appmodule.Environment
 	ctx            sdk.Context
 	queryClient    types.QueryClient
 	accountKeeper  keeper.AccountKeeper
 	acctsModKeeper *authtestutil.MockAccountsModKeeper
 	encCfg         moduletestutil.TestEncodingConfig
 	maccPerms      map[string][]string
-=======
-	key           *storetypes.KVStoreKey
-	environment   appmodule.Environment
-	ctx           sdk.Context
-	queryClient   types.QueryClient
-	accountKeeper keeper.AccountKeeper
-	encCfg        moduletestutil.TestEncodingConfig
-	maccPerms     map[string][]string
->>>>>>> 0cf0c285
 }
 
 var (
@@ -72,15 +59,10 @@
 
 	suite.Require()
 	key := storetypes.NewKVStoreKey(types.StoreKey)
-<<<<<<< HEAD
-=======
 	storeService := runtime.NewKVStoreService(key)
 	env := runtime.NewEnvironment(storeService, log.NewNopLogger())
->>>>>>> 0cf0c285
 	testCtx := testutil.DefaultContextWithDB(suite.T(), key, storetypes.NewTransientStoreKey("transient_test"))
 	suite.ctx = testCtx.Ctx.WithHeaderInfo(header.Info{})
-
-	env := runtime.NewEnvironment(runtime.NewKVStoreService(key))
 
 	// gomock initializations
 	ctrl := gomock.NewController(suite.T())
@@ -99,10 +81,6 @@
 	suite.accountKeeper = keeper.NewAccountKeeper(
 		env,
 		suite.encCfg.Codec,
-<<<<<<< HEAD
-		env,
-=======
->>>>>>> 0cf0c285
 		types.ProtoBaseAccount,
 		suite.acctsModKeeper,
 		maccPerms,
@@ -116,11 +94,7 @@
 	suite.queryClient = types.NewQueryClient(queryHelper)
 
 	suite.key = key
-<<<<<<< HEAD
-	suite.env = env
-=======
 	suite.environment = env
->>>>>>> 0cf0c285
 	suite.maccPerms = maccPerms
 	suite.accountNumberLanes = 1
 }
@@ -328,10 +302,6 @@
 		ak := keeper.NewAccountKeeper(
 			suite.environment,
 			suite.encCfg.Codec,
-<<<<<<< HEAD
-			suite.env,
-=======
->>>>>>> 0cf0c285
 			types.ProtoBaseAccount,
 			suite.acctsModKeeper,
 			maccPerms,
@@ -380,10 +350,6 @@
 		ak := keeper.NewAccountKeeper(
 			suite.environment,
 			suite.encCfg.Codec,
-<<<<<<< HEAD
-			suite.env,
-=======
->>>>>>> 0cf0c285
 			types.ProtoBaseAccount,
 			suite.acctsModKeeper,
 			maccPerms,
