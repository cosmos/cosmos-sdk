package keeper

import (
	"context"
	"errors"
	"sort"
	"strings"

	"cosmossdk.io/store/prefix"

	"github.com/cosmos/cosmos-sdk/runtime"
	"github.com/cosmos/cosmos-sdk/types/query"

	"google.golang.org/grpc/codes"
	"google.golang.org/grpc/status"

	codectypes "github.com/cosmos/cosmos-sdk/codec/types"
	sdk "github.com/cosmos/cosmos-sdk/types"
	"github.com/cosmos/cosmos-sdk/x/auth/types"
)

var _ types.QueryServer = queryServer{}

func NewQueryServer(k AccountKeeper) types.QueryServer {
	return queryServer{k: k}
}

type queryServer struct{ k AccountKeeper }

func (s queryServer) AccountAddressByID(c context.Context, req *types.QueryAccountAddressByIDRequest) (*types.QueryAccountAddressByIDResponse, error) {
	if req == nil {
		return nil, status.Errorf(codes.InvalidArgument, "empty request")
	}

	if req.Id != 0 { // ignoring `0` case since it is default value.
		return nil, status.Error(codes.InvalidArgument, "requesting with id isn't supported, try to request using account-id")
	}

	accID := req.AccountId

	ctx := sdk.UnwrapSDKContext(c)
<<<<<<< HEAD
	address, err := s.k.Accounts.Indexes.Number.MatchExact(ctx, accID)
	if err != nil {
=======
	address := s.k.GetAccountAddressByID(ctx, accID)
	if len(address) == 0 {
>>>>>>> 946f3d6d
		return nil, status.Errorf(codes.NotFound, "account address not found with account number %d", req.Id)
	}

	return &types.QueryAccountAddressByIDResponse{AccountAddress: address.String()}, nil
}

func (s queryServer) Accounts(ctx context.Context, req *types.QueryAccountsRequest) (*types.QueryAccountsResponse, error) {
	if req == nil {
		return nil, status.Error(codes.InvalidArgument, "empty request")
	}

	store := s.k.storeService.OpenKVStore(ctx)
	accountsStore := prefix.NewStore(runtime.KVStoreAdapter(store), types.AddressStoreKeyPrefix)

	var accounts []*codectypes.Any
	pageRes, err := query.Paginate(accountsStore, req.Pagination, func(key, value []byte) error {
		account := s.k.decodeAccount(value)
		any, err := codectypes.NewAnyWithValue(account)
		if err != nil {
			return err
		}

		accounts = append(accounts, any)
		return nil
	})
	if err != nil {
		return nil, status.Errorf(codes.Internal, "paginate: %v", err)
	}

	return &types.QueryAccountsResponse{Accounts: accounts, Pagination: pageRes}, err
}

// Account returns account details based on address
func (s queryServer) Account(c context.Context, req *types.QueryAccountRequest) (*types.QueryAccountResponse, error) {
	if req == nil {
		return nil, status.Errorf(codes.InvalidArgument, "empty request")
	}

	if req.Address == "" {
		return nil, status.Error(codes.InvalidArgument, "Address cannot be empty")
	}

	ctx := sdk.UnwrapSDKContext(c)
	addr, err := s.k.StringToBytes(req.Address)
	if err != nil {
		return nil, err
	}
	account := s.k.GetAccount(ctx, addr)
	if account == nil {
		return nil, status.Errorf(codes.NotFound, "account %s not found", req.Address)
	}

	any, err := codectypes.NewAnyWithValue(account)
	if err != nil {
		return nil, status.Errorf(codes.Internal, err.Error())
	}

	return &types.QueryAccountResponse{Account: any}, nil
}

// Params returns parameters of auth module
func (s queryServer) Params(c context.Context, req *types.QueryParamsRequest) (*types.QueryParamsResponse, error) {
	if req == nil {
		return nil, status.Error(codes.InvalidArgument, "empty request")
	}
	ctx := sdk.UnwrapSDKContext(c)
	params := s.k.GetParams(ctx)

	return &types.QueryParamsResponse{Params: params}, nil
}

// ModuleAccounts returns all the existing Module Accounts
func (s queryServer) ModuleAccounts(c context.Context, req *types.QueryModuleAccountsRequest) (*types.QueryModuleAccountsResponse, error) {
	if req == nil {
		return nil, status.Error(codes.InvalidArgument, "empty request")
	}

	ctx := sdk.UnwrapSDKContext(c)

	// For deterministic output, sort the permAddrs by module name.
	sortedPermAddrs := make([]string, 0, len(s.k.permAddrs))
	for moduleName := range s.k.permAddrs {
		sortedPermAddrs = append(sortedPermAddrs, moduleName)
	}
	sort.Strings(sortedPermAddrs)

	modAccounts := make([]*codectypes.Any, 0, len(s.k.permAddrs))

	for _, moduleName := range sortedPermAddrs {
		account := s.k.GetModuleAccount(ctx, moduleName)
		if account == nil {
			return nil, status.Errorf(codes.NotFound, "account %s not found", moduleName)
		}
		any, err := codectypes.NewAnyWithValue(account)
		if err != nil {
			return nil, status.Errorf(codes.Internal, err.Error())
		}
		modAccounts = append(modAccounts, any)
	}

	return &types.QueryModuleAccountsResponse{Accounts: modAccounts}, nil
}

// ModuleAccountByName returns module account by module name
func (s queryServer) ModuleAccountByName(c context.Context, req *types.QueryModuleAccountByNameRequest) (*types.QueryModuleAccountByNameResponse, error) {
	if req == nil {
		return nil, status.Errorf(codes.InvalidArgument, "empty request")
	}

	if len(req.Name) == 0 {
		return nil, status.Error(codes.InvalidArgument, "module name is empty")
	}

	ctx := sdk.UnwrapSDKContext(c)
	moduleName := req.Name

	account := s.k.GetModuleAccount(ctx, moduleName)
	if account == nil {
		return nil, status.Errorf(codes.NotFound, "account %s not found", moduleName)
	}
	any, err := codectypes.NewAnyWithValue(account)
	if err != nil {
		return nil, status.Errorf(codes.Internal, err.Error())
	}

	return &types.QueryModuleAccountByNameResponse{Account: any}, nil
}

// Bech32Prefix returns the keeper internally stored bech32 prefix.
func (s queryServer) Bech32Prefix(ctx context.Context, req *types.Bech32PrefixRequest) (*types.Bech32PrefixResponse, error) {
	bech32Prefix, err := s.k.getBech32Prefix()
	if err != nil {
		return nil, err
	}

	return &types.Bech32PrefixResponse{Bech32Prefix: bech32Prefix}, nil
}

// AddressBytesToString converts an address from bytes to string, using the
// keeper's bech32 prefix.
func (s queryServer) AddressBytesToString(ctx context.Context, req *types.AddressBytesToStringRequest) (*types.AddressBytesToStringResponse, error) {
	if req == nil {
		return nil, status.Error(codes.InvalidArgument, "empty request")
	}

	if len(req.AddressBytes) == 0 {
		return nil, errors.New("empty address bytes is not allowed")
	}

	text, err := s.k.BytesToString(req.AddressBytes)
	if err != nil {
		return nil, err
	}

	return &types.AddressBytesToStringResponse{AddressString: text}, nil
}

// AddressStringToBytes converts an address from string to bytes, using the
// keeper's bech32 prefix.
func (s queryServer) AddressStringToBytes(ctx context.Context, req *types.AddressStringToBytesRequest) (*types.AddressStringToBytesResponse, error) {
	if req == nil {
		return nil, status.Error(codes.InvalidArgument, "empty request")
	}

	if len(strings.TrimSpace(req.AddressString)) == 0 {
		return nil, errors.New("empty address string is not allowed")
	}

	bz, err := s.k.StringToBytes(req.AddressString)
	if err != nil {
		return nil, err
	}

	return &types.AddressStringToBytesResponse{AddressBytes: bz}, nil
}

// AccountInfo implements the AccountInfo query.
func (s queryServer) AccountInfo(goCtx context.Context, req *types.QueryAccountInfoRequest) (*types.QueryAccountInfoResponse, error) {
	if req == nil {
		return nil, status.Errorf(codes.InvalidArgument, "empty request")
	}

	if req.Address == "" {
		return nil, status.Error(codes.InvalidArgument, "address cannot be empty")
	}

	ctx := sdk.UnwrapSDKContext(goCtx)
	addr, err := s.k.StringToBytes(req.Address)
	if err != nil {
		return nil, err
	}

	account := s.k.GetAccount(ctx, addr)
	if account == nil {
		return nil, status.Errorf(codes.NotFound, "account %s not found", req.Address)
	}

	pkAny, err := codectypes.NewAnyWithValue(account.GetPubKey())
	if err != nil {
		return nil, status.Errorf(codes.Internal, err.Error())
	}

	return &types.QueryAccountInfoResponse{
		Info: &types.BaseAccount{
			Address:       req.Address,
			PubKey:        pkAny,
			AccountNumber: account.GetAccountNumber(),
			Sequence:      account.GetSequence(),
		},
	}, nil
}<|MERGE_RESOLUTION|>--- conflicted
+++ resolved
@@ -39,17 +39,12 @@
 	accID := req.AccountId
 
 	ctx := sdk.UnwrapSDKContext(c)
-<<<<<<< HEAD
-	address, err := s.k.Accounts.Indexes.Number.MatchExact(ctx, accID)
-	if err != nil {
-=======
 	address := s.k.GetAccountAddressByID(ctx, accID)
 	if len(address) == 0 {
->>>>>>> 946f3d6d
 		return nil, status.Errorf(codes.NotFound, "account address not found with account number %d", req.Id)
 	}
 
-	return &types.QueryAccountAddressByIDResponse{AccountAddress: address.String()}, nil
+	return &types.QueryAccountAddressByIDResponse{AccountAddress: address}, nil
 }
 
 func (s queryServer) Accounts(ctx context.Context, req *types.QueryAccountsRequest) (*types.QueryAccountsResponse, error) {
