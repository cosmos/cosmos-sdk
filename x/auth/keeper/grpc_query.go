package keeper

import (
	"context"
	"errors"
	"sort"
	"strings"

	"github.com/cosmos/cosmos-sdk/store/prefix"
	"github.com/cosmos/cosmos-sdk/types/query"

	"google.golang.org/grpc/codes"
	"google.golang.org/grpc/status"

	codectypes "github.com/cosmos/cosmos-sdk/codec/types"
	sdk "github.com/cosmos/cosmos-sdk/types"
	"github.com/cosmos/cosmos-sdk/x/auth/types"
)

var _ types.QueryServer = AccountKeeper{}

func (ak AccountKeeper) AccountAddressByID(c context.Context, req *types.QueryAccountAddressByIDRequest) (*types.QueryAccountAddressByIDResponse, error) {
	if req == nil {
		return nil, status.Errorf(codes.InvalidArgument, "empty request")
	}

<<<<<<< HEAD
	if req.Id < 0 {
		return nil, status.Error(codes.InvalidArgument, "invalid account number")
	}

	ctx := sdk.UnwrapSDKContext(c)
	address := ak.GetAccountAddressByID(ctx, uint64(req.GetId()))
	if len(address) == 0 {
		return nil, status.Errorf(codes.NotFound, "account address not found with account number %d", req.Id)
=======
	if req.Id != 0 { // ignoring `0` case since it is default value.
		return nil, status.Error(codes.InvalidArgument, "requesting with id isn't supported, try to request using account-id")
	}

	accId := req.AccountId

	ctx := sdk.UnwrapSDKContext(c)
	address := ak.GetAccountAddressByID(ctx, accId)
	if len(address) == 0 {
		return nil, status.Errorf(codes.NotFound, "account address not found with account number %d", accId)
>>>>>>> f008f84e
	}

	return &types.QueryAccountAddressByIDResponse{AccountAddress: address}, nil
}

func (ak AccountKeeper) Accounts(c context.Context, req *types.QueryAccountsRequest) (*types.QueryAccountsResponse, error) {
	if req == nil {
		return nil, status.Error(codes.InvalidArgument, "empty request")
	}

	ctx := sdk.UnwrapSDKContext(c)
	store := ctx.KVStore(ak.storeKey)
	accountsStore := prefix.NewStore(store, types.AddressStoreKeyPrefix)

	var accounts []*codectypes.Any
	pageRes, err := query.Paginate(accountsStore, req.Pagination, func(key, value []byte) error {
		account := ak.decodeAccount(value)
		any, err := codectypes.NewAnyWithValue(account)
		if err != nil {
			return err
		}

		accounts = append(accounts, any)
		return nil
	})
	if err != nil {
		return nil, status.Errorf(codes.Internal, "paginate: %v", err)
	}

	return &types.QueryAccountsResponse{Accounts: accounts, Pagination: pageRes}, err
}

// Account returns account details based on address
func (ak AccountKeeper) Account(c context.Context, req *types.QueryAccountRequest) (*types.QueryAccountResponse, error) {
	if req == nil {
		return nil, status.Errorf(codes.InvalidArgument, "empty request")
	}

	if req.Address == "" {
		return nil, status.Error(codes.InvalidArgument, "Address cannot be empty")
	}

	ctx := sdk.UnwrapSDKContext(c)
	addr, err := sdk.AccAddressFromBech32(req.Address)
	if err != nil {
		return nil, err
	}
	account := ak.GetAccount(ctx, addr)
	if account == nil {
		return nil, status.Errorf(codes.NotFound, "account %s not found", req.Address)
	}

	any, err := codectypes.NewAnyWithValue(account)
	if err != nil {
		return nil, status.Errorf(codes.Internal, err.Error())
	}

	return &types.QueryAccountResponse{Account: any}, nil
}

// Params returns parameters of auth module
func (ak AccountKeeper) Params(c context.Context, req *types.QueryParamsRequest) (*types.QueryParamsResponse, error) {
	if req == nil {
		return nil, status.Error(codes.InvalidArgument, "empty request")
	}
	ctx := sdk.UnwrapSDKContext(c)
	params := ak.GetParams(ctx)

	return &types.QueryParamsResponse{Params: params}, nil
}

// ModuleAccounts returns all the existing Module Accounts
func (ak AccountKeeper) ModuleAccounts(c context.Context, req *types.QueryModuleAccountsRequest) (*types.QueryModuleAccountsResponse, error) {
	if req == nil {
		return nil, status.Error(codes.InvalidArgument, "empty request")
	}

	ctx := sdk.UnwrapSDKContext(c)

	// For deterministic output, sort the permAddrs by module name.
	sortedPermAddrs := make([]string, 0, len(ak.permAddrs))
	for moduleName := range ak.permAddrs {
		sortedPermAddrs = append(sortedPermAddrs, moduleName)
	}
	sort.Strings(sortedPermAddrs)

	modAccounts := make([]*codectypes.Any, 0, len(ak.permAddrs))

	for _, moduleName := range sortedPermAddrs {
		account := ak.GetModuleAccount(ctx, moduleName)
		if account == nil {
			return nil, status.Errorf(codes.NotFound, "account %s not found", moduleName)
		}
		any, err := codectypes.NewAnyWithValue(account)
		if err != nil {
			return nil, status.Errorf(codes.Internal, err.Error())
		}
		modAccounts = append(modAccounts, any)
	}

	return &types.QueryModuleAccountsResponse{Accounts: modAccounts}, nil
}

// ModuleAccountByName returns module account by module name
func (ak AccountKeeper) ModuleAccountByName(c context.Context, req *types.QueryModuleAccountByNameRequest) (*types.QueryModuleAccountByNameResponse, error) {
	if req == nil {
		return nil, status.Errorf(codes.InvalidArgument, "empty request")
	}

	if len(req.Name) == 0 {
		return nil, status.Error(codes.InvalidArgument, "module name is empty")
	}

	ctx := sdk.UnwrapSDKContext(c)
	moduleName := req.Name

	account := ak.GetModuleAccount(ctx, moduleName)
	if account == nil {
		return nil, status.Errorf(codes.NotFound, "account %s not found", moduleName)
	}
	any, err := codectypes.NewAnyWithValue(account)
	if err != nil {
		return nil, status.Errorf(codes.Internal, err.Error())
	}

	return &types.QueryModuleAccountByNameResponse{Account: any}, nil
}

// Bech32Prefix returns the keeper internally stored bech32 prefix.
func (ak AccountKeeper) Bech32Prefix(ctx context.Context, req *types.Bech32PrefixRequest) (*types.Bech32PrefixResponse, error) {
	bech32Prefix, err := ak.getBech32Prefix()
	if err != nil {
		return nil, err
	}

	return &types.Bech32PrefixResponse{Bech32Prefix: bech32Prefix}, nil
}

// AddressBytesToString converts an address from bytes to string, using the
// keeper's bech32 prefix.
func (ak AccountKeeper) AddressBytesToString(ctx context.Context, req *types.AddressBytesToStringRequest) (*types.AddressBytesToStringResponse, error) {
	if req == nil {
		return nil, status.Error(codes.InvalidArgument, "empty request")
	}

	if len(req.AddressBytes) == 0 {
		return nil, errors.New("empty address bytes is not allowed")
	}

	text, err := ak.addressCdc.BytesToString(req.AddressBytes)
	if err != nil {
		return nil, err
	}

	return &types.AddressBytesToStringResponse{AddressString: text}, nil
}

// AddressStringToBytes converts an address from string to bytes, using the
// keeper's bech32 prefix.
func (ak AccountKeeper) AddressStringToBytes(ctx context.Context, req *types.AddressStringToBytesRequest) (*types.AddressStringToBytesResponse, error) {
	if req == nil {
		return nil, status.Error(codes.InvalidArgument, "empty request")
	}

	if len(strings.TrimSpace(req.AddressString)) == 0 {
		return nil, errors.New("empty address string is not allowed")
	}

	bz, err := ak.addressCdc.StringToBytes(req.AddressString)
	if err != nil {
		return nil, err
	}

	return &types.AddressStringToBytesResponse{AddressBytes: bz}, nil
}

// AccountInfo implements the AccountInfo query.
func (ak AccountKeeper) AccountInfo(goCtx context.Context, req *types.QueryAccountInfoRequest) (*types.QueryAccountInfoResponse, error) {
	if req == nil {
		return nil, status.Errorf(codes.InvalidArgument, "empty request")
	}

	if req.Address == "" {
		return nil, status.Error(codes.InvalidArgument, "address cannot be empty")
	}

	ctx := sdk.UnwrapSDKContext(goCtx)
	addr, err := sdk.AccAddressFromBech32(req.Address)
	if err != nil {
		return nil, err
	}

	account := ak.GetAccount(ctx, addr)
	if account == nil {
		return nil, status.Errorf(codes.NotFound, "account %s not found", req.Address)
	}

	// if there is no public key, avoid serializing the nil value
	pubKey := account.GetPubKey()
	var pkAny *codectypes.Any
	if pubKey != nil {
		pkAny, err = codectypes.NewAnyWithValue(account.GetPubKey())
		if err != nil {
			return nil, status.Errorf(codes.Internal, err.Error())
		}
	}

	return &types.QueryAccountInfoResponse{
		Info: &types.BaseAccount{
			Address:       addr.String(),
			PubKey:        pkAny,
			AccountNumber: account.GetAccountNumber(),
			Sequence:      account.GetSequence(),
		},
	}, nil
}<|MERGE_RESOLUTION|>--- conflicted
+++ resolved
@@ -24,16 +24,6 @@
 		return nil, status.Errorf(codes.InvalidArgument, "empty request")
 	}
 
-<<<<<<< HEAD
-	if req.Id < 0 {
-		return nil, status.Error(codes.InvalidArgument, "invalid account number")
-	}
-
-	ctx := sdk.UnwrapSDKContext(c)
-	address := ak.GetAccountAddressByID(ctx, uint64(req.GetId()))
-	if len(address) == 0 {
-		return nil, status.Errorf(codes.NotFound, "account address not found with account number %d", req.Id)
-=======
 	if req.Id != 0 { // ignoring `0` case since it is default value.
 		return nil, status.Error(codes.InvalidArgument, "requesting with id isn't supported, try to request using account-id")
 	}
@@ -44,7 +34,6 @@
 	address := ak.GetAccountAddressByID(ctx, accId)
 	if len(address) == 0 {
 		return nil, status.Errorf(codes.NotFound, "account address not found with account number %d", accId)
->>>>>>> f008f84e
 	}
 
 	return &types.QueryAccountAddressByIDResponse{AccountAddress: address}, nil
