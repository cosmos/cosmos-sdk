--- conflicted
+++ resolved
@@ -183,27 +183,17 @@
 			func(res *types.QueryAccountAddressByIDResponse) {},
 		},
 		{
-<<<<<<< HEAD
-			"valid request",
-			func() {
-				account := suite.app.AccountKeeper.NewAccountWithAddress(suite.ctx, addr)
-				suite.app.AccountKeeper.SetAccount(suite.ctx, account)
-				req = &types.QueryAccountAddressByIDRequest{Id: int64(account.GetAccountNumber())}
-=======
 			"valid account-id",
 			func() {
 				account := suite.accountKeeper.NewAccountWithAddress(suite.ctx, addr)
 				suite.accountKeeper.SetAccount(suite.ctx, account)
 				req = &types.QueryAccountAddressByIDRequest{AccountId: account.GetAccountNumber()}
->>>>>>> f008f84e
 			},
 			true,
 			func(res *types.QueryAccountAddressByIDResponse) {
 				suite.Require().NotNil(res.AccountAddress)
 			},
 		},
-<<<<<<< HEAD
-=======
 		{
 			"invalid request",
 			func() {
@@ -214,7 +204,6 @@
 			false,
 			func(res *types.QueryAccountAddressByIDResponse) {},
 		},
->>>>>>> f008f84e
 	}
 
 	for _, tc := range testCases {
@@ -388,11 +377,7 @@
 			true,
 			func(res *types.QueryModuleAccountByNameResponse) {
 				var account types.AccountI
-<<<<<<< HEAD
-				err := suite.app.InterfaceRegistry().UnpackAny(res.Account, &account)
-=======
 				err := suite.encCfg.InterfaceRegistry.UnpackAny(res.Account, &account)
->>>>>>> f008f84e
 				suite.Require().NoError(err)
 
 				moduleAccount, ok := account.(types.ModuleAccountI)
