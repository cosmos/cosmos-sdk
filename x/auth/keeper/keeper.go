package keeper

import (
	"fmt"

	gogotypes "github.com/gogo/protobuf/types"
	"github.com/tendermint/tendermint/crypto"
	"github.com/tendermint/tendermint/libs/log"

	sdk "github.com/cosmos/cosmos-sdk/types"
	sdkerrors "github.com/cosmos/cosmos-sdk/types/errors"
	"github.com/cosmos/cosmos-sdk/x/auth/exported"
	"github.com/cosmos/cosmos-sdk/x/auth/types"
	paramtypes "github.com/cosmos/cosmos-sdk/x/params/types"
)

// AccountKeeper encodes/decodes accounts using the go-amino (binary)
// encoding/decoding library.
type AccountKeeper struct {
	key           sdk.StoreKey
	cdc           types.Codec
<<<<<<< HEAD
	paramSubspace subspace.Subspace
=======
	paramSubspace paramtypes.Subspace
>>>>>>> 32b40fdb

	// The prototypical Account constructor.
	proto func() exported.Account
}

// NewAccountKeeper returns a new sdk.AccountKeeper that uses go-amino to
// (binary) encode and decode concrete sdk.Accounts.
func NewAccountKeeper(
<<<<<<< HEAD
	cdc types.Codec, key sdk.StoreKey, paramstore subspace.Subspace, proto func() exported.Account,
=======
	cdc types.Codec, key sdk.StoreKey, paramstore paramtypes.Subspace, proto func() exported.Account,
>>>>>>> 32b40fdb
) AccountKeeper {

	return AccountKeeper{
		key:           key,
		proto:         proto,
		cdc:           cdc,
		paramSubspace: paramstore.WithKeyTable(types.ParamKeyTable()),
	}
}

// Logger returns a module-specific logger.
func (ak AccountKeeper) Logger(ctx sdk.Context) log.Logger {
	return ctx.Logger().With("module", fmt.Sprintf("x/%s", types.ModuleName))
}

// GetPubKey Returns the PubKey of the account at address
func (ak AccountKeeper) GetPubKey(ctx sdk.Context, addr sdk.AccAddress) (crypto.PubKey, error) {
	acc := ak.GetAccount(ctx, addr)
	if acc == nil {
		return nil, sdkerrors.Wrapf(sdkerrors.ErrUnknownAddress, "account %s does not exist", addr)
	}

	return acc.GetPubKey(), nil
}

// GetSequence Returns the Sequence of the account at address
func (ak AccountKeeper) GetSequence(ctx sdk.Context, addr sdk.AccAddress) (uint64, error) {
	acc := ak.GetAccount(ctx, addr)
	if acc == nil {
		return 0, sdkerrors.Wrapf(sdkerrors.ErrUnknownAddress, "account %s does not exist", addr)
	}

	return acc.GetSequence(), nil
}

// GetNextAccountNumber returns and increments the global account number counter.
// If the global account number is not set, it initializes it with value 0.
func (ak AccountKeeper) GetNextAccountNumber(ctx sdk.Context) uint64 {
	var accNumber uint64
	store := ctx.KVStore(ak.key)

	bz := store.Get(types.GlobalAccountNumberKey)
	if bz == nil {
		// initialize the account numbers
		accNumber = 0
	} else {
		val := gogotypes.UInt64Value{}

		err := ak.cdc.UnmarshalBinaryLengthPrefixed(bz, &val)
		if err != nil {
			panic(err)
		}

		accNumber = val.GetValue()
	}

	bz = ak.cdc.MustMarshalBinaryLengthPrefixed(&gogotypes.UInt64Value{Value: accNumber + 1})
	store.Set(types.GlobalAccountNumberKey, bz)

	return accNumber
}

func (ak AccountKeeper) decodeAccount(bz []byte) exported.Account {
	acc, err := ak.cdc.UnmarshalAccount(bz)
	if err != nil {
		panic(err)
	}

	return acc
}<|MERGE_RESOLUTION|>--- conflicted
+++ resolved
@@ -19,11 +19,7 @@
 type AccountKeeper struct {
 	key           sdk.StoreKey
 	cdc           types.Codec
-<<<<<<< HEAD
-	paramSubspace subspace.Subspace
-=======
 	paramSubspace paramtypes.Subspace
->>>>>>> 32b40fdb
 
 	// The prototypical Account constructor.
 	proto func() exported.Account
@@ -32,11 +28,7 @@
 // NewAccountKeeper returns a new sdk.AccountKeeper that uses go-amino to
 // (binary) encode and decode concrete sdk.Accounts.
 func NewAccountKeeper(
-<<<<<<< HEAD
-	cdc types.Codec, key sdk.StoreKey, paramstore subspace.Subspace, proto func() exported.Account,
-=======
 	cdc types.Codec, key sdk.StoreKey, paramstore paramtypes.Subspace, proto func() exported.Account,
->>>>>>> 32b40fdb
 ) AccountKeeper {
 
 	return AccountKeeper{
