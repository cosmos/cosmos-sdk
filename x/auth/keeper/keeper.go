--- conflicted
+++ resolved
@@ -19,28 +19,16 @@
 type AccountKeeper struct {
 	key           sdk.StoreKey
 	cdc           types.Codec
-	paramSubspace subspace.Subspace
+	paramSubspace params.Subspace
 
 	// The prototypical Account constructor.
 	proto func() exported.Account
-<<<<<<< HEAD
-
-	// The codec codec for binary encoding/decoding of accounts.
-	cdc *codec.Codec
-
-	paramSubspace params.Subspace
-=======
->>>>>>> 794a4968
 }
 
 // NewAccountKeeper returns a new sdk.AccountKeeper that uses go-amino to
 // (binary) encode and decode concrete sdk.Accounts.
 func NewAccountKeeper(
-<<<<<<< HEAD
-	cdc *codec.Codec, key sdk.StoreKey, paramstore params.Subspace, proto func() exported.Account,
-=======
-	cdc types.Codec, key sdk.StoreKey, paramstore subspace.Subspace, proto func() exported.Account,
->>>>>>> 794a4968
+	cdc types.Codec, key sdk.StoreKey, paramstore params.Subspace, proto func() exported.Account,
 ) AccountKeeper {
 
 	return AccountKeeper{
