--- conflicted
+++ resolved
@@ -6,12 +6,8 @@
 	"fmt"
 
 	"cosmossdk.io/x/auth/types"
-<<<<<<< HEAD
 
-	sdk "github.com/cosmos/cosmos-sdk/types"
 	sdkerrors "github.com/cosmos/cosmos-sdk/types/errors"
-=======
->>>>>>> 0cf0c285
 )
 
 var _ types.MsgServer = msgServer{}
@@ -27,7 +23,6 @@
 	}
 }
 
-<<<<<<< HEAD
 func (ms msgServer) NonAtomicExec(goCtx context.Context, msg *types.MsgNonAtomicExec) (*types.MsgNonAtomicExecResponse, error) {
 	if msg.Signer == "" {
 		return nil, errors.New("empty signer address string is not allowed")
@@ -57,10 +52,7 @@
 	}, nil
 }
 
-func (ms msgServer) UpdateParams(goCtx context.Context, msg *types.MsgUpdateParams) (*types.MsgUpdateParamsResponse, error) {
-=======
 func (ms msgServer) UpdateParams(ctx context.Context, msg *types.MsgUpdateParams) (*types.MsgUpdateParamsResponse, error) {
->>>>>>> 0cf0c285
 	if ms.ak.authority != msg.Authority {
 		return nil, fmt.Errorf(
 			"expected authority account as only signer for proposal message; invalid authority; expected %s, got %s",
