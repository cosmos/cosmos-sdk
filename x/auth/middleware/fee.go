--- conflicted
+++ resolved
@@ -3,8 +3,6 @@
 import (
 	"context"
 	"fmt"
-
-	abci "github.com/tendermint/tendermint/abci/types"
 
 	sdk "github.com/cosmos/cosmos-sdk/types"
 	sdkerrors "github.com/cosmos/cosmos-sdk/types/errors"
@@ -30,18 +28,13 @@
 	}
 }
 
-<<<<<<< HEAD
-// CheckTx implements tx.Handler.CheckTx.
-func (txh mempoolFeeTxHandler) CheckTx(ctx context.Context, req tx.Request, checkReq tx.RequestCheckTx) (tx.Response, tx.ResponseCheckTx, error) {
-=======
 // CheckTx implements tx.Handler.CheckTx. It is responsible for determining if a
 // transaction's fees meet the required minimum of the processing node. Note, a
 // node can have zero fees set as the minimum. If non-zero minimum fees are set
 // and the transaction does not meet the minimum, the transaction is rejected.
 //
 // Recall, a transaction's fee is determined by ceil(minGasPrice * gasLimit).
-func (txh mempoolFeeTxHandler) CheckTx(ctx context.Context, tx sdk.Tx, req abci.RequestCheckTx) (abci.ResponseCheckTx, error) {
->>>>>>> 6662f2ff
+func (txh mempoolFeeTxHandler) CheckTx(ctx context.Context, req tx.Request, checkReq tx.RequestCheckTx) (tx.Response, tx.ResponseCheckTx, error) {
 	sdkCtx := sdk.UnwrapSDKContext(ctx)
 
 	feeTx, ok := req.Tx.(sdk.FeeTx)
