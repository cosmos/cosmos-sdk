--- conflicted
+++ resolved
@@ -31,11 +31,7 @@
 	txBuilder := s.clientCtx.TxConfig.NewTxBuilder()
 
 	// Same data for every test cases
-<<<<<<< HEAD
-	accounts := s.createTestAccounts(ctx, 3, sdk.Coins{sdk.NewInt64Coin("atom", 10000000)})
-=======
 	accounts := s.createTestAccounts(ctx, 3, testCoins)
->>>>>>> 4a83a3f0
 	msgs := []sdk.Msg{
 		testdata.NewTestMsg(accounts[0].acc.GetAddress(), accounts[1].acc.GetAddress()),
 		testdata.NewTestMsg(accounts[2].acc.GetAddress(), accounts[0].acc.GetAddress()),
@@ -172,11 +168,7 @@
 	txBuilder := s.clientCtx.TxConfig.NewTxBuilder()
 
 	// Same data for every test cases
-<<<<<<< HEAD
-	accounts := s.createTestAccounts(ctx, 2, sdk.Coins{sdk.NewInt64Coin("atom", 10000000)})
-=======
 	accounts := s.createTestAccounts(ctx, 2, testCoins)
->>>>>>> 4a83a3f0
 	feeAmount := testdata.NewTestFeeAmount()
 	gasLimit := testdata.NewTestGasLimit()
 
@@ -258,11 +250,7 @@
 	txBuilder := s.clientCtx.TxConfig.NewTxBuilder()
 
 	// Same data for every test cases
-<<<<<<< HEAD
-	accounts := s.createTestAccounts(ctx, 2, sdk.Coins{sdk.NewInt64Coin("atom", 10000000)})
-=======
 	accounts := s.createTestAccounts(ctx, 2, testCoins)
->>>>>>> 4a83a3f0
 	feeAmount := testdata.NewTestFeeAmount()
 	gasLimit := testdata.NewTestGasLimit()
 
@@ -345,11 +333,7 @@
 	txBuilder := s.clientCtx.TxConfig.NewTxBuilder()
 
 	// Same data for every test cases
-<<<<<<< HEAD
-	accounts := s.createTestAccounts(ctx, 3, sdk.Coins{sdk.NewInt64Coin("atom", 10000000)})
-=======
 	accounts := s.createTestAccounts(ctx, 3, testCoins)
->>>>>>> 4a83a3f0
 	feeAmount := testdata.NewTestFeeAmount()
 	gasLimit := testdata.NewTestGasLimit()
 
@@ -542,11 +526,7 @@
 	txBuilder := s.clientCtx.TxConfig.NewTxBuilder()
 
 	// Same data for every test cases
-<<<<<<< HEAD
-	accounts := s.createTestAccounts(ctx, 1, sdk.Coins{sdk.NewInt64Coin("atom", 10000000)})
-=======
 	accounts := s.createTestAccounts(ctx, 1, testCoins)
->>>>>>> 4a83a3f0
 	msgs := []sdk.Msg{testdata.NewTestMsg(accounts[0].acc.GetAddress())}
 	privs, accNums, accSeqs := []cryptotypes.PrivKey{accounts[0].priv}, []uint64{0}, []uint64{0}
 
@@ -616,11 +596,7 @@
 	txBuilder := s.clientCtx.TxConfig.NewTxBuilder()
 
 	// Same data for every test cases
-<<<<<<< HEAD
-	accounts := s.createTestAccounts(ctx, 3, sdk.Coins{sdk.NewInt64Coin("atom", 10000000)})
-=======
 	accounts := s.createTestAccounts(ctx, 3, testCoins)
->>>>>>> 4a83a3f0
 	msg1 := testdata.NewTestMsg(accounts[0].acc.GetAddress(), accounts[1].acc.GetAddress())
 	msg2 := testdata.NewTestMsg(accounts[2].acc.GetAddress(), accounts[0].acc.GetAddress())
 	msg3 := testdata.NewTestMsg(accounts[1].acc.GetAddress(), accounts[2].acc.GetAddress())
@@ -693,11 +669,7 @@
 	txBuilder := s.clientCtx.TxConfig.NewTxBuilder()
 
 	// Same data for every test cases
-<<<<<<< HEAD
-	accounts := s.createTestAccounts(ctx, 2, sdk.Coins{sdk.NewInt64Coin("atom", 10000000)})
-=======
 	accounts := s.createTestAccounts(ctx, 2, testCoins)
->>>>>>> 4a83a3f0
 	msg0 := testdata.NewTestMsg(accounts[0].acc.GetAddress())
 
 	// Variable data per test case
@@ -823,11 +795,7 @@
 	txBuilder := s.clientCtx.TxConfig.NewTxBuilder()
 
 	// Same data for every test cases
-<<<<<<< HEAD
-	accounts := s.createTestAccounts(ctx, 2, sdk.Coins{sdk.NewInt64Coin("atom", 10000000)})
-=======
 	accounts := s.createTestAccounts(ctx, 2, testCoins)
->>>>>>> 4a83a3f0
 	feeAmount := testdata.NewTestFeeAmount()
 	gasLimit := testdata.NewTestGasLimit()
 
@@ -1005,11 +973,7 @@
 	txBuilder := s.clientCtx.TxConfig.NewTxBuilder()
 
 	// Same data for every test cases
-<<<<<<< HEAD
-	accounts := s.createTestAccounts(ctx, 8, sdk.Coins{sdk.NewInt64Coin("atom", 10000000)})
-=======
 	accounts := s.createTestAccounts(ctx, 8, testCoins)
->>>>>>> 4a83a3f0
 	var addrs []sdk.AccAddress
 	var privs []cryptotypes.PrivKey
 	for i := 0; i < 8; i++ {
@@ -1067,11 +1031,7 @@
 	s.Require().NoError(err)
 
 	// Same data for every test cases
-<<<<<<< HEAD
-	accounts := s.createTestAccounts(ctx, 1, sdk.Coins{sdk.NewInt64Coin("atom", 10000000)})
-=======
 	accounts := s.createTestAccounts(ctx, 1, testCoins)
->>>>>>> 4a83a3f0
 	txBuilder.SetFeeAmount(testdata.NewTestFeeAmount())
 	txBuilder.SetGasLimit(testdata.NewTestGasLimit())
 	txBuilder.SetMsgs(testdata.NewTestMsg(accounts[0].acc.GetAddress()))
@@ -1115,11 +1075,7 @@
 	txBuilder := s.clientCtx.TxConfig.NewTxBuilder()
 
 	// Same data for every test cases
-<<<<<<< HEAD
-	accounts := s.createTestAccounts(ctx, 1, sdk.Coins{sdk.NewInt64Coin("atom", 10000000)})
-=======
 	accounts := s.createTestAccounts(ctx, 1, testCoins)
->>>>>>> 4a83a3f0
 
 	feeAmount := testdata.NewTestFeeAmount()
 	gasLimit := testdata.NewTestGasLimit()
