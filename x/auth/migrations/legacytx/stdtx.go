package legacytx

import (
	errorsmod "cosmossdk.io/errors"
	"cosmossdk.io/math"

	"github.com/cosmos/cosmos-sdk/codec/legacy"
	codectypes "github.com/cosmos/cosmos-sdk/codec/types"
	cryptotypes "github.com/cosmos/cosmos-sdk/crypto/types"
	sdk "github.com/cosmos/cosmos-sdk/types"
	"github.com/cosmos/cosmos-sdk/types/tx"
	"github.com/cosmos/cosmos-sdk/types/tx/signing"
)

// Interface implementation checks
var (
	_ codectypes.UnpackInterfacesMessage = (*StdTx)(nil)

	_ codectypes.UnpackInterfacesMessage = (*StdSignature)(nil)
)

// StdFee includes the amount of coins paid in fees and the maximum
// gas to be used by the transaction. The ratio yields an effective "gasprice",
// which must be above some miminum to be accepted into the mempool.
// [Deprecated]
type StdFee struct {
	Amount  sdk.Coins `json:"amount" yaml:"amount"`
	Gas     uint64    `json:"gas" yaml:"gas"`
	Payer   string    `json:"payer,omitempty" yaml:"payer"`
	Granter string    `json:"granter,omitempty" yaml:"granter"`
}

// Deprecated: NewStdFee returns a new instance of StdFee
func NewStdFee(gas uint64, amount sdk.Coins) StdFee {
	return StdFee{
		Amount: amount,
		Gas:    gas,
	}
}

// GetGas returns the fee's (wanted) gas.
func (fee StdFee) GetGas() uint64 {
	return fee.Gas
}

// GetAmount returns the fee's amount.
func (fee StdFee) GetAmount() sdk.Coins {
	return fee.Amount
}

// Bytes returns the encoded bytes of a StdFee.
func (fee StdFee) Bytes() []byte {
	if len(fee.Amount) == 0 {
		fee.Amount = sdk.NewCoins()
	}

	bz, err := legacy.Cdc.MarshalJSON(fee)
	if err != nil {
		panic(err)
	}

	return bz
}

// GasPrices returns the gas prices for a StdFee.
//
// NOTE: The gas prices returned are not the true gas prices that were
// originally part of the submitted transaction because the fee is computed
// as fee = ceil(gasWanted * gasPrices).
func (fee StdFee) GasPrices() sdk.DecCoins {
	return sdk.NewDecCoinsFromCoins(fee.Amount...).QuoDec(math.LegacyNewDec(int64(fee.Gas)))
}

// StdTip is the tips used in a tipped transaction.
type StdTip struct {
	Amount sdk.Coins `json:"amount" yaml:"amount"`
	Tipper string    `json:"tipper" yaml:"tipper"`
}

// StdTx is the legacy transaction format for wrapping a Msg with Fee and Signatures.
// It only works with Amino, please prefer the new protobuf Tx in types/tx.
// NOTE: the first signature is the fee payer (Signatures must not be nil).
// Deprecated
type StdTx struct {
	Msgs          []sdk.Msg      `json:"msg" yaml:"msg"`
	Fee           StdFee         `json:"fee" yaml:"fee"`
	Signatures    []StdSignature `json:"signatures" yaml:"signatures"`
	Memo          string         `json:"memo" yaml:"memo"`
	TimeoutHeight uint64         `json:"timeout_height" yaml:"timeout_height"`
	NonAtomic     bool           `json:"non_atomic" yaml:"non_atomic"`
}

// Deprecated
func NewStdTx(msgs []sdk.Msg, fee StdFee, sigs []StdSignature, memo string) StdTx {
	return StdTx{
		Msgs:       msgs,
		Fee:        fee,
		Signatures: sigs,
		Memo:       memo,
	}
}

// GetMsgs returns the all the transaction's messages.
func (tx StdTx) GetMsgs() []sdk.Msg { return tx.Msgs }

<<<<<<< HEAD
// GetMsgs returns the all the transaction's messages.
func (tx StdTx) IsNonAtomic() bool {
	return tx.NonAtomic
}

// ValidateBasic does a simple and lightweight validation check that doesn't
// require access to any other information.
//
//nolint:revive // we need to change the receiver name here, because otherwise we conflict with tx.MaxGasWanted.
func (stdTx StdTx) ValidateBasic() error {
	stdSigs := stdTx.GetSignatures()

	if stdTx.Fee.Gas > tx.MaxGasWanted {
		return errorsmod.Wrapf(
			sdkerrors.ErrInvalidRequest,
			"invalid gas supplied; %d > %d", stdTx.Fee.Gas, tx.MaxGasWanted,
		)
	}
	if stdTx.Fee.Amount.IsAnyNegative() {
		return errorsmod.Wrapf(
			sdkerrors.ErrInsufficientFee,
			"invalid fee provided: %s", stdTx.Fee.Amount,
		)
	}
	if len(stdSigs) == 0 {
		return sdkerrors.ErrNoSignatures
	}
	if len(stdSigs) != len(stdTx.GetSigners()) {
		return errorsmod.Wrapf(
			sdkerrors.ErrUnauthorized,
			"wrong number of signers; expected %d, got %d", len(stdTx.GetSigners()), len(stdSigs),
		)
	}

	return nil
}

=======
>>>>>>> c254d0c6
// Deprecated: AsAny implements intoAny. It doesn't work for protobuf serialization,
// so it can't be saved into protobuf configured storage. We are using it only for API
// compatibility.
func (tx *StdTx) AsAny() *codectypes.Any {
	return codectypes.UnsafePackAny(tx)
}

// GetMemo returns the memo
func (tx StdTx) GetMemo() string { return tx.Memo }

// GetTimeoutHeight returns the transaction's timeout height (if set).
func (tx StdTx) GetTimeoutHeight() uint64 {
	return tx.TimeoutHeight
}

// GetSignatures returns the signature of signers who signed the Msg.
// CONTRACT: Length returned is same as length of
// pubkeys returned from MsgKeySigners, and the order
// matches.
// CONTRACT: If the signature is missing (ie the Msg is
// invalid), then the corresponding signature is
// .Empty().
func (tx StdTx) GetSignatures() [][]byte {
	sigs := make([][]byte, len(tx.Signatures))
	for i, stdSig := range tx.Signatures {
		sigs[i] = stdSig.Signature
	}
	return sigs
}

// GetSignaturesV2 implements SigVerifiableTx.GetSignaturesV2
func (tx StdTx) GetSignaturesV2() ([]signing.SignatureV2, error) {
	res := make([]signing.SignatureV2, len(tx.Signatures))

	for i, sig := range tx.Signatures {
		var err error
		res[i], err = StdSignatureToSignatureV2(legacy.Cdc, sig)
		if err != nil {
			return nil, errorsmod.Wrapf(err, "Unable to convert signature %v to V2", sig)
		}
	}

	return res, nil
}

// GetPubkeys returns the pubkeys of signers if the pubkey is included in the signature
// If pubkey is not included in the signature, then nil is in the slice instead
func (tx StdTx) GetPubKeys() ([]cryptotypes.PubKey, error) {
	pks := make([]cryptotypes.PubKey, len(tx.Signatures))

	for i, stdSig := range tx.Signatures {
		pks[i] = stdSig.GetPubKey()
	}

	return pks, nil
}

// GetGas returns the Gas in StdFee
func (tx StdTx) GetGas() uint64 { return tx.Fee.Gas }

// GetFee returns the FeeAmount in StdFee
func (tx StdTx) GetFee() sdk.Coins { return tx.Fee.Amount }

// FeeGranter always returns nil for StdTx
func (tx StdTx) FeeGranter() sdk.AccAddress {
	return nil
}

// GetTip always returns nil for StdTx
func (tx StdTx) GetTip() *tx.Tip { return nil }

func (tx StdTx) UnpackInterfaces(unpacker codectypes.AnyUnpacker) error {
	for _, m := range tx.Msgs {
		err := codectypes.UnpackInterfaces(m, unpacker)
		if err != nil {
			return err
		}
	}

	// Signatures contain PubKeys, which need to be unpacked.
	for _, s := range tx.Signatures {
		err := s.UnpackInterfaces(unpacker)
		if err != nil {
			return err
		}
	}

	return nil
}<|MERGE_RESOLUTION|>--- conflicted
+++ resolved
@@ -103,46 +103,11 @@
 // GetMsgs returns the all the transaction's messages.
 func (tx StdTx) GetMsgs() []sdk.Msg { return tx.Msgs }
 
-<<<<<<< HEAD
 // GetMsgs returns the all the transaction's messages.
 func (tx StdTx) IsNonAtomic() bool {
 	return tx.NonAtomic
 }
 
-// ValidateBasic does a simple and lightweight validation check that doesn't
-// require access to any other information.
-//
-//nolint:revive // we need to change the receiver name here, because otherwise we conflict with tx.MaxGasWanted.
-func (stdTx StdTx) ValidateBasic() error {
-	stdSigs := stdTx.GetSignatures()
-
-	if stdTx.Fee.Gas > tx.MaxGasWanted {
-		return errorsmod.Wrapf(
-			sdkerrors.ErrInvalidRequest,
-			"invalid gas supplied; %d > %d", stdTx.Fee.Gas, tx.MaxGasWanted,
-		)
-	}
-	if stdTx.Fee.Amount.IsAnyNegative() {
-		return errorsmod.Wrapf(
-			sdkerrors.ErrInsufficientFee,
-			"invalid fee provided: %s", stdTx.Fee.Amount,
-		)
-	}
-	if len(stdSigs) == 0 {
-		return sdkerrors.ErrNoSignatures
-	}
-	if len(stdSigs) != len(stdTx.GetSigners()) {
-		return errorsmod.Wrapf(
-			sdkerrors.ErrUnauthorized,
-			"wrong number of signers; expected %d, got %d", len(stdTx.GetSigners()), len(stdSigs),
-		)
-	}
-
-	return nil
-}
-
-=======
->>>>>>> c254d0c6
 // Deprecated: AsAny implements intoAny. It doesn't work for protobuf serialization,
 // so it can't be saved into protobuf configured storage. We are using it only for API
 // compatibility.
