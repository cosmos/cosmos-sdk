--- conflicted
+++ resolved
@@ -10,7 +10,6 @@
 	"google.golang.org/protobuf/types/known/anypb"
 
 	basev1beta1 "cosmossdk.io/api/cosmos/base/v1beta1"
-	apisigning "cosmossdk.io/api/cosmos/tx/signing/v1beta1"
 	txv1beta1 "cosmossdk.io/api/cosmos/tx/v1beta1"
 	txsigning "cosmossdk.io/x/tx/signing"
 	"cosmossdk.io/x/tx/signing/aminojson"
@@ -45,11 +44,7 @@
 		Amount:   []*basev1beta1.Coin{{Denom: "atom", Amount: "150"}},
 		GasLimit: 100000,
 	}
-<<<<<<< HEAD
-	msgStr := fmt.Sprintf(`{"type":"testpb/TestMsg","value":{"decField":"0.000000000000000000","signers":["%s"]}}`, addr)
-=======
 	msgStr := fmt.Sprintf(`{"type":"testpb/TestMsg","value":{"signers":["%s"]}}`, addr)
->>>>>>> 4f445ed9
 	tests := []struct {
 		name string
 		args args
@@ -141,7 +136,7 @@
 	require.NoError(t, err)
 	require.Equal(t, pubKey, sigV2.PubKey)
 	require.Equal(t, &signing.SingleSignatureData{
-		SignMode:  apisigning.SignMode_SIGN_MODE_LEGACY_AMINO_JSON,
+		SignMode:  signing.SignMode_SIGN_MODE_LEGACY_AMINO_JSON,
 		Signature: dummy,
 	}, sigV2.Data)
 
@@ -162,11 +157,11 @@
 		BitArray: bitArray,
 		Signatures: []signing.SignatureData{
 			&signing.SingleSignatureData{
-				SignMode:  apisigning.SignMode_SIGN_MODE_LEGACY_AMINO_JSON,
+				SignMode:  signing.SignMode_SIGN_MODE_LEGACY_AMINO_JSON,
 				Signature: dummy,
 			},
 			&signing.SingleSignatureData{
-				SignMode:  apisigning.SignMode_SIGN_MODE_LEGACY_AMINO_JSON,
+				SignMode:  signing.SignMode_SIGN_MODE_LEGACY_AMINO_JSON,
 				Signature: dummy2,
 			},
 		},
@@ -202,7 +197,7 @@
 
 	require.Equal(t, cdc.MustMarshal(sigs[0].PubKey), cdc.MustMarshal(sig.GetPubKey()))
 	require.Equal(t, sigs[0].Data, &signing.SingleSignatureData{
-		SignMode:  apisigning.SignMode_SIGN_MODE_LEGACY_AMINO_JSON,
+		SignMode:  signing.SignMode_SIGN_MODE_LEGACY_AMINO_JSON,
 		Signature: sig.GetSignature(),
 	})
 }