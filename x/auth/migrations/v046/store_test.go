package v046_test

import (
	"math/rand"
	"testing"
	"time"

	"github.com/cosmos/cosmos-sdk/crypto/keys/secp256k1"
	"github.com/cosmos/cosmos-sdk/testutil"
	simtestutil "github.com/cosmos/cosmos-sdk/testutil/sims"
	"github.com/cosmos/cosmos-sdk/x/auth"
	"github.com/cosmos/cosmos-sdk/x/auth/keeper"
	v2 "github.com/cosmos/cosmos-sdk/x/auth/migrations/v2"
	authtestutil "github.com/cosmos/cosmos-sdk/x/auth/testutil"
	authtypes "github.com/cosmos/cosmos-sdk/x/auth/types"

	sdk "github.com/cosmos/cosmos-sdk/types"
	moduletestutil "github.com/cosmos/cosmos-sdk/types/module/testutil"
	authexported "github.com/cosmos/cosmos-sdk/x/auth/exported"
	"github.com/stretchr/testify/require"
	tmproto "github.com/tendermint/tendermint/proto/tendermint/types"
)

type mockSubspace struct {
	ps authtypes.Params
}

func newMockSubspace(ps authtypes.Params) mockSubspace {
	return mockSubspace{ps: ps}
}

func (ms mockSubspace) GetParamSet(ctx sdk.Context, ps authexported.ParamSet) {
	*ps.(*authtypes.Params) = ms.ps
}

// TestMigrateMapAccAddressToAccNumberKey test cases for state migration of map to accAddr to accNum
func TestMigrateMapAccAddressToAccNumberKey(t *testing.T) {
<<<<<<< HEAD
	var accountKeeper keeper.AccountKeeper
=======
	encCfg := moduletestutil.MakeTestEncodingConfig(auth.AppModuleBasic{})
	cdc := encCfg.Codec

	storeKey := sdk.NewKVStoreKey(v2.ModuleName)
	tKey := sdk.NewTransientStoreKey("transient_test")
	ctx := testutil.DefaultContext(storeKey, tKey)
	store := ctx.KVStore(storeKey)

	var (
		accountKeeper keeper.AccountKeeper
	)
>>>>>>> da7f046e

	app, err := simtestutil.Setup(
		authtestutil.AppConfig,
		&accountKeeper,
	)
	require.NoError(t, err)

	legacySubspace := newMockSubspace(authtypes.DefaultParams())
	require.NoError(t, v2.Migrate(ctx, store, legacySubspace, cdc))

	// new base account
	senderPrivKey := secp256k1.GenPrivKey()
	randAccNumber := uint64(rand.Intn(100000-10000) + 10000)
	acc := authtypes.NewBaseAccount(senderPrivKey.PubKey().Address().Bytes(), senderPrivKey.PubKey(), randAccNumber, 0)

	ctx = app.BaseApp.NewContext(false, tmproto.Header{Time: time.Now()})

	// migrator
	m := keeper.NewMigrator(accountKeeper, app.GRPCQueryRouter(), legacySubspace)
	// set the account to store with map acc addr to acc number
	require.NoError(t, m.V45_SetAccount(ctx, acc))

	testCases := []struct {
		name        string
		doMigration bool
		accNum      uint64
	}{
		{
			name:        "without state migration",
			doMigration: false,
			accNum:      acc.AccountNumber,
		},
		{
			name:        "with state migration",
			doMigration: true,
			accNum:      acc.AccountNumber,
		},
	}

	for _, tc := range testCases {
		t.Run(tc.name, func(t *testing.T) {
			if tc.doMigration {
				require.NoError(t, m.Migrate2to3(ctx))
			}

			//  get the account address by acc id
			accAddr := accountKeeper.GetAccountAddressByID(ctx, tc.accNum)

			if tc.doMigration {
				require.Equal(t, accAddr, acc.Address)
			} else {
				require.Equal(t, len(accAddr), 0)
			}
		})
	}
}<|MERGE_RESOLUTION|>--- conflicted
+++ resolved
@@ -35,9 +35,6 @@
 
 // TestMigrateMapAccAddressToAccNumberKey test cases for state migration of map to accAddr to accNum
 func TestMigrateMapAccAddressToAccNumberKey(t *testing.T) {
-<<<<<<< HEAD
-	var accountKeeper keeper.AccountKeeper
-=======
 	encCfg := moduletestutil.MakeTestEncodingConfig(auth.AppModuleBasic{})
 	cdc := encCfg.Codec
 
@@ -49,7 +46,6 @@
 	var (
 		accountKeeper keeper.AccountKeeper
 	)
->>>>>>> da7f046e
 
 	app, err := simtestutil.Setup(
 		authtestutil.AppConfig,
