package mock

import (
	"testing"

	"github.com/stretchr/testify/assert"

	sdk "github.com/cosmos/cosmos-sdk/types"
	"github.com/cosmos/cosmos-sdk/x/auth"
	"github.com/cosmos/cosmos-sdk/x/bank"

	abci "github.com/tendermint/abci/types"
	crypto "github.com/tendermint/go-crypto"
)

// test auth module messages

var (
	priv1 = crypto.GenPrivKeyEd25519()
	addr1 = priv1.PubKey().Address()
	priv2 = crypto.GenPrivKeyEd25519()
	addr2 = priv2.PubKey().Address()

	coins    = sdk.Coins{sdk.NewCoin("foocoin", 10)}
	sendMsg1 = bank.MsgSend{
		Inputs:  []bank.Input{bank.NewInput(addr1, coins)},
		Outputs: []bank.Output{bank.NewOutput(addr2, coins)},
	}
)

// initialize the mock application for this module
func getMockApp(t *testing.T) *App {
	mapp := NewApp()

	coinKeeper := bank.NewKeeper(mapp.AccountMapper)
	mapp.Router().AddRoute("bank", bank.NewHandler(coinKeeper))
	mapp.Router().AddRoute("auth", auth.NewHandler(mapp.AccountMapper))

	mapp.CompleteSetup(t, []*sdk.KVStoreKey{})
	return mapp
}

func TestMsgChangePubKey(t *testing.T) {
	mapp := getMockApp(t)

	// Construct some genesis bytes to reflect basecoin/types/AppAccount
	// Give 77 foocoin to the first key
	coins := sdk.Coins{sdk.NewCoin("foocoin", 77)}
	acc1 := &auth.BaseAccount{
		Address: addr1,
		Coins:   coins,
	}
	accs := []auth.Account{acc1}

	// Construct genesis state
	SetGenesis(mapp, accs)

	// A checkTx context (true)
	ctxCheck := mapp.BaseApp.NewContext(true, abci.Header{})
	res1 := mapp.AccountMapper.GetAccount(ctxCheck, addr1)
	assert.Equal(t, acc1, res1.(*auth.BaseAccount))

	// Run a CheckDeliver
<<<<<<< HEAD
	SignCheckDeliver(t, mapp.BaseApp, sendMsg1, []int64{0}, true, true, priv1)
=======
	SignCheckDeliver(t, mapp.BaseApp, sendMsg1, []int64{0}, []int64{0}, true, priv1)
>>>>>>> 918e217e

	// Check balances
	CheckBalance(t, mapp, addr1, sdk.Coins{sdk.NewCoin("foocoin", 67)})
	CheckBalance(t, mapp, addr2, sdk.Coins{sdk.NewCoin("foocoin", 10)})

	changePubKeyMsg := auth.MsgChangeKey{
		Address:   addr1,
		NewPubKey: priv2.PubKey(),
	}

	mapp.BeginBlock(abci.RequestBeginBlock{})
	ctxDeliver := mapp.BaseApp.NewContext(false, abci.Header{})
	acc2 := mapp.AccountMapper.GetAccount(ctxDeliver, addr1)

	// send a MsgChangePubKey
<<<<<<< HEAD
	SignCheckDeliver(t, mapp.BaseApp, changePubKeyMsg, []int64{1}, true, true, priv1)
=======
	SignCheckDeliver(t, mapp.BaseApp, changePubKeyMsg, []int64{0}, []int64{1}, true, priv1)
>>>>>>> 918e217e
	acc2 = mapp.AccountMapper.GetAccount(ctxDeliver, addr1)

	assert.True(t, priv2.PubKey().Equals(acc2.GetPubKey()))

	// signing a SendMsg with the old privKey should be an auth error
	mapp.BeginBlock(abci.RequestBeginBlock{})
	tx := GenTx(sendMsg1, []int64{0}, []int64{2}, priv1)
	res := mapp.Deliver(tx)
	assert.Equal(t, sdk.ToABCICode(sdk.CodespaceRoot, sdk.CodeUnauthorized), res.Code, res.Log)

	// resigning the tx with the new correct priv key should work
<<<<<<< HEAD
	SignCheckDeliver(t, mapp.BaseApp, sendMsg1, []int64{2}, true, true, priv2)
=======
	SignCheckDeliver(t, mapp.BaseApp, sendMsg1, []int64{0}, []int64{2}, true, priv2)
>>>>>>> 918e217e

	// Check balances
	CheckBalance(t, mapp, addr1, sdk.Coins{sdk.NewCoin("foocoin", 57)})
	CheckBalance(t, mapp, addr2, sdk.Coins{sdk.NewCoin("foocoin", 20)})
}<|MERGE_RESOLUTION|>--- conflicted
+++ resolved
@@ -61,11 +61,7 @@
 	assert.Equal(t, acc1, res1.(*auth.BaseAccount))
 
 	// Run a CheckDeliver
-<<<<<<< HEAD
-	SignCheckDeliver(t, mapp.BaseApp, sendMsg1, []int64{0}, true, true, priv1)
-=======
-	SignCheckDeliver(t, mapp.BaseApp, sendMsg1, []int64{0}, []int64{0}, true, priv1)
->>>>>>> 918e217e
+	SignCheckDeliver(t, mapp.BaseApp, sendMsg1, []int64{0}, []int64{0}, true, true, priv1)
 
 	// Check balances
 	CheckBalance(t, mapp, addr1, sdk.Coins{sdk.NewCoin("foocoin", 67)})
@@ -81,11 +77,7 @@
 	acc2 := mapp.AccountMapper.GetAccount(ctxDeliver, addr1)
 
 	// send a MsgChangePubKey
-<<<<<<< HEAD
-	SignCheckDeliver(t, mapp.BaseApp, changePubKeyMsg, []int64{1}, true, true, priv1)
-=======
-	SignCheckDeliver(t, mapp.BaseApp, changePubKeyMsg, []int64{0}, []int64{1}, true, priv1)
->>>>>>> 918e217e
+	SignCheckDeliver(t, mapp.BaseApp, changePubKeyMsg, []int64{0}, []int64{1}, true, true, priv1)
 	acc2 = mapp.AccountMapper.GetAccount(ctxDeliver, addr1)
 
 	assert.True(t, priv2.PubKey().Equals(acc2.GetPubKey()))
@@ -97,11 +89,7 @@
 	assert.Equal(t, sdk.ToABCICode(sdk.CodespaceRoot, sdk.CodeUnauthorized), res.Code, res.Log)
 
 	// resigning the tx with the new correct priv key should work
-<<<<<<< HEAD
-	SignCheckDeliver(t, mapp.BaseApp, sendMsg1, []int64{2}, true, true, priv2)
-=======
-	SignCheckDeliver(t, mapp.BaseApp, sendMsg1, []int64{0}, []int64{2}, true, priv2)
->>>>>>> 918e217e
+	SignCheckDeliver(t, mapp.BaseApp, sendMsg1, []int64{0}, []int64{2}, true, true, priv2)
 
 	// Check balances
 	CheckBalance(t, mapp, addr1, sdk.Coins{sdk.NewCoin("foocoin", 57)})
