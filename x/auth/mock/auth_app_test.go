--- conflicted
+++ resolved
@@ -6,11 +6,7 @@
 	"github.com/stretchr/testify/require"
 
 	sdk "github.com/cosmos/cosmos-sdk/types"
-<<<<<<< HEAD
 	"github.com/cosmos/cosmos-sdk/x/auth"
-=======
-	"github.com/cosmos/cosmos-sdk/x/bank"
->>>>>>> 3dc23871
 
 	crypto "github.com/tendermint/go-crypto"
 )
@@ -53,8 +49,6 @@
 func getMockApp(t *testing.T) *App {
 	mapp := NewApp()
 
-<<<<<<< HEAD
-	mapp.Router().AddRoute("auth", auth.NewHandler(mapp.AccountMapper))
 	mapp.Router().AddRoute(msgType, func(ctx sdk.Context, msg sdk.Msg) (res sdk.Result) { return })
 	require.NoError(t, mapp.CompleteSetup([]*sdk.KVStoreKey{}))
 	return mapp
@@ -84,38 +78,18 @@
 	// Run a CheckDeliver
 	SignCheckDeliver(t, mapp.BaseApp, []sdk.Msg{testMsg1}, []int64{0}, []int64{0}, true, priv1)
 
-	changePubKeyMsg := auth.MsgChangeKey{
-		Address:   addr1,
-		NewPubKey: priv2.PubKey(),
-	}
-
 	mapp.BeginBlock(abci.RequestBeginBlock{})
 	ctxDeliver := mapp.BaseApp.NewContext(false, abci.Header{})
-	acc2 := mapp.AccountMapper.GetAccount(ctxDeliver, addr1)
+	acc2 := mapp.AccountMapper.GetAccount(ctxDeliver, addr2)
 
-	// send a MsgChangePubKey
-	res := SignCheckDeliver(t, mapp.BaseApp, []sdk.Msg{changePubKeyMsg}, []int64{0}, []int64{1}, true, priv1)
-	assert.Equal(t, sdk.ToABCICode(sdk.CodespaceRoot, sdk.CodeOK), res.Code, res.Log)
-
-	acc2 = mapp.AccountMapper.GetAccount(ctxDeliver, addr1)
-
-	assert.True(t, priv2.PubKey().Equals(acc2.GetPubKey()))
-
-	// signing a SendMsg with the old privKey should be an auth error
+	// signing a SendMsg with the wrong privKey should be an auth error
 	mapp.BeginBlock(abci.RequestBeginBlock{})
 	tx := GenTx([]sdk.Msg{testMsg1}, []int64{0}, []int64{2}, priv1)
 	res = mapp.Deliver(tx)
 	assert.Equal(t, sdk.ToABCICode(sdk.CodespaceRoot, sdk.CodeUnauthorized), res.Code, res.Log)
 
-	// resigning the tx with the new correct priv key should work
-	res = SignCheckDeliver(t, mapp.BaseApp, []sdk.Msg{testMsg1}, []int64{0}, []int64{2}, true, priv2)
+	// resigning the tx with the old priv key should still work
+	res = SignCheckDeliver(t, mapp.BaseApp, []sdk.Msg{testMsg1}, []int64{0}, []int64{2}, true, priv1)
 
 	assert.Equal(t, sdk.ToABCICode(sdk.CodespaceRoot, sdk.CodeOK), res.Code, res.Log)
-=======
-	coinKeeper := bank.NewKeeper(mapp.AccountMapper)
-	mapp.Router().AddRoute("bank", bank.NewHandler(coinKeeper))
-
-	require.NoError(t, mapp.CompleteSetup([]*sdk.KVStoreKey{}))
-	return mapp
->>>>>>> 3dc23871
-}+}
