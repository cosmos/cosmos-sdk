--- conflicted
+++ resolved
@@ -9,13 +9,8 @@
 	"github.com/stretchr/testify/require"
 	"github.com/tendermint/tendermint/crypto"
 
-<<<<<<< HEAD
 	"math/rand"
-
-	abci "github.com/tendermint/abci/types"
-=======
 	abci "github.com/tendermint/tendermint/abci/types"
->>>>>>> d26dbbd5
 )
 
 var chainID = "" // TODO
@@ -79,11 +74,7 @@
 }
 
 // generate a signed transaction
-<<<<<<< HEAD
-func GenTx(msg sdk.Msg, seq []int64, priv ...crypto.PrivKey) auth.StdTx {
-=======
-func GenTx(msgs []sdk.Msg, accnums []int64, seq []int64, priv ...crypto.PrivKeyEd25519) auth.StdTx {
->>>>>>> d26dbbd5
+func GenTx(msgs []sdk.Msg, accnums []int64, seq []int64, priv ...crypto.PrivKey) auth.StdTx {
 
 	// make the transaction free
 	fee := auth.StdFee{
@@ -133,11 +124,7 @@
 }
 
 // simulate a block
-<<<<<<< HEAD
-func SignCheckDeliver(t *testing.T, app *baseapp.BaseApp, msg sdk.Msg, seq []int64, expPass bool, priv ...crypto.PrivKey) {
-=======
-func SignCheckDeliver(t *testing.T, app *baseapp.BaseApp, msgs []sdk.Msg, accnums []int64, seq []int64, expPass bool, priv ...crypto.PrivKeyEd25519) sdk.Result {
->>>>>>> d26dbbd5
+func SignCheckDeliver(t *testing.T, app *baseapp.BaseApp, msgs []sdk.Msg, accnums []int64, seq []int64, expPass bool, priv ...crypto.PrivKey) sdk.Result {
 
 	// Sign the tx
 	tx := GenTx(msgs, accnums, seq, priv...)
@@ -161,7 +148,7 @@
 	app.EndBlock(abci.RequestEndBlock{})
 
 	app.Commit()
-<<<<<<< HEAD
+	return res
 }
 
 // XXX the only reason we are using Sign Deliver here is because the tests
@@ -193,7 +180,4 @@
 	}
 	mapper.IterateAccounts(ctx, appendAccount)
 	return accounts
-=======
-	return res
->>>>>>> d26dbbd5
 }