package mock

import (
	"testing"

	"github.com/cosmos/cosmos-sdk/baseapp"
	sdk "github.com/cosmos/cosmos-sdk/types"
	"github.com/cosmos/cosmos-sdk/x/auth"
	"github.com/stretchr/testify/assert"
	"github.com/stretchr/testify/require"
	crypto "github.com/tendermint/go-crypto"

	abci "github.com/tendermint/abci/types"
)

var chainID = "" // TODO

// set the mock app genesis
func SetGenesis(app *App, accs []auth.Account) {

	// pass the accounts in via the application (lazy) instead of through RequestInitChain
	app.GenesisAccounts = accs

	app.InitChain(abci.RequestInitChain{})
	app.Commit()
}

// check an account balance
func CheckBalance(t *testing.T, app *App, addr sdk.Address, exp sdk.Coins) {
	ctxCheck := app.BaseApp.NewContext(true, abci.Header{})
	res := app.AccountMapper.GetAccount(ctxCheck, addr)
	assert.Equal(t, exp, res.GetCoins())
}

// generate a signed transaction
func GenTx(msgs []sdk.Msg, accnums []int64, seq []int64, priv ...crypto.PrivKeyEd25519) auth.StdTx {

	// make the transaction free
	fee := auth.StdFee{
		sdk.Coins{sdk.NewCoin("foocoin", 0)},
		100000,
	}

	sigs := make([]auth.StdSignature, len(priv))
	memo := "testmemotestmemo"
	for i, p := range priv {
		sigs[i] = auth.StdSignature{
			PubKey:        p.PubKey(),
			Signature:     p.Sign(auth.StdSignBytes(chainID, accnums[i], seq[i], fee, msgs, memo)),
			AccountNumber: accnums[i],
			Sequence:      seq[i],
		}
	}
	return auth.NewStdTx(msgs, fee, sigs, memo)
}

// check a transaction result
func SignCheck(t *testing.T, app *baseapp.BaseApp, msgs []sdk.Msg, accnums []int64, seq []int64, priv ...crypto.PrivKeyEd25519) sdk.Result {
	tx := GenTx(msgs, accnums, seq, priv...)
	res := app.Check(tx)
	return res
}

// simulate a block
<<<<<<< HEAD
// expPassCheck : Set to true if you expect Check() to pass i.e. the ante handler will pass
// expPassDeliver : Set to true if you expect Deliver() to pass i.e. the ante handler and the msg handler will pass
func SignCheckDeliver(t *testing.T, app *baseapp.BaseApp, msg sdk.Msg, accnums []int64, seq []int64, expPassCheck bool, expPassDeliver bool, priv ...crypto.PrivKeyEd25519) {
=======
func SignCheckDeliver(t *testing.T, app *baseapp.BaseApp, msgs []sdk.Msg, accnums []int64, seq []int64, expPass bool, priv ...crypto.PrivKeyEd25519) {
>>>>>>> ec6acda6

	// Sign the tx
	tx := GenTx(msgs, accnums, seq, priv...)

	// Run a Check
	res := app.Check(tx)
	if expPassCheck {
		require.Equal(t, sdk.ABCICodeOK, res.Code, res.Log)
	} else {
		require.NotEqual(t, sdk.ABCICodeOK, res.Code, res.Log)
	}

	// Simulate a Block
	app.BeginBlock(abci.RequestBeginBlock{})
	res = app.Deliver(tx)
	if expPassDeliver {
		require.Equal(t, sdk.ABCICodeOK, res.Code, res.Log)
	} else {
		require.NotEqual(t, sdk.ABCICodeOK, res.Code, res.Log)
	}
	app.EndBlock(abci.RequestEndBlock{})

	app.Commit()
}<|MERGE_RESOLUTION|>--- conflicted
+++ resolved
@@ -62,13 +62,7 @@
 }
 
 // simulate a block
-<<<<<<< HEAD
-// expPassCheck : Set to true if you expect Check() to pass i.e. the ante handler will pass
-// expPassDeliver : Set to true if you expect Deliver() to pass i.e. the ante handler and the msg handler will pass
-func SignCheckDeliver(t *testing.T, app *baseapp.BaseApp, msg sdk.Msg, accnums []int64, seq []int64, expPassCheck bool, expPassDeliver bool, priv ...crypto.PrivKeyEd25519) {
-=======
-func SignCheckDeliver(t *testing.T, app *baseapp.BaseApp, msgs []sdk.Msg, accnums []int64, seq []int64, expPass bool, priv ...crypto.PrivKeyEd25519) {
->>>>>>> ec6acda6
+func SignCheckDeliver(t *testing.T, app *baseapp.BaseApp, msgs []sdk.Msg, accnums []int64, seq []int64, expPassCheck bool, expPassDeliver bool, priv ...crypto.PrivKeyEd25519) {
 
 	// Sign the tx
 	tx := GenTx(msgs, accnums, seq, priv...)
