--- conflicted
+++ resolved
@@ -52,16 +52,10 @@
 			panic(err)
 		}
 		sigs[i] = auth.StdSignature{
-<<<<<<< HEAD
-			PubKey:    pubKey,
-			Signature: sig,
-			Sequence:  seq[i],
-=======
-			PubKey:        p.PubKey(),
-			Signature:     p.Sign(auth.StdSignBytes(chainID, accnums, seq, fee, msg)),
+			PubKey:        pubKey,
+			Signature:     sig,
 			AccountNumber: accnums[i],
 			Sequence:      seq[i],
->>>>>>> 5bf58ee4
 		}
 	}
 	return auth.NewStdTx(msg, fee, sigs)
