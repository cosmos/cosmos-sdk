--- conflicted
+++ resolved
@@ -87,11 +87,6 @@
 	types.RegisterInterfaces(registry)
 }
 
-<<<<<<< HEAD
-// ____________________________________________________________________________
-
-=======
->>>>>>> 33dbf6a7
 // AppModule implements an application module for the auth module.
 type AppModule struct {
 	AppModuleBasic
@@ -169,11 +164,6 @@
 	return []abci.ValidatorUpdate{}
 }
 
-<<<<<<< HEAD
-// ____________________________________________________________________________
-
-=======
->>>>>>> 33dbf6a7
 // AppModuleSimulation functions
 
 // GenerateGenesisState creates a randomized GenState of the auth module
