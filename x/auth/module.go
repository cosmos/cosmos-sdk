package auth

import (
	"context"
	"encoding/json"
	"fmt"

	gwruntime "github.com/grpc-ecosystem/grpc-gateway/runtime"
	"google.golang.org/grpc"

	"cosmossdk.io/core/appmodule"
	"cosmossdk.io/core/registry"
	"cosmossdk.io/x/auth/keeper"
	"cosmossdk.io/x/auth/simulation"
	"cosmossdk.io/x/auth/types"

	"github.com/cosmos/cosmos-sdk/client"
	"github.com/cosmos/cosmos-sdk/codec"
	"github.com/cosmos/cosmos-sdk/types/module"
	simtypes "github.com/cosmos/cosmos-sdk/types/simulation"
)

// ConsensusVersion defines the current x/auth module consensus version.
const (
	ConsensusVersion = 5
	GovModuleName    = "gov"
)

var (
	_ module.AppModuleSimulation = AppModule{}
	_ module.HasName             = AppModule{}

	_ appmodule.HasGenesis    = AppModule{}
	_ appmodule.AppModule     = AppModule{}
	_ appmodule.HasServices   = AppModule{}
	_ appmodule.HasMigrations = AppModule{}
)

// AppModule implements an application module for the auth module.
type AppModule struct {
	accountKeeper     keeper.AccountKeeper
	randGenAccountsFn types.RandomGenesisAccountsFn
	cdc               codec.Codec
}

// IsAppModule implements the appmodule.AppModule interface.
func (am AppModule) IsAppModule() {}

// NewAppModule creates a new AppModule object
func NewAppModule(cdc codec.Codec, accountKeeper keeper.AccountKeeper, randGenAccountsFn types.RandomGenesisAccountsFn) AppModule {
	return AppModule{
		accountKeeper:     accountKeeper,
		randGenAccountsFn: randGenAccountsFn,
		cdc:               cdc,
	}
}

// Name returns the auth module's name.
func (AppModule) Name() string {
	return types.ModuleName
}

// RegisterLegacyAminoCodec registers the auth module's types for the given codec.
func (AppModule) RegisterLegacyAminoCodec(cdc *codec.LegacyAmino) {
	types.RegisterLegacyAminoCodec(cdc)
}

// RegisterGRPCGatewayRoutes registers the gRPC Gateway routes for the auth module.
func (AppModule) RegisterGRPCGatewayRoutes(clientCtx client.Context, mux *gwruntime.ServeMux) {
	if err := types.RegisterQueryHandlerClient(context.Background(), mux, types.NewQueryClient(clientCtx)); err != nil {
		panic(err)
	}
}

// RegisterInterfaces registers interfaces and implementations of the auth module.
<<<<<<< HEAD
func (AppModuleBasic) RegisterInterfaces(registry codectypes.InterfaceRegistry) {
	types.RegisterInterfaces(registry)
}

// AppModule implements an application module for the auth module.
type AppModule struct {
	AppModuleBasic

	accountKeeper     keeper.AccountKeeper
	accountsModKeeper types.AccountsModKeeper
	randGenAccountsFn types.RandomGenesisAccountsFn
}

// IsAppModule implements the appmodule.AppModule interface.
func (am AppModule) IsAppModule() {}

// NewAppModule creates a new AppModule object
func NewAppModule(cdc codec.Codec, accountKeeper keeper.AccountKeeper, ak types.AccountsModKeeper, randGenAccountsFn types.RandomGenesisAccountsFn) AppModule {
	return AppModule{
		AppModuleBasic:    AppModuleBasic{ac: accountKeeper.AddressCodec()},
		accountKeeper:     accountKeeper,
		randGenAccountsFn: randGenAccountsFn,
		accountsModKeeper: ak,
	}
=======
func (AppModule) RegisterInterfaces(registrar registry.InterfaceRegistrar) {
	types.RegisterInterfaces(registrar)
>>>>>>> d54335e1
}

// RegisterServices registers module services.
func (am AppModule) RegisterServices(registrar grpc.ServiceRegistrar) error {
	types.RegisterMsgServer(registrar, keeper.NewMsgServerImpl(am.accountKeeper))
	types.RegisterQueryServer(registrar, keeper.NewQueryServer(am.accountKeeper))

	return nil
}

// RegisterMigrations registers module migrations
func (am AppModule) RegisterMigrations(mr appmodule.MigrationRegistrar) error {
	m := keeper.NewMigrator(am.accountKeeper)
	if err := mr.Register(types.ModuleName, 1, m.Migrate1to2); err != nil {
		return fmt.Errorf("failed to migrate x/%s from version 1 to 2: %w", types.ModuleName, err)
	}

	if err := mr.Register(types.ModuleName, 2, m.Migrate2to3); err != nil {
		return fmt.Errorf("failed to migrate x/%s from version 2 to 3: %w", types.ModuleName, err)
	}
	if err := mr.Register(types.ModuleName, 3, m.Migrate3to4); err != nil {
		return fmt.Errorf("failed to migrate x/%s from version 3 to 4: %w", types.ModuleName, err)
	}
	if err := mr.Register(types.ModuleName, 4, m.Migrate4To5); err != nil {
		return fmt.Errorf("failed to migrate x/%s from version 4 to 5: %w", types.ModuleName, err)
	}

	return nil
}

// DefaultGenesis returns default genesis state as raw bytes for the auth module.
func (am AppModule) DefaultGenesis() json.RawMessage {
	return am.cdc.MustMarshalJSON(types.DefaultGenesisState())
}

// ValidateGenesis performs genesis state validation for the auth module.
func (am AppModule) ValidateGenesis(bz json.RawMessage) error {
	var data types.GenesisState
	if err := am.cdc.UnmarshalJSON(bz, &data); err != nil {
		return fmt.Errorf("failed to unmarshal %s genesis state: %w", types.ModuleName, err)
	}

	return types.ValidateGenesis(data)
}

// InitGenesis performs genesis initialization for the auth module.
func (am AppModule) InitGenesis(ctx context.Context, data json.RawMessage) error {
	var genesisState types.GenesisState
	if err := am.cdc.UnmarshalJSON(data, &genesisState); err != nil {
		return err
	}
	return am.accountKeeper.InitGenesis(ctx, genesisState)
}

// ExportGenesis returns the exported genesis state as raw bytes for the auth
// module.
func (am AppModule) ExportGenesis(ctx context.Context) (json.RawMessage, error) {
	gs, err := am.accountKeeper.ExportGenesis(ctx)
	if err != nil {
		return nil, err
	}
	return am.cdc.MarshalJSON(gs)
}

// ConsensusVersion implements HasConsensusVersion
func (AppModule) ConsensusVersion() uint64 { return ConsensusVersion }

// AppModuleSimulation functions

// GenerateGenesisState creates a randomized GenState of the auth module
func (am AppModule) GenerateGenesisState(simState *module.SimulationState) {
	simulation.RandomizedGenState(simState, am.randGenAccountsFn)
}

// ProposalMsgs returns msgs used for governance proposals for simulations.
func (AppModule) ProposalMsgs(simState module.SimulationState) []simtypes.WeightedProposalMsg {
	return simulation.ProposalMsgs()
}

// RegisterStoreDecoder registers a decoder for auth module's types
func (am AppModule) RegisterStoreDecoder(sdr simtypes.StoreDecoderRegistry) {
	sdr[types.StoreKey] = simtypes.NewStoreDecoderFuncFromCollectionsSchema(am.accountKeeper.Schema)
}

// WeightedOperations doesn't return any auth module operation.
func (AppModule) WeightedOperations(_ module.SimulationState) []simtypes.WeightedOperation {
	return nil
}<|MERGE_RESOLUTION|>--- conflicted
+++ resolved
@@ -40,6 +40,7 @@
 type AppModule struct {
 	accountKeeper     keeper.AccountKeeper
 	randGenAccountsFn types.RandomGenesisAccountsFn
+	accountsModKeeper types.AccountsModKeeper
 	cdc               codec.Codec
 }
 
@@ -47,10 +48,11 @@
 func (am AppModule) IsAppModule() {}
 
 // NewAppModule creates a new AppModule object
-func NewAppModule(cdc codec.Codec, accountKeeper keeper.AccountKeeper, randGenAccountsFn types.RandomGenesisAccountsFn) AppModule {
+func NewAppModule(cdc codec.Codec, accountKeeper keeper.AccountKeeper, ak types.AccountsModKeeper, randGenAccountsFn types.RandomGenesisAccountsFn) AppModule {
 	return AppModule{
 		accountKeeper:     accountKeeper,
 		randGenAccountsFn: randGenAccountsFn,
+		accountsModKeeper: ak,
 		cdc:               cdc,
 	}
 }
@@ -73,35 +75,8 @@
 }
 
 // RegisterInterfaces registers interfaces and implementations of the auth module.
-<<<<<<< HEAD
-func (AppModuleBasic) RegisterInterfaces(registry codectypes.InterfaceRegistry) {
-	types.RegisterInterfaces(registry)
-}
-
-// AppModule implements an application module for the auth module.
-type AppModule struct {
-	AppModuleBasic
-
-	accountKeeper     keeper.AccountKeeper
-	accountsModKeeper types.AccountsModKeeper
-	randGenAccountsFn types.RandomGenesisAccountsFn
-}
-
-// IsAppModule implements the appmodule.AppModule interface.
-func (am AppModule) IsAppModule() {}
-
-// NewAppModule creates a new AppModule object
-func NewAppModule(cdc codec.Codec, accountKeeper keeper.AccountKeeper, ak types.AccountsModKeeper, randGenAccountsFn types.RandomGenesisAccountsFn) AppModule {
-	return AppModule{
-		AppModuleBasic:    AppModuleBasic{ac: accountKeeper.AddressCodec()},
-		accountKeeper:     accountKeeper,
-		randGenAccountsFn: randGenAccountsFn,
-		accountsModKeeper: ak,
-	}
-=======
 func (AppModule) RegisterInterfaces(registrar registry.InterfaceRegistrar) {
 	types.RegisterInterfaces(registrar)
->>>>>>> d54335e1
 }
 
 // RegisterServices registers module services.
