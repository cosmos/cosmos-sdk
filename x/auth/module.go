package auth

import (
	"context"
	"encoding/json"
	"fmt"

	abci "github.com/cometbft/cometbft/abci/types"
	gwruntime "github.com/grpc-ecosystem/grpc-gateway/runtime"
	"github.com/spf13/cobra"

	"cosmossdk.io/depinject"

	"cosmossdk.io/core/appmodule"

	modulev1 "cosmossdk.io/api/cosmos/auth/module/v1"

	"cosmossdk.io/core/store"

	"github.com/cosmos/cosmos-sdk/client"
	"github.com/cosmos/cosmos-sdk/codec"
	codectypes "github.com/cosmos/cosmos-sdk/codec/types"
	sdk "github.com/cosmos/cosmos-sdk/types"
	"github.com/cosmos/cosmos-sdk/types/module"
	simtypes "github.com/cosmos/cosmos-sdk/types/simulation"
	"github.com/cosmos/cosmos-sdk/x/auth/client/cli"
	"github.com/cosmos/cosmos-sdk/x/auth/exported"
	"github.com/cosmos/cosmos-sdk/x/auth/keeper"
	"github.com/cosmos/cosmos-sdk/x/auth/simulation"
	"github.com/cosmos/cosmos-sdk/x/auth/types"
	govtypes "github.com/cosmos/cosmos-sdk/x/gov/types"
)

// ConsensusVersion defines the current x/auth module consensus version.
const ConsensusVersion = 4

var (
	_ module.AppModule           = AppModule{}
	_ module.AppModuleBasic      = AppModuleBasic{}
	_ module.AppModuleSimulation = AppModule{}
)

// AppModuleBasic defines the basic application module used by the auth module.
type AppModuleBasic struct{}

// Name returns the auth module's name.
func (AppModuleBasic) Name() string {
	return types.ModuleName
}

// RegisterLegacyAminoCodec registers the auth module's types for the given codec.
func (AppModuleBasic) RegisterLegacyAminoCodec(cdc *codec.LegacyAmino) {
	types.RegisterLegacyAminoCodec(cdc)
}

// DefaultGenesis returns default genesis state as raw bytes for the auth
// module.
func (AppModuleBasic) DefaultGenesis(cdc codec.JSONCodec) json.RawMessage {
	return cdc.MustMarshalJSON(types.DefaultGenesisState())
}

// ValidateGenesis performs genesis state validation for the auth module.
func (AppModuleBasic) ValidateGenesis(cdc codec.JSONCodec, config client.TxEncodingConfig, bz json.RawMessage) error {
	var data types.GenesisState
	if err := cdc.UnmarshalJSON(bz, &data); err != nil {
		return fmt.Errorf("failed to unmarshal %s genesis state: %w", types.ModuleName, err)
	}

	return types.ValidateGenesis(data)
}

// RegisterGRPCGatewayRoutes registers the gRPC Gateway routes for the auth module.
func (AppModuleBasic) RegisterGRPCGatewayRoutes(clientCtx client.Context, mux *gwruntime.ServeMux) {
	if err := types.RegisterQueryHandlerClient(context.Background(), mux, types.NewQueryClient(clientCtx)); err != nil {
		panic(err)
	}
}

// GetTxCmd returns the root tx command for the auth module.
func (AppModuleBasic) GetTxCmd() *cobra.Command {
	return nil
}

// GetQueryCmd returns the root query command for the auth module.
func (AppModuleBasic) GetQueryCmd() *cobra.Command {
	return cli.GetQueryCmd()
}

// RegisterInterfaces registers interfaces and implementations of the auth module.
func (AppModuleBasic) RegisterInterfaces(registry codectypes.InterfaceRegistry) {
	types.RegisterInterfaces(registry)
}

// AppModule implements an application module for the auth module.
type AppModule struct {
	AppModuleBasic

	accountKeeper     keeper.AccountKeeper
	randGenAccountsFn types.RandomGenesisAccountsFn

	// legacySubspace is used solely for migration of x/params managed parameters
	legacySubspace exported.Subspace
}

var _ appmodule.AppModule = AppModule{}

// IsOnePerModuleType implements the depinject.OnePerModuleType interface.
func (am AppModule) IsOnePerModuleType() {}

// IsAppModule implements the appmodule.AppModule interface.
func (am AppModule) IsAppModule() {}

// NewAppModule creates a new AppModule object
func NewAppModule(cdc codec.Codec, accountKeeper keeper.AccountKeeper, randGenAccountsFn types.RandomGenesisAccountsFn, ss exported.Subspace) AppModule {
	return AppModule{
		AppModuleBasic:    AppModuleBasic{},
		accountKeeper:     accountKeeper,
		randGenAccountsFn: randGenAccountsFn,
		legacySubspace:    ss,
	}
}

// Name returns the auth module's name.
func (AppModule) Name() string {
	return types.ModuleName
}

// RegisterServices registers a GRPC query service to respond to the
// module-specific GRPC queries.
func (am AppModule) RegisterServices(cfg module.Configurator) {
	types.RegisterMsgServer(cfg.MsgServer(), keeper.NewMsgServerImpl(am.accountKeeper))
	types.RegisterQueryServer(cfg.QueryServer(), am.accountKeeper)

	m := keeper.NewMigrator(am.accountKeeper, cfg.QueryServer(), am.legacySubspace)
	if err := cfg.RegisterMigration(types.ModuleName, 1, m.Migrate1to2); err != nil {
		panic(fmt.Sprintf("failed to migrate x/%s from version 1 to 2: %v", types.ModuleName, err))
	}

	if err := cfg.RegisterMigration(types.ModuleName, 2, m.Migrate2to3); err != nil {
		panic(fmt.Sprintf("failed to migrate x/%s from version 2 to 3: %v", types.ModuleName, err))
	}

	if err := cfg.RegisterMigration(types.ModuleName, 3, m.Migrate3to4); err != nil {
		panic(fmt.Sprintf("failed to migrate x/%s from version 3 to 4: %v", types.ModuleName, err))
	}

	// see migrations/v5/doc.go
	if err := cfg.RegisterMigration(types.ModuleName, 4, func(ctx sdk.Context) error { return nil }); err != nil {
		panic(fmt.Sprintf("failed to migrate x/%s from version 4 to 5: %v", types.ModuleName, err))
	}
}

// InitGenesis performs genesis initialization for the auth module. It returns
// no validator updates.
func (am AppModule) InitGenesis(ctx sdk.Context, cdc codec.JSONCodec, data json.RawMessage) []abci.ValidatorUpdate {
	var genesisState types.GenesisState
	cdc.MustUnmarshalJSON(data, &genesisState)
	am.accountKeeper.InitGenesis(ctx, genesisState)
	return []abci.ValidatorUpdate{}
}

// ExportGenesis returns the exported genesis state as raw bytes for the auth
// module.
func (am AppModule) ExportGenesis(ctx sdk.Context, cdc codec.JSONCodec) json.RawMessage {
	gs := am.accountKeeper.ExportGenesis(ctx)
	return cdc.MustMarshalJSON(gs)
}

// ConsensusVersion implements AppModule/ConsensusVersion.
func (AppModule) ConsensusVersion() uint64 { return ConsensusVersion }

// AppModuleSimulation functions

// GenerateGenesisState creates a randomized GenState of the auth module
func (am AppModule) GenerateGenesisState(simState *module.SimulationState) {
	simulation.RandomizedGenState(simState, am.randGenAccountsFn)
}

// ProposalMsgs returns msgs used for governance proposals for simulations.
func (AppModule) ProposalMsgs(simState module.SimulationState) []simtypes.WeightedProposalMsg {
	return simulation.ProposalMsgs()
}

// RegisterStoreDecoder registers a decoder for auth module's types
func (am AppModule) RegisterStoreDecoder(sdr simtypes.StoreDecoderRegistry) {
	sdr[types.StoreKey] = simulation.NewDecodeStore(am.accountKeeper)
}

// WeightedOperations doesn't return any auth module operation.
func (AppModule) WeightedOperations(_ module.SimulationState) []simtypes.WeightedOperation {
	return nil
}

//
// App Wiring Setup
//

func init() {
	appmodule.Register(&modulev1.Module{},
		appmodule.Provide(ProvideModule),
	)
}

<<<<<<< HEAD
=======
// ProvideAddressCodec provides an address.Codec to the container for any
// modules that want to do address string <> bytes conversion.
func ProvideAddressCodec(config *modulev1.Module) address.Codec {
	return keeper.NewBech32Codec(config.Bech32Prefix)
}

>>>>>>> 67c1c788
type ModuleInputs struct {
	depinject.In

	Config       *modulev1.Module
	StoreService store.KVStoreService
	Cdc          codec.Codec

	RandomGenesisAccountsFn types.RandomGenesisAccountsFn `optional:"true"`
	AccountI                func() sdk.AccountI           `optional:"true"`

	// LegacySubspace is used solely for migration of x/params managed parameters
	LegacySubspace exported.Subspace `optional:"true"`
}

type ModuleOutputs struct {
	depinject.Out

	AccountKeeper keeper.AccountKeeper
	Module        appmodule.AppModule
}

func ProvideModule(in ModuleInputs) ModuleOutputs {
	maccPerms := map[string][]string{}
	for _, permission := range in.Config.ModuleAccountPermissions {
		maccPerms[permission.Account] = permission.Permissions
	}

	// default to governance authority if not provided
	authority := types.NewModuleAddress(govtypes.ModuleName)
	if in.Config.Authority != "" {
		authority = types.NewModuleAddressOrBech32Address(in.Config.Authority)
	}

	if in.RandomGenesisAccountsFn == nil {
		in.RandomGenesisAccountsFn = simulation.RandomGenesisAccounts
	}

	if in.AccountI == nil {
		in.AccountI = types.ProtoBaseAccount
	}

	k := keeper.NewAccountKeeper(in.Cdc, in.StoreService, in.AccountI, maccPerms, in.Config.Bech32Prefix, authority.String())
	m := NewAppModule(in.Cdc, k, in.RandomGenesisAccountsFn, in.LegacySubspace)

	return ModuleOutputs{AccountKeeper: k, Module: m}
}<|MERGE_RESOLUTION|>--- conflicted
+++ resolved
@@ -11,6 +11,7 @@
 
 	"cosmossdk.io/depinject"
 
+	"cosmossdk.io/core/address"
 	"cosmossdk.io/core/appmodule"
 
 	modulev1 "cosmossdk.io/api/cosmos/auth/module/v1"
@@ -201,15 +202,12 @@
 	)
 }
 
-<<<<<<< HEAD
-=======
 // ProvideAddressCodec provides an address.Codec to the container for any
 // modules that want to do address string <> bytes conversion.
 func ProvideAddressCodec(config *modulev1.Module) address.Codec {
 	return keeper.NewBech32Codec(config.Bech32Prefix)
 }
 
->>>>>>> 67c1c788
 type ModuleInputs struct {
 	depinject.In
 
