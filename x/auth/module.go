--- conflicted
+++ resolved
@@ -210,11 +210,7 @@
 	return codecaddress.NewBech32Codec(config.Bech32Prefix)
 }
 
-<<<<<<< HEAD
-type Inputs struct {
-=======
 type ModuleInputs struct {
->>>>>>> 9a09f865
 	depinject.In
 
 	Config       *modulev1.Module
@@ -228,22 +224,14 @@
 	LegacySubspace exported.Subspace `optional:"true"`
 }
 
-<<<<<<< HEAD
-type Outputs struct {
-=======
 type ModuleOutputs struct {
->>>>>>> 9a09f865
 	depinject.Out
 
 	AccountKeeper keeper.AccountKeeper
 	Module        appmodule.AppModule
 }
 
-<<<<<<< HEAD
-func ProvideModule(in Inputs) Outputs {
-=======
 func ProvideModule(in ModuleInputs) ModuleOutputs {
->>>>>>> 9a09f865
 	maccPerms := map[string][]string{}
 	for _, permission := range in.Config.ModuleAccountPermissions {
 		maccPerms[permission.Account] = permission.Permissions
@@ -266,9 +254,5 @@
 	k := keeper.NewAccountKeeper(in.Cdc, in.StoreService, in.AccountI, maccPerms, in.Config.Bech32Prefix, authority.String())
 	m := NewAppModule(in.Cdc, k, in.RandomGenesisAccountsFn, in.LegacySubspace)
 
-<<<<<<< HEAD
-	return Outputs{AccountKeeper: k, Module: m}
-=======
 	return ModuleOutputs{AccountKeeper: k, Module: m}
->>>>>>> 9a09f865
 }