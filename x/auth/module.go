--- conflicted
+++ resolved
@@ -68,24 +68,15 @@
 // app module object
 type AppModule struct {
 	AppModuleBasic
-<<<<<<< HEAD
 	accountKeeper       AccountKeeper
 	sigGasConsumer      SignatureVerificationGasConsumer
-=======
-	accountKeeper AccountKeeper
->>>>>>> 35267843
 }
 
 // NewAppModule creates a new AppModule object
 func NewAppModule(accountKeeper AccountKeeper) AppModule {
 	return AppModule{
-<<<<<<< HEAD
-		AppModuleBasic:      AppModuleBasic{},
-		accountKeeper:       accountKeeper,
-=======
 		AppModuleBasic: AppModuleBasic{},
 		accountKeeper:  accountKeeper,
->>>>>>> 35267843
 	}
 }
 
