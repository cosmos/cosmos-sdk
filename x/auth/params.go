--- conflicted
+++ resolved
@@ -49,14 +49,8 @@
 // ParamSetPairs implements the ParamSet interface and returns all the key/value pairs
 // pairs of auth module's parameters.
 // nolint
-<<<<<<< HEAD
 func (p *Params) ParamSetPairs() params.ParamSetPairs {
 	return params.ParamSetPairs{
-		{KeyMemoCostPerByte, &p.MemoCostPerByte},
-=======
-func (p *Params) KeyValuePairs() params.KeyValuePairs {
-	return params.KeyValuePairs{
->>>>>>> 254c39a9
 		{KeyMaxMemoCharacters, &p.MaxMemoCharacters},
 		{KeyTxSigLimit, &p.TxSigLimit},
 		{KeyTxSizeCostPerByte, &p.TxSizeCostPerByte},
