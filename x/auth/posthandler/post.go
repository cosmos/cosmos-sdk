package posthandler

import (
	sdk "github.com/cosmos/cosmos-sdk/types"
)

// HandlerOptions are the options required for constructing a default SDK PostHandler.
type HandlerOptions struct{}

<<<<<<< HEAD
// NewPostHandler returns an empty posthandler chain.
func NewPostHandler(options HandlerOptions) (sdk.AnteHandler, error) {
	postDecorators := []sdk.AnteDecorator{}

	return sdk.ChainAnteDecorators(postDecorators...), nil
=======
// NewPostHandler returns an empty PostHandler chain.
func NewPostHandler(_ HandlerOptions) (sdk.PostHandler, error) {
	postDecorators := []sdk.PostDecorator{}

	return sdk.ChainPostDecorators(postDecorators...), nil
>>>>>>> f008f84e
}<|MERGE_RESOLUTION|>--- conflicted
+++ resolved
@@ -7,17 +7,9 @@
 // HandlerOptions are the options required for constructing a default SDK PostHandler.
 type HandlerOptions struct{}
 
-<<<<<<< HEAD
-// NewPostHandler returns an empty posthandler chain.
-func NewPostHandler(options HandlerOptions) (sdk.AnteHandler, error) {
-	postDecorators := []sdk.AnteDecorator{}
-
-	return sdk.ChainAnteDecorators(postDecorators...), nil
-=======
 // NewPostHandler returns an empty PostHandler chain.
 func NewPostHandler(_ HandlerOptions) (sdk.PostHandler, error) {
 	postDecorators := []sdk.PostDecorator{}
 
 	return sdk.ChainPostDecorators(postDecorators...), nil
->>>>>>> f008f84e
 }