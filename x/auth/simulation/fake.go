package simulation

import (
	"errors"
	"fmt"
	"math/big"
	"math/rand"

	"github.com/cosmos/cosmos-sdk/baseapp"
	sdk "github.com/cosmos/cosmos-sdk/types"
	"github.com/cosmos/cosmos-sdk/x/auth"
	"github.com/cosmos/cosmos-sdk/x/mock/simulation"
)

// SimulateDeductFee
func SimulateDeductFee(m auth.AccountKeeper, f auth.FeeCollectionKeeper) simulation.Operation {
	return func(r *rand.Rand, app *baseapp.BaseApp, ctx sdk.Context,
		accs []simulation.Account, event func(string)) (
		action string, fOp []simulation.FutureOperation, err error) {

		account := simulation.RandomAcc(r, accs)
		stored := m.GetAccount(ctx, account.Address)
		initCoins := stored.GetCoins()

		if len(initCoins) == 0 {
			event(fmt.Sprintf("auth/SimulateDeductFee/false"))
			return action, nil, nil
		}

		denomIndex := r.Intn(len(initCoins))
		randCoin := initCoins[denomIndex]

		amt, err := randPositiveInt(r, randCoin.Amount)
		if err != nil {
			event(fmt.Sprintf("auth/SimulateDeductFee/false"))
			return action, nil, nil
		}

<<<<<<< HEAD
		fees := sdk.Coins{sdk.NewCoin(initCoins[denomIndex].Denom, amt)}
		newCoins, ok := initCoins.SafeMinus(fees)
		if ok {
=======
		// Create a random fee and verify the fees are within the account's spendable
		// balance.
		fees := sdk.Coins{sdk.NewCoin(randCoin.Denom, amt)}
		spendableCoins := stored.SpendableCoins(ctx.BlockHeader().Time)
		if _, hasNeg := spendableCoins.SafeMinus(fees); hasNeg {
>>>>>>> 0600ef12
			event(fmt.Sprintf("auth/SimulateDeductFee/false"))
			return action, nil, nil
		}

<<<<<<< HEAD
		if _, hasNeg := initCoins.SafeMinus(fees); hasNeg {
=======
		// get the new account balance
		newCoins, hasNeg := initCoins.SafeMinus(fees)
		if hasNeg {
>>>>>>> 0600ef12
			event(fmt.Sprintf("auth/SimulateDeductFee/false"))
			return action, nil, nil
		}

<<<<<<< HEAD
		err = stored.SetCoins(newCoins)
		if err != nil {
=======
		if err := stored.SetCoins(newCoins); err != nil {
>>>>>>> 0600ef12
			panic(err)
		}

		m.SetAccount(ctx, stored)
		f.AddCollectedFees(ctx, fees)
		event(fmt.Sprintf("auth/SimulateDeductFee/true"))

		action = "TestDeductFee"
		return action, nil, nil
	}
}

func randPositiveInt(r *rand.Rand, max sdk.Int) (sdk.Int, error) {
	if !max.GT(sdk.OneInt()) {
		return sdk.Int{}, errors.New("max too small")
	}
	max = max.Sub(sdk.OneInt())
	return sdk.NewIntFromBigInt(new(big.Int).Rand(r, max.BigInt())).Add(sdk.OneInt()), nil
}<|MERGE_RESOLUTION|>--- conflicted
+++ resolved
@@ -20,7 +20,7 @@
 
 		account := simulation.RandomAcc(r, accs)
 		stored := m.GetAccount(ctx, account.Address)
-		initCoins := stored.GetCoins()
+		initCoins := stored.SpendableCoins(ctx.BlockHeader().Time)
 
 		if len(initCoins) == 0 {
 			event(fmt.Sprintf("auth/SimulateDeductFee/false"))
@@ -28,51 +28,24 @@
 		}
 
 		denomIndex := r.Intn(len(initCoins))
-		randCoin := initCoins[denomIndex]
-
-		amt, err := randPositiveInt(r, randCoin.Amount)
+		amt, err := randPositiveInt(r, initCoins[denomIndex].Amount)
 		if err != nil {
 			event(fmt.Sprintf("auth/SimulateDeductFee/false"))
 			return action, nil, nil
 		}
 
-<<<<<<< HEAD
-		fees := sdk.Coins{sdk.NewCoin(initCoins[denomIndex].Denom, amt)}
-		newCoins, ok := initCoins.SafeMinus(fees)
-		if ok {
-=======
-		// Create a random fee and verify the fees are within the account's spendable
-		// balance.
-		fees := sdk.Coins{sdk.NewCoin(randCoin.Denom, amt)}
-		spendableCoins := stored.SpendableCoins(ctx.BlockHeader().Time)
-		if _, hasNeg := spendableCoins.SafeMinus(fees); hasNeg {
->>>>>>> 0600ef12
-			event(fmt.Sprintf("auth/SimulateDeductFee/false"))
-			return action, nil, nil
+		coins := sdk.Coins{sdk.NewCoin(initCoins[denomIndex].Denom, amt)}
+		err = stored.SetCoins(initCoins.Minus(coins))
+		if err != nil {
+			panic(err)
+		}
+		m.SetAccount(ctx, stored)
+		if !coins.IsNotNegative() {
+			panic("setting negative fees")
 		}
 
-<<<<<<< HEAD
-		if _, hasNeg := initCoins.SafeMinus(fees); hasNeg {
-=======
-		// get the new account balance
-		newCoins, hasNeg := initCoins.SafeMinus(fees)
-		if hasNeg {
->>>>>>> 0600ef12
-			event(fmt.Sprintf("auth/SimulateDeductFee/false"))
-			return action, nil, nil
-		}
+		f.AddCollectedFees(ctx, coins)
 
-<<<<<<< HEAD
-		err = stored.SetCoins(newCoins)
-		if err != nil {
-=======
-		if err := stored.SetCoins(newCoins); err != nil {
->>>>>>> 0600ef12
-			panic(err)
-		}
-
-		m.SetAccount(ctx, stored)
-		f.AddCollectedFees(ctx, fees)
 		event(fmt.Sprintf("auth/SimulateDeductFee/true"))
 
 		action = "TestDeductFee"
