--- conflicted
+++ resolved
@@ -4,45 +4,6 @@
 
 # Vesting
 
-<<<<<<< HEAD
-- [Vesting](#vesting)
-    - [Intro and Requirements](#intro-and-requirements)
-    - [Note](#note)
-    - [Vesting Account Types](#vesting-account-types)
-    - [Vesting Account Specification](#vesting-account-specification)
-        - [Determining Vesting & Vested Amounts](#determining-vesting--vested-amounts)
-            - [Continuously Vesting Accounts](#continuously-vesting-accounts)
-        - [Periodic Vesting Accounts](#periodic-vesting-accounts)
-        - [Clawback Vesting Accounts](#clawback-vesting-accounts)
-        - [Delayed/Discrete Vesting Accounts](#delayeddiscrete-vesting-accounts)
-        - [Transferring/Sending](#transferringsending)
-            - [Keepers/Handlers](#keepershandlers)
-        - [Delegating](#delegating)
-            - [Keepers/Handlers](#keepershandlers-1)
-        - [Undelegating](#undelegating)
-            - [Keepers/Handlers](#keepershandlers-2)
-    - [Keepers & Handlers](#keepers--handlers)
-    - [Genesis Initialization](#genesis-initialization)
-    - [Examples](#examples)
-        - [Simple](#simple)
-        - [Slashing](#slashing)
-        - [Periodic Vesting](#periodic-vesting)
-    - [Glossary](#glossary)
-
-## Intro and Requirements
-
-This specification defines the vesting account implementations that are used
-by the Cosmos Hub. Vesting accounts should be initialized during genesis with
-a starting balance `X` and a vesting end time `ET`. A vesting account may be
-initialized with a vesting start time `ST` and a number of vesting periods `P`.
-If a vesting start time is included, the vesting period will not begin until
-start time is reached. If vesting periods are included, the vesting will occur
-over the specified number of periods.
-
-For all vesting accounts, the owner of the vesting account is able to delegate
-and undelegate from validators, however they cannot transfer coins to another
-account until those coins are vested. This specification allows for several
-=======
 * [Vesting](#vesting)
     * [Intro and Requirements](#intro-and-requirements)
     * [Note](#note)
@@ -85,7 +46,6 @@
 For all vesting accounts, the owner of the vesting account is able to delegate
 and undelegate from validators, however they cannot transfer coins to another
 account until those coins are vested. This specification allows for four
->>>>>>> 6e0ddf02
 different kinds of vesting:
 
 * Delayed vesting, where all coins are vested once `ET` is reached.
@@ -98,21 +58,9 @@
 vesting account in that coins can be released in staggered tranches. For
 example, a periodic vesting account could be used for vesting arrangements
 where coins are relased quarterly, yearly, or over any other function of
-<<<<<<< HEAD
-tokens over time. Additional grants can be made to an existing account.
-- Clawback vesting, like periodic vesting, but unvested coins may be
-"clawed back" by the account which funded the initial grant of coins.
-These accounts have independent schedules for unlocking (being available for
-transfer) and vesting (also unavailable for transfer, but also subject to
-clawback). Additional grants can be made to an existing account. Unvested
-coins may be staked, but staking rewards are subject to vesting (see details
-below). Staked (or unbonding) tokens are clawed back in their staked
-(unbonding) state.
-=======
 tokens over time.
 * Permanent locked vesting, where coins are locked forever. Coins in this account can
 still be used for delegating and for governance votes even while locked.
->>>>>>> 6e0ddf02
 
 ## Note
 
@@ -192,21 +140,9 @@
 }
 ```
 
-<<<<<<< HEAD
-### ClawbackVestingAccount
-
-[Snippet available after upstreaming.]
-
-Note that the `vesting_periods` field defines what is locked and subject to
-clawback. The `lockup_periods` field defines locking that is not subject to
-clawback with the same total amount but a separate schedule. Thus, tokens
-might be vested (immune from clawback) but still locked (unavailable for
-transfer).
-=======
 ### PermanentLockedAccount
 
 +++ https://github.com/cosmos/cosmos-sdk/blob/v0.46.0-rc1/proto/cosmos/vesting/v1beta1/vesting.proto#L55-L64
->>>>>>> 6e0ddf02
 
 ## Vesting Account Specification
 
@@ -308,42 +244,7 @@
 }
 ```
 
-### Clawback Vesting Accounts
-
-Works like a Periodic vesting account, except that coins must be both vested
-and unlocked in order to be transferred. This allows coins to be vested, but
-still not available for transfer. For instance, you can have an account where
-the tokens vest monthly over two years, but are locked until 12 months. In
-this case, no coins can be transferred until the one year anniversary where
-half become transferrable, then one twelfth of the remainder each month
-thereafter.
-
-Since the commands to stake and unstake tokens do not specify the character
-of the funds to use (i.e. locked, vested, etc.), vesting accounts use a policy
-to determine how bonded and unbonding tokens are distributed. To determine
-the amount that is available for transfer (the only question most vesting
-accounts face), the policy is to maximize the number available for transfer
-by maximizing the locked tokens used for delegation. Slashing looks like
-tokens which remain forever bonded, and thus reduce the number of actual
-bonded and unbonded tokens which are encumbered to prevent transfer. This
-is the policy followed by all vesting accounts.
-
-But for clawback accounts, we distinguish between the encumbrance that is
-enforced preventing transfer and the right of the funder to retrieve the
-unvested amount from the account. The latter is not reduced by slashing,
-though slashing might limit the number of tokens which can be retrieved.
-
-Additional grants may be added to an existing `ClawbackVestingAccount` with
-their own schedule. Additional grants must come from the same account that
-provided the initial grant that created the account.
-
-Staking rewards are automatically added as such an additional grant following
-the current vesting schedule, with amounts scaled proportionally. (Staking
-rewards are given an immediate unlocking schedule.) The proportion follows
-the policy used to determine which tokens may be transferred - staked tokens
-prefer to be unvested first.
-
-### Delayed/Discrete Vesting Accounts
+#### Delayed/Discrete Vesting Accounts
 
 Delayed vesting accounts are easier to reason about as they only have the full
 amount vesting up until a certain time, then all the coins become vested (unlocked).
@@ -377,8 +278,8 @@
 spendable balance from that.
 
 ```go
-func (va VestingAccount) LockedCoins(ctx sdk.Context) Coins {
-   return max(va.GetVestingCoins(ctx.BlockTime()) - va.DelegatedVesting, 0)
+func (va VestingAccount) LockedCoins(t Time) Coins {
+   return max(va.GetVestingCoins(t) - va.DelegatedVesting, 0)
 }
 ```
 
@@ -390,7 +291,7 @@
     acc := k.GetAccount(ctx, addr)
     if acc != nil {
         if acc.IsVesting() {
-            return acc.LockedCoins(ctx)
+            return acc.LockedCoins(ctx.BlockTime())
         }
     }
 
@@ -725,14 +626,5 @@
 all coins at a given time.
 * PeriodicVestingAccount: A vesting account implementation that vests coins
 according to a custom vesting schedule.
-<<<<<<< HEAD
-- PermanentLockedAccount: It does not ever release coins, locking them indefinitely.
-Coins in this account can still be used for delegating and for governance votes even while locked.
-- Clawback: removal of unvested tokens from a ClawbackVestingAccount.
-- ClawbackVestingAccount: a vesting account specifying separate schedules for
-vesting (subject to clawback) and lockup (inability to transfer out of the
-account - the encumbrance implemented by the other vesting account types).
-=======
 * PermanentLockedAccount: It does not ever release coins, locking them indefinitely.
-Coins in this account can still be used for delegating and for governance votes even while locked.
->>>>>>> 6e0ddf02
+Coins in this account can still be used for delegating and for governance votes even while locked.