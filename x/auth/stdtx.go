--- conflicted
+++ resolved
@@ -44,11 +44,7 @@
 	stdSigs := tx.GetSignatures()
 
 	if tx.Fee.Gas > maxGasWanted {
-<<<<<<< HEAD
-		return sdk.ErrInternal(fmt.Sprintf("invalid gas supplied; %d > %d", tx.Fee.Gas, maxGasWanted))
-=======
 		return sdk.ErrGasOverflow(fmt.Sprintf("invalid gas supplied; %d > %d", tx.Fee.Gas, maxGasWanted))
->>>>>>> 4ecbf0dd
 	}
 	if !tx.Fee.Amount.IsNotNegative() {
 		return sdk.ErrInsufficientFee(fmt.Sprintf("invalid fee %s amount provided", tx.Fee.Amount))
