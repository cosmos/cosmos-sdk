package auth

import (
	"testing"

	"github.com/stretchr/testify/assert"

	crypto "github.com/tendermint/go-crypto"

	sdk "github.com/cosmos/cosmos-sdk/types"
)

// func newStdFee() StdFee {
// 	return NewStdFee(100,
// 		Coin{"atom", 150},
// 	)
// }

func TestStdTx(t *testing.T) {
	priv := crypto.GenPrivKeyEd25519()
<<<<<<< HEAD
	pubKey := priv.PubKey()
	addr := pubKey.Address()
	msg := sdk.NewTestMsg(addr)
=======
	addr := priv.PubKey().Address()
	msgs := []sdk.Msg{sdk.NewTestMsg(addr)}
>>>>>>> f049a563
	fee := newStdFee()
	sigs := []StdSignature{}

	tx := NewStdTx(msgs, fee, sigs, "")
	assert.Equal(t, msgs, tx.GetMsgs())
	assert.Equal(t, sigs, tx.GetSignatures())

	feePayer := FeePayer(tx)
	assert.Equal(t, addr, feePayer)
}<|MERGE_RESOLUTION|>--- conflicted
+++ resolved
@@ -18,14 +18,8 @@
 
 func TestStdTx(t *testing.T) {
 	priv := crypto.GenPrivKeyEd25519()
-<<<<<<< HEAD
-	pubKey := priv.PubKey()
-	addr := pubKey.Address()
-	msg := sdk.NewTestMsg(addr)
-=======
 	addr := priv.PubKey().Address()
 	msgs := []sdk.Msg{sdk.NewTestMsg(addr)}
->>>>>>> f049a563
 	fee := newStdFee()
 	sigs := []StdSignature{}
 
