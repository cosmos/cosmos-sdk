--- conflicted
+++ resolved
@@ -19,10 +19,7 @@
 	cdc *codec.Codec
 	ctx sdk.Context
 	ak  AccountKeeper
-<<<<<<< HEAD
-=======
 	sk  types.SupplyKeeper
->>>>>>> 35267843
 }
 
 func setupTestInput() testInput {
@@ -45,18 +42,12 @@
 
 	ps := subspace.NewSubspace(cdc, keyParams, tkeyParams, types.DefaultParamspace)
 	ak := NewAccountKeeper(cdc, authCapKey, ps, types.ProtoBaseAccount)
-<<<<<<< HEAD
-=======
 	sk := NewDummySupplyKeeper(ak)
 
->>>>>>> 35267843
 	ctx := sdk.NewContext(ms, abci.Header{ChainID: "test-chain-id"}, false, log.NewNopLogger())
 
 	ak.SetParams(ctx, types.DefaultParams())
 
-<<<<<<< HEAD
-	return testInput{cdc: cdc, ctx: ctx, ak: ak}
-=======
 	return testInput{cdc: cdc, ctx: ctx, ak: ak, sk: sk}
 }
 
@@ -120,5 +111,4 @@
 // GetModuleAddress for dummy supply keeper
 func (sk DummySupplyKeeper) GetModuleAddress(moduleName string) sdk.AccAddress {
 	return supplytypes.NewModuleAddress(moduleName)
->>>>>>> 35267843
 }