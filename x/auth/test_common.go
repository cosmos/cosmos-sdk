--- conflicted
+++ resolved
@@ -25,9 +25,8 @@
 // moduleAccount defines an account for modules that holds coins on a pool
 type moduleAccount struct {
 	*types.BaseAccount
-<<<<<<< HEAD
-	name        string   `json:"name"`        // name of the module
-	permissions []string `json:"permissions"` // permissions of module account (minter/burner/holder)
+	name        string   `json:"name" yaml:"name"`              // name of the module
+	permissions []string `json:"permissions" yaml"permissions"` // permissions of module account
 }
 
 // HasPermission returns whether or not the module account has permission.
@@ -40,12 +39,6 @@
 	return false
 }
 
-=======
-	Name       string `json:"name" yaml:"name"`            // name of the module
-	Permission string `json:"permission" yaml"permission"` // permission of module account (minter/burner/holder)
-}
-
->>>>>>> 1a7f31f7
 // GetName returns the the name of the holder's module
 func (ma moduleAccount) GetName() string {
 	return ma.name
