package testutil

import (
<<<<<<< HEAD
	_ "cosmossdk.io/x/feegrant/module"                // import as blank for app wiring
=======
>>>>>>> 8fcb0299
	_ "github.com/cosmos/cosmos-sdk/x/auth"           // import as blank for app wiring
	_ "github.com/cosmos/cosmos-sdk/x/auth/tx/config" // import as blank for app wiring
	_ "github.com/cosmos/cosmos-sdk/x/auth/vesting"   // import as blank for app wiring
	_ "github.com/cosmos/cosmos-sdk/x/bank"           // import as blank for app wiring
	_ "github.com/cosmos/cosmos-sdk/x/consensus"      // import as blank for app wiring
	_ "github.com/cosmos/cosmos-sdk/x/genutil"        // import as blank for app wiring
	_ "github.com/cosmos/cosmos-sdk/x/params"         // import as blank for app wiring
	_ "github.com/cosmos/cosmos-sdk/x/staking"        // import as blank for app wiring

	"cosmossdk.io/core/appconfig"
	"cosmossdk.io/x/feegrant"
	authtypes "github.com/cosmos/cosmos-sdk/x/auth/types"
	vestingtypes "github.com/cosmos/cosmos-sdk/x/auth/vesting/types"
	banktypes "github.com/cosmos/cosmos-sdk/x/bank/types"
	consensustypes "github.com/cosmos/cosmos-sdk/x/consensus/types"
	genutiltypes "github.com/cosmos/cosmos-sdk/x/genutil/types"
	minttypes "github.com/cosmos/cosmos-sdk/x/mint/types"
	paramstypes "github.com/cosmos/cosmos-sdk/x/params/types"
	stakingtypes "github.com/cosmos/cosmos-sdk/x/staking/types"

	runtimev1alpha1 "cosmossdk.io/api/cosmos/app/runtime/v1alpha1"
	appv1alpha1 "cosmossdk.io/api/cosmos/app/v1alpha1"
	authmodulev1 "cosmossdk.io/api/cosmos/auth/module/v1"
	bankmodulev1 "cosmossdk.io/api/cosmos/bank/module/v1"
	consensusmodulev1 "cosmossdk.io/api/cosmos/consensus/module/v1"
	genutilmodulev1 "cosmossdk.io/api/cosmos/genutil/module/v1"
	paramsmodulev1 "cosmossdk.io/api/cosmos/params/module/v1"
	stakingmodulev1 "cosmossdk.io/api/cosmos/staking/module/v1"
	txconfigv1 "cosmossdk.io/api/cosmos/tx/config/v1"
	vestingmodulev1 "cosmossdk.io/api/cosmos/vesting/module/v1"
)

var AppConfig = appconfig.Compose(&appv1alpha1.Config{
	Modules: []*appv1alpha1.ModuleConfig{
		{
			Name: "runtime",
			Config: appconfig.WrapAny(&runtimev1alpha1.Module{
				AppName: "AuthApp",
				BeginBlockers: []string{
					stakingtypes.ModuleName,
					genutiltypes.ModuleName,
				},
				EndBlockers: []string{
					stakingtypes.ModuleName,
					genutiltypes.ModuleName,
				},
				InitGenesis: []string{
					authtypes.ModuleName,
					banktypes.ModuleName,
					stakingtypes.ModuleName,
					genutiltypes.ModuleName,
					paramstypes.ModuleName,
					consensustypes.ModuleName,
					vestingtypes.ModuleName,
				},
			}),
		},
		{
			Name: authtypes.ModuleName,
			Config: appconfig.WrapAny(&authmodulev1.Module{
				Bech32Prefix: "cosmos",
				ModuleAccountPermissions: []*authmodulev1.ModuleAccountPermission{
					{Account: authtypes.FeeCollectorName},
					{Account: minttypes.ModuleName, Permissions: []string{authtypes.Minter}},
					{Account: stakingtypes.BondedPoolName, Permissions: []string{authtypes.Burner, stakingtypes.ModuleName}},
					{Account: stakingtypes.NotBondedPoolName, Permissions: []string{authtypes.Burner, stakingtypes.ModuleName}},
					{Account: "multiple permissions account", Permissions: []string{authtypes.Minter, authtypes.Burner, stakingtypes.ModuleName}}, // dummy permissions
					{Account: "random permission", Permissions: []string{"random"}},
				},
			}),
		},
		{
			Name:   vestingtypes.ModuleName,
			Config: appconfig.WrapAny(&vestingmodulev1.Module{}),
		},
		{
			Name:   banktypes.ModuleName,
			Config: appconfig.WrapAny(&bankmodulev1.Module{}),
		},
		{
			Name:   stakingtypes.ModuleName,
			Config: appconfig.WrapAny(&stakingmodulev1.Module{}),
		},
		{
			Name:   paramstypes.ModuleName,
			Config: appconfig.WrapAny(&paramsmodulev1.Module{}),
		},
		{
			Name:   consensustypes.ModuleName,
			Config: appconfig.WrapAny(&consensusmodulev1.Module{}),
		},
		{
			Name:   "tx",
			Config: appconfig.WrapAny(&txconfigv1.Config{}),
		},
		{
			Name:   genutiltypes.ModuleName,
			Config: appconfig.WrapAny(&genutilmodulev1.Module{}),
		},
	},
})<|MERGE_RESOLUTION|>--- conflicted
+++ resolved
@@ -1,10 +1,6 @@
 package testutil
 
 import (
-<<<<<<< HEAD
-	_ "cosmossdk.io/x/feegrant/module"                // import as blank for app wiring
-=======
->>>>>>> 8fcb0299
 	_ "github.com/cosmos/cosmos-sdk/x/auth"           // import as blank for app wiring
 	_ "github.com/cosmos/cosmos-sdk/x/auth/tx/config" // import as blank for app wiring
 	_ "github.com/cosmos/cosmos-sdk/x/auth/vesting"   // import as blank for app wiring
@@ -15,7 +11,6 @@
 	_ "github.com/cosmos/cosmos-sdk/x/staking"        // import as blank for app wiring
 
 	"cosmossdk.io/core/appconfig"
-	"cosmossdk.io/x/feegrant"
 	authtypes "github.com/cosmos/cosmos-sdk/x/auth/types"
 	vestingtypes "github.com/cosmos/cosmos-sdk/x/auth/vesting/types"
 	banktypes "github.com/cosmos/cosmos-sdk/x/bank/types"
