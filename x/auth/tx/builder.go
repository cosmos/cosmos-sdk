--- conflicted
+++ resolved
@@ -66,11 +66,8 @@
 	}
 }
 
-<<<<<<< HEAD
-=======
 // Size returns the size of the transaction, but is only correct immediately after decoding a proto-marshal transaction.
 // It should not be used in any other cases.
->>>>>>> 2afe7b18
 func (w *wrapper) Size() int64 {
 	return w.txSize
 }
