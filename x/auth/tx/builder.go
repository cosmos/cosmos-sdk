--- conflicted
+++ resolved
@@ -2,11 +2,7 @@
 
 import (
 	"crypto/sha256"
-<<<<<<< HEAD
-	"github.com/cosmos/cosmos-sdk/mempool"
-=======
 	"github.com/cosmos/cosmos-sdk/types/mempool"
->>>>>>> 1798d686
 
 	"github.com/cosmos/gogoproto/proto"
 
@@ -50,11 +46,7 @@
 	_ ante.HasExtensionOptionsTx = &wrapper{}
 	_ ExtensionOptionsTxBuilder  = &wrapper{}
 	_ tx.TipTx                   = &wrapper{}
-<<<<<<< HEAD
-	_ mempool.MempoolTx          = &wrapper{}
-=======
 	_ mempool.Tx                 = &wrapper{}
->>>>>>> 1798d686
 	_ mempool.HashableTx         = &wrapper{}
 )
 
