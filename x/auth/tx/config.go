--- conflicted
+++ resolved
@@ -25,11 +25,7 @@
 //
 // NOTE: Use NewTxConfigWithHandler to provide a custom signing handler in case the sign mode
 // is not supported by default (eg: SignMode_SIGN_MODE_EIP_191). Use NewTxConfigWithTextual
-<<<<<<< HEAD
-// to enable SIGN_MODE_TEXTUAL.
-=======
 // to enable SIGN_MODE_TEXTUAL (for testing purposes for now).
->>>>>>> 40f7e5dc
 func NewTxConfig(protoCodec codec.ProtoCodecMarshaler, enabledSignModes []signingtypes.SignMode) client.TxConfig {
 	for _, m := range enabledSignModes {
 		if m == signingtypes.SignMode_SIGN_MODE_TEXTUAL {
@@ -41,12 +37,8 @@
 }
 
 // NewTxConfigWithTextual is like NewTxConfig with the ability to add
-<<<<<<< HEAD
-// a SIGN_MODE_TEXTUAL handler.
-=======
 // a SIGN_MODE_TEXTUAL renderer. It is currently still EXPERIMENTAL, for should
 // be used for TESTING purposes only, until Textual is fully released.
->>>>>>> 40f7e5dc
 func NewTxConfigWithTextual(protoCodec codec.ProtoCodecMarshaler, enabledSignModes []signingtypes.SignMode, textual textual.Textual) client.TxConfig {
 	return NewTxConfigWithHandler(protoCodec, makeSignModeHandler(enabledSignModes, textual))
 }
