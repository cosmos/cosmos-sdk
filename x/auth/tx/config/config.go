package tx

import (
	"context"
	"fmt"

	"google.golang.org/grpc/codes"
	grpcstatus "google.golang.org/grpc/status"

	bankv1beta1 "cosmossdk.io/api/cosmos/bank/v1beta1"
	txconfigv1 "cosmossdk.io/api/cosmos/tx/config/v1"
	"cosmossdk.io/core/appmodule"
	"cosmossdk.io/depinject"
	"cosmossdk.io/x/tx/textual"
	"github.com/cosmos/cosmos-sdk/baseapp"
	"github.com/cosmos/cosmos-sdk/client"
	"github.com/cosmos/cosmos-sdk/codec"
	"github.com/cosmos/cosmos-sdk/runtime"
	sdk "github.com/cosmos/cosmos-sdk/types"
	"github.com/cosmos/cosmos-sdk/x/auth/ante"
	"github.com/cosmos/cosmos-sdk/x/auth/posthandler"
	"github.com/cosmos/cosmos-sdk/x/auth/tx"
	authtypes "github.com/cosmos/cosmos-sdk/x/auth/types"
	"github.com/cosmos/cosmos-sdk/x/bank/types"
	feegrantkeeper "github.com/cosmos/cosmos-sdk/x/feegrant/keeper"
)

func init() {
	appmodule.Register(&txconfigv1.Config{},
		appmodule.Provide(ProvideModule),
	)
}

//nolint:revive
type TxInputs struct {
	depinject.In

	Config              *txconfigv1.Config
	ProtoCodecMarshaler codec.ProtoCodecMarshaler

	AccountKeeper ante.AccountKeeper `optional:"true"`
<<<<<<< HEAD
	// AuthBankKeeper is the expected bank keeper to be passed to AnteHandlers
	AuthBankKeeper authtypes.BankKeeper `optional:"true"`
=======
	// BankKeeper is the expected bank keeper to be passed to AnteHandlers
	BankKeeper authtypes.BankKeeper `optional:"true"`
>>>>>>> 40f7e5dc
	// TxBankKeeper is the expected bank keeper to be passed to Textual
	TxBankKeeper   BankKeeper
	FeeGrantKeeper feegrantkeeper.Keeper `optional:"true"`
}

//nolint:revive
type TxOutputs struct {
	depinject.Out

	TxConfig      client.TxConfig
	BaseAppOption runtime.BaseAppOption
}

func ProvideModule(in TxInputs) TxOutputs {
<<<<<<< HEAD
	textual := NewTextualWithBankKeeper(in.TxBankKeeper)
=======
	textual := newTextualWithBankKeeper(in.TxBankKeeper)
>>>>>>> 40f7e5dc
	txConfig := tx.NewTxConfigWithTextual(in.ProtoCodecMarshaler, tx.DefaultSignModes, textual)

	baseAppOption := func(app *baseapp.BaseApp) {
		// AnteHandlers
		if !in.Config.SkipAnteHandler {
			anteHandler, err := newAnteHandler(txConfig, in)
			if err != nil {
				panic(err)
			}
			app.SetAnteHandler(anteHandler)
		}

		// PostHandlers
		if !in.Config.SkipPostHandler {
			// In v0.46, the SDK introduces _postHandlers_. PostHandlers are like
			// antehandlers, but are run _after_ the `runMsgs` execution. They are also
			// defined as a chain, and have the same signature as antehandlers.
			//
			// In baseapp, postHandlers are run in the same store branch as `runMsgs`,
			// meaning that both `runMsgs` and `postHandler` state will be committed if
			// both are successful, and both will be reverted if any of the two fails.
			//
			// The SDK exposes a default empty postHandlers chain.
			//
			// Please note that changing any of the anteHandler or postHandler chain is
			// likely to be a state-machine breaking change, which needs a coordinated
			// upgrade.
			postHandler, err := posthandler.NewPostHandler(
				posthandler.HandlerOptions{},
			)
			if err != nil {
				panic(err)
			}
			app.SetPostHandler(postHandler)
		}

		// TxDecoder/TxEncoder
		app.SetTxDecoder(txConfig.TxDecoder())
		app.SetTxEncoder(txConfig.TxEncoder())
	}

	return TxOutputs{TxConfig: txConfig, BaseAppOption: baseAppOption}
}

func newAnteHandler(txConfig client.TxConfig, in TxInputs) (sdk.AnteHandler, error) {
	if in.AuthBankKeeper == nil {
		return nil, fmt.Errorf("both AccountKeeper and BankKeeper are required")
	}

	anteHandler, err := ante.NewAnteHandler(
		ante.HandlerOptions{
			AccountKeeper:   in.AccountKeeper,
			BankKeeper:      in.AuthBankKeeper,
			SignModeHandler: txConfig.SignModeHandler(),
			FeegrantKeeper:  in.FeeGrantKeeper,
			SigGasConsumer:  ante.DefaultSigVerificationGasConsumer,
		},
	)
	if err != nil {
		return nil, fmt.Errorf("failed to create ante handler: %w", err)
	}

	return anteHandler, nil
}

<<<<<<< HEAD
// NewTextual creates a new Textual struct using the given
// BankKeeper to retrieve coin metadata.
func NewTextualWithBankKeeper(bk BankKeeper) textual.Textual {
=======
// newTextualWithBankKeeper creates a new Textual struct using the given
// BankKeeper to retrieve coin metadata.
func newTextualWithBankKeeper(bk BankKeeper) textual.Textual {
>>>>>>> 40f7e5dc
	textual := textual.NewTextual(func(ctx context.Context, denom string) (*bankv1beta1.Metadata, error) {
		res, err := bk.DenomMetadata(ctx, &types.QueryDenomMetadataRequest{Denom: denom})
		if err != nil {
			status, ok := grpcstatus.FromError(err)
			if !ok {
				return nil, err
			}

			// This means we didn't find any metadata for this denom. Returning
			// empty metadata.
			if status.Code() == codes.NotFound {
				return nil, nil
			}

			return nil, err
		}

		m := &bankv1beta1.Metadata{
			Base:    res.Metadata.Base,
			Display: res.Metadata.Display,
<<<<<<< HEAD
			// fields below this one are not strictly needed by Textual
=======
			// fields below are not strictly needed by Textual
>>>>>>> 40f7e5dc
			// but added here for completeness.
			Description: res.Metadata.Description,
			Name:        res.Metadata.Name,
			Symbol:      res.Metadata.Symbol,
			Uri:         res.Metadata.URI,
			UriHash:     res.Metadata.URIHash,
		}
		m.DenomUnits = make([]*bankv1beta1.DenomUnit, len(res.Metadata.DenomUnits))
		for i, d := range res.Metadata.DenomUnits {
			m.DenomUnits[i] = &bankv1beta1.DenomUnit{
				Denom:    d.Denom,
				Exponent: d.Exponent,
				Aliases:  d.Aliases,
			}
		}

		return m, nil
	})

	return textual
}<|MERGE_RESOLUTION|>--- conflicted
+++ resolved
@@ -39,13 +39,8 @@
 	ProtoCodecMarshaler codec.ProtoCodecMarshaler
 
 	AccountKeeper ante.AccountKeeper `optional:"true"`
-<<<<<<< HEAD
-	// AuthBankKeeper is the expected bank keeper to be passed to AnteHandlers
-	AuthBankKeeper authtypes.BankKeeper `optional:"true"`
-=======
 	// BankKeeper is the expected bank keeper to be passed to AnteHandlers
 	BankKeeper authtypes.BankKeeper `optional:"true"`
->>>>>>> 40f7e5dc
 	// TxBankKeeper is the expected bank keeper to be passed to Textual
 	TxBankKeeper   BankKeeper
 	FeeGrantKeeper feegrantkeeper.Keeper `optional:"true"`
@@ -60,11 +55,7 @@
 }
 
 func ProvideModule(in TxInputs) TxOutputs {
-<<<<<<< HEAD
-	textual := NewTextualWithBankKeeper(in.TxBankKeeper)
-=======
 	textual := newTextualWithBankKeeper(in.TxBankKeeper)
->>>>>>> 40f7e5dc
 	txConfig := tx.NewTxConfigWithTextual(in.ProtoCodecMarshaler, tx.DefaultSignModes, textual)
 
 	baseAppOption := func(app *baseapp.BaseApp) {
@@ -130,15 +121,9 @@
 	return anteHandler, nil
 }
 
-<<<<<<< HEAD
-// NewTextual creates a new Textual struct using the given
-// BankKeeper to retrieve coin metadata.
-func NewTextualWithBankKeeper(bk BankKeeper) textual.Textual {
-=======
 // newTextualWithBankKeeper creates a new Textual struct using the given
 // BankKeeper to retrieve coin metadata.
 func newTextualWithBankKeeper(bk BankKeeper) textual.Textual {
->>>>>>> 40f7e5dc
 	textual := textual.NewTextual(func(ctx context.Context, denom string) (*bankv1beta1.Metadata, error) {
 		res, err := bk.DenomMetadata(ctx, &types.QueryDenomMetadataRequest{Denom: denom})
 		if err != nil {
@@ -159,11 +144,7 @@
 		m := &bankv1beta1.Metadata{
 			Base:    res.Metadata.Base,
 			Display: res.Metadata.Display,
-<<<<<<< HEAD
-			// fields below this one are not strictly needed by Textual
-=======
 			// fields below are not strictly needed by Textual
->>>>>>> 40f7e5dc
 			// but added here for completeness.
 			Description: res.Metadata.Description,
 			Name:        res.Metadata.Name,
