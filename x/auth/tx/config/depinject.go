package tx

import (
	"context"
	"errors"
	"fmt"

	gogoproto "github.com/cosmos/gogoproto/proto"
	"google.golang.org/grpc"
	"google.golang.org/grpc/codes"
	grpcstatus "google.golang.org/grpc/status"
	"google.golang.org/protobuf/reflect/protoreflect"

	bankv1beta1 "cosmossdk.io/api/cosmos/bank/v1beta1"
	txconfigv1 "cosmossdk.io/api/cosmos/tx/config/v1"
	"cosmossdk.io/core/address"
	"cosmossdk.io/core/appmodule/v2"
	"cosmossdk.io/core/transaction"
	"cosmossdk.io/depinject"
	"cosmossdk.io/depinject/appconfig"
	"cosmossdk.io/x/auth/ante"
	"cosmossdk.io/x/auth/ante/unorderedtx"
	"cosmossdk.io/x/auth/posthandler"
	"cosmossdk.io/x/auth/tx"
	authtypes "cosmossdk.io/x/auth/types"
	txsigning "cosmossdk.io/x/tx/signing"
	"cosmossdk.io/x/tx/signing/textual"

	"github.com/cosmos/cosmos-sdk/baseapp"
	"github.com/cosmos/cosmos-sdk/client"
	"github.com/cosmos/cosmos-sdk/codec"
	"github.com/cosmos/cosmos-sdk/runtime"
	sdk "github.com/cosmos/cosmos-sdk/types"
	signingtypes "github.com/cosmos/cosmos-sdk/types/tx/signing"
)

func init() {
	appconfig.RegisterModule(&txconfigv1.Config{},
		appconfig.Provide(ProvideModule),
		appconfig.Provide(ProvideProtoRegistry),
	)
}

type ModuleInputs struct {
	depinject.In

	Config                *txconfigv1.Config
	AddressCodec          address.Codec
	ValidatorAddressCodec address.ValidatorAddressCodec
	Codec                 codec.Codec
	ProtoFileResolver     txsigning.ProtoFileResolver
	Environment           appmodule.Environment
	// BankKeeper is the expected bank keeper to be passed to AnteHandlers
	BankKeeper               authtypes.BankKeeper                    `optional:"true"`
	MetadataBankKeeper       BankKeeper                              `optional:"true"`
	AccountKeeper            ante.AccountKeeper                      `optional:"true"`
	FeeGrantKeeper           ante.FeegrantKeeper                     `optional:"true"`
	AccountAbstractionKeeper ante.AccountAbstractionKeeper           `optional:"true"`
	CustomSignModeHandlers   func() []txsigning.SignModeHandler      `optional:"true"`
	CustomGetSigners         []txsigning.CustomGetSigner             `optional:"true"`
	UnorderedTxManager       *unorderedtx.Manager                    `optional:"true"`
	ExtraTxValidators        []appmodule.TxValidator[transaction.Tx] `optional:"true"`
}

type ModuleOutputs struct {
	depinject.Out

	Module          appmodule.AppModule   // This is only useful for chains using server/v2. It setup tx validators that don't belong to other modules.
	BaseAppOption   runtime.BaseAppOption // This is only useful for chains using baseapp. Server/v2 chains use TxValidator.
	TxConfig        client.TxConfig
	TxConfigOptions tx.ConfigOptions
}

func ProvideProtoRegistry() txsigning.ProtoFileResolver {
	return gogoproto.HybridResolver
}

func ProvideModule(in ModuleInputs) ModuleOutputs {
	var customSignModeHandlers []txsigning.SignModeHandler
	if in.CustomSignModeHandlers != nil {
		customSignModeHandlers = in.CustomSignModeHandlers()
	}

	txConfigOptions := tx.ConfigOptions{
		EnabledSignModes: tx.DefaultSignModes,
		SigningOptions: &txsigning.Options{
			FileResolver:          in.ProtoFileResolver,
			AddressCodec:          in.AddressCodec,
			ValidatorAddressCodec: in.ValidatorAddressCodec,
			CustomGetSigners:      make(map[protoreflect.FullName]txsigning.GetSignersFunc),
		},
		CustomSignModes: customSignModeHandlers,
	}

	for _, mode := range in.CustomGetSigners {
		txConfigOptions.SigningOptions.CustomGetSigners[mode.MsgType] = mode.Fn
	}

	// enable SIGN_MODE_TEXTUAL only if bank keeper is available
	if in.MetadataBankKeeper != nil {
		txConfigOptions.EnabledSignModes = append(txConfigOptions.EnabledSignModes, signingtypes.SignMode_SIGN_MODE_TEXTUAL)
		txConfigOptions.TextualCoinMetadataQueryFn = NewBankKeeperCoinMetadataQueryFn(in.MetadataBankKeeper)
	}

	txConfig, err := tx.NewTxConfigWithOptions(in.Codec, txConfigOptions)
	if err != nil {
		panic(err)
	}

	baseAppOption := func(app *baseapp.BaseApp) {
		// AnteHandlers
		if !in.Config.SkipAnteHandler {
			anteHandler, err := newAnteHandler(txConfig, in)
			if err != nil {
				panic(err)
			}
			app.SetAnteHandler(anteHandler)
		}

		// PostHandlers
		if !in.Config.SkipPostHandler {
			// In v0.46, the SDK introduces _postHandlers_. PostHandlers are like
			// antehandlers, but are run _after_ the `runMsgs` execution. They are also
			// defined as a chain, and have the same signature as antehandlers.
			//
			// In baseapp, postHandlers are run in the same store branch as `runMsgs`,
			// meaning that both `runMsgs` and `postHandler` state will be committed if
			// both are successful, and both will be reverted if any of the two fails.
			//
			// The SDK exposes a default empty postHandlers chain.
			//
			// Please note that changing any of the anteHandler or postHandler chain is
			// likely to be a state-machine breaking change, which needs a coordinated
			// upgrade.
			postHandler, err := posthandler.NewPostHandler(
				posthandler.HandlerOptions{},
			)
			if err != nil {
				panic(err)
			}
			app.SetPostHandler(postHandler)
		}

		// TxDecoder/TxEncoder
		app.SetTxDecoder(txConfig.TxDecoder())
		app.SetTxEncoder(txConfig.TxEncoder())
	}

<<<<<<< HEAD
	validators := []appmodulev2.TxValidator[transaction.Tx]{
		ante.NewSigVerificationDecorator(
			in.AccountKeeper,
			txConfig.SignModeHandler(),
			ante.DefaultSigVerificationGasConsumer,
			in.AccountAbstractionKeeper,
		),
	}

	if in.UnorderedTxManager != nil {
		validators = append(validators, ante.NewUnorderedTxDecorator(unorderedtx.DefaultMaxTimeoutDuration, in.UnorderedTxManager, in.Environment, ante.DefaultSha256Cost))
	}

	appModule := AppModule{validators}
=======
	svd := ante.NewSigVerificationDecorator(
		in.AccountKeeper,
		txConfig.SignModeHandler(),
		ante.DefaultSigVerificationGasConsumer,
		in.AccountAbstractionKeeper,
	)
>>>>>>> 355f4d7e

	return ModuleOutputs{
		Module:          NewAppModule(svd, in.ExtraTxValidators...),
		TxConfig:        txConfig,
		TxConfigOptions: txConfigOptions,
		BaseAppOption:   baseAppOption,
	}
}

func newAnteHandler(txConfig client.TxConfig, in ModuleInputs) (sdk.AnteHandler, error) {
	if in.BankKeeper == nil {
		return nil, errors.New("both AccountKeeper and BankKeeper are required")
	}

	anteHandler, err := ante.NewAnteHandler(
		ante.HandlerOptions{
			Environment:        in.Environment,
			AccountKeeper:      in.AccountKeeper,
			BankKeeper:         in.BankKeeper,
			SignModeHandler:    txConfig.SignModeHandler(),
			FeegrantKeeper:     in.FeeGrantKeeper,
			SigGasConsumer:     ante.DefaultSigVerificationGasConsumer,
			UnorderedTxManager: in.UnorderedTxManager,
		},
	)
	if err != nil {
		return nil, fmt.Errorf("failed to create ante handler: %w", err)
	}

	return anteHandler, nil
}

// NewBankKeeperCoinMetadataQueryFn creates a new Textual struct using the given
// BankKeeper to retrieve coin metadata.
//
// This function should be used in the server (app.go) and is already injected thanks to app wiring for app_di.
func NewBankKeeperCoinMetadataQueryFn(bk BankKeeper) textual.CoinMetadataQueryFn {
	return func(ctx context.Context, denom string) (*bankv1beta1.Metadata, error) {
		res, err := bk.DenomMetadataV2(ctx, &bankv1beta1.QueryDenomMetadataRequest{Denom: denom})
		if err != nil {
			return nil, metadataExists(err)
		}

		return res.Metadata, nil
	}
}

// NewGRPCCoinMetadataQueryFn returns a new Textual instance where the metadata
// queries are done via gRPC using the provided GRPC client connection. In the
// SDK, you can pass a client.Context as the GRPC connection.
//
// Example:
//
//	clientCtx := client.GetClientContextFromCmd(cmd)
//	txt := tx.NewTextualWithGRPCConn(clientCtx)
//
// This should be used in the client (root.go) of an application.
func NewGRPCCoinMetadataQueryFn(grpcConn grpc.ClientConnInterface) textual.CoinMetadataQueryFn {
	return func(ctx context.Context, denom string) (*bankv1beta1.Metadata, error) {
		bankQueryClient := bankv1beta1.NewQueryClient(grpcConn)
		res, err := bankQueryClient.DenomMetadata(ctx, &bankv1beta1.QueryDenomMetadataRequest{
			Denom: denom,
		})
		if err != nil {
			return nil, metadataExists(err)
		}

		return res.Metadata, nil
	}
}

// metadataExists parses the error, and only propagates the error if it's
// different than a "not found" error.
func metadataExists(err error) error {
	status, ok := grpcstatus.FromError(err)
	if !ok {
		return err
	}

	// This means we didn't find any metadata for this denom. Returning
	// empty metadata.
	if status.Code() == codes.NotFound {
		return nil
	}

	return err
<<<<<<< HEAD
}

var (
	_ appmodulev2.AppModule                      = AppModule{}
	_ appmodulev2.HasTxValidator[transaction.Tx] = AppModule{}
)

type AppModule struct {
	validators []appmodulev2.TxValidator[transaction.Tx]
}

// TxValidator implements appmodule.HasTxValidator.
func (a AppModule) TxValidator(ctx context.Context, tx transaction.Tx) error {
	for _, validator := range a.validators {
		if err := validator.ValidateTx(ctx, tx); err != nil {
			return err
		}
	}
	return nil
}

// IsAppModule implements appmodule.AppModule.
func (a AppModule) IsAppModule() {}

// IsOnePerModuleType implements appmodule.AppModule.
func (a AppModule) IsOnePerModuleType() {}
=======
}
>>>>>>> 355f4d7e
<|MERGE_RESOLUTION|>--- conflicted
+++ resolved
@@ -146,29 +146,16 @@
 		app.SetTxEncoder(txConfig.TxEncoder())
 	}
 
-<<<<<<< HEAD
-	validators := []appmodulev2.TxValidator[transaction.Tx]{
-		ante.NewSigVerificationDecorator(
-			in.AccountKeeper,
-			txConfig.SignModeHandler(),
-			ante.DefaultSigVerificationGasConsumer,
-			in.AccountAbstractionKeeper,
-		),
-	}
-
-	if in.UnorderedTxManager != nil {
-		validators = append(validators, ante.NewUnorderedTxDecorator(unorderedtx.DefaultMaxTimeoutDuration, in.UnorderedTxManager, in.Environment, ante.DefaultSha256Cost))
-	}
-
-	appModule := AppModule{validators}
-=======
 	svd := ante.NewSigVerificationDecorator(
 		in.AccountKeeper,
 		txConfig.SignModeHandler(),
 		ante.DefaultSigVerificationGasConsumer,
 		in.AccountAbstractionKeeper,
 	)
->>>>>>> 355f4d7e
+
+	if in.UnorderedTxManager != nil {
+		in.ExtraTxValidators = append(in.ExtraTxValidators, ante.NewUnorderedTxDecorator(unorderedtx.DefaultMaxTimeoutDuration, in.UnorderedTxManager, in.Environment, ante.DefaultSha256Cost))
+	}
 
 	return ModuleOutputs{
 		Module:          NewAppModule(svd, in.ExtraTxValidators...),
@@ -255,33 +242,4 @@
 	}
 
 	return err
-<<<<<<< HEAD
-}
-
-var (
-	_ appmodulev2.AppModule                      = AppModule{}
-	_ appmodulev2.HasTxValidator[transaction.Tx] = AppModule{}
-)
-
-type AppModule struct {
-	validators []appmodulev2.TxValidator[transaction.Tx]
-}
-
-// TxValidator implements appmodule.HasTxValidator.
-func (a AppModule) TxValidator(ctx context.Context, tx transaction.Tx) error {
-	for _, validator := range a.validators {
-		if err := validator.ValidateTx(ctx, tx); err != nil {
-			return err
-		}
-	}
-	return nil
-}
-
-// IsAppModule implements appmodule.AppModule.
-func (a AppModule) IsAppModule() {}
-
-// IsOnePerModuleType implements appmodule.AppModule.
-func (a AppModule) IsOnePerModuleType() {}
-=======
-}
->>>>>>> 355f4d7e
+}