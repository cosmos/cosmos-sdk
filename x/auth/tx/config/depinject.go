--- conflicted
+++ resolved
@@ -35,7 +35,8 @@
 	signingtypes "github.com/cosmos/cosmos-sdk/types/tx/signing"
 )
 
-const FlagMinGasPricesV2 = "server.minimum-gas-prices"
+// flagMinGasPricesV2 is the flag name for the minimum gas prices in the main server v2 component.
+const flagMinGasPricesV2 = "server.minimum-gas-prices"
 
 func init() {
 	appconfig.RegisterModule(&txconfigv1.Config{},
@@ -53,8 +54,7 @@
 	Codec                 codec.Codec
 	ProtoFileResolver     txsigning.ProtoFileResolver
 	Environment           appmodule.Environment
-	// BankKeeper is the expected bank keeper to be passed to AnteHandlers
-<<<<<<< HEAD
+	// BankKeeper is the expected bank keeper to be passed to AnteHandlers / Tx Validators
 	BankKeeper               authtypes.BankKeeper               `optional:"true"`
 	MetadataBankKeeper       BankKeeper                         `optional:"true"`
 	AccountKeeper            ante.AccountKeeper                 `optional:"true"`
@@ -62,18 +62,11 @@
 	AccountAbstractionKeeper ante.AccountAbstractionKeeper      `optional:"true"`
 	CustomSignModeHandlers   func() []txsigning.SignModeHandler `optional:"true"`
 	CustomGetSigners         []txsigning.CustomGetSigner        `optional:"true"`
+	UnorderedTxManager       *unorderedtx.Manager               `optional:"true"`
+	TxFeeChecker             ante.TxFeeChecker                  `optional:"true"`
 	Viper                    *viper.Viper                       `optional:"true"` // server v2
-=======
-	BankKeeper               authtypes.BankKeeper                    `optional:"true"`
-	MetadataBankKeeper       BankKeeper                              `optional:"true"`
-	AccountKeeper            ante.AccountKeeper                      `optional:"true"`
-	FeeGrantKeeper           ante.FeegrantKeeper                     `optional:"true"`
-	AccountAbstractionKeeper ante.AccountAbstractionKeeper           `optional:"true"`
-	CustomSignModeHandlers   func() []txsigning.SignModeHandler      `optional:"true"`
-	CustomGetSigners         []txsigning.CustomGetSigner             `optional:"true"`
-	UnorderedTxManager       *unorderedtx.Manager                    `optional:"true"`
-	ExtraTxValidators        []appmodule.TxValidator[transaction.Tx] `optional:"true"`
->>>>>>> 355f4d7e
+
+	ExtraTxValidators []appmodule.TxValidator[transaction.Tx] `optional:"true"`
 }
 
 type ModuleOutputs struct {
@@ -121,7 +114,40 @@
 		panic(err)
 	}
 
-	baseAppOption := func(app *baseapp.BaseApp) {
+	svd := ante.NewSigVerificationDecorator(
+		in.AccountKeeper,
+		txConfig.SignModeHandler(),
+		ante.DefaultSigVerificationGasConsumer,
+		in.AccountAbstractionKeeper,
+	)
+
+	var (
+		minGasPrices   sdk.DecCoins
+		feeTxValidator *ante.DeductFeeDecorator
+	)
+	if in.AccountKeeper != nil && in.BankKeeper != nil && in.Viper != nil {
+		minGasPricesStr := in.Viper.GetString(flagMinGasPricesV2)
+		minGasPrices, err = sdk.ParseDecCoins(minGasPricesStr)
+		if err != nil {
+			panic(fmt.Sprintf("invalid minimum gas prices: %v", err))
+		}
+
+		feeTxValidator = ante.NewDeductFeeDecorator(in.AccountKeeper, in.BankKeeper, in.FeeGrantKeeper, in.TxFeeChecker)
+		feeTxValidator.SetMinGasPrices(minGasPrices) // set min gas price in deduct fee decorator
+	}
+
+	return ModuleOutputs{
+		Module:          NewAppModule(svd, feeTxValidator, in.ExtraTxValidators...),
+		BaseAppOption:   newBaseAppOption(txConfig, in),
+		TxConfig:        txConfig,
+		TxConfigOptions: txConfigOptions,
+	}
+}
+
+// newBaseAppOption returns baseapp option that sets the ante handler and post handler
+// and set the tx encoder and decoder on baseapp.
+func newBaseAppOption(txConfig client.TxConfig, in ModuleInputs) func(app *baseapp.BaseApp) {
+	return func(app *baseapp.BaseApp) {
 		// AnteHandlers
 		if !in.Config.SkipAnteHandler {
 			anteHandler, err := newAnteHandler(txConfig, in)
@@ -159,41 +185,6 @@
 		app.SetTxDecoder(txConfig.TxDecoder())
 		app.SetTxEncoder(txConfig.TxEncoder())
 	}
-
-	svd := ante.NewSigVerificationDecorator(
-		in.AccountKeeper,
-		txConfig.SignModeHandler(),
-		ante.DefaultSigVerificationGasConsumer,
-		in.AccountAbstractionKeeper,
-	)
-<<<<<<< HEAD
-	appModule := AppModule{sigVerification: svd}
-
-	var minGasPrices sdk.DecCoins
-	if in.Viper != nil {
-		minGasPricesStr := in.Viper.GetString(FlagMinGasPricesV2)
-		minGasPrices, err = sdk.ParseDecCoins(minGasPricesStr)
-		if err != nil {
-			panic(fmt.Sprintf("invalid minimum gas prices: %v", err))
-		}
-	}
-
-	if in.AccountKeeper != nil && in.BankKeeper != nil {
-		feeTxValidator := ante.NewDeductFeeDecorator(in.AccountKeeper, in.BankKeeper, in.FeeGrantKeeper, nil)
-		// set min gas price in deduct fee decorator
-		feeTxValidator.SetMinGasPrices(minGasPrices)
-		// set deduct fee decorator to app module
-		appModule.feeTxValidator = feeTxValidator
-	}
-=======
->>>>>>> 355f4d7e
-
-	return ModuleOutputs{
-		Module:          NewAppModule(svd, in.ExtraTxValidators...),
-		TxConfig:        txConfig,
-		TxConfigOptions: txConfigOptions,
-		BaseAppOption:   baseAppOption,
-	}
 }
 
 func newAnteHandler(txConfig client.TxConfig, in ModuleInputs) (sdk.AnteHandler, error) {
@@ -273,44 +264,4 @@
 	}
 
 	return err
-<<<<<<< HEAD
-}
-
-var (
-	_ appmodulev2.AppModule                      = AppModule{}
-	_ appmodulev2.HasTxValidator[transaction.Tx] = AppModule{}
-)
-
-type AppModule struct {
-	sigVerification ante.SigVerificationDecorator
-
-	// deduct fee v2 tx validator
-	feeTxValidator ante.DeductFeeDecorator
-}
-
-// TxValidator implements appmodule.HasTxValidator.
-func (a AppModule) TxValidator(ctx context.Context, tx transaction.Tx) error {
-	if err := a.sigVerification.ValidateTx(ctx, tx); err != nil {
-		return err
-	}
-
-	sdkTx, ok := tx.(sdk.Tx)
-	if !ok {
-		return fmt.Errorf("invalid tx type %T, expected sdk.Tx", tx)
-	}
-
-	if err := a.feeTxValidator.ValidateTx(ctx, sdkTx); err != nil {
-		return err
-	}
-
-	return nil
-}
-
-// IsAppModule implements appmodule.AppModule.
-func (a AppModule) IsAppModule() {}
-
-// IsOnePerModuleType implements appmodule.AppModule.
-func (a AppModule) IsOnePerModuleType() {}
-=======
-}
->>>>>>> 355f4d7e
+}