--- conflicted
+++ resolved
@@ -57,11 +57,8 @@
 	AccountAbstractionKeeper ante.AccountAbstractionKeeper      `optional:"true"`
 	CustomSignModeHandlers   func() []txsigning.SignModeHandler `optional:"true"`
 	CustomGetSigners         []txsigning.CustomGetSigner        `optional:"true"`
-<<<<<<< HEAD
+	UnorderedTxManager       *unorderedtx.Manager               `optional:"true"`
 	ExtraTxValidators        []TxValidator                      `optional:"true"`
-=======
-	UnorderedTxManager       *unorderedtx.Manager               `optional:"true"`
->>>>>>> e98b8e96
 }
 
 type ModuleOutputs struct {
