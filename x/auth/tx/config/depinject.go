package tx

import (
	"context"
	"errors"
	"fmt"

	gogoproto "github.com/cosmos/gogoproto/proto"
	"github.com/spf13/viper"
	"google.golang.org/grpc"
	"google.golang.org/grpc/codes"
	grpcstatus "google.golang.org/grpc/status"
	"google.golang.org/protobuf/reflect/protoreflect"

	bankv1beta1 "cosmossdk.io/api/cosmos/bank/v1beta1"
	txconfigv1 "cosmossdk.io/api/cosmos/tx/config/v1"
	"cosmossdk.io/core/address"
	"cosmossdk.io/core/appmodule/v2"
	"cosmossdk.io/core/transaction"
	"cosmossdk.io/depinject"
	"cosmossdk.io/depinject/appconfig"
	"cosmossdk.io/x/auth/ante"
	"cosmossdk.io/x/auth/ante/unorderedtx"
	"cosmossdk.io/x/auth/posthandler"
	"cosmossdk.io/x/auth/tx"
	authtypes "cosmossdk.io/x/auth/types"
	txsigning "cosmossdk.io/x/tx/signing"
	"cosmossdk.io/x/tx/signing/textual"

	"github.com/cosmos/cosmos-sdk/baseapp"
	"github.com/cosmos/cosmos-sdk/client"
	"github.com/cosmos/cosmos-sdk/codec"
	"github.com/cosmos/cosmos-sdk/runtime"
	sdk "github.com/cosmos/cosmos-sdk/types"
	signingtypes "github.com/cosmos/cosmos-sdk/types/tx/signing"
)

// flagMinGasPricesV2 is the flag name for the minimum gas prices in the main server v2 component.
const flagMinGasPricesV2 = "server.minimum-gas-prices"

func init() {
	appconfig.RegisterModule(&txconfigv1.Config{},
		appconfig.Provide(ProvideModule),
		appconfig.Provide(ProvideProtoRegistry),
	)
}

type ModuleInputs struct {
	depinject.In

	Config                *txconfigv1.Config
	AddressCodec          address.Codec
	ValidatorAddressCodec address.ValidatorAddressCodec
	Codec                 codec.Codec
	ProtoFileResolver     txsigning.ProtoFileResolver
	Environment           appmodule.Environment
	// BankKeeper is the expected bank keeper to be passed to AnteHandlers / Tx Validators
	BankKeeper               authtypes.BankKeeper                    `optional:"true"`
	MetadataBankKeeper       BankKeeper                              `optional:"true"`
	AccountKeeper            ante.AccountKeeper                      `optional:"true"`
	FeeGrantKeeper           ante.FeegrantKeeper                     `optional:"true"`
	AccountAbstractionKeeper ante.AccountAbstractionKeeper           `optional:"true"`
	CustomSignModeHandlers   func() []txsigning.SignModeHandler      `optional:"true"`
	CustomGetSigners         []txsigning.CustomGetSigner             `optional:"true"`
	ExtraTxValidators        []appmodule.TxValidator[transaction.Tx] `optional:"true"`
	UnorderedTxManager       *unorderedtx.Manager                    `optional:"true"`
	TxFeeChecker             ante.TxFeeChecker                       `optional:"true"`
	Viper                    *viper.Viper                            `optional:"true"` // server v2
}

type ModuleOutputs struct {
	depinject.Out

	Module          appmodule.AppModule   // This is only useful for chains using server/v2. It setup tx validators that don't belong to other modules.
	BaseAppOption   runtime.BaseAppOption // This is only useful for chains using baseapp. Server/v2 chains use TxValidator.
	TxConfig        client.TxConfig
	TxConfigOptions tx.ConfigOptions
}

func ProvideProtoRegistry() txsigning.ProtoFileResolver {
	return gogoproto.HybridResolver
}

func ProvideModule(in ModuleInputs) ModuleOutputs {
	var customSignModeHandlers []txsigning.SignModeHandler
	if in.CustomSignModeHandlers != nil {
		customSignModeHandlers = in.CustomSignModeHandlers()
	}

	txConfigOptions := tx.ConfigOptions{
		EnabledSignModes: tx.DefaultSignModes,
		SigningOptions: &txsigning.Options{
			FileResolver:          in.ProtoFileResolver,
			AddressCodec:          in.AddressCodec,
			ValidatorAddressCodec: in.ValidatorAddressCodec,
			CustomGetSigners:      make(map[protoreflect.FullName]txsigning.GetSignersFunc),
		},
		CustomSignModes: customSignModeHandlers,
	}

	for _, mode := range in.CustomGetSigners {
		txConfigOptions.SigningOptions.CustomGetSigners[mode.MsgType] = mode.Fn
	}

	// enable SIGN_MODE_TEXTUAL only if bank keeper is available
	if in.MetadataBankKeeper != nil {
		txConfigOptions.EnabledSignModes = append(txConfigOptions.EnabledSignModes, signingtypes.SignMode_SIGN_MODE_TEXTUAL)
		txConfigOptions.TextualCoinMetadataQueryFn = NewBankKeeperCoinMetadataQueryFn(in.MetadataBankKeeper)
	}

	txConfig, err := tx.NewTxConfigWithOptions(in.Codec, txConfigOptions)
	if err != nil {
		panic(err)
	}

	svd := ante.NewSigVerificationDecorator(
		in.AccountKeeper,
		txConfig.SignModeHandler(),
		ante.DefaultSigVerificationGasConsumer,
		in.AccountAbstractionKeeper,
	)

	var (
		minGasPrices   sdk.DecCoins
		feeTxValidator *ante.DeductFeeDecorator
	)
	if in.AccountKeeper != nil && in.BankKeeper != nil && in.Viper != nil {
		minGasPricesStr := in.Viper.GetString(flagMinGasPricesV2)
		minGasPrices, err = sdk.ParseDecCoins(minGasPricesStr)
		if err != nil {
			panic(fmt.Sprintf("invalid minimum gas prices: %v", err))
		}

		feeTxValidator = ante.NewDeductFeeDecorator(in.AccountKeeper, in.BankKeeper, in.FeeGrantKeeper, in.TxFeeChecker)
		feeTxValidator.SetMinGasPrices(minGasPrices) // set min gas price in deduct fee decorator
	}

	return ModuleOutputs{
		Module:          NewAppModule(svd, feeTxValidator, in.ExtraTxValidators...),
		BaseAppOption:   newBaseAppOption(txConfig, in),
		TxConfig:        txConfig,
		TxConfigOptions: txConfigOptions,
	}
}

// newBaseAppOption returns baseapp option that sets the ante handler and post handler
// and set the tx encoder and decoder on baseapp.
func newBaseAppOption(txConfig client.TxConfig, in ModuleInputs) func(app *baseapp.BaseApp) {
	return func(app *baseapp.BaseApp) {
		// AnteHandlers
		if !in.Config.SkipAnteHandler {
			anteHandler, err := newAnteHandler(txConfig, in)
			if err != nil {
				panic(err)
			}
			app.SetAnteHandler(anteHandler)
		}

		// PostHandlers
		if !in.Config.SkipPostHandler {
			// In v0.46, the SDK introduces _postHandlers_. PostHandlers are like
			// antehandlers, but are run _after_ the `runMsgs` execution. They are also
			// defined as a chain, and have the same signature as antehandlers.
			//
			// In baseapp, postHandlers are run in the same store branch as `runMsgs`,
			// meaning that both `runMsgs` and `postHandler` state will be committed if
			// both are successful, and both will be reverted if any of the two fails.
			//
			// The SDK exposes a default empty postHandlers chain.
			//
			// Please note that changing any of the anteHandler or postHandler chain is
			// likely to be a state-machine breaking change, which needs a coordinated
			// upgrade.
			postHandler, err := posthandler.NewPostHandler(
				posthandler.HandlerOptions{},
			)
			if err != nil {
				panic(err)
			}
			app.SetPostHandler(postHandler)
		}

		// TxDecoder/TxEncoder
		app.SetTxDecoder(txConfig.TxDecoder())
		app.SetTxEncoder(txConfig.TxEncoder())
	}
<<<<<<< HEAD

	svd := ante.NewSigVerificationDecorator(
		in.AccountKeeper,
		txConfig.SignModeHandler(),
		ante.DefaultSigVerificationGasConsumer,
		in.AccountAbstractionKeeper,
	)

	var utd *ante.UnorderedTxDecorator
	if in.UnorderedTxManager != nil {
		utd = ante.NewUnorderedTxDecorator(
			unorderedtx.DefaultMaxTimeoutDuration, 
			in.UnorderedTxManager, 
			in.Environment, 
			ante.DefaultSha256Cost,
		)
	}

	return ModuleOutputs{
		Module:          NewAppModule(svd, utd, in.ExtraTxValidators...),
		TxConfig:        txConfig,
		TxConfigOptions: txConfigOptions,
		BaseAppOption:   baseAppOption,
	}
=======
>>>>>>> 81a225e6
}

func newAnteHandler(txConfig client.TxConfig, in ModuleInputs) (sdk.AnteHandler, error) {
	if in.BankKeeper == nil {
		return nil, errors.New("both AccountKeeper and BankKeeper are required")
	}

	anteHandler, err := ante.NewAnteHandler(
		ante.HandlerOptions{
			Environment:        in.Environment,
			AccountKeeper:      in.AccountKeeper,
			BankKeeper:         in.BankKeeper,
			SignModeHandler:    txConfig.SignModeHandler(),
			FeegrantKeeper:     in.FeeGrantKeeper,
			SigGasConsumer:     ante.DefaultSigVerificationGasConsumer,
			UnorderedTxManager: in.UnorderedTxManager,
		},
	)
	if err != nil {
		return nil, fmt.Errorf("failed to create ante handler: %w", err)
	}

	return anteHandler, nil
}

// NewBankKeeperCoinMetadataQueryFn creates a new Textual struct using the given
// BankKeeper to retrieve coin metadata.
//
// This function should be used in the server (app.go) and is already injected thanks to app wiring for app_di.
func NewBankKeeperCoinMetadataQueryFn(bk BankKeeper) textual.CoinMetadataQueryFn {
	return func(ctx context.Context, denom string) (*bankv1beta1.Metadata, error) {
		res, err := bk.DenomMetadataV2(ctx, &bankv1beta1.QueryDenomMetadataRequest{Denom: denom})
		if err != nil {
			return nil, metadataExists(err)
		}

		return res.Metadata, nil
	}
}

// NewGRPCCoinMetadataQueryFn returns a new Textual instance where the metadata
// queries are done via gRPC using the provided GRPC client connection. In the
// SDK, you can pass a client.Context as the GRPC connection.
//
// Example:
//
//	clientCtx := client.GetClientContextFromCmd(cmd)
//	txt := tx.NewTextualWithGRPCConn(clientCtx)
//
// This should be used in the client (root.go) of an application.
func NewGRPCCoinMetadataQueryFn(grpcConn grpc.ClientConnInterface) textual.CoinMetadataQueryFn {
	return func(ctx context.Context, denom string) (*bankv1beta1.Metadata, error) {
		bankQueryClient := bankv1beta1.NewQueryClient(grpcConn)
		res, err := bankQueryClient.DenomMetadata(ctx, &bankv1beta1.QueryDenomMetadataRequest{
			Denom: denom,
		})
		if err != nil {
			return nil, metadataExists(err)
		}

		return res.Metadata, nil
	}
}

// metadataExists parses the error, and only propagates the error if it's
// different than a "not found" error.
func metadataExists(err error) error {
	status, ok := grpcstatus.FromError(err)
	if !ok {
		return err
	}

	// This means we didn't find any metadata for this denom. Returning
	// empty metadata.
	if status.Code() == codes.NotFound {
		return nil
	}

	return err
}<|MERGE_RESOLUTION|>--- conflicted
+++ resolved
@@ -123,6 +123,7 @@
 	var (
 		minGasPrices   sdk.DecCoins
 		feeTxValidator *ante.DeductFeeDecorator
+		unorderedTxValidator *ante.UnorderedTxDecorator
 	)
 	if in.AccountKeeper != nil && in.BankKeeper != nil && in.Viper != nil {
 		minGasPricesStr := in.Viper.GetString(flagMinGasPricesV2)
@@ -135,8 +136,12 @@
 		feeTxValidator.SetMinGasPrices(minGasPrices) // set min gas price in deduct fee decorator
 	}
 
+	if in.UnorderedTxManager != nil {
+		unorderedTxValidator = ante.NewUnorderedTxDecorator(unorderedtx.DefaultMaxTimeoutDuration, in.UnorderedTxManager, in.Environment, ante.DefaultSha256Cost)
+	}
+
 	return ModuleOutputs{
-		Module:          NewAppModule(svd, feeTxValidator, in.ExtraTxValidators...),
+		Module:          NewAppModule(svd, feeTxValidator, unorderedTxValidator, in.ExtraTxValidators...),
 		BaseAppOption:   newBaseAppOption(txConfig, in),
 		TxConfig:        txConfig,
 		TxConfigOptions: txConfigOptions,
@@ -184,33 +189,6 @@
 		app.SetTxDecoder(txConfig.TxDecoder())
 		app.SetTxEncoder(txConfig.TxEncoder())
 	}
-<<<<<<< HEAD
-
-	svd := ante.NewSigVerificationDecorator(
-		in.AccountKeeper,
-		txConfig.SignModeHandler(),
-		ante.DefaultSigVerificationGasConsumer,
-		in.AccountAbstractionKeeper,
-	)
-
-	var utd *ante.UnorderedTxDecorator
-	if in.UnorderedTxManager != nil {
-		utd = ante.NewUnorderedTxDecorator(
-			unorderedtx.DefaultMaxTimeoutDuration, 
-			in.UnorderedTxManager, 
-			in.Environment, 
-			ante.DefaultSha256Cost,
-		)
-	}
-
-	return ModuleOutputs{
-		Module:          NewAppModule(svd, utd, in.ExtraTxValidators...),
-		TxConfig:        txConfig,
-		TxConfigOptions: txConfigOptions,
-		BaseAppOption:   baseAppOption,
-	}
-=======
->>>>>>> 81a225e6
 }
 
 func newAnteHandler(txConfig client.TxConfig, in ModuleInputs) (sdk.AnteHandler, error) {
