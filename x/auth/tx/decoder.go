package tx

import (
	"fmt"

	"google.golang.org/protobuf/encoding/protowire"

	"github.com/cosmos/cosmos-sdk/codec"
	"github.com/cosmos/cosmos-sdk/codec/unknownproto"
	sdk "github.com/cosmos/cosmos-sdk/types"
	sdkerrors "github.com/cosmos/cosmos-sdk/types/errors"
	"github.com/cosmos/cosmos-sdk/types/tx"
)

// DefaultTxDecoder returns a default protobuf TxDecoder using the provided Marshaler.
func DefaultTxDecoder(cdc codec.ProtoCodecMarshaler) sdk.TxDecoder {
	return func(txBytes []byte) (sdk.Tx, error) {
		// Make sure txBytes follow ADR-027.
		err := rejectNonADR027TxRaw(txBytes)
		if err != nil {
			return nil, sdkerrors.Wrap(sdkerrors.ErrTxDecode, err.Error())
		}

		var raw tx.TxRaw

		// reject all unknown proto fields in the root TxRaw
		err = unknownproto.RejectUnknownFieldsStrict(txBytes, &raw, cdc.InterfaceRegistry())
		if err != nil {
			return nil, sdkerrors.Wrap(sdkerrors.ErrTxDecode, err.Error())
		}

		err = cdc.Unmarshal(txBytes, &raw)
		if err != nil {
			return nil, err
		}

		var body tx.TxBody

		// allow non-critical unknown fields in TxBody
		txBodyHasUnknownNonCriticals, err := unknownproto.RejectUnknownFields(raw.BodyBytes, &body, true, cdc.InterfaceRegistry())
		if err != nil {
			return nil, sdkerrors.Wrap(sdkerrors.ErrTxDecode, err.Error())
		}

		err = cdc.Unmarshal(raw.BodyBytes, &body)
		if err != nil {
			return nil, sdkerrors.Wrap(sdkerrors.ErrTxDecode, err.Error())
		}

		var authInfo tx.AuthInfo

		// reject all unknown proto fields in AuthInfo
		err = unknownproto.RejectUnknownFieldsStrict(raw.AuthInfoBytes, &authInfo, cdc.InterfaceRegistry())
		if err != nil {
			return nil, sdkerrors.Wrap(sdkerrors.ErrTxDecode, err.Error())
		}

		err = cdc.Unmarshal(raw.AuthInfoBytes, &authInfo)
		if err != nil {
			return nil, sdkerrors.Wrap(sdkerrors.ErrTxDecode, err.Error())
		}

		theTx := &tx.Tx{
			Body:       &body,
			AuthInfo:   &authInfo,
			Signatures: raw.Signatures,
		}

		return &wrapper{
			tx:                           theTx,
			bodyBz:                       raw.BodyBytes,
			authInfoBz:                   raw.AuthInfoBytes,
<<<<<<< HEAD
			numBytes:                     int64(len(txBytes)),
=======
			txSize:                       int64(len(txBytes)),
>>>>>>> 1cb53a06
			txBodyHasUnknownNonCriticals: txBodyHasUnknownNonCriticals,
		}, nil
	}
}

// DefaultJSONTxDecoder returns a default protobuf JSON TxDecoder using the provided Marshaler.
func DefaultJSONTxDecoder(cdc codec.ProtoCodecMarshaler) sdk.TxDecoder {
	return func(txBytes []byte) (sdk.Tx, error) {
		var theTx tx.Tx
		err := cdc.UnmarshalJSON(txBytes, &theTx)
		if err != nil {
			return nil, sdkerrors.Wrap(sdkerrors.ErrTxDecode, err.Error())
		}

		return &wrapper{
			tx: &theTx,
		}, nil
	}
}

// rejectNonADR027TxRaw rejects txBytes that do not follow ADR-027. This is NOT
// a generic ADR-027 checker, it only applies decoding TxRaw. Specifically, it
// only checks that:
// - field numbers are in ascending order (1, 2, and potentially multiple 3s),
// - and varints are as short as possible.
// All other ADR-027 edge cases (e.g. default values) are not applicable with
// TxRaw.
func rejectNonADR027TxRaw(txBytes []byte) error {
	// Make sure all fields are ordered in ascending order with this variable.
	prevTagNum := protowire.Number(0)

	for len(txBytes) > 0 {
		tagNum, wireType, m := protowire.ConsumeTag(txBytes)
		if m < 0 {
			return fmt.Errorf("invalid length; %w", protowire.ParseError(m))
		}
		// TxRaw only has bytes fields.
		if wireType != protowire.BytesType {
			return fmt.Errorf("expected %d wire type, got %d", protowire.BytesType, wireType)
		}
		// Make sure fields are ordered in ascending order.
		if tagNum < prevTagNum {
			return fmt.Errorf("txRaw must follow ADR-027, got tagNum %d after tagNum %d", tagNum, prevTagNum)
		}
		prevTagNum = tagNum

		// All 3 fields of TxRaw have wireType == 2, so their next component
		// is a varint, so we can safely call ConsumeVarint here.
		// Byte structure: <varint of bytes length><bytes sequence>
		// Inner  fields are verified in `DefaultTxDecoder`
		lengthPrefix, m := protowire.ConsumeVarint(txBytes[m:])
		if m < 0 {
			return fmt.Errorf("invalid length; %w", protowire.ParseError(m))
		}
		// We make sure that this varint is as short as possible.
		n := varintMinLength(lengthPrefix)
		if n != m {
			return fmt.Errorf("length prefix varint for tagNum %d is not as short as possible, read %d, only need %d", tagNum, m, n)
		}

		// Skip over the bytes that store fieldNumber and wireType bytes.
		_, _, m = protowire.ConsumeField(txBytes)
		if m < 0 {
			return fmt.Errorf("invalid length; %w", protowire.ParseError(m))
		}
		txBytes = txBytes[m:]
	}

	return nil
}

// varintMinLength returns the minimum number of bytes necessary to encode an
// uint using varint encoding.
func varintMinLength(n uint64) int {
	switch {
	// Note: 1<<N == 2**N.
	case n < 1<<(7):
		return 1
	case n < 1<<(7*2):
		return 2
	case n < 1<<(7*3):
		return 3
	case n < 1<<(7*4):
		return 4
	case n < 1<<(7*5):
		return 5
	case n < 1<<(7*6):
		return 6
	case n < 1<<(7*7):
		return 7
	case n < 1<<(7*8):
		return 8
	case n < 1<<(7*9):
		return 9
	default:
		return 10
	}
}<|MERGE_RESOLUTION|>--- conflicted
+++ resolved
@@ -70,11 +70,7 @@
 			tx:                           theTx,
 			bodyBz:                       raw.BodyBytes,
 			authInfoBz:                   raw.AuthInfoBytes,
-<<<<<<< HEAD
-			numBytes:                     int64(len(txBytes)),
-=======
 			txSize:                       int64(len(txBytes)),
->>>>>>> 1cb53a06
 			txBodyHasUnknownNonCriticals: txBodyHasUnknownNonCriticals,
 		}, nil
 	}
