--- conflicted
+++ resolved
@@ -56,16 +56,7 @@
 			Signatures: raw.Signatures,
 		}
 
-<<<<<<< HEAD
-		return &builder{
-=======
-		pks, err := extractPubKeys(theTx, keyCodec)
-		if err != nil {
-			return nil, sdkerrors.Wrap(sdkerrors.ErrTxDecode, err.Error())
-		}
-
 		return &wrapper{
->>>>>>> e09c8d93
 			tx:                           theTx,
 			bodyBz:                       raw.BodyBytes,
 			authInfoBz:                   raw.AuthInfoBytes,
@@ -74,7 +65,7 @@
 	}
 }
 
-// DefaultTxDecoder returns a default protobuf JSON TxDecoder using the provided Marshaler and PublicKeyCodec
+// DefaultJSONTxDecoder returns a default protobuf JSON TxDecoder using the provided Marshaler and PublicKeyCodec
 func DefaultJSONTxDecoder(cdc *codec.ProtoCodec) sdk.TxDecoder {
 	return func(txBytes []byte) (sdk.Tx, error) {
 		var theTx tx.Tx
@@ -83,20 +74,8 @@
 			return nil, sdkerrors.Wrap(sdkerrors.ErrTxDecode, err.Error())
 		}
 
-<<<<<<< HEAD
-		return &builder{
+		return &wrapper{
 			tx: &theTx,
-=======
-		pks, err := extractPubKeys(&theTx, keyCodec)
-		if err != nil {
-			return nil, sdkerrors.Wrap(sdkerrors.ErrTxDecode, err.Error())
-		}
-
-		return &wrapper{
-			tx:          &theTx,
-			pubKeys:     pks,
-			pubkeyCodec: keyCodec,
->>>>>>> e09c8d93
 		}, nil
 	}
 }