package tx

import (
	"context"
	"fmt"
	"testing"

	"github.com/stretchr/testify/require"
	protov2 "google.golang.org/protobuf/proto"

	"github.com/cosmos/cosmos-sdk/codec"
	codectypes "github.com/cosmos/cosmos-sdk/codec/types"
	"github.com/cosmos/cosmos-sdk/testutil/testdata"
	sdk "github.com/cosmos/cosmos-sdk/types"
	txtypes "github.com/cosmos/cosmos-sdk/types/tx"
	signingtypes "github.com/cosmos/cosmos-sdk/types/tx/signing"
	"github.com/cosmos/cosmos-sdk/x/auth/signing"
)

func TestDirectModeHandler(t *testing.T) {
	privKey, pubkey, addr := testdata.KeyTestPubAddr()
	interfaceRegistry := codectypes.NewInterfaceRegistry()
	interfaceRegistry.RegisterImplementations((*sdk.Msg)(nil), &testdata.TestMsg{})
	marshaler := codec.NewProtoCodec(interfaceRegistry)

	txConfig := NewTxConfig(marshaler, []signingtypes.SignMode{signingtypes.SignMode_SIGN_MODE_DIRECT})
	txBuilder := txConfig.NewTxBuilder()

	memo := "sometestmemo"
	msgs := []sdk.Msg{testdata.NewTestMsg(addr)}
	accSeq := uint64(2) // Arbitrary account sequence
	any, err := codectypes.NewAnyWithValue(pubkey)
	require.NoError(t, err)

	var signerInfo []*txtypes.SignerInfo
	signerInfo = append(signerInfo, &txtypes.SignerInfo{
		PublicKey: any,
		ModeInfo: &txtypes.ModeInfo{
			Sum: &txtypes.ModeInfo_Single_{
				Single: &txtypes.ModeInfo_Single{
					Mode: signingtypes.SignMode_SIGN_MODE_DIRECT,
				},
			},
		},
		Sequence: accSeq,
	})

	sigData := &signingtypes.SingleSignatureData{
		SignMode: signingtypes.SignMode_SIGN_MODE_DIRECT,
	}
	sig := signingtypes.SignatureV2{
		PubKey:   pubkey,
		Data:     sigData,
		Sequence: accSeq,
	}

	fee := txtypes.Fee{Amount: sdk.NewCoins(sdk.NewInt64Coin("atom", 150)), GasLimit: 20000}

	err = txBuilder.SetMsgs(msgs...)
	require.NoError(t, err)
	txBuilder.SetMemo(memo)
	txBuilder.SetFeeAmount(fee.Amount)
	txBuilder.SetGasLimit(fee.GasLimit)

	err = txBuilder.SetSignatures(sig)
	require.NoError(t, err)

	t.Log("verify modes and default-mode")
	defaultSignMode, err := signing.APISignModeToInternal(txConfig.SignModeHandler().DefaultMode())
	require.NoError(t, err)
	require.Equal(t, defaultSignMode, signingtypes.SignMode_SIGN_MODE_DIRECT)
	require.Len(t, txConfig.SignModeHandler().SupportedModes(), 1)

	signingData := signing.SignerData{
		Address:       addr.String(),
		ChainID:       "test-chain",
		AccountNumber: 1,
		PubKey:        pubkey,
	}

	signBytes, err := signing.GetSignBytesAdapter(
		context.Background(), txConfig.SignModeHandler(), defaultSignMode, signingData,
		txBuilder.GetTx())
	require.NoError(t, err)
	require.NotNil(t, signBytes)

	authInfo := &txtypes.AuthInfo{
		Fee:         &fee,
		SignerInfos: signerInfo,
	}

	authInfoBytes := marshaler.MustMarshal(authInfo)

	anys := make([]*codectypes.Any, len(msgs))

	for i, msg := range msgs {
		var err error
		anys[i], err = codectypes.NewAnyWithValue(msg)
		if err != nil {
			panic(err)
		}
	}

	txBody := &txtypes.TxBody{
		Memo:     memo,
		Messages: anys,
	}
	bodyBytes := marshaler.MustMarshal(txBody)

	t.Log("verify GetSignBytes with generating sign bytes by marshaling SignDoc")
	signDoc := txtypes.SignDoc{
		AccountNumber: 1,
		AuthInfoBytes: authInfoBytes,
		BodyBytes:     bodyBytes,
		ChainId:       "test-chain",
	}

	expectedSignBytes, err := signDoc.Marshal()
	require.NoError(t, err)
	require.Equal(t, expectedSignBytes, signBytes)

	t.Log("verify that setting signature doesn't change sign bytes")
	sigData.Signature, err = privKey.Sign(signBytes)
	require.NoError(t, err)
	err = txBuilder.SetSignatures(sig)
	require.NoError(t, err)
	signBytes, err = signing.GetSignBytesAdapter(
		context.Background(), txConfig.SignModeHandler(), defaultSignMode, signingData,
		txBuilder.GetTx())
	require.NoError(t, err)
	require.Equal(t, expectedSignBytes, signBytes)

	t.Log("verify GetSignBytes with false txBody data")
	signDoc.BodyBytes = []byte("dfafdasfds")
	expectedSignBytes, err = signDoc.Marshal()
	require.NoError(t, err)
	require.NotEqual(t, expectedSignBytes, signBytes)
}

func TestDirectModeHandler_nonDIRECT_MODE(t *testing.T) {
	invalidModes := []signingtypes.SignMode{
		signingtypes.SignMode_SIGN_MODE_TEXTUAL,
		signingtypes.SignMode_SIGN_MODE_LEGACY_AMINO_JSON,
		signingtypes.SignMode_SIGN_MODE_UNSPECIFIED,
	}
	for _, invalidMode := range invalidModes {
		t.Run(invalidMode.String(), func(t *testing.T) {
			var dh signModeDirectHandler
			var signingData signing.SignerData
			_, err := dh.GetSignBytes(invalidMode, signingData, nil)
			require.Error(t, err)
			wantErr := fmt.Errorf("expected %s, got %s", signingtypes.SignMode_SIGN_MODE_DIRECT, invalidMode)
			require.Equal(t, err, wantErr)
		})
	}
}

type nonProtoTx int

<<<<<<< HEAD
func (npt *nonProtoTx) GetMsgs() []sdk.Msg   { return nil }
func (npt *nonProtoTx) ValidateBasic() error { return nil }
func (npt *nonProtoTx) IsNonAtomic() bool    { return false }
=======
func (npt *nonProtoTx) GetMsgs() []sdk.Msg                    { return nil }
func (npt *nonProtoTx) GetMsgsV2() ([]protov2.Message, error) { return nil, nil }
func (npt *nonProtoTx) ValidateBasic() error                  { return nil }
>>>>>>> d225e428

var _ sdk.Tx = (*nonProtoTx)(nil)

func TestDirectModeHandler_nonProtoTx(t *testing.T) {
	var dh signModeDirectHandler
	var signingData signing.SignerData
	tx := new(nonProtoTx)
	_, err := dh.GetSignBytes(signingtypes.SignMode_SIGN_MODE_DIRECT, signingData, tx)
	require.Error(t, err)
	wantErr := fmt.Errorf("can only handle a protobuf Tx, got %T", tx)
	require.Equal(t, err, wantErr)
}<|MERGE_RESOLUTION|>--- conflicted
+++ resolved
@@ -157,15 +157,10 @@
 
 type nonProtoTx int
 
-<<<<<<< HEAD
-func (npt *nonProtoTx) GetMsgs() []sdk.Msg   { return nil }
-func (npt *nonProtoTx) ValidateBasic() error { return nil }
-func (npt *nonProtoTx) IsNonAtomic() bool    { return false }
-=======
 func (npt *nonProtoTx) GetMsgs() []sdk.Msg                    { return nil }
 func (npt *nonProtoTx) GetMsgsV2() ([]protov2.Message, error) { return nil, nil }
 func (npt *nonProtoTx) ValidateBasic() error                  { return nil }
->>>>>>> d225e428
+func (npt *nonProtoTx) IsNonAtomic() bool    { return false }
 
 var _ sdk.Tx = (*nonProtoTx)(nil)
 
