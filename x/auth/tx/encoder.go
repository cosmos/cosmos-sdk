package tx

import (
	"fmt"

<<<<<<< HEAD
	"github.com/golang/protobuf/proto"

=======
	"github.com/gogo/protobuf/proto"

	"github.com/cosmos/cosmos-sdk/codec"
>>>>>>> f59df68a
	"github.com/cosmos/cosmos-sdk/types"
	txtypes "github.com/cosmos/cosmos-sdk/types/tx"
)

// DefaultTxEncoder returns a default protobuf TxEncoder using the provided Marshaler
func DefaultTxEncoder() types.TxEncoder {
	return func(tx types.Tx) ([]byte, error) {
		wrapper, ok := tx.(*builder)
		if !ok {
			return nil, fmt.Errorf("expected %T, got %T", &builder{}, tx)
		}

		raw := &txtypes.TxRaw{
			BodyBytes:     wrapper.GetBodyBytes(),
			AuthInfoBytes: wrapper.GetAuthInfoBytes(),
			Signatures:    wrapper.tx.Signatures,
		}

		return proto.Marshal(raw)
	}
}

// DefaultTxEncoder returns a default protobuf JSON TxEncoder using the provided Marshaler
func DefaultJSONTxEncoder() types.TxEncoder {
	return func(tx types.Tx) ([]byte, error) {
		wrapper, ok := tx.(*builder)
		if !ok {
			return nil, fmt.Errorf("expected %T, got %T", &builder{}, tx)
		}

<<<<<<< HEAD
		return proto.Marshal(wrapper.tx)
=======
		return codec.ProtoMarshalJSON(wrapper.tx)
>>>>>>> f59df68a
	}
}<|MERGE_RESOLUTION|>--- conflicted
+++ resolved
@@ -3,14 +3,9 @@
 import (
 	"fmt"
 
-<<<<<<< HEAD
-	"github.com/golang/protobuf/proto"
-
-=======
 	"github.com/gogo/protobuf/proto"
 
 	"github.com/cosmos/cosmos-sdk/codec"
->>>>>>> f59df68a
 	"github.com/cosmos/cosmos-sdk/types"
 	txtypes "github.com/cosmos/cosmos-sdk/types/tx"
 )
@@ -41,10 +36,6 @@
 			return nil, fmt.Errorf("expected %T, got %T", &builder{}, tx)
 		}
 
-<<<<<<< HEAD
-		return proto.Marshal(wrapper.tx)
-=======
 		return codec.ProtoMarshalJSON(wrapper.tx)
->>>>>>> f59df68a
 	}
 }