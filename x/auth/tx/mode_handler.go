package tx

import (
	"fmt"

	"cosmossdk.io/x/tx/textual"
	signingtypes "github.com/cosmos/cosmos-sdk/types/tx/signing"
	"github.com/cosmos/cosmos-sdk/x/auth/signing"
)

// DefaultSignModes are the default sign modes enabled for protobuf transactions.
var DefaultSignModes = []signingtypes.SignMode{
	signingtypes.SignMode_SIGN_MODE_DIRECT,
	signingtypes.SignMode_SIGN_MODE_DIRECT_AUX,
	signingtypes.SignMode_SIGN_MODE_LEGACY_AMINO_JSON,
	// We currently don't add SIGN_MODE_TEXTUAL as part of the default sign
	// modes, as it's not released yet (including the Ledger app). However,
	// textual's sign mode handler is already available in this package. If you
	// want to use textual for **TESTING** purposes, feel free to create a
	// handler that includes SIGN_MODE_TEXTUAL.
	// ref: Tracking issue for SIGN_MODE_TEXTUAL https://github.com/cosmos/cosmos-sdk/issues/11970
}

// makeSignModeHandler returns the default protobuf SignModeHandler supporting
// SIGN_MODE_DIRECT, SIGN_MODE_DIRECT_AUX and SIGN_MODE_LEGACY_AMINO_JSON.
func makeSignModeHandler(modes []signingtypes.SignMode, txt textual.Textual) signing.SignModeHandler {
	if len(modes) < 1 {
		panic(fmt.Errorf("no sign modes enabled"))
	}

	handlers := make([]signing.SignModeHandler, len(modes))

	for i, mode := range modes {
		switch mode {
		case signingtypes.SignMode_SIGN_MODE_DIRECT:
			handlers[i] = signModeDirectHandler{}
		case signingtypes.SignMode_SIGN_MODE_LEGACY_AMINO_JSON:
			handlers[i] = signModeLegacyAminoJSONHandler{}
		case signingtypes.SignMode_SIGN_MODE_TEXTUAL:
<<<<<<< HEAD
			handlers[i] = signModeTextualHandler{
				t: txt,
			}
=======
			handlers[i] = signModeTextualHandler{t: txt}
>>>>>>> 40f7e5dc
		case signingtypes.SignMode_SIGN_MODE_DIRECT_AUX:
			handlers[i] = signModeDirectAuxHandler{}
		default:
			panic(fmt.Errorf("unsupported sign mode %+v", mode))
		}
	}

	return signing.NewSignModeHandlerMap(
		modes[0],
		handlers,
	)
}<|MERGE_RESOLUTION|>--- conflicted
+++ resolved
@@ -37,13 +37,7 @@
 		case signingtypes.SignMode_SIGN_MODE_LEGACY_AMINO_JSON:
 			handlers[i] = signModeLegacyAminoJSONHandler{}
 		case signingtypes.SignMode_SIGN_MODE_TEXTUAL:
-<<<<<<< HEAD
-			handlers[i] = signModeTextualHandler{
-				t: txt,
-			}
-=======
 			handlers[i] = signModeTextualHandler{t: txt}
->>>>>>> 40f7e5dc
 		case signingtypes.SignMode_SIGN_MODE_DIRECT_AUX:
 			handlers[i] = signModeDirectAuxHandler{}
 		default:
