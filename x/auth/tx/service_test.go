// build +norace

package tx_test

import (
	"context"
	"fmt"
	"strings"
	"testing"

	"github.com/stretchr/testify/suite"

	"github.com/cosmos/cosmos-sdk/client"
	"github.com/cosmos/cosmos-sdk/client/flags"
	clienttx "github.com/cosmos/cosmos-sdk/client/tx"
	"github.com/cosmos/cosmos-sdk/crypto/hd"
	"github.com/cosmos/cosmos-sdk/crypto/keyring"
	kmultisig "github.com/cosmos/cosmos-sdk/crypto/keys/multisig"
	cryptotypes "github.com/cosmos/cosmos-sdk/crypto/types"
	"github.com/cosmos/cosmos-sdk/testutil"
	"github.com/cosmos/cosmos-sdk/testutil/network"
	"github.com/cosmos/cosmos-sdk/testutil/testdata"
	sdk "github.com/cosmos/cosmos-sdk/types"
	sdkerrors "github.com/cosmos/cosmos-sdk/types/errors"
	"github.com/cosmos/cosmos-sdk/types/query"
	"github.com/cosmos/cosmos-sdk/types/rest"
	"github.com/cosmos/cosmos-sdk/types/tx"
	"github.com/cosmos/cosmos-sdk/types/tx/signing"
	authclient "github.com/cosmos/cosmos-sdk/x/auth/client"
	authtest "github.com/cosmos/cosmos-sdk/x/auth/client/testutil"
	bankcli "github.com/cosmos/cosmos-sdk/x/bank/client/testutil"
	banktypes "github.com/cosmos/cosmos-sdk/x/bank/types"
)

var bankMsgSendEventAction = fmt.Sprintf("message.action='%s'", sdk.MsgTypeURL(&banktypes.MsgSend{}))

type IntegrationTestSuite struct {
	suite.Suite

	cfg     network.Config
	network *network.Network

	queryClient tx.ServiceClient
	txRes       sdk.TxResponse
}

func (s *IntegrationTestSuite) SetupSuite() {
	s.T().Log("setting up integration test suite")

	cfg := network.DefaultConfig()
	cfg.NumValidators = 1

	s.cfg = cfg
	s.network = network.New(s.T(), cfg)
	s.Require().NotNil(s.network)

	val := s.network.Validators[0]

	_, err := s.network.WaitForHeight(1)
	s.Require().NoError(err)

	s.queryClient = tx.NewServiceClient(val.ClientCtx)

	// Create a new MsgSend tx from val to itself.
	out, err := bankcli.MsgSendExec(
		val.ClientCtx,
		val.Address,
		val.Address,
		sdk.NewCoins(
			sdk.NewCoin(s.cfg.BondDenom, sdk.NewInt(10)),
		),
		fmt.Sprintf("--%s=true", flags.FlagSkipConfirmation),
		fmt.Sprintf("--%s=%s", flags.FlagBroadcastMode, flags.BroadcastBlock),
		fmt.Sprintf("--%s=%s", flags.FlagFees, sdk.NewCoins(sdk.NewCoin(s.cfg.BondDenom, sdk.NewInt(10))).String()),
		fmt.Sprintf("--gas=%d", flags.DefaultGasLimit),
		fmt.Sprintf("--%s=foobar", flags.FlagNote),
	)
	s.Require().NoError(err)
	s.Require().NoError(val.ClientCtx.Codec.UnmarshalJSON(out.Bytes(), &s.txRes))
	s.Require().Equal(uint32(0), s.txRes.Code)

	s.Require().NoError(s.network.WaitForNextBlock())
}

func (s *IntegrationTestSuite) TearDownSuite() {
	s.T().Log("tearing down integration test suite")
	s.network.Cleanup()
}

func (s IntegrationTestSuite) TestSimulateTx_GRPC() {
	val := s.network.Validators[0]
	txBuilder := s.mkTxBuilder()
	// Convert the txBuilder to a tx.Tx.
	protoTx, err := txBuilderToProtoTx(txBuilder)
	s.Require().NoError(err)
	// Encode the txBuilder to txBytes.
	txBytes, err := val.ClientCtx.TxConfig.TxEncoder()(txBuilder.GetTx())
	s.Require().NoError(err)

	testCases := []struct {
		name      string
		req       *tx.SimulateRequest
		expErr    bool
		expErrMsg string
	}{
		{"nil request", nil, true, "request cannot be nil"},
		{"empty request", &tx.SimulateRequest{}, true, "empty txBytes is not allowed"},
		{"valid request with proto tx (deprecated)", &tx.SimulateRequest{Tx: protoTx}, false, ""},
		{"valid request with tx_bytes", &tx.SimulateRequest{TxBytes: txBytes}, false, ""},
	}

	for _, tc := range testCases {
		tc := tc
		s.Run(tc.name, func() {
			// Broadcast the tx via gRPC via the validator's clientCtx (which goes
			// through Tendermint).
			res, err := s.queryClient.Simulate(context.Background(), tc.req)
			if tc.expErr {
				s.Require().Error(err)
				s.Require().Contains(err.Error(), tc.expErrMsg)
			} else {
				s.Require().NoError(err)
				// Check the result and gas used are correct.
				s.Require().Equal(len(res.GetResult().GetEvents()), 6) // 1 coin recv 1 coin spent, 1 transfer, 3 messages.
				s.Require().True(res.GetGasInfo().GetGasUsed() > 0)    // Gas used sometimes change, just check it's not empty.
			}
		})
	}
}

func (s IntegrationTestSuite) TestSimulateTx_GRPCGateway() {
	val := s.network.Validators[0]
	txBuilder := s.mkTxBuilder()
	// Convert the txBuilder to a tx.Tx.
	protoTx, err := txBuilderToProtoTx(txBuilder)
	s.Require().NoError(err)
	// Encode the txBuilder to txBytes.
	txBytes, err := val.ClientCtx.TxConfig.TxEncoder()(txBuilder.GetTx())
	s.Require().NoError(err)

	testCases := []struct {
		name      string
		req       *tx.SimulateRequest
		expErr    bool
		expErrMsg string
	}{
		{"empty request", &tx.SimulateRequest{}, true, "empty txBytes is not allowed"},
		{"valid request with proto tx (deprecated)", &tx.SimulateRequest{Tx: protoTx}, false, ""},
		{"valid request with tx_bytes", &tx.SimulateRequest{TxBytes: txBytes}, false, ""},
	}

	for _, tc := range testCases {
		s.Run(tc.name, func() {
			req, err := val.ClientCtx.Codec.MarshalJSON(tc.req)
			s.Require().NoError(err)
			res, err := rest.PostRequest(fmt.Sprintf("%s/cosmos/tx/v1beta1/simulate", val.APIAddress), "application/json", req)
			s.Require().NoError(err)
			if tc.expErr {
				s.Require().Contains(string(res), tc.expErrMsg)
			} else {
				var result tx.SimulateResponse
				err = val.ClientCtx.Codec.UnmarshalJSON(res, &result)
				s.Require().NoError(err)
				// Check the result and gas used are correct.
				s.Require().Equal(len(result.GetResult().GetEvents()), 6) // 1 coin recv, 1 coin spent,1 transfer, 3 messages.
				s.Require().True(result.GetGasInfo().GetGasUsed() > 0)    // Gas used sometimes change, just check it's not empty.
			}
		})
	}
}

func (s IntegrationTestSuite) TestGetTxEvents_GRPC() {
	testCases := []struct {
		name      string
		req       *tx.GetTxsEventRequest
		expErr    bool
		expErrMsg string
	}{
		{
			"nil request",
			nil,
			true, "request cannot be nil",
		},
		{
			"empty request",
			&tx.GetTxsEventRequest{},
			true, "must declare at least one event to search",
		},
		{
			"request with dummy event",
			&tx.GetTxsEventRequest{Events: []string{"foobar"}},
			true, "event foobar should be of the format: {eventType}.{eventAttribute}={value}",
		},
		{
			"request with order-by",
			&tx.GetTxsEventRequest{
<<<<<<< HEAD
				Events:  []string{"message.action='send'"},
=======
				Events:  []string{bankMsgSendEventAction},
>>>>>>> 33dbf6a7
				OrderBy: tx.OrderBy_ORDER_BY_ASC,
			},
			false, "",
		},
		{
			"without pagination",
			&tx.GetTxsEventRequest{
<<<<<<< HEAD
				Events: []string{"message.action='send'"},
=======
				Events: []string{bankMsgSendEventAction},
>>>>>>> 33dbf6a7
			},
			false, "",
		},
		{
			"with pagination",
			&tx.GetTxsEventRequest{
<<<<<<< HEAD
				Events: []string{"message.action='send'"},
=======
				Events: []string{bankMsgSendEventAction},
>>>>>>> 33dbf6a7
				Pagination: &query.PageRequest{
					CountTotal: false,
					Offset:     0,
					Limit:      1,
				},
			},
			false, "",
		},
		{
			"with multi events",
			&tx.GetTxsEventRequest{
<<<<<<< HEAD
				Events: []string{"message.action='send'", "message.module='bank'"},
=======
				Events: []string{bankMsgSendEventAction, "message.module='bank'"},
>>>>>>> 33dbf6a7
			},
			false, "",
		},
	}
	for _, tc := range testCases {
		s.Run(tc.name, func() {
			// Query the tx via gRPC.
			grpcRes, err := s.queryClient.GetTxsEvent(context.Background(), tc.req)
			if tc.expErr {
				s.Require().Error(err)
				s.Require().Contains(err.Error(), tc.expErrMsg)
			} else {
				s.Require().NoError(err)
				s.Require().GreaterOrEqual(len(grpcRes.Txs), 1)
				s.Require().Equal("foobar", grpcRes.Txs[0].Body.Memo)

				// Make sure fields are populated.
				// ref: https://github.com/cosmos/cosmos-sdk/issues/8680
				// ref: https://github.com/cosmos/cosmos-sdk/issues/8681
				s.Require().NotEmpty(grpcRes.TxResponses[0].Timestamp)
				s.Require().NotEmpty(grpcRes.TxResponses[0].RawLog)
			}
		})
	}
}

func (s IntegrationTestSuite) TestGetTxEvents_GRPCGateway() {
	val := s.network.Validators[0]
	testCases := []struct {
		name      string
		url       string
		expErr    bool
		expErrMsg string
	}{
		{
			"empty params",
			fmt.Sprintf("%s/cosmos/tx/v1beta1/txs", val.APIAddress),
			true,
			"must declare at least one event to search",
		},
		{
			"without pagination",
<<<<<<< HEAD
			fmt.Sprintf("%s/cosmos/tx/v1beta1/txs?events=%s", val.APIAddress, "message.action='send'"),
=======
			fmt.Sprintf("%s/cosmos/tx/v1beta1/txs?events=%s", val.APIAddress, bankMsgSendEventAction),
>>>>>>> 33dbf6a7
			false,
			"",
		},
		{
			"with pagination",
<<<<<<< HEAD
			fmt.Sprintf("%s/cosmos/tx/v1beta1/txs?events=%s&pagination.offset=%d&pagination.limit=%d", val.APIAddress, "message.action='send'", 0, 10),
			false,
			"",
		},
		{
			"valid request: order by asc",
			fmt.Sprintf("%s/cosmos/tx/v1beta1/txs?events=%s&events=%s&order_by=ORDER_BY_ASC", val.APIAddress, "message.action='send'", "message.module='bank'"),
			false,
			"",
		},
		{
			"valid request: order by desc",
			fmt.Sprintf("%s/cosmos/tx/v1beta1/txs?events=%s&events=%s&order_by=ORDER_BY_DESC", val.APIAddress, "message.action='send'", "message.module='bank'"),
=======
			fmt.Sprintf("%s/cosmos/tx/v1beta1/txs?events=%s&pagination.offset=%d&pagination.limit=%d", val.APIAddress, bankMsgSendEventAction, 0, 10),
>>>>>>> 33dbf6a7
			false,
			"",
		},
		{
<<<<<<< HEAD
			"invalid request: invalid order by",
			fmt.Sprintf("%s/cosmos/tx/v1beta1/txs?events=%s&events=%s&order_by=invalid_order", val.APIAddress, "message.action='send'", "message.module='bank'"),
=======
			"valid request: order by asc",
			fmt.Sprintf("%s/cosmos/tx/v1beta1/txs?events=%s&events=%s&order_by=ORDER_BY_ASC", val.APIAddress, bankMsgSendEventAction, "message.module='bank'"),
			false,
			"",
		},
		{
			"valid request: order by desc",
			fmt.Sprintf("%s/cosmos/tx/v1beta1/txs?events=%s&events=%s&order_by=ORDER_BY_DESC", val.APIAddress, bankMsgSendEventAction, "message.module='bank'"),
			false,
			"",
		},
		{
			"invalid request: invalid order by",
			fmt.Sprintf("%s/cosmos/tx/v1beta1/txs?events=%s&events=%s&order_by=invalid_order", val.APIAddress, bankMsgSendEventAction, "message.module='bank'"),
>>>>>>> 33dbf6a7
			true,
			"is not a valid tx.OrderBy",
		},
		{
			"expect pass with multiple-events",
<<<<<<< HEAD
			fmt.Sprintf("%s/cosmos/tx/v1beta1/txs?events=%s&events=%s", val.APIAddress, "message.action='send'", "message.module='bank'"),
=======
			fmt.Sprintf("%s/cosmos/tx/v1beta1/txs?events=%s&events=%s", val.APIAddress, bankMsgSendEventAction, "message.module='bank'"),
>>>>>>> 33dbf6a7
			false,
			"",
		},
		{
			"expect pass with escape event",
<<<<<<< HEAD
			fmt.Sprintf("%s/cosmos/tx/v1beta1/txs?events=%s", val.APIAddress, "message.action%3D'send'"),
=======
			fmt.Sprintf("%s/cosmos/tx/v1beta1/txs?events=%s", val.APIAddress, "message.action%3D'/cosmos.bank.v1beta1.MsgSend'"),
>>>>>>> 33dbf6a7
			false,
			"",
		},
	}
	for _, tc := range testCases {
		s.Run(tc.name, func() {
			res, err := rest.GetRequest(tc.url)
			s.Require().NoError(err)
			if tc.expErr {
				s.Require().Contains(string(res), tc.expErrMsg)
			} else {
				var result tx.GetTxsEventResponse
				err = val.ClientCtx.Codec.UnmarshalJSON(res, &result)
				s.Require().NoError(err)
				s.Require().GreaterOrEqual(len(result.Txs), 1)
				s.Require().Equal("foobar", result.Txs[0].Body.Memo)
				s.Require().NotZero(result.TxResponses[0].Height)
			}
		})
	}
}

func (s IntegrationTestSuite) TestGetTx_GRPC() {
	testCases := []struct {
		name      string
		req       *tx.GetTxRequest
		expErr    bool
		expErrMsg string
	}{
		{"nil request", nil, true, "request cannot be nil"},
		{"empty request", &tx.GetTxRequest{}, true, "transaction hash cannot be empty"},
		{"request with dummy hash", &tx.GetTxRequest{Hash: "deadbeef"}, true, "tx (DEADBEEF) not found"},
		{"good request", &tx.GetTxRequest{Hash: s.txRes.TxHash}, false, ""},
	}
	for _, tc := range testCases {
		s.Run(tc.name, func() {
			// Query the tx via gRPC.
			grpcRes, err := s.queryClient.GetTx(context.Background(), tc.req)
			if tc.expErr {
				s.Require().Error(err)
				s.Require().Contains(err.Error(), tc.expErrMsg)
			} else {
				s.Require().NoError(err)
				s.Require().Equal("foobar", grpcRes.Tx.Body.Memo)
			}
		})
	}
}

func (s IntegrationTestSuite) TestGetTx_GRPCGateway() {
	val := s.network.Validators[0]
	testCases := []struct {
		name      string
		url       string
		expErr    bool
		expErrMsg string
	}{
		{
			"empty params",
			fmt.Sprintf("%s/cosmos/tx/v1beta1/txs/", val.APIAddress),
			true, "transaction hash cannot be empty",
		},
		{
			"dummy hash",
			fmt.Sprintf("%s/cosmos/tx/v1beta1/txs/%s", val.APIAddress, "deadbeef"),
			true, "tx (DEADBEEF) not found",
		},
		{
			"good hash",
			fmt.Sprintf("%s/cosmos/tx/v1beta1/txs/%s", val.APIAddress, s.txRes.TxHash),
			false, "",
		},
	}
	for _, tc := range testCases {
		s.Run(tc.name, func() {
			res, err := rest.GetRequest(tc.url)
			s.Require().NoError(err)
			if tc.expErr {
				s.Require().Contains(string(res), tc.expErrMsg)
			} else {
				var result tx.GetTxResponse
				err = val.ClientCtx.Codec.UnmarshalJSON(res, &result)
				s.Require().NoError(err)
				s.Require().Equal("foobar", result.Tx.Body.Memo)
				s.Require().NotZero(result.TxResponse.Height)

				// Make sure fields are populated.
				// ref: https://github.com/cosmos/cosmos-sdk/issues/8680
				// ref: https://github.com/cosmos/cosmos-sdk/issues/8681
				s.Require().NotEmpty(result.TxResponse.Timestamp)
				s.Require().NotEmpty(result.TxResponse.RawLog)
			}
		})
	}
}

func (s IntegrationTestSuite) TestBroadcastTx_GRPC() {
	val := s.network.Validators[0]
	txBuilder := s.mkTxBuilder()
	txBytes, err := val.ClientCtx.TxConfig.TxEncoder()(txBuilder.GetTx())
	s.Require().NoError(err)

	testCases := []struct {
		name      string
		req       *tx.BroadcastTxRequest
		expErr    bool
		expErrMsg string
	}{
		{"nil request", nil, true, "request cannot be nil"},
		{"empty request", &tx.BroadcastTxRequest{}, true, "invalid empty tx"},
		{"no mode", &tx.BroadcastTxRequest{
			TxBytes: txBytes,
		}, true, "supported types: sync, async, block"},
		{"valid request", &tx.BroadcastTxRequest{
			Mode:    tx.BroadcastMode_BROADCAST_MODE_SYNC,
			TxBytes: txBytes,
		}, false, ""},
	}

	for _, tc := range testCases {
		tc := tc
		s.Run(tc.name, func() {
			// Broadcast the tx via gRPC via the validator's clientCtx (which goes
			// through Tendermint).
			grpcRes, err := s.queryClient.BroadcastTx(context.Background(), tc.req)
			if tc.expErr {
				s.Require().Error(err)
				s.Require().Contains(err.Error(), tc.expErrMsg)
			} else {
				s.Require().NoError(err)
				s.Require().Equal(uint32(0), grpcRes.TxResponse.Code)
			}
		})
	}
}

func (s IntegrationTestSuite) TestBroadcastTx_GRPCGateway() {
	val := s.network.Validators[0]
	txBuilder := s.mkTxBuilder()
	txBytes, err := val.ClientCtx.TxConfig.TxEncoder()(txBuilder.GetTx())
	s.Require().NoError(err)

	testCases := []struct {
		name      string
		req       *tx.BroadcastTxRequest
		expErr    bool
		expErrMsg string
	}{
		{"empty request", &tx.BroadcastTxRequest{}, true, "invalid empty tx"},
		{"no mode", &tx.BroadcastTxRequest{TxBytes: txBytes}, true, "supported types: sync, async, block"},
		{"valid request", &tx.BroadcastTxRequest{
			Mode:    tx.BroadcastMode_BROADCAST_MODE_SYNC,
			TxBytes: txBytes,
		}, false, ""},
	}

	for _, tc := range testCases {
		s.Run(tc.name, func() {
			req, err := val.ClientCtx.Codec.MarshalJSON(tc.req)
			s.Require().NoError(err)
			res, err := rest.PostRequest(fmt.Sprintf("%s/cosmos/tx/v1beta1/txs", val.APIAddress), "application/json", req)
			s.Require().NoError(err)
			if tc.expErr {
				s.Require().Contains(string(res), tc.expErrMsg)
			} else {
				var result tx.BroadcastTxResponse
				err = val.ClientCtx.Codec.UnmarshalJSON(res, &result)
				s.Require().NoError(err)
				s.Require().Equal(uint32(0), result.TxResponse.Code, "rawlog", result.TxResponse.RawLog)
			}
		})
	}
}

func (s *IntegrationTestSuite) TestSimMultiSigTx() {
	val1 := *s.network.Validators[0]

	kr := val1.ClientCtx.Keyring

	account1, _, err := kr.NewMnemonic("newAccount1", keyring.English, sdk.FullFundraiserPath, keyring.DefaultBIP39Passphrase, hd.Secp256k1)
	s.Require().NoError(err)

	account2, _, err := kr.NewMnemonic("newAccount2", keyring.English, sdk.FullFundraiserPath, keyring.DefaultBIP39Passphrase, hd.Secp256k1)
	s.Require().NoError(err)

	multi := kmultisig.NewLegacyAminoPubKey(2, []cryptotypes.PubKey{account1.GetPubKey(), account2.GetPubKey()})
	_, err = kr.SaveMultisig("multi", multi)
	s.Require().NoError(err)

	_, err = s.network.WaitForHeight(1)
	s.Require().NoError(err)

	multisigInfo, err := val1.ClientCtx.Keyring.Key("multi")
	s.Require().NoError(err)

	height, err := s.network.LatestHeight()
	_, err = s.network.WaitForHeight(height + 1)
	s.Require().NoError(err)

	// Send coins from validator to multisig.
	coins := sdk.NewInt64Coin(s.cfg.BondDenom, 15)
	_, err = bankcli.MsgSendExec(
		val1.ClientCtx,
		val1.Address,
		multisigInfo.GetAddress(),
		sdk.NewCoins(coins),
		fmt.Sprintf("--%s=true", flags.FlagSkipConfirmation),
		fmt.Sprintf("--%s=%s", flags.FlagBroadcastMode, flags.BroadcastBlock),
		fmt.Sprintf("--%s=%s", flags.FlagFees, sdk.NewCoins(sdk.NewCoin(s.cfg.BondDenom, sdk.NewInt(10))).String()),
		fmt.Sprintf("--gas=%d", flags.DefaultGasLimit),
	)

	height, err = s.network.LatestHeight()
	_, err = s.network.WaitForHeight(height + 1)
	s.Require().NoError(err)

	// Generate multisig transaction.
	multiGeneratedTx, err := bankcli.MsgSendExec(
		val1.ClientCtx,
		multisigInfo.GetAddress(),
		val1.Address,
		sdk.NewCoins(
			sdk.NewInt64Coin(s.cfg.BondDenom, 5),
		),
		fmt.Sprintf("--%s=true", flags.FlagSkipConfirmation),
		fmt.Sprintf("--%s=%s", flags.FlagBroadcastMode, flags.BroadcastBlock),
		fmt.Sprintf("--%s=%s", flags.FlagFees, sdk.NewCoins(sdk.NewCoin(s.cfg.BondDenom, sdk.NewInt(10))).String()),
		fmt.Sprintf("--%s=true", flags.FlagGenerateOnly),
		fmt.Sprintf("--%s=foobar", flags.FlagNote),
	)
	s.Require().NoError(err)

	// Save tx to file
	multiGeneratedTxFile := testutil.WriteToNewTempFile(s.T(), multiGeneratedTx.String())

	// Sign with account1
	val1.ClientCtx.HomeDir = strings.Replace(val1.ClientCtx.HomeDir, "simd", "simcli", 1)
	account1Signature, err := authtest.TxSignExec(val1.ClientCtx, account1.GetAddress(), multiGeneratedTxFile.Name(), "--multisig", multisigInfo.GetAddress().String())
	s.Require().NoError(err)
	sign1File := testutil.WriteToNewTempFile(s.T(), account1Signature.String())

	// Sign with account2
	account2Signature, err := authtest.TxSignExec(val1.ClientCtx, account2.GetAddress(), multiGeneratedTxFile.Name(), "--multisig", multisigInfo.GetAddress().String())
	s.Require().NoError(err)
	sign2File := testutil.WriteToNewTempFile(s.T(), account2Signature.String())

	// multisign tx
	val1.ClientCtx.Offline = false
	multiSigWith2Signatures, err := authtest.TxMultiSignExec(val1.ClientCtx, multisigInfo.GetName(), multiGeneratedTxFile.Name(), sign1File.Name(), sign2File.Name())
	s.Require().NoError(err)

	// convert from protoJSON to protoBinary for sim
	sdkTx, err := val1.ClientCtx.TxConfig.TxJSONDecoder()(multiSigWith2Signatures.Bytes())
	txBytes, err := val1.ClientCtx.TxConfig.TxEncoder()(sdkTx)

	// simulate tx
	sim := &tx.SimulateRequest{TxBytes: txBytes}
	res, err := s.queryClient.Simulate(context.Background(), sim)
	s.Require().NoError(err)

	// make sure gas was used
	s.Require().Greater(res.GasInfo.GasUsed, uint64(0))
}

func TestIntegrationTestSuite(t *testing.T) {
	suite.Run(t, new(IntegrationTestSuite))
}

func (s IntegrationTestSuite) mkTxBuilder() client.TxBuilder {
	val := s.network.Validators[0]
	s.Require().NoError(s.network.WaitForNextBlock())

	// prepare txBuilder with msg
	txBuilder := val.ClientCtx.TxConfig.NewTxBuilder()
	feeAmount := sdk.Coins{sdk.NewInt64Coin(s.cfg.BondDenom, 10)}
	gasLimit := testdata.NewTestGasLimit()
	s.Require().NoError(
		txBuilder.SetMsgs(&banktypes.MsgSend{
			FromAddress: val.Address.String(),
			ToAddress:   val.Address.String(),
			Amount:      sdk.Coins{sdk.NewInt64Coin(s.cfg.BondDenom, 10)},
		}),
	)
	txBuilder.SetFeeAmount(feeAmount)
	txBuilder.SetGasLimit(gasLimit)
	txBuilder.SetMemo("foobar")

	// setup txFactory
	txFactory := clienttx.Factory{}.
		WithChainID(val.ClientCtx.ChainID).
		WithKeybase(val.ClientCtx.Keyring).
		WithTxConfig(val.ClientCtx.TxConfig).
		WithSignMode(signing.SignMode_SIGN_MODE_DIRECT)

	// Sign Tx.
	err := authclient.SignTx(txFactory, val.ClientCtx, val.Moniker, txBuilder, false, true)
	s.Require().NoError(err)

	return txBuilder
}

// protoTxProvider is a type which can provide a proto transaction. It is a
// workaround to get access to the wrapper TxBuilder's method GetProtoTx().
// Deprecated: It's only used for testing the deprecated Simulate gRPC endpoint
// using a proto Tx field.
type protoTxProvider interface {
	GetProtoTx() *tx.Tx
}

// txBuilderToProtoTx converts a txBuilder into a proto tx.Tx.
// Deprecated: It's only used for testing the deprecated Simulate gRPC endpoint
// using a proto Tx field.
func txBuilderToProtoTx(txBuilder client.TxBuilder) (*tx.Tx, error) { // nolint
	protoProvider, ok := txBuilder.(protoTxProvider)
	if !ok {
		return nil, sdkerrors.Wrapf(sdkerrors.ErrInvalidType, "expected proto tx builder, got %T", txBuilder)
	}

	return protoProvider.GetProtoTx(), nil
}<|MERGE_RESOLUTION|>--- conflicted
+++ resolved
@@ -194,11 +194,7 @@
 		{
 			"request with order-by",
 			&tx.GetTxsEventRequest{
-<<<<<<< HEAD
-				Events:  []string{"message.action='send'"},
-=======
 				Events:  []string{bankMsgSendEventAction},
->>>>>>> 33dbf6a7
 				OrderBy: tx.OrderBy_ORDER_BY_ASC,
 			},
 			false, "",
@@ -206,22 +202,14 @@
 		{
 			"without pagination",
 			&tx.GetTxsEventRequest{
-<<<<<<< HEAD
-				Events: []string{"message.action='send'"},
-=======
 				Events: []string{bankMsgSendEventAction},
->>>>>>> 33dbf6a7
 			},
 			false, "",
 		},
 		{
 			"with pagination",
 			&tx.GetTxsEventRequest{
-<<<<<<< HEAD
-				Events: []string{"message.action='send'"},
-=======
 				Events: []string{bankMsgSendEventAction},
->>>>>>> 33dbf6a7
 				Pagination: &query.PageRequest{
 					CountTotal: false,
 					Offset:     0,
@@ -233,11 +221,7 @@
 		{
 			"with multi events",
 			&tx.GetTxsEventRequest{
-<<<<<<< HEAD
-				Events: []string{"message.action='send'", "message.module='bank'"},
-=======
 				Events: []string{bankMsgSendEventAction, "message.module='bank'"},
->>>>>>> 33dbf6a7
 			},
 			false, "",
 		},
@@ -280,41 +264,17 @@
 		},
 		{
 			"without pagination",
-<<<<<<< HEAD
-			fmt.Sprintf("%s/cosmos/tx/v1beta1/txs?events=%s", val.APIAddress, "message.action='send'"),
-=======
 			fmt.Sprintf("%s/cosmos/tx/v1beta1/txs?events=%s", val.APIAddress, bankMsgSendEventAction),
->>>>>>> 33dbf6a7
 			false,
 			"",
 		},
 		{
 			"with pagination",
-<<<<<<< HEAD
-			fmt.Sprintf("%s/cosmos/tx/v1beta1/txs?events=%s&pagination.offset=%d&pagination.limit=%d", val.APIAddress, "message.action='send'", 0, 10),
+			fmt.Sprintf("%s/cosmos/tx/v1beta1/txs?events=%s&pagination.offset=%d&pagination.limit=%d", val.APIAddress, bankMsgSendEventAction, 0, 10),
 			false,
 			"",
 		},
 		{
-			"valid request: order by asc",
-			fmt.Sprintf("%s/cosmos/tx/v1beta1/txs?events=%s&events=%s&order_by=ORDER_BY_ASC", val.APIAddress, "message.action='send'", "message.module='bank'"),
-			false,
-			"",
-		},
-		{
-			"valid request: order by desc",
-			fmt.Sprintf("%s/cosmos/tx/v1beta1/txs?events=%s&events=%s&order_by=ORDER_BY_DESC", val.APIAddress, "message.action='send'", "message.module='bank'"),
-=======
-			fmt.Sprintf("%s/cosmos/tx/v1beta1/txs?events=%s&pagination.offset=%d&pagination.limit=%d", val.APIAddress, bankMsgSendEventAction, 0, 10),
->>>>>>> 33dbf6a7
-			false,
-			"",
-		},
-		{
-<<<<<<< HEAD
-			"invalid request: invalid order by",
-			fmt.Sprintf("%s/cosmos/tx/v1beta1/txs?events=%s&events=%s&order_by=invalid_order", val.APIAddress, "message.action='send'", "message.module='bank'"),
-=======
 			"valid request: order by asc",
 			fmt.Sprintf("%s/cosmos/tx/v1beta1/txs?events=%s&events=%s&order_by=ORDER_BY_ASC", val.APIAddress, bankMsgSendEventAction, "message.module='bank'"),
 			false,
@@ -329,27 +289,18 @@
 		{
 			"invalid request: invalid order by",
 			fmt.Sprintf("%s/cosmos/tx/v1beta1/txs?events=%s&events=%s&order_by=invalid_order", val.APIAddress, bankMsgSendEventAction, "message.module='bank'"),
->>>>>>> 33dbf6a7
 			true,
 			"is not a valid tx.OrderBy",
 		},
 		{
 			"expect pass with multiple-events",
-<<<<<<< HEAD
-			fmt.Sprintf("%s/cosmos/tx/v1beta1/txs?events=%s&events=%s", val.APIAddress, "message.action='send'", "message.module='bank'"),
-=======
 			fmt.Sprintf("%s/cosmos/tx/v1beta1/txs?events=%s&events=%s", val.APIAddress, bankMsgSendEventAction, "message.module='bank'"),
->>>>>>> 33dbf6a7
 			false,
 			"",
 		},
 		{
 			"expect pass with escape event",
-<<<<<<< HEAD
-			fmt.Sprintf("%s/cosmos/tx/v1beta1/txs?events=%s", val.APIAddress, "message.action%3D'send'"),
-=======
 			fmt.Sprintf("%s/cosmos/tx/v1beta1/txs?events=%s", val.APIAddress, "message.action%3D'/cosmos.bank.v1beta1.MsgSend'"),
->>>>>>> 33dbf6a7
 			false,
 			"",
 		},
