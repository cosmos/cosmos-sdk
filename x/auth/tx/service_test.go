package tx_test

import (
	"context"
	"fmt"
	"testing"

	"github.com/stretchr/testify/suite"

	"github.com/cosmos/cosmos-sdk/client"
	"github.com/cosmos/cosmos-sdk/client/flags"
	clienttx "github.com/cosmos/cosmos-sdk/client/tx"
	codectypes "github.com/cosmos/cosmos-sdk/codec/types"
	"github.com/cosmos/cosmos-sdk/testutil/network"
	"github.com/cosmos/cosmos-sdk/testutil/testdata"
	sdk "github.com/cosmos/cosmos-sdk/types"
	sdkerrors "github.com/cosmos/cosmos-sdk/types/errors"
	query "github.com/cosmos/cosmos-sdk/types/query"
	"github.com/cosmos/cosmos-sdk/types/rest"
	"github.com/cosmos/cosmos-sdk/types/tx"
	"github.com/cosmos/cosmos-sdk/types/tx/signing"
	authclient "github.com/cosmos/cosmos-sdk/x/auth/client"
	bankcli "github.com/cosmos/cosmos-sdk/x/bank/client/testutil"
	banktypes "github.com/cosmos/cosmos-sdk/x/bank/types"
)

type IntegrationTestSuite struct {
	suite.Suite

	cfg     network.Config
	network *network.Network

	queryClient tx.ServiceClient
	txRes       sdk.TxResponse
}

func (s *IntegrationTestSuite) SetupSuite() {
	s.T().Log("setting up integration test suite")

	cfg := network.DefaultConfig()
	cfg.NumValidators = 1

	s.cfg = cfg
	s.network = network.New(s.T(), cfg)
	s.Require().NotNil(s.network)

	val := s.network.Validators[0]

	_, err := s.network.WaitForHeight(1)
	s.Require().NoError(err)

	s.queryClient = tx.NewServiceClient(val.ClientCtx)

	// Create a new MsgSend tx from val to itself.
	out, err := bankcli.MsgSendExec(
		val.ClientCtx,
		val.Address,
		val.Address,
		sdk.NewCoins(
			sdk.NewCoin(s.cfg.BondDenom, sdk.NewInt(10)),
		),
		fmt.Sprintf("--%s=true", flags.FlagSkipConfirmation),
		fmt.Sprintf("--%s=%s", flags.FlagBroadcastMode, flags.BroadcastBlock),
		fmt.Sprintf("--%s=%s", flags.FlagFees, sdk.NewCoins(sdk.NewCoin(s.cfg.BondDenom, sdk.NewInt(10))).String()),
		fmt.Sprintf("--gas=%d", flags.DefaultGasLimit),
		fmt.Sprintf("--%s=foobar", flags.FlagMemo),
	)
	s.Require().NoError(err)
	s.Require().NoError(val.ClientCtx.JSONMarshaler.UnmarshalJSON(out.Bytes(), &s.txRes))
	s.Require().Equal(uint32(0), s.txRes.Code)

	s.Require().NoError(s.network.WaitForNextBlock())
}

func (s *IntegrationTestSuite) TearDownSuite() {
	s.T().Log("tearing down integration test suite")
	s.network.Cleanup()
}

func (s IntegrationTestSuite) TestSimulate() {
	val := s.network.Validators[0]

	// prepare txBuilder with msg
	txBuilder := val.ClientCtx.TxConfig.NewTxBuilder()
	feeAmount := sdk.Coins{sdk.NewInt64Coin(s.cfg.BondDenom, 10)}
	gasLimit := testdata.NewTestGasLimit()
	s.Require().NoError(
		txBuilder.SetMsgs(&banktypes.MsgSend{
			FromAddress: val.Address.String(),
			ToAddress:   val.Address.String(),
			Amount:      sdk.Coins{sdk.NewInt64Coin(s.cfg.BondDenom, 10)},
		}),
	)
	txBuilder.SetFeeAmount(feeAmount)
	txBuilder.SetGasLimit(gasLimit)
	txBuilder.SetMemo("foobar")

	// setup txFactory
	txFactory := clienttx.Factory{}.
		WithChainID(val.ClientCtx.ChainID).
		WithKeybase(val.ClientCtx.Keyring).
		WithTxConfig(val.ClientCtx.TxConfig).
		WithSignMode(signing.SignMode_SIGN_MODE_DIRECT)

	// Sign Tx.
	err := authclient.SignTx(txFactory, val.ClientCtx, val.Moniker, txBuilder, false)
	s.Require().NoError(err)

	// Convert the txBuilder to a tx.Tx.
	protoTx, err := txBuilderToProtoTx(txBuilder)
	s.Require().NoError(err)

	// Run the simulate gRPC query.
	res, err := s.queryClient.Simulate(
		context.Background(),
		&tx.SimulateRequest{Tx: protoTx},
	)
	s.Require().NoError(err)

	// Check the result and gas used are correct.
	s.Require().Equal(len(res.GetResult().GetEvents()), 4) // 1 transfer, 3 messages.
	s.Require().True(res.GetGasInfo().GetGasUsed() > 0)    // Gas used sometimes change, just check it's not empty.
}

func (s IntegrationTestSuite) TestGetTxEvents() {
	val := s.network.Validators[0]

<<<<<<< HEAD
=======
	// Create a new MsgSend tx from val to itself.
	out, err := bankcli.MsgSendExec(
		val.ClientCtx,
		val.Address,
		val.Address,
		sdk.NewCoins(
			sdk.NewCoin(s.cfg.BondDenom, sdk.NewInt(10)),
		),
		fmt.Sprintf("--%s=true", flags.FlagSkipConfirmation),
		fmt.Sprintf("--%s=%s", flags.FlagBroadcastMode, flags.BroadcastBlock),
		fmt.Sprintf("--%s=%s", flags.FlagFees, sdk.NewCoins(sdk.NewCoin(s.cfg.BondDenom, sdk.NewInt(10))).String()),
		fmt.Sprintf("--gas=%d", flags.DefaultGasLimit),
		fmt.Sprintf("--%s=foobar", flags.FlagMemo),
	)
	s.Require().NoError(err)
	var txRes sdk.TxResponse
	s.Require().NoError(val.ClientCtx.JSONMarshaler.UnmarshalJSON(out.Bytes(), &txRes))
	s.Require().Equal(uint32(0), txRes.Code)

	s.Require().NoError(s.network.WaitForNextBlock())

	// Query the tx via gRPC empty params.
	_, err = s.queryClient.GetTxsEvent(
		context.Background(),
		&tx.GetTxsEventRequest{},
	)
	s.Require().Error(err)

>>>>>>> a51eac4f
	// Query the tx via gRPC.
	grpcRes, err := s.queryClient.GetTxsEvent(
		context.Background(),
		&tx.GetTxsEventRequest{
			Events: []string{"message.action=send"},
			Pagination: &query.PageRequest{
				CountTotal: false,
				Offset:     0,
				Limit:      1,
			},
		},
	)
	s.Require().NoError(err)
	s.Require().Equal(len(grpcRes.Txs), 1)
	s.Require().Equal("foobar", grpcRes.Txs[0].Body.Memo)

	// Query the tx via gRPC without pagination. This used to panic, see
	// https://github.com/cosmos/cosmos-sdk/issues/8038.
	grpcRes, err = s.queryClient.GetTxsEvent(
		context.Background(),
		&tx.GetTxsEventRequest{
			Events: []string{"message.action=send"},
		},
	)
	// TODO Once https://github.com/cosmos/cosmos-sdk/pull/8029 is merged, this
	// should not error anymore.
	s.Require().NoError(err)

	rpcTests := []struct {
		name      string
		url       string
		expectErr bool
		expErrMsg string
	}{
		{
			"empty params",
			fmt.Sprintf("%s/cosmos/tx/v1beta1/txs", val.APIAddress),
			true,
			"must declare at least one event to search",
		},
		{
			"without pagination",
			fmt.Sprintf("%s/cosmos/tx/v1beta1/txs?events=%s", val.APIAddress, "message.action=send"),
			false,
			"",
		},
		{
			"with pagination",
			fmt.Sprintf("%s/cosmos/tx/v1beta1/txs?events=%s&pagination.offset=%d&pagination.limit=%d", val.APIAddress, "message.action=send", 0, 10),
			false,
			"",
		},
		{
			"expect pass with multiple-events",
			fmt.Sprintf("%s/cosmos/tx/v1beta1/txs?events=%s&events=%s", val.APIAddress, "message.action=send", "message.module=bank"),
			false,
			"",
		},
		{
			"expect pass with escape event",
			fmt.Sprintf("%s/cosmos/tx/v1beta1/txs?events=%s", val.APIAddress, "message.action%3Dsend"),
			false,
			"",
		},
	}
	for _, tc := range rpcTests {
		s.Run(tc.name, func() {
			res, err := rest.GetRequest(tc.url)
			s.Require().NoError(err)
			if tc.expectErr {
				s.Require().Contains(string(res), tc.expErrMsg)
			} else {
				var result tx.GetTxsEventResponse
				val.ClientCtx.JSONMarshaler.UnmarshalJSON(res, &result)
				s.Require().GreaterOrEqual(len(result.Txs), 1)
				s.Require().Equal("foobar", result.Txs[0].Body.Memo)
				s.Require().NotZero(result.TxResponses[0].Height)
			}
		})
	}
}

func (s IntegrationTestSuite) TestGetTx() {
	val := s.network.Validators[0]

	s.Require().NoError(s.network.WaitForNextBlock())

	// Query the tx via gRPC.
	grpcRes, err := s.queryClient.GetTx(
		context.Background(),
		&tx.GetTxRequest{Hash: s.txRes.TxHash},
	)
	s.Require().NoError(err)
	s.Require().Equal("foobar", grpcRes.Tx.Body.Memo)
	s.Require().NotZero(grpcRes.TxResponse.Height)

	// Query the tx via grpc-gateway.
	restRes, err := rest.GetRequest(fmt.Sprintf("%s/cosmos/tx/v1beta1/tx/%s", val.APIAddress, s.txRes.TxHash))
	s.Require().NoError(err)
	var getTxRes tx.GetTxResponse
	s.Require().NoError(val.ClientCtx.JSONMarshaler.UnmarshalJSON(restRes, &getTxRes))
	s.Require().Equal("foobar", grpcRes.Tx.Body.Memo)
	s.Require().NotZero(grpcRes.TxResponse.Height)
}

func (s IntegrationTestSuite) TestBroadcastTx() {
	val := s.network.Validators[0]

	// prepare txBuilder with msg
	txBuilder := val.ClientCtx.TxConfig.NewTxBuilder()
	feeAmount := sdk.Coins{sdk.NewInt64Coin(s.cfg.BondDenom, 10)}
	gasLimit := testdata.NewTestGasLimit()
	s.Require().NoError(
		txBuilder.SetMsgs(&banktypes.MsgSend{
			FromAddress: val.Address.String(),
			ToAddress:   val.Address.String(),
			Amount:      sdk.Coins{sdk.NewInt64Coin(s.cfg.BondDenom, 10)},
		}),
	)
	txBuilder.SetFeeAmount(feeAmount)
	txBuilder.SetGasLimit(gasLimit)

	// setup txFactory
	txFactory := clienttx.Factory{}.
		WithChainID(val.ClientCtx.ChainID).
		WithKeybase(val.ClientCtx.Keyring).
		WithTxConfig(val.ClientCtx.TxConfig).
		WithSignMode(signing.SignMode_SIGN_MODE_DIRECT)

	// Sign Tx.
	err := authclient.SignTx(txFactory, val.ClientCtx, val.Moniker, txBuilder, false)
	s.Require().NoError(err)

	txBytes, err := val.ClientCtx.TxConfig.TxEncoder()(txBuilder.GetTx())
	s.Require().NoError(err)

	testCases := []struct {
		name   string
		req    *tx.BroadcastTxRequest
		expErr bool
	}{
		{"nil request", nil, true},
		{"empty request", &tx.BroadcastTxRequest{}, true},
		{"valid request", &tx.BroadcastTxRequest{
			Mode:    tx.BroadcastMode_BROADCAST_MODE_SYNC,
			TxBytes: txBytes,
		}, false},
	}

	for _, tc := range testCases {
		tc := tc
		s.Run(tc.name, func() {
			// Broadcast the tx via gRPC.
			grpcRes, err := s.queryClient.BroadcastTx(
				context.Background(),
				tc.req,
			)

			if tc.expErr {
				s.Require().Error(err)

			} else {
				s.Require().NoError(err)
				s.Require().Equal(uint32(0), grpcRes.TxResponse.Code)
			}
		})
	}
}

func TestIntegrationTestSuite(t *testing.T) {
	suite.Run(t, new(IntegrationTestSuite))
}

// txBuilderToProtoTx converts a txBuilder into a proto tx.Tx.
func txBuilderToProtoTx(txBuilder client.TxBuilder) (*tx.Tx, error) { // nolint
	intoAnyTx, ok := txBuilder.(codectypes.IntoAny)
	if !ok {
		return nil, sdkerrors.Wrapf(sdkerrors.ErrInvalidType, "expected %T, got %T", (codectypes.IntoAny)(nil), intoAnyTx)
	}

	any := intoAnyTx.AsAny().GetCachedValue()
	if any == nil {
		return nil, sdkerrors.Wrapf(sdkerrors.ErrInvalidType, "any's cached value is empty")
	}

	protoTx, ok := any.(*tx.Tx)
	if !ok {
		return nil, sdkerrors.Wrapf(sdkerrors.ErrInvalidType, "expected %T, got %T", (codectypes.IntoAny)(nil), intoAnyTx)
	}

	return protoTx, nil
}<|MERGE_RESOLUTION|>--- conflicted
+++ resolved
@@ -125,8 +125,6 @@
 func (s IntegrationTestSuite) TestGetTxEvents() {
 	val := s.network.Validators[0]
 
-<<<<<<< HEAD
-=======
 	// Create a new MsgSend tx from val to itself.
 	out, err := bankcli.MsgSendExec(
 		val.ClientCtx,
@@ -155,7 +153,6 @@
 	)
 	s.Require().Error(err)
 
->>>>>>> a51eac4f
 	// Query the tx via gRPC.
 	grpcRes, err := s.queryClient.GetTxsEvent(
 		context.Background(),
