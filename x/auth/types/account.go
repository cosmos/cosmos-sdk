package types

import (
	"encoding/json"
	"errors"
	"fmt"
	"strings"

<<<<<<< HEAD
	"github.com/cosmos/cosmos-sdk/codec"
	codectypes "github.com/cosmos/cosmos-sdk/codec/types"

	"github.com/cosmos/cosmos-sdk/crypto/types"
=======
	"github.com/gogo/protobuf/proto"
>>>>>>> c25b3b9c

	"github.com/tendermint/tendermint/crypto"
	yaml "gopkg.in/yaml.v2"

	sdk "github.com/cosmos/cosmos-sdk/types"
)

var (
	_ AccountI       = (*BaseAccount)(nil)
	_ GenesisAccount = (*BaseAccount)(nil)
	_ GenesisAccount = (*ModuleAccount)(nil)
	_ ModuleAccountI = (*ModuleAccount)(nil)
)

// BaseAccount defines a base account type. It contains all the necessary fields
// for basic account functionality. Any custom account type should extend this
// type for additional functionality (e.g. vesting).
type BaseAccount struct {
	Address       sdk.AccAddress   `protobuf:"bytes,1,opt,name=address,proto3,casttype=github.com/cosmos/cosmos-sdk/types.AccAddress" json:"address,omitempty"`
	PubKey        *types.PublicKey `protobuf:"bytes,2,opt,name=pub_key,json=pubKey,proto3" json:"public_key,omitempty" yaml:"public_key"`
	AccountNumber uint64           `protobuf:"varint,3,opt,name=account_number,json=accountNumber,proto3" json:"account_number,omitempty" yaml:"account_number"`
	Sequence      uint64           `protobuf:"varint,4,opt,name=sequence,proto3" json:"sequence,omitempty"`

	// NOTE: this is somewhat of a hack to not have to break the AccountI.Get/SetPubKey interface methods. It should
	// likely be replaced with something less hacky in the future (this involves re-enabled gogoproto.typedecl).
	decodedPubKey crypto.PubKey
}

// NewBaseAccount creates a new BaseAccount object
func NewBaseAccount(address sdk.AccAddress, pubKey crypto.PubKey, accountNumber, sequence uint64) *BaseAccount {
	acc := &BaseAccount{
		Address:       address,
		AccountNumber: accountNumber,
		Sequence:      sequence,
		decodedPubKey: pubKey,
	}

	return acc
}

// ProtoBaseAccount - a prototype function for BaseAccount
func ProtoBaseAccount() AccountI {
	return &BaseAccount{}
}

// NewBaseAccountWithAddress - returns a new base account with a given address
func NewBaseAccountWithAddress(addr sdk.AccAddress) *BaseAccount {
	return &BaseAccount{
		Address: addr,
	}
}

// GetAddress - Implements sdk.AccountI.
func (acc BaseAccount) GetAddress() sdk.AccAddress {
	return acc.Address
}

// SetAddress - Implements sdk.AccountI.
func (acc *BaseAccount) SetAddress(addr sdk.AccAddress) error {
	if len(acc.Address) != 0 {
		return errors.New("cannot override BaseAccount address")
	}

	acc.Address = addr
	return nil
}

// GetPubKey - Implements sdk.AccountI.
func (acc BaseAccount) GetPubKey() (pk crypto.PubKey) {
	panic("TODO")
}

// SetPubKey - Implements sdk.AccountI.
func (acc *BaseAccount) SetPubKey(pubKey crypto.PubKey) error {
<<<<<<< HEAD
	panic("TODO")
=======
	if pubKey == nil {
		acc.PubKey = nil
	} else {
		acc.PubKey = amino.MustMarshalBinaryBare(pubKey)
	}

>>>>>>> c25b3b9c
	return nil
}

// GetAccountNumber - Implements AccountI
func (acc BaseAccount) GetAccountNumber() uint64 {
	return acc.AccountNumber
}

// SetAccountNumber - Implements AccountI
func (acc *BaseAccount) SetAccountNumber(accNumber uint64) error {
	acc.AccountNumber = accNumber
	return nil
}

// GetSequence - Implements sdk.AccountI.
func (acc BaseAccount) GetSequence() uint64 {
	return acc.Sequence
}

// SetSequence - Implements sdk.AccountI.
func (acc *BaseAccount) SetSequence(seq uint64) error {
	acc.Sequence = seq
	return nil
}

// Validate checks for errors on the account fields
func (acc BaseAccount) Validate() error {
	return nil
}

func (acc BaseAccount) String() string {
	out, _ := acc.MarshalYAML()
	return out.(string)
}

type baseAccountPretty struct {
	Address       sdk.AccAddress `json:"address" yaml:"address"`
	PubKey        string         `json:"public_key" yaml:"public_key"`
	AccountNumber uint64         `json:"account_number" yaml:"account_number"`
	Sequence      uint64         `json:"sequence" yaml:"sequence"`
}

// MarshalYAML returns the YAML representation of an account.
func (acc BaseAccount) MarshalYAML() (interface{}, error) {
	bz, err := codec.MarshalYAML(codec.NewProtoCodec(codectypes.NewInterfaceRegistry()), acc)
	if err != nil {
		return nil, err
	}
	return string(bz), err
}

// NewModuleAddress creates an AccAddress from the hash of the module's name
func NewModuleAddress(name string) sdk.AccAddress {
	return sdk.AccAddress(crypto.AddressHash([]byte(name)))
}

// NewEmptyModuleAccount creates a empty ModuleAccount from a string
func NewEmptyModuleAccount(name string, permissions ...string) *ModuleAccount {
	moduleAddress := NewModuleAddress(name)
	baseAcc := NewBaseAccountWithAddress(moduleAddress)

	if err := validatePermissions(permissions...); err != nil {
		panic(err)
	}

	return &ModuleAccount{
		BaseAccount: baseAcc,
		Name:        name,
		Permissions: permissions,
	}
}

// NewModuleAccount creates a new ModuleAccount instance
func NewModuleAccount(ba *BaseAccount, name string, permissions ...string) *ModuleAccount {
	if err := validatePermissions(permissions...); err != nil {
		panic(err)
	}

	return &ModuleAccount{
		BaseAccount: ba,
		Name:        name,
		Permissions: permissions,
	}
}

// HasPermission returns whether or not the module account has permission.
func (ma ModuleAccount) HasPermission(permission string) bool {
	for _, perm := range ma.Permissions {
		if perm == permission {
			return true
		}
	}
	return false
}

// GetName returns the the name of the holder's module
func (ma ModuleAccount) GetName() string {
	return ma.Name
}

// GetPermissions returns permissions granted to the module account
func (ma ModuleAccount) GetPermissions() []string {
	return ma.Permissions
}

// SetPubKey - Implements AccountI
func (ma ModuleAccount) SetPubKey(pubKey crypto.PubKey) error {
	return fmt.Errorf("not supported for module accounts")
}

// SetSequence - Implements AccountI
func (ma ModuleAccount) SetSequence(seq uint64) error {
	return fmt.Errorf("not supported for module accounts")
}

// Validate checks for errors on the account fields
func (ma ModuleAccount) Validate() error {
	if strings.TrimSpace(ma.Name) == "" {
		return errors.New("module account name cannot be blank")
	}

	if !ma.Address.Equals(sdk.AccAddress(crypto.AddressHash([]byte(ma.Name)))) {
		return fmt.Errorf("address %s cannot be derived from the module name '%s'", ma.Address, ma.Name)
	}

	return ma.BaseAccount.Validate()
}

type moduleAccountPretty struct {
	Address       sdk.AccAddress `json:"address" yaml:"address"`
	PubKey        string         `json:"public_key" yaml:"public_key"`
	AccountNumber uint64         `json:"account_number" yaml:"account_number"`
	Sequence      uint64         `json:"sequence" yaml:"sequence"`
	Name          string         `json:"name" yaml:"name"`
	Permissions   []string       `json:"permissions" yaml:"permissions"`
}

func (ma ModuleAccount) String() string {
	out, _ := ma.MarshalYAML()
	return out.(string)
}

// MarshalYAML returns the YAML representation of a ModuleAccount.
func (ma ModuleAccount) MarshalYAML() (interface{}, error) {
	bs, err := yaml.Marshal(moduleAccountPretty{
		Address:       ma.Address,
		PubKey:        "",
		AccountNumber: ma.AccountNumber,
		Sequence:      ma.Sequence,
		Name:          ma.Name,
		Permissions:   ma.Permissions,
	})

	if err != nil {
		return nil, err
	}

	return string(bs), nil
}

// MarshalJSON returns the JSON representation of a ModuleAccount.
func (ma ModuleAccount) MarshalJSON() ([]byte, error) {
	return json.Marshal(moduleAccountPretty{
		Address:       ma.Address,
		PubKey:        "",
		AccountNumber: ma.AccountNumber,
		Sequence:      ma.Sequence,
		Name:          ma.Name,
		Permissions:   ma.Permissions,
	})
}

// UnmarshalJSON unmarshals raw JSON bytes into a ModuleAccount.
func (ma *ModuleAccount) UnmarshalJSON(bz []byte) error {
	var alias moduleAccountPretty
	if err := json.Unmarshal(bz, &alias); err != nil {
		return err
	}

	ma.BaseAccount = NewBaseAccount(alias.Address, nil, alias.AccountNumber, alias.Sequence)
	ma.Name = alias.Name
	ma.Permissions = alias.Permissions

	return nil
}

// AccountI is an interface used to store coins at a given address within state.
// It presumes a notion of sequence numbers for replay protection,
// a notion of account numbers for replay protection for previously pruned accounts,
// and a pubkey for authentication purposes.
//
// Many complex conditions can be used in the concrete struct which implements AccountI.
type AccountI interface {
	proto.Message

	GetAddress() sdk.AccAddress
	SetAddress(sdk.AccAddress) error // errors if already set.

	GetPubKey() crypto.PubKey // can return nil.
	SetPubKey(crypto.PubKey) error

	GetAccountNumber() uint64
	SetAccountNumber(uint64) error

	GetSequence() uint64
	SetSequence(uint64) error

	// Ensure that account implements stringer
	String() string
}

// ModuleAccountI defines an account interface for modules that hold tokens in
// an escrow.
type ModuleAccountI interface {
	AccountI

	GetName() string
	GetPermissions() []string
	HasPermission(string) bool
}

// GenesisAccounts defines a slice of GenesisAccount objects
type GenesisAccounts []GenesisAccount

// Contains returns true if the given address exists in a slice of GenesisAccount
// objects.
func (ga GenesisAccounts) Contains(addr sdk.Address) bool {
	for _, acc := range ga {
		if acc.GetAddress().Equals(addr) {
			return true
		}
	}

	return false
}

// GenesisAccount defines a genesis account that embeds an AccountI with validation capabilities.
type GenesisAccount interface {
	AccountI

	Validate() error
}<|MERGE_RESOLUTION|>--- conflicted
+++ resolved
@@ -6,14 +6,7 @@
 	"fmt"
 	"strings"
 
-<<<<<<< HEAD
-	"github.com/cosmos/cosmos-sdk/codec"
-	codectypes "github.com/cosmos/cosmos-sdk/codec/types"
-
-	"github.com/cosmos/cosmos-sdk/crypto/types"
-=======
 	"github.com/gogo/protobuf/proto"
->>>>>>> c25b3b9c
 
 	"github.com/tendermint/tendermint/crypto"
 	yaml "gopkg.in/yaml.v2"
@@ -27,20 +20,6 @@
 	_ GenesisAccount = (*ModuleAccount)(nil)
 	_ ModuleAccountI = (*ModuleAccount)(nil)
 )
-
-// BaseAccount defines a base account type. It contains all the necessary fields
-// for basic account functionality. Any custom account type should extend this
-// type for additional functionality (e.g. vesting).
-type BaseAccount struct {
-	Address       sdk.AccAddress   `protobuf:"bytes,1,opt,name=address,proto3,casttype=github.com/cosmos/cosmos-sdk/types.AccAddress" json:"address,omitempty"`
-	PubKey        *types.PublicKey `protobuf:"bytes,2,opt,name=pub_key,json=pubKey,proto3" json:"public_key,omitempty" yaml:"public_key"`
-	AccountNumber uint64           `protobuf:"varint,3,opt,name=account_number,json=accountNumber,proto3" json:"account_number,omitempty" yaml:"account_number"`
-	Sequence      uint64           `protobuf:"varint,4,opt,name=sequence,proto3" json:"sequence,omitempty"`
-
-	// NOTE: this is somewhat of a hack to not have to break the AccountI.Get/SetPubKey interface methods. It should
-	// likely be replaced with something less hacky in the future (this involves re-enabled gogoproto.typedecl).
-	decodedPubKey crypto.PubKey
-}
 
 // NewBaseAccount creates a new BaseAccount object
 func NewBaseAccount(address sdk.AccAddress, pubKey crypto.PubKey, accountNumber, sequence uint64) *BaseAccount {
@@ -88,16 +67,7 @@
 
 // SetPubKey - Implements sdk.AccountI.
 func (acc *BaseAccount) SetPubKey(pubKey crypto.PubKey) error {
-<<<<<<< HEAD
 	panic("TODO")
-=======
-	if pubKey == nil {
-		acc.PubKey = nil
-	} else {
-		acc.PubKey = amino.MustMarshalBinaryBare(pubKey)
-	}
-
->>>>>>> c25b3b9c
 	return nil
 }
 
