--- conflicted
+++ resolved
@@ -7,20 +7,12 @@
 	"fmt"
 	"strings"
 
-	sdkerrors "github.com/cosmos/cosmos-sdk/types/errors"
-
-	codectypes "github.com/cosmos/cosmos-sdk/codec/types"
-
 	"github.com/gogo/protobuf/proto"
-
 	"github.com/tendermint/tendermint/crypto"
 	yaml "gopkg.in/yaml.v2"
 
 	"github.com/cosmos/cosmos-sdk/codec"
-<<<<<<< HEAD
-=======
 	codectypes "github.com/cosmos/cosmos-sdk/codec/types"
->>>>>>> 91ca8ad3
 	sdk "github.com/cosmos/cosmos-sdk/types"
 	sdkerrors "github.com/cosmos/cosmos-sdk/types/errors"
 )
@@ -100,11 +92,7 @@
 
 		any, err := codectypes.NewAnyWithValue(protoMsg)
 		if err != nil {
-<<<<<<< HEAD
-			return nil
-=======
 			return err
->>>>>>> 91ca8ad3
 		}
 
 		acc.PubKey = any
