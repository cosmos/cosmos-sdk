package types

import (
	"fmt"

<<<<<<< HEAD
	"github.com/cosmos/cosmos-sdk/client/context"

=======
	"github.com/cosmos/cosmos-sdk/codec"
>>>>>>> bf8809ef
	sdk "github.com/cosmos/cosmos-sdk/types"
)

// AccountRetriever defines the properties of a type that can be used to
// retrieve accounts.
type AccountRetriever struct {
<<<<<<< HEAD
	codec Codec
}

// NewAccountRetriever initialises a new AccountRetriever instance.
func NewAccountRetriever(codec Codec) AccountRetriever {
	return AccountRetriever{codec: codec}
=======
	codec   codec.Marshaler
	querier NodeQuerier
}

// NewAccountRetriever initialises a new AccountRetriever instance.
func NewAccountRetriever(codec codec.Marshaler, querier NodeQuerier) AccountRetriever {
	return AccountRetriever{codec: codec, querier: querier}
>>>>>>> bf8809ef
}

// GetAccount queries for an account given an address and a block height. An
// error is returned if the query or decoding fails.
<<<<<<< HEAD
func (ar AccountRetriever) GetAccount(querier context.NodeQuerier, addr sdk.AccAddress) (exported.Account, error) {
	account, _, err := ar.GetAccountWithHeight(querier, addr)
=======
func (ar AccountRetriever) GetAccount(addr sdk.AccAddress) (AccountI, error) {
	account, _, err := ar.GetAccountWithHeight(addr)
>>>>>>> bf8809ef
	return account, err
}

// GetAccountWithHeight queries for an account given an address. Returns the
// height of the query with the account. An error is returned if the query
// or decoding fails.
<<<<<<< HEAD
func (ar AccountRetriever) GetAccountWithHeight(querier context.NodeQuerier, addr sdk.AccAddress) (exported.Account, int64, error) {
=======
func (ar AccountRetriever) GetAccountWithHeight(addr sdk.AccAddress) (AccountI, int64, error) {
>>>>>>> bf8809ef
	bs, err := ar.codec.MarshalJSON(NewQueryAccountParams(addr))
	if err != nil {
		return nil, 0, err
	}

	bz, height, err := querier.QueryWithData(fmt.Sprintf("custom/%s/%s", QuerierRoute, QueryAccount), bs)
	if err != nil {
		return nil, height, err
	}

	var account AccountI
	if err := ar.codec.UnmarshalJSON(bz, &account); err != nil {
		return nil, height, err
	}

	return account, height, nil
}

// EnsureExists returns an error if no account exists for the given address else nil.
func (ar AccountRetriever) EnsureExists(querier context.NodeQuerier, addr sdk.AccAddress) error {
	if _, err := ar.GetAccount(querier, addr); err != nil {
		return err
	}
	return nil
}

// GetAccountNumberSequence returns sequence and account number for the given address.
// It returns an error if the account couldn't be retrieved from the state.
func (ar AccountRetriever) GetAccountNumberSequence(nodeQuerier context.NodeQuerier, addr sdk.AccAddress) (uint64, uint64, error) {
	acc, err := ar.GetAccount(nodeQuerier, addr)
	if err != nil {
		return 0, 0, err
	}
	return acc.GetAccountNumber(), acc.GetSequence(), nil
}<|MERGE_RESOLUTION|>--- conflicted
+++ resolved
@@ -3,56 +3,33 @@
 import (
 	"fmt"
 
-<<<<<<< HEAD
+	sdk "github.com/cosmos/cosmos-sdk/types"
+	"github.com/cosmos/cosmos-sdk/codec"
 	"github.com/cosmos/cosmos-sdk/client/context"
-
-=======
-	"github.com/cosmos/cosmos-sdk/codec"
->>>>>>> bf8809ef
-	sdk "github.com/cosmos/cosmos-sdk/types"
 )
 
 // AccountRetriever defines the properties of a type that can be used to
 // retrieve accounts.
 type AccountRetriever struct {
-<<<<<<< HEAD
-	codec Codec
+	codec   codec.Marshaler
 }
 
 // NewAccountRetriever initialises a new AccountRetriever instance.
-func NewAccountRetriever(codec Codec) AccountRetriever {
+func NewAccountRetriever(codec codec.Marshaler) AccountRetriever {
 	return AccountRetriever{codec: codec}
-=======
-	codec   codec.Marshaler
-	querier NodeQuerier
-}
-
-// NewAccountRetriever initialises a new AccountRetriever instance.
-func NewAccountRetriever(codec codec.Marshaler, querier NodeQuerier) AccountRetriever {
-	return AccountRetriever{codec: codec, querier: querier}
->>>>>>> bf8809ef
 }
 
 // GetAccount queries for an account given an address and a block height. An
 // error is returned if the query or decoding fails.
-<<<<<<< HEAD
-func (ar AccountRetriever) GetAccount(querier context.NodeQuerier, addr sdk.AccAddress) (exported.Account, error) {
+func (ar AccountRetriever) GetAccount(querier context.NodeQuerier, addr sdk.AccAddress) (AccountI, error) {
 	account, _, err := ar.GetAccountWithHeight(querier, addr)
-=======
-func (ar AccountRetriever) GetAccount(addr sdk.AccAddress) (AccountI, error) {
-	account, _, err := ar.GetAccountWithHeight(addr)
->>>>>>> bf8809ef
 	return account, err
 }
 
 // GetAccountWithHeight queries for an account given an address. Returns the
 // height of the query with the account. An error is returned if the query
 // or decoding fails.
-<<<<<<< HEAD
-func (ar AccountRetriever) GetAccountWithHeight(querier context.NodeQuerier, addr sdk.AccAddress) (exported.Account, int64, error) {
-=======
-func (ar AccountRetriever) GetAccountWithHeight(addr sdk.AccAddress) (AccountI, int64, error) {
->>>>>>> bf8809ef
+func (ar AccountRetriever) GetAccountWithHeight(querier context.NodeQuerier, addr sdk.AccAddress) (AccountI, int64, error) {
 	bs, err := ar.codec.MarshalJSON(NewQueryAccountParams(addr))
 	if err != nil {
 		return nil, 0, err
