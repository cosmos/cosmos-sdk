--- conflicted
+++ resolved
@@ -28,8 +28,7 @@
 
 // GetAccount queries for an account given an address and a block height. An
 // error is returned if the query or decoding fails.
-<<<<<<< HEAD
-func (ar AccountRetriever) GetAccount(addr sdk.AccAddress) (Account, error) {
+func (ar AccountRetriever) GetAccount(addr sdk.AccAddress) (exported.Account, error) {
 	account, _, err := ar.GetAccountWithHeight(addr)
 	return account, err
 }
@@ -38,9 +37,6 @@
 // height of the query with the account. An error is returned if the query
 // or decoding fails.
 func (ar AccountRetriever) GetAccountWithHeight(addr sdk.AccAddress) (Account, int64, error) {
-=======
-func (ar AccountRetriever) GetAccount(addr sdk.AccAddress) (exported.Account, error) {
->>>>>>> 891eb8ee
 	bs, err := ModuleCdc.MarshalJSON(NewQueryAccountParams(addr))
 	if err != nil {
 		return nil, 0, err
