--- conflicted
+++ resolved
@@ -45,31 +45,12 @@
 	sigs := make([]StdSignature, len(signatures))
 
 	for i, sig := range signatures {
-<<<<<<< HEAD
-		var (
-			sigBz []byte
-			err   error
-		)
-
-		if sig.Data != nil {
-			sigBz, err = SignatureDataToAminoSignature(legacy.Cdc, sig.Data)
-			if err != nil {
-				return err
-			}
-		}
-
-		sigs[i] = StdSignature{
-			PubKey:    sig.PubKey,
-			Signature: sigBz,
-		}
-=======
 		stdSig, err := SignatureV2ToStdSignature(s.cdc, sig)
 		if err != nil {
 			return err
 		}
 
 		sigs[i] = stdSig
->>>>>>> 72ebafee
 	}
 
 	s.Signatures = sigs
