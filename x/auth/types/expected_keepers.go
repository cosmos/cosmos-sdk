--- conflicted
+++ resolved
@@ -15,12 +15,8 @@
 	SendCoinsFromAccountToModule(ctx context.Context, senderAddr sdk.AccAddress, recipientModule string, amt sdk.Coins) error
 }
 
-<<<<<<< HEAD
+// AccountsModKeeper defines the contract for x/accounts APIs
 type AccountsModKeeper interface {
 	SendModuleMessageUntyped(ctx context.Context, sender []byte, msg protoiface.MessageV1) (protoiface.MessageV1, error)
-=======
-// AccountsModKeeper defines the contract for x/accounts APIs
-type AccountsModKeeper interface {
 	IsAccountsModuleAccount(ctx context.Context, accountAddr []byte) bool
->>>>>>> a0d727ee
 }