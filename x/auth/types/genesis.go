--- conflicted
+++ resolved
@@ -6,22 +6,12 @@
 
 // GenesisState - all auth state that must be provided at genesis
 type GenesisState struct {
-<<<<<<< HEAD
-	Params        Params    `json:"params"`
-=======
 	Params Params `json:"params"`
->>>>>>> 35267843
 }
 
 // NewGenesisState - Create a new genesis state
 func NewGenesisState(params Params) GenesisState {
-<<<<<<< HEAD
-	return GenesisState{
-		Params:        params,
-	}
-=======
 	return GenesisState{params}
->>>>>>> 35267843
 }
 
 // DefaultGenesisState - Return a default genesis state
