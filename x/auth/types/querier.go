package types

<<<<<<< HEAD
import (
	sdk "github.com/KiraCore/cosmos-sdk/types"
)

=======
>>>>>>> f59df68a
// query endpoints supported by the auth Querier
const (
	QueryAccount = "account"
	QueryParams  = "params"
)<|MERGE_RESOLUTION|>--- conflicted
+++ resolved
@@ -1,12 +1,5 @@
 package types
 
-<<<<<<< HEAD
-import (
-	sdk "github.com/KiraCore/cosmos-sdk/types"
-)
-
-=======
->>>>>>> f59df68a
 // query endpoints supported by the auth Querier
 const (
 	QueryAccount = "account"
