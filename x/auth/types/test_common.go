// nolint noalias
package types

import (
	"github.com/tendermint/tendermint/crypto"
	"github.com/tendermint/tendermint/crypto/secp256k1"

	sdk "github.com/cosmos/cosmos-sdk/types"
)

<<<<<<< HEAD
//DONTCOVER

type testInput struct {
	cdc *codec.Codec
	ctx sdk.Context
}

func setupTestInput() testInput {
	db := dbm.NewMemDB()

	cdc := codec.New()
	RegisterBaseAccount(cdc)

	authCapKey := sdk.NewKVStoreKey("authCapKey")
	keyParams := sdk.NewKVStoreKey("subspace")
	tkeyParams := sdk.NewTransientStoreKey("transient_subspace")

	ms := store.NewCommitMultiStore(db)
	ms.MountStoreWithDB(authCapKey, sdk.StoreTypeIAVL, db)
	ms.MountStoreWithDB(keyParams, sdk.StoreTypeIAVL, db)
	ms.MountStoreWithDB(tkeyParams, sdk.StoreTypeTransient, db)
	ms.LoadLatestVersion()

	ctx := sdk.NewContext(ms, abci.Header{ChainID: "test-chain-id"}, false, log.NewNopLogger())

	return testInput{cdc: cdc, ctx: ctx}
}

=======
>>>>>>> 35267843
func NewTestMsg(addrs ...sdk.AccAddress) *sdk.TestMsg {
	return sdk.NewTestMsg(addrs...)
}

func NewTestStdFee() StdFee {
	return NewStdFee(50000,
		sdk.NewCoins(sdk.NewInt64Coin("atom", 150)),
	)
}

// coins to more than cover the fee
func NewTestCoins() sdk.Coins {
	return sdk.Coins{
		sdk.NewInt64Coin("atom", 10000000),
	}
}

func KeyTestPubAddr() (crypto.PrivKey, crypto.PubKey, sdk.AccAddress) {
	key := secp256k1.GenPrivKey()
	pub := key.PubKey()
	addr := sdk.AccAddress(pub.Address())
	return key, pub, addr
}

func NewTestTx(ctx sdk.Context, msgs []sdk.Msg, privs []crypto.PrivKey, accNums []uint64, seqs []uint64, fee StdFee) sdk.Tx {
	sigs := make([]StdSignature, len(privs))
	for i, priv := range privs {
		signBytes := StdSignBytes(ctx.ChainID(), accNums[i], seqs[i], fee, msgs, "")

		sig, err := priv.Sign(signBytes)
		if err != nil {
			panic(err)
		}

		sigs[i] = StdSignature{PubKey: priv.PubKey(), Signature: sig}
	}

	tx := NewStdTx(msgs, fee, sigs, "")
	return tx
}

func NewTestTxWithMemo(ctx sdk.Context, msgs []sdk.Msg, privs []crypto.PrivKey, accNums []uint64, seqs []uint64, fee StdFee, memo string) sdk.Tx {
	sigs := make([]StdSignature, len(privs))
	for i, priv := range privs {
		signBytes := StdSignBytes(ctx.ChainID(), accNums[i], seqs[i], fee, msgs, memo)

		sig, err := priv.Sign(signBytes)
		if err != nil {
			panic(err)
		}

		sigs[i] = StdSignature{PubKey: priv.PubKey(), Signature: sig}
	}

	tx := NewStdTx(msgs, fee, sigs, memo)
	return tx
}

func NewTestTxWithSignBytes(msgs []sdk.Msg, privs []crypto.PrivKey, accNums []uint64, seqs []uint64, fee StdFee, signBytes []byte, memo string) sdk.Tx {
	sigs := make([]StdSignature, len(privs))
	for i, priv := range privs {
		sig, err := priv.Sign(signBytes)
		if err != nil {
			panic(err)
		}

		sigs[i] = StdSignature{PubKey: priv.PubKey(), Signature: sig}
	}

	tx := NewStdTx(msgs, fee, sigs, memo)
	return tx
}<|MERGE_RESOLUTION|>--- conflicted
+++ resolved
@@ -8,37 +8,6 @@
 	sdk "github.com/cosmos/cosmos-sdk/types"
 )
 
-<<<<<<< HEAD
-//DONTCOVER
-
-type testInput struct {
-	cdc *codec.Codec
-	ctx sdk.Context
-}
-
-func setupTestInput() testInput {
-	db := dbm.NewMemDB()
-
-	cdc := codec.New()
-	RegisterBaseAccount(cdc)
-
-	authCapKey := sdk.NewKVStoreKey("authCapKey")
-	keyParams := sdk.NewKVStoreKey("subspace")
-	tkeyParams := sdk.NewTransientStoreKey("transient_subspace")
-
-	ms := store.NewCommitMultiStore(db)
-	ms.MountStoreWithDB(authCapKey, sdk.StoreTypeIAVL, db)
-	ms.MountStoreWithDB(keyParams, sdk.StoreTypeIAVL, db)
-	ms.MountStoreWithDB(tkeyParams, sdk.StoreTypeTransient, db)
-	ms.LoadLatestVersion()
-
-	ctx := sdk.NewContext(ms, abci.Header{ChainID: "test-chain-id"}, false, log.NewNopLogger())
-
-	return testInput{cdc: cdc, ctx: ctx}
-}
-
-=======
->>>>>>> 35267843
 func NewTestMsg(addrs ...sdk.AccAddress) *sdk.TestMsg {
 	return sdk.NewTestMsg(addrs...)
 }
