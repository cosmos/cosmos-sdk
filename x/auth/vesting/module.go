--- conflicted
+++ resolved
@@ -49,18 +49,5 @@
 	types.RegisterInterfaces(registry)
 }
 
-<<<<<<< HEAD
-// GetTxCmd returns the root tx command for the vesting module.
-func (AppModule) GetTxCmd() *cobra.Command {
-	return cli.GetTxCmd()
-}
-
-// RegisterServices registers module services.
-func (am AppModule) RegisterServices(registrar grpc.ServiceRegistrar) error {
-	return nil
-}
-
-=======
->>>>>>> 619e0da8
 // ConsensusVersion implements HasConsensusVersion.
 func (AppModule) ConsensusVersion() uint64 { return 1 }