package vesting

import (
	"context"

	"github.com/armon/go-metrics"

	"github.com/cosmos/cosmos-sdk/telemetry"
	sdk "github.com/cosmos/cosmos-sdk/types"
	sdkerrors "github.com/cosmos/cosmos-sdk/types/errors"
	"github.com/cosmos/cosmos-sdk/x/auth/keeper"
	authtypes "github.com/cosmos/cosmos-sdk/x/auth/types"
	"github.com/cosmos/cosmos-sdk/x/auth/vesting/types"
)

type msgServer struct {
	keeper.AccountKeeper
	types.BankKeeper
	types.StakingKeeper
}

// NewMsgServerImpl returns an implementation of the vesting MsgServer interface,
// wrapping the corresponding keepers.
func NewMsgServerImpl(k keeper.AccountKeeper, bk types.BankKeeper, sk types.StakingKeeper) types.MsgServer {
	return &msgServer{AccountKeeper: k, BankKeeper: bk, StakingKeeper: sk}
}

var _ types.MsgServer = msgServer{}

func (s msgServer) CreateVestingAccount(goCtx context.Context, msg *types.MsgCreateVestingAccount) (*types.MsgCreateVestingAccountResponse, error) {
	ctx := sdk.UnwrapSDKContext(goCtx)
	ak := s.AccountKeeper
	bk := s.BankKeeper

	if err := bk.IsSendEnabledCoins(ctx, msg.Amount...); err != nil {
		return nil, err
	}

	from, err := sdk.AccAddressFromBech32(msg.FromAddress)
	if err != nil {
		return nil, err
	}
	to, err := sdk.AccAddressFromBech32(msg.ToAddress)
	if err != nil {
		return nil, err
	}

	if bk.BlockedAddr(to) {
		return nil, sdkerrors.Wrapf(sdkerrors.ErrUnauthorized, "%s is not allowed to receive funds", msg.ToAddress)
	}

	if acc := ak.GetAccount(ctx, to); acc != nil {
		return nil, sdkerrors.Wrapf(sdkerrors.ErrInvalidRequest, "account %s already exists", msg.ToAddress)
	}

	baseAccount := authtypes.NewBaseAccountWithAddress(to)
	baseAccount = ak.NewAccount(ctx, baseAccount).(*authtypes.BaseAccount)
	baseVestingAccount := types.NewBaseVestingAccount(baseAccount, msg.Amount.Sort(), msg.EndTime)

	var vestingAccount authtypes.AccountI
	if msg.Delayed {
		vestingAccount = types.NewDelayedVestingAccountRaw(baseVestingAccount)
	} else {
		vestingAccount = types.NewContinuousVestingAccountRaw(baseVestingAccount, ctx.BlockTime().Unix())
	}

	ak.SetAccount(ctx, vestingAccount)

	defer func() {
		telemetry.IncrCounter(1, "new", "account")

		for _, a := range msg.Amount {
			if a.Amount.IsInt64() {
				telemetry.SetGaugeWithLabels(
					[]string{"tx", "msg", "create_vesting_account"},
					float32(a.Amount.Int64()),
					[]metrics.Label{telemetry.NewLabel("denom", a.Denom)},
				)
			}
		}
	}()

	if err = bk.SendCoins(ctx, from, to, msg.Amount); err != nil {
		return nil, err
	}

	return &types.MsgCreateVestingAccountResponse{}, nil
}

func (s msgServer) CreatePermanentLockedAccount(goCtx context.Context, msg *types.MsgCreatePermanentLockedAccount) (*types.MsgCreatePermanentLockedAccountResponse, error) {
	ctx := sdk.UnwrapSDKContext(goCtx)
	ak := s.AccountKeeper
	bk := s.BankKeeper

	if err := bk.IsSendEnabledCoins(ctx, msg.Amount...); err != nil {
		return nil, err
	}

	from, err := sdk.AccAddressFromBech32(msg.FromAddress)
	if err != nil {
		return nil, err
	}
	to, err := sdk.AccAddressFromBech32(msg.ToAddress)
	if err != nil {
		return nil, err
	}

	if bk.BlockedAddr(to) {
		return nil, sdkerrors.Wrapf(sdkerrors.ErrUnauthorized, "%s is not allowed to receive funds", msg.ToAddress)
	}

	if acc := ak.GetAccount(ctx, to); acc != nil {
		return nil, sdkerrors.Wrapf(sdkerrors.ErrInvalidRequest, "account %s already exists", msg.ToAddress)
	}

	baseAccount := authtypes.NewBaseAccountWithAddress(to)
	baseAccount = ak.NewAccount(ctx, baseAccount).(*authtypes.BaseAccount)
	vestingAccount := types.NewPermanentLockedAccount(baseAccount, msg.Amount)

	ak.SetAccount(ctx, vestingAccount)

	defer func() {
		telemetry.IncrCounter(1, "new", "account")

		for _, a := range msg.Amount {
			if a.Amount.IsInt64() {
				telemetry.SetGaugeWithLabels(
					[]string{"tx", "msg", "create_permanent_locked_account"},
					float32(a.Amount.Int64()),
					[]metrics.Label{telemetry.NewLabel("denom", a.Denom)},
				)
			}
		}
	}()

	if err = bk.SendCoins(ctx, from, to, msg.Amount); err != nil {
		return nil, err
	}

	return &types.MsgCreatePermanentLockedAccountResponse{}, nil
}

// CreateClawbackVestingAccount creates a new ClawbackVestingAccount, or merges a grant into an existing one.
func (s msgServer) CreateClawbackVestingAccount(goCtx context.Context, msg *types.MsgCreateClawbackVestingAccount) (*types.MsgCreateClawbackVestingAccountResponse, error) {
	ctx := sdk.UnwrapSDKContext(goCtx)
	ak := s.AccountKeeper
	bk := s.BankKeeper

	from, err := sdk.AccAddressFromBech32(msg.FromAddress)
	if err != nil {
		return nil, err
	}
	to, err := sdk.AccAddressFromBech32(msg.ToAddress)
	if err != nil {
		return nil, err
	}

	if bk.BlockedAddr(to) {
		return nil, sdkerrors.Wrapf(sdkerrors.ErrUnauthorized, "%s is not allowed to receive funds", msg.ToAddress)
	}

	vestingCoins := sdk.NewCoins()
	for _, period := range msg.VestingPeriods {
		vestingCoins = vestingCoins.Add(period.Amount...)
	}

	lockupCoins := sdk.NewCoins()
	for _, period := range msg.LockupPeriods {
		lockupCoins = lockupCoins.Add(period.Amount...)
	}

	if !vestingCoins.IsZero() && len(msg.LockupPeriods) == 0 {
		// If lockup absent, default to an instant unlock schedule
		msg.LockupPeriods = []types.Period{
			{Length: 0, Amount: vestingCoins},
		}
		lockupCoins = vestingCoins
	}

	if !lockupCoins.IsZero() && len(msg.VestingPeriods) == 0 {
		// If vesting absent, default to an instant vesting schedule
		msg.VestingPeriods = []types.Period{
			{Length: 0, Amount: lockupCoins},
		}
		vestingCoins = lockupCoins
	}

	// The vesting and lockup schedules must describe the same total amount.
	// IsEqual can panic, so use (a == b) <=> (a <= b && b <= a).
	if !(vestingCoins.IsAllLTE(lockupCoins) && lockupCoins.IsAllLTE(vestingCoins)) {
		return nil, sdkerrors.Wrapf(sdkerrors.ErrInvalidRequest, "lockup and vesting amounts must be equal")
	}

	madeNewAcc := false
	acc := ak.GetAccount(ctx, to)
	var va *types.ClawbackVestingAccount

	if acc != nil {
		var isClawback bool
		va, isClawback = acc.(*types.ClawbackVestingAccount)
		switch {
		case !msg.Merge && isClawback:
			return nil, sdkerrors.Wrapf(sdkerrors.ErrInvalidRequest, "account %s already exists; consider using --merge", msg.ToAddress)
		case !msg.Merge && !isClawback:
			return nil, sdkerrors.Wrapf(sdkerrors.ErrInvalidRequest, "account %s already exists", msg.ToAddress)
		case msg.Merge && !isClawback:
			return nil, sdkerrors.Wrapf(sdkerrors.ErrNotSupported, "account %s must be a clawback vesting account", msg.ToAddress)
		}
		err := va.AddGrant(ctx, msg.FromAddress, s.StakingKeeper, msg.GetStartTime(), msg.GetLockupPeriods(), msg.GetVestingPeriods(), vestingCoins)
		if err != nil {
			return nil, err
		}
	} else {
		baseAccount := ak.NewAccountWithAddress(ctx, to)
		va = types.NewClawbackVestingAccount(baseAccount.(*authtypes.BaseAccount), from, vestingCoins, msg.StartTime, msg.LockupPeriods, msg.VestingPeriods)
		madeNewAcc = true
	}

	ak.SetAccount(ctx, va)

	if madeNewAcc {
		defer func() {
			telemetry.IncrCounter(1, "new", "account")

			for _, a := range vestingCoins {
				if a.Amount.IsInt64() {
					telemetry.SetGaugeWithLabels(
						[]string{"tx", "msg", "create_clawback_vesting_account"},
						float32(a.Amount.Int64()),
						[]metrics.Label{telemetry.NewLabel("denom", a.Denom)},
					)
				}
			}
		}()
	}

	err = bk.SendCoins(ctx, from, to, vestingCoins)
	if err != nil {
		return nil, err
	}

	ctx.EventManager().EmitEvent(
		sdk.NewEvent(
			sdk.EventTypeMessage,
			sdk.NewAttribute(sdk.AttributeKeyModule, types.AttributeValueCategory),
		),
	)

	return &types.MsgCreateClawbackVestingAccountResponse{}, nil
}

// Clawback removes the unvested amount from a ClawbackVestingAccount.
// The destination defaults to the funder address, but can be overridden.
func (s msgServer) Clawback(goCtx context.Context, msg *types.MsgClawback) (*types.MsgClawbackResponse, error) {
	ctx := sdk.UnwrapSDKContext(goCtx)

	ak := s.AccountKeeper
	bk := s.BankKeeper

	funder, err := sdk.AccAddressFromBech32(msg.GetFunderAddress())
	if err != nil {
		return nil, err
	}
	addr, err := sdk.AccAddressFromBech32(msg.GetAddress())
	if err != nil {
		return nil, err
	}
	dest := funder
	if msg.GetDestAddress() != "" {
		dest, err = sdk.AccAddressFromBech32(msg.GetDestAddress())
		if err != nil {
			return nil, err
		}
	}

	if bk.BlockedAddr(dest) {
		return nil, sdkerrors.Wrapf(sdkerrors.ErrUnauthorized, "%s is not allowed to receive funds", msg.DestAddress)
	}

	acc := ak.GetAccount(ctx, addr)
	if acc == nil {
		return nil, sdkerrors.Wrapf(sdkerrors.ErrNotFound, "account %s does not exist", msg.Address)
	}
	va, ok := acc.(*types.ClawbackVestingAccount)
	if !ok {
		return nil, sdkerrors.Wrapf(sdkerrors.ErrInvalidRequest, "account not subject to clawback: %s", msg.Address)
	}

	err = va.Clawback(ctx, funder, dest, ak, bk, s.StakingKeeper)
	if err != nil {
		return nil, err
	}

	return &types.MsgClawbackResponse{}, nil
}

// ReturnGrants removes the unvested amount from a vesting account,
// returning it to the funder. Currently only supported for ClawbackVestingAccount.
func (s msgServer) ReturnGrants(goCtx context.Context, msg *types.MsgReturnGrants) (*types.MsgReturnGrantsResponse, error) {
	ctx := sdk.UnwrapSDKContext(goCtx)

	ak := s.AccountKeeper

	addr, err := sdk.AccAddressFromBech32(msg.GetAddress())
	if err != nil {
		return nil, err
	}

	acc := ak.GetAccount(ctx, addr)
	if acc == nil {
		return nil, sdkerrors.Wrapf(sdkerrors.ErrNotFound, "account %s does not exist", msg.Address)
	}
	va, ok := acc.(*types.ClawbackVestingAccount)
	if !ok {
		return nil, sdkerrors.Wrapf(sdkerrors.ErrInvalidRequest, "account does not support return-grants: %s", msg.Address)
	}

	va.ReturnGrants(ctx, ak, s.BankKeeper, s.StakingKeeper)

	return &types.MsgReturnGrantsResponse{}, nil
}

func (s msgServer) CreatePeriodicVestingAccount(goCtx context.Context, msg *types.MsgCreatePeriodicVestingAccount) (*types.MsgCreatePeriodicVestingAccountResponse, error) {
	ctx := sdk.UnwrapSDKContext(goCtx)

	ak := s.AccountKeeper
	bk := s.BankKeeper

	from, err := sdk.AccAddressFromBech32(msg.FromAddress)
	if err != nil {
		return nil, err
	}
	to, err := sdk.AccAddressFromBech32(msg.ToAddress)
	if err != nil {
		return nil, err
	}

<<<<<<< HEAD
	if s.BankKeeper.BlockedAddr(to) {
		return nil, sdkerrors.Wrapf(sdkerrors.ErrUnauthorized, "%s is not allowed to receive funds", msg.ToAddress)
	}

	if acc := ak.GetAccount(ctx, to); acc != nil {
		return nil, sdkerrors.Wrapf(sdkerrors.ErrInvalidRequest, "account %s already exists", msg.ToAddress)
=======
	if bk.BlockedAddr(to) {
		return nil, sdkerrors.Wrapf(sdkerrors.ErrUnauthorized, "%s is not allowed to receive funds", msg.ToAddress)
>>>>>>> f9850de0
	}

	var totalCoins sdk.Coins
	for _, period := range msg.VestingPeriods {
		totalCoins = totalCoins.Add(period.Amount...)
	}

	madeNewAcc := false
	acc := ak.GetAccount(ctx, to)

	if acc != nil {
		pva, isPeriodic := acc.(*types.PeriodicVestingAccount)
		switch {
		case !msg.Merge && isPeriodic:
			return nil, sdkerrors.Wrapf(sdkerrors.ErrInvalidRequest, "account %s already exists; consider using --merge", msg.ToAddress)
		case !msg.Merge && !isPeriodic:
			return nil, sdkerrors.Wrapf(sdkerrors.ErrInvalidRequest, "account %s already exists", msg.ToAddress)
		case msg.Merge && !isPeriodic:
			return nil, sdkerrors.Wrapf(sdkerrors.ErrNotSupported, "account %s must be a periodic vesting account", msg.ToAddress)
		}
		pva.AddGrant(ctx, s.StakingKeeper, msg.GetStartTime(), msg.GetVestingPeriods(), totalCoins)
	} else {
		baseAccount := authtypes.NewBaseAccountWithAddress(to)
		baseAccount = ak.NewAccount(ctx, baseAccount).(*authtypes.BaseAccount)
		acc = types.NewPeriodicVestingAccount(baseAccount, totalCoins.Sort(), msg.StartTime, msg.VestingPeriods)
		madeNewAcc = true
	}

	ak.SetAccount(ctx, acc)

	if madeNewAcc {
		defer func() {
			telemetry.IncrCounter(1, "new", "account")

			for _, a := range totalCoins {
				if a.Amount.IsInt64() {
					telemetry.SetGaugeWithLabels(
						[]string{"tx", "msg", "create_periodic_vesting_account"},
						float32(a.Amount.Int64()),
						[]metrics.Label{telemetry.NewLabel("denom", a.Denom)},
					)
				}
			}
		}()
	}

	if err = bk.SendCoins(ctx, from, to, totalCoins); err != nil {
		return nil, err
	}

	return &types.MsgCreatePeriodicVestingAccountResponse{}, nil
}<|MERGE_RESOLUTION|>--- conflicted
+++ resolved
@@ -335,17 +335,12 @@
 		return nil, err
 	}
 
-<<<<<<< HEAD
-	if s.BankKeeper.BlockedAddr(to) {
+	if bk.BlockedAddr(to) {
 		return nil, sdkerrors.Wrapf(sdkerrors.ErrUnauthorized, "%s is not allowed to receive funds", msg.ToAddress)
 	}
 
 	if acc := ak.GetAccount(ctx, to); acc != nil {
 		return nil, sdkerrors.Wrapf(sdkerrors.ErrInvalidRequest, "account %s already exists", msg.ToAddress)
-=======
-	if bk.BlockedAddr(to) {
-		return nil, sdkerrors.Wrapf(sdkerrors.ErrUnauthorized, "%s is not allowed to receive funds", msg.ToAddress)
->>>>>>> f9850de0
 	}
 
 	var totalCoins sdk.Coins
