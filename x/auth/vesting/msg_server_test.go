package vesting_test

import (
	"testing"
	"time"

	"github.com/golang/mock/gomock"
	"github.com/stretchr/testify/suite"

	"cosmossdk.io/core/header"
	"cosmossdk.io/log"
	"cosmossdk.io/math"
	storetypes "cosmossdk.io/store/types"
	authcodec "cosmossdk.io/x/auth/codec"
	authkeeper "cosmossdk.io/x/auth/keeper"
	authtypes "cosmossdk.io/x/auth/types"
	"cosmossdk.io/x/auth/vesting"
	vestingtestutil "cosmossdk.io/x/auth/vesting/testutil"
	vestingtypes "cosmossdk.io/x/auth/vesting/types"

	"github.com/cosmos/cosmos-sdk/runtime"
	"github.com/cosmos/cosmos-sdk/testutil"
	sdk "github.com/cosmos/cosmos-sdk/types"
	moduletestutil "github.com/cosmos/cosmos-sdk/types/module/testutil"
)

var (
	fromAddr   = sdk.AccAddress([]byte("from1________________"))
	to1Addr    = sdk.AccAddress([]byte("to1__________________"))
	to2Addr    = sdk.AccAddress([]byte("to2__________________"))
	to3Addr    = sdk.AccAddress([]byte("to3__________________"))
	fooCoin    = sdk.NewInt64Coin("foo", 100)
	periodCoin = sdk.NewInt64Coin("foo", 20)
)

type VestingTestSuite struct {
	suite.Suite

	ctx            sdk.Context
	accountKeeper  authkeeper.AccountKeeper
	acctsModKeeper *vestingtestutil.MockAccountsModKeeper
	bankKeeper     *vestingtestutil.MockBankKeeper
	msgServer      vestingtypes.MsgServer
}

func (s *VestingTestSuite) SetupTest() {
	key := storetypes.NewKVStoreKey(authtypes.StoreKey)
<<<<<<< HEAD
=======

	env := runtime.NewEnvironment(runtime.NewKVStoreService(key), log.NewNopLogger())
>>>>>>> 0cf0c285
	testCtx := testutil.DefaultContextWithDB(s.T(), key, storetypes.NewTransientStoreKey("transient_test"))
	s.ctx = testCtx.Ctx.WithHeaderInfo(header.Info{Time: time.Now()})

	env := runtime.NewEnvironment(runtime.NewKVStoreService(key))

	encCfg := moduletestutil.MakeTestEncodingConfig()

	maccPerms := map[string][]string{}

	ctrl := gomock.NewController(s.T())
	s.bankKeeper = vestingtestutil.NewMockBankKeeper(ctrl)
	s.acctsModKeeper = vestingtestutil.NewMockAccountsModKeeper(ctrl)
	s.accountKeeper = authkeeper.NewAccountKeeper(
		env,
		encCfg.Codec,
<<<<<<< HEAD
		env,
=======
>>>>>>> 0cf0c285
		authtypes.ProtoBaseAccount,
		s.acctsModKeeper,
		maccPerms,
		authcodec.NewBech32Codec("cosmos"),
		"cosmos",
		authtypes.NewModuleAddress("gov").String(),
	)

	vestingtypes.RegisterInterfaces(encCfg.InterfaceRegistry)
	authtypes.RegisterInterfaces(encCfg.InterfaceRegistry)
	s.msgServer = vesting.NewMsgServerImpl(s.accountKeeper, s.bankKeeper)
}

func (s *VestingTestSuite) TestCreateVestingAccount() {
	testCases := map[string]struct {
		preRun    func()
		input     *vestingtypes.MsgCreateVestingAccount
		expErr    bool
		expErrMsg string
	}{
		"empty from address": {
			input: vestingtypes.NewMsgCreateVestingAccount(
				[]byte{},
				to1Addr,
				sdk.Coins{fooCoin},
				time.Now().Unix(),
				true,
			),
			expErr:    true,
			expErrMsg: "invalid 'from' address",
		},
		"empty to address": {
			input: vestingtypes.NewMsgCreateVestingAccount(
				fromAddr,
				[]byte{},
				sdk.Coins{fooCoin},
				time.Now().Unix(),
				true,
			),
			expErr:    true,
			expErrMsg: "invalid 'to' address",
		},
		"invalid coins": {
			input: vestingtypes.NewMsgCreateVestingAccount(
				fromAddr,
				to1Addr,
				sdk.Coins{sdk.Coin{Denom: "stake", Amount: math.NewInt(-1)}},
				time.Now().Unix(),
				true,
			),
			expErr:    true,
			expErrMsg: "-1stake: invalid coins",
		},
		"invalid end time": {
			input: vestingtypes.NewMsgCreateVestingAccount(
				fromAddr,
				to1Addr,
				sdk.Coins{fooCoin},
				-10,
				true,
			),
			expErr:    true,
			expErrMsg: "invalid end time",
		},
		"create for existing account": {
			preRun: func() {
				toAcc := s.accountKeeper.NewAccountWithAddress(s.ctx, to1Addr)
				s.bankKeeper.EXPECT().IsSendEnabledCoins(gomock.Any(), fooCoin).Return(nil)
				s.accountKeeper.SetAccount(s.ctx, toAcc)
				s.bankKeeper.EXPECT().BlockedAddr(to1Addr).Return(false)
			},
			input: vestingtypes.NewMsgCreateVestingAccount(
				fromAddr,
				to1Addr,
				sdk.Coins{fooCoin},
				time.Now().Unix(),
				true,
			),
			expErr:    true,
			expErrMsg: "already exists",
		},
		"create for blocked account": {
			preRun: func() {
				s.bankKeeper.EXPECT().IsSendEnabledCoins(gomock.Any(), fooCoin).Return(nil)
				s.bankKeeper.EXPECT().BlockedAddr(to1Addr).Return(true)
			},
			input: vestingtypes.NewMsgCreateVestingAccount(
				fromAddr,
				to1Addr,
				sdk.Coins{fooCoin},
				time.Now().Unix(),
				true,
			),
			expErr:    true,
			expErrMsg: "not allowed to receive funds",
		},
		"create a valid delayed vesting account": {
			preRun: func() {
				s.bankKeeper.EXPECT().IsSendEnabledCoins(gomock.Any(), fooCoin).Return(nil)
				s.bankKeeper.EXPECT().BlockedAddr(to2Addr).Return(false)
				s.bankKeeper.EXPECT().SendCoins(gomock.Any(), fromAddr, to2Addr, sdk.Coins{fooCoin}).Return(nil)
			},
			input: vestingtypes.NewMsgCreateVestingAccount(
				fromAddr,
				to2Addr,
				sdk.Coins{fooCoin},
				time.Now().Unix(),
				true,
			),
			expErr:    false,
			expErrMsg: "",
		},
		"create a valid continuous vesting account": {
			preRun: func() {
				s.bankKeeper.EXPECT().IsSendEnabledCoins(gomock.Any(), fooCoin).Return(nil)
				s.bankKeeper.EXPECT().BlockedAddr(to3Addr).Return(false)
				s.bankKeeper.EXPECT().SendCoins(gomock.Any(), fromAddr, to3Addr, sdk.Coins{fooCoin}).Return(nil)
			},
			input: vestingtypes.NewMsgCreateVestingAccount(
				fromAddr,
				to3Addr,
				sdk.Coins{fooCoin},
				time.Now().Unix(),
				false,
			),
			expErr:    false,
			expErrMsg: "",
		},
	}

	for name, tc := range testCases {
		s.Run(name, func() {
			if tc.preRun != nil {
				tc.preRun()
			}
			_, err := s.msgServer.CreateVestingAccount(s.ctx, tc.input)
			if tc.expErr {
				s.Require().Error(err)
				s.Require().Contains(err.Error(), tc.expErrMsg)
			} else {
				s.Require().NoError(err)
			}
		})
	}
}

func (s *VestingTestSuite) TestCreatePermanentLockedAccount() {
	testCases := map[string]struct {
		preRun    func()
		input     *vestingtypes.MsgCreatePermanentLockedAccount
		expErr    bool
		expErrMsg string
	}{
		"empty from address": {
			input: vestingtypes.NewMsgCreatePermanentLockedAccount(
				[]byte{},
				to1Addr,
				sdk.Coins{fooCoin},
			),
			expErr:    true,
			expErrMsg: "invalid 'from' address",
		},
		"empty to address": {
			input: vestingtypes.NewMsgCreatePermanentLockedAccount(
				fromAddr,
				[]byte{},
				sdk.Coins{fooCoin},
			),
			expErr:    true,
			expErrMsg: "invalid 'to' address",
		},
		"invalid coins": {
			input: vestingtypes.NewMsgCreatePermanentLockedAccount(
				fromAddr,
				to1Addr,
				sdk.Coins{sdk.Coin{Denom: "stake", Amount: math.NewInt(-1)}},
			),
			expErr:    true,
			expErrMsg: "-1stake: invalid coins",
		},
		"create for existing account": {
			preRun: func() {
				toAcc := s.accountKeeper.NewAccountWithAddress(s.ctx, to1Addr)
				s.bankKeeper.EXPECT().IsSendEnabledCoins(gomock.Any(), fooCoin).Return(nil)
				s.bankKeeper.EXPECT().BlockedAddr(to1Addr).Return(false)
				s.accountKeeper.SetAccount(s.ctx, toAcc)
			},
			input: vestingtypes.NewMsgCreatePermanentLockedAccount(
				fromAddr,
				to1Addr,
				sdk.Coins{fooCoin},
			),
			expErr:    true,
			expErrMsg: "already exists",
		},
		"create for blocked account": {
			preRun: func() {
				toAcc := s.accountKeeper.NewAccountWithAddress(s.ctx, to1Addr)
				s.bankKeeper.EXPECT().IsSendEnabledCoins(gomock.Any(), fooCoin).Return(nil)
				s.bankKeeper.EXPECT().BlockedAddr(to1Addr).Return(true)
				s.accountKeeper.SetAccount(s.ctx, toAcc)
			},
			input: vestingtypes.NewMsgCreatePermanentLockedAccount(
				fromAddr,
				to1Addr,
				sdk.Coins{fooCoin},
			),
			expErr:    true,
			expErrMsg: "not allowed to receive funds",
		},

		"create a valid permanent locked account": {
			preRun: func() {
				s.bankKeeper.EXPECT().IsSendEnabledCoins(gomock.Any(), fooCoin).Return(nil)
				s.bankKeeper.EXPECT().BlockedAddr(to2Addr).Return(false)
				s.bankKeeper.EXPECT().SendCoins(gomock.Any(), fromAddr, to2Addr, sdk.Coins{fooCoin}).Return(nil)
			},
			input: vestingtypes.NewMsgCreatePermanentLockedAccount(
				fromAddr,
				to2Addr,
				sdk.Coins{fooCoin},
			),
			expErr:    false,
			expErrMsg: "",
		},
	}

	for name, tc := range testCases {
		s.Run(name, func() {
			if tc.preRun != nil {
				tc.preRun()
			}

			_, err := s.msgServer.CreatePermanentLockedAccount(s.ctx, tc.input)
			if tc.expErr {
				s.Require().Error(err)
				s.Require().Contains(err.Error(), tc.expErrMsg)
			} else {
				s.Require().NoError(err)
			}
		})
	}
}

func (s *VestingTestSuite) TestCreatePeriodicVestingAccount() {
	testCases := []struct {
		name      string
		preRun    func()
		input     *vestingtypes.MsgCreatePeriodicVestingAccount
		expErr    bool
		expErrMsg string
	}{
		{
			name: "empty from address",
			input: vestingtypes.NewMsgCreatePeriodicVestingAccount(
				[]byte{},
				to1Addr,
				time.Now().Unix(),
				[]vestingtypes.Period{
					{
						Length: 10,
						Amount: sdk.NewCoins(periodCoin),
					},
				},
			),
			expErr:    true,
			expErrMsg: "invalid 'from' address",
		},
		{
			name: "empty to address",
			input: vestingtypes.NewMsgCreatePeriodicVestingAccount(
				fromAddr,
				[]byte{},
				time.Now().Unix(),
				[]vestingtypes.Period{
					{
						Length: 10,
						Amount: sdk.NewCoins(periodCoin),
					},
				},
			),
			expErr:    true,
			expErrMsg: "invalid 'to' address",
		},
		{
			name: "invalid start time",
			input: vestingtypes.NewMsgCreatePeriodicVestingAccount(
				fromAddr,
				to1Addr,
				0,
				[]vestingtypes.Period{
					{
						Length: 10,
						Amount: sdk.NewCoins(periodCoin),
					},
				},
			),
			expErr:    true,
			expErrMsg: "invalid start time",
		},
		{
			name: "invalid period",
			input: vestingtypes.NewMsgCreatePeriodicVestingAccount(
				fromAddr,
				to1Addr,
				time.Now().Unix(),
				[]vestingtypes.Period{
					{
						Length: 0,
						Amount: sdk.NewCoins(periodCoin),
					},
				},
			),
			expErr:    true,
			expErrMsg: "invalid period",
		},
		{
			name: "invalid coins",
			input: vestingtypes.NewMsgCreatePeriodicVestingAccount(
				fromAddr,
				to1Addr,
				time.Now().Unix(),
				[]vestingtypes.Period{
					{
						Length: 1,
						Amount: sdk.Coins{sdk.Coin{Denom: "stake", Amount: math.NewInt(-1)}},
					},
				},
			),
			expErr:    true,
			expErrMsg: "-1stake: invalid coins",
		},
		{
			name: "create for existing account",
			preRun: func() {
				s.bankKeeper.EXPECT().BlockedAddr(to1Addr).Return(false)
				toAcc := s.accountKeeper.NewAccountWithAddress(s.ctx, to1Addr)
				s.accountKeeper.SetAccount(s.ctx, toAcc)
			},
			input: vestingtypes.NewMsgCreatePeriodicVestingAccount(
				fromAddr,
				to1Addr,
				time.Now().Unix(),
				[]vestingtypes.Period{
					{
						Length: 10,
						Amount: sdk.NewCoins(periodCoin),
					},
				},
			),
			expErr:    true,
			expErrMsg: "already exists",
		},
		{
			name: "create for blocked address",
			preRun: func() {
				s.bankKeeper.EXPECT().BlockedAddr(to2Addr).Return(true)
			},
			input: vestingtypes.NewMsgCreatePeriodicVestingAccount(
				fromAddr,
				to2Addr,
				time.Now().Unix(),
				[]vestingtypes.Period{
					{
						Length: 10,
						Amount: sdk.NewCoins(periodCoin),
					},
					{
						Length: 20,
						Amount: sdk.NewCoins(fooCoin),
					},
				},
			),
			expErr:    true,
			expErrMsg: "not allowed to receive funds",
		},
		{
			name: "create a valid periodic vesting account",
			preRun: func() {
				s.bankKeeper.EXPECT().IsSendEnabledCoins(gomock.Any(), periodCoin.Add(fooCoin)).Return(nil)
				s.bankKeeper.EXPECT().BlockedAddr(to2Addr).Return(false)
				s.bankKeeper.EXPECT().SendCoins(gomock.Any(), fromAddr, to2Addr, gomock.Any()).Return(nil)
			},
			input: vestingtypes.NewMsgCreatePeriodicVestingAccount(
				fromAddr,
				to2Addr,
				time.Now().Unix(),
				[]vestingtypes.Period{
					{
						Length: 10,
						Amount: sdk.NewCoins(periodCoin),
					},
					{
						Length: 20,
						Amount: sdk.NewCoins(fooCoin),
					},
				},
			),
			expErr:    false,
			expErrMsg: "",
		},
	}

	for _, tc := range testCases {
		s.Run(tc.name, func() {
			if tc.preRun != nil {
				tc.preRun()
			}
			_, err := s.msgServer.CreatePeriodicVestingAccount(s.ctx, tc.input)
			if tc.expErr {
				s.Require().Error(err)
				s.Require().Contains(err.Error(), tc.expErrMsg)
			} else {
				s.Require().NoError(err)
			}
		})
	}
}

func TestVestingTestSuite(t *testing.T) {
	suite.Run(t, new(VestingTestSuite))
}<|MERGE_RESOLUTION|>--- conflicted
+++ resolved
@@ -45,15 +45,10 @@
 
 func (s *VestingTestSuite) SetupTest() {
 	key := storetypes.NewKVStoreKey(authtypes.StoreKey)
-<<<<<<< HEAD
-=======
 
 	env := runtime.NewEnvironment(runtime.NewKVStoreService(key), log.NewNopLogger())
->>>>>>> 0cf0c285
 	testCtx := testutil.DefaultContextWithDB(s.T(), key, storetypes.NewTransientStoreKey("transient_test"))
 	s.ctx = testCtx.Ctx.WithHeaderInfo(header.Info{Time: time.Now()})
-
-	env := runtime.NewEnvironment(runtime.NewKVStoreService(key))
 
 	encCfg := moduletestutil.MakeTestEncodingConfig()
 
@@ -65,10 +60,6 @@
 	s.accountKeeper = authkeeper.NewAccountKeeper(
 		env,
 		encCfg.Codec,
-<<<<<<< HEAD
-		env,
-=======
->>>>>>> 0cf0c285
 		authtypes.ProtoBaseAccount,
 		s.acctsModKeeper,
 		maccPerms,
