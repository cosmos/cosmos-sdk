package types_test

import (
	"testing"
	"time"

	"github.com/stretchr/testify/require"
	"github.com/stretchr/testify/suite"

	"cosmossdk.io/core/address"
	"cosmossdk.io/core/header"
	"cosmossdk.io/log"
	storetypes "cosmossdk.io/store/types"
	authcodec "cosmossdk.io/x/auth/codec"
	"cosmossdk.io/x/auth/keeper"
	authtypes "cosmossdk.io/x/auth/types"
	"cosmossdk.io/x/auth/vesting"
	"cosmossdk.io/x/auth/vesting/types"

	codectestutil "github.com/cosmos/cosmos-sdk/codec/testutil"
	"github.com/cosmos/cosmos-sdk/crypto/keys/secp256k1"
	"github.com/cosmos/cosmos-sdk/runtime"
	"github.com/cosmos/cosmos-sdk/testutil"
	"github.com/cosmos/cosmos-sdk/testutil/testdata"
	sdk "github.com/cosmos/cosmos-sdk/types"
	moduletestutil "github.com/cosmos/cosmos-sdk/types/module/testutil"
)

var (
	stakeDenom = "stake"
	feeDenom   = "fee"
	emptyCoins = sdk.Coins{}
)

type VestingAccountTestSuite struct {
	suite.Suite

	ctx           sdk.Context
	accountKeeper keeper.AccountKeeper
}

func (s *VestingAccountTestSuite) SetupTest() {
	encCfg := moduletestutil.MakeTestEncodingConfig(codectestutil.CodecOptions{}, vesting.AppModule{})

	key := storetypes.NewKVStoreKey(authtypes.StoreKey)
	env := runtime.NewEnvironment(runtime.NewKVStoreService(key), log.NewNopLogger())
	testCtx := testutil.DefaultContextWithDB(s.T(), key, storetypes.NewTransientStoreKey("transient_test"))
	s.ctx = testCtx.Ctx.WithHeaderInfo(header.Info{})

	maccPerms := map[string][]string{
		"fee_collector":          nil,
		"mint":                   {"minter"},
		"bonded_tokens_pool":     {"burner", "staking"},
		"not_bonded_tokens_pool": {"burner", "staking"},
		"multiPerm":              {"burner", "minter", "staking"},
		"random":                 {"random"},
	}

	ac := authcodec.NewBech32Codec("cosmos")
	authorityAddr, err := ac.BytesToString(authtypes.NewModuleAddress("gov"))
	require.NoError(s.T(), err)

	s.accountKeeper = keeper.NewAccountKeeper(
		env,
		encCfg.Codec,
		authtypes.ProtoBaseAccount,
		maccPerms,
		ac,
		"cosmos",
<<<<<<< HEAD
		authorityAddr,
=======
		authtypes.NewModuleAddress("gov").String(), nil,
>>>>>>> a0d727ee
	)
}

func TestGetVestedCoinsContVestingAcc(t *testing.T) {
	now := time.Now()
	startTime := now.Add(24 * time.Hour)
	endTime := startTime.Add(24 * time.Hour)
	codectestutil.CodecOptions{}.GetAddressCodec()
	bacc, origCoins, err := initBaseAccount(codectestutil.CodecOptions{}.GetAddressCodec())
	require.NoError(t, err)
	cva, err := types.NewContinuousVestingAccount(bacc, origCoins, startTime.Unix(), endTime.Unix())
	require.NoError(t, err)

	// require no coins vested _before_ the start time of the vesting schedule
	vestedCoins := cva.GetVestedCoins(now)
	require.Nil(t, vestedCoins)

	// require no coins vested _before_ the very beginning of the vesting schedule
	vestedCoins = cva.GetVestedCoins(startTime.Add(-1))
	require.Nil(t, vestedCoins)

	// require all coins vested at the end of the vesting schedule
	vestedCoins = cva.GetVestedCoins(endTime)
	require.Equal(t, origCoins, vestedCoins)

	// require 50% of coins vested
	t50 := time.Duration(0.5 * float64(endTime.Sub(startTime)))
	vestedCoins = cva.GetVestedCoins(startTime.Add(t50))
	require.Equal(t, sdk.Coins{sdk.NewInt64Coin(feeDenom, 500), sdk.NewInt64Coin(stakeDenom, 50)}, vestedCoins)

	// require 75% of coins vested
	t75 := time.Duration(0.75 * float64(endTime.Sub(startTime)))
	vestedCoins = cva.GetVestedCoins(startTime.Add(t75))
	require.Equal(t, sdk.Coins{sdk.NewInt64Coin(feeDenom, 750), sdk.NewInt64Coin(stakeDenom, 75)}, vestedCoins)

	// require 100% of coins vested
	vestedCoins = cva.GetVestedCoins(endTime)
	require.Equal(t, origCoins, vestedCoins)
}

func TestGetVestingCoinsContVestingAcc(t *testing.T) {
	now := time.Now()
	startTime := now.Add(24 * time.Hour)
	endTime := startTime.Add(24 * time.Hour)

	bacc, origCoins, err := initBaseAccount(codectestutil.CodecOptions{}.GetAddressCodec())
	require.NoError(t, err)
	cva, err := types.NewContinuousVestingAccount(bacc, origCoins, startTime.Unix(), endTime.Unix())
	require.NoError(t, err)

	// require all coins vesting before the start time of the vesting schedule
	vestingCoins := cva.GetVestingCoins(now)
	require.Equal(t, origCoins, vestingCoins)

	// require all coins vesting right before the start time of the vesting schedule
	vestingCoins = cva.GetVestingCoins(startTime.Add(-1))
	require.Equal(t, origCoins, vestingCoins)

	// require no coins vesting at the end of the vesting schedule
	vestingCoins = cva.GetVestingCoins(endTime)
	require.Equal(t, emptyCoins, vestingCoins)

	// require 50% of coins vesting in the middle between start and end time
	t50 := time.Duration(0.5 * float64(endTime.Sub(startTime)))
	vestingCoins = cva.GetVestingCoins(startTime.Add(t50))
	require.Equal(t, sdk.Coins{sdk.NewInt64Coin(feeDenom, 500), sdk.NewInt64Coin(stakeDenom, 50)}, vestingCoins)

	// require 25% of coins vesting after 3/4 of the time between start and end time has passed
	t75 := time.Duration(0.75 * float64(endTime.Sub(startTime)))
	vestingCoins = cva.GetVestingCoins(startTime.Add(t75))
	require.Equal(t, sdk.Coins{sdk.NewInt64Coin(feeDenom, 250), sdk.NewInt64Coin(stakeDenom, 25)}, vestingCoins)
}

func TestSpendableCoinsContVestingAcc(t *testing.T) {
	now := time.Now()
	startTime := now.Add(24 * time.Hour)
	endTime := startTime.Add(24 * time.Hour)

	bacc, origCoins, err := initBaseAccount(codectestutil.CodecOptions{}.GetAddressCodec())
	require.NoError(t, err)
	cva, err := types.NewContinuousVestingAccount(bacc, origCoins, startTime.Unix(), endTime.Unix())
	require.NoError(t, err)

	// require that all original coins are locked before the beginning of the vesting
	// schedule
	lockedCoins := cva.LockedCoins(now)
	require.Equal(t, origCoins, lockedCoins)

	// require that all original coins are locked at the beginning of the vesting
	// schedule
	lockedCoins = cva.LockedCoins(startTime)
	require.Equal(t, origCoins, lockedCoins)

	// require that there exist no locked coins in the end of the vesting schedule
	lockedCoins = cva.LockedCoins(endTime)
	require.Equal(t, sdk.NewCoins(), lockedCoins)

	// require that all vested coins (50%) are spendable
	lockedCoins = cva.LockedCoins(startTime.Add(12 * time.Hour))
	require.Equal(t, sdk.Coins{sdk.NewInt64Coin(feeDenom, 500), sdk.NewInt64Coin(stakeDenom, 50)}, lockedCoins)

	// require 25% of coins vesting after 3/4 of the time between start and end time has passed
	lockedCoins = cva.LockedCoins(startTime.Add(18 * time.Hour))
	require.Equal(t, sdk.Coins{sdk.NewInt64Coin(feeDenom, 250), sdk.NewInt64Coin(stakeDenom, 25)}, lockedCoins)
}

func TestTrackDelegationContVestingAcc(t *testing.T) {
	now := time.Now()
	endTime := now.Add(24 * time.Hour)

	bacc, origCoins, err := initBaseAccount(codectestutil.CodecOptions{}.GetAddressCodec())
	require.NoError(t, err)

	// require the ability to delegate all vesting coins
	cva, err := types.NewContinuousVestingAccount(bacc, origCoins, now.Unix(), endTime.Unix())
	require.NoError(t, err)
	cva.TrackDelegation(now, origCoins, origCoins)
	require.Equal(t, origCoins, cva.DelegatedVesting)
	require.Nil(t, cva.DelegatedFree)

	// require the ability to delegate all vested coins
	cva, err = types.NewContinuousVestingAccount(bacc, origCoins, now.Unix(), endTime.Unix())
	require.NoError(t, err)
	cva.TrackDelegation(endTime, origCoins, origCoins)
	require.Nil(t, cva.DelegatedVesting)
	require.Equal(t, origCoins, cva.DelegatedFree)

	// require the ability to delegate all vesting coins (50%) and all vested coins (50%)
	cva, err = types.NewContinuousVestingAccount(bacc, origCoins, now.Unix(), endTime.Unix())
	require.NoError(t, err)
	cva.TrackDelegation(now.Add(12*time.Hour), origCoins, sdk.Coins{sdk.NewInt64Coin(stakeDenom, 50)})
	require.Equal(t, sdk.Coins{sdk.NewInt64Coin(stakeDenom, 50)}, cva.DelegatedVesting)
	require.Nil(t, cva.DelegatedFree)

	cva.TrackDelegation(now.Add(12*time.Hour), origCoins, sdk.Coins{sdk.NewInt64Coin(stakeDenom, 50)})
	require.Equal(t, sdk.Coins{sdk.NewInt64Coin(stakeDenom, 50)}, cva.DelegatedVesting)
	require.Equal(t, sdk.Coins{sdk.NewInt64Coin(stakeDenom, 50)}, cva.DelegatedFree)

	// require no modifications when delegation amount is zero or not enough funds
	cva, err = types.NewContinuousVestingAccount(bacc, origCoins, now.Unix(), endTime.Unix())
	require.NoError(t, err)
	require.Panics(t, func() {
		cva.TrackDelegation(endTime, origCoins, sdk.Coins{sdk.NewInt64Coin(stakeDenom, 1000000)})
	})
	require.Nil(t, cva.DelegatedVesting)
	require.Nil(t, cva.DelegatedFree)
}

func TestTrackUndelegationContVestingAcc(t *testing.T) {
	now := time.Now()
	endTime := now.Add(24 * time.Hour)

	bacc, origCoins, err := initBaseAccount(codectestutil.CodecOptions{}.GetAddressCodec())
	require.NoError(t, err)

	// require the ability to undelegate all vesting coins
	cva, err := types.NewContinuousVestingAccount(bacc, origCoins, now.Unix(), endTime.Unix())
	require.NoError(t, err)
	cva.TrackDelegation(now, origCoins, origCoins)
	cva.TrackUndelegation(origCoins)
	require.Nil(t, cva.DelegatedFree)
	require.Equal(t, emptyCoins, cva.DelegatedVesting)

	// require the ability to undelegate all vested coins
	cva, err = types.NewContinuousVestingAccount(bacc, origCoins, now.Unix(), endTime.Unix())
	require.NoError(t, err)
	cva.TrackDelegation(endTime, origCoins, origCoins)
	cva.TrackUndelegation(origCoins)
	require.Equal(t, emptyCoins, cva.DelegatedFree)
	require.Nil(t, cva.DelegatedVesting)

	// require no modifications when the undelegation amount is zero
	cva, err = types.NewContinuousVestingAccount(bacc, origCoins, now.Unix(), endTime.Unix())
	require.NoError(t, err)
	require.Panics(t, func() {
		cva.TrackUndelegation(sdk.Coins{sdk.NewInt64Coin(stakeDenom, 0)})
	})
	require.Nil(t, cva.DelegatedFree)
	require.Nil(t, cva.DelegatedVesting)

	// vest 50% and delegate to two validators
	cva, err = types.NewContinuousVestingAccount(bacc, origCoins, now.Unix(), endTime.Unix())
	require.NoError(t, err)
	cva.TrackDelegation(now.Add(12*time.Hour), origCoins, sdk.Coins{sdk.NewInt64Coin(stakeDenom, 50)})
	cva.TrackDelegation(now.Add(12*time.Hour), origCoins, sdk.Coins{sdk.NewInt64Coin(stakeDenom, 50)})

	// undelegate from one validator that got slashed 50%
	cva.TrackUndelegation(sdk.Coins{sdk.NewInt64Coin(stakeDenom, 25)})
	require.Equal(t, sdk.Coins{sdk.NewInt64Coin(stakeDenom, 25)}, cva.DelegatedFree)
	require.Equal(t, sdk.Coins{sdk.NewInt64Coin(stakeDenom, 50)}, cva.DelegatedVesting)

	// undelegate from the other validator that did not get slashed
	cva.TrackUndelegation(sdk.Coins{sdk.NewInt64Coin(stakeDenom, 50)})
	require.Equal(t, emptyCoins, cva.DelegatedFree)
	require.Equal(t, sdk.Coins{sdk.NewInt64Coin(stakeDenom, 25)}, cva.DelegatedVesting)
}

func TestGetVestedCoinsDelVestingAcc(t *testing.T) {
	now := time.Now()
	endTime := now.Add(24 * time.Hour)

	bacc, origCoins, err := initBaseAccount(codectestutil.CodecOptions{}.GetAddressCodec())
	require.NoError(t, err)

	// require no coins are vested until schedule maturation
	dva, err := types.NewDelayedVestingAccount(bacc, origCoins, endTime.Unix())
	require.NoError(t, err)
	vestedCoins := dva.GetVestedCoins(now)
	require.Nil(t, vestedCoins)

	// require all coins be vested at schedule maturation
	vestedCoins = dva.GetVestedCoins(endTime)
	require.Equal(t, origCoins, vestedCoins)
}

func TestGetVestingCoinsDelVestingAcc(t *testing.T) {
	now := time.Now()
	endTime := now.Add(24 * time.Hour)

	bacc, origCoins, err := initBaseAccount(codectestutil.CodecOptions{}.GetAddressCodec())
	require.NoError(t, err)

	// require all coins vesting at the beginning of the schedule
	dva, err := types.NewDelayedVestingAccount(bacc, origCoins, endTime.Unix())
	require.NoError(t, err)
	vestingCoins := dva.GetVestingCoins(now)
	require.Equal(t, origCoins, vestingCoins)

	// require no coins vesting at schedule maturation
	vestingCoins = dva.GetVestingCoins(endTime)
	require.Equal(t, emptyCoins, vestingCoins)
}

func TestSpendableCoinsDelVestingAcc(t *testing.T) {
	now := time.Now()
	endTime := now.Add(24 * time.Hour)

	bacc, origCoins, err := initBaseAccount(codectestutil.CodecOptions{}.GetAddressCodec())
	require.NoError(t, err)

	// require that all coins are locked in the beginning of the vesting
	// schedule
	dva, err := types.NewDelayedVestingAccount(bacc, origCoins, endTime.Unix())
	require.NoError(t, err)
	lockedCoins := dva.LockedCoins(now)
	require.True(t, lockedCoins.Equal(origCoins))

	// require that all coins are spendable after the maturation of the vesting
	// schedule
	lockedCoins = dva.LockedCoins(endTime)
	require.Equal(t, sdk.NewCoins(), lockedCoins)

	// require that all coins are still vesting after some time
	lockedCoins = dva.LockedCoins(now.Add(12 * time.Hour))
	require.True(t, lockedCoins.Equal(origCoins))

	// delegate some locked coins
	// require that locked is reduced
	delegatedAmount := sdk.NewCoins(sdk.NewInt64Coin(stakeDenom, 50))
	dva.TrackDelegation(now.Add(12*time.Hour), origCoins, delegatedAmount)
	lockedCoins = dva.LockedCoins(now.Add(12 * time.Hour))
	require.True(t, lockedCoins.Equal(origCoins.Sub(delegatedAmount...)))
}

func TestTrackDelegationDelVestingAcc(t *testing.T) {
	now := time.Now()
	endTime := now.Add(24 * time.Hour)

	bacc, origCoins, err := initBaseAccount(codectestutil.CodecOptions{}.GetAddressCodec())
	require.NoError(t, err)

	// require the ability to delegate all vesting coins
	dva, err := types.NewDelayedVestingAccount(bacc, origCoins, endTime.Unix())
	require.NoError(t, err)
	dva.TrackDelegation(now, origCoins, origCoins)
	require.Equal(t, origCoins, dva.DelegatedVesting)
	require.Nil(t, dva.DelegatedFree)

	// require the ability to delegate all vested coins
	dva, err = types.NewDelayedVestingAccount(bacc, origCoins, endTime.Unix())
	require.NoError(t, err)
	dva.TrackDelegation(endTime, origCoins, origCoins)
	require.Nil(t, dva.DelegatedVesting)
	require.Equal(t, origCoins, dva.DelegatedFree)

	// require the ability to delegate all coins half way through the vesting
	// schedule
	dva, err = types.NewDelayedVestingAccount(bacc, origCoins, endTime.Unix())
	require.NoError(t, err)
	dva.TrackDelegation(now.Add(12*time.Hour), origCoins, origCoins)
	require.Equal(t, origCoins, dva.DelegatedVesting)
	require.Nil(t, dva.DelegatedFree)

	// require no modifications when delegation amount is zero or not enough funds
	dva, err = types.NewDelayedVestingAccount(bacc, origCoins, endTime.Unix())
	require.NoError(t, err)
	require.Panics(t, func() {
		dva.TrackDelegation(endTime, origCoins, sdk.Coins{sdk.NewInt64Coin(stakeDenom, 1000000)})
	})
	require.Nil(t, dva.DelegatedVesting)
	require.Nil(t, dva.DelegatedFree)
}

func TestTrackUndelegationDelVestingAcc(t *testing.T) {
	now := time.Now()
	endTime := now.Add(24 * time.Hour)

	bacc, origCoins, err := initBaseAccount(codectestutil.CodecOptions{}.GetAddressCodec())
	require.NoError(t, err)

	// require the ability to undelegate all vesting coins
	dva, err := types.NewDelayedVestingAccount(bacc, origCoins, endTime.Unix())
	require.NoError(t, err)
	dva.TrackDelegation(now, origCoins, origCoins)
	dva.TrackUndelegation(origCoins)
	require.Nil(t, dva.DelegatedFree)
	require.Equal(t, emptyCoins, dva.DelegatedVesting)

	// require the ability to undelegate all vested coins
	dva, err = types.NewDelayedVestingAccount(bacc, origCoins, endTime.Unix())
	require.NoError(t, err)
	dva.TrackDelegation(endTime, origCoins, origCoins)
	dva.TrackUndelegation(origCoins)
	require.Equal(t, emptyCoins, dva.DelegatedFree)
	require.Nil(t, dva.DelegatedVesting)

	// require no modifications when the undelegation amount is zero
	dva, err = types.NewDelayedVestingAccount(bacc, origCoins, endTime.Unix())
	require.NoError(t, err)
	require.Panics(t, func() {
		dva.TrackUndelegation(sdk.Coins{sdk.NewInt64Coin(stakeDenom, 0)})
	})
	require.Nil(t, dva.DelegatedFree)
	require.Nil(t, dva.DelegatedVesting)

	// vest 50% and delegate to two validators
	dva, err = types.NewDelayedVestingAccount(bacc, origCoins, endTime.Unix())
	require.NoError(t, err)
	dva.TrackDelegation(now.Add(12*time.Hour), origCoins, sdk.Coins{sdk.NewInt64Coin(stakeDenom, 50)})
	dva.TrackDelegation(now.Add(12*time.Hour), origCoins, sdk.Coins{sdk.NewInt64Coin(stakeDenom, 50)})

	// undelegate from one validator that got slashed 50%
	dva.TrackUndelegation(sdk.Coins{sdk.NewInt64Coin(stakeDenom, 25)})

	require.Nil(t, dva.DelegatedFree)
	require.Equal(t, sdk.Coins{sdk.NewInt64Coin(stakeDenom, 75)}, dva.DelegatedVesting)

	// undelegate from the other validator that did not get slashed
	dva.TrackUndelegation(sdk.Coins{sdk.NewInt64Coin(stakeDenom, 50)})
	require.Nil(t, dva.DelegatedFree)
	require.Equal(t, sdk.Coins{sdk.NewInt64Coin(stakeDenom, 25)}, dva.DelegatedVesting)
}

func TestGetVestedCoinsPeriodicVestingAcc(t *testing.T) {
	now := time.Now()
	endTime := now.Add(24 * time.Hour)
	periods := types.Periods{
		types.Period{Length: int64(12 * 60 * 60), Amount: sdk.Coins{sdk.NewInt64Coin(feeDenom, 500), sdk.NewInt64Coin(stakeDenom, 50)}},
		types.Period{Length: int64(6 * 60 * 60), Amount: sdk.Coins{sdk.NewInt64Coin(feeDenom, 250), sdk.NewInt64Coin(stakeDenom, 25)}},
		types.Period{Length: int64(6 * 60 * 60), Amount: sdk.Coins{sdk.NewInt64Coin(feeDenom, 250), sdk.NewInt64Coin(stakeDenom, 25)}},
	}

	bacc, origCoins, err := initBaseAccount(codectestutil.CodecOptions{}.GetAddressCodec())
	require.NoError(t, err)
	pva, err := types.NewPeriodicVestingAccount(bacc, origCoins, now.Unix(), periods)
	require.NoError(t, err)

	// require no coins vested at the beginning of the vesting schedule
	vestedCoins := pva.GetVestedCoins(now)
	require.Nil(t, vestedCoins)

	// require all coins vested at the end of the vesting schedule
	vestedCoins = pva.GetVestedCoins(endTime)
	require.Equal(t, origCoins, vestedCoins)

	// require no coins vested during first vesting period
	vestedCoins = pva.GetVestedCoins(now.Add(6 * time.Hour))
	require.Nil(t, vestedCoins)

	// require 50% of coins vested after period 1
	vestedCoins = pva.GetVestedCoins(now.Add(12 * time.Hour))
	require.Equal(t, sdk.Coins{sdk.NewInt64Coin(feeDenom, 500), sdk.NewInt64Coin(stakeDenom, 50)}, vestedCoins)

	// require period 2 coins don't vest until period is over
	vestedCoins = pva.GetVestedCoins(now.Add(15 * time.Hour))
	require.Equal(t, sdk.Coins{sdk.NewInt64Coin(feeDenom, 500), sdk.NewInt64Coin(stakeDenom, 50)}, vestedCoins)

	// require 75% of coins vested after period 2
	vestedCoins = pva.GetVestedCoins(now.Add(18 * time.Hour))
	require.Equal(t,
		sdk.Coins{
			sdk.NewInt64Coin(feeDenom, 750), sdk.NewInt64Coin(stakeDenom, 75),
		}, vestedCoins)

	// require 100% of coins vested
	vestedCoins = pva.GetVestedCoins(now.Add(48 * time.Hour))
	require.Equal(t, origCoins, vestedCoins)
}

func TestOverflowAndNegativeVestedCoinsPeriods(t *testing.T) {
	now := time.Now()
	tests := []struct {
		name    string
		periods []types.Period
		wantErr string
	}{
		{
			"negative .Length",
			types.Periods{
				types.Period{Length: -1, Amount: sdk.Coins{sdk.NewInt64Coin(feeDenom, 500), sdk.NewInt64Coin(stakeDenom, 50)}},
				types.Period{Length: 6 * 60 * 60, Amount: sdk.Coins{sdk.NewInt64Coin(feeDenom, 250), sdk.NewInt64Coin(stakeDenom, 25)}},
			},
			"period #0 has a negative length: -1",
		},
		{
			"overflow after .Length additions",
			types.Periods{
				types.Period{Length: 9223372036854775108, Amount: sdk.Coins{sdk.NewInt64Coin(feeDenom, 500), sdk.NewInt64Coin(stakeDenom, 50)}},
				types.Period{Length: 6 * 60 * 60, Amount: sdk.Coins{sdk.NewInt64Coin(feeDenom, 250), sdk.NewInt64Coin(stakeDenom, 25)}},
			},
			"vesting start-time cannot be before end-time", // it overflow to a negative number, making start-time > end-time
		},
		{
			"good periods that are not negative nor overflow",
			types.Periods{
				types.Period{Length: now.Unix() - 1000, Amount: sdk.Coins{sdk.NewInt64Coin(feeDenom, 500), sdk.NewInt64Coin(stakeDenom, 50)}},
				types.Period{Length: 60, Amount: sdk.Coins{sdk.NewInt64Coin(feeDenom, 250), sdk.NewInt64Coin(stakeDenom, 25)}},
				types.Period{Length: 30, Amount: sdk.Coins{sdk.NewInt64Coin(feeDenom, 250), sdk.NewInt64Coin(stakeDenom, 25)}},
			},
			"",
		},
	}

	for _, tt := range tests {
		t.Run(tt.name, func(t *testing.T) {
			bacc, origCoins, err := initBaseAccount(codectestutil.CodecOptions{}.GetAddressCodec())
			require.NoError(t, err)
			pva, err := types.NewPeriodicVestingAccount(bacc, origCoins, now.Unix(), tt.periods)
			if tt.wantErr != "" {
				require.ErrorContains(t, err, tt.wantErr)
				return
			}

			require.NoError(t, err)
			if pbva := pva.BaseVestingAccount; pbva.EndTime < 0 {
				t.Fatalf("Unfortunately we still have negative .EndTime :-(: %d", pbva.EndTime)
			}
		})
	}
}

func TestGetVestingCoinsPeriodicVestingAcc(t *testing.T) {
	now := time.Now()
	endTime := now.Add(24 * time.Hour)
	periods := types.Periods{
		types.Period{Length: int64(12 * 60 * 60), Amount: sdk.Coins{sdk.NewInt64Coin(feeDenom, 500), sdk.NewInt64Coin(stakeDenom, 50)}},
		types.Period{Length: int64(6 * 60 * 60), Amount: sdk.Coins{sdk.NewInt64Coin(feeDenom, 250), sdk.NewInt64Coin(stakeDenom, 25)}},
		types.Period{Length: int64(6 * 60 * 60), Amount: sdk.Coins{sdk.NewInt64Coin(feeDenom, 250), sdk.NewInt64Coin(stakeDenom, 25)}},
	}

	bacc, origCoins, err := initBaseAccount(codectestutil.CodecOptions{}.GetAddressCodec())
	require.NoError(t, err)
	pva, err := types.NewPeriodicVestingAccount(bacc, origCoins, now.Unix(), periods)
	require.NoError(t, err)

	// require all coins vesting at the beginning of the vesting schedule
	vestingCoins := pva.GetVestingCoins(now)
	require.Equal(t, origCoins, vestingCoins)

	// require no coins vesting at the end of the vesting schedule
	vestingCoins = pva.GetVestingCoins(endTime)
	require.Equal(t, emptyCoins, vestingCoins)

	// require 50% of coins vesting
	vestingCoins = pva.GetVestingCoins(now.Add(12 * time.Hour))
	require.Equal(t, sdk.Coins{sdk.NewInt64Coin(feeDenom, 500), sdk.NewInt64Coin(stakeDenom, 50)}, vestingCoins)

	// require 50% of coins vesting after period 1, but before period 2 completes.
	vestingCoins = pva.GetVestingCoins(now.Add(15 * time.Hour))
	require.Equal(t, sdk.Coins{sdk.NewInt64Coin(feeDenom, 500), sdk.NewInt64Coin(stakeDenom, 50)}, vestingCoins)

	// require 25% of coins vesting after period 2
	vestingCoins = pva.GetVestingCoins(now.Add(18 * time.Hour))
	require.Equal(t, sdk.Coins{sdk.NewInt64Coin(feeDenom, 250), sdk.NewInt64Coin(stakeDenom, 25)}, vestingCoins)

	// require 0% of coins vesting after vesting complete
	vestingCoins = pva.GetVestingCoins(now.Add(48 * time.Hour))
	require.Equal(t, emptyCoins, vestingCoins)
}

func TestSpendableCoinsPeriodicVestingAcc(t *testing.T) {
	now := time.Now()
	endTime := now.Add(24 * time.Hour)
	periods := types.Periods{
		types.Period{Length: int64(12 * 60 * 60), Amount: sdk.Coins{sdk.NewInt64Coin(feeDenom, 500), sdk.NewInt64Coin(stakeDenom, 50)}},
		types.Period{Length: int64(6 * 60 * 60), Amount: sdk.Coins{sdk.NewInt64Coin(feeDenom, 250), sdk.NewInt64Coin(stakeDenom, 25)}},
		types.Period{Length: int64(6 * 60 * 60), Amount: sdk.Coins{sdk.NewInt64Coin(feeDenom, 250), sdk.NewInt64Coin(stakeDenom, 25)}},
	}

	bacc, origCoins, err := initBaseAccount(codectestutil.CodecOptions{}.GetAddressCodec())
	require.NoError(t, err)
	pva, err := types.NewPeriodicVestingAccount(bacc, origCoins, now.Unix(), periods)
	require.NoError(t, err)

	// require that there exist no spendable coins at the beginning of the
	// vesting schedule
	lockedCoins := pva.LockedCoins(now)
	require.Equal(t, origCoins, lockedCoins)

	// require that all original coins are spendable at the end of the vesting
	// schedule
	lockedCoins = pva.LockedCoins(endTime)
	require.Equal(t, sdk.NewCoins(), lockedCoins)

	// require that all still vesting coins (50%) are locked
	lockedCoins = pva.LockedCoins(now.Add(12 * time.Hour))
	require.Equal(t, sdk.Coins{sdk.NewInt64Coin(feeDenom, 500), sdk.NewInt64Coin(stakeDenom, 50)}, lockedCoins)
}

func TestTrackDelegationPeriodicVestingAcc(t *testing.T) {
	now := time.Now()
	endTime := now.Add(24 * time.Hour)
	periods := types.Periods{
		types.Period{Length: int64(12 * 60 * 60), Amount: sdk.Coins{sdk.NewInt64Coin(feeDenom, 500), sdk.NewInt64Coin(stakeDenom, 50)}},
		types.Period{Length: int64(6 * 60 * 60), Amount: sdk.Coins{sdk.NewInt64Coin(feeDenom, 250), sdk.NewInt64Coin(stakeDenom, 25)}},
		types.Period{Length: int64(6 * 60 * 60), Amount: sdk.Coins{sdk.NewInt64Coin(feeDenom, 250), sdk.NewInt64Coin(stakeDenom, 25)}},
	}

	bacc, origCoins, err := initBaseAccount(codectestutil.CodecOptions{}.GetAddressCodec())
	require.NoError(t, err)

	// require the ability to delegate all vesting coins
	pva, err := types.NewPeriodicVestingAccount(bacc, origCoins, now.Unix(), periods)
	require.NoError(t, err)
	pva.TrackDelegation(now, origCoins, origCoins)
	require.Equal(t, origCoins, pva.DelegatedVesting)
	require.Nil(t, pva.DelegatedFree)

	// require the ability to delegate all vested coins
	pva, err = types.NewPeriodicVestingAccount(bacc, origCoins, now.Unix(), periods)
	require.NoError(t, err)
	pva.TrackDelegation(endTime, origCoins, origCoins)
	require.Nil(t, pva.DelegatedVesting)
	require.Equal(t, origCoins, pva.DelegatedFree)

	// delegate half of vesting coins
	pva, err = types.NewPeriodicVestingAccount(bacc, origCoins, now.Unix(), periods)
	require.NoError(t, err)
	pva.TrackDelegation(now, origCoins, periods[0].Amount)
	// require that all delegated coins are delegated vesting
	require.Equal(t, pva.DelegatedVesting, periods[0].Amount)
	require.Nil(t, pva.DelegatedFree)

	// delegate 75% of coins, split between vested and vesting
	pva, err = types.NewPeriodicVestingAccount(bacc, origCoins, now.Unix(), periods)
	require.NoError(t, err)
	pva.TrackDelegation(now.Add(12*time.Hour), origCoins, periods[0].Amount.Add(periods[1].Amount...))
	// require that the maximum possible amount of vesting coins are chosen for delegation.
	require.Equal(t, pva.DelegatedFree, periods[1].Amount)
	require.Equal(t, pva.DelegatedVesting, periods[0].Amount)

	// require the ability to delegate all vesting coins (50%) and all vested coins (50%)
	pva, err = types.NewPeriodicVestingAccount(bacc, origCoins, now.Unix(), periods)
	require.NoError(t, err)
	pva.TrackDelegation(now.Add(12*time.Hour), origCoins, sdk.Coins{sdk.NewInt64Coin(stakeDenom, 50)})
	require.Equal(t, sdk.Coins{sdk.NewInt64Coin(stakeDenom, 50)}, pva.DelegatedVesting)
	require.Nil(t, pva.DelegatedFree)

	pva.TrackDelegation(now.Add(12*time.Hour), origCoins, sdk.Coins{sdk.NewInt64Coin(stakeDenom, 50)})
	require.Equal(t, sdk.Coins{sdk.NewInt64Coin(stakeDenom, 50)}, pva.DelegatedVesting)
	require.Equal(t, sdk.Coins{sdk.NewInt64Coin(stakeDenom, 50)}, pva.DelegatedFree)

	// require no modifications when delegation amount is zero or not enough funds
	pva, err = types.NewPeriodicVestingAccount(bacc, origCoins, now.Unix(), periods)
	require.NoError(t, err)
	require.Panics(t, func() {
		pva.TrackDelegation(endTime, origCoins, sdk.Coins{sdk.NewInt64Coin(stakeDenom, 1000000)})
	})
	require.Nil(t, pva.DelegatedVesting)
	require.Nil(t, pva.DelegatedFree)
}

func TestTrackUndelegationPeriodicVestingAcc(t *testing.T) {
	now := time.Now()
	endTime := now.Add(24 * time.Hour)
	periods := types.Periods{
		types.Period{Length: int64(12 * 60 * 60), Amount: sdk.Coins{sdk.NewInt64Coin(feeDenom, 500), sdk.NewInt64Coin(stakeDenom, 50)}},
		types.Period{Length: int64(6 * 60 * 60), Amount: sdk.Coins{sdk.NewInt64Coin(feeDenom, 250), sdk.NewInt64Coin(stakeDenom, 25)}},
		types.Period{Length: int64(6 * 60 * 60), Amount: sdk.Coins{sdk.NewInt64Coin(feeDenom, 250), sdk.NewInt64Coin(stakeDenom, 25)}},
	}

	bacc, origCoins, err := initBaseAccount(codectestutil.CodecOptions{}.GetAddressCodec())
	require.NoError(t, err)

	// require the ability to undelegate all vesting coins at the beginning of vesting
	pva, err := types.NewPeriodicVestingAccount(bacc, origCoins, now.Unix(), periods)
	require.NoError(t, err)
	pva.TrackDelegation(now, origCoins, origCoins)
	pva.TrackUndelegation(origCoins)
	require.Nil(t, pva.DelegatedFree)
	require.Equal(t, emptyCoins, pva.DelegatedVesting)

	// require the ability to undelegate all vested coins at the end of vesting
	pva, err = types.NewPeriodicVestingAccount(bacc, origCoins, now.Unix(), periods)
	require.NoError(t, err)
	pva.TrackDelegation(endTime, origCoins, origCoins)
	pva.TrackUndelegation(origCoins)
	require.Equal(t, emptyCoins, pva.DelegatedFree)
	require.Nil(t, pva.DelegatedVesting)

	// require the ability to undelegate half of coins
	pva, err = types.NewPeriodicVestingAccount(bacc, origCoins, now.Unix(), periods)
	require.NoError(t, err)
	pva.TrackDelegation(endTime, origCoins, periods[0].Amount)
	pva.TrackUndelegation(periods[0].Amount)
	require.Equal(t, emptyCoins, pva.DelegatedFree)
	require.Nil(t, pva.DelegatedVesting)

	// require no modifications when the undelegation amount is zero
	pva, err = types.NewPeriodicVestingAccount(bacc, origCoins, now.Unix(), periods)
	require.NoError(t, err)
	require.Panics(t, func() {
		pva.TrackUndelegation(sdk.Coins{sdk.NewInt64Coin(stakeDenom, 0)})
	})
	require.Nil(t, pva.DelegatedFree)
	require.Nil(t, pva.DelegatedVesting)

	// vest 50% and delegate to two validators
	pva, err = types.NewPeriodicVestingAccount(bacc, origCoins, now.Unix(), periods)
	require.NoError(t, err)
	pva.TrackDelegation(now.Add(12*time.Hour), origCoins, sdk.Coins{sdk.NewInt64Coin(stakeDenom, 50)})
	pva.TrackDelegation(now.Add(12*time.Hour), origCoins, sdk.Coins{sdk.NewInt64Coin(stakeDenom, 50)})

	// undelegate from one validator that got slashed 50%
	pva.TrackUndelegation(sdk.Coins{sdk.NewInt64Coin(stakeDenom, 25)})
	require.Equal(t, sdk.Coins{sdk.NewInt64Coin(stakeDenom, 25)}, pva.DelegatedFree)
	require.Equal(t, sdk.Coins{sdk.NewInt64Coin(stakeDenom, 50)}, pva.DelegatedVesting)

	// undelegate from the other validator that did not get slashed
	pva.TrackUndelegation(sdk.Coins{sdk.NewInt64Coin(stakeDenom, 50)})
	require.Equal(t, emptyCoins, pva.DelegatedFree)
	require.Equal(t, sdk.Coins{sdk.NewInt64Coin(stakeDenom, 25)}, pva.DelegatedVesting)
}

func TestGetVestedCoinsPermLockedVestingAcc(t *testing.T) {
	now := time.Now()
	endTime := now.Add(1000 * 24 * time.Hour)

	bacc, origCoins, err := initBaseAccount(codectestutil.CodecOptions{}.GetAddressCodec())
	require.NoError(t, err)

	// require no coins are vested
	plva, err := types.NewPermanentLockedAccount(bacc, origCoins)
	require.NoError(t, err)
	vestedCoins := plva.GetVestedCoins(now)
	require.Nil(t, vestedCoins)

	// require no coins be vested at end time
	vestedCoins = plva.GetVestedCoins(endTime)
	require.Nil(t, vestedCoins)
}

func TestGetVestingCoinsPermLockedVestingAcc(t *testing.T) {
	now := time.Now()
	endTime := now.Add(1000 * 24 * time.Hour)

	bacc, origCoins, err := initBaseAccount(codectestutil.CodecOptions{}.GetAddressCodec())
	require.NoError(t, err)

	// require all coins vesting at the beginning of the schedule
	plva, err := types.NewPermanentLockedAccount(bacc, origCoins)
	require.NoError(t, err)
	vestingCoins := plva.GetVestingCoins(now)
	require.Equal(t, origCoins, vestingCoins)

	// require all coins vesting at the end time
	vestingCoins = plva.GetVestingCoins(endTime)
	require.Equal(t, origCoins, vestingCoins)
}

func TestSpendableCoinsPermLockedVestingAcc(t *testing.T) {
	now := time.Now()
	endTime := now.Add(1000 * 24 * time.Hour)

	bacc, origCoins, err := initBaseAccount(codectestutil.CodecOptions{}.GetAddressCodec())
	require.NoError(t, err)

	// require that all coins are locked in the beginning of the vesting
	// schedule
	plva, err := types.NewPermanentLockedAccount(bacc, origCoins)
	require.NoError(t, err)
	lockedCoins := plva.LockedCoins(now)
	require.True(t, lockedCoins.Equal(origCoins))

	// require that all coins are still locked at end time
	lockedCoins = plva.LockedCoins(endTime)
	require.True(t, lockedCoins.Equal(origCoins))

	// delegate some locked coins
	// require that locked is reduced
	delegatedAmount := sdk.NewCoins(sdk.NewInt64Coin(stakeDenom, 50))
	plva.TrackDelegation(now.Add(12*time.Hour), origCoins, delegatedAmount)
	lockedCoins = plva.LockedCoins(now.Add(12 * time.Hour))
	require.True(t, lockedCoins.Equal(origCoins.Sub(delegatedAmount...)))
}

func TestTrackDelegationPermLockedVestingAcc(t *testing.T) {
	now := time.Now()
	endTime := now.Add(1000 * 24 * time.Hour)

	bacc, origCoins, err := initBaseAccount(codectestutil.CodecOptions{}.GetAddressCodec())
	require.NoError(t, err)

	// require the ability to delegate all vesting coins
	plva, err := types.NewPermanentLockedAccount(bacc, origCoins)
	require.NoError(t, err)
	plva.TrackDelegation(now, origCoins, origCoins)
	require.Equal(t, origCoins, plva.DelegatedVesting)
	require.Nil(t, plva.DelegatedFree)

	// require the ability to delegate all vested coins at endTime
	plva, err = types.NewPermanentLockedAccount(bacc, origCoins)
	require.NoError(t, err)
	plva.TrackDelegation(endTime, origCoins, origCoins)
	require.Equal(t, origCoins, plva.DelegatedVesting)
	require.Nil(t, plva.DelegatedFree)

	// require no modifications when delegation amount is zero or not enough funds
	plva, err = types.NewPermanentLockedAccount(bacc, origCoins)
	require.NoError(t, err)
	require.Panics(t, func() {
		plva.TrackDelegation(endTime, origCoins, sdk.Coins{sdk.NewInt64Coin(stakeDenom, 1000000)})
	})
	require.Nil(t, plva.DelegatedVesting)
	require.Nil(t, plva.DelegatedFree)
}

func TestTrackUndelegationPermLockedVestingAcc(t *testing.T) {
	now := time.Now()
	endTime := now.Add(1000 * 24 * time.Hour)

	bacc, origCoins, err := initBaseAccount(codectestutil.CodecOptions{}.GetAddressCodec())
	require.NoError(t, err)

	// require the ability to undelegate all vesting coins
	plva, err := types.NewPermanentLockedAccount(bacc, origCoins)
	require.NoError(t, err)
	plva.TrackDelegation(now, origCoins, origCoins)
	plva.TrackUndelegation(origCoins)
	require.Nil(t, plva.DelegatedFree)
	require.Equal(t, emptyCoins, plva.DelegatedVesting)

	// require the ability to undelegate all vesting coins at endTime
	plva, err = types.NewPermanentLockedAccount(bacc, origCoins)
	require.NoError(t, err)
	plva.TrackDelegation(endTime, origCoins, origCoins)
	plva.TrackUndelegation(origCoins)
	require.Nil(t, plva.DelegatedFree)
	require.Equal(t, emptyCoins, plva.DelegatedVesting)

	// require no modifications when the undelegation amount is zero
	plva, err = types.NewPermanentLockedAccount(bacc, origCoins)
	require.NoError(t, err)
	require.Panics(t, func() {
		plva.TrackUndelegation(sdk.Coins{sdk.NewInt64Coin(stakeDenom, 0)})
	})
	require.Nil(t, plva.DelegatedFree)
	require.Nil(t, plva.DelegatedVesting)

	// delegate to two validators
	plva, err = types.NewPermanentLockedAccount(bacc, origCoins)
	require.NoError(t, err)
	plva.TrackDelegation(now, origCoins, sdk.Coins{sdk.NewInt64Coin(stakeDenom, 50)})
	plva.TrackDelegation(now, origCoins, sdk.Coins{sdk.NewInt64Coin(stakeDenom, 50)})

	// undelegate from one validator that got slashed 50%
	plva.TrackUndelegation(sdk.Coins{sdk.NewInt64Coin(stakeDenom, 25)})

	require.Nil(t, plva.DelegatedFree)
	require.Equal(t, sdk.Coins{sdk.NewInt64Coin(stakeDenom, 75)}, plva.DelegatedVesting)

	// undelegate from the other validator that did not get slashed
	plva.TrackUndelegation(sdk.Coins{sdk.NewInt64Coin(stakeDenom, 50)})
	require.Nil(t, plva.DelegatedFree)
	require.Equal(t, sdk.Coins{sdk.NewInt64Coin(stakeDenom, 25)}, plva.DelegatedVesting)
}

func TestGenesisAccountValidate(t *testing.T) {
	pubkey := secp256k1.GenPrivKey().PubKey()
	addr := sdk.AccAddress(pubkey.Address())
	baseAcc := authtypes.NewBaseAccount(addr, pubkey, 0, 0)
	initialVesting := sdk.NewCoins(sdk.NewInt64Coin(sdk.DefaultBondDenom, 50))
	baseVestingWithCoins, err := types.NewBaseVestingAccount(baseAcc, initialVesting, 100)
	require.NoError(t, err)
	tests := []struct {
		name   string
		acc    authtypes.GenesisAccount
		expErr bool
	}{
		{
			"valid base account",
			baseAcc,
			false,
		},
		{
			"invalid base valid account",
			authtypes.NewBaseAccount(addr, secp256k1.GenPrivKey().PubKey(), 0, 0),
			true,
		},
		{
			"valid base vesting account",
			baseVestingWithCoins,
			false,
		},
		{
			"valid continuous vesting account",
			func() authtypes.GenesisAccount {
				acc, _ := types.NewContinuousVestingAccount(baseAcc, initialVesting, 100, 200)
				return acc
			}(),
			false,
		},
		{
			"invalid vesting times",
			func() authtypes.GenesisAccount {
				acc, _ := types.NewContinuousVestingAccount(baseAcc, initialVesting, 1654668078, 1554668078)
				return acc
			}(),
			true,
		},
		{
			"valid periodic vesting account",
			func() authtypes.GenesisAccount {
				acc, _ := types.NewPeriodicVestingAccount(baseAcc, initialVesting, 0, types.Periods{types.Period{Length: int64(100), Amount: sdk.Coins{sdk.NewInt64Coin(sdk.DefaultBondDenom, 50)}}})
				return acc
			}(),
			false,
		},
		{
			"invalid vesting period lengths",
			types.NewPeriodicVestingAccountRaw(
				baseVestingWithCoins,
				0, types.Periods{types.Period{Length: int64(50), Amount: sdk.Coins{sdk.NewInt64Coin(sdk.DefaultBondDenom, 50)}}}),
			true,
		},
		{
			"invalid vesting period amounts",
			types.NewPeriodicVestingAccountRaw(
				baseVestingWithCoins,
				0, types.Periods{types.Period{Length: int64(100), Amount: sdk.Coins{sdk.NewInt64Coin(sdk.DefaultBondDenom, 25)}}}),
			true,
		},
		{
			"valid permanent locked vesting account",
			func() authtypes.GenesisAccount {
				acc, _ := types.NewPermanentLockedAccount(baseAcc, initialVesting)
				return acc
			}(),
			false,
		},
		{
			"invalid positive end time for permanently locked vest account",
			&types.PermanentLockedAccount{BaseVestingAccount: baseVestingWithCoins},
			true,
		},
	}

	for _, tt := range tests {
		tt := tt

		t.Run(tt.name, func(t *testing.T) {
			require.Equal(t, tt.expErr, tt.acc.Validate() != nil)
		})
	}
}

func initBaseAccount(addressCodec address.Codec) (*authtypes.BaseAccount, sdk.Coins, error) {
	_, _, addr := testdata.KeyTestPubAddr()
	origCoins := sdk.Coins{sdk.NewInt64Coin(feeDenom, 1000), sdk.NewInt64Coin(stakeDenom, 100)}
	bacc := authtypes.NewBaseAccountWithAddress(addr)

	return bacc, origCoins, nil
}

func TestVestingAccountTestSuite(t *testing.T) {
	suite.Run(t, new(VestingAccountTestSuite))
}<|MERGE_RESOLUTION|>--- conflicted
+++ resolved
@@ -67,11 +67,9 @@
 		maccPerms,
 		ac,
 		"cosmos",
-<<<<<<< HEAD
 		authorityAddr,
-=======
-		authtypes.NewModuleAddress("gov").String(), nil,
->>>>>>> a0d727ee
+    nil,
+
 	)
 }
 
