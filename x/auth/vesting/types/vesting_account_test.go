--- conflicted
+++ resolved
@@ -752,14 +752,9 @@
 	}
 }
 
-<<<<<<< HEAD
-func TestContinuousVestingAccountMarshal(t *testing.T) {
-	app := createTestApp(t)
-=======
 func (s *VestingAccountTestSuite) TestContinuousVestingAccountMarshal() {
 	app := s.app
 	require := s.Require()
->>>>>>> 23e864bc
 	baseAcc, coins := initBaseAccount()
 	baseVesting := types.NewBaseVestingAccount(baseAcc, coins, time.Now().Unix())
 	acc := types.NewContinuousVestingAccountRaw(baseVesting, baseVesting.EndTime)
@@ -777,14 +772,9 @@
 	require.NotNil(err)
 }
 
-<<<<<<< HEAD
-func TestPeriodicVestingAccountMarshal(t *testing.T) {
-	app := createTestApp(t)
-=======
 func (s *VestingAccountTestSuite) TestPeriodicVestingAccountMarshal() {
 	app := s.app
 	require := s.Require()
->>>>>>> 23e864bc
 	baseAcc, coins := initBaseAccount()
 	acc := types.NewPeriodicVestingAccount(baseAcc, coins, time.Now().Unix(), types.Periods{types.Period{3600, coins}})
 
@@ -801,14 +791,9 @@
 	require.NotNil(err)
 }
 
-<<<<<<< HEAD
-func TestDelayedVestingAccountMarshal(t *testing.T) {
-	app := createTestApp(t)
-=======
 func (s *VestingAccountTestSuite) TestDelayedVestingAccountMarshal() {
 	app := s.app
 	require := s.Require()
->>>>>>> 23e864bc
 	baseAcc, coins := initBaseAccount()
 	acc := types.NewDelayedVestingAccount(baseAcc, coins, time.Now().Unix())
 
@@ -824,14 +809,9 @@
 	_, err = app.AccountKeeper.UnmarshalAccount(bz[:len(bz)/2])
 	require.NotNil(err)
 }
-<<<<<<< HEAD
-func TestPermanentLockedAccountMarshal(t *testing.T) {
-	app := createTestApp(t)
-=======
 func (s *VestingAccountTestSuite) TestPermanentLockedAccountMarshal() {
 	app := s.app
 	require := s.Require()
->>>>>>> 23e864bc
 	baseAcc, coins := initBaseAccount()
 	acc := types.NewPermanentLockedAccount(baseAcc, coins)
 
@@ -856,11 +836,6 @@
 	return bacc, origCoins
 }
 
-<<<<<<< HEAD
-func createTestApp(t *testing.T) *simapp.SimApp {
-	return simapp.Setup(t, false)
-=======
 func TestVestingAccountTestSuite(t *testing.T) {
 	suite.Run(t, new(VestingAccountTestSuite))
->>>>>>> 23e864bc
 }