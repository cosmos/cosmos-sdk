--- conflicted
+++ resolved
@@ -8,13 +8,7 @@
 
 	"github.com/spf13/cobra"
 
-<<<<<<< HEAD
-	"cosmossdk.io/x/authz"
-	bank "cosmossdk.io/x/bank/types"
-	staking "cosmossdk.io/x/staking/types"
-=======
 	"cosmossdk.io/core/address"
->>>>>>> 4f445ed9
 
 	"github.com/cosmos/cosmos-sdk/client"
 	"github.com/cosmos/cosmos-sdk/client/flags"
@@ -22,6 +16,9 @@
 	sdk "github.com/cosmos/cosmos-sdk/types"
 	"github.com/cosmos/cosmos-sdk/version"
 	authclient "github.com/cosmos/cosmos-sdk/x/auth/client"
+	"github.com/cosmos/cosmos-sdk/x/authz"
+	bank "github.com/cosmos/cosmos-sdk/x/bank/types"
+	staking "github.com/cosmos/cosmos-sdk/x/staking/types"
 )
 
 // Flag names and values
@@ -38,8 +35,8 @@
 )
 
 // GetTxCmd returns the transaction commands for this module
-func GetTxCmd() *cobra.Command {
-	authorizationTxCmd := &cobra.Command{
+func GetTxCmd(ac address.Codec) *cobra.Command {
+	AuthorizationTxCmd := &cobra.Command{
 		Use:                        authz.ModuleName,
 		Short:                      "Authorization transactions subcommands",
 		Long:                       "Authorize and revoke access to execute transactions on behalf of your address",
@@ -48,64 +45,28 @@
 		RunE:                       client.ValidateCmd,
 	}
 
-	authorizationTxCmd.AddCommand(
-		NewCmdGrantAuthorization(),
+	AuthorizationTxCmd.AddCommand(
+		NewCmdGrantAuthorization(ac),
+		NewCmdRevokeAuthorization(ac),
 		NewCmdExecAuthorization(),
 	)
 
-	return authorizationTxCmd
-}
-
-// NewCmdExecAuthorization returns a CLI command handler for creating a MsgExec transaction.
-// Deprecated: This command is deprecated in favor for the AutoCLI exec command.
-// It stays here for backward compatibility, as the AutoCLI command has a small breaking change,
-// but it will be removed in future versions.
-func NewCmdExecAuthorization() *cobra.Command {
-	cmd := &cobra.Command{
-		Use:     "legacy-exec <tx-json-file> --from <grantee>",
-		Short:   "Execute tx on behalf of granter account. Deprecated, use exec instead.",
-		Example: fmt.Sprintf("$ %s tx authz exec tx.json --from grantee\n $ %[1]s tx bank send [granter] [recipient] [amount] --generate-only tx.json && %[1]s tx authz exec tx.json --from grantee", version.AppName),
-		Args:    cobra.ExactArgs(1),
-		RunE: func(cmd *cobra.Command, args []string) error {
-			clientCtx, err := client.GetClientTxContext(cmd)
-			if err != nil {
-				return err
-			}
-			grantee, err := clientCtx.AddressCodec.BytesToString(clientCtx.GetFromAddress())
-			if err != nil {
-				return err
-			}
-
-			if offline, _ := cmd.Flags().GetBool(flags.FlagOffline); offline {
-				return errors.New("cannot broadcast tx during offline mode")
-			}
-
-			theTx, err := authclient.ReadTxFromFile(clientCtx, args[0])
-			if err != nil {
-				return err
-			}
-			msg := authz.NewMsgExec(grantee, theTx.GetMsgs())
-
-			return tx.GenerateOrBroadcastTxCLI(clientCtx, cmd.Flags(), &msg)
-		},
-	}
-
-	flags.AddTxFlagsToCmd(cmd)
-
-	return cmd
+	return AuthorizationTxCmd
 }
 
 // NewCmdGrantAuthorization returns a CLI command handler for creating a MsgGrant transaction.
-// Migrating this command to AutoCLI is possible but would be CLI breaking.
-func NewCmdGrantAuthorization() *cobra.Command {
+func NewCmdGrantAuthorization(ac address.Codec) *cobra.Command {
 	cmd := &cobra.Command{
 		Use:   "grant <grantee> <authorization_type=\"send\"|\"generic\"|\"delegate\"|\"unbond\"|\"redelegate\"> --from <granter>",
 		Short: "Grant authorization to an address",
-		Long: fmt.Sprintf(`create a new grant authorization to an address to execute a transaction on your behalf:
+		Long: strings.TrimSpace(
+			fmt.Sprintf(`create a new grant authorization to an address to execute a transaction on your behalf:
+
 Examples:
- $ %[1]s tx authz grant cosmos1skjw.. send --spend-limit=1000stake --from=cosmos1skl..
- $ %[1]s tx authz grant cosmos1skjw.. generic --msg-type=/cosmos.gov.v1.MsgVote --from=cosmos1sk..
-	`, version.AppName),
+ $ %s tx %s grant cosmos1skjw.. send --spend-limit=1000stake --from=cosmos1skl..
+ $ %s tx %s grant cosmos1skjw.. generic --msg-type=/cosmos.gov.v1.MsgVote --from=cosmos1sk..
+	`, version.AppName, authz.ModuleName, version.AppName, authz.ModuleName),
+		),
 		Args: cobra.ExactArgs(2),
 		RunE: func(cmd *cobra.Command, args []string) error {
 			clientCtx, err := client.GetClientTxContext(cmd)
@@ -113,18 +74,13 @@
 				return err
 			}
 
-			grantee := args[0]
-			if _, err := clientCtx.AddressCodec.StringToBytes(grantee); err != nil {
-				return err
-			}
-
-			granter, err := clientCtx.AddressCodec.BytesToString(clientCtx.GetFromAddress())
-			if err != nil {
-				return err
-			}
-
-			if strings.EqualFold(grantee, granter) {
+			if strings.EqualFold(args[0], clientCtx.GetFromAddress().String()) {
 				return errors.New("grantee and granter should be different")
+			}
+
+			grantee, err := ac.StringToBytes(args[0])
+			if err != nil {
+				return err
 			}
 
 			var authorization authz.Authorization
@@ -141,7 +97,7 @@
 				}
 
 				if !spendLimit.IsAllPositive() {
-					return errors.New("spend-limit should be greater than zero")
+					return fmt.Errorf("spend-limit should be greater than zero")
 				}
 
 				allowList, err := cmd.Flags().GetStringSlice(FlagAllowList)
@@ -158,12 +114,12 @@
 					}
 				}
 
-				allowed, err := bech32toAccAddresses(clientCtx, allowList)
-				if err != nil {
-					return err
-				}
-
-				authorization = bank.NewSendAuthorization(spendLimit, allowed, clientCtx.AddressCodec)
+				allowed, err := bech32toAccAddresses(allowList, ac)
+				if err != nil {
+					return err
+				}
+
+				authorization = bank.NewSendAuthorization(spendLimit, allowed)
 
 			case "generic":
 				msgType, err := cmd.Flags().GetString(FlagMsgType)
@@ -206,28 +162,28 @@
 					}
 
 					if !spendLimit.IsPositive() {
-						return errors.New("spend-limit should be greater than zero")
+						return fmt.Errorf("spend-limit should be greater than zero")
 					}
 					delegateLimit = &spendLimit
 				}
 
-				allowed, err := bech32toValAddresses(clientCtx, allowValidators)
-				if err != nil {
-					return err
-				}
-
-				denied, err := bech32toValAddresses(clientCtx, denyValidators)
+				allowed, err := bech32toValAddresses(allowValidators)
+				if err != nil {
+					return err
+				}
+
+				denied, err := bech32toValAddresses(denyValidators)
 				if err != nil {
 					return err
 				}
 
 				switch args[1] {
 				case delegate:
-					authorization, err = staking.NewStakeAuthorization(allowed, denied, staking.AuthorizationType_AUTHORIZATION_TYPE_DELEGATE, delegateLimit, clientCtx.ValidatorAddressCodec)
+					authorization, err = staking.NewStakeAuthorization(allowed, denied, staking.AuthorizationType_AUTHORIZATION_TYPE_DELEGATE, delegateLimit)
 				case unbond:
-					authorization, err = staking.NewStakeAuthorization(allowed, denied, staking.AuthorizationType_AUTHORIZATION_TYPE_UNDELEGATE, delegateLimit, clientCtx.ValidatorAddressCodec)
+					authorization, err = staking.NewStakeAuthorization(allowed, denied, staking.AuthorizationType_AUTHORIZATION_TYPE_UNDELEGATE, delegateLimit)
 				default:
-					authorization, err = staking.NewStakeAuthorization(allowed, denied, staking.AuthorizationType_AUTHORIZATION_TYPE_REDELEGATE, delegateLimit, clientCtx.ValidatorAddressCodec)
+					authorization, err = staking.NewStakeAuthorization(allowed, denied, staking.AuthorizationType_AUTHORIZATION_TYPE_REDELEGATE, delegateLimit)
 				}
 				if err != nil {
 					return err
@@ -242,7 +198,7 @@
 				return err
 			}
 
-			msg, err := authz.NewMsgGrant(granter, grantee, authorization, expire)
+			msg, err := authz.NewMsgGrant(clientCtx.GetFromAddress(), grantee, authorization, expire)
 			if err != nil {
 				return err
 			}
@@ -272,11 +228,84 @@
 	return &e, nil
 }
 
+// NewCmdRevokeAuthorization returns a CLI command handler for creating a MsgRevoke transaction.
+func NewCmdRevokeAuthorization(ac address.Codec) *cobra.Command {
+	cmd := &cobra.Command{
+		Use:   "revoke [grantee] [msg-type-url] --from=[granter]",
+		Short: "revoke authorization",
+		Long: strings.TrimSpace(
+			fmt.Sprintf(`revoke authorization from a granter to a grantee:
+Example:
+ $ %s tx %s revoke cosmos1skj.. %s --from=cosmos1skj..
+			`, version.AppName, authz.ModuleName, bank.SendAuthorization{}.MsgTypeURL()),
+		),
+		Args: cobra.ExactArgs(2),
+		RunE: func(cmd *cobra.Command, args []string) error {
+			clientCtx, err := client.GetClientTxContext(cmd)
+			if err != nil {
+				return err
+			}
+
+			grantee, err := ac.StringToBytes(args[0])
+			if err != nil {
+				return err
+			}
+
+			granter := clientCtx.GetFromAddress()
+			msgAuthorized := args[1]
+			msg := authz.NewMsgRevoke(granter, grantee, msgAuthorized)
+
+			return tx.GenerateOrBroadcastTxCLI(clientCtx, cmd.Flags(), &msg)
+		},
+	}
+	flags.AddTxFlagsToCmd(cmd)
+	return cmd
+}
+
+// NewCmdExecAuthorization returns a CLI command handler for creating a MsgExec transaction.
+func NewCmdExecAuthorization() *cobra.Command {
+	cmd := &cobra.Command{
+		Use:   "exec [tx-json-file] --from [grantee]",
+		Short: "execute tx on behalf of granter account",
+		Long: strings.TrimSpace(
+			fmt.Sprintf(`execute tx on behalf of granter account:
+Example:
+ $ %s tx %s exec tx.json --from grantee
+ $ %s tx bank send <granter> <recipient> --from <granter> --chain-id <chain-id> --generate-only > tx.json && %s tx %s exec tx.json --from grantee
+			`, version.AppName, authz.ModuleName, version.AppName, version.AppName, authz.ModuleName),
+		),
+		Args: cobra.ExactArgs(1),
+		RunE: func(cmd *cobra.Command, args []string) error {
+			clientCtx, err := client.GetClientTxContext(cmd)
+			if err != nil {
+				return err
+			}
+			grantee := clientCtx.GetFromAddress()
+
+			if offline, _ := cmd.Flags().GetBool(flags.FlagOffline); offline {
+				return errors.New("cannot broadcast tx during offline mode")
+			}
+
+			theTx, err := authclient.ReadTxFromFile(clientCtx, args[0])
+			if err != nil {
+				return err
+			}
+			msg := authz.NewMsgExec(grantee, theTx.GetMsgs())
+
+			return tx.GenerateOrBroadcastTxCLI(clientCtx, cmd.Flags(), &msg)
+		},
+	}
+
+	flags.AddTxFlagsToCmd(cmd)
+
+	return cmd
+}
+
 // bech32toValAddresses returns []ValAddress from a list of Bech32 string addresses.
-func bech32toValAddresses(clientCtx client.Context, validators []string) ([]sdk.ValAddress, error) {
+func bech32toValAddresses(validators []string) ([]sdk.ValAddress, error) {
 	vals := make([]sdk.ValAddress, len(validators))
 	for i, validator := range validators {
-		addr, err := clientCtx.ValidatorAddressCodec.StringToBytes(validator)
+		addr, err := sdk.ValAddressFromBech32(validator)
 		if err != nil {
 			return nil, err
 		}
@@ -286,10 +315,10 @@
 }
 
 // bech32toAccAddresses returns []AccAddress from a list of Bech32 string addresses.
-func bech32toAccAddresses(clientCtx client.Context, accAddrs []string) ([]sdk.AccAddress, error) {
+func bech32toAccAddresses(accAddrs []string, ac address.Codec) ([]sdk.AccAddress, error) {
 	addrs := make([]sdk.AccAddress, len(accAddrs))
 	for i, addr := range accAddrs {
-		accAddr, err := clientCtx.AddressCodec.StringToBytes(addr)
+		accAddr, err := ac.StringToBytes(addr)
 		if err != nil {
 			return nil, err
 		}
