--- conflicted
+++ resolved
@@ -33,11 +33,7 @@
 
 // GetTxCmd returns the transaction commands for this module
 func GetTxCmd() *cobra.Command {
-<<<<<<< HEAD
 	authorizationTxCmd := &cobra.Command{
-=======
-	AuthorizationTxCmd := &cobra.Command{
->>>>>>> f28a93a0
 		Use:                        authz.ModuleName,
 		Short:                      "Authorization transactions subcommands",
 		Long:                       "Authorize and revoke access to execute transactions on behalf of your address",
@@ -46,14 +42,8 @@
 		RunE:                       client.ValidateCmd,
 	}
 
-<<<<<<< HEAD
 	authorizationTxCmd.AddCommand(
 		NewCmdGrantAuthorization(),
-=======
-	AuthorizationTxCmd.AddCommand(
-		NewCmdGrantAuthorization(),
-		NewCmdExecAuthorization(),
->>>>>>> f28a93a0
 	)
 
 	return authorizationTxCmd
@@ -65,17 +55,11 @@
 	cmd := &cobra.Command{
 		Use:   "grant [grantee] <authorization_type=\"send\"|\"generic\"|\"delegate\"|\"unbond\"|\"redelegate\"> --from [granter]",
 		Short: "Grant authorization to an address",
-		Long: strings.TrimSpace(
-			fmt.Sprintf(`create a new grant authorization to an address to execute a transaction on your behalf:
+		Long: fmt.Sprintf(`create a new grant authorization to an address to execute a transaction on your behalf:
 Examples:
  $ %[1]s tx authz grant cosmos1skjw.. send --spend-limit=1000stake --from=cosmos1skl..
  $ %[1]s tx authz grant cosmos1skjw.. generic --msg-type=/cosmos.gov.v1.MsgVote --from=cosmos1sk..
-<<<<<<< HEAD
 	`, version.AppName),
-		),
-=======
-	`, version.AppName)),
->>>>>>> f28a93a0
 		Args: cobra.ExactArgs(2),
 		RunE: func(cmd *cobra.Command, args []string) error {
 			clientCtx, err := client.GetClientTxContext(cmd)
