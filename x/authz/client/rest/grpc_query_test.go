// +build norace

package rest_test

import (
	"fmt"
	"testing"
	"time"

	"github.com/stretchr/testify/suite"

	"github.com/cosmos/cosmos-sdk/client/flags"
	"github.com/cosmos/cosmos-sdk/crypto/hd"
	"github.com/cosmos/cosmos-sdk/crypto/keyring"
	"github.com/cosmos/cosmos-sdk/testutil/network"
	sdk "github.com/cosmos/cosmos-sdk/types"
	"github.com/cosmos/cosmos-sdk/types/rest"
	"github.com/cosmos/cosmos-sdk/x/authz"
	"github.com/cosmos/cosmos-sdk/x/authz/client/cli"
	authztestutil "github.com/cosmos/cosmos-sdk/x/authz/client/testutil"
	banktestutil "github.com/cosmos/cosmos-sdk/x/bank/client/testutil"
	banktypes "github.com/cosmos/cosmos-sdk/x/bank/types"
	govtypes "github.com/cosmos/cosmos-sdk/x/gov/types"
)

type IntegrationTestSuite struct {
	suite.Suite
	cfg     network.Config
	network *network.Network
	grantee sdk.AccAddress
}

var typeMsgSend = banktypes.SendAuthorization{}.MsgTypeURL()
var typeMsgVote = sdk.MsgTypeURL(&govtypes.MsgVote{})

func (s *IntegrationTestSuite) SetupSuite() {
	s.T().Log("setting up integration test suite")

	cfg := network.DefaultConfig()
	cfg.NumValidators = 1
	s.cfg = cfg

	var err error
	s.network, err = network.New(s.T(), s.T().TempDir(), cfg)
	s.Require().NoError(err)

	val := s.network.Validators[0]
	// Create new account in the keyring.
	info, _, err := val.ClientCtx.Keyring.NewMnemonic("grantee", keyring.English, sdk.FullFundraiserPath, keyring.DefaultBIP39Passphrase, hd.Secp256k1)
	s.Require().NoError(err)
	newAddr := sdk.AccAddress(info.GetPubKey().Address())

	// Send some funds to the new account.
	out, err := banktestutil.MsgSendExec(
		val.ClientCtx,
		val.Address,
		newAddr,
		sdk.NewCoins(sdk.NewCoin(s.cfg.BondDenom, sdk.NewInt(200))), fmt.Sprintf("--%s=true", flags.FlagSkipConfirmation),
		fmt.Sprintf("--%s=%s", flags.FlagBroadcastMode, flags.BroadcastBlock),
		fmt.Sprintf("--%s=%s", flags.FlagFees, sdk.NewCoins(sdk.NewCoin(s.cfg.BondDenom, sdk.NewInt(10))).String()),
	)
	s.Require().NoError(err)
	s.Require().Contains(out.String(), `"code":0`)

	// grant authorization
	out, err = authztestutil.ExecGrant(val, []string{
		newAddr.String(),
		"send",
		fmt.Sprintf("--%s=100steak", cli.FlagSpendLimit),
		fmt.Sprintf("--%s=%s", flags.FlagFrom, val.Address.String()),
		fmt.Sprintf("--%s=true", flags.FlagSkipConfirmation),
		fmt.Sprintf("--%s=%s", flags.FlagBroadcastMode, flags.BroadcastBlock),
		fmt.Sprintf("--%s=%s", flags.FlagFees, sdk.NewCoins(sdk.NewCoin(sdk.DefaultBondDenom, sdk.NewInt(10))).String()),
		fmt.Sprintf("--%s=%d", cli.FlagExpiration, time.Now().Add(time.Minute*time.Duration(120)).Unix()),
	})
	s.Require().NoError(err)
	s.Require().Contains(out.String(), `"code":0`)

	s.grantee = newAddr
	_, err = s.network.WaitForHeight(1)
	s.Require().NoError(err)
}

func (s *IntegrationTestSuite) TearDownSuite() {
	s.T().Log("tearing down integration test suite")
	s.network.Cleanup()
}

func (s *IntegrationTestSuite) TestQueryGrantGRPC() {
	val := s.network.Validators[0]
	grantsURL := val.APIAddress + "/cosmos/authz/v1beta1/grants?granter=%s&grantee=%s&msg_type_url=%s"
	testCases := []struct {
		name      string
		url       string
		expectErr bool
		errorMsg  string
	}{
		{
			"fail invalid granter address",
			fmt.Sprintf(grantsURL, "invalid_granter", s.grantee.String(), typeMsgSend),
			true,
			"decoding bech32 failed: invalid index of 1: invalid request",
		},
		{
			"fail invalid grantee address",
			fmt.Sprintf(grantsURL, val.Address.String(), "invalid_grantee", typeMsgSend),
			true,
			"decoding bech32 failed: invalid index of 1: invalid request",
		},
		{
			"fail with empty granter",
			fmt.Sprintf(grantsURL, "", s.grantee.String(), typeMsgSend),
			true,
			"empty address string is not allowed: invalid request",
		},
		{
			"fail with empty grantee",
			fmt.Sprintf(grantsURL, val.Address.String(), "", typeMsgSend),
			true,
			"empty address string is not allowed: invalid request",
		},
		{
			"fail invalid msg-type",
			fmt.Sprintf(grantsURL, val.Address.String(), s.grantee.String(), "invalidMsg"),
			true,
			"rpc error: code = NotFound desc = no authorization found for invalidMsg type: key not found",
		},
		{
			"valid query",
			fmt.Sprintf(grantsURL, val.Address.String(), s.grantee.String(), typeMsgSend),
			false,
			"",
		},
	}
	for _, tc := range testCases {
		tc := tc
		s.Run(tc.name, func() {
			resp, _ := rest.GetRequest(tc.url)
			require := s.Require()
			if tc.expectErr {
				require.Contains(string(resp), tc.errorMsg)
			} else {
				var g authz.QueryGrantsResponse
				err := val.ClientCtx.JSONCodec.UnmarshalJSON(resp, &g)
				require.NoError(err)
				require.Len(g.Grants, 1)
				g.Grants[0].UnpackInterfaces(val.ClientCtx.InterfaceRegistry)
				auth := g.Grants[0].GetAuthorization()
				require.Equal(auth.MsgTypeURL(), banktypes.SendAuthorization{}.MsgTypeURL())
			}
		})
	}
}

func (s *IntegrationTestSuite) TestQueryGrantsGRPC() {
	val := s.network.Validators[0]
	grantsURL := val.APIAddress + "/cosmos/authz/v1beta1/grants?granter=%s&grantee=%s"
	testCases := []struct {
		name      string
		url       string
		expectErr bool
		errMsg    string
		preRun    func()
		postRun   func(*authz.QueryGrantsResponse)
	}{
		{
			"valid query: expect single grant",
			fmt.Sprintf(grantsURL, val.Address.String(), s.grantee.String()),
			false,
			"",
			func() {},
<<<<<<< HEAD
			func(authorizations *types.QueryAuthorizationsResponse) {
				s.Require().Len(authorizations.Authorizations, 1)
=======
			func(g *authz.QueryGrantsResponse) {
				s.Require().Len(g.Grants, 1)
>>>>>>> eb7d939f
			},
		},
		{
			"valid query: expect two grants",
			fmt.Sprintf(grantsURL, val.Address.String(), s.grantee.String()),
			false,
			"",
			func() {
				_, err := authztestutil.ExecGrant(val, []string{
					s.grantee.String(),
					"generic",
					fmt.Sprintf("--%s=%s", flags.FlagFrom, val.Address.String()),
					fmt.Sprintf("--%s=%s", cli.FlagMsgType, typeMsgVote),
					fmt.Sprintf("--%s=true", flags.FlagSkipConfirmation),
					fmt.Sprintf("--%s=%s", flags.FlagBroadcastMode, flags.BroadcastBlock),
					fmt.Sprintf("--%s=%s", flags.FlagFees, sdk.NewCoins(sdk.NewCoin(sdk.DefaultBondDenom, sdk.NewInt(10))).String()),
					fmt.Sprintf("--%s=%d", cli.FlagExpiration, time.Now().Add(time.Minute*time.Duration(120)).Unix()),
				})
				s.Require().NoError(err)
			},
			func(g *authz.QueryGrantsResponse) {
				s.Require().Len(g.Grants, 2)
			},
		},
		{
			"valid query: expect single grant with pagination",
			fmt.Sprintf(grantsURL+"&pagination.limit=1", val.Address.String(), s.grantee.String()),
			false,
			"",
			func() {},
			func(g *authz.QueryGrantsResponse) {
				s.Require().Len(g.Grants, 1)
			},
		},
		{
			"valid query: expect two grants with pagination",
			fmt.Sprintf(grantsURL+"&pagination.limit=2", val.Address.String(), s.grantee.String()),
			false,
			"",
			func() {},
			func(g *authz.QueryGrantsResponse) {
				s.Require().Len(g.Grants, 2)
			},
		},
	}
	for _, tc := range testCases {
		tc := tc
		s.Run(tc.name, func() {
			tc.preRun()
			resp, _ := rest.GetRequest(tc.url)
			if tc.expectErr {
				s.Require().Contains(string(resp), tc.errMsg)
			} else {
				var authorizations authz.QueryGrantsResponse
				err := val.ClientCtx.JSONCodec.UnmarshalJSON(resp, &authorizations)
				s.Require().NoError(err)
				tc.postRun(&authorizations)
			}

		})
	}
}

func TestIntegrationTestSuite(t *testing.T) {
	suite.Run(t, new(IntegrationTestSuite))
}<|MERGE_RESOLUTION|>--- conflicted
+++ resolved
@@ -169,13 +169,8 @@
 			false,
 			"",
 			func() {},
-<<<<<<< HEAD
-			func(authorizations *types.QueryAuthorizationsResponse) {
-				s.Require().Len(authorizations.Authorizations, 1)
-=======
 			func(g *authz.QueryGrantsResponse) {
 				s.Require().Len(g.Grants, 1)
->>>>>>> eb7d939f
 			},
 		},
 		{
