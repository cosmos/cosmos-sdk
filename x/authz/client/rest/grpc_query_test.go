// +build norace

package rest_test

import (
	"fmt"
	"testing"
	"time"

	"github.com/stretchr/testify/suite"

	"github.com/cosmos/cosmos-sdk/client/flags"
	"github.com/cosmos/cosmos-sdk/crypto/hd"
	"github.com/cosmos/cosmos-sdk/crypto/keyring"
	"github.com/cosmos/cosmos-sdk/testutil/network"
	sdk "github.com/cosmos/cosmos-sdk/types"
	"github.com/cosmos/cosmos-sdk/types/rest"
	"github.com/cosmos/cosmos-sdk/x/authz"
	"github.com/cosmos/cosmos-sdk/x/authz/client/cli"
	authztestutil "github.com/cosmos/cosmos-sdk/x/authz/client/testutil"
	banktestutil "github.com/cosmos/cosmos-sdk/x/bank/client/testutil"
	banktypes "github.com/cosmos/cosmos-sdk/x/bank/types"
	govtypes "github.com/cosmos/cosmos-sdk/x/gov/types"
)

type IntegrationTestSuite struct {
	suite.Suite
	cfg     network.Config
	network *network.Network
	grantee sdk.AccAddress
}

var typeMsgSend = banktypes.SendAuthorization{}.MethodName()
var typeMsgVote = sdk.MsgTypeURL(&govtypes.MsgVote{})

func (s *IntegrationTestSuite) SetupSuite() {
	s.T().Log("setting up integration test suite")

	cfg := network.DefaultConfig()

	cfg.NumValidators = 1
	s.cfg = cfg
	s.network = network.New(s.T(), cfg)

	val := s.network.Validators[0]
	// Create new account in the keyring.
	info, _, err := val.ClientCtx.Keyring.NewMnemonic("grantee", keyring.English, sdk.FullFundraiserPath, keyring.DefaultBIP39Passphrase, hd.Secp256k1)
	s.Require().NoError(err)
	newAddr := sdk.AccAddress(info.GetPubKey().Address())

	// Send some funds to the new account.
	out, err := banktestutil.MsgSendExec(
		val.ClientCtx,
		val.Address,
		newAddr,
		sdk.NewCoins(sdk.NewCoin(s.cfg.BondDenom, sdk.NewInt(200))), fmt.Sprintf("--%s=true", flags.FlagSkipConfirmation),
		fmt.Sprintf("--%s=%s", flags.FlagBroadcastMode, flags.BroadcastBlock),
		fmt.Sprintf("--%s=%s", flags.FlagFees, sdk.NewCoins(sdk.NewCoin(s.cfg.BondDenom, sdk.NewInt(10))).String()),
	)
	s.Require().NoError(err)
	s.Require().Contains(out.String(), `"code":0`)

	// grant authorization
	out, err = authztestutil.ExecGrantAuthorization(val, []string{
		newAddr.String(),
		"send",
		fmt.Sprintf("--%s=100steak", cli.FlagSpendLimit),
		fmt.Sprintf("--%s=%s", flags.FlagFrom, val.Address.String()),
		fmt.Sprintf("--%s=true", flags.FlagSkipConfirmation),
		fmt.Sprintf("--%s=%s", flags.FlagBroadcastMode, flags.BroadcastBlock),
		fmt.Sprintf("--%s=%s", flags.FlagFees, sdk.NewCoins(sdk.NewCoin(sdk.DefaultBondDenom, sdk.NewInt(10))).String()),
		fmt.Sprintf("--%s=%d", cli.FlagExpiration, time.Now().Add(time.Minute*time.Duration(120)).Unix()),
	})
	s.Require().NoError(err)
	s.Require().Contains(out.String(), `"code":0`)

	s.grantee = newAddr
	_, err = s.network.WaitForHeight(1)
	s.Require().NoError(err)
}

func (s *IntegrationTestSuite) TearDownSuite() {
	s.T().Log("tearing down integration test suite")
	s.network.Cleanup()
}

func (s *IntegrationTestSuite) TestQueryAuthorizationGRPC() {
	val := s.network.Validators[0]
	baseURL := val.APIAddress
	testCases := []struct {
		name      string
		url       string
		expectErr bool
		errorMsg  string
	}{
		{
			"fail invalid granter address",
			fmt.Sprintf("%s/cosmos/authz/v1beta1/granters/%s/grantees/%s/grant?method_name=%s", baseURL, "invalid_granter", s.grantee.String(), typeMsgSend),
			true,
			"decoding bech32 failed: invalid index of 1: invalid request",
		},
		{
			"fail invalid grantee address",
			fmt.Sprintf("%s/cosmos/authz/v1beta1/granters/%s/grantees/%s/grant?method_name=%s", baseURL, val.Address.String(), "invalid_grantee", typeMsgSend),
			true,
			"decoding bech32 failed: invalid index of 1: invalid request",
		},
		{
			"fail with empty granter",
			fmt.Sprintf("%s/cosmos/authz/v1beta1/granters/%s/grantees/%s/grant?method_name=%s", baseURL, "", s.grantee.String(), typeMsgSend),
			true,
			"Not Implemented",
		},
		{
			"fail with empty grantee",
			fmt.Sprintf("%s/cosmos/authz/v1beta1/granters/%s/grantees/%s/grant?method_name=%s", baseURL, val.Address.String(), "", typeMsgSend),
			true,
			"Not Implemented",
		},
		{
			"fail invalid msg-type",
			fmt.Sprintf("%s/cosmos/authz/v1beta1/granters/%s/grantees/%s/grant?method_name=%s", baseURL, val.Address.String(), s.grantee.String(), "invalidMsg"),
			true,
			"rpc error: code = NotFound desc = no authorization found for invalidMsg type: key not found",
		},
		{
			"valid query",
			fmt.Sprintf("%s/cosmos/authz/v1beta1/granters/%s/grantees/%s/grant?method_name=%s", baseURL, val.Address.String(), s.grantee.String(), typeMsgSend),
			false,
			"",
		},
	}
	for _, tc := range testCases {
		tc := tc
		s.Run(tc.name, func() {
			resp, _ := rest.GetRequest(tc.url)
			if tc.expectErr {
				s.Require().Contains(string(resp), tc.errorMsg)
			} else {
<<<<<<< HEAD
				var authorization authz.QueryAuthorizationResponse
				err := val.ClientCtx.JSONMarshaler.UnmarshalJSON(resp, &authorization)
=======
				var authorization types.QueryAuthorizationResponse
				err := val.ClientCtx.JSONCodec.UnmarshalJSON(resp, &authorization)
>>>>>>> d9b20122
				s.Require().NoError(err)
				authorization.Authorization.UnpackInterfaces(val.ClientCtx.InterfaceRegistry)
				auth := authorization.Authorization.GetAuthorizationGrant()
				s.Require().Equal(auth.MethodName(), banktypes.SendAuthorization{}.MethodName())
			}
		})
	}
}

func (s *IntegrationTestSuite) TestQueryAuthorizationsGRPC() {
	val := s.network.Validators[0]
	baseURL := val.APIAddress
	testCases := []struct {
		name      string
		url       string
		expectErr bool
		errMsg    string
		preRun    func()
		postRun   func(*authz.QueryAuthorizationsResponse)
	}{
		{
			"fail invalid granter address",
			fmt.Sprintf("%s/cosmos/authz/v1beta1/granters/%s/grantees/%s/grants", baseURL, "invalid_granter", s.grantee.String()),
			true,
			"decoding bech32 failed: invalid index of 1: invalid request",
			func() {},
			func(_ *authz.QueryAuthorizationsResponse) {},
		},
		{
			"fail invalid grantee address",
			fmt.Sprintf("%s/cosmos/authz/v1beta1/granters/%s/grantees/%s/grants", baseURL, val.Address.String(), "invalid_grantee"),
			true,
			"decoding bech32 failed: invalid index of 1: invalid request",
			func() {},
			func(_ *authz.QueryAuthorizationsResponse) {},
		},
		{
			"fail empty grantee address",
			fmt.Sprintf("%s/cosmos/authz/v1beta1/granters/%s/grantees/%s/grants", baseURL, "", "invalid_grantee"),
			true,
			"Not Implemented",
			func() {},
			func(_ *authz.QueryAuthorizationsResponse) {},
		},
		{
			"valid query: expect single grant",
			fmt.Sprintf("%s/cosmos/authz/v1beta1/granters/%s/grantees/%s/grants", baseURL, val.Address.String(), s.grantee.String()),
			false,
			"",
			func() {},
			func(authorizations *authz.QueryAuthorizationsResponse) {
				s.Require().Len(authorizations.Authorizations, 1)
			},
		},
		{
			"valid query: expect two grants",
			fmt.Sprintf("%s/cosmos/authz/v1beta1/granters/%s/grantees/%s/grants", baseURL, val.Address.String(), s.grantee.String()),
			false,
			"",
			func() {
				_, err := authztestutil.ExecGrantAuthorization(val, []string{
					s.grantee.String(),
					"generic",
					fmt.Sprintf("--%s=%s", flags.FlagFrom, val.Address.String()),
					fmt.Sprintf("--%s=%s", cli.FlagMsgType, typeMsgVote),
					fmt.Sprintf("--%s=true", flags.FlagSkipConfirmation),
					fmt.Sprintf("--%s=%s", flags.FlagBroadcastMode, flags.BroadcastBlock),
					fmt.Sprintf("--%s=%s", flags.FlagFees, sdk.NewCoins(sdk.NewCoin(sdk.DefaultBondDenom, sdk.NewInt(10))).String()),
					fmt.Sprintf("--%s=%d", cli.FlagExpiration, time.Now().Add(time.Minute*time.Duration(120)).Unix()),
				})
				s.Require().NoError(err)
			},
			func(authorizations *authz.QueryAuthorizationsResponse) {
				s.Require().Len(authorizations.Authorizations, 2)
			},
		},
		{
			"valid query: expect single grant with pagination",
			fmt.Sprintf("%s/cosmos/authz/v1beta1/granters/%s/grantees/%s/grants?pagination.limit=1", baseURL, val.Address.String(), s.grantee.String()),
			false,
			"",
			func() {},
			func(authorizations *authz.QueryAuthorizationsResponse) {
				s.Require().Len(authorizations.Authorizations, 1)
			},
		},
		{
			"valid query: expect two grants with pagination",
			fmt.Sprintf("%s/cosmos/authz/v1beta1/granters/%s/grantees/%s/grants?pagination.limit=2", baseURL, val.Address.String(), s.grantee.String()),
			false,
			"",
			func() {},
			func(authorizations *authz.QueryAuthorizationsResponse) {
				s.Require().Len(authorizations.Authorizations, 2)
			},
		},
	}
	for _, tc := range testCases {
		tc := tc
		s.Run(tc.name, func() {
			tc.preRun()
			resp, _ := rest.GetRequest(tc.url)
			if tc.expectErr {
				s.Require().Contains(string(resp), tc.errMsg)
			} else {
<<<<<<< HEAD
				var authorizations authz.QueryAuthorizationsResponse
				err := val.ClientCtx.JSONMarshaler.UnmarshalJSON(resp, &authorizations)
=======
				var authorizations types.QueryAuthorizationsResponse
				err := val.ClientCtx.JSONCodec.UnmarshalJSON(resp, &authorizations)
>>>>>>> d9b20122
				s.Require().NoError(err)
				tc.postRun(&authorizations)
			}

		})
	}
}

func TestIntegrationTestSuite(t *testing.T) {
	suite.Run(t, new(IntegrationTestSuite))
}<|MERGE_RESOLUTION|>--- conflicted
+++ resolved
@@ -137,13 +137,8 @@
 			if tc.expectErr {
 				s.Require().Contains(string(resp), tc.errorMsg)
 			} else {
-<<<<<<< HEAD
 				var authorization authz.QueryAuthorizationResponse
-				err := val.ClientCtx.JSONMarshaler.UnmarshalJSON(resp, &authorization)
-=======
-				var authorization types.QueryAuthorizationResponse
 				err := val.ClientCtx.JSONCodec.UnmarshalJSON(resp, &authorization)
->>>>>>> d9b20122
 				s.Require().NoError(err)
 				authorization.Authorization.UnpackInterfaces(val.ClientCtx.InterfaceRegistry)
 				auth := authorization.Authorization.GetAuthorizationGrant()
@@ -249,13 +244,8 @@
 			if tc.expectErr {
 				s.Require().Contains(string(resp), tc.errMsg)
 			} else {
-<<<<<<< HEAD
 				var authorizations authz.QueryAuthorizationsResponse
-				err := val.ClientCtx.JSONMarshaler.UnmarshalJSON(resp, &authorizations)
-=======
-				var authorizations types.QueryAuthorizationsResponse
 				err := val.ClientCtx.JSONCodec.UnmarshalJSON(resp, &authorizations)
->>>>>>> d9b20122
 				s.Require().NoError(err)
 				tc.postRun(&authorizations)
 			}
