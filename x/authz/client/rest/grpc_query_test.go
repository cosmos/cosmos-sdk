// +build norace

package rest_test

import (
	"fmt"
	"testing"
	"time"

	"github.com/stretchr/testify/suite"

	"github.com/cosmos/cosmos-sdk/client/flags"
	"github.com/cosmos/cosmos-sdk/crypto/hd"
	"github.com/cosmos/cosmos-sdk/crypto/keyring"
	"github.com/cosmos/cosmos-sdk/testutil/network"
	sdk "github.com/cosmos/cosmos-sdk/types"
	"github.com/cosmos/cosmos-sdk/types/rest"
	"github.com/cosmos/cosmos-sdk/x/authz"
	"github.com/cosmos/cosmos-sdk/x/authz/client/cli"
	authztestutil "github.com/cosmos/cosmos-sdk/x/authz/client/testutil"
	banktestutil "github.com/cosmos/cosmos-sdk/x/bank/client/testutil"
	banktypes "github.com/cosmos/cosmos-sdk/x/bank/types"
	govtypes "github.com/cosmos/cosmos-sdk/x/gov/types"
)

type IntegrationTestSuite struct {
	suite.Suite
	cfg     network.Config
	network *network.Network
	grantee sdk.AccAddress
}

var typeMsgSend = banktypes.SendAuthorization{}.MsgTypeURL()
var typeMsgVote = sdk.MsgTypeURL(&govtypes.MsgVote{})

func (s *IntegrationTestSuite) SetupSuite() {
	s.T().Log("setting up integration test suite")

	cfg := network.DefaultConfig()

	cfg.NumValidators = 1
	s.cfg = cfg
	s.network = network.New(s.T(), cfg)

	val := s.network.Validators[0]
	// Create new account in the keyring.
	info, _, err := val.ClientCtx.Keyring.NewMnemonic("grantee", keyring.English, sdk.FullFundraiserPath, keyring.DefaultBIP39Passphrase, hd.Secp256k1)
	s.Require().NoError(err)
	newAddr := sdk.AccAddress(info.GetPubKey().Address())

	// Send some funds to the new account.
	out, err := banktestutil.MsgSendExec(
		val.ClientCtx,
		val.Address,
		newAddr,
		sdk.NewCoins(sdk.NewCoin(s.cfg.BondDenom, sdk.NewInt(200))), fmt.Sprintf("--%s=true", flags.FlagSkipConfirmation),
		fmt.Sprintf("--%s=%s", flags.FlagBroadcastMode, flags.BroadcastBlock),
		fmt.Sprintf("--%s=%s", flags.FlagFees, sdk.NewCoins(sdk.NewCoin(s.cfg.BondDenom, sdk.NewInt(10))).String()),
	)
	s.Require().NoError(err)
	s.Require().Contains(out.String(), `"code":0`)

	// grant authorization
	out, err = authztestutil.ExecGrant(val, []string{
		newAddr.String(),
		"send",
		fmt.Sprintf("--%s=100steak", cli.FlagSpendLimit),
		fmt.Sprintf("--%s=%s", flags.FlagFrom, val.Address.String()),
		fmt.Sprintf("--%s=true", flags.FlagSkipConfirmation),
		fmt.Sprintf("--%s=%s", flags.FlagBroadcastMode, flags.BroadcastBlock),
		fmt.Sprintf("--%s=%s", flags.FlagFees, sdk.NewCoins(sdk.NewCoin(sdk.DefaultBondDenom, sdk.NewInt(10))).String()),
		fmt.Sprintf("--%s=%d", cli.FlagExpiration, time.Now().Add(time.Minute*time.Duration(120)).Unix()),
	})
	s.Require().NoError(err)
	s.Require().Contains(out.String(), `"code":0`)

	s.grantee = newAddr
	_, err = s.network.WaitForHeight(1)
	s.Require().NoError(err)
}

func (s *IntegrationTestSuite) TearDownSuite() {
	s.T().Log("tearing down integration test suite")
	s.network.Cleanup()
}

func (s *IntegrationTestSuite) TestQueryGrantGRPC() {
	val := s.network.Validators[0]
	grantsURL := val.APIAddress + "/cosmos/authz/v1beta1/grants?granter=%s&grantee=%s&msg_type_url=%s"
	testCases := []struct {
		name      string
		url       string
		expectErr bool
		errorMsg  string
	}{
		{
			"fail invalid granter address",
			fmt.Sprintf(grantsURL, "invalid_granter", s.grantee.String(), typeMsgSend),
			true,
			"decoding bech32 failed: invalid index of 1: invalid request",
		},
		{
			"fail invalid grantee address",
			fmt.Sprintf(grantsURL, val.Address.String(), "invalid_grantee", typeMsgSend),
			true,
			"decoding bech32 failed: invalid index of 1: invalid request",
		},
		{
			"fail with empty granter",
			fmt.Sprintf(grantsURL, "", s.grantee.String(), typeMsgSend),
			true,
			"empty address string is not allowed: invalid request",
		},
		{
			"fail with empty grantee",
			fmt.Sprintf(grantsURL, val.Address.String(), "", typeMsgSend),
			true,
			"empty address string is not allowed: invalid request",
		},
		{
			"fail invalid msg-type",
			fmt.Sprintf(grantsURL, val.Address.String(), s.grantee.String(), "invalidMsg"),
			true,
			"rpc error: code = NotFound desc = no authorization found for invalidMsg type: key not found",
		},
		{
			"valid query",
			fmt.Sprintf(grantsURL, val.Address.String(), s.grantee.String(), typeMsgSend),
			false,
			"",
		},
	}
	for _, tc := range testCases {
		tc := tc
		s.Run(tc.name, func() {
			resp, _ := rest.GetRequest(tc.url)
			require := s.Require()
			if tc.expectErr {
				require.Contains(string(resp), tc.errorMsg)
			} else {
				var g authz.QueryGrantsResponse
				err := val.ClientCtx.JSONCodec.UnmarshalJSON(resp, &g)
				require.NoError(err)
				require.Len(g.Grants, 1)
				g.Grants[0].UnpackInterfaces(val.ClientCtx.InterfaceRegistry)
				auth := g.Grants[0].GetAuthorization()
				require.Equal(auth.MsgTypeURL(), banktypes.SendAuthorization{}.MsgTypeURL())
			}
		})
	}
}

func (s *IntegrationTestSuite) TestQueryGrantsGRPC() {
	val := s.network.Validators[0]
	grantsURL := val.APIAddress + "/cosmos/authz/v1beta1/grants?granter=%s&grantee=%s"
	testCases := []struct {
		name      string
		url       string
		expectErr bool
		errMsg    string
		preRun    func()
		postRun   func(*authz.QueryGrantsResponse)
	}{
		{
			"valid query: expect single grant",
			fmt.Sprintf(grantsURL, val.Address.String(), s.grantee.String()),
			false,
			"",
			func() {},
<<<<<<< HEAD
			func(authorizations *types.QueryAuthorizationsResponse) {
				s.Require().Equal(len(authorizations.Authorizations), 1)
=======
			func(g *authz.QueryGrantsResponse) {
				s.Require().Len(g.Grants, 1)
>>>>>>> b635ae20
			},
		},
		{
			"valid query: expect two grants",
			fmt.Sprintf(grantsURL, val.Address.String(), s.grantee.String()),
			false,
			"",
			func() {
				_, err := authztestutil.ExecGrant(val, []string{
					s.grantee.String(),
					"generic",
					fmt.Sprintf("--%s=%s", flags.FlagFrom, val.Address.String()),
					fmt.Sprintf("--%s=%s", cli.FlagMsgType, typeMsgVote),
					fmt.Sprintf("--%s=true", flags.FlagSkipConfirmation),
					fmt.Sprintf("--%s=%s", flags.FlagBroadcastMode, flags.BroadcastBlock),
					fmt.Sprintf("--%s=%s", flags.FlagFees, sdk.NewCoins(sdk.NewCoin(sdk.DefaultBondDenom, sdk.NewInt(10))).String()),
					fmt.Sprintf("--%s=%d", cli.FlagExpiration, time.Now().Add(time.Minute*time.Duration(120)).Unix()),
				})
				s.Require().NoError(err)
			},
			func(g *authz.QueryGrantsResponse) {
				s.Require().Len(g.Grants, 2)
			},
		},
		{
			"valid query: expect single grant with pagination",
			fmt.Sprintf(grantsURL+"&pagination.limit=1", val.Address.String(), s.grantee.String()),
			false,
			"",
			func() {},
			func(g *authz.QueryGrantsResponse) {
				s.Require().Len(g.Grants, 1)
			},
		},
		{
			"valid query: expect two grants with pagination",
			fmt.Sprintf(grantsURL+"&pagination.limit=2", val.Address.String(), s.grantee.String()),
			false,
			"",
			func() {},
			func(g *authz.QueryGrantsResponse) {
				s.Require().Len(g.Grants, 2)
			},
		},
	}
	for _, tc := range testCases {
		tc := tc
		s.Run(tc.name, func() {
			tc.preRun()
			resp, _ := rest.GetRequest(tc.url)
			if tc.expectErr {
				s.Require().Contains(string(resp), tc.errMsg)
			} else {
				var authorizations authz.QueryGrantsResponse
				err := val.ClientCtx.JSONCodec.UnmarshalJSON(resp, &authorizations)
				s.Require().NoError(err)
				tc.postRun(&authorizations)
			}

		})
	}
}

func TestIntegrationTestSuite(t *testing.T) {
	suite.Run(t, new(IntegrationTestSuite))
}<|MERGE_RESOLUTION|>--- conflicted
+++ resolved
@@ -167,13 +167,8 @@
 			false,
 			"",
 			func() {},
-<<<<<<< HEAD
-			func(authorizations *types.QueryAuthorizationsResponse) {
-				s.Require().Equal(len(authorizations.Authorizations), 1)
-=======
 			func(g *authz.QueryGrantsResponse) {
 				s.Require().Len(g.Grants, 1)
->>>>>>> b635ae20
 			},
 		},
 		{
