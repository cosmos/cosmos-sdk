package testutil

import (
	"fmt"
	"time"

	"github.com/gogo/protobuf/proto"
	"github.com/stretchr/testify/suite"

	"github.com/cosmos/cosmos-sdk/client/flags"
	"github.com/cosmos/cosmos-sdk/crypto/hd"
	"github.com/cosmos/cosmos-sdk/crypto/keyring"
	"github.com/cosmos/cosmos-sdk/testutil"
	clitestutil "github.com/cosmos/cosmos-sdk/testutil/cli"
	"github.com/cosmos/cosmos-sdk/testutil/network"
	sdk "github.com/cosmos/cosmos-sdk/types"
	"github.com/cosmos/cosmos-sdk/x/authz"
	"github.com/cosmos/cosmos-sdk/x/authz/client/cli"
	banktestutil "github.com/cosmos/cosmos-sdk/x/bank/client/testutil"
	bank "github.com/cosmos/cosmos-sdk/x/bank/types"
	govcli "github.com/cosmos/cosmos-sdk/x/gov/client/cli"
	govtestutil "github.com/cosmos/cosmos-sdk/x/gov/client/testutil"
	govv1 "github.com/cosmos/cosmos-sdk/x/gov/types/v1"
	govv1beta1 "github.com/cosmos/cosmos-sdk/x/gov/types/v1beta1"
	stakingcli "github.com/cosmos/cosmos-sdk/x/staking/client/cli"
)

type IntegrationTestSuite struct {
	suite.Suite

	cfg     network.Config
	network *network.Network
	grantee []sdk.AccAddress
}

func NewIntegrationTestSuite(cfg network.Config) *IntegrationTestSuite {
	return &IntegrationTestSuite{cfg: cfg}
}

func (s *IntegrationTestSuite) SetupSuite() {
	s.T().Log("setting up integration test suite")

	var err error
	s.network, err = network.New(s.T(), s.T().TempDir(), s.cfg)
	s.Require().NoError(err)

	val := s.network.Validators[0]
	s.grantee = make([]sdk.AccAddress, 3)

	// Send some funds to the new account.
	// Create new account in the keyring.
	s.grantee[0] = s.createAccount("grantee1")
	s.msgSendExec(s.grantee[0])
	_, err = s.network.WaitForHeight(1)
	s.Require().NoError(err)

	// create a proposal with deposit
	_, err = govtestutil.MsgSubmitLegacyProposal(val.ClientCtx, val.Address.String(),
		"Text Proposal 1", "Where is the title!?", govv1beta1.ProposalTypeText,
		fmt.Sprintf("--%s=%s", govcli.FlagDeposit, sdk.NewCoin(s.cfg.BondDenom, govv1.DefaultMinDepositTokens).String()))
	s.Require().NoError(err)

	// Create new account in the keyring.
	s.grantee[1] = s.createAccount("grantee2")
	// Send some funds to the new account.
	s.msgSendExec(s.grantee[1])

	// grant send authorization to grantee2
	out, err := CreateGrant(val, []string{
		s.grantee[1].String(),
		"send",
		fmt.Sprintf("--%s=100stake", cli.FlagSpendLimit),
		fmt.Sprintf("--%s=%s", flags.FlagFrom, val.Address.String()),
		fmt.Sprintf("--%s=true", flags.FlagSkipConfirmation),
		fmt.Sprintf("--%s=%s", flags.FlagBroadcastMode, flags.BroadcastBlock),
		fmt.Sprintf("--%s=%s", flags.FlagFees, sdk.NewCoins(sdk.NewCoin(sdk.DefaultBondDenom, sdk.NewInt(10))).String()),
		fmt.Sprintf("--%s=%d", cli.FlagExpiration, time.Now().Add(time.Minute*time.Duration(120)).Unix()),
	})
	s.Require().NoError(err)
	s.Require().Contains(out.String(), `"code":0`)

	_, err = s.network.WaitForHeight(1)
	s.Require().NoError(err)

	// Create new account in the keyring.
	s.grantee[2] = s.createAccount("grantee3")

	// grant send authorization to grantee3
	out, err = CreateGrant(val, []string{
		s.grantee[2].String(),
		"send",
		fmt.Sprintf("--%s=100stake", cli.FlagSpendLimit),
		fmt.Sprintf("--%s=%s", flags.FlagFrom, val.Address.String()),
		fmt.Sprintf("--%s=true", flags.FlagSkipConfirmation),
		fmt.Sprintf("--%s=%s", flags.FlagBroadcastMode, flags.BroadcastBlock),
		fmt.Sprintf("--%s=%s", flags.FlagFees, sdk.NewCoins(sdk.NewCoin(sdk.DefaultBondDenom, sdk.NewInt(10))).String()),
		fmt.Sprintf("--%s=%d", cli.FlagExpiration, time.Now().Add(time.Minute*time.Duration(120)).Unix()),
	})
	s.Require().NoError(err)

	err = s.network.WaitForNextBlock()
	s.Require().NoError(err)

	var response sdk.TxResponse
	s.Require().NoError(val.ClientCtx.Codec.UnmarshalJSON(out.Bytes(), &response), out.String())
	s.Require().Equal(int(response.Code), 0)
	s.Require().NotEqual(int(response.Height), 0)
}

func (s *IntegrationTestSuite) createAccount(uid string) sdk.AccAddress {
	val := s.network.Validators[0]
	// Create new account in the keyring.
	k, _, err := val.ClientCtx.Keyring.NewMnemonic(uid, keyring.English, sdk.FullFundraiserPath, keyring.DefaultBIP39Passphrase, hd.Secp256k1)
	s.Require().NoError(err)

	addr, err := k.GetAddress()
	s.Require().NoError(err)

	return addr
}

func (s *IntegrationTestSuite) msgSendExec(grantee sdk.AccAddress) {
	val := s.network.Validators[0]
	// Send some funds to the new account.
	out, err := banktestutil.MsgSendExec(
		val.ClientCtx,
		val.Address,
		grantee,
		sdk.NewCoins(sdk.NewCoin(s.cfg.BondDenom, sdk.NewInt(200))), fmt.Sprintf("--%s=true", flags.FlagSkipConfirmation),
		fmt.Sprintf("--%s=%s", flags.FlagBroadcastMode, flags.BroadcastBlock),
		fmt.Sprintf("--%s=%s", flags.FlagFees, sdk.NewCoins(sdk.NewCoin(s.cfg.BondDenom, sdk.NewInt(10))).String()),
	)
	s.Require().NoError(err)
	s.Require().Contains(out.String(), `"code":0`)
}

func (s *IntegrationTestSuite) TearDownSuite() {
	s.T().Log("tearing down integration test suite")
	s.network.Cleanup()
}

var (
	typeMsgSend           = bank.SendAuthorization{}.MsgTypeURL()
	typeMsgVote           = sdk.MsgTypeURL(&govv1.MsgVote{})
	typeMsgSubmitProposal = sdk.MsgTypeURL(&govv1.MsgSubmitProposal{})
)

func (s *IntegrationTestSuite) TestCLITxGrantAuthorization() {
	val := s.network.Validators[0]
	grantee := s.grantee[0]

	twoHours := time.Now().Add(time.Minute * 120).Unix()
	pastHour := time.Now().Add(-time.Minute * 60).Unix()

	testCases := []struct {
		name         string
		args         []string
		expectedCode uint32
		expectErr    bool
		expErrMsg    string
	}{
		{
			"Invalid granter Address",
			[]string{
				"grantee_addr",
				"send",
				fmt.Sprintf("--%s=100stake", cli.FlagSpendLimit),
				fmt.Sprintf("--%s=%s", flags.FlagFrom, "granter"),
				fmt.Sprintf("--%s=true", flags.FlagGenerateOnly),
				fmt.Sprintf("--%s=%d", cli.FlagExpiration, twoHours),
			},
			0,
			true,
			"key not found",
		},
		{
			"Invalid grantee Address",
			[]string{
				"grantee_addr",
				"send",
				fmt.Sprintf("--%s=100stake", cli.FlagSpendLimit),
				fmt.Sprintf("--%s=%s", flags.FlagFrom, val.Address.String()),
				fmt.Sprintf("--%s=true", flags.FlagGenerateOnly),
				fmt.Sprintf("--%s=%d", cli.FlagExpiration, twoHours),
			},
			0,
			true,
			"invalid separator index",
		},
		{
			"Invalid expiration time",
			[]string{
				grantee.String(),
				"send",
				fmt.Sprintf("--%s=100stake", cli.FlagSpendLimit),
				fmt.Sprintf("--%s=%s", flags.FlagFrom, val.Address.String()),
				fmt.Sprintf("--%s=true", flags.FlagBroadcastMode),
				fmt.Sprintf("--%s=%d", cli.FlagExpiration, pastHour),
			},
			0,
			true,
			"",
		},
		{
			"fail with error invalid msg-type",
			[]string{
				grantee.String(),
				"generic",
				fmt.Sprintf("--%s=invalid-msg-type", cli.FlagMsgType),
				fmt.Sprintf("--%s=%s", flags.FlagFrom, val.Address.String()),
				fmt.Sprintf("--%s=%s", flags.FlagBroadcastMode, flags.BroadcastBlock),
				fmt.Sprintf("--%s=true", flags.FlagSkipConfirmation),
				fmt.Sprintf("--%s=%s", flags.FlagFees, sdk.NewCoins(sdk.NewCoin(s.cfg.BondDenom, sdk.NewInt(10))).String()),
				fmt.Sprintf("--%s=%d", cli.FlagExpiration, twoHours),
			},
			0x1d,
			false,
			"",
		},
		{
			"failed with error both validators not allowed",
			[]string{
				grantee.String(),
				"delegate",
				fmt.Sprintf("--%s=100stake", cli.FlagSpendLimit),
				fmt.Sprintf("--%s=true", flags.FlagSkipConfirmation),
				fmt.Sprintf("--%s=%s", flags.FlagFrom, val.Address.String()),
				fmt.Sprintf("--%s=%s", flags.FlagBroadcastMode, flags.BroadcastBlock),
				fmt.Sprintf("--%s=%d", cli.FlagExpiration, twoHours),
				fmt.Sprintf("--%s=%s", cli.FlagAllowedValidators, val.ValAddress.String()),
				fmt.Sprintf("--%s=%s", cli.FlagDenyValidators, val.ValAddress.String()),
				fmt.Sprintf("--%s=%s", flags.FlagFees, sdk.NewCoins(sdk.NewCoin(s.cfg.BondDenom, sdk.NewInt(10))).String()),
			},
			0,
			true,
			"cannot set both allowed & deny list",
		},
		{
			"invalid bond denom for tx delegate authorization allowed validators",
			[]string{
				grantee.String(),
				"delegate",
				fmt.Sprintf("--%s=100xyz", cli.FlagSpendLimit),
				fmt.Sprintf("--%s=true", flags.FlagSkipConfirmation),
				fmt.Sprintf("--%s=%s", flags.FlagFrom, val.Address.String()),
				fmt.Sprintf("--%s=%s", flags.FlagBroadcastMode, flags.BroadcastBlock),
				fmt.Sprintf("--%s=%d", cli.FlagExpiration, twoHours),
				fmt.Sprintf("--%s=%s", cli.FlagAllowedValidators, val.ValAddress.String()),
				fmt.Sprintf("--%s=%s", flags.FlagFees, sdk.NewCoins(sdk.NewCoin(s.cfg.BondDenom, sdk.NewInt(10))).String()),
			},
			0,
			true,
			"invalid denom",
		},
		{
			"invalid bond denom for tx delegate authorization deny validators",
			[]string{
				grantee.String(),
				"delegate",
				fmt.Sprintf("--%s=100xyz", cli.FlagSpendLimit),
				fmt.Sprintf("--%s=true", flags.FlagSkipConfirmation),
				fmt.Sprintf("--%s=%s", flags.FlagFrom, val.Address.String()),
				fmt.Sprintf("--%s=%s", flags.FlagBroadcastMode, flags.BroadcastBlock),
				fmt.Sprintf("--%s=%d", cli.FlagExpiration, twoHours),
				fmt.Sprintf("--%s=%s", cli.FlagDenyValidators, val.ValAddress.String()),
				fmt.Sprintf("--%s=%s", flags.FlagFees, sdk.NewCoins(sdk.NewCoin(s.cfg.BondDenom, sdk.NewInt(10))).String()),
			},
			0,
			true,
			"invalid denom",
		},
		{
			"invalid bond denom for tx undelegate authorization",
			[]string{
				grantee.String(),
				"unbond",
				fmt.Sprintf("--%s=100xyz", cli.FlagSpendLimit),
				fmt.Sprintf("--%s=true", flags.FlagSkipConfirmation),
				fmt.Sprintf("--%s=%s", flags.FlagFrom, val.Address.String()),
				fmt.Sprintf("--%s=%s", flags.FlagBroadcastMode, flags.BroadcastBlock),
				fmt.Sprintf("--%s=%d", cli.FlagExpiration, twoHours),
				fmt.Sprintf("--%s=%s", cli.FlagAllowedValidators, val.ValAddress.String()),
				fmt.Sprintf("--%s=%s", flags.FlagFees, sdk.NewCoins(sdk.NewCoin(s.cfg.BondDenom, sdk.NewInt(10))).String()),
			},
			0,
			true,
			"invalid denom",
		},
		{
			"invalid bond denon for tx redelegate authorization",
			[]string{
				grantee.String(),
				"redelegate",
				fmt.Sprintf("--%s=100xyz", cli.FlagSpendLimit),
				fmt.Sprintf("--%s=true", flags.FlagSkipConfirmation),
				fmt.Sprintf("--%s=%s", flags.FlagFrom, val.Address.String()),
				fmt.Sprintf("--%s=%s", flags.FlagBroadcastMode, flags.BroadcastBlock),
				fmt.Sprintf("--%s=%d", cli.FlagExpiration, twoHours),
				fmt.Sprintf("--%s=%s", cli.FlagAllowedValidators, val.ValAddress.String()),
				fmt.Sprintf("--%s=%s", flags.FlagFees, sdk.NewCoins(sdk.NewCoin(s.cfg.BondDenom, sdk.NewInt(10))).String()),
			},
			0,
			true,
			"invalid denom",
		},
		{
			"invalid decimal coin expression with more than single coin",
			[]string{
				grantee.String(),
				"delegate",
				fmt.Sprintf("--%s=100stake,20xyz", cli.FlagSpendLimit),
				fmt.Sprintf("--%s=true", flags.FlagSkipConfirmation),
				fmt.Sprintf("--%s=%s", flags.FlagFrom, val.Address.String()),
				fmt.Sprintf("--%s=%s", flags.FlagBroadcastMode, flags.BroadcastBlock),
				fmt.Sprintf("--%s=%d", cli.FlagExpiration, twoHours),
				fmt.Sprintf("--%s=%s", cli.FlagAllowedValidators, val.ValAddress.String()),
				fmt.Sprintf("--%s=%s", flags.FlagFees, sdk.NewCoins(sdk.NewCoin(s.cfg.BondDenom, sdk.NewInt(10))).String()),
			},
			0,
			true,
			"invalid decimal coin expression",
		},
		{
			"valid tx delegate authorization allowed validators",
			[]string{
				grantee.String(),
				"delegate",
				fmt.Sprintf("--%s=100stake", cli.FlagSpendLimit),
				fmt.Sprintf("--%s=true", flags.FlagSkipConfirmation),
				fmt.Sprintf("--%s=%s", flags.FlagFrom, val.Address.String()),
				fmt.Sprintf("--%s=%s", flags.FlagBroadcastMode, flags.BroadcastBlock),
				fmt.Sprintf("--%s=%d", cli.FlagExpiration, twoHours),
				fmt.Sprintf("--%s=%s", cli.FlagAllowedValidators, val.ValAddress.String()),
				fmt.Sprintf("--%s=%s", flags.FlagFees, sdk.NewCoins(sdk.NewCoin(s.cfg.BondDenom, sdk.NewInt(10))).String()),
			},
			0,
			false,
			"",
		},
		{
			"valid tx delegate authorization deny validators",
			[]string{
				grantee.String(),
				"delegate",
				fmt.Sprintf("--%s=100stake", cli.FlagSpendLimit),
				fmt.Sprintf("--%s=true", flags.FlagSkipConfirmation),
				fmt.Sprintf("--%s=%s", flags.FlagFrom, val.Address.String()),
				fmt.Sprintf("--%s=%s", flags.FlagBroadcastMode, flags.BroadcastBlock),
				fmt.Sprintf("--%s=%d", cli.FlagExpiration, twoHours),
				fmt.Sprintf("--%s=%s", cli.FlagDenyValidators, val.ValAddress.String()),
				fmt.Sprintf("--%s=%s", flags.FlagFees, sdk.NewCoins(sdk.NewCoin(s.cfg.BondDenom, sdk.NewInt(10))).String()),
			},
			0,
			false,
			"",
		},
		{
			"valid tx undelegate authorization",
			[]string{
				grantee.String(),
				"unbond",
				fmt.Sprintf("--%s=100stake", cli.FlagSpendLimit),
				fmt.Sprintf("--%s=true", flags.FlagSkipConfirmation),
				fmt.Sprintf("--%s=%s", flags.FlagFrom, val.Address.String()),
				fmt.Sprintf("--%s=%s", flags.FlagBroadcastMode, flags.BroadcastBlock),
				fmt.Sprintf("--%s=%d", cli.FlagExpiration, twoHours),
				fmt.Sprintf("--%s=%s", cli.FlagAllowedValidators, val.ValAddress.String()),
				fmt.Sprintf("--%s=%s", flags.FlagFees, sdk.NewCoins(sdk.NewCoin(s.cfg.BondDenom, sdk.NewInt(10))).String()),
			},
			0,
			false,
			"",
		},
		{
			"valid tx redelegate authorization",
			[]string{
				grantee.String(),
				"redelegate",
				fmt.Sprintf("--%s=100stake", cli.FlagSpendLimit),
				fmt.Sprintf("--%s=true", flags.FlagSkipConfirmation),
				fmt.Sprintf("--%s=%s", flags.FlagFrom, val.Address.String()),
				fmt.Sprintf("--%s=%s", flags.FlagBroadcastMode, flags.BroadcastBlock),
				fmt.Sprintf("--%s=%d", cli.FlagExpiration, twoHours),
				fmt.Sprintf("--%s=%s", cli.FlagAllowedValidators, val.ValAddress.String()),
				fmt.Sprintf("--%s=%s", flags.FlagFees, sdk.NewCoins(sdk.NewCoin(s.cfg.BondDenom, sdk.NewInt(10))).String()),
			},
			0,
			false,
			"",
		},
		{
			"Valid tx send authorization",
			[]string{
				grantee.String(),
				"send",
				fmt.Sprintf("--%s=100stake", cli.FlagSpendLimit),
				fmt.Sprintf("--%s=%s", flags.FlagFrom, val.Address.String()),
				fmt.Sprintf("--%s=%s", flags.FlagBroadcastMode, flags.BroadcastBlock),
				fmt.Sprintf("--%s=%d", cli.FlagExpiration, twoHours),
				fmt.Sprintf("--%s=true", flags.FlagSkipConfirmation),
				fmt.Sprintf("--%s=%s", flags.FlagFees, sdk.NewCoins(sdk.NewCoin(s.cfg.BondDenom, sdk.NewInt(10))).String()),
			},
			0,
			false,
			"",
		},
		{
			"Valid tx generic authorization",
			[]string{
				grantee.String(),
				"generic",
				fmt.Sprintf("--%s=%s", cli.FlagMsgType, typeMsgVote),
				fmt.Sprintf("--%s=%s", flags.FlagFrom, val.Address.String()),
				fmt.Sprintf("--%s=%s", flags.FlagBroadcastMode, flags.BroadcastBlock),
				fmt.Sprintf("--%s=%d", cli.FlagExpiration, twoHours),
				fmt.Sprintf("--%s=true", flags.FlagSkipConfirmation),
				fmt.Sprintf("--%s=%s", flags.FlagFees, sdk.NewCoins(sdk.NewCoin(s.cfg.BondDenom, sdk.NewInt(10))).String()),
			},
			0,
			false,
			"",
		},
		{
			"fail when granter = grantee",
			[]string{
				grantee.String(),
				"generic",
				fmt.Sprintf("--%s=%s", cli.FlagMsgType, typeMsgVote),
				fmt.Sprintf("--%s=%s", flags.FlagFrom, grantee.String()),
				fmt.Sprintf("--%s=%s", flags.FlagBroadcastMode, flags.BroadcastBlock),
				fmt.Sprintf("--%s=%d", cli.FlagExpiration, twoHours),
				fmt.Sprintf("--%s=true", flags.FlagSkipConfirmation),
				fmt.Sprintf("--%s=%s", flags.FlagFees, sdk.NewCoins(sdk.NewCoin(s.cfg.BondDenom, sdk.NewInt(10))).String()),
			},
			0,
			true,
			"grantee and granter should be different",
		},
		{
			"Valid tx with amino",
			[]string{
				grantee.String(),
				"generic",
				fmt.Sprintf("--%s=%s", cli.FlagMsgType, typeMsgVote),
				fmt.Sprintf("--%s=%s", flags.FlagFrom, val.Address.String()),
				fmt.Sprintf("--%s=%s", flags.FlagBroadcastMode, flags.BroadcastBlock),
				fmt.Sprintf("--%s=%d", cli.FlagExpiration, twoHours),
				fmt.Sprintf("--%s=true", flags.FlagSkipConfirmation),
				fmt.Sprintf("--%s=%s", flags.FlagFees, sdk.NewCoins(sdk.NewCoin(s.cfg.BondDenom, sdk.NewInt(10))).String()),
				fmt.Sprintf("--%s=%s", flags.FlagSignMode, flags.SignModeLegacyAminoJSON),
			},
			0,
			false,
			"",
		},
	}

	for _, tc := range testCases {
		s.Run(tc.name, func() {
			clientCtx := val.ClientCtx
			out, err := CreateGrant(
				val,
				tc.args,
			)
			if tc.expectErr {
				s.Require().Error(err, out)
				s.Require().Contains(err.Error(), tc.expErrMsg)
			} else {
				var txResp sdk.TxResponse
				s.Require().NoError(err)
				s.Require().NoError(clientCtx.Codec.UnmarshalJSON(out.Bytes(), &txResp), out.String())
				s.Require().Equal(tc.expectedCode, txResp.Code, out.String())
			}
		})
	}
}

func execDelegate(val *network.Validator, args []string) (testutil.BufferWriter, error) {
	cmd := stakingcli.NewDelegateCmd()
	clientCtx := val.ClientCtx
	return clitestutil.ExecTestCLICmd(clientCtx, cmd, args)
}

func (s *IntegrationTestSuite) TestCmdRevokeAuthorizations() {
	val := s.network.Validators[0]

	grantee := s.grantee[0]
	twoHours := time.Now().Add(time.Minute * time.Duration(120)).Unix()

	// send-authorization
	_, err := CreateGrant(
		val,
		[]string{
			grantee.String(),
			"send",
			fmt.Sprintf("--%s=100stake", cli.FlagSpendLimit),
			fmt.Sprintf("--%s=true", flags.FlagSkipConfirmation),
			fmt.Sprintf("--%s=%s", flags.FlagFrom, val.Address),
			fmt.Sprintf("--%s=%s", flags.FlagBroadcastMode, flags.BroadcastBlock),
			fmt.Sprintf("--%s=%d", cli.FlagExpiration, twoHours),
			fmt.Sprintf("--%s=%s", flags.FlagFees, sdk.NewCoins(sdk.NewCoin(s.cfg.BondDenom, sdk.NewInt(10))).String()),
		},
	)
	s.Require().NoError(err)

	// generic-authorization
	_, err = CreateGrant(
		val,
		[]string{
			grantee.String(),
			"generic",
			fmt.Sprintf("--%s=%s", cli.FlagMsgType, typeMsgVote),
			fmt.Sprintf("--%s=true", flags.FlagSkipConfirmation),
			fmt.Sprintf("--%s=%s", flags.FlagFrom, val.Address),
			fmt.Sprintf("--%s=%s", flags.FlagBroadcastMode, flags.BroadcastBlock),
			fmt.Sprintf("--%s=%d", cli.FlagExpiration, twoHours),
			fmt.Sprintf("--%s=%s", flags.FlagFees, sdk.NewCoins(sdk.NewCoin(s.cfg.BondDenom, sdk.NewInt(10))).String()),
		},
	)
	s.Require().NoError(err)

	// generic-authorization used for amino testing
	_, err = CreateGrant(
		val,
		[]string{
			grantee.String(),
			"generic",
			fmt.Sprintf("--%s=%s", cli.FlagMsgType, typeMsgSubmitProposal),
			fmt.Sprintf("--%s=true", flags.FlagSkipConfirmation),
			fmt.Sprintf("--%s=%s", flags.FlagFrom, val.Address),
			fmt.Sprintf("--%s=%s", flags.FlagBroadcastMode, flags.BroadcastBlock),
			fmt.Sprintf("--%s=%d", cli.FlagExpiration, twoHours),
			fmt.Sprintf("--%s=%s", flags.FlagFees, sdk.NewCoins(sdk.NewCoin(s.cfg.BondDenom, sdk.NewInt(10))).String()),
			fmt.Sprintf("--%s=%s", flags.FlagSignMode, flags.SignModeLegacyAminoJSON),
		},
	)
	s.Require().NoError(err)

	testCases := []struct {
		name         string
		args         []string
		respType     proto.Message
		expectedCode uint32
		expectErr    bool
	}{
		{
			"invalid grantee address",
			[]string{
				"invalid grantee",
				typeMsgSend,
				fmt.Sprintf("--%s=%s", flags.FlagFrom, val.Address.String()),
				fmt.Sprintf("--%s=true", flags.FlagGenerateOnly),
			},
			nil,
			0,
			true,
		},
		{
			"invalid granter address",
			[]string{
				grantee.String(),
				typeMsgSend,
				fmt.Sprintf("--%s=%s", flags.FlagFrom, "granter"),
				fmt.Sprintf("--%s=true", flags.FlagGenerateOnly),
			},
			nil,
			0,
			true,
		},
		{
			"Valid tx send authorization",
			[]string{
				grantee.String(),
				typeMsgSend,
				fmt.Sprintf("--%s=%s", flags.FlagFrom, val.Address.String()),
				fmt.Sprintf("--%s=%s", flags.FlagBroadcastMode, flags.BroadcastBlock),
				fmt.Sprintf("--%s=true", flags.FlagSkipConfirmation),
				fmt.Sprintf("--%s=%s", flags.FlagFees, sdk.NewCoins(sdk.NewCoin(s.cfg.BondDenom, sdk.NewInt(10))).String()),
			},
			&sdk.TxResponse{}, 0,
			false,
		},
		{
			"Valid tx generic authorization",
			[]string{
				grantee.String(),
				typeMsgVote,
				fmt.Sprintf("--%s=%s", flags.FlagFrom, val.Address.String()),
				fmt.Sprintf("--%s=%s", flags.FlagBroadcastMode, flags.BroadcastBlock),
				fmt.Sprintf("--%s=true", flags.FlagSkipConfirmation),
				fmt.Sprintf("--%s=%s", flags.FlagFees, sdk.NewCoins(sdk.NewCoin(s.cfg.BondDenom, sdk.NewInt(10))).String()),
			},
			&sdk.TxResponse{}, 0,
			false,
		},
		{
			"Valid tx with amino",
			[]string{
				grantee.String(),
				typeMsgSubmitProposal,
				fmt.Sprintf("--%s=%s", flags.FlagFrom, val.Address.String()),
				fmt.Sprintf("--%s=%s", flags.FlagBroadcastMode, flags.BroadcastBlock),
				fmt.Sprintf("--%s=true", flags.FlagSkipConfirmation),
				fmt.Sprintf("--%s=%s", flags.FlagFees, sdk.NewCoins(sdk.NewCoin(s.cfg.BondDenom, sdk.NewInt(10))).String()),
				fmt.Sprintf("--%s=%s", flags.FlagSignMode, flags.SignModeLegacyAminoJSON),
			},
			&sdk.TxResponse{}, 0,
			false,
		},
	}
	for _, tc := range testCases {
		tc := tc
		s.Run(tc.name, func() {
			cmd := cli.NewCmdRevokeAuthorization()
			clientCtx := val.ClientCtx

			out, err := clitestutil.ExecTestCLICmd(clientCtx, cmd, tc.args)
			if tc.expectErr {
				s.Require().Error(err)
			} else {
				s.Require().NoError(err)
				s.Require().NoError(clientCtx.Codec.UnmarshalJSON(out.Bytes(), tc.respType), out.String())

				txResp := tc.respType.(*sdk.TxResponse)
				s.Require().Equal(tc.expectedCode, txResp.Code, out.String())
			}
		})
	}
}

func (s *IntegrationTestSuite) TestExecAuthorizationWithExpiration() {
	val := s.network.Validators[0]
	grantee := s.grantee[0]
	tenSeconds := time.Now().Add(time.Second * time.Duration(10)).Unix()

	_, err := CreateGrant(
		val,
		[]string{
			grantee.String(),
			"generic",
			fmt.Sprintf("--%s=%s", cli.FlagMsgType, typeMsgVote),
			fmt.Sprintf("--%s=true", flags.FlagSkipConfirmation),
			fmt.Sprintf("--%s=%s", flags.FlagFrom, val.Address.String()),
			fmt.Sprintf("--%s=%s", flags.FlagBroadcastMode, flags.BroadcastBlock),
			fmt.Sprintf("--%s=%d", cli.FlagExpiration, tenSeconds),
			fmt.Sprintf("--%s=%s", flags.FlagFees, sdk.NewCoins(sdk.NewCoin(s.cfg.BondDenom, sdk.NewInt(10))).String()),
		},
	)
	s.Require().NoError(err)
	// msg vote
	voteTx := fmt.Sprintf(`{"body":{"messages":[{"@type":"/cosmos.gov.v1.MsgVote","proposal_id":"1","voter":"%s","option":"VOTE_OPTION_YES"}],"memo":"","timeout_height":"0","extension_options":[],"non_critical_extension_options":[]},"auth_info":{"signer_infos":[],"fee":{"amount":[],"gas_limit":"200000","payer":"","granter":""}},"signatures":[]}`, val.Address.String())
	execMsg := testutil.WriteToNewTempFile(s.T(), voteTx)

	// waiting for authorization to expires
	time.Sleep(12 * time.Second)

	cmd := cli.NewCmdExecAuthorization()
	clientCtx := val.ClientCtx

	res, err := clitestutil.ExecTestCLICmd(clientCtx, cmd, []string{
		execMsg.Name(),
		fmt.Sprintf("--%s=%s", flags.FlagFrom, grantee.String()),
		fmt.Sprintf("--%s=%s", flags.FlagBroadcastMode, flags.BroadcastBlock),
		fmt.Sprintf("--%s=%s", flags.FlagFees, sdk.NewCoins(sdk.NewCoin(s.cfg.BondDenom, sdk.NewInt(10))).String()),
		fmt.Sprintf("--%s=true", flags.FlagSkipConfirmation),
	})
	s.Require().NoError(err)
	s.Require().Contains(res.String(), authz.ErrNoAuthorizationFound.Error())
}

func (s *IntegrationTestSuite) TestNewExecGenericAuthorized() {
	val := s.network.Validators[0]
	grantee := s.grantee[0]
	twoHours := time.Now().Add(time.Minute * time.Duration(120)).Unix()

	_, err := CreateGrant(
		val,
		[]string{
			grantee.String(),
			"generic",
			fmt.Sprintf("--%s=%s", cli.FlagMsgType, typeMsgVote),
			fmt.Sprintf("--%s=true", flags.FlagSkipConfirmation),
			fmt.Sprintf("--%s=%s", flags.FlagFrom, val.Address.String()),
			fmt.Sprintf("--%s=%s", flags.FlagBroadcastMode, flags.BroadcastBlock),
			fmt.Sprintf("--%s=%d", cli.FlagExpiration, twoHours),
			fmt.Sprintf("--%s=%s", flags.FlagFees, sdk.NewCoins(sdk.NewCoin(s.cfg.BondDenom, sdk.NewInt(10))).String()),
		},
	)
	s.Require().NoError(err)

	// msg vote
	voteTx := fmt.Sprintf(`{"body":{"messages":[{"@type":"/cosmos.gov.v1.MsgVote","proposal_id":"1","voter":"%s","option":"VOTE_OPTION_YES"}],"memo":"","timeout_height":"0","extension_options":[],"non_critical_extension_options":[]},"auth_info":{"signer_infos":[],"fee":{"amount":[],"gas_limit":"200000","payer":"","granter":""}},"signatures":[]}`, val.Address.String())
	execMsg := testutil.WriteToNewTempFile(s.T(), voteTx)

	testCases := []struct {
		name         string
		args         []string
		respType     proto.Message
		expectedCode uint32
		expectErr    bool
	}{
		{
			"fail invalid grantee",
			[]string{
				execMsg.Name(),
				fmt.Sprintf("--%s=%s", flags.FlagFrom, "grantee"),
				fmt.Sprintf("--%s=%s", flags.FlagBroadcastMode, flags.BroadcastBlock),
				fmt.Sprintf("--%s=true", flags.FlagGenerateOnly),
			},
			nil,
			0,
			true,
		},
		{
			"fail invalid json path",
			[]string{
				"/invalid/file.txt",
				fmt.Sprintf("--%s=%s", flags.FlagFrom, grantee.String()),
				fmt.Sprintf("--%s=%s", flags.FlagBroadcastMode, flags.BroadcastBlock),
			},
			nil,
			0,
			true,
		},
		{
			"valid txn",
			[]string{
				execMsg.Name(),
				fmt.Sprintf("--%s=%s", flags.FlagFrom, grantee.String()),
				fmt.Sprintf("--%s=%s", flags.FlagBroadcastMode, flags.BroadcastBlock),
				fmt.Sprintf("--%s=%s", flags.FlagFees, sdk.NewCoins(sdk.NewCoin(s.cfg.BondDenom, sdk.NewInt(10))).String()),
				fmt.Sprintf("--%s=true", flags.FlagSkipConfirmation),
			},
			&sdk.TxResponse{},
			0,
			false,
		},
		{
			"valid tx with amino",
			[]string{
				execMsg.Name(),
				fmt.Sprintf("--%s=%s", flags.FlagFrom, grantee.String()),
				fmt.Sprintf("--%s=%s", flags.FlagBroadcastMode, flags.BroadcastBlock),
				fmt.Sprintf("--%s=%s", flags.FlagFees, sdk.NewCoins(sdk.NewCoin(s.cfg.BondDenom, sdk.NewInt(10))).String()),
				fmt.Sprintf("--%s=true", flags.FlagSkipConfirmation),
				fmt.Sprintf("--%s=%s", flags.FlagSignMode, flags.SignModeLegacyAminoJSON),
			},
			&sdk.TxResponse{}, 0,
			false,
		},
	}

	for _, tc := range testCases {
		tc := tc
		s.Run(tc.name, func() {
			cmd := cli.NewCmdExecAuthorization()
			clientCtx := val.ClientCtx

			out, err := clitestutil.ExecTestCLICmd(clientCtx, cmd, tc.args)
			if tc.expectErr {
				s.Require().Error(err)
			} else {
				s.Require().NoError(err)
				s.Require().NoError(clientCtx.Codec.UnmarshalJSON(out.Bytes(), tc.respType), out.String())
				txResp := tc.respType.(*sdk.TxResponse)
				s.Require().Equal(tc.expectedCode, txResp.Code, out.String())
			}
		})
	}
}

func (s *IntegrationTestSuite) TestNewExecGrantAuthorized() {
	val := s.network.Validators[0]
	grantee := s.grantee[0]
	grantee1 := s.grantee[2]
	twoHours := time.Now().Add(time.Minute * time.Duration(120)).Unix()

	_, err := CreateGrant(
		val,
		[]string{
			grantee.String(),
			"send",
			fmt.Sprintf("--%s=12%stoken", cli.FlagSpendLimit, val.Moniker),
			fmt.Sprintf("--%s=true", flags.FlagSkipConfirmation),
			fmt.Sprintf("--%s=%s", flags.FlagFrom, val.Address.String()),
			fmt.Sprintf("--%s=%s", flags.FlagBroadcastMode, flags.BroadcastBlock),
			fmt.Sprintf("--%s=%d", cli.FlagExpiration, twoHours),
			fmt.Sprintf("--%s=%s", flags.FlagFees, sdk.NewCoins(sdk.NewCoin(s.cfg.BondDenom, sdk.NewInt(10))).String()),
		},
	)
	s.Require().NoError(err)
	tokens := sdk.NewCoins(
		sdk.NewCoin(fmt.Sprintf("%stoken", val.Moniker), sdk.NewInt(12)),
	)
	normalGeneratedTx, err := banktestutil.MsgSendExec(
		val.ClientCtx,
		val.Address,
		grantee,
		tokens,
		fmt.Sprintf("--%s=true", flags.FlagSkipConfirmation),
		fmt.Sprintf("--%s=%s", flags.FlagBroadcastMode, flags.BroadcastBlock),
		fmt.Sprintf("--%s=%s", flags.FlagFees, sdk.NewCoins(sdk.NewCoin(s.cfg.BondDenom, sdk.NewInt(10))).String()),
		fmt.Sprintf("--%s=true", flags.FlagGenerateOnly),
	)
	s.Require().NoError(err)
	execMsg := testutil.WriteToNewTempFile(s.T(), normalGeneratedTx.String())
	testCases := []struct {
		name         string
		args         []string
		expectedCode uint32
		expectErr    bool
		expectErrMsg string
	}{
		{
			"valid txn",
			[]string{
				execMsg.Name(),
				fmt.Sprintf("--%s=%s", flags.FlagFrom, grantee.String()),
				fmt.Sprintf("--%s=%s", flags.FlagBroadcastMode, flags.BroadcastBlock),
				fmt.Sprintf("--%s=%s", flags.FlagFees, sdk.NewCoins(sdk.NewCoin(s.cfg.BondDenom, sdk.NewInt(10))).String()),
				fmt.Sprintf("--%s=true", flags.FlagSkipConfirmation),
			},
			0,
			false,
			"",
		},
		{
			"error over grantee doesn't exist on chain",
			[]string{
				execMsg.Name(),
				fmt.Sprintf("--%s=%s", flags.FlagFrom, grantee1.String()),
				fmt.Sprintf("--%s=%s", flags.FlagBroadcastMode, flags.BroadcastSync),
				fmt.Sprintf("--%s=%s", flags.FlagFees, sdk.NewCoins(sdk.NewCoin(s.cfg.BondDenom, sdk.NewInt(10))).String()),
				fmt.Sprintf("--%s=true", flags.FlagSkipConfirmation),
			},
			0,
			true,
			"insufficient funds", // earlier the error was account not found here.
		},
		{
			"error over spent",
			[]string{
				execMsg.Name(),
				fmt.Sprintf("--%s=%s", flags.FlagFrom, grantee.String()),
				fmt.Sprintf("--%s=%s", flags.FlagBroadcastMode, flags.BroadcastBlock),
				fmt.Sprintf("--%s=%s", flags.FlagFees, sdk.NewCoins(sdk.NewCoin(s.cfg.BondDenom, sdk.NewInt(10))).String()),
				fmt.Sprintf("--%s=true", flags.FlagSkipConfirmation),
			},
			authz.ErrNoAuthorizationFound.ABCICode(),
			false,
			"",
		},
	}

	for _, tc := range testCases {
		tc := tc
		s.Run(tc.name, func() {
			cmd := cli.NewCmdExecAuthorization()
			clientCtx := val.ClientCtx

			var response sdk.TxResponse
<<<<<<< HEAD
			//nolint:gocritic // rewriting this into a switch statement didn't make sense.
			if tc.expectErrMsg != "" {
=======
			out, err := clitestutil.ExecTestCLICmd(clientCtx, cmd, tc.args)
			switch {
			case tc.expectErrMsg != "":
>>>>>>> 165e6127
				s.Require().NoError(clientCtx.Codec.UnmarshalJSON(out.Bytes(), &response), out.String())
				s.Require().Contains(response.RawLog, tc.expectErrMsg)

			case tc.expectErr:
				s.Require().Error(err)

			default:
				s.Require().NoError(err)
				s.Require().NoError(clientCtx.Codec.UnmarshalJSON(out.Bytes(), &response), out.String())
				s.Require().Equal(tc.expectedCode, response.Code, out.String())
			}
		})
	}
}

func (s *IntegrationTestSuite) TestExecDelegateAuthorization() {
	val := s.network.Validators[0]
	grantee := s.grantee[0]
	twoHours := time.Now().Add(time.Minute * time.Duration(120)).Unix()

	_, err := CreateGrant(
		val,
		[]string{
			grantee.String(),
			"delegate",
			fmt.Sprintf("--%s=100stake", cli.FlagSpendLimit),
			fmt.Sprintf("--%s=true", flags.FlagSkipConfirmation),
			fmt.Sprintf("--%s=%s", flags.FlagFrom, val.Address.String()),
			fmt.Sprintf("--%s=%s", flags.FlagBroadcastMode, flags.BroadcastBlock),
			fmt.Sprintf("--%s=%d", cli.FlagExpiration, twoHours),
			fmt.Sprintf("--%s=%s", cli.FlagAllowedValidators, val.ValAddress.String()),
			fmt.Sprintf("--%s=%s", flags.FlagFees, sdk.NewCoins(sdk.NewCoin(s.cfg.BondDenom, sdk.NewInt(10))).String()),
		},
	)
	s.Require().NoError(err)

	tokens := sdk.NewCoins(
		sdk.NewCoin("stake", sdk.NewInt(50)),
	)

	delegateTx := fmt.Sprintf(`{"body":{"messages":[{"@type":"/cosmos.staking.v1beta1.MsgDelegate","delegator_address":"%s","validator_address":"%s","amount":{"denom":"%s","amount":"%s"}}],"memo":"","timeout_height":"0","extension_options":[],"non_critical_extension_options":[]},"auth_info":{"signer_infos":[],"fee":{"amount":[],"gas_limit":"200000","payer":"","granter":""}},"signatures":[]}`, val.Address.String(), val.ValAddress.String(),
		tokens.GetDenomByIndex(0), tokens[0].Amount)
	execMsg := testutil.WriteToNewTempFile(s.T(), delegateTx)

	testCases := []struct {
		name         string
		args         []string
		expectedCode uint32
		expectErr    bool
		errMsg       string
	}{
		{
			"valid txn: (delegate half tokens)",
			[]string{
				execMsg.Name(),
				fmt.Sprintf("--%s=%s", flags.FlagFrom, grantee.String()),
				fmt.Sprintf("--%s=%s", flags.FlagBroadcastMode, flags.BroadcastBlock),
				fmt.Sprintf("--%s=%s", flags.FlagFees, sdk.NewCoins(sdk.NewCoin(s.cfg.BondDenom, sdk.NewInt(10))).String()),
				fmt.Sprintf("--%s=true", flags.FlagSkipConfirmation),
			},
			0,
			false,
			"",
		},
		{
			"valid txn: (delegate remaining half tokens)",
			[]string{
				execMsg.Name(),
				fmt.Sprintf("--%s=%s", flags.FlagFrom, grantee.String()),
				fmt.Sprintf("--%s=%s", flags.FlagBroadcastMode, flags.BroadcastBlock),
				fmt.Sprintf("--%s=%s", flags.FlagFees, sdk.NewCoins(sdk.NewCoin(s.cfg.BondDenom, sdk.NewInt(10))).String()),
				fmt.Sprintf("--%s=true", flags.FlagSkipConfirmation),
			},
			0,
			false,
			"",
		},
		{
			"failed with error no authorization found",
			[]string{
				execMsg.Name(),
				fmt.Sprintf("--%s=%s", flags.FlagFrom, grantee.String()),
				fmt.Sprintf("--%s=%s", flags.FlagBroadcastMode, flags.BroadcastBlock),
				fmt.Sprintf("--%s=%s", flags.FlagFees, sdk.NewCoins(sdk.NewCoin(s.cfg.BondDenom, sdk.NewInt(10))).String()),
				fmt.Sprintf("--%s=true", flags.FlagSkipConfirmation),
			},
			authz.ErrNoAuthorizationFound.ABCICode(),
			false,
			authz.ErrNoAuthorizationFound.Error(),
		},
	}

	for _, tc := range testCases {
		tc := tc
		s.Run(tc.name, func() {
			cmd := cli.NewCmdExecAuthorization()
			clientCtx := val.ClientCtx

			out, err := clitestutil.ExecTestCLICmd(clientCtx, cmd, tc.args)
			if tc.expectErr {
				s.Require().Error(err)
				s.Require().Contains(err.Error(), tc.errMsg)
			} else {
				var response sdk.TxResponse
				s.Require().NoError(err)
				s.Require().NoError(clientCtx.Codec.UnmarshalJSON(out.Bytes(), &response), out.String())
				s.Require().Equal(tc.expectedCode, response.Code, out.String())
			}
		})
	}

	// test delegate no spend-limit
	_, err = CreateGrant(
		val,
		[]string{
			grantee.String(),
			"delegate",
			fmt.Sprintf("--%s=true", flags.FlagSkipConfirmation),
			fmt.Sprintf("--%s=%s", flags.FlagFrom, val.Address.String()),
			fmt.Sprintf("--%s=%s", flags.FlagBroadcastMode, flags.BroadcastBlock),
			fmt.Sprintf("--%s=%d", cli.FlagExpiration, twoHours),
			fmt.Sprintf("--%s=%s", cli.FlagAllowedValidators, val.ValAddress.String()),
			fmt.Sprintf("--%s=%s", flags.FlagFees, sdk.NewCoins(sdk.NewCoin(s.cfg.BondDenom, sdk.NewInt(10))).String()),
		},
	)
	s.Require().NoError(err)
	tokens = sdk.NewCoins(
		sdk.NewCoin("stake", sdk.NewInt(50)),
	)

	delegateTx = fmt.Sprintf(`{"body":{"messages":[{"@type":"/cosmos.staking.v1beta1.MsgDelegate","delegator_address":"%s","validator_address":"%s","amount":{"denom":"%s","amount":"%s"}}],"memo":"","timeout_height":"0","extension_options":[],"non_critical_extension_options":[]},"auth_info":{"signer_infos":[],"fee":{"amount":[],"gas_limit":"200000","payer":"","granter":""}},"signatures":[]}`, val.Address.String(), val.ValAddress.String(),
		tokens.GetDenomByIndex(0), tokens[0].Amount)
	execMsg = testutil.WriteToNewTempFile(s.T(), delegateTx)

	testCases = []struct {
		name         string
		args         []string
		expectedCode uint32
		expectErr    bool
		errMsg       string
	}{
		{
			"valid txn",
			[]string{
				execMsg.Name(),
				fmt.Sprintf("--%s=%s", flags.FlagFrom, grantee.String()),
				fmt.Sprintf("--%s=%s", flags.FlagBroadcastMode, flags.BroadcastBlock),
				fmt.Sprintf("--%s=%s", flags.FlagFees, sdk.NewCoins(sdk.NewCoin(s.cfg.BondDenom, sdk.NewInt(10))).String()),
				fmt.Sprintf("--%s=true", flags.FlagSkipConfirmation),
			},
			0,
			false,
			"",
		},
		{
			"valid txn",
			[]string{
				execMsg.Name(),
				fmt.Sprintf("--%s=%s", flags.FlagFrom, grantee.String()),
				fmt.Sprintf("--%s=%s", flags.FlagBroadcastMode, flags.BroadcastBlock),
				fmt.Sprintf("--%s=%s", flags.FlagFees, sdk.NewCoins(sdk.NewCoin(s.cfg.BondDenom, sdk.NewInt(10))).String()),
				fmt.Sprintf("--%s=true", flags.FlagSkipConfirmation),
			},
			0,
			false,
			"",
		},
	}

	for _, tc := range testCases {
		tc := tc
		s.Run(tc.name, func() {
			cmd := cli.NewCmdExecAuthorization()
			clientCtx := val.ClientCtx

			out, err := clitestutil.ExecTestCLICmd(clientCtx, cmd, tc.args)
			if tc.expectErr {
				s.Require().Error(err)
				s.Require().Contains(err.Error(), tc.errMsg)
			} else {
				var response sdk.TxResponse
				s.Require().NoError(err)
				s.Require().NoError(clientCtx.Codec.UnmarshalJSON(out.Bytes(), &response), out.String())
				s.Require().Equal(tc.expectedCode, response.Code, out.String())
			}
		})
	}

	// test delegating to denied validator
	_, err = CreateGrant(
		val,
		[]string{
			grantee.String(),
			"delegate",
			fmt.Sprintf("--%s=100stake", cli.FlagSpendLimit),
			fmt.Sprintf("--%s=true", flags.FlagSkipConfirmation),
			fmt.Sprintf("--%s=%s", flags.FlagFrom, val.Address.String()),
			fmt.Sprintf("--%s=%s", flags.FlagBroadcastMode, flags.BroadcastBlock),
			fmt.Sprintf("--%s=%d", cli.FlagExpiration, twoHours),
			fmt.Sprintf("--%s=%s", cli.FlagDenyValidators, val.ValAddress.String()),
			fmt.Sprintf("--%s=%s", flags.FlagFees, sdk.NewCoins(sdk.NewCoin(s.cfg.BondDenom, sdk.NewInt(10))).String()),
		},
	)
	s.Require().NoError(err)

	args := []string{
		execMsg.Name(),
		fmt.Sprintf("--%s=%s", flags.FlagFrom, grantee.String()),
		fmt.Sprintf("--%s=%s", flags.FlagBroadcastMode, flags.BroadcastBlock),
		fmt.Sprintf("--%s=%s", flags.FlagFees, sdk.NewCoins(sdk.NewCoin(s.cfg.BondDenom, sdk.NewInt(10))).String()),
		fmt.Sprintf("--%s=true", flags.FlagSkipConfirmation),
	}
	cmd := cli.NewCmdExecAuthorization()
	out, err := clitestutil.ExecTestCLICmd(val.ClientCtx, cmd, args)
	s.Require().NoError(err)
	s.Contains(out.String(), fmt.Sprintf("cannot delegate/undelegate to %s validator", val.ValAddress.String()))
}

func (s *IntegrationTestSuite) TestExecUndelegateAuthorization() {
	val := s.network.Validators[0]
	grantee := s.grantee[0]
	twoHours := time.Now().Add(time.Minute * time.Duration(120)).Unix()

	// granting undelegate msg authorization
	_, err := CreateGrant(
		val,
		[]string{
			grantee.String(),
			"unbond",
			fmt.Sprintf("--%s=100stake", cli.FlagSpendLimit),
			fmt.Sprintf("--%s=true", flags.FlagSkipConfirmation),
			fmt.Sprintf("--%s=%s", flags.FlagFrom, val.Address.String()),
			fmt.Sprintf("--%s=%s", flags.FlagBroadcastMode, flags.BroadcastBlock),
			fmt.Sprintf("--%s=%d", cli.FlagExpiration, twoHours),
			fmt.Sprintf("--%s=%s", cli.FlagAllowedValidators, val.ValAddress.String()),
			fmt.Sprintf("--%s=%s", flags.FlagFees, sdk.NewCoins(sdk.NewCoin(s.cfg.BondDenom, sdk.NewInt(10))).String()),
		},
	)
	s.Require().NoError(err)

	// delegating stakes to validator
	_, err = execDelegate(
		val,
		[]string{
			val.ValAddress.String(),
			"100stake",
			fmt.Sprintf("--%s=true", flags.FlagSkipConfirmation),
			fmt.Sprintf("--%s=%s", flags.FlagFrom, val.Address.String()),
			fmt.Sprintf("--%s=%s", flags.FlagBroadcastMode, flags.BroadcastBlock),
			fmt.Sprintf("--%s=%s", flags.FlagFees, sdk.NewCoins(sdk.NewCoin(s.cfg.BondDenom, sdk.NewInt(10))).String()),
		},
	)
	s.Require().NoError(err)

	tokens := sdk.NewCoins(
		sdk.NewCoin("stake", sdk.NewInt(50)),
	)

	undelegateTx := fmt.Sprintf(`{"body":{"messages":[{"@type":"/cosmos.staking.v1beta1.MsgUndelegate","delegator_address":"%s","validator_address":"%s","amount":{"denom":"%s","amount":"%s"}}],"memo":"","timeout_height":"0","extension_options":[],"non_critical_extension_options":[]},"auth_info":{"signer_infos":[],"fee":{"amount":[],"gas_limit":"200000","payer":"","granter":""}},"signatures":[]}`, val.Address.String(), val.ValAddress.String(),
		tokens.GetDenomByIndex(0), tokens[0].Amount)
	execMsg := testutil.WriteToNewTempFile(s.T(), undelegateTx)

	testCases := []struct {
		name         string
		args         []string
		expectedCode uint32
		expectErr    bool
		errMsg       string
	}{
		{
			"valid txn: (undelegate half tokens)",
			[]string{
				execMsg.Name(),
				fmt.Sprintf("--%s=%s", flags.FlagGas, "250000"),
				fmt.Sprintf("--%s=%s", flags.FlagFrom, grantee.String()),
				fmt.Sprintf("--%s=%s", flags.FlagBroadcastMode, flags.BroadcastBlock),
				fmt.Sprintf("--%s=%s", flags.FlagFees, sdk.NewCoins(sdk.NewCoin(s.cfg.BondDenom, sdk.NewInt(10))).String()),
				fmt.Sprintf("--%s=true", flags.FlagSkipConfirmation),
			},
			0,
			false,
			"",
		},
		{
			"valid txn: (undelegate remaining half tokens)",
			[]string{
				execMsg.Name(),
				fmt.Sprintf("--%s=%s", flags.FlagGas, "250000"),
				fmt.Sprintf("--%s=%s", flags.FlagFrom, grantee.String()),
				fmt.Sprintf("--%s=%s", flags.FlagBroadcastMode, flags.BroadcastBlock),
				fmt.Sprintf("--%s=%s", flags.FlagFees, sdk.NewCoins(sdk.NewCoin(s.cfg.BondDenom, sdk.NewInt(10))).String()),
				fmt.Sprintf("--%s=true", flags.FlagSkipConfirmation),
			},
			0,
			false,
			"",
		},
		{
			"failed with error no authorization found",
			[]string{
				execMsg.Name(),
				fmt.Sprintf("--%s=%s", flags.FlagGas, "250000"),
				fmt.Sprintf("--%s=%s", flags.FlagFrom, grantee.String()),
				fmt.Sprintf("--%s=%s", flags.FlagBroadcastMode, flags.BroadcastBlock),
				fmt.Sprintf("--%s=%s", flags.FlagFees, sdk.NewCoins(sdk.NewCoin(s.cfg.BondDenom, sdk.NewInt(10))).String()),
				fmt.Sprintf("--%s=true", flags.FlagSkipConfirmation),
			},
			authz.ErrNoAuthorizationFound.ABCICode(),
			false,
			authz.ErrNoAuthorizationFound.Error(),
		},
	}

	for _, tc := range testCases {
		tc := tc
		s.Run(tc.name, func() {
			cmd := cli.NewCmdExecAuthorization()
			clientCtx := val.ClientCtx

			out, err := clitestutil.ExecTestCLICmd(clientCtx, cmd, tc.args)
			if tc.expectErr {
				s.Require().Error(err)
				s.Require().Contains(err.Error(), tc.errMsg)
			} else {
				var response sdk.TxResponse
				s.Require().NoError(err)
				s.Require().NoError(clientCtx.Codec.UnmarshalJSON(out.Bytes(), &response), out.String())
				s.Require().Equal(tc.expectedCode, response.Code, out.String())
			}
		})
	}

	// grant undelegate authorization without limit
	_, err = CreateGrant(
		val,
		[]string{
			grantee.String(),
			"unbond",
			fmt.Sprintf("--%s=true", flags.FlagSkipConfirmation),
			fmt.Sprintf("--%s=%s", flags.FlagFrom, val.Address.String()),
			fmt.Sprintf("--%s=%s", flags.FlagBroadcastMode, flags.BroadcastBlock),
			fmt.Sprintf("--%s=%d", cli.FlagExpiration, twoHours),
			fmt.Sprintf("--%s=%s", cli.FlagAllowedValidators, val.ValAddress.String()),
			fmt.Sprintf("--%s=%s", flags.FlagFees, sdk.NewCoins(sdk.NewCoin(s.cfg.BondDenom, sdk.NewInt(10))).String()),
		},
	)
	s.Require().NoError(err)
	tokens = sdk.NewCoins(
		sdk.NewCoin("stake", sdk.NewInt(50)),
	)

	undelegateTx = fmt.Sprintf(`{"body":{"messages":[{"@type":"/cosmos.staking.v1beta1.MsgUndelegate","delegator_address":"%s","validator_address":"%s","amount":{"denom":"%s","amount":"%s"}}],"memo":"","timeout_height":"0","extension_options":[],"non_critical_extension_options":[]},"auth_info":{"signer_infos":[],"fee":{"amount":[],"gas_limit":"200000","payer":"","granter":""}},"signatures":[]}`, val.Address.String(), val.ValAddress.String(),
		tokens.GetDenomByIndex(0), tokens[0].Amount)
	execMsg = testutil.WriteToNewTempFile(s.T(), undelegateTx)

	testCases = []struct {
		name         string
		args         []string
		expectedCode uint32
		expectErr    bool
		errMsg       string
	}{
		{
			"valid txn",
			[]string{
				execMsg.Name(),
				fmt.Sprintf("--%s=%s", flags.FlagGas, "250000"),
				fmt.Sprintf("--%s=%s", flags.FlagFrom, grantee.String()),
				fmt.Sprintf("--%s=%s", flags.FlagBroadcastMode, flags.BroadcastBlock),
				fmt.Sprintf("--%s=%s", flags.FlagFees, sdk.NewCoins(sdk.NewCoin(s.cfg.BondDenom, sdk.NewInt(10))).String()),
				fmt.Sprintf("--%s=true", flags.FlagSkipConfirmation),
			},
			0,
			false,
			"",
		},
		{
			"valid txn",
			[]string{
				execMsg.Name(),
				fmt.Sprintf("--%s=%s", flags.FlagGas, "250000"),
				fmt.Sprintf("--%s=%s", flags.FlagFrom, grantee.String()),
				fmt.Sprintf("--%s=%s", flags.FlagBroadcastMode, flags.BroadcastBlock),
				fmt.Sprintf("--%s=%s", flags.FlagFees, sdk.NewCoins(sdk.NewCoin(s.cfg.BondDenom, sdk.NewInt(10))).String()),
				fmt.Sprintf("--%s=true", flags.FlagSkipConfirmation),
			},
			0,
			false,
			"",
		},
	}

	for _, tc := range testCases {
		tc := tc
		s.Run(tc.name, func() {
			cmd := cli.NewCmdExecAuthorization()
			clientCtx := val.ClientCtx

			out, err := clitestutil.ExecTestCLICmd(clientCtx, cmd, tc.args)
			if tc.expectErr {
				s.Require().Error(err)
				s.Require().Contains(err.Error(), tc.errMsg)
			} else {
				var response sdk.TxResponse
				s.Require().NoError(err)
				s.Require().NoError(clientCtx.Codec.UnmarshalJSON(out.Bytes(), &response), out.String())
				s.Require().Equal(tc.expectedCode, response.Code, out.String())
			}
		})
	}
}<|MERGE_RESOLUTION|>--- conflicted
+++ resolved
@@ -859,14 +859,9 @@
 			clientCtx := val.ClientCtx
 
 			var response sdk.TxResponse
-<<<<<<< HEAD
-			//nolint:gocritic // rewriting this into a switch statement didn't make sense.
-			if tc.expectErrMsg != "" {
-=======
 			out, err := clitestutil.ExecTestCLICmd(clientCtx, cmd, tc.args)
 			switch {
 			case tc.expectErrMsg != "":
->>>>>>> 165e6127
 				s.Require().NoError(clientCtx.Codec.UnmarshalJSON(out.Bytes(), &response), out.String())
 				s.Require().Contains(response.RawLog, tc.expectErrMsg)
 
