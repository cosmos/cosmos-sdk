--- conflicted
+++ resolved
@@ -2,24 +2,14 @@
 
 import (
 	sdk "github.com/cosmos/cosmos-sdk/types"
-<<<<<<< HEAD
-	"github.com/cosmos/cosmos-sdk/x/auth/types"
-=======
 	authtypes "github.com/cosmos/cosmos-sdk/x/auth/types"
->>>>>>> 165e6127
 )
 
 // AccountKeeper defines the expected account keeper (noalias)
 type AccountKeeper interface {
-<<<<<<< HEAD
-	GetAccount(ctx sdk.Context, addr sdk.AccAddress) types.AccountI
-	NewAccountWithAddress(ctx sdk.Context, addr sdk.AccAddress) types.AccountI
-	SetAccount(ctx sdk.Context, acc types.AccountI)
-=======
 	GetAccount(ctx sdk.Context, addr sdk.AccAddress) authtypes.AccountI
 	NewAccountWithAddress(ctx sdk.Context, addr sdk.AccAddress) authtypes.AccountI
 	SetAccount(ctx sdk.Context, acc authtypes.AccountI)
->>>>>>> 165e6127
 }
 
 // BankKeeper defines the expected interface needed to retrieve account balances.
