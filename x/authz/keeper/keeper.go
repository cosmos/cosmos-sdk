--- conflicted
+++ resolved
@@ -146,11 +146,7 @@
 		}
 
 		// no need to use the branch service here, as if the transaction fails, the transaction will be reverted
-<<<<<<< HEAD
-		_, err = k.MsgRouterService.Invoke(ctx, msg)
-=======
-		resp, err := k.MsgRouterService.InvokeUntyped(ctx, msg)
->>>>>>> 0add6d5e
+		resp, err := k.MsgRouterService.Invoke(ctx, msg)
 		if err != nil {
 			return nil, fmt.Errorf("failed to execute message %d; message %v: %w", i, msg, err)
 		}
