package keeper

import (
<<<<<<< HEAD
	"bytes"
=======
	"context"
>>>>>>> 3ada275c
	"fmt"
	"strconv"
	"time"

	"cosmossdk.io/log"
	abci "github.com/cometbft/cometbft/abci/types"
	"github.com/cosmos/gogoproto/proto"

	corestoretypes "cosmossdk.io/core/store"
	errorsmod "cosmossdk.io/errors"
	storetypes "cosmossdk.io/store/types"

	"github.com/cosmos/cosmos-sdk/baseapp"
	"github.com/cosmos/cosmos-sdk/codec"
	codectypes "github.com/cosmos/cosmos-sdk/codec/types"
	"github.com/cosmos/cosmos-sdk/runtime"
	sdk "github.com/cosmos/cosmos-sdk/types"
	sdkerrors "github.com/cosmos/cosmos-sdk/types/errors"
	"github.com/cosmos/cosmos-sdk/x/authz"
)

// TODO: Revisit this once we have propoer gas fee framework.
// Tracking issues https://github.com/cosmos/cosmos-sdk/issues/9054,
// https://github.com/cosmos/cosmos-sdk/discussions/9072
const gasCostPerIteration = uint64(20)

type Keeper struct {
<<<<<<< HEAD
	storeKey   storetypes.StoreKey
	cdc        codec.Codec
	router     baseapp.MessageRouter
	authKeeper authz.AccountKeeper
}

// NewKeeper constructs a message authorization Keeper
func NewKeeper(storeKey storetypes.StoreKey, cdc codec.Codec, router baseapp.MessageRouter, ak authz.AccountKeeper) Keeper {
=======
	storeService corestoretypes.KVStoreService
	cdc          codec.BinaryCodec
	router       baseapp.MessageRouter
	authKeeper   authz.AccountKeeper
}

// NewKeeper constructs a message authorization Keeper
func NewKeeper(storeService corestoretypes.KVStoreService, cdc codec.BinaryCodec, router baseapp.MessageRouter, ak authz.AccountKeeper) Keeper {
>>>>>>> 3ada275c
	return Keeper{
		storeService: storeService,
		cdc:          cdc,
		router:       router,
		authKeeper:   ak,
	}
}

// Logger returns a module-specific logger.
func (k Keeper) Logger(ctx context.Context) log.Logger {
	sdkCtx := sdk.UnwrapSDKContext(ctx)
	return sdkCtx.Logger().With("module", fmt.Sprintf("x/%s", authz.ModuleName))
}

// getGrant returns grant stored at skey.
func (k Keeper) getGrant(ctx context.Context, skey []byte) (grant authz.Grant, found bool) {
	store := k.storeService.OpenKVStore(ctx)

	bz, err := store.Get(skey)
	if err != nil {
		panic(err)
	}

	if bz == nil {
		return grant, false
	}
	k.cdc.MustUnmarshal(bz, &grant)
	return grant, true
}

func (k Keeper) update(ctx context.Context, grantee, granter sdk.AccAddress, updated authz.Authorization) error {
	skey := grantStoreKey(grantee, granter, updated.MsgTypeURL())
	grant, found := k.getGrant(ctx, skey)
	if !found {
		return authz.ErrNoAuthorizationFound
	}

	msg, ok := updated.(proto.Message)
	if !ok {
		return sdkerrors.ErrPackAny.Wrapf("cannot proto marshal %T", updated)
	}

	any, err := codectypes.NewAnyWithValue(msg)
	if err != nil {
		return err
	}

	grant.Authorization = any
	store := k.storeService.OpenKVStore(ctx)
	store.Set(skey, k.cdc.MustMarshal(&grant))

	return nil
}

// DispatchActions attempts to execute the provided messages via authorization
// grants from the message signer to the grantee.
func (k Keeper) DispatchActions(ctx context.Context, grantee sdk.AccAddress, msgs []sdk.Msg) ([][]byte, error) {
	results := make([][]byte, len(msgs))
	sdkCtx := sdk.UnwrapSDKContext(ctx)
	now := sdkCtx.BlockTime()

	for i, msg := range msgs {
		signers, _, err := k.cdc.GetMsgV1Signers(msg)
		if err != nil {
			return nil, err
		}

		if len(signers) != 1 {
			return nil, authz.ErrAuthorizationNumOfSigners
		}

		granter := signers[0]

		// If granter != grantee then check authorization.Accept, otherwise we
		// implicitly accept.
		if !bytes.Equal(granter, grantee) {
			skey := grantStoreKey(grantee, granter, sdk.MsgTypeURL(msg))

			grant, found := k.getGrant(ctx, skey)
			if !found {
				return nil, errorsmod.Wrapf(authz.ErrNoAuthorizationFound, "failed to update grant with key %s", string(skey))
			}

			if grant.Expiration != nil && grant.Expiration.Before(now) {
				return nil, authz.ErrAuthorizationExpired
			}

			authorization, err := grant.GetAuthorization()
			if err != nil {
				return nil, err
			}

			resp, err := authorization.Accept(sdkCtx, msg)
			if err != nil {
				return nil, err
			}

			if resp.Delete {
				err = k.DeleteGrant(ctx, grantee, granter, sdk.MsgTypeURL(msg))
			} else if resp.Updated != nil {
				err = k.update(ctx, grantee, granter, resp.Updated)
			}
			if err != nil {
				return nil, err
			}

			if !resp.Accept {
				return nil, sdkerrors.ErrUnauthorized
			}
		}

		handler := k.router.Handler(msg)
		if handler == nil {
			return nil, sdkerrors.ErrUnknownRequest.Wrapf("unrecognized message route: %s", sdk.MsgTypeURL(msg))
		}

		msgResp, err := handler(sdkCtx, msg)
		if err != nil {
			return nil, errorsmod.Wrapf(err, "failed to execute message; message %v", msg)
		}

		results[i] = msgResp.Data

		// emit the events from the dispatched actions
		events := msgResp.Events
		sdkEvents := make([]sdk.Event, 0, len(events))
		for _, event := range events {
			e := event
			e.Attributes = append(e.Attributes, abci.EventAttribute{Key: "authz_msg_index", Value: strconv.Itoa(i)})

			sdkEvents = append(sdkEvents, sdk.Event(e))
		}

		sdkCtx.EventManager().EmitEvents(sdkEvents)
	}

	return results, nil
}

// SaveGrant method grants the provided authorization to the grantee on the granter's account
// with the provided expiration time and insert authorization key into the grants queue. If there is an existing authorization grant for the
// same `sdk.Msg` type, this grant overwrites that.
func (k Keeper) SaveGrant(ctx context.Context, grantee, granter sdk.AccAddress, authorization authz.Authorization, expiration *time.Time) error {
	sdkCtx := sdk.UnwrapSDKContext(ctx)
	msgType := authorization.MsgTypeURL()
	store := k.storeService.OpenKVStore(ctx)
	skey := grantStoreKey(grantee, granter, msgType)

	grant, err := authz.NewGrant(sdkCtx.BlockTime(), authorization, expiration)
	if err != nil {
		return err
	}

	var oldExp *time.Time
	if oldGrant, found := k.getGrant(ctx, skey); found {
		oldExp = oldGrant.Expiration
	}

	if oldExp != nil && (expiration == nil || !oldExp.Equal(*expiration)) {
		if err = k.removeFromGrantQueue(ctx, skey, granter, grantee, *oldExp); err != nil {
			return err
		}
	}

	// If the expiration didn't change, then we don't remove it and we should not insert again
	if expiration != nil && (oldExp == nil || !oldExp.Equal(*expiration)) {
		if err = k.insertIntoGrantQueue(ctx, granter, grantee, msgType, *expiration); err != nil {
			return err
		}
	}

	bz, err := k.cdc.Marshal(&grant)
	if err != nil {
		return err
	}

	err = store.Set(skey, bz)
	if err != nil {
		return err
	}

	return sdkCtx.EventManager().EmitTypedEvent(&authz.EventGrant{
		MsgTypeUrl: authorization.MsgTypeURL(),
		Granter:    granter.String(),
		Grantee:    grantee.String(),
	})
}

// DeleteGrant revokes any authorization for the provided message type granted to the grantee
// by the granter.
func (k Keeper) DeleteGrant(ctx context.Context, grantee, granter sdk.AccAddress, msgType string) error {
	store := k.storeService.OpenKVStore(ctx)
	skey := grantStoreKey(grantee, granter, msgType)
	grant, found := k.getGrant(ctx, skey)
	if !found {
		return errorsmod.Wrapf(authz.ErrNoAuthorizationFound, "failed to delete grant with key %s", string(skey))
	}

	if grant.Expiration != nil {
		err := k.removeFromGrantQueue(ctx, skey, granter, grantee, *grant.Expiration)
		if err != nil {
			return err
		}
	}

	err := store.Delete(skey)
	if err != nil {
		return err
	}

	sdkCtx := sdk.UnwrapSDKContext(ctx)
	return sdkCtx.EventManager().EmitTypedEvent(&authz.EventRevoke{
		MsgTypeUrl: msgType,
		Granter:    granter.String(),
		Grantee:    grantee.String(),
	})
}

// GetAuthorizations Returns list of `Authorizations` granted to the grantee by the granter.
func (k Keeper) GetAuthorizations(ctx context.Context, grantee, granter sdk.AccAddress) ([]authz.Authorization, error) {
	store := runtime.KVStoreAdapter(k.storeService.OpenKVStore(ctx))
	key := grantStoreKey(grantee, granter, "")
	iter := storetypes.KVStorePrefixIterator(store, key)
	defer iter.Close()

	var authorization authz.Grant
	var authorizations []authz.Authorization
	for ; iter.Valid(); iter.Next() {
		if err := k.cdc.Unmarshal(iter.Value(), &authorization); err != nil {
			return nil, err
		}

		a, err := authorization.GetAuthorization()
		if err != nil {
			return nil, err
		}

		authorizations = append(authorizations, a)
	}

	return authorizations, nil
}

// GetAuthorization returns an Authorization and it's expiration time.
// A nil Authorization is returned under the following circumstances:
//   - No grant is found.
//   - A grant is found, but it is expired.
//   - There was an error getting the authorization from the grant.
func (k Keeper) GetAuthorization(ctx context.Context, grantee, granter sdk.AccAddress, msgType string) (authz.Authorization, *time.Time) {
	sdkCtx := sdk.UnwrapSDKContext(ctx)
	grant, found := k.getGrant(ctx, grantStoreKey(grantee, granter, msgType))
	if !found || (grant.Expiration != nil && grant.Expiration.Before(sdkCtx.BlockHeader().Time)) {
		return nil, nil
	}

	auth, err := grant.GetAuthorization()
	if err != nil {
		return nil, nil
	}

	return auth, grant.Expiration
}

// IterateGrants iterates over all authorization grants
// This function should be used with caution because it can involve significant IO operations.
// It should not be used in query or msg services without charging additional gas.
// The iteration stops when the handler function returns true or the iterator exhaust.
func (k Keeper) IterateGrants(ctx context.Context,
	handler func(granterAddr, granteeAddr sdk.AccAddress, grant authz.Grant) bool,
) {
	store := runtime.KVStoreAdapter(k.storeService.OpenKVStore(ctx))
	iter := storetypes.KVStorePrefixIterator(store, GrantKey)
	defer iter.Close()
	for ; iter.Valid(); iter.Next() {
		var grant authz.Grant
		granterAddr, granteeAddr, _ := parseGrantStoreKey(iter.Key())
		k.cdc.MustUnmarshal(iter.Value(), &grant)
		if handler(granterAddr, granteeAddr, grant) {
			break
		}
	}
}

func (k Keeper) getGrantQueueItem(ctx context.Context, expiration time.Time, granter, grantee sdk.AccAddress) (*authz.GrantQueueItem, error) {
	store := k.storeService.OpenKVStore(ctx)
	bz, err := store.Get(GrantQueueKey(expiration, granter, grantee))
	if err != nil {
		return nil, err
	}

	if bz == nil {
		return &authz.GrantQueueItem{}, nil
	}

	var queueItems authz.GrantQueueItem
	if err := k.cdc.Unmarshal(bz, &queueItems); err != nil {
		return nil, err
	}
	return &queueItems, nil
}

func (k Keeper) setGrantQueueItem(ctx context.Context, expiration time.Time,
	granter, grantee sdk.AccAddress, queueItems *authz.GrantQueueItem,
) error {
	store := k.storeService.OpenKVStore(ctx)
	bz, err := k.cdc.Marshal(queueItems)
	if err != nil {
		return err
	}
	return store.Set(GrantQueueKey(expiration, granter, grantee), bz)
}

// insertIntoGrantQueue inserts a grant key into the grant queue
func (k Keeper) insertIntoGrantQueue(ctx context.Context, granter, grantee sdk.AccAddress, msgType string, expiration time.Time) error {
	queueItems, err := k.getGrantQueueItem(ctx, expiration, granter, grantee)
	if err != nil {
		return err
	}

	queueItems.MsgTypeUrls = append(queueItems.MsgTypeUrls, msgType)
	return k.setGrantQueueItem(ctx, expiration, granter, grantee, queueItems)
}

// removeFromGrantQueue removes a grant key from the grant queue
func (k Keeper) removeFromGrantQueue(ctx context.Context, grantKey []byte, granter, grantee sdk.AccAddress, expiration time.Time) error {
	store := k.storeService.OpenKVStore(ctx)
	key := GrantQueueKey(expiration, granter, grantee)
	bz, err := store.Get(key)
	if err != nil {
		return err
	}

	if bz == nil {
		return errorsmod.Wrap(authz.ErrNoGrantKeyFound, "can't remove grant from the expire queue, grant key not found")
	}

	var queueItem authz.GrantQueueItem
	if err := k.cdc.Unmarshal(bz, &queueItem); err != nil {
		return err
	}

	_, _, msgType := parseGrantStoreKey(grantKey)
	queueItems := queueItem.MsgTypeUrls

	sdkCtx := sdk.UnwrapSDKContext(ctx)
	for index, typeURL := range queueItems {
		sdkCtx.GasMeter().ConsumeGas(gasCostPerIteration, "grant queue")

		if typeURL == msgType {
			end := len(queueItem.MsgTypeUrls) - 1
			queueItems[index] = queueItems[end]
			queueItems = queueItems[:end]

			if err := k.setGrantQueueItem(ctx, expiration, granter, grantee, &authz.GrantQueueItem{
				MsgTypeUrls: queueItems,
			}); err != nil {
				return err
			}
			break
		}
	}

	return nil
}

// DequeueAndDeleteExpiredGrants deletes expired grants from the state and grant queue.
func (k Keeper) DequeueAndDeleteExpiredGrants(ctx context.Context) error {
	store := k.storeService.OpenKVStore(ctx)
	sdkCtx := sdk.UnwrapSDKContext(ctx)

	iterator, err := store.Iterator(GrantQueuePrefix, storetypes.InclusiveEndBytes(GrantQueueTimePrefix(sdkCtx.BlockTime())))
	if err != nil {
		return err
	}
	defer iterator.Close()

	for ; iterator.Valid(); iterator.Next() {
		var queueItem authz.GrantQueueItem
		if err := k.cdc.Unmarshal(iterator.Value(), &queueItem); err != nil {
			return err
		}

		_, granter, grantee, err := parseGrantQueueKey(iterator.Key())
		if err != nil {
			return err
		}

		err = store.Delete(iterator.Key())
		if err != nil {
			return err
		}

		for _, typeURL := range queueItem.MsgTypeUrls {
			err = store.Delete(grantStoreKey(grantee, granter, typeURL))
			if err != nil {
				return err
			}
		}
	}

	return nil
}<|MERGE_RESOLUTION|>--- conflicted
+++ resolved
@@ -1,11 +1,8 @@
 package keeper
 
 import (
-<<<<<<< HEAD
+	"context"
 	"bytes"
-=======
-	"context"
->>>>>>> 3ada275c
 	"fmt"
 	"strconv"
 	"time"
@@ -33,25 +30,14 @@
 const gasCostPerIteration = uint64(20)
 
 type Keeper struct {
-<<<<<<< HEAD
-	storeKey   storetypes.StoreKey
-	cdc        codec.Codec
-	router     baseapp.MessageRouter
-	authKeeper authz.AccountKeeper
-}
-
-// NewKeeper constructs a message authorization Keeper
-func NewKeeper(storeKey storetypes.StoreKey, cdc codec.Codec, router baseapp.MessageRouter, ak authz.AccountKeeper) Keeper {
-=======
 	storeService corestoretypes.KVStoreService
-	cdc          codec.BinaryCodec
+	cdc          codec.Codec
 	router       baseapp.MessageRouter
 	authKeeper   authz.AccountKeeper
 }
 
 // NewKeeper constructs a message authorization Keeper
-func NewKeeper(storeService corestoretypes.KVStoreService, cdc codec.BinaryCodec, router baseapp.MessageRouter, ak authz.AccountKeeper) Keeper {
->>>>>>> 3ada275c
+func NewKeeper(storeService corestoretypes.KVStoreService, cdc codec.Codec, router baseapp.MessageRouter, ak authz.AccountKeeper) Keeper {
 	return Keeper{
 		storeService: storeService,
 		cdc:          cdc,
