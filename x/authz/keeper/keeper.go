--- conflicted
+++ resolved
@@ -5,15 +5,9 @@
 	"strconv"
 	"time"
 
-<<<<<<< HEAD
-	"github.com/gogo/protobuf/proto"
-	abci "github.com/tendermint/tendermint/abci/types"
-	"github.com/tendermint/tendermint/libs/log"
-=======
 	abci "github.com/cometbft/cometbft/abci/types"
 	"github.com/cometbft/cometbft/libs/log"
 	"github.com/cosmos/gogoproto/proto"
->>>>>>> f008f84e
 
 	"github.com/cosmos/cosmos-sdk/baseapp"
 	"github.com/cosmos/cosmos-sdk/codec"
@@ -163,11 +157,7 @@
 		sdkEvents := make([]sdk.Event, 0, len(events))
 		for _, event := range events {
 			e := event
-<<<<<<< HEAD
-			e.Attributes = append(e.Attributes, abci.EventAttribute{Key: []byte("authz_msg_index"), Value: []byte(strconv.Itoa(i))})
-=======
 			e.Attributes = append(e.Attributes, abci.EventAttribute{Key: "authz_msg_index", Value: strconv.Itoa(i)})
->>>>>>> f008f84e
 
 			sdkEvents = append(sdkEvents, sdk.Event(e))
 		}
