package keeper

import (
	"fmt"
	"time"

	"github.com/gogo/protobuf/proto"

	"github.com/tendermint/tendermint/libs/log"

	"github.com/cosmos/cosmos-sdk/baseapp"
	"github.com/cosmos/cosmos-sdk/codec"
	codectypes "github.com/cosmos/cosmos-sdk/codec/types"
	sdk "github.com/cosmos/cosmos-sdk/types"
	sdkerrors "github.com/cosmos/cosmos-sdk/types/errors"
	"github.com/cosmos/cosmos-sdk/x/authz"
)

type Keeper struct {
	storeKey sdk.StoreKey
	cdc      codec.BinaryCodec
	router   *baseapp.MsgServiceRouter
}

// NewKeeper constructs a message authorization Keeper
func NewKeeper(storeKey sdk.StoreKey, cdc codec.BinaryCodec, router *baseapp.MsgServiceRouter) Keeper {
	return Keeper{
		storeKey: storeKey,
		cdc:      cdc,
		router:   router,
	}
}

// Logger returns a module-specific logger.
func (k Keeper) Logger(ctx sdk.Context) log.Logger {
	return ctx.Logger().With("module", fmt.Sprintf("x/%s", authz.ModuleName))
}

// getGrant returns grant stored at skey.
func (k Keeper) getGrant(ctx sdk.Context, skey []byte) (grant authz.Grant, found bool) {
	store := ctx.KVStore(k.storeKey)
	bz := store.Get(skey)
	if bz == nil {
		return grant, false
	}
	k.cdc.MustUnmarshal(bz, &grant)
	return grant, true
}

func (k Keeper) update(ctx sdk.Context, grantee sdk.AccAddress, granter sdk.AccAddress, updated authz.Authorization) error {
	skey := grantStoreKey(grantee, granter, updated.MsgTypeURL())
	grant, found := k.getGrant(ctx, skey)
	if !found {
		return sdkerrors.ErrNotFound.Wrap("authorization not found")
	}

	msg, ok := updated.(proto.Message)
	if !ok {
		sdkerrors.ErrPackAny.Wrapf("cannot proto marshal %T", updated)
	}

	any, err := codectypes.NewAnyWithValue(msg)
	if err != nil {
		return err
	}

	grant.Authorization = any
	store := ctx.KVStore(k.storeKey)
	store.Set(skey, k.cdc.MustMarshal(&grant))
	return nil
}

// DispatchActions attempts to execute the provided messages via authorization
// grants from the message signer to the grantee.
func (k Keeper) DispatchActions(ctx sdk.Context, grantee sdk.AccAddress, msgs []sdk.Msg) (*sdk.Result, error) {
	var msgResult *sdk.Result
	var err error
	for _, msg := range msgs {
		signers := msg.GetSigners()
		if len(signers) != 1 {
			return nil, sdkerrors.ErrInvalidRequest.Wrap("authorization can be given to msg with only one signer")
		}
		granter := signers[0]
		// if granter != grantee then check authorization.Accept, otherwise we implicitly accept.
		if !granter.Equals(grantee) {
			authorization, _ := k.GetCleanAuthorization(ctx, grantee, granter, sdk.MsgTypeURL(msg))
			if authorization == nil {
				return nil, sdkerrors.ErrUnauthorized.Wrap("authorization not found")
			}
			resp, err := authorization.Accept(ctx, msg)
			if err != nil {
				return nil, err
			}
			if resp.Delete {
				err = k.DeleteGrant(ctx, grantee, granter, sdk.MsgTypeURL(msg))
			} else if resp.Updated != nil {
				err = k.update(ctx, grantee, granter, resp.Updated)
			}
			if err != nil {
				return nil, err
			}
			if !resp.Accept {
				return nil, sdkerrors.ErrUnauthorized
			}
		}
		handler := k.router.Handler(msg)

		if handler == nil {
			return nil, sdkerrors.ErrUnknownRequest.Wrapf("unrecognized message route: %s", sdk.MsgTypeURL(msg))
		}

		msgResult, err = handler(ctx, msg)
		if err != nil {
			return nil, sdkerrors.Wrapf(err, "failed to execute message; message %v", msg)
		}
	}

	return msgResult, nil
}

// SaveGrant method grants the provided authorization to the grantee on the granter's account
// with the provided expiration time. If there is an existing authorization grant for the
// same `sdk.Msg` type, this grant overwrites that.
func (k Keeper) SaveGrant(ctx sdk.Context, grantee, granter sdk.AccAddress, authorization authz.Authorization, expiration time.Time) error {
	store := ctx.KVStore(k.storeKey)

	grant, err := authz.NewGrant(authorization, expiration)
	if err != nil {
		return err
	}

	bz := k.cdc.MustMarshal(&grant)
	skey := grantStoreKey(grantee, granter, authorization.MsgTypeURL())
	store.Set(skey, bz)
	return ctx.EventManager().EmitTypedEvent(&authz.EventGrant{
		MsgTypeUrl: authorization.MsgTypeURL(),
		Granter:    granter.String(),
		Grantee:    grantee.String(),
	})
}

// DeleteGrant revokes any authorization for the provided message type granted to the grantee
// by the granter.
func (k Keeper) DeleteGrant(ctx sdk.Context, grantee sdk.AccAddress, granter sdk.AccAddress, msgType string) error {
	store := ctx.KVStore(k.storeKey)
	skey := grantStoreKey(grantee, granter, msgType)
	_, found := k.getGrant(ctx, skey)
	if !found {
		return sdkerrors.ErrNotFound.Wrap("authorization not found")
	}
	store.Delete(skey)
	return ctx.EventManager().EmitTypedEvent(&authz.EventRevoke{
		MsgTypeUrl: msgType,
		Granter:    granter.String(),
		Grantee:    grantee.String(),
	})
}

<<<<<<< HEAD
// GetOrRevokeAuthorization Returns any `Authorization` (or `nil`), with the expiration time,
// granted to the grantee by the granter for the provided msg type.
// If the Authorization is expired already, it will revoke the authorization and return nil
func (k Keeper) GetOrRevokeAuthorization(ctx sdk.Context, grantee sdk.AccAddress, granter sdk.AccAddress, msgType string) (cap exported.Authorization, expiration time.Time) {
	grant, found := k.getAuthorizationGrant(ctx, types.GetAuthorizationStoreKey(grantee, granter, msgType))
=======
// GetAuthorizations Returns list of `Authorizations` granted to the grantee by the granter.
func (k Keeper) GetAuthorizations(ctx sdk.Context, grantee sdk.AccAddress, granter sdk.AccAddress) (authorizations []authz.Authorization) {
	store := ctx.KVStore(k.storeKey)
	key := grantStoreKey(grantee, granter, "")
	iter := sdk.KVStorePrefixIterator(store, key)
	defer iter.Close()
	var authorization authz.Grant
	for ; iter.Valid(); iter.Next() {
		k.cdc.MustUnmarshal(iter.Value(), &authorization)
		authorizations = append(authorizations, authorization.GetAuthorization())
	}
	return authorizations
}

// GetCleanAuthorization returns an `Authorization` and it's expiration time for
// (grantee, granter, message name) grant. If there is no grant `nil` is returned.
// If the grant is expired, the grant is revoked, removed from the storage, and `nil` is returned.
func (k Keeper) GetCleanAuthorization(ctx sdk.Context, grantee sdk.AccAddress, granter sdk.AccAddress, msgType string) (cap authz.Authorization, expiration time.Time) {
	grant, found := k.getGrant(ctx, grantStoreKey(grantee, granter, msgType))
>>>>>>> 59810f32
	if !found {
		return nil, time.Time{}
	}
	if grant.Expiration.Before(ctx.BlockHeader().Time) {
		k.DeleteGrant(ctx, grantee, granter, msgType)
		return nil, time.Time{}
	}

	return grant.GetAuthorization(), grant.Expiration
}

// IterateGrants iterates over all authorization grants
// This function should be used with caution because it can involve significant IO operations.
// It should not be used in query or msg services without charging additional gas.
func (k Keeper) IterateGrants(ctx sdk.Context,
	handler func(granterAddr sdk.AccAddress, granteeAddr sdk.AccAddress, grant authz.Grant) bool) {
	store := ctx.KVStore(k.storeKey)
	iter := sdk.KVStorePrefixIterator(store, GrantKey)
	defer iter.Close()
	for ; iter.Valid(); iter.Next() {
		var grant authz.Grant
		granterAddr, granteeAddr := addressesFromGrantStoreKey(iter.Key())
		k.cdc.MustUnmarshal(iter.Value(), &grant)
		if handler(granterAddr, granteeAddr, grant) {
			break
		}
	}
}

// ExportGenesis returns a GenesisState for a given context.
func (k Keeper) ExportGenesis(ctx sdk.Context) *authz.GenesisState {
	var entries []authz.GrantAuthorization
	k.IterateGrants(ctx, func(granter, grantee sdk.AccAddress, grant authz.Grant) bool {
		exp := grant.Expiration
		entries = append(entries, authz.GrantAuthorization{
			Granter:       granter.String(),
			Grantee:       grantee.String(),
			Expiration:    exp,
			Authorization: grant.Authorization,
		})
		return false
	})

	return authz.NewGenesisState(entries)
}

// InitGenesis new authz genesis
func (k Keeper) InitGenesis(ctx sdk.Context, data *authz.GenesisState) {
	for _, entry := range data.Authorization {
		grantee, err := sdk.AccAddressFromBech32(entry.Grantee)
		if err != nil {
			panic(err)
		}
		granter, err := sdk.AccAddressFromBech32(entry.Granter)
		if err != nil {
			panic(err)
		}
		a, ok := entry.Authorization.GetCachedValue().(authz.Authorization)
		if !ok {
			panic("expected authorization")
		}

		err = k.SaveGrant(ctx, grantee, granter, a, entry.Expiration)
		if err != nil {
			panic(err)
		}
	}
}<|MERGE_RESOLUTION|>--- conflicted
+++ resolved
@@ -156,13 +156,6 @@
 	})
 }
 
-<<<<<<< HEAD
-// GetOrRevokeAuthorization Returns any `Authorization` (or `nil`), with the expiration time,
-// granted to the grantee by the granter for the provided msg type.
-// If the Authorization is expired already, it will revoke the authorization and return nil
-func (k Keeper) GetOrRevokeAuthorization(ctx sdk.Context, grantee sdk.AccAddress, granter sdk.AccAddress, msgType string) (cap exported.Authorization, expiration time.Time) {
-	grant, found := k.getAuthorizationGrant(ctx, types.GetAuthorizationStoreKey(grantee, granter, msgType))
-=======
 // GetAuthorizations Returns list of `Authorizations` granted to the grantee by the granter.
 func (k Keeper) GetAuthorizations(ctx sdk.Context, grantee sdk.AccAddress, granter sdk.AccAddress) (authorizations []authz.Authorization) {
 	store := ctx.KVStore(k.storeKey)
@@ -182,7 +175,6 @@
 // If the grant is expired, the grant is revoked, removed from the storage, and `nil` is returned.
 func (k Keeper) GetCleanAuthorization(ctx sdk.Context, grantee sdk.AccAddress, granter sdk.AccAddress, msgType string) (cap authz.Authorization, expiration time.Time) {
 	grant, found := k.getGrant(ctx, grantStoreKey(grantee, granter, msgType))
->>>>>>> 59810f32
 	if !found {
 		return nil, time.Time{}
 	}
