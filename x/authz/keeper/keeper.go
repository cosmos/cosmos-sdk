package keeper

import (
	"fmt"
	"time"

	"github.com/gogo/protobuf/proto"

	"github.com/tendermint/tendermint/libs/log"

	"github.com/cosmos/cosmos-sdk/baseapp"
	"github.com/cosmos/cosmos-sdk/codec"
	codectypes "github.com/cosmos/cosmos-sdk/codec/types"
	sdk "github.com/cosmos/cosmos-sdk/types"
	sdkerrors "github.com/cosmos/cosmos-sdk/types/errors"
	"github.com/cosmos/cosmos-sdk/x/authz"
)

type Keeper struct {
	storeKey sdk.StoreKey
	cdc      codec.BinaryCodec
	router   *baseapp.MsgServiceRouter
}

// NewKeeper constructs a message authorization Keeper
func NewKeeper(storeKey sdk.StoreKey, cdc codec.BinaryCodec, router *baseapp.MsgServiceRouter) Keeper {
	return Keeper{
		storeKey: storeKey,
		cdc:      cdc,
		router:   router,
	}
}

// Logger returns a module-specific logger.
func (k Keeper) Logger(ctx sdk.Context) log.Logger {
	return ctx.Logger().With("module", fmt.Sprintf("x/%s", authz.ModuleName))
}

// getGrant returns grant stored at skey.
func (k Keeper) getGrant(ctx sdk.Context, skey []byte) (grant authz.Grant, found bool) {
	store := ctx.KVStore(k.storeKey)
	bz := store.Get(skey)
	if bz == nil {
		return grant, false
	}
	k.cdc.MustUnmarshal(bz, &grant)
	return grant, true
}

func (k Keeper) update(ctx sdk.Context, grantee sdk.AccAddress, granter sdk.AccAddress, updated authz.Authorization) error {
	skey := grantStoreKey(grantee, granter, updated.MsgTypeURL())
	grant, found := k.getGrant(ctx, skey)
	if !found {
		return sdkerrors.ErrNotFound.Wrap("authorization not found")
	}

	msg, ok := updated.(proto.Message)
	if !ok {
		sdkerrors.ErrPackAny.Wrapf("cannot proto marshal %T", updated)
	}

	any, err := codectypes.NewAnyWithValue(msg)
	if err != nil {
		return err
	}

	grant.Authorization = any
	store := ctx.KVStore(k.storeKey)
	store.Set(skey, k.cdc.MustMarshal(&grant))
	return nil
}

// DispatchActions attempts to execute the provided messages via authorization
// grants from the message signer to the grantee.
func (k Keeper) DispatchActions(ctx sdk.Context, grantee sdk.AccAddress, msgs []sdk.Msg) ([][]byte, error) {
	var results = make([][]byte, len(msgs))
	for i, msg := range msgs {
		signers := msg.GetSigners()
		if len(signers) != 1 {
			return nil, sdkerrors.ErrInvalidRequest.Wrap("authorization can be given to msg with only one signer")
		}
		granter := signers[0]
		// if granter != grantee then check authorization.Accept, otherwise we implicitly accept.
		if !granter.Equals(grantee) {
			authorization, _ := k.GetCleanAuthorization(ctx, grantee, granter, sdk.MsgTypeURL(msg))
			if authorization == nil {
				return nil, sdkerrors.ErrUnauthorized.Wrap("authorization not found")
			}
			resp, err := authorization.Accept(ctx, msg)
			if err != nil {
				return nil, err
			}
			if resp.Delete {
				err = k.DeleteGrant(ctx, grantee, granter, sdk.MsgTypeURL(msg))
			} else if resp.Updated != nil {
				err = k.update(ctx, grantee, granter, resp.Updated)
			}
			if err != nil {
				return nil, err
			}
			if !resp.Accept {
				return nil, sdkerrors.ErrUnauthorized
			}
		}

		handler := k.router.Handler(msg)
		if handler == nil {
			return nil, sdkerrors.ErrUnknownRequest.Wrapf("unrecognized message route: %s", sdk.MsgTypeURL(msg))
		}

		msgResp, err := handler(ctx, msg)
		if err != nil {
			return nil, sdkerrors.Wrapf(err, "failed to execute message; message %v", msg)
		}
<<<<<<< HEAD
		// emit the events from the dispatched actions
		events := msgResult.Events
		sdkEvents := make([]sdk.Event, 0, len(events))
		for i := 0; i < len(events); i++ {
			sdkEvents = append(sdkEvents, sdk.Event(events[i]))
		}
		ctx.EventManager().EmitEvents(sdkEvents)
=======
		results[i] = msgResp.Data
>>>>>>> 6a5a2de7
	}

	return results, nil
}

// SaveGrant method grants the provided authorization to the grantee on the granter's account
// with the provided expiration time. If there is an existing authorization grant for the
// same `sdk.Msg` type, this grant overwrites that.
func (k Keeper) SaveGrant(ctx sdk.Context, grantee, granter sdk.AccAddress, authorization authz.Authorization, expiration time.Time) error {
	store := ctx.KVStore(k.storeKey)

	grant, err := authz.NewGrant(authorization, expiration)
	if err != nil {
		return err
	}

	bz := k.cdc.MustMarshal(&grant)
	skey := grantStoreKey(grantee, granter, authorization.MsgTypeURL())
	store.Set(skey, bz)
	return ctx.EventManager().EmitTypedEvent(&authz.EventGrant{
		MsgTypeUrl: authorization.MsgTypeURL(),
		Granter:    granter.String(),
		Grantee:    grantee.String(),
	})
}

// DeleteGrant revokes any authorization for the provided message type granted to the grantee
// by the granter.
func (k Keeper) DeleteGrant(ctx sdk.Context, grantee sdk.AccAddress, granter sdk.AccAddress, msgType string) error {
	store := ctx.KVStore(k.storeKey)
	skey := grantStoreKey(grantee, granter, msgType)
	_, found := k.getGrant(ctx, skey)
	if !found {
		return sdkerrors.ErrNotFound.Wrap("authorization not found")
	}
	store.Delete(skey)
	return ctx.EventManager().EmitTypedEvent(&authz.EventRevoke{
		MsgTypeUrl: msgType,
		Granter:    granter.String(),
		Grantee:    grantee.String(),
	})
}

// GetAuthorizations Returns list of `Authorizations` granted to the grantee by the granter.
func (k Keeper) GetAuthorizations(ctx sdk.Context, grantee sdk.AccAddress, granter sdk.AccAddress) (authorizations []authz.Authorization) {
	store := ctx.KVStore(k.storeKey)
	key := grantStoreKey(grantee, granter, "")
	iter := sdk.KVStorePrefixIterator(store, key)
	defer iter.Close()
	var authorization authz.Grant
	for ; iter.Valid(); iter.Next() {
		k.cdc.MustUnmarshal(iter.Value(), &authorization)
		authorizations = append(authorizations, authorization.GetAuthorization())
	}
	return authorizations
}

// GetCleanAuthorization returns an `Authorization` and it's expiration time for
// (grantee, granter, message name) grant. If there is no grant `nil` is returned.
// If the grant is expired, the grant is revoked, removed from the storage, and `nil` is returned.
func (k Keeper) GetCleanAuthorization(ctx sdk.Context, grantee sdk.AccAddress, granter sdk.AccAddress, msgType string) (cap authz.Authorization, expiration time.Time) {
	grant, found := k.getGrant(ctx, grantStoreKey(grantee, granter, msgType))
	if !found {
		return nil, time.Time{}
	}
	if grant.Expiration.Before(ctx.BlockHeader().Time) {
		k.DeleteGrant(ctx, grantee, granter, msgType)
		return nil, time.Time{}
	}

	return grant.GetAuthorization(), grant.Expiration
}

// IterateGrants iterates over all authorization grants
// This function should be used with caution because it can involve significant IO operations.
// It should not be used in query or msg services without charging additional gas.
func (k Keeper) IterateGrants(ctx sdk.Context,
	handler func(granterAddr sdk.AccAddress, granteeAddr sdk.AccAddress, grant authz.Grant) bool) {
	store := ctx.KVStore(k.storeKey)
	iter := sdk.KVStorePrefixIterator(store, GrantKey)
	defer iter.Close()
	for ; iter.Valid(); iter.Next() {
		var grant authz.Grant
		granterAddr, granteeAddr := addressesFromGrantStoreKey(iter.Key())
		k.cdc.MustUnmarshal(iter.Value(), &grant)
		if handler(granterAddr, granteeAddr, grant) {
			break
		}
	}
}

// ExportGenesis returns a GenesisState for a given context.
func (k Keeper) ExportGenesis(ctx sdk.Context) *authz.GenesisState {
	var entries []authz.GrantAuthorization
	k.IterateGrants(ctx, func(granter, grantee sdk.AccAddress, grant authz.Grant) bool {
		exp := grant.Expiration
		entries = append(entries, authz.GrantAuthorization{
			Granter:       granter.String(),
			Grantee:       grantee.String(),
			Expiration:    exp,
			Authorization: grant.Authorization,
		})
		return false
	})

	return authz.NewGenesisState(entries)
}

// InitGenesis new authz genesis
func (k Keeper) InitGenesis(ctx sdk.Context, data *authz.GenesisState) {
	for _, entry := range data.Authorization {
		grantee, err := sdk.AccAddressFromBech32(entry.Grantee)
		if err != nil {
			panic(err)
		}
		granter, err := sdk.AccAddressFromBech32(entry.Granter)
		if err != nil {
			panic(err)
		}
		a, ok := entry.Authorization.GetCachedValue().(authz.Authorization)
		if !ok {
			panic("expected authorization")
		}

		err = k.SaveGrant(ctx, grantee, granter, a, entry.Expiration)
		if err != nil {
			panic(err)
		}
	}
}<|MERGE_RESOLUTION|>--- conflicted
+++ resolved
@@ -112,17 +112,14 @@
 		if err != nil {
 			return nil, sdkerrors.Wrapf(err, "failed to execute message; message %v", msg)
 		}
-<<<<<<< HEAD
+		results[i] = msgResp.Data
 		// emit the events from the dispatched actions
-		events := msgResult.Events
+		events := msgResp.Events
 		sdkEvents := make([]sdk.Event, 0, len(events))
 		for i := 0; i < len(events); i++ {
 			sdkEvents = append(sdkEvents, sdk.Event(events[i]))
 		}
 		ctx.EventManager().EmitEvents(sdkEvents)
-=======
-		results[i] = msgResp.Data
->>>>>>> 6a5a2de7
 	}
 
 	return results, nil
