package keeper_test

import (
	"testing"
	"time"

<<<<<<< HEAD
	proto "github.com/gogo/protobuf/proto"
=======
>>>>>>> 72873a07
	"github.com/stretchr/testify/suite"
	tmproto "github.com/tendermint/tendermint/proto/tendermint/types"
	tmtime "github.com/tendermint/tendermint/types/time"

	"github.com/cosmos/cosmos-sdk/baseapp"
	"github.com/cosmos/cosmos-sdk/simapp"
	sdk "github.com/cosmos/cosmos-sdk/types"
	"github.com/cosmos/cosmos-sdk/x/authz"
	banktypes "github.com/cosmos/cosmos-sdk/x/bank/types"
)

var bankSendAuthMsgType = banktypes.SendAuthorization{}.MsgTypeURL()

type TestSuite struct {
	suite.Suite

	app         *simapp.SimApp
	ctx         sdk.Context
	addrs       []sdk.AccAddress
	queryClient authz.QueryClient
}

func (s *TestSuite) SetupTest() {
	app := simapp.Setup(false)
	ctx := app.BaseApp.NewContext(false, tmproto.Header{})
	now := tmtime.Now()
	ctx = ctx.WithBlockHeader(tmproto.Header{Time: now})
	queryHelper := baseapp.NewQueryServerTestHelper(ctx, app.InterfaceRegistry())
	authz.RegisterQueryServer(queryHelper, app.AuthzKeeper)
	queryClient := authz.NewQueryClient(queryHelper)
	s.queryClient = queryClient

	s.app = app
	s.ctx = ctx
	s.queryClient = queryClient
	s.addrs = simapp.AddTestAddrsIncremental(app, ctx, 3, sdk.NewInt(30000000))
}

func (s *TestSuite) TestKeeper() {
	app, ctx, addrs := s.app, s.ctx, s.addrs

	granterAddr := addrs[0]
	granteeAddr := addrs[1]
	recipientAddr := addrs[2]

	s.T().Log("verify that no authorization returns nil")
	authorization, expiration := app.AuthzKeeper.GetCleanAuthorization(ctx, granteeAddr, granterAddr, bankSendAuthMsgType)
	s.Require().Nil(authorization)
	s.Require().Equal(expiration, time.Time{})
	now := s.ctx.BlockHeader().Time
	s.Require().NotNil(now)

	newCoins := sdk.NewCoins(sdk.NewInt64Coin("steak", 100))
	s.T().Log("verify if expired authorization is rejected")
	x := &banktypes.SendAuthorization{SpendLimit: newCoins}
	err := app.AuthzKeeper.SaveGrant(ctx, granterAddr, granteeAddr, x, now.Add(-1*time.Hour))
	s.Require().NoError(err)
	authorization, _ = app.AuthzKeeper.GetCleanAuthorization(ctx, granteeAddr, granterAddr, bankSendAuthMsgType)
	s.Require().Nil(authorization)

	s.T().Log("verify if authorization is accepted")
	x = &banktypes.SendAuthorization{SpendLimit: newCoins}
	err = app.AuthzKeeper.SaveGrant(ctx, granteeAddr, granterAddr, x, now.Add(time.Hour))
	s.Require().NoError(err)
	authorization, _ = app.AuthzKeeper.GetCleanAuthorization(ctx, granteeAddr, granterAddr, bankSendAuthMsgType)
	s.Require().NotNil(authorization)
	s.Require().Equal(authorization.MsgTypeURL(), bankSendAuthMsgType)

	s.T().Log("verify fetching authorization with wrong msg type fails")
<<<<<<< HEAD
	authorization, _ = app.AuthzKeeper.GetCleanAuthorization(ctx, granteeAddr, granterAddr, proto.MessageName(&banktypes.MsgMultiSend{}))
=======
	authorization, _ = app.AuthzKeeper.GetOrRevokeAuthorization(ctx, granteeAddr, granterAddr, sdk.MsgTypeURL(&banktypes.MsgMultiSend{}))
>>>>>>> 72873a07
	s.Require().Nil(authorization)

	s.T().Log("verify fetching authorization with wrong grantee fails")
	authorization, _ = app.AuthzKeeper.GetCleanAuthorization(ctx, recipientAddr, granterAddr, bankSendAuthMsgType)
	s.Require().Nil(authorization)

	s.T().Log("verify revoke fails with wrong information")
	err = app.AuthzKeeper.DeleteGrant(ctx, recipientAddr, granterAddr, bankSendAuthMsgType)
	s.Require().Error(err)
	authorization, _ = app.AuthzKeeper.GetCleanAuthorization(ctx, recipientAddr, granterAddr, bankSendAuthMsgType)
	s.Require().Nil(authorization)

	s.T().Log("verify revoke executes with correct information")
	err = app.AuthzKeeper.DeleteGrant(ctx, granteeAddr, granterAddr, bankSendAuthMsgType)
	s.Require().NoError(err)
	authorization, _ = app.AuthzKeeper.GetCleanAuthorization(ctx, granteeAddr, granterAddr, bankSendAuthMsgType)
	s.Require().Nil(authorization)

}

func (s *TestSuite) TestKeeperIter() {
	app, ctx, addrs := s.app, s.ctx, s.addrs

	granterAddr := addrs[0]
	granteeAddr := addrs[1]

	s.T().Log("verify that no authorization returns nil")
	authorization, expiration := app.AuthzKeeper.GetCleanAuthorization(ctx, granteeAddr, granterAddr, "Abcd")
	s.Require().Nil(authorization)
	s.Require().Equal(time.Time{}, expiration)
	now := s.ctx.BlockHeader().Time
	s.Require().NotNil(now)

	newCoins := sdk.NewCoins(sdk.NewInt64Coin("steak", 100))
	s.T().Log("verify if expired authorization is rejected")
	x := &banktypes.SendAuthorization{SpendLimit: newCoins}
	err := app.AuthzKeeper.SaveGrant(ctx, granteeAddr, granterAddr, x, now.Add(-1*time.Hour))
	s.Require().NoError(err)
	authorization, _ = app.AuthzKeeper.GetCleanAuthorization(ctx, granteeAddr, granterAddr, "abcd")
	s.Require().Nil(authorization)

	app.AuthzKeeper.IterateGrants(ctx, func(granter, grantee sdk.AccAddress, grant authz.Grant) bool {
		s.Require().Equal(granter, granterAddr)
		s.Require().Equal(grantee, granteeAddr)
		return true
	})

}

func (s *TestSuite) TestKeeperFees() {
	app, addrs := s.app, s.addrs

	granterAddr := addrs[0]
	granteeAddr := addrs[1]
	recipientAddr := addrs[2]
	s.Require().NoError(simapp.FundAccount(app, s.ctx, granterAddr, sdk.NewCoins(sdk.NewInt64Coin("steak", 10000))))
	now := s.ctx.BlockHeader().Time
	s.Require().NotNil(now)

	smallCoin := sdk.NewCoins(sdk.NewInt64Coin("steak", 20))
	someCoin := sdk.NewCoins(sdk.NewInt64Coin("steak", 123))

<<<<<<< HEAD
	msgs := authz.NewMsgExec(granteeAddr, []sdk.ServiceMsg{
		{
			MethodName: bankSendAuthMsgType,
			Request: &banktypes.MsgSend{
				Amount:      sdk.NewCoins(sdk.NewInt64Coin("steak", 2)),
				FromAddress: granterAddr.String(),
				ToAddress:   recipientAddr.String(),
			},
=======
	msgs := types.NewMsgExecAuthorized(granteeAddr, []sdk.Msg{
		&banktypes.MsgSend{
			Amount:      sdk.NewCoins(sdk.NewInt64Coin("steak", 2)),
			FromAddress: granterAddr.String(),
			ToAddress:   recipientAddr.String(),
>>>>>>> 72873a07
		},
	})

	s.Require().NoError(msgs.UnpackInterfaces(app.AppCodec()))

	s.T().Log("verify dispatch fails with invalid authorization")
	executeMsgs, err := msgs.GetMessages()
	s.Require().NoError(err)
	result, err := app.AuthzKeeper.DispatchActions(s.ctx, granteeAddr, executeMsgs)

	s.Require().Nil(result)
	s.Require().NotNil(err)

	s.T().Log("verify dispatch executes with correct information")
	// grant authorization
	err = app.AuthzKeeper.SaveGrant(s.ctx, granteeAddr, granterAddr, &banktypes.SendAuthorization{SpendLimit: smallCoin}, now)
	s.Require().NoError(err)
	authorization, _ := app.AuthzKeeper.GetCleanAuthorization(s.ctx, granteeAddr, granterAddr, bankSendAuthMsgType)
	s.Require().NotNil(authorization)

	s.Require().Equal(authorization.MsgTypeURL(), bankSendAuthMsgType)

	executeMsgs, err = msgs.GetMessages()
	s.Require().NoError(err)

	result, err = app.AuthzKeeper.DispatchActions(s.ctx, granteeAddr, executeMsgs)
	s.Require().NoError(err)
	s.Require().NotNil(result)

	authorization, _ = app.AuthzKeeper.GetCleanAuthorization(s.ctx, granteeAddr, granterAddr, bankSendAuthMsgType)
	s.Require().NotNil(authorization)

	s.T().Log("verify dispatch fails with overlimit")
	// grant authorization

<<<<<<< HEAD
	msgs = authz.NewMsgExec(granteeAddr, []sdk.ServiceMsg{
		{
			MethodName: bankSendAuthMsgType,
			Request: &banktypes.MsgSend{
				Amount:      someCoin,
				FromAddress: granterAddr.String(),
				ToAddress:   recipientAddr.String(),
			},
=======
	msgs = types.NewMsgExecAuthorized(granteeAddr, []sdk.Msg{
		&banktypes.MsgSend{
			Amount:      someCoin,
			FromAddress: granterAddr.String(),
			ToAddress:   recipientAddr.String(),
>>>>>>> 72873a07
		},
	})

	s.Require().NoError(msgs.UnpackInterfaces(app.AppCodec()))
	executeMsgs, err = msgs.GetMessages()
	s.Require().NoError(err)

	result, err = app.AuthzKeeper.DispatchActions(s.ctx, granteeAddr, executeMsgs)
	s.Require().Nil(result)
	s.Require().NotNil(err)

	authorization, _ = app.AuthzKeeper.GetCleanAuthorization(s.ctx, granteeAddr, granterAddr, bankSendAuthMsgType)
	s.Require().NotNil(authorization)
}

func TestTestSuite(t *testing.T) {
	suite.Run(t, new(TestSuite))
}<|MERGE_RESOLUTION|>--- conflicted
+++ resolved
@@ -4,10 +4,6 @@
 	"testing"
 	"time"
 
-<<<<<<< HEAD
-	proto "github.com/gogo/protobuf/proto"
-=======
->>>>>>> 72873a07
 	"github.com/stretchr/testify/suite"
 	tmproto "github.com/tendermint/tendermint/proto/tendermint/types"
 	tmtime "github.com/tendermint/tendermint/types/time"
@@ -77,11 +73,7 @@
 	s.Require().Equal(authorization.MsgTypeURL(), bankSendAuthMsgType)
 
 	s.T().Log("verify fetching authorization with wrong msg type fails")
-<<<<<<< HEAD
-	authorization, _ = app.AuthzKeeper.GetCleanAuthorization(ctx, granteeAddr, granterAddr, proto.MessageName(&banktypes.MsgMultiSend{}))
-=======
-	authorization, _ = app.AuthzKeeper.GetOrRevokeAuthorization(ctx, granteeAddr, granterAddr, sdk.MsgTypeURL(&banktypes.MsgMultiSend{}))
->>>>>>> 72873a07
+	authorization, _ = app.AuthzKeeper.GetCleanAuthorization(ctx, granteeAddr, granterAddr, sdk.MsgTypeURL(&banktypes.MsgMultiSend{}))
 	s.Require().Nil(authorization)
 
 	s.T().Log("verify fetching authorization with wrong grantee fails")
@@ -144,22 +136,11 @@
 	smallCoin := sdk.NewCoins(sdk.NewInt64Coin("steak", 20))
 	someCoin := sdk.NewCoins(sdk.NewInt64Coin("steak", 123))
 
-<<<<<<< HEAD
-	msgs := authz.NewMsgExec(granteeAddr, []sdk.ServiceMsg{
-		{
-			MethodName: bankSendAuthMsgType,
-			Request: &banktypes.MsgSend{
-				Amount:      sdk.NewCoins(sdk.NewInt64Coin("steak", 2)),
-				FromAddress: granterAddr.String(),
-				ToAddress:   recipientAddr.String(),
-			},
-=======
-	msgs := types.NewMsgExecAuthorized(granteeAddr, []sdk.Msg{
+	msgs := types.NewMsgExec(granteeAddr, []sdk.Msg{
 		&banktypes.MsgSend{
 			Amount:      sdk.NewCoins(sdk.NewInt64Coin("steak", 2)),
 			FromAddress: granterAddr.String(),
 			ToAddress:   recipientAddr.String(),
->>>>>>> 72873a07
 		},
 	})
 
@@ -195,22 +176,11 @@
 	s.T().Log("verify dispatch fails with overlimit")
 	// grant authorization
 
-<<<<<<< HEAD
-	msgs = authz.NewMsgExec(granteeAddr, []sdk.ServiceMsg{
-		{
-			MethodName: bankSendAuthMsgType,
-			Request: &banktypes.MsgSend{
-				Amount:      someCoin,
-				FromAddress: granterAddr.String(),
-				ToAddress:   recipientAddr.String(),
-			},
-=======
-	msgs = types.NewMsgExecAuthorized(granteeAddr, []sdk.Msg{
+	msgs = authz.NewMsgExec(granteeAddr, []sdk.Msg{
 		&banktypes.MsgSend{
 			Amount:      someCoin,
 			FromAddress: granterAddr.String(),
 			ToAddress:   recipientAddr.String(),
->>>>>>> 72873a07
 		},
 	})
 
