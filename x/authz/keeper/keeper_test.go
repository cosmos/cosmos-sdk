package keeper_test

import (
	"testing"

	"github.com/stretchr/testify/suite"
	tmtime "github.com/tendermint/tendermint/libs/time"
	tmproto "github.com/tendermint/tendermint/proto/tendermint/types"

	"github.com/cosmos/cosmos-sdk/baseapp"
	"github.com/cosmos/cosmos-sdk/simapp"
	sdk "github.com/cosmos/cosmos-sdk/types"
	"github.com/cosmos/cosmos-sdk/x/authz"
	"github.com/cosmos/cosmos-sdk/x/bank/testutil"
	banktypes "github.com/cosmos/cosmos-sdk/x/bank/types"
)

var (
	bankSendAuthMsgType = banktypes.SendAuthorization{}.MsgTypeURL()
	coins10             = sdk.NewCoins(sdk.NewInt64Coin("stake", 10))
	coins100            = sdk.NewCoins(sdk.NewInt64Coin("stake", 100))
	coins1000           = sdk.NewCoins(sdk.NewInt64Coin("stake", 1000))
)

type TestSuite struct {
	suite.Suite

	app         *simapp.SimApp
	ctx         sdk.Context
	addrs       []sdk.AccAddress
	queryClient authz.QueryClient
}

func (s *TestSuite) SetupTest() {
	app := simapp.Setup(s.T(), false)
	ctx := app.BaseApp.NewContext(false, tmproto.Header{})
	now := tmtime.Now()
	ctx = ctx.WithBlockHeader(tmproto.Header{Time: now})
	queryHelper := baseapp.NewQueryServerTestHelper(ctx, app.InterfaceRegistry())
	authz.RegisterQueryServer(queryHelper, app.AuthzKeeper)
	queryClient := authz.NewQueryClient(queryHelper)
	s.queryClient = queryClient

	s.app = app
	s.ctx = ctx
	s.queryClient = queryClient
	s.addrs = simapp.AddTestAddrsIncremental(app, ctx, 3, sdk.NewInt(30000000))
}

func (s *TestSuite) TestKeeper() {
	app, ctx, addrs := s.app, s.ctx, s.addrs
	now := ctx.BlockTime()
	require := s.Require()

	granterAddr := addrs[0]
	granteeAddr := addrs[1]

	s.T().Log("verify that no authorization returns nil")
<<<<<<< HEAD
	authorizations, err := app.AuthzKeeper.GetAuthorizations(ctx, granteeAddr, granterAddr)
	require.NoError(err)
	require.Len(authorizations, 0)
=======
	authorization, expiration := app.AuthzKeeper.GetCleanAuthorization(ctx, granteeAddr, granterAddr, bankSendAuthMsgType)
	s.Require().Nil(authorization)
	s.Require().Equal(expiration, time.Time{})
	now := s.ctx.BlockHeader().Time

	newCoins := sdk.NewCoins(sdk.NewInt64Coin("steak", 100))
	s.T().Log("verify if expired authorization is rejected")
	x := &banktypes.SendAuthorization{SpendLimit: newCoins}
	err := app.AuthzKeeper.SaveGrant(ctx, granterAddr, granteeAddr, x, now.Add(-1*time.Hour))
	s.Require().Error(err)
	authorization, _ = app.AuthzKeeper.GetCleanAuthorization(ctx, granteeAddr, granterAddr, bankSendAuthMsgType)
	s.Require().Nil(authorization)

	s.T().Log("verify if authorization is accepted")
	x = &banktypes.SendAuthorization{SpendLimit: newCoins}
	err = app.AuthzKeeper.SaveGrant(ctx, granteeAddr, granterAddr, x, now.Add(time.Hour))
	s.Require().NoError(err)
	authorization, _ = app.AuthzKeeper.GetCleanAuthorization(ctx, granteeAddr, granterAddr, bankSendAuthMsgType)
	s.Require().NotNil(authorization)
	s.Require().Equal(authorization.MsgTypeURL(), bankSendAuthMsgType)

	s.T().Log("verify fetching authorization with wrong msg type fails")
	authorization, _ = app.AuthzKeeper.GetCleanAuthorization(ctx, granteeAddr, granterAddr, sdk.MsgTypeURL(&banktypes.MsgMultiSend{}))
	s.Require().Nil(authorization)

	s.T().Log("verify fetching authorization with wrong grantee fails")
	authorization, _ = app.AuthzKeeper.GetCleanAuthorization(ctx, recipientAddr, granterAddr, bankSendAuthMsgType)
	s.Require().Nil(authorization)

	s.T().Log("verify revoke fails with wrong information")
	err = app.AuthzKeeper.DeleteGrant(ctx, recipientAddr, granterAddr, bankSendAuthMsgType)
	s.Require().Error(err)
	authorization, _ = app.AuthzKeeper.GetCleanAuthorization(ctx, recipientAddr, granterAddr, bankSendAuthMsgType)
	s.Require().Nil(authorization)
>>>>>>> 786afb37

	s.T().Log("verify save, get and delete")
	sendAutz := &banktypes.SendAuthorization{SpendLimit: coins100}
	err = app.AuthzKeeper.SaveGrant(ctx, granteeAddr, granterAddr, sendAutz, now.AddDate(1, 0, 0))
	require.NoError(err)

	authorizations, err = app.AuthzKeeper.GetAuthorizations(ctx, granteeAddr, granterAddr)
	require.NoError(err)
	require.Len(authorizations, 1)

	err = app.AuthzKeeper.DeleteGrant(ctx, granteeAddr, granterAddr, sendAutz.MsgTypeURL())
	require.NoError(err)

	authorizations, err = app.AuthzKeeper.GetAuthorizations(ctx, granteeAddr, granterAddr)
	require.NoError(err)
	require.Len(authorizations, 0)

	s.T().Log("verify granting same authorization overwrite existing authorization")
	err = app.AuthzKeeper.SaveGrant(ctx, granteeAddr, granterAddr, sendAutz, now.AddDate(1, 0, 0))
	require.NoError(err)

	authorizations, err = app.AuthzKeeper.GetAuthorizations(ctx, granteeAddr, granterAddr)
	require.NoError(err)
	require.Len(authorizations, 1)

	sendAutz = &banktypes.SendAuthorization{SpendLimit: coins1000}
	err = app.AuthzKeeper.SaveGrant(ctx, granteeAddr, granterAddr, sendAutz, now.AddDate(1, 0, 0))
	require.NoError(err)
	authorizations, err = app.AuthzKeeper.GetAuthorizations(ctx, granteeAddr, granterAddr)
	require.NoError(err)
	require.Len(authorizations, 1)
	authorization := authorizations[0]
	sendAuth := authorization.(*banktypes.SendAuthorization)
	require.Equal(sendAuth.SpendLimit, sendAutz.SpendLimit)
	require.Equal(sendAuth.MsgTypeURL(), sendAutz.MsgTypeURL())

	s.T().Log("verify removing non existing authorization returns error")
	err = app.AuthzKeeper.DeleteGrant(ctx, granterAddr, granteeAddr, "abcd")
	s.Require().Error(err)
}

func (s *TestSuite) TestKeeperIter() {
	app, ctx, addrs := s.app, s.ctx, s.addrs

	granterAddr := addrs[0]
	granteeAddr := addrs[1]
	granter2Addr := addrs[2]

<<<<<<< HEAD
	s.app.AuthzKeeper.SaveGrant(ctx, granteeAddr, granterAddr, banktypes.NewSendAuthorization(coins100), ctx.BlockTime().AddDate(1, 0, 0))
	s.app.AuthzKeeper.SaveGrant(ctx, granteeAddr, granter2Addr, banktypes.NewSendAuthorization(coins100), ctx.BlockTime().AddDate(1, 0, 0))
=======
	s.T().Log("verify that no authorization returns nil")
	authorization, expiration := app.AuthzKeeper.GetCleanAuthorization(ctx, granteeAddr, granterAddr, "Abcd")
	s.Require().Nil(authorization)
	s.Require().Equal(time.Time{}, expiration)
	now := s.ctx.BlockHeader().Time.Add(time.Second)

	newCoins := sdk.NewCoins(sdk.NewInt64Coin("steak", 100))
	s.T().Log("verify if expired authorization is rejected")
	x := &banktypes.SendAuthorization{SpendLimit: newCoins}
	err := app.AuthzKeeper.SaveGrant(ctx, granteeAddr, granterAddr, x, now.Add(-1*time.Hour))
	s.Require().Error(err)
	authorization, _ = app.AuthzKeeper.GetCleanAuthorization(ctx, granteeAddr, granterAddr, "abcd")
	s.Require().Nil(authorization)
>>>>>>> 786afb37

	app.AuthzKeeper.IterateGrants(ctx, func(granter, grantee sdk.AccAddress, grant authz.Grant) bool {
		s.Require().Equal(granteeAddr, grantee)
		s.Require().Contains([]sdk.AccAddress{granterAddr, granter2Addr}, granter)
		return true
	})

}

func (s *TestSuite) TestDispatchAction() {
	app, addrs := s.app, s.addrs
	require := s.Require()
	now := s.ctx.BlockTime()

	granterAddr := addrs[0]
	granteeAddr := addrs[1]
	recipientAddr := addrs[2]
<<<<<<< HEAD
=======
	s.Require().NoError(testutil.FundAccount(app.BankKeeper, s.ctx, granterAddr, sdk.NewCoins(sdk.NewInt64Coin("steak", 10000))))
	expiration := s.ctx.BlockHeader().Time.Add(1 * time.Second)

	smallCoin := sdk.NewCoins(sdk.NewInt64Coin("steak", 20))
	someCoin := sdk.NewCoins(sdk.NewInt64Coin("steak", 123))
>>>>>>> 786afb37

	require.NoError(testutil.FundAccount(app.BankKeeper, s.ctx, granterAddr, coins1000))

	testCases := []struct {
		name      string
		req       authz.MsgExec
		expectErr bool
		errMsg    string
		preRun    func()
		postRun   func()
	}{
		{
			"expect error authorization not found",
			authz.NewMsgExec(granteeAddr, []sdk.Msg{
				&banktypes.MsgSend{
					Amount:      coins10,
					FromAddress: granterAddr.String(),
					ToAddress:   recipientAddr.String(),
				},
			}),
			true,
			"authorization not found",
			func() {
				// remove any existing authorizations
				app.AuthzKeeper.DeleteGrant(s.ctx, granteeAddr, granterAddr, bankSendAuthMsgType)
			},
			func() {},
		},
<<<<<<< HEAD
		{
			"expect error expired authorization",
			authz.NewMsgExec(granteeAddr, []sdk.Msg{
				&banktypes.MsgSend{
					Amount:      coins10,
					FromAddress: granterAddr.String(),
					ToAddress:   recipientAddr.String(),
				},
			}),
			true,
			"authorization expired",
			func() {
				err := app.AuthzKeeper.SaveGrant(s.ctx, granteeAddr, granterAddr, banktypes.NewSendAuthorization(coins100), now.AddDate(0, -1, 0))
				require.NoError(err)
			},
			func() {},
=======
	})

	s.Require().NoError(msgs.UnpackInterfaces(app.AppCodec()))

	s.T().Log("verify dispatch fails with invalid authorization")
	executeMsgs, err := msgs.GetMessages()
	s.Require().NoError(err)
	result, err := app.AuthzKeeper.DispatchActions(s.ctx, granteeAddr, executeMsgs)

	s.Require().Nil(result)
	s.Require().NotNil(err)

	s.T().Log("verify dispatch executes with correct information")
	// grant authorization
	err = app.AuthzKeeper.SaveGrant(s.ctx, granteeAddr, granterAddr, &banktypes.SendAuthorization{SpendLimit: smallCoin}, expiration)
	s.Require().NoError(err)
	authorization, _ := app.AuthzKeeper.GetCleanAuthorization(s.ctx, granteeAddr, granterAddr, bankSendAuthMsgType)
	s.Require().NotNil(authorization)

	s.Require().Equal(authorization.MsgTypeURL(), bankSendAuthMsgType)

	executeMsgs, err = msgs.GetMessages()
	s.Require().NoError(err)

	result, err = app.AuthzKeeper.DispatchActions(s.ctx, granteeAddr, executeMsgs)
	s.Require().NoError(err)
	s.Require().NotNil(result)

	authorization, _ = app.AuthzKeeper.GetCleanAuthorization(s.ctx, granteeAddr, granterAddr, bankSendAuthMsgType)
	s.Require().NotNil(authorization)

	s.T().Log("verify dispatch fails with overlimit")
	// grant authorization

	msgs = authz.NewMsgExec(granteeAddr, []sdk.Msg{
		&banktypes.MsgSend{
			Amount:      someCoin,
			FromAddress: granterAddr.String(),
			ToAddress:   recipientAddr.String(),
>>>>>>> 786afb37
		},
		{
			"expect error over spent limit",
			authz.NewMsgExec(granteeAddr, []sdk.Msg{
				&banktypes.MsgSend{
					Amount:      coins1000,
					FromAddress: granterAddr.String(),
					ToAddress:   recipientAddr.String(),
				},
			}),
			true,
			"requested amount is more than spend limit",
			func() {
				err := app.AuthzKeeper.SaveGrant(s.ctx, granteeAddr, granterAddr, banktypes.NewSendAuthorization(coins100), now.AddDate(0, 1, 0))
				require.NoError(err)
			},
			func() {},
		},
		{
			"valid test verify amount left",
			authz.NewMsgExec(granteeAddr, []sdk.Msg{
				&banktypes.MsgSend{
					Amount:      coins10,
					FromAddress: granterAddr.String(),
					ToAddress:   recipientAddr.String(),
				},
			}),
			false,
			"",
			func() {
				err := app.AuthzKeeper.SaveGrant(s.ctx, granteeAddr, granterAddr, banktypes.NewSendAuthorization(coins100), now.AddDate(0, 1, 0))
				require.NoError(err)
			},
			func() {
				authzs, err := app.AuthzKeeper.GetAuthorizations(s.ctx, granteeAddr, granterAddr)
				require.NoError(err)
				require.Len(authzs, 1)
				authorization := authzs[0].(*banktypes.SendAuthorization)
				require.NotNil(authorization)
				require.Equal(authorization.SpendLimit, coins100.Sub(coins10))
			},
		},
		{
			"valid test verify authorization is removed when it is used up",
			authz.NewMsgExec(granteeAddr, []sdk.Msg{
				&banktypes.MsgSend{
					Amount:      coins100,
					FromAddress: granterAddr.String(),
					ToAddress:   recipientAddr.String(),
				},
			}),
			false,
			"",
			func() {
				err := app.AuthzKeeper.SaveGrant(s.ctx, granteeAddr, granterAddr, banktypes.NewSendAuthorization(coins100), now.AddDate(0, 1, 0))
				require.NoError(err)
			},
			func() {
				authzs, err := app.AuthzKeeper.GetAuthorizations(s.ctx, granteeAddr, granterAddr)
				require.NoError(err)
				require.Len(authzs, 0)
			},
		},
	}

	for _, tc := range testCases {
		tc.preRun()
		executeMsgs, err := tc.req.GetMessages()
		s.Require().NoError(err)
		result, err := app.AuthzKeeper.DispatchActions(s.ctx, granteeAddr, executeMsgs)
		if tc.expectErr {
			require.Error(err)
			require.Nil(result)
			require.Contains(err.Error(), tc.errMsg)
		} else {
			require.NoError(err)
			require.NotNil(result)
		}
		tc.postRun()
	}

}

// Tests that all msg events included in an authz MsgExec tx
// Ref: https://github.com/cosmos/cosmos-sdk/issues/9501
func (s *TestSuite) TestDispatchedEvents() {
	require := s.Require()
	app, addrs := s.app, s.addrs
	granterAddr := addrs[0]
	granteeAddr := addrs[1]
	recipientAddr := addrs[2]
<<<<<<< HEAD
	require.NoError(testutil.FundAccount(app.BankKeeper, s.ctx, granterAddr, coins1000))
	now := s.ctx.BlockHeader().Time
	require.NotNil(now)
=======
	require.NoError(testutil.FundAccount(app.BankKeeper, s.ctx, granterAddr, sdk.NewCoins(sdk.NewInt64Coin("steak", 10000))))
	expiration := s.ctx.BlockHeader().Time.Add(1 * time.Second) // must be in the future
>>>>>>> 786afb37

	msgs := authz.NewMsgExec(granteeAddr, []sdk.Msg{
		&banktypes.MsgSend{
			Amount:      coins10,
			FromAddress: granterAddr.String(),
			ToAddress:   recipientAddr.String(),
		},
	})

	// grant authorization
<<<<<<< HEAD
	err := app.AuthzKeeper.SaveGrant(s.ctx, granteeAddr, granterAddr, &banktypes.SendAuthorization{SpendLimit: coins10}, now)
	require.NoError(err)
	authorizations, err := app.AuthzKeeper.GetAuthorizations(s.ctx, granteeAddr, granterAddr)
=======
	err := app.AuthzKeeper.SaveGrant(s.ctx, granteeAddr, granterAddr, &banktypes.SendAuthorization{SpendLimit: smallCoin}, expiration)
>>>>>>> 786afb37
	require.NoError(err)
	require.Len(authorizations, 1)
	authorization := authorizations[0].(*banktypes.SendAuthorization)
	require.Equal(authorization.MsgTypeURL(), bankSendAuthMsgType)

	executeMsgs, err := msgs.GetMessages()
	require.NoError(err)

	result, err := app.AuthzKeeper.DispatchActions(s.ctx, granteeAddr, executeMsgs)
	require.NoError(err)
	require.NotNil(result)
	events := s.ctx.EventManager().Events()
	// get last 5 events (events that occur *after* the grant)
	events = events[len(events)-5:]
	requiredEvents := map[string]bool{
		"coin_spent":    false,
		"coin_received": false,
		"transfer":      false,
		"message":       false,
	}
	for _, e := range events {
		requiredEvents[e.Type] = true
	}
	for _, v := range requiredEvents {
		require.True(v)
	}
}

func (s *TestSuite) TestDequeueAllGrantsQueue() {
	require := s.Require()
	app, addrs := s.app, s.addrs
	granter := addrs[0]
	grantee := addrs[1]
	grantee1 := addrs[2]

	now := s.ctx.BlockHeader().Time

	smallCoin := sdk.NewCoins(sdk.NewInt64Coin("stake", 20))

	// create few authorizations
	err := app.AuthzKeeper.SaveGrant(s.ctx, grantee, granter, &banktypes.SendAuthorization{SpendLimit: smallCoin}, now)
	require.NoError(err)

	err = app.AuthzKeeper.SaveGrant(s.ctx, grantee1, granter, &banktypes.SendAuthorization{SpendLimit: smallCoin}, now)
	require.NoError(err)

	err = app.AuthzKeeper.SaveGrant(s.ctx, granter, grantee1, &banktypes.SendAuthorization{SpendLimit: smallCoin}, now.AddDate(0, 1, 0))
	require.NoError(err)

	err = app.AuthzKeeper.SaveGrant(s.ctx, granter, grantee, &banktypes.SendAuthorization{SpendLimit: smallCoin}, now.AddDate(2, 0, 0))
	require.NoError(err)

	newCtx := s.ctx.WithBlockTime(now.AddDate(1, 0, 0))
	err = app.AuthzKeeper.DequeueAndDeleteExpiredGrants(newCtx)
	require.NoError(err)

	s.T().Log("verify expired grants are pruned from the state")
	authzs, err := app.AuthzKeeper.GetAuthorizations(newCtx, grantee, granter)
	require.NoError(err)
	require.Len(authzs, 0)

	authzs, err = app.AuthzKeeper.GetAuthorizations(newCtx, granter, grantee1)
	require.NoError(err)
	require.Len(authzs, 0)

	authzs, err = app.AuthzKeeper.GetAuthorizations(newCtx, grantee1, granter)
	require.NoError(err)
	require.Len(authzs, 0)

	authzs, err = app.AuthzKeeper.GetAuthorizations(newCtx, granter, grantee)
	require.NoError(err)
	require.Len(authzs, 1)
}

func TestTestSuite(t *testing.T) {
	suite.Run(t, new(TestSuite))
}<|MERGE_RESOLUTION|>--- conflicted
+++ resolved
@@ -2,6 +2,7 @@
 
 import (
 	"testing"
+	"time"
 
 	"github.com/stretchr/testify/suite"
 	tmtime "github.com/tendermint/tendermint/libs/time"
@@ -56,46 +57,9 @@
 	granteeAddr := addrs[1]
 
 	s.T().Log("verify that no authorization returns nil")
-<<<<<<< HEAD
 	authorizations, err := app.AuthzKeeper.GetAuthorizations(ctx, granteeAddr, granterAddr)
 	require.NoError(err)
 	require.Len(authorizations, 0)
-=======
-	authorization, expiration := app.AuthzKeeper.GetCleanAuthorization(ctx, granteeAddr, granterAddr, bankSendAuthMsgType)
-	s.Require().Nil(authorization)
-	s.Require().Equal(expiration, time.Time{})
-	now := s.ctx.BlockHeader().Time
-
-	newCoins := sdk.NewCoins(sdk.NewInt64Coin("steak", 100))
-	s.T().Log("verify if expired authorization is rejected")
-	x := &banktypes.SendAuthorization{SpendLimit: newCoins}
-	err := app.AuthzKeeper.SaveGrant(ctx, granterAddr, granteeAddr, x, now.Add(-1*time.Hour))
-	s.Require().Error(err)
-	authorization, _ = app.AuthzKeeper.GetCleanAuthorization(ctx, granteeAddr, granterAddr, bankSendAuthMsgType)
-	s.Require().Nil(authorization)
-
-	s.T().Log("verify if authorization is accepted")
-	x = &banktypes.SendAuthorization{SpendLimit: newCoins}
-	err = app.AuthzKeeper.SaveGrant(ctx, granteeAddr, granterAddr, x, now.Add(time.Hour))
-	s.Require().NoError(err)
-	authorization, _ = app.AuthzKeeper.GetCleanAuthorization(ctx, granteeAddr, granterAddr, bankSendAuthMsgType)
-	s.Require().NotNil(authorization)
-	s.Require().Equal(authorization.MsgTypeURL(), bankSendAuthMsgType)
-
-	s.T().Log("verify fetching authorization with wrong msg type fails")
-	authorization, _ = app.AuthzKeeper.GetCleanAuthorization(ctx, granteeAddr, granterAddr, sdk.MsgTypeURL(&banktypes.MsgMultiSend{}))
-	s.Require().Nil(authorization)
-
-	s.T().Log("verify fetching authorization with wrong grantee fails")
-	authorization, _ = app.AuthzKeeper.GetCleanAuthorization(ctx, recipientAddr, granterAddr, bankSendAuthMsgType)
-	s.Require().Nil(authorization)
-
-	s.T().Log("verify revoke fails with wrong information")
-	err = app.AuthzKeeper.DeleteGrant(ctx, recipientAddr, granterAddr, bankSendAuthMsgType)
-	s.Require().Error(err)
-	authorization, _ = app.AuthzKeeper.GetCleanAuthorization(ctx, recipientAddr, granterAddr, bankSendAuthMsgType)
-	s.Require().Nil(authorization)
->>>>>>> 786afb37
 
 	s.T().Log("verify save, get and delete")
 	sendAutz := &banktypes.SendAuthorization{SpendLimit: coins100}
@@ -144,24 +108,8 @@
 	granteeAddr := addrs[1]
 	granter2Addr := addrs[2]
 
-<<<<<<< HEAD
 	s.app.AuthzKeeper.SaveGrant(ctx, granteeAddr, granterAddr, banktypes.NewSendAuthorization(coins100), ctx.BlockTime().AddDate(1, 0, 0))
 	s.app.AuthzKeeper.SaveGrant(ctx, granteeAddr, granter2Addr, banktypes.NewSendAuthorization(coins100), ctx.BlockTime().AddDate(1, 0, 0))
-=======
-	s.T().Log("verify that no authorization returns nil")
-	authorization, expiration := app.AuthzKeeper.GetCleanAuthorization(ctx, granteeAddr, granterAddr, "Abcd")
-	s.Require().Nil(authorization)
-	s.Require().Equal(time.Time{}, expiration)
-	now := s.ctx.BlockHeader().Time.Add(time.Second)
-
-	newCoins := sdk.NewCoins(sdk.NewInt64Coin("steak", 100))
-	s.T().Log("verify if expired authorization is rejected")
-	x := &banktypes.SendAuthorization{SpendLimit: newCoins}
-	err := app.AuthzKeeper.SaveGrant(ctx, granteeAddr, granterAddr, x, now.Add(-1*time.Hour))
-	s.Require().Error(err)
-	authorization, _ = app.AuthzKeeper.GetCleanAuthorization(ctx, granteeAddr, granterAddr, "abcd")
-	s.Require().Nil(authorization)
->>>>>>> 786afb37
 
 	app.AuthzKeeper.IterateGrants(ctx, func(granter, grantee sdk.AccAddress, grant authz.Grant) bool {
 		s.Require().Equal(granteeAddr, grantee)
@@ -179,14 +127,6 @@
 	granterAddr := addrs[0]
 	granteeAddr := addrs[1]
 	recipientAddr := addrs[2]
-<<<<<<< HEAD
-=======
-	s.Require().NoError(testutil.FundAccount(app.BankKeeper, s.ctx, granterAddr, sdk.NewCoins(sdk.NewInt64Coin("steak", 10000))))
-	expiration := s.ctx.BlockHeader().Time.Add(1 * time.Second)
-
-	smallCoin := sdk.NewCoins(sdk.NewInt64Coin("steak", 20))
-	someCoin := sdk.NewCoins(sdk.NewInt64Coin("steak", 123))
->>>>>>> 786afb37
 
 	require.NoError(testutil.FundAccount(app.BankKeeper, s.ctx, granterAddr, coins1000))
 
@@ -195,7 +135,7 @@
 		req       authz.MsgExec
 		expectErr bool
 		errMsg    string
-		preRun    func()
+		preRun    func() sdk.Context
 		postRun   func()
 	}{
 		{
@@ -209,13 +149,13 @@
 			}),
 			true,
 			"authorization not found",
-			func() {
+			func() sdk.Context {
 				// remove any existing authorizations
 				app.AuthzKeeper.DeleteGrant(s.ctx, granteeAddr, granterAddr, bankSendAuthMsgType)
+				return s.ctx
 			},
 			func() {},
 		},
-<<<<<<< HEAD
 		{
 			"expect error expired authorization",
 			authz.NewMsgExec(granteeAddr, []sdk.Msg{
@@ -227,52 +167,12 @@
 			}),
 			true,
 			"authorization expired",
-			func() {
-				err := app.AuthzKeeper.SaveGrant(s.ctx, granteeAddr, granterAddr, banktypes.NewSendAuthorization(coins100), now.AddDate(0, -1, 0))
-				require.NoError(err)
+			func() sdk.Context {
+				err := app.AuthzKeeper.SaveGrant(s.ctx, granteeAddr, granterAddr, banktypes.NewSendAuthorization(coins100), now.AddDate(0, 0, 1))
+				require.NoError(err)
+				return s.ctx.WithBlockTime(s.ctx.BlockTime().AddDate(0, 0, 2))
 			},
 			func() {},
-=======
-	})
-
-	s.Require().NoError(msgs.UnpackInterfaces(app.AppCodec()))
-
-	s.T().Log("verify dispatch fails with invalid authorization")
-	executeMsgs, err := msgs.GetMessages()
-	s.Require().NoError(err)
-	result, err := app.AuthzKeeper.DispatchActions(s.ctx, granteeAddr, executeMsgs)
-
-	s.Require().Nil(result)
-	s.Require().NotNil(err)
-
-	s.T().Log("verify dispatch executes with correct information")
-	// grant authorization
-	err = app.AuthzKeeper.SaveGrant(s.ctx, granteeAddr, granterAddr, &banktypes.SendAuthorization{SpendLimit: smallCoin}, expiration)
-	s.Require().NoError(err)
-	authorization, _ := app.AuthzKeeper.GetCleanAuthorization(s.ctx, granteeAddr, granterAddr, bankSendAuthMsgType)
-	s.Require().NotNil(authorization)
-
-	s.Require().Equal(authorization.MsgTypeURL(), bankSendAuthMsgType)
-
-	executeMsgs, err = msgs.GetMessages()
-	s.Require().NoError(err)
-
-	result, err = app.AuthzKeeper.DispatchActions(s.ctx, granteeAddr, executeMsgs)
-	s.Require().NoError(err)
-	s.Require().NotNil(result)
-
-	authorization, _ = app.AuthzKeeper.GetCleanAuthorization(s.ctx, granteeAddr, granterAddr, bankSendAuthMsgType)
-	s.Require().NotNil(authorization)
-
-	s.T().Log("verify dispatch fails with overlimit")
-	// grant authorization
-
-	msgs = authz.NewMsgExec(granteeAddr, []sdk.Msg{
-		&banktypes.MsgSend{
-			Amount:      someCoin,
-			FromAddress: granterAddr.String(),
-			ToAddress:   recipientAddr.String(),
->>>>>>> 786afb37
 		},
 		{
 			"expect error over spent limit",
@@ -285,9 +185,10 @@
 			}),
 			true,
 			"requested amount is more than spend limit",
-			func() {
+			func() sdk.Context {
 				err := app.AuthzKeeper.SaveGrant(s.ctx, granteeAddr, granterAddr, banktypes.NewSendAuthorization(coins100), now.AddDate(0, 1, 0))
 				require.NoError(err)
+				return s.ctx
 			},
 			func() {},
 		},
@@ -302,9 +203,10 @@
 			}),
 			false,
 			"",
-			func() {
+			func() sdk.Context {
 				err := app.AuthzKeeper.SaveGrant(s.ctx, granteeAddr, granterAddr, banktypes.NewSendAuthorization(coins100), now.AddDate(0, 1, 0))
 				require.NoError(err)
+				return s.ctx
 			},
 			func() {
 				authzs, err := app.AuthzKeeper.GetAuthorizations(s.ctx, granteeAddr, granterAddr)
@@ -326,9 +228,10 @@
 			}),
 			false,
 			"",
-			func() {
+			func() sdk.Context {
 				err := app.AuthzKeeper.SaveGrant(s.ctx, granteeAddr, granterAddr, banktypes.NewSendAuthorization(coins100), now.AddDate(0, 1, 0))
 				require.NoError(err)
+				return s.ctx
 			},
 			func() {
 				authzs, err := app.AuthzKeeper.GetAuthorizations(s.ctx, granteeAddr, granterAddr)
@@ -339,19 +242,21 @@
 	}
 
 	for _, tc := range testCases {
-		tc.preRun()
-		executeMsgs, err := tc.req.GetMessages()
-		s.Require().NoError(err)
-		result, err := app.AuthzKeeper.DispatchActions(s.ctx, granteeAddr, executeMsgs)
-		if tc.expectErr {
-			require.Error(err)
-			require.Nil(result)
-			require.Contains(err.Error(), tc.errMsg)
-		} else {
+		s.Run(tc.name, func() {
+			ctx := tc.preRun()
+			executeMsgs, err := tc.req.GetMessages()
 			require.NoError(err)
-			require.NotNil(result)
-		}
-		tc.postRun()
+			result, err := app.AuthzKeeper.DispatchActions(ctx, granteeAddr, executeMsgs)
+			if tc.expectErr {
+				require.Error(err)
+				require.Nil(result)
+				require.Contains(err.Error(), tc.errMsg)
+			} else {
+				require.NoError(err)
+				require.NotNil(result)
+			}
+			tc.postRun()
+		})
 	}
 
 }
@@ -364,14 +269,8 @@
 	granterAddr := addrs[0]
 	granteeAddr := addrs[1]
 	recipientAddr := addrs[2]
-<<<<<<< HEAD
 	require.NoError(testutil.FundAccount(app.BankKeeper, s.ctx, granterAddr, coins1000))
-	now := s.ctx.BlockHeader().Time
-	require.NotNil(now)
-=======
-	require.NoError(testutil.FundAccount(app.BankKeeper, s.ctx, granterAddr, sdk.NewCoins(sdk.NewInt64Coin("steak", 10000))))
-	expiration := s.ctx.BlockHeader().Time.Add(1 * time.Second) // must be in the future
->>>>>>> 786afb37
+	expiration := s.ctx.BlockTime().Add(1 * time.Second) // must be in the future
 
 	msgs := authz.NewMsgExec(granteeAddr, []sdk.Msg{
 		&banktypes.MsgSend{
@@ -382,13 +281,9 @@
 	})
 
 	// grant authorization
-<<<<<<< HEAD
-	err := app.AuthzKeeper.SaveGrant(s.ctx, granteeAddr, granterAddr, &banktypes.SendAuthorization{SpendLimit: coins10}, now)
+	err := app.AuthzKeeper.SaveGrant(s.ctx, granteeAddr, granterAddr, &banktypes.SendAuthorization{SpendLimit: coins10}, expiration)
 	require.NoError(err)
 	authorizations, err := app.AuthzKeeper.GetAuthorizations(s.ctx, granteeAddr, granterAddr)
-=======
-	err := app.AuthzKeeper.SaveGrant(s.ctx, granteeAddr, granterAddr, &banktypes.SendAuthorization{SpendLimit: smallCoin}, expiration)
->>>>>>> 786afb37
 	require.NoError(err)
 	require.Len(authorizations, 1)
 	authorization := authorizations[0].(*banktypes.SendAuthorization)
@@ -423,25 +318,22 @@
 	granter := addrs[0]
 	grantee := addrs[1]
 	grantee1 := addrs[2]
-
-	now := s.ctx.BlockHeader().Time
-
-	smallCoin := sdk.NewCoins(sdk.NewInt64Coin("stake", 20))
+	exp := s.ctx.BlockTime().AddDate(0, 0, 1)
 
 	// create few authorizations
-	err := app.AuthzKeeper.SaveGrant(s.ctx, grantee, granter, &banktypes.SendAuthorization{SpendLimit: smallCoin}, now)
-	require.NoError(err)
-
-	err = app.AuthzKeeper.SaveGrant(s.ctx, grantee1, granter, &banktypes.SendAuthorization{SpendLimit: smallCoin}, now)
-	require.NoError(err)
-
-	err = app.AuthzKeeper.SaveGrant(s.ctx, granter, grantee1, &banktypes.SendAuthorization{SpendLimit: smallCoin}, now.AddDate(0, 1, 0))
-	require.NoError(err)
-
-	err = app.AuthzKeeper.SaveGrant(s.ctx, granter, grantee, &banktypes.SendAuthorization{SpendLimit: smallCoin}, now.AddDate(2, 0, 0))
-	require.NoError(err)
-
-	newCtx := s.ctx.WithBlockTime(now.AddDate(1, 0, 0))
+	err := app.AuthzKeeper.SaveGrant(s.ctx, grantee, granter, &banktypes.SendAuthorization{SpendLimit: coins100}, exp)
+	require.NoError(err)
+
+	err = app.AuthzKeeper.SaveGrant(s.ctx, grantee1, granter, &banktypes.SendAuthorization{SpendLimit: coins100}, exp)
+	require.NoError(err)
+
+	err = app.AuthzKeeper.SaveGrant(s.ctx, granter, grantee1, &banktypes.SendAuthorization{SpendLimit: coins100}, exp.AddDate(0, 1, 0))
+	require.NoError(err)
+
+	err = app.AuthzKeeper.SaveGrant(s.ctx, granter, grantee, &banktypes.SendAuthorization{SpendLimit: coins100}, exp.AddDate(2, 0, 0))
+	require.NoError(err)
+
+	newCtx := s.ctx.WithBlockTime(exp.AddDate(1, 0, 0))
 	err = app.AuthzKeeper.DequeueAndDeleteExpiredGrants(newCtx)
 	require.NoError(err)
 
