package authz

import (
<<<<<<< HEAD
	authzcodec "github.com/cosmos/cosmos-sdk/x/authz/codec"
=======
>>>>>>> 2af642e6
	"time"

	"github.com/cosmos/cosmos-sdk/codec/legacy"

	"github.com/gogo/protobuf/proto"

	cdctypes "github.com/cosmos/cosmos-sdk/codec/types"
	sdk "github.com/cosmos/cosmos-sdk/types"
	sdkerrors "github.com/cosmos/cosmos-sdk/types/errors"
	"github.com/cosmos/cosmos-sdk/x/auth/migrations/legacytx"
)

var (
	_ sdk.Msg = &MsgGrant{}
	_ sdk.Msg = &MsgRevoke{}
	_ sdk.Msg = &MsgExec{}

	// For amino support.
	_ legacytx.LegacyMsg = &MsgGrant{}
	_ legacytx.LegacyMsg = &MsgRevoke{}
	_ legacytx.LegacyMsg = &MsgExec{}

	_ cdctypes.UnpackInterfacesMessage = &MsgGrant{}
	_ cdctypes.UnpackInterfacesMessage = &MsgExec{}
)

// NewMsgGrant creates a new MsgGrant
//nolint:interfacer
func NewMsgGrant(granter sdk.AccAddress, grantee sdk.AccAddress, a Authorization, expiration *time.Time) (*MsgGrant, error) {
	m := &MsgGrant{
		Granter: granter.String(),
		Grantee: grantee.String(),
		Grant:   Grant{Expiration: expiration},
	}
	err := m.SetAuthorization(a)
	if err != nil {
		return nil, err
	}
	return m, nil
}

// GetSigners implements Msg
func (msg MsgGrant) GetSigners() []sdk.AccAddress {
	granter, _ := sdk.AccAddressFromBech32(msg.Granter)
	return []sdk.AccAddress{granter}
}

// ValidateBasic implements Msg
func (msg MsgGrant) ValidateBasic() error {
	granter, err := sdk.AccAddressFromBech32(msg.Granter)
	if err != nil {
		return sdkerrors.ErrInvalidAddress.Wrapf("invalid granter address: %s", err)
	}
	grantee, err := sdk.AccAddressFromBech32(msg.Grantee)
	if err != nil {
		return sdkerrors.ErrInvalidAddress.Wrapf("invalid grantee address: %s", err)
	}

	if granter.Equals(grantee) {
		return ErrGranteeIsGranter
	}
	return msg.Grant.ValidateBasic()
}

// Type implements the LegacyMsg.Type method.
func (msg MsgGrant) Type() string {
	return sdk.MsgTypeURL(&msg)
}

// Route implements the LegacyMsg.Route method.
func (msg MsgGrant) Route() string {
	return sdk.MsgTypeURL(&msg)
}

// GetSignBytes implements the LegacyMsg.GetSignBytes method.
func (msg MsgGrant) GetSignBytes() []byte {
	return sdk.MustSortJSON(authzcodec.ModuleCdc.MustMarshalJSON(&msg))
}

// GetAuthorization returns the cache value from the MsgGrant.Authorization if present.
func (msg *MsgGrant) GetAuthorization() (Authorization, error) {
	return msg.Grant.GetAuthorization()
}

// SetAuthorization converts Authorization to any and adds it to MsgGrant.Authorization.
func (msg *MsgGrant) SetAuthorization(a Authorization) error {
	m, ok := a.(proto.Message)
	if !ok {
		return sdkerrors.ErrPackAny.Wrapf("can't proto marshal %T", m)
	}
	any, err := cdctypes.NewAnyWithValue(m)
	if err != nil {
		return err
	}
	msg.Grant.Authorization = any
	return nil
}

// UnpackInterfaces implements UnpackInterfacesMessage.UnpackInterfaces
func (msg MsgExec) UnpackInterfaces(unpacker cdctypes.AnyUnpacker) error {
	for _, x := range msg.Msgs {
		var msgExecAuthorized sdk.Msg
		err := unpacker.UnpackAny(x, &msgExecAuthorized)
		if err != nil {
			return err
		}
	}

	return nil
}

// UnpackInterfaces implements UnpackInterfacesMessage.UnpackInterfaces
func (msg MsgGrant) UnpackInterfaces(unpacker cdctypes.AnyUnpacker) error {
	return msg.Grant.UnpackInterfaces(unpacker)
}

// NewMsgRevoke creates a new MsgRevoke
//nolint:interfacer
func NewMsgRevoke(granter sdk.AccAddress, grantee sdk.AccAddress, msgTypeURL string) MsgRevoke {
	return MsgRevoke{
		Granter:    granter.String(),
		Grantee:    grantee.String(),
		MsgTypeUrl: msgTypeURL,
	}
}

// GetSigners implements Msg
func (msg MsgRevoke) GetSigners() []sdk.AccAddress {
	granter, _ := sdk.AccAddressFromBech32(msg.Granter)
	return []sdk.AccAddress{granter}
}

// ValidateBasic implements MsgRequest.ValidateBasic
func (msg MsgRevoke) ValidateBasic() error {
	granter, err := sdk.AccAddressFromBech32(msg.Granter)
	if err != nil {
		return sdkerrors.ErrInvalidAddress.Wrapf("invalid granter address: %s", err)
	}
	grantee, err := sdk.AccAddressFromBech32(msg.Grantee)
	if err != nil {
		return sdkerrors.ErrInvalidAddress.Wrapf("invalid grantee address: %s", err)
	}

	if granter.Equals(grantee) {
		return ErrGranteeIsGranter
	}

	if msg.MsgTypeUrl == "" {
		return sdkerrors.ErrInvalidRequest.Wrap("missing method name")
	}

	return nil
}

// Type implements the LegacyMsg.Type method.
func (msg MsgRevoke) Type() string {
	return sdk.MsgTypeURL(&msg)
}

// Route implements the LegacyMsg.Route method.
func (msg MsgRevoke) Route() string {
	return sdk.MsgTypeURL(&msg)
}

// GetSignBytes implements the LegacyMsg.GetSignBytes method.
func (msg MsgRevoke) GetSignBytes() []byte {
	return sdk.MustSortJSON(authzcodec.ModuleCdc.MustMarshalJSON(&msg))
}

// NewMsgExec creates a new MsgExecAuthorized
//nolint:interfacer
func NewMsgExec(grantee sdk.AccAddress, msgs []sdk.Msg) MsgExec {
	msgsAny := make([]*cdctypes.Any, len(msgs))
	for i, msg := range msgs {
		any, err := cdctypes.NewAnyWithValue(msg)
		if err != nil {
			panic(err)
		}

		msgsAny[i] = any
	}

	return MsgExec{
		Grantee: grantee.String(),
		Msgs:    msgsAny,
	}
}

// GetMessages returns the cache values from the MsgExecAuthorized.Msgs if present.
func (msg MsgExec) GetMessages() ([]sdk.Msg, error) {
	msgs := make([]sdk.Msg, len(msg.Msgs))
	for i, msgAny := range msg.Msgs {
		msg, ok := msgAny.GetCachedValue().(sdk.Msg)
		if !ok {
			return nil, sdkerrors.ErrInvalidRequest.Wrapf("messages contains %T which is not a sdk.MsgRequest", msgAny)
		}
		msgs[i] = msg
	}

	return msgs, nil
}

// GetSigners implements Msg
func (msg MsgExec) GetSigners() []sdk.AccAddress {
	grantee, _ := sdk.AccAddressFromBech32(msg.Grantee)
	return []sdk.AccAddress{grantee}
}

// ValidateBasic implements Msg
func (msg MsgExec) ValidateBasic() error {
	if _, err := sdk.AccAddressFromBech32(msg.Grantee); err != nil {
		return sdkerrors.ErrInvalidAddress.Wrapf("invalid grantee address: %s", err)
	}

	if len(msg.Msgs) == 0 {
		return sdkerrors.ErrInvalidRequest.Wrapf("messages cannot be empty")
	}

	return nil
}

// Type implements the LegacyMsg.Type method.
func (msg MsgExec) Type() string {
	return sdk.MsgTypeURL(&msg)
}

// Route implements the LegacyMsg.Route method.
func (msg MsgExec) Route() string {
	return sdk.MsgTypeURL(&msg)
}

// GetSignBytes implements the LegacyMsg.GetSignBytes method.
func (msg MsgExec) GetSignBytes() []byte {
	return sdk.MustSortJSON(authzcodec.ModuleCdc.MustMarshalJSON(&msg))
}<|MERGE_RESOLUTION|>--- conflicted
+++ resolved
@@ -1,13 +1,8 @@
 package authz
 
 import (
-<<<<<<< HEAD
 	authzcodec "github.com/cosmos/cosmos-sdk/x/authz/codec"
-=======
->>>>>>> 2af642e6
 	"time"
-
-	"github.com/cosmos/cosmos-sdk/codec/legacy"
 
 	"github.com/gogo/protobuf/proto"
 
