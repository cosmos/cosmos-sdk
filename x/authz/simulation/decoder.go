package simulation

import (
	"bytes"
	"fmt"

	"github.com/cosmos/cosmos-sdk/codec"
	"github.com/cosmos/cosmos-sdk/types/kv"
	"github.com/cosmos/cosmos-sdk/x/authz"
)

// NewDecodeStore returns a decoder function closure that umarshals the KVPair's
// Value to the corresponding authz type.
func NewDecodeStore(cdc codec.Codec) func(kvA, kvB kv.Pair) string {
	return func(kvA, kvB kv.Pair) string {
		switch {
<<<<<<< HEAD
		case bytes.Equal(kvA.Key[:1], authz.GrantKey):
			var grantA, grantB authz.Grant
			cdc.MustUnmarshalBinaryBare(kvA.Value, &grantA)
			cdc.MustUnmarshalBinaryBare(kvB.Value, &grantB)
=======
		case bytes.Equal(kvA.Key[:1], types.GrantKey):
			var grantA, grantB types.AuthorizationGrant
			cdc.MustUnmarshal(kvA.Value, &grantA)
			cdc.MustUnmarshal(kvB.Value, &grantB)
>>>>>>> 72873a07
			return fmt.Sprintf("%v\n%v", grantA, grantB)
		default:
			panic(fmt.Sprintf("invalid authz key %X", kvA.Key))
		}
	}
}<|MERGE_RESOLUTION|>--- conflicted
+++ resolved
@@ -14,17 +14,10 @@
 func NewDecodeStore(cdc codec.Codec) func(kvA, kvB kv.Pair) string {
 	return func(kvA, kvB kv.Pair) string {
 		switch {
-<<<<<<< HEAD
 		case bytes.Equal(kvA.Key[:1], authz.GrantKey):
 			var grantA, grantB authz.Grant
-			cdc.MustUnmarshalBinaryBare(kvA.Value, &grantA)
-			cdc.MustUnmarshalBinaryBare(kvB.Value, &grantB)
-=======
-		case bytes.Equal(kvA.Key[:1], types.GrantKey):
-			var grantA, grantB types.AuthorizationGrant
 			cdc.MustUnmarshal(kvA.Value, &grantA)
 			cdc.MustUnmarshal(kvB.Value, &grantB)
->>>>>>> 72873a07
 			return fmt.Sprintf("%v\n%v", grantA, grantB)
 		default:
 			panic(fmt.Sprintf("invalid authz key %X", kvA.Key))
