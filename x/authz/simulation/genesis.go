package simulation

import (
	"fmt"
	"math/rand"

	codectypes "github.com/cosmos/cosmos-sdk/codec/types"
	sdk "github.com/cosmos/cosmos-sdk/types"
	"github.com/cosmos/cosmos-sdk/types/module"
	simtypes "github.com/cosmos/cosmos-sdk/types/simulation"
<<<<<<< HEAD
	"github.com/cosmos/cosmos-sdk/x/authz/exported"
	"github.com/cosmos/cosmos-sdk/x/authz/types"
	banktypes "github.com/cosmos/cosmos-sdk/x/bank/types"
)

// Simulation parameter constant.
const authz = "authz"

// genAuthorizationGrant returns an empty slice of authorization grants.
func genAuthorizationGrant(r *rand.Rand, accounts []simtypes.Account) []types.GrantAuthorization {
	authorizations := make([]types.GrantAuthorization, len(accounts)-1)
	for i := 0; i < len(accounts)-1; i++ {
		granter := accounts[i]
		grantee := accounts[i+1]
		authorizations[i] = types.GrantAuthorization{
			Granter:       granter.Address.String(),
			Grantee:       grantee.Address.String(),
			Authorization: generateRandomGrant(r),
		}
	}

	return authorizations
}

func generateRandomGrant(r *rand.Rand) *codectypes.Any {
	authorizations := make([]*codectypes.Any, 2)
	authorizations[0] = newAnyAuthorization(banktypes.NewSendAuthorization(sdk.NewCoins(sdk.NewCoin("stake", sdk.NewInt(1000)))))
	authorizations[1] = newAnyAuthorization(types.NewGenericAuthorization("/cosmos.gov.v1beta1.Msg/SubmitProposal"))

	return authorizations[r.Intn(len(authorizations))]
}

func newAnyAuthorization(grant exported.Authorization) *codectypes.Any {
	any, err := codectypes.NewAnyWithValue(grant)
	if err != nil {
		panic(err)
	}

	return any
=======
	"github.com/cosmos/cosmos-sdk/x/authz"
)

// GenAuthorizationGrant returns an empty slice of authorization grants.
func GenAuthorizationGrant(_ *rand.Rand, _ []simtypes.Account) []authz.GrantAuthorization {
	return []authz.GrantAuthorization{}
>>>>>>> 59810f32
}

// RandomizedGenState generates a random GenesisState for authz.
func RandomizedGenState(simState *module.SimulationState) {
<<<<<<< HEAD
	var grants []types.GrantAuthorization
	simState.AppParams.GetOrGenerate(
		simState.Cdc, authz, &grants, simState.Rand,
		func(r *rand.Rand) { grants = genAuthorizationGrant(r, simState.Accounts) },
	)

	authzGrantsGenesis := types.NewGenesisState(grants)
=======
	var grants []authz.GrantAuthorization

	simState.AppParams.GetOrGenerate(
		simState.Cdc, "authz", &grants, simState.Rand,
		func(r *rand.Rand) { grants = GenAuthorizationGrant(r, simState.Accounts) },
	)
	authzGrantsGenesis := authz.NewGenesisState(grants)
>>>>>>> 59810f32

	bz, err := simState.Cdc.MarshalJSON(authzGrantsGenesis)
	if err != nil {
		panic(err)
	}

	fmt.Printf("Selected randomly generated %s parameters:\n%s\n", authz.ModuleName, bz)
	simState.GenState[authz.ModuleName] = simState.Cdc.MustMarshalJSON(authzGrantsGenesis)
}<|MERGE_RESOLUTION|>--- conflicted
+++ resolved
@@ -8,22 +8,18 @@
 	sdk "github.com/cosmos/cosmos-sdk/types"
 	"github.com/cosmos/cosmos-sdk/types/module"
 	simtypes "github.com/cosmos/cosmos-sdk/types/simulation"
-<<<<<<< HEAD
+	"github.com/cosmos/cosmos-sdk/x/authz"
 	"github.com/cosmos/cosmos-sdk/x/authz/exported"
-	"github.com/cosmos/cosmos-sdk/x/authz/types"
 	banktypes "github.com/cosmos/cosmos-sdk/x/bank/types"
 )
 
-// Simulation parameter constant.
-const authz = "authz"
-
 // genAuthorizationGrant returns an empty slice of authorization grants.
-func genAuthorizationGrant(r *rand.Rand, accounts []simtypes.Account) []types.GrantAuthorization {
-	authorizations := make([]types.GrantAuthorization, len(accounts)-1)
+func genAuthorizationGrant(r *rand.Rand, accounts []simtypes.Account) []authz.GrantAuthorization {
+	authorizations := make([]authz.GrantAuthorization, len(accounts)-1)
 	for i := 0; i < len(accounts)-1; i++ {
 		granter := accounts[i]
 		grantee := accounts[i+1]
-		authorizations[i] = types.GrantAuthorization{
+		authorizations[i] = authz.GrantAuthorization{
 			Granter:       granter.Address.String(),
 			Grantee:       grantee.Address.String(),
 			Authorization: generateRandomGrant(r),
@@ -36,7 +32,7 @@
 func generateRandomGrant(r *rand.Rand) *codectypes.Any {
 	authorizations := make([]*codectypes.Any, 2)
 	authorizations[0] = newAnyAuthorization(banktypes.NewSendAuthorization(sdk.NewCoins(sdk.NewCoin("stake", sdk.NewInt(1000)))))
-	authorizations[1] = newAnyAuthorization(types.NewGenericAuthorization("/cosmos.gov.v1beta1.Msg/SubmitProposal"))
+	authorizations[1] = newAnyAuthorization(authz.NewGenericAuthorization("/cosmos.gov.v1beta1.Msg/SubmitProposal"))
 
 	return authorizations[r.Intn(len(authorizations))]
 }
@@ -48,35 +44,17 @@
 	}
 
 	return any
-=======
-	"github.com/cosmos/cosmos-sdk/x/authz"
-)
-
-// GenAuthorizationGrant returns an empty slice of authorization grants.
-func GenAuthorizationGrant(_ *rand.Rand, _ []simtypes.Account) []authz.GrantAuthorization {
-	return []authz.GrantAuthorization{}
->>>>>>> 59810f32
 }
 
 // RandomizedGenState generates a random GenesisState for authz.
 func RandomizedGenState(simState *module.SimulationState) {
-<<<<<<< HEAD
-	var grants []types.GrantAuthorization
+	var grants []authz.GrantAuthorization
 	simState.AppParams.GetOrGenerate(
-		simState.Cdc, authz, &grants, simState.Rand,
+		simState.Cdc, "authz", &grants, simState.Rand,
 		func(r *rand.Rand) { grants = genAuthorizationGrant(r, simState.Accounts) },
 	)
 
-	authzGrantsGenesis := types.NewGenesisState(grants)
-=======
-	var grants []authz.GrantAuthorization
-
-	simState.AppParams.GetOrGenerate(
-		simState.Cdc, "authz", &grants, simState.Rand,
-		func(r *rand.Rand) { grants = GenAuthorizationGrant(r, simState.Accounts) },
-	)
 	authzGrantsGenesis := authz.NewGenesisState(grants)
->>>>>>> 59810f32
 
 	bz, err := simState.Cdc.MarshalJSON(authzGrantsGenesis)
 	if err != nil {
