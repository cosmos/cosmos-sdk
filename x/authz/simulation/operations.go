--- conflicted
+++ resolved
@@ -231,53 +231,27 @@
 			return simtypes.NoOpMsg(authz.ModuleName, TypeMsgExec, "no grant found"), nil, nil
 		}
 
-		if targetGrant.Expiration.Before(ctx.BlockHeader().Time) {
-			return simtypes.NoOpMsg(authz.ModuleName, TypeMsgExec, "grant expired"), nil, nil
-		}
-
 		grantee, ok := simtypes.FindAccount(accs, granteeAddr)
 		if !ok {
-			return simtypes.NoOpMsg(authz.ModuleName, TypeMsgExec, "account not found"), nil, sdkerrors.Wrapf(sdkerrors.ErrNotFound, "grantee account not found")
+			return simtypes.NoOpMsg(authz.ModuleName, TypeMsgRevoke, "Account not found"), nil, sdkerrors.Wrapf(sdkerrors.ErrNotFound, "grantee account not found")
 		}
 
 		if _, ok := simtypes.FindAccount(accs, granterAddr); !ok {
-<<<<<<< HEAD
-			return simtypes.NoOpMsg(authz.ModuleName, TypeMsgExec, "account not found"), nil, sdkerrors.Wrapf(sdkerrors.ErrNotFound, "granter account not found")
-		}
-
-		coins := sdk.NewCoins(sdk.NewInt64Coin("stake", int64(simtypes.RandIntBetween(r, 100, 1000000))))
-=======
 			return simtypes.NoOpMsg(authz.ModuleName, TypeMsgRevoke, "Account not found"), nil, sdkerrors.Wrapf(sdkerrors.ErrNotFound, "granter account not found")
 		}
 
 		granterspendableCoins := bk.SpendableCoins(ctx, granterAddr)
 		coins := simtypes.RandSubsetCoins(r, granterspendableCoins)
->>>>>>> 786afb37
 
 		// Check send_enabled status of each sent coin denom
 		if err := bk.IsSendEnabledCoins(ctx, coins...); err != nil {
 			return simtypes.NoOpMsg(authz.ModuleName, TypeMsgExec, err.Error()), nil, nil
 		}
 
-<<<<<<< HEAD
-		if targetGrant.Authorization.TypeUrl == fmt.Sprintf("/%s", proto.MessageName(&banktype.SendAuthorization{})) {
-			a, err := targetGrant.GetAuthorization()
-			if err != nil {
-				return simtypes.NoOpMsg(authz.ModuleName, TypeMsgExec, "authorization error"), nil, err
-			}
-
-			sendAuthorization := a.(*banktype.SendAuthorization)
-			if sendAuthorization.SpendLimit.IsAllLT(coins) {
-				return simtypes.NoOpMsg(authz.ModuleName, TypeMsgExec, "over spend limit"), nil, nil
-			}
-		} else {
-			return simtypes.NoOpMsg(authz.ModuleName, TypeMsgExec, "not send authorization"), nil, nil
-=======
 		msg := []sdk.Msg{banktype.NewMsgSend(granterAddr, granteeAddr, coins)}
 		sendAuth, ok := targetGrant.GetAuthorization().(*banktype.SendAuthorization)
 		if !ok {
 			return simtypes.NoOpMsg(authz.ModuleName, TypeMsgExec, "not a send authorization"), nil, nil
->>>>>>> 786afb37
 		}
 
 		if sendAuth.SpendLimit.IsAllLTE(coins) {
