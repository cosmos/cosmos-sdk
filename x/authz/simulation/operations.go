package simulation

import (
	"context"
	"math/rand"
	"strings"

	"github.com/cosmos/cosmos-sdk/baseapp"
	"github.com/cosmos/cosmos-sdk/codec"
	cdctypes "github.com/cosmos/cosmos-sdk/codec/types"
	"github.com/cosmos/cosmos-sdk/simapp/helpers"
	simappparams "github.com/cosmos/cosmos-sdk/simapp/params"
	sdk "github.com/cosmos/cosmos-sdk/types"
	"github.com/cosmos/cosmos-sdk/types/msgservice"
	simtypes "github.com/cosmos/cosmos-sdk/types/simulation"
	"github.com/cosmos/cosmos-sdk/x/authz"
	"github.com/cosmos/cosmos-sdk/x/authz/keeper"
	banktype "github.com/cosmos/cosmos-sdk/x/bank/types"
	"github.com/cosmos/cosmos-sdk/x/simulation"
)

// authz message types
<<<<<<< HEAD
const (
	TypeMsgGrantAuthorization  = "/cosmos.authz.v1beta1.Msg/Grant"
	TypeMsgRevokeAuthorization = "/cosmos.authz.v1beta1.Msg/Revoke"
	TypeMsgExecDelegated       = "/cosmos.authz.v1beta1.Msg/Exec"
=======
var (
	// TODO Remove `Request` suffix
	// https://github.com/cosmos/cosmos-sdk/issues/9114
	TypeMsgGrantAuthorization  = sdk.MsgTypeURL(&types.MsgGrantAuthorizationRequest{})
	TypeMsgRevokeAuthorization = sdk.MsgTypeURL(&types.MsgRevokeAuthorizationRequest{})
	TypeMsgExecDelegated       = sdk.MsgTypeURL(&types.MsgExecAuthorizedRequest{})
>>>>>>> 72873a07
)

// Simulation operation weights constants
const (
	OpWeightMsgGrantAuthorization = "op_weight_msg_grant"
	OpWeightRevokeAuthorization   = "op_weight_msg_revoke"
	OpWeightExecAuthorized        = "op_weight_msg_execute"
)

// WeightedOperations returns all the operations from the module with their respective weights
func WeightedOperations(
<<<<<<< HEAD
	appParams simtypes.AppParams, cdc codec.JSONMarshaler, ak authz.AccountKeeper, bk authz.BankKeeper, k keeper.Keeper, appCdc cdctypes.AnyUnpacker, protoCdc *codec.ProtoCodec) simulation.WeightedOperations {
=======
	appParams simtypes.AppParams, cdc codec.JSONCodec, ak types.AccountKeeper, bk types.BankKeeper, k keeper.Keeper, appCdc cdctypes.AnyUnpacker, protoCdc *codec.ProtoCodec) simulation.WeightedOperations {
>>>>>>> 72873a07

	var (
		weightMsgGrantAuthorization int
		weightRevokeAuthorization   int
		weightExecAuthorized        int
	)

	appParams.GetOrGenerate(cdc, OpWeightMsgGrantAuthorization, &weightMsgGrantAuthorization, nil,
		func(_ *rand.Rand) {
			weightMsgGrantAuthorization = simappparams.DefaultWeightMsgDelegate
		},
	)

	appParams.GetOrGenerate(cdc, OpWeightRevokeAuthorization, &weightRevokeAuthorization, nil,
		func(_ *rand.Rand) {
			weightRevokeAuthorization = simappparams.DefaultWeightMsgUndelegate
		},
	)

	appParams.GetOrGenerate(cdc, OpWeightExecAuthorized, &weightExecAuthorized, nil,
		func(_ *rand.Rand) {
			weightExecAuthorized = simappparams.DefaultWeightMsgSend
		},
	)

	return simulation.WeightedOperations{
		simulation.NewWeightedOperation(
			weightMsgGrantAuthorization,
			SimulateMsgGrantAuthorization(ak, bk, k, protoCdc),
		),
		simulation.NewWeightedOperation(
			weightRevokeAuthorization,
			SimulateMsgRevokeAuthorization(ak, bk, k, protoCdc),
		),
		simulation.NewWeightedOperation(
			weightExecAuthorized,
			SimulateMsgExecuteAuthorized(ak, bk, k, appCdc, protoCdc),
		),
	}
}

// SimulateMsgGrantAuthorization generates a MsgGrantAuthorization with random values.
// nolint: funlen
func SimulateMsgGrantAuthorization(ak authz.AccountKeeper, bk authz.BankKeeper, _ keeper.Keeper,
	protoCdc *codec.ProtoCodec) simtypes.Operation {
	return func(
		r *rand.Rand, app *baseapp.BaseApp, ctx sdk.Context, accs []simtypes.Account, chainID string,
	) (simtypes.OperationMsg, []simtypes.FutureOperation, error) {
		granter := accs[0]
		grantee := accs[1]

		account := ak.GetAccount(ctx, granter.Address)

		spendableCoins := bk.SpendableCoins(ctx, account.GetAddress())
		fees, err := simtypes.RandomFees(r, ctx, spendableCoins)
		if err != nil {
			return simtypes.NoOpMsg(authz.ModuleName, TypeMsgGrantAuthorization, err.Error()), nil, err
		}

		blockTime := ctx.BlockTime()
		spendLimit := spendableCoins.Sub(fees)
		if spendLimit == nil {
			return simtypes.NoOpMsg(authz.ModuleName, TypeMsgGrantAuthorization, "spend limit is nil"), nil, nil
		}
		msg, err := authz.NewMsgGrant(granter.Address, grantee.Address,
			banktype.NewSendAuthorization(spendLimit), blockTime.AddDate(1, 0, 0))

		if err != nil {
			return simtypes.NoOpMsg(authz.ModuleName, TypeMsgGrantAuthorization, err.Error()), nil, err
		}
		txGen := simappparams.MakeTestEncodingConfig().TxConfig
		svcMsgClientConn := &msgservice.ServiceMsgClientConn{}
		authzMsgClient := authz.NewMsgClient(svcMsgClientConn)
		_, err = authzMsgClient.Grant(context.Background(), msg)
		if err != nil {
			return simtypes.NoOpMsg(authz.ModuleName, TypeMsgGrantAuthorization, err.Error()), nil, err
		}
		tx, err := helpers.GenTx(
			txGen,
			svcMsgClientConn.GetMsgs(),
			fees,
			helpers.DefaultGenTxGas,
			chainID,
			[]uint64{account.GetAccountNumber()},
			[]uint64{account.GetSequence()},
			granter.PrivKey,
		)

		if err != nil {
			return simtypes.NoOpMsg(authz.ModuleName, TypeMsgGrantAuthorization, "unable to generate mock tx"), nil, err
		}

		_, _, err = app.Deliver(txGen.TxEncoder(), tx)
		if err != nil {
<<<<<<< HEAD
			return simtypes.NoOpMsg(authz.ModuleName, svcMsgClientConn.GetMsgs()[0].Type(), "unable to deliver tx"), nil, err
=======
			return simtypes.NoOpMsg(types.ModuleName, sdk.MsgTypeURL(svcMsgClientConn.GetMsgs()[0]), "unable to deliver tx"), nil, err
>>>>>>> 72873a07
		}
		return simtypes.NewOperationMsg(svcMsgClientConn.GetMsgs()[0], true, "", protoCdc), nil, err
	}
}

// SimulateMsgRevokeAuthorization generates a MsgRevokeAuthorization with random values.
// nolint: funlen
func SimulateMsgRevokeAuthorization(ak authz.AccountKeeper, bk authz.BankKeeper, k keeper.Keeper, protoCdc *codec.ProtoCodec) simtypes.Operation {
	return func(
		r *rand.Rand, app *baseapp.BaseApp, ctx sdk.Context, accs []simtypes.Account, chainID string,
	) (simtypes.OperationMsg, []simtypes.FutureOperation, error) {
		hasGrant := false
		var targetGrant authz.Grant
		var granterAddr sdk.AccAddress
		var granteeAddr sdk.AccAddress
		k.IterateGrants(ctx, func(granter, grantee sdk.AccAddress, grant authz.Grant) bool {
			targetGrant = grant
			granterAddr = granter
			granteeAddr = grantee
			hasGrant = true
			return true
		})

		if !hasGrant {
			return simtypes.NoOpMsg(authz.ModuleName, TypeMsgRevokeAuthorization, "no grants"), nil, nil
		}

		granter, ok := simtypes.FindAccount(accs, granterAddr)
		if !ok {
			return simtypes.NoOpMsg(authz.ModuleName, TypeMsgRevokeAuthorization, "Account not found"), nil, nil
		}
		account := ak.GetAccount(ctx, granter.Address)

		spendableCoins := bk.SpendableCoins(ctx, account.GetAddress())
		fees, err := simtypes.RandomFees(r, ctx, spendableCoins)
		if err != nil {
			return simtypes.NoOpMsg(authz.ModuleName, TypeMsgRevokeAuthorization, "fee error"), nil, err
		}

		auth := targetGrant.GetAuthorization()
		msg := authz.NewMsgRevoke(granterAddr, granteeAddr, auth.MsgTypeURL())
		txGen := simappparams.MakeTestEncodingConfig().TxConfig
		svcMsgClientConn := &msgservice.ServiceMsgClientConn{}
		authzMsgClient := authz.NewMsgClient(svcMsgClientConn)
		_, err = authzMsgClient.Revoke(context.Background(), &msg)
		if err != nil {
			return simtypes.NoOpMsg(authz.ModuleName, TypeMsgRevokeAuthorization, err.Error()), nil, err
		}
		tx, err := helpers.GenTx(
			txGen,
			svcMsgClientConn.GetMsgs(),
			fees,
			helpers.DefaultGenTxGas,
			chainID,
			[]uint64{account.GetAccountNumber()},
			[]uint64{account.GetSequence()},
			granter.PrivKey,
		)

		if err != nil {
			return simtypes.NoOpMsg(authz.ModuleName, TypeMsgRevokeAuthorization, err.Error()), nil, err
		}

		_, _, err = app.Deliver(txGen.TxEncoder(), tx)
		return simtypes.NewOperationMsg(svcMsgClientConn.GetMsgs()[0], true, "", protoCdc), nil, err
	}
}

// SimulateMsgExecuteAuthorized generates a MsgExecuteAuthorized with random values.
// nolint: funlen
func SimulateMsgExecuteAuthorized(ak authz.AccountKeeper, bk authz.BankKeeper, k keeper.Keeper, cdc cdctypes.AnyUnpacker, protoCdc *codec.ProtoCodec) simtypes.Operation {
	return func(
		r *rand.Rand, app *baseapp.BaseApp, ctx sdk.Context, accs []simtypes.Account, chainID string,
	) (simtypes.OperationMsg, []simtypes.FutureOperation, error) {

		hasGrant := false
		var targetGrant authz.Grant
		var granterAddr sdk.AccAddress
		var granteeAddr sdk.AccAddress
		k.IterateGrants(ctx, func(granter, grantee sdk.AccAddress, grant authz.Grant) bool {
			targetGrant = grant
			granterAddr = granter
			granteeAddr = grantee
			hasGrant = true
			return true
		})

		if !hasGrant {
			return simtypes.NoOpMsg(authz.ModuleName, TypeMsgExecDelegated, "Not found"), nil, nil
		}

		grantee, _ := simtypes.FindAccount(accs, granteeAddr)
		granterAccount := ak.GetAccount(ctx, granterAddr)
		granteeAccount := ak.GetAccount(ctx, granteeAddr)

		granterspendableCoins := bk.SpendableCoins(ctx, granterAccount.GetAddress())
		if granterspendableCoins.Empty() {
			return simtypes.NoOpMsg(authz.ModuleName, TypeMsgExecDelegated, "no coins"), nil, nil
		}

		if targetGrant.Expiration.Before(ctx.BlockHeader().Time) {
			return simtypes.NoOpMsg(authz.ModuleName, TypeMsgExecDelegated, "grant expired"), nil, nil
		}

		granteespendableCoins := bk.SpendableCoins(ctx, granteeAccount.GetAddress())
		fees, err := simtypes.RandomFees(r, ctx, granteespendableCoins)
		if err != nil {
			return simtypes.NoOpMsg(authz.ModuleName, TypeMsgExecDelegated, "fee error"), nil, err
		}
		sendCoins := sdk.NewCoins(sdk.NewCoin("foo", sdk.NewInt(10)))

<<<<<<< HEAD
		execMsg := sdk.ServiceMsg{
			MethodName: banktype.SendAuthorization{}.MsgTypeURL(),
			Request: banktype.NewMsgSend(
				granterAddr,
				granteeAddr,
				sendCoins,
			),
		}

		msg := authz.NewMsgExec(grantee.Address, []sdk.ServiceMsg{execMsg})
=======
		execMsg := banktype.NewMsgSend(
			granterAddr,
			granteeAddr,
			sendCoins,
		)

		msg := types.NewMsgExecAuthorized(grantee.Address, []sdk.Msg{execMsg})
>>>>>>> 72873a07
		sendGrant := targetGrant.Authorization.GetCachedValue().(*banktype.SendAuthorization)
		_, err = sendGrant.Accept(ctx, execMsg)
		if err != nil {
			return simtypes.NoOpMsg(authz.ModuleName, TypeMsgExecDelegated, err.Error()), nil, nil
		}

		txGen := simappparams.MakeTestEncodingConfig().TxConfig
		svcMsgClientConn := &msgservice.ServiceMsgClientConn{}
		authzMsgClient := authz.NewMsgClient(svcMsgClientConn)
		_, err = authzMsgClient.Exec(context.Background(), &msg)
		if err != nil {
			return simtypes.NoOpMsg(authz.ModuleName, TypeMsgExecDelegated, err.Error()), nil, err
		}
		tx, err := helpers.GenTx(
			txGen,
			svcMsgClientConn.GetMsgs(),
			fees,
			helpers.DefaultGenTxGas,
			chainID,
			[]uint64{granteeAccount.GetAccountNumber()},
			[]uint64{granteeAccount.GetSequence()},
			grantee.PrivKey,
		)

		if err != nil {
			return simtypes.NoOpMsg(authz.ModuleName, TypeMsgExecDelegated, err.Error()), nil, err
		}
		_, _, err = app.Deliver(txGen.TxEncoder(), tx)
		if err != nil {
			if strings.Contains(err.Error(), "insufficient fee") {
				return simtypes.NoOpMsg(authz.ModuleName, TypeMsgExecDelegated, "insufficient fee"), nil, nil
			}
			return simtypes.NoOpMsg(authz.ModuleName, TypeMsgExecDelegated, err.Error()), nil, err
		}
		msg.UnpackInterfaces(cdc)
		if err != nil {
			return simtypes.NoOpMsg(authz.ModuleName, TypeMsgExecDelegated, "unmarshal error"), nil, err
		}
		return simtypes.NewOperationMsg(svcMsgClientConn.GetMsgs()[0], true, "success", protoCdc), nil, nil
	}
}<|MERGE_RESOLUTION|>--- conflicted
+++ resolved
@@ -20,19 +20,12 @@
 )
 
 // authz message types
-<<<<<<< HEAD
-const (
-	TypeMsgGrantAuthorization  = "/cosmos.authz.v1beta1.Msg/Grant"
-	TypeMsgRevokeAuthorization = "/cosmos.authz.v1beta1.Msg/Revoke"
-	TypeMsgExecDelegated       = "/cosmos.authz.v1beta1.Msg/Exec"
-=======
 var (
 	// TODO Remove `Request` suffix
 	// https://github.com/cosmos/cosmos-sdk/issues/9114
-	TypeMsgGrantAuthorization  = sdk.MsgTypeURL(&types.MsgGrantAuthorizationRequest{})
-	TypeMsgRevokeAuthorization = sdk.MsgTypeURL(&types.MsgRevokeAuthorizationRequest{})
-	TypeMsgExecDelegated       = sdk.MsgTypeURL(&types.MsgExecAuthorizedRequest{})
->>>>>>> 72873a07
+	TypeMsgGrantAuthorization  = sdk.MsgTypeURL(&authz.MsgGrantRequest{})
+	TypeMsgRevokeAuthorization = sdk.MsgTypeURL(&authz.MsgRevokeRequest{})
+	TypeMsgExecDelegated       = sdk.MsgTypeURL(&authz.MsgExecRequest{})
 )
 
 // Simulation operation weights constants
@@ -44,11 +37,7 @@
 
 // WeightedOperations returns all the operations from the module with their respective weights
 func WeightedOperations(
-<<<<<<< HEAD
-	appParams simtypes.AppParams, cdc codec.JSONMarshaler, ak authz.AccountKeeper, bk authz.BankKeeper, k keeper.Keeper, appCdc cdctypes.AnyUnpacker, protoCdc *codec.ProtoCodec) simulation.WeightedOperations {
-=======
-	appParams simtypes.AppParams, cdc codec.JSONCodec, ak types.AccountKeeper, bk types.BankKeeper, k keeper.Keeper, appCdc cdctypes.AnyUnpacker, protoCdc *codec.ProtoCodec) simulation.WeightedOperations {
->>>>>>> 72873a07
+	appParams simtypes.AppParams, cdc codec.JSONCodec, ak authz.AccountKeeper, bk authz.BankKeeper, k keeper.Keeper, appCdc cdctypes.AnyUnpacker, protoCdc *codec.ProtoCodec) simulation.WeightedOperations {
 
 	var (
 		weightMsgGrantAuthorization int
@@ -143,11 +132,7 @@
 
 		_, _, err = app.Deliver(txGen.TxEncoder(), tx)
 		if err != nil {
-<<<<<<< HEAD
-			return simtypes.NoOpMsg(authz.ModuleName, svcMsgClientConn.GetMsgs()[0].Type(), "unable to deliver tx"), nil, err
-=======
-			return simtypes.NoOpMsg(types.ModuleName, sdk.MsgTypeURL(svcMsgClientConn.GetMsgs()[0]), "unable to deliver tx"), nil, err
->>>>>>> 72873a07
+			return simtypes.NoOpMsg(authz.ModuleName, sdk.MsgTypeURL(svcMsgClientConn.GetMsgs()[0]), "unable to deliver tx"), nil, err
 		}
 		return simtypes.NewOperationMsg(svcMsgClientConn.GetMsgs()[0], true, "", protoCdc), nil, err
 	}
@@ -259,26 +244,13 @@
 		}
 		sendCoins := sdk.NewCoins(sdk.NewCoin("foo", sdk.NewInt(10)))
 
-<<<<<<< HEAD
-		execMsg := sdk.ServiceMsg{
-			MethodName: banktype.SendAuthorization{}.MsgTypeURL(),
-			Request: banktype.NewMsgSend(
-				granterAddr,
-				granteeAddr,
-				sendCoins,
-			),
-		}
-
-		msg := authz.NewMsgExec(grantee.Address, []sdk.ServiceMsg{execMsg})
-=======
 		execMsg := banktype.NewMsgSend(
 			granterAddr,
 			granteeAddr,
 			sendCoins,
 		)
 
-		msg := types.NewMsgExecAuthorized(grantee.Address, []sdk.Msg{execMsg})
->>>>>>> 72873a07
+		msg := authz.NewMsgExec(grantee.Address, []sdk.Msg{execMsg})
 		sendGrant := targetGrant.Authorization.GetCachedValue().(*banktype.SendAuthorization)
 		_, err = sendGrant.Accept(ctx, execMsg)
 		if err != nil {
