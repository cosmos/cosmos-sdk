package simulation

import (
<<<<<<< HEAD
	"context"
	"fmt"
=======
>>>>>>> 56ab4e4c
	"math/rand"

	"github.com/cosmos/cosmos-sdk/baseapp"
	"github.com/cosmos/cosmos-sdk/codec"
	cdctypes "github.com/cosmos/cosmos-sdk/codec/types"
	"github.com/cosmos/cosmos-sdk/simapp/helpers"
	simappparams "github.com/cosmos/cosmos-sdk/simapp/params"
	sdk "github.com/cosmos/cosmos-sdk/types"
<<<<<<< HEAD
	sdkerrors "github.com/cosmos/cosmos-sdk/types/errors"
	"github.com/cosmos/cosmos-sdk/types/msgservice"
=======
>>>>>>> 56ab4e4c
	simtypes "github.com/cosmos/cosmos-sdk/types/simulation"
	"github.com/cosmos/cosmos-sdk/x/authz"
	"github.com/gogo/protobuf/proto"

	"github.com/cosmos/cosmos-sdk/x/authz/keeper"

	banktype "github.com/cosmos/cosmos-sdk/x/bank/types"
	"github.com/cosmos/cosmos-sdk/x/simulation"
)

// authz message types
var (
	TypeMsgGrant  = sdk.MsgTypeURL(&authz.MsgGrant{})
	TypeMsgRevoke = sdk.MsgTypeURL(&authz.MsgRevoke{})
	TypeMsgExec   = sdk.MsgTypeURL(&authz.MsgExec{})
	sendLimit     = sdk.NewCoins(sdk.NewCoin("stake", sdk.NewInt(10)))
)

// Simulation operation weights constants
const (
	OpWeightMsgGrant = "op_weight_msg_grant"
	OpWeightRevoke   = "op_weight_msg_revoke"
	OpWeightExec     = "op_weight_msg_execute"
)

// authz operations weights
const (
	WeightGrant  = 100
	WeightRevoke = 100
	WeightExec   = 100
)

// WeightedOperations returns all the operations from the module with their respective weights
func WeightedOperations(
	appParams simtypes.AppParams, cdc codec.JSONCodec, ak authz.AccountKeeper, bk authz.BankKeeper, k keeper.Keeper, appCdc cdctypes.AnyUnpacker, protoCdc *codec.ProtoCodec) simulation.WeightedOperations {

	var (
		weightMsgGrant int
		weightRevoke   int
		weightExec     int
	)

	appParams.GetOrGenerate(cdc, OpWeightMsgGrant, &weightMsgGrant, nil,
		func(_ *rand.Rand) {
			weightMsgGrant = WeightGrant
		},
	)

	appParams.GetOrGenerate(cdc, OpWeightRevoke, &weightRevoke, nil,
		func(_ *rand.Rand) {
			weightRevoke = WeightRevoke
		},
	)

	appParams.GetOrGenerate(cdc, OpWeightExec, &weightExec, nil,
		func(_ *rand.Rand) {
			weightExec = WeightExec
		},
	)

	return simulation.WeightedOperations{
		simulation.NewWeightedOperation(
			weightMsgGrant,
			SimulateMsgGrantAuthorization(ak, bk, k, protoCdc),
		),
		simulation.NewWeightedOperation(
			weightRevoke,
			SimulateMsgRevokeAuthorization(ak, bk, k, protoCdc),
		),
		simulation.NewWeightedOperation(
			weightExec,
			SimulateMsgExecAuthorization(ak, bk, k, appCdc, protoCdc),
		),
	}
}

// SimulateMsgGrantAuthorization generates a MsgGrantAuthorization with random values.
func SimulateMsgGrantAuthorization(ak authz.AccountKeeper, bk authz.BankKeeper, _ keeper.Keeper,
	protoCdc *codec.ProtoCodec) simtypes.Operation {
	return func(
		r *rand.Rand, app *baseapp.BaseApp, ctx sdk.Context, accs []simtypes.Account, chainID string,
	) (simtypes.OperationMsg, []simtypes.FutureOperation, error) {
		granter, _ := simtypes.RandomAcc(r, accs)
		grantee, _ := simtypes.RandomAcc(r, accs)

		if granter.Address.Equals(grantee.Address) {
			return simtypes.NoOpMsg(authz.ModuleName, TypeMsgGrant, "granter and grantee are same"), nil, nil
		}

		granterAcc := ak.GetAccount(ctx, granter.Address)
		spendableCoins := bk.SpendableCoins(ctx, granter.Address)
		fees, err := simtypes.RandomFees(r, ctx, spendableCoins)
		if err != nil {
			return simtypes.NoOpMsg(authz.ModuleName, TypeMsgGrant, err.Error()), nil, err
		}

		spendLimit := spendableCoins.Sub(fees)
		if spendLimit == nil {
			return simtypes.NoOpMsg(authz.ModuleName, TypeMsgGrant, "spend limit is nil"), nil, nil
		}

		expiration := ctx.BlockTime().AddDate(1, 0, 0)
		msg, err := authz.NewMsgGrant(granter.Address, grantee.Address, generateRandomAuthorization(r, spendLimit), expiration)
		if err != nil {
			return simtypes.NoOpMsg(authz.ModuleName, TypeMsgGrant, err.Error()), nil, err
		}
<<<<<<< HEAD

		txCfg := simappparams.MakeTestEncodingConfig().TxConfig
		svcMsgClientConn := &msgservice.ServiceMsgClientConn{}
		authzMsgClient := authz.NewMsgClient(svcMsgClientConn)
		_, err = authzMsgClient.Grant(context.Background(), msg)
		if err != nil {
			return simtypes.NoOpMsg(authz.ModuleName, TypeMsgGrant, err.Error()), nil, err
		}

		tx, err := helpers.GenTx(
			txCfg,
			svcMsgClientConn.GetMsgs(),
=======
		txGen := simappparams.MakeTestEncodingConfig().TxConfig
		tx, err := helpers.GenTx(
			txGen,
			[]sdk.Msg{msg},
>>>>>>> 56ab4e4c
			fees,
			helpers.DefaultGenTxGas,
			chainID,
			[]uint64{granterAcc.GetAccountNumber()},
			[]uint64{granterAcc.GetSequence()},
			granter.PrivKey,
		)
		if err != nil {
			return simtypes.NoOpMsg(authz.ModuleName, TypeMsgGrant, "unable to generate mock tx"), nil, err
		}

		_, _, err = app.Deliver(txCfg.TxEncoder(), tx)
		if err != nil {
<<<<<<< HEAD
			return simtypes.NoOpMsg(authz.ModuleName, TypeMsgGrant, "unable to deliver tx"), nil, err
		}

		return simtypes.NewOperationMsg(svcMsgClientConn.GetMsgs()[0], true, "", protoCdc), nil, nil
=======
			return simtypes.NoOpMsg(authz.ModuleName, sdk.MsgTypeURL(msg), "unable to deliver tx"), nil, err
		}
		return simtypes.NewOperationMsg(msg, true, "", protoCdc), nil, err
>>>>>>> 56ab4e4c
	}
}

func generateRandomAuthorization(r *rand.Rand, spendLimit sdk.Coins) authz.Authorization {
	authorizations := make([]authz.Authorization, 2)
	authorizations[0] = banktype.NewSendAuthorization(spendLimit)
	authorizations[1] = authz.NewGenericAuthorization(sdk.MsgTypeURL(&banktype.MsgSend{}))

	return authorizations[r.Intn(len(authorizations))]
}

// SimulateMsgRevokeAuthorization generates a MsgRevokeAuthorization with random values.
func SimulateMsgRevokeAuthorization(ak authz.AccountKeeper, bk authz.BankKeeper, k keeper.Keeper, protoCdc *codec.ProtoCodec) simtypes.Operation {
	return func(
		r *rand.Rand, app *baseapp.BaseApp, ctx sdk.Context, accs []simtypes.Account, chainID string,
	) (simtypes.OperationMsg, []simtypes.FutureOperation, error) {
		var granterAddr, granteeAddr sdk.AccAddress
		var grant authz.Grant
		hasGrant := false

		k.IterateGrants(ctx, func(granter, grantee sdk.AccAddress, g authz.Grant) bool {
			grant = g
			granterAddr = granter
			granteeAddr = grantee
			hasGrant = true
			return true
		})

		if !hasGrant {
			return simtypes.NoOpMsg(authz.ModuleName, TypeMsgRevoke, "no grants"), nil, nil
		}

		if _, ok := simtypes.FindAccount(accs, granterAddr); !ok {
			return simtypes.NoOpMsg(authz.ModuleName, TypeMsgRevoke, "Account not found"), nil, sdkerrors.Wrapf(sdkerrors.ErrNotFound, "account not found")
		}

		spendableCoins := bk.SpendableCoins(ctx, granterAddr)
		fees, err := simtypes.RandomFees(r, ctx, spendableCoins)
		if err != nil {
			return simtypes.NoOpMsg(authz.ModuleName, TypeMsgRevoke, "fee error"), nil, err
		}

<<<<<<< HEAD
		authorizationGrant := grant.GetAuthorization()
		msg := authz.NewMsgRevoke(granterAddr, granteeAddr, authorizationGrant.MsgTypeURL())
		txCfg := simappparams.MakeTestEncodingConfig().TxConfig
		svcMsgClientConn := &msgservice.ServiceMsgClientConn{}
		authzMsgClient := authz.NewMsgClient(svcMsgClientConn)
		_, err = authzMsgClient.Revoke(context.Background(), &msg)
		if err != nil {
			return simtypes.NoOpMsg(authz.ModuleName, TypeMsgRevoke, err.Error()), nil, err
		}

		granterKeys, _ := simtypes.FindAccount(accs, granterAddr)
		granterAcc := ak.GetAccount(ctx, granterAddr)

		tx, err := helpers.GenTx(
			txCfg,
			svcMsgClientConn.GetMsgs(),
=======
		auth := targetGrant.GetAuthorization()
		msg := authz.NewMsgRevoke(granterAddr, granteeAddr, auth.MsgTypeURL())
		txGen := simappparams.MakeTestEncodingConfig().TxConfig
		tx, err := helpers.GenTx(
			txGen,
			[]sdk.Msg{&msg},
>>>>>>> 56ab4e4c
			fees,
			helpers.DefaultGenTxGas,
			chainID,
			[]uint64{granterAcc.GetAccountNumber()},
			[]uint64{granterAcc.GetSequence()},
			granterKeys.PrivKey,
		)
		if err != nil {
			return simtypes.NoOpMsg(authz.ModuleName, TypeMsgRevoke, err.Error()), nil, err
		}

		_, _, err = app.Deliver(txCfg.TxEncoder(), tx)
		if err != nil {
			return simtypes.NoOpMsg(authz.ModuleName, TypeMsgRevoke, "unable to deliver tx"), nil, err
		}

<<<<<<< HEAD
		return simtypes.NewOperationMsg(svcMsgClientConn.GetMsgs()[0], true, "", protoCdc), nil, nil
=======
		_, _, err = app.Deliver(txGen.TxEncoder(), tx)
		return simtypes.NewOperationMsg(&msg, true, "", protoCdc), nil, err
>>>>>>> 56ab4e4c
	}
}

// SimulateMsgExecAuthorization generates a MsgExecAuthorized with random values.
func SimulateMsgExecAuthorization(ak authz.AccountKeeper, bk authz.BankKeeper, k keeper.Keeper, cdc cdctypes.AnyUnpacker, protoCdc *codec.ProtoCodec) simtypes.Operation {
	return func(
		r *rand.Rand, app *baseapp.BaseApp, ctx sdk.Context, accs []simtypes.Account, chainID string,
	) (simtypes.OperationMsg, []simtypes.FutureOperation, error) {
		hasGrant := false
		var targetGrant authz.Grant
		var granterAddr sdk.AccAddress
		var granteeAddr sdk.AccAddress
		k.IterateGrants(ctx, func(granter, grantee sdk.AccAddress, grant authz.Grant) bool {
			targetGrant = grant
			granterAddr = granter
			granteeAddr = grantee
			hasGrant = true
			return true
		})

		if !hasGrant {
			return simtypes.NoOpMsg(authz.ModuleName, TypeMsgExec, "no grant found"), nil, nil
		}

		if _, ok := simtypes.FindAccount(accs, granteeAddr); !ok {
			return simtypes.NoOpMsg(authz.ModuleName, TypeMsgRevoke, "Account not found"), nil, sdkerrors.Wrapf(sdkerrors.ErrNotFound, "account not found")
		}

		if targetGrant.Expiration.Before(ctx.BlockHeader().Time) {
			return simtypes.NoOpMsg(authz.ModuleName, TypeMsgExec, "grant expired"), nil, nil
		}

		coins := sdk.NewCoins(sdk.NewCoin("stake", sdk.NewInt(int64(simtypes.RandIntBetween(r, 100, 1000000)))))

		if targetGrant.Authorization.TypeUrl == fmt.Sprintf("/%s", proto.MessageName(&banktype.SendAuthorization{})) {
			sendAuthorization := targetGrant.GetAuthorization().(*banktype.SendAuthorization)
			if sendAuthorization.SpendLimit.IsAllLT(coins) {
				return simtypes.NoOpMsg(authz.ModuleName, TypeMsgExec, "over spend limit"), nil, nil
			}
		}

		granterspendableCoins := bk.SpendableCoins(ctx, granterAddr)
		if granterspendableCoins.IsAllLTE(coins) {
			return simtypes.NoOpMsg(authz.ModuleName, TypeMsgExec, "insufficient funds"), nil, nil
		}

		granteeSpendableCoins := bk.SpendableCoins(ctx, granteeAddr)
		fees, err := simtypes.RandomFees(r, ctx, granteeSpendableCoins)
		if err != nil {
			return simtypes.NoOpMsg(authz.ModuleName, TypeMsgExec, "fee error"), nil, err
		}

		execMsg := banktype.NewMsgSend(
			granterAddr,
			granteeAddr,
			coins,
		)
		msg := authz.NewMsgExec(granteeAddr, []sdk.Msg{execMsg})

<<<<<<< HEAD
		txCfg := simappparams.MakeTestEncodingConfig().TxConfig
		svcMsgClientConn := &msgservice.ServiceMsgClientConn{}
		authzMsgClient := authz.NewMsgClient(svcMsgClientConn)
		_, err = authzMsgClient.Exec(context.Background(), &msg)
		if err != nil {
			return simtypes.NoOpMsg(authz.ModuleName, TypeMsgExec, err.Error()), nil, err
		}

		granteeAcc := ak.GetAccount(ctx, granteeAddr)
		grantee, _ := simtypes.FindAccount(accs, granteeAddr)
		tx, err := helpers.GenTx(
			txCfg,
			svcMsgClientConn.GetMsgs(),
=======
		msg := authz.NewMsgExec(grantee.Address, []sdk.Msg{execMsg})
		sendGrant := targetGrant.Authorization.GetCachedValue().(*banktype.SendAuthorization)
		_, err = sendGrant.Accept(ctx, execMsg)
		if err != nil {
			return simtypes.NoOpMsg(authz.ModuleName, TypeMsgExecDelegated, err.Error()), nil, nil
		}

		txGen := simappparams.MakeTestEncodingConfig().TxConfig
		tx, err := helpers.GenTx(
			txGen,
			[]sdk.Msg{&msg},
>>>>>>> 56ab4e4c
			fees,
			helpers.DefaultGenTxGas,
			chainID,
			[]uint64{granteeAcc.GetAccountNumber()},
			[]uint64{granteeAcc.GetSequence()},
			grantee.PrivKey,
		)
		if err != nil {
			return simtypes.NoOpMsg(authz.ModuleName, TypeMsgExec, err.Error()), nil, err
		}

		_, _, err = app.Deliver(txCfg.TxEncoder(), tx)
		if err != nil {
			return simtypes.NoOpMsg(authz.ModuleName, TypeMsgExec, err.Error()), nil, err
		}

		err = msg.UnpackInterfaces(cdc)
		if err != nil {
			return simtypes.NoOpMsg(authz.ModuleName, TypeMsgExec, "unmarshal error"), nil, err
		}
<<<<<<< HEAD

		return simtypes.NewOperationMsg(svcMsgClientConn.GetMsgs()[0], true, "", protoCdc), nil, nil
=======
		return simtypes.NewOperationMsg(&msg, true, "success", protoCdc), nil, nil
>>>>>>> 56ab4e4c
	}
}<|MERGE_RESOLUTION|>--- conflicted
+++ resolved
@@ -1,11 +1,7 @@
 package simulation
 
 import (
-<<<<<<< HEAD
-	"context"
 	"fmt"
-=======
->>>>>>> 56ab4e4c
 	"math/rand"
 
 	"github.com/cosmos/cosmos-sdk/baseapp"
@@ -14,15 +10,11 @@
 	"github.com/cosmos/cosmos-sdk/simapp/helpers"
 	simappparams "github.com/cosmos/cosmos-sdk/simapp/params"
 	sdk "github.com/cosmos/cosmos-sdk/types"
-<<<<<<< HEAD
-	sdkerrors "github.com/cosmos/cosmos-sdk/types/errors"
-	"github.com/cosmos/cosmos-sdk/types/msgservice"
-=======
->>>>>>> 56ab4e4c
 	simtypes "github.com/cosmos/cosmos-sdk/types/simulation"
 	"github.com/cosmos/cosmos-sdk/x/authz"
 	"github.com/gogo/protobuf/proto"
 
+	sdkerrors "github.com/cosmos/cosmos-sdk/types/errors"
 	"github.com/cosmos/cosmos-sdk/x/authz/keeper"
 
 	banktype "github.com/cosmos/cosmos-sdk/x/bank/types"
@@ -125,25 +117,10 @@
 		if err != nil {
 			return simtypes.NoOpMsg(authz.ModuleName, TypeMsgGrant, err.Error()), nil, err
 		}
-<<<<<<< HEAD
-
 		txCfg := simappparams.MakeTestEncodingConfig().TxConfig
-		svcMsgClientConn := &msgservice.ServiceMsgClientConn{}
-		authzMsgClient := authz.NewMsgClient(svcMsgClientConn)
-		_, err = authzMsgClient.Grant(context.Background(), msg)
-		if err != nil {
-			return simtypes.NoOpMsg(authz.ModuleName, TypeMsgGrant, err.Error()), nil, err
-		}
-
 		tx, err := helpers.GenTx(
 			txCfg,
-			svcMsgClientConn.GetMsgs(),
-=======
-		txGen := simappparams.MakeTestEncodingConfig().TxConfig
-		tx, err := helpers.GenTx(
-			txGen,
 			[]sdk.Msg{msg},
->>>>>>> 56ab4e4c
 			fees,
 			helpers.DefaultGenTxGas,
 			chainID,
@@ -157,16 +134,9 @@
 
 		_, _, err = app.Deliver(txCfg.TxEncoder(), tx)
 		if err != nil {
-<<<<<<< HEAD
-			return simtypes.NoOpMsg(authz.ModuleName, TypeMsgGrant, "unable to deliver tx"), nil, err
-		}
-
-		return simtypes.NewOperationMsg(svcMsgClientConn.GetMsgs()[0], true, "", protoCdc), nil, nil
-=======
 			return simtypes.NoOpMsg(authz.ModuleName, sdk.MsgTypeURL(msg), "unable to deliver tx"), nil, err
 		}
 		return simtypes.NewOperationMsg(msg, true, "", protoCdc), nil, err
->>>>>>> 56ab4e4c
 	}
 }
 
@@ -209,31 +179,14 @@
 			return simtypes.NoOpMsg(authz.ModuleName, TypeMsgRevoke, "fee error"), nil, err
 		}
 
-<<<<<<< HEAD
-		authorizationGrant := grant.GetAuthorization()
-		msg := authz.NewMsgRevoke(granterAddr, granteeAddr, authorizationGrant.MsgTypeURL())
+		auth := grant.GetAuthorization()
+		msg := authz.NewMsgRevoke(granterAddr, granteeAddr, auth.MsgTypeURL())
 		txCfg := simappparams.MakeTestEncodingConfig().TxConfig
-		svcMsgClientConn := &msgservice.ServiceMsgClientConn{}
-		authzMsgClient := authz.NewMsgClient(svcMsgClientConn)
-		_, err = authzMsgClient.Revoke(context.Background(), &msg)
-		if err != nil {
-			return simtypes.NoOpMsg(authz.ModuleName, TypeMsgRevoke, err.Error()), nil, err
-		}
-
 		granterKeys, _ := simtypes.FindAccount(accs, granterAddr)
 		granterAcc := ak.GetAccount(ctx, granterAddr)
-
 		tx, err := helpers.GenTx(
 			txCfg,
-			svcMsgClientConn.GetMsgs(),
-=======
-		auth := targetGrant.GetAuthorization()
-		msg := authz.NewMsgRevoke(granterAddr, granteeAddr, auth.MsgTypeURL())
-		txGen := simappparams.MakeTestEncodingConfig().TxConfig
-		tx, err := helpers.GenTx(
-			txGen,
 			[]sdk.Msg{&msg},
->>>>>>> 56ab4e4c
 			fees,
 			helpers.DefaultGenTxGas,
 			chainID,
@@ -250,12 +203,7 @@
 			return simtypes.NoOpMsg(authz.ModuleName, TypeMsgRevoke, "unable to deliver tx"), nil, err
 		}
 
-<<<<<<< HEAD
-		return simtypes.NewOperationMsg(svcMsgClientConn.GetMsgs()[0], true, "", protoCdc), nil, nil
-=======
-		_, _, err = app.Deliver(txGen.TxEncoder(), tx)
-		return simtypes.NewOperationMsg(&msg, true, "", protoCdc), nil, err
->>>>>>> 56ab4e4c
+		return simtypes.NewOperationMsg(&msg, true, "", protoCdc), nil, nil
 	}
 }
 
@@ -315,33 +263,12 @@
 		)
 		msg := authz.NewMsgExec(granteeAddr, []sdk.Msg{execMsg})
 
-<<<<<<< HEAD
 		txCfg := simappparams.MakeTestEncodingConfig().TxConfig
-		svcMsgClientConn := &msgservice.ServiceMsgClientConn{}
-		authzMsgClient := authz.NewMsgClient(svcMsgClientConn)
-		_, err = authzMsgClient.Exec(context.Background(), &msg)
-		if err != nil {
-			return simtypes.NoOpMsg(authz.ModuleName, TypeMsgExec, err.Error()), nil, err
-		}
-
 		granteeAcc := ak.GetAccount(ctx, granteeAddr)
 		grantee, _ := simtypes.FindAccount(accs, granteeAddr)
 		tx, err := helpers.GenTx(
 			txCfg,
-			svcMsgClientConn.GetMsgs(),
-=======
-		msg := authz.NewMsgExec(grantee.Address, []sdk.Msg{execMsg})
-		sendGrant := targetGrant.Authorization.GetCachedValue().(*banktype.SendAuthorization)
-		_, err = sendGrant.Accept(ctx, execMsg)
-		if err != nil {
-			return simtypes.NoOpMsg(authz.ModuleName, TypeMsgExecDelegated, err.Error()), nil, nil
-		}
-
-		txGen := simappparams.MakeTestEncodingConfig().TxConfig
-		tx, err := helpers.GenTx(
-			txGen,
 			[]sdk.Msg{&msg},
->>>>>>> 56ab4e4c
 			fees,
 			helpers.DefaultGenTxGas,
 			chainID,
@@ -362,11 +289,6 @@
 		if err != nil {
 			return simtypes.NoOpMsg(authz.ModuleName, TypeMsgExec, "unmarshal error"), nil, err
 		}
-<<<<<<< HEAD
-
-		return simtypes.NewOperationMsg(svcMsgClientConn.GetMsgs()[0], true, "", protoCdc), nil, nil
-=======
 		return simtypes.NewOperationMsg(&msg, true, "success", protoCdc), nil, nil
->>>>>>> 56ab4e4c
 	}
 }