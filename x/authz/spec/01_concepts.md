<!--
order: 1
-->

# Concepts

## Authorization and Grant

The `x/authz` module defines interfaces and messages grant authorizations to perform actions
on behalf of one account to other accounts. The design is defined in the [ADR 030](../../../docs/architecture/adr-030-authz-module.md).

A *grant* is an allowance to execute a Msg by the grantee on behalf of the granter.
Authorization is an interface that must be implemented by a concrete authorization logic to validate and execute grants. Authorizations are extensible and can be defined for any Msg service method even outside of the module where the Msg method is defined. See the `SendAuthorization` example in the next section for more details.

**Note:** The authz module is different from the [auth (authentication)](../modules/auth/) module that is responsible for specifying the base transaction and account types.

+++ https://github.com/cosmos/cosmos-sdk/blob/v0.43.0-beta1/x/authz/authorizations.go#L11-L25

## Built-in Authorizations

The Cosmos SDK `x/authz` module comes with following authorization types:

### GenericAuthorization

`GenericAuthorization` implements the `Authorization` interface that gives unrestricted permission to execute the provided Msg on behalf of granter's account.

+++ https://github.com/cosmos/cosmos-sdk/blob/v0.43.0-beta1/proto/cosmos/authz/v1beta1/authz.proto#L14-L19

+++ https://github.com/cosmos/cosmos-sdk/blob/v0.43.0-beta1/x/authz/generic_authorization.go#L18-L31

* `msg` stores Msg type URL.

### SendAuthorization

`SendAuthorization` implements the `Authorization` interface for the `cosmos.bank.v1beta1.MsgSend` Msg. It takes a (positive) `SpendLimit` that specifies the maximum amount of tokens the grantee can spend. The `SpendLimit` is updated as the tokens are spent.

+++ https://github.com/cosmos/cosmos-sdk/blob/v0.43.0-beta1/proto/cosmos/bank/v1beta1/authz.proto#L10-L19

+++ https://github.com/cosmos/cosmos-sdk/blob/v0.43.0-beta1/x/bank/types/send_authorization.go#L25-L40

* `spend_limit` keeps track of how many coins are left in the authorization.

### StakeAuthorization

<<<<<<< HEAD
`StakeAuthorization` implements the `Authorization` interface for messages in the [staking module](https://docs.cosmos.network/v0.44/modules/staking/). It takes an `AuthorizationType` to specify whether you want to authorise delegating, undelegating or redelegating (i.e. these have to be authorised seperately). It also takes a `MaxTokens` that keeps track of a limit to the amount of tokens that can be delegated/undelegated/redelegated. If left empty, the amount is unlimited. Additionally, this Msg takes an `AllowList` or a `DenyList`, which allows you to select which validators you allow or deny grantees to stake with.
=======
`StakeAuthorization` implements the `Authorization` interface for messages in the [staking module](https://docs.cosmos.network/v0.44/modules/staking/). It takes an `AuthorizationType` to specify whether you want to authorise delegating, undelegating or redelegating (i.e. these have to be authorised seperately). It also takes a required `MaxTokens` that keeps track of a limit to the amount of tokens that can be delegated/undelegated/redelegated. If left empty, the amount is unlimited. Additionally, this Msg takes an `AllowList` or a `DenyList`, which allows you to select which validators you allow or deny grantees to stake with.
>>>>>>> 46117505

+++ https://github.com/cosmos/cosmos-sdk/blob/v0.43.0-beta1/proto/cosmos/staking/v1beta1/authz.proto#L11-L31

+++ https://github.com/cosmos/cosmos-sdk/blob/v0.43.0-beta1/x/staking/types/authz.go#L18-L38

## Gas

In order to prevent DoS attacks, granting `StakeAuthorization`s with `x/authz` incurs gas. `StakeAuthorization` allows you to authorize another account to delegate, undelegate, or redelegate to validators. The authorizer can define a list of validators they allow or deny delegations to. The Cosmos SDK iterates over these lists and charge 10 gas for each validator in both of the lists.

Since the state maintaining a list for granter, grantee pair with same expiration, we are iterating over the list to remove the grant (incase of any revoke of paritcular `msgType`) from the list and we are charging 20 gas per iteration.<|MERGE_RESOLUTION|>--- conflicted
+++ resolved
@@ -42,11 +42,7 @@
 
 ### StakeAuthorization
 
-<<<<<<< HEAD
-`StakeAuthorization` implements the `Authorization` interface for messages in the [staking module](https://docs.cosmos.network/v0.44/modules/staking/). It takes an `AuthorizationType` to specify whether you want to authorise delegating, undelegating or redelegating (i.e. these have to be authorised seperately). It also takes a `MaxTokens` that keeps track of a limit to the amount of tokens that can be delegated/undelegated/redelegated. If left empty, the amount is unlimited. Additionally, this Msg takes an `AllowList` or a `DenyList`, which allows you to select which validators you allow or deny grantees to stake with.
-=======
 `StakeAuthorization` implements the `Authorization` interface for messages in the [staking module](https://docs.cosmos.network/v0.44/modules/staking/). It takes an `AuthorizationType` to specify whether you want to authorise delegating, undelegating or redelegating (i.e. these have to be authorised seperately). It also takes a required `MaxTokens` that keeps track of a limit to the amount of tokens that can be delegated/undelegated/redelegated. If left empty, the amount is unlimited. Additionally, this Msg takes an `AllowList` or a `DenyList`, which allows you to select which validators you allow or deny grantees to stake with.
->>>>>>> 46117505
 
 +++ https://github.com/cosmos/cosmos-sdk/blob/v0.43.0-beta1/proto/cosmos/staking/v1beta1/authz.proto#L11-L31
 
