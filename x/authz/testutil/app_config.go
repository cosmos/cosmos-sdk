package testutil

import (
	_ "cosmossdk.io/x/gov" // import as blank for app wiring
<<<<<<< HEAD
=======

>>>>>>> 4352ab1f
	"github.com/cosmos/cosmos-sdk/testutil/configurator"
	_ "github.com/cosmos/cosmos-sdk/x/auth"           // import as blank for app wiring
	_ "github.com/cosmos/cosmos-sdk/x/auth/tx/config" // import as blank for app wiring
	_ "github.com/cosmos/cosmos-sdk/x/authz/module"   // import as blank for app wiring
	_ "github.com/cosmos/cosmos-sdk/x/bank"           // import as blank for app wiring
	_ "github.com/cosmos/cosmos-sdk/x/consensus"      // import as blank for app wiring
	_ "github.com/cosmos/cosmos-sdk/x/genutil"        // import as blank for app wiring
	_ "github.com/cosmos/cosmos-sdk/x/mint"           // import as blank for app wiring
	_ "github.com/cosmos/cosmos-sdk/x/staking"        // import as blank for app wiring
)

var AppConfig = configurator.NewAppConfig(
	configurator.AuthModule(),
	configurator.BankModule(),
	configurator.StakingModule(),
	configurator.TxModule(),
	configurator.ConsensusModule(),
	configurator.GenutilModule(),
	configurator.AuthzModule(),
	configurator.MintModule(),
)<|MERGE_RESOLUTION|>--- conflicted
+++ resolved
@@ -2,10 +2,7 @@
 
 import (
 	_ "cosmossdk.io/x/gov" // import as blank for app wiring
-<<<<<<< HEAD
-=======
 
->>>>>>> 4352ab1f
 	"github.com/cosmos/cosmos-sdk/testutil/configurator"
 	_ "github.com/cosmos/cosmos-sdk/x/auth"           // import as blank for app wiring
 	_ "github.com/cosmos/cosmos-sdk/x/auth/tx/config" // import as blank for app wiring
