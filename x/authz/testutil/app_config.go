package testutil

import (
<<<<<<< HEAD
	"github.com/cosmos/cosmos-sdk/runtime"
	_ "github.com/cosmos/cosmos-sdk/x/auth"           // import auth as a blank for app wiring
	_ "github.com/cosmos/cosmos-sdk/x/auth/tx/config" // import auth tx config as a blank for app wiring
	_ "github.com/cosmos/cosmos-sdk/x/authz/module"   // import authz as a blank for app wiring
	_ "github.com/cosmos/cosmos-sdk/x/bank"           // import bank as a blank for app wiring
	_ "github.com/cosmos/cosmos-sdk/x/consensus"      // import consensus as a blank for app wiring
	_ "github.com/cosmos/cosmos-sdk/x/genutil"        // import genutil as a blank for app wiring
	_ "github.com/cosmos/cosmos-sdk/x/gov"            // import gov as a blank for app wiring
	_ "github.com/cosmos/cosmos-sdk/x/mint"           // import mint as a blank for app wiring
	_ "github.com/cosmos/cosmos-sdk/x/params"         // import params as a blank for app wiring
	_ "github.com/cosmos/cosmos-sdk/x/staking"        // import staking as a blank for app wiring
=======
	_ "github.com/cosmos/cosmos-sdk/x/auth"           // import as blank for app wiring
	_ "github.com/cosmos/cosmos-sdk/x/auth/tx/config" // import as blank for app wiring
	_ "github.com/cosmos/cosmos-sdk/x/authz/module"   // import as blank for app wiring
	_ "github.com/cosmos/cosmos-sdk/x/bank"           // import as blank for app wiring
	_ "github.com/cosmos/cosmos-sdk/x/consensus"      // import as blank for app wiring
	_ "github.com/cosmos/cosmos-sdk/x/genutil"        // import as blank for app wiring
	_ "github.com/cosmos/cosmos-sdk/x/gov"            // import as blank for app wiring
	_ "github.com/cosmos/cosmos-sdk/x/mint"           // import as blank for app wiring
	_ "github.com/cosmos/cosmos-sdk/x/params"         // import as blank for app wiring
	_ "github.com/cosmos/cosmos-sdk/x/staking"        // import as blank for app wiring
>>>>>>> 02ca843d

	txconfigv1 "cosmossdk.io/api/cosmos/tx/config/v1"
	"cosmossdk.io/core/appconfig"
	authtypes "github.com/cosmos/cosmos-sdk/x/auth/types"
	"github.com/cosmos/cosmos-sdk/x/authz"
	banktypes "github.com/cosmos/cosmos-sdk/x/bank/types"
	consensustypes "github.com/cosmos/cosmos-sdk/x/consensus/types"
	genutiltypes "github.com/cosmos/cosmos-sdk/x/genutil/types"
	govtypes "github.com/cosmos/cosmos-sdk/x/gov/types"
	minttypes "github.com/cosmos/cosmos-sdk/x/mint/types"
	paramstypes "github.com/cosmos/cosmos-sdk/x/params/types"
	stakingtypes "github.com/cosmos/cosmos-sdk/x/staking/types"

	runtimev1alpha1 "cosmossdk.io/api/cosmos/app/runtime/v1alpha1"
	appv1alpha1 "cosmossdk.io/api/cosmos/app/v1alpha1"
	authmodulev1 "cosmossdk.io/api/cosmos/auth/module/v1"
	authzmodulev1 "cosmossdk.io/api/cosmos/authz/module/v1"
	bankmodulev1 "cosmossdk.io/api/cosmos/bank/module/v1"
	consensusmodulev1 "cosmossdk.io/api/cosmos/consensus/module/v1"
	genutilmodulev1 "cosmossdk.io/api/cosmos/genutil/module/v1"
	mintmodulev1 "cosmossdk.io/api/cosmos/mint/module/v1"
	paramsmodulev1 "cosmossdk.io/api/cosmos/params/module/v1"
	stakingmodulev1 "cosmossdk.io/api/cosmos/staking/module/v1"
)

var AppConfig = appconfig.Compose(&appv1alpha1.Config{
	Modules: []*appv1alpha1.ModuleConfig{
		{
			Name: "runtime",
			Config: appconfig.WrapAny(&runtimev1alpha1.Module{
				AppName: "AuthzApp",
				BeginBlockers: []string{
					minttypes.ModuleName,
					stakingtypes.ModuleName,
					genutiltypes.ModuleName,
					authz.ModuleName,
				},
				EndBlockers: []string{
					stakingtypes.ModuleName,
					genutiltypes.ModuleName,
				},
				InitGenesis: []string{
					authtypes.ModuleName,
					banktypes.ModuleName,
					stakingtypes.ModuleName,
					minttypes.ModuleName,
					genutiltypes.ModuleName,
					authz.ModuleName,
					paramstypes.ModuleName,
					consensustypes.ModuleName,
					runtime.ModuleName,
				},
			}),
		},
		{
			Name: authtypes.ModuleName,
			Config: appconfig.WrapAny(&authmodulev1.Module{
				Bech32Prefix: "cosmos",
				ModuleAccountPermissions: []*authmodulev1.ModuleAccountPermission{
					{Account: authtypes.FeeCollectorName},
					{Account: minttypes.ModuleName, Permissions: []string{authtypes.Minter}},
					{Account: stakingtypes.BondedPoolName, Permissions: []string{authtypes.Burner, stakingtypes.ModuleName}},
					{Account: stakingtypes.NotBondedPoolName, Permissions: []string{authtypes.Burner, stakingtypes.ModuleName}},
					{Account: govtypes.ModuleName, Permissions: []string{authtypes.Burner}},
				},
			}),
		},
		{
			Name:   banktypes.ModuleName,
			Config: appconfig.WrapAny(&bankmodulev1.Module{}),
		},
		{
			Name:   stakingtypes.ModuleName,
			Config: appconfig.WrapAny(&stakingmodulev1.Module{}),
		},
		{
			Name:   paramstypes.ModuleName,
			Config: appconfig.WrapAny(&paramsmodulev1.Module{}),
		},
		{
			Name:   "tx",
			Config: appconfig.WrapAny(&txconfigv1.Config{}),
		},
		{
			Name:   genutiltypes.ModuleName,
			Config: appconfig.WrapAny(&genutilmodulev1.Module{}),
		},
		{
			Name:   consensustypes.ModuleName,
			Config: appconfig.WrapAny(&consensusmodulev1.Module{}),
		},
		{
			Name:   authz.ModuleName,
			Config: appconfig.WrapAny(&authzmodulev1.Module{}),
		},
		{
			Name:   minttypes.ModuleName,
			Config: appconfig.WrapAny(&mintmodulev1.Module{}),
		},
	},
})<|MERGE_RESOLUTION|>--- conflicted
+++ resolved
@@ -1,19 +1,6 @@
 package testutil
 
 import (
-<<<<<<< HEAD
-	"github.com/cosmos/cosmos-sdk/runtime"
-	_ "github.com/cosmos/cosmos-sdk/x/auth"           // import auth as a blank for app wiring
-	_ "github.com/cosmos/cosmos-sdk/x/auth/tx/config" // import auth tx config as a blank for app wiring
-	_ "github.com/cosmos/cosmos-sdk/x/authz/module"   // import authz as a blank for app wiring
-	_ "github.com/cosmos/cosmos-sdk/x/bank"           // import bank as a blank for app wiring
-	_ "github.com/cosmos/cosmos-sdk/x/consensus"      // import consensus as a blank for app wiring
-	_ "github.com/cosmos/cosmos-sdk/x/genutil"        // import genutil as a blank for app wiring
-	_ "github.com/cosmos/cosmos-sdk/x/gov"            // import gov as a blank for app wiring
-	_ "github.com/cosmos/cosmos-sdk/x/mint"           // import mint as a blank for app wiring
-	_ "github.com/cosmos/cosmos-sdk/x/params"         // import params as a blank for app wiring
-	_ "github.com/cosmos/cosmos-sdk/x/staking"        // import staking as a blank for app wiring
-=======
 	_ "github.com/cosmos/cosmos-sdk/x/auth"           // import as blank for app wiring
 	_ "github.com/cosmos/cosmos-sdk/x/auth/tx/config" // import as blank for app wiring
 	_ "github.com/cosmos/cosmos-sdk/x/authz/module"   // import as blank for app wiring
@@ -24,7 +11,6 @@
 	_ "github.com/cosmos/cosmos-sdk/x/mint"           // import as blank for app wiring
 	_ "github.com/cosmos/cosmos-sdk/x/params"         // import as blank for app wiring
 	_ "github.com/cosmos/cosmos-sdk/x/staking"        // import as blank for app wiring
->>>>>>> 02ca843d
 
 	txconfigv1 "cosmossdk.io/api/cosmos/tx/config/v1"
 	"cosmossdk.io/core/appconfig"
