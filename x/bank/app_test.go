--- conflicted
+++ resolved
@@ -113,13 +113,8 @@
 			expPass:  true,
 			privKeys: []crypto.PrivKey{priv1},
 			expectedBalances: []expectedBalance{
-<<<<<<< HEAD
-				{addr1, sdk.Coins{sdk.NewCoin("foocoin", 57)}},
-				{addr2, sdk.Coins{sdk.NewCoin("foocoin", 10)}},
-=======
 				expectedBalance{addr1, sdk.Coins{sdk.NewInt64Coin("foocoin", 57)}},
 				expectedBalance{addr2, sdk.Coins{sdk.NewInt64Coin("foocoin", 10)}},
->>>>>>> 19b0781e
 			},
 		},
 		{
@@ -174,15 +169,9 @@
 			expPass:  true,
 			privKeys: []crypto.PrivKey{priv1},
 			expectedBalances: []expectedBalance{
-<<<<<<< HEAD
-				{addr1, sdk.Coins{sdk.NewCoin("foocoin", 32)}},
-				{addr2, sdk.Coins{sdk.NewCoin("foocoin", 47)}},
-				{addr3, sdk.Coins{sdk.NewCoin("foocoin", 5)}},
-=======
 				expectedBalance{addr1, sdk.Coins{sdk.NewInt64Coin("foocoin", 32)}},
 				expectedBalance{addr2, sdk.Coins{sdk.NewInt64Coin("foocoin", 47)}},
 				expectedBalance{addr3, sdk.Coins{sdk.NewInt64Coin("foocoin", 5)}},
->>>>>>> 19b0781e
 			},
 		},
 	}
@@ -222,17 +211,10 @@
 			expPass:  true,
 			privKeys: []crypto.PrivKey{priv1, priv4},
 			expectedBalances: []expectedBalance{
-<<<<<<< HEAD
-				{addr1, sdk.Coins{sdk.NewCoin("foocoin", 32)}},
-				{addr4, sdk.Coins{sdk.NewCoin("foocoin", 32)}},
-				{addr2, sdk.Coins{sdk.NewCoin("foocoin", 52)}},
-				{addr3, sdk.Coins{sdk.NewCoin("foocoin", 10)}},
-=======
 				expectedBalance{addr1, sdk.Coins{sdk.NewInt64Coin("foocoin", 32)}},
 				expectedBalance{addr4, sdk.Coins{sdk.NewInt64Coin("foocoin", 32)}},
 				expectedBalance{addr2, sdk.Coins{sdk.NewInt64Coin("foocoin", 52)}},
 				expectedBalance{addr3, sdk.Coins{sdk.NewInt64Coin("foocoin", 10)}},
->>>>>>> 19b0781e
 			},
 		},
 	}
@@ -264,13 +246,8 @@
 			expPass:  true,
 			privKeys: []crypto.PrivKey{priv1},
 			expectedBalances: []expectedBalance{
-<<<<<<< HEAD
-				{addr1, sdk.Coins{sdk.NewCoin("foocoin", 32)}},
-				{addr2, sdk.Coins{sdk.NewCoin("foocoin", 10)}},
-=======
 				expectedBalance{addr1, sdk.Coins{sdk.NewInt64Coin("foocoin", 32)}},
 				expectedBalance{addr2, sdk.Coins{sdk.NewInt64Coin("foocoin", 10)}},
->>>>>>> 19b0781e
 			},
 		},
 		{
@@ -280,11 +257,7 @@
 			expPass:  true,
 			privKeys: []crypto.PrivKey{priv2},
 			expectedBalances: []expectedBalance{
-<<<<<<< HEAD
-				{addr1, sdk.Coins{sdk.NewCoin("foocoin", 42)}},
-=======
 				expectedBalance{addr1, sdk.Coins{sdk.NewInt64Coin("foocoin", 42)}},
->>>>>>> 19b0781e
 			},
 		},
 	}
