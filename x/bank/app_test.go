package bank_test

import (
	"testing"

	"github.com/stretchr/testify/require"

	distrtypes "github.com/cosmos/cosmos-sdk/x/distribution/types"

	"github.com/tendermint/tendermint/crypto"
	"github.com/tendermint/tendermint/crypto/secp256k1"
	tmproto "github.com/tendermint/tendermint/proto/tendermint/types"

	"github.com/cosmos/cosmos-sdk/simapp"
	sdk "github.com/cosmos/cosmos-sdk/types"
	authtypes "github.com/cosmos/cosmos-sdk/x/auth/types"
	"github.com/cosmos/cosmos-sdk/x/bank/types"
)

type (
	expectedBalance struct {
		addr  sdk.AccAddress
		coins sdk.Coins
	}

	appTestCase struct {
		expSimPass       bool
		expPass          bool
		msgs             []sdk.Msg
		accNums          []uint64
		accSeqs          []uint64
		privKeys         []crypto.PrivKey
		expectedBalances []expectedBalance
	}
)

var (
	priv1 = secp256k1.GenPrivKey()
	addr1 = sdk.AccAddress(priv1.PubKey().Address())
	priv2 = secp256k1.GenPrivKey()
	addr2 = sdk.AccAddress(priv2.PubKey().Address())
	addr3 = sdk.AccAddress(secp256k1.GenPrivKey().PubKey().Address())
	priv4 = secp256k1.GenPrivKey()
	addr4 = sdk.AccAddress(priv4.PubKey().Address())

	coins     = sdk.Coins{sdk.NewInt64Coin("foocoin", 10)}
	halfCoins = sdk.Coins{sdk.NewInt64Coin("foocoin", 5)}

	sendMsg1 = types.NewMsgSend(addr1, addr2, coins)

	multiSendMsg1 = &types.MsgMultiSend{
		Inputs:  []types.Input{types.NewInput(addr1, coins)},
		Outputs: []types.Output{types.NewOutput(addr2, coins)},
	}
	multiSendMsg2 = &types.MsgMultiSend{
		Inputs: []types.Input{types.NewInput(addr1, coins)},
		Outputs: []types.Output{
			types.NewOutput(addr2, halfCoins),
			types.NewOutput(addr3, halfCoins),
		},
	}
	multiSendMsg3 = &types.MsgMultiSend{
		Inputs: []types.Input{
			types.NewInput(addr1, coins),
			types.NewInput(addr4, coins),
		},
		Outputs: []types.Output{
			types.NewOutput(addr2, coins),
			types.NewOutput(addr3, coins),
		},
	}
	multiSendMsg4 = &types.MsgMultiSend{
		Inputs: []types.Input{
			types.NewInput(addr2, coins),
		},
		Outputs: []types.Output{
			types.NewOutput(addr1, coins),
		},
	}
	multiSendMsg5 = &types.MsgMultiSend{
		Inputs: []types.Input{
			types.NewInput(addr1, coins),
		},
		Outputs: []types.Output{
			types.NewOutput(moduleAccAddr, coins),
		},
	}
)

func TestSendNotEnoughBalance(t *testing.T) {
	acc := &authtypes.BaseAccount{
		Address: addr1,
	}

	genAccs := []authtypes.GenesisAccount{acc}
	app := simapp.SetupWithGenesisAccounts(genAccs)
	ctx := app.BaseApp.NewContext(false, tmproto.Header{})

	err := app.BankKeeper.SetBalances(ctx, addr1, sdk.NewCoins(sdk.NewInt64Coin("foocoin", 67)))
	require.NoError(t, err)

	app.Commit()

	res1 := app.AccountKeeper.GetAccount(ctx, addr1)
	require.NotNil(t, res1)
	require.Equal(t, acc, res1.(*authtypes.BaseAccount))

	origAccNum := res1.GetAccountNumber()
	origSeq := res1.GetSequence()

	sendMsg := types.NewMsgSend(addr1, addr2, sdk.Coins{sdk.NewInt64Coin("foocoin", 100)})
<<<<<<< HEAD
	header := tmproto.Header{Height: app.LastBlockHeight() + 1}
	_, _, err = simapp.SignCheckDeliver(t, app.Codec(), app.BaseApp, header, []sdk.Msg{sendMsg}, []uint64{origAccNum}, []uint64{origSeq}, false, false, priv1)
=======
	header := abci.Header{Height: app.LastBlockHeight() + 1}
	txGen := simapp.MakeEncodingConfig().TxConfig
	_, _, err = simapp.SignCheckDeliver(t, txGen, app.BaseApp, header, []sdk.Msg{sendMsg}, []uint64{origAccNum}, []uint64{origSeq}, false, false, priv1)
>>>>>>> 8e61ef86
	require.Error(t, err)

	simapp.CheckBalance(t, app, addr1, sdk.Coins{sdk.NewInt64Coin("foocoin", 67)})

	res2 := app.AccountKeeper.GetAccount(app.NewContext(true, tmproto.Header{}), addr1)
	require.NotNil(t, res2)

	require.Equal(t, res2.GetAccountNumber(), origAccNum)
	require.Equal(t, res2.GetSequence(), origSeq+1)
}

// A module account cannot be the recipient of bank sends unless it has been marked as such
func TestSendToModuleAcc(t *testing.T) {
	tests := []struct {
		name           string
		fromBalance    sdk.Coins
		msg            *types.MsgSend
		expSimPass     bool
		expPass        bool
		expFromBalance sdk.Coins
		expToBalance   sdk.Coins
	}{
		{
			name:           "Normal module account cannot be the recipient of bank sends",
			fromBalance:    coins,
			msg:            types.NewMsgSend(addr1, moduleAccAddr, coins),
			expSimPass:     false,
			expPass:        false,
			expFromBalance: coins,
			expToBalance:   sdk.NewCoins(),
		},
		{
			name:           "Allowed module account can be the recipient of bank sends",
			fromBalance:    coins,
			msg:            types.NewMsgSend(addr1, authtypes.NewModuleAddress(distrtypes.ModuleName), coins),
			expPass:        true,
			expSimPass:     true,
			expFromBalance: sdk.NewCoins(),
			expToBalance:   coins,
		},
	}

	for _, test := range tests {
		test := test
		t.Run(test.name, func(t *testing.T) {
			acc := &authtypes.BaseAccount{
				Address: test.msg.FromAddress,
			}

			genAccs := []authtypes.GenesisAccount{acc}
			app := simapp.SetupWithGenesisAccounts(genAccs)
			ctx := app.BaseApp.NewContext(false, tmproto.Header{})

			err := app.BankKeeper.SetBalances(ctx, test.msg.FromAddress, test.fromBalance)
			require.NoError(t, err)

			app.Commit()

			res1 := app.AccountKeeper.GetAccount(ctx, test.msg.FromAddress)
			require.NotNil(t, res1)
			require.Equal(t, acc, res1.(*authtypes.BaseAccount))

			origAccNum := res1.GetAccountNumber()
			origSeq := res1.GetSequence()

<<<<<<< HEAD
			header := tmproto.Header{Height: app.LastBlockHeight() + 1}
			_, _, err = simapp.SignCheckDeliver(t, app.Codec(), app.BaseApp, header, []sdk.Msg{test.msg}, []uint64{origAccNum}, []uint64{origSeq}, test.expSimPass, test.expPass, priv1)
=======
			header := abci.Header{Height: app.LastBlockHeight() + 1}
			txGen := simapp.MakeEncodingConfig().TxConfig
			_, _, err = simapp.SignCheckDeliver(t, txGen, app.BaseApp, header, []sdk.Msg{test.msg}, []uint64{origAccNum}, []uint64{origSeq}, test.expSimPass, test.expPass, priv1)
>>>>>>> 8e61ef86
			if test.expPass {
				require.NoError(t, err)
			} else {
				require.Error(t, err)
			}

			simapp.CheckBalance(t, app, test.msg.FromAddress, test.expFromBalance)
			simapp.CheckBalance(t, app, test.msg.ToAddress, test.expToBalance)

			res2 := app.AccountKeeper.GetAccount(app.NewContext(true, tmproto.Header{}), addr1)
			require.NotNil(t, res2)

			require.Equal(t, res2.GetAccountNumber(), origAccNum)
			require.Equal(t, res2.GetSequence(), origSeq+1)
		})
	}
}

func TestMsgMultiSendWithAccounts(t *testing.T) {
	acc := &authtypes.BaseAccount{
		Address: addr1,
	}

	genAccs := []authtypes.GenesisAccount{acc}
	app := simapp.SetupWithGenesisAccounts(genAccs)
	ctx := app.BaseApp.NewContext(false, tmproto.Header{})

	err := app.BankKeeper.SetBalances(ctx, addr1, sdk.NewCoins(sdk.NewInt64Coin("foocoin", 67)))
	require.NoError(t, err)

	app.Commit()

	res1 := app.AccountKeeper.GetAccount(ctx, addr1)
	require.NotNil(t, res1)
	require.Equal(t, acc, res1.(*authtypes.BaseAccount))

	testCases := []appTestCase{
		{
			msgs:       []sdk.Msg{multiSendMsg1},
			accNums:    []uint64{0},
			accSeqs:    []uint64{0},
			expSimPass: true,
			expPass:    true,
			privKeys:   []crypto.PrivKey{priv1},
			expectedBalances: []expectedBalance{
				{addr1, sdk.Coins{sdk.NewInt64Coin("foocoin", 57)}},
				{addr2, sdk.Coins{sdk.NewInt64Coin("foocoin", 10)}},
			},
		},
		{
			msgs:       []sdk.Msg{multiSendMsg1, multiSendMsg2},
			accNums:    []uint64{0},
			accSeqs:    []uint64{0},
			expSimPass: true, // doesn't check signature
			expPass:    false,
			privKeys:   []crypto.PrivKey{priv1},
		},
		{
			msgs:       []sdk.Msg{multiSendMsg5},
			accNums:    []uint64{0},
			accSeqs:    []uint64{0},
			expSimPass: false,
			expPass:    false,
			privKeys:   []crypto.PrivKey{priv1},
		},
	}

	for _, tc := range testCases {
<<<<<<< HEAD
		header := tmproto.Header{Height: app.LastBlockHeight() + 1}
		_, _, err := simapp.SignCheckDeliver(t, app.Codec(), app.BaseApp, header, tc.msgs, tc.accNums, tc.accSeqs, tc.expSimPass, tc.expPass, tc.privKeys...)
=======
		header := abci.Header{Height: app.LastBlockHeight() + 1}
		txGen := simapp.MakeEncodingConfig().TxConfig
		_, _, err := simapp.SignCheckDeliver(t, txGen, app.BaseApp, header, tc.msgs, tc.accNums, tc.accSeqs, tc.expSimPass, tc.expPass, tc.privKeys...)
>>>>>>> 8e61ef86
		if tc.expPass {
			require.NoError(t, err)
		} else {
			require.Error(t, err)
		}

		for _, eb := range tc.expectedBalances {
			simapp.CheckBalance(t, app, eb.addr, eb.coins)
		}
	}
}

func TestMsgMultiSendMultipleOut(t *testing.T) {
	acc1 := &authtypes.BaseAccount{
		Address: addr1,
	}
	acc2 := &authtypes.BaseAccount{
		Address: addr2,
	}

	genAccs := []authtypes.GenesisAccount{acc1, acc2}
	app := simapp.SetupWithGenesisAccounts(genAccs)
	ctx := app.BaseApp.NewContext(false, tmproto.Header{})

	err := app.BankKeeper.SetBalances(ctx, addr1, sdk.NewCoins(sdk.NewInt64Coin("foocoin", 42)))
	require.NoError(t, err)

	err = app.BankKeeper.SetBalances(ctx, addr2, sdk.NewCoins(sdk.NewInt64Coin("foocoin", 42)))
	require.NoError(t, err)

	app.Commit()

	testCases := []appTestCase{
		{
			msgs:       []sdk.Msg{multiSendMsg2},
			accNums:    []uint64{0},
			accSeqs:    []uint64{0},
			expSimPass: true,
			expPass:    true,
			privKeys:   []crypto.PrivKey{priv1},
			expectedBalances: []expectedBalance{
				{addr1, sdk.Coins{sdk.NewInt64Coin("foocoin", 32)}},
				{addr2, sdk.Coins{sdk.NewInt64Coin("foocoin", 47)}},
				{addr3, sdk.Coins{sdk.NewInt64Coin("foocoin", 5)}},
			},
		},
	}

	for _, tc := range testCases {
<<<<<<< HEAD
		header := tmproto.Header{Height: app.LastBlockHeight() + 1}
		_, _, err := simapp.SignCheckDeliver(t, app.Codec(), app.BaseApp, header, tc.msgs, tc.accNums, tc.accSeqs, tc.expSimPass, tc.expPass, tc.privKeys...)
=======
		header := abci.Header{Height: app.LastBlockHeight() + 1}
		txGen := simapp.MakeEncodingConfig().TxConfig
		_, _, err := simapp.SignCheckDeliver(t, txGen, app.BaseApp, header, tc.msgs, tc.accNums, tc.accSeqs, tc.expSimPass, tc.expPass, tc.privKeys...)
>>>>>>> 8e61ef86
		require.NoError(t, err)

		for _, eb := range tc.expectedBalances {
			simapp.CheckBalance(t, app, eb.addr, eb.coins)
		}
	}
}

func TestMsgMultiSendMultipleInOut(t *testing.T) {
	acc1 := &authtypes.BaseAccount{
		Address: addr1,
	}
	acc2 := &authtypes.BaseAccount{
		Address: addr2,
	}
	acc4 := &authtypes.BaseAccount{
		Address: addr4,
	}

	genAccs := []authtypes.GenesisAccount{acc1, acc2, acc4}
	app := simapp.SetupWithGenesisAccounts(genAccs)
	ctx := app.BaseApp.NewContext(false, tmproto.Header{})

	err := app.BankKeeper.SetBalances(ctx, addr1, sdk.NewCoins(sdk.NewInt64Coin("foocoin", 42)))
	require.NoError(t, err)

	err = app.BankKeeper.SetBalances(ctx, addr2, sdk.NewCoins(sdk.NewInt64Coin("foocoin", 42)))
	require.NoError(t, err)

	err = app.BankKeeper.SetBalances(ctx, addr4, sdk.NewCoins(sdk.NewInt64Coin("foocoin", 42)))
	require.NoError(t, err)

	app.Commit()

	testCases := []appTestCase{
		{
			msgs:       []sdk.Msg{multiSendMsg3},
			accNums:    []uint64{0, 2},
			accSeqs:    []uint64{0, 0},
			expSimPass: true,
			expPass:    true,
			privKeys:   []crypto.PrivKey{priv1, priv4},
			expectedBalances: []expectedBalance{
				{addr1, sdk.Coins{sdk.NewInt64Coin("foocoin", 32)}},
				{addr4, sdk.Coins{sdk.NewInt64Coin("foocoin", 32)}},
				{addr2, sdk.Coins{sdk.NewInt64Coin("foocoin", 52)}},
				{addr3, sdk.Coins{sdk.NewInt64Coin("foocoin", 10)}},
			},
		},
	}

	for _, tc := range testCases {
<<<<<<< HEAD
		header := tmproto.Header{Height: app.LastBlockHeight() + 1}
		_, _, err := simapp.SignCheckDeliver(t, app.Codec(), app.BaseApp, header, tc.msgs, tc.accNums, tc.accSeqs, tc.expSimPass, tc.expPass, tc.privKeys...)
=======
		header := abci.Header{Height: app.LastBlockHeight() + 1}
		txGen := simapp.MakeEncodingConfig().TxConfig
		_, _, err := simapp.SignCheckDeliver(t, txGen, app.BaseApp, header, tc.msgs, tc.accNums, tc.accSeqs, tc.expSimPass, tc.expPass, tc.privKeys...)
>>>>>>> 8e61ef86
		require.NoError(t, err)

		for _, eb := range tc.expectedBalances {
			simapp.CheckBalance(t, app, eb.addr, eb.coins)
		}
	}
}

func TestMsgMultiSendDependent(t *testing.T) {
	acc1 := authtypes.NewBaseAccountWithAddress(addr1)
	acc2 := authtypes.NewBaseAccountWithAddress(addr2)
	err := acc2.SetAccountNumber(1)
	require.NoError(t, err)

	genAccs := []authtypes.GenesisAccount{acc1, acc2}
	app := simapp.SetupWithGenesisAccounts(genAccs)
	ctx := app.BaseApp.NewContext(false, tmproto.Header{})

	err = app.BankKeeper.SetBalances(ctx, addr1, sdk.NewCoins(sdk.NewInt64Coin("foocoin", 42)))
	require.NoError(t, err)

	app.Commit()

	testCases := []appTestCase{
		{
			msgs:       []sdk.Msg{multiSendMsg1},
			accNums:    []uint64{0},
			accSeqs:    []uint64{0},
			expSimPass: true,
			expPass:    true,
			privKeys:   []crypto.PrivKey{priv1},
			expectedBalances: []expectedBalance{
				{addr1, sdk.Coins{sdk.NewInt64Coin("foocoin", 32)}},
				{addr2, sdk.Coins{sdk.NewInt64Coin("foocoin", 10)}},
			},
		},
		{
			msgs:       []sdk.Msg{multiSendMsg4},
			accNums:    []uint64{1},
			accSeqs:    []uint64{0},
			expSimPass: true,
			expPass:    true,
			privKeys:   []crypto.PrivKey{priv2},
			expectedBalances: []expectedBalance{
				{addr1, sdk.Coins{sdk.NewInt64Coin("foocoin", 42)}},
			},
		},
	}

	for _, tc := range testCases {
<<<<<<< HEAD
		header := tmproto.Header{Height: app.LastBlockHeight() + 1}
		_, _, err := simapp.SignCheckDeliver(t, app.Codec(), app.BaseApp, header, tc.msgs, tc.accNums, tc.accSeqs, tc.expSimPass, tc.expPass, tc.privKeys...)
=======
		header := abci.Header{Height: app.LastBlockHeight() + 1}
		txGen := simapp.MakeEncodingConfig().TxConfig
		_, _, err := simapp.SignCheckDeliver(t, txGen, app.BaseApp, header, tc.msgs, tc.accNums, tc.accSeqs, tc.expSimPass, tc.expPass, tc.privKeys...)
>>>>>>> 8e61ef86
		require.NoError(t, err)

		for _, eb := range tc.expectedBalances {
			simapp.CheckBalance(t, app, eb.addr, eb.coins)
		}
	}
}<|MERGE_RESOLUTION|>--- conflicted
+++ resolved
@@ -109,14 +109,9 @@
 	origSeq := res1.GetSequence()
 
 	sendMsg := types.NewMsgSend(addr1, addr2, sdk.Coins{sdk.NewInt64Coin("foocoin", 100)})
-<<<<<<< HEAD
 	header := tmproto.Header{Height: app.LastBlockHeight() + 1}
-	_, _, err = simapp.SignCheckDeliver(t, app.Codec(), app.BaseApp, header, []sdk.Msg{sendMsg}, []uint64{origAccNum}, []uint64{origSeq}, false, false, priv1)
-=======
-	header := abci.Header{Height: app.LastBlockHeight() + 1}
 	txGen := simapp.MakeEncodingConfig().TxConfig
 	_, _, err = simapp.SignCheckDeliver(t, txGen, app.BaseApp, header, []sdk.Msg{sendMsg}, []uint64{origAccNum}, []uint64{origSeq}, false, false, priv1)
->>>>>>> 8e61ef86
 	require.Error(t, err)
 
 	simapp.CheckBalance(t, app, addr1, sdk.Coins{sdk.NewInt64Coin("foocoin", 67)})
@@ -182,14 +177,9 @@
 			origAccNum := res1.GetAccountNumber()
 			origSeq := res1.GetSequence()
 
-<<<<<<< HEAD
 			header := tmproto.Header{Height: app.LastBlockHeight() + 1}
-			_, _, err = simapp.SignCheckDeliver(t, app.Codec(), app.BaseApp, header, []sdk.Msg{test.msg}, []uint64{origAccNum}, []uint64{origSeq}, test.expSimPass, test.expPass, priv1)
-=======
-			header := abci.Header{Height: app.LastBlockHeight() + 1}
 			txGen := simapp.MakeEncodingConfig().TxConfig
 			_, _, err = simapp.SignCheckDeliver(t, txGen, app.BaseApp, header, []sdk.Msg{test.msg}, []uint64{origAccNum}, []uint64{origSeq}, test.expSimPass, test.expPass, priv1)
->>>>>>> 8e61ef86
 			if test.expPass {
 				require.NoError(t, err)
 			} else {
@@ -258,14 +248,9 @@
 	}
 
 	for _, tc := range testCases {
-<<<<<<< HEAD
 		header := tmproto.Header{Height: app.LastBlockHeight() + 1}
-		_, _, err := simapp.SignCheckDeliver(t, app.Codec(), app.BaseApp, header, tc.msgs, tc.accNums, tc.accSeqs, tc.expSimPass, tc.expPass, tc.privKeys...)
-=======
-		header := abci.Header{Height: app.LastBlockHeight() + 1}
 		txGen := simapp.MakeEncodingConfig().TxConfig
 		_, _, err := simapp.SignCheckDeliver(t, txGen, app.BaseApp, header, tc.msgs, tc.accNums, tc.accSeqs, tc.expSimPass, tc.expPass, tc.privKeys...)
->>>>>>> 8e61ef86
 		if tc.expPass {
 			require.NoError(t, err)
 		} else {
@@ -315,14 +300,9 @@
 	}
 
 	for _, tc := range testCases {
-<<<<<<< HEAD
 		header := tmproto.Header{Height: app.LastBlockHeight() + 1}
-		_, _, err := simapp.SignCheckDeliver(t, app.Codec(), app.BaseApp, header, tc.msgs, tc.accNums, tc.accSeqs, tc.expSimPass, tc.expPass, tc.privKeys...)
-=======
-		header := abci.Header{Height: app.LastBlockHeight() + 1}
 		txGen := simapp.MakeEncodingConfig().TxConfig
 		_, _, err := simapp.SignCheckDeliver(t, txGen, app.BaseApp, header, tc.msgs, tc.accNums, tc.accSeqs, tc.expSimPass, tc.expPass, tc.privKeys...)
->>>>>>> 8e61ef86
 		require.NoError(t, err)
 
 		for _, eb := range tc.expectedBalances {
@@ -375,14 +355,9 @@
 	}
 
 	for _, tc := range testCases {
-<<<<<<< HEAD
 		header := tmproto.Header{Height: app.LastBlockHeight() + 1}
-		_, _, err := simapp.SignCheckDeliver(t, app.Codec(), app.BaseApp, header, tc.msgs, tc.accNums, tc.accSeqs, tc.expSimPass, tc.expPass, tc.privKeys...)
-=======
-		header := abci.Header{Height: app.LastBlockHeight() + 1}
 		txGen := simapp.MakeEncodingConfig().TxConfig
 		_, _, err := simapp.SignCheckDeliver(t, txGen, app.BaseApp, header, tc.msgs, tc.accNums, tc.accSeqs, tc.expSimPass, tc.expPass, tc.privKeys...)
->>>>>>> 8e61ef86
 		require.NoError(t, err)
 
 		for _, eb := range tc.expectedBalances {
@@ -433,14 +408,9 @@
 	}
 
 	for _, tc := range testCases {
-<<<<<<< HEAD
 		header := tmproto.Header{Height: app.LastBlockHeight() + 1}
-		_, _, err := simapp.SignCheckDeliver(t, app.Codec(), app.BaseApp, header, tc.msgs, tc.accNums, tc.accSeqs, tc.expSimPass, tc.expPass, tc.privKeys...)
-=======
-		header := abci.Header{Height: app.LastBlockHeight() + 1}
 		txGen := simapp.MakeEncodingConfig().TxConfig
 		_, _, err := simapp.SignCheckDeliver(t, txGen, app.BaseApp, header, tc.msgs, tc.accNums, tc.accSeqs, tc.expSimPass, tc.expPass, tc.privKeys...)
->>>>>>> 8e61ef86
 		require.NoError(t, err)
 
 		for _, eb := range tc.expectedBalances {
