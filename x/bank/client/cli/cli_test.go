package cli_test

import (
	"bytes"
	"context"
	"fmt"
	"testing"

	"github.com/stretchr/testify/suite"

	"github.com/cosmos/cosmos-sdk/client"
	"github.com/cosmos/cosmos-sdk/client/flags"
	"github.com/cosmos/cosmos-sdk/testutil"
	sdk "github.com/cosmos/cosmos-sdk/types"
	sdkerrors "github.com/cosmos/cosmos-sdk/types/errors"
	"github.com/cosmos/cosmos-sdk/x/bank/client/cli"
<<<<<<< HEAD
	banktest "github.com/cosmos/cosmos-sdk/x/bank/client/testutil"
=======
	banktestutil "github.com/cosmos/cosmos-sdk/x/bank/client/testutil"
>>>>>>> cbb3dca7
)

type IntegrationTestSuite struct {
	suite.Suite

	cfg     testutil.Config
	network *testutil.Network
}

func (s *IntegrationTestSuite) SetupSuite() {
	s.T().Log("setting up integration test suite")

	cfg := testutil.DefaultConfig()
	cfg.NumValidators = 1

	s.cfg = cfg
	s.network = testutil.NewTestNetwork(s.T(), cfg)

	_, err := s.network.WaitForHeight(1)
	s.Require().NoError(err)
}

func (s *IntegrationTestSuite) TearDownSuite() {
	s.T().Log("tearing down integration test suite")
	s.network.Cleanup()
}

func (s *IntegrationTestSuite) TestGetBalancesCmd() {
	buf := new(bytes.Buffer)
	val := s.network.Validators[0]
	clientCtx := val.ClientCtx.WithOutput(buf)

	ctx := context.Background()
	ctx = context.WithValue(ctx, client.ClientContextKey, &clientCtx)

	testCases := []struct {
		name      string
		args      []string
		expectErr bool
		respType  fmt.Stringer
		expected  fmt.Stringer
	}{
		{"no address provided", []string{}, true, nil, nil},
		{
			"total account balance",
			[]string{
				val.Address.String(),
				fmt.Sprintf("--%s=1", flags.FlagHeight),
			},
			false,
			&sdk.Coins{},
			sdk.NewCoins(
				sdk.NewCoin(fmt.Sprintf("%stoken", val.Moniker), s.cfg.AccountTokens),
				sdk.NewCoin(s.cfg.BondDenom, s.cfg.StakingTokens.Sub(s.cfg.BondedTokens)),
			),
		},
		{
			"total account balance of a specific denom",
			[]string{
				val.Address.String(),
				fmt.Sprintf("--%s=%s", cli.FlagDenom, s.cfg.BondDenom),
				fmt.Sprintf("--%s=1", flags.FlagHeight),
			},
			false,
			&sdk.Coin{},
			sdk.NewCoin(s.cfg.BondDenom, s.cfg.StakingTokens.Sub(s.cfg.BondedTokens)),
		},
		{
			"total account balance of a bogus denom",
			[]string{val.Address.String(), fmt.Sprintf("--%s=foobar", cli.FlagDenom)},
			false,
			&sdk.Coin{},
			sdk.NewCoin("foobar", sdk.ZeroInt()),
		},
	}

	for _, tc := range testCases {
		tc := tc

		s.Run(tc.name, func() {
			buf.Reset()

			cmd := cli.GetBalancesCmd(clientCtx)
			cmd.SetErr(buf)
			cmd.SetOut(buf)
			cmd.SetArgs(tc.args)

			err := cmd.ExecuteContext(ctx)
			if tc.expectErr {
				s.Require().Error(err)
			} else {
				s.Require().NoError(err)
				s.Require().NoError(clientCtx.JSONMarshaler.UnmarshalJSON(buf.Bytes(), tc.respType))
				s.Require().Equal(tc.expected.String(), tc.respType.String())
			}
		})
	}
}

func (s *IntegrationTestSuite) TestGetCmdQueryTotalSupply() {
	buf := new(bytes.Buffer)
	val := s.network.Validators[0]
	clientCtx := val.ClientCtx.WithOutput(buf)

	ctx := context.Background()
	ctx = context.WithValue(ctx, client.ClientContextKey, &clientCtx)

	testCases := []struct {
		name      string
		args      []string
		expectErr bool
		respType  fmt.Stringer
		expected  fmt.Stringer
	}{
		{
			"total supply",
			[]string{fmt.Sprintf("--%s=1", flags.FlagHeight)},
			false,
			&sdk.Coins{},
			sdk.NewCoins(
				sdk.NewCoin(fmt.Sprintf("%stoken", val.Moniker), s.cfg.AccountTokens),
				sdk.NewCoin(s.cfg.BondDenom, s.cfg.StakingTokens.Add(sdk.NewInt(10))),
			),
		},
		{
			"total supply of a specific denomination",
			[]string{
				fmt.Sprintf("--%s=1", flags.FlagHeight),
				fmt.Sprintf("--%s=%s", cli.FlagDenom, s.cfg.BondDenom),
			},
			false,
			&sdk.Coin{},
			sdk.NewCoin(s.cfg.BondDenom, s.cfg.StakingTokens.Add(sdk.NewInt(10))),
		},
		{
			"total supply of a bogus denom",
			[]string{
				fmt.Sprintf("--%s=1", flags.FlagHeight),
				fmt.Sprintf("--%s=foobar", cli.FlagDenom),
			},
			false,
			&sdk.Coin{},
			sdk.NewCoin("foobar", sdk.ZeroInt()),
		},
	}

	for _, tc := range testCases {
		tc := tc

		s.Run(tc.name, func() {
			buf.Reset()

			cmd := cli.GetCmdQueryTotalSupply(clientCtx)
			cmd.SetErr(buf)
			cmd.SetOut(buf)
			cmd.SetArgs(tc.args)

			err := cmd.ExecuteContext(ctx)
			if tc.expectErr {
				s.Require().Error(err)
			} else {
				s.Require().NoError(err)
				s.Require().NoError(clientCtx.JSONMarshaler.UnmarshalJSON(buf.Bytes(), tc.respType), buf.String())
				s.Require().Equal(tc.expected.String(), tc.respType.String())
			}
		})
	}
}

func (s *IntegrationTestSuite) TestNewSendTxCmd() {
	val := s.network.Validators[0]

	ctx := context.Background()
	ctx = context.WithValue(ctx, client.ClientContextKey, &clientCtx)

	testCases := []struct {
		name         string
<<<<<<< HEAD
		from         string
		to           string
=======
		from, to     sdk.AccAddress
>>>>>>> cbb3dca7
		amount       sdk.Coins
		args         []string
		expectErr    bool
		respType     fmt.Stringer
		expectedCode uint32
	}{
		{
			"valid transaction (gen-only)",
<<<<<<< HEAD
			val.Address.String(),
			val.Address.String(),
=======
			val.Address,
			val.Address,
>>>>>>> cbb3dca7
			sdk.NewCoins(
				sdk.NewCoin(fmt.Sprintf("%stoken", val.Moniker), sdk.NewInt(10)),
				sdk.NewCoin(s.cfg.BondDenom, sdk.NewInt(10)),
			),
			[]string{
				fmt.Sprintf("--%s=true", flags.FlagSkipConfirmation),
				fmt.Sprintf("--%s=%s", flags.FlagBroadcastMode, flags.BroadcastBlock),
				fmt.Sprintf("--%s=%s", flags.FlagFees, sdk.NewCoins(sdk.NewCoin(s.cfg.BondDenom, sdk.NewInt(10))).String()),
				fmt.Sprintf("--%s=true", flags.FlagGenerateOnly),
			},
			false,
			&sdk.TxResponse{},
			0,
		},
		{
			"valid transaction",
<<<<<<< HEAD
			val.Address.String(),
			val.Address.String(),
=======
			val.Address,
			val.Address,
>>>>>>> cbb3dca7
			sdk.NewCoins(
				sdk.NewCoin(fmt.Sprintf("%stoken", val.Moniker), sdk.NewInt(10)),
				sdk.NewCoin(s.cfg.BondDenom, sdk.NewInt(10)),
			),
			[]string{
				fmt.Sprintf("--%s=true", flags.FlagSkipConfirmation),
				fmt.Sprintf("--%s=%s", flags.FlagBroadcastMode, flags.BroadcastBlock),
				fmt.Sprintf("--%s=%s", flags.FlagFees, sdk.NewCoins(sdk.NewCoin(s.cfg.BondDenom, sdk.NewInt(10))).String()),
			},
			false,
			&sdk.TxResponse{},
			0,
		},
		{
			"not enough fees",
<<<<<<< HEAD
			val.Address.String(),
			val.Address.String(),
=======
			val.Address,
			val.Address,
>>>>>>> cbb3dca7
			sdk.NewCoins(
				sdk.NewCoin(fmt.Sprintf("%stoken", val.Moniker), sdk.NewInt(10)),
				sdk.NewCoin(s.cfg.BondDenom, sdk.NewInt(10)),
			),
			[]string{
				fmt.Sprintf("--%s=true", flags.FlagSkipConfirmation),
				fmt.Sprintf("--%s=%s", flags.FlagBroadcastMode, flags.BroadcastBlock),
				fmt.Sprintf("--%s=%s", flags.FlagFees, sdk.NewCoins(sdk.NewCoin(s.cfg.BondDenom, sdk.NewInt(1))).String()),
			},
			false,
			&sdk.TxResponse{},
			sdkerrors.ErrInsufficientFee.ABCICode(),
		},
		{
			"not enough gas",
<<<<<<< HEAD
			val.Address.String(),
			val.Address.String(),
=======
			val.Address,
			val.Address,
>>>>>>> cbb3dca7
			sdk.NewCoins(
				sdk.NewCoin(fmt.Sprintf("%stoken", val.Moniker), sdk.NewInt(10)),
				sdk.NewCoin(s.cfg.BondDenom, sdk.NewInt(10)),
			),
			[]string{
				fmt.Sprintf("--%s=true", flags.FlagSkipConfirmation),
				fmt.Sprintf("--%s=%s", flags.FlagBroadcastMode, flags.BroadcastBlock),
				fmt.Sprintf("--%s=%s", flags.FlagFees, sdk.NewCoins(sdk.NewCoin(s.cfg.BondDenom, sdk.NewInt(10))).String()),
				"--gas=10",
			},
			false,
			&sdk.TxResponse{},
			sdkerrors.ErrOutOfGas.ABCICode(),
		},
	}

	for _, tc := range testCases {
		tc := tc

		s.Run(tc.name, func() {
<<<<<<< HEAD
			res, err := banktest.SendTx(val.ClientCtx, tc.from, tc.to, tc.amount, tc.args...)
=======
			buf.Reset()

			cmd := cli.NewSendTxCmd()
			cmd.SetErr(buf)
			cmd.SetOut(buf)
			cmd.SetArgs(tc.args)

			out, err := banktestutil.MsgSendExec(clientCtx, tc.from, tc.to, tc.amount, tc.args...)
>>>>>>> cbb3dca7
			if tc.expectErr {
				s.Require().Error(err)
			} else {
				s.Require().NoError(err)
<<<<<<< HEAD
				s.Require().NoError(val.ClientCtx.JSONMarshaler.UnmarshalJSON(res, tc.respType), string(res))
=======
				s.Require().NoError(clientCtx.JSONMarshaler.UnmarshalJSON(out, tc.respType), string(out))
>>>>>>> cbb3dca7

				txResp := tc.respType.(*sdk.TxResponse)
				s.Require().Equal(tc.expectedCode, txResp.Code)
			}
		})
	}
}

func TestIntegrationTestSuite(t *testing.T) {
	suite.Run(t, new(IntegrationTestSuite))
}<|MERGE_RESOLUTION|>--- conflicted
+++ resolved
@@ -14,11 +14,7 @@
 	sdk "github.com/cosmos/cosmos-sdk/types"
 	sdkerrors "github.com/cosmos/cosmos-sdk/types/errors"
 	"github.com/cosmos/cosmos-sdk/x/bank/client/cli"
-<<<<<<< HEAD
-	banktest "github.com/cosmos/cosmos-sdk/x/bank/client/testutil"
-=======
 	banktestutil "github.com/cosmos/cosmos-sdk/x/bank/client/testutil"
->>>>>>> cbb3dca7
 )
 
 type IntegrationTestSuite struct {
@@ -189,19 +185,16 @@
 }
 
 func (s *IntegrationTestSuite) TestNewSendTxCmd() {
+	buf := new(bytes.Buffer)
 	val := s.network.Validators[0]
+	clientCtx := val.ClientCtx.WithOutput(buf)
 
 	ctx := context.Background()
 	ctx = context.WithValue(ctx, client.ClientContextKey, &clientCtx)
 
 	testCases := []struct {
 		name         string
-<<<<<<< HEAD
-		from         string
-		to           string
-=======
 		from, to     sdk.AccAddress
->>>>>>> cbb3dca7
 		amount       sdk.Coins
 		args         []string
 		expectErr    bool
@@ -210,13 +203,8 @@
 	}{
 		{
 			"valid transaction (gen-only)",
-<<<<<<< HEAD
-			val.Address.String(),
-			val.Address.String(),
-=======
-			val.Address,
-			val.Address,
->>>>>>> cbb3dca7
+			val.Address,
+			val.Address,
 			sdk.NewCoins(
 				sdk.NewCoin(fmt.Sprintf("%stoken", val.Moniker), sdk.NewInt(10)),
 				sdk.NewCoin(s.cfg.BondDenom, sdk.NewInt(10)),
@@ -233,13 +221,8 @@
 		},
 		{
 			"valid transaction",
-<<<<<<< HEAD
-			val.Address.String(),
-			val.Address.String(),
-=======
-			val.Address,
-			val.Address,
->>>>>>> cbb3dca7
+			val.Address,
+			val.Address,
 			sdk.NewCoins(
 				sdk.NewCoin(fmt.Sprintf("%stoken", val.Moniker), sdk.NewInt(10)),
 				sdk.NewCoin(s.cfg.BondDenom, sdk.NewInt(10)),
@@ -255,13 +238,8 @@
 		},
 		{
 			"not enough fees",
-<<<<<<< HEAD
-			val.Address.String(),
-			val.Address.String(),
-=======
-			val.Address,
-			val.Address,
->>>>>>> cbb3dca7
+			val.Address,
+			val.Address,
 			sdk.NewCoins(
 				sdk.NewCoin(fmt.Sprintf("%stoken", val.Moniker), sdk.NewInt(10)),
 				sdk.NewCoin(s.cfg.BondDenom, sdk.NewInt(10)),
@@ -277,13 +255,8 @@
 		},
 		{
 			"not enough gas",
-<<<<<<< HEAD
-			val.Address.String(),
-			val.Address.String(),
-=======
-			val.Address,
-			val.Address,
->>>>>>> cbb3dca7
+			val.Address,
+			val.Address,
 			sdk.NewCoins(
 				sdk.NewCoin(fmt.Sprintf("%stoken", val.Moniker), sdk.NewInt(10)),
 				sdk.NewCoin(s.cfg.BondDenom, sdk.NewInt(10)),
@@ -304,9 +277,6 @@
 		tc := tc
 
 		s.Run(tc.name, func() {
-<<<<<<< HEAD
-			res, err := banktest.SendTx(val.ClientCtx, tc.from, tc.to, tc.amount, tc.args...)
-=======
 			buf.Reset()
 
 			cmd := cli.NewSendTxCmd()
@@ -315,16 +285,11 @@
 			cmd.SetArgs(tc.args)
 
 			out, err := banktestutil.MsgSendExec(clientCtx, tc.from, tc.to, tc.amount, tc.args...)
->>>>>>> cbb3dca7
 			if tc.expectErr {
 				s.Require().Error(err)
 			} else {
 				s.Require().NoError(err)
-<<<<<<< HEAD
-				s.Require().NoError(val.ClientCtx.JSONMarshaler.UnmarshalJSON(res, tc.respType), string(res))
-=======
 				s.Require().NoError(clientCtx.JSONMarshaler.UnmarshalJSON(out, tc.respType), string(out))
->>>>>>> cbb3dca7
 
 				txResp := tc.respType.(*sdk.TxResponse)
 				s.Require().Equal(tc.expectedCode, txResp.Code)
