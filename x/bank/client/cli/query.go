--- conflicted
+++ resolved
@@ -80,10 +80,6 @@
 				if err != nil {
 					return err
 				}
-<<<<<<< HEAD
-=======
-
->>>>>>> a966f1f9
 				return clientCtx.PrintOutput(res.Balances)
 			}
 
