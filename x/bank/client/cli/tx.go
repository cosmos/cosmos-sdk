package cli

import (
	"github.com/spf13/cobra"

<<<<<<< HEAD
	"github.com/KiraCore/cosmos-sdk/client"
	"github.com/KiraCore/cosmos-sdk/client/context"
	"github.com/KiraCore/cosmos-sdk/client/flags"
	"github.com/KiraCore/cosmos-sdk/client/tx"
	"github.com/KiraCore/cosmos-sdk/codec"
	sdk "github.com/KiraCore/cosmos-sdk/types"
	"github.com/KiraCore/cosmos-sdk/x/auth"
	authclient "github.com/KiraCore/cosmos-sdk/x/auth/client"
	"github.com/KiraCore/cosmos-sdk/x/bank/types"
=======
	"github.com/cosmos/cosmos-sdk/client"
	"github.com/cosmos/cosmos-sdk/client/flags"
	"github.com/cosmos/cosmos-sdk/client/tx"
	sdk "github.com/cosmos/cosmos-sdk/types"
	"github.com/cosmos/cosmos-sdk/x/bank/types"
>>>>>>> f59df68a
)

// NewTxCmd returns a root CLI command handler for all x/bank transaction commands.
func NewTxCmd() *cobra.Command {
	txCmd := &cobra.Command{
		Use:                        types.ModuleName,
		Short:                      "Bank transaction subcommands",
		DisableFlagParsing:         true,
		SuggestionsMinimumDistance: 2,
		RunE:                       client.ValidateCmd,
	}

	txCmd.AddCommand(NewSendTxCmd())

	return txCmd
}

// NewSendTxCmd returns a CLI command handler for creating a MsgSend transaction.
func NewSendTxCmd() *cobra.Command {
	cmd := &cobra.Command{
		Use:   "send [from_key_or_address] [to_address] [amount]",
		Short: "Create and/or sign and broadcast a MsgSend transaction",
		Args:  cobra.ExactArgs(3),
		RunE: func(cmd *cobra.Command, args []string) error {
			cmd.Flags().Set(flags.FlagFrom, args[0])

			clientCtx := client.GetClientContextFromCmd(cmd)
			clientCtx, err := client.ReadTxCommandFlags(clientCtx, cmd.Flags())
			if err != nil {
				return err
			}

			toAddr, err := sdk.AccAddressFromBech32(args[1])
			if err != nil {
				return err
			}

<<<<<<< HEAD
			msg := types.NewMsgSend(cliCtx.GetFromAddress(), toAddr, coins)
			if err := msg.ValidateBasic(); err != nil {
				return err
			}

			return tx.GenerateOrBroadcastTx(cliCtx, txf, msg)
		},
	}

	return flags.PostCommands(cmd)[0]
}

// ---------------------------------------------------------------------------
// Deprecated
//
// TODO: Remove once client-side Protobuf migration has been completed.
// ---------------------------------------------------------------------------

// GetTxCmd returns the transaction commands for this module
//
// TODO: Remove once client-side Protobuf migration has been completed.
// ref: https://github.com/KiraCore/cosmos-sdk/issues/5864
func GetTxCmd(cdc *codec.Codec) *cobra.Command {
	txCmd := &cobra.Command{
		Use:                        types.ModuleName,
		Short:                      "Bank transaction subcommands",
		DisableFlagParsing:         true,
		SuggestionsMinimumDistance: 2,
		RunE:                       client.ValidateCmd,
	}
	txCmd.AddCommand(
		SendTxCmd(cdc),
	)
	return txCmd
}

// SendTxCmd will create a send tx and sign it with the given key.
//
// TODO: Remove once client-side Protobuf migration has been completed.
// ref: https://github.com/KiraCore/cosmos-sdk/issues/5864
func SendTxCmd(cdc *codec.Codec) *cobra.Command {
	cmd := &cobra.Command{
		Use:   "send [from_key_or_address] [to_address] [amount]",
		Short: "Create and sign a send tx",
		Args:  cobra.ExactArgs(3),
		RunE: func(cmd *cobra.Command, args []string) error {
			inBuf := bufio.NewReader(cmd.InOrStdin())
			txBldr := auth.NewTxBuilderFromCLI(inBuf).WithTxEncoder(authclient.GetTxEncoder(cdc))
			cliCtx := context.NewCLIContextWithInputAndFrom(inBuf, args[0]).WithCodec(cdc)

			to, err := sdk.AccAddressFromBech32(args[1])
=======
			coins, err := sdk.ParseCoins(args[2])
>>>>>>> f59df68a
			if err != nil {
				return err
			}

			msg := types.NewMsgSend(clientCtx.GetFromAddress(), toAddr, coins)
			if err := msg.ValidateBasic(); err != nil {
				return err
			}

			return tx.GenerateOrBroadcastTxCLI(clientCtx, cmd.Flags(), msg)
		},
	}

	flags.AddTxFlagsToCmd(cmd)

	return cmd
}<|MERGE_RESOLUTION|>--- conflicted
+++ resolved
@@ -3,23 +3,11 @@
 import (
 	"github.com/spf13/cobra"
 
-<<<<<<< HEAD
 	"github.com/KiraCore/cosmos-sdk/client"
-	"github.com/KiraCore/cosmos-sdk/client/context"
 	"github.com/KiraCore/cosmos-sdk/client/flags"
 	"github.com/KiraCore/cosmos-sdk/client/tx"
-	"github.com/KiraCore/cosmos-sdk/codec"
 	sdk "github.com/KiraCore/cosmos-sdk/types"
-	"github.com/KiraCore/cosmos-sdk/x/auth"
-	authclient "github.com/KiraCore/cosmos-sdk/x/auth/client"
 	"github.com/KiraCore/cosmos-sdk/x/bank/types"
-=======
-	"github.com/cosmos/cosmos-sdk/client"
-	"github.com/cosmos/cosmos-sdk/client/flags"
-	"github.com/cosmos/cosmos-sdk/client/tx"
-	sdk "github.com/cosmos/cosmos-sdk/types"
-	"github.com/cosmos/cosmos-sdk/x/bank/types"
->>>>>>> f59df68a
 )
 
 // NewTxCmd returns a root CLI command handler for all x/bank transaction commands.
@@ -57,61 +45,7 @@
 				return err
 			}
 
-<<<<<<< HEAD
-			msg := types.NewMsgSend(cliCtx.GetFromAddress(), toAddr, coins)
-			if err := msg.ValidateBasic(); err != nil {
-				return err
-			}
-
-			return tx.GenerateOrBroadcastTx(cliCtx, txf, msg)
-		},
-	}
-
-	return flags.PostCommands(cmd)[0]
-}
-
-// ---------------------------------------------------------------------------
-// Deprecated
-//
-// TODO: Remove once client-side Protobuf migration has been completed.
-// ---------------------------------------------------------------------------
-
-// GetTxCmd returns the transaction commands for this module
-//
-// TODO: Remove once client-side Protobuf migration has been completed.
-// ref: https://github.com/KiraCore/cosmos-sdk/issues/5864
-func GetTxCmd(cdc *codec.Codec) *cobra.Command {
-	txCmd := &cobra.Command{
-		Use:                        types.ModuleName,
-		Short:                      "Bank transaction subcommands",
-		DisableFlagParsing:         true,
-		SuggestionsMinimumDistance: 2,
-		RunE:                       client.ValidateCmd,
-	}
-	txCmd.AddCommand(
-		SendTxCmd(cdc),
-	)
-	return txCmd
-}
-
-// SendTxCmd will create a send tx and sign it with the given key.
-//
-// TODO: Remove once client-side Protobuf migration has been completed.
-// ref: https://github.com/KiraCore/cosmos-sdk/issues/5864
-func SendTxCmd(cdc *codec.Codec) *cobra.Command {
-	cmd := &cobra.Command{
-		Use:   "send [from_key_or_address] [to_address] [amount]",
-		Short: "Create and sign a send tx",
-		Args:  cobra.ExactArgs(3),
-		RunE: func(cmd *cobra.Command, args []string) error {
-			inBuf := bufio.NewReader(cmd.InOrStdin())
-			txBldr := auth.NewTxBuilderFromCLI(inBuf).WithTxEncoder(authclient.GetTxEncoder(cdc))
-			cliCtx := context.NewCLIContextWithInputAndFrom(inBuf, args[0]).WithCodec(cdc)
-
-			to, err := sdk.AccAddressFromBech32(args[1])
-=======
 			coins, err := sdk.ParseCoins(args[2])
->>>>>>> f59df68a
 			if err != nil {
 				return err
 			}
