--- conflicted
+++ resolved
@@ -3,11 +3,8 @@
 import (
 	"fmt"
 
-<<<<<<< HEAD
 	"cosmossdk.io/core/address"
-=======
 	sdkmath "cosmossdk.io/math"
->>>>>>> 67c1c788
 	"github.com/spf13/cobra"
 
 	"github.com/cosmos/cosmos-sdk/client"
