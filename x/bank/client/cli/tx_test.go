package cli_test

import (
	"context"
	"fmt"
	"io"
	"testing"

<<<<<<< HEAD
=======
	rpcclientmock "github.com/cometbft/cometbft/rpc/client/mock"
>>>>>>> 4f445ed9
	"github.com/stretchr/testify/suite"

	sdkmath "cosmossdk.io/math"
	"cosmossdk.io/x/bank"
	"cosmossdk.io/x/bank/client/cli"

	"github.com/cosmos/cosmos-sdk/client"
	"github.com/cosmos/cosmos-sdk/client/flags"
<<<<<<< HEAD
	addresscodec "github.com/cosmos/cosmos-sdk/codec/address"
	codectestutil "github.com/cosmos/cosmos-sdk/codec/testutil"
	"github.com/cosmos/cosmos-sdk/crypto/keyring"
=======
	"github.com/cosmos/cosmos-sdk/codec/address"
	"github.com/cosmos/cosmos-sdk/crypto/keyring"
	svrcmd "github.com/cosmos/cosmos-sdk/server/cmd"
>>>>>>> 4f445ed9
	"github.com/cosmos/cosmos-sdk/testutil"
	clitestutil "github.com/cosmos/cosmos-sdk/testutil/cli"
	sdk "github.com/cosmos/cosmos-sdk/types"
	testutilmod "github.com/cosmos/cosmos-sdk/types/module/testutil"
<<<<<<< HEAD
=======
	"github.com/cosmos/cosmos-sdk/x/bank"
	"github.com/cosmos/cosmos-sdk/x/bank/client/cli"
>>>>>>> 4f445ed9
)

type CLITestSuite struct {
	suite.Suite
<<<<<<< HEAD

	kr      keyring.Keyring
	encCfg  testutilmod.TestEncodingConfig
	baseCtx client.Context
}
=======

	kr      keyring.Keyring
	encCfg  testutilmod.TestEncodingConfig
	baseCtx client.Context
}

func TestCLITestSuite(t *testing.T) {
	suite.Run(t, new(CLITestSuite))
}

func (s *CLITestSuite) SetupSuite() {
	s.encCfg = testutilmod.MakeTestEncodingConfig(bank.AppModuleBasic{})
	s.kr = keyring.NewInMemory(s.encCfg.Codec)
	s.baseCtx = client.Context{}.
		WithKeyring(s.kr).
		WithTxConfig(s.encCfg.TxConfig).
		WithCodec(s.encCfg.Codec).
		WithClient(clitestutil.MockCometRPC{Client: rpcclientmock.Client{}}).
		WithAccountRetriever(client.MockAccountRetriever{}).
		WithOutput(io.Discard)
}

func (s *CLITestSuite) TestSendTxCmd() {
	accounts := testutil.CreateKeyringAccounts(s.T(), s.kr, 1)
	cmd := cli.NewSendTxCmd(address.NewBech32Codec("cosmos"))
	cmd.SetOut(io.Discard)

	extraArgs := []string{
		fmt.Sprintf("--%s=%s", flags.FlagBroadcastMode, flags.BroadcastSync),
		fmt.Sprintf("--%s=true", flags.FlagSkipConfirmation),
		fmt.Sprintf("--%s=%s", flags.FlagBroadcastMode, flags.BroadcastSync),
		fmt.Sprintf("--%s=%s", flags.FlagFees, sdk.NewCoins(sdk.NewCoin("photon", sdkmath.NewInt(10))).String()),
		fmt.Sprintf("--%s=test-chain", flags.FlagChainID),
	}

	testCases := []struct {
		name         string
		ctxGen       func() client.Context
		from, to     sdk.AccAddress
		amount       sdk.Coins
		extraArgs    []string
		expectErrMsg string
	}{
		{
			"valid transaction",
			func() client.Context {
				return s.baseCtx
			},
			accounts[0].Address,
			accounts[0].Address,
			sdk.NewCoins(
				sdk.NewCoin("stake", sdkmath.NewInt(10)),
				sdk.NewCoin("photon", sdkmath.NewInt(40)),
			),
			extraArgs,
			"",
		},
		{
			"invalid to Address",
			func() client.Context {
				return s.baseCtx
			},
			accounts[0].Address,
			sdk.AccAddress{},
			sdk.NewCoins(
				sdk.NewCoin("stake", sdkmath.NewInt(10)),
				sdk.NewCoin("photon", sdkmath.NewInt(40)),
			),
			extraArgs,
			"empty address string is not allowed",
		},
		{
			"invalid coins",
			func() client.Context {
				return s.baseCtx
			},
			accounts[0].Address,
			accounts[0].Address,
			nil,
			extraArgs,
			"invalid coins",
		},
	}

	for _, tc := range testCases {
		s.Run(tc.name, func() {
			args := append([]string{tc.from.String(), tc.to.String(), tc.amount.String()}, tc.extraArgs...)
>>>>>>> 4f445ed9

func TestCLITestSuite(t *testing.T) {
	suite.Run(t, new(CLITestSuite))
}

func (s *CLITestSuite) SetupSuite() {
	s.encCfg = testutilmod.MakeTestEncodingConfig(codectestutil.CodecOptions{}, bank.AppModule{})
	s.kr = keyring.NewInMemory(s.encCfg.Codec)
	s.baseCtx = client.Context{}.
		WithKeyring(s.kr).
		WithTxConfig(s.encCfg.TxConfig).
		WithCodec(s.encCfg.Codec).
		WithClient(clitestutil.MockCometRPC{}).
		WithAccountRetriever(client.MockAccountRetriever{}).
		WithOutput(io.Discard).
		WithAddressCodec(addresscodec.NewBech32Codec("cosmos")).
		WithValidatorAddressCodec(addresscodec.NewBech32Codec("cosmosvaloper")).
		WithConsensusAddressCodec(addresscodec.NewBech32Codec("cosmosvalcons"))
}

func (s *CLITestSuite) TestMultiSendTxCmd() {
	accounts := testutil.CreateKeyringAccounts(s.T(), s.kr, 3)
	accountStr := make([]string, len(accounts))
	for i, acc := range accounts {
		addrStr, err := s.baseCtx.AddressCodec.BytesToString(acc.Address)
		s.Require().NoError(err)
		accountStr[i] = addrStr
	}

<<<<<<< HEAD
	cmd := cli.NewMultiSendTxCmd()
	cmd.SetOutput(io.Discard)
=======
	cmd := cli.NewMultiSendTxCmd(address.NewBech32Codec("cosmos"))
	cmd.SetOut(io.Discard)
>>>>>>> 4f445ed9

	extraArgs := []string{
		fmt.Sprintf("--%s=%s", flags.FlagBroadcastMode, flags.BroadcastSync),
		fmt.Sprintf("--%s=true", flags.FlagSkipConfirmation),
		fmt.Sprintf("--%s=%s", flags.FlagBroadcastMode, flags.BroadcastSync),
		fmt.Sprintf("--%s=%s", flags.FlagFees, sdk.NewCoins(sdk.NewCoin("photon", sdkmath.NewInt(10))).String()),
		fmt.Sprintf("--%s=test-chain", flags.FlagChainID),
	}

	testCases := []struct {
		name         string
		ctxGen       func() client.Context
		from         string
		to           []string
		amount       sdk.Coins
		extraArgs    []string
		expectErrMsg string
	}{
		{
			"valid transaction",
			func() client.Context {
				return s.baseCtx
			},
			accountStr[0],
			[]string{
				accountStr[1],
				accountStr[2],
			},
			sdk.NewCoins(
				sdk.NewCoin("stake", sdkmath.NewInt(10)),
				sdk.NewCoin("photon", sdkmath.NewInt(40)),
			),
			extraArgs,
			"",
		},
		{
			"invalid from Address",
			func() client.Context {
				return s.baseCtx
			},
			"foo",
			[]string{
				accountStr[1],
				accountStr[2],
			},
			sdk.NewCoins(
				sdk.NewCoin("stake", sdkmath.NewInt(10)),
				sdk.NewCoin("photon", sdkmath.NewInt(40)),
			),
			extraArgs,
			"key not found",
		},
		{
			"invalid recipients",
			func() client.Context {
				return s.baseCtx
			},
			accountStr[0],
			[]string{
				accountStr[1],
				"bar",
			},
			sdk.NewCoins(
				sdk.NewCoin("stake", sdkmath.NewInt(10)),
				sdk.NewCoin("photon", sdkmath.NewInt(40)),
			),
			extraArgs,
			"invalid bech32 string",
		},
		{
			"invalid amount",
			func() client.Context {
				return s.baseCtx
			},
			accountStr[0],
			[]string{
				accountStr[1],
				accountStr[2],
			},
			nil,
			extraArgs,
			"must send positive amount",
		},
	}

	for _, tc := range testCases {
		s.Run(tc.name, func() {
			var args []string
			args = append(args, tc.from)
			args = append(args, tc.to...)
			args = append(args, tc.amount.String())
			args = append(args, tc.extraArgs...)

			cmd.SetContext(context.WithValue(context.Background(), client.ClientContextKey, &client.Context{}))
			cmd.SetArgs(args)

			s.Require().NoError(client.SetCmdClientContextHandler(tc.ctxGen(), cmd))

			out, err := clitestutil.ExecTestCLICmd(tc.ctxGen(), cmd, args)
			if tc.expectErrMsg != "" {
				s.Require().Error(err)
				s.Require().Contains(out.String(), tc.expectErrMsg)
			} else {
				s.Require().NoError(err)
				msg := &sdk.TxResponse{}
				s.Require().NoError(tc.ctxGen().Codec.UnmarshalJSON(out.Bytes(), msg), out.String())
			}
		})
	}
}<|MERGE_RESOLUTION|>--- conflicted
+++ resolved
@@ -6,47 +6,26 @@
 	"io"
 	"testing"
 
-<<<<<<< HEAD
-=======
 	rpcclientmock "github.com/cometbft/cometbft/rpc/client/mock"
->>>>>>> 4f445ed9
 	"github.com/stretchr/testify/suite"
 
 	sdkmath "cosmossdk.io/math"
-	"cosmossdk.io/x/bank"
-	"cosmossdk.io/x/bank/client/cli"
 
 	"github.com/cosmos/cosmos-sdk/client"
 	"github.com/cosmos/cosmos-sdk/client/flags"
-<<<<<<< HEAD
-	addresscodec "github.com/cosmos/cosmos-sdk/codec/address"
-	codectestutil "github.com/cosmos/cosmos-sdk/codec/testutil"
-	"github.com/cosmos/cosmos-sdk/crypto/keyring"
-=======
 	"github.com/cosmos/cosmos-sdk/codec/address"
 	"github.com/cosmos/cosmos-sdk/crypto/keyring"
 	svrcmd "github.com/cosmos/cosmos-sdk/server/cmd"
->>>>>>> 4f445ed9
 	"github.com/cosmos/cosmos-sdk/testutil"
 	clitestutil "github.com/cosmos/cosmos-sdk/testutil/cli"
 	sdk "github.com/cosmos/cosmos-sdk/types"
 	testutilmod "github.com/cosmos/cosmos-sdk/types/module/testutil"
-<<<<<<< HEAD
-=======
 	"github.com/cosmos/cosmos-sdk/x/bank"
 	"github.com/cosmos/cosmos-sdk/x/bank/client/cli"
->>>>>>> 4f445ed9
 )
 
 type CLITestSuite struct {
 	suite.Suite
-<<<<<<< HEAD
-
-	kr      keyring.Keyring
-	encCfg  testutilmod.TestEncodingConfig
-	baseCtx client.Context
-}
-=======
 
 	kr      keyring.Keyring
 	encCfg  testutilmod.TestEncodingConfig
@@ -134,139 +113,10 @@
 	for _, tc := range testCases {
 		s.Run(tc.name, func() {
 			args := append([]string{tc.from.String(), tc.to.String(), tc.amount.String()}, tc.extraArgs...)
->>>>>>> 4f445ed9
-
-func TestCLITestSuite(t *testing.T) {
-	suite.Run(t, new(CLITestSuite))
-}
-
-func (s *CLITestSuite) SetupSuite() {
-	s.encCfg = testutilmod.MakeTestEncodingConfig(codectestutil.CodecOptions{}, bank.AppModule{})
-	s.kr = keyring.NewInMemory(s.encCfg.Codec)
-	s.baseCtx = client.Context{}.
-		WithKeyring(s.kr).
-		WithTxConfig(s.encCfg.TxConfig).
-		WithCodec(s.encCfg.Codec).
-		WithClient(clitestutil.MockCometRPC{}).
-		WithAccountRetriever(client.MockAccountRetriever{}).
-		WithOutput(io.Discard).
-		WithAddressCodec(addresscodec.NewBech32Codec("cosmos")).
-		WithValidatorAddressCodec(addresscodec.NewBech32Codec("cosmosvaloper")).
-		WithConsensusAddressCodec(addresscodec.NewBech32Codec("cosmosvalcons"))
-}
-
-func (s *CLITestSuite) TestMultiSendTxCmd() {
-	accounts := testutil.CreateKeyringAccounts(s.T(), s.kr, 3)
-	accountStr := make([]string, len(accounts))
-	for i, acc := range accounts {
-		addrStr, err := s.baseCtx.AddressCodec.BytesToString(acc.Address)
-		s.Require().NoError(err)
-		accountStr[i] = addrStr
-	}
-
-<<<<<<< HEAD
-	cmd := cli.NewMultiSendTxCmd()
-	cmd.SetOutput(io.Discard)
-=======
-	cmd := cli.NewMultiSendTxCmd(address.NewBech32Codec("cosmos"))
-	cmd.SetOut(io.Discard)
->>>>>>> 4f445ed9
-
-	extraArgs := []string{
-		fmt.Sprintf("--%s=%s", flags.FlagBroadcastMode, flags.BroadcastSync),
-		fmt.Sprintf("--%s=true", flags.FlagSkipConfirmation),
-		fmt.Sprintf("--%s=%s", flags.FlagBroadcastMode, flags.BroadcastSync),
-		fmt.Sprintf("--%s=%s", flags.FlagFees, sdk.NewCoins(sdk.NewCoin("photon", sdkmath.NewInt(10))).String()),
-		fmt.Sprintf("--%s=test-chain", flags.FlagChainID),
-	}
-
-	testCases := []struct {
-		name         string
-		ctxGen       func() client.Context
-		from         string
-		to           []string
-		amount       sdk.Coins
-		extraArgs    []string
-		expectErrMsg string
-	}{
-		{
-			"valid transaction",
-			func() client.Context {
-				return s.baseCtx
-			},
-			accountStr[0],
-			[]string{
-				accountStr[1],
-				accountStr[2],
-			},
-			sdk.NewCoins(
-				sdk.NewCoin("stake", sdkmath.NewInt(10)),
-				sdk.NewCoin("photon", sdkmath.NewInt(40)),
-			),
-			extraArgs,
-			"",
-		},
-		{
-			"invalid from Address",
-			func() client.Context {
-				return s.baseCtx
-			},
-			"foo",
-			[]string{
-				accountStr[1],
-				accountStr[2],
-			},
-			sdk.NewCoins(
-				sdk.NewCoin("stake", sdkmath.NewInt(10)),
-				sdk.NewCoin("photon", sdkmath.NewInt(40)),
-			),
-			extraArgs,
-			"key not found",
-		},
-		{
-			"invalid recipients",
-			func() client.Context {
-				return s.baseCtx
-			},
-			accountStr[0],
-			[]string{
-				accountStr[1],
-				"bar",
-			},
-			sdk.NewCoins(
-				sdk.NewCoin("stake", sdkmath.NewInt(10)),
-				sdk.NewCoin("photon", sdkmath.NewInt(40)),
-			),
-			extraArgs,
-			"invalid bech32 string",
-		},
-		{
-			"invalid amount",
-			func() client.Context {
-				return s.baseCtx
-			},
-			accountStr[0],
-			[]string{
-				accountStr[1],
-				accountStr[2],
-			},
-			nil,
-			extraArgs,
-			"must send positive amount",
-		},
-	}
-
-	for _, tc := range testCases {
-		s.Run(tc.name, func() {
-			var args []string
-			args = append(args, tc.from)
-			args = append(args, tc.to...)
-			args = append(args, tc.amount.String())
-			args = append(args, tc.extraArgs...)
-
-			cmd.SetContext(context.WithValue(context.Background(), client.ClientContextKey, &client.Context{}))
+
+			ctx := svrcmd.CreateExecuteContext(context.Background())
+			cmd.SetContext(ctx)
 			cmd.SetArgs(args)
-
 			s.Require().NoError(client.SetCmdClientContextHandler(tc.ctxGen(), cmd))
 
 			out, err := clitestutil.ExecTestCLICmd(tc.ctxGen(), cmd, args)
@@ -280,4 +130,122 @@
 			}
 		})
 	}
+}
+
+func (s *CLITestSuite) TestMultiSendTxCmd() {
+	accounts := testutil.CreateKeyringAccounts(s.T(), s.kr, 3)
+
+	cmd := cli.NewMultiSendTxCmd(address.NewBech32Codec("cosmos"))
+	cmd.SetOut(io.Discard)
+
+	extraArgs := []string{
+		fmt.Sprintf("--%s=%s", flags.FlagBroadcastMode, flags.BroadcastSync),
+		fmt.Sprintf("--%s=true", flags.FlagSkipConfirmation),
+		fmt.Sprintf("--%s=%s", flags.FlagBroadcastMode, flags.BroadcastSync),
+		fmt.Sprintf("--%s=%s", flags.FlagFees, sdk.NewCoins(sdk.NewCoin("photon", sdkmath.NewInt(10))).String()),
+		fmt.Sprintf("--%s=test-chain", flags.FlagChainID),
+	}
+
+	testCases := []struct {
+		name         string
+		ctxGen       func() client.Context
+		from         string
+		to           []string
+		amount       sdk.Coins
+		extraArgs    []string
+		expectErrMsg string
+	}{
+		{
+			"valid transaction",
+			func() client.Context {
+				return s.baseCtx
+			},
+			accounts[0].Address.String(),
+			[]string{
+				accounts[1].Address.String(),
+				accounts[2].Address.String(),
+			},
+			sdk.NewCoins(
+				sdk.NewCoin("stake", sdkmath.NewInt(10)),
+				sdk.NewCoin("photon", sdkmath.NewInt(40)),
+			),
+			extraArgs,
+			"",
+		},
+		{
+			"invalid from Address",
+			func() client.Context {
+				return s.baseCtx
+			},
+			"foo",
+			[]string{
+				accounts[1].Address.String(),
+				accounts[2].Address.String(),
+			},
+			sdk.NewCoins(
+				sdk.NewCoin("stake", sdkmath.NewInt(10)),
+				sdk.NewCoin("photon", sdkmath.NewInt(40)),
+			),
+			extraArgs,
+			"key not found",
+		},
+		{
+			"invalid recipients",
+			func() client.Context {
+				return s.baseCtx
+			},
+			accounts[0].Address.String(),
+			[]string{
+				accounts[1].Address.String(),
+				"bar",
+			},
+			sdk.NewCoins(
+				sdk.NewCoin("stake", sdkmath.NewInt(10)),
+				sdk.NewCoin("photon", sdkmath.NewInt(40)),
+			),
+			extraArgs,
+			"invalid bech32 string",
+		},
+		{
+			"invalid amount",
+			func() client.Context {
+				return s.baseCtx
+			},
+			accounts[0].Address.String(),
+			[]string{
+				accounts[1].Address.String(),
+				accounts[2].Address.String(),
+			},
+			nil,
+			extraArgs,
+			"must send positive amount",
+		},
+	}
+
+	for _, tc := range testCases {
+		s.Run(tc.name, func() {
+			ctx := svrcmd.CreateExecuteContext(context.Background())
+
+			var args []string
+			args = append(args, tc.from)
+			args = append(args, tc.to...)
+			args = append(args, tc.amount.String())
+			args = append(args, tc.extraArgs...)
+
+			cmd.SetContext(ctx)
+			cmd.SetArgs(args)
+
+			s.Require().NoError(client.SetCmdClientContextHandler(tc.ctxGen(), cmd))
+
+			out, err := clitestutil.ExecTestCLICmd(tc.ctxGen(), cmd, args)
+			if tc.expectErrMsg != "" {
+				s.Require().Error(err)
+				s.Require().Contains(out.String(), tc.expectErrMsg)
+			} else {
+				s.Require().NoError(err)
+				msg := &sdk.TxResponse{}
+				s.Require().NoError(tc.ctxGen().Codec.UnmarshalJSON(out.Bytes(), msg), out.String())
+			}
+		})
+	}
 }