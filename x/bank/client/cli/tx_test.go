--- conflicted
+++ resolved
@@ -51,94 +51,6 @@
 		WithConsensusAddressCodec(addresscodec.NewBech32Codec("cosmosvalcons"))
 }
 
-<<<<<<< HEAD
-=======
-func (s *CLITestSuite) TestSendTxCmd() {
-	accounts := testutil.CreateKeyringAccounts(s.T(), s.kr, 1)
-	cmd := cli.NewSendTxCmd(addresscodec.NewBech32Codec("cosmos"))
-	cmd.SetOutput(io.Discard)
-
-	extraArgs := []string{
-		fmt.Sprintf("--%s=%s", flags.FlagBroadcastMode, flags.BroadcastSync),
-		fmt.Sprintf("--%s=true", flags.FlagSkipConfirmation),
-		fmt.Sprintf("--%s=%s", flags.FlagBroadcastMode, flags.BroadcastSync),
-		fmt.Sprintf("--%s=%s", flags.FlagFees, sdk.NewCoins(sdk.NewCoin("photon", sdkmath.NewInt(10))).String()),
-		fmt.Sprintf("--%s=test-chain", flags.FlagChainID),
-	}
-
-	testCases := []struct {
-		name         string
-		ctxGen       func() client.Context
-		from, to     sdk.AccAddress
-		amount       sdk.Coins
-		extraArgs    []string
-		expectErrMsg string
-	}{
-		{
-			"valid transaction",
-			func() client.Context {
-				return s.baseCtx
-			},
-			accounts[0].Address,
-			accounts[0].Address,
-			sdk.NewCoins(
-				sdk.NewCoin("stake", sdkmath.NewInt(10)),
-				sdk.NewCoin("photon", sdkmath.NewInt(40)),
-			),
-			extraArgs,
-			"",
-		},
-		{
-			"invalid to Address",
-			func() client.Context {
-				return s.baseCtx
-			},
-			accounts[0].Address,
-			sdk.AccAddress{},
-			sdk.NewCoins(
-				sdk.NewCoin("stake", sdkmath.NewInt(10)),
-				sdk.NewCoin("photon", sdkmath.NewInt(40)),
-			),
-			extraArgs,
-			"empty address string is not allowed",
-		},
-		{
-			"invalid coins",
-			func() client.Context {
-				return s.baseCtx
-			},
-			accounts[0].Address,
-			accounts[0].Address,
-			nil,
-			extraArgs,
-			"invalid coins",
-		},
-	}
-
-	for _, tc := range testCases {
-		tc := tc
-		s.Run(tc.name, func() {
-			args := append([]string{tc.from.String(), tc.to.String(), tc.amount.String()}, tc.extraArgs...)
-
-			ctx := svrcmd.CreateExecuteContext(context.Background())
-			cmd.SetContext(ctx)
-			cmd.SetArgs(args)
-			s.Require().NoError(client.SetCmdClientContextHandler(tc.ctxGen(), cmd))
-
-			out, err := clitestutil.ExecTestCLICmd(tc.ctxGen(), cmd, args)
-			if tc.expectErrMsg != "" {
-				s.Require().Error(err)
-				s.Require().Contains(out.String(), tc.expectErrMsg)
-			} else {
-				s.Require().NoError(err)
-				msg := &sdk.TxResponse{}
-				s.Require().NoError(tc.ctxGen().Codec.UnmarshalJSON(out.Bytes(), msg), out.String())
-			}
-		})
-	}
-}
-
->>>>>>> 7c10b248
 func (s *CLITestSuite) TestMultiSendTxCmd() {
 	accounts := testutil.CreateKeyringAccounts(s.T(), s.kr, 3)
 
