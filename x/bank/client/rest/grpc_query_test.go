// +build norace

package rest_test

import (
	"fmt"

	"github.com/gogo/protobuf/proto"

	"github.com/cosmos/cosmos-sdk/testutil"
	sdk "github.com/cosmos/cosmos-sdk/types"
	grpctypes "github.com/cosmos/cosmos-sdk/types/grpc"
	"github.com/cosmos/cosmos-sdk/types/query"
	"github.com/cosmos/cosmos-sdk/types/rest"
	"github.com/cosmos/cosmos-sdk/x/bank/types"
)

func (s *IntegrationTestSuite) TestTotalSupplyGRPCHandler() {
	val := s.network.Validators[0]
	baseURL := val.APIAddress

	testCases := []struct {
		name     string
		url      string
		headers  map[string]string
		respType proto.Message
		expected proto.Message
	}{
		{
			"test GRPC total supply",
			fmt.Sprintf("%s/cosmos/bank/v1beta1/supply", baseURL),
			map[string]string{
				grpctypes.GRPCBlockHeightHeader: "1",
			},
			&types.QueryTotalSupplyResponse{},
			&types.QueryTotalSupplyResponse{
				Supply: sdk.NewCoins(
					sdk.NewCoin(fmt.Sprintf("%stoken", val.Moniker), s.cfg.AccountTokens),
					sdk.NewCoin(s.cfg.BondDenom, s.cfg.StakingTokens.Add(sdk.NewInt(10))),
				),
				Pagination: &query.PageResponse{
					Total: 2,
				},
			},
		},
		{
			"GRPC total supply of a specific denom",
			fmt.Sprintf("%s/cosmos/bank/v1beta1/supply/%s", baseURL, s.cfg.BondDenom),
			map[string]string{
				grpctypes.GRPCBlockHeightHeader: "1",
			},
			&types.QuerySupplyOfResponse{},
			&types.QuerySupplyOfResponse{
				Amount: sdk.NewCoin(s.cfg.BondDenom, s.cfg.StakingTokens.Add(sdk.NewInt(10))),
			},
		},
		{
			"Query for `height` > 1",
			fmt.Sprintf("%s/cosmos/bank/v1beta1/supply/%s", baseURL, s.cfg.BondDenom),
			map[string]string{
				grpctypes.GRPCBlockHeightHeader: "2",
			},
			&types.QuerySupplyOfResponse{},
			&types.QuerySupplyOfResponse{
				Amount: sdk.NewCoin(s.cfg.BondDenom, s.cfg.StakingTokens.Add(sdk.NewInt(20))),
			},
		},
		{
			"Query params shouldn't be considered as height",
			fmt.Sprintf("%s/cosmos/bank/v1beta1/supply/%s?height=2", baseURL, s.cfg.BondDenom),
			map[string]string{
				grpctypes.GRPCBlockHeightHeader: "1",
			},
			&types.QuerySupplyOfResponse{},
			&types.QuerySupplyOfResponse{
				Amount: sdk.NewCoin(s.cfg.BondDenom, s.cfg.StakingTokens.Add(sdk.NewInt(10))),
			},
		},
		{
			"GRPC total supply of a bogus denom",
			fmt.Sprintf("%s/cosmos/bank/v1beta1/supply/foobar", baseURL),
			map[string]string{
				grpctypes.GRPCBlockHeightHeader: "1",
			},
			&types.QuerySupplyOfResponse{},
			&types.QuerySupplyOfResponse{
				Amount: sdk.NewCoin("foobar", sdk.ZeroInt()),
			},
		},
	}

	for _, tc := range testCases {
		tc := tc
		s.Run(tc.name, func() {
			resp, err := testutil.GetRequestWithHeaders(tc.url, tc.headers)
			s.Require().NoError(err)

			s.Require().NoError(val.ClientCtx.Codec.UnmarshalJSON(resp, tc.respType))
			s.Require().Equal(tc.expected.String(), tc.respType.String())
		})
	}
}

func (s *IntegrationTestSuite) TestDenomMetadataGRPCHandler() {
	val := s.network.Validators[0]
	baseURL := val.APIAddress

	testCases := []struct {
		name     string
		url      string
		headers  map[string]string
		expErr   bool
		respType proto.Message
		expected proto.Message
	}{
		{
			"test GRPC client metadata",
			fmt.Sprintf("%s/cosmos/bank/v1beta1/denoms_metadata", baseURL),
			map[string]string{
				grpctypes.GRPCBlockHeightHeader: "1",
			},
			false,
			&types.QueryDenomsMetadataResponse{},
			&types.QueryDenomsMetadataResponse{
				Metadatas: []types.Metadata{
					{
<<<<<<< HEAD
=======
						Name:        "Cosmos Hub Atom",
						Symbol:      "ATOM",
>>>>>>> 33dbf6a7
						Description: "The native staking token of the Cosmos Hub.",
						DenomUnits: []*types.DenomUnit{
							{
								Denom:    "uatom",
								Exponent: 0,
								Aliases:  []string{"microatom"},
							},
							{
								Denom:    "atom",
								Exponent: 6,
								Aliases:  []string{"ATOM"},
							},
						},
						Base:    "uatom",
						Display: "atom",
					},
				},
				Pagination: &query.PageResponse{Total: 1},
			},
		},
		{
			"GRPC client metadata of a specific denom",
			fmt.Sprintf("%s/cosmos/bank/v1beta1/denoms_metadata/uatom", baseURL),
			map[string]string{
				grpctypes.GRPCBlockHeightHeader: "1",
			},
			false,
			&types.QueryDenomMetadataResponse{},
			&types.QueryDenomMetadataResponse{
				Metadata: types.Metadata{
<<<<<<< HEAD
=======
					Name:        "Cosmos Hub Atom",
					Symbol:      "ATOM",
>>>>>>> 33dbf6a7
					Description: "The native staking token of the Cosmos Hub.",
					DenomUnits: []*types.DenomUnit{
						{
							Denom:    "uatom",
							Exponent: 0,
							Aliases:  []string{"microatom"},
						},
						{
							Denom:    "atom",
							Exponent: 6,
							Aliases:  []string{"ATOM"},
						},
					},
					Base:    "uatom",
					Display: "atom",
				},
			},
		},
		{
			"GRPC client metadata of a bogus denom",
			fmt.Sprintf("%s/cosmos/bank/v1beta1/denoms_metadata/foobar", baseURL),
			map[string]string{
				grpctypes.GRPCBlockHeightHeader: "1",
			},
			true,
			&types.QueryDenomMetadataResponse{},
			&types.QueryDenomMetadataResponse{
				Metadata: types.Metadata{
					DenomUnits: []*types.DenomUnit{},
				},
			},
		},
	}

	for _, tc := range testCases {
		tc := tc
		s.Run(tc.name, func() {
			resp, err := testutil.GetRequestWithHeaders(tc.url, tc.headers)
			s.Require().NoError(err)

			if tc.expErr {
<<<<<<< HEAD
				s.Require().Error(val.ClientCtx.JSONMarshaler.UnmarshalJSON(resp, tc.respType))
			} else {
				s.Require().NoError(val.ClientCtx.JSONMarshaler.UnmarshalJSON(resp, tc.respType))
=======
				s.Require().Error(val.ClientCtx.Codec.UnmarshalJSON(resp, tc.respType))
			} else {
				s.Require().NoError(val.ClientCtx.Codec.UnmarshalJSON(resp, tc.respType))
>>>>>>> 33dbf6a7
				s.Require().Equal(tc.expected.String(), tc.respType.String())
			}
		})
	}
}

func (s *IntegrationTestSuite) TestBalancesGRPCHandler() {
	val := s.network.Validators[0]
	baseURL := val.APIAddress

	testCases := []struct {
		name     string
		url      string
		respType proto.Message
		expected proto.Message
	}{
		{
			"gRPC total account balance",
			fmt.Sprintf("%s/cosmos/bank/v1beta1/balances/%s", baseURL, val.Address.String()),
			&types.QueryAllBalancesResponse{},
			&types.QueryAllBalancesResponse{
				Balances: sdk.NewCoins(
					sdk.NewCoin(fmt.Sprintf("%stoken", val.Moniker), s.cfg.AccountTokens),
					sdk.NewCoin(s.cfg.BondDenom, s.cfg.StakingTokens.Sub(s.cfg.BondedTokens)),
				),
				Pagination: &query.PageResponse{
					Total: 2,
				},
			},
		},
		{
			"gPRC account balance of a denom",
			fmt.Sprintf("%s/cosmos/bank/v1beta1/balances/%s/by_denom?denom=%s", baseURL, val.Address.String(), s.cfg.BondDenom),
			&types.QueryBalanceResponse{},
			&types.QueryBalanceResponse{
				Balance: &sdk.Coin{
					Denom:  s.cfg.BondDenom,
					Amount: s.cfg.StakingTokens.Sub(s.cfg.BondedTokens),
				},
			},
		},
		{
			"gPRC account balance of a bogus denom",
			fmt.Sprintf("%s/cosmos/bank/v1beta1/balances/%s/by_denom?denom=foobar", baseURL, val.Address.String()),
			&types.QueryBalanceResponse{},
			&types.QueryBalanceResponse{
				Balance: &sdk.Coin{
					Denom:  "foobar",
					Amount: sdk.NewInt(0),
				},
			},
		},
	}

	for _, tc := range testCases {
		tc := tc
		s.Run(tc.name, func() {
			resp, err := rest.GetRequest(tc.url)
			s.Require().NoError(err)

			s.Require().NoError(val.ClientCtx.Codec.UnmarshalJSON(resp, tc.respType))
			s.Require().Equal(tc.expected.String(), tc.respType.String())
		})
	}
}<|MERGE_RESOLUTION|>--- conflicted
+++ resolved
@@ -124,11 +124,8 @@
 			&types.QueryDenomsMetadataResponse{
 				Metadatas: []types.Metadata{
 					{
-<<<<<<< HEAD
-=======
 						Name:        "Cosmos Hub Atom",
 						Symbol:      "ATOM",
->>>>>>> 33dbf6a7
 						Description: "The native staking token of the Cosmos Hub.",
 						DenomUnits: []*types.DenomUnit{
 							{
@@ -159,11 +156,8 @@
 			&types.QueryDenomMetadataResponse{},
 			&types.QueryDenomMetadataResponse{
 				Metadata: types.Metadata{
-<<<<<<< HEAD
-=======
 					Name:        "Cosmos Hub Atom",
 					Symbol:      "ATOM",
->>>>>>> 33dbf6a7
 					Description: "The native staking token of the Cosmos Hub.",
 					DenomUnits: []*types.DenomUnit{
 						{
@@ -205,15 +199,9 @@
 			s.Require().NoError(err)
 
 			if tc.expErr {
-<<<<<<< HEAD
-				s.Require().Error(val.ClientCtx.JSONMarshaler.UnmarshalJSON(resp, tc.respType))
-			} else {
-				s.Require().NoError(val.ClientCtx.JSONMarshaler.UnmarshalJSON(resp, tc.respType))
-=======
 				s.Require().Error(val.ClientCtx.Codec.UnmarshalJSON(resp, tc.respType))
 			} else {
 				s.Require().NoError(val.ClientCtx.Codec.UnmarshalJSON(resp, tc.respType))
->>>>>>> 33dbf6a7
 				s.Require().Equal(tc.expected.String(), tc.respType.String())
 			}
 		})
