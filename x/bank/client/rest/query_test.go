--- conflicted
+++ resolved
@@ -34,11 +34,8 @@
 
 	bankGenesis.DenomMetadata = []types.Metadata{
 		{
-<<<<<<< HEAD
-=======
 			Name:        "Cosmos Hub Atom",
 			Symbol:      "ATOM",
->>>>>>> 33dbf6a7
 			Description: "The native staking token of the Cosmos Hub.",
 			DenomUnits: []*types.DenomUnit{
 				{
