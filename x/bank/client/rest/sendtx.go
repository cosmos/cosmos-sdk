package rest

import (
	"io/ioutil"
	"net/http"

	"github.com/cosmos/cosmos-sdk/client/context"
	"github.com/cosmos/cosmos-sdk/client/utils"
	"github.com/cosmos/cosmos-sdk/crypto/keys"
	sdk "github.com/cosmos/cosmos-sdk/types"
	"github.com/cosmos/cosmos-sdk/wire"
	authctx "github.com/cosmos/cosmos-sdk/x/auth/client/context"
	"github.com/cosmos/cosmos-sdk/x/bank"
	"github.com/cosmos/cosmos-sdk/x/bank/client"

	"github.com/gorilla/mux"
	"github.com/gin-gonic/gin"
	"github.com/cosmos/cosmos-sdk/x/auth"
	"github.com/cosmos/cosmos-sdk/client/httputils"
	authcmd "github.com/cosmos/cosmos-sdk/x/auth/client/cli"
	"bytes"
	"fmt"
	"github.com/tendermint/tendermint/libs/bech32"
)

// RegisterRoutes - Central function to define routes that get registered by the main application
func RegisterRoutes(cliCtx context.CLIContext, r *mux.Router, cdc *wire.Codec, kb keys.Keybase) {
	r.HandleFunc("/bank/transfers", SendRequestHandlerFn(cdc, kb, cliCtx)).Methods("POST")
}

type transferBody struct {
	Name             string    `json:"name"`
	Password         string    `json:"password"`
	FromAddress		 string	   `json:"from_address"`
	ToAddress		 string	   `json:"to_address"`
	Amount           sdk.Coins `json:"amount"`
	ChainID          string    `json:"chain_id"`
	AccountNumber    int64     `json:"account_number"`
	Sequence         int64     `json:"sequence"`
	Gas              int64     `json:"gas"`
	Fee		         string    `json:"fee"`
	Generate		 bool      `json:"generate"`
	EnsureAccAndSeq  bool 	   `json:"ensure_account_sequence"`
}

var msgCdc = wire.NewCodec()

func init() {
	bank.RegisterWire(msgCdc)
}

// SendRequestHandlerFn - http request handler to send coins to a address
func SendRequestHandlerFn(cdc *wire.Codec, kb keys.Keybase, cliCtx context.CLIContext) http.HandlerFunc {
	return func(w http.ResponseWriter, r *http.Request) {
		var transferBody transferBody
		body, err := ioutil.ReadAll(r.Body)
		if err != nil {
			utils.WriteErrorResponse(&w, http.StatusBadRequest, err.Error())
			return
		}
		err = msgCdc.UnmarshalJSON(body, &transferBody)
		if err != nil {
			utils.WriteErrorResponse(&w, http.StatusBadRequest, err.Error())
			return
		}
		transferBody, errCode, err := paramPreprocess(transferBody, kb)
		if err != nil {
<<<<<<< HEAD
			w.WriteHeader(errCode)
			w.Write([]byte(err.Error()))
=======
			utils.WriteErrorResponse(&w, http.StatusBadRequest, err.Error())
>>>>>>> 4be6350d
			return
		}

		txForSign, _, errMsg := composeTx(cdc, cliCtx, transferBody)
		if err != nil {
<<<<<<< HEAD
			if errMsg.Code() == sdk.CodeInternal {
				w.WriteHeader(http.StatusInternalServerError)
				w.Write([]byte(err.Error()))
			} else {
				w.WriteHeader(http.StatusBadRequest)
				w.Write([]byte(err.Error()))
			}
			return
		}

		if transferBody.Generate {
			w.Write(txForSign.Bytes())
=======
			utils.WriteErrorResponse(&w, http.StatusUnauthorized, err.Error())
			return
		}

		// build message
		msg := client.BuildMsg(sdk.AccAddress(info.GetPubKey().Address()), to, m.Amount)
		if err != nil { // XXX rechecking same error ?
			utils.WriteErrorResponse(&w, http.StatusInternalServerError, err.Error())
>>>>>>> 4be6350d
			return
		}

		output, errCode, err := signAndBroadcase(cdc, cliCtx, txForSign, transferBody, kb)
		if err != nil {
			w.WriteHeader(errCode)
			w.Write([]byte(err.Error()))
			return
		}
		w.Write(output)
	}
}

<<<<<<< HEAD
// registerSwaggerTxRoutes - Central function to define routes that get registered by the main application
func registerSwaggerTxRoutes(routerGroup *gin.RouterGroup, ctx context.CLIContext, cdc *wire.Codec, kb keys.Keybase) {
	routerGroup.POST("/bank/transfers", transferRequestFn(cdc, ctx, kb))
}

// handler of creating transfer transaction
func transferRequestFn(cdc *wire.Codec, ctx context.CLIContext, kb keys.Keybase) gin.HandlerFunc {
	return func(gtx *gin.Context) {
		var transferBody transferBody
		body, err := ioutil.ReadAll(gtx.Request.Body)
		if err != nil {
			httputils.NewError(gtx, http.StatusBadRequest, err)
			return
		}
		err = cdc.UnmarshalJSON(body, &transferBody)
		if err != nil {
			httputils.NewError(gtx, http.StatusBadRequest, err)
			return
		}
		transferBody, errCode, err := paramPreprocess(transferBody, kb)
		if err != nil {
			httputils.NewError(gtx, errCode, err)
=======
		if m.Gas == 0 {
			newCtx, err := utils.EnrichCtxWithGas(txCtx, cliCtx, m.LocalAccountName, m.Password, []sdk.Msg{msg})
			if err != nil {
				utils.WriteErrorResponse(&w, http.StatusInternalServerError, err.Error())
				return
			}
			txCtx = newCtx
		}

		txBytes, err := txCtx.BuildAndSign(m.LocalAccountName, m.Password, []sdk.Msg{msg})
		if err != nil {
			utils.WriteErrorResponse(&w, http.StatusUnauthorized, err.Error())
>>>>>>> 4be6350d
			return
		}

		txForSign, _, errMsg := composeTx(cdc, ctx, transferBody)
		if err != nil {
<<<<<<< HEAD
			if errMsg.Code() == sdk.CodeInternal {
				httputils.NewError(gtx, http.StatusInternalServerError, err)
			} else {
				httputils.NewError(gtx, http.StatusBadRequest, err)
			}
=======
			utils.WriteErrorResponse(&w, http.StatusInternalServerError, err.Error())
>>>>>>> 4be6350d
			return
		}

		if transferBody.Generate {
			httputils.NormalResponse(gtx, txForSign.Bytes())
			return
		}

		output, errCode, err := signAndBroadcase(cdc, ctx, txForSign, transferBody, kb)
		if err != nil {
<<<<<<< HEAD
			httputils.NewError(gtx, errCode, err)
=======
			utils.WriteErrorResponse(&w, http.StatusInternalServerError, err.Error())
>>>>>>> 4be6350d
			return
		}
		httputils.NormalResponse(gtx, output)
	}
}

// paramPreprocess performs transferBody preprocess
func paramPreprocess(body transferBody, kb keys.Keybase) (transferBody, int, error) {
	if body.Name == "" {
		if !body.Generate {
			return transferBody{}, http.StatusBadRequest, fmt.Errorf("missing key name, can't sign transaction")
		}
		if body.FromAddress == "" {
			return transferBody{}, http.StatusBadRequest, fmt.Errorf("both the key name and fromAddreass are missed")
		}
	}

	if body.Name != "" {
		info, err := kb.Get(body.Name)
		if err != nil {
			return transferBody{}, http.StatusBadRequest, err
		}
		if body.FromAddress == "" {
			addressFromPubKey, err := bech32.ConvertAndEncode(sdk.Bech32PrefixAccAddr, info.GetPubKey().Address().Bytes())
			if err != nil {
				return transferBody{}, http.StatusInternalServerError, err
			}
			body.FromAddress = addressFromPubKey
		} else {
			fromAddress, err := sdk.AccAddressFromBech32(body.FromAddress)
			if err != nil {
				return transferBody{}, http.StatusBadRequest, err
			}

			if !bytes.Equal(info.GetPubKey().Address(), fromAddress) {
				return transferBody{}, http.StatusBadRequest, fmt.Errorf("the fromAddress doesn't equal to the address of sign key")
			}
		}
	}
	return body, 0, nil
}

// signAndBroadcase perform transaction sign and broadcast operation
func signAndBroadcase(cdc *wire.Codec, ctx context.CLIContext, txForSign auth.StdSignMsg, transferBody transferBody, kb keys.Keybase) ([]byte, int, error) {

	if transferBody.Name == "" || transferBody.Password == "" {
		return nil, http.StatusBadRequest, fmt.Errorf("missing key name or password in signning transaction")
	}

	sig, pubkey, err := kb.Sign(transferBody.Name, transferBody.Password, txForSign.Bytes())
	if err != nil {
		return nil, http.StatusInternalServerError, err
	}

	sigs := []auth.StdSignature{{
		AccountNumber: txForSign.AccountNumber,
		Sequence:      txForSign.Sequence,
		PubKey:        pubkey,
		Signature:     sig,
	}}

	txBytes, err := ctx.Codec.MarshalBinary(auth.NewStdTx(txForSign.Msgs, txForSign.Fee, sigs, txForSign.Memo))
	if err != nil {
		return nil, http.StatusInternalServerError, err
	}

	res, err := ctx.BroadcastTx(txBytes)
	if err != nil {
		return nil, http.StatusInternalServerError, err
	}

	output, err := wire.MarshalJSONIndent(cdc, res)
	if err != nil {
		return nil, http.StatusInternalServerError, err
	}

	return output, 0, nil
}

// composeTx perform StdSignMsg building operation
func composeTx(cdc *wire.Codec, ctx context.CLIContext, transferBody transferBody) (auth.StdSignMsg, authctx.TxContext, sdk.Error) {

	emptyMsg := auth.StdSignMsg{}
	emptyTxContext := authctx.TxContext{}

	fromAddress, err := sdk.AccAddressFromBech32(transferBody.FromAddress)
	if err != nil {
		return emptyMsg, emptyTxContext, sdk.ErrInvalidAddress(err.Error())
	}

	toAddress, err := sdk.AccAddressFromBech32(transferBody.ToAddress)
	if err != nil {
		return emptyMsg, emptyTxContext, sdk.ErrInvalidAddress(err.Error())
	}

	// build message
	msg := client.BuildMsg(fromAddress, toAddress, transferBody.Amount)

	accountNumber := transferBody.AccountNumber
	sequence := transferBody.Sequence
	gas := transferBody.Gas
	fee := transferBody.Fee

	if transferBody.EnsureAccAndSeq {
		if ctx.AccDecoder == nil {
			ctx = ctx.WithAccountDecoder(authcmd.GetAccountDecoder(cdc))
		}
		accountNumber, err = ctx.GetAccountNumber(fromAddress)
		if err != nil {
			return emptyMsg, emptyTxContext, sdk.ErrInternal(err.Error())
		}

		sequence, err = ctx.GetAccountSequence(fromAddress)
		if err != nil {
			return emptyMsg, emptyTxContext, sdk.ErrInternal(err.Error())
		}
	}

	txCtx := authctx.TxContext{
		Codec:         cdc,
		Gas:           gas,
		Fee:           fee,
		ChainID:       transferBody.ChainID,
		AccountNumber: accountNumber,
		Sequence:      sequence,
	}

	txForSign, err := txCtx.Build([]sdk.Msg{msg})
	if err != nil {
		return emptyMsg, emptyTxContext, sdk.ErrInternal(err.Error())
	}

	return txForSign, txCtx, nil
}<|MERGE_RESOLUTION|>--- conflicted
+++ resolved
@@ -65,54 +65,35 @@
 		}
 		transferBody, errCode, err := paramPreprocess(transferBody, kb)
 		if err != nil {
-<<<<<<< HEAD
+			utils.WriteErrorResponse(&w, http.StatusBadRequest, err.Error())
+			return
+		}
+
+		txForSign, _, errMsg := composeTx(cdc, cliCtx, transferBody)
+		if err != nil {
+			if errMsg.Code() == sdk.CodeInternal {
+				utils.WriteErrorResponse(&w, http.StatusInternalServerError, err.Error())
+			} else {
+				utils.WriteErrorResponse(&w, http.StatusBadRequest, err.Error())
+			}
+			return
+		}
+
+		if transferBody.Generate {
+			w.Write(txForSign.Bytes())
+			return
+		}
+
+		output, errCode, err := signAndBroadcase(cdc, cliCtx, txForSign, transferBody, kb)
+		if err != nil {
 			w.WriteHeader(errCode)
 			w.Write([]byte(err.Error()))
-=======
-			utils.WriteErrorResponse(&w, http.StatusBadRequest, err.Error())
->>>>>>> 4be6350d
-			return
-		}
-
-		txForSign, _, errMsg := composeTx(cdc, cliCtx, transferBody)
-		if err != nil {
-<<<<<<< HEAD
-			if errMsg.Code() == sdk.CodeInternal {
-				w.WriteHeader(http.StatusInternalServerError)
-				w.Write([]byte(err.Error()))
-			} else {
-				w.WriteHeader(http.StatusBadRequest)
-				w.Write([]byte(err.Error()))
-			}
-			return
-		}
-
-		if transferBody.Generate {
-			w.Write(txForSign.Bytes())
-=======
-			utils.WriteErrorResponse(&w, http.StatusUnauthorized, err.Error())
-			return
-		}
-
-		// build message
-		msg := client.BuildMsg(sdk.AccAddress(info.GetPubKey().Address()), to, m.Amount)
-		if err != nil { // XXX rechecking same error ?
-			utils.WriteErrorResponse(&w, http.StatusInternalServerError, err.Error())
->>>>>>> 4be6350d
-			return
-		}
-
-		output, errCode, err := signAndBroadcase(cdc, cliCtx, txForSign, transferBody, kb)
-		if err != nil {
-			w.WriteHeader(errCode)
-			w.Write([]byte(err.Error()))
 			return
 		}
 		w.Write(output)
 	}
 }
 
-<<<<<<< HEAD
 // registerSwaggerTxRoutes - Central function to define routes that get registered by the main application
 func registerSwaggerTxRoutes(routerGroup *gin.RouterGroup, ctx context.CLIContext, cdc *wire.Codec, kb keys.Keybase) {
 	routerGroup.POST("/bank/transfers", transferRequestFn(cdc, ctx, kb))
@@ -135,34 +116,15 @@
 		transferBody, errCode, err := paramPreprocess(transferBody, kb)
 		if err != nil {
 			httputils.NewError(gtx, errCode, err)
-=======
-		if m.Gas == 0 {
-			newCtx, err := utils.EnrichCtxWithGas(txCtx, cliCtx, m.LocalAccountName, m.Password, []sdk.Msg{msg})
-			if err != nil {
-				utils.WriteErrorResponse(&w, http.StatusInternalServerError, err.Error())
-				return
-			}
-			txCtx = newCtx
-		}
-
-		txBytes, err := txCtx.BuildAndSign(m.LocalAccountName, m.Password, []sdk.Msg{msg})
-		if err != nil {
-			utils.WriteErrorResponse(&w, http.StatusUnauthorized, err.Error())
->>>>>>> 4be6350d
-			return
 		}
 
 		txForSign, _, errMsg := composeTx(cdc, ctx, transferBody)
 		if err != nil {
-<<<<<<< HEAD
 			if errMsg.Code() == sdk.CodeInternal {
 				httputils.NewError(gtx, http.StatusInternalServerError, err)
 			} else {
 				httputils.NewError(gtx, http.StatusBadRequest, err)
 			}
-=======
-			utils.WriteErrorResponse(&w, http.StatusInternalServerError, err.Error())
->>>>>>> 4be6350d
 			return
 		}
 
@@ -173,11 +135,7 @@
 
 		output, errCode, err := signAndBroadcase(cdc, ctx, txForSign, transferBody, kb)
 		if err != nil {
-<<<<<<< HEAD
 			httputils.NewError(gtx, errCode, err)
-=======
-			utils.WriteErrorResponse(&w, http.StatusInternalServerError, err.Error())
->>>>>>> 4be6350d
 			return
 		}
 		httputils.NormalResponse(gtx, output)
@@ -305,6 +263,14 @@
 		Sequence:      sequence,
 	}
 
+	if txCtx.Gas == 0 {
+		newCtx, err := utils.EnrichCtxWithGas(txCtx, ctx, transferBody.Name, transferBody.Password, []sdk.Msg{msg})
+		if err != nil {
+			return emptyMsg, emptyTxContext, sdk.ErrInternal(err.Error())
+		}
+		txCtx = newCtx
+	}
+
 	txForSign, err := txCtx.Build([]sdk.Msg{msg})
 	if err != nil {
 		return emptyMsg, emptyTxContext, sdk.ErrInternal(err.Error())
