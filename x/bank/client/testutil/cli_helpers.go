<<<<<<< HEAD
/*
Note, these utility functions are remaining in this file because they are needed
by other legacy CLI test suites. Once those test suites are migrated and refactored
per https://github.com/cosmos/cosmos-sdk/issues/12696, then this package should
be entirely removed.
*/
package testutil

import (
	"fmt"

	"github.com/tendermint/tendermint/libs/cli"

	"github.com/cosmos/cosmos-sdk/client"
	"github.com/cosmos/cosmos-sdk/testutil"
	clitestutil "github.com/cosmos/cosmos-sdk/testutil/cli"
	sdk "github.com/cosmos/cosmos-sdk/types"
	bankcli "github.com/cosmos/cosmos-sdk/x/bank/client/cli"
)

func MsgSendExec(clientCtx client.Context, from, to, amount fmt.Stringer, extraArgs ...string) (testutil.BufferWriter, error) {
	args := []string{from.String(), to.String(), amount.String()}
	args = append(args, extraArgs...)

	return clitestutil.ExecTestCLICmd(clientCtx, bankcli.NewSendTxCmd(), args)
}

func MsgMultiSendExec(clientCtx client.Context, from sdk.AccAddress, to []sdk.AccAddress, amount fmt.Stringer, extraArgs ...string) (testutil.BufferWriter, error) {
	args := []string{from.String()}
	for _, addr := range to {
		args = append(args, addr.String())
	}

	args = append(args, amount.String())
	args = append(args, extraArgs...)

	return clitestutil.ExecTestCLICmd(clientCtx, bankcli.NewMultiSendTxCmd(), args)
}

func QueryBalancesExec(clientCtx client.Context, address fmt.Stringer, extraArgs ...string) (testutil.BufferWriter, error) {
	args := []string{address.String(), fmt.Sprintf("--%s=json", cli.OutputFlag)}
	args = append(args, extraArgs...)

	return clitestutil.ExecTestCLICmd(clientCtx, bankcli.GetBalancesCmd(), args)
}
=======
package testutil
>>>>>>> 71035879
<|MERGE_RESOLUTION|>--- conflicted
+++ resolved
@@ -1,49 +1,7 @@
-<<<<<<< HEAD
 /*
 Note, these utility functions are remaining in this file because they are needed
 by other legacy CLI test suites. Once those test suites are migrated and refactored
 per https://github.com/cosmos/cosmos-sdk/issues/12696, then this package should
 be entirely removed.
 */
-package testutil
-
-import (
-	"fmt"
-
-	"github.com/tendermint/tendermint/libs/cli"
-
-	"github.com/cosmos/cosmos-sdk/client"
-	"github.com/cosmos/cosmos-sdk/testutil"
-	clitestutil "github.com/cosmos/cosmos-sdk/testutil/cli"
-	sdk "github.com/cosmos/cosmos-sdk/types"
-	bankcli "github.com/cosmos/cosmos-sdk/x/bank/client/cli"
-)
-
-func MsgSendExec(clientCtx client.Context, from, to, amount fmt.Stringer, extraArgs ...string) (testutil.BufferWriter, error) {
-	args := []string{from.String(), to.String(), amount.String()}
-	args = append(args, extraArgs...)
-
-	return clitestutil.ExecTestCLICmd(clientCtx, bankcli.NewSendTxCmd(), args)
-}
-
-func MsgMultiSendExec(clientCtx client.Context, from sdk.AccAddress, to []sdk.AccAddress, amount fmt.Stringer, extraArgs ...string) (testutil.BufferWriter, error) {
-	args := []string{from.String()}
-	for _, addr := range to {
-		args = append(args, addr.String())
-	}
-
-	args = append(args, amount.String())
-	args = append(args, extraArgs...)
-
-	return clitestutil.ExecTestCLICmd(clientCtx, bankcli.NewMultiSendTxCmd(), args)
-}
-
-func QueryBalancesExec(clientCtx client.Context, address fmt.Stringer, extraArgs ...string) (testutil.BufferWriter, error) {
-	args := []string{address.String(), fmt.Sprintf("--%s=json", cli.OutputFlag)}
-	args = append(args, extraArgs...)
-
-	return clitestutil.ExecTestCLICmd(clientCtx, bankcli.GetBalancesCmd(), args)
-}
-=======
-package testutil
->>>>>>> 71035879
+package testutil