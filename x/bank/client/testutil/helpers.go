package testutil

import (
	"encoding/json"
	"fmt"

	"github.com/stretchr/testify/require"

	clientkeys "github.com/cosmos/cosmos-sdk/client/keys"
	"github.com/cosmos/cosmos-sdk/tests"
	"github.com/cosmos/cosmos-sdk/tests/cli"
	sdk "github.com/cosmos/cosmos-sdk/types"
	authtypes "github.com/cosmos/cosmos-sdk/x/auth/types"
)

// TODO: REMOVE OR COMPLETELY REFACTOR THIS FILE.

// TxSend is simcli tx send
func TxSend(f *cli.Fixtures, from string, to sdk.AccAddress, amount sdk.Coin, flags ...string) (bool, string, string) {
<<<<<<< HEAD
	cmd := fmt.Sprintf("%s tx send --keyring-backend=test %s %s %s %v", f.SimdBinary, from,
		to, amount, f.Flags())
=======
	cmd := fmt.Sprintf("%s tx send --keyring-backend=test %s %s %s %v", f.SimcliBinary, from, to, amount, f.Flags())
>>>>>>> 1ad7d83a
	return cli.ExecuteWriteRetStdStreams(f.T, cli.AddFlags(cmd, flags), clientkeys.DefaultKeyPass)
}

// QueryAccount is simcli query account
func QueryAccount(f *cli.Fixtures, address sdk.AccAddress, flags ...string) authtypes.BaseAccount {
	cmd := fmt.Sprintf("%s query account %s %v", f.SimdBinary, address, f.Flags())

	out, _ := tests.ExecuteT(f.T, cli.AddFlags(cmd, flags), "")

	var initRes map[string]json.RawMessage
	err := json.Unmarshal([]byte(out), &initRes)
	require.NoError(f.T, err, "out %v, err %v", out, err)
	value := initRes["value"]

	var acc authtypes.BaseAccount
	err = f.Cdc.UnmarshalJSON(value, &acc)
	require.NoError(f.T, err, "value %v, err %v", string(value), err)

	return acc
}

// QueryBalances executes the bank query balances command for a given address and
// flag set.
func QueryBalances(f *cli.Fixtures, address sdk.AccAddress, flags ...string) sdk.Coins {
	cmd := fmt.Sprintf("%s query bank balances %s %v", f.SimdBinary, address, f.Flags())
	out, _ := tests.ExecuteT(f.T, cli.AddFlags(cmd, flags), "")

	var balances sdk.Coins

	require.NoError(f.T, f.Cdc.UnmarshalJSON([]byte(out), &balances), "out %v\n", out)

	return balances
}

// QueryTotalSupply returns the total supply of coins
func QueryTotalSupply(f *cli.Fixtures, flags ...string) (totalSupply sdk.Coins) {
	cmd := fmt.Sprintf("%s query bank total %s", f.SimdBinary, f.Flags())
	res, errStr := tests.ExecuteT(f.T, cmd, "")
	require.Empty(f.T, errStr)

	err := f.Cdc.UnmarshalJSON([]byte(res), &totalSupply)
	require.NoError(f.T, err)
	return totalSupply
}

// QueryTotalSupplyOf returns the total supply of a given coin denom
func QueryTotalSupplyOf(f *cli.Fixtures, denom string, flags ...string) sdk.Int {
	cmd := fmt.Sprintf("%s query bank total %s %s", f.SimdBinary, denom, f.Flags())
	res, errStr := tests.ExecuteT(f.T, cmd, "")
	require.Empty(f.T, errStr)

	var supplyOf sdk.Int
	err := f.Cdc.UnmarshalJSON([]byte(res), &supplyOf)
	require.NoError(f.T, err)
	return supplyOf
}<|MERGE_RESOLUTION|>--- conflicted
+++ resolved
@@ -17,12 +17,7 @@
 
 // TxSend is simcli tx send
 func TxSend(f *cli.Fixtures, from string, to sdk.AccAddress, amount sdk.Coin, flags ...string) (bool, string, string) {
-<<<<<<< HEAD
-	cmd := fmt.Sprintf("%s tx send --keyring-backend=test %s %s %s %v", f.SimdBinary, from,
-		to, amount, f.Flags())
-=======
-	cmd := fmt.Sprintf("%s tx send --keyring-backend=test %s %s %s %v", f.SimcliBinary, from, to, amount, f.Flags())
->>>>>>> 1ad7d83a
+	cmd := fmt.Sprintf("%s tx send --keyring-backend=test %s %s %s %v", f.SimdBinary, from, to, amount, f.Flags())
 	return cli.ExecuteWriteRetStdStreams(f.T, cli.AddFlags(cmd, flags), clientkeys.DefaultKeyPass)
 }
 
