--- conflicted
+++ resolved
@@ -146,11 +146,7 @@
 	go.etcd.io/bbolt v1.3.8 // indirect
 	go.uber.org/multierr v1.11.0 // indirect
 	golang.org/x/crypto v0.22.0 // indirect
-<<<<<<< HEAD
-	golang.org/x/exp v0.0.0-20240314144324-c7f7c6466f7f // indirect
-=======
-	golang.org/x/exp v0.0.0-20240222234643-814bf88cf225
->>>>>>> e59ca153
+	golang.org/x/exp v0.0.0-20240314144324-c7f7c6466f7f
 	golang.org/x/mod v0.15.0 // indirect
 	golang.org/x/net v0.24.0 // indirect
 	golang.org/x/sync v0.7.0 // indirect
