package bank

import (
	"reflect"

	sdk "github.com/cosmos/cosmos-sdk/types"
	"github.com/cosmos/cosmos-sdk/x/ibc"
)

<<<<<<< HEAD
// NewHandler returns a handler for "bank" type messages.
func NewHandler(k Keeper) sdk.Handler {
	return func(ctx sdk.Context, msg sdk.Msg) sdk.Result {
		switch msg := msg.(type) {
		case MsgSend:
			return handleMsgSend(ctx, k, msg)
		case MsgIssue:
			return handleMsgIssue(ctx, k, msg)
=======
// Handle all "bank" type messages.
func NewHandler(ck CoinKeeper, ibck ibc.Keeper) sdk.Handler {
	return func(ctx sdk.Context, msg sdk.Msg) sdk.Result {
		switch msg := msg.(type) {
		case IBCSendMsg:
			return handleIBCSendMsg(ctx, ibck, ck, msg)
		case SendMsg:
			return handleSendMsg(ctx, ck, msg)
		case IssueMsg:
			return handleIssueMsg(ctx, ck, msg)
		case ibc.ReceiveMsg:
			return ibck.Receive(func(ctx sdk.Context, p ibc.Payload) sdk.Error {
				switch p := p.(type) {
				case SendPayload:
					return handleSendPayload(ctx, ck, p)
				default:
					errMsg := "Unrecognized ibc Payload type: " + reflect.TypeOf(p).Name()
					return sdk.ErrUnknownRequest(errMsg)
				}
			}, ctx, msg)
		case ibc.ReceiptMsg:
			return ibck.Receipt(func(ctx sdk.Context, r ibc.Receipt) sdk.Error {
				switch r := r.(type) {
				case SendFailReceipt:
					return handleSendFailReceipt(ctx, ck, r)
				}
			}, ctx, msg)
>>>>>>> f43c2f62
		default:
			errMsg := "Unrecognized bank Msg type: " + reflect.TypeOf(msg).Name()
			return sdk.ErrUnknownRequest(errMsg).Result()
		}
	}
}

<<<<<<< HEAD
// Handle MsgSend.
func handleMsgSend(ctx sdk.Context, k Keeper, msg MsgSend) sdk.Result {
=======
// Handle IBCSendMsg
func handleIBCSendMsg(ctx sdk.Context, ibck ibc.Keeper, ck CoinKeeper, msg IBCSendMsg) sdk.Result {
	p := msg.SendPayload
	_, err := ck.SubtractCoins(ctx, p.SrcAddr, p.Coins)
	if err != nil {
		return err.Result()
	}
	ibck.Send(ctx, p, msg.DestChain)
	return sdk.Result{}
}

// Handle SendMsg.
func handleSendMsg(ctx sdk.Context, ck CoinKeeper, msg SendMsg) sdk.Result {
>>>>>>> f43c2f62
	// NOTE: totalIn == totalOut should already have been checked

	err := k.InputOutputCoins(ctx, msg.Inputs, msg.Outputs)
	if err != nil {
		return err.Result()
	}

	// TODO: add some tags so we can search it!
	return sdk.Result{} // TODO
}

// Handle MsgIssue.
func handleMsgIssue(ctx sdk.Context, k Keeper, msg MsgIssue) sdk.Result {
	panic("not implemented yet")
}

func handleSendPayload(ctx sdk.Context, ck CoinKeeper, p SendPayload) sdk.Error {
	_, err := ck.AddCoins(ctx, p.DestAddr, p.Coins)
	return err

}

func handleSendFailReceipt(ctx sdk.Context, ck CoinKeeper, r SendFailReceipt) sdk.Error {
	_, err := ck.AddCoins(ctx, r.SrcAddr, r.Coins)
	return err
}<|MERGE_RESOLUTION|>--- conflicted
+++ resolved
@@ -7,44 +7,33 @@
 	"github.com/cosmos/cosmos-sdk/x/ibc"
 )
 
-<<<<<<< HEAD
 // NewHandler returns a handler for "bank" type messages.
-func NewHandler(k Keeper) sdk.Handler {
+func NewHandler(k Keeper, ibcc ibc.Channel) sdk.Handler {
 	return func(ctx sdk.Context, msg sdk.Msg) sdk.Result {
 		switch msg := msg.(type) {
+		case IBCSendMsg:
+			return handleIBCSendMsg(ctx, ibcc, k, msg)
 		case MsgSend:
 			return handleMsgSend(ctx, k, msg)
 		case MsgIssue:
 			return handleMsgIssue(ctx, k, msg)
-=======
-// Handle all "bank" type messages.
-func NewHandler(ck CoinKeeper, ibck ibc.Keeper) sdk.Handler {
-	return func(ctx sdk.Context, msg sdk.Msg) sdk.Result {
-		switch msg := msg.(type) {
-		case IBCSendMsg:
-			return handleIBCSendMsg(ctx, ibck, ck, msg)
-		case SendMsg:
-			return handleSendMsg(ctx, ck, msg)
-		case IssueMsg:
-			return handleIssueMsg(ctx, ck, msg)
 		case ibc.ReceiveMsg:
-			return ibck.Receive(func(ctx sdk.Context, p ibc.Payload) sdk.Error {
+			return ibcc.Receive(func(ctx sdk.Context, p ibc.Payload) (ibc.Payload, sdk.Error) {
 				switch p := p.(type) {
 				case SendPayload:
-					return handleSendPayload(ctx, ck, p)
+					return handleSendPayload(ctx, k, p)
 				default:
 					errMsg := "Unrecognized ibc Payload type: " + reflect.TypeOf(p).Name()
-					return sdk.ErrUnknownRequest(errMsg)
+					return nil, sdk.ErrUnknownRequest(errMsg)
 				}
 			}, ctx, msg)
 		case ibc.ReceiptMsg:
-			return ibck.Receipt(func(ctx sdk.Context, r ibc.Receipt) sdk.Error {
-				switch r := r.(type) {
+			return ibcc.Receipt(func(ctx sdk.Context, p ibc.Payload) {
+				switch p := p.(type) {
 				case SendFailReceipt:
-					return handleSendFailReceipt(ctx, ck, r)
+					handleSendFailReceipt(ctx, k, p)
 				}
 			}, ctx, msg)
->>>>>>> f43c2f62
 		default:
 			errMsg := "Unrecognized bank Msg type: " + reflect.TypeOf(msg).Name()
 			return sdk.ErrUnknownRequest(errMsg).Result()
@@ -52,24 +41,20 @@
 	}
 }
 
-<<<<<<< HEAD
-// Handle MsgSend.
-func handleMsgSend(ctx sdk.Context, k Keeper, msg MsgSend) sdk.Result {
-=======
 // Handle IBCSendMsg
-func handleIBCSendMsg(ctx sdk.Context, ibck ibc.Keeper, ck CoinKeeper, msg IBCSendMsg) sdk.Result {
+func handleIBCSendMsg(ctx sdk.Context, ibcc ibc.Channel, k Keeper, msg IBCSendMsg) sdk.Result {
 	p := msg.SendPayload
-	_, err := ck.SubtractCoins(ctx, p.SrcAddr, p.Coins)
+	_, err := k.SubtractCoins(ctx, p.SrcAddr, p.Coins)
 	if err != nil {
 		return err.Result()
 	}
-	ibck.Send(ctx, p, msg.DestChain)
+	ibcc.Send(ctx, p, msg.DestChain)
 	return sdk.Result{}
 }
 
-// Handle SendMsg.
-func handleSendMsg(ctx sdk.Context, ck CoinKeeper, msg SendMsg) sdk.Result {
->>>>>>> f43c2f62
+// Handle MsgSend.
+func handleMsgSend(ctx sdk.Context, k Keeper, msg MsgSend) sdk.Result {
+
 	// NOTE: totalIn == totalOut should already have been checked
 
 	err := k.InputOutputCoins(ctx, msg.Inputs, msg.Outputs)
@@ -86,13 +71,18 @@
 	panic("not implemented yet")
 }
 
-func handleSendPayload(ctx sdk.Context, ck CoinKeeper, p SendPayload) sdk.Error {
-	_, err := ck.AddCoins(ctx, p.DestAddr, p.Coins)
-	return err
+func handleSendPayload(ctx sdk.Context, k Keeper, p SendPayload) (ibc.Payload, sdk.Error) {
+	_, err := k.AddCoins(ctx, p.DestAddr, p.Coins)
+	if err != nil {
+		return SendFailReceipt{p}, err
+	}
 
+	return nil, nil
 }
 
-func handleSendFailReceipt(ctx sdk.Context, ck CoinKeeper, r SendFailReceipt) sdk.Error {
-	_, err := ck.AddCoins(ctx, r.SrcAddr, r.Coins)
-	return err
+func handleSendFailReceipt(ctx sdk.Context, k Keeper, r SendFailReceipt) {
+	_, err := k.AddCoins(ctx, r.SrcAddr, r.Coins)
+	if err != nil {
+		panic(err)
+	}
 }