--- conflicted
+++ resolved
@@ -4,12 +4,8 @@
 	"fmt"
 
 	sdk "github.com/cosmos/cosmos-sdk/types"
-<<<<<<< HEAD
-	"github.com/cosmos/cosmos-sdk/x/bank/types"
-=======
 	"github.com/cosmos/cosmos-sdk/x/bank/internal/keeper"
 	"github.com/cosmos/cosmos-sdk/x/bank/internal/types"
->>>>>>> e12876c0
 )
 
 // NewHandler returns a handler for "bank" type messages.
@@ -42,18 +38,11 @@
 		return err.Result()
 	}
 
-<<<<<<< HEAD
 	ctx.EventManager().EmitEvent(
 		sdk.NewEvent(
 			sdk.EventTypeMessage,
 			sdk.NewAttribute(sdk.AttributeKeyModule, types.AttributeValueCategory),
 		),
-=======
-	resTags := sdk.NewTags(
-		types.Category, types.TxCategory,
-		types.Sender, msg.FromAddress.String(),
-		types.Recipient, msg.ToAddress.String(),
->>>>>>> e12876c0
 	)
 
 	return sdk.Result{Events: ctx.EventManager().Events()}
@@ -71,7 +60,6 @@
 		return err.Result()
 	}
 
-<<<<<<< HEAD
 	ctx.EventManager().EmitEvent(
 		sdk.NewEvent(
 			sdk.EventTypeMessage,
@@ -80,10 +68,4 @@
 	)
 
 	return sdk.Result{Events: ctx.EventManager().Events()}
-=======
-	resTags = resTags.AppendTag(types.Category, types.TxCategory)
-	return sdk.Result{
-		Tags: resTags,
-	}
->>>>>>> e12876c0
 }