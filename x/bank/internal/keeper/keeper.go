--- conflicted
+++ resolved
@@ -262,12 +262,8 @@
 	return keeper.codespace
 }
 
-<<<<<<< HEAD
 // getCoins returns the account coins
-func getCoins(ctx sdk.Context, am auth.AccountKeeper, addr sdk.AccAddress) sdk.Coins {
-=======
 func getCoins(ctx sdk.Context, am types.AccountKeeper, addr sdk.AccAddress) sdk.Coins {
->>>>>>> b78c359a
 	acc := am.GetAccount(ctx, addr)
 	if acc == nil {
 		return sdk.NewCoins()
@@ -275,12 +271,8 @@
 	return acc.GetCoins()
 }
 
-<<<<<<< HEAD
 // setCoins replaces the account coins for a new amount
-func setCoins(ctx sdk.Context, am auth.AccountKeeper, addr sdk.AccAddress, amt sdk.Coins) sdk.Error {
-=======
 func setCoins(ctx sdk.Context, am types.AccountKeeper, addr sdk.AccAddress, amt sdk.Coins) sdk.Error {
->>>>>>> b78c359a
 	if !amt.IsValid() {
 		return sdk.ErrInvalidCoins(amt.String())
 	}
@@ -302,21 +294,13 @@
 	return getCoins(ctx, am, addr).IsAllGTE(amt)
 }
 
-<<<<<<< HEAD
 // getAccount implements AccountKeeper
-func getAccount(ctx sdk.Context, ak auth.AccountKeeper, addr sdk.AccAddress) auth.Account {
+func getAccount(ctx sdk.Context, ak types.AccountKeeper, addr sdk.AccAddress) auth.Account {
 	return ak.GetAccount(ctx, addr)
 }
 
 // setAccount implements AccountKeeper
-func setAccount(ctx sdk.Context, ak auth.AccountKeeper, acc auth.Account) {
-=======
-func getAccount(ctx sdk.Context, ak types.AccountKeeper, addr sdk.AccAddress) exported.Account {
-	return ak.GetAccount(ctx, addr)
-}
-
-func setAccount(ctx sdk.Context, ak types.AccountKeeper, acc exported.Account) {
->>>>>>> b78c359a
+func setAccount(ctx sdk.Context, ak types.AccountKeeper, acc auth.Account) {
 	ak.SetAccount(ctx, acc)
 }
 
@@ -375,15 +359,7 @@
 
 // SendCoins moves coins from one account to another
 // Returns ErrInvalidCoins if amt is invalid.
-<<<<<<< HEAD
-func sendCoins(ctx sdk.Context, am auth.AccountKeeper, fromAddr, toAddr sdk.AccAddress, amt sdk.Coins) sdk.Error {
-=======
-func sendCoins(ctx sdk.Context, am types.AccountKeeper, fromAddr sdk.AccAddress, toAddr sdk.AccAddress, amt sdk.Coins) sdk.Error {
-	// Safety check ensuring that when sending coins the keeper must maintain the
-	if !amt.IsValid() {
-		return sdk.ErrInvalidCoins(amt.String())
-	}
->>>>>>> b78c359a
+func sendCoins(ctx sdk.Context, am types.AccountKeeper, fromAddr, toAddr sdk.AccAddress, amt sdk.Coins) sdk.Error {
 
 	_, err := subtractCoins(ctx, am, fromAddr, amt)
 	if err != nil {
@@ -459,68 +435,6 @@
 	return allTags, nil
 }
 
-<<<<<<< HEAD
-=======
-func delegateCoins(
-	ctx sdk.Context, ak types.AccountKeeper, addr sdk.AccAddress, amt sdk.Coins,
-) (sdk.Tags, sdk.Error) {
-
-	if !amt.IsValid() {
-		return nil, sdk.ErrInvalidCoins(amt.String())
-	}
-
-	acc := getAccount(ctx, ak, addr)
-	if acc == nil {
-		return nil, sdk.ErrUnknownAddress(fmt.Sprintf("account %s does not exist", addr))
-	}
-
-	oldCoins := acc.GetCoins()
-
-	_, hasNeg := oldCoins.SafeSub(amt)
-	if hasNeg {
-		return nil, sdk.ErrInsufficientCoins(
-			fmt.Sprintf("insufficient account funds; %s < %s", oldCoins, amt),
-		)
-	}
-
-	if err := trackDelegation(acc, ctx.BlockHeader().Time, amt); err != nil {
-		return nil, sdk.ErrInternal(fmt.Sprintf("failed to track delegation: %v", err))
-	}
-
-	setAccount(ctx, ak, acc)
-
-	return sdk.NewTags(
-		sdk.TagAction, types.ActionDelegateCoins,
-		sdk.TagDelegator, addr.String(),
-	), nil
-}
-
-func undelegateCoins(
-	ctx sdk.Context, ak types.AccountKeeper, addr sdk.AccAddress, amt sdk.Coins,
-) (sdk.Tags, sdk.Error) {
-
-	if !amt.IsValid() {
-		return nil, sdk.ErrInvalidCoins(amt.String())
-	}
-
-	acc := getAccount(ctx, ak, addr)
-	if acc == nil {
-		return nil, sdk.ErrUnknownAddress(fmt.Sprintf("account %s does not exist", addr))
-	}
-
-	if err := trackUndelegation(acc, amt); err != nil {
-		return nil, sdk.ErrInternal(fmt.Sprintf("failed to track undelegation: %v", err))
-	}
-
-	setAccount(ctx, ak, acc)
-
-	return sdk.NewTags(
-		sdk.TagAction, types.ActionUndelegateCoins,
-		sdk.TagDelegator, addr.String(),
-	), nil
-}
-
->>>>>>> b78c359a
 // CONTRACT: assumes that amt is valid.
 func trackDelegation(acc exported.Account, blockTime time.Time, amt sdk.Coins) error {
 	vacc, ok := acc.(exported.VestingAccount)
