--- conflicted
+++ resolved
@@ -214,18 +214,13 @@
 	return keeper.codespace
 }
 
-<<<<<<< HEAD
 // Logger returns a module-specific logger.
 func (keeper BaseViewKeeper) Logger(ctx sdk.Context) log.Logger {
 	return ctx.Logger().With("module", fmt.Sprintf("x/%s", types.ModuleName))
 }
 
-func getCoins(ctx sdk.Context, am types.AccountKeeper, addr sdk.AccAddress) sdk.Coins {
-	acc := am.GetAccount(ctx, addr)
-=======
 func getCoins(ctx sdk.Context, ak types.AccountKeeper, addr sdk.AccAddress) sdk.Coins {
 	acc := ak.GetAccount(ctx, addr)
->>>>>>> 67f6b021
 	if acc == nil {
 		return sdk.NewCoins()
 	}
