--- conflicted
+++ resolved
@@ -212,34 +212,37 @@
 	return keeper.codespace
 }
 
-func getCoins(ctx sdk.Context, am types.AccountKeeper, addr sdk.AccAddress) sdk.Coins {
-	acc := am.GetAccount(ctx, addr)
+func getCoins(ctx sdk.Context, ak types.AccountKeeper, addr sdk.AccAddress) sdk.Coins {
+	acc := ak.GetAccount(ctx, addr)
 	if acc == nil {
 		return sdk.NewCoins()
 	}
 	return acc.GetCoins()
 }
 
-func setCoins(ctx sdk.Context, am types.AccountKeeper, addr sdk.AccAddress, amt sdk.Coins) sdk.Error {
-	if !amt.IsValid() {
-		return sdk.ErrInvalidCoins(amt.String())
-	}
-	acc := am.GetAccount(ctx, addr)
+func setCoins(ctx sdk.Context, ak types.AccountKeeper, addr sdk.AccAddress, amt sdk.Coins) sdk.Error {
+	if !amt.IsValid() {
+		return sdk.ErrInvalidCoins(amt.String())
+	}
+
+	acc := ak.GetAccount(ctx, addr)
 	if acc == nil {
-		acc = am.NewAccountWithAddress(ctx, addr)
-	}
+		acc = ak.NewAccountWithAddress(ctx, addr)
+	}
+
 	err := acc.SetCoins(amt)
 	if err != nil {
 		// Handle w/ #870
 		panic(err)
 	}
-	am.SetAccount(ctx, acc)
+
+	ak.SetAccount(ctx, acc)
 	return nil
 }
 
 // HasCoins returns whether or not an account has at least amt coins.
-func hasCoins(ctx sdk.Context, am types.AccountKeeper, addr sdk.AccAddress, amt sdk.Coins) bool {
-	return getCoins(ctx, am, addr).IsAllGTE(amt)
+func hasCoins(ctx sdk.Context, ak types.AccountKeeper, addr sdk.AccAddress, amt sdk.Coins) bool {
+	return getCoins(ctx, ak, addr).IsAllGTE(amt)
 }
 
 func getAccount(ctx sdk.Context, ak types.AccountKeeper, addr sdk.AccAddress) exported.Account {
@@ -254,7 +257,6 @@
 //
 // CONTRACT: If the account is a vesting account, the amount has to be spendable.
 func subtractCoins(ctx sdk.Context, ak types.AccountKeeper, addr sdk.AccAddress, amt sdk.Coins) (sdk.Coins, sdk.Error) {
-
 	if !amt.IsValid() {
 		return nil, sdk.ErrInvalidCoins(amt.String())
 	}
@@ -283,13 +285,12 @@
 }
 
 // AddCoins adds amt to the coins at the addr.
-func addCoins(ctx sdk.Context, am types.AccountKeeper, addr sdk.AccAddress, amt sdk.Coins) (sdk.Coins, sdk.Error) {
-
+func addCoins(ctx sdk.Context, ak types.AccountKeeper, addr sdk.AccAddress, amt sdk.Coins) (sdk.Coins, sdk.Error) {
 	if !amt.IsValid() {
 		return nil, sdk.ErrInvalidCoins(amt.String())
 	}
 
-	oldCoins := getCoins(ctx, am, addr)
+	oldCoins := getCoins(ctx, ak, addr)
 	newCoins := oldCoins.Add(amt)
 
 	if newCoins.IsAnyNegative() {
@@ -298,25 +299,25 @@
 		)
 	}
 
-	err := setCoins(ctx, am, addr, newCoins)
+	err := setCoins(ctx, ak, addr, newCoins)
 
 	return newCoins, err
 }
 
 // SendCoins moves coins from one account to another
 // Returns ErrInvalidCoins if amt is invalid.
-func sendCoins(ctx sdk.Context, am types.AccountKeeper, fromAddr sdk.AccAddress, toAddr sdk.AccAddress, amt sdk.Coins) sdk.Error {
+func sendCoins(ctx sdk.Context, ak types.AccountKeeper, fromAddr sdk.AccAddress, toAddr sdk.AccAddress, amt sdk.Coins) sdk.Error {
 	// Safety check ensuring that when sending coins the keeper must maintain the
 	if !amt.IsValid() {
 		return sdk.ErrInvalidCoins(amt.String())
 	}
 
-	_, err := subtractCoins(ctx, am, fromAddr, amt)
+	_, err := subtractCoins(ctx, ak, fromAddr, amt)
 	if err != nil {
 		return err
 	}
 
-	_, err = addCoins(ctx, am, toAddr, amt)
+	_, err = addCoins(ctx, ak, toAddr, amt)
 	if err != nil {
 		return err
 	}
@@ -326,11 +327,7 @@
 
 // InputOutputCoins handles a list of inputs and outputs
 // NOTE: Make sure to revert state changes from tx on error
-<<<<<<< HEAD
-func inputOutputCoins(ctx sdk.Context, am auth.AccountKeeper, inputs []types.Input, outputs []types.Output) sdk.Error {
-=======
-func inputOutputCoins(ctx sdk.Context, am types.AccountKeeper, inputs []types.Input, outputs []types.Output) (sdk.Tags, sdk.Error) {
->>>>>>> 0feee1c1
+func inputOutputCoins(ctx sdk.Context, ak types.AccountKeeper, inputs []types.Input, outputs []types.Output) sdk.Error {
 	// Safety check ensuring that when sending coins the keeper must maintain the
 	// Check supply invariant and validity of Coins.
 	if err := types.ValidateInputsOutputs(inputs, outputs); err != nil {
@@ -338,7 +335,7 @@
 	}
 
 	for _, in := range inputs {
-		_, err := subtractCoins(ctx, am, in.Address, in.Coins)
+		_, err := subtractCoins(ctx, ak, in.Address, in.Coins)
 		if err != nil {
 			return err
 		}
@@ -352,7 +349,7 @@
 	}
 
 	for _, out := range outputs {
-		_, err := addCoins(ctx, am, out.Address, out.Coins)
+		_, err := addCoins(ctx, ak, out.Address, out.Coins)
 		if err != nil {
 			return err
 		}
@@ -368,14 +365,7 @@
 	return nil
 }
 
-<<<<<<< HEAD
-func delegateCoins(ctx sdk.Context, ak auth.AccountKeeper, addr sdk.AccAddress, amt sdk.Coins) sdk.Error {
-=======
-func delegateCoins(
-	ctx sdk.Context, ak types.AccountKeeper, addr sdk.AccAddress, amt sdk.Coins,
-) (sdk.Tags, sdk.Error) {
-
->>>>>>> 0feee1c1
+func delegateCoins(ctx sdk.Context, ak types.AccountKeeper, addr sdk.AccAddress, amt sdk.Coins) sdk.Error {
 	if !amt.IsValid() {
 		return sdk.ErrInvalidCoins(amt.String())
 	}
@@ -402,14 +392,7 @@
 	return nil
 }
 
-<<<<<<< HEAD
-func undelegateCoins(ctx sdk.Context, ak auth.AccountKeeper, addr sdk.AccAddress, amt sdk.Coins) sdk.Error {
-=======
-func undelegateCoins(
-	ctx sdk.Context, ak types.AccountKeeper, addr sdk.AccAddress, amt sdk.Coins,
-) (sdk.Tags, sdk.Error) {
-
->>>>>>> 0feee1c1
+func undelegateCoins(ctx sdk.Context, ak types.AccountKeeper, addr sdk.AccAddress, amt sdk.Coins) sdk.Error {
 	if !amt.IsValid() {
 		return sdk.ErrInvalidCoins(amt.String())
 	}
