package keeper_test

import (
	sdk "github.com/cosmos/cosmos-sdk/types"
	"github.com/cosmos/cosmos-sdk/types/query"
	"github.com/cosmos/cosmos-sdk/x/bank/types"
	minttypes "github.com/cosmos/cosmos-sdk/x/mint/types"
)

func (suite *IntegrationTestSuite) TestExportGenesis() {
	app, ctx := suite.app, suite.ctx

	expectedMetadata := suite.getTestMetadata()
	expectedBalances, totalSupply := suite.getTestBalancesAndSupply()
	for i := range []int{1, 2} {
		app.BankKeeper.SetDenomMetaData(ctx, expectedMetadata[i])
		accAddr, err1 := sdk.AccAddressFromBech32(expectedBalances[i].Address)
		if err1 != nil {
			panic(err1)
		}
		// set balances via mint and send
		suite.
			Require().
			NoError(app.BankKeeper.MintCoins(ctx, minttypes.ModuleName, expectedBalances[i].Coins))
		suite.
			Require().
			NoError(app.BankKeeper.SendCoinsFromModuleToAccount(ctx, minttypes.ModuleName, accAddr, expectedBalances[i].Coins))
	}
	app.BankKeeper.SetParams(ctx, types.DefaultParams())

	exportGenesis := app.BankKeeper.ExportGenesis(ctx)

	suite.Require().Len(exportGenesis.Params.SendEnabled, 0)
	suite.Require().Equal(types.DefaultParams().DefaultSendEnabled, exportGenesis.Params.DefaultSendEnabled)
	suite.Require().Equal(totalSupply, exportGenesis.Supply)
	suite.Require().Equal(expectedBalances, exportGenesis.Balances)
	suite.Require().Equal(expectedMetadata, exportGenesis.DenomMetadata)
}

func (suite *IntegrationTestSuite) getTestBalancesAndSupply() ([]types.Balance, sdk.Coins) {
	addr2, _ := sdk.AccAddressFromBech32("cosmos1f9xjhxm0plzrh9cskf4qee4pc2xwp0n0556gh0")
	addr1, _ := sdk.AccAddressFromBech32("cosmos1t5u0jfg3ljsjrh2m9e47d4ny2hea7eehxrzdgd")
	addr1Balance := sdk.Coins{sdk.NewInt64Coin("testcoin3", 10)}
	addr2Balance := sdk.Coins{sdk.NewInt64Coin("testcoin1", 32), sdk.NewInt64Coin("testcoin2", 34)}

	totalSupply := addr1Balance
	totalSupply = totalSupply.Add(addr2Balance...)

	return []types.Balance{
		{Address: addr2.String(), Coins: addr2Balance},
		{Address: addr1.String(), Coins: addr1Balance},
	}, totalSupply
}

func (suite *IntegrationTestSuite) TestInitGenesis() {
	m := types.Metadata{Description: sdk.DefaultBondDenom, Base: sdk.DefaultBondDenom, Display: sdk.DefaultBondDenom}
	g := types.DefaultGenesisState()
	g.DenomMetadata = []types.Metadata{m}
	bk := suite.app.BankKeeper
	bk.InitGenesis(suite.ctx, g)

<<<<<<< HEAD
	m2 := bk.GetDenomMetaData(suite.ctx, m.Base)
	suite.Require().Equal(m, m2)
=======
	m2, found := bk.GetDenomMetaData(suite.ctx, m.Base)
	suite.Require().True(found)
	suite.Require().Equal(m, m2)
}

func (suite *IntegrationTestSuite) TestTotalSupply() {
	// Prepare some test data.
	defaultGenesis := types.DefaultGenesisState()
	balances := []types.Balance{
		{Coins: sdk.NewCoins(sdk.NewCoin("foocoin", sdk.NewInt(1))), Address: "cosmos1f9xjhxm0plzrh9cskf4qee4pc2xwp0n0556gh0"},
		{Coins: sdk.NewCoins(sdk.NewCoin("barcoin", sdk.NewInt(1))), Address: "cosmos1t5u0jfg3ljsjrh2m9e47d4ny2hea7eehxrzdgd"},
		{Coins: sdk.NewCoins(sdk.NewCoin("foocoin", sdk.NewInt(10)), sdk.NewCoin("barcoin", sdk.NewInt(20))), Address: "cosmos1m3h30wlvsf8llruxtpukdvsy0km2kum8g38c8q"},
	}
	totalSupply := sdk.NewCoins(sdk.NewCoin("foocoin", sdk.NewInt(11)), sdk.NewCoin("barcoin", sdk.NewInt(21)))

	testcases := []struct {
		name        string
		genesis     *types.GenesisState
		expSupply   sdk.Coins
		expPanic    bool
		expPanicMsg string
	}{
		{
			"calculation NOT matching genesis Supply field",
			types.NewGenesisState(defaultGenesis.Params, balances, sdk.NewCoins(sdk.NewCoin("wrongcoin", sdk.NewInt(1))), defaultGenesis.DenomMetadata),
			nil, true, "genesis supply is incorrect, expected 1wrongcoin, got 21barcoin,11foocoin",
		},
		{
			"calculation matches genesis Supply field",
			types.NewGenesisState(defaultGenesis.Params, balances, totalSupply, defaultGenesis.DenomMetadata),
			totalSupply, false, "",
		},
		{
			"calculation is correct, empty genesis Supply field",
			types.NewGenesisState(defaultGenesis.Params, balances, nil, defaultGenesis.DenomMetadata),
			totalSupply, false, "",
		},
	}

	for _, tc := range testcases {
		tc := tc
		suite.Run(tc.name, func() {
			if tc.expPanic {
				suite.PanicsWithError(tc.expPanicMsg, func() { suite.app.BankKeeper.InitGenesis(suite.ctx, tc.genesis) })
			} else {
				suite.app.BankKeeper.InitGenesis(suite.ctx, tc.genesis)
				totalSupply, _, err := suite.app.BankKeeper.GetPaginatedTotalSupply(suite.ctx, &query.PageRequest{Limit: query.MaxLimit})
				suite.Require().NoError(err)
				suite.Require().Equal(tc.expSupply, totalSupply)
			}
		})
	}
>>>>>>> 33dbf6a7
}<|MERGE_RESOLUTION|>--- conflicted
+++ resolved
@@ -59,10 +59,6 @@
 	bk := suite.app.BankKeeper
 	bk.InitGenesis(suite.ctx, g)
 
-<<<<<<< HEAD
-	m2 := bk.GetDenomMetaData(suite.ctx, m.Base)
-	suite.Require().Equal(m, m2)
-=======
 	m2, found := bk.GetDenomMetaData(suite.ctx, m.Base)
 	suite.Require().True(found)
 	suite.Require().Equal(m, m2)
@@ -115,5 +111,4 @@
 			}
 		})
 	}
->>>>>>> 33dbf6a7
 }