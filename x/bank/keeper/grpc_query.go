package keeper

import (
	"context"

	"google.golang.org/grpc/codes"
	"google.golang.org/grpc/status"

	"github.com/cosmos/cosmos-sdk/store/prefix"
	sdk "github.com/cosmos/cosmos-sdk/types"
	"github.com/cosmos/cosmos-sdk/types/query"
	"github.com/cosmos/cosmos-sdk/x/bank/types"
)

var _ types.QueryServer = BaseKeeper{}

// Balance implements the Query/Balance gRPC method
func (k BaseKeeper) Balance(ctx context.Context, req *types.QueryBalanceRequest) (*types.QueryBalanceResponse, error) {
	if req == nil {
		return nil, status.Error(codes.InvalidArgument, "empty request")
	}

	if req.Address == "" {
		return nil, status.Error(codes.InvalidArgument, "address cannot be empty")
	}

	if req.Denom == "" {
		return nil, status.Error(codes.InvalidArgument, "invalid denom")
	}

	sdkCtx := sdk.UnwrapSDKContext(ctx)
	address, err := sdk.AccAddressFromBech32(req.Address)
	if err != nil {
		return nil, status.Errorf(codes.InvalidArgument, "invalid address: %s", err.Error())
	}

	balance := k.GetBalance(sdkCtx, address, req.Denom)

	return &types.QueryBalanceResponse{Balance: &balance}, nil
}

// AllBalances implements the Query/AllBalances gRPC method
func (k BaseKeeper) AllBalances(ctx context.Context, req *types.QueryAllBalancesRequest) (*types.QueryAllBalancesResponse, error) {
	if req == nil {
		return nil, status.Error(codes.InvalidArgument, "empty request")
	}

	if req.Address == "" {
		return nil, status.Error(codes.InvalidArgument, "address cannot be empty")
	}

	addr, err := sdk.AccAddressFromBech32(req.Address)
	if err != nil {
		return nil, status.Errorf(codes.InvalidArgument, "invalid address: %s", err.Error())
	}

	sdkCtx := sdk.UnwrapSDKContext(ctx)

	balances := sdk.NewCoins()
	accountStore := k.getAccountStore(sdkCtx, addr)

	pageRes, err := query.Paginate(accountStore, req.Pagination, func(_, value []byte) error {
		var result sdk.Coin
		err := k.cdc.Unmarshal(value, &result)
		if err != nil {
			return err
		}
		balances = append(balances, result)
		return nil
	})

	if err != nil {
		return nil, status.Errorf(codes.InvalidArgument, "paginate: %v", err)
	}

	return &types.QueryAllBalancesResponse{Balances: balances, Pagination: pageRes}, nil
}

// TotalSupply implements the Query/TotalSupply gRPC method
func (k BaseKeeper) TotalSupply(ctx context.Context, req *types.QueryTotalSupplyRequest) (*types.QueryTotalSupplyResponse, error) {
	sdkCtx := sdk.UnwrapSDKContext(ctx)
	totalSupply, pageRes, err := k.GetPaginatedTotalSupply(sdkCtx, req.Pagination)
	if err != nil {
		return nil, status.Error(codes.Internal, err.Error())
	}

	return &types.QueryTotalSupplyResponse{Supply: totalSupply, Pagination: pageRes}, nil
}

// SupplyOf implements the Query/SupplyOf gRPC method
func (k BaseKeeper) SupplyOf(c context.Context, req *types.QuerySupplyOfRequest) (*types.QuerySupplyOfResponse, error) {
	if req == nil {
		return nil, status.Error(codes.InvalidArgument, "empty request")
	}

	if req.Denom == "" {
		return nil, status.Error(codes.InvalidArgument, "invalid denom")
	}

	ctx := sdk.UnwrapSDKContext(c)
	supply := k.GetSupply(ctx, req.Denom)

	return &types.QuerySupplyOfResponse{Amount: sdk.NewCoin(req.Denom, supply.Amount)}, nil
}

// Params implements the gRPC service handler for querying x/bank parameters.
func (k BaseKeeper) Params(ctx context.Context, req *types.QueryParamsRequest) (*types.QueryParamsResponse, error) {
	if req == nil {
		return nil, status.Errorf(codes.InvalidArgument, "empty request")
	}

	sdkCtx := sdk.UnwrapSDKContext(ctx)
	params := k.GetParams(sdkCtx)

	return &types.QueryParamsResponse{Params: params}, nil
}

// DenomsMetadata implements Query/DenomsMetadata gRPC method.
func (k BaseKeeper) DenomsMetadata(c context.Context, req *types.QueryDenomsMetadataRequest) (*types.QueryDenomsMetadataResponse, error) {
	if req == nil {
		return nil, status.Errorf(codes.InvalidArgument, "empty request")
	}

	ctx := sdk.UnwrapSDKContext(c)
	store := prefix.NewStore(ctx.KVStore(k.storeKey), types.DenomMetadataPrefix)

	metadatas := []types.Metadata{}
	pageRes, err := query.Paginate(store, req.Pagination, func(_, value []byte) error {
		var metadata types.Metadata
<<<<<<< HEAD
		k.cdc.MustUnmarshalBinaryBare(value, &metadata)
=======
		k.cdc.MustUnmarshal(value, &metadata)
>>>>>>> 33dbf6a7

		metadatas = append(metadatas, metadata)
		return nil
	})

	if err != nil {
		return nil, status.Error(codes.Internal, err.Error())
	}

	return &types.QueryDenomsMetadataResponse{
		Metadatas:  metadatas,
		Pagination: pageRes,
	}, nil
}

// DenomMetadata implements Query/DenomMetadata gRPC method.
func (k BaseKeeper) DenomMetadata(c context.Context, req *types.QueryDenomMetadataRequest) (*types.QueryDenomMetadataResponse, error) {
	if req == nil {
		return nil, status.Errorf(codes.InvalidArgument, "empty request")
	}

	if req.Denom == "" {
		return nil, status.Error(codes.InvalidArgument, "invalid denom")
	}

	ctx := sdk.UnwrapSDKContext(c)

<<<<<<< HEAD
	metadata := k.GetDenomMetaData(ctx, req.Denom)
	if metadata.Base == "" && metadata.Display == "" && metadata.Description == "" && len(metadata.DenomUnits) == 0 {
=======
	metadata, found := k.GetDenomMetaData(ctx, req.Denom)
	if !found {
>>>>>>> 33dbf6a7
		return nil, status.Errorf(codes.NotFound, "client metadata for denom %s", req.Denom)
	}

	return &types.QueryDenomMetadataResponse{
		Metadata: metadata,
	}, nil
}<|MERGE_RESOLUTION|>--- conflicted
+++ resolved
@@ -127,11 +127,7 @@
 	metadatas := []types.Metadata{}
 	pageRes, err := query.Paginate(store, req.Pagination, func(_, value []byte) error {
 		var metadata types.Metadata
-<<<<<<< HEAD
-		k.cdc.MustUnmarshalBinaryBare(value, &metadata)
-=======
 		k.cdc.MustUnmarshal(value, &metadata)
->>>>>>> 33dbf6a7
 
 		metadatas = append(metadatas, metadata)
 		return nil
@@ -159,13 +155,8 @@
 
 	ctx := sdk.UnwrapSDKContext(c)
 
-<<<<<<< HEAD
-	metadata := k.GetDenomMetaData(ctx, req.Denom)
-	if metadata.Base == "" && metadata.Display == "" && metadata.Description == "" && len(metadata.DenomUnits) == 0 {
-=======
 	metadata, found := k.GetDenomMetaData(ctx, req.Denom)
 	if !found {
->>>>>>> 33dbf6a7
 		return nil, status.Errorf(codes.NotFound, "client metadata for denom %s", req.Denom)
 	}
 
