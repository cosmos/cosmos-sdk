package keeper_test

import (
	gocontext "context"
	"fmt"
	"time"

	"github.com/cosmos/cosmos-sdk/testutil/testdata"
	sdk "github.com/cosmos/cosmos-sdk/types"
	"github.com/cosmos/cosmos-sdk/types/query"
	authtypes "github.com/cosmos/cosmos-sdk/x/auth/types"
	vestingtypes "github.com/cosmos/cosmos-sdk/x/auth/vesting/types"
	"github.com/cosmos/cosmos-sdk/x/bank/testutil"
	"github.com/cosmos/cosmos-sdk/x/bank/types"
)

func (suite *KeeperTestSuite) TestQueryBalance() {
	ctx, queryClient := suite.ctx, suite.queryClient
	_, _, addr := testdata.KeyTestPubAddr()

	origCoins := sdk.NewCoins(newBarCoin(30))
	suite.mockFundAccount(addr)
	suite.Require().NoError(testutil.FundAccount(ctx, suite.bankKeeper, addr, origCoins))

	testCases := []struct {
		name         string
		req          *types.QueryBalanceRequest
		expectErrMsg string
		postFn       func(res *types.QueryBalanceResponse)
	}{
		{
			"empty request",
			&types.QueryBalanceRequest{},
			"invalid denom",
			nil,
		},
		{
			"invalid denom",
			types.NewQueryBalanceRequest(addr, "0000"),
			"invalid denom",
			nil,
		},
		{
			"empty address",
			types.NewQueryBalanceRequest(sdk.AccAddress{}, barDenom),
			"empty address string is not allowed",
			nil,
		},
		{
			"invalid address",
			&types.QueryBalanceRequest{Address: "foo", Denom: barDenom},
			"invalid address",
			nil,
		},
		{
			"query missing denom",
			&types.QueryBalanceRequest{Address: addr.String()},
			"invalid denom",
			nil,
		},
		{
			"valid query empty result",
			types.NewQueryBalanceRequest(addr, fooDenom),
			"",
			func(res *types.QueryBalanceResponse) {
				suite.True(res.Balance.IsZero())
			},
		},
		{
			"valid query",
			types.NewQueryBalanceRequest(addr, barDenom),
			"",
			func(res *types.QueryBalanceResponse) {
				suite.True(res.Balance.IsEqual(newBarCoin(30)))
			},
		},
	}

	for _, tc := range testCases {
		tc := tc

		suite.Run(tc.name, func() {
			res, err := queryClient.Balance(gocontext.Background(), tc.req)
			if tc.expectErrMsg == "" {
				suite.Require().NoError(err)
				suite.Require().NotNil(res)
			} else {
				suite.Require().ErrorContains(err, tc.expectErrMsg)
			}

			if tc.postFn != nil {
				tc.postFn(res)
			}
		})
	}
}

func (suite *KeeperTestSuite) TestQueryAllBalances() {
	ctx, queryClient := suite.ctx, suite.queryClient
	_, _, addr := testdata.KeyTestPubAddr()
	_, err := queryClient.AllBalances(gocontext.Background(), &types.QueryAllBalancesRequest{})
	suite.Require().Error(err)

	pageReq := &query.PageRequest{
		Key:        nil,
		Limit:      1,
		CountTotal: false,
	}
	req := types.NewQueryAllBalancesRequest(addr, pageReq, false)
	res, err := queryClient.AllBalances(gocontext.Background(), req)
	suite.Require().NoError(err)
	suite.Require().NotNil(res)
	suite.True(res.Balances.IsZero())

	fooCoins := newFooCoin(50)
	barCoins := newBarCoin(30)
	ibcCoins := newIbcCoin(20)

	origCoins := sdk.NewCoins(fooCoins, barCoins, ibcCoins)

	suite.mockFundAccount(addr)
	suite.Require().NoError(testutil.FundAccount(ctx, suite.bankKeeper, addr, origCoins))

	addIBCMetadata(ctx, suite.bankKeeper)

	res, err = queryClient.AllBalances(gocontext.Background(), req)
	suite.Require().NoError(err)
	suite.Require().NotNil(res)
	suite.Equal(res.Balances.Len(), 1)
	suite.NotNil(res.Pagination.NextKey)

	suite.T().Log("query second page with nextkey")
	pageReq = &query.PageRequest{
		Key:        res.Pagination.NextKey,
		Limit:      1,
		CountTotal: true,
	}
	req = types.NewQueryAllBalancesRequest(addr, pageReq, false)
	res, err = queryClient.AllBalances(gocontext.Background(), req)
	suite.Require().NoError(err)
	suite.Equal(res.Balances.Len(), 1)
	suite.NotNil(res.Pagination.NextKey)

	pageThree := res.Pagination.NextKey

	suite.T().Log("query third page with nextkey")
	pageReq = &query.PageRequest{
		Key:        pageThree,
		Limit:      1,
		CountTotal: true,
	}
	req = types.NewQueryAllBalancesRequest(addr, pageReq, false)
	res, err = queryClient.AllBalances(gocontext.Background(), req)
	suite.Require().NoError(err)
	suite.Equal(res.Balances.Len(), 1)
	suite.Equal(res.Balances[0].Denom, ibcCoins.Denom)

	suite.T().Log("query third page with nextkey and resolve ibc denom")
	pageReq = &query.PageRequest{
		Key:        pageThree,
		Limit:      1,
		CountTotal: true,
	}
	req = types.NewQueryAllBalancesRequest(addr, pageReq, true)
	res, err = queryClient.AllBalances(gocontext.Background(), req)
	suite.Require().NoError(err)
	suite.Equal(res.Balances.Len(), 1)
	suite.Equal(res.Balances[0].Denom, ibcPath+"/"+ibcBaseDenom)
	suite.Nil(res.Pagination.NextKey)
}

func (suite *KeeperTestSuite) TestSpendableBalances() {
	_, _, addr := testdata.KeyTestPubAddr()

	ctx := sdk.UnwrapSDKContext(suite.ctx)
	ctx = ctx.WithBlockTime(time.Now())
	queryClient := suite.mockQueryClient(ctx)

	_, err := queryClient.SpendableBalances(ctx, &types.QuerySpendableBalancesRequest{})
	suite.Require().Error(err)

	pageReq := &query.PageRequest{
		Key:        nil,
		Limit:      2,
		CountTotal: false,
	}
	req := types.NewQuerySpendableBalancesRequest(addr, pageReq)
	acc := authtypes.NewBaseAccountWithAddress(addr)

	suite.mockSpendableCoins(ctx, acc)
	res, err := queryClient.SpendableBalances(ctx, req)
	suite.Require().NoError(err)
	suite.Require().NotNil(res)
	suite.True(res.Balances.IsZero())

	fooCoins := newFooCoin(50)
	barCoins := newBarCoin(30)

	origCoins := sdk.NewCoins(fooCoins, barCoins)
	vacc, err := vestingtypes.NewContinuousVestingAccount(
		acc,
		sdk.NewCoins(fooCoins),
		ctx.BlockTime().Unix(),
		ctx.BlockTime().Add(time.Hour).Unix(),
	)
	suite.Require().NoError(err)

	suite.mockFundAccount(addr)
	suite.Require().NoError(testutil.FundAccount(suite.ctx, suite.bankKeeper, addr, origCoins))

	// move time forward for some tokens to vest
	ctx = ctx.WithBlockTime(ctx.BlockTime().Add(30 * time.Minute))
	queryClient = suite.mockQueryClient(ctx)

	suite.mockSpendableCoins(ctx, vacc)
	res, err = queryClient.SpendableBalances(ctx, req)
	suite.Require().NoError(err)
	suite.Require().NotNil(res)
	suite.Equal(2, res.Balances.Len())
	suite.Nil(res.Pagination.NextKey)
	suite.EqualValues(30, res.Balances[0].Amount.Int64())
	suite.EqualValues(25, res.Balances[1].Amount.Int64())
}

func (suite *KeeperTestSuite) TestSpendableBalanceByDenom() {
	_, _, addr := testdata.KeyTestPubAddr()

	ctx := sdk.UnwrapSDKContext(suite.ctx)
	ctx = ctx.WithBlockTime(time.Now())
	queryClient := suite.mockQueryClient(ctx)

	_, err := queryClient.SpendableBalanceByDenom(ctx, &types.QuerySpendableBalanceByDenomRequest{})
	suite.Require().Error(err)

	req := types.NewQuerySpendableBalanceByDenomRequest(addr, fooDenom)
	acc := authtypes.NewBaseAccountWithAddress(addr)

	suite.mockSpendableCoins(ctx, acc)
	res, err := queryClient.SpendableBalanceByDenom(ctx, req)
	suite.Require().NoError(err)
	suite.Require().NotNil(res)
	suite.True(res.Balance.IsZero())

	fooCoins := newFooCoin(100)
	barCoins := newBarCoin(30)

	origCoins := sdk.NewCoins(fooCoins, barCoins)
	vacc, err := vestingtypes.NewContinuousVestingAccount(
		acc,
		sdk.NewCoins(fooCoins),
		ctx.BlockTime().Unix(),
		ctx.BlockTime().Add(time.Hour).Unix(),
	)
	suite.Require().NoError(err)

	suite.mockFundAccount(addr)
	suite.Require().NoError(testutil.FundAccount(suite.ctx, suite.bankKeeper, addr, origCoins))

	// move time forward for half of the tokens to vest
	ctx = ctx.WithBlockTime(ctx.BlockTime().Add(30 * time.Minute))
	queryClient = suite.mockQueryClient(ctx)

	// check fooCoins first, it has some vested and some vesting
	suite.mockSpendableCoins(ctx, vacc)
	res, err = queryClient.SpendableBalanceByDenom(ctx, req)
	suite.Require().NoError(err)
	suite.Require().NotNil(res)
	suite.EqualValues(50, res.Balance.Amount.Int64())

	// check barCoins, all of it is spendable
	req.Denom = barDenom
	suite.mockSpendableCoins(ctx, vacc)
	res, err = queryClient.SpendableBalanceByDenom(ctx, req)
	suite.Require().NoError(err)
	suite.Require().NotNil(res)
	suite.EqualValues(30, res.Balance.Amount.Int64())
}

func (suite *KeeperTestSuite) TestQueryTotalSupply() {
	ctx, queryClient := suite.ctx, suite.queryClient
	res, err := queryClient.TotalSupply(gocontext.Background(), &types.QueryTotalSupplyRequest{})
	suite.Require().NoError(err)
	suite.Require().NotNil(res)
	genesisSupply := res.Supply
	testCoins := sdk.NewCoins(sdk.NewInt64Coin("test", 400000000))

	suite.mockMintCoins(mintAcc)
	suite.Require().NoError(suite.bankKeeper.MintCoins(ctx, types.MintModuleName, testCoins))

	res, err = queryClient.TotalSupply(gocontext.Background(), &types.QueryTotalSupplyRequest{})
	suite.Require().NoError(err)
	suite.Require().NotNil(res)

	expectedTotalSupply := genesisSupply.Add(testCoins...)
	suite.Require().Equal(1, len(res.Supply))
	suite.Require().Equal(res.Supply, expectedTotalSupply)
}

func (suite *KeeperTestSuite) TestQueryTotalSupplyOf() {
	ctx, queryClient := suite.ctx, suite.queryClient

	test1Supply := sdk.NewInt64Coin("test1", 4000000)
	test2Supply := sdk.NewInt64Coin("test2", 700000000)
	expectedTotalSupply := sdk.NewCoins(test1Supply, test2Supply)

	suite.mockMintCoins(mintAcc)
	suite.Require().NoError(suite.bankKeeper.MintCoins(ctx, types.MintModuleName, expectedTotalSupply))

	_, err := queryClient.SupplyOf(gocontext.Background(), &types.QuerySupplyOfRequest{})
	suite.Require().Error(err)

	res, err := queryClient.SupplyOf(gocontext.Background(), &types.QuerySupplyOfRequest{Denom: test1Supply.Denom})
	suite.Require().NoError(err)
	suite.Require().NotNil(res)
	suite.Require().Equal(test1Supply, res.Amount)

	// total supply bogus denom
	res, err = queryClient.SupplyOf(gocontext.Background(), &types.QuerySupplyOfRequest{Denom: "bogus"})
	suite.Require().NoError(err)
	suite.Require().NotNil(res)
	suite.Require().Equal(sdk.NewInt64Coin("bogus", 0), res.Amount)
}

func (suite *KeeperTestSuite) TestQueryParams() {
	res, err := suite.queryClient.Params(gocontext.Background(), &types.QueryParamsRequest{})
	suite.Require().NoError(err)
	suite.Require().NotNil(res)
	suite.Require().Equal(suite.bankKeeper.GetParams(suite.ctx), res.GetParams())
}

func (suite *KeeperTestSuite) TestQueryDenomsMetadata() {
	var (
		req         *types.QueryDenomsMetadataRequest
		expMetadata = []types.Metadata(nil)
	)

	testCases := []struct {
		msg      string
		malleate func()
		expPass  bool
	}{
		{
			"empty pagination",
			func() {
				req = &types.QueryDenomsMetadataRequest{}
			},
			true,
		},
		{
			"success, no results",
			func() {
				req = &types.QueryDenomsMetadataRequest{
					Pagination: &query.PageRequest{
						Limit:      3,
						CountTotal: true,
					},
				}
			},
			true,
		},
		{
			"success",
			func() {
				metadataAtom := types.Metadata{
					Description: "The native staking token of the Cosmos Hub.",
					DenomUnits: []*types.DenomUnit{
						{
							Denom:    "uatom",
							Exponent: 0,
							Aliases:  []string{"microatom"},
						},
						{
							Denom:    "atom",
							Exponent: 6,
							Aliases:  []string{"ATOM"},
						},
					},
					Base:    "uatom",
					Display: "atom",
				}

				metadataEth := types.Metadata{
					Description: "Ethereum native token",
					DenomUnits: []*types.DenomUnit{
						{
							Denom:    "wei",
							Exponent: 0,
						},
						{
							Denom:    "eth",
							Exponent: 18,
							Aliases:  []string{"ETH", "ether"},
						},
					},
					Base:    "wei",
					Display: "eth",
				}

				suite.bankKeeper.SetDenomMetaData(suite.ctx, metadataAtom)
				suite.bankKeeper.SetDenomMetaData(suite.ctx, metadataEth)
				expMetadata = []types.Metadata{metadataAtom, metadataEth}
				req = &types.QueryDenomsMetadataRequest{
					Pagination: &query.PageRequest{
						Limit:      7,
						CountTotal: true,
					},
				}
			},
			true,
		},
	}

	for _, tc := range testCases {
		suite.Run(fmt.Sprintf("Case %s", tc.msg), func() {
			suite.SetupTest() // reset

			tc.malleate()
			ctx := suite.ctx

			res, err := suite.queryClient.DenomsMetadata(ctx, req)

			if tc.expPass {
				suite.Require().NoError(err)
				suite.Require().NotNil(res)
				suite.Require().Equal(expMetadata, res.Metadatas)
			} else {
				suite.Require().Error(err)
			}
		})
	}
}

func (suite *KeeperTestSuite) TestQueryDenomMetadata() {
	var (
		req         *types.QueryDenomMetadataRequest
		expMetadata = types.Metadata{}
	)

	testCases := []struct {
		msg      string
		malleate func()
		expPass  bool
	}{
		{
			"empty denom",
			func() {
				req = &types.QueryDenomMetadataRequest{}
			},
			false,
		},
		{
			"not found denom",
			func() {
				req = &types.QueryDenomMetadataRequest{
					Denom: "foo",
				}
			},
			false,
		},
		{
			"success",
			func() {
				expMetadata = types.Metadata{
					Description: "The native staking token of the Cosmos Hub.",
					DenomUnits: []*types.DenomUnit{
						{
							Denom:    "uatom",
							Exponent: 0,
							Aliases:  []string{"microatom"},
						},
						{
							Denom:    "atom",
							Exponent: 6,
							Aliases:  []string{"ATOM"},
						},
					},
					Base:    "uatom",
					Display: "atom",
				}

				suite.bankKeeper.SetDenomMetaData(suite.ctx, expMetadata)
				req = &types.QueryDenomMetadataRequest{
					Denom: expMetadata.Base,
				}
			},
			true,
		},
	}

	for _, tc := range testCases {
		suite.Run(fmt.Sprintf("Case %s", tc.msg), func() {
			suite.SetupTest() // reset

			tc.malleate()
			ctx := suite.ctx

			res, err := suite.queryClient.DenomMetadata(ctx, req)

			if tc.expPass {
				suite.Require().NoError(err)
				suite.Require().NotNil(res)
				suite.Require().Equal(expMetadata, res.Metadata)
			} else {
				suite.Require().Error(err)
			}
		})
	}
}

<<<<<<< HEAD
func (suite *KeeperTestSuite) TestQueryDenomMetadataByQueryStringRequest() {
	var (
		req         *types.QueryDenomMetadataByQueryStringRequest
		expMetadata = types.Metadata{}
	)

	testCases := []struct {
		msg      string
		malleate func()
		expPass  bool
	}{
		{
			"empty denom",
			func() {
				req = &types.QueryDenomMetadataByQueryStringRequest{}
			},
			false,
		},
		{
			"not found denom",
			func() {
				req = &types.QueryDenomMetadataByQueryStringRequest{
					Denom: "foo",
				}
			},
			false,
		},
		{
			"success",
			func() {
				expMetadata = types.Metadata{
					Description: "The native staking token of the Cosmos Hub.",
					DenomUnits: []*types.DenomUnit{
						{
							Denom:    "uatom",
							Exponent: 0,
							Aliases:  []string{"microatom"},
						},
						{
							Denom:    "atom",
							Exponent: 6,
							Aliases:  []string{"ATOM"},
						},
					},
					Base:    "uatom",
					Display: "atom",
				}

				suite.bankKeeper.SetDenomMetaData(suite.ctx, expMetadata)
				req = &types.QueryDenomMetadataByQueryStringRequest{
					Denom: expMetadata.Base,
				}
			},
			true,
		},
	}

	for _, tc := range testCases {
		suite.Run(fmt.Sprintf("Case %s", tc.msg), func() {
			suite.SetupTest() // reset

			tc.malleate()
			ctx := suite.ctx

			res, err := suite.queryClient.DenomMetadataByQueryString(ctx, req)

			if tc.expPass {
				suite.Require().NoError(err)
				suite.Require().NotNil(res)
				suite.Require().Equal(expMetadata, res.Metadata)
			} else {
				suite.Require().Error(err)
			}
		})
	}
}

func (suite *KeeperTestSuite) TestGRPCDenomOwners() {
=======
func (suite *KeeperTestSuite) TestQueryDenomOwners() {
>>>>>>> 1b0fcdc9
	ctx := suite.ctx

	keeper := suite.bankKeeper

	suite.mockMintCoins(mintAcc)
	suite.Require().NoError(keeper.MintCoins(ctx, types.MintModuleName, initCoins))

	for i := 0; i < 10; i++ {
		addr := sdk.AccAddress(fmt.Sprintf("account-%d", i))

		bal := sdk.NewCoins(sdk.NewCoin(
			sdk.DefaultBondDenom,
			sdk.TokensFromConsensusPower(initialPower/10, sdk.DefaultPowerReduction),
		))
		suite.mockSendCoinsFromModuleToAccount(mintAcc, addr)
		suite.Require().NoError(keeper.SendCoinsFromModuleToAccount(ctx, types.MintModuleName, addr, bal))
	}

	testCases := map[string]struct {
		req      *types.QueryDenomOwnersRequest
		expPass  bool
		numAddrs int
		hasNext  bool
		total    uint64
	}{
		"empty request": {
			req:     &types.QueryDenomOwnersRequest{},
			expPass: false,
		},
		"invalid denom": {
			req: &types.QueryDenomOwnersRequest{
				Denom: "foo",
			},
			expPass:  true,
			numAddrs: 0,
			hasNext:  false,
			total:    0,
		},
		"valid request - page 1": {
			req: &types.QueryDenomOwnersRequest{
				Denom: sdk.DefaultBondDenom,
				Pagination: &query.PageRequest{
					Limit:      6,
					CountTotal: true,
				},
			},
			expPass:  true,
			numAddrs: 6,
			hasNext:  true,
			total:    10,
		},
		"valid request - page 2": {
			req: &types.QueryDenomOwnersRequest{
				Denom: sdk.DefaultBondDenom,
				Pagination: &query.PageRequest{
					Offset:     6,
					Limit:      10,
					CountTotal: true,
				},
			},
			expPass:  true,
			numAddrs: 4,
			hasNext:  false,
			total:    10,
		},
	}

	for name, tc := range testCases {
		suite.Run(name, func() {
			resp, err := suite.queryClient.DenomOwners(gocontext.Background(), tc.req)
			if tc.expPass {
				suite.NoError(err)
				suite.NotNil(resp)
				suite.Len(resp.DenomOwners, tc.numAddrs)
				suite.Equal(tc.total, resp.Pagination.Total)

				if tc.hasNext {
					suite.NotNil(resp.Pagination.NextKey)
				} else {
					suite.Nil(resp.Pagination.NextKey)
				}
			} else {
				suite.Require().Error(err)
			}
		})
	}

	suite.Require().True(true)
}

func (suite *KeeperTestSuite) TestQuerySendEnabled() {
	ctx, bankKeeper := suite.ctx, suite.bankKeeper

	bankKeeper.SetSendEnabled(ctx, "falsestcoin", false)
	bankKeeper.SetSendEnabled(ctx, "truestcoin", true)

	tests := []struct {
		name string
		req  *types.QuerySendEnabledRequest
		exp  *types.QuerySendEnabledResponse
	}{
		{
			name: "nil denoms list",
			req:  &types.QuerySendEnabledRequest{Denoms: []string{}},
			exp: &types.QuerySendEnabledResponse{
				SendEnabled: []*types.SendEnabled{
					{Denom: "falsestcoin", Enabled: false},
					{Denom: "truestcoin", Enabled: true},
				},
				Pagination: &query.PageResponse{
					NextKey: nil,
					Total:   2,
				},
			},
		},
		{
			name: "empty denoms list",
			req:  &types.QuerySendEnabledRequest{Denoms: []string{}},
			exp: &types.QuerySendEnabledResponse{
				SendEnabled: []*types.SendEnabled{
					{Denom: "falsestcoin", Enabled: false},
					{Denom: "truestcoin", Enabled: true},
				},
				Pagination: &query.PageResponse{
					NextKey: nil,
					Total:   2,
				},
			},
		},
		{
			name: "limit 1",
			req: &types.QuerySendEnabledRequest{
				Pagination: &query.PageRequest{
					Limit:      1,
					CountTotal: true,
				},
			},
			exp: &types.QuerySendEnabledResponse{
				SendEnabled: []*types.SendEnabled{
					{Denom: "falsestcoin", Enabled: false},
				},
				Pagination: &query.PageResponse{
					NextKey: []byte("truestcoin"),
					Total:   2,
				},
			},
		},
		{
			name: "just truestcoin",
			req:  &types.QuerySendEnabledRequest{Denoms: []string{"truestcoin"}},
			exp: &types.QuerySendEnabledResponse{
				SendEnabled: []*types.SendEnabled{
					{Denom: "truestcoin", Enabled: true},
				},
				Pagination: nil,
			},
		},
		{
			name: "just falsestcoin",
			req:  &types.QuerySendEnabledRequest{Denoms: []string{"falsestcoin"}},
			exp: &types.QuerySendEnabledResponse{
				SendEnabled: []*types.SendEnabled{
					{Denom: "falsestcoin", Enabled: false},
				},
				Pagination: nil,
			},
		},
		{
			name: "just an unknown coin",
			req:  &types.QuerySendEnabledRequest{Denoms: []string{"unknowniercoin"}},
			exp: &types.QuerySendEnabledResponse{
				SendEnabled: nil,
				Pagination:  nil,
			},
		},
		{
			name: "both truestcoin falsestcoin",
			req:  &types.QuerySendEnabledRequest{Denoms: []string{"truestcoin", "falsestcoin"}},
			exp: &types.QuerySendEnabledResponse{
				SendEnabled: []*types.SendEnabled{
					{Denom: "truestcoin", Enabled: true},
					{Denom: "falsestcoin", Enabled: false},
				},
				Pagination: nil,
			},
		},
		{
			name: "both truestcoin falsestcoin and an unknown",
			req:  &types.QuerySendEnabledRequest{Denoms: []string{"truestcoin", "falsestcoin", "unknownestcoin"}},
			exp: &types.QuerySendEnabledResponse{
				SendEnabled: []*types.SendEnabled{
					{Denom: "truestcoin", Enabled: true},
					{Denom: "falsestcoin", Enabled: false},
				},
				Pagination: nil,
			},
		},
	}

	for _, tc := range tests {
		suite.Run(tc.name, func() {
			resp, err := suite.queryClient.SendEnabled(gocontext.Background(), tc.req)
			suite.Require().NoError(err)
			if !suite.Assert().Equal(tc.exp, resp) {
				if !suite.Assert().Len(resp.SendEnabled, len(tc.exp.SendEnabled)) {
					for i := range tc.exp.SendEnabled {
						suite.Assert().Equal(tc.exp.SendEnabled[i].Denom, resp.SendEnabled[i].Denom, fmt.Sprintf("SendEnabled[%d].Denom", i))
						suite.Assert().Equal(tc.exp.SendEnabled[i].Enabled, resp.SendEnabled[i].Enabled, fmt.Sprintf("SendEnabled[%d].Enabled", i))
					}
				}
				if !suite.Assert().Equal(tc.exp.Pagination, resp.Pagination, "Pagination") && tc.exp.Pagination != nil && resp.Pagination != nil {
					suite.Assert().Equal(tc.exp.Pagination.NextKey, resp.Pagination.NextKey, "Pagination.NextKey")
					suite.Assert().Equal(tc.exp.Pagination.Total, resp.Pagination.Total, "Pagination.Total")
				}
			}
			suite.Require().Equal(tc.exp, resp)
		})
	}
}<|MERGE_RESOLUTION|>--- conflicted
+++ resolved
@@ -507,7 +507,6 @@
 	}
 }
 
-<<<<<<< HEAD
 func (suite *KeeperTestSuite) TestQueryDenomMetadataByQueryStringRequest() {
 	var (
 		req         *types.QueryDenomMetadataByQueryStringRequest
@@ -586,9 +585,6 @@
 }
 
 func (suite *KeeperTestSuite) TestGRPCDenomOwners() {
-=======
-func (suite *KeeperTestSuite) TestQueryDenomOwners() {
->>>>>>> 1b0fcdc9
 	ctx := suite.ctx
 
 	keeper := suite.bankKeeper
