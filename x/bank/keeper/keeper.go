package keeper

import (
	"time"

	"github.com/cosmos/cosmos-sdk/codec"
	"github.com/cosmos/cosmos-sdk/store/prefix"
	sdk "github.com/cosmos/cosmos-sdk/types"
	sdkerrors "github.com/cosmos/cosmos-sdk/types/errors"
	authtypes "github.com/cosmos/cosmos-sdk/x/auth/types"
	vestexported "github.com/cosmos/cosmos-sdk/x/auth/vesting/exported"
	"github.com/cosmos/cosmos-sdk/x/bank/exported"
	"github.com/cosmos/cosmos-sdk/x/bank/types"
	paramtypes "github.com/cosmos/cosmos-sdk/x/params/types"
)

var _ Keeper = (*BaseKeeper)(nil)

// Keeper defines a module interface that facilitates the transfer of coins
// between accounts.
type Keeper interface {
	SendKeeper

	InitGenesis(sdk.Context, *types.GenesisState)
	ExportGenesis(sdk.Context) *types.GenesisState

	GetSupply(ctx sdk.Context) exported.SupplyI
	SetSupply(ctx sdk.Context, supply exported.SupplyI)

	GetDenomMetaData(ctx sdk.Context, denom string) types.Metadata
	SetDenomMetaData(ctx sdk.Context, denomMetaData types.Metadata)
	IterateAllDenomMetaData(ctx sdk.Context, cb func(types.Metadata) bool)

	SendCoinsFromModuleToAccount(ctx sdk.Context, senderModule string, recipientAddr sdk.AccAddress, amt sdk.Coins) error
	SendCoinsFromModuleToModule(ctx sdk.Context, senderModule, recipientModule string, amt sdk.Coins) error
	SendCoinsFromAccountToModule(ctx sdk.Context, senderAddr sdk.AccAddress, recipientModule string, amt sdk.Coins) error
	DelegateCoinsFromAccountToModule(ctx sdk.Context, senderAddr sdk.AccAddress, recipientModule string, amt sdk.Coins) error
	UndelegateCoinsFromModuleToAccount(ctx sdk.Context, senderModule string, recipientAddr sdk.AccAddress, amt sdk.Coins) error
	MintCoins(ctx sdk.Context, moduleName string, amt sdk.Coins) error
	BurnCoins(ctx sdk.Context, moduleName string, amt sdk.Coins) error

	DelegateCoins(ctx sdk.Context, delegatorAddr, moduleAccAddr sdk.AccAddress, amt sdk.Coins) error
	UndelegateCoins(ctx sdk.Context, moduleAccAddr, delegatorAddr sdk.AccAddress, amt sdk.Coins) error
	MarshalSupply(supplyI exported.SupplyI) ([]byte, error)
	UnmarshalSupply(bz []byte) (exported.SupplyI, error)

	types.QueryServer
}

// BaseKeeper manages transfers between accounts. It implements the Keeper interface.
type BaseKeeper struct {
	BaseSendKeeper

	ak         types.AccountKeeper
	cdc        codec.BinaryMarshaler
	storeKey   sdk.StoreKey
	paramSpace paramtypes.Subspace
}

func NewBaseKeeper(
	cdc codec.BinaryMarshaler, storeKey sdk.StoreKey, ak types.AccountKeeper, paramSpace paramtypes.Subspace,
	blockedAddrs map[string]bool,
) BaseKeeper {

	// set KeyTable if it has not already been set
	if !paramSpace.HasKeyTable() {
		paramSpace = paramSpace.WithKeyTable(types.ParamKeyTable())
	}

	return BaseKeeper{
		BaseSendKeeper: NewBaseSendKeeper(cdc, storeKey, ak, paramSpace, blockedAddrs),
		ak:             ak,
		cdc:            cdc,
		storeKey:       storeKey,
		paramSpace:     paramSpace,
	}
}

// DelegateCoins performs delegation by deducting amt coins from an account with
// address addr. For vesting accounts, delegations amounts are tracked for both
// vesting and vested coins. The coins are then transferred from the delegator
// address to a ModuleAccount address. If any of the delegation amounts are negative,
// an error is returned.
func (k BaseKeeper) DelegateCoins(ctx sdk.Context, delegatorAddr, moduleAccAddr sdk.AccAddress, amt sdk.Coins) error {
	moduleAcc := k.ak.GetAccount(ctx, moduleAccAddr)
	if moduleAcc == nil {
		return sdkerrors.Wrapf(sdkerrors.ErrUnknownAddress, "module account %s does not exist", moduleAccAddr)
	}

	if !amt.IsValid() {
		return sdkerrors.Wrap(sdkerrors.ErrInvalidCoins, amt.String())
	}

	balances := sdk.NewCoins()

	for _, coin := range amt {
		balance := k.GetBalance(ctx, delegatorAddr, coin.Denom)
		if balance.IsLT(coin) {
			return sdkerrors.Wrapf(
				sdkerrors.ErrInsufficientFunds, "failed to delegate; %s is smaller than %s", balance, amt,
			)
		}

		balances = balances.Add(balance)
		err := k.SetBalance(ctx, delegatorAddr, balance.Sub(coin))
		if err != nil {
			return err
		}
	}

	if err := k.trackDelegation(ctx, delegatorAddr, ctx.BlockHeader().Time, balances, amt); err != nil {
		return sdkerrors.Wrap(err, "failed to track delegation")
	}

	err := k.AddCoins(ctx, moduleAccAddr, amt)
	if err != nil {
		return err
	}

	return nil
}

// UndelegateCoins performs undelegation by crediting amt coins to an account with
// address addr. For vesting accounts, undelegation amounts are tracked for both
// vesting and vested coins. The coins are then transferred from a ModuleAccount
// address to the delegator address. If any of the undelegation amounts are
// negative, an error is returned.
func (k BaseKeeper) UndelegateCoins(ctx sdk.Context, moduleAccAddr, delegatorAddr sdk.AccAddress, amt sdk.Coins) error {
	moduleAcc := k.ak.GetAccount(ctx, moduleAccAddr)
	if moduleAcc == nil {
		return sdkerrors.Wrapf(sdkerrors.ErrUnknownAddress, "module account %s does not exist", moduleAccAddr)
	}

	if !amt.IsValid() {
		return sdkerrors.Wrap(sdkerrors.ErrInvalidCoins, amt.String())
	}

	err := k.SubtractCoins(ctx, moduleAccAddr, amt)
	if err != nil {
		return err
	}

	if err := k.trackUndelegation(ctx, delegatorAddr, amt); err != nil {
		return sdkerrors.Wrap(err, "failed to track undelegation")
	}

	err = k.AddCoins(ctx, delegatorAddr, amt)
	if err != nil {
		return err
	}

	return nil
}

// GetSupply retrieves the Supply from store
func (k BaseKeeper) GetSupply(ctx sdk.Context) exported.SupplyI {
	store := ctx.KVStore(k.storeKey)
	bz := store.Get(types.SupplyKey)
	if bz == nil {
		panic("stored supply should not have been nil")
	}

	supply, err := k.UnmarshalSupply(bz)
	if err != nil {
		panic(err)
	}

	return supply
}

// SetSupply sets the Supply to store
func (k BaseKeeper) SetSupply(ctx sdk.Context, supply exported.SupplyI) {
	store := ctx.KVStore(k.storeKey)
	bz, err := k.MarshalSupply(supply)
	if err != nil {
		panic(err)
	}

	store.Set(types.SupplyKey, bz)
}

// GetDenomMetaData retrieves the denomination metadata
func (k BaseKeeper) GetDenomMetaData(ctx sdk.Context, denom string) types.Metadata {
	store := ctx.KVStore(k.storeKey)
	store = prefix.NewStore(store, types.DenomMetadataKey(denom))

	bz := store.Get([]byte(denom))
	var metadata types.Metadata
	k.cdc.MustUnmarshalBinaryBare(bz, &metadata)

	return metadata
}

// GetAllDenomMetaData retrieves all denominations metadata
func (k BaseKeeper) GetAllDenomMetaData(ctx sdk.Context) []types.Metadata {
	denomMetaData := make([]types.Metadata, 0)
	k.IterateAllDenomMetaData(ctx, func(metadata types.Metadata) bool {
		denomMetaData = append(denomMetaData, metadata)
		return false
	})

	return denomMetaData
}

// IterateAllDenomMetaData iterates over all the denominations metadata and
// provides the metadata to a callback. If true is returned from the
// callback, iteration is halted.
func (k BaseKeeper) IterateAllDenomMetaData(ctx sdk.Context, cb func(types.Metadata) bool) {
	store := ctx.KVStore(k.storeKey)
	denomMetaDataStore := prefix.NewStore(store, types.DenomMetadataPrefix)

	iterator := denomMetaDataStore.Iterator(nil, nil)
	defer iterator.Close()

	for ; iterator.Valid(); iterator.Next() {
		var metadata types.Metadata
		k.cdc.MustUnmarshalBinaryBare(iterator.Value(), &metadata)

		if cb(metadata) {
			break
		}
	}
}

// SetDenomMetaData sets the denominations metadata
func (k BaseKeeper) SetDenomMetaData(ctx sdk.Context, denomMetaData types.Metadata) {
	store := ctx.KVStore(k.storeKey)
	denomMetaDataStore := prefix.NewStore(store, types.DenomMetadataKey(denomMetaData.Base))

	m := k.cdc.MustMarshalBinaryBare(&denomMetaData)
	denomMetaDataStore.Set([]byte(denomMetaData.Base), m)
}

// SendCoinsFromModuleToAccount transfers coins from a ModuleAccount to an AccAddress.
// It will panic if the module account does not exist.
func (k BaseKeeper) SendCoinsFromModuleToAccount(
	ctx sdk.Context, senderModule string, recipientAddr sdk.AccAddress, amt sdk.Coins,
) error {

	senderAddr := k.ak.GetModuleAddress(senderModule)
	if senderAddr == nil {
		panic(sdkerrors.Wrapf(sdkerrors.ErrUnknownAddress, "module account %s does not exist", senderModule))
	}

	return k.SendCoins(ctx, senderAddr, recipientAddr, amt)
}

// SendCoinsFromModuleToModule transfers coins from a ModuleAccount to another.
// It will panic if either module account does not exist.
func (k BaseKeeper) SendCoinsFromModuleToModule(
	ctx sdk.Context, senderModule, recipientModule string, amt sdk.Coins,
) error {

	senderAddr := k.ak.GetModuleAddress(senderModule)
	if senderAddr == nil {
		panic(sdkerrors.Wrapf(sdkerrors.ErrUnknownAddress, "module account %s does not exist", senderModule))
	}

	recipientAcc := k.ak.GetModuleAccount(ctx, recipientModule)
	if recipientAcc == nil {
		panic(sdkerrors.Wrapf(sdkerrors.ErrUnknownAddress, "module account %s does not exist", recipientModule))
	}

	return k.SendCoins(ctx, senderAddr, recipientAcc.GetAddress(), amt)
}

// SendCoinsFromAccountToModule transfers coins from an AccAddress to a ModuleAccount.
// It will panic if the module account does not exist.
func (k BaseKeeper) SendCoinsFromAccountToModule(
	ctx sdk.Context, senderAddr sdk.AccAddress, recipientModule string, amt sdk.Coins,
) error {

	recipientAcc := k.ak.GetModuleAccount(ctx, recipientModule)
	if recipientAcc == nil {
		panic(sdkerrors.Wrapf(sdkerrors.ErrUnknownAddress, "module account %s does not exist", recipientModule))
	}

	return k.SendCoins(ctx, senderAddr, recipientAcc.GetAddress(), amt)
}

// DelegateCoinsFromAccountToModule delegates coins and transfers them from a
// delegator account to a module account. It will panic if the module account
// does not exist or is unauthorized.
func (k BaseKeeper) DelegateCoinsFromAccountToModule(
	ctx sdk.Context, senderAddr sdk.AccAddress, recipientModule string, amt sdk.Coins,
) error {

	recipientAcc := k.ak.GetModuleAccount(ctx, recipientModule)
	if recipientAcc == nil {
		panic(sdkerrors.Wrapf(sdkerrors.ErrUnknownAddress, "module account %s does not exist", recipientModule))
	}

	if !recipientAcc.HasPermission(authtypes.Staking) {
		panic(sdkerrors.Wrapf(sdkerrors.ErrUnauthorized, "module account %s does not have permissions to receive delegated coins", recipientModule))
	}

	return k.DelegateCoins(ctx, senderAddr, recipientAcc.GetAddress(), amt)
}

// UndelegateCoinsFromModuleToAccount undelegates the unbonding coins and transfers
// them from a module account to the delegator account. It will panic if the
// module account does not exist or is unauthorized.
func (k BaseKeeper) UndelegateCoinsFromModuleToAccount(
	ctx sdk.Context, senderModule string, recipientAddr sdk.AccAddress, amt sdk.Coins,
) error {

	acc := k.ak.GetModuleAccount(ctx, senderModule)
	if acc == nil {
		panic(sdkerrors.Wrapf(sdkerrors.ErrUnknownAddress, "module account %s does not exist", senderModule))
	}

	if !acc.HasPermission(authtypes.Staking) {
		panic(sdkerrors.Wrapf(sdkerrors.ErrUnauthorized, "module account %s does not have permissions to undelegate coins", senderModule))
	}

	return k.UndelegateCoins(ctx, acc.GetAddress(), recipientAddr, amt)
}

// MintCoins creates new coins from thin air and adds it to the module account.
// It will panic if the module account does not exist or is unauthorized.
func (k BaseKeeper) MintCoins(ctx sdk.Context, moduleName string, amt sdk.Coins) error {
	acc := k.ak.GetModuleAccount(ctx, moduleName)
	if acc == nil {
		panic(sdkerrors.Wrapf(sdkerrors.ErrUnknownAddress, "module account %s does not exist", moduleName))
	}

	if !acc.HasPermission(authtypes.Minter) {
		panic(sdkerrors.Wrapf(sdkerrors.ErrUnauthorized, "module account %s does not have permissions to mint tokens", moduleName))
	}

	err := k.AddCoins(ctx, acc.GetAddress(), amt)
	if err != nil {
		return err
	}

	// update total supply
	supply := k.GetSupply(ctx)
	supply.Inflate(amt)

	k.SetSupply(ctx, supply)

	logger := k.Logger(ctx)
	logger.Info("minted coins from module account", "amount", amt.String(), "from", moduleName)

	return nil
}

// BurnCoins burns coins deletes coins from the balance of the module account.
// It will panic if the module account does not exist or is unauthorized.
func (k BaseKeeper) BurnCoins(ctx sdk.Context, moduleName string, amt sdk.Coins) error {
	acc := k.ak.GetModuleAccount(ctx, moduleName)
	if acc == nil {
		panic(sdkerrors.Wrapf(sdkerrors.ErrUnknownAddress, "module account %s does not exist", moduleName))
	}

	if !acc.HasPermission(authtypes.Burner) {
		panic(sdkerrors.Wrapf(sdkerrors.ErrUnauthorized, "module account %s does not have permissions to burn tokens", moduleName))
	}

	err := k.SubtractCoins(ctx, acc.GetAddress(), amt)
	if err != nil {
		return err
	}

	// update total supply
	supply := k.GetSupply(ctx)
	supply.Deflate(amt)
	k.SetSupply(ctx, supply)

	logger := k.Logger(ctx)
	logger.Info("burned tokens from module account", "amount", amt.String(), "from", moduleName)

	return nil
}

func (k BaseKeeper) trackDelegation(ctx sdk.Context, addr sdk.AccAddress, blockTime time.Time, balance, amt sdk.Coins) error {
	acc := k.ak.GetAccount(ctx, addr)
	if acc == nil {
		return sdkerrors.Wrapf(sdkerrors.ErrUnknownAddress, "account %s does not exist", addr)
	}

	vacc, ok := acc.(vestexported.VestingAccount)
	if ok {
		// TODO: return error on account.TrackDelegation
		vacc.TrackDelegation(blockTime, balance, amt)
	}

	return nil
}

func (k BaseKeeper) trackUndelegation(ctx sdk.Context, addr sdk.AccAddress, amt sdk.Coins) error {
	acc := k.ak.GetAccount(ctx, addr)
	if acc == nil {
		return sdkerrors.Wrapf(sdkerrors.ErrUnknownAddress, "account %s does not exist", addr)
	}

	vacc, ok := acc.(vestexported.VestingAccount)
	if ok {
		// TODO: return error on account.TrackUndelegation
		vacc.TrackUndelegation(amt)
	}

	return nil
}

// MarshalSupply protobuf serializes a Supply interface
func (k BaseKeeper) MarshalSupply(supplyI exported.SupplyI) ([]byte, error) {
<<<<<<< HEAD
	return codec.MarshalIfc(k.cdc, supplyI)
=======
	return k.cdc.MarshalInterface(supplyI)
>>>>>>> a64bd8cd
}

// UnmarshalSupply returns a Supply interface from raw encoded supply
// bytes of a Proto-based Supply type
func (k BaseKeeper) UnmarshalSupply(bz []byte) (exported.SupplyI, error) {
	var evi exported.SupplyI
<<<<<<< HEAD
	if err := codec.UnmarshalIfc(k.cdc, &evi, bz); err != nil {
		return nil, err
	}

	return evi, nil
=======
	return evi, k.cdc.UnmarshalInterface(bz, &evi)
>>>>>>> a64bd8cd
}<|MERGE_RESOLUTION|>--- conflicted
+++ resolved
@@ -405,24 +405,12 @@
 
 // MarshalSupply protobuf serializes a Supply interface
 func (k BaseKeeper) MarshalSupply(supplyI exported.SupplyI) ([]byte, error) {
-<<<<<<< HEAD
-	return codec.MarshalIfc(k.cdc, supplyI)
-=======
 	return k.cdc.MarshalInterface(supplyI)
->>>>>>> a64bd8cd
 }
 
 // UnmarshalSupply returns a Supply interface from raw encoded supply
 // bytes of a Proto-based Supply type
 func (k BaseKeeper) UnmarshalSupply(bz []byte) (exported.SupplyI, error) {
 	var evi exported.SupplyI
-<<<<<<< HEAD
-	if err := codec.UnmarshalIfc(k.cdc, &evi, bz); err != nil {
-		return nil, err
-	}
-
-	return evi, nil
-=======
 	return evi, k.cdc.UnmarshalInterface(bz, &evi)
->>>>>>> a64bd8cd
 }