--- conflicted
+++ resolved
@@ -222,11 +222,7 @@
 
 	bz := store.Get([]byte(denom))
 	if bz == nil {
-<<<<<<< HEAD
-		return types.Metadata{}
-=======
 		return types.Metadata{}, false
->>>>>>> 33dbf6a7
 	}
 
 	var metadata types.Metadata
