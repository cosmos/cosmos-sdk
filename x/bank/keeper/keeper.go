--- conflicted
+++ resolved
@@ -23,13 +23,8 @@
 	InitGenesis(sdk.Context, *types.GenesisState)
 	ExportGenesis(sdk.Context) *types.GenesisState
 
-<<<<<<< HEAD
 	GetSupply(ctx sdk.Context, denom string) sdk.Coin
 	GetTotalSupply(ctx sdk.Context) sdk.Coins
-	SetSupply(ctx sdk.Context, supply sdk.Coins)
-=======
-	GetSupply(ctx sdk.Context) exported.SupplyI
->>>>>>> ef8dabcf
 
 	GetDenomMetaData(ctx sdk.Context, denom string) (types.Metadata, bool)
 	SetDenomMetaData(ctx sdk.Context, denomMetaData types.Metadata)
@@ -183,13 +178,8 @@
 	return coin
 }
 
-<<<<<<< HEAD
 // SetSupply sets the Supply to store
-func (k BaseKeeper) SetSupply(ctx sdk.Context, supply sdk.Coins) {
-=======
-// setSupply sets the Supply to store
-func (k BaseKeeper) setSupply(ctx sdk.Context, supply exported.SupplyI) {
->>>>>>> ef8dabcf
+func (k BaseKeeper) setSupply(ctx sdk.Context, supply sdk.Coins) {
 	store := ctx.KVStore(k.storeKey)
 	supplyStore := prefix.NewStore(store, types.SupplyKey)
 
@@ -387,16 +377,10 @@
 	}
 
 	// update total supply
-<<<<<<< HEAD
 	supply := k.GetTotalSupply(ctx)
 	supply = supply.Sub(amt)
 
-	k.SetSupply(ctx, supply)
-=======
-	supply := k.GetSupply(ctx)
-	supply.Deflate(amt)
 	k.setSupply(ctx, supply)
->>>>>>> ef8dabcf
 
 	logger := k.Logger(ctx)
 	logger.Info("burned tokens from module account", "amount", amt.String(), "from", moduleName)
