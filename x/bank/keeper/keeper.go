package keeper

import (
	"context"
	"fmt"

	"cosmossdk.io/core/store"
	"cosmossdk.io/log"
	"cosmossdk.io/math"

	errorsmod "cosmossdk.io/errors"

	"github.com/cosmos/cosmos-sdk/codec"
	sdk "github.com/cosmos/cosmos-sdk/types"
	sdkerrors "github.com/cosmos/cosmos-sdk/types/errors"
	"github.com/cosmos/cosmos-sdk/types/query"
	authtypes "github.com/cosmos/cosmos-sdk/x/auth/types"
	"github.com/cosmos/cosmos-sdk/x/bank/types"
)

var _ Keeper = (*BaseKeeper)(nil)

// Keeper defines a module interface that facilitates the transfer of coins
// between accounts.
type Keeper interface {
	SendKeeper
	WithMintCoinsRestriction(types.MintingRestrictionFn) BaseKeeper

	InitGenesis(context.Context, *types.GenesisState)
	ExportGenesis(context.Context) *types.GenesisState

	GetSupply(ctx context.Context, denom string) sdk.Coin
	HasSupply(ctx context.Context, denom string) bool
	GetPaginatedTotalSupply(ctx context.Context, pagination *query.PageRequest) (sdk.Coins, *query.PageResponse, error)
	IterateTotalSupply(ctx context.Context, cb func(sdk.Coin) bool)
	GetDenomMetaData(ctx context.Context, denom string) (types.Metadata, bool)
	HasDenomMetaData(ctx context.Context, denom string) bool
	SetDenomMetaData(ctx context.Context, denomMetaData types.Metadata)
	GetAllDenomMetaData(ctx context.Context) []types.Metadata
	IterateAllDenomMetaData(ctx context.Context, cb func(types.Metadata) bool)

	SendCoinsFromModuleToAccount(ctx context.Context, senderModule string, recipientAddr sdk.AccAddress, amt sdk.Coins) error
	SendCoinsFromModuleToModule(ctx context.Context, senderModule, recipientModule string, amt sdk.Coins) error
	SendCoinsFromAccountToModule(ctx context.Context, senderAddr sdk.AccAddress, recipientModule string, amt sdk.Coins) error
	DelegateCoinsFromAccountToModule(ctx context.Context, senderAddr sdk.AccAddress, recipientModule string, amt sdk.Coins) error
	UndelegateCoinsFromModuleToAccount(ctx context.Context, senderModule string, recipientAddr sdk.AccAddress, amt sdk.Coins) error
	MintCoins(ctx context.Context, moduleName string, amt sdk.Coins) error
	BurnCoins(ctx context.Context, moduleName string, amt sdk.Coins) error

	DelegateCoins(ctx context.Context, delegatorAddr, moduleAccAddr sdk.AccAddress, amt sdk.Coins) error
	UndelegateCoins(ctx context.Context, moduleAccAddr, delegatorAddr sdk.AccAddress, amt sdk.Coins) error

	types.QueryServer
}

// BaseKeeper manages transfers between accounts. It implements the Keeper interface.
type BaseKeeper struct {
	BaseSendKeeper

	ak                     types.AccountKeeper
	cdc                    codec.BinaryCodec
<<<<<<< HEAD
	storeKey               storetypes.StoreKey
	mintCoinsRestrictionFn types.MintingRestrictionFn
}

=======
	storeService           store.KVStoreService
	mintCoinsRestrictionFn MintingRestrictionFn
	logger                 log.Logger
}

type MintingRestrictionFn func(ctx context.Context, coins sdk.Coins) error

>>>>>>> 7aa31f6f
// GetPaginatedTotalSupply queries for the supply, ignoring 0 coins, with a given pagination
func (k BaseKeeper) GetPaginatedTotalSupply(ctx context.Context, pagination *query.PageRequest) (sdk.Coins, *query.PageResponse, error) {
	results, pageResp, err := query.CollectionPaginate[string, math.Int](ctx, k.Supply, pagination)
	if err != nil {
		return nil, nil, err
	}
	coins := sdk.NewCoins()
	for _, res := range results {
		coins = coins.Add(sdk.NewCoin(res.Key, res.Value))
	}

	return coins, pageResp, nil
}

// NewBaseKeeper returns a new BaseKeeper object with a given codec, dedicated
// store key, an AccountKeeper implementation, and a parameter Subspace used to
// store and fetch module parameters. The BaseKeeper also accepts a
// blocklist map. This blocklist describes the set of addresses that are not allowed
// to receive funds through direct and explicit actions, for example, by using a MsgSend or
// by using a SendCoinsFromModuleToAccount execution.
func NewBaseKeeper(
	cdc codec.BinaryCodec,
	storeService store.KVStoreService,
	ak types.AccountKeeper,
	blockedAddrs map[string]bool,
	authority string,
	logger log.Logger,
) BaseKeeper {
	if _, err := sdk.AccAddressFromBech32(authority); err != nil {
		panic(fmt.Errorf("invalid bank authority address: %w", err))
	}

	// add the module name to the logger
	logger = logger.With(log.ModuleKey, "x/"+types.ModuleName)

	return BaseKeeper{
		BaseSendKeeper:         NewBaseSendKeeper(cdc, storeService, ak, blockedAddrs, authority, logger),
		ak:                     ak,
		cdc:                    cdc,
<<<<<<< HEAD
		storeKey:               storeKey,
		mintCoinsRestrictionFn: types.NoOpMintingRestrictionFn,
=======
		storeService:           storeService,
		mintCoinsRestrictionFn: func(ctx context.Context, coins sdk.Coins) error { return nil },
		logger:                 logger,
>>>>>>> 7aa31f6f
	}
}

// WithMintCoinsRestriction restricts the bank Keeper used within a specific module to
// have restricted permissions on minting via function passed in parameter.
// Previous restriction functions can be nested as such:
//
//	bankKeeper.WithMintCoinsRestriction(restriction1).WithMintCoinsRestriction(restriction2)
<<<<<<< HEAD
func (k BaseKeeper) WithMintCoinsRestriction(check types.MintingRestrictionFn) BaseKeeper {
	k.mintCoinsRestrictionFn = check.Then(k.mintCoinsRestrictionFn)
=======
func (k BaseKeeper) WithMintCoinsRestriction(check MintingRestrictionFn) BaseKeeper {
	oldRestrictionFn := k.mintCoinsRestrictionFn
	k.mintCoinsRestrictionFn = func(ctx context.Context, coins sdk.Coins) error {
		err := check(ctx, coins)
		if err != nil {
			return err
		}
		err = oldRestrictionFn(ctx, coins)
		if err != nil {
			return err
		}
		return nil
	}
>>>>>>> 7aa31f6f
	return k
}

// DelegateCoins performs delegation by deducting amt coins from an account with
// address addr. For vesting accounts, delegations amounts are tracked for both
// vesting and vested coins. The coins are then transferred from the delegator
// address to a ModuleAccount address. If any of the delegation amounts are negative,
// an error is returned.
func (k BaseKeeper) DelegateCoins(ctx context.Context, delegatorAddr, moduleAccAddr sdk.AccAddress, amt sdk.Coins) error {
	moduleAcc := k.ak.GetAccount(ctx, moduleAccAddr)
	if moduleAcc == nil {
		return errorsmod.Wrapf(sdkerrors.ErrUnknownAddress, "module account %s does not exist", moduleAccAddr)
	}

	if !amt.IsValid() {
		return errorsmod.Wrap(sdkerrors.ErrInvalidCoins, amt.String())
	}

	balances := sdk.NewCoins()

	for _, coin := range amt {
		balance := k.GetBalance(ctx, delegatorAddr, coin.GetDenom())
		if balance.IsLT(coin) {
			return errorsmod.Wrapf(
				sdkerrors.ErrInsufficientFunds, "failed to delegate; %s is smaller than %s", balance, amt,
			)
		}

		balances = balances.Add(balance)
		err := k.setBalance(ctx, delegatorAddr, balance.Sub(coin))
		if err != nil {
			return err
		}
	}

	if err := k.trackDelegation(ctx, delegatorAddr, balances, amt); err != nil {
		return errorsmod.Wrap(err, "failed to track delegation")
	}
	// emit coin spent event
	sdkCtx := sdk.UnwrapSDKContext(ctx)
	sdkCtx.EventManager().EmitEvent(
		types.NewCoinSpentEvent(delegatorAddr, amt),
	)

	err := k.addCoins(ctx, moduleAccAddr, amt)
	if err != nil {
		return err
	}

	return nil
}

// UndelegateCoins performs undelegation by crediting amt coins to an account with
// address addr. For vesting accounts, undelegation amounts are tracked for both
// vesting and vested coins. The coins are then transferred from a ModuleAccount
// address to the delegator address. If any of the undelegation amounts are
// negative, an error is returned.
func (k BaseKeeper) UndelegateCoins(ctx context.Context, moduleAccAddr, delegatorAddr sdk.AccAddress, amt sdk.Coins) error {
	moduleAcc := k.ak.GetAccount(ctx, moduleAccAddr)
	if moduleAcc == nil {
		return errorsmod.Wrapf(sdkerrors.ErrUnknownAddress, "module account %s does not exist", moduleAccAddr)
	}

	if !amt.IsValid() {
		return errorsmod.Wrap(sdkerrors.ErrInvalidCoins, amt.String())
	}

	err := k.subUnlockedCoins(ctx, moduleAccAddr, amt)
	if err != nil {
		return err
	}

	if err := k.trackUndelegation(ctx, delegatorAddr, amt); err != nil {
		return errorsmod.Wrap(err, "failed to track undelegation")
	}

	err = k.addCoins(ctx, delegatorAddr, amt)
	if err != nil {
		return err
	}

	return nil
}

// GetSupply retrieves the Supply from store
func (k BaseKeeper) GetSupply(ctx context.Context, denom string) sdk.Coin {
	amt, err := k.Supply.Get(ctx, denom)
	if err != nil {
		return sdk.NewCoin(denom, math.ZeroInt())
	}
	return sdk.NewCoin(denom, amt)
}

// HasSupply checks if the supply coin exists in store.
func (k BaseKeeper) HasSupply(ctx context.Context, denom string) bool {
	has, err := k.Supply.Has(ctx, denom)
	return has && err == nil
}

// GetDenomMetaData retrieves the denomination metadata. returns the metadata and true if the denom exists,
// false otherwise.
func (k BaseKeeper) GetDenomMetaData(ctx context.Context, denom string) (types.Metadata, bool) {
	m, err := k.BaseViewKeeper.DenomMetadata.Get(ctx, denom)
	return m, err == nil
}

// HasDenomMetaData checks if the denomination metadata exists in store.
func (k BaseKeeper) HasDenomMetaData(ctx context.Context, denom string) bool {
	has, err := k.BaseViewKeeper.DenomMetadata.Has(ctx, denom)
	return has && err == nil
}

// GetAllDenomMetaData retrieves all denominations metadata
func (k BaseKeeper) GetAllDenomMetaData(ctx context.Context) []types.Metadata {
	denomMetaData := make([]types.Metadata, 0)
	k.IterateAllDenomMetaData(ctx, func(metadata types.Metadata) bool {
		denomMetaData = append(denomMetaData, metadata)
		return false
	})

	return denomMetaData
}

// IterateAllDenomMetaData iterates over all the denominations metadata and
// provides the metadata to a callback. If true is returned from the
// callback, iteration is halted.
func (k BaseKeeper) IterateAllDenomMetaData(ctx context.Context, cb func(types.Metadata) bool) {
	_ = k.BaseViewKeeper.DenomMetadata.Walk(ctx, nil, func(_ string, metadata types.Metadata) bool {
		return cb(metadata)
	})
}

// SetDenomMetaData sets the denominations metadata
func (k BaseKeeper) SetDenomMetaData(ctx context.Context, denomMetaData types.Metadata) {
	_ = k.BaseViewKeeper.DenomMetadata.Set(ctx, denomMetaData.Base, denomMetaData)
}

// SendCoinsFromModuleToAccount transfers coins from a ModuleAccount to an AccAddress.
// It will panic if the module account does not exist. An error is returned if
// the recipient address is black-listed or if sending the tokens fails.
func (k BaseKeeper) SendCoinsFromModuleToAccount(
	ctx context.Context, senderModule string, recipientAddr sdk.AccAddress, amt sdk.Coins,
) error {
	senderAddr := k.ak.GetModuleAddress(senderModule)
	if senderAddr == nil {
		panic(errorsmod.Wrapf(sdkerrors.ErrUnknownAddress, "module account %s does not exist", senderModule))
	}

	if k.BlockedAddr(recipientAddr) {
		return errorsmod.Wrapf(sdkerrors.ErrUnauthorized, "%s is not allowed to receive funds", recipientAddr)
	}

	return k.SendCoins(ctx, senderAddr, recipientAddr, amt)
}

// SendCoinsFromModuleToModule transfers coins from a ModuleAccount to another.
// It will panic if either module account does not exist.
func (k BaseKeeper) SendCoinsFromModuleToModule(
	ctx context.Context, senderModule, recipientModule string, amt sdk.Coins,
) error {
	senderAddr := k.ak.GetModuleAddress(senderModule)
	if senderAddr == nil {
		panic(errorsmod.Wrapf(sdkerrors.ErrUnknownAddress, "module account %s does not exist", senderModule))
	}

	recipientAcc := k.ak.GetModuleAccount(ctx, recipientModule)
	if recipientAcc == nil {
		panic(errorsmod.Wrapf(sdkerrors.ErrUnknownAddress, "module account %s does not exist", recipientModule))
	}

	return k.SendCoins(ctx, senderAddr, recipientAcc.GetAddress(), amt)
}

// SendCoinsFromAccountToModule transfers coins from an AccAddress to a ModuleAccount.
// It will panic if the module account does not exist.
func (k BaseKeeper) SendCoinsFromAccountToModule(
	ctx context.Context, senderAddr sdk.AccAddress, recipientModule string, amt sdk.Coins,
) error {
	recipientAcc := k.ak.GetModuleAccount(ctx, recipientModule)
	if recipientAcc == nil {
		panic(errorsmod.Wrapf(sdkerrors.ErrUnknownAddress, "module account %s does not exist", recipientModule))
	}

	return k.SendCoins(ctx, senderAddr, recipientAcc.GetAddress(), amt)
}

// DelegateCoinsFromAccountToModule delegates coins and transfers them from a
// delegator account to a module account. It will panic if the module account
// does not exist or is unauthorized.
func (k BaseKeeper) DelegateCoinsFromAccountToModule(
	ctx context.Context, senderAddr sdk.AccAddress, recipientModule string, amt sdk.Coins,
) error {
	recipientAcc := k.ak.GetModuleAccount(ctx, recipientModule)
	if recipientAcc == nil {
		panic(errorsmod.Wrapf(sdkerrors.ErrUnknownAddress, "module account %s does not exist", recipientModule))
	}

	if !recipientAcc.HasPermission(authtypes.Staking) {
		panic(errorsmod.Wrapf(sdkerrors.ErrUnauthorized, "module account %s does not have permissions to receive delegated coins", recipientModule))
	}

	return k.DelegateCoins(ctx, senderAddr, recipientAcc.GetAddress(), amt)
}

// UndelegateCoinsFromModuleToAccount undelegates the unbonding coins and transfers
// them from a module account to the delegator account. It will panic if the
// module account does not exist or is unauthorized.
func (k BaseKeeper) UndelegateCoinsFromModuleToAccount(
	ctx context.Context, senderModule string, recipientAddr sdk.AccAddress, amt sdk.Coins,
) error {
	acc := k.ak.GetModuleAccount(ctx, senderModule)
	if acc == nil {
		panic(errorsmod.Wrapf(sdkerrors.ErrUnknownAddress, "module account %s does not exist", senderModule))
	}

	if !acc.HasPermission(authtypes.Staking) {
		panic(errorsmod.Wrapf(sdkerrors.ErrUnauthorized, "module account %s does not have permissions to undelegate coins", senderModule))
	}

	return k.UndelegateCoins(ctx, acc.GetAddress(), recipientAddr, amt)
}

// MintCoins creates new coins from thin air and adds it to the module account.
// It will panic if the module account does not exist or is unauthorized.
func (k BaseKeeper) MintCoins(ctx context.Context, moduleName string, amounts sdk.Coins) error {
	sdkCtx := sdk.UnwrapSDKContext(ctx)

	err := k.mintCoinsRestrictionFn(ctx, amounts)
	if err != nil {
		k.logger.Error(fmt.Sprintf("Module %q attempted to mint coins %s it doesn't have permission for, error %v", moduleName, amounts, err))
		return err
	}
	acc := k.ak.GetModuleAccount(ctx, moduleName)
	if acc == nil {
		panic(errorsmod.Wrapf(sdkerrors.ErrUnknownAddress, "module account %s does not exist", moduleName))
	}

	if !acc.HasPermission(authtypes.Minter) {
		panic(errorsmod.Wrapf(sdkerrors.ErrUnauthorized, "module account %s does not have permissions to mint tokens", moduleName))
	}

	err = k.addCoins(ctx, acc.GetAddress(), amounts)
	if err != nil {
		return err
	}

	for _, amount := range amounts {
		supply := k.GetSupply(ctx, amount.GetDenom())
		supply = supply.Add(amount)
		k.setSupply(ctx, supply)
	}

	k.logger.Debug("minted coins from module account", "amount", amounts.String(), "from", moduleName)

	// emit mint event
	sdkCtx.EventManager().EmitEvent(
		types.NewCoinMintEvent(acc.GetAddress(), amounts),
	)

	return nil
}

// BurnCoins burns coins deletes coins from the balance of the module account.
// It will panic if the module account does not exist or is unauthorized.
func (k BaseKeeper) BurnCoins(ctx context.Context, moduleName string, amounts sdk.Coins) error {
	acc := k.ak.GetModuleAccount(ctx, moduleName)
	if acc == nil {
		panic(errorsmod.Wrapf(sdkerrors.ErrUnknownAddress, "module account %s does not exist", moduleName))
	}

	if !acc.HasPermission(authtypes.Burner) {
		panic(errorsmod.Wrapf(sdkerrors.ErrUnauthorized, "module account %s does not have permissions to burn tokens", moduleName))
	}

	err := k.subUnlockedCoins(ctx, acc.GetAddress(), amounts)
	if err != nil {
		return err
	}

	for _, amount := range amounts {
		supply := k.GetSupply(ctx, amount.GetDenom())
		supply = supply.Sub(amount)
		k.setSupply(ctx, supply)
	}

	k.logger.Debug("burned tokens from module account", "amount", amounts.String(), "from", moduleName)

	// emit burn event
	sdkCtx := sdk.UnwrapSDKContext(ctx)
	sdkCtx.EventManager().EmitEvent(
		types.NewCoinBurnEvent(acc.GetAddress(), amounts),
	)

	return nil
}

// setSupply sets the supply for the given coin
func (k BaseKeeper) setSupply(ctx context.Context, coin sdk.Coin) {
	// Bank invariants and IBC requires to remove zero coins.
	if coin.IsZero() {
		_ = k.Supply.Remove(ctx, coin.Denom)
	} else {
		_ = k.Supply.Set(ctx, coin.Denom, coin.Amount)
	}
}

// trackDelegation tracks the delegation of the given account if it is a vesting account
func (k BaseKeeper) trackDelegation(ctx context.Context, addr sdk.AccAddress, balance, amt sdk.Coins) error {
	acc := k.ak.GetAccount(ctx, addr)
	if acc == nil {
		return errorsmod.Wrapf(sdkerrors.ErrUnknownAddress, "account %s does not exist", addr)
	}

	vacc, ok := acc.(types.VestingAccount)
	if ok {
		// TODO: return error on account.TrackDelegation
		sdkCtx := sdk.UnwrapSDKContext(ctx)
		vacc.TrackDelegation(sdkCtx.BlockHeader().Time, balance, amt)
		k.ak.SetAccount(ctx, acc)
	}

	return nil
}

// trackUndelegation trakcs undelegation of the given account if it is a vesting account
func (k BaseKeeper) trackUndelegation(ctx context.Context, addr sdk.AccAddress, amt sdk.Coins) error {
	acc := k.ak.GetAccount(ctx, addr)
	if acc == nil {
		return errorsmod.Wrapf(sdkerrors.ErrUnknownAddress, "account %s does not exist", addr)
	}

	vacc, ok := acc.(types.VestingAccount)
	if ok {
		// TODO: return error on account.TrackUndelegation
		vacc.TrackUndelegation(amt)
		k.ak.SetAccount(ctx, acc)
	}

	return nil
}

// IterateTotalSupply iterates over the total supply calling the given cb (callback) function
// with the balance of each coin.
// The iteration stops if the callback returns true.
func (k BaseViewKeeper) IterateTotalSupply(ctx context.Context, cb func(sdk.Coin) bool) {
	_ = k.Supply.Walk(ctx, nil, func(s string, m math.Int) bool {
		return cb(sdk.NewCoin(s, m))
	})
}<|MERGE_RESOLUTION|>--- conflicted
+++ resolved
@@ -59,20 +59,11 @@
 
 	ak                     types.AccountKeeper
 	cdc                    codec.BinaryCodec
-<<<<<<< HEAD
-	storeKey               storetypes.StoreKey
+	storeService           store.KVStoreService
 	mintCoinsRestrictionFn types.MintingRestrictionFn
-}
-
-=======
-	storeService           store.KVStoreService
-	mintCoinsRestrictionFn MintingRestrictionFn
 	logger                 log.Logger
 }
 
-type MintingRestrictionFn func(ctx context.Context, coins sdk.Coins) error
-
->>>>>>> 7aa31f6f
 // GetPaginatedTotalSupply queries for the supply, ignoring 0 coins, with a given pagination
 func (k BaseKeeper) GetPaginatedTotalSupply(ctx context.Context, pagination *query.PageRequest) (sdk.Coins, *query.PageResponse, error) {
 	results, pageResp, err := query.CollectionPaginate[string, math.Int](ctx, k.Supply, pagination)
@@ -112,14 +103,9 @@
 		BaseSendKeeper:         NewBaseSendKeeper(cdc, storeService, ak, blockedAddrs, authority, logger),
 		ak:                     ak,
 		cdc:                    cdc,
-<<<<<<< HEAD
-		storeKey:               storeKey,
+		storeService:           storeService,
 		mintCoinsRestrictionFn: types.NoOpMintingRestrictionFn,
-=======
-		storeService:           storeService,
-		mintCoinsRestrictionFn: func(ctx context.Context, coins sdk.Coins) error { return nil },
 		logger:                 logger,
->>>>>>> 7aa31f6f
 	}
 }
 
@@ -128,24 +114,8 @@
 // Previous restriction functions can be nested as such:
 //
 //	bankKeeper.WithMintCoinsRestriction(restriction1).WithMintCoinsRestriction(restriction2)
-<<<<<<< HEAD
 func (k BaseKeeper) WithMintCoinsRestriction(check types.MintingRestrictionFn) BaseKeeper {
 	k.mintCoinsRestrictionFn = check.Then(k.mintCoinsRestrictionFn)
-=======
-func (k BaseKeeper) WithMintCoinsRestriction(check MintingRestrictionFn) BaseKeeper {
-	oldRestrictionFn := k.mintCoinsRestrictionFn
-	k.mintCoinsRestrictionFn = func(ctx context.Context, coins sdk.Coins) error {
-		err := check(ctx, coins)
-		if err != nil {
-			return err
-		}
-		err = oldRestrictionFn(ctx, coins)
-		if err != nil {
-			return err
-		}
-		return nil
-	}
->>>>>>> 7aa31f6f
 	return k
 }
 
