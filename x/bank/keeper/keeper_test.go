--- conflicted
+++ resolved
@@ -3,8 +3,6 @@
 import (
 	"testing"
 	"time"
-
-	"github.com/cosmos/cosmos-sdk/std"
 
 	"github.com/stretchr/testify/suite"
 
@@ -93,13 +91,8 @@
 
 func (suite *IntegrationTestSuite) TestSupply_SendCoins() {
 	app := simapp.Setup(false)
-<<<<<<< HEAD
 	ctx := app.BaseApp.NewContext(false, tmproto.Header{Height: 1})
-	appCodec := std.NewAppCodec(app.Codec())
-=======
-	ctx := app.BaseApp.NewContext(false, abci.Header{Height: 1})
 	appCodec := app.AppCodec()
->>>>>>> 9d022c17
 
 	// add module accounts to supply keeper
 	maccPerms := simapp.GetMaccPerms()
@@ -161,13 +154,8 @@
 
 func (suite *IntegrationTestSuite) TestSupply_MintCoins() {
 	app := simapp.Setup(false)
-<<<<<<< HEAD
 	ctx := app.BaseApp.NewContext(false, tmproto.Header{Height: 1})
-	appCodec := std.NewAppCodec(app.Codec())
-=======
-	ctx := app.BaseApp.NewContext(false, abci.Header{Height: 1})
 	appCodec := app.AppCodec()
->>>>>>> 9d022c17
 
 	// add module accounts to supply keeper
 	maccPerms := simapp.GetMaccPerms()
@@ -220,13 +208,8 @@
 
 func (suite *IntegrationTestSuite) TestSupply_BurnCoins() {
 	app := simapp.Setup(false)
-<<<<<<< HEAD
 	ctx := app.BaseApp.NewContext(false, tmproto.Header{Height: 1})
-	appCodec := std.NewAppCodec(app.Codec())
-=======
-	ctx := app.BaseApp.NewContext(false, abci.Header{Height: 1})
 	appCodec, _ := simapp.MakeCodecs()
->>>>>>> 9d022c17
 
 	// add module accounts to supply keeper
 	maccPerms := simapp.GetMaccPerms()
