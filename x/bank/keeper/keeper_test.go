package keeper_test

import (
	"crypto/sha256"
<<<<<<< HEAD
	"errors"
=======
	"encoding/hex"
>>>>>>> 1e73883f
	"fmt"
	"strings"
	"testing"
	"time"

	"cosmossdk.io/math"
	abci "github.com/cometbft/cometbft/abci/types"
	cmtproto "github.com/cometbft/cometbft/proto/tendermint/types"
	cmttime "github.com/cometbft/cometbft/types/time"
	"github.com/golang/mock/gomock"
	"github.com/stretchr/testify/suite"

	storetypes "cosmossdk.io/store/types"

	"github.com/cosmos/cosmos-sdk/baseapp"
	"github.com/cosmos/cosmos-sdk/testutil"
	sdk "github.com/cosmos/cosmos-sdk/types"
	moduletestutil "github.com/cosmos/cosmos-sdk/types/module/testutil"
	"github.com/cosmos/cosmos-sdk/types/query"
	authtypes "github.com/cosmos/cosmos-sdk/x/auth/types"
	vesting "github.com/cosmos/cosmos-sdk/x/auth/vesting/types"
	"github.com/cosmos/cosmos-sdk/x/bank/exported"
	"github.com/cosmos/cosmos-sdk/x/bank/keeper"
	banktestutil "github.com/cosmos/cosmos-sdk/x/bank/testutil"
	banktypes "github.com/cosmos/cosmos-sdk/x/bank/types"
	govtypes "github.com/cosmos/cosmos-sdk/x/gov/types"
	minttypes "github.com/cosmos/cosmos-sdk/x/mint/types"
)

const (
	fooDenom            = "foo"
	barDenom            = "bar"
	ibcPath             = "transfer/channel-0"
	ibcBaseDenom        = "farboo"
	metaDataDescription = "IBC Token from %s"
	initialPower        = int64(100)
	holder              = "holder"
	multiPerm           = "multiple permissions account"
	randomPerm          = "random permission"
)

var (
	holderAcc    = authtypes.NewEmptyModuleAccount(holder)
	burnerAcc    = authtypes.NewEmptyModuleAccount(authtypes.Burner, authtypes.Burner)
	minterAcc    = authtypes.NewEmptyModuleAccount(authtypes.Minter, authtypes.Minter)
	mintAcc      = authtypes.NewEmptyModuleAccount(minttypes.ModuleName, authtypes.Minter)
	multiPermAcc = authtypes.NewEmptyModuleAccount(multiPerm, authtypes.Burner, authtypes.Minter, authtypes.Staking)

	baseAcc = authtypes.NewBaseAccountWithAddress(sdk.AccAddress([]byte("baseAcc")))

	accAddrs = []sdk.AccAddress{
		sdk.AccAddress([]byte("addr1_______________")),
		sdk.AccAddress([]byte("addr2_______________")),
		sdk.AccAddress([]byte("addr3_______________")),
		sdk.AccAddress([]byte("addr4_______________")),
		sdk.AccAddress([]byte("addr5_______________")),
	}

	// The default power validators are initialized to have within tests
	initTokens = sdk.TokensFromConsensusPower(initialPower, sdk.DefaultPowerReduction)
	initCoins  = sdk.NewCoins(sdk.NewCoin(sdk.DefaultBondDenom, initTokens))
)

func newFooCoin(amt int64) sdk.Coin {
	return sdk.NewInt64Coin(fooDenom, amt)
}

func newBarCoin(amt int64) sdk.Coin {
	return sdk.NewInt64Coin(barDenom, amt)
}

func newIbcCoin(amt int64) sdk.Coin {
	return sdk.NewInt64Coin(getIBCDenom(ibcPath, ibcBaseDenom), amt)
}

func getIBCDenom(path string, baseDenom string) string {
	return fmt.Sprintf("%s/%s", "ibc", hex.EncodeToString(getIBCHash(path, baseDenom)))
}

func getIBCHash(path string, baseDenom string) []byte {
	hash := sha256.Sum256([]byte(path + "/" + baseDenom))
	return hash[:]
}

func addIBCMetadata(ctx sdk.Context, k keeper.BaseKeeper) {
	metadata := banktypes.Metadata{
		Description: fmt.Sprintf(metaDataDescription, ibcPath),
		DenomUnits: []*banktypes.DenomUnit{
			{
				Denom:    ibcBaseDenom,
				Exponent: 0,
			},
		},
		// Setting base as IBChash Denom as SetDenomMetaData uses Base as storeKey
		// and the bank keeper will only have the IBCHash to get the denom metadata
		Base:    getIBCDenom(ibcPath, ibcBaseDenom),
		Display: ibcPath + "/" + ibcBaseDenom,
	}
	k.SetDenomMetaData(ctx, metadata)
}

type KeeperTestSuite struct {
	suite.Suite

	ctx        sdk.Context
	bankKeeper keeper.BaseKeeper
	authKeeper *banktestutil.MockAccountKeeper

	queryClient banktypes.QueryClient
	msgServer   banktypes.MsgServer

	encCfg moduletestutil.TestEncodingConfig
}

func TestKeeperTestSuite(t *testing.T) {
	suite.Run(t, new(KeeperTestSuite))
}

func (suite *KeeperTestSuite) SetupTest() {
	key := storetypes.NewKVStoreKey(banktypes.StoreKey)
	testCtx := testutil.DefaultContextWithDB(suite.T(), key, storetypes.NewTransientStoreKey("transient_test"))
	ctx := testCtx.Ctx.WithBlockHeader(cmtproto.Header{Time: cmttime.Now()})
	encCfg := moduletestutil.MakeTestEncodingConfig()

	// gomock initializations
	ctrl := gomock.NewController(suite.T())
	authKeeper := banktestutil.NewMockAccountKeeper(ctrl)

	suite.ctx = ctx
	suite.authKeeper = authKeeper
	suite.bankKeeper = keeper.NewBaseKeeper(
		encCfg.Codec,
		key,
		suite.authKeeper,
		map[string]bool{accAddrs[4].String(): true},
		authtypes.NewModuleAddress(govtypes.ModuleName).String(),
	)

	banktypes.RegisterInterfaces(encCfg.InterfaceRegistry)

	queryHelper := baseapp.NewQueryServerTestHelper(ctx, encCfg.InterfaceRegistry)
	banktypes.RegisterQueryServer(queryHelper, suite.bankKeeper)
	queryClient := banktypes.NewQueryClient(queryHelper)

	suite.queryClient = queryClient
	suite.msgServer = keeper.NewMsgServerImpl(suite.bankKeeper)
	suite.encCfg = encCfg
}

func (suite *KeeperTestSuite) mockQueryClient(ctx sdk.Context) banktypes.QueryClient {
	queryHelper := baseapp.NewQueryServerTestHelper(ctx, suite.encCfg.InterfaceRegistry)
	banktypes.RegisterQueryServer(queryHelper, suite.bankKeeper)
	return banktypes.NewQueryClient(queryHelper)
}

func (suite *KeeperTestSuite) mockMintCoins(moduleAcc *authtypes.ModuleAccount) {
	suite.authKeeper.EXPECT().GetModuleAccount(suite.ctx, moduleAcc.Name).Return(moduleAcc)
}

func (suite *KeeperTestSuite) mockSendCoinsFromModuleToAccount(moduleAcc *authtypes.ModuleAccount, accAddr sdk.AccAddress) {
	suite.authKeeper.EXPECT().GetModuleAddress(moduleAcc.Name).Return(moduleAcc.GetAddress())
	suite.authKeeper.EXPECT().GetAccount(suite.ctx, moduleAcc.GetAddress()).Return(moduleAcc)
	suite.authKeeper.EXPECT().HasAccount(suite.ctx, accAddr).Return(true)
}

func (suite *KeeperTestSuite) mockBurnCoins(moduleAcc *authtypes.ModuleAccount) {
	suite.authKeeper.EXPECT().GetModuleAccount(suite.ctx, moduleAcc.Name).Return(moduleAcc)
	suite.authKeeper.EXPECT().GetAccount(suite.ctx, moduleAcc.GetAddress()).Return(moduleAcc)
}

func (suite *KeeperTestSuite) mockSendCoinsFromModuleToModule(sender *authtypes.ModuleAccount, receiver *authtypes.ModuleAccount) {
	suite.authKeeper.EXPECT().GetModuleAddress(sender.Name).Return(sender.GetAddress())
	suite.authKeeper.EXPECT().GetModuleAccount(suite.ctx, receiver.Name).Return(receiver)
	suite.authKeeper.EXPECT().GetAccount(suite.ctx, sender.GetAddress()).Return(sender)
	suite.authKeeper.EXPECT().HasAccount(suite.ctx, receiver.GetAddress()).Return(true)
}

func (suite *KeeperTestSuite) mockSendCoinsFromAccountToModule(acc *authtypes.BaseAccount, moduleAcc *authtypes.ModuleAccount) {
	suite.authKeeper.EXPECT().GetModuleAccount(suite.ctx, moduleAcc.Name).Return(moduleAcc)
	suite.authKeeper.EXPECT().GetAccount(suite.ctx, acc.GetAddress()).Return(acc)
	suite.authKeeper.EXPECT().HasAccount(suite.ctx, moduleAcc.GetAddress()).Return(true)
}

func (suite *KeeperTestSuite) mockSendCoins(ctx sdk.Context, sender sdk.AccountI, receiver sdk.AccAddress) {
	suite.authKeeper.EXPECT().GetAccount(ctx, sender.GetAddress()).Return(sender)
	suite.authKeeper.EXPECT().HasAccount(ctx, receiver).Return(true)
}

func (suite *KeeperTestSuite) mockFundAccount(receiver sdk.AccAddress) {
	suite.mockMintCoins(mintAcc)
	suite.mockSendCoinsFromModuleToAccount(mintAcc, receiver)
}

func (suite *KeeperTestSuite) mockInputOutputCoins(inputs []sdk.AccountI, outputs []sdk.AccAddress) {
	for _, input := range inputs {
		suite.authKeeper.EXPECT().GetAccount(suite.ctx, input.GetAddress()).Return(input)
	}
	for _, output := range outputs {
		suite.authKeeper.EXPECT().HasAccount(suite.ctx, output).Return(true)
	}
}

func (suite *KeeperTestSuite) mockValidateBalance(acc sdk.AccountI) {
	suite.authKeeper.EXPECT().GetAccount(suite.ctx, acc.GetAddress()).Return(acc)
}

func (suite *KeeperTestSuite) mockSpendableCoins(ctx sdk.Context, acc sdk.AccountI) {
	suite.authKeeper.EXPECT().GetAccount(ctx, acc.GetAddress()).Return(acc)
}

func (suite *KeeperTestSuite) mockDelegateCoins(ctx sdk.Context, acc sdk.AccountI, mAcc sdk.AccountI) {
	vacc, ok := acc.(banktypes.VestingAccount)
	if ok {
		suite.authKeeper.EXPECT().SetAccount(ctx, vacc)
	}
	suite.authKeeper.EXPECT().GetAccount(ctx, acc.GetAddress()).Return(acc)
	suite.authKeeper.EXPECT().GetAccount(ctx, mAcc.GetAddress()).Return(mAcc)
}

func (suite *KeeperTestSuite) mockUnDelegateCoins(ctx sdk.Context, acc sdk.AccountI, mAcc sdk.AccountI) {
	vacc, ok := acc.(banktypes.VestingAccount)
	if ok {
		suite.authKeeper.EXPECT().SetAccount(ctx, vacc)
	}
	suite.authKeeper.EXPECT().GetAccount(ctx, acc.GetAddress()).Return(acc)
	suite.authKeeper.EXPECT().GetAccount(ctx, mAcc.GetAddress()).Return(mAcc)
	suite.authKeeper.EXPECT().GetAccount(ctx, mAcc.GetAddress()).Return(mAcc)
}

func (suite *KeeperTestSuite) TestAppendSendRestriction() {
	var calls []int
	testRestriction := func(index int) keeper.SendRestrictionFn {
		return func(_ sdk.Context, _, _ sdk.AccAddress, _ sdk.Coins) (sdk.AccAddress, error) {
			calls = append(calls, index)
			return nil, nil
		}
	}

	bk := suite.bankKeeper

	// Initial append of the test restriction.
	bk.SetSendRestriction(nil)
	bk.AppendSendRestriction(testRestriction(1))
	_, _ = bk.GetSendRestrictionFn()(suite.ctx, nil, nil, nil)
	suite.Require().Equal([]int{1}, calls, "restriction calls after first append")

	// Append the test restriction again.
	calls = nil
	bk.AppendSendRestriction(testRestriction(2))
	_, _ = bk.GetSendRestrictionFn()(suite.ctx, nil, nil, nil)
	suite.Require().Equal([]int{1, 2}, calls, "restriction calls after second append")

	// make sure the original bank keeper has the restrictions too.
	calls = nil
	_, _ = suite.bankKeeper.GetSendRestrictionFn()(suite.ctx, nil, nil, nil)
	suite.Require().Equal([]int{1, 2}, calls, "restriction calls from original bank keeper")
}

func (suite *KeeperTestSuite) TestPrependSendRestriction() {
	var calls []int
	testRestriction := func(index int) keeper.SendRestrictionFn {
		return func(_ sdk.Context, _, _ sdk.AccAddress, _ sdk.Coins) (sdk.AccAddress, error) {
			calls = append(calls, index)
			return nil, nil
		}
	}

	bk := suite.bankKeeper

	// Initial append of the test restriction.
	bk.SetSendRestriction(nil)
	bk.PrependSendRestriction(testRestriction(1))
	_, _ = bk.GetSendRestrictionFn()(suite.ctx, nil, nil, nil)
	suite.Require().Equal([]int{1}, calls, "restriction calls after first append")

	// Append the test restriction again.
	calls = nil
	bk.PrependSendRestriction(testRestriction(2))
	_, _ = bk.GetSendRestrictionFn()(suite.ctx, nil, nil, nil)
	suite.Require().Equal([]int{2, 1}, calls, "restriction calls after second append")

	// make sure the original bank keeper has the restrictions too.
	calls = nil
	_, _ = suite.bankKeeper.GetSendRestrictionFn()(suite.ctx, nil, nil, nil)
	suite.Require().Equal([]int{2, 1}, calls, "restriction calls from original bank keeper")
}

func (suite *KeeperTestSuite) TestGetAuthority() {
	NewKeeperWithAuthority := func(authority string) keeper.BaseKeeper {
		return keeper.NewBaseKeeper(
			moduletestutil.MakeTestEncodingConfig().Codec,
			storetypes.NewKVStoreKey(banktypes.StoreKey),
			nil,
			nil,
			authority,
		)
	}

	tests := map[string]string{
		"some random account":    "cosmos139f7kncmglres2nf3h4hc4tade85ekfr8sulz5",
		"gov module account":     authtypes.NewModuleAddress(govtypes.ModuleName).String(),
		"another module account": authtypes.NewModuleAddress(minttypes.ModuleName).String(),
	}

	for name, expected := range tests {
		suite.T().Run(name, func(t *testing.T) {
			kpr := NewKeeperWithAuthority(expected)
			actual := kpr.GetAuthority()
			suite.Require().Equal(expected, actual)
		})
	}
}

func (suite *KeeperTestSuite) TestSupply() {
	ctx := suite.ctx
	require := suite.Require()
	keeper := suite.bankKeeper

	// add module accounts to supply keeper
	genesisSupply, _, err := keeper.GetPaginatedTotalSupply(ctx, &query.PageRequest{})
	require.NoError(err)

	initialPower := int64(100)
	initTokens := sdk.TokensFromConsensusPower(initialPower, sdk.DefaultPowerReduction)
	initCoins := sdk.NewCoins(sdk.NewCoin(sdk.DefaultBondDenom, initTokens))

	// set burnerAcc balance
	suite.mockMintCoins(minterAcc)
	require.NoError(keeper.MintCoins(ctx, authtypes.Minter, initCoins))

	suite.mockSendCoinsFromModuleToAccount(minterAcc, burnerAcc.GetAddress())
	require.NoError(keeper.SendCoinsFromModuleToAccount(ctx, authtypes.Minter, burnerAcc.GetAddress(), initCoins))

	total, _, err := keeper.GetPaginatedTotalSupply(ctx, &query.PageRequest{})
	require.NoError(err)

	expTotalSupply := initCoins.Add(genesisSupply...)
	require.Equal(expTotalSupply, total)

	// burning all supplied tokens
	suite.mockBurnCoins(burnerAcc)
	require.NoError(keeper.BurnCoins(ctx, authtypes.Burner, initCoins))

	total, _, err = keeper.GetPaginatedTotalSupply(ctx, &query.PageRequest{})
	require.NoError(err)
	require.Equal(total, genesisSupply)
}

func (suite *KeeperTestSuite) TestSendCoinsFromModuleToAccount_Blocklist() {
	ctx := suite.ctx
	require := suite.Require()
	keeper := suite.bankKeeper

	suite.mockMintCoins(mintAcc)
	require.NoError(keeper.MintCoins(ctx, minttypes.ModuleName, initCoins))

	suite.authKeeper.EXPECT().GetModuleAddress(mintAcc.Name).Return(mintAcc.GetAddress())
	require.Error(keeper.SendCoinsFromModuleToAccount(
		ctx, minttypes.ModuleName, accAddrs[4], initCoins,
	))
}

func (suite *KeeperTestSuite) TestSupply_SendCoins() {
	ctx := suite.ctx
	require := suite.Require()
	authKeeper, keeper := suite.authKeeper, suite.bankKeeper

	// set initial balances
	suite.mockMintCoins(mintAcc)
	require.NoError(keeper.MintCoins(ctx, minttypes.ModuleName, initCoins))

	suite.mockSendCoinsFromModuleToAccount(mintAcc, holderAcc.GetAddress())
	require.NoError(keeper.SendCoinsFromModuleToAccount(ctx, minttypes.ModuleName, holderAcc.GetAddress(), initCoins))

	authKeeper.EXPECT().GetModuleAddress("").Return(nil)
	require.Panics(func() {
		_ = keeper.SendCoinsFromModuleToModule(ctx, "", holderAcc.GetName(), initCoins) //nolint:errcheck
	})

	authKeeper.EXPECT().GetModuleAddress(burnerAcc.Name).Return(burnerAcc.GetAddress())
	authKeeper.EXPECT().GetModuleAccount(ctx, "").Return(nil)
	require.Panics(func() {
		_ = keeper.SendCoinsFromModuleToModule(ctx, authtypes.Burner, "", initCoins) //nolint:errcheck
	})

	authKeeper.EXPECT().GetModuleAddress("").Return(nil)
	require.Panics(func() {
		_ = keeper.SendCoinsFromModuleToAccount(ctx, "", baseAcc.GetAddress(), initCoins) //nolint:errcheck
	})

	authKeeper.EXPECT().GetModuleAddress(holderAcc.Name).Return(holderAcc.GetAddress())
	authKeeper.EXPECT().GetAccount(suite.ctx, holderAcc.GetAddress()).Return(holderAcc)
	require.Error(
		keeper.SendCoinsFromModuleToAccount(ctx, holderAcc.GetName(), baseAcc.GetAddress(), initCoins.Add(initCoins...)),
	)

	suite.mockSendCoinsFromModuleToModule(holderAcc, burnerAcc)
	require.NoError(
		keeper.SendCoinsFromModuleToModule(ctx, holderAcc.GetName(), authtypes.Burner, initCoins),
	)

	require.Equal(sdk.NewCoins(), keeper.GetAllBalances(ctx, holderAcc.GetAddress()))
	require.Equal(initCoins, keeper.GetAllBalances(ctx, burnerAcc.GetAddress()))

	suite.mockSendCoinsFromModuleToAccount(burnerAcc, baseAcc.GetAddress())
	require.NoError(
		keeper.SendCoinsFromModuleToAccount(ctx, authtypes.Burner, baseAcc.GetAddress(), initCoins),
	)
	require.Equal(sdk.NewCoins(), keeper.GetAllBalances(ctx, burnerAcc.GetAddress()))
	require.Equal(initCoins, keeper.GetAllBalances(ctx, baseAcc.GetAddress()))

	suite.mockSendCoinsFromAccountToModule(baseAcc, burnerAcc)
	require.NoError(keeper.SendCoinsFromAccountToModule(ctx, baseAcc.GetAddress(), authtypes.Burner, initCoins))
	require.Equal(sdk.NewCoins(), keeper.GetAllBalances(ctx, baseAcc.GetAddress()))
	require.Equal(initCoins, keeper.GetAllBalances(ctx, burnerAcc.GetAddress()))
}

func (suite *KeeperTestSuite) TestSupply_MintCoins() {
	ctx := suite.ctx
	require := suite.Require()
	authKeeper, keeper := suite.authKeeper, suite.bankKeeper

	initialSupply, _, err := keeper.GetPaginatedTotalSupply(ctx, &query.PageRequest{})
	require.NoError(err)

	authKeeper.EXPECT().GetModuleAccount(ctx, "").Return(nil)
	require.Panics(func() { _ = keeper.MintCoins(ctx, "", initCoins) }, "no module account") //nolint:errcheck

	suite.mockMintCoins(burnerAcc)
	require.Panics(func() { _ = keeper.MintCoins(ctx, authtypes.Burner, initCoins) }, "invalid permission") //nolint:errcheck

	suite.mockMintCoins(minterAcc)
	require.Error(keeper.MintCoins(ctx, authtypes.Minter, sdk.Coins{sdk.Coin{Denom: "denom", Amount: sdk.NewInt(-10)}}), "insufficient coins")

	authKeeper.EXPECT().GetModuleAccount(ctx, randomPerm).Return(nil)
	require.Panics(func() { _ = keeper.MintCoins(ctx, randomPerm, initCoins) }) //nolint:errcheck

	suite.mockMintCoins(minterAcc)
	require.NoError(keeper.MintCoins(ctx, authtypes.Minter, initCoins))

	require.Equal(initCoins, keeper.GetAllBalances(ctx, minterAcc.GetAddress()))
	totalSupply, _, err := keeper.GetPaginatedTotalSupply(ctx, &query.PageRequest{})
	require.NoError(err)

	require.Equal(initialSupply.Add(initCoins...), totalSupply)

	// test same functionality on module account with multiple permissions
	initialSupply, _, err = keeper.GetPaginatedTotalSupply(ctx, &query.PageRequest{})
	require.NoError(err)

	suite.mockMintCoins(multiPermAcc)
	require.NoError(keeper.MintCoins(ctx, multiPermAcc.GetName(), initCoins))

	totalSupply, _, err = keeper.GetPaginatedTotalSupply(ctx, &query.PageRequest{})
	require.NoError(err)
	require.Equal(initCoins, keeper.GetAllBalances(ctx, multiPermAcc.GetAddress()))
	require.Equal(initialSupply.Add(initCoins...), totalSupply)
}

func (suite *KeeperTestSuite) TestSupply_BurnCoins() {
	ctx := suite.ctx
	require := suite.Require()
	authKeeper, keeper := suite.authKeeper, suite.bankKeeper

	// set burnerAcc balance
	suite.mockMintCoins(minterAcc)
	require.NoError(keeper.MintCoins(ctx, authtypes.Minter, initCoins))

	suite.mockSendCoinsFromModuleToAccount(minterAcc, burnerAcc.GetAddress())
	require.NoError(keeper.SendCoinsFromModuleToAccount(ctx, authtypes.Minter, burnerAcc.GetAddress(), initCoins))

	// inflate supply
	suite.mockMintCoins(minterAcc)
	require.NoError(keeper.MintCoins(ctx, authtypes.Minter, initCoins))

	supplyAfterInflation, _, err := keeper.GetPaginatedTotalSupply(ctx, &query.PageRequest{})
	require.NoError(err)

	authKeeper.EXPECT().GetModuleAccount(ctx, "").Return(nil)
	require.Panics(func() { _ = keeper.BurnCoins(ctx, "", initCoins) }, "no module account") //nolint:errcheck

	authKeeper.EXPECT().GetModuleAccount(ctx, minterAcc.Name).Return(nil)
	require.Panics(func() { _ = keeper.BurnCoins(ctx, authtypes.Minter, initCoins) }, "invalid permission") //nolint:errcheck

	authKeeper.EXPECT().GetModuleAccount(ctx, randomPerm).Return(nil)
	require.Panics(func() { _ = keeper.BurnCoins(ctx, randomPerm, supplyAfterInflation) }, "random permission") //nolint:errcheck

	suite.mockBurnCoins(burnerAcc)
	require.Error(keeper.BurnCoins(ctx, authtypes.Burner, supplyAfterInflation), "insufficient coins")

	suite.mockBurnCoins(burnerAcc)
	require.NoError(keeper.BurnCoins(ctx, authtypes.Burner, initCoins))

	supplyAfterBurn, _, err := keeper.GetPaginatedTotalSupply(ctx, &query.PageRequest{})
	require.NoError(err)
	require.Equal(sdk.NewCoins(), keeper.GetAllBalances(ctx, burnerAcc.GetAddress()))
	require.Equal(supplyAfterInflation.Sub(initCoins...), supplyAfterBurn)

	// test same functionality on module account with multiple permissions
	suite.mockMintCoins(minterAcc)
	require.NoError(keeper.MintCoins(ctx, authtypes.Minter, initCoins))

	supplyAfterInflation, _, err = keeper.GetPaginatedTotalSupply(ctx, &query.PageRequest{})
	require.NoError(err)

	suite.mockSendCoins(ctx, minterAcc, multiPermAcc.GetAddress())
	require.NoError(keeper.SendCoins(ctx, minterAcc.GetAddress(), multiPermAcc.GetAddress(), initCoins))

	suite.mockBurnCoins(multiPermAcc)
	require.NoError(keeper.BurnCoins(ctx, multiPermAcc.GetName(), initCoins))

	supplyAfterBurn, _, err = keeper.GetPaginatedTotalSupply(ctx, &query.PageRequest{})
	require.NoError(err)
	require.Equal(sdk.NewCoins(), keeper.GetAllBalances(ctx, multiPermAcc.GetAddress()))
	require.Equal(supplyAfterInflation.Sub(initCoins...), supplyAfterBurn)
}

func (suite *KeeperTestSuite) TestSendCoinsNewAccount() {
	ctx := suite.ctx
	require := suite.Require()
	balances := sdk.NewCoins(newFooCoin(100), newBarCoin(50))

	suite.mockFundAccount(accAddrs[0])
	require.NoError(banktestutil.FundAccount(suite.bankKeeper, ctx, accAddrs[0], balances))

	acc0 := authtypes.NewBaseAccountWithAddress(accAddrs[0])
	acc1Balances := suite.bankKeeper.GetAllBalances(ctx, accAddrs[0])
	require.Equal(balances, acc1Balances)

	suite.bankKeeper.GetAllBalances(ctx, accAddrs[1])
	require.Empty(suite.bankKeeper.GetAllBalances(ctx, accAddrs[1]))

	sendAmt := sdk.NewCoins(newFooCoin(50), newBarCoin(50))
	suite.mockSendCoins(ctx, acc0, accAddrs[1])
	require.NoError(suite.bankKeeper.SendCoins(ctx, accAddrs[0], accAddrs[1], sendAmt))

	acc2Balances := suite.bankKeeper.GetAllBalances(ctx, accAddrs[1])
	acc1Balances = suite.bankKeeper.GetAllBalances(ctx, accAddrs[0])
	require.Equal(sendAmt, acc2Balances)
	updatedAcc1Bal := balances.Sub(sendAmt...)
	require.Len(acc1Balances, len(updatedAcc1Bal))
	require.Equal(acc1Balances, updatedAcc1Bal)
}

func (suite *KeeperTestSuite) TestInputOutputNewAccount() {
	ctx := suite.ctx
	require := suite.Require()

	balances := sdk.NewCoins(newFooCoin(100), newBarCoin(50))

	suite.mockFundAccount(accAddrs[0])
	require.NoError(banktestutil.FundAccount(suite.bankKeeper, ctx, accAddrs[0], balances))

	acc1Balances := suite.bankKeeper.GetAllBalances(ctx, accAddrs[0])
	require.Equal(balances, acc1Balances)

	require.Empty(suite.bankKeeper.GetAllBalances(ctx, accAddrs[1]))

	suite.mockInputOutputCoins([]sdk.AccountI{authtypes.NewBaseAccountWithAddress(accAddrs[0])}, []sdk.AccAddress{accAddrs[1]})
	input := banktypes.Input{Address: accAddrs[0].String(), Coins: sdk.NewCoins(newFooCoin(30), newBarCoin(10))}
	outputs := []banktypes.Output{
		{Address: accAddrs[1].String(), Coins: sdk.NewCoins(newFooCoin(30), newBarCoin(10))},
	}

	require.NoError(suite.bankKeeper.InputOutputCoins(ctx, input, outputs))

	expected := sdk.NewCoins(newFooCoin(30), newBarCoin(10))
	acc2Balances := suite.bankKeeper.GetAllBalances(ctx, accAddrs[1])
	require.Equal(expected, acc2Balances)
}

func (suite *KeeperTestSuite) TestInputOutputCoins() {
	ctx := suite.ctx
	require := suite.Require()
	balances := sdk.NewCoins(newFooCoin(90), newBarCoin(30))

	acc0 := authtypes.NewBaseAccountWithAddress(accAddrs[0])
	input := banktypes.Input{Address: accAddrs[0].String(), Coins: sdk.NewCoins(newFooCoin(60), newBarCoin(20))}
	outputs := []banktypes.Output{
		{Address: accAddrs[1].String(), Coins: sdk.NewCoins(newFooCoin(30), newBarCoin(10))},
		{Address: accAddrs[2].String(), Coins: sdk.NewCoins(newFooCoin(30), newBarCoin(10))},
	}

	require.Error(suite.bankKeeper.InputOutputCoins(ctx, input, []banktypes.Output{}))

	suite.authKeeper.EXPECT().GetAccount(suite.ctx, accAddrs[0]).Return(acc0)
	require.Error(suite.bankKeeper.InputOutputCoins(ctx, input, outputs))

	suite.mockFundAccount(accAddrs[0])
	require.NoError(banktestutil.FundAccount(suite.bankKeeper, ctx, accAddrs[0], balances))

	insufficientInput := banktypes.Input{
		Address: accAddrs[0].String(),
		Coins:   sdk.NewCoins(newFooCoin(300), newBarCoin(100)),
	}
	insufficientOutputs := []banktypes.Output{
		{Address: accAddrs[1].String(), Coins: sdk.NewCoins(newFooCoin(300), newBarCoin(100))},
		{Address: accAddrs[2].String(), Coins: sdk.NewCoins(newFooCoin(300), newBarCoin(100))},
	}

	require.Error(suite.bankKeeper.InputOutputCoins(ctx, insufficientInput, insufficientOutputs))

	suite.mockInputOutputCoins([]sdk.AccountI{acc0}, accAddrs[1:3])
	require.NoError(suite.bankKeeper.InputOutputCoins(ctx, input, outputs))

	acc1Balances := suite.bankKeeper.GetAllBalances(ctx, accAddrs[0])
	expected := sdk.NewCoins(newFooCoin(30), newBarCoin(10))
	require.Equal(expected, acc1Balances)

	acc2Balances := suite.bankKeeper.GetAllBalances(ctx, accAddrs[1])
	require.Equal(expected, acc2Balances)

	acc3Balances := suite.bankKeeper.GetAllBalances(ctx, accAddrs[2])
	require.Equal(expected, acc3Balances)
}

func (suite *KeeperTestSuite) TestInputOutputCoinsWithRestrictions() {
	type restrictionArgs struct {
		ctx      sdk.Context
		fromAddr sdk.AccAddress
		toAddr   sdk.AccAddress
		amt      sdk.Coins
	}
	var actualRestrictionArgs []*restrictionArgs
	restrictionError := func(messages ...string) keeper.SendRestrictionFn {
		i := -1
		return func(ctx sdk.Context, fromAddr, toAddr sdk.AccAddress, amt sdk.Coins) (sdk.AccAddress, error) {
			actualRestrictionArgs = append(actualRestrictionArgs, &restrictionArgs{
				ctx:      ctx,
				fromAddr: fromAddr,
				toAddr:   toAddr,
				amt:      amt,
			})
			i++
			if i < len(messages) {
				if len(messages[i]) > 0 {
					return nil, errors.New(messages[i])
				}
			}
			return toAddr, nil
		}
	}
	restrictionPassthrough := func() keeper.SendRestrictionFn {
		return func(ctx sdk.Context, fromAddr, toAddr sdk.AccAddress, amt sdk.Coins) (sdk.AccAddress, error) {
			actualRestrictionArgs = append(actualRestrictionArgs, &restrictionArgs{
				ctx:      ctx,
				fromAddr: fromAddr,
				toAddr:   toAddr,
				amt:      amt,
			})
			return toAddr, nil
		}
	}
	restrictionNewTo := func(newToAddrs ...sdk.AccAddress) keeper.SendRestrictionFn {
		i := -1
		return func(ctx sdk.Context, fromAddr, toAddr sdk.AccAddress, amt sdk.Coins) (sdk.AccAddress, error) {
			actualRestrictionArgs = append(actualRestrictionArgs, &restrictionArgs{
				ctx:      ctx,
				fromAddr: fromAddr,
				toAddr:   toAddr,
				amt:      amt,
			})
			i++
			if i < len(newToAddrs) {
				if len(newToAddrs[i]) > 0 {
					return newToAddrs[i], nil
				}
			}
			return toAddr, nil
		}
	}
	type expBals struct {
		from sdk.Coins
		to1  sdk.Coins
		to2  sdk.Coins
	}

	setupCtx := suite.ctx
	balances := sdk.NewCoins(newFooCoin(1000), newBarCoin(500))
	fromAddr := accAddrs[0]
	fromAcc := authtypes.NewBaseAccountWithAddress(fromAddr)
	inputAccs := []sdk.AccountI{fromAcc}
	toAddr1 := accAddrs[1]
	toAddr2 := accAddrs[2]

	suite.mockFundAccount(accAddrs[0])
	suite.Require().NoError(banktestutil.FundAccount(suite.bankKeeper, setupCtx, accAddrs[0], balances))

	tests := []struct {
		name        string
		fn          keeper.SendRestrictionFn
		inputCoins  sdk.Coins
		outputs     []banktypes.Output
		outputAddrs []sdk.AccAddress
		expArgs     []*restrictionArgs
		expErr      string
		expBals     expBals
	}{
		{
			name:        "nil restriction",
			fn:          nil,
			inputCoins:  sdk.NewCoins(newFooCoin(5)),
			outputs:     []banktypes.Output{{Address: toAddr1.String(), Coins: sdk.NewCoins(newFooCoin(5))}},
			outputAddrs: []sdk.AccAddress{toAddr1},
			expBals: expBals{
				from: sdk.NewCoins(newFooCoin(995), newBarCoin(500)),
				to1:  sdk.NewCoins(newFooCoin(5)),
				to2:  sdk.Coins{},
			},
		},
		{
			name:        "passthrough restriction single output",
			fn:          restrictionPassthrough(),
			inputCoins:  sdk.NewCoins(newFooCoin(10)),
			outputs:     []banktypes.Output{{Address: toAddr1.String(), Coins: sdk.NewCoins(newFooCoin(10))}},
			outputAddrs: []sdk.AccAddress{toAddr1},
			expArgs: []*restrictionArgs{
				{
					ctx:      suite.ctx,
					fromAddr: fromAddr,
					toAddr:   toAddr1,
					amt:      sdk.NewCoins(newFooCoin(10)),
				},
			},
			expBals: expBals{
				from: sdk.NewCoins(newFooCoin(985), newBarCoin(500)),
				to1:  sdk.NewCoins(newFooCoin(15)),
				to2:  sdk.Coins{},
			},
		},
		{
			name:        "new to restriction single output",
			fn:          restrictionNewTo(toAddr2),
			inputCoins:  sdk.NewCoins(newFooCoin(26)),
			outputs:     []banktypes.Output{{Address: toAddr1.String(), Coins: sdk.NewCoins(newFooCoin(26))}},
			outputAddrs: []sdk.AccAddress{toAddr2},
			expArgs: []*restrictionArgs{
				{
					ctx:      suite.ctx,
					fromAddr: fromAddr,
					toAddr:   toAddr1,
					amt:      sdk.NewCoins(newFooCoin(26)),
				},
			},
			expBals: expBals{
				from: sdk.NewCoins(newFooCoin(959), newBarCoin(500)),
				to1:  sdk.NewCoins(newFooCoin(15)),
				to2:  sdk.NewCoins(newFooCoin(26)),
			},
		},
		{
			name:        "error restriction single output",
			fn:          restrictionError("restriction test error"),
			inputCoins:  sdk.NewCoins(newBarCoin(88)),
			outputs:     []banktypes.Output{{Address: toAddr1.String(), Coins: sdk.NewCoins(newBarCoin(88))}},
			outputAddrs: []sdk.AccAddress{},
			expArgs: []*restrictionArgs{
				{
					ctx:      suite.ctx,
					fromAddr: fromAddr,
					toAddr:   toAddr1,
					amt:      sdk.NewCoins(newBarCoin(88)),
				},
			},
			expErr: "restriction test error",
			expBals: expBals{
				from: sdk.NewCoins(newFooCoin(959), newBarCoin(412)),
				to1:  sdk.NewCoins(newFooCoin(15)),
				to2:  sdk.NewCoins(newFooCoin(26)),
			},
		},
		{
			name:       "passthrough restriction two outputs",
			fn:         restrictionPassthrough(),
			inputCoins: sdk.NewCoins(newFooCoin(11), newBarCoin(12)),
			outputs: []banktypes.Output{
				{Address: toAddr1.String(), Coins: sdk.NewCoins(newFooCoin(11))},
				{Address: toAddr2.String(), Coins: sdk.NewCoins(newBarCoin(12))},
			},
			outputAddrs: []sdk.AccAddress{toAddr1, toAddr2},
			expArgs: []*restrictionArgs{
				{
					ctx:      suite.ctx,
					fromAddr: fromAddr,
					toAddr:   toAddr1,
					amt:      sdk.NewCoins(newFooCoin(11)),
				},
				{
					ctx:      suite.ctx,
					fromAddr: fromAddr,
					toAddr:   toAddr2,
					amt:      sdk.NewCoins(newBarCoin(12)),
				},
			},
			expBals: expBals{
				from: sdk.NewCoins(newFooCoin(948), newBarCoin(400)),
				to1:  sdk.NewCoins(newFooCoin(26)),
				to2:  sdk.NewCoins(newFooCoin(26), newBarCoin(12)),
			},
		},
		{
			name:       "error restriction two outputs error on second",
			fn:         restrictionError("", "second restriction error"),
			inputCoins: sdk.NewCoins(newFooCoin(44)),
			outputs: []banktypes.Output{
				{Address: toAddr1.String(), Coins: sdk.NewCoins(newFooCoin(12))},
				{Address: toAddr2.String(), Coins: sdk.NewCoins(newFooCoin(32))},
			},
			outputAddrs: []sdk.AccAddress{toAddr1},
			expArgs: []*restrictionArgs{
				{
					ctx:      suite.ctx,
					fromAddr: fromAddr,
					toAddr:   toAddr1,
					amt:      sdk.NewCoins(newFooCoin(12)),
				},
				{
					ctx:      suite.ctx,
					fromAddr: fromAddr,
					toAddr:   toAddr2,
					amt:      sdk.NewCoins(newFooCoin(32)),
				},
			},
			expErr: "second restriction error",
			expBals: expBals{
				from: sdk.NewCoins(newFooCoin(904), newBarCoin(400)),
				to1:  sdk.NewCoins(newFooCoin(38)),
				to2:  sdk.NewCoins(newFooCoin(26), newBarCoin(12)),
			},
		},
		{
			name:       "new to restriction two outputs",
			fn:         restrictionNewTo(toAddr2, toAddr1),
			inputCoins: sdk.NewCoins(newBarCoin(35)),
			outputs: []banktypes.Output{
				{Address: toAddr1.String(), Coins: sdk.NewCoins(newBarCoin(10))},
				{Address: toAddr2.String(), Coins: sdk.NewCoins(newBarCoin(25))},
			},
			outputAddrs: []sdk.AccAddress{toAddr1, toAddr2},
			expArgs: []*restrictionArgs{
				{
					ctx:      suite.ctx,
					fromAddr: fromAddr,
					toAddr:   toAddr1,
					amt:      sdk.NewCoins(newBarCoin(10)),
				},
				{
					ctx:      suite.ctx,
					fromAddr: fromAddr,
					toAddr:   toAddr2,
					amt:      sdk.NewCoins(newBarCoin(25)),
				},
			},
			expBals: expBals{
				from: sdk.NewCoins(newFooCoin(904), newBarCoin(365)),
				to1:  sdk.NewCoins(newFooCoin(38), newBarCoin(25)),
				to2:  sdk.NewCoins(newFooCoin(26), newBarCoin(22)),
			},
		},
	}

	for _, tc := range tests {
		suite.Run(tc.name, func() {
			existingSendRestrictionFn := suite.bankKeeper.GetSendRestrictionFn()
			defer suite.bankKeeper.SetSendRestriction(existingSendRestrictionFn)
			actualRestrictionArgs = nil
			suite.bankKeeper.SetSendRestriction(tc.fn)
			ctx := suite.ctx
			suite.mockInputOutputCoins(inputAccs, tc.outputAddrs)
			input := banktypes.Input{
				Address: fromAddr.String(),
				Coins:   tc.inputCoins,
			}

			var err error
			testFunc := func() {
				err = suite.bankKeeper.InputOutputCoins(ctx, input, tc.outputs)
			}
			suite.Require().NotPanics(testFunc, "InputOutputCoins")
			if len(tc.expErr) > 0 {
				suite.Assert().EqualError(err, tc.expErr, "InputOutputCoins error")
			} else {
				suite.Assert().NoError(err, "InputOutputCoins error")
			}
			if len(tc.expArgs) > 0 {
				for i, expArgs := range tc.expArgs {
					suite.Assert().Equal(expArgs.ctx, actualRestrictionArgs[i].ctx, "[%d] ctx provided to restriction", i)
					suite.Assert().Equal(expArgs.fromAddr, actualRestrictionArgs[i].fromAddr, "[%d] fromAddr provided to restriction", i)
					suite.Assert().Equal(expArgs.toAddr, actualRestrictionArgs[i].toAddr, "[%d] toAddr provided to restriction", i)
					suite.Assert().Equal(expArgs.amt.String(), actualRestrictionArgs[i].amt.String(), "[%d] amt provided to restriction", i)
				}
			} else {
				suite.Assert().Nil(actualRestrictionArgs, "args provided to a restriction")
			}
			fromBal := suite.bankKeeper.GetAllBalances(ctx, fromAddr)
			suite.Assert().Equal(tc.expBals.from.String(), fromBal.String(), "fromAddr balance")
			to1Bal := suite.bankKeeper.GetAllBalances(ctx, toAddr1)
			suite.Assert().Equal(tc.expBals.to1.String(), to1Bal.String(), "toAddr1 balance")
			to2Bal := suite.bankKeeper.GetAllBalances(ctx, toAddr2)
			suite.Assert().Equal(tc.expBals.to2.String(), to2Bal.String(), "toAddr2 balance")
		})
	}
}

func (suite *KeeperTestSuite) TestSendCoins() {
	ctx := suite.ctx
	require := suite.Require()
	balances := sdk.NewCoins(newFooCoin(100), newBarCoin(50))

	acc0 := authtypes.NewBaseAccountWithAddress(accAddrs[0])

	suite.mockFundAccount(accAddrs[1])
	require.NoError(banktestutil.FundAccount(suite.bankKeeper, ctx, accAddrs[1], balances))

	sendAmt := sdk.NewCoins(newFooCoin(50), newBarCoin(25))
	suite.authKeeper.EXPECT().GetAccount(suite.ctx, accAddrs[0]).Return(acc0)
	require.Error(suite.bankKeeper.SendCoins(ctx, accAddrs[0], accAddrs[1], sendAmt))

	suite.mockFundAccount(accAddrs[0])
	require.NoError(banktestutil.FundAccount(suite.bankKeeper, ctx, accAddrs[0], balances))
	suite.mockSendCoins(ctx, acc0, accAddrs[1])
	require.NoError(suite.bankKeeper.SendCoins(ctx, accAddrs[0], accAddrs[1], sendAmt))

	acc1Balances := suite.bankKeeper.GetAllBalances(ctx, accAddrs[0])
	expected := sdk.NewCoins(newFooCoin(50), newBarCoin(25))
	require.Equal(expected, acc1Balances)

	acc2Balances := suite.bankKeeper.GetAllBalances(ctx, accAddrs[1])
	expected = sdk.NewCoins(newFooCoin(150), newBarCoin(75))
	require.Equal(expected, acc2Balances)

	// we sent all foo coins to acc2, so foo balance should be deleted for acc1 and bar should be still there
	var coins []sdk.Coin
	suite.bankKeeper.IterateAccountBalances(ctx, accAddrs[0], func(c sdk.Coin) (stop bool) {
		coins = append(coins, c)
		return true
	})
	require.Len(coins, 1)
	require.Equal(newBarCoin(25), coins[0], "expected only bar coins in the account balance, got: %v", coins)
}

func (suite *KeeperTestSuite) TestSendCoinsWithRestrictions() {
	type restrictionArgs struct {
		ctx      sdk.Context
		fromAddr sdk.AccAddress
		toAddr   sdk.AccAddress
		amt      sdk.Coins
	}
	var actualRestrictionArgs *restrictionArgs
	restrictionError := func(message string) keeper.SendRestrictionFn {
		return func(ctx sdk.Context, fromAddr, toAddr sdk.AccAddress, amt sdk.Coins) (sdk.AccAddress, error) {
			actualRestrictionArgs = &restrictionArgs{
				ctx:      ctx,
				fromAddr: fromAddr,
				toAddr:   toAddr,
				amt:      amt,
			}
			return nil, errors.New(message)
		}
	}
	restrictionPassthrough := func() keeper.SendRestrictionFn {
		return func(ctx sdk.Context, fromAddr, toAddr sdk.AccAddress, amt sdk.Coins) (sdk.AccAddress, error) {
			actualRestrictionArgs = &restrictionArgs{
				ctx:      ctx,
				fromAddr: fromAddr,
				toAddr:   toAddr,
				amt:      amt,
			}
			return toAddr, nil
		}
	}
	restrictionNewTo := func(newToAddr sdk.AccAddress) keeper.SendRestrictionFn {
		return func(ctx sdk.Context, fromAddr, toAddr sdk.AccAddress, amt sdk.Coins) (sdk.AccAddress, error) {
			actualRestrictionArgs = &restrictionArgs{
				ctx:      ctx,
				fromAddr: fromAddr,
				toAddr:   toAddr,
				amt:      amt,
			}
			return newToAddr, nil
		}
	}
	type expBals struct {
		from sdk.Coins
		to1  sdk.Coins
		to2  sdk.Coins
	}

	setupCtx := suite.ctx
	balances := sdk.NewCoins(newFooCoin(1000), newBarCoin(500))
	fromAddr := accAddrs[0]
	fromAcc := authtypes.NewBaseAccountWithAddress(fromAddr)
	toAddr1 := accAddrs[1]
	toAddr2 := accAddrs[2]

	suite.mockFundAccount(accAddrs[0])
	suite.Require().NoError(banktestutil.FundAccount(suite.bankKeeper, setupCtx, accAddrs[0], balances))

	tests := []struct {
		name      string
		fn        keeper.SendRestrictionFn
		toAddr    sdk.AccAddress
		finalAddr sdk.AccAddress
		amt       sdk.Coins
		expArgs   *restrictionArgs
		expErr    string
		expBals   expBals
	}{
		{
			name:      "nil restriction",
			fn:        nil,
			toAddr:    toAddr1,
			finalAddr: toAddr1,
			amt:       sdk.NewCoins(newFooCoin(5)),
			expArgs:   nil,
			expBals: expBals{
				from: sdk.NewCoins(newFooCoin(995), newBarCoin(500)),
				to1:  sdk.NewCoins(newFooCoin(5)),
				to2:  sdk.Coins{},
			},
		},
		{
			name:      "passthrough restriction",
			fn:        restrictionPassthrough(),
			toAddr:    toAddr1,
			finalAddr: toAddr1,
			amt:       sdk.NewCoins(newFooCoin(10)),
			expArgs: &restrictionArgs{
				ctx:      suite.ctx,
				fromAddr: fromAddr,
				toAddr:   toAddr1,
				amt:      sdk.NewCoins(newFooCoin(10)),
			},
			expBals: expBals{
				from: sdk.NewCoins(newFooCoin(985), newBarCoin(500)),
				to1:  sdk.NewCoins(newFooCoin(15)),
				to2:  sdk.Coins{},
			},
		},
		{
			name:      "new to addr restriction",
			fn:        restrictionNewTo(toAddr2),
			toAddr:    toAddr1,
			finalAddr: toAddr2,
			amt:       sdk.NewCoins(newBarCoin(27)),
			expArgs: &restrictionArgs{
				ctx:      suite.ctx,
				fromAddr: fromAddr,
				toAddr:   toAddr1,
				amt:      sdk.NewCoins(newBarCoin(27)),
			},
			expBals: expBals{
				from: sdk.NewCoins(newFooCoin(985), newBarCoin(473)),
				to1:  sdk.NewCoins(newFooCoin(15)),
				to2:  sdk.NewCoins(newBarCoin(27)),
			},
		},
		{
			name:      "restriction returns error",
			fn:        restrictionError("test restriction error"),
			toAddr:    toAddr1,
			finalAddr: toAddr1,
			amt:       sdk.NewCoins(newFooCoin(100), newBarCoin(200)),
			expArgs: &restrictionArgs{
				ctx:      suite.ctx,
				fromAddr: fromAddr,
				toAddr:   toAddr1,
				amt:      sdk.NewCoins(newFooCoin(100), newBarCoin(200)),
			},
			expErr: "test restriction error",
			expBals: expBals{
				from: sdk.NewCoins(newFooCoin(985), newBarCoin(473)),
				to1:  sdk.NewCoins(newFooCoin(15)),
				to2:  sdk.NewCoins(newBarCoin(27)),
			},
		},
	}

	for _, tc := range tests {
		suite.Run(tc.name, func() {
			existingSendRestrictionFn := suite.bankKeeper.GetSendRestrictionFn()
			defer suite.bankKeeper.SetSendRestriction(existingSendRestrictionFn)
			actualRestrictionArgs = nil
			suite.bankKeeper.SetSendRestriction(tc.fn)
			ctx := suite.ctx
			if len(tc.expErr) == 0 {
				suite.mockSendCoins(ctx, fromAcc, tc.finalAddr)
			}

			var err error
			testFunc := func() {
				err = suite.bankKeeper.SendCoins(ctx, fromAddr, tc.toAddr, tc.amt)
			}
			suite.Require().NotPanics(testFunc, "SendCoins")
			if len(tc.expErr) > 0 {
				suite.Assert().EqualError(err, tc.expErr, "SendCoins error")
			} else {
				suite.Assert().NoError(err, "SendCoins error")
			}
			if tc.expArgs != nil {
				suite.Assert().Equal(tc.expArgs.ctx, actualRestrictionArgs.ctx, "ctx provided to restriction")
				suite.Assert().Equal(tc.expArgs.fromAddr, actualRestrictionArgs.fromAddr, "fromAddr provided to restriction")
				suite.Assert().Equal(tc.expArgs.toAddr, actualRestrictionArgs.toAddr, "toAddr provided to restriction")
				suite.Assert().Equal(tc.expArgs.amt.String(), actualRestrictionArgs.amt.String(), "amt provided to restriction")
			} else {
				suite.Assert().Nil(actualRestrictionArgs, "args provided to a restriction")
			}
			fromBal := suite.bankKeeper.GetAllBalances(ctx, fromAddr)
			suite.Assert().Equal(tc.expBals.from.String(), fromBal.String(), "fromAddr balance")
			to1Bal := suite.bankKeeper.GetAllBalances(ctx, toAddr1)
			suite.Assert().Equal(tc.expBals.to1.String(), to1Bal.String(), "toAddr1 balance")
			to2Bal := suite.bankKeeper.GetAllBalances(ctx, toAddr2)
			suite.Assert().Equal(tc.expBals.to2.String(), to2Bal.String(), "toAddr2 balance")
		})
	}
}

func (suite *KeeperTestSuite) TestSendCoins_Invalid_SendLockedCoins() {
	balances := sdk.NewCoins(newFooCoin(50))

	now := cmttime.Now()
	endTime := now.Add(24 * time.Hour)

	origCoins := sdk.NewCoins(sdk.NewInt64Coin("stake", 100))
	sendCoins := sdk.NewCoins(sdk.NewInt64Coin("stake", 50))

	acc0 := authtypes.NewBaseAccountWithAddress(accAddrs[0])
	vacc := vesting.NewContinuousVestingAccount(acc0, origCoins, now.Unix(), endTime.Unix())

	suite.mockFundAccount(accAddrs[1])
	suite.Require().NoError(banktestutil.FundAccount(suite.bankKeeper, suite.ctx, accAddrs[1], balances))

	suite.authKeeper.EXPECT().GetAccount(suite.ctx, accAddrs[0]).Return(vacc)
	suite.Require().Error(suite.bankKeeper.SendCoins(suite.ctx, accAddrs[0], accAddrs[1], sendCoins))
}

func (suite *KeeperTestSuite) TestValidateBalance() {
	ctx := suite.ctx
	require := suite.Require()
	now := cmttime.Now()
	endTime := now.Add(24 * time.Hour)

	acc0 := authtypes.NewBaseAccountWithAddress(accAddrs[0])
	suite.authKeeper.EXPECT().GetAccount(suite.ctx, accAddrs[0]).Return(nil)
	require.Error(suite.bankKeeper.ValidateBalance(ctx, accAddrs[0]))

	balances := sdk.NewCoins(newFooCoin(100))
	suite.mockFundAccount(accAddrs[0])
	require.NoError(banktestutil.FundAccount(suite.bankKeeper, ctx, accAddrs[0], balances))

	suite.mockValidateBalance(acc0)
	require.NoError(suite.bankKeeper.ValidateBalance(ctx, accAddrs[0]))

	acc1 := authtypes.NewBaseAccountWithAddress(accAddrs[1])
	vacc := vesting.NewContinuousVestingAccount(acc1, balances.Add(balances...), now.Unix(), endTime.Unix())

	suite.mockFundAccount(accAddrs[1])
	require.NoError(banktestutil.FundAccount(suite.bankKeeper, ctx, accAddrs[1], balances))

	suite.mockValidateBalance(vacc)
	require.Error(suite.bankKeeper.ValidateBalance(ctx, accAddrs[1]))
}

func (suite *KeeperTestSuite) TestSendEnabled() {
	ctx := suite.ctx
	require := suite.Require()
	enabled := true
	params := banktypes.DefaultParams()
	require.Equal(enabled, params.DefaultSendEnabled)

	require.NoError(suite.bankKeeper.SetParams(ctx, params))

	bondCoin := sdk.NewCoin(sdk.DefaultBondDenom, math.OneInt())
	fooCoin := sdk.NewCoin("foocoin", math.OneInt())
	barCoin := sdk.NewCoin("barcoin", math.OneInt())

	// assert with default (all denom) send enabled both Bar and Bond Denom are enabled
	require.Equal(enabled, suite.bankKeeper.IsSendEnabledCoin(ctx, barCoin))
	require.Equal(enabled, suite.bankKeeper.IsSendEnabledCoin(ctx, bondCoin))

	// Both coins should be send enabled.
	err := suite.bankKeeper.IsSendEnabledCoins(ctx, fooCoin, bondCoin)
	require.NoError(err)

	// Set default send_enabled to !enabled, add a foodenom that overrides default as enabled
	params.DefaultSendEnabled = !enabled
	require.NoError(suite.bankKeeper.SetParams(ctx, params))
	suite.bankKeeper.SetSendEnabled(ctx, fooCoin.Denom, enabled)

	// Expect our specific override to be enabled, others to be !enabled.
	require.Equal(enabled, suite.bankKeeper.IsSendEnabledCoin(ctx, fooCoin))
	require.Equal(!enabled, suite.bankKeeper.IsSendEnabledCoin(ctx, barCoin))
	require.Equal(!enabled, suite.bankKeeper.IsSendEnabledCoin(ctx, bondCoin))

	// Foo coin should be send enabled.
	err = suite.bankKeeper.IsSendEnabledCoins(ctx, fooCoin)
	require.NoError(err)

	// Expect an error when one coin is not send enabled.
	err = suite.bankKeeper.IsSendEnabledCoins(ctx, fooCoin, bondCoin)
	require.Error(err)

	// Expect an error when all coins are not send enabled.
	err = suite.bankKeeper.IsSendEnabledCoins(ctx, bondCoin, barCoin)
	require.Error(err)
}

func (suite *KeeperTestSuite) TestHasBalance() {
	ctx := suite.ctx
	require := suite.Require()

	balances := sdk.NewCoins(newFooCoin(100))
	require.False(suite.bankKeeper.HasBalance(ctx, accAddrs[0], newFooCoin(99)))

	suite.mockFundAccount(accAddrs[0])
	require.NoError(banktestutil.FundAccount(suite.bankKeeper, ctx, accAddrs[0], balances))
	require.False(suite.bankKeeper.HasBalance(ctx, accAddrs[0], newFooCoin(101)))
	require.True(suite.bankKeeper.HasBalance(ctx, accAddrs[0], newFooCoin(100)))
	require.True(suite.bankKeeper.HasBalance(ctx, accAddrs[0], newFooCoin(1)))
}

func (suite *KeeperTestSuite) TestMsgSendEvents() {
	ctx := suite.ctx
	require := suite.Require()

	acc0 := authtypes.NewBaseAccountWithAddress(accAddrs[0])
	newCoins := sdk.NewCoins(sdk.NewInt64Coin(fooDenom, 50))
	suite.mockFundAccount(accAddrs[0])
	require.NoError(banktestutil.FundAccount(suite.bankKeeper, ctx, accAddrs[0], newCoins))

	suite.mockSendCoins(ctx, acc0, accAddrs[1])
	require.NoError(suite.bankKeeper.SendCoins(ctx, accAddrs[0], accAddrs[1], newCoins))
	event1 := sdk.Event{
		Type:       banktypes.EventTypeTransfer,
		Attributes: []abci.EventAttribute{},
	}
	event1.Attributes = append(
		event1.Attributes,
		abci.EventAttribute{Key: banktypes.AttributeKeyRecipient, Value: accAddrs[1].String()},
	)
	event1.Attributes = append(
		event1.Attributes,
		abci.EventAttribute{Key: banktypes.AttributeKeySender, Value: accAddrs[0].String()},
	)
	event1.Attributes = append(
		event1.Attributes,
		abci.EventAttribute{Key: sdk.AttributeKeyAmount, Value: newCoins.String()},
	)

	event2 := sdk.Event{
		Type:       sdk.EventTypeMessage,
		Attributes: []abci.EventAttribute{},
	}
	event2.Attributes = append(
		event2.Attributes,
		abci.EventAttribute{Key: banktypes.AttributeKeySender, Value: accAddrs[0].String()},
	)

	// events are shifted due to the funding account events
	events := ctx.EventManager().ABCIEvents()
	require.Equal(10, len(events))
	require.Equal(abci.Event(event1), events[8])
	require.Equal(abci.Event(event2), events[9])
}

func (suite *KeeperTestSuite) TestMsgMultiSendEvents() {
	ctx := suite.ctx
	require := suite.Require()
	acc0 := authtypes.NewBaseAccountWithAddress(accAddrs[0])

	require.NoError(suite.bankKeeper.SetParams(ctx, banktypes.DefaultParams()))

	coins := sdk.NewCoins(sdk.NewInt64Coin(fooDenom, 50), sdk.NewInt64Coin(barDenom, 100))
	newCoins := sdk.NewCoins(sdk.NewInt64Coin(fooDenom, 50))
	newCoins2 := sdk.NewCoins(sdk.NewInt64Coin(barDenom, 100))
	input := banktypes.Input{
		Address: accAddrs[0].String(),
		Coins:   coins,
	}
	outputs := []banktypes.Output{
		{Address: accAddrs[2].String(), Coins: newCoins},
		{Address: accAddrs[3].String(), Coins: newCoins2},
	}

	suite.authKeeper.EXPECT().GetAccount(suite.ctx, accAddrs[0]).Return(acc0)
	require.Error(suite.bankKeeper.InputOutputCoins(ctx, input, outputs))

	events := ctx.EventManager().ABCIEvents()
	require.Equal(0, len(events))

	// Set addr's coins but not accAddrs[1]'s coins
	suite.mockFundAccount(accAddrs[0])
	require.NoError(banktestutil.FundAccount(suite.bankKeeper, ctx, accAddrs[0], sdk.NewCoins(sdk.NewInt64Coin(fooDenom, 50), sdk.NewInt64Coin(barDenom, 100))))

	suite.mockInputOutputCoins([]sdk.AccountI{acc0}, accAddrs[2:4])
	require.NoError(suite.bankKeeper.InputOutputCoins(ctx, input, outputs))

	events = ctx.EventManager().ABCIEvents()
	require.Equal(12, len(events)) // 12 events because account funding causes extra minting + coin_spent + coin_recv events

	event1 := sdk.Event{
		Type:       sdk.EventTypeMessage,
		Attributes: []abci.EventAttribute{},
	}
	event1.Attributes = append(
		event1.Attributes,
		abci.EventAttribute{Key: banktypes.AttributeKeySender, Value: accAddrs[0].String()},
	)
	require.Equal(abci.Event(event1), events[7])

	// Set addr's coins and accAddrs[1]'s coins
	suite.mockFundAccount(accAddrs[0])
	require.NoError(banktestutil.FundAccount(suite.bankKeeper, ctx, accAddrs[0], sdk.NewCoins(sdk.NewInt64Coin(fooDenom, 50))))
	newCoins = sdk.NewCoins(sdk.NewInt64Coin(fooDenom, 50))

	suite.mockFundAccount(accAddrs[0])
	require.NoError(banktestutil.FundAccount(suite.bankKeeper, ctx, accAddrs[0], sdk.NewCoins(sdk.NewInt64Coin(barDenom, 100))))
	newCoins2 = sdk.NewCoins(sdk.NewInt64Coin(barDenom, 100))

	suite.mockInputOutputCoins([]sdk.AccountI{acc0}, accAddrs[2:4])
	require.NoError(suite.bankKeeper.InputOutputCoins(ctx, input, outputs))

	events = ctx.EventManager().ABCIEvents()
	require.Equal(30, len(events)) // 27 due to account funding + coin_spent + coin_recv events

	event2 := sdk.Event{
		Type:       banktypes.EventTypeTransfer,
		Attributes: []abci.EventAttribute{},
	}
	event2.Attributes = append(
		event2.Attributes,
		abci.EventAttribute{Key: banktypes.AttributeKeyRecipient, Value: accAddrs[2].String()},
	)
	event2.Attributes = append(
		event2.Attributes,
		abci.EventAttribute{Key: sdk.AttributeKeyAmount, Value: newCoins.String()})
	event3 := sdk.Event{
		Type:       banktypes.EventTypeTransfer,
		Attributes: []abci.EventAttribute{},
	}
	event3.Attributes = append(
		event3.Attributes,
		abci.EventAttribute{Key: banktypes.AttributeKeyRecipient, Value: accAddrs[3].String()},
	)
	event3.Attributes = append(
		event3.Attributes,
		abci.EventAttribute{Key: sdk.AttributeKeyAmount, Value: newCoins2.String()},
	)
	// events are shifted due to the funding account events
	require.Equal(abci.Event(event1), events[25])
	require.Equal(abci.Event(event2), events[27])
	require.Equal(abci.Event(event3), events[29])
}

func (suite *KeeperTestSuite) TestSpendableCoins() {
	ctx := suite.ctx
	require := suite.Require()
	now := cmttime.Now()
	endTime := now.Add(24 * time.Hour)

	origCoins := sdk.NewCoins(sdk.NewInt64Coin("stake", 100))
	lockedCoins := sdk.NewCoins(sdk.NewInt64Coin("stake", 50))

	acc0 := authtypes.NewBaseAccountWithAddress(accAddrs[0])
	acc1 := authtypes.NewBaseAccountWithAddress(accAddrs[1])
	vacc := vesting.NewContinuousVestingAccount(acc0, origCoins, ctx.BlockHeader().Time.Unix(), endTime.Unix())

	suite.mockFundAccount(accAddrs[0])
	require.NoError(banktestutil.FundAccount(suite.bankKeeper, ctx, accAddrs[0], origCoins))

	suite.mockFundAccount(accAddrs[1])
	require.NoError(banktestutil.FundAccount(suite.bankKeeper, ctx, accAddrs[1], origCoins))

	suite.mockSpendableCoins(ctx, acc1)
	require.Equal(origCoins, suite.bankKeeper.SpendableCoins(ctx, accAddrs[1]))

	suite.mockSpendableCoins(ctx, acc1)
	require.Equal(origCoins[0], suite.bankKeeper.SpendableCoin(ctx, accAddrs[1], "stake"))

	ctx = ctx.WithBlockTime(now.Add(12 * time.Hour))
	suite.mockSpendableCoins(ctx, vacc)
	require.Equal(origCoins.Sub(lockedCoins...), suite.bankKeeper.SpendableCoins(ctx, accAddrs[0]))

	suite.mockSpendableCoins(ctx, vacc)
	require.Equal(origCoins.Sub(lockedCoins...)[0], suite.bankKeeper.SpendableCoin(ctx, accAddrs[0], "stake"))
}

func (suite *KeeperTestSuite) TestVestingAccountSend() {
	ctx := suite.ctx
	require := suite.Require()
	now := cmttime.Now()
	endTime := now.Add(24 * time.Hour)

	origCoins := sdk.NewCoins(sdk.NewInt64Coin("stake", 100))
	sendCoins := sdk.NewCoins(sdk.NewInt64Coin("stake", 50))

	acc0 := authtypes.NewBaseAccountWithAddress(accAddrs[0])
	vacc := vesting.NewContinuousVestingAccount(acc0, origCoins, now.Unix(), endTime.Unix())

	suite.mockFundAccount(accAddrs[0])
	require.NoError(banktestutil.FundAccount(suite.bankKeeper, ctx, accAddrs[0], origCoins))

	// require that no coins be sendable at the beginning of the vesting schedule
	suite.authKeeper.EXPECT().GetAccount(ctx, accAddrs[0]).Return(vacc)
	require.Error(suite.bankKeeper.SendCoins(ctx, accAddrs[0], accAddrs[1], sendCoins))

	// receive some coins
	suite.mockFundAccount(accAddrs[0])
	require.NoError(banktestutil.FundAccount(suite.bankKeeper, ctx, accAddrs[0], sendCoins))
	// require that all vested coins are spendable plus any received
	ctx = ctx.WithBlockTime(now.Add(12 * time.Hour))
	suite.mockSendCoins(ctx, vacc, accAddrs[1])
	require.NoError(suite.bankKeeper.SendCoins(ctx, accAddrs[0], accAddrs[1], sendCoins))
	require.Equal(origCoins, suite.bankKeeper.GetAllBalances(ctx, accAddrs[0]))
}

func (suite *KeeperTestSuite) TestPeriodicVestingAccountSend() {
	ctx := suite.ctx
	require := suite.Require()
	now := cmttime.Now()
	origCoins := sdk.NewCoins(sdk.NewInt64Coin("stake", 100))
	sendCoins := sdk.NewCoins(sdk.NewInt64Coin("stake", 50))

	periods := vesting.Periods{
		vesting.Period{Length: int64(12 * 60 * 60), Amount: sdk.Coins{sdk.NewInt64Coin("stake", 50)}},
		vesting.Period{Length: int64(6 * 60 * 60), Amount: sdk.Coins{sdk.NewInt64Coin("stake", 25)}},
		vesting.Period{Length: int64(6 * 60 * 60), Amount: sdk.Coins{sdk.NewInt64Coin("stake", 25)}},
	}

	acc0 := authtypes.NewBaseAccountWithAddress(accAddrs[0])
	vacc := vesting.NewPeriodicVestingAccount(acc0, origCoins, ctx.BlockHeader().Time.Unix(), periods)

	suite.mockFundAccount(accAddrs[0])
	require.NoError(banktestutil.FundAccount(suite.bankKeeper, ctx, accAddrs[0], origCoins))

	// require that no coins be sendable at the beginning of the vesting schedule
	suite.authKeeper.EXPECT().GetAccount(ctx, accAddrs[0]).Return(vacc)
	require.Error(suite.bankKeeper.SendCoins(ctx, accAddrs[0], accAddrs[1], sendCoins))

	// receive some coins
	suite.mockFundAccount(accAddrs[0])
	require.NoError(banktestutil.FundAccount(suite.bankKeeper, ctx, accAddrs[0], sendCoins))

	// require that all vested coins are spendable plus any received
	ctx = ctx.WithBlockTime(now.Add(12 * time.Hour))
	suite.mockSendCoins(ctx, vacc, accAddrs[1])
	require.NoError(suite.bankKeeper.SendCoins(ctx, accAddrs[0], accAddrs[1], sendCoins))
	require.Equal(origCoins, suite.bankKeeper.GetAllBalances(ctx, accAddrs[0]))
}

func (suite *KeeperTestSuite) TestVestingAccountReceive() {
	ctx := suite.ctx
	require := suite.Require()
	now := cmttime.Now()
	endTime := now.Add(24 * time.Hour)

	origCoins := sdk.NewCoins(sdk.NewInt64Coin("stake", 100))
	sendCoins := sdk.NewCoins(sdk.NewInt64Coin("stake", 50))

	acc0 := authtypes.NewBaseAccountWithAddress(accAddrs[0])
	acc1 := authtypes.NewBaseAccountWithAddress(accAddrs[1])
	vacc := vesting.NewContinuousVestingAccount(acc0, origCoins, ctx.BlockHeader().Time.Unix(), endTime.Unix())

	suite.mockFundAccount(accAddrs[0])
	require.NoError(banktestutil.FundAccount(suite.bankKeeper, ctx, accAddrs[0], origCoins))

	suite.mockFundAccount(accAddrs[1])
	require.NoError(banktestutil.FundAccount(suite.bankKeeper, ctx, accAddrs[1], origCoins))

	// send some coins to the vesting account
	suite.mockSendCoins(ctx, acc1, accAddrs[0])
	require.NoError(suite.bankKeeper.SendCoins(ctx, accAddrs[1], accAddrs[0], sendCoins))

	// require the coins are spendable
	balances := suite.bankKeeper.GetAllBalances(ctx, accAddrs[0])
	require.Equal(origCoins.Add(sendCoins...), balances)
	require.Equal(balances.Sub(vacc.LockedCoins(now)...), sendCoins)

	// require coins are spendable plus any that have vested
	require.Equal(balances.Sub(vacc.LockedCoins(now.Add(12*time.Hour))...), origCoins)
}

func (suite *KeeperTestSuite) TestPeriodicVestingAccountReceive() {
	ctx := suite.ctx
	require := suite.Require()
	now := cmttime.Now()

	origCoins := sdk.NewCoins(sdk.NewInt64Coin("stake", 100))
	sendCoins := sdk.NewCoins(sdk.NewInt64Coin("stake", 50))

	acc0 := authtypes.NewBaseAccountWithAddress(accAddrs[0])
	acc1 := authtypes.NewBaseAccountWithAddress(accAddrs[1])
	periods := vesting.Periods{
		vesting.Period{Length: int64(12 * 60 * 60), Amount: sdk.Coins{sdk.NewInt64Coin("stake", 50)}},
		vesting.Period{Length: int64(6 * 60 * 60), Amount: sdk.Coins{sdk.NewInt64Coin("stake", 25)}},
		vesting.Period{Length: int64(6 * 60 * 60), Amount: sdk.Coins{sdk.NewInt64Coin("stake", 25)}},
	}

	vacc := vesting.NewPeriodicVestingAccount(acc0, origCoins, ctx.BlockHeader().Time.Unix(), periods)

	suite.mockFundAccount(accAddrs[0])
	require.NoError(banktestutil.FundAccount(suite.bankKeeper, ctx, accAddrs[0], origCoins))

	suite.mockFundAccount(accAddrs[1])
	require.NoError(banktestutil.FundAccount(suite.bankKeeper, ctx, accAddrs[1], origCoins))

	// send some coins to the vesting account
	suite.mockSendCoins(ctx, acc1, accAddrs[0])
	require.NoError(suite.bankKeeper.SendCoins(ctx, accAddrs[1], accAddrs[0], sendCoins))

	// require the coins are spendable
	balances := suite.bankKeeper.GetAllBalances(ctx, accAddrs[0])
	require.Equal(origCoins.Add(sendCoins...), balances)
	require.Equal(balances.Sub(vacc.LockedCoins(now)...), sendCoins)

	// require coins are spendable plus any that have vested
	require.Equal(balances.Sub(vacc.LockedCoins(now.Add(12*time.Hour))...), origCoins)
}

func (suite *KeeperTestSuite) TestDelegateCoins() {
	ctx := suite.ctx
	require := suite.Require()
	now := cmttime.Now()
	endTime := now.Add(24 * time.Hour)

	origCoins := sdk.NewCoins(sdk.NewInt64Coin("stake", 100))
	delCoins := sdk.NewCoins(sdk.NewInt64Coin("stake", 50))

	acc0 := authtypes.NewBaseAccountWithAddress(accAddrs[0])
	acc1 := authtypes.NewBaseAccountWithAddress(accAddrs[1])
	vacc := vesting.NewContinuousVestingAccount(acc0, origCoins, ctx.BlockHeader().Time.Unix(), endTime.Unix())

	suite.mockFundAccount(accAddrs[0])
	require.NoError(banktestutil.FundAccount(suite.bankKeeper, ctx, accAddrs[0], origCoins))

	suite.mockFundAccount(accAddrs[1])
	require.NoError(banktestutil.FundAccount(suite.bankKeeper, ctx, accAddrs[1], origCoins))

	ctx = ctx.WithBlockTime(now.Add(12 * time.Hour))

	// require the ability for a non-vesting account to delegate
	suite.mockDelegateCoins(ctx, acc1, holderAcc)
	require.NoError(suite.bankKeeper.DelegateCoins(ctx, accAddrs[1], holderAcc.GetAddress(), delCoins))
	require.Equal(origCoins.Sub(delCoins...), suite.bankKeeper.GetAllBalances(ctx, accAddrs[1]))
	require.Equal(delCoins, suite.bankKeeper.GetAllBalances(ctx, holderAcc.GetAddress()))

	// require the ability for a vesting account to delegate
	suite.mockDelegateCoins(ctx, vacc, holderAcc)
	require.NoError(suite.bankKeeper.DelegateCoins(ctx, accAddrs[0], holderAcc.GetAddress(), delCoins))
	require.Equal(delCoins, suite.bankKeeper.GetAllBalances(ctx, accAddrs[0]))

	// require that delegated vesting amount is equal to what was delegated with DelegateCoins
	require.Equal(delCoins, vacc.GetDelegatedVesting())
}

func (suite *KeeperTestSuite) TestDelegateCoins_Invalid() {
	ctx := suite.ctx
	require := suite.Require()

	origCoins := sdk.NewCoins(newFooCoin(100))
	delCoins := sdk.NewCoins(newFooCoin(50))

	suite.authKeeper.EXPECT().GetAccount(ctx, holderAcc.GetAddress()).Return(nil)
	require.Error(suite.bankKeeper.DelegateCoins(ctx, accAddrs[0], holderAcc.GetAddress(), delCoins))

	suite.authKeeper.EXPECT().GetAccount(ctx, holderAcc.GetAddress()).Return(holderAcc)
	invalidCoins := sdk.Coins{sdk.Coin{Denom: "fooDenom", Amount: sdk.NewInt(-50)}}
	require.Error(suite.bankKeeper.DelegateCoins(ctx, accAddrs[0], holderAcc.GetAddress(), invalidCoins))

	suite.authKeeper.EXPECT().GetAccount(ctx, holderAcc.GetAddress()).Return(holderAcc)
	require.Error(suite.bankKeeper.DelegateCoins(ctx, accAddrs[0], holderAcc.GetAddress(), delCoins))

	suite.authKeeper.EXPECT().GetAccount(ctx, holderAcc.GetAddress()).Return(holderAcc)
	require.Error(suite.bankKeeper.DelegateCoins(ctx, accAddrs[0], holderAcc.GetAddress(), origCoins.Add(origCoins...)))
}

func (suite *KeeperTestSuite) TestUndelegateCoins() {
	ctx := suite.ctx
	require := suite.Require()
	now := cmttime.Now()
	endTime := now.Add(24 * time.Hour)

	origCoins := sdk.NewCoins(sdk.NewInt64Coin("stake", 100))
	delCoins := sdk.NewCoins(sdk.NewInt64Coin("stake", 50))

	acc0 := authtypes.NewBaseAccountWithAddress(accAddrs[0])
	acc1 := authtypes.NewBaseAccountWithAddress(accAddrs[1])
	vacc := vesting.NewContinuousVestingAccount(acc0, origCoins, ctx.BlockHeader().Time.Unix(), endTime.Unix())

	suite.mockFundAccount(accAddrs[0])
	require.NoError(banktestutil.FundAccount(suite.bankKeeper, ctx, accAddrs[0], origCoins))

	suite.mockFundAccount(accAddrs[1])
	require.NoError(banktestutil.FundAccount(suite.bankKeeper, ctx, accAddrs[1], origCoins))

	ctx = ctx.WithBlockTime(now.Add(12 * time.Hour))

	// require the ability for a non-vesting account to delegate
	suite.mockDelegateCoins(ctx, acc1, holderAcc)
	require.NoError(suite.bankKeeper.DelegateCoins(ctx, accAddrs[1], holderAcc.GetAddress(), delCoins))

	require.Equal(origCoins.Sub(delCoins...), suite.bankKeeper.GetAllBalances(ctx, accAddrs[1]))
	require.Equal(delCoins, suite.bankKeeper.GetAllBalances(ctx, holderAcc.GetAddress()))

	// require the ability for a non-vesting account to undelegate
	suite.mockUnDelegateCoins(ctx, acc1, holderAcc)
	require.NoError(suite.bankKeeper.UndelegateCoins(ctx, holderAcc.GetAddress(), accAddrs[1], delCoins))

	require.Equal(origCoins, suite.bankKeeper.GetAllBalances(ctx, accAddrs[1]))
	require.True(suite.bankKeeper.GetAllBalances(ctx, holderAcc.GetAddress()).Empty())

	// require the ability for a vesting account to delegate
	suite.mockDelegateCoins(ctx, acc0, holderAcc)
	require.NoError(suite.bankKeeper.DelegateCoins(ctx, accAddrs[0], holderAcc.GetAddress(), delCoins))

	require.Equal(origCoins.Sub(delCoins...), suite.bankKeeper.GetAllBalances(ctx, accAddrs[0]))
	require.Equal(delCoins, suite.bankKeeper.GetAllBalances(ctx, holderAcc.GetAddress()))

	// require the ability for a vesting account to undelegate
	suite.mockUnDelegateCoins(ctx, vacc, holderAcc)
	require.NoError(suite.bankKeeper.UndelegateCoins(ctx, holderAcc.GetAddress(), accAddrs[0], delCoins))

	require.Equal(origCoins, suite.bankKeeper.GetAllBalances(ctx, accAddrs[0]))
	require.True(suite.bankKeeper.GetAllBalances(ctx, holderAcc.GetAddress()).Empty())

	// require that delegated vesting amount is completely empty, since they were completely undelegated
	require.Empty(vacc.GetDelegatedVesting())
}

func (suite *KeeperTestSuite) TestUndelegateCoins_Invalid() {
	ctx := suite.ctx
	require := suite.Require()

	origCoins := sdk.NewCoins(newFooCoin(100))
	delCoins := sdk.NewCoins(newFooCoin(50))

	acc0 := authtypes.NewBaseAccountWithAddress(accAddrs[0])

	suite.authKeeper.EXPECT().GetAccount(ctx, holderAcc.GetAddress()).Return(nil)
	require.Error(suite.bankKeeper.UndelegateCoins(ctx, holderAcc.GetAddress(), accAddrs[0], delCoins))

	suite.mockFundAccount(accAddrs[0])
	require.NoError(banktestutil.FundAccount(suite.bankKeeper, ctx, accAddrs[0], origCoins))

	suite.mockDelegateCoins(ctx, acc0, holderAcc)
	require.NoError(suite.bankKeeper.DelegateCoins(ctx, accAddrs[0], holderAcc.GetAddress(), delCoins))

	suite.authKeeper.EXPECT().GetAccount(ctx, holderAcc.GetAddress()).Return(holderAcc)
	suite.authKeeper.EXPECT().GetAccount(ctx, holderAcc.GetAddress()).Return(holderAcc)
	suite.authKeeper.EXPECT().GetAccount(ctx, acc0.GetAddress()).Return(nil)
	require.Error(suite.bankKeeper.UndelegateCoins(ctx, holderAcc.GetAddress(), accAddrs[0], delCoins))

	suite.authKeeper.EXPECT().GetAccount(ctx, holderAcc.GetAddress()).Return(holderAcc)
	suite.authKeeper.EXPECT().GetAccount(ctx, holderAcc.GetAddress()).Return(holderAcc)
	require.Error(suite.bankKeeper.UndelegateCoins(ctx, holderAcc.GetAddress(), accAddrs[0], origCoins))
}

func (suite *KeeperTestSuite) TestSetDenomMetaData() {
	ctx := suite.ctx
	require := suite.Require()

	metadata := suite.getTestMetadata()

	for i := range []int{1, 2} {
		suite.bankKeeper.SetDenomMetaData(ctx, metadata[i])
	}

	actualMetadata, found := suite.bankKeeper.GetDenomMetaData(ctx, metadata[1].Base)
	require.True(found)
	found = suite.bankKeeper.HasDenomMetaData(ctx, metadata[1].Base)
	require.True(found)
	require.Equal(metadata[1].GetBase(), actualMetadata.GetBase())
	require.Equal(metadata[1].GetDisplay(), actualMetadata.GetDisplay())
	require.Equal(metadata[1].GetDescription(), actualMetadata.GetDescription())
	require.Equal(metadata[1].GetDenomUnits()[1].GetDenom(), actualMetadata.GetDenomUnits()[1].GetDenom())
	require.Equal(metadata[1].GetDenomUnits()[1].GetExponent(), actualMetadata.GetDenomUnits()[1].GetExponent())
	require.Equal(metadata[1].GetDenomUnits()[1].GetAliases(), actualMetadata.GetDenomUnits()[1].GetAliases())
}

func (suite *KeeperTestSuite) TestIterateAllDenomMetaData() {
	ctx := suite.ctx
	require := suite.Require()

	expectedMetadata := suite.getTestMetadata()
	// set metadata
	for i := range []int{1, 2} {
		suite.bankKeeper.SetDenomMetaData(ctx, expectedMetadata[i])
	}
	// retrieve metadata
	actualMetadata := make([]banktypes.Metadata, 0)
	suite.bankKeeper.IterateAllDenomMetaData(ctx, func(metadata banktypes.Metadata) bool {
		actualMetadata = append(actualMetadata, metadata)
		return false
	})
	// execute checks
	for i := range []int{1, 2} {
		require.Equal(expectedMetadata[i].GetBase(), actualMetadata[i].GetBase())
		require.Equal(expectedMetadata[i].GetDisplay(), actualMetadata[i].GetDisplay())
		require.Equal(expectedMetadata[i].GetDescription(), actualMetadata[i].GetDescription())
		require.Equal(expectedMetadata[i].GetDenomUnits()[1].GetDenom(), actualMetadata[i].GetDenomUnits()[1].GetDenom())
		require.Equal(expectedMetadata[i].GetDenomUnits()[1].GetExponent(), actualMetadata[i].GetDenomUnits()[1].GetExponent())
		require.Equal(expectedMetadata[i].GetDenomUnits()[1].GetAliases(), actualMetadata[i].GetDenomUnits()[1].GetAliases())
	}
}

func (suite *KeeperTestSuite) TestBalanceTrackingEvents() {
	require := suite.Require()

	// mint coins
	suite.mockMintCoins(multiPermAcc)
	require.NoError(
		suite.bankKeeper.MintCoins(
			suite.ctx,
			multiPermAcc.Name,
			sdk.NewCoins(sdk.NewCoin("utxo", sdk.NewInt(100000)))),
	)
	// send coins to address
	suite.mockSendCoinsFromModuleToAccount(multiPermAcc, accAddrs[0])
	require.NoError(
		suite.bankKeeper.SendCoinsFromModuleToAccount(
			suite.ctx,
			multiPermAcc.Name,
			accAddrs[0],
			sdk.NewCoins(sdk.NewCoin("utxo", sdk.NewInt(50000))),
		),
	)

	// burn coins from module account
	suite.mockBurnCoins(multiPermAcc)
	require.NoError(
		suite.bankKeeper.BurnCoins(
			suite.ctx,
			multiPermAcc.Name,
			sdk.NewCoins(sdk.NewInt64Coin("utxo", 1000)),
		),
	)

	// process balances and supply from events
	supply := sdk.NewCoins()

	balances := make(map[string]sdk.Coins)

	for _, e := range suite.ctx.EventManager().ABCIEvents() {
		switch e.Type {
		case banktypes.EventTypeCoinBurn:
			burnedCoins, err := sdk.ParseCoinsNormalized(e.Attributes[1].Value)
			require.NoError(err)
			supply = supply.Sub(burnedCoins...)

		case banktypes.EventTypeCoinMint:
			mintedCoins, err := sdk.ParseCoinsNormalized(e.Attributes[1].Value)
			require.NoError(err)
			supply = supply.Add(mintedCoins...)

		case banktypes.EventTypeCoinSpent:
			coinsSpent, err := sdk.ParseCoinsNormalized(e.Attributes[1].Value)
			require.NoError(err)
			spender, err := sdk.AccAddressFromBech32(e.Attributes[0].Value)
			require.NoError(err)
			balances[spender.String()] = balances[spender.String()].Sub(coinsSpent...)

		case banktypes.EventTypeCoinReceived:
			coinsRecv, err := sdk.ParseCoinsNormalized(e.Attributes[1].Value)
			require.NoError(err)
			receiver, err := sdk.AccAddressFromBech32(e.Attributes[0].Value)
			require.NoError(err)
			balances[receiver.String()] = balances[receiver.String()].Add(coinsRecv...)
		}
	}

	// check balance and supply tracking
	require.True(suite.bankKeeper.HasSupply(suite.ctx, "utxo"))
	savedSupply := suite.bankKeeper.GetSupply(suite.ctx, "utxo")
	utxoSupply := savedSupply
	require.Equal(utxoSupply.Amount, supply.AmountOf("utxo"))
	// iterate accounts and check balances
	suite.bankKeeper.IterateAllBalances(suite.ctx, func(address sdk.AccAddress, coin sdk.Coin) (stop bool) {
		// if it's not utxo coin then skip
		if coin.Denom != "utxo" {
			return false
		}

		balance, exists := balances[address.String()]
		require.True(exists)

		expectedUtxo := sdk.NewCoin("utxo", balance.AmountOf(coin.Denom))
		require.Equal(expectedUtxo.String(), coin.String())
		return false
	})
}

func (suite *KeeperTestSuite) getTestMetadata() []banktypes.Metadata {
	return []banktypes.Metadata{
		{
			Name:        "Cosmos Hub Atom",
			Symbol:      "ATOM",
			Description: "The native staking token of the Cosmos Hub.",
			DenomUnits: []*banktypes.DenomUnit{
				{Denom: "uatom", Exponent: uint32(0), Aliases: []string{"microatom"}},
				{Denom: "matom", Exponent: uint32(3), Aliases: []string{"milliatom"}},
				{Denom: "atom", Exponent: uint32(6), Aliases: nil},
			},
			Base:    "uatom",
			Display: "atom",
		},
		{
			Name:        "Token",
			Symbol:      "TOKEN",
			Description: "The native staking token of the Token Hub.",
			DenomUnits: []*banktypes.DenomUnit{
				{Denom: "1token", Exponent: uint32(5), Aliases: []string{"decitoken"}},
				{Denom: "2token", Exponent: uint32(4), Aliases: []string{"centitoken"}},
				{Denom: "3token", Exponent: uint32(7), Aliases: []string{"dekatoken"}},
			},
			Base:    "utoken",
			Display: "token",
		},
	}
}

func (suite *KeeperTestSuite) TestMintCoinRestrictions() {
	type BankMintingRestrictionFn func(ctx sdk.Context, coins sdk.Coins) error
	require := suite.Require()

	type testCase struct {
		coinsToTry sdk.Coin
		expectPass bool
	}

	tests := []struct {
		name          string
		restrictionFn BankMintingRestrictionFn
		testCases     []testCase
	}{
		{
			"restriction",
			func(_ sdk.Context, coins sdk.Coins) error {
				for _, coin := range coins {
					if coin.Denom != fooDenom {
						return fmt.Errorf("Module %s only has perms for minting %s coins, tried minting %s coins", banktypes.ModuleName, fooDenom, coin.Denom)
					}
				}
				return nil
			},
			[]testCase{
				{
					coinsToTry: newFooCoin(100),
					expectPass: true,
				},
				{
					coinsToTry: newBarCoin(100),
					expectPass: false,
				},
			},
		},
	}

	for _, test := range tests {
		keeper := suite.bankKeeper.WithMintCoinsRestriction(keeper.MintingRestrictionFn(test.restrictionFn))
		for _, testCase := range test.testCases {
			if testCase.expectPass {
				suite.mockMintCoins(multiPermAcc)
				require.NoError(
					keeper.MintCoins(
						suite.ctx,
						multiPermAcc.Name,
						sdk.NewCoins(testCase.coinsToTry),
					),
				)
			} else {
				require.Error(
					keeper.MintCoins(
						suite.ctx,
						multiPermAcc.Name,
						sdk.NewCoins(testCase.coinsToTry),
					),
				)
			}
		}
	}
}

func (suite *KeeperTestSuite) TestIsSendEnabledDenom() {
	ctx, bankKeeper := suite.ctx, suite.bankKeeper
	require := suite.Require()

	defaultCoin := "defaultCoin"
	enabledCoin := "enabledCoin"
	disabledCoin := "disabledCoin"
	bankKeeper.DeleteSendEnabled(ctx, defaultCoin)
	bankKeeper.SetSendEnabled(ctx, enabledCoin, true)
	bankKeeper.SetSendEnabled(ctx, disabledCoin, false)

	tests := []struct {
		denom  string
		exp    bool
		expDef bool
	}{
		{
			denom:  "defaultCoin",
			expDef: true,
		},
		{
			denom: enabledCoin,
			exp:   true,
		},
		{
			denom: disabledCoin,
			exp:   false,
		},
	}

	for _, def := range []bool{true, false} {
		params := banktypes.Params{DefaultSendEnabled: def}
		require.NoError(bankKeeper.SetParams(ctx, params))

		for _, tc := range tests {
			suite.T().Run(fmt.Sprintf("%s default %t", tc.denom, def), func(t *testing.T) {
				actual := suite.bankKeeper.IsSendEnabledDenom(suite.ctx, tc.denom)
				exp := tc.exp
				if tc.expDef {
					exp = def
				}

				require.Equal(exp, actual)
			})
		}
	}
}

func (suite *KeeperTestSuite) TestGetSendEnabledEntry() {
	ctx, bankKeeper := suite.ctx, suite.bankKeeper
	require := suite.Require()

	bankKeeper.SetAllSendEnabled(ctx, []*banktypes.SendEnabled{
		{Denom: "gettruecoin", Enabled: true},
		{Denom: "getfalsecoin", Enabled: false},
	})

	tests := []struct {
		denom string
		expSE banktypes.SendEnabled
		expF  bool
	}{
		{
			denom: "missing",
			expSE: banktypes.SendEnabled{},
			expF:  false,
		},
		{
			denom: "gettruecoin",
			expSE: banktypes.SendEnabled{Denom: "gettruecoin", Enabled: true},
			expF:  true,
		},
		{
			denom: "getfalsecoin",
			expSE: banktypes.SendEnabled{Denom: "getfalsecoin", Enabled: false},
			expF:  true,
		},
	}

	for _, tc := range tests {
		suite.T().Run(tc.denom, func(t *testing.T) {
			actualSE, actualF := bankKeeper.GetSendEnabledEntry(ctx, tc.denom)
			require.Equal(tc.expF, actualF, "found")
			require.Equal(tc.expSE, actualSE, "SendEnabled")
		})
	}
}

func (suite *KeeperTestSuite) TestSetSendEnabled() {
	ctx, bankKeeper := suite.ctx, suite.bankKeeper
	require := suite.Require()

	tests := []struct {
		name  string
		denom string
		value bool
	}{
		{
			name:  "very short denom true",
			denom: "f",
			value: true,
		},
		{
			name:  "very short denom false",
			denom: "f",
			value: true,
		},
		{
			name:  "falseFirstCoin false",
			denom: "falseFirstCoin",
			value: false,
		},
		{
			name:  "falseFirstCoin true",
			denom: "falseFirstCoin",
			value: true,
		},
		{
			name:  "falseFirstCoin true again",
			denom: "falseFirstCoin",
			value: true,
		},
		{
			name:  "trueFirstCoin true",
			denom: "falseFirstCoin",
			value: false,
		},
		{
			name:  "trueFirstCoin false",
			denom: "falseFirstCoin",
			value: false,
		},
		{
			name:  "trueFirstCoin false again",
			denom: "falseFirstCoin",
			value: false,
		},
	}

	for _, def := range []bool{true, false} {
		params := banktypes.Params{DefaultSendEnabled: def}
		require.NoError(bankKeeper.SetParams(ctx, params))

		for _, tc := range tests {
			suite.T().Run(fmt.Sprintf("%s default %t", tc.name, def), func(t *testing.T) {
				bankKeeper.SetSendEnabled(ctx, tc.denom, tc.value)
				actual := bankKeeper.IsSendEnabledDenom(ctx, tc.denom)
				require.Equal(tc.value, actual)
			})
		}
	}
}

func (suite *KeeperTestSuite) TestSetAllSendEnabled() {
	ctx, bankKeeper := suite.ctx, suite.bankKeeper
	require := suite.Require()

	tests := []struct {
		name         string
		sendEnableds []*banktypes.SendEnabled
	}{
		{
			name:         "nil",
			sendEnableds: nil,
		},
		{
			name:         "empty",
			sendEnableds: []*banktypes.SendEnabled{},
		},
		{
			name: "one true",
			sendEnableds: []*banktypes.SendEnabled{
				{Denom: "aonecoin", Enabled: true},
			},
		},
		{
			name: "one false",
			sendEnableds: []*banktypes.SendEnabled{
				{Denom: "bonecoin", Enabled: false},
			},
		},
		{
			name: "two true",
			sendEnableds: []*banktypes.SendEnabled{
				{Denom: "conecoin", Enabled: true},
				{Denom: "ctwocoin", Enabled: true},
			},
		},
		{
			name: "two true false",
			sendEnableds: []*banktypes.SendEnabled{
				{Denom: "donecoin", Enabled: true},
				{Denom: "dtwocoin", Enabled: false},
			},
		},
		{
			name: "two false true",
			sendEnableds: []*banktypes.SendEnabled{
				{Denom: "eonecoin", Enabled: false},
				{Denom: "etwocoin", Enabled: true},
			},
		},
		{
			name: "two false",
			sendEnableds: []*banktypes.SendEnabled{
				{Denom: "fonecoin", Enabled: false},
				{Denom: "ftwocoin", Enabled: false},
			},
		},
	}

	for _, def := range []bool{true, false} {
		params := banktypes.Params{DefaultSendEnabled: def}
		require.NoError(bankKeeper.SetParams(ctx, params))

		for _, tc := range tests {
			suite.T().Run(fmt.Sprintf("%s default %t", tc.name, def), func(t *testing.T) {
				bankKeeper.SetAllSendEnabled(ctx, tc.sendEnableds)

				for _, se := range tc.sendEnableds {
					actual := bankKeeper.IsSendEnabledDenom(ctx, se.Denom)
					require.Equal(se.Enabled, actual, se.Denom)
				}
			})
		}
	}
}

func (suite *KeeperTestSuite) TestDeleteSendEnabled() {
	ctx, bankKeeper := suite.ctx, suite.bankKeeper
	require := suite.Require()

	for _, def := range []bool{true, false} {
		params := banktypes.Params{DefaultSendEnabled: def}
		require.NoError(bankKeeper.SetParams(ctx, params))
		suite.T().Run(fmt.Sprintf("default %t", def), func(t *testing.T) {
			denom := fmt.Sprintf("somerand%tcoin", !def)
			bankKeeper.SetSendEnabled(ctx, denom, !def)
			require.Equal(!def, bankKeeper.IsSendEnabledDenom(ctx, denom))
			bankKeeper.DeleteSendEnabled(ctx, denom)
			require.Equal(def, bankKeeper.IsSendEnabledDenom(ctx, denom))
		})
	}
}

func (suite *KeeperTestSuite) TestIterateSendEnabledEntries() {
	ctx, bankKeeper := suite.ctx, suite.bankKeeper
	require := suite.Require()

	suite.T().Run("no entries to iterate", func(t *testing.T) {
		count := 0
		bankKeeper.IterateSendEnabledEntries(ctx, func(_ string, _ bool) (stop bool) {
			count++
			return false
		})

		require.Equal(0, count)
	})

	alpha := strings.Split("abcdefghijklmnopqrstuvwxyz", "")
	denoms := make([]string, len(alpha)*2)
	for i, l := range alpha {
		denoms[i*2] = fmt.Sprintf("%sitercointrue", l)
		denoms[i*2+1] = fmt.Sprintf("%sitercoinfalse", l)
		bankKeeper.SetSendEnabled(ctx, denoms[i*2], true)
		bankKeeper.SetSendEnabled(ctx, denoms[i*2+1], false)
	}

	for _, def := range []bool{true, false} {
		params := banktypes.Params{DefaultSendEnabled: def}
		require.NoError(bankKeeper.SetParams(ctx, params))

		var seen []string
		suite.T().Run(fmt.Sprintf("all denoms have expected values default %t", def), func(t *testing.T) {
			bankKeeper.IterateSendEnabledEntries(ctx, func(denom string, sendEnabled bool) (stop bool) {
				seen = append(seen, denom)
				exp := true
				if strings.HasSuffix(denom, "false") {
					exp = false
				}

				require.Equal(exp, sendEnabled, denom)
				return false
			})
		})

		suite.T().Run(fmt.Sprintf("all denoms were seen default %t", def), func(t *testing.T) {
			require.ElementsMatch(denoms, seen)
		})
	}

	bankKeeper.DeleteSendEnabled(ctx, denoms...)

	suite.T().Run("no entries to iterate again after deleting all of them", func(t *testing.T) {
		count := 0
		bankKeeper.IterateSendEnabledEntries(ctx, func(_ string, _ bool) (stop bool) {
			count++
			return false
		})

		require.Equal(0, count)
	})
}

func (suite *KeeperTestSuite) TestGetAllSendEnabledEntries() {
	ctx, bankKeeper := suite.ctx, suite.bankKeeper
	require := suite.Require()

	suite.T().Run("no entries", func(t *testing.T) {
		actual := bankKeeper.GetAllSendEnabledEntries(ctx)
		require.Len(actual, 0)
	})

	alpha := strings.Split("abcdefghijklmnopqrstuvwxyz", "")
	denoms := make([]string, len(alpha)*2)
	for i, l := range alpha {
		denoms[i*2] = fmt.Sprintf("%sitercointrue", l)
		denoms[i*2+1] = fmt.Sprintf("%sitercoinfalse", l)
		bankKeeper.SetSendEnabled(ctx, denoms[i*2], true)
		bankKeeper.SetSendEnabled(ctx, denoms[i*2+1], false)
	}

	for _, def := range []bool{true, false} {
		params := banktypes.Params{DefaultSendEnabled: def}
		require.NoError(bankKeeper.SetParams(ctx, params))

		var seen []string
		suite.T().Run(fmt.Sprintf("all denoms have expected values default %t", def), func(t *testing.T) {
			actual := bankKeeper.GetAllSendEnabledEntries(ctx)
			for _, se := range actual {
				seen = append(seen, se.Denom)
				exp := true
				if strings.HasSuffix(se.Denom, "false") {
					exp = false
				}

				require.Equal(exp, se.Enabled, se.Denom)
			}
		})

		suite.T().Run(fmt.Sprintf("all denoms were seen default %t", def), func(t *testing.T) {
			require.ElementsMatch(denoms, seen)
		})
	}

	for _, denom := range denoms {
		bankKeeper.DeleteSendEnabled(ctx, denom)
	}

	suite.T().Run("no entries again after deleting all of them", func(t *testing.T) {
		actual := bankKeeper.GetAllSendEnabledEntries(ctx)
		require.Len(actual, 0)
	})
}

type mockSubspace struct {
	ps banktypes.Params
}

func (ms mockSubspace) GetParamSet(ctx sdk.Context, ps exported.ParamSet) {
	*ps.(*banktypes.Params) = ms.ps
}

func (suite *KeeperTestSuite) TestMigrator_Migrate3to4() {
	ctx, bankKeeper := suite.ctx, suite.bankKeeper
	require := suite.Require()

	for _, def := range []bool{true, false} {
		params := banktypes.Params{DefaultSendEnabled: def}
		require.NoError(bankKeeper.SetParams(ctx, params))

		suite.T().Run(fmt.Sprintf("default %t does not change", def), func(t *testing.T) {
			legacySubspace := func(ps banktypes.Params) mockSubspace {
				return mockSubspace{ps: ps}
			}(banktypes.NewParams(def))

			migrator := keeper.NewMigrator(bankKeeper, legacySubspace)
			require.NoError(migrator.Migrate3to4(ctx))

			actual := bankKeeper.GetParams(ctx)
			require.Equal(params.DefaultSendEnabled, actual.DefaultSendEnabled)
		})
	}

	for _, def := range []bool{true, false} {
		params := banktypes.Params{
			SendEnabled: []*banktypes.SendEnabled{
				{Denom: fmt.Sprintf("truecoin%t", def), Enabled: true},
				{Denom: fmt.Sprintf("falsecoin%t", def), Enabled: false},
			},
		}

		require.NoError(bankKeeper.SetParams(ctx, params))

		suite.T().Run(fmt.Sprintf("default %t send enabled info moved to store", def), func(t *testing.T) {
			legacySubspace := func(ps banktypes.Params) mockSubspace {
				return mockSubspace{ps: ps}
			}(banktypes.NewParams(def))

			migrator := keeper.NewMigrator(bankKeeper, legacySubspace)
			require.NoError(migrator.Migrate3to4(ctx))

			newParams := bankKeeper.GetParams(ctx)
			require.Len(newParams.SendEnabled, 0) //nolint:staticcheck // SA1019: banktypes.Params.SendEnabled is deprecated: Use bankkeeper.IsSendEnabledDenom instead.
			require.Equal(def, newParams.DefaultSendEnabled)

			for _, se := range params.SendEnabled { //nolint:staticcheck // SA1019: banktypes.Params.SendEnabled is deprecated: Use bankkeeper.IsSendEnabledDenom instead.
				actual := bankKeeper.IsSendEnabledDenom(ctx, se.Denom)
				require.Equal(se.Enabled, actual, se.Denom)
			}
		})
	}
}

func (suite *KeeperTestSuite) TestSetParams() {
	ctx, bankKeeper := suite.ctx, suite.bankKeeper
	require := suite.Require()

	params := banktypes.NewParams(true)
	params.SendEnabled = []*banktypes.SendEnabled{ //nolint:staticcheck // SA1019: banktypes.Params.SendEnabled is deprecated: Use bankkeeper.IsSendEnabledDenom instead.
		{Denom: "paramscointrue", Enabled: true},
		{Denom: "paramscoinfalse", Enabled: false},
	}
	require.NoError(bankKeeper.SetParams(ctx, params))

	suite.Run("stored params are as expected", func() {
		actual := bankKeeper.GetParams(ctx)
		require.True(actual.DefaultSendEnabled, "DefaultSendEnabled")
		require.Len(actual.SendEnabled, 0, "SendEnabled") //nolint:staticcheck // SA1019: banktypes.Params.SendEnabled is deprecated: Use bankkeeper.IsSendEnabledDenom instead.
	})

	suite.Run("send enabled params converted to store", func() {
		actual := bankKeeper.GetAllSendEnabledEntries(ctx)
		if suite.Assert().Len(actual, 2) {
			require.Equal("paramscoinfalse", actual[0].Denom, "actual[0].Denom")
			require.False(actual[0].Enabled, "actual[0].Enabled")
			require.Equal("paramscointrue", actual[1].Denom, "actual[1].Denom")
			require.True(actual[1].Enabled, "actual[1].Enabled")
		}
	})
}<|MERGE_RESOLUTION|>--- conflicted
+++ resolved
@@ -2,11 +2,8 @@
 
 import (
 	"crypto/sha256"
-<<<<<<< HEAD
+	"encoding/hex"
 	"errors"
-=======
-	"encoding/hex"
->>>>>>> 1e73883f
 	"fmt"
 	"strings"
 	"testing"
