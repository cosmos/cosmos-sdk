--- conflicted
+++ resolved
@@ -1,9 +1,10 @@
 package keeper_test
 
 import (
-	"github.com/cosmos/cosmos-sdk/std"
 	"testing"
 	"time"
+
+	"github.com/cosmos/cosmos-sdk/std"
 
 	"github.com/stretchr/testify/suite"
 
@@ -92,13 +93,8 @@
 
 func (suite *IntegrationTestSuite) TestSupply_SendCoins() {
 	app := simapp.Setup(false)
-<<<<<<< HEAD
 	ctx := app.BaseApp.NewContext(false, tmproto.Header{Height: 1})
-	appCodec := codecstd.NewAppCodec(app.Codec())
-=======
-	ctx := app.BaseApp.NewContext(false, abci.Header{Height: 1})
 	appCodec := std.NewAppCodec(app.Codec())
->>>>>>> 2d3a8525
 
 	// add module accounts to supply keeper
 	maccPerms := simapp.GetMaccPerms()
@@ -160,13 +156,8 @@
 
 func (suite *IntegrationTestSuite) TestSupply_MintCoins() {
 	app := simapp.Setup(false)
-<<<<<<< HEAD
 	ctx := app.BaseApp.NewContext(false, tmproto.Header{Height: 1})
-	appCodec := codecstd.NewAppCodec(app.Codec())
-=======
-	ctx := app.BaseApp.NewContext(false, abci.Header{Height: 1})
 	appCodec := std.NewAppCodec(app.Codec())
->>>>>>> 2d3a8525
 
 	// add module accounts to supply keeper
 	maccPerms := simapp.GetMaccPerms()
@@ -219,13 +210,8 @@
 
 func (suite *IntegrationTestSuite) TestSupply_BurnCoins() {
 	app := simapp.Setup(false)
-<<<<<<< HEAD
 	ctx := app.BaseApp.NewContext(false, tmproto.Header{Height: 1})
-	appCodec := codecstd.NewAppCodec(app.Codec())
-=======
-	ctx := app.BaseApp.NewContext(false, abci.Header{Height: 1})
 	appCodec := std.NewAppCodec(app.Codec())
->>>>>>> 2d3a8525
 
 	// add module accounts to supply keeper
 	maccPerms := simapp.GetMaccPerms()
