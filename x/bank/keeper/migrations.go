package keeper

import (
	sdk "github.com/cosmos/cosmos-sdk/types"
	v042 "github.com/cosmos/cosmos-sdk/x/bank/legacy/v042"
)

// Migrator is a struct for handling in-place store migrations.
type Migrator struct {
	keeper BaseKeeper
}

// NewMigrator returns a new Migrator.
func NewMigrator(keeper BaseKeeper) Migrator {
	return Migrator{keeper: keeper}
}

<<<<<<< HEAD
// Migrate1 implements MigrationKeeper.Migrate1 method.
func (k BaseKeeper) Migrate1(ctx sdk.Context) error {
	return v042.MigrateStore(ctx, k.storeKey)
=======
// Migrate1to2 migrates from version 1 to 2.
func (m Migrator) Migrate1to2(ctx sdk.Context) error {
	return v042.MigrateStore(ctx, m.keeper.storeKey)
>>>>>>> 929b62cd
}<|MERGE_RESOLUTION|>--- conflicted
+++ resolved
@@ -15,13 +15,7 @@
 	return Migrator{keeper: keeper}
 }
 
-<<<<<<< HEAD
-// Migrate1 implements MigrationKeeper.Migrate1 method.
-func (k BaseKeeper) Migrate1(ctx sdk.Context) error {
-	return v042.MigrateStore(ctx, k.storeKey)
-=======
 // Migrate1to2 migrates from version 1 to 2.
 func (m Migrator) Migrate1to2(ctx sdk.Context) error {
 	return v042.MigrateStore(ctx, m.keeper.storeKey)
->>>>>>> 929b62cd
 }