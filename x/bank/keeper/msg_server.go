package keeper

import (
	"context"

	"github.com/armon/go-metrics"

	errorsmod "cosmossdk.io/errors"

	"github.com/cosmos/cosmos-sdk/telemetry"
	sdk "github.com/cosmos/cosmos-sdk/types"
	sdkerrors "github.com/cosmos/cosmos-sdk/types/errors"
	"github.com/cosmos/cosmos-sdk/x/bank/types"
	govtypes "github.com/cosmos/cosmos-sdk/x/gov/types"
)

type msgServer struct {
	Keeper
}

var _ types.MsgServer = msgServer{}

// NewMsgServerImpl returns an implementation of the bank MsgServer interface
// for the provided Keeper.
func NewMsgServerImpl(keeper Keeper) types.MsgServer {
	return &msgServer{Keeper: keeper}
}

func (k msgServer) Send(goCtx context.Context, msg *types.MsgSend) (*types.MsgSendResponse, error) {
<<<<<<< HEAD
	ctx := sdk.UnwrapSDKContext(goCtx)

	if err := k.IsSendEnabledCoins(ctx, msg.Amount...); err != nil {
		return nil, err
	}

	from, err := k.StringToBytes(msg.FromAddress)
=======
	from, err := sdk.AccAddressFromBech32(msg.FromAddress)
>>>>>>> 7c59eade
	if err != nil {
		return nil, sdkerrors.ErrInvalidAddress.Wrapf("invalid from address: %s", err)
	}
<<<<<<< HEAD
	to, err := k.StringToBytes(msg.ToAddress)
=======

	to, err := sdk.AccAddressFromBech32(msg.ToAddress)
>>>>>>> 7c59eade
	if err != nil {
		return nil, sdkerrors.ErrInvalidAddress.Wrapf("invalid to address: %s", err)
	}

	if !msg.Amount.IsValid() {
		return nil, errorsmod.Wrap(sdkerrors.ErrInvalidCoins, msg.Amount.String())
	}

	if !msg.Amount.IsAllPositive() {
		return nil, errorsmod.Wrap(sdkerrors.ErrInvalidCoins, msg.Amount.String())
	}

	ctx := sdk.UnwrapSDKContext(goCtx)
	if err := k.IsSendEnabledCoins(ctx, msg.Amount...); err != nil {
		return nil, err
	}

	if k.BlockedAddr(to) {
		return nil, errorsmod.Wrapf(sdkerrors.ErrUnauthorized, "%s is not allowed to receive funds", msg.ToAddress)
	}

	err = k.SendCoins(ctx, from, to, msg.Amount)
	if err != nil {
		return nil, err
	}

	defer func() {
		for _, a := range msg.Amount {
			if a.Amount.IsInt64() {
				telemetry.SetGaugeWithLabels(
					[]string{"tx", "msg", "send"},
					float32(a.Amount.Int64()),
					[]metrics.Label{telemetry.NewLabel("denom", a.Denom)},
				)
			}
		}
	}()

	return &types.MsgSendResponse{}, nil
}

func (k msgServer) MultiSend(goCtx context.Context, msg *types.MsgMultiSend) (*types.MsgMultiSendResponse, error) {
	if len(msg.Inputs) == 0 {
		return nil, types.ErrNoInputs
	}

	if len(msg.Inputs) != 1 {
		return nil, types.ErrMultipleSenders
	}

	if len(msg.Outputs) == 0 {
		return nil, types.ErrNoOutputs
	}

	if err := types.ValidateInputOutputs(msg.Inputs[0], msg.Outputs); err != nil {
		return nil, err
	}

	ctx := sdk.UnwrapSDKContext(goCtx)

	// NOTE: totalIn == totalOut should already have been checked
	for _, in := range msg.Inputs {
		if err := k.IsSendEnabledCoins(ctx, in.Coins...); err != nil {
			return nil, err
		}
	}

	for _, out := range msg.Outputs {
		accAddr, err := k.StringToBytes(out.Address)
		if err != nil {
			return nil, err
		}

		if k.BlockedAddr(accAddr) {
			return nil, errorsmod.Wrapf(sdkerrors.ErrUnauthorized, "%s is not allowed to receive funds", out.Address)
		}
	}

	err := k.InputOutputCoins(ctx, msg.Inputs[0], msg.Outputs)
	if err != nil {
		return nil, err
	}

	return &types.MsgMultiSendResponse{}, nil
}

func (k msgServer) UpdateParams(goCtx context.Context, req *types.MsgUpdateParams) (*types.MsgUpdateParamsResponse, error) {
	if k.GetAuthority() != req.Authority {
		return nil, errorsmod.Wrapf(govtypes.ErrInvalidSigner, "invalid authority; expected %s, got %s", k.GetAuthority(), req.Authority)
	}

	if err := req.Params.Validate(); err != nil {
		return nil, err
	}

	ctx := sdk.UnwrapSDKContext(goCtx)
	if err := k.SetParams(ctx, req.Params); err != nil {
		return nil, err
	}

	return &types.MsgUpdateParamsResponse{}, nil
}

func (k msgServer) SetSendEnabled(goCtx context.Context, msg *types.MsgSetSendEnabled) (*types.MsgSetSendEnabledResponse, error) {
	if k.GetAuthority() != msg.Authority {
		return nil, errorsmod.Wrapf(govtypes.ErrInvalidSigner, "invalid authority; expected %s, got %s", k.GetAuthority(), msg.Authority)
	}

	seen := map[string]bool{}
	for _, se := range msg.SendEnabled {
		if _, alreadySeen := seen[se.Denom]; alreadySeen {
			return nil, sdkerrors.ErrInvalidRequest.Wrapf("duplicate denom entries found for %q", se.Denom)
		}

		seen[se.Denom] = true

		if err := se.Validate(); err != nil {
			return nil, sdkerrors.ErrInvalidRequest.Wrapf("invalid SendEnabled denom %q: %s", se.Denom, err)
		}
	}

	for _, denom := range msg.UseDefaultFor {
		if err := sdk.ValidateDenom(denom); err != nil {
			return nil, sdkerrors.ErrInvalidRequest.Wrapf("invalid UseDefaultFor denom %q: %s", denom, err)
		}
	}

	ctx := sdk.UnwrapSDKContext(goCtx)
	if len(msg.SendEnabled) > 0 {
		k.SetAllSendEnabled(ctx, msg.SendEnabled)
	}
	if len(msg.UseDefaultFor) > 0 {
		k.DeleteSendEnabled(ctx, msg.UseDefaultFor...)
	}

	return &types.MsgSetSendEnabledResponse{}, nil
}<|MERGE_RESOLUTION|>--- conflicted
+++ resolved
@@ -27,26 +27,12 @@
 }
 
 func (k msgServer) Send(goCtx context.Context, msg *types.MsgSend) (*types.MsgSendResponse, error) {
-<<<<<<< HEAD
-	ctx := sdk.UnwrapSDKContext(goCtx)
-
-	if err := k.IsSendEnabledCoins(ctx, msg.Amount...); err != nil {
-		return nil, err
-	}
 
 	from, err := k.StringToBytes(msg.FromAddress)
-=======
-	from, err := sdk.AccAddressFromBech32(msg.FromAddress)
->>>>>>> 7c59eade
 	if err != nil {
 		return nil, sdkerrors.ErrInvalidAddress.Wrapf("invalid from address: %s", err)
 	}
-<<<<<<< HEAD
 	to, err := k.StringToBytes(msg.ToAddress)
-=======
-
-	to, err := sdk.AccAddressFromBech32(msg.ToAddress)
->>>>>>> 7c59eade
 	if err != nil {
 		return nil, sdkerrors.ErrInvalidAddress.Wrapf("invalid to address: %s", err)
 	}
