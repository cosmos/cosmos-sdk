--- conflicted
+++ resolved
@@ -105,26 +105,6 @@
 	return &types.MsgMultiSendResponse{}, nil
 }
 
-<<<<<<< HEAD
-func (k msgServer) SetSendEnabled(goCtx context.Context, msg *types.MsgSetSendEnabled) (*types.MsgSetSendEnabledResponse, error) {
-	authority := k.GetAuthority()
-	if authority != msg.Authority {
-		return nil, sdkerrors.ErrorInvalidSigner.Wrapf("incorrect authority: expected %q got %q", authority, msg.Authority)
-	}
-
-	ctx := sdk.UnwrapSDKContext(goCtx)
-	if len(msg.SendEnabled) > 0 {
-		k.SetAllSendEnabled(ctx, msg.SendEnabled)
-	}
-	if len(msg.UseDefaultFor) > 0 {
-		k.DeleteSendEnabled(ctx, msg.UseDefaultFor...)
-	}
-	if msg.SetDefaultSendEnabled {
-		k.SetParams(ctx, types.NewParams(msg.DefaultSendEnabled))
-	}
-
-	return &types.MsgSetSendEnabledResponse{}, nil
-=======
 func (k msgServer) UpdateParams(goCtx context.Context, req *types.MsgUpdateParams) (*types.MsgUpdateParamsResponse, error) {
 	if k.GetAuthority() != req.Authority {
 		return nil, errors.Wrapf(govtypes.ErrInvalidSigner, "invalid authority; expected %s, got %s", k.GetAuthority(), req.Authority)
@@ -144,5 +124,23 @@
 	)
 
 	return &types.MsgUpdateParamsResponse{}, nil
->>>>>>> e7bd6684
+}
+
+func (k msgServer) SetSendEnabled(goCtx context.Context, msg *types.MsgSetSendEnabled) (*types.MsgSetSendEnabledResponse, error) {
+	if k.GetAuthority() != msg.Authority {
+		return nil, errors.Wrapf(govtypes.ErrInvalidSigner, "invalid authority; expected %s, got %s", k.GetAuthority(), req.Authority)
+	}
+
+	ctx := sdk.UnwrapSDKContext(goCtx)
+	if len(msg.SendEnabled) > 0 {
+		k.SetAllSendEnabled(ctx, msg.SendEnabled)
+	}
+	if len(msg.UseDefaultFor) > 0 {
+		k.DeleteSendEnabled(ctx, msg.UseDefaultFor...)
+	}
+	if msg.SetDefaultSendEnabled {
+		k.SetParams(ctx, types.NewParams(msg.DefaultSendEnabled))
+	}
+
+	return &types.MsgSetSendEnabledResponse{}, nil
 }