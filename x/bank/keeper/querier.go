--- conflicted
+++ resolved
@@ -84,12 +84,8 @@
 		return nil, sdkerrors.Wrap(sdkerrors.ErrJSONUnmarshal, err.Error())
 	}
 
-<<<<<<< HEAD
-	//TODO: pagenate
-=======
 	// TODO: paginate
 	// https://github.com/cosmos/cosmos-sdk/issues/8761
->>>>>>> d06bbbd4
 	totalSupply := k.GetTotalSupply(ctx)
 
 	start, end := client.Paginate(len(totalSupply), params.Page, params.Limit, 100)
