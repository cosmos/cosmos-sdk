package keeper

import (
	"context"
	"fmt"

	"cosmossdk.io/collections"
	"cosmossdk.io/core/appmodule"
	"cosmossdk.io/core/event"
	errorsmod "cosmossdk.io/errors"
	"cosmossdk.io/math"
	"cosmossdk.io/x/bank/types"

	"github.com/cosmos/cosmos-sdk/codec"
	sdk "github.com/cosmos/cosmos-sdk/types"
	sdkerrors "github.com/cosmos/cosmos-sdk/types/errors"
)

// SendKeeper defines a module interface that facilitates the transfer of coins
// between accounts without the possibility of creating coins.
type SendKeeper interface {
	ViewKeeper

	AppendSendRestriction(restriction types.SendRestrictionFn)
	PrependSendRestriction(restriction types.SendRestrictionFn)
	ClearSendRestriction()

	InputOutputCoins(ctx context.Context, input types.Input, outputs []types.Output) error
	SendCoins(ctx context.Context, fromAddr, toAddr sdk.AccAddress, amt sdk.Coins) error

	GetParams(ctx context.Context) types.Params
	SetParams(ctx context.Context, params types.Params) error

	IsSendEnabledDenom(ctx context.Context, denom string) bool
	GetSendEnabledEntry(ctx context.Context, denom string) (types.SendEnabled, bool)
	SetSendEnabled(ctx context.Context, denom string, value bool)
	SetAllSendEnabled(ctx context.Context, sendEnableds []*types.SendEnabled)
	DeleteSendEnabled(ctx context.Context, denoms ...string)
	IterateSendEnabledEntries(ctx context.Context, cb func(denom string, sendEnabled bool) (stop bool))
	GetAllSendEnabledEntries(ctx context.Context) []types.SendEnabled

	IsSendEnabledCoin(ctx context.Context, coin sdk.Coin) bool
	IsSendEnabledCoins(ctx context.Context, coins ...sdk.Coin) error

	BlockedAddr(addr sdk.AccAddress) bool
	GetBlockedAddresses() map[string]bool

	GetAuthority() string
}

var _ SendKeeper = (*BaseSendKeeper)(nil)

// BaseSendKeeper only allows transfers between accounts without the possibility of
// creating coins. It implements the SendKeeper interface.
type BaseSendKeeper struct {
	appmodule.Environment
	BaseViewKeeper

	cdc codec.BinaryCodec
	ak  types.AccountKeeper

	// list of addresses that are restricted from receiving transactions
	blockedAddrs map[string]bool

	// the address capable of executing a MsgUpdateParams message. Typically, this
	// should be the x/gov module account.
	authority string

	sendRestriction *sendRestriction
}

func NewBaseSendKeeper(
	env appmodule.Environment,
	cdc codec.BinaryCodec,
	ak types.AccountKeeper,
	blockedAddrs map[string]bool,
	authority string,
) BaseSendKeeper {
	if _, err := ak.AddressCodec().StringToBytes(authority); err != nil {
		panic(fmt.Errorf("invalid bank authority address: %w", err))
	}

	return BaseSendKeeper{
		Environment:     env,
		BaseViewKeeper:  NewBaseViewKeeper(env, cdc, ak),
		cdc:             cdc,
		ak:              ak,
		blockedAddrs:    blockedAddrs,
		authority:       authority,
		sendRestriction: newSendRestriction(),
	}
}

// AppendSendRestriction adds the provided SendRestrictionFn to run after previously provided restrictions.
func (k BaseSendKeeper) AppendSendRestriction(restriction types.SendRestrictionFn) {
	k.sendRestriction.append(restriction)
}

// PrependSendRestriction adds the provided SendRestrictionFn to run before previously provided restrictions.
func (k BaseSendKeeper) PrependSendRestriction(restriction types.SendRestrictionFn) {
	k.sendRestriction.prepend(restriction)
}

// ClearSendRestriction removes the send restriction (if there is one).
func (k BaseSendKeeper) ClearSendRestriction() {
	k.sendRestriction.clear()
}

// GetAuthority returns the x/bank module's authority.
func (k BaseSendKeeper) GetAuthority() string {
	return k.authority
}

// GetParams returns the total set of bank parameters.
func (k BaseSendKeeper) GetParams(ctx context.Context) (params types.Params) {
	p, _ := k.Params.Get(ctx)
	return p
}

// SetParams sets the total set of bank parameters.
//
// Note: params.SendEnabled is deprecated but it should be here regardless.
func (k BaseSendKeeper) SetParams(ctx context.Context, params types.Params) error {
	// Normally SendEnabled is deprecated but we still support it for backwards
	// compatibility. Using params.Validate() would fail due to the SendEnabled
	// deprecation.
	if len(params.SendEnabled) > 0 {
		k.SetAllSendEnabled(ctx, params.SendEnabled)

		// override params without SendEnabled
		params = types.NewParams(params.DefaultSendEnabled)
	}
	return k.Params.Set(ctx, params)
}

// InputOutputCoins performs multi-send functionality. It accepts an
// input that corresponds to a series of outputs. It returns an error if the
// input and outputs don't line up or if any single transfer of tokens fails.
func (k BaseSendKeeper) InputOutputCoins(ctx context.Context, input types.Input, outputs []types.Output) error {
	// Safety check ensuring that when sending coins the keeper must maintain the
	// Check supply invariant and validity of Coins.
	if err := types.ValidateInputOutputs(input, outputs); err != nil {
		return err
	}

	inAddress, err := k.addrCdc.StringToBytes(input.Address)
	if err != nil {
		return err
	}

	// ensure all coins can be sent
	type toSend struct {
		AddressStr string
		Address    []byte
		Coins      sdk.Coins
	}
	sending := make([]toSend, 0)
	for _, out := range outputs {
<<<<<<< HEAD
		outAddress, err = k.addrCdc.StringToBytes(out.Address)
=======
		outAddress, err := k.ak.AddressCodec().StringToBytes(out.Address)
>>>>>>> 5fea67d5
		if err != nil {
			return err
		}

		outAddress, err = k.sendRestriction.apply(ctx, inAddress, outAddress, out.Coins)
		if err != nil {
			return err
		}

		sending = append(sending, toSend{
			Address:    outAddress,
			AddressStr: out.Address,
			Coins:      out.Coins,
		})
	}

	if err := k.subUnlockedCoins(ctx, inAddress, input.Coins); err != nil {
		return err
	}

	for _, out := range sending {
		if err := k.addCoins(ctx, out.Address, out.Coins); err != nil {
			return err
		}

		if err := k.EventService.EventManager(ctx).EmitKV(
			types.EventTypeTransfer,
			event.NewAttribute(types.AttributeKeyRecipient, out.AddressStr),
			event.NewAttribute(types.AttributeKeySender, input.Address),
			event.NewAttribute(sdk.AttributeKeyAmount, out.Coins.String()),
		); err != nil {
			return err
		}
	}

	return nil
}

// SendCoins transfers amt coins from a sending account to a receiving account.
// An error is returned upon failure.
func (k BaseSendKeeper) SendCoins(ctx context.Context, fromAddr, toAddr sdk.AccAddress, amt sdk.Coins) error {
	if !amt.IsValid() {
		return errorsmod.Wrap(sdkerrors.ErrInvalidCoins, amt.String())
	}

	var err error
	toAddr, err = k.sendRestriction.apply(ctx, fromAddr, toAddr, amt)
	if err != nil {
		return err
	}

	err = k.subUnlockedCoins(ctx, fromAddr, amt)
	if err != nil {
		return err
	}

	err = k.addCoins(ctx, toAddr, amt)
	if err != nil {
		return err
	}

	fromAddrString, err := k.addrCdc.BytesToString(fromAddr)
	if err != nil {
		return err
	}
	toAddrString, err := k.addrCdc.BytesToString(toAddr)
	if err != nil {
		return err
	}

	return k.EventService.EventManager(ctx).EmitKV(
		types.EventTypeTransfer,
		event.NewAttribute(types.AttributeKeyRecipient, toAddrString),
		event.NewAttribute(types.AttributeKeySender, fromAddrString),
		event.NewAttribute(sdk.AttributeKeyAmount, amt.String()),
	)
}

// subUnlockedCoins removes the unlocked amt coins of the given account.
// An error is returned if the resulting balance is negative.
//
// CONTRACT: The provided amount (amt) must be valid, non-negative coins.
//
// A coin_spent event is emitted after the operation.
func (k BaseSendKeeper) subUnlockedCoins(ctx context.Context, addr sdk.AccAddress, amt sdk.Coins) error {
	lockedCoins := k.LockedCoins(ctx, addr)

	for _, coin := range amt {
		balance := k.GetBalance(ctx, addr, coin.Denom)
		ok, locked := lockedCoins.Find(coin.Denom)
		if !ok {
			locked = sdk.Coin{Denom: coin.Denom, Amount: math.ZeroInt()}
		}

		spendable, hasNeg := sdk.Coins{balance}.SafeSub(locked)
		if hasNeg {
			return errorsmod.Wrapf(sdkerrors.ErrInsufficientFunds,
				"locked amount exceeds account balance funds: %s > %s", locked, balance)
		}

		if _, hasNeg := spendable.SafeSub(coin); hasNeg {
			if len(spendable) == 0 {
				spendable = sdk.Coins{sdk.Coin{Denom: coin.Denom, Amount: math.ZeroInt()}}
			}
			return errorsmod.Wrapf(
				sdkerrors.ErrInsufficientFunds,
				"spendable balance %s is smaller than %s",
				spendable, coin,
			)
		}

		newBalance := balance.Sub(coin)

		if err := k.setBalance(ctx, addr, newBalance); err != nil {
			return err
		}
	}

	addrStr, err := k.addrCdc.BytesToString(addr)
	if err != nil {
		return err
	}

	return k.EventService.EventManager(ctx).EmitKV(
		types.EventTypeCoinSpent,
		event.NewAttribute(types.AttributeKeySpender, addrStr),
		event.NewAttribute(sdk.AttributeKeyAmount, amt.String()),
	)
}

// addCoins increases the balance of the given address by the specified amount.
//
// CONTRACT: The provided amount (amt) must be valid, non-negative coins.
//
// It emits a coin_received event after the operation.
func (k BaseSendKeeper) addCoins(ctx context.Context, addr sdk.AccAddress, amt sdk.Coins) error {
	for _, coin := range amt {
		balance := k.GetBalance(ctx, addr, coin.Denom)
		newBalance := balance.Add(coin)

		err := k.setBalance(ctx, addr, newBalance)
		if err != nil {
			return err
		}
	}

	addrStr, err := k.addrCdc.BytesToString(addr)
	if err != nil {
		return err
	}

	return k.EventService.EventManager(ctx).EmitKV(
		types.EventTypeCoinReceived,
		event.NewAttribute(types.AttributeKeyReceiver, addrStr),
		event.NewAttribute(sdk.AttributeKeyAmount, amt.String()),
	)
}

// setBalance sets the coin balance for an account by address.
func (k BaseSendKeeper) setBalance(ctx context.Context, addr sdk.AccAddress, balance sdk.Coin) error {
	if !balance.IsValid() {
		return errorsmod.Wrap(sdkerrors.ErrInvalidCoins, balance.String())
	}

	// x/bank invariants prohibit persistence of zero balances
	if balance.IsZero() {
		err := k.Balances.Remove(ctx, collections.Join(addr, balance.Denom))
		if err != nil {
			return err
		}
		return nil
	}
	return k.Balances.Set(ctx, collections.Join(addr, balance.Denom), balance.Amount)
}

// IsSendEnabledCoins checks the coins provided and returns an ErrSendDisabled
// if any of the coins are not configured for sending. Returns nil if sending is
// enabled for all provided coins.
func (k BaseSendKeeper) IsSendEnabledCoins(ctx context.Context, coins ...sdk.Coin) error {
	if len(coins) == 0 {
		return nil
	}

	defaultVal := k.GetParams(ctx).DefaultSendEnabled

	for _, coin := range coins {
		if !k.getSendEnabledOrDefault(ctx, coin.Denom, defaultVal) {
			return types.ErrSendDisabled.Wrapf("%s transfers are currently disabled", coin.Denom)
		}
	}

	return nil
}

// IsSendEnabledCoin returns the current SendEnabled status of the provided coin's denom
func (k BaseSendKeeper) IsSendEnabledCoin(ctx context.Context, coin sdk.Coin) bool {
	return k.IsSendEnabledDenom(ctx, coin.Denom)
}

// BlockedAddr checks if a given address is restricted from
// receiving funds.
func (k BaseSendKeeper) BlockedAddr(addr sdk.AccAddress) bool {
	addrStr, err := k.addrCdc.BytesToString(addr)
	if err != nil {
		panic(err)
	}
	return k.blockedAddrs[addrStr]
}

// GetBlockedAddresses returns the full list of addresses restricted from receiving funds.
func (k BaseSendKeeper) GetBlockedAddresses() map[string]bool {
	return k.blockedAddrs
}

// IsSendEnabledDenom returns the current SendEnabled status of the provided denom.
func (k BaseSendKeeper) IsSendEnabledDenom(ctx context.Context, denom string) bool {
	return k.getSendEnabledOrDefault(ctx, denom, k.GetParams(ctx).DefaultSendEnabled)
}

// GetSendEnabledEntry gets a SendEnabled entry for the given denom.
// The second return argument is true iff a specific entry exists for the given denom.
func (k BaseSendKeeper) GetSendEnabledEntry(ctx context.Context, denom string) (types.SendEnabled, bool) {
	sendEnabled, found := k.getSendEnabled(ctx, denom)
	if !found {
		return types.SendEnabled{}, false
	}

	return types.SendEnabled{Denom: denom, Enabled: sendEnabled}, true
}

// SetSendEnabled sets the SendEnabled flag for a denom to the provided value.
func (k BaseSendKeeper) SetSendEnabled(ctx context.Context, denom string, value bool) {
	_ = k.SendEnabled.Set(ctx, denom, value)
}

// SetAllSendEnabled sets all the provided SendEnabled entries in the bank store.
func (k BaseSendKeeper) SetAllSendEnabled(ctx context.Context, entries []*types.SendEnabled) {
	for _, entry := range entries {
		_ = k.SendEnabled.Set(ctx, entry.Denom, entry.Enabled)
	}
}

// DeleteSendEnabled deletes the SendEnabled flags for one or more denoms.
// If a denom is provided that doesn't have a SendEnabled entry, it is ignored.
func (k BaseSendKeeper) DeleteSendEnabled(ctx context.Context, denoms ...string) {
	for _, denom := range denoms {
		_ = k.SendEnabled.Remove(ctx, denom)
	}
}

// IterateSendEnabledEntries iterates over all the SendEnabled entries.
func (k BaseSendKeeper) IterateSendEnabledEntries(ctx context.Context, cb func(denom string, sendEnabled bool) bool) {
	err := k.SendEnabled.Walk(ctx, nil, func(key string, value bool) (stop bool, err error) {
		return cb(key, value), nil
	})
	if err != nil {
		panic(err)
	}
}

// GetAllSendEnabledEntries gets all the SendEnabled entries that are stored.
// Any denominations not returned use the default value (set in Params).
func (k BaseSendKeeper) GetAllSendEnabledEntries(ctx context.Context) []types.SendEnabled {
	var rv []types.SendEnabled
	k.IterateSendEnabledEntries(ctx, func(denom string, sendEnabled bool) bool {
		rv = append(rv, types.SendEnabled{Denom: denom, Enabled: sendEnabled})
		return false
	})

	return rv
}

// getSendEnabled returns whether send is enabled and whether that flag was set
// for a denom.
//
// Example usage:
//
//	store := ctx.KVStore(k.storeKey)
//	sendEnabled, found := getSendEnabled(store, "atom")
//	if !found {
//	    sendEnabled = DefaultSendEnabled
//	}
func (k BaseSendKeeper) getSendEnabled(ctx context.Context, denom string) (bool, bool) {
	has, err := k.SendEnabled.Has(ctx, denom)
	if err != nil || !has {
		return false, false
	}

	v, err := k.SendEnabled.Get(ctx, denom)
	if err != nil {
		return false, false
	}

	return v, true
}

// getSendEnabledOrDefault gets the SendEnabled value for a denom. If it's not
// in the store, this will return defaultVal.
func (k BaseSendKeeper) getSendEnabledOrDefault(ctx context.Context, denom string, defaultVal bool) bool {
	sendEnabled, found := k.getSendEnabled(ctx, denom)
	if found {
		return sendEnabled
	}

	return defaultVal
}

// sendRestriction is a struct that houses a SendRestrictionFn.
// It exists so that the SendRestrictionFn can be updated in the SendKeeper without needing to have a pointer receiver.
type sendRestriction struct {
	fn types.SendRestrictionFn
}

// newSendRestriction creates a new sendRestriction with nil send restriction.
func newSendRestriction() *sendRestriction {
	return &sendRestriction{
		fn: nil,
	}
}

// append adds the provided restriction to this, to be run after the existing function.
func (r *sendRestriction) append(restriction types.SendRestrictionFn) {
	r.fn = r.fn.Then(restriction)
}

// prepend adds the provided restriction to this, to be run before the existing function.
func (r *sendRestriction) prepend(restriction types.SendRestrictionFn) {
	r.fn = restriction.Then(r.fn)
}

// clear removes the send restriction (sets it to nil).
func (r *sendRestriction) clear() {
	r.fn = nil
}

var _ types.SendRestrictionFn = (*sendRestriction)(nil).apply

// apply applies the send restriction if there is one. If not, it's a no-op.
func (r *sendRestriction) apply(ctx context.Context, fromAddr, toAddr sdk.AccAddress, amt sdk.Coins) (sdk.AccAddress, error) {
	if r == nil || r.fn == nil {
		return toAddr, nil
	}
	return r.fn(ctx, fromAddr, toAddr, amt)
}<|MERGE_RESOLUTION|>--- conflicted
+++ resolved
@@ -156,11 +156,7 @@
 	}
 	sending := make([]toSend, 0)
 	for _, out := range outputs {
-<<<<<<< HEAD
-		outAddress, err = k.addrCdc.StringToBytes(out.Address)
-=======
-		outAddress, err := k.ak.AddressCodec().StringToBytes(out.Address)
->>>>>>> 5fea67d5
+		outAddress, err := k.addrCdc.StringToBytes(out.Address)
 		if err != nil {
 			return err
 		}
