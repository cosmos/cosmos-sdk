--- conflicted
+++ resolved
@@ -17,14 +17,6 @@
 	InputOutputCoins(ctx sdk.Context, inputs []types.Input, outputs []types.Output) error
 	SendCoins(ctx sdk.Context, fromAddr sdk.AccAddress, toAddr sdk.AccAddress, amt sdk.Coins) error
 
-<<<<<<< HEAD
-	SubtractCoins(ctx sdk.Context, addr sdk.AccAddress, amt sdk.Coins) error
-	AddCoins(ctx sdk.Context, addr sdk.AccAddress, amt sdk.Coins) error
-
-	SetBalances(ctx sdk.Context, addr sdk.AccAddress, balances sdk.Coins) error
-
-=======
->>>>>>> 5fdc8954
 	GetParams(ctx sdk.Context) types.Params
 	SetParams(ctx sdk.Context, params types.Params)
 
@@ -244,16 +236,6 @@
 // setBalances sets the balance (multiple coins) for an account by address. It will
 // clear out all balances prior to setting the new coins as to set existing balances
 // to zero if they don't exist in amt. An error is returned upon failure.
-<<<<<<< HEAD
-func (k BaseSendKeeper) SetBalances(ctx sdk.Context, addr sdk.AccAddress, balances sdk.Coins) error {
-	return k.setBalances(ctx, addr, balances)
-}
-
-// setBalances sets the balance (multiple coins) for an account by address. It will
-// clear out all balances prior to setting the new coins as to set existing balances
-// to zero if they don't exist in amt. An error is returned upon failure.
-=======
->>>>>>> 5fdc8954
 func (k BaseSendKeeper) setBalances(ctx sdk.Context, addr sdk.AccAddress, balances sdk.Coins) error {
 	k.ClearBalances(ctx, addr)
 
