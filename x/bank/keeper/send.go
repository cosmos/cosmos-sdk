package keeper

import (
	"fmt"

	gogotypes "github.com/cosmos/gogoproto/types"

	"github.com/cosmos/cosmos-sdk/codec"
	"github.com/cosmos/cosmos-sdk/store/prefix"
	storetypes "github.com/cosmos/cosmos-sdk/store/types"
	"github.com/cosmos/cosmos-sdk/telemetry"
	sdk "github.com/cosmos/cosmos-sdk/types"
	"github.com/cosmos/cosmos-sdk/types/address"
	sdkerrors "github.com/cosmos/cosmos-sdk/types/errors"
	"github.com/cosmos/cosmos-sdk/x/bank/types"
)

// SendKeeper defines a module interface that facilitates the transfer of coins
// between accounts without the possibility of creating coins.
type SendKeeper interface {
	ViewKeeper

	AppendSendRestriction(restriction SendRestrictionFn)
	PrependSendRestriction(restriction SendRestrictionFn)

	InputOutputCoins(ctx sdk.Context, input types.Input, outputs []types.Output) error
	SendCoins(ctx sdk.Context, fromAddr sdk.AccAddress, toAddr sdk.AccAddress, amt sdk.Coins) error

	GetParams(ctx sdk.Context) types.Params
	SetParams(ctx sdk.Context, params types.Params) error

	IsSendEnabledDenom(ctx sdk.Context, denom string) bool
	GetSendEnabledEntry(ctx sdk.Context, denom string) (types.SendEnabled, bool)
	SetSendEnabled(ctx sdk.Context, denom string, value bool)
	SetAllSendEnabled(ctx sdk.Context, sendEnableds []*types.SendEnabled)
	DeleteSendEnabled(ctx sdk.Context, denoms ...string)
	IterateSendEnabledEntries(ctx sdk.Context, cb func(denom string, sendEnabled bool) (stop bool))
	GetAllSendEnabledEntries(ctx sdk.Context) []types.SendEnabled

	IsSendEnabledCoin(ctx sdk.Context, coin sdk.Coin) bool
	IsSendEnabledCoins(ctx sdk.Context, coins ...sdk.Coin) error

	BlockedAddr(addr sdk.AccAddress) bool
	GetBlockedAddresses() map[string]bool

	GetAuthority() string
}

var _ SendKeeper = (*BaseSendKeeper)(nil)

// BaseSendKeeper only allows transfers between accounts without the possibility of
// creating coins. It implements the SendKeeper interface.
type BaseSendKeeper struct {
	BaseViewKeeper

	cdc      codec.BinaryCodec
	ak       types.AccountKeeper
	storeKey storetypes.StoreKey

	// list of addresses that are restricted from receiving transactions
	blockedAddrs map[string]bool

	// the address capable of executing a MsgUpdateParams message. Typically, this
	// should be the x/gov module account.
	authority string

	sendRestriction *SendRestriction
}

func NewBaseSendKeeper(
	cdc codec.BinaryCodec,
	storeKey storetypes.StoreKey,
	ak types.AccountKeeper,
	blockedAddrs map[string]bool,
	authority string,
) BaseSendKeeper {
	if _, err := sdk.AccAddressFromBech32(authority); err != nil {
		panic(fmt.Errorf("invalid bank authority address: %w", err))
	}

	return BaseSendKeeper{
		BaseViewKeeper:  NewBaseViewKeeper(cdc, storeKey, ak),
		cdc:             cdc,
		ak:              ak,
		storeKey:        storeKey,
		blockedAddrs:    blockedAddrs,
		authority:       authority,
		sendRestriction: NewSendRestriction(),
	}
}

// AppendSendRestriction adds the provided SendRestrictionFn to run after previously provided restrictions.
func (k BaseSendKeeper) AppendSendRestriction(restriction SendRestrictionFn) {
	k.sendRestriction.Append(restriction)
}

// PrependSendRestriction adds the provided SendRestrictionFn to run before previously provided restrictions.
func (k BaseSendKeeper) PrependSendRestriction(restriction SendRestrictionFn) {
	k.sendRestriction.Prepend(restriction)
}

// GetAuthority returns the x/bank module's authority.
func (k BaseSendKeeper) GetAuthority() string {
	return k.authority
}

// GetParams returns the total set of bank parameters.
func (k BaseSendKeeper) GetParams(ctx sdk.Context) (params types.Params) {
	store := ctx.KVStore(k.storeKey)
	bz := store.Get(types.ParamsKey)
	if bz == nil {
		return params
	}

	k.cdc.MustUnmarshal(bz, &params)
	return params
}

// SetParams sets the total set of bank parameters.
//
// Note: params.SendEnabled is deprecated but it should be here regardless.
//
//nolint:staticcheck
func (k BaseSendKeeper) SetParams(ctx sdk.Context, params types.Params) error {
	// Normally SendEnabled is deprecated but we still support it for backwards
	// compatibility. Using params.Validate() would fail due to the SendEnabled
	// deprecation.
	if len(params.SendEnabled) > 0 {
		k.SetAllSendEnabled(ctx, params.SendEnabled)

		// override params without SendEnabled
		params = types.NewParams(params.DefaultSendEnabled)
	}

	store := ctx.KVStore(k.storeKey)
	bz, err := k.cdc.Marshal(&params)
	if err != nil {
		return err
	}

	store.Set(types.ParamsKey, bz)
	return nil
}

// InputOutputCoins performs multi-send functionality. It accepts an
// input that corresponds to a series of outputs. It returns an error if the
// input and outputs don't line up or if any single transfer of tokens fails.
func (k BaseSendKeeper) InputOutputCoins(ctx sdk.Context, input types.Input, outputs []types.Output) error {
	// Safety check ensuring that when sending coins the keeper must maintain the
	// Check supply invariant and validity of Coins.
	if err := types.ValidateInputOutputs(input, outputs); err != nil {
		return err
	}

	inAddress, err := sdk.AccAddressFromBech32(input.Address)
	if err != nil {
		return err
	}

<<<<<<< HEAD
	err = k.subUnlockedCoins(ctx, inAddress, input.Coins)
	if err != nil {
		return err
=======
		err = k.subUnlockedCoins(ctx, inAddress, in.Coins)
		if err != nil {
			return err
		}

		ctx.EventManager().EmitEvent(
			sdk.NewEvent(
				sdk.EventTypeMessage,
				sdk.NewAttribute(types.AttributeKeySender, in.Address),
			),
		)
>>>>>>> f08ba9ea
	}
	ctx.EventManager().EmitEvent(
		sdk.NewEvent(
			sdk.EventTypeMessage,
			sdk.NewAttribute(types.AttributeKeySender, input.Address),
		),
	)

	for _, out := range outputs {
		outAddress, err := sdk.AccAddressFromBech32(out.Address)
		if err != nil {
			return err
		}
<<<<<<< HEAD
		if k.sendRestriction.Fn != nil {
			outAddress, err = k.sendRestriction.Fn(ctx, inAddress, outAddress, out.Coins)
			if err != nil {
				return err
			}
		}
		err = k.addCoins(ctx, outAddress, out.Coins)
		if err != nil {
=======

		if err := k.addCoins(ctx, outAddress, out.Coins); err != nil {
>>>>>>> f08ba9ea
			return err
		}

		ctx.EventManager().EmitEvent(
			sdk.NewEvent(
				types.EventTypeTransfer,
				sdk.NewAttribute(types.AttributeKeyRecipient, outAddress.String()),
				sdk.NewAttribute(sdk.AttributeKeyAmount, out.Coins.String()),
			),
		)

		// Create account if recipient does not exist.
		//
		// NOTE: This should ultimately be removed in favor a more flexible approach
		// such as delegated fee messages.
		accExists := k.ak.HasAccount(ctx, outAddress)
		if !accExists {
			defer telemetry.IncrCounter(1, "new", "account")
			k.ak.SetAccount(ctx, k.ak.NewAccountWithAddress(ctx, outAddress))
		}
	}

	return nil
}

// SendCoins transfers amt coins from a sending account to a receiving account.
// An error is returned upon failure.
func (k BaseSendKeeper) SendCoins(ctx sdk.Context, fromAddr sdk.AccAddress, toAddr sdk.AccAddress, amt sdk.Coins) error {
	if k.sendRestriction.Fn != nil {
		var err error
		toAddr, err = k.sendRestriction.Fn(ctx, fromAddr, toAddr, amt)
		if err != nil {
			return err
		}
	}

	err := k.subUnlockedCoins(ctx, fromAddr, amt)
	if err != nil {
		return err
	}

	err = k.addCoins(ctx, toAddr, amt)
	if err != nil {
		return err
	}

	// Create account if recipient does not exist.
	//
	// NOTE: This should ultimately be removed in favor a more flexible approach
	// such as delegated fee messages.
	accExists := k.ak.HasAccount(ctx, toAddr)
	if !accExists {
		defer telemetry.IncrCounter(1, "new", "account")
		k.ak.SetAccount(ctx, k.ak.NewAccountWithAddress(ctx, toAddr))
	}

	// bech32 encoding is expensive! Only do it once for fromAddr
	fromAddrString := fromAddr.String()
	ctx.EventManager().EmitEvents(sdk.Events{
		sdk.NewEvent(
			types.EventTypeTransfer,
			sdk.NewAttribute(types.AttributeKeyRecipient, toAddr.String()),
			sdk.NewAttribute(types.AttributeKeySender, fromAddrString),
			sdk.NewAttribute(sdk.AttributeKeyAmount, amt.String()),
		),
		sdk.NewEvent(
			sdk.EventTypeMessage,
			sdk.NewAttribute(types.AttributeKeySender, fromAddr.String()),
		),
	})

	return nil
}

// subUnlockedCoins removes the unlocked amt coins of the given account. An error is
// returned if the resulting balance is negative or the initial amount is invalid.
// A coin_spent event is emitted after.
func (k BaseSendKeeper) subUnlockedCoins(ctx sdk.Context, addr sdk.AccAddress, amt sdk.Coins) error {
	if !amt.IsValid() {
		return sdkerrors.Wrap(sdkerrors.ErrInvalidCoins, amt.String())
	}

	lockedCoins := k.LockedCoins(ctx, addr)

	for _, coin := range amt {
		balance := k.GetBalance(ctx, addr, coin.Denom)
		locked := sdk.NewCoin(coin.Denom, lockedCoins.AmountOf(coin.Denom))

		spendable, hasNeg := sdk.Coins{balance}.SafeSub(locked)
		if hasNeg {
			return sdkerrors.Wrapf(sdkerrors.ErrInsufficientFunds,
				"locked amount exceeds account balance funds: %s > %s", locked, balance)
		}

		if _, hasNeg := spendable.SafeSub(coin); hasNeg {
			return sdkerrors.Wrapf(
				sdkerrors.ErrInsufficientFunds,
				"spendable balance %s is smaller than %s",
				spendable, coin,
			)
		}

		newBalance := balance.Sub(coin)

		if err := k.setBalance(ctx, addr, newBalance); err != nil {
			return err
		}
	}

	ctx.EventManager().EmitEvent(
		types.NewCoinSpentEvent(addr, amt),
	)

	return nil
}

// addCoins increase the addr balance by the given amt. Fails if the provided
// amt is invalid. It emits a coin received event.
func (k BaseSendKeeper) addCoins(ctx sdk.Context, addr sdk.AccAddress, amt sdk.Coins) error {
	if !amt.IsValid() {
		return sdkerrors.Wrap(sdkerrors.ErrInvalidCoins, amt.String())
	}

	for _, coin := range amt {
		balance := k.GetBalance(ctx, addr, coin.Denom)
		newBalance := balance.Add(coin)

		err := k.setBalance(ctx, addr, newBalance)
		if err != nil {
			return err
		}
	}

	// emit coin received event
	ctx.EventManager().EmitEvent(
		types.NewCoinReceivedEvent(addr, amt),
	)

	return nil
}

// initBalances sets the balance (multiple coins) for an account by address.
// An error is returned upon failure.
func (k BaseSendKeeper) initBalances(ctx sdk.Context, addr sdk.AccAddress, balances sdk.Coins) error {
	accountStore := k.getAccountStore(ctx, addr)
	denomPrefixStores := make(map[string]prefix.Store) // memoize prefix stores

	for i := range balances {
		balance := balances[i]
		if !balance.IsValid() {
			return sdkerrors.Wrap(sdkerrors.ErrInvalidCoins, balance.String())
		}

		// x/bank invariants prohibit persistence of zero balances
		if !balance.IsZero() {
			amount, err := balance.Amount.Marshal()
			if err != nil {
				return err
			}
			accountStore.Set([]byte(balance.Denom), amount)

			denomPrefixStore, ok := denomPrefixStores[balance.Denom]
			if !ok {
				denomPrefixStore = k.getDenomAddressPrefixStore(ctx, balance.Denom)
				denomPrefixStores[balance.Denom] = denomPrefixStore
			}

			// Store a reverse index from denomination to account address with a
			// sentinel value.
			denomAddrKey := address.MustLengthPrefix(addr)
			if !denomPrefixStore.Has(denomAddrKey) {
				denomPrefixStore.Set(denomAddrKey, []byte{0})
			}
		}
	}

	return nil
}

// setBalance sets the coin balance for an account by address.
func (k BaseSendKeeper) setBalance(ctx sdk.Context, addr sdk.AccAddress, balance sdk.Coin) error {
	if !balance.IsValid() {
		return sdkerrors.Wrap(sdkerrors.ErrInvalidCoins, balance.String())
	}

	accountStore := k.getAccountStore(ctx, addr)
	denomPrefixStore := k.getDenomAddressPrefixStore(ctx, balance.Denom)

	// x/bank invariants prohibit persistence of zero balances
	if balance.IsZero() {
		accountStore.Delete([]byte(balance.Denom))
		denomPrefixStore.Delete(address.MustLengthPrefix(addr))
	} else {
		amount, err := balance.Amount.Marshal()
		if err != nil {
			return err
		}

		accountStore.Set([]byte(balance.Denom), amount)

		// Store a reverse index from denomination to account address with a
		// sentinel value.
		denomAddrKey := address.MustLengthPrefix(addr)
		if !denomPrefixStore.Has(denomAddrKey) {
			denomPrefixStore.Set(denomAddrKey, []byte{0})
		}
	}

	return nil
}

// IsSendEnabledCoins checks the coins provided and returns an ErrSendDisabled
// if any of the coins are not configured for sending. Returns nil if sending is
// enabled for all provided coins.
func (k BaseSendKeeper) IsSendEnabledCoins(ctx sdk.Context, coins ...sdk.Coin) error {
	if len(coins) == 0 {
		return nil
	}

	store := ctx.KVStore(k.storeKey)
	defaultVal := k.GetParams(ctx).DefaultSendEnabled

	for _, coin := range coins {
		if !k.getSendEnabledOrDefault(store, coin.Denom, defaultVal) {
			return types.ErrSendDisabled.Wrapf("%s transfers are currently disabled", coin.Denom)
		}
	}

	return nil
}

// IsSendEnabledCoin returns the current SendEnabled status of the provided coin's denom
func (k BaseSendKeeper) IsSendEnabledCoin(ctx sdk.Context, coin sdk.Coin) bool {
	return k.IsSendEnabledDenom(ctx, coin.Denom)
}

// BlockedAddr checks if a given address is restricted from
// receiving funds.
func (k BaseSendKeeper) BlockedAddr(addr sdk.AccAddress) bool {
	return k.blockedAddrs[addr.String()]
}

// GetBlockedAddresses returns the full list of addresses restricted from receiving funds.
func (k BaseSendKeeper) GetBlockedAddresses() map[string]bool {
	return k.blockedAddrs
}

// IsSendEnabledDenom returns the current SendEnabled status of the provided denom.
func (k BaseSendKeeper) IsSendEnabledDenom(ctx sdk.Context, denom string) bool {
	return k.getSendEnabledOrDefault(ctx.KVStore(k.storeKey), denom, k.GetParams(ctx).DefaultSendEnabled)
}

// GetSendEnabledEntry gets a SendEnabled entry for the given denom.
// The second return argument is true iff a specific entry exists for the given denom.
func (k BaseSendKeeper) GetSendEnabledEntry(ctx sdk.Context, denom string) (types.SendEnabled, bool) {
	sendEnabled, found := k.getSendEnabled(ctx.KVStore(k.storeKey), denom)
	if !found {
		return types.SendEnabled{}, false
	}

	return types.SendEnabled{Denom: denom, Enabled: sendEnabled}, true
}

// SetSendEnabled sets the SendEnabled flag for a denom to the provided value.
func (k BaseSendKeeper) SetSendEnabled(ctx sdk.Context, denom string, value bool) {
	store := ctx.KVStore(k.storeKey)
	k.setSendEnabledEntry(store, denom, value)
}

// SetAllSendEnabled sets all the provided SendEnabled entries in the bank store.
func (k BaseSendKeeper) SetAllSendEnabled(ctx sdk.Context, entries []*types.SendEnabled) {
	store := ctx.KVStore(k.storeKey)
	for _, entry := range entries {
		k.setSendEnabledEntry(store, entry.Denom, entry.Enabled)
	}
}

// setSendEnabledEntry sets SendEnabled for the given denom to the give value in the provided store.
func (k BaseSendKeeper) setSendEnabledEntry(store sdk.KVStore, denom string, value bool) {
	key := types.CreateSendEnabledKey(denom)

	bz := k.cdc.MustMarshal(&gogotypes.BoolValue{Value: value})
	store.Set(key, bz)
}

// DeleteSendEnabled deletes the SendEnabled flags for one or more denoms.
// If a denom is provided that doesn't have a SendEnabled entry, it is ignored.
func (k BaseSendKeeper) DeleteSendEnabled(ctx sdk.Context, denoms ...string) {
	store := ctx.KVStore(k.storeKey)
	for _, denom := range denoms {
		store.Delete(types.CreateSendEnabledKey(denom))
	}
}

// getSendEnabledPrefixStore gets a prefix store for the SendEnabled entries.
func (k BaseSendKeeper) getSendEnabledPrefixStore(ctx sdk.Context) sdk.KVStore {
	return prefix.NewStore(ctx.KVStore(k.storeKey), types.SendEnabledPrefix)
}

// IterateSendEnabledEntries iterates over all the SendEnabled entries.
func (k BaseSendKeeper) IterateSendEnabledEntries(ctx sdk.Context, cb func(denom string, sendEnabled bool) bool) {
	seStore := k.getSendEnabledPrefixStore(ctx)

	iterator := seStore.Iterator(nil, nil)
	defer sdk.LogDeferred(ctx.Logger(), func() error { return iterator.Close() })

	for ; iterator.Valid(); iterator.Next() {
		denom := string(iterator.Key())

		var enabled gogotypes.BoolValue
		k.cdc.MustUnmarshal(iterator.Value(), &enabled)

		if cb(denom, enabled.Value) {
			break
		}
	}
}

// GetAllSendEnabledEntries gets all the SendEnabled entries that are stored.
// Any denominations not returned use the default value (set in Params).
func (k BaseSendKeeper) GetAllSendEnabledEntries(ctx sdk.Context) []types.SendEnabled {
	var rv []types.SendEnabled
	k.IterateSendEnabledEntries(ctx, func(denom string, sendEnabled bool) bool {
		rv = append(rv, types.SendEnabled{Denom: denom, Enabled: sendEnabled})
		return false
	})

	return rv
}

// getSendEnabled returns whether send is enabled and whether that flag was set
// for a denom.
//
// Example usage:
//
//	store := ctx.KVStore(k.storeKey)
//	sendEnabled, found := getSendEnabled(store, "atom")
//	if !found {
//	    sendEnabled = DefaultSendEnabled
//	}
func (k BaseSendKeeper) getSendEnabled(store sdk.KVStore, denom string) (bool, bool) {
	key := types.CreateSendEnabledKey(denom)
	if !store.Has(key) {
		return false, false
	}

	bz := store.Get(key)
	if bz == nil {
		return false, false
	}

	var enabled gogotypes.BoolValue
	k.cdc.MustUnmarshal(bz, &enabled)

	return enabled.Value, true
}

// getSendEnabledOrDefault gets the SendEnabled value for a denom. If it's not
// in the store, this will return defaultVal.
func (k BaseSendKeeper) getSendEnabledOrDefault(store sdk.KVStore, denom string, defaultVal bool) bool {
	sendEnabled, found := k.getSendEnabled(store, denom)
	if found {
		return sendEnabled
	}

	return defaultVal
}<|MERGE_RESOLUTION|>--- conflicted
+++ resolved
@@ -157,24 +157,11 @@
 		return err
 	}
 
-<<<<<<< HEAD
 	err = k.subUnlockedCoins(ctx, inAddress, input.Coins)
 	if err != nil {
 		return err
-=======
-		err = k.subUnlockedCoins(ctx, inAddress, in.Coins)
-		if err != nil {
-			return err
-		}
-
-		ctx.EventManager().EmitEvent(
-			sdk.NewEvent(
-				sdk.EventTypeMessage,
-				sdk.NewAttribute(types.AttributeKeySender, in.Address),
-			),
-		)
->>>>>>> f08ba9ea
-	}
+	}
+
 	ctx.EventManager().EmitEvent(
 		sdk.NewEvent(
 			sdk.EventTypeMessage,
@@ -187,19 +174,15 @@
 		if err != nil {
 			return err
 		}
-<<<<<<< HEAD
+
 		if k.sendRestriction.Fn != nil {
 			outAddress, err = k.sendRestriction.Fn(ctx, inAddress, outAddress, out.Coins)
 			if err != nil {
 				return err
 			}
 		}
-		err = k.addCoins(ctx, outAddress, out.Coins)
-		if err != nil {
-=======
 
 		if err := k.addCoins(ctx, outAddress, out.Coins); err != nil {
->>>>>>> f08ba9ea
 			return err
 		}
 
