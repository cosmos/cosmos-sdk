--- conflicted
+++ resolved
@@ -5,11 +5,8 @@
 	"fmt"
 
 	"cosmossdk.io/collections"
-<<<<<<< HEAD
 	"cosmossdk.io/core/store"
-=======
 	"cosmossdk.io/log"
->>>>>>> c7ed066c
 
 	errorsmod "cosmossdk.io/errors"
 
@@ -55,16 +52,10 @@
 type BaseSendKeeper struct {
 	BaseViewKeeper
 
-<<<<<<< HEAD
 	cdc          codec.BinaryCodec
 	ak           types.AccountKeeper
 	storeService store.KVStoreService
-=======
-	cdc      codec.BinaryCodec
-	ak       types.AccountKeeper
-	storeKey storetypes.StoreKey
-	logger   log.Logger
->>>>>>> c7ed066c
+	logger       log.Logger
 
 	// list of addresses that are restricted from receiving transactions
 	blockedAddrs map[string]bool
@@ -87,11 +78,7 @@
 	}
 
 	return BaseSendKeeper{
-<<<<<<< HEAD
-		BaseViewKeeper: NewBaseViewKeeper(cdc, storeService, ak),
-=======
-		BaseViewKeeper: NewBaseViewKeeper(cdc, storeKey, ak, logger),
->>>>>>> c7ed066c
+		BaseViewKeeper: NewBaseViewKeeper(cdc, storeService, ak, logger),
 		cdc:            cdc,
 		ak:             ak,
 		storeService:   storeService,
