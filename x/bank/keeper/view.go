--- conflicted
+++ resolved
@@ -77,28 +77,16 @@
 func NewBaseViewKeeper(env appmodule.Environment, cdc codec.BinaryCodec, ak types.AccountKeeper, moduleAccountsService moduleaccounts.ServiceWithPerms) BaseViewKeeper {
 	sb := collections.NewSchemaBuilder(env.KVStoreService)
 	k := BaseViewKeeper{
-<<<<<<< HEAD
 		Environment:           env,
 		cdc:                   cdc,
 		ak:                    ak,
 		moduleAccountsService: moduleAccountsService,
 		addrCdc:               ak.AddressCodec(),
-		Supply:                collections.NewMap(sb, types.SupplyKey, "supply", collections.StringKey, sdk.IntValue),
-		DenomMetadata:         collections.NewMap(sb, types.DenomMetadataPrefix, "denom_metadata", collections.StringKey, codec.CollValue[types.Metadata](cdc)),
-		SendEnabled:           collections.NewMap(sb, types.SendEnabledPrefix, "send_enabled", collections.StringKey, codec.BoolValue), // NOTE: we use a bool value which uses protobuf to retain state backwards compat
-		Balances:              collections.NewIndexedMap(sb, types.BalancesPrefix, "balances", collections.PairKeyCodec(sdk.AccAddressKey, collections.StringKey), types.BalanceValueCodec, newBalancesIndexes(sb)),
+		Supply:                collections.NewMap(sb, types.SupplyKey, "supply", collections.StringKey.WithName("supply"), sdk.IntValue),
+		DenomMetadata:         collections.NewMap(sb, types.DenomMetadataPrefix, "denom_metadata", collections.StringKey.WithName("denom_metadata"), codec.CollValue[types.Metadata](cdc)),
+		SendEnabled:           collections.NewMap(sb, types.SendEnabledPrefix, "send_enabled", collections.StringKey.WithName("send_enabled"), codec.BoolValue), // NOTE: we use a bool value which uses protobuf to retain state backwards compat
+		Balances:              collections.NewIndexedMap(sb, types.BalancesPrefix, "balances", collections.NamedPairKeyCodec("address", sdk.AccAddressKey, "balances", collections.StringKey), types.BalanceValueCodec, newBalancesIndexes(sb)),
 		Params:                collections.NewItem(sb, types.ParamsKey, "params", codec.CollValue[types.Params](cdc)),
-=======
-		Environment:   env,
-		cdc:           cdc,
-		ak:            ak,
-		addrCdc:       ak.AddressCodec(),
-		Supply:        collections.NewMap(sb, types.SupplyKey, "supply", collections.StringKey.WithName("supply"), sdk.IntValue),
-		DenomMetadata: collections.NewMap(sb, types.DenomMetadataPrefix, "denom_metadata", collections.StringKey.WithName("denom_metadata"), codec.CollValue[types.Metadata](cdc)),
-		SendEnabled:   collections.NewMap(sb, types.SendEnabledPrefix, "send_enabled", collections.StringKey.WithName("send_enabled"), codec.BoolValue), // NOTE: we use a bool value which uses protobuf to retain state backwards compat
-		Balances:      collections.NewIndexedMap(sb, types.BalancesPrefix, "balances", collections.NamedPairKeyCodec("address", sdk.AccAddressKey, "balances", collections.StringKey), types.BalanceValueCodec, newBalancesIndexes(sb)),
-		Params:        collections.NewItem(sb, types.ParamsKey, "params", codec.CollValue[types.Params](cdc)),
->>>>>>> c754b206
 	}
 
 	schema, err := sb.Build()
