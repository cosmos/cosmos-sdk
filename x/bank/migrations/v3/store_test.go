package v3_test

import (
	"testing"

	"cosmossdk.io/math"
	"github.com/stretchr/testify/require"

	"cosmossdk.io/store/prefix"
	storetypes "cosmossdk.io/store/types"

	"github.com/cosmos/cosmos-sdk/testutil"
	sdk "github.com/cosmos/cosmos-sdk/types"
	"github.com/cosmos/cosmos-sdk/types/address"
	moduletestutil "github.com/cosmos/cosmos-sdk/types/module/testutil"
	v2 "github.com/cosmos/cosmos-sdk/x/bank/migrations/v2"
	v3 "github.com/cosmos/cosmos-sdk/x/bank/migrations/v3"
	"github.com/cosmos/cosmos-sdk/x/bank/types"
)

func TestMigrateStore(t *testing.T) {
	encCfg := moduletestutil.MakeTestEncodingConfig()
	bankKey := storetypes.NewKVStoreKey("bank")
	ctx := testutil.DefaultContext(bankKey, storetypes.NewTransientStoreKey("transient_test"))
	store := ctx.KVStore(bankKey)

	addr := sdk.AccAddress([]byte("addr________________"))
	prefixAccStore := prefix.NewStore(store, v2.CreateAccountBalancesPrefix(addr))

	balances := sdk.NewCoins(
		sdk.NewCoin("foo", sdk.NewInt(10000)),
		sdk.NewCoin("bar", sdk.NewInt(20000)),
	)

	for _, b := range balances {
		bz, err := encCfg.Codec.Marshal(&b) //nolint:gosec // G601: Implicit memory aliasing in for loop.
		require.NoError(t, err)

		prefixAccStore.Set([]byte(b.Denom), bz)
	}

	require.NoError(t, v3.MigrateStore(ctx, bankKey, encCfg.Codec))

	for _, b := range balances {
		addrPrefixStore := prefix.NewStore(store, types.CreateAccountBalancesPrefix(addr))
		bz := addrPrefixStore.Get([]byte(b.Denom))
		var expected math.Int
		require.NoError(t, expected.Unmarshal(bz))
		require.Equal(t, expected, b.Amount)
	}

	for _, b := range balances {
		denomPrefixStore := prefix.NewStore(store, v3.CreateDenomAddressPrefix(b.Denom))
		bz := denomPrefixStore.Get(address.MustLengthPrefix(addr))
		require.NotNil(t, bz)
	}
}

func TestMigrateDenomMetaData(t *testing.T) {
	encCfg := moduletestutil.MakeTestEncodingConfig()
	bankKey := storetypes.NewKVStoreKey("bank")
	ctx := testutil.DefaultContext(bankKey, storetypes.NewTransientStoreKey("transient_test"))
	store := ctx.KVStore(bankKey)
	metaData := []types.Metadata{
		{
			Name:        "Cosmos Hub Atom",
			Symbol:      "ATOM",
			Description: "The native staking token of the Cosmos Hub.",
			DenomUnits: []*types.DenomUnit{
				{Denom: "uatom", Exponent: uint32(0), Aliases: []string{"microatom"}},
				{Denom: "matom", Exponent: uint32(3), Aliases: []string{"milliatom"}},
				{Denom: "atom", Exponent: uint32(6), Aliases: nil},
			},
			Base:    "uatom",
			Display: "atom",
		},
		{
			Name:        "Token",
			Symbol:      "TOKEN",
			Description: "The native staking token of the Token Hub.",
			DenomUnits: []*types.DenomUnit{
				{Denom: "1token", Exponent: uint32(5), Aliases: []string{"decitoken"}},
				{Denom: "2token", Exponent: uint32(4), Aliases: []string{"centitoken"}},
				{Denom: "3token", Exponent: uint32(7), Aliases: []string{"dekatoken"}},
			},
			Base:    "utoken",
			Display: "token",
		},
	}
	denomMetadataStore := prefix.NewStore(store, v2.DenomMetadataPrefix)

	for i := range []int{0, 1} {
		// keys before 0.45 had denom two times in the key
		key := append([]byte{}, []byte(metaData[i].Base)...)
		key = append(key, []byte(metaData[i].Base)...)
		bz, err := encCfg.Codec.Marshal(&metaData[i])
		require.NoError(t, err)
		denomMetadataStore.Set(key, bz)
	}

	require.NoError(t, v3.MigrateStore(ctx, bankKey, encCfg.Codec))

	denomMetadataStore = prefix.NewStore(store, v2.DenomMetadataPrefix)
	denomMetadataIter := denomMetadataStore.Iterator(nil, nil)
	defer denomMetadataIter.Close()
	for i := 0; denomMetadataIter.Valid(); denomMetadataIter.Next() {
		var result types.Metadata
		newKey := denomMetadataIter.Key()

		// make sure old entry is deleted
<<<<<<< HEAD
		oldKey := append(newKey, newKey[0:]...) 
=======
		oldKey := append(newKey, newKey[0:]...)
>>>>>>> 30b3f591
		bz := denomMetadataStore.Get(oldKey)
		require.Nil(t, bz)

		require.Equal(t, string(newKey), metaData[i].Base, "idx: %d", i)
		bz = denomMetadataStore.Get(denomMetadataIter.Key())
		require.NotNil(t, bz)
		err := encCfg.Codec.Unmarshal(bz, &result)
		require.NoError(t, err)
		assertMetaDataEqual(t, metaData[i], result)
		i++
	}
}

func assertMetaDataEqual(t *testing.T, expected, actual types.Metadata) {
	require.Equal(t, expected.GetBase(), actual.GetBase())
	require.Equal(t, expected.GetDisplay(), actual.GetDisplay())
	require.Equal(t, expected.GetDescription(), actual.GetDescription())
	require.Equal(t, expected.GetDenomUnits()[1].GetDenom(), actual.GetDenomUnits()[1].GetDenom())
	require.Equal(t, expected.GetDenomUnits()[1].GetExponent(), actual.GetDenomUnits()[1].GetExponent())
	require.Equal(t, expected.GetDenomUnits()[1].GetAliases(), actual.GetDenomUnits()[1].GetAliases())
}<|MERGE_RESOLUTION|>--- conflicted
+++ resolved
@@ -108,11 +108,7 @@
 		newKey := denomMetadataIter.Key()
 
 		// make sure old entry is deleted
-<<<<<<< HEAD
-		oldKey := append(newKey, newKey[0:]...) 
-=======
 		oldKey := append(newKey, newKey[0:]...)
->>>>>>> 30b3f591
 		bz := denomMetadataStore.Get(oldKey)
 		require.Nil(t, bz)
 
