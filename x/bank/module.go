--- conflicted
+++ resolved
@@ -210,16 +210,10 @@
 type ModuleInputs struct {
 	depinject.In
 
-<<<<<<< HEAD
 	Config       *modulev1.Module
 	Cdc          codec.Codec
 	StoreService corestore.KVStoreService
-=======
-	Config *modulev1.Module
-	Cdc    codec.Codec
-	Key    *store.KVStoreKey
-	Logger log.Logger
->>>>>>> c7ed066c
+	Logger       log.Logger
 
 	AccountKeeper types.AccountKeeper
 
