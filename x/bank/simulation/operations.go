--- conflicted
+++ resolved
@@ -318,10 +318,7 @@
 }
 
 // sendMsgMultiSend sends a transaction with a MsgMultiSend from a provided random
-<<<<<<< HEAD
-=======
 // account.
->>>>>>> 33dbf6a7
 func sendMsgMultiSend(
 	r *rand.Rand, app *baseapp.BaseApp, bk keeper.Keeper, ak types.AccountKeeper,
 	msg *types.MsgMultiSend, ctx sdk.Context, chainID string, privkeys []cryptotypes.PrivKey,
