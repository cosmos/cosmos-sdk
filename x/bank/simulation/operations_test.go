--- conflicted
+++ resolved
@@ -45,7 +45,6 @@
 		appBuilder *runtime.AppBuilder
 		err        error
 	)
-<<<<<<< HEAD
 	suite.app, err = simtestutil.Setup(
 		depinject.Configs(
 			configurator.NewAppConfig(
@@ -57,17 +56,7 @@
 				configurator.TxModule(),
 			),
 			depinject.Supply(log.NewNopLogger()),
-		), &suite.accountKeeper, &suite.bankKeeper, &suite.cdc, &appBuilder)
-=======
-	suite.app, err = simtestutil.Setup(configurator.NewAppConfig(
-		configurator.AuthModule(),
-		configurator.ParamsModule(),
-		configurator.BankModule(),
-		configurator.StakingModule(),
-		configurator.ConsensusModule(),
-		configurator.TxModule(),
-	), &suite.accountKeeper, &suite.bankKeeper, &suite.cdc, &suite.txConfig, &appBuilder)
->>>>>>> 7b10ada7
+		), &suite.accountKeeper, &suite.bankKeeper, &suite.cdc, &suite.txConfig, &appBuilder)
 
 	suite.NoError(err)
 
