package simulation

import (
	"encoding/json"
	"math/rand"
	"testing"

	"github.com/tendermint/tendermint/crypto"

	sdk "github.com/cosmos/cosmos-sdk/types"
	"github.com/cosmos/cosmos-sdk/x/bank"
	"github.com/cosmos/cosmos-sdk/x/mock"
	"github.com/cosmos/cosmos-sdk/x/mock/simulation"
)

func TestBankWithRandomMessages(t *testing.T) {
	mapp := mock.NewApp()

	bank.RegisterWire(mapp.Cdc)
	mapper := mapp.AccountMapper
	coinKeeper := bank.NewKeeper(mapper)
	mapp.Router().AddRoute("bank", bank.NewHandler(coinKeeper))

	err := mapp.CompleteSetup([]*sdk.KVStoreKey{})
	if err != nil {
		panic(err)
	}

	appStateFn := func(r *rand.Rand, keys []crypto.PrivKey, accs []sdk.AccAddress) json.RawMessage {
		mock.RandomSetGenesis(r, mapp, accs, []string{"stake"})
		return json.RawMessage("{}")
	}

	simulation.Simulate(
		t, mapp.BaseApp, appStateFn,
		[]simulation.TestAndRunTx{
			TestAndRunSingleInputMsgSend(mapper),
		},
		[]simulation.RandSetup{},
		[]simulation.Invariant{
			NonnegativeBalanceInvariant(mapper),
			TotalCoinsInvariant(mapper, func() sdk.Coins { return mapp.TotalCoinsSupply }),
		},
<<<<<<< HEAD
		30, 30, false,
=======
		30, 30,
		false,
>>>>>>> 8bb79d12
	)
}<|MERGE_RESOLUTION|>--- conflicted
+++ resolved
@@ -41,11 +41,7 @@
 			NonnegativeBalanceInvariant(mapper),
 			TotalCoinsInvariant(mapper, func() sdk.Coins { return mapp.TotalCoinsSupply }),
 		},
-<<<<<<< HEAD
-		30, 30, false,
-=======
 		30, 30,
 		false,
->>>>>>> 8bb79d12
 	)
 }