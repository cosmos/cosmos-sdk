<!--
order: 3
-->

# Messages

## MsgSend

<<<<<<< HEAD
+++ https://github.com/cosmos/cosmos-sdk/blob/v0.40.0/proto/cosmos/bank/v1beta1/tx.proto#L19-L28

`handleMsgSend` just runs `inputOutputCoins`.

```go
handleMsgSend(msg MsgSend)
  inputSum = 0
  for input in inputs
    inputSum += input.Amount
  outputSum = 0
  for output in outputs
    outputSum += output.Amount
  if inputSum != outputSum:
    fail with "input/output amount mismatch"

  return inputOutputCoins(msg.Inputs, msg.Outputs)
```
=======
Send coins from one address to another.
+++ https://github.com/cosmos/cosmos-sdk/blob/v0.40.0/proto/cosmos/bank/v1beta1/tx.proto#L19-L28

The message will fail under the following conditions:

- The coins do not have sending enabled
- The `to` address is restricted

## MsgMultiSend

Send coins from and to a series of different address. If any of the receiving addresses do not correspond to an existing account, a new account is created.
+++ https://github.com/cosmos/cosmos-sdk/blob/v0.40.0/proto/cosmos/bank/v1beta1/tx.proto#L33-L39

The message will fail under the following conditions:

- Any of the coins do not have sending enabled
- Any of the `to` addresses are restricted
- Any of the coins are locked
- The inputs and outputs do not correctly correspond to one another
>>>>>>> 33dbf6a7
<|MERGE_RESOLUTION|>--- conflicted
+++ resolved
@@ -6,25 +6,6 @@
 
 ## MsgSend
 
-<<<<<<< HEAD
-+++ https://github.com/cosmos/cosmos-sdk/blob/v0.40.0/proto/cosmos/bank/v1beta1/tx.proto#L19-L28
-
-`handleMsgSend` just runs `inputOutputCoins`.
-
-```go
-handleMsgSend(msg MsgSend)
-  inputSum = 0
-  for input in inputs
-    inputSum += input.Amount
-  outputSum = 0
-  for output in outputs
-    outputSum += output.Amount
-  if inputSum != outputSum:
-    fail with "input/output amount mismatch"
-
-  return inputOutputCoins(msg.Inputs, msg.Outputs)
-```
-=======
 Send coins from one address to another.
 +++ https://github.com/cosmos/cosmos-sdk/blob/v0.40.0/proto/cosmos/bank/v1beta1/tx.proto#L19-L28
 
@@ -43,5 +24,4 @@
 - Any of the coins do not have sending enabled
 - Any of the `to` addresses are restricted
 - Any of the coins are locked
-- The inputs and outputs do not correctly correspond to one another
->>>>>>> 33dbf6a7
+- The inputs and outputs do not correctly correspond to one another