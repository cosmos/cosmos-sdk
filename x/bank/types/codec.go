--- conflicted
+++ resolved
@@ -45,10 +45,6 @@
 
 func init() {
 	RegisterCodec(amino)
-<<<<<<< HEAD
-	legacy_global.RegisterCrypto(amino)
-=======
 	cryptocodec.RegisterCrypto(amino)
->>>>>>> 65ea3053
 	amino.Seal()
 }