--- conflicted
+++ resolved
@@ -12,9 +12,6 @@
 	ErrSendDisabled          = sdkerrors.Register(ModuleName, 5, "send transactions are disabled")
 	ErrDenomMetadataNotFound = sdkerrors.Register(ModuleName, 6, "client denom metadata not found")
 	ErrInvalidKey            = sdkerrors.Register(ModuleName, 7, "invalid key")
-<<<<<<< HEAD
 	ErrDuplicateEntry        = sdkerrors.Register(ModuleName, 8, "duplicate entry")
-=======
-	ErrMultipleSenders       = sdkerrors.Register(ModuleName, 8, "multiple senders not allowed")
->>>>>>> 5019459b
+	ErrMultipleSenders       = sdkerrors.Register(ModuleName, 9, "multiple senders not allowed")
 )