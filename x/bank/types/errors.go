package types

import (
	sdkerrors "github.com/cosmos/cosmos-sdk/types/errors"
)

// x/bank module sentinel errors
var (
	ErrNoInputs              = sdkerrors.Register(ModuleName, 2, "no inputs to send transaction")
	ErrNoOutputs             = sdkerrors.Register(ModuleName, 3, "no outputs to send transaction")
	ErrInputOutputMismatch   = sdkerrors.Register(ModuleName, 4, "sum inputs != sum outputs")
	ErrSendDisabled          = sdkerrors.Register(ModuleName, 5, "send transactions are disabled")
	ErrDenomMetadataNotFound = sdkerrors.Register(ModuleName, 6, "client denom metadata not found")
<<<<<<< HEAD
=======
	ErrInvalidKey            = sdkerrors.Register(ModuleName, 7, "invalid key")
>>>>>>> 33dbf6a7
)<|MERGE_RESOLUTION|>--- conflicted
+++ resolved
@@ -11,8 +11,5 @@
 	ErrInputOutputMismatch   = sdkerrors.Register(ModuleName, 4, "sum inputs != sum outputs")
 	ErrSendDisabled          = sdkerrors.Register(ModuleName, 5, "send transactions are disabled")
 	ErrDenomMetadataNotFound = sdkerrors.Register(ModuleName, 6, "client denom metadata not found")
-<<<<<<< HEAD
-=======
 	ErrInvalidKey            = sdkerrors.Register(ModuleName, 7, "invalid key")
->>>>>>> 33dbf6a7
 )