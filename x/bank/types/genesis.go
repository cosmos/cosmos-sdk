--- conflicted
+++ resolved
@@ -18,23 +18,12 @@
 	seenBalances := make(map[string]bool)
 	seenMetadatas := make(map[string]bool)
 
-<<<<<<< HEAD
-=======
 	totalSupply := sdk.Coins{}
 
->>>>>>> 33dbf6a7
 	for _, balance := range gs.Balances {
 		if seenBalances[balance.Address] {
 			return fmt.Errorf("duplicate balance for address %s", balance.Address)
 		}
-<<<<<<< HEAD
-
-		if err := balance.Validate(); err != nil {
-			return err
-		}
-
-		seenBalances[balance.Address] = true
-=======
 
 		if err := balance.Validate(); err != nil {
 			return err
@@ -43,7 +32,6 @@
 		seenBalances[balance.Address] = true
 
 		totalSupply = totalSupply.Add(balance.Coins...)
->>>>>>> 33dbf6a7
 	}
 
 	for _, metadata := range gs.DenomMetadata {
@@ -56,12 +44,6 @@
 		}
 
 		seenMetadatas[metadata.Base] = true
-<<<<<<< HEAD
-	}
-
-	// NOTE: this errors if supply for any given coin is zero
-	return NewSupply(gs.Supply).ValidateBasic()
-=======
 	}
 
 	if !gs.Supply.Empty() {
@@ -77,7 +59,6 @@
 	}
 
 	return nil
->>>>>>> 33dbf6a7
 }
 
 // NewGenesisState creates a new genesis state.
