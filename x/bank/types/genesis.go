package types

import (
	"bytes"
	"encoding/json"
	"sort"

	"github.com/cosmos/cosmos-sdk/codec"
	sdk "github.com/cosmos/cosmos-sdk/types"
	"github.com/cosmos/cosmos-sdk/x/bank/exported"
)

var _ exported.GenesisBalance = (*Balance)(nil)

<<<<<<< HEAD
=======
// GenesisState defines the bank module's genesis state.
type GenesisState struct {
	Params        Params     `json:"params" yaml:"params"`
	Balances      []Balance  `json:"balances" yaml:"balances"`
	Supply        sdk.Coins  `json:"supply" yaml:"supply"`
	DenomMetadata []Metadata `json:"denom_metadata" yaml:"denom_metadata"`
}

// Balance defines an account address and balance pair used in the bank module's
// genesis state.
type Balance struct {
	Address sdk.AccAddress `json:"address" yaml:"address"`
	Coins   sdk.Coins      `json:"coins" yaml:"coins"`
}

>>>>>>> 2651427a
// GetAddress returns the account address of the Balance object.
func (b Balance) GetAddress() sdk.AccAddress {
	return b.Address
}

// GetAddress returns the account coins of the Balance object.
func (b Balance) GetCoins() sdk.Coins {
	return b.Coins
}

// SanitizeGenesisAccounts sorts addresses and coin sets.
func SanitizeGenesisBalances(balances []Balance) []Balance {
	sort.Slice(balances, func(i, j int) bool {
		return bytes.Compare(balances[i].Address.Bytes(), balances[j].Address.Bytes()) < 0
	})

	for _, balance := range balances {
		balance.Coins = balance.Coins.Sort()
	}

	return balances
}

// ValidateGenesis performs basic validation of supply genesis data returning an
// error for any failed validation criteria.
func ValidateGenesis(data GenesisState) error {
	if err := data.Params.Validate(); err != nil {
		return err
	}

	return NewSupply(data.Supply).ValidateBasic()
}

// NewGenesisState creates a new genesis state.
func NewGenesisState(params Params, balances []Balance, supply sdk.Coins, denomMetaData []Metadata) GenesisState {
	return GenesisState{
		Params:        params,
		Balances:      balances,
		Supply:        supply,
		DenomMetadata: denomMetaData,
	}
}

// DefaultGenesisState returns a default bank module genesis state.
func DefaultGenesisState() GenesisState {
	return NewGenesisState(DefaultParams(), []Balance{}, DefaultSupply().GetTotal(), []Metadata{})
}

// GetGenesisStateFromAppState returns x/bank GenesisState given raw application
// genesis state.
func GetGenesisStateFromAppState(cdc codec.JSONMarshaler, appState map[string]json.RawMessage) GenesisState {
	var genesisState GenesisState

	if appState[ModuleName] != nil {
		cdc.MustUnmarshalJSON(appState[ModuleName], &genesisState)
	}

	return genesisState
}

// GenesisAccountIterator implements genesis account iteration.
type GenesisBalancesIterator struct{}

// IterateGenesisAccounts iterates over all the genesis accounts found in
// appGenesis and invokes a callback on each genesis account. If any call
// returns true, iteration stops.
func (GenesisBalancesIterator) IterateGenesisBalances(
	cdc codec.JSONMarshaler, appState map[string]json.RawMessage, cb func(exported.GenesisBalance) (stop bool),
) {
	for _, balance := range GetGenesisStateFromAppState(cdc, appState).Balances {
		if cb(balance) {
			break
		}
	}
}<|MERGE_RESOLUTION|>--- conflicted
+++ resolved
@@ -12,24 +12,6 @@
 
 var _ exported.GenesisBalance = (*Balance)(nil)
 
-<<<<<<< HEAD
-=======
-// GenesisState defines the bank module's genesis state.
-type GenesisState struct {
-	Params        Params     `json:"params" yaml:"params"`
-	Balances      []Balance  `json:"balances" yaml:"balances"`
-	Supply        sdk.Coins  `json:"supply" yaml:"supply"`
-	DenomMetadata []Metadata `json:"denom_metadata" yaml:"denom_metadata"`
-}
-
-// Balance defines an account address and balance pair used in the bank module's
-// genesis state.
-type Balance struct {
-	Address sdk.AccAddress `json:"address" yaml:"address"`
-	Coins   sdk.Coins      `json:"coins" yaml:"coins"`
-}
-
->>>>>>> 2651427a
 // GetAddress returns the account address of the Balance object.
 func (b Balance) GetAddress() sdk.AccAddress {
 	return b.Address
