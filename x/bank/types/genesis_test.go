--- conflicted
+++ resolved
@@ -6,53 +6,32 @@
 	"github.com/stretchr/testify/require"
 
 	sdk "github.com/cosmos/cosmos-sdk/types"
-<<<<<<< HEAD
-	"github.com/cosmos/cosmos-sdk/x/bank/types"
-=======
->>>>>>> 33dbf6a7
 )
 
 func TestGenesisStateValidate(t *testing.T) {
 
 	testCases := []struct {
 		name         string
-<<<<<<< HEAD
-		genesisState types.GenesisState
-=======
 		genesisState GenesisState
->>>>>>> 33dbf6a7
 		expErr       bool
 	}{
 		{
 			"valid genesisState",
-<<<<<<< HEAD
-			types.GenesisState{
-				Params: types.DefaultParams(),
-				Balances: []types.Balance{
-=======
 			GenesisState{
 				Params: DefaultParams(),
 				Balances: []Balance{
->>>>>>> 33dbf6a7
 					{
 						Address: "cosmos1yq8lgssgxlx9smjhes6ryjasmqmd3ts2559g0t",
 						Coins:   sdk.Coins{sdk.NewInt64Coin("uatom", 1)},
 					},
 				},
 				Supply: sdk.Coins{sdk.NewInt64Coin("uatom", 1)},
-<<<<<<< HEAD
-				DenomMetadata: []types.Metadata{
-					{
-						Description: "The native staking token of the Cosmos Hub.",
-						DenomUnits: []*types.DenomUnit{
-=======
 				DenomMetadata: []Metadata{
 					{
 						Name:        "Cosmos Hub Atom",
 						Symbol:      "ATOM",
 						Description: "The native staking token of the Cosmos Hub.",
 						DenomUnits: []*DenomUnit{
->>>>>>> 33dbf6a7
 							{"uatom", uint32(0), []string{"microatom"}},
 							{"matom", uint32(3), []string{"milliatom"}},
 							{"atom", uint32(6), nil},
@@ -64,21 +43,12 @@
 			},
 			false,
 		},
-<<<<<<< HEAD
-		{"empty genesisState", types.GenesisState{}, false},
-		{
-			"invalid params ",
-			types.GenesisState{
-				Params: types.Params{
-					SendEnabled: []*types.SendEnabled{
-=======
 		{"empty genesisState", GenesisState{}, false},
 		{
 			"invalid params ",
 			GenesisState{
 				Params: Params{
 					SendEnabled: []*SendEnabled{
->>>>>>> 33dbf6a7
 						{"", true},
 					},
 				},
@@ -87,13 +57,8 @@
 		},
 		{
 			"dup balances",
-<<<<<<< HEAD
-			types.GenesisState{
-				Balances: []types.Balance{
-=======
 			GenesisState{
 				Balances: []Balance{
->>>>>>> 33dbf6a7
 					{
 						Address: "cosmos1yq8lgssgxlx9smjhes6ryjasmqmd3ts2559g0t",
 						Coins:   sdk.Coins{sdk.NewInt64Coin("uatom", 1)},
@@ -108,13 +73,8 @@
 		},
 		{
 			"0  balance",
-<<<<<<< HEAD
-			types.GenesisState{
-				Balances: []types.Balance{
-=======
 			GenesisState{
 				Balances: []Balance{
->>>>>>> 33dbf6a7
 					{
 						Address: "cosmos1yq8lgssgxlx9smjhes6ryjasmqmd3ts2559g0t",
 					},
@@ -124,13 +84,6 @@
 		},
 		{
 			"dup Metadata",
-<<<<<<< HEAD
-			types.GenesisState{
-				DenomMetadata: []types.Metadata{
-					{
-						Description: "The native staking token of the Cosmos Hub.",
-						DenomUnits: []*types.DenomUnit{
-=======
 			GenesisState{
 				DenomMetadata: []Metadata{
 					{
@@ -138,7 +91,6 @@
 						Symbol:      "ATOM",
 						Description: "The native staking token of the Cosmos Hub.",
 						DenomUnits: []*DenomUnit{
->>>>>>> 33dbf6a7
 							{"uatom", uint32(0), []string{"microatom"}},
 							{"matom", uint32(3), []string{"milliatom"}},
 							{"atom", uint32(6), nil},
@@ -147,15 +99,10 @@
 						Display: "atom",
 					},
 					{
-<<<<<<< HEAD
-						Description: "The native staking token of the Cosmos Hub.",
-						DenomUnits: []*types.DenomUnit{
-=======
 						Name:        "Cosmos Hub Atom",
 						Symbol:      "ATOM",
 						Description: "The native staking token of the Cosmos Hub.",
 						DenomUnits: []*DenomUnit{
->>>>>>> 33dbf6a7
 							{"uatom", uint32(0), []string{"microatom"}},
 							{"matom", uint32(3), []string{"milliatom"}},
 							{"atom", uint32(6), nil},
@@ -169,13 +116,6 @@
 		},
 		{
 			"invalid Metadata",
-<<<<<<< HEAD
-			types.GenesisState{
-				DenomMetadata: []types.Metadata{
-					{
-						Description: "The native staking token of the Cosmos Hub.",
-						DenomUnits: []*types.DenomUnit{
-=======
 			GenesisState{
 				DenomMetadata: []Metadata{
 					{
@@ -183,7 +123,6 @@
 						Symbol:      "ATOM",
 						Description: "The native staking token of the Cosmos Hub.",
 						DenomUnits: []*DenomUnit{
->>>>>>> 33dbf6a7
 							{"uatom", uint32(0), []string{"microatom"}},
 							{"matom", uint32(3), []string{"milliatom"}},
 							{"atom", uint32(6), nil},
@@ -197,11 +136,7 @@
 		},
 		{
 			"invalid supply",
-<<<<<<< HEAD
-			types.GenesisState{
-=======
 			GenesisState{
->>>>>>> 33dbf6a7
 				Supply: sdk.Coins{sdk.Coin{Denom: "", Amount: sdk.OneInt()}},
 			},
 			true,
