--- conflicted
+++ resolved
@@ -60,15 +60,10 @@
 // CreateDenomAddressPrefix creates a prefix for a reverse index of denomination
 // to account balance for that denomination.
 func CreateDenomAddressPrefix(denom string) []byte {
-<<<<<<< HEAD
-	key := append(DenomAddressPrefix, []byte(denom)...) //nolint: gocritic
-	return append(key, 0)
-=======
 	// we add a "zero" byte at the end - null byte terminator, to allow prefix denom prefix
 	// scan. Setting it is not needed (key[last] = 0) - because this is the default.
 	key := make([]byte, len(DenomAddressPrefix)+len(denom)+1)
 	copy(key, DenomAddressPrefix)
 	copy(key[len(DenomAddressPrefix):], denom)
 	return key
->>>>>>> bc3cda69
 }