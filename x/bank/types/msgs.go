package types

import (
	"fmt"

	sdk "github.com/cosmos/cosmos-sdk/types"
	sdkerrors "github.com/cosmos/cosmos-sdk/types/errors"
)

// bank message types
const (
	TypeMsgSend      = "send"
	TypeMsgMultiSend = "multisend"
)

var _ sdk.Msg = &MsgSend{}

// NewMsgSend - construct a msg to send coins from one account to another.
<<<<<<< HEAD
func NewMsgSend(fromAddr, toAddr sdk.AccAddress, amount sdk.Coins) *MsgSend {
=======
func NewMsgSend(fromAddr, toAddr fmt.Stringer, amount sdk.Coins) *MsgSend {
>>>>>>> 9933b72f
	return &MsgSend{FromAddress: fromAddr.String(), ToAddress: toAddr.String(), Amount: amount}
}

// Route Implements Msg.
func (msg MsgSend) Route() string { return RouterKey }

// Type Implements Msg.
func (msg MsgSend) Type() string { return TypeMsgSend }

// ValidateBasic Implements Msg.
func (msg MsgSend) ValidateBasic() error {
	_, err := sdk.AccAddressFromBech32(msg.FromAddress)
	if err != nil {
		return sdkerrors.Wrapf(sdkerrors.ErrInvalidAddress, "Invalid sender address (%s)", err)
	}

	_, err = sdk.AccAddressFromBech32(msg.ToAddress)
	if err != nil {
		return sdkerrors.Wrapf(sdkerrors.ErrInvalidAddress, "Invalid recipient address (%s)", err)
	}

	if !msg.Amount.IsValid() {
		return sdkerrors.Wrap(sdkerrors.ErrInvalidCoins, msg.Amount.String())
	}

	if !msg.Amount.IsAllPositive() {
		return sdkerrors.Wrap(sdkerrors.ErrInvalidCoins, msg.Amount.String())
	}

	return nil
}

// GetSignBytes Implements Msg.
func (msg MsgSend) GetSignBytes() []byte {
	return sdk.MustSortJSON(ModuleCdc.MustMarshalJSON(&msg))
}

// GetSigners Implements Msg.
func (msg MsgSend) GetSigners() []sdk.AccAddress {
	from, err := sdk.AccAddressFromBech32(msg.FromAddress)
	if err != nil {
		panic(err)
	}
	return []sdk.AccAddress{from}
}

var _ sdk.Msg = &MsgMultiSend{}

// NewMsgMultiSend - construct arbitrary multi-in, multi-out send msg.
func NewMsgMultiSend(in []Input, out []Output) *MsgMultiSend {
	return &MsgMultiSend{Inputs: in, Outputs: out}
}

// Route Implements Msg
func (msg MsgMultiSend) Route() string { return RouterKey }

// Type Implements Msg
func (msg MsgMultiSend) Type() string { return TypeMsgMultiSend }

// ValidateBasic Implements Msg.
func (msg MsgMultiSend) ValidateBasic() error {
	// this just makes sure all the inputs and outputs are properly formatted,
	// not that they actually have the money inside
	if len(msg.Inputs) == 0 {
		return ErrNoInputs
	}

	if len(msg.Outputs) == 0 {
		return ErrNoOutputs
	}

	return ValidateInputsOutputs(msg.Inputs, msg.Outputs)
}

// GetSignBytes Implements Msg.
func (msg MsgMultiSend) GetSignBytes() []byte {
	return sdk.MustSortJSON(ModuleCdc.MustMarshalJSON(&msg))
}

// GetSigners Implements Msg.
func (msg MsgMultiSend) GetSigners() []sdk.AccAddress {
	addrs := make([]sdk.AccAddress, len(msg.Inputs))
	for i, in := range msg.Inputs {
		addr, _ := sdk.AccAddressFromBech32(in.Address)
		addrs[i] = addr
	}

	return addrs
}

// ValidateBasic - validate transaction input
func (in Input) ValidateBasic() error {
	_, err := sdk.AccAddressFromBech32(in.Address)
	if err != nil {
		return err
	}

	if !in.Coins.IsValid() {
		return sdkerrors.Wrap(sdkerrors.ErrInvalidCoins, in.Coins.String())
	}

	if !in.Coins.IsAllPositive() {
		return sdkerrors.Wrap(sdkerrors.ErrInvalidCoins, in.Coins.String())
	}

	return nil
}

// NewInput - create a transaction input, used with MsgMultiSend
func NewInput(addr fmt.Stringer, coins sdk.Coins) Input {
	return Input{
		Address: addr.String(),
		Coins:   coins,
	}
}

// ValidateBasic - validate transaction output
func (out Output) ValidateBasic() error {
	_, err := sdk.AccAddressFromBech32(out.Address)
	if err != nil {
		return sdkerrors.Wrapf(sdkerrors.ErrInvalidAddress, "Invalid output address (%s)", err)
	}

	if !out.Coins.IsValid() {
		return sdkerrors.Wrap(sdkerrors.ErrInvalidCoins, out.Coins.String())
	}

	if !out.Coins.IsAllPositive() {
		return sdkerrors.Wrap(sdkerrors.ErrInvalidCoins, out.Coins.String())
	}

	return nil
}

// NewOutput - create a transaction output, used with MsgMultiSend
func NewOutput(addr fmt.Stringer, coins sdk.Coins) Output {
	return Output{
		Address: addr.String(),
		Coins:   coins,
	}
}

// ValidateInputsOutputs validates that each respective input and output is
// valid and that the sum of inputs is equal to the sum of outputs.
func ValidateInputsOutputs(inputs []Input, outputs []Output) error {
	var totalIn, totalOut sdk.Coins

	for _, in := range inputs {
		if err := in.ValidateBasic(); err != nil {
			return err
		}

		totalIn = totalIn.Add(in.Coins...)
	}

	for _, out := range outputs {
		if err := out.ValidateBasic(); err != nil {
			return err
		}

		totalOut = totalOut.Add(out.Coins...)
	}

	// make sure inputs and outputs match
	if !totalIn.IsEqual(totalOut) {
		return ErrInputOutputMismatch
	}

	return nil
}<|MERGE_RESOLUTION|>--- conflicted
+++ resolved
@@ -16,11 +16,7 @@
 var _ sdk.Msg = &MsgSend{}
 
 // NewMsgSend - construct a msg to send coins from one account to another.
-<<<<<<< HEAD
-func NewMsgSend(fromAddr, toAddr sdk.AccAddress, amount sdk.Coins) *MsgSend {
-=======
 func NewMsgSend(fromAddr, toAddr fmt.Stringer, amount sdk.Coins) *MsgSend {
->>>>>>> 9933b72f
 	return &MsgSend{FromAddress: fromAddr.String(), ToAddress: toAddr.String(), Amount: amount}
 }
 
