package types

import (
	"fmt"

	sdk "github.com/cosmos/cosmos-sdk/types"
	paramtypes "github.com/cosmos/cosmos-sdk/x/params/types"
	yaml "gopkg.in/yaml.v2"
)

const (
<<<<<<< HEAD
	// DefaultParamspace for params keeper
	DefaultParamspace = ModuleName
=======
	// DefaultSendEnabled enabled
	DefaultSendEnabled = true
>>>>>>> 8f96ec05
)

var (
	// KeySendEnabled is store's key for SendEnabled Params
	KeySendEnabled = []byte("SendEnabled")
	// KeyDefaultSendEnabled is store's key for the DefaultSendEnabled option
	KeyDefaultSendEnabled = []byte("DefaultSendEnabled")
)

// ParamKeyTable for bank module.
func ParamKeyTable() paramtypes.KeyTable {
	return paramtypes.NewKeyTable().RegisterParamSet(&Params{})
}

// NewParams creates a new parameter configuration for the bank module
func NewParams(defaultSendEnabled bool, sendEnabledParams SendEnabledParams) Params {
	return Params{
		SendEnabled:        sendEnabledParams,
		DefaultSendEnabled: defaultSendEnabled,
	}
}

// DefaultParams is the default parameter configuration for the bank module
func DefaultParams() Params {
	return Params{
		SendEnabled: SendEnabledParams{},
		// The default send enabled value allows send transfers for all coin denoms
		DefaultSendEnabled: true,
	}
}

// Validate all bank module parameters
func (p Params) Validate() error {
	if err := validateSendEnabledParams(p.SendEnabled); err != nil {
		return err
	}
	return validateIsBool(p.DefaultSendEnabled)
}

// String implements the Stringer interface.
func (p Params) String() string {
	out, _ := yaml.Marshal(p)
	return string(out)
}

// IsSendEnabled returns true if the given denom is enabled for sending
func (p Params) IsSendEnabled(denom string) bool {
	for _, pse := range p.SendEnabled {
		if pse.Denom == denom {
			return pse.Enabled
		}
	}
	return p.DefaultSendEnabled
}

// SetSendEnabledParam returns an updated set of Parameters with the given denom
// send enabled flag set.
func (p Params) SetSendEnabledParam(denom string, sendEnabled bool) Params {
	var sendParams SendEnabledParams
	for _, p := range p.SendEnabled {
		if p.Denom != denom {
			sendParams = append(sendParams, NewSendEnabled(p.Denom, p.Enabled))
		}
	}
	sendParams = append(sendParams, NewSendEnabled(denom, sendEnabled))
	return NewParams(p.DefaultSendEnabled, sendParams)
}

// ParamSetPairs implements params.ParamSet
func (p *Params) ParamSetPairs() paramtypes.ParamSetPairs {
	return paramtypes.ParamSetPairs{
		paramtypes.NewParamSetPair(KeySendEnabled, &p.SendEnabled, validateSendEnabledParams),
		paramtypes.NewParamSetPair(KeyDefaultSendEnabled, &p.DefaultSendEnabled, validateIsBool),
	}
}

// SendEnabledParams is a collection of parameters indicating if a coin denom is enabled for sending
type SendEnabledParams []*SendEnabled

func validateSendEnabledParams(i interface{}) error {
	params, ok := i.([]*SendEnabled)
	if !ok {
		return fmt.Errorf("invalid parameter type: %T", i)
	}
	// ensure each denom is only registered one time.
	registered := make(map[string]bool)
	for _, p := range params {
		if _, exists := registered[p.Denom]; exists {
			return fmt.Errorf("duplicate send enabled parameter found: '%s'", p.Denom)
		}
		if err := validateSendEnabled(*p); err != nil {
			return err
		}
		registered[p.Denom] = true
	}
	return nil
}

// NewSendEnabled creates a new SendEnabled object
// The denom may be left empty to control the global default setting of send_enabled
func NewSendEnabled(denom string, sendEnabled bool) *SendEnabled {
	return &SendEnabled{
		Denom:   denom,
		Enabled: sendEnabled,
	}
}

// String implements stringer insterface
func (se SendEnabled) String() string {
	out, _ := yaml.Marshal(se)
	return string(out)
}

func validateSendEnabled(i interface{}) error {
	param, ok := i.(SendEnabled)
	if !ok {
		return fmt.Errorf("invalid parameter type: %T", i)
	}
	return sdk.ValidateDenom(param.Denom)
}

func validateIsBool(i interface{}) error {
	_, ok := i.(bool)
	if !ok {
		return fmt.Errorf("invalid parameter type: %T", i)
	}
	return nil
}<|MERGE_RESOLUTION|>--- conflicted
+++ resolved
@@ -9,13 +9,8 @@
 )
 
 const (
-<<<<<<< HEAD
-	// DefaultParamspace for params keeper
-	DefaultParamspace = ModuleName
-=======
 	// DefaultSendEnabled enabled
 	DefaultSendEnabled = true
->>>>>>> 8f96ec05
 )
 
 var (
