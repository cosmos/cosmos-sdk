package types

import (
	"testing"

	"github.com/stretchr/testify/require"

	sdk "github.com/cosmos/cosmos-sdk/types"
)

func Test_validateSendEnabledParam(t *testing.T) {
	type args struct {
		i interface{}
	}
	tests := []struct {
		name    string
		args    args
		wantErr bool
	}{
		{"invalid type", args{sdk.NewCoin(sdk.DefaultBondDenom, sdk.OneInt())}, true},

		{"invalid empty denom send enabled", args{*NewSendEnabled("", true)}, true},
		{"invalid empty denom send disabled", args{*NewSendEnabled("", false)}, true},

		{"valid denom send enabled", args{*NewSendEnabled(sdk.DefaultBondDenom, true)}, false},
		{"valid denom send disabled", args{*NewSendEnabled(sdk.DefaultBondDenom, false)}, false},

		{"invalid denom send enabled", args{*NewSendEnabled("0FOO", true)}, true},
		{"invalid denom send disabled", args{*NewSendEnabled("0FOO", false)}, true},
	}
	for _, tt := range tests {
		tt := tt
		t.Run(tt.name, func(t *testing.T) {
			require.Equal(t, tt.wantErr, validateSendEnabled(tt.args.i) != nil)
		})
	}
}

func Test_sendParamEqual(t *testing.T) {
	paramsA := NewSendEnabled(sdk.DefaultBondDenom, true)
	paramsB := NewSendEnabled(sdk.DefaultBondDenom, true)
	paramsC := NewSendEnabled("foodenom", false)

	ok := paramsA.Equal(paramsB)
	require.True(t, ok)

	ok = paramsA.Equal(paramsC)
	require.False(t, ok)
}

func Test_sendParamString(t *testing.T) {
	paramString := "denom: foo\nenabled: false\n"
	param := NewSendEnabled("foo", false)

	require.Equal(t, paramString, param.String())
}

func Test_validateParams(t *testing.T) {
	params := DefaultParams()

	// default params have no error
	require.NoError(t, params.Validate())

	// default case is all denoms are enabled for sending
	require.True(t, params.SendEnabledDenom(sdk.DefaultBondDenom))
	require.True(t, params.SendEnabledDenom("foodenom"))

	params.DefaultSendEnabled = false
	params = params.SetSendEnabledParam("foodenom", true)

	require.NoError(t, validateSendEnabledParams(params.SendEnabled))
	require.True(t, params.SendEnabledDenom("foodenom"))
	require.False(t, params.SendEnabledDenom(sdk.DefaultBondDenom))

	params.DefaultSendEnabled = true
	params = params.SetSendEnabledParam("foodenom", false)

	require.NoError(t, validateSendEnabledParams(params.SendEnabled))
	require.False(t, params.SendEnabledDenom("foodenom"))
	require.True(t, params.SendEnabledDenom(sdk.DefaultBondDenom))

	params = params.SetSendEnabledParam("foodenom", true)
	require.True(t, params.SendEnabledDenom("foodenom"))

	params = params.SetSendEnabledParam("foodenom", false)
	require.False(t, params.SendEnabledDenom("foodenom"))

	require.True(t, params.SendEnabledDenom("foodenom2"))
	params = params.SetSendEnabledParam("foodenom2", false)
	require.True(t, params.SendEnabledDenom(""))
	require.True(t, params.SendEnabledDenom(sdk.DefaultBondDenom))
	require.False(t, params.SendEnabledDenom("foodenom2"))

	paramYaml := `default_send_enabled: true\nsend_enabled:\n- denom: foodenom\n- denom: foodenom2\n`
	require.Equal(t, paramYaml, params.String())

	// Ensure proper format of yaml output when false
	params.DefaultSendEnabled = false
<<<<<<< HEAD
	paramYaml = `actual  : "default_send_enabled: true\nsend_enabled:\n- denom: foodenom\n- denom: foodenom2\n`
=======
	paramYaml = `default_send_enabled: true\nsend_enabled:\n- denom: foodenom\n- denom: foodenom2\n`
>>>>>>> 3e83faad
	require.Equal(t, paramYaml, params.String())

	params = NewParams(true, SendEnabledParams{
		NewSendEnabled("foodenom", false),
		NewSendEnabled("foodenom", true), // this is not allowed
	})

	// fails due to duplicate entries.
	require.Error(t, params.Validate())

	// fails due to invalid type
	require.Error(t, validateSendEnabledParams(NewSendEnabled("foodenom", true)))

	require.Error(t, validateSendEnabledParams(SendEnabledParams{NewSendEnabled("INVALIDDENOM", true)}))
}<|MERGE_RESOLUTION|>--- conflicted
+++ resolved
@@ -96,11 +96,7 @@
 
 	// Ensure proper format of yaml output when false
 	params.DefaultSendEnabled = false
-<<<<<<< HEAD
-	paramYaml = `actual  : "default_send_enabled: true\nsend_enabled:\n- denom: foodenom\n- denom: foodenom2\n`
-=======
 	paramYaml = `default_send_enabled: true\nsend_enabled:\n- denom: foodenom\n- denom: foodenom2\n`
->>>>>>> 3e83faad
 	require.Equal(t, paramYaml, params.String())
 
 	params = NewParams(true, SendEnabledParams{
