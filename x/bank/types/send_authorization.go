--- conflicted
+++ resolved
@@ -17,14 +17,13 @@
 	}
 }
 
-<<<<<<< HEAD
-// MsgTypeURL implements Authorization.MsgTypeURL.
-func (a SendAuthorization) MsgTypeURL() string {
-	return "/cosmos.bank.v1beta1.Msg/Send"
+// MethodName implements Authorization.MsgTypeURL.
+func (authorization SendAuthorization) MsgTypeURL() string {
+	return sdk.MsgTypeURL(&MsgSend{})
 }
 
 // Accept implements Authorization.Accept.
-func (a SendAuthorization) Accept(ctx sdk.Context, msg sdk.ServiceMsg) (authz.AcceptResponse, error) {
+func (a SendAuthorization) Accept(ctx sdk.Context, msg sdk.Msg) (authz.AcceptResponse, error) {
 	msgR, ok := msg.Request.(*MsgSend)
 	if !ok {
 		return authz.AcceptResponse{}, sdkerrors.ErrInvalidType.Wrap("type mismatch")
@@ -38,29 +37,6 @@
 	}
 
 	return authz.AcceptResponse{Accept: true, Delete: false, Updated: &SendAuthorization{SpendLimit: limitLeft}}, nil
-=======
-// MethodName implements Authorization.MethodName.
-func (authorization SendAuthorization) MethodName() string {
-	return sdk.MsgTypeURL(&MsgSend{})
-}
-
-// Accept implements Authorization.Accept.
-func (authorization SendAuthorization) Accept(_ sdk.Context, msg sdk.Msg) (updated authz.Authorization, delete bool, err error) {
-	msgSend, ok := msg.(*MsgSend)
-	if !ok {
-		return nil, false, sdkerrors.Wrapf(sdkerrors.ErrInvalidType, "type mismatch")
-	}
-
-	limitLeft, isNegative := authorization.SpendLimit.SafeSub(msgSend.Amount)
-	if isNegative {
-		return nil, false, sdkerrors.Wrapf(sdkerrors.ErrInsufficientFunds, "requested amount is more than spend limit")
-	}
-	if limitLeft.IsZero() {
-		return nil, true, nil
-	}
-
-	return &SendAuthorization{SpendLimit: limitLeft}, false, nil
->>>>>>> 72873a07
 }
 
 // ValidateBasic implements Authorization.ValidateBasic.
