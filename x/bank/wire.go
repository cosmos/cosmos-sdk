--- conflicted
+++ resolved
@@ -5,22 +5,16 @@
 )
 
 func RegisterWire(cdc *wire.Codec) {
-<<<<<<< HEAD
 	// TODO: bring this back ...
 	/*
 		// TODO include option to always include prefix bytes.
 		cdc.RegisterConcrete(SendMsg{}, "cosmos-sdk/SendMsg", nil)
 		cdc.RegisterConcrete(IssueMsg{}, "cosmos-sdk/IssueMsg", nil)
 	*/
-=======
-	// TODO include option to always include prefix bytes.
-	cdc.RegisterConcrete(SendMsg{}, "cosmos-sdk/SendMsg", nil)
-	cdc.RegisterConcrete(IssueMsg{}, "cosmos-sdk/IssueMsg", nil)
 }
 
 func getCodec() *wire.Codec {
 	cdc := wire.NewCodec()
 	RegisterWire(cdc)
 	return cdc
->>>>>>> 9bb90db5
 }