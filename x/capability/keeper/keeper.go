--- conflicted
+++ resolved
@@ -96,9 +96,6 @@
 		panic("cannot initialize and seal an already sealed capability keeper")
 	}
 
-<<<<<<< HEAD
-<<<<<<< HEAD
-=======
 	k.sealed = true
 }
 
@@ -108,20 +105,8 @@
 // `BeginBlock` or `InitChain` - whichever is first). We need access to the store so we
 // can't initialize it in a constructor.
 func (k *Keeper) InitMemStore(ctx sdk.Context) {
->>>>>>> bdf5aee7a (style(capability)!: update go doc comments and remove BeginBlocker (#9845))
-=======
-	k.sealed = true
-}
-
-// InitMemStore will initialize the memory store if the initialized flag is not set.
-// InitMemStore logic should be run in first `BeginBlock` or `InitChain` (whichever is run on app start)
-// so that the memory store is properly initialized before any transactions are run.
-// InitMemStore also asserts the memory store type is correct, and will panic if it does not have store type of `StoreTypeMemory`.
-func (k *Keeper) InitMemStore(ctx sdk.Context) {
->>>>>>> 650ccdb9
 	memStore := ctx.KVStore(k.memKey)
 	memStoreType := memStore.GetStoreType()
-
 	if memStoreType != sdk.StoreTypeMemory {
 		panic(fmt.Sprintf("invalid memory store type; got %s, expected: %s", memStoreType, sdk.StoreTypeMemory))
 	}
@@ -152,21 +137,10 @@
 	}
 }
 
-<<<<<<< HEAD
-<<<<<<< HEAD
-	k.sealed = true
-=======
 // IsInitialized returns true if the keeper is properly initialized, and false otherwise.
 func (k *Keeper) IsInitialized(ctx sdk.Context) bool {
 	memStore := ctx.KVStore(k.memKey)
 	return memStore.Get(types.KeyMemInitialized) != nil
->>>>>>> bdf5aee7a (style(capability)!: update go doc comments and remove BeginBlocker (#9845))
-=======
-// IsInitialized returns true if the initialized flag is set, and false otherwise
-func (k *Keeper) IsInitialized(ctx sdk.Context) bool {
-	memStore := ctx.KVStore(k.memKey)
-	return memStore.Get(types.KeyMemInitialized) != nil
->>>>>>> 650ccdb9
 }
 
 // InitializeIndex sets the index to one (or greater) in InitChain according
