--- conflicted
+++ resolved
@@ -237,7 +237,6 @@
 	return cap, true
 }
 
-<<<<<<< HEAD
 // Get all the Owners that own the capability associated with the name this ScopedKeeper uses
 // to refer to the capability
 func (sk ScopedKeeper) GetOwners(ctx sdk.Context, name string) (*types.CapabilityOwners, bool) {
@@ -249,7 +248,7 @@
 	prefixStore := prefix.NewStore(ctx.KVStore(sk.storeKey), types.KeyPrefixIndexCapability)
 	indexKey := types.IndexToKey(cap.GetIndex())
 
-	var capOwners *types.CapabilityOwners
+	var capOwners types.CapabilityOwners
 
 	bz := prefixStore.Get(indexKey)
 	if len(bz) == 0 {
@@ -257,13 +256,13 @@
 	}
 
 	sk.cdc.MustUnmarshalBinaryBare(bz, &capOwners)
-	return capOwners, true
+	return &capOwners, true
 
 }
 
 // LookupModules returns all the module owners for a given capability
 // as a string array, the capability is also returned along with a boolean success flag
-func (sk ScopedKeeper) LookupModules(ctx sdk.Context, name string) ([]string, types.Capability, bool) {
+func (sk ScopedKeeper) LookupModules(ctx sdk.Context, name string) ([]string, *types.Capability, bool) {
 	cap, ok := sk.GetCapability(ctx, name)
 	if !ok {
 		return nil, nil, false
@@ -282,10 +281,7 @@
 
 }
 
-func (sk ScopedKeeper) addOwner(ctx sdk.Context, cap types.Capability, name string) error {
-=======
 func (sk ScopedKeeper) addOwner(ctx sdk.Context, cap *types.Capability, name string) error {
->>>>>>> df5badaf
 	prefixStore := prefix.NewStore(ctx.KVStore(sk.storeKey), types.KeyPrefixIndexCapability)
 	indexKey := types.IndexToKey(cap.GetIndex())
 
