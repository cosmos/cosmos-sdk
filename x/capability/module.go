--- conflicted
+++ resolved
@@ -116,18 +116,14 @@
 	cdc.MustUnmarshalJSON(gs, &genState)
 
 	InitGenesis(ctx, am.keeper, genState)
+
 	return []abci.ValidatorUpdate{}
 }
 
 // ExportGenesis returns the capability module's exported genesis state as raw JSON bytes.
 func (am AppModule) ExportGenesis(ctx sdk.Context, cdc codec.JSONMarshaler) json.RawMessage {
-<<<<<<< HEAD
-	index := am.keeper.GetLatestIndex(ctx)
-	return cdc.MustMarshalJSON(types.GenesisState{Index: index})
-=======
 	genState := ExportGenesis(ctx, am.keeper)
 	return cdc.MustMarshalJSON(genState)
->>>>>>> 9251812f
 }
 
 // BeginBlock executes all ABCI BeginBlock logic respective to the capability module.
