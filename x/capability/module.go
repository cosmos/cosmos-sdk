package capability

import (
	"encoding/json"
	"fmt"
	"math/rand"
	"time"

	"github.com/gorilla/mux"
	"github.com/grpc-ecosystem/grpc-gateway/runtime"
	"github.com/spf13/cobra"

	abci "github.com/tendermint/tendermint/abci/types"

	"github.com/cosmos/cosmos-sdk/client"
	"github.com/cosmos/cosmos-sdk/codec"
	cdctypes "github.com/cosmos/cosmos-sdk/codec/types"
	"github.com/cosmos/cosmos-sdk/telemetry"
	sdk "github.com/cosmos/cosmos-sdk/types"
	"github.com/cosmos/cosmos-sdk/types/module"
	simtypes "github.com/cosmos/cosmos-sdk/types/simulation"
	"github.com/cosmos/cosmos-sdk/x/capability/keeper"
	"github.com/cosmos/cosmos-sdk/x/capability/simulation"
	"github.com/cosmos/cosmos-sdk/x/capability/types"
)

var (
	_ module.AppModule           = AppModule{}
	_ module.AppModuleBasic      = AppModuleBasic{}
	_ module.AppModuleSimulation = AppModule{}
)

// ----------------------------------------------------------------------------
// AppModuleBasic
// ----------------------------------------------------------------------------

// AppModuleBasic implements the AppModuleBasic interface for the capability module.
type AppModuleBasic struct {
	cdc codec.Codec
}

func NewAppModuleBasic(cdc codec.Codec) AppModuleBasic {
	return AppModuleBasic{cdc: cdc}
}

// Name returns the capability module's name.
func (AppModuleBasic) Name() string {
	return types.ModuleName
}

// RegisterLegacyAminoCodec does nothing. Capability does not support amino.
func (AppModuleBasic) RegisterLegacyAminoCodec(cdc *codec.LegacyAmino) {}

// RegisterInterfaces registers the module's interface types
func (a AppModuleBasic) RegisterInterfaces(_ cdctypes.InterfaceRegistry) {}

// DefaultGenesis returns the capability module's default genesis state.
func (AppModuleBasic) DefaultGenesis(cdc codec.JSONCodec) json.RawMessage {
	return cdc.MustMarshalJSON(types.DefaultGenesis())
}

// ValidateGenesis performs genesis state validation for the capability module.
func (AppModuleBasic) ValidateGenesis(cdc codec.JSONCodec, config client.TxEncodingConfig, bz json.RawMessage) error {
	var genState types.GenesisState
	if err := cdc.UnmarshalJSON(bz, &genState); err != nil {
		return fmt.Errorf("failed to unmarshal %s genesis state: %w", types.ModuleName, err)
	}
	return genState.Validate()
}

// RegisterRESTRoutes registers the capability module's REST service handlers.
func (a AppModuleBasic) RegisterRESTRoutes(_ client.Context, _ *mux.Router) {}

// RegisterGRPCGatewayRoutes registers the gRPC Gateway routes for the capability module.
func (a AppModuleBasic) RegisterGRPCGatewayRoutes(_ client.Context, _ *runtime.ServeMux) {
}

// GetTxCmd returns the capability module's root tx command.
func (a AppModuleBasic) GetTxCmd() *cobra.Command { return nil }

// GetQueryCmd returns the capability module's root query command.
func (AppModuleBasic) GetQueryCmd() *cobra.Command { return nil }

// ----------------------------------------------------------------------------
// AppModule
// ----------------------------------------------------------------------------

// AppModule implements the AppModule interface for the capability module.
type AppModule struct {
	AppModuleBasic

	keeper keeper.Keeper
}

func NewAppModule(cdc codec.Codec, keeper keeper.Keeper) AppModule {
	return AppModule{
		AppModuleBasic: NewAppModuleBasic(cdc),
		keeper:         keeper,
	}
}

// Name returns the capability module's name.
func (am AppModule) Name() string {
	return am.AppModuleBasic.Name()
}

// Route returns the capability module's message routing key.
func (AppModule) Route() sdk.Route { return sdk.Route{} }

// QuerierRoute returns the capability module's query routing key.
func (AppModule) QuerierRoute() string { return "" }

// LegacyQuerierHandler returns the capability module's Querier.
func (am AppModule) LegacyQuerierHandler(*codec.LegacyAmino) sdk.Querier { return nil }

// RegisterServices registers a GRPC query service to respond to the
// module-specific GRPC queries.
func (am AppModule) RegisterServices(module.Configurator) {}

// RegisterInvariants registers the capability module's invariants.
func (am AppModule) RegisterInvariants(_ sdk.InvariantRegistry) {}

// InitGenesis performs the capability module's genesis initialization It returns
// no validator updates.
func (am AppModule) InitGenesis(ctx sdk.Context, cdc codec.JSONCodec, gs json.RawMessage) []abci.ValidatorUpdate {
	var genState types.GenesisState
	// Initialize global index to index in genesis state
	cdc.MustUnmarshalJSON(gs, &genState)

	InitGenesis(ctx, am.keeper, genState)

	return []abci.ValidatorUpdate{}
}

// ExportGenesis returns the capability module's exported genesis state as raw JSON bytes.
func (am AppModule) ExportGenesis(ctx sdk.Context, cdc codec.JSONCodec) json.RawMessage {
	genState := ExportGenesis(ctx, am.keeper)
	return cdc.MustMarshalJSON(genState)
}

<<<<<<< HEAD
// BeginBlocker will call InitMemStore to initialize the memory stores in the case
// that this is the first time the node is executing a block since restarting (wiping memory).
// In this case, the BeginBlocker method will reinitialize the memory stores locally, so that subsequent
// capability transactions will pass.
// Otherwise BeginBlocker performs a no-op.
=======
// ConsensusVersion implements AppModule/ConsensusVersion.
func (AppModule) ConsensusVersion() uint64 { return 1 }

// BeginBlocker calls InitMemStore to assert that the memory store is initialized.
// It's safe to run multiple times.
>>>>>>> 33dbf6a7
func (am AppModule) BeginBlock(ctx sdk.Context, _ abci.RequestBeginBlock) {
	defer telemetry.ModuleMeasureSince(types.ModuleName, time.Now(), telemetry.MetricKeyBeginBlocker)

	am.keeper.InitMemStore(ctx)
}

// EndBlock executes all ABCI EndBlock logic respective to the capability module. It
// returns no validator updates.
func (am AppModule) EndBlock(_ sdk.Context, _ abci.RequestEndBlock) []abci.ValidatorUpdate {
	return []abci.ValidatorUpdate{}
}

// GenerateGenesisState creates a randomized GenState of the capability module.
func (AppModule) GenerateGenesisState(simState *module.SimulationState) {
	simulation.RandomizedGenState(simState)
}

// ProposalContents performs a no-op
func (am AppModule) ProposalContents(simState module.SimulationState) []simtypes.WeightedProposalContent {
	return nil
}

// RandomizedParams creates randomized capability param changes for the simulator.
func (AppModule) RandomizedParams(r *rand.Rand) []simtypes.ParamChange {
	return nil
}

// RegisterStoreDecoder registers a decoder for capability module's types
func (am AppModule) RegisterStoreDecoder(sdr sdk.StoreDecoderRegistry) {
	sdr[types.StoreKey] = simulation.NewDecodeStore(am.cdc)
}

// WeightedOperations returns the all the gov module operations with their respective weights.
func (am AppModule) WeightedOperations(simState module.SimulationState) []simtypes.WeightedOperation {
	return nil
}<|MERGE_RESOLUTION|>--- conflicted
+++ resolved
@@ -138,19 +138,11 @@
 	return cdc.MustMarshalJSON(genState)
 }
 
-<<<<<<< HEAD
-// BeginBlocker will call InitMemStore to initialize the memory stores in the case
-// that this is the first time the node is executing a block since restarting (wiping memory).
-// In this case, the BeginBlocker method will reinitialize the memory stores locally, so that subsequent
-// capability transactions will pass.
-// Otherwise BeginBlocker performs a no-op.
-=======
 // ConsensusVersion implements AppModule/ConsensusVersion.
 func (AppModule) ConsensusVersion() uint64 { return 1 }
 
 // BeginBlocker calls InitMemStore to assert that the memory store is initialized.
 // It's safe to run multiple times.
->>>>>>> 33dbf6a7
 func (am AppModule) BeginBlock(ctx sdk.Context, _ abci.RequestBeginBlock) {
 	defer telemetry.ModuleMeasureSince(types.ModuleName, time.Now(), telemetry.MetricKeyBeginBlocker)
 
