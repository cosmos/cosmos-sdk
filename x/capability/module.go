package capability

import (
	"encoding/json"
	"fmt"
	"math/rand"
	"time"

	"github.com/gorilla/mux"
	"github.com/grpc-ecosystem/grpc-gateway/runtime"
	"github.com/spf13/cobra"

	abci "github.com/tendermint/tendermint/abci/types"

	"github.com/cosmos/cosmos-sdk/client"
	"github.com/cosmos/cosmos-sdk/codec"
	cdctypes "github.com/cosmos/cosmos-sdk/codec/types"
	"github.com/cosmos/cosmos-sdk/telemetry"
	sdk "github.com/cosmos/cosmos-sdk/types"
	"github.com/cosmos/cosmos-sdk/types/module"
	simtypes "github.com/cosmos/cosmos-sdk/types/simulation"
	"github.com/cosmos/cosmos-sdk/x/capability/keeper"
	"github.com/cosmos/cosmos-sdk/x/capability/simulation"
	"github.com/cosmos/cosmos-sdk/x/capability/types"
)

var (
	_ module.AppModule           = AppModule{}
	_ module.AppModuleBasic      = AppModuleBasic{}
	_ module.AppModuleSimulation = AppModule{}
)

// ----------------------------------------------------------------------------
// AppModuleBasic
// ----------------------------------------------------------------------------

// AppModuleBasic implements the AppModuleBasic interface for the capability module.
type AppModuleBasic struct {
	cdc codec.Codec
}

func NewAppModuleBasic(cdc codec.Codec) AppModuleBasic {
	return AppModuleBasic{cdc: cdc}
}

// Name returns the capability module's name.
func (AppModuleBasic) Name() string {
	return types.ModuleName
}

// RegisterLegacyAminoCodec does nothing. Capability does not support amino.
func (AppModuleBasic) RegisterLegacyAminoCodec(cdc *codec.LegacyAmino) {}

// RegisterInterfaces registers the module's interface types
func (a AppModuleBasic) RegisterInterfaces(_ cdctypes.InterfaceRegistry) {}

// DefaultGenesis returns the capability module's default genesis state.
func (AppModuleBasic) DefaultGenesis(cdc codec.JSONCodec) json.RawMessage {
	return cdc.MustMarshalJSON(types.DefaultGenesis())
}

// ValidateGenesis performs genesis state validation for the capability module.
func (AppModuleBasic) ValidateGenesis(cdc codec.JSONCodec, config client.TxEncodingConfig, bz json.RawMessage) error {
	var genState types.GenesisState
	if err := cdc.UnmarshalJSON(bz, &genState); err != nil {
		return fmt.Errorf("failed to unmarshal %s genesis state: %w", types.ModuleName, err)
	}
	return genState.Validate()
}

// RegisterRESTRoutes registers the capability module's REST service handlers.
func (a AppModuleBasic) RegisterRESTRoutes(_ client.Context, _ *mux.Router) {}

// RegisterGRPCGatewayRoutes registers the gRPC Gateway routes for the capability module.
func (a AppModuleBasic) RegisterGRPCGatewayRoutes(_ client.Context, _ *runtime.ServeMux) {
}

// GetTxCmd returns the capability module's root tx command.
func (a AppModuleBasic) GetTxCmd() *cobra.Command { return nil }

// GetQueryCmd returns the capability module's root query command.
func (AppModuleBasic) GetQueryCmd() *cobra.Command { return nil }

// ----------------------------------------------------------------------------
// AppModule
// ----------------------------------------------------------------------------

// AppModule implements the AppModule interface for the capability module.
type AppModule struct {
	AppModuleBasic

	keeper keeper.Keeper
}

func NewAppModule(cdc codec.Codec, keeper keeper.Keeper) AppModule {
	return AppModule{
		AppModuleBasic: NewAppModuleBasic(cdc),
		keeper:         keeper,
	}
}

// Name returns the capability module's name.
func (am AppModule) Name() string {
	return am.AppModuleBasic.Name()
}

// Route returns the capability module's message routing key.
func (AppModule) Route() sdk.Route { return sdk.Route{} }

// QuerierRoute returns the capability module's query routing key.
func (AppModule) QuerierRoute() string { return "" }

// LegacyQuerierHandler returns the capability module's Querier.
func (am AppModule) LegacyQuerierHandler(*codec.LegacyAmino) sdk.Querier { return nil }

// RegisterServices registers a GRPC query service to respond to the
// module-specific GRPC queries.
func (am AppModule) RegisterServices(module.Configurator) {}

// RegisterInvariants registers the capability module's invariants.
func (am AppModule) RegisterInvariants(_ sdk.InvariantRegistry) {}

// InitGenesis performs the capability module's genesis initialization It returns
// no validator updates.
func (am AppModule) InitGenesis(ctx sdk.Context, cdc codec.JSONCodec, gs json.RawMessage) []abci.ValidatorUpdate {
	var genState types.GenesisState
	// Initialize global index to index in genesis state
	cdc.MustUnmarshalJSON(gs, &genState)

	InitGenesis(ctx, am.keeper, genState)

	return []abci.ValidatorUpdate{}
}

// ExportGenesis returns the capability module's exported genesis state as raw JSON bytes.
func (am AppModule) ExportGenesis(ctx sdk.Context, cdc codec.JSONCodec) json.RawMessage {
	genState := ExportGenesis(ctx, am.keeper)
	return cdc.MustMarshalJSON(genState)
}

// ConsensusVersion implements AppModule/ConsensusVersion.
func (AppModule) ConsensusVersion() uint64 { return 1 }

// BeginBlock executes all ABCI BeginBlock logic respective to the capability module.
<<<<<<< HEAD
<<<<<<< HEAD
func (am AppModule) BeginBlock(_ sdk.Context, _ abci.RequestBeginBlock) {}
=======
// BeginBlocker calls InitMemStore to assert that the memory store is initialized.
// It's safe to run multiple times.
func (am AppModule) BeginBlock(ctx sdk.Context, _ abci.RequestBeginBlock) {
	defer telemetry.ModuleMeasureSince(types.ModuleName, time.Now(), telemetry.MetricKeyBeginBlocker)

	am.keeper.InitMemStore(ctx)
}
>>>>>>> bdf5aee7a (style(capability)!: update go doc comments and remove BeginBlocker (#9845))
=======
func (am AppModule) BeginBlock(ctx sdk.Context, _ abci.RequestBeginBlock) {
	BeginBlocker(ctx, am.keeper)
}
>>>>>>> 650ccdb9

// EndBlock executes all ABCI EndBlock logic respective to the capability module. It
// returns no validator updates.
func (am AppModule) EndBlock(_ sdk.Context, _ abci.RequestEndBlock) []abci.ValidatorUpdate {
	return []abci.ValidatorUpdate{}
}

// GenerateGenesisState creates a randomized GenState of the capability module.
func (AppModule) GenerateGenesisState(simState *module.SimulationState) {
	simulation.RandomizedGenState(simState)
}

// ProposalContents performs a no-op
func (am AppModule) ProposalContents(simState module.SimulationState) []simtypes.WeightedProposalContent {
	return nil
}

// RandomizedParams creates randomized capability param changes for the simulator.
func (AppModule) RandomizedParams(r *rand.Rand) []simtypes.ParamChange {
	return nil
}

// RegisterStoreDecoder registers a decoder for capability module's types
func (am AppModule) RegisterStoreDecoder(sdr sdk.StoreDecoderRegistry) {
	sdr[types.StoreKey] = simulation.NewDecodeStore(am.cdc)
}

// WeightedOperations returns the all the gov module operations with their respective weights.
func (am AppModule) WeightedOperations(simState module.SimulationState) []simtypes.WeightedOperation {
	return nil
}<|MERGE_RESOLUTION|>--- conflicted
+++ resolved
@@ -141,11 +141,7 @@
 // ConsensusVersion implements AppModule/ConsensusVersion.
 func (AppModule) ConsensusVersion() uint64 { return 1 }
 
-// BeginBlock executes all ABCI BeginBlock logic respective to the capability module.
-<<<<<<< HEAD
-<<<<<<< HEAD
-func (am AppModule) BeginBlock(_ sdk.Context, _ abci.RequestBeginBlock) {}
-=======
+
 // BeginBlocker calls InitMemStore to assert that the memory store is initialized.
 // It's safe to run multiple times.
 func (am AppModule) BeginBlock(ctx sdk.Context, _ abci.RequestBeginBlock) {
@@ -153,12 +149,6 @@
 
 	am.keeper.InitMemStore(ctx)
 }
->>>>>>> bdf5aee7a (style(capability)!: update go doc comments and remove BeginBlocker (#9845))
-=======
-func (am AppModule) BeginBlock(ctx sdk.Context, _ abci.RequestBeginBlock) {
-	BeginBlocker(ctx, am.keeper)
-}
->>>>>>> 650ccdb9
 
 // EndBlock executes all ABCI EndBlock logic respective to the capability module. It
 // returns no validator updates.
