package simulation

import (
	"bytes"
	"fmt"

	"github.com/cosmos/cosmos-sdk/codec"
	sdk "github.com/cosmos/cosmos-sdk/types"
	"github.com/cosmos/cosmos-sdk/types/kv"
	"github.com/cosmos/cosmos-sdk/x/capability/types"
)

// NewDecodeStore returns a decoder function closure that unmarshals the KVPair's
// Value to the corresponding capability type.
<<<<<<< HEAD
func NewDecodeStore(cdc codec.Marshaler) func(kvA, kvB kv.Pair) string {
=======
func NewDecodeStore(cdc codec.Codec) func(kvA, kvB kv.Pair) string {
>>>>>>> 33dbf6a7
	return func(kvA, kvB kv.Pair) string {
		switch {
		case bytes.Equal(kvA.Key, types.KeyIndex):
			idxA := sdk.BigEndianToUint64(kvA.Value)
			idxB := sdk.BigEndianToUint64(kvB.Value)
			return fmt.Sprintf("Index A: %d\nIndex B: %d\n", idxA, idxB)

		case bytes.HasPrefix(kvA.Key, types.KeyPrefixIndexCapability):
			var capOwnersA, capOwnersB types.CapabilityOwners
			cdc.MustUnmarshal(kvA.Value, &capOwnersA)
			cdc.MustUnmarshal(kvB.Value, &capOwnersB)
			return fmt.Sprintf("CapabilityOwners A: %v\nCapabilityOwners B: %v\n", capOwnersA, capOwnersB)

		default:
			panic(fmt.Sprintf("invalid %s key prefix %X (%s)", types.ModuleName, kvA.Key, string(kvA.Key)))
		}
	}
}<|MERGE_RESOLUTION|>--- conflicted
+++ resolved
@@ -12,11 +12,7 @@
 
 // NewDecodeStore returns a decoder function closure that unmarshals the KVPair's
 // Value to the corresponding capability type.
-<<<<<<< HEAD
-func NewDecodeStore(cdc codec.Marshaler) func(kvA, kvB kv.Pair) string {
-=======
 func NewDecodeStore(cdc codec.Codec) func(kvA, kvB kv.Pair) string {
->>>>>>> 33dbf6a7
 	return func(kvA, kvB kv.Pair) string {
 		switch {
 		case bytes.Equal(kvA.Key, types.KeyIndex):
