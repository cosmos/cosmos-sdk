package types

import (
	"errors"
	"fmt"
	"strconv"
	"strings"
)

// DefaultIndex is the default capability global index
const DefaultIndex uint64 = 1

// GenesisState represents the Capability module genesis state
type GenesisState struct {
	// capability global index
	Index uint64 `json:"index" yaml:"index"`

	// map from index to owners of the capability index
	// index key is string to allow amino marshalling
	Owners map[string]CapabilityOwners `json:"owners" yaml:"owners"`
}

// DefaultGenesis returns the default Capability genesis state
func DefaultGenesis() GenesisState {
	return GenesisState{
		Index:  DefaultIndex,
		Owners: make(map[string]CapabilityOwners),
	}
}

// Validate validates the capability GenesiState. It returns an error if
// an owner contains a blank field.
<<<<<<< HEAD
func ValidateGenesis(data GenesisState) error {
	// NOTE: Index must be greater than 0
	if data.Index == 0 {
		return fmt.Errorf("capability index must be non-zero")
	}
	for i, co := range data.Owners {
		index, err := strconv.Atoi(i)
		if err != nil {
			return fmt.Errorf("owner string key %s must be a number, %v", i, err)
		}
		if len(co.Owners) == 0 {
			return fmt.Errorf("empty owners in genesis")
		}
		// All exported existing indices must be between [1, data.Index)
		if index <= 0 || uint64(index) >= data.Index {
			return fmt.Errorf("owners exist for index %d outside of valid range: %d-%d", index, 1, data.Index-1)
=======
func (gs GenesisState) Validate() error {
	if gs.Index == 0 {
		return errors.New("global index cannot be 0")
	}

	for _, owner := range gs.Owners {
		if strings.TrimSpace(owner.Module) == "" {
			return fmt.Errorf("owner's module cannot be blank: %s", owner)
>>>>>>> 3f4610eb
		}
		for _, owner := range co.Owners {
			if strings.TrimSpace(owner.Module) == "" {
				return fmt.Errorf("owner's module cannot be blank: %s", owner)
			}
			if strings.TrimSpace(owner.Name) == "" {
				return fmt.Errorf("owner's name cannot be blank: %s", owner)
			}
		}
	}

	return nil
}<|MERGE_RESOLUTION|>--- conflicted
+++ resolved
@@ -1,7 +1,6 @@
 package types
 
 import (
-	"errors"
 	"fmt"
 	"strconv"
 	"strings"
@@ -30,7 +29,6 @@
 
 // Validate validates the capability GenesiState. It returns an error if
 // an owner contains a blank field.
-<<<<<<< HEAD
 func ValidateGenesis(data GenesisState) error {
 	// NOTE: Index must be greater than 0
 	if data.Index == 0 {
@@ -47,16 +45,6 @@
 		// All exported existing indices must be between [1, data.Index)
 		if index <= 0 || uint64(index) >= data.Index {
 			return fmt.Errorf("owners exist for index %d outside of valid range: %d-%d", index, 1, data.Index-1)
-=======
-func (gs GenesisState) Validate() error {
-	if gs.Index == 0 {
-		return errors.New("global index cannot be 0")
-	}
-
-	for _, owner := range gs.Owners {
-		if strings.TrimSpace(owner.Module) == "" {
-			return fmt.Errorf("owner's module cannot be blank: %s", owner)
->>>>>>> 3f4610eb
 		}
 		for _, owner := range co.Owners {
 			if strings.TrimSpace(owner.Module) == "" {
