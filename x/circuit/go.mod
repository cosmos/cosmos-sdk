module github.com/cosmos/cosmos-sdk/x/circuit

go 1.19

require (
	cosmossdk.io/store v0.0.0-20230220120340-067ee92d4d1f
	github.com/cosmos/cosmos-sdk v0.46.0-beta2.0.20230221204830-dbc4d104b26f
	github.com/cosmos/gogoproto v1.4.6
	github.com/regen-network/gocuke v0.6.2
	google.golang.org/grpc v1.53.0
	gotest.tools/v3 v3.4.0
)

require (
	cosmossdk.io/api v0.3.1 // indirect
	cosmossdk.io/collections v0.0.0-20230214153846-b6c6e4e99177 // indirect
	cosmossdk.io/core v0.5.1 // indirect
	cosmossdk.io/depinject v1.0.0-alpha.3 // indirect
	cosmossdk.io/errors v1.0.0-beta.7 // indirect
	cosmossdk.io/log v0.0.0-20230219145338-9553bf1eec78 // indirect
	cosmossdk.io/math v1.0.0-beta.6.0.20230216172121-959ce49135e4 // indirect
	github.com/DataDog/zstd v1.5.2 // indirect
	github.com/alecthomas/participle/v2 v2.0.0-alpha7 // indirect
	github.com/armon/go-metrics v0.4.1 // indirect
	github.com/beorn7/perks v1.0.1 // indirect
	github.com/btcsuite/btcd/btcec/v2 v2.3.2 // indirect
	github.com/cespare/xxhash/v2 v2.2.0 // indirect
	github.com/cockroachdb/apd/v3 v3.1.0 // indirect
	github.com/cockroachdb/errors v1.9.1 // indirect
	github.com/cockroachdb/logtags v0.0.0-20230118201751-21c54148d20b // indirect
	github.com/cockroachdb/pebble v0.0.0-20230217215838-f01d8eff3f8b // indirect
	github.com/cockroachdb/redact v1.1.3 // indirect
	github.com/cometbft/cometbft v0.37.0-alpha.3 // indirect
	github.com/confio/ics23/go v0.9.0 // indirect
	github.com/cosmos/btcutil v1.0.5 // indirect
	github.com/cosmos/cosmos-db v1.0.0-rc.1 // indirect
	github.com/cosmos/cosmos-proto v1.0.0-beta.2 // indirect
	github.com/cucumber/common/gherkin/go/v22 v22.0.0 // indirect
	github.com/cucumber/common/messages/go/v17 v17.1.1 // indirect
	github.com/davecgh/go-spew v1.1.1 // indirect
	github.com/decred/dcrd/dcrec/secp256k1/v4 v4.1.0 // indirect
	github.com/fsnotify/fsnotify v1.6.0 // indirect
	github.com/getsentry/sentry-go v0.18.0 // indirect
	github.com/go-kit/kit v0.12.0 // indirect
	github.com/go-kit/log v0.2.1 // indirect
	github.com/go-logfmt/logfmt v0.6.0 // indirect
	github.com/gofrs/uuid v4.3.0+incompatible // indirect
	github.com/gogo/protobuf v1.3.2 // indirect
	github.com/golang/protobuf v1.5.2 // indirect
	github.com/golang/snappy v0.0.4 // indirect
	github.com/google/btree v1.1.2 // indirect
	github.com/google/go-cmp v0.5.9 // indirect
	github.com/grpc-ecosystem/grpc-gateway v1.16.0 // indirect
	github.com/gtank/merlin v0.1.1 // indirect
	github.com/hashicorp/errwrap v1.1.0 // indirect
	github.com/hashicorp/go-immutable-radix v1.3.1 // indirect
	github.com/hashicorp/go-multierror v1.1.1 // indirect
	github.com/hashicorp/golang-lru v0.5.5-0.20210104140557-80c98217689d // indirect
	github.com/hashicorp/hcl v1.0.0 // indirect
	github.com/inconshreveable/mousetrap v1.1.0 // indirect
	github.com/json-iterator/go v1.1.12 // indirect
	github.com/klauspost/compress v1.15.15 // indirect
	github.com/kr/pretty v0.3.1 // indirect
	github.com/kr/text v0.2.0 // indirect
	github.com/libp2p/go-buffer-pool v0.1.0 // indirect
	github.com/linxGnu/grocksdb v1.7.14 // indirect
	github.com/magiconair/properties v1.8.7 // indirect
	github.com/mattn/go-colorable v0.1.13 // indirect
	github.com/mattn/go-isatty v0.0.17 // indirect
	github.com/matttproud/golang_protobuf_extensions v1.0.4 // indirect
	github.com/mimoo/StrobeGo v0.0.0-20210601165009-122bf33a46e0 // indirect
	github.com/mitchellh/mapstructure v1.5.0 // indirect
	github.com/modern-go/concurrent v0.0.0-20180306012644-bacd9c7ef1dd // indirect
	github.com/modern-go/reflect2 v1.0.2 // indirect
	github.com/pelletier/go-toml/v2 v2.0.6 // indirect
	github.com/petermattis/goid v0.0.0-20221215004737-a150e88a970d // indirect
	github.com/pkg/errors v0.9.1 // indirect
	github.com/prometheus/client_golang v1.14.0 // indirect
	github.com/prometheus/client_model v0.3.0 // indirect
	github.com/prometheus/common v0.40.0 // indirect
	github.com/prometheus/procfs v0.9.0 // indirect
	github.com/rogpeppe/go-internal v1.9.0 // indirect
	github.com/rs/zerolog v1.29.0 // indirect
	github.com/sasha-s/go-deadlock v0.3.1 // indirect
	github.com/spf13/afero v1.9.3 // indirect
	github.com/spf13/cast v1.5.0 // indirect
	github.com/spf13/cobra v1.6.1 // indirect
	github.com/spf13/jwalterweatherman v1.1.0 // indirect
	github.com/spf13/pflag v1.0.5 // indirect
	github.com/spf13/viper v1.15.0 // indirect
	github.com/subosito/gotenv v1.4.2 // indirect
	github.com/syndtr/goleveldb v1.0.1-0.20220721030215-126854af5e6d // indirect
	github.com/tendermint/go-amino v0.16.0 // indirect
	golang.org/x/crypto v0.6.0 // indirect
	golang.org/x/exp v0.0.0-20230213192124-5e25df0256eb // indirect
	golang.org/x/net v0.7.0 // indirect
	golang.org/x/sys v0.5.0 // indirect
	golang.org/x/text v0.7.0 // indirect
	google.golang.org/genproto v0.0.0-20230202175211-008b39050e57 // indirect
	google.golang.org/protobuf v1.28.2-0.20230208135220-49eaa78c6c9c // indirect
	gopkg.in/ini.v1 v1.67.0 // indirect
	gopkg.in/yaml.v2 v2.4.0 // indirect
	gopkg.in/yaml.v3 v3.0.1 // indirect
	pgregory.net/rapid v0.5.5 // indirect
	sigs.k8s.io/yaml v1.3.0 // indirect
<<<<<<< HEAD
)

// Here are the short-lived replace of Rosetta
// Replace here are pending PRs, or version to be tagged
replace (
	cosmossdk.io/store => ../../store
	// TODO use instead a tagged version of the SDK (with CometBFT) when available
	github.com/cosmos/cosmos-sdk => ../..
=======
>>>>>>> eb986855
)<|MERGE_RESOLUTION|>--- conflicted
+++ resolved
@@ -103,7 +103,6 @@
 	gopkg.in/yaml.v3 v3.0.1 // indirect
 	pgregory.net/rapid v0.5.5 // indirect
 	sigs.k8s.io/yaml v1.3.0 // indirect
-<<<<<<< HEAD
 )
 
 // Here are the short-lived replace of Rosetta
@@ -112,6 +111,4 @@
 	cosmossdk.io/store => ../../store
 	// TODO use instead a tagged version of the SDK (with CometBFT) when available
 	github.com/cosmos/cosmos-sdk => ../..
-=======
->>>>>>> eb986855
 )