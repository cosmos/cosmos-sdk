module cosmossdk.io/x/circuit

go 1.21.0

require (
	cosmossdk.io/api v0.7.4
	cosmossdk.io/collections v0.4.0
	cosmossdk.io/core v0.12.1-0.20231114100755-569e3ff6a0d7
	cosmossdk.io/depinject v1.0.0-alpha.4
	cosmossdk.io/errors v1.0.1
	cosmossdk.io/log v1.3.1
	cosmossdk.io/store v1.0.2
	cosmossdk.io/x/auth v0.0.0-00010101000000-000000000000
	github.com/cockroachdb/errors v1.11.1
	github.com/cosmos/cosmos-sdk v0.51.0
	github.com/cosmos/gogoproto v1.4.12
	github.com/golang/protobuf v1.5.4
	github.com/grpc-ecosystem/grpc-gateway v1.16.0
	github.com/stretchr/testify v1.9.0
	google.golang.org/genproto/googleapis/api v0.0.0-20240227224415-6ceb2ff114de
	google.golang.org/grpc v1.63.2
)

require (
	buf.build/gen/go/cosmos/gogo-proto/protocolbuffers/go v1.32.0-20240130113600-88ef6483f90f.1 // indirect
	buf.build/gen/go/tendermint/tendermint/protocolbuffers/go v1.32.0-20231117195010-33ed361a9051.1 // indirect
	cosmossdk.io/math v1.3.0 // indirect
	cosmossdk.io/x/accounts v0.0.0-20240226161501-23359a0b6d91 // indirect
	cosmossdk.io/x/bank v0.0.0-20240226161501-23359a0b6d91 // indirect
	cosmossdk.io/x/staking v0.0.0-00010101000000-000000000000 // indirect
	cosmossdk.io/x/tx v0.13.3 // indirect
	filippo.io/edwards25519 v1.1.0 // indirect
	github.com/99designs/go-keychain v0.0.0-20191008050251-8e49817e8af4 // indirect
	github.com/99designs/keyring v1.2.2 // indirect
	github.com/DataDog/datadog-go v4.8.3+incompatible // indirect
	github.com/DataDog/zstd v1.5.5 // indirect
	github.com/Microsoft/go-winio v0.6.1 // indirect
	github.com/beorn7/perks v1.0.1 // indirect
	github.com/bgentry/speakeasy v0.1.1-0.20220910012023-760eaf8b6816 // indirect
	github.com/btcsuite/btcd/btcec/v2 v2.3.2 // indirect
<<<<<<< HEAD
	github.com/cenkalti/backoff/v4 v4.2.1 // indirect
=======
>>>>>>> 2dd8ab75
	github.com/cespare/xxhash v1.1.0 // indirect
	github.com/cespare/xxhash/v2 v2.2.0 // indirect
	github.com/cockroachdb/logtags v0.0.0-20230118201751-21c54148d20b // indirect
	github.com/cockroachdb/pebble v1.1.0 // indirect
	github.com/cockroachdb/redact v1.1.5 // indirect
	github.com/cockroachdb/tokenbucket v0.0.0-20230807174530-cc333fc44b06 // indirect
	github.com/cometbft/cometbft v0.38.7-0.20240412124004-1f67e396cf45 // indirect
	github.com/cometbft/cometbft-db v0.11.0 // indirect
	github.com/cosmos/btcutil v1.0.5 // indirect
	github.com/cosmos/cosmos-db v1.0.2 // indirect
	github.com/cosmos/cosmos-proto v1.0.0-beta.5 // indirect
	github.com/cosmos/go-bip39 v1.0.0 // indirect
	github.com/cosmos/gogogateway v1.2.0 // indirect
	github.com/cosmos/iavl v1.0.1 // indirect
	github.com/cosmos/ics23/go v0.10.0 // indirect
	github.com/cosmos/ledger-cosmos-go v0.13.3 // indirect
	github.com/danieljoos/wincred v1.2.1 // indirect
	github.com/davecgh/go-spew v1.1.2-0.20180830191138-d8f796af33cc // indirect
	github.com/decred/dcrd/dcrec/secp256k1/v4 v4.3.0 // indirect
	github.com/dgraph-io/badger/v2 v2.2007.4 // indirect
	github.com/dgraph-io/ristretto v0.1.1 // indirect
	github.com/dgryski/go-farm v0.0.0-20200201041132-a6ae2369ad13 // indirect
	github.com/dustin/go-humanize v1.0.1 // indirect
	github.com/dvsekhvalnov/jose2go v1.6.0 // indirect
	github.com/emicklei/dot v1.6.1 // indirect
	github.com/fatih/color v1.16.0 // indirect
	github.com/felixge/httpsnoop v1.0.4 // indirect
	github.com/fsnotify/fsnotify v1.7.0 // indirect
	github.com/getsentry/sentry-go v0.27.0 // indirect
	github.com/go-kit/kit v0.13.0 // indirect
	github.com/go-kit/log v0.2.1 // indirect
	github.com/go-logfmt/logfmt v0.6.0 // indirect
	github.com/godbus/dbus v0.0.0-20190726142602-4481cbc300e2 // indirect
	github.com/gogo/googleapis v1.4.1 // indirect
	github.com/gogo/protobuf v1.3.2 // indirect
	github.com/golang/glog v1.2.0 // indirect
	github.com/golang/mock v1.6.0 // indirect
	github.com/golang/snappy v0.0.4 // indirect
	github.com/google/btree v1.1.2 // indirect
	github.com/google/go-cmp v0.6.0 // indirect
	github.com/google/orderedcode v0.0.1 // indirect
	github.com/gorilla/handlers v1.5.2 // indirect
	github.com/gorilla/mux v1.8.1 // indirect
	github.com/gorilla/websocket v1.5.1 // indirect
	github.com/grpc-ecosystem/go-grpc-middleware v1.4.0 // indirect
	github.com/gsterjov/go-libsecret v0.0.0-20161001094733-a6f4afe4910c // indirect
	github.com/hashicorp/go-hclog v1.6.2 // indirect
	github.com/hashicorp/go-immutable-radix v1.3.1 // indirect
	github.com/hashicorp/go-metrics v0.5.3 // indirect
	github.com/hashicorp/go-plugin v1.6.0 // indirect
	github.com/hashicorp/golang-lru v1.0.2 // indirect
	github.com/hashicorp/hcl v1.0.0 // indirect
	github.com/hashicorp/yamux v0.1.1 // indirect
	github.com/hdevalence/ed25519consensus v0.2.0 // indirect
	github.com/huandu/skiplist v1.2.0 // indirect
	github.com/iancoleman/strcase v0.3.0 // indirect
	github.com/inconshreveable/mousetrap v1.1.0 // indirect
	github.com/jmhodges/levigo v1.0.0 // indirect
	github.com/klauspost/compress v1.17.7 // indirect
	github.com/kr/pretty v0.3.1 // indirect
	github.com/kr/text v0.2.0 // indirect
	github.com/lib/pq v1.10.7 // indirect
	github.com/libp2p/go-buffer-pool v0.1.0 // indirect
	github.com/linxGnu/grocksdb v1.8.14 // indirect
	github.com/magiconair/properties v1.8.7 // indirect
	github.com/mattn/go-colorable v0.1.13 // indirect
	github.com/mattn/go-isatty v0.0.20 // indirect
	github.com/minio/highwayhash v1.0.2 // indirect
	github.com/mitchellh/go-testing-interface v1.14.1 // indirect
	github.com/mitchellh/mapstructure v1.5.0 // indirect
	github.com/mtibben/percent v0.2.1 // indirect
	github.com/oasisprotocol/curve25519-voi v0.0.0-20230904125328-1f23a7beb09a // indirect
	github.com/oklog/run v1.1.0 // indirect
	github.com/pelletier/go-toml/v2 v2.2.1 // indirect
	github.com/petermattis/goid v0.0.0-20231207134359-e60b3f734c67 // indirect
	github.com/pkg/errors v0.9.1 // indirect
	github.com/pmezard/go-difflib v1.0.1-0.20181226105442-5d4384ee4fb2 // indirect
	github.com/prometheus/client_golang v1.19.0 // indirect
	github.com/prometheus/client_model v0.6.0 // indirect
	github.com/prometheus/common v0.53.0 // indirect
	github.com/prometheus/procfs v0.12.0 // indirect
	github.com/rcrowley/go-metrics v0.0.0-20201227073835-cf1acfcdf475 // indirect
	github.com/rogpeppe/go-internal v1.12.0 // indirect
	github.com/rs/cors v1.10.1 // indirect
	github.com/rs/zerolog v1.32.0 // indirect
	github.com/sagikazarmark/locafero v0.4.0 // indirect
	github.com/sagikazarmark/slog-shim v0.1.0 // indirect
	github.com/sasha-s/go-deadlock v0.3.1 // indirect
	github.com/sourcegraph/conc v0.3.0 // indirect
	github.com/spf13/afero v1.11.0 // indirect
	github.com/spf13/cast v1.6.0 // indirect
	github.com/spf13/cobra v1.8.0 // indirect
	github.com/spf13/pflag v1.0.5 // indirect
	github.com/spf13/viper v1.18.2 // indirect
	github.com/subosito/gotenv v1.6.0 // indirect
	github.com/syndtr/goleveldb v1.0.1-0.20220721030215-126854af5e6d // indirect
	github.com/tendermint/go-amino v0.16.0 // indirect
	github.com/tidwall/btree v1.7.0 // indirect
	github.com/zondax/hid v0.9.2 // indirect
	github.com/zondax/ledger-go v0.14.3 // indirect
	gitlab.com/yawning/secp256k1-voi v0.0.0-20230925100816-f2616030848b // indirect
	gitlab.com/yawning/tuplehash v0.0.0-20230713102510-df83abbf9a02 // indirect
	go.etcd.io/bbolt v1.3.9 // indirect
	go.uber.org/multierr v1.11.0 // indirect
	golang.org/x/crypto v0.22.0 // indirect
	golang.org/x/exp v0.0.0-20240222234643-814bf88cf225 // indirect
	golang.org/x/mod v0.15.0 // indirect
	golang.org/x/net v0.24.0 // indirect
	golang.org/x/sync v0.7.0 // indirect
	golang.org/x/sys v0.19.0 // indirect
	golang.org/x/term v0.19.0 // indirect
	golang.org/x/text v0.14.0 // indirect
	golang.org/x/tools v0.18.0 // indirect
	google.golang.org/genproto v0.0.0-20240227224415-6ceb2ff114de // indirect
	google.golang.org/genproto/googleapis/rpc v0.0.0-20240401170217-c3f982113cda // indirect
	google.golang.org/protobuf v1.33.0 // indirect
	gopkg.in/ini.v1 v1.67.0 // indirect
	gopkg.in/yaml.v3 v3.0.1 // indirect
	gotest.tools/v3 v3.5.1 // indirect
<<<<<<< HEAD
	nhooyr.io/websocket v1.8.10 // indirect
=======
>>>>>>> 2dd8ab75
	pgregory.net/rapid v1.1.0 // indirect
	sigs.k8s.io/yaml v1.4.0 // indirect
)

replace github.com/cosmos/cosmos-sdk => ../../.

replace (
	cosmossdk.io/api => ../../api
	cosmossdk.io/core => ../../core
	cosmossdk.io/depinject => ../../depinject
	cosmossdk.io/x/accounts => ../accounts
	cosmossdk.io/x/auth => ../auth
	cosmossdk.io/x/bank => ../bank
	cosmossdk.io/x/staking => ../staking
)<|MERGE_RESOLUTION|>--- conflicted
+++ resolved
@@ -38,10 +38,6 @@
 	github.com/beorn7/perks v1.0.1 // indirect
 	github.com/bgentry/speakeasy v0.1.1-0.20220910012023-760eaf8b6816 // indirect
 	github.com/btcsuite/btcd/btcec/v2 v2.3.2 // indirect
-<<<<<<< HEAD
-	github.com/cenkalti/backoff/v4 v4.2.1 // indirect
-=======
->>>>>>> 2dd8ab75
 	github.com/cespare/xxhash v1.1.0 // indirect
 	github.com/cespare/xxhash/v2 v2.2.0 // indirect
 	github.com/cockroachdb/logtags v0.0.0-20230118201751-21c54148d20b // indirect
@@ -161,10 +157,6 @@
 	gopkg.in/ini.v1 v1.67.0 // indirect
 	gopkg.in/yaml.v3 v3.0.1 // indirect
 	gotest.tools/v3 v3.5.1 // indirect
-<<<<<<< HEAD
-	nhooyr.io/websocket v1.8.10 // indirect
-=======
->>>>>>> 2dd8ab75
 	pgregory.net/rapid v1.1.0 // indirect
 	sigs.k8s.io/yaml v1.4.0 // indirect
 )
