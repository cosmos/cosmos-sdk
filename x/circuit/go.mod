--- conflicted
+++ resolved
@@ -24,11 +24,7 @@
 	cosmossdk.io/log v1.5.1 // indirect
 	cosmossdk.io/math v1.5.3 // indirect
 	cosmossdk.io/schema v1.1.0 // indirect
-<<<<<<< HEAD
-	cosmossdk.io/x/tx v0.14.0-rc.1 // indirect
-=======
 	cosmossdk.io/x/tx v0.14.0 // indirect
->>>>>>> 39e90e1a
 	filippo.io/edwards25519 v1.1.0 // indirect
 	github.com/99designs/go-keychain v0.0.0-20191008050251-8e49817e8af4 // indirect
 	github.com/99designs/keyring v1.2.1 // indirect
