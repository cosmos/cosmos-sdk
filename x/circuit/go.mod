--- conflicted
+++ resolved
@@ -24,12 +24,6 @@
 
 require (
 	cosmossdk.io/collections v0.1.0 // indirect
-<<<<<<< HEAD
-=======
-	cosmossdk.io/core v0.7.0 // indirect
-	cosmossdk.io/depinject v1.0.0-alpha.3 // indirect
-	cosmossdk.io/errors v1.0.0-beta.7 // indirect
->>>>>>> 793cbe5b
 	cosmossdk.io/log v1.1.0 // indirect
 	cosmossdk.io/x/tx v0.6.3 // indirect
 	filippo.io/edwards25519 v1.0.0 // indirect
@@ -161,4 +155,7 @@
 	sigs.k8s.io/yaml v1.3.0 // indirect
 )
 
-replace github.com/cosmos/cosmos-sdk => ../../.+replace (
+	cosmossdk.io/x/tx => ../tx
+	github.com/cosmos/cosmos-sdk => ../../.
+)