package keeper_test

import (
	"bytes"
	context "context"
	"testing"

	cmproto "github.com/cometbft/cometbft/proto/tendermint/types"
	"github.com/stretchr/testify/require"

	"cosmossdk.io/core/address"
	storetypes "cosmossdk.io/store/types"
	"cosmossdk.io/x/circuit"
	"cosmossdk.io/x/circuit/keeper"
	"cosmossdk.io/x/circuit/types"

	addresscodec "github.com/cosmos/cosmos-sdk/codec/address"
	"github.com/cosmos/cosmos-sdk/runtime"
	"github.com/cosmos/cosmos-sdk/testutil"
	moduletestutil "github.com/cosmos/cosmos-sdk/types/module/testutil"
	authtypes "github.com/cosmos/cosmos-sdk/x/auth/types"
)

var addresses = []string{
	"cosmos1zglwfu6xjzvzagqcmvzewyzjp9xwqw5qwrr8n9",
	"cosmos1p8s0p6gqc6c9gt77lgr2qqujz49huhu6a80smx",
	"cosmos1qasf9ehx8m7cnat39ndc74rx3fg7z66u8lw0fd",
	"cosmos1uxrdj5zfuudhypsmmjxnj4gpu432ycht06a05a",
	"cosmos1wn7k8a7fwpmrwnm94ndj0germfnxnhl6hs8spj",
}

type fixture struct {
	ctx        context.Context
	keeper     keeper.Keeper
	mockAddr   []byte
	mockPerms  types.Permissions
	mockMsgURL string
	ac         address.Codec
}

func initFixture(t *testing.T) *fixture {
	encCfg := moduletestutil.MakeTestEncodingConfig(circuit.AppModuleBasic{})
	ac := addresscodec.NewBech32Codec("cosmos")
	mockStoreKey := storetypes.NewKVStoreKey("test")
	storeService := runtime.NewKVStoreService(mockStoreKey)
	k := keeper.NewKeeper(encCfg.Codec, storeService, authtypes.NewModuleAddress("gov").String(), ac)

	bz, err := ac.StringToBytes(authtypes.NewModuleAddress("gov").String())
	require.NoError(t, err)

	return &fixture{
		ctx:      testutil.DefaultContextWithDB(t, mockStoreKey, storetypes.NewTransientStoreKey("transient_test")).Ctx.WithBlockHeader(cmproto.Header{}),
		keeper:   k,
		mockAddr: bz,
		mockPerms: types.Permissions{
			Level:         3,
			LimitTypeUrls: []string{"test"},
		},
		mockMsgURL: "mock_url",
		ac:         ac,
	}
}

func TestGetAuthority(t *testing.T) {
	t.Parallel()
	f := initFixture(t)
	authority := f.keeper.GetAuthority()
	require.True(t, bytes.Equal(f.mockAddr, authority))
}

func TestGetAndSetPermissions(t *testing.T) {
	t.Parallel()
	f := initFixture(t)
	// Set the permissions for the mock address.

	err := f.keeper.Permissions.Set(f.ctx, f.mockAddr, f.mockPerms)
	require.NoError(t, err)

	// Retrieve the permissions for the mock address.
	perms, err := f.keeper.Permissions.Get(f.ctx, f.mockAddr)
	require.NoError(t, err)

	//// Assert that the retrieved permissions match the expected value.
	require.Equal(t, f.mockPerms, perms)
}

func TestIteratePermissions(t *testing.T) {
	t.Parallel()
	f := initFixture(t)
	// Define a set of mock permissions
	mockPerms := []types.Permissions{
		{Level: types.Permissions_LEVEL_SOME_MSGS, LimitTypeUrls: []string{"url1", "url2"}},
		{Level: types.Permissions_LEVEL_ALL_MSGS},
		{Level: types.Permissions_LEVEL_NONE_UNSPECIFIED},
	}

	// Set the permissions for a set of mock addresses
	mockAddrs := [][]byte{
		[]byte("mock_address_1"),
		[]byte("mock_address_2"),
		[]byte("mock_address_3"),
	}
	for i, addr := range mockAddrs {
<<<<<<< HEAD
		err := f.keeper.SetPermissions(f.ctx, addr, &mockPerms[i])
		require.NoError(t, err)
=======
		f.keeper.Permissions.Set(f.ctx, addr, mockPerms[i])
>>>>>>> 5385116a
	}

	// Define a variable to store the returned permissions
	var returnedPerms []types.Permissions

	// Iterate through the permissions and append them to the returnedPerms slice
	err := f.keeper.Permissions.Walk(f.ctx, nil, func(address []byte, perms types.Permissions) (stop bool, err error) {
		returnedPerms = append(returnedPerms, perms)
		return false, nil
	})
	require.NoError(t, err)

	// Assert that the returned permissions match the set mock permissions
	require.Equal(t, mockPerms, returnedPerms)
}

func TestIterateDisabledList(t *testing.T) {
	t.Parallel()
	f := initFixture(t)

	mockMsgs := []string{
		"mockUrl1",
		"mockUrl2",
		"mockUrl3",
	}

<<<<<<< HEAD
	// Set the permissions for a set of mock addresses
	mockAddrs := [][]byte{
		[]byte("mock_address_1"),
		[]byte("mock_address_2"),
		[]byte("mock_address_3"),
	}

	for i, addr := range mockAddrs {
		err := f.keeper.SetPermissions(f.ctx, addr, &mockPerms[i])
		require.NoError(t, err)

=======
	for _, url := range mockMsgs {
		require.NoError(t, f.keeper.DisableList.Set(f.ctx, url))
>>>>>>> 5385116a
	}

	// Define a variable to store the returned disabled URLs
	var returnedDisabled []string

	err := f.keeper.DisableList.Walk(f.ctx, nil, func(msgUrl string) (bool, error) {
		returnedDisabled = append(returnedDisabled, msgUrl)
		return false, nil
	})
	require.NoError(t, err)

	// Assert that the returned disabled URLs match the set mock disabled URLs
	require.Equal(t, mockMsgs[0], returnedDisabled[0])
	require.Equal(t, mockMsgs[1], returnedDisabled[1])
	require.Equal(t, mockMsgs[2], returnedDisabled[2])

	// re-enable mockMsgs[0]
	require.NoError(t, f.keeper.DisableList.Remove(f.ctx, mockMsgs[0]))
	returnedDisabled = []string{}

	err = f.keeper.DisableList.Walk(f.ctx, nil, func(msgUrl string) (bool, error) {
		returnedDisabled = append(returnedDisabled, msgUrl)
		return false, nil
	})
	require.NoError(t, err)

	require.Len(t, returnedDisabled, 2)
	require.Equal(t, mockMsgs[1], returnedDisabled[0])
	require.Equal(t, mockMsgs[2], returnedDisabled[1])
}<|MERGE_RESOLUTION|>--- conflicted
+++ resolved
@@ -101,12 +101,8 @@
 		[]byte("mock_address_3"),
 	}
 	for i, addr := range mockAddrs {
-<<<<<<< HEAD
-		err := f.keeper.SetPermissions(f.ctx, addr, &mockPerms[i])
+		err := f.keeper.Permissions.Set(f.ctx, addr, mockPerms[i])
 		require.NoError(t, err)
-=======
-		f.keeper.Permissions.Set(f.ctx, addr, mockPerms[i])
->>>>>>> 5385116a
 	}
 
 	// Define a variable to store the returned permissions
@@ -133,22 +129,8 @@
 		"mockUrl3",
 	}
 
-<<<<<<< HEAD
-	// Set the permissions for a set of mock addresses
-	mockAddrs := [][]byte{
-		[]byte("mock_address_1"),
-		[]byte("mock_address_2"),
-		[]byte("mock_address_3"),
-	}
-
-	for i, addr := range mockAddrs {
-		err := f.keeper.SetPermissions(f.ctx, addr, &mockPerms[i])
-		require.NoError(t, err)
-
-=======
 	for _, url := range mockMsgs {
 		require.NoError(t, f.keeper.DisableList.Set(f.ctx, url))
->>>>>>> 5385116a
 	}
 
 	// Define a variable to store the returned disabled URLs
