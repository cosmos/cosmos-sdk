package keeper

import (
	"testing"
<<<<<<< HEAD

	storetypes "cosmossdk.io/store/types"
	cmproto "github.com/cometbft/cometbft/proto/tendermint/types"
	addresscodec "github.com/cosmos/cosmos-sdk/codec/address"
	"github.com/cosmos/cosmos-sdk/testutil"
	sdk "github.com/cosmos/cosmos-sdk/types"

	"cosmossdk.io/x/circuit/types"
)

var addresses = []string{
	"cosmos1zglwfu6xjzvzagqcmvzewyzjp9xwqw5qwrr8n9",
	"cosmos1p8s0p6gqc6c9gt77lgr2qqujz49huhu6a80smx",
	"cosmos1qasf9ehx8m7cnat39ndc74rx3fg7z66u8lw0fd",
	"cosmos1uxrdj5zfuudhypsmmjxnj4gpu432ycht06a05a",
	"cosmos1wn7k8a7fwpmrwnm94ndj0germfnxnhl6hs8spj",
}

type fixture struct {
	Ctx        sdk.Context
	Keeper     Keeper
	MockPerms  types.Permissions
	MockMsgURL string
=======
)

type baseFixture struct {
	t   *testing.T
	err error

	// TODO: uncomment these after implementing.
	// ctx context.Context

	// k        Keeper
	// addrs    []sdk.AccAddress
	// storeKey *storetypes.KVStoreKey
	// sdkCtx   sdk.Context
>>>>>>> ee53930f
}

func setupFixture(t *testing.T) *fixture {
	mockStoreKey := storetypes.NewKVStoreKey("circuit")
	keeperX := NewKeeper(mockStoreKey, addresses[0], addresscodec.NewBech32Codec("cosmos"))
	mockMsgURL := "mock_url"
	mockCtx := testutil.DefaultContextWithDB(t, mockStoreKey, storetypes.NewTransientStoreKey("transient_test"))
	ctx := mockCtx.Ctx.WithBlockHeader(cmproto.Header{})
	mockPerms := types.Permissions{
		Level:         3,
		LimitTypeUrls: []string{"test"},
	}

	return &fixture{
		Ctx:        ctx,
		Keeper:     keeperX,
		MockPerms:  mockPerms,
		MockMsgURL: mockMsgURL,
	}
}<|MERGE_RESOLUTION|>--- conflicted
+++ resolved
@@ -2,31 +2,6 @@
 
 import (
 	"testing"
-<<<<<<< HEAD
-
-	storetypes "cosmossdk.io/store/types"
-	cmproto "github.com/cometbft/cometbft/proto/tendermint/types"
-	addresscodec "github.com/cosmos/cosmos-sdk/codec/address"
-	"github.com/cosmos/cosmos-sdk/testutil"
-	sdk "github.com/cosmos/cosmos-sdk/types"
-
-	"cosmossdk.io/x/circuit/types"
-)
-
-var addresses = []string{
-	"cosmos1zglwfu6xjzvzagqcmvzewyzjp9xwqw5qwrr8n9",
-	"cosmos1p8s0p6gqc6c9gt77lgr2qqujz49huhu6a80smx",
-	"cosmos1qasf9ehx8m7cnat39ndc74rx3fg7z66u8lw0fd",
-	"cosmos1uxrdj5zfuudhypsmmjxnj4gpu432ycht06a05a",
-	"cosmos1wn7k8a7fwpmrwnm94ndj0germfnxnhl6hs8spj",
-}
-
-type fixture struct {
-	Ctx        sdk.Context
-	Keeper     Keeper
-	MockPerms  types.Permissions
-	MockMsgURL string
-=======
 )
 
 type baseFixture struct {
@@ -40,7 +15,13 @@
 	// addrs    []sdk.AccAddress
 	// storeKey *storetypes.KVStoreKey
 	// sdkCtx   sdk.Context
->>>>>>> ee53930f
+}
+
+type fixture struct {
+	Ctx        sdk.Context
+	Keeper     Keeper
+	MockPerms  types.Permissions
+	MockMsgURL string
 }
 
 func setupFixture(t *testing.T) *fixture {
