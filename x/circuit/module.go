--- conflicted
+++ resolved
@@ -10,11 +10,8 @@
 	"google.golang.org/grpc"
 
 	"cosmossdk.io/core/appmodule"
-<<<<<<< HEAD
 	appmodulev2 "cosmossdk.io/core/appmodule/v2"
-=======
 	"cosmossdk.io/core/registry"
->>>>>>> 0a98bfb0
 	"cosmossdk.io/x/circuit/keeper"
 	"cosmossdk.io/x/circuit/types"
 
@@ -28,17 +25,10 @@
 const ConsensusVersion = 1
 
 var (
-<<<<<<< HEAD
-	_ module.HasName               = AppModule{}
-	_ module.HasGRPCGateway        = AppModule{}
-	_ module.HasRegisterInterfaces = AppModule{}
-	_ appmodulev2.HasGenesis       = AppModule{}
-=======
 	_ module.HasName                  = AppModule{}
 	_ module.HasGRPCGateway           = AppModule{}
 	_ appmodule.HasRegisterInterfaces = AppModule{}
-	_ module.HasGenesis               = AppModule{}
->>>>>>> 0a98bfb0
+	_ appmodulev2.HasGenesis          = AppModule{}
 
 	_ appmodule.AppModule   = AppModule{}
 	_ appmodule.HasServices = AppModule{}
