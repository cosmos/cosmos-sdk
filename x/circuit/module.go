--- conflicted
+++ resolved
@@ -10,14 +10,10 @@
 	"google.golang.org/grpc"
 
 	"cosmossdk.io/core/appmodule"
-<<<<<<< HEAD
 	appmodulev2 "cosmossdk.io/core/appmodule/v2"
+	"cosmossdk.io/core/registry"
 	"cosmossdk.io/core/transaction"
-	"cosmossdk.io/runtime/v2"
 	"cosmossdk.io/x/circuit/ante"
-=======
-	"cosmossdk.io/core/registry"
->>>>>>> a2278387
 	"cosmossdk.io/x/circuit/keeper"
 	"cosmossdk.io/x/circuit/types"
 
@@ -35,16 +31,12 @@
 	_ module.HasName        = AppModule{}
 	_ module.HasGRPCGateway = AppModule{}
 
-<<<<<<< HEAD
-	_ appmodulev2.AppModule                       = AppModule{}
-	_ appmodule.HasServices                       = AppModule{}
-	_ appmodulev2.HasTxValidation[transaction.Tx] = AppModule{}
-=======
 	_ appmodule.AppModule             = AppModule{}
 	_ appmodule.HasServices           = AppModule{}
 	_ appmodule.HasGenesis            = AppModule{}
 	_ appmodule.HasRegisterInterfaces = AppModule{}
->>>>>>> a2278387
+
+	_ appmodulev2.HasTxValidation[transaction.Tx] = AppModule{}
 )
 
 // AppModule implements an application module for the circuit module.
@@ -142,7 +134,7 @@
 	anteHandler := sdk.ChainAnteDecorators(anteDecorators...)
 
 	// execute the AnteHandler
-	_, err := decorator.AnteHandle(sdkCtx, runtime.ServerTxToSDKTx(tx), sdkCtx.ExecMode() == sdk.ExecModeSimulate, anteHandler)
+	_, err := decorator.AnteHandle(sdkCtx, nil /** do not import runtime **/, sdkCtx.ExecMode() == sdk.ExecModeSimulate, anteHandler)
 
 	return err
 }
