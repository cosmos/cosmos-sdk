package keeper

import (
	"context"

	"cosmossdk.io/collections"
	"cosmossdk.io/core/event"
	storetypes "cosmossdk.io/core/store"
	"cosmossdk.io/errors"
	cmtproto "github.com/cometbft/cometbft/proto/tendermint/types"
	cmttypes "github.com/cometbft/cometbft/types"
	"google.golang.org/grpc/codes"
	"google.golang.org/grpc/status"

	"github.com/cosmos/cosmos-sdk/codec"
	"github.com/cosmos/cosmos-sdk/x/consensus/types"
	govtypes "github.com/cosmos/cosmos-sdk/x/gov/types"
)

var StoreKey = "Consensus"

type Keeper struct {
	storeService storetypes.KVStoreService
	event        event.Service

	authority   string
	ParamsStore collections.Item[cmtproto.ConsensusParams]
}

func NewKeeper(cdc codec.BinaryCodec, storeService storetypes.KVStoreService, authority string, em event.Service) Keeper {
	sb := collections.NewSchemaBuilder(storeService)
	return Keeper{
		storeService: storeService,
		authority:    authority,
		event:        em,
<<<<<<< HEAD
		Params:       collections.NewItem(sb, collections.NewPrefix("Consensus"), "params", codec.CollValue[cmtproto.ConsensusParams](cdc)),
=======
		ParamsStore:  collections.NewItem(sb, collections.NewPrefix("Consensus"), "params", codec.CollValue[cmtproto.ConsensusParams](cdc)),
>>>>>>> 8c182e7d
	}
}

func (k *Keeper) GetAuthority() string {
	return k.authority
}

// Querier

var _ types.QueryServer = Keeper{}

// Params queries params of consensus module
func (k Keeper) Params(ctx context.Context, _ *types.QueryParamsRequest) (*types.QueryParamsResponse, error) {
	params, err := k.ParamsStore.Get(ctx)
	if err != nil {
		return nil, status.Error(codes.Internal, err.Error())
	}

	return &types.QueryParamsResponse{Params: &params}, nil
}

// MsgServer

var _ types.MsgServer = Keeper{}

func (k Keeper) UpdateParams(ctx context.Context, req *types.MsgUpdateParams) (*types.MsgUpdateParamsResponse, error) {
	if k.GetAuthority() != req.Authority {
		return nil, errors.Wrapf(govtypes.ErrInvalidSigner, "invalid authority; expected %s, got %s", k.GetAuthority(), req.Authority)
	}

	consensusParams := req.ToProtoConsensusParams()
	if err := cmttypes.ConsensusParamsFromProto(consensusParams).ValidateBasic(); err != nil {
		return nil, err
	}

	if err := k.ParamsStore.Set(ctx, consensusParams); err != nil {
		return nil, err
	}

	if err := k.event.EventManager(ctx).EmitKV(
		ctx,
		"update_consensus_params",
		event.Attribute{Key: "authority", Value: req.Authority},
		event.Attribute{Key: "parameters", Value: consensusParams.String()}); err != nil {
		return nil, err
	}

	if err := k.event.EventManager(ctx).EmitKV(
		ctx,
		"update_consensus_params",
		event.Attribute{Key: "authority", Value: req.Authority},
		event.Attribute{Key: "parameters", Value: consensusParams.String()}); err != nil {
		return nil, err
	}

	return &types.MsgUpdateParamsResponse{}, nil
}<|MERGE_RESOLUTION|>--- conflicted
+++ resolved
@@ -33,11 +33,7 @@
 		storeService: storeService,
 		authority:    authority,
 		event:        em,
-<<<<<<< HEAD
-		Params:       collections.NewItem(sb, collections.NewPrefix("Consensus"), "params", codec.CollValue[cmtproto.ConsensusParams](cdc)),
-=======
 		ParamsStore:  collections.NewItem(sb, collections.NewPrefix("Consensus"), "params", codec.CollValue[cmtproto.ConsensusParams](cdc)),
->>>>>>> 8c182e7d
 	}
 }
 
