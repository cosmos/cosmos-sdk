--- conflicted
+++ resolved
@@ -3,9 +3,9 @@
 import (
 	"bytes"
 	"context"
+	"errors"
 	"fmt"
 
-	abci "github.com/cometbft/cometbft/api/cometbft/abci/v1"
 	cmtproto "github.com/cometbft/cometbft/api/cometbft/types/v1"
 	cmttypes "github.com/cometbft/cometbft/types"
 	"google.golang.org/grpc/codes"
@@ -14,7 +14,6 @@
 	"cosmossdk.io/collections"
 	coreapp "cosmossdk.io/core/app"
 	"cosmossdk.io/core/appmodule"
-	"cosmossdk.io/core/comet"
 	"cosmossdk.io/core/event"
 	"cosmossdk.io/x/consensus/exported"
 	"cosmossdk.io/x/consensus/types"
@@ -76,11 +75,31 @@
 	if err != nil {
 		return nil, err
 	}
-	if err := cmttypes.ConsensusParamsFromProto(consensusParams).ValidateBasic(); err != nil {
+
+	paramsProto, err := k.ParamsStore.Get(ctx)
+
+	var params cmttypes.ConsensusParams
+	if err != nil {
+		if errors.Is(err, collections.ErrNotFound) {
+			params = cmttypes.ConsensusParams{}
+		} else {
+			return nil, err
+		}
+	} else {
+		params = cmttypes.ConsensusParamsFromProto(paramsProto)
+	}
+
+	nextParams := params.Update(&consensusParams)
+
+	if err := nextParams.ValidateBasic(); err != nil {
 		return nil, err
 	}
 
-	if err := k.ParamsStore.Set(ctx, consensusParams); err != nil {
+	if err := params.ValidateUpdate(&consensusParams, k.HeaderService.HeaderInfo(ctx).Height); err != nil {
+		return nil, err
+	}
+
+	if err := k.ParamsStore.Set(ctx, nextParams.ToProto()); err != nil {
 		return nil, err
 	}
 
@@ -91,77 +110,6 @@
 		return nil, err
 	}
 
-	return &types.MsgUpdateParamsResponse{}, nil
-}
-
-// SetParams sets the consensus parameters on init of a chain. This is a consensus message. It can only be called by the consensus server
-// This is used in the consensus message handler set in module.go.
-func (k Keeper) SetParams(ctx context.Context, req *types.ConsensusMsgParams) (*types.ConsensusMsgParamsResponse, error) {
-	consensusParams, err := req.ToProtoConsensusParams()
-	if err != nil {
-		return nil, err
-	}
-	if err := cmttypes.ConsensusParamsFromProto(consensusParams).ValidateBasic(); err != nil {
-		return nil, err
-	}
-
-	if err := k.ParamsStore.Set(ctx, consensusParams); err != nil {
-		return nil, err
-	}
-
-	return &types.ConsensusMsgParamsResponse{}, nil
-}
-
-func (k Keeper) GetCometInfo(ctx context.Context) (*comet.Info, error) {
-	ci, err := k.cometInfo.Get(ctx)
-	if err != nil {
-		return nil, err
-	}
-	res := &comet.Info{
-		ProposerAddress: ci.ProposerAddress,
-		ValidatorsHash:  ci.ValidatorsHash,
-		Evidence:        toCoreEvidence(ci.Evidence),
-		LastCommit:      toCoreCommitInfo(ci.LastCommit),
-	}
-	return res, nil
-}
-
-<<<<<<< HEAD
-// toCoreEvidence takes comet evidence and returns sdk evidence
-func toCoreEvidence(ev []abci.Misbehavior) []comet.Evidence {
-	evidence := make([]comet.Evidence, len(ev))
-	for i, e := range ev {
-		evidence[i] = comet.Evidence{
-			Type:             comet.MisbehaviorType(e.Type),
-			Height:           e.Height,
-			Time:             e.Time,
-			TotalVotingPower: e.TotalVotingPower,
-			Validator: comet.Validator{
-				Address: e.Validator.Address,
-				Power:   e.Validator.Power,
-			},
-		}
-	}
-	return evidence
-}
-
-// toCoreCommitInfo takes comet commit info and returns sdk commit info
-func toCoreCommitInfo(commit abci.CommitInfo) comet.CommitInfo {
-	ci := comet.CommitInfo{
-		Round: commit.Round,
-	}
-
-	for _, v := range commit.Votes {
-		ci.Votes = append(ci.Votes, comet.VoteInfo{
-			Validator: comet.Validator{
-				Address: v.Validator.Address,
-				Power:   v.Validator.Power,
-			},
-			BlockIDFlag: comet.BlockIDFlag(v.BlockIdFlag),
-		})
-	}
-	return ci
-=======
 	return &types.MsgUpdateParamsResponse{}, nil
 }
 
@@ -191,5 +139,4 @@
 	}
 
 	return &types.QueryGetCometInfoResponse{CometInfo: &cometInfo}, nil
->>>>>>> f4136797
 }