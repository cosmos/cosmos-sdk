// Since: cosmos-sdk 0.47
syntax = "proto3";
package cosmos.consensus.v1;

import "amino/amino.proto";
import "gogoproto/gogo.proto";
import "cosmos_proto/cosmos.proto";
import "cosmos/msg/v1/msg.proto";
import "cometbft/types/v1/params.proto";
import "cometbft/abci/v1/types.proto";

option go_package = "cosmossdk.io/x/consensus/types";

// Msg defines the consensus Msg service.
service Msg {
  option (cosmos.msg.v1.service) = true;

  // UpdateParams defines a governance operation for updating the x/consensus module parameters.
  // The authority is defined in the keeper.
  rpc UpdateParams(MsgUpdateParams) returns (MsgUpdateParamsResponse) {
    option (cosmos_proto.method_added_in) = "cosmos-sdk 0.47";
  }

  // SetCometInfo defines how to set the comet info for the x/consensus module.
  rpc SetCometInfo(MsgSetCometInfo) returns (MsgSetCometInfoResponse);
}

// MsgUpdateParams is the Msg/UpdateParams request type.
message MsgUpdateParams {
  option (cosmos.msg.v1.signer) = "authority";
  option (amino.name)           = "cosmos-sdk/x/consensus/MsgUpdateParams";

  // authority is the address that controls the module (defaults to x/gov unless overwritten).
  string authority = 1 [(cosmos_proto.scalar) = "cosmos.AddressString"];

  // params defines the x/consensus parameters to update.
  // VersionsParams is not included in this Msg because it is tracked
  // separarately in x/upgrade.
  //
  // NOTE: All parameters must be supplied.
  cometbft.types.v1.BlockParams     block     = 2;
  cometbft.types.v1.EvidenceParams  evidence  = 3;
  cometbft.types.v1.ValidatorParams validator = 4;

  // Since: cosmos-sdk 0.51
  cometbft.types.v1.ABCIParams      abci = 5 [deprecated = true, (cosmos_proto.field_added_in) = "cosmos-sdk 0.50"];
  cometbft.types.v1.SynchronyParams synchrony = 6 [(cosmos_proto.field_added_in) = "cosmos-sdk 0.51"];
  cometbft.types.v1.FeatureParams   feature   = 7 [(cosmos_proto.field_added_in) = "cosmos-sdk 0.52"];
}

// MsgUpdateParamsResponse defines the response structure for executing a
// MsgUpdateParams message.
message MsgUpdateParamsResponse {}

<<<<<<< HEAD
// CometInfo defines the structure of the x/consensus module's comet info.
message CometInfo {
  repeated cometbft.abci.v1.Misbehavior evidence         = 1 [(gogoproto.nullable) = false];
  bytes                                 validators_hash  = 2;
  bytes                                 proposer_address = 3;
  cometbft.abci.v1.CommitInfo           last_commit      = 4 [(gogoproto.nullable) = false];
}
=======
// MsgCometInfo is the Msg/CometInfo request type.
message MsgSetCometInfo {
  option (cosmos.msg.v1.signer) = "authority";
  option (amino.name)           = "cosmos-sdk/x/consensus/MsgCometInfo";

  // authority is the address that controls the module (defaults to x/gov unless overwritten).
  string authority = 1 [(cosmos_proto.scalar) = "cosmos.AddressString"];

  // evidence is the misbehaviour evidence to submit.
  repeated cometbft.abci.v1.Misbehavior evidence = 2;

  // validators_hash is the hash of the current validator set.
  bytes validators_hash = 3;

  // proposer_address is the address of the current proposer.
  bytes proposer_address = 4;

  // last_commit is the last commit info.
  cometbft.abci.v1.CommitInfo last_commit = 5;
}

// MsgCometInfoResponse defines the response
message MsgSetCometInfoResponse {}
>>>>>>> f4136797
<|MERGE_RESOLUTION|>--- conflicted
+++ resolved
@@ -3,7 +3,6 @@
 package cosmos.consensus.v1;
 
 import "amino/amino.proto";
-import "gogoproto/gogo.proto";
 import "cosmos_proto/cosmos.proto";
 import "cosmos/msg/v1/msg.proto";
 import "cometbft/types/v1/params.proto";
@@ -52,15 +51,6 @@
 // MsgUpdateParams message.
 message MsgUpdateParamsResponse {}
 
-<<<<<<< HEAD
-// CometInfo defines the structure of the x/consensus module's comet info.
-message CometInfo {
-  repeated cometbft.abci.v1.Misbehavior evidence         = 1 [(gogoproto.nullable) = false];
-  bytes                                 validators_hash  = 2;
-  bytes                                 proposer_address = 3;
-  cometbft.abci.v1.CommitInfo           last_commit      = 4 [(gogoproto.nullable) = false];
-}
-=======
 // MsgCometInfo is the Msg/CometInfo request type.
 message MsgSetCometInfo {
   option (cosmos.msg.v1.signer) = "authority";
@@ -83,5 +73,4 @@
 }
 
 // MsgCometInfoResponse defines the response
-message MsgSetCometInfoResponse {}
->>>>>>> f4136797
+message MsgSetCometInfoResponse {}