package crisis

import (
	"fmt"

	autocliv1 "cosmossdk.io/api/cosmos/autocli/v1"
	crisisv1beta1 "cosmossdk.io/api/cosmos/crisis/v1beta1"
	"github.com/cosmos/cosmos-sdk/version"
)

// AutoCLIOptions implements the autocli.HasAutoCLIConfig interface.
func (am AppModule) AutoCLIOptions() *autocliv1.ModuleOptions {
	return &autocliv1.ModuleOptions{
		Tx: &autocliv1.ServiceCommandDescriptor{
			Service: crisisv1beta1.Msg_ServiceDesc.ServiceName,
			RpcCommandOptions: []*autocliv1.RpcCommandOptions{
				{
					RpcMethod: "VerifyInvariant",
					Use:       "invariant-broken [module-name] [invariant-route] --from mykey",
					Short:     "Submit proof that an invariant broken",
					PositionalArgs: []*autocliv1.PositionalArgDescriptor{
						{ProtoField: "invariant_module_name"},
						{ProtoField: "invariant_route"},
					},
				},
				{
<<<<<<< HEAD
					RpcMethod:      "UpdateParams",
					Use:            "update-params-proposal [params]",
					Short:          "Submit a proposal to update crisis module params. Note: the entire params must be provided.",
					Example:        fmt.Sprintf(`%s tx crisis update-params-proposal '{ "constant_fee": {"denom": "stake", "amount": "1000"} }'`, version.AppName),
					PositionalArgs: []*autocliv1.PositionalArgDescriptor{{ProtoField: "params"}},
					GovProposal:    true,
=======
					RpcMethod: "UpdateParams",
					Skip:      true, // Crisis is deprecated.
>>>>>>> 430eba80
				},
			},
		},
	}
}<|MERGE_RESOLUTION|>--- conflicted
+++ resolved
@@ -24,17 +24,8 @@
 					},
 				},
 				{
-<<<<<<< HEAD
-					RpcMethod:      "UpdateParams",
-					Use:            "update-params-proposal [params]",
-					Short:          "Submit a proposal to update crisis module params. Note: the entire params must be provided.",
-					Example:        fmt.Sprintf(`%s tx crisis update-params-proposal '{ "constant_fee": {"denom": "stake", "amount": "1000"} }'`, version.AppName),
-					PositionalArgs: []*autocliv1.PositionalArgDescriptor{{ProtoField: "params"}},
-					GovProposal:    true,
-=======
 					RpcMethod: "UpdateParams",
 					Skip:      true, // Crisis is deprecated.
->>>>>>> 430eba80
 				},
 			},
 		},
