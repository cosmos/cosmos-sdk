package crisis

import (
	"fmt"

	sdk "github.com/cosmos/cosmos-sdk/types"
	"github.com/cosmos/cosmos-sdk/x/crisis/types"
)

// new crisis genesis
func InitGenesis(ctx sdk.Context, keeper Keeper, data types.GenesisState) {
	keeper.SetConstantFee(ctx, data.ConstantFee)
}

// ExportGenesis returns a GenesisState for a given context and keeper.
func ExportGenesis(ctx sdk.Context, keeper Keeper) types.GenesisState {
	constantFee := keeper.GetConstantFee(ctx)
<<<<<<< HEAD
	return NewGenesisState(constantFee)
}

// ValidateGenesis - placeholder function
func ValidateGenesis(data GenesisState) error {
	if !data.ConstantFee.IsPositive() {
		return fmt.Errorf("constant fee must be positive: %s", data.ConstantFee)
	}
	return nil
=======
	return types.NewGenesisState(constantFee)
>>>>>>> 5f9c3fdf
}<|MERGE_RESOLUTION|>--- conflicted
+++ resolved
@@ -1,8 +1,6 @@
 package crisis
 
 import (
-	"fmt"
-
 	sdk "github.com/cosmos/cosmos-sdk/types"
 	"github.com/cosmos/cosmos-sdk/x/crisis/types"
 )
@@ -15,17 +13,5 @@
 // ExportGenesis returns a GenesisState for a given context and keeper.
 func ExportGenesis(ctx sdk.Context, keeper Keeper) types.GenesisState {
 	constantFee := keeper.GetConstantFee(ctx)
-<<<<<<< HEAD
-	return NewGenesisState(constantFee)
-}
-
-// ValidateGenesis - placeholder function
-func ValidateGenesis(data GenesisState) error {
-	if !data.ConstantFee.IsPositive() {
-		return fmt.Errorf("constant fee must be positive: %s", data.ConstantFee)
-	}
-	return nil
-=======
 	return types.NewGenesisState(constantFee)
->>>>>>> 5f9c3fdf
 }