package crisis

import (
	"fmt"

	sdk "github.com/cosmos/cosmos-sdk/types"
	"github.com/cosmos/cosmos-sdk/x/crisis/types"
)

// RouterKey
const RouterKey = ModuleName

func NewHandler(k Keeper) sdk.Handler {
	return func(ctx sdk.Context, msg sdk.Msg) sdk.Result {
		ctx = ctx.WithEventManager(sdk.NewEventManager())

		switch msg := msg.(type) {
		case types.MsgVerifyInvariant:
			return handleMsgVerifyInvariant(ctx, msg, k)

		default:
			errMsg := fmt.Sprintf("unrecognized crisis message type: %T", msg)
			return sdk.ErrUnknownRequest(errMsg).Result()
		}
	}
}

func handleMsgVerifyInvariant(ctx sdk.Context, msg types.MsgVerifyInvariant, k Keeper) sdk.Result {
	// remove the constant fee
	constantFee := sdk.NewCoins(k.GetConstantFee(ctx))

<<<<<<< HEAD
	err := k.supplyKeeper.SendCoinsFromAccountToModule(ctx, msg.Sender, k.feeCollectorName, constantFee)
	if err != nil {
		return err.Result()
	}
=======
	_, err := k.bankKeeper.SubtractCoins(ctx, msg.Sender, constantFee)
	if err != nil {
		return err.Result()
	}

	_ = k.feeCollectionKeeper.AddCollectedFees(ctx, constantFee)
>>>>>>> b2f8c58e

	// use a cached context to avoid gas costs during invariants
	cacheCtx, _ := ctx.CacheContext()

	found := false
	msgFullRoute := msg.FullInvariantRoute()

	var invarianceErr error
	for _, invarRoute := range k.routes {
		if invarRoute.FullRoute() == msgFullRoute {
			invarianceErr = invarRoute.Invar(cacheCtx)
			found = true
			break
		}
	}

	if !found {
		return types.ErrUnknownInvariant(types.DefaultCodespace).Result()
	}

	if invarianceErr != nil {
		// NOTE currently, because the chain halts here, this transaction will never be included
		// in the blockchain thus the constant fee will have never been deducted. Thus no
		// refund is required.

		// TODO uncomment the following code block with implementation of the circuit breaker
		//// refund constant fee
		//err := k.distrKeeper.DistributeFromFeePool(ctx, constantFee, msg.Sender)
		//if err != nil {
		//// if there are insufficient coins to refund, log the error,
		//// but still halt the chain.
		//logger := ctx.Logger().With("module", "x/crisis")
		//logger.Error(fmt.Sprintf(
		//"WARNING: insufficient funds to allocate to sender from fee pool, err: %s", err))
		//}

		// TODO replace with circuit breaker
		panic(invarianceErr)
	}

	ctx.EventManager().EmitEvents(sdk.Events{
		sdk.NewEvent(
			types.EventTypeInvariant,
			sdk.NewAttribute(types.AttributeKeyRoute, msg.InvariantRoute),
		),
		sdk.NewEvent(
			sdk.EventTypeMessage,
			sdk.NewAttribute(sdk.AttributeKeyModule, types.AttributeValueCrisis),
			sdk.NewAttribute(sdk.AttributeKeySender, msg.Sender.String()),
		),
	})

	return sdk.Result{Events: ctx.EventManager().Events()}
}<|MERGE_RESOLUTION|>--- conflicted
+++ resolved
@@ -29,19 +29,10 @@
 	// remove the constant fee
 	constantFee := sdk.NewCoins(k.GetConstantFee(ctx))
 
-<<<<<<< HEAD
 	err := k.supplyKeeper.SendCoinsFromAccountToModule(ctx, msg.Sender, k.feeCollectorName, constantFee)
 	if err != nil {
 		return err.Result()
 	}
-=======
-	_, err := k.bankKeeper.SubtractCoins(ctx, msg.Sender, constantFee)
-	if err != nil {
-		return err.Result()
-	}
-
-	_ = k.feeCollectionKeeper.AddCollectedFees(ctx, constantFee)
->>>>>>> b2f8c58e
 
 	// use a cached context to avoid gas costs during invariants
 	cacheCtx, _ := ctx.CacheContext()
