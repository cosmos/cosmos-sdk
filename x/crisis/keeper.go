--- conflicted
+++ resolved
@@ -35,16 +35,12 @@
 	}
 }
 
-<<<<<<< HEAD
-// RegisterRoute register the routes for each of the invariants
-=======
 // Logger returns a module-specific logger.
 func (k Keeper) Logger(ctx sdk.Context) log.Logger {
 	return ctx.Logger().With("module", fmt.Sprintf("x/%s", types.ModuleName))
 }
 
-// register routes for the
->>>>>>> b2f8c58e
+// RegisterRoute register the routes for each of the invariants
 func (k *Keeper) RegisterRoute(moduleName, route string, invar sdk.Invariant) {
 	invarRoute := types.NewInvarRoute(moduleName, route, invar)
 	k.routes = append(k.routes, invarRoute)
