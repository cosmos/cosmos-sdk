package keeper

import (
	"context"

	sdk "github.com/cosmos/cosmos-sdk/types"
	"github.com/cosmos/cosmos-sdk/x/crisis/types"
)

var _ types.MsgServer = Keeper{}

func (k Keeper) VerifyInvariant(goCtx context.Context, msg *types.MsgVerifyInvariant) (*types.MsgVerifyInvariantResponse, error) {
	ctx := sdk.UnwrapSDKContext(goCtx)
	constantFee := sdk.NewCoins(k.GetConstantFee(ctx))

	sender, err := sdk.AccAddressFromBech32(msg.Sender)
	if err != nil {
		return nil, err
	}
	if err := k.SendCoinsFromAccountToFeeCollector(ctx, sender, constantFee); err != nil {
		return nil, err
	}

	// use a cached context to avoid gas costs during invariants
	cacheCtx, _ := ctx.CacheContext()

	found := false
	msgFullRoute := msg.FullInvariantRoute()

	var res string
	var stop bool
	for _, invarRoute := range k.Routes() {
		if invarRoute.FullRoute() == msgFullRoute {
			res, stop = invarRoute.Invar(cacheCtx)
			found = true

			break
		}
	}

	if !found {
		return nil, types.ErrUnknownInvariant
	}

	if stop {
<<<<<<< HEAD
		// NOTE currently, because the chain halts here, this transaction will never be included
		// in the blockchain thus the constant fee will have never been deducted. Thus no
		// refund is required.

		// TODO uncomment the following code block with implementation of the circuit breaker
		// // refund constant fee
		// err := k.distrKeeper.DistributeFromFeePool(ctx, constantFee, msg.Sender)
		// if err != nil {
		// // if there are insufficient coins to refund, log the error,
		// // but still halt the chain.
		// logger := ctx.Logger().With("module", "x/crisis")
		// logger.Error(fmt.Sprintf(
		// "WARNING: insufficient funds to allocate to sender from fee pool, err: %s", err))
		//}
=======
		// Currently, because the chain halts here, this transaction will never be included in the
		// blockchain thus the constant fee will have never been deducted. Thus no refund is required.
>>>>>>> 33dbf6a7

		// TODO replace with circuit breaker
		panic(res)
	}

	ctx.EventManager().EmitEvents(sdk.Events{
		sdk.NewEvent(
			types.EventTypeInvariant,
			sdk.NewAttribute(types.AttributeKeyRoute, msg.InvariantRoute),
		),
		sdk.NewEvent(
			sdk.EventTypeMessage,
			sdk.NewAttribute(sdk.AttributeKeyModule, types.AttributeValueCrisis),
			sdk.NewAttribute(sdk.AttributeKeySender, msg.Sender),
		),
	})

	return &types.MsgVerifyInvariantResponse{}, nil
}<|MERGE_RESOLUTION|>--- conflicted
+++ resolved
@@ -43,25 +43,8 @@
 	}
 
 	if stop {
-<<<<<<< HEAD
-		// NOTE currently, because the chain halts here, this transaction will never be included
-		// in the blockchain thus the constant fee will have never been deducted. Thus no
-		// refund is required.
-
-		// TODO uncomment the following code block with implementation of the circuit breaker
-		// // refund constant fee
-		// err := k.distrKeeper.DistributeFromFeePool(ctx, constantFee, msg.Sender)
-		// if err != nil {
-		// // if there are insufficient coins to refund, log the error,
-		// // but still halt the chain.
-		// logger := ctx.Logger().With("module", "x/crisis")
-		// logger.Error(fmt.Sprintf(
-		// "WARNING: insufficient funds to allocate to sender from fee pool, err: %s", err))
-		//}
-=======
 		// Currently, because the chain halts here, this transaction will never be included in the
 		// blockchain thus the constant fee will have never been deducted. Thus no refund is required.
->>>>>>> 33dbf6a7
 
 		// TODO replace with circuit breaker
 		panic(res)
