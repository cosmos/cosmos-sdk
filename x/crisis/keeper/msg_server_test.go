--- conflicted
+++ resolved
@@ -9,10 +9,7 @@
 	sdkmath "cosmossdk.io/math"
 	storetypes "cosmossdk.io/store/types"
 
-<<<<<<< HEAD
-=======
 	addresscodec "github.com/cosmos/cosmos-sdk/codec/address"
->>>>>>> 7c59eade
 	"github.com/cosmos/cosmos-sdk/crypto/keyring"
 	"github.com/cosmos/cosmos-sdk/testutil"
 	sdk "github.com/cosmos/cosmos-sdk/types"
@@ -52,17 +49,11 @@
 	err := s.keeper.SetConstantFee(s.ctx, constantFee)
 	s.Require().NoError(err)
 
-<<<<<<< HEAD
-	kr := keyring.NewInMemory(moduletestutil.MakeTestEncodingConfig(crisis.AppModuleBasic{}).Codec)
-
-	account := testutil.CreateKeyringAccounts(s.T(), kr, 1)
-=======
 	encCfg := moduletestutil.MakeTestEncodingConfig(crisis.AppModuleBasic{})
 	kr := keyring.NewInMemory(encCfg.Codec)
 	testutil.CreateKeyringAccounts(s.T(), kr, 1)
 
 	sender := testutil.CreateKeyringAccounts(s.T(), kr, 1)[0]
->>>>>>> 7c59eade
 
 	s.supplyKeeper.EXPECT().SendCoinsFromAccountToModule(gomock.Any(), gomock.Any(), gomock.Any(), gomock.Any()).Return(nil).Times(2)
 	s.keeper.RegisterRoute("bank", "total-supply", func(sdk.Context) (string, bool) { return "", false })
@@ -96,11 +87,7 @@
 		{
 			name: "unregistered invariant route",
 			input: &types.MsgVerifyInvariant{
-<<<<<<< HEAD
-				Sender:              account[0].Address.String(),
-=======
 				Sender:              sender.Address.String(),
->>>>>>> 7c59eade
 				InvariantModuleName: "module",
 				InvariantRoute:      "invalidroute",
 			},
@@ -110,11 +97,7 @@
 		{
 			name: "valid invariant",
 			input: &types.MsgVerifyInvariant{
-<<<<<<< HEAD
-				Sender:              account[0].Address.String(),
-=======
 				Sender:              sender.Address.String(),
->>>>>>> 7c59eade
 				InvariantModuleName: "bank",
 				InvariantRoute:      "total-supply",
 			},
