--- conflicted
+++ resolved
@@ -43,16 +43,11 @@
 
 // module validate genesis
 func (AppModuleBasic) ValidateGenesis(bz json.RawMessage) error {
-<<<<<<< HEAD
 	var data types.GenesisState
 	if err := types.ModuleCdc.UnmarshalJSON(bz, &data); err != nil {
 		return err
 	}
 	return types.ValidateGenesis(data)
-=======
-	// TODO
-	return nil
->>>>>>> b2f8c58e
 }
 
 // register rest routes
