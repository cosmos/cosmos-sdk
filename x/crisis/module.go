package crisis

import (
	"encoding/json"
	"math/rand"

	"github.com/gorilla/mux"
	"github.com/spf13/cobra"

	abci "github.com/tendermint/tendermint/abci/types"

	"github.com/cosmos/cosmos-sdk/client/context"
	"github.com/cosmos/cosmos-sdk/codec"
	sdk "github.com/cosmos/cosmos-sdk/types"
	"github.com/cosmos/cosmos-sdk/types/module"
	"github.com/cosmos/cosmos-sdk/x/crisis/client/cli"
	"github.com/cosmos/cosmos-sdk/x/crisis/internal/keeper"
	"github.com/cosmos/cosmos-sdk/x/crisis/internal/types"
	sim "github.com/cosmos/cosmos-sdk/x/simulation"
)

var (
	_ module.AppModule      = AppModule{}
	_ module.AppModuleBasic = AppModuleBasic{}
)

// AppModuleBasic defines the basic application module used by the crisis module.
type AppModuleBasic struct{}

// Name returns the crisis module's name.
func (AppModuleBasic) Name() string {
	return ModuleName
}

// RegisterCodec registers the crisis module's types for the given codec.
func (AppModuleBasic) RegisterCodec(cdc *codec.Codec) {
	RegisterCodec(cdc)
}

// DefaultGenesis returns default genesis state as raw bytes for the crisis
// module.
func (AppModuleBasic) DefaultGenesis() json.RawMessage {
	return types.ModuleCdc.MustMarshalJSON(DefaultGenesisState())
}

// ValidateGenesis performs genesis state validation for the crisis module.
func (AppModuleBasic) ValidateGenesis(bz json.RawMessage) error {
	var data types.GenesisState
	if err := types.ModuleCdc.UnmarshalJSON(bz, &data); err != nil {
		return err
	}
	return types.ValidateGenesis(data)
}

// RegisterRESTRoutes registers no REST routes for the crisis module.
func (AppModuleBasic) RegisterRESTRoutes(_ context.CLIContext, _ *mux.Router) {}

// GetTxCmd returns the root tx command for the crisis module.
func (AppModuleBasic) GetTxCmd(cdc *codec.Codec) *cobra.Command {
	return cli.GetTxCmd(cdc)
}

// GetQueryCmd returns no root query command for the crisis module.
func (AppModuleBasic) GetQueryCmd(_ *codec.Codec) *cobra.Command { return nil }

//____________________________________________________________________________

<<<<<<< HEAD
// AppModuleSimulation defines the module simulation functions used by the crisis module.
type AppModuleSimulation struct{}

// RegisterStoreDecoder performs a no-op.
func (AppModuleSimulation) RegisterStoreDecoder(_ sdk.StoreDecoderRegistry) {}

// GenerateGenesisState performs a no-op.
func (AppModuleSimulation) GenerateGenesisState(_ *module.GeneratorInput) {
}

// RandomizedParams doesn't create any randomized crisis param changes for the simulator.
func (AppModuleSimulation) RandomizedParams(_ *rand.Rand) []sim.ParamChange {
	return nil
}

//____________________________________________________________________________

=======
>>>>>>> 2139e759
// AppModule implements an application module for the crisis module.
type AppModule struct {
	AppModuleBasic

	// NOTE: We store a reference to the keeper here so that after a module
	// manager is created, the invariants can be properly registered and
	// executed.
	keeper *keeper.Keeper
}

// NewAppModule creates a new AppModule object
func NewAppModule(keeper *keeper.Keeper) AppModule {
	return AppModule{
		AppModuleBasic: AppModuleBasic{},
		keeper:         keeper,
	}
}

// Name returns the crisis module's name.
func (AppModule) Name() string {
	return ModuleName
}

// RegisterInvariants performs a no-op.
func (AppModule) RegisterInvariants(_ sdk.InvariantRegistry) {}

// Route returns the message routing key for the crisis module.
func (AppModule) Route() string {
	return RouterKey
}

// NewHandler returns an sdk.Handler for the crisis module.
func (am AppModule) NewHandler() sdk.Handler {
	return NewHandler(*am.keeper)
}

// QuerierRoute returns no querier route.
func (AppModule) QuerierRoute() string { return "" }

// NewQuerierHandler returns no sdk.Querier.
func (AppModule) NewQuerierHandler() sdk.Querier { return nil }

// InitGenesis performs genesis initialization for the crisis module. It returns
// no validator updates.
func (am AppModule) InitGenesis(ctx sdk.Context, data json.RawMessage) []abci.ValidatorUpdate {
	var genesisState GenesisState
	types.ModuleCdc.MustUnmarshalJSON(data, &genesisState)
	InitGenesis(ctx, *am.keeper, genesisState)

	am.keeper.AssertInvariants(ctx)
	return []abci.ValidatorUpdate{}
}

// ExportGenesis returns the exported genesis state as raw bytes for the crisis
// module.
func (am AppModule) ExportGenesis(ctx sdk.Context) json.RawMessage {
	gs := ExportGenesis(ctx, *am.keeper)
	return types.ModuleCdc.MustMarshalJSON(gs)
}

// BeginBlock performs a no-op.
func (AppModule) BeginBlock(_ sdk.Context, _ abci.RequestBeginBlock) {}

// EndBlock returns the end blocker for the crisis module. It returns no validator
// updates.
func (am AppModule) EndBlock(ctx sdk.Context, _ abci.RequestEndBlock) []abci.ValidatorUpdate {
	EndBlocker(ctx, *am.keeper)
	return []abci.ValidatorUpdate{}
}<|MERGE_RESOLUTION|>--- conflicted
+++ resolved
@@ -65,26 +65,6 @@
 
 //____________________________________________________________________________
 
-<<<<<<< HEAD
-// AppModuleSimulation defines the module simulation functions used by the crisis module.
-type AppModuleSimulation struct{}
-
-// RegisterStoreDecoder performs a no-op.
-func (AppModuleSimulation) RegisterStoreDecoder(_ sdk.StoreDecoderRegistry) {}
-
-// GenerateGenesisState performs a no-op.
-func (AppModuleSimulation) GenerateGenesisState(_ *module.GeneratorInput) {
-}
-
-// RandomizedParams doesn't create any randomized crisis param changes for the simulator.
-func (AppModuleSimulation) RandomizedParams(_ *rand.Rand) []sim.ParamChange {
-	return nil
-}
-
-//____________________________________________________________________________
-
-=======
->>>>>>> 2139e759
 // AppModule implements an application module for the crisis module.
 type AppModule struct {
 	AppModuleBasic
