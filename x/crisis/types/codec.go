package types

import (
	"github.com/cosmos/cosmos-sdk/codec"
	"github.com/cosmos/cosmos-sdk/codec/legacy_global"
	"github.com/cosmos/cosmos-sdk/codec/types"
	cryptocodec "github.com/cosmos/cosmos-sdk/crypto/codec"
)

// RegisterCodec registers the necessary x/crisis interfaces and concrete types
// on the provided Amino codec. These types are used for Amino JSON serialization.
func RegisterCodec(cdc *codec.Codec) {
	cdc.RegisterConcrete(&MsgVerifyInvariant{}, "cosmos-sdk/MsgVerifyInvariant", nil)
}

var (
	amino = codec.New()

	// ModuleCdc references the global x/crisis module codec. Note, the codec should
	// ONLY be used in certain instances of tests and for JSON encoding as Amino is
	// still used for that purpose.
	//
	// The actual codec used for serialization should be provided to x/crisis and
	// defined at the application level.
	ModuleCdc = codec.NewHybridCodec(amino, types.NewInterfaceRegistry())
)

func init() {
	RegisterCodec(amino)
<<<<<<< HEAD
	legacy_global.RegisterCrypto(amino)
=======
	cryptocodec.RegisterCrypto(amino)
>>>>>>> 65ea3053
	amino.Seal()
}<|MERGE_RESOLUTION|>--- conflicted
+++ resolved
@@ -27,10 +27,6 @@
 
 func init() {
 	RegisterCodec(amino)
-<<<<<<< HEAD
-	legacy_global.RegisterCrypto(amino)
-=======
 	cryptocodec.RegisterCrypto(amino)
->>>>>>> 65ea3053
 	amino.Seal()
 }