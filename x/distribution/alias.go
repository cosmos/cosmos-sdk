--- conflicted
+++ resolved
@@ -36,25 +36,6 @@
 	ReferenceCountInvariant                    = keeper.ReferenceCountInvariant
 	ModuleAccountInvariant                     = keeper.ModuleAccountInvariant
 	NewKeeper                                  = keeper.NewKeeper
-<<<<<<< HEAD
-	GetValidatorOutstandingRewardsAddress      = keeper.GetValidatorOutstandingRewardsAddress
-	GetDelegatorWithdrawInfoAddress            = keeper.GetDelegatorWithdrawInfoAddress
-	GetDelegatorStartingInfoAddresses          = keeper.GetDelegatorStartingInfoAddresses
-	GetValidatorHistoricalRewardsAddressPeriod = keeper.GetValidatorHistoricalRewardsAddressPeriod
-	GetValidatorCurrentRewardsAddress          = keeper.GetValidatorCurrentRewardsAddress
-	GetValidatorAccumulatedCommissionAddress   = keeper.GetValidatorAccumulatedCommissionAddress
-	GetValidatorSlashEventAddressHeight        = keeper.GetValidatorSlashEventAddressHeight
-	GetValidatorOutstandingRewardsKey          = keeper.GetValidatorOutstandingRewardsKey
-	GetDelegatorWithdrawAddrKey                = keeper.GetDelegatorWithdrawAddrKey
-	GetDelegatorStartingInfoKey                = keeper.GetDelegatorStartingInfoKey
-	GetValidatorHistoricalRewardsPrefix        = keeper.GetValidatorHistoricalRewardsPrefix
-	GetValidatorHistoricalRewardsKey           = keeper.GetValidatorHistoricalRewardsKey
-	GetValidatorCurrentRewardsKey              = keeper.GetValidatorCurrentRewardsKey
-	GetValidatorAccumulatedCommissionKey       = keeper.GetValidatorAccumulatedCommissionKey
-	GetValidatorSlashEventPrefix               = keeper.GetValidatorSlashEventPrefix
-	GetValidatorSlashEventKeyPrefix            = keeper.GetValidatorSlashEventKeyPrefix
-	GetValidatorSlashEventKey                  = keeper.GetValidatorSlashEventKey
-=======
 	GetValidatorOutstandingRewardsAddress      = types.GetValidatorOutstandingRewardsAddress
 	GetDelegatorWithdrawInfoAddress            = types.GetDelegatorWithdrawInfoAddress
 	GetDelegatorStartingInfoAddresses          = types.GetDelegatorStartingInfoAddresses
@@ -72,7 +53,6 @@
 	GetValidatorSlashEventPrefix               = types.GetValidatorSlashEventPrefix
 	GetValidatorSlashEventKeyPrefix            = types.GetValidatorSlashEventKeyPrefix
 	GetValidatorSlashEventKey                  = types.GetValidatorSlashEventKey
->>>>>>> bf41deac
 	HandleCommunityPoolSpendProposal           = keeper.HandleCommunityPoolSpendProposal
 	NewQuerier                                 = keeper.NewQuerier
 	MakeTestCodec                              = keeper.MakeTestCodec
