--- conflicted
+++ resolved
@@ -12,34 +12,6 @@
 	"github.com/cosmos/cosmos-sdk/x/distribution/types"
 )
 
-<<<<<<< HEAD
-type (
-	Keeper = keeper.Keeper
-	Hooks  = keeper.Hooks
-
-	MsgSetWithdrawAddress          = types.MsgSetWithdrawAddress
-	MsgWithdrawDelegatorReward     = types.MsgWithdrawDelegatorReward
-	MsgWithdrawValidatorCommission = types.MsgWithdrawValidatorCommission
-
-	GenesisState = types.GenesisState
-
-	// expected keepers
-	StakingKeeper = types.StakingKeeper
-	SupplyKeeper  = types.SupplyKeeper
-
-	// querier param types
-	QueryValidatorCommissionParams   = keeper.QueryValidatorCommissionParams
-	QueryValidatorSlashesParams      = keeper.QueryValidatorSlashesParams
-	QueryDelegationRewardsParams     = keeper.QueryDelegationRewardsParams
-	QueryDelegatorWithdrawAddrParams = keeper.QueryDelegatorWithdrawAddrParams
-
-	// querier response types
-	QueryDelegatorTotalRewardsResponse = types.QueryDelegatorTotalRewardsResponse
-	DelegationDelegatorReward          = types.DelegationDelegatorReward
-)
-
-=======
->>>>>>> 65be4dbf
 const (
 	DefaultParamspace                = keeper.DefaultParamspace
 	QueryParams                      = keeper.QueryParams
@@ -160,13 +132,11 @@
 	QueryDelegationRewardsParams           = keeper.QueryDelegationRewardsParams
 	QueryDelegatorParams                   = keeper.QueryDelegatorParams
 	QueryDelegatorWithdrawAddrParams       = keeper.QueryDelegatorWithdrawAddrParams
-	DummyFeeCollectionKeeper               = keeper.DummyFeeCollectionKeeper
 	DelegatorStartingInfo                  = types.DelegatorStartingInfo
 	CodeType                               = types.CodeType
 	StakingKeeper                          = types.StakingKeeper
-	BankKeeper                             = types.BankKeeper
-	FeeCollectionKeeper                    = types.FeeCollectionKeeper
 	FeePool                                = types.FeePool
+	SupplyKeeper                           = types.SupplyKeeper
 	DelegatorWithdrawInfo                  = types.DelegatorWithdrawInfo
 	ValidatorOutstandingRewardsRecord      = types.ValidatorOutstandingRewardsRecord
 	ValidatorAccumulatedCommissionRecord   = types.ValidatorAccumulatedCommissionRecord
