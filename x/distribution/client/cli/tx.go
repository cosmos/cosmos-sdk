--- conflicted
+++ resolved
@@ -2,6 +2,7 @@
 package cli
 
 import (
+	"bufio"
 	"fmt"
 	"strings"
 
@@ -193,12 +194,9 @@
 	return cmd
 }
 
-<<<<<<< HEAD
+func NewFundCommunityPoolCmd(clientCtx client.Context) *cobra.Command {
 // TODO: Wire this to proposal handler in client/proposal_handler.go
 func NewSubmitProposalCmd(m codec.Marshaler, txg tx.Generator, ar tx.AccountRetriever) *cobra.Command {
-=======
-func NewFundCommunityPoolCmd(clientCtx client.Context) *cobra.Command {
->>>>>>> 8bc645a4
 	cmd := &cobra.Command{
 		Use:   "community-pool-spend [proposal-file]",
 		Args:  cobra.ExactArgs(1),
@@ -226,61 +224,7 @@
 		RunE: func(cmd *cobra.Command, args []string) error {
 			clientCtx := clientCtx.InitWithInput(cmd.InOrStdin())
 
-<<<<<<< HEAD
-			proposal, err := ParseCommunityPoolSpendProposalJSON(m, args[0])
-			if err != nil {
-				return err
-			}
-
-			from := cliCtx.GetFromAddress()
-
-			amount, err := sdk.ParseCoins(proposal.Amount)
-			if err != nil {
-				return err
-			}
-			content := types.NewCommunityPoolSpendProposal(proposal.Title, proposal.Description, proposal.Recipient, amount)
-
-			deposit, err := sdk.ParseCoins(proposal.Deposit)
-			if err != nil {
-				return err
-			}
-			msg := gov.NewMsgSubmitProposal(content, deposit, from)
-			if err := msg.ValidateBasic(); err != nil {
-				return err
-			}
-
-			return tx.GenerateOrBroadcastTx(cliCtx, txf, msg)
-
-		},
-	}
-	return flags.PostCommands(cmd)[0]
-}
-
-func NewFundCommunityPoolCmd(m codec.Marshaler, txg tx.Generator, ar tx.AccountRetriever) *cobra.Command {
-	cmd := &cobra.Command{
-		Use:   "fund-community-pool [amount]",
-		Args:  cobra.ExactArgs(1),
-		Short: "Funds the community pool with the specified amount",
-		Long: strings.TrimSpace(
-			fmt.Sprintf(`Funds the community pool with the specified amount
-
-Example:
-$ %s tx distribution fund-community-pool 100uatom --from mykey
-`,
-				version.ClientName,
-			),
-		),
-		RunE: func(cmd *cobra.Command, args []string) error {
-			inBuf := bufio.NewReader(cmd.InOrStdin())
-			txf := tx.NewFactoryFromCLI(inBuf).
-				WithTxGenerator(txg).
-				WithAccountRetriever(ar)
-			cliCtx := context.NewCLIContextWithInput(inBuf).WithMarshaler(m)
-
-			depositorAddr := cliCtx.GetFromAddress()
-=======
 			depositorAddr := clientCtx.GetFromAddress()
->>>>>>> 8bc645a4
 			amount, err := sdk.ParseCoins(args[0])
 			if err != nil {
 				return err
@@ -294,7 +238,41 @@
 			return tx.GenerateOrBroadcastTx(clientCtx, msg)
 		},
 	}
-	return cmd
+
+	cmd.Flags().Int(flagMaxMessagesPerTx, MaxMessagesPerTxDefault, "Limit the number of messages per tx (0 for unlimited)")
+	return cmd
+}
+
+// command to replace a delegator's withdrawal address
+func GetCmdSetWithdrawAddr(cdc *codec.Codec) *cobra.Command {
+	return &cobra.Command{
+		Use:   "set-withdraw-addr [withdraw-addr]",
+		Short: "change the default withdraw address for rewards associated with an address",
+		Long: strings.TrimSpace(
+			fmt.Sprintf(`Set the withdraw address for rewards associated with a delegator address.
+
+Example:
+$ %s tx distribution set-withdraw-addr cosmos1gghjut3ccd8ay0zduzj64hwre2fxs9ld75ru9p --from mykey
+`,
+				version.ClientName,
+			),
+		),
+		Args: cobra.ExactArgs(1),
+		RunE: func(cmd *cobra.Command, args []string) error {
+			inBuf := bufio.NewReader(cmd.InOrStdin())
+			txBldr := auth.NewTxBuilderFromCLI(inBuf).WithTxEncoder(authclient.GetTxEncoder(cdc))
+			cliCtx := context.NewCLIContextWithInput(inBuf).WithCodec(cdc)
+
+			delAddr := cliCtx.GetFromAddress()
+			withdrawAddr, err := sdk.AccAddressFromBech32(args[0])
+			if err != nil {
+				return err
+			}
+
+			msg := types.NewMsgSetWithdrawAddress(delAddr, withdrawAddr)
+			return authclient.GenerateOrBroadcastMsgs(cliCtx, txBldr, []sdk.Msg{msg})
+		},
+	}
 }
 
 // GetCmdSubmitProposal implements the command to submit a community-pool-spend proposal
@@ -358,33 +336,39 @@
 	return cmd
 }
 
-type generateOrBroadcastFunc func(client.Context, []sdk.Msg) error
-
-func splitAndApply(
-	generateOrBroadcast generateOrBroadcastFunc,
-	clientCtx client.Context,
-	msgs []sdk.Msg,
-	chunkSize int,
-) error {
-
-	if chunkSize == 0 {
-		return generateOrBroadcast(clientCtx, msgs)
-	}
-
-	// split messages into slices of length chunkSize
-	totalMessages := len(msgs)
-	for i := 0; i < len(msgs); i += chunkSize {
-
-		sliceEnd := i + chunkSize
-		if sliceEnd > totalMessages {
-			sliceEnd = totalMessages
-		}
-
-		msgChunk := msgs[i:sliceEnd]
-		if err := generateOrBroadcast(clientCtx, msgChunk); err != nil {
-			return err
-		}
-	}
-
-	return nil
+// GetCmdFundCommunityPool returns a command implementation that supports directly
+// funding the community pool.
+func GetCmdFundCommunityPool(cdc *codec.Codec) *cobra.Command {
+	return &cobra.Command{
+		Use:   "fund-community-pool [amount]",
+		Args:  cobra.ExactArgs(1),
+		Short: "Funds the community pool with the specified amount",
+		Long: strings.TrimSpace(
+			fmt.Sprintf(`Funds the community pool with the specified amount
+
+Example:
+$ %s tx distribution fund-community-pool 100uatom --from mykey
+`,
+				version.ClientName,
+			),
+		),
+		RunE: func(cmd *cobra.Command, args []string) error {
+			inBuf := bufio.NewReader(cmd.InOrStdin())
+			txBldr := auth.NewTxBuilderFromCLI(inBuf).WithTxEncoder(authclient.GetTxEncoder(cdc))
+			cliCtx := context.NewCLIContextWithInput(inBuf).WithCodec(cdc)
+
+			depositorAddr := cliCtx.GetFromAddress()
+			amount, err := sdk.ParseCoins(args[0])
+			if err != nil {
+				return err
+			}
+
+			msg := types.NewMsgFundCommunityPool(amount, depositorAddr)
+			if err := msg.ValidateBasic(); err != nil {
+				return err
+			}
+
+			return authclient.GenerateOrBroadcastMsgs(cliCtx, txBldr, []sdk.Msg{msg})
+		},
+	}
 }