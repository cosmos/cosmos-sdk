package cli

import (
	"fmt"
	"strings"

	"github.com/spf13/cobra"
	"github.com/spf13/pflag"

	"github.com/cosmos/cosmos-sdk/client"
	"github.com/cosmos/cosmos-sdk/client/flags"
	"github.com/cosmos/cosmos-sdk/client/tx"
	sdk "github.com/cosmos/cosmos-sdk/types"
	"github.com/cosmos/cosmos-sdk/version"
	"github.com/cosmos/cosmos-sdk/x/distribution/client/common"
	"github.com/cosmos/cosmos-sdk/x/distribution/types"
	govtypes "github.com/cosmos/cosmos-sdk/x/gov/types"
)

// Transaction flags for the x/distribution module
var (
	FlagCommission       = "commission"
	FlagMaxMessagesPerTx = "max-msgs"
)

const (
	MaxMessagesPerTxDefault = 5
)

// NewTxCmd returns a root CLI command handler for all x/distribution transaction commands.
func NewTxCmd() *cobra.Command {
	distTxCmd := &cobra.Command{
		Use:                        types.ModuleName,
		Short:                      "Distribution transactions subcommands",
		DisableFlagParsing:         true,
		SuggestionsMinimumDistance: 2,
		RunE:                       client.ValidateCmd,
	}

	distTxCmd.AddCommand(
		NewWithdrawRewardsCmd(),
		NewWithdrawAllRewardsCmd(),
		NewSetWithdrawAddrCmd(),
		NewFundCommunityPoolCmd(),
	)

	return distTxCmd
}

type newGenerateOrBroadcastFunc func(client.Context, *pflag.FlagSet, ...sdk.Msg) error

func newSplitAndApply(
	genOrBroadcastFn newGenerateOrBroadcastFunc, clientCtx client.Context,
	fs *pflag.FlagSet, msgs []sdk.Msg, chunkSize int,
) error {

	if chunkSize == 0 {
		return genOrBroadcastFn(clientCtx, fs, msgs...)
	}

	// split messages into slices of length chunkSize
	totalMessages := len(msgs)
	for i := 0; i < len(msgs); i += chunkSize {

		sliceEnd := i + chunkSize
		if sliceEnd > totalMessages {
			sliceEnd = totalMessages
		}

		msgChunk := msgs[i:sliceEnd]
		if err := genOrBroadcastFn(clientCtx, fs, msgChunk...); err != nil {
			return err
		}
	}

	return nil
}

func NewWithdrawRewardsCmd() *cobra.Command {
	cmd := &cobra.Command{
		Use:   "withdraw-rewards [validator-addr]",
		Short: "Withdraw rewards from a given delegation address, and optionally withdraw validator commission if the delegation address given is a validator operator",
		Long: strings.TrimSpace(
			fmt.Sprintf(`Withdraw rewards from a given delegation address,
and optionally withdraw validator commission if the delegation address given is a validator operator.

Example:
$ %s tx distribution withdraw-rewards cosmosvaloper1gghjut3ccd8ay0zduzj64hwre2fxs9ldmqhffj --from mykey
$ %s tx distribution withdraw-rewards cosmosvaloper1gghjut3ccd8ay0zduzj64hwre2fxs9ldmqhffj --from mykey --commission
`,
				version.AppName, version.AppName,
			),
		),
		Args: cobra.ExactArgs(1),
		RunE: func(cmd *cobra.Command, args []string) error {
			clientCtx := client.GetClientContextFromCmd(cmd)
			clientCtx, err := client.ReadTxCommandFlags(clientCtx, cmd.Flags())
			if err != nil {
				return err
			}

			delAddr := clientCtx.GetFromAddress()
			valAddr, err := sdk.ValAddressFromBech32(args[0])
			if err != nil {
				return err
			}

			msgs := []sdk.Msg{types.NewMsgWithdrawDelegatorReward(delAddr, valAddr)}

			if commission, _ := cmd.Flags().GetBool(FlagCommission); commission {
				msgs = append(msgs, types.NewMsgWithdrawValidatorCommission(valAddr))
			}

			for _, msg := range msgs {
				if err := msg.ValidateBasic(); err != nil {
					return err
				}
			}

			return tx.GenerateOrBroadcastTxCLI(clientCtx, cmd.Flags(), msgs...)
		},
	}

	cmd.Flags().Bool(FlagCommission, false, "Withdraw the validator's commission in addition to the rewards")
	flags.AddTxFlagsToCmd(cmd)

	return cmd
}

func NewWithdrawAllRewardsCmd() *cobra.Command {
	cmd := &cobra.Command{
		Use:   "withdraw-all-rewards",
		Short: "withdraw all delegations rewards for a delegator",
		Long: strings.TrimSpace(
			fmt.Sprintf(`Withdraw all rewards for a single delegator.

Example:
$ %s tx distribution withdraw-all-rewards --from mykey
`,
				version.AppName,
			),
		),
		Args: cobra.NoArgs,
		RunE: func(cmd *cobra.Command, _ []string) error {
			clientCtx := client.GetClientContextFromCmd(cmd)
			clientCtx, err := client.ReadTxCommandFlags(clientCtx, cmd.Flags())
			if err != nil {
				return err
			}

			delAddr := clientCtx.GetFromAddress()

			// The transaction cannot be generated offline since it requires a query
			// to get all the validators.
			if clientCtx.Offline {
				return fmt.Errorf("cannot generate tx in offline mode")
			}

			msgs, err := common.WithdrawAllDelegatorRewards(clientCtx, delAddr)
			if err != nil {
				return err
			}

			chunkSize, _ := cmd.Flags().GetInt(FlagMaxMessagesPerTx)
			return newSplitAndApply(tx.GenerateOrBroadcastTxCLI, clientCtx, cmd.Flags(), msgs, chunkSize)
		},
	}

	cmd.Flags().Int(FlagMaxMessagesPerTx, MaxMessagesPerTxDefault, "Limit the number of messages per tx (0 for unlimited)")
	flags.AddTxFlagsToCmd(cmd)

	return cmd
}

func NewSetWithdrawAddrCmd() *cobra.Command {
	cmd := &cobra.Command{
		Use:   "set-withdraw-addr [withdraw-addr]",
		Short: "change the default withdraw address for rewards associated with an address",
		Long: strings.TrimSpace(
			fmt.Sprintf(`Set the withdraw address for rewards associated with a delegator address.

Example:
$ %s tx distribution set-withdraw-addr cosmos1gghjut3ccd8ay0zduzj64hwre2fxs9ld75ru9p --from mykey
`,
				version.AppName,
			),
		),
		Args: cobra.ExactArgs(1),
		RunE: func(cmd *cobra.Command, args []string) error {
			clientCtx := client.GetClientContextFromCmd(cmd)
			clientCtx, err := client.ReadTxCommandFlags(clientCtx, cmd.Flags())
			if err != nil {
				return err
			}

			delAddr := clientCtx.GetFromAddress()
			withdrawAddr, err := sdk.AccAddressFromBech32(args[0])
			if err != nil {
				return err
			}

			msg := types.NewMsgSetWithdrawAddress(delAddr, withdrawAddr)
			if err := msg.ValidateBasic(); err != nil {
				return err
			}

			return tx.GenerateOrBroadcastTxCLI(clientCtx, cmd.Flags(), msg)
		},
	}

	flags.AddTxFlagsToCmd(cmd)

	return cmd
}

func NewFundCommunityPoolCmd() *cobra.Command {
	cmd := &cobra.Command{
		Use:   "fund-community-pool [amount]",
		Args:  cobra.ExactArgs(1),
		Short: "Funds the community pool with the specified amount",
		Long: strings.TrimSpace(
			fmt.Sprintf(`Funds the community pool with the specified amount

Example:
$ %s tx distribution fund-community-pool 100uatom --from mykey
`,
				version.AppName,
			),
		),
		RunE: func(cmd *cobra.Command, args []string) error {
			clientCtx := client.GetClientContextFromCmd(cmd)
			clientCtx, err := client.ReadTxCommandFlags(clientCtx, cmd.Flags())
			if err != nil {
				return err
			}

			depositorAddr := clientCtx.GetFromAddress()
			amount, err := sdk.ParseCoins(args[0])
			if err != nil {
				return err
			}

			msg := types.NewMsgFundCommunityPool(amount, depositorAddr)
			if err := msg.ValidateBasic(); err != nil {
				return err
			}

			return tx.GenerateOrBroadcastTxCLI(clientCtx, cmd.Flags(), msg)
		},
	}

	flags.AddTxFlagsToCmd(cmd)

	return cmd
}

// GetCmdSubmitProposal implements the command to submit a community-pool-spend proposal
func GetCmdSubmitProposal() *cobra.Command {
	cmd := &cobra.Command{
		Use:   "community-pool-spend [proposal-file]",
		Args:  cobra.ExactArgs(1),
		Short: "Submit a community pool spend proposal",
		Long: strings.TrimSpace(
			fmt.Sprintf(`Submit a community pool spend proposal along with an initial deposit.
The proposal details must be supplied via a JSON file.

Example:
$ %s tx gov submit-proposal community-pool-spend <path/to/proposal.json> --from=<key_or_address>

Where proposal.json contains:

{
  "title": "Community Pool Spend",
  "description": "Pay me some Atoms!",
  "recipient": "cosmos1s5afhd6gxevu37mkqcvvsj8qeylhn0rz46zdlq",
  "amount": "1000stake",
  "deposit": "1000stake"
}
`,
				version.AppName,
			),
		),
		RunE: func(cmd *cobra.Command, args []string) error {
			clientCtx := client.GetClientContextFromCmd(cmd)
			clientCtx, err := client.ReadTxCommandFlags(clientCtx, cmd.Flags())
			if err != nil {
				return err
			}

<<<<<<< HEAD
			proposal, err := ParseCommunityPoolSpendProposalJSON(clientCtx.Codec, args[0])
=======
			proposal, err := ParseCommunityPoolSpendProposalJSON(clientCtx.LegacyAmino, args[0])
>>>>>>> 20c5ee36
			if err != nil {
				return err
			}

			amount, err := sdk.ParseCoins(proposal.Amount)
			if err != nil {
				return err
			}

			deposit, err := sdk.ParseCoins(proposal.Deposit)
			if err != nil {
				return err
			}

			from := clientCtx.GetFromAddress()
			content := types.NewCommunityPoolSpendProposal(proposal.Title, proposal.Description, proposal.Recipient, amount)

			msg, err := govtypes.NewMsgSubmitProposal(content, deposit, from)
			if err != nil {
				return err
			}

			if err := msg.ValidateBasic(); err != nil {
				return err
			}

			return tx.GenerateOrBroadcastTxCLI(clientCtx, cmd.Flags(), msg)
		},
	}

	flags.AddTxFlagsToCmd(cmd)

	return cmd
}<|MERGE_RESOLUTION|>--- conflicted
+++ resolved
@@ -287,11 +287,7 @@
 				return err
 			}
 
-<<<<<<< HEAD
-			proposal, err := ParseCommunityPoolSpendProposalJSON(clientCtx.Codec, args[0])
-=======
 			proposal, err := ParseCommunityPoolSpendProposalJSON(clientCtx.LegacyAmino, args[0])
->>>>>>> 20c5ee36
 			if err != nil {
 				return err
 			}
