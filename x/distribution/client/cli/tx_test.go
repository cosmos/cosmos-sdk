--- conflicted
+++ resolved
@@ -65,12 +65,8 @@
 }
 
 func TestParseProposal(t *testing.T) {
-<<<<<<< HEAD
-	cdc := codec.NewLegacyAmino()
-=======
 	encodingConfig := params.MakeEncodingConfig()
 
->>>>>>> ebfb616d
 	okJSON, cleanup := testutil.WriteToNewTempFile(t, `
 {
   "title": "Community Pool Spend",
