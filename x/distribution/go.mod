module cosmossdk.io/x/distribution

go 1.23.1

require (
	cosmossdk.io/api v0.7.5
	cosmossdk.io/collections v0.4.0
	cosmossdk.io/core v1.0.0-alpha.2
	cosmossdk.io/core/testing v0.0.0-00010101000000-000000000000
	cosmossdk.io/depinject v1.0.0
	cosmossdk.io/errors v1.0.1
	cosmossdk.io/math v1.3.0
	cosmossdk.io/store v1.1.1-0.20240418092142-896cdf1971bc
	cosmossdk.io/x/staking v0.0.0-00010101000000-000000000000
	github.com/cosmos/cosmos-proto v1.0.0-beta.5
	github.com/cosmos/cosmos-sdk v0.53.0
	github.com/cosmos/gogoproto v1.7.0
	github.com/golang/mock v1.6.0
	github.com/golang/protobuf v1.5.4
	github.com/grpc-ecosystem/grpc-gateway v1.16.0
	github.com/hashicorp/go-metrics v0.5.3
	github.com/pkg/errors v0.9.1
	github.com/spf13/cobra v1.8.1
	github.com/stretchr/testify v1.9.0
	google.golang.org/genproto/googleapis/api v0.0.0-20240604185151-ef581f913117
<<<<<<< HEAD
	google.golang.org/grpc v1.66.1
=======
	google.golang.org/grpc v1.66.2
	gotest.tools/v3 v3.5.1
>>>>>>> 01473479
)

require (
	buf.build/gen/go/cometbft/cometbft/protocolbuffers/go v1.34.2-20240701160653-fedbb9acfd2f.2 // indirect
	buf.build/gen/go/cosmos/gogo-proto/protocolbuffers/go v1.34.2-20240130113600-88ef6483f90f.2 // indirect
	cosmossdk.io/log v1.4.1 // indirect
	cosmossdk.io/schema v0.2.0 // indirect
	cosmossdk.io/x/bank v0.0.0-20240226161501-23359a0b6d91 // indirect
	cosmossdk.io/x/tx v0.13.3 // indirect
	filippo.io/edwards25519 v1.1.0 // indirect
	github.com/99designs/go-keychain v0.0.0-20191008050251-8e49817e8af4 // indirect
	github.com/99designs/keyring v1.2.2 // indirect
	github.com/DataDog/datadog-go v4.8.3+incompatible // indirect
	github.com/DataDog/zstd v1.5.5 // indirect
	github.com/Microsoft/go-winio v0.6.1 // indirect
	github.com/beorn7/perks v1.0.1 // indirect
	github.com/bgentry/speakeasy v0.2.0 // indirect
	github.com/btcsuite/btcd/btcec/v2 v2.3.4 // indirect
	github.com/cespare/xxhash/v2 v2.3.0 // indirect
	github.com/cockroachdb/errors v1.11.3 // indirect
	github.com/cockroachdb/fifo v0.0.0-20240606204812-0bbfbd93a7ce // indirect
	github.com/cockroachdb/logtags v0.0.0-20230118201751-21c54148d20b // indirect
	github.com/cockroachdb/pebble v1.1.2 // indirect
	github.com/cockroachdb/redact v1.1.5 // indirect
	github.com/cockroachdb/tokenbucket v0.0.0-20230807174530-cc333fc44b06 // indirect
	github.com/cometbft/cometbft v1.0.0-rc1.0.20240908111210-ab0be101882f // indirect
	github.com/cometbft/cometbft-db v0.15.0 // indirect
	github.com/cometbft/cometbft/api v1.0.0-rc.1 // indirect
	github.com/cosmos/btcutil v1.0.5 // indirect
	github.com/cosmos/cosmos-db v1.0.3-0.20240911104526-ddc3f09bfc22 // indirect
	github.com/cosmos/crypto v0.1.2 // indirect
	github.com/cosmos/go-bip39 v1.0.0 // indirect
	github.com/cosmos/gogogateway v1.2.0 // indirect
	github.com/cosmos/iavl v1.3.0 // indirect
	github.com/cosmos/ics23/go v0.11.0 // indirect
	github.com/cosmos/ledger-cosmos-go v0.13.3 // indirect
	github.com/danieljoos/wincred v1.2.1 // indirect
	github.com/davecgh/go-spew v1.1.2-0.20180830191138-d8f796af33cc // indirect
	github.com/decred/dcrd/dcrec/secp256k1/v4 v4.3.0 // indirect
	github.com/dgraph-io/badger/v4 v4.3.0 // indirect
	github.com/dgraph-io/ristretto v0.1.2-0.20240116140435-c67e07994f91 // indirect
	github.com/dustin/go-humanize v1.0.1 // indirect
	github.com/dvsekhvalnov/jose2go v1.6.0 // indirect
	github.com/emicklei/dot v1.6.2 // indirect
	github.com/fatih/color v1.17.0 // indirect
	github.com/felixge/httpsnoop v1.0.4 // indirect
	github.com/fsnotify/fsnotify v1.7.0 // indirect
	github.com/getsentry/sentry-go v0.27.0 // indirect
	github.com/go-kit/kit v0.13.0 // indirect
	github.com/go-kit/log v0.2.1 // indirect
	github.com/go-logfmt/logfmt v0.6.0 // indirect
	github.com/godbus/dbus v0.0.0-20190726142602-4481cbc300e2 // indirect
	github.com/gogo/googleapis v1.4.1 // indirect
	github.com/gogo/protobuf v1.3.2 // indirect
	github.com/golang/groupcache v0.0.0-20210331224755-41bb18bfe9da // indirect
	github.com/golang/snappy v0.0.4 // indirect
	github.com/google/btree v1.1.3 // indirect
	github.com/google/flatbuffers v2.0.8+incompatible // indirect
	github.com/google/go-cmp v0.6.0 // indirect
	github.com/google/orderedcode v0.0.1 // indirect
	github.com/google/uuid v1.6.0 // indirect
	github.com/gorilla/handlers v1.5.2 // indirect
	github.com/gorilla/mux v1.8.1 // indirect
	github.com/gorilla/websocket v1.5.3 // indirect
	github.com/grpc-ecosystem/go-grpc-middleware v1.4.0 // indirect
	github.com/gsterjov/go-libsecret v0.0.0-20161001094733-a6f4afe4910c // indirect
	github.com/hashicorp/go-hclog v1.6.3 // indirect
	github.com/hashicorp/go-immutable-radix v1.3.1 // indirect
	github.com/hashicorp/go-plugin v1.6.1 // indirect
	github.com/hashicorp/golang-lru v1.0.2 // indirect
	github.com/hashicorp/golang-lru/v2 v2.0.7 // indirect
	github.com/hashicorp/hcl v1.0.0 // indirect
	github.com/hashicorp/yamux v0.1.1 // indirect
	github.com/hdevalence/ed25519consensus v0.2.0 // indirect
	github.com/huandu/skiplist v1.2.0 // indirect
	github.com/iancoleman/strcase v0.3.0 // indirect
	github.com/inconshreveable/mousetrap v1.1.0 // indirect
	github.com/jmhodges/levigo v1.0.0 // indirect
	github.com/klauspost/compress v1.17.9 // indirect
	github.com/kr/pretty v0.3.1 // indirect
	github.com/kr/text v0.2.0 // indirect
	github.com/lib/pq v1.10.9 // indirect
	github.com/linxGnu/grocksdb v1.9.3 // indirect
	github.com/magiconair/properties v1.8.7 // indirect
	github.com/mattn/go-colorable v0.1.13 // indirect
	github.com/mattn/go-isatty v0.0.20 // indirect
	github.com/minio/highwayhash v1.0.3 // indirect
	github.com/mitchellh/go-testing-interface v1.14.1 // indirect
	github.com/mitchellh/mapstructure v1.5.0 // indirect
	github.com/mtibben/percent v0.2.1 // indirect
	github.com/munnerz/goautoneg v0.0.0-20191010083416-a7dc8b61c822 // indirect
	github.com/oasisprotocol/curve25519-voi v0.0.0-20230904125328-1f23a7beb09a // indirect
	github.com/oklog/run v1.1.0 // indirect
	github.com/pelletier/go-toml/v2 v2.2.3 // indirect
	github.com/petermattis/goid v0.0.0-20240813172612-4fcff4a6cae7 // indirect
	github.com/pmezard/go-difflib v1.0.1-0.20181226105442-5d4384ee4fb2 // indirect
	github.com/prometheus/client_golang v1.20.3 // indirect
	github.com/prometheus/client_model v0.6.1 // indirect
	github.com/prometheus/common v0.59.1 // indirect
	github.com/prometheus/procfs v0.15.1 // indirect
	github.com/rcrowley/go-metrics v0.0.0-20201227073835-cf1acfcdf475 // indirect
	github.com/rogpeppe/go-internal v1.12.0 // indirect
	github.com/rs/cors v1.11.0 // indirect
	github.com/rs/zerolog v1.33.0 // indirect
	github.com/sagikazarmark/locafero v0.4.0 // indirect
	github.com/sagikazarmark/slog-shim v0.1.0 // indirect
	github.com/sasha-s/go-deadlock v0.3.5 // indirect
	github.com/sourcegraph/conc v0.3.0 // indirect
	github.com/spf13/afero v1.11.0 // indirect
	github.com/spf13/cast v1.7.0 // indirect
	github.com/spf13/pflag v1.0.5 // indirect
	github.com/spf13/viper v1.19.0 // indirect
	github.com/subosito/gotenv v1.6.0 // indirect
	github.com/supranational/blst v0.3.13 // indirect
	github.com/syndtr/goleveldb v1.0.1-0.20220721030215-126854af5e6d // indirect
	github.com/tendermint/go-amino v0.16.0 // indirect
	github.com/tidwall/btree v1.7.0 // indirect
	github.com/zondax/hid v0.9.2 // indirect
	github.com/zondax/ledger-go v0.14.3 // indirect
	gitlab.com/yawning/secp256k1-voi v0.0.0-20230925100816-f2616030848b // indirect
	gitlab.com/yawning/tuplehash v0.0.0-20230713102510-df83abbf9a02 // indirect
	go.etcd.io/bbolt v1.4.0-alpha.0.0.20240404170359-43604f3112c5 // indirect
	go.opencensus.io v0.24.0 // indirect
	go.uber.org/multierr v1.11.0 // indirect
	golang.org/x/crypto v0.27.0 // indirect
	golang.org/x/exp v0.0.0-20240531132922-fd00a4e0eefc // indirect
	golang.org/x/mod v0.17.0 // indirect
	golang.org/x/net v0.29.0 // indirect
	golang.org/x/sync v0.8.0 // indirect
	golang.org/x/sys v0.25.0 // indirect
	golang.org/x/term v0.24.0 // indirect
	golang.org/x/text v0.18.0 // indirect
	golang.org/x/tools v0.21.1-0.20240508182429-e35e4ccd0d2d // indirect
	google.golang.org/genproto v0.0.0-20240227224415-6ceb2ff114de // indirect
	google.golang.org/genproto/googleapis/rpc v0.0.0-20240903143218-8af14fe29dc1 // indirect
	google.golang.org/protobuf v1.34.2 // indirect
	gopkg.in/ini.v1 v1.67.0 // indirect
	gopkg.in/yaml.v3 v3.0.1 // indirect
	gotest.tools/v3 v3.5.1 // indirect
	pgregory.net/rapid v1.1.0 // indirect
	sigs.k8s.io/yaml v1.4.0 // indirect
)

replace github.com/cosmos/cosmos-sdk => ../../.

// TODO remove post spinning out all modules
replace (
	cosmossdk.io/api => ../../api
	cosmossdk.io/collections => ../../collections
	cosmossdk.io/core/testing => ../../core/testing
	cosmossdk.io/store => ../../store
	cosmossdk.io/x/bank => ../bank
	cosmossdk.io/x/protocolpool => ../protocolpool
	cosmossdk.io/x/staking => ../staking
	cosmossdk.io/x/tx => ../tx
)<|MERGE_RESOLUTION|>--- conflicted
+++ resolved
@@ -23,12 +23,8 @@
 	github.com/spf13/cobra v1.8.1
 	github.com/stretchr/testify v1.9.0
 	google.golang.org/genproto/googleapis/api v0.0.0-20240604185151-ef581f913117
-<<<<<<< HEAD
-	google.golang.org/grpc v1.66.1
-=======
 	google.golang.org/grpc v1.66.2
 	gotest.tools/v3 v3.5.1
->>>>>>> 01473479
 )
 
 require (
@@ -167,7 +163,6 @@
 	google.golang.org/protobuf v1.34.2 // indirect
 	gopkg.in/ini.v1 v1.67.0 // indirect
 	gopkg.in/yaml.v3 v3.0.1 // indirect
-	gotest.tools/v3 v3.5.1 // indirect
 	pgregory.net/rapid v1.1.0 // indirect
 	sigs.k8s.io/yaml v1.4.0 // indirect
 )
