--- conflicted
+++ resolved
@@ -1,14 +1,10 @@
 package keeper
 
 import (
-<<<<<<< HEAD
 	"context"
-	"time"
 
 	corecomet "cosmossdk.io/core/comet"
 	corecontext "cosmossdk.io/core/context"
-=======
->>>>>>> 16c171a1
 	"cosmossdk.io/x/distribution/types"
 
 	"github.com/cosmos/cosmos-sdk/telemetry"
@@ -18,17 +14,12 @@
 // BeginBlocker sets the proposer for determining distribution during endblock
 // and distribute rewards for the previous block.
 // TODO: use context.Context after including the comet service
-<<<<<<< HEAD
 func (k Keeper) BeginBlocker(ctx context.Context) error {
-	defer telemetry.ModuleMeasureSince(types.ModuleName, time.Now(), telemetry.MetricKeyBeginBlocker)
-	header := k.environment.HeaderService.GetHeaderInfo(ctx)
+	defer telemetry.ModuleMeasureSince(types.ModuleName, telemetry.Now(), telemetry.MetricKeyBeginBlocker)
+	header := k.HeaderService.HeaderInfo(ctx)
 	if header.Height == 0 {
 		return nil
 	}
-=======
-func (k Keeper) BeginBlocker(ctx sdk.Context) error {
-	defer telemetry.ModuleMeasureSince(types.ModuleName, telemetry.Now(), telemetry.MetricKeyBeginBlocker)
->>>>>>> 16c171a1
 
 	// TODO server v2 hack, should fetch from elsewhere?
 	var cometInfo *corecomet.Info
