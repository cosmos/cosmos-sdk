package keeper

import (
	"fmt"
<<<<<<< HEAD
=======

>>>>>>> 10bd98e5
	abci "github.com/tendermint/tendermint/abci/types"

	sdk "github.com/cosmos/cosmos-sdk/types"
)

// allocate fees handles distribution of the collected fees
func (k Keeper) AllocateTokens(ctx sdk.Context, sumPrecommitPower, totalPower int64, proposer sdk.ConsAddress, votes []abci.VoteInfo) {
	logger := ctx.Logger().With("module", "x/distribution")

	// fetch collected fees & fee pool
	feesCollectedInt := k.feeCollectionKeeper.GetCollectedFees(ctx)
	feesCollected := sdk.NewDecCoins(feesCollectedInt)
	feePool := k.GetFeePool(ctx)

	// clear collected fees, which will now be distributed
	k.feeCollectionKeeper.ClearCollectedFees(ctx)

	// temporary workaround to keep CanWithdrawInvariant happy
	// general discussions here: https://github.com/cosmos/cosmos-sdk/issues/2906#issuecomment-441867634
	if totalPower == 0 {
		feePool.CommunityPool = feePool.CommunityPool.Add(feesCollected)
		k.SetFeePool(ctx, feePool)
		return
	}

	// calculate fraction votes
	fractionVotes := sdk.NewDec(sumPrecommitPower).Quo(sdk.NewDec(totalPower))

	// calculate proposer reward
	baseProposerReward := k.GetBaseProposerReward(ctx)
	bonusProposerReward := k.GetBonusProposerReward(ctx)
	proposerMultiplier := baseProposerReward.Add(bonusProposerReward.MulTruncate(fractionVotes))
	proposerReward := feesCollected.MulDecTruncate(proposerMultiplier)

	// pay proposer
	remaining := feesCollected
	proposerValidator := k.stakingKeeper.ValidatorByConsAddr(ctx, proposer)
	if proposerValidator != nil {
		k.AllocateTokensToValidator(ctx, proposerValidator, proposerReward)
<<<<<<< HEAD
		remaining = remaining.Sub(proposerReward)
=======
		remaining = feesCollected.Sub(proposerReward)
>>>>>>> 10bd98e5
	} else {
		// proposer can be unknown if say, the unbonding period is 1 block, so
		// e.g. a validator undelegates at block X, it's removed entirely by
		// block X+1's endblock, then X+2 we need to refer to the previous
		// proposer for X+1, but we've forgotten about them.
<<<<<<< HEAD
=======
		logger.Error(fmt.Sprintf(
			"WARNING: Attempt to allocate proposer rewards to unknown proposer %s. This should happen only if the proposer unbonded completely within a single block, which generally should not happen except in exceptional circumstances (or fuzz testing). We recommend you investigate immediately.",
			proposer.String()))
>>>>>>> 10bd98e5
	}

	// calculate fraction allocated to validators
	communityTax := k.GetCommunityTax(ctx)
	voteMultiplier := sdk.OneDec().Sub(proposerMultiplier).Sub(communityTax)

	// allocate tokens proportionally to voting power
	// TODO consider parallelizing later, ref https://github.com/cosmos/cosmos-sdk/pull/3099#discussion_r246276376
	for _, vote := range votes {
		validator := k.stakingKeeper.ValidatorByConsAddr(ctx, vote.Validator.Address)

		// TODO consider microslashing for missing votes.
		// ref https://github.com/cosmos/cosmos-sdk/issues/2525#issuecomment-430838701
		powerFraction := sdk.NewDec(vote.Validator.Power).QuoTruncate(sdk.NewDec(totalPower))
		reward := feesCollected.MulDecTruncate(voteMultiplier).MulDecTruncate(powerFraction)
		reward = reward.Cap(remaining)
		k.AllocateTokensToValidator(ctx, validator, reward)
		remaining = remaining.Sub(reward)
	}

	fmt.Printf("remaining after: %v\n", remaining)

	// allocate community funding
	feePool.CommunityPool = feePool.CommunityPool.Add(remaining)
	k.SetFeePool(ctx, feePool)

}

// allocate tokens to a particular validator, splitting according to commission
func (k Keeper) AllocateTokensToValidator(ctx sdk.Context, val sdk.Validator, tokens sdk.DecCoins) {

	if val.GetOperator().String() == "cosmosvaloper1qu379fd7lzvl9pfwclw2984n99dfqdgxjypypy" {
		fmt.Printf("allocate to validator: val %+v, tokens %v\n", val, tokens)
	}

	// split tokens between validator and delegators according to commission
	commission := tokens.MulDec(val.GetCommission())
	shared := tokens.Sub(commission)

	// update current commission
	currentCommission := k.GetValidatorAccumulatedCommission(ctx, val.GetOperator())
	currentCommission = currentCommission.Add(commission)
	k.SetValidatorAccumulatedCommission(ctx, val.GetOperator(), currentCommission)

	// update current rewards
	currentRewards := k.GetValidatorCurrentRewards(ctx, val.GetOperator())
	currentRewards.Rewards = currentRewards.Rewards.Add(shared)
	k.SetValidatorCurrentRewards(ctx, val.GetOperator(), currentRewards)

	// update outstanding rewards
	outstanding := k.GetValidatorOutstandingRewards(ctx, val.GetOperator())
	outstanding = outstanding.Add(tokens)
	k.SetValidatorOutstandingRewards(ctx, val.GetOperator(), outstanding)
}<|MERGE_RESOLUTION|>--- conflicted
+++ resolved
@@ -2,10 +2,6 @@
 
 import (
 	"fmt"
-<<<<<<< HEAD
-=======
-
->>>>>>> 10bd98e5
 	abci "github.com/tendermint/tendermint/abci/types"
 
 	sdk "github.com/cosmos/cosmos-sdk/types"
@@ -45,22 +41,15 @@
 	proposerValidator := k.stakingKeeper.ValidatorByConsAddr(ctx, proposer)
 	if proposerValidator != nil {
 		k.AllocateTokensToValidator(ctx, proposerValidator, proposerReward)
-<<<<<<< HEAD
 		remaining = remaining.Sub(proposerReward)
-=======
-		remaining = feesCollected.Sub(proposerReward)
->>>>>>> 10bd98e5
 	} else {
 		// proposer can be unknown if say, the unbonding period is 1 block, so
 		// e.g. a validator undelegates at block X, it's removed entirely by
 		// block X+1's endblock, then X+2 we need to refer to the previous
 		// proposer for X+1, but we've forgotten about them.
-<<<<<<< HEAD
-=======
 		logger.Error(fmt.Sprintf(
 			"WARNING: Attempt to allocate proposer rewards to unknown proposer %s. This should happen only if the proposer unbonded completely within a single block, which generally should not happen except in exceptional circumstances (or fuzz testing). We recommend you investigate immediately.",
 			proposer.String()))
->>>>>>> 10bd98e5
 	}
 
 	// calculate fraction allocated to validators
@@ -81,8 +70,6 @@
 		remaining = remaining.Sub(reward)
 	}
 
-	fmt.Printf("remaining after: %v\n", remaining)
-
 	// allocate community funding
 	feePool.CommunityPool = feePool.CommunityPool.Add(remaining)
 	k.SetFeePool(ctx, feePool)
@@ -91,10 +78,6 @@
 
 // allocate tokens to a particular validator, splitting according to commission
 func (k Keeper) AllocateTokensToValidator(ctx sdk.Context, val sdk.Validator, tokens sdk.DecCoins) {
-
-	if val.GetOperator().String() == "cosmosvaloper1qu379fd7lzvl9pfwclw2984n99dfqdgxjypypy" {
-		fmt.Printf("allocate to validator: val %+v, tokens %v\n", val, tokens)
-	}
 
 	// split tokens between validator and delegators according to commission
 	commission := tokens.MulDec(val.GetCommission())
