--- conflicted
+++ resolved
@@ -10,17 +10,11 @@
 	"github.com/cosmos/cosmos-sdk/x/staking/exported"
 )
 
-<<<<<<< HEAD
 // AllocateTokens handles distribution of the collected fees
-func (k Keeper) AllocateTokens(ctx sdk.Context, sumPreviousPrecommitPower, totalPreviousPower int64,
-	previousProposer sdk.ConsAddress, previousVotes []abci.VoteInfo) {
-=======
-// allocate fees handles distribution of the collected fees
 func (k Keeper) AllocateTokens(
 	ctx sdk.Context, sumPreviousPrecommitPower, totalPreviousPower int64,
 	previousProposer sdk.ConsAddress, previousVotes []abci.VoteInfo,
 ) {
->>>>>>> b2f8c58e
 
 	logger := k.Logger(ctx)
 
