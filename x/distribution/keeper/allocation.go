package keeper

import (
	abci "github.com/tendermint/tendermint/abci/types"

	sdk "github.com/cosmos/cosmos-sdk/types"
)

<<<<<<< HEAD
// allocate fees handles distribution of the collected fees
func (k Keeper) AllocateTokens(ctx sdk.Context, sumPrecommitPower int64, totalPower int64, proposer sdk.ConsAddress, votes []abci.VoteInfo) {
=======
// Allocate fees handles distribution of the collected fees
func (k Keeper) AllocateTokens(ctx sdk.Context, percentVotes sdk.Dec, proposer sdk.ConsAddress) {

	// get the proposer of this block
	proposerValidator := k.stakingKeeper.ValidatorByConsAddr(ctx, proposer)
>>>>>>> 78a21353

	// fetch collected fees & fee pool
	feesCollectedInt := k.feeCollectionKeeper.GetCollectedFees(ctx)
	feesCollected := sdk.NewDecCoins(feesCollectedInt)
	feePool := k.GetFeePool(ctx)

	// clear collected fees, which will now be distributed
	k.feeCollectionKeeper.ClearCollectedFees(ctx)

<<<<<<< HEAD
	// temporary workaround to keep CanWithdrawInvariant happy
	// general discussions here: https://github.com/cosmos/cosmos-sdk/issues/2906#issuecomment-441867634
	if totalPower == 0 {
		feePool.CommunityPool = feePool.CommunityPool.Plus(feesCollected)
=======
	feePool := k.GetFeePool(ctx)
	// Temporary workaround to keep CanWithdrawInvariant happy.
	// General discussions here: https://github.com/cosmos/cosmos-sdk/issues/2906#issuecomment-441867634
	if k.stakingKeeper.GetLastTotalPower(ctx).IsZero() {
		feePool.CommunityPool = feePool.CommunityPool.Plus(feesCollectedDec)
>>>>>>> 78a21353
		k.SetFeePool(ctx, feePool)
		return
	}

	// calculate fraction votes
	fractionVotes := sdk.NewDec(sumPrecommitPower).Quo(sdk.NewDec(totalPower))

	// calculate proposer reward
	baseProposerReward := k.GetBaseProposerReward(ctx)
	bonusProposerReward := k.GetBonusProposerReward(ctx)
	proposerMultiplier := baseProposerReward.Add(bonusProposerReward.Mul(fractionVotes))
	proposerReward := feesCollected.MulDec(proposerMultiplier)

	// pay proposer
	proposerValidator := k.stakeKeeper.ValidatorByConsAddr(ctx, proposer)
	k.AllocateTokensToValidator(ctx, proposerValidator, proposerReward)
	remaining := feesCollected.Minus(proposerReward)

	// calculate fraction allocated to validators
	communityTax := k.GetCommunityTax(ctx)
	voteMultiplier := sdk.OneDec().Sub(proposerMultiplier).Sub(communityTax)

	// allocate tokens proportionally to voting power
	// TODO consider parallelizing later, ref https://github.com/cosmos/cosmos-sdk/pull/3099#discussion_r246276376
	for _, vote := range votes {
		validator := k.stakeKeeper.ValidatorByConsAddr(ctx, vote.Validator.Address)

		// TODO likely we should only reward validators who actually signed the block.
		// ref https://github.com/cosmos/cosmos-sdk/issues/2525#issuecomment-430838701
		powerFraction := sdk.NewDec(vote.Validator.Power).Quo(sdk.NewDec(totalPower))
		reward := feesCollected.MulDec(voteMultiplier).MulDec(powerFraction)
		k.AllocateTokensToValidator(ctx, validator, reward)
		remaining = remaining.Minus(reward)
	}

	// allocate community funding
	feePool.CommunityPool = feePool.CommunityPool.Plus(remaining)
	k.SetFeePool(ctx, feePool)

	// update outstanding rewards
	outstanding := k.GetOutstandingRewards(ctx)
	outstanding = outstanding.Plus(feesCollected.Minus(remaining))
	k.SetOutstandingRewards(ctx, outstanding)

}

// allocate tokens to a particular validator, splitting according to commission
func (k Keeper) AllocateTokensToValidator(ctx sdk.Context, val sdk.Validator, tokens sdk.DecCoins) {
	// split tokens between validator and delegators according to commission
	commission := tokens.MulDec(val.GetCommission())
	shared := tokens.Minus(commission)

	// update current commission
	currentCommission := k.GetValidatorAccumulatedCommission(ctx, val.GetOperator())
	currentCommission = currentCommission.Plus(commission)
	k.SetValidatorAccumulatedCommission(ctx, val.GetOperator(), currentCommission)

	// update current rewards
	currentRewards := k.GetValidatorCurrentRewards(ctx, val.GetOperator())
	currentRewards.Rewards = currentRewards.Rewards.Plus(shared)
	k.SetValidatorCurrentRewards(ctx, val.GetOperator(), currentRewards)
}<|MERGE_RESOLUTION|>--- conflicted
+++ resolved
@@ -6,16 +6,8 @@
 	sdk "github.com/cosmos/cosmos-sdk/types"
 )
 
-<<<<<<< HEAD
 // allocate fees handles distribution of the collected fees
 func (k Keeper) AllocateTokens(ctx sdk.Context, sumPrecommitPower int64, totalPower int64, proposer sdk.ConsAddress, votes []abci.VoteInfo) {
-=======
-// Allocate fees handles distribution of the collected fees
-func (k Keeper) AllocateTokens(ctx sdk.Context, percentVotes sdk.Dec, proposer sdk.ConsAddress) {
-
-	// get the proposer of this block
-	proposerValidator := k.stakingKeeper.ValidatorByConsAddr(ctx, proposer)
->>>>>>> 78a21353
 
 	// fetch collected fees & fee pool
 	feesCollectedInt := k.feeCollectionKeeper.GetCollectedFees(ctx)
@@ -25,18 +17,10 @@
 	// clear collected fees, which will now be distributed
 	k.feeCollectionKeeper.ClearCollectedFees(ctx)
 
-<<<<<<< HEAD
 	// temporary workaround to keep CanWithdrawInvariant happy
 	// general discussions here: https://github.com/cosmos/cosmos-sdk/issues/2906#issuecomment-441867634
 	if totalPower == 0 {
 		feePool.CommunityPool = feePool.CommunityPool.Plus(feesCollected)
-=======
-	feePool := k.GetFeePool(ctx)
-	// Temporary workaround to keep CanWithdrawInvariant happy.
-	// General discussions here: https://github.com/cosmos/cosmos-sdk/issues/2906#issuecomment-441867634
-	if k.stakingKeeper.GetLastTotalPower(ctx).IsZero() {
-		feePool.CommunityPool = feePool.CommunityPool.Plus(feesCollectedDec)
->>>>>>> 78a21353
 		k.SetFeePool(ctx, feePool)
 		return
 	}
@@ -51,7 +35,7 @@
 	proposerReward := feesCollected.MulDec(proposerMultiplier)
 
 	// pay proposer
-	proposerValidator := k.stakeKeeper.ValidatorByConsAddr(ctx, proposer)
+	proposerValidator := k.stakingKeeper.ValidatorByConsAddr(ctx, proposer)
 	k.AllocateTokensToValidator(ctx, proposerValidator, proposerReward)
 	remaining := feesCollected.Minus(proposerReward)
 
@@ -62,7 +46,7 @@
 	// allocate tokens proportionally to voting power
 	// TODO consider parallelizing later, ref https://github.com/cosmos/cosmos-sdk/pull/3099#discussion_r246276376
 	for _, vote := range votes {
-		validator := k.stakeKeeper.ValidatorByConsAddr(ctx, vote.Validator.Address)
+		validator := k.stakingKeeper.ValidatorByConsAddr(ctx, vote.Validator.Address)
 
 		// TODO likely we should only reward validators who actually signed the block.
 		// ref https://github.com/cosmos/cosmos-sdk/issues/2525#issuecomment-430838701
