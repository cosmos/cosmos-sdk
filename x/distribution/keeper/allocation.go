--- conflicted
+++ resolved
@@ -16,7 +16,7 @@
 	dels := k.stakingKeeper.GetAllSDKDelegations(ctx)
 	for _, delegation := range dels {
 		if delegation.GetValidatorAddr().String() == val.GetOperator().String() {
-			fmt.Printf("withdraw for delegator: %s\n", delegation.GetDelegatorAddr())
+			//fmt.Printf("withdraw for delegator: %s\n", delegation.GetDelegatorAddr())
 			_ = k.WithdrawDelegationRewards(ctx, delegation.GetDelegatorAddr(), delegation.GetValidatorAddr())
 		}
 	}
@@ -98,17 +98,14 @@
 // allocate tokens to a particular validator, splitting according to commission
 func (k Keeper) AllocateTokensToValidator(ctx sdk.Context, val sdk.Validator, tokens sdk.DecCoins) {
 
-<<<<<<< HEAD
-=======
 	withdrawablePrior := k.CalcWithdrawable(ctx, val)
-	fmt.Printf("allocating %v tokens to validator %s, prior withdrawable: %v\n",
-		tokens, val.GetOperator(), withdrawablePrior)
+	//fmt.Printf("allocating %v tokens to validator %s, prior withdrawable: %v\n",
+	//tokens, val.GetOperator(), withdrawablePrior)
 
-	if val.GetOperator().String() == "cosmosvaloper1qu379fd7lzvl9pfwclw2984n99dfqdgxjypypy" {
-		fmt.Printf("allocate to validator: val %+v, tokens %v\n", val, tokens)
-	}
+	//if val.GetOperator().String() == "cosmosvaloper1qu379fd7lzvl9pfwclw2984n99dfqdgxjypypy" {
+	//fmt.Printf("allocate to validator: val %+v, tokens %v\n", val, tokens)
+	//}
 
->>>>>>> 70d07242
 	// split tokens between validator and delegators according to commission
 	commission := tokens.MulDec(val.GetCommission())
 	shared := tokens.Sub(commission)
