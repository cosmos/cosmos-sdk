package keeper

import (
	"fmt"
	abci "github.com/tendermint/tendermint/abci/types"

	sdk "github.com/cosmos/cosmos-sdk/types"
	"github.com/cosmos/cosmos-sdk/x/distribution/types"
	stakingtypes "github.com/cosmos/cosmos-sdk/x/staking/types"
)

// AllocateTokens handles distribution of the collected fees
// bondedVotes is a list of (validator address, validator voted on last block flag) for all
// validators in the bonded set.
func (k Keeper) AllocateTokens(
	ctx sdk.Context, sumPreviousPrecommitPower, totalPreviousPower int64,
	previousProposer sdk.ConsAddress, bondedVotes []abci.VoteInfo,
) {
	logger := k.Logger(ctx)

	// fetch and clear the collected fees for distribution, since this is
	// called in BeginBlock, collected fees will be from the previous block
	// (and distributed to the previous proposer)
	feeCollector := k.authKeeper.GetModuleAccount(ctx, k.feeCollectorName)
	feesCollectedInt := k.bankKeeper.GetAllBalances(ctx, feeCollector.GetAddress())
	feesCollected := sdk.NewDecCoinsFromCoins(feesCollectedInt...)

	// transfer collected fees to the distribution module account
	err := k.bankKeeper.SendCoinsFromModuleToModule(ctx, k.feeCollectorName, types.ModuleName, feesCollectedInt)
	if err != nil {
		panic(err)
	}

	// temporary workaround to keep CanWithdrawInvariant happy
	// general discussions here: https://github.com/cosmos/cosmos-sdk/issues/2906#issuecomment-441867634
	feePool := k.GetFeePool(ctx)
	if totalPreviousPower == 0 {
		feePool.CommunityPool = feePool.CommunityPool.Add(feesCollected...)
		k.SetFeePool(ctx, feePool)
		return
	}

	// calculate fraction votes
	previousFractionVotes := sdk.NewDec(sumPreviousPrecommitPower).Quo(sdk.NewDec(totalPreviousPower))

	// calculate previous proposer reward
	baseProposerReward := k.GetBaseProposerReward(ctx)
	bonusProposerReward := k.GetBonusProposerReward(ctx)
	proposerMultiplier := baseProposerReward.Add(bonusProposerReward.MulTruncate(previousFractionVotes))
	proposerReward := feesCollected.MulDecTruncate(proposerMultiplier)

	// pay previous proposer
	remaining := feesCollected
	proposerValidator := k.stakingKeeper.ValidatorByConsAddr(ctx, previousProposer)

	if proposerValidator != nil {
		ctx.EventManager().EmitEvent(
			sdk.NewEvent(
				types.EventTypeProposerReward,
				sdk.NewAttribute(sdk.AttributeKeyAmount, proposerReward.String()),
				sdk.NewAttribute(types.AttributeKeyValidator, proposerValidator.GetOperator().String()),
			),
		)

		k.AllocateTokensToValidator(ctx, proposerValidator, proposerReward)
		remaining = remaining.Sub(proposerReward)
	} else {
		// previous proposer can be unknown if say, the unbonding period is 1 block, so
		// e.g. a validator undelegates at block X, it's removed entirely by
		// block X+1's endblock, then X+2 we need to refer to the previous
		// proposer for X+1, but we've forgotten about them.
		logger.Error(fmt.Sprintf(
			"WARNING: Attempt to allocate proposer rewards to unknown proposer %s. "+
				"This should happen only if the proposer unbonded completely within a single block, "+
				"which generally should not happen except in exceptional circumstances (or fuzz testing). "+
				"We recommend you investigate immediately.",
			previousProposer.String()))
	}

	// calculate fraction allocated to validators
	communityTax := k.GetCommunityTax(ctx)
	voteMultiplier := sdk.OneDec().Sub(proposerMultiplier).Sub(communityTax)
	feeMultiplier := feesCollected.MulDecTruncate(voteMultiplier)

<<<<<<< HEAD
	foundationTax := k.GetSecretFoundationTax(ctx)
	address := k.GetSecretFoundationAddr(ctx)
	foundationTaxAddr, _ := sdk.AccAddressFromBech32(address)

	// only apply the secret foundation tax when the tax and address is non-zero
	var foundationTaxSum sdk.DecCoins
	if !foundationTax.IsZero() && !foundationTaxAddr.Empty() {
		voteMultiplier = voteMultiplier.Sub(foundationTax)

		foundationTaxSum = feesCollected.MulDecTruncate(foundationTax)
		remaining = remaining.Sub(foundationTaxSum)
	}

	// allocate tokens proportionally to voting power minus any taxes
	// TODO consider parallelizing later, ref https://github.com/enigmampc/cosmos-sdk/pull/3099#discussion_r246276376
=======
	// allocate tokens proportionally to voting power
	//
	// TODO: Consider parallelizing later
	//
	// Ref: https://github.com/cosmos/cosmos-sdk/pull/3099#discussion_r246276376
>>>>>>> 2582f0aa
	for _, vote := range bondedVotes {
		validator := k.stakingKeeper.ValidatorByConsAddr(ctx, vote.Validator.Address)

		// TODO: Consider micro-slashing for missing votes.
		//
		// Ref: https://github.com/cosmos/cosmos-sdk/issues/2525#issuecomment-430838701
		powerFraction := sdk.NewDec(vote.Validator.Power).QuoTruncate(sdk.NewDec(totalPreviousPower))
		reward := feeMultiplier.MulDecTruncate(powerFraction)

		k.AllocateTokensToValidator(ctx, validator, reward)
		remaining = remaining.Sub(reward)
	}

	// Send the foundation tax sum to the foundation tax address. Note, the taxes
	// collected are decimals and when coverted to integer coins, we must truncate.
	// The remainder is given back to the community pool.
	if !foundationTaxSum.IsZero() {
		foundationTaxSumTrunc, rem := foundationTaxSum.TruncateDecimal()
		remaining = remaining.Add(rem...)

		if err := k.bankKeeper.SendCoinsFromModuleToAccount(ctx, types.ModuleName, foundationTaxAddr, foundationTaxSumTrunc); err != nil {
			panic(err)
		}
	}

	// allocate community funding
	feePool.CommunityPool = feePool.CommunityPool.Add(remaining...)
	k.SetFeePool(ctx, feePool)
}

// AllocateTokensToValidator allocate tokens to a particular validator,
// splitting according to commission.
func (k Keeper) AllocateTokensToValidator(ctx sdk.Context, val stakingtypes.ValidatorI, tokens sdk.DecCoins) {
	// split tokens between validator and delegators according to commission
	commission := tokens.MulDec(val.GetCommission())
	shared := tokens.Sub(commission)

	// update current commission
	ctx.EventManager().EmitEvent(
		sdk.NewEvent(
			types.EventTypeCommission,
			sdk.NewAttribute(sdk.AttributeKeyAmount, commission.String()),
			sdk.NewAttribute(types.AttributeKeyValidator, val.GetOperator().String()),
		),
	)
	currentCommission := k.GetValidatorAccumulatedCommission(ctx, val.GetOperator())
	currentCommission.Commission = currentCommission.Commission.Add(commission...)
	k.SetValidatorAccumulatedCommission(ctx, val.GetOperator(), currentCommission)

	// update current rewards
	currentRewards := k.GetValidatorCurrentRewards(ctx, val.GetOperator())
	currentRewards.Rewards = currentRewards.Rewards.Add(shared...)
	k.SetValidatorCurrentRewards(ctx, val.GetOperator(), currentRewards)

	// update outstanding rewards
	ctx.EventManager().EmitEvent(
		sdk.NewEvent(
			types.EventTypeRewards,
			sdk.NewAttribute(sdk.AttributeKeyAmount, tokens.String()),
			sdk.NewAttribute(types.AttributeKeyValidator, val.GetOperator().String()),
		),
	)

	outstanding := k.GetValidatorOutstandingRewards(ctx, val.GetOperator())
	outstanding.Rewards = outstanding.Rewards.Add(tokens...)
	k.SetValidatorOutstandingRewards(ctx, val.GetOperator(), outstanding)
}<|MERGE_RESOLUTION|>--- conflicted
+++ resolved
@@ -2,6 +2,7 @@
 
 import (
 	"fmt"
+
 	abci "github.com/tendermint/tendermint/abci/types"
 
 	sdk "github.com/cosmos/cosmos-sdk/types"
@@ -80,9 +81,7 @@
 	// calculate fraction allocated to validators
 	communityTax := k.GetCommunityTax(ctx)
 	voteMultiplier := sdk.OneDec().Sub(proposerMultiplier).Sub(communityTax)
-	feeMultiplier := feesCollected.MulDecTruncate(voteMultiplier)
 
-<<<<<<< HEAD
 	foundationTax := k.GetSecretFoundationTax(ctx)
 	address := k.GetSecretFoundationAddr(ctx)
 	foundationTaxAddr, _ := sdk.AccAddressFromBech32(address)
@@ -96,15 +95,15 @@
 		remaining = remaining.Sub(foundationTaxSum)
 	}
 
+	feeMultiplier := feesCollected.MulDecTruncate(voteMultiplier)
+
 	// allocate tokens proportionally to voting power minus any taxes
 	// TODO consider parallelizing later, ref https://github.com/enigmampc/cosmos-sdk/pull/3099#discussion_r246276376
-=======
 	// allocate tokens proportionally to voting power
 	//
 	// TODO: Consider parallelizing later
 	//
 	// Ref: https://github.com/cosmos/cosmos-sdk/pull/3099#discussion_r246276376
->>>>>>> 2582f0aa
 	for _, vote := range bondedVotes {
 		validator := k.stakingKeeper.ValidatorByConsAddr(ctx, vote.Validator.Address)
 
