package keeper

import (
	"fmt"

	sdk "github.com/cosmos/cosmos-sdk/types"

	"github.com/cosmos/cosmos-sdk/x/distribution/types"
	"github.com/cosmos/cosmos-sdk/x/supply"
)

// initialize starting info for a new delegation
func (k Keeper) initializeDelegation(ctx sdk.Context, val sdk.ValAddress, del sdk.AccAddress) {
	// period has already been incremented - we want to store the period ended by this delegation action
	previousPeriod := k.GetValidatorCurrentRewards(ctx, val).Period - 1

	// increment reference count for the period we're going to track
	k.incrementReferenceCount(ctx, val, previousPeriod)

	validator := k.stakingKeeper.Validator(ctx, val)
	delegation := k.stakingKeeper.Delegation(ctx, del, val)

	// calculate delegation stake in tokens
	// we don't store directly, so multiply delegation shares * (tokens per share)
	// note: necessary to truncate so we don't allow withdrawing more rewards than owed
	stake := validator.TokensFromSharesTruncated(delegation.GetShares())
	k.SetDelegatorStartingInfo(ctx, val, del, types.NewDelegatorStartingInfo(previousPeriod, stake, uint64(ctx.BlockHeight())))
}

// calculate the rewards accrued by a delegation between two periods
func (k Keeper) calculateDelegationRewardsBetween(ctx sdk.Context, val sdk.Validator,
	startingPeriod, endingPeriod uint64, stake sdk.Dec) (rewards sdk.DecCoins) {
	// sanity check
	if startingPeriod > endingPeriod {
		panic("startingPeriod cannot be greater than endingPeriod")
	}

	// sanity check
	if stake.LT(sdk.ZeroDec()) {
		panic("stake should not be negative")
	}

	// return staking * (ending - starting)
	starting := k.GetValidatorHistoricalRewards(ctx, val.GetOperator(), startingPeriod)
	ending := k.GetValidatorHistoricalRewards(ctx, val.GetOperator(), endingPeriod)
	difference := ending.CumulativeRewardRatio.Sub(starting.CumulativeRewardRatio)
	if difference.IsAnyNegative() {
		panic("negative rewards should not be possible")
	}
	// note: necessary to truncate so we don't allow withdrawing more rewards than owed
	rewards = difference.MulDecTruncate(stake)
	return
}

// calculate the total rewards accrued by a delegation
func (k Keeper) calculateDelegationRewards(ctx sdk.Context, val sdk.Validator, del sdk.Delegation, endingPeriod uint64) (rewards sdk.DecCoins) {
	// fetch starting info for delegation
	startingInfo := k.GetDelegatorStartingInfo(ctx, del.GetValidatorAddr(), del.GetDelegatorAddr())

	if startingInfo.Height == uint64(ctx.BlockHeight()) {
		// started this height, no rewards yet
		return
	}

	startingPeriod := startingInfo.PreviousPeriod
	stake := startingInfo.Stake

	// Iterate through slashes and withdraw with calculated staking for
	// distribution periods. These period offsets are dependent on *when* slashes
	// happen - namely, in BeginBlock, after rewards are allocated...
	// Slashes which happened in the first block would have been before this
	// delegation existed, UNLESS they were slashes of a redelegation to this
	// validator which was itself slashed (from a fault committed by the
	// redelegation source validator) earlier in the same BeginBlock.
	startingHeight := startingInfo.Height
	// Slashes this block happened after reward allocation, but we have to account
	// for them for the stake sanity check below.
	endingHeight := uint64(ctx.BlockHeight())
	if endingHeight > startingHeight {
		k.IterateValidatorSlashEventsBetween(ctx, del.GetValidatorAddr(), startingHeight, endingHeight,
			func(height uint64, event types.ValidatorSlashEvent) (stop bool) {
				endingPeriod := event.ValidatorPeriod
				if endingPeriod > startingPeriod {
					rewards = rewards.Add(k.calculateDelegationRewardsBetween(ctx, val, startingPeriod, endingPeriod, stake))

					// Note: It is necessary to truncate so we don't allow withdrawing
					// more rewards than owed.
					stake = stake.MulTruncate(sdk.OneDec().Sub(event.Fraction))
					startingPeriod = endingPeriod
				}
				return false
			},
		)
	}

	// A total stake sanity check; Recalculated final stake should be less than or
	// equal to current stake here. We cannot use Equals because stake is truncated
	// when multiplied by slash fractions (see above). We could only use equals if
	// we had arbitrary-precision rationals.
	currentStake := val.TokensFromShares(del.GetShares())
	if stake.GT(currentStake) {
		// account for rounding errors due to stake being multiplied by slash fractions
		currentStakeRoundUp := val.TokensFromSharesRoundUp(del.GetShares())
		if stake.Equal(currentStakeRoundUp) {
			stake = currentStake
		} else {
			panic(fmt.Sprintf("calculated final stake for delegator %s greater than current stake"+
				"\n\tfinal stake:\t%s"+
				"\n\tcurrent stake:\t%s",
				del.GetDelegatorAddr(), stake, currentStake))
		}
	}

	// calculate rewards for final period
	rewards = rewards.Add(k.calculateDelegationRewardsBetween(ctx, val, startingPeriod, endingPeriod, stake))
	return rewards
}

<<<<<<< HEAD
func (k Keeper) withdrawDelegationRewards(ctx sdk.Context, val sdk.Validator, del sdk.Delegation) (err sdk.Error) {

=======
func (k Keeper) withdrawDelegationRewards(ctx sdk.Context, val sdk.Validator, del sdk.Delegation) (sdk.Coins, sdk.Error) {
>>>>>>> 1306a25e
	// check existence of delegator starting info
	if !k.HasDelegatorStartingInfo(ctx, del.GetValidatorAddr(), del.GetDelegatorAddr()) {
		return nil, types.ErrNoDelegationDistInfo(k.codespace)
	}

	// end current period and calculate rewards
	endingPeriod := k.incrementValidatorPeriod(ctx, val)
	rewardsRaw := k.calculateDelegationRewards(ctx, val, del, endingPeriod)
	outstanding := k.GetValidatorOutstandingRewards(ctx, del.GetValidatorAddr())

	// defensive edge case may happen on the very final digits
	// of the decCoins due to operation order of the distribution mechanism.
	rewards := rewardsRaw.Intersect(outstanding)
	if !rewards.IsEqual(rewardsRaw) {
		logger := k.Logger(ctx)
		logger.Info(fmt.Sprintf("missing rewards rounding error, delegator %v"+
			"withdrawing rewards from validator %v, should have received %v, got %v",
			val.GetOperator(), del.GetDelegatorAddr(), rewardsRaw, rewards))
	}

	// decrement reference count of starting period
	startingInfo := k.GetDelegatorStartingInfo(ctx, del.GetValidatorAddr(), del.GetDelegatorAddr())
	startingPeriod := startingInfo.PreviousPeriod
	k.decrementReferenceCount(ctx, del.GetValidatorAddr(), startingPeriod)

	// truncate coins, return remainder to community pool
	coins, remainder := rewards.TruncateDecimal()

	k.SetValidatorOutstandingRewards(ctx, del.GetValidatorAddr(), outstanding.Sub(rewards))
	feePool := k.GetFeePool(ctx)
	feePool.CommunityPool = feePool.CommunityPool.Add(remainder)
	k.SetFeePool(ctx, feePool)

	// add coins to user account
	if !coins.IsZero() {
		withdrawAddr := k.GetDelegatorWithdrawAddr(ctx, del.GetDelegatorAddr())
		if _, err := k.bankKeeper.AddCoins(ctx, withdrawAddr, coins); err != nil {
			return nil, err
		}

		k.supplyKeeper.InflateSupply(ctx, supply.TypeCirculating, coins)
	}

	// remove delegator starting info
	k.DeleteDelegatorStartingInfo(ctx, del.GetValidatorAddr(), del.GetDelegatorAddr())

	return coins, nil
}<|MERGE_RESOLUTION|>--- conflicted
+++ resolved
@@ -116,12 +116,7 @@
 	return rewards
 }
 
-<<<<<<< HEAD
-func (k Keeper) withdrawDelegationRewards(ctx sdk.Context, val sdk.Validator, del sdk.Delegation) (err sdk.Error) {
-
-=======
 func (k Keeper) withdrawDelegationRewards(ctx sdk.Context, val sdk.Validator, del sdk.Delegation) (sdk.Coins, sdk.Error) {
->>>>>>> 1306a25e
 	// check existence of delegator starting info
 	if !k.HasDelegatorStartingInfo(ctx, del.GetValidatorAddr(), del.GetDelegatorAddr()) {
 		return nil, types.ErrNoDelegationDistInfo(k.codespace)
