package keeper

import (
	"fmt"

	sdk "github.com/cosmos/cosmos-sdk/types"

	"github.com/cosmos/cosmos-sdk/x/distribution/types"
)

// initialize starting info for a new delegation
func (k Keeper) initializeDelegation(ctx sdk.Context, val sdk.ValAddress, del sdk.AccAddress) {
	// period has already been incremented - we want to store the period ended by this delegation action
	previousPeriod := k.GetValidatorCurrentRewards(ctx, val).Period - 1

	// increment reference count for the period we're going to track
	k.incrementReferenceCount(ctx, val, previousPeriod)

	validator := k.stakingKeeper.Validator(ctx, val)
	delegation := k.stakingKeeper.Delegation(ctx, del, val)

	// calculate delegation stake in tokens
	// we don't store directly, so multiply delegation shares * (tokens per share)
	// note: necessary to truncate so we don't allow withdrawing more rewards than owed
	stake := validator.TokensFromSharesTruncated(delegation.GetShares())
	k.SetDelegatorStartingInfo(ctx, val, del, types.NewDelegatorStartingInfo(previousPeriod, stake, uint64(ctx.BlockHeight())))
}

// calculate the rewards accrued by a delegation between two periods
func (k Keeper) calculateDelegationRewardsBetween(ctx sdk.Context, val sdk.Validator,
	startingPeriod, endingPeriod uint64, stake sdk.Dec) (rewards sdk.DecCoins) {
	// sanity check
	if startingPeriod > endingPeriod {
		panic("startingPeriod cannot be greater than endingPeriod")
	}

	// sanity check
	if stake.LT(sdk.ZeroDec()) {
		panic("stake should not be negative")
	}

	// return staking * (ending - starting)
	starting := k.GetValidatorHistoricalRewards(ctx, val.GetOperator(), startingPeriod)
	ending := k.GetValidatorHistoricalRewards(ctx, val.GetOperator(), endingPeriod)
	difference := ending.CumulativeRewardRatio.Sub(starting.CumulativeRewardRatio)
	if difference.IsAnyNegative() {
		panic("negative rewards should not be possible")
	}
	// note: necessary to truncate so we don't allow withdrawing more rewards than owed
	rewards = difference.MulDecTruncate(stake)
	return
}

// calculate the total rewards accrued by a delegation
func (k Keeper) calculateDelegationRewards(ctx sdk.Context, val sdk.Validator, del sdk.Delegation, endingPeriod uint64) (rewards sdk.DecCoins) {
	// fetch starting info for delegation
	startingInfo := k.GetDelegatorStartingInfo(ctx, del.GetValidatorAddr(), del.GetDelegatorAddr())

	if startingInfo.Height == uint64(ctx.BlockHeight()) {
		// started this height, no rewards yet
		return
	}

	startingPeriod := startingInfo.PreviousPeriod
	stake := startingInfo.Stake

	// Iterate through slashes and withdraw with calculated staking for
	// distribution periods. These period offsets are dependent on *when* slashes
	// happen - namely, in BeginBlock, after rewards are allocated...
	// Slashes which happened in the first block would have been before this
	// delegation existed, UNLESS they were slashes of a redelegation to this
	// validator which was itself slashed (from a fault committed by the
	// redelegation source validator) earlier in the same BeginBlock.
	startingHeight := startingInfo.Height
	// Slashes this block happened after reward allocation, but we have to account
	// for them for the stake sanity check below.
	endingHeight := uint64(ctx.BlockHeight())
	if endingHeight > startingHeight {
		k.IterateValidatorSlashEventsBetween(ctx, del.GetValidatorAddr(), startingHeight, endingHeight,
			func(height uint64, event types.ValidatorSlashEvent) (stop bool) {
				endingPeriod := event.ValidatorPeriod
				if endingPeriod > startingPeriod {
					rewards = rewards.Add(k.calculateDelegationRewardsBetween(ctx, val, startingPeriod, endingPeriod, stake))

					// Note: It is necessary to truncate so we don't allow withdrawing
					// more rewards than owed.
					stake = stake.MulTruncate(sdk.OneDec().Sub(event.Fraction))
					startingPeriod = endingPeriod
				}
				return false
			},
		)
	}

	// A total stake sanity check; Recalculated final stake should be less than or
	// equal to current stake here. We cannot use Equals because stake is truncated
	// when multiplied by slash fractions (see above). We could only use equals if
	// we had arbitrary-precision rationals.
	currentStake := val.TokensFromShares(del.GetShares())
	if stake.GT(currentStake) {
		// account for rounding errors due to stake being multiplied by slash fractions
		currentStakeRoundUp := val.TokensFromSharesRoundUp(del.GetShares())
		if stake.Equal(currentStakeRoundUp) {
			stake = currentStake
		} else {
			panic(fmt.Sprintf("calculated final stake for delegator %s greater than current stake"+
				"\n\tfinal stake:\t%s"+
				"\n\tcurrent stake:\t%s",
				del.GetDelegatorAddr(), stake, currentStake))
		}
	}

	// calculate rewards for final period
	rewards = rewards.Add(k.calculateDelegationRewardsBetween(ctx, val, startingPeriod, endingPeriod, stake))
	return rewards
}

func (k Keeper) withdrawDelegationRewards(ctx sdk.Context, val sdk.Validator, del sdk.Delegation) (sdk.Coins, sdk.Error) {
	// check existence of delegator starting info
	if !k.HasDelegatorStartingInfo(ctx, del.GetValidatorAddr(), del.GetDelegatorAddr()) {
		return nil, types.ErrNoDelegationDistInfo(k.codespace)
	}

	// end current period and calculate rewards
	endingPeriod := k.incrementValidatorPeriod(ctx, val)
	rewardsRaw := k.calculateDelegationRewards(ctx, val, del, endingPeriod)
	outstanding := k.GetValidatorOutstandingRewards(ctx, del.GetValidatorAddr())

	// defensive edge case may happen on the very final digits
	// of the decCoins due to operation order of the distribution mechanism.
	rewards := rewardsRaw.Intersect(outstanding)
	if !rewards.IsEqual(rewardsRaw) {
		logger := ctx.Logger().With("module", "x/distr")
		logger.Info(fmt.Sprintf("missing rewards rounding error, delegator %v"+
			"withdrawing rewards from validator %v, should have received %v, got %v",
			val.GetOperator(), del.GetDelegatorAddr(), rewardsRaw, rewards))
	}

	// decrement reference count of starting period
	startingInfo := k.GetDelegatorStartingInfo(ctx, del.GetValidatorAddr(), del.GetDelegatorAddr())
	startingPeriod := startingInfo.PreviousPeriod
	k.decrementReferenceCount(ctx, del.GetValidatorAddr(), startingPeriod)

	// truncate coins, return remainder to community pool
	coins, remainder := rewards.TruncateDecimal()

	k.SetValidatorOutstandingRewards(ctx, del.GetValidatorAddr(), outstanding.Sub(rewards))
	feePool := k.GetFeePool(ctx)
	feePool.CommunityPool = feePool.CommunityPool.Add(remainder)
	k.SetFeePool(ctx, feePool)

	// add coins to user account
	if !coins.IsZero() {
		withdrawAddr := k.GetDelegatorWithdrawAddr(ctx, del.GetDelegatorAddr())
<<<<<<< HEAD
		if _, err := k.bankKeeper.AddCoins(ctx, withdrawAddr, coins); err != nil {
			return err
=======
		if _, _, err := k.bankKeeper.AddCoins(ctx, withdrawAddr, coins); err != nil {
			return nil, err
>>>>>>> 62fa99e7
		}
	}

	// remove delegator starting info
	k.DeleteDelegatorStartingInfo(ctx, del.GetValidatorAddr(), del.GetDelegatorAddr())

	return coins, nil
}<|MERGE_RESOLUTION|>--- conflicted
+++ resolved
@@ -152,13 +152,8 @@
 	// add coins to user account
 	if !coins.IsZero() {
 		withdrawAddr := k.GetDelegatorWithdrawAddr(ctx, del.GetDelegatorAddr())
-<<<<<<< HEAD
 		if _, err := k.bankKeeper.AddCoins(ctx, withdrawAddr, coins); err != nil {
-			return err
-=======
-		if _, _, err := k.bankKeeper.AddCoins(ctx, withdrawAddr, coins); err != nil {
 			return nil, err
->>>>>>> 62fa99e7
 		}
 	}
 
