package keeper

import (
	"fmt"

<<<<<<< HEAD
=======
	"cosmossdk.io/math"

>>>>>>> f008f84e
	sdk "github.com/cosmos/cosmos-sdk/types"
	"github.com/cosmos/cosmos-sdk/x/distribution/types"
	stakingtypes "github.com/cosmos/cosmos-sdk/x/staking/types"
)

// initialize starting info for a new delegation
func (k Keeper) initializeDelegation(ctx sdk.Context, val sdk.ValAddress, del sdk.AccAddress) {
	// period has already been incremented - we want to store the period ended by this delegation action
	previousPeriod := k.GetValidatorCurrentRewards(ctx, val).Period - 1

	// increment reference count for the period we're going to track
	k.incrementReferenceCount(ctx, val, previousPeriod)

	validator := k.stakingKeeper.Validator(ctx, val)
	delegation := k.stakingKeeper.Delegation(ctx, del, val)

	// calculate delegation stake in tokens
	// we don't store directly, so multiply delegation shares * (tokens per share)
	// note: necessary to truncate so we don't allow withdrawing more rewards than owed
	stake := validator.TokensFromSharesTruncated(delegation.GetShares())
	k.SetDelegatorStartingInfo(ctx, val, del, types.NewDelegatorStartingInfo(previousPeriod, stake, uint64(ctx.BlockHeight())))
}

// calculate the rewards accrued by a delegation between two periods
func (k Keeper) calculateDelegationRewardsBetween(ctx sdk.Context, val stakingtypes.ValidatorI,
	startingPeriod, endingPeriod uint64, stake sdk.Dec,
) (rewards sdk.DecCoins) {
	// sanity check
	if startingPeriod > endingPeriod {
		panic("startingPeriod cannot be greater than endingPeriod")
	}

	// sanity check
	if stake.IsNegative() {
		panic("stake should not be negative")
	}

	// return staking * (ending - starting)
	starting := k.GetValidatorHistoricalRewards(ctx, val.GetOperator(), startingPeriod)
	ending := k.GetValidatorHistoricalRewards(ctx, val.GetOperator(), endingPeriod)
	difference := ending.CumulativeRewardRatio.Sub(starting.CumulativeRewardRatio)
	if difference.IsAnyNegative() {
		panic("negative rewards should not be possible")
	}
	// note: necessary to truncate so we don't allow withdrawing more rewards than owed
	rewards = difference.MulDecTruncate(stake)
	return
}

// calculate the total rewards accrued by a delegation
func (k Keeper) CalculateDelegationRewards(ctx sdk.Context, val stakingtypes.ValidatorI, del stakingtypes.DelegationI, endingPeriod uint64) (rewards sdk.DecCoins) {
	// fetch starting info for delegation
	startingInfo := k.GetDelegatorStartingInfo(ctx, del.GetValidatorAddr(), del.GetDelegatorAddr())

	if startingInfo.Height == uint64(ctx.BlockHeight()) {
		// started this height, no rewards yet
		return
	}

	startingPeriod := startingInfo.PreviousPeriod
	stake := startingInfo.Stake

	// Iterate through slashes and withdraw with calculated staking for
	// distribution periods. These period offsets are dependent on *when* slashes
	// happen - namely, in BeginBlock, after rewards are allocated...
	// Slashes which happened in the first block would have been before this
	// delegation existed, UNLESS they were slashes of a redelegation to this
	// validator which was itself slashed (from a fault committed by the
	// redelegation source validator) earlier in the same BeginBlock.
	startingHeight := startingInfo.Height
	// Slashes this block happened after reward allocation, but we have to account
	// for them for the stake sanity check below.
	endingHeight := uint64(ctx.BlockHeight())
	if endingHeight > startingHeight {
		k.IterateValidatorSlashEventsBetween(ctx, del.GetValidatorAddr(), startingHeight, endingHeight,
			func(height uint64, event types.ValidatorSlashEvent) (stop bool) {
				endingPeriod := event.ValidatorPeriod
				if endingPeriod > startingPeriod {
					rewards = rewards.Add(k.calculateDelegationRewardsBetween(ctx, val, startingPeriod, endingPeriod, stake)...)

					// Note: It is necessary to truncate so we don't allow withdrawing
					// more rewards than owed.
					stake = stake.MulTruncate(math.LegacyOneDec().Sub(event.Fraction))
					startingPeriod = endingPeriod
				}
				return false
			},
		)
	}

	// A total stake sanity check; Recalculated final stake should be less than or
	// equal to current stake here. We cannot use Equals because stake is truncated
	// when multiplied by slash fractions (see above). We could only use equals if
	// we had arbitrary-precision rationals.
	currentStake := val.TokensFromShares(del.GetShares())

	if stake.GT(currentStake) {
		// AccountI for rounding inconsistencies between:
		//
		//     currentStake: calculated as in staking with a single computation
		//     stake:        calculated as an accumulation of stake
		//                   calculations across validator's distribution periods
		//
		// These inconsistencies are due to differing order of operations which
		// will inevitably have different accumulated rounding and may lead to
		// the smallest decimal place being one greater in stake than
		// currentStake. When we calculated slashing by period, even if we
		// round down for each slash fraction, it's possible due to how much is
		// being rounded that we slash less when slashing by period instead of
		// for when we slash without periods. In other words, the single slash,
		// and the slashing by period could both be rounding down but the
		// slashing by period is simply rounding down less, thus making stake >
		// currentStake
		//
		// A small amount of this error is tolerated and corrected for,
		// however any greater amount should be considered a breach in expected
		// behaviour.
		marginOfErr := sdk.SmallestDec().MulInt64(3)
		if stake.LTE(currentStake.Add(marginOfErr)) {
			stake = currentStake
		} else {
			panic(fmt.Sprintf("calculated final stake for delegator %s greater than current stake"+
				"\n\tfinal stake:\t%s"+
				"\n\tcurrent stake:\t%s",
				del.GetDelegatorAddr(), stake, currentStake))
		}
	}

	// calculate rewards for final period
	rewards = rewards.Add(k.calculateDelegationRewardsBetween(ctx, val, startingPeriod, endingPeriod, stake)...)
	return rewards
}

func (k Keeper) withdrawDelegationRewards(ctx sdk.Context, val stakingtypes.ValidatorI, del stakingtypes.DelegationI) (sdk.Coins, error) {
	// check existence of delegator starting info
	if !k.HasDelegatorStartingInfo(ctx, del.GetValidatorAddr(), del.GetDelegatorAddr()) {
		return nil, types.ErrEmptyDelegationDistInfo
	}

	// end current period and calculate rewards
	endingPeriod := k.IncrementValidatorPeriod(ctx, val)
	rewardsRaw := k.CalculateDelegationRewards(ctx, val, del, endingPeriod)
	outstanding := k.GetValidatorOutstandingRewardsCoins(ctx, del.GetValidatorAddr())

	// defensive edge case may happen on the very final digits
	// of the decCoins due to operation order of the distribution mechanism.
	rewards := rewardsRaw.Intersect(outstanding)
	if !rewards.IsEqual(rewardsRaw) {
		logger := k.Logger(ctx)
		logger.Info(
			"rounding error withdrawing rewards from validator",
			"delegator", del.GetDelegatorAddr().String(),
			"validator", val.GetOperator().String(),
			"got", rewards.String(),
			"expected", rewardsRaw.String(),
		)
	}

	// truncate reward dec coins, return remainder to community pool
	finalRewards, remainder := rewards.TruncateDecimal()

	// add coins to user account
	if !finalRewards.IsZero() {
		withdrawAddr := k.GetDelegatorWithdrawAddr(ctx, del.GetDelegatorAddr())
		err := k.bankKeeper.SendCoinsFromModuleToAccount(ctx, types.ModuleName, withdrawAddr, finalRewards)
		if err != nil {
			return nil, err
		}
	}

	// update the outstanding rewards and the community pool only if the
	// transaction was successful
	k.SetValidatorOutstandingRewards(ctx, del.GetValidatorAddr(), types.ValidatorOutstandingRewards{Rewards: outstanding.Sub(rewards)})
	feePool := k.GetFeePool(ctx)
	feePool.CommunityPool = feePool.CommunityPool.Add(remainder...)
	k.SetFeePool(ctx, feePool)

	// decrement reference count of starting period
	startingInfo := k.GetDelegatorStartingInfo(ctx, del.GetValidatorAddr(), del.GetDelegatorAddr())
	startingPeriod := startingInfo.PreviousPeriod
	k.decrementReferenceCount(ctx, del.GetValidatorAddr(), startingPeriod)

	// remove delegator starting info
	k.DeleteDelegatorStartingInfo(ctx, del.GetValidatorAddr(), del.GetDelegatorAddr())

<<<<<<< HEAD
	emittedRewards := finalRewards
=======
>>>>>>> f008f84e
	if finalRewards.IsZero() {
		baseDenom, _ := sdk.GetBaseDenom()
		if baseDenom == "" {
			baseDenom = sdk.DefaultBondDenom
		}

		// Note, we do not call the NewCoins constructor as we do not want the zero
		// coin removed.
<<<<<<< HEAD
		emittedRewards = sdk.Coins{sdk.NewCoin(baseDenom, sdk.ZeroInt())}
=======
		finalRewards = sdk.Coins{sdk.NewCoin(baseDenom, math.ZeroInt())}
>>>>>>> f008f84e
	}

	ctx.EventManager().EmitEvent(
		sdk.NewEvent(
			types.EventTypeWithdrawRewards,
<<<<<<< HEAD
			sdk.NewAttribute(sdk.AttributeKeyAmount, emittedRewards.String()),
=======
			sdk.NewAttribute(sdk.AttributeKeyAmount, finalRewards.String()),
>>>>>>> f008f84e
			sdk.NewAttribute(types.AttributeKeyValidator, val.GetOperator().String()),
			sdk.NewAttribute(types.AttributeKeyDelegator, del.GetDelegatorAddr().String()),
		),
	)

	return finalRewards, nil
}<|MERGE_RESOLUTION|>--- conflicted
+++ resolved
@@ -3,11 +3,8 @@
 import (
 	"fmt"
 
-<<<<<<< HEAD
-=======
 	"cosmossdk.io/math"
 
->>>>>>> f008f84e
 	sdk "github.com/cosmos/cosmos-sdk/types"
 	"github.com/cosmos/cosmos-sdk/x/distribution/types"
 	stakingtypes "github.com/cosmos/cosmos-sdk/x/staking/types"
@@ -193,10 +190,6 @@
 	// remove delegator starting info
 	k.DeleteDelegatorStartingInfo(ctx, del.GetValidatorAddr(), del.GetDelegatorAddr())
 
-<<<<<<< HEAD
-	emittedRewards := finalRewards
-=======
->>>>>>> f008f84e
 	if finalRewards.IsZero() {
 		baseDenom, _ := sdk.GetBaseDenom()
 		if baseDenom == "" {
@@ -205,21 +198,13 @@
 
 		// Note, we do not call the NewCoins constructor as we do not want the zero
 		// coin removed.
-<<<<<<< HEAD
-		emittedRewards = sdk.Coins{sdk.NewCoin(baseDenom, sdk.ZeroInt())}
-=======
 		finalRewards = sdk.Coins{sdk.NewCoin(baseDenom, math.ZeroInt())}
->>>>>>> f008f84e
 	}
 
 	ctx.EventManager().EmitEvent(
 		sdk.NewEvent(
 			types.EventTypeWithdrawRewards,
-<<<<<<< HEAD
-			sdk.NewAttribute(sdk.AttributeKeyAmount, emittedRewards.String()),
-=======
 			sdk.NewAttribute(sdk.AttributeKeyAmount, finalRewards.String()),
->>>>>>> f008f84e
 			sdk.NewAttribute(types.AttributeKeyValidator, val.GetOperator().String()),
 			sdk.NewAttribute(types.AttributeKeyDelegator, del.GetDelegatorAddr().String()),
 		),
