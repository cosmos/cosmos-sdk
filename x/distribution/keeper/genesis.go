package keeper

import (
	"fmt"

	sdk "github.com/cosmos/cosmos-sdk/types"
	"github.com/cosmos/cosmos-sdk/x/distribution/types"
)

// InitGenesis sets distribution information for genesis
func (k Keeper) InitGenesis(ctx sdk.Context, data types.GenesisState) {
	var moduleHoldings sdk.DecCoins

	k.SetFeePool(ctx, data.FeePool)

<<<<<<< HEAD
=======
	if err := k.SetParams(ctx, data.Params); err != nil {
		panic(err)
	}

>>>>>>> f008f84e
	for _, dwi := range data.DelegatorWithdrawInfos {
		delegatorAddress := sdk.MustAccAddressFromBech32(dwi.DelegatorAddress)
		withdrawAddress := sdk.MustAccAddressFromBech32(dwi.WithdrawAddress)
		k.SetDelegatorWithdrawAddr(ctx, delegatorAddress, withdrawAddress)
	}

	var previousProposer sdk.ConsAddress
	if data.PreviousProposer != "" {
		var err error
		previousProposer, err = sdk.ConsAddressFromBech32(data.PreviousProposer)
		if err != nil {
			panic(err)
		}
	}

	k.SetPreviousProposerConsAddr(ctx, previousProposer)

	for _, rew := range data.OutstandingRewards {
		valAddr, err := sdk.ValAddressFromBech32(rew.ValidatorAddress)
		if err != nil {
			panic(err)
		}
		k.SetValidatorOutstandingRewards(ctx, valAddr, types.ValidatorOutstandingRewards{Rewards: rew.OutstandingRewards})
		moduleHoldings = moduleHoldings.Add(rew.OutstandingRewards...)
	}
	for _, acc := range data.ValidatorAccumulatedCommissions {
		valAddr, err := sdk.ValAddressFromBech32(acc.ValidatorAddress)
		if err != nil {
			panic(err)
		}
		k.SetValidatorAccumulatedCommission(ctx, valAddr, acc.Accumulated)
	}
	for _, his := range data.ValidatorHistoricalRewards {
		valAddr, err := sdk.ValAddressFromBech32(his.ValidatorAddress)
		if err != nil {
			panic(err)
		}
		k.SetValidatorHistoricalRewards(ctx, valAddr, his.Period, his.Rewards)
	}
	for _, cur := range data.ValidatorCurrentRewards {
		valAddr, err := sdk.ValAddressFromBech32(cur.ValidatorAddress)
		if err != nil {
			panic(err)
		}
		k.SetValidatorCurrentRewards(ctx, valAddr, cur.Rewards)
	}
	for _, del := range data.DelegatorStartingInfos {
		valAddr, err := sdk.ValAddressFromBech32(del.ValidatorAddress)
		if err != nil {
			panic(err)
		}
		delegatorAddress := sdk.MustAccAddressFromBech32(del.DelegatorAddress)

		k.SetDelegatorStartingInfo(ctx, valAddr, delegatorAddress, del.StartingInfo)
	}
	for _, evt := range data.ValidatorSlashEvents {
		valAddr, err := sdk.ValAddressFromBech32(evt.ValidatorAddress)
		if err != nil {
			panic(err)
		}
		k.SetValidatorSlashEvent(ctx, valAddr, evt.Height, evt.Period, evt.ValidatorSlashEvent)
	}

	moduleHoldings = moduleHoldings.Add(data.FeePool.CommunityPool...)
	moduleHoldingsInt, _ := moduleHoldings.TruncateDecimal()

	// check if the module account exists
	moduleAcc := k.GetDistributionAccount(ctx)
	if moduleAcc == nil {
		panic(fmt.Sprintf("%s module account has not been set", types.ModuleName))
	}

	balances := k.bankKeeper.GetAllBalances(ctx, moduleAcc.GetAddress())
	if balances.IsZero() {
		k.authKeeper.SetModuleAccount(ctx, moduleAcc)
	}
	if !balances.IsEqual(moduleHoldingsInt) {
		panic(fmt.Sprintf("distribution module balance does not match the module holdings: %s <-> %s", balances, moduleHoldingsInt))
	}
}

// ExportGenesis returns a GenesisState for a given context and keeper.
func (k Keeper) ExportGenesis(ctx sdk.Context) *types.GenesisState {
	feePool := k.GetFeePool(ctx)
	params := k.GetParams(ctx)

	dwi := make([]types.DelegatorWithdrawInfo, 0)
	k.IterateDelegatorWithdrawAddrs(ctx, func(del sdk.AccAddress, addr sdk.AccAddress) (stop bool) {
		dwi = append(dwi, types.DelegatorWithdrawInfo{
			DelegatorAddress: del.String(),
			WithdrawAddress:  addr.String(),
		})
		return false
	})

	pp := k.GetPreviousProposerConsAddr(ctx)
	outstanding := make([]types.ValidatorOutstandingRewardsRecord, 0)

	k.IterateValidatorOutstandingRewards(ctx,
		func(addr sdk.ValAddress, rewards types.ValidatorOutstandingRewards) (stop bool) {
			outstanding = append(outstanding, types.ValidatorOutstandingRewardsRecord{
				ValidatorAddress:   addr.String(),
				OutstandingRewards: rewards.Rewards,
			})
			return false
		},
	)

	acc := make([]types.ValidatorAccumulatedCommissionRecord, 0)
	k.IterateValidatorAccumulatedCommissions(ctx,
		func(addr sdk.ValAddress, commission types.ValidatorAccumulatedCommission) (stop bool) {
			acc = append(acc, types.ValidatorAccumulatedCommissionRecord{
				ValidatorAddress: addr.String(),
				Accumulated:      commission,
			})
			return false
		},
	)

	his := make([]types.ValidatorHistoricalRewardsRecord, 0)
	k.IterateValidatorHistoricalRewards(ctx,
		func(val sdk.ValAddress, period uint64, rewards types.ValidatorHistoricalRewards) (stop bool) {
			his = append(his, types.ValidatorHistoricalRewardsRecord{
				ValidatorAddress: val.String(),
				Period:           period,
				Rewards:          rewards,
			})
			return false
		},
	)

	cur := make([]types.ValidatorCurrentRewardsRecord, 0)
	k.IterateValidatorCurrentRewards(ctx,
		func(val sdk.ValAddress, rewards types.ValidatorCurrentRewards) (stop bool) {
			cur = append(cur, types.ValidatorCurrentRewardsRecord{
				ValidatorAddress: val.String(),
				Rewards:          rewards,
			})
			return false
		},
	)

	dels := make([]types.DelegatorStartingInfoRecord, 0)
	k.IterateDelegatorStartingInfos(ctx,
		func(val sdk.ValAddress, del sdk.AccAddress, info types.DelegatorStartingInfo) (stop bool) {
			dels = append(dels, types.DelegatorStartingInfoRecord{
				ValidatorAddress: val.String(),
				DelegatorAddress: del.String(),
				StartingInfo:     info,
			})
			return false
		},
	)

	slashes := make([]types.ValidatorSlashEventRecord, 0)
	k.IterateValidatorSlashEvents(ctx,
		func(val sdk.ValAddress, height uint64, event types.ValidatorSlashEvent) (stop bool) {
			slashes = append(slashes, types.ValidatorSlashEventRecord{
				ValidatorAddress:    val.String(),
				Height:              height,
				Period:              event.ValidatorPeriod,
				ValidatorSlashEvent: event,
			})
			return false
		},
	)

	return types.NewGenesisState(params, feePool, dwi, pp, outstanding, acc, his, cur, dels, slashes)
}<|MERGE_RESOLUTION|>--- conflicted
+++ resolved
@@ -13,13 +13,10 @@
 
 	k.SetFeePool(ctx, data.FeePool)
 
-<<<<<<< HEAD
-=======
 	if err := k.SetParams(ctx, data.Params); err != nil {
 		panic(err)
 	}
 
->>>>>>> f008f84e
 	for _, dwi := range data.DelegatorWithdrawInfos {
 		delegatorAddress := sdk.MustAccAddressFromBech32(dwi.DelegatorAddress)
 		withdrawAddress := sdk.MustAccAddressFromBech32(dwi.WithdrawAddress)
