--- conflicted
+++ resolved
@@ -47,17 +47,10 @@
 		}
 	}
 
-<<<<<<< HEAD
-	err = k.SetPreviousProposerConsAddr(ctx, previousProposer)
-	if err != nil {
-		panic(err)
-	}
-=======
 	if err = k.SetPreviousProposerConsAddr(ctx, previousProposer); err != nil {
 		panic(err)
 	}
 
->>>>>>> f0aec3f3
 	for _, rew := range data.OutstandingRewards {
 		valAddr, err := sdk.ValAddressFromBech32(rew.ValidatorAddress)
 		if err != nil {
