--- conflicted
+++ resolved
@@ -89,13 +89,8 @@
 		accAddr := sdk.AccAddress(valAddr)
 		withdrawAddr := k.GetDelegatorWithdrawAddr(ctx, accAddr)
 
-<<<<<<< HEAD
 		if _, err := k.bankKeeper.AddCoins(ctx, withdrawAddr, coins); err != nil {
-			return err
-=======
-		if _, _, err := k.bankKeeper.AddCoins(ctx, withdrawAddr, coins); err != nil {
 			return nil, err
->>>>>>> 62fa99e7
 		}
 	}
 
