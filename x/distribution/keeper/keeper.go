package keeper

import (
	"fmt"

	"github.com/cosmos/cosmos-sdk/codec"
	sdk "github.com/cosmos/cosmos-sdk/types"
	"github.com/cosmos/cosmos-sdk/x/distribution/types"
	"github.com/cosmos/cosmos-sdk/x/params"

	"github.com/tendermint/tendermint/libs/log"
)

// keeper of the staking store
type Keeper struct {
	storeKey      sdk.StoreKey
	cdc           *codec.Codec
	paramSpace    params.Subspace
	stakingKeeper types.StakingKeeper
	supplyKeeper  types.SupplyKeeper

	// codespace
	codespace sdk.CodespaceType

	feeCollectorName string // name of the FeeCollector ModuleAccount
}

// create a new keeper
func NewKeeper(cdc *codec.Codec, key sdk.StoreKey, paramSpace params.Subspace,
	sk types.StakingKeeper, supplyKeeper types.SupplyKeeper, codespace sdk.CodespaceType,
	feeCollectorName string) Keeper {
	keeper := Keeper{
		storeKey:      key,
		cdc:           cdc,
		paramSpace:    paramSpace.WithKeyTable(ParamKeyTable()),
		stakingKeeper: sk,
		supplyKeeper:  supplyKeeper,
		codespace:     codespace,
		feeCollectorName: feeCollectorName,
	}
	return keeper
}

// Logger returns a module-specific logger.
func (k Keeper) Logger(ctx sdk.Context) log.Logger {
	return ctx.Logger().With("module", fmt.Sprintf("x/%s", types.ModuleName))
}

// set withdraw address
func (k Keeper) SetWithdrawAddr(ctx sdk.Context, delegatorAddr sdk.AccAddress, withdrawAddr sdk.AccAddress) sdk.Error {
	if !k.GetWithdrawAddrEnabled(ctx) {
		return types.ErrSetWithdrawAddrDisabled(k.codespace)
	}

	ctx.EventManager().EmitEvent(
		sdk.NewEvent(
			types.EventTypeSetWithdrawAddress,
			sdk.NewAttribute(types.AttributeKeyWithdrawAddress, withdrawAddr.String()),
		),
	)

	k.SetDelegatorWithdrawAddr(ctx, delegatorAddr, withdrawAddr)
	return nil
}

// withdraw rewards from a delegation
func (k Keeper) WithdrawDelegationRewards(ctx sdk.Context, delAddr sdk.AccAddress, valAddr sdk.ValAddress) (sdk.Coins, sdk.Error) {
	val := k.stakingKeeper.Validator(ctx, valAddr)
	if val == nil {
		return nil, types.ErrNoValidatorDistInfo(k.codespace)
	}

	del := k.stakingKeeper.Delegation(ctx, delAddr, valAddr)
	if del == nil {
		return nil, types.ErrNoDelegationDistInfo(k.codespace)
	}

	// withdraw rewards
	rewards, err := k.withdrawDelegationRewards(ctx, val, del)
	if err != nil {
		return nil, err
	}

	ctx.EventManager().EmitEvent(
		sdk.NewEvent(
			types.EventTypeWithdrawRewards,
			sdk.NewAttribute(types.AttributeKeyAmount, rewards.String()),
			sdk.NewAttribute(types.AttributeKeyValidator, valAddr.String()),
		),
	)

	// reinitialize the delegation
	k.initializeDelegation(ctx, valAddr, delAddr)
	return rewards, nil
}

// withdraw validator commission
func (k Keeper) WithdrawValidatorCommission(ctx sdk.Context, valAddr sdk.ValAddress) (sdk.Coins, sdk.Error) {
	// fetch validator accumulated commission
	accumCommission := k.GetValidatorAccumulatedCommission(ctx, valAddr)
	if accumCommission.IsZero() {
		return nil, types.ErrNoValidatorCommission(k.codespace)
	}

	commission, remainder := accumCommission.TruncateDecimal()
	k.SetValidatorAccumulatedCommission(ctx, valAddr, remainder) // leave remainder to withdraw later

	// update outstanding
	outstanding := k.GetValidatorOutstandingRewards(ctx, valAddr)
	k.SetValidatorOutstandingRewards(ctx, valAddr, outstanding.Sub(sdk.NewDecCoins(commission)))

	if !commission.IsZero() {
		accAddr := sdk.AccAddress(valAddr)
		withdrawAddr := k.GetDelegatorWithdrawAddr(ctx, accAddr)
<<<<<<< HEAD
		err := k.supplyKeeper.SendCoinsFromModuleToAccount(ctx, types.ModuleName, withdrawAddr, coins)
		if err != nil {
=======

		if _, err := k.bankKeeper.AddCoins(ctx, withdrawAddr, commission); err != nil {
>>>>>>> b2f8c58e
			return nil, err
		}
	}

<<<<<<< HEAD
	return coins, nil
}

// GetTotalRewards returns the total amount of fee distribution rewards held in the store
func (k Keeper) GetTotalRewards(ctx sdk.Context) (totalRewards sdk.DecCoins) {
	k.IterateValidatorOutstandingRewards(ctx,
		func(_ sdk.ValAddress, rewards types.ValidatorOutstandingRewards) (stop bool) {
			totalRewards = totalRewards.Add(rewards)
			return false
		},
	)
	return totalRewards
=======
	ctx.EventManager().EmitEvent(
		sdk.NewEvent(
			types.EventTypeWithdrawCommission,
			sdk.NewAttribute(types.AttributeKeyAmount, commission.String()),
		),
	)

	return commission, nil
>>>>>>> b2f8c58e
}<|MERGE_RESOLUTION|>--- conflicted
+++ resolved
@@ -30,12 +30,12 @@
 	sk types.StakingKeeper, supplyKeeper types.SupplyKeeper, codespace sdk.CodespaceType,
 	feeCollectorName string) Keeper {
 	keeper := Keeper{
-		storeKey:      key,
-		cdc:           cdc,
-		paramSpace:    paramSpace.WithKeyTable(ParamKeyTable()),
-		stakingKeeper: sk,
-		supplyKeeper:  supplyKeeper,
-		codespace:     codespace,
+		storeKey:         key,
+		cdc:              cdc,
+		paramSpace:       paramSpace.WithKeyTable(ParamKeyTable()),
+		stakingKeeper:    sk,
+		supplyKeeper:     supplyKeeper,
+		codespace:        codespace,
 		feeCollectorName: feeCollectorName,
 	}
 	return keeper
@@ -112,19 +112,20 @@
 	if !commission.IsZero() {
 		accAddr := sdk.AccAddress(valAddr)
 		withdrawAddr := k.GetDelegatorWithdrawAddr(ctx, accAddr)
-<<<<<<< HEAD
-		err := k.supplyKeeper.SendCoinsFromModuleToAccount(ctx, types.ModuleName, withdrawAddr, coins)
+		err := k.supplyKeeper.SendCoinsFromModuleToAccount(ctx, types.ModuleName, withdrawAddr, commission)
 		if err != nil {
-=======
-
-		if _, err := k.bankKeeper.AddCoins(ctx, withdrawAddr, commission); err != nil {
->>>>>>> b2f8c58e
 			return nil, err
 		}
 	}
 
-<<<<<<< HEAD
-	return coins, nil
+	ctx.EventManager().EmitEvent(
+		sdk.NewEvent(
+			types.EventTypeWithdrawCommission,
+			sdk.NewAttribute(types.AttributeKeyAmount, commission.String()),
+		),
+	)
+
+	return commission, nil
 }
 
 // GetTotalRewards returns the total amount of fee distribution rewards held in the store
@@ -136,14 +137,4 @@
 		},
 	)
 	return totalRewards
-=======
-	ctx.EventManager().EmitEvent(
-		sdk.NewEvent(
-			types.EventTypeWithdrawCommission,
-			sdk.NewAttribute(types.AttributeKeyAmount, commission.String()),
-		),
-	)
-
-	return commission, nil
->>>>>>> b2f8c58e
 }