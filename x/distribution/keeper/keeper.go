--- conflicted
+++ resolved
@@ -133,15 +133,7 @@
 		),
 	)
 
-<<<<<<< HEAD
-	err = k.SetDelegatorWithdrawAddr(ctx, delegatorAddr, withdrawAddr)
-	if err != nil {
-		return err
-	}
-	return nil
-=======
 	return k.DelegatorsWithdrawAddress.Set(ctx, delegatorAddr, withdrawAddr)
->>>>>>> 5385116a
 }
 
 // withdraw rewards from a delegation
@@ -184,18 +176,10 @@
 	}
 
 	commission, remainder := accumCommission.Commission.TruncateDecimal()
-<<<<<<< HEAD
-	err = k.SetValidatorAccumulatedCommission(ctx, valAddr, types.ValidatorAccumulatedCommission{Commission: remainder}) // leave remainder to withdraw later
-	if err != nil {
-		return nil, err
-	}
-
-=======
 	err = k.ValidatorsAccumulatedCommission.Set(ctx, valAddr, types.ValidatorAccumulatedCommission{Commission: remainder}) // leave remainder to withdraw later
 	if err != nil {
 		return nil, err
 	}
->>>>>>> 5385116a
 	// update outstanding
 	outstanding, err := k.GetValidatorOutstandingRewards(ctx, valAddr)
 	if err != nil {
