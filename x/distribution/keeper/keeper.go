--- conflicted
+++ resolved
@@ -97,17 +97,6 @@
 		return nil, err
 	}
 
-<<<<<<< HEAD
-	if rewards.IsZero() {
-		baseDenom, _ := sdk.GetBaseDenom()
-		rewards = sdk.Coins{sdk.Coin{
-			Denom:  baseDenom,
-			Amount: sdk.ZeroInt(),
-		}}
-	}
-
-=======
->>>>>>> f008f84e
 	// reinitialize the delegation
 	k.initializeDelegation(ctx, valAddr, delAddr)
 	return rewards, nil
