--- conflicted
+++ resolved
@@ -195,12 +195,7 @@
 	// Allocate tokens from the distribution module to the validator, which are
 	// then distributed to the validator's delegators.
 	reward := sdk.NewDecCoinsFromCoins(msg.Amount...)
-<<<<<<< HEAD
-	err = k.AllocateTokensToValidator(ctx, validator, reward)
-	if err != nil {
-=======
 	if err = k.AllocateTokensToValidator(ctx, validator, reward); err != nil {
->>>>>>> f0aec3f3
 		return nil, err
 	}
 
