package keeper

import (
	"testing"

	"github.com/stretchr/testify/require"

	abci "github.com/tendermint/tendermint/abci/types"
	"github.com/tendermint/tendermint/crypto"
	"github.com/tendermint/tendermint/crypto/ed25519"
	dbm "github.com/tendermint/tendermint/libs/db"
	"github.com/tendermint/tendermint/libs/log"

	"github.com/cosmos/cosmos-sdk/codec"
	"github.com/cosmos/cosmos-sdk/store"
	sdk "github.com/cosmos/cosmos-sdk/types"
	"github.com/cosmos/cosmos-sdk/x/auth"
	"github.com/cosmos/cosmos-sdk/x/bank"
	"github.com/cosmos/cosmos-sdk/x/params"
	"github.com/cosmos/cosmos-sdk/x/stake"

	"github.com/cosmos/cosmos-sdk/x/distribution/types"
)

var (
	delPk1   = ed25519.GenPrivKey().PubKey()
	delPk2   = ed25519.GenPrivKey().PubKey()
	delPk3   = ed25519.GenPrivKey().PubKey()
	delAddr1 = sdk.AccAddress(delPk1.Address())
	delAddr2 = sdk.AccAddress(delPk2.Address())
	delAddr3 = sdk.AccAddress(delPk3.Address())

	valOpPk1    = ed25519.GenPrivKey().PubKey()
	valOpPk2    = ed25519.GenPrivKey().PubKey()
	valOpPk3    = ed25519.GenPrivKey().PubKey()
	valOpAddr1  = sdk.ValAddress(valOpPk1.Address())
	valOpAddr2  = sdk.ValAddress(valOpPk2.Address())
	valOpAddr3  = sdk.ValAddress(valOpPk3.Address())
	valAccAddr1 = sdk.AccAddress(valOpPk1.Address()) // generate acc addresses for these validator keys too
	valAccAddr2 = sdk.AccAddress(valOpPk2.Address())
	valAccAddr3 = sdk.AccAddress(valOpPk3.Address())

	valConsPk1   = ed25519.GenPrivKey().PubKey()
	valConsPk2   = ed25519.GenPrivKey().PubKey()
	valConsPk3   = ed25519.GenPrivKey().PubKey()
	valConsAddr1 = sdk.ConsAddress(valConsPk1.Address())
	valConsAddr2 = sdk.ConsAddress(valConsPk2.Address())
	valConsAddr3 = sdk.ConsAddress(valConsPk3.Address())

	addrs = []sdk.AccAddress{
		delAddr1, delAddr2, delAddr3,
		valAccAddr1, valAccAddr2, valAccAddr3,
	}

	emptyDelAddr sdk.AccAddress
	emptyValAddr sdk.ValAddress
	emptyPubkey  crypto.PubKey
)

// create a codec used only for testing
func MakeTestCodec() *codec.Codec {
	var cdc = codec.New()
	bank.RegisterCodec(cdc)
	stake.RegisterCodec(cdc)
	auth.RegisterCodec(cdc)
	sdk.RegisterCodec(cdc)
	codec.RegisterCrypto(cdc)

	types.RegisterCodec(cdc) // distr
	return cdc
}

// test input with default values
func CreateTestInputDefault(t *testing.T, isCheckTx bool, initCoins int64) (
	sdk.Context, auth.AccountKeeper, Keeper, stake.Keeper, DummyFeeCollectionKeeper) {

	communityTax := sdk.NewDecWithPrec(2, 2)
	return CreateTestInputAdvanced(t, isCheckTx, initCoins, communityTax)
}

// hogpodge of all sorts of input required for testing
func CreateTestInputAdvanced(t *testing.T, isCheckTx bool, initCoins int64,
	communityTax sdk.Dec) (
	sdk.Context, auth.AccountKeeper, Keeper, stake.Keeper, DummyFeeCollectionKeeper) {

	keyDistr := sdk.NewKVStoreKey("distr")
	keyStake := sdk.NewKVStoreKey("stake")
	tkeyStake := sdk.NewTransientStoreKey("transient_stake")
	keyAcc := sdk.NewKVStoreKey("acc")
	keyFeeCollection := sdk.NewKVStoreKey("fee")
	keyParams := sdk.NewKVStoreKey("params")
	tkeyParams := sdk.NewTransientStoreKey("transient_params")

	db := dbm.NewMemDB()
	ms := store.NewCommitMultiStore(db)

	ms.MountStoreWithDB(keyDistr, sdk.StoreTypeIAVL, db)
	ms.MountStoreWithDB(tkeyStake, sdk.StoreTypeTransient, nil)
	ms.MountStoreWithDB(keyStake, sdk.StoreTypeIAVL, db)
	ms.MountStoreWithDB(keyAcc, sdk.StoreTypeIAVL, db)
	ms.MountStoreWithDB(keyFeeCollection, sdk.StoreTypeIAVL, db)
	ms.MountStoreWithDB(keyParams, sdk.StoreTypeIAVL, db)
	ms.MountStoreWithDB(tkeyParams, sdk.StoreTypeTransient, db)

	err := ms.LoadLatestVersion()
	require.Nil(t, err)

	cdc := MakeTestCodec()
	pk := params.NewKeeper(cdc, keyParams, tkeyParams)

	ctx := sdk.NewContext(ms, abci.Header{ChainID: "foochainid"}, isCheckTx, log.NewNopLogger())
	accountKeeper := auth.NewAccountKeeper(cdc, keyAcc, auth.ProtoBaseAccount)
	ck := bank.NewBaseKeeper(accountKeeper)
	sk := stake.NewKeeper(cdc, keyStake, tkeyStake, ck, pk.Subspace(stake.DefaultParamspace), stake.DefaultCodespace)
	sk.SetPool(ctx, stake.InitialPool())
	sk.SetParams(ctx, stake.DefaultParams())

	// fill all the addresses with some coins, set the loose pool tokens simultaneously
	for _, addr := range addrs {
		pool := sk.GetPool(ctx)
		_, _, err := ck.AddCoins(ctx, addr, sdk.Coins{
			{sk.GetParams(ctx).BondDenom, sdk.NewInt(initCoins)},
		})
		require.Nil(t, err)
		pool.LooseTokens = pool.LooseTokens.Add(sdk.NewDec(initCoins))
		sk.SetPool(ctx, pool)
	}

	fck := DummyFeeCollectionKeeper{}
	keeper := NewKeeper(cdc, keyDistr, pk.Subspace(DefaultParamspace), ck, sk, fck, types.DefaultCodespace)

	// set the distribution hooks on staking
	sk.SetHooks(keeper.Hooks())

	// set genesis items required for distribution
	keeper.SetFeePool(ctx, types.InitialFeePool())
	keeper.SetCommunityTax(ctx, communityTax)
	keeper.SetBaseProposerReward(ctx, sdk.NewDecWithPrec(1, 2))
	keeper.SetBonusProposerReward(ctx, sdk.NewDecWithPrec(4, 2))

	return ctx, accountKeeper, keeper, sk, fck
}

//__________________________________________________________________________________
// fee collection keeper used only for testing
type DummyFeeCollectionKeeper struct{}

var heldFees sdk.Coins
var _ types.FeeCollectionKeeper = DummyFeeCollectionKeeper{}

// nolint
func (fck DummyFeeCollectionKeeper) GetCollectedFees(_ sdk.Context) sdk.Coins {
	return heldFees
}
func (fck DummyFeeCollectionKeeper) SetCollectedFees(in sdk.Coins) {
	heldFees = in
}
func (fck DummyFeeCollectionKeeper) ClearCollectedFees(_ sdk.Context) {
	heldFees = sdk.Coins{}
<<<<<<< HEAD
=======
}

//__________________________________________________________________________________
// used in simulation

// iterate over all the validator distribution infos (inefficient, just used to
// check invariants)
func (k Keeper) IterateValidatorDistInfos(ctx sdk.Context,
	fn func(index int64, distInfo types.ValidatorDistInfo) (stop bool)) {

	store := ctx.KVStore(k.storeKey)
	iter := sdk.KVStorePrefixIterator(store, ValidatorDistInfoKey)
	defer iter.Close()
	index := int64(0)
	for ; iter.Valid(); iter.Next() {
		var vdi types.ValidatorDistInfo
		k.cdc.MustUnmarshalBinaryLengthPrefixed(iter.Value(), &vdi)
		if fn(index, vdi) {
			return
		}
		index++
	}
}

// iterate over all the delegation distribution infos (inefficient, just used
// to check invariants)
func (k Keeper) IterateDelegationDistInfos(ctx sdk.Context,
	fn func(index int64, distInfo types.DelegationDistInfo) (stop bool)) {

	store := ctx.KVStore(k.storeKey)
	iter := sdk.KVStorePrefixIterator(store, DelegationDistInfoKey)
	defer iter.Close()
	index := int64(0)
	for ; iter.Valid(); iter.Next() {
		var ddi types.DelegationDistInfo
		k.cdc.MustUnmarshalBinaryLengthPrefixed(iter.Value(), &ddi)
		if fn(index, ddi) {
			return
		}
		index++
	}
>>>>>>> 7cb1ba62
}<|MERGE_RESOLUTION|>--- conflicted
+++ resolved
@@ -157,8 +157,6 @@
 }
 func (fck DummyFeeCollectionKeeper) ClearCollectedFees(_ sdk.Context) {
 	heldFees = sdk.Coins{}
-<<<<<<< HEAD
-=======
 }
 
 //__________________________________________________________________________________
@@ -200,5 +198,4 @@
 		}
 		index++
 	}
->>>>>>> 7cb1ba62
 }