package simulation

import (
	"fmt"

	sdk "github.com/cosmos/cosmos-sdk/types"
	distr "github.com/cosmos/cosmos-sdk/x/distribution"
	"github.com/cosmos/cosmos-sdk/x/distribution/types"
)

// AllInvariants runs all invariants of the distribution module
func AllInvariants(d distr.Keeper, stk types.StakingKeeper) sdk.Invariant {
	return func(ctx sdk.Context) error {
		err := CanWithdrawInvariant(d, stk)(ctx)
		if err != nil {
			return err
		}
		err = NonNegativeOutstandingInvariant(d)(ctx)
		if err != nil {
			return err
		}
		err = ReferenceCountInvariant(d, stk)(ctx)
		if err != nil {
			return err
		}
		return nil
	}
}

// NonNegativeOutstandingInvariant checks that outstanding unwithdrawn fees are never negative
func NonNegativeOutstandingInvariant(k distr.Keeper) sdk.Invariant {
	return func(ctx sdk.Context) error {

		var outstanding sdk.DecCoins

		k.IterateValidatorOutstandingRewards(ctx, func(_ sdk.ValAddress, rewards types.ValidatorOutstandingRewards) (stop bool) {
			outstanding = rewards
			if outstanding.IsAnyNegative() {
				return true
			}
			return false
		})

		if outstanding.IsAnyNegative() {
			return fmt.Errorf("negative outstanding coins: %v", outstanding)
		}

		return nil

	}
}

func CanWithdrawForValidatorInvariant(k distr.Keeper, sk types.StakingKeeper, val sdk.Validator) sdk.Invariant {
	return func(ctx sdk.Context) error {
		_ = k.WithdrawValidatorCommission(ctx, val.GetOperator())
		// ugh so slow TODO FIXME
		// iterate over all current delegations, withdraw rewards
		dels := sk.GetAllSDKDelegations(ctx)
		for _, delegation := range dels {
			if delegation.GetValidatorAddr().String() == val.GetOperator().String() {
				_ = k.WithdrawDelegationRewards(ctx, delegation.GetDelegatorAddr(), delegation.GetValidatorAddr())
			}
		}
		remaining := k.GetValidatorOutstandingRewards(ctx, val.GetOperator())
		if len(remaining) > 0 && remaining[0].Amount.LT(sdk.ZeroDec()) {
			return fmt.Errorf("negative remaining coins: %v", remaining)
		}
		return nil
	}
}

// CanWithdrawInvariant checks that current rewards can be completely withdrawn
func CanWithdrawInvariant(k distr.Keeper, sk types.StakingKeeper) sdk.Invariant {
	return func(ctx sdk.Context) error {

		// cache, we don't want to write changes
		ctx, _ = ctx.CacheContext()

		var err error

		// iterate over all validators
		sk.IterateValidators(ctx, func(_ int64, val sdk.Validator) (stop bool) {
<<<<<<< HEAD
			err = CanWithdrawForValidatorInvariant(k, sk, val)(ctx)
			if err != nil {
=======
			_ = k.WithdrawValidatorCommission(ctx, val.GetOperator())
			// TODO fetch delegations just for the validator, requires sdk.ValidatorSet change
			// iterate over all current delegations, withdraw rewards
			dels := sk.GetAllSDKDelegations(ctx)
			for _, delegation := range dels {
				if delegation.GetValidatorAddr().String() == val.GetOperator().String() {
					_ = k.WithdrawDelegationRewards(ctx, delegation.GetDelegatorAddr(), delegation.GetValidatorAddr())
				}
			}
			remaining = k.GetValidatorOutstandingRewards(ctx, val.GetOperator())
			if len(remaining) > 0 && remaining[0].Amount.LT(sdk.ZeroDec()) {
>>>>>>> a9a72d15
				return true
			}
			return false
		})

		if err != nil {
			return err
		}

		return nil
	}
}

// ReferenceCountInvariant checks that the number of historical rewards records is correct
func ReferenceCountInvariant(k distr.Keeper, sk types.StakingKeeper) sdk.Invariant {
	return func(ctx sdk.Context) error {

		valCount := uint64(0)
		sk.IterateValidators(ctx, func(_ int64, val sdk.Validator) (stop bool) {
			valCount++
			return false
		})
		dels := sk.GetAllSDKDelegations(ctx)
		slashCount := uint64(0)
		k.IterateValidatorSlashEvents(ctx,
			func(_ sdk.ValAddress, _ uint64, _ types.ValidatorSlashEvent) (stop bool) {
				slashCount++
				return false
			})

		// one record per validator (last tracked period), one record per
		// delegation (previous period), one record per slash (previous period)
		expected := valCount + uint64(len(dels)) + slashCount
		count := k.GetValidatorHistoricalReferenceCount(ctx)

		if count != expected {
			return fmt.Errorf("unexpected number of historical rewards records: "+
				"expected %v (%v vals + %v dels + %v slashes), got %v",
				expected, valCount, len(dels), slashCount, count)
		}

		return nil
	}
}<|MERGE_RESOLUTION|>--- conflicted
+++ resolved
@@ -80,22 +80,8 @@
 
 		// iterate over all validators
 		sk.IterateValidators(ctx, func(_ int64, val sdk.Validator) (stop bool) {
-<<<<<<< HEAD
 			err = CanWithdrawForValidatorInvariant(k, sk, val)(ctx)
 			if err != nil {
-=======
-			_ = k.WithdrawValidatorCommission(ctx, val.GetOperator())
-			// TODO fetch delegations just for the validator, requires sdk.ValidatorSet change
-			// iterate over all current delegations, withdraw rewards
-			dels := sk.GetAllSDKDelegations(ctx)
-			for _, delegation := range dels {
-				if delegation.GetValidatorAddr().String() == val.GetOperator().String() {
-					_ = k.WithdrawDelegationRewards(ctx, delegation.GetDelegatorAddr(), delegation.GetValidatorAddr())
-				}
-			}
-			remaining = k.GetValidatorOutstandingRewards(ctx, val.GetOperator())
-			if len(remaining) > 0 && remaining[0].Amount.LT(sdk.ZeroDec()) {
->>>>>>> a9a72d15
 				return true
 			}
 			return false
