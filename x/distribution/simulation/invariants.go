--- conflicted
+++ resolved
@@ -10,13 +10,7 @@
 )
 
 // AllInvariants runs all invariants of the distribution module
-<<<<<<< HEAD
-func AllInvariants(d distr.Keeper, stk stake.Keeper) simulation.Invariant {
-=======
-// Currently: total supply, positive power
 func AllInvariants(d distr.Keeper, stk staking.Keeper) simulation.Invariant {
-	sk := distr.StakingKeeper(stk)
->>>>>>> 78a21353
 	return func(ctx sdk.Context) error {
 		err := CanWithdrawInvariant(d, stk)(ctx)
 		if err != nil {
@@ -30,14 +24,8 @@
 	}
 }
 
-<<<<<<< HEAD
 // NonNegativeOutstandingInvariant checks that outstanding unwithdrawn fees are never negative
 func NonNegativeOutstandingInvariant(k distr.Keeper) simulation.Invariant {
-=======
-// ValAccumInvariants checks that the fee pool accum == sum all validators' accum
-func ValAccumInvariants(k distr.Keeper, sk distr.StakingKeeper) simulation.Invariant {
-
->>>>>>> 78a21353
 	return func(ctx sdk.Context) error {
 		outstanding := k.GetOutstandingRewards(ctx)
 		if outstanding.HasNegative() {
@@ -47,14 +35,8 @@
 	}
 }
 
-<<<<<<< HEAD
 // CanWithdrawInvariant checks that current rewards can be completely withdrawn
-func CanWithdrawInvariant(k distr.Keeper, sk stake.Keeper) simulation.Invariant {
-=======
-// DelAccumInvariants checks that each validator del accum == sum all delegators' accum
-func DelAccumInvariants(k distr.Keeper, sk distr.StakingKeeper) simulation.Invariant {
-
->>>>>>> 78a21353
+func CanWithdrawInvariant(k distr.Keeper, sk staking.Keeper) simulation.Invariant {
 	return func(ctx sdk.Context) error {
 
 		// cache, we don't want to write changes
@@ -74,19 +56,7 @@
 			_ = k.WithdrawDelegationRewards(ctx, delegation.DelegatorAddr, delegation.ValidatorAddr)
 		}
 
-<<<<<<< HEAD
 		remaining := k.GetOutstandingRewards(ctx)
-=======
-		return nil
-	}
-}
-
-// CanWithdrawInvariant checks that current rewards can be completely withdrawn
-func CanWithdrawInvariant(k distr.Keeper, sk staking.Keeper) simulation.Invariant {
-	return func(ctx sdk.Context) error {
-		// we don't want to write the changes
-		ctx, _ = ctx.CacheContext()
->>>>>>> 78a21353
 
 		if len(remaining) > 0 && remaining[0].Amount.LT(sdk.ZeroDec()) {
 			return fmt.Errorf("Negative remaining coins: %v", remaining)
