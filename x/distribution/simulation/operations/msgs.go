package operations

import (
	"errors"
	"fmt"
	"math/rand"

	"github.com/tendermint/tendermint/crypto"

	"github.com/cosmos/cosmos-sdk/baseapp"
	"github.com/cosmos/cosmos-sdk/simapp"
	sdk "github.com/cosmos/cosmos-sdk/types"
	"github.com/cosmos/cosmos-sdk/x/distribution"
<<<<<<< HEAD
	"github.com/cosmos/cosmos-sdk/x/distribution/types"
	"github.com/cosmos/cosmos-sdk/x/gov"
=======
>>>>>>> 45b25cea
	govsimops "github.com/cosmos/cosmos-sdk/x/gov/simulation/operations"
	govtypes "github.com/cosmos/cosmos-sdk/x/gov/types"
	"github.com/cosmos/cosmos-sdk/x/simulation"
)

// SimulateMsgSetWithdrawAddress generates a MsgSetWithdrawAddress with random values.
func SimulateMsgSetWithdrawAddress(ak types.AccountKeeper, k distribution.Keeper) simulation.Operation {
	return func(r *rand.Rand, app *baseapp.BaseApp, ctx sdk.Context,
		accs []simulation.Account) (opMsg simulation.OperationMsg, fOps []simulation.FutureOperation, err error) {

		accountOrigin := simulation.RandomAcc(r, accs)
		accountDestination := simulation.RandomAcc(r, accs)
		msg := distribution.NewMsgSetWithdrawAddress(accountOrigin.Address, accountDestination.Address)

		fromAcc := ak.GetAccount(ctx, accountOrigin.Address)
		tx := simapp.GenTx([]sdk.Msg{msg},
			[]uint64{fromAcc.GetAccountNumber()},
			[]uint64{fromAcc.GetSequence()},
			[]crypto.PrivKey{accountOrigin.PrivKey}...)

		res := app.Deliver(tx)
		if !res.IsOK() {
			return simulation.NoOpMsg(distribution.ModuleName), nil, errors.New(res.Log)
		}

		return simulation.NewOperationMsg(msg, true, ""), nil, nil
	}
}

// SimulateMsgWithdrawDelegatorReward generates a MsgWithdrawDelegatorReward with random values.
func SimulateMsgWithdrawDelegatorReward(ak types.AccountKeeper, k distribution.Keeper) simulation.Operation {
	return func(r *rand.Rand, app *baseapp.BaseApp, ctx sdk.Context,
		accs []simulation.Account) (opMsg simulation.OperationMsg, fOps []simulation.FutureOperation, err error) {

		delegatorAccount := simulation.RandomAcc(r, accs)
		validatorAccount := simulation.RandomAcc(r, accs)
		msg := distribution.NewMsgWithdrawDelegatorReward(delegatorAccount.Address, sdk.ValAddress(validatorAccount.Address))

		if msg.ValidateBasic() != nil {
			return simulation.NoOpMsg(distribution.ModuleName), nil, fmt.Errorf("expected msg to pass ValidateBasic: %s", msg.GetSignBytes())
		}

		fromAcc := ak.GetAccount(ctx, delegatorAccount.Address)
		tx := simapp.GenTx([]sdk.Msg{msg},
			[]uint64{fromAcc.GetAccountNumber()},
			[]uint64{fromAcc.GetSequence()},
			[]crypto.PrivKey{delegatorAccount.PrivKey}...)

		res := app.Deliver(tx)
		if !res.IsOK() {
			return simulation.NoOpMsg(distribution.ModuleName), nil, errors.New(res.Log)
		}

		return simulation.NewOperationMsg(msg, true, ""), nil, nil
	}
}

// SimulateMsgWithdrawValidatorCommission generates a MsgWithdrawValidatorCommission with random values.
func SimulateMsgWithdrawValidatorCommission(ak types.AccountKeeper, k distribution.Keeper) simulation.Operation {
	return func(r *rand.Rand, app *baseapp.BaseApp, ctx sdk.Context,
		accs []simulation.Account) (opMsg simulation.OperationMsg, fOps []simulation.FutureOperation, err error) {

		account := simulation.RandomAcc(r, accs)
		msg := distribution.NewMsgWithdrawValidatorCommission(sdk.ValAddress(account.Address))

		if msg.ValidateBasic() != nil {
			return simulation.NoOpMsg(distribution.ModuleName), nil, fmt.Errorf("expected msg to pass ValidateBasic: %s", msg.GetSignBytes())
		}

		fromAcc := ak.GetAccount(ctx, account.Address)
		tx := simapp.GenTx([]sdk.Msg{msg},
			[]uint64{fromAcc.GetAccountNumber()},
			[]uint64{fromAcc.GetSequence()},
			[]crypto.PrivKey{account.PrivKey}...)

		res := app.Deliver(tx)
		if !res.IsOK() {
			return simulation.NoOpMsg(distribution.ModuleName), nil, errors.New(res.Log)
		}

		return simulation.NewOperationMsg(msg, true, ""), nil, nil
	}
}

// SimulateCommunityPoolSpendProposalContent generates random community-pool-spend proposal content
func SimulateCommunityPoolSpendProposalContent(k distribution.Keeper) govsimops.ContentSimulator {
<<<<<<< HEAD
	return func(r *rand.Rand, _ *baseapp.BaseApp, ctx sdk.Context, accs []simulation.Account) gov.Content {
=======
	return func(r *rand.Rand, ctx sdk.Context, accs []simulation.Account) govtypes.Content {
>>>>>>> 45b25cea
		var coins sdk.Coins

		recipientAcc := simulation.RandomAcc(r, accs)
		balance := k.GetFeePool(ctx).CommunityPool

		if len(balance) > 0 {
			denomIndex := r.Intn(len(balance))
<<<<<<< HEAD

			amount, err := simulation.RandPositiveInt(r, balance[denomIndex].Amount.TruncateInt())
=======
			amount, err := simulation.RandPositiveInt(r, balance[denomIndex].Amount.TruncateInt())

>>>>>>> 45b25cea
			if err == nil {
				denom := balance[denomIndex].Denom
				coins = sdk.NewCoins(sdk.NewCoin(denom, amount.Mul(sdk.NewInt(2))))
			}
		}

		return distribution.NewCommunityPoolSpendProposal(
			simulation.RandStringOfLength(r, 10),
			simulation.RandStringOfLength(r, 100),
			recipientAcc.Address,
			coins,
		)
	}
}<|MERGE_RESOLUTION|>--- conflicted
+++ resolved
@@ -10,25 +10,21 @@
 	"github.com/cosmos/cosmos-sdk/baseapp"
 	"github.com/cosmos/cosmos-sdk/simapp"
 	sdk "github.com/cosmos/cosmos-sdk/types"
-	"github.com/cosmos/cosmos-sdk/x/distribution"
-<<<<<<< HEAD
+	"github.com/cosmos/cosmos-sdk/x/distribution/keeper"
 	"github.com/cosmos/cosmos-sdk/x/distribution/types"
-	"github.com/cosmos/cosmos-sdk/x/gov"
-=======
->>>>>>> 45b25cea
 	govsimops "github.com/cosmos/cosmos-sdk/x/gov/simulation/operations"
 	govtypes "github.com/cosmos/cosmos-sdk/x/gov/types"
 	"github.com/cosmos/cosmos-sdk/x/simulation"
 )
 
 // SimulateMsgSetWithdrawAddress generates a MsgSetWithdrawAddress with random values.
-func SimulateMsgSetWithdrawAddress(ak types.AccountKeeper, k distribution.Keeper) simulation.Operation {
+func SimulateMsgSetWithdrawAddress(ak types.AccountKeeper, k keeper.Keeper) simulation.Operation {
 	return func(r *rand.Rand, app *baseapp.BaseApp, ctx sdk.Context,
 		accs []simulation.Account) (opMsg simulation.OperationMsg, fOps []simulation.FutureOperation, err error) {
 
 		accountOrigin := simulation.RandomAcc(r, accs)
 		accountDestination := simulation.RandomAcc(r, accs)
-		msg := distribution.NewMsgSetWithdrawAddress(accountOrigin.Address, accountDestination.Address)
+		msg := types.NewMsgSetWithdrawAddress(accountOrigin.Address, accountDestination.Address)
 
 		fromAcc := ak.GetAccount(ctx, accountOrigin.Address)
 		tx := simapp.GenTx([]sdk.Msg{msg},
@@ -38,7 +34,7 @@
 
 		res := app.Deliver(tx)
 		if !res.IsOK() {
-			return simulation.NoOpMsg(distribution.ModuleName), nil, errors.New(res.Log)
+			return simulation.NoOpMsg(types.ModuleName), nil, errors.New(res.Log)
 		}
 
 		return simulation.NewOperationMsg(msg, true, ""), nil, nil
@@ -46,16 +42,16 @@
 }
 
 // SimulateMsgWithdrawDelegatorReward generates a MsgWithdrawDelegatorReward with random values.
-func SimulateMsgWithdrawDelegatorReward(ak types.AccountKeeper, k distribution.Keeper) simulation.Operation {
+func SimulateMsgWithdrawDelegatorReward(ak types.AccountKeeper, k keeper.Keeper) simulation.Operation {
 	return func(r *rand.Rand, app *baseapp.BaseApp, ctx sdk.Context,
 		accs []simulation.Account) (opMsg simulation.OperationMsg, fOps []simulation.FutureOperation, err error) {
 
 		delegatorAccount := simulation.RandomAcc(r, accs)
 		validatorAccount := simulation.RandomAcc(r, accs)
-		msg := distribution.NewMsgWithdrawDelegatorReward(delegatorAccount.Address, sdk.ValAddress(validatorAccount.Address))
+		msg := types.NewMsgWithdrawDelegatorReward(delegatorAccount.Address, sdk.ValAddress(validatorAccount.Address))
 
 		if msg.ValidateBasic() != nil {
-			return simulation.NoOpMsg(distribution.ModuleName), nil, fmt.Errorf("expected msg to pass ValidateBasic: %s", msg.GetSignBytes())
+			return simulation.NoOpMsg(types.ModuleName), nil, fmt.Errorf("expected msg to pass ValidateBasic: %s", msg.GetSignBytes())
 		}
 
 		fromAcc := ak.GetAccount(ctx, delegatorAccount.Address)
@@ -66,7 +62,7 @@
 
 		res := app.Deliver(tx)
 		if !res.IsOK() {
-			return simulation.NoOpMsg(distribution.ModuleName), nil, errors.New(res.Log)
+			return simulation.NoOpMsg(types.ModuleName), nil, errors.New(res.Log)
 		}
 
 		return simulation.NewOperationMsg(msg, true, ""), nil, nil
@@ -74,15 +70,15 @@
 }
 
 // SimulateMsgWithdrawValidatorCommission generates a MsgWithdrawValidatorCommission with random values.
-func SimulateMsgWithdrawValidatorCommission(ak types.AccountKeeper, k distribution.Keeper) simulation.Operation {
+func SimulateMsgWithdrawValidatorCommission(ak types.AccountKeeper, k keeper.Keeper) simulation.Operation {
 	return func(r *rand.Rand, app *baseapp.BaseApp, ctx sdk.Context,
 		accs []simulation.Account) (opMsg simulation.OperationMsg, fOps []simulation.FutureOperation, err error) {
 
 		account := simulation.RandomAcc(r, accs)
-		msg := distribution.NewMsgWithdrawValidatorCommission(sdk.ValAddress(account.Address))
+		msg := types.NewMsgWithdrawValidatorCommission(sdk.ValAddress(account.Address))
 
 		if msg.ValidateBasic() != nil {
-			return simulation.NoOpMsg(distribution.ModuleName), nil, fmt.Errorf("expected msg to pass ValidateBasic: %s", msg.GetSignBytes())
+			return simulation.NoOpMsg(types.ModuleName), nil, fmt.Errorf("expected msg to pass ValidateBasic: %s", msg.GetSignBytes())
 		}
 
 		fromAcc := ak.GetAccount(ctx, account.Address)
@@ -93,7 +89,7 @@
 
 		res := app.Deliver(tx)
 		if !res.IsOK() {
-			return simulation.NoOpMsg(distribution.ModuleName), nil, errors.New(res.Log)
+			return simulation.NoOpMsg(types.ModuleName), nil, errors.New(res.Log)
 		}
 
 		return simulation.NewOperationMsg(msg, true, ""), nil, nil
@@ -101,12 +97,8 @@
 }
 
 // SimulateCommunityPoolSpendProposalContent generates random community-pool-spend proposal content
-func SimulateCommunityPoolSpendProposalContent(k distribution.Keeper) govsimops.ContentSimulator {
-<<<<<<< HEAD
-	return func(r *rand.Rand, _ *baseapp.BaseApp, ctx sdk.Context, accs []simulation.Account) gov.Content {
-=======
+func SimulateCommunityPoolSpendProposalContent(k keeper.Keeper) govsimops.ContentSimulator {
 	return func(r *rand.Rand, ctx sdk.Context, accs []simulation.Account) govtypes.Content {
->>>>>>> 45b25cea
 		var coins sdk.Coins
 
 		recipientAcc := simulation.RandomAcc(r, accs)
@@ -114,20 +106,15 @@
 
 		if len(balance) > 0 {
 			denomIndex := r.Intn(len(balance))
-<<<<<<< HEAD
 
 			amount, err := simulation.RandPositiveInt(r, balance[denomIndex].Amount.TruncateInt())
-=======
-			amount, err := simulation.RandPositiveInt(r, balance[denomIndex].Amount.TruncateInt())
-
->>>>>>> 45b25cea
 			if err == nil {
 				denom := balance[denomIndex].Denom
 				coins = sdk.NewCoins(sdk.NewCoin(denom, amount.Mul(sdk.NewInt(2))))
 			}
 		}
 
-		return distribution.NewCommunityPoolSpendProposal(
+		return types.NewCommunityPoolSpendProposal(
 			simulation.RandStringOfLength(r, 10),
 			simulation.RandStringOfLength(r, 100),
 			recipientAcc.Address,
