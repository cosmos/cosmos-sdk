--- conflicted
+++ resolved
@@ -1,11 +1,7 @@
 package testutil
 
 import (
-<<<<<<< HEAD
 	_ "cosmossdk.io/x/mint" // import as blank for app wiring
-=======
-	_ "cosmossdk.io/x/protocolpool" // import as blank for app wiring
->>>>>>> f167c783
 
 	"github.com/cosmos/cosmos-sdk/testutil/configurator"
 	_ "github.com/cosmos/cosmos-sdk/x/auth"           // import as blank for app wiring
@@ -14,11 +10,6 @@
 	_ "github.com/cosmos/cosmos-sdk/x/consensus"      // import as blank for app wiring
 	_ "github.com/cosmos/cosmos-sdk/x/distribution"   // import as blank for app wiring
 	_ "github.com/cosmos/cosmos-sdk/x/genutil"        // import as blank for app wiring
-<<<<<<< HEAD
-	_ "github.com/cosmos/cosmos-sdk/x/params"         // import as blank for app wiring
-=======
-	_ "github.com/cosmos/cosmos-sdk/x/mint"           // import as blank for app wiring
->>>>>>> f167c783
 	_ "github.com/cosmos/cosmos-sdk/x/staking"        // import as blank for app wiring
 )
 
