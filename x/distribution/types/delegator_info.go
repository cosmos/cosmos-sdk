--- conflicted
+++ resolved
@@ -23,7 +23,7 @@
 
 // Get the calculated accum of this delegator at the provided height
 func (di DelegationDistInfo) GetDelAccum(height int64, delegatorShares sdk.Dec) sdk.Dec {
-	blocks := height - di.WithdrawalHeight
+	blocks := height - di.DelPoolWithdrawalHeight
 	return delegatorShares.MulInt(sdk.NewInt(blocks))
 }
 
@@ -47,18 +47,10 @@
 
 	vi, fp = vi.TakeFeePoolRewards(wc)
 
-<<<<<<< HEAD
 	accum := di.GetDelAccum(wc.Height, delegatorShares)
-	di.WithdrawalHeight = wc.Height
-	withdrawalTokens := vi.Pool.MulDec(accum).QuoDec(vi.DelAccum.Accum)
-	remainingTokens := vi.Pool.Minus(withdrawalTokens)
-=======
-	blocks := height - di.DelPoolWithdrawalHeight
-	di.DelPoolWithdrawalHeight = height
-	accum := delegatorShares.MulInt(sdk.NewInt(blocks))
+	di.DelPoolWithdrawalHeight = wc.Height
 	withdrawalTokens := vi.DelPool.MulDec(accum).QuoDec(vi.DelAccum.Accum)
 	remDelPool := vi.DelPool.Minus(withdrawalTokens)
->>>>>>> 99efde2b
 
 	vi.DelPool = remDelPool
 	vi.DelAccum.Accum = vi.DelAccum.Accum.Sub(accum)
