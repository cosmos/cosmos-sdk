package types

import (
	"fmt"

	sdk "github.com/cosmos/cosmos-sdk/types"
)

// distribution info for a delegation - used to determine entitled rewards
type DelegationDistInfo struct {
	DelegatorAddr           sdk.AccAddress `json:"delegator_addr"`
	ValOperatorAddr         sdk.ValAddress `json:"val_operator_addr"`
	DelPoolWithdrawalHeight int64          `json:"del_pool_withdrawal_height"` // last time this delegation withdrew rewards
}

func NewDelegationDistInfo(delegatorAddr sdk.AccAddress, valOperatorAddr sdk.ValAddress,
	currentHeight int64) DelegationDistInfo {

	return DelegationDistInfo{
		DelegatorAddr:           delegatorAddr,
		ValOperatorAddr:         valOperatorAddr,
		DelPoolWithdrawalHeight: currentHeight,
	}
}

// Get the calculated accum of this delegator at the provided height
func (di DelegationDistInfo) GetDelAccum(height int64, delegatorShares sdk.Dec) sdk.Dec {
	blocks := height - di.DelPoolWithdrawalHeight
	accum := delegatorShares.MulInt(sdk.NewInt(blocks))

	// defensive check
	if accum.IsNegative() {
<<<<<<< HEAD
		panic(fmt.Sprintf("negative accum: %v\n", accum.String()))
=======
		panic(fmt.Sprintf("negative accum: %v\n"+
			"\theight: %v\n"+
			"\tdelegation_dist_info: %v\n"+
			"\tdelegator_shares: %v\n",
			accum.String(), height, di, delegatorShares))
>>>>>>> 7cb1ba62
	}
	return accum
}

// Withdraw rewards from delegator.
// Among many things, it does:
// * updates validator info's total del accum
// * calls vi.TakeFeePoolRewards, which:
//   * updates validator info's FeePoolWithdrawalHeight, thus setting accum to 0
//   * updates fee pool to latest height and total val accum w/ given totalBonded
//   (see comment on TakeFeePoolRewards for more info)
func (di DelegationDistInfo) WithdrawRewards(wc WithdrawContext, vi ValidatorDistInfo,
	totalDelShares, delegatorShares sdk.Dec) (
	DelegationDistInfo, ValidatorDistInfo, FeePool, DecCoins) {

	fp := wc.FeePool
	vi = vi.UpdateTotalDelAccum(wc.Height, totalDelShares)

	// Break out to prevent a divide by zero.
	if vi.DelAccum.Accum.IsZero() {
		di.DelPoolWithdrawalHeight = wc.Height
		return di, vi, fp, DecCoins{}
	}

	vi, fp = vi.TakeFeePoolRewards(wc)

	accum := di.GetDelAccum(wc.Height, delegatorShares)
	di.DelPoolWithdrawalHeight = wc.Height

<<<<<<< HEAD
	var withdrawalTokens DecCoins
	if accum.Equal(vi.DelAccum.Accum) {
		// required due to rounding faults
		withdrawalTokens = vi.DelPool
	} else {
		withdrawalTokens = vi.DelPool.MulDec(accum).QuoDec(vi.DelAccum.Accum)
=======
	withdrawalTokens := vi.DelPool.MulDec(accum).QuoDec(vi.DelAccum.Accum)

	// Clip withdrawal tokens by pool, due to possible rounding errors.
	// This rounding error may be introduced upon multiplication since
	// we're clipping decimal digits, and then when we divide by a number ~1 or
	// < 1, the error doesn't get "buried", and if << 1 it'll get amplified.
	// more: https://github.com/cosmos/cosmos-sdk/issues/2888#issuecomment-441387987
	for i, decCoin := range withdrawalTokens {
		poolDenomAmount := vi.DelPool.AmountOf(decCoin.Denom)
		if decCoin.Amount.GT(poolDenomAmount) {
			withdrawalTokens[i] = NewDecCoinFromDec(decCoin.Denom, poolDenomAmount)
		}
>>>>>>> 7cb1ba62
	}

	// defensive check for impossible accum ratios
	if accum.GT(vi.DelAccum.Accum) {
		panic(fmt.Sprintf("accum > vi.DelAccum.Accum:\n"+
			"\taccum\t\t\t%v\n"+
			"\tvi.DelAccum.Accum\t%v\n",
			accum, vi.DelAccum.Accum))
	}

	remDelPool := vi.DelPool.Minus(withdrawalTokens)

	// defensive check
	if remDelPool.HasNegative() {
		panic(fmt.Sprintf("negative remDelPool: %v\n"+
			"\tvi.DelPool\t\t%v\n"+
			"\taccum\t\t\t%v\n"+
			"\tvi.DelAccum.Accum\t%v\n"+
			"\twithdrawalTokens\t%v\n",
			remDelPool, vi.DelPool, accum,
			vi.DelAccum.Accum, withdrawalTokens))
	}

	vi.DelPool = remDelPool
	vi.DelAccum.Accum = vi.DelAccum.Accum.Sub(accum)

	return di, vi, fp, withdrawalTokens
}

// get the delegators rewards at this current state,
func (di DelegationDistInfo) CurrentRewards(wc WithdrawContext, vi ValidatorDistInfo,
	totalDelShares, delegatorShares sdk.Dec) DecCoins {

	totalDelAccum := vi.GetTotalDelAccum(wc.Height, totalDelShares)

	if vi.DelAccum.Accum.IsZero() {
		return DecCoins{}
	}

	rewards := vi.CurrentPoolRewards(wc)
	accum := di.GetDelAccum(wc.Height, delegatorShares)
	tokens := rewards.MulDec(accum).QuoDec(totalDelAccum)
	return tokens
}<|MERGE_RESOLUTION|>--- conflicted
+++ resolved
@@ -30,15 +30,11 @@
 
 	// defensive check
 	if accum.IsNegative() {
-<<<<<<< HEAD
-		panic(fmt.Sprintf("negative accum: %v\n", accum.String()))
-=======
 		panic(fmt.Sprintf("negative accum: %v\n"+
 			"\theight: %v\n"+
 			"\tdelegation_dist_info: %v\n"+
 			"\tdelegator_shares: %v\n",
 			accum.String(), height, di, delegatorShares))
->>>>>>> 7cb1ba62
 	}
 	return accum
 }
@@ -68,14 +64,6 @@
 	accum := di.GetDelAccum(wc.Height, delegatorShares)
 	di.DelPoolWithdrawalHeight = wc.Height
 
-<<<<<<< HEAD
-	var withdrawalTokens DecCoins
-	if accum.Equal(vi.DelAccum.Accum) {
-		// required due to rounding faults
-		withdrawalTokens = vi.DelPool
-	} else {
-		withdrawalTokens = vi.DelPool.MulDec(accum).QuoDec(vi.DelAccum.Accum)
-=======
 	withdrawalTokens := vi.DelPool.MulDec(accum).QuoDec(vi.DelAccum.Accum)
 
 	// Clip withdrawal tokens by pool, due to possible rounding errors.
@@ -88,7 +76,6 @@
 		if decCoin.Amount.GT(poolDenomAmount) {
 			withdrawalTokens[i] = NewDecCoinFromDec(decCoin.Denom, poolDenomAmount)
 		}
->>>>>>> 7cb1ba62
 	}
 
 	// defensive check for impossible accum ratios
