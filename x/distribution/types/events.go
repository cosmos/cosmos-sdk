--- conflicted
+++ resolved
@@ -12,8 +12,4 @@
 	AttributeKeyWithdrawAddress = "withdraw_address"
 	AttributeKeyValidator       = "validator"
 	AttributeKeyDelegator       = "delegator"
-<<<<<<< HEAD
-	AttributeValueCategory      = ModuleName
-=======
->>>>>>> f008f84e
 )