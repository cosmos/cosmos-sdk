--- conflicted
+++ resolved
@@ -26,20 +26,8 @@
 	GetPoolAccountByName(ctx sdk.Context, name string) (supply.PoolAccount, sdk.Error)
 	SetPoolAccount(ctx sdk.Context, pacc supply.PoolAccount)
 
-<<<<<<< HEAD
 	GetCoins(ctx sdk.Context, addr sdk.AccAddress) sdk.Coins
 	SendCoinsPoolToAccount(ctx sdk.Context, senderModule string, recipientAddr sdk.AccAddress, amt sdk.Coins) sdk.Error
 	SendCoinsAccountToPool(ctx sdk.Context, senderAddr sdk.AccAddress, recipientModule string, amt sdk.Coins) sdk.Error
 	BurnCoins(ctx sdk.Context, name string, amt sdk.Coins) sdk.Error
-}
-
-// expected crisis keeper
-type CrisisKeeper interface {
-	RegisterRoute(moduleName, route string, invar sdk.Invariant)
-=======
-// expected fee collection keeper
-type FeeCollectionKeeper interface {
-	GetCollectedFees(ctx sdk.Context) sdk.Coins
-	ClearCollectedFees(ctx sdk.Context)
->>>>>>> 3fe58691
 }