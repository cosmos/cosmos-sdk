--- conflicted
+++ resolved
@@ -3,12 +3,8 @@
 import (
 	sdk "github.com/cosmos/cosmos-sdk/types"
 	"github.com/cosmos/cosmos-sdk/x/staking"
-<<<<<<< HEAD
-	"github.com/cosmos/cosmos-sdk/x/staking/expected"
+	"github.com/cosmos/cosmos-sdk/x/staking/exported"
 	"github.com/cosmos/cosmos-sdk/x/supply"
-=======
-	"github.com/cosmos/cosmos-sdk/x/staking/exported"
->>>>>>> 5f9c3fdf
 )
 
 // AccountKeeper defines the expected account keeper
@@ -30,15 +26,8 @@
 	IterateLastValidators(sdk.Context,
 		func(index int64, validator exported.ValidatorI) (stop bool))
 
-<<<<<<< HEAD
-	Validator(sdk.Context, sdk.ValAddress) expected.ValidatorI            // get a particular validator by operator address
-	ValidatorByConsAddr(sdk.Context, sdk.ConsAddress) expected.ValidatorI // get a particular validator by consensus address
-=======
 	Validator(sdk.Context, sdk.ValAddress) exported.ValidatorI            // get a particular validator by operator address
 	ValidatorByConsAddr(sdk.Context, sdk.ConsAddress) exported.ValidatorI // get a particular validator by consensus address
-	TotalBondedTokens(sdk.Context) sdk.Int                                // total bonded tokens within the validator set
-	TotalTokens(sdk.Context) sdk.Int                                      // total token supply
->>>>>>> 5f9c3fdf
 
 	// slash the validator and delegators of the validator, specifying offence height, offence power, and slash fraction
 	Slash(sdk.Context, sdk.ConsAddress, int64, int64, sdk.Dec)
