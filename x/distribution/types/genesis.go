--- conflicted
+++ resolved
@@ -75,13 +75,8 @@
 // ValidateGenesis validates the genesis state of distribution genesis input
 func ValidateGenesis(data GenesisState) error {
 	if data.CommunityTax.IsNegative() || data.CommunityTax.GT(sdk.OneDec()) {
-<<<<<<< HEAD
-		return fmt.Errorf("mint parameter CommunityTax should be positive "+
-			"and less than one, is %s", data.CommunityTax.String())
-=======
 		return fmt.Errorf("mint parameter CommunityTax should non-negative and "+
 			"less than one, is %s", data.CommunityTax.String())
->>>>>>> 49da96bc
 	}
 	if data.BaseProposerReward.IsNegative() {
 		return fmt.Errorf("mint parameter BaseProposerReward should be positive, is %s",
@@ -94,11 +89,7 @@
 	if (data.BaseProposerReward.Add(data.BonusProposerReward)).
 		GT(sdk.OneDec()) {
 		return fmt.Errorf("mint parameters BaseProposerReward and "+
-<<<<<<< HEAD
-			"BonusProposerReward cannot add to be greater than one be less than one, "+
-=======
 			"BonusProposerReward cannot add to be greater than one, "+
->>>>>>> 49da96bc
 			"adds to %s", data.BaseProposerReward.Add(data.BonusProposerReward).String())
 	}
 	return data.FeePool.ValidateGenesis()
