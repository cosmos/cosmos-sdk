package types

import (
	sdk "github.com/cosmos/cosmos-sdk/types"
)

// the address for where distributions rewards are withdrawn to by default
// this struct is only used at genesis to feed in default withdraw addresses
type DelegatorWithdrawInfo struct {
	DelegatorAddress sdk.AccAddress `json:"delegator_address" yaml:"delegator_address"`
	WithdrawAddress  sdk.AccAddress `json:"withdraw_address" yaml:"withdraw_address"`
}

// used for import/export via genesis json
type ValidatorOutstandingRewardsRecord struct {
	ValidatorAddress   sdk.ValAddress `json:"validator_address" yaml:"validator_address"`
	OutstandingRewards sdk.DecCoins   `json:"outstanding_rewards" yaml:"outstanding_rewards"`
}

// used for import / export via genesis json
type ValidatorAccumulatedCommissionRecord struct {
	ValidatorAddress sdk.ValAddress                 `json:"validator_address" yaml:"validator_address"`
	Accumulated      ValidatorAccumulatedCommission `json:"accumulated" yaml:"accumulated"`
}

// used for import / export via genesis json
type ValidatorHistoricalRewardsRecord struct {
	ValidatorAddress sdk.ValAddress             `json:"validator_address" yaml:"validator_address"`
	Period           uint64                     `json:"period" yaml:"period"`
	Rewards          ValidatorHistoricalRewards `json:"rewards" yaml:"rewards"`
}

// used for import / export via genesis json
type ValidatorCurrentRewardsRecord struct {
	ValidatorAddress sdk.ValAddress          `json:"validator_address" yaml:"validator_address"`
	Rewards          ValidatorCurrentRewards `json:"rewards" yaml:"rewards"`
}

// used for import / export via genesis json
type DelegatorStartingInfoRecord struct {
	DelegatorAddress sdk.AccAddress        `json:"delegator_address" yaml:"delegator_address"`
	ValidatorAddress sdk.ValAddress        `json:"validator_address" yaml:"validator_address"`
	StartingInfo     DelegatorStartingInfo `json:"starting_info" yaml:"starting_info"`
}

// used for import / export via genesis json
type ValidatorSlashEventRecord struct {
	ValidatorAddress sdk.ValAddress      `json:"validator_address" yaml:"validator_address"`
	Height           uint64              `json:"height" yaml:"height"`
	Period           uint64              `json:"period" yaml:"period"`
	Event            ValidatorSlashEvent `json:"validator_slash_event" yaml:"validator_slash_event"`
}

// GenesisState - all distribution state that must be provided at genesis
type GenesisState struct {
	Params                          Params                                 `json:"params" yaml:"params"`
	FeePool                         FeePool                                `json:"fee_pool" yaml:"fee_pool"`
	DelegatorWithdrawInfos          []DelegatorWithdrawInfo                `json:"delegator_withdraw_infos" yaml:"delegator_withdraw_infos"`
	PreviousProposer                sdk.ConsAddress                        `json:"previous_proposer" yaml:"previous_proposer"`
	OutstandingRewards              []ValidatorOutstandingRewardsRecord    `json:"outstanding_rewards" yaml:"outstanding_rewards"`
	ValidatorAccumulatedCommissions []ValidatorAccumulatedCommissionRecord `json:"validator_accumulated_commissions" yaml:"validator_accumulated_commissions"`
	ValidatorHistoricalRewards      []ValidatorHistoricalRewardsRecord     `json:"validator_historical_rewards" yaml:"validator_historical_rewards"`
	ValidatorCurrentRewards         []ValidatorCurrentRewardsRecord        `json:"validator_current_rewards" yaml:"validator_current_rewards"`
	DelegatorStartingInfos          []DelegatorStartingInfoRecord          `json:"delegator_starting_infos" yaml:"delegator_starting_infos"`
	ValidatorSlashEvents            []ValidatorSlashEventRecord            `json:"validator_slash_events" yaml:"validator_slash_events"`
}

func NewGenesisState(
	params Params, fp FeePool, dwis []DelegatorWithdrawInfo, pp sdk.ConsAddress, r []ValidatorOutstandingRewardsRecord,
	acc []ValidatorAccumulatedCommissionRecord, historical []ValidatorHistoricalRewardsRecord,
	cur []ValidatorCurrentRewardsRecord, dels []DelegatorStartingInfoRecord, slashes []ValidatorSlashEventRecord,
) GenesisState {

	return GenesisState{
		Params:                          params,
		FeePool:                         fp,
		DelegatorWithdrawInfos:          dwis,
		PreviousProposer:                pp,
		OutstandingRewards:              r,
		ValidatorAccumulatedCommissions: acc,
		ValidatorHistoricalRewards:      historical,
		ValidatorCurrentRewards:         cur,
		DelegatorStartingInfos:          dels,
		ValidatorSlashEvents:            slashes,
	}
}

// get raw genesis raw message for testing
func DefaultGenesisState() GenesisState {
	return GenesisState{
		FeePool:                         InitialFeePool(),
		Params:                          DefaultParams(),
		DelegatorWithdrawInfos:          []DelegatorWithdrawInfo{},
		PreviousProposer:                nil,
		OutstandingRewards:              []ValidatorOutstandingRewardsRecord{},
		ValidatorAccumulatedCommissions: []ValidatorAccumulatedCommissionRecord{},
		ValidatorHistoricalRewards:      []ValidatorHistoricalRewardsRecord{},
		ValidatorCurrentRewards:         []ValidatorCurrentRewardsRecord{},
		DelegatorStartingInfos:          []DelegatorStartingInfoRecord{},
		ValidatorSlashEvents:            []ValidatorSlashEventRecord{},
	}
}

// ValidateGenesis validates the genesis state of distribution genesis input
func ValidateGenesis(gs GenesisState) error {
<<<<<<< HEAD
	if gs.Params.CommunityTax.IsNegative() || gs.Params.CommunityTax.GT(sdk.OneDec()) {
		return fmt.Errorf("mint parameter CommunityTax should non-negative and "+
			"less than one, is %s", gs.Params.CommunityTax.String())
	}
	if gs.Params.BaseProposerReward.IsNegative() {
		return fmt.Errorf("mint parameter BaseProposerReward should be positive, is %s",
			gs.Params.BaseProposerReward.String())
	}
	if gs.Params.BonusProposerReward.IsNegative() {
		return fmt.Errorf("mint parameter BonusProposerReward should be positive, is %s",
			gs.Params.BonusProposerReward.String())
	}
	if (gs.Params.BaseProposerReward.Add(gs.Params.BonusProposerReward)).
		GT(sdk.OneDec()) {
		return fmt.Errorf("mint parameters BaseProposerReward and "+
			"BonusProposerReward cannot add to be greater than one, "+
			"adds to %s", gs.Params.BaseProposerReward.Add(gs.Params.BonusProposerReward).String())
	}

=======
	if err := gs.Params.ValidateBasic(); err != nil {
		return err
	}
>>>>>>> bf41deac
	return gs.FeePool.ValidateGenesis()
}<|MERGE_RESOLUTION|>--- conflicted
+++ resolved
@@ -103,30 +103,8 @@
 
 // ValidateGenesis validates the genesis state of distribution genesis input
 func ValidateGenesis(gs GenesisState) error {
-<<<<<<< HEAD
-	if gs.Params.CommunityTax.IsNegative() || gs.Params.CommunityTax.GT(sdk.OneDec()) {
-		return fmt.Errorf("mint parameter CommunityTax should non-negative and "+
-			"less than one, is %s", gs.Params.CommunityTax.String())
-	}
-	if gs.Params.BaseProposerReward.IsNegative() {
-		return fmt.Errorf("mint parameter BaseProposerReward should be positive, is %s",
-			gs.Params.BaseProposerReward.String())
-	}
-	if gs.Params.BonusProposerReward.IsNegative() {
-		return fmt.Errorf("mint parameter BonusProposerReward should be positive, is %s",
-			gs.Params.BonusProposerReward.String())
-	}
-	if (gs.Params.BaseProposerReward.Add(gs.Params.BonusProposerReward)).
-		GT(sdk.OneDec()) {
-		return fmt.Errorf("mint parameters BaseProposerReward and "+
-			"BonusProposerReward cannot add to be greater than one, "+
-			"adds to %s", gs.Params.BaseProposerReward.Add(gs.Params.BonusProposerReward).String())
-	}
-
-=======
 	if err := gs.Params.ValidateBasic(); err != nil {
 		return err
 	}
->>>>>>> bf41deac
 	return gs.FeePool.ValidateGenesis()
 }