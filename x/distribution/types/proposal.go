package types

import (
	"fmt"
	"strings"

	govtypes "github.com/cosmos/cosmos-sdk/x/gov/types/v1beta1"
)

<<<<<<< HEAD
const (
	// ProposalTypeCommunityPoolSpend defines the type for a CommunityPoolSpendProposal
	ProposalTypeCommunityPoolSpend = "CommunityPoolSpend"
)

// Assert CommunityPoolSpendProposal implements govtypes.Content at compile-time
var _ govtypes.Content = &CommunityPoolSpendProposal{}

func init() {
	govtypes.RegisterProposalType(ProposalTypeCommunityPoolSpend)
}

// NewCommunityPoolSpendProposal creates a new community pool spend proposal.
//
//nolint:interfacer
func NewCommunityPoolSpendProposal(title, description string, recipient sdk.AccAddress, amount sdk.Coins) *CommunityPoolSpendProposal {
	return &CommunityPoolSpendProposal{title, description, recipient.String(), amount}
}

=======
>>>>>>> f008f84e
// GetTitle returns the title of a community pool spend proposal.
func (csp *CommunityPoolSpendProposal) GetTitle() string { return csp.Title }

// GetDescription returns the description of a community pool spend proposal.
func (csp *CommunityPoolSpendProposal) GetDescription() string { return csp.Description }

// GetDescription returns the routing key of a community pool spend proposal.
func (csp *CommunityPoolSpendProposal) ProposalRoute() string { return RouterKey }

// ProposalType returns the type of a community pool spend proposal.
func (csp *CommunityPoolSpendProposal) ProposalType() string { return "CommunityPoolSpend" }

// ValidateBasic runs basic stateless validity checks
func (csp *CommunityPoolSpendProposal) ValidateBasic() error {
	err := govtypes.ValidateAbstract(csp)
	if err != nil {
		return err
	}
	if !csp.Amount.IsValid() {
		return ErrInvalidProposalAmount
	}
	if csp.Recipient == "" {
		return ErrEmptyProposalRecipient
	}

	return nil
}

// String implements the Stringer interface.
func (csp CommunityPoolSpendProposal) String() string {
	var b strings.Builder
	fmt.Fprintf(&b, `Community Pool Spend Proposal:
  Title:       %s
  Description: %s
  Recipient:   %s
  Amount:      %s
`, csp.Title, csp.Description, csp.Recipient, csp.Amount)
	return b.String()
}<|MERGE_RESOLUTION|>--- conflicted
+++ resolved
@@ -7,28 +7,6 @@
 	govtypes "github.com/cosmos/cosmos-sdk/x/gov/types/v1beta1"
 )
 
-<<<<<<< HEAD
-const (
-	// ProposalTypeCommunityPoolSpend defines the type for a CommunityPoolSpendProposal
-	ProposalTypeCommunityPoolSpend = "CommunityPoolSpend"
-)
-
-// Assert CommunityPoolSpendProposal implements govtypes.Content at compile-time
-var _ govtypes.Content = &CommunityPoolSpendProposal{}
-
-func init() {
-	govtypes.RegisterProposalType(ProposalTypeCommunityPoolSpend)
-}
-
-// NewCommunityPoolSpendProposal creates a new community pool spend proposal.
-//
-//nolint:interfacer
-func NewCommunityPoolSpendProposal(title, description string, recipient sdk.AccAddress, amount sdk.Coins) *CommunityPoolSpendProposal {
-	return &CommunityPoolSpendProposal{title, description, recipient.String(), amount}
-}
-
-=======
->>>>>>> f008f84e
 // GetTitle returns the title of a community pool spend proposal.
 func (csp *CommunityPoolSpendProposal) GetTitle() string { return csp.Title }
 
