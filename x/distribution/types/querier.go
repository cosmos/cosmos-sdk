package types

<<<<<<< HEAD
import sdk "github.com/KiraCore/cosmos-sdk/types"
=======
import (
	sdk "github.com/cosmos/cosmos-sdk/types"
)
>>>>>>> f59df68a

// querier keys
const (
	QueryParams                      = "params"
	QueryValidatorOutstandingRewards = "validator_outstanding_rewards"
	QueryValidatorCommission         = "validator_commission"
	QueryValidatorSlashes            = "validator_slashes"
	QueryDelegationRewards           = "delegation_rewards"
	QueryDelegatorTotalRewards       = "delegator_total_rewards"
	QueryDelegatorValidators         = "delegator_validators"
	QueryWithdrawAddr                = "withdraw_addr"
	QueryCommunityPool               = "community_pool"
)

// params for query 'custom/distr/validator_outstanding_rewards'
type QueryValidatorOutstandingRewardsParams struct {
	ValidatorAddress sdk.ValAddress `json:"validator_address" yaml:"validator_address"`
}

// creates a new instance of QueryValidatorOutstandingRewardsParams
func NewQueryValidatorOutstandingRewardsParams(validatorAddr sdk.ValAddress) QueryValidatorOutstandingRewardsParams {
	return QueryValidatorOutstandingRewardsParams{
		ValidatorAddress: validatorAddr,
	}
}

// params for query 'custom/distr/validator_commission'
type QueryValidatorCommissionParams struct {
	ValidatorAddress sdk.ValAddress `json:"validator_address" yaml:"validator_address"`
}

// creates a new instance of QueryValidatorCommissionParams
func NewQueryValidatorCommissionParams(validatorAddr sdk.ValAddress) QueryValidatorCommissionParams {
	return QueryValidatorCommissionParams{
		ValidatorAddress: validatorAddr,
	}
}

// params for query 'custom/distr/validator_slashes'
type QueryValidatorSlashesParams struct {
	ValidatorAddress sdk.ValAddress `json:"validator_address" yaml:"validator_address"`
	StartingHeight   uint64         `json:"starting_height" yaml:"starting_height"`
	EndingHeight     uint64         `json:"ending_height" yaml:"ending_height"`
}

// creates a new instance of QueryValidatorSlashesParams
func NewQueryValidatorSlashesParams(validatorAddr sdk.ValAddress, startingHeight uint64, endingHeight uint64) QueryValidatorSlashesParams {
	return QueryValidatorSlashesParams{
		ValidatorAddress: validatorAddr,
		StartingHeight:   startingHeight,
		EndingHeight:     endingHeight,
	}
}

// params for query 'custom/distr/delegation_rewards'
type QueryDelegationRewardsParams struct {
	DelegatorAddress sdk.AccAddress `json:"delegator_address" yaml:"delegator_address"`
	ValidatorAddress sdk.ValAddress `json:"validator_address" yaml:"validator_address"`
}

// creates a new instance of QueryDelegationRewardsParams
func NewQueryDelegationRewardsParams(delegatorAddr sdk.AccAddress, validatorAddr sdk.ValAddress) QueryDelegationRewardsParams {
	return QueryDelegationRewardsParams{
		DelegatorAddress: delegatorAddr,
		ValidatorAddress: validatorAddr,
	}
}

// params for query 'custom/distr/delegator_total_rewards' and 'custom/distr/delegator_validators'
type QueryDelegatorParams struct {
	DelegatorAddress sdk.AccAddress `json:"delegator_address" yaml:"delegator_address"`
}

// creates a new instance of QueryDelegationRewardsParams
func NewQueryDelegatorParams(delegatorAddr sdk.AccAddress) QueryDelegatorParams {
	return QueryDelegatorParams{
		DelegatorAddress: delegatorAddr,
	}
}

// params for query 'custom/distr/withdraw_addr'
type QueryDelegatorWithdrawAddrParams struct {
	DelegatorAddress sdk.AccAddress `json:"delegator_address" yaml:"delegator_address"`
}

// NewQueryDelegatorWithdrawAddrParams creates a new instance of QueryDelegatorWithdrawAddrParams.
func NewQueryDelegatorWithdrawAddrParams(delegatorAddr sdk.AccAddress) QueryDelegatorWithdrawAddrParams {
	return QueryDelegatorWithdrawAddrParams{DelegatorAddress: delegatorAddr}
}<|MERGE_RESOLUTION|>--- conflicted
+++ resolved
@@ -1,12 +1,8 @@
 package types
 
-<<<<<<< HEAD
-import sdk "github.com/KiraCore/cosmos-sdk/types"
-=======
 import (
-	sdk "github.com/cosmos/cosmos-sdk/types"
+	sdk "github.com/KiraCore/cosmos-sdk/types"
 )
->>>>>>> f59df68a
 
 // querier keys
 const (
