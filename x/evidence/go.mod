module cosmossdk.io/x/evidence

go 1.23.5

require (
<<<<<<< HEAD
	cosmossdk.io/api v0.9.1-0.20250414160549-8eb17e9db5b2
=======
	cosmossdk.io/api v0.9.2
>>>>>>> 83e38dc5
	cosmossdk.io/collections v1.2.0
	cosmossdk.io/core v1.0.1-0.20250414171331-383dae7d7243
	cosmossdk.io/depinject v1.2.0
	cosmossdk.io/errors v1.0.2
	cosmossdk.io/log v1.5.1
	cosmossdk.io/math v1.5.3
	cosmossdk.io/store v1.10.0-rc.1.0.20250411174813-db7d1078a0c9
	github.com/cometbft/cometbft v1.0.1
	github.com/cometbft/cometbft/api v1.0.0
	github.com/cosmos/cosmos-proto v1.0.0-beta.5
<<<<<<< HEAD
	github.com/cosmos/cosmos-sdk v0.53.0-rc.3.0.20250428141703-94b270a58d77
=======
	github.com/cosmos/cosmos-sdk v0.53.0
>>>>>>> 83e38dc5
	github.com/cosmos/gogoproto v1.7.0
	github.com/golang/protobuf v1.5.4
	github.com/grpc-ecosystem/grpc-gateway v1.16.0
	github.com/spf13/cobra v1.9.1
	github.com/stretchr/testify v1.10.0
	go.uber.org/mock v0.5.2
	google.golang.org/genproto/googleapis/api v0.0.0-20250324211829-b45e905df463
	google.golang.org/grpc v1.72.0
	google.golang.org/protobuf v1.36.6
)

require (
	cosmossdk.io/schema v1.1.0 // indirect
<<<<<<< HEAD
	cosmossdk.io/x/tx v1.1.1-0.20250415103553-8e317e8c07ad // indirect
=======
	cosmossdk.io/x/tx v0.14.0 // indirect
>>>>>>> 83e38dc5
	filippo.io/edwards25519 v1.1.0 // indirect
	github.com/99designs/go-keychain v0.0.0-20191008050251-8e49817e8af4 // indirect
	github.com/99designs/keyring v1.2.1 // indirect
	github.com/DataDog/datadog-go v3.2.0+incompatible // indirect
	github.com/DataDog/zstd v1.5.7 // indirect
	github.com/beorn7/perks v1.0.1 // indirect
	github.com/bgentry/speakeasy v0.2.0 // indirect
	github.com/bits-and-blooms/bitset v1.22.0 // indirect
	github.com/bytedance/sonic v1.13.2 // indirect
	github.com/bytedance/sonic/loader v0.2.4 // indirect
	github.com/cenkalti/backoff/v4 v4.3.0 // indirect
	github.com/cespare/xxhash/v2 v2.3.0 // indirect
	github.com/cloudwego/base64x v0.1.5 // indirect
	github.com/cockroachdb/errors v1.11.3 // indirect
	github.com/cockroachdb/fifo v0.0.0-20240606204812-0bbfbd93a7ce // indirect
	github.com/cockroachdb/logtags v0.0.0-20230118201751-21c54148d20b // indirect
	github.com/cockroachdb/pebble v1.1.5 // indirect
	github.com/cockroachdb/redact v1.1.6 // indirect
	github.com/cockroachdb/tokenbucket v0.0.0-20230807174530-cc333fc44b06 // indirect
	github.com/cometbft/cometbft-db v1.0.1 // indirect
	github.com/cosmos/btcutil v1.0.5 // indirect
	github.com/cosmos/cosmos-db v1.1.1 // indirect
	github.com/cosmos/go-bip39 v1.0.0 // indirect
	github.com/cosmos/gogogateway v1.2.0 // indirect
	github.com/cosmos/iavl v1.2.2 // indirect
	github.com/cosmos/ics23/go v0.11.0 // indirect
	github.com/cosmos/ledger-cosmos-go v0.14.0 // indirect
	github.com/danieljoos/wincred v1.1.2 // indirect
	github.com/davecgh/go-spew v1.1.2-0.20180830191138-d8f796af33cc // indirect
	github.com/decred/dcrd/dcrec/secp256k1/v4 v4.4.0 // indirect
	github.com/desertbit/timer v0.0.0-20180107155436-c41aec40b27f // indirect
	github.com/dgraph-io/badger/v4 v4.5.1 // indirect
	github.com/dgraph-io/ristretto/v2 v2.1.0 // indirect
	github.com/dustin/go-humanize v1.0.1 // indirect
	github.com/dvsekhvalnov/jose2go v1.6.0 // indirect
	github.com/emicklei/dot v1.6.2 // indirect
	github.com/fatih/color v1.15.0 // indirect
	github.com/felixge/httpsnoop v1.0.4 // indirect
	github.com/fsnotify/fsnotify v1.9.0 // indirect
	github.com/getsentry/sentry-go v0.27.0 // indirect
	github.com/go-kit/log v0.2.1 // indirect
	github.com/go-logfmt/logfmt v0.6.0 // indirect
	github.com/go-viper/mapstructure/v2 v2.2.1 // indirect
	github.com/godbus/dbus v0.0.0-20190726142602-4481cbc300e2 // indirect
	github.com/gogo/googleapis v1.4.1 // indirect
	github.com/gogo/protobuf v1.3.2 // indirect
	github.com/golang/groupcache v0.0.0-20210331224755-41bb18bfe9da // indirect
	github.com/golang/snappy v0.0.4 // indirect
	github.com/google/btree v1.1.3 // indirect
	github.com/google/flatbuffers v24.12.23+incompatible // indirect
	github.com/google/go-cmp v0.7.0 // indirect
	github.com/google/orderedcode v0.0.1 // indirect
	github.com/google/uuid v1.6.0 // indirect
	github.com/gorilla/handlers v1.5.2 // indirect
	github.com/gorilla/mux v1.8.1 // indirect
	github.com/gorilla/websocket v1.5.3 // indirect
	github.com/grpc-ecosystem/go-grpc-middleware v1.4.0 // indirect
	github.com/gsterjov/go-libsecret v0.0.0-20161001094733-a6f4afe4910c // indirect
	github.com/hashicorp/go-hclog v1.6.3 // indirect
	github.com/hashicorp/go-immutable-radix v1.3.1 // indirect
	github.com/hashicorp/go-metrics v0.5.4 // indirect
	github.com/hashicorp/go-plugin v1.6.3 // indirect
	github.com/hashicorp/golang-lru v1.0.2 // indirect
	github.com/hashicorp/golang-lru/v2 v2.0.7 // indirect
	github.com/hashicorp/yamux v0.1.2 // indirect
	github.com/hdevalence/ed25519consensus v0.2.0 // indirect
	github.com/huandu/skiplist v1.2.1 // indirect
	github.com/iancoleman/strcase v0.3.0 // indirect
	github.com/improbable-eng/grpc-web v0.15.0 // indirect
	github.com/inconshreveable/mousetrap v1.1.0 // indirect
	github.com/jmhodges/levigo v1.0.0 // indirect
	github.com/klauspost/compress v1.18.0 // indirect
	github.com/klauspost/cpuid/v2 v2.2.10 // indirect
	github.com/kr/pretty v0.3.1 // indirect
	github.com/kr/text v0.2.0 // indirect
	github.com/lib/pq v1.10.9 // indirect
	github.com/linxGnu/grocksdb v1.9.3 // indirect
	github.com/mattn/go-colorable v0.1.14 // indirect
	github.com/mattn/go-isatty v0.0.20 // indirect
	github.com/minio/highwayhash v1.0.3 // indirect
	github.com/mtibben/percent v0.2.1 // indirect
	github.com/munnerz/goautoneg v0.0.0-20191010083416-a7dc8b61c822 // indirect
	github.com/oasisprotocol/curve25519-voi v0.0.0-20230904125328-1f23a7beb09a // indirect
	github.com/oklog/run v1.1.0 // indirect
	github.com/pelletier/go-toml/v2 v2.2.4 // indirect
	github.com/petermattis/goid v0.0.0-20240813172612-4fcff4a6cae7 // indirect
	github.com/pkg/errors v0.9.1 // indirect
	github.com/pmezard/go-difflib v1.0.1-0.20181226105442-5d4384ee4fb2 // indirect
	github.com/prometheus/client_golang v1.22.0 // indirect
	github.com/prometheus/client_model v0.6.1 // indirect
	github.com/prometheus/common v0.63.0 // indirect
	github.com/prometheus/procfs v0.15.1 // indirect
	github.com/rcrowley/go-metrics v0.0.0-20201227073835-cf1acfcdf475 // indirect
	github.com/rogpeppe/go-internal v1.14.1 // indirect
	github.com/rs/cors v1.11.1 // indirect
	github.com/rs/zerolog v1.34.0 // indirect
	github.com/sagikazarmark/locafero v0.7.0 // indirect
	github.com/sasha-s/go-deadlock v0.3.5 // indirect
	github.com/sourcegraph/conc v0.3.0 // indirect
	github.com/spf13/afero v1.12.0 // indirect
	github.com/spf13/cast v1.7.1 // indirect
	github.com/spf13/pflag v1.0.6 // indirect
	github.com/spf13/viper v1.20.1 // indirect
	github.com/subosito/gotenv v1.6.0 // indirect
	github.com/supranational/blst v0.3.13 // indirect
	github.com/syndtr/goleveldb v1.0.1-0.20220721030215-126854af5e6d // indirect
	github.com/tendermint/go-amino v0.16.0 // indirect
	github.com/tidwall/btree v1.7.0 // indirect
	github.com/twitchyliquid64/golang-asm v0.15.1 // indirect
	github.com/zondax/hid v0.9.2 // indirect
	github.com/zondax/ledger-go v0.14.3 // indirect
	go.etcd.io/bbolt v1.4.0-alpha.0.0.20240404170359-43604f3112c5 // indirect
	go.opencensus.io v0.24.0 // indirect
	go.uber.org/multierr v1.11.0 // indirect
	golang.org/x/arch v0.15.0 // indirect
	golang.org/x/crypto v0.37.0 // indirect
	golang.org/x/exp v0.0.0-20250305212735-054e65f0b394 // indirect
	golang.org/x/net v0.39.0 // indirect
	golang.org/x/sync v0.13.0 // indirect
	golang.org/x/sys v0.32.0 // indirect
	golang.org/x/term v0.31.0 // indirect
	golang.org/x/text v0.24.0 // indirect
	google.golang.org/genproto v0.0.0-20241118233622-e639e219e697 // indirect
	google.golang.org/genproto/googleapis/rpc v0.0.0-20250422160041-2d3770c4ea7f // indirect
	gopkg.in/yaml.v3 v3.0.1 // indirect
	gotest.tools/v3 v3.5.2 // indirect
	nhooyr.io/websocket v1.8.6 // indirect
	pgregory.net/rapid v1.2.0 // indirect
	sigs.k8s.io/yaml v1.4.0 // indirect
)<|MERGE_RESOLUTION|>--- conflicted
+++ resolved
@@ -3,26 +3,18 @@
 go 1.23.5
 
 require (
-<<<<<<< HEAD
-	cosmossdk.io/api v0.9.1-0.20250414160549-8eb17e9db5b2
-=======
 	cosmossdk.io/api v0.9.2
->>>>>>> 83e38dc5
 	cosmossdk.io/collections v1.2.0
-	cosmossdk.io/core v1.0.1-0.20250414171331-383dae7d7243
+	cosmossdk.io/core v0.11.3
 	cosmossdk.io/depinject v1.2.0
 	cosmossdk.io/errors v1.0.2
 	cosmossdk.io/log v1.5.1
 	cosmossdk.io/math v1.5.3
-	cosmossdk.io/store v1.10.0-rc.1.0.20250411174813-db7d1078a0c9
+	cosmossdk.io/store v1.1.2
 	github.com/cometbft/cometbft v1.0.1
 	github.com/cometbft/cometbft/api v1.0.0
 	github.com/cosmos/cosmos-proto v1.0.0-beta.5
-<<<<<<< HEAD
-	github.com/cosmos/cosmos-sdk v0.53.0-rc.3.0.20250428141703-94b270a58d77
-=======
 	github.com/cosmos/cosmos-sdk v0.53.0
->>>>>>> 83e38dc5
 	github.com/cosmos/gogoproto v1.7.0
 	github.com/golang/protobuf v1.5.4
 	github.com/grpc-ecosystem/grpc-gateway v1.16.0
@@ -36,11 +28,7 @@
 
 require (
 	cosmossdk.io/schema v1.1.0 // indirect
-<<<<<<< HEAD
-	cosmossdk.io/x/tx v1.1.1-0.20250415103553-8e317e8c07ad // indirect
-=======
 	cosmossdk.io/x/tx v0.14.0 // indirect
->>>>>>> 83e38dc5
 	filippo.io/edwards25519 v1.1.0 // indirect
 	github.com/99designs/go-keychain v0.0.0-20191008050251-8e49817e8af4 // indirect
 	github.com/99designs/keyring v1.2.1 // indirect
@@ -170,4 +158,12 @@
 	nhooyr.io/websocket v1.8.6 // indirect
 	pgregory.net/rapid v1.2.0 // indirect
 	sigs.k8s.io/yaml v1.4.0 // indirect
+)
+
+// Replace all unreleased direct deps upgraded to comet v1
+replace (
+	cosmossdk.io/api => ../../api
+	cosmossdk.io/core => ../../core
+	cosmossdk.io/store => ../../store
+	github.com/cosmos/cosmos-sdk => ../..
 )