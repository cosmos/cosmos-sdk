package keeper

import (
	"context"
	"fmt"

	"cosmossdk.io/x/evidence/types"

	"github.com/cosmos/cosmos-sdk/telemetry"
	consensusv1 "github.com/cosmos/cosmos-sdk/x/consensus/types"
)

// BeginBlocker iterates through and handles any newly discovered evidence of
// misbehavior submitted by CometBFT. Currently, only equivocation is handled.
func (k Keeper) BeginBlocker(ctx context.Context) error {
	defer telemetry.ModuleMeasureSince(types.ModuleName, telemetry.Now(), telemetry.MetricKeyBeginBlocker)

	// If the user is using the legacy CometBFT consensus, we need to convert the
	// evidence to the new types.Misbehavior type and store it in the cache.

	res := consensusv1.MsgCometInfoResponse{}
	if err := k.environment.RouterService.QueryRouterService().InvokeTyped(ctx, &consensusv1.MsgCometInfoRequest{}, &res); err != nil {
		return err
	}

	for _, evidence := range res.CometInfo.Evidence {
		switch evidence.EvidenceType {
		// It's still ongoing discussion how should we treat and slash attacks with
		// premeditation. So for now we agree to treat them in the same way.
		case consensusv1.MisbehaviorType_MISBEHAVIOR_TYPE_LIGHT_CLIENT_ATTACK, consensusv1.MisbehaviorType_MISBEHAVIOR_TYPE_DUPLICATE_VOTE:
			if evidence == nil {
				continue // skip if no evidence
			}
			evidence := types.FromABCIEvidence(*evidence, k.stakingKeeper.ConsensusAddressCodec())
			err := k.handleEquivocationEvidence(ctx, evidence)
			if err != nil {
				return err
			}
		default:
<<<<<<< HEAD
			k.Logger().Error(fmt.Sprintf("ignored unknown evidence type: %x", evidence.EvidenceType))
=======
			k.Logger.Error(fmt.Sprintf("ignored unknown evidence type: %x", evidence.Type))
>>>>>>> fbb94f43
		}
	}
	return nil
}<|MERGE_RESOLUTION|>--- conflicted
+++ resolved
@@ -37,11 +37,8 @@
 				return err
 			}
 		default:
-<<<<<<< HEAD
 			k.Logger().Error(fmt.Sprintf("ignored unknown evidence type: %x", evidence.EvidenceType))
-=======
 			k.Logger.Error(fmt.Sprintf("ignored unknown evidence type: %x", evidence.Type))
->>>>>>> fbb94f43
 		}
 	}
 	return nil
