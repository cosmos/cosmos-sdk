package keeper

import (
	"context"
	"fmt"

	"cosmossdk.io/core/comet"
	"cosmossdk.io/x/evidence/types"

	"github.com/cosmos/cosmos-sdk/telemetry"
)

// BeginBlocker iterates through and handles any newly discovered evidence of
// misbehavior submitted by CometBFT. Currently, only equivocation is handled.
<<<<<<< HEAD
func (k Keeper) BeginBlocker(ctx context.Context, cometService comet.Service) error {
	start := telemetry.Now()
	defer telemetry.ModuleMeasureSince(types.ModuleName, start, telemetry.MetricKeyBeginBlocker)
=======
func (k Keeper) BeginBlocker(ctx context.Context) error {
	defer telemetry.ModuleMeasureSince(types.ModuleName, telemetry.Now(), telemetry.MetricKeyBeginBlocker)
>>>>>>> 4f445ed9

	bi := cometService.CometInfo(ctx)

	evidences := bi.Evidence
	for _, evidence := range evidences {
		switch evidence.Type {
		// It's still ongoing discussion how should we treat and slash attacks with
		// premeditation. So for now we agree to treat them in the same way.
		case comet.LightClientAttack, comet.DuplicateVote:
<<<<<<< HEAD
			evidence := types.FromABCIEvidence(evidence, k.consensusAddressCodec)
=======
			evidence := types.FromABCIEvidence(evidences.Get(i), k.stakingKeeper.ConsensusAddressCodec())
>>>>>>> 4f445ed9
			err := k.handleEquivocationEvidence(ctx, evidence)
			if err != nil {
				return err
			}
		default:
			k.Logger.Error(fmt.Sprintf("ignored unknown evidence type: %x", evidence.Type))
		}
	}
	return nil
}<|MERGE_RESOLUTION|>--- conflicted
+++ resolved
@@ -8,38 +8,35 @@
 	"cosmossdk.io/x/evidence/types"
 
 	"github.com/cosmos/cosmos-sdk/telemetry"
+	sdk "github.com/cosmos/cosmos-sdk/types"
 )
 
 // BeginBlocker iterates through and handles any newly discovered evidence of
 // misbehavior submitted by CometBFT. Currently, only equivocation is handled.
-<<<<<<< HEAD
-func (k Keeper) BeginBlocker(ctx context.Context, cometService comet.Service) error {
-	start := telemetry.Now()
-	defer telemetry.ModuleMeasureSince(types.ModuleName, start, telemetry.MetricKeyBeginBlocker)
-=======
 func (k Keeper) BeginBlocker(ctx context.Context) error {
 	defer telemetry.ModuleMeasureSince(types.ModuleName, telemetry.Now(), telemetry.MetricKeyBeginBlocker)
->>>>>>> 4f445ed9
 
-	bi := cometService.CometInfo(ctx)
+	bi := k.cometInfo.GetCometBlockInfo(ctx)
+	if bi == nil {
+		// If we don't have block info, we don't have any evidence to process.  Block info may be nil during
+		// genesis calls or in tests.
+		return nil
+	}
 
-	evidences := bi.Evidence
-	for _, evidence := range evidences {
-		switch evidence.Type {
+	evidences := bi.GetEvidence()
+	sdkCtx := sdk.UnwrapSDKContext(ctx)
+	for i := 0; i < evidences.Len(); i++ {
+		switch evidences.Get(i).Type() {
 		// It's still ongoing discussion how should we treat and slash attacks with
 		// premeditation. So for now we agree to treat them in the same way.
 		case comet.LightClientAttack, comet.DuplicateVote:
-<<<<<<< HEAD
-			evidence := types.FromABCIEvidence(evidence, k.consensusAddressCodec)
-=======
 			evidence := types.FromABCIEvidence(evidences.Get(i), k.stakingKeeper.ConsensusAddressCodec())
->>>>>>> 4f445ed9
 			err := k.handleEquivocationEvidence(ctx, evidence)
 			if err != nil {
 				return err
 			}
 		default:
-			k.Logger.Error(fmt.Sprintf("ignored unknown evidence type: %x", evidence.Type))
+			k.Logger(sdkCtx).Error(fmt.Sprintf("ignored unknown evidence type: %x", evidences.Get(i).Type()))
 		}
 	}
 	return nil
