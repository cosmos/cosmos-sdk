package keeper

import (
	"context"
	"encoding/hex"
	"fmt"

<<<<<<< HEAD
	"github.com/cosmos/gogoproto/proto"
=======
	proto "github.com/cosmos/gogoproto/proto"
>>>>>>> 4f445ed9
	"google.golang.org/grpc/codes"
	"google.golang.org/grpc/status"

	"cosmossdk.io/x/evidence/exported"
	"cosmossdk.io/x/evidence/types"

	codectypes "github.com/cosmos/cosmos-sdk/codec/types"
	"github.com/cosmos/cosmos-sdk/types/query"
)

var _ types.QueryServer = Querier{}

type Querier struct {
	k *Keeper
}

func NewQuerier(keeper *Keeper) Querier {
	return Querier{k: keeper}
}

// Evidence implements the Query/Evidence gRPC method
func (k Querier) Evidence(ctx context.Context, req *types.QueryEvidenceRequest) (*types.QueryEvidenceResponse, error) {
	if req == nil {
		return nil, status.Errorf(codes.InvalidArgument, "empty request")
	}

	if req.Hash == "" {
		return nil, status.Errorf(codes.InvalidArgument, "invalid request; hash is empty")
	}

	decodedHash, err := hex.DecodeString(req.Hash)
	if err != nil {
		return nil, fmt.Errorf("invalid evidence hash: %w", err)
	}

	evidence, _ := k.k.Evidences.Get(ctx, decodedHash)
	if evidence == nil {
		return nil, status.Errorf(codes.NotFound, "evidence %s not found", req.Hash)
	}

	msg, ok := evidence.(proto.Message)
	if !ok {
		return nil, status.Errorf(codes.Internal, "can't protomarshal %T", msg)
	}

	evidenceAny, err := codectypes.NewAnyWithValue(msg)
	if err != nil {
		return nil, status.Error(codes.Internal, err.Error())
	}

	return &types.QueryEvidenceResponse{Evidence: evidenceAny}, nil
}

// AllEvidence implements the Query/AllEvidence gRPC method
func (k Querier) AllEvidence(ctx context.Context, req *types.QueryAllEvidenceRequest) (*types.QueryAllEvidenceResponse, error) {
	if req == nil {
		return nil, status.Errorf(codes.InvalidArgument, "empty request")
	}

	evidences, pageRes, err := query.CollectionPaginate(ctx, k.k.Evidences, req.Pagination, func(_ []byte, value exported.Evidence) (*codectypes.Any, error) {
		return codectypes.NewAnyWithValue(value)
	})
	if err != nil {
		return nil, err
	}

	return &types.QueryAllEvidenceResponse{Evidence: evidences, Pagination: pageRes}, nil
}<|MERGE_RESOLUTION|>--- conflicted
+++ resolved
@@ -5,11 +5,7 @@
 	"encoding/hex"
 	"fmt"
 
-<<<<<<< HEAD
-	"github.com/cosmos/gogoproto/proto"
-=======
 	proto "github.com/cosmos/gogoproto/proto"
->>>>>>> 4f445ed9
 	"google.golang.org/grpc/codes"
 	"google.golang.org/grpc/status"
 
@@ -17,6 +13,7 @@
 	"cosmossdk.io/x/evidence/types"
 
 	codectypes "github.com/cosmos/cosmos-sdk/codec/types"
+	sdk "github.com/cosmos/cosmos-sdk/types"
 	"github.com/cosmos/cosmos-sdk/types/query"
 )
 
@@ -31,7 +28,7 @@
 }
 
 // Evidence implements the Query/Evidence gRPC method
-func (k Querier) Evidence(ctx context.Context, req *types.QueryEvidenceRequest) (*types.QueryEvidenceResponse, error) {
+func (k Querier) Evidence(c context.Context, req *types.QueryEvidenceRequest) (*types.QueryEvidenceResponse, error) {
 	if req == nil {
 		return nil, status.Errorf(codes.InvalidArgument, "empty request")
 	}
@@ -39,6 +36,8 @@
 	if req.Hash == "" {
 		return nil, status.Errorf(codes.InvalidArgument, "invalid request; hash is empty")
 	}
+
+	ctx := sdk.UnwrapSDKContext(c)
 
 	decodedHash, err := hex.DecodeString(req.Hash)
 	if err != nil {
@@ -57,7 +56,7 @@
 
 	evidenceAny, err := codectypes.NewAnyWithValue(msg)
 	if err != nil {
-		return nil, status.Error(codes.Internal, err.Error())
+		return nil, status.Errorf(codes.Internal, err.Error())
 	}
 
 	return &types.QueryEvidenceResponse{Evidence: evidenceAny}, nil
