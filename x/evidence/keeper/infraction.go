--- conflicted
+++ resolved
@@ -27,32 +27,6 @@
 	logger := k.Logger(ctx)
 	consAddr := evidence.GetConsensusAddress()
 
-<<<<<<< HEAD
-=======
-	validator := k.stakingKeeper.ValidatorByConsAddr(ctx, consAddr)
-	if validator == nil || validator.IsUnbonded() {
-		// Defensive: Simulation doesn't take unbonding periods into account, and
-		// CometBFT might break this assumption at some point.
-		return
-	}
-
-	if !validator.GetOperator().Empty() {
-		if _, err := k.slashingKeeper.GetPubkey(ctx, consAddr.Bytes()); err != nil {
-			// Ignore evidence that cannot be handled.
-			//
-			// NOTE: We used to panic with:
-			// `panic(fmt.Sprintf("Validator consensus-address %v not found", consAddr))`,
-			// but this couples the expectations of the app to both CometBFT and
-			// the simulator.  Both are expected to provide the full range of
-			// allowable but none of the disallowed evidence types.  Instead of
-			// getting this coordination right, it is easier to relax the
-			// constraints and ignore evidence that cannot be handled.
-			logger.Error(fmt.Sprintf("ignore evidence; expected public key for validator %s not found", consAddr))
-			return
-		}
-	}
-
->>>>>>> ec4d9b7b
 	// calculate the age of the evidence
 	infractionHeight := evidence.GetHeight()
 	infractionTime := evidence.GetTime()
