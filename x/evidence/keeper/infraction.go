package keeper

import (
	"context"
	"fmt"

	st "cosmossdk.io/api/cosmos/staking/v1beta1"
	"cosmossdk.io/x/evidence/types"

	sdk "github.com/cosmos/cosmos-sdk/types"
	consensusv1 "github.com/cosmos/cosmos-sdk/x/consensus/types"
)

// HandleEquivocationEvidence implements an equivocation evidence handler. Assuming the
// evidence is valid, the validator committing the misbehavior will be slashed,
// jailed and tombstoned. Once tombstoned, the validator will not be able to
// recover. Note, the evidence contains the block time and height at the time of
// the equivocation.
//
// The evidence is considered invalid if:
// - the evidence is too old
// - the validator is unbonded or does not exist
// - the signing info does not exist (will panic)
// - is already tombstoned
//
// TODO: Some of the invalid constraints listed above may need to be reconsidered
// in the case of a lunatic attack.
func (k Keeper) handleEquivocationEvidence(ctx context.Context, evidence *types.Equivocation) error {
	consAddr := evidence.GetConsensusAddress(k.stakingKeeper.ConsensusAddressCodec())

	validator, err := k.stakingKeeper.ValidatorByConsAddr(ctx, consAddr)
	if err != nil {
		return err
	}
	if validator == nil || validator.IsUnbonded() {
		// Defensive: Simulation doesn't take unbonding periods into account, and
		// CometBFT might break this assumption at some point.
		return nil
	}

	if len(validator.GetOperator()) != 0 {
		// Get the consAddr from the validator read from the store and not from the evidence,
		// because if the validator has rotated its key, the key in evidence could be outdated.
		// (ValidatorByConsAddr can get a validator even if the key has been rotated)
		valConsAddr, err := validator.GetConsAddr()
		if err != nil {
			return err
		}
		consAddr = valConsAddr

		if _, err := k.slashingKeeper.GetPubkey(ctx, consAddr.Bytes()); err != nil {
			// Ignore evidence that cannot be handled.
			//
			// NOTE: We used to panic with:
			// `panic(fmt.Sprintf("Validator consensus-address %v not found", consAddr))`,
			// but this couples the expectations of the app to both CometBFT and
			// the simulator.  Both are expected to provide the full range of
			// allowable but none of the disallowed evidence types.  Instead of
			// getting this coordination right, it is easier to relax the
			// constraints and ignore evidence that cannot be handled.
			k.Logger.Error(fmt.Sprintf("ignore evidence; expected public key for validator %s not found", consAddr))
			return nil
		}
	}

	headerInfo := k.HeaderService.HeaderInfo(ctx)
	// calculate the age of the evidence
	infractionHeight := evidence.GetHeight()
	infractionTime := evidence.GetTime()
	ageDuration := headerInfo.Time.Sub(infractionTime)
	ageBlocks := headerInfo.Height - infractionHeight

	// Reject evidence if the double-sign is too old. Evidence is considered stale
	// if the difference in time and number of blocks is greater than the allowed
	// parameters defined.
<<<<<<< HEAD
	var res consensusv1.QueryParamsResponse
	if err := k.environment.RouterService.QueryRouterService().InvokeTyped(ctx, &consensusv1.QueryParamsRequest{}, &res); err != nil {
		return fmt.Errorf("failed to query consensus params: %w", err)
	}
	if res.Params.Evidence != nil {
		if ageDuration > res.Params.Evidence.MaxAgeDuration && ageBlocks > res.Params.Evidence.MaxAgeNumBlocks {
			logger.Info(
=======
	sdkCtx := sdk.UnwrapSDKContext(ctx)
	cp := sdkCtx.ConsensusParams() // TODO: remove in favor of querying consensus module
	if cp.Evidence != nil {
		if ageDuration > cp.Evidence.MaxAgeDuration && ageBlocks > cp.Evidence.MaxAgeNumBlocks {
			k.Logger.Info(
>>>>>>> 90a01149
				"ignored equivocation; evidence too old",
				"validator", consAddr,
				"infraction_height", infractionHeight,
				"max_age_num_blocks", res.Params.Evidence.MaxAgeNumBlocks,
				"infraction_time", infractionTime,
				"max_age_duration", res.Params.Evidence.MaxAgeDuration,
			)
			return nil
		}
	}

	if ok := k.slashingKeeper.HasValidatorSigningInfo(ctx, consAddr); !ok {
		panic(fmt.Sprintf("expected signing info for validator %s but not found", consAddr))
	}

	// ignore if the validator is already tombstoned
	if k.slashingKeeper.IsTombstoned(ctx, consAddr) {
		k.Logger.Info(
			"ignored equivocation; validator already tombstoned",
			"validator", consAddr,
			"infraction_height", infractionHeight,
			"infraction_time", infractionTime,
		)
		return nil
	}

	k.Logger.Info(
		"confirmed equivocation",
		"validator", consAddr,
		"infraction_height", infractionHeight,
		"infraction_time", infractionTime,
	)

	// We need to retrieve the stake distribution which signed the block, so we
	// subtract ValidatorUpdateDelay from the evidence height.
	// Note, that this *can* result in a negative "distributionHeight", up to
	// -ValidatorUpdateDelay, i.e. at the end of the
	// pre-genesis block (none) = at the beginning of the genesis block.
	// That's fine since this is just used to filter unbonding delegations & redelegations.
	distributionHeight := infractionHeight - sdk.ValidatorUpdateDelay

	// Slash validator. The `power` is the int64 power of the validator as provided
	// to/by CometBFT. This value is validator.Tokens as sent to CometBFT via
	// ABCI, and now received as evidence. The fraction is passed in to separately
	// to slash unbonding and rebonding delegations.
	slashFractionDoubleSign, err := k.slashingKeeper.SlashFractionDoubleSign(ctx)
	if err != nil {
		return err
	}

	err = k.slashingKeeper.SlashWithInfractionReason(
		ctx,
		consAddr,
		slashFractionDoubleSign,
		evidence.GetValidatorPower(), distributionHeight,
		st.Infraction_INFRACTION_DOUBLE_SIGN,
	)
	if err != nil {
		return err
	}

	// Jail the validator if not already jailed. This will begin unbonding the
	// validator if not already unbonding (tombstoned).
	if !validator.IsJailed() {
		err = k.slashingKeeper.Jail(ctx, consAddr)
		if err != nil {
			return err
		}
	}

	err = k.slashingKeeper.JailUntil(ctx, consAddr, types.DoubleSignJailEndTime)
	if err != nil {
		return err
	}

	err = k.slashingKeeper.Tombstone(ctx, consAddr)
	if err != nil {
		return err
	}
	return k.Evidences.Set(ctx, evidence.Hash(), evidence)
}<|MERGE_RESOLUTION|>--- conflicted
+++ resolved
@@ -73,21 +73,13 @@
 	// Reject evidence if the double-sign is too old. Evidence is considered stale
 	// if the difference in time and number of blocks is greater than the allowed
 	// parameters defined.
-<<<<<<< HEAD
 	var res consensusv1.QueryParamsResponse
-	if err := k.environment.RouterService.QueryRouterService().InvokeTyped(ctx, &consensusv1.QueryParamsRequest{}, &res); err != nil {
+	if err := k.RouterService.QueryRouterService().InvokeTyped(ctx, &consensusv1.QueryParamsRequest{}, &res); err != nil {
 		return fmt.Errorf("failed to query consensus params: %w", err)
 	}
 	if res.Params.Evidence != nil {
 		if ageDuration > res.Params.Evidence.MaxAgeDuration && ageBlocks > res.Params.Evidence.MaxAgeNumBlocks {
-			logger.Info(
-=======
-	sdkCtx := sdk.UnwrapSDKContext(ctx)
-	cp := sdkCtx.ConsensusParams() // TODO: remove in favor of querying consensus module
-	if cp.Evidence != nil {
-		if ageDuration > cp.Evidence.MaxAgeDuration && ageBlocks > cp.Evidence.MaxAgeNumBlocks {
 			k.Logger.Info(
->>>>>>> 90a01149
 				"ignored equivocation; evidence too old",
 				"validator", consAddr,
 				"infraction_height", infractionHeight,
