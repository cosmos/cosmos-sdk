package keeper

import (
	"context"
	"fmt"

	"cosmossdk.io/x/evidence/types"

	sdk "github.com/cosmos/cosmos-sdk/types"
	stakingtypes "github.com/cosmos/cosmos-sdk/x/staking/types"
)

// HandleEquivocationEvidence implements an equivocation evidence handler. Assuming the
// evidence is valid, the validator committing the misbehavior will be slashed,
// jailed and tombstoned. Once tombstoned, the validator will not be able to
// recover. Note, the evidence contains the block time and height at the time of
// the equivocation.
//
// The evidence is considered invalid if:
// - the evidence is too old
// - the validator is unbonded or does not exist
// - the signing info does not exist (will panic)
// - is already tombstoned
//
// TODO: Some of the invalid constraints listed above may need to be reconsidered
// in the case of a lunatic attack.
<<<<<<< HEAD

func (k Keeper) handleEquivocationEvidence(ctx sdk.Context, evidence *types.Equivocation) {
	logger := k.Logger(ctx)
	consAddr := evidence.GetConsensusAddress()

	if _, err := k.slashingKeeper.GetPubkey(ctx, consAddr.Bytes()); err != nil {
		// Ignore evidence that cannot be handled.
		//
		// NOTE: We used to panic with:
		// `panic(fmt.Sprintf("Validator consensus-address %v not found", consAddr))`,
		// but this couples the expectations of the app to both CometBFT and
		// the simulator.  Both are expected to provide the full range of
		// allowable but none of the disallowed evidence types.  Instead of
		// getting this coordination right, it is easier to relax the
		// constraints and ignore evidence that cannot be handled.
		newConsAddr, _, err := k.slashingKeeper.GetMappedPubkey(ctx, consAddr.Bytes())
		if err != nil {
			return
		} else if newConsAddr != nil { // take the rotated key
			consAddr = newConsAddr
		} else {
			return
		}
	}

	validator := k.stakingKeeper.ValidatorByConsAddr(ctx, consAddr)
=======
func (k Keeper) handleEquivocationEvidence(ctx context.Context, evidence *types.Equivocation) error {
	sdkCtx := sdk.UnwrapSDKContext(ctx)
	logger := k.Logger(sdkCtx)
	consAddr := evidence.GetConsensusAddress()

	validator := k.stakingKeeper.ValidatorByConsAddr(sdkCtx, consAddr)
>>>>>>> 3c433068
	if validator == nil || validator.IsUnbonded() {
		// Defensive: Simulation doesn't take unbonding periods into account, and
		// CometBFT might break this assumption at some point.
		return nil
	}

	if !validator.GetOperator().Empty() {
		if _, err := k.slashingKeeper.GetPubkey(sdkCtx, consAddr.Bytes()); err != nil {
			// Ignore evidence that cannot be handled.
			//
			// NOTE: We used to panic with:
			// `panic(fmt.Sprintf("Validator consensus-address %v not found", consAddr))`,
			// but this couples the expectations of the app to both CometBFT and
			// the simulator.  Both are expected to provide the full range of
			// allowable but none of the disallowed evidence types.  Instead of
			// getting this coordination right, it is easier to relax the
			// constraints and ignore evidence that cannot be handled.
			logger.Error(fmt.Sprintf("ignore evidence; expected public key for validator %s not found", consAddr))
			return nil
		}
	}

	// calculate the age of the evidence
	infractionHeight := evidence.GetHeight()
	infractionTime := evidence.GetTime()
	ageDuration := sdkCtx.BlockHeader().Time.Sub(infractionTime)
	ageBlocks := sdkCtx.BlockHeader().Height - infractionHeight

	// Reject evidence if the double-sign is too old. Evidence is considered stale
	// if the difference in time and number of blocks is greater than the allowed
	// parameters defined.
	cp := sdkCtx.ConsensusParams()
	if cp.Evidence != nil {
		if ageDuration > cp.Evidence.MaxAgeDuration && ageBlocks > cp.Evidence.MaxAgeNumBlocks {
			logger.Info(
				"ignored equivocation; evidence too old",
				"validator", consAddr,
				"infraction_height", infractionHeight,
				"max_age_num_blocks", cp.Evidence.MaxAgeNumBlocks,
				"infraction_time", infractionTime,
				"max_age_duration", cp.Evidence.MaxAgeDuration,
			)
			return nil
		}
	}

	if ok := k.slashingKeeper.HasValidatorSigningInfo(sdkCtx, consAddr); !ok {
		panic(fmt.Sprintf("expected signing info for validator %s but not found", consAddr))
	}

	// ignore if the validator is already tombstoned
	if k.slashingKeeper.IsTombstoned(sdkCtx, consAddr) {
		logger.Info(
			"ignored equivocation; validator already tombstoned",
			"validator", consAddr,
			"infraction_height", infractionHeight,
			"infraction_time", infractionTime,
		)
		return nil
	}

	logger.Info(
		"confirmed equivocation",
		"validator", consAddr,
		"infraction_height", infractionHeight,
		"infraction_time", infractionTime,
	)

	// We need to retrieve the stake distribution which signed the block, so we
	// subtract ValidatorUpdateDelay from the evidence height.
	// Note, that this *can* result in a negative "distributionHeight", up to
	// -ValidatorUpdateDelay, i.e. at the end of the
	// pre-genesis block (none) = at the beginning of the genesis block.
	// That's fine since this is just used to filter unbonding delegations & redelegations.
	distributionHeight := infractionHeight - sdk.ValidatorUpdateDelay

	// Slash validator. The `power` is the int64 power of the validator as provided
	// to/by CometBFT. This value is validator.Tokens as sent to CometBFT via
	// ABCI, and now received as evidence. The fraction is passed in to separately
	// to slash unbonding and rebonding delegations.
	k.slashingKeeper.SlashWithInfractionReason(
		sdkCtx,
		consAddr,
		k.slashingKeeper.SlashFractionDoubleSign(sdkCtx),
		evidence.GetValidatorPower(), distributionHeight,
		stakingtypes.Infraction_INFRACTION_DOUBLE_SIGN,
	)

	// Jail the validator if not already jailed. This will begin unbonding the
	// validator if not already unbonding (tombstoned).
	if !validator.IsJailed() {
		k.slashingKeeper.Jail(sdkCtx, consAddr)
	}

	k.slashingKeeper.JailUntil(sdkCtx, consAddr, types.DoubleSignJailEndTime)
	k.slashingKeeper.Tombstone(sdkCtx, consAddr)
	return k.SetEvidence(ctx, evidence)
}<|MERGE_RESOLUTION|>--- conflicted
+++ resolved
@@ -24,41 +24,21 @@
 //
 // TODO: Some of the invalid constraints listed above may need to be reconsidered
 // in the case of a lunatic attack.
-<<<<<<< HEAD
 
-func (k Keeper) handleEquivocationEvidence(ctx sdk.Context, evidence *types.Equivocation) {
-	logger := k.Logger(ctx)
-	consAddr := evidence.GetConsensusAddress()
-
-	if _, err := k.slashingKeeper.GetPubkey(ctx, consAddr.Bytes()); err != nil {
-		// Ignore evidence that cannot be handled.
-		//
-		// NOTE: We used to panic with:
-		// `panic(fmt.Sprintf("Validator consensus-address %v not found", consAddr))`,
-		// but this couples the expectations of the app to both CometBFT and
-		// the simulator.  Both are expected to provide the full range of
-		// allowable but none of the disallowed evidence types.  Instead of
-		// getting this coordination right, it is easier to relax the
-		// constraints and ignore evidence that cannot be handled.
-		newConsAddr, _, err := k.slashingKeeper.GetMappedPubkey(ctx, consAddr.Bytes())
-		if err != nil {
-			return
-		} else if newConsAddr != nil { // take the rotated key
-			consAddr = newConsAddr
-		} else {
-			return
-		}
-	}
-
-	validator := k.stakingKeeper.ValidatorByConsAddr(ctx, consAddr)
-=======
 func (k Keeper) handleEquivocationEvidence(ctx context.Context, evidence *types.Equivocation) error {
 	sdkCtx := sdk.UnwrapSDKContext(ctx)
 	logger := k.Logger(sdkCtx)
 	consAddr := evidence.GetConsensusAddress()
 
+	if val := k.stakingKeeper.ValidatorByConsAddr(sdkCtx, consAddr.Bytes()); val == nil {
+		newConsAddr := k.stakingKeeper.GetMappedConsKey(sdkCtx, consAddr.Bytes())
+		if newConsAddr != nil {
+			// take the rotated key
+			consAddr = newConsAddr
+		}
+	}
+
 	validator := k.stakingKeeper.ValidatorByConsAddr(sdkCtx, consAddr)
->>>>>>> 3c433068
 	if validator == nil || validator.IsUnbonded() {
 		// Defensive: Simulation doesn't take unbonding periods into account, and
 		// CometBFT might break this assumption at some point.
