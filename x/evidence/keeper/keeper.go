--- conflicted
+++ resolved
@@ -38,13 +38,8 @@
 
 // NewKeeper creates a new Keeper object.
 func NewKeeper(
-<<<<<<< HEAD
 	cdc codec.BinaryCodec, storeService store.KVStoreService, stakingKeeper types.StakingKeeper,
-	slashingKeeper types.SlashingKeeper, ac address.Codec,
-=======
-	cdc codec.BinaryCodec, storeKey storetypes.StoreKey, stakingKeeper types.StakingKeeper,
 	slashingKeeper types.SlashingKeeper, ac address.Codec, ci comet.BlockInfoService,
->>>>>>> 1705615e
 ) *Keeper {
 	return &Keeper{
 		cdc:            cdc,
