--- conflicted
+++ resolved
@@ -9,15 +9,12 @@
 	"github.com/spf13/cobra"
 	"google.golang.org/grpc"
 
+	modulev1 "cosmossdk.io/api/cosmos/evidence/module/v1"
+	"cosmossdk.io/core/address"
 	"cosmossdk.io/core/appmodule"
-	"cosmossdk.io/core/codec"
 	"cosmossdk.io/core/comet"
-<<<<<<< HEAD
-	"cosmossdk.io/core/registry"
-=======
 	store "cosmossdk.io/core/store"
 	"cosmossdk.io/depinject"
->>>>>>> 4f445ed9
 	eviclient "cosmossdk.io/x/evidence/client"
 	"cosmossdk.io/x/evidence/client/cli"
 	"cosmossdk.io/x/evidence/keeper"
@@ -25,21 +22,14 @@
 	"cosmossdk.io/x/evidence/types"
 
 	"github.com/cosmos/cosmos-sdk/client"
+	"github.com/cosmos/cosmos-sdk/codec"
+	codectypes "github.com/cosmos/cosmos-sdk/codec/types"
+	sdk "github.com/cosmos/cosmos-sdk/types"
 	"github.com/cosmos/cosmos-sdk/types/module"
 	simtypes "github.com/cosmos/cosmos-sdk/types/simulation"
 )
 
 var (
-<<<<<<< HEAD
-	_ module.HasAminoCodec       = AppModule{}
-	_ module.HasGRPCGateway      = AppModule{}
-	_ module.AppModuleSimulation = AppModule{}
-
-	_ appmodule.AppModule             = AppModule{}
-	_ appmodule.HasBeginBlocker       = AppModule{}
-	_ appmodule.HasRegisterInterfaces = AppModule{}
-	_ appmodule.HasGenesis            = AppModule{}
-=======
 	_ module.AppModuleBasic      = AppModule{}
 	_ module.AppModuleSimulation = AppModule{}
 	_ module.HasGenesis          = AppModule{}
@@ -47,64 +37,96 @@
 	_ appmodule.AppModule       = AppModule{}
 	_ appmodule.HasServices     = AppModule{}
 	_ appmodule.HasBeginBlocker = AppModule{}
->>>>>>> 4f445ed9
 )
 
-const ConsensusVersion = 1
+// ----------------------------------------------------------------------------
+// AppModuleBasic
+// ----------------------------------------------------------------------------
+
+// AppModuleBasic implements the AppModuleBasic interface for the evidence module.
+type AppModuleBasic struct {
+	evidenceHandlers []eviclient.EvidenceHandler // eviclient evidence submission handlers
+}
+
+// NewAppModuleBasic creates a AppModuleBasic without the codec.
+func NewAppModuleBasic(evidenceHandlers ...eviclient.EvidenceHandler) AppModuleBasic {
+	return AppModuleBasic{
+		evidenceHandlers: evidenceHandlers,
+	}
+}
+
+// Name returns the evidence module's name.
+func (AppModuleBasic) Name() string {
+	return types.ModuleName
+}
+
+// RegisterLegacyAminoCodec registers the evidence module's types to the LegacyAmino codec.
+func (AppModuleBasic) RegisterLegacyAminoCodec(cdc *codec.LegacyAmino) {
+	types.RegisterLegacyAminoCodec(cdc)
+}
+
+// DefaultGenesis returns the evidence module's default genesis state.
+func (AppModuleBasic) DefaultGenesis(cdc codec.JSONCodec) json.RawMessage {
+	return cdc.MustMarshalJSON(types.DefaultGenesisState())
+}
+
+// ValidateGenesis performs genesis state validation for the evidence module.
+func (AppModuleBasic) ValidateGenesis(cdc codec.JSONCodec, config client.TxEncodingConfig, bz json.RawMessage) error {
+	var gs types.GenesisState
+	if err := cdc.UnmarshalJSON(bz, &gs); err != nil {
+		return fmt.Errorf("failed to unmarshal %s genesis state: %w", types.ModuleName, err)
+	}
+
+	return gs.Validate()
+}
+
+// RegisterGRPCGatewayRoutes registers the gRPC Gateway routes for the evidence module.
+func (a AppModuleBasic) RegisterGRPCGatewayRoutes(clientCtx client.Context, mux *gwruntime.ServeMux) {
+	if err := types.RegisterQueryHandlerClient(context.Background(), mux, types.NewQueryClient(clientCtx)); err != nil {
+		panic(err)
+	}
+}
+
+// GetTxCmd returns the evidence module's root tx command.
+func (a AppModuleBasic) GetTxCmd() *cobra.Command {
+	evidenceCLIHandlers := make([]*cobra.Command, len(a.evidenceHandlers))
+
+	for i, evidenceHandler := range a.evidenceHandlers {
+		evidenceCLIHandlers[i] = evidenceHandler.CLIHandler()
+	}
+
+	return cli.GetTxCmd(evidenceCLIHandlers)
+}
+
+// RegisterInterfaces registers the evidence module's interface types
+func (AppModuleBasic) RegisterInterfaces(registry codectypes.InterfaceRegistry) {
+	types.RegisterInterfaces(registry)
+}
+
+// ----------------------------------------------------------------------------
+// AppModule
+// ----------------------------------------------------------------------------
 
 // AppModule implements the AppModule interface for the evidence module.
 type AppModule struct {
-	cdc              codec.Codec
-	evidenceHandlers []eviclient.EvidenceHandler
-	keeper           keeper.Keeper
-	cometService     comet.Service
+	AppModuleBasic
+
+	keeper keeper.Keeper
 }
 
 // NewAppModule creates a new AppModule object.
-func NewAppModule(cdc codec.Codec, keeper keeper.Keeper, cometService comet.Service, evidenceHandlers ...eviclient.EvidenceHandler) AppModule {
+func NewAppModule(keeper keeper.Keeper) AppModule {
 	return AppModule{
-		keeper:           keeper,
-		evidenceHandlers: evidenceHandlers,
-		cdc:              cdc,
-		cometService:     cometService,
-	}
-}
+		AppModuleBasic: AppModuleBasic{},
+		keeper:         keeper,
+	}
+}
+
+// IsOnePerModuleType implements the depinject.OnePerModuleType interface.
+func (am AppModule) IsOnePerModuleType() {}
 
 // IsAppModule implements the appmodule.AppModule interface.
 func (am AppModule) IsAppModule() {}
-
-// Name returns the evidence module's name.
-// Deprecated: kept for legacy reasons.
-func (AppModule) Name() string {
-	return types.ModuleName
-}
-
-// RegisterLegacyAminoCodec registers the evidence module's types to the LegacyAmino codec.
-func (AppModule) RegisterLegacyAminoCodec(registrar registry.AminoRegistrar) {
-	types.RegisterLegacyAminoCodec(registrar)
-}
-
-// RegisterGRPCGatewayRoutes registers the gRPC Gateway routes for the evidence module.
-func (AppModule) RegisterGRPCGatewayRoutes(clientCtx client.Context, mux *gwruntime.ServeMux) {
-	if err := types.RegisterQueryHandlerClient(context.Background(), mux, types.NewQueryClient(clientCtx)); err != nil {
-		panic(err)
-	}
-}
-
-// GetTxCmd returns the evidence module's root tx command.
-func (am AppModule) GetTxCmd() *cobra.Command {
-	evidenceCLIHandlers := make([]*cobra.Command, len(am.evidenceHandlers))
-	for i, evidenceHandler := range am.evidenceHandlers {
-		evidenceCLIHandlers[i] = evidenceHandler.CLIHandler()
-	}
-
-	return cli.GetTxCmd(evidenceCLIHandlers)
-}
-
-// RegisterInterfaces registers the evidence module's interface types
-func (AppModule) RegisterInterfaces(registrar registry.InterfaceRegistrar) {
-	types.RegisterInterfaces(registrar)
-}
 
 // RegisterServices registers module services.
 func (am AppModule) RegisterServices(registrar grpc.ServiceRegistrar) error {
@@ -113,74 +135,29 @@
 	return nil
 }
 
-// DefaultGenesis returns the evidence module's default genesis state.
-func (am AppModule) DefaultGenesis() json.RawMessage {
-	data, err := am.cdc.MarshalJSON(types.DefaultGenesisState())
-	if err != nil {
-		panic(err)
-	}
-	return data
-}
-
-<<<<<<< HEAD
-// ValidateGenesis performs genesis state validation for the evidence module.
-func (am AppModule) ValidateGenesis(bz json.RawMessage) error {
-	var gs types.GenesisState
-	if err := am.cdc.UnmarshalJSON(bz, &gs); err != nil {
-		return fmt.Errorf("failed to unmarshal %s genesis state: %w", types.ModuleName, err)
-	}
-
-	return gs.Validate()
-}
-
-// InitGenesis performs the evidence module's genesis initialization
-func (am AppModule) InitGenesis(ctx context.Context, bz json.RawMessage) error {
-=======
-// IsOnePerModuleType implements the depinject.OnePerModuleType interface.
-func (am AppModule) IsOnePerModuleType() {}
-
-// IsAppModule implements the appmodule.AppModule interface.
-func (am AppModule) IsAppModule() {}
-
-// RegisterServices registers module services.
-func (am AppModule) RegisterServices(registrar grpc.ServiceRegistrar) error {
-	types.RegisterMsgServer(registrar, keeper.NewMsgServerImpl(am.keeper))
-	types.RegisterQueryServer(registrar, keeper.NewQuerier(&am.keeper))
-	return nil
-}
-
 // InitGenesis performs the evidence module's genesis initialization It returns
 // no validator updates.
 func (am AppModule) InitGenesis(ctx sdk.Context, cdc codec.JSONCodec, bz json.RawMessage) {
->>>>>>> 4f445ed9
 	var gs types.GenesisState
-	err := am.cdc.UnmarshalJSON(bz, &gs)
+	err := cdc.UnmarshalJSON(bz, &gs)
 	if err != nil {
-		return err
-	}
-
-<<<<<<< HEAD
-	return InitGenesis(ctx, am.keeper, &gs)
-=======
+		panic(fmt.Sprintf("failed to unmarshal %s genesis state: %s", types.ModuleName, err))
+	}
+
 	InitGenesis(ctx, am.keeper, &gs)
->>>>>>> 4f445ed9
 }
 
 // ExportGenesis returns the evidence module's exported genesis state as raw JSON bytes.
-func (am AppModule) ExportGenesis(ctx context.Context) (json.RawMessage, error) {
-	gs, err := ExportGenesis(ctx, am.keeper)
-	if err != nil {
-		return nil, err
-	}
-	return am.cdc.MarshalJSON(gs)
-}
-
-// ConsensusVersion implements HasConsensusVersion
-func (AppModule) ConsensusVersion() uint64 { return ConsensusVersion }
+func (am AppModule) ExportGenesis(ctx sdk.Context, cdc codec.JSONCodec) json.RawMessage {
+	return cdc.MustMarshalJSON(ExportGenesis(ctx, am.keeper))
+}
+
+// ConsensusVersion implements AppModule/ConsensusVersion.
+func (AppModule) ConsensusVersion() uint64 { return 1 }
 
 // BeginBlock executes all ABCI BeginBlock logic respective to the evidence module.
 func (am AppModule) BeginBlock(ctx context.Context) error {
-	return am.keeper.BeginBlocker(ctx, am.cometService)
+	return am.keeper.BeginBlocker(ctx)
 }
 
 // AppModuleSimulation functions
@@ -193,4 +170,46 @@
 // RegisterStoreDecoder registers a decoder for evidence module's types
 func (am AppModule) RegisterStoreDecoder(sdr simtypes.StoreDecoderRegistry) {
 	sdr[types.StoreKey] = simtypes.NewStoreDecoderFuncFromCollectionsSchema(am.keeper.Schema)
+}
+
+// WeightedOperations returns the all the gov module operations with their respective weights.
+func (am AppModule) WeightedOperations(simState module.SimulationState) []simtypes.WeightedOperation {
+	return nil
+}
+
+//
+// App Wiring Setup
+//
+
+func init() {
+	appmodule.Register(&modulev1.Module{},
+		appmodule.Provide(ProvideModule),
+	)
+}
+
+type ModuleInputs struct {
+	depinject.In
+
+	StoreService store.KVStoreService
+	Cdc          codec.Codec
+
+	StakingKeeper  types.StakingKeeper
+	SlashingKeeper types.SlashingKeeper
+	AddressCodec   address.Codec
+
+	BlockInfoService comet.BlockInfoService
+}
+
+type ModuleOutputs struct {
+	depinject.Out
+
+	EvidenceKeeper keeper.Keeper
+	Module         appmodule.AppModule
+}
+
+func ProvideModule(in ModuleInputs) ModuleOutputs {
+	k := keeper.NewKeeper(in.Cdc, in.StoreService, in.StakingKeeper, in.SlashingKeeper, in.AddressCodec, in.BlockInfoService)
+	m := NewAppModule(*k)
+
+	return ModuleOutputs{EvidenceKeeper: *k, Module: m}
 }