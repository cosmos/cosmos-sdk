package cli

import (
	"fmt"
	"strings"
	"time"

	"github.com/spf13/cobra"

	"github.com/cosmos/cosmos-sdk/client"
	"github.com/cosmos/cosmos-sdk/client/flags"
	"github.com/cosmos/cosmos-sdk/client/tx"
	sdk "github.com/cosmos/cosmos-sdk/types"
	"github.com/cosmos/cosmos-sdk/version"
	"github.com/cosmos/cosmos-sdk/x/feegrant/types"
)

// flag for feegrant module
const (
	FlagExpiration  = "expiration"
	FlagPeriod      = "period"
	FlagPeriodLimit = "period-limit"
	FlagSpendLimit  = "spend-limit"
	FlagAllowedMsgs = "allowed-messages"
)

// GetTxCmd returns the transaction commands for this module
func GetTxCmd() *cobra.Command {
	feegrantTxCmd := &cobra.Command{
		Use:                        types.ModuleName,
		Short:                      "Feegrant transactions subcommands",
		Long:                       "Grant and revoke fee allowance for a grantee by a granter",
		DisableFlagParsing:         true,
		SuggestionsMinimumDistance: 2,
		RunE:                       client.ValidateCmd,
	}

	feegrantTxCmd.AddCommand(
		NewCmdFeeGrant(),
		NewCmdRevokeFeegrant(),
	)

	return feegrantTxCmd
}

// NewCmdFeeGrant returns a CLI command handler for creating a MsgGrantFeeAllowance transaction.
func NewCmdFeeGrant() *cobra.Command {
	cmd := &cobra.Command{
		Use:   "grant [granter] [grantee]",
		Short: "Grant Fee allowance to an address",
		Long: strings.TrimSpace(
			fmt.Sprintf(
				`Grant authorization to pay fees from your address. Note, the'--from' flag is
				ignored as it is implied from [granter].

Examples:
%s tx %s grant cosmos1skjw... cosmos1skjw... --spend-limit 100stake --expiration 2022-01-30T15:04:05Z or
%s tx %s grant cosmos1skjw... cosmos1skjw... --spend-limit 100stake --period 3600 --period-limit 10stake --expiration 36000 or
%s tx %s grant cosmos1skjw... cosmos1skjw... --spend-limit 100stake --expiration 2022-01-30T15:04:05Z 
	--allowed-messages "/cosmos.gov.v1beta1.MsgSubmitProposal,/cosmos.gov.v1beta1.MsgVote"
				`, version.AppName, types.ModuleName, version.AppName, types.ModuleName, version.AppName, types.ModuleName,
			),
		),
		Args: cobra.ExactArgs(2),
		RunE: func(cmd *cobra.Command, args []string) error {
			_, err := sdk.AccAddressFromBech32(args[0])
			if err != nil {
				return err
			}

			cmd.Flags().Set(flags.FlagFrom, args[0])
			clientCtx, err := client.GetClientTxContext(cmd)
			if err != nil {
				return err
			}

			grantee, err := sdk.AccAddressFromBech32(args[1])
			if err != nil {
				return err
			}

			granter := clientCtx.GetFromAddress()
			sl, err := cmd.Flags().GetString(FlagSpendLimit)
			if err != nil {
				return err
			}

			// if `FlagSpendLimit` isn't set, limit will be nil
			limit, err := sdk.ParseCoinsNormalized(sl)
			if err != nil {
				return err
			}

			exp, err := cmd.Flags().GetString(FlagExpiration)
			if err != nil {
				return err
			}

			basic := types.BasicAllowance{
				SpendLimit: limit,
			}

			var expiresAtTime time.Time
			if exp != "" {
				expiresAtTime, err = time.Parse(time.RFC3339, exp)
				if err != nil {
					return err
				}
				basic.Expiration = types.ExpiresAtTime(expiresAtTime)
			}

			var grant types.FeeAllowanceI
			grant = &basic

			periodClock, err := cmd.Flags().GetInt64(FlagPeriod)
			if err != nil {
				return err
			}

			periodLimitVal, err := cmd.Flags().GetString(FlagPeriodLimit)
			if err != nil {
				return err
			}

			// Check any of period or periodLimit flags set, If set consider it as periodic fee allowance.
			if periodClock > 0 || periodLimitVal != "" {
				periodLimit, err := sdk.ParseCoinsNormalized(periodLimitVal)
				if err != nil {
					return err
				}

				if periodClock > 0 && periodLimit != nil {
					periodReset := time.Now().Add(time.Duration(periodClock) * time.Second)
					if exp != "" && periodReset.Sub(expiresAtTime) > 0 {
						return fmt.Errorf("period(%d) cannot reset after expiration(%v)", periodClock, exp)
					}

					periodic := types.PeriodicAllowance{
						Basic:            basic,
						Period:           types.ClockDuration(time.Duration(periodClock) * time.Second),
						PeriodReset:      types.ExpiresAtTime(periodReset),
						PeriodSpendLimit: periodLimit,
						PeriodCanSpend:   periodLimit,
					}

					grant = &periodic

				} else {
					return fmt.Errorf("invalid number of args %d", len(args))
				}
			}

			allowedMsgs, err := cmd.Flags().GetStringSlice(FlagAllowedMsgs)
			if err != nil {
				return err
			}

			if len(allowedMsgs) > 0 {
				grant, err = types.NewAllowedMsgAllowance(grant, allowedMsgs)
				if err != nil {
					return err
				}
			}

			msg, err := types.NewMsgGrantAllowance(grant, granter, grantee)
			if err != nil {
				return err
			}

<<<<<<< HEAD
			return tx.GenerateOrBroadcastTxCLI(clientCtx, cmd.Flags(), msg)
=======
			svcMsgClientConn := &msgservice.ServiceMsgClientConn{}
			msgClient := types.NewMsgClient(svcMsgClientConn)
			_, err = msgClient.GrantAllowance(cmd.Context(), msg)
			if err != nil {
				return err
			}

			return tx.GenerateOrBroadcastTxCLI(clientCtx, cmd.Flags(), svcMsgClientConn.GetMsgs()...)
>>>>>>> d19791be
		},
	}

	flags.AddTxFlagsToCmd(cmd)
	cmd.Flags().StringSlice(FlagAllowedMsgs, []string{}, "Set of allowed messages for fee allowance")
	cmd.Flags().String(FlagExpiration, "", "The RFC 3339 timestamp after which the grant expires for the user")
	cmd.Flags().String(FlagSpendLimit, "", "Spend limit specifies the max limit can be used, if not mentioned there is no limit")
	cmd.Flags().Int64(FlagPeriod, 0, "period specifies the time duration in which period_spend_limit coins can be spent before that allowance is reset")
	cmd.Flags().String(FlagPeriodLimit, "", "period limit specifies the maximum number of coins that can be spent in the period")

	return cmd
}

// NewCmdRevokeFeegrant returns a CLI command handler for creating a MsgRevokeFeeAllowance transaction.
func NewCmdRevokeFeegrant() *cobra.Command {
	cmd := &cobra.Command{
		Use:   "revoke [granter] [grantee]",
		Short: "revoke fee-grant",
		Long: strings.TrimSpace(
			fmt.Sprintf(`revoke fee grant from a granter to a grantee. Note, the'--from' flag is
			ignored as it is implied from [granter].

Example:
 $ %s tx %s revoke cosmos1skj.. cosmos1skj..
			`, version.AppName, types.ModuleName),
		),
		Args: cobra.ExactArgs(2),
		RunE: func(cmd *cobra.Command, args []string) error {
			cmd.Flags().Set(flags.FlagFrom, args[0])
			clientCtx, err := client.GetClientTxContext(cmd)
			if err != nil {
				return err
			}

			grantee, err := sdk.AccAddressFromBech32(args[1])
			if err != nil {
				return err
			}

<<<<<<< HEAD
			msg := types.NewMsgRevokeFeeAllowance(clientCtx.GetFromAddress(), grantee)
=======
			msg := types.NewMsgRevokeAllowance(clientCtx.GetFromAddress(), grantee)
			svcMsgClientConn := &msgservice.ServiceMsgClientConn{}
			msgClient := types.NewMsgClient(svcMsgClientConn)
			_, err = msgClient.RevokeAllowance(cmd.Context(), &msg)
			if err != nil {
				return err
			}
>>>>>>> d19791be

			return tx.GenerateOrBroadcastTxCLI(clientCtx, cmd.Flags(), &msg)
		},
	}

	flags.AddTxFlagsToCmd(cmd)
	return cmd
}<|MERGE_RESOLUTION|>--- conflicted
+++ resolved
@@ -167,18 +167,7 @@
 				return err
 			}
 
-<<<<<<< HEAD
 			return tx.GenerateOrBroadcastTxCLI(clientCtx, cmd.Flags(), msg)
-=======
-			svcMsgClientConn := &msgservice.ServiceMsgClientConn{}
-			msgClient := types.NewMsgClient(svcMsgClientConn)
-			_, err = msgClient.GrantAllowance(cmd.Context(), msg)
-			if err != nil {
-				return err
-			}
-
-			return tx.GenerateOrBroadcastTxCLI(clientCtx, cmd.Flags(), svcMsgClientConn.GetMsgs()...)
->>>>>>> d19791be
 		},
 	}
 
@@ -218,17 +207,7 @@
 				return err
 			}
 
-<<<<<<< HEAD
-			msg := types.NewMsgRevokeFeeAllowance(clientCtx.GetFromAddress(), grantee)
-=======
 			msg := types.NewMsgRevokeAllowance(clientCtx.GetFromAddress(), grantee)
-			svcMsgClientConn := &msgservice.ServiceMsgClientConn{}
-			msgClient := types.NewMsgClient(svcMsgClientConn)
-			_, err = msgClient.RevokeAllowance(cmd.Context(), &msg)
-			if err != nil {
-				return err
-			}
->>>>>>> d19791be
 
 			return tx.GenerateOrBroadcastTxCLI(clientCtx, cmd.Flags(), &msg)
 		},
