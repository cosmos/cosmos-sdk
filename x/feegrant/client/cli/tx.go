package cli

import (
	"fmt"
	"strings"
	"time"

	"github.com/spf13/cobra"

	"github.com/cosmos/cosmos-sdk/client"
	"github.com/cosmos/cosmos-sdk/client/flags"
	"github.com/cosmos/cosmos-sdk/client/tx"
	sdk "github.com/cosmos/cosmos-sdk/types"
	"github.com/cosmos/cosmos-sdk/version"
	"github.com/cosmos/cosmos-sdk/x/feegrant"
)

// flag for feegrant module
const (
	FlagExpiration  = "expiration"
	FlagPeriod      = "period"
	FlagPeriodLimit = "period-limit"
	FlagSpendLimit  = "spend-limit"
	FlagAllowedMsgs = "allowed-messages"
)

// GetTxCmd returns the transaction commands for this module
func GetTxCmd() *cobra.Command {
	feegrantTxCmd := &cobra.Command{
		Use:                        feegrant.ModuleName,
		Short:                      "Feegrant transactions subcommands",
		Long:                       "Grant and revoke fee allowance for a grantee by a granter",
		DisableFlagParsing:         true,
		SuggestionsMinimumDistance: 2,
		RunE:                       client.ValidateCmd,
	}

	feegrantTxCmd.AddCommand(
		NewCmdFeeGrant(),
		NewCmdRevokeFeegrant(),
	)

	return feegrantTxCmd
}

// NewCmdFeeGrant returns a CLI command handler for creating a MsgGrantAllowance transaction.
func NewCmdFeeGrant() *cobra.Command {
	cmd := &cobra.Command{
		Use:   "grant [granter] [grantee]",
		Short: "Grant Fee allowance to an address",
		Long: strings.TrimSpace(
			fmt.Sprintf(
				`Grant authorization to pay fees from your address. Note, the'--from' flag is
				ignored as it is implied from [granter].

Examples:
%s tx %s grant cosmos1skjw... cosmos1skjw... --spend-limit 100stake --expiration 2022-01-30T15:04:05Z or
%s tx %s grant cosmos1skjw... cosmos1skjw... --spend-limit 100stake --period 3600 --period-limit 10stake --expiration 36000 or
%s tx %s grant cosmos1skjw... cosmos1skjw... --spend-limit 100stake --expiration 2022-01-30T15:04:05Z 
	--allowed-messages "/cosmos.gov.v1beta1.MsgSubmitProposal,/cosmos.gov.v1beta1.MsgVote"
				`, version.AppName, feegrant.ModuleName, version.AppName, feegrant.ModuleName, version.AppName, feegrant.ModuleName,
			),
		),
		Args: cobra.ExactArgs(2),
		RunE: func(cmd *cobra.Command, args []string) error {
			_, err := sdk.AccAddressFromBech32(args[0])
			if err != nil {
				return err
			}

			cmd.Flags().Set(flags.FlagFrom, args[0])
			clientCtx, err := client.GetClientTxContext(cmd)
			if err != nil {
				return err
			}

			grantee, err := sdk.AccAddressFromBech32(args[1])
			if err != nil {
				return err
			}

			granter := clientCtx.GetFromAddress()
			sl, err := cmd.Flags().GetString(FlagSpendLimit)
			if err != nil {
				return err
			}

			// if `FlagSpendLimit` isn't set, limit will be nil
			limit, err := sdk.ParseCoinsNormalized(sl)
			if err != nil {
				return err
			}

			exp, err := cmd.Flags().GetString(FlagExpiration)
			if err != nil {
				return err
			}

			basic := feegrant.BasicAllowance{
				SpendLimit: limit,
			}

			var expiresAtTime time.Time
			if exp != "" {
				expiresAtTime, err = time.Parse(time.RFC3339, exp)
				if err != nil {
					return err
				}
				basic.Expiration = &expiresAtTime
			}

			var grant feegrant.FeeAllowanceI
			grant = &basic

			periodClock, err := cmd.Flags().GetInt64(FlagPeriod)
			if err != nil {
				return err
			}

			periodLimitVal, err := cmd.Flags().GetString(FlagPeriodLimit)
			if err != nil {
				return err
			}

			// Check any of period or periodLimit flags set, If set consider it as periodic fee allowance.
			if periodClock > 0 || periodLimitVal != "" {
				periodLimit, err := sdk.ParseCoinsNormalized(periodLimitVal)
				if err != nil {
					return err
				}

				if periodClock > 0 && periodLimit != nil {
					periodReset := getPeriodReset(periodClock)
					if exp != "" && periodReset.Sub(expiresAtTime) > 0 {
						return fmt.Errorf("period(%d) cannot reset after expiration(%v)", periodClock, exp)
					}

					periodic := feegrant.PeriodicAllowance{
						Basic:            basic,
						Period:           getPeriod(periodClock),
						PeriodReset:      getPeriodReset(periodClock),
						PeriodSpendLimit: periodLimit,
						PeriodCanSpend:   periodLimit,
					}

					grant = &periodic

				} else {
					return fmt.Errorf("invalid number of args %d", len(args))
				}
			}

			allowedMsgs, err := cmd.Flags().GetStringSlice(FlagAllowedMsgs)
			if err != nil {
				return err
			}

			if len(allowedMsgs) > 0 {
				grant, err = feegrant.NewAllowedMsgAllowance(grant, allowedMsgs)
				if err != nil {
					return err
				}
			}

			msg, err := feegrant.NewMsgGrantAllowance(grant, granter, grantee)
			if err != nil {
				return err
			}

<<<<<<< HEAD
			return tx.GenerateOrBroadcastTxCLI(clientCtx, cmd.Flags(), msg)
=======
			svcMsgClientConn := &msgservice.ServiceMsgClientConn{}
			msgClient := feegrant.NewMsgClient(svcMsgClientConn)
			_, err = msgClient.GrantAllowance(cmd.Context(), msg)
			if err != nil {
				return err
			}

			return tx.GenerateOrBroadcastTxCLI(clientCtx, cmd.Flags(), svcMsgClientConn.GetMsgs()...)
>>>>>>> 3582ccef
		},
	}

	flags.AddTxFlagsToCmd(cmd)
	cmd.Flags().StringSlice(FlagAllowedMsgs, []string{}, "Set of allowed messages for fee allowance")
	cmd.Flags().String(FlagExpiration, "", "The RFC 3339 timestamp after which the grant expires for the user")
	cmd.Flags().String(FlagSpendLimit, "", "Spend limit specifies the max limit can be used, if not mentioned there is no limit")
	cmd.Flags().Int64(FlagPeriod, 0, "period specifies the time duration in which period_spend_limit coins can be spent before that allowance is reset")
	cmd.Flags().String(FlagPeriodLimit, "", "period limit specifies the maximum number of coins that can be spent in the period")

	return cmd
}

// NewCmdRevokeFeegrant returns a CLI command handler for creating a MsgRevokeAllowance transaction.
func NewCmdRevokeFeegrant() *cobra.Command {
	cmd := &cobra.Command{
		Use:   "revoke [granter] [grantee]",
		Short: "revoke fee-grant",
		Long: strings.TrimSpace(
			fmt.Sprintf(`revoke fee grant from a granter to a grantee. Note, the'--from' flag is
			ignored as it is implied from [granter].

Example:
 $ %s tx %s revoke cosmos1skj.. cosmos1skj..
			`, version.AppName, feegrant.ModuleName),
		),
		Args: cobra.ExactArgs(2),
		RunE: func(cmd *cobra.Command, args []string) error {
			cmd.Flags().Set(flags.FlagFrom, args[0])
			clientCtx, err := client.GetClientTxContext(cmd)
			if err != nil {
				return err
			}

			grantee, err := sdk.AccAddressFromBech32(args[1])
			if err != nil {
				return err
			}

<<<<<<< HEAD
			msg := types.NewMsgRevokeAllowance(clientCtx.GetFromAddress(), grantee)
=======
			msg := feegrant.NewMsgRevokeAllowance(clientCtx.GetFromAddress(), grantee)
			svcMsgClientConn := &msgservice.ServiceMsgClientConn{}
			msgClient := feegrant.NewMsgClient(svcMsgClientConn)
			_, err = msgClient.RevokeAllowance(cmd.Context(), &msg)
			if err != nil {
				return err
			}
>>>>>>> 3582ccef

			return tx.GenerateOrBroadcastTxCLI(clientCtx, cmd.Flags(), &msg)
		},
	}

	flags.AddTxFlagsToCmd(cmd)
	return cmd
}

func getPeriodReset(duration int64) time.Time {
	return time.Now().Add(getPeriod(duration))
}

func getPeriod(duration int64) time.Duration {
	return time.Duration(duration) * time.Second
}<|MERGE_RESOLUTION|>--- conflicted
+++ resolved
@@ -167,18 +167,7 @@
 				return err
 			}
 
-<<<<<<< HEAD
 			return tx.GenerateOrBroadcastTxCLI(clientCtx, cmd.Flags(), msg)
-=======
-			svcMsgClientConn := &msgservice.ServiceMsgClientConn{}
-			msgClient := feegrant.NewMsgClient(svcMsgClientConn)
-			_, err = msgClient.GrantAllowance(cmd.Context(), msg)
-			if err != nil {
-				return err
-			}
-
-			return tx.GenerateOrBroadcastTxCLI(clientCtx, cmd.Flags(), svcMsgClientConn.GetMsgs()...)
->>>>>>> 3582ccef
 		},
 	}
 
@@ -218,17 +207,7 @@
 				return err
 			}
 
-<<<<<<< HEAD
-			msg := types.NewMsgRevokeAllowance(clientCtx.GetFromAddress(), grantee)
-=======
 			msg := feegrant.NewMsgRevokeAllowance(clientCtx.GetFromAddress(), grantee)
-			svcMsgClientConn := &msgservice.ServiceMsgClientConn{}
-			msgClient := feegrant.NewMsgClient(svcMsgClientConn)
-			_, err = msgClient.RevokeAllowance(cmd.Context(), &msg)
-			if err != nil {
-				return err
-			}
->>>>>>> 3582ccef
 
 			return tx.GenerateOrBroadcastTxCLI(clientCtx, cmd.Flags(), &msg)
 		},
