--- conflicted
+++ resolved
@@ -57,13 +57,8 @@
 Examples:
 %s tx %s grant cosmos1skjw... cosmos1skjw... --spend-limit 100stake --expiration 2022-01-30T15:04:05Z or
 %s tx %s grant cosmos1skjw... cosmos1skjw... --spend-limit 100stake --period 3600 --period-limit 10stake --expiration 36000 or
-<<<<<<< HEAD
-%s tx %s grant cosmos1skjw... cosmos1skjw... --spend-limit 100stake --expiration 36000 
+%s tx %s grant cosmos1skjw... cosmos1skjw... --spend-limit 100stake --expiration 2022-01-30T15:04:05Z 
 	--allowed-messages "/cosmos.gov.v1beta1.MsgSubmitProposal,/cosmos.gov.v1beta1.MsgVote"
-=======
-%s tx %s grant cosmos1skjw... cosmos1skjw... --spend-limit 100stake --expiration 2022-01-30T15:04:05Z 
-	--allowed-messages "/cosmos.gov.v1beta1.Msg/SubmitProposal,/cosmos.gov.v1beta1.Msg/Vote"
->>>>>>> 3ab1bc23
 				`, version.AppName, types.ModuleName, version.AppName, types.ModuleName, version.AppName, types.ModuleName,
 			),
 		),
