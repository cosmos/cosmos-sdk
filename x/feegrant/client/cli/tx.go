package cli

import (
	"fmt"
	"strings"
	"time"

	"github.com/spf13/cobra"

	"github.com/cosmos/cosmos-sdk/client"
	"github.com/cosmos/cosmos-sdk/client/flags"
	"github.com/cosmos/cosmos-sdk/client/tx"
	sdk "github.com/cosmos/cosmos-sdk/types"
	"github.com/cosmos/cosmos-sdk/types/msgservice"
	"github.com/cosmos/cosmos-sdk/version"
	"github.com/cosmos/cosmos-sdk/x/feegrant/types"
)

// flag for feegrant module
const (
	FlagExpiration  = "expiration"
	FlagPeriod      = "period"
	FlagPeriodLimit = "period-limit"
	FlagSpendLimit  = "spend-limit"
	FlagAllowedMsgs = "allowed-messages"
)

// GetTxCmd returns the transaction commands for this module
func GetTxCmd() *cobra.Command {
	feegrantTxCmd := &cobra.Command{
		Use:                        types.ModuleName,
		Short:                      "Feegrant transactions subcommands",
		Long:                       "Grant and revoke fee allowance for a grantee by a granter",
		DisableFlagParsing:         true,
		SuggestionsMinimumDistance: 2,
		RunE:                       client.ValidateCmd,
	}

	feegrantTxCmd.AddCommand(
		NewCmdFeeGrant(),
		NewCmdRevokeFeegrant(),
	)

	return feegrantTxCmd
}

// NewCmdFeeGrant returns a CLI command handler for creating a MsgGrantFeeAllowance transaction.
func NewCmdFeeGrant() *cobra.Command {
	cmd := &cobra.Command{
		Use:   "grant [granter] [grantee]",
		Short: "Grant Fee allowance to an address",
		Long: strings.TrimSpace(
			fmt.Sprintf(
				`Grant authorization to pay fees from your address. Note, the'--from' flag is
				ignored as it is implied from [granter].

Examples:
%s tx %s grant cosmos1skjw... cosmos1skjw... --spend-limit 100stake --expiration 2022-01-30T15:04:05Z or
%s tx %s grant cosmos1skjw... cosmos1skjw... --spend-limit 100stake --period 3600 --period-limit 10stake --expiration 36000 or
%s tx %s grant cosmos1skjw... cosmos1skjw... --spend-limit 100stake --expiration 2022-01-30T15:04:05Z 
	--allowed-messages "/cosmos.gov.v1beta1.Msg/SubmitProposal,/cosmos.gov.v1beta1.Msg/Vote"
				`, version.AppName, types.ModuleName, version.AppName, types.ModuleName, version.AppName, types.ModuleName,
			),
		),
		Args: cobra.ExactArgs(2),
		RunE: func(cmd *cobra.Command, args []string) error {
			_, err := sdk.AccAddressFromBech32(args[0])
			if err != nil {
				return err
			}

			cmd.Flags().Set(flags.FlagFrom, args[0])
			clientCtx, err := client.GetClientTxContext(cmd)
			if err != nil {
				return err
			}

			grantee, err := sdk.AccAddressFromBech32(args[1])
			if err != nil {
				return err
			}

			granter := clientCtx.GetFromAddress()
			sl, err := cmd.Flags().GetString(FlagSpendLimit)
			if err != nil {
				return err
			}

			// if `FlagSpendLimit` isn't set, limit will be nil
			limit, err := sdk.ParseCoinsNormalized(sl)
			if err != nil {
				return err
			}

			exp, err := cmd.Flags().GetString(FlagExpiration)
			if err != nil {
				return err
			}

			basic := types.BasicFeeAllowance{
				SpendLimit: limit,
			}

<<<<<<< HEAD
			if exp != 0 {
				expDuration := time.Now().Add(time.Duration(exp) * time.Second)
				basic.Expiration = &expDuration
=======
			var expiresAtTime time.Time
			if exp != "" {
				expiresAtTime, err = time.Parse(time.RFC3339, exp)
				if err != nil {
					return err
				}
				basic.Expiration = types.ExpiresAtTime(expiresAtTime)
>>>>>>> 3ab1bc23
			}

			var grant types.FeeAllowanceI
			grant = &basic

			periodClock, err := cmd.Flags().GetInt64(FlagPeriod)
			if err != nil {
				return err
			}

			periodLimitVal, err := cmd.Flags().GetString(FlagPeriodLimit)
			if err != nil {
				return err
			}

			// Check any of period or periodLimit flags set, If set consider it as periodic fee allowance.
			if periodClock > 0 || periodLimitVal != "" {
				periodLimit, err := sdk.ParseCoinsNormalized(periodLimitVal)
				if err != nil {
					return err
				}

				if periodClock > 0 && periodLimit != nil {
					periodReset := time.Now().Add(time.Duration(periodClock) * time.Second)
					if exp != "" && periodReset.Sub(expiresAtTime) > 0 {
						return fmt.Errorf("period(%d) cannot reset after expiration(%v)", periodClock, exp)
					}

					periodic := types.PeriodicFeeAllowance{
						Basic:            basic,
<<<<<<< HEAD
						Period:           time.Duration(periodClock) * time.Second,
						PeriodReset:      time.Now().Add(time.Duration(periodClock) * time.Second),
=======
						Period:           types.ClockDuration(time.Duration(periodClock) * time.Second),
						PeriodReset:      types.ExpiresAtTime(periodReset),
>>>>>>> 3ab1bc23
						PeriodSpendLimit: periodLimit,
						PeriodCanSpend:   periodLimit,
					}

					grant = &periodic

				} else {
					return fmt.Errorf("invalid number of args %d", len(args))
				}
			}

			allowedMsgs, err := cmd.Flags().GetStringSlice(FlagAllowedMsgs)
			if err != nil {
				return err
			}

			if len(allowedMsgs) > 0 {
				grant, err = types.NewAllowedMsgFeeAllowance(grant, allowedMsgs)
				if err != nil {
					return err
				}
			}

			msg, err := types.NewMsgGrantFeeAllowance(grant, granter, grantee)
			if err != nil {
				return err
			}

			svcMsgClientConn := &msgservice.ServiceMsgClientConn{}
			msgClient := types.NewMsgClient(svcMsgClientConn)
			_, err = msgClient.GrantFeeAllowance(cmd.Context(), msg)
			if err != nil {
				return err
			}

			return tx.GenerateOrBroadcastTxCLI(clientCtx, cmd.Flags(), svcMsgClientConn.GetMsgs()...)
		},
	}

	flags.AddTxFlagsToCmd(cmd)
	cmd.Flags().StringSlice(FlagAllowedMsgs, []string{}, "Set of allowed messages for fee allowance")
	cmd.Flags().String(FlagExpiration, "", "The RFC 3339 timestamp after which the grant expires for the user")
	cmd.Flags().String(FlagSpendLimit, "", "Spend limit specifies the max limit can be used, if not mentioned there is no limit")
	cmd.Flags().Int64(FlagPeriod, 0, "period specifies the time duration in which period_spend_limit coins can be spent before that allowance is reset")
	cmd.Flags().String(FlagPeriodLimit, "", "period limit specifies the maximum number of coins that can be spent in the period")

	return cmd
}

// NewCmdRevokeFeegrant returns a CLI command handler for creating a MsgRevokeFeeAllowance transaction.
func NewCmdRevokeFeegrant() *cobra.Command {
	cmd := &cobra.Command{
		Use:   "revoke [granter] [grantee]",
		Short: "revoke fee-grant",
		Long: strings.TrimSpace(
			fmt.Sprintf(`revoke fee grant from a granter to a grantee. Note, the'--from' flag is
			ignored as it is implied from [granter].

Example:
 $ %s tx %s revoke cosmos1skj.. cosmos1skj..
			`, version.AppName, types.ModuleName),
		),
		Args: cobra.ExactArgs(2),
		RunE: func(cmd *cobra.Command, args []string) error {
			cmd.Flags().Set(flags.FlagFrom, args[0])
			clientCtx, err := client.GetClientTxContext(cmd)
			if err != nil {
				return err
			}

			grantee, err := sdk.AccAddressFromBech32(args[1])
			if err != nil {
				return err
			}

			msg := types.NewMsgRevokeFeeAllowance(clientCtx.GetFromAddress(), grantee)
			svcMsgClientConn := &msgservice.ServiceMsgClientConn{}
			msgClient := types.NewMsgClient(svcMsgClientConn)
			_, err = msgClient.RevokeFeeAllowance(cmd.Context(), &msg)
			if err != nil {
				return err
			}

			return tx.GenerateOrBroadcastTxCLI(clientCtx, cmd.Flags(), svcMsgClientConn.GetMsgs()...)
		},
	}

	flags.AddTxFlagsToCmd(cmd)
	return cmd
}<|MERGE_RESOLUTION|>--- conflicted
+++ resolved
@@ -101,19 +101,13 @@
 				SpendLimit: limit,
 			}
 
-<<<<<<< HEAD
-			if exp != 0 {
-				expDuration := time.Now().Add(time.Duration(exp) * time.Second)
-				basic.Expiration = &expDuration
-=======
 			var expiresAtTime time.Time
 			if exp != "" {
 				expiresAtTime, err = time.Parse(time.RFC3339, exp)
 				if err != nil {
 					return err
 				}
-				basic.Expiration = types.ExpiresAtTime(expiresAtTime)
->>>>>>> 3ab1bc23
+				basic.Expiration = &expiresAtTime
 			}
 
 			var grant types.FeeAllowanceI
@@ -144,13 +138,8 @@
 
 					periodic := types.PeriodicFeeAllowance{
 						Basic:            basic,
-<<<<<<< HEAD
 						Period:           time.Duration(periodClock) * time.Second,
 						PeriodReset:      time.Now().Add(time.Duration(periodClock) * time.Second),
-=======
-						Period:           types.ClockDuration(time.Duration(periodClock) * time.Second),
-						PeriodReset:      types.ExpiresAtTime(periodReset),
->>>>>>> 3ab1bc23
 						PeriodSpendLimit: periodLimit,
 						PeriodCanSpend:   periodLimit,
 					}
