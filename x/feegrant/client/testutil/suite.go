--- conflicted
+++ resolved
@@ -2,6 +2,7 @@
 
 import (
 	"fmt"
+	"strings"
 	"testing"
 	"time"
 
@@ -649,11 +650,7 @@
 	}
 	spendLimit := sdk.NewCoin("stake", sdk.NewInt(1000))
 
-<<<<<<< HEAD
-	allowMsgs := sdk.MsgTypeURL(&govtypes.MsgSubmitProposal{})
-=======
-	allowMsgs := "/cosmos.gov.v1beta1.Msg/SubmitProposal,weighted_vote"
->>>>>>> 4f4c035c
+	allowMsgs := strings.Join([]string{sdk.MsgTypeURL(&govtypes.MsgSubmitProposal{}), sdk.MsgTypeURL(&govtypes.MsgVoteWeighted{})}, ",")
 
 	testCases := []struct {
 		name         string
