package feegrant

import (
	sdk "github.com/cosmos/cosmos-sdk/types"
	"github.com/cosmos/cosmos-sdk/x/feegrant/keeper"
	"github.com/cosmos/cosmos-sdk/x/feegrant/types"
)

<<<<<<< HEAD
// GenesisState contains a set of fee allowances, persisted from the store
type GenesisState []types.Grant

// ValidateBasic ensures all grants in the genesis state are valid
func (g GenesisState) ValidateBasic() error {
	for _, f := range g {
		grant, err := f.GetGrant()
		if err != nil {
			return err
		}
		err = grant.ValidateBasic()
		if err != nil {
			return err
		}
	}
	return nil
}

// InitGenesis will initialize the keeper from a *previously validated* GenesisState
func InitGenesis(ctx sdk.Context, k keeper.Keeper, data *types.GenesisState) {
	for _, f := range data.Allowances {
=======
// InitGenesis will initialize the keeper from a *previously validated* GenesisState
func InitGenesis(ctx sdk.Context, k keeper.Keeper, data *types.GenesisState) error {
	for _, f := range data.FeeAllowances {
>>>>>>> 3ab1bc23
		granter, err := sdk.AccAddressFromBech32(f.Granter)
		if err != nil {
			return err
		}
		grantee, err := sdk.AccAddressFromBech32(f.Grantee)
		if err != nil {
			return err
		}

		grant, err := f.GetGrant()
		if err != nil {
			return err
		}

		err = k.GrantFeeAllowance(ctx, granter, grantee, grant)
		if err != nil {
			return err
		}
	}
	return nil
}

// ExportGenesis will dump the contents of the keeper into a serializable GenesisState
//
// All expiration heights will be thrown off if we dump state and start at a new
// chain at height 0. Thus, we allow the Allowances to "prepare themselves"
// for export, like if they have expiry at 5000 and current is 4000, they export with
// expiry of 1000. Every FeeAllowance has a method `PrepareForExport` that allows
// them to perform any changes needed prior to export.
func ExportGenesis(ctx sdk.Context, k keeper.Keeper) (*types.GenesisState, error) {
	time, height := ctx.BlockTime(), ctx.BlockHeight()
	var grants []types.Grant

	err := k.IterateAllFeeAllowances(ctx, func(grant types.Grant) bool {
		grants = append(grants, grant.PrepareForExport(time, height))
		return false
	})

	return &types.GenesisState{
		Allowances: grants,
	}, err
}<|MERGE_RESOLUTION|>--- conflicted
+++ resolved
@@ -6,33 +6,9 @@
 	"github.com/cosmos/cosmos-sdk/x/feegrant/types"
 )
 
-<<<<<<< HEAD
-// GenesisState contains a set of fee allowances, persisted from the store
-type GenesisState []types.Grant
-
-// ValidateBasic ensures all grants in the genesis state are valid
-func (g GenesisState) ValidateBasic() error {
-	for _, f := range g {
-		grant, err := f.GetGrant()
-		if err != nil {
-			return err
-		}
-		err = grant.ValidateBasic()
-		if err != nil {
-			return err
-		}
-	}
-	return nil
-}
-
-// InitGenesis will initialize the keeper from a *previously validated* GenesisState
-func InitGenesis(ctx sdk.Context, k keeper.Keeper, data *types.GenesisState) {
-	for _, f := range data.Allowances {
-=======
 // InitGenesis will initialize the keeper from a *previously validated* GenesisState
 func InitGenesis(ctx sdk.Context, k keeper.Keeper, data *types.GenesisState) error {
-	for _, f := range data.FeeAllowances {
->>>>>>> 3ab1bc23
+	for _, f := range data.Allowances {
 		granter, err := sdk.AccAddressFromBech32(f.Granter)
 		if err != nil {
 			return err
