package feegrant

import (
	sdk "github.com/cosmos/cosmos-sdk/types"
	"github.com/cosmos/cosmos-sdk/x/feegrant/keeper"
	"github.com/cosmos/cosmos-sdk/x/feegrant/types"
)

// InitGenesis will initialize the keeper from a *previously validated* GenesisState
func InitGenesis(ctx sdk.Context, k keeper.Keeper, data *types.GenesisState) error {
	for _, f := range data.Allowances {
		granter, err := sdk.AccAddressFromBech32(f.Granter)
		if err != nil {
			return err
		}
		grantee, err := sdk.AccAddressFromBech32(f.Grantee)
		if err != nil {
			return err
		}

		grant, err := f.GetGrant()
		if err != nil {
			return err
		}

		err = k.GrantAllowance(ctx, granter, grantee, grant)
		if err != nil {
			return err
		}
	}
	return nil
}

// ExportGenesis will dump the contents of the keeper into a serializable GenesisState.
func ExportGenesis(ctx sdk.Context, k keeper.Keeper) (*types.GenesisState, error) {
<<<<<<< HEAD
	var grants []types.FeeAllowanceGrant

	err := k.IterateAllFeeAllowances(ctx, func(grant types.FeeAllowanceGrant) bool {
		grants = append(grants, grant)
=======
	time, height := ctx.BlockTime(), ctx.BlockHeight()
	var grants []types.Grant

	err := k.IterateAllFeeAllowances(ctx, func(grant types.Grant) bool {
		grants = append(grants, grant.PrepareForExport(time, height))
>>>>>>> d3bcc15b
		return false
	})

	return &types.GenesisState{
		Allowances: grants,
	}, err
}<|MERGE_RESOLUTION|>--- conflicted
+++ resolved
@@ -33,18 +33,10 @@
 
 // ExportGenesis will dump the contents of the keeper into a serializable GenesisState.
 func ExportGenesis(ctx sdk.Context, k keeper.Keeper) (*types.GenesisState, error) {
-<<<<<<< HEAD
 	var grants []types.FeeAllowanceGrant
 
 	err := k.IterateAllFeeAllowances(ctx, func(grant types.FeeAllowanceGrant) bool {
 		grants = append(grants, grant)
-=======
-	time, height := ctx.BlockTime(), ctx.BlockHeight()
-	var grants []types.Grant
-
-	err := k.IterateAllFeeAllowances(ctx, func(grant types.Grant) bool {
-		grants = append(grants, grant.PrepareForExport(time, height))
->>>>>>> d3bcc15b
 		return false
 	})
 
