--- conflicted
+++ resolved
@@ -184,11 +184,7 @@
 	cosmossdk.io/collections => ../../collections
 	cosmossdk.io/core => ../../core
 	cosmossdk.io/core/testing => ../../core/testing
-<<<<<<< HEAD
-=======
 	cosmossdk.io/store => ../../store
-	cosmossdk.io/x/accounts => ../accounts
->>>>>>> 496cd0de
 	cosmossdk.io/x/auth => ../auth
 	cosmossdk.io/x/bank => ../bank
 	cosmossdk.io/x/consensus => ../consensus
