module cosmossdk.io/x/feegrant

go 1.20

require (
	cosmossdk.io/api v0.4.1
	cosmossdk.io/core v0.7.0
	cosmossdk.io/depinject v1.0.0-alpha.3
<<<<<<< HEAD
	cosmossdk.io/errors v1.0.0-beta.7.0.20230429155654-3ee8242364e4
=======
	cosmossdk.io/errors v1.0.0-beta.7.0.20230524212735-6cabb6aa5741
>>>>>>> 6b37d863
	cosmossdk.io/log v1.1.0
	cosmossdk.io/math v1.0.1
	cosmossdk.io/store v0.1.0-alpha.1.0.20230524212735-6cabb6aa5741
	github.com/cometbft/cometbft v0.38.0-alpha.2
	github.com/cosmos/cosmos-proto v1.0.0-beta.3
	github.com/cosmos/cosmos-sdk v0.46.0-beta2.0.20230524212735-6cabb6aa5741
	github.com/cosmos/gogoproto v1.4.10
	github.com/golang/mock v1.6.0
	github.com/golang/protobuf v1.5.3
	github.com/grpc-ecosystem/grpc-gateway v1.16.0
	github.com/spf13/cobra v1.7.0
	github.com/stretchr/testify v1.8.3
	google.golang.org/genproto v0.0.0-20230524185152-1884fd1fac28
	google.golang.org/grpc v1.55.0
	google.golang.org/protobuf v1.30.0
	gotest.tools/v3 v3.4.0
)

require (
	cosmossdk.io/collections v0.1.0 // indirect
<<<<<<< HEAD
	cosmossdk.io/x/tx v0.7.0 // indirect
=======
	cosmossdk.io/x/tx v0.6.3 // indirect
>>>>>>> 6b37d863
	filippo.io/edwards25519 v1.0.0 // indirect
	github.com/99designs/go-keychain v0.0.0-20191008050251-8e49817e8af4 // indirect
	github.com/99designs/keyring v1.2.1 // indirect
	github.com/DataDog/zstd v1.5.5 // indirect
	github.com/armon/go-metrics v0.4.1 // indirect
	github.com/beorn7/perks v1.0.1 // indirect
	github.com/bgentry/speakeasy v0.1.1-0.20220910012023-760eaf8b6816 // indirect
	github.com/btcsuite/btcd/btcec/v2 v2.3.2 // indirect
	github.com/cenkalti/backoff/v4 v4.1.3 // indirect
	github.com/cespare/xxhash v1.1.0 // indirect
	github.com/cespare/xxhash/v2 v2.2.0 // indirect
	github.com/chzyer/readline v1.5.1 // indirect
	github.com/cockroachdb/errors v1.9.1 // indirect
	github.com/cockroachdb/logtags v0.0.0-20230118201751-21c54148d20b // indirect
	github.com/cockroachdb/pebble v0.0.0-20230525220056-bb4fc9527b3b // indirect
	github.com/cockroachdb/redact v1.1.4 // indirect
	github.com/cometbft/cometbft-db v0.7.0 // indirect
	github.com/cosmos/btcutil v1.0.5 // indirect
	github.com/cosmos/cosmos-db v1.0.0 // indirect
	github.com/cosmos/go-bip39 v1.0.0 // indirect
	github.com/cosmos/gogogateway v1.2.0 // indirect
	github.com/cosmos/iavl v0.21.0 // indirect
	github.com/cosmos/ics23/go v0.10.0 // indirect
	github.com/cosmos/ledger-cosmos-go v0.13.0 // indirect
	github.com/danieljoos/wincred v1.1.2 // indirect
	github.com/davecgh/go-spew v1.1.1 // indirect
	github.com/decred/dcrd/dcrec/secp256k1/v4 v4.2.0 // indirect
	github.com/desertbit/timer v0.0.0-20180107155436-c41aec40b27f // indirect
	github.com/dgraph-io/badger/v2 v2.2007.4 // indirect
	github.com/dgraph-io/ristretto v0.1.1 // indirect
	github.com/dgryski/go-farm v0.0.0-20200201041132-a6ae2369ad13 // indirect
	github.com/dustin/go-humanize v1.0.1 // indirect
	github.com/dvsekhvalnov/jose2go v1.5.0 // indirect
	github.com/fatih/color v1.15.0 // indirect
	github.com/felixge/httpsnoop v1.0.2 // indirect
	github.com/fsnotify/fsnotify v1.6.0 // indirect
	github.com/getsentry/sentry-go v0.21.0 // indirect
	github.com/go-kit/kit v0.12.0 // indirect
	github.com/go-kit/log v0.2.1 // indirect
	github.com/go-logfmt/logfmt v0.6.0 // indirect
	github.com/godbus/dbus v0.0.0-20190726142602-4481cbc300e2 // indirect
	github.com/gogo/googleapis v1.4.1 // indirect
	github.com/gogo/protobuf v1.3.2 // indirect
	github.com/golang/glog v1.1.0 // indirect
	github.com/golang/snappy v0.0.4 // indirect
	github.com/google/btree v1.1.2 // indirect
	github.com/google/go-cmp v0.5.9 // indirect
	github.com/google/orderedcode v0.0.1 // indirect
	github.com/gorilla/handlers v1.5.1 // indirect
	github.com/gorilla/mux v1.8.0 // indirect
	github.com/gorilla/websocket v1.5.0 // indirect
	github.com/grpc-ecosystem/go-grpc-middleware v1.4.0 // indirect
	github.com/gsterjov/go-libsecret v0.0.0-20161001094733-a6f4afe4910c // indirect
	github.com/hashicorp/go-hclog v1.5.0 // indirect
	github.com/hashicorp/go-immutable-radix v1.3.1 // indirect
	github.com/hashicorp/go-plugin v1.4.9 // indirect
	github.com/hashicorp/golang-lru v0.5.5-0.20210104140557-80c98217689d // indirect
	github.com/hashicorp/hcl v1.0.0 // indirect
	github.com/hashicorp/yamux v0.1.1 // indirect
	github.com/hdevalence/ed25519consensus v0.1.0 // indirect
	github.com/huandu/skiplist v1.2.0 // indirect
	github.com/iancoleman/strcase v0.2.0 // indirect
	github.com/improbable-eng/grpc-web v0.15.0 // indirect
	github.com/inconshreveable/mousetrap v1.1.0 // indirect
	github.com/jmhodges/levigo v1.0.0 // indirect
	github.com/klauspost/compress v1.16.5 // indirect
	github.com/kr/pretty v0.3.1 // indirect
	github.com/kr/text v0.2.0 // indirect
	github.com/lib/pq v1.10.7 // indirect
	github.com/libp2p/go-buffer-pool v0.1.0 // indirect
	github.com/linxGnu/grocksdb v1.7.16 // indirect
	github.com/magiconair/properties v1.8.7 // indirect
	github.com/manifoldco/promptui v0.9.0 // indirect
	github.com/mattn/go-colorable v0.1.13 // indirect
	github.com/mattn/go-isatty v0.0.19 // indirect
	github.com/matttproud/golang_protobuf_extensions v1.0.4 // indirect
	github.com/minio/highwayhash v1.0.2 // indirect
	github.com/mitchellh/go-testing-interface v1.14.1 // indirect
	github.com/mitchellh/mapstructure v1.5.0 // indirect
	github.com/mtibben/percent v0.2.1 // indirect
	github.com/oasisprotocol/curve25519-voi v0.0.0-20230110094441-db37f07504ce // indirect
	github.com/oklog/run v1.1.0 // indirect
	github.com/pelletier/go-toml/v2 v2.0.8 // indirect
	github.com/petermattis/goid v0.0.0-20230518223814-80aa455d8761 // indirect
	github.com/pkg/errors v0.9.1 // indirect
	github.com/pmezard/go-difflib v1.0.0 // indirect
	github.com/prometheus/client_golang v1.15.1 // indirect
	github.com/prometheus/client_model v0.4.0 // indirect
	github.com/prometheus/common v0.44.0 // indirect
	github.com/prometheus/procfs v0.10.0 // indirect
	github.com/rcrowley/go-metrics v0.0.0-20201227073835-cf1acfcdf475 // indirect
	github.com/rogpeppe/go-internal v1.10.0 // indirect
	github.com/rs/cors v1.8.3 // indirect
	github.com/rs/zerolog v1.29.1 // indirect
	github.com/sasha-s/go-deadlock v0.3.1 // indirect
	github.com/spf13/afero v1.9.3 // indirect
	github.com/spf13/cast v1.5.1 // indirect
	github.com/spf13/jwalterweatherman v1.1.0 // indirect
	github.com/spf13/pflag v1.0.5 // indirect
	github.com/spf13/viper v1.15.0 // indirect
	github.com/subosito/gotenv v1.4.2 // indirect
	github.com/syndtr/goleveldb v1.0.1-0.20220721030215-126854af5e6d // indirect
	github.com/tecbot/gorocksdb v0.0.0-20191217155057-f0fad39f321c // indirect
	github.com/tendermint/go-amino v0.16.0 // indirect
	github.com/tidwall/btree v1.6.0 // indirect
	github.com/zondax/hid v0.9.1 // indirect
	github.com/zondax/ledger-go v0.14.1 // indirect
	go.etcd.io/bbolt v1.3.6 // indirect
	golang.org/x/crypto v0.9.0 // indirect
	golang.org/x/exp v0.0.0-20230522175609-2e198f4a06a1 // indirect
	golang.org/x/net v0.10.0 // indirect
	golang.org/x/sync v0.2.0 // indirect
	golang.org/x/sys v0.8.0 // indirect
	golang.org/x/term v0.8.0 // indirect
	golang.org/x/text v0.9.0 // indirect
	gopkg.in/ini.v1 v1.67.0 // indirect
	gopkg.in/yaml.v2 v2.4.0 // indirect
	gopkg.in/yaml.v3 v3.0.1 // indirect
	nhooyr.io/websocket v1.8.6 // indirect
	pgregory.net/rapid v0.6.0 // indirect
	sigs.k8s.io/yaml v1.3.0 // indirect
)

<<<<<<< HEAD
// TODO remove after merge of https://github.com/cosmos/cosmos-sdk/pull/16062
replace (
	cosmossdk.io/collections => ../../collections
	cosmossdk.io/store => ../../store
	github.com/cosmos/cosmos-sdk => ../..
=======
replace (
	// TODO: remove me when collections v0.2.0 is released
	cosmossdk.io/collections => ../../collections
	cosmossdk.io/core => ../../core
	cosmossdk.io/x/tx => ../tx
	github.com/cosmos/cosmos-sdk => ../../
>>>>>>> 6b37d863
)<|MERGE_RESOLUTION|>--- conflicted
+++ resolved
@@ -6,11 +6,7 @@
 	cosmossdk.io/api v0.4.1
 	cosmossdk.io/core v0.7.0
 	cosmossdk.io/depinject v1.0.0-alpha.3
-<<<<<<< HEAD
-	cosmossdk.io/errors v1.0.0-beta.7.0.20230429155654-3ee8242364e4
-=======
 	cosmossdk.io/errors v1.0.0-beta.7.0.20230524212735-6cabb6aa5741
->>>>>>> 6b37d863
 	cosmossdk.io/log v1.1.0
 	cosmossdk.io/math v1.0.1
 	cosmossdk.io/store v0.1.0-alpha.1.0.20230524212735-6cabb6aa5741
@@ -31,11 +27,7 @@
 
 require (
 	cosmossdk.io/collections v0.1.0 // indirect
-<<<<<<< HEAD
 	cosmossdk.io/x/tx v0.7.0 // indirect
-=======
-	cosmossdk.io/x/tx v0.6.3 // indirect
->>>>>>> 6b37d863
 	filippo.io/edwards25519 v1.0.0 // indirect
 	github.com/99designs/go-keychain v0.0.0-20191008050251-8e49817e8af4 // indirect
 	github.com/99designs/keyring v1.2.1 // indirect
@@ -159,18 +151,11 @@
 	sigs.k8s.io/yaml v1.3.0 // indirect
 )
 
-<<<<<<< HEAD
-// TODO remove after merge of https://github.com/cosmos/cosmos-sdk/pull/16062
-replace (
-	cosmossdk.io/collections => ../../collections
-	cosmossdk.io/store => ../../store
-	github.com/cosmos/cosmos-sdk => ../..
-=======
 replace (
 	// TODO: remove me when collections v0.2.0 is released
 	cosmossdk.io/collections => ../../collections
 	cosmossdk.io/core => ../../core
+	cosmossdk.io/store => ../../store
 	cosmossdk.io/x/tx => ../tx
 	github.com/cosmos/cosmos-sdk => ../../
->>>>>>> 6b37d863
 )