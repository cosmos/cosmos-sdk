--- conflicted
+++ resolved
@@ -19,7 +19,7 @@
 			nil,
 			true,
 			func() {},
-			func(response *types.QueryAllowanceResponse) {},
+			func(*types.QueryAllowanceResponse) {},
 		},
 		{
 			"fail: invalid granter",
@@ -29,7 +29,7 @@
 			},
 			true,
 			func() {},
-			func(response *types.QueryAllowanceResponse) {},
+			func(*types.QueryAllowanceResponse) {},
 		},
 		{
 			"fail: invalid grantee",
@@ -39,7 +39,7 @@
 			},
 			true,
 			func() {},
-			func(response *types.QueryAllowanceResponse) {},
+			func(*types.QueryAllowanceResponse) {},
 		},
 		{
 			"fail: no grants",
@@ -49,7 +49,7 @@
 			},
 			true,
 			func() {},
-			func(response *types.QueryAllowanceResponse) {},
+			func(*types.QueryAllowanceResponse) {},
 		},
 		{
 			"valid query: expect single grant",
@@ -71,11 +71,7 @@
 	for _, tc := range testCases {
 		suite.Run(tc.name, func() {
 			tc.preRun()
-<<<<<<< HEAD
-			resp, err := k.Allowance(sdk.WrapSDKContext(ctx), tc.req)
-=======
-			resp, err := suite.keeper.FeeAllowance(suite.ctx, tc.req)
->>>>>>> a2911d0d
+			resp, err := suite.keeper.Allowance(suite.ctx, tc.req)
 			if tc.expectErr {
 				suite.Require().Error(err)
 			} else {
@@ -141,11 +137,7 @@
 	for _, tc := range testCases {
 		suite.Run(tc.name, func() {
 			tc.preRun()
-<<<<<<< HEAD
-			resp, err := k.Allowances(sdk.WrapSDKContext(ctx), tc.req)
-=======
-			resp, err := suite.keeper.FeeAllowances(suite.ctx, tc.req)
->>>>>>> a2911d0d
+			resp, err := suite.keeper.Allowances(suite.ctx, tc.req)
 			if tc.expectErr {
 				suite.Require().Error(err)
 			} else {
@@ -157,11 +149,7 @@
 }
 
 func grantFeeAllowance(suite *KeeperTestSuite) {
-<<<<<<< HEAD
-	err := suite.app.FeeGrantKeeper.GrantFeeAllowance(suite.ctx, suite.addrs[0], suite.addrs[1], &types.BasicAllowance{
-=======
-	err := suite.app.FeeGrantKeeper.GrantFeeAllowance(suite.sdkCtx, suite.addrs[0], suite.addrs[1], &types.BasicFeeAllowance{
->>>>>>> a2911d0d
+	err := suite.app.FeeGrantKeeper.GrantAllowance(suite.sdkCtx, suite.addrs[0], suite.addrs[1], &types.BasicAllowance{
 		SpendLimit: sdk.NewCoins(sdk.NewInt64Coin("atom", 555)),
 		Expiration: types.ExpiresAtHeight(334455),
 	})
