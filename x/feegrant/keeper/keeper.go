--- conflicted
+++ resolved
@@ -180,13 +180,8 @@
 }
 
 // getGrant returns entire grant between both accounts
-<<<<<<< HEAD
-func (k Keeper) getGrant(ctx context.Context, granter sdk.AccAddress, grantee sdk.AccAddress) (*feegrant.Grant, error) {
-	store := k.storeService.OpenKVStore(ctx)
-=======
-func (k Keeper) getGrant(ctx sdk.Context, granter, grantee sdk.AccAddress) (*feegrant.Grant, error) {
-	store := ctx.KVStore(k.storeKey)
->>>>>>> c1ea84d5
+func (k Keeper) getGrant(ctx context.Context, granter, grantee sdk.AccAddress) (*feegrant.Grant, error) {
+	store := k.storeService.OpenKVStore(ctx)
 	key := feegrant.FeeAllowanceKey(granter, grantee)
 	bz, err := store.Get(key)
 	if err != nil {
