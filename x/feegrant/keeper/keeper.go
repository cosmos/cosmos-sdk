--- conflicted
+++ resolved
@@ -113,13 +113,8 @@
 		return nil, sdkerrors.Wrap(sdkerrors.ErrUnauthorized, "fee-grant not found")
 	}
 
-<<<<<<< HEAD
 	var feegrant types.Grant
-	if err := k.cdc.UnmarshalBinaryBare(bz, &feegrant); err != nil {
-=======
-	var feegrant types.FeeAllowanceGrant
 	if err := k.cdc.Unmarshal(bz, &feegrant); err != nil {
->>>>>>> 4f4c035c
 		return nil, err
 	}
 
@@ -137,13 +132,8 @@
 	stop := false
 	for ; iter.Valid() && !stop; iter.Next() {
 		bz := iter.Value()
-<<<<<<< HEAD
 		var feeGrant types.Grant
-		if err := k.cdc.UnmarshalBinaryBare(bz, &feeGrant); err != nil {
-=======
-		var feeGrant types.FeeAllowanceGrant
 		if err := k.cdc.Unmarshal(bz, &feeGrant); err != nil {
->>>>>>> 4f4c035c
 			return err
 		}
 
