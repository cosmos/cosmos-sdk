--- conflicted
+++ resolved
@@ -3,7 +3,6 @@
 import (
 	"context"
 	"testing"
-	"time"
 
 	"github.com/stretchr/testify/suite"
 	tmproto "github.com/tendermint/tendermint/proto/tendermint/types"
@@ -46,15 +45,10 @@
 func (suite *KeeperTestSuite) TestKeeperCrud() {
 	// some helpers
 	eth := sdk.NewCoins(sdk.NewInt64Coin("eth", 123))
-	exp := ctx.BlockTime().AddDate(1, 0, 0)
+	exp := suite.sdkCtx.BlockTime().AddDate(1, 0, 0)
 	basic := &types.BasicFeeAllowance{
-<<<<<<< HEAD
-		SpendLimit: atom,
-		Expiration: &exp,
-=======
 		SpendLimit: suite.atom,
-		Expiration: types.ExpiresAtHeight(334455),
->>>>>>> a2911d0d
+		Expiration: &exp,
 	}
 
 	basic2 := &types.BasicFeeAllowance{
@@ -156,15 +150,10 @@
 func (suite *KeeperTestSuite) TestUseGrantedFee() {
 	eth := sdk.NewCoins(sdk.NewInt64Coin("eth", 123))
 
-	exp := ctx.BlockTime().AddDate(1, 0, 0)
+	exp := suite.sdkCtx.BlockTime().AddDate(1, 0, 0)
 	future := &types.BasicFeeAllowance{
-<<<<<<< HEAD
-		SpendLimit: atom,
-		Expiration: &exp,
-=======
 		SpendLimit: suite.atom,
-		Expiration: types.ExpiresAtHeight(5678),
->>>>>>> a2911d0d
+		Expiration: &exp,
 	}
 
 	expired := &types.BasicFeeAllowance{
@@ -249,14 +238,16 @@
 
 func (suite *KeeperTestSuite) TestIterateGrants() {
 	eth := sdk.NewCoins(sdk.NewInt64Coin("eth", 123))
+	exp := suite.sdkCtx.BlockTime().AddDate(1, 0, 0)
+
 	allowance := &types.BasicFeeAllowance{
 		SpendLimit: suite.atom,
-		Expiration: types.ExpiresAtHeight(5678),
+		Expiration: &exp,
 	}
 
 	allowance1 := &types.BasicFeeAllowance{
 		SpendLimit: eth,
-		Expiration: types.ExpiresAtTime(suite.sdkCtx.BlockTime().Add(24 * time.Hour)),
+		Expiration: &exp,
 	}
 
 	suite.keeper.GrantFeeAllowance(suite.sdkCtx, suite.addrs[0], suite.addrs[1], allowance)
