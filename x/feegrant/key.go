--- conflicted
+++ resolved
@@ -49,7 +49,6 @@
 	return append(FeeAllowanceKeyPrefix, address.MustLengthPrefix(grantee.Bytes())...)
 }
 
-<<<<<<< HEAD
 // FeeAllowancePrefixQueue is the canonical key to store grant key.
 //
 // Key format:
@@ -66,7 +65,9 @@
 func AllowanceByExpTimeKey(exp *time.Time) []byte {
 	// no need of appending len(exp_bytes) here, `FormatTimeBytes` gives const length everytime.
 	return append(FeeAllowanceQueueKeyPrefix, sdk.FormatTimeBytes(*exp)...)
-=======
+}
+
+// ParseAddressesFromFeeAllowanceKey exrtacts and returns the granter, grantee from the given key.
 func ParseAddressesFromFeeAllowanceKey(key []byte) (granter, grantee sdk.AccAddress) {
 	// key is of format:
 	// 0x00<granteeAddressLen (1 Byte)><granteeAddress_Bytes><granterAddressLen (1 Byte)><granterAddress_Bytes><msgType_Bytes>
@@ -79,5 +80,4 @@
 	granter = sdk.AccAddress(key[3+granterAddrLen : 3+granteeAddrLen+byte(granterAddrLen)])
 
 	return granter, grantee
->>>>>>> 96bc6a58
 }