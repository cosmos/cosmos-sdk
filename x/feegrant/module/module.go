--- conflicted
+++ resolved
@@ -10,14 +10,9 @@
 	"google.golang.org/grpc"
 
 	"cosmossdk.io/core/appmodule"
-<<<<<<< HEAD
 	appmodulev2 "cosmossdk.io/core/appmodule/v2"
-=======
 	"cosmossdk.io/core/registry"
-	"cosmossdk.io/core/transaction"
->>>>>>> a2278387
 	"cosmossdk.io/errors"
-	"cosmossdk.io/runtime/v2"
 	"cosmossdk.io/x/feegrant"
 	"cosmossdk.io/x/feegrant/ante"
 	"cosmossdk.io/x/feegrant/client/cli"
@@ -32,20 +27,6 @@
 )
 
 var (
-<<<<<<< HEAD
-	_ module.HasName               = AppModule{}
-	_ module.HasAminoCodec         = AppModule{}
-	_ module.HasGRPCGateway        = AppModule{}
-	_ module.HasRegisterInterfaces = AppModule{}
-	_ module.AppModuleSimulation   = AppModule{}
-	_ module.HasGenesis            = AppModule{}
-
-	_ appmodulev2.AppModule                         = AppModule{}
-	_ appmodulev2.HasEndBlocker                     = AppModule{}
-	_ appmodule.HasServices                         = AppModule{}
-	_ appmodulev2.HasMigrations                     = AppModule{}
-	_ appmodulev2.HasTxValidation[decode.DecodedTx] = AppModule{}
-=======
 	_ module.HasName             = AppModule{}
 	_ module.HasAminoCodec       = AppModule{}
 	_ module.HasGRPCGateway      = AppModule{}
@@ -57,7 +38,8 @@
 	_ appmodule.HasMigrations         = AppModule{}
 	_ appmodule.HasGenesis            = AppModule{}
 	_ appmodule.HasRegisterInterfaces = AppModule{}
->>>>>>> a2278387
+
+	_ appmodulev2.HasTxValidation[decode.DecodedTx] = AppModule{}
 )
 
 // AppModule implements an application module for the feegrant module.
@@ -192,7 +174,7 @@
 	anteHandler := sdk.ChainAnteDecorators(anteDecorators...)
 
 	// execute the AnteHandler
-	_, err := decorator.AnteHandle(sdkCtx, runtime.ServerTxToSDKTx(tx), sdkCtx.ExecMode() == sdk.ExecModeSimulate, anteHandler)
+	_, err := decorator.AnteHandle(sdkCtx, nil /** do not import runtime **/, sdkCtx.ExecMode() == sdk.ExecModeSimulate, anteHandler)
 
 	return err
 }