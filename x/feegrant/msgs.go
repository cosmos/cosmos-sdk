package feegrant

import (
	"github.com/gogo/protobuf/proto"

	"github.com/cosmos/cosmos-sdk/codec/legacy"
	"github.com/cosmos/cosmos-sdk/codec/types"
	sdk "github.com/cosmos/cosmos-sdk/types"
	sdkerrors "github.com/cosmos/cosmos-sdk/types/errors"
	"github.com/cosmos/cosmos-sdk/x/auth/legacy/legacytx"
)

var (
	_, _ sdk.Msg            = &MsgGrantAllowance{}, &MsgRevokeAllowance{}
	_, _ legacytx.LegacyMsg = &MsgGrantAllowance{}, &MsgRevokeAllowance{} // For amino support.

	_ types.UnpackInterfacesMessage = &MsgGrantAllowance{}
)

// NewMsgGrantAllowance creates a new MsgGrantAllowance.
//nolint:interfacer
func NewMsgGrantAllowance(feeAllowance FeeAllowanceI, granter, grantee sdk.AccAddress) (*MsgGrantAllowance, error) {
	msg, ok := feeAllowance.(proto.Message)
	if !ok {
		return nil, sdkerrors.Wrapf(sdkerrors.ErrPackAny, "cannot proto marshal %T", msg)
	}
	any, err := types.NewAnyWithValue(msg)
	if err != nil {
		return nil, err
	}

	return &MsgGrantAllowance{
		Granter:   granter.String(),
		Grantee:   grantee.String(),
		Allowance: any,
	}, nil
}

// ValidateBasic implements the sdk.Msg interface.
func (msg MsgGrantAllowance) ValidateBasic() error {
	if msg.Granter == "" {
		return sdkerrors.Wrap(sdkerrors.ErrInvalidAddress, "missing granter address")
	}
	if msg.Grantee == "" {
		return sdkerrors.Wrap(sdkerrors.ErrInvalidAddress, "missing grantee address")
	}
	if msg.Grantee == msg.Granter {
		return sdkerrors.Wrap(sdkerrors.ErrInvalidAddress, "cannot self-grant fee authorization")
	}

	allowance, err := msg.GetFeeAllowanceI()
	if err != nil {
		return err
	}

	return allowance.ValidateBasic()
}

// GetSigners gets the granter account associated with an allowance
func (msg MsgGrantAllowance) GetSigners() []string {
	return []string{msg.Granter}
}

// Type implements the LegacyMsg.Type method.
func (msg MsgGrantAllowance) Type() string {
	return sdk.MsgTypeURL(&msg)
}

// Route implements the LegacyMsg.Route method.
func (msg MsgGrantAllowance) Route() string {
	return sdk.MsgTypeURL(&msg)
}

// GetSignBytes implements the LegacyMsg.GetSignBytes method.
func (msg MsgGrantAllowance) GetSignBytes() []byte {
	return sdk.MustSortJSON(legacy.Cdc.MustMarshalJSON(&msg))
}

// GetFeeAllowanceI returns unpacked FeeAllowance
func (msg MsgGrantAllowance) GetFeeAllowanceI() (FeeAllowanceI, error) {
	allowance, ok := msg.Allowance.GetCachedValue().(FeeAllowanceI)
	if !ok {
		return nil, sdkerrors.Wrap(ErrNoAllowance, "failed to get allowance")
	}

	return allowance, nil
}

// UnpackInterfaces implements UnpackInterfacesMessage.UnpackInterfaces
func (msg MsgGrantAllowance) UnpackInterfaces(unpacker types.AnyUnpacker) error {
	var allowance FeeAllowanceI
	return unpacker.UnpackAny(msg.Allowance, &allowance)
}

// NewMsgRevokeAllowance returns a message to revoke a fee allowance for a given
// granter and grantee
//nolint:interfacer
func NewMsgRevokeAllowance(granter sdk.AccAddress, grantee sdk.AccAddress) MsgRevokeAllowance {
	return MsgRevokeAllowance{Granter: granter.String(), Grantee: grantee.String()}
}

// ValidateBasic implements the sdk.Msg interface.
func (msg MsgRevokeAllowance) ValidateBasic() error {
	if msg.Granter == "" {
		return sdkerrors.Wrap(sdkerrors.ErrInvalidAddress, "missing granter address")
	}
	if msg.Grantee == "" {
		return sdkerrors.Wrap(sdkerrors.ErrInvalidAddress, "missing grantee address")
	}
	if msg.Grantee == msg.Granter {
		return sdkerrors.Wrap(sdkerrors.ErrInvalidAddress, "addresses must be different")
	}

	return nil
}

// GetSigners gets the granter address associated with an Allowance
// to revoke.
<<<<<<< HEAD
func (msg MsgRevokeAllowance) GetSigners() []string {
	return []string{msg.Granter}
=======
func (msg MsgRevokeAllowance) GetSigners() []sdk.AccAddress {
	granter, err := sdk.AccAddressFromBech32(msg.Granter)
	if err != nil {
		panic(err)
	}
	return []sdk.AccAddress{granter}
}

// Type implements the LegacyMsg.Type method.
func (msg MsgRevokeAllowance) Type() string {
	return sdk.MsgTypeURL(&msg)
}

// Route implements the LegacyMsg.Route method.
func (msg MsgRevokeAllowance) Route() string {
	return sdk.MsgTypeURL(&msg)
}

// GetSignBytes implements the LegacyMsg.GetSignBytes method.
func (msg MsgRevokeAllowance) GetSignBytes() []byte {
	return sdk.MustSortJSON(legacy.Cdc.MustMarshalJSON(&msg))
>>>>>>> bc24f261
}<|MERGE_RESOLUTION|>--- conflicted
+++ resolved
@@ -116,16 +116,8 @@
 
 // GetSigners gets the granter address associated with an Allowance
 // to revoke.
-<<<<<<< HEAD
 func (msg MsgRevokeAllowance) GetSigners() []string {
 	return []string{msg.Granter}
-=======
-func (msg MsgRevokeAllowance) GetSigners() []sdk.AccAddress {
-	granter, err := sdk.AccAddressFromBech32(msg.Granter)
-	if err != nil {
-		panic(err)
-	}
-	return []sdk.AccAddress{granter}
 }
 
 // Type implements the LegacyMsg.Type method.
@@ -141,5 +133,4 @@
 // GetSignBytes implements the LegacyMsg.GetSignBytes method.
 func (msg MsgRevokeAllowance) GetSignBytes() []byte {
 	return sdk.MustSortJSON(legacy.Cdc.MustMarshalJSON(&msg))
->>>>>>> bc24f261
 }