package feegrant

import (
	"github.com/cosmos/gogoproto/proto"

	errorsmod "cosmossdk.io/errors"

	"github.com/cosmos/cosmos-sdk/codec/types"
	sdk "github.com/cosmos/cosmos-sdk/types"
	sdkerrors "github.com/cosmos/cosmos-sdk/types/errors"
	"github.com/cosmos/cosmos-sdk/x/auth/migrations/legacytx"
)

var (
	_, _ sdk.Msg = &MsgGrantAllowance{}, &MsgRevokeAllowance{}
	// For amino support.
	_, _ legacytx.LegacyMsg = &MsgGrantAllowance{}, &MsgRevokeAllowance{}

	_ types.UnpackInterfacesMessage = &MsgGrantAllowance{}
)

// NewMsgGrantAllowance creates a new MsgGrantAllowance.
<<<<<<< HEAD
//

=======
>>>>>>> 9332942f
func NewMsgGrantAllowance(feeAllowance FeeAllowanceI, granter, grantee sdk.AccAddress) (*MsgGrantAllowance, error) {
	msg, ok := feeAllowance.(proto.Message)
	if !ok {
		return nil, errorsmod.Wrapf(sdkerrors.ErrPackAny, "cannot proto marshal %T", msg)
	}
	any, err := types.NewAnyWithValue(msg)
	if err != nil {
		return nil, err
	}

	return &MsgGrantAllowance{
		Granter:   granter.String(),
		Grantee:   grantee.String(),
		Allowance: any,
	}, nil
}

// ValidateBasic implements the sdk.Msg interface.
func (msg MsgGrantAllowance) ValidateBasic() error {
	return nil
}

// GetSigners gets the granter account associated with an allowance
func (msg MsgGrantAllowance) GetSigners() []sdk.AccAddress {
	granter, _ := sdk.AccAddressFromBech32(msg.Granter)
	return []sdk.AccAddress{granter}
}

// GetSignBytes implements the LegacyMsg.GetSignBytes method.
func (msg MsgGrantAllowance) GetSignBytes() []byte {
	return sdk.MustSortJSON(ModuleCdc.MustMarshalJSON(&msg))
}

// GetFeeAllowanceI returns unpacked FeeAllowance
func (msg MsgGrantAllowance) GetFeeAllowanceI() (FeeAllowanceI, error) {
	allowance, ok := msg.Allowance.GetCachedValue().(FeeAllowanceI)
	if !ok {
		return nil, errorsmod.Wrap(ErrNoAllowance, "failed to get allowance")
	}

	return allowance, nil
}

// UnpackInterfaces implements UnpackInterfacesMessage.UnpackInterfaces
func (msg MsgGrantAllowance) UnpackInterfaces(unpacker types.AnyUnpacker) error {
	var allowance FeeAllowanceI
	return unpacker.UnpackAny(msg.Allowance, &allowance)
}

// NewMsgRevokeAllowance returns a message to revoke a fee allowance for a given
// granter and grantee
//

func NewMsgRevokeAllowance(granter, grantee sdk.AccAddress) MsgRevokeAllowance {
	return MsgRevokeAllowance{Granter: granter.String(), Grantee: grantee.String()}
}

// ValidateBasic implements the sdk.Msg interface.
func (msg MsgRevokeAllowance) ValidateBasic() error {
	return nil
}

// GetSigners gets the granter address associated with an Allowance
// to revoke.
func (msg MsgRevokeAllowance) GetSigners() []sdk.AccAddress {
	granter, _ := sdk.AccAddressFromBech32(msg.Granter)
	return []sdk.AccAddress{granter}
}

// GetSignBytes implements the LegacyMsg.GetSignBytes method.
func (msg MsgRevokeAllowance) GetSignBytes() []byte {
	return sdk.MustSortJSON(ModuleCdc.MustMarshalJSON(&msg))
}<|MERGE_RESOLUTION|>--- conflicted
+++ resolved
@@ -20,11 +20,6 @@
 )
 
 // NewMsgGrantAllowance creates a new MsgGrantAllowance.
-<<<<<<< HEAD
-//
-
-=======
->>>>>>> 9332942f
 func NewMsgGrantAllowance(feeAllowance FeeAllowanceI, granter, grantee sdk.AccAddress) (*MsgGrantAllowance, error) {
 	msg, ok := feeAllowance.(proto.Message)
 	if !ok {
