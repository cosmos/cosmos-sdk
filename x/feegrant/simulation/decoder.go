package simulation

import (
	"bytes"
	"fmt"

	"github.com/cosmos/cosmos-sdk/codec"
	"github.com/cosmos/cosmos-sdk/types/kv"
	"github.com/cosmos/cosmos-sdk/x/feegrant/types"
)

// NewDecodeStore returns a decoder function closure that unmarshals the KVPair's
// Value to the corresponding feegrant type.
func NewDecodeStore(cdc codec.Codec) func(kvA, kvB kv.Pair) string {
	return func(kvA, kvB kv.Pair) string {
		switch {
		case bytes.Equal(kvA.Key[:1], types.FeeAllowanceKeyPrefix):
<<<<<<< HEAD
			var grantA, grantB types.Grant
			cdc.MustUnmarshalBinaryBare(kvA.Value, &grantA)
			cdc.MustUnmarshalBinaryBare(kvB.Value, &grantB)
=======
			var grantA, grantB types.FeeAllowanceGrant
			cdc.MustUnmarshal(kvA.Value, &grantA)
			cdc.MustUnmarshal(kvB.Value, &grantB)
>>>>>>> 4f4c035c
			return fmt.Sprintf("%v\n%v", grantA, grantB)
		default:
			panic(fmt.Sprintf("invalid feegrant key %X", kvA.Key))
		}
	}
}<|MERGE_RESOLUTION|>--- conflicted
+++ resolved
@@ -15,15 +15,9 @@
 	return func(kvA, kvB kv.Pair) string {
 		switch {
 		case bytes.Equal(kvA.Key[:1], types.FeeAllowanceKeyPrefix):
-<<<<<<< HEAD
 			var grantA, grantB types.Grant
-			cdc.MustUnmarshalBinaryBare(kvA.Value, &grantA)
-			cdc.MustUnmarshalBinaryBare(kvB.Value, &grantB)
-=======
-			var grantA, grantB types.FeeAllowanceGrant
 			cdc.MustUnmarshal(kvA.Value, &grantA)
 			cdc.MustUnmarshal(kvB.Value, &grantB)
->>>>>>> 4f4c035c
 			return fmt.Sprintf("%v\n%v", grantA, grantB)
 		default:
 			panic(fmt.Sprintf("invalid feegrant key %X", kvA.Key))
