--- conflicted
+++ resolved
@@ -98,15 +98,6 @@
 			return simtypes.NoOpMsg(types.ModuleName, TypeMsgGrantFeeAllowance, err.Error()), nil, err
 		}
 		txGen := simappparams.MakeTestEncodingConfig().TxConfig
-<<<<<<< HEAD
-=======
-		svcMsgClientConn := &msgservice.ServiceMsgClientConn{}
-		feegrantMsgClient := types.NewMsgClient(svcMsgClientConn)
-		_, err = feegrantMsgClient.GrantAllowance(context.Background(), msg)
-		if err != nil {
-			return simtypes.NoOpMsg(types.ModuleName, TypeMsgGrantFeeAllowance, err.Error()), nil, err
-		}
->>>>>>> d19791be
 		tx, err := helpers.GenTx(
 			txGen,
 			[]sdk.Msg{msg},
@@ -175,16 +166,6 @@
 		msg := types.NewMsgRevokeAllowance(granterAddr, granteeAddr)
 
 		txGen := simappparams.MakeTestEncodingConfig().TxConfig
-<<<<<<< HEAD
-=======
-		svcMsgClientConn := &msgservice.ServiceMsgClientConn{}
-		feegrantMsgClient := types.NewMsgClient(svcMsgClientConn)
-		_, err = feegrantMsgClient.RevokeAllowance(context.Background(), &msg)
-		if err != nil {
-			return simtypes.NoOpMsg(types.ModuleName, TypeMsgGrantFeeAllowance, err.Error()), nil, err
-		}
->>>>>>> d19791be
-
 		tx, err := helpers.GenTx(
 			txGen,
 			[]sdk.Msg{&msg},
