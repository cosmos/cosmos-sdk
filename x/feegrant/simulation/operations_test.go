--- conflicted
+++ resolved
@@ -141,12 +141,8 @@
 
 	granter, grantee := accounts[0], accounts[1]
 
-<<<<<<< HEAD
 	oneYear := ctx.BlockTime().AddDate(1, 0, 0)
-	err := app.FeeGrantKeeper.GrantFeeAllowance(
-=======
 	err := app.FeeGrantKeeper.GrantAllowance(
->>>>>>> d3bcc15b
 		ctx,
 		granter.Address,
 		grantee.Address,
