package types

import (
	sdk "github.com/cosmos/cosmos-sdk/types"
	sdkerrors "github.com/cosmos/cosmos-sdk/types/errors"
)

var _ FeeAllowanceI = (*BasicAllowance)(nil)

// Accept can use fee payment requested as well as timestamp of the current block
// to determine whether or not to process this. This is checked in
// Keeper.UseGrantedFees and the return values should match how it is handled there.
//
// If it returns an error, the fee payment is rejected, otherwise it is accepted.
// The FeeAllowance implementation is expected to update it's internal state
// and will be saved again after an acceptance.
//
// If remove is true (regardless of the error), the FeeAllowance will be deleted from storage
// (eg. when it is used up). (See call to RevokeFeeAllowance in Keeper.UseGrantedFees)
<<<<<<< HEAD
func (a *BasicFeeAllowance) Accept(ctx sdk.Context, fee sdk.Coins, _ []sdk.Msg) (bool, error) {
	if a.Expiration != nil && a.Expiration.Before(ctx.BlockTime()) {
=======
func (a *BasicAllowance) Accept(ctx sdk.Context, fee sdk.Coins, _ []sdk.Msg) (bool, error) {
	blockTime := ctx.BlockTime()
	blockHeight := ctx.BlockHeight()

	if a.Expiration.IsExpired(&blockTime, blockHeight) {
>>>>>>> d3bcc15b
		return true, sdkerrors.Wrap(ErrFeeLimitExpired, "basic allowance")
	}

	if a.SpendLimit != nil {
		left, invalid := a.SpendLimit.SafeSub(fee)
		if invalid {
			return false, sdkerrors.Wrap(ErrFeeLimitExceeded, "basic allowance")
		}

		a.SpendLimit = left
		return left.IsZero(), nil
	}

	return false, nil
}

<<<<<<< HEAD
=======
// PrepareForExport will adjust the expiration based on export time. In particular,
// it will subtract the dumpHeight from any height-based expiration to ensure that
// the elapsed number of blocks this allowance is valid for is fixed.
func (a *BasicAllowance) PrepareForExport(dumpTime time.Time, dumpHeight int64) FeeAllowanceI {
	return &BasicAllowance{
		SpendLimit: a.SpendLimit,
		Expiration: a.Expiration.PrepareForExport(dumpTime, dumpHeight),
	}
}

>>>>>>> d3bcc15b
// ValidateBasic implements FeeAllowance and enforces basic sanity checks
func (a BasicAllowance) ValidateBasic() error {
	if a.SpendLimit != nil {
		if !a.SpendLimit.IsValid() {
			return sdkerrors.Wrapf(sdkerrors.ErrInvalidCoins, "send amount is invalid: %s", a.SpendLimit)
		}
		if !a.SpendLimit.IsAllPositive() {
			return sdkerrors.Wrap(sdkerrors.ErrInvalidCoins, "spend limit must be positive")
		}
	}

	if a.Expiration != nil && a.Expiration.Unix() < 0 {
		return sdkerrors.Wrap(ErrInvalidDuration, "expiration time cannot be negative")
	}

	return nil
}<|MERGE_RESOLUTION|>--- conflicted
+++ resolved
@@ -17,16 +17,8 @@
 //
 // If remove is true (regardless of the error), the FeeAllowance will be deleted from storage
 // (eg. when it is used up). (See call to RevokeFeeAllowance in Keeper.UseGrantedFees)
-<<<<<<< HEAD
-func (a *BasicFeeAllowance) Accept(ctx sdk.Context, fee sdk.Coins, _ []sdk.Msg) (bool, error) {
+func (a *BasicAllowance) Accept(ctx sdk.Context, fee sdk.Coins, _ []sdk.Msg) (bool, error) {
 	if a.Expiration != nil && a.Expiration.Before(ctx.BlockTime()) {
-=======
-func (a *BasicAllowance) Accept(ctx sdk.Context, fee sdk.Coins, _ []sdk.Msg) (bool, error) {
-	blockTime := ctx.BlockTime()
-	blockHeight := ctx.BlockHeight()
-
-	if a.Expiration.IsExpired(&blockTime, blockHeight) {
->>>>>>> d3bcc15b
 		return true, sdkerrors.Wrap(ErrFeeLimitExpired, "basic allowance")
 	}
 
@@ -43,19 +35,6 @@
 	return false, nil
 }
 
-<<<<<<< HEAD
-=======
-// PrepareForExport will adjust the expiration based on export time. In particular,
-// it will subtract the dumpHeight from any height-based expiration to ensure that
-// the elapsed number of blocks this allowance is valid for is fixed.
-func (a *BasicAllowance) PrepareForExport(dumpTime time.Time, dumpHeight int64) FeeAllowanceI {
-	return &BasicAllowance{
-		SpendLimit: a.SpendLimit,
-		Expiration: a.Expiration.PrepareForExport(dumpTime, dumpHeight),
-	}
-}
-
->>>>>>> d3bcc15b
 // ValidateBasic implements FeeAllowance and enforces basic sanity checks
 func (a BasicAllowance) ValidateBasic() error {
 	if a.SpendLimit != nil {
