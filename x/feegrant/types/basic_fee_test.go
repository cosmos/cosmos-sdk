package types_test

import (
	"testing"
	"time"

	"github.com/stretchr/testify/assert"
	"github.com/stretchr/testify/require"
	tmproto "github.com/tendermint/tendermint/proto/tendermint/types"

	"github.com/cosmos/cosmos-sdk/simapp"
	sdk "github.com/cosmos/cosmos-sdk/types"
	"github.com/cosmos/cosmos-sdk/x/feegrant/types"
)

func TestBasicFeeValidAllow(t *testing.T) {
	app := simapp.Setup(false)
	ctx := app.BaseApp.NewContext(false, tmproto.Header{})

	eth := sdk.NewCoins(sdk.NewInt64Coin("eth", 10))
	atom := sdk.NewCoins(sdk.NewInt64Coin("atom", 555))
	smallAtom := sdk.NewCoins(sdk.NewInt64Coin("atom", 43))
	bigAtom := sdk.NewCoins(sdk.NewInt64Coin("atom", 1000))
	leftAtom := sdk.NewCoins(sdk.NewInt64Coin("atom", 512))
	now := ctx.BlockTime()
	oneHour := now.Add(1 * time.Hour)

	cases := map[string]struct {
		allowance *types.BasicFeeAllowance
		// all other checks are ignored if valid=false
<<<<<<< HEAD
		fee       sdk.Coins
		blockTime time.Time
		valid     bool
		accept    bool
		remove    bool
		remains   sdk.Coins
=======
		fee         sdk.Coins
		blockHeight int64
		accept      bool
		remove     bool
		remains     sdk.Coins
>>>>>>> 0cbed20d
	}{
		"empty": {
			allowance:  &types.BasicFeeAllowance{},
			accept: true,
		},
		"small fee without expire": {
			allowance: &types.BasicFeeAllowance{
				SpendLimit: atom,
			},
			fee:     smallAtom,
			accept:  true,
			remove:  false,
			remains: leftAtom,
		},
		"all fee without expire": {
			allowance: &types.BasicFeeAllowance{
				SpendLimit: smallAtom,
			},
			fee:    smallAtom,
			accept: true,
			remove: true,
		},
		"wrong fee": {
			allowance: &types.BasicFeeAllowance{
				SpendLimit: smallAtom,
			},
			fee:    eth,
			accept: false,
		},
		"non-expired": {
			allowance: &types.BasicFeeAllowance{
				SpendLimit: atom,
				Expiration: &oneHour,
			},
<<<<<<< HEAD
			valid:     true,
			fee:       smallAtom,
			blockTime: now,
			accept:    true,
			remove:    false,
			remains:   leftAtom,
=======
			fee:         smallAtom,
			blockHeight: 85,
			accept:      true,
			remove:      false,
			remains:     leftAtom,
>>>>>>> 0cbed20d
		},
		"expired": {
			allowance: &types.BasicFeeAllowance{
				SpendLimit: atom,
				Expiration: &now,
			},
<<<<<<< HEAD
			valid:     true,
			fee:       smallAtom,
			blockTime: oneHour,
			accept:    false,
			remove:    true,
=======
			fee:         smallAtom,
			blockHeight: 121,
			accept:      false,
			remove:      true,
>>>>>>> 0cbed20d
		},
		"fee more than allowed": {
			allowance: &types.BasicFeeAllowance{
				SpendLimit: atom,
				Expiration: &oneHour,
			},
<<<<<<< HEAD
			valid:     true,
			fee:       bigAtom,
			blockTime: now,
			accept:    false,
		},
		"with out spend limit": {
			allow: &types.BasicFeeAllowance{
				Expiration: &oneHour,
			},
			valid:     true,
			fee:       bigAtom,
			blockTime: now,
			accept:    true,
		},
		"expired no spend limit": {
			allow: &types.BasicFeeAllowance{
				Expiration: &now,
			},
			valid:     true,
			fee:       bigAtom,
			blockTime: oneHour,
			accept:    false,
=======
			fee:         bigAtom,
			blockHeight: 85,
			accept:      false,
		},
		"with out spend limit": {
			allowance: &types.BasicFeeAllowance{
				Expiration: types.ExpiresAtHeight(100),
			},
			fee:         bigAtom,
			blockHeight: 85,
			accept:      true,
		},
		"expired no spend limit": {
			allowance: &types.BasicFeeAllowance{
				Expiration: types.ExpiresAtHeight(100),
			},
			fee:         bigAtom,
			blockHeight: 120,
			accept:      false,
>>>>>>> 0cbed20d
		},
	}

	for name, stc := range cases {
		tc := stc // to make scopelint happy
		t.Run(name, func(t *testing.T) {
			err := tc.allowance.ValidateBasic()
			require.NoError(t, err)

			ctx := app.BaseApp.NewContext(false, tmproto.Header{}).WithBlockTime(tc.blockTime)

			// now try to deduct
			removed, err := tc.allowance.Accept(ctx, tc.fee, []sdk.Msg{})
			if !tc.accept {
				require.Error(t, err)
				return
			}
			require.NoError(t, err)

			require.Equal(t, tc.remove, removed)
			if !removed {
				assert.Equal(t, tc.allowance.SpendLimit, tc.remains)
			}
		})
	}
}<|MERGE_RESOLUTION|>--- conflicted
+++ resolved
@@ -28,24 +28,16 @@
 	cases := map[string]struct {
 		allowance *types.BasicFeeAllowance
 		// all other checks are ignored if valid=false
-<<<<<<< HEAD
 		fee       sdk.Coins
 		blockTime time.Time
 		valid     bool
 		accept    bool
 		remove    bool
 		remains   sdk.Coins
-=======
-		fee         sdk.Coins
-		blockHeight int64
-		accept      bool
-		remove     bool
-		remains     sdk.Coins
->>>>>>> 0cbed20d
 	}{
 		"empty": {
-			allowance:  &types.BasicFeeAllowance{},
-			accept: true,
+			allowance: &types.BasicFeeAllowance{},
+			accept:    true,
 		},
 		"small fee without expire": {
 			allowance: &types.BasicFeeAllowance{
@@ -76,52 +68,36 @@
 				SpendLimit: atom,
 				Expiration: &oneHour,
 			},
-<<<<<<< HEAD
 			valid:     true,
 			fee:       smallAtom,
 			blockTime: now,
 			accept:    true,
 			remove:    false,
 			remains:   leftAtom,
-=======
-			fee:         smallAtom,
-			blockHeight: 85,
-			accept:      true,
-			remove:      false,
-			remains:     leftAtom,
->>>>>>> 0cbed20d
 		},
 		"expired": {
 			allowance: &types.BasicFeeAllowance{
 				SpendLimit: atom,
 				Expiration: &now,
 			},
-<<<<<<< HEAD
 			valid:     true,
 			fee:       smallAtom,
 			blockTime: oneHour,
 			accept:    false,
 			remove:    true,
-=======
-			fee:         smallAtom,
-			blockHeight: 121,
-			accept:      false,
-			remove:      true,
->>>>>>> 0cbed20d
 		},
 		"fee more than allowed": {
 			allowance: &types.BasicFeeAllowance{
 				SpendLimit: atom,
 				Expiration: &oneHour,
 			},
-<<<<<<< HEAD
 			valid:     true,
 			fee:       bigAtom,
 			blockTime: now,
 			accept:    false,
 		},
 		"with out spend limit": {
-			allow: &types.BasicFeeAllowance{
+			allowance: &types.BasicFeeAllowance{
 				Expiration: &oneHour,
 			},
 			valid:     true,
@@ -130,34 +106,13 @@
 			accept:    true,
 		},
 		"expired no spend limit": {
-			allow: &types.BasicFeeAllowance{
+			allowance: &types.BasicFeeAllowance{
 				Expiration: &now,
 			},
 			valid:     true,
 			fee:       bigAtom,
 			blockTime: oneHour,
 			accept:    false,
-=======
-			fee:         bigAtom,
-			blockHeight: 85,
-			accept:      false,
-		},
-		"with out spend limit": {
-			allowance: &types.BasicFeeAllowance{
-				Expiration: types.ExpiresAtHeight(100),
-			},
-			fee:         bigAtom,
-			blockHeight: 85,
-			accept:      true,
-		},
-		"expired no spend limit": {
-			allowance: &types.BasicFeeAllowance{
-				Expiration: types.ExpiresAtHeight(100),
-			},
-			fee:         bigAtom,
-			blockHeight: 120,
-			accept:      false,
->>>>>>> 0cbed20d
 		},
 	}
 
