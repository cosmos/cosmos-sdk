package types

import (
	"github.com/cosmos/cosmos-sdk/codec/types"
	sdk "github.com/cosmos/cosmos-sdk/types"
	sdkerrors "github.com/cosmos/cosmos-sdk/types/errors"
	"github.com/gogo/protobuf/proto"
)

// TODO: Revisit this once we have propoer gas fee framework.
// Tracking issues https://github.com/cosmos/cosmos-sdk/issues/9054, https://github.com/cosmos/cosmos-sdk/discussions/9072
const (
	gasCostPerIteration = uint64(10)
)

var _ FeeAllowanceI = (*AllowedMsgAllowance)(nil)
var _ types.UnpackInterfacesMessage = (*AllowedMsgAllowance)(nil)

// UnpackInterfaces implements UnpackInterfacesMessage.UnpackInterfaces
func (a *AllowedMsgAllowance) UnpackInterfaces(unpacker types.AnyUnpacker) error {
	var allowance FeeAllowanceI
	return unpacker.UnpackAny(a.Allowance, &allowance)
}

// NewAllowedMsgFeeAllowance creates new filtered fee allowance.
func NewAllowedMsgAllowance(allowance FeeAllowanceI, allowedMsgs []string) (*AllowedMsgAllowance, error) {
	msg, ok := allowance.(proto.Message)
	if !ok {
		return nil, sdkerrors.Wrapf(sdkerrors.ErrPackAny, "cannot proto marshal %T", msg)
	}
	any, err := types.NewAnyWithValue(msg)
	if err != nil {
		return nil, err
	}

	return &AllowedMsgAllowance{
		Allowance:       any,
		AllowedMessages: allowedMsgs,
	}, nil
}

// GetAllowance returns allowed fee allowance.
func (a *AllowedMsgAllowance) GetAllowance() (FeeAllowanceI, error) {
	allowance, ok := a.Allowance.GetCachedValue().(FeeAllowanceI)
	if !ok {
		return nil, sdkerrors.Wrap(ErrNoAllowance, "failed to get allowance")
	}

	return allowance, nil
}

// Accept method checks for the filtered messages has valid expiry
func (a *AllowedMsgAllowance) Accept(ctx sdk.Context, fee sdk.Coins, msgs []sdk.Msg) (bool, error) {
	if !a.allMsgTypesAllowed(ctx, msgs) {
		return false, sdkerrors.Wrap(ErrMessageNotAllowed, "message does not exist in allowed messages")
	}

	allowance, err := a.GetAllowance()
	if err != nil {
		return false, err
	}

	return allowance.Accept(ctx, fee, msgs)
}

func (a *AllowedMsgAllowance) allowedMsgsToMap(ctx sdk.Context) map[string]bool {
	msgsMap := make(map[string]bool, len(a.AllowedMessages))
	for _, msg := range a.AllowedMessages {
		ctx.GasMeter().ConsumeGas(gasCostPerIteration, "check msg")
		msgsMap[msg] = true
	}

	return msgsMap
}

func (a *AllowedMsgAllowance) allMsgTypesAllowed(ctx sdk.Context, msgs []sdk.Msg) bool {
	msgsMap := a.allowedMsgsToMap(ctx)

	for _, msg := range msgs {
		ctx.GasMeter().ConsumeGas(gasCostPerIteration, "check msg")
		if !msgsMap[sdk.MsgTypeURL(msg)] {
			return false
		}
	}

	return true
}

<<<<<<< HEAD
=======
// PrepareForExport will adjust the expiration based on export time. In particular,
// it will subtract the dumpHeight from any height-based expiration to ensure that
// the elapsed number of blocks this allowance is valid for is fixed.
func (a *AllowedMsgAllowance) PrepareForExport(dumpTime time.Time, dumpHeight int64) FeeAllowanceI {
	allowance, err := a.GetAllowance()
	if err != nil {
		panic("failed to get allowance")
	}

	f, err := NewAllowedMsgAllowance(allowance.PrepareForExport(dumpTime, dumpHeight), a.AllowedMessages)
	if err != nil {
		panic("failed to export filtered fee allowance")
	}

	return f
}

>>>>>>> d3bcc15b
// ValidateBasic implements FeeAllowance and enforces basic sanity checks
func (a *AllowedMsgAllowance) ValidateBasic() error {
	if a.Allowance == nil {
		return sdkerrors.Wrap(ErrNoAllowance, "allowance should not be empty")
	}
	if len(a.AllowedMessages) == 0 {
		return sdkerrors.Wrap(ErrNoMessages, "allowed messages shouldn't be empty")
	}

	allowance, err := a.GetAllowance()
	if err != nil {
		return err
	}

	return allowance.ValidateBasic()
}<|MERGE_RESOLUTION|>--- conflicted
+++ resolved
@@ -86,26 +86,6 @@
 	return true
 }
 
-<<<<<<< HEAD
-=======
-// PrepareForExport will adjust the expiration based on export time. In particular,
-// it will subtract the dumpHeight from any height-based expiration to ensure that
-// the elapsed number of blocks this allowance is valid for is fixed.
-func (a *AllowedMsgAllowance) PrepareForExport(dumpTime time.Time, dumpHeight int64) FeeAllowanceI {
-	allowance, err := a.GetAllowance()
-	if err != nil {
-		panic("failed to get allowance")
-	}
-
-	f, err := NewAllowedMsgAllowance(allowance.PrepareForExport(dumpTime, dumpHeight), a.AllowedMessages)
-	if err != nil {
-		panic("failed to export filtered fee allowance")
-	}
-
-	return f
-}
-
->>>>>>> d3bcc15b
 // ValidateBasic implements FeeAllowance and enforces basic sanity checks
 func (a *AllowedMsgAllowance) ValidateBasic() error {
 	if a.Allowance == nil {
