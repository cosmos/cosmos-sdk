--- conflicted
+++ resolved
@@ -18,52 +18,14 @@
 	addr2, err := sdk.AccAddressFromBech32("cosmos1p9qh4ldfd6n0qehujsal4k7g0e37kel90rc4ts")
 	require.NoError(t, err)
 	atom := sdk.NewCoins(sdk.NewInt64Coin("atom", 555))
-<<<<<<< HEAD
-
-	goodGrant, err := types.NewGrant(addr2, addr, &types.BasicAllowance{
-		SpendLimit: atom,
-		Expiration: types.ExpiresAtHeight(100),
-	})
-	require.NoError(t, err)
-
-	noGranteeGrant, err := types.NewGrant(addr2, nil, &types.BasicAllowance{
-		SpendLimit: atom,
-		Expiration: types.ExpiresAtHeight(100),
-	})
-	require.NoError(t, err)
-
-	noGranterGrant, err := types.NewGrant(nil, addr, &types.BasicAllowance{
-		SpendLimit: atom,
-		Expiration: types.ExpiresAtHeight(100),
-	})
-	require.NoError(t, err)
-
-	selfGrant, err := types.NewGrant(addr2, addr2, &types.BasicAllowance{
-		SpendLimit: atom,
-		Expiration: types.ExpiresAtHeight(100),
-	})
-	require.NoError(t, err)
-
-	badAllowanceGrant, err := types.NewGrant(addr2, addr, &types.BasicAllowance{
-		SpendLimit: atom,
-		Expiration: types.ExpiresAtHeight(-1),
-	})
-	require.NoError(t, err)
-
-=======
 	zeroAtoms := sdk.NewCoins(sdk.NewInt64Coin("atom", 0))
->>>>>>> 0cbed20d
 	cdc := app.AppCodec()
 
 	cases := map[string]struct {
-<<<<<<< HEAD
-		grant types.Grant
-=======
 		granter sdk.AccAddress
 		grantee sdk.AccAddress
 		limit sdk.Coins
 		expires types.ExpiresAt
->>>>>>> 0cbed20d
 		valid bool
 	}{
 		"good": {
@@ -113,7 +75,7 @@
 	for name, tc := range cases {
 		tc := tc
 		t.Run(name, func(t *testing.T) {
-			grant, err := types.NewFeeAllowanceGrant(tc.granter, tc.grantee, &types.BasicFeeAllowance{
+			grant, err := types.NewGrant(tc.granter, tc.grantee, &types.BasicAllowance{
 				SpendLimit: tc.limit,
 				Expiration: tc.expires,
 			})
