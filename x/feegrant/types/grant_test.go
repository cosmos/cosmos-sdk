--- conflicted
+++ resolved
@@ -19,92 +19,55 @@
 	addr2, err := sdk.AccAddressFromBech32("cosmos1p9qh4ldfd6n0qehujsal4k7g0e37kel90rc4ts")
 	require.NoError(t, err)
 	atom := sdk.NewCoins(sdk.NewInt64Coin("atom", 555))
-<<<<<<< HEAD
 	ctx := app.BaseApp.NewContext(false, tmproto.Header{})
 	now := ctx.BlockTime()
 	oneYear := now.AddDate(1, 0, 0)
 
-	goodGrant, err := types.NewFeeAllowanceGrant(addr2, addr, &types.BasicFeeAllowance{
-		SpendLimit: atom,
-		Expiration: &oneYear,
-	})
-	require.NoError(t, err)
-
-	noGranteeGrant, err := types.NewFeeAllowanceGrant(addr2, nil, &types.BasicFeeAllowance{
-		SpendLimit: atom,
-		Expiration: &oneYear,
-	})
-	require.NoError(t, err)
-
-	noGranterGrant, err := types.NewFeeAllowanceGrant(nil, addr, &types.BasicFeeAllowance{
-		SpendLimit: atom,
-		Expiration: &oneYear,
-	})
-	require.NoError(t, err)
-
-	selfGrant, err := types.NewFeeAllowanceGrant(addr2, addr2, &types.BasicFeeAllowance{
-		SpendLimit: atom,
-		Expiration: &oneYear,
-	})
-	require.NoError(t, err)
-
-=======
 	zeroAtoms := sdk.NewCoins(sdk.NewInt64Coin("atom", 0))
->>>>>>> 0cbed20d
 	cdc := app.AppCodec()
 
 	cases := map[string]struct {
 		granter sdk.AccAddress
 		grantee sdk.AccAddress
-		limit sdk.Coins
-		expires types.ExpiresAt
-		valid bool
+		limit   sdk.Coins
+		expires time.Time
+		valid   bool
 	}{
 		"good": {
 			granter: addr2,
 			grantee: addr,
-			limit: atom,
-			expires: types.ExpiresAtHeight(100),
-			valid: true,
+			limit:   atom,
+			expires: oneYear,
+			valid:   true,
 		},
 		"no grantee": {
 			granter: addr2,
 			grantee: nil,
-			limit: atom,
-			expires: types.ExpiresAtHeight(100),
-			valid: false,
+			limit:   atom,
+			expires: oneYear,
+			valid:   false,
 		},
 		"no granter": {
 			granter: nil,
 			grantee: addr,
-			limit: atom,
-			expires: types.ExpiresAtHeight(100),
-			valid: false,
+			limit:   atom,
+			expires: oneYear,
+			valid:   false,
 		},
 		"self-grant": {
 			granter: addr2,
 			grantee: addr2,
-			limit: atom,
-			expires: types.ExpiresAtHeight(100),
-			valid: false,
+			limit:   atom,
+			expires: oneYear,
+			valid:   false,
 		},
-		"bad height": {
-			granter: addr2,
-			grantee: addr,
-			limit: atom,
-			expires: types.ExpiresAtHeight(-100),
-			valid: false,
-		},
-<<<<<<< HEAD
-=======
 		"zero allowance": {
 			granter: addr2,
 			grantee: addr,
-			limit: zeroAtoms,
-			expires: types.ExpiresAtTime(time.Now().Add(3 * time.Hour)),
-			valid: false,
+			limit:   zeroAtoms,
+			expires: oneYear,
+			valid:   false,
 		},
->>>>>>> 0cbed20d
 	}
 
 	for name, tc := range cases {
@@ -112,7 +75,7 @@
 		t.Run(name, func(t *testing.T) {
 			grant, err := types.NewFeeAllowanceGrant(tc.granter, tc.grantee, &types.BasicFeeAllowance{
 				SpendLimit: tc.limit,
-				Expiration: tc.expires,
+				Expiration: &tc.expires,
 			})
 			require.NoError(t, err)
 			err = grant.ValidateBasic()
@@ -132,18 +95,8 @@
 
 			err = loaded.ValidateBasic()
 			require.NoError(t, err)
-<<<<<<< HEAD
 
-			require.Equal(t, loaded.Grantee, tc.grant.Grantee)
-			require.Equal(t, loaded.Granter, tc.grant.Granter)
-			expected, err := loaded.GetFeeGrant()
-			require.NoError(t, err)
-			actual, err := tc.grant.GetFeeGrant()
-			require.NoError(t, err)
-			assert.Equal(t, expected.(*types.BasicFeeAllowance).String(), actual.(*types.BasicFeeAllowance).String())
-=======
 			require.Equal(t, grant, loaded)
->>>>>>> 0cbed20d
 		})
 	}
 }