--- conflicted
+++ resolved
@@ -13,18 +13,7 @@
 	_    types.UnpackInterfacesMessage = &MsgGrantAllowance{}
 )
 
-<<<<<<< HEAD
-// feegrant message types
-const (
-	TypeMsgGrantFeeAllowance  = "grant_allowance"
-	TypeMsgRevokeFeeAllowance = "revoke_allowance"
-)
-
 // NewMsgGrantAllowance creates a new MsgGrantFeeAllowance.
-=======
-// NewMsgGrantFeeAllowance creates a new MsgGrantFeeAllowance.
->>>>>>> 3ab1bc23
-//nolint:interfacer
 func NewMsgGrantAllowance(feeAllowance FeeAllowanceI, granter, grantee sdk.AccAddress) (*MsgGrantAllowance, error) {
 	msg, ok := feeAllowance.(proto.Message)
 	if !ok {
@@ -89,7 +78,6 @@
 }
 
 // NewMsgRevokeAllowance creates a new MsgGrantRevokeFeeAllowance.
-//nolint:interfacer
 func NewMsgRevokeAllowance(granter sdk.AccAddress, grantee sdk.AccAddress) MsgRevokeAllowance {
 	return MsgRevokeAllowance{Granter: granter.String(), Grantee: grantee.String()}
 }
