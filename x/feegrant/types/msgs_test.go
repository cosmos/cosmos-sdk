package types_test

import (
	"testing"
	"time"

	"github.com/cosmos/cosmos-sdk/codec"
	codectypes "github.com/cosmos/cosmos-sdk/codec/types"
	sdk "github.com/cosmos/cosmos-sdk/types"
	"github.com/cosmos/cosmos-sdk/x/feegrant/types"
	"github.com/stretchr/testify/require"
)

func TestMsgGrantFeeAllowance(t *testing.T) {
	cdc := codec.NewProtoCodec(codectypes.NewInterfaceRegistry())
	addr, _ := sdk.AccAddressFromBech32("cosmos1aeuqja06474dfrj7uqsvukm6rael982kk89mqr")
	addr2, _ := sdk.AccAddressFromBech32("cosmos1nph3cfzk6trsmfxkeu943nvach5qw4vwstnvkl")
	atom := sdk.NewCoins(sdk.NewInt64Coin("atom", 555))
<<<<<<< HEAD
	threeHours := time.Now().Add(3 * time.Hour)
	basic := &types.BasicFeeAllowance{
=======
	basic := &types.BasicAllowance{
>>>>>>> d3bcc15b
		SpendLimit: atom,
		Expiration: &threeHours,
	}

	cases := map[string]struct {
		grantee sdk.AccAddress
		granter sdk.AccAddress
<<<<<<< HEAD
		grant   *types.BasicFeeAllowance
		valid   bool
=======
		grant 	*types.BasicAllowance
		valid 	bool
>>>>>>> d3bcc15b
	}{
		"valid": {
			grantee: addr,
			granter: addr2,
			grant:   basic,
			valid:   true,
		},
		"no grantee": {
			granter: addr2,
			grantee: sdk.AccAddress{},
			grant:   basic,
			valid:   false,
		},
		"no granter": {
			granter: sdk.AccAddress{},
			grantee: addr,
			grant:   basic,
			valid:   false,
		},
		"grantee == granter": {
			grantee: addr,
			granter: addr,
			grant:   basic,
			valid:   false,
		},
	}

<<<<<<< HEAD
	for _, tc := range cases {
		msg, err := types.NewMsgGrantFeeAllowance(tc.grant, tc.granter, tc.grantee)
=======
	for _,tc := range cases {
		msg, err := types.NewMsgGrantAllowance(tc.grant, tc.granter, tc.grantee)
>>>>>>> d3bcc15b
		require.NoError(t, err)
		err = msg.ValidateBasic()

		if tc.valid {
			require.NoError(t, err)

			addrSlice := msg.GetSigners()
			require.Equal(t, tc.granter.String(), addrSlice[0].String())

			allowance, err := msg.GetFeeAllowanceI()
			require.NoError(t, err)
			require.Equal(t, tc.grant, allowance)

			err = msg.UnpackInterfaces(cdc)
			require.NoError(t, err)
		} else {
			require.Error(t, err)
		}
	}
}

func TestMsgRevokeFeeAllowance(t *testing.T) {
	addr, _ := sdk.AccAddressFromBech32("cosmos1aeuqja06474dfrj7uqsvukm6rael982kk89mqr")
	addr2, _ := sdk.AccAddressFromBech32("cosmos1nph3cfzk6trsmfxkeu943nvach5qw4vwstnvkl")
	atom := sdk.NewCoins(sdk.NewInt64Coin("atom", 555))
<<<<<<< HEAD
	threeHours := time.Now().Add(3 * time.Hour)

	basic := &types.BasicFeeAllowance{
=======
	basic := &types.BasicAllowance{
>>>>>>> d3bcc15b
		SpendLimit: atom,
		Expiration: &threeHours,
	}
	cases := map[string]struct {
		grantee sdk.AccAddress
		granter sdk.AccAddress
<<<<<<< HEAD
		grant   *types.BasicFeeAllowance
		valid   bool
=======
		grant 	*types.BasicAllowance
		valid 	bool
>>>>>>> d3bcc15b
	}{
		"valid": {
			grantee: addr,
			granter: addr2,
			grant:   basic,
			valid:   true,
		},
		"no grantee": {
			granter: addr2,
			grantee: sdk.AccAddress{},
			grant:   basic,
			valid:   false,
		},
		"no granter": {
			granter: sdk.AccAddress{},
			grantee: addr,
			grant:   basic,
			valid:   false,
		},
		"grantee == granter": {
			grantee: addr,
			granter: addr,
			grant:   basic,
			valid:   false,
		},
	}

<<<<<<< HEAD
	for _, tc := range cases {
		msg := types.NewMsgRevokeFeeAllowance(tc.granter, tc.grantee)
=======
	for _,tc := range cases {
		msg := types.NewMsgRevokeAllowance(tc.granter, tc.grantee)
>>>>>>> d3bcc15b
		err := msg.ValidateBasic()
		if tc.valid {
			require.NoError(t, err)
			addrSlice := msg.GetSigners()
			require.Equal(t, tc.granter.String(), addrSlice[0].String())
		} else {
			require.Error(t, err)
		}
	}
}<|MERGE_RESOLUTION|>--- conflicted
+++ resolved
@@ -16,12 +16,8 @@
 	addr, _ := sdk.AccAddressFromBech32("cosmos1aeuqja06474dfrj7uqsvukm6rael982kk89mqr")
 	addr2, _ := sdk.AccAddressFromBech32("cosmos1nph3cfzk6trsmfxkeu943nvach5qw4vwstnvkl")
 	atom := sdk.NewCoins(sdk.NewInt64Coin("atom", 555))
-<<<<<<< HEAD
 	threeHours := time.Now().Add(3 * time.Hour)
-	basic := &types.BasicFeeAllowance{
-=======
 	basic := &types.BasicAllowance{
->>>>>>> d3bcc15b
 		SpendLimit: atom,
 		Expiration: &threeHours,
 	}
@@ -29,13 +25,8 @@
 	cases := map[string]struct {
 		grantee sdk.AccAddress
 		granter sdk.AccAddress
-<<<<<<< HEAD
-		grant   *types.BasicFeeAllowance
+		grant   *types.BasicAllowance
 		valid   bool
-=======
-		grant 	*types.BasicAllowance
-		valid 	bool
->>>>>>> d3bcc15b
 	}{
 		"valid": {
 			grantee: addr,
@@ -63,13 +54,8 @@
 		},
 	}
 
-<<<<<<< HEAD
 	for _, tc := range cases {
-		msg, err := types.NewMsgGrantFeeAllowance(tc.grant, tc.granter, tc.grantee)
-=======
-	for _,tc := range cases {
 		msg, err := types.NewMsgGrantAllowance(tc.grant, tc.granter, tc.grantee)
->>>>>>> d3bcc15b
 		require.NoError(t, err)
 		err = msg.ValidateBasic()
 
@@ -95,26 +81,17 @@
 	addr, _ := sdk.AccAddressFromBech32("cosmos1aeuqja06474dfrj7uqsvukm6rael982kk89mqr")
 	addr2, _ := sdk.AccAddressFromBech32("cosmos1nph3cfzk6trsmfxkeu943nvach5qw4vwstnvkl")
 	atom := sdk.NewCoins(sdk.NewInt64Coin("atom", 555))
-<<<<<<< HEAD
 	threeHours := time.Now().Add(3 * time.Hour)
 
-	basic := &types.BasicFeeAllowance{
-=======
 	basic := &types.BasicAllowance{
->>>>>>> d3bcc15b
 		SpendLimit: atom,
 		Expiration: &threeHours,
 	}
 	cases := map[string]struct {
 		grantee sdk.AccAddress
 		granter sdk.AccAddress
-<<<<<<< HEAD
-		grant   *types.BasicFeeAllowance
+		grant   *types.BasicAllowance
 		valid   bool
-=======
-		grant 	*types.BasicAllowance
-		valid 	bool
->>>>>>> d3bcc15b
 	}{
 		"valid": {
 			grantee: addr,
@@ -142,13 +119,8 @@
 		},
 	}
 
-<<<<<<< HEAD
 	for _, tc := range cases {
-		msg := types.NewMsgRevokeFeeAllowance(tc.granter, tc.grantee)
-=======
-	for _,tc := range cases {
 		msg := types.NewMsgRevokeAllowance(tc.granter, tc.grantee)
->>>>>>> d3bcc15b
 		err := msg.ValidateBasic()
 		if tc.valid {
 			require.NoError(t, err)
