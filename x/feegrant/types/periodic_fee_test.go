--- conflicted
+++ resolved
@@ -41,7 +41,7 @@
 	}{
 		"empty": {
 			allowance: types.PeriodicFeeAllowance{},
-			valid: false,
+			valid:     false,
 		},
 		"only basic": {
 			allowance: types.PeriodicFeeAllowance{
@@ -53,13 +53,8 @@
 			valid: false,
 		},
 		"empty basic": {
-<<<<<<< HEAD
 			allow: types.PeriodicFeeAllowance{
 				Period:           time.Duration(10) * time.Minute,
-=======
-			allowance: types.PeriodicFeeAllowance{
-				Period:           types.BlockDuration(10),
->>>>>>> 0cbed20d
 				PeriodSpendLimit: smallAtom,
 				PeriodReset:      now.Add(30 * time.Minute),
 			},
@@ -80,27 +75,6 @@
 			},
 			valid: false,
 		},
-<<<<<<< HEAD
-=======
-		"first time": {
-			allowance: types.PeriodicFeeAllowance{
-				Basic: types.BasicFeeAllowance{
-					SpendLimit: atom,
-					Expiration: types.ExpiresAtHeight(100),
-				},
-				Period:           types.BlockDuration(10),
-				PeriodSpendLimit: smallAtom,
-			},
-			valid:         true,
-			fee:           smallAtom,
-			blockHeight:   75,
-			accept:        true,
-			remove:        false,
-			remainsPeriod: nil,
-			remains:       leftAtom,
-			periodReset:   types.ExpiresAtHeight(85),
-		},
->>>>>>> 0cbed20d
 		"same period": {
 			allowance: types.PeriodicFeeAllowance{
 				Basic: types.BasicFeeAllowance{
@@ -212,19 +186,11 @@
 			}
 			require.NoError(t, err)
 
-<<<<<<< HEAD
 			require.Equal(t, tc.remove, remove)
 			if !remove {
 				assert.Equal(t, tc.remains, tc.allow.Basic.SpendLimit)
 				assert.Equal(t, tc.remainsPeriod, tc.allow.PeriodCanSpend)
 				assert.Equal(t, tc.periodReset.String(), tc.allow.PeriodReset.String())
-=======
-			require.Equal(t, tc.remove, removed)
-			if !removed {
-				assert.Equal(t, tc.remains, tc.allowance.Basic.SpendLimit)
-				assert.Equal(t, tc.remainsPeriod, tc.allowance.PeriodCanSpend)
-				assert.Equal(t, tc.periodReset, tc.allowance.PeriodReset)
->>>>>>> 0cbed20d
 			}
 		})
 	}
