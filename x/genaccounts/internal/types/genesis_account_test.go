--- conflicted
+++ resolved
@@ -17,10 +17,7 @@
 func TestGenesisAccountValidate(t *testing.T) {
 	pk := secp256k1.GenPrivKey().PubKey()
 	addr := sdk.AccAddress(pk.Address())
-<<<<<<< HEAD
-=======
 	pk1 := secp256k1.GenPrivKey().PubKey()
->>>>>>> 496fa153
 	tests := []struct {
 		name   string
 		acc    GenesisAccount
