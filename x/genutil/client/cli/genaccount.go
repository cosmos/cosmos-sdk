package cli

import (
	"bufio"
	"encoding/json"
	"errors"
	"fmt"

	"github.com/spf13/cobra"

	"github.com/cosmos/cosmos-sdk/client"
	"github.com/cosmos/cosmos-sdk/client/flags"
	"github.com/cosmos/cosmos-sdk/codec"
	"github.com/cosmos/cosmos-sdk/crypto/keyring"
	"github.com/cosmos/cosmos-sdk/server"
	sdk "github.com/cosmos/cosmos-sdk/types"
	authtypes "github.com/cosmos/cosmos-sdk/x/auth/types"
	authvesting "github.com/cosmos/cosmos-sdk/x/auth/vesting/types"
	banktypes "github.com/cosmos/cosmos-sdk/x/bank/types"
	"github.com/cosmos/cosmos-sdk/x/genutil"
	"github.com/cosmos/cosmos-sdk/x/genutil/types"
)

const (
	flagVestingStart = "vesting-start-time"
	flagVestingEnd   = "vesting-end-time"
	flagVestingAmt   = "vesting-amount"
	flagAppendMode   = "append"
	flagModuleName   = "module-name"
)

// AddGenesisAccountCmd returns add-genesis-account cobra Command.
// This command is provided as a default, applications are expected to provide their own command if custom genesis accounts are needed.
func AddGenesisAccountCmd(defaultNodeHome string) *cobra.Command {
	cmd := &cobra.Command{
		Use:   "add-genesis-account [address_or_key_name] [coin][,[coin]]",
		Short: "Add a genesis account to genesis.json",
		Long: `Add a genesis account to genesis.json. The provided account must specify
the account address or key name and a list of initial coins. If a key name is given,
the address will be looked up in the local Keybase. The list of initial tokens must
contain valid denominations. Accounts may optionally be supplied with vesting parameters.
`,
		Args: cobra.ExactArgs(2),
		RunE: func(cmd *cobra.Command, args []string) error {
			clientCtx := client.GetClientContextFromCmd(cmd)
			serverCtx := server.GetServerContextFromCmd(cmd)
			config := serverCtx.Config

			config.SetRoot(clientCtx.HomeDir)

			var kr keyring.Keyring
			addr, err := sdk.AccAddressFromBech32(args[0])
			if err != nil {
				inBuf := bufio.NewReader(cmd.InOrStdin())
				keyringBackend, _ := cmd.Flags().GetString(flags.FlagKeyringBackend)

				if keyringBackend != "" && clientCtx.Keyring == nil {
					var err error
					kr, err = keyring.New(sdk.KeyringServiceName(), keyringBackend, clientCtx.HomeDir, inBuf, clientCtx.Codec)
					if err != nil {
						return err
					}
				} else {
					kr = clientCtx.Keyring
				}

				k, err := kr.Key(args[0])
				if err != nil {
					return fmt.Errorf("failed to get address from Keyring: %w", err)
				}

				addr, err = k.GetAddress()
				if err != nil {
					return err
				}
			}

			appendflag, _ := cmd.Flags().GetBool(flagAppendMode)
			vestingStart, _ := cmd.Flags().GetInt64(flagVestingStart)
			vestingEnd, _ := cmd.Flags().GetInt64(flagVestingEnd)
			vestingAmtStr, _ := cmd.Flags().GetString(flagVestingAmt)
			moduleNameStr, _ := cmd.Flags().GetString(flagModuleName)

<<<<<<< HEAD
			return addGenesisAccount(clientCtx.Codec, addr, appendflag, config.GenesisFile(), args[1], vestingAmtStr, vestingStart, vestingEnd)
=======
			return auth.AddGenesisAccount(clientCtx.Codec, addr, appendflag, config.GenesisFile(), args[1], vestingAmtStr, vestingStart, vestingEnd, moduleNameStr)
>>>>>>> 2bfbade4
		},
	}

	cmd.Flags().String(flags.FlagHome, defaultNodeHome, "The application home directory")
	cmd.Flags().String(flags.FlagKeyringBackend, flags.DefaultKeyringBackend, "Select keyring's backend (os|file|kwallet|pass|test)")
	cmd.Flags().String(flagVestingAmt, "", "amount of coins for vesting accounts")
	cmd.Flags().Int64(flagVestingStart, 0, "schedule start time (unix epoch) for vesting accounts")
	cmd.Flags().Int64(flagVestingEnd, 0, "schedule end time (unix epoch) for vesting accounts")
	cmd.Flags().Bool(flagAppendMode, false, "append the coins to an account already in the genesis.json file")
	cmd.Flags().String(flagModuleName, "", "module account name")
	flags.AddQueryFlagsToCmd(cmd)

	return cmd
}

// addGenesisAccount adds a genesis account to the genesis state.
// Where `cdc` is client codec, `genesisFileUrl` is the path/url of current genesis file,
// `accAddr` is the address to be added to the genesis state, `amountStr` is the list of initial coins
// to be added for the account, `appendAcct` updates the account if already exists.
// `vestingStart, vestingEnd and vestingAmtStr` respectively are the schedule start time, end time (unix epoch)
// and coins to be appended to the account already in the genesis.json file.
func addGenesisAccount(
	cdc codec.Codec,
	accAddr sdk.AccAddress,
	appendAcct bool,
	genesisFileURL, amountStr, vestingAmtStr string,
	vestingStart, vestingEnd int64,
) error {
	coins, err := sdk.ParseCoinsNormalized(amountStr)
	if err != nil {
		return fmt.Errorf("failed to parse coins: %w", err)
	}

	vestingAmt, err := sdk.ParseCoinsNormalized(vestingAmtStr)
	if err != nil {
		return fmt.Errorf("failed to parse vesting amount: %w", err)
	}

	// create concrete account type based on input parameters
	var genAccount authtypes.GenesisAccount

	balances := banktypes.Balance{Address: accAddr.String(), Coins: coins.Sort()}
	baseAccount := authtypes.NewBaseAccount(accAddr, nil, 0, 0)

	if !vestingAmt.IsZero() {
		baseVestingAccount := authvesting.NewBaseVestingAccount(baseAccount, vestingAmt.Sort(), vestingEnd)

		if (balances.Coins.IsZero() && !baseVestingAccount.OriginalVesting.IsZero()) ||
			baseVestingAccount.OriginalVesting.IsAnyGT(balances.Coins) {
			return errors.New("vesting amount cannot be greater than total amount")
		}

		switch {
		case vestingStart != 0 && vestingEnd != 0:
			genAccount = authvesting.NewContinuousVestingAccountRaw(baseVestingAccount, vestingStart)

		case vestingEnd != 0:
			genAccount = authvesting.NewDelayedVestingAccountRaw(baseVestingAccount)

		default:
			return errors.New("invalid vesting parameters; must supply start and end time or end time")
		}
	} else {
		genAccount = baseAccount
	}

	if err := genAccount.Validate(); err != nil {
		return fmt.Errorf("failed to validate new genesis account: %w", err)
	}

	appState, appGenesis, err := types.GenesisStateFromGenFile(genesisFileURL)
	if err != nil {
		return fmt.Errorf("failed to unmarshal genesis state: %w", err)
	}

	authGenState := authtypes.GetGenesisStateFromAppState(cdc, appState)

	accs, err := authtypes.UnpackAccounts(authGenState.Accounts)
	if err != nil {
		return fmt.Errorf("failed to get accounts from any: %w", err)
	}

	bankGenState := banktypes.GetGenesisStateFromAppState(cdc, appState)
	if accs.Contains(accAddr) {
		if !appendAcct {
			return fmt.Errorf(" Account %s already exists\nUse `append` flag to append account at existing address", accAddr)
		}

		genesisB := banktypes.GetGenesisStateFromAppState(cdc, appState)
		for idx, acc := range genesisB.Balances {
			if acc.Address != accAddr.String() {
				continue
			}

			updatedCoins := acc.Coins.Add(coins...)
			bankGenState.Balances[idx] = banktypes.Balance{Address: accAddr.String(), Coins: updatedCoins.Sort()}
			break
		}
	} else {
		// Add the new account to the set of genesis accounts and sanitize the accounts afterwards.
		accs = append(accs, genAccount)
		accs = authtypes.SanitizeGenesisAccounts(accs)

		genAccs, err := authtypes.PackAccounts(accs)
		if err != nil {
			return fmt.Errorf("failed to convert accounts into any's: %w", err)
		}
		authGenState.Accounts = genAccs

		authGenStateBz, err := cdc.MarshalJSON(&authGenState)
		if err != nil {
			return fmt.Errorf("failed to marshal auth genesis state: %w", err)
		}
		appState[authtypes.ModuleName] = authGenStateBz

		bankGenState.Balances = append(bankGenState.Balances, balances)
	}

	bankGenState.Balances = banktypes.SanitizeGenesisBalances(bankGenState.Balances)

	bankGenState.Supply = bankGenState.Supply.Add(balances.Coins...)

	bankGenStateBz, err := cdc.MarshalJSON(bankGenState)
	if err != nil {
		return fmt.Errorf("failed to marshal bank genesis state: %w", err)
	}
	appState[banktypes.ModuleName] = bankGenStateBz

	appStateJSON, err := json.Marshal(appState)
	if err != nil {
		return fmt.Errorf("failed to marshal application genesis state: %w", err)
	}

	appGenesis.AppState = appStateJSON
	return genutil.ExportGenesisFile(appGenesis, genesisFileURL)
}<|MERGE_RESOLUTION|>--- conflicted
+++ resolved
@@ -81,11 +81,7 @@
 			vestingAmtStr, _ := cmd.Flags().GetString(flagVestingAmt)
 			moduleNameStr, _ := cmd.Flags().GetString(flagModuleName)
 
-<<<<<<< HEAD
-			return addGenesisAccount(clientCtx.Codec, addr, appendflag, config.GenesisFile(), args[1], vestingAmtStr, vestingStart, vestingEnd)
-=======
-			return auth.AddGenesisAccount(clientCtx.Codec, addr, appendflag, config.GenesisFile(), args[1], vestingAmtStr, vestingStart, vestingEnd, moduleNameStr)
->>>>>>> 2bfbade4
+			return addGenesisAccount(clientCtx.Codec, addr, appendflag, config.GenesisFile(), args[1], vestingAmtStr, vestingStart, vestingEnd, moduleNameStr)
 		},
 	}
 
@@ -113,6 +109,7 @@
 	appendAcct bool,
 	genesisFileURL, amountStr, vestingAmtStr string,
 	vestingStart, vestingEnd int64,
+	moduleName string,
 ) error {
 	coins, err := sdk.ParseCoinsNormalized(amountStr)
 	if err != nil {
@@ -148,6 +145,8 @@
 		default:
 			return errors.New("invalid vesting parameters; must supply start and end time or end time")
 		}
+	} else if moduleName != "" {
+		genAccount = authtypes.NewEmptyModuleAccount(moduleName, authtypes.Burner, authtypes.Minter)
 	} else {
 		genAccount = baseAccount
 	}
