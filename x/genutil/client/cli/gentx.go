--- conflicted
+++ resolved
@@ -62,16 +62,12 @@
 			}
 			cdc := clientCtx.Codec
 
-<<<<<<< HEAD
 			consensusKey, err := cmd.Flags().GetString(FlagConsensusKeyAlgo)
 			if err != nil {
 				return errors.Wrap(err, "Failed to get consensus key algo")
 			}
 
 			nodeID, valPubKey, err := genutil.InitializeNodeValidatorFiles(serverCtx.Config, consensusKey)
-=======
-			nodeID, valPubKey, err := genutil.InitializeNodeValidatorFiles(config)
->>>>>>> ac493742
 			if err != nil {
 				return errors.Wrap(err, "failed to initialize node validator files")
 			}
