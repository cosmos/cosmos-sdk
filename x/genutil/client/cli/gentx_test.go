--- conflicted
+++ resolved
@@ -48,16 +48,9 @@
 
 func (s *IntegrationTestSuite) TestGenTxCmd() {
 	val := s.network.Validators[0]
-<<<<<<< HEAD
 	dir := s.T().TempDir()
-	cmd := GenTxCmd(
-=======
-
-	dir, clean := testutil.NewTestCaseDir(s.T())
-	defer clean()
 
 	cmd := cli.GenTxCmd(
->>>>>>> e09c8d93
 		simapp.ModuleBasics,
 		val.ClientCtx.TxConfig, banktypes.GenesisBalancesIterator{}, val.ClientCtx.HomeDir)
 
