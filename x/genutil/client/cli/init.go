--- conflicted
+++ resolved
@@ -3,20 +3,16 @@
 import (
 	"bufio"
 	"encoding/json"
+	"errors"
 	"fmt"
 	"os"
 	"path/filepath"
 
+	errorsmod "cosmossdk.io/errors"
 	"cosmossdk.io/math/unsafe"
 	cfg "github.com/cometbft/cometbft/config"
 	"github.com/cometbft/cometbft/libs/cli"
-<<<<<<< HEAD
-	cmtrand "github.com/cometbft/cometbft/libs/rand"
-=======
-	"github.com/cometbft/cometbft/types"
->>>>>>> 4a6a1e3c
 	"github.com/cosmos/go-bip39"
-	"github.com/pkg/errors"
 	"github.com/spf13/cobra"
 
 	"github.com/cosmos/cosmos-sdk/client"
@@ -136,7 +132,7 @@
 
 			appState, err := json.MarshalIndent(appGenState, "", " ")
 			if err != nil {
-				return errors.Wrap(err, "Failed to marshal default genesis state")
+				return errorsmod.Wrap(err, "Failed to marshal default genesis state")
 			}
 
 			appGenesis := &types.AppGenesis{}
@@ -147,7 +143,7 @@
 			} else {
 				appGenesis, err = types.AppGenesisFromFile(genFile)
 				if err != nil {
-					return errors.Wrap(err, "Failed to read genesis doc from file")
+					return errorsmod.Wrap(err, "Failed to read genesis doc from file")
 				}
 			}
 
@@ -158,7 +154,7 @@
 			appGenesis.Validators = nil
 
 			if err = genutil.ExportGenesisFile(appGenesis, genFile); err != nil {
-				return errors.Wrap(err, "Failed to export genesis file")
+				return errorsmod.Wrap(err, "Failed to export genesis file")
 			}
 
 			toPrint := newPrintInfo(config.Moniker, chainID, nodeID, "", appState)
