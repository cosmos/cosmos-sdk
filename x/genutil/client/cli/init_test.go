package cli

import (
	"bytes"
<<<<<<< HEAD
=======
	"context"
>>>>>>> b4a027cb
	"fmt"
	"io"
	"os"
	"testing"
	"time"

	"github.com/tendermint/tendermint/config"

	"github.com/spf13/viper"
	"github.com/stretchr/testify/require"
<<<<<<< HEAD
	abciServer "github.com/tendermint/tendermint/abci/server"
	"github.com/tendermint/tendermint/libs/log"

=======
	abci_server "github.com/tendermint/tendermint/abci/server"
	tcmd "github.com/tendermint/tendermint/cmd/tendermint/commands"
	tmcfg "github.com/tendermint/tendermint/config"
	"github.com/tendermint/tendermint/libs/cli"
	"github.com/tendermint/tendermint/libs/log"

	"github.com/cosmos/cosmos-sdk/client"
	"github.com/cosmos/cosmos-sdk/client/flags"
>>>>>>> b4a027cb
	"github.com/cosmos/cosmos-sdk/codec"
	cryptocodec "github.com/cosmos/cosmos-sdk/crypto/codec"
	"github.com/cosmos/cosmos-sdk/server"
	"github.com/cosmos/cosmos-sdk/server/mock"
	"github.com/cosmos/cosmos-sdk/tests"
	sdk "github.com/cosmos/cosmos-sdk/types"
	"github.com/cosmos/cosmos-sdk/types/module"
	"github.com/cosmos/cosmos-sdk/x/genutil"
)

var testMbm = module.NewBasicManager(genutil.AppModuleBasic{})

func createDefaultTendermintConfig(rootDir string) (*tmcfg.Config, error) {
	conf := tmcfg.DefaultConfig()
	conf.SetRoot(rootDir)
	tmcfg.EnsureRoot(rootDir)

	if err := conf.ValidateBasic(); err != nil {
		return nil, fmt.Errorf("error in config file: %v", err)
	}

	return conf, nil
}

func TestInitCmd(t *testing.T) {
	home, cleanup := tests.NewTestCaseDir(t)
	t.Cleanup(cleanup)
	tests.CreateConfigFolder(t, home)

	logger := log.NewNopLogger()
<<<<<<< HEAD
	cfg := config.TestConfig()
	cfg.RootDir = home

	ctx := server.NewContext(viper.New(), cfg, logger)
	cdc := makeCodec()
	cmd := InitCmd(ctx, cdc, testMbm, home)
	cmd.SetArgs([]string{
		"appnode-test",
	})

	require.NoError(t, cmd.Execute())
}

func TestEmptyState(t *testing.T) {
=======
	cfg, err := createDefaultTendermintConfig(home)
	require.NoError(t, err)

	serverCtx := server.NewContext(viper.New(), cfg, logger)
	clientCtx := client.Context{}.WithJSONMarshaler(makeCodec())

	ctx := context.Background()
	ctx = context.WithValue(ctx, client.ClientContextKey, &clientCtx)
	ctx = context.WithValue(ctx, server.ServerContextKey, serverCtx)

	cmd := InitCmd(testMbm, home)
	cmd.SetArgs([]string{"appnode-test"})

	require.NoError(t, cmd.ExecuteContext(ctx))
}

func setupClientHome(t *testing.T) func() {
	clientDir, cleanup := tests.NewTestCaseDir(t)
	viper.Set(flagClientHome, clientDir)
	return cleanup
}

func TestEmptyState(t *testing.T) {
	t.Cleanup(setupClientHome(t))

>>>>>>> b4a027cb
	home, cleanup := tests.NewTestCaseDir(t)
	t.Cleanup(cleanup)
	tests.CreateConfigFolder(t, home)

	logger := log.NewNopLogger()
<<<<<<< HEAD
	cfg := config.TestConfig()
=======
	cfg, err := createDefaultTendermintConfig(home)
	require.NoError(t, err)

	serverCtx := server.NewContext(viper.New(), cfg, logger)
	clientCtx := client.Context{}.WithJSONMarshaler(makeCodec())
>>>>>>> b4a027cb

	ctx := context.Background()
	ctx = context.WithValue(ctx, client.ClientContextKey, &clientCtx)
	ctx = context.WithValue(ctx, server.ServerContextKey, serverCtx)

<<<<<<< HEAD
	cmd := InitCmd(ctx, cdc, testMbm, home)
	cmd.SetArgs([]string{
		"appnode-test",
	})
	require.NoError(t, cmd.Execute())
=======
	cmd := InitCmd(testMbm, home)
	cmd.SetArgs([]string{"appnode-test", fmt.Sprintf("--%s=%s", cli.HomeFlag, home)})

	require.NoError(t, cmd.ExecuteContext(ctx))
>>>>>>> b4a027cb

	old := os.Stdout
	r, w, _ := os.Pipe()
	os.Stdout = w

<<<<<<< HEAD
	cmd = server.ExportCmd(ctx, cdc, nil)
	cmd.SetArgs([]string{
		fmt.Sprintf("--home=%s", home),
	})
	require.NoError(t, cmd.Execute())
=======
	cmd = server.ExportCmd(nil)
	cmd.SetArgs([]string{fmt.Sprintf("--%s=%s", cli.HomeFlag, home)})
	require.NoError(t, cmd.ExecuteContext(ctx))
>>>>>>> b4a027cb

	outC := make(chan string)
	go func() {
		var buf bytes.Buffer
		io.Copy(&buf, r)
		outC <- buf.String()
	}()

	w.Close()
	os.Stdout = old
	out := <-outC

	require.Contains(t, out, "genesis_time")
	require.Contains(t, out, "chain_id")
	require.Contains(t, out, "consensus_params")
	require.Contains(t, out, "app_hash")
	require.Contains(t, out, "app_state")
}

func TestStartStandAlone(t *testing.T) {
	home, cleanup := tests.NewTestCaseDir(t)
	t.Cleanup(cleanup)
<<<<<<< HEAD
	tests.CreateConfigFolder(t, home)

	logger := log.NewNopLogger()
	cfg := config.TestConfig()
	ctx := server.NewContext(viper.New(), cfg, logger)
	cdc := makeCodec()
	initCmd := InitCmd(ctx, cdc, testMbm, home)
	require.NoError(t, initCmd.RunE(initCmd, []string{"appnode-test"}))
=======
	t.Cleanup(setupClientHome(t))

	logger := log.NewNopLogger()
	cfg, err := createDefaultTendermintConfig(home)
	require.NoError(t, err)

	serverCtx := server.NewContext(viper.New(), cfg, logger)
	clientCtx := client.Context{}.WithJSONMarshaler(makeCodec())

	ctx := context.Background()
	ctx = context.WithValue(ctx, client.ClientContextKey, &clientCtx)
	ctx = context.WithValue(ctx, server.ServerContextKey, serverCtx)

	cmd := InitCmd(testMbm, home)
	cmd.SetArgs([]string{"appnode-test", fmt.Sprintf("--%s=%s", cli.HomeFlag, home)})

	require.NoError(t, cmd.ExecuteContext(ctx))
>>>>>>> b4a027cb

	app, err := mock.NewApp(home, logger)
	require.NoError(t, err)

	svrAddr, _, err := server.FreeTCPAddr()
	require.NoError(t, err)

	svr, err := abci_server.NewServer(svrAddr, "socket", app)
	require.NoError(t, err, "error creating listener")

	svr.SetLogger(logger.With("module", "abci-server"))
	err = svr.Start()
	require.NoError(t, err)

	timer := time.NewTimer(time.Duration(2) * time.Second)
	for range timer.C {
		err = svr.Stop()
		require.NoError(t, err)
		break
	}
}

func TestInitNodeValidatorFiles(t *testing.T) {
	home, cleanup := tests.NewTestCaseDir(t)
	t.Cleanup(cleanup)
	tests.CreateConfigFolder(t, home)

	cfg := config.TestConfig()
	cfg.RootDir = home
	nodeID, valPubKey, err := genutil.InitializeNodeValidatorFiles(cfg)
	require.Nil(t, err)
	require.NotEqual(t, "", nodeID)
	require.NotEqual(t, 0, len(valPubKey.Bytes()))
}

// custom tx codec
func makeCodec() *codec.Codec {
	var cdc = codec.New()
	sdk.RegisterCodec(cdc)
	cryptocodec.RegisterCrypto(cdc)
	return cdc
}<|MERGE_RESOLUTION|>--- conflicted
+++ resolved
@@ -2,25 +2,16 @@
 
 import (
 	"bytes"
-<<<<<<< HEAD
-=======
 	"context"
->>>>>>> b4a027cb
-	"fmt"
+	"github.com/cosmos/cosmos-sdk/client"
+	"github.com/tendermint/tendermint/config"
 	"io"
 	"os"
 	"testing"
 	"time"
 
-	"github.com/tendermint/tendermint/config"
-
 	"github.com/spf13/viper"
 	"github.com/stretchr/testify/require"
-<<<<<<< HEAD
-	abciServer "github.com/tendermint/tendermint/abci/server"
-	"github.com/tendermint/tendermint/libs/log"
-
-=======
 	abci_server "github.com/tendermint/tendermint/abci/server"
 	tcmd "github.com/tendermint/tendermint/cmd/tendermint/commands"
 	tmcfg "github.com/tendermint/tendermint/config"
@@ -29,7 +20,6 @@
 
 	"github.com/cosmos/cosmos-sdk/client"
 	"github.com/cosmos/cosmos-sdk/client/flags"
->>>>>>> b4a027cb
 	"github.com/cosmos/cosmos-sdk/codec"
 	cryptocodec "github.com/cosmos/cosmos-sdk/crypto/codec"
 	"github.com/cosmos/cosmos-sdk/server"
@@ -57,25 +47,8 @@
 func TestInitCmd(t *testing.T) {
 	home, cleanup := tests.NewTestCaseDir(t)
 	t.Cleanup(cleanup)
-	tests.CreateConfigFolder(t, home)
 
 	logger := log.NewNopLogger()
-<<<<<<< HEAD
-	cfg := config.TestConfig()
-	cfg.RootDir = home
-
-	ctx := server.NewContext(viper.New(), cfg, logger)
-	cdc := makeCodec()
-	cmd := InitCmd(ctx, cdc, testMbm, home)
-	cmd.SetArgs([]string{
-		"appnode-test",
-	})
-
-	require.NoError(t, cmd.Execute())
-}
-
-func TestEmptyState(t *testing.T) {
-=======
 	cfg, err := createDefaultTendermintConfig(home)
 	require.NoError(t, err)
 
@@ -101,54 +74,32 @@
 func TestEmptyState(t *testing.T) {
 	t.Cleanup(setupClientHome(t))
 
->>>>>>> b4a027cb
 	home, cleanup := tests.NewTestCaseDir(t)
 	t.Cleanup(cleanup)
-	tests.CreateConfigFolder(t, home)
 
 	logger := log.NewNopLogger()
-<<<<<<< HEAD
-	cfg := config.TestConfig()
-=======
 	cfg, err := createDefaultTendermintConfig(home)
 	require.NoError(t, err)
 
 	serverCtx := server.NewContext(viper.New(), cfg, logger)
 	clientCtx := client.Context{}.WithJSONMarshaler(makeCodec())
->>>>>>> b4a027cb
 
 	ctx := context.Background()
 	ctx = context.WithValue(ctx, client.ClientContextKey, &clientCtx)
 	ctx = context.WithValue(ctx, server.ServerContextKey, serverCtx)
 
-<<<<<<< HEAD
-	cmd := InitCmd(ctx, cdc, testMbm, home)
-	cmd.SetArgs([]string{
-		"appnode-test",
-	})
-	require.NoError(t, cmd.Execute())
-=======
 	cmd := InitCmd(testMbm, home)
 	cmd.SetArgs([]string{"appnode-test", fmt.Sprintf("--%s=%s", cli.HomeFlag, home)})
 
 	require.NoError(t, cmd.ExecuteContext(ctx))
->>>>>>> b4a027cb
 
 	old := os.Stdout
 	r, w, _ := os.Pipe()
 	os.Stdout = w
 
-<<<<<<< HEAD
-	cmd = server.ExportCmd(ctx, cdc, nil)
-	cmd.SetArgs([]string{
-		fmt.Sprintf("--home=%s", home),
-	})
-	require.NoError(t, cmd.Execute())
-=======
 	cmd = server.ExportCmd(nil)
 	cmd.SetArgs([]string{fmt.Sprintf("--%s=%s", cli.HomeFlag, home)})
 	require.NoError(t, cmd.ExecuteContext(ctx))
->>>>>>> b4a027cb
 
 	outC := make(chan string)
 	go func() {
@@ -171,16 +122,6 @@
 func TestStartStandAlone(t *testing.T) {
 	home, cleanup := tests.NewTestCaseDir(t)
 	t.Cleanup(cleanup)
-<<<<<<< HEAD
-	tests.CreateConfigFolder(t, home)
-
-	logger := log.NewNopLogger()
-	cfg := config.TestConfig()
-	ctx := server.NewContext(viper.New(), cfg, logger)
-	cdc := makeCodec()
-	initCmd := InitCmd(ctx, cdc, testMbm, home)
-	require.NoError(t, initCmd.RunE(initCmd, []string{"appnode-test"}))
-=======
 	t.Cleanup(setupClientHome(t))
 
 	logger := log.NewNopLogger()
@@ -198,7 +139,6 @@
 	cmd.SetArgs([]string{"appnode-test", fmt.Sprintf("--%s=%s", cli.HomeFlag, home)})
 
 	require.NoError(t, cmd.ExecuteContext(ctx))
->>>>>>> b4a027cb
 
 	app, err := mock.NewApp(home, logger)
 	require.NoError(t, err)
