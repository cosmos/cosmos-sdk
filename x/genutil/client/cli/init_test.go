package cli_test

import (
	"bytes"
	"context"
	"fmt"
	"io"
	"os"
	"testing"
	"time"

	"github.com/spf13/viper"
	"github.com/stretchr/testify/require"
	abci_server "github.com/tendermint/tendermint/abci/server"
	"github.com/tendermint/tendermint/libs/cli"
	"github.com/tendermint/tendermint/libs/log"

	"github.com/cosmos/cosmos-sdk/client"
	"github.com/cosmos/cosmos-sdk/codec"
	"github.com/cosmos/cosmos-sdk/codec/types"
	cryptocodec "github.com/cosmos/cosmos-sdk/crypto/codec"
	"github.com/cosmos/cosmos-sdk/server"
	"github.com/cosmos/cosmos-sdk/server/mock"
	"github.com/cosmos/cosmos-sdk/testutil"
	sdk "github.com/cosmos/cosmos-sdk/types"
	"github.com/cosmos/cosmos-sdk/types/module"
	"github.com/cosmos/cosmos-sdk/x/genutil"
	genutilcli "github.com/cosmos/cosmos-sdk/x/genutil/client/cli"
	genutiltest "github.com/cosmos/cosmos-sdk/x/genutil/client/testutil"
)

var testMbm = module.NewBasicManager(genutil.AppModuleBasic{})

func TestInitCmd(t *testing.T) {
	tests := []struct {
		name      string
		flags     func(dir string) []string
		shouldErr bool
		err       error
	}{
		{
			name: "happy path",
			flags: func(dir string) []string {
				return []string{
					"appnode-test",
				}
			},
			shouldErr: false,

			err: nil,
		},
	}

	for _, tt := range tests {
		tt := tt
		t.Run(tt.name, func(t *testing.T) {
			home, cleanup := testutil.NewTestCaseDir(t)
			defer cleanup()

			logger := log.NewNopLogger()
			cfg, err := genutiltest.CreateDefaultTendermintConfig(home)
			require.NoError(t, err)

			serverCtx := server.NewContext(viper.New(), cfg, logger)
			interfaceRegistry := types.NewInterfaceRegistry()
			marshaler := codec.NewProtoCodec(interfaceRegistry)
			clientCtx := client.Context{}.
				WithJSONMarshaler(marshaler).
				WithLegacyAmino(makeCodec()).
				WithHomeDir(home)

			ctx := context.Background()
			ctx = context.WithValue(ctx, client.ClientContextKey, &clientCtx)
			ctx = context.WithValue(ctx, server.ServerContextKey, serverCtx)

			cmd := genutilcli.InitCmd(testMbm, home)
			cmd.SetArgs(
				tt.flags(home),
			)

			if tt.shouldErr {
				err := cmd.ExecuteContext(ctx)
				require.EqualError(t, err, tt.err.Error())
			} else {
				require.NoError(t, cmd.ExecuteContext(ctx))
			}
		})
	}

}

func setupClientHome(t *testing.T) func() {
	_, cleanup := testutil.NewTestCaseDir(t)
	return cleanup
}

func TestEmptyState(t *testing.T) {
	t.Cleanup(setupClientHome(t))

	home, cleanup := testutil.NewTestCaseDir(t)
	t.Cleanup(cleanup)

	logger := log.NewNopLogger()
	cfg, err := genutiltest.CreateDefaultTendermintConfig(home)
	require.NoError(t, err)

	serverCtx := server.NewContext(viper.New(), cfg, logger)
	interfaceRegistry := types.NewInterfaceRegistry()
	marshaler := codec.NewProtoCodec(interfaceRegistry)
	clientCtx := client.Context{}.
		WithJSONMarshaler(marshaler).
		WithLegacyAmino(makeCodec()).
		WithHomeDir(home)

	ctx := context.Background()
	ctx = context.WithValue(ctx, client.ClientContextKey, &clientCtx)
	ctx = context.WithValue(ctx, server.ServerContextKey, serverCtx)

	cmd := genutilcli.InitCmd(testMbm, home)
	cmd.SetArgs([]string{"appnode-test", fmt.Sprintf("--%s=%s", cli.HomeFlag, home)})

	require.NoError(t, cmd.ExecuteContext(ctx))

	old := os.Stdout
	r, w, _ := os.Pipe()
	os.Stdout = w

	cmd = server.ExportCmd(nil, home)
	cmd.SetArgs([]string{fmt.Sprintf("--%s=%s", cli.HomeFlag, home)})
	require.NoError(t, cmd.ExecuteContext(ctx))

	outC := make(chan string)
	go func() {
		var buf bytes.Buffer
		io.Copy(&buf, r)
		outC <- buf.String()
	}()

	w.Close()
	os.Stdout = old
	out := <-outC

	require.Contains(t, out, "genesis_time")
	require.Contains(t, out, "chain_id")
	require.Contains(t, out, "consensus_params")
	require.Contains(t, out, "app_hash")
	require.Contains(t, out, "app_state")
}

func TestStartStandAlone(t *testing.T) {
	home, cleanup := testutil.NewTestCaseDir(t)
	t.Cleanup(cleanup)
	t.Cleanup(setupClientHome(t))

	logger := log.NewNopLogger()
	err := genutiltest.ExecInitCmd(testMbm, home, makeCodec())
	require.NoError(t, err)

<<<<<<< HEAD
	serverCtx := server.NewContext(viper.New(), cfg, logger)
	interfaceRegistry := types.NewInterfaceRegistry()
	marshaler := codec.NewProtoCodec(interfaceRegistry)
	clientCtx := client.Context{}.
		WithJSONMarshaler(marshaler).
		WithLegacyAmino(makeCodec()).
		WithHomeDir(home)

	ctx := context.Background()
	ctx = context.WithValue(ctx, client.ClientContextKey, &clientCtx)
	ctx = context.WithValue(ctx, server.ServerContextKey, serverCtx)

	cmd := InitCmd(testMbm, home)
	cmd.SetArgs([]string{"appnode-test"})

	require.NoError(t, cmd.ExecuteContext(ctx))

=======
>>>>>>> f02b0b57
	app, err := mock.NewApp(home, logger)
	require.NoError(t, err)

	svrAddr, _, err := server.FreeTCPAddr()
	require.NoError(t, err)

	svr, err := abci_server.NewServer(svrAddr, "socket", app)
	require.NoError(t, err, "error creating listener")

	svr.SetLogger(logger.With("module", "abci-server"))
	err = svr.Start()
	require.NoError(t, err)

	timer := time.NewTimer(time.Duration(2) * time.Second)
	for range timer.C {
		err = svr.Stop()
		require.NoError(t, err)
		break
	}
}

func TestInitNodeValidatorFiles(t *testing.T) {
	home, cleanup := testutil.NewTestCaseDir(t)
	cfg, err := genutiltest.CreateDefaultTendermintConfig(home)
	t.Cleanup(cleanup)
	nodeID, valPubKey, err := genutil.InitializeNodeValidatorFiles(cfg)
	require.Nil(t, err)
	require.NotEqual(t, "", nodeID)
	require.NotEqual(t, 0, len(valPubKey.Bytes()))
}

// custom tx codec
func makeCodec() *codec.LegacyAmino {
	var cdc = codec.New()
	sdk.RegisterCodec(cdc)
	cryptocodec.RegisterCrypto(cdc)
	return cdc
}<|MERGE_RESOLUTION|>--- conflicted
+++ resolved
@@ -153,29 +153,11 @@
 	t.Cleanup(setupClientHome(t))
 
 	logger := log.NewNopLogger()
-	err := genutiltest.ExecInitCmd(testMbm, home, makeCodec())
+	interfaceRegistry := types.NewInterfaceRegistry()
+	marshaler := codec.NewProtoCodec(interfaceRegistry)
+	err := genutiltest.ExecInitCmd(testMbm, home, marshaler)
 	require.NoError(t, err)
 
-<<<<<<< HEAD
-	serverCtx := server.NewContext(viper.New(), cfg, logger)
-	interfaceRegistry := types.NewInterfaceRegistry()
-	marshaler := codec.NewProtoCodec(interfaceRegistry)
-	clientCtx := client.Context{}.
-		WithJSONMarshaler(marshaler).
-		WithLegacyAmino(makeCodec()).
-		WithHomeDir(home)
-
-	ctx := context.Background()
-	ctx = context.WithValue(ctx, client.ClientContextKey, &clientCtx)
-	ctx = context.WithValue(ctx, server.ServerContextKey, serverCtx)
-
-	cmd := InitCmd(testMbm, home)
-	cmd.SetArgs([]string{"appnode-test"})
-
-	require.NoError(t, cmd.ExecuteContext(ctx))
-
-=======
->>>>>>> f02b0b57
 	app, err := mock.NewApp(home, logger)
 	require.NoError(t, err)
 
