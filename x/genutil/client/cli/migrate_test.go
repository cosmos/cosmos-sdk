package cli

import (
	"context"
	"io/ioutil"
	"path"
	"testing"

<<<<<<< HEAD
	"github.com/tendermint/tendermint/config"

	"github.com/spf13/cobra"
	"github.com/spf13/viper"
	"github.com/stretchr/testify/require"
	"github.com/tendermint/tendermint/libs/log"

	"github.com/cosmos/cosmos-sdk/server"
=======
	"github.com/stretchr/testify/require"

	"github.com/cosmos/cosmos-sdk/client"
>>>>>>> b4a027cb
	"github.com/cosmos/cosmos-sdk/tests"
)

func TestGetMigrationCallback(t *testing.T) {
	for _, version := range GetMigrationVersions() {
		require.NotNil(t, GetMigrationCallback(version))
	}
}

func TestMigrateGenesis(t *testing.T) {
	home, cleanup := tests.NewTestCaseDir(t)
	t.Cleanup(cleanup)
<<<<<<< HEAD
	tests.CreateConfigFolder(t, home)

	logger := log.NewNopLogger()
	cfg := config.TestConfig()
	ctx := server.NewContext(viper.New(), cfg, logger)
=======

>>>>>>> b4a027cb
	cdc := makeCodec()

	genesisPath := path.Join(home, "genesis.json")
	target := "v0.36"

	cmd := MigrateGenesisCmd()
	cmd.SetErr(ioutil.Discard)
	cmd.SetOut(ioutil.Discard)

	clientCtx := client.Context{}.WithJSONMarshaler(cdc)
	ctx := context.Background()
	ctx = context.WithValue(ctx, client.ClientContextKey, &clientCtx)

	// Reject if we dont' have the right parameters or genesis does not exists
<<<<<<< HEAD
	cmd := MigrateGenesisCmd(ctx, cdc)
	cmd.SetArgs([]string{target, genesisPath})
	require.Error(t, cmd.Execute())

	// Noop migration with minimal genesis
	emptyGenesis := []byte(`{"chain_id":"test","app_state":{}}`)
	err := ioutil.WriteFile(genesisPath, emptyGenesis, 0644)
	require.Nil(t, err)
	setupCmd := setupCmd("", "test2")
	require.NoError(t, MigrateGenesisCmd(ctx, cdc).RunE(setupCmd, []string{target, genesisPath}))
	// Every migration function shuold tests its own module separately
=======
	cmd.SetArgs([]string{target, genesisPath})
	require.Error(t, cmd.ExecuteContext(ctx))

	// Noop migration with minimal genesis
	emptyGenesis := []byte(`{"chain_id":"test","app_state":{}}`)
	require.NoError(t, ioutil.WriteFile(genesisPath, emptyGenesis, 0644))

	cmd.SetArgs([]string{target, genesisPath})
	require.NoError(t, cmd.ExecuteContext(ctx))
>>>>>>> b4a027cb
}<|MERGE_RESOLUTION|>--- conflicted
+++ resolved
@@ -6,20 +6,9 @@
 	"path"
 	"testing"
 
-<<<<<<< HEAD
-	"github.com/tendermint/tendermint/config"
-
-	"github.com/spf13/cobra"
-	"github.com/spf13/viper"
-	"github.com/stretchr/testify/require"
-	"github.com/tendermint/tendermint/libs/log"
-
-	"github.com/cosmos/cosmos-sdk/server"
-=======
 	"github.com/stretchr/testify/require"
 
 	"github.com/cosmos/cosmos-sdk/client"
->>>>>>> b4a027cb
 	"github.com/cosmos/cosmos-sdk/tests"
 )
 
@@ -32,15 +21,7 @@
 func TestMigrateGenesis(t *testing.T) {
 	home, cleanup := tests.NewTestCaseDir(t)
 	t.Cleanup(cleanup)
-<<<<<<< HEAD
-	tests.CreateConfigFolder(t, home)
 
-	logger := log.NewNopLogger()
-	cfg := config.TestConfig()
-	ctx := server.NewContext(viper.New(), cfg, logger)
-=======
-
->>>>>>> b4a027cb
 	cdc := makeCodec()
 
 	genesisPath := path.Join(home, "genesis.json")
@@ -55,19 +36,6 @@
 	ctx = context.WithValue(ctx, client.ClientContextKey, &clientCtx)
 
 	// Reject if we dont' have the right parameters or genesis does not exists
-<<<<<<< HEAD
-	cmd := MigrateGenesisCmd(ctx, cdc)
-	cmd.SetArgs([]string{target, genesisPath})
-	require.Error(t, cmd.Execute())
-
-	// Noop migration with minimal genesis
-	emptyGenesis := []byte(`{"chain_id":"test","app_state":{}}`)
-	err := ioutil.WriteFile(genesisPath, emptyGenesis, 0644)
-	require.Nil(t, err)
-	setupCmd := setupCmd("", "test2")
-	require.NoError(t, MigrateGenesisCmd(ctx, cdc).RunE(setupCmd, []string{target, genesisPath}))
-	// Every migration function shuold tests its own module separately
-=======
 	cmd.SetArgs([]string{target, genesisPath})
 	require.Error(t, cmd.ExecuteContext(ctx))
 
@@ -77,5 +45,4 @@
 
 	cmd.SetArgs([]string{target, genesisPath})
 	require.NoError(t, cmd.ExecuteContext(ctx))
->>>>>>> b4a027cb
 }