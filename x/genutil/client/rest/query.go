package rest

import (
	"fmt"
	"net/http"

	"github.com/cosmos/cosmos-sdk/client"
	sdk "github.com/cosmos/cosmos-sdk/types"
	"github.com/cosmos/cosmos-sdk/types/rest"
	"github.com/cosmos/cosmos-sdk/x/genutil/types"
)

// QueryGenesisTxs writes the genesis transactions to the response if no error
// occurs.
func QueryGenesisTxs(clientCtx client.Context, w http.ResponseWriter) {
	resultGenesis, err := clientCtx.Client.Genesis()
	if err != nil {
		rest.WriteErrorResponse(
			w, http.StatusInternalServerError,
			fmt.Sprintf("failed to retrieve genesis from client: %s", err),
		)
		return
	}

<<<<<<< HEAD
	appState, err := types.GenesisStateFromGenDoc(*resultGenesis.Genesis)
=======
	appState, err := types.GenesisStateFromGenDoc(clientCtx.LegacyAmino, *resultGenesis.Genesis)
>>>>>>> 20c80cfd
	if err != nil {
		rest.WriteErrorResponse(
			w, http.StatusInternalServerError,
			fmt.Sprintf("failed to decode genesis doc: %s", err),
		)
		return
	}

	genState := types.GetGenesisStateFromAppState(clientCtx.LegacyAmino, appState)
	genTxs := make([]sdk.Tx, len(genState.GenTxs))
	for i, tx := range genState.GenTxs {
		err := clientCtx.JSONMarshaler.UnmarshalJSON(tx, &genTxs[i])
		if err != nil {
			rest.WriteErrorResponse(
				w, http.StatusInternalServerError,
				fmt.Sprintf("failed to decode genesis transaction: %s", err),
			)
			return
		}
	}

	rest.PostProcessResponseBare(w, clientCtx, genTxs)
}<|MERGE_RESOLUTION|>--- conflicted
+++ resolved
@@ -22,11 +22,7 @@
 		return
 	}
 
-<<<<<<< HEAD
 	appState, err := types.GenesisStateFromGenDoc(*resultGenesis.Genesis)
-=======
-	appState, err := types.GenesisStateFromGenDoc(clientCtx.LegacyAmino, *resultGenesis.Genesis)
->>>>>>> 20c80cfd
 	if err != nil {
 		rest.WriteErrorResponse(
 			w, http.StatusInternalServerError,
