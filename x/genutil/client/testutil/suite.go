package testutil

import (
	"fmt"
	"io"
	"os"
	"path/filepath"

	"github.com/stretchr/testify/suite"

	"github.com/cosmos/cosmos-sdk/client/flags"
	"github.com/cosmos/cosmos-sdk/simapp"
	clitestutil "github.com/cosmos/cosmos-sdk/testutil/cli"
	"github.com/cosmos/cosmos-sdk/testutil/network"
	sdk "github.com/cosmos/cosmos-sdk/types"
	banktypes "github.com/cosmos/cosmos-sdk/x/bank/types"
	"github.com/cosmos/cosmos-sdk/x/genutil/client/cli"
	stakingcli "github.com/cosmos/cosmos-sdk/x/staking/client/cli"
	"github.com/cosmos/cosmos-sdk/x/staking/types"
)

type IntegrationTestSuite struct {
	suite.Suite

	cfg     network.Config
	network *network.Network
}

func NewIntegrationTestSuite(cfg network.Config) *IntegrationTestSuite {
	return &IntegrationTestSuite{cfg: cfg}
}

func (s *IntegrationTestSuite) SetupSuite() {
	s.T().Log("setting up integration test suite")

	s.network = network.New(s.T(), s.cfg)

	_, err := s.network.WaitForHeight(1)
	s.Require().NoError(err)
}

func (s *IntegrationTestSuite) TearDownSuite() {
	s.T().Log("tearing down integration test suite")
	s.network.Cleanup()
}

func (s *IntegrationTestSuite) TestGenTxCmd() {
	val := s.network.Validators[0]
	clientCtx := val.ClientCtx
	amount := sdk.NewCoin(s.cfg.BondDenom, sdk.NewInt(12))
<<<<<<< HEAD
	genTxFile := filepath.Join(dir, "myTx")
	cmd.SetArgs([]string{
		fmt.Sprintf("--%s=%s", flags.FlagChainID, s.network.Config.ChainID),
		fmt.Sprintf("--%s=%s", flags.FlagOutputDocument, genTxFile),
		val.Moniker,
		amount.String(),
	})

	err := cmd.ExecuteContext(ctx)
	s.Require().NoError(err)

	// validate generated transaction.
	open, err := os.Open(genTxFile)
	s.Require().NoError(err)

	all, err := io.ReadAll(open)
	s.Require().NoError(err)

	tx, err := val.ClientCtx.TxConfig.TxJSONDecoder()(all)
	s.Require().NoError(err)

	msgs := tx.GetMsgs()
	s.Require().Len(msgs, 1)

	s.Require().Equal(sdk.MsgTypeURL(&types.MsgCreateValidator{}), sdk.MsgTypeURL(msgs[0]))
	s.Require().Equal([]sdk.AccAddress{val.Address}, msgs[0].GetSigners())
	s.Require().Equal(amount, msgs[0].(*types.MsgCreateValidator).Value)
	s.Require().NoError(tx.ValidateBasic())
}

func (s *IntegrationTestSuite) TestGenTxCmdPubkey() {
	val := s.network.Validators[0]
	dir := s.T().TempDir()

	cmd := cli.GenTxCmd(
		simapp.ModuleBasics,
		val.ClientCtx.TxConfig,
		banktypes.GenesisBalancesIterator{},
		val.ClientCtx.HomeDir,
	)

	_, out := testutil.ApplyMockIO(cmd)
	clientCtx := val.ClientCtx.WithOutput(out)
=======
>>>>>>> b9e7e530

	tests := []struct {
		name     string
		args     []string
		expError bool
	}{
		{
			name: "invalid commission rate returns error",
			args: []string{
				fmt.Sprintf("--%s=%s", flags.FlagChainID, s.network.Config.ChainID),
				fmt.Sprintf("--%s=1", stakingcli.FlagCommissionRate),
				val.Moniker,
				amount.String(),
			},
			expError: true,
		},
		{
			name: "valid gentx",
			args: []string{
				fmt.Sprintf("--%s=%s", flags.FlagChainID, s.network.Config.ChainID),
				val.Moniker,
				amount.String(),
			},
			expError: false,
		},
		{
			name: "invalid pubkey",
			args: []string{
				fmt.Sprintf("--%s=%s", flags.FlagChainID, s.network.Config.ChainID),
				fmt.Sprintf("--%s={\"key\":\"BOIkjkFruMpfOFC9oNPhiJGfmY2pHF/gwHdLDLnrnS0=\"}", stakingcli.FlagPubKey),
				val.Moniker,
				amount.String(),
			},
			expError: true,
		},
		{
			name: "valid pubkey flag",
			args: []string{
				fmt.Sprintf("--%s=%s", flags.FlagChainID, s.network.Config.ChainID),
				fmt.Sprintf("--%s={\"@type\":\"/cosmos.crypto.ed25519.PubKey\",\"key\":\"BOIkjkFruMpfOFC9oNPhiJGfmY2pHF/gwHdLDLnrnS0=\"}", stakingcli.FlagPubKey),
				val.Moniker,
				amount.String(),
			},
			expError: false,
		},
	}

	for _, tc := range tests {
		tc := tc

		dir := s.T().TempDir()
		genTxFile := filepath.Join(dir, "myTx")
		tc.args = append(tc.args, fmt.Sprintf("--%s=%s", flags.FlagOutputDocument, genTxFile))

		s.Run(tc.name, func() {
			cmd := cli.GenTxCmd(
				simapp.ModuleBasics,
				val.ClientCtx.TxConfig,
				banktypes.GenesisBalancesIterator{},
				val.ClientCtx.HomeDir)

			out, err := clitestutil.ExecTestCLICmd(clientCtx, cmd, tc.args)

			if tc.expError {
				s.Require().Error(err)

				_, err = os.Open(genTxFile)
				s.Require().Error(err)
			} else {
				s.Require().NoError(err, "test: %s\noutput: %s", tc.name, out.String())

				// validate generated transaction.
				open, err := os.Open(genTxFile)
				s.Require().NoError(err)

				all, err := io.ReadAll(open)
				s.Require().NoError(err)

				tx, err := val.ClientCtx.TxConfig.TxJSONDecoder()(all)
				s.Require().NoError(err)

				msgs := tx.GetMsgs()
				s.Require().Len(msgs, 1)

				s.Require().Equal(sdk.MsgTypeURL(&types.MsgCreateValidator{}), sdk.MsgTypeURL(msgs[0]))
				s.Require().True(val.Address.Equals(msgs[0].GetSigners()[0]))
				s.Require().Equal(amount, msgs[0].(*types.MsgCreateValidator).Value)
				s.Require().NoError(tx.ValidateBasic())
			}
		})
	}
}<|MERGE_RESOLUTION|>--- conflicted
+++ resolved
@@ -48,52 +48,6 @@
 	val := s.network.Validators[0]
 	clientCtx := val.ClientCtx
 	amount := sdk.NewCoin(s.cfg.BondDenom, sdk.NewInt(12))
-<<<<<<< HEAD
-	genTxFile := filepath.Join(dir, "myTx")
-	cmd.SetArgs([]string{
-		fmt.Sprintf("--%s=%s", flags.FlagChainID, s.network.Config.ChainID),
-		fmt.Sprintf("--%s=%s", flags.FlagOutputDocument, genTxFile),
-		val.Moniker,
-		amount.String(),
-	})
-
-	err := cmd.ExecuteContext(ctx)
-	s.Require().NoError(err)
-
-	// validate generated transaction.
-	open, err := os.Open(genTxFile)
-	s.Require().NoError(err)
-
-	all, err := io.ReadAll(open)
-	s.Require().NoError(err)
-
-	tx, err := val.ClientCtx.TxConfig.TxJSONDecoder()(all)
-	s.Require().NoError(err)
-
-	msgs := tx.GetMsgs()
-	s.Require().Len(msgs, 1)
-
-	s.Require().Equal(sdk.MsgTypeURL(&types.MsgCreateValidator{}), sdk.MsgTypeURL(msgs[0]))
-	s.Require().Equal([]sdk.AccAddress{val.Address}, msgs[0].GetSigners())
-	s.Require().Equal(amount, msgs[0].(*types.MsgCreateValidator).Value)
-	s.Require().NoError(tx.ValidateBasic())
-}
-
-func (s *IntegrationTestSuite) TestGenTxCmdPubkey() {
-	val := s.network.Validators[0]
-	dir := s.T().TempDir()
-
-	cmd := cli.GenTxCmd(
-		simapp.ModuleBasics,
-		val.ClientCtx.TxConfig,
-		banktypes.GenesisBalancesIterator{},
-		val.ClientCtx.HomeDir,
-	)
-
-	_, out := testutil.ApplyMockIO(cmd)
-	clientCtx := val.ClientCtx.WithOutput(out)
-=======
->>>>>>> b9e7e530
 
 	tests := []struct {
 		name     string
