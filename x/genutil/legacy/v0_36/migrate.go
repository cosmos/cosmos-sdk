--- conflicted
+++ resolved
@@ -19,13 +19,8 @@
 )
 
 // Migrate migrates exported state from v0.34 to a v0.36 genesis state.
-<<<<<<< HEAD
 func Migrate(appState types.AppMap, _ client.Context) types.AppMap {
-	v034Codec := codec.New()
-=======
-func Migrate(appState types.AppMap) types.AppMap {
 	v034Codec := codec.NewLegacyAmino()
->>>>>>> 0dfe7ad6
 	cryptocodec.RegisterCrypto(v034Codec)
 	v034gov.RegisterLegacyAminoCodec(v034Codec)
 
