package v038

import (
	"github.com/cosmos/cosmos-sdk/client"
	"github.com/cosmos/cosmos-sdk/codec"
	cryptocodec "github.com/cosmos/cosmos-sdk/crypto/codec"
	v036auth "github.com/cosmos/cosmos-sdk/x/auth/legacy/v0_36"
	v038auth "github.com/cosmos/cosmos-sdk/x/auth/legacy/v0_38"
	v036distr "github.com/cosmos/cosmos-sdk/x/distribution/legacy/v0_36"
	v038distr "github.com/cosmos/cosmos-sdk/x/distribution/legacy/v0_38"
	v036genaccounts "github.com/cosmos/cosmos-sdk/x/genaccounts/legacy/v0_36"
	"github.com/cosmos/cosmos-sdk/x/genutil/types"
	v036staking "github.com/cosmos/cosmos-sdk/x/staking/legacy/v0_36"
	v038staking "github.com/cosmos/cosmos-sdk/x/staking/legacy/v0_38"
)

// Migrate migrates exported state from v0.36/v0.37 to a v0.38 genesis state.
<<<<<<< HEAD
func Migrate(appState types.AppMap, _ client.Context) types.AppMap {
	v036Codec := codec.New()
=======
func Migrate(appState types.AppMap) types.AppMap {
	v036Codec := codec.NewLegacyAmino()
>>>>>>> 0dfe7ad6
	cryptocodec.RegisterCrypto(v036Codec)

	v038Codec := codec.NewLegacyAmino()
	cryptocodec.RegisterCrypto(v038Codec)
	v038auth.RegisterLegacyAminoCodec(v038Codec)

	if appState[v036genaccounts.ModuleName] != nil {
		// unmarshal relative source genesis application state
		var authGenState v036auth.GenesisState
		v036Codec.MustUnmarshalJSON(appState[v036auth.ModuleName], &authGenState)

		var genAccountsGenState v036genaccounts.GenesisState
		v036Codec.MustUnmarshalJSON(appState[v036genaccounts.ModuleName], &genAccountsGenState)

		// delete deprecated genaccounts genesis state
		delete(appState, v036genaccounts.ModuleName)

		// Migrate relative source genesis application state and marshal it into
		// the respective key.
		appState[v038auth.ModuleName] = v038Codec.MustMarshalJSON(v038auth.Migrate(authGenState, genAccountsGenState))
	}

	// migrate staking state
	if appState[v036staking.ModuleName] != nil {
		var stakingGenState v036staking.GenesisState
		v036Codec.MustUnmarshalJSON(appState[v036staking.ModuleName], &stakingGenState)

		delete(appState, v036staking.ModuleName) // delete old key in case the name changed
		appState[v038staking.ModuleName] = v038Codec.MustMarshalJSON(v038staking.Migrate(stakingGenState))
	}

	// migrate distribution state
	if appState[v036distr.ModuleName] != nil {
		var distrGenState v036distr.GenesisState
		v036Codec.MustUnmarshalJSON(appState[v036distr.ModuleName], &distrGenState)

		delete(appState, v036distr.ModuleName) // delete old key in case the name changed
		appState[v038distr.ModuleName] = v038Codec.MustMarshalJSON(v038distr.Migrate(distrGenState))
	}

	return appState
}<|MERGE_RESOLUTION|>--- conflicted
+++ resolved
@@ -15,13 +15,8 @@
 )
 
 // Migrate migrates exported state from v0.36/v0.37 to a v0.38 genesis state.
-<<<<<<< HEAD
 func Migrate(appState types.AppMap, _ client.Context) types.AppMap {
-	v036Codec := codec.New()
-=======
-func Migrate(appState types.AppMap) types.AppMap {
 	v036Codec := codec.NewLegacyAmino()
->>>>>>> 0dfe7ad6
 	cryptocodec.RegisterCrypto(v036Codec)
 
 	v038Codec := codec.NewLegacyAmino()
