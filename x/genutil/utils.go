package genutil

import (
	"encoding/json"
	"fmt"
	"os"
	"path/filepath"
	"time"

	cfg "github.com/cometbft/cometbft/config"
	tmed25519 "github.com/cometbft/cometbft/crypto/ed25519"
	"github.com/cometbft/cometbft/p2p"
	"github.com/cometbft/cometbft/privval"
	tmtypes "github.com/cometbft/cometbft/types"
	"github.com/cosmos/go-bip39"
<<<<<<< HEAD
	cfg "github.com/tendermint/tendermint/config"
	tmed25519 "github.com/tendermint/tendermint/crypto/ed25519"
	tmos "github.com/tendermint/tendermint/libs/os"
	"github.com/tendermint/tendermint/p2p"
	"github.com/tendermint/tendermint/privval"
	tmtypes "github.com/tendermint/tendermint/types"
=======
>>>>>>> f008f84e

	cryptocodec "github.com/cosmos/cosmos-sdk/crypto/codec"
	cryptotypes "github.com/cosmos/cosmos-sdk/crypto/types"
)

// ExportGenesisFile creates and writes the genesis configuration to disk. An
// error is returned if building or writing the configuration to file fails.
func ExportGenesisFile(genDoc *tmtypes.GenesisDoc, genFile string) error {
	if err := genDoc.ValidateAndComplete(); err != nil {
		return err
	}

	return genDoc.SaveAs(genFile)
}

// ExportGenesisFileWithTime creates and writes the genesis configuration to disk.
// An error is returned if building or writing the configuration to file fails.
func ExportGenesisFileWithTime(
	genFile, chainID string, validators []tmtypes.GenesisValidator,
	appState json.RawMessage, genTime time.Time,
) error {
	genDoc := tmtypes.GenesisDoc{
		GenesisTime: genTime,
		ChainID:     chainID,
		Validators:  validators,
		AppState:    appState,
	}

	if err := genDoc.ValidateAndComplete(); err != nil {
		return err
	}

	return genDoc.SaveAs(genFile)
}

// InitializeNodeValidatorFiles creates private validator and p2p configuration files.
func InitializeNodeValidatorFiles(config *cfg.Config) (nodeID string, valPubKey cryptotypes.PubKey, err error) {
	return InitializeNodeValidatorFilesFromMnemonic(config, "")
}

// InitializeNodeValidatorFilesFromMnemonic creates private validator and p2p configuration files using the given mnemonic.
// If no valid mnemonic is given, a random one will be used instead.
func InitializeNodeValidatorFilesFromMnemonic(config *cfg.Config, mnemonic string) (nodeID string, valPubKey cryptotypes.PubKey, err error) {
	if len(mnemonic) > 0 && !bip39.IsMnemonicValid(mnemonic) {
		return "", nil, fmt.Errorf("invalid mnemonic")
	}
	nodeKey, err := p2p.LoadOrGenNodeKey(config.NodeKeyFile())
	if err != nil {
		return "", nil, err
	}

	nodeID = string(nodeKey.ID())

	pvKeyFile := config.PrivValidatorKeyFile()
<<<<<<< HEAD
	if err := tmos.EnsureDir(filepath.Dir(pvKeyFile), 0o777); err != nil {
		return "", nil, err
	}

	pvStateFile := config.PrivValidatorStateFile()
	if err := tmos.EnsureDir(filepath.Dir(pvStateFile), 0o777); err != nil {
		return "", nil, err
=======
	if err := os.MkdirAll(filepath.Dir(pvKeyFile), 0o777); err != nil {
		return "", nil, fmt.Errorf("could not create directory %q: %w", filepath.Dir(pvKeyFile), err)
	}

	pvStateFile := config.PrivValidatorStateFile()
	if err := os.MkdirAll(filepath.Dir(pvStateFile), 0o777); err != nil {
		return "", nil, fmt.Errorf("could not create directory %q: %w", filepath.Dir(pvStateFile), err)
>>>>>>> f008f84e
	}

	var filePV *privval.FilePV
	if len(mnemonic) == 0 {
		filePV = privval.LoadOrGenFilePV(pvKeyFile, pvStateFile)
	} else {
		privKey := tmed25519.GenPrivKeyFromSecret([]byte(mnemonic))
		filePV = privval.NewFilePV(privKey, pvKeyFile, pvStateFile)
		filePV.Save()
	}

	tmValPubKey, err := filePV.GetPubKey()
	if err != nil {
		return "", nil, err
	}

	valPubKey, err = cryptocodec.FromTmPubKeyInterface(tmValPubKey)
	if err != nil {
		return "", nil, err
	}

	return nodeID, valPubKey, nil
}<|MERGE_RESOLUTION|>--- conflicted
+++ resolved
@@ -13,15 +13,6 @@
 	"github.com/cometbft/cometbft/privval"
 	tmtypes "github.com/cometbft/cometbft/types"
 	"github.com/cosmos/go-bip39"
-<<<<<<< HEAD
-	cfg "github.com/tendermint/tendermint/config"
-	tmed25519 "github.com/tendermint/tendermint/crypto/ed25519"
-	tmos "github.com/tendermint/tendermint/libs/os"
-	"github.com/tendermint/tendermint/p2p"
-	"github.com/tendermint/tendermint/privval"
-	tmtypes "github.com/tendermint/tendermint/types"
-=======
->>>>>>> f008f84e
 
 	cryptocodec "github.com/cosmos/cosmos-sdk/crypto/codec"
 	cryptotypes "github.com/cosmos/cosmos-sdk/crypto/types"
@@ -76,15 +67,6 @@
 	nodeID = string(nodeKey.ID())
 
 	pvKeyFile := config.PrivValidatorKeyFile()
-<<<<<<< HEAD
-	if err := tmos.EnsureDir(filepath.Dir(pvKeyFile), 0o777); err != nil {
-		return "", nil, err
-	}
-
-	pvStateFile := config.PrivValidatorStateFile()
-	if err := tmos.EnsureDir(filepath.Dir(pvStateFile), 0o777); err != nil {
-		return "", nil, err
-=======
 	if err := os.MkdirAll(filepath.Dir(pvKeyFile), 0o777); err != nil {
 		return "", nil, fmt.Errorf("could not create directory %q: %w", filepath.Dir(pvKeyFile), err)
 	}
@@ -92,7 +74,6 @@
 	pvStateFile := config.PrivValidatorStateFile()
 	if err := os.MkdirAll(filepath.Dir(pvStateFile), 0o777); err != nil {
 		return "", nil, fmt.Errorf("could not create directory %q: %w", filepath.Dir(pvStateFile), err)
->>>>>>> f008f84e
 	}
 
 	var filePV *privval.FilePV
