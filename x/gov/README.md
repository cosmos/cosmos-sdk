--- conflicted
+++ resolved
@@ -35,32 +35,32 @@
 staking token of the chain.
 
 * [Concepts](#concepts)
-  * [Proposal submission](#proposal-submission)
-  * [Deposit](#deposit)
-  * [Vote](#vote)
+    * [Proposal submission](#proposal-submission)
+    * [Deposit](#deposit)
+    * [Vote](#vote)
 * [State](#state)
-  * [Proposals](#proposals)
-  * [Parameters and base types](#parameters-and-base-types)
-  * [Deposit](#deposit-1)
-  * [ValidatorGovInfo](#validatorgovinfo)
-  * [Stores](#stores)
-  * [Proposal Processing Queue](#proposal-processing-queue)
-  * [Legacy Proposal](#legacy-proposal)
+    * [Proposals](#proposals)
+    * [Parameters and base types](#parameters-and-base-types)
+    * [Deposit](#deposit-1)
+    * [ValidatorGovInfo](#validatorgovinfo)
+    * [Stores](#stores)
+    * [Proposal Processing Queue](#proposal-processing-queue)
+    * [Legacy Proposal](#legacy-proposal)
 * [Messages](#messages)
-  * [Proposal Submission](#proposal-submission-1)
-  * [Deposit](#deposit-2)
-  * [Vote](#vote-1)
+    * [Proposal Submission](#proposal-submission-1)
+    * [Deposit](#deposit-2)
+    * [Vote](#vote-1)
 * [Events](#events)
-  * [EndBlocker](#endblocker)
-  * [Handlers](#handlers)
+    * [EndBlocker](#endblocker)
+    * [Handlers](#handlers)
 * [Parameters](#parameters)
 * [Client](#client)
-  * [CLI](#cli)
-  * [gRPC](#grpc)
-  * [REST](#rest)
+    * [CLI](#cli)
+    * [gRPC](#grpc)
+    * [REST](#rest)
 * [Metadata](#metadata)
-  * [Proposal](#proposal-3)
-  * [Vote](#vote-5)
+    * [Proposal](#proposal-3)
+    * [Vote](#vote-5)
 * [Future Improvements](#future-improvements)
 
 ## Concepts
@@ -280,12 +280,12 @@
 Since this is more of a social feature than a technical feature, we'll now get into some items that may have been useful to have in a genesis constitution:
 
 * What limitations on governance exist, if any?
-  * is it okay for the community to slash the wallet of a whale that they no longer feel that they want around? (viz: Juno Proposal 4 and 16)
-  * can governance "socially slash" a validator who is using unapproved MEV? (viz: commonwealth.im/osmosis)
-  * In the event of an economic emergency, what should validators do?
-    * Terra crash of May, 2022, saw validators choose to run a new binary with code that had not been approved by governance, because the governance token had been inflated to nothing.
+    * is it okay for the community to slash the wallet of a whale that they no longer feel that they want around? (viz: Juno Proposal 4 and 16)
+    * can governance "socially slash" a validator who is using unapproved MEV? (viz: commonwealth.im/osmosis)
+    * In the event of an economic emergency, what should validators do?
+        * Terra crash of May, 2022, saw validators choose to run a new binary with code that had not been approved by governance, because the governance token had been inflated to nothing.
 * What is the purpose of the chain, specifically?
-  * best example of this is the Cosmos hub, where different founding groups, have different interpretations of the purpose of the network.
+    * best example of this is the Cosmos hub, where different founding groups, have different interpretations of the purpose of the network.
 
 This genesis entry, "constitution" hasn't been designed for existing chains, who should likely just ratify a constitution using their governance system.  Instead, this is for new chains.  It will allow for validators to have a much clearer idea of purpose and the expecations placed on them while operating their nodes.  Likewise, for community members, the constitution will give them some idea of what to expect from both the "chain team" and the validators, respectively.
 
@@ -496,7 +496,7 @@
 * Initialise `Proposal`'s attributes
 * Decrease balance of sender by `InitialDeposit`
 * If `MinDeposit` is reached:
-  * Push `proposalID` in `ProposalProcessingQueue`
+    * Push `proposalID` in `ProposalProcessingQueue`
 * Transfer `InitialDeposit` from the `Proposer` to the governance `ModuleAccount`
 
 ### Deposit
@@ -520,7 +520,7 @@
 * Add `deposit` of sender in `proposal.Deposits`
 * Increase `proposal.TotalDeposit` by sender's `deposit`
 * If `MinDeposit` is reached:
-  * Push `proposalID` in `ProposalProcessingQueueEnd`
+    * Push `proposalID` in `ProposalProcessingQueueEnd`
 * Transfer `Deposit` from the `proposer` to the governance `ModuleAccount`
 
 ### Vote
@@ -637,21 +637,13 @@
 
 In addition to the parameters above, the governance module can also be configured to have different parameters for a given proposal message.
 
-<<<<<<< HEAD
 | Key           | Type             | Example                    |
 | ------------- | ---------------- | -------------------------- |
 | voting_period | string (time ns) | "172800000000000" (17280s) |
+| yes_quorum    | string (dec)     | "0.4"                      |
 | quorum        | string (dec)     | "0.334000000000000000"     |
 | threshold     | string (dec)     | "0.500000000000000000"     |
 | veto          | string (dec)     | "0.334000000000000000"     |
-=======
-| Key                             | Type              | Example                                 |
-| ------------------------------- | ----------------- | --------------------------------------- |
-| voting_period                   | string (time ns)  | "172800000000000" (17280s)              |
-| quorum                          | string (dec)      | "0.334000000000000000"                  |
-| threshold                       | string (dec)      | "0.500000000000000000"                  |
-| veto                            | string (dec)      | "0.334000000000000000"                  |
->>>>>>> 7e4d1220
 
 If configured, these params will take precedence over the global params for a specific proposal.
 
