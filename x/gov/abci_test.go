--- conflicted
+++ resolved
@@ -414,12 +414,7 @@
 			newHeader.Time = ctx.BlockHeader().Time.Add(*params.MaxDepositPeriod).Add(*params.VotingPeriod)
 			ctx = ctx.WithBlockHeader(newHeader)
 
-<<<<<<< HEAD
-			err = gov.EndBlocker(ctx, suite.GovKeeper)
-			require.NoError(t, err)
-=======
 			require.NoError(t, gov.EndBlocker(ctx, suite.GovKeeper))
->>>>>>> 7fd79df4
 
 			macc = suite.GovKeeper.GetGovernanceAccount(ctx)
 			require.NotNil(t, macc)
@@ -472,12 +467,7 @@
 	ctx = ctx.WithBlockHeader(newHeader)
 
 	// validate that the proposal fails/has been rejected
-<<<<<<< HEAD
-	err = gov.EndBlocker(ctx, suite.GovKeeper)
-	require.NoError(t, err)
-=======
 	require.NoError(t, gov.EndBlocker(ctx, suite.GovKeeper))
->>>>>>> 7fd79df4
 
 	// check proposal events
 	events := ctx.EventManager().Events()
@@ -591,12 +581,7 @@
 			}
 
 			// Here the expedited proposal is converted to regular after expiry.
-<<<<<<< HEAD
-			err = gov.EndBlocker(ctx, suite.GovKeeper)
-			require.NoError(t, err)
-=======
 			require.NoError(t, gov.EndBlocker(ctx, suite.GovKeeper))
->>>>>>> 7fd79df4
 
 			if tc.expeditedPasses {
 				checkActiveProposalsQueue(t, ctx, suite.GovKeeper)
@@ -651,12 +636,7 @@
 			}
 
 			// Here we validate the converted regular proposal
-<<<<<<< HEAD
-			err = gov.EndBlocker(ctx, suite.GovKeeper)
-			require.NoError(t, err)
-=======
 			require.NoError(t, gov.EndBlocker(ctx, suite.GovKeeper))
->>>>>>> 7fd79df4
 
 			macc = suite.GovKeeper.GetGovernanceAccount(ctx)
 			require.NotNil(t, macc)
@@ -692,10 +672,7 @@
 
 func createValidators(t *testing.T, stakingMsgSvr stakingtypes.MsgServer, ctx sdk.Context, addrs []sdk.ValAddress, powerAmt []int64) {
 	t.Helper()
-<<<<<<< HEAD
-=======
-
->>>>>>> 7fd79df4
+
 	require.True(t, len(addrs) <= len(pubkeys), "Not enough pubkeys specified at top of file.")
 
 	for i := 0; i < len(addrs); i++ {
@@ -724,10 +701,7 @@
 
 func checkActiveProposalsQueue(t *testing.T, ctx sdk.Context, k *keeper.Keeper) {
 	t.Helper()
-<<<<<<< HEAD
-=======
-
->>>>>>> 7fd79df4
+
 	err := k.ActiveProposalsQueue.Walk(ctx, collections.NewPrefixUntilPairRange[time.Time, uint64](ctx.BlockTime()), func(key collections.Pair[time.Time, uint64], value uint64) (stop bool, err error) {
 		return false, err
 	})
@@ -737,10 +711,7 @@
 
 func checkInactiveProposalsQueue(t *testing.T, ctx sdk.Context, k *keeper.Keeper) {
 	t.Helper()
-<<<<<<< HEAD
-=======
-
->>>>>>> 7fd79df4
+
 	err := k.InactiveProposalsQueue.Walk(ctx, collections.NewPrefixUntilPairRange[time.Time, uint64](ctx.BlockTime()), func(key collections.Pair[time.Time, uint64], value uint64) (stop bool, err error) {
 		return false, err
 	})
