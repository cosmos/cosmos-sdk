package cli

import (
	"context"
	"fmt"
	"strconv"
	"strings"

	"github.com/spf13/cobra"

	"github.com/cosmos/cosmos-sdk/client"
	"github.com/cosmos/cosmos-sdk/client/flags"
	sdk "github.com/cosmos/cosmos-sdk/types"
	"github.com/cosmos/cosmos-sdk/version"
	gcutils "github.com/cosmos/cosmos-sdk/x/gov/client/utils"
	"github.com/cosmos/cosmos-sdk/x/gov/types"
)

// GetQueryCmd returns the cli query commands for this module
func GetQueryCmd() *cobra.Command {
	// Group gov queries under a subcommand
	govQueryCmd := &cobra.Command{
		Use:                        types.ModuleName,
		Short:                      "Querying commands for the governance module",
		DisableFlagParsing:         true,
		SuggestionsMinimumDistance: 2,
		RunE:                       client.ValidateCmd,
	}

	govQueryCmd.AddCommand(
		GetCmdQueryProposal(),
		GetCmdQueryProposals(),
		GetCmdQueryVote(),
		GetCmdQueryVotes(),
		GetCmdQueryParam(),
		GetCmdQueryParams(),
		GetCmdQueryProposer(),
		GetCmdQueryDeposit(),
		GetCmdQueryDeposits(),
		GetCmdQueryTally(),
	)

	return govQueryCmd
}

// GetCmdQueryProposal implements the query proposal command.
func GetCmdQueryProposal() *cobra.Command {
	cmd := &cobra.Command{
		Use:   "proposal [proposal-id]",
		Args:  cobra.ExactArgs(1),
		Short: "Query details of a single proposal",
		Long: strings.TrimSpace(
			fmt.Sprintf(`Query details for a proposal. You can find the
proposal-id by running "%s query gov proposals".

Example:
$ %s query gov proposal 1
`,
				version.AppName, version.AppName,
			),
		),
		RunE: func(cmd *cobra.Command, args []string) error {
			clientCtx := client.GetClientContextFromCmd(cmd)
			clientCtx, err := client.ReadQueryCommandFlags(clientCtx, cmd.Flags())
			if err != nil {
				return err
			}
			queryClient := types.NewQueryClient(clientCtx)

			// validate that the proposal id is a uint
			proposalID, err := strconv.ParseUint(args[0], 10, 64)
			if err != nil {
				return fmt.Errorf("proposal-id %s not a valid uint, please input a valid proposal-id", args[0])
			}

			// Query the proposal
			res, err := queryClient.Proposal(
				context.Background(),
				&types.QueryProposalRequest{ProposalId: proposalID},
			)
			if err != nil {
				return err
			}

			return clientCtx.PrintOutput(&res.Proposal)
		},
	}

	flags.AddQueryFlagsToCmd(cmd)

	return cmd
}

// GetCmdQueryProposals implements a query proposals command. Command to Get a
// Proposal Information.
func GetCmdQueryProposals() *cobra.Command {
	cmd := &cobra.Command{
		Use:   "proposals",
		Short: "Query proposals with optional filters",
		Long: strings.TrimSpace(
			fmt.Sprintf(`Query for a all paginated proposals that match optional filters:

Example:
$ %s query gov proposals --depositor cosmos1skjwj5whet0lpe65qaq4rpq03hjxlwd9nf39lk
$ %s query gov proposals --voter cosmos1skjwj5whet0lpe65qaq4rpq03hjxlwd9nf39lk
$ %s query gov proposals --status (DepositPeriod|VotingPeriod|Passed|Rejected)
$ %s query gov proposals --page=2 --limit=100
`,
				version.AppName, version.AppName, version.AppName, version.AppName,
			),
		),
		RunE: func(cmd *cobra.Command, args []string) error {
			bechDepositorAddr, _ := cmd.Flags().GetString(flagDepositor)
			bechVoterAddr, _ := cmd.Flags().GetString(flagVoter)
			strProposalStatus, _ := cmd.Flags().GetString(flagStatus)

			depositorAddr, err := sdk.AccAddressFromBech32(bechDepositorAddr)
			if err != nil {
				return err
			}

			voterAddr, err := sdk.AccAddressFromBech32(bechVoterAddr)
			if err != nil {
				return err
			}

			proposalStatus, err := types.ProposalStatusFromString(gcutils.NormalizeProposalStatus(strProposalStatus))
			if err != nil {
				return err
			}

			clientCtx := client.GetClientContextFromCmd(cmd)
			clientCtx, err = client.ReadQueryCommandFlags(clientCtx, cmd.Flags())
			if err != nil {
				return err
			}
			queryClient := types.NewQueryClient(clientCtx)

			pageReq, err := client.ReadPageRequest(cmd.Flags())
			if err != nil {
				return err
			}

			res, err := queryClient.Proposals(
				context.Background(),
				&types.QueryProposalsRequest{
					ProposalStatus: proposalStatus,
					Voter:          voterAddr,
					Depositor:      depositorAddr,
					Pagination:     pageReq,
				},
			)
			if err != nil {
				return err
			}

			if len(res.GetProposals()) == 0 {
				return fmt.Errorf("no proposals found")
			}

			return clientCtx.PrintOutput(res)
		},
	}

	cmd.Flags().String(flagDepositor, "", "(optional) filter by proposals deposited on by depositor")
	cmd.Flags().String(flagVoter, "", "(optional) filter by proposals voted on by voted")
	cmd.Flags().String(flagStatus, "", "(optional) filter proposals by proposal status, status: deposit_period/voting_period/passed/rejected")
	flags.AddPaginationFlagsToCmd(cmd, "proposals")
	flags.AddQueryFlagsToCmd(cmd)

	return cmd
}

// GetCmdQueryVote implements the query proposal vote command. Command to Get a
// Proposal Information.
func GetCmdQueryVote() *cobra.Command {
	cmd := &cobra.Command{
		Use:   "vote [proposal-id] [voter-addr]",
		Args:  cobra.ExactArgs(2),
		Short: "Query details of a single vote",
		Long: strings.TrimSpace(
			fmt.Sprintf(`Query details for a single vote on a proposal given its identifier.

Example:
$ %s query gov vote 1 cosmos1skjwj5whet0lpe65qaq4rpq03hjxlwd9nf39lk
`,
				version.AppName,
			),
		),
		RunE: func(cmd *cobra.Command, args []string) error {
			clientCtx := client.GetClientContextFromCmd(cmd)
			clientCtx, err := client.ReadQueryCommandFlags(clientCtx, cmd.Flags())
			if err != nil {
				return err
			}
			queryClient := types.NewQueryClient(clientCtx)

			// validate that the proposal id is a uint
			proposalID, err := strconv.ParseUint(args[0], 10, 64)
			if err != nil {
				return fmt.Errorf("proposal-id %s not a valid int, please input a valid proposal-id", args[0])
			}

			// check to see if the proposal is in the store
			_, err = queryClient.Proposal(
				context.Background(),
				&types.QueryProposalRequest{ProposalId: proposalID},
			)
			if err != nil {
				return fmt.Errorf("failed to fetch proposal-id %d: %s", proposalID, err)
			}

			voterAddr, err := sdk.AccAddressFromBech32(args[1])
			if err != nil {
				return err
			}

			res, err := queryClient.Vote(
				context.Background(),
				&types.QueryVoteRequest{ProposalId: proposalID, Voter: voterAddr},
			)
			if err != nil {
				return err
			}

			vote := res.GetVote()
			if vote.Empty() {
				params := types.NewQueryVoteParams(proposalID, voterAddr)
				resByTxQuery, err := gcutils.QueryVoteByTxQuery(clientCtx, params)

				if err != nil {
					return err
				}

				if err := clientCtx.JSONMarshaler.UnmarshalJSON(resByTxQuery, &vote); err != nil {
					return err
				}
			}

			return clientCtx.PrintOutput(&res.Vote)
		},
	}

	flags.AddQueryFlagsToCmd(cmd)

	return cmd
}

// GetCmdQueryVotes implements the command to query for proposal votes.
func GetCmdQueryVotes() *cobra.Command {
	cmd := &cobra.Command{
		Use:   "votes [proposal-id]",
		Args:  cobra.ExactArgs(1),
		Short: "Query votes on a proposal",
		Long: strings.TrimSpace(
			fmt.Sprintf(`Query vote details for a single proposal by its identifier.

Example:
$ %[1]s query gov votes 1
$ %[1]s query gov votes 1 --page=2 --limit=100
`,
				version.AppName,
			),
		),
		RunE: func(cmd *cobra.Command, args []string) error {
			clientCtx := client.GetClientContextFromCmd(cmd)
			clientCtx, err := client.ReadQueryCommandFlags(clientCtx, cmd.Flags())
			if err != nil {
				return err
			}
			queryClient := types.NewQueryClient(clientCtx)

			// validate that the proposal id is a uint
			proposalID, err := strconv.ParseUint(args[0], 10, 64)
			if err != nil {
				return fmt.Errorf("proposal-id %s not a valid int, please input a valid proposal-id", args[0])
			}

			// check to see if the proposal is in the store
			proposalRes, err := queryClient.Proposal(
				context.Background(),
				&types.QueryProposalRequest{ProposalId: proposalID},
			)
			if err != nil {
				return fmt.Errorf("failed to fetch proposal-id %d: %s", proposalID, err)
			}

			propStatus := proposalRes.GetProposal().Status
			if !(propStatus == types.StatusVotingPeriod || propStatus == types.StatusDepositPeriod) {
				page, _ := cmd.Flags().GetInt(flags.FlagPage)
				limit, _ := cmd.Flags().GetInt(flags.FlagLimit)

				params := types.NewQueryProposalVotesParams(proposalID, page, limit)
				resByTxQuery, err := gcutils.QueryVotesByTxQuery(clientCtx, params)
				if err != nil {
					return err
				}

				var votes types.Votes
				clientCtx.JSONMarshaler.MustUnmarshalJSON(resByTxQuery, &votes)
				return clientCtx.PrintOutputLegacy(votes)

			}

			pageReq, err := client.ReadPageRequest(cmd.Flags())
			if err != nil {
				return err
			}

			res, err := queryClient.Votes(
				context.Background(),
				&types.QueryVotesRequest{ProposalId: proposalID, Pagination: pageReq},
			)

			if err != nil {
				return err
			}

			return clientCtx.PrintOutput(res)

		},
	}

	flags.AddPaginationFlagsToCmd(cmd, "votes")
	flags.AddQueryFlagsToCmd(cmd)

	return cmd
}

// GetCmdQueryDeposit implements the query proposal deposit command. Command to
// get a specific Deposit Information
func GetCmdQueryDeposit() *cobra.Command {
	cmd := &cobra.Command{
		Use:   "deposit [proposal-id] [depositer-addr]",
		Args:  cobra.ExactArgs(2),
		Short: "Query details of a deposit",
		Long: strings.TrimSpace(
			fmt.Sprintf(`Query details for a single proposal deposit on a proposal by its identifier.

Example:
$ %s query gov deposit 1 cosmos1skjwj5whet0lpe65qaq4rpq03hjxlwd9nf39lk
`,
				version.AppName,
			),
		),
		RunE: func(cmd *cobra.Command, args []string) error {
			clientCtx := client.GetClientContextFromCmd(cmd)
			clientCtx, err := client.ReadQueryCommandFlags(clientCtx, cmd.Flags())
			if err != nil {
				return err
			}
			queryClient := types.NewQueryClient(clientCtx)

			// validate that the proposal id is a uint
			proposalID, err := strconv.ParseUint(args[0], 10, 64)
			if err != nil {
				return fmt.Errorf("proposal-id %s not a valid uint, please input a valid proposal-id", args[0])
			}

			// check to see if the proposal is in the store
			_, err = queryClient.Proposal(
				context.Background(),
				&types.QueryProposalRequest{ProposalId: proposalID},
			)
			if err != nil {
				return fmt.Errorf("failed to fetch proposal-id %d: %s", proposalID, err)
			}

			depositorAddr, err := sdk.AccAddressFromBech32(args[1])
			if err != nil {
				return err
			}

			res, err := queryClient.Deposit(
				context.Background(),
				&types.QueryDepositRequest{ProposalId: proposalID, Depositor: depositorAddr},
			)
			if err != nil {
				return err
			}

			deposit := res.GetDeposit()
			if deposit.Empty() {
				params := types.NewQueryDepositParams(proposalID, depositorAddr)
				resByTxQuery, err := gcutils.QueryDepositByTxQuery(clientCtx, params)
				if err != nil {
					return err
				}
				clientCtx.JSONMarshaler.MustUnmarshalJSON(resByTxQuery, &deposit)
			}

			return clientCtx.PrintOutput(&deposit)
		},
	}

	flags.AddQueryFlagsToCmd(cmd)

	return cmd
}

// GetCmdQueryDeposits implements the command to query for proposal deposits.
func GetCmdQueryDeposits() *cobra.Command {
	cmd := &cobra.Command{
		Use:   "deposits [proposal-id]",
		Args:  cobra.ExactArgs(1),
		Short: "Query deposits on a proposal",
		Long: strings.TrimSpace(
			fmt.Sprintf(`Query details for all deposits on a proposal.
You can find the proposal-id by running "%s query gov proposals".

Example:
$ %s query gov deposits 1
`,
				version.AppName, version.AppName,
			),
		),
		RunE: func(cmd *cobra.Command, args []string) error {
			clientCtx := client.GetClientContextFromCmd(cmd)
			clientCtx, err := client.ReadQueryCommandFlags(clientCtx, cmd.Flags())
			if err != nil {
				return err
			}
			queryClient := types.NewQueryClient(clientCtx)

			// validate that the proposal id is a uint
			proposalID, err := strconv.ParseUint(args[0], 10, 64)
			if err != nil {
				return fmt.Errorf("proposal-id %s not a valid uint, please input a valid proposal-id", args[0])
			}

			// check to see if the proposal is in the store
			proposalRes, err := queryClient.Proposal(
				context.Background(),
				&types.QueryProposalRequest{ProposalId: proposalID},
			)
			if err != nil {
				return fmt.Errorf("failed to fetch proposal-id %d: %s", proposalID, err)
			}

			propStatus := proposalRes.GetProposal().Status
			if !(propStatus == types.StatusVotingPeriod || propStatus == types.StatusDepositPeriod) {
				params := types.NewQueryProposalParams(proposalID)
				resByTxQuery, err := gcutils.QueryDepositsByTxQuery(clientCtx, params)
				if err != nil {
					return err
				}

				var dep types.Deposits
				clientCtx.JSONMarshaler.MustUnmarshalJSON(resByTxQuery, &dep)

				return clientCtx.PrintOutputLegacy(dep)
			}

			pageReq, err := client.ReadPageRequest(cmd.Flags())
			if err != nil {
				return err
			}

			res, err := queryClient.Deposits(
				context.Background(),
				&types.QueryDepositsRequest{ProposalId: proposalID, Pagination: pageReq},
			)

			if err != nil {
				return err
			}

			return clientCtx.PrintOutput(res)
		},
	}

	flags.AddPaginationFlagsToCmd(cmd, "deposits")
	flags.AddQueryFlagsToCmd(cmd)

	return cmd
}

// GetCmdQueryTally implements the command to query for proposal tally result.
func GetCmdQueryTally() *cobra.Command {
	cmd := &cobra.Command{
		Use:   "tally [proposal-id]",
		Args:  cobra.ExactArgs(1),
		Short: "Get the tally of a proposal vote",
		Long: strings.TrimSpace(
			fmt.Sprintf(`Query tally of votes on a proposal. You can find
the proposal-id by running "%s query gov proposals".

Example:
$ %s query gov tally 1
`,
				version.AppName, version.AppName,
			),
		),
		RunE: func(cmd *cobra.Command, args []string) error {
			clientCtx := client.GetClientContextFromCmd(cmd)
			clientCtx, err := client.ReadQueryCommandFlags(clientCtx, cmd.Flags())
			if err != nil {
				return err
			}
			queryClient := types.NewQueryClient(clientCtx)

			// validate that the proposal id is a uint
			proposalID, err := strconv.ParseUint(args[0], 10, 64)
			if err != nil {
				return fmt.Errorf("proposal-id %s not a valid int, please input a valid proposal-id", args[0])
			}

			// check to see if the proposal is in the store
			_, err = queryClient.Proposal(
				context.Background(),
				&types.QueryProposalRequest{ProposalId: proposalID},
			)
			if err != nil {
				return fmt.Errorf("failed to fetch proposal-id %d: %s", proposalID, err)
			}

			// Query store
			res, err := queryClient.TallyResult(
				context.Background(),
				&types.QueryTallyResultRequest{ProposalId: proposalID},
			)
			if err != nil {
				return err
			}

			return clientCtx.PrintOutput(&res.Tally)
		},
	}

	flags.AddQueryFlagsToCmd(cmd)

	return cmd
}

// GetCmdQueryParams implements the query params command.
func GetCmdQueryParams() *cobra.Command {
	cmd := &cobra.Command{
		Use:   "params",
		Short: "Query the parameters of the governance process",
		Long: strings.TrimSpace(
			fmt.Sprintf(`Query the all the parameters for the governance process.

Example:
$ %s query gov params
`,
				version.AppName,
			),
		),
		Args: cobra.NoArgs,
		RunE: func(cmd *cobra.Command, args []string) error {
			clientCtx := client.GetClientContextFromCmd(cmd)
			clientCtx, err := client.ReadQueryCommandFlags(clientCtx, cmd.Flags())
			if err != nil {
				return err
			}
			queryClient := types.NewQueryClient(clientCtx)

			// Query store for all 3 params
			votingRes, err := queryClient.Params(
				context.Background(),
				&types.QueryParamsRequest{ParamsType: "voting"},
			)
			if err != nil {
				return err
			}

			tallyRes, err := queryClient.Params(
				context.Background(),
				&types.QueryParamsRequest{ParamsType: "tallying"},
			)
			if err != nil {
				return err
			}

			depositRes, err := queryClient.Params(
				context.Background(),
				&types.QueryParamsRequest{ParamsType: "deposit"},
			)
			if err != nil {
				return err
			}

			params := types.NewParams(
				votingRes.GetVotingParams(),
				tallyRes.GetTallyParams(),
				depositRes.GetDepositParams(),
			)

			return clientCtx.PrintOutputLegacy(params)
		},
	}

	flags.AddQueryFlagsToCmd(cmd)

	return cmd
}

// GetCmdQueryParam implements the query param command.
func GetCmdQueryParam() *cobra.Command {
	cmd := &cobra.Command{
		Use:   "param [param-type]",
		Args:  cobra.ExactArgs(1),
		Short: "Query the parameters (voting|tallying|deposit) of the governance process",
		Long: strings.TrimSpace(
			fmt.Sprintf(`Query the all the parameters for the governance process.

Example:
$ %s query gov param voting
$ %s query gov param tallying
$ %s query gov param deposit
`,
				version.AppName, version.AppName, version.AppName,
			),
		),
		RunE: func(cmd *cobra.Command, args []string) error {
			clientCtx := client.GetClientContextFromCmd(cmd)
			clientCtx, err := client.ReadQueryCommandFlags(clientCtx, cmd.Flags())
			if err != nil {
				return err
			}
			queryClient := types.NewQueryClient(clientCtx)

			// Query store
			res, err := queryClient.Params(
				context.Background(),
				&types.QueryParamsRequest{ParamsType: args[0]},
			)
			if err != nil {
				return err
			}

			var out fmt.Stringer
			switch args[0] {
			case "voting":
				out = res.GetVotingParams()
			case "tallying":
				out = res.GetTallyParams()
			case "deposit":
				out = res.GetDepositParams()
			default:
				return fmt.Errorf("argument must be one of (voting|tallying|deposit), was %s", args[0])
			}

<<<<<<< HEAD
			return clientCtx.PrintString(fmt.Sprintf("%s\n", out))
=======
			return clientCtx.PrintOutputLegacy(out)
>>>>>>> 20c5ee36
		},
	}

	flags.AddQueryFlagsToCmd(cmd)

	return cmd
}

// GetCmdQueryProposer implements the query proposer command.
func GetCmdQueryProposer() *cobra.Command {
	cmd := &cobra.Command{
		Use:   "proposer [proposal-id]",
		Args:  cobra.ExactArgs(1),
		Short: "Query the proposer of a governance proposal",
		Long: strings.TrimSpace(
			fmt.Sprintf(`Query which address proposed a proposal with a given ID.

Example:
$ %s query gov proposer 1
`,
				version.AppName,
			),
		),
		RunE: func(cmd *cobra.Command, args []string) error {
			clientCtx := client.GetClientContextFromCmd(cmd)
			clientCtx, err := client.ReadQueryCommandFlags(clientCtx, cmd.Flags())
			if err != nil {
				return err
			}

			// validate that the proposalID is a uint
			proposalID, err := strconv.ParseUint(args[0], 10, 64)
			if err != nil {
				return fmt.Errorf("proposal-id %s is not a valid uint", args[0])
			}

			prop, err := gcutils.QueryProposerByTxQuery(clientCtx, proposalID)
			if err != nil {
				return err
			}

			return clientCtx.PrintOutputLegacy(prop)
		},
	}

	flags.AddQueryFlagsToCmd(cmd)

	return cmd
}<|MERGE_RESOLUTION|>--- conflicted
+++ resolved
@@ -641,11 +641,7 @@
 				return fmt.Errorf("argument must be one of (voting|tallying|deposit), was %s", args[0])
 			}
 
-<<<<<<< HEAD
-			return clientCtx.PrintString(fmt.Sprintf("%s\n", out))
-=======
 			return clientCtx.PrintOutputLegacy(out)
->>>>>>> 20c5ee36
 		},
 	}
 
