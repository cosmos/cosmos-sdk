--- conflicted
+++ resolved
@@ -114,35 +114,20 @@
 			bechVoterAddr, _ := cmd.Flags().GetString(flagVoter)
 			strProposalStatus, _ := cmd.Flags().GetString(flagStatus)
 
-<<<<<<< HEAD
-			_, err := sdk.AccAddressFromBech32(bechDepositorAddr)
-			if err != nil {
-				return err
-			}
-
-			_, err = sdk.AccAddressFromBech32(bechVoterAddr)
-			if err != nil {
-				return err
-=======
-			var depositorAddr sdk.AccAddress
-			var voterAddr sdk.AccAddress
 			var proposalStatus types.ProposalStatus
 
 			if len(bechDepositorAddr) != 0 {
-				depositorAddr1, err := sdk.AccAddressFromBech32(bechDepositorAddr)
-				depositorAddr = depositorAddr1
+				_, err := sdk.AccAddressFromBech32(bechDepositorAddr)
 				if err != nil {
 					return err
 				}
 			}
 
 			if len(bechVoterAddr) != 0 {
-				voterAddr1, err := sdk.AccAddressFromBech32(bechVoterAddr)
-				voterAddr = voterAddr1
+				_, err := sdk.AccAddressFromBech32(bechVoterAddr)
 				if err != nil {
 					return err
 				}
->>>>>>> 34bbf4d3
 			}
 
 			if len(strProposalStatus) != 0 {
