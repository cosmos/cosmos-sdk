package cli

import (
	"fmt"
	"strconv"
	"strings"

	"github.com/spf13/cobra"

	"github.com/cosmos/cosmos-sdk/client"
	"github.com/cosmos/cosmos-sdk/client/flags"
	"github.com/cosmos/cosmos-sdk/client/tx"
	sdk "github.com/cosmos/cosmos-sdk/types"
	"github.com/cosmos/cosmos-sdk/version"
	govutils "github.com/cosmos/cosmos-sdk/x/gov/client/utils"
	"github.com/cosmos/cosmos-sdk/x/gov/types"
	v1 "github.com/cosmos/cosmos-sdk/x/gov/types/v1"
	"github.com/cosmos/cosmos-sdk/x/gov/types/v1beta1"
)

// Proposal flags
const (
	FlagTitle = "title"
	// Deprecated: only used for v1beta1 legacy proposals.
	FlagDescription = "description"
	// Deprecated: only used for v1beta1 legacy proposals.
	FlagProposalType = "type"
	FlagDeposit      = "deposit"
	flagVoter        = "voter"
	flagDepositor    = "depositor"
	flagStatus       = "status"
	FlagMetadata     = "metadata"
	FlagSummary      = "summary"
	// Deprecated: only used for v1beta1 legacy proposals.
	FlagProposal = "proposal"
)

// ProposalFlags defines the core required fields of a legacy proposal. It is used to
// verify that these values are not provided in conjunction with a JSON proposal
// file.
var ProposalFlags = []string{
	FlagTitle,
	FlagDescription,
	FlagProposalType,
	FlagDeposit,
}

// NewTxCmd returns the transaction commands for this module
// governance ModuleClient is slightly different from other ModuleClients in that
// it contains a slice of legacy "proposal" child commands. These commands are respective
// to the proposal type handlers that are implemented in other modules but are mounted
// under the governance CLI (eg. parameter change proposals).
func NewTxCmd(legacyPropCmds []*cobra.Command) *cobra.Command {
	govTxCmd := &cobra.Command{
		Use:                        types.ModuleName,
		Short:                      "Governance transactions subcommands",
		DisableFlagParsing:         true,
		SuggestionsMinimumDistance: 2,
		RunE:                       client.ValidateCmd,
	}

	cmdSubmitProp := NewCmdSubmitProposal()
	for _, propCmd := range legacyPropCmds {
		flags.AddTxFlagsToCmd(propCmd)
		cmdSubmitProp.AddCommand(propCmd)
	}

	govTxCmd.AddCommand(
		NewCmdDeposit(),
		NewCmdVote(),
		NewCmdWeightedVote(),
		cmdSubmitProp,
		NewCmdDraftProposal(),
	)

	return govTxCmd
}

// NewCmdSubmitProposal implements submitting a proposal transaction command.
// NOTE: This command has been modified from its original to subsume both
// the "legacy" and the new (as of v0.46) invocation patterns. This modification
// will be dropped once all legacy call sites have been updated to either
// use the new pattern or call the legacy command explicitly.
func NewCmdSubmitProposal() *cobra.Command {
	cmd := &cobra.Command{
		Use:     "submit-proposal [path/to/proposal.json]",
		Short:   "Submit a proposal along with some messages, metadata and deposit",
		Aliases: []string{"submit-legacy-proposal"},
		Args:    cobra.MaximumNArgs(1),
		Long: strings.TrimSpace(
			fmt.Sprintf(`Submit a proposal along with some messages, metadata and deposit.
They should be defined in a JSON file.

Example:
$ %s tx gov submit-proposal path/to/proposal.json

Where proposal.json contains:

{
  // array of proto-JSON-encoded sdk.Msgs
  "messages": [
    {
      "@type": "/cosmos.bank.v1beta1.MsgSend",
      "from_address": "cosmos1...",
      "to_address": "cosmos1...",
      "amount":[{"denom": "stake","amount": "10"}]
    }
  ],
  // metadata can be any of base64 encoded, raw text, stringified json, IPFS link to json
  // see below for example metadata
  "metadata": "4pIMOgIGx1vZGU=",
  "deposit": "10stake",
  "title": "My proposal",
  "summary": "A short summary of my proposal"
}

metadata example: 
{
	"title": "",
	"authors": [""],
	"summary": "",
	"details": "", 
	"proposal_forum_url": "",
	"vote_option_context": "",
}
<<<<<<< HEAD
`,
				version.AppName,
			),
		),
		RunE: func(cmd *cobra.Command, args []string) error {
			clientCtx, err := client.GetClientTxContext(cmd)
			if err != nil {
				return err
			}

			msgs, metadata, title, summary, deposit, err := parseSubmitProposal(clientCtx.Codec, args[0])
			if err != nil {
				return err
			}

			msg, err := v1.NewMsgSubmitProposal(msgs, deposit, clientCtx.GetFromAddress().String(), metadata, title, summary)
			if err != nil {
				return fmt.Errorf("invalid message: %w", err)
			}

			return tx.GenerateOrBroadcastTxCLI(clientCtx, cmd.Flags(), msg)
		},
	}

	flags.AddTxFlagsToCmd(cmd)

	return cmd
}
=======
>>>>>>> f9850de0

Legacy Syntax:
Submit a legacy proposal along with an initial deposit.
Proposal title, description, type and deposit can be given directly or through a proposal JSON file.

Example:
$ %s tx gov submit-legacy-proposal --proposal="path/to/proposal.json" --from mykey

Where proposal.json contains:

{
  "title": "Test Proposal",
  "description": "My awesome proposal",
  "type": "Text",
  "deposit": "10test"
}

Which is equivalent to:

$ %s tx gov submit-legacy-proposal --title="Test Proposal" --description="My awesome proposal" --type="Text" --deposit="10test" --from mykey
`,
				version.AppName, version.AppName, version.AppName,
			),
		),
		RunE: func(cmd *cobra.Command, args []string) error {
			clientCtx, err := client.GetClientTxContext(cmd)
			if err != nil {
				return err
			}

<<<<<<< HEAD
			proposal, err := parseSubmitLegacyProposal(cmd.Flags())
			if err != nil {
				return fmt.Errorf("failed to parse proposal: %w", err)
=======
			// try to interpret as a legacy submit-proposal call
			proposal, err := parseSubmitLegacyProposalFlags(cmd.Flags())
			if err == nil {
				amount, err := sdk.ParseCoinsNormalized(proposal.Deposit)
				if err != nil {
					return err
				}

				content, ok := v1beta1.ContentFromProposalType(proposal.Title, proposal.Description, proposal.Type)
				if !ok {
					return fmt.Errorf("failed to create proposal content: unknown proposal type %s", proposal.Type)
				}

				msg, err := v1beta1.NewMsgSubmitProposal(content, amount, clientCtx.GetFromAddress())
				if err != nil {
					return fmt.Errorf("invalid message: %w", err)
				}

				return tx.GenerateOrBroadcastTxCLI(clientCtx, cmd.Flags(), msg)
>>>>>>> f9850de0
			}

			// otherwise try to interpret as a new (0.46) submit-proposal
			err = cobra.ExactArgs(1)(cmd, args)
			if err != nil {
				return err
			}

			msgs, metadata, deposit, err := parseSubmitProposal(clientCtx.Codec, args[0])
			if err != nil {
				return err
			}

			msg, err := v1.NewMsgSubmitProposal(msgs, deposit, clientCtx.GetFromAddress().String(), metadata)
			if err != nil {
				return fmt.Errorf("invalid message: %w", err)
			}

			return tx.GenerateOrBroadcastTxCLI(clientCtx, cmd.Flags(), msg)
		},
	}

	cmd.Flags().String(FlagTitle, "", "The proposal title")
	cmd.Flags().String(FlagDescription, "", "The proposal description")
	cmd.Flags().String(FlagProposalType, "", "The proposal Type")
	cmd.Flags().String(FlagDeposit, "", "The proposal deposit")
	cmd.Flags().String(FlagProposal, "", "Proposal file path (if this path is given, other proposal flags are ignored)")
	flags.AddTxFlagsToCmd(cmd)

	return cmd
}

// NewCmdSubmitLegacyProposal implements submitting a proposal transaction command.
// Deprecated: please use NewCmdSubmitProposal instead.
// Preserved for tests.
func NewCmdSubmitLegacyProposal() *cobra.Command {
	return NewCmdSubmitProposal()
}

// NewCmdDeposit implements depositing tokens for an active proposal.
func NewCmdDeposit() *cobra.Command {
	cmd := &cobra.Command{
		Use:   "deposit [proposal-id] [deposit]",
		Args:  cobra.ExactArgs(2),
		Short: "Deposit tokens for an active proposal",
		Long: strings.TrimSpace(
			fmt.Sprintf(`Submit a deposit for an active proposal. You can
find the proposal-id by running "%s query gov proposals".

Example:
$ %s tx gov deposit 1 10stake --from mykey
`,
				version.AppName, version.AppName,
			),
		),
		RunE: func(cmd *cobra.Command, args []string) error {
			clientCtx, err := client.GetClientTxContext(cmd)
			if err != nil {
				return err
			}

			// validate that the proposal id is a uint
			proposalID, err := strconv.ParseUint(args[0], 10, 64)
			if err != nil {
				return fmt.Errorf("proposal-id %s not a valid uint, please input a valid proposal-id", args[0])
			}

			// Get depositor address
			from := clientCtx.GetFromAddress()

			// Get amount of coins
			amount, err := sdk.ParseCoinsNormalized(args[1])
			if err != nil {
				return err
			}

			msg := v1.NewMsgDeposit(from, proposalID, amount)

			return tx.GenerateOrBroadcastTxCLI(clientCtx, cmd.Flags(), msg)
		},
	}

	flags.AddTxFlagsToCmd(cmd)

	return cmd
}

// NewCmdVote implements creating a new vote command.
func NewCmdVote() *cobra.Command {
	cmd := &cobra.Command{
		Use:   "vote [proposal-id] [option]",
		Args:  cobra.ExactArgs(2),
		Short: "Vote for an active proposal, options: yes/no/no_with_veto/abstain",
		Long: strings.TrimSpace(
			fmt.Sprintf(`Submit a vote for an active proposal. You can
find the proposal-id by running "%s query gov proposals".

Example:
$ %s tx gov vote 1 yes --from mykey
`,
				version.AppName, version.AppName,
			),
		),
		RunE: func(cmd *cobra.Command, args []string) error {
			clientCtx, err := client.GetClientTxContext(cmd)
			if err != nil {
				return err
			}
			// Get voting address
			from := clientCtx.GetFromAddress()

			// validate that the proposal id is a uint
			proposalID, err := strconv.ParseUint(args[0], 10, 64)
			if err != nil {
				return fmt.Errorf("proposal-id %s not a valid int, please input a valid proposal-id", args[0])
			}

			// Find out which vote option user chose
			byteVoteOption, err := v1.VoteOptionFromString(govutils.NormalizeVoteOption(args[1]))
			if err != nil {
				return err
			}

			metadata, err := cmd.Flags().GetString(FlagMetadata)
			if err != nil {
				return err
			}

			// Build vote message and run basic validation
			msg := v1.NewMsgVote(from, proposalID, byteVoteOption, metadata)

			return tx.GenerateOrBroadcastTxCLI(clientCtx, cmd.Flags(), msg)
		},
	}

	cmd.Flags().String(FlagMetadata, "", "Specify metadata of the vote")
	flags.AddTxFlagsToCmd(cmd)

	return cmd
}

// NewCmdWeightedVote implements creating a new weighted vote command.
func NewCmdWeightedVote() *cobra.Command {
	cmd := &cobra.Command{
		Use:   "weighted-vote [proposal-id] [weighted-options]",
		Args:  cobra.ExactArgs(2),
		Short: "Vote for an active proposal, options: yes/no/no_with_veto/abstain",
		Long: strings.TrimSpace(
			fmt.Sprintf(`Submit a vote for an active proposal. You can
find the proposal-id by running "%s query gov proposals".

Example:
$ %s tx gov weighted-vote 1 yes=0.6,no=0.3,abstain=0.05,no_with_veto=0.05 --from mykey
`,
				version.AppName, version.AppName,
			),
		),
		RunE: func(cmd *cobra.Command, args []string) error {
			clientCtx, err := client.GetClientTxContext(cmd)
			if err != nil {
				return err
			}

			// Get voter address
			from := clientCtx.GetFromAddress()

			// validate that the proposal id is a uint
			proposalID, err := strconv.ParseUint(args[0], 10, 64)
			if err != nil {
				return fmt.Errorf("proposal-id %s not a valid int, please input a valid proposal-id", args[0])
			}

			// Figure out which vote options user chose
			options, err := v1.WeightedVoteOptionsFromString(govutils.NormalizeWeightedVoteOptions(args[1]))
			if err != nil {
				return err
			}

			metadata, err := cmd.Flags().GetString(FlagMetadata)
			if err != nil {
				return err
			}

			// Build vote message and run basic validation
			msg := v1.NewMsgVoteWeighted(from, proposalID, options, metadata)
			return tx.GenerateOrBroadcastTxCLI(clientCtx, cmd.Flags(), msg)
		},
	}

	cmd.Flags().String(FlagMetadata, "", "Specify metadata of the weighted vote")
	flags.AddTxFlagsToCmd(cmd)

	return cmd
}<|MERGE_RESOLUTION|>--- conflicted
+++ resolved
@@ -123,37 +123,6 @@
 	"proposal_forum_url": "",
 	"vote_option_context": "",
 }
-<<<<<<< HEAD
-`,
-				version.AppName,
-			),
-		),
-		RunE: func(cmd *cobra.Command, args []string) error {
-			clientCtx, err := client.GetClientTxContext(cmd)
-			if err != nil {
-				return err
-			}
-
-			msgs, metadata, title, summary, deposit, err := parseSubmitProposal(clientCtx.Codec, args[0])
-			if err != nil {
-				return err
-			}
-
-			msg, err := v1.NewMsgSubmitProposal(msgs, deposit, clientCtx.GetFromAddress().String(), metadata, title, summary)
-			if err != nil {
-				return fmt.Errorf("invalid message: %w", err)
-			}
-
-			return tx.GenerateOrBroadcastTxCLI(clientCtx, cmd.Flags(), msg)
-		},
-	}
-
-	flags.AddTxFlagsToCmd(cmd)
-
-	return cmd
-}
-=======
->>>>>>> f9850de0
 
 Legacy Syntax:
 Submit a legacy proposal along with an initial deposit.
@@ -184,13 +153,8 @@
 				return err
 			}
 
-<<<<<<< HEAD
+			// try to interpret as a legacy submit-proposal call
 			proposal, err := parseSubmitLegacyProposal(cmd.Flags())
-			if err != nil {
-				return fmt.Errorf("failed to parse proposal: %w", err)
-=======
-			// try to interpret as a legacy submit-proposal call
-			proposal, err := parseSubmitLegacyProposalFlags(cmd.Flags())
 			if err == nil {
 				amount, err := sdk.ParseCoinsNormalized(proposal.Deposit)
 				if err != nil {
@@ -208,7 +172,6 @@
 				}
 
 				return tx.GenerateOrBroadcastTxCLI(clientCtx, cmd.Flags(), msg)
->>>>>>> f9850de0
 			}
 
 			// otherwise try to interpret as a new (0.46) submit-proposal
@@ -217,12 +180,12 @@
 				return err
 			}
 
-			msgs, metadata, deposit, err := parseSubmitProposal(clientCtx.Codec, args[0])
-			if err != nil {
-				return err
-			}
-
-			msg, err := v1.NewMsgSubmitProposal(msgs, deposit, clientCtx.GetFromAddress().String(), metadata)
+			msgs, metadata, title, summary, deposit, err := parseSubmitProposal(clientCtx.Codec, args[0])
+			if err != nil {
+				return err
+			}
+
+			msg, err := v1.NewMsgSubmitProposal(msgs, deposit, clientCtx.GetFromAddress().String(), metadata, title, summary)
 			if err != nil {
 				return fmt.Errorf("invalid message: %w", err)
 			}
