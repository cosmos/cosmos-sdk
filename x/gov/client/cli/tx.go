package cli

import (
	"fmt"
	"strconv"
	"strings"

	"github.com/spf13/cobra"

	"github.com/cosmos/cosmos-sdk/client"
	"github.com/cosmos/cosmos-sdk/client/flags"
	"github.com/cosmos/cosmos-sdk/client/tx"
	sdk "github.com/cosmos/cosmos-sdk/types"
	"github.com/cosmos/cosmos-sdk/version"
	govutils "github.com/cosmos/cosmos-sdk/x/gov/client/utils"
	"github.com/cosmos/cosmos-sdk/x/gov/types"
	"github.com/cosmos/cosmos-sdk/x/gov/types/v1beta1"
	"github.com/cosmos/cosmos-sdk/x/gov/types/v1beta2"
)

// Proposal flags
const (
	// Deprecated: only used for v1beta1 legacy proposals.
	FlagTitle = "title"
	// Deprecated: only used for v1beta1 legacy proposals.
	FlagDescription = "description"
	// Deprecated: only used for v1beta1 legacy proposals.
	FlagProposalType = "type"
<<<<<<< HEAD

	FlagDeposit   = "deposit"
	FlagMetadata  = "metadata"
=======
	// Deprecated: only used for v1beta1 legacy proposals.
	FlagDeposit   = "deposit"
>>>>>>> 8296ad95
	flagVoter     = "voter"
	flagDepositor = "depositor"
	flagStatus    = "status"
	// Deprecated: only used for v1beta1 legacy proposals.
	FlagProposal = "proposal"
)

// ProposalFlags defines the core required fields of a proposal. It is used to
// verify that these values are not provided in conjunction with a JSON proposal
// file.
var ProposalFlags = []string{
	FlagTitle,
	FlagDescription,
	FlagProposalType,
	FlagDeposit,
}

// NewTxCmd returns the transaction commands for this module
// governance ModuleClient is slightly different from other ModuleClients in that
// it contains a slice of "proposal" child commands. These commands are respective
// to proposal type handlers that are implemented in other modules but are mounted
// under the governance CLI (eg. parameter change proposals).
func NewTxCmd(legacyPropCmds []*cobra.Command) *cobra.Command {
	govTxCmd := &cobra.Command{
		Use:                        types.ModuleName,
		Short:                      "Governance transactions subcommands",
		DisableFlagParsing:         true,
		SuggestionsMinimumDistance: 2,
		RunE:                       client.ValidateCmd,
	}

	cmdSubmitLegacyProp := NewCmdSubmitLegacyProposal()
	for _, propCmd := range legacyPropCmds {
		flags.AddTxFlagsToCmd(propCmd)
		cmdSubmitLegacyProp.AddCommand(propCmd)
	}

	govTxCmd.AddCommand(
		NewCmdDeposit(),
		NewCmdVote(),
		NewCmdWeightedVote(),
		NewCmdSubmitProposal(),

		// Deprecated
		cmdSubmitLegacyProp,
	)

	return govTxCmd
}

// NewCmdSubmitProposal implements submitting a proposal transaction command.
func NewCmdSubmitProposal() *cobra.Command {
	cmd := &cobra.Command{
		Use:   "submit-proposal",
		Short: "Submit a proposal along with some messages and metadata",
		Args:  cobra.ExactArgs(1),
		Long: strings.TrimSpace(
			fmt.Sprintf(`Submit a proposal along with some messages and metadata.
Messages, metadata and deposit are defined in a JSON file.

Example:
$ %s tx gov submit-proposal path/to/proposal.json

Where proposal.json contains:

{
  // array of proto-JSON-encoded sdk.Msgs
  "messages": [
    {
      "@type": "/cosmos.bank.v1beta1.MsgSend",
      "from_address": "cosmos1...",
      "to_address": "cosmos1...",
      "amount":[{"denom": "stake","amount": "10"}]
    }
  ],
  "metadata: "4pIMOgIGx1vZGU=", // base64-encoded metadata
  "deposit": "10stake"
}
`,
				version.AppName,
			),
		),
		RunE: func(cmd *cobra.Command, args []string) error {
			clientCtx, err := client.GetClientTxContext(cmd)
			if err != nil {
				return err
			}

			msgs, metadata, deposit, err := parseSubmitProposal(clientCtx.Codec, args[0])
			if err != nil {
				return err
			}

			msg, err := v1beta2.NewMsgSubmitProposal(msgs, deposit, clientCtx.GetFromAddress().String(), metadata)
			if err != nil {
				return fmt.Errorf("invalid message: %w", err)
			}

			return tx.GenerateOrBroadcastTxCLI(clientCtx, cmd.Flags(), msg)
		},
	}

	flags.AddTxFlagsToCmd(cmd)

	return cmd
}

// NewCmdSubmitLegacyProposal implements submitting a proposal transaction command.
// Deprecated: please use NewCmdSubmitProposal instead.
func NewCmdSubmitLegacyProposal() *cobra.Command {
	cmd := &cobra.Command{
		Use:   "submit-legacy-proposal",
		Short: "Submit a legacy proposal along with an initial deposit",
		Long: strings.TrimSpace(
			fmt.Sprintf(`Submit a legacy proposal along with an initial deposit.
Proposal title, description, type and deposit can be given directly or through a proposal JSON file.

Example:
$ %s tx gov submit-legacy-proposal --proposal="path/to/proposal.json" --from mykey

Where proposal.json contains:

{
  "title": "Test Proposal",
  "description": "My awesome proposal",
  "type": "Text",
  "deposit": "10test"
}

Which is equivalent to:

$ %s tx gov submit-legacy-proposal --title="Test Proposal" --description="My awesome proposal" --type="Text" --deposit="10test" --from mykey
`,
				version.AppName, version.AppName,
			),
		),
		RunE: func(cmd *cobra.Command, args []string) error {
			clientCtx, err := client.GetClientTxContext(cmd)
			if err != nil {
				return err
			}

			proposal, err := parseSubmitLegacyProposalFlags(cmd.Flags())
			if err != nil {
				return fmt.Errorf("failed to parse proposal: %w", err)
			}

			amount, err := sdk.ParseCoinsNormalized(proposal.Deposit)
			if err != nil {
				return err
			}

			content := v1beta1.ContentFromProposalType(proposal.Title, proposal.Description, proposal.Type)
			msg, err := v1beta1.NewMsgSubmitProposal(content, amount, clientCtx.GetFromAddress())
			if err != nil {
				return fmt.Errorf("invalid message: %w", err)
			}

			return tx.GenerateOrBroadcastTxCLI(clientCtx, cmd.Flags(), msg)
		},
	}

	cmd.Flags().String(FlagTitle, "", "The proposal title")
	cmd.Flags().String(FlagDescription, "", "The proposal description")
	cmd.Flags().String(FlagProposalType, "", "The proposal Type")
	cmd.Flags().String(FlagDeposit, "", "The proposal deposit")
	cmd.Flags().String(FlagProposal, "", "Proposal file path (if this path is given, other proposal flags are ignored)")
	flags.AddTxFlagsToCmd(cmd)

	return cmd
}

// NewCmdDeposit implements depositing tokens for an active proposal.
func NewCmdDeposit() *cobra.Command {
	cmd := &cobra.Command{
		Use:   "deposit [proposal-id] [deposit]",
		Args:  cobra.ExactArgs(2),
		Short: "Deposit tokens for an active proposal",
		Long: strings.TrimSpace(
			fmt.Sprintf(`Submit a deposit for an active proposal. You can
find the proposal-id by running "%s query gov proposals".

Example:
$ %s tx gov deposit 1 10stake --from mykey
`,
				version.AppName, version.AppName,
			),
		),
		RunE: func(cmd *cobra.Command, args []string) error {
			clientCtx, err := client.GetClientTxContext(cmd)
			if err != nil {
				return err
			}

			// validate that the proposal id is a uint
			proposalID, err := strconv.ParseUint(args[0], 10, 64)
			if err != nil {
				return fmt.Errorf("proposal-id %s not a valid uint, please input a valid proposal-id", args[0])
			}

			// Get depositor address
			from := clientCtx.GetFromAddress()

			// Get amount of coins
			amount, err := sdk.ParseCoinsNormalized(args[1])
			if err != nil {
				return err
			}

			msg := v1beta2.NewMsgDeposit(from, proposalID, amount)

			return tx.GenerateOrBroadcastTxCLI(clientCtx, cmd.Flags(), msg)
		},
	}

	flags.AddTxFlagsToCmd(cmd)

	return cmd
}

// NewCmdVote implements creating a new vote command.
func NewCmdVote() *cobra.Command {
	cmd := &cobra.Command{
		Use:   "vote [proposal-id] [option]",
		Args:  cobra.ExactArgs(2),
		Short: "Vote for an active proposal, options: yes/no/no_with_veto/abstain",
		Long: strings.TrimSpace(
			fmt.Sprintf(`Submit a vote for an active proposal. You can
find the proposal-id by running "%s query gov proposals".

Example:
$ %s tx gov vote 1 yes --from mykey
`,
				version.AppName, version.AppName,
			),
		),
		RunE: func(cmd *cobra.Command, args []string) error {
			clientCtx, err := client.GetClientTxContext(cmd)
			if err != nil {
				return err
			}
			// Get voting address
			from := clientCtx.GetFromAddress()

			// validate that the proposal id is a uint
			proposalID, err := strconv.ParseUint(args[0], 10, 64)
			if err != nil {
				return fmt.Errorf("proposal-id %s not a valid int, please input a valid proposal-id", args[0])
			}

			// Find out which vote option user chose
			byteVoteOption, err := v1beta2.VoteOptionFromString(govutils.NormalizeVoteOption(args[1]))
			if err != nil {
				return err
			}

			// Build vote message and run basic validation
			msg := v1beta2.NewMsgVote(from, proposalID, byteVoteOption)

			return tx.GenerateOrBroadcastTxCLI(clientCtx, cmd.Flags(), msg)
		},
	}

	flags.AddTxFlagsToCmd(cmd)

	return cmd
}

// NewCmdWeightedVote implements creating a new weighted vote command.
func NewCmdWeightedVote() *cobra.Command {
	cmd := &cobra.Command{
		Use:   "weighted-vote [proposal-id] [weighted-options]",
		Args:  cobra.ExactArgs(2),
		Short: "Vote for an active proposal, options: yes/no/no_with_veto/abstain",
		Long: strings.TrimSpace(
			fmt.Sprintf(`Submit a vote for an active proposal. You can
find the proposal-id by running "%s query gov proposals".

Example:
$ %s tx gov weighted-vote 1 yes=0.6,no=0.3,abstain=0.05,no_with_veto=0.05 --from mykey
`,
				version.AppName, version.AppName,
			),
		),
		RunE: func(cmd *cobra.Command, args []string) error {
			clientCtx, err := client.GetClientTxContext(cmd)
			if err != nil {
				return err
			}

			// Get voter address
			from := clientCtx.GetFromAddress()

			// validate that the proposal id is a uint
			proposalID, err := strconv.ParseUint(args[0], 10, 64)
			if err != nil {
				return fmt.Errorf("proposal-id %s not a valid int, please input a valid proposal-id", args[0])
			}

			// Figure out which vote options user chose
			options, err := v1beta2.WeightedVoteOptionsFromString(govutils.NormalizeWeightedVoteOptions(args[1]))
			if err != nil {
				return err
			}

			// Build vote message and run basic validation
			msg := v1beta2.NewMsgVoteWeighted(from, proposalID, options)
			return tx.GenerateOrBroadcastTxCLI(clientCtx, cmd.Flags(), msg)
		},
	}

	flags.AddTxFlagsToCmd(cmd)

	return cmd
}<|MERGE_RESOLUTION|>--- conflicted
+++ resolved
@@ -26,14 +26,8 @@
 	FlagDescription = "description"
 	// Deprecated: only used for v1beta1 legacy proposals.
 	FlagProposalType = "type"
-<<<<<<< HEAD
-
 	FlagDeposit   = "deposit"
 	FlagMetadata  = "metadata"
-=======
-	// Deprecated: only used for v1beta1 legacy proposals.
-	FlagDeposit   = "deposit"
->>>>>>> 8296ad95
 	flagVoter     = "voter"
 	flagDepositor = "depositor"
 	flagStatus    = "status"
