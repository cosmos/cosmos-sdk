package cli

import (
	"fmt"
	"strconv"

	"github.com/cosmos/cosmos-sdk/client/context"
	"github.com/cosmos/cosmos-sdk/client/utils"
	"github.com/cosmos/cosmos-sdk/codec"
	sdk "github.com/cosmos/cosmos-sdk/types"
	authtxb "github.com/cosmos/cosmos-sdk/x/auth/client/txbuilder"
	"github.com/cosmos/cosmos-sdk/x/gov"

	"strings"

	"github.com/spf13/cobra"

	govClientUtils "github.com/cosmos/cosmos-sdk/x/gov/client/utils"
)

const (
	flagTitle        = "title"
	flagDescription  = "description"
	flagProposalType = "type"
	flagDeposit      = "deposit"
	flagVoter        = "voter"
	flagOption       = "option"
	flagDepositor    = "depositor"
	flagStatus       = "status"
	flagNumLimit     = "limit"
	flagProposal     = "proposal"
)

type proposal struct {
	Title       string
	Description string
	Type        string
	Deposit     string
}

var proposalFlags = []string{
	flagTitle,
	flagDescription,
	flagProposalType,
	flagDeposit,
}

// GetCmdSubmitProposal implements submitting a proposal transaction command.
func GetCmdSubmitProposal(cdc *codec.Codec) *cobra.Command {
	cmd := &cobra.Command{
		Use:   "submit-proposal",
		Short: "Submit a proposal along with an initial deposit",
		Long: strings.TrimSpace(`
Submit a proposal along with an initial deposit. Proposal title, description, type and deposit can be given directly or through a proposal JSON file. For example:

$ gaiacli gov submit-proposal --proposal="path/to/proposal.json" --from mykey

where proposal.json contains:

{
  "title": "Test Proposal",
  "description": "My awesome proposal",
  "type": "Text",
  "deposit": "10test"
}

is equivalent to

$ gaiacli gov submit-proposal --title="Test Proposal" --description="My awesome proposal" --type="Text" --deposit="10test" --from mykey
`),
		RunE: func(cmd *cobra.Command, args []string) error {
			proposal, err := parseSubmitProposalFlags()
			if err != nil {
				return err
			}

			txBldr := authtxb.NewTxBuilderFromCLI().WithTxEncoder(utils.GetTxEncoder(cdc))
			cliCtx := context.NewCLIContext().
				WithCodec(cdc).
				WithAccountDecoder(cdc)

			// Get proposer address
			from := cliCtx.GetFromAddress()

			// Find deposit amount
			amount, err := sdk.ParseCoins(proposal.Deposit)
			if err != nil {
				return err
			}

<<<<<<< HEAD
			// ensure account has enough coins
			if !account.GetCoins().IsAllGTE(amount) {
				return fmt.Errorf("address %s doesn't have enough coins to pay for this transaction", from)
			}

			msg := gov.NewMsgSubmitProposal(proposal.Title, proposal.Description, proposal.Type, from, amount)
=======
			proposalType, err := gov.ProposalTypeFromString(proposal.Type)
			if err != nil {
				return err
			}

			msg := gov.NewMsgSubmitProposal(proposal.Title, proposal.Description, proposalType, from, amount)
>>>>>>> 1bd579dc
			err = msg.ValidateBasic()
			if err != nil {
				return err
			}

			return utils.GenerateOrBroadcastMsgs(cliCtx, txBldr, []sdk.Msg{msg}, false)
		},
	}

	cmd.Flags().String(flagTitle, "", "title of proposal")
	cmd.Flags().String(flagDescription, "", "description of proposal")
	cmd.Flags().String(flagProposalType, "", "proposalType of proposal, types: text/parameter_change/software_upgrade")
	cmd.Flags().String(flagDeposit, "", "deposit of proposal")
	cmd.Flags().String(flagProposal, "", "proposal file path (if this path is given, other proposal flags are ignored)")

	return cmd
}

// GetCmdDeposit implements depositing tokens for an active proposal.
func GetCmdDeposit(queryRoute string, cdc *codec.Codec) *cobra.Command {
	return &cobra.Command{
		Use:   "deposit [proposal-id] [deposit]",
		Args:  cobra.ExactArgs(2),
		Short: "Deposit tokens for activing proposal",
		Long: strings.TrimSpace(`
Submit a deposit for an acive proposal. You can find the proposal-id by running gaiacli query gov proposals:

$ gaiacli tx gov deposit 1 10stake --from mykey
`),
		RunE: func(cmd *cobra.Command, args []string) error {
			txBldr := authtxb.NewTxBuilderFromCLI().WithTxEncoder(utils.GetTxEncoder(cdc))
			cliCtx := context.NewCLIContext().
				WithCodec(cdc).
				WithAccountDecoder(cdc)

			// validate that the proposal id is a uint
			proposalID, err := strconv.ParseUint(args[0], 10, 64)
			if err != nil {
				return fmt.Errorf("proposal-id %s not a valid uint, please input a valid proposal-id", args[0])
			}

			// check to see if the proposal is in the store
			_, err = govClientUtils.QueryProposalByID(proposalID, cliCtx, cdc, queryRoute)
			if err != nil {
				return fmt.Errorf("Failed to fetch proposal-id %d: %s", proposalID, err)
			}

			// Get depositor address
			from := cliCtx.GetFromAddress()

			// Get amount of coins
			amount, err := sdk.ParseCoins(args[1])
			if err != nil {
				return err
			}

			msg := gov.NewMsgDeposit(from, proposalID, amount)
			err = msg.ValidateBasic()
			if err != nil {
				return err
			}

			return utils.GenerateOrBroadcastMsgs(cliCtx, txBldr, []sdk.Msg{msg}, false)
		},
	}
}

// GetCmdVote implements creating a new vote command.
func GetCmdVote(queryRoute string, cdc *codec.Codec) *cobra.Command {
	return &cobra.Command{
		Use:   "vote [proposal-id] [option]",
		Args:  cobra.ExactArgs(2),
		Short: "Vote for an active proposal, options: yes/no/no_with_veto/abstain",
		Long: strings.TrimSpace(`
Submit a vote for an acive proposal. You can find the proposal-id by running gaiacli query gov proposals:

$ gaiacli tx gov vote 1 yes --from mykey
`),
		RunE: func(cmd *cobra.Command, args []string) error {
			txBldr := authtxb.NewTxBuilderFromCLI().WithTxEncoder(utils.GetTxEncoder(cdc))
			cliCtx := context.NewCLIContext().
				WithCodec(cdc).
				WithAccountDecoder(cdc)

			// Get voting address
			from := cliCtx.GetFromAddress()

			// validate that the proposal id is a uint
			proposalID, err := strconv.ParseUint(args[0], 10, 64)
			if err != nil {
				return fmt.Errorf("proposal-id %s not a valid int, please input a valid proposal-id", args[0])
			}

			// check to see if the proposal is in the store
			_, err = govClientUtils.QueryProposalByID(proposalID, cliCtx, cdc, queryRoute)
			if err != nil {
				return fmt.Errorf("Failed to fetch proposal-id %d: %s", proposalID, err)
			}

			// Find out which vote option user chose
			byteVoteOption, err := gov.VoteOptionFromString(govClientUtils.NormalizeVoteOption(args[1]))
			if err != nil {
				return err
			}

			// Build vote message and run basic validation
			msg := gov.NewMsgVote(from, proposalID, byteVoteOption)
			err = msg.ValidateBasic()
			if err != nil {
				return err
			}

			return utils.GenerateOrBroadcastMsgs(cliCtx, txBldr, []sdk.Msg{msg}, false)
		},
	}
}

// DONTCOVER<|MERGE_RESOLUTION|>--- conflicted
+++ resolved
@@ -88,21 +88,8 @@
 				return err
 			}
 
-<<<<<<< HEAD
-			// ensure account has enough coins
-			if !account.GetCoins().IsAllGTE(amount) {
-				return fmt.Errorf("address %s doesn't have enough coins to pay for this transaction", from)
-			}
-
 			msg := gov.NewMsgSubmitProposal(proposal.Title, proposal.Description, proposal.Type, from, amount)
-=======
-			proposalType, err := gov.ProposalTypeFromString(proposal.Type)
-			if err != nil {
-				return err
-			}
-
-			msg := gov.NewMsgSubmitProposal(proposal.Title, proposal.Description, proposalType, from, amount)
->>>>>>> 1bd579dc
+
 			err = msg.ValidateBasic()
 			if err != nil {
 				return err
