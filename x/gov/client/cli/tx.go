--- conflicted
+++ resolved
@@ -47,13 +47,8 @@
 
 // NewTxCmd returns the transaction commands for this module
 // governance ModuleClient is slightly different from other ModuleClients in that
-<<<<<<< HEAD
 // it contains a slice of legacy "proposal" child commands. These commands are respective
-// to proposal type handlers that are implemented in other modules but are mounted
-=======
-// it contains a slice of "proposal" child commands. These commands are respective
 // to the proposal type handlers that are implemented in other modules but are mounted
->>>>>>> 8800d2e4
 // under the governance CLI (eg. parameter change proposals).
 func NewTxCmd(legacyPropCmds []*cobra.Command) *cobra.Command {
 	govTxCmd := &cobra.Command{
