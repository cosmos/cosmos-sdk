package cli

import (
	"encoding/json"
	"fmt"
	"os"

	"github.com/spf13/cobra"
	"github.com/spf13/pflag"

	"github.com/cosmos/cosmos-sdk/client"
	"github.com/cosmos/cosmos-sdk/codec"
	sdk "github.com/cosmos/cosmos-sdk/types"
	govutils "github.com/cosmos/cosmos-sdk/x/gov/client/utils"
	govv1 "github.com/cosmos/cosmos-sdk/x/gov/types/v1"
)

type legacyProposal struct {
	Title       string
	Description string
	Type        string
	Deposit     string
}

// validate the legacyProposal
func (p legacyProposal) validate() error {
	if p.Type == "" {
		return fmt.Errorf("proposal type is required")
	}

	if p.Title == "" {
		return fmt.Errorf("proposal title is required")
	}

	if p.Description == "" {
		return fmt.Errorf("proposal description is required")
	}
	return nil
}

// parseSubmitLegacyProposal reads and parses the legacy proposal.
func parseSubmitLegacyProposal(fs *pflag.FlagSet) (*legacyProposal, error) {
	proposal := &legacyProposal{}
	proposalFile, _ := fs.GetString(FlagProposal)

	if proposalFile == "" {
		proposalType, _ := fs.GetString(FlagProposalType)
		proposal.Title, _ = fs.GetString(FlagTitle)
		proposal.Description, _ = fs.GetString(FlagDescription)
		proposal.Type = govutils.NormalizeProposalType(proposalType)
		proposal.Deposit, _ = fs.GetString(FlagDeposit)
		if err := proposal.validate(); err != nil {
			return nil, err
		}

		return proposal, nil
	}

	for _, flag := range ProposalFlags {
		if v, _ := fs.GetString(flag); v != "" {
			return nil, fmt.Errorf("--%s flag provided alongside --proposal, which is a noop", flag)
		}
	}

	contents, err := os.ReadFile(proposalFile)
	if err != nil {
		return nil, err
	}

	err = json.Unmarshal(contents, proposal)
	if err != nil {
		return nil, err
	}

	if err := proposal.validate(); err != nil {
		return nil, err
	}

	return proposal, nil
}

// proposal defines the new Msg-based proposal.
type proposal struct {
	// Msgs defines an array of sdk.Msgs proto-JSON-encoded as Anys.
	Messages  []json.RawMessage `json:"messages,omitempty"`
	Metadata  string            `json:"metadata"`
	Deposit   string            `json:"deposit"`
	Title     string            `json:"title"`
	Summary   string            `json:"summary"`
	Expedited bool              `json:"expedited"`
}

// parseSubmitProposal reads and parses the proposal.
func parseSubmitProposal(cdc codec.Codec, path string) (proposal, []sdk.Msg, sdk.Coins, error) {
	var proposal proposal

	contents, err := os.ReadFile(path)
	if err != nil {
		return proposal, nil, nil, err
	}

	err = json.Unmarshal(contents, &proposal)
	if err != nil {
		return proposal, nil, nil, err
	}

	msgs := make([]sdk.Msg, len(proposal.Messages))
	for i, anyJSON := range proposal.Messages {
		var msg sdk.Msg
		err := cdc.UnmarshalInterfaceJSON(anyJSON, &msg)
		if err != nil {
			return proposal, nil, nil, err
		}

		msgs[i] = msg
	}

	deposit, err := sdk.ParseCoinsNormalized(proposal.Deposit)
	if err != nil {
		return proposal, nil, nil, err
	}

	return proposal, msgs, deposit, nil
}

// AddGovPropFlagsToCmd adds flags for defining MsgSubmitProposal fields.
//
// See also ReadGovPropFlags.
func AddGovPropFlagsToCmd(cmd *cobra.Command) {
	cmd.Flags().String(FlagDeposit, "", "The deposit to include with the governance proposal")
	cmd.Flags().String(FlagMetadata, "", "The metadata to include with the governance proposal")
	cmd.Flags().String(FlagTitle, "", "The title to put on the governance proposal")
	cmd.Flags().String(FlagSummary, "", "The summary to include with the governance proposal")
<<<<<<< HEAD
	cmd.Flags().Bool(FlagExpedited, false, "Whether to expedite the governance proposal")
=======
	// cmd.Flags().Bool(FlagExpedited, false, "Whether to expedite the governance proposal") // cannot be enabled because of IBC redefining this flag in `upgrade-channels` command.
>>>>>>> 430eba80
}

// ReadGovPropCmdFlags parses a MsgSubmitProposal from the provided context and flags.
// Setting the messages is up to the caller.
//
// See also AddGovPropFlagsToCmd.
func ReadGovPropCmdFlags(proposer string, flagSet *pflag.FlagSet) (*govv1.MsgSubmitProposal, error) {
	rv := &govv1.MsgSubmitProposal{}

	deposit, err := flagSet.GetString(FlagDeposit)
	if err != nil {
		return nil, fmt.Errorf("could not read deposit: %w", err)
	}
	if len(deposit) > 0 {
		rv.InitialDeposit, err = sdk.ParseCoinsNormalized(deposit)
		if err != nil {
			return nil, fmt.Errorf("invalid deposit: %w", err)
		}
	}

	rv.Metadata, err = flagSet.GetString(FlagMetadata)
	if err != nil {
		return nil, fmt.Errorf("could not read metadata: %w", err)
	}

	rv.Title, err = flagSet.GetString(FlagTitle)
	if err != nil {
		return nil, fmt.Errorf("could not read title: %w", err)
	}

	rv.Summary, err = flagSet.GetString(FlagSummary)
	if err != nil {
		return nil, fmt.Errorf("could not read summary: %w", err)
	}

<<<<<<< HEAD
	rv.Expedited, err = flagSet.GetBool(FlagExpedited)
	if err != nil {
		return nil, fmt.Errorf("could not read expedited: %w", err)
	}
=======
	// rv.Expedited, err = flagSet.GetBool(FlagExpedited)
	// if err != nil {
	// 	return nil, fmt.Errorf("could not read expedited: %w", err)
	// }
>>>>>>> 430eba80

	rv.Proposer = proposer

	return rv, nil
}

// ReadGovPropFlags parses a MsgSubmitProposal from the provided context and flags.
// Setting the messages is up to the caller.
//
// See also AddGovPropFlagsToCmd.
// Deprecated: use ReadPropCmdFlags instead, as this depends on global bech32 prefixes.
func ReadGovPropFlags(clientCtx client.Context, flagSet *pflag.FlagSet) (*govv1.MsgSubmitProposal, error) {
	return ReadGovPropCmdFlags(clientCtx.GetFromAddress().String(), flagSet)
}<|MERGE_RESOLUTION|>--- conflicted
+++ resolved
@@ -131,11 +131,7 @@
 	cmd.Flags().String(FlagMetadata, "", "The metadata to include with the governance proposal")
 	cmd.Flags().String(FlagTitle, "", "The title to put on the governance proposal")
 	cmd.Flags().String(FlagSummary, "", "The summary to include with the governance proposal")
-<<<<<<< HEAD
-	cmd.Flags().Bool(FlagExpedited, false, "Whether to expedite the governance proposal")
-=======
 	// cmd.Flags().Bool(FlagExpedited, false, "Whether to expedite the governance proposal") // cannot be enabled because of IBC redefining this flag in `upgrade-channels` command.
->>>>>>> 430eba80
 }
 
 // ReadGovPropCmdFlags parses a MsgSubmitProposal from the provided context and flags.
@@ -171,17 +167,10 @@
 		return nil, fmt.Errorf("could not read summary: %w", err)
 	}
 
-<<<<<<< HEAD
-	rv.Expedited, err = flagSet.GetBool(FlagExpedited)
-	if err != nil {
-		return nil, fmt.Errorf("could not read expedited: %w", err)
-	}
-=======
 	// rv.Expedited, err = flagSet.GetBool(FlagExpedited)
 	// if err != nil {
 	// 	return nil, fmt.Errorf("could not read expedited: %w", err)
 	// }
->>>>>>> 430eba80
 
 	rv.Proposer = proposer
 
