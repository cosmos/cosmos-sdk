--- conflicted
+++ resolved
@@ -41,33 +41,17 @@
 	fs := NewCmdSubmitLegacyProposal().Flags()
 
 	// nonexistent json
-<<<<<<< HEAD
-	err := fs.Set(FlagProposal, "fileDoesNotExist")
-	require.NoError(t, err)
-	_, err = parseSubmitLegacyProposal(fs)
-	require.Error(t, err)
-
-	// invalid json
-	err = fs.Set(FlagProposal, badJSON.Name())
-	require.NoError(t, err)
-=======
 	require.NoError(t, fs.Set(FlagProposal, "fileDoesNotExist"))
 	_, err := parseSubmitLegacyProposal(fs)
 	require.Error(t, err)
 
 	// invalid json
 	require.NoError(t, fs.Set(FlagProposal, badJSON.Name()))
->>>>>>> 7fd79df4
 	_, err = parseSubmitLegacyProposal(fs)
 	require.Error(t, err)
 
 	// ok json
-<<<<<<< HEAD
-	err = fs.Set(FlagProposal, okJSON.Name())
-	require.NoError(t, err)
-=======
 	require.NoError(t, fs.Set(FlagProposal, okJSON.Name()))
->>>>>>> 7fd79df4
 	proposal1, err := parseSubmitLegacyProposal(fs)
 	require.Nil(t, err, "unexpected error")
 	require.Equal(t, "Test Proposal", proposal1.Title)
@@ -77,19 +61,6 @@
 
 	// flags that can't be used with --proposal
 	for _, incompatibleFlag := range ProposalFlags {
-<<<<<<< HEAD
-		err = fs.Set(incompatibleFlag, "some value")
-		require.NoError(t, err)
-		_, err := parseSubmitLegacyProposal(fs)
-		require.Error(t, err)
-		err = fs.Set(incompatibleFlag, "")
-		require.NoError(t, err)
-	}
-
-	// no --proposal, only flags
-	err = fs.Set(FlagProposal, "")
-	require.NoError(t, err)
-=======
 		require.NoError(t, fs.Set(incompatibleFlag, "some value"))
 		_, err := parseSubmitLegacyProposal(fs)
 		require.Error(t, err)
@@ -98,7 +69,6 @@
 
 	// no --proposal, only flags
 	require.NoError(t, fs.Set(FlagProposal, ""))
->>>>>>> 7fd79df4
 	flagTestCases := map[string]struct {
 		pTitle       string
 		pDescription string
@@ -132,21 +102,10 @@
 	}
 	for name, tc := range flagTestCases {
 		t.Run(name, func(t *testing.T) {
-<<<<<<< HEAD
-			err = fs.Set(FlagTitle, tc.pTitle)
-			require.NoError(t, err)
-			err = fs.Set(FlagDescription, tc.pDescription)
-			require.NoError(t, err)
-			err = fs.Set(FlagProposalType, tc.pType)
-			require.NoError(t, err)
-			err = fs.Set(FlagDeposit, proposal1.Deposit)
-			require.NoError(t, err)
-=======
 			require.NoError(t, fs.Set(FlagTitle, tc.pTitle))
 			require.NoError(t, fs.Set(FlagDescription, tc.pDescription))
 			require.NoError(t, fs.Set(FlagProposalType, tc.pType))
 			require.NoError(t, fs.Set(FlagDeposit, proposal1.Deposit))
->>>>>>> 7fd79df4
 			proposal2, err := parseSubmitLegacyProposal(fs)
 
 			if tc.expErr {
@@ -256,10 +215,7 @@
 
 func getCommandHelp(t *testing.T, cmd *cobra.Command) string {
 	t.Helper()
-<<<<<<< HEAD
-=======
-
->>>>>>> 7fd79df4
+
 	// Create a pipe, so we can capture the help sent to stdout.
 	reader, writer, err := os.Pipe()
 	require.NoError(t, err, "creating os.Pipe()")
