--- conflicted
+++ resolved
@@ -138,11 +138,7 @@
 			"valid request",
 			fmt.Sprintf("%s/cosmos/gov/v1beta1/proposals", val.APIAddress),
 			map[string]string{},
-<<<<<<< HEAD
-			2,
-=======
 			3,
->>>>>>> 33dbf6a7
 			false,
 		},
 		{
