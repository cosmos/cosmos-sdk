package rest

import (
	"net/http"

	"github.com/gorilla/mux"

	"github.com/cosmos/cosmos-sdk/client/context"
	sdk "github.com/cosmos/cosmos-sdk/types"
	"github.com/cosmos/cosmos-sdk/types/rest"
)

// REST Variable names
// nolint
const (
	RestParamsType     = "type"
	RestProposalID     = "proposal-id"
	RestDepositor      = "depositor"
	RestVoter          = "voter"
	RestProposalStatus = "status"
	RestNumLimit       = "limit"
)

// ProposalRESTHandler defines a REST handler implemented in another module. The
// sub-route is mounted on the governance REST handler.
type ProposalRESTHandler struct {
	SubRoute string
	Handler  func(http.ResponseWriter, *http.Request)
}

// RegisterRoutes - Central function to define routes that get registered by the main application
func RegisterRoutes(cliCtx context.CLIContext, r *mux.Router, phs []ProposalRESTHandler) {
	registerQueryRoutes(cliCtx, r)
	registerTxRoutes(cliCtx, r, phs)
}

// PostProposalReq defines the properties of a proposal request's body.
type PostProposalReq struct {
	BaseReq        rest.BaseReq   `json:"base_req" yaml:"base_req"`
	Title          string         `json:"title" yaml:"title"`                     // Title of the proposal
	Description    string         `json:"description" yaml:"description"`         // Description of the proposal
	ProposalType   string         `json:"proposal_type" yaml:"proposal_type"`     // Type of proposal. Initial set {PlainTextProposal, SoftwareUpgradeProposal}
	Proposer       sdk.AccAddress `json:"proposer" yaml:"proposer"`               // Address of the proposer
	InitialDeposit sdk.Coins      `json:"initial_deposit" yaml:"initial_deposit"` // Coins to add to the proposal's deposit
}

// DepositReq defines the properties of a deposit request's body.
type DepositReq struct {
	BaseReq   rest.BaseReq   `json:"base_req" yaml:"base_req"`
	Depositor sdk.AccAddress `json:"depositor" yaml:"depositor"` // Address of the depositor
	Amount    sdk.Coins      `json:"amount" yaml:"amount"`       // Coins to add to the proposal's deposit
}

// VoteReq defines the properties of a vote request's body.
type VoteReq struct {
<<<<<<< HEAD
	BaseReq rest.BaseReq   `json:"base_req"`
	Voter   sdk.AccAddress `json:"voter"`  // address of the voter
	Option  string         `json:"option"` // option from OptionSet chosen by the voter
=======
	BaseReq rest.BaseReq   `json:"base_req" yaml:"base_req"`
	Voter   sdk.AccAddress `json:"voter" yaml:"voter"`   // address of the voter
	Option  string         `json:"option" yaml:"option"` // option from OptionSet chosen by the voter
}

func postProposalHandlerFn(cliCtx context.CLIContext) http.HandlerFunc {
	return func(w http.ResponseWriter, r *http.Request) {
		var req PostProposalReq
		if !rest.ReadRESTReq(w, r, cliCtx.Codec, &req) {
			return
		}

		req.BaseReq = req.BaseReq.Sanitize()
		if !req.BaseReq.ValidateBasic(w) {
			return
		}

		proposalType := gcutils.NormalizeProposalType(req.ProposalType)
		content := types.ContentFromProposalType(req.Title, req.Description, proposalType)

		msg := types.NewMsgSubmitProposal(content, req.InitialDeposit, req.Proposer)
		if err := msg.ValidateBasic(); err != nil {
			rest.WriteErrorResponse(w, http.StatusBadRequest, err.Error())
			return
		}

		utils.WriteGenerateStdTxResponse(w, cliCtx, req.BaseReq, []sdk.Msg{msg})
	}
}

func depositHandlerFn(cliCtx context.CLIContext) http.HandlerFunc {
	return func(w http.ResponseWriter, r *http.Request) {
		vars := mux.Vars(r)
		strProposalID := vars[RestProposalID]

		if len(strProposalID) == 0 {
			err := errors.New("proposalId required but not specified")
			rest.WriteErrorResponse(w, http.StatusBadRequest, err.Error())
			return
		}

		proposalID, ok := rest.ParseUint64OrReturnBadRequest(w, strProposalID)
		if !ok {
			return
		}

		var req DepositReq
		if !rest.ReadRESTReq(w, r, cliCtx.Codec, &req) {
			return
		}

		req.BaseReq = req.BaseReq.Sanitize()
		if !req.BaseReq.ValidateBasic(w) {
			return
		}

		// create the message
		msg := types.NewMsgDeposit(req.Depositor, proposalID, req.Amount)
		if err := msg.ValidateBasic(); err != nil {
			rest.WriteErrorResponse(w, http.StatusBadRequest, err.Error())
			return
		}

		utils.WriteGenerateStdTxResponse(w, cliCtx, req.BaseReq, []sdk.Msg{msg})
	}
}

func voteHandlerFn(cliCtx context.CLIContext) http.HandlerFunc {
	return func(w http.ResponseWriter, r *http.Request) {
		vars := mux.Vars(r)
		strProposalID := vars[RestProposalID]

		if len(strProposalID) == 0 {
			err := errors.New("proposalId required but not specified")
			rest.WriteErrorResponse(w, http.StatusBadRequest, err.Error())
			return
		}

		proposalID, ok := rest.ParseUint64OrReturnBadRequest(w, strProposalID)
		if !ok {
			return
		}

		var req VoteReq
		if !rest.ReadRESTReq(w, r, cliCtx.Codec, &req) {
			return
		}

		req.BaseReq = req.BaseReq.Sanitize()
		if !req.BaseReq.ValidateBasic(w) {
			return
		}

		voteOption, err := types.VoteOptionFromString(gcutils.NormalizeVoteOption(req.Option))
		if err != nil {
			rest.WriteErrorResponse(w, http.StatusBadRequest, err.Error())
			return
		}

		// create the message
		msg := types.NewMsgVote(req.Voter, proposalID, voteOption)
		if err := msg.ValidateBasic(); err != nil {
			rest.WriteErrorResponse(w, http.StatusBadRequest, err.Error())
			return
		}

		utils.WriteGenerateStdTxResponse(w, cliCtx, req.BaseReq, []sdk.Msg{msg})
	}
}

func queryParamsHandlerFn(cliCtx context.CLIContext) http.HandlerFunc {
	return func(w http.ResponseWriter, r *http.Request) {
		vars := mux.Vars(r)
		paramType := vars[RestParamsType]

		cliCtx, ok := rest.ParseQueryHeightOrReturnBadRequest(w, cliCtx, r)
		if !ok {
			return
		}

		res, height, err := cliCtx.QueryWithData(fmt.Sprintf("custom/gov/%s/%s", types.QueryParams, paramType), nil)
		if err != nil {
			rest.WriteErrorResponse(w, http.StatusNotFound, err.Error())
			return
		}

		cliCtx = cliCtx.WithHeight(height)
		rest.PostProcessResponse(w, cliCtx, res)
	}
}

func queryProposalHandlerFn(cliCtx context.CLIContext) http.HandlerFunc {
	return func(w http.ResponseWriter, r *http.Request) {
		vars := mux.Vars(r)
		strProposalID := vars[RestProposalID]

		if len(strProposalID) == 0 {
			err := errors.New("proposalId required but not specified")
			rest.WriteErrorResponse(w, http.StatusBadRequest, err.Error())
			return
		}

		proposalID, ok := rest.ParseUint64OrReturnBadRequest(w, strProposalID)
		if !ok {
			return
		}

		cliCtx, ok = rest.ParseQueryHeightOrReturnBadRequest(w, cliCtx, r)
		if !ok {
			return
		}

		params := types.NewQueryProposalParams(proposalID)

		bz, err := cliCtx.Codec.MarshalJSON(params)
		if err != nil {
			rest.WriteErrorResponse(w, http.StatusBadRequest, err.Error())
			return
		}

		res, height, err := cliCtx.QueryWithData("custom/gov/proposal", bz)
		if err != nil {
			rest.WriteErrorResponse(w, http.StatusInternalServerError, err.Error())
			return
		}

		cliCtx = cliCtx.WithHeight(height)
		rest.PostProcessResponse(w, cliCtx, res)
	}
}

func queryDepositsHandlerFn(cliCtx context.CLIContext) http.HandlerFunc {
	return func(w http.ResponseWriter, r *http.Request) {
		vars := mux.Vars(r)
		strProposalID := vars[RestProposalID]

		proposalID, ok := rest.ParseUint64OrReturnBadRequest(w, strProposalID)
		if !ok {
			return
		}

		cliCtx, ok = rest.ParseQueryHeightOrReturnBadRequest(w, cliCtx, r)
		if !ok {
			return
		}

		params := types.NewQueryProposalParams(proposalID)

		bz, err := cliCtx.Codec.MarshalJSON(params)
		if err != nil {
			rest.WriteErrorResponse(w, http.StatusBadRequest, err.Error())
			return
		}

		res, _, err := cliCtx.QueryWithData("custom/gov/proposal", bz)
		if err != nil {
			rest.WriteErrorResponse(w, http.StatusInternalServerError, err.Error())
			return
		}

		var proposal types.Proposal
		if err := cliCtx.Codec.UnmarshalJSON(res, &proposal); err != nil {
			rest.WriteErrorResponse(w, http.StatusInternalServerError, err.Error())
			return
		}

		// For inactive proposals we must query the txs directly to get the deposits
		// as they're no longer in state.
		propStatus := proposal.Status
		if !(propStatus == types.StatusVotingPeriod || propStatus == types.StatusDepositPeriod) {
			res, err = gcutils.QueryDepositsByTxQuery(cliCtx, params)
		} else {
			res, _, err = cliCtx.QueryWithData("custom/gov/deposits", bz)
		}

		if err != nil {
			rest.WriteErrorResponse(w, http.StatusInternalServerError, err.Error())
			return
		}

		rest.PostProcessResponse(w, cliCtx, res)
	}
}

func queryProposerHandlerFn(cliCtx context.CLIContext) http.HandlerFunc {
	return func(w http.ResponseWriter, r *http.Request) {
		vars := mux.Vars(r)
		strProposalID := vars[RestProposalID]

		proposalID, ok := rest.ParseUint64OrReturnBadRequest(w, strProposalID)
		if !ok {
			return
		}

		cliCtx, ok = rest.ParseQueryHeightOrReturnBadRequest(w, cliCtx, r)
		if !ok {
			return
		}

		res, err := gcutils.QueryProposerByTxQuery(cliCtx, proposalID)
		if err != nil {
			rest.WriteErrorResponse(w, http.StatusInternalServerError, err.Error())
			return
		}

		rest.PostProcessResponse(w, cliCtx, res)
	}
}

func queryDepositHandlerFn(cliCtx context.CLIContext) http.HandlerFunc {
	return func(w http.ResponseWriter, r *http.Request) {
		vars := mux.Vars(r)
		strProposalID := vars[RestProposalID]
		bechDepositorAddr := vars[RestDepositor]

		if len(strProposalID) == 0 {
			err := errors.New("proposalId required but not specified")
			rest.WriteErrorResponse(w, http.StatusBadRequest, err.Error())
			return
		}

		proposalID, ok := rest.ParseUint64OrReturnBadRequest(w, strProposalID)
		if !ok {
			return
		}

		if len(bechDepositorAddr) == 0 {
			err := errors.New("depositor address required but not specified")
			rest.WriteErrorResponse(w, http.StatusBadRequest, err.Error())
			return
		}

		depositorAddr, err := sdk.AccAddressFromBech32(bechDepositorAddr)
		if err != nil {
			rest.WriteErrorResponse(w, http.StatusBadRequest, err.Error())
			return
		}

		cliCtx, ok = rest.ParseQueryHeightOrReturnBadRequest(w, cliCtx, r)
		if !ok {
			return
		}

		params := types.NewQueryDepositParams(proposalID, depositorAddr)

		bz, err := cliCtx.Codec.MarshalJSON(params)
		if err != nil {
			rest.WriteErrorResponse(w, http.StatusBadRequest, err.Error())
			return
		}

		res, _, err := cliCtx.QueryWithData("custom/gov/deposit", bz)
		if err != nil {
			rest.WriteErrorResponse(w, http.StatusInternalServerError, err.Error())
			return
		}

		var deposit types.Deposit
		if err := cliCtx.Codec.UnmarshalJSON(res, &deposit); err != nil {
			rest.WriteErrorResponse(w, http.StatusBadRequest, err.Error())
			return
		}

		// For an empty deposit, either the proposal does not exist or is inactive in
		// which case the deposit would be removed from state and should be queried
		// for directly via a txs query.
		if deposit.Empty() {
			bz, err := cliCtx.Codec.MarshalJSON(types.NewQueryProposalParams(proposalID))
			if err != nil {
				rest.WriteErrorResponse(w, http.StatusBadRequest, err.Error())
				return
			}

			res, _, err = cliCtx.QueryWithData("custom/gov/proposal", bz)
			if err != nil || len(res) == 0 {
				err := fmt.Errorf("proposalID %d does not exist", proposalID)
				rest.WriteErrorResponse(w, http.StatusNotFound, err.Error())
				return
			}

			res, err = gcutils.QueryDepositByTxQuery(cliCtx, params)
			if err != nil {
				rest.WriteErrorResponse(w, http.StatusInternalServerError, err.Error())
				return
			}
		}

		rest.PostProcessResponse(w, cliCtx, res)
	}
}

func queryVoteHandlerFn(cliCtx context.CLIContext) http.HandlerFunc {
	return func(w http.ResponseWriter, r *http.Request) {
		vars := mux.Vars(r)
		strProposalID := vars[RestProposalID]
		bechVoterAddr := vars[RestVoter]

		if len(strProposalID) == 0 {
			err := errors.New("proposalId required but not specified")
			rest.WriteErrorResponse(w, http.StatusBadRequest, err.Error())
			return
		}

		proposalID, ok := rest.ParseUint64OrReturnBadRequest(w, strProposalID)
		if !ok {
			return
		}

		if len(bechVoterAddr) == 0 {
			err := errors.New("voter address required but not specified")
			rest.WriteErrorResponse(w, http.StatusBadRequest, err.Error())
			return
		}

		voterAddr, err := sdk.AccAddressFromBech32(bechVoterAddr)
		if err != nil {
			rest.WriteErrorResponse(w, http.StatusBadRequest, err.Error())
			return
		}

		cliCtx, ok = rest.ParseQueryHeightOrReturnBadRequest(w, cliCtx, r)
		if !ok {
			return
		}

		params := types.NewQueryVoteParams(proposalID, voterAddr)

		bz, err := cliCtx.Codec.MarshalJSON(params)
		if err != nil {
			rest.WriteErrorResponse(w, http.StatusBadRequest, err.Error())
			return
		}

		res, _, err := cliCtx.QueryWithData("custom/gov/vote", bz)
		if err != nil {
			rest.WriteErrorResponse(w, http.StatusInternalServerError, err.Error())
			return
		}

		var vote types.Vote
		if err := cliCtx.Codec.UnmarshalJSON(res, &vote); err != nil {
			rest.WriteErrorResponse(w, http.StatusBadRequest, err.Error())
			return
		}

		// For an empty vote, either the proposal does not exist or is inactive in
		// which case the vote would be removed from state and should be queried for
		// directly via a txs query.
		if vote.Empty() {
			bz, err := cliCtx.Codec.MarshalJSON(types.NewQueryProposalParams(proposalID))
			if err != nil {
				rest.WriteErrorResponse(w, http.StatusBadRequest, err.Error())
				return
			}

			res, _, err = cliCtx.QueryWithData("custom/gov/proposal", bz)
			if err != nil || len(res) == 0 {
				err := fmt.Errorf("proposalID %d does not exist", proposalID)
				rest.WriteErrorResponse(w, http.StatusNotFound, err.Error())
				return
			}

			res, err = gcutils.QueryVoteByTxQuery(cliCtx, params)
			if err != nil {
				rest.WriteErrorResponse(w, http.StatusInternalServerError, err.Error())
				return
			}
		}

		rest.PostProcessResponse(w, cliCtx, res)
	}
}

// todo: Split this functionality into helper functions to remove the above
func queryVotesOnProposalHandlerFn(cliCtx context.CLIContext) http.HandlerFunc {
	return func(w http.ResponseWriter, r *http.Request) {
		vars := mux.Vars(r)
		strProposalID := vars[RestProposalID]

		if len(strProposalID) == 0 {
			err := errors.New("proposalId required but not specified")
			rest.WriteErrorResponse(w, http.StatusBadRequest, err.Error())
			return
		}

		proposalID, ok := rest.ParseUint64OrReturnBadRequest(w, strProposalID)
		if !ok {
			return
		}

		cliCtx, ok = rest.ParseQueryHeightOrReturnBadRequest(w, cliCtx, r)
		if !ok {
			return
		}

		params := types.NewQueryProposalParams(proposalID)

		bz, err := cliCtx.Codec.MarshalJSON(params)
		if err != nil {
			rest.WriteErrorResponse(w, http.StatusBadRequest, err.Error())
			return
		}

		res, _, err := cliCtx.QueryWithData("custom/gov/proposal", bz)
		if err != nil {
			rest.WriteErrorResponse(w, http.StatusInternalServerError, err.Error())
			return
		}

		var proposal types.Proposal
		if err := cliCtx.Codec.UnmarshalJSON(res, &proposal); err != nil {
			rest.WriteErrorResponse(w, http.StatusInternalServerError, err.Error())
			return
		}

		// For inactive proposals we must query the txs directly to get the votes
		// as they're no longer in state.
		propStatus := proposal.Status
		if !(propStatus == types.StatusVotingPeriod || propStatus == types.StatusDepositPeriod) {
			res, err = gcutils.QueryVotesByTxQuery(cliCtx, params)
		} else {
			res, _, err = cliCtx.QueryWithData("custom/gov/votes", bz)
		}

		if err != nil {
			rest.WriteErrorResponse(w, http.StatusInternalServerError, err.Error())
			return
		}

		rest.PostProcessResponse(w, cliCtx, res)
	}
}

// todo: Split this functionality into helper functions to remove the above
func queryProposalsWithParameterFn(cliCtx context.CLIContext) http.HandlerFunc {
	return func(w http.ResponseWriter, r *http.Request) {
		bechVoterAddr := r.URL.Query().Get(RestVoter)
		bechDepositorAddr := r.URL.Query().Get(RestDepositor)
		strProposalStatus := r.URL.Query().Get(RestProposalStatus)
		strNumLimit := r.URL.Query().Get(RestNumLimit)

		params := types.QueryProposalsParams{}

		if len(bechVoterAddr) != 0 {
			voterAddr, err := sdk.AccAddressFromBech32(bechVoterAddr)
			if err != nil {
				rest.WriteErrorResponse(w, http.StatusBadRequest, err.Error())
				return
			}
			params.Voter = voterAddr
		}

		if len(bechDepositorAddr) != 0 {
			depositorAddr, err := sdk.AccAddressFromBech32(bechDepositorAddr)
			if err != nil {
				rest.WriteErrorResponse(w, http.StatusBadRequest, err.Error())
				return
			}
			params.Depositor = depositorAddr
		}

		if len(strProposalStatus) != 0 {
			proposalStatus, err := types.ProposalStatusFromString(gcutils.NormalizeProposalStatus(strProposalStatus))
			if err != nil {
				rest.WriteErrorResponse(w, http.StatusBadRequest, err.Error())
				return
			}
			params.ProposalStatus = proposalStatus
		}
		if len(strNumLimit) != 0 {
			numLimit, ok := rest.ParseUint64OrReturnBadRequest(w, strNumLimit)
			if !ok {
				return
			}
			params.Limit = numLimit
		}

		cliCtx, ok := rest.ParseQueryHeightOrReturnBadRequest(w, cliCtx, r)
		if !ok {
			return
		}

		bz, err := cliCtx.Codec.MarshalJSON(params)
		if err != nil {
			rest.WriteErrorResponse(w, http.StatusBadRequest, err.Error())
			return
		}

		res, height, err := cliCtx.QueryWithData("custom/gov/proposals", bz)
		if err != nil {
			rest.WriteErrorResponse(w, http.StatusInternalServerError, err.Error())
			return
		}

		cliCtx = cliCtx.WithHeight(height)
		rest.PostProcessResponse(w, cliCtx, res)
	}
}

// todo: Split this functionality into helper functions to remove the above
func queryTallyOnProposalHandlerFn(cliCtx context.CLIContext) http.HandlerFunc {
	return func(w http.ResponseWriter, r *http.Request) {
		vars := mux.Vars(r)
		strProposalID := vars[RestProposalID]

		if len(strProposalID) == 0 {
			err := errors.New("proposalId required but not specified")
			rest.WriteErrorResponse(w, http.StatusBadRequest, err.Error())
			return
		}

		proposalID, ok := rest.ParseUint64OrReturnBadRequest(w, strProposalID)
		if !ok {
			return
		}

		cliCtx, ok = rest.ParseQueryHeightOrReturnBadRequest(w, cliCtx, r)
		if !ok {
			return
		}

		params := types.NewQueryProposalParams(proposalID)

		bz, err := cliCtx.Codec.MarshalJSON(params)
		if err != nil {
			rest.WriteErrorResponse(w, http.StatusBadRequest, err.Error())
			return
		}

		res, height, err := cliCtx.QueryWithData("custom/gov/tally", bz)
		if err != nil {
			rest.WriteErrorResponse(w, http.StatusInternalServerError, err.Error())
			return
		}

		cliCtx = cliCtx.WithHeight(height)
		rest.PostProcessResponse(w, cliCtx, res)
	}
>>>>>>> 280734d0
}<|MERGE_RESOLUTION|>--- conflicted
+++ resolved
@@ -53,588 +53,7 @@
 
 // VoteReq defines the properties of a vote request's body.
 type VoteReq struct {
-<<<<<<< HEAD
-	BaseReq rest.BaseReq   `json:"base_req"`
-	Voter   sdk.AccAddress `json:"voter"`  // address of the voter
-	Option  string         `json:"option"` // option from OptionSet chosen by the voter
-=======
 	BaseReq rest.BaseReq   `json:"base_req" yaml:"base_req"`
 	Voter   sdk.AccAddress `json:"voter" yaml:"voter"`   // address of the voter
 	Option  string         `json:"option" yaml:"option"` // option from OptionSet chosen by the voter
-}
-
-func postProposalHandlerFn(cliCtx context.CLIContext) http.HandlerFunc {
-	return func(w http.ResponseWriter, r *http.Request) {
-		var req PostProposalReq
-		if !rest.ReadRESTReq(w, r, cliCtx.Codec, &req) {
-			return
-		}
-
-		req.BaseReq = req.BaseReq.Sanitize()
-		if !req.BaseReq.ValidateBasic(w) {
-			return
-		}
-
-		proposalType := gcutils.NormalizeProposalType(req.ProposalType)
-		content := types.ContentFromProposalType(req.Title, req.Description, proposalType)
-
-		msg := types.NewMsgSubmitProposal(content, req.InitialDeposit, req.Proposer)
-		if err := msg.ValidateBasic(); err != nil {
-			rest.WriteErrorResponse(w, http.StatusBadRequest, err.Error())
-			return
-		}
-
-		utils.WriteGenerateStdTxResponse(w, cliCtx, req.BaseReq, []sdk.Msg{msg})
-	}
-}
-
-func depositHandlerFn(cliCtx context.CLIContext) http.HandlerFunc {
-	return func(w http.ResponseWriter, r *http.Request) {
-		vars := mux.Vars(r)
-		strProposalID := vars[RestProposalID]
-
-		if len(strProposalID) == 0 {
-			err := errors.New("proposalId required but not specified")
-			rest.WriteErrorResponse(w, http.StatusBadRequest, err.Error())
-			return
-		}
-
-		proposalID, ok := rest.ParseUint64OrReturnBadRequest(w, strProposalID)
-		if !ok {
-			return
-		}
-
-		var req DepositReq
-		if !rest.ReadRESTReq(w, r, cliCtx.Codec, &req) {
-			return
-		}
-
-		req.BaseReq = req.BaseReq.Sanitize()
-		if !req.BaseReq.ValidateBasic(w) {
-			return
-		}
-
-		// create the message
-		msg := types.NewMsgDeposit(req.Depositor, proposalID, req.Amount)
-		if err := msg.ValidateBasic(); err != nil {
-			rest.WriteErrorResponse(w, http.StatusBadRequest, err.Error())
-			return
-		}
-
-		utils.WriteGenerateStdTxResponse(w, cliCtx, req.BaseReq, []sdk.Msg{msg})
-	}
-}
-
-func voteHandlerFn(cliCtx context.CLIContext) http.HandlerFunc {
-	return func(w http.ResponseWriter, r *http.Request) {
-		vars := mux.Vars(r)
-		strProposalID := vars[RestProposalID]
-
-		if len(strProposalID) == 0 {
-			err := errors.New("proposalId required but not specified")
-			rest.WriteErrorResponse(w, http.StatusBadRequest, err.Error())
-			return
-		}
-
-		proposalID, ok := rest.ParseUint64OrReturnBadRequest(w, strProposalID)
-		if !ok {
-			return
-		}
-
-		var req VoteReq
-		if !rest.ReadRESTReq(w, r, cliCtx.Codec, &req) {
-			return
-		}
-
-		req.BaseReq = req.BaseReq.Sanitize()
-		if !req.BaseReq.ValidateBasic(w) {
-			return
-		}
-
-		voteOption, err := types.VoteOptionFromString(gcutils.NormalizeVoteOption(req.Option))
-		if err != nil {
-			rest.WriteErrorResponse(w, http.StatusBadRequest, err.Error())
-			return
-		}
-
-		// create the message
-		msg := types.NewMsgVote(req.Voter, proposalID, voteOption)
-		if err := msg.ValidateBasic(); err != nil {
-			rest.WriteErrorResponse(w, http.StatusBadRequest, err.Error())
-			return
-		}
-
-		utils.WriteGenerateStdTxResponse(w, cliCtx, req.BaseReq, []sdk.Msg{msg})
-	}
-}
-
-func queryParamsHandlerFn(cliCtx context.CLIContext) http.HandlerFunc {
-	return func(w http.ResponseWriter, r *http.Request) {
-		vars := mux.Vars(r)
-		paramType := vars[RestParamsType]
-
-		cliCtx, ok := rest.ParseQueryHeightOrReturnBadRequest(w, cliCtx, r)
-		if !ok {
-			return
-		}
-
-		res, height, err := cliCtx.QueryWithData(fmt.Sprintf("custom/gov/%s/%s", types.QueryParams, paramType), nil)
-		if err != nil {
-			rest.WriteErrorResponse(w, http.StatusNotFound, err.Error())
-			return
-		}
-
-		cliCtx = cliCtx.WithHeight(height)
-		rest.PostProcessResponse(w, cliCtx, res)
-	}
-}
-
-func queryProposalHandlerFn(cliCtx context.CLIContext) http.HandlerFunc {
-	return func(w http.ResponseWriter, r *http.Request) {
-		vars := mux.Vars(r)
-		strProposalID := vars[RestProposalID]
-
-		if len(strProposalID) == 0 {
-			err := errors.New("proposalId required but not specified")
-			rest.WriteErrorResponse(w, http.StatusBadRequest, err.Error())
-			return
-		}
-
-		proposalID, ok := rest.ParseUint64OrReturnBadRequest(w, strProposalID)
-		if !ok {
-			return
-		}
-
-		cliCtx, ok = rest.ParseQueryHeightOrReturnBadRequest(w, cliCtx, r)
-		if !ok {
-			return
-		}
-
-		params := types.NewQueryProposalParams(proposalID)
-
-		bz, err := cliCtx.Codec.MarshalJSON(params)
-		if err != nil {
-			rest.WriteErrorResponse(w, http.StatusBadRequest, err.Error())
-			return
-		}
-
-		res, height, err := cliCtx.QueryWithData("custom/gov/proposal", bz)
-		if err != nil {
-			rest.WriteErrorResponse(w, http.StatusInternalServerError, err.Error())
-			return
-		}
-
-		cliCtx = cliCtx.WithHeight(height)
-		rest.PostProcessResponse(w, cliCtx, res)
-	}
-}
-
-func queryDepositsHandlerFn(cliCtx context.CLIContext) http.HandlerFunc {
-	return func(w http.ResponseWriter, r *http.Request) {
-		vars := mux.Vars(r)
-		strProposalID := vars[RestProposalID]
-
-		proposalID, ok := rest.ParseUint64OrReturnBadRequest(w, strProposalID)
-		if !ok {
-			return
-		}
-
-		cliCtx, ok = rest.ParseQueryHeightOrReturnBadRequest(w, cliCtx, r)
-		if !ok {
-			return
-		}
-
-		params := types.NewQueryProposalParams(proposalID)
-
-		bz, err := cliCtx.Codec.MarshalJSON(params)
-		if err != nil {
-			rest.WriteErrorResponse(w, http.StatusBadRequest, err.Error())
-			return
-		}
-
-		res, _, err := cliCtx.QueryWithData("custom/gov/proposal", bz)
-		if err != nil {
-			rest.WriteErrorResponse(w, http.StatusInternalServerError, err.Error())
-			return
-		}
-
-		var proposal types.Proposal
-		if err := cliCtx.Codec.UnmarshalJSON(res, &proposal); err != nil {
-			rest.WriteErrorResponse(w, http.StatusInternalServerError, err.Error())
-			return
-		}
-
-		// For inactive proposals we must query the txs directly to get the deposits
-		// as they're no longer in state.
-		propStatus := proposal.Status
-		if !(propStatus == types.StatusVotingPeriod || propStatus == types.StatusDepositPeriod) {
-			res, err = gcutils.QueryDepositsByTxQuery(cliCtx, params)
-		} else {
-			res, _, err = cliCtx.QueryWithData("custom/gov/deposits", bz)
-		}
-
-		if err != nil {
-			rest.WriteErrorResponse(w, http.StatusInternalServerError, err.Error())
-			return
-		}
-
-		rest.PostProcessResponse(w, cliCtx, res)
-	}
-}
-
-func queryProposerHandlerFn(cliCtx context.CLIContext) http.HandlerFunc {
-	return func(w http.ResponseWriter, r *http.Request) {
-		vars := mux.Vars(r)
-		strProposalID := vars[RestProposalID]
-
-		proposalID, ok := rest.ParseUint64OrReturnBadRequest(w, strProposalID)
-		if !ok {
-			return
-		}
-
-		cliCtx, ok = rest.ParseQueryHeightOrReturnBadRequest(w, cliCtx, r)
-		if !ok {
-			return
-		}
-
-		res, err := gcutils.QueryProposerByTxQuery(cliCtx, proposalID)
-		if err != nil {
-			rest.WriteErrorResponse(w, http.StatusInternalServerError, err.Error())
-			return
-		}
-
-		rest.PostProcessResponse(w, cliCtx, res)
-	}
-}
-
-func queryDepositHandlerFn(cliCtx context.CLIContext) http.HandlerFunc {
-	return func(w http.ResponseWriter, r *http.Request) {
-		vars := mux.Vars(r)
-		strProposalID := vars[RestProposalID]
-		bechDepositorAddr := vars[RestDepositor]
-
-		if len(strProposalID) == 0 {
-			err := errors.New("proposalId required but not specified")
-			rest.WriteErrorResponse(w, http.StatusBadRequest, err.Error())
-			return
-		}
-
-		proposalID, ok := rest.ParseUint64OrReturnBadRequest(w, strProposalID)
-		if !ok {
-			return
-		}
-
-		if len(bechDepositorAddr) == 0 {
-			err := errors.New("depositor address required but not specified")
-			rest.WriteErrorResponse(w, http.StatusBadRequest, err.Error())
-			return
-		}
-
-		depositorAddr, err := sdk.AccAddressFromBech32(bechDepositorAddr)
-		if err != nil {
-			rest.WriteErrorResponse(w, http.StatusBadRequest, err.Error())
-			return
-		}
-
-		cliCtx, ok = rest.ParseQueryHeightOrReturnBadRequest(w, cliCtx, r)
-		if !ok {
-			return
-		}
-
-		params := types.NewQueryDepositParams(proposalID, depositorAddr)
-
-		bz, err := cliCtx.Codec.MarshalJSON(params)
-		if err != nil {
-			rest.WriteErrorResponse(w, http.StatusBadRequest, err.Error())
-			return
-		}
-
-		res, _, err := cliCtx.QueryWithData("custom/gov/deposit", bz)
-		if err != nil {
-			rest.WriteErrorResponse(w, http.StatusInternalServerError, err.Error())
-			return
-		}
-
-		var deposit types.Deposit
-		if err := cliCtx.Codec.UnmarshalJSON(res, &deposit); err != nil {
-			rest.WriteErrorResponse(w, http.StatusBadRequest, err.Error())
-			return
-		}
-
-		// For an empty deposit, either the proposal does not exist or is inactive in
-		// which case the deposit would be removed from state and should be queried
-		// for directly via a txs query.
-		if deposit.Empty() {
-			bz, err := cliCtx.Codec.MarshalJSON(types.NewQueryProposalParams(proposalID))
-			if err != nil {
-				rest.WriteErrorResponse(w, http.StatusBadRequest, err.Error())
-				return
-			}
-
-			res, _, err = cliCtx.QueryWithData("custom/gov/proposal", bz)
-			if err != nil || len(res) == 0 {
-				err := fmt.Errorf("proposalID %d does not exist", proposalID)
-				rest.WriteErrorResponse(w, http.StatusNotFound, err.Error())
-				return
-			}
-
-			res, err = gcutils.QueryDepositByTxQuery(cliCtx, params)
-			if err != nil {
-				rest.WriteErrorResponse(w, http.StatusInternalServerError, err.Error())
-				return
-			}
-		}
-
-		rest.PostProcessResponse(w, cliCtx, res)
-	}
-}
-
-func queryVoteHandlerFn(cliCtx context.CLIContext) http.HandlerFunc {
-	return func(w http.ResponseWriter, r *http.Request) {
-		vars := mux.Vars(r)
-		strProposalID := vars[RestProposalID]
-		bechVoterAddr := vars[RestVoter]
-
-		if len(strProposalID) == 0 {
-			err := errors.New("proposalId required but not specified")
-			rest.WriteErrorResponse(w, http.StatusBadRequest, err.Error())
-			return
-		}
-
-		proposalID, ok := rest.ParseUint64OrReturnBadRequest(w, strProposalID)
-		if !ok {
-			return
-		}
-
-		if len(bechVoterAddr) == 0 {
-			err := errors.New("voter address required but not specified")
-			rest.WriteErrorResponse(w, http.StatusBadRequest, err.Error())
-			return
-		}
-
-		voterAddr, err := sdk.AccAddressFromBech32(bechVoterAddr)
-		if err != nil {
-			rest.WriteErrorResponse(w, http.StatusBadRequest, err.Error())
-			return
-		}
-
-		cliCtx, ok = rest.ParseQueryHeightOrReturnBadRequest(w, cliCtx, r)
-		if !ok {
-			return
-		}
-
-		params := types.NewQueryVoteParams(proposalID, voterAddr)
-
-		bz, err := cliCtx.Codec.MarshalJSON(params)
-		if err != nil {
-			rest.WriteErrorResponse(w, http.StatusBadRequest, err.Error())
-			return
-		}
-
-		res, _, err := cliCtx.QueryWithData("custom/gov/vote", bz)
-		if err != nil {
-			rest.WriteErrorResponse(w, http.StatusInternalServerError, err.Error())
-			return
-		}
-
-		var vote types.Vote
-		if err := cliCtx.Codec.UnmarshalJSON(res, &vote); err != nil {
-			rest.WriteErrorResponse(w, http.StatusBadRequest, err.Error())
-			return
-		}
-
-		// For an empty vote, either the proposal does not exist or is inactive in
-		// which case the vote would be removed from state and should be queried for
-		// directly via a txs query.
-		if vote.Empty() {
-			bz, err := cliCtx.Codec.MarshalJSON(types.NewQueryProposalParams(proposalID))
-			if err != nil {
-				rest.WriteErrorResponse(w, http.StatusBadRequest, err.Error())
-				return
-			}
-
-			res, _, err = cliCtx.QueryWithData("custom/gov/proposal", bz)
-			if err != nil || len(res) == 0 {
-				err := fmt.Errorf("proposalID %d does not exist", proposalID)
-				rest.WriteErrorResponse(w, http.StatusNotFound, err.Error())
-				return
-			}
-
-			res, err = gcutils.QueryVoteByTxQuery(cliCtx, params)
-			if err != nil {
-				rest.WriteErrorResponse(w, http.StatusInternalServerError, err.Error())
-				return
-			}
-		}
-
-		rest.PostProcessResponse(w, cliCtx, res)
-	}
-}
-
-// todo: Split this functionality into helper functions to remove the above
-func queryVotesOnProposalHandlerFn(cliCtx context.CLIContext) http.HandlerFunc {
-	return func(w http.ResponseWriter, r *http.Request) {
-		vars := mux.Vars(r)
-		strProposalID := vars[RestProposalID]
-
-		if len(strProposalID) == 0 {
-			err := errors.New("proposalId required but not specified")
-			rest.WriteErrorResponse(w, http.StatusBadRequest, err.Error())
-			return
-		}
-
-		proposalID, ok := rest.ParseUint64OrReturnBadRequest(w, strProposalID)
-		if !ok {
-			return
-		}
-
-		cliCtx, ok = rest.ParseQueryHeightOrReturnBadRequest(w, cliCtx, r)
-		if !ok {
-			return
-		}
-
-		params := types.NewQueryProposalParams(proposalID)
-
-		bz, err := cliCtx.Codec.MarshalJSON(params)
-		if err != nil {
-			rest.WriteErrorResponse(w, http.StatusBadRequest, err.Error())
-			return
-		}
-
-		res, _, err := cliCtx.QueryWithData("custom/gov/proposal", bz)
-		if err != nil {
-			rest.WriteErrorResponse(w, http.StatusInternalServerError, err.Error())
-			return
-		}
-
-		var proposal types.Proposal
-		if err := cliCtx.Codec.UnmarshalJSON(res, &proposal); err != nil {
-			rest.WriteErrorResponse(w, http.StatusInternalServerError, err.Error())
-			return
-		}
-
-		// For inactive proposals we must query the txs directly to get the votes
-		// as they're no longer in state.
-		propStatus := proposal.Status
-		if !(propStatus == types.StatusVotingPeriod || propStatus == types.StatusDepositPeriod) {
-			res, err = gcutils.QueryVotesByTxQuery(cliCtx, params)
-		} else {
-			res, _, err = cliCtx.QueryWithData("custom/gov/votes", bz)
-		}
-
-		if err != nil {
-			rest.WriteErrorResponse(w, http.StatusInternalServerError, err.Error())
-			return
-		}
-
-		rest.PostProcessResponse(w, cliCtx, res)
-	}
-}
-
-// todo: Split this functionality into helper functions to remove the above
-func queryProposalsWithParameterFn(cliCtx context.CLIContext) http.HandlerFunc {
-	return func(w http.ResponseWriter, r *http.Request) {
-		bechVoterAddr := r.URL.Query().Get(RestVoter)
-		bechDepositorAddr := r.URL.Query().Get(RestDepositor)
-		strProposalStatus := r.URL.Query().Get(RestProposalStatus)
-		strNumLimit := r.URL.Query().Get(RestNumLimit)
-
-		params := types.QueryProposalsParams{}
-
-		if len(bechVoterAddr) != 0 {
-			voterAddr, err := sdk.AccAddressFromBech32(bechVoterAddr)
-			if err != nil {
-				rest.WriteErrorResponse(w, http.StatusBadRequest, err.Error())
-				return
-			}
-			params.Voter = voterAddr
-		}
-
-		if len(bechDepositorAddr) != 0 {
-			depositorAddr, err := sdk.AccAddressFromBech32(bechDepositorAddr)
-			if err != nil {
-				rest.WriteErrorResponse(w, http.StatusBadRequest, err.Error())
-				return
-			}
-			params.Depositor = depositorAddr
-		}
-
-		if len(strProposalStatus) != 0 {
-			proposalStatus, err := types.ProposalStatusFromString(gcutils.NormalizeProposalStatus(strProposalStatus))
-			if err != nil {
-				rest.WriteErrorResponse(w, http.StatusBadRequest, err.Error())
-				return
-			}
-			params.ProposalStatus = proposalStatus
-		}
-		if len(strNumLimit) != 0 {
-			numLimit, ok := rest.ParseUint64OrReturnBadRequest(w, strNumLimit)
-			if !ok {
-				return
-			}
-			params.Limit = numLimit
-		}
-
-		cliCtx, ok := rest.ParseQueryHeightOrReturnBadRequest(w, cliCtx, r)
-		if !ok {
-			return
-		}
-
-		bz, err := cliCtx.Codec.MarshalJSON(params)
-		if err != nil {
-			rest.WriteErrorResponse(w, http.StatusBadRequest, err.Error())
-			return
-		}
-
-		res, height, err := cliCtx.QueryWithData("custom/gov/proposals", bz)
-		if err != nil {
-			rest.WriteErrorResponse(w, http.StatusInternalServerError, err.Error())
-			return
-		}
-
-		cliCtx = cliCtx.WithHeight(height)
-		rest.PostProcessResponse(w, cliCtx, res)
-	}
-}
-
-// todo: Split this functionality into helper functions to remove the above
-func queryTallyOnProposalHandlerFn(cliCtx context.CLIContext) http.HandlerFunc {
-	return func(w http.ResponseWriter, r *http.Request) {
-		vars := mux.Vars(r)
-		strProposalID := vars[RestProposalID]
-
-		if len(strProposalID) == 0 {
-			err := errors.New("proposalId required but not specified")
-			rest.WriteErrorResponse(w, http.StatusBadRequest, err.Error())
-			return
-		}
-
-		proposalID, ok := rest.ParseUint64OrReturnBadRequest(w, strProposalID)
-		if !ok {
-			return
-		}
-
-		cliCtx, ok = rest.ParseQueryHeightOrReturnBadRequest(w, cliCtx, r)
-		if !ok {
-			return
-		}
-
-		params := types.NewQueryProposalParams(proposalID)
-
-		bz, err := cliCtx.Codec.MarshalJSON(params)
-		if err != nil {
-			rest.WriteErrorResponse(w, http.StatusBadRequest, err.Error())
-			return
-		}
-
-		res, height, err := cliCtx.QueryWithData("custom/gov/tally", bz)
-		if err != nil {
-			rest.WriteErrorResponse(w, http.StatusInternalServerError, err.Error())
-			return
-		}
-
-		cliCtx = cliCtx.WithHeight(height)
-		rest.PostProcessResponse(w, cliCtx, res)
-	}
->>>>>>> 280734d0
 }