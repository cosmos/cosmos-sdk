--- conflicted
+++ resolved
@@ -425,15 +425,7 @@
 			utils.WriteErrorResponse(w, http.StatusInternalServerError, err.Error())
 			return
 		}
-<<<<<<< HEAD
-
-		if len(res) == 0 {
-			w.WriteHeader(http.StatusNoContent)
-			return
-		}
-
-=======
->>>>>>> 57277d11
+
 		utils.PostProcessResponse(w, cdc, res, cliCtx.Indent)
 	}
 }
@@ -493,15 +485,7 @@
 			utils.WriteErrorResponse(w, http.StatusInternalServerError, err.Error())
 			return
 		}
-<<<<<<< HEAD
-
-		if len(res) == 0 {
-			w.WriteHeader(http.StatusNoContent)
-			return
-		}
-
-=======
->>>>>>> 57277d11
+
 		utils.PostProcessResponse(w, cdc, res, cliCtx.Indent)
 	}
 }
@@ -541,15 +525,7 @@
 			w.Write([]byte(err.Error()))
 			return
 		}
-<<<<<<< HEAD
-
-		if len(res) == 0 {
-			w.WriteHeader(http.StatusNoContent)
-			return
-		}
-
-=======
->>>>>>> 57277d11
+
 		utils.PostProcessResponse(w, cdc, res, cliCtx.Indent)
 	}
 }