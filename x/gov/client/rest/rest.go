--- conflicted
+++ resolved
@@ -195,10 +195,6 @@
 			return
 		}
 
-<<<<<<< HEAD
-		w.Header().Set("Content-Type", "application/json")
-		w.Write(res)
-=======
 		utils.PostProcessResponse(w, cdc, res, cliCtx.Indent)
 	}
 }
@@ -230,7 +226,6 @@
 		}
 
 		utils.PostProcessResponse(w, cdc, res, cliCtx.Indent)
->>>>>>> 2803830c
 	}
 }
 
@@ -280,10 +275,6 @@
 			return
 		}
 
-<<<<<<< HEAD
-		w.Header().Set("Content-Type", "application/json")
-		w.Write(res)
-=======
 		var deposit gov.Deposit
 		cdc.UnmarshalJSON(res, &deposit)
 		if deposit.Empty() {
@@ -299,7 +290,6 @@
 		}
 
 		utils.PostProcessResponse(w, cdc, res, cliCtx.Indent)
->>>>>>> 2803830c
 	}
 }
 
@@ -348,10 +338,6 @@
 			return
 		}
 
-<<<<<<< HEAD
-		w.Header().Set("Content-Type", "application/json")
-		w.Write(res)
-=======
 		var vote gov.Vote
 		cdc.UnmarshalJSON(res, &vote)
 		if vote.Empty() {
@@ -371,7 +357,6 @@
 			return
 		}
 		utils.PostProcessResponse(w, cdc, res, cliCtx.Indent)
->>>>>>> 2803830c
 	}
 }
 
@@ -406,13 +391,7 @@
 			utils.WriteErrorResponse(w, http.StatusInternalServerError, err.Error())
 			return
 		}
-
-<<<<<<< HEAD
-		w.Header().Set("Content-Type", "application/json")
-		w.Write(res)
-=======
-		utils.PostProcessResponse(w, cdc, res, cliCtx.Indent)
->>>>>>> 2803830c
+		utils.PostProcessResponse(w, cdc, res, cliCtx.Indent)
 	}
 }
 
@@ -471,13 +450,7 @@
 			utils.WriteErrorResponse(w, http.StatusInternalServerError, err.Error())
 			return
 		}
-
-<<<<<<< HEAD
-		w.Header().Set("Content-Type", "application/json")
-		w.Write(res)
-=======
-		utils.PostProcessResponse(w, cdc, res, cliCtx.Indent)
->>>>>>> 2803830c
+		utils.PostProcessResponse(w, cdc, res, cliCtx.Indent)
 	}
 }
 
@@ -516,12 +489,6 @@
 			w.Write([]byte(err.Error()))
 			return
 		}
-
-<<<<<<< HEAD
-		w.Header().Set("Content-Type", "application/json")
-		w.Write(res)
-=======
-		utils.PostProcessResponse(w, cdc, res, cliCtx.Indent)
->>>>>>> 2803830c
+		utils.PostProcessResponse(w, cdc, res, cliCtx.Indent)
 	}
 }