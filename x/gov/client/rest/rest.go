--- conflicted
+++ resolved
@@ -78,16 +78,12 @@
 
 func postProposalHandlerFn(cdc *codec.Codec, cliCtx context.CLIContext) http.HandlerFunc {
 	return func(w http.ResponseWriter, r *http.Request) {
-<<<<<<< HEAD
 		if !cliCtx.AllowUnsafe {
 			rest.UnsafeRouteHandler(w)
 			return
 		}
 
-		var req postProposalReq
-=======
 		var req PostProposalReq
->>>>>>> 1aa6c197
 		if !rest.ReadRESTReq(w, r, cdc, &req) {
 			return
 		}
