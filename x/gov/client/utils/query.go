package utils

import (
	"fmt"

	"github.com/cosmos/cosmos-sdk/client/context"
<<<<<<< HEAD
	"github.com/cosmos/cosmos-sdk/client/tx"
	sdk "github.com/cosmos/cosmos-sdk/types"
=======
	"github.com/cosmos/cosmos-sdk/x/auth/client/utils"
	"github.com/cosmos/cosmos-sdk/x/gov/tags"
>>>>>>> e12876c0
	"github.com/cosmos/cosmos-sdk/x/gov/types"
)

const (
	defaultPage  = 1
	defaultLimit = 30 // should be consistent with tendermint/tendermint/rpc/core/pipe.go:19
)

// Proposer contains metadata of a governance proposal used for querying a
// proposer.
type Proposer struct {
	ProposalID uint64 `json:"proposal_id"`
	Proposer   string `json:"proposer"`
}

// NewProposer returns a new Proposer given id and proposer
func NewProposer(proposalID uint64, proposer string) Proposer {
	return Proposer{proposalID, proposer}
}

func (p Proposer) String() string {
	return fmt.Sprintf("Proposal with ID %d was proposed by %s", p.ProposalID, p.Proposer)
}

// QueryDepositsByTxQuery will query for deposits via a direct txs tags query. It
// will fetch and build deposits directly from the returned txs and return a
// JSON marshalled result or any error that occurred.
//
// NOTE: SearchTxs is used to facilitate the txs query which does not currently
// support configurable pagination.
func QueryDepositsByTxQuery(cliCtx context.CLIContext, params types.QueryProposalParams) ([]byte, error) {
	events := []string{
		fmt.Sprintf("%s.%s='%s'", sdk.EventTypeMessage, sdk.AttributeKeyAction, types.TypeMsgDeposit),
		fmt.Sprintf("%s.%s='%s'", types.EventTypeProposalDeposit, types.AttributeKeyProposalID, []byte(fmt.Sprintf("%d", params.ProposalID))),
	}

	// NOTE: SearchTxs is used to facilitate the txs query which does not currently
	// support configurable pagination.
<<<<<<< HEAD
	searchResult, err := tx.SearchTxs(cliCtx, events, defaultPage, defaultLimit)
=======
	searchResult, err := utils.QueryTxsByTags(cliCtx, tags, defaultPage, defaultLimit)
>>>>>>> e12876c0
	if err != nil {
		return nil, err
	}

	var deposits []types.Deposit

	for _, info := range searchResult.Txs {
		for _, msg := range info.Tx.GetMsgs() {
			if msg.Type() == types.TypeMsgDeposit {
				depMsg := msg.(types.MsgDeposit)

				deposits = append(deposits, types.Deposit{
					Depositor:  depMsg.Depositor,
					ProposalID: params.ProposalID,
					Amount:     depMsg.Amount,
				})
			}
		}
	}

	if cliCtx.Indent {
		return cliCtx.Codec.MarshalJSONIndent(deposits, "", "  ")
	}

	return cliCtx.Codec.MarshalJSON(deposits)
}

// QueryVotesByTxQuery will query for votes via a direct txs tags query. It
// will fetch and build votes directly from the returned txs and return a JSON
// marshalled result or any error that occurred.
//
// NOTE: SearchTxs is used to facilitate the txs query which does not currently
// support configurable pagination.
func QueryVotesByTxQuery(cliCtx context.CLIContext, params types.QueryProposalParams) ([]byte, error) {
	events := []string{
		fmt.Sprintf("%s.%s='%s'", sdk.EventTypeMessage, sdk.AttributeKeyAction, types.TypeMsgVote),
		fmt.Sprintf("%s.%s='%s'", types.EventTypeProposalVote, types.AttributeKeyProposalID, []byte(fmt.Sprintf("%d", params.ProposalID))),
	}

	// NOTE: SearchTxs is used to facilitate the txs query which does not currently
	// support configurable pagination.
<<<<<<< HEAD
	searchResult, err := tx.SearchTxs(cliCtx, events, defaultPage, defaultLimit)
=======
	searchResult, err := utils.QueryTxsByTags(cliCtx, tags, defaultPage, defaultLimit)
>>>>>>> e12876c0
	if err != nil {
		return nil, err
	}

	var votes []types.Vote

	for _, info := range searchResult.Txs {
		for _, msg := range info.Tx.GetMsgs() {
			if msg.Type() == types.TypeMsgVote {
				voteMsg := msg.(types.MsgVote)

				votes = append(votes, types.Vote{
					Voter:      voteMsg.Voter,
					ProposalID: params.ProposalID,
					Option:     voteMsg.Option,
				})
			}
		}
	}

	if cliCtx.Indent {
		return cliCtx.Codec.MarshalJSONIndent(votes, "", "  ")
	}

	return cliCtx.Codec.MarshalJSON(votes)
}

// QueryVoteByTxQuery will query for a single vote via a direct txs tags query.
func QueryVoteByTxQuery(cliCtx context.CLIContext, params types.QueryVoteParams) ([]byte, error) {
	events := []string{
		fmt.Sprintf("%s.%s='%s'", sdk.EventTypeMessage, sdk.AttributeKeyAction, types.TypeMsgVote),
		fmt.Sprintf("%s.%s='%s'", types.EventTypeProposalVote, types.AttributeKeyProposalID, []byte(fmt.Sprintf("%d", params.ProposalID))),
		fmt.Sprintf("%s.%s='%s'", types.EventTypeProposalVote, sdk.AttributeKeySender, []byte(params.Voter.String())),
	}

	// NOTE: SearchTxs is used to facilitate the txs query which does not currently
	// support configurable pagination.
<<<<<<< HEAD
	searchResult, err := tx.SearchTxs(cliCtx, events, defaultPage, defaultLimit)
=======
	searchResult, err := utils.QueryTxsByTags(cliCtx, tags, defaultPage, defaultLimit)
>>>>>>> e12876c0
	if err != nil {
		return nil, err
	}

	for _, info := range searchResult.Txs {
		for _, msg := range info.Tx.GetMsgs() {
			// there should only be a single vote under the given conditions
			if msg.Type() == types.TypeMsgVote {
				voteMsg := msg.(types.MsgVote)

				vote := types.Vote{
					Voter:      voteMsg.Voter,
					ProposalID: params.ProposalID,
					Option:     voteMsg.Option,
				}

				if cliCtx.Indent {
					return cliCtx.Codec.MarshalJSONIndent(vote, "", "  ")
				}

				return cliCtx.Codec.MarshalJSON(vote)
			}
		}
	}

	return nil, fmt.Errorf("address '%s' did not vote on proposalID %d", params.Voter, params.ProposalID)
}

// QueryDepositByTxQuery will query for a single deposit via a direct txs tags
// query.
func QueryDepositByTxQuery(cliCtx context.CLIContext, params types.QueryDepositParams) ([]byte, error) {
	events := []string{
		fmt.Sprintf("%s.%s='%s'", sdk.EventTypeMessage, sdk.AttributeKeyAction, types.TypeMsgDeposit),
		fmt.Sprintf("%s.%s='%s'", types.EventTypeProposalDeposit, types.AttributeKeyProposalID, []byte(fmt.Sprintf("%d", params.ProposalID))),
		fmt.Sprintf("%s.%s='%s'", types.EventTypeProposalDeposit, sdk.AttributeKeySender, []byte(params.Depositor.String())),
	}

	// NOTE: SearchTxs is used to facilitate the txs query which does not currently
	// support configurable pagination.
<<<<<<< HEAD
	searchResult, err := tx.SearchTxs(cliCtx, events, defaultPage, defaultLimit)
=======
	searchResult, err := utils.QueryTxsByTags(cliCtx, tags, defaultPage, defaultLimit)
>>>>>>> e12876c0
	if err != nil {
		return nil, err
	}

	for _, info := range searchResult.Txs {
		for _, msg := range info.Tx.GetMsgs() {
			// there should only be a single deposit under the given conditions
			if msg.Type() == types.TypeMsgDeposit {
				depMsg := msg.(types.MsgDeposit)

				deposit := types.Deposit{
					Depositor:  depMsg.Depositor,
					ProposalID: params.ProposalID,
					Amount:     depMsg.Amount,
				}

				if cliCtx.Indent {
					return cliCtx.Codec.MarshalJSONIndent(deposit, "", "  ")
				}

				return cliCtx.Codec.MarshalJSON(deposit)
			}
		}
	}

	return nil, fmt.Errorf("address '%s' did not deposit to proposalID %d", params.Depositor, params.ProposalID)
}

// QueryProposerByTxQuery will query for a proposer of a governance proposal by
// ID.
func QueryProposerByTxQuery(cliCtx context.CLIContext, proposalID uint64) (Proposer, error) {
	events := []string{
		fmt.Sprintf("%s.%s='%s'", sdk.EventTypeMessage, sdk.AttributeKeyAction, types.TypeMsgSubmitProposal),
		fmt.Sprintf("%s.%s='%s'", types.EventTypeSubmitProposal, types.AttributeKeyProposalID, []byte(fmt.Sprintf("%d", proposalID))),
	}

	// NOTE: SearchTxs is used to facilitate the txs query which does not currently
	// support configurable pagination.
<<<<<<< HEAD
	searchResult, err := tx.SearchTxs(cliCtx, events, defaultPage, defaultLimit)
=======
	searchResult, err := utils.QueryTxsByTags(cliCtx, tags, defaultPage, defaultLimit)
>>>>>>> e12876c0
	if err != nil {
		return Proposer{}, err
	}

	for _, info := range searchResult.Txs {
		for _, msg := range info.Tx.GetMsgs() {
			// there should only be a single proposal under the given conditions
			if msg.Type() == types.TypeMsgSubmitProposal {
				subMsg := msg.(types.MsgSubmitProposal)
				return NewProposer(proposalID, subMsg.Proposer.String()), nil
			}
		}
	}

	return Proposer{}, fmt.Errorf("failed to find the proposer for proposalID %d", proposalID)
}

// QueryProposalByID takes a proposalID and returns a proposal
func QueryProposalByID(proposalID uint64, cliCtx context.CLIContext, queryRoute string) ([]byte, error) {
	params := types.NewQueryProposalParams(proposalID)
	bz, err := cliCtx.Codec.MarshalJSON(params)
	if err != nil {
		return nil, err
	}

	res, _, err := cliCtx.QueryWithData(fmt.Sprintf("custom/%s/proposal", queryRoute), bz)
	if err != nil {
		return nil, err
	}

	return res, err
}<|MERGE_RESOLUTION|>--- conflicted
+++ resolved
@@ -4,13 +4,8 @@
 	"fmt"
 
 	"github.com/cosmos/cosmos-sdk/client/context"
-<<<<<<< HEAD
-	"github.com/cosmos/cosmos-sdk/client/tx"
 	sdk "github.com/cosmos/cosmos-sdk/types"
-=======
 	"github.com/cosmos/cosmos-sdk/x/auth/client/utils"
-	"github.com/cosmos/cosmos-sdk/x/gov/tags"
->>>>>>> e12876c0
 	"github.com/cosmos/cosmos-sdk/x/gov/types"
 )
 
@@ -49,11 +44,7 @@
 
 	// NOTE: SearchTxs is used to facilitate the txs query which does not currently
 	// support configurable pagination.
-<<<<<<< HEAD
-	searchResult, err := tx.SearchTxs(cliCtx, events, defaultPage, defaultLimit)
-=======
-	searchResult, err := utils.QueryTxsByTags(cliCtx, tags, defaultPage, defaultLimit)
->>>>>>> e12876c0
+	searchResult, err := utils.QueryTxsByTags(cliCtx, events, defaultPage, defaultLimit)
 	if err != nil {
 		return nil, err
 	}
@@ -95,11 +86,7 @@
 
 	// NOTE: SearchTxs is used to facilitate the txs query which does not currently
 	// support configurable pagination.
-<<<<<<< HEAD
-	searchResult, err := tx.SearchTxs(cliCtx, events, defaultPage, defaultLimit)
-=======
-	searchResult, err := utils.QueryTxsByTags(cliCtx, tags, defaultPage, defaultLimit)
->>>>>>> e12876c0
+	searchResult, err := utils.QueryTxsByTags(cliCtx, events, defaultPage, defaultLimit)
 	if err != nil {
 		return nil, err
 	}
@@ -137,11 +124,7 @@
 
 	// NOTE: SearchTxs is used to facilitate the txs query which does not currently
 	// support configurable pagination.
-<<<<<<< HEAD
-	searchResult, err := tx.SearchTxs(cliCtx, events, defaultPage, defaultLimit)
-=======
-	searchResult, err := utils.QueryTxsByTags(cliCtx, tags, defaultPage, defaultLimit)
->>>>>>> e12876c0
+	searchResult, err := utils.QueryTxsByTags(cliCtx, events, defaultPage, defaultLimit)
 	if err != nil {
 		return nil, err
 	}
@@ -181,11 +164,7 @@
 
 	// NOTE: SearchTxs is used to facilitate the txs query which does not currently
 	// support configurable pagination.
-<<<<<<< HEAD
-	searchResult, err := tx.SearchTxs(cliCtx, events, defaultPage, defaultLimit)
-=======
-	searchResult, err := utils.QueryTxsByTags(cliCtx, tags, defaultPage, defaultLimit)
->>>>>>> e12876c0
+	searchResult, err := utils.QueryTxsByTags(cliCtx, events, defaultPage, defaultLimit)
 	if err != nil {
 		return nil, err
 	}
@@ -224,11 +203,7 @@
 
 	// NOTE: SearchTxs is used to facilitate the txs query which does not currently
 	// support configurable pagination.
-<<<<<<< HEAD
-	searchResult, err := tx.SearchTxs(cliCtx, events, defaultPage, defaultLimit)
-=======
-	searchResult, err := utils.QueryTxsByTags(cliCtx, tags, defaultPage, defaultLimit)
->>>>>>> e12876c0
+	searchResult, err := utils.QueryTxsByTags(cliCtx, events, defaultPage, defaultLimit)
 	if err != nil {
 		return Proposer{}, err
 	}
