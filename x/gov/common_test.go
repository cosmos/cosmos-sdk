package gov_test

import (
	"bytes"
	"log"
	"sort"
	"testing"

	"github.com/stretchr/testify/require"

	"cosmossdk.io/depinject"
	sdklog "cosmossdk.io/log"
	"cosmossdk.io/math"

	"github.com/cosmos/cosmos-sdk/crypto/keys/ed25519"
	cryptotypes "github.com/cosmos/cosmos-sdk/crypto/types"
	"github.com/cosmos/cosmos-sdk/runtime"
	"github.com/cosmos/cosmos-sdk/testutil/configurator"
	simtestutil "github.com/cosmos/cosmos-sdk/testutil/sims"
	sdk "github.com/cosmos/cosmos-sdk/types"
	_ "github.com/cosmos/cosmos-sdk/x/auth"
	authkeeper "github.com/cosmos/cosmos-sdk/x/auth/keeper"
	authtypes "github.com/cosmos/cosmos-sdk/x/auth/types"
	_ "github.com/cosmos/cosmos-sdk/x/bank"
	bankkeeper "github.com/cosmos/cosmos-sdk/x/bank/keeper"
	_ "github.com/cosmos/cosmos-sdk/x/consensus"
	_ "github.com/cosmos/cosmos-sdk/x/distribution"
	distrkeeper "github.com/cosmos/cosmos-sdk/x/distribution/keeper"
	"github.com/cosmos/cosmos-sdk/x/gov/keeper"
	"github.com/cosmos/cosmos-sdk/x/gov/types"
	v1 "github.com/cosmos/cosmos-sdk/x/gov/types/v1"
	"github.com/cosmos/cosmos-sdk/x/gov/types/v1beta1"
	_ "github.com/cosmos/cosmos-sdk/x/params"
	_ "github.com/cosmos/cosmos-sdk/x/staking"
	stakingkeeper "github.com/cosmos/cosmos-sdk/x/staking/keeper"
	stakingtypes "github.com/cosmos/cosmos-sdk/x/staking/types"
)

var (
	valTokens           = sdk.TokensFromConsensusPower(42, sdk.DefaultPowerReduction)
	TestProposal        = v1beta1.NewTextProposal("Test", "description")
	TestDescription     = stakingtypes.NewDescription("T", "E", "S", "T", "Z")
	TestCommissionRates = stakingtypes.NewCommissionRates(math.LegacyZeroDec(), math.LegacyZeroDec(), math.LegacyZeroDec())
)

// mkTestLegacyContent creates a MsgExecLegacyContent for testing purposes.
func mkTestLegacyContent(t *testing.T) *v1.MsgExecLegacyContent {
	t.Helper()
<<<<<<< HEAD
=======

>>>>>>> 7fd79df4
	msgContent, err := v1.NewLegacyContent(TestProposal, authtypes.NewModuleAddress(types.ModuleName).String())
	require.NoError(t, err)

	return msgContent
}

// SortAddresses - Sorts Addresses
func SortAddresses(addrs []sdk.AccAddress) {
	byteAddrs := make([][]byte, len(addrs))

	for i, addr := range addrs {
		byteAddrs[i] = addr.Bytes()
	}

	SortByteArrays(byteAddrs)

	for i, byteAddr := range byteAddrs {
		addrs[i] = byteAddr
	}
}

// implement `Interface` in sort package.
type sortByteArrays [][]byte

func (b sortByteArrays) Len() int {
	return len(b)
}

func (b sortByteArrays) Less(i, j int) bool {
	// bytes package already implements Comparable for []byte.
	switch bytes.Compare(b[i], b[j]) {
	case -1:
		return true
	case 0, 1:
		return false
	default:
		log.Panic("not fail-able with `bytes.Comparable` bounded [-1, 1].")
		return false
	}
}

func (b sortByteArrays) Swap(i, j int) {
	b[j], b[i] = b[i], b[j]
}

// SortByteArrays - sorts the provided byte array
func SortByteArrays(src [][]byte) [][]byte {
	sorted := sortByteArrays(src)
	sort.Sort(sorted)
	return sorted
}

var pubkeys = []cryptotypes.PubKey{
	ed25519.GenPrivKey().PubKey(),
	ed25519.GenPrivKey().PubKey(),
	ed25519.GenPrivKey().PubKey(),
}

type suite struct {
	AccountKeeper      authkeeper.AccountKeeper
	BankKeeper         bankkeeper.Keeper
	GovKeeper          *keeper.Keeper
	StakingKeeper      *stakingkeeper.Keeper
	DistributionKeeper distrkeeper.Keeper
	App                *runtime.App
}

func createTestSuite(t *testing.T) suite {
	t.Helper()
<<<<<<< HEAD
=======

>>>>>>> 7fd79df4
	res := suite{}

	app, err := simtestutil.SetupWithConfiguration(
		depinject.Configs(
			configurator.NewAppConfig(
				configurator.ParamsModule(),
				configurator.AuthModule(),
				configurator.StakingModule(),
				configurator.BankModule(),
				configurator.GovModule(),
				configurator.ConsensusModule(),
				configurator.DistributionModule(),
			),
			depinject.Supply(sdklog.NewNopLogger()),
		),
		simtestutil.DefaultStartUpConfig(),
		&res.AccountKeeper,
		&res.BankKeeper,
		&res.GovKeeper,
		&res.DistributionKeeper,
		&res.StakingKeeper,
	)
	require.NoError(t, err)

	res.App = app
	return res
}<|MERGE_RESOLUTION|>--- conflicted
+++ resolved
@@ -46,10 +46,7 @@
 // mkTestLegacyContent creates a MsgExecLegacyContent for testing purposes.
 func mkTestLegacyContent(t *testing.T) *v1.MsgExecLegacyContent {
 	t.Helper()
-<<<<<<< HEAD
-=======
 
->>>>>>> 7fd79df4
 	msgContent, err := v1.NewLegacyContent(TestProposal, authtypes.NewModuleAddress(types.ModuleName).String())
 	require.NoError(t, err)
 
@@ -119,10 +116,7 @@
 
 func createTestSuite(t *testing.T) suite {
 	t.Helper()
-<<<<<<< HEAD
-=======
 
->>>>>>> 7fd79df4
 	res := suite{}
 
 	app, err := simtestutil.SetupWithConfiguration(
