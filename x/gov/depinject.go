--- conflicted
+++ resolved
@@ -42,17 +42,8 @@
 	DistributionKeeper                   govtypes.DistributionKeeper
 	CalculateVoteResultsAndVotingPowerFn keeper.CalculateVoteResultsAndVotingPowerFn `optional:"true"`
 
-<<<<<<< HEAD
-	// CustomCalculateVoteResultsAndVotingPowerFn is an optional input to set a custom CalculateVoteResultsAndVotingPowerFn.
-	// If this function is not provided, the default function is used.
-	CustomCalculateVoteResultsAndVotingPowerFn keeper.CalculateVoteResultsAndVotingPowerFn `optional:"true"`
-=======
 	// StakingKeeper is required if CalculateVoteResultsAndVotingPowerFn is not provided
 	StakingKeeper govtypes.StakingKeeper `optional:"true"`
-
-	// LegacySubspace is used solely for migration of x/params managed parameters
-	LegacySubspace govtypes.ParamSubspace `optional:"true"`
->>>>>>> ca3241e2
 }
 
 type ModuleOutputs struct {
