--- conflicted
+++ resolved
@@ -2,7 +2,7 @@
 
 import (
 	sdk "github.com/cosmos/cosmos-sdk/types"
-<<<<<<< HEAD
+	"github.com/cosmos/cosmos-sdk/x/staking/expected"
 	"github.com/cosmos/cosmos-sdk/x/supply"
 )
 
@@ -10,21 +10,12 @@
 type AccountKeeper interface {
 	GetNextAccountNumber(ctx sdk.Context) uint64
 }
-=======
-	"github.com/cosmos/cosmos-sdk/x/staking/expected"
-)
->>>>>>> d322e234
 
-// expected bank keeper
+// BankKeeper defines the expected bank keeper
 type BankKeeper interface {
 	GetCoins(ctx sdk.Context, addr sdk.AccAddress) sdk.Coins
-
-	// TODO remove once governance doesn't require use of accounts
-	SendCoins(ctx sdk.Context, fromAddr sdk.AccAddress, toAddr sdk.AccAddress, amt sdk.Coins) sdk.Error
-	SetSendEnabled(ctx sdk.Context, enabled bool)
 }
 
-<<<<<<< HEAD
 // SupplyKeeper defines the supply Keeper for module accounts
 type SupplyKeeper interface {
 	GetModuleAccountByName(ctx sdk.Context, name string) supply.ModuleAccount
@@ -34,7 +25,8 @@
 	SendCoinsModuleToAccount(ctx sdk.Context, senderModule string, recipientAddr sdk.AccAddress, amt sdk.Coins) sdk.Error
 	SendCoinsAccountToModule(ctx sdk.Context, senderAddr sdk.AccAddress, recipientModule string, amt sdk.Coins) sdk.Error
 	BurnCoins(ctx sdk.Context, name string, amt sdk.Coins) sdk.Error
-=======
+}
+
 // StakingKeeper expected staking keeper (Validator and Delegator sets)
 type StakingKeeper interface {
 	// iterate through bonded validators by operator address, execute func for each validator
@@ -44,6 +36,5 @@
 	TotalBondedTokens(sdk.Context) sdk.Int // total bonded tokens within the validator set
 
 	IterateDelegations(ctx sdk.Context, delegator sdk.AccAddress,
-		fn func(index int64, delegation expected.DelegationI) (stop bool))
->>>>>>> d322e234
+		cb func(index int64, delegation expected.DelegationI) (stop bool))
 }