--- conflicted
+++ resolved
@@ -103,20 +103,37 @@
 	k.setVotingParams(ctx, data.VotingParams)
 	k.setTallyParams(ctx, data.TallyParams)
 
-	var totalDeposits sdk.Coins
-	for _, deposit := range data.Deposits {
-<<<<<<< HEAD
-		k.setDeposit(ctx, deposit.ProposalID, deposit.Deposit.Depositor, deposit.Deposit)
-		totalDeposits = totalDeposits.Add(deposit.Deposit.Amount)
-	}
-
 	// check if the deposits pool account exists
 	moduleAcc := k.GetGovernanceAccount(ctx)
 	if moduleAcc == nil {
 		moduleAcc = supply.NewModuleHolderAccount(ModuleName)
-=======
+	}
+
+	var totalDeposits sdk.Coins
+	for _, deposit := range data.Deposits {
 		k.setDeposit(ctx, deposit.ProposalID, deposit.Depositor, deposit)
->>>>>>> 0e649f01
+		totalDeposits = totalDeposits.Add(deposit.Amount)
+	}
+
+	// else if !moduleAcc.GetCoins().IsEqual(totalDeposits) {
+	// 	// TODO: move to governance invariants.go
+	// 	panic(fmt.Sprint("deposits invariance:\n"+
+	// 		"\tgov ModuleAccount coins: %s\n"+
+	// 		"\tsum of deposit amounts: %s", moduleAcc.GetCoins(), totalDeposits))
+	// }
+
+	for _, vote := range data.Votes {
+		k.setVote(ctx, vote.ProposalID, vote.Voter, vote)
+	}
+
+	for _, proposal := range data.Proposals {
+		switch proposal.Status {
+		case StatusDepositPeriod:
+			k.InsertInactiveProposalQueue(ctx, proposal.ProposalID, proposal.DepositEndTime)
+		case StatusVotingPeriod:
+			k.InsertActiveProposalQueue(ctx, proposal.ProposalID, proposal.VotingEndTime)
+		}
+		k.SetProposal(ctx, proposal)
 	}
 
 	// add coins if not provided on genesis
@@ -125,24 +142,6 @@
 			panic(err)
 		}
 		k.SetGovernanceAccount(ctx, moduleAcc)
-	} else if !moduleAcc.GetCoins().IsEqual(totalDeposits) {
-		// TODO: move to governance invariants.go
-		panic(fmt.Sprint("deposits invariance:\n"+
-			"\tgov ModuleAccount coins: %s\n"+
-			"\tsum of deposit amounts: %s", moduleAcc.GetCoins(), totalDeposits))
-	}
-
-	for _, vote := range data.Votes {
-		k.setVote(ctx, vote.ProposalID, vote.Voter, vote)
-	}
-	for _, proposal := range data.Proposals {
-		switch proposal.Status {
-		case StatusDepositPeriod:
-			k.InsertInactiveProposalQueue(ctx, proposal.ProposalID, proposal.DepositEndTime)
-		case StatusVotingPeriod:
-			k.InsertActiveProposalQueue(ctx, proposal.ProposalID, proposal.VotingEndTime)
-		}
-		k.SetProposal(ctx, proposal)
 	}
 }
 
