--- conflicted
+++ resolved
@@ -92,19 +92,10 @@
 }
 
 // InitGenesis - store genesis parameters
-<<<<<<< HEAD
+
 func InitGenesis(ctx sdk.Context, k Keeper, ak AccountKeeper, data GenesisState) {
-	err := k.setInitialProposalID(ctx, data.StartingProposalID)
-	if err != nil {
-		// TODO: Handle this with #870
-		panic(err)
-	}
-
-=======
-func InitGenesis(ctx sdk.Context, k Keeper, data GenesisState) {
 
 	k.setProposalID(ctx, data.StartingProposalID)
->>>>>>> d322e234
 	k.setDepositParams(ctx, data.DepositParams)
 	k.setVotingParams(ctx, data.VotingParams)
 	k.setTallyParams(ctx, data.TallyParams)
@@ -122,10 +113,7 @@
 
 	for _, deposit := range data.Deposits {
 		k.setDeposit(ctx, deposit.ProposalID, deposit.Depositor, deposit)
-<<<<<<< HEAD
 		totalDeposits = totalDeposits.Add(deposit.Amount)
-=======
->>>>>>> d322e234
 	}
 
 	for _, vote := range data.Votes {
