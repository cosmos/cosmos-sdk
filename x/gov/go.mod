--- conflicted
+++ resolved
@@ -166,11 +166,7 @@
 	golang.org/x/exp v0.0.0-20240909161429-701f63a606c0 // indirect
 	golang.org/x/mod v0.21.0 // indirect
 	golang.org/x/net v0.30.0 // indirect
-<<<<<<< HEAD
 	golang.org/x/sync v0.9.0
-=======
-	golang.org/x/sync v0.8.0
->>>>>>> 12ac327e
 	golang.org/x/sys v0.27.0 // indirect
 	golang.org/x/term v0.25.0 // indirect
 	golang.org/x/text v0.20.0 // indirect
