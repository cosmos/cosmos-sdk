module cosmossdk.io/x/gov

go 1.22.2

require (
	cosmossdk.io/api v0.7.5
	cosmossdk.io/collections v0.4.0
	cosmossdk.io/core v0.12.1-0.20231114100755-569e3ff6a0d7
	cosmossdk.io/core/testing v0.0.0-00010101000000-000000000000
	cosmossdk.io/depinject v1.0.0-alpha.4
	cosmossdk.io/errors v1.0.1
	cosmossdk.io/log v1.3.1 // indirect
	cosmossdk.io/math v1.3.0
	cosmossdk.io/store v1.1.1-0.20240418092142-896cdf1971bc
	cosmossdk.io/x/auth v0.0.0-00010101000000-000000000000
	cosmossdk.io/x/bank v0.0.0-20240226161501-23359a0b6d91
	cosmossdk.io/x/protocolpool v0.0.0-20230925135524-a1bc045b3190
	cosmossdk.io/x/staking v0.0.0-00010101000000-000000000000
	github.com/chzyer/readline v1.5.1
	github.com/cometbft/cometbft v1.0.0-rc1
	github.com/cosmos/cosmos-proto v1.0.0-beta.5
	github.com/cosmos/cosmos-sdk v0.51.0
	github.com/cosmos/gogoproto v1.5.0
	github.com/golang/mock v1.6.0
	github.com/golang/protobuf v1.5.4
	github.com/grpc-ecosystem/grpc-gateway v1.16.0
	github.com/manifoldco/promptui v0.9.0
	github.com/spf13/cobra v1.8.1
	github.com/spf13/pflag v1.0.5
	github.com/stretchr/testify v1.9.0
	golang.org/x/exp v0.0.0-20240531132922-fd00a4e0eefc
	google.golang.org/genproto/googleapis/api v0.0.0-20240318140521-94a12d6c2237
	google.golang.org/grpc v1.64.1
	google.golang.org/protobuf v1.34.2
	gotest.tools/v3 v3.5.1
)

require (
	buf.build/gen/go/cometbft/cometbft/protocolbuffers/go v1.34.2-20240701160653-fedbb9acfd2f.2 // indirect
	buf.build/gen/go/cosmos/gogo-proto/protocolbuffers/go v1.34.2-20240130113600-88ef6483f90f.2 // indirect
	cosmossdk.io/x/consensus v0.0.0-00010101000000-000000000000 // indirect
	cosmossdk.io/x/tx v0.13.3 // indirect
	filippo.io/edwards25519 v1.1.0 // indirect
	github.com/99designs/go-keychain v0.0.0-20191008050251-8e49817e8af4 // indirect
	github.com/99designs/keyring v1.2.2 // indirect
	github.com/DataDog/datadog-go v4.8.3+incompatible // indirect
	github.com/DataDog/zstd v1.5.5 // indirect
	github.com/Microsoft/go-winio v0.6.1 // indirect
	github.com/beorn7/perks v1.0.1 // indirect
	github.com/bgentry/speakeasy v0.2.0 // indirect
	github.com/btcsuite/btcd/btcec/v2 v2.3.3 // indirect
	github.com/cespare/xxhash/v2 v2.3.0 // indirect
	github.com/cockroachdb/errors v1.11.1 // indirect
	github.com/cockroachdb/logtags v0.0.0-20230118201751-21c54148d20b // indirect
	github.com/cockroachdb/pebble v1.1.0 // indirect
	github.com/cockroachdb/redact v1.1.5 // indirect
	github.com/cockroachdb/tokenbucket v0.0.0-20230807174530-cc333fc44b06 // indirect
	github.com/cometbft/cometbft-db v0.12.0 // indirect
	github.com/cometbft/cometbft/api v1.0.0-rc.1 // indirect
	github.com/cosmos/btcutil v1.0.5 // indirect
	github.com/cosmos/cosmos-db v1.0.2 // indirect
	github.com/cosmos/crypto v0.1.1 // indirect
	github.com/cosmos/go-bip39 v1.0.0 // indirect
	github.com/cosmos/gogogateway v1.2.0 // indirect
	github.com/cosmos/iavl v1.2.0 // indirect
	github.com/cosmos/ics23/go v0.10.0 // indirect
	github.com/cosmos/ledger-cosmos-go v0.13.3 // indirect
	github.com/danieljoos/wincred v1.2.1 // indirect
	github.com/davecgh/go-spew v1.1.2-0.20180830191138-d8f796af33cc // indirect
	github.com/decred/dcrd/dcrec/secp256k1/v4 v4.3.0 // indirect
	github.com/dgraph-io/badger/v4 v4.2.0 // indirect
	github.com/dgraph-io/ristretto v0.1.1 // indirect
	github.com/dustin/go-humanize v1.0.1 // indirect
	github.com/dvsekhvalnov/jose2go v1.6.0 // indirect
	github.com/emicklei/dot v1.6.2 // indirect
	github.com/fatih/color v1.17.0 // indirect
	github.com/felixge/httpsnoop v1.0.4 // indirect
	github.com/fsnotify/fsnotify v1.7.0 // indirect
	github.com/getsentry/sentry-go v0.27.0 // indirect
	github.com/go-kit/kit v0.13.0 // indirect
	github.com/go-kit/log v0.2.1 // indirect
	github.com/go-logfmt/logfmt v0.6.0 // indirect
	github.com/godbus/dbus v0.0.0-20190726142602-4481cbc300e2 // indirect
	github.com/gofrs/uuid v4.4.0+incompatible // indirect
	github.com/gogo/googleapis v1.4.1 // indirect
	github.com/gogo/protobuf v1.3.2 // indirect
	github.com/golang/glog v1.2.0 // indirect
	github.com/golang/groupcache v0.0.0-20210331224755-41bb18bfe9da // indirect
	github.com/golang/snappy v0.0.4 // indirect
	github.com/google/btree v1.1.2 // indirect
	github.com/google/flatbuffers v2.0.8+incompatible // indirect
	github.com/google/go-cmp v0.6.0 // indirect
	github.com/google/orderedcode v0.0.1 // indirect
	github.com/gorilla/handlers v1.5.2 // indirect
	github.com/gorilla/mux v1.8.1 // indirect
	github.com/gorilla/websocket v1.5.3 // indirect
	github.com/grpc-ecosystem/go-grpc-middleware v1.4.0 // indirect
	github.com/gsterjov/go-libsecret v0.0.0-20161001094733-a6f4afe4910c // indirect
	github.com/hashicorp/go-hclog v1.6.3 // indirect
	github.com/hashicorp/go-immutable-radix v1.3.1 // indirect
	github.com/hashicorp/go-metrics v0.5.3 // indirect
	github.com/hashicorp/go-plugin v1.6.1 // indirect
	github.com/hashicorp/golang-lru v1.0.2 // indirect
	github.com/hashicorp/golang-lru/v2 v2.0.7 // indirect
	github.com/hashicorp/hcl v1.0.0 // indirect
	github.com/hashicorp/yamux v0.1.1 // indirect
	github.com/hdevalence/ed25519consensus v0.2.0 // indirect
	github.com/huandu/skiplist v1.2.0 // indirect
	github.com/iancoleman/strcase v0.3.0 // indirect
	github.com/inconshreveable/mousetrap v1.1.0 // indirect
	github.com/jmhodges/levigo v1.0.0 // indirect
	github.com/klauspost/compress v1.17.8 // indirect
	github.com/kr/pretty v0.3.1 // indirect
	github.com/kr/text v0.2.0 // indirect
	github.com/lib/pq v1.10.9 // indirect
	github.com/libp2p/go-buffer-pool v0.1.0 // indirect
	github.com/linxGnu/grocksdb v1.8.14 // indirect
	github.com/magiconair/properties v1.8.7 // indirect
	github.com/mattn/go-colorable v0.1.13 // indirect
	github.com/mattn/go-isatty v0.0.20 // indirect
	github.com/minio/highwayhash v1.0.2 // indirect
	github.com/mitchellh/go-testing-interface v1.14.1 // indirect
	github.com/mitchellh/mapstructure v1.5.0 // indirect
	github.com/mtibben/percent v0.2.1 // indirect
	github.com/munnerz/goautoneg v0.0.0-20191010083416-a7dc8b61c822 // indirect
	github.com/oasisprotocol/curve25519-voi v0.0.0-20230904125328-1f23a7beb09a // indirect
	github.com/oklog/run v1.1.0 // indirect
	github.com/pelletier/go-toml/v2 v2.2.2 // indirect
	github.com/petermattis/goid v0.0.0-20240327183114-c42a807a84ba // indirect
	github.com/pkg/errors v0.9.1 // indirect
	github.com/pmezard/go-difflib v1.0.1-0.20181226105442-5d4384ee4fb2 // indirect
	github.com/prometheus/client_golang v1.19.1 // indirect
	github.com/prometheus/client_model v0.6.1 // indirect
	github.com/prometheus/common v0.55.0 // indirect
	github.com/prometheus/procfs v0.15.1 // indirect
	github.com/rcrowley/go-metrics v0.0.0-20201227073835-cf1acfcdf475 // indirect
	github.com/rogpeppe/go-internal v1.12.0 // indirect
	github.com/rs/cors v1.11.0 // indirect
	github.com/rs/zerolog v1.33.0 // indirect
	github.com/sagikazarmark/locafero v0.4.0 // indirect
	github.com/sagikazarmark/slog-shim v0.1.0 // indirect
	github.com/sasha-s/go-deadlock v0.3.1 // indirect
	github.com/sourcegraph/conc v0.3.0 // indirect
	github.com/spf13/afero v1.11.0 // indirect
	github.com/spf13/cast v1.6.0 // indirect
	github.com/spf13/viper v1.19.0 // indirect
	github.com/subosito/gotenv v1.6.0 // indirect
	github.com/supranational/blst v0.3.12 // indirect
	github.com/syndtr/goleveldb v1.0.1-0.20220721030215-126854af5e6d // indirect
	github.com/tendermint/go-amino v0.16.0 // indirect
	github.com/tidwall/btree v1.7.0 // indirect
	github.com/zondax/hid v0.9.2 // indirect
	github.com/zondax/ledger-go v0.14.3 // indirect
	gitlab.com/yawning/secp256k1-voi v0.0.0-20230925100816-f2616030848b // indirect
	gitlab.com/yawning/tuplehash v0.0.0-20230713102510-df83abbf9a02 // indirect
	go.etcd.io/bbolt v1.4.0-alpha.0.0.20240404170359-43604f3112c5 // indirect
	go.opencensus.io v0.24.0 // indirect
	go.uber.org/multierr v1.11.0 // indirect
	golang.org/x/crypto v0.25.0 // indirect
	golang.org/x/mod v0.17.0 // indirect
	golang.org/x/net v0.27.0 // indirect
	golang.org/x/sync v0.7.0
	golang.org/x/sys v0.22.0 // indirect
	golang.org/x/term v0.22.0 // indirect
	golang.org/x/text v0.16.0 // indirect
	golang.org/x/tools v0.21.1-0.20240508182429-e35e4ccd0d2d // indirect
	google.golang.org/genproto v0.0.0-20240227224415-6ceb2ff114de // indirect
	google.golang.org/genproto/googleapis/rpc v0.0.0-20240709173604-40e1e62336c5 // indirect
	gopkg.in/ini.v1 v1.67.0 // indirect
	gopkg.in/yaml.v3 v3.0.1 // indirect
	pgregory.net/rapid v1.1.0 // indirect
	sigs.k8s.io/yaml v1.4.0 // indirect
)

<<<<<<< HEAD
=======
require (
	cosmossdk.io/schema v0.1.1 // indirect
	github.com/munnerz/goautoneg v0.0.0-20191010083416-a7dc8b61c822 // indirect
)

>>>>>>> f61141f1
replace github.com/cosmos/cosmos-sdk => ../../.

// TODO remove post spinning out all modules
replace (
	cosmossdk.io/api => ../../api
	cosmossdk.io/collections => ../../collections
	cosmossdk.io/core => ../../core
	cosmossdk.io/core/testing => ../../core/testing
	cosmossdk.io/depinject => ../../depinject
	cosmossdk.io/log => ../../log
	cosmossdk.io/x/accounts => ../accounts
	cosmossdk.io/x/auth => ../auth
	cosmossdk.io/x/bank => ../bank
	cosmossdk.io/x/consensus => ../consensus
	cosmossdk.io/x/protocolpool => ../protocolpool
	cosmossdk.io/x/staking => ../staking
	cosmossdk.io/x/tx => ../tx
)<|MERGE_RESOLUTION|>--- conflicted
+++ resolved
@@ -172,14 +172,8 @@
 	sigs.k8s.io/yaml v1.4.0 // indirect
 )
 
-<<<<<<< HEAD
-=======
-require (
-	cosmossdk.io/schema v0.1.1 // indirect
-	github.com/munnerz/goautoneg v0.0.0-20191010083416-a7dc8b61c822 // indirect
-)
+require cosmossdk.io/schema v0.1.1 // indirect
 
->>>>>>> f61141f1
 replace github.com/cosmos/cosmos-sdk => ../../.
 
 // TODO remove post spinning out all modules
