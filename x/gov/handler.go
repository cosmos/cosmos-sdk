--- conflicted
+++ resolved
@@ -38,13 +38,9 @@
 	}
 
 	resTags := sdk.NewTags(
-		tags.Proposer, msg.Proposer.String(),
 		tags.ProposalID, proposalIDStr,
 		tags.Category, tags.TxCategory,
-<<<<<<< HEAD
-=======
 		tags.Sender, msg.Proposer.String(),
->>>>>>> 94b7d8f4
 	)
 
 	if votingStarted {
