--- conflicted
+++ resolved
@@ -14,15 +14,9 @@
 )
 
 var (
-<<<<<<< HEAD
 	ParamStoreKeyDepositParams = []byte("depositparams")
 	ParamStoreKeyVotingParams  = []byte("votingparams")
 	ParamStoreKeyTallyParams   = []byte("tallyparams")
-=======
-	// TODO: Find another way to implement this without using accounts, or find a cleaner way to implement it using accounts.
-	DepositedCoinsAccAddr     = sdk.AccAddress(crypto.AddressHash([]byte("govDepositedCoins")))
-	BurnedDepositCoinsAccAddr = sdk.AccAddress(crypto.AddressHash([]byte("govBurnedDepositCoins")))
->>>>>>> dcdabc7e
 )
 
 // Governance Keeper
