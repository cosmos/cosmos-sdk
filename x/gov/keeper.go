--- conflicted
+++ resolved
@@ -30,19 +30,11 @@
 	// The reference to the CoinKeeper to modify balances
 	ck BankKeeper
 
-<<<<<<< HEAD
 	// The SupplyKeeper to reduce the supply of the network
-	sk SupplyKeeper
-
-	// The ValidatorSet to get information about validators
-	vs sdk.ValidatorSet
-
-	// The reference to the DelegationSet to get information about delegators
-	ds sdk.DelegationSet
-=======
+	supplyKeeper SupplyKeeper
+
 	// The reference to the DelegationSet and ValidatorSet to get information about validators and delegators
 	sk StakingKeeper
->>>>>>> d322e234
 
 	// The (unexposed) keys used to access the stores from the Context.
 	storeKey sdk.StoreKey
@@ -64,11 +56,7 @@
 // - and tallying the result of the vote.
 func NewKeeper(
 	cdc *codec.Codec, key sdk.StoreKey, paramsKeeper params.Keeper, paramSpace params.Subspace,
-<<<<<<< HEAD
-	ck BankKeeper, sk SupplyKeeper, ds sdk.DelegationSet, codespace sdk.CodespaceType, rtr Router,
-=======
-	ck BankKeeper, sk StakingKeeper, codespace sdk.CodespaceType, rtr Router,
->>>>>>> d322e234
+	ck BankKeeper, supplyKeeper SupplyKeeper, sk StakingKeeper, codespace sdk.CodespaceType, rtr Router,
 ) Keeper {
 
 	// It is vital to seal the governance proposal router here as to not allow
@@ -81,12 +69,8 @@
 		paramsKeeper: paramsKeeper,
 		paramSpace:   paramSpace.WithKeyTable(ParamKeyTable()),
 		ck:           ck,
+		supplyKeeper: supplyKeeper,
 		sk:           sk,
-<<<<<<< HEAD
-		ds:           ds,
-		vs:           ds.GetValidatorSet(),
-=======
->>>>>>> d322e234
 		cdc:          cdc,
 		codespace:    codespace,
 		router:       rtr,
@@ -96,10 +80,9 @@
 // Logger returns a module-specific logger.
 func (keeper Keeper) Logger(ctx sdk.Context) log.Logger { return ctx.Logger().With("module", "x/gov") }
 
-<<<<<<< HEAD
 // GetGovernanceAccount returns the governance ModuleAccount
 func (keeper Keeper) GetGovernanceAccount(ctx sdk.Context) supply.ModuleAccount {
-	return keeper.sk.GetModuleAccountByName(ctx, types.ModuleName)
+	return keeper.supplyKeeper.GetModuleAccountByName(ctx, types.ModuleName)
 }
 
 // SetGovernanceAccount stores the governance module account
@@ -108,11 +91,9 @@
 		panic(fmt.Sprintf("invalid name for governance module account (%s ≠ %s)", macc.Name(), types.ModuleName))
 	}
 
-	keeper.sk.SetModuleAccount(ctx, macc)
-}
-
-=======
->>>>>>> d322e234
+	keeper.supplyKeeper.SetModuleAccount(ctx, macc)
+}
+
 // Params
 
 // Returns the current DepositParams from the global param store
@@ -182,21 +163,12 @@
 func (keeper Keeper) IterateProposals(ctx sdk.Context, cb func(proposal types.Proposal) (stop bool)) {
 	store := ctx.KVStore(keeper.storeKey)
 	iterator := sdk.KVStorePrefixIterator(store, types.ProposalsKeyPrefix)
-<<<<<<< HEAD
 
 	defer iterator.Close()
 	for ; iterator.Valid(); iterator.Next() {
 		var proposal types.Proposal
 		keeper.cdc.MustUnmarshalBinaryLengthPrefixed(iterator.Value(), &proposal)
 
-=======
-
-	defer iterator.Close()
-	for ; iterator.Valid(); iterator.Next() {
-		var proposal types.Proposal
-		keeper.cdc.MustUnmarshalBinaryLengthPrefixed(iterator.Value(), &proposal)
-
->>>>>>> d322e234
 		if cb(proposal) {
 			break
 		}
