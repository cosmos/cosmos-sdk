package gov

import (
	"time"

	codec "github.com/cosmos/cosmos-sdk/codec"
	sdk "github.com/cosmos/cosmos-sdk/types"
	"github.com/cosmos/cosmos-sdk/x/params"

	"github.com/tendermint/tendermint/crypto"
)

const (
	// ModuleKey is the name of the module
	ModuleName = "gov"

	// StoreKey is the store key string for gov
	StoreKey = ModuleName

	// RouterKey is the message route for gov
	RouterKey = ModuleName

	// QuerierRoute is the querier route for gov
	QuerierRoute = ModuleName

	// Parameter store default namestore
	DefaultParamspace = ModuleName
)

// Parameter store key
var (
	ParamStoreKeyDepositParams = []byte("depositparams")
	ParamStoreKeyVotingParams  = []byte("votingparams")
	ParamStoreKeyTallyParams   = []byte("tallyparams")

	// TODO: Find another way to implement this without using accounts, or find a cleaner way to implement it using accounts.
	DepositedCoinsAccAddr     = sdk.AccAddress(crypto.AddressHash([]byte("govDepositedCoins")))
	BurnedDepositCoinsAccAddr = sdk.AccAddress(crypto.AddressHash([]byte("govBurnedDepositCoins")))
)

// Key declaration for parameters
func ParamKeyTable() params.KeyTable {
	return params.NewKeyTable(
		ParamStoreKeyDepositParams, DepositParams{},
		ParamStoreKeyVotingParams, VotingParams{},
		ParamStoreKeyTallyParams, TallyParams{},
	)
}

// Governance Keeper
type Keeper struct {
	// The reference to the Param Keeper to get and set Global Params
	paramsKeeper params.Keeper

	// The reference to the Paramstore to get and set gov specific params
	paramSpace params.Subspace

	// The reference to the CoinKeeper to modify balances
	ck BankKeeper

	// The ValidatorSet to get information about validators
	vs sdk.ValidatorSet

	// The reference to the DelegationSet to get information about delegators
	ds sdk.DelegationSet

	// The (unexposed) keys used to access the stores from the Context.
	storeKey sdk.StoreKey

	// The codec codec for binary encoding/decoding.
	cdc *codec.Codec

	// Reserved codespace
	codespace sdk.CodespaceType
}

// NewKeeper returns a governance keeper. It handles:
// - submitting governance proposals
// - depositing funds into proposals, and activating upon sufficient funds being deposited
// - users voting on proposals, with weight proportional to stake in the system
// - and tallying the result of the vote.
func NewKeeper(cdc *codec.Codec, key sdk.StoreKey, paramsKeeper params.Keeper,
	paramSpace params.Subspace, ck BankKeeper, ds sdk.DelegationSet, codespace sdk.CodespaceType) Keeper {

	return Keeper{
		storeKey:     key,
		paramsKeeper: paramsKeeper,
		paramSpace:   paramSpace.WithKeyTable(ParamKeyTable()),
		ck:           ck,
		ds:           ds,
		vs:           ds.GetValidatorSet(),
		cdc:          cdc,
		codespace:    codespace,
	}
}

// Proposals
func (keeper Keeper) submitProposal(ctx sdk.Context, content ProposalContent) (proposal Proposal, err sdk.Error) {
	proposalID, err := keeper.getNewProposalID(ctx)
	if err != nil {
		return
	}

	submitTime := ctx.BlockHeader().Time
	depositPeriod := keeper.GetDepositParams(ctx).MaxDepositPeriod

	proposal = Proposal{
		ProposalContent: content,
		ProposalID:      proposalID,

		Status:           StatusDepositPeriod,
		FinalTallyResult: EmptyTallyResult(),
<<<<<<< HEAD
		TotalDeposit:     sdk.Coins{},
		SubmitTime:       submitTime,
		DepositEndTime:   submitTime.Add(depositPeriod),
=======
		TotalDeposit:     sdk.NewCoins(),
		SubmitTime:       ctx.BlockHeader().Time,
>>>>>>> e2366073
	}

	keeper.SetProposal(ctx, proposal)
	keeper.InsertInactiveProposalQueue(ctx, proposal.DepositEndTime, proposalID)
	return
}

// Get Proposal from store by ProposalID
func (keeper Keeper) GetProposal(ctx sdk.Context, proposalID uint64) (proposal Proposal, ok bool) {
	store := ctx.KVStore(keeper.storeKey)
	bz := store.Get(KeyProposal(proposalID))
	if bz == nil {
		return
	}
	keeper.cdc.MustUnmarshalBinaryLengthPrefixed(bz, &proposal)
	return proposal, true
}

// Implements sdk.AccountKeeper.
func (keeper Keeper) SetProposal(ctx sdk.Context, proposal Proposal) {
	store := ctx.KVStore(keeper.storeKey)
	bz := keeper.cdc.MustMarshalBinaryLengthPrefixed(proposal)
	store.Set(KeyProposal(proposal.ProposalID), bz)
}

// Implements sdk.AccountKeeper.
func (keeper Keeper) DeleteProposal(ctx sdk.Context, proposalID uint64) {
	store := ctx.KVStore(keeper.storeKey)
	proposal, ok := keeper.GetProposal(ctx, proposalID)
	if !ok {
		panic("DeleteProposal cannot fail to GetProposal")
	}
	keeper.RemoveFromInactiveProposalQueue(ctx, proposal.DepositEndTime, proposalID)
	keeper.RemoveFromActiveProposalQueue(ctx, proposal.VotingEndTime, proposalID)
	store.Delete(KeyProposal(proposalID))
}

// Get Proposal from store by ProposalID
// voterAddr will filter proposals by whether or not that address has voted on them
// depositorAddr will filter proposals by whether or not that address has deposited to them
// status will filter proposals by status
// numLatest will fetch a specified number of the most recent proposals, or 0 for all proposals
func (keeper Keeper) GetProposalsFiltered(ctx sdk.Context, voterAddr sdk.AccAddress, depositorAddr sdk.AccAddress, status ProposalStatus, numLatest uint64) []Proposal {

	maxProposalID, err := keeper.peekCurrentProposalID(ctx)
	if err != nil {
		return nil
	}

	matchingProposals := []Proposal{}

	if numLatest == 0 {
		numLatest = maxProposalID
	}

	for proposalID := maxProposalID - numLatest; proposalID < maxProposalID; proposalID++ {
		if voterAddr != nil && len(voterAddr) != 0 {
			_, found := keeper.GetVote(ctx, proposalID, voterAddr)
			if !found {
				continue
			}
		}

		if depositorAddr != nil && len(depositorAddr) != 0 {
			_, found := keeper.GetDeposit(ctx, proposalID, depositorAddr)
			if !found {
				continue
			}
		}

		proposal, ok := keeper.GetProposal(ctx, proposalID)
		if !ok {
			continue
		}

		if validProposalStatus(status) {
			if proposal.Status != status {
				continue
			}
		}

		matchingProposals = append(matchingProposals, proposal)
	}
	return matchingProposals
}

// Set the initial proposal ID
func (keeper Keeper) setInitialProposalID(ctx sdk.Context, proposalID uint64) sdk.Error {
	store := ctx.KVStore(keeper.storeKey)
	bz := store.Get(KeyNextProposalID)
	if bz != nil {
		return ErrInvalidGenesis(keeper.codespace, "Initial ProposalID already set")
	}
	bz = keeper.cdc.MustMarshalBinaryLengthPrefixed(proposalID)
	store.Set(KeyNextProposalID, bz)
	return nil
}

// Get the last used proposal ID
func (keeper Keeper) GetLastProposalID(ctx sdk.Context) (proposalID uint64) {
	proposalID, err := keeper.peekCurrentProposalID(ctx)
	if err != nil {
		return 0
	}
	proposalID--
	return
}

// Gets the next available ProposalID and increments it
func (keeper Keeper) getNewProposalID(ctx sdk.Context) (proposalID uint64, err sdk.Error) {
	store := ctx.KVStore(keeper.storeKey)
	bz := store.Get(KeyNextProposalID)
	if bz == nil {
		return 0, ErrInvalidGenesis(keeper.codespace, "InitialProposalID never set")
	}
	keeper.cdc.MustUnmarshalBinaryLengthPrefixed(bz, &proposalID)
	bz = keeper.cdc.MustMarshalBinaryLengthPrefixed(proposalID + 1)
	store.Set(KeyNextProposalID, bz)
	return proposalID, nil
}

// Peeks the next available ProposalID without incrementing it
func (keeper Keeper) peekCurrentProposalID(ctx sdk.Context) (proposalID uint64, err sdk.Error) {
	store := ctx.KVStore(keeper.storeKey)
	bz := store.Get(KeyNextProposalID)
	if bz == nil {
		return 0, ErrInvalidGenesis(keeper.codespace, "InitialProposalID never set")
	}
	keeper.cdc.MustUnmarshalBinaryLengthPrefixed(bz, &proposalID)
	return proposalID, nil
}

func (keeper Keeper) activateVotingPeriod(ctx sdk.Context, proposal Proposal) {
	proposal.VotingStartTime = ctx.BlockHeader().Time
	votingPeriod := keeper.GetVotingParams(ctx).VotingPeriod
	proposal.VotingEndTime = proposal.VotingStartTime.Add(votingPeriod)
	proposal.Status = StatusVotingPeriod
	keeper.SetProposal(ctx, proposal)

	keeper.RemoveFromInactiveProposalQueue(ctx, proposal.DepositEndTime, proposal.ProposalID)
	keeper.InsertActiveProposalQueue(ctx, proposal.VotingEndTime, proposal.ProposalID)
}

// Params

// Returns the current DepositParams from the global param store
func (keeper Keeper) GetDepositParams(ctx sdk.Context) DepositParams {
	var depositParams DepositParams
	keeper.paramSpace.Get(ctx, ParamStoreKeyDepositParams, &depositParams)
	return depositParams
}

// Returns the current VotingParams from the global param store
func (keeper Keeper) GetVotingParams(ctx sdk.Context) VotingParams {
	var votingParams VotingParams
	keeper.paramSpace.Get(ctx, ParamStoreKeyVotingParams, &votingParams)
	return votingParams
}

// Returns the current TallyParam from the global param store
func (keeper Keeper) GetTallyParams(ctx sdk.Context) TallyParams {
	var tallyParams TallyParams
	keeper.paramSpace.Get(ctx, ParamStoreKeyTallyParams, &tallyParams)
	return tallyParams
}

func (keeper Keeper) setDepositParams(ctx sdk.Context, depositParams DepositParams) {
	keeper.paramSpace.Set(ctx, ParamStoreKeyDepositParams, &depositParams)
}

func (keeper Keeper) setVotingParams(ctx sdk.Context, votingParams VotingParams) {
	keeper.paramSpace.Set(ctx, ParamStoreKeyVotingParams, &votingParams)
}

func (keeper Keeper) setTallyParams(ctx sdk.Context, tallyParams TallyParams) {
	keeper.paramSpace.Set(ctx, ParamStoreKeyTallyParams, &tallyParams)
}

// Votes

// Adds a vote on a specific proposal
func (keeper Keeper) AddVote(ctx sdk.Context, proposalID uint64, voterAddr sdk.AccAddress, option VoteOption) sdk.Error {
	proposal, ok := keeper.GetProposal(ctx, proposalID)
	if !ok {
		return ErrUnknownProposal(keeper.codespace, proposalID)
	}
	if proposal.Status != StatusVotingPeriod {
		return ErrInactiveProposal(keeper.codespace, proposalID)
	}

	if !validVoteOption(option) {
		return ErrInvalidVote(keeper.codespace, option)
	}

	vote := Vote{
		ProposalID: proposalID,
		Voter:      voterAddr,
		Option:     option,
	}
	keeper.setVote(ctx, proposalID, voterAddr, vote)

	return nil
}

// Gets the vote of a specific voter on a specific proposal
func (keeper Keeper) GetVote(ctx sdk.Context, proposalID uint64, voterAddr sdk.AccAddress) (Vote, bool) {
	store := ctx.KVStore(keeper.storeKey)
	bz := store.Get(KeyVote(proposalID, voterAddr))
	if bz == nil {
		return Vote{}, false
	}
	var vote Vote
	keeper.cdc.MustUnmarshalBinaryLengthPrefixed(bz, &vote)
	return vote, true
}

func (keeper Keeper) setVote(ctx sdk.Context, proposalID uint64, voterAddr sdk.AccAddress, vote Vote) {
	store := ctx.KVStore(keeper.storeKey)
	bz := keeper.cdc.MustMarshalBinaryLengthPrefixed(vote)
	store.Set(KeyVote(proposalID, voterAddr), bz)
}

// Gets all the votes on a specific proposal
func (keeper Keeper) GetVotes(ctx sdk.Context, proposalID uint64) sdk.Iterator {
	store := ctx.KVStore(keeper.storeKey)
	return sdk.KVStorePrefixIterator(store, KeyVotesSubspace(proposalID))
}

func (keeper Keeper) deleteVote(ctx sdk.Context, proposalID uint64, voterAddr sdk.AccAddress) {
	store := ctx.KVStore(keeper.storeKey)
	store.Delete(KeyVote(proposalID, voterAddr))
}

// Deposits

// Gets the deposit of a specific depositor on a specific proposal
func (keeper Keeper) GetDeposit(ctx sdk.Context, proposalID uint64, depositorAddr sdk.AccAddress) (Deposit, bool) {
	store := ctx.KVStore(keeper.storeKey)
	bz := store.Get(KeyDeposit(proposalID, depositorAddr))
	if bz == nil {
		return Deposit{}, false
	}
	var deposit Deposit
	keeper.cdc.MustUnmarshalBinaryLengthPrefixed(bz, &deposit)
	return deposit, true
}

func (keeper Keeper) setDeposit(ctx sdk.Context, proposalID uint64, depositorAddr sdk.AccAddress, deposit Deposit) {
	store := ctx.KVStore(keeper.storeKey)
	bz := keeper.cdc.MustMarshalBinaryLengthPrefixed(deposit)
	store.Set(KeyDeposit(proposalID, depositorAddr), bz)
}

// Adds or updates a deposit of a specific depositor on a specific proposal
// Activates voting period when appropriate
func (keeper Keeper) AddDeposit(ctx sdk.Context, proposalID uint64, depositorAddr sdk.AccAddress, depositAmount sdk.Coins) (sdk.Error, bool) {
	// Checks to see if proposal exists
	proposal, ok := keeper.GetProposal(ctx, proposalID)
	if !ok {
		return ErrUnknownProposal(keeper.codespace, proposalID), false
	}

	// Check if proposal is still depositable
	if (proposal.Status != StatusDepositPeriod) && (proposal.Status != StatusVotingPeriod) {
		return ErrAlreadyFinishedProposal(keeper.codespace, proposalID), false
	}

	// Send coins from depositor's account to DepositedCoinsAccAddr account
	// TODO: Don't use an account for this purpose; it's clumsy and prone to misuse.
	_, err := keeper.ck.SendCoins(ctx, depositorAddr, DepositedCoinsAccAddr, depositAmount)
	if err != nil {
		return err, false
	}

	// Update proposal
	proposal.TotalDeposit = proposal.TotalDeposit.Add(depositAmount)
	keeper.SetProposal(ctx, proposal)

	// Check if deposit has provided sufficient total funds to transition the proposal into the voting period
	activatedVotingPeriod := false
	if proposal.Status == StatusDepositPeriod && proposal.TotalDeposit.IsAllGTE(keeper.GetDepositParams(ctx).MinDeposit) {
		keeper.activateVotingPeriod(ctx, proposal)
		activatedVotingPeriod = true
	}

	// Add or update deposit object
	currDeposit, found := keeper.GetDeposit(ctx, proposalID, depositorAddr)
	if !found {
		newDeposit := Deposit{depositorAddr, proposalID, depositAmount}
		keeper.setDeposit(ctx, proposalID, depositorAddr, newDeposit)
	} else {
		currDeposit.Amount = currDeposit.Amount.Add(depositAmount)
		keeper.setDeposit(ctx, proposalID, depositorAddr, currDeposit)
	}

	return nil, activatedVotingPeriod
}

// Gets all the deposits on a specific proposal as an sdk.Iterator
func (keeper Keeper) GetDeposits(ctx sdk.Context, proposalID uint64) sdk.Iterator {
	store := ctx.KVStore(keeper.storeKey)
	return sdk.KVStorePrefixIterator(store, KeyDepositsSubspace(proposalID))
}

// Refunds and deletes all the deposits on a specific proposal
func (keeper Keeper) RefundDeposits(ctx sdk.Context, proposalID uint64) {
	store := ctx.KVStore(keeper.storeKey)
	depositsIterator := keeper.GetDeposits(ctx, proposalID)
	defer depositsIterator.Close()
	for ; depositsIterator.Valid(); depositsIterator.Next() {
		deposit := &Deposit{}
		keeper.cdc.MustUnmarshalBinaryLengthPrefixed(depositsIterator.Value(), deposit)

		_, err := keeper.ck.SendCoins(ctx, DepositedCoinsAccAddr, deposit.Depositor, deposit.Amount)
		if err != nil {
			panic("should not happen")
		}

		store.Delete(depositsIterator.Key())
	}
}

// Deletes all the deposits on a specific proposal without refunding them
func (keeper Keeper) DeleteDeposits(ctx sdk.Context, proposalID uint64) {
	store := ctx.KVStore(keeper.storeKey)
	depositsIterator := keeper.GetDeposits(ctx, proposalID)
	defer depositsIterator.Close()
	for ; depositsIterator.Valid(); depositsIterator.Next() {
		deposit := &Deposit{}
		keeper.cdc.MustUnmarshalBinaryLengthPrefixed(depositsIterator.Value(), deposit)

		// TODO: Find a way to do this without using accounts.
		_, err := keeper.ck.SendCoins(ctx, DepositedCoinsAccAddr, BurnedDepositCoinsAccAddr, deposit.Amount)
		if err != nil {
			panic("should not happen")
		}

		store.Delete(depositsIterator.Key())
	}
}

// ProposalQueues

// Returns an iterator for all the proposals in the Active Queue that expire by endTime
func (keeper Keeper) ActiveProposalQueueIterator(ctx sdk.Context, endTime time.Time) sdk.Iterator {
	store := ctx.KVStore(keeper.storeKey)
	return store.Iterator(PrefixActiveProposalQueue, sdk.PrefixEndBytes(PrefixActiveProposalQueueTime(endTime)))
}

// Inserts a ProposalID into the active proposal queue at endTime
func (keeper Keeper) InsertActiveProposalQueue(ctx sdk.Context, endTime time.Time, proposalID uint64) {
	store := ctx.KVStore(keeper.storeKey)
	bz := keeper.cdc.MustMarshalBinaryLengthPrefixed(proposalID)
	store.Set(KeyActiveProposalQueueProposal(endTime, proposalID), bz)
}

// removes a proposalID from the Active Proposal Queue
func (keeper Keeper) RemoveFromActiveProposalQueue(ctx sdk.Context, endTime time.Time, proposalID uint64) {
	store := ctx.KVStore(keeper.storeKey)
	store.Delete(KeyActiveProposalQueueProposal(endTime, proposalID))
}

// Returns an iterator for all the proposals in the Inactive Queue that expire by endTime
func (keeper Keeper) InactiveProposalQueueIterator(ctx sdk.Context, endTime time.Time) sdk.Iterator {
	store := ctx.KVStore(keeper.storeKey)
	return store.Iterator(PrefixInactiveProposalQueue, sdk.PrefixEndBytes(PrefixInactiveProposalQueueTime(endTime)))
}

// Inserts a ProposalID into the inactive proposal queue at endTime
func (keeper Keeper) InsertInactiveProposalQueue(ctx sdk.Context, endTime time.Time, proposalID uint64) {
	store := ctx.KVStore(keeper.storeKey)
	bz := keeper.cdc.MustMarshalBinaryLengthPrefixed(proposalID)
	store.Set(KeyInactiveProposalQueueProposal(endTime, proposalID), bz)
}

// removes a proposalID from the Inactive Proposal Queue
func (keeper Keeper) RemoveFromInactiveProposalQueue(ctx sdk.Context, endTime time.Time, proposalID uint64) {
	store := ctx.KVStore(keeper.storeKey)
	store.Delete(KeyInactiveProposalQueueProposal(endTime, proposalID))
}<|MERGE_RESOLUTION|>--- conflicted
+++ resolved
@@ -110,14 +110,9 @@
 
 		Status:           StatusDepositPeriod,
 		FinalTallyResult: EmptyTallyResult(),
-<<<<<<< HEAD
-		TotalDeposit:     sdk.Coins{},
+		TotalDeposit:     sdk.NewCoins(),
 		SubmitTime:       submitTime,
 		DepositEndTime:   submitTime.Add(depositPeriod),
-=======
-		TotalDeposit:     sdk.NewCoins(),
-		SubmitTime:       ctx.BlockHeader().Time,
->>>>>>> e2366073
 	}
 
 	keeper.SetProposal(ctx, proposal)
