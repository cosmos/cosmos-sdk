package gov

import (
	"time"

	codec "github.com/cosmos/cosmos-sdk/codec"
	sdk "github.com/cosmos/cosmos-sdk/types"
	"github.com/cosmos/cosmos-sdk/x/bank"
	"github.com/cosmos/cosmos-sdk/x/params"

	"github.com/tendermint/tendermint/crypto"
)

// Parameter store default namestore
const (
	DefaultParamspace = "gov"
)

// Parameter store key
var (
	ParamStoreKeyDepositParams = []byte("depositparams")
	ParamStoreKeyVotingParams  = []byte("votingparams")
	ParamStoreKeyTallyParams   = []byte("tallyparams")

	DepositedCoinsAccAddr     = sdk.AccAddress(crypto.AddressHash([]byte("govDepositedCoins")))
	BurnedDepositCoinsAccAddr = sdk.AccAddress(crypto.AddressHash([]byte("govBurnedDepositCoins")))
)

// Type declaration for parameters
func ParamTypeTable() params.TypeTable {
	return params.NewTypeTable(
		ParamStoreKeyDepositParams, DepositParams{},
		ParamStoreKeyVotingParams, VotingParams{},
		ParamStoreKeyTallyParams, TallyParams{},
	)
}

// Governance Keeper
type Keeper struct {
	// The reference to the Param Keeper to get and set Global Params
	paramsKeeper params.Keeper

	// The reference to the Paramstore to get and set gov specific params
	paramSpace params.Subspace

	// The reference to the CoinKeeper to modify balances
	ck bank.Keeper

	// The ValidatorSet to get information about validators
	vs sdk.ValidatorSet

	// The reference to the DelegationSet to get information about delegators
	ds sdk.DelegationSet

	// The (unexposed) keys used to access the stores from the Context.
	storeKey sdk.StoreKey

	// The codec codec for binary encoding/decoding.
	cdc *codec.Codec

	// Reserved codespace
	codespace sdk.CodespaceType
}

// NewKeeper returns a governance keeper. It handles:
// - submitting governance proposals
// - depositing funds into proposals, and activating upon sufficient funds being deposited
// - users voting on proposals, with weight proportional to stake in the system
// - and tallying the result of the vote.
func NewKeeper(cdc *codec.Codec, key sdk.StoreKey, paramsKeeper params.Keeper, paramSpace params.Subspace, ck bank.Keeper, ds sdk.DelegationSet, codespace sdk.CodespaceType) Keeper {
	return Keeper{
		storeKey:     key,
		paramsKeeper: paramsKeeper,
		paramSpace:   paramSpace.WithTypeTable(ParamTypeTable()),
		ck:           ck,
		ds:           ds,
		vs:           ds.GetValidatorSet(),
		cdc:          cdc,
		codespace:    codespace,
	}
}

// =====================================================
// Proposals

// Creates a NewProposal
func (keeper Keeper) NewTextProposal(ctx sdk.Context, title string, description string, proposalType ProposalKind) Proposal {
	proposalID, err := keeper.getNewProposalID(ctx)
	if err != nil {
		return nil
	}
	var proposal Proposal = &TextProposal{
		ProposalID:   proposalID,
		Title:        title,
		Description:  description,
		ProposalType: proposalType,
		Status:       StatusDepositPeriod,
		TallyResult:  EmptyTallyResult(),
		TotalDeposit: sdk.Coins{},
		SubmitTime:   ctx.BlockHeader().Time,
	}

	depositPeriod := keeper.GetDepositParams(ctx).MaxDepositPeriod
	proposal.SetDepositEndTime(proposal.GetSubmitTime().Add(depositPeriod))

	keeper.SetProposal(ctx, proposal)
	keeper.InsertInactiveProposalQueue(ctx, proposal.GetDepositEndTime(), proposalID)
	return proposal
}

// Get Proposal from store by ProposalID
func (keeper Keeper) GetProposal(ctx sdk.Context, proposalID uint64) Proposal {
	store := ctx.KVStore(keeper.storeKey)
	bz := store.Get(KeyProposal(proposalID))
	if bz == nil {
		return nil
	}

	var proposal Proposal
	keeper.cdc.MustUnmarshalBinaryLengthPrefixed(bz, &proposal)

	return proposal
}

// Implements sdk.AccountKeeper.
func (keeper Keeper) SetProposal(ctx sdk.Context, proposal Proposal) {
	store := ctx.KVStore(keeper.storeKey)
	bz := keeper.cdc.MustMarshalBinaryLengthPrefixed(proposal)
	store.Set(KeyProposal(proposal.GetProposalID()), bz)
}

// Implements sdk.AccountKeeper.
func (keeper Keeper) DeleteProposal(ctx sdk.Context, proposalID uint64) {
	store := ctx.KVStore(keeper.storeKey)
	proposal := keeper.GetProposal(ctx, proposalID)
	keeper.RemoveFromInactiveProposalQueue(ctx, proposal.GetDepositEndTime(), proposalID)
	keeper.RemoveFromActiveProposalQueue(ctx, proposal.GetVotingEndTime(), proposalID)
	store.Delete(KeyProposal(proposalID))
}

// Get Proposal from store by ProposalID
func (keeper Keeper) GetProposalsFiltered(ctx sdk.Context, voterAddr sdk.AccAddress, depositerAddr sdk.AccAddress, status ProposalStatus, numLatest uint64) []Proposal {

	maxProposalID, err := keeper.peekCurrentProposalID(ctx)
	if err != nil {
		return nil
	}

	matchingProposals := []Proposal{}

	if numLatest == 0 {
		numLatest = maxProposalID
	}

	for proposalID := maxProposalID - numLatest; proposalID < maxProposalID; proposalID++ {
		if voterAddr != nil && len(voterAddr) != 0 {
			_, found := keeper.GetVote(ctx, proposalID, voterAddr)
			if !found {
				continue
			}
		}

		if depositerAddr != nil && len(depositerAddr) != 0 {
			_, found := keeper.GetDeposit(ctx, proposalID, depositerAddr)
			if !found {
				continue
			}
		}

		proposal := keeper.GetProposal(ctx, proposalID)
		if proposal == nil {
			continue
		}

		if validProposalStatus(status) {
			if proposal.GetStatus() != status {
				continue
			}
		}

		matchingProposals = append(matchingProposals, proposal)
	}
	return matchingProposals
}

func (keeper Keeper) setInitialProposalID(ctx sdk.Context, proposalID uint64) sdk.Error {
	store := ctx.KVStore(keeper.storeKey)
	bz := store.Get(KeyNextProposalID)
	if bz != nil {
		return ErrInvalidGenesis(keeper.codespace, "Initial ProposalID already set")
	}
	bz = keeper.cdc.MustMarshalBinaryLengthPrefixed(proposalID)
	store.Set(KeyNextProposalID, bz)
	return nil
}

// Get the last used proposal ID
func (keeper Keeper) GetLastProposalID(ctx sdk.Context) (proposalID uint64) {
	proposalID, err := keeper.peekCurrentProposalID(ctx)
	if err != nil {
		return 0
	}
	proposalID--
	return
}

// Gets the next available ProposalID and increments it
func (keeper Keeper) getNewProposalID(ctx sdk.Context) (proposalID uint64, err sdk.Error) {
	store := ctx.KVStore(keeper.storeKey)
	bz := store.Get(KeyNextProposalID)
	if bz == nil {
		return 0, ErrInvalidGenesis(keeper.codespace, "InitialProposalID never set")
	}
	keeper.cdc.MustUnmarshalBinaryLengthPrefixed(bz, &proposalID)
	bz = keeper.cdc.MustMarshalBinaryLengthPrefixed(proposalID + 1)
	store.Set(KeyNextProposalID, bz)
	return proposalID, nil
}

// Peeks the next available ProposalID without incrementing it
func (keeper Keeper) peekCurrentProposalID(ctx sdk.Context) (proposalID uint64, err sdk.Error) {
	store := ctx.KVStore(keeper.storeKey)
	bz := store.Get(KeyNextProposalID)
	if bz == nil {
		return 0, ErrInvalidGenesis(keeper.codespace, "InitialProposalID never set")
	}
	keeper.cdc.MustUnmarshalBinaryLengthPrefixed(bz, &proposalID)
	return proposalID, nil
}

func (keeper Keeper) activateVotingPeriod(ctx sdk.Context, proposal Proposal) {
	proposal.SetVotingStartTime(ctx.BlockHeader().Time)
	votingPeriod := keeper.GetVotingParams(ctx).VotingPeriod
	proposal.SetVotingEndTime(proposal.GetVotingStartTime().Add(votingPeriod))
	proposal.SetStatus(StatusVotingPeriod)
	keeper.SetProposal(ctx, proposal)

	keeper.RemoveFromInactiveProposalQueue(ctx, proposal.GetDepositEndTime(), proposal.GetProposalID())
	keeper.InsertActiveProposalQueue(ctx, proposal.GetVotingEndTime(), proposal.GetProposalID())
}

// =====================================================
// Params

// Returns the current DepositParams from the global param store
// nolint: errcheck
func (keeper Keeper) GetDepositParams(ctx sdk.Context) DepositParams {
	var depositParams DepositParams
	keeper.paramSpace.Get(ctx, ParamStoreKeyDepositParams, &depositParams)
	return depositParams
}

// Returns the current VotingParams from the global param store
// nolint: errcheck
func (keeper Keeper) GetVotingParams(ctx sdk.Context) VotingParams {
	var votingParams VotingParams
	keeper.paramSpace.Get(ctx, ParamStoreKeyVotingParams, &votingParams)
	return votingParams
}

// Returns the current TallyParam from the global param store
// nolint: errcheck
func (keeper Keeper) GetTallyParams(ctx sdk.Context) TallyParams {
	var tallyParams TallyParams
	keeper.paramSpace.Get(ctx, ParamStoreKeyTallyParams, &tallyParams)
	return tallyParams
}

// nolint: errcheck
func (keeper Keeper) setDepositParams(ctx sdk.Context, depositParams DepositParams) {
	keeper.paramSpace.Set(ctx, ParamStoreKeyDepositParams, &depositParams)
}

// nolint: errcheck
func (keeper Keeper) setVotingParams(ctx sdk.Context, votingParams VotingParams) {
	keeper.paramSpace.Set(ctx, ParamStoreKeyVotingParams, &votingParams)
}

// nolint: errcheck
func (keeper Keeper) setTallyParams(ctx sdk.Context, tallyParams TallyParams) {
	keeper.paramSpace.Set(ctx, ParamStoreKeyTallyParams, &tallyParams)
}

// =====================================================
// Votes

// Adds a vote on a specific proposal
func (keeper Keeper) AddVote(ctx sdk.Context, proposalID uint64, voterAddr sdk.AccAddress, option VoteOption) sdk.Error {
	proposal := keeper.GetProposal(ctx, proposalID)
	if proposal == nil {
		return ErrUnknownProposal(keeper.codespace, proposalID)
	}
	if proposal.GetStatus() != StatusVotingPeriod {
		return ErrInactiveProposal(keeper.codespace, proposalID)
	}

	if !validVoteOption(option) {
		return ErrInvalidVote(keeper.codespace, option)
	}

	vote := Vote{
		ProposalID: proposalID,
		Voter:      voterAddr,
		Option:     option,
	}
	keeper.setVote(ctx, proposalID, voterAddr, vote)

	return nil
}

// Gets the vote of a specific voter on a specific proposal
func (keeper Keeper) GetVote(ctx sdk.Context, proposalID uint64, voterAddr sdk.AccAddress) (Vote, bool) {
	store := ctx.KVStore(keeper.storeKey)
	bz := store.Get(KeyVote(proposalID, voterAddr))
	if bz == nil {
		return Vote{}, false
	}
	var vote Vote
	keeper.cdc.MustUnmarshalBinaryLengthPrefixed(bz, &vote)
	return vote, true
}

func (keeper Keeper) setVote(ctx sdk.Context, proposalID uint64, voterAddr sdk.AccAddress, vote Vote) {
	store := ctx.KVStore(keeper.storeKey)
	bz := keeper.cdc.MustMarshalBinaryLengthPrefixed(vote)
	store.Set(KeyVote(proposalID, voterAddr), bz)
}

// Gets all the votes on a specific proposal
func (keeper Keeper) GetVotes(ctx sdk.Context, proposalID uint64) sdk.Iterator {
	store := ctx.KVStore(keeper.storeKey)
	return sdk.KVStorePrefixIterator(store, KeyVotesSubspace(proposalID))
}

func (keeper Keeper) deleteVote(ctx sdk.Context, proposalID uint64, voterAddr sdk.AccAddress) {
	store := ctx.KVStore(keeper.storeKey)
	store.Delete(KeyVote(proposalID, voterAddr))
}

// =====================================================
// Deposits

// Gets the deposit of a specific depositer on a specific proposal
func (keeper Keeper) GetDeposit(ctx sdk.Context, proposalID uint64, depositerAddr sdk.AccAddress) (Deposit, bool) {
	store := ctx.KVStore(keeper.storeKey)
	bz := store.Get(KeyDeposit(proposalID, depositerAddr))
	if bz == nil {
		return Deposit{}, false
	}
	var deposit Deposit
	keeper.cdc.MustUnmarshalBinaryLengthPrefixed(bz, &deposit)
	return deposit, true
}

func (keeper Keeper) setDeposit(ctx sdk.Context, proposalID uint64, depositerAddr sdk.AccAddress, deposit Deposit) {
	store := ctx.KVStore(keeper.storeKey)
	bz := keeper.cdc.MustMarshalBinaryLengthPrefixed(deposit)
	store.Set(KeyDeposit(proposalID, depositerAddr), bz)
}

// Adds or updates a deposit of a specific depositer on a specific proposal
// Activates voting period when appropriate
func (keeper Keeper) AddDeposit(ctx sdk.Context, proposalID uint64, depositerAddr sdk.AccAddress, depositAmount sdk.Coins) (sdk.Error, bool) {
	// Checks to see if proposal exists
	proposal := keeper.GetProposal(ctx, proposalID)
	if proposal == nil {
		return ErrUnknownProposal(keeper.codespace, proposalID), false
	}

	// Check if proposal is still depositable
	if (proposal.GetStatus() != StatusDepositPeriod) && (proposal.GetStatus() != StatusVotingPeriod) {
		return ErrAlreadyFinishedProposal(keeper.codespace, proposalID), false
	}

	// Send coins from depositer's account to DepositedCoinsAccAddr account
	_, err := keeper.ck.SendCoins(ctx, depositerAddr, DepositedCoinsAccAddr, depositAmount)
	if err != nil {
		return err, false
	}

	// Update Proposal
	proposal.SetTotalDeposit(proposal.GetTotalDeposit().Plus(depositAmount))
	keeper.SetProposal(ctx, proposal)

	// Check if deposit tipped proposal into voting period
	// Active voting period if so
	activatedVotingPeriod := false
	if proposal.GetStatus() == StatusDepositPeriod && proposal.GetTotalDeposit().IsAllGTE(keeper.GetDepositParams(ctx).MinDeposit) {
		keeper.activateVotingPeriod(ctx, proposal)
		activatedVotingPeriod = true
	}

	// Add or update deposit object
	currDeposit, found := keeper.GetDeposit(ctx, proposalID, depositerAddr)
	if !found {
		newDeposit := Deposit{depositerAddr, proposalID, depositAmount}
		keeper.setDeposit(ctx, proposalID, depositerAddr, newDeposit)
	} else {
		currDeposit.Amount = currDeposit.Amount.Plus(depositAmount)
		keeper.setDeposit(ctx, proposalID, depositerAddr, currDeposit)
	}

	return nil, activatedVotingPeriod
}

// Gets all the deposits on a specific proposal
func (keeper Keeper) GetDeposits(ctx sdk.Context, proposalID uint64) sdk.Iterator {
	store := ctx.KVStore(keeper.storeKey)
	return sdk.KVStorePrefixIterator(store, KeyDepositsSubspace(proposalID))
}

// Returns and deletes all the deposits on a specific proposal
func (keeper Keeper) RefundDeposits(ctx sdk.Context, proposalID uint64) {
	store := ctx.KVStore(keeper.storeKey)
	depositsIterator := keeper.GetDeposits(ctx, proposalID)

	for ; depositsIterator.Valid(); depositsIterator.Next() {
		deposit := &Deposit{}
		keeper.cdc.MustUnmarshalBinaryLengthPrefixed(depositsIterator.Value(), deposit)

		_, err := keeper.ck.SendCoins(ctx, DepositedCoinsAccAddr, deposit.Depositer, deposit.Amount)
		if err != nil {
			panic("should not happen")
		}

		store.Delete(depositsIterator.Key())
	}

	depositsIterator.Close()
}

// Deletes all the deposits on a specific proposal without refunding them
func (keeper Keeper) DeleteDeposits(ctx sdk.Context, proposalID uint64) {
	store := ctx.KVStore(keeper.storeKey)
	depositsIterator := keeper.GetDeposits(ctx, proposalID)

	for ; depositsIterator.Valid(); depositsIterator.Next() {
		deposit := &Deposit{}
		keeper.cdc.MustUnmarshalBinaryLengthPrefixed(depositsIterator.Value(), deposit)

		_, err := keeper.ck.SendCoins(ctx, DepositedCoinsAccAddr, BurnedDepositCoinsAccAddr, deposit.Amount)
		if err != nil {
			panic("should not happen")
		}

		store.Delete(depositsIterator.Key())
	}

	depositsIterator.Close()
}

// =====================================================
// ProposalQueues

// Returns an iterator for all the proposals in the Active Queue that expire by endTime
func (keeper Keeper) ActiveProposalQueueIterator(ctx sdk.Context, endTime time.Time) sdk.Iterator {
	store := ctx.KVStore(keeper.storeKey)
<<<<<<< HEAD
	bz := store.Get(KeyActiveProposalQueue)
	if bz == nil {
		return nil
	}

	var proposalQueue ProposalQueue
	keeper.cdc.MustUnmarshalBinaryLengthPrefixed(bz, &proposalQueue)

	return proposalQueue
=======
	return store.Iterator(PrefixActiveProposalQueue, sdk.PrefixEndBytes(PrefixActiveProposalQueueTime(endTime)))
>>>>>>> 555b61e3
}

// Inserts a ProposalID into the active proposal queue at endTime
func (keeper Keeper) InsertActiveProposalQueue(ctx sdk.Context, endTime time.Time, proposalID uint64) {
	store := ctx.KVStore(keeper.storeKey)
<<<<<<< HEAD
	bz := keeper.cdc.MustMarshalBinaryLengthPrefixed(proposalQueue)
	store.Set(KeyActiveProposalQueue, bz)
}

// Return the Proposal at the front of the ProposalQueue
func (keeper Keeper) ActiveProposalQueuePeek(ctx sdk.Context) Proposal {
	proposalQueue := keeper.getActiveProposalQueue(ctx)
	if len(proposalQueue) == 0 {
		return nil
	}
	return keeper.GetProposal(ctx, proposalQueue[0])
}

// Remove and return a Proposal from the front of the ProposalQueue
func (keeper Keeper) ActiveProposalQueuePop(ctx sdk.Context) Proposal {
	proposalQueue := keeper.getActiveProposalQueue(ctx)
	if len(proposalQueue) == 0 {
		return nil
	}
	frontElement, proposalQueue := proposalQueue[0], proposalQueue[1:]
	keeper.setActiveProposalQueue(ctx, proposalQueue)
	return keeper.GetProposal(ctx, frontElement)
=======
	bz := keeper.cdc.MustMarshalBinaryLengthPrefixed(proposalID)
	store.Set(KeyActiveProposalQueueProposal(endTime, proposalID), bz)
>>>>>>> 555b61e3
}

// removes a proposalID from the Active Proposal Queue
func (keeper Keeper) RemoveFromActiveProposalQueue(ctx sdk.Context, endTime time.Time, proposalID uint64) {
	store := ctx.KVStore(keeper.storeKey)
<<<<<<< HEAD
	bz := store.Get(KeyInactiveProposalQueue)
	if bz == nil {
		return nil
	}

	var proposalQueue ProposalQueue

	keeper.cdc.MustUnmarshalBinaryLengthPrefixed(bz, &proposalQueue)

	return proposalQueue
=======
	store.Delete(KeyActiveProposalQueueProposal(endTime, proposalID))
>>>>>>> 555b61e3
}

// Returns an iterator for all the proposals in the Inactive Queue that expire by endTime
func (keeper Keeper) InactiveProposalQueueIterator(ctx sdk.Context, endTime time.Time) sdk.Iterator {
	store := ctx.KVStore(keeper.storeKey)
<<<<<<< HEAD
	bz := keeper.cdc.MustMarshalBinaryLengthPrefixed(proposalQueue)
	store.Set(KeyInactiveProposalQueue, bz)
}

// Return the Proposal at the front of the ProposalQueue
func (keeper Keeper) InactiveProposalQueuePeek(ctx sdk.Context) Proposal {
	proposalQueue := keeper.getInactiveProposalQueue(ctx)
	if len(proposalQueue) == 0 {
		return nil
	}
	return keeper.GetProposal(ctx, proposalQueue[0])
=======
	return store.Iterator(PrefixInactiveProposalQueue, sdk.PrefixEndBytes(PrefixInactiveProposalQueueTime(endTime)))
>>>>>>> 555b61e3
}

// Inserts a ProposalID into the inactive proposal queue at endTime
func (keeper Keeper) InsertInactiveProposalQueue(ctx sdk.Context, endTime time.Time, proposalID uint64) {
	store := ctx.KVStore(keeper.storeKey)
	bz := keeper.cdc.MustMarshalBinaryLengthPrefixed(proposalID)
	store.Set(KeyInactiveProposalQueueProposal(endTime, proposalID), bz)
}

// removes a proposalID from the Inactive Proposal Queue
func (keeper Keeper) RemoveFromInactiveProposalQueue(ctx sdk.Context, endTime time.Time, proposalID uint64) {
	store := ctx.KVStore(keeper.storeKey)
	store.Delete(KeyInactiveProposalQueueProposal(endTime, proposalID))
}<|MERGE_RESOLUTION|>--- conflicted
+++ resolved
@@ -455,90 +455,26 @@
 // Returns an iterator for all the proposals in the Active Queue that expire by endTime
 func (keeper Keeper) ActiveProposalQueueIterator(ctx sdk.Context, endTime time.Time) sdk.Iterator {
 	store := ctx.KVStore(keeper.storeKey)
-<<<<<<< HEAD
-	bz := store.Get(KeyActiveProposalQueue)
-	if bz == nil {
-		return nil
-	}
-
-	var proposalQueue ProposalQueue
-	keeper.cdc.MustUnmarshalBinaryLengthPrefixed(bz, &proposalQueue)
-
-	return proposalQueue
-=======
 	return store.Iterator(PrefixActiveProposalQueue, sdk.PrefixEndBytes(PrefixActiveProposalQueueTime(endTime)))
->>>>>>> 555b61e3
 }
 
 // Inserts a ProposalID into the active proposal queue at endTime
 func (keeper Keeper) InsertActiveProposalQueue(ctx sdk.Context, endTime time.Time, proposalID uint64) {
 	store := ctx.KVStore(keeper.storeKey)
-<<<<<<< HEAD
-	bz := keeper.cdc.MustMarshalBinaryLengthPrefixed(proposalQueue)
-	store.Set(KeyActiveProposalQueue, bz)
-}
-
-// Return the Proposal at the front of the ProposalQueue
-func (keeper Keeper) ActiveProposalQueuePeek(ctx sdk.Context) Proposal {
-	proposalQueue := keeper.getActiveProposalQueue(ctx)
-	if len(proposalQueue) == 0 {
-		return nil
-	}
-	return keeper.GetProposal(ctx, proposalQueue[0])
-}
-
-// Remove and return a Proposal from the front of the ProposalQueue
-func (keeper Keeper) ActiveProposalQueuePop(ctx sdk.Context) Proposal {
-	proposalQueue := keeper.getActiveProposalQueue(ctx)
-	if len(proposalQueue) == 0 {
-		return nil
-	}
-	frontElement, proposalQueue := proposalQueue[0], proposalQueue[1:]
-	keeper.setActiveProposalQueue(ctx, proposalQueue)
-	return keeper.GetProposal(ctx, frontElement)
-=======
 	bz := keeper.cdc.MustMarshalBinaryLengthPrefixed(proposalID)
 	store.Set(KeyActiveProposalQueueProposal(endTime, proposalID), bz)
->>>>>>> 555b61e3
 }
 
 // removes a proposalID from the Active Proposal Queue
 func (keeper Keeper) RemoveFromActiveProposalQueue(ctx sdk.Context, endTime time.Time, proposalID uint64) {
 	store := ctx.KVStore(keeper.storeKey)
-<<<<<<< HEAD
-	bz := store.Get(KeyInactiveProposalQueue)
-	if bz == nil {
-		return nil
-	}
-
-	var proposalQueue ProposalQueue
-
-	keeper.cdc.MustUnmarshalBinaryLengthPrefixed(bz, &proposalQueue)
-
-	return proposalQueue
-=======
 	store.Delete(KeyActiveProposalQueueProposal(endTime, proposalID))
->>>>>>> 555b61e3
 }
 
 // Returns an iterator for all the proposals in the Inactive Queue that expire by endTime
 func (keeper Keeper) InactiveProposalQueueIterator(ctx sdk.Context, endTime time.Time) sdk.Iterator {
 	store := ctx.KVStore(keeper.storeKey)
-<<<<<<< HEAD
-	bz := keeper.cdc.MustMarshalBinaryLengthPrefixed(proposalQueue)
-	store.Set(KeyInactiveProposalQueue, bz)
-}
-
-// Return the Proposal at the front of the ProposalQueue
-func (keeper Keeper) InactiveProposalQueuePeek(ctx sdk.Context) Proposal {
-	proposalQueue := keeper.getInactiveProposalQueue(ctx)
-	if len(proposalQueue) == 0 {
-		return nil
-	}
-	return keeper.GetProposal(ctx, proposalQueue[0])
-=======
 	return store.Iterator(PrefixInactiveProposalQueue, sdk.PrefixEndBytes(PrefixInactiveProposalQueueTime(endTime)))
->>>>>>> 555b61e3
 }
 
 // Inserts a ProposalID into the inactive proposal queue at endTime
