--- conflicted
+++ resolved
@@ -6,40 +6,6 @@
 	codec "github.com/cosmos/cosmos-sdk/codec"
 	sdk "github.com/cosmos/cosmos-sdk/types"
 	"github.com/cosmos/cosmos-sdk/x/params"
-<<<<<<< HEAD
-=======
-
-	"github.com/tendermint/tendermint/crypto"
-	"github.com/tendermint/tendermint/libs/log"
-)
-
-const (
-	// ModuleKey is the name of the module
-	ModuleName = "gov"
-
-	// StoreKey is the store key string for gov
-	StoreKey = ModuleName
-
-	// RouterKey is the message route for gov
-	RouterKey = ModuleName
-
-	// QuerierRoute is the querier route for gov
-	QuerierRoute = ModuleName
-
-	// Parameter store default namestore
-	DefaultParamspace = ModuleName
-)
-
-// Parameter store key
-var (
-	ParamStoreKeyDepositParams = []byte("depositparams")
-	ParamStoreKeyVotingParams  = []byte("votingparams")
-	ParamStoreKeyTallyParams   = []byte("tallyparams")
-
-	// TODO: Find another way to implement this without using accounts, or find a cleaner way to implement it using accounts.
-	DepositedCoinsAccAddr     = sdk.AccAddress(crypto.AddressHash([]byte("govDepositedCoins")))
-	BurnedDepositCoinsAccAddr = sdk.AccAddress(crypto.AddressHash([]byte("govBurnedDepositCoins")))
->>>>>>> c6cb84c5
 )
 
 // Governance Keeper
