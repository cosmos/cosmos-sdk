--- conflicted
+++ resolved
@@ -222,11 +222,6 @@
 			// once the regular voting period expires again, the tally is repeated
 			// according to the regular proposal rules.
 			proposal.ProposalType = v1.ProposalType_PROPOSAL_TYPE_STANDARD
-<<<<<<< HEAD
-			//nolint:staticcheck // SA1019: ignore this!
-			proposal.Expedited = false // can be removed as never read but kept for state coherence
-=======
->>>>>>> 71adab70
 			params, err := k.Params.Get(ctx)
 			if err != nil {
 				return err
