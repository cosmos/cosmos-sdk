package keeper

import (
	"context"
	"fmt"
	"strings"

	"cosmossdk.io/collections"
	"cosmossdk.io/errors"
	sdkmath "cosmossdk.io/math"
	"cosmossdk.io/x/gov/types"
	v1 "cosmossdk.io/x/gov/types/v1"
	pooltypes "cosmossdk.io/x/protocolpool/types"

	sdk "github.com/cosmos/cosmos-sdk/types"
<<<<<<< HEAD
	sdkerrors "github.com/cosmos/cosmos-sdk/types/errors"
	"github.com/cosmos/cosmos-sdk/x/gov/types"
	v1 "github.com/cosmos/cosmos-sdk/x/gov/types/v1"
=======
>>>>>>> 393de266
)

// SetDeposit sets a Deposit to the gov store
func (keeper Keeper) SetDeposit(ctx context.Context, deposit v1.Deposit) error {
	depositor, err := keeper.authKeeper.AddressCodec().StringToBytes(deposit.Depositor)
	if err != nil {
		return err
	}
	return keeper.Deposits.Set(ctx, collections.Join(deposit.ProposalId, sdk.AccAddress(depositor)), deposit)
}

// GetDeposits returns all the deposits of a proposal
func (keeper Keeper) GetDeposits(ctx context.Context, proposalID uint64) (deposits v1.Deposits, err error) {
	err = keeper.IterateDeposits(ctx, proposalID, func(_ collections.Pair[uint64, sdk.AccAddress], deposit v1.Deposit) (bool, error) {
		deposits = append(deposits, &deposit)
		return false, nil
	})
	return deposits, err
}

// DeleteAndBurnDeposits deletes and burns all the deposits on a specific proposal.
func (keeper Keeper) DeleteAndBurnDeposits(ctx context.Context, proposalID uint64) error {
	coinsToBurn := sdk.NewCoins()
	err := keeper.IterateDeposits(ctx, proposalID, func(key collections.Pair[uint64, sdk.AccAddress], deposit v1.Deposit) (stop bool, err error) {
		coinsToBurn = coinsToBurn.Add(deposit.Amount...)
		return false, keeper.Deposits.Remove(ctx, key)
	})
	if err != nil {
		return err
	}

	return keeper.bankKeeper.BurnCoins(ctx, keeper.authKeeper.GetModuleAddress(types.ModuleName), coinsToBurn)
}

// IterateDeposits iterates over all the proposals deposits and performs a callback function
func (keeper Keeper) IterateDeposits(ctx context.Context, proposalID uint64, cb func(key collections.Pair[uint64, sdk.AccAddress], value v1.Deposit) (bool, error)) error {
	rng := collections.NewPrefixedPairRange[uint64, sdk.AccAddress](proposalID)
	if err := keeper.Deposits.Walk(ctx, rng, cb); err != nil {
		return err
	}

	return nil
}

// AddDeposit adds or updates a deposit of a specific depositor on a specific proposal.
// Activates voting period when appropriate and returns true in that case, else returns false.
func (keeper Keeper) AddDeposit(ctx context.Context, proposalID uint64, depositorAddr sdk.AccAddress, depositAmount sdk.Coins) (bool, error) {
	// Checks to see if proposal exists
	proposal, err := keeper.Proposals.Get(ctx, proposalID)
	if err != nil {
		return false, err
	}

	// Check if proposal is still depositable
	if (proposal.Status != v1.StatusDepositPeriod) && (proposal.Status != v1.StatusVotingPeriod) {
		return false, errors.Wrapf(types.ErrInactiveProposal, "%d", proposalID)
	}

<<<<<<< HEAD
=======
	// Check coins to be deposited match the proposal's deposit params
>>>>>>> 393de266
	params, err := keeper.Params.Get(ctx)
	if err != nil {
		return false, err
	}

<<<<<<< HEAD
	minDepositAmount := proposal.GetMinDepositFromParams(params)
	minDepositRatio, err := sdkmath.LegacyNewDecFromStr(params.GetMinDepositRatio())
	if err != nil {
		return false, err
	}

	// the deposit must only contain valid denoms (listed in the min deposit param)
	if !depositAmount.DenomsSubsetOf(minDepositAmount) {
		return false, errors.Wrapf(types.ErrInvalidDepositDenom, "deposit contains invalid denom(s): %s; accepted denom(s): %s", depositAmount.Denoms(), minDepositAmount.Denoms())
	}

	// If minDepositRatio is set, the deposit must be equal or greater than minDepositAmount*minDepositRatio
	// for at least one denom. If minDepositRatio is zero we skip this check.
	if !minDepositRatio.IsZero() {
		depositThresholdMet := false
		thresholds := []string{}
		for _, minDep := range minDepositAmount {
			// calculate the threshold for this denom, and hold a list to later return a useful error message
			threshold := sdk.NewCoin(minDep.GetDenom(), minDep.Amount.ToLegacyDec().Mul(minDepositRatio).TruncateInt())
			thresholds = append(thresholds, threshold.String())

			found, deposit := depositAmount.Find(minDep.Denom)
			if !found { // if not found, continue, as we know the deposit contains at least 1 valid denom
				continue
			}

			// once we know at least one threshold has been met, we can break. The deposit
			// might contain other denoms but we don't care.
			if deposit.IsGTE(threshold) {
				depositThresholdMet = true
				break
			}
		}

		// the threshold must be met with at least one denom, if not, return the list of minimum deposits
		if !depositThresholdMet {
			return false, errors.Wrapf(types.ErrMinDepositTooSmall, "received %s but need at least one of the following: %s", depositAmount, strings.Join(thresholds, ","))
		}
	}

=======
	if err := keeper.validateDepositDenom(ctx, params, depositAmount); err != nil {
		return false, err
	}

>>>>>>> 393de266
	// update the governance module's account coins pool
	err = keeper.bankKeeper.SendCoinsFromAccountToModule(ctx, depositorAddr, types.ModuleName, depositAmount)
	if err != nil {
		return false, err
	}

	// Update proposal
	proposal.TotalDeposit = sdk.NewCoins(proposal.TotalDeposit...).Add(depositAmount...)
	err = keeper.SetProposal(ctx, proposal)
	if err != nil {
		return false, err
	}

	// Check if deposit has provided sufficient total funds to transition the proposal into the voting period
<<<<<<< HEAD
=======
	minDepositAmount := proposal.GetMinDepositFromParams(params)

>>>>>>> 393de266
	activatedVotingPeriod := false
	if proposal.Status == v1.StatusDepositPeriod && sdk.NewCoins(proposal.TotalDeposit...).IsAllGTE(minDepositAmount) {
		err = keeper.ActivateVotingPeriod(ctx, proposal)
		if err != nil {
			return false, err
		}

		activatedVotingPeriod = true
	}

	// Add or update deposit object
	deposit, err := keeper.Deposits.Get(ctx, collections.Join(proposalID, depositorAddr))
	switch {
	case err == nil:
		// deposit exists
		deposit.Amount = sdk.NewCoins(deposit.Amount...).Add(depositAmount...)
	case errors.IsOf(err, collections.ErrNotFound):
		// deposit doesn't exist
		deposit = v1.NewDeposit(proposalID, depositorAddr, depositAmount)
	default:
		// failed to get deposit
		return false, err
	}

	// called when deposit has been added to a proposal, however the proposal may not be active
	err = keeper.Hooks().AfterProposalDeposit(ctx, proposalID, depositorAddr)
	if err != nil {
		return false, err
	}

	sdkCtx := sdk.UnwrapSDKContext(ctx)
	sdkCtx.EventManager().EmitEvent(
		sdk.NewEvent(
			types.EventTypeProposalDeposit,
			sdk.NewAttribute(sdk.AttributeKeyAmount, depositAmount.String()),
			sdk.NewAttribute(types.AttributeKeyProposalID, fmt.Sprintf("%d", proposalID)),
		),
	)

	err = keeper.SetDeposit(ctx, deposit)
	if err != nil {
		return false, err
	}

	return activatedVotingPeriod, nil
}

// ChargeDeposit will charge proposal cancellation fee (deposits * proposal_cancel_burn_rate)  and
// send to a destAddress if defined or burn otherwise.
// Remaining funds are send back to the depositor.
func (keeper Keeper) ChargeDeposit(ctx context.Context, proposalID uint64, destAddress, proposalCancelRate string) error {
	rate := sdkmath.LegacyMustNewDecFromStr(proposalCancelRate)
	var cancellationCharges sdk.Coins

	deposits, err := keeper.GetDeposits(ctx, proposalID)
	if err != nil {
		return err
	}

	for _, deposit := range deposits {
		depositerAddress, err := keeper.authKeeper.AddressCodec().StringToBytes(deposit.Depositor)
		if err != nil {
			return err
		}

		var remainingAmount sdk.Coins

		for _, coin := range deposit.Amount {
			burnAmount := sdkmath.LegacyNewDecFromInt(coin.Amount).Mul(rate).TruncateInt()
			// remaining amount = deposits amount - burn amount
			remainingAmount = remainingAmount.Add(
				sdk.NewCoin(
					coin.Denom,
					coin.Amount.Sub(burnAmount),
				),
			)
			cancellationCharges = cancellationCharges.Add(
				sdk.NewCoin(
					coin.Denom,
					burnAmount,
				),
			)
		}

		if !remainingAmount.IsZero() {
			err := keeper.bankKeeper.SendCoinsFromModuleToAccount(
				ctx, types.ModuleName, depositerAddress, remainingAmount,
			)
			if err != nil {
				return err
			}
		}
		err = keeper.Deposits.Remove(ctx, collections.Join(deposit.ProposalId, sdk.AccAddress(depositerAddress)))
		if err != nil {
			return err
		}
	}

	// burn the cancellation fee or send the cancellation charges to destination address.
	if !cancellationCharges.IsZero() {
		// get the pool module account address
		poolAddress := keeper.authKeeper.GetModuleAddress(pooltypes.ModuleName)
		switch {
		case destAddress == "":
			// burn the cancellation charges from deposits
			err := keeper.bankKeeper.BurnCoins(ctx, keeper.authKeeper.GetModuleAddress(types.ModuleName), cancellationCharges)
			if err != nil {
				return err
			}
		case poolAddress.String() == destAddress:
			err := keeper.poolKeeper.FundCommunityPool(ctx, cancellationCharges, keeper.ModuleAccountAddress())
			if err != nil {
				return err
			}
		default:
			destAccAddress, err := keeper.authKeeper.AddressCodec().StringToBytes(destAddress)
			if err != nil {
				return err
			}
			err = keeper.bankKeeper.SendCoinsFromModuleToAccount(
				ctx, types.ModuleName, destAccAddress, cancellationCharges,
			)
			if err != nil {
				return err
			}
		}
	}

	return nil
}

// RefundAndDeleteDeposits refunds and deletes all the deposits on a specific proposal.
func (keeper Keeper) RefundAndDeleteDeposits(ctx context.Context, proposalID uint64) error {
	return keeper.IterateDeposits(ctx, proposalID, func(key collections.Pair[uint64, sdk.AccAddress], deposit v1.Deposit) (bool, error) {
		depositor := key.K2()
		err := keeper.bankKeeper.SendCoinsFromModuleToAccount(ctx, types.ModuleName, depositor, deposit.Amount)
		if err != nil {
			return false, err
		}
		err = keeper.Deposits.Remove(ctx, key)
		return false, err
	})
}

// validateInitialDeposit validates if initial deposit is greater than or equal to the minimum
// required at the time of proposal submission. This threshold amount is determined by
// the deposit parameters. Returns nil on success, error otherwise.
<<<<<<< HEAD
func (keeper Keeper) validateInitialDeposit(ctx context.Context, initialDeposit sdk.Coins, expedited bool) error {
	if !initialDeposit.IsValid() || initialDeposit.IsAnyNegative() {
		return errors.Wrap(sdkerrors.ErrInvalidCoins, initialDeposit.String())
	}

	params, err := keeper.Params.Get(ctx)
	if err != nil {
		return err
	}

=======
func (keeper Keeper) validateInitialDeposit(ctx context.Context, params v1.Params, initialDeposit sdk.Coins, expedited bool) error {
>>>>>>> 393de266
	minInitialDepositRatio, err := sdkmath.LegacyNewDecFromStr(params.MinInitialDepositRatio)
	if err != nil {
		return err
	}
	if minInitialDepositRatio.IsZero() {
		return nil
	}

	var minDepositCoins sdk.Coins
	if expedited {
		minDepositCoins = params.ExpeditedMinDeposit
	} else {
		minDepositCoins = params.MinDeposit
	}

	for i := range minDepositCoins {
		minDepositCoins[i].Amount = sdkmath.LegacyNewDecFromInt(minDepositCoins[i].Amount).Mul(minInitialDepositRatio).RoundInt()
	}
	if !initialDeposit.IsAllGTE(minDepositCoins) {
		return errors.Wrapf(types.ErrMinDepositTooSmall, "was (%s), need (%s)", initialDeposit, minDepositCoins)
	}
	return nil
}

// validateDepositDenom validates if the deposit denom is accepted by the governance module.
func (keeper Keeper) validateDepositDenom(ctx context.Context, params v1.Params, depositAmount sdk.Coins) error {
	denoms := []string{}
	acceptedDenoms := make(map[string]bool, len(params.MinDeposit))
	for _, coin := range params.MinDeposit {
		acceptedDenoms[coin.Denom] = true
		denoms = append(denoms, coin.Denom)
	}

	for _, coin := range depositAmount {
		if _, ok := acceptedDenoms[coin.Denom]; !ok {
			return errors.Wrapf(types.ErrInvalidDepositDenom, "deposited %s, but gov accepts only the following denom(s): %v", coin, denoms)
		}
	}

	return nil
}<|MERGE_RESOLUTION|>--- conflicted
+++ resolved
@@ -13,12 +13,9 @@
 	pooltypes "cosmossdk.io/x/protocolpool/types"
 
 	sdk "github.com/cosmos/cosmos-sdk/types"
-<<<<<<< HEAD
 	sdkerrors "github.com/cosmos/cosmos-sdk/types/errors"
 	"github.com/cosmos/cosmos-sdk/x/gov/types"
 	v1 "github.com/cosmos/cosmos-sdk/x/gov/types/v1"
-=======
->>>>>>> 393de266
 )
 
 // SetDeposit sets a Deposit to the gov store
@@ -77,16 +74,12 @@
 		return false, errors.Wrapf(types.ErrInactiveProposal, "%d", proposalID)
 	}
 
-<<<<<<< HEAD
-=======
 	// Check coins to be deposited match the proposal's deposit params
->>>>>>> 393de266
 	params, err := keeper.Params.Get(ctx)
 	if err != nil {
 		return false, err
 	}
 
-<<<<<<< HEAD
 	minDepositAmount := proposal.GetMinDepositFromParams(params)
 	minDepositRatio, err := sdkmath.LegacyNewDecFromStr(params.GetMinDepositRatio())
 	if err != nil {
@@ -94,8 +87,8 @@
 	}
 
 	// the deposit must only contain valid denoms (listed in the min deposit param)
-	if !depositAmount.DenomsSubsetOf(minDepositAmount) {
-		return false, errors.Wrapf(types.ErrInvalidDepositDenom, "deposit contains invalid denom(s): %s; accepted denom(s): %s", depositAmount.Denoms(), minDepositAmount.Denoms())
+	if err := keeper.validateDepositDenom(ctx, params, depositAmount); err != nil {
+		return false, err
 	}
 
 	// If minDepositRatio is set, the deposit must be equal or greater than minDepositAmount*minDepositRatio
@@ -127,12 +120,6 @@
 		}
 	}
 
-=======
-	if err := keeper.validateDepositDenom(ctx, params, depositAmount); err != nil {
-		return false, err
-	}
-
->>>>>>> 393de266
 	// update the governance module's account coins pool
 	err = keeper.bankKeeper.SendCoinsFromAccountToModule(ctx, depositorAddr, types.ModuleName, depositAmount)
 	if err != nil {
@@ -147,11 +134,6 @@
 	}
 
 	// Check if deposit has provided sufficient total funds to transition the proposal into the voting period
-<<<<<<< HEAD
-=======
-	minDepositAmount := proposal.GetMinDepositFromParams(params)
-
->>>>>>> 393de266
 	activatedVotingPeriod := false
 	if proposal.Status == v1.StatusDepositPeriod && sdk.NewCoins(proposal.TotalDeposit...).IsAllGTE(minDepositAmount) {
 		err = keeper.ActivateVotingPeriod(ctx, proposal)
@@ -299,20 +281,11 @@
 // validateInitialDeposit validates if initial deposit is greater than or equal to the minimum
 // required at the time of proposal submission. This threshold amount is determined by
 // the deposit parameters. Returns nil on success, error otherwise.
-<<<<<<< HEAD
-func (keeper Keeper) validateInitialDeposit(ctx context.Context, initialDeposit sdk.Coins, expedited bool) error {
+func (keeper Keeper) validateInitialDeposit(ctx context.Context, params v1.Params, initialDeposit sdk.Coins, expedited bool) error {
 	if !initialDeposit.IsValid() || initialDeposit.IsAnyNegative() {
 		return errors.Wrap(sdkerrors.ErrInvalidCoins, initialDeposit.String())
 	}
 
-	params, err := keeper.Params.Get(ctx)
-	if err != nil {
-		return err
-	}
-
-=======
-func (keeper Keeper) validateInitialDeposit(ctx context.Context, params v1.Params, initialDeposit sdk.Coins, expedited bool) error {
->>>>>>> 393de266
 	minInitialDepositRatio, err := sdkmath.LegacyNewDecFromStr(params.MinInitialDepositRatio)
 	if err != nil {
 		return err
