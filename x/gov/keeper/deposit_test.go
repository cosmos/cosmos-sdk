package keeper_test

import (
	"fmt"
	"testing"

	"github.com/stretchr/testify/require"

	"cosmossdk.io/collections"
	sdkmath "cosmossdk.io/math"

	"github.com/cosmos/cosmos-sdk/codec/address"
	simtestutil "github.com/cosmos/cosmos-sdk/testutil/sims"
	sdk "github.com/cosmos/cosmos-sdk/types"
	authtypes "github.com/cosmos/cosmos-sdk/x/auth/types"
	disttypes "github.com/cosmos/cosmos-sdk/x/distribution/types"
	v1 "github.com/cosmos/cosmos-sdk/x/gov/types/v1"
)

const (
	baseDepositTestAmount  = 100
	baseDepositTestPercent = 25
)

func TestDeposits(t *testing.T) {
	testcases := []struct {
		name      string
		expedited bool
	}{
		{
			name: "regular",
		},
		{
			name:      "expedited",
			expedited: true,
		},
	}

	for _, tc := range testcases {
		t.Run(tc.name, func(t *testing.T) {
			govKeeper, authKeeper, bankKeeper, stakingKeeper, distKeeper, _, ctx := setupGovKeeper(t)
			trackMockBalances(bankKeeper, distKeeper)

			// With expedited proposals the minimum deposit is higher, so we must
			// initialize and deposit an amount depositMultiplier times larger
			// than the regular min deposit amount.
			depositMultiplier := int64(1)
			if tc.expedited {
				depositMultiplier = v1.DefaultMinExpeditedDepositTokensRatio
			}

			TestAddrs := simtestutil.AddTestAddrsIncremental(bankKeeper, stakingKeeper, ctx, 2, sdkmath.NewInt(10000000*depositMultiplier))
			authKeeper.EXPECT().AddressCodec().Return(address.NewBech32Codec("cosmos")).AnyTimes()

			tp := TestProposal
			proposal, err := govKeeper.SubmitProposal(ctx, tp, "", "title", "summary", TestAddrs[0], tc.expedited)
			require.NoError(t, err)
			proposalID := proposal.Id

			fourStake := sdk.NewCoins(sdk.NewCoin(sdk.DefaultBondDenom, stakingKeeper.TokensFromConsensusPower(ctx, 4*depositMultiplier)))
			fiveStake := sdk.NewCoins(sdk.NewCoin(sdk.DefaultBondDenom, stakingKeeper.TokensFromConsensusPower(ctx, 5*depositMultiplier)))

			addr0Initial := bankKeeper.GetAllBalances(ctx, TestAddrs[0])
			addr1Initial := bankKeeper.GetAllBalances(ctx, TestAddrs[1])

			require.True(t, sdk.NewCoins(proposal.TotalDeposit...).Equal(sdk.NewCoins()))

			// Check no deposits at beginning
			_, err = govKeeper.Deposits.Get(ctx, collections.Join(proposalID, TestAddrs[1]))
			require.ErrorIs(t, err, collections.ErrNotFound)
			proposal, err = govKeeper.Proposals.Get(ctx, proposalID)
			require.Nil(t, err)
			require.Nil(t, proposal.VotingStartTime)

			// Check first deposit
			votingStarted, err := govKeeper.AddDeposit(ctx, proposalID, TestAddrs[0], fourStake)
			require.NoError(t, err)
			require.False(t, votingStarted)
			deposit, err := govKeeper.Deposits.Get(ctx, collections.Join(proposalID, TestAddrs[0]))
			require.Nil(t, err)
			require.Equal(t, fourStake, sdk.NewCoins(deposit.Amount...))
			require.Equal(t, TestAddrs[0].String(), deposit.Depositor)
			proposal, err = govKeeper.Proposals.Get(ctx, proposalID)
			require.Nil(t, err)
			require.Equal(t, fourStake, sdk.NewCoins(proposal.TotalDeposit...))
			require.Equal(t, addr0Initial.Sub(fourStake...), bankKeeper.GetAllBalances(ctx, TestAddrs[0]))

			// Check a second deposit from same address
			votingStarted, err = govKeeper.AddDeposit(ctx, proposalID, TestAddrs[0], fiveStake)
			require.NoError(t, err)
			require.False(t, votingStarted)
			deposit, err = govKeeper.Deposits.Get(ctx, collections.Join(proposalID, TestAddrs[0]))
			require.Nil(t, err)
			require.Equal(t, fourStake.Add(fiveStake...), sdk.NewCoins(deposit.Amount...))
			require.Equal(t, TestAddrs[0].String(), deposit.Depositor)
			proposal, err = govKeeper.Proposals.Get(ctx, proposalID)
			require.Nil(t, err)
			require.Equal(t, fourStake.Add(fiveStake...), sdk.NewCoins(proposal.TotalDeposit...))
			require.Equal(t, addr0Initial.Sub(fourStake...).Sub(fiveStake...), bankKeeper.GetAllBalances(ctx, TestAddrs[0]))

			// Check third deposit from a new address
			votingStarted, err = govKeeper.AddDeposit(ctx, proposalID, TestAddrs[1], fourStake)
			require.NoError(t, err)
			require.True(t, votingStarted)
			deposit, err = govKeeper.Deposits.Get(ctx, collections.Join(proposalID, TestAddrs[1]))
			require.Nil(t, err)
			require.Equal(t, TestAddrs[1].String(), deposit.Depositor)
			require.Equal(t, fourStake, sdk.NewCoins(deposit.Amount...))
			proposal, err = govKeeper.Proposals.Get(ctx, proposalID)
			require.Nil(t, err)
			require.Equal(t, fourStake.Add(fiveStake...).Add(fourStake...), sdk.NewCoins(proposal.TotalDeposit...))
			require.Equal(t, addr1Initial.Sub(fourStake...), bankKeeper.GetAllBalances(ctx, TestAddrs[1]))

			// Check that proposal moved to voting period
			proposal, err = govKeeper.Proposals.Get(ctx, proposalID)
			require.Nil(t, err)
			require.True(t, proposal.VotingStartTime.Equal(ctx.BlockHeader().Time))

			// Test deposit iterator
			// NOTE order of deposits is determined by the addresses
			var deposits v1.Deposits
			err = govKeeper.Deposits.Walk(ctx, nil, func(_ collections.Pair[uint64, sdk.AccAddress], deposit v1.Deposit) (bool, error) {
				deposits = append(deposits, &deposit)
				return false, nil
			})
			require.NoError(t, err)
			require.Len(t, deposits, 2)
			propDeposits, _ := govKeeper.GetDeposits(ctx, proposalID)
			require.Equal(t, deposits, propDeposits)
			require.Equal(t, TestAddrs[0].String(), deposits[0].Depositor)
			require.Equal(t, fourStake.Add(fiveStake...), sdk.NewCoins(deposits[0].Amount...))
			require.Equal(t, TestAddrs[1].String(), deposits[1].Depositor)
			require.Equal(t, fourStake, sdk.NewCoins(deposits[1].Amount...))

			// Test Refund Deposits
			deposit, err = govKeeper.Deposits.Get(ctx, collections.Join(proposalID, TestAddrs[1]))
			require.Nil(t, err)
			require.Equal(t, fourStake, sdk.NewCoins(deposit.Amount...))
<<<<<<< HEAD
			err = govKeeper.RefundAndDeleteDeposits(ctx, proposalID)
			require.NoError(t, err)
=======
			require.NoError(t, govKeeper.RefundAndDeleteDeposits(ctx, proposalID))
>>>>>>> 7fd79df4
			deposit, err = govKeeper.Deposits.Get(ctx, collections.Join(proposalID, TestAddrs[1]))
			require.ErrorIs(t, err, collections.ErrNotFound)
			require.Equal(t, addr0Initial, bankKeeper.GetAllBalances(ctx, TestAddrs[0]))
			require.Equal(t, addr1Initial, bankKeeper.GetAllBalances(ctx, TestAddrs[1]))

			// Test delete and burn deposits
			proposal, err = govKeeper.SubmitProposal(ctx, tp, "", "title", "summary", TestAddrs[0], true)
			require.NoError(t, err)
			proposalID = proposal.Id
			_, err = govKeeper.AddDeposit(ctx, proposalID, TestAddrs[0], fourStake)
			require.NoError(t, err)
<<<<<<< HEAD
			err = govKeeper.DeleteAndBurnDeposits(ctx, proposalID)
			require.NoError(t, err)
=======
			require.NoError(t, govKeeper.DeleteAndBurnDeposits(ctx, proposalID))
>>>>>>> 7fd79df4
			deposits, _ = govKeeper.GetDeposits(ctx, proposalID)
			require.Len(t, deposits, 0)
			require.Equal(t, addr0Initial.Sub(fourStake...), bankKeeper.GetAllBalances(ctx, TestAddrs[0]))
		})
	}
}

func TestDepositAmount(t *testing.T) {
	testcases := []struct {
		name            string
		deposit         sdk.Coins
		minDepositRatio string
		err             string
	}{
		{
			name:            "good amount and denoms",
			deposit:         sdk.NewCoins(sdk.NewInt64Coin("stake", 10000)),
			minDepositRatio: "0.001",
		},
		{
			name:            "good amount and denoms but not enough balance for zcoin",
			deposit:         sdk.NewCoins(sdk.NewInt64Coin("stake", 10000), sdk.NewInt64Coin("zcoin", 1)),
			minDepositRatio: "0.001",
			err:             "not enough balance",
		},
		{
			name:            "too small amount",
			deposit:         sdk.NewCoins(sdk.NewInt64Coin("stake", 10)),
			minDepositRatio: "0.001",
			err:             "received 10stake but need at least one of the following: 10000stake,10zcoin: minimum deposit is too small",
		},
		{
			name:            "too small amount with another coin",
			deposit:         sdk.NewCoins(sdk.NewInt64Coin("zcoin", 1)),
			minDepositRatio: "0.001",
			err:             "received 1zcoin but need at least one of the following: 10000stake,10zcoin: minimum deposit is too small",
		},
		{
			name:            "bad denom",
			deposit:         sdk.NewCoins(sdk.NewInt64Coin("euro", 10000)),
			minDepositRatio: "0.001",
			err:             "deposited 10000euro, but gov accepts only the following denom(s): [stake zcoin]: invalid deposit denom",
		},
		{
			name:            "mix containing bad and good denom",
			deposit:         sdk.NewCoins(sdk.NewInt64Coin("stake", 10000), sdk.NewInt64Coin("euro", 10000)),
			minDepositRatio: "0.001",
			err:             "deposited 10000euro,10000stake, but gov accepts only the following denom(s): [stake zcoin]: invalid deposit denom",
		},
		{
			name:            "minDepositRatio is zero",
			deposit:         sdk.NewCoins(sdk.NewInt64Coin("stake", 10)),
			minDepositRatio: "0.0",
		},
	}

	for _, tc := range testcases {
		t.Run(tc.name, func(t *testing.T) {
			govKeeper, authKeeper, bankKeeper, stakingKeeper, distrKeeper, _, ctx := setupGovKeeper(t)
			trackMockBalances(bankKeeper, distrKeeper)

			testAddrs := simtestutil.AddTestAddrsIncremental(bankKeeper, stakingKeeper, ctx, 2, sdkmath.NewInt(1000000000000000))
			authKeeper.EXPECT().AddressCodec().Return(address.NewBech32Codec("cosmos")).AnyTimes()

			params, _ := govKeeper.Params.Get(ctx)
			params.MinDepositRatio = tc.minDepositRatio
			params.MinDeposit = sdk.NewCoins(params.MinDeposit...).Add(sdk.NewCoin("zcoin", sdkmath.NewInt(10000))) // coins must be sorted by denom
			err := govKeeper.Params.Set(ctx, params)
			require.NoError(t, err)

			tp := TestProposal
			proposal, err := govKeeper.SubmitProposal(ctx, tp, "", "title", "summary", testAddrs[0], false)
			require.NoError(t, err)
			proposalID := proposal.Id

			_, err = govKeeper.AddDeposit(ctx, proposalID, testAddrs[0], tc.deposit)
			if tc.err != "" {
				require.Error(t, err)
				require.Equal(t, tc.err, err.Error())
			} else {
				require.NoError(t, err)
			}
		})
	}
}

func TestValidateInitialDeposit(t *testing.T) {
	testcases := map[string]struct {
		minDeposit               sdk.Coins
		minInitialDepositPercent int64
		initialDeposit           sdk.Coins
		expedited                bool

		expectError bool
	}{
		"min deposit * initial percent == initial deposit: success": {
			minDeposit:               sdk.NewCoins(sdk.NewCoin(sdk.DefaultBondDenom, sdkmath.NewInt(baseDepositTestAmount))),
			minInitialDepositPercent: baseDepositTestPercent,
			initialDeposit:           sdk.NewCoins(sdk.NewCoin(sdk.DefaultBondDenom, sdkmath.NewInt(baseDepositTestAmount*baseDepositTestPercent/100))),
		},
		"min deposit * initial percent < initial deposit: success": {
			minDeposit:               sdk.NewCoins(sdk.NewCoin(sdk.DefaultBondDenom, sdkmath.NewInt(baseDepositTestAmount))),
			minInitialDepositPercent: baseDepositTestPercent,
			initialDeposit:           sdk.NewCoins(sdk.NewCoin(sdk.DefaultBondDenom, sdkmath.NewInt(baseDepositTestAmount*baseDepositTestPercent/100+1))),
		},
		"min deposit * initial percent > initial deposit: error": {
			minDeposit:               sdk.NewCoins(sdk.NewCoin(sdk.DefaultBondDenom, sdkmath.NewInt(baseDepositTestAmount))),
			minInitialDepositPercent: baseDepositTestPercent,
			initialDeposit:           sdk.NewCoins(sdk.NewCoin(sdk.DefaultBondDenom, sdkmath.NewInt(baseDepositTestAmount*baseDepositTestPercent/100-1))),

			expectError: true,
		},
		"min deposit * initial percent == initial deposit (non-base values and denom): success": {
			minDeposit:               sdk.NewCoins(sdk.NewCoin("uosmo", sdkmath.NewInt(56912))),
			minInitialDepositPercent: 50,
			initialDeposit:           sdk.NewCoins(sdk.NewCoin("uosmo", sdkmath.NewInt(56912/2+10))),
		},
		"min deposit * initial percent == initial deposit but different denoms: error": {
			minDeposit:               sdk.NewCoins(sdk.NewCoin(sdk.DefaultBondDenom, sdkmath.NewInt(baseDepositTestAmount))),
			minInitialDepositPercent: baseDepositTestPercent,
			initialDeposit:           sdk.NewCoins(sdk.NewCoin("uosmo", sdkmath.NewInt(baseDepositTestAmount*baseDepositTestPercent/100))),

			expectError: true,
		},
		"min deposit * initial percent == initial deposit (multiple coins): success": {
			minDeposit: sdk.NewCoins(
				sdk.NewCoin(sdk.DefaultBondDenom, sdkmath.NewInt(baseDepositTestAmount)),
				sdk.NewCoin("uosmo", sdkmath.NewInt(baseDepositTestAmount*2))),
			minInitialDepositPercent: baseDepositTestPercent,
			initialDeposit: sdk.NewCoins(
				sdk.NewCoin(sdk.DefaultBondDenom, sdkmath.NewInt(baseDepositTestAmount*baseDepositTestPercent/100)),
				sdk.NewCoin("uosmo", sdkmath.NewInt(baseDepositTestAmount*2*baseDepositTestPercent/100)),
			),
		},
		"min deposit * initial percent > initial deposit (multiple coins): error": {
			minDeposit: sdk.NewCoins(
				sdk.NewCoin(sdk.DefaultBondDenom, sdkmath.NewInt(baseDepositTestAmount)),
				sdk.NewCoin("uosmo", sdkmath.NewInt(baseDepositTestAmount*2))),
			minInitialDepositPercent: baseDepositTestPercent,
			initialDeposit: sdk.NewCoins(
				sdk.NewCoin(sdk.DefaultBondDenom, sdkmath.NewInt(baseDepositTestAmount*baseDepositTestPercent/100)),
				sdk.NewCoin("uosmo", sdkmath.NewInt(baseDepositTestAmount*2*baseDepositTestPercent/100-1)),
			),

			expectError: true,
		},
		"min deposit * initial percent < initial deposit (multiple coins - coin not required by min deposit): success": {
			minDeposit:               sdk.NewCoins(sdk.NewCoin(sdk.DefaultBondDenom, sdkmath.NewInt(baseDepositTestAmount))),
			minInitialDepositPercent: baseDepositTestPercent,
			initialDeposit: sdk.NewCoins(
				sdk.NewCoin(sdk.DefaultBondDenom, sdkmath.NewInt(baseDepositTestAmount*baseDepositTestPercent/100)),
				sdk.NewCoin("uosmo", sdkmath.NewInt(baseDepositTestAmount*baseDepositTestPercent/100-1)),
			),
		},
		"0 initial percent: success": {
			minDeposit:               sdk.NewCoins(sdk.NewCoin(sdk.DefaultBondDenom, sdkmath.NewInt(baseDepositTestAmount))),
			minInitialDepositPercent: 0,
			initialDeposit:           sdk.NewCoins(sdk.NewCoin(sdk.DefaultBondDenom, sdkmath.NewInt(baseDepositTestAmount*baseDepositTestPercent/100))),
		},
		"expedited min deposit * initial percent == initial deposit: success": {
			minDeposit:               sdk.NewCoins(sdk.NewCoin(sdk.DefaultBondDenom, sdkmath.NewInt(baseDepositTestAmount))),
			minInitialDepositPercent: baseDepositTestPercent,
			initialDeposit:           sdk.NewCoins(sdk.NewCoin(sdk.DefaultBondDenom, sdkmath.NewInt(baseDepositTestAmount*baseDepositTestPercent/100))),
			expedited:                true,
		},
		"expedited - 0 initial percent: success": {
			minDeposit:               sdk.NewCoins(sdk.NewCoin(sdk.DefaultBondDenom, sdkmath.NewInt(baseDepositTestAmount))),
			minInitialDepositPercent: 0,
			initialDeposit:           sdk.NewCoins(sdk.NewCoin(sdk.DefaultBondDenom, sdkmath.NewInt(baseDepositTestAmount*baseDepositTestPercent/100))),
			expedited:                true,
		},
	}

	for name, tc := range testcases {
		t.Run(name, func(t *testing.T) {
			govKeeper, _, _, _, _, _, ctx := setupGovKeeper(t)

			params := v1.DefaultParams()
			if tc.expedited {
				params.ExpeditedMinDeposit = tc.minDeposit
			} else {
				params.MinDeposit = tc.minDeposit
			}
			params.MinInitialDepositRatio = sdkmath.LegacyNewDec(tc.minInitialDepositPercent).Quo(sdkmath.LegacyNewDec(100)).String()

<<<<<<< HEAD
			err := govKeeper.Params.Set(ctx, params)
			require.NoError(t, err)
			err = govKeeper.ValidateInitialDeposit(ctx, tc.initialDeposit, tc.expedited)
=======
			require.NoError(t, govKeeper.Params.Set(ctx, params))

			err := govKeeper.ValidateInitialDeposit(ctx, tc.initialDeposit, tc.expedited)
>>>>>>> 7fd79df4

			if tc.expectError {
				require.Error(t, err)
				return
			}
			require.NoError(t, err)
		})
	}
}

func TestChargeDeposit(t *testing.T) {
	testCases := []struct {
		name                      string
		proposalCancelRatio       string
		proposalCancelDestAddress string
		expectError               bool
	}{
		{
			name:                      "Success: CancelRatio=0",
			proposalCancelRatio:       "0",
			proposalCancelDestAddress: "",
			expectError:               false,
		},
		{
			name:                      "Success: CancelRatio=0.5",
			proposalCancelRatio:       "0.5",
			proposalCancelDestAddress: "",
			expectError:               false,
		},
		{
			name:                      "Success: CancelRatio=1",
			proposalCancelRatio:       "1",
			proposalCancelDestAddress: "",
			expectError:               false,
		},
	}

	for _, tc := range testCases {
		for i := 0; i < 3; i++ {
			testName := func(i int) string {
				if i == 0 {
					return fmt.Sprintf("%s and dest address is %s", tc.name, "nil")
				} else if i == 1 {
					return fmt.Sprintf("%s and dest address is normal address", tc.name)
				}
				return fmt.Sprintf("%s and dest address is community address", tc.name)
			}

			t.Run(testName(i), func(t *testing.T) {
				govKeeper, authKeeper, bankKeeper, stakingKeeper, _, _, ctx := setupGovKeeper(t)
				params := v1.DefaultParams()
				params.ProposalCancelRatio = tc.proposalCancelRatio
				TestAddrs := simtestutil.AddTestAddrsIncremental(bankKeeper, stakingKeeper, ctx, 2, sdkmath.NewInt(10000000000))
				authKeeper.EXPECT().AddressCodec().Return(address.NewBech32Codec("cosmos")).AnyTimes()

				switch i {
				case 0:
					// no dest address for cancel proposal, total cancellation charges will be burned
					params.ProposalCancelDest = ""
				case 1:
					// normal account address for proposal cancel dest address
					params.ProposalCancelDest = TestAddrs[1].String()
				default:
					// community address for proposal cancel dest address
					params.ProposalCancelDest = authtypes.NewModuleAddress(disttypes.ModuleName).String()
				}

				err := govKeeper.Params.Set(ctx, params)
				require.NoError(t, err)

				tp := TestProposal
				proposal, err := govKeeper.SubmitProposal(ctx, tp, "", "title", "summary", TestAddrs[0], false)
				require.NoError(t, err)
				proposalID := proposal.Id
				// deposit to proposal
				fiveStake := sdk.NewCoins(sdk.NewCoin(sdk.DefaultBondDenom, stakingKeeper.TokensFromConsensusPower(ctx, 300)))
				_, err = govKeeper.AddDeposit(ctx, proposalID, TestAddrs[0], fiveStake)
				require.NoError(t, err)

				codec := address.NewBech32Codec("cosmos")
				// get balances of dest address
				var prevBalance sdk.Coin
				if len(params.ProposalCancelDest) != 0 {
					accAddr, err := codec.StringToBytes(params.ProposalCancelDest)
					require.NoError(t, err)
					prevBalance = bankKeeper.GetBalance(ctx, accAddr, sdk.DefaultBondDenom)
				}

				// get the deposits
				allDeposits, _ := govKeeper.GetDeposits(ctx, proposalID)

				// charge cancellation charges for cancel proposal
				err = govKeeper.ChargeDeposit(ctx, proposalID, TestAddrs[0].String(), params.ProposalCancelRatio)
				if tc.expectError {
					require.Error(t, err)
					return
				}
				require.NoError(t, err)

				if len(params.ProposalCancelDest) != 0 {
					accAddr, err := codec.StringToBytes(params.ProposalCancelDest)
					require.NoError(t, err)
					newBalanceAfterCancelProposal := bankKeeper.GetBalance(ctx, accAddr, sdk.DefaultBondDenom)
					cancellationCharges := sdkmath.NewInt(0)
					for _, deposits := range allDeposits {
						for _, deposit := range deposits.Amount {
							burnAmount := sdkmath.LegacyNewDecFromInt(deposit.Amount).Mul(sdkmath.LegacyMustNewDecFromStr(params.MinInitialDepositRatio)).TruncateInt()
							cancellationCharges = cancellationCharges.Add(burnAmount)
						}
					}
					require.True(t, newBalanceAfterCancelProposal.Equal(prevBalance.Add(sdk.NewCoin(sdk.DefaultBondDenom, cancellationCharges))))
				}
			})
		}
	}
}<|MERGE_RESOLUTION|>--- conflicted
+++ resolved
@@ -136,12 +136,7 @@
 			deposit, err = govKeeper.Deposits.Get(ctx, collections.Join(proposalID, TestAddrs[1]))
 			require.Nil(t, err)
 			require.Equal(t, fourStake, sdk.NewCoins(deposit.Amount...))
-<<<<<<< HEAD
-			err = govKeeper.RefundAndDeleteDeposits(ctx, proposalID)
-			require.NoError(t, err)
-=======
 			require.NoError(t, govKeeper.RefundAndDeleteDeposits(ctx, proposalID))
->>>>>>> 7fd79df4
 			deposit, err = govKeeper.Deposits.Get(ctx, collections.Join(proposalID, TestAddrs[1]))
 			require.ErrorIs(t, err, collections.ErrNotFound)
 			require.Equal(t, addr0Initial, bankKeeper.GetAllBalances(ctx, TestAddrs[0]))
@@ -153,12 +148,7 @@
 			proposalID = proposal.Id
 			_, err = govKeeper.AddDeposit(ctx, proposalID, TestAddrs[0], fourStake)
 			require.NoError(t, err)
-<<<<<<< HEAD
-			err = govKeeper.DeleteAndBurnDeposits(ctx, proposalID)
-			require.NoError(t, err)
-=======
 			require.NoError(t, govKeeper.DeleteAndBurnDeposits(ctx, proposalID))
->>>>>>> 7fd79df4
 			deposits, _ = govKeeper.GetDeposits(ctx, proposalID)
 			require.Len(t, deposits, 0)
 			require.Equal(t, addr0Initial.Sub(fourStake...), bankKeeper.GetAllBalances(ctx, TestAddrs[0]))
@@ -344,15 +334,9 @@
 			}
 			params.MinInitialDepositRatio = sdkmath.LegacyNewDec(tc.minInitialDepositPercent).Quo(sdkmath.LegacyNewDec(100)).String()
 
-<<<<<<< HEAD
-			err := govKeeper.Params.Set(ctx, params)
-			require.NoError(t, err)
-			err = govKeeper.ValidateInitialDeposit(ctx, tc.initialDeposit, tc.expedited)
-=======
 			require.NoError(t, govKeeper.Params.Set(ctx, params))
 
 			err := govKeeper.ValidateInitialDeposit(ctx, tc.initialDeposit, tc.expedited)
->>>>>>> 7fd79df4
 
 			if tc.expectError {
 				require.Error(t, err)
