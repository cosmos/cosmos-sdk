package keeper_test

import (
	"testing"

	"github.com/stretchr/testify/require"

	simtestutil "github.com/cosmos/cosmos-sdk/testutil/sims"
	sdk "github.com/cosmos/cosmos-sdk/types"
	v1 "github.com/cosmos/cosmos-sdk/x/gov/types/v1"
)

const (
	baseDepositTestAmount  = 100
	baseDepositTestPercent = 25
)

func TestDeposits(t *testing.T) {
	govKeeper, _, bankKeeper, stakingKeeper, _, ctx := setupGovKeeper(t)
	trackMockBalances(bankKeeper)
	TestAddrs := simtestutil.AddTestAddrsIncremental(bankKeeper, stakingKeeper, ctx, 2, sdk.NewInt(10000000))

	tp := TestProposal
<<<<<<< HEAD
	proposal, err := app.GovKeeper.SubmitProposal(ctx, TestAddrs[0], tp, "")
=======
	proposal, err := govKeeper.SubmitProposal(ctx, tp, "")
>>>>>>> fc7ee0bf
	require.NoError(t, err)
	proposalID := proposal.Id

	fourStake := sdk.NewCoins(sdk.NewCoin(sdk.DefaultBondDenom, stakingKeeper.TokensFromConsensusPower(ctx, 4)))
	fiveStake := sdk.NewCoins(sdk.NewCoin(sdk.DefaultBondDenom, stakingKeeper.TokensFromConsensusPower(ctx, 5)))

	addr0Initial := bankKeeper.GetAllBalances(ctx, TestAddrs[0])
	addr1Initial := bankKeeper.GetAllBalances(ctx, TestAddrs[1])

	require.True(t, sdk.NewCoins(proposal.TotalDeposit...).IsEqual(sdk.NewCoins()))

	// Check no deposits at beginning
	deposit, found := govKeeper.GetDeposit(ctx, proposalID, TestAddrs[1])
	require.False(t, found)
	proposal, ok := govKeeper.GetProposal(ctx, proposalID)
	require.True(t, ok)
	require.Nil(t, proposal.VotingStartTime)

	// Check first deposit
	votingStarted, err := govKeeper.AddDeposit(ctx, proposalID, TestAddrs[0], fourStake)
	require.NoError(t, err)
	require.False(t, votingStarted)
	deposit, found = govKeeper.GetDeposit(ctx, proposalID, TestAddrs[0])
	require.True(t, found)
	require.Equal(t, fourStake, sdk.NewCoins(deposit.Amount...))
	require.Equal(t, TestAddrs[0].String(), deposit.Depositor)
	proposal, ok = govKeeper.GetProposal(ctx, proposalID)
	require.True(t, ok)
	require.Equal(t, fourStake, sdk.NewCoins(proposal.TotalDeposit...))
	require.Equal(t, addr0Initial.Sub(fourStake...), bankKeeper.GetAllBalances(ctx, TestAddrs[0]))

	// Check a second deposit from same address
	votingStarted, err = govKeeper.AddDeposit(ctx, proposalID, TestAddrs[0], fiveStake)
	require.NoError(t, err)
	require.False(t, votingStarted)
	deposit, found = govKeeper.GetDeposit(ctx, proposalID, TestAddrs[0])
	require.True(t, found)
	require.Equal(t, fourStake.Add(fiveStake...), sdk.NewCoins(deposit.Amount...))
	require.Equal(t, TestAddrs[0].String(), deposit.Depositor)
	proposal, ok = govKeeper.GetProposal(ctx, proposalID)
	require.True(t, ok)
	require.Equal(t, fourStake.Add(fiveStake...), sdk.NewCoins(proposal.TotalDeposit...))
	require.Equal(t, addr0Initial.Sub(fourStake...).Sub(fiveStake...), bankKeeper.GetAllBalances(ctx, TestAddrs[0]))

	// Check third deposit from a new address
	votingStarted, err = govKeeper.AddDeposit(ctx, proposalID, TestAddrs[1], fourStake)
	require.NoError(t, err)
	require.True(t, votingStarted)
	deposit, found = govKeeper.GetDeposit(ctx, proposalID, TestAddrs[1])
	require.True(t, found)
	require.Equal(t, TestAddrs[1].String(), deposit.Depositor)
	require.Equal(t, fourStake, sdk.NewCoins(deposit.Amount...))
	proposal, ok = govKeeper.GetProposal(ctx, proposalID)
	require.True(t, ok)
	require.Equal(t, fourStake.Add(fiveStake...).Add(fourStake...), sdk.NewCoins(proposal.TotalDeposit...))
	require.Equal(t, addr1Initial.Sub(fourStake...), bankKeeper.GetAllBalances(ctx, TestAddrs[1]))

	// Check that proposal moved to voting period
	proposal, ok = govKeeper.GetProposal(ctx, proposalID)
	require.True(t, ok)
	require.True(t, proposal.VotingStartTime.Equal(ctx.BlockHeader().Time))

	// Test deposit iterator
	// NOTE order of deposits is determined by the addresses
	deposits := govKeeper.GetAllDeposits(ctx)
	require.Len(t, deposits, 2)
	require.Equal(t, deposits, govKeeper.GetDeposits(ctx, proposalID))
	require.Equal(t, TestAddrs[0].String(), deposits[0].Depositor)
	require.Equal(t, fourStake.Add(fiveStake...), sdk.NewCoins(deposits[0].Amount...))
	require.Equal(t, TestAddrs[1].String(), deposits[1].Depositor)
	require.Equal(t, fourStake, sdk.NewCoins(deposits[1].Amount...))

	// Test Refund Deposits
	deposit, found = govKeeper.GetDeposit(ctx, proposalID, TestAddrs[1])
	require.True(t, found)
	require.Equal(t, fourStake, sdk.NewCoins(deposit.Amount...))
	govKeeper.RefundAndDeleteDeposits(ctx, proposalID)
	deposit, found = govKeeper.GetDeposit(ctx, proposalID, TestAddrs[1])
	require.False(t, found)
	require.Equal(t, addr0Initial, bankKeeper.GetAllBalances(ctx, TestAddrs[0]))
	require.Equal(t, addr1Initial, bankKeeper.GetAllBalances(ctx, TestAddrs[1]))

	// Test delete and burn deposits
<<<<<<< HEAD
	proposal, err = app.GovKeeper.SubmitProposal(ctx, TestAddrs[0], tp, "")
=======
	proposal, err = govKeeper.SubmitProposal(ctx, tp, "")
>>>>>>> fc7ee0bf
	require.NoError(t, err)
	proposalID = proposal.Id
	_, err = govKeeper.AddDeposit(ctx, proposalID, TestAddrs[0], fourStake)
	require.NoError(t, err)
	govKeeper.DeleteAndBurnDeposits(ctx, proposalID)
	deposits = govKeeper.GetDeposits(ctx, proposalID)
	require.Len(t, deposits, 0)
	require.Equal(t, addr0Initial.Sub(fourStake...), bankKeeper.GetAllBalances(ctx, TestAddrs[0]))
}

func TestValidateInitialDeposit(t *testing.T) {
	testcases := map[string]struct {
		minDeposit               sdk.Coins
		minInitialDepositPercent int64
		initialDeposit           sdk.Coins

		expectError bool
	}{
		"min deposit * initial percent == initial deposit: success": {
			minDeposit:               sdk.NewCoins(sdk.NewCoin(sdk.DefaultBondDenom, sdk.NewInt(baseDepositTestAmount))),
			minInitialDepositPercent: baseDepositTestPercent,
			initialDeposit:           sdk.NewCoins(sdk.NewCoin(sdk.DefaultBondDenom, sdk.NewInt(baseDepositTestAmount*baseDepositTestPercent/100))),
		},
		"min deposit * initial percent < initial deposit: success": {
			minDeposit:               sdk.NewCoins(sdk.NewCoin(sdk.DefaultBondDenom, sdk.NewInt(baseDepositTestAmount))),
			minInitialDepositPercent: baseDepositTestPercent,
			initialDeposit:           sdk.NewCoins(sdk.NewCoin(sdk.DefaultBondDenom, sdk.NewInt(baseDepositTestAmount*baseDepositTestPercent/100+1))),
		},
		"min deposit * initial percent > initial deposit: error": {
			minDeposit:               sdk.NewCoins(sdk.NewCoin(sdk.DefaultBondDenom, sdk.NewInt(baseDepositTestAmount))),
			minInitialDepositPercent: baseDepositTestPercent,
			initialDeposit:           sdk.NewCoins(sdk.NewCoin(sdk.DefaultBondDenom, sdk.NewInt(baseDepositTestAmount*baseDepositTestPercent/100-1))),

			expectError: true,
		},
		"min deposit * initial percent == initial deposit (non-base values and denom): success": {
			minDeposit:               sdk.NewCoins(sdk.NewCoin("uosmo", sdk.NewInt(56912))),
			minInitialDepositPercent: 50,
			initialDeposit:           sdk.NewCoins(sdk.NewCoin("uosmo", sdk.NewInt(56912/2+10))),
		},
		"min deposit * initial percent == initial deposit but different denoms: error": {
			minDeposit:               sdk.NewCoins(sdk.NewCoin(sdk.DefaultBondDenom, sdk.NewInt(baseDepositTestAmount))),
			minInitialDepositPercent: baseDepositTestPercent,
			initialDeposit:           sdk.NewCoins(sdk.NewCoin("uosmo", sdk.NewInt(baseDepositTestAmount*baseDepositTestPercent/100))),

			expectError: true,
		},
		"min deposit * initial percent == initial deposit (multiple coins): success": {
			minDeposit: sdk.NewCoins(
				sdk.NewCoin(sdk.DefaultBondDenom, sdk.NewInt(baseDepositTestAmount)),
				sdk.NewCoin("uosmo", sdk.NewInt(baseDepositTestAmount*2))),
			minInitialDepositPercent: baseDepositTestPercent,
			initialDeposit: sdk.NewCoins(
				sdk.NewCoin(sdk.DefaultBondDenom, sdk.NewInt(baseDepositTestAmount*baseDepositTestPercent/100)),
				sdk.NewCoin("uosmo", sdk.NewInt(baseDepositTestAmount*2*baseDepositTestPercent/100)),
			),
		},
		"min deposit * initial percent > initial deposit (multiple coins): error": {
			minDeposit: sdk.NewCoins(
				sdk.NewCoin(sdk.DefaultBondDenom, sdk.NewInt(baseDepositTestAmount)),
				sdk.NewCoin("uosmo", sdk.NewInt(baseDepositTestAmount*2))),
			minInitialDepositPercent: baseDepositTestPercent,
			initialDeposit: sdk.NewCoins(
				sdk.NewCoin(sdk.DefaultBondDenom, sdk.NewInt(baseDepositTestAmount*baseDepositTestPercent/100)),
				sdk.NewCoin("uosmo", sdk.NewInt(baseDepositTestAmount*2*baseDepositTestPercent/100-1)),
			),

			expectError: true,
		},
		"min deposit * initial percent < initial deposit (multiple coins - coin not required by min deposit): success": {
			minDeposit: sdk.NewCoins(
				sdk.NewCoin(sdk.DefaultBondDenom, sdk.NewInt(baseDepositTestAmount))),
			minInitialDepositPercent: baseDepositTestPercent,
			initialDeposit: sdk.NewCoins(
				sdk.NewCoin(sdk.DefaultBondDenom, sdk.NewInt(baseDepositTestAmount*baseDepositTestPercent/100)),
				sdk.NewCoin("uosmo", sdk.NewInt(baseDepositTestAmount*baseDepositTestPercent/100-1)),
			),
		},
		"0 initial percent: success": {
			minDeposit:               sdk.NewCoins(sdk.NewCoin(sdk.DefaultBondDenom, sdk.NewInt(baseDepositTestAmount))),
			minInitialDepositPercent: 0,
			initialDeposit:           sdk.NewCoins(sdk.NewCoin(sdk.DefaultBondDenom, sdk.NewInt(baseDepositTestAmount*baseDepositTestPercent/100))),
		},
	}

	for name, tc := range testcases {
		t.Run(name, func(t *testing.T) {
			govKeeper, _, _, _, _, ctx := setupGovKeeper(t)

			params := v1.DefaultParams()
			params.MinDeposit = tc.minDeposit
			params.MinInitialDepositRatio = sdk.NewDec(tc.minInitialDepositPercent).Quo(sdk.NewDec(100)).String()

			govKeeper.SetParams(ctx, params)

			err := govKeeper.ValidateInitialDeposit(ctx, tc.initialDeposit)

			if tc.expectError {
				require.Error(t, err)
				return
			}
			require.NoError(t, err)
		})
	}
}<|MERGE_RESOLUTION|>--- conflicted
+++ resolved
@@ -21,11 +21,7 @@
 	TestAddrs := simtestutil.AddTestAddrsIncremental(bankKeeper, stakingKeeper, ctx, 2, sdk.NewInt(10000000))
 
 	tp := TestProposal
-<<<<<<< HEAD
-	proposal, err := app.GovKeeper.SubmitProposal(ctx, TestAddrs[0], tp, "")
-=======
 	proposal, err := govKeeper.SubmitProposal(ctx, tp, "")
->>>>>>> fc7ee0bf
 	require.NoError(t, err)
 	proposalID := proposal.Id
 
@@ -109,11 +105,7 @@
 	require.Equal(t, addr1Initial, bankKeeper.GetAllBalances(ctx, TestAddrs[1]))
 
 	// Test delete and burn deposits
-<<<<<<< HEAD
-	proposal, err = app.GovKeeper.SubmitProposal(ctx, TestAddrs[0], tp, "")
-=======
 	proposal, err = govKeeper.SubmitProposal(ctx, tp, "")
->>>>>>> fc7ee0bf
 	require.NoError(t, err)
 	proposalID = proposal.Id
 	_, err = govKeeper.AddDeposit(ctx, proposalID, TestAddrs[0], fourStake)
