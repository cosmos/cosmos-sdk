--- conflicted
+++ resolved
@@ -10,6 +10,7 @@
 
 	"cosmossdk.io/errors"
 	sdkmath "cosmossdk.io/math"
+
 	sdk "github.com/cosmos/cosmos-sdk/types"
 	"github.com/cosmos/cosmos-sdk/types/query"
 	v3 "github.com/cosmos/cosmos-sdk/x/gov/migrations/v3"
@@ -17,23 +18,11 @@
 	"github.com/cosmos/cosmos-sdk/x/gov/types/v1beta1"
 )
 
-<<<<<<< HEAD
-var _ v1.QueryServer = Querier{}
-
-type Querier struct {
-	*Keeper
-}
-
-func NewQuerier(keeper *Keeper) Querier {
-	return Querier{Keeper: keeper}
-}
-=======
 var _ v1.QueryServer = queryServer{}
->>>>>>> d2671adf
-
-type queryServer struct{ k Keeper }
-
-func NewQueryServer(k Keeper) v1.QueryServer {
+
+type queryServer struct{ k *Keeper }
+
+func NewQueryServer(k *Keeper) v1.QueryServer {
 	return queryServer{k: k}
 }
 
@@ -295,7 +284,7 @@
 
 // NewLegacyQueryServer returns an implementation of the v1beta1 legacy QueryServer interface.
 func NewLegacyQueryServer(k *Keeper) v1beta1.QueryServer {
-	return &legacyQueryServer{qs: NewQueryServer(*k)}
+	return &legacyQueryServer{qs: NewQueryServer(k)}
 }
 
 func (q legacyQueryServer) Proposal(ctx context.Context, req *v1beta1.QueryProposalRequest) (*v1beta1.QueryProposalResponse, error) {
