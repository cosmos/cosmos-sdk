--- conflicted
+++ resolved
@@ -424,10 +424,6 @@
 	}, nil
 }
 
-<<<<<<< HEAD
-
-=======
->>>>>>> 7e4d1220
 func (q legacyQueryServer) Params(ctx context.Context, req *v1beta1.QueryParamsRequest) (*v1beta1.QueryParamsResponse, error) {
 	if req == nil {
 		return nil, status.Error(codes.InvalidArgument, "invalid request")
