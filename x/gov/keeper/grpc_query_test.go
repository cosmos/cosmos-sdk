package keeper_test

import (
	gocontext "context"
	"fmt"
	"time"

	"cosmossdk.io/math"

	simtestutil "github.com/cosmos/cosmos-sdk/testutil/sims"
	sdk "github.com/cosmos/cosmos-sdk/types"
	"github.com/cosmos/cosmos-sdk/types/query"
	v3 "github.com/cosmos/cosmos-sdk/x/gov/migrations/v3"
	v1 "github.com/cosmos/cosmos-sdk/x/gov/types/v1"
	"github.com/cosmos/cosmos-sdk/x/gov/types/v1beta1"
)

func (suite *KeeperTestSuite) TestGRPCQueryProposal() {
	suite.reset()
	ctx, queryClient, addrs := suite.ctx, suite.queryClient, suite.addrs

	var (
		req         *v1.QueryProposalRequest
		expProposal v1.Proposal
	)

	testCases := []struct {
		msg      string
		malleate func()
		expPass  bool
	}{
		{
			"empty request",
			func() {
				req = &v1.QueryProposalRequest{}
			},
			false,
		},
		{
			"non existing proposal request",
			func() {
				req = &v1.QueryProposalRequest{ProposalId: 2}
			},
			false,
		},
		{
			"zero proposal id request",
			func() {
				req = &v1.QueryProposalRequest{ProposalId: 0}
			},
			false,
		},
		{
			"valid request",
			func() {
				req = &v1.QueryProposalRequest{ProposalId: 1}
				testProposal := v1beta1.NewTextProposal("Proposal", "testing proposal")
				msgContent, err := v1.NewLegacyContent(testProposal, govAcct.String())
				suite.Require().NoError(err)
<<<<<<< HEAD
				submittedProposal, err := suite.govKeeper.SubmitProposal(ctx, addrs[0], []sdk.Msg{msgContent}, "")
=======
				submittedProposal, err := suite.govKeeper.SubmitProposal(ctx, []sdk.Msg{msgContent}, "", "test", "summary", sdk.AccAddress("cosmos1ghekyjucln7y67ntx7cf27m9dpuxxemn4c8g4r"))
>>>>>>> 7d2ba363
				suite.Require().NoError(err)
				suite.Require().NotEmpty(submittedProposal)

				expProposal = submittedProposal
			},
			true,
		},
	}

	for _, testCase := range testCases {
		suite.Run(fmt.Sprintf("Case %s", testCase.msg), func() {
			testCase.malleate()

			proposalRes, err := queryClient.Proposal(gocontext.Background(), req)

			if testCase.expPass {
				suite.Require().NoError(err)
				suite.Require().NotEmpty(proposalRes.Proposal.String())
				suite.Require().Equal(proposalRes.Proposal.String(), expProposal.String())
			} else {
				suite.Require().Error(err)
				suite.Require().Nil(proposalRes)
			}
		})
	}
}

func (suite *KeeperTestSuite) TestLegacyGRPCQueryProposal() {
	suite.reset()
	ctx, queryClient, addrs := suite.ctx, suite.legacyQueryClient, suite.addrs

	var (
		req         *v1beta1.QueryProposalRequest
		expProposal v1beta1.Proposal
	)

	testCases := []struct {
		msg      string
		malleate func()
		expPass  bool
	}{
		{
			"empty request",
			func() {
				req = &v1beta1.QueryProposalRequest{}
			},
			false,
		},
		{
			"non existing proposal request",
			func() {
				req = &v1beta1.QueryProposalRequest{ProposalId: 3}
			},
			false,
		},
		{
			"zero proposal id request",
			func() {
				req = &v1beta1.QueryProposalRequest{ProposalId: 0}
			},
			false,
		},
		{
			"valid request",
			func() {
				req = &v1beta1.QueryProposalRequest{ProposalId: 1}
				testProposal := v1beta1.NewTextProposal("Proposal", "testing proposal")
				msgContent, err := v1.NewLegacyContent(testProposal, govAcct.String())
				suite.Require().NoError(err)
<<<<<<< HEAD
				submittedProposal, err := suite.govKeeper.SubmitProposal(ctx, addrs[0], []sdk.Msg{msgContent}, "")
=======
				submittedProposal, err := suite.govKeeper.SubmitProposal(ctx, []sdk.Msg{msgContent}, "", "test", "summary", sdk.AccAddress("cosmos1ghekyjucln7y67ntx7cf27m9dpuxxemn4c8g4r"))
>>>>>>> 7d2ba363
				suite.Require().NoError(err)
				suite.Require().NotEmpty(submittedProposal)

				expProposal, err = v3.ConvertToLegacyProposal(submittedProposal)
				suite.Require().NoError(err)
			},
			true,
		},
	}

	for _, testCase := range testCases {
		suite.Run(fmt.Sprintf("Case %s", testCase.msg), func() {
			testCase.malleate()

			proposalRes, err := queryClient.Proposal(gocontext.Background(), req)

			if testCase.expPass {
				suite.Require().NoError(err)
				suite.Require().NotEmpty(proposalRes.Proposal.String())
				suite.Require().Equal(proposalRes.Proposal.String(), expProposal.String())
			} else {
				suite.Require().Error(err)
				suite.Require().Nil(proposalRes)
			}
		})
	}
}

func (suite *KeeperTestSuite) TestGRPCQueryProposals() {
	suite.reset()
	ctx, queryClient, addrs := suite.ctx, suite.queryClient, suite.addrs

	testProposals := []*v1.Proposal{}

	var (
		req    *v1.QueryProposalsRequest
		expRes *v1.QueryProposalsResponse
	)

	testCases := []struct {
		msg      string
		malleate func()
		expPass  bool
	}{
		{
			"empty state request",
			func() {
				req = &v1.QueryProposalsRequest{}
			},
			true,
		},
		{
			"request proposals with limit 3",
			func() {
				// create 5 test proposals
				for i := 0; i < 5; i++ {
					govAddress := suite.govKeeper.GetGovernanceAccount(suite.ctx).GetAddress()
					testProposal := []sdk.Msg{
						v1.NewMsgVote(govAddress, uint64(i), v1.OptionYes, ""),
					}
<<<<<<< HEAD
					proposal, err := suite.govKeeper.SubmitProposal(ctx, addrs[0], testProposal, "")
=======
					proposal, err := suite.govKeeper.SubmitProposal(ctx, testProposal, "", "test", "summary", sdk.AccAddress("cosmos1ghekyjucln7y67ntx7cf27m9dpuxxemn4c8g4r"))
>>>>>>> 7d2ba363
					suite.Require().NotEmpty(proposal)
					suite.Require().NoError(err)
					testProposals = append(testProposals, &proposal)
				}

				req = &v1.QueryProposalsRequest{
					Pagination: &query.PageRequest{Limit: 3},
				}

				expRes = &v1.QueryProposalsResponse{
					Proposals: testProposals[:3],
				}
			},
			true,
		},
		{
			"request 2nd page with limit 4",
			func() {
				req = &v1.QueryProposalsRequest{
					Pagination: &query.PageRequest{Offset: 3, Limit: 3},
				}

				expRes = &v1.QueryProposalsResponse{
					Proposals: testProposals[3:],
				}
			},
			true,
		},
		{
			"request with limit 2 and count true",
			func() {
				req = &v1.QueryProposalsRequest{
					Pagination: &query.PageRequest{Limit: 2, CountTotal: true},
				}

				expRes = &v1.QueryProposalsResponse{
					Proposals: testProposals[:2],
				}
			},
			true,
		},
		{
			"request with filter of status deposit period",
			func() {
				req = &v1.QueryProposalsRequest{
					ProposalStatus: v1.StatusDepositPeriod,
				}

				expRes = &v1.QueryProposalsResponse{
					Proposals: testProposals,
				}
			},
			true,
		},
		{
			"request with filter of deposit address",
			func() {
				depositCoins := sdk.NewCoins(sdk.NewCoin(sdk.DefaultBondDenom, suite.stakingKeeper.TokensFromConsensusPower(ctx, 20)))
				deposit := v1.NewDeposit(testProposals[0].Id, addrs[0], depositCoins)
				suite.govKeeper.SetDeposit(ctx, deposit)

				req = &v1.QueryProposalsRequest{
					Depositor: addrs[0].String(),
				}

				expRes = &v1.QueryProposalsResponse{
					Proposals: testProposals[:1],
				}
			},
			true,
		},
		{
			"request with filter of deposit address",
			func() {
				testProposals[1].Status = v1.StatusVotingPeriod
				suite.govKeeper.SetProposal(ctx, *testProposals[1])
				suite.Require().NoError(suite.govKeeper.AddVote(ctx, testProposals[1].Id, addrs[0], v1.NewNonSplitVoteOption(v1.OptionAbstain), ""))

				req = &v1.QueryProposalsRequest{
					Voter: addrs[0].String(),
				}

				expRes = &v1.QueryProposalsResponse{
					Proposals: testProposals[1:2],
				}
			},
			true,
		},
	}

	for _, testCase := range testCases {
		suite.Run(fmt.Sprintf("Case %s", testCase.msg), func() {
			testCase.malleate()

			proposals, err := queryClient.Proposals(gocontext.Background(), req)

			if testCase.expPass {
				suite.Require().NoError(err)

				suite.Require().Len(proposals.GetProposals(), len(expRes.GetProposals()))
				for i := 0; i < len(proposals.GetProposals()); i++ {
					suite.Require().NoError(err)
					suite.Require().NotEmpty(proposals.GetProposals()[i])
					suite.Require().Equal(expRes.GetProposals()[i].String(), proposals.GetProposals()[i].String())
				}

			} else {
				suite.Require().Error(err)
				suite.Require().Nil(proposals)
			}
		})
	}
}

func (suite *KeeperTestSuite) TestLegacyGRPCQueryProposals() {
	suite.reset()
	ctx, queryClient, addrs := suite.ctx, suite.legacyQueryClient, suite.addrs

	var req *v1beta1.QueryProposalsRequest

	testCases := []struct {
		msg      string
		malleate func()
		expPass  bool
	}{
		{
			"valid request",
			func() {
				req = &v1beta1.QueryProposalsRequest{}
				testProposal := v1beta1.NewTextProposal("Proposal", "testing proposal")
				msgContent, err := v1.NewLegacyContent(testProposal, govAcct.String())
				suite.Require().NoError(err)
<<<<<<< HEAD
				submittedProposal, err := suite.govKeeper.SubmitProposal(ctx, addrs[0], []sdk.Msg{msgContent}, "")
=======
				submittedProposal, err := suite.govKeeper.SubmitProposal(ctx, []sdk.Msg{msgContent}, "", "test", "summary", sdk.AccAddress("cosmos1ghekyjucln7y67ntx7cf27m9dpuxxemn4c8g4r"))
>>>>>>> 7d2ba363
				suite.Require().NoError(err)
				suite.Require().NotEmpty(submittedProposal)
			},
			true,
		},
	}

	for _, testCase := range testCases {
		suite.Run(fmt.Sprintf("Case %s", testCase.msg), func() {
			testCase.malleate()

			proposalRes, err := queryClient.Proposals(gocontext.Background(), req)

			if testCase.expPass {
				suite.Require().NoError(err)
				suite.Require().NotNil(proposalRes.Proposals)
				suite.Require().Equal(len(proposalRes.Proposals), 1)
			} else {
				suite.Require().Error(err)
				suite.Require().Nil(proposalRes)
			}
		})
	}
}

func (suite *KeeperTestSuite) TestGRPCQueryVote() {
	ctx, queryClient, addrs := suite.ctx, suite.queryClient, suite.addrs

	var (
		req      *v1.QueryVoteRequest
		expRes   *v1.QueryVoteResponse
		proposal v1.Proposal
	)

	testCases := []struct {
		msg      string
		malleate func()
		expPass  bool
	}{
		{
			"empty request",
			func() {
				req = &v1.QueryVoteRequest{}
			},
			false,
		},
		{
			"zero proposal id request",
			func() {
				req = &v1.QueryVoteRequest{
					ProposalId: 0,
					Voter:      addrs[0].String(),
				}
			},
			false,
		},
		{
			"empty voter request",
			func() {
				req = &v1.QueryVoteRequest{
					ProposalId: 1,
					Voter:      "",
				}
			},
			false,
		},
		{
			"non existed proposal",
			func() {
				req = &v1.QueryVoteRequest{
					ProposalId: 3,
					Voter:      addrs[0].String(),
				}
			},
			false,
		},
		{
			"no votes present",
			func() {
				var err error
<<<<<<< HEAD
				proposal, err = suite.govKeeper.SubmitProposal(ctx, addrs[0], TestProposal, "")
=======
				proposal, err = suite.govKeeper.SubmitProposal(ctx, TestProposal, "", "test", "summary", addrs[0])
>>>>>>> 7d2ba363
				suite.Require().NoError(err)

				req = &v1.QueryVoteRequest{
					ProposalId: proposal.Id,
					Voter:      addrs[0].String(),
				}

				expRes = &v1.QueryVoteResponse{}
			},
			false,
		},
		{
			"valid request",
			func() {
				proposal.Status = v1.StatusVotingPeriod
				suite.govKeeper.SetProposal(ctx, proposal)
				suite.Require().NoError(suite.govKeeper.AddVote(ctx, proposal.Id, addrs[0], v1.NewNonSplitVoteOption(v1.OptionAbstain), ""))

				req = &v1.QueryVoteRequest{
					ProposalId: proposal.Id,
					Voter:      addrs[0].String(),
				}

				expRes = &v1.QueryVoteResponse{Vote: &v1.Vote{ProposalId: proposal.Id, Voter: addrs[0].String(), Options: []*v1.WeightedVoteOption{{Option: v1.OptionAbstain, Weight: sdk.MustNewDecFromStr("1.0").String()}}}}
			},
			true,
		},
		{
			"wrong voter id request",
			func() {
				req = &v1.QueryVoteRequest{
					ProposalId: proposal.Id,
					Voter:      addrs[1].String(),
				}

				expRes = &v1.QueryVoteResponse{}
			},
			false,
		},
	}

	for _, testCase := range testCases {
		suite.Run(fmt.Sprintf("Case %s", testCase.msg), func() {
			testCase.malleate()

			vote, err := queryClient.Vote(gocontext.Background(), req)

			if testCase.expPass {
				suite.Require().NoError(err)
				suite.Require().Equal(expRes, vote)
			} else {
				suite.Require().Error(err)
				suite.Require().Nil(vote)
			}
		})
	}
}

func (suite *KeeperTestSuite) TestLegacyGRPCQueryVote() {
	ctx, queryClient, addrs := suite.ctx, suite.legacyQueryClient, suite.addrs

	var (
		req      *v1beta1.QueryVoteRequest
		expRes   *v1beta1.QueryVoteResponse
		proposal v1.Proposal
	)

	testCases := []struct {
		msg      string
		malleate func()
		expPass  bool
	}{
		{
			"empty request",
			func() {
				req = &v1beta1.QueryVoteRequest{}
			},
			false,
		},
		{
			"zero proposal id request",
			func() {
				req = &v1beta1.QueryVoteRequest{
					ProposalId: 0,
					Voter:      addrs[0].String(),
				}
			},
			false,
		},
		{
			"empty voter request",
			func() {
				req = &v1beta1.QueryVoteRequest{
					ProposalId: 1,
					Voter:      "",
				}
			},
			false,
		},
		{
			"non existed proposal",
			func() {
				req = &v1beta1.QueryVoteRequest{
					ProposalId: 3,
					Voter:      addrs[0].String(),
				}
			},
			false,
		},
		{
			"no votes present",
			func() {
				var err error
<<<<<<< HEAD
				proposal, err = suite.govKeeper.SubmitProposal(ctx, addrs[0], TestProposal, "")
=======
				proposal, err = suite.govKeeper.SubmitProposal(ctx, TestProposal, "", "test", "summary", addrs[0])
>>>>>>> 7d2ba363
				suite.Require().NoError(err)

				req = &v1beta1.QueryVoteRequest{
					ProposalId: proposal.Id,
					Voter:      addrs[0].String(),
				}

				expRes = &v1beta1.QueryVoteResponse{}
			},
			false,
		},
		{
			"valid request",
			func() {
				proposal.Status = v1.StatusVotingPeriod
				suite.govKeeper.SetProposal(ctx, proposal)
				suite.Require().NoError(suite.govKeeper.AddVote(ctx, proposal.Id, addrs[0], v1.NewNonSplitVoteOption(v1.OptionAbstain), ""))

				req = &v1beta1.QueryVoteRequest{
					ProposalId: proposal.Id,
					Voter:      addrs[0].String(),
				}

				expRes = &v1beta1.QueryVoteResponse{Vote: v1beta1.Vote{ProposalId: proposal.Id, Voter: addrs[0].String(), Options: []v1beta1.WeightedVoteOption{{Option: v1beta1.OptionAbstain, Weight: sdk.MustNewDecFromStr("1.0")}}}}
			},
			true,
		},
		{
			"wrong voter id request",
			func() {
				req = &v1beta1.QueryVoteRequest{
					ProposalId: proposal.Id,
					Voter:      addrs[1].String(),
				}

				expRes = &v1beta1.QueryVoteResponse{}
			},
			false,
		},
	}

	for _, testCase := range testCases {
		suite.Run(fmt.Sprintf("Case %s", testCase.msg), func() {
			testCase.malleate()

			vote, err := queryClient.Vote(gocontext.Background(), req)

			if testCase.expPass {
				suite.Require().NoError(err)
				suite.Require().Equal(expRes, vote)
			} else {
				suite.Require().Error(err)
				suite.Require().Nil(vote)
			}
		})
	}
}

func (suite *KeeperTestSuite) TestGRPCQueryVotes() {
	suite.reset()
	ctx, queryClient := suite.ctx, suite.queryClient

	addrs := simtestutil.AddTestAddrsIncremental(suite.bankKeeper, suite.stakingKeeper, ctx, 2, sdk.NewInt(30000000))

	var (
		req      *v1.QueryVotesRequest
		expRes   *v1.QueryVotesResponse
		proposal v1.Proposal
		votes    v1.Votes
	)

	testCases := []struct {
		msg      string
		malleate func()
		expPass  bool
	}{
		{
			"empty request",
			func() {
				req = &v1.QueryVotesRequest{}
			},
			false,
		},
		{
			"zero proposal id request",
			func() {
				req = &v1.QueryVotesRequest{
					ProposalId: 0,
				}
			},
			false,
		},
		{
			"non existed proposals",
			func() {
				req = &v1.QueryVotesRequest{
					ProposalId: 2,
				}
			},
			true,
		},
		{
			"create a proposal and get votes",
			func() {
				var err error
<<<<<<< HEAD
				proposal, err = suite.govKeeper.SubmitProposal(ctx, addrs[0], TestProposal, "")
=======
				proposal, err = suite.govKeeper.SubmitProposal(ctx, TestProposal, "", "test", "summary", addrs[0])
>>>>>>> 7d2ba363
				suite.Require().NoError(err)

				req = &v1.QueryVotesRequest{
					ProposalId: proposal.Id,
				}
			},
			true,
		},
		{
			"request after adding 2 votes",
			func() {
				proposal.Status = v1.StatusVotingPeriod
				suite.govKeeper.SetProposal(ctx, proposal)

				votes = []*v1.Vote{
					{ProposalId: proposal.Id, Voter: addrs[0].String(), Options: v1.NewNonSplitVoteOption(v1.OptionAbstain)},
					{ProposalId: proposal.Id, Voter: addrs[1].String(), Options: v1.NewNonSplitVoteOption(v1.OptionYes)},
				}
				accAddr1, err1 := sdk.AccAddressFromBech32(votes[0].Voter)
				accAddr2, err2 := sdk.AccAddressFromBech32(votes[1].Voter)
				suite.Require().NoError(err1)
				suite.Require().NoError(err2)
				suite.Require().NoError(suite.govKeeper.AddVote(ctx, proposal.Id, accAddr1, votes[0].Options, ""))
				suite.Require().NoError(suite.govKeeper.AddVote(ctx, proposal.Id, accAddr2, votes[1].Options, ""))

				req = &v1.QueryVotesRequest{
					ProposalId: proposal.Id,
				}

				expRes = &v1.QueryVotesResponse{
					Votes: votes,
				}
			},
			true,
		},
	}

	for _, testCase := range testCases {
		suite.Run(fmt.Sprintf("Case %s", testCase.msg), func() {
			testCase.malleate()

			votes, err := queryClient.Votes(gocontext.Background(), req)

			if testCase.expPass {
				suite.Require().NoError(err)
				suite.Require().Equal(expRes.GetVotes(), votes.GetVotes())
			} else {
				suite.Require().Error(err)
				suite.Require().Nil(votes)
			}
		})
	}
}

func (suite *KeeperTestSuite) TestLegacyGRPCQueryVotes() {
	suite.reset()
	ctx, queryClient := suite.ctx, suite.legacyQueryClient

	addrs := simtestutil.AddTestAddrsIncremental(suite.bankKeeper, suite.stakingKeeper, ctx, 2, sdk.NewInt(30000000))

	var (
		req      *v1beta1.QueryVotesRequest
		expRes   *v1beta1.QueryVotesResponse
		proposal v1.Proposal
		votes    v1beta1.Votes
	)

	testCases := []struct {
		msg      string
		malleate func()
		expPass  bool
	}{
		{
			"empty request",
			func() {
				req = &v1beta1.QueryVotesRequest{}
			},
			false,
		},
		{
			"zero proposal id request",
			func() {
				req = &v1beta1.QueryVotesRequest{
					ProposalId: 0,
				}
			},
			false,
		},
		{
			"non existed proposals",
			func() {
				req = &v1beta1.QueryVotesRequest{
					ProposalId: 2,
				}
			},
			true,
		},
		{
			"create a proposal and get votes",
			func() {
				var err error
<<<<<<< HEAD
				proposal, err = suite.govKeeper.SubmitProposal(ctx, addrs[0], TestProposal, "")
=======
				proposal, err = suite.govKeeper.SubmitProposal(ctx, TestProposal, "", "test", "summary", addrs[0])
>>>>>>> 7d2ba363
				suite.Require().NoError(err)

				req = &v1beta1.QueryVotesRequest{
					ProposalId: proposal.Id,
				}
			},
			true,
		},
		{
			"request after adding 2 votes",
			func() {
				proposal.Status = v1.StatusVotingPeriod
				suite.govKeeper.SetProposal(ctx, proposal)

				votes = []v1beta1.Vote{
					{ProposalId: proposal.Id, Voter: addrs[0].String(), Options: v1beta1.NewNonSplitVoteOption(v1beta1.OptionAbstain)},
					{ProposalId: proposal.Id, Voter: addrs[1].String(), Options: v1beta1.NewNonSplitVoteOption(v1beta1.OptionYes)},
				}
				accAddr1, err1 := sdk.AccAddressFromBech32(votes[0].Voter)
				accAddr2, err2 := sdk.AccAddressFromBech32(votes[1].Voter)
				suite.Require().NoError(err1)
				suite.Require().NoError(err2)
				suite.Require().NoError(suite.govKeeper.AddVote(ctx, proposal.Id, accAddr1, v1.NewNonSplitVoteOption(v1.OptionAbstain), ""))
				suite.Require().NoError(suite.govKeeper.AddVote(ctx, proposal.Id, accAddr2, v1.NewNonSplitVoteOption(v1.OptionYes), ""))

				req = &v1beta1.QueryVotesRequest{
					ProposalId: proposal.Id,
				}

				expRes = &v1beta1.QueryVotesResponse{
					Votes: votes,
				}
			},
			true,
		},
	}

	for _, testCase := range testCases {
		suite.Run(fmt.Sprintf("Case %s", testCase.msg), func() {
			testCase.malleate()

			votes, err := queryClient.Votes(gocontext.Background(), req)

			if testCase.expPass {
				suite.Require().NoError(err)
				suite.Require().Equal(expRes.GetVotes(), votes.GetVotes())
			} else {
				suite.Require().Error(err)
				suite.Require().Nil(votes)
			}
		})
	}
}

func (suite *KeeperTestSuite) TestGRPCQueryParams() {
	queryClient := suite.queryClient

	params := v1.DefaultParams()

	var (
		req    *v1.QueryParamsRequest
		expRes *v1.QueryParamsResponse
	)

	testCases := []struct {
		msg      string
		malleate func()
		expPass  bool
	}{
		{
			"empty request",
			func() {
				req = &v1.QueryParamsRequest{}
			},
			false,
		},
		{
			"deposit params request",
			func() {
				req = &v1.QueryParamsRequest{ParamsType: v1.ParamDeposit}
				depositParams := v1.NewDepositParams(params.MinDeposit, params.MaxDepositPeriod) //nolint:staticcheck // SA1019: params.MinDeposit is deprecated: Use MinInitialDeposit instead.
				expRes = &v1.QueryParamsResponse{
					DepositParams: &depositParams,
				}
			},
			true,
		},
		{
			"voting params request",
			func() {
				req = &v1.QueryParamsRequest{ParamsType: v1.ParamVoting}
				votingParams := v1.NewVotingParams(params.VotingPeriod) //nolint:staticcheck // SA1019: params.VotingPeriod is deprecated: Use VotingPeriod instead.
				expRes = &v1.QueryParamsResponse{
					VotingParams: &votingParams,
				}
			},
			true,
		},
		{
			"tally params request",
			func() {
				req = &v1.QueryParamsRequest{ParamsType: v1.ParamTallying}
				tallyParams := v1.NewTallyParams(params.Quorum, params.Threshold, params.VetoThreshold) //nolint:staticcheck // SA1019: params.Quorum is deprecated: Use Quorum instead.
				expRes = &v1.QueryParamsResponse{
					TallyParams: &tallyParams,
				}
			},
			true,
		},
		{
			"invalid request",
			func() {
				req = &v1.QueryParamsRequest{ParamsType: "wrongPath"}
				expRes = &v1.QueryParamsResponse{}
			},
			false,
		},
	}

	for _, testCase := range testCases {
		suite.Run(fmt.Sprintf("Case %s", testCase.msg), func() {
			testCase.malleate()

			params, err := queryClient.Params(gocontext.Background(), req)

			if testCase.expPass {
				suite.Require().NoError(err)
				suite.Require().Equal(expRes.GetDepositParams(), params.GetDepositParams()) //nolint:staticcheck // SA1019: params.MinDeposit is deprecated: Use MinInitialDeposit instead.
				suite.Require().Equal(expRes.GetVotingParams(), params.GetVotingParams())   //nolint:staticcheck // SA1019: params.VotingPeriod is deprecated: Use VotingPeriod instead.
				suite.Require().Equal(expRes.GetTallyParams(), params.GetTallyParams())     //nolint:staticcheck // SA1019: params.Quorum is deprecated: Use Quorum instead.
			} else {
				suite.Require().Error(err)
				suite.Require().Nil(params)
			}
		})
	}
}

func (suite *KeeperTestSuite) TestLegacyGRPCQueryParams() {
	queryClient := suite.legacyQueryClient

	var (
		req    *v1beta1.QueryParamsRequest
		expRes *v1beta1.QueryParamsResponse
	)

	defaultTallyParams := v1beta1.TallyParams{
		Quorum:        math.LegacyNewDec(0),
		Threshold:     math.LegacyNewDec(0),
		VetoThreshold: math.LegacyNewDec(0),
	}

	testCases := []struct {
		msg      string
		malleate func()
		expPass  bool
	}{
		{
			"empty request",
			func() {
				req = &v1beta1.QueryParamsRequest{}
			},
			false,
		},
		{
			"deposit params request",
			func() {
				req = &v1beta1.QueryParamsRequest{ParamsType: v1beta1.ParamDeposit}
				depositParams := v1beta1.DefaultDepositParams()
				expRes = &v1beta1.QueryParamsResponse{
					DepositParams: depositParams,
					TallyParams:   defaultTallyParams,
				}
			},
			true,
		},
		{
			"voting params request",
			func() {
				req = &v1beta1.QueryParamsRequest{ParamsType: v1beta1.ParamVoting}
				votingParams := v1beta1.DefaultVotingParams()
				expRes = &v1beta1.QueryParamsResponse{
					VotingParams: votingParams,
					TallyParams:  defaultTallyParams,
				}
			},
			true,
		},
		{
			"tally params request",
			func() {
				req = &v1beta1.QueryParamsRequest{ParamsType: v1beta1.ParamTallying}
				tallyParams := v1beta1.DefaultTallyParams()
				expRes = &v1beta1.QueryParamsResponse{
					TallyParams: tallyParams,
				}
			},
			true,
		},
		{
			"invalid request",
			func() {
				req = &v1beta1.QueryParamsRequest{ParamsType: "wrongPath"}
				expRes = &v1beta1.QueryParamsResponse{}
			},
			false,
		},
	}

	for _, testCase := range testCases {
		suite.Run(fmt.Sprintf("Case %s", testCase.msg), func() {
			testCase.malleate()

			params, err := queryClient.Params(gocontext.Background(), req)

			if testCase.expPass {
				suite.Require().NoError(err)
				suite.Require().Equal(expRes.GetDepositParams(), params.GetDepositParams())
				suite.Require().Equal(expRes.GetVotingParams(), params.GetVotingParams())
				suite.Require().Equal(expRes.GetTallyParams(), params.GetTallyParams())
			} else {
				suite.Require().Error(err)
				suite.Require().Nil(params)
			}
		})
	}
}

func (suite *KeeperTestSuite) TestGRPCQueryDeposit() {
	suite.reset()
	ctx, queryClient, addrs := suite.ctx, suite.queryClient, suite.addrs

	var (
		req      *v1.QueryDepositRequest
		expRes   *v1.QueryDepositResponse
		proposal v1.Proposal
	)

	testCases := []struct {
		msg      string
		malleate func()
		expPass  bool
	}{
		{
			"empty request",
			func() {
				req = &v1.QueryDepositRequest{}
			},
			false,
		},
		{
			"zero proposal id request",
			func() {
				req = &v1.QueryDepositRequest{
					ProposalId: 0,
					Depositor:  addrs[0].String(),
				}
			},
			false,
		},
		{
			"empty deposit address request",
			func() {
				req = &v1.QueryDepositRequest{
					ProposalId: 1,
					Depositor:  "",
				}
			},
			false,
		},
		{
			"non existed proposal",
			func() {
				req = &v1.QueryDepositRequest{
					ProposalId: 2,
					Depositor:  addrs[0].String(),
				}
			},
			false,
		},
		{
			"no deposits proposal",
			func() {
				var err error
<<<<<<< HEAD
				proposal, err = suite.govKeeper.SubmitProposal(ctx, addrs[0], TestProposal, "")
=======
				proposal, err = suite.govKeeper.SubmitProposal(ctx, TestProposal, "", "test", "summary", addrs[0])
>>>>>>> 7d2ba363
				suite.Require().NoError(err)
				suite.Require().NotNil(proposal)

				req = &v1.QueryDepositRequest{
					ProposalId: proposal.Id,
					Depositor:  addrs[0].String(),
				}
			},
			false,
		},
		{
			"valid request",
			func() {
				depositCoins := sdk.NewCoins(sdk.NewCoin(sdk.DefaultBondDenom, suite.stakingKeeper.TokensFromConsensusPower(ctx, 20)))
				deposit := v1.NewDeposit(proposal.Id, addrs[0], depositCoins)
				suite.govKeeper.SetDeposit(ctx, deposit)

				req = &v1.QueryDepositRequest{
					ProposalId: proposal.Id,
					Depositor:  addrs[0].String(),
				}

				expRes = &v1.QueryDepositResponse{Deposit: &deposit}
			},
			true,
		},
	}

	for _, testCase := range testCases {
		suite.Run(fmt.Sprintf("Case %s", testCase.msg), func() {
			testCase.malleate()

			deposit, err := queryClient.Deposit(gocontext.Background(), req)

			if testCase.expPass {
				suite.Require().NoError(err)
				suite.Require().Equal(deposit.GetDeposit(), expRes.GetDeposit())
			} else {
				suite.Require().Error(err)
				suite.Require().Nil(expRes)
			}
		})
	}
}

func (suite *KeeperTestSuite) TestLegacyGRPCQueryDeposit() {
	ctx, queryClient, addrs := suite.ctx, suite.legacyQueryClient, suite.addrs

	var (
		req      *v1beta1.QueryDepositRequest
		expRes   *v1beta1.QueryDepositResponse
		proposal v1.Proposal
	)

	testCases := []struct {
		msg      string
		malleate func()
		expPass  bool
	}{
		{
			"empty request",
			func() {
				req = &v1beta1.QueryDepositRequest{}
			},
			false,
		},
		{
			"zero proposal id request",
			func() {
				req = &v1beta1.QueryDepositRequest{
					ProposalId: 0,
					Depositor:  addrs[0].String(),
				}
			},
			false,
		},
		{
			"empty deposit address request",
			func() {
				req = &v1beta1.QueryDepositRequest{
					ProposalId: 1,
					Depositor:  "",
				}
			},
			false,
		},
		{
			"non existed proposal",
			func() {
				req = &v1beta1.QueryDepositRequest{
					ProposalId: 2,
					Depositor:  addrs[0].String(),
				}
			},
			false,
		},
		{
			"no deposits proposal",
			func() {
				var err error
<<<<<<< HEAD
				proposal, err = suite.govKeeper.SubmitProposal(ctx, addrs[0], TestProposal, "")
=======
				proposal, err = suite.govKeeper.SubmitProposal(ctx, TestProposal, "", "test", "summary", addrs[0])
>>>>>>> 7d2ba363
				suite.Require().NoError(err)
				suite.Require().NotNil(proposal)

				req = &v1beta1.QueryDepositRequest{
					ProposalId: proposal.Id,
					Depositor:  addrs[0].String(),
				}
			},
			false,
		},
		{
			"valid request",
			func() {
				depositCoins := sdk.NewCoins(sdk.NewCoin(sdk.DefaultBondDenom, suite.stakingKeeper.TokensFromConsensusPower(ctx, 20)))
				deposit := v1beta1.NewDeposit(proposal.Id, addrs[0], depositCoins)
				v1deposit := v1.NewDeposit(proposal.Id, addrs[0], depositCoins)
				suite.govKeeper.SetDeposit(ctx, v1deposit)

				req = &v1beta1.QueryDepositRequest{
					ProposalId: proposal.Id,
					Depositor:  addrs[0].String(),
				}

				expRes = &v1beta1.QueryDepositResponse{Deposit: deposit}
			},
			true,
		},
	}

	for _, testCase := range testCases {
		suite.Run(fmt.Sprintf("Case %s", testCase.msg), func() {
			testCase.malleate()

			deposit, err := queryClient.Deposit(gocontext.Background(), req)

			if testCase.expPass {
				suite.Require().NoError(err)
				suite.Require().Equal(deposit.GetDeposit(), expRes.GetDeposit())
			} else {
				suite.Require().Error(err)
				suite.Require().Nil(expRes)
			}
		})
	}
}

func (suite *KeeperTestSuite) TestGRPCQueryDeposits() {
	ctx, queryClient, addrs := suite.ctx, suite.queryClient, suite.addrs

	var (
		req      *v1.QueryDepositsRequest
		expRes   *v1.QueryDepositsResponse
		proposal v1.Proposal
	)

	testCases := []struct {
		msg      string
		malleate func()
		expPass  bool
	}{
		{
			"empty request",
			func() {
				req = &v1.QueryDepositsRequest{}
			},
			false,
		},
		{
			"zero proposal id request",
			func() {
				req = &v1.QueryDepositsRequest{
					ProposalId: 0,
				}
			},
			false,
		},
		{
			"non existed proposal",
			func() {
				req = &v1.QueryDepositsRequest{
					ProposalId: 2,
				}
			},
			true,
		},
		{
			"create a proposal and get deposits",
			func() {
				var err error
<<<<<<< HEAD
				proposal, err = suite.govKeeper.SubmitProposal(ctx, addrs[0], TestProposal, "")
=======
				proposal, err = suite.govKeeper.SubmitProposal(ctx, TestProposal, "", "test", "summary", addrs[0])
>>>>>>> 7d2ba363
				suite.Require().NoError(err)

				req = &v1.QueryDepositsRequest{
					ProposalId: proposal.Id,
				}
			},
			true,
		},
		{
			"get deposits with default limit",
			func() {
				depositAmount1 := sdk.NewCoins(sdk.NewCoin(sdk.DefaultBondDenom, suite.stakingKeeper.TokensFromConsensusPower(ctx, 20)))
				deposit1 := v1.NewDeposit(proposal.Id, addrs[0], depositAmount1)
				suite.govKeeper.SetDeposit(ctx, deposit1)

				depositAmount2 := sdk.NewCoins(sdk.NewCoin(sdk.DefaultBondDenom, suite.stakingKeeper.TokensFromConsensusPower(ctx, 30)))
				deposit2 := v1.NewDeposit(proposal.Id, addrs[1], depositAmount2)
				suite.govKeeper.SetDeposit(ctx, deposit2)

				deposits := v1.Deposits{&deposit1, &deposit2}

				req = &v1.QueryDepositsRequest{
					ProposalId: proposal.Id,
				}

				expRes = &v1.QueryDepositsResponse{
					Deposits: deposits,
				}
			},
			true,
		},
	}

	for _, testCase := range testCases {
		suite.Run(fmt.Sprintf("Case %s", testCase.msg), func() {
			testCase.malleate()

			deposits, err := queryClient.Deposits(gocontext.Background(), req)

			if testCase.expPass {
				suite.Require().NoError(err)
				suite.Require().Equal(expRes.GetDeposits(), deposits.GetDeposits())
			} else {
				suite.Require().Error(err)
				suite.Require().Nil(deposits)
			}
		})
	}
}

func (suite *KeeperTestSuite) TestLegacyGRPCQueryDeposits() {
	suite.reset()
	ctx, queryClient, addrs := suite.ctx, suite.legacyQueryClient, suite.addrs

	var (
		req      *v1beta1.QueryDepositsRequest
		expRes   *v1beta1.QueryDepositsResponse
		proposal v1.Proposal
	)

	testCases := []struct {
		msg      string
		malleate func()
		expPass  bool
	}{
		{
			"empty request",
			func() {
				req = &v1beta1.QueryDepositsRequest{}
			},
			false,
		},
		{
			"zero proposal id request",
			func() {
				req = &v1beta1.QueryDepositsRequest{
					ProposalId: 0,
				}
			},
			false,
		},
		{
			"non existed proposal",
			func() {
				req = &v1beta1.QueryDepositsRequest{
					ProposalId: 2,
				}
			},
			true,
		},
		{
			"create a proposal and get deposits",
			func() {
				var err error
<<<<<<< HEAD
				proposal, err = suite.govKeeper.SubmitProposal(ctx, addrs[0], TestProposal, "")
=======
				proposal, err = suite.govKeeper.SubmitProposal(ctx, TestProposal, "", "test", "summary", addrs[0])
>>>>>>> 7d2ba363
				suite.Require().NoError(err)

				req = &v1beta1.QueryDepositsRequest{
					ProposalId: proposal.Id,
				}
			},
			true,
		},
		{
			"get deposits with default limit",
			func() {
				depositAmount1 := sdk.NewCoins(sdk.NewCoin(sdk.DefaultBondDenom, suite.stakingKeeper.TokensFromConsensusPower(ctx, 20)))
				deposit1 := v1beta1.NewDeposit(proposal.Id, addrs[0], depositAmount1)
				v1deposit1 := v1.NewDeposit(proposal.Id, addrs[0], depositAmount1)
				suite.govKeeper.SetDeposit(ctx, v1deposit1)

				depositAmount2 := sdk.NewCoins(sdk.NewCoin(sdk.DefaultBondDenom, suite.stakingKeeper.TokensFromConsensusPower(ctx, 30)))
				deposit2 := v1beta1.NewDeposit(proposal.Id, addrs[1], depositAmount2)
				v1deposit2 := v1.NewDeposit(proposal.Id, addrs[1], depositAmount2)
				suite.govKeeper.SetDeposit(ctx, v1deposit2)

				deposits := v1beta1.Deposits{deposit1, deposit2}

				req = &v1beta1.QueryDepositsRequest{
					ProposalId: proposal.Id,
				}

				expRes = &v1beta1.QueryDepositsResponse{
					Deposits: deposits,
				}
			},
			true,
		},
	}

	for _, testCase := range testCases {
		suite.Run(fmt.Sprintf("Case %s", testCase.msg), func() {
			testCase.malleate()

			deposits, err := queryClient.Deposits(gocontext.Background(), req)

			if testCase.expPass {
				suite.Require().NoError(err)
				suite.Require().Equal(expRes.GetDeposits(), deposits.GetDeposits())
			} else {
				suite.Require().Error(err)
				suite.Require().Nil(deposits)
			}
		})
	}
}

func (suite *KeeperTestSuite) TestGRPCQueryTallyResult() {
	suite.reset()
	ctx, queryClient := suite.ctx, suite.queryClient

	var (
		req      *v1.QueryTallyResultRequest
		expTally *v1.TallyResult
	)

	testCases := []struct {
		msg      string
		malleate func()
		expPass  bool
	}{
		{
			"empty request",
			func() {
				req = &v1.QueryTallyResultRequest{}
			},
			false,
		},
		{
			"non existing proposal request",
			func() {
				req = &v1.QueryTallyResultRequest{ProposalId: 2}
			},
			false,
		},
		{
			"zero proposal id request",
			func() {
				req = &v1.QueryTallyResultRequest{ProposalId: 0}
			},
			false,
		},
		{
			"valid request with proposal status passed",
			func() {
				propTime := time.Now()
				proposal := v1.Proposal{
					Id:     1,
					Status: v1.StatusPassed,
					FinalTallyResult: &v1.TallyResult{
						YesCount:        "4",
						AbstainCount:    "1",
						NoCount:         "0",
						NoWithVetoCount: "0",
					},
					SubmitTime:      &propTime,
					VotingStartTime: &propTime,
					VotingEndTime:   &propTime,
					Metadata:        "proposal metadata",
				}
				suite.govKeeper.SetProposal(ctx, proposal)

				req = &v1.QueryTallyResultRequest{ProposalId: proposal.Id}

				expTally = &v1.TallyResult{
					YesCount:        "4",
					AbstainCount:    "1",
					NoCount:         "0",
					NoWithVetoCount: "0",
				}
			},
			true,
		},
		{
			"proposal status deposit",
			func() {
				propTime := time.Now()
				proposal := v1.Proposal{
					Id:              1,
					Status:          v1.StatusDepositPeriod,
					SubmitTime:      &propTime,
					VotingStartTime: &propTime,
					VotingEndTime:   &propTime,
					Metadata:        "proposal metadata",
				}
				suite.govKeeper.SetProposal(ctx, proposal)

				req = &v1.QueryTallyResultRequest{ProposalId: proposal.Id}

				expTally = &v1.TallyResult{
					YesCount:        "0",
					AbstainCount:    "0",
					NoCount:         "0",
					NoWithVetoCount: "0",
				}
			},
			true,
		},
		{
			"proposal is in voting period",
			func() {
				propTime := time.Now()
				proposal := v1.Proposal{
					Id:              1,
					Status:          v1.StatusVotingPeriod,
					SubmitTime:      &propTime,
					VotingStartTime: &propTime,
					VotingEndTime:   &propTime,
					Metadata:        "proposal metadata",
				}
				suite.govKeeper.SetProposal(ctx, proposal)

				req = &v1.QueryTallyResultRequest{ProposalId: proposal.Id}

				expTally = &v1.TallyResult{
					YesCount:        "0",
					AbstainCount:    "0",
					NoCount:         "0",
					NoWithVetoCount: "0",
				}
			},
			true,
		},
	}

	for _, testCase := range testCases {
		suite.Run(fmt.Sprintf("Case %s", testCase.msg), func() {
			testCase.malleate()

			tallyRes, err := queryClient.TallyResult(gocontext.Background(), req)

			if testCase.expPass {
				suite.Require().NoError(err)
				suite.Require().NotEmpty(tallyRes.Tally.String())
				suite.Require().Equal(expTally.String(), tallyRes.Tally.String())
			} else {
				suite.Require().Error(err)
				suite.Require().Nil(tallyRes)
			}
		})
	}
}

func (suite *KeeperTestSuite) TestLegacyGRPCQueryTallyResult() {
	suite.reset()
	ctx, queryClient := suite.ctx, suite.legacyQueryClient

	var (
		req      *v1beta1.QueryTallyResultRequest
		expTally *v1beta1.TallyResult
	)

	testCases := []struct {
		msg      string
		malleate func()
		expPass  bool
	}{
		{
			"empty request",
			func() {
				req = &v1beta1.QueryTallyResultRequest{}
			},
			false,
		},
		{
			"non existing proposal request",
			func() {
				req = &v1beta1.QueryTallyResultRequest{ProposalId: 2}
			},
			false,
		},
		{
			"zero proposal id request",
			func() {
				req = &v1beta1.QueryTallyResultRequest{ProposalId: 0}
			},
			false,
		},
		{
			"valid request with proposal status passed",
			func() {
				propTime := time.Now()
				proposal := v1.Proposal{
					Id:     1,
					Status: v1.StatusPassed,
					FinalTallyResult: &v1.TallyResult{
						YesCount:        "4",
						AbstainCount:    "1",
						NoCount:         "0",
						NoWithVetoCount: "0",
					},
					SubmitTime:      &propTime,
					VotingStartTime: &propTime,
					VotingEndTime:   &propTime,
					Metadata:        "proposal metadata",
				}
				suite.govKeeper.SetProposal(ctx, proposal)

				req = &v1beta1.QueryTallyResultRequest{ProposalId: proposal.Id}

				expTally = &v1beta1.TallyResult{
					Yes:        math.NewInt(4),
					Abstain:    math.NewInt(1),
					No:         math.NewInt(0),
					NoWithVeto: math.NewInt(0),
				}
			},
			true,
		},
		{
			"proposal status deposit",
			func() {
				propTime := time.Now()
				proposal := v1.Proposal{
					Id:              1,
					Status:          v1.StatusDepositPeriod,
					SubmitTime:      &propTime,
					VotingStartTime: &propTime,
					VotingEndTime:   &propTime,
					Metadata:        "proposal metadata",
				}
				suite.govKeeper.SetProposal(ctx, proposal)

				req = &v1beta1.QueryTallyResultRequest{ProposalId: proposal.Id}

				expTally = &v1beta1.TallyResult{
					Yes:        math.NewInt(0),
					Abstain:    math.NewInt(0),
					No:         math.NewInt(0),
					NoWithVeto: math.NewInt(0),
				}
			},
			true,
		},
		{
			"proposal is in voting period",
			func() {
				propTime := time.Now()
				proposal := v1.Proposal{
					Id:              1,
					Status:          v1.StatusVotingPeriod,
					SubmitTime:      &propTime,
					VotingStartTime: &propTime,
					VotingEndTime:   &propTime,
					Metadata:        "proposal metadata",
				}
				suite.govKeeper.SetProposal(ctx, proposal)

				req = &v1beta1.QueryTallyResultRequest{ProposalId: proposal.Id}

				expTally = &v1beta1.TallyResult{
					Yes:        math.NewInt(0),
					Abstain:    math.NewInt(0),
					No:         math.NewInt(0),
					NoWithVeto: math.NewInt(0),
				}
			},
			true,
		},
	}

	for _, testCase := range testCases {
		suite.Run(fmt.Sprintf("Case %s", testCase.msg), func() {
			testCase.malleate()

			tallyRes, err := queryClient.TallyResult(gocontext.Background(), req)

			if testCase.expPass {
				suite.Require().NoError(err)
				suite.Require().NotEmpty(tallyRes.Tally.String())
				suite.Require().Equal(expTally.String(), tallyRes.Tally.String())
			} else {
				suite.Require().Error(err)
				suite.Require().Nil(tallyRes)
			}
		})
	}
}<|MERGE_RESOLUTION|>--- conflicted
+++ resolved
@@ -57,11 +57,7 @@
 				testProposal := v1beta1.NewTextProposal("Proposal", "testing proposal")
 				msgContent, err := v1.NewLegacyContent(testProposal, govAcct.String())
 				suite.Require().NoError(err)
-<<<<<<< HEAD
 				submittedProposal, err := suite.govKeeper.SubmitProposal(ctx, addrs[0], []sdk.Msg{msgContent}, "")
-=======
-				submittedProposal, err := suite.govKeeper.SubmitProposal(ctx, []sdk.Msg{msgContent}, "", "test", "summary", sdk.AccAddress("cosmos1ghekyjucln7y67ntx7cf27m9dpuxxemn4c8g4r"))
->>>>>>> 7d2ba363
 				suite.Require().NoError(err)
 				suite.Require().NotEmpty(submittedProposal)
 
@@ -131,11 +127,7 @@
 				testProposal := v1beta1.NewTextProposal("Proposal", "testing proposal")
 				msgContent, err := v1.NewLegacyContent(testProposal, govAcct.String())
 				suite.Require().NoError(err)
-<<<<<<< HEAD
 				submittedProposal, err := suite.govKeeper.SubmitProposal(ctx, addrs[0], []sdk.Msg{msgContent}, "")
-=======
-				submittedProposal, err := suite.govKeeper.SubmitProposal(ctx, []sdk.Msg{msgContent}, "", "test", "summary", sdk.AccAddress("cosmos1ghekyjucln7y67ntx7cf27m9dpuxxemn4c8g4r"))
->>>>>>> 7d2ba363
 				suite.Require().NoError(err)
 				suite.Require().NotEmpty(submittedProposal)
 
@@ -196,11 +188,7 @@
 					testProposal := []sdk.Msg{
 						v1.NewMsgVote(govAddress, uint64(i), v1.OptionYes, ""),
 					}
-<<<<<<< HEAD
 					proposal, err := suite.govKeeper.SubmitProposal(ctx, addrs[0], testProposal, "")
-=======
-					proposal, err := suite.govKeeper.SubmitProposal(ctx, testProposal, "", "test", "summary", sdk.AccAddress("cosmos1ghekyjucln7y67ntx7cf27m9dpuxxemn4c8g4r"))
->>>>>>> 7d2ba363
 					suite.Require().NotEmpty(proposal)
 					suite.Require().NoError(err)
 					testProposals = append(testProposals, &proposal)
@@ -333,11 +321,7 @@
 				testProposal := v1beta1.NewTextProposal("Proposal", "testing proposal")
 				msgContent, err := v1.NewLegacyContent(testProposal, govAcct.String())
 				suite.Require().NoError(err)
-<<<<<<< HEAD
 				submittedProposal, err := suite.govKeeper.SubmitProposal(ctx, addrs[0], []sdk.Msg{msgContent}, "")
-=======
-				submittedProposal, err := suite.govKeeper.SubmitProposal(ctx, []sdk.Msg{msgContent}, "", "test", "summary", sdk.AccAddress("cosmos1ghekyjucln7y67ntx7cf27m9dpuxxemn4c8g4r"))
->>>>>>> 7d2ba363
 				suite.Require().NoError(err)
 				suite.Require().NotEmpty(submittedProposal)
 			},
@@ -418,11 +402,7 @@
 			"no votes present",
 			func() {
 				var err error
-<<<<<<< HEAD
 				proposal, err = suite.govKeeper.SubmitProposal(ctx, addrs[0], TestProposal, "")
-=======
-				proposal, err = suite.govKeeper.SubmitProposal(ctx, TestProposal, "", "test", "summary", addrs[0])
->>>>>>> 7d2ba363
 				suite.Require().NoError(err)
 
 				req = &v1.QueryVoteRequest{
@@ -536,11 +516,7 @@
 			"no votes present",
 			func() {
 				var err error
-<<<<<<< HEAD
 				proposal, err = suite.govKeeper.SubmitProposal(ctx, addrs[0], TestProposal, "")
-=======
-				proposal, err = suite.govKeeper.SubmitProposal(ctx, TestProposal, "", "test", "summary", addrs[0])
->>>>>>> 7d2ba363
 				suite.Require().NoError(err)
 
 				req = &v1beta1.QueryVoteRequest{
@@ -646,11 +622,7 @@
 			"create a proposal and get votes",
 			func() {
 				var err error
-<<<<<<< HEAD
 				proposal, err = suite.govKeeper.SubmitProposal(ctx, addrs[0], TestProposal, "")
-=======
-				proposal, err = suite.govKeeper.SubmitProposal(ctx, TestProposal, "", "test", "summary", addrs[0])
->>>>>>> 7d2ba363
 				suite.Require().NoError(err)
 
 				req = &v1.QueryVotesRequest{
@@ -752,11 +724,7 @@
 			"create a proposal and get votes",
 			func() {
 				var err error
-<<<<<<< HEAD
 				proposal, err = suite.govKeeper.SubmitProposal(ctx, addrs[0], TestProposal, "")
-=======
-				proposal, err = suite.govKeeper.SubmitProposal(ctx, TestProposal, "", "test", "summary", addrs[0])
->>>>>>> 7d2ba363
 				suite.Require().NoError(err)
 
 				req = &v1beta1.QueryVotesRequest{
@@ -1041,11 +1009,7 @@
 			"no deposits proposal",
 			func() {
 				var err error
-<<<<<<< HEAD
 				proposal, err = suite.govKeeper.SubmitProposal(ctx, addrs[0], TestProposal, "")
-=======
-				proposal, err = suite.govKeeper.SubmitProposal(ctx, TestProposal, "", "test", "summary", addrs[0])
->>>>>>> 7d2ba363
 				suite.Require().NoError(err)
 				suite.Require().NotNil(proposal)
 
@@ -1146,11 +1110,7 @@
 			"no deposits proposal",
 			func() {
 				var err error
-<<<<<<< HEAD
 				proposal, err = suite.govKeeper.SubmitProposal(ctx, addrs[0], TestProposal, "")
-=======
-				proposal, err = suite.govKeeper.SubmitProposal(ctx, TestProposal, "", "test", "summary", addrs[0])
->>>>>>> 7d2ba363
 				suite.Require().NoError(err)
 				suite.Require().NotNil(proposal)
 
@@ -1240,11 +1200,7 @@
 			"create a proposal and get deposits",
 			func() {
 				var err error
-<<<<<<< HEAD
 				proposal, err = suite.govKeeper.SubmitProposal(ctx, addrs[0], TestProposal, "")
-=======
-				proposal, err = suite.govKeeper.SubmitProposal(ctx, TestProposal, "", "test", "summary", addrs[0])
->>>>>>> 7d2ba363
 				suite.Require().NoError(err)
 
 				req = &v1.QueryDepositsRequest{
@@ -1339,11 +1295,7 @@
 			"create a proposal and get deposits",
 			func() {
 				var err error
-<<<<<<< HEAD
 				proposal, err = suite.govKeeper.SubmitProposal(ctx, addrs[0], TestProposal, "")
-=======
-				proposal, err = suite.govKeeper.SubmitProposal(ctx, TestProposal, "", "test", "summary", addrs[0])
->>>>>>> 7d2ba363
 				suite.Require().NoError(err)
 
 				req = &v1beta1.QueryDepositsRequest{
