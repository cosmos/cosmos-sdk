--- conflicted
+++ resolved
@@ -18,17 +18,9 @@
 
 // Keeper defines the governance module Keeper
 type Keeper struct {
-<<<<<<< HEAD
-	// The reference to the Paramstore to get and set gov specific params
-	paramSpace types.ParamSubspace //nolint:unused
-
 	authKeeper  types.AccountKeeper
 	bankKeeper  types.BankKeeper
 	distrkeeper types.DistributionKeeper
-=======
-	authKeeper types.AccountKeeper
-	bankKeeper types.BankKeeper
->>>>>>> b425907b
 
 	// The reference to the DelegationSet and ValidatorSet to get information about validators and delegators
 	sk types.StakingKeeper
