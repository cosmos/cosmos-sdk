package keeper_test

import (
	"testing"

	"github.com/stretchr/testify/require"
	"github.com/stretchr/testify/suite"

	"github.com/cosmos/cosmos-sdk/baseapp"
	"github.com/cosmos/cosmos-sdk/codec"
	simtestutil "github.com/cosmos/cosmos-sdk/testutil/sims"
	sdk "github.com/cosmos/cosmos-sdk/types"
	"github.com/cosmos/cosmos-sdk/x/gov/keeper"
	govtestutil "github.com/cosmos/cosmos-sdk/x/gov/testutil"
	"github.com/cosmos/cosmos-sdk/x/gov/types"
	v1 "github.com/cosmos/cosmos-sdk/x/gov/types/v1"
	"github.com/cosmos/cosmos-sdk/x/gov/types/v1beta1"
	minttypes "github.com/cosmos/cosmos-sdk/x/mint/types"
)

type KeeperTestSuite struct {
	suite.Suite

	cdc               codec.Codec
	ctx               sdk.Context
	govKeeper         *keeper.Keeper
	acctKeeper        *govtestutil.MockAccountKeeper
	bankKeeper        *govtestutil.MockBankKeeper
	stakingKeeper     *govtestutil.MockStakingKeeper
	queryClient       v1.QueryClient
	legacyQueryClient v1beta1.QueryClient
	addrs             []sdk.AccAddress
	msgSrvr           v1.MsgServer
	legacyMsgSrvr     v1beta1.MsgServer
}

func (suite *KeeperTestSuite) SetupSuite() {
	suite.reset()
}

func (suite *KeeperTestSuite) reset() {
	govKeeper, acctKeeper, bankKeeper, stakingKeeper, encCfg, ctx := setupGovKeeper(suite.T())

	// Populate the gov account with some coins, as the TestProposal we have
	// is a MsgSend from the gov account.
	coins := sdk.NewCoins(sdk.NewCoin("stake", sdk.NewInt(100000)))
	err := bankKeeper.MintCoins(suite.ctx, minttypes.ModuleName, coins)
	suite.NoError(err)
	err = bankKeeper.SendCoinsFromModuleToModule(ctx, minttypes.ModuleName, types.ModuleName, coins)
	suite.NoError(err)

	queryHelper := baseapp.NewQueryServerTestHelper(ctx, encCfg.InterfaceRegistry)
	v1.RegisterQueryServer(queryHelper, govKeeper)
	legacyQueryHelper := baseapp.NewQueryServerTestHelper(ctx, encCfg.InterfaceRegistry)
	v1beta1.RegisterQueryServer(legacyQueryHelper, keeper.NewLegacyQueryServer(govKeeper))
	queryClient := v1.NewQueryClient(queryHelper)
	legacyQueryClient := v1beta1.NewQueryClient(legacyQueryHelper)

	suite.ctx = ctx
	suite.govKeeper = govKeeper
	suite.acctKeeper = acctKeeper
	suite.bankKeeper = bankKeeper
	suite.stakingKeeper = stakingKeeper
	suite.cdc = encCfg.Codec
	suite.queryClient = queryClient
	suite.legacyQueryClient = legacyQueryClient
	suite.msgSrvr = keeper.NewMsgServerImpl(suite.govKeeper)

	suite.legacyMsgSrvr = keeper.NewLegacyMsgServerImpl(govAcct.String(), suite.msgSrvr)
	suite.addrs = simtestutil.AddTestAddrsIncremental(bankKeeper, stakingKeeper, ctx, 3, sdk.NewInt(30000000))
}

func TestIncrementProposalNumber(t *testing.T) {
	govKeeper, _, _, _, _, ctx := setupGovKeeper(t) //nolint:dogsled

	tp := TestProposal
<<<<<<< HEAD
	_, err := govKeeper.SubmitProposal(ctx, addr, tp, "")
	require.NoError(t, err)
	_, err = govKeeper.SubmitProposal(ctx, addr, tp, "")
	require.NoError(t, err)
	_, err = govKeeper.SubmitProposal(ctx, addr, tp, "")
	require.NoError(t, err)
	_, err = govKeeper.SubmitProposal(ctx, addr, tp, "")
	require.NoError(t, err)
	_, err = govKeeper.SubmitProposal(ctx, addr, tp, "")
	require.NoError(t, err)
	proposal6, err := govKeeper.SubmitProposal(ctx, addr, tp, "")
=======
	_, err := govKeeper.SubmitProposal(ctx, tp, "", "test", "summary", sdk.AccAddress("cosmos1ghekyjucln7y67ntx7cf27m9dpuxxemn4c8g4r"))
	require.NoError(t, err)
	_, err = govKeeper.SubmitProposal(ctx, tp, "", "test", "summary", sdk.AccAddress("cosmos1ghekyjucln7y67ntx7cf27m9dpuxxemn4c8g4r"))
	require.NoError(t, err)
	_, err = govKeeper.SubmitProposal(ctx, tp, "", "test", "summary", sdk.AccAddress("cosmos1ghekyjucln7y67ntx7cf27m9dpuxxemn4c8g4r"))
	require.NoError(t, err)
	_, err = govKeeper.SubmitProposal(ctx, tp, "", "test", "summary", sdk.AccAddress("cosmos1ghekyjucln7y67ntx7cf27m9dpuxxemn4c8g4r"))
	require.NoError(t, err)
	_, err = govKeeper.SubmitProposal(ctx, tp, "", "test", "summary", sdk.AccAddress("cosmos1ghekyjucln7y67ntx7cf27m9dpuxxemn4c8g4r"))
	require.NoError(t, err)
	proposal6, err := govKeeper.SubmitProposal(ctx, tp, "", "test", "summary", sdk.AccAddress("cosmos1ghekyjucln7y67ntx7cf27m9dpuxxemn4c8g4r"))
>>>>>>> 7d2ba363
	require.NoError(t, err)

	require.Equal(t, uint64(6), proposal6.Id)
}

func TestProposalQueues(t *testing.T) {
	govKeeper, _, _, _, _, ctx := setupGovKeeper(t) //nolint:dogsled

	// create test proposals
	tp := TestProposal
<<<<<<< HEAD
	proposal, err := govKeeper.SubmitProposal(ctx, addr, tp, "")
=======
	proposal, err := govKeeper.SubmitProposal(ctx, tp, "", "test", "summary", sdk.AccAddress("cosmos1ghekyjucln7y67ntx7cf27m9dpuxxemn4c8g4r"))
>>>>>>> 7d2ba363
	require.NoError(t, err)

	inactiveIterator := govKeeper.InactiveProposalQueueIterator(ctx, *proposal.DepositEndTime)
	require.True(t, inactiveIterator.Valid())

	proposalID := types.GetProposalIDFromBytes(inactiveIterator.Value())
	require.Equal(t, proposalID, proposal.Id)
	inactiveIterator.Close()

	govKeeper.ActivateVotingPeriod(ctx, proposal)

	proposal, ok := govKeeper.GetProposal(ctx, proposal.Id)
	require.True(t, ok)

	activeIterator := govKeeper.ActiveProposalQueueIterator(ctx, *proposal.VotingEndTime)
	require.True(t, activeIterator.Valid())

	proposalID, _ = types.SplitActiveProposalQueueKey(activeIterator.Key())
	require.Equal(t, proposalID, proposal.Id)

	activeIterator.Close()
}

func TestKeeperTestSuite(t *testing.T) {
	suite.Run(t, new(KeeperTestSuite))
}<|MERGE_RESOLUTION|>--- conflicted
+++ resolved
@@ -74,19 +74,6 @@
 	govKeeper, _, _, _, _, ctx := setupGovKeeper(t) //nolint:dogsled
 
 	tp := TestProposal
-<<<<<<< HEAD
-	_, err := govKeeper.SubmitProposal(ctx, addr, tp, "")
-	require.NoError(t, err)
-	_, err = govKeeper.SubmitProposal(ctx, addr, tp, "")
-	require.NoError(t, err)
-	_, err = govKeeper.SubmitProposal(ctx, addr, tp, "")
-	require.NoError(t, err)
-	_, err = govKeeper.SubmitProposal(ctx, addr, tp, "")
-	require.NoError(t, err)
-	_, err = govKeeper.SubmitProposal(ctx, addr, tp, "")
-	require.NoError(t, err)
-	proposal6, err := govKeeper.SubmitProposal(ctx, addr, tp, "")
-=======
 	_, err := govKeeper.SubmitProposal(ctx, tp, "", "test", "summary", sdk.AccAddress("cosmos1ghekyjucln7y67ntx7cf27m9dpuxxemn4c8g4r"))
 	require.NoError(t, err)
 	_, err = govKeeper.SubmitProposal(ctx, tp, "", "test", "summary", sdk.AccAddress("cosmos1ghekyjucln7y67ntx7cf27m9dpuxxemn4c8g4r"))
@@ -98,7 +85,6 @@
 	_, err = govKeeper.SubmitProposal(ctx, tp, "", "test", "summary", sdk.AccAddress("cosmos1ghekyjucln7y67ntx7cf27m9dpuxxemn4c8g4r"))
 	require.NoError(t, err)
 	proposal6, err := govKeeper.SubmitProposal(ctx, tp, "", "test", "summary", sdk.AccAddress("cosmos1ghekyjucln7y67ntx7cf27m9dpuxxemn4c8g4r"))
->>>>>>> 7d2ba363
 	require.NoError(t, err)
 
 	require.Equal(t, uint64(6), proposal6.Id)
@@ -109,11 +95,7 @@
 
 	// create test proposals
 	tp := TestProposal
-<<<<<<< HEAD
-	proposal, err := govKeeper.SubmitProposal(ctx, addr, tp, "")
-=======
 	proposal, err := govKeeper.SubmitProposal(ctx, tp, "", "test", "summary", sdk.AccAddress("cosmos1ghekyjucln7y67ntx7cf27m9dpuxxemn4c8g4r"))
->>>>>>> 7d2ba363
 	require.NoError(t, err)
 
 	inactiveIterator := govKeeper.InactiveProposalQueueIterator(ctx, *proposal.DepositEndTime)
