--- conflicted
+++ resolved
@@ -87,10 +87,6 @@
 	activeIterator.Close()
 }
 
-<<<<<<< HEAD
-func TestGRPCTestSuite(t *testing.T) {
-=======
 func TestKeeperTestSuite(t *testing.T) {
->>>>>>> 4a7f3a0a
 	suite.Run(t, new(KeeperTestSuite))
 }