--- conflicted
+++ resolved
@@ -47,16 +47,12 @@
 		return nil, err
 	}
 
-<<<<<<< HEAD
-	proposal, err := k.Keeper.SubmitProposal(ctx, proposer, proposalMsgs, msg.Metadata)
-=======
 	proposer, err := sdk.AccAddressFromBech32(msg.GetProposer())
 	if err != nil {
 		return nil, err
 	}
 
 	proposal, err := k.Keeper.SubmitProposal(ctx, proposalMsgs, msg.Metadata, msg.Title, msg.Summary, proposer)
->>>>>>> 7d2ba363
 	if err != nil {
 		return nil, err
 	}
