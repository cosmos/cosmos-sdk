package keeper_test

import (
	"strings"
	"time"

	sdkmath "cosmossdk.io/math"

	simtestutil "github.com/cosmos/cosmos-sdk/testutil/sims"
	"github.com/cosmos/cosmos-sdk/testutil/testdata"
	sdk "github.com/cosmos/cosmos-sdk/types"
	banktypes "github.com/cosmos/cosmos-sdk/x/bank/types"
	v1 "github.com/cosmos/cosmos-sdk/x/gov/types/v1"
	"github.com/cosmos/cosmos-sdk/x/gov/types/v1beta1"
)

const (
	abc = "abc"
	o1  = "-0.1"
)

var longAddressError = "address max length is 255"

func (suite *KeeperTestSuite) TestSubmitProposalReq() {
	suite.reset()
	govAcct := suite.govKeeper.GetGovernanceAccount(suite.ctx).GetAddress()
	addrs := suite.addrs
	proposer := addrs[0]

	coins := sdk.NewCoins(sdk.NewCoin("stake", sdkmath.NewInt(100000)))
	initialDeposit := coins
	params, _ := suite.govKeeper.Params.Get(suite.ctx)
	minDeposit := params.MinDeposit
	bankMsg := &banktypes.MsgSend{
		FromAddress: govAcct.String(),
		ToAddress:   proposer.String(),
		Amount:      coins,
	}

	cases := map[string]struct {
		preRun    func() (*v1.MsgSubmitProposal, error)
		expErr    bool
		expErrMsg string
	}{
		"invalid addr": {
			preRun: func() (*v1.MsgSubmitProposal, error) {
				return v1.NewMsgSubmitProposal(
					[]sdk.Msg{bankMsg},
					initialDeposit,
					"",
					strings.Repeat("1", 300),
					"Proposal",
					"description of proposal",
					false,
				)
			},
			expErr:    true,
			expErrMsg: "invalid proposer address",
		},
		"empty msgs and metadata": {
			preRun: func() (*v1.MsgSubmitProposal, error) {
				return v1.NewMsgSubmitProposal(
					nil,
					initialDeposit,
					proposer.String(),
					"",
					"Proposal",
					"description of proposal",
					false,
				)
			},
			expErr:    true,
			expErrMsg: "no messages proposed",
		},
		"empty title": {
			preRun: func() (*v1.MsgSubmitProposal, error) {
				return v1.NewMsgSubmitProposal(
					[]sdk.Msg{bankMsg},
					initialDeposit,
					proposer.String(),
					"",
					"",
					"description of proposal",
					false,
				)
			},
			expErr:    true,
			expErrMsg: "proposal title cannot be empty",
		},
		"empty description": {
			preRun: func() (*v1.MsgSubmitProposal, error) {
				return v1.NewMsgSubmitProposal(
					[]sdk.Msg{bankMsg},
					initialDeposit,
					proposer.String(),
					"",
					"Proposal",
					"",
					false,
				)
			},
			expErr:    true,
			expErrMsg: "proposal summary cannot be empty",
		},
		"title != metadata.title": {
			preRun: func() (*v1.MsgSubmitProposal, error) {
				return v1.NewMsgSubmitProposal(
					[]sdk.Msg{bankMsg},
					initialDeposit,
					proposer.String(),
					"{\"title\":\"Proposal\", \"description\":\"description of proposal\"}",
					"Proposal2",
					"description of proposal",
					false,
				)
			},
			expErr:    true,
			expErrMsg: "metadata title 'Proposal' must equal proposal title 'Proposal2",
		},
		"summary != metadata.summary": {
			preRun: func() (*v1.MsgSubmitProposal, error) {
				return v1.NewMsgSubmitProposal(
					[]sdk.Msg{bankMsg},
					initialDeposit,
					proposer.String(),
					"{\"title\":\"Proposal\", \"description\":\"description of proposal\"}",
					"Proposal",
					"description",
					false,
				)
			},
			expErr:    true,
			expErrMsg: "metadata summary '' must equal proposal summary 'description'",
		},
		"metadata too long": {
			preRun: func() (*v1.MsgSubmitProposal, error) {
				return v1.NewMsgSubmitProposal(
					[]sdk.Msg{bankMsg},
					initialDeposit,
					proposer.String(),
					strings.Repeat("1", 300),
					"Proposal",
					"description of proposal",
					false,
				)
			},
			expErr:    true,
			expErrMsg: "metadata too long",
		},
		"summary too long": {
			preRun: func() (*v1.MsgSubmitProposal, error) {
				return v1.NewMsgSubmitProposal(
					[]sdk.Msg{bankMsg},
					initialDeposit,
					proposer.String(),
					"",
					"Proposal",
					strings.Repeat("1", 300*40),
					false,
				)
			},
			expErr:    true,
			expErrMsg: "summary too long",
		},
		"many signers": {
			preRun: func() (*v1.MsgSubmitProposal, error) {
				return v1.NewMsgSubmitProposal(
					[]sdk.Msg{testdata.NewTestMsg(govAcct, addrs[0])},
					initialDeposit,
					proposer.String(),
					"",
					"Proposal",
					"description of proposal",
					false,
				)
			},
			expErr:    true,
			expErrMsg: "expected gov account as only signer for proposal message",
		},
		"signer isn't gov account": {
			preRun: func() (*v1.MsgSubmitProposal, error) {
				return v1.NewMsgSubmitProposal(
					[]sdk.Msg{testdata.NewTestMsg(addrs[0])},
					initialDeposit,
					proposer.String(),
					"",
					"Proposal",
					"description of proposal",
					false,
				)
			},
			expErr:    true,
			expErrMsg: "expected gov account as only signer for proposal message",
		},
		"invalid msg handler": {
			preRun: func() (*v1.MsgSubmitProposal, error) {
				return v1.NewMsgSubmitProposal(
					[]sdk.Msg{testdata.NewTestMsg(govAcct)},
					initialDeposit,
					proposer.String(),
					"",
					"Proposal",
					"description of proposal",
					false,
				)
			},
			expErr:    true,
			expErrMsg: "proposal message not recognized by router",
		},
		"invalid deposited coin": {
			preRun: func() (*v1.MsgSubmitProposal, error) {
				return v1.NewMsgSubmitProposal(
					[]sdk.Msg{bankMsg},
					[]sdk.Coin{sdk.NewCoin("invalid", sdkmath.NewInt(100))},
					proposer.String(),
					"",
					"Proposal",
					"description of proposal",
					false,
				)
			},
			expErr:    true,
			expErrMsg: "deposited 100invalid, but gov accepts only the following denom(s): [stake]: invalid deposit denom",
		},
		"invalid deposited coin (multiple)": {
			preRun: func() (*v1.MsgSubmitProposal, error) {
				return v1.NewMsgSubmitProposal(
					[]sdk.Msg{bankMsg},
					initialDeposit.Add(sdk.NewCoin("invalid", sdkmath.NewInt(100))),
					proposer.String(),
					"",
					"Proposal",
					"description of proposal",
					false,
				)
			},
			expErr:    true,
			expErrMsg: "deposited 100invalid,100000stake, but gov accepts only the following denom(s): [stake]: invalid deposit denom",
		},
		"all good": {
			preRun: func() (*v1.MsgSubmitProposal, error) {
				return v1.NewMsgSubmitProposal(
					[]sdk.Msg{bankMsg},
					initialDeposit,
					proposer.String(),
					"",
					"Proposal",
					"description of proposal",
					false,
				)
			},
			expErr: false,
		},
		"all good with min deposit": {
			preRun: func() (*v1.MsgSubmitProposal, error) {
				return v1.NewMsgSubmitProposal(
					[]sdk.Msg{bankMsg},
					minDeposit,
					proposer.String(),
					"",
					"Proposal",
					"description of proposal",
					false,
				)
			},
			expErr: false,
		},
	}

	for name, tc := range cases {
		suite.Run(name, func() {
			msg, err := tc.preRun()
			suite.Require().NoError(err)
			res, err := suite.msgSrvr.SubmitProposal(suite.ctx, msg)
			if tc.expErr {
				suite.Require().Error(err)
				suite.Require().Contains(err.Error(), tc.expErrMsg)
			} else {
				suite.Require().NoError(err)
				suite.Require().NotNil(res.ProposalId)
			}
		})
	}
}

func (suite *KeeperTestSuite) TestCancelProposalReq() {
	govAcct := suite.govKeeper.GetGovernanceAccount(suite.ctx).GetAddress()
	addrs := suite.addrs
	proposer := addrs[0]

	coins := sdk.NewCoins(sdk.NewCoin("stake", sdkmath.NewInt(100000)))
	bankMsg := &banktypes.MsgSend{
		FromAddress: govAcct.String(),
		ToAddress:   proposer.String(),
		Amount:      coins,
	}

	msg, err := v1.NewMsgSubmitProposal(
		[]sdk.Msg{bankMsg},
		coins,
		proposer.String(),
		"", "title", "summary",
		false,
	)
	suite.Require().NoError(err)

	res, err := suite.msgSrvr.SubmitProposal(suite.ctx, msg)
	suite.Require().NoError(err)
	suite.Require().NotNil(res.ProposalId)
	proposalID := res.ProposalId

	cases := map[string]struct {
		preRun     func() uint64
		expErr     bool
		expErrMsg  string
		proposalID uint64
		depositor  sdk.AccAddress
	}{
		"wrong proposal id": {
			preRun: func() uint64 {
				return 0
			},
			depositor: proposer,
			expErr:    true,
			expErrMsg: "not found",
		},
		"valid proposal but invalid proposer": {
			preRun: func() uint64 {
				return proposalID
			},
			depositor: addrs[1],
			expErr:    true,
			expErrMsg: "invalid proposer",
		},
		"empty proposer": {
			preRun: func() uint64 {
				return proposalID
			},
			depositor: sdk.AccAddress{},
			expErr:    true,
			expErrMsg: "invalid proposer address: empty address string is not allowed",
		},
		"all good": {
			preRun: func() uint64 {
				msg, err := v1.NewMsgSubmitProposal(
					[]sdk.Msg{bankMsg},
					coins,
					proposer.String(),
					"",
					"Proposal",
					"description of proposal",
					false,
				)
				suite.Require().NoError(err)

				res, err := suite.msgSrvr.SubmitProposal(suite.ctx, msg)
				suite.Require().NoError(err)
				suite.Require().NotNil(res.ProposalId)
				return res.ProposalId
			},
			depositor: proposer,
			expErr:    false,
		},
	}

	for name, tc := range cases {
		suite.Run(name, func() {
			proposalID := tc.preRun()
			cancelProposalReq := v1.NewMsgCancelProposal(proposalID, tc.depositor.String())
			_, err := suite.msgSrvr.CancelProposal(suite.ctx, cancelProposalReq)
			if tc.expErr {
				suite.Require().Error(err)
				suite.Require().Contains(err.Error(), tc.expErrMsg)
			} else {
				suite.Require().NoError(err)
			}
		})
	}
}

func (suite *KeeperTestSuite) TestVoteReq() {
	suite.reset()
	govAcct := suite.govKeeper.GetGovernanceAccount(suite.ctx).GetAddress()
	addrs := suite.addrs
	proposer := addrs[0]

	coins := sdk.NewCoins(sdk.NewCoin("stake", sdkmath.NewInt(100000)))
	params, _ := suite.govKeeper.Params.Get(suite.ctx)
	minDeposit := params.MinDeposit
	bankMsg := &banktypes.MsgSend{
		FromAddress: govAcct.String(),
		ToAddress:   proposer.String(),
		Amount:      coins,
	}

	msg, err := v1.NewMsgSubmitProposal(
		[]sdk.Msg{bankMsg},
		minDeposit,
		proposer.String(),
		"",
		"Proposal",
		"description of proposal",
		false,
	)
	suite.Require().NoError(err)

	res, err := suite.msgSrvr.SubmitProposal(suite.ctx, msg)
	suite.Require().NoError(err)
	suite.Require().NotNil(res.ProposalId)
	proposalID := res.ProposalId

	cases := map[string]struct {
		preRun    func() uint64
		expErr    bool
		expErrMsg string
		option    v1.VoteOption
		metadata  string
		voter     sdk.AccAddress
	}{
		"empty voter": {
			preRun: func() uint64 {
				return proposalID
			},
			option:    v1.VoteOption_VOTE_OPTION_YES,
			voter:     sdk.AccAddress{},
			metadata:  "",
			expErr:    true,
			expErrMsg: "invalid voter address",
		},
		"wrong vote option": {
			preRun: func() uint64 {
				return proposalID
			},
			option:    v1.VoteOption(0x13),
			voter:     proposer,
			metadata:  "",
			expErr:    true,
			expErrMsg: "invalid vote option",
		},
		"vote on inactive proposal": {
			preRun: func() uint64 {
				msg, err := v1.NewMsgSubmitProposal(
					[]sdk.Msg{bankMsg},
					coins,
					proposer.String(),
					"",
					"Proposal",
					"description of proposal",
					false,
				)
				suite.Require().NoError(err)

				res, err := suite.msgSrvr.SubmitProposal(suite.ctx, msg)
				suite.Require().NoError(err)
				suite.Require().NotNil(res.ProposalId)
				return res.ProposalId
			},
			option:    v1.VoteOption_VOTE_OPTION_YES,
			voter:     proposer,
			metadata:  "",
			expErr:    true,
			expErrMsg: "inactive proposal",
		},
		"metadata too long": {
			preRun: func() uint64 {
				return proposalID
			},
			option:    v1.VoteOption_VOTE_OPTION_YES,
			voter:     proposer,
			metadata:  strings.Repeat("a", 300),
			expErr:    true,
			expErrMsg: "metadata too long",
		},
		"voter error": {
			preRun: func() uint64 {
				return proposalID
			},
			option:    v1.VoteOption_VOTE_OPTION_YES,
			voter:     sdk.AccAddress(strings.Repeat("a", 300)),
			metadata:  "",
			expErr:    true,
			expErrMsg: longAddressError,
		},
		"all good": {
			preRun: func() uint64 {
				msg, err := v1.NewMsgSubmitProposal(
					[]sdk.Msg{bankMsg},
					minDeposit,
					proposer.String(),
					"",
					"Proposal",
					"description of proposal",
					false,
				)
				suite.Require().NoError(err)

				res, err := suite.msgSrvr.SubmitProposal(suite.ctx, msg)
				suite.Require().NoError(err)
				suite.Require().NotNil(res.ProposalId)
				return res.ProposalId
			},
			option:   v1.VoteOption_VOTE_OPTION_YES,
			voter:    proposer,
			metadata: "",
			expErr:   false,
		},
	}

	for name, tc := range cases {
		suite.Run(name, func() {
			pID := tc.preRun()
			voteReq := v1.NewMsgVote(tc.voter, pID, tc.option, tc.metadata)
			_, err := suite.msgSrvr.Vote(suite.ctx, voteReq)
			if tc.expErr {
				suite.Require().Error(err)
				suite.Require().Contains(err.Error(), tc.expErrMsg)
			} else {
				suite.Require().NoError(err)
			}
		})
	}
}

func (suite *KeeperTestSuite) TestVoteWeightedReq() {
	suite.reset()
	govAcct := suite.govKeeper.GetGovernanceAccount(suite.ctx).GetAddress()

	proposer := simtestutil.AddTestAddrsIncremental(suite.bankKeeper, suite.stakingKeeper, suite.ctx, 1, sdkmath.NewInt(50000000))[0]

	coins := sdk.NewCoins(sdk.NewCoin("stake", sdkmath.NewInt(100000)))
	params, _ := suite.govKeeper.Params.Get(suite.ctx)
	minDeposit := params.MinDeposit
	bankMsg := &banktypes.MsgSend{
		FromAddress: govAcct.String(),
		ToAddress:   proposer.String(),
		Amount:      coins,
	}

	msg, err := v1.NewMsgSubmitProposal(
		[]sdk.Msg{bankMsg},
		minDeposit,
		proposer.String(),
		"",
		"Proposal",
		"description of proposal",
		false,
	)
	suite.Require().NoError(err)

	res, err := suite.msgSrvr.SubmitProposal(suite.ctx, msg)
	suite.Require().NoError(err)
	suite.Require().NotNil(res.ProposalId)
	proposalID := res.ProposalId

	cases := map[string]struct {
		preRun    func() uint64
		vote      *v1.MsgVote
		expErr    bool
		expErrMsg string
		option    v1.WeightedVoteOptions
		metadata  string
		voter     sdk.AccAddress
	}{
		"empty voter": {
			preRun: func() uint64 {
				return proposalID
			},
			option: v1.WeightedVoteOptions{
				v1.NewWeightedVoteOption(v1.OptionYes, sdkmath.LegacyNewDec(1)),
			},
			voter:     sdk.AccAddress{},
			metadata:  "",
			expErr:    true,
			expErrMsg: "invalid voter address",
		},
		"weights sum > 1": {
			preRun: func() uint64 {
				return proposalID
			},
			option: v1.WeightedVoteOptions{
				v1.NewWeightedVoteOption(v1.OptionYes, sdkmath.LegacyNewDec(1)),
				v1.NewWeightedVoteOption(v1.OptionAbstain, sdkmath.LegacyNewDec(1)),
			},
			voter:     proposer,
			metadata:  "",
			expErr:    true,
			expErrMsg: "total weight overflow 1.00: invalid vote option",
		},
		"duplicate vote options": {
			preRun: func() uint64 {
				return proposalID
			},
			option: v1.WeightedVoteOptions{
				v1.NewWeightedVoteOption(v1.OptionYes, sdkmath.LegacyNewDecWithPrec(5, 1)),
				v1.NewWeightedVoteOption(v1.OptionYes, sdkmath.LegacyNewDecWithPrec(5, 1)),
			},
			voter:     proposer,
			metadata:  "",
			expErr:    true,
			expErrMsg: "duplicated vote option",
		},
		"zero weight": {
			preRun: func() uint64 {
				return proposalID
			},
			option: v1.WeightedVoteOptions{
				v1.NewWeightedVoteOption(v1.OptionYes, sdkmath.LegacyNewDec(0)),
			},
			voter:     proposer,
			metadata:  "",
			expErr:    true,
			expErrMsg: `option:VOTE_OPTION_YES weight:"0.000000000000000000" : invalid vote option`,
		},
		"negative weight": {
			preRun: func() uint64 {
				return proposalID
			},
			option: v1.WeightedVoteOptions{
				v1.NewWeightedVoteOption(v1.OptionYes, sdkmath.LegacyNewDec(-1)),
			},
			voter:     proposer,
			metadata:  "",
			expErr:    true,
			expErrMsg: `option:VOTE_OPTION_YES weight:"-1.000000000000000000" : invalid vote option`,
		},
		"empty options": {
			preRun: func() uint64 {
				return proposalID
			},
			option:    v1.WeightedVoteOptions{},
			voter:     proposer,
			metadata:  "",
			expErr:    true,
			expErrMsg: "invalid request",
		},
		"invalid vote option": {
			preRun: func() uint64 {
				return proposalID
			},
			option:    v1.NewNonSplitVoteOption(v1.VoteOption(0x13)),
			voter:     proposer,
			metadata:  "",
			expErr:    true,
			expErrMsg: "invalid vote option",
		},
		"weight sum < 1": {
			preRun: func() uint64 {
				return proposalID
			},
			option: v1.WeightedVoteOptions{ // weight sum <1
				v1.NewWeightedVoteOption(v1.OptionYes, sdkmath.LegacyNewDecWithPrec(5, 1)),
			},
			voter:     proposer,
			metadata:  "",
			expErr:    true,
			expErrMsg: "total weight lower than 1.00: invalid vote option",
		},
		"vote on inactive proposal": {
			preRun: func() uint64 {
				msg, err := v1.NewMsgSubmitProposal(
					[]sdk.Msg{bankMsg},
					coins,
					proposer.String(),
					"",
					"Proposal",
					"description of proposal",
					false,
				)
				suite.Require().NoError(err)

				res, err := suite.msgSrvr.SubmitProposal(suite.ctx, msg)
				suite.Require().NoError(err)
				suite.Require().NotNil(res.ProposalId)
				return res.ProposalId
			},
			option:    v1.NewNonSplitVoteOption(v1.VoteOption_VOTE_OPTION_YES),
			voter:     proposer,
			metadata:  "",
			expErr:    true,
			expErrMsg: "inactive proposal",
		},
		"metadata too long": {
			preRun: func() uint64 {
				return proposalID
			},
			option:    v1.NewNonSplitVoteOption(v1.VoteOption_VOTE_OPTION_YES),
			voter:     proposer,
			metadata:  strings.Repeat("a", 300),
			expErr:    true,
			expErrMsg: "metadata too long",
		},
		"voter error": {
			preRun: func() uint64 {
				return proposalID
			},
			option:    v1.NewNonSplitVoteOption(v1.VoteOption_VOTE_OPTION_YES),
			voter:     sdk.AccAddress(strings.Repeat("a", 300)),
			metadata:  "",
			expErr:    true,
			expErrMsg: longAddressError,
		},
		"all good": {
			preRun: func() uint64 {
				msg, err := v1.NewMsgSubmitProposal(
					[]sdk.Msg{bankMsg},
					minDeposit,
					proposer.String(),
					"",
					"Proposal",
					"description of proposal",
					false,
				)
				suite.Require().NoError(err)

				res, err := suite.msgSrvr.SubmitProposal(suite.ctx, msg)
				suite.Require().NoError(err)
				suite.Require().NotNil(res.ProposalId)
				return res.ProposalId
			},
			option:   v1.NewNonSplitVoteOption(v1.VoteOption_VOTE_OPTION_YES),
			voter:    proposer,
			metadata: "",
			expErr:   false,
		},
		"all good with split votes": {
			preRun: func() uint64 {
				msg, err := v1.NewMsgSubmitProposal(
					[]sdk.Msg{bankMsg},
					minDeposit,
					proposer.String(),
					"",
					"Proposal",
					"description of proposal",
					false,
				)
				suite.Require().NoError(err)

				res, err := suite.msgSrvr.SubmitProposal(suite.ctx, msg)
				suite.Require().NoError(err)
				suite.Require().NotNil(res.ProposalId)
				return res.ProposalId
			},
			option: v1.WeightedVoteOptions{
				v1.NewWeightedVoteOption(v1.OptionYes, sdkmath.LegacyNewDecWithPrec(5, 1)),
				v1.NewWeightedVoteOption(v1.OptionAbstain, sdkmath.LegacyNewDecWithPrec(5, 1)),
			},
			voter:    proposer,
			metadata: "",
			expErr:   false,
		},
	}

	for name, tc := range cases {
		suite.Run(name, func() {
			pID := tc.preRun()
			voteReq := v1.NewMsgVoteWeighted(tc.voter, pID, tc.option, tc.metadata)
			_, err := suite.msgSrvr.VoteWeighted(suite.ctx, voteReq)
			if tc.expErr {
				suite.Require().Error(err)
				suite.Require().Contains(err.Error(), tc.expErrMsg)
			} else {
				suite.Require().NoError(err)
			}
		})
	}
}

func (suite *KeeperTestSuite) TestDepositReq() {
	govAcct := suite.govKeeper.GetGovernanceAccount(suite.ctx).GetAddress()
	addrs := suite.addrs
	proposer := addrs[0]

	coins := sdk.NewCoins(sdk.NewCoin("stake", sdkmath.NewInt(100000)))
	params, _ := suite.govKeeper.Params.Get(suite.ctx)
	minDeposit := sdk.Coins(params.MinDeposit)
	bankMsg := &banktypes.MsgSend{
		FromAddress: govAcct.String(),
		ToAddress:   proposer.String(),
		Amount:      coins,
	}

	msg, err := v1.NewMsgSubmitProposal(
		[]sdk.Msg{bankMsg},
		coins,
		proposer.String(),
		"",
		"Proposal",
		"description of proposal",
		false,
	)
	suite.Require().NoError(err)

	res, err := suite.msgSrvr.SubmitProposal(suite.ctx, msg)
	suite.Require().NoError(err)
	suite.Require().NotNil(res.ProposalId)
	pID := res.ProposalId

	cases := map[string]struct {
		preRun     func() uint64
		expErr     bool
		proposalID uint64
		depositor  sdk.AccAddress
		deposit    sdk.Coins
		expErrMsg  string
	}{
		"wrong proposal id": {
			preRun: func() uint64 {
				return 0
			},
			depositor: proposer,
			deposit:   coins,
			expErr:    true,
			expErrMsg: "not found",
		},
		"empty depositor": {
			preRun: func() uint64 {
				return pID
			},
			depositor: sdk.AccAddress{},
			deposit:   minDeposit,
			expErr:    true,
			expErrMsg: "invalid depositor address",
		},
		"invalid deposited coin ": {
			preRun: func() uint64 {
				return pID
			},
			depositor: proposer,
			deposit:   []sdk.Coin{sdk.NewCoin("ibc/badcoin", sdkmath.NewInt(1000))},
			expErr:    true,
			expErrMsg: "deposited 1000ibc/badcoin, but gov accepts only the following denom(s): [stake]",
		},
		"invalid deposited coin (multiple)": {
			preRun: func() uint64 {
				return pID
			},
			depositor: proposer,
			deposit:   minDeposit.Add(sdk.NewCoin("ibc/badcoin", sdkmath.NewInt(1000))),
			expErr:    true,
			expErrMsg: "deposited 1000ibc/badcoin,10000000stake, but gov accepts only the following denom(s): [stake]: invalid deposit denom",
		},
		"all good": {
			preRun: func() uint64 {
				return pID
			},
			depositor: proposer,
			deposit:   minDeposit,
			expErr:    false,
		},
	}

	for name, tc := range cases {
		suite.Run(name, func() {
			proposalID := tc.preRun()
			depositReq := v1.NewMsgDeposit(tc.depositor, proposalID, tc.deposit)
			_, err := suite.msgSrvr.Deposit(suite.ctx, depositReq)
			if tc.expErr {
				suite.Require().Error(err)
				suite.Require().Contains(err.Error(), tc.expErrMsg)
			} else {
				suite.Require().NoError(err)
			}
		})
	}
}

// legacy msg server tests
func (suite *KeeperTestSuite) TestLegacyMsgSubmitProposal() {
	proposer := simtestutil.AddTestAddrsIncremental(suite.bankKeeper, suite.stakingKeeper, suite.ctx, 1, sdkmath.NewInt(50000000))[0]
	coins := sdk.NewCoins(sdk.NewCoin("stake", sdkmath.NewInt(100000)))
	initialDeposit := coins
	params, _ := suite.govKeeper.Params.Get(suite.ctx)
	minDeposit := params.MinDeposit

	cases := map[string]struct {
		preRun    func() (*v1beta1.MsgSubmitProposal, error)
		expErr    bool
		expErrMsg string
	}{
		"empty title": {
			preRun: func() (*v1beta1.MsgSubmitProposal, error) {
				content := v1beta1.NewTextProposal("", "I am test")
				return v1beta1.NewMsgSubmitProposal(
					content,
					initialDeposit,
					proposer,
				)
			},
			expErr:    true,
			expErrMsg: "proposal title cannot be blank",
		},
		"empty description": {
			preRun: func() (*v1beta1.MsgSubmitProposal, error) {
				content := v1beta1.NewTextProposal("test", "")
				return v1beta1.NewMsgSubmitProposal(
					content,
					initialDeposit,
					proposer,
				)
			},
			expErr:    true,
			expErrMsg: "proposal description cannot be blank",
		},
		"empty proposer": {
			preRun: func() (*v1beta1.MsgSubmitProposal, error) {
				content := v1beta1.NewTextProposal("test", "I am test")
				return v1beta1.NewMsgSubmitProposal(
					content,
					initialDeposit,
					sdk.AccAddress{},
				)
			},
			expErr:    true,
			expErrMsg: "invalid proposer address: empty address string is not allowed",
		},
		"title text length > max limit allowed": {
			preRun: func() (*v1beta1.MsgSubmitProposal, error) {
				content := v1beta1.NewTextProposal(strings.Repeat("#", v1beta1.MaxTitleLength*2), "I am test")
				return v1beta1.NewMsgSubmitProposal(
					content,
					initialDeposit,
					proposer,
				)
			},
			expErr:    true,
			expErrMsg: "proposal title is longer than max length of 140: invalid proposal content",
		},
		"description text length > max limit allowed": {
			preRun: func() (*v1beta1.MsgSubmitProposal, error) {
				content := v1beta1.NewTextProposal("test", strings.Repeat("#", v1beta1.MaxDescriptionLength*2))
				return v1beta1.NewMsgSubmitProposal(
					content,
					initialDeposit,
					proposer,
				)
			},
			expErr:    true,
			expErrMsg: "proposal description is longer than max length of 10000: invalid proposal content",
		},
		"all good": {
			preRun: func() (*v1beta1.MsgSubmitProposal, error) {
				return v1beta1.NewMsgSubmitProposal(
					v1beta1.NewTextProposal("test", "I am test"),
					initialDeposit,
					proposer,
				)
			},
			expErr: false,
		},
		"all good with min deposit": {
			preRun: func() (*v1beta1.MsgSubmitProposal, error) {
				return v1beta1.NewMsgSubmitProposal(
					v1beta1.NewTextProposal("test", "I am test"),
					minDeposit,
					proposer,
				)
			},
			expErr: false,
		},
	}

	for name, c := range cases {
		suite.Run(name, func() {
			msg, err := c.preRun()
			suite.Require().NoError(err)
			res, err := suite.legacyMsgSrvr.SubmitProposal(suite.ctx, msg)
			if c.expErr {
				suite.Require().Error(err)
				suite.Require().Contains(err.Error(), c.expErrMsg)
			} else {
				suite.Require().NoError(err)
				suite.Require().NotNil(res.ProposalId)
			}
		})
	}
}

func (suite *KeeperTestSuite) TestLegacyMsgVote() {
	govAcct := suite.govKeeper.GetGovernanceAccount(suite.ctx).GetAddress()
	addrs := suite.addrs
	proposer := addrs[0]

	coins := sdk.NewCoins(sdk.NewCoin("stake", sdkmath.NewInt(100000)))
	params, _ := suite.govKeeper.Params.Get(suite.ctx)
	minDeposit := params.MinDeposit
	bankMsg := &banktypes.MsgSend{
		FromAddress: govAcct.String(),
		ToAddress:   proposer.String(),
		Amount:      coins,
	}

	msg, err := v1.NewMsgSubmitProposal(
		[]sdk.Msg{bankMsg},
		minDeposit,
		proposer.String(),
		"",
		"Proposal",
		"description of proposal",
		false,
	)
	suite.Require().NoError(err)

	res, err := suite.msgSrvr.SubmitProposal(suite.ctx, msg)
	suite.Require().NoError(err)
	suite.Require().NotNil(res.ProposalId)
	proposalID := res.ProposalId

	cases := map[string]struct {
		preRun    func() uint64
		expErr    bool
		expErrMsg string
		option    v1beta1.VoteOption
		metadata  string
		voter     sdk.AccAddress
	}{
		"empty voter": {
			preRun: func() uint64 {
				return proposalID
			},
			option:    v1beta1.OptionYes,
			voter:     sdk.AccAddress{},
			metadata:  "",
			expErr:    true,
			expErrMsg: "invalid voter address",
		},
		"wrong vote option": {
			preRun: func() uint64 {
				return proposalID
			},
			option:    v1beta1.VoteOption(0x13),
			voter:     proposer,
			metadata:  "",
			expErr:    true,
			expErrMsg: "invalid vote option",
		},
		"vote on inactive proposal": {
			preRun: func() uint64 {
				msg, err := v1.NewMsgSubmitProposal(
					[]sdk.Msg{bankMsg},
					coins,
					proposer.String(),
					"",
					"Proposal",
					"description of proposal",
					false,
				)
				suite.Require().NoError(err)

				res, err := suite.msgSrvr.SubmitProposal(suite.ctx, msg)
				suite.Require().NoError(err)
				suite.Require().NotNil(res.ProposalId)
				return res.ProposalId
			},
			option:    v1beta1.OptionYes,
			voter:     proposer,
			metadata:  "",
			expErr:    true,
			expErrMsg: "inactive proposal",
		},
		"voter error": {
			preRun: func() uint64 {
				return proposalID
			},
			option:    v1beta1.OptionYes,
			voter:     sdk.AccAddress(strings.Repeat("a", 300)),
			metadata:  "",
			expErr:    true,
			expErrMsg: longAddressError,
		},
		"all good": {
			preRun: func() uint64 {
				msg, err := v1.NewMsgSubmitProposal(
					[]sdk.Msg{bankMsg},
					minDeposit,
					proposer.String(),
					"",
					"Proposal",
					"description of proposal",
					false,
				)
				suite.Require().NoError(err)

				res, err := suite.msgSrvr.SubmitProposal(suite.ctx, msg)
				suite.Require().NoError(err)
				suite.Require().NotNil(res.ProposalId)
				return res.ProposalId
			},
			option:   v1beta1.OptionYes,
			voter:    proposer,
			metadata: "",
			expErr:   false,
		},
	}

	for name, tc := range cases {
		suite.Run(name, func() {
			pID := tc.preRun()
			voteReq := v1beta1.NewMsgVote(tc.voter, pID, tc.option)
			_, err := suite.legacyMsgSrvr.Vote(suite.ctx, voteReq)
			if tc.expErr {
				suite.Require().Error(err)
				suite.Require().Contains(err.Error(), tc.expErrMsg)
			} else {
				suite.Require().NoError(err)
			}
		})
	}
}

func (suite *KeeperTestSuite) TestLegacyVoteWeighted() {
	suite.reset()
	govAcct := suite.govKeeper.GetGovernanceAccount(suite.ctx).GetAddress()
	addrs := suite.addrs
	proposer := addrs[0]

	coins := sdk.NewCoins(sdk.NewCoin("stake", sdkmath.NewInt(100000)))
	params, _ := suite.govKeeper.Params.Get(suite.ctx)
	minDeposit := params.MinDeposit
	bankMsg := &banktypes.MsgSend{
		FromAddress: govAcct.String(),
		ToAddress:   proposer.String(),
		Amount:      coins,
	}

	msg, err := v1.NewMsgSubmitProposal(
		[]sdk.Msg{bankMsg},
		minDeposit,
		proposer.String(),
		"",
		"Proposal",
		"description of proposal",
		false,
	)
	suite.Require().NoError(err)

	res, err := suite.msgSrvr.SubmitProposal(suite.ctx, msg)
	suite.Require().NoError(err)
	suite.Require().NotNil(res.ProposalId)
	proposalID := res.ProposalId

	cases := map[string]struct {
		preRun    func() uint64
		vote      *v1beta1.MsgVote
		expErr    bool
		expErrMsg string
		option    v1beta1.WeightedVoteOptions
		metadata  string
		voter     sdk.AccAddress
	}{
		"empty voter": {
			preRun: func() uint64 {
				return proposalID
			},
			option: v1beta1.WeightedVoteOptions{
				v1beta1.WeightedVoteOption{
					Option: v1beta1.OptionYes,
					Weight: sdkmath.LegacyNewDec(1),
				},
			},
			voter:     sdk.AccAddress{},
			metadata:  "",
			expErr:    true,
			expErrMsg: "invalid voter address",
		},
		"weights sum > 1": {
			preRun: func() uint64 {
				return proposalID
			},
			option: v1beta1.WeightedVoteOptions{
				v1beta1.WeightedVoteOption{
					Option: v1beta1.OptionYes,
					Weight: sdkmath.LegacyNewDec(1),
				},
				v1beta1.WeightedVoteOption{
					Option: v1beta1.OptionAbstain,
					Weight: sdkmath.LegacyNewDec(1),
				},
			},
			voter:     proposer,
			metadata:  "",
			expErr:    true,
			expErrMsg: "total weight overflow 1.00: invalid vote option",
		},
		"duplicate vote options": {
			preRun: func() uint64 {
				return proposalID
			},
			option: v1beta1.WeightedVoteOptions{
				v1beta1.WeightedVoteOption{
					Option: v1beta1.OptionYes,
					Weight: sdkmath.LegacyNewDecWithPrec(5, 1),
				},
				v1beta1.WeightedVoteOption{
					Option: v1beta1.OptionYes,
					Weight: sdkmath.LegacyNewDecWithPrec(5, 1),
				},
			},
			voter:     proposer,
			metadata:  "",
			expErr:    true,
			expErrMsg: "duplicated vote option",
		},
		"zero weight": {
			preRun: func() uint64 {
				return proposalID
			},
			option: v1beta1.WeightedVoteOptions{
				v1beta1.WeightedVoteOption{
					Option: v1beta1.OptionYes,
					Weight: sdkmath.LegacyNewDec(0),
				},
			},
			voter:     proposer,
			metadata:  "",
			expErr:    true,
			expErrMsg: `option:VOTE_OPTION_YES weight:"0.000000000000000000" : invalid vote option`,
		},
		"negative weight": {
			preRun: func() uint64 {
				return proposalID
			},
			option: v1beta1.WeightedVoteOptions{
				v1beta1.WeightedVoteOption{
					Option: v1beta1.OptionYes,
					Weight: sdkmath.LegacyNewDec(-1),
				},
			},
			voter:     proposer,
			metadata:  "",
			expErr:    true,
			expErrMsg: `option:VOTE_OPTION_YES weight:"-1.000000000000000000" : invalid vote option`,
		},
		"empty options": {
			preRun: func() uint64 {
				return proposalID
			},
			option:    v1beta1.WeightedVoteOptions{},
			voter:     proposer,
			metadata:  "",
			expErr:    true,
			expErrMsg: "invalid request",
		},
		"invalid vote option": {
			preRun: func() uint64 {
				return proposalID
			},
			option: v1beta1.WeightedVoteOptions{
				v1beta1.WeightedVoteOption{
					Option: v1beta1.VoteOption(0x13),
					Weight: sdkmath.LegacyNewDecWithPrec(5, 1),
				},
			},
			voter:     proposer,
			metadata:  "",
			expErr:    true,
			expErrMsg: "invalid vote option",
		},
		"weight sum < 1": {
			preRun: func() uint64 {
				return proposalID
			},
			option: v1beta1.WeightedVoteOptions{
				v1beta1.WeightedVoteOption{
					Option: v1beta1.OptionYes,
					Weight: sdkmath.LegacyNewDecWithPrec(5, 1),
				},
			},
			voter:     proposer,
			metadata:  "",
			expErr:    true,
			expErrMsg: "total weight lower than 1.00: invalid vote option",
		},
		"vote on inactive proposal": {
			preRun: func() uint64 {
				msg, err := v1.NewMsgSubmitProposal(
					[]sdk.Msg{bankMsg},
					coins,
					proposer.String(),
					"",
					"Proposal",
					"description of proposal",
					false,
				)
				suite.Require().NoError(err)

				res, err := suite.msgSrvr.SubmitProposal(suite.ctx, msg)
				suite.Require().NoError(err)
				suite.Require().NotNil(res.ProposalId)
				return res.ProposalId
			},
			option: v1beta1.WeightedVoteOptions{
				v1beta1.WeightedVoteOption{
					Option: v1beta1.OptionYes,
					Weight: sdkmath.LegacyNewDec(1),
				},
			},
			voter:     proposer,
			metadata:  "",
			expErr:    true,
			expErrMsg: "inactive proposal",
		},
		"voter error": {
			preRun: func() uint64 {
				return proposalID
			},
			option: v1beta1.WeightedVoteOptions{
				v1beta1.WeightedVoteOption{
					Option: v1beta1.OptionYes,
					Weight: sdkmath.LegacyNewDec(1),
				},
			},
			voter:     sdk.AccAddress(strings.Repeat("a", 300)),
			metadata:  "",
			expErr:    true,
			expErrMsg: longAddressError,
		},
		"all good": {
			preRun: func() uint64 {
				msg, err := v1.NewMsgSubmitProposal(
					[]sdk.Msg{bankMsg},
					minDeposit,
					proposer.String(),
					"",
					"Proposal",
					"description of proposal",
					false,
				)
				suite.Require().NoError(err)

				res, err := suite.msgSrvr.SubmitProposal(suite.ctx, msg)
				suite.Require().NoError(err)
				suite.Require().NotNil(res.ProposalId)
				return res.ProposalId
			},
			option: v1beta1.WeightedVoteOptions{
				v1beta1.WeightedVoteOption{
					Option: v1beta1.OptionYes,
					Weight: sdkmath.LegacyNewDec(1),
				},
			},
			voter:    proposer,
			metadata: "",
			expErr:   false,
		},
	}

	for name, tc := range cases {
		suite.Run(name, func() {
			pID := tc.preRun()
			voteReq := v1beta1.NewMsgVoteWeighted(tc.voter, pID, tc.option)
			_, err := suite.legacyMsgSrvr.VoteWeighted(suite.ctx, voteReq)
			if tc.expErr {
				suite.Require().Error(err)
				suite.Require().Contains(err.Error(), tc.expErrMsg)
			} else {
				suite.Require().NoError(err)
			}
		})
	}
}

func (suite *KeeperTestSuite) TestLegacyMsgDeposit() {
	govAcct := suite.govKeeper.GetGovernanceAccount(suite.ctx).GetAddress()
	addrs := suite.addrs
	proposer := addrs[0]

	coins := sdk.NewCoins(sdk.NewCoin("stake", sdkmath.NewInt(100000)))
	params, _ := suite.govKeeper.Params.Get(suite.ctx)
	minDeposit := params.MinDeposit
	bankMsg := &banktypes.MsgSend{
		FromAddress: govAcct.String(),
		ToAddress:   proposer.String(),
		Amount:      coins,
	}

	msg, err := v1.NewMsgSubmitProposal(
		[]sdk.Msg{bankMsg},
		coins,
		proposer.String(),
		"",
		"Proposal",
		"description of proposal",
		false,
	)
	suite.Require().NoError(err)

	res, err := suite.msgSrvr.SubmitProposal(suite.ctx, msg)
	suite.Require().NoError(err)
	suite.Require().NotNil(res.ProposalId)
	pID := res.ProposalId

	cases := map[string]struct {
		preRun     func() uint64
		expErr     bool
		expErrMsg  string
		proposalID uint64
		depositor  sdk.AccAddress
		deposit    sdk.Coins
	}{
		"wrong proposal id": {
			preRun: func() uint64 {
				return 0
			},
			depositor: proposer,
			deposit:   coins,
			expErr:    true,
			expErrMsg: "not found",
		},
		"empty depositer": {
			preRun: func() uint64 {
				return pID
			},
			depositor: sdk.AccAddress{},
			deposit:   coins,
			expErr:    true,
			expErrMsg: "invalid depositor address: empty address string is not allowed",
		},
		"all good": {
			preRun: func() uint64 {
				return pID
			},
			depositor: proposer,
			deposit:   minDeposit,
			expErr:    false,
		},
	}

	for name, tc := range cases {
		suite.Run(name, func() {
			proposalID := tc.preRun()
			depositReq := v1beta1.NewMsgDeposit(tc.depositor, proposalID, tc.deposit)
			_, err := suite.legacyMsgSrvr.Deposit(suite.ctx, depositReq)
			if tc.expErr {
				suite.Require().Error(err)
				suite.Require().Contains(err.Error(), tc.expErrMsg)
			} else {
				suite.Require().NoError(err)
			}
		})
	}
}

func (suite *KeeperTestSuite) TestMsgUpdateParams() {
	authority := suite.govKeeper.GetAuthority()
	params := v1.DefaultParams()
	testCases := []struct {
		name      string
		input     func() *v1.MsgUpdateParams
		expErr    bool
		expErrMsg string
	}{
		{
			name: "valid",
			input: func() *v1.MsgUpdateParams {
				return &v1.MsgUpdateParams{
					Authority: authority,
					Params:    params,
				}
			},
			expErr: false,
		},
		{
			name: "invalid authority",
			input: func() *v1.MsgUpdateParams {
				return &v1.MsgUpdateParams{
					Authority: "authority",
					Params:    params,
				}
			},
			expErr:    true,
			expErrMsg: "invalid authority",
		},
		{
			name: "invalid min deposit",
			input: func() *v1.MsgUpdateParams {
				params1 := params
				params1.MinDeposit = nil

				return &v1.MsgUpdateParams{
					Authority: authority,
					Params:    params1,
				}
			},
			expErr:    true,
			expErrMsg: "invalid minimum deposit",
		},
		{
			name: "negative deposit",
			input: func() *v1.MsgUpdateParams {
				params1 := params
				params1.MinDeposit = sdk.Coins{{
					Denom:  sdk.DefaultBondDenom,
					Amount: sdkmath.NewInt(-100),
				}}

				return &v1.MsgUpdateParams{
					Authority: authority,
					Params:    params1,
				}
			},
			expErr:    true,
			expErrMsg: "invalid minimum deposit",
		},
		{
			name: "invalid max deposit period",
			input: func() *v1.MsgUpdateParams {
				params1 := params
				params1.MaxDepositPeriod = nil

				return &v1.MsgUpdateParams{
					Authority: authority,
					Params:    params1,
				}
			},
			expErr:    true,
			expErrMsg: "maximum deposit period must not be nil",
		},
		{
			name: "zero max deposit period",
			input: func() *v1.MsgUpdateParams {
				params1 := params
				duration := time.Duration(0)
				params1.MaxDepositPeriod = &duration

				return &v1.MsgUpdateParams{
					Authority: authority,
					Params:    params1,
				}
			},
			expErr:    true,
			expErrMsg: "maximum deposit period must be positive",
		},
		{
			name: "invalid quorum",
			input: func() *v1.MsgUpdateParams {
				params1 := params
				params1.Quorum = abc

				return &v1.MsgUpdateParams{
					Authority: authority,
					Params:    params1,
				}
			},
			expErr:    true,
			expErrMsg: "invalid quorum string",
		},
		{
			name: "negative quorum",
			input: func() *v1.MsgUpdateParams {
				params1 := params
				params1.Quorum = o1

				return &v1.MsgUpdateParams{
					Authority: authority,
					Params:    params1,
				}
			},
			expErr:    true,
			expErrMsg: "quorom cannot be negative",
		},
		{
			name: "quorum > 1",
			input: func() *v1.MsgUpdateParams {
				params1 := params
				params1.Quorum = "2"

				return &v1.MsgUpdateParams{
					Authority: authority,
					Params:    params1,
				}
			},
			expErr:    true,
			expErrMsg: "quorom too large",
		},
		{
			name: "invalid threshold",
			input: func() *v1.MsgUpdateParams {
				params1 := params
				params1.Threshold = abc

				return &v1.MsgUpdateParams{
					Authority: authority,
					Params:    params1,
				}
			},
			expErr:    true,
			expErrMsg: "invalid threshold string",
		},
		{
			name: "negative threshold",
			input: func() *v1.MsgUpdateParams {
				params1 := params
				params1.Threshold = o1

				return &v1.MsgUpdateParams{
					Authority: authority,
					Params:    params1,
				}
			},
			expErr:    true,
			expErrMsg: "vote threshold must be positive",
		},
		{
			name: "threshold > 1",
			input: func() *v1.MsgUpdateParams {
				params1 := params
				params1.Threshold = "2"

				return &v1.MsgUpdateParams{
					Authority: authority,
					Params:    params1,
				}
			},
			expErr:    true,
			expErrMsg: "vote threshold too large",
		},
		{
			name: "invalid veto threshold",
			input: func() *v1.MsgUpdateParams {
				params1 := params
				params1.VetoThreshold = abc

				return &v1.MsgUpdateParams{
					Authority: authority,
					Params:    params1,
				}
			},
			expErr:    true,
			expErrMsg: "invalid vetoThreshold string",
		},
		{
			name: "negative veto threshold",
			input: func() *v1.MsgUpdateParams {
				params1 := params
				params1.VetoThreshold = o1

				return &v1.MsgUpdateParams{
					Authority: authority,
					Params:    params1,
				}
			},
			expErr:    true,
			expErrMsg: "veto threshold must be positive",
		},
		{
			name: "veto threshold > 1",
			input: func() *v1.MsgUpdateParams {
				params1 := params
				params1.VetoThreshold = "2"

				return &v1.MsgUpdateParams{
					Authority: authority,
					Params:    params1,
				}
			},
			expErr:    true,
			expErrMsg: "veto threshold too large",
		},
		{
			name: "invalid voting period",
			input: func() *v1.MsgUpdateParams {
				params1 := params
				params1.VotingPeriod = nil

				return &v1.MsgUpdateParams{
					Authority: authority,
					Params:    params1,
				}
			},
			expErr:    true,
			expErrMsg: "voting period must not be nil",
		},
		{
			name: "zero voting period",
			input: func() *v1.MsgUpdateParams {
				params1 := params
				duration := time.Duration(0)
				params1.VotingPeriod = &duration

				return &v1.MsgUpdateParams{
					Authority: authority,
					Params:    params1,
				}
			},
			expErr:    true,
			expErrMsg: "voting period must be positive",
		},
	}

	for _, tc := range testCases {
		suite.Run(tc.name, func() {
			msg := tc.input()
			exec := func(updateParams *v1.MsgUpdateParams) error {
				if _, err := suite.msgSrvr.UpdateParams(suite.ctx, updateParams); err != nil {
					return err
				}
				return nil
			}

			err := exec(msg)
			if tc.expErr {
				suite.Require().Error(err)
				suite.Require().Contains(err.Error(), tc.expErrMsg)
			} else {
				suite.Require().NoError(err)
			}
		})
	}
}

func (suite *KeeperTestSuite) TestSubmitProposal_InitialDeposit() {
	const meetsDepositValue = baseDepositTestAmount * baseDepositTestPercent / 100
	baseDepositRatioDec := sdkmath.LegacyNewDec(baseDepositTestPercent).Quo(sdkmath.LegacyNewDec(100))

	testcases := map[string]struct {
		minDeposit             sdk.Coins
		minInitialDepositRatio sdkmath.LegacyDec
		initialDeposit         sdk.Coins
		accountBalance         sdk.Coins

		expectError bool
	}{
		"meets initial deposit, enough balance - success": {
			minDeposit:             sdk.NewCoins(sdk.NewCoin(sdk.DefaultBondDenom, sdkmath.NewInt(baseDepositTestAmount))),
			minInitialDepositRatio: baseDepositRatioDec,
			initialDeposit:         sdk.NewCoins(sdk.NewCoin(sdk.DefaultBondDenom, sdkmath.NewInt(meetsDepositValue))),
			accountBalance:         sdk.NewCoins(sdk.NewCoin(sdk.DefaultBondDenom, sdkmath.NewInt(meetsDepositValue))),
		},
		"does not meet initial deposit, enough balance - error": {
			minDeposit:             sdk.NewCoins(sdk.NewCoin(sdk.DefaultBondDenom, sdkmath.NewInt(baseDepositTestAmount))),
			minInitialDepositRatio: baseDepositRatioDec,
			initialDeposit:         sdk.NewCoins(sdk.NewCoin(sdk.DefaultBondDenom, sdkmath.NewInt(meetsDepositValue-1))),
			accountBalance:         sdk.NewCoins(sdk.NewCoin(sdk.DefaultBondDenom, sdkmath.NewInt(meetsDepositValue))),

			expectError: true,
		},
		"meets initial deposit, not enough balance - error": {
			minDeposit:             sdk.NewCoins(sdk.NewCoin(sdk.DefaultBondDenom, sdkmath.NewInt(baseDepositTestAmount))),
			minInitialDepositRatio: baseDepositRatioDec,
			initialDeposit:         sdk.NewCoins(sdk.NewCoin(sdk.DefaultBondDenom, sdkmath.NewInt(meetsDepositValue))),
			accountBalance:         sdk.NewCoins(sdk.NewCoin(sdk.DefaultBondDenom, sdkmath.NewInt(meetsDepositValue-1))),

			expectError: true,
		},
		"does not meet initial deposit and not enough balance - error": {
			minDeposit:             sdk.NewCoins(sdk.NewCoin(sdk.DefaultBondDenom, sdkmath.NewInt(baseDepositTestAmount))),
			minInitialDepositRatio: baseDepositRatioDec,
			initialDeposit:         sdk.NewCoins(sdk.NewCoin(sdk.DefaultBondDenom, sdkmath.NewInt(meetsDepositValue-1))),
			accountBalance:         sdk.NewCoins(sdk.NewCoin(sdk.DefaultBondDenom, sdkmath.NewInt(meetsDepositValue-1))),

			expectError: true,
		},
	}

	for name, tc := range testcases {
		suite.Run(name, func() {
			// Setup
			govKeeper, ctx := suite.govKeeper, suite.ctx
			address := simtestutil.AddTestAddrs(suite.bankKeeper, suite.stakingKeeper, ctx, 1, tc.accountBalance[0].Amount)[0]

			params := v1.DefaultParams()
			params.MinDeposit = tc.minDeposit
			params.MinInitialDepositRatio = tc.minInitialDepositRatio.String()
<<<<<<< HEAD
			err := govKeeper.Params.Set(ctx, params)
			suite.Require().NoError(err)
=======
			suite.Require().NoError(govKeeper.Params.Set(ctx, params))
>>>>>>> 7fd79df4

			msg, err := v1.NewMsgSubmitProposal(TestProposal, tc.initialDeposit, address.String(), "test", "Proposal", "description of proposal", false)
			suite.Require().NoError(err)

			// System under test
			_, err = suite.msgSrvr.SubmitProposal(ctx, msg)

			// Assertions
			if tc.expectError {
				suite.Require().Error(err)
				return
			}
			suite.Require().NoError(err)
		})
	}
}<|MERGE_RESOLUTION|>--- conflicted
+++ resolved
@@ -1761,12 +1761,7 @@
 			params := v1.DefaultParams()
 			params.MinDeposit = tc.minDeposit
 			params.MinInitialDepositRatio = tc.minInitialDepositRatio.String()
-<<<<<<< HEAD
-			err := govKeeper.Params.Set(ctx, params)
-			suite.Require().NoError(err)
-=======
 			suite.Require().NoError(govKeeper.Params.Set(ctx, params))
->>>>>>> 7fd79df4
 
 			msg, err := v1.NewMsgSubmitProposal(TestProposal, tc.initialDeposit, address.String(), "test", "Proposal", "description of proposal", false)
 			suite.Require().NoError(err)
