--- conflicted
+++ resolved
@@ -12,11 +12,7 @@
 )
 
 // SubmitProposal creates a new proposal given an array of messages
-<<<<<<< HEAD
-func (keeper Keeper) SubmitProposal(ctx sdk.Context, proposer sdk.AccAddress, messages []sdk.Msg, metadata string) (v1.Proposal, error) {
-=======
 func (keeper Keeper) SubmitProposal(ctx sdk.Context, messages []sdk.Msg, metadata, title, summary string, proposer sdk.AccAddress) (v1.Proposal, error) {
->>>>>>> 7d2ba363
 	err := keeper.assertMetadataLength(metadata)
 	if err != nil {
 		return v1.Proposal{}, err
@@ -82,11 +78,7 @@
 	submitTime := ctx.BlockHeader().Time
 	depositPeriod := keeper.GetParams(ctx).MaxDepositPeriod
 
-<<<<<<< HEAD
-	proposal, err := v1.NewProposal(messages, proposer, proposalID, metadata, submitTime, submitTime.Add(*depositPeriod))
-=======
 	proposal, err := v1.NewProposal(messages, proposalID, metadata, submitTime, submitTime.Add(*depositPeriod), title, summary, proposer)
->>>>>>> 7d2ba363
 	if err != nil {
 		return v1.Proposal{}, err
 	}
