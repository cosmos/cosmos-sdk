package keeper_test

import (
	"errors"
	"fmt"
	"strings"
	"testing"
<<<<<<< HEAD
	"time"
=======
>>>>>>> 4f445ed9

	"github.com/stretchr/testify/require"

	"cosmossdk.io/collections"
<<<<<<< HEAD
	"cosmossdk.io/x/gov/types"
	v1 "cosmossdk.io/x/gov/types/v1"
	"cosmossdk.io/x/gov/types/v1beta1"

	codectestutil "github.com/cosmos/cosmos-sdk/codec/testutil"
=======

>>>>>>> 4f445ed9
	"github.com/cosmos/cosmos-sdk/testutil/testdata"
	sdk "github.com/cosmos/cosmos-sdk/types"
)

<<<<<<< HEAD
=======
// TODO(tip): remove this
func (suite *KeeperTestSuite) TestGetSetProposal() {
	testCases := map[string]struct {
		expedited bool
	}{
		"regular proposal": {},
		"expedited proposal": {
			expedited: true,
		},
	}

	for _, tc := range testCases {
		tp := TestProposal
		proposal, err := suite.govKeeper.SubmitProposal(suite.ctx, tp, "", "test", "summary", suite.addrs[0], tc.expedited)
		suite.Require().NoError(err)
		proposalID := proposal.Id
		suite.Require().NoError(suite.govKeeper.SetProposal(suite.ctx, proposal))

		gotProposal, err := suite.govKeeper.Proposals.Get(suite.ctx, proposalID)
		suite.Require().Nil(err)
		suite.Require().Equal(proposal, gotProposal)
	}
}

// TODO(tip): remove this
func (suite *KeeperTestSuite) TestDeleteProposal() {
	testCases := map[string]struct {
		expedited bool
	}{
		"regular proposal": {},
		"expedited proposal": {
			expedited: true,
		},
	}

	for _, tc := range testCases {
		// delete non-existing proposal
		suite.Require().ErrorIs(suite.govKeeper.DeleteProposal(suite.ctx, 10), collections.ErrNotFound)

		tp := TestProposal
		proposal, err := suite.govKeeper.SubmitProposal(suite.ctx, tp, "", "test", "summary", suite.addrs[0], tc.expedited)
		suite.Require().NoError(err)
		proposalID := proposal.Id
		suite.Require().NoError(suite.govKeeper.SetProposal(suite.ctx, proposal))
		suite.Require().NotPanics(func() {
			suite.Require().NoError(suite.govKeeper.DeleteProposal(suite.ctx, proposalID))
		}, "")
	}
}

>>>>>>> 4f445ed9
func (suite *KeeperTestSuite) TestActivateVotingPeriod() {
	testCases := []struct {
		name         string
		proposalType v1.ProposalType
	}{
		{name: "unspecified proposal type"},
		{name: "regular proposal", proposalType: v1.ProposalType_PROPOSAL_TYPE_STANDARD},
		{name: "expedited proposal", proposalType: v1.ProposalType_PROPOSAL_TYPE_EXPEDITED},
	}

	for _, tc := range testCases {
		tp := TestProposal
		proposal, err := suite.govKeeper.SubmitProposal(suite.ctx, tp, "", "test", "summary", suite.addrs[0], tc.proposalType)
		suite.Require().NoError(err)

		suite.Require().Nil(proposal.VotingStartTime)

<<<<<<< HEAD
		err = suite.govKeeper.ActivateVotingPeriod(suite.ctx, proposal)
		suite.Require().NoError(err)
=======
		suite.Require().NoError(suite.govKeeper.ActivateVotingPeriod(suite.ctx, proposal))
>>>>>>> 4f445ed9

		proposal, err = suite.govKeeper.Proposals.Get(suite.ctx, proposal.Id)
		suite.Require().Nil(err)
		suite.Require().True(proposal.VotingStartTime.Equal(suite.ctx.HeaderInfo().Time))

		has, err := suite.govKeeper.ActiveProposalsQueue.Has(suite.ctx, collections.Join(*proposal.VotingEndTime, proposal.Id))
		suite.Require().NoError(err)
		suite.Require().True(has)
		suite.Require().NoError(suite.govKeeper.DeleteProposal(suite.ctx, proposal.Id))
	}
}

func (suite *KeeperTestSuite) TestDeleteProposalInVotingPeriod() {
	testCases := []struct {
		name         string
		proposalType v1.ProposalType
	}{
		{name: "unspecified proposal type"},
		{name: "regular proposal", proposalType: v1.ProposalType_PROPOSAL_TYPE_STANDARD},
		{name: "expedited proposal", proposalType: v1.ProposalType_PROPOSAL_TYPE_EXPEDITED},
	}

	for _, tc := range testCases {
		suite.reset()
		tp := TestProposal
		proposal, err := suite.govKeeper.SubmitProposal(suite.ctx, tp, "", "test", "summary", suite.addrs[0], tc.proposalType)
		suite.Require().NoError(err)
		suite.Require().Nil(proposal.VotingStartTime)

		suite.Require().NoError(suite.govKeeper.ActivateVotingPeriod(suite.ctx, proposal))

		proposal, err = suite.govKeeper.Proposals.Get(suite.ctx, proposal.Id)
		suite.Require().Nil(err)
		suite.Require().True(proposal.VotingStartTime.Equal(suite.ctx.HeaderInfo().Time))

		has, err := suite.govKeeper.ActiveProposalsQueue.Has(suite.ctx, collections.Join(*proposal.VotingEndTime, proposal.Id))
		suite.Require().NoError(err)
		suite.Require().True(has)

		// add vote
		voteOptions := []*v1.WeightedVoteOption{{Option: v1.OptionYes, Weight: "1.0"}}
		err = suite.govKeeper.AddVote(suite.ctx, proposal.Id, suite.addrs[0], voteOptions, "")
		suite.Require().NoError(err)

		suite.Require().NoError(suite.govKeeper.DeleteProposal(suite.ctx, proposal.Id))

		// add vote but proposal is deleted along with its VotingPeriodProposalKey
		err = suite.govKeeper.AddVote(suite.ctx, proposal.Id, suite.addrs[0], voteOptions, "")
		suite.Require().ErrorContains(err, ": inactive proposal")
	}
}

type invalidProposalRoute struct{ v1beta1.TextProposal }

func (invalidProposalRoute) ProposalRoute() string { return "nonexistingroute" }

func (suite *KeeperTestSuite) TestSubmitProposal() {
	govAcct, err := suite.acctKeeper.AddressCodec().BytesToString(suite.govKeeper.GetGovernanceAccount(suite.ctx).GetAddress())
	suite.Require().NoError(err)
	_, _, randomAddress := testdata.KeyTestPubAddr()
	randomAddr, err := suite.acctKeeper.AddressCodec().BytesToString(randomAddress)
	suite.Require().NoError(err)
	tp := v1beta1.TextProposal{Title: "title", Description: "description"}
	legacyProposal := func(content v1beta1.Content, authority string) []sdk.Msg {
		prop, err := v1.NewLegacyContent(content, authority)
		suite.Require().NoError(err)
		return []sdk.Msg{prop}
	}

	// create custom message based params for x/gov/MsgUpdateParams
	err = suite.govKeeper.MessageBasedParams.Set(suite.ctx, sdk.MsgTypeURL(&v1.MsgUpdateParams{}), v1.MessageBasedParams{
		VotingPeriod:  func() *time.Duration { t := time.Hour * 24 * 7; return &t }(),
		Quorum:        "0.4",
		Threshold:     "0.5",
		VetoThreshold: "0.66",
	})
	suite.Require().NoError(err)

	// add 1 more messageBasedParams with the same value as above
	err = suite.govKeeper.MessageBasedParams.Set(suite.ctx, sdk.MsgTypeURL(&v1.MsgSudoExec{}), v1.MessageBasedParams{
		VotingPeriod:  func() *time.Duration { t := time.Hour * 24 * 7; return &t }(),
		Quorum:        "0.4",
		Threshold:     "0.50",
		VetoThreshold: "0.66",
	})
	suite.Require().NoError(err)

	// add 1 more messageBasedParams with different value as above
	err = suite.govKeeper.MessageBasedParams.Set(suite.ctx, sdk.MsgTypeURL(&v1.MsgCancelProposal{}), v1.MessageBasedParams{
		VotingPeriod:  func() *time.Duration { t := time.Hour * 24 * 7; return &t }(),
		Quorum:        "0.2",
		Threshold:     "0.4",
		VetoThreshold: "0.7",
	})
	suite.Require().NoError(err)

	testCases := []struct {
		msgs         []sdk.Msg
		metadata     string
		proposalType v1.ProposalType
		expectedErr  error
	}{
		{legacyProposal(&tp, govAcct), "", v1.ProposalType_PROPOSAL_TYPE_STANDARD, nil},
		// normal proposal with msg with custom params
		{[]sdk.Msg{&v1.MsgUpdateParams{Authority: govAcct}}, "", v1.ProposalType_PROPOSAL_TYPE_STANDARD, nil},
		// normal proposal with 2 identical msgs with custom params
		{[]sdk.Msg{&v1.MsgUpdateParams{Authority: govAcct}, &v1.MsgUpdateParams{Authority: govAcct}}, "", v1.ProposalType_PROPOSAL_TYPE_STANDARD, nil},
		// normal proposal with 2 msgs with custom params shared the same value
		{[]sdk.Msg{&v1.MsgUpdateParams{Authority: govAcct}, &v1.MsgSudoExec{Authority: govAcct}}, "", v1.ProposalType_PROPOSAL_TYPE_STANDARD, nil},
		// normal proposal with 2 msgs with different custom params
		{[]sdk.Msg{&v1.MsgUpdateParams{Authority: govAcct}, &v1.MsgCancelProposal{}}, "", v1.ProposalType_PROPOSAL_TYPE_STANDARD, errors.New("cannot submit multiple messages proposal with different message based params")},
		{legacyProposal(&tp, govAcct), "", v1.ProposalType_PROPOSAL_TYPE_EXPEDITED, nil},
		{nil, "", v1.ProposalType_PROPOSAL_TYPE_MULTIPLE_CHOICE, nil},
		// Keeper does not check the validity of title and description, no error
		{legacyProposal(&v1beta1.TextProposal{Title: "", Description: "description"}, govAcct), "", v1.ProposalType_PROPOSAL_TYPE_STANDARD, nil},
		{legacyProposal(&v1beta1.TextProposal{Title: strings.Repeat("1234567890", 100), Description: "description"}, govAcct), "", v1.ProposalType_PROPOSAL_TYPE_STANDARD, nil},
		{legacyProposal(&v1beta1.TextProposal{Title: "title", Description: ""}, govAcct), "", v1.ProposalType_PROPOSAL_TYPE_STANDARD, nil},
		{legacyProposal(&v1beta1.TextProposal{Title: "title", Description: strings.Repeat("1234567890", 1000)}, govAcct), "", v1.ProposalType_PROPOSAL_TYPE_EXPEDITED, nil},
		// error when signer is not gov acct
		{legacyProposal(&tp, randomAddr), "", v1.ProposalType_PROPOSAL_TYPE_STANDARD, types.ErrInvalidSigner},
		// error only when invalid route
		{legacyProposal(&invalidProposalRoute{}, govAcct), "", v1.ProposalType_PROPOSAL_TYPE_STANDARD, types.ErrNoProposalHandlerExists},
		// error invalid multiple choice proposal
		{legacyProposal(&tp, govAcct), "", v1.ProposalType_PROPOSAL_TYPE_MULTIPLE_CHOICE, types.ErrInvalidProposalMsg},
		// error invalid multiple msg proposal with 1 msg with custom params
		{[]sdk.Msg{&v1.MsgUpdateParams{Authority: govAcct}, &v1.MsgCancelProposal{Proposer: govAcct}}, "", v1.ProposalType_PROPOSAL_TYPE_STANDARD, types.ErrInvalidProposalMsg},
		// error invalid msg proposal type with 1 msg with custom params
		{[]sdk.Msg{&v1.MsgUpdateParams{Authority: govAcct}}, "", v1.ProposalType_PROPOSAL_TYPE_EXPEDITED, types.ErrInvalidProposalType},
	}

	for i, tc := range testCases {
		_, err := suite.govKeeper.SubmitProposal(suite.ctx, tc.msgs, tc.metadata, "title", "", suite.addrs[0], tc.proposalType)
		if tc.expectedErr != nil {
			suite.Require().ErrorContains(err, tc.expectedErr.Error(), "tc #%d; got: %v, expected: %v", i, err, tc.expectedErr)
		}
	}
}

func (suite *KeeperTestSuite) TestCancelProposal() {
	govAcct, err := suite.acctKeeper.AddressCodec().BytesToString(suite.govKeeper.GetGovernanceAccount(suite.ctx).GetAddress())
	suite.Require().NoError(err)
	tp := v1beta1.TextProposal{Title: "title", Description: "description"}
	prop, err := v1.NewLegacyContent(&tp, govAcct)
	suite.Require().NoError(err)
<<<<<<< HEAD
	proposal, err := suite.govKeeper.SubmitProposal(suite.ctx, []sdk.Msg{prop}, "", "title", "summary", suite.addrs[0], v1.ProposalType_PROPOSAL_TYPE_STANDARD)
	suite.Require().NoError(err)
	proposalID := proposal.Id

	addr0Str, err := suite.acctKeeper.AddressCodec().BytesToString(suite.addrs[0])
	suite.Require().NoError(err)
	addr1Str, err := suite.acctKeeper.AddressCodec().BytesToString(suite.addrs[1])
	suite.Require().NoError(err)

	proposal2, err := suite.govKeeper.SubmitProposal(suite.ctx, []sdk.Msg{prop}, "", "title", "summary", suite.addrs[1], v1.ProposalType_PROPOSAL_TYPE_EXPEDITED)
	suite.Require().NoError(err)
	proposal2ID := proposal2.Id

	// proposal3 is only used to check the votes for proposals which doesn't go through `CancelProposal` are still present in state
	proposal3, err := suite.govKeeper.SubmitProposal(suite.ctx, []sdk.Msg{prop}, "", "title", "summary", suite.addrs[2], v1.ProposalType_PROPOSAL_TYPE_STANDARD)
=======
	proposal, err := suite.govKeeper.SubmitProposal(suite.ctx, []sdk.Msg{prop}, "", "title", "summary", suite.addrs[0], false)
	suite.Require().NoError(err)
	proposalID := proposal.Id

	proposal2, err := suite.govKeeper.SubmitProposal(suite.ctx, []sdk.Msg{prop}, "", "title", "summary", suite.addrs[1], true)
	suite.Require().NoError(err)
	proposal2ID := proposal2.Id

	// proposal3 is only used to check the votes for proposals which doesn't go through `CancelProposal` are still present in state
	proposal3, err := suite.govKeeper.SubmitProposal(suite.ctx, []sdk.Msg{prop}, "", "title", "summary", suite.addrs[2], false)
>>>>>>> 4f445ed9
	suite.Require().NoError(err)
	proposal3ID := proposal3.Id

	// add votes for proposal 3
	suite.Require().NoError(suite.govKeeper.ActivateVotingPeriod(suite.ctx, proposal3))

	proposal3, err = suite.govKeeper.Proposals.Get(suite.ctx, proposal3ID)
	suite.Require().Nil(err)
<<<<<<< HEAD
	fmt.Println(suite.ctx.HeaderInfo().Time, proposal3.VotingStartTime)
	suite.Require().True(proposal3.VotingStartTime.Equal(suite.ctx.HeaderInfo().Time))
=======
	suite.Require().True(proposal3.VotingStartTime.Equal(suite.ctx.BlockHeader().Time))
>>>>>>> 4f445ed9
	// add vote
	voteOptions := []*v1.WeightedVoteOption{{Option: v1.OptionYes, Weight: "1.0"}}
	err = suite.govKeeper.AddVote(suite.ctx, proposal3ID, suite.addrs[0], voteOptions, "")
	suite.Require().NoError(err)

	testCases := []struct {
<<<<<<< HEAD
		name           string
		malleate       func() (proposalID uint64, proposer string)
		proposalID     uint64
		proposer       string
		expectedErrMsg string
=======
		name        string
		malleate    func() (proposalID uint64, proposer string)
		proposalID  uint64
		proposer    string
		expectedErr bool
>>>>>>> 4f445ed9
	}{
		{
			name: "without proposer",
			malleate: func() (uint64, string) {
<<<<<<< HEAD
				return proposalID, ""
			},
			expectedErrMsg: "invalid proposer",
		},
		{
			name: "invalid proposal id",
			malleate: func() (uint64, string) {
				return 10, addr1Str
			},
			expectedErrMsg: "proposal 10 doesn't exist",
		},
		{
			name: "valid proposalID but invalid proposer",
			malleate: func() (uint64, string) {
				return proposalID, addr1Str
			},
			expectedErrMsg: "invalid proposer",
		},
		{
			name: "valid proposalID but invalid proposal which has already passed",
			malleate: func() (uint64, string) {
				// making proposal status pass
				proposal2, err := suite.govKeeper.Proposals.Get(suite.ctx, proposal2ID)
				suite.Require().Nil(err)

				proposal2.Status = v1.ProposalStatus_PROPOSAL_STATUS_PASSED
				err = suite.govKeeper.Proposals.Set(suite.ctx, proposal2.Id, proposal2)
				suite.Require().NoError(err)
				return proposal2ID, addr1Str
			},
			expectedErrMsg: "proposal should be in the deposit or voting period",
		},
		{
			name: "proposal canceled too late",
			malleate: func() (uint64, string) {
				suite.Require().NoError(suite.govKeeper.ActivateVotingPeriod(suite.ctx, proposal2))

				proposal2, err = suite.govKeeper.Proposals.Get(suite.ctx, proposal2.Id)
				suite.Require().Nil(err)

				headerInfo := suite.ctx.HeaderInfo()
				// try to cancel 1min before the end of the voting period
				// this should fail, as we allow to cancel proposal (by default) up to 1/2 of the voting period
				headerInfo.Time = proposal2.VotingEndTime.Add(-1 * time.Minute)
				suite.ctx = suite.ctx.WithHeaderInfo(headerInfo)

				suite.Require().NoError(err)
				return proposal2ID, addr1Str
			},
			expectedErrMsg: "too late",
		},
		{
			name: "valid proposer and proposal id",
			malleate: func() (uint64, string) {
				return proposalID, addr0Str
			},
		},
		{
=======
				return 1, ""
			},
			expectedErr: true,
		},
		{
			name: "invalid proposal id",
			malleate: func() (uint64, string) {
				return 1, suite.addrs[1].String()
			},
			expectedErr: true,
		},
		{
			name: "valid proposalID but invalid proposer",
			malleate: func() (uint64, string) {
				return proposalID, suite.addrs[1].String()
			},
			expectedErr: true,
		},
		{
			name: "valid proposalID but invalid proposal which has already passed",
			malleate: func() (uint64, string) {
				// making proposal status pass
				proposal2, err := suite.govKeeper.Proposals.Get(suite.ctx, proposal2ID)
				suite.Require().Nil(err)

				proposal2.Status = v1.ProposalStatus_PROPOSAL_STATUS_PASSED
				suite.Require().NoError(suite.govKeeper.SetProposal(suite.ctx, proposal2))

				return proposal2ID, suite.addrs[1].String()
			},
			expectedErr: true,
		},
		{
			name: "valid proposer and proposal id",
			malleate: func() (uint64, string) {
				return proposalID, suite.addrs[0].String()
			},
			expectedErr: false,
		},
		{
>>>>>>> 4f445ed9
			name: "valid case with deletion of votes",
			malleate: func() (uint64, string) {
				suite.Require().NoError(suite.govKeeper.ActivateVotingPeriod(suite.ctx, proposal))

				proposal, err = suite.govKeeper.Proposals.Get(suite.ctx, proposal.Id)
				suite.Require().Nil(err)
<<<<<<< HEAD
				suite.Require().True(proposal.VotingStartTime.Equal(suite.ctx.HeaderInfo().Time))
=======
				suite.Require().True(proposal.VotingStartTime.Equal(suite.ctx.BlockHeader().Time))
>>>>>>> 4f445ed9

				// add vote
				voteOptions := []*v1.WeightedVoteOption{{Option: v1.OptionYes, Weight: "1.0"}}
				err = suite.govKeeper.AddVote(suite.ctx, proposalID, suite.addrs[0], voteOptions, "")
				suite.Require().NoError(err)
				vote, err := suite.govKeeper.Votes.Get(suite.ctx, collections.Join(proposalID, suite.addrs[0]))
				suite.Require().NoError(err)
				suite.Require().NotNil(vote)

<<<<<<< HEAD
				return proposalID, addr0Str
			},
=======
				return proposalID, suite.addrs[0].String()
			},
			expectedErr: false,
>>>>>>> 4f445ed9
		},
	}

	for _, tc := range testCases {
		suite.Run(tc.name, func() {
			pID, proposer := tc.malleate()
			err = suite.govKeeper.CancelProposal(suite.ctx, pID, proposer)
<<<<<<< HEAD
			if tc.expectedErrMsg != "" {
				suite.Require().ErrorContains(err, tc.expectedErrMsg)
=======
			if tc.expectedErr {
				suite.Require().Error(err)
>>>>>>> 4f445ed9
			} else {
				suite.Require().NoError(err)
			}
		})
	}
	_, err = suite.govKeeper.Votes.Get(suite.ctx, collections.Join(proposalID, suite.addrs[0]))
	suite.Require().ErrorContains(err, collections.ErrNotFound.Error())

	// check that proposal 3 votes are still present in the state
	votes, err := suite.govKeeper.Votes.Get(suite.ctx, collections.Join(proposal3ID, suite.addrs[0]))
	suite.Require().NoError(err)
	suite.Require().NotNil(votes)
}

func TestMigrateProposalMessages(t *testing.T) {
	content := v1beta1.NewTextProposal("Test", "description")
	addr, err := codectestutil.CodecOptions{}.GetAddressCodec().BytesToString(sdk.AccAddress("test1"))
	require.NoError(t, err)
	contentMsg, err := v1.NewLegacyContent(content, addr)
	require.NoError(t, err)
	content, err = v1.LegacyContentFromMessage(contentMsg)
	require.NoError(t, err)
	require.Equal(t, "Test", content.GetTitle())
	require.Equal(t, "description", content.GetDescription())
}<|MERGE_RESOLUTION|>--- conflicted
+++ resolved
@@ -2,32 +2,20 @@
 
 import (
 	"errors"
-	"fmt"
 	"strings"
 	"testing"
-<<<<<<< HEAD
-	"time"
-=======
->>>>>>> 4f445ed9
 
 	"github.com/stretchr/testify/require"
 
 	"cosmossdk.io/collections"
-<<<<<<< HEAD
-	"cosmossdk.io/x/gov/types"
-	v1 "cosmossdk.io/x/gov/types/v1"
-	"cosmossdk.io/x/gov/types/v1beta1"
-
-	codectestutil "github.com/cosmos/cosmos-sdk/codec/testutil"
-=======
-
->>>>>>> 4f445ed9
+
 	"github.com/cosmos/cosmos-sdk/testutil/testdata"
 	sdk "github.com/cosmos/cosmos-sdk/types"
+	"github.com/cosmos/cosmos-sdk/x/gov/types"
+	v1 "github.com/cosmos/cosmos-sdk/x/gov/types/v1"
+	"github.com/cosmos/cosmos-sdk/x/gov/types/v1beta1"
 )
 
-<<<<<<< HEAD
-=======
 // TODO(tip): remove this
 func (suite *KeeperTestSuite) TestGetSetProposal() {
 	testCases := map[string]struct {
@@ -78,34 +66,27 @@
 	}
 }
 
->>>>>>> 4f445ed9
 func (suite *KeeperTestSuite) TestActivateVotingPeriod() {
 	testCases := []struct {
-		name         string
-		proposalType v1.ProposalType
-	}{
-		{name: "unspecified proposal type"},
-		{name: "regular proposal", proposalType: v1.ProposalType_PROPOSAL_TYPE_STANDARD},
-		{name: "expedited proposal", proposalType: v1.ProposalType_PROPOSAL_TYPE_EXPEDITED},
+		name      string
+		expedited bool
+	}{
+		{name: "regular proposal"},
+		{name: "expedited proposal", expedited: true},
 	}
 
 	for _, tc := range testCases {
 		tp := TestProposal
-		proposal, err := suite.govKeeper.SubmitProposal(suite.ctx, tp, "", "test", "summary", suite.addrs[0], tc.proposalType)
+		proposal, err := suite.govKeeper.SubmitProposal(suite.ctx, tp, "", "test", "summary", suite.addrs[0], tc.expedited)
 		suite.Require().NoError(err)
 
 		suite.Require().Nil(proposal.VotingStartTime)
 
-<<<<<<< HEAD
-		err = suite.govKeeper.ActivateVotingPeriod(suite.ctx, proposal)
-		suite.Require().NoError(err)
-=======
 		suite.Require().NoError(suite.govKeeper.ActivateVotingPeriod(suite.ctx, proposal))
->>>>>>> 4f445ed9
 
 		proposal, err = suite.govKeeper.Proposals.Get(suite.ctx, proposal.Id)
 		suite.Require().Nil(err)
-		suite.Require().True(proposal.VotingStartTime.Equal(suite.ctx.HeaderInfo().Time))
+		suite.Require().True(proposal.VotingStartTime.Equal(suite.ctx.BlockHeader().Time))
 
 		has, err := suite.govKeeper.ActiveProposalsQueue.Has(suite.ctx, collections.Join(*proposal.VotingEndTime, proposal.Id))
 		suite.Require().NoError(err)
@@ -116,18 +97,17 @@
 
 func (suite *KeeperTestSuite) TestDeleteProposalInVotingPeriod() {
 	testCases := []struct {
-		name         string
-		proposalType v1.ProposalType
-	}{
-		{name: "unspecified proposal type"},
-		{name: "regular proposal", proposalType: v1.ProposalType_PROPOSAL_TYPE_STANDARD},
-		{name: "expedited proposal", proposalType: v1.ProposalType_PROPOSAL_TYPE_EXPEDITED},
+		name      string
+		expedited bool
+	}{
+		{name: "regular proposal"},
+		{name: "expedited proposal", expedited: true},
 	}
 
 	for _, tc := range testCases {
 		suite.reset()
 		tp := TestProposal
-		proposal, err := suite.govKeeper.SubmitProposal(suite.ctx, tp, "", "test", "summary", suite.addrs[0], tc.proposalType)
+		proposal, err := suite.govKeeper.SubmitProposal(suite.ctx, tp, "", "test", "summary", suite.addrs[0], tc.expedited)
 		suite.Require().NoError(err)
 		suite.Require().Nil(proposal.VotingStartTime)
 
@@ -135,7 +115,7 @@
 
 		proposal, err = suite.govKeeper.Proposals.Get(suite.ctx, proposal.Id)
 		suite.Require().Nil(err)
-		suite.Require().True(proposal.VotingStartTime.Equal(suite.ctx.HeaderInfo().Time))
+		suite.Require().True(proposal.VotingStartTime.Equal(suite.ctx.BlockHeader().Time))
 
 		has, err := suite.govKeeper.ActiveProposalsQueue.Has(suite.ctx, collections.Join(*proposal.VotingEndTime, proposal.Id))
 		suite.Require().NoError(err)
@@ -159,110 +139,45 @@
 func (invalidProposalRoute) ProposalRoute() string { return "nonexistingroute" }
 
 func (suite *KeeperTestSuite) TestSubmitProposal() {
-	govAcct, err := suite.acctKeeper.AddressCodec().BytesToString(suite.govKeeper.GetGovernanceAccount(suite.ctx).GetAddress())
-	suite.Require().NoError(err)
-	_, _, randomAddress := testdata.KeyTestPubAddr()
-	randomAddr, err := suite.acctKeeper.AddressCodec().BytesToString(randomAddress)
-	suite.Require().NoError(err)
+	govAcct := suite.govKeeper.GetGovernanceAccount(suite.ctx).GetAddress().String()
+	_, _, randomAddr := testdata.KeyTestPubAddr()
 	tp := v1beta1.TextProposal{Title: "title", Description: "description"}
-	legacyProposal := func(content v1beta1.Content, authority string) []sdk.Msg {
-		prop, err := v1.NewLegacyContent(content, authority)
-		suite.Require().NoError(err)
-		return []sdk.Msg{prop}
-	}
-
-	// create custom message based params for x/gov/MsgUpdateParams
-	err = suite.govKeeper.MessageBasedParams.Set(suite.ctx, sdk.MsgTypeURL(&v1.MsgUpdateParams{}), v1.MessageBasedParams{
-		VotingPeriod:  func() *time.Duration { t := time.Hour * 24 * 7; return &t }(),
-		Quorum:        "0.4",
-		Threshold:     "0.5",
-		VetoThreshold: "0.66",
-	})
-	suite.Require().NoError(err)
-
-	// add 1 more messageBasedParams with the same value as above
-	err = suite.govKeeper.MessageBasedParams.Set(suite.ctx, sdk.MsgTypeURL(&v1.MsgSudoExec{}), v1.MessageBasedParams{
-		VotingPeriod:  func() *time.Duration { t := time.Hour * 24 * 7; return &t }(),
-		Quorum:        "0.4",
-		Threshold:     "0.50",
-		VetoThreshold: "0.66",
-	})
-	suite.Require().NoError(err)
-
-	// add 1 more messageBasedParams with different value as above
-	err = suite.govKeeper.MessageBasedParams.Set(suite.ctx, sdk.MsgTypeURL(&v1.MsgCancelProposal{}), v1.MessageBasedParams{
-		VotingPeriod:  func() *time.Duration { t := time.Hour * 24 * 7; return &t }(),
-		Quorum:        "0.2",
-		Threshold:     "0.4",
-		VetoThreshold: "0.7",
-	})
-	suite.Require().NoError(err)
 
 	testCases := []struct {
-		msgs         []sdk.Msg
-		metadata     string
-		proposalType v1.ProposalType
-		expectedErr  error
-	}{
-		{legacyProposal(&tp, govAcct), "", v1.ProposalType_PROPOSAL_TYPE_STANDARD, nil},
-		// normal proposal with msg with custom params
-		{[]sdk.Msg{&v1.MsgUpdateParams{Authority: govAcct}}, "", v1.ProposalType_PROPOSAL_TYPE_STANDARD, nil},
-		// normal proposal with 2 identical msgs with custom params
-		{[]sdk.Msg{&v1.MsgUpdateParams{Authority: govAcct}, &v1.MsgUpdateParams{Authority: govAcct}}, "", v1.ProposalType_PROPOSAL_TYPE_STANDARD, nil},
-		// normal proposal with 2 msgs with custom params shared the same value
-		{[]sdk.Msg{&v1.MsgUpdateParams{Authority: govAcct}, &v1.MsgSudoExec{Authority: govAcct}}, "", v1.ProposalType_PROPOSAL_TYPE_STANDARD, nil},
-		// normal proposal with 2 msgs with different custom params
-		{[]sdk.Msg{&v1.MsgUpdateParams{Authority: govAcct}, &v1.MsgCancelProposal{}}, "", v1.ProposalType_PROPOSAL_TYPE_STANDARD, errors.New("cannot submit multiple messages proposal with different message based params")},
-		{legacyProposal(&tp, govAcct), "", v1.ProposalType_PROPOSAL_TYPE_EXPEDITED, nil},
-		{nil, "", v1.ProposalType_PROPOSAL_TYPE_MULTIPLE_CHOICE, nil},
+		content     v1beta1.Content
+		authority   string
+		metadata    string
+		expedited   bool
+		expectedErr error
+	}{
+		{&tp, govAcct, "", false, nil},
+		{&tp, govAcct, "", true, nil},
 		// Keeper does not check the validity of title and description, no error
-		{legacyProposal(&v1beta1.TextProposal{Title: "", Description: "description"}, govAcct), "", v1.ProposalType_PROPOSAL_TYPE_STANDARD, nil},
-		{legacyProposal(&v1beta1.TextProposal{Title: strings.Repeat("1234567890", 100), Description: "description"}, govAcct), "", v1.ProposalType_PROPOSAL_TYPE_STANDARD, nil},
-		{legacyProposal(&v1beta1.TextProposal{Title: "title", Description: ""}, govAcct), "", v1.ProposalType_PROPOSAL_TYPE_STANDARD, nil},
-		{legacyProposal(&v1beta1.TextProposal{Title: "title", Description: strings.Repeat("1234567890", 1000)}, govAcct), "", v1.ProposalType_PROPOSAL_TYPE_EXPEDITED, nil},
+		{&v1beta1.TextProposal{Title: "", Description: "description"}, govAcct, "", false, nil},
+		{&v1beta1.TextProposal{Title: strings.Repeat("1234567890", 100), Description: "description"}, govAcct, "", false, nil},
+		{&v1beta1.TextProposal{Title: "title", Description: ""}, govAcct, "", false, nil},
+		{&v1beta1.TextProposal{Title: "title", Description: strings.Repeat("1234567890", 1000)}, govAcct, "", true, nil},
+		// error when metadata is too long (>10000)
+		{&tp, govAcct, strings.Repeat("a", 100001), true, types.ErrMetadataTooLong},
 		// error when signer is not gov acct
-		{legacyProposal(&tp, randomAddr), "", v1.ProposalType_PROPOSAL_TYPE_STANDARD, types.ErrInvalidSigner},
+		{&tp, randomAddr.String(), "", false, types.ErrInvalidSigner},
 		// error only when invalid route
-		{legacyProposal(&invalidProposalRoute{}, govAcct), "", v1.ProposalType_PROPOSAL_TYPE_STANDARD, types.ErrNoProposalHandlerExists},
-		// error invalid multiple choice proposal
-		{legacyProposal(&tp, govAcct), "", v1.ProposalType_PROPOSAL_TYPE_MULTIPLE_CHOICE, types.ErrInvalidProposalMsg},
-		// error invalid multiple msg proposal with 1 msg with custom params
-		{[]sdk.Msg{&v1.MsgUpdateParams{Authority: govAcct}, &v1.MsgCancelProposal{Proposer: govAcct}}, "", v1.ProposalType_PROPOSAL_TYPE_STANDARD, types.ErrInvalidProposalMsg},
-		// error invalid msg proposal type with 1 msg with custom params
-		{[]sdk.Msg{&v1.MsgUpdateParams{Authority: govAcct}}, "", v1.ProposalType_PROPOSAL_TYPE_EXPEDITED, types.ErrInvalidProposalType},
+		{&invalidProposalRoute{}, govAcct, "", false, types.ErrNoProposalHandlerExists},
 	}
 
 	for i, tc := range testCases {
-		_, err := suite.govKeeper.SubmitProposal(suite.ctx, tc.msgs, tc.metadata, "title", "", suite.addrs[0], tc.proposalType)
-		if tc.expectedErr != nil {
-			suite.Require().ErrorContains(err, tc.expectedErr.Error(), "tc #%d; got: %v, expected: %v", i, err, tc.expectedErr)
-		}
+		prop, err := v1.NewLegacyContent(tc.content, tc.authority)
+		suite.Require().NoError(err)
+		_, err = suite.govKeeper.SubmitProposal(suite.ctx, []sdk.Msg{prop}, tc.metadata, "title", "", suite.addrs[0], tc.expedited)
+		suite.Require().True(errors.Is(tc.expectedErr, err), "tc #%d; got: %v, expected: %v", i, err, tc.expectedErr)
 	}
 }
 
 func (suite *KeeperTestSuite) TestCancelProposal() {
-	govAcct, err := suite.acctKeeper.AddressCodec().BytesToString(suite.govKeeper.GetGovernanceAccount(suite.ctx).GetAddress())
-	suite.Require().NoError(err)
+	govAcct := suite.govKeeper.GetGovernanceAccount(suite.ctx).GetAddress().String()
 	tp := v1beta1.TextProposal{Title: "title", Description: "description"}
 	prop, err := v1.NewLegacyContent(&tp, govAcct)
 	suite.Require().NoError(err)
-<<<<<<< HEAD
-	proposal, err := suite.govKeeper.SubmitProposal(suite.ctx, []sdk.Msg{prop}, "", "title", "summary", suite.addrs[0], v1.ProposalType_PROPOSAL_TYPE_STANDARD)
-	suite.Require().NoError(err)
-	proposalID := proposal.Id
-
-	addr0Str, err := suite.acctKeeper.AddressCodec().BytesToString(suite.addrs[0])
-	suite.Require().NoError(err)
-	addr1Str, err := suite.acctKeeper.AddressCodec().BytesToString(suite.addrs[1])
-	suite.Require().NoError(err)
-
-	proposal2, err := suite.govKeeper.SubmitProposal(suite.ctx, []sdk.Msg{prop}, "", "title", "summary", suite.addrs[1], v1.ProposalType_PROPOSAL_TYPE_EXPEDITED)
-	suite.Require().NoError(err)
-	proposal2ID := proposal2.Id
-
-	// proposal3 is only used to check the votes for proposals which doesn't go through `CancelProposal` are still present in state
-	proposal3, err := suite.govKeeper.SubmitProposal(suite.ctx, []sdk.Msg{prop}, "", "title", "summary", suite.addrs[2], v1.ProposalType_PROPOSAL_TYPE_STANDARD)
-=======
 	proposal, err := suite.govKeeper.SubmitProposal(suite.ctx, []sdk.Msg{prop}, "", "title", "summary", suite.addrs[0], false)
 	suite.Require().NoError(err)
 	proposalID := proposal.Id
@@ -273,7 +188,6 @@
 
 	// proposal3 is only used to check the votes for proposals which doesn't go through `CancelProposal` are still present in state
 	proposal3, err := suite.govKeeper.SubmitProposal(suite.ctx, []sdk.Msg{prop}, "", "title", "summary", suite.addrs[2], false)
->>>>>>> 4f445ed9
 	suite.Require().NoError(err)
 	proposal3ID := proposal3.Id
 
@@ -282,53 +196,39 @@
 
 	proposal3, err = suite.govKeeper.Proposals.Get(suite.ctx, proposal3ID)
 	suite.Require().Nil(err)
-<<<<<<< HEAD
-	fmt.Println(suite.ctx.HeaderInfo().Time, proposal3.VotingStartTime)
-	suite.Require().True(proposal3.VotingStartTime.Equal(suite.ctx.HeaderInfo().Time))
-=======
 	suite.Require().True(proposal3.VotingStartTime.Equal(suite.ctx.BlockHeader().Time))
->>>>>>> 4f445ed9
 	// add vote
 	voteOptions := []*v1.WeightedVoteOption{{Option: v1.OptionYes, Weight: "1.0"}}
 	err = suite.govKeeper.AddVote(suite.ctx, proposal3ID, suite.addrs[0], voteOptions, "")
 	suite.Require().NoError(err)
 
 	testCases := []struct {
-<<<<<<< HEAD
-		name           string
-		malleate       func() (proposalID uint64, proposer string)
-		proposalID     uint64
-		proposer       string
-		expectedErrMsg string
-=======
 		name        string
 		malleate    func() (proposalID uint64, proposer string)
 		proposalID  uint64
 		proposer    string
 		expectedErr bool
->>>>>>> 4f445ed9
 	}{
 		{
 			name: "without proposer",
 			malleate: func() (uint64, string) {
-<<<<<<< HEAD
-				return proposalID, ""
-			},
-			expectedErrMsg: "invalid proposer",
+				return 1, ""
+			},
+			expectedErr: true,
 		},
 		{
 			name: "invalid proposal id",
 			malleate: func() (uint64, string) {
-				return 10, addr1Str
-			},
-			expectedErrMsg: "proposal 10 doesn't exist",
+				return 1, suite.addrs[1].String()
+			},
+			expectedErr: true,
 		},
 		{
 			name: "valid proposalID but invalid proposer",
 			malleate: func() (uint64, string) {
-				return proposalID, addr1Str
-			},
-			expectedErrMsg: "invalid proposer",
+				return proposalID, suite.addrs[1].String()
+			},
+			expectedErr: true,
 		},
 		{
 			name: "valid proposalID but invalid proposal which has already passed",
@@ -338,91 +238,27 @@
 				suite.Require().Nil(err)
 
 				proposal2.Status = v1.ProposalStatus_PROPOSAL_STATUS_PASSED
-				err = suite.govKeeper.Proposals.Set(suite.ctx, proposal2.Id, proposal2)
-				suite.Require().NoError(err)
-				return proposal2ID, addr1Str
-			},
-			expectedErrMsg: "proposal should be in the deposit or voting period",
-		},
-		{
-			name: "proposal canceled too late",
-			malleate: func() (uint64, string) {
-				suite.Require().NoError(suite.govKeeper.ActivateVotingPeriod(suite.ctx, proposal2))
-
-				proposal2, err = suite.govKeeper.Proposals.Get(suite.ctx, proposal2.Id)
-				suite.Require().Nil(err)
-
-				headerInfo := suite.ctx.HeaderInfo()
-				// try to cancel 1min before the end of the voting period
-				// this should fail, as we allow to cancel proposal (by default) up to 1/2 of the voting period
-				headerInfo.Time = proposal2.VotingEndTime.Add(-1 * time.Minute)
-				suite.ctx = suite.ctx.WithHeaderInfo(headerInfo)
-
-				suite.Require().NoError(err)
-				return proposal2ID, addr1Str
-			},
-			expectedErrMsg: "too late",
+				suite.Require().NoError(suite.govKeeper.SetProposal(suite.ctx, proposal2))
+
+				return proposal2ID, suite.addrs[1].String()
+			},
+			expectedErr: true,
 		},
 		{
 			name: "valid proposer and proposal id",
 			malleate: func() (uint64, string) {
-				return proposalID, addr0Str
-			},
-		},
-		{
-=======
-				return 1, ""
-			},
-			expectedErr: true,
-		},
-		{
-			name: "invalid proposal id",
-			malleate: func() (uint64, string) {
-				return 1, suite.addrs[1].String()
-			},
-			expectedErr: true,
-		},
-		{
-			name: "valid proposalID but invalid proposer",
-			malleate: func() (uint64, string) {
-				return proposalID, suite.addrs[1].String()
-			},
-			expectedErr: true,
-		},
-		{
-			name: "valid proposalID but invalid proposal which has already passed",
-			malleate: func() (uint64, string) {
-				// making proposal status pass
-				proposal2, err := suite.govKeeper.Proposals.Get(suite.ctx, proposal2ID)
-				suite.Require().Nil(err)
-
-				proposal2.Status = v1.ProposalStatus_PROPOSAL_STATUS_PASSED
-				suite.Require().NoError(suite.govKeeper.SetProposal(suite.ctx, proposal2))
-
-				return proposal2ID, suite.addrs[1].String()
-			},
-			expectedErr: true,
-		},
-		{
-			name: "valid proposer and proposal id",
-			malleate: func() (uint64, string) {
 				return proposalID, suite.addrs[0].String()
 			},
 			expectedErr: false,
 		},
 		{
->>>>>>> 4f445ed9
 			name: "valid case with deletion of votes",
 			malleate: func() (uint64, string) {
 				suite.Require().NoError(suite.govKeeper.ActivateVotingPeriod(suite.ctx, proposal))
 
 				proposal, err = suite.govKeeper.Proposals.Get(suite.ctx, proposal.Id)
 				suite.Require().Nil(err)
-<<<<<<< HEAD
-				suite.Require().True(proposal.VotingStartTime.Equal(suite.ctx.HeaderInfo().Time))
-=======
 				suite.Require().True(proposal.VotingStartTime.Equal(suite.ctx.BlockHeader().Time))
->>>>>>> 4f445ed9
 
 				// add vote
 				voteOptions := []*v1.WeightedVoteOption{{Option: v1.OptionYes, Weight: "1.0"}}
@@ -432,14 +268,9 @@
 				suite.Require().NoError(err)
 				suite.Require().NotNil(vote)
 
-<<<<<<< HEAD
-				return proposalID, addr0Str
-			},
-=======
 				return proposalID, suite.addrs[0].String()
 			},
 			expectedErr: false,
->>>>>>> 4f445ed9
 		},
 	}
 
@@ -447,13 +278,8 @@
 		suite.Run(tc.name, func() {
 			pID, proposer := tc.malleate()
 			err = suite.govKeeper.CancelProposal(suite.ctx, pID, proposer)
-<<<<<<< HEAD
-			if tc.expectedErrMsg != "" {
-				suite.Require().ErrorContains(err, tc.expectedErrMsg)
-=======
 			if tc.expectedErr {
 				suite.Require().Error(err)
->>>>>>> 4f445ed9
 			} else {
 				suite.Require().NoError(err)
 			}
@@ -470,9 +296,7 @@
 
 func TestMigrateProposalMessages(t *testing.T) {
 	content := v1beta1.NewTextProposal("Test", "description")
-	addr, err := codectestutil.CodecOptions{}.GetAddressCodec().BytesToString(sdk.AccAddress("test1"))
-	require.NoError(t, err)
-	contentMsg, err := v1.NewLegacyContent(content, addr)
+	contentMsg, err := v1.NewLegacyContent(content, sdk.AccAddress("test1").String())
 	require.NoError(t, err)
 	content, err = v1.LegacyContentFromMessage(contentMsg)
 	require.NoError(t, err)
