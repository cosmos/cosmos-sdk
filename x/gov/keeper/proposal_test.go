package keeper_test

import (
	"errors"
	"fmt"
	"strings"
	"testing"
	"time"

	"github.com/stretchr/testify/require"

	"github.com/cosmos/cosmos-sdk/testutil/testdata"
	sdk "github.com/cosmos/cosmos-sdk/types"
	"github.com/cosmos/cosmos-sdk/x/gov/types"
	v1 "github.com/cosmos/cosmos-sdk/x/gov/types/v1"
	"github.com/cosmos/cosmos-sdk/x/gov/types/v1beta1"
)

func (suite *KeeperTestSuite) TestGetSetProposal() {
	tp := TestProposal
<<<<<<< HEAD
	proposal, err := suite.govKeeper.SubmitProposal(suite.ctx, suite.addrs[0], tp, "")
=======
	proposal, err := suite.govKeeper.SubmitProposal(suite.ctx, tp, "", "test", "summary", sdk.AccAddress("cosmos1ghekyjucln7y67ntx7cf27m9dpuxxemn4c8g4r"))
>>>>>>> 7d2ba363
	suite.Require().NoError(err)
	proposalID := proposal.Id
	suite.govKeeper.SetProposal(suite.ctx, proposal)

	gotProposal, ok := suite.govKeeper.GetProposal(suite.ctx, proposalID)
	suite.Require().True(ok)
	suite.Require().Equal(proposal, gotProposal)
}

func (suite *KeeperTestSuite) TestDeleteProposal() {
	// delete non-existing proposal
	suite.Require().PanicsWithValue(fmt.Sprintf("couldn't find proposal with id#%d", 10),
		func() {
			suite.govKeeper.DeleteProposal(suite.ctx, 10)
		},
	)
	tp := TestProposal
<<<<<<< HEAD
	proposal, err := suite.govKeeper.SubmitProposal(suite.ctx, suite.addrs[0], tp, "")
=======
	proposal, err := suite.govKeeper.SubmitProposal(suite.ctx, tp, "", "test", "summary", sdk.AccAddress("cosmos1ghekyjucln7y67ntx7cf27m9dpuxxemn4c8g4r"))
>>>>>>> 7d2ba363
	suite.Require().NoError(err)
	proposalID := proposal.Id
	suite.govKeeper.SetProposal(suite.ctx, proposal)
	suite.Require().NotPanics(func() {
		suite.govKeeper.DeleteProposal(suite.ctx, proposalID)
	}, "")
}

func (suite *KeeperTestSuite) TestActivateVotingPeriod() {
	tp := TestProposal
<<<<<<< HEAD
	proposal, err := suite.govKeeper.SubmitProposal(suite.ctx, suite.addrs[0], tp, "")
=======
	proposal, err := suite.govKeeper.SubmitProposal(suite.ctx, tp, "", "test", "summary", sdk.AccAddress("cosmos1ghekyjucln7y67ntx7cf27m9dpuxxemn4c8g4r"))
>>>>>>> 7d2ba363
	suite.Require().NoError(err)

	suite.Require().Nil(proposal.VotingStartTime)

	suite.govKeeper.ActivateVotingPeriod(suite.ctx, proposal)

	proposal, ok := suite.govKeeper.GetProposal(suite.ctx, proposal.Id)
	suite.Require().True(ok)
	suite.Require().True(proposal.VotingStartTime.Equal(suite.ctx.BlockHeader().Time))

	activeIterator := suite.govKeeper.ActiveProposalQueueIterator(suite.ctx, *proposal.VotingEndTime)
	suite.Require().True(activeIterator.Valid())

	proposalID := types.GetProposalIDFromBytes(activeIterator.Value())
	suite.Require().Equal(proposalID, proposal.Id)
	activeIterator.Close()
}

type invalidProposalRoute struct{ v1beta1.TextProposal }

func (invalidProposalRoute) ProposalRoute() string { return "nonexistingroute" }

func (suite *KeeperTestSuite) TestSubmitProposal() {
	govAcct := suite.govKeeper.GetGovernanceAccount(suite.ctx).GetAddress().String()
	_, _, randomAddr := testdata.KeyTestPubAddr()
	tp := v1beta1.TextProposal{Title: "title", Description: "description"}

	testCases := []struct {
		content     v1beta1.Content
		authority   string
		metadata    string
		expectedErr error
	}{
		{&tp, govAcct, "", nil},
		// Keeper does not check the validity of title and description, no error
		{&v1beta1.TextProposal{Title: "", Description: "description"}, govAcct, "", nil},
		{&v1beta1.TextProposal{Title: strings.Repeat("1234567890", 100), Description: "description"}, govAcct, "", nil},
		{&v1beta1.TextProposal{Title: "title", Description: ""}, govAcct, "", nil},
		{&v1beta1.TextProposal{Title: "title", Description: strings.Repeat("1234567890", 1000)}, govAcct, "", nil},
		// error when metadata is too long (>10000)
		{&tp, govAcct, strings.Repeat("a", 100001), types.ErrMetadataTooLong},
		// error when signer is not gov acct
		{&tp, randomAddr.String(), "", types.ErrInvalidSigner},
		// error only when invalid route
		{&invalidProposalRoute{}, govAcct, "", types.ErrNoProposalHandlerExists},
	}

	for i, tc := range testCases {
		prop, err := v1.NewLegacyContent(tc.content, tc.authority)
		suite.Require().NoError(err)
<<<<<<< HEAD
		_, err = suite.govKeeper.SubmitProposal(suite.ctx, suite.addrs[0], []sdk.Msg{prop}, tc.metadata)
=======
		_, err = suite.govKeeper.SubmitProposal(suite.ctx, []sdk.Msg{prop}, tc.metadata, "title", "", sdk.AccAddress("cosmos1ghekyjucln7y67ntx7cf27m9dpuxxemn4c8g4r"))
>>>>>>> 7d2ba363
		suite.Require().True(errors.Is(tc.expectedErr, err), "tc #%d; got: %v, expected: %v", i, err, tc.expectedErr)
	}
}

func (suite *KeeperTestSuite) TestGetProposalsFiltered() {
	proposalID := uint64(1)
	status := []v1.ProposalStatus{v1.StatusDepositPeriod, v1.StatusVotingPeriod}

	addr1 := sdk.AccAddress("foo_________________")

	for _, s := range status {
		for i := 0; i < 50; i++ {
<<<<<<< HEAD
			p, err := v1.NewProposal(TestProposal, suite.addrs[0], proposalID, "", time.Now(), time.Now())
=======
			p, err := v1.NewProposal(TestProposal, proposalID, "", time.Now(), time.Now(), "title", "summary", sdk.AccAddress("cosmos1ghekyjucln7y67ntx7cf27m9dpuxxemn4c8g4r"))
>>>>>>> 7d2ba363
			suite.Require().NoError(err)

			p.Status = s

			if i%2 == 0 {
				d := v1.NewDeposit(proposalID, addr1, nil)
				v := v1.NewVote(proposalID, addr1, v1.NewNonSplitVoteOption(v1.OptionYes), "")
				suite.govKeeper.SetDeposit(suite.ctx, d)
				suite.govKeeper.SetVote(suite.ctx, v)
			}

			suite.govKeeper.SetProposal(suite.ctx, p)
			proposalID++
		}
	}

	testCases := []struct {
		params             v1.QueryProposalsParams
		expectedNumResults int
	}{
		{v1.NewQueryProposalsParams(1, 50, v1.StatusNil, nil, nil), 50},
		{v1.NewQueryProposalsParams(1, 50, v1.StatusDepositPeriod, nil, nil), 50},
		{v1.NewQueryProposalsParams(1, 50, v1.StatusVotingPeriod, nil, nil), 50},
		{v1.NewQueryProposalsParams(1, 25, v1.StatusNil, nil, nil), 25},
		{v1.NewQueryProposalsParams(2, 25, v1.StatusNil, nil, nil), 25},
		{v1.NewQueryProposalsParams(1, 50, v1.StatusRejected, nil, nil), 0},
		{v1.NewQueryProposalsParams(1, 50, v1.StatusNil, addr1, nil), 50},
		{v1.NewQueryProposalsParams(1, 50, v1.StatusNil, nil, addr1), 50},
		{v1.NewQueryProposalsParams(1, 50, v1.StatusNil, addr1, addr1), 50},
		{v1.NewQueryProposalsParams(1, 50, v1.StatusDepositPeriod, addr1, addr1), 25},
		{v1.NewQueryProposalsParams(1, 50, v1.StatusDepositPeriod, nil, nil), 50},
		{v1.NewQueryProposalsParams(1, 50, v1.StatusVotingPeriod, nil, nil), 50},
	}

	for i, tc := range testCases {
		suite.Run(fmt.Sprintf("Test Case %d", i), func() {
			proposals := suite.govKeeper.GetProposalsFiltered(suite.ctx, tc.params)
			suite.Require().Len(proposals, tc.expectedNumResults)

			for _, p := range proposals {
				if v1.ValidProposalStatus(tc.params.ProposalStatus) {
					suite.Require().Equal(tc.params.ProposalStatus, p.Status)
				}
			}
		})
	}
}

func (suite *KeeperTestSuite) TestCancelProposal() {
	govAcct := suite.govKeeper.GetGovernanceAccount(suite.ctx).GetAddress().String()
	tp := v1beta1.TextProposal{Title: "title", Description: "description"}
	prop, err := v1.NewLegacyContent(&tp, govAcct)
	suite.Require().NoError(err)
	proposalResp, err := suite.govKeeper.SubmitProposal(suite.ctx, suite.addrs[0], []sdk.Msg{prop}, "")
	proposalID := proposalResp.Id

	proposal2Resp, err := suite.govKeeper.SubmitProposal(suite.ctx, suite.addrs[1], []sdk.Msg{prop}, "")
	proposal2ID := proposal2Resp.Id
	makeProposalPass := func() {
		proposal2, ok := suite.govKeeper.GetProposal(suite.ctx, proposal2ID)
		suite.Require().True(ok)

		proposal2.Status = v1.ProposalStatus_PROPOSAL_STATUS_PASSED
		suite.govKeeper.SetProposal(suite.ctx, proposal2)
	}

	testCases := []struct {
		name        string
		proposalID  uint64
		proposer    string
		expectedErr bool
	}{
		{
			name:        "without proposer",
			proposalID:  1,
			proposer:    "",
			expectedErr: true,
		},
		{
			name:        "invalid proposal id",
			proposalID:  1,
			proposer:    string(suite.addrs[0]),
			expectedErr: true,
		},
		{
			name:        "valid proposalID but invalid proposer",
			proposalID:  proposalID,
			proposer:    suite.addrs[1].String(),
			expectedErr: true,
		},
		{
			name:        "valid proposalID but invalid proposal which has already passed",
			proposalID:  proposal2ID,
			proposer:    suite.addrs[1].String(),
			expectedErr: true,
		},
		{
			name:        "valid proposer and proposal id",
			proposalID:  proposalID,
			proposer:    suite.addrs[0].String(),
			expectedErr: false,
		},
	}

	for _, tc := range testCases {
		suite.Run(tc.name, func() {
			if tc.proposalID == proposal2ID {
				// making proposal status pass
				makeProposalPass()
			}
			err = suite.govKeeper.CancelProposal(suite.ctx, tc.proposalID, tc.proposer)
			if tc.expectedErr {
				suite.Require().Error(err)
			} else {
				suite.Require().NoError(err)
			}
		})
	}
}

func TestMigrateProposalMessages(t *testing.T) {
	content := v1beta1.NewTextProposal("Test", "description")
	contentMsg, err := v1.NewLegacyContent(content, sdk.AccAddress("test1").String())
	require.NoError(t, err)
	content, err = v1.LegacyContentFromMessage(contentMsg)
	require.NoError(t, err)
	require.Equal(t, "Test", content.GetTitle())
	require.Equal(t, "description", content.GetDescription())
}<|MERGE_RESOLUTION|>--- conflicted
+++ resolved
@@ -18,11 +18,7 @@
 
 func (suite *KeeperTestSuite) TestGetSetProposal() {
 	tp := TestProposal
-<<<<<<< HEAD
-	proposal, err := suite.govKeeper.SubmitProposal(suite.ctx, suite.addrs[0], tp, "")
-=======
 	proposal, err := suite.govKeeper.SubmitProposal(suite.ctx, tp, "", "test", "summary", sdk.AccAddress("cosmos1ghekyjucln7y67ntx7cf27m9dpuxxemn4c8g4r"))
->>>>>>> 7d2ba363
 	suite.Require().NoError(err)
 	proposalID := proposal.Id
 	suite.govKeeper.SetProposal(suite.ctx, proposal)
@@ -40,11 +36,7 @@
 		},
 	)
 	tp := TestProposal
-<<<<<<< HEAD
-	proposal, err := suite.govKeeper.SubmitProposal(suite.ctx, suite.addrs[0], tp, "")
-=======
 	proposal, err := suite.govKeeper.SubmitProposal(suite.ctx, tp, "", "test", "summary", sdk.AccAddress("cosmos1ghekyjucln7y67ntx7cf27m9dpuxxemn4c8g4r"))
->>>>>>> 7d2ba363
 	suite.Require().NoError(err)
 	proposalID := proposal.Id
 	suite.govKeeper.SetProposal(suite.ctx, proposal)
@@ -55,11 +47,7 @@
 
 func (suite *KeeperTestSuite) TestActivateVotingPeriod() {
 	tp := TestProposal
-<<<<<<< HEAD
-	proposal, err := suite.govKeeper.SubmitProposal(suite.ctx, suite.addrs[0], tp, "")
-=======
 	proposal, err := suite.govKeeper.SubmitProposal(suite.ctx, tp, "", "test", "summary", sdk.AccAddress("cosmos1ghekyjucln7y67ntx7cf27m9dpuxxemn4c8g4r"))
->>>>>>> 7d2ba363
 	suite.Require().NoError(err)
 
 	suite.Require().Nil(proposal.VotingStartTime)
@@ -110,11 +98,7 @@
 	for i, tc := range testCases {
 		prop, err := v1.NewLegacyContent(tc.content, tc.authority)
 		suite.Require().NoError(err)
-<<<<<<< HEAD
-		_, err = suite.govKeeper.SubmitProposal(suite.ctx, suite.addrs[0], []sdk.Msg{prop}, tc.metadata)
-=======
 		_, err = suite.govKeeper.SubmitProposal(suite.ctx, []sdk.Msg{prop}, tc.metadata, "title", "", sdk.AccAddress("cosmos1ghekyjucln7y67ntx7cf27m9dpuxxemn4c8g4r"))
->>>>>>> 7d2ba363
 		suite.Require().True(errors.Is(tc.expectedErr, err), "tc #%d; got: %v, expected: %v", i, err, tc.expectedErr)
 	}
 }
@@ -127,11 +111,7 @@
 
 	for _, s := range status {
 		for i := 0; i < 50; i++ {
-<<<<<<< HEAD
-			p, err := v1.NewProposal(TestProposal, suite.addrs[0], proposalID, "", time.Now(), time.Now())
-=======
 			p, err := v1.NewProposal(TestProposal, proposalID, "", time.Now(), time.Now(), "title", "summary", sdk.AccAddress("cosmos1ghekyjucln7y67ntx7cf27m9dpuxxemn4c8g4r"))
->>>>>>> 7d2ba363
 			suite.Require().NoError(err)
 
 			p.Status = s
