--- conflicted
+++ resolved
@@ -196,12 +196,6 @@
 	suite.Require().NoError(err)
 	proposal2ID := proposal2.Id
 
-<<<<<<< HEAD
-		proposal2.Status = v1.ProposalStatus_PROPOSAL_STATUS_PASSED
-		err = suite.govKeeper.SetProposal(suite.ctx, proposal2)
-		suite.Require().NoError(err)
-	}
-=======
 	// proposal3 is only used to check the votes for proposals which doesn't go through `CancelProposal` are still present in state
 	proposal3, err := suite.govKeeper.SubmitProposal(suite.ctx, []sdk.Msg{prop}, "", "title", "summary", suite.addrs[2], false)
 	suite.Require().NoError(err)
@@ -217,7 +211,6 @@
 	voteOptions := []*v1.WeightedVoteOption{{Option: v1.OptionYes, Weight: "1.0"}}
 	err = suite.govKeeper.AddVote(suite.ctx, proposal3ID, suite.addrs[0], voteOptions, "")
 	suite.Require().NoError(err)
->>>>>>> 9dcf8707
 
 	testCases := []struct {
 		name        string
