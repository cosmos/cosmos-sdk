package keeper_test

import (
	"math/rand"
	"strings"
	"testing"
	"time"

	"github.com/stretchr/testify/require"
	abci "github.com/tendermint/tendermint/abci/types"
	tmproto "github.com/tendermint/tendermint/proto/tendermint/types"

	"github.com/cosmos/cosmos-sdk/codec"
	"github.com/cosmos/cosmos-sdk/simapp"
	sdk "github.com/cosmos/cosmos-sdk/types"
	"github.com/cosmos/cosmos-sdk/x/gov/keeper"
	"github.com/cosmos/cosmos-sdk/x/gov/types"
)

const custom = "custom"

func getQueriedParams(t *testing.T, ctx sdk.Context, cdc *codec.LegacyAmino, querier sdk.Querier) (types.DepositParams, types.VotingParams, types.TallyParams) {
	query := abci.RequestQuery{
		Path: strings.Join([]string{custom, types.QuerierRoute, types.QueryParams, types.ParamDeposit}, "/"),
		Data: []byte{},
	}

	bz, err := querier(ctx, []string{types.QueryParams, types.ParamDeposit}, query)
	require.NoError(t, err)
	require.NotNil(t, bz)

	var depositParams types.DepositParams
	require.NoError(t, cdc.UnmarshalJSON(bz, &depositParams))

	query = abci.RequestQuery{
		Path: strings.Join([]string{custom, types.QuerierRoute, types.QueryParams, types.ParamVoting}, "/"),
		Data: []byte{},
	}

	bz, err = querier(ctx, []string{types.QueryParams, types.ParamVoting}, query)
	require.NoError(t, err)
	require.NotNil(t, bz)

	var votingParams types.VotingParams
	require.NoError(t, cdc.UnmarshalJSON(bz, &votingParams))

	query = abci.RequestQuery{
		Path: strings.Join([]string{custom, types.QuerierRoute, types.QueryParams, types.ParamTallying}, "/"),
		Data: []byte{},
	}

	bz, err = querier(ctx, []string{types.QueryParams, types.ParamTallying}, query)
	require.NoError(t, err)
	require.NotNil(t, bz)

	var tallyParams types.TallyParams
	require.NoError(t, cdc.UnmarshalJSON(bz, &tallyParams))

	return depositParams, votingParams, tallyParams
}

func getQueriedProposals(
	t *testing.T, ctx sdk.Context, cdc *codec.LegacyAmino, querier sdk.Querier,
	depositor, voter sdk.AccAddress, status types.ProposalStatus, page, limit int,
) []types.Proposal {

	query := abci.RequestQuery{
		Path: strings.Join([]string{custom, types.QuerierRoute, types.QueryProposals}, "/"),
		Data: cdc.MustMarshalJSON(types.NewQueryProposalsParams(page, limit, status, voter, depositor)),
	}

	bz, err := querier(ctx, []string{types.QueryProposals}, query)
	require.NoError(t, err)
	require.NotNil(t, bz)

	var proposals types.Proposals
	require.NoError(t, cdc.UnmarshalJSON(bz, &proposals))

	return proposals
}

func getQueriedDeposit(t *testing.T, ctx sdk.Context, cdc *codec.LegacyAmino, querier sdk.Querier, proposalID uint64, depositor sdk.AccAddress) types.Deposit {
	query := abci.RequestQuery{
		Path: strings.Join([]string{custom, types.QuerierRoute, types.QueryDeposit}, "/"),
		Data: cdc.MustMarshalJSON(types.NewQueryDepositParams(proposalID, depositor)),
	}

	bz, err := querier(ctx, []string{types.QueryDeposit}, query)
	require.NoError(t, err)
	require.NotNil(t, bz)

	var deposit types.Deposit
	require.NoError(t, cdc.UnmarshalJSON(bz, &deposit))

	return deposit
}

func getQueriedDeposits(t *testing.T, ctx sdk.Context, cdc *codec.LegacyAmino, querier sdk.Querier, proposalID uint64) []types.Deposit {
	query := abci.RequestQuery{
		Path: strings.Join([]string{custom, types.QuerierRoute, types.QueryDeposits}, "/"),
		Data: cdc.MustMarshalJSON(types.NewQueryProposalParams(proposalID)),
	}

	bz, err := querier(ctx, []string{types.QueryDeposits}, query)
	require.NoError(t, err)
	require.NotNil(t, bz)

	var deposits []types.Deposit
	require.NoError(t, cdc.UnmarshalJSON(bz, &deposits))

	return deposits
}

func getQueriedVote(t *testing.T, ctx sdk.Context, cdc *codec.LegacyAmino, querier sdk.Querier, proposalID uint64, voter sdk.AccAddress) types.Vote {
	query := abci.RequestQuery{
		Path: strings.Join([]string{custom, types.QuerierRoute, types.QueryVote}, "/"),
		Data: cdc.MustMarshalJSON(types.NewQueryVoteParams(proposalID, voter)),
	}

	bz, err := querier(ctx, []string{types.QueryVote}, query)
	require.NoError(t, err)
	require.NotNil(t, bz)

	var vote types.Vote
	require.NoError(t, cdc.UnmarshalJSON(bz, &vote))

	return vote
}

func getQueriedVotes(t *testing.T, ctx sdk.Context, cdc *codec.LegacyAmino, querier sdk.Querier,
	proposalID uint64, page, limit int) []types.Vote {
	query := abci.RequestQuery{
		Path: strings.Join([]string{custom, types.QuerierRoute, types.QueryVote}, "/"),
		Data: cdc.MustMarshalJSON(types.NewQueryProposalVotesParams(proposalID, page, limit)),
	}

	bz, err := querier(ctx, []string{types.QueryVotes}, query)
	require.NoError(t, err)
	require.NotNil(t, bz)

	var votes []types.Vote
	require.NoError(t, cdc.UnmarshalJSON(bz, &votes))

	return votes
}

func TestQueries(t *testing.T) {
	app := simapp.Setup(false)
	ctx := app.BaseApp.NewContext(false, tmproto.Header{})
	legacyQuerierCdc := app.LegacyAmino()
	querier := keeper.NewQuerier(app.GovKeeper, legacyQuerierCdc)

	TestAddrs := simapp.AddTestAddrsIncremental(app, ctx, 2, sdk.NewInt(20000001))

	oneCoins := sdk.NewCoins(sdk.NewInt64Coin(sdk.DefaultBondDenom, 1))
	consCoins := sdk.NewCoins(sdk.NewCoin(sdk.DefaultBondDenom, app.StakingKeeper.TokensFromConsensusPower(ctx, 10)))

	tp := TestProposal

	depositParams, _, _ := getQueriedParams(t, ctx, legacyQuerierCdc, querier)

	// TestAddrs[0] proposes (and deposits) proposals #1 and #2
	proposal1, err := app.GovKeeper.SubmitProposal(ctx, tp)
	require.NoError(t, err)
	deposit1 := types.NewDeposit(proposal1.ProposalId, TestAddrs[0], oneCoins)
	depositer1, err := sdk.AccAddressFromBech32(deposit1.Depositor)
	require.NoError(t, err)
	_, err = app.GovKeeper.AddDeposit(ctx, deposit1.ProposalId, depositer1, deposit1.Amount)
	require.NoError(t, err)

	proposal1.TotalDeposit = proposal1.TotalDeposit.Add(deposit1.Amount...)

	proposal2, err := app.GovKeeper.SubmitProposal(ctx, tp)
	require.NoError(t, err)
	deposit2 := types.NewDeposit(proposal2.ProposalId, TestAddrs[0], consCoins)
	depositer2, err := sdk.AccAddressFromBech32(deposit2.Depositor)
	require.NoError(t, err)
	_, err = app.GovKeeper.AddDeposit(ctx, deposit2.ProposalId, depositer2, deposit2.Amount)
	require.NoError(t, err)

	proposal2.TotalDeposit = proposal2.TotalDeposit.Add(deposit2.Amount...)

	// TestAddrs[1] proposes (and deposits) on proposal #3
	proposal3, err := app.GovKeeper.SubmitProposal(ctx, tp)
	require.NoError(t, err)
	deposit3 := types.NewDeposit(proposal3.ProposalId, TestAddrs[1], oneCoins)
	depositer3, err := sdk.AccAddressFromBech32(deposit3.Depositor)
	require.NoError(t, err)

	_, err = app.GovKeeper.AddDeposit(ctx, deposit3.ProposalId, depositer3, deposit3.Amount)
	require.NoError(t, err)

	proposal3.TotalDeposit = proposal3.TotalDeposit.Add(deposit3.Amount...)

	// TestAddrs[1] deposits on proposals #2 & #3
	deposit4 := types.NewDeposit(proposal2.ProposalId, TestAddrs[1], depositParams.MinDeposit)
	depositer4, err := sdk.AccAddressFromBech32(deposit4.Depositor)
	require.NoError(t, err)
	_, err = app.GovKeeper.AddDeposit(ctx, deposit4.ProposalId, depositer4, deposit4.Amount)
	require.NoError(t, err)

	proposal2.TotalDeposit = proposal2.TotalDeposit.Add(deposit4.Amount...)
	proposal2.Status = types.StatusVotingPeriod
	proposal2.VotingEndTime = proposal2.VotingEndTime.Add(types.DefaultPeriod)

	deposit5 := types.NewDeposit(proposal3.ProposalId, TestAddrs[1], depositParams.MinDeposit)
	depositer5, err := sdk.AccAddressFromBech32(deposit5.Depositor)
	require.NoError(t, err)
	_, err = app.GovKeeper.AddDeposit(ctx, deposit5.ProposalId, depositer5, deposit5.Amount)
	require.NoError(t, err)

	proposal3.TotalDeposit = proposal3.TotalDeposit.Add(deposit5.Amount...)
	proposal3.Status = types.StatusVotingPeriod
	proposal3.VotingEndTime = proposal3.VotingEndTime.Add(types.DefaultPeriod)
	// total deposit of TestAddrs[1] on proposal #3 is worth the proposal deposit + individual deposit
	deposit5.Amount = deposit5.Amount.Add(deposit3.Amount...)

	// check deposits on proposal1 match individual deposits

	deposits := getQueriedDeposits(t, ctx, legacyQuerierCdc, querier, proposal1.ProposalId)
	require.Len(t, deposits, 1)
	require.Equal(t, deposit1, deposits[0])

	deposit := getQueriedDeposit(t, ctx, legacyQuerierCdc, querier, proposal1.ProposalId, TestAddrs[0])
	require.Equal(t, deposit1, deposit)

	// check deposits on proposal2 match individual deposits
	deposits = getQueriedDeposits(t, ctx, legacyQuerierCdc, querier, proposal2.ProposalId)
	require.Len(t, deposits, 2)
	// NOTE order of deposits is determined by the addresses
	require.Equal(t, deposit2, deposits[0])
	require.Equal(t, deposit4, deposits[1])

	// check deposits on proposal3 match individual deposits
	deposits = getQueriedDeposits(t, ctx, legacyQuerierCdc, querier, proposal3.ProposalId)
	require.Len(t, deposits, 1)
	require.Equal(t, deposit5, deposits[0])

	deposit = getQueriedDeposit(t, ctx, legacyQuerierCdc, querier, proposal3.ProposalId, TestAddrs[1])
	require.Equal(t, deposit5, deposit)

	// Only proposal #1 should be in types.Deposit Period
	proposals := getQueriedProposals(t, ctx, legacyQuerierCdc, querier, nil, nil, types.StatusDepositPeriod, 1, 0)
	require.Len(t, proposals, 1)
	require.Equal(t, proposal1, proposals[0])

	// Only proposals #2 and #3 should be in Voting Period
	proposals = getQueriedProposals(t, ctx, legacyQuerierCdc, querier, nil, nil, types.StatusVotingPeriod, 1, 0)
	require.Len(t, proposals, 2)
	require.Equal(t, proposal2, proposals[0])
	require.Equal(t, proposal3, proposals[1])

	// Addrs[0] votes on proposals #2 & #3
	vote1 := types.NewVote(proposal2.ProposalId, TestAddrs[0], types.NewNonSplitVoteOption(types.OptionYes))
	vote2 := types.NewVote(proposal3.ProposalId, TestAddrs[0], types.NewNonSplitVoteOption(types.OptionYes))
	app.GovKeeper.SetVote(ctx, vote1)
	app.GovKeeper.SetVote(ctx, vote2)

	// Addrs[1] votes on proposal #3
	vote3 := types.NewVote(proposal3.ProposalId, TestAddrs[1], types.NewNonSplitVoteOption(types.OptionYes))
	app.GovKeeper.SetVote(ctx, vote3)

	// Test query voted by TestAddrs[0]
	proposals = getQueriedProposals(t, ctx, legacyQuerierCdc, querier, nil, TestAddrs[0], types.StatusNil, 1, 0)
	require.Equal(t, proposal2, proposals[0])
	require.Equal(t, proposal3, proposals[1])

	// Test query votes on types.Proposal 2
	votes := getQueriedVotes(t, ctx, legacyQuerierCdc, querier, proposal2.ProposalId, 1, 0)
	require.Len(t, votes, 1)
	checkEqualVotes(t, vote1, votes[0])

	vote := getQueriedVote(t, ctx, legacyQuerierCdc, querier, proposal2.ProposalId, TestAddrs[0])
	checkEqualVotes(t, vote1, vote)

	// Test query votes on types.Proposal 3
	votes = getQueriedVotes(t, ctx, legacyQuerierCdc, querier, proposal3.ProposalId, 1, 0)
	require.Len(t, votes, 2)
	checkEqualVotes(t, vote2, votes[0])
	checkEqualVotes(t, vote3, votes[1])

	// Test query all proposals
	proposals = getQueriedProposals(t, ctx, legacyQuerierCdc, querier, nil, nil, types.StatusNil, 1, 0)
	require.Equal(t, proposal1, proposals[0])
	require.Equal(t, proposal2, proposals[1])
	require.Equal(t, proposal3, proposals[2])

	// Test query voted by TestAddrs[1]
	proposals = getQueriedProposals(t, ctx, legacyQuerierCdc, querier, nil, TestAddrs[1], types.StatusNil, 1, 0)
	require.Equal(t, proposal3.ProposalId, proposals[0].ProposalId)

	// Test query deposited by TestAddrs[0]
	proposals = getQueriedProposals(t, ctx, legacyQuerierCdc, querier, TestAddrs[0], nil, types.StatusNil, 1, 0)
	require.Equal(t, proposal1.ProposalId, proposals[0].ProposalId)

	// Test query deposited by addr2
	proposals = getQueriedProposals(t, ctx, legacyQuerierCdc, querier, TestAddrs[1], nil, types.StatusNil, 1, 0)
	require.Equal(t, proposal2.ProposalId, proposals[0].ProposalId)
	require.Equal(t, proposal3.ProposalId, proposals[1].ProposalId)

	// Test query voted AND deposited by addr1
	proposals = getQueriedProposals(t, ctx, legacyQuerierCdc, querier, TestAddrs[0], TestAddrs[0], types.StatusNil, 1, 0)
	require.Equal(t, proposal2.ProposalId, proposals[0].ProposalId)
}

func TestPaginatedVotesQuery(t *testing.T) {
	app := simapp.Setup(false)
	ctx := app.BaseApp.NewContext(false, tmproto.Header{})
	legacyQuerierCdc := app.LegacyAmino()

	proposal := types.Proposal{
		ProposalId: 100,
		Status:     types.StatusVotingPeriod,
	}

	app.GovKeeper.SetProposal(ctx, proposal)

	votes := make([]types.Vote, 20)
	random := rand.New(rand.NewSource(time.Now().UnixNano()))
	addrMap := make(map[string]struct{})
	genAddr := func() string {
		addr := make(sdk.AccAddress, 20)
		for {
			random.Read(addr)
			addrStr := addr.String()
			if _, ok := addrMap[addrStr]; !ok {
				addrMap[addrStr] = struct{}{}
				return addrStr
			}
		}
	}
	for i := range votes {
		vote := types.Vote{
			ProposalId: proposal.ProposalId,
			Voter:      genAddr(),
<<<<<<< HEAD
			Option:     types.OptionYes,
=======
			Options:    types.NewNonSplitVoteOption(types.OptionYes),
>>>>>>> 33dbf6a7
		}
		votes[i] = vote
		app.GovKeeper.SetVote(ctx, vote)
	}

	querier := keeper.NewQuerier(app.GovKeeper, legacyQuerierCdc)

	// keeper preserves consistent order for each query, but this is not the insertion order
	all := getQueriedVotes(t, ctx, legacyQuerierCdc, querier, proposal.ProposalId, 1, 0)
	require.Equal(t, len(all), len(votes))

	type testCase struct {
		description string
		page        int
		limit       int
		votes       []types.Vote
	}
	for _, tc := range []testCase{
		{
			description: "SkipAll",
			page:        2,
			limit:       len(all),
		},
		{
			description: "GetFirstChunk",
			page:        1,
			limit:       10,
			votes:       all[:10],
		},
		{
			description: "GetSecondsChunk",
			page:        2,
			limit:       10,
			votes:       all[10:],
		},
		{
			description: "InvalidPage",
			page:        -1,
		},
	} {
		tc := tc
		t.Run(tc.description, func(t *testing.T) {
			votes := getQueriedVotes(t, ctx, legacyQuerierCdc, querier, proposal.ProposalId, tc.page, tc.limit)
			require.Equal(t, len(tc.votes), len(votes))
			for i := range votes {
				require.Equal(t, tc.votes[i], votes[i])
			}
		})
	}
}

// checkEqualVotes checks that two votes are equal, without taking into account
// graceful fallback for `Option`.
// When querying, the keeper populates the `vote.Option` field when there's
// only 1 vote, this function checks equality of structs while skipping that
// field.
func checkEqualVotes(t *testing.T, vote1, vote2 types.Vote) {
	require.Equal(t, vote1.Options, vote2.Options)
	require.Equal(t, vote1.Voter, vote2.Voter)
	require.Equal(t, vote1.ProposalId, vote2.ProposalId)
}<|MERGE_RESOLUTION|>--- conflicted
+++ resolved
@@ -333,11 +333,7 @@
 		vote := types.Vote{
 			ProposalId: proposal.ProposalId,
 			Voter:      genAddr(),
-<<<<<<< HEAD
-			Option:     types.OptionYes,
-=======
 			Options:    types.NewNonSplitVoteOption(types.OptionYes),
->>>>>>> 33dbf6a7
 		}
 		votes[i] = vote
 		app.GovKeeper.SetVote(ctx, vote)
