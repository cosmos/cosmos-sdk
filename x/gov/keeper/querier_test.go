package keeper_test

import (
	"math/rand"
	"strings"
	"testing"
	"time"

	"github.com/cosmos/cosmos-sdk/std"

	"github.com/stretchr/testify/require"
	abci "github.com/tendermint/tendermint/abci/types"
	tmproto "github.com/tendermint/tendermint/proto/types"

	"github.com/cosmos/cosmos-sdk/codec"
	"github.com/cosmos/cosmos-sdk/simapp"
	sdk "github.com/cosmos/cosmos-sdk/types"
	"github.com/cosmos/cosmos-sdk/x/gov/keeper"
	"github.com/cosmos/cosmos-sdk/x/gov/types"
)

const custom = "custom"

func getQueriedParams(t *testing.T, ctx sdk.Context, cdc codec.JSONMarshaler, querier sdk.Querier) (types.DepositParams, types.VotingParams, types.TallyParams) {
	query := abci.RequestQuery{
		Path: strings.Join([]string{custom, types.QuerierRoute, types.QueryParams, types.ParamDeposit}, "/"),
		Data: []byte{},
	}

	bz, err := querier(ctx, []string{types.QueryParams, types.ParamDeposit}, query)
	require.NoError(t, err)
	require.NotNil(t, bz)

	var depositParams types.DepositParams
	require.NoError(t, cdc.UnmarshalJSON(bz, &depositParams))

	query = abci.RequestQuery{
		Path: strings.Join([]string{custom, types.QuerierRoute, types.QueryParams, types.ParamVoting}, "/"),
		Data: []byte{},
	}

	bz, err = querier(ctx, []string{types.QueryParams, types.ParamVoting}, query)
	require.NoError(t, err)
	require.NotNil(t, bz)

	var votingParams types.VotingParams
	require.NoError(t, cdc.UnmarshalJSON(bz, &votingParams))

	query = abci.RequestQuery{
		Path: strings.Join([]string{custom, types.QuerierRoute, types.QueryParams, types.ParamTallying}, "/"),
		Data: []byte{},
	}

	bz, err = querier(ctx, []string{types.QueryParams, types.ParamTallying}, query)
	require.NoError(t, err)
	require.NotNil(t, bz)

	var tallyParams types.TallyParams
	require.NoError(t, cdc.UnmarshalJSON(bz, &tallyParams))

	return depositParams, votingParams, tallyParams
}

func getQueriedProposals(
	t *testing.T, ctx sdk.Context, cdc codec.JSONMarshaler, querier sdk.Querier,
	depositor, voter sdk.AccAddress, status types.ProposalStatus, page, limit int,
) []types.Proposal {

	query := abci.RequestQuery{
		Path: strings.Join([]string{custom, types.QuerierRoute, types.QueryProposals}, "/"),
		Data: cdc.MustMarshalJSON(types.NewQueryProposalsParams(page, limit, status, voter, depositor)),
	}

	bz, err := querier(ctx, []string{types.QueryProposals}, query)
	require.NoError(t, err)
	require.NotNil(t, bz)

	var proposals types.Proposals
	require.NoError(t, cdc.UnmarshalJSON(bz, &proposals))

	return proposals
}

func getQueriedDeposit(t *testing.T, ctx sdk.Context, cdc codec.JSONMarshaler, querier sdk.Querier, proposalID uint64, depositor sdk.AccAddress) types.Deposit {
	query := abci.RequestQuery{
		Path: strings.Join([]string{custom, types.QuerierRoute, types.QueryDeposit}, "/"),
		Data: cdc.MustMarshalJSON(types.NewQueryDepositParams(proposalID, depositor)),
	}

	bz, err := querier(ctx, []string{types.QueryDeposit}, query)
	require.NoError(t, err)
	require.NotNil(t, bz)

	var deposit types.Deposit
	require.NoError(t, cdc.UnmarshalJSON(bz, &deposit))

	return deposit
}

func getQueriedDeposits(t *testing.T, ctx sdk.Context, cdc codec.JSONMarshaler, querier sdk.Querier, proposalID uint64) []types.Deposit {
	query := abci.RequestQuery{
		Path: strings.Join([]string{custom, types.QuerierRoute, types.QueryDeposits}, "/"),
		Data: cdc.MustMarshalJSON(types.NewQueryProposalParams(proposalID)),
	}

	bz, err := querier(ctx, []string{types.QueryDeposits}, query)
	require.NoError(t, err)
	require.NotNil(t, bz)

	var deposits []types.Deposit
	require.NoError(t, cdc.UnmarshalJSON(bz, &deposits))

	return deposits
}

func getQueriedVote(t *testing.T, ctx sdk.Context, cdc codec.JSONMarshaler, querier sdk.Querier, proposalID uint64, voter sdk.AccAddress) types.Vote {
	query := abci.RequestQuery{
		Path: strings.Join([]string{custom, types.QuerierRoute, types.QueryVote}, "/"),
		Data: cdc.MustMarshalJSON(types.NewQueryVoteParams(proposalID, voter)),
	}

	bz, err := querier(ctx, []string{types.QueryVote}, query)
	require.NoError(t, err)
	require.NotNil(t, bz)

	var vote types.Vote
	require.NoError(t, cdc.UnmarshalJSON(bz, &vote))

	return vote
}

func getQueriedVotes(t *testing.T, ctx sdk.Context, cdc codec.JSONMarshaler, querier sdk.Querier,
	proposalID uint64, page, limit int) []types.Vote {
	query := abci.RequestQuery{
		Path: strings.Join([]string{custom, types.QuerierRoute, types.QueryVote}, "/"),
		Data: cdc.MustMarshalJSON(types.NewQueryProposalVotesParams(proposalID, page, limit)),
	}

	bz, err := querier(ctx, []string{types.QueryVotes}, query)
	require.NoError(t, err)
	require.NotNil(t, bz)

	var votes []types.Vote
	require.NoError(t, cdc.UnmarshalJSON(bz, &votes))

	return votes
}

func TestQueries(t *testing.T) {
	app := simapp.Setup(false)
<<<<<<< HEAD
	ctx := app.BaseApp.NewContext(false, tmproto.Header{})
	appCodec := std.NewAppCodec(app.Codec())
=======
	ctx := app.BaseApp.NewContext(false, abci.Header{})
	appCodec := app.AppCodec()
>>>>>>> 9d022c17

	querier := keeper.NewQuerier(app.GovKeeper)

	TestAddrs := simapp.AddTestAddrsIncremental(app, ctx, 2, sdk.NewInt(20000001))

	oneCoins := sdk.NewCoins(sdk.NewInt64Coin(sdk.DefaultBondDenom, 1))
	consCoins := sdk.NewCoins(sdk.NewCoin(sdk.DefaultBondDenom, sdk.TokensFromConsensusPower(10)))

	tp := TestProposal

	depositParams, _, _ := getQueriedParams(t, ctx, appCodec, querier)

	// TestAddrs[0] proposes (and deposits) proposals #1 and #2
	proposal1, err := app.GovKeeper.SubmitProposal(ctx, tp)
	require.NoError(t, err)
	deposit1 := types.NewDeposit(proposal1.ProposalID, TestAddrs[0], oneCoins)
	_, err = app.GovKeeper.AddDeposit(ctx, deposit1.ProposalID, deposit1.Depositor, deposit1.Amount)
	require.NoError(t, err)

	proposal1.TotalDeposit = proposal1.TotalDeposit.Add(deposit1.Amount...)

	proposal2, err := app.GovKeeper.SubmitProposal(ctx, tp)
	require.NoError(t, err)
	deposit2 := types.NewDeposit(proposal2.ProposalID, TestAddrs[0], consCoins)
	_, err = app.GovKeeper.AddDeposit(ctx, deposit2.ProposalID, deposit2.Depositor, deposit2.Amount)
	require.NoError(t, err)

	proposal2.TotalDeposit = proposal2.TotalDeposit.Add(deposit2.Amount...)

	// TestAddrs[1] proposes (and deposits) on proposal #3
	proposal3, err := app.GovKeeper.SubmitProposal(ctx, tp)
	require.NoError(t, err)
	deposit3 := types.NewDeposit(proposal3.ProposalID, TestAddrs[1], oneCoins)
	_, err = app.GovKeeper.AddDeposit(ctx, deposit3.ProposalID, deposit3.Depositor, deposit3.Amount)
	require.NoError(t, err)

	proposal3.TotalDeposit = proposal3.TotalDeposit.Add(deposit3.Amount...)

	// TestAddrs[1] deposits on proposals #2 & #3
	deposit4 := types.NewDeposit(proposal2.ProposalID, TestAddrs[1], depositParams.MinDeposit)
	_, err = app.GovKeeper.AddDeposit(ctx, deposit4.ProposalID, deposit4.Depositor, deposit4.Amount)
	require.NoError(t, err)

	proposal2.TotalDeposit = proposal2.TotalDeposit.Add(deposit4.Amount...)
	proposal2.Status = types.StatusVotingPeriod
	proposal2.VotingEndTime = proposal2.VotingEndTime.Add(types.DefaultPeriod)

	deposit5 := types.NewDeposit(proposal3.ProposalID, TestAddrs[1], depositParams.MinDeposit)
	_, err = app.GovKeeper.AddDeposit(ctx, deposit5.ProposalID, deposit5.Depositor, deposit5.Amount)
	require.NoError(t, err)

	proposal3.TotalDeposit = proposal3.TotalDeposit.Add(deposit5.Amount...)
	proposal3.Status = types.StatusVotingPeriod
	proposal3.VotingEndTime = proposal3.VotingEndTime.Add(types.DefaultPeriod)
	// total deposit of TestAddrs[1] on proposal #3 is worth the proposal deposit + individual deposit
	deposit5.Amount = deposit5.Amount.Add(deposit3.Amount...)

	// check deposits on proposal1 match individual deposits
	deposits := getQueriedDeposits(t, ctx, appCodec, querier, proposal1.ProposalID)
	require.Len(t, deposits, 1)
	require.Equal(t, deposit1, deposits[0])

	deposit := getQueriedDeposit(t, ctx, appCodec, querier, proposal1.ProposalID, TestAddrs[0])
	require.Equal(t, deposit1, deposit)

	// check deposits on proposal2 match individual deposits
	deposits = getQueriedDeposits(t, ctx, appCodec, querier, proposal2.ProposalID)
	require.Len(t, deposits, 2)
	// NOTE order of deposits is determined by the addresses
	require.Equal(t, deposit2, deposits[0])
	require.Equal(t, deposit4, deposits[1])

	// check deposits on proposal3 match individual deposits
	deposits = getQueriedDeposits(t, ctx, appCodec, querier, proposal3.ProposalID)
	require.Len(t, deposits, 1)
	require.Equal(t, deposit5, deposits[0])

	deposit = getQueriedDeposit(t, ctx, appCodec, querier, proposal3.ProposalID, TestAddrs[1])
	require.Equal(t, deposit5, deposit)

	// Only proposal #1 should be in types.Deposit Period
	proposals := getQueriedProposals(t, ctx, appCodec, querier, nil, nil, types.StatusDepositPeriod, 1, 0)
	require.Len(t, proposals, 1)
	require.Equal(t, proposal1, proposals[0])

	// Only proposals #2 and #3 should be in Voting Period
	proposals = getQueriedProposals(t, ctx, appCodec, querier, nil, nil, types.StatusVotingPeriod, 1, 0)
	require.Len(t, proposals, 2)
	require.Equal(t, proposal2, proposals[0])
	require.Equal(t, proposal3, proposals[1])

	// Addrs[0] votes on proposals #2 & #3
	vote1 := types.NewVote(proposal2.ProposalID, TestAddrs[0], types.OptionYes)
	vote2 := types.NewVote(proposal3.ProposalID, TestAddrs[0], types.OptionYes)
	app.GovKeeper.SetVote(ctx, vote1)
	app.GovKeeper.SetVote(ctx, vote2)

	// Addrs[1] votes on proposal #3
	vote3 := types.NewVote(proposal3.ProposalID, TestAddrs[1], types.OptionYes)
	app.GovKeeper.SetVote(ctx, vote3)

	// Test query voted by TestAddrs[0]
	proposals = getQueriedProposals(t, ctx, appCodec, querier, nil, TestAddrs[0], types.StatusNil, 1, 0)
	require.Equal(t, proposal2, proposals[0])
	require.Equal(t, proposal3, proposals[1])

	// Test query votes on types.Proposal 2
	votes := getQueriedVotes(t, ctx, appCodec, querier, proposal2.ProposalID, 1, 0)
	require.Len(t, votes, 1)
	require.Equal(t, vote1, votes[0])

	vote := getQueriedVote(t, ctx, appCodec, querier, proposal2.ProposalID, TestAddrs[0])
	require.Equal(t, vote1, vote)

	// Test query votes on types.Proposal 3
	votes = getQueriedVotes(t, ctx, appCodec, querier, proposal3.ProposalID, 1, 0)
	require.Len(t, votes, 2)
	require.Equal(t, vote2, votes[0])
	require.Equal(t, vote3, votes[1])

	// Test query all proposals
	proposals = getQueriedProposals(t, ctx, appCodec, querier, nil, nil, types.StatusNil, 1, 0)
	require.Equal(t, proposal1, proposals[0])
	require.Equal(t, proposal2, proposals[1])
	require.Equal(t, proposal3, proposals[2])

	// Test query voted by TestAddrs[1]
	proposals = getQueriedProposals(t, ctx, appCodec, querier, nil, TestAddrs[1], types.StatusNil, 1, 0)
	require.Equal(t, proposal3.ProposalID, proposals[0].ProposalID)

	// Test query deposited by TestAddrs[0]
	proposals = getQueriedProposals(t, ctx, appCodec, querier, TestAddrs[0], nil, types.StatusNil, 1, 0)
	require.Equal(t, proposal1.ProposalID, proposals[0].ProposalID)

	// Test query deposited by addr2
	proposals = getQueriedProposals(t, ctx, appCodec, querier, TestAddrs[1], nil, types.StatusNil, 1, 0)
	require.Equal(t, proposal2.ProposalID, proposals[0].ProposalID)
	require.Equal(t, proposal3.ProposalID, proposals[1].ProposalID)

	// Test query voted AND deposited by addr1
	proposals = getQueriedProposals(t, ctx, appCodec, querier, TestAddrs[0], TestAddrs[0], types.StatusNil, 1, 0)
	require.Equal(t, proposal2.ProposalID, proposals[0].ProposalID)
}

func TestPaginatedVotesQuery(t *testing.T) {
	app := simapp.Setup(false)
<<<<<<< HEAD
	ctx := app.BaseApp.NewContext(false, tmproto.Header{})
	appCodec := std.NewAppCodec(app.Codec())
=======
	ctx := app.BaseApp.NewContext(false, abci.Header{})
	appCodec := app.AppCodec()
>>>>>>> 9d022c17

	proposal := types.Proposal{
		ProposalBase: types.ProposalBase{
			ProposalID: 100,
			Status:     types.StatusVotingPeriod,
		},
	}

	app.GovKeeper.SetProposal(ctx, proposal)

	votes := make([]types.Vote, 20)
	rand := rand.New(rand.NewSource(time.Now().UnixNano()))
	addr := make(sdk.AccAddress, 20)
	for i := range votes {
		rand.Read(addr)
		vote := types.Vote{
			ProposalID: proposal.ProposalID,
			Voter:      addr,
			Option:     types.OptionYes,
		}
		votes[i] = vote
		app.GovKeeper.SetVote(ctx, vote)
	}

	querier := keeper.NewQuerier(app.GovKeeper)

	// keeper preserves consistent order for each query, but this is not the insertion order
	all := getQueriedVotes(t, ctx, appCodec, querier, proposal.ProposalID, 1, 0)
	require.Equal(t, len(all), len(votes))

	type testCase struct {
		description string
		page        int
		limit       int
		votes       []types.Vote
	}
	for _, tc := range []testCase{
		{
			description: "SkipAll",
			page:        2,
			limit:       len(all),
		},
		{
			description: "GetFirstChunk",
			page:        1,
			limit:       10,
			votes:       all[:10],
		},
		{
			description: "GetSecondsChunk",
			page:        2,
			limit:       10,
			votes:       all[10:],
		},
		{
			description: "InvalidPage",
			page:        -1,
		},
	} {
		tc := tc
		t.Run(tc.description, func(t *testing.T) {
			votes := getQueriedVotes(t, ctx, appCodec, querier, proposal.ProposalID, tc.page, tc.limit)
			require.Equal(t, len(tc.votes), len(votes))
			for i := range votes {
				require.Equal(t, tc.votes[i], votes[i])
			}
		})
	}
}<|MERGE_RESOLUTION|>--- conflicted
+++ resolved
@@ -5,8 +5,6 @@
 	"strings"
 	"testing"
 	"time"
-
-	"github.com/cosmos/cosmos-sdk/std"
 
 	"github.com/stretchr/testify/require"
 	abci "github.com/tendermint/tendermint/abci/types"
@@ -148,13 +146,8 @@
 
 func TestQueries(t *testing.T) {
 	app := simapp.Setup(false)
-<<<<<<< HEAD
 	ctx := app.BaseApp.NewContext(false, tmproto.Header{})
-	appCodec := std.NewAppCodec(app.Codec())
-=======
-	ctx := app.BaseApp.NewContext(false, abci.Header{})
 	appCodec := app.AppCodec()
->>>>>>> 9d022c17
 
 	querier := keeper.NewQuerier(app.GovKeeper)
 
@@ -301,13 +294,8 @@
 
 func TestPaginatedVotesQuery(t *testing.T) {
 	app := simapp.Setup(false)
-<<<<<<< HEAD
 	ctx := app.BaseApp.NewContext(false, tmproto.Header{})
-	appCodec := std.NewAppCodec(app.Codec())
-=======
-	ctx := app.BaseApp.NewContext(false, abci.Header{})
 	appCodec := app.AppCodec()
->>>>>>> 9d022c17
 
 	proposal := types.Proposal{
 		ProposalBase: types.ProposalBase{
