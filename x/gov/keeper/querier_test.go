--- conflicted
+++ resolved
@@ -146,12 +146,7 @@
 
 func TestQueries(t *testing.T) {
 	app := simapp.Setup(false)
-<<<<<<< HEAD
 	ctx := app.BaseApp.NewContext(false, tmproto.Header{})
-	appCodec := app.AppCodec()
-=======
-	ctx := app.BaseApp.NewContext(false, abci.Header{})
->>>>>>> 816c5a37
 	legacyQuerierCdc := codec.NewAminoCodec(app.LegacyAmino())
 	appCodec := legacyQuerierCdc
 	querier := keeper.NewQuerier(app.GovKeeper, legacyQuerierCdc)
@@ -299,13 +294,8 @@
 
 func TestPaginatedVotesQuery(t *testing.T) {
 	app := simapp.Setup(false)
-<<<<<<< HEAD
 	ctx := app.BaseApp.NewContext(false, tmproto.Header{})
-	appCodec := app.AppCodec()
-=======
-	ctx := app.BaseApp.NewContext(false, abci.Header{})
 	legacyQuerierCdc := app.LegacyAmino()
->>>>>>> 816c5a37
 
 	proposal := types.Proposal{
 		ProposalID: 100,
