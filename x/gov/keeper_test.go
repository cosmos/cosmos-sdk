package gov

import (
	"testing"
	"time"

	"github.com/stretchr/testify/require"

	abci "github.com/tendermint/tendermint/abci/types"

	sdk "github.com/cosmos/cosmos-sdk/types"
)

func TestGetSetProposal(t *testing.T) {
	mapp, keeper, _, _, _, _ := getMockApp(t, 0, GenesisState{}, nil)

	header := abci.Header{Height: mapp.LastBlockHeight() + 1}
	mapp.BeginBlock(abci.RequestBeginBlock{Header: header})

	ctx := mapp.BaseApp.NewContext(false, abci.Header{})

	tp := testProposal()
	proposal, err := keeper.submitProposal(ctx, tp)
	require.NoError(t, err)
	proposalID := proposal.ProposalID
	keeper.SetProposal(ctx, proposal)

	gotProposal, ok := keeper.GetProposal(ctx, proposalID)
	require.True(t, ok)
	require.True(t, ProposalEqual(proposal, gotProposal))
}

func TestIncrementProposalNumber(t *testing.T) {
	mapp, keeper, _, _, _, _ := getMockApp(t, 0, GenesisState{}, nil)

	header := abci.Header{Height: mapp.LastBlockHeight() + 1}
	mapp.BeginBlock(abci.RequestBeginBlock{Header: header})

	ctx := mapp.BaseApp.NewContext(false, abci.Header{})

	tp := testProposal()
	keeper.submitProposal(ctx, tp)
	keeper.submitProposal(ctx, tp)
	keeper.submitProposal(ctx, tp)
	keeper.submitProposal(ctx, tp)
	keeper.submitProposal(ctx, tp)
	proposal6, err := keeper.submitProposal(ctx, tp)
	require.NoError(t, err)

	require.Equal(t, uint64(6), proposal6.ProposalID)
}

func TestActivateVotingPeriod(t *testing.T) {
	mapp, keeper, _, _, _, _ := getMockApp(t, 0, GenesisState{}, nil)

<<<<<<< HEAD
	tp := testProposal()
	proposal, err := keeper.submitProposal(ctx, tp)
	require.NoError(t, err)
=======
	header := abci.Header{Height: mapp.LastBlockHeight() + 1}
	mapp.BeginBlock(abci.RequestBeginBlock{Header: header})

	ctx := mapp.BaseApp.NewContext(false, abci.Header{})
	proposal := keeper.NewTextProposal(ctx, "Test", "description", ProposalTypeText)
>>>>>>> e2366073

	require.True(t, proposal.VotingStartTime.Equal(time.Time{}))

	keeper.activateVotingPeriod(ctx, proposal)

	require.True(t, proposal.VotingStartTime.Equal(ctx.BlockHeader().Time))

	proposal, ok := keeper.GetProposal(ctx, proposal.ProposalID)
	require.True(t, ok)

	activeIterator := keeper.ActiveProposalQueueIterator(ctx, proposal.VotingEndTime)
	require.True(t, activeIterator.Valid())
	var proposalID uint64
	keeper.cdc.UnmarshalBinaryLengthPrefixed(activeIterator.Value(), &proposalID)
	require.Equal(t, proposalID, proposal.ProposalID)
	activeIterator.Close()
}

func TestDeposits(t *testing.T) {
	mapp, keeper, _, addrs, _, _ := getMockApp(t, 2, GenesisState{}, nil)
	SortAddresses(addrs)

<<<<<<< HEAD
	tp := testProposal()
	proposal, err := keeper.submitProposal(ctx, tp)
	require.NoError(t, err)
	proposalID := proposal.ProposalID
=======
	header := abci.Header{Height: mapp.LastBlockHeight() + 1}
	mapp.BeginBlock(abci.RequestBeginBlock{Header: header})

	ctx := mapp.BaseApp.NewContext(false, abci.Header{})
	proposal := keeper.NewTextProposal(ctx, "Test", "description", ProposalTypeText)
	proposalID := proposal.GetProposalID()
>>>>>>> e2366073

	fourSteak := sdk.NewCoins(sdk.NewCoin(sdk.DefaultBondDenom, sdk.TokensFromTendermintPower(4)))
	fiveSteak := sdk.NewCoins(sdk.NewCoin(sdk.DefaultBondDenom, sdk.TokensFromTendermintPower(5)))

	addr0Initial := keeper.ck.GetCoins(ctx, addrs[0])
	addr1Initial := keeper.ck.GetCoins(ctx, addrs[1])

	expTokens := sdk.TokensFromTendermintPower(42)
<<<<<<< HEAD
	require.Equal(t, sdk.Coins{sdk.NewCoin(sdk.DefaultBondDenom, expTokens)}, addr0Initial)
	require.True(t, proposal.TotalDeposit.IsEqual(sdk.Coins{}))
=======
	require.Equal(t, sdk.NewCoins(sdk.NewCoin(sdk.DefaultBondDenom, expTokens)), addr0Initial)
	require.True(t, proposal.GetTotalDeposit().IsEqual(sdk.NewCoins()))
>>>>>>> e2366073

	// Check no deposits at beginning
	deposit, found := keeper.GetDeposit(ctx, proposalID, addrs[1])
	require.False(t, found)
	proposal, ok := keeper.GetProposal(ctx, proposalID)
	require.True(t, ok)
	require.True(t, proposal.VotingStartTime.Equal(time.Time{}))

	// Check first deposit
	err, votingStarted := keeper.AddDeposit(ctx, proposalID, addrs[0], fourSteak)
	require.Nil(t, err)
	require.False(t, votingStarted)
	deposit, found = keeper.GetDeposit(ctx, proposalID, addrs[0])
	require.True(t, found)
	require.Equal(t, fourSteak, deposit.Amount)
	require.Equal(t, addrs[0], deposit.Depositor)
	proposal, ok = keeper.GetProposal(ctx, proposalID)
	require.True(t, ok)
	require.Equal(t, fourSteak, proposal.TotalDeposit)
	require.Equal(t, addr0Initial.Sub(fourSteak), keeper.ck.GetCoins(ctx, addrs[0]))

	// Check a second deposit from same address
	err, votingStarted = keeper.AddDeposit(ctx, proposalID, addrs[0], fiveSteak)
	require.Nil(t, err)
	require.False(t, votingStarted)
	deposit, found = keeper.GetDeposit(ctx, proposalID, addrs[0])
	require.True(t, found)
	require.Equal(t, fourSteak.Add(fiveSteak), deposit.Amount)
	require.Equal(t, addrs[0], deposit.Depositor)
	proposal, ok = keeper.GetProposal(ctx, proposalID)
	require.True(t, ok)
	require.Equal(t, fourSteak.Add(fiveSteak), proposal.TotalDeposit)
	require.Equal(t, addr0Initial.Sub(fourSteak).Sub(fiveSteak), keeper.ck.GetCoins(ctx, addrs[0]))

	// Check third deposit from a new address
	err, votingStarted = keeper.AddDeposit(ctx, proposalID, addrs[1], fourSteak)
	require.Nil(t, err)
	require.True(t, votingStarted)
	deposit, found = keeper.GetDeposit(ctx, proposalID, addrs[1])
	require.True(t, found)
	require.Equal(t, addrs[1], deposit.Depositor)
	require.Equal(t, fourSteak, deposit.Amount)
	proposal, ok = keeper.GetProposal(ctx, proposalID)
	require.True(t, ok)
	require.Equal(t, fourSteak.Add(fiveSteak).Add(fourSteak), proposal.TotalDeposit)
	require.Equal(t, addr1Initial.Sub(fourSteak), keeper.ck.GetCoins(ctx, addrs[1]))

	// Check that proposal moved to voting period
	proposal, ok = keeper.GetProposal(ctx, proposalID)
	require.True(t, ok)
	require.True(t, proposal.VotingStartTime.Equal(ctx.BlockHeader().Time))

	// Test deposit iterator
	depositsIterator := keeper.GetDeposits(ctx, proposalID)
	require.True(t, depositsIterator.Valid())
	keeper.cdc.MustUnmarshalBinaryLengthPrefixed(depositsIterator.Value(), &deposit)
	require.Equal(t, addrs[0], deposit.Depositor)
	require.Equal(t, fourSteak.Add(fiveSteak), deposit.Amount)
	depositsIterator.Next()
	keeper.cdc.MustUnmarshalBinaryLengthPrefixed(depositsIterator.Value(), &deposit)
	require.Equal(t, addrs[1], deposit.Depositor)
	require.Equal(t, fourSteak, deposit.Amount)
	depositsIterator.Next()
	require.False(t, depositsIterator.Valid())
	depositsIterator.Close()

	// Test Refund Deposits
	deposit, found = keeper.GetDeposit(ctx, proposalID, addrs[1])
	require.True(t, found)
	require.Equal(t, fourSteak, deposit.Amount)
	keeper.RefundDeposits(ctx, proposalID)
	deposit, found = keeper.GetDeposit(ctx, proposalID, addrs[1])
	require.False(t, found)
	require.Equal(t, addr0Initial, keeper.ck.GetCoins(ctx, addrs[0]))
	require.Equal(t, addr1Initial, keeper.ck.GetCoins(ctx, addrs[1]))

}

func TestVotes(t *testing.T) {
	mapp, keeper, _, addrs, _, _ := getMockApp(t, 2, GenesisState{}, nil)
	SortAddresses(addrs)

<<<<<<< HEAD
	tp := testProposal()
	proposal, err := keeper.submitProposal(ctx, tp)
	require.NoError(t, err)
	proposalID := proposal.ProposalID
=======
	header := abci.Header{Height: mapp.LastBlockHeight() + 1}
	mapp.BeginBlock(abci.RequestBeginBlock{Header: header})

	ctx := mapp.BaseApp.NewContext(false, abci.Header{})
	proposal := keeper.NewTextProposal(ctx, "Test", "description", ProposalTypeText)
	proposalID := proposal.GetProposalID()
>>>>>>> e2366073

	proposal.Status = StatusVotingPeriod
	keeper.SetProposal(ctx, proposal)

	// Test first vote
	keeper.AddVote(ctx, proposalID, addrs[0], OptionAbstain)
	vote, found := keeper.GetVote(ctx, proposalID, addrs[0])
	require.True(t, found)
	require.Equal(t, addrs[0], vote.Voter)
	require.Equal(t, proposalID, vote.ProposalID)
	require.Equal(t, OptionAbstain, vote.Option)

	// Test change of vote
	keeper.AddVote(ctx, proposalID, addrs[0], OptionYes)
	vote, found = keeper.GetVote(ctx, proposalID, addrs[0])
	require.True(t, found)
	require.Equal(t, addrs[0], vote.Voter)
	require.Equal(t, proposalID, vote.ProposalID)
	require.Equal(t, OptionYes, vote.Option)

	// Test second vote
	keeper.AddVote(ctx, proposalID, addrs[1], OptionNoWithVeto)
	vote, found = keeper.GetVote(ctx, proposalID, addrs[1])
	require.True(t, found)
	require.Equal(t, addrs[1], vote.Voter)
	require.Equal(t, proposalID, vote.ProposalID)
	require.Equal(t, OptionNoWithVeto, vote.Option)

	// Test vote iterator
	votesIterator := keeper.GetVotes(ctx, proposalID)
	require.True(t, votesIterator.Valid())
	keeper.cdc.MustUnmarshalBinaryLengthPrefixed(votesIterator.Value(), &vote)
	require.True(t, votesIterator.Valid())
	require.Equal(t, addrs[0], vote.Voter)
	require.Equal(t, proposalID, vote.ProposalID)
	require.Equal(t, OptionYes, vote.Option)
	votesIterator.Next()
	require.True(t, votesIterator.Valid())
	keeper.cdc.MustUnmarshalBinaryLengthPrefixed(votesIterator.Value(), &vote)
	require.True(t, votesIterator.Valid())
	require.Equal(t, addrs[1], vote.Voter)
	require.Equal(t, proposalID, vote.ProposalID)
	require.Equal(t, OptionNoWithVeto, vote.Option)
	votesIterator.Next()
	require.False(t, votesIterator.Valid())
	votesIterator.Close()
}

func TestProposalQueues(t *testing.T) {
	mapp, keeper, _, _, _, _ := getMockApp(t, 0, GenesisState{}, nil)

	header := abci.Header{Height: mapp.LastBlockHeight() + 1}
	mapp.BeginBlock(abci.RequestBeginBlock{Header: header})

	ctx := mapp.BaseApp.NewContext(false, abci.Header{})
	mapp.InitChainer(ctx, abci.RequestInitChain{})

	// create test proposals
	tp := testProposal()
	proposal, err := keeper.submitProposal(ctx, tp)
	require.NoError(t, err)

	inactiveIterator := keeper.InactiveProposalQueueIterator(ctx, proposal.DepositEndTime)
	require.True(t, inactiveIterator.Valid())
	var proposalID uint64
	keeper.cdc.UnmarshalBinaryLengthPrefixed(inactiveIterator.Value(), &proposalID)
	require.Equal(t, proposalID, proposal.ProposalID)
	inactiveIterator.Close()

	keeper.activateVotingPeriod(ctx, proposal)

	proposal, ok := keeper.GetProposal(ctx, proposal.ProposalID)
	require.True(t, ok)

	activeIterator := keeper.ActiveProposalQueueIterator(ctx, proposal.VotingEndTime)
	require.True(t, activeIterator.Valid())
	keeper.cdc.UnmarshalBinaryLengthPrefixed(activeIterator.Value(), &proposalID)
	require.Equal(t, proposalID, proposal.ProposalID)
	activeIterator.Close()
}<|MERGE_RESOLUTION|>--- conflicted
+++ resolved
@@ -53,17 +53,14 @@
 func TestActivateVotingPeriod(t *testing.T) {
 	mapp, keeper, _, _, _, _ := getMockApp(t, 0, GenesisState{}, nil)
 
-<<<<<<< HEAD
-	tp := testProposal()
-	proposal, err := keeper.submitProposal(ctx, tp)
-	require.NoError(t, err)
-=======
-	header := abci.Header{Height: mapp.LastBlockHeight() + 1}
-	mapp.BeginBlock(abci.RequestBeginBlock{Header: header})
-
-	ctx := mapp.BaseApp.NewContext(false, abci.Header{})
-	proposal := keeper.NewTextProposal(ctx, "Test", "description", ProposalTypeText)
->>>>>>> e2366073
+	header := abci.Header{Height: mapp.LastBlockHeight() + 1}
+	mapp.BeginBlock(abci.RequestBeginBlock{Header: header})
+
+	ctx := mapp.BaseApp.NewContext(false, abci.Header{})
+
+	tp := testProposal()
+	proposal, err := keeper.submitProposal(ctx, tp)
+	require.NoError(t, err)
 
 	require.True(t, proposal.VotingStartTime.Equal(time.Time{}))
 
@@ -86,19 +83,15 @@
 	mapp, keeper, _, addrs, _, _ := getMockApp(t, 2, GenesisState{}, nil)
 	SortAddresses(addrs)
 
-<<<<<<< HEAD
+	header := abci.Header{Height: mapp.LastBlockHeight() + 1}
+	mapp.BeginBlock(abci.RequestBeginBlock{Header: header})
+
+	ctx := mapp.BaseApp.NewContext(false, abci.Header{})
+
 	tp := testProposal()
 	proposal, err := keeper.submitProposal(ctx, tp)
 	require.NoError(t, err)
 	proposalID := proposal.ProposalID
-=======
-	header := abci.Header{Height: mapp.LastBlockHeight() + 1}
-	mapp.BeginBlock(abci.RequestBeginBlock{Header: header})
-
-	ctx := mapp.BaseApp.NewContext(false, abci.Header{})
-	proposal := keeper.NewTextProposal(ctx, "Test", "description", ProposalTypeText)
-	proposalID := proposal.GetProposalID()
->>>>>>> e2366073
 
 	fourSteak := sdk.NewCoins(sdk.NewCoin(sdk.DefaultBondDenom, sdk.TokensFromTendermintPower(4)))
 	fiveSteak := sdk.NewCoins(sdk.NewCoin(sdk.DefaultBondDenom, sdk.TokensFromTendermintPower(5)))
@@ -107,13 +100,8 @@
 	addr1Initial := keeper.ck.GetCoins(ctx, addrs[1])
 
 	expTokens := sdk.TokensFromTendermintPower(42)
-<<<<<<< HEAD
-	require.Equal(t, sdk.Coins{sdk.NewCoin(sdk.DefaultBondDenom, expTokens)}, addr0Initial)
-	require.True(t, proposal.TotalDeposit.IsEqual(sdk.Coins{}))
-=======
 	require.Equal(t, sdk.NewCoins(sdk.NewCoin(sdk.DefaultBondDenom, expTokens)), addr0Initial)
-	require.True(t, proposal.GetTotalDeposit().IsEqual(sdk.NewCoins()))
->>>>>>> e2366073
+	require.True(t, proposal.TotalDeposit.IsEqual(sdk.NewCoins()))
 
 	// Check no deposits at beginning
 	deposit, found := keeper.GetDeposit(ctx, proposalID, addrs[1])
@@ -196,19 +184,15 @@
 	mapp, keeper, _, addrs, _, _ := getMockApp(t, 2, GenesisState{}, nil)
 	SortAddresses(addrs)
 
-<<<<<<< HEAD
+	header := abci.Header{Height: mapp.LastBlockHeight() + 1}
+	mapp.BeginBlock(abci.RequestBeginBlock{Header: header})
+
+	ctx := mapp.BaseApp.NewContext(false, abci.Header{})
+
 	tp := testProposal()
 	proposal, err := keeper.submitProposal(ctx, tp)
 	require.NoError(t, err)
 	proposalID := proposal.ProposalID
-=======
-	header := abci.Header{Height: mapp.LastBlockHeight() + 1}
-	mapp.BeginBlock(abci.RequestBeginBlock{Header: header})
-
-	ctx := mapp.BaseApp.NewContext(false, abci.Header{})
-	proposal := keeper.NewTextProposal(ctx, "Test", "description", ProposalTypeText)
-	proposalID := proposal.GetProposalID()
->>>>>>> e2366073
 
 	proposal.Status = StatusVotingPeriod
 	keeper.SetProposal(ctx, proposal)
