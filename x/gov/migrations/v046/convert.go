--- conflicted
+++ resolved
@@ -142,13 +142,8 @@
 		// - if only Options is set, or both Option & Options are set, we read from Options,
 		// - if Options is not set, and Option is set, we read from Option,
 		// - if none are set, we throw error.
-<<<<<<< HEAD
-		//nolint:gocritic // ignore lint error about if-else-if
-		if oldVote.Options != nil {
-=======
 		switch {
 		case oldVote.Options != nil:
->>>>>>> 165e6127
 			newWVOs = make([]*v1.WeightedVoteOption, len(oldVote.Options))
 			for j, oldWVO := range oldVote.Options {
 				newWVOs[j] = v1.NewWeightedVoteOption(v1.VoteOption(oldWVO.Option), oldWVO.Weight)
