--- conflicted
+++ resolved
@@ -49,11 +49,7 @@
 		return v1beta1.Proposal{}, err
 	}
 	if len(msgs) != 1 {
-<<<<<<< HEAD
-		return v1beta1.Proposal{}, sdkerrors.ErrInvalidType.Wrap("can't convert a gov/v1 Proposal to gov/v1beta1 Proposal when amount of proposal messages is more than one")
-=======
 		return v1beta1.Proposal{}, sdkerrors.ErrInvalidType.Wrap("can't convert a gov/v1 Proposal to gov/v1beta1 Proposal when amount of proposal messages not exactly one")
->>>>>>> fd90480b
 	}
 	if legacyMsg, ok := msgs[0].(*v1.MsgExecLegacyContent); ok {
 		// check that the content struct can be unmarshalled
