package v5

import (
<<<<<<< HEAD
	"context"

	"cosmossdk.io/collections"
	"cosmossdk.io/core/codec"
=======
	"cosmossdk.io/collections"
>>>>>>> 4f445ed9
	corestoretypes "cosmossdk.io/core/store"
	govv1 "cosmossdk.io/x/gov/types/v1"
)

var (
	// ParamsKey is the key of x/gov params
	ParamsKey = []byte{0x30}
	// ConstitutionKey is the key of x/gov constitution
	ConstitutionKey = collections.NewPrefix(49)
)

var (
	// ParamsKey is the key of x/gov params
	ParamsKey = []byte{0x30}
	// ConstitutionKey is the key of x/gov constitution
	ConstitutionKey = collections.NewPrefix(49)
)

// MigrateStore performs in-place store migrations from v4 (v0.47) to v5 (v0.50). The
// migration includes:
//
// Addition of the new proposal expedited parameters that are set to 0 by default.
// Set of default chain constitution.
<<<<<<< HEAD
func MigrateStore(ctx context.Context, storeService corestoretypes.KVStoreService, cdc codec.BinaryCodec, constitutionCollection collections.Item[string]) error {
=======
func MigrateStore(ctx sdk.Context, storeService corestoretypes.KVStoreService, cdc codec.BinaryCodec, constitutionCollection collections.Item[string]) error {
>>>>>>> 4f445ed9
	store := storeService.OpenKVStore(ctx)
	paramsBz, err := store.Get(ParamsKey)
	if err != nil {
		return err
	}

	var params govv1.Params
	err = cdc.Unmarshal(paramsBz, &params)
	if err != nil {
		return err
	}

	defaultParams := govv1.DefaultParams()
	params.ExpeditedMinDeposit = defaultParams.ExpeditedMinDeposit
	params.ExpeditedVotingPeriod = defaultParams.ExpeditedVotingPeriod
	params.ExpeditedThreshold = defaultParams.ExpeditedThreshold
	params.ProposalCancelRatio = defaultParams.ProposalCancelRatio
	params.ProposalCancelDest = defaultParams.ProposalCancelDest
	params.MinDepositRatio = defaultParams.MinDepositRatio

	bz, err := cdc.Marshal(&params)
	if err != nil {
		return err
	}

	if err := store.Set(ParamsKey, bz); err != nil {
		return err
	}

	// Set the default consisitution if it is not set
	if ok, err := constitutionCollection.Has(ctx); !ok || err != nil {
		if err := constitutionCollection.Set(ctx, "This chain has no constitution."); err != nil {
			return err
		}
	}

	return nil
}<|MERGE_RESOLUTION|>--- conflicted
+++ resolved
@@ -1,23 +1,13 @@
 package v5
 
 import (
-<<<<<<< HEAD
-	"context"
+	"cosmossdk.io/collections"
+	corestoretypes "cosmossdk.io/core/store"
 
-	"cosmossdk.io/collections"
-	"cosmossdk.io/core/codec"
-=======
-	"cosmossdk.io/collections"
->>>>>>> 4f445ed9
-	corestoretypes "cosmossdk.io/core/store"
-	govv1 "cosmossdk.io/x/gov/types/v1"
-)
-
-var (
-	// ParamsKey is the key of x/gov params
-	ParamsKey = []byte{0x30}
-	// ConstitutionKey is the key of x/gov constitution
-	ConstitutionKey = collections.NewPrefix(49)
+	"github.com/cosmos/cosmos-sdk/codec"
+	sdk "github.com/cosmos/cosmos-sdk/types"
+	v4 "github.com/cosmos/cosmos-sdk/x/gov/migrations/v4"
+	govv1 "github.com/cosmos/cosmos-sdk/x/gov/types/v1"
 )
 
 var (
@@ -32,13 +22,9 @@
 //
 // Addition of the new proposal expedited parameters that are set to 0 by default.
 // Set of default chain constitution.
-<<<<<<< HEAD
-func MigrateStore(ctx context.Context, storeService corestoretypes.KVStoreService, cdc codec.BinaryCodec, constitutionCollection collections.Item[string]) error {
-=======
 func MigrateStore(ctx sdk.Context, storeService corestoretypes.KVStoreService, cdc codec.BinaryCodec, constitutionCollection collections.Item[string]) error {
->>>>>>> 4f445ed9
 	store := storeService.OpenKVStore(ctx)
-	paramsBz, err := store.Get(ParamsKey)
+	paramsBz, err := store.Get(v4.ParamsKey)
 	if err != nil {
 		return err
 	}
