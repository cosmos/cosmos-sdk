--- conflicted
+++ resolved
@@ -10,11 +10,8 @@
 	"google.golang.org/grpc"
 
 	"cosmossdk.io/core/appmodule"
-<<<<<<< HEAD
 	appmodulev2 "cosmossdk.io/core/appmodule/v2"
-=======
 	"cosmossdk.io/core/registry"
->>>>>>> 0a98bfb0
 	govclient "cosmossdk.io/x/gov/client"
 	"cosmossdk.io/x/gov/client/cli"
 	"cosmossdk.io/x/gov/keeper"
@@ -33,23 +30,13 @@
 const ConsensusVersion = 6
 
 var (
-<<<<<<< HEAD
-	_ module.HasName               = AppModule{}
-	_ module.HasAminoCodec         = AppModule{}
-	_ module.HasGRPCGateway        = AppModule{}
-	_ module.HasRegisterInterfaces = AppModule{}
-	_ module.AppModuleSimulation   = AppModule{}
-	_ appmodulev2.HasGenesis       = AppModule{}
-	_ module.HasInvariants         = AppModule{}
-=======
 	_ module.HasName                  = AppModule{}
 	_ module.HasAminoCodec            = AppModule{}
 	_ module.HasGRPCGateway           = AppModule{}
 	_ appmodule.HasRegisterInterfaces = AppModule{}
 	_ module.AppModuleSimulation      = AppModule{}
-	_ module.HasGenesis               = AppModule{}
+	_ appmodulev2.HasGenesis          = AppModule{}
 	_ module.HasInvariants            = AppModule{}
->>>>>>> 0a98bfb0
 
 	_ appmodule.AppModule     = AppModule{}
 	_ appmodule.HasEndBlocker = AppModule{}
