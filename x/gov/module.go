--- conflicted
+++ resolved
@@ -17,11 +17,8 @@
 	"github.com/cosmos/cosmos-sdk/x/gov/client"
 	"github.com/cosmos/cosmos-sdk/x/gov/client/cli"
 	"github.com/cosmos/cosmos-sdk/x/gov/client/rest"
-<<<<<<< HEAD
-=======
 	"github.com/cosmos/cosmos-sdk/x/gov/simulation"
 	"github.com/cosmos/cosmos-sdk/x/gov/types"
->>>>>>> 450c8ced
 )
 
 var (
@@ -69,9 +66,9 @@
 }
 
 // RegisterRESTRoutes registers the REST routes for the gov module.
-func (a AppModuleBasic) RegisterRESTRoutes(ctx context.CLIContext, rtr *mux.Router) {
+func (amb AppModuleBasic) RegisterRESTRoutes(ctx context.CLIContext, rtr *mux.Router) {
 	var proposalRESTHandlers []rest.ProposalRESTHandler
-	for _, proposalHandler := range a.proposalHandlers {
+	for _, proposalHandler := range amb.proposalHandlers {
 		proposalRESTHandlers = append(proposalRESTHandlers, proposalHandler.RESTHandler(ctx))
 	}
 
@@ -79,10 +76,10 @@
 }
 
 // GetTxCmd returns the root tx command for the gov module.
-func (a AppModuleBasic) GetTxCmd(cdc *codec.Codec) *cobra.Command {
+func (amb AppModuleBasic) GetTxCmd(cdc *codec.Codec) *cobra.Command {
 
 	var proposalCLIHandlers []*cobra.Command
-	for _, proposalHandler := range a.proposalHandlers {
+	for _, proposalHandler := range amb.proposalHandlers {
 		proposalCLIHandlers = append(proposalCLIHandlers, proposalHandler.CLIHandler(cdc))
 	}
 
