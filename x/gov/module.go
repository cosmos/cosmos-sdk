package gov

// DONTCOVER

import (
	"context"
	"encoding/json"
	"fmt"
	"math/rand"
	"sort"

	gwruntime "github.com/grpc-ecosystem/grpc-gateway/runtime"
	"github.com/spf13/cobra"
	abci "github.com/tendermint/tendermint/abci/types"
	"golang.org/x/exp/maps"
	"golang.org/x/exp/slices"

	modulev1 "cosmossdk.io/api/cosmos/gov/module/v1"
	"cosmossdk.io/core/appmodule"
	"cosmossdk.io/depinject"
	"github.com/cosmos/cosmos-sdk/baseapp"
	"github.com/cosmos/cosmos-sdk/client"
	"github.com/cosmos/cosmos-sdk/codec"
	codectypes "github.com/cosmos/cosmos-sdk/codec/types"
	"github.com/cosmos/cosmos-sdk/runtime"
	store "github.com/cosmos/cosmos-sdk/store/types"
	sdk "github.com/cosmos/cosmos-sdk/types"
	"github.com/cosmos/cosmos-sdk/types/module"
	simtypes "github.com/cosmos/cosmos-sdk/types/simulation"
	authtypes "github.com/cosmos/cosmos-sdk/x/auth/types"
	govclient "github.com/cosmos/cosmos-sdk/x/gov/client"
	"github.com/cosmos/cosmos-sdk/x/gov/client/cli"
	"github.com/cosmos/cosmos-sdk/x/gov/keeper"
	"github.com/cosmos/cosmos-sdk/x/gov/simulation"
	"github.com/cosmos/cosmos-sdk/x/gov/types"
	govtypes "github.com/cosmos/cosmos-sdk/x/gov/types"
	v1 "github.com/cosmos/cosmos-sdk/x/gov/types/v1"
	"github.com/cosmos/cosmos-sdk/x/gov/types/v1beta1"
	paramtypes "github.com/cosmos/cosmos-sdk/x/params/types"
)

const ConsensusVersion = 4

var (
	_ module.AppModule           = AppModule{}
	_ module.AppModuleBasic      = AppModuleBasic{}
	_ module.AppModuleSimulation = AppModule{}
)

// AppModuleBasic defines the basic application module used by the gov module.
type AppModuleBasic struct {
	cdc                    codec.Codec
	legacyProposalHandlers []govclient.ProposalHandler // legacy proposal handlers which live in governance cli and rest
}

// NewAppModuleBasic creates a new AppModuleBasic object
func NewAppModuleBasic(legacyProposalHandlers []govclient.ProposalHandler) AppModuleBasic {
	return AppModuleBasic{
		legacyProposalHandlers: legacyProposalHandlers,
	}
}

// Name returns the gov module's name.
func (AppModuleBasic) Name() string {
	return types.ModuleName
}

// RegisterLegacyAminoCodec registers the gov module's types for the given codec.
func (AppModuleBasic) RegisterLegacyAminoCodec(cdc *codec.LegacyAmino) {
	v1beta1.RegisterLegacyAminoCodec(cdc)
	v1.RegisterLegacyAminoCodec(cdc)
}

// DefaultGenesis returns default genesis state as raw bytes for the gov
// module.
func (AppModuleBasic) DefaultGenesis(cdc codec.JSONCodec) json.RawMessage {
	return cdc.MustMarshalJSON(v1.DefaultGenesisState())
}

// ValidateGenesis performs genesis state validation for the gov module.
func (AppModuleBasic) ValidateGenesis(cdc codec.JSONCodec, config client.TxEncodingConfig, bz json.RawMessage) error {
	var data v1.GenesisState
	if err := cdc.UnmarshalJSON(bz, &data); err != nil {
		return fmt.Errorf("failed to unmarshal %s genesis state: %w", types.ModuleName, err)
	}

	return v1.ValidateGenesis(&data)
}

// RegisterGRPCGatewayRoutes registers the gRPC Gateway routes for the gov module.
func (a AppModuleBasic) RegisterGRPCGatewayRoutes(clientCtx client.Context, mux *gwruntime.ServeMux) {
	if err := v1.RegisterQueryHandlerClient(context.Background(), mux, v1.NewQueryClient(clientCtx)); err != nil {
		panic(err)
	}
	if err := v1beta1.RegisterQueryHandlerClient(context.Background(), mux, v1beta1.NewQueryClient(clientCtx)); err != nil {
		panic(err)
	}
}

// GetTxCmd returns the root tx command for the gov module.
func (a AppModuleBasic) GetTxCmd() *cobra.Command {
	legacyProposalCLIHandlers := getProposalCLIHandlers(a.legacyProposalHandlers)

	return cli.NewTxCmd(legacyProposalCLIHandlers)
}

func getProposalCLIHandlers(handlers []govclient.ProposalHandler) []*cobra.Command {
	proposalCLIHandlers := make([]*cobra.Command, 0, len(handlers))
	for _, proposalHandler := range handlers {
		proposalCLIHandlers = append(proposalCLIHandlers, proposalHandler.CLIHandler())
	}
	return proposalCLIHandlers
}

// GetQueryCmd returns the root query command for the gov module.
func (AppModuleBasic) GetQueryCmd() *cobra.Command {
	return cli.GetQueryCmd()
}

// RegisterInterfaces implements InterfaceModule.RegisterInterfaces
func (a AppModuleBasic) RegisterInterfaces(registry codectypes.InterfaceRegistry) {
	v1.RegisterInterfaces(registry)
	v1beta1.RegisterInterfaces(registry)
}

// AppModule implements an application module for the gov module.
type AppModule struct {
	AppModuleBasic

	keeper        *keeper.Keeper
	accountKeeper types.AccountKeeper
	bankKeeper    types.BankKeeper

	// legacySubspace is used solely for migration of x/params managed parameters
	legacySubspace types.ParamSubspace
}

// NewAppModule creates a new AppModule object
func NewAppModule(
	cdc codec.Codec, keeper *keeper.Keeper,
	ak types.AccountKeeper, bk types.BankKeeper, ss types.ParamSubspace,
) AppModule {

	return AppModule{
		AppModuleBasic: AppModuleBasic{cdc: cdc},
		keeper:         keeper,
		accountKeeper:  ak,
		bankKeeper:     bk,
		legacySubspace: ss,
	}
}

func init() {
	appmodule.Register(
		&modulev1.Module{},
		appmodule.Provide(provideModuleBasic, provideModule, provideKeyTable),
		appmodule.Invoke(invokeAddRoutes, invokeSetHooks))
}

func provideModuleBasic() runtime.AppModuleBasicWrapper {
	return runtime.WrapAppModuleBasic(AppModuleBasic{})
}

type govInputs struct {
	depinject.In

	Config           *modulev1.Module
	Cdc              codec.Codec
	Key              *store.KVStoreKey
	ModuleKey        depinject.OwnModuleKey
	MsgServiceRouter *baseapp.MsgServiceRouter
	Authority        map[string]sdk.AccAddress `optional:"true"`

	AccountKeeper types.AccountKeeper
	BankKeeper    types.BankKeeper
	StakingKeeper types.StakingKeeper

	// LegacySubspace is used solely for migration of x/params managed parameters
	LegacySubspace types.ParamSubspace
}

type govOutputs struct {
	depinject.Out

	Module       runtime.AppModuleWrapper
	Keeper       *keeper.Keeper
	HandlerRoute v1beta1.HandlerRoute
}

func provideModule(in govInputs) govOutputs {
	kConfig := types.DefaultConfig()
	if in.Config.MaxMetadataLen != 0 {
		kConfig.MaxMetadataLen = in.Config.MaxMetadataLen
	}

	authority, ok := in.Authority[depinject.ModuleKey(in.ModuleKey).Name()]
	if !ok {
		authority = authtypes.NewModuleAddress(govtypes.ModuleName)
	}

	k := keeper.NewKeeper(
		in.Cdc,
		in.Key,
		in.AccountKeeper,
		in.BankKeeper,
		in.StakingKeeper,
		in.MsgServiceRouter,
		kConfig,
		authority.String(),
	)
	m := NewAppModule(in.Cdc, k, in.AccountKeeper, in.BankKeeper, in.LegacySubspace)
	hr := v1beta1.HandlerRoute{Handler: v1beta1.ProposalHandler, RouteKey: types.RouterKey}

	return govOutputs{Module: runtime.WrapAppModule(m), Keeper: k, HandlerRoute: hr}
}

func provideKeyTable() paramtypes.KeyTable {
	return v1.ParamKeyTable()
}

func invokeAddRoutes(keeper *keeper.Keeper, routes []v1beta1.HandlerRoute) {
	if keeper == nil || routes == nil {
		return
	}

	// Default route order is a lexical sort by RouteKey.
	// Explicit ordering can be added to the module config if required.
	slices.SortFunc(routes, func(x, y v1beta1.HandlerRoute) bool {
		return x.RouteKey < y.RouteKey
	})

	router := v1beta1.NewRouter()
	for _, r := range routes {
		router.AddRoute(r.RouteKey, r.Handler)
	}
	keeper.SetLegacyRouter(router)
}

func invokeSetHooks(keeper *keeper.Keeper, govHooks map[string]types.GovHooksWrapper) error {
	if keeper == nil || govHooks == nil {
		return nil
	}

	// Default ordering is lexical by module name.
	// Explicit ordering can be added to the module config if required.
	modNames := maps.Keys(govHooks)
	order := modNames
	sort.Strings(order)

	var multiHooks types.MultiGovHooks
	for _, modName := range order {
		hook, ok := govHooks[modName]
		if !ok {
			return fmt.Errorf("can't find staking hooks for module %s", modName)
		}
		multiHooks = append(multiHooks, hook)
	}

	keeper.SetHooks(multiHooks)
	return nil
}

// Name returns the gov module's name.
func (AppModule) Name() string {
	return types.ModuleName
}

// RegisterInvariants registers module invariants
func (am AppModule) RegisterInvariants(ir sdk.InvariantRegistry) {
	keeper.RegisterInvariants(ir, am.keeper, am.bankKeeper)
}

// RegisterServices registers module services.
func (am AppModule) RegisterServices(cfg module.Configurator) {
	msgServer := keeper.NewMsgServerImpl(am.keeper)
	v1beta1.RegisterMsgServer(cfg.MsgServer(), keeper.NewLegacyMsgServerImpl(am.accountKeeper.GetModuleAddress(types.ModuleName).String(), msgServer))
	v1.RegisterMsgServer(cfg.MsgServer(), msgServer)

	legacyQueryServer := keeper.NewLegacyQueryServer(am.keeper)
	v1beta1.RegisterQueryServer(cfg.QueryServer(), legacyQueryServer)
	v1.RegisterQueryServer(cfg.QueryServer(), am.keeper)

	m := keeper.NewMigrator(am.keeper, am.legacySubspace)
	err := cfg.RegisterMigration(types.ModuleName, 1, m.Migrate1to2)
	if err != nil {
		panic(err)
	}
	err = cfg.RegisterMigration(types.ModuleName, 2, m.Migrate2to3)
	if err != nil {
		panic(err)
	}
<<<<<<< HEAD
=======

>>>>>>> cc5fe49c
	err = cfg.RegisterMigration(types.ModuleName, 3, m.Migrate3to4)
	if err != nil {
		panic(err)
	}
}

// InitGenesis performs genesis initialization for the gov module. It returns
// no validator updates.
func (am AppModule) InitGenesis(ctx sdk.Context, cdc codec.JSONCodec, data json.RawMessage) []abci.ValidatorUpdate {
	var genesisState v1.GenesisState
	cdc.MustUnmarshalJSON(data, &genesisState)
	InitGenesis(ctx, am.accountKeeper, am.bankKeeper, am.keeper, &genesisState)
	return []abci.ValidatorUpdate{}
}

// ExportGenesis returns the exported genesis state as raw bytes for the gov
// module.
func (am AppModule) ExportGenesis(ctx sdk.Context, cdc codec.JSONCodec) json.RawMessage {
	gs := ExportGenesis(ctx, am.keeper)
	return cdc.MustMarshalJSON(gs)
}

// ConsensusVersion implements AppModule/ConsensusVersion.
<<<<<<< HEAD
func (AppModule) ConsensusVersion() uint64 { return 4 }
=======
func (AppModule) ConsensusVersion() uint64 { return ConsensusVersion }
>>>>>>> cc5fe49c

// EndBlock returns the end blocker for the gov module. It returns no validator
// updates.
func (am AppModule) EndBlock(ctx sdk.Context, _ abci.RequestEndBlock) []abci.ValidatorUpdate {
	EndBlocker(ctx, am.keeper)
	return []abci.ValidatorUpdate{}
}

// AppModuleSimulation functions

// GenerateGenesisState creates a randomized GenState of the gov module.
func (AppModule) GenerateGenesisState(simState *module.SimulationState) {
	simulation.RandomizedGenState(simState)
}

// ProposalContents returns all the gov content functions used to
// simulate governance proposals.
func (AppModule) ProposalContents(simState module.SimulationState) []simtypes.WeightedProposalContent {
	return simulation.ProposalContents()
}

// TODO: Returns an empty slice which will make parameter changes a no-op during
// simulations. Once all modules are migrated, remove RandomizedParams from
// the simulation interface.
func (AppModule) RandomizedParams(_ *rand.Rand) []simtypes.ParamChange {
	return []simtypes.ParamChange{}
}

// RegisterStoreDecoder registers a decoder for gov module's types
func (am AppModule) RegisterStoreDecoder(sdr sdk.StoreDecoderRegistry) {
	sdr[types.StoreKey] = simulation.NewDecodeStore(am.cdc)
}

// WeightedOperations returns the all the gov module operations with their respective weights.
func (am AppModule) WeightedOperations(simState module.SimulationState) []simtypes.WeightedOperation {
	return simulation.WeightedOperations(
		simState.AppParams, simState.Cdc,
		am.accountKeeper, am.bankKeeper, am.keeper, simState.Contents,
	)
}<|MERGE_RESOLUTION|>--- conflicted
+++ resolved
@@ -39,7 +39,7 @@
 	paramtypes "github.com/cosmos/cosmos-sdk/x/params/types"
 )
 
-const ConsensusVersion = 4
+const ConsensusVersion = 5
 
 var (
 	_ module.AppModule           = AppModule{}
@@ -289,10 +289,6 @@
 	if err != nil {
 		panic(err)
 	}
-<<<<<<< HEAD
-=======
-
->>>>>>> cc5fe49c
 	err = cfg.RegisterMigration(types.ModuleName, 3, m.Migrate3to4)
 	if err != nil {
 		panic(err)
@@ -316,11 +312,7 @@
 }
 
 // ConsensusVersion implements AppModule/ConsensusVersion.
-<<<<<<< HEAD
-func (AppModule) ConsensusVersion() uint64 { return 4 }
-=======
 func (AppModule) ConsensusVersion() uint64 { return ConsensusVersion }
->>>>>>> cc5fe49c
 
 // EndBlock returns the end blocker for the gov module. It returns no validator
 // updates.
