package gov

// DONTCOVER

import (
	"encoding/json"
	"fmt"
	"math/rand"

	"github.com/gorilla/mux"
	"github.com/spf13/cobra"

	abci "github.com/tendermint/tendermint/abci/types"

	"github.com/cosmos/cosmos-sdk/client/context"
	"github.com/cosmos/cosmos-sdk/codec"
	codectypes "github.com/cosmos/cosmos-sdk/codec/types"
	sdk "github.com/cosmos/cosmos-sdk/types"
	"github.com/cosmos/cosmos-sdk/types/module"
	simtypes "github.com/cosmos/cosmos-sdk/types/simulation"
	"github.com/cosmos/cosmos-sdk/x/gov/client"
	"github.com/cosmos/cosmos-sdk/x/gov/client/cli"
	"github.com/cosmos/cosmos-sdk/x/gov/client/rest"
	"github.com/cosmos/cosmos-sdk/x/gov/simulation"
	"github.com/cosmos/cosmos-sdk/x/gov/types"
)

var (
	_ module.AppModule           = AppModule{}
	_ module.AppModuleBasic      = AppModuleBasic{}
	_ module.AppModuleSimulation = AppModule{}
<<<<<<< HEAD
	_ module.ClientModule        = AppModuleBasic{}
=======
	_ module.InterfaceModule     = AppModuleBasic{}
>>>>>>> 70767c87
)

// AppModuleBasic defines the basic application module used by the gov module.
type AppModuleBasic struct {
	cdc              codec.Marshaler
	proposalHandlers []client.ProposalHandler // proposal handlers which live in governance cli and rest
}

// NewAppModuleBasic creates a new AppModuleBasic object
func NewAppModuleBasic(proposalHandlers ...client.ProposalHandler) AppModuleBasic {
	return AppModuleBasic{
		proposalHandlers: proposalHandlers,
	}
}

// Name returns the gov module's name.
func (AppModuleBasic) Name() string {
	return types.ModuleName
}

// RegisterCodec registers the gov module's types for the given codec.
func (AppModuleBasic) RegisterCodec(cdc *codec.Codec) {
	RegisterCodec(cdc)
}

// DefaultGenesis returns default genesis state as raw bytes for the gov
// module.
func (AppModuleBasic) DefaultGenesis(cdc codec.JSONMarshaler) json.RawMessage {
	return cdc.MustMarshalJSON(DefaultGenesisState())
}

// ValidateGenesis performs genesis state validation for the gov module.
func (AppModuleBasic) ValidateGenesis(cdc codec.JSONMarshaler, bz json.RawMessage) error {
	var data GenesisState
	if err := cdc.UnmarshalJSON(bz, &data); err != nil {
		return fmt.Errorf("failed to unmarshal %s genesis state: %w", types.ModuleName, err)
	}

	return ValidateGenesis(data)
}

// RegisterRESTRoutes registers the REST routes for the gov module.
func (a AppModuleBasic) RegisterRESTRoutes(ctx context.CLIContext, rtr *mux.Router) {
	proposalRESTHandlers := make([]rest.ProposalRESTHandler, 0, len(a.proposalHandlers))
	for _, proposalHandler := range a.proposalHandlers {
		proposalRESTHandlers = append(proposalRESTHandlers, proposalHandler.RESTHandler(ctx))
	}

	rest.RegisterRoutes(ctx, rtr, proposalRESTHandlers)
}

// GetTxCmd returns the root tx command for the gov module.
func (a AppModuleBasic) GetTxCmd(cdc *codec.Codec) *cobra.Command { return nil }

// GetQueryCmd returns the root query command for the gov module.
func (AppModuleBasic) GetQueryCmd(cdc *codec.Codec) *cobra.Command {
	return cli.GetQueryCmd(StoreKey, cdc)
}

func (a AppModuleBasic) NewTxCmd(ctx context.CLIContext) *cobra.Command {
	proposalCLIHandlers := make([]*cobra.Command, 0, len(a.proposalHandlers))
	for _, proposalHandler := range a.proposalHandlers {
		proposalCLIHandlers = append(proposalCLIHandlers, proposalHandler.CLIHandler(a.cdc))
	}

	return cli.NewTxCmd(ctx, proposalCLIHandlers)
}

func (a AppModuleBasic) NewQueryCmd(ctx context.CLIContext) *cobra.Command { return nil }

func (a AppModuleBasic) NewRESTRoutes(ctx context.CLIContext, rtr *mux.Router) {}

// RegisterInterfaceTypes implements InterfaceModule.RegisterInterfaceTypes
func (a AppModuleBasic) RegisterInterfaceTypes(registry codectypes.InterfaceRegistry) {
	types.RegisterInterfaces(registry)
}

//____________________________________________________________________________

// AppModule implements an application module for the gov module.
type AppModule struct {
	AppModuleBasic

	keeper        Keeper
	accountKeeper types.AccountKeeper
	bankKeeper    types.BankKeeper
}

// NewAppModule creates a new AppModule object
func NewAppModule(cdc codec.Marshaler, keeper Keeper, ak types.AccountKeeper, bk types.BankKeeper) AppModule {
	return AppModule{
		AppModuleBasic: AppModuleBasic{cdc: cdc},
		keeper:         keeper,
		accountKeeper:  ak,
		bankKeeper:     bk,
	}
}

// Name returns the gov module's name.
func (AppModule) Name() string {
	return ModuleName
}

// RegisterInvariants registers module invariants
func (am AppModule) RegisterInvariants(ir sdk.InvariantRegistry) {
	RegisterInvariants(ir, am.keeper, am.bankKeeper)
}

// Route returns the message routing key for the gov module.
func (AppModule) Route() string {
	return RouterKey
}

// NewHandler returns an sdk.Handler for the gov module.
func (am AppModule) NewHandler() sdk.Handler {
	return NewHandler(am.keeper)
}

// QuerierRoute returns the gov module's querier route name.
func (AppModule) QuerierRoute() string {
	return QuerierRoute
}

// NewQuerierHandler returns no sdk.Querier.
func (am AppModule) NewQuerierHandler() sdk.Querier {
	return NewQuerier(am.keeper)
}

// InitGenesis performs genesis initialization for the gov module. It returns
// no validator updates.
func (am AppModule) InitGenesis(ctx sdk.Context, cdc codec.JSONMarshaler, data json.RawMessage) []abci.ValidatorUpdate {
	var genesisState GenesisState
	cdc.MustUnmarshalJSON(data, &genesisState)
	InitGenesis(ctx, am.accountKeeper, am.bankKeeper, am.keeper, genesisState)
	return []abci.ValidatorUpdate{}
}

// ExportGenesis returns the exported genesis state as raw bytes for the gov
// module.
func (am AppModule) ExportGenesis(ctx sdk.Context, cdc codec.JSONMarshaler) json.RawMessage {
	gs := ExportGenesis(ctx, am.keeper)
	return cdc.MustMarshalJSON(gs)
}

// BeginBlock performs a no-op.
func (AppModule) BeginBlock(_ sdk.Context, _ abci.RequestBeginBlock) {}

// EndBlock returns the end blocker for the gov module. It returns no validator
// updates.
func (am AppModule) EndBlock(ctx sdk.Context, _ abci.RequestEndBlock) []abci.ValidatorUpdate {
	EndBlocker(ctx, am.keeper)
	return []abci.ValidatorUpdate{}
}

//____________________________________________________________________________

// AppModuleSimulation functions

// GenerateGenesisState creates a randomized GenState of the gov module.
func (AppModule) GenerateGenesisState(simState *module.SimulationState) {
	simulation.RandomizedGenState(simState)
}

// ProposalContents returns all the gov content functions used to
// simulate governance proposals.
func (AppModule) ProposalContents(simState module.SimulationState) []simtypes.WeightedProposalContent {
	return simulation.ProposalContents()
}

// RandomizedParams creates randomized gov param changes for the simulator.
func (AppModule) RandomizedParams(r *rand.Rand) []simtypes.ParamChange {
	return simulation.ParamChanges(r)
}

// RegisterStoreDecoder registers a decoder for gov module's types
func (am AppModule) RegisterStoreDecoder(sdr sdk.StoreDecoderRegistry) {
	sdr[StoreKey] = simulation.NewDecodeStore(am.cdc)
}

// WeightedOperations returns the all the gov module operations with their respective weights.
func (am AppModule) WeightedOperations(simState module.SimulationState) []simtypes.WeightedOperation {
	return simulation.WeightedOperations(
		simState.AppParams, simState.Cdc,
		am.accountKeeper, am.bankKeeper, am.keeper, simState.Contents,
	)
}<|MERGE_RESOLUTION|>--- conflicted
+++ resolved
@@ -29,11 +29,8 @@
 	_ module.AppModule           = AppModule{}
 	_ module.AppModuleBasic      = AppModuleBasic{}
 	_ module.AppModuleSimulation = AppModule{}
-<<<<<<< HEAD
+	_ module.InterfaceModule     = AppModuleBasic{}
 	_ module.ClientModule        = AppModuleBasic{}
-=======
-	_ module.InterfaceModule     = AppModuleBasic{}
->>>>>>> 70767c87
 )
 
 // AppModuleBasic defines the basic application module used by the gov module.
@@ -93,6 +90,11 @@
 	return cli.GetQueryCmd(StoreKey, cdc)
 }
 
+// RegisterInterfaceTypes implements InterfaceModule.RegisterInterfaceTypes
+func (a AppModuleBasic) RegisterInterfaceTypes(registry codectypes.InterfaceRegistry) {
+	types.RegisterInterfaces(registry)
+}
+
 func (a AppModuleBasic) NewTxCmd(ctx context.CLIContext) *cobra.Command {
 	proposalCLIHandlers := make([]*cobra.Command, 0, len(a.proposalHandlers))
 	for _, proposalHandler := range a.proposalHandlers {
@@ -105,11 +107,6 @@
 func (a AppModuleBasic) NewQueryCmd(ctx context.CLIContext) *cobra.Command { return nil }
 
 func (a AppModuleBasic) NewRESTRoutes(ctx context.CLIContext, rtr *mux.Router) {}
-
-// RegisterInterfaceTypes implements InterfaceModule.RegisterInterfaceTypes
-func (a AppModuleBasic) RegisterInterfaceTypes(registry codectypes.InterfaceRegistry) {
-	types.RegisterInterfaces(registry)
-}
 
 //____________________________________________________________________________
 
