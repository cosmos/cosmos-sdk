--- conflicted
+++ resolved
@@ -40,13 +40,11 @@
 
 	GetVotingStartTime() time.Time
 	SetVotingStartTime(time.Time)
-
-<<<<<<< HEAD
-	Enact(ctx sdk.Context, k Keeper) error
-=======
+  
 	GetVotingEndTime() time.Time
 	SetVotingEndTime(time.Time)
->>>>>>> 94ba064a
+ 
+	Enact(ctx sdk.Context, k Keeper) error
 }
 
 // checks if two proposals are equal
@@ -59,7 +57,8 @@
 		proposalA.GetTallyResult().Equals(proposalB.GetTallyResult()) &&
 		proposalA.GetSubmitTime().Equal(proposalB.GetSubmitTime()) &&
 		proposalA.GetTotalDeposit().IsEqual(proposalB.GetTotalDeposit()) &&
-		proposalA.GetVotingStartTime().Equal(proposalB.GetVotingStartTime()) {
+		proposalA.GetVotingStartTime().Equal(proposalB.GetVotingStartTime())
+    proposalA.GetVotingEndTime().Equal(proposalB.GetVotingEndTime()) {
 		return true
 	}
 	return false
@@ -85,7 +84,6 @@
 }
 
 // nolint
-<<<<<<< HEAD
 func (pb ProposalBase) GetTitle() string                        { return pb.Title }
 func (pb *ProposalBase) SetTitle(title string)                  { pb.Title = title }
 func (pb ProposalBase) GetDescription() string                  { return pb.Description }
@@ -103,6 +101,10 @@
 func (pb *ProposalBase) SetVotingStartTime(votingStartTime time.Time) {
 	pb.VotingStartTime = votingStartTime
 }
+func (pb ProposalBase) GetVotingEndTime() time.Time { return pb.VotingEndTime }
+func (pb *ProposalBase) SetVotingEndTime(votingEndTime time.Time) {
+	pb.VotingEndTime = votingEndTime
+}
 
 //-----------------------------------------------------------
 // Text Proposals
@@ -121,36 +123,9 @@
 func (tp TextProposal) Enact(ctx sdk.Context, k Keeper) error {
 	// TextProposal do nothing
 	return nil
-=======
-func (tp TextProposal) GetProposalID() int64                       { return tp.ProposalID }
-func (tp *TextProposal) SetProposalID(proposalID int64)            { tp.ProposalID = proposalID }
-func (tp TextProposal) GetTitle() string                           { return tp.Title }
-func (tp *TextProposal) SetTitle(title string)                     { tp.Title = title }
-func (tp TextProposal) GetDescription() string                     { return tp.Description }
-func (tp *TextProposal) SetDescription(description string)         { tp.Description = description }
-func (tp TextProposal) GetProposalType() ProposalKind              { return tp.ProposalType }
-func (tp *TextProposal) SetProposalType(proposalType ProposalKind) { tp.ProposalType = proposalType }
-func (tp TextProposal) GetStatus() ProposalStatus                  { return tp.Status }
-func (tp *TextProposal) SetStatus(status ProposalStatus)           { tp.Status = status }
-func (tp TextProposal) GetTallyResult() TallyResult                { return tp.TallyResult }
-func (tp *TextProposal) SetTallyResult(tallyResult TallyResult)    { tp.TallyResult = tallyResult }
-func (tp TextProposal) GetSubmitTime() time.Time                   { return tp.SubmitTime }
-func (tp *TextProposal) SetSubmitTime(submitTime time.Time)        { tp.SubmitTime = submitTime }
-func (tp TextProposal) GetDepositEndTime() time.Time               { return tp.DepositEndTime }
-func (tp *TextProposal) SetDepositEndTime(depositEndTime time.Time) {
-	tp.DepositEndTime = depositEndTime
-}
-func (tp TextProposal) GetTotalDeposit() sdk.Coins              { return tp.TotalDeposit }
-func (tp *TextProposal) SetTotalDeposit(totalDeposit sdk.Coins) { tp.TotalDeposit = totalDeposit }
-func (tp TextProposal) GetVotingStartTime() time.Time           { return tp.VotingStartTime }
-func (tp *TextProposal) SetVotingStartTime(votingStartTime time.Time) {
-	tp.VotingStartTime = votingStartTime
->>>>>>> 94ba064a
-}
-func (tp TextProposal) GetVotingEndTime() time.Time { return tp.VotingEndTime }
-func (tp *TextProposal) SetVotingEndTime(votingEndTime time.Time) {
-	tp.VotingEndTime = votingEndTime
-}
+
+}
+
 
 // Implements Proposal Interface
 var _ Proposal = (*TextProposal)(nil)
