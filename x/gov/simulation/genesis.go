package simulation

// DONTCOVER

import (
	"encoding/json"
	"fmt"
	"math/rand"
	"time"

	sdk "github.com/cosmos/cosmos-sdk/types"
	"github.com/cosmos/cosmos-sdk/types/module"
	"github.com/cosmos/cosmos-sdk/types/simulation"
	"github.com/cosmos/cosmos-sdk/x/gov/types"
	v1 "github.com/cosmos/cosmos-sdk/x/gov/types/v1"
)

// Simulation parameter constants
const (
	DepositParamsMinDeposit    = "deposit_params_min_deposit"
	DepositParamsDepositPeriod = "deposit_params_deposit_period"
	DepositMinInitialPercent   = "deposit_params_min_initial_percent"
	VotingParamsVotingPeriod   = "voting_params_voting_period"
	TallyParamsQuorum          = "tally_params_quorum"
	TallyParamsThreshold       = "tally_params_threshold"
	TallyParamsVeto            = "tally_params_veto"
)

// GenDepositParamsDepositPeriod randomized DepositParamsDepositPeriod
func GenDepositParamsDepositPeriod(r *rand.Rand) time.Duration {
	return time.Duration(simulation.RandIntBetween(r, 1, 2*60*60*24*2)) * time.Second
}

// GenDepositParamsMinDeposit randomized DepositParamsMinDeposit
func GenDepositParamsMinDeposit(r *rand.Rand) sdk.Coins {
	return sdk.NewCoins(sdk.NewInt64Coin(sdk.DefaultBondDenom, int64(simulation.RandIntBetween(r, 1, 1e3))))
}

// GenDepositMinInitialPercent  randomized DepositMinInitialPercent
func GenDepositMinInitialDepositRatio(r *rand.Rand) sdk.Dec {
	return sdk.NewDec(int64(simulation.RandIntBetween(r, 0, 99))).Quo(sdk.NewDec(100))
}

// GenVotingParamsVotingPeriod randomized VotingParamsVotingPeriod
func GenVotingParamsVotingPeriod(r *rand.Rand) time.Duration {
	return time.Duration(simulation.RandIntBetween(r, 1, 2*60*60*24*2)) * time.Second
}

// GenTallyParamsQuorum randomized TallyParamsQuorum
func GenTallyParamsQuorum(r *rand.Rand) sdk.Dec {
	return sdk.NewDecWithPrec(int64(simulation.RandIntBetween(r, 334, 500)), 3)
}

// GenTallyParamsThreshold randomized TallyParamsThreshold
func GenTallyParamsThreshold(r *rand.Rand) sdk.Dec {
	return sdk.NewDecWithPrec(int64(simulation.RandIntBetween(r, 450, 550)), 3)
}

// GenTallyParamsVeto randomized TallyParamsVeto
func GenTallyParamsVeto(r *rand.Rand) sdk.Dec {
	return sdk.NewDecWithPrec(int64(simulation.RandIntBetween(r, 250, 334)), 3)
}

// RandomizedGenState generates a random GenesisState for gov
func RandomizedGenState(simState *module.SimulationState) {
	startingProposalID := uint64(simState.Rand.Intn(100))

	var minDeposit sdk.Coins
	simState.AppParams.GetOrGenerate(
		simState.Cdc, DepositParamsMinDeposit, &minDeposit, simState.Rand,
		func(r *rand.Rand) { minDeposit = GenDepositParamsMinDeposit(r) },
	)

	var depositPeriod time.Duration
	simState.AppParams.GetOrGenerate(
		simState.Cdc, DepositParamsDepositPeriod, &depositPeriod, simState.Rand,
		func(r *rand.Rand) { depositPeriod = GenDepositParamsDepositPeriod(r) },
	)

	var minInitialDepositRatio sdk.Dec
	simState.AppParams.GetOrGenerate(
		simState.Cdc, DepositMinInitialPercent, &minInitialDepositRatio, simState.Rand,
		func(r *rand.Rand) { minInitialDepositRatio = GenDepositMinInitialDepositRatio(r) },
	)

	var votingPeriod time.Duration
	simState.AppParams.GetOrGenerate(
		simState.Cdc, VotingParamsVotingPeriod, &votingPeriod, simState.Rand,
		func(r *rand.Rand) { votingPeriod = GenVotingParamsVotingPeriod(r) },
	)

	var quorum sdk.Dec
	simState.AppParams.GetOrGenerate(
		simState.Cdc, TallyParamsQuorum, &quorum, simState.Rand,
		func(r *rand.Rand) { quorum = GenTallyParamsQuorum(r) },
	)

	var threshold sdk.Dec
	simState.AppParams.GetOrGenerate(
		simState.Cdc, TallyParamsThreshold, &threshold, simState.Rand,
		func(r *rand.Rand) { threshold = GenTallyParamsThreshold(r) },
	)

	var veto sdk.Dec
	simState.AppParams.GetOrGenerate(
		simState.Cdc, TallyParamsVeto, &veto, simState.Rand,
		func(r *rand.Rand) { veto = GenTallyParamsVeto(r) },
	)

	govGenesis := v1.NewGenesisState(
		startingProposalID,
<<<<<<< HEAD
		v1.NewDepositParams(minDeposit, depositPeriod).WithMinInitialDepositRatio(minInitialDepositRatio),
		v1.NewVotingParams(votingPeriod),
		v1.NewTallyParams(quorum, threshold, veto),
=======
		v1.NewParams(minDeposit, depositPeriod, votingPeriod, quorum.String(), threshold.String(), veto.String()),
>>>>>>> cc5fe49c
	)

	bz, err := json.MarshalIndent(&govGenesis, "", " ")
	if err != nil {
		panic(err)
	}
	fmt.Printf("Selected randomly generated governance parameters:\n%s\n", bz)
	simState.GenState[types.ModuleName] = simState.Cdc.MustMarshalJSON(govGenesis)
}<|MERGE_RESOLUTION|>--- conflicted
+++ resolved
@@ -19,7 +19,7 @@
 const (
 	DepositParamsMinDeposit    = "deposit_params_min_deposit"
 	DepositParamsDepositPeriod = "deposit_params_deposit_period"
-	DepositMinInitialPercent   = "deposit_params_min_initial_percent"
+	DepositMinInitialRatio     = "deposit_params_min_initial_ratio"
 	VotingParamsVotingPeriod   = "voting_params_voting_period"
 	TallyParamsQuorum          = "tally_params_quorum"
 	TallyParamsThreshold       = "tally_params_threshold"
@@ -79,7 +79,7 @@
 
 	var minInitialDepositRatio sdk.Dec
 	simState.AppParams.GetOrGenerate(
-		simState.Cdc, DepositMinInitialPercent, &minInitialDepositRatio, simState.Rand,
+		simState.Cdc, DepositMinInitialRatio, &minInitialDepositRatio, simState.Rand,
 		func(r *rand.Rand) { minInitialDepositRatio = GenDepositMinInitialDepositRatio(r) },
 	)
 
@@ -109,13 +109,7 @@
 
 	govGenesis := v1.NewGenesisState(
 		startingProposalID,
-<<<<<<< HEAD
-		v1.NewDepositParams(minDeposit, depositPeriod).WithMinInitialDepositRatio(minInitialDepositRatio),
-		v1.NewVotingParams(votingPeriod),
-		v1.NewTallyParams(quorum, threshold, veto),
-=======
-		v1.NewParams(minDeposit, depositPeriod, votingPeriod, quorum.String(), threshold.String(), veto.String()),
->>>>>>> cc5fe49c
+		v1.NewParams(minDeposit, depositPeriod, votingPeriod, quorum.String(), threshold.String(), veto.String(), minInitialDepositRatio.String()),
 	)
 
 	bz, err := json.MarshalIndent(&govGenesis, "", " ")
