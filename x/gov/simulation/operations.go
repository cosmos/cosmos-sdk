--- conflicted
+++ resolved
@@ -393,13 +393,8 @@
 		return nil, true, nil // skip
 	}
 
-<<<<<<< HEAD
-	depositParams := k.GetDepositParams(ctx)
-
-	minDeposit := depositParams.MinDeposit
-=======
-	minDeposit := k.GetParams(ctx).MinDeposit
->>>>>>> cc5fe49c
+	params := k.GetParams(ctx)
+	minDeposit := params.MinDeposit
 	denomIndex := r.Intn(len(minDeposit))
 	denom := minDeposit[denomIndex].Denom
 
@@ -412,7 +407,7 @@
 
 	minAmount := sdk.ZeroInt()
 	if useMinAmount {
-		minDepositPercent, err := sdk.NewDecFromStr(depositParams.MinInitialDepositRatio)
+		minDepositPercent, err := sdk.NewDecFromStr(params.MinInitialDepositRatio)
 		if err != nil {
 			return nil, false, err
 		}
