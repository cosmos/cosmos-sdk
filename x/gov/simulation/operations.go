--- conflicted
+++ resolved
@@ -52,7 +52,7 @@
 			wProposalOps,
 			simulation.NewWeigthedOperation(
 				weight,
-				SimulateSubmittingVotingAndSlashingForProposal(ak, k, wContent.ContentSimulatorFn),
+				SimulateSubmitProposal(ak, k, wContent.ContentSimulatorFn),
 			),
 		)
 	}
@@ -74,15 +74,9 @@
 // SimulateSubmitProposal simulates creating a msg Submit Proposal
 // voting on the proposal, and subsequently slashing the proposal. It is implemented using
 // future operations.
-<<<<<<< HEAD
-// TODO: Vote more intelligently, so we can actually do some checks regarding votes passing or failing
-// TODO: Actually check that validator slashings happened
-func SimulateSubmittingVotingAndSlashingForProposal(ak types.AccountKeeper, k keeper.Keeper, contentSim simulation.ContentSimulatorFn) simulation.Operation {
-=======
 // nolint: funlen
 func SimulateSubmitProposal(ak types.AccountKeeper, k keeper.Keeper,
-	contentSim ContentSimulator) simulation.Operation {
->>>>>>> daa82064
+	contentSim simulation.ContentSimulatorFn) simulation.Operation {
 	// The states are:
 	// column 1: All validators vote
 	// column 2: 90% vote
