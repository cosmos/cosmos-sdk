package simulation_test

import (
	"fmt"
	"math/rand"
	"testing"
	"time"

	"cosmossdk.io/depinject"
	"cosmossdk.io/log"
	abci "github.com/cometbft/cometbft/abci/types"
	cmtproto "github.com/cometbft/cometbft/proto/tendermint/types"
	"github.com/stretchr/testify/require"

	"github.com/cosmos/cosmos-sdk/client"
	"github.com/cosmos/cosmos-sdk/runtime"
	"github.com/cosmos/cosmos-sdk/testutil/configurator"
	simtestutil "github.com/cosmos/cosmos-sdk/testutil/sims"
	sdk "github.com/cosmos/cosmos-sdk/types"
	simtypes "github.com/cosmos/cosmos-sdk/types/simulation"
	_ "github.com/cosmos/cosmos-sdk/x/auth"
	authkeeper "github.com/cosmos/cosmos-sdk/x/auth/keeper"
	_ "github.com/cosmos/cosmos-sdk/x/auth/tx/config"
	_ "github.com/cosmos/cosmos-sdk/x/bank"
	bankkeeper "github.com/cosmos/cosmos-sdk/x/bank/keeper"
	"github.com/cosmos/cosmos-sdk/x/bank/testutil"
	_ "github.com/cosmos/cosmos-sdk/x/consensus"
	_ "github.com/cosmos/cosmos-sdk/x/distribution"
	dk "github.com/cosmos/cosmos-sdk/x/distribution/keeper"
	govcodec "github.com/cosmos/cosmos-sdk/x/gov/codec"
	"github.com/cosmos/cosmos-sdk/x/gov/keeper"
	"github.com/cosmos/cosmos-sdk/x/gov/simulation"
	"github.com/cosmos/cosmos-sdk/x/gov/types"
	v1 "github.com/cosmos/cosmos-sdk/x/gov/types/v1"
	"github.com/cosmos/cosmos-sdk/x/gov/types/v1beta1"
	_ "github.com/cosmos/cosmos-sdk/x/params"
	_ "github.com/cosmos/cosmos-sdk/x/staking"
	stakingkeeper "github.com/cosmos/cosmos-sdk/x/staking/keeper"
)

var (
	_ simtypes.WeightedProposalMsg     = MockWeightedProposals{}
	_ simtypes.WeightedProposalContent = MockWeightedProposals{} //nolint:staticcheck // testing legacy code path
)

type MockWeightedProposals struct {
	n int
}

func (m MockWeightedProposals) AppParamsKey() string {
	return fmt.Sprintf("AppParamsKey-%d", m.n)
}

func (m MockWeightedProposals) DefaultWeight() int {
	return m.n
}

func (m MockWeightedProposals) MsgSimulatorFn() simtypes.MsgSimulatorFn {
	return func(r *rand.Rand, _ sdk.Context, _ []simtypes.Account) sdk.Msg {
		return nil
	}
}

func (m MockWeightedProposals) ContentSimulatorFn() simtypes.ContentSimulatorFn { //nolint:staticcheck // testing legacy code path
	return func(r *rand.Rand, _ sdk.Context, _ []simtypes.Account) simtypes.Content { //nolint:staticcheck // testing legacy code path
		return v1beta1.NewTextProposal(
			fmt.Sprintf("title-%d: %s", m.n, simtypes.RandStringOfLength(r, 100)),
			fmt.Sprintf("description-%d: %s", m.n, simtypes.RandStringOfLength(r, 4000)),
		)
	}
}

func mockWeightedProposalMsg(n int) []simtypes.WeightedProposalMsg {
	wpc := make([]simtypes.WeightedProposalMsg, n)
	for i := 0; i < n; i++ {
		wpc[i] = MockWeightedProposals{i}
	}
	return wpc
}

func mockWeightedLegacyProposalContent(n int) []simtypes.WeightedProposalContent { //nolint:staticcheck // testing legacy code path
	wpc := make([]simtypes.WeightedProposalContent, n) //nolint:staticcheck // testing legacy code path
	for i := 0; i < n; i++ {
		wpc[i] = MockWeightedProposals{i}
	}
	return wpc
}

// TestWeightedOperations tests the weights of the operations.
func TestWeightedOperations(t *testing.T) {
	suite, ctx := createTestSuite(t, false)
	app := suite.App
	ctx.WithChainID("test-chain")
	appParams := make(simtypes.AppParams)

	weightesOps := simulation.WeightedOperations(appParams, govcodec.ModuleCdc, suite.TxConfig, suite.AccountKeeper,
		suite.BankKeeper, suite.GovKeeper, mockWeightedProposalMsg(3), mockWeightedLegacyProposalContent(1),
	)

	// setup 3 accounts
	s := rand.NewSource(1)
	r := rand.New(s)
	accs := getTestingAccounts(t, r, suite.AccountKeeper, suite.BankKeeper, suite.StakingKeeper, ctx, 3)

	expected := []struct {
		weight     int
		opMsgRoute string
		opMsgName  string
	}{
		{simulation.DefaultWeightMsgDeposit, types.ModuleName, simulation.TypeMsgDeposit},
		{simulation.DefaultWeightMsgVote, types.ModuleName, simulation.TypeMsgVote},
		{simulation.DefaultWeightMsgVoteWeighted, types.ModuleName, simulation.TypeMsgVoteWeighted},
		{simulation.DefaultWeightMsgCancelProposal, types.ModuleName, simulation.TypeMsgCancelProposal},
		{0, types.ModuleName, simulation.TypeMsgSubmitProposal},
		{1, types.ModuleName, simulation.TypeMsgSubmitProposal},
		{2, types.ModuleName, simulation.TypeMsgSubmitProposal},
		{0, types.ModuleName, simulation.TypeMsgSubmitProposal},
	}

	require.Equal(t, len(weightesOps), len(expected), "number of operations should be the same")
	for i, w := range weightesOps {
		operationMsg, _, err := w.Op()(r, app.BaseApp, ctx, accs, ctx.ChainID())
		require.NoError(t, err)

		// the following checks are very much dependent from the ordering of the output given
		// by WeightedOperations. if the ordering in WeightedOperations changes some tests
		// will fail
		require.Equal(t, expected[i].weight, w.Weight(), "weight should be the same")
		require.Equal(t, expected[i].opMsgRoute, operationMsg.Route, "route should be the same")
		require.Equal(t, expected[i].opMsgName, operationMsg.Name, "operation Msg name should be the same")
	}
}

// TestSimulateMsgSubmitProposal tests the normal scenario of a valid message of type TypeMsgSubmitProposal.
// Abnormal scenarios, where errors occur, are not tested here.
func TestSimulateMsgSubmitProposal(t *testing.T) {
	suite, ctx := createTestSuite(t, false)
	app := suite.App

	// setup 3 accounts
	s := rand.NewSource(1)
	r := rand.New(s)
	accounts := getTestingAccounts(t, r, suite.AccountKeeper, suite.BankKeeper, suite.StakingKeeper, ctx, 3)

	// begin a new block
	app.BeginBlock(abci.RequestBeginBlock{Header: cmtproto.Header{Height: app.LastBlockHeight() + 1, AppHash: app.LastCommitID().Hash}})

	// execute operation
	op := simulation.SimulateMsgSubmitProposal(suite.TxConfig, suite.AccountKeeper, suite.BankKeeper, suite.GovKeeper, MockWeightedProposals{3}.MsgSimulatorFn())
	operationMsg, _, err := op(r, app.BaseApp, ctx, accounts, "")
	require.NoError(t, err)

	var msg v1.MsgSubmitProposal
	err = govcodec.ModuleCdc.UnmarshalJSON(operationMsg.Msg, &msg)
	require.NoError(t, err)

	require.True(t, operationMsg.OK)
	require.Equal(t, "cosmos1ghekyjucln7y67ntx7cf27m9dpuxxemn4c8g4r", msg.Proposer)
	require.NotEqual(t, len(msg.InitialDeposit), 0)
	require.Equal(t, "47841094stake", msg.InitialDeposit[0].String())
	require.Equal(t, simulation.TypeMsgSubmitProposal, sdk.MsgTypeURL(&msg))
}

// TestSimulateMsgSubmitProposal tests the normal scenario of a valid message of type TypeMsgSubmitProposal.
// Abnormal scenarios, where errors occur, are not tested here.
func TestSimulateMsgSubmitLegacyProposal(t *testing.T) {
	suite, ctx := createTestSuite(t, false)
	app := suite.App

	// setup 3 accounts
	s := rand.NewSource(1)
	r := rand.New(s)
	accounts := getTestingAccounts(t, r, suite.AccountKeeper, suite.BankKeeper, suite.StakingKeeper, ctx, 3)

	// begin a new block
	app.BeginBlock(abci.RequestBeginBlock{Header: cmtproto.Header{Height: app.LastBlockHeight() + 1, AppHash: app.LastCommitID().Hash}})

	// execute operation
	op := simulation.SimulateMsgSubmitLegacyProposal(suite.TxConfig, suite.AccountKeeper, suite.BankKeeper, suite.GovKeeper, MockWeightedProposals{3}.ContentSimulatorFn())
	operationMsg, _, err := op(r, app.BaseApp, ctx, accounts, "")
	require.NoError(t, err)

	var msg v1.MsgSubmitProposal
	err = govcodec.ModuleCdc.UnmarshalJSON(operationMsg.Msg, &msg)
	require.NoError(t, err)

	require.True(t, operationMsg.OK)
	require.Equal(t, "cosmos1p8wcgrjr4pjju90xg6u9cgq55dxwq8j7u4x9a0", msg.Proposer)
	require.NotEqual(t, len(msg.InitialDeposit), 0)
	require.Equal(t, "25166256stake", msg.InitialDeposit[0].String())
	require.Equal(t, "title-3: ZBSpYuLyYggwexjxusrBqDOTtGTOWeLrQKjLxzIivHSlcxgdXhhuTSkuxKGLwQvuyNhYFmBZHeAerqyNEUzXPFGkqEGqiQWIXnku", msg.Messages[0].GetCachedValue().(*v1.MsgExecLegacyContent).Content.GetCachedValue().(v1beta1.Content).GetTitle())
	require.Equal(t, "description-3: NJWzHdBNpAXKJPHWQdrGYcAHSctgVlqwqHoLfHsXUdStwfefwzqLuKEhmMyYLdbZrcPgYqjNHxPexsruwEGStAneKbWkQDDIlCWBLSiAASNhZqNFlPtfqPJoxKsgMdzjWqLWdqKQuJqWPMvwPQWZUtVMOTMYKJbfdlZsjdsomuScvDmbDkgRualsxDvRJuCAmPOXitIbcyWsKGSdrEunFAOdmXnsuyFVgJqEjbklvmwrUlsxjRSfKZxGcpayDdgoFcnVSutxjRgOSFzPwidAjubMncNweqpbxhXGchpZUxuFDOtpnhNUycJICRYqsPhPSCjPTWZFLkstHWJxvdPEAyEIxXgLwbNOjrgzmaujiBABBIXvcXpLrbcEWNNQsbjvgJFgJkflpRohHUutvnaUqoopuKjTDaemDeSdqbnOzcfJpcTuAQtZoiLZOoAIlboFDAeGmSNwkvObPRvRWQgWkGkxwtPauYgdkmypLjbqhlHJIQTntgWjXwZdOyYEdQRRLfMSdnxqppqUofqLbLQDUjwKVKfZJUJQPsWIPwIVaSTrmKskoAhvmZyJgeRpkaTfGgrJzAigcxtfshmiDCFkuiluqtMOkidknnTBtumyJYlIsWLnCQclqdVmikUoMOPdPWwYbJxXyqUVicNxFxyqJTenNblyyKSdlCbiXxUiYUiMwXZASYfvMDPFgxniSjWaZTjHkqlJvtBsXqwPpyVxnJVGFWhfSxgOcduoxkiopJvFjMmFabrGYeVtTXLhxVUEiGwYUvndjFGzDVntUvibiyZhfMQdMhgsiuysLMiePBNXifRLMsSmXPkwlPloUbJveCvUlaalhZHuvdkCnkSHbMbmOnrfEGPwQiACiPlnihiaOdbjPqPiTXaHDoJXjSlZmltGqNHHNrcKdlFSCdmVOuvDcBLdSklyGJmcLTbSFtALdGlPkqqecJrpLCXNPWefoTJNgEJlyMEPneVaxxduAAEqQpHWZodWyRkDAxzyMnFMcjSVqeRXLqsNyNtQBbuRvunZflWSbbvXXdkyLikYqutQhLPONXbvhcQZJPSWnOulqQaXmbfFxAkqfYeseSHOQidHwbcsOaMnSrrmGjjRmEMQNuknupMxJiIeVjmgZvbmjPIQTEhQFULQLBMPrxcFPvBinaOPYWGvYGRKxLZdwamfRQQFngcdSlvwjfaPbURasIsGJVHtcEAxnIIrhSriiXLOlbEBLXFElXJFGxHJczRBIxAuPKtBisjKBwfzZFagdNmjdwIRvwzLkFKWRTDPxJCmpzHUcrPiiXXHnOIlqNVoGSXZewdnCRhuxeYGPVTfrNTQNOxZmxInOazUYNTNDgzsxlgiVEHPKMfbesvPHUqpNkUqbzeuzfdrsuLDpKHMUbBMKczKKWOdYoIXoPYtEjfOnlQLoGnbQUCuERdEFaptwnsHzTJDsuZkKtzMpFaZobynZdzNydEeJJHDYaQcwUxcqvwfWwNUsCiLvkZQiSfzAHftYgAmVsXgtmcYgTqJIawstRYJrZdSxlfRiqTufgEQVambeZZmaAyRQbcmdjVUZZCgqDrSeltJGXPMgZnGDZqISrGDOClxXCxMjmKqEPwKHoOfOeyGmqWqihqjINXLqnyTesZePQRqaWDQNqpLgNrAUKulklmckTijUltQKuWQDwpLmDyxLppPVMwsmBIpOwQttYFMjgJQZLYFPmxWFLIeZihkRNnkzoypBICIxgEuYsVWGIGRbbxqVasYnstWomJnHwmtOhAFSpttRYYzBmyEtZXiCthvKvWszTXDbiJbGXMcrYpKAgvUVFtdKUfvdMfhAryctklUCEdjetjuGNfJjajZtvzdYaqInKtFPPLYmRaXPdQzxdSQfmZDEVHlHGEGNSPRFJuIfKLLfUmnHxHnRjmzQPNlqrXgifUdzAGKVabYqvcDeYoTYgPsBUqehrBhmQUgTvDnsdpuhUoxskDdppTsYMcnDIPSwKIqhXDCIxOuXrywahvVavvHkPuaenjLmEbMgrkrQLHEAwrhHkPRNvonNQKqprqOFVZKAtpRSpvQUxMoXCMZLSSbnLEFsjVfANdQNQVwTmGxqVjVqRuxREAhuaDrFgEZpYKhwWPEKBevBfsOIcaZKyykQafzmGPLRAKDtTcJxJVgiiuUkmyMYuDUNEUhBEdoBLJnamtLmMJQgmLiUELIhLpiEvpOXOvXCPUeldLFqkKOwfacqIaRcnnZvERKRMCKUkMABbDHytQqQblrvoxOZkwzosQfDKGtIdfcXRJNqlBNwOCWoQBcEWyqrMlYZIAXYJmLfnjoJepgSFvrgajaBAIksoyeHqgqbGvpAstMIGmIhRYGGNPRIfOQKsGoKgxtsidhTaAePRCBFqZgPDWCIkqOJezGVkjfYUCZTlInbxBXwUAVRsxHTQtJFnnpmMvXDYCVlEmnZBKhmmxQOIQzxFWpJQkQoSAYzTEiDWEOsVLNrbfzeHFRyeYATakQQWmFDLPbVMCJcWjFGJjfqCoVzlbNNEsqxdSmNPjTjHYOkuEMFLkXYGaoJlraLqayMeCsTjWNRDPBywBJLAPVkGQqTwApVVwYAetlwSbzsdHWsTwSIcctkyKDuRWYDQikRqsKTMJchrliONJeaZIzwPQrNbTwxsGdwuduvibtYndRwpdsvyCktRHFalvUuEKMqXbItfGcNGWsGzubdPMYayOUOINjpcFBeESdwpdlTYmrPsLsVDhpTzoMegKrytNVZkfJRPuDCUXxSlSthOohmsuxmIZUedzxKmowKOdXTMcEtdpHaPWgIsIjrViKrQOCONlSuazmLuCUjLltOGXeNgJKedTVrrVCpWYWHyVrdXpKgNaMJVjbXxnVMSChdWKuZdqpisvrkBJPoURDYxWOtpjzZoOpWzyUuYNhCzRoHsMjmmWDcXzQiHIyjwdhPNwiPqFxeUfMVFQGImhykFgMIlQEoZCaRoqSBXTSWAeDumdbsOGtATwEdZlLfoBKiTvodQBGOEcuATWXfiinSjPmJKcWgQrTVYVrwlyMWhxqNbCMpIQNoSMGTiWfPTCezUjYcdWppnsYJihLQCqbNLRGgqrwHuIvsazapTpoPZIyZyeeSueJuTIhpHMEJfJpScshJubJGfkusuVBgfTWQoywSSliQQSfbvaHKiLnyjdSbpMkdBgXepoSsHnCQaYuHQqZsoEOmJCiuQUpJkmfyfbIShzlZpHFmLCsbknEAkKXKfRTRnuwdBeuOGgFbJLbDksHVapaRayWzwoYBEpmrlAxrUxYMUekKbpjPNfjUCjhbdMAnJmYQVZBQZkFVweHDAlaqJjRqoQPoOMLhyvYCzqEuQsAFoxWrzRnTVjStPadhsESlERnKhpEPsfDxNvxqcOyIulaCkmPdambLHvGhTZzysvqFauEgkFRItPfvisehFmoBhQqmkfbHVsgfHXDPJVyhwPllQpuYLRYvGodxKjkarnSNgsXoKEMlaSKxKdcVgvOkuLcfLFfdtXGTclqfPOfeoVLbqcjcXCUEBgAGplrkgsmIEhWRZLlGPGCwKWRaCKMkBHTAcypUrYjWwCLtOPVygMwMANGoQwFnCqFrUGMCRZUGJKTZIGPyldsifauoMnJPLTcDHmilcmahlqOELaAUYDBuzsVywnDQfwRLGIWozYaOAilMBcObErwgTDNGWnwQMUgFFSKtPDMEoEQCTKVREqrXZSGLqwTMcxHfWotDllNkIJPMbXzjDVjPOOjCFuIvTyhXKLyhUScOXvYthRXpPfKwMhptXaxIxgqBoUqzrWbaoLTVpQoottZyPFfNOoMioXHRuFwMRYUiKvcWPkrayyTLOCFJlAyslDameIuqVAuxErqFPEWIScKpBORIuZqoXlZuTvAjEdlEWDODFRregDTqGNoFBIHxvimmIZwLfFyKUfEWAnNBdtdzDmTPXtpHRGdIbuucfTjOygZsTxPjfweXhSUkMhPjMaxKlMIJMOXcnQfyzeOcbWwNbeH", msg.Messages[0].GetCachedValue().(*v1.MsgExecLegacyContent).Content.GetCachedValue().(v1beta1.Content).GetDescription())
	require.Equal(t, simulation.TypeMsgSubmitProposal, sdk.MsgTypeURL(&msg))
}

// TestSimulateMsgCancelProposal tests the normal scenario of a valid message of type TypeMsgCancelProposal.
// Abnormal scenarios, where errors occur, are not tested here.
func TestSimulateMsgCancelProposal(t *testing.T) {
	suite, ctx := createTestSuite(t, false)
	app := suite.App
	blockTime := time.Now().UTC()
	ctx = ctx.WithBlockTime(blockTime)

	// setup 3 accounts
	s := rand.NewSource(1)
	r := rand.New(s)
	accounts := getTestingAccounts(t, r, suite.AccountKeeper, suite.BankKeeper, suite.StakingKeeper, ctx, 3)
	// setup a proposal
	proposer := accounts[0].Address
	content := v1beta1.NewTextProposal("Test", "description")
	contentMsg, err := v1.NewLegacyContent(content, suite.GovKeeper.GetGovernanceAccount(ctx).GetAddress().String())
	require.NoError(t, err)

	submitTime := ctx.BlockHeader().Time
	depositPeriod := suite.GovKeeper.GetParams(ctx).MaxDepositPeriod

	proposal, err := v1.NewProposal([]sdk.Msg{contentMsg}, 1, submitTime, submitTime.Add(*depositPeriod), "", "title", "summary", proposer, false)
	require.NoError(t, err)

	suite.GovKeeper.SetProposal(ctx, proposal)

	// begin a new block
	app.BeginBlock(abci.RequestBeginBlock{Header: cmtproto.Header{Height: app.LastBlockHeight() + 1, AppHash: app.LastCommitID().Hash, Time: blockTime}})

	// execute operation
	op := simulation.SimulateMsgCancelProposal(suite.TxConfig, suite.AccountKeeper, suite.BankKeeper, suite.GovKeeper)
	operationMsg, _, err := op(r, app.BaseApp, ctx, accounts, "")
	require.NoError(t, err)

	var msg v1.MsgCancelProposal
	err = govcodec.ModuleCdc.UnmarshalJSON(operationMsg.Msg, &msg)
	require.NoError(t, err)

	require.True(t, operationMsg.OK)
	require.Equal(t, uint64(1), msg.ProposalId)
	require.Equal(t, proposer.String(), msg.Proposer)
	require.Equal(t, simulation.TypeMsgCancelProposal, sdk.MsgTypeURL(&msg))
}

// TestSimulateMsgDeposit tests the normal scenario of a valid message of type TypeMsgDeposit.
// Abnormal scenarios, where errors occur, are not tested here.
func TestSimulateMsgDeposit(t *testing.T) {
	suite, ctx := createTestSuite(t, false)
	app := suite.App
	blockTime := time.Now().UTC()
	ctx = ctx.WithBlockTime(blockTime)

	// setup 3 accounts
	s := rand.NewSource(1)
	r := rand.New(s)
	accounts := getTestingAccounts(t, r, suite.AccountKeeper, suite.BankKeeper, suite.StakingKeeper, ctx, 3)

	// setup a proposal
	content := v1beta1.NewTextProposal("Test", "description")
	contentMsg, err := v1.NewLegacyContent(content, suite.GovKeeper.GetGovernanceAccount(ctx).GetAddress().String())
	require.NoError(t, err)

	submitTime := ctx.BlockHeader().Time
	depositPeriod := suite.GovKeeper.GetParams(ctx).MaxDepositPeriod

	proposal, err := v1.NewProposal([]sdk.Msg{contentMsg}, 1, submitTime, submitTime.Add(*depositPeriod), "", "text proposal", "description", sdk.AccAddress("cosmos1ghekyjucln7y67ntx7cf27m9dpuxxemn4c8g4r"), false)
	require.NoError(t, err)

	suite.GovKeeper.SetProposal(ctx, proposal)

	// begin a new block
	app.BeginBlock(abci.RequestBeginBlock{Header: cmtproto.Header{Height: app.LastBlockHeight() + 1, AppHash: app.LastCommitID().Hash, Time: blockTime}})

	// execute operation
	op := simulation.SimulateMsgDeposit(suite.TxConfig, suite.AccountKeeper, suite.BankKeeper, suite.GovKeeper)
	operationMsg, _, err := op(r, app.BaseApp, ctx, accounts, "")
	require.NoError(t, err)

	var msg v1.MsgDeposit
	err = govcodec.ModuleCdc.UnmarshalJSON(operationMsg.Msg, &msg)
	require.NoError(t, err)

	require.True(t, operationMsg.OK)
	require.Equal(t, uint64(1), msg.ProposalId)
	require.Equal(t, "cosmos1ghekyjucln7y67ntx7cf27m9dpuxxemn4c8g4r", msg.Depositor)
	require.NotEqual(t, len(msg.Amount), 0)
	require.Equal(t, "560969stake", msg.Amount[0].String())
	require.Equal(t, simulation.TypeMsgDeposit, sdk.MsgTypeURL(&msg))
}

// TestSimulateMsgVote tests the normal scenario of a valid message of type TypeMsgVote.
// Abnormal scenarios, where errors occur, are not tested here.
func TestSimulateMsgVote(t *testing.T) {
	suite, ctx := createTestSuite(t, false)
	app := suite.App
	blockTime := time.Now().UTC()
	ctx = ctx.WithBlockTime(blockTime)

	// setup 3 accounts
	s := rand.NewSource(1)
	r := rand.New(s)
	accounts := getTestingAccounts(t, r, suite.AccountKeeper, suite.BankKeeper, suite.StakingKeeper, ctx, 3)

	// setup a proposal
	govAcc := suite.GovKeeper.GetGovernanceAccount(ctx).GetAddress().String()
	contentMsg, err := v1.NewLegacyContent(v1beta1.NewTextProposal("Test", "description"), govAcc)
	require.NoError(t, err)

	submitTime := ctx.BlockHeader().Time
	depositPeriod := suite.GovKeeper.GetParams(ctx).MaxDepositPeriod

	proposal, err := v1.NewProposal([]sdk.Msg{contentMsg}, 1, submitTime, submitTime.Add(*depositPeriod), "", "text proposal", "description", sdk.AccAddress("cosmos1ghekyjucln7y67ntx7cf27m9dpuxxemn4c8g4r"), false)
	require.NoError(t, err)

	suite.GovKeeper.ActivateVotingPeriod(ctx, proposal)

	// begin a new block
	app.BeginBlock(abci.RequestBeginBlock{Header: cmtproto.Header{Height: app.LastBlockHeight() + 1, AppHash: app.LastCommitID().Hash, Time: blockTime}})

	// execute operation
	op := simulation.SimulateMsgVote(suite.TxConfig, suite.AccountKeeper, suite.BankKeeper, suite.GovKeeper)
	operationMsg, _, err := op(r, app.BaseApp, ctx, accounts, "")
	require.NoError(t, err)

	var msg v1.MsgVote
	govcodec.ModuleCdc.UnmarshalJSON(operationMsg.Msg, &msg)

	require.True(t, operationMsg.OK)
	require.Equal(t, uint64(1), msg.ProposalId)
	require.Equal(t, "cosmos1ghekyjucln7y67ntx7cf27m9dpuxxemn4c8g4r", msg.Voter)
	require.Equal(t, v1.OptionYes, msg.Option)
	require.Equal(t, simulation.TypeMsgVote, sdk.MsgTypeURL(&msg))
}

// TestSimulateMsgVoteWeighted tests the normal scenario of a valid message of type TypeMsgVoteWeighted.
// Abnormal scenarios, where errors occur, are not tested here.
func TestSimulateMsgVoteWeighted(t *testing.T) {
	suite, ctx := createTestSuite(t, false)
	app := suite.App
	blockTime := time.Now().UTC()
	ctx = ctx.WithBlockTime(blockTime)

	// setup 3 accounts
	s := rand.NewSource(1)
	r := rand.New(s)
	accounts := getTestingAccounts(t, r, suite.AccountKeeper, suite.BankKeeper, suite.StakingKeeper, ctx, 3)

	// setup a proposal
	govAcc := suite.GovKeeper.GetGovernanceAccount(ctx).GetAddress().String()
	contentMsg, err := v1.NewLegacyContent(v1beta1.NewTextProposal("Test", "description"), govAcc)
	require.NoError(t, err)
	submitTime := ctx.BlockHeader().Time
	depositPeriod := suite.GovKeeper.GetParams(ctx).MaxDepositPeriod

	proposal, err := v1.NewProposal([]sdk.Msg{contentMsg}, 1, submitTime, submitTime.Add(*depositPeriod), "", "text proposal", "test", sdk.AccAddress("cosmos1ghekyjucln7y67ntx7cf27m9dpuxxemn4c8g4r"), false)
	require.NoError(t, err)

	suite.GovKeeper.ActivateVotingPeriod(ctx, proposal)

	// begin a new block
	app.BeginBlock(abci.RequestBeginBlock{Header: cmtproto.Header{Height: app.LastBlockHeight() + 1, AppHash: app.LastCommitID().Hash, Time: blockTime}})

	// execute operation
	op := simulation.SimulateMsgVoteWeighted(suite.TxConfig, suite.AccountKeeper, suite.BankKeeper, suite.GovKeeper)
	operationMsg, _, err := op(r, app.BaseApp, ctx, accounts, "")
	require.NoError(t, err)

	var msg v1.MsgVoteWeighted
	govcodec.ModuleCdc.UnmarshalJSON(operationMsg.Msg, &msg)

	require.True(t, operationMsg.OK)
	require.Equal(t, uint64(1), msg.ProposalId)
	require.Equal(t, "cosmos1ghekyjucln7y67ntx7cf27m9dpuxxemn4c8g4r", msg.Voter)
	require.True(t, len(msg.Options) >= 1)
	require.Equal(t, simulation.TypeMsgVoteWeighted, sdk.MsgTypeURL(&msg))
}

type suite struct {
	TxConfig           client.TxConfig
	AccountKeeper      authkeeper.AccountKeeper
	BankKeeper         bankkeeper.Keeper
	GovKeeper          *keeper.Keeper
	StakingKeeper      *stakingkeeper.Keeper
	DistributionKeeper dk.Keeper
	App                *runtime.App
}

// returns context and an app with updated mint keeper
func createTestSuite(t *testing.T, isCheckTx bool) (suite, sdk.Context) {
	res := suite{}

<<<<<<< HEAD
	app, err := simtestutil.Setup(
		depinject.Configs(
			configurator.NewAppConfig(
				configurator.AuthModule(),
				configurator.TxModule(),
				configurator.ParamsModule(),
				configurator.BankModule(),
				configurator.StakingModule(),
				configurator.ConsensusModule(),
				configurator.DistributionModule(),
				configurator.GovModule(),
			),
			depinject.Supply(log.NewNopLogger()),
		),
		&res.AccountKeeper, &res.BankKeeper, &res.GovKeeper, &res.StakingKeeper, &res.DistributionKeeper)
=======
	app, err := simtestutil.Setup(configurator.NewAppConfig(
		configurator.AuthModule(),
		configurator.TxModule(),
		configurator.ParamsModule(),
		configurator.BankModule(),
		configurator.StakingModule(),
		configurator.ConsensusModule(),
		configurator.DistributionModule(),
		configurator.GovModule(),
	), &res.TxConfig, &res.AccountKeeper, &res.BankKeeper, &res.GovKeeper, &res.StakingKeeper, &res.DistributionKeeper)
>>>>>>> 7b10ada7
	require.NoError(t, err)

	ctx := app.BaseApp.NewContext(isCheckTx, cmtproto.Header{})

	res.App = app
	return res, ctx
}

func getTestingAccounts(
	t *testing.T, r *rand.Rand,
	accountKeeper authkeeper.AccountKeeper, bankKeeper bankkeeper.Keeper, stakingKeeper *stakingkeeper.Keeper,
	ctx sdk.Context, n int,
) []simtypes.Account {
	accounts := simtypes.RandomAccounts(r, n)

	initAmt := stakingKeeper.TokensFromConsensusPower(ctx, 200)
	initCoins := sdk.NewCoins(sdk.NewCoin(sdk.DefaultBondDenom, initAmt))

	// add coins to the accounts
	for _, account := range accounts {
		acc := accountKeeper.NewAccountWithAddress(ctx, account.Address)
		accountKeeper.SetAccount(ctx, acc)
		require.NoError(t, testutil.FundAccount(bankKeeper, ctx, account.Address, initCoins))
	}

	return accounts
}<|MERGE_RESOLUTION|>--- conflicted
+++ resolved
@@ -384,7 +384,6 @@
 func createTestSuite(t *testing.T, isCheckTx bool) (suite, sdk.Context) {
 	res := suite{}
 
-<<<<<<< HEAD
 	app, err := simtestutil.Setup(
 		depinject.Configs(
 			configurator.NewAppConfig(
@@ -399,19 +398,7 @@
 			),
 			depinject.Supply(log.NewNopLogger()),
 		),
-		&res.AccountKeeper, &res.BankKeeper, &res.GovKeeper, &res.StakingKeeper, &res.DistributionKeeper)
-=======
-	app, err := simtestutil.Setup(configurator.NewAppConfig(
-		configurator.AuthModule(),
-		configurator.TxModule(),
-		configurator.ParamsModule(),
-		configurator.BankModule(),
-		configurator.StakingModule(),
-		configurator.ConsensusModule(),
-		configurator.DistributionModule(),
-		configurator.GovModule(),
-	), &res.TxConfig, &res.AccountKeeper, &res.BankKeeper, &res.GovKeeper, &res.StakingKeeper, &res.DistributionKeeper)
->>>>>>> 7b10ada7
+		), &res.TxConfig, &res.AccountKeeper, &res.BankKeeper, &res.GovKeeper, &res.StakingKeeper, &res.DistributionKeeper)
 	require.NoError(t, err)
 
 	ctx := app.BaseApp.NewContext(isCheckTx, cmtproto.Header{})
