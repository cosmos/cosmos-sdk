--- conflicted
+++ resolved
@@ -183,10 +183,6 @@
 		Hash:   app.LastCommitID().Hash,
 	})
 	require.NoError(t, err)
-<<<<<<< HEAD
-=======
-
->>>>>>> 7fd79df4
 	// execute operation
 	op := simulation.SimulateMsgSubmitLegacyProposal(suite.TxConfig, suite.AccountKeeper, suite.BankKeeper, suite.GovKeeper, MockWeightedProposals{3}.ContentSimulatorFn())
 	operationMsg, _, err := op(r, app.BaseApp, ctx, accounts, "")
@@ -238,12 +234,7 @@
 	proposal, err := v1.NewProposal([]sdk.Msg{contentMsg}, 1, submitTime, submitTime.Add(*depositPeriod), "", "title", "summary", proposer, false)
 	require.NoError(t, err)
 
-<<<<<<< HEAD
-	err = suite.GovKeeper.SetProposal(ctx, proposal)
-	require.NoError(t, err)
-=======
 	require.NoError(t, suite.GovKeeper.SetProposal(ctx, proposal))
->>>>>>> 7fd79df4
 
 	_, err = app.FinalizeBlock(&abci.RequestFinalizeBlock{
 		Height: app.LastBlockHeight() + 1,
@@ -291,12 +282,7 @@
 	proposal, err := v1.NewProposal([]sdk.Msg{contentMsg}, 1, submitTime, submitTime.Add(*depositPeriod), "", "text proposal", "description", sdk.AccAddress("cosmos1ghekyjucln7y67ntx7cf27m9dpuxxemn4c8g4r"), false)
 	require.NoError(t, err)
 
-<<<<<<< HEAD
-	err = suite.GovKeeper.SetProposal(ctx, proposal)
-	require.NoError(t, err)
-=======
 	require.NoError(t, suite.GovKeeper.SetProposal(ctx, proposal))
->>>>>>> 7fd79df4
 
 	_, err = app.FinalizeBlock(&abci.RequestFinalizeBlock{
 		Height: app.LastBlockHeight() + 1,
@@ -345,12 +331,7 @@
 	proposal, err := v1.NewProposal([]sdk.Msg{contentMsg}, 1, submitTime, submitTime.Add(*depositPeriod), "", "text proposal", "description", sdk.AccAddress("cosmos1ghekyjucln7y67ntx7cf27m9dpuxxemn4c8g4r"), false)
 	require.NoError(t, err)
 
-<<<<<<< HEAD
-	err = suite.GovKeeper.ActivateVotingPeriod(ctx, proposal)
-	require.NoError(t, err)
-=======
 	require.NoError(t, suite.GovKeeper.ActivateVotingPeriod(ctx, proposal))
->>>>>>> 7fd79df4
 
 	_, err = app.FinalizeBlock(&abci.RequestFinalizeBlock{
 		Height: app.LastBlockHeight() + 1,
@@ -397,12 +378,7 @@
 	proposal, err := v1.NewProposal([]sdk.Msg{contentMsg}, 1, submitTime, submitTime.Add(*depositPeriod), "", "text proposal", "test", sdk.AccAddress("cosmos1ghekyjucln7y67ntx7cf27m9dpuxxemn4c8g4r"), false)
 	require.NoError(t, err)
 
-<<<<<<< HEAD
-	err = suite.GovKeeper.ActivateVotingPeriod(ctx, proposal)
-	require.NoError(t, err)
-=======
 	require.NoError(t, suite.GovKeeper.ActivateVotingPeriod(ctx, proposal))
->>>>>>> 7fd79df4
 
 	_, err = app.FinalizeBlock(&abci.RequestFinalizeBlock{
 		Height: app.LastBlockHeight() + 1,
@@ -438,10 +414,7 @@
 // returns context and an app with updated mint keeper
 func createTestSuite(t *testing.T, isCheckTx bool) (suite, sdk.Context) {
 	t.Helper()
-<<<<<<< HEAD
-=======
-
->>>>>>> 7fd79df4
+
 	res := suite{}
 
 	app, err := simtestutil.Setup(
@@ -477,10 +450,7 @@
 	n int,
 ) []simtypes.Account {
 	t.Helper()
-<<<<<<< HEAD
-=======
-
->>>>>>> 7fd79df4
+
 	accounts := simtypes.RandomAccounts(r, n)
 
 	initAmt := stakingKeeper.TokensFromConsensusPower(ctx, 200)
